#include "global.h"
#include "malloc.h"
#include "battle_anim.h"
#include "battle_pyramid.h"
#include "battle_script_commands.h"
#include "berry.h"
#include "data.h"
#include "decoration.h"
#include "decompress.h"
#include "event_data.h"
#include "event_object_movement.h"
#include "event_scripts.h"
#include "faraway_island.h"
#include "field_camera.h"
#include "field_effect.h"
#include "field_effect_helpers.h"
#include "field_player_avatar.h"
#include "field_weather.h"
#include "fieldmap.h"
#include "follower_helper.h"
#include "gpu_regs.h"
#include "mauville_old_man.h"
#include "metatile_behavior.h"
#include "overworld.h"
#include "palette.h"
#include "pokemon.h"
#include "pokeball.h"
#include "random.h"
#include "region_map.h"
#include "script.h"
#include "sound.h"
#include "sprite.h"
#include "task.h"
#include "trainer_see.h"
#include "trainer_hill.h"
#include "util.h"
#include "wild_encounter.h"
#include "constants/event_object_movement.h"
#include "constants/abilities.h"
#include "constants/battle.h"
#include "constants/event_objects.h"
#include "constants/field_effects.h"
#include "constants/items.h"
#include "constants/map_types.h"
#include "constants/mauville_old_man.h"
#include "constants/rgb.h"
#include "constants/region_map_sections.h"
#include "constants/songs.h"
#include "constants/species.h"
#include "constants/trainer_types.h"
#include "constants/union_room.h"
#include "constants/weather.h"

// this file was known as evobjmv.c in Game Freak's original source

enum {
    MOVE_SPEED_NORMAL, // walking
    MOVE_SPEED_FAST_1, // running / surfing / sliding (ice tile)
    MOVE_SPEED_FAST_2, // water current / acro bike
    MOVE_SPEED_FASTER, // mach bike's max speed
    MOVE_SPEED_FASTEST,
};

enum {
    JUMP_DISTANCE_IN_PLACE,
    JUMP_DISTANCE_NORMAL,
    JUMP_DISTANCE_FAR,
};

// Sprite data used throughout
#define sObjEventId   data[0]
#define sTypeFuncId   data[1] // Index into corresponding gMovementTypeFuncs_* table
#define sActionFuncId data[2] // Index into corresponding gMovementActionFuncs_* table
#define sDirection    data[3]


#define movement_type_def(setup, table) \
static u8 setup##_callback(struct ObjectEvent *, struct Sprite *);\
void setup(struct Sprite *sprite)\
{\
    UpdateObjectEventCurrentMovement(&gObjectEvents[sprite->sObjEventId], sprite, setup##_callback);\
}\
static u8 setup##_callback(struct ObjectEvent *objectEvent, struct Sprite *sprite)\
{\
    return table[sprite->sTypeFuncId](objectEvent, sprite);\
}

#define movement_type_empty_callback(setup) \
static u8 setup##_callback(struct ObjectEvent *, struct Sprite *);\
void setup(struct Sprite *sprite)\
{\
    UpdateObjectEventCurrentMovement(&gObjectEvents[sprite->sObjEventId], sprite, setup##_callback);\
}\
static u8 setup##_callback(struct ObjectEvent *objectEvent, struct Sprite *sprite)\
{\
    return 0;\
}

static EWRAM_DATA u8 sCurrentReflectionType = 0;
static EWRAM_DATA u16 sCurrentSpecialObjectPaletteTag = 0;
static EWRAM_DATA struct LockedAnimObjectEvents *sLockedAnimObjectEvents = {0};

static void MoveCoordsInDirection(u32, s16 *, s16 *, s16, s16);
static bool8 ObjectEventExecSingleMovementAction(struct ObjectEvent *, struct Sprite *);
static void SetMovementDelay(struct Sprite *, s16);
static bool8 WaitForMovementDelay(struct Sprite *);
static u8 GetCollisionInDirection(struct ObjectEvent *, u8);
static u32 GetCopyDirection(u8, u32, u32);
static void TryEnableObjectEventAnim(struct ObjectEvent *, struct Sprite *);
static void ObjectEventExecHeldMovementAction(struct ObjectEvent *, struct Sprite *);
static void UpdateObjectEventSpriteAnimPause(struct ObjectEvent *, struct Sprite *);
static bool8 IsCoordOutsideObjectEventMovementRange(struct ObjectEvent *, s16, s16);
static bool8 IsMetatileDirectionallyImpassable(struct ObjectEvent *, s16, s16, u8);
static bool8 DoesObjectCollideWithObjectAt(struct ObjectEvent *, s16, s16);
static void UpdateObjectEventOffscreen(struct ObjectEvent *, struct Sprite *);
static void UpdateObjectEventSpriteVisibility(struct ObjectEvent *, struct Sprite *);
static void ObjectEventUpdateMetatileBehaviors(struct ObjectEvent *);
static void GetGroundEffectFlags_Reflection(struct ObjectEvent *, u32 *);
static void GetGroundEffectFlags_TallGrassOnSpawn(struct ObjectEvent *, u32 *);
static void GetGroundEffectFlags_LongGrassOnSpawn(struct ObjectEvent *, u32 *);
static void GetGroundEffectFlags_SandHeap(struct ObjectEvent *, u32 *);
static void GetGroundEffectFlags_ShallowFlowingWater(struct ObjectEvent *, u32 *);
static void GetGroundEffectFlags_ShortGrass(struct ObjectEvent *, u32 *);
static void GetGroundEffectFlags_HotSprings(struct ObjectEvent *, u32 *);
static void GetGroundEffectFlags_TallGrassOnBeginStep(struct ObjectEvent *, u32 *);
static void GetGroundEffectFlags_LongGrassOnBeginStep(struct ObjectEvent *, u32 *);
static void GetGroundEffectFlags_Tracks(struct ObjectEvent *, u32 *);
static void GetGroundEffectFlags_Puddle(struct ObjectEvent *, u32 *);
static void GetGroundEffectFlags_Ripple(struct ObjectEvent *, u32 *);
static void GetGroundEffectFlags_Seaweed(struct ObjectEvent *, u32 *);
static void GetGroundEffectFlags_JumpLanding(struct ObjectEvent *, u32 *);
static u8 ObjectEventGetNearbyReflectionType(struct ObjectEvent *);
static u8 GetReflectionTypeByMetatileBehavior(u32);
static void InitObjectPriorityByElevation(struct Sprite *, u8);
static void ObjectEventUpdateSubpriority(struct ObjectEvent *, struct Sprite *);
static void DoTracksGroundEffect_None(struct ObjectEvent *, struct Sprite *, u8);
static void DoTracksGroundEffect_Footprints(struct ObjectEvent *, struct Sprite *, u8);
static void DoTracksGroundEffect_FootprintsB(struct ObjectEvent*, struct Sprite*, u8);
static void DoTracksGroundEffect_FootprintsC(struct ObjectEvent*, struct Sprite*, u8);
static void DoTracksGroundEffect_BikeTireTracks(struct ObjectEvent *, struct Sprite *, u8);
static void DoTracksGroundEffect_SlitherTracks(struct ObjectEvent*, struct Sprite*, u8);
static void DoRippleFieldEffect(struct ObjectEvent *, struct Sprite *);
static void DoGroundEffects_OnSpawn(struct ObjectEvent *, struct Sprite *);
static void DoGroundEffects_OnBeginStep(struct ObjectEvent *, struct Sprite *);
static void DoGroundEffects_OnFinishStep(struct ObjectEvent *, struct Sprite *);
static void VirtualObject_UpdateAnim(struct Sprite *);
static void ApplyLevitateMovement(u8);
static bool8 MovementType_Disguise_Callback(struct ObjectEvent *, struct Sprite *);
static bool8 MovementType_Buried_Callback(struct ObjectEvent *, struct Sprite *);
static void CreateReflectionEffectSprites(void);
static u8 GetObjectEventIdByLocalId(u8);
static u8 GetObjectEventIdByLocalIdAndMapInternal(u8, u8, u8);
static bool8 GetAvailableObjectEventId(u16, u8, u8, u8 *);
static void SetObjectEventDynamicGraphicsId(struct ObjectEvent *);
static void RemoveObjectEventInternal(struct ObjectEvent *);
static u16 GetObjectEventFlagIdByObjectEventId(u8);
static void UpdateObjectEventVisibility(struct ObjectEvent *, struct Sprite *);
static void MakeSpriteTemplateFromObjectEventTemplate(const struct ObjectEventTemplate *, struct SpriteTemplate *, const struct SubspriteTable **);
static void GetObjectEventMovingCameraOffset(s16 *, s16 *);
static const struct ObjectEventTemplate *GetObjectEventTemplateByLocalIdAndMap(u8, u8, u8);
static void RemoveObjectEventIfOutsideView(struct ObjectEvent *);
static void SpawnObjectEventOnReturnToField(u8, s16, s16);
static void SetPlayerAvatarObjectEventIdAndObjectId(u8, u8);
static u8 UpdateSpritePalette(const struct SpritePalette * spritePalette, struct Sprite * sprite);
static void ResetObjectEventFldEffData(struct ObjectEvent *);
static u8 LoadSpritePaletteIfTagExists(const struct SpritePalette *);
static u8 FindObjectEventPaletteIndexByTag(u16);
static void _PatchObjectPalette(u16, u8);
static bool8 ObjectEventDoesElevationMatch(struct ObjectEvent *, u8);
static void SpriteCB_CameraObject(struct Sprite *);
static void CameraObject_0(struct Sprite *);
static void CameraObject_1(struct Sprite *);
static void CameraObject_2(struct Sprite *);
static const struct ObjectEventTemplate *FindObjectEventTemplateByLocalId(u8, const struct ObjectEventTemplate *, u8);
static void ObjectEventSetSingleMovement(struct ObjectEvent *, struct Sprite *, u8);
static void SetSpriteDataForNormalStep(struct Sprite *, u8, u8);
static void InitSpriteForFigure8Anim(struct Sprite *);
static bool8 AnimateSpriteInFigure8(struct Sprite *);
u8 GetDirectionToFace(s16 x1, s16 y1, s16 x2, s16 y2);
static void FollowerSetGraphics(struct ObjectEvent *, u16, u8, bool8);
static void ObjectEventSetGraphics(struct ObjectEvent *, const struct ObjectEventGraphicsInfo *);
static void SpriteCB_VirtualObject(struct Sprite *);
static void DoShadowFieldEffect(struct ObjectEvent *);
static void SetJumpSpriteData(struct Sprite *, u8, u8, u8);
static void SetWalkSlowSpriteData(struct Sprite *, u8);
static bool8 UpdateWalkSlowAnim(struct Sprite *);
static u8 DoJumpSpriteMovement(struct Sprite *);
static u8 DoJumpSpecialSpriteMovement(struct Sprite *);
static void CreateLevitateMovementTask(struct ObjectEvent *);
static void DestroyLevitateMovementTask(u8);
static bool8 GetFollowerInfo(u16 *species, u8 *form, u8 *shiny);
static u8 LoadDynamicFollowerPalette(u16 species, u8 form, bool8 shiny);
static const struct ObjectEventGraphicsInfo * SpeciesToGraphicsInfo(u16 species, u8 form);
static bool8 NpcTakeStep(struct Sprite *);
static bool8 IsElevationMismatchAt(u8, s16, s16);
static bool8 AreElevationsCompatible(u8, u8);

static const struct SpriteFrameImage sPicTable_PechaBerryTree[];

const u8 gReflectionEffectPaletteMap[16] = {
        [PALSLOT_PLAYER]                 = PALSLOT_PLAYER_REFLECTION,
        [PALSLOT_PLAYER_REFLECTION]      = PALSLOT_PLAYER_REFLECTION,
        [PALSLOT_NPC_1]                  = PALSLOT_NPC_1_REFLECTION,
        [PALSLOT_NPC_2]                  = PALSLOT_NPC_2_REFLECTION,
        [PALSLOT_NPC_3]                  = PALSLOT_NPC_3_REFLECTION,
        [PALSLOT_NPC_4]                  = PALSLOT_NPC_4_REFLECTION,
        [PALSLOT_NPC_1_REFLECTION]       = PALSLOT_NPC_1_REFLECTION,
        [PALSLOT_NPC_2_REFLECTION]       = PALSLOT_NPC_2_REFLECTION,
        [PALSLOT_NPC_3_REFLECTION]       = PALSLOT_NPC_3_REFLECTION,
        [PALSLOT_NPC_4_REFLECTION]       = PALSLOT_NPC_4_REFLECTION,
        [PALSLOT_NPC_SPECIAL]            = PALSLOT_NPC_SPECIAL_REFLECTION,
        [PALSLOT_NPC_SPECIAL_REFLECTION] = PALSLOT_NPC_SPECIAL_REFLECTION
};

static const struct SpriteTemplate sCameraSpriteTemplate = {
    .tileTag = 0,
    .paletteTag = TAG_NONE,
    .oam = &gDummyOamData,
    .anims = gDummySpriteAnimTable,
    .images = NULL,
    .affineAnims = gDummySpriteAffineAnimTable,
    .callback = SpriteCB_CameraObject
};

static void (*const sCameraObjectFuncs[])(struct Sprite *) = {
    CameraObject_0,
    CameraObject_1,
    CameraObject_2,
};

#include "data/object_events/object_event_graphics.h"

// movement type callbacks
static void (*const sMovementTypeCallbacks[])(struct Sprite *) =
{
    [MOVEMENT_TYPE_NONE] = MovementType_None,
    [MOVEMENT_TYPE_LOOK_AROUND] = MovementType_LookAround,
    [MOVEMENT_TYPE_WANDER_AROUND] = MovementType_WanderAround,
    [MOVEMENT_TYPE_WANDER_UP_AND_DOWN] = MovementType_WanderUpAndDown,
    [MOVEMENT_TYPE_WANDER_DOWN_AND_UP] = MovementType_WanderUpAndDown,
    [MOVEMENT_TYPE_WANDER_LEFT_AND_RIGHT] = MovementType_WanderLeftAndRight,
    [MOVEMENT_TYPE_WANDER_RIGHT_AND_LEFT] = MovementType_WanderLeftAndRight,
    [MOVEMENT_TYPE_FACE_UP] = MovementType_FaceDirection,
    [MOVEMENT_TYPE_FACE_DOWN] = MovementType_FaceDirection,
    [MOVEMENT_TYPE_FACE_LEFT] = MovementType_FaceDirection,
    [MOVEMENT_TYPE_FACE_RIGHT] = MovementType_FaceDirection,
    [MOVEMENT_TYPE_PLAYER] = MovementType_Player,
    [MOVEMENT_TYPE_BERRY_TREE_GROWTH] = MovementType_BerryTreeGrowth,
    [MOVEMENT_TYPE_FACE_DOWN_AND_UP] = MovementType_FaceDownAndUp,
    [MOVEMENT_TYPE_FACE_LEFT_AND_RIGHT] = MovementType_FaceLeftAndRight,
    [MOVEMENT_TYPE_FACE_UP_AND_LEFT] = MovementType_FaceUpAndLeft,
    [MOVEMENT_TYPE_FACE_UP_AND_RIGHT] = MovementType_FaceUpAndRight,
    [MOVEMENT_TYPE_FACE_DOWN_AND_LEFT] = MovementType_FaceDownAndLeft,
    [MOVEMENT_TYPE_FACE_DOWN_AND_RIGHT] = MovementType_FaceDownAndRight,
    [MOVEMENT_TYPE_FACE_DOWN_UP_AND_LEFT] = MovementType_FaceDownUpAndLeft,
    [MOVEMENT_TYPE_FACE_DOWN_UP_AND_RIGHT] = MovementType_FaceDownUpAndRight,
    [MOVEMENT_TYPE_FACE_UP_LEFT_AND_RIGHT] = MovementType_FaceUpRightAndLeft,
    [MOVEMENT_TYPE_FACE_DOWN_LEFT_AND_RIGHT] = MovementType_FaceDownRightAndLeft,
    [MOVEMENT_TYPE_ROTATE_COUNTERCLOCKWISE] = MovementType_RotateCounterclockwise,
    [MOVEMENT_TYPE_ROTATE_CLOCKWISE] = MovementType_RotateClockwise,
    [MOVEMENT_TYPE_WALK_UP_AND_DOWN] = MovementType_WalkBackAndForth,
    [MOVEMENT_TYPE_WALK_DOWN_AND_UP] = MovementType_WalkBackAndForth,
    [MOVEMENT_TYPE_WALK_LEFT_AND_RIGHT] = MovementType_WalkBackAndForth,
    [MOVEMENT_TYPE_WALK_RIGHT_AND_LEFT] = MovementType_WalkBackAndForth,
    [MOVEMENT_TYPE_WALK_SEQUENCE_UP_RIGHT_LEFT_DOWN] = MovementType_WalkSequenceUpRightLeftDown,
    [MOVEMENT_TYPE_WALK_SEQUENCE_RIGHT_LEFT_DOWN_UP] = MovementType_WalkSequenceRightLeftDownUp,
    [MOVEMENT_TYPE_WALK_SEQUENCE_DOWN_UP_RIGHT_LEFT] = MovementType_WalkSequenceDownUpRightLeft,
    [MOVEMENT_TYPE_WALK_SEQUENCE_LEFT_DOWN_UP_RIGHT] = MovementType_WalkSequenceLeftDownUpRight,
    [MOVEMENT_TYPE_WALK_SEQUENCE_UP_LEFT_RIGHT_DOWN] = MovementType_WalkSequenceUpLeftRightDown,
    [MOVEMENT_TYPE_WALK_SEQUENCE_LEFT_RIGHT_DOWN_UP] = MovementType_WalkSequenceLeftRightDownUp,
    [MOVEMENT_TYPE_WALK_SEQUENCE_DOWN_UP_LEFT_RIGHT] = MovementType_WalkSequenceDownUpLeftRight,
    [MOVEMENT_TYPE_WALK_SEQUENCE_RIGHT_DOWN_UP_LEFT] = MovementType_WalkSequenceRightDownUpLeft,
    [MOVEMENT_TYPE_WALK_SEQUENCE_LEFT_UP_DOWN_RIGHT] = MovementType_WalkSequenceLeftUpDownRight,
    [MOVEMENT_TYPE_WALK_SEQUENCE_UP_DOWN_RIGHT_LEFT] = MovementType_WalkSequenceUpDownRightLeft,
    [MOVEMENT_TYPE_WALK_SEQUENCE_RIGHT_LEFT_UP_DOWN] = MovementType_WalkSequenceRightLeftUpDown,
    [MOVEMENT_TYPE_WALK_SEQUENCE_DOWN_RIGHT_LEFT_UP] = MovementType_WalkSequenceDownRightLeftUp,
    [MOVEMENT_TYPE_WALK_SEQUENCE_RIGHT_UP_DOWN_LEFT] = MovementType_WalkSequenceRightUpDownLeft,
    [MOVEMENT_TYPE_WALK_SEQUENCE_UP_DOWN_LEFT_RIGHT] = MovementType_WalkSequenceUpDownLeftRight,
    [MOVEMENT_TYPE_WALK_SEQUENCE_LEFT_RIGHT_UP_DOWN] = MovementType_WalkSequenceLeftRightUpDown,
    [MOVEMENT_TYPE_WALK_SEQUENCE_DOWN_LEFT_RIGHT_UP] = MovementType_WalkSequenceDownLeftRightUp,
    [MOVEMENT_TYPE_WALK_SEQUENCE_UP_LEFT_DOWN_RIGHT] = MovementType_WalkSequenceUpLeftDownRight,
    [MOVEMENT_TYPE_WALK_SEQUENCE_DOWN_RIGHT_UP_LEFT] = MovementType_WalkSequenceDownRightUpLeft,
    [MOVEMENT_TYPE_WALK_SEQUENCE_LEFT_DOWN_RIGHT_UP] = MovementType_WalkSequenceLeftDownRightUp,
    [MOVEMENT_TYPE_WALK_SEQUENCE_RIGHT_UP_LEFT_DOWN] = MovementType_WalkSequenceRightUpLeftDown,
    [MOVEMENT_TYPE_WALK_SEQUENCE_UP_RIGHT_DOWN_LEFT] = MovementType_WalkSequenceUpRightDownLeft,
    [MOVEMENT_TYPE_WALK_SEQUENCE_DOWN_LEFT_UP_RIGHT] = MovementType_WalkSequenceDownLeftUpRight,
    [MOVEMENT_TYPE_WALK_SEQUENCE_LEFT_UP_RIGHT_DOWN] = MovementType_WalkSequenceLeftUpRightDown,
    [MOVEMENT_TYPE_WALK_SEQUENCE_RIGHT_DOWN_LEFT_UP] = MovementType_WalkSequenceRightDownLeftUp,
    [MOVEMENT_TYPE_COPY_PLAYER] = MovementType_CopyPlayer,
    [MOVEMENT_TYPE_COPY_PLAYER_OPPOSITE] = MovementType_CopyPlayer,
    [MOVEMENT_TYPE_COPY_PLAYER_COUNTERCLOCKWISE] = MovementType_CopyPlayer,
    [MOVEMENT_TYPE_COPY_PLAYER_CLOCKWISE] = MovementType_CopyPlayer,
    [MOVEMENT_TYPE_TREE_DISGUISE] = MovementType_TreeDisguise,
    [MOVEMENT_TYPE_MOUNTAIN_DISGUISE] = MovementType_MountainDisguise,
    [MOVEMENT_TYPE_COPY_PLAYER_IN_GRASS] = MovementType_CopyPlayerInGrass,
    [MOVEMENT_TYPE_COPY_PLAYER_OPPOSITE_IN_GRASS] = MovementType_CopyPlayerInGrass,
    [MOVEMENT_TYPE_COPY_PLAYER_COUNTERCLOCKWISE_IN_GRASS] = MovementType_CopyPlayerInGrass,
    [MOVEMENT_TYPE_COPY_PLAYER_CLOCKWISE_IN_GRASS] = MovementType_CopyPlayerInGrass,
    [MOVEMENT_TYPE_BURIED] = MovementType_Buried,
    [MOVEMENT_TYPE_WALK_IN_PLACE_DOWN] = MovementType_WalkInPlace,
    [MOVEMENT_TYPE_WALK_IN_PLACE_UP] = MovementType_WalkInPlace,
    [MOVEMENT_TYPE_WALK_IN_PLACE_LEFT] = MovementType_WalkInPlace,
    [MOVEMENT_TYPE_WALK_IN_PLACE_RIGHT] = MovementType_WalkInPlace,
    [MOVEMENT_TYPE_JOG_IN_PLACE_DOWN] = MovementType_JogInPlace,
    [MOVEMENT_TYPE_JOG_IN_PLACE_UP] = MovementType_JogInPlace,
    [MOVEMENT_TYPE_JOG_IN_PLACE_LEFT] = MovementType_JogInPlace,
    [MOVEMENT_TYPE_JOG_IN_PLACE_RIGHT] = MovementType_JogInPlace,
    [MOVEMENT_TYPE_RUN_IN_PLACE_DOWN] = MovementType_RunInPlace,
    [MOVEMENT_TYPE_RUN_IN_PLACE_UP] = MovementType_RunInPlace,
    [MOVEMENT_TYPE_RUN_IN_PLACE_LEFT] = MovementType_RunInPlace,
    [MOVEMENT_TYPE_RUN_IN_PLACE_RIGHT] = MovementType_RunInPlace,
    [MOVEMENT_TYPE_INVISIBLE] = MovementType_Invisible,
    [MOVEMENT_TYPE_WALK_SLOWLY_IN_PLACE_DOWN] = MovementType_WalkSlowlyInPlace,
    [MOVEMENT_TYPE_WALK_SLOWLY_IN_PLACE_UP] = MovementType_WalkSlowlyInPlace,
    [MOVEMENT_TYPE_WALK_SLOWLY_IN_PLACE_LEFT] = MovementType_WalkSlowlyInPlace,
    [MOVEMENT_TYPE_WALK_SLOWLY_IN_PLACE_RIGHT] = MovementType_WalkSlowlyInPlace,
    [MOVEMENT_TYPE_FOLLOW_PLAYER] = MovementType_FollowPlayer,
};

static const bool8 sMovementTypeHasRange[NUM_MOVEMENT_TYPES] = {
    [MOVEMENT_TYPE_WANDER_AROUND] = TRUE,
    [MOVEMENT_TYPE_WANDER_UP_AND_DOWN] = TRUE,
    [MOVEMENT_TYPE_WANDER_DOWN_AND_UP] = TRUE,
    [MOVEMENT_TYPE_WANDER_LEFT_AND_RIGHT] = TRUE,
    [MOVEMENT_TYPE_WANDER_RIGHT_AND_LEFT] = TRUE,
    [MOVEMENT_TYPE_WALK_UP_AND_DOWN] = TRUE,
    [MOVEMENT_TYPE_WALK_DOWN_AND_UP] = TRUE,
    [MOVEMENT_TYPE_WALK_LEFT_AND_RIGHT] = TRUE,
    [MOVEMENT_TYPE_WALK_RIGHT_AND_LEFT] = TRUE,
    [MOVEMENT_TYPE_WALK_SEQUENCE_UP_RIGHT_LEFT_DOWN] = TRUE,
    [MOVEMENT_TYPE_WALK_SEQUENCE_RIGHT_LEFT_DOWN_UP] = TRUE,
    [MOVEMENT_TYPE_WALK_SEQUENCE_DOWN_UP_RIGHT_LEFT] = TRUE,
    [MOVEMENT_TYPE_WALK_SEQUENCE_LEFT_DOWN_UP_RIGHT] = TRUE,
    [MOVEMENT_TYPE_WALK_SEQUENCE_UP_LEFT_RIGHT_DOWN] = TRUE,
    [MOVEMENT_TYPE_WALK_SEQUENCE_LEFT_RIGHT_DOWN_UP] = TRUE,
    [MOVEMENT_TYPE_WALK_SEQUENCE_DOWN_UP_LEFT_RIGHT] = TRUE,
    [MOVEMENT_TYPE_WALK_SEQUENCE_RIGHT_DOWN_UP_LEFT] = TRUE,
    [MOVEMENT_TYPE_WALK_SEQUENCE_LEFT_UP_DOWN_RIGHT] = TRUE,
    [MOVEMENT_TYPE_WALK_SEQUENCE_UP_DOWN_RIGHT_LEFT] = TRUE,
    [MOVEMENT_TYPE_WALK_SEQUENCE_RIGHT_LEFT_UP_DOWN] = TRUE,
    [MOVEMENT_TYPE_WALK_SEQUENCE_DOWN_RIGHT_LEFT_UP] = TRUE,
    [MOVEMENT_TYPE_WALK_SEQUENCE_RIGHT_UP_DOWN_LEFT] = TRUE,
    [MOVEMENT_TYPE_WALK_SEQUENCE_UP_DOWN_LEFT_RIGHT] = TRUE,
    [MOVEMENT_TYPE_WALK_SEQUENCE_LEFT_RIGHT_UP_DOWN] = TRUE,
    [MOVEMENT_TYPE_WALK_SEQUENCE_DOWN_LEFT_RIGHT_UP] = TRUE,
    [MOVEMENT_TYPE_WALK_SEQUENCE_UP_LEFT_DOWN_RIGHT] = TRUE,
    [MOVEMENT_TYPE_WALK_SEQUENCE_DOWN_RIGHT_UP_LEFT] = TRUE,
    [MOVEMENT_TYPE_WALK_SEQUENCE_LEFT_DOWN_RIGHT_UP] = TRUE,
    [MOVEMENT_TYPE_WALK_SEQUENCE_RIGHT_UP_LEFT_DOWN] = TRUE,
    [MOVEMENT_TYPE_WALK_SEQUENCE_UP_RIGHT_DOWN_LEFT] = TRUE,
    [MOVEMENT_TYPE_WALK_SEQUENCE_DOWN_LEFT_UP_RIGHT] = TRUE,
    [MOVEMENT_TYPE_WALK_SEQUENCE_LEFT_UP_RIGHT_DOWN] = TRUE,
    [MOVEMENT_TYPE_WALK_SEQUENCE_RIGHT_DOWN_LEFT_UP] = TRUE,
    [MOVEMENT_TYPE_COPY_PLAYER] = TRUE,
    [MOVEMENT_TYPE_COPY_PLAYER_OPPOSITE] = TRUE,
    [MOVEMENT_TYPE_COPY_PLAYER_COUNTERCLOCKWISE] = TRUE,
    [MOVEMENT_TYPE_COPY_PLAYER_CLOCKWISE] = TRUE,
    [MOVEMENT_TYPE_COPY_PLAYER_IN_GRASS] = TRUE,
    [MOVEMENT_TYPE_COPY_PLAYER_OPPOSITE_IN_GRASS] = TRUE,
    [MOVEMENT_TYPE_COPY_PLAYER_COUNTERCLOCKWISE_IN_GRASS] = TRUE,
    [MOVEMENT_TYPE_COPY_PLAYER_CLOCKWISE_IN_GRASS] = TRUE,
};

const u8 gInitialMovementTypeFacingDirections[] = {
    [MOVEMENT_TYPE_NONE] = DIR_SOUTH,
    [MOVEMENT_TYPE_LOOK_AROUND] = DIR_SOUTH,
    [MOVEMENT_TYPE_WANDER_AROUND] = DIR_SOUTH,
    [MOVEMENT_TYPE_WANDER_UP_AND_DOWN] = DIR_NORTH,
    [MOVEMENT_TYPE_WANDER_DOWN_AND_UP] = DIR_SOUTH,
    [MOVEMENT_TYPE_WANDER_LEFT_AND_RIGHT] = DIR_WEST,
    [MOVEMENT_TYPE_WANDER_RIGHT_AND_LEFT] = DIR_EAST,
    [MOVEMENT_TYPE_FACE_UP] = DIR_NORTH,
    [MOVEMENT_TYPE_FACE_DOWN] = DIR_SOUTH,
    [MOVEMENT_TYPE_FACE_LEFT] = DIR_WEST,
    [MOVEMENT_TYPE_FACE_RIGHT] = DIR_EAST,
    [MOVEMENT_TYPE_PLAYER] = DIR_SOUTH,
    [MOVEMENT_TYPE_BERRY_TREE_GROWTH] = DIR_SOUTH,
    [MOVEMENT_TYPE_FACE_DOWN_AND_UP] = DIR_SOUTH,
    [MOVEMENT_TYPE_FACE_LEFT_AND_RIGHT] = DIR_WEST,
    [MOVEMENT_TYPE_FACE_UP_AND_LEFT] = DIR_NORTH,
    [MOVEMENT_TYPE_FACE_UP_AND_RIGHT] = DIR_NORTH,
    [MOVEMENT_TYPE_FACE_DOWN_AND_LEFT] = DIR_SOUTH,
    [MOVEMENT_TYPE_FACE_DOWN_AND_RIGHT] = DIR_SOUTH,
    [MOVEMENT_TYPE_FACE_DOWN_UP_AND_LEFT] = DIR_SOUTH,
    [MOVEMENT_TYPE_FACE_DOWN_UP_AND_RIGHT] = DIR_SOUTH,
    [MOVEMENT_TYPE_FACE_UP_LEFT_AND_RIGHT] = DIR_NORTH,
    [MOVEMENT_TYPE_FACE_DOWN_LEFT_AND_RIGHT] = DIR_SOUTH,
    [MOVEMENT_TYPE_ROTATE_COUNTERCLOCKWISE] = DIR_SOUTH,
    [MOVEMENT_TYPE_ROTATE_CLOCKWISE] = DIR_SOUTH,
    [MOVEMENT_TYPE_WALK_UP_AND_DOWN] = DIR_NORTH,
    [MOVEMENT_TYPE_WALK_DOWN_AND_UP] = DIR_SOUTH,
    [MOVEMENT_TYPE_WALK_LEFT_AND_RIGHT] = DIR_WEST,
    [MOVEMENT_TYPE_WALK_RIGHT_AND_LEFT] = DIR_EAST,
    [MOVEMENT_TYPE_WALK_SEQUENCE_UP_RIGHT_LEFT_DOWN] = DIR_NORTH,
    [MOVEMENT_TYPE_WALK_SEQUENCE_RIGHT_LEFT_DOWN_UP] = DIR_EAST,
    [MOVEMENT_TYPE_WALK_SEQUENCE_DOWN_UP_RIGHT_LEFT] = DIR_SOUTH,
    [MOVEMENT_TYPE_WALK_SEQUENCE_LEFT_DOWN_UP_RIGHT] = DIR_WEST,
    [MOVEMENT_TYPE_WALK_SEQUENCE_UP_LEFT_RIGHT_DOWN] = DIR_NORTH,
    [MOVEMENT_TYPE_WALK_SEQUENCE_LEFT_RIGHT_DOWN_UP] = DIR_WEST,
    [MOVEMENT_TYPE_WALK_SEQUENCE_DOWN_UP_LEFT_RIGHT] = DIR_SOUTH,
    [MOVEMENT_TYPE_WALK_SEQUENCE_RIGHT_DOWN_UP_LEFT] = DIR_EAST,
    [MOVEMENT_TYPE_WALK_SEQUENCE_LEFT_UP_DOWN_RIGHT] = DIR_WEST,
    [MOVEMENT_TYPE_WALK_SEQUENCE_UP_DOWN_RIGHT_LEFT] = DIR_NORTH,
    [MOVEMENT_TYPE_WALK_SEQUENCE_RIGHT_LEFT_UP_DOWN] = DIR_EAST,
    [MOVEMENT_TYPE_WALK_SEQUENCE_DOWN_RIGHT_LEFT_UP] = DIR_SOUTH,
    [MOVEMENT_TYPE_WALK_SEQUENCE_RIGHT_UP_DOWN_LEFT] = DIR_EAST,
    [MOVEMENT_TYPE_WALK_SEQUENCE_UP_DOWN_LEFT_RIGHT] = DIR_NORTH,
    [MOVEMENT_TYPE_WALK_SEQUENCE_LEFT_RIGHT_UP_DOWN] = DIR_WEST,
    [MOVEMENT_TYPE_WALK_SEQUENCE_DOWN_LEFT_RIGHT_UP] = DIR_SOUTH,
    [MOVEMENT_TYPE_WALK_SEQUENCE_UP_LEFT_DOWN_RIGHT] = DIR_NORTH,
    [MOVEMENT_TYPE_WALK_SEQUENCE_DOWN_RIGHT_UP_LEFT] = DIR_SOUTH,
    [MOVEMENT_TYPE_WALK_SEQUENCE_LEFT_DOWN_RIGHT_UP] = DIR_WEST,
    [MOVEMENT_TYPE_WALK_SEQUENCE_RIGHT_UP_LEFT_DOWN] = DIR_EAST,
    [MOVEMENT_TYPE_WALK_SEQUENCE_UP_RIGHT_DOWN_LEFT] = DIR_NORTH,
    [MOVEMENT_TYPE_WALK_SEQUENCE_DOWN_LEFT_UP_RIGHT] = DIR_SOUTH,
    [MOVEMENT_TYPE_WALK_SEQUENCE_LEFT_UP_RIGHT_DOWN] = DIR_WEST,
    [MOVEMENT_TYPE_WALK_SEQUENCE_RIGHT_DOWN_LEFT_UP] = DIR_EAST,
    [MOVEMENT_TYPE_COPY_PLAYER] = DIR_NORTH,
    [MOVEMENT_TYPE_COPY_PLAYER_OPPOSITE] = DIR_SOUTH,
    [MOVEMENT_TYPE_COPY_PLAYER_COUNTERCLOCKWISE] = DIR_WEST,
    [MOVEMENT_TYPE_COPY_PLAYER_CLOCKWISE] = DIR_EAST,
    [MOVEMENT_TYPE_TREE_DISGUISE] = DIR_SOUTH,
    [MOVEMENT_TYPE_MOUNTAIN_DISGUISE] = DIR_SOUTH,
    [MOVEMENT_TYPE_COPY_PLAYER_IN_GRASS] = DIR_NORTH,
    [MOVEMENT_TYPE_COPY_PLAYER_OPPOSITE_IN_GRASS] = DIR_SOUTH,
    [MOVEMENT_TYPE_COPY_PLAYER_COUNTERCLOCKWISE_IN_GRASS] = DIR_WEST,
    [MOVEMENT_TYPE_COPY_PLAYER_CLOCKWISE_IN_GRASS] = DIR_EAST,
    [MOVEMENT_TYPE_BURIED] = DIR_SOUTH,
    [MOVEMENT_TYPE_WALK_IN_PLACE_DOWN] = DIR_SOUTH,
    [MOVEMENT_TYPE_WALK_IN_PLACE_UP] = DIR_NORTH,
    [MOVEMENT_TYPE_WALK_IN_PLACE_LEFT] = DIR_WEST,
    [MOVEMENT_TYPE_WALK_IN_PLACE_RIGHT] = DIR_EAST,
    [MOVEMENT_TYPE_JOG_IN_PLACE_DOWN] = DIR_SOUTH,
    [MOVEMENT_TYPE_JOG_IN_PLACE_UP] = DIR_NORTH,
    [MOVEMENT_TYPE_JOG_IN_PLACE_LEFT] = DIR_WEST,
    [MOVEMENT_TYPE_JOG_IN_PLACE_RIGHT] = DIR_EAST,
    [MOVEMENT_TYPE_RUN_IN_PLACE_DOWN] = DIR_SOUTH,
    [MOVEMENT_TYPE_RUN_IN_PLACE_UP] = DIR_NORTH,
    [MOVEMENT_TYPE_RUN_IN_PLACE_LEFT] = DIR_WEST,
    [MOVEMENT_TYPE_RUN_IN_PLACE_RIGHT] = DIR_EAST,
    [MOVEMENT_TYPE_INVISIBLE] = DIR_SOUTH,
    [MOVEMENT_TYPE_WALK_SLOWLY_IN_PLACE_DOWN] = DIR_SOUTH,
    [MOVEMENT_TYPE_WALK_SLOWLY_IN_PLACE_UP] = DIR_NORTH,
    [MOVEMENT_TYPE_WALK_SLOWLY_IN_PLACE_LEFT] = DIR_WEST,
    [MOVEMENT_TYPE_WALK_SLOWLY_IN_PLACE_RIGHT] = DIR_EAST,
};

#define OBJ_EVENT_PAL_TAG_BRENDAN                 0x1100
#define OBJ_EVENT_PAL_TAG_BRENDAN_REFLECTION      0x1101
#define OBJ_EVENT_PAL_TAG_BRIDGE_REFLECTION       0x1102
#define OBJ_EVENT_PAL_TAG_NPC_1                   0x1103
#define OBJ_EVENT_PAL_TAG_NPC_2                   0x1104
#define OBJ_EVENT_PAL_TAG_NPC_3                   0x1105
#define OBJ_EVENT_PAL_TAG_NPC_4                   0x1106
#define OBJ_EVENT_PAL_TAG_NPC_1_REFLECTION        0x1107
#define OBJ_EVENT_PAL_TAG_NPC_2_REFLECTION        0x1108
#define OBJ_EVENT_PAL_TAG_NPC_3_REFLECTION        0x1109
#define OBJ_EVENT_PAL_TAG_NPC_4_REFLECTION        0x110A
#define OBJ_EVENT_PAL_TAG_QUINTY_PLUMP            0x110B
#define OBJ_EVENT_PAL_TAG_QUINTY_PLUMP_REFLECTION 0x110C
#define OBJ_EVENT_PAL_TAG_TRUCK                   0x110D
#define OBJ_EVENT_PAL_TAG_VIGOROTH                0x110E
#define OBJ_EVENT_PAL_TAG_ZIGZAGOON               0x110F
#define OBJ_EVENT_PAL_TAG_MAY                     0x1110
#define OBJ_EVENT_PAL_TAG_MAY_REFLECTION          0x1111
#define OBJ_EVENT_PAL_TAG_MOVING_BOX              0x1112
#define OBJ_EVENT_PAL_TAG_CABLE_CAR               0x1113
#define OBJ_EVENT_PAL_TAG_SSTIDAL                 0x1114
#define OBJ_EVENT_PAL_TAG_PLAYER_UNDERWATER       0x1115
#define OBJ_EVENT_PAL_TAG_KYOGRE                  0x1116
#define OBJ_EVENT_PAL_TAG_KYOGRE_REFLECTION       0x1117
#define OBJ_EVENT_PAL_TAG_GROUDON                 0x1118
#define OBJ_EVENT_PAL_TAG_GROUDON_REFLECTION      0x1119
#define OBJ_EVENT_PAL_TAG_UNUSED                  0x111A
#define OBJ_EVENT_PAL_TAG_SUBMARINE_SHADOW        0x111B
#define OBJ_EVENT_PAL_TAG_POOCHYENA               0x111C
#define OBJ_EVENT_PAL_TAG_RED_LEAF                0x111D
#define OBJ_EVENT_PAL_TAG_DEOXYS                  0x111E
#define OBJ_EVENT_PAL_TAG_BIRTH_ISLAND_STONE      0x111F
#define OBJ_EVENT_PAL_TAG_HO_OH                   0x1120
#define OBJ_EVENT_PAL_TAG_LUGIA                   0x1121
#define OBJ_EVENT_PAL_TAG_RS_BRENDAN              0x1122
#define OBJ_EVENT_PAL_TAG_RS_MAY                  0x1123
#define OBJ_EVENT_PAL_TAG_DYNAMIC                 0x1124
#define OBJ_EVENT_PAL_TAG_CASTFORM_SUNNY          0x1125
#define OBJ_EVENT_PAL_TAG_CASTFORM_RAINY          0x1126
#define OBJ_EVENT_PAL_TAG_CASTFORM_SNOWY          0x1127
#if OW_MON_POKEBALLS
// Vanilla
#define OBJ_EVENT_PAL_TAG_BALL_MASTER             0x1150
#define OBJ_EVENT_PAL_TAG_BALL_ULTRA              0x1151
#define OBJ_EVENT_PAL_TAG_BALL_GREAT              0x1152
#define OBJ_EVENT_PAL_TAG_BALL_SAFARI             0x1153
#define OBJ_EVENT_PAL_TAG_BALL_NET                0x1154
#define OBJ_EVENT_PAL_TAG_BALL_DIVE               0x1155
#define OBJ_EVENT_PAL_TAG_BALL_NEST               0x1156
#define OBJ_EVENT_PAL_TAG_BALL_REPEAT             0x1157
#define OBJ_EVENT_PAL_TAG_BALL_TIMER              0x1158
#define OBJ_EVENT_PAL_TAG_BALL_LUXURY             0x1159
#define OBJ_EVENT_PAL_TAG_BALL_PREMIER            0x115A
// Gen IV/Sinnoh
#define OBJ_EVENT_PAL_TAG_BALL_DUSK               0x115B
#define OBJ_EVENT_PAL_TAG_BALL_HEAL               0x115C
#define OBJ_EVENT_PAL_TAG_BALL_QUICK              0x115D
#define OBJ_EVENT_PAL_TAG_BALL_CHERISH            0x115E
#define OBJ_EVENT_PAL_TAG_BALL_PARK               0x115F
// Gen II/Johto Apricorns
#define OBJ_EVENT_PAL_TAG_BALL_FAST               0x1160
#define OBJ_EVENT_PAL_TAG_BALL_LEVEL              0x1161
#define OBJ_EVENT_PAL_TAG_BALL_LURE               0x1162
#define OBJ_EVENT_PAL_TAG_BALL_HEAVY              0x1163
#define OBJ_EVENT_PAL_TAG_BALL_LOVE               0x1164
#define OBJ_EVENT_PAL_TAG_BALL_FRIEND             0x1165
#define OBJ_EVENT_PAL_TAG_BALL_MOON               0x1166
#define OBJ_EVENT_PAL_TAG_BALL_SPORT              0x1167
// Gen V
#define OBJ_EVENT_PAL_TAG_BALL_DREAM              0x1168
// Gen VII
#define OBJ_EVENT_PAL_TAG_BALL_BEAST              0x1169
// Gen VIII
#define OBJ_EVENT_PAL_TAG_BALL_STRANGE            0x116A
#endif
// Used as a placeholder follower graphic
#define OBJ_EVENT_PAL_TAG_SUBSTITUTE              0x7611
#define OBJ_EVENT_PAL_TAG_EMOTES                  0x8002
// Not a real OW palette tag; used for the white flash applied to followers
#define OBJ_EVENT_PAL_TAG_WHITE                   (OBJ_EVENT_PAL_TAG_NONE - 1)
#define OBJ_EVENT_PAL_TAG_NONE 0x11FF

#include "data/object_events/object_event_graphics_info_pointers.h"
#include "data/field_effects/field_effect_object_template_pointers.h"
#include "data/object_events/object_event_pic_tables.h"
#include "data/object_events/object_event_anims.h"
#include "data/object_events/base_oam.h"
#include "data/object_events/object_event_subsprites.h"
#include "data/object_events/object_event_graphics_info.h"
#include "data/object_events/object_event_graphics_info_followers.h"

static const struct SpritePalette sObjectEventSpritePalettes[] = {
    {gObjectEventPal_Npc1,                  OBJ_EVENT_PAL_TAG_NPC_1},
    {gObjectEventPal_Npc2,                  OBJ_EVENT_PAL_TAG_NPC_2},
    {gObjectEventPal_Npc3,                  OBJ_EVENT_PAL_TAG_NPC_3},
    {gObjectEventPal_Npc4,                  OBJ_EVENT_PAL_TAG_NPC_4},
    {gObjectEventPal_Npc1Reflection,        OBJ_EVENT_PAL_TAG_NPC_1_REFLECTION},
    {gObjectEventPal_Npc2Reflection,        OBJ_EVENT_PAL_TAG_NPC_2_REFLECTION},
    {gObjectEventPal_Npc3Reflection,        OBJ_EVENT_PAL_TAG_NPC_3_REFLECTION},
    {gObjectEventPal_Npc4Reflection,        OBJ_EVENT_PAL_TAG_NPC_4_REFLECTION},
    {gObjectEventPal_Brendan,               OBJ_EVENT_PAL_TAG_BRENDAN},
    {gObjectEventPal_BrendanReflection,     OBJ_EVENT_PAL_TAG_BRENDAN_REFLECTION},
    {gObjectEventPal_BridgeReflection,      OBJ_EVENT_PAL_TAG_BRIDGE_REFLECTION},
    {gObjectEventPal_PlayerUnderwater,      OBJ_EVENT_PAL_TAG_PLAYER_UNDERWATER},
    {gObjectEventPal_QuintyPlump,           OBJ_EVENT_PAL_TAG_QUINTY_PLUMP},
    {gObjectEventPal_QuintyPlumpReflection, OBJ_EVENT_PAL_TAG_QUINTY_PLUMP_REFLECTION},
    {gObjectEventPal_Truck,                 OBJ_EVENT_PAL_TAG_TRUCK},
    {gObjectEventPal_Vigoroth,              OBJ_EVENT_PAL_TAG_VIGOROTH},
    {gObjectEventPal_EnemyZigzagoon,        OBJ_EVENT_PAL_TAG_ZIGZAGOON},
    {gObjectEventPal_May,                   OBJ_EVENT_PAL_TAG_MAY},
    {gObjectEventPal_MayReflection,         OBJ_EVENT_PAL_TAG_MAY_REFLECTION},
    {gObjectEventPal_MovingBox,             OBJ_EVENT_PAL_TAG_MOVING_BOX},
    {gObjectEventPal_CableCar,              OBJ_EVENT_PAL_TAG_CABLE_CAR},
    {gObjectEventPal_SSTidal,               OBJ_EVENT_PAL_TAG_SSTIDAL},
    {gObjectEventPal_Kyogre,                OBJ_EVENT_PAL_TAG_KYOGRE},
    {gObjectEventPal_KyogreReflection,      OBJ_EVENT_PAL_TAG_KYOGRE_REFLECTION},
    {gObjectEventPal_Groudon,               OBJ_EVENT_PAL_TAG_GROUDON},
    {gObjectEventPal_GroudonReflection,     OBJ_EVENT_PAL_TAG_GROUDON_REFLECTION},
    {gObjectEventPal_SubmarineShadow,       OBJ_EVENT_PAL_TAG_SUBMARINE_SHADOW},
    {gObjectEventPal_Poochyena,             OBJ_EVENT_PAL_TAG_POOCHYENA},
    {gObjectEventPal_RedLeaf,               OBJ_EVENT_PAL_TAG_RED_LEAF},
    {gObjectEventPal_Deoxys,                OBJ_EVENT_PAL_TAG_DEOXYS},
    {gObjectEventPal_BirthIslandStone,      OBJ_EVENT_PAL_TAG_BIRTH_ISLAND_STONE},
    {gObjectEventPal_HoOh,                  OBJ_EVENT_PAL_TAG_HO_OH},
    {gObjectEventPal_Lugia,                 OBJ_EVENT_PAL_TAG_LUGIA},
    {gObjectEventPal_RubySapphireBrendan,   OBJ_EVENT_PAL_TAG_RS_BRENDAN},
    {gObjectEventPal_RubySapphireMay,       OBJ_EVENT_PAL_TAG_RS_MAY},
    {gObjectEventPal_CastformSunny, OBJ_EVENT_PAL_TAG_CASTFORM_SUNNY},
    {gObjectEventPal_CastformRainy, OBJ_EVENT_PAL_TAG_CASTFORM_RAINY},
    {gObjectEventPal_CastformSnowy, OBJ_EVENT_PAL_TAG_CASTFORM_SNOWY},
    #if OW_MON_POKEBALLS
    // Vanilla
    {gObjectEventPal_MasterBall,            OBJ_EVENT_PAL_TAG_BALL_MASTER},
    {gObjectEventPal_UltraBall,             OBJ_EVENT_PAL_TAG_BALL_ULTRA},
    {gObjectEventPal_GreatBall,             OBJ_EVENT_PAL_TAG_BALL_GREAT},
    {gObjectEventPal_SafariBall,            OBJ_EVENT_PAL_TAG_BALL_SAFARI},
    {gObjectEventPal_NetBall,               OBJ_EVENT_PAL_TAG_BALL_NET},
    {gObjectEventPal_DiveBall,              OBJ_EVENT_PAL_TAG_BALL_DIVE},
    {gObjectEventPal_NestBall,              OBJ_EVENT_PAL_TAG_BALL_NEST},
    {gObjectEventPal_RepeatBall,            OBJ_EVENT_PAL_TAG_BALL_REPEAT},
    {gObjectEventPal_TimerBall,             OBJ_EVENT_PAL_TAG_BALL_TIMER},
    {gObjectEventPal_LuxuryBall,            OBJ_EVENT_PAL_TAG_BALL_LUXURY},
    {gObjectEventPal_PremierBall,           OBJ_EVENT_PAL_TAG_BALL_PREMIER},
    // Gen IV/Sinnoh pokeballs
    #ifdef ITEM_DUSK_BALL
    {gObjectEventPal_DuskBall,              OBJ_EVENT_PAL_TAG_BALL_DUSK},
    {gObjectEventPal_HealBall,              OBJ_EVENT_PAL_TAG_BALL_HEAL},
    {gObjectEventPal_QuickBall,             OBJ_EVENT_PAL_TAG_BALL_QUICK},
    {gObjectEventPal_CherishBall,           OBJ_EVENT_PAL_TAG_BALL_CHERISH},
    #endif
    #ifdef ITEM_PARK_BALL
    {gObjectEventPal_ParkBall,              OBJ_EVENT_PAL_TAG_BALL_PARK},
    #endif
    // Gen II/Johto Apricorn pokeballs
    #ifdef ITEM_FAST_BALL
    {gObjectEventPal_FastBall,              OBJ_EVENT_PAL_TAG_BALL_FAST},
    {gObjectEventPal_LevelBall,             OBJ_EVENT_PAL_TAG_BALL_LEVEL},
    {gObjectEventPal_LureBall,              OBJ_EVENT_PAL_TAG_BALL_LURE},
    {gObjectEventPal_HeavyBall,             OBJ_EVENT_PAL_TAG_BALL_HEAVY},
    {gObjectEventPal_LoveBall,              OBJ_EVENT_PAL_TAG_BALL_LOVE},
    {gObjectEventPal_FriendBall,            OBJ_EVENT_PAL_TAG_BALL_FRIEND},
    {gObjectEventPal_MoonBall,              OBJ_EVENT_PAL_TAG_BALL_MOON},
    {gObjectEventPal_SportBall,             OBJ_EVENT_PAL_TAG_BALL_SPORT},
    #endif
    // Gen V
    #ifdef ITEM_DREAM_BALL
    {gObjectEventPal_DreamBall,             OBJ_EVENT_PAL_TAG_BALL_DREAM},
    #endif
    // Gen VII
    #ifdef ITEM_BEAST_BALL
    {gObjectEventPal_BeastBall,             OBJ_EVENT_PAL_TAG_BALL_BEAST},
    #endif
    // Gen VIII
    #ifdef ITEM_STRANGE_BALL
    {gObjectEventPal_StrangeBall,           OBJ_EVENT_PAL_TAG_BALL_STRANGE},
    #endif
    #endif
    {gObjectEventPal_Substitute, OBJ_EVENT_PAL_TAG_SUBSTITUTE},
    {gObjectEventPaletteEmotes, OBJ_EVENT_PAL_TAG_EMOTES},
    {NULL,                  OBJ_EVENT_PAL_TAG_NONE},
};

static const u16 sReflectionPaletteTags_Brendan[] = {
    OBJ_EVENT_PAL_TAG_BRENDAN_REFLECTION,
    OBJ_EVENT_PAL_TAG_BRENDAN_REFLECTION,
    OBJ_EVENT_PAL_TAG_BRENDAN_REFLECTION,
    OBJ_EVENT_PAL_TAG_BRENDAN_REFLECTION,
};

static const u16 sReflectionPaletteTags_May[] = {
    OBJ_EVENT_PAL_TAG_MAY_REFLECTION,
    OBJ_EVENT_PAL_TAG_MAY_REFLECTION,
    OBJ_EVENT_PAL_TAG_MAY_REFLECTION,
    OBJ_EVENT_PAL_TAG_MAY_REFLECTION,
};

static const u16 sReflectionPaletteTags_PlayerUnderwater[] = {
    OBJ_EVENT_PAL_TAG_PLAYER_UNDERWATER,
    OBJ_EVENT_PAL_TAG_PLAYER_UNDERWATER,
    OBJ_EVENT_PAL_TAG_PLAYER_UNDERWATER,
    OBJ_EVENT_PAL_TAG_PLAYER_UNDERWATER,
};

static const struct PairedPalettes sPlayerReflectionPaletteSets[] = {
    {OBJ_EVENT_PAL_TAG_BRENDAN,           sReflectionPaletteTags_Brendan},
    {OBJ_EVENT_PAL_TAG_MAY,               sReflectionPaletteTags_May},
    {OBJ_EVENT_PAL_TAG_PLAYER_UNDERWATER, sReflectionPaletteTags_PlayerUnderwater},
    {OBJ_EVENT_PAL_TAG_NONE,              NULL},
};

static const u16 sReflectionPaletteTags_QuintyPlump[] = {
    OBJ_EVENT_PAL_TAG_QUINTY_PLUMP_REFLECTION,
    OBJ_EVENT_PAL_TAG_QUINTY_PLUMP_REFLECTION,
    OBJ_EVENT_PAL_TAG_QUINTY_PLUMP_REFLECTION,
    OBJ_EVENT_PAL_TAG_QUINTY_PLUMP_REFLECTION,
};

static const u16 sReflectionPaletteTags_Truck[] = {
    OBJ_EVENT_PAL_TAG_TRUCK,
    OBJ_EVENT_PAL_TAG_TRUCK,
    OBJ_EVENT_PAL_TAG_TRUCK,
    OBJ_EVENT_PAL_TAG_TRUCK,
};

static const u16 sReflectionPaletteTags_VigorothMover[] = {
    OBJ_EVENT_PAL_TAG_VIGOROTH,
    OBJ_EVENT_PAL_TAG_VIGOROTH,
    OBJ_EVENT_PAL_TAG_VIGOROTH,
    OBJ_EVENT_PAL_TAG_VIGOROTH,
};

static const u16 sReflectionPaletteTags_MovingBox[] = {
    OBJ_EVENT_PAL_TAG_MOVING_BOX,
    OBJ_EVENT_PAL_TAG_MOVING_BOX,
    OBJ_EVENT_PAL_TAG_MOVING_BOX,
    OBJ_EVENT_PAL_TAG_MOVING_BOX,
};

static const u16 sReflectionPaletteTags_CableCar[] = {
    OBJ_EVENT_PAL_TAG_CABLE_CAR,
    OBJ_EVENT_PAL_TAG_CABLE_CAR,
    OBJ_EVENT_PAL_TAG_CABLE_CAR,
    OBJ_EVENT_PAL_TAG_CABLE_CAR,
};

static const u16 sReflectionPaletteTags_SSTidal[] = {
    OBJ_EVENT_PAL_TAG_SSTIDAL,
    OBJ_EVENT_PAL_TAG_SSTIDAL,
    OBJ_EVENT_PAL_TAG_SSTIDAL,
    OBJ_EVENT_PAL_TAG_SSTIDAL,
};

static const u16 sReflectionPaletteTags_SubmarineShadow[] = {
    OBJ_EVENT_PAL_TAG_SUBMARINE_SHADOW,
    OBJ_EVENT_PAL_TAG_SUBMARINE_SHADOW,
    OBJ_EVENT_PAL_TAG_SUBMARINE_SHADOW,
    OBJ_EVENT_PAL_TAG_SUBMARINE_SHADOW,
};

static const u16 sReflectionPaletteTags_Kyogre[] = {
    OBJ_EVENT_PAL_TAG_KYOGRE_REFLECTION,
    OBJ_EVENT_PAL_TAG_KYOGRE_REFLECTION,
    OBJ_EVENT_PAL_TAG_KYOGRE_REFLECTION,
    OBJ_EVENT_PAL_TAG_KYOGRE_REFLECTION,
};

static const u16 sReflectionPaletteTags_Groudon[] = {
    OBJ_EVENT_PAL_TAG_GROUDON_REFLECTION,
    OBJ_EVENT_PAL_TAG_GROUDON_REFLECTION,
    OBJ_EVENT_PAL_TAG_GROUDON_REFLECTION,
    OBJ_EVENT_PAL_TAG_GROUDON_REFLECTION,
};

static const u16 sReflectionPaletteTags_Npc3[] = { // Only used by the Route 120 bridge Kecleon
    OBJ_EVENT_PAL_TAG_NPC_3_REFLECTION,
    OBJ_EVENT_PAL_TAG_NPC_3_REFLECTION,
    OBJ_EVENT_PAL_TAG_NPC_3_REFLECTION,
    OBJ_EVENT_PAL_TAG_NPC_3_REFLECTION,
};

static const u16 sReflectionPaletteTags_RedLeaf[] = {
    OBJ_EVENT_PAL_TAG_RED_LEAF,
    OBJ_EVENT_PAL_TAG_RED_LEAF,
    OBJ_EVENT_PAL_TAG_RED_LEAF,
    OBJ_EVENT_PAL_TAG_RED_LEAF,
};

static const struct PairedPalettes sSpecialObjectReflectionPaletteSets[] = {
    {OBJ_EVENT_PAL_TAG_BRENDAN,          sReflectionPaletteTags_Brendan},
    {OBJ_EVENT_PAL_TAG_MAY,              sReflectionPaletteTags_May},
    {OBJ_EVENT_PAL_TAG_QUINTY_PLUMP,     sReflectionPaletteTags_QuintyPlump},
    {OBJ_EVENT_PAL_TAG_TRUCK,            sReflectionPaletteTags_Truck},
    {OBJ_EVENT_PAL_TAG_VIGOROTH,         sReflectionPaletteTags_VigorothMover},
    {OBJ_EVENT_PAL_TAG_MOVING_BOX,       sReflectionPaletteTags_MovingBox},
    {OBJ_EVENT_PAL_TAG_CABLE_CAR,        sReflectionPaletteTags_CableCar},
    {OBJ_EVENT_PAL_TAG_SSTIDAL,          sReflectionPaletteTags_SSTidal},
    {OBJ_EVENT_PAL_TAG_KYOGRE,           sReflectionPaletteTags_Kyogre},
    {OBJ_EVENT_PAL_TAG_GROUDON,          sReflectionPaletteTags_Groudon},
    {OBJ_EVENT_PAL_TAG_NPC_3,            sReflectionPaletteTags_Npc3},
    {OBJ_EVENT_PAL_TAG_SUBMARINE_SHADOW, sReflectionPaletteTags_SubmarineShadow},
    {OBJ_EVENT_PAL_TAG_RED_LEAF,         sReflectionPaletteTags_RedLeaf},
    {OBJ_EVENT_PAL_TAG_NONE,             NULL},
};

static const u16 sObjectPaletteTags0[] = {
    [PALSLOT_PLAYER]            = OBJ_EVENT_PAL_TAG_BRENDAN,
    [PALSLOT_PLAYER_REFLECTION] = OBJ_EVENT_PAL_TAG_BRENDAN_REFLECTION,
    [PALSLOT_NPC_1]             = OBJ_EVENT_PAL_TAG_NPC_1,
    [PALSLOT_NPC_2]             = OBJ_EVENT_PAL_TAG_NPC_2,
    [PALSLOT_NPC_3]             = OBJ_EVENT_PAL_TAG_NPC_3,
    [PALSLOT_NPC_4]             = OBJ_EVENT_PAL_TAG_NPC_4,
    [PALSLOT_NPC_1_REFLECTION]  = OBJ_EVENT_PAL_TAG_NPC_1_REFLECTION,
    [PALSLOT_NPC_2_REFLECTION]  = OBJ_EVENT_PAL_TAG_NPC_2_REFLECTION,
    [PALSLOT_NPC_3_REFLECTION]  = OBJ_EVENT_PAL_TAG_NPC_3_REFLECTION,
    [PALSLOT_NPC_4_REFLECTION]  = OBJ_EVENT_PAL_TAG_NPC_4_REFLECTION,
};

static const u16 sObjectPaletteTags1[] = {
    [PALSLOT_PLAYER]            = OBJ_EVENT_PAL_TAG_BRENDAN,
    [PALSLOT_PLAYER_REFLECTION] = OBJ_EVENT_PAL_TAG_BRENDAN_REFLECTION,
    [PALSLOT_NPC_1]             = OBJ_EVENT_PAL_TAG_NPC_1,
    [PALSLOT_NPC_2]             = OBJ_EVENT_PAL_TAG_NPC_2,
    [PALSLOT_NPC_3]             = OBJ_EVENT_PAL_TAG_NPC_3,
    [PALSLOT_NPC_4]             = OBJ_EVENT_PAL_TAG_NPC_4,
    [PALSLOT_NPC_1_REFLECTION]  = OBJ_EVENT_PAL_TAG_NPC_1_REFLECTION,
    [PALSLOT_NPC_2_REFLECTION]  = OBJ_EVENT_PAL_TAG_NPC_2_REFLECTION,
    [PALSLOT_NPC_3_REFLECTION]  = OBJ_EVENT_PAL_TAG_NPC_3_REFLECTION,
    [PALSLOT_NPC_4_REFLECTION]  = OBJ_EVENT_PAL_TAG_NPC_4_REFLECTION,
};

static const u16 sObjectPaletteTags2[] = {
    [PALSLOT_PLAYER]            = OBJ_EVENT_PAL_TAG_BRENDAN,
    [PALSLOT_PLAYER_REFLECTION] = OBJ_EVENT_PAL_TAG_BRENDAN_REFLECTION,
    [PALSLOT_NPC_1]             = OBJ_EVENT_PAL_TAG_NPC_1,
    [PALSLOT_NPC_2]             = OBJ_EVENT_PAL_TAG_NPC_2,
    [PALSLOT_NPC_3]             = OBJ_EVENT_PAL_TAG_NPC_3,
    [PALSLOT_NPC_4]             = OBJ_EVENT_PAL_TAG_NPC_4,
    [PALSLOT_NPC_1_REFLECTION]  = OBJ_EVENT_PAL_TAG_NPC_1_REFLECTION,
    [PALSLOT_NPC_2_REFLECTION]  = OBJ_EVENT_PAL_TAG_NPC_2_REFLECTION,
    [PALSLOT_NPC_3_REFLECTION]  = OBJ_EVENT_PAL_TAG_NPC_3_REFLECTION,
    [PALSLOT_NPC_4_REFLECTION]  = OBJ_EVENT_PAL_TAG_NPC_4_REFLECTION,
};

static const u16 sObjectPaletteTags3[] = {
    [PALSLOT_PLAYER]            = OBJ_EVENT_PAL_TAG_BRENDAN,
    [PALSLOT_PLAYER_REFLECTION] = OBJ_EVENT_PAL_TAG_BRENDAN_REFLECTION,
    [PALSLOT_NPC_1]             = OBJ_EVENT_PAL_TAG_NPC_1,
    [PALSLOT_NPC_2]             = OBJ_EVENT_PAL_TAG_NPC_2,
    [PALSLOT_NPC_3]             = OBJ_EVENT_PAL_TAG_NPC_3,
    [PALSLOT_NPC_4]             = OBJ_EVENT_PAL_TAG_NPC_4,
    [PALSLOT_NPC_1_REFLECTION]  = OBJ_EVENT_PAL_TAG_NPC_1_REFLECTION,
    [PALSLOT_NPC_2_REFLECTION]  = OBJ_EVENT_PAL_TAG_NPC_2_REFLECTION,
    [PALSLOT_NPC_3_REFLECTION]  = OBJ_EVENT_PAL_TAG_NPC_3_REFLECTION,
    [PALSLOT_NPC_4_REFLECTION]  = OBJ_EVENT_PAL_TAG_NPC_4_REFLECTION,
};

static const u16 *const sObjectPaletteTagSets[] = {
    sObjectPaletteTags0,
    sObjectPaletteTags1,
    sObjectPaletteTags2,
    sObjectPaletteTags3,
};

#include "data/object_events/berry_tree_graphics_tables.h"
#include "data/field_effects/field_effect_objects.h"

static const s16 sMovementDelaysMedium[] = {32, 64,  96, 128};
static const s16 sMovementDelaysLong[] =   {32, 64, 128, 192}; // Unused
static const s16 sMovementDelaysShort[] =  {32, 48,  64,  80};

#include "data/object_events/movement_type_func_tables.h"

static const u8 sFaceDirectionAnimNums[] = {
    [DIR_NONE] = ANIM_STD_FACE_SOUTH,
    [DIR_SOUTH] = ANIM_STD_FACE_SOUTH,
    [DIR_NORTH] = ANIM_STD_FACE_NORTH,
    [DIR_WEST] = ANIM_STD_FACE_WEST,
    [DIR_EAST] = ANIM_STD_FACE_EAST,
    [DIR_SOUTHWEST] = ANIM_STD_FACE_SOUTH,
    [DIR_SOUTHEAST] = ANIM_STD_FACE_SOUTH,
    [DIR_NORTHWEST] = ANIM_STD_FACE_NORTH,
    [DIR_NORTHEAST] = ANIM_STD_FACE_NORTH,
};
static const u8 sMoveDirectionAnimNums[] = {
    [DIR_NONE] = ANIM_STD_GO_SOUTH,
    [DIR_SOUTH] = ANIM_STD_GO_SOUTH,
    [DIR_NORTH] = ANIM_STD_GO_NORTH,
    [DIR_WEST] = ANIM_STD_GO_WEST,
    [DIR_EAST] = ANIM_STD_GO_EAST,
    [DIR_SOUTHWEST] = ANIM_STD_GO_SOUTH,
    [DIR_SOUTHEAST] = ANIM_STD_GO_SOUTH,
    [DIR_NORTHWEST] = ANIM_STD_GO_NORTH,
    [DIR_NORTHEAST] = ANIM_STD_GO_NORTH,
};
static const u8 sMoveDirectionFastAnimNums[] = {
    [DIR_NONE] = ANIM_STD_GO_FAST_SOUTH,
    [DIR_SOUTH] = ANIM_STD_GO_FAST_SOUTH,
    [DIR_NORTH] = ANIM_STD_GO_FAST_NORTH,
    [DIR_WEST] = ANIM_STD_GO_FAST_WEST,
    [DIR_EAST] = ANIM_STD_GO_FAST_EAST,
    [DIR_SOUTHWEST] = ANIM_STD_GO_FAST_SOUTH,
    [DIR_SOUTHEAST] = ANIM_STD_GO_FAST_SOUTH,
    [DIR_NORTHWEST] = ANIM_STD_GO_FAST_NORTH,
    [DIR_NORTHEAST] = ANIM_STD_GO_FAST_NORTH,
};
static const u8 sMoveDirectionFasterAnimNums[] = {
    [DIR_NONE] = ANIM_STD_GO_FASTER_SOUTH,
    [DIR_SOUTH] = ANIM_STD_GO_FASTER_SOUTH,
    [DIR_NORTH] = ANIM_STD_GO_FASTER_NORTH,
    [DIR_WEST] = ANIM_STD_GO_FASTER_WEST,
    [DIR_EAST] = ANIM_STD_GO_FASTER_EAST,
    [DIR_SOUTHWEST] = ANIM_STD_GO_FASTER_SOUTH,
    [DIR_SOUTHEAST] = ANIM_STD_GO_FASTER_SOUTH,
    [DIR_NORTHWEST] = ANIM_STD_GO_FASTER_NORTH,
    [DIR_NORTHEAST] = ANIM_STD_GO_FASTER_NORTH,
};
static const u8 sMoveDirectionFastestAnimNums[] = {
    [DIR_NONE] = ANIM_STD_GO_FASTEST_SOUTH,
    [DIR_SOUTH] = ANIM_STD_GO_FASTEST_SOUTH,
    [DIR_NORTH] = ANIM_STD_GO_FASTEST_NORTH,
    [DIR_WEST] = ANIM_STD_GO_FASTEST_WEST,
    [DIR_EAST] = ANIM_STD_GO_FASTEST_EAST,
    [DIR_SOUTHWEST] = ANIM_STD_GO_FASTEST_SOUTH,
    [DIR_SOUTHEAST] = ANIM_STD_GO_FASTEST_SOUTH,
    [DIR_NORTHWEST] = ANIM_STD_GO_FASTEST_NORTH,
    [DIR_NORTHEAST] = ANIM_STD_GO_FASTEST_NORTH,
};
static const u8 sJumpSpecialDirectionAnimNums[] = { // used for jumping onto surf mon
    [DIR_NONE] = ANIM_GET_ON_OFF_POKEMON_SOUTH,
    [DIR_SOUTH] = ANIM_GET_ON_OFF_POKEMON_SOUTH,
    [DIR_NORTH] = ANIM_GET_ON_OFF_POKEMON_NORTH,
    [DIR_WEST] = ANIM_GET_ON_OFF_POKEMON_WEST,
    [DIR_EAST] = ANIM_GET_ON_OFF_POKEMON_EAST,
    [DIR_SOUTHWEST] = ANIM_GET_ON_OFF_POKEMON_SOUTH,
    [DIR_SOUTHEAST] = ANIM_GET_ON_OFF_POKEMON_SOUTH,
    [DIR_NORTHWEST] = ANIM_GET_ON_OFF_POKEMON_NORTH,
    [DIR_NORTHEAST] = ANIM_GET_ON_OFF_POKEMON_NORTH,
};
static const u8 sAcroWheelieDirectionAnimNums[] = {
    [DIR_NONE] = ANIM_BUNNY_HOP_BACK_WHEEL_SOUTH,
    [DIR_SOUTH] = ANIM_BUNNY_HOP_BACK_WHEEL_SOUTH,
    [DIR_NORTH] = ANIM_BUNNY_HOP_BACK_WHEEL_NORTH,
    [DIR_WEST] = ANIM_BUNNY_HOP_BACK_WHEEL_WEST,
    [DIR_EAST] = ANIM_BUNNY_HOP_BACK_WHEEL_EAST,
    [DIR_SOUTHWEST] = ANIM_BUNNY_HOP_BACK_WHEEL_SOUTH,
    [DIR_SOUTHEAST] = ANIM_BUNNY_HOP_BACK_WHEEL_SOUTH,
    [DIR_NORTHWEST] = ANIM_BUNNY_HOP_BACK_WHEEL_NORTH,
    [DIR_NORTHEAST] = ANIM_BUNNY_HOP_BACK_WHEEL_NORTH,
};
static const u8 sAcroUnusedDirectionAnimNums[] = {
    [DIR_NONE] = ANIM_BUNNY_HOP_FRONT_WHEEL_SOUTH,
    [DIR_SOUTH] = ANIM_BUNNY_HOP_FRONT_WHEEL_SOUTH,
    [DIR_NORTH] = ANIM_BUNNY_HOP_FRONT_WHEEL_NORTH,
    [DIR_WEST] = ANIM_BUNNY_HOP_FRONT_WHEEL_WEST,
    [DIR_EAST] = ANIM_BUNNY_HOP_FRONT_WHEEL_EAST,
    [DIR_SOUTHWEST] = ANIM_BUNNY_HOP_FRONT_WHEEL_SOUTH,
    [DIR_SOUTHEAST] = ANIM_BUNNY_HOP_FRONT_WHEEL_SOUTH,
    [DIR_NORTHWEST] = ANIM_BUNNY_HOP_FRONT_WHEEL_NORTH,
    [DIR_NORTHEAST] = ANIM_BUNNY_HOP_FRONT_WHEEL_NORTH,
};
static const u8 sAcroEndWheelieDirectionAnimNums[] = {
    [DIR_NONE] = ANIM_STANDING_WHEELIE_BACK_WHEEL_SOUTH,
    [DIR_SOUTH] = ANIM_STANDING_WHEELIE_BACK_WHEEL_SOUTH,
    [DIR_NORTH] = ANIM_STANDING_WHEELIE_BACK_WHEEL_NORTH,
    [DIR_WEST] = ANIM_STANDING_WHEELIE_BACK_WHEEL_WEST,
    [DIR_EAST] = ANIM_STANDING_WHEELIE_BACK_WHEEL_EAST,
    [DIR_SOUTHWEST] = ANIM_STANDING_WHEELIE_BACK_WHEEL_SOUTH,
    [DIR_SOUTHEAST] = ANIM_STANDING_WHEELIE_BACK_WHEEL_SOUTH,
    [DIR_NORTHWEST] = ANIM_STANDING_WHEELIE_BACK_WHEEL_NORTH,
    [DIR_NORTHEAST] = ANIM_STANDING_WHEELIE_BACK_WHEEL_NORTH,
};
static const u8 sAcroUnusedActionDirectionAnimNums[] = {
    [DIR_NONE] = ANIM_STANDING_WHEELIE_FRONT_WHEEL_SOUTH,
    [DIR_SOUTH] = ANIM_STANDING_WHEELIE_FRONT_WHEEL_SOUTH,
    [DIR_NORTH] = ANIM_STANDING_WHEELIE_FRONT_WHEEL_NORTH,
    [DIR_WEST] = ANIM_STANDING_WHEELIE_FRONT_WHEEL_WEST,
    [DIR_EAST] = ANIM_STANDING_WHEELIE_FRONT_WHEEL_EAST,
    [DIR_SOUTHWEST] = ANIM_STANDING_WHEELIE_FRONT_WHEEL_SOUTH,
    [DIR_SOUTHEAST] = ANIM_STANDING_WHEELIE_FRONT_WHEEL_SOUTH,
    [DIR_NORTHWEST] = ANIM_STANDING_WHEELIE_FRONT_WHEEL_NORTH,
    [DIR_NORTHEAST] = ANIM_STANDING_WHEELIE_FRONT_WHEEL_NORTH,
};
static const u8 sAcroWheeliePedalDirectionAnimNums[] = {
    [DIR_NONE] = ANIM_MOVING_WHEELIE_SOUTH,
    [DIR_SOUTH] = ANIM_MOVING_WHEELIE_SOUTH,
    [DIR_NORTH] = ANIM_MOVING_WHEELIE_NORTH,
    [DIR_WEST] = ANIM_MOVING_WHEELIE_WEST,
    [DIR_EAST] = ANIM_MOVING_WHEELIE_EAST,
    [DIR_SOUTHWEST] = ANIM_MOVING_WHEELIE_SOUTH,
    [DIR_SOUTHEAST] = ANIM_MOVING_WHEELIE_SOUTH,
    [DIR_NORTHWEST] = ANIM_MOVING_WHEELIE_NORTH,
    [DIR_NORTHEAST] = ANIM_MOVING_WHEELIE_NORTH,
};
static const u8 sFishingDirectionAnimNums[] = {
    [DIR_NONE] = ANIM_TAKE_OUT_ROD_SOUTH,
    [DIR_SOUTH] = ANIM_TAKE_OUT_ROD_SOUTH,
    [DIR_NORTH] = ANIM_TAKE_OUT_ROD_NORTH,
    [DIR_WEST] = ANIM_TAKE_OUT_ROD_WEST,
    [DIR_EAST] = ANIM_TAKE_OUT_ROD_EAST,
    [DIR_SOUTHWEST] = ANIM_TAKE_OUT_ROD_SOUTH,
    [DIR_SOUTHEAST] = ANIM_TAKE_OUT_ROD_SOUTH,
    [DIR_NORTHWEST] = ANIM_TAKE_OUT_ROD_NORTH,
    [DIR_NORTHEAST] = ANIM_TAKE_OUT_ROD_NORTH,
};
static const u8 sFishingNoCatchDirectionAnimNums[] = {
    [DIR_NONE] = ANIM_PUT_AWAY_ROD_SOUTH,
    [DIR_SOUTH] = ANIM_PUT_AWAY_ROD_SOUTH,
    [DIR_NORTH] = ANIM_PUT_AWAY_ROD_NORTH,
    [DIR_WEST] = ANIM_PUT_AWAY_ROD_WEST,
    [DIR_EAST] = ANIM_PUT_AWAY_ROD_EAST,
    [DIR_SOUTHWEST] = ANIM_PUT_AWAY_ROD_SOUTH,
    [DIR_SOUTHEAST] = ANIM_PUT_AWAY_ROD_SOUTH,
    [DIR_NORTHWEST] = ANIM_PUT_AWAY_ROD_NORTH,
    [DIR_NORTHEAST] = ANIM_PUT_AWAY_ROD_NORTH,
};
static const u8 sFishingBiteDirectionAnimNums[] = {
    [DIR_NONE] = ANIM_HOOKED_POKEMON_SOUTH,
    [DIR_SOUTH] = ANIM_HOOKED_POKEMON_SOUTH,
    [DIR_NORTH] = ANIM_HOOKED_POKEMON_NORTH,
    [DIR_WEST] = ANIM_HOOKED_POKEMON_WEST,
    [DIR_EAST] = ANIM_HOOKED_POKEMON_EAST,
    [DIR_SOUTHWEST] = ANIM_HOOKED_POKEMON_SOUTH,
    [DIR_SOUTHEAST] = ANIM_HOOKED_POKEMON_SOUTH,
    [DIR_NORTHWEST] = ANIM_HOOKED_POKEMON_NORTH,
    [DIR_NORTHEAST] = ANIM_HOOKED_POKEMON_NORTH,
};
static const u8 sRunningDirectionAnimNums[] = {
    [DIR_NONE] = ANIM_RUN_SOUTH,
    [DIR_SOUTH] = ANIM_RUN_SOUTH,
    [DIR_NORTH] = ANIM_RUN_NORTH,
    [DIR_WEST] = ANIM_RUN_WEST,
    [DIR_EAST] = ANIM_RUN_EAST,
    [DIR_SOUTHWEST] = ANIM_RUN_SOUTH,
    [DIR_SOUTHEAST] = ANIM_RUN_SOUTH,
    [DIR_NORTHWEST] = ANIM_RUN_NORTH,
    [DIR_NORTHEAST] = ANIM_RUN_NORTH,
};

const u8 gTrainerFacingDirectionMovementTypes[] = {
    [DIR_NONE] = MOVEMENT_TYPE_FACE_DOWN,
    [DIR_SOUTH] = MOVEMENT_TYPE_FACE_DOWN,
    [DIR_NORTH] = MOVEMENT_TYPE_FACE_UP,
    [DIR_WEST] = MOVEMENT_TYPE_FACE_LEFT,
    [DIR_EAST] = MOVEMENT_TYPE_FACE_RIGHT,
    [DIR_SOUTHWEST] = MOVEMENT_TYPE_FACE_DOWN,
    [DIR_SOUTHEAST] = MOVEMENT_TYPE_FACE_DOWN,
    [DIR_NORTHWEST] = MOVEMENT_TYPE_FACE_UP,
    [DIR_NORTHEAST] = MOVEMENT_TYPE_FACE_UP,
};

bool8 (*const gOppositeDirectionBlockedMetatileFuncs[])(u8) = {
    MetatileBehavior_IsSouthBlocked,
    MetatileBehavior_IsNorthBlocked,
    MetatileBehavior_IsWestBlocked,
    MetatileBehavior_IsEastBlocked
};

bool8 (*const gDirectionBlockedMetatileFuncs[])(u8) = {
    MetatileBehavior_IsNorthBlocked,
    MetatileBehavior_IsSouthBlocked,
    MetatileBehavior_IsEastBlocked,
    MetatileBehavior_IsWestBlocked
};

static const struct Coords16 sDirectionToVectors[] = {
    { 0,  0},
    { 0,  1},
    { 0, -1},
    {-1,  0},
    { 1,  0},
    {-1,  1},
    { 1,  1},
    {-1, -1},
    { 1, -1}
};

const u8 gFaceDirectionMovementActions[] = {
    MOVEMENT_ACTION_FACE_DOWN,
    MOVEMENT_ACTION_FACE_DOWN,
    MOVEMENT_ACTION_FACE_UP,
    MOVEMENT_ACTION_FACE_LEFT,
    MOVEMENT_ACTION_FACE_RIGHT,
};
const u8 gWalkSlowMovementActions[] = {
    MOVEMENT_ACTION_WALK_SLOW_DOWN,
    MOVEMENT_ACTION_WALK_SLOW_DOWN,
    MOVEMENT_ACTION_WALK_SLOW_UP,
    MOVEMENT_ACTION_WALK_SLOW_LEFT,
    MOVEMENT_ACTION_WALK_SLOW_RIGHT,
};
const u8 gWalkNormalMovementActions[] = {
    MOVEMENT_ACTION_WALK_NORMAL_DOWN,
    MOVEMENT_ACTION_WALK_NORMAL_DOWN,
    MOVEMENT_ACTION_WALK_NORMAL_UP,
    MOVEMENT_ACTION_WALK_NORMAL_LEFT,
    MOVEMENT_ACTION_WALK_NORMAL_RIGHT,
};
const u8 gWalkFastMovementActions[] = {
    MOVEMENT_ACTION_WALK_FAST_DOWN,
    MOVEMENT_ACTION_WALK_FAST_DOWN,
    MOVEMENT_ACTION_WALK_FAST_UP,
    MOVEMENT_ACTION_WALK_FAST_LEFT,
    MOVEMENT_ACTION_WALK_FAST_RIGHT,
};
const u8 gRideWaterCurrentMovementActions[] = {
    MOVEMENT_ACTION_RIDE_WATER_CURRENT_DOWN,
    MOVEMENT_ACTION_RIDE_WATER_CURRENT_DOWN,
    MOVEMENT_ACTION_RIDE_WATER_CURRENT_UP,
    MOVEMENT_ACTION_RIDE_WATER_CURRENT_LEFT,
    MOVEMENT_ACTION_RIDE_WATER_CURRENT_RIGHT,
};
const u8 gWalkFasterMovementActions[] = {
    MOVEMENT_ACTION_WALK_FASTER_DOWN,
    MOVEMENT_ACTION_WALK_FASTER_DOWN,
    MOVEMENT_ACTION_WALK_FASTER_UP,
    MOVEMENT_ACTION_WALK_FASTER_LEFT,
    MOVEMENT_ACTION_WALK_FASTER_RIGHT,
};
const u8 gSlideMovementActions[] = {
    MOVEMENT_ACTION_SLIDE_DOWN,
    MOVEMENT_ACTION_SLIDE_DOWN,
    MOVEMENT_ACTION_SLIDE_UP,
    MOVEMENT_ACTION_SLIDE_LEFT,
    MOVEMENT_ACTION_SLIDE_RIGHT,
};
const u8 gPlayerRunMovementActions[] = {
    MOVEMENT_ACTION_PLAYER_RUN_DOWN,
    MOVEMENT_ACTION_PLAYER_RUN_DOWN,
    MOVEMENT_ACTION_PLAYER_RUN_UP,
    MOVEMENT_ACTION_PLAYER_RUN_LEFT,
    MOVEMENT_ACTION_PLAYER_RUN_RIGHT,
};
const u8 gJump2MovementActions[] = {
    MOVEMENT_ACTION_JUMP_2_DOWN,
    MOVEMENT_ACTION_JUMP_2_DOWN,
    MOVEMENT_ACTION_JUMP_2_UP,
    MOVEMENT_ACTION_JUMP_2_LEFT,
    MOVEMENT_ACTION_JUMP_2_RIGHT,
};
const u8 gJumpInPlaceMovementActions[] = {
    MOVEMENT_ACTION_JUMP_IN_PLACE_DOWN,
    MOVEMENT_ACTION_JUMP_IN_PLACE_DOWN,
    MOVEMENT_ACTION_JUMP_IN_PLACE_UP,
    MOVEMENT_ACTION_JUMP_IN_PLACE_LEFT,
    MOVEMENT_ACTION_JUMP_IN_PLACE_RIGHT,
};
const u8 gJumpInPlaceTurnAroundMovementActions[] = {
    MOVEMENT_ACTION_JUMP_IN_PLACE_UP_DOWN,
    MOVEMENT_ACTION_JUMP_IN_PLACE_UP_DOWN,
    MOVEMENT_ACTION_JUMP_IN_PLACE_DOWN_UP,
    MOVEMENT_ACTION_JUMP_IN_PLACE_RIGHT_LEFT,
    MOVEMENT_ACTION_JUMP_IN_PLACE_LEFT_RIGHT,
};
const u8 gJumpMovementActions[] = {
    MOVEMENT_ACTION_JUMP_DOWN,
    MOVEMENT_ACTION_JUMP_DOWN,
    MOVEMENT_ACTION_JUMP_UP,
    MOVEMENT_ACTION_JUMP_LEFT,
    MOVEMENT_ACTION_JUMP_RIGHT,
};
const u8 gJumpSpecialMovementActions[] = {
    MOVEMENT_ACTION_JUMP_SPECIAL_DOWN,
    MOVEMENT_ACTION_JUMP_SPECIAL_DOWN,
    MOVEMENT_ACTION_JUMP_SPECIAL_UP,
    MOVEMENT_ACTION_JUMP_SPECIAL_LEFT,
    MOVEMENT_ACTION_JUMP_SPECIAL_RIGHT,
};
const u8 gWalkInPlaceSlowMovementActions[] = {
    MOVEMENT_ACTION_WALK_IN_PLACE_SLOW_DOWN,
    MOVEMENT_ACTION_WALK_IN_PLACE_SLOW_DOWN,
    MOVEMENT_ACTION_WALK_IN_PLACE_SLOW_UP,
    MOVEMENT_ACTION_WALK_IN_PLACE_SLOW_LEFT,
    MOVEMENT_ACTION_WALK_IN_PLACE_SLOW_RIGHT,
};
const u8 gWalkInPlaceNormalMovementActions[] = {
    MOVEMENT_ACTION_WALK_IN_PLACE_NORMAL_DOWN,
    MOVEMENT_ACTION_WALK_IN_PLACE_NORMAL_DOWN,
    MOVEMENT_ACTION_WALK_IN_PLACE_NORMAL_UP,
    MOVEMENT_ACTION_WALK_IN_PLACE_NORMAL_LEFT,
    MOVEMENT_ACTION_WALK_IN_PLACE_NORMAL_RIGHT,
};
const u8 gWalkInPlaceFastMovementActions[] = {
    MOVEMENT_ACTION_WALK_IN_PLACE_FAST_DOWN,
    MOVEMENT_ACTION_WALK_IN_PLACE_FAST_DOWN,
    MOVEMENT_ACTION_WALK_IN_PLACE_FAST_UP,
    MOVEMENT_ACTION_WALK_IN_PLACE_FAST_LEFT,
    MOVEMENT_ACTION_WALK_IN_PLACE_FAST_RIGHT,
};
const u8 gWalkInPlaceFasterMovementActions[] = {
    MOVEMENT_ACTION_WALK_IN_PLACE_FASTER_DOWN,
    MOVEMENT_ACTION_WALK_IN_PLACE_FASTER_DOWN,
    MOVEMENT_ACTION_WALK_IN_PLACE_FASTER_UP,
    MOVEMENT_ACTION_WALK_IN_PLACE_FASTER_LEFT,
    MOVEMENT_ACTION_WALK_IN_PLACE_FASTER_RIGHT,
};
const u8 gAcroWheelieFaceDirectionMovementActions[] = {
    MOVEMENT_ACTION_ACRO_WHEELIE_FACE_DOWN,
    MOVEMENT_ACTION_ACRO_WHEELIE_FACE_DOWN,
    MOVEMENT_ACTION_ACRO_WHEELIE_FACE_UP,
    MOVEMENT_ACTION_ACRO_WHEELIE_FACE_LEFT,
    MOVEMENT_ACTION_ACRO_WHEELIE_FACE_RIGHT,
};
const u8 gAcroPopWheelieFaceDirectionMovementActions[] = {
    MOVEMENT_ACTION_ACRO_POP_WHEELIE_DOWN,
    MOVEMENT_ACTION_ACRO_POP_WHEELIE_DOWN,
    MOVEMENT_ACTION_ACRO_POP_WHEELIE_UP,
    MOVEMENT_ACTION_ACRO_POP_WHEELIE_LEFT,
    MOVEMENT_ACTION_ACRO_POP_WHEELIE_RIGHT,
};
const u8 gAcroEndWheelieFaceDirectionMovementActions[] = {
    MOVEMENT_ACTION_ACRO_END_WHEELIE_FACE_DOWN,
    MOVEMENT_ACTION_ACRO_END_WHEELIE_FACE_DOWN,
    MOVEMENT_ACTION_ACRO_END_WHEELIE_FACE_UP,
    MOVEMENT_ACTION_ACRO_END_WHEELIE_FACE_LEFT,
    MOVEMENT_ACTION_ACRO_END_WHEELIE_FACE_RIGHT,
};
const u8 gAcroWheelieHopFaceDirectionMovementActions[] = {
    MOVEMENT_ACTION_ACRO_WHEELIE_HOP_FACE_DOWN,
    MOVEMENT_ACTION_ACRO_WHEELIE_HOP_FACE_DOWN,
    MOVEMENT_ACTION_ACRO_WHEELIE_HOP_FACE_UP,
    MOVEMENT_ACTION_ACRO_WHEELIE_HOP_FACE_LEFT,
    MOVEMENT_ACTION_ACRO_WHEELIE_HOP_FACE_RIGHT,
};
const u8 gAcroWheelieHopDirectionMovementActions[] = {
    MOVEMENT_ACTION_ACRO_WHEELIE_HOP_DOWN,
    MOVEMENT_ACTION_ACRO_WHEELIE_HOP_DOWN,
    MOVEMENT_ACTION_ACRO_WHEELIE_HOP_UP,
    MOVEMENT_ACTION_ACRO_WHEELIE_HOP_LEFT,
    MOVEMENT_ACTION_ACRO_WHEELIE_HOP_RIGHT,
};
const u8 gAcroWheelieJumpDirectionMovementActions[] = {
    MOVEMENT_ACTION_ACRO_WHEELIE_JUMP_DOWN,
    MOVEMENT_ACTION_ACRO_WHEELIE_JUMP_DOWN,
    MOVEMENT_ACTION_ACRO_WHEELIE_JUMP_UP,
    MOVEMENT_ACTION_ACRO_WHEELIE_JUMP_LEFT,
    MOVEMENT_ACTION_ACRO_WHEELIE_JUMP_RIGHT,
};
const u8 gAcroWheelieInPlaceDirectionMovementActions[] = {
    MOVEMENT_ACTION_ACRO_WHEELIE_IN_PLACE_DOWN,
    MOVEMENT_ACTION_ACRO_WHEELIE_IN_PLACE_DOWN,
    MOVEMENT_ACTION_ACRO_WHEELIE_IN_PLACE_UP,
    MOVEMENT_ACTION_ACRO_WHEELIE_IN_PLACE_LEFT,
    MOVEMENT_ACTION_ACRO_WHEELIE_IN_PLACE_RIGHT,
};
const u8 gAcroPopWheelieMoveDirectionMovementActions[] = {
    MOVEMENT_ACTION_ACRO_POP_WHEELIE_MOVE_DOWN,
    MOVEMENT_ACTION_ACRO_POP_WHEELIE_MOVE_DOWN,
    MOVEMENT_ACTION_ACRO_POP_WHEELIE_MOVE_UP,
    MOVEMENT_ACTION_ACRO_POP_WHEELIE_MOVE_LEFT,
    MOVEMENT_ACTION_ACRO_POP_WHEELIE_MOVE_RIGHT,
};
const u8 gAcroWheelieMoveDirectionMovementActions[] = {
    MOVEMENT_ACTION_ACRO_WHEELIE_MOVE_DOWN,
    MOVEMENT_ACTION_ACRO_WHEELIE_MOVE_DOWN,
    MOVEMENT_ACTION_ACRO_WHEELIE_MOVE_UP,
    MOVEMENT_ACTION_ACRO_WHEELIE_MOVE_LEFT,
    MOVEMENT_ACTION_ACRO_WHEELIE_MOVE_RIGHT,
};
const u8 gAcroEndWheelieMoveDirectionMovementActions[] = {
    MOVEMENT_ACTION_ACRO_END_WHEELIE_MOVE_DOWN,
    MOVEMENT_ACTION_ACRO_END_WHEELIE_MOVE_DOWN,
    MOVEMENT_ACTION_ACRO_END_WHEELIE_MOVE_UP,
    MOVEMENT_ACTION_ACRO_END_WHEELIE_MOVE_LEFT,
    MOVEMENT_ACTION_ACRO_END_WHEELIE_MOVE_RIGHT,
};

static const u8 sOppositeDirections[] = {
    DIR_NORTH,
    DIR_SOUTH,
    DIR_EAST,
    DIR_WEST,
    DIR_NORTHEAST,
    DIR_NORTHWEST,
    DIR_SOUTHEAST,
    DIR_SOUTHWEST,
};

// Takes the player's original and current facing direction to get the direction that should be considered to copy.
// Note that this means an NPC who copies the player's movement changes how they copy them based on how
// the player entered the area. For instance an NPC who does the same movements as the player when they
// entered the area facing South will do the opposite movements as the player if they enter facing North.
static const u8 sPlayerDirectionsForCopy[][4] = {
    [DIR_SOUTH - 1] = {
        [DIR_SOUTH - 1] = DIR_NORTH,
        [DIR_NORTH - 1] = DIR_SOUTH,
        [DIR_WEST - 1]  = DIR_EAST,
        [DIR_EAST - 1]  = DIR_WEST
    },
    [DIR_NORTH - 1] = {
        [DIR_SOUTH - 1] = DIR_SOUTH,
        [DIR_NORTH - 1] = DIR_NORTH,
        [DIR_WEST - 1]  = DIR_WEST,
        [DIR_EAST - 1]  = DIR_EAST
    },
    [DIR_WEST - 1] = {
        [DIR_SOUTH - 1] = DIR_WEST,
        [DIR_NORTH - 1] = DIR_EAST,
        [DIR_WEST - 1]  = DIR_NORTH,
        [DIR_EAST - 1]  = DIR_SOUTH
    },
    [DIR_EAST - 1] = {
        [DIR_SOUTH - 1] = DIR_EAST,
        [DIR_NORTH - 1] = DIR_WEST,
        [DIR_WEST - 1]  = DIR_SOUTH,
        [DIR_EAST - 1]  = DIR_NORTH
    }
};

// Indexed first with the NPC's initial facing direction based on movement type, and secondly with the player direction to copy.
// Returns the direction the copy NPC should travel in.
static const u8 sPlayerDirectionToCopyDirection[][4] = {
    [DIR_SOUTH - 1] = { // MOVEMENT_TYPE_COPY_PLAYER_OPPOSITE(_IN_GRASS)
        [DIR_SOUTH - 1] = DIR_NORTH,
        [DIR_NORTH - 1] = DIR_SOUTH,
        [DIR_WEST - 1]  = DIR_EAST,
        [DIR_EAST - 1]  = DIR_WEST
    },
    [DIR_NORTH - 1] = { // MOVEMENT_TYPE_COPY_PLAYER(_IN_GRASS)
        [DIR_SOUTH - 1] = DIR_SOUTH,
        [DIR_NORTH - 1] = DIR_NORTH,
        [DIR_WEST - 1]  = DIR_WEST,
        [DIR_EAST - 1]  = DIR_EAST
    },
    [DIR_WEST - 1] = { // MOVEMENT_TYPE_COPY_PLAYER_COUNTERCLOCKWISE(_IN_GRASS)
        [DIR_SOUTH - 1] = DIR_EAST,
        [DIR_NORTH - 1] = DIR_WEST,
        [DIR_WEST - 1]  = DIR_SOUTH,
        [DIR_EAST - 1]  = DIR_NORTH
    },
    [DIR_EAST - 1] = { // MOVEMENT_TYPE_COPY_PLAYER_CLOCKWISE(_IN_GRASS)
        [DIR_SOUTH - 1] = DIR_WEST,
        [DIR_NORTH - 1] = DIR_EAST,
        [DIR_WEST - 1]  = DIR_NORTH,
        [DIR_EAST - 1]  = DIR_SOUTH
    }
};

#include "data/object_events/movement_action_func_tables.h"

static void ClearObjectEvent(struct ObjectEvent *objectEvent)
{
    *objectEvent = (struct ObjectEvent){};
    objectEvent->localId = OBJ_EVENT_ID_PLAYER;
    objectEvent->mapNum = MAP_NUM(UNDEFINED);
    objectEvent->mapGroup = MAP_GROUP(UNDEFINED);
    objectEvent->movementActionId = MOVEMENT_ACTION_NONE;
}

static void ClearAllObjectEvents(void)
{
    u8 i;

    for (i = 0; i < OBJECT_EVENTS_COUNT; i++)
        ClearObjectEvent(&gObjectEvents[i]);
}

void ResetObjectEvents(void)
{
    ClearLinkPlayerObjectEvents();
    ClearAllObjectEvents();
    ClearPlayerAvatarInfo();
    CreateReflectionEffectSprites();
}

static void CreateReflectionEffectSprites(void)
{
    u8 spriteId = CreateSpriteAtEnd(gFieldEffectObjectTemplatePointers[FLDEFFOBJ_REFLECTION_DISTORTION], 0, 0, 31);
    gSprites[spriteId].oam.affineMode = ST_OAM_AFFINE_NORMAL;
    InitSpriteAffineAnim(&gSprites[spriteId]);
    StartSpriteAffineAnim(&gSprites[spriteId], 0);
    gSprites[spriteId].invisible = TRUE;

    spriteId = CreateSpriteAtEnd(gFieldEffectObjectTemplatePointers[FLDEFFOBJ_REFLECTION_DISTORTION], 0, 0, 31);
    gSprites[spriteId].oam.affineMode = ST_OAM_AFFINE_NORMAL;
    InitSpriteAffineAnim(&gSprites[spriteId]);
    StartSpriteAffineAnim(&gSprites[spriteId], 1);
    gSprites[spriteId].invisible = TRUE;
}

u8 GetFirstInactiveObjectEventId(void)
{
    u8 i;
    for (i = 0; i < OBJECT_EVENTS_COUNT; i++)
    {
        if (!gObjectEvents[i].active)
            break;
    }

    return i;
}

u8 GetObjectEventIdByLocalIdAndMap(u8 localId, u8 mapNum, u8 mapGroupId)
{
    if (localId < OBJ_EVENT_ID_FOLLOWER)
        return GetObjectEventIdByLocalIdAndMapInternal(localId, mapNum, mapGroupId);

    return GetObjectEventIdByLocalId(localId);
}

bool8 TryGetObjectEventIdByLocalIdAndMap(u8 localId, u8 mapNum, u8 mapGroupId, u8 *objectEventId)
{
    *objectEventId = GetObjectEventIdByLocalIdAndMap(localId, mapNum, mapGroupId);
    if (*objectEventId == OBJECT_EVENTS_COUNT)
        return TRUE;
    else
        return FALSE;
}

u8 GetObjectEventIdByXY(s16 x, s16 y)
{
    u8 i;
    for (i = 0; i < OBJECT_EVENTS_COUNT; i++)
    {
        if (gObjectEvents[i].active && gObjectEvents[i].currentCoords.x == x && gObjectEvents[i].currentCoords.y == y)
            break;
    }

    return i;
}

static u8 GetObjectEventIdByLocalIdAndMapInternal(u8 localId, u8 mapNum, u8 mapGroupId)
{
    u8 i;
    for (i = 0; i < OBJECT_EVENTS_COUNT; i++)
    {
        if (gObjectEvents[i].active && gObjectEvents[i].localId == localId && gObjectEvents[i].mapNum == mapNum && gObjectEvents[i].mapGroup == mapGroupId)
            return i;
    }

    return OBJECT_EVENTS_COUNT;
}

static u8 GetObjectEventIdByLocalId(u8 localId)
{
    u8 i;
    for (i = 0; i < OBJECT_EVENTS_COUNT; i++)
    {
        if (gObjectEvents[i].active && gObjectEvents[i].localId == localId)
            return i;
    }

    return OBJECT_EVENTS_COUNT;
}

static u8 InitObjectEventStateFromTemplate(const struct ObjectEventTemplate *template, u8 mapNum, u8 mapGroup)
{
    struct ObjectEvent *objectEvent;
    u8 objectEventId;
    s16 x;
    s16 y;

    if (GetAvailableObjectEventId(template->localId, mapNum, mapGroup, &objectEventId))
        return OBJECT_EVENTS_COUNT;
    objectEvent = &gObjectEvents[objectEventId];
    ClearObjectEvent(objectEvent);
    x = template->x + MAP_OFFSET;
    y = template->y + MAP_OFFSET;
    objectEvent->active = TRUE;
    objectEvent->triggerGroundEffectsOnMove = TRUE;
    objectEvent->graphicsId = template->graphicsId;
    objectEvent->movementType = template->movementType;
    objectEvent->localId = template->localId;
    objectEvent->mapNum = mapNum;
    objectEvent->mapGroup = mapGroup;
    objectEvent->initialCoords.x = x;
    objectEvent->initialCoords.y = y;
    objectEvent->currentCoords.x = x;
    objectEvent->currentCoords.y = y;
    objectEvent->previousCoords.x = x;
    objectEvent->previousCoords.y = y;
    objectEvent->currentElevation = template->elevation;
    objectEvent->previousElevation = template->elevation;
    objectEvent->rangeX = template->movementRangeX;
    objectEvent->rangeY = template->movementRangeY;
    objectEvent->trainerType = template->trainerType;
    objectEvent->mapNum = mapNum;
    objectEvent->trainerRange_berryTreeId = template->trainerRange_berryTreeId;
    objectEvent->previousMovementDirection = gInitialMovementTypeFacingDirections[template->movementType];
    SetObjectEventDirection(objectEvent, objectEvent->previousMovementDirection);
    SetObjectEventDynamicGraphicsId(objectEvent);
    if (sMovementTypeHasRange[objectEvent->movementType])
    {
        if (objectEvent->rangeX == 0)
            objectEvent->rangeX++;
        if (objectEvent->rangeY == 0)
            objectEvent->rangeY++;
    }
    return objectEventId;
}

u8 Unref_TryInitLocalObjectEvent(u8 localId)
{
    u8 i;
    u8 objectEventCount;
    struct ObjectEventTemplate *template;

    if (gMapHeader.events != NULL)
    {
        if (InBattlePyramid())
            objectEventCount = GetNumBattlePyramidObjectEvents();
        else if (InTrainerHill())
            objectEventCount = HILL_TRAINERS_PER_FLOOR;
        else
            objectEventCount = gMapHeader.events->objectEventCount;

        for (i = 0; i < objectEventCount; i++)
        {
            template = &gSaveBlock1Ptr->objectEventTemplates[i];
            if (template->localId == localId && !FlagGet(template->flagId))
                return InitObjectEventStateFromTemplate(template, gSaveBlock1Ptr->location.mapNum, gSaveBlock1Ptr->location.mapGroup);
        }
    }
    return OBJECT_EVENTS_COUNT;
}

static bool8 GetAvailableObjectEventId(u16 localId, u8 mapNum, u8 mapGroup, u8 *objectEventId)
// Looks for an empty slot.
// Returns FALSE and the location of the available slot
// in *objectEventId.
// If no slots are available, or if the object is already
// loaded, returns TRUE.
{
    u8 i = 0;

    for (i = 0; i < OBJECT_EVENTS_COUNT && gObjectEvents[i].active; i++)
    {
        if (gObjectEvents[i].localId == localId && gObjectEvents[i].mapNum == mapNum && gObjectEvents[i].mapGroup == mapGroup)
            return TRUE;
    }
    if (i >= OBJECT_EVENTS_COUNT)
        return TRUE;
    *objectEventId = i;
    for (; i < OBJECT_EVENTS_COUNT; i++)
    {
        if (gObjectEvents[i].active && gObjectEvents[i].localId == localId && gObjectEvents[i].mapNum == mapNum && gObjectEvents[i].mapGroup == mapGroup)
            return TRUE;
    }
    return FALSE;
}

static void RemoveObjectEvent(struct ObjectEvent *objectEvent)
{
    objectEvent->active = FALSE;
    objectEvent->extra.asU16 = 0; // zero potential species info
    RemoveObjectEventInternal(objectEvent);
}

void RemoveObjectEventByLocalIdAndMap(u8 localId, u8 mapNum, u8 mapGroup)
{
    u8 objectEventId;
    if (!TryGetObjectEventIdByLocalIdAndMap(localId, mapNum, mapGroup, &objectEventId))
    {
        FlagSet(GetObjectEventFlagIdByObjectEventId(objectEventId));
        RemoveObjectEvent(&gObjectEvents[objectEventId]);
    }
}

static void RemoveObjectEventInternal(struct ObjectEvent *objectEvent)
{
    u8 paletteNum;
    struct SpriteFrameImage image;
    image.size = GetObjectEventGraphicsInfo(objectEvent->graphicsId)->size;
    gSprites[objectEvent->spriteId].images = &image;
    paletteNum = gSprites[objectEvent->spriteId].oam.paletteNum;
    // It's possible that this function is called while the sprite pointed to `== sDummySprite`, i.e during map resume;
    // In this case, don't free the palette as `paletteNum` is likely blank dummy data
    if (!gSprites[objectEvent->spriteId].inUse &&
        !gSprites[objectEvent->spriteId].oam.paletteNum &&
        gSprites[objectEvent->spriteId].callback == SpriteCallbackDummy) {
        DestroySprite(&gSprites[objectEvent->spriteId]);
    } else {
        DestroySprite(&gSprites[objectEvent->spriteId]);
        FieldEffectFreePaletteIfUnused(paletteNum);
    }
}

void RemoveAllObjectEventsExceptPlayer(void)
{
    u8 i;

    for (i = 0; i < OBJECT_EVENTS_COUNT; i++)
    {
        if (i != gPlayerAvatar.objectEventId)
            RemoveObjectEvent(&gObjectEvents[i]);
    }
}

static u8 TrySetupObjectEventSprite(const struct ObjectEventTemplate *objectEventTemplate, struct SpriteTemplate *spriteTemplate, u8 mapNum, u8 mapGroup, s16 cameraX, s16 cameraY)
{
    u8 spriteId;
    u8 objectEventId;
    struct Sprite *sprite;
    struct ObjectEvent *objectEvent;
    const struct ObjectEventGraphicsInfo *graphicsInfo;

    objectEventId = InitObjectEventStateFromTemplate(objectEventTemplate, mapNum, mapGroup);
    if (objectEventId == OBJECT_EVENTS_COUNT)
        return OBJECT_EVENTS_COUNT;

    objectEvent = &gObjectEvents[objectEventId];
    graphicsInfo = GetObjectEventGraphicsInfo(objectEvent->graphicsId);
    if (spriteTemplate->paletteTag != TAG_NONE) {
        LoadObjectEventPalette(spriteTemplate->paletteTag);
    }

    if (objectEvent->movementType == MOVEMENT_TYPE_INVISIBLE)
        objectEvent->invisible = TRUE;

    spriteId = CreateSprite(spriteTemplate, 0, 0, 0);
    if (spriteId == MAX_SPRITES)
    {
        gObjectEvents[objectEventId].active = FALSE;
        return OBJECT_EVENTS_COUNT;
    }

    sprite = &gSprites[spriteId];
    GetMapCoordsFromSpritePos(objectEvent->currentCoords.x + cameraX, objectEvent->currentCoords.y + cameraY, &sprite->x, &sprite->y);
    sprite->centerToCornerVecX = -(graphicsInfo->width >> 1);
    sprite->centerToCornerVecY = -(graphicsInfo->height >> 1);
    sprite->x += 8;
    sprite->y += 16 + sprite->centerToCornerVecY;
    sprite->coordOffsetEnabled = TRUE;
    sprite->sObjEventId = objectEventId;
    objectEvent->spriteId = spriteId;
    objectEvent->inanimate = graphicsInfo->inanimate;
    if (!objectEvent->inanimate)
        StartSpriteAnim(sprite, GetFaceDirectionAnimNum(objectEvent->facingDirection));

    SetObjectSubpriorityByElevation(objectEvent->previousElevation, sprite, 1);
    UpdateObjectEventVisibility(objectEvent, sprite);
    return objectEventId;
}

<<<<<<< HEAD
static u8
TrySpawnObjectEventTemplate(const struct ObjectEventTemplate *objectEventTemplate,
                            u8 mapNum, u8 mapGroup, s16 cameraX, s16 cameraY) {
=======
static u8 TrySpawnObjectEventTemplate(const struct ObjectEventTemplate *objectEventTemplate, u8 mapNum, u8 mapGroup, s16 cameraX, s16 cameraY)
{
>>>>>>> afbb88d7
    u8 objectEventId;
    struct SpriteTemplate spriteTemplate;
    struct SpriteFrameImage spriteFrameImage;
    const struct ObjectEventGraphicsInfo *graphicsInfo;
    const struct SubspriteTable *subspriteTables = NULL;
<<<<<<< HEAD

    graphicsInfo = GetObjectEventGraphicsInfo(objectEventTemplate->graphicsId);
    MakeSpriteTemplateFromObjectEventTemplate(objectEventTemplate, &spriteTemplate, &subspriteTables);
    spriteFrameImage.size = graphicsInfo->size;
    spriteTemplate.images = &spriteFrameImage;
    objectEventId = TrySetupObjectEventSprite(objectEventTemplate, &spriteTemplate, mapNum, mapGroup, cameraX, cameraY);
    if (objectEventId == OBJECT_EVENTS_COUNT)
        return OBJECT_EVENTS_COUNT;

    gSprites[gObjectEvents[objectEventId].spriteId].images = graphicsInfo->images;
    if (subspriteTables)
        SetSubspriteTables(&gSprites[gObjectEvents[objectEventId].spriteId], subspriteTables);

    // Set species based on script header
    if (objectEventTemplate->graphicsId == OBJ_EVENT_GFX_OW_MON && objectEventTemplate->script) {
        const u8 *script = objectEventTemplate->script;
        if (script[0] == 0x7d) { // bufferspeciesname
            u16 species;
            u8 form;
            bool8 shiny;
            gObjectEvents[objectEventId].extra.asU16 = script[2] | script[3] << 8;
            species = gObjectEvents[objectEventId].extra.mon.species;
            form = gObjectEvents[objectEventId].extra.mon.form;
            shiny = gObjectEvents[objectEventId].extra.mon.shiny;
            FollowerSetGraphics(&gObjectEvents[objectEventId], species, form, shiny);
        }
    // Set runtime species based on VAR_TEMP_4, if template has a dynamic graphics ID
    } else if (objectEventTemplate->graphicsId >= OBJ_EVENT_GFX_VARS && VarGetObjectEventGraphicsId(objectEventTemplate->graphicsId - OBJ_EVENT_GFX_VARS) == OBJ_EVENT_GFX_OW_MON) {
        gObjectEvents[objectEventId].extra.asU16 = VarGet(VAR_TEMP_4);
        FollowerSetGraphics(&gObjectEvents[objectEventId],
            gObjectEvents[objectEventId].extra.mon.species,
            gObjectEvents[objectEventId].extra.mon.form,
            gObjectEvents[objectEventId].extra.mon.form);
    }

=======

    graphicsInfo = GetObjectEventGraphicsInfo(objectEventTemplate->graphicsId);
    MakeSpriteTemplateFromObjectEventTemplate(objectEventTemplate, &spriteTemplate, &subspriteTables);
    spriteFrameImage.size = graphicsInfo->size;
    spriteTemplate.images = &spriteFrameImage;
    objectEventId = TrySetupObjectEventSprite(objectEventTemplate, &spriteTemplate, mapNum, mapGroup, cameraX, cameraY);
    if (objectEventId == OBJECT_EVENTS_COUNT)
        return OBJECT_EVENTS_COUNT;

    gSprites[gObjectEvents[objectEventId].spriteId].images = graphicsInfo->images;
    if (subspriteTables)
        SetSubspriteTables(&gSprites[gObjectEvents[objectEventId].spriteId], subspriteTables);

    // Set species based on script header
    if (objectEventTemplate->graphicsId == OBJ_EVENT_GFX_OW_MON && objectEventTemplate->script)
    {
        const u8 *script = objectEventTemplate->script;
        if (script[0] == 0x7d) // bufferspeciesname
        {
            u16 species;
            u8 form;
            bool8 shiny;
            gObjectEvents[objectEventId].extra.asU16 = script[2] | script[3] << 8;
            species = gObjectEvents[objectEventId].extra.mon.species;
            form = gObjectEvents[objectEventId].extra.mon.form;
            shiny = gObjectEvents[objectEventId].extra.mon.shiny;
            FollowerSetGraphics(&gObjectEvents[objectEventId], species, form, shiny);
        }
    // Set runtime species based on VAR_TEMP_4, if template has a dynamic graphics ID
    }
    else if (objectEventTemplate->graphicsId >= OBJ_EVENT_GFX_VARS
        && VarGetObjectEventGraphicsId(objectEventTemplate->graphicsId - OBJ_EVENT_GFX_VARS) == OBJ_EVENT_GFX_OW_MON)
    {
        gObjectEvents[objectEventId].extra.asU16 = VarGet(VAR_TEMP_4);
        FollowerSetGraphics(&gObjectEvents[objectEventId],
                            gObjectEvents[objectEventId].extra.mon.species,
                            gObjectEvents[objectEventId].extra.mon.form,
                            gObjectEvents[objectEventId].extra.mon.form);
    }

>>>>>>> afbb88d7
    return objectEventId;
}

u8 SpawnSpecialObjectEvent(struct ObjectEventTemplate *objectEventTemplate)
{
    s16 cameraX;
    s16 cameraY;

    GetObjectEventMovingCameraOffset(&cameraX, &cameraY);
    return TrySpawnObjectEventTemplate(objectEventTemplate, gSaveBlock1Ptr->location.mapNum, gSaveBlock1Ptr->location.mapGroup, cameraX, cameraY);
}

u8 SpawnSpecialObjectEventParameterized(u8 graphicsId, u8 movementBehavior, u8 localId, s16 x, s16 y, u8 elevation)
{
    struct ObjectEventTemplate objectEventTemplate;

    x -= MAP_OFFSET;
    y -= MAP_OFFSET;
    objectEventTemplate.localId = localId;
    objectEventTemplate.graphicsId = graphicsId;
    objectEventTemplate.kind = OBJ_KIND_NORMAL;
    objectEventTemplate.x = x;
    objectEventTemplate.y = y;
    objectEventTemplate.elevation = elevation;
    objectEventTemplate.movementType = movementBehavior;
    objectEventTemplate.movementRangeX = 0;
    objectEventTemplate.movementRangeY = 0;
    objectEventTemplate.trainerType = TRAINER_TYPE_NONE;
    objectEventTemplate.trainerRange_berryTreeId = 0;
    return SpawnSpecialObjectEvent(&objectEventTemplate);
}

u8 TrySpawnObjectEvent(u8 localId, u8 mapNum, u8 mapGroup)
{
    const struct ObjectEventTemplate *objectEventTemplate;
    s16 cameraX, cameraY;

    objectEventTemplate = GetObjectEventTemplateByLocalIdAndMap(localId, mapNum, mapGroup);
    if (!objectEventTemplate)
        return OBJECT_EVENTS_COUNT;

    GetObjectEventMovingCameraOffset(&cameraX, &cameraY);
    return TrySpawnObjectEventTemplate(objectEventTemplate, mapNum, mapGroup, cameraX, cameraY);
}

static void CopyObjectGraphicsInfoToSpriteTemplate(u16 graphicsId, void (*callback)(struct Sprite *), struct SpriteTemplate *spriteTemplate, const struct SubspriteTable **subspriteTables)
{
    const struct ObjectEventGraphicsInfo *graphicsInfo = GetObjectEventGraphicsInfo(graphicsId);

    spriteTemplate->tileTag = graphicsInfo->tileTag;
    spriteTemplate->paletteTag = graphicsInfo->paletteTag;
    spriteTemplate->oam = graphicsInfo->oam;
    spriteTemplate->anims = graphicsInfo->anims;
    spriteTemplate->images = graphicsInfo->images;
    spriteTemplate->affineAnims = graphicsInfo->affineAnims;
    spriteTemplate->callback = callback;
    *subspriteTables = graphicsInfo->subspriteTables;
}

static void CopyObjectGraphicsInfoToSpriteTemplate_WithMovementType(u16 graphicsId, u16 movementType, struct SpriteTemplate *spriteTemplate, const struct SubspriteTable **subspriteTables)
{
    CopyObjectGraphicsInfoToSpriteTemplate(graphicsId, sMovementTypeCallbacks[movementType], spriteTemplate, subspriteTables);
}

static void MakeSpriteTemplateFromObjectEventTemplate(const struct ObjectEventTemplate *objectEventTemplate, struct SpriteTemplate *spriteTemplate, const struct SubspriteTable **subspriteTables)
{
    CopyObjectGraphicsInfoToSpriteTemplate_WithMovementType(objectEventTemplate->graphicsId, objectEventTemplate->movementType, spriteTemplate, subspriteTables);
}

// Used to create a sprite using a graphicsId associated with object events.
u8 CreateObjectGraphicsSprite(u16 graphicsId, void (*callback)(struct Sprite *), s16 x, s16 y, u8 subpriority)
{
    struct SpriteTemplate *spriteTemplate;
    const struct SubspriteTable *subspriteTables;
    struct Sprite *sprite;
    u8 spriteId;
    u16 species;
    u8 form;
    bool8 shiny;
    u8 paletteNum;

    spriteTemplate = Alloc(sizeof(struct SpriteTemplate));
    if (graphicsId == OBJ_EVENT_GFX_OW_MON && GetFollowerInfo(&species, &form, &shiny)) {
        const struct ObjectEventGraphicsInfo *graphicsInfo = SpeciesToGraphicsInfo(species, form);
        spriteTemplate->tileTag = graphicsInfo->tileTag;
        spriteTemplate->paletteTag = graphicsInfo->paletteTag;
        spriteTemplate->oam = graphicsInfo->oam;
        spriteTemplate->anims = graphicsInfo->anims;
        spriteTemplate->images = graphicsInfo->images;
        spriteTemplate->affineAnims = graphicsInfo->affineAnims;
        spriteTemplate->callback = callback;
        subspriteTables = graphicsInfo->subspriteTables;
    } else
        CopyObjectGraphicsInfoToSpriteTemplate(graphicsId, callback, spriteTemplate, &subspriteTables);

    if (spriteTemplate->paletteTag == OBJ_EVENT_PAL_TAG_DYNAMIC) {
        const struct CompressedSpritePalette *spritePalette = &(shiny ? gMonShinyPaletteTable : gMonPaletteTable)[species];
        paletteNum = LoadDynamicFollowerPalette(species, form, shiny);
        spriteTemplate->paletteTag = spritePalette->tag;
    } else if (spriteTemplate->paletteTag != TAG_NONE)
        LoadObjectEventPalette(spriteTemplate->paletteTag);

    spriteId = CreateSprite(spriteTemplate, x, y, subpriority);
    Free(spriteTemplate);

    if (spriteId != MAX_SPRITES && subspriteTables != NULL)
    {
        sprite = &gSprites[spriteId];
        SetSubspriteTables(sprite, subspriteTables);
        sprite->subspriteMode = SUBSPRITES_IGNORE_PRIORITY;
    }
    return spriteId;
}

#define sVirtualObjId   data[0]
#define sVirtualObjElev data[1]

// "Virtual Objects" are a class of sprites used instead of a full object event.
// Used when more objects are needed than the object event limit (for Contest / Battle Dome audiences and group members in Union Room).
// A unique id is given as an argument and stored in the sprite data to allow referring back to the same virtual object.
// They can be turned (and, in the case of the Union Room, animated teleporting in and out) but do not have movement types
// or any of the other data normally associated with object events.
u8 CreateVirtualObject(u8 graphicsId, u8 virtualObjId, s16 x, s16 y, u8 elevation, u8 direction)
{
    u8 spriteId;
    struct Sprite *sprite;
    struct SpriteTemplate spriteTemplate;
    const struct SubspriteTable *subspriteTables;
    const struct ObjectEventGraphicsInfo *graphicsInfo;

    graphicsInfo = GetObjectEventGraphicsInfo(graphicsId);
    CopyObjectGraphicsInfoToSpriteTemplate(graphicsId, SpriteCB_VirtualObject, &spriteTemplate, &subspriteTables);
    x += MAP_OFFSET;
    y += MAP_OFFSET;
    SetSpritePosToOffsetMapCoords(&x, &y, 8, 16);
    if (spriteTemplate.paletteTag != TAG_NONE)
        LoadObjectEventPalette(spriteTemplate.paletteTag);

    spriteId = CreateSpriteAtEnd(&spriteTemplate, x, y, 0);
    if (spriteId != MAX_SPRITES)
    {
        sprite = &gSprites[spriteId];
        sprite->centerToCornerVecX = -(graphicsInfo->width >> 1);
        sprite->centerToCornerVecY = -(graphicsInfo->height >> 1);
        sprite->y += sprite->centerToCornerVecY;

        sprite->coordOffsetEnabled = TRUE;
        sprite->sVirtualObjId = virtualObjId;
        sprite->sVirtualObjElev = elevation;

        if (subspriteTables != NULL)
        {
            SetSubspriteTables(sprite, subspriteTables);
            sprite->subspriteMode = SUBSPRITES_IGNORE_PRIORITY;
        }
        InitObjectPriorityByElevation(sprite, elevation);
        SetObjectSubpriorityByElevation(elevation, sprite, 1);
        StartSpriteAnim(sprite, GetFaceDirectionAnimNum(direction));
    }
    return spriteId;
}

struct Pokemon * GetFirstLiveMon(void) { // Return address of first conscious party mon or NULL
<<<<<<< HEAD
    u32 i;
    for (i = 0; i < PARTY_SIZE; i++) {
=======
    u8 i;
    for (i=0; i<PARTY_SIZE;i++) {
>>>>>>> afbb88d7
        if (gPlayerParty[i].hp > 0 && !(gPlayerParty[i].box.isEgg || gPlayerParty[i].box.isBadEgg))
        return &gPlayerParty[i];
    }
    return NULL;
}

<<<<<<< HEAD
struct ObjectEvent * GetFollowerObject(void) { // Return follower ObjectEvent or NULL
    u32 i;
    for (i = 0; i < OBJECT_EVENTS_COUNT; i++) {
=======
// Return follower ObjectEvent or NULL
struct ObjectEvent * GetFollowerObject(void)
{
    u8 i;
    for (i=0; i < OBJECT_EVENTS_COUNT; i++)
    {
>>>>>>> afbb88d7
        if (gObjectEvents[i].localId == OBJ_EVENT_ID_FOLLOWER && gObjectEvents[i].active)
        return &gObjectEvents[i];
    }
    return NULL;
}

// Return graphicsInfo for a pokemon species & form
<<<<<<< HEAD
static const struct ObjectEventGraphicsInfo * SpeciesToGraphicsInfo(u16 species, u8 form) {
=======
static const struct ObjectEventGraphicsInfo * SpeciesToGraphicsInfo(u16 species, u8 form)
{
>>>>>>> afbb88d7
    const struct ObjectEventGraphicsInfo *graphicsInfo;
    switch (species)
    {
    case SPECIES_UNOWN: // Letters >A are defined as species >= NUM_SPECIES, so are not contiguous with A
        form %= NUM_UNOWN_FORMS;
        graphicsInfo = &gPokemonObjectGraphics[form ? SPECIES_UNOWN_B + form - 1 : species];
        break;
    case SPECIES_CASTFORM: // Sunny, rainy, snowy forms stored separately
        graphicsInfo = &gCastformObjectGraphics[form % NUM_CASTFORM_FORMS];
        break;
    default:
        graphicsInfo = &gPokemonObjectGraphics[species];
        break;
    }
<<<<<<< HEAD
    // Try to avoid OOB or undefined access
    if (graphicsInfo->tileTag == 0 && species < NUM_SPECIES)
        return &gPokemonObjectGraphics[SPECIES_NONE];
    else if (graphicsInfo->tileTag != TAG_NONE && species >= NUM_SPECIES)
        return &gPokemonObjectGraphics[SPECIES_NONE];
    else
        return graphicsInfo;
=======
    return graphicsInfo->tileTag == 0xFFFF ? graphicsInfo : &gPokemonObjectGraphics[SPECIES_PORYGON]; // avoid OOB access
>>>>>>> afbb88d7
}

// Find, or load, the palette for the specified pokemon info
static u8 LoadDynamicFollowerPalette(u16 species, u8 form, bool8 shiny) {
    u32 paletteNum;
    // Note that the shiny palette tag is `species + SPECIES_SHINY_TAG`, which must be increased with more pokemon
    // so that palette tags do not overlap
    const struct CompressedSpritePalette *spritePalette = &(shiny ? gMonShinyPaletteTable : gMonPaletteTable)[species];
<<<<<<< HEAD
    if ((paletteNum = IndexOfSpritePaletteTag(spritePalette->tag)) == 0xFF) { // Load compressed palette
=======
    if ((paletteNum = IndexOfSpritePaletteTag(spritePalette->tag)) == 0xFF)
    {
        // Load compressed palette
>>>>>>> afbb88d7
        LoadCompressedSpritePalette(spritePalette);
        paletteNum = IndexOfSpritePaletteTag(spritePalette->tag); // Tag is always present
        if (gWeatherPtr->currWeather != WEATHER_FOG_HORIZONTAL) // don't want to weather blend in fog
            UpdateSpritePaletteWithWeather(paletteNum);
    }
    return paletteNum;
}

// Set graphics & sprite for a follower object event by species & shininess.
<<<<<<< HEAD
static void FollowerSetGraphics(struct ObjectEvent *objEvent, u16 species, u8 form, bool8 shiny) {
=======
static void FollowerSetGraphics(struct ObjectEvent *objEvent, u16 species, u8 form, bool8 shiny)
{
>>>>>>> afbb88d7
    const struct ObjectEventGraphicsInfo *graphicsInfo = SpeciesToGraphicsInfo(species, form);
    objEvent->graphicsId = OBJ_EVENT_GFX_OW_MON;
    ObjectEventSetGraphics(objEvent, graphicsInfo);
    objEvent->graphicsId = OBJ_EVENT_GFX_OW_MON;
    objEvent->extra.mon.species = species;
    objEvent->extra.mon.form = form;
    objEvent->extra.mon.shiny = shiny;
<<<<<<< HEAD
    if (graphicsInfo->paletteTag == OBJ_EVENT_PAL_TAG_DYNAMIC) { // Use palette from species palette table
=======
    if (graphicsInfo->paletteTag == OBJ_EVENT_PAL_TAG_DYNAMIC)
    {
        // Use palette from species palette table
>>>>>>> afbb88d7
        struct Sprite *sprite = &gSprites[objEvent->spriteId];
        // Free palette if otherwise unused
        sprite->inUse = FALSE;
        FieldEffectFreePaletteIfUnused(sprite->oam.paletteNum);
        sprite->inUse = TRUE;
        sprite->oam.paletteNum = LoadDynamicFollowerPalette(species, form, shiny);
<<<<<<< HEAD
    } else if (gWeatherPtr->currWeather != WEATHER_FOG_HORIZONTAL) // don't want to weather blend in fog
        UpdateSpritePaletteWithWeather(gSprites[objEvent->spriteId].oam.paletteNum);
}

// Free a sprite's current tiles and reallocate with a new size
// Used when changing to a gfx info with a larger size
static s16 ReallocSpriteTiles(struct Sprite *sprite, u32 byteSize) {
    s16 i;
    bool32 wasVisible = sprite->invisible;
    sprite->invisible = TRUE;

    i = CopySprite(sprite, sprite->x, sprite->y, 0xFF);
    if (i < MAX_SPRITES) {
        DestroySprite(&gSprites[i]);
        i = AllocSpriteTiles(byteSize / TILE_SIZE_4BPP);
        if (i >= 0) {
            // Fill the allocated area with zeroes
            // To avoid visual glitches if the frame hasn't been copied yet
            CpuFastFill16(0, (u8 *)OBJ_VRAM0 + TILE_SIZE_4BPP * i, byteSize);
            sprite->oam.tileNum = i;
        }
    } else {
        i = -1;
    }

    sprite->invisible = wasVisible;
    return i;
}

// Like FollowerSetGraphics, but does not recenter sprite on a metatile
// Intended to be used for mid-movement form changes, etc.
=======
    }
    else if (gWeatherPtr->currWeather != WEATHER_FOG_HORIZONTAL)
    {
        // don't want to weather blend in fog
        UpdateSpritePaletteWithWeather(gSprites[objEvent->spriteId].oam.paletteNum);
    }
}

// Like FollowerSetGraphics, but does not reposition sprite; intended to be used for mid-movement form changes, etc.
// TODO: Reposition sprite if size changes
>>>>>>> afbb88d7
static void RefreshFollowerGraphics(struct ObjectEvent *objEvent) {
    u16 species = objEvent->extra.mon.species;
    u8 form = objEvent->extra.mon.form;
    u8 shiny = objEvent->extra.mon.shiny;
    const struct ObjectEventGraphicsInfo *graphicsInfo = SpeciesToGraphicsInfo(species, form);
    struct Sprite *sprite = &gSprites[objEvent->spriteId];
    u32 i = FindObjectEventPaletteIndexByTag(graphicsInfo->paletteTag);

    #if LARGE_OW_SUPPORT
    // If gfx size changes, we need to reallocate tiles
    if (graphicsInfo->oam->size != sprite->oam.size) {
        ReallocSpriteTiles(sprite, graphicsInfo->images->size);
        // Add difference in Y vectors
        sprite->y += -(graphicsInfo->height >> 1) - sprite->centerToCornerVecY;
    }
    #endif

    sprite->oam.shape = graphicsInfo->oam->shape;
    sprite->oam.size = graphicsInfo->oam->size;
    sprite->images = graphicsInfo->images;
    sprite->anims = graphicsInfo->anims;
    sprite->subspriteTables = graphicsInfo->subspriteTables;
    objEvent->inanimate = graphicsInfo->inanimate;
    sprite->centerToCornerVecX = -(graphicsInfo->width >> 1);
    sprite->centerToCornerVecY = -(graphicsInfo->height >> 1);

    if (graphicsInfo->paletteTag == OBJ_EVENT_PAL_TAG_DYNAMIC)
    {
        sprite->inUse = FALSE;
        FieldEffectFreePaletteIfUnused(sprite->oam.paletteNum);
        sprite->inUse = TRUE;
        sprite->oam.paletteNum = LoadDynamicFollowerPalette(species, form, shiny);
    }
    else if (i != 0xFF)
    {
        UpdateSpritePalette(&sObjectEventSpritePalettes[i], sprite);
        if (gWeatherPtr->currWeather != WEATHER_FOG_HORIZONTAL) // don't want to weather blend in fog
            UpdateSpritePaletteWithWeather(sprite->oam.paletteNum);
    }
}

// Like CastformDataTypeChange, but for overworld weather
static u8 GetOverworldCastformForm(void)
{
    switch (GetCurrentWeather())
    {
    case WEATHER_SUNNY_CLOUDS:
    case WEATHER_DROUGHT:
        return CASTFORM_FIRE;
    case WEATHER_RAIN:
    case WEATHER_RAIN_THUNDERSTORM:
    case WEATHER_DOWNPOUR:
        return CASTFORM_WATER;
    case WEATHER_SNOW:
        return CASTFORM_ICE;
    }
    return CASTFORM_NORMAL;
}

// Retrieve graphic information about the following pokemon, if any
static bool8 GetFollowerInfo(u16 *species, u8 *form, u8 *shiny)
{
    struct Pokemon *mon = GetFirstLiveMon();
    if (!mon) {
        *species = SPECIES_NONE;
        *form = 0;
        *shiny = 0;
        return FALSE;
    }
    *species = GetMonData(mon, MON_DATA_SPECIES);
    *shiny = IsMonShiny(mon);
    *form = 0; // default
    switch (*species)
    {
    case SPECIES_UNOWN:
        *form = GET_UNOWN_LETTER(mon->box.personality);
        break;
    case SPECIES_CASTFORM: // form is based on overworld weather
        *form = GetOverworldCastformForm();
        break;
    }
    return TRUE;
}

<<<<<<< HEAD
void UpdateFollowingPokemon(void) { // Update following pokemon if any
=======
void UpdateFollowingPokemon(void)
{
    // Update following pokemon if any
>>>>>>> afbb88d7
    struct ObjectEvent *objEvent = GetFollowerObject();
    struct Sprite *sprite;
    u16 species;
    bool8 shiny;
    u8 form;
<<<<<<< HEAD
    // Don't spawn follower if:
    // 1. GetFollowerInfo returns FALSE
    // 2. Map is indoors and gfx is larger than 32x32
    // 3. flag is set
    if (!GetFollowerInfo(&species, &form, &shiny) ||
        (gMapHeader.mapType == MAP_TYPE_INDOOR && SpeciesToGraphicsInfo(species, 0)->oam->size > ST_OAM_SIZE_2) ||
        FlagGet(FLAG_TEMP_HIDE_FOLLOWER))
    {
        RemoveFollowingPokemon();
        return;
    }

    if (objEvent == NULL) { // Spawn follower
        u32 objId = gPlayerAvatar.objectEventId;
        struct ObjectEventTemplate template = {
            .localId = OBJ_EVENT_ID_FOLLOWER,
            .graphicsId = OBJ_EVENT_GFX_OW_MON,
            .flagId = 0,
            .x = gSaveBlock1Ptr->pos.x,
            .y = gSaveBlock1Ptr->pos.y,
            // If player active, copy player elevation
            .elevation = gObjectEvents[objId].active ? gObjectEvents[objId].currentElevation : 3,
            .movementType = MOVEMENT_TYPE_FOLLOW_PLAYER,
        };
        if ((objId = SpawnSpecialObjectEvent(&template)) >= OBJECT_EVENTS_COUNT)
            return;
        objEvent = &gObjectEvents[objId];
        objEvent->invisible = TRUE;
    }
    sprite = &gSprites[objEvent->spriteId];
    // Follower appearance changed; move to player and set invisible
    if (species != objEvent->extra.mon.species ||
        shiny != objEvent->extra.mon.shiny ||
        form != objEvent->extra.mon.form)
    {
        MoveObjectEventToMapCoords(objEvent, gObjectEvents[gPlayerAvatar.objectEventId].currentCoords.x, gObjectEvents[gPlayerAvatar.objectEventId].currentCoords.y);
        objEvent->invisible = TRUE;
    }
    FollowerSetGraphics(objEvent, species, form, shiny);
    sprite->data[6] = 0; // set animation data
    objEvent->extra.mon.species = species;
    objEvent->extra.mon.shiny = shiny;
    objEvent->extra.mon.form = form;
}

void RemoveFollowingPokemon(void) { // Remove follower object. Idempotent.
=======
    // Avoid spawning large (>32x32) follower pokemon inside buildings
    if (GetFollowerInfo(&species, &form, &shiny)
        && !(gMapHeader.mapType == MAP_TYPE_INDOOR
        && SpeciesToGraphicsInfo(species, 0)->height > 32)
        && !FlagGet(FLAG_TEMP_HIDE_FOLLOWER))
    {
        if (objEvent == NULL)
        {
            // Spawn follower
            struct ObjectEventTemplate template =
            {
                .localId = OBJ_EVENT_ID_FOLLOWER,
                .graphicsId = OBJ_EVENT_GFX_OW_MON,
                .flagId = 0,
                .x = gSaveBlock1Ptr->pos.x,
                .y = gSaveBlock1Ptr->pos.y,
                // If player active, copy player elevation
                .elevation = gObjectEvents[gPlayerAvatar.objectEventId].active ? gObjectEvents[gPlayerAvatar.objectEventId].currentElevation : 3,
                .movementType = MOVEMENT_TYPE_FOLLOW_PLAYER,
            };
            objEvent = &gObjectEvents[SpawnSpecialObjectEvent(&template)];
            objEvent->invisible = TRUE;
        }
        sprite = &gSprites[objEvent->spriteId];
        // Follower appearance changed; move to player and set invisible
        if (species != objEvent->extra.mon.species || shiny != objEvent->extra.mon.shiny || form != objEvent->extra.mon.form)
        {
            MoveObjectEventToMapCoords(objEvent,
                                        gObjectEvents[gPlayerAvatar.objectEventId].currentCoords.x,
                                        gObjectEvents[gPlayerAvatar.objectEventId].currentCoords.y);
            objEvent->invisible = TRUE;
        }
        FollowerSetGraphics(objEvent, species, form, shiny);
        sprite->data[6] = 0; // set animation data
        objEvent->extra.mon.species = species;
        objEvent->extra.mon.shiny = shiny;
        objEvent->extra.mon.form = form;
    }
    else
    {
        RemoveFollowingPokemon();
    }
}

// Remove follower object. Idempotent.
void RemoveFollowingPokemon(void)
{
>>>>>>> afbb88d7
    struct ObjectEvent *objectEvent = GetFollowerObject();
    if (objectEvent == NULL)
        return;
    RemoveObjectEvent(objectEvent);
}

<<<<<<< HEAD
static bool32 IsFollowerVisible(void) { // Determine whether follower *should* be visible
    return
    !(TestPlayerAvatarFlags(FOLLOWER_INVISIBLE_FLAGS)
    || MetatileBehavior_IsSurfableWaterOrUnderwater(gObjectEvents[gPlayerAvatar.objectEventId].previousMetatileBehavior)
    || MetatileBehavior_IsForcedMovementTile(gObjectEvents[gPlayerAvatar.objectEventId].currentMetatileBehavior));
}

static bool8 SpeciesHasType(u16 species, u8 type) {
=======
// Determine whether follower *should* be visible
static bool8 IsFollowerVisible(void)
{
    if (TestPlayerAvatarFlags(PLAYER_AVATAR_FLAG_SURFING | PLAYER_AVATAR_FLAG_ACRO_BIKE | PLAYER_AVATAR_FLAG_MACH_BIKE))
        return FALSE;
    if (MetatileBehavior_IsSurfableWaterOrUnderwater(gObjectEvents[gPlayerAvatar.objectEventId].currentMetatileBehavior))
        return FALSE;
    if (MetatileBehavior_IsSurfableWaterOrUnderwater(gObjectEvents[gPlayerAvatar.objectEventId].previousMetatileBehavior))
        return FALSE;
    if (MetatileBehavior_IsForcedMovementTile(gObjectEvents[gPlayerAvatar.objectEventId].currentMetatileBehavior))
        return FALSE;
    if (MetatileBehavior_IsForcedMovementTile(gObjectEvents[gPlayerAvatar.objectEventId].previousMetatileBehavior))
        return FALSE;
    if (gWeatherPtr->currWeather == WEATHER_UNDERWATER)
        return FALSE;
    if (gWeatherPtr->currWeather == WEATHER_UNDERWATER_BUBBLES)
        return FALSE;
    return TRUE;
}

static bool8 SpeciesHasType(u16 species, u8 type)
{
>>>>>>> afbb88d7
    return gSpeciesInfo[species].types[0] == type || gSpeciesInfo[species].types[1] == type;
}

// Returns a random index according to a list of weights
<<<<<<< HEAD
static u8 RandomWeightedIndex(u8 *weights, u8 length) {
    u32 i;
    u16 random_value;
    u16 weightSum = 0;
    for (i = 0; i < length; i++)
        weightSum += weights[i];
    random_value = Random() % weightSum;
    weightSum = 0;
    for (i = 0; i < length; i++) {
        weightSum += weights[i];
        if (random_value <= weightSum)
            return i;
    }
}

// Display an emote above an object event
// Note that this is not a movement action
static void ObjectEventEmote(struct ObjectEvent *objEvent, u8 emotion) {
=======
static u8 RandomWeightedIndex(u8 *weights, u8 length)
{
    u8 i;
    u16 random_value;
    u16 cum_weight = 0;
    for (i = 0; i < length; i++)
        cum_weight += weights[i];
    random_value = Random() % cum_weight;
    cum_weight = 0;
    for (i = 0; i < length; i++)
    {
        cum_weight += weights[i];
        if (random_value <= cum_weight)
        return i;
    }
}

// Pool of "unconditional" follower messages TODO: Should this be elsewhere ?
static const struct FollowerMessagePool followerBasicMessages[] =
{
    [FOLLOWER_EMOTION_HAPPY]    = {gFollowerHappyMessages,   EventScript_FollowerGeneric, N_FOLLOWER_HAPPY_MESSAGES},
    [FOLLOWER_EMOTION_NEUTRAL]  = {gFollowerNeutralMessages, EventScript_FollowerGeneric, N_FOLLOWER_NEUTRAL_MESSAGES},
    [FOLLOWER_EMOTION_SAD]      = {gFollowerSadMessages,     EventScript_FollowerGeneric, N_FOLLOWER_SAD_MESSAGES},
    [FOLLOWER_EMOTION_UPSET]    = {gFollowerUpsetMessages,   EventScript_FollowerGeneric, N_FOLLOWER_UPSET_MESSAGES},
    [FOLLOWER_EMOTION_ANGRY]    = {gFollowerAngryMessages,   EventScript_FollowerGeneric, N_FOLLOWER_ANGRY_MESSAGES},
    [FOLLOWER_EMOTION_PENSIVE]  = {gFollowerPensiveMessages, EventScript_FollowerGeneric, N_FOLLOWER_PENSIVE_MESSAGES},
    [FOLLOWER_EMOTION_LOVE]     = {gFollowerLoveMessages,    EventScript_FollowerGeneric, N_FOLLOWER_LOVE_MESSAGES},
    [FOLLOWER_EMOTION_SURPRISE] = {gFollowerSurpriseMessages,EventScript_FollowerGeneric, N_FOLLOWER_SURPRISE_MESSAGES},
    [FOLLOWER_EMOTION_CURIOUS]  = {gFollowerCuriousMessages, EventScript_FollowerGeneric, N_FOLLOWER_CURIOUS_MESSAGES},
    [FOLLOWER_EMOTION_MUSIC]    = {gFollowerMusicMessages,   EventScript_FollowerGeneric, N_FOLLOWER_MUSIC_MESSAGES},
    [FOLLOWER_EMOTION_POISONED] = {gFollowerPoisonedMessages,EventScript_FollowerGeneric, N_FOLLOWER_POISONED_MESSAGES},
};

// Display an emote above an object event
// Note that this is not a movement action
static void ObjectEventEmote(struct ObjectEvent *objEvent, u8 emotion)
{
>>>>>>> afbb88d7
    emotion %= FOLLOWER_EMOTION_LENGTH;
    ObjectEventGetLocalIdAndMap(objEvent, &gFieldEffectArguments[0], &gFieldEffectArguments[1], &gFieldEffectArguments[2]);
    gFieldEffectArguments[7] = emotion;
    FieldEffectStart(FLDEFF_EMOTE);
}

// Script-accessible version of the above
<<<<<<< HEAD
bool8 ScrFunc_emote(struct ScriptContext *ctx) {
=======
bool8 ScrFunc_emote(struct ScriptContext *ctx)
{
>>>>>>> afbb88d7
    u8 localId = ScriptReadByte(ctx);
    u8 emotion = ScriptReadByte(ctx) % FOLLOWER_EMOTION_LENGTH;
    u8 i = GetObjectEventIdByLocalId(localId);
    if (i < OBJECT_EVENTS_COUNT)
        ObjectEventEmote(&gObjectEvents[i], emotion);
    return FALSE;
}

<<<<<<< HEAD
struct SpecialEmote { // Used for storing conditional emotes
=======
// Used for storing conditional emotes
struct SpecialEmote
{
>>>>>>> afbb88d7
    u16 index;
    u8 emotion;
};

// Find and return direction of metatile behavior within distance
static u32 FindMetatileBehaviorWithinRange(s32 x, s32 y, u32 mb, u8 distance)
{
    s32 i;
    for (i = y + 1; i <= y + distance; i++)
    {
        if (MapGridGetMetatileBehaviorAt(x, i) == mb)
            return DIR_SOUTH;
    }
    for (i = y - 1; i >= y - distance; i--)
    {
        if (MapGridGetMetatileBehaviorAt(x, i) == mb)
            return DIR_NORTH;
    }
    for (i = x + 1; i <= x + distance; i++)
    {
        if (MapGridGetMetatileBehaviorAt(i, y) == mb)
            return DIR_EAST;
    }
    for (i = x - 1; i >= x - distance; i--)
    {
        if (MapGridGetMetatileBehaviorAt(i, y) == mb)
            return DIR_WEST;
    }

    return DIR_NONE;
}

// Check a single follower message condition
bool32 CheckMsgCondition(const struct MsgCondition *cond, struct Pokemon *mon, u32 species, struct ObjectEvent *obj) {
    u32 multi;
    if (species == SPECIES_NONE)
        species = GetMonData(mon, MON_DATA_SPECIES);

    switch (cond->type)
    {
    case MSG_COND_SPECIES:
        return (cond->data.raw == species);
    case MSG_COND_TYPE:
        multi = (SpeciesHasType(species, cond->data.bytes[0]) ||
                 SpeciesHasType(species, cond->data.bytes[1]));
        // if bytes[2] == TYPE_NONE,
        // invert; check that mon has *neither* type!
        if (cond->data.bytes[2] == 0)
            return multi;
        else
            return !multi;
        break;
    case MSG_COND_STATUS:
        return (cond->data.raw & mon->status);
    case MSG_COND_MAPSEC:
        return (cond->data.raw == gMapHeader.regionMapSectionId);
    case MSG_COND_MAP:
        return (gSaveBlock1Ptr->location.mapGroup == cond->data.bytes[0] &&
                gSaveBlock1Ptr->location.mapNum == cond->data.bytes[1]);
    case MSG_COND_ON_MB:
        return (obj->currentMetatileBehavior == cond->data.bytes[0] ||
                obj->currentMetatileBehavior == cond->data.bytes[1]);
    case MSG_COND_WEATHER:
        multi = GetCurrentWeather();
        return (multi == cond->data.bytes[0] || multi == cond->data.bytes[1]);
    case MSG_COND_MUSIC:
        return (cond->data.raw == GetCurrentMapMusic());
    // Added on `lighting` branch
    // case MSG_COND_TIME_OF_DAY:
    //     break;
    case MSG_COND_NEAR_MB:
        multi = FindMetatileBehaviorWithinRange(
                    obj->currentCoords.x, obj->currentCoords.y, 
                    cond->data.bytes[0], cond->data.bytes[1]);
        if (multi)
            gSpecialVar_Result = multi;
        return multi;
    case MSG_COND_NONE:
    // fallthrough
    default:
        return TRUE;
    }
}

// Check if follower info can be displayed in the current situation;
// i.e, if all its conditions match
bool32 CheckMsgInfo(const struct FollowerMsgInfoExtended *info, struct Pokemon *mon, u32 species, struct ObjectEvent *obj) {
    u32 i;

    // any condition matches
    if (info->orFlag) {
        for (i = 0; i < ARRAY_COUNT(info->conditions) && info->conditions[i].type; i++)
            if (CheckMsgCondition(&info->conditions[i], mon, species, obj))
                return TRUE;
        return FALSE;
    // all conditions must match
    } else {
        for (i = 0; i < ARRAY_COUNT(info->conditions) && info->conditions[i].type; i++)
            if (!CheckMsgCondition(&info->conditions[i], mon, species, obj))
                return FALSE;
        return TRUE;
    }
}

// Call an applicable follower message script
bool8 ScrFunc_getfolloweraction(struct ScriptContext *ctx) // Essentially a big switch for follower messages
{
<<<<<<< HEAD
    u32 species;
    s32 multi, multi2;
    struct SpecialEmote condEmotes[16] = {0};
    u32 condCount = 0;
    u32 emotion;
    struct ObjectEvent *objEvent = GetFollowerObject();
    struct Pokemon *mon = GetFirstLiveMon();
    u8 emotion_weight[FOLLOWER_EMOTION_LENGTH] = {
=======
    u16 species;
    s32 multi, multi2;
    struct SpecialEmote cond_emotes[16] = {0};
    u8 emotion, n_choices = 0;
    struct ObjectEvent *objEvent = GetFollowerObject();
    struct Pokemon *mon = GetFirstLiveMon();
    u8 emotion_weight[FOLLOWER_EMOTION_LENGTH] =
    {
>>>>>>> afbb88d7
        [FOLLOWER_EMOTION_HAPPY] = 10,
        [FOLLOWER_EMOTION_NEUTRAL] = 15,
        [FOLLOWER_EMOTION_SAD] = 5,
        [FOLLOWER_EMOTION_UPSET] = 15,
        [FOLLOWER_EMOTION_ANGRY] = 15,
        [FOLLOWER_EMOTION_PENSIVE] = 15,
<<<<<<< HEAD
        [FOLLOWER_EMOTION_SURPRISE] = 10,
        [FOLLOWER_EMOTION_CURIOUS] = 10,
=======
        [FOLLOWER_EMOTION_SURPRISE] = 10, // TODO: Scale this with how long the follower has been out?
        [FOLLOWER_EMOTION_CURIOUS] = 10, // TODO: Increase this if there is an item nearby?
>>>>>>> afbb88d7
        [FOLLOWER_EMOTION_MUSIC] = 15,
    };
    u32 i, j;
    bool32 pickedCondition = FALSE;
<<<<<<< HEAD
    if (mon == NULL) { // failsafe
        ScriptCall(ctx, EventScript_FollowerLovesYou);
        return FALSE;
    }
    // Set the script to the very end; we'll be calling another script dynamically
    ScriptJump(ctx, EventScript_FollowerEnd);
    species = GetMonData(mon, MON_DATA_SPECIES);
    multi = GetMonData(mon, MON_DATA_FRIENDSHIP);
    if (multi > 80) {
=======
    if (mon == NULL)
    {
        ScriptCall(ctx, EventScript_FollowerLovesYou);
        return FALSE;
    }
    // If map is not flyable, set the script to jump past the fly check TODO: Should followers ask to fly?
    if (TRUE || !Overworld_MapTypeAllowsTeleportAndFly(gMapHeader.mapType))
        ScriptJump(ctx, EventScript_FollowerEnd);
    species = GetMonData(mon, MON_DATA_SPECIES);
    multi = GetMonData(mon, MON_DATA_FRIENDSHIP);
    if (multi > 80)
    {
>>>>>>> afbb88d7
        emotion_weight[FOLLOWER_EMOTION_HAPPY] = 20;
        emotion_weight[FOLLOWER_EMOTION_UPSET] = 5;
        emotion_weight[FOLLOWER_EMOTION_ANGRY] = 5;
        emotion_weight[FOLLOWER_EMOTION_LOVE] = 20;
        emotion_weight[FOLLOWER_EMOTION_MUSIC] = 20;
    }
<<<<<<< HEAD
    if (multi > 170) {
        emotion_weight[FOLLOWER_EMOTION_HAPPY] = 30;
        emotion_weight[FOLLOWER_EMOTION_LOVE] = 30;
    }
    // Special C-based conditions follower
    // Weather-related
    if (GetCurrentWeather() == WEATHER_SUNNY_CLOUDS)
        condEmotes[condCount++] = (struct SpecialEmote) {.emotion=FOLLOWER_EMOTION_HAPPY, .index=31};
    // Health & status-related
    multi = mon->hp * 100 / mon->maxHP;
    if (multi < 20) {
        emotion_weight[FOLLOWER_EMOTION_SAD] = 30;
        condEmotes[condCount++] = (struct SpecialEmote) {.emotion=FOLLOWER_EMOTION_SAD, .index=4};
        condEmotes[condCount++] = (struct SpecialEmote) {.emotion=FOLLOWER_EMOTION_SAD, .index=5};
    }
    if (multi < 50 || mon->status & STATUS1_PARALYSIS) {
        emotion_weight[FOLLOWER_EMOTION_SAD] = 30;
        condEmotes[condCount++] = (struct SpecialEmote) {.emotion=FOLLOWER_EMOTION_SAD, .index=6};
    }
    // Gym type advantage/disadvantage
    if (GetCurrentMapMusic() == MUS_GYM || GetCurrentMapMusic() == MUS_RG_GYM) {
=======
    if (multi > 170)
    {
        emotion_weight[FOLLOWER_EMOTION_HAPPY] = 30;
        emotion_weight[FOLLOWER_EMOTION_LOVE] = 30;
    }
    // Conditional messages follow
    // Weather-related
    if (GetCurrentWeather() == WEATHER_SUNNY_CLOUDS)
        cond_emotes[n_choices++] = (struct SpecialEmote) {.emotion=FOLLOWER_EMOTION_HAPPY, .index=31};
    // Health & status-related
    multi = mon->hp * 100 / mon->maxHP;
    if (multi < 20)
    {
        emotion_weight[FOLLOWER_EMOTION_SAD] = 30;
        cond_emotes[n_choices++] = (struct SpecialEmote) {.emotion=FOLLOWER_EMOTION_SAD, .index=4};
        cond_emotes[n_choices++] = (struct SpecialEmote) {.emotion=FOLLOWER_EMOTION_SAD, .index=5};
    }
    if (multi < 50 || mon->status & STATUS1_PARALYSIS)
    {
        emotion_weight[FOLLOWER_EMOTION_SAD] = 30;
        cond_emotes[n_choices++] = (struct SpecialEmote) {.emotion=FOLLOWER_EMOTION_SAD, .index=6};
    }
    // Gym type advantage/disadvantage scripts
    if (GetCurrentMapMusic() == MUS_GYM || GetCurrentMapMusic() == MUS_RG_GYM)
    {
>>>>>>> afbb88d7
        switch (gMapHeader.regionMapSectionId)
        {
        case MAPSEC_RUSTBORO_CITY:
        case MAPSEC_PEWTER_CITY:
            multi = TYPE_ROCK;
            break;
        case MAPSEC_DEWFORD_TOWN:
            multi = TYPE_FIGHTING;
            break;
        case MAPSEC_MAUVILLE_CITY:
        case MAPSEC_VERMILION_CITY:
            multi = TYPE_ELECTRIC;
            break;
        case MAPSEC_LAVARIDGE_TOWN:
        case MAPSEC_CINNABAR_ISLAND:
            multi = TYPE_FIRE;
            break;
        case MAPSEC_PETALBURG_CITY:
            multi = TYPE_NORMAL;
            break;
        case MAPSEC_FORTREE_CITY:
            multi = TYPE_FLYING;
            break;
        case MAPSEC_MOSSDEEP_CITY:
        case MAPSEC_SAFFRON_CITY:
            multi = TYPE_PSYCHIC;
            break;
        case MAPSEC_SOOTOPOLIS_CITY:
        case MAPSEC_CERULEAN_CITY:
            multi = TYPE_WATER;
            break;
        case MAPSEC_CELADON_CITY:
            multi = TYPE_GRASS;
            break;
        case MAPSEC_FUCHSIA_CITY:
            multi = TYPE_POISON;
            break;
        case MAPSEC_VIRIDIAN_CITY:
            multi = TYPE_GROUND;
            break;
        default:
            multi = NUMBER_OF_MON_TYPES;
        }
<<<<<<< HEAD
        if (multi < NUMBER_OF_MON_TYPES) {
            multi = GetTypeEffectiveness(mon, multi);
            if (multi & (MOVE_RESULT_NOT_VERY_EFFECTIVE | MOVE_RESULT_DOESNT_AFFECT_FOE | MOVE_RESULT_NO_EFFECT))
                condEmotes[condCount++] = (struct SpecialEmote) {.emotion=FOLLOWER_EMOTION_HAPPY, .index=32};
            else if (multi & MOVE_RESULT_SUPER_EFFECTIVE)
                condEmotes[condCount++] = (struct SpecialEmote) {.emotion=FOLLOWER_EMOTION_SAD, .index=7};
        }
    }

    emotion = RandomWeightedIndex(emotion_weight, FOLLOWER_EMOTION_LENGTH);
    #ifdef BATTLE_ENGINE
    if ((mon->status & STATUS1_PSN_ANY) && GetMonAbility(mon) != ABILITY_POISON_HEAL)
    #else
    if (mon->status & STATUS1_PSN_ANY)
    #endif
        emotion = FOLLOWER_EMOTION_POISONED;

    // end special conditions

    // roll for basic/unconditional message
    multi = Random() % gFollowerBasicMessages[emotion].length;
    // (50% chance) Select special condition using reservoir sampling
    for (i = (Random() & 1) ? condCount : 0, j = 1; i < condCount; i++) {
        if (condEmotes[i].emotion == emotion && (Random() < 0x10000 / (j++)))  // Replace each item with 1/j chance
            multi = condEmotes[i].index;
    }
    // (50% chance) Match *scripted* conditional messages, from follower_helper.c
    for (i = (Random() & 1) ? COND_MSG_COUNT : 0, j = 1; i < COND_MSG_COUNT; i++) {
        const struct FollowerMsgInfoExtended *info = &gFollowerConditionalMessages[i];
        if (!CheckMsgInfo(info, mon, species, objEvent))
            continue;

        // replace choice with weight/j chance
        if (Random() < (0x10000 / (j++)) * (info->weight ? info->weight : 1)) {
            multi = i;
            pickedCondition = TRUE;
        }
    }
    // condition message was chosen
    if (pickedCondition) {
        emotion = gFollowerConditionalMessages[multi].emotion;
        ObjectEventEmote(objEvent, emotion);
        ctx->data[0] = (u32) gFollowerConditionalMessages[multi].text;
        // text choices are spread across array; pick a random one
        if (gFollowerConditionalMessages[multi].textSpread) {
            for (i = 0; i < 4; i++)
                if (!((u32*)gFollowerConditionalMessages[multi].text)[i])
                    break;
            ctx->data[0] = i ? ((u32*)gFollowerConditionalMessages[multi].text)[Random() % i] : 0;
        }
        ScriptCall(ctx, gFollowerConditionalMessages[multi].script ? gFollowerConditionalMessages[multi].script : gFollowerBasicMessages[emotion].script);
        return FALSE;
    }
    // otherwise, a basic or C-based message was picked
    ObjectEventEmote(objEvent, emotion);
    ctx->data[0] = (u32) gFollowerBasicMessages[emotion].messages[multi].text; // Load message text
    ScriptCall(ctx, gFollowerBasicMessages[emotion].messages[multi].script ?
                        gFollowerBasicMessages[emotion].messages[multi].script :
                        gFollowerBasicMessages[emotion].script);
=======
        if (multi < NUMBER_OF_MON_TYPES)
        {
            multi = GetTypeEffectiveness(mon, multi);
            if (multi & (MOVE_RESULT_NOT_VERY_EFFECTIVE | MOVE_RESULT_DOESNT_AFFECT_FOE | MOVE_RESULT_NO_EFFECT))
                cond_emotes[n_choices++] = (struct SpecialEmote) {.emotion=FOLLOWER_EMOTION_HAPPY, .index=32};
            else if (multi & MOVE_RESULT_SUPER_EFFECTIVE)
                cond_emotes[n_choices++] = (struct SpecialEmote) {.emotion=FOLLOWER_EMOTION_SAD, .index=7};
        }
    }

    emotion = RandomWeightedIndex(emotion_weight, FOLLOWER_EMOTION_LENGTH);
    #ifdef BATTLE_ENGINE
    if ((mon->status & STATUS1_PSN_ANY) && GetMonAbility(mon) != ABILITY_POISON_HEAL)
    #else
    if (mon->status & STATUS1_PSN_ANY)
    #endif
        emotion = FOLLOWER_EMOTION_POISONED;
    multi = Random() % followerBasicMessages[emotion].length;
    // With 50% chance, select special message using reservoir sampling
    for (i = (Random() & 1) ? n_choices : 0, j = 1; i < n_choices; i++)
    {
        if (cond_emotes[i].emotion == emotion && (Random() < 0x10000 / (j++)))  // Replace item with 1/j chance
            multi = cond_emotes[i].index;
    }
    // Match scripted conditional messages
    // With 50% chance, try to match scripted conditional messages
    for (i = (Random() & 1) ? COND_MSG_COUNT : 0, j = 1; i < COND_MSG_COUNT; i++)
    {
        const struct FollowerMsgInfoExtended *info = &gFollowerConditionalMessages[i];
        if (info->stFlags == 1 && species != info->st.species)
            continue;
        if (info->stFlags == 2 && (info->st.types.type2 >= NUMBER_OF_MON_TYPES ? SpeciesHasType(species, info->st.types.type1) : !(SpeciesHasType(species, info->st.types.type1) || SpeciesHasType(species, info->st.types.type2))))
            continue;
        if (info->stFlags == 3 && !(mon->status & info->st.status))
            continue;
        if (info->mmFlags == 1 && gMapHeader.regionMapSectionId != info->mm.mapSec.mapSec)
            continue;
        if (info->mmFlags == 2 && !(gSaveBlock1Ptr->location.mapNum == info->mm.map.mapNum && gSaveBlock1Ptr->location.mapGroup == info->mm.map.mapGroup))
            continue;
        if (info->mmFlags == 3 && !(objEvent->currentMetatileBehavior == info->mm.mb.behavior1 || objEvent->currentMetatileBehavior == info->mm.mb.behavior2))
            continue;
        if (info->wtFlags == 1 && !(GetCurrentWeather() == info->wt.weather.weather1 || GetCurrentWeather() == info->wt.weather.weather2))
            continue;
        if (info->wtFlags == 2 && GetCurrentMapMusic() != info->wt.song)
            continue;
        if (info->nearFlags == 1)
        {
            if ((multi2 = FindMetatileBehaviorWithinRange(objEvent->currentCoords.x, objEvent->currentCoords.y, info->near.mb.behavior, info->near.mb.distance)))
                gSpecialVar_Result = multi2;
            else
                continue;
        }

        // replace choice with weight/j chance
        if (Random() < (0x10000 / (j++)) * (info->weight ? info->weight : 1))
        {
            multi = i;
            pickedCondition = TRUE;
        }
    }

    // conditional message was chosen
    if (pickedCondition)
    {
        emotion = gFollowerConditionalMessages[multi].emotion;
        ObjectEventEmote(objEvent, emotion);
        ctx->data[0] = (u32) gFollowerConditionalMessages[multi].text;
        // text choices are spread across array; pick a random one
        if (gFollowerConditionalMessages[multi].textSpread)
        {
            for (i = 0; i < 4; i++)
            {
                if (!((u32*)gFollowerConditionalMessages[multi].text)[i])
                    break;
            }
            ctx->data[0] = i ? ((u32*)gFollowerConditionalMessages[multi].text)[Random() % i] : 0;
        }
        ScriptCall(ctx, gFollowerConditionalMessages[multi].script ? gFollowerConditionalMessages[multi].script : followerBasicMessages[emotion].script);
        return FALSE;
    }
    ObjectEventEmote(objEvent, emotion);
    ctx->data[0] = (u32) followerBasicMessages[emotion].messages[multi].text; // Load message text
    ScriptCall(ctx, followerBasicMessages[emotion].messages[multi].script ?
        followerBasicMessages[emotion].messages[multi].script : followerBasicMessages[emotion].script);
    return FALSE;
}

bool8 ScrFunc_FollowerFly(struct ScriptContext *ctx)
{
    SetMainCallback2(CB2_OpenFlyMap);
>>>>>>> afbb88d7
    return FALSE;
}

void TrySpawnObjectEvents(s16 cameraX, s16 cameraY)
{
    u8 i;
    u8 objectCount;

    if (gMapHeader.events != NULL)
    {
        s16 left = gSaveBlock1Ptr->pos.x - 2;
        s16 right = gSaveBlock1Ptr->pos.x + MAP_OFFSET_W + 2;
        s16 top = gSaveBlock1Ptr->pos.y;
        s16 bottom = gSaveBlock1Ptr->pos.y + MAP_OFFSET_H + 2;

        if (InBattlePyramid())
            objectCount = GetNumBattlePyramidObjectEvents();
        else if (InTrainerHill())
            objectCount = HILL_TRAINERS_PER_FLOOR;
        else
            objectCount = gMapHeader.events->objectEventCount;

        for (i = 0; i < objectCount; i++)
        {
            struct ObjectEventTemplate *template = &gSaveBlock1Ptr->objectEventTemplates[i];
            s16 npcX = template->x + MAP_OFFSET;
            s16 npcY = template->y + MAP_OFFSET;

            if (top <= npcY && bottom >= npcY && left <= npcX && right >= npcX
                && !FlagGet(template->flagId))
                TrySpawnObjectEventTemplate(template, gSaveBlock1Ptr->location.mapNum, gSaveBlock1Ptr->location.mapGroup, cameraX, cameraY);
        }
    }
}

void RemoveObjectEventsOutsideView(void)
{
    u8 i, j;
    bool8 isActiveLinkPlayer;

    for (i = 0; i < OBJECT_EVENTS_COUNT; i++)
    {
        for (j = 0, isActiveLinkPlayer = FALSE; j < ARRAY_COUNT(gLinkPlayerObjectEvents); j++)
        {
            if (gLinkPlayerObjectEvents[j].active && i == gLinkPlayerObjectEvents[j].objEventId)
                isActiveLinkPlayer = TRUE;
        }
        if (!isActiveLinkPlayer)
        {
            struct ObjectEvent *objectEvent = &gObjectEvents[i];

            // Followers should not go OOB, or their sprites may be freed early during a cross-map scripting event,
            // such as Wally's Ralts catch sequence
            if (objectEvent->active && !objectEvent->isPlayer && objectEvent->localId != OBJ_EVENT_ID_FOLLOWER)
                RemoveObjectEventIfOutsideView(objectEvent);
        }
    }
}

static void RemoveObjectEventIfOutsideView(struct ObjectEvent *objectEvent)
{
    s16 left =   gSaveBlock1Ptr->pos.x - 2;
    s16 right =  gSaveBlock1Ptr->pos.x + 17;
    s16 top =    gSaveBlock1Ptr->pos.y;
    s16 bottom = gSaveBlock1Ptr->pos.y + 16;

    if (objectEvent->currentCoords.x >= left && objectEvent->currentCoords.x <= right
     && objectEvent->currentCoords.y >= top && objectEvent->currentCoords.y <= bottom)
        return;
    if (objectEvent->initialCoords.x >= left && objectEvent->initialCoords.x <= right
     && objectEvent->initialCoords.y >= top && objectEvent->initialCoords.y <= bottom)
        return;
    RemoveObjectEvent(objectEvent);
}

void SpawnObjectEventsOnReturnToField(s16 x, s16 y)
{
    u8 i;

    ClearPlayerAvatarInfo();
    for (i = 0; i < OBJECT_EVENTS_COUNT; i++)
    {
        if (gObjectEvents[i].active)
            SpawnObjectEventOnReturnToField(i, x, y);
    }
    CreateReflectionEffectSprites();
}

static void SpawnObjectEventOnReturnToField(u8 objectEventId, s16 x, s16 y)
{
    u8 i;
    struct Sprite *sprite;
    struct ObjectEvent *objectEvent;
    struct SpriteTemplate spriteTemplate;
    struct SpriteFrameImage spriteFrameImage;
    const struct SubspriteTable *subspriteTables;
    const struct ObjectEventGraphicsInfo *graphicsInfo;

    for (i = 0; i < ARRAY_COUNT(gLinkPlayerObjectEvents); i++)
    {
        if (gLinkPlayerObjectEvents[i].active && objectEventId == gLinkPlayerObjectEvents[i].objEventId)
            return;
    }

    objectEvent = &gObjectEvents[objectEventId];
    subspriteTables = NULL;
    graphicsInfo = GetObjectEventGraphicsInfo(objectEvent->graphicsId);
    spriteFrameImage.size = graphicsInfo->size;
    CopyObjectGraphicsInfoToSpriteTemplate_WithMovementType(objectEvent->graphicsId, objectEvent->movementType, &spriteTemplate, &subspriteTables);
    spriteTemplate.images = &spriteFrameImage;
    if (spriteTemplate.paletteTag != TAG_NONE)
    {
        LoadObjectEventPalette(spriteTemplate.paletteTag);
    }
    i = CreateSprite(&spriteTemplate, 0, 0, 0);
    if (i != MAX_SPRITES)
    {
        sprite = &gSprites[i];
        GetMapCoordsFromSpritePos(x + objectEvent->currentCoords.x, y + objectEvent->currentCoords.y, &sprite->x, &sprite->y);
        sprite->centerToCornerVecX = -(graphicsInfo->width >> 1);
        sprite->centerToCornerVecY = -(graphicsInfo->height >> 1);
        sprite->x += 8;
        sprite->y += 16 + sprite->centerToCornerVecY;
        sprite->images = graphicsInfo->images;
        if (objectEvent->movementType == MOVEMENT_TYPE_PLAYER)
        {
            SetPlayerAvatarObjectEventIdAndObjectId(objectEventId, i);
            objectEvent->warpArrowSpriteId = CreateWarpArrowSprite();
        }
        if (subspriteTables != NULL) {
            SetSubspriteTables(sprite, subspriteTables);
        }
        sprite->coordOffsetEnabled = TRUE;
        sprite->sObjEventId = objectEventId;
        objectEvent->spriteId = i;
<<<<<<< HEAD

        if (objectEvent->graphicsId == OBJ_EVENT_GFX_OW_MON) // Set pokemon graphics
            FollowerSetGraphics(objectEvent, objectEvent->extra.mon.species, objectEvent->extra.mon.form, objectEvent->extra.mon.shiny);

=======
        if (objectEvent->graphicsId == OBJ_EVENT_GFX_OW_MON)
        {
            // Set pokemon graphics
            FollowerSetGraphics(objectEvent, objectEvent->extra.mon.species, objectEvent->extra.mon.form, objectEvent->extra.mon.shiny);
        }
>>>>>>> afbb88d7
        if (!objectEvent->inanimate && objectEvent->movementType != MOVEMENT_TYPE_PLAYER)
            StartSpriteAnim(sprite, GetFaceDirectionAnimNum(objectEvent->facingDirection));

        ResetObjectEventFldEffData(objectEvent);
        SetObjectSubpriorityByElevation(objectEvent->previousElevation, sprite, 1);
    }
}

static void ResetObjectEventFldEffData(struct ObjectEvent *objectEvent)
{
    objectEvent->singleMovementActive = FALSE;
    objectEvent->triggerGroundEffectsOnMove = TRUE;
    objectEvent->hasShadow = FALSE;
    objectEvent->hasReflection = FALSE;
    objectEvent->inShortGrass = FALSE;
    objectEvent->inShallowFlowingWater = FALSE;
    objectEvent->inSandPile = FALSE;
    objectEvent->inHotSprings = FALSE;
    ObjectEventClearHeldMovement(objectEvent);
}

static void SetPlayerAvatarObjectEventIdAndObjectId(u8 objectEventId, u8 spriteId)
{
    gPlayerAvatar.objectEventId = objectEventId;
    gPlayerAvatar.spriteId = spriteId;
    gPlayerAvatar.gender = GetPlayerAvatarGenderByGraphicsId(gObjectEvents[objectEventId].graphicsId);
    SetPlayerAvatarExtraStateTransition(gObjectEvents[objectEventId].graphicsId, PLAYER_AVATAR_FLAG_CONTROLLABLE);
}

// Update sprite's palette, freeing old palette if necessary
<<<<<<< HEAD
static u8 UpdateSpritePalette(const struct SpritePalette * spritePalette, struct Sprite * sprite) {
=======
static u8 UpdateSpritePalette(const struct SpritePalette * spritePalette, struct Sprite * sprite)
{
>>>>>>> afbb88d7
    // Free palette if otherwise unused
    sprite->inUse = FALSE;
    FieldEffectFreePaletteIfUnused(sprite->oam.paletteNum);
    sprite->inUse = TRUE;
    return sprite->oam.paletteNum = LoadSpritePalette(spritePalette);
}

// Find and update based on template's paletteTag
<<<<<<< HEAD
u8 UpdateSpritePaletteByTemplate(const struct SpriteTemplate * template, struct Sprite * sprite) {
=======
// TODO: Add a better way to associate tags -> palettes besides listing them in sObjectEventSpritePalettes
u8 UpdateSpritePaletteByTemplate(const struct SpriteTemplate * template, struct Sprite * sprite)
{
>>>>>>> afbb88d7
    u8 i = FindObjectEventPaletteIndexByTag(template->paletteTag);
    if (i == 0xFF)
        return i;
    return UpdateSpritePalette(&sObjectEventSpritePalettes[i], sprite);
}

// Set graphics *by info*
<<<<<<< HEAD
static void ObjectEventSetGraphics(struct ObjectEvent *objectEvent, const struct ObjectEventGraphicsInfo *graphicsInfo) {
    struct Sprite *sprite = &gSprites[objectEvent->spriteId];
    u32 i = FindObjectEventPaletteIndexByTag(graphicsInfo->paletteTag);
    if (i != 0xFF)
        UpdateSpritePalette(&sObjectEventSpritePalettes[i], sprite);

    #if LARGE_OW_SUPPORT
    // If gfx size changes, we need to reallocate tiles
    if (graphicsInfo->oam->size != sprite->oam.size)
        ReallocSpriteTiles(sprite, graphicsInfo->images->size);
    #endif

=======
static void ObjectEventSetGraphics(struct ObjectEvent *objectEvent, const struct ObjectEventGraphicsInfo *graphicsInfo)
{
    struct Sprite *sprite = &gSprites[objectEvent->spriteId];
    u8 i = FindObjectEventPaletteIndexByTag(graphicsInfo->paletteTag);
    if (i != 0xFF)
        UpdateSpritePalette(&sObjectEventSpritePalettes[i], sprite);
>>>>>>> afbb88d7
    sprite->oam.shape = graphicsInfo->oam->shape;
    sprite->oam.size = graphicsInfo->oam->size;
    sprite->images = graphicsInfo->images;
    sprite->anims = graphicsInfo->anims;
    sprite->subspriteTables = graphicsInfo->subspriteTables;
    objectEvent->inanimate = graphicsInfo->inanimate;
    SetSpritePosToMapCoords(objectEvent->currentCoords.x, objectEvent->currentCoords.y, &sprite->x, &sprite->y);
    sprite->centerToCornerVecX = -(graphicsInfo->width >> 1);
    sprite->centerToCornerVecY = -(graphicsInfo->height >> 1);
    sprite->x += 8;
    sprite->y += 16 + sprite->centerToCornerVecY;
    if (objectEvent->trackedByCamera)
        CameraObjectReset1();
}

void ObjectEventSetGraphicsId(struct ObjectEvent *objectEvent, u8 graphicsId)
{
    objectEvent->graphicsId = graphicsId;
    ObjectEventSetGraphics(objectEvent, GetObjectEventGraphicsInfo(graphicsId));
    objectEvent->graphicsId = graphicsId;
}

void ObjectEventSetGraphicsIdByLocalIdAndMap(u8 localId, u8 mapNum, u8 mapGroup, u8 graphicsId)
{
    u8 objectEventId;

    if (!TryGetObjectEventIdByLocalIdAndMap(localId, mapNum, mapGroup, &objectEventId))
        ObjectEventSetGraphicsId(&gObjectEvents[objectEventId], graphicsId);
}

void ObjectEventTurn(struct ObjectEvent *objectEvent, u8 direction)
{
    SetObjectEventDirection(objectEvent, direction);
    if (!objectEvent->inanimate)
    {
        StartSpriteAnim(&gSprites[objectEvent->spriteId], GetFaceDirectionAnimNum(objectEvent->facingDirection));
        SeekSpriteAnim(&gSprites[objectEvent->spriteId], 0);
    }
}

void ObjectEventTurnByLocalIdAndMap(u8 localId, u8 mapNum, u8 mapGroup, u8 direction)
{
    u8 objectEventId;

    if (!TryGetObjectEventIdByLocalIdAndMap(localId, mapNum, mapGroup, &objectEventId))
        ObjectEventTurn(&gObjectEvents[objectEventId], direction);
}

void PlayerObjectTurn(struct PlayerAvatar *playerAvatar, u8 direction)
{
    ObjectEventTurn(&gObjectEvents[playerAvatar->objectEventId], direction);
}

<<<<<<< HEAD
static void SetBerryTreeGraphics(struct ObjectEvent *objectEvent, u8 berryId, u8 berryStage) {
=======
static void SetBerryTreeGraphics(struct ObjectEvent *objectEvent, u8 berryId, u8 berryStage)
{
>>>>>>> afbb88d7
    const u8 graphicsId = gBerryTreeObjectEventGraphicsIdTablePointers[berryId][berryStage];
    const struct ObjectEventGraphicsInfo *graphicsInfo = GetObjectEventGraphicsInfo(graphicsId);
    struct Sprite *sprite = &gSprites[objectEvent->spriteId];
    UpdateSpritePalette(&sObjectEventSpritePalettes[gBerryTreePaletteSlotTablePointers[berryId][berryStage]-2], sprite);
    sprite->oam.shape = graphicsInfo->oam->shape;
    sprite->oam.size = graphicsInfo->oam->size;
    sprite->images = gBerryTreePicTablePointers[berryId];
    sprite->anims = graphicsInfo->anims;
    sprite->subspriteTables = graphicsInfo->subspriteTables;
    objectEvent->inanimate = graphicsInfo->inanimate;
    objectEvent->graphicsId = graphicsId;
    SetSpritePosToMapCoords(objectEvent->currentCoords.x, objectEvent->currentCoords.y, &sprite->x, &sprite->y);
    sprite->centerToCornerVecX = -(graphicsInfo->width >> 1);
    sprite->centerToCornerVecY = -(graphicsInfo->height >> 1);
    sprite->x += 8;
    sprite->y += 16 + sprite->centerToCornerVecY;
    if (objectEvent->trackedByCamera)
        CameraObjectReset1();
}

static void get_berry_tree_graphics(struct ObjectEvent *objectEvent, struct Sprite *sprite)
{
    u8 berryStage;
    u8 berryId;

    objectEvent->invisible = TRUE;
    sprite->invisible = TRUE;
    berryStage = GetStageByBerryTreeId(objectEvent->trainerRange_berryTreeId);
    if (berryStage != BERRY_STAGE_NO_BERRY)
    {
        objectEvent->invisible = FALSE;
        sprite->invisible = FALSE;
        berryId = GetBerryTypeByBerryTreeId(objectEvent->trainerRange_berryTreeId) - 1;
        berryStage--;
        if (berryId > ITEM_TO_BERRY(LAST_BERRY_INDEX))
            berryId = 0;

        SetBerryTreeGraphics(objectEvent, berryId, berryStage);
        StartSpriteAnim(sprite, berryStage);
    }
}

const struct ObjectEventGraphicsInfo *GetObjectEventGraphicsInfo(u8 graphicsId)
{
    u8 bard;

    if (graphicsId >= OBJ_EVENT_GFX_VARS)
        graphicsId = VarGetObjectEventGraphicsId(graphicsId - OBJ_EVENT_GFX_VARS);

    if (graphicsId == OBJ_EVENT_GFX_BARD)
    {
        bard = GetCurrentMauvilleOldMan();
        return gMauvilleOldManGraphicsInfoPointers[bard];
    }

    if (graphicsId >= NUM_OBJ_EVENT_GFX)
        graphicsId = OBJ_EVENT_GFX_NINJA_BOY;

    return gObjectEventGraphicsInfoPointers[graphicsId];
}

static void SetObjectEventDynamicGraphicsId(struct ObjectEvent *objectEvent)
{
    if (objectEvent->graphicsId >= OBJ_EVENT_GFX_VARS)
        objectEvent->graphicsId = VarGetObjectEventGraphicsId(objectEvent->graphicsId - OBJ_EVENT_GFX_VARS);
}

void SetObjectInvisibility(u8 localId, u8 mapNum, u8 mapGroup, bool8 invisible)
{
    u8 objectEventId;

    if (!TryGetObjectEventIdByLocalIdAndMap(localId, mapNum, mapGroup, &objectEventId))
        gObjectEvents[objectEventId].invisible = invisible;
}

void ObjectEventGetLocalIdAndMap(struct ObjectEvent *objectEvent, void *localId, void *mapNum, void *mapGroup)
{
    *(u8 *)(localId) = objectEvent->localId;
    *(u8 *)(mapNum) = objectEvent->mapNum;
    *(u8 *)(mapGroup) = objectEvent->mapGroup;
}

void AllowObjectAtPosTriggerGroundEffects(s16 x, s16 y)
{
    u8 objectEventId;
    struct ObjectEvent *objectEvent;

    objectEventId = GetObjectEventIdByXY(x, y);
    if (objectEventId != OBJECT_EVENTS_COUNT)
    {
        objectEvent = &gObjectEvents[objectEventId];
        objectEvent->triggerGroundEffectsOnMove = TRUE;
    }
}

void SetObjectSubpriority(u8 localId, u8 mapNum, u8 mapGroup, u8 subpriority)
{
    u8 objectEventId;
    struct ObjectEvent *objectEvent;
    struct Sprite *sprite;

    if (!TryGetObjectEventIdByLocalIdAndMap(localId, mapNum, mapGroup, &objectEventId))
    {
        objectEvent = &gObjectEvents[objectEventId];
        sprite = &gSprites[objectEvent->spriteId];
        objectEvent->fixedPriority = TRUE;
        sprite->subpriority = subpriority;
    }
}

void ResetObjectSubpriority(u8 localId, u8 mapNum, u8 mapGroup)
{
    u8 objectEventId;
    struct ObjectEvent *objectEvent;

    if (!TryGetObjectEventIdByLocalIdAndMap(localId, mapNum, mapGroup, &objectEventId))
    {
        objectEvent = &gObjectEvents[objectEventId];
        objectEvent->fixedPriority = FALSE;
        objectEvent->triggerGroundEffectsOnMove = TRUE;
    }
}

void SetObjectEventSpritePosByLocalIdAndMap(u8 localId, u8 mapNum, u8 mapGroup, s16 x, s16 y)
{
    u8 objectEventId;
    struct Sprite *sprite;

    if (!TryGetObjectEventIdByLocalIdAndMap(localId, mapNum, mapGroup, &objectEventId))
    {
        sprite = &gSprites[gObjectEvents[objectEventId].spriteId];
        sprite->x2 = x;
        sprite->y2 = y;
    }
}

void FreeAndReserveObjectSpritePalettes(void)
{
    FreeAllSpritePalettes();
    gReservedSpritePaletteCount = OBJ_PALSLOT_COUNT;
}

u8 LoadObjectEventPalette(u16 paletteTag)
{
    u16 i = FindObjectEventPaletteIndexByTag(paletteTag);
    if (i == 0xFF)
        return i;
    return LoadSpritePaletteIfTagExists(&sObjectEventSpritePalettes[i]);
}

static void UNUSED LoadObjectEventPaletteSet(u16 *paletteTags)
{
    u8 i;

    for (i = 0; paletteTags[i] != OBJ_EVENT_PAL_TAG_NONE; i++)
        LoadObjectEventPalette(paletteTags[i]);
}

static u8 LoadSpritePaletteIfTagExists(const struct SpritePalette *spritePalette)
{
    u8 paletteNum = IndexOfSpritePaletteTag(spritePalette->tag);
    if (paletteNum != 0xFF) // don't load twice; return
        return paletteNum;
    paletteNum = LoadSpritePalette(spritePalette);
    return paletteNum;
}

void PatchObjectPalette(u16 paletteTag, u8 paletteSlot)
{
    // paletteTag is assumed to exist in sObjectEventSpritePalettes
    u8 paletteIndex = FindObjectEventPaletteIndexByTag(paletteTag);

    LoadPalette(sObjectEventSpritePalettes[paletteIndex].data, OBJ_PLTT_ID(paletteSlot), PLTT_SIZE_4BPP);
}

void PatchObjectPaletteRange(const u16 *paletteTags, u8 minSlot, u8 maxSlot)
{
    while (minSlot < maxSlot)
    {
        PatchObjectPalette(*paletteTags, minSlot);
        paletteTags++;
        minSlot++;
    }
}

static u8 FindObjectEventPaletteIndexByTag(u16 tag)
{
    u8 i;

    for (i = 0; sObjectEventSpritePalettes[i].tag != OBJ_EVENT_PAL_TAG_NONE; i++)
    {
        if (sObjectEventSpritePalettes[i].tag == tag)
            return i;
    }
    return 0xFF;
}

void LoadPlayerObjectReflectionPalette(u16 tag, u8 slot)
{
    u8 i;

    PatchObjectPalette(tag, slot);
    for (i = 0; sPlayerReflectionPaletteSets[i].tag != OBJ_EVENT_PAL_TAG_NONE; i++)
    {
        if (sPlayerReflectionPaletteSets[i].tag == tag)
        {
            PatchObjectPalette(sPlayerReflectionPaletteSets[i].data[sCurrentReflectionType], gReflectionEffectPaletteMap[slot]);
            return;
        }
    }
}

void LoadSpecialObjectReflectionPalette(u16 tag, u8 slot)
{
    u8 i;

    sCurrentSpecialObjectPaletteTag = tag;
    PatchObjectPalette(tag, slot);
    for (i = 0; sSpecialObjectReflectionPaletteSets[i].tag != OBJ_EVENT_PAL_TAG_NONE; i++)
    {
        if (sSpecialObjectReflectionPaletteSets[i].tag == tag)
        {
            PatchObjectPalette(sSpecialObjectReflectionPaletteSets[i].data[sCurrentReflectionType], gReflectionEffectPaletteMap[slot]);
            return;
        }
    }
}

static void _PatchObjectPalette(u16 tag, u8 slot)
{
    PatchObjectPalette(tag, slot);
}

static void UNUSED IncrementObjectEventCoords(struct ObjectEvent *objectEvent, s16 x, s16 y)
{
    objectEvent->previousCoords.x = objectEvent->currentCoords.x;
    objectEvent->previousCoords.y = objectEvent->currentCoords.y;
    objectEvent->currentCoords.x += x;
    objectEvent->currentCoords.y += y;
}

void ShiftObjectEventCoords(struct ObjectEvent *objectEvent, s16 x, s16 y)
{
    objectEvent->previousCoords.x = objectEvent->currentCoords.x;
    objectEvent->previousCoords.y = objectEvent->currentCoords.y;
    objectEvent->currentCoords.x = x;
    objectEvent->currentCoords.y = y;
}

static void SetObjectEventCoords(struct ObjectEvent *objectEvent, s16 x, s16 y)
{
    objectEvent->previousCoords.x = x;
    objectEvent->previousCoords.y = y;
    objectEvent->currentCoords.x = x;
    objectEvent->currentCoords.y = y;
}

void MoveObjectEventToMapCoords(struct ObjectEvent *objectEvent, s16 x, s16 y)
{
    struct Sprite *sprite;
    const struct ObjectEventGraphicsInfo *graphicsInfo;

    sprite = &gSprites[objectEvent->spriteId];
    graphicsInfo = GetObjectEventGraphicsInfo(objectEvent->graphicsId);
    SetObjectEventCoords(objectEvent, x, y);
    SetSpritePosToMapCoords(objectEvent->currentCoords.x, objectEvent->currentCoords.y, &sprite->x, &sprite->y);
    sprite->centerToCornerVecX = -(graphicsInfo->width >> 1);
    sprite->centerToCornerVecY = -(graphicsInfo->height >> 1);
    sprite->x += 8;
    sprite->y += 16 + sprite->centerToCornerVecY;
    ResetObjectEventFldEffData(objectEvent);
    if (objectEvent->trackedByCamera)
        CameraObjectReset1();
}

void TryMoveObjectEventToMapCoords(u8 localId, u8 mapNum, u8 mapGroup, s16 x, s16 y)
{
    u8 objectEventId;
    if (!TryGetObjectEventIdByLocalIdAndMap(localId, mapNum, mapGroup, &objectEventId))
    {
        x += MAP_OFFSET;
        y += MAP_OFFSET;
        MoveObjectEventToMapCoords(&gObjectEvents[objectEventId], x, y);
    }
}

void ShiftStillObjectEventCoords(struct ObjectEvent *objectEvent)
{
    ShiftObjectEventCoords(objectEvent, objectEvent->currentCoords.x, objectEvent->currentCoords.y);
}

void UpdateObjectEventCoordsForCameraUpdate(void)
{
    u8 i;
    s16 dx;
    s16 dy;

    if (gCamera.active)
    {
        dx = gCamera.x;
        dy = gCamera.y;
        for (i = 0; i < OBJECT_EVENTS_COUNT; i++)
        {
            if (gObjectEvents[i].active)
            {
                gObjectEvents[i].initialCoords.x -= dx;
                gObjectEvents[i].initialCoords.y -= dy;
                gObjectEvents[i].currentCoords.x -= dx;
                gObjectEvents[i].currentCoords.y -= dy;
                gObjectEvents[i].previousCoords.x -= dx;
                gObjectEvents[i].previousCoords.y -= dy;
            }
        }
    }
}

u8 GetObjectEventIdByPosition(u16 x, u16 y, u8 elevation)
{
    u8 i;

    for (i = 0; i < OBJECT_EVENTS_COUNT; i++)
    {
        if (gObjectEvents[i].active)
        {
            if (gObjectEvents[i].currentCoords.x == x
             && gObjectEvents[i].currentCoords.y == y
             && ObjectEventDoesElevationMatch(&gObjectEvents[i], elevation))
                return i;
        }
    }
    return OBJECT_EVENTS_COUNT;
}

static bool8 ObjectEventDoesElevationMatch(struct ObjectEvent *objectEvent, u8 elevation)
{
    if (objectEvent->currentElevation != 0 && elevation != 0 && objectEvent->currentElevation != elevation)
        return FALSE;

    return TRUE;
}

void UpdateObjectEventsForCameraUpdate(s16 x, s16 y)
{
    UpdateObjectEventCoordsForCameraUpdate();
    TrySpawnObjectEvents(x, y);
    RemoveObjectEventsOutsideView();
}

#define sLinkedSpriteId data[0]
#define sState          data[1]

u8 AddCameraObject(u8 linkedSpriteId)
{
    u8 spriteId = CreateSprite(&sCameraSpriteTemplate, 0, 0, 4);

    gSprites[spriteId].invisible = TRUE;
    gSprites[spriteId].sLinkedSpriteId = linkedSpriteId;
    return spriteId;
}

static void SpriteCB_CameraObject(struct Sprite *sprite)
{
    void (*callbacks[ARRAY_COUNT(sCameraObjectFuncs)])(struct Sprite *);

    memcpy(callbacks, sCameraObjectFuncs, sizeof sCameraObjectFuncs);
    callbacks[sprite->sState](sprite);
}

static void CameraObject_0(struct Sprite *sprite)
{
    sprite->x = gSprites[sprite->sLinkedSpriteId].x;
    sprite->y = gSprites[sprite->sLinkedSpriteId].y;
    sprite->invisible = TRUE;
    sprite->sState = 1;
    CameraObject_1(sprite);
}

static void CameraObject_1(struct Sprite *sprite)
{
    s16 x = gSprites[sprite->sLinkedSpriteId].x;
    s16 y = gSprites[sprite->sLinkedSpriteId].y;

    sprite->data[2] = x - sprite->x;
    sprite->data[3] = y - sprite->y;
    sprite->x = x;
    sprite->y = y;
}

static void CameraObject_2(struct Sprite *sprite)
{
    sprite->x = gSprites[sprite->sLinkedSpriteId].x;
    sprite->y = gSprites[sprite->sLinkedSpriteId].y;
    sprite->data[2] = 0;
    sprite->data[3] = 0;
}

static struct Sprite *FindCameraSprite(void)
{
    u8 i;

    for (i = 0; i < MAX_SPRITES; i++)
    {
        if (gSprites[i].inUse && gSprites[i].callback == SpriteCB_CameraObject)
            return &gSprites[i];
    }
    return NULL;
}

void CameraObjectReset1(void)
{
    struct Sprite *camera;

    camera = FindCameraSprite();
    if (camera != NULL)
    {
        camera->sState = 0;
        camera->callback(camera);
    }
}

void CameraObjectSetFollowedSpriteId(u8 spriteId)
{
    struct Sprite *camera;

    camera = FindCameraSprite();
    if (camera != NULL)
    {
        camera->sLinkedSpriteId = spriteId;
        CameraObjectReset1();
    }
}

static u8 UNUSED CameraObjectGetFollowedSpriteId(void)
{
    struct Sprite *camera;

    camera = FindCameraSprite();
    if (camera == NULL)
        return MAX_SPRITES;

    return camera->sLinkedSpriteId;
}

void CameraObjectReset2(void)
{
    // UB: Possible null dereference
#ifdef UBFIX
    struct Sprite *camera = FindCameraSprite();
    if (camera)
        camera->sState = 2;
#else
    FindCameraSprite()->sState = 2;
#endif // UBFIX
}

u8 CopySprite(struct Sprite *sprite, s16 x, s16 y, u8 subpriority)
{
    u8 i;

    for (i = 0; i < MAX_SPRITES; i++)
    {
        if (!gSprites[i].inUse)
        {
            gSprites[i] = *sprite;
            gSprites[i].x = x;
            gSprites[i].y = y;
            gSprites[i].subpriority = subpriority;
            break;
        }
    }
    return i;
}

u8 CreateCopySpriteAt(struct Sprite *sprite, s16 x, s16 y, u8 subpriority)
{
    s16 i;

    for (i = MAX_SPRITES - 1; i > -1; i--)
    {
        if (!gSprites[i].inUse)
        {
            gSprites[i] = *sprite;
            gSprites[i].x = x;
            gSprites[i].y = y;
            gSprites[i].subpriority = subpriority;
            return i;
        }
    }
    return MAX_SPRITES;
}

void SetObjectEventDirection(struct ObjectEvent *objectEvent, u8 direction)
{
    s8 d2;
    objectEvent->previousMovementDirection = objectEvent->facingDirection;
    if (!objectEvent->facingDirectionLocked)
    {
        d2 = direction;
        objectEvent->facingDirection = d2;
    }
    objectEvent->movementDirection = direction;
}

static const u8 *GetObjectEventScriptPointerByLocalIdAndMap(u8 localId, u8 mapNum, u8 mapGroup)
{
    if (localId == OBJ_EVENT_ID_FOLLOWER)
        return EventScript_Follower;
    return GetObjectEventTemplateByLocalIdAndMap(localId, mapNum, mapGroup)->script;
}

const u8 *GetObjectEventScriptPointerByObjectEventId(u8 objectEventId)
{
    return GetObjectEventScriptPointerByLocalIdAndMap(gObjectEvents[objectEventId].localId, gObjectEvents[objectEventId].mapNum, gObjectEvents[objectEventId].mapGroup);
}

static u16 GetObjectEventFlagIdByLocalIdAndMap(u8 localId, u8 mapNum, u8 mapGroup)
{
    const struct ObjectEventTemplate *obj = GetObjectEventTemplateByLocalIdAndMap(localId, mapNum, mapGroup);
#ifdef UBFIX
    // BUG: The function may return NULL, and attempting to read from NULL may freeze the game using modern compilers.
    if (obj == NULL)
        return 0;
#endif // UBFIX
    return obj->flagId;
}

static u16 GetObjectEventFlagIdByObjectEventId(u8 objectEventId)
{
    return GetObjectEventFlagIdByLocalIdAndMap(gObjectEvents[objectEventId].localId, gObjectEvents[objectEventId].mapNum, gObjectEvents[objectEventId].mapGroup);
}

static u8 UNUSED GetObjectTrainerTypeByLocalIdAndMap(u8 localId, u8 mapNum, u8 mapGroup)
{
    u8 objectEventId;

    if (TryGetObjectEventIdByLocalIdAndMap(localId, mapNum, mapGroup, &objectEventId))
        return 0xFF;

    return gObjectEvents[objectEventId].trainerType;
}

static u8 UNUSED GetObjectTrainerTypeByObjectEventId(u8 objectEventId)
{
    return gObjectEvents[objectEventId].trainerType;
}

// Unused
u8 GetObjectEventBerryTreeIdByLocalIdAndMap(u8 localId, u8 mapNum, u8 mapGroup)
{
    u8 objectEventId;

    if (TryGetObjectEventIdByLocalIdAndMap(localId, mapNum, mapGroup, &objectEventId))
        return 0xFF;

    return gObjectEvents[objectEventId].trainerRange_berryTreeId;
}

u8 GetObjectEventBerryTreeId(u8 objectEventId)
{
    return gObjectEvents[objectEventId].trainerRange_berryTreeId;
}

static const struct ObjectEventTemplate *GetObjectEventTemplateByLocalIdAndMap(u8 localId, u8 mapNum, u8 mapGroup)
{
    const struct ObjectEventTemplate *templates;
    const struct MapHeader *mapHeader;
    u8 count;

    if (gSaveBlock1Ptr->location.mapNum == mapNum && gSaveBlock1Ptr->location.mapGroup == mapGroup)
    {
        templates = gSaveBlock1Ptr->objectEventTemplates;
        count = gMapHeader.events->objectEventCount;
    }
    else
    {
        mapHeader = Overworld_GetMapHeaderByGroupAndId(mapGroup, mapNum);
        templates = mapHeader->events->objectEvents;
        count = mapHeader->events->objectEventCount;
    }
    return FindObjectEventTemplateByLocalId(localId, templates, count);
}

static const struct ObjectEventTemplate *FindObjectEventTemplateByLocalId(u8 localId, const struct ObjectEventTemplate *templates, u8 count)
{
    u8 i;

    for (i = 0; i < count; i++)
    {
        if (templates[i].localId == localId)
            return &templates[i];
    }
    return NULL;
}

struct ObjectEventTemplate *GetBaseTemplateForObjectEvent(const struct ObjectEvent *objectEvent)
{
    int i;

    if (objectEvent->mapNum != gSaveBlock1Ptr->location.mapNum
     || objectEvent->mapGroup != gSaveBlock1Ptr->location.mapGroup)
        return NULL;

    for (i = 0; i < OBJECT_EVENT_TEMPLATES_COUNT; i++)
    {
        if (objectEvent->localId == gSaveBlock1Ptr->objectEventTemplates[i].localId)
            return &gSaveBlock1Ptr->objectEventTemplates[i];
    }
    return NULL;
}

void OverrideTemplateCoordsForObjectEvent(const struct ObjectEvent *objectEvent)
{
    struct ObjectEventTemplate *objectEventTemplate;

    objectEventTemplate = GetBaseTemplateForObjectEvent(objectEvent);
    if (objectEventTemplate != NULL)
    {
        objectEventTemplate->x = objectEvent->currentCoords.x - MAP_OFFSET;
        objectEventTemplate->y = objectEvent->currentCoords.y - MAP_OFFSET;
    }
}

static void OverrideObjectEventTemplateScript(const struct ObjectEvent *objectEvent, const u8 *script)
{
    struct ObjectEventTemplate *objectEventTemplate;

    objectEventTemplate = GetBaseTemplateForObjectEvent(objectEvent);
    if (objectEventTemplate)
        objectEventTemplate->script = script;
}

void TryOverrideTemplateCoordsForObjectEvent(const struct ObjectEvent *objectEvent, u8 movementType)
{
    struct ObjectEventTemplate *objectEventTemplate;

    objectEventTemplate = GetBaseTemplateForObjectEvent(objectEvent);
    if (objectEventTemplate != NULL)
        objectEventTemplate->movementType = movementType;
}

void TryOverrideObjectEventTemplateCoords(u8 localId, u8 mapNum, u8 mapGroup)
{
    u8 objectEventId;
    if (!TryGetObjectEventIdByLocalIdAndMap(localId, mapNum, mapGroup, &objectEventId))
        OverrideTemplateCoordsForObjectEvent(&gObjectEvents[objectEventId]);
}

void OverrideSecretBaseDecorationSpriteScript(u8 localId, u8 mapNum, u8 mapGroup, u8 decorationCategory)
{
    u8 objectEventId;
    if (!TryGetObjectEventIdByLocalIdAndMap(localId, mapNum, mapGroup, &objectEventId))
    {
        switch (decorationCategory)
        {
        case DECORCAT_DOLL:
            OverrideObjectEventTemplateScript(&gObjectEvents[objectEventId], SecretBase_EventScript_DollInteract);
            break;
        case DECORCAT_CUSHION:
            OverrideObjectEventTemplateScript(&gObjectEvents[objectEventId], SecretBase_EventScript_CushionInteract);
            break;
        }
    }
}

void InitObjectEventPalettes(u8 reflectionType)
{
    FreeAndReserveObjectSpritePalettes();
    sCurrentSpecialObjectPaletteTag = OBJ_EVENT_PAL_TAG_NONE;
    sCurrentReflectionType = reflectionType;
    if (reflectionType == 1)
    {
        PatchObjectPaletteRange(sObjectPaletteTagSets[sCurrentReflectionType], PALSLOT_PLAYER, PALSLOT_NPC_4 + 1);
        gReservedSpritePaletteCount = 8;
    }
    else
    {
        PatchObjectPaletteRange(sObjectPaletteTagSets[sCurrentReflectionType], PALSLOT_PLAYER, PALSLOT_NPC_4_REFLECTION + 1);
    }
}

u16 GetObjectPaletteTag(u8 palSlot)
{
    u8 i;

    if (palSlot < PALSLOT_NPC_SPECIAL)
        return sObjectPaletteTagSets[sCurrentReflectionType][palSlot];

    for (i = 0; sSpecialObjectReflectionPaletteSets[i].tag != OBJ_EVENT_PAL_TAG_NONE; i++)
    {
        if (sSpecialObjectReflectionPaletteSets[i].tag == sCurrentSpecialObjectPaletteTag)
            return sSpecialObjectReflectionPaletteSets[i].data[sCurrentReflectionType];
    }
    return OBJ_EVENT_PAL_TAG_NONE;
}

movement_type_empty_callback(MovementType_None)
movement_type_def(MovementType_WanderAround, gMovementTypeFuncs_WanderAround)

bool8 MovementType_WanderAround_Step0(struct ObjectEvent *objectEvent, struct Sprite *sprite)
{
    ClearObjectEventMovement(objectEvent, sprite);
    sprite->sTypeFuncId = 1;
    return TRUE;
}

bool8 MovementType_WanderAround_Step1(struct ObjectEvent *objectEvent, struct Sprite *sprite)
{
    ObjectEventSetSingleMovement(objectEvent, sprite, GetFaceDirectionMovementAction(objectEvent->facingDirection));
    sprite->sTypeFuncId = 2;
    return TRUE;
}

bool8 MovementType_WanderAround_Step2(struct ObjectEvent *objectEvent, struct Sprite *sprite)
{
    if (!ObjectEventExecSingleMovementAction(objectEvent, sprite))
        return FALSE;
    SetMovementDelay(sprite, sMovementDelaysMedium[Random() % ARRAY_COUNT(sMovementDelaysMedium)]);
    sprite->sTypeFuncId = 3;
    return TRUE;
}

bool8 MovementType_WanderAround_Step3(struct ObjectEvent *objectEvent, struct Sprite *sprite)
{
    if (WaitForMovementDelay(sprite))
    {
        sprite->sTypeFuncId = 4;
        return TRUE;
    }
    return FALSE;
}

bool8 MovementType_WanderAround_Step4(struct ObjectEvent *objectEvent, struct Sprite *sprite)
{
    u8 directions[4];
    u8 chosenDirection;

    memcpy(directions, gStandardDirections, sizeof directions);
    chosenDirection = directions[Random() & 3];
    SetObjectEventDirection(objectEvent, chosenDirection);
    sprite->sTypeFuncId = 5;
    if (GetCollisionInDirection(objectEvent, chosenDirection))
        sprite->sTypeFuncId = 1;

    return TRUE;
}

bool8 MovementType_WanderAround_Step5(struct ObjectEvent *objectEvent, struct Sprite *sprite)
{
    ObjectEventSetSingleMovement(objectEvent, sprite, GetWalkNormalMovementAction(objectEvent->movementDirection));
    objectEvent->singleMovementActive = TRUE;
    sprite->sTypeFuncId = 6;
    return TRUE;
}

bool8 MovementType_WanderAround_Step6(struct ObjectEvent *objectEvent, struct Sprite *sprite)
{
    if (ObjectEventExecSingleMovementAction(objectEvent, sprite))
    {
        objectEvent->singleMovementActive = FALSE;
        sprite->sTypeFuncId = 1;
    }
    return FALSE;
}

bool8 ObjectEventIsTrainerAndCloseToPlayer(struct ObjectEvent *objectEvent)
{
    s16 playerX;
    s16 playerY;
    s16 objX;
    s16 objY;
    s16 minX;
    s16 maxX;
    s16 minY;
    s16 maxY;

    if (!TestPlayerAvatarFlags(PLAYER_AVATAR_FLAG_DASH))
        return FALSE;

    if (objectEvent->trainerType != TRAINER_TYPE_NORMAL && objectEvent->trainerType != TRAINER_TYPE_BURIED)
        return FALSE;

    PlayerGetDestCoords(&playerX, &playerY);
    objX = objectEvent->currentCoords.x;
    objY = objectEvent->currentCoords.y;
    minX = objX - objectEvent->trainerRange_berryTreeId;
    minY = objY - objectEvent->trainerRange_berryTreeId;
    maxX = objX + objectEvent->trainerRange_berryTreeId;
    maxY = objY + objectEvent->trainerRange_berryTreeId;
    if (minX > playerX || maxX < playerX
     || minY > playerY || maxY < playerY)
        return FALSE;

    return TRUE;
}

u8 GetVectorDirection(s16 dx, s16 dy, s16 absdx, s16 absdy)
{
    u8 direction;

    if (absdx > absdy)
    {
        direction = DIR_EAST;
        if (dx < 0)
            direction = DIR_WEST;
    }
    else
    {
        direction = DIR_SOUTH;
        if (dy < 0)
            direction = DIR_NORTH;
    }
    return direction;
}

u8 GetLimitedVectorDirection_SouthNorth(s16 dx, s16 dy, s16 absdx, s16 absdy)
{
    u8 direction;

    direction = DIR_SOUTH;
    if (dy < 0)
        direction = DIR_NORTH;
    return direction;
}

u8 GetLimitedVectorDirection_WestEast(s16 dx, s16 dy, s16 absdx, s16 absdy)
{
    u8 direction;

    direction = DIR_EAST;
    if (dx < 0)
        direction = DIR_WEST;
    return direction;
}

u8 GetLimitedVectorDirection_WestNorth(s16 dx, s16 dy, s16 absdx, s16 absdy)
{
    u8 direction;

    direction = GetVectorDirection(dx, dy, absdx, absdy);
    if (direction == DIR_SOUTH)
    {
        direction = GetLimitedVectorDirection_WestEast(dx, dy, absdx, absdy);
        if (direction == DIR_EAST)
            direction = DIR_NORTH;
    }
    else if (direction == DIR_EAST)
    {
        direction = GetLimitedVectorDirection_SouthNorth(dx, dy, absdx, absdy);
        if (direction == DIR_SOUTH)
            direction = DIR_NORTH;
    }
    return direction;
}

u8 GetLimitedVectorDirection_EastNorth(s16 dx, s16 dy, s16 absdx, s16 absdy)
{
    u8 direction;

    direction = GetVectorDirection(dx, dy, absdx, absdy);
    if (direction == DIR_SOUTH)
    {
        direction = GetLimitedVectorDirection_WestEast(dx, dy, absdx, absdy);
        if (direction == DIR_WEST)
            direction = DIR_NORTH;
    }
    else if (direction == DIR_WEST)
    {
        direction = GetLimitedVectorDirection_SouthNorth(dx, dy, absdx, absdy);
        if (direction == DIR_SOUTH)
            direction = DIR_NORTH;
    }
    return direction;
}

u8 GetLimitedVectorDirection_WestSouth(s16 dx, s16 dy, s16 absdx, s16 absdy)
{
    u8 direction;

    direction = GetVectorDirection(dx, dy, absdx, absdy);
    if (direction == DIR_NORTH)
    {
        direction = GetLimitedVectorDirection_WestEast(dx, dy, absdx, absdy);
        if (direction == DIR_EAST)
            direction = DIR_SOUTH;
    }
    else if (direction == DIR_EAST)
    {
        direction = GetLimitedVectorDirection_SouthNorth(dx, dy, absdx, absdy);
        if (direction == DIR_NORTH)
            direction = DIR_SOUTH;
    }
    return direction;
}

u8 GetLimitedVectorDirection_EastSouth(s16 dx, s16 dy, s16 absdx, s16 absdy)
{
    u8 direction;

    direction = GetVectorDirection(dx, dy, absdx, absdy);
    if (direction == DIR_NORTH)
    {
        direction = GetLimitedVectorDirection_WestEast(dx, dy, absdx, absdy);
        if (direction == DIR_WEST)
            direction = DIR_SOUTH;
    }
    else if (direction == DIR_WEST)
    {
        direction = GetLimitedVectorDirection_SouthNorth(dx, dy, absdx, absdy);
        if (direction == DIR_NORTH)
            direction = DIR_SOUTH;
    }
    return direction;
}

u8 GetLimitedVectorDirection_SouthNorthWest(s16 dx, s16 dy, s16 absdx, s16 absdy)
{
    u8 direction;

    direction = GetVectorDirection(dx, dy, absdx, absdy);
    if (direction == DIR_EAST)
        direction = GetLimitedVectorDirection_SouthNorth(dx, dy, absdx, absdy);
    return direction;
}

u8 GetLimitedVectorDirection_SouthNorthEast(s16 dx, s16 dy, s16 absdx, s16 absdy)
{
    u8 direction;

    direction = GetVectorDirection(dx, dy, absdx, absdy);
    if (direction == DIR_WEST)
        direction = GetLimitedVectorDirection_SouthNorth(dx, dy, absdx, absdy);
    return direction;
}

u8 GetLimitedVectorDirection_NorthWestEast(s16 dx, s16 dy, s16 absdx, s16 absdy)
{
    u8 direction;

    direction = GetVectorDirection(dx, dy, absdx, absdy);
    if (direction == DIR_SOUTH)
        direction = GetLimitedVectorDirection_WestEast(dx, dy, absdx, absdy);
    return direction;
}

u8 GetLimitedVectorDirection_SouthWestEast(s16 dx, s16 dy, s16 absdx, s16 absdy)
{
    u8 direction;

    direction = GetVectorDirection(dx, dy, absdx, absdy);
    if (direction == DIR_NORTH)
        direction = GetLimitedVectorDirection_WestEast(dx, dy, absdx, absdy);
    return direction;
}

u8 TryGetTrainerEncounterDirection(struct ObjectEvent *objectEvent, u8 movementType)
{
    s16 dx, dy;
    s16 absdx, absdy;

    if (!ObjectEventIsTrainerAndCloseToPlayer(objectEvent))
        return DIR_NONE;

    PlayerGetDestCoords(&dx, &dy);
    dx -= objectEvent->currentCoords.x;
    dy -= objectEvent->currentCoords.y;
    absdx = dx;
    absdy = dy;

    if (absdx < 0)
        absdx = -absdx;
    if (absdy < 0)
        absdy = -absdy;

    return gGetVectorDirectionFuncs[movementType](dx, dy, absdx, absdy);
}

movement_type_def(MovementType_LookAround, gMovementTypeFuncs_LookAround)

bool8 MovementType_LookAround_Step0(struct ObjectEvent *objectEvent, struct Sprite *sprite)
{
    ClearObjectEventMovement(objectEvent, sprite);
    sprite->sTypeFuncId = 1;
    return TRUE;
}

bool8 MovementType_LookAround_Step1(struct ObjectEvent *objectEvent, struct Sprite *sprite)
{
    ObjectEventSetSingleMovement(objectEvent, sprite, GetFaceDirectionMovementAction(objectEvent->facingDirection));
    sprite->sTypeFuncId = 2;
    return TRUE;
}

bool8 MovementType_LookAround_Step2(struct ObjectEvent *objectEvent, struct Sprite *sprite)
{
    if (ObjectEventExecSingleMovementAction(objectEvent, sprite))
    {
        SetMovementDelay(sprite, sMovementDelaysMedium[Random() % ARRAY_COUNT(sMovementDelaysMedium)]);
        objectEvent->singleMovementActive = FALSE;
        sprite->sTypeFuncId = 3;
    }
    return FALSE;
}

bool8 MovementType_LookAround_Step3(struct ObjectEvent *objectEvent, struct Sprite *sprite)
{
    if (WaitForMovementDelay(sprite) || ObjectEventIsTrainerAndCloseToPlayer(objectEvent))
    {
        sprite->sTypeFuncId = 4;
        return TRUE;
    }
    return FALSE;
}

bool8 MovementType_LookAround_Step4(struct ObjectEvent *objectEvent, struct Sprite *sprite)
{
    u8 direction;
    u8 directions[4];
    memcpy(directions, gStandardDirections, sizeof directions);
    direction = TryGetTrainerEncounterDirection(objectEvent, RUNFOLLOW_ANY);
    if (direction == DIR_NONE)
        direction = directions[Random() & 3];

    SetObjectEventDirection(objectEvent, direction);
    sprite->sTypeFuncId = 1;
    return TRUE;
}

movement_type_def(MovementType_WanderUpAndDown, gMovementTypeFuncs_WanderUpAndDown)

bool8 MovementType_WanderUpAndDown_Step0(struct ObjectEvent *objectEvent, struct Sprite *sprite)
{
    ClearObjectEventMovement(objectEvent, sprite);
    sprite->sTypeFuncId = 1;
    return TRUE;
}

bool8 MovementType_WanderUpAndDown_Step1(struct ObjectEvent *objectEvent, struct Sprite *sprite)
{
    ObjectEventSetSingleMovement(objectEvent, sprite, GetFaceDirectionMovementAction(objectEvent->facingDirection));
    sprite->sTypeFuncId = 2;
    return TRUE;
}

bool8 MovementType_WanderUpAndDown_Step2(struct ObjectEvent *objectEvent, struct Sprite *sprite)
{
    if (!ObjectEventExecSingleMovementAction(objectEvent, sprite))
        return FALSE;

    SetMovementDelay(sprite, sMovementDelaysMedium[Random() % ARRAY_COUNT(sMovementDelaysMedium)]);
    sprite->sTypeFuncId = 3;
    return TRUE;
}

bool8 MovementType_WanderUpAndDown_Step3(struct ObjectEvent *objectEvent, struct Sprite *sprite)
{
    if (WaitForMovementDelay(sprite))
    {
        sprite->sTypeFuncId = 4;
        return TRUE;
    }
    return FALSE;
}

bool8 MovementType_WanderUpAndDown_Step4(struct ObjectEvent *objectEvent, struct Sprite *sprite)
{
    u8 direction;
    u8 directions[2];
    memcpy(directions, gUpAndDownDirections, sizeof directions);
    direction = directions[Random() & 1];
    SetObjectEventDirection(objectEvent, direction);
    sprite->sTypeFuncId = 5;
    if (GetCollisionInDirection(objectEvent, direction))
        sprite->sTypeFuncId = 1;

    return TRUE;
}

bool8 MovementType_WanderUpAndDown_Step5(struct ObjectEvent *objectEvent, struct Sprite *sprite)
{
    ObjectEventSetSingleMovement(objectEvent, sprite, GetWalkNormalMovementAction(objectEvent->movementDirection));
    objectEvent->singleMovementActive = TRUE;
    sprite->sTypeFuncId = 6;
    return TRUE;
}

bool8 MovementType_WanderUpAndDown_Step6(struct ObjectEvent *objectEvent, struct Sprite *sprite)
{
    if (ObjectEventExecSingleMovementAction(objectEvent, sprite))
    {
        objectEvent->singleMovementActive = FALSE;
        sprite->sTypeFuncId = 1;
    }
    return FALSE;
}

movement_type_def(MovementType_WanderLeftAndRight, gMovementTypeFuncs_WanderLeftAndRight)

bool8 MovementType_WanderLeftAndRight_Step0(struct ObjectEvent *objectEvent, struct Sprite *sprite)
{
    ClearObjectEventMovement(objectEvent, sprite);
    sprite->sTypeFuncId = 1;
    return TRUE;
}

bool8 MovementType_WanderLeftAndRight_Step1(struct ObjectEvent *objectEvent, struct Sprite *sprite)
{
    ObjectEventSetSingleMovement(objectEvent, sprite, GetFaceDirectionMovementAction(objectEvent->facingDirection));
    sprite->sTypeFuncId = 2;
    return TRUE;
}

bool8 MovementType_WanderLeftAndRight_Step2(struct ObjectEvent *objectEvent, struct Sprite *sprite)
{
    if (!ObjectEventExecSingleMovementAction(objectEvent, sprite))
        return FALSE;

    SetMovementDelay(sprite, sMovementDelaysMedium[Random() % ARRAY_COUNT(sMovementDelaysMedium)]);
    sprite->sTypeFuncId = 3;
    return TRUE;
}

bool8 MovementType_WanderLeftAndRight_Step3(struct ObjectEvent *objectEvent, struct Sprite *sprite)
{
    if (WaitForMovementDelay(sprite))
    {
        sprite->sTypeFuncId = 4;
        return TRUE;
    }
    return FALSE;
}

bool8 MovementType_WanderLeftAndRight_Step4(struct ObjectEvent *objectEvent, struct Sprite *sprite)
{
    u8 direction;
    u8 directions[2];
    memcpy(directions, gLeftAndRightDirections, sizeof directions);
    direction = directions[Random() & 1];
    SetObjectEventDirection(objectEvent, direction);
    sprite->sTypeFuncId = 5;
    if (GetCollisionInDirection(objectEvent, direction))
        sprite->sTypeFuncId = 1;

    return TRUE;
}

bool8 MovementType_WanderLeftAndRight_Step5(struct ObjectEvent *objectEvent, struct Sprite *sprite)
{
    ObjectEventSetSingleMovement(objectEvent, sprite, GetWalkNormalMovementAction(objectEvent->movementDirection));
    objectEvent->singleMovementActive = TRUE;
    sprite->sTypeFuncId = 6;
    return TRUE;
}

bool8 MovementType_WanderLeftAndRight_Step6(struct ObjectEvent *objectEvent, struct Sprite *sprite)
{
    if (ObjectEventExecSingleMovementAction(objectEvent, sprite))
    {
        objectEvent->singleMovementActive = FALSE;
        sprite->sTypeFuncId = 1;
    }
    return FALSE;
}

movement_type_def(MovementType_FaceDirection, gMovementTypeFuncs_FaceDirection)

bool8 MovementType_FaceDirection_Step0(struct ObjectEvent *objectEvent, struct Sprite *sprite)
{
    ClearObjectEventMovement(objectEvent, sprite);
    ObjectEventSetSingleMovement(objectEvent, sprite, GetFaceDirectionMovementAction(objectEvent->facingDirection));
    sprite->sTypeFuncId = 1;
    return TRUE;
}

bool8 MovementType_FaceDirection_Step1(struct ObjectEvent *objectEvent, struct Sprite *sprite)
{
    if (ObjectEventExecSingleMovementAction(objectEvent, sprite))
    {
        sprite->sTypeFuncId = 2;
        return TRUE;
    }
    return FALSE;
}

bool8 MovementType_FaceDirection_Step2(struct ObjectEvent *objectEvent, struct Sprite *sprite)
{
    objectEvent->singleMovementActive = FALSE;
    return FALSE;
}

static bool8 ObjectEventCB2_BerryTree(struct ObjectEvent *objectEvent, struct Sprite *sprite);
extern bool8 (*const gMovementTypeFuncs_BerryTreeGrowth[])(struct ObjectEvent *objectEvent, struct Sprite *sprite);

enum {
    BERRYTREEFUNC_NORMAL,
    BERRYTREEFUNC_MOVE,
    BERRYTREEFUNC_SPARKLE_START,
    BERRYTREEFUNC_SPARKLE,
    BERRYTREEFUNC_SPARKLE_END,
};

#define sTimer          data[2]
#define sBerryTreeFlags data[7]

#define BERRY_FLAG_SET_GFX     (1 << 0)
#define BERRY_FLAG_SPARKLING   (1 << 1)
#define BERRY_FLAG_JUST_PICKED (1 << 2)

void MovementType_BerryTreeGrowth(struct Sprite *sprite)
{
    struct ObjectEvent *objectEvent;

    objectEvent = &gObjectEvents[sprite->sObjEventId];
    if (!(sprite->sBerryTreeFlags & BERRY_FLAG_SET_GFX))
    {
        get_berry_tree_graphics(objectEvent, sprite);
        sprite->sBerryTreeFlags |= BERRY_FLAG_SET_GFX;
    }
    UpdateObjectEventCurrentMovement(objectEvent, sprite, ObjectEventCB2_BerryTree);
}
static bool8 ObjectEventCB2_BerryTree(struct ObjectEvent *objectEvent, struct Sprite *sprite)
{
    return gMovementTypeFuncs_BerryTreeGrowth[sprite->sTypeFuncId](objectEvent, sprite);
}

// BERRYTREEFUNC_NORMAL
bool8 MovementType_BerryTreeGrowth_Normal(struct ObjectEvent *objectEvent, struct Sprite *sprite)
{
    u8 berryStage;
    ClearObjectEventMovement(objectEvent, sprite);
    objectEvent->invisible = TRUE;
    sprite->invisible = TRUE;
    berryStage = GetStageByBerryTreeId(objectEvent->trainerRange_berryTreeId);
    if (berryStage == BERRY_STAGE_NO_BERRY)
    {
        if (!(sprite->sBerryTreeFlags & BERRY_FLAG_JUST_PICKED) && sprite->animNum == BERRY_STAGE_FLOWERING)
        {
            gFieldEffectArguments[0] = objectEvent->currentCoords.x;
            gFieldEffectArguments[1] = objectEvent->currentCoords.y;
            gFieldEffectArguments[2] = sprite->subpriority - 1;
            gFieldEffectArguments[3] = sprite->oam.priority;
            FieldEffectStart(FLDEFF_BERRY_TREE_GROWTH_SPARKLE);
            sprite->animNum = berryStage;
        }
        return FALSE;
    }
    objectEvent->invisible = FALSE;
    sprite->invisible = FALSE;
    berryStage--;
    if (sprite->animNum != berryStage)
    {
        sprite->sTypeFuncId = BERRYTREEFUNC_SPARKLE_START;
        return TRUE;
    }
    get_berry_tree_graphics(objectEvent, sprite);
    ObjectEventSetSingleMovement(objectEvent, sprite, MOVEMENT_ACTION_START_ANIM_IN_DIRECTION);
    sprite->sTypeFuncId = BERRYTREEFUNC_MOVE;
    return TRUE;
}

// BERRYTREEFUNC_MOVE
bool8 MovementType_BerryTreeGrowth_Move(struct ObjectEvent *objectEvent, struct Sprite *sprite)
{
    if (ObjectEventExecSingleMovementAction(objectEvent, sprite))
    {
        sprite->sTypeFuncId = BERRYTREEFUNC_NORMAL;
        return TRUE;
    }
    return FALSE;
}

// BERRYTREEFUNC_SPARKLE_START
bool8 MovementType_BerryTreeGrowth_SparkleStart(struct ObjectEvent *objectEvent, struct Sprite *sprite)
{
    objectEvent->singleMovementActive = TRUE;
    sprite->sTypeFuncId = BERRYTREEFUNC_SPARKLE;
    sprite->sTimer = 0;
    sprite->sBerryTreeFlags |= BERRY_FLAG_SPARKLING;
    gFieldEffectArguments[0] = objectEvent->currentCoords.x;
    gFieldEffectArguments[1] = objectEvent->currentCoords.y;
    gFieldEffectArguments[2] = sprite->subpriority - 1;
    gFieldEffectArguments[3] = sprite->oam.priority;
    FieldEffectStart(FLDEFF_BERRY_TREE_GROWTH_SPARKLE);
    return TRUE;
}

// BERRYTREEFUNC_SPARKLE
bool8 MovementType_BerryTreeGrowth_Sparkle(struct ObjectEvent *objectEvent, struct Sprite *sprite)
{
    sprite->sTimer++;
    objectEvent->invisible = (sprite->sTimer & 2) >> 1;
    sprite->animPaused = TRUE;
    if (sprite->sTimer > 64)
    {
        get_berry_tree_graphics(objectEvent, sprite);
        sprite->sTypeFuncId = BERRYTREEFUNC_SPARKLE_END;
        sprite->sTimer = 0;
        return TRUE;
    }
    return FALSE;
}

// BERRYTREEFUNC_SPARKLE_END
bool8 MovementType_BerryTreeGrowth_SparkleEnd(struct ObjectEvent *objectEvent, struct Sprite *sprite)
{
    sprite->sTimer++;
    objectEvent->invisible = (sprite->sTimer & 2) >> 1;
    sprite->animPaused = TRUE;
    if (sprite->sTimer > 64)
    {
        sprite->sTypeFuncId = BERRYTREEFUNC_NORMAL;
        sprite->sBerryTreeFlags &= ~BERRY_FLAG_SPARKLING;
        return TRUE;
    }
    return FALSE;
}

movement_type_def(MovementType_FaceDownAndUp, gMovementTypeFuncs_FaceDownAndUp)

bool8 MovementType_FaceDownAndUp_Step0(struct ObjectEvent *objectEvent, struct Sprite *sprite)
{
    ClearObjectEventMovement(objectEvent, sprite);
    sprite->sTypeFuncId = 1;
    return TRUE;
}

bool8 MovementType_FaceDownAndUp_Step1(struct ObjectEvent *objectEvent, struct Sprite *sprite)
{
    ObjectEventSetSingleMovement(objectEvent, sprite, GetFaceDirectionMovementAction(objectEvent->facingDirection));
    sprite->sTypeFuncId = 2;
    return TRUE;
}

bool8 MovementType_FaceDownAndUp_Step2(struct ObjectEvent *objectEvent, struct Sprite *sprite)
{
    if (ObjectEventExecSingleMovementAction(objectEvent, sprite))
    {
        SetMovementDelay(sprite, sMovementDelaysMedium[Random() % ARRAY_COUNT(sMovementDelaysMedium)]);
        objectEvent->singleMovementActive = FALSE;
        sprite->sTypeFuncId = 3;
    }
    return FALSE;
}

bool8 MovementType_FaceDownAndUp_Step3(struct ObjectEvent *objectEvent, struct Sprite *sprite)
{
    if (WaitForMovementDelay(sprite) || ObjectEventIsTrainerAndCloseToPlayer(objectEvent))
    {
        sprite->sTypeFuncId = 4;
        return TRUE;
    }
    return FALSE;
}

bool8 MovementType_FaceDownAndUp_Step4(struct ObjectEvent *objectEvent, struct Sprite *sprite)
{
    u8 direction;
    u8 directions[2];
    memcpy(directions, gUpAndDownDirections, sizeof gUpAndDownDirections);
    direction = TryGetTrainerEncounterDirection(objectEvent, RUNFOLLOW_NORTH_SOUTH);
    if (direction == DIR_NONE)
        direction = directions[Random() & 1];
    SetObjectEventDirection(objectEvent, direction);
    sprite->sTypeFuncId = 1;
    return TRUE;
}

movement_type_def(MovementType_FaceLeftAndRight, gMovementTypeFuncs_FaceLeftAndRight)

bool8 MovementType_FaceLeftAndRight_Step0(struct ObjectEvent *objectEvent, struct Sprite *sprite)
{
    ClearObjectEventMovement(objectEvent, sprite);
    sprite->sTypeFuncId = 1;
    return TRUE;
}

bool8 MovementType_FaceLeftAndRight_Step1(struct ObjectEvent *objectEvent, struct Sprite *sprite)
{
    ObjectEventSetSingleMovement(objectEvent, sprite, GetFaceDirectionMovementAction(objectEvent->facingDirection));
    sprite->sTypeFuncId = 2;
    return TRUE;
}

bool8 MovementType_FaceLeftAndRight_Step2(struct ObjectEvent *objectEvent, struct Sprite *sprite)
{
    if (ObjectEventExecSingleMovementAction(objectEvent, sprite))
    {
        SetMovementDelay(sprite, sMovementDelaysMedium[Random() % ARRAY_COUNT(sMovementDelaysMedium)]);
        objectEvent->singleMovementActive = FALSE;
        sprite->sTypeFuncId = 3;
    }
    return FALSE;
}

bool8 MovementType_FaceLeftAndRight_Step3(struct ObjectEvent *objectEvent, struct Sprite *sprite)
{
    if (WaitForMovementDelay(sprite) || ObjectEventIsTrainerAndCloseToPlayer(objectEvent))
    {
        sprite->sTypeFuncId = 4;
        return TRUE;
    }
    return FALSE;
}

bool8 MovementType_FaceLeftAndRight_Step4(struct ObjectEvent *objectEvent, struct Sprite *sprite)
{
    u8 direction;
    u8 directions[2];
    memcpy(directions, gLeftAndRightDirections, sizeof gLeftAndRightDirections);
    direction = TryGetTrainerEncounterDirection(objectEvent, RUNFOLLOW_EAST_WEST);
    if (direction == DIR_NONE)
        direction = directions[Random() & 1];
    SetObjectEventDirection(objectEvent, direction);
    sprite->sTypeFuncId = 1;
    return TRUE;
}

movement_type_def(MovementType_FaceUpAndLeft, gMovementTypeFuncs_FaceUpAndLeft)

bool8 MovementType_FaceUpAndLeft_Step0(struct ObjectEvent *objectEvent, struct Sprite *sprite)
{
    ClearObjectEventMovement(objectEvent, sprite);
    sprite->sTypeFuncId = 1;
    return TRUE;
}

bool8 MovementType_FaceUpAndLeft_Step1(struct ObjectEvent *objectEvent, struct Sprite *sprite)
{
    ObjectEventSetSingleMovement(objectEvent, sprite, GetFaceDirectionMovementAction(objectEvent->facingDirection));
    sprite->sTypeFuncId = 2;
    return TRUE;
}

bool8 MovementType_FaceUpAndLeft_Step2(struct ObjectEvent *objectEvent, struct Sprite *sprite)
{
    if (ObjectEventExecSingleMovementAction(objectEvent, sprite))
    {
        SetMovementDelay(sprite, sMovementDelaysShort[Random() % ARRAY_COUNT(sMovementDelaysShort)]);
        objectEvent->singleMovementActive = FALSE;
        sprite->sTypeFuncId = 3;
    }
    return FALSE;
}

bool8 MovementType_FaceUpAndLeft_Step3(struct ObjectEvent *objectEvent, struct Sprite *sprite)
{
    if (WaitForMovementDelay(sprite) || ObjectEventIsTrainerAndCloseToPlayer(objectEvent))
    {
        sprite->sTypeFuncId = 4;
        return TRUE;
    }
    return FALSE;
}

bool8 MovementType_FaceUpAndLeft_Step4(struct ObjectEvent *objectEvent, struct Sprite *sprite)
{
    u8 direction;
    u8 directions[2];
    memcpy(directions, gUpAndLeftDirections, sizeof gUpAndLeftDirections);
    direction = TryGetTrainerEncounterDirection(objectEvent, RUNFOLLOW_NORTH_WEST);
    if (direction == DIR_NONE)
        direction = directions[Random() & 1];
    SetObjectEventDirection(objectEvent, direction);
    sprite->sTypeFuncId = 1;
    return TRUE;
}

movement_type_def(MovementType_FaceUpAndRight, gMovementTypeFuncs_FaceUpAndRight)

bool8 MovementType_FaceUpAndRight_Step0(struct ObjectEvent *objectEvent, struct Sprite *sprite)
{
    ClearObjectEventMovement(objectEvent, sprite);
    sprite->sTypeFuncId = 1;
    return TRUE;
}

bool8 MovementType_FaceUpAndRight_Step1(struct ObjectEvent *objectEvent, struct Sprite *sprite)
{
    ObjectEventSetSingleMovement(objectEvent, sprite, GetFaceDirectionMovementAction(objectEvent->facingDirection));
    sprite->sTypeFuncId = 2;
    return TRUE;
}

bool8 MovementType_FaceUpAndRight_Step2(struct ObjectEvent *objectEvent, struct Sprite *sprite)
{
    if (ObjectEventExecSingleMovementAction(objectEvent, sprite))
    {
        SetMovementDelay(sprite, sMovementDelaysShort[Random() % ARRAY_COUNT(sMovementDelaysShort)]);
        objectEvent->singleMovementActive = FALSE;
        sprite->sTypeFuncId = 3;
    }
    return FALSE;
}

bool8 MovementType_FaceUpAndRight_Step3(struct ObjectEvent *objectEvent, struct Sprite *sprite)
{
    if (WaitForMovementDelay(sprite) || ObjectEventIsTrainerAndCloseToPlayer(objectEvent))
    {
        sprite->sTypeFuncId = 4;
        return TRUE;
    }
    return FALSE;
}

bool8 MovementType_FaceUpAndRight_Step4(struct ObjectEvent *objectEvent, struct Sprite *sprite)
{
    u8 direction;
    u8 directions[2];
    memcpy(directions, gUpAndRightDirections, sizeof gUpAndRightDirections);
    direction = TryGetTrainerEncounterDirection(objectEvent, RUNFOLLOW_NORTH_EAST);
    if (direction == DIR_NONE)
        direction = directions[Random() & 1];
    SetObjectEventDirection(objectEvent, direction);
    sprite->sTypeFuncId = 1;
    return TRUE;
}

movement_type_def(MovementType_FaceDownAndLeft, gMovementTypeFuncs_FaceDownAndLeft)

bool8 MovementType_FaceDownAndLeft_Step0(struct ObjectEvent *objectEvent, struct Sprite *sprite)
{
    ClearObjectEventMovement(objectEvent, sprite);
    sprite->sTypeFuncId = 1;
    return TRUE;
}

bool8 MovementType_FaceDownAndLeft_Step1(struct ObjectEvent *objectEvent, struct Sprite *sprite)
{
    ObjectEventSetSingleMovement(objectEvent, sprite, GetFaceDirectionMovementAction(objectEvent->facingDirection));
    sprite->sTypeFuncId = 2;
    return TRUE;
}

bool8 MovementType_FaceDownAndLeft_Step2(struct ObjectEvent *objectEvent, struct Sprite *sprite)
{
    if (ObjectEventExecSingleMovementAction(objectEvent, sprite))
    {
        SetMovementDelay(sprite, sMovementDelaysShort[Random() % ARRAY_COUNT(sMovementDelaysShort)]);
        objectEvent->singleMovementActive = FALSE;
        sprite->sTypeFuncId = 3;
    }
    return FALSE;
}

bool8 MovementType_FaceDownAndLeft_Step3(struct ObjectEvent *objectEvent, struct Sprite *sprite)
{
    if (WaitForMovementDelay(sprite) || ObjectEventIsTrainerAndCloseToPlayer(objectEvent))
    {
        sprite->sTypeFuncId = 4;
        return TRUE;
    }
    return FALSE;
}

bool8 MovementType_FaceDownAndLeft_Step4(struct ObjectEvent *objectEvent, struct Sprite *sprite)
{
    u8 direction;
    u8 directions[2];
    memcpy(directions, gDownAndLeftDirections, sizeof gDownAndLeftDirections);
    direction = TryGetTrainerEncounterDirection(objectEvent, RUNFOLLOW_SOUTH_WEST);
    if (direction == DIR_NONE)
        direction = directions[Random() & 1];
    SetObjectEventDirection(objectEvent, direction);
    sprite->sTypeFuncId = 1;
    return TRUE;
}

movement_type_def(MovementType_FaceDownAndRight, gMovementTypeFuncs_FaceDownAndRight)

bool8 MovementType_FaceDownAndRight_Step0(struct ObjectEvent *objectEvent, struct Sprite *sprite)
{
    ClearObjectEventMovement(objectEvent, sprite);
    sprite->sTypeFuncId = 1;
    return TRUE;
}

bool8 MovementType_FaceDownAndRight_Step1(struct ObjectEvent *objectEvent, struct Sprite *sprite)
{
    ObjectEventSetSingleMovement(objectEvent, sprite, GetFaceDirectionMovementAction(objectEvent->facingDirection));
    sprite->sTypeFuncId = 2;
    return TRUE;
}

bool8 MovementType_FaceDownAndRight_Step2(struct ObjectEvent *objectEvent, struct Sprite *sprite)
{
    if (ObjectEventExecSingleMovementAction(objectEvent, sprite))
    {
        SetMovementDelay(sprite, sMovementDelaysShort[Random() % ARRAY_COUNT(sMovementDelaysShort)]);
        objectEvent->singleMovementActive = FALSE;
        sprite->sTypeFuncId = 3;
    }
    return FALSE;
}

bool8 MovementType_FaceDownAndRight_Step3(struct ObjectEvent *objectEvent, struct Sprite *sprite)
{
    if (WaitForMovementDelay(sprite) || ObjectEventIsTrainerAndCloseToPlayer(objectEvent))
    {
        sprite->sTypeFuncId = 4;
        return TRUE;
    }
    return FALSE;
}

bool8 MovementType_FaceDownAndRight_Step4(struct ObjectEvent *objectEvent, struct Sprite *sprite)
{
    u8 direction;
    u8 directions[2];
    memcpy(directions, gDownAndRightDirections, sizeof gDownAndRightDirections);
    direction = TryGetTrainerEncounterDirection(objectEvent, RUNFOLLOW_SOUTH_EAST);
    if (direction == DIR_NONE)
        direction = directions[Random() & 1];
    SetObjectEventDirection(objectEvent, direction);
    sprite->sTypeFuncId = 1;
    return TRUE;
}

movement_type_def(MovementType_FaceDownUpAndLeft, gMovementTypeFuncs_FaceDownUpAndLeft)

bool8 MovementType_FaceDownUpAndLeft_Step0(struct ObjectEvent *objectEvent, struct Sprite *sprite)
{
    ClearObjectEventMovement(objectEvent, sprite);
    sprite->sTypeFuncId = 1;
    return TRUE;
}

bool8 MovementType_FaceDownUpAndLeft_Step1(struct ObjectEvent *objectEvent, struct Sprite *sprite)
{
    ObjectEventSetSingleMovement(objectEvent, sprite, GetFaceDirectionMovementAction(objectEvent->facingDirection));
    sprite->sTypeFuncId = 2;
    return TRUE;
}

bool8 MovementType_FaceDownUpAndLeft_Step2(struct ObjectEvent *objectEvent, struct Sprite *sprite)
{
    if (ObjectEventExecSingleMovementAction(objectEvent, sprite))
    {
        SetMovementDelay(sprite, sMovementDelaysShort[Random() % ARRAY_COUNT(sMovementDelaysShort)]);
        objectEvent->singleMovementActive = FALSE;
        sprite->sTypeFuncId = 3;
    }
    return FALSE;
}

bool8 MovementType_FaceDownUpAndLeft_Step3(struct ObjectEvent *objectEvent, struct Sprite *sprite)
{
    if (WaitForMovementDelay(sprite) || ObjectEventIsTrainerAndCloseToPlayer(objectEvent))
    {
        sprite->sTypeFuncId = 4;
        return TRUE;
    }
    return FALSE;
}

bool8 MovementType_FaceDownUpAndLeft_Step4(struct ObjectEvent *objectEvent, struct Sprite *sprite)
{
    u8 direction;
    u8 directions[4];
    memcpy(directions, gDownUpAndLeftDirections, sizeof gDownUpAndLeftDirections);
    direction = TryGetTrainerEncounterDirection(objectEvent, RUNFOLLOW_NORTH_SOUTH_WEST);
    if (direction == DIR_NONE)
        direction = directions[Random() & 3];
    SetObjectEventDirection(objectEvent, direction);
    sprite->sTypeFuncId = 1;
    return TRUE;
}

movement_type_def(MovementType_FaceDownUpAndRight, gMovementTypeFuncs_FaceDownUpAndRight)

bool8 MovementType_FaceDownUpAndRight_Step0(struct ObjectEvent *objectEvent, struct Sprite *sprite)
{
    ClearObjectEventMovement(objectEvent, sprite);
    sprite->sTypeFuncId = 1;
    return TRUE;
}

bool8 MovementType_FaceDownUpAndRight_Step1(struct ObjectEvent *objectEvent, struct Sprite *sprite)
{
    ObjectEventSetSingleMovement(objectEvent, sprite, GetFaceDirectionMovementAction(objectEvent->facingDirection));
    sprite->sTypeFuncId = 2;
    return TRUE;
}

bool8 MovementType_FaceDownUpAndRight_Step2(struct ObjectEvent *objectEvent, struct Sprite *sprite)
{
    if (ObjectEventExecSingleMovementAction(objectEvent, sprite))
    {
        SetMovementDelay(sprite, sMovementDelaysShort[Random() % ARRAY_COUNT(sMovementDelaysShort)]);
        objectEvent->singleMovementActive = FALSE;
        sprite->sTypeFuncId = 3;
    }
    return FALSE;
}

bool8 MovementType_FaceDownUpAndRight_Step3(struct ObjectEvent *objectEvent, struct Sprite *sprite)
{
    if (WaitForMovementDelay(sprite) || ObjectEventIsTrainerAndCloseToPlayer(objectEvent))
    {
        sprite->sTypeFuncId = 4;
        return TRUE;
    }
    return FALSE;
}

bool8 MovementType_FaceDownUpAndRight_Step4(struct ObjectEvent *objectEvent, struct Sprite *sprite)
{
    u8 direction;
    u8 directions[4];
    memcpy(directions, gDownUpAndRightDirections, sizeof gDownUpAndRightDirections);
    direction = TryGetTrainerEncounterDirection(objectEvent, RUNFOLLOW_NORTH_SOUTH_EAST);
    if (direction == DIR_NONE)
        direction = directions[Random() & 3];
    SetObjectEventDirection(objectEvent, direction);
    sprite->sTypeFuncId = 1;
    return TRUE;
}

movement_type_def(MovementType_FaceUpRightAndLeft, gMovementTypeFuncs_FaceUpLeftAndRight)

bool8 MovementType_FaceUpLeftAndRight_Step0(struct ObjectEvent *objectEvent, struct Sprite *sprite)
{
    ClearObjectEventMovement(objectEvent, sprite);
    sprite->sTypeFuncId = 1;
    return TRUE;
}

bool8 MovementType_FaceUpLeftAndRight_Step1(struct ObjectEvent *objectEvent, struct Sprite *sprite)
{
    ObjectEventSetSingleMovement(objectEvent, sprite, GetFaceDirectionMovementAction(objectEvent->facingDirection));
    sprite->sTypeFuncId = 2;
    return TRUE;
}

bool8 MovementType_FaceUpLeftAndRight_Step2(struct ObjectEvent *objectEvent, struct Sprite *sprite)
{
    if (ObjectEventExecSingleMovementAction(objectEvent, sprite))
    {
        SetMovementDelay(sprite, sMovementDelaysShort[Random() % ARRAY_COUNT(sMovementDelaysShort)]);
        objectEvent->singleMovementActive = FALSE;
        sprite->sTypeFuncId = 3;
    }
    return FALSE;
}

bool8 MovementType_FaceUpLeftAndRight_Step3(struct ObjectEvent *objectEvent, struct Sprite *sprite)
{
    if (WaitForMovementDelay(sprite) || ObjectEventIsTrainerAndCloseToPlayer(objectEvent))
    {
        sprite->sTypeFuncId = 4;
        return TRUE;
    }
    return FALSE;
}

bool8 MovementType_FaceUpLeftAndRight_Step4(struct ObjectEvent *objectEvent, struct Sprite *sprite)
{
    u8 direction;
    u8 directions[4];
    memcpy(directions, gUpLeftAndRightDirections, sizeof gUpLeftAndRightDirections);
    direction = TryGetTrainerEncounterDirection(objectEvent, RUNFOLLOW_NORTH_EAST_WEST);
    if (direction == DIR_NONE)
        direction = directions[Random() & 3];
    SetObjectEventDirection(objectEvent, direction);
    sprite->sTypeFuncId = 1;
    return TRUE;
}

movement_type_def(MovementType_FaceDownRightAndLeft, gMovementTypeFuncs_FaceDownLeftAndRight)

bool8 MovementType_FaceDownLeftAndRight_Step0(struct ObjectEvent *objectEvent, struct Sprite *sprite)
{
    ClearObjectEventMovement(objectEvent, sprite);
    sprite->sTypeFuncId = 1;
    return TRUE;
}

bool8 MovementType_FaceDownLeftAndRight_Step1(struct ObjectEvent *objectEvent, struct Sprite *sprite)
{
    ObjectEventSetSingleMovement(objectEvent, sprite, GetFaceDirectionMovementAction(objectEvent->facingDirection));
    sprite->sTypeFuncId = 2;
    return TRUE;
}

bool8 MovementType_FaceDownLeftAndRight_Step2(struct ObjectEvent *objectEvent, struct Sprite *sprite)
{
    if (ObjectEventExecSingleMovementAction(objectEvent, sprite))
    {
        SetMovementDelay(sprite, sMovementDelaysShort[Random() % ARRAY_COUNT(sMovementDelaysShort)]);
        objectEvent->singleMovementActive = FALSE;
        sprite->sTypeFuncId = 3;
    }
    return FALSE;
}

bool8 MovementType_FaceDownLeftAndRight_Step3(struct ObjectEvent *objectEvent, struct Sprite *sprite)
{
    if (WaitForMovementDelay(sprite) || ObjectEventIsTrainerAndCloseToPlayer(objectEvent))
    {
        sprite->sTypeFuncId = 4;
        return TRUE;
    }
    return FALSE;
}

bool8 MovementType_FaceDownLeftAndRight_Step4(struct ObjectEvent *objectEvent, struct Sprite *sprite)
{
    u8 direction;
    u8 directions[4];
    memcpy(directions, gDownLeftAndRightDirections, sizeof gDownLeftAndRightDirections);
    direction = TryGetTrainerEncounterDirection(objectEvent, RUNFOLLOW_SOUTH_EAST_WEST);
    if (direction == DIR_NONE)
        direction = directions[Random() & 3];
    SetObjectEventDirection(objectEvent, direction);
    sprite->sTypeFuncId = 1;
    return TRUE;
}

movement_type_def(MovementType_RotateCounterclockwise, gMovementTypeFuncs_RotateCounterclockwise)

bool8 MovementType_RotateCounterclockwise_Step0(struct ObjectEvent *objectEvent, struct Sprite *sprite)
{
    ClearObjectEventMovement(objectEvent, sprite);
    ObjectEventSetSingleMovement(objectEvent, sprite, GetFaceDirectionMovementAction(objectEvent->facingDirection));
    sprite->sTypeFuncId = 1;
    return TRUE;
}

bool8 MovementType_RotateCounterclockwise_Step1(struct ObjectEvent *objectEvent, struct Sprite *sprite)
{
    if (ObjectEventExecSingleMovementAction(objectEvent, sprite))
    {
        SetMovementDelay(sprite, 48);
        sprite->sTypeFuncId = 2;
    }
    return FALSE;
}

bool8 MovementType_RotateCounterclockwise_Step2(struct ObjectEvent *objectEvent, struct Sprite *sprite)
{
    if (WaitForMovementDelay(sprite) || ObjectEventIsTrainerAndCloseToPlayer(objectEvent))
        sprite->sTypeFuncId = 3;
    return FALSE;
}

bool8 MovementType_RotateCounterclockwise_Step3(struct ObjectEvent *objectEvent, struct Sprite *sprite)
{
    u8 direction;
    u8 directions[5];
    memcpy(directions, gCounterclockwiseDirections, sizeof gCounterclockwiseDirections);
    direction = TryGetTrainerEncounterDirection(objectEvent, RUNFOLLOW_ANY);
    if (direction == DIR_NONE)
        direction = directions[objectEvent->facingDirection];
    SetObjectEventDirection(objectEvent, direction);
    sprite->sTypeFuncId = 0;
    return TRUE;
}

movement_type_def(MovementType_RotateClockwise, gMovementTypeFuncs_RotateClockwise)

bool8 MovementType_RotateClockwise_Step0(struct ObjectEvent *objectEvent, struct Sprite *sprite)
{
    ClearObjectEventMovement(objectEvent, sprite);
    ObjectEventSetSingleMovement(objectEvent, sprite, GetFaceDirectionMovementAction(objectEvent->facingDirection));
    sprite->sTypeFuncId = 1;
    return TRUE;
}

bool8 MovementType_RotateClockwise_Step1(struct ObjectEvent *objectEvent, struct Sprite *sprite)
{
    if (ObjectEventExecSingleMovementAction(objectEvent, sprite))
    {
        SetMovementDelay(sprite, 48);
        sprite->sTypeFuncId = 2;
    }
    return FALSE;
}

bool8 MovementType_RotateClockwise_Step2(struct ObjectEvent *objectEvent, struct Sprite *sprite)
{
    if (WaitForMovementDelay(sprite) || ObjectEventIsTrainerAndCloseToPlayer(objectEvent))
        sprite->sTypeFuncId = 3;
    return FALSE;
}

bool8 MovementType_RotateClockwise_Step3(struct ObjectEvent *objectEvent, struct Sprite *sprite)
{
    u8 direction;
    u8 directions[5];
    memcpy(directions, gClockwiseDirections, sizeof gClockwiseDirections);
    direction = TryGetTrainerEncounterDirection(objectEvent, RUNFOLLOW_ANY);
    if (direction == DIR_NONE)
        direction = directions[objectEvent->facingDirection];
    SetObjectEventDirection(objectEvent, direction);
    sprite->sTypeFuncId = 0;
    return TRUE;
}

movement_type_def(MovementType_WalkBackAndForth, gMovementTypeFuncs_WalkBackAndForth)

bool8 MovementType_WalkBackAndForth_Step0(struct ObjectEvent *objectEvent, struct Sprite *sprite)
{
    ClearObjectEventMovement(objectEvent, sprite);
    sprite->sTypeFuncId = 1;
    return TRUE;
}

bool8 MovementType_WalkBackAndForth_Step1(struct ObjectEvent *objectEvent, struct Sprite *sprite)
{
    u8 direction;

    direction = gInitialMovementTypeFacingDirections[objectEvent->movementType];
    if (objectEvent->directionSequenceIndex)
        direction = GetOppositeDirection(direction);
    SetObjectEventDirection(objectEvent, direction);
    sprite->sTypeFuncId = 2;
    return TRUE;
}

bool8 MovementType_WalkBackAndForth_Step2(struct ObjectEvent *objectEvent, struct Sprite *sprite)
{
    bool8 collision;
    u8 movementActionId;

    if (objectEvent->directionSequenceIndex && objectEvent->initialCoords.x == objectEvent->currentCoords.x && objectEvent->initialCoords.y == objectEvent->currentCoords.y)
    {
        objectEvent->directionSequenceIndex = 0;
        SetObjectEventDirection(objectEvent, GetOppositeDirection(objectEvent->movementDirection));
    }
    collision = GetCollisionInDirection(objectEvent, objectEvent->movementDirection);
    movementActionId = GetWalkNormalMovementAction(objectEvent->movementDirection);
    if (collision == COLLISION_OUTSIDE_RANGE)
    {
        objectEvent->directionSequenceIndex++;
        SetObjectEventDirection(objectEvent, GetOppositeDirection(objectEvent->movementDirection));
        movementActionId = GetWalkNormalMovementAction(objectEvent->movementDirection);
        collision = GetCollisionInDirection(objectEvent, objectEvent->movementDirection);
    }

    if (collision)
        movementActionId = GetWalkInPlaceNormalMovementAction(objectEvent->facingDirection);

    ObjectEventSetSingleMovement(objectEvent, sprite, movementActionId);
    objectEvent->singleMovementActive = TRUE;
    sprite->sTypeFuncId = 3;
    return TRUE;
}

bool8 MovementType_WalkBackAndForth_Step3(struct ObjectEvent *objectEvent, struct Sprite *sprite)
{
    if (ObjectEventExecSingleMovementAction(objectEvent, sprite))
    {
        objectEvent->singleMovementActive = FALSE;
        sprite->sTypeFuncId = 1;
    }
    return FALSE;
}

bool8 MovementType_WalkSequence_Step0(struct ObjectEvent *objectEvent, struct Sprite *sprite)
{
    ClearObjectEventMovement(objectEvent, sprite);
    sprite->sTypeFuncId = 1;
    return TRUE;
}

bool8 MoveNextDirectionInSequence(struct ObjectEvent *objectEvent, struct Sprite *sprite, u8 *route)
{
    u8 collision;
    u8 movementActionId;

    if (objectEvent->directionSequenceIndex == 3 && objectEvent->initialCoords.x == objectEvent->currentCoords.x && objectEvent->initialCoords.y == objectEvent->currentCoords.y)
        objectEvent->directionSequenceIndex = 0;

    SetObjectEventDirection(objectEvent, route[objectEvent->directionSequenceIndex]);
    movementActionId = GetWalkNormalMovementAction(objectEvent->movementDirection);
    collision = GetCollisionInDirection(objectEvent, objectEvent->movementDirection);
    if (collision == COLLISION_OUTSIDE_RANGE)
    {
        objectEvent->directionSequenceIndex++;
        SetObjectEventDirection(objectEvent, route[objectEvent->directionSequenceIndex]);
        movementActionId = GetWalkNormalMovementAction(objectEvent->movementDirection);
        collision = GetCollisionInDirection(objectEvent, objectEvent->movementDirection);
    }

    if (collision)
        movementActionId = GetWalkInPlaceNormalMovementAction(objectEvent->facingDirection);

    ObjectEventSetSingleMovement(objectEvent, sprite, movementActionId);
    objectEvent->singleMovementActive = TRUE;
    sprite->sTypeFuncId = 2;
    return TRUE;
}

bool8 MovementType_WalkSequence_Step2(struct ObjectEvent *objectEvent, struct Sprite *sprite)
{
    if (ObjectEventExecSingleMovementAction(objectEvent, sprite))
    {
        objectEvent->singleMovementActive = FALSE;
        sprite->sTypeFuncId = 1;
    }
    return FALSE;
}

movement_type_def(MovementType_WalkSequenceUpRightLeftDown, gMovementTypeFuncs_WalkSequenceUpRightLeftDown)

u8 MovementType_WalkSequenceUpRightLeftDown_Step1(struct ObjectEvent *objectEvent, struct Sprite *sprite)
{
    u8 directions[sizeof(gUpRightLeftDownDirections)];
    memcpy(directions, gUpRightLeftDownDirections, sizeof(gUpRightLeftDownDirections));
    if (objectEvent->directionSequenceIndex == 2 && objectEvent->initialCoords.x == objectEvent->currentCoords.x)
        objectEvent->directionSequenceIndex = 3;

    return MoveNextDirectionInSequence(objectEvent, sprite, directions);
}

movement_type_def(MovementType_WalkSequenceRightLeftDownUp, gMovementTypeFuncs_WalkSequenceRightLeftDownUp)

u8 MovementType_WalkSequenceRightLeftDownUp_Step1(struct ObjectEvent *objectEvent, struct Sprite *sprite)
{
    u8 directions[sizeof(gRightLeftDownUpDirections)];
    memcpy(directions, gRightLeftDownUpDirections, sizeof(gRightLeftDownUpDirections));
    if (objectEvent->directionSequenceIndex == 1 && objectEvent->initialCoords.x == objectEvent->currentCoords.x)
        objectEvent->directionSequenceIndex = 2;

    return MoveNextDirectionInSequence(objectEvent, sprite, directions);
}

movement_type_def(MovementType_WalkSequenceDownUpRightLeft, gMovementTypeFuncs_WalkSequenceDownUpRightLeft)

u8 MovementType_WalkSequenceDownUpRightLeft_Step1(struct ObjectEvent *objectEvent, struct Sprite *sprite)
{
    u8 directions[sizeof(gDownUpRightLeftDirections)];
    memcpy(directions, gDownUpRightLeftDirections, sizeof(gDownUpRightLeftDirections));
    if (objectEvent->directionSequenceIndex == 1 && objectEvent->initialCoords.y == objectEvent->currentCoords.y)
        objectEvent->directionSequenceIndex = 2;

    return MoveNextDirectionInSequence(objectEvent, sprite, directions);
}

movement_type_def(MovementType_WalkSequenceLeftDownUpRight, gMovementTypeFuncs_WalkSequenceLeftDownUpRight)

u8 MovementType_WalkSequenceLeftDownUpRight_Step1(struct ObjectEvent *objectEvent, struct Sprite *sprite)
{
    u8 directions[sizeof(gLeftDownUpRightDirections)];
    memcpy(directions, gLeftDownUpRightDirections, sizeof(gLeftDownUpRightDirections));
    if (objectEvent->directionSequenceIndex == 2 && objectEvent->initialCoords.y == objectEvent->currentCoords.y)
        objectEvent->directionSequenceIndex = 3;

    return MoveNextDirectionInSequence(objectEvent, sprite, directions);
}

movement_type_def(MovementType_WalkSequenceUpLeftRightDown, gMovementTypeFuncs_WalkSequenceUpLeftRightDown)

u8 MovementType_WalkSequenceUpLeftRightDown_Step1(struct ObjectEvent *objectEvent, struct Sprite *sprite)
{
    u8 directions[sizeof(gUpLeftRightDownDirections)];
    memcpy(directions, gUpLeftRightDownDirections, sizeof(gUpLeftRightDownDirections));
    if (objectEvent->directionSequenceIndex == 2 && objectEvent->initialCoords.x == objectEvent->currentCoords.x)
        objectEvent->directionSequenceIndex = 3;

    return MoveNextDirectionInSequence(objectEvent, sprite, directions);
}

movement_type_def(MovementType_WalkSequenceLeftRightDownUp, gMovementTypeFuncs_WalkSequenceLeftRightDownUp)

u8 MovementType_WalkSequenceLeftRightDownUp_Step1(struct ObjectEvent *objectEvent, struct Sprite *sprite)
{
    u8 directions[sizeof(gLeftRightDownUpDirections)];
    memcpy(directions, gLeftRightDownUpDirections, sizeof(gLeftRightDownUpDirections));
    if (objectEvent->directionSequenceIndex == 1 && objectEvent->initialCoords.x == objectEvent->currentCoords.x)
        objectEvent->directionSequenceIndex = 2;

    return MoveNextDirectionInSequence(objectEvent, sprite, directions);
}

movement_type_def(MovementType_WalkSequenceDownUpLeftRight, gMovementTypeFuncs_WalkSequenceDownUpLeftRight)

u8 MovementType_WalkSequenceDownUpLeftRight_Step1(struct ObjectEvent *objectEvent, struct Sprite *sprite)
{
    u8 directions[sizeof(gStandardDirections)];
    memcpy(directions, gStandardDirections, sizeof(gStandardDirections));
    if (objectEvent->directionSequenceIndex == 1 && objectEvent->initialCoords.y == objectEvent->currentCoords.y)
        objectEvent->directionSequenceIndex = 2;

    return MoveNextDirectionInSequence(objectEvent, sprite, directions);
}

movement_type_def(MovementType_WalkSequenceRightDownUpLeft, gMovementTypeFuncs_WalkSequenceRightDownUpLeft)

u8 MovementType_WalkSequenceRightDownUpLeft_Step1(struct ObjectEvent *objectEvent, struct Sprite *sprite)
{
    u8 directions[sizeof(gRightDownUpLeftDirections)];
    memcpy(directions, gRightDownUpLeftDirections, sizeof(gRightDownUpLeftDirections));
    if (objectEvent->directionSequenceIndex == 2 && objectEvent->initialCoords.y == objectEvent->currentCoords.y)
        objectEvent->directionSequenceIndex = 3;

    return MoveNextDirectionInSequence(objectEvent, sprite, directions);
}

movement_type_def(MovementType_WalkSequenceLeftUpDownRight, gMovementTypeFuncs_WalkSequenceLeftUpDownRight)

u8 MovementType_WalkSequenceLeftUpDownRight_Step1(struct ObjectEvent *objectEvent, struct Sprite *sprite)
{
    u8 directions[sizeof(gLeftUpDownRightDirections)];
    memcpy(directions, gLeftUpDownRightDirections, sizeof(gLeftUpDownRightDirections));
    if (objectEvent->directionSequenceIndex == 2 && objectEvent->initialCoords.y == objectEvent->currentCoords.y)
        objectEvent->directionSequenceIndex = 3;

    return MoveNextDirectionInSequence(objectEvent, sprite, directions);
}

movement_type_def(MovementType_WalkSequenceUpDownRightLeft, gMovementTypeFuncs_WalkSequenceUpDownRightLeft)

u8 MovementType_WalkSequenceUpDownRightLeft_Step1(struct ObjectEvent *objectEvent, struct Sprite *sprite)
{
    u8 directions[sizeof(gUpDownRightLeftDirections)];
    memcpy(directions, gUpDownRightLeftDirections, sizeof(gUpDownRightLeftDirections));
    if (objectEvent->directionSequenceIndex == 1 && objectEvent->initialCoords.y == objectEvent->currentCoords.y)
        objectEvent->directionSequenceIndex = 2;

    return MoveNextDirectionInSequence(objectEvent, sprite, directions);
}

movement_type_def(MovementType_WalkSequenceRightLeftUpDown, gMovementTypeFuncs_WalkSequenceRightLeftUpDown)

u8 MovementType_WalkSequenceRightLeftUpDown_Step1(struct ObjectEvent *objectEvent, struct Sprite *sprite)
{
    u8 directions[sizeof(gRightLeftUpDownDirections)];
    memcpy(directions, gRightLeftUpDownDirections, sizeof(gRightLeftUpDownDirections));
    if (objectEvent->directionSequenceIndex == 1 && objectEvent->initialCoords.x == objectEvent->currentCoords.x)
        objectEvent->directionSequenceIndex = 2;

    return MoveNextDirectionInSequence(objectEvent, sprite, directions);
}

movement_type_def(MovementType_WalkSequenceDownRightLeftUp, gMovementTypeFuncs_WalkSequenceDownRightLeftUp)

u8 MovementType_WalkSequenceDownRightLeftUp_Step1(struct ObjectEvent *objectEvent, struct Sprite *sprite)
{
    u8 directions[sizeof(gDownRightLeftUpDirections)];
    memcpy(directions, gDownRightLeftUpDirections, sizeof(gDownRightLeftUpDirections));
    if (objectEvent->directionSequenceIndex == 2 && objectEvent->initialCoords.x == objectEvent->currentCoords.x)
        objectEvent->directionSequenceIndex = 3;

    return MoveNextDirectionInSequence(objectEvent, sprite, directions);
}

movement_type_def(MovementType_WalkSequenceRightUpDownLeft, gMovementTypeFuncs_WalkSequenceRightUpDownLeft)

u8 MovementType_WalkSequenceRightUpDownLeft_Step1(struct ObjectEvent *objectEvent, struct Sprite *sprite)
{
    u8 directions[sizeof(gRightUpDownLeftDirections)];
    memcpy(directions, gRightUpDownLeftDirections, sizeof(gRightUpDownLeftDirections));
    if (objectEvent->directionSequenceIndex == 2 && objectEvent->initialCoords.y == objectEvent->currentCoords.y)
        objectEvent->directionSequenceIndex = 3;

    return MoveNextDirectionInSequence(objectEvent, sprite, directions);
}

movement_type_def(MovementType_WalkSequenceUpDownLeftRight, gMovementTypeFuncs_WalkSequenceUpDownLeftRight)

u8 MovementType_WalkSequenceUpDownLeftRight_Step1(struct ObjectEvent *objectEvent, struct Sprite *sprite)
{
    u8 directions[sizeof(gUpDownLeftRightDirections)];
    memcpy(directions, gUpDownLeftRightDirections, sizeof(gUpDownLeftRightDirections));
    if (objectEvent->directionSequenceIndex == 1 && objectEvent->initialCoords.y == objectEvent->currentCoords.y)
        objectEvent->directionSequenceIndex = 2;

    return MoveNextDirectionInSequence(objectEvent, sprite, directions);
}

movement_type_def(MovementType_WalkSequenceLeftRightUpDown, gMovementTypeFuncs_WalkSequenceLeftRightUpDown)

u8 MovementType_WalkSequenceLeftRightUpDown_Step1(struct ObjectEvent *objectEvent, struct Sprite *sprite)
{
    u8 directions[sizeof(gLeftRightUpDownDirections)];
    memcpy(directions, gLeftRightUpDownDirections, sizeof(gLeftRightUpDownDirections));
    if (objectEvent->directionSequenceIndex == 1 && objectEvent->initialCoords.x == objectEvent->currentCoords.x)
        objectEvent->directionSequenceIndex = 2;

    return MoveNextDirectionInSequence(objectEvent, sprite, directions);
}

movement_type_def(MovementType_WalkSequenceDownLeftRightUp, gMovementTypeFuncs_WalkSequenceDownLeftRightUp)

u8 MovementType_WalkSequenceDownLeftRightUp_Step1(struct ObjectEvent *objectEvent, struct Sprite *sprite)
{
    u8 directions[sizeof(gDownLeftRightUpDirections)];
    memcpy(directions, gDownLeftRightUpDirections, sizeof(gDownLeftRightUpDirections));
    if (objectEvent->directionSequenceIndex == 2 && objectEvent->initialCoords.x == objectEvent->currentCoords.x)
        objectEvent->directionSequenceIndex = 3;

    return MoveNextDirectionInSequence(objectEvent, sprite, directions);
}

movement_type_def(MovementType_WalkSequenceUpLeftDownRight, gMovementTypeFuncs_WalkSequenceUpLeftDownRight)

u8 MovementType_WalkSequenceUpLeftDownRight_Step1(struct ObjectEvent *objectEvent, struct Sprite *sprite)
{
    u8 directions[sizeof(gUpLeftDownRightDirections)];
    memcpy(directions, gUpLeftDownRightDirections, sizeof(gUpLeftDownRightDirections));
    if (objectEvent->directionSequenceIndex == 2 && objectEvent->initialCoords.y == objectEvent->currentCoords.y)
        objectEvent->directionSequenceIndex = 3;

    return MoveNextDirectionInSequence(objectEvent, sprite, directions);
}

movement_type_def(MovementType_WalkSequenceDownRightUpLeft, gMovementTypeFuncs_WalkSequenceDownRightUpLeft)

u8 MovementType_WalkSequenceDownRightUpLeft_Step1(struct ObjectEvent *objectEvent, struct Sprite *sprite)
{
    u8 directions[sizeof(gDownRightUpLeftDirections)];
    memcpy(directions, gDownRightUpLeftDirections, sizeof(gDownRightUpLeftDirections));
    if (objectEvent->directionSequenceIndex == 2 && objectEvent->initialCoords.y == objectEvent->currentCoords.y)
        objectEvent->directionSequenceIndex = 3;

    return MoveNextDirectionInSequence(objectEvent, sprite, directions);
}

movement_type_def(MovementType_WalkSequenceLeftDownRightUp, gMovementTypeFuncs_WalkSequenceLeftDownRightUp)

u8 MovementType_WalkSequenceLeftDownRightUp_Step1(struct ObjectEvent *objectEvent, struct Sprite *sprite)
{
    u8 directions[sizeof(gLeftDownRightUpDirections)];
    memcpy(directions, gLeftDownRightUpDirections, sizeof(gLeftDownRightUpDirections));
    if (objectEvent->directionSequenceIndex == 2 && objectEvent->initialCoords.x == objectEvent->currentCoords.x)
        objectEvent->directionSequenceIndex = 3;

    return MoveNextDirectionInSequence(objectEvent, sprite, directions);
}

movement_type_def(MovementType_WalkSequenceRightUpLeftDown, gMovementTypeFuncs_WalkSequenceRightUpLeftDown)

u8 MovementType_WalkSequenceRightUpLeftDown_Step1(struct ObjectEvent *objectEvent, struct Sprite *sprite)
{
    u8 directions[sizeof(gRightUpLeftDownDirections)];
    memcpy(directions, gRightUpLeftDownDirections, sizeof(gRightUpLeftDownDirections));
    if (objectEvent->directionSequenceIndex == 2 && objectEvent->initialCoords.x == objectEvent->currentCoords.x)
        objectEvent->directionSequenceIndex = 3;

    return MoveNextDirectionInSequence(objectEvent, sprite, directions);
}

movement_type_def(MovementType_WalkSequenceUpRightDownLeft, gMovementTypeFuncs_WalkSequenceUpRightDownLeft)

u8 MovementType_WalkSequenceUpRightDownLeft_Step1(struct ObjectEvent *objectEvent, struct Sprite *sprite)
{
    u8 directions[sizeof(gUpRightDownLeftDirections)];
    memcpy(directions, gUpRightDownLeftDirections, sizeof(gUpRightDownLeftDirections));
    if (objectEvent->directionSequenceIndex == 2 && objectEvent->initialCoords.y == objectEvent->currentCoords.y)
        objectEvent->directionSequenceIndex = 3;

    return MoveNextDirectionInSequence(objectEvent, sprite, directions);
}

movement_type_def(MovementType_WalkSequenceDownLeftUpRight, gMovementTypeFuncs_WalkSequenceDownLeftUpRight)

u8 MovementType_WalkSequenceDownLeftUpRight_Step1(struct ObjectEvent *objectEvent, struct Sprite *sprite)
{
    u8 directions[sizeof(gDownLeftUpRightDirections)];
    memcpy(directions, gDownLeftUpRightDirections, sizeof(gDownLeftUpRightDirections));
    if (objectEvent->directionSequenceIndex == 2 && objectEvent->initialCoords.y == objectEvent->currentCoords.y)
        objectEvent->directionSequenceIndex = 3;

    return MoveNextDirectionInSequence(objectEvent, sprite, directions);
}

movement_type_def(MovementType_WalkSequenceLeftUpRightDown, gMovementTypeFuncs_WalkSequenceLeftUpRightDown)

u8 MovementType_WalkSequenceLeftUpRightDown_Step1(struct ObjectEvent *objectEvent, struct Sprite *sprite)
{
    u8 directions[sizeof(gLeftUpRightDownDirections)];
    memcpy(directions, gLeftUpRightDownDirections, sizeof(gLeftUpRightDownDirections));
    if (objectEvent->directionSequenceIndex == 2 && objectEvent->initialCoords.x == objectEvent->currentCoords.x)
        objectEvent->directionSequenceIndex = 3;

    return MoveNextDirectionInSequence(objectEvent, sprite, directions);
}

movement_type_def(MovementType_WalkSequenceRightDownLeftUp, gMovementTypeFuncs_WalkSequenceRightDownLeftUp)

u8 MovementType_WalkSequenceRightDownLeftUp_Step1(struct ObjectEvent *objectEvent, struct Sprite *sprite)
{
    u8 directions[sizeof(gRightDownLeftUpDirections)];
    memcpy(directions, gRightDownLeftUpDirections, sizeof(gRightDownLeftUpDirections));
    if (objectEvent->directionSequenceIndex == 2 && objectEvent->initialCoords.x == objectEvent->currentCoords.x)
        objectEvent->directionSequenceIndex = 3;

    return MoveNextDirectionInSequence(objectEvent, sprite, directions);
}

movement_type_def(MovementType_CopyPlayer, gMovementTypeFuncs_CopyPlayer)

bool8 MovementType_CopyPlayer_Step0(struct ObjectEvent *objectEvent, struct Sprite *sprite)
{
    ClearObjectEventMovement(objectEvent, sprite);
    if (objectEvent->directionSequenceIndex == 0)
        objectEvent->directionSequenceIndex = GetPlayerFacingDirection();
    sprite->sTypeFuncId = 1;
    return TRUE;
}

bool8 MovementType_CopyPlayer_Step1(struct ObjectEvent *objectEvent, struct Sprite *sprite)
{
    if (gObjectEvents[gPlayerAvatar.objectEventId].movementActionId == MOVEMENT_ACTION_NONE || gPlayerAvatar.tileTransitionState == T_TILE_CENTER)
        return FALSE;

    return gCopyPlayerMovementFuncs[PlayerGetCopyableMovement()](objectEvent, sprite, GetPlayerMovementDirection(), NULL);
}

bool8 MovementType_CopyPlayer_Step2(struct ObjectEvent *objectEvent, struct Sprite *sprite)
{
    if (ObjectEventExecSingleMovementAction(objectEvent, sprite))
    {
        objectEvent->singleMovementActive = FALSE;
        sprite->sTypeFuncId = 1;
    }
    return FALSE;
}

bool8 CopyablePlayerMovement_None(struct ObjectEvent *objectEvent, struct Sprite *sprite, u8 playerDirection, bool8 tileCallback(u8))
{
    return FALSE;
}

bool8 CopyablePlayerMovement_FaceDirection(struct ObjectEvent *objectEvent, struct Sprite *sprite, u8 playerDirection, bool8 tileCallback(u8))
{
    ObjectEventSetSingleMovement(objectEvent, sprite, GetFaceDirectionMovementAction(GetCopyDirection(gInitialMovementTypeFacingDirections[objectEvent->movementType], objectEvent->directionSequenceIndex, playerDirection)));
    objectEvent->singleMovementActive = TRUE;
    sprite->sTypeFuncId = 2;
    return TRUE;
}

bool8 CopyablePlayerMovement_WalkNormal(struct ObjectEvent *objectEvent, struct Sprite *sprite, u8 playerDirection, bool8 tileCallback(u8))
{
    u32 direction;
    s16 x;
    s16 y;

    direction = playerDirection;
    if (ObjectEventIsFarawayIslandMew(objectEvent))
    {
        direction = GetMewMoveDirection();
        if (direction == DIR_NONE)
        {
            direction = playerDirection;
            direction = GetCopyDirection(gInitialMovementTypeFacingDirections[objectEvent->movementType], objectEvent->directionSequenceIndex, direction);
            ObjectEventMoveDestCoords(objectEvent, direction, &x, &y);
            ObjectEventSetSingleMovement(objectEvent, sprite, GetFaceDirectionMovementAction(direction));
            objectEvent->singleMovementActive = TRUE;
            sprite->sTypeFuncId = 2;
            return TRUE;
        }
    }
    else
    {
        direction = GetCopyDirection(gInitialMovementTypeFacingDirections[objectEvent->movementType], objectEvent->directionSequenceIndex, direction);
    }
    ObjectEventMoveDestCoords(objectEvent, direction, &x, &y);
    ObjectEventSetSingleMovement(objectEvent, sprite, GetWalkNormalMovementAction(direction));

    if (GetCollisionAtCoords(objectEvent, x, y, direction) || (tileCallback != NULL && !tileCallback(MapGridGetMetatileBehaviorAt(x, y))))
        ObjectEventSetSingleMovement(objectEvent, sprite, GetFaceDirectionMovementAction(direction));

    objectEvent->singleMovementActive = TRUE;
    sprite->sTypeFuncId = 2;
    return TRUE;
}

bool8 CopyablePlayerMovement_WalkFast(struct ObjectEvent *objectEvent, struct Sprite *sprite, u8 playerDirection, bool8 tileCallback(u8))
{
    u32 direction;
    s16 x;
    s16 y;

    direction = playerDirection;
    direction = GetCopyDirection(gInitialMovementTypeFacingDirections[objectEvent->movementType], objectEvent->directionSequenceIndex, direction);
    ObjectEventMoveDestCoords(objectEvent, direction, &x, &y);
    ObjectEventSetSingleMovement(objectEvent, sprite, GetWalkFastMovementAction(direction));

    if (GetCollisionAtCoords(objectEvent, x, y, direction) || (tileCallback != NULL && !tileCallback(MapGridGetMetatileBehaviorAt(x, y))))
        ObjectEventSetSingleMovement(objectEvent, sprite, GetFaceDirectionMovementAction(direction));

    objectEvent->singleMovementActive = TRUE;
    sprite->sTypeFuncId = 2;
    return TRUE;
}

bool8 CopyablePlayerMovement_WalkFaster(struct ObjectEvent *objectEvent, struct Sprite *sprite, u8 playerDirection, bool8 tileCallback(u8))
{
    u32 direction;
    s16 x;
    s16 y;

    direction = playerDirection;
    direction = GetCopyDirection(gInitialMovementTypeFacingDirections[objectEvent->movementType], objectEvent->directionSequenceIndex, direction);
    ObjectEventMoveDestCoords(objectEvent, direction, &x, &y);
    ObjectEventSetSingleMovement(objectEvent, sprite, GetWalkFasterMovementAction(direction));

    if (GetCollisionAtCoords(objectEvent, x, y, direction) || (tileCallback != NULL && !tileCallback(MapGridGetMetatileBehaviorAt(x, y))))
        ObjectEventSetSingleMovement(objectEvent, sprite, GetFaceDirectionMovementAction(direction));

    objectEvent->singleMovementActive = TRUE;
    sprite->sTypeFuncId = 2;
    return TRUE;
}

bool8 CopyablePlayerMovement_Slide(struct ObjectEvent *objectEvent, struct Sprite *sprite, u8 playerDirection, bool8 tileCallback(u8))
{
    u32 direction;
    s16 x;
    s16 y;

    direction = playerDirection;
    direction = GetCopyDirection(gInitialMovementTypeFacingDirections[objectEvent->movementType], objectEvent->directionSequenceIndex, direction);
    ObjectEventMoveDestCoords(objectEvent, direction, &x, &y);
    ObjectEventSetSingleMovement(objectEvent, sprite, GetSlideMovementAction(direction));

    if (GetCollisionAtCoords(objectEvent, x, y, direction) || (tileCallback != NULL && !tileCallback(MapGridGetMetatileBehaviorAt(x, y))))
        ObjectEventSetSingleMovement(objectEvent, sprite, GetFaceDirectionMovementAction(direction));

    objectEvent->singleMovementActive = TRUE;
    sprite->sTypeFuncId = 2;
    return TRUE;
}

bool8 CopyablePlayerMovement_JumpInPlace(struct ObjectEvent *objectEvent, struct Sprite *sprite, u8 playerDirection, bool8 tileCallback(u8))
{
    u32 direction;

    direction = playerDirection;
    direction = GetCopyDirection(gInitialMovementTypeFacingDirections[objectEvent->movementType], objectEvent->directionSequenceIndex, direction);
    ObjectEventSetSingleMovement(objectEvent, sprite, GetJumpInPlaceMovementAction(direction));
    objectEvent->singleMovementActive = TRUE;
    sprite->sTypeFuncId = 2;
    return TRUE;
}

bool8 CopyablePlayerMovement_Jump(struct ObjectEvent *objectEvent, struct Sprite *sprite, u8 playerDirection, bool8 tileCallback(u8))
{
    u32 direction;
    s16 x;
    s16 y;

    direction = playerDirection;
    direction = GetCopyDirection(gInitialMovementTypeFacingDirections[objectEvent->movementType], objectEvent->directionSequenceIndex, direction);
    ObjectEventMoveDestCoords(objectEvent, direction, &x, &y);
    ObjectEventSetSingleMovement(objectEvent, sprite, GetJumpMovementAction(direction));

    if (GetCollisionAtCoords(objectEvent, x, y, direction) || (tileCallback != NULL && !tileCallback(MapGridGetMetatileBehaviorAt(x, y))))
        ObjectEventSetSingleMovement(objectEvent, sprite, GetFaceDirectionMovementAction(direction));

    objectEvent->singleMovementActive = TRUE;
    sprite->sTypeFuncId = 2;
    return TRUE;
}

bool8 CopyablePlayerMovement_Jump2(struct ObjectEvent *objectEvent, struct Sprite *sprite, u8 playerDirection, bool8 tileCallback(u8))
{
    u32 direction;
    s16 x;
    s16 y;

    direction = playerDirection;
    direction = GetCopyDirection(gInitialMovementTypeFacingDirections[objectEvent->movementType], objectEvent->directionSequenceIndex, direction);
    x = objectEvent->currentCoords.x;
    y = objectEvent->currentCoords.y;
    MoveCoordsInDirection(direction, &x, &y, 2, 2);
    ObjectEventSetSingleMovement(objectEvent, sprite, GetJump2MovementAction(direction));

    if (GetCollisionAtCoords(objectEvent, x, y, direction) || (tileCallback != NULL && !tileCallback(MapGridGetMetatileBehaviorAt(x, y))))
        ObjectEventSetSingleMovement(objectEvent, sprite, GetFaceDirectionMovementAction(direction));

    objectEvent->singleMovementActive = TRUE;
    sprite->sTypeFuncId = 2;
    return TRUE;
}

static bool32 EndFollowerTransformEffect(struct ObjectEvent *objectEvent, struct Sprite *sprite) {
    if (!sprite)
        return FALSE;
    SetGpuReg(REG_OFFSET_MOSAIC, 0);
    if (!sprite->data[7])
        return FALSE;
    sprite->oam.mosaic = FALSE;
    sprite->data[7] = 0;
    return FALSE;
}

static bool32 TryStartFollowerTransformEffect(struct ObjectEvent *objectEvent, struct Sprite *sprite) {
    u32 multi;
    if (objectEvent->extra.mon.species == SPECIES_CASTFORM && objectEvent->extra.mon.form != (multi = GetOverworldCastformForm())) {
        sprite->data[7] = TRANSFORM_TYPE_PERMANENT << 8;
        objectEvent->extra.mon.form = multi;
        return TRUE;
    } else if ((gRngValue >> 16) < 18 && GetLocalWildMon(FALSE)
            && (objectEvent->extra.mon.species == SPECIES_MEW || objectEvent->extra.mon.species == SPECIES_DITTO)) {
        sprite->data[7] = TRANSFORM_TYPE_RANDOM_WILD << 8;
        PlaySE(SE_M_MINIMIZE);
        return TRUE;
    }
    return FALSE;
}

static bool8 UpdateFollowerTransformEffect(struct ObjectEvent *objectEvent, struct Sprite *sprite) {
    u8 type = sprite->data[7] >> 8;
    u8 frames = sprite->data[7] & 0xFF;
    u8 stretch;
    u32 multi;
    if (!type)
        return TryStartFollowerTransformEffect(objectEvent, sprite);
    sprite->oam.mosaic = TRUE;
    if (frames < 8)
        stretch = frames >> 1;
    else if (frames < 16)
        stretch = (16 - frames) >> 1;
    else {
        return EndFollowerTransformEffect(objectEvent, sprite);
    }
    if (frames == 8) {
        switch (type)
        {
        case TRANSFORM_TYPE_PERMANENT:
            RefreshFollowerGraphics(objectEvent);
            break;
        case TRANSFORM_TYPE_RANDOM_WILD:
            multi = objectEvent->extra.asU16;
            objectEvent->extra.mon.species = GetLocalWildMon(FALSE);
            if (!objectEvent->extra.mon.species) {
                objectEvent->extra.asU16 = multi;
                break;
            }
            objectEvent->extra.mon.form = 0;
            RefreshFollowerGraphics(objectEvent);
            objectEvent->extra.asU16 = multi;
            break;
        }
    }

    SetGpuReg(REG_OFFSET_MOSAIC, (stretch << 12) | (stretch << 8));
    frames++;
    sprite->data[7] = (sprite->data[7] & 0xFF00) | frames;
    return TRUE;
}

movement_type_def(MovementType_FollowPlayer, gMovementTypeFuncs_FollowPlayer)

bool8 MovementType_FollowPlayer_Shadow(struct ObjectEvent *objectEvent, struct Sprite *sprite)
{
    ClearObjectEventMovement(objectEvent, sprite);
<<<<<<< HEAD
    if (!IsFollowerVisible()) { // Shadow player's position
        objectEvent->invisible = TRUE;
        MoveObjectEventToMapCoords(objectEvent, gObjectEvents[gPlayerAvatar.objectEventId].currentCoords.x, gObjectEvents[gPlayerAvatar.objectEventId].currentCoords.y);
=======
    if (!IsFollowerVisible())
    {
        // Shadow player's position
        objectEvent->invisible = TRUE;
        MoveObjectEventToMapCoords(objectEvent,
                                    gObjectEvents[gPlayerAvatar.objectEventId].currentCoords.x,
                                    gObjectEvents[gPlayerAvatar.objectEventId].currentCoords.y);
>>>>>>> afbb88d7
        objectEvent->triggerGroundEffectsOnMove = FALSE; // Stop endless reflection spawning
        return FALSE;
    }
    // Move follower to player, in case we end up in the shadowing state for only 1 frame
    // This way the player cannot talk to the invisible follower before it appears
    if (objectEvent->invisible)
    {
        MoveObjectEventToMapCoords(objectEvent,
                                    gObjectEvents[gPlayerAvatar.objectEventId].currentCoords.x,
                                    gObjectEvents[gPlayerAvatar.objectEventId].currentCoords.y);
        objectEvent->triggerGroundEffectsOnMove = FALSE; // Stop endless reflection spawning
    }
    sprite->sTypeFuncId = 1; // Enter active state; if the player moves the follower will appear
    return TRUE;
}

bool8 MovementType_FollowPlayer_Active(struct ObjectEvent *objectEvent, struct Sprite *sprite)
{
    if (!IsFollowerVisible())
    {
        if (objectEvent->invisible)
        {
            // Return to shadowing state
            sprite->sTypeFuncId = 0;
            return FALSE;
        }
        // Animate entering pokeball
        ClearObjectEventMovement(objectEvent, sprite);
        ObjectEventSetSingleMovement(objectEvent, sprite, MOVEMENT_ACTION_ENTER_POKEBALL);
        objectEvent->singleMovementActive = 1;
        sprite->sTypeFuncId = 2; // movement action sets state to 0
        return TRUE;
    }
    return gFollowPlayerMovementFuncs[PlayerGetCopyableMovement()](objectEvent, sprite, GetPlayerMovementDirection(), NULL);
}

bool8 MovementType_FollowPlayer_Moving(struct ObjectEvent *objectEvent, struct Sprite *sprite)
{
    #ifdef MB_SIDEWAYS_STAIRS_RIGHT_SIDE
    // Copied from ObjectEventExecSingleMovementAction
    if (gMovementActionFuncs[objectEvent->movementActionId][sprite->sActionFuncId](objectEvent, sprite)) {
        objectEvent->movementActionId = MOVEMENT_ACTION_NONE;
        sprite->sActionFuncId = 0;
    #else
    if (ObjectEventExecSingleMovementAction(objectEvent, sprite)) {
    #endif
        objectEvent->singleMovementActive = 0;
        if (sprite->sTypeFuncId) // restore nonzero state
            sprite->sTypeFuncId = 1;
<<<<<<< HEAD
    } else if (objectEvent->movementActionId < MOVEMENT_ACTION_EXIT_POKEBALL) {
        UpdateFollowerTransformEffect(objectEvent, sprite);
        #if OW_MON_BOBBING
        if ((sprite->data[5] & 7) == 2)
=======
        }
    }
    else if (objectEvent->movementActionId < MOVEMENT_ACTION_EXIT_POKEBALL)
    {
        UpdateFollowerTransformEffect(objectEvent, sprite);
        if (OW_MON_BOBBING == TRUE && (sprite->data[5] & 7) == 2)
>>>>>>> afbb88d7
            sprite->y2 ^= -1;
    }
    return FALSE;
}

bool8 FollowablePlayerMovement_Idle(struct ObjectEvent *objectEvent, struct Sprite *sprite, u8 playerDirection, bool8 tileCallback(u8))
{
    if (!objectEvent->singleMovementActive)
    {
        // walk in place
        ObjectEventSetSingleMovement(objectEvent, sprite, GetWalkInPlaceNormalMovementAction(objectEvent->facingDirection));
        sprite->sTypeFuncId = 1;
        objectEvent->singleMovementActive = 1;
        return TRUE;
    }
    else if (ObjectEventExecSingleMovementAction(objectEvent, sprite))
    {
        // finish movement action
        objectEvent->singleMovementActive = 0;
    }
<<<<<<< HEAD
    #if OW_MON_BOBBING
    else if ((sprite->data[3] & 7) == 2)
=======
    else if (OW_MON_BOBBING == TRUE && (sprite->data[3] & 7) == 2)
    {
>>>>>>> afbb88d7
        sprite->y2 ^= -1;
    }
    UpdateFollowerTransformEffect(objectEvent, sprite);
    return FALSE;
}

bool8 FollowablePlayerMovement_Step(struct ObjectEvent *objectEvent, struct Sprite *sprite, u8 playerDirection, bool8 tileCallback(u8))
{
    u32 direction;
    s16 x;
    s16 y;
    s16 targetX;
    s16 targetY;
    #ifdef MB_SIDEWAYS_STAIRS_RIGHT_SIDE
    u32 playerAction = gObjectEvents[gPlayerAvatar.objectEventId].movementActionId;
    #endif

    targetX = gObjectEvents[gPlayerAvatar.objectEventId].previousCoords.x;
    targetY = gObjectEvents[gPlayerAvatar.objectEventId].previousCoords.y;
    x = gObjectEvents[gPlayerAvatar.objectEventId].currentCoords.x;
    y = gObjectEvents[gPlayerAvatar.objectEventId].currentCoords.y;

<<<<<<< HEAD
    if ((x == targetX && y == targetY) || !IsFollowerVisible()) // don't move on player collision or if not visible
        return FALSE;

=======
    // don't move on player collision or if not visible
    if ((x == targetX && y == targetY) || !IsFollowerVisible())
    {
        return FALSE;
    }
>>>>>>> afbb88d7
    x = objectEvent->currentCoords.x;
    y = objectEvent->currentCoords.y;
    ClearObjectEventMovement(objectEvent, sprite);

<<<<<<< HEAD
    if (objectEvent->invisible) { // Animate exiting pokeball
        // Player is jumping, but follower is invisible
        if (PlayerGetCopyableMovement() == COPY_MOVE_JUMP2) {
=======
    if (objectEvent->invisible)
    {
        // Animate exiting pokeball
        // Player is jumping, but follower is invisible
        if (PlayerGetCopyableMovement() == COPY_MOVE_JUMP2)
        {
>>>>>>> afbb88d7
            sprite->sTypeFuncId = 0; // return to shadowing state
            return FALSE;
        }
        MoveObjectEventToMapCoords(objectEvent, targetX, targetY);
        ObjectEventSetSingleMovement(objectEvent, sprite, MOVEMENT_ACTION_EXIT_POKEBALL);
        objectEvent->singleMovementActive = 1;
        sprite->sTypeFuncId = 2;
<<<<<<< HEAD
        #if OW_MON_BOBBING
        sprite->y2 = 0;
        #endif
        return TRUE;
    } else if (x == targetX && y == targetY) { // don't move if already in the player's last position
=======
        if (OW_MON_BOBBING == TRUE)
            sprite->y2 = 0;
        return TRUE;
    }
    else if (x == targetX && y == targetY)
    {
        // don't move if already in the player's last position
>>>>>>> afbb88d7
        return FALSE;
    }

    // Follow player
    direction = GetDirectionToFace(x, y, targetX, targetY);
    MoveCoords(direction, &x, &y);
    #ifdef MB_SIDEWAYS_STAIRS_RIGHT_SIDE // https://github.com/ghoulslash/pokeemerald/tree/sideways_stairs
    GetCollisionAtCoords(objectEvent, x, y, direction); // Sets directionOverwrite for stairs
    if (GetLedgeJumpDirection(x, y, direction) != DIR_NONE)
    {
        // InitJumpRegular will set the proper speed
        ObjectEventSetSingleMovement(objectEvent, sprite, GetJump2MovementAction(direction));
    }
    else if (TestPlayerAvatarFlags(PLAYER_AVATAR_FLAG_DASH))
    {
        // Set follow speed according to player's speed
        if (playerAction >= MOVEMENT_ACTION_RUN_DOWN_SLOW && playerAction <= MOVEMENT_ACTION_RUN_RIGHT_SLOW)
            objectEvent->movementActionId = GetWalkNormalMovementAction(direction);
        else
            objectEvent->movementActionId = GetWalkFastMovementAction(direction);

    }
    else if (PlayerGetCopyableMovement() == COPY_MOVE_JUMP2)
    {
        ObjectEventSetSingleMovement(objectEvent, sprite, GetWalkSlowMovementAction(direction));
    }
    else
    {
        if (playerAction >= MOVEMENT_ACTION_WALK_SLOW_DOWN && playerAction <= MOVEMENT_ACTION_WALK_SLOW_RIGHT)
        {
            ObjectEventSetSingleMovement(objectEvent, sprite, GetWalkSlowMovementAction(direction));
        }
        else
        {
            objectEvent->movementActionId = GetWalkNormalMovementAction(direction);
<<<<<<< HEAD
            #if OW_MON_BOBBING
            sprite->y2 = -1;
            #endif
=======
            if (OW_MON_BOBBING == TRUE)
                sprite->y2 = -1;
>>>>>>> afbb88d7
        }
    }
    sprite->sActionFuncId = 0;
    #else
    if (GetLedgeJumpDirection(x, y, direction) != DIR_NONE)
    {
        // InitJumpRegular will set the proper speed
        ObjectEventSetSingleMovement(objectEvent, sprite, GetJump2MovementAction(direction));
    }
    else if (TestPlayerAvatarFlags(PLAYER_AVATAR_FLAG_DASH))
    {
        // Set follow speed according to player's speed
        ObjectEventSetSingleMovement(objectEvent, sprite, GetWalkFastMovementAction(direction));
    }
    else if (PlayerGetCopyableMovement() == COPY_MOVE_JUMP2)
    {
        // If *player* jumps, make step take twice as long
        ObjectEventSetSingleMovement(objectEvent, sprite, GetWalkSlowMovementAction(direction));
    }
    else
    {
        ObjectEventSetSingleMovement(objectEvent, sprite, GetWalkNormalMovementAction(direction));
<<<<<<< HEAD
        #if OW_MON_BOBBING
        sprite->y2 = -1;
        #endif
=======
        if (OW_MON_BOBBING == TRUE)
            sprite->y2 = -1;
>>>>>>> afbb88d7
    }
    #endif
    objectEvent->singleMovementActive = 1;
    sprite->sTypeFuncId = 2;
    return TRUE;
}

bool8 FollowablePlayerMovement_GoSpeed1(struct ObjectEvent *objectEvent, struct Sprite *sprite, u8 playerDirection, bool8 tileCallback(u8))
{
    u32 direction;
    s16 x;
    s16 y;

    direction = playerDirection;
    direction = GetCopyDirection(gInitialMovementTypeFacingDirections[objectEvent->movementType], objectEvent->directionSequenceIndex, direction);
    ObjectEventMoveDestCoords(objectEvent, direction, &x, &y);
    ObjectEventSetSingleMovement(objectEvent, sprite, GetWalkFastMovementAction(direction));
    if (GetCollisionAtCoords(objectEvent, x, y, direction) || (tileCallback != NULL && !tileCallback(MapGridGetMetatileBehaviorAt(x, y))))
    {
        ObjectEventSetSingleMovement(objectEvent, sprite, GetFaceDirectionMovementAction(direction));
    }
    objectEvent->singleMovementActive = TRUE;
    sprite->sTypeFuncId = 2;
    return TRUE;
}

bool8 FollowablePlayerMovement_GoSpeed2(struct ObjectEvent *objectEvent, struct Sprite *sprite, u8 playerDirection, bool8 tileCallback(u8))
{
    u32 direction;
    s16 x;
    s16 y;

    direction = playerDirection;
    direction = GetCopyDirection(gInitialMovementTypeFacingDirections[objectEvent->movementType], objectEvent->directionSequenceIndex, direction);
    ObjectEventMoveDestCoords(objectEvent, direction, &x, &y);
    ObjectEventSetSingleMovement(objectEvent, sprite, GetWalkFasterMovementAction(direction));
    if (GetCollisionAtCoords(objectEvent, x, y, direction) || (tileCallback != NULL && !tileCallback(MapGridGetMetatileBehaviorAt(x, y))))
    {
        ObjectEventSetSingleMovement(objectEvent, sprite, GetFaceDirectionMovementAction(direction));
    }
    objectEvent->singleMovementActive = TRUE;
    sprite->sTypeFuncId = 2;
    return TRUE;
}

bool8 FollowablePlayerMovement_Slide(struct ObjectEvent *objectEvent, struct Sprite *sprite, u8 playerDirection, bool8 tileCallback(u8))
{
    u32 direction;
    s16 x;
    s16 y;

    direction = playerDirection;
    direction = GetCopyDirection(gInitialMovementTypeFacingDirections[objectEvent->movementType], objectEvent->directionSequenceIndex, direction);
    ObjectEventMoveDestCoords(objectEvent, direction, &x, &y);
    ObjectEventSetSingleMovement(objectEvent, sprite, GetSlideMovementAction(direction));
    if (GetCollisionAtCoords(objectEvent, x, y, direction) || (tileCallback != NULL && !tileCallback(MapGridGetMetatileBehaviorAt(x, y))))
    {
        ObjectEventSetSingleMovement(objectEvent, sprite, GetFaceDirectionMovementAction(direction));
    }
    objectEvent->singleMovementActive = TRUE;
    sprite->sTypeFuncId = 2;
    return TRUE;
}

bool8 fph_IM_DIFFERENT(struct ObjectEvent *objectEvent, struct Sprite *sprite, u8 playerDirection, bool8 tileCallback(u8))
{
    u32 direction;

    direction = playerDirection;
    direction = GetCopyDirection(gInitialMovementTypeFacingDirections[objectEvent->movementType], objectEvent->directionSequenceIndex, direction);
    ObjectEventSetSingleMovement(objectEvent, sprite, GetJumpInPlaceMovementAction(direction));
    objectEvent->singleMovementActive = TRUE;
    sprite->sTypeFuncId = 2;
    return TRUE;
}

bool8 FollowablePlayerMovement_GoSpeed4(struct ObjectEvent *objectEvent, struct Sprite *sprite, u8 playerDirection, bool8 tileCallback(u8))
{
    u32 direction;
    s16 x;
    s16 y;

    direction = playerDirection;
    direction = GetCopyDirection(gInitialMovementTypeFacingDirections[objectEvent->movementType], objectEvent->directionSequenceIndex, direction);
    ObjectEventMoveDestCoords(objectEvent, direction, &x, &y);
    ObjectEventSetSingleMovement(objectEvent, sprite, GetJumpMovementAction(direction));
    if (GetCollisionAtCoords(objectEvent, x, y, direction) || (tileCallback != NULL && !tileCallback(MapGridGetMetatileBehaviorAt(x, y))))
    {
        ObjectEventSetSingleMovement(objectEvent, sprite, GetFaceDirectionMovementAction(direction));
    }
    objectEvent->singleMovementActive = TRUE;
    sprite->sTypeFuncId = 2;
    return TRUE;
}

bool8 FollowablePlayerMovement_Jump(struct ObjectEvent *objectEvent, struct Sprite *sprite, u8 playerDirection, bool8 tileCallback(u8))
{
    u32 direction;
    s16 x;
    s16 y;

    direction = playerDirection;
    x = objectEvent->currentCoords.x;
    y = objectEvent->currentCoords.y;
    MoveCoordsInDirection(direction, &x, &y, 2, 2);
    ObjectEventSetSingleMovement(objectEvent, sprite, GetJump2MovementAction(direction));
    objectEvent->singleMovementActive = TRUE;
    sprite->sTypeFuncId = 2;
    return TRUE;
}

movement_type_def(MovementType_CopyPlayerInGrass, gMovementTypeFuncs_CopyPlayerInGrass)

bool8 MovementType_CopyPlayerInGrass_Step1(struct ObjectEvent *objectEvent, struct Sprite *sprite)
{
    if (gObjectEvents[gPlayerAvatar.objectEventId].movementActionId == MOVEMENT_ACTION_NONE || gPlayerAvatar.tileTransitionState == T_TILE_CENTER)
        return FALSE;

    return gCopyPlayerMovementFuncs[PlayerGetCopyableMovement()](objectEvent, sprite, GetPlayerMovementDirection(), MetatileBehavior_IsPokeGrass);
}

void MovementType_TreeDisguise(struct Sprite *sprite)
{
    struct ObjectEvent *objectEvent;

    objectEvent = &gObjectEvents[sprite->sObjEventId];
    if (objectEvent->directionSequenceIndex == 0 || (objectEvent->directionSequenceIndex == 1 && !sprite->data[7]))
    {
        ObjectEventGetLocalIdAndMap(objectEvent, &gFieldEffectArguments[0], &gFieldEffectArguments[1], &gFieldEffectArguments[2]);
        objectEvent->fieldEffectSpriteId = FieldEffectStart(FLDEFF_TREE_DISGUISE);
        objectEvent->directionSequenceIndex = 1;
        sprite->data[7]++;
    }
    UpdateObjectEventCurrentMovement(&gObjectEvents[sprite->sObjEventId], sprite, MovementType_Disguise_Callback);
}

static bool8 MovementType_Disguise_Callback(struct ObjectEvent *objectEvent, struct Sprite *sprite)
{
    ClearObjectEventMovement(objectEvent, sprite);
    return FALSE;
}

void MovementType_MountainDisguise(struct Sprite *sprite)
{
    struct ObjectEvent *objectEvent;

    objectEvent = &gObjectEvents[sprite->sObjEventId];
    if (objectEvent->directionSequenceIndex == 0 || (objectEvent->directionSequenceIndex == 1 && !sprite->data[7]))
    {
        ObjectEventGetLocalIdAndMap(objectEvent, &gFieldEffectArguments[0], &gFieldEffectArguments[1], &gFieldEffectArguments[2]);
        objectEvent->fieldEffectSpriteId = FieldEffectStart(FLDEFF_MOUNTAIN_DISGUISE);
        objectEvent->directionSequenceIndex = 1;
        sprite->data[7]++;
    }
    UpdateObjectEventCurrentMovement(&gObjectEvents[sprite->sObjEventId], sprite, MovementType_Disguise_Callback);
}

void MovementType_Buried(struct Sprite *sprite)
{
    if (!sprite->data[7])
    {
        gObjectEvents[sprite->sObjEventId].fixedPriority = TRUE;
        sprite->subspriteMode = SUBSPRITES_IGNORE_PRIORITY;
        sprite->oam.priority = 3;
        sprite->data[7]++;
    }
    UpdateObjectEventCurrentMovement(&gObjectEvents[sprite->sObjEventId], sprite, MovementType_Buried_Callback);
}

static bool8 MovementType_Buried_Callback(struct ObjectEvent *objectEvent, struct Sprite *sprite)
{
    return gMovementTypeFuncs_Buried[sprite->sTypeFuncId](objectEvent, sprite);
}

bool8 MovementType_Buried_Step0(struct ObjectEvent *objectEvent, struct Sprite *sprite)
{
    ClearObjectEventMovement(objectEvent, sprite);
    return FALSE;
}

bool8 MovementType_MoveInPlace_Step1(struct ObjectEvent *objectEvent, struct Sprite *sprite)
{
    if (ObjectEventExecSingleMovementAction(objectEvent, sprite))
        sprite->sTypeFuncId = 0;
    return FALSE;
}

movement_type_def(MovementType_WalkInPlace, gMovementTypeFuncs_WalkInPlace)

bool8 MovementType_WalkInPlace_Step0(struct ObjectEvent *objectEvent, struct Sprite *sprite)
{
    ClearObjectEventMovement(objectEvent, sprite);
    ObjectEventSetSingleMovement(objectEvent, sprite, GetWalkInPlaceNormalMovementAction(objectEvent->facingDirection));
    sprite->sTypeFuncId = 1;
    return TRUE;
}

movement_type_def(MovementType_WalkSlowlyInPlace, gMovementTypeFuncs_WalkSlowlyInPlace)

bool8 MovementType_WalkSlowlyInPlace_Step0(struct ObjectEvent *objectEvent, struct Sprite *sprite)
{
    ClearObjectEventMovement(objectEvent, sprite);
    ObjectEventSetSingleMovement(objectEvent, sprite, GetWalkInPlaceSlowMovementAction(objectEvent->facingDirection));
    sprite->sTypeFuncId = 1;
    return TRUE;
}

movement_type_def(MovementType_JogInPlace, gMovementTypeFuncs_JogInPlace)

bool8 MovementType_JogInPlace_Step0(struct ObjectEvent *objectEvent, struct Sprite *sprite)
{
    ClearObjectEventMovement(objectEvent, sprite);
    ObjectEventSetSingleMovement(objectEvent, sprite, GetWalkInPlaceFastMovementAction(objectEvent->facingDirection));
    sprite->sTypeFuncId = 1;
    return TRUE;
}

movement_type_def(MovementType_RunInPlace, gMovementTypeFuncs_RunInPlace)

bool8 MovementType_RunInPlace_Step0(struct ObjectEvent *objectEvent, struct Sprite *sprite)
{
    ClearObjectEventMovement(objectEvent, sprite);
    ObjectEventSetSingleMovement(objectEvent, sprite, GetWalkInPlaceFasterMovementAction(objectEvent->facingDirection));
    sprite->sTypeFuncId = 1;
    return TRUE;
}

movement_type_def(MovementType_Invisible, gMovementTypeFuncs_Invisible)

bool8 MovementType_Invisible_Step0(struct ObjectEvent *objectEvent, struct Sprite *sprite)
{
    ClearObjectEventMovement(objectEvent, sprite);
    ObjectEventSetSingleMovement(objectEvent, sprite, GetFaceDirectionMovementAction(objectEvent->facingDirection));
    objectEvent->invisible = TRUE;
    sprite->sTypeFuncId = 1;
    return TRUE;
}
bool8 MovementType_Invisible_Step1(struct ObjectEvent *objectEvent, struct Sprite *sprite)
{
    if (ObjectEventExecSingleMovementAction(objectEvent, sprite))
    {
        sprite->sTypeFuncId = 2;
        return TRUE;
    }
    return FALSE;
}

bool8 MovementType_Invisible_Step2(struct ObjectEvent *objectEvent, struct Sprite *sprite)
{
    objectEvent->singleMovementActive = FALSE;
    return FALSE;
}

void ClearObjectEventMovement(struct ObjectEvent *objectEvent, struct Sprite *sprite)
{
    objectEvent->singleMovementActive = FALSE;
    objectEvent->heldMovementActive = FALSE;
    objectEvent->heldMovementFinished = FALSE;
    objectEvent->movementActionId = MOVEMENT_ACTION_NONE;
    sprite->sTypeFuncId = 0;
}

u8 GetFaceDirectionAnimNum(u8 direction)
{
    return sFaceDirectionAnimNums[direction];
}

u8 GetMoveDirectionAnimNum(u8 direction)
{
    return sMoveDirectionAnimNums[direction];
}

u8 GetMoveDirectionFastAnimNum(u8 direction)
{
    return sMoveDirectionFastAnimNums[direction];
}

u8 GetMoveDirectionFasterAnimNum(u8 direction)
{
    return sMoveDirectionFasterAnimNums[direction];
}

u8 GetMoveDirectionFastestAnimNum(u8 direction)
{
    return sMoveDirectionFastestAnimNums[direction];
}

u8 GetJumpSpecialDirectionAnimNum(u8 direction)
{
    return sJumpSpecialDirectionAnimNums[direction];
}

u8 GetAcroWheelieDirectionAnimNum(u8 direction)
{
    return sAcroWheelieDirectionAnimNums[direction];
}

u8 GetAcroUnusedDirectionAnimNum(u8 direction)
{
    return sAcroUnusedDirectionAnimNums[direction];
}

u8 GetAcroEndWheelieDirectionAnimNum(u8 direction)
{
    return sAcroEndWheelieDirectionAnimNums[direction];
}

u8 GetAcroUnusedActionDirectionAnimNum(u8 direction)
{
    return sAcroUnusedActionDirectionAnimNums[direction];
}

u8 GetAcroWheeliePedalDirectionAnimNum(u8 direction)
{
    return sAcroWheeliePedalDirectionAnimNums[direction];
}

u8 GetFishingDirectionAnimNum(u8 direction)
{
    return sFishingDirectionAnimNums[direction];
}

u8 GetFishingNoCatchDirectionAnimNum(u8 direction)
{
    return sFishingNoCatchDirectionAnimNums[direction];
}

u8 GetFishingBiteDirectionAnimNum(u8 direction)
{
    return sFishingBiteDirectionAnimNums[direction];
}

u8 GetRunningDirectionAnimNum(u8 direction)
{
    return sRunningDirectionAnimNums[direction];
}

static const struct StepAnimTable *GetStepAnimTable(const union AnimCmd *const *anims)
{
    const struct StepAnimTable *stepTable;

    for (stepTable = sStepAnimTables; stepTable->anims != NULL; stepTable++)
    {
        if (stepTable->anims == anims)
            return stepTable;
    }
    return NULL;
}

void SetStepAnimHandleAlternation(struct ObjectEvent *objectEvent, struct Sprite *sprite, u8 animNum)
{
    const struct StepAnimTable *stepTable;

    if (!objectEvent->inanimate)
    {
        sprite->animNum = animNum;
        stepTable = GetStepAnimTable(sprite->anims);
        if (stepTable != NULL)
        {
            if (sprite->animCmdIndex == stepTable->animPos[0])
                sprite->animCmdIndex  = stepTable->animPos[3];
            else if (sprite->animCmdIndex == stepTable->animPos[1])
                sprite->animCmdIndex = stepTable->animPos[2];
        }
        SeekSpriteAnim(sprite, sprite->animCmdIndex);
    }
}

void SetStepAnim(struct ObjectEvent *objectEvent, struct Sprite *sprite, u8 animNum)
{
    const struct StepAnimTable *stepTable;

    if (!objectEvent->inanimate)
    {
        u8 animPos;

        sprite->animNum = animNum;
        stepTable = GetStepAnimTable(sprite->anims);
        if (stepTable != NULL)
        {
            animPos = stepTable->animPos[1];
            if (sprite->animCmdIndex <= stepTable->animPos[0])
                animPos = stepTable->animPos[0];

            SeekSpriteAnim(sprite, animPos);
        }
    }
}

u8 GetDirectionToFace(s16 x, s16 y, s16 targetX, s16 targetY)
{
    if (x > targetX)
        return DIR_WEST;

    if (x < targetX)
        return DIR_EAST;

    if (y > targetY)
        return DIR_NORTH;

    return DIR_SOUTH;
}

// Uses the above, but script accessible, and uses localIds
bool8 ScrFunc_GetDirectionToFace(struct ScriptContext *ctx) {
    u16 *var = GetVarPointer(ScriptReadHalfword(ctx));
    u8 id0 = GetObjectEventIdByLocalId(ScriptReadByte(ctx)); // source
    u8 id1 = GetObjectEventIdByLocalId(ScriptReadByte(ctx)); // target
    if (var == NULL)
        return FALSE;
    if (id0 >= OBJECT_EVENTS_COUNT || id1 >= OBJECT_EVENTS_COUNT)
        *var = DIR_NONE;
    else
        *var = GetDirectionToFace(
            gObjectEvents[id0].currentCoords.x,
            gObjectEvents[id0].currentCoords.y,
            gObjectEvents[id1].currentCoords.x,
            gObjectEvents[id1].currentCoords.y);
    return FALSE;
}

// Whether following pokemon is also the user of the field move
// Intended to be called before the field effect itself
bool8 ScrFunc_IsFollowerFieldMoveUser(struct ScriptContext *ctx) {
    u16 *var = GetVarPointer(ScriptReadHalfword(ctx));
    u16 userIndex = gFieldEffectArguments[0]; // field move user index
    struct Pokemon *follower = GetFirstLiveMon();
    struct ObjectEvent *obj = GetFollowerObject();
    if (var == NULL)
        return FALSE;
    *var = FALSE;
    if (follower && obj && !obj->invisible) {
        u16 followIndex = ((u32)follower - (u32)gPlayerParty) / sizeof(struct Pokemon);
        *var = userIndex == followIndex;
    }
    return FALSE;
}

void SetTrainerMovementType(struct ObjectEvent *objectEvent, u8 movementType)
{
    objectEvent->movementType = movementType;
    objectEvent->directionSequenceIndex = 0;
    objectEvent->extra.playerCopyableMovement = 0;
    gSprites[objectEvent->spriteId].callback = sMovementTypeCallbacks[movementType];
    gSprites[objectEvent->spriteId].sTypeFuncId = 0;
}

u8 GetTrainerFacingDirectionMovementType(u8 direction)
{
    return gTrainerFacingDirectionMovementTypes[direction];
}

static u8 GetCollisionInDirection(struct ObjectEvent *objectEvent, u8 direction)
{
    s16 x = objectEvent->currentCoords.x;
    s16 y = objectEvent->currentCoords.y;
    MoveCoords(direction, &x, &y);
    return GetCollisionAtCoords(objectEvent, x, y, direction);
}

u8 GetCollisionAtCoords(struct ObjectEvent *objectEvent, s16 x, s16 y, u32 dir)
{
    u8 direction = dir;
    if (IsCoordOutsideObjectEventMovementRange(objectEvent, x, y))
        return COLLISION_OUTSIDE_RANGE;
    else if (MapGridGetCollisionAt(x, y) || GetMapBorderIdAt(x, y) == CONNECTION_INVALID || IsMetatileDirectionallyImpassable(objectEvent, x, y, direction))
        return COLLISION_IMPASSABLE;
    else if (objectEvent->trackedByCamera && !CanCameraMoveInDirection(direction))
        return COLLISION_IMPASSABLE;
    else if (IsElevationMismatchAt(objectEvent->currentElevation, x, y))
        return COLLISION_ELEVATION_MISMATCH;
    else if (DoesObjectCollideWithObjectAt(objectEvent, x, y))
        return COLLISION_OBJECT_EVENT;
    return COLLISION_NONE;
}

u8 GetCollisionFlagsAtCoords(struct ObjectEvent *objectEvent, s16 x, s16 y, u8 direction)
{
    u8 flags = 0;

    if (IsCoordOutsideObjectEventMovementRange(objectEvent, x, y))
        flags |= 1 << (COLLISION_OUTSIDE_RANGE - 1);
    if (MapGridGetCollisionAt(x, y) || GetMapBorderIdAt(x, y) == CONNECTION_INVALID || IsMetatileDirectionallyImpassable(objectEvent, x, y, direction) || (objectEvent->trackedByCamera && !CanCameraMoveInDirection(direction)))
        flags |= 1 << (COLLISION_IMPASSABLE - 1);
    if (IsElevationMismatchAt(objectEvent->currentElevation, x, y))
        flags |= 1 << (COLLISION_ELEVATION_MISMATCH - 1);
    if (DoesObjectCollideWithObjectAt(objectEvent, x, y))
        flags |= 1 << (COLLISION_OBJECT_EVENT - 1);
    return flags;
}

static bool8 IsCoordOutsideObjectEventMovementRange(struct ObjectEvent *objectEvent, s16 x, s16 y)
{
    s16 left;
    s16 right;
    s16 top;
    s16 bottom;

    if (objectEvent->rangeX != 0)
    {
        left = objectEvent->initialCoords.x - objectEvent->rangeX;
        right = objectEvent->initialCoords.x + objectEvent->rangeX;

        if (left > x || right < x)
            return TRUE;
    }
    if (objectEvent->rangeY != 0)
    {
        top = objectEvent->initialCoords.y - objectEvent->rangeY;
        bottom = objectEvent->initialCoords.y + objectEvent->rangeY;

        if (top > y || bottom < y)
            return TRUE;
    }
    return FALSE;
}

static bool8 IsMetatileDirectionallyImpassable(struct ObjectEvent *objectEvent, s16 x, s16 y, u8 direction)
{
    if (gOppositeDirectionBlockedMetatileFuncs[direction - 1](objectEvent->currentMetatileBehavior)
        || gDirectionBlockedMetatileFuncs[direction - 1](MapGridGetMetatileBehaviorAt(x, y)))
        return TRUE;

    return FALSE;
}

static bool8 DoesObjectCollideWithObjectAt(struct ObjectEvent *objectEvent, s16 x, s16 y)
{
    u8 i;
    struct ObjectEvent *curObject;

    if (objectEvent->localId == OBJ_EVENT_ID_FOLLOWER)
        return FALSE; // follower cannot collide with other objects, but they can collide with it

    for (i = 0; i < OBJECT_EVENTS_COUNT; i++)
    {
        curObject = &gObjectEvents[i];
        if (curObject->active && (curObject->movementType != MOVEMENT_TYPE_FOLLOW_PLAYER || objectEvent != &gObjectEvents[gPlayerAvatar.objectEventId]) && curObject != objectEvent)
        {
            if ((curObject->currentCoords.x == x && curObject->currentCoords.y == y) || (curObject->previousCoords.x == x && curObject->previousCoords.y == y))
            {
                if (AreElevationsCompatible(objectEvent->currentElevation, curObject->currentElevation))
                    return TRUE;
            }
        }
    }
    return FALSE;
}

bool8 IsBerryTreeSparkling(u8 localId, u8 mapNum, u8 mapGroup)
{
    u8 objectEventId;

    if (!TryGetObjectEventIdByLocalIdAndMap(localId, mapNum, mapGroup, &objectEventId)
        && gSprites[gObjectEvents[objectEventId].spriteId].sBerryTreeFlags & BERRY_FLAG_SPARKLING)
        return TRUE;

    return FALSE;
}

void SetBerryTreeJustPicked(u8 localId, u8 mapNum, u8 mapGroup)
{
    u8 objectEventId;

    if (!TryGetObjectEventIdByLocalIdAndMap(localId, mapNum, mapGroup, &objectEventId))
        gSprites[gObjectEvents[objectEventId].spriteId].sBerryTreeFlags |= BERRY_FLAG_JUST_PICKED;
}

#undef sTimer
#undef sBerryTreeFlags

void MoveCoords(u8 direction, s16 *x, s16 *y)
{
    *x += sDirectionToVectors[direction].x;
    *y += sDirectionToVectors[direction].y;
}

static void UNUSED MoveCoordsInMapCoordIncrement(u8 direction, s16 *x, s16 *y)
{
    *x += sDirectionToVectors[direction].x << 4;
    *y += sDirectionToVectors[direction].y << 4;
}

static void MoveCoordsInDirection(u32 dir, s16 *x, s16 *y, s16 deltaX, s16 deltaY)
{
    u8 direction = dir;
    s16 dx2 = (u16)deltaX;
    s16 dy2 = (u16)deltaY;
    if (sDirectionToVectors[direction].x > 0)
        *x += dx2;
    if (sDirectionToVectors[direction].x < 0)
        *x -= dx2;
    if (sDirectionToVectors[direction].y > 0)
        *y += dy2;
    if (sDirectionToVectors[direction].y < 0)
        *y -= dy2;
}

void GetMapCoordsFromSpritePos(s16 x, s16 y, s16 *destX, s16 *destY)
{
    *destX = (x - gSaveBlock1Ptr->pos.x) << 4;
    *destY = (y - gSaveBlock1Ptr->pos.y) << 4;
    *destX -= gTotalCameraPixelOffsetX;
    *destY -= gTotalCameraPixelOffsetY;
}

void SetSpritePosToMapCoords(s16 mapX, s16 mapY, s16 *destX, s16 *destY)
{
    s16 dx = -gTotalCameraPixelOffsetX - gFieldCamera.x;
    s16 dy = -gTotalCameraPixelOffsetY - gFieldCamera.y;
    if (gFieldCamera.x > 0)
        dx += 16;

    if (gFieldCamera.x < 0)
        dx -= 16;

    if (gFieldCamera.y > 0)
        dy += 16;

    if (gFieldCamera.y < 0)
        dy -= 16;

    *destX = ((mapX - gSaveBlock1Ptr->pos.x) << 4) + dx;
    *destY = ((mapY - gSaveBlock1Ptr->pos.y) << 4) + dy;
}

void SetSpritePosToOffsetMapCoords(s16 *x, s16 *y, s16 dx, s16 dy)
{
    SetSpritePosToMapCoords(*x, *y, x, y);
    *x += dx;
    *y += dy;
}

static void GetObjectEventMovingCameraOffset(s16 *x, s16 *y)
{
    *x = 0;
    *y = 0;

    if (gFieldCamera.x > 0)
        (*x)++;

    if (gFieldCamera.x < 0)
        (*x)--;

    if (gFieldCamera.y > 0)
        (*y)++;

    if (gFieldCamera.y < 0)
        (*y)--;
}

void ObjectEventMoveDestCoords(struct ObjectEvent *objectEvent, u32 direction, s16 *x, s16 *y)
{
    u8 newDirn = direction;
    *x = objectEvent->currentCoords.x;
    *y = objectEvent->currentCoords.y;
    MoveCoords(newDirn, x, y);
}

bool8 ObjectEventIsMovementOverridden(struct ObjectEvent *objectEvent)
{
    if (objectEvent->singleMovementActive || objectEvent->heldMovementActive)
        return TRUE;

    return FALSE;
}

bool8 ObjectEventIsHeldMovementActive(struct ObjectEvent *objectEvent)
{
    if (objectEvent->heldMovementActive && objectEvent->movementActionId != MOVEMENT_ACTION_NONE)
        return TRUE;

    return FALSE;
}

bool8 ObjectEventSetHeldMovement(struct ObjectEvent *objectEvent, u8 movementActionId)
{
    if (ObjectEventIsMovementOverridden(objectEvent))
        return TRUE;

    UnfreezeObjectEvent(objectEvent);
    objectEvent->movementActionId = movementActionId;
    objectEvent->heldMovementActive = TRUE;
    objectEvent->heldMovementFinished = FALSE;
    gSprites[objectEvent->spriteId].sActionFuncId = 0;
    return FALSE;
}

void ObjectEventForceSetHeldMovement(struct ObjectEvent *objectEvent, u8 movementActionId)
{
    ObjectEventClearHeldMovementIfActive(objectEvent);
    ObjectEventSetHeldMovement(objectEvent, movementActionId);
}

void ObjectEventClearHeldMovementIfActive(struct ObjectEvent *objectEvent)
{
    if (objectEvent->heldMovementActive)
        ObjectEventClearHeldMovement(objectEvent);
}

void ObjectEventClearHeldMovement(struct ObjectEvent *objectEvent)
{
    objectEvent->movementActionId = MOVEMENT_ACTION_NONE;
    objectEvent->heldMovementActive = FALSE;
    objectEvent->heldMovementFinished = FALSE;
    gSprites[objectEvent->spriteId].sTypeFuncId = 0;
    gSprites[objectEvent->spriteId].sActionFuncId = 0;
}

u8 ObjectEventCheckHeldMovementStatus(struct ObjectEvent *objectEvent)
{
    if (objectEvent->heldMovementActive)
        return objectEvent->heldMovementFinished;

    return 16;
}

u8 ObjectEventClearHeldMovementIfFinished(struct ObjectEvent *objectEvent)
{
    u8 heldMovementStatus = ObjectEventCheckHeldMovementStatus(objectEvent);
    if (heldMovementStatus != 0 && heldMovementStatus != 16)
        ObjectEventClearHeldMovementIfActive(objectEvent);

    return heldMovementStatus;
}

u8 ObjectEventGetHeldMovementActionId(struct ObjectEvent *objectEvent)
{
    if (objectEvent->heldMovementActive)
        return objectEvent->movementActionId;

    return MOVEMENT_ACTION_NONE;
}

void UpdateObjectEventCurrentMovement(struct ObjectEvent *objectEvent, struct Sprite *sprite, bool8 (*callback)(struct ObjectEvent *, struct Sprite *))
{
    DoGroundEffects_OnSpawn(objectEvent, sprite);
    TryEnableObjectEventAnim(objectEvent, sprite);

    if (ObjectEventIsHeldMovementActive(objectEvent))
        ObjectEventExecHeldMovementAction(objectEvent, sprite);
    else if (!objectEvent->frozen)
        while (callback(objectEvent, sprite));

    DoGroundEffects_OnBeginStep(objectEvent, sprite);
    DoGroundEffects_OnFinishStep(objectEvent, sprite);
    UpdateObjectEventSpriteAnimPause(objectEvent, sprite);
    UpdateObjectEventVisibility(objectEvent, sprite);
    ObjectEventUpdateSubpriority(objectEvent, sprite);
}

#define dirn_to_anim(name, table)\
u8 name(u32 idx)\
{\
    u8 direction;\
    u8 animIds[sizeof(table)];\
    direction = idx;\
    memcpy(animIds, (table), sizeof(table));\
    if (direction > DIR_EAST) direction = 0;\
    return animIds[direction];\
}

dirn_to_anim(GetFaceDirectionMovementAction, gFaceDirectionMovementActions);
dirn_to_anim(GetWalkSlowMovementAction, gWalkSlowMovementActions);
dirn_to_anim(GetWalkNormalMovementAction, gWalkNormalMovementActions);
dirn_to_anim(GetWalkFastMovementAction, gWalkFastMovementActions);
dirn_to_anim(GetRideWaterCurrentMovementAction, gRideWaterCurrentMovementActions);
dirn_to_anim(GetWalkFasterMovementAction, gWalkFasterMovementActions);
dirn_to_anim(GetSlideMovementAction, gSlideMovementActions);
dirn_to_anim(GetPlayerRunMovementAction, gPlayerRunMovementActions);
dirn_to_anim(GetJump2MovementAction, gJump2MovementActions);
dirn_to_anim(GetJumpInPlaceMovementAction, gJumpInPlaceMovementActions);
dirn_to_anim(GetJumpInPlaceTurnAroundMovementAction, gJumpInPlaceTurnAroundMovementActions);
dirn_to_anim(GetJumpMovementAction, gJumpMovementActions);
dirn_to_anim(GetJumpSpecialMovementAction, gJumpSpecialMovementActions);
dirn_to_anim(GetWalkInPlaceSlowMovementAction, gWalkInPlaceSlowMovementActions);
dirn_to_anim(GetWalkInPlaceNormalMovementAction, gWalkInPlaceNormalMovementActions);
dirn_to_anim(GetWalkInPlaceFastMovementAction, gWalkInPlaceFastMovementActions);
dirn_to_anim(GetWalkInPlaceFasterMovementAction, gWalkInPlaceFasterMovementActions);

bool8 ObjectEventFaceOppositeDirection(struct ObjectEvent *objectEvent, u8 direction)
{
    return ObjectEventSetHeldMovement(objectEvent, GetFaceDirectionMovementAction(GetOppositeDirection(direction)));
}

dirn_to_anim(GetAcroWheelieFaceDirectionMovementAction, gAcroWheelieFaceDirectionMovementActions);
dirn_to_anim(GetAcroPopWheelieFaceDirectionMovementAction, gAcroPopWheelieFaceDirectionMovementActions);
dirn_to_anim(GetAcroEndWheelieFaceDirectionMovementAction, gAcroEndWheelieFaceDirectionMovementActions);
dirn_to_anim(GetAcroWheelieHopFaceDirectionMovementAction, gAcroWheelieHopFaceDirectionMovementActions);
dirn_to_anim(GetAcroWheelieHopDirectionMovementAction, gAcroWheelieHopDirectionMovementActions);
dirn_to_anim(GetAcroWheelieJumpDirectionMovementAction, gAcroWheelieJumpDirectionMovementActions);
dirn_to_anim(GetAcroWheelieInPlaceDirectionMovementAction, gAcroWheelieInPlaceDirectionMovementActions);
dirn_to_anim(GetAcroPopWheelieMoveDirectionMovementAction, gAcroPopWheelieMoveDirectionMovementActions);
dirn_to_anim(GetAcroWheelieMoveDirectionMovementAction, gAcroWheelieMoveDirectionMovementActions);
dirn_to_anim(GetAcroEndWheelieMoveDirectionMovementAction, gAcroEndWheelieMoveDirectionMovementActions);

u8 GetOppositeDirection(u8 direction)
{
    u8 directions[sizeof sOppositeDirections];

    memcpy(directions, sOppositeDirections, sizeof sOppositeDirections);
    if (direction <= DIR_NONE || direction > (sizeof sOppositeDirections))
        return direction;

    return directions[direction - 1];
}

// Takes the player's original and current direction and gives a direction the copy NPC should consider as the player's direction.
// See comments at the table's definition.
static u32 GetPlayerDirectionForCopy(u8 initDir, u8 moveDir)
{
    return sPlayerDirectionsForCopy[initDir - 1][moveDir - 1];
}

// copyInitDir is the initial facing direction of the copying NPC.
// playerInitDir is the direction the player was facing when the copying NPC was spawned, as set by MovementType_CopyPlayer_Step0.
// playerMoveDir is the direction the player is currently moving.
static u32 GetCopyDirection(u8 copyInitDir, u32 playerInitDir, u32 playerMoveDir)
{
    u32 dir;
    u8 _playerInitDir = playerInitDir;
    u8 _playerMoveDir = playerMoveDir;
    if (_playerInitDir == DIR_NONE || _playerMoveDir == DIR_NONE
      || _playerInitDir > DIR_EAST || _playerMoveDir > DIR_EAST)
        return DIR_NONE;

    dir = GetPlayerDirectionForCopy(_playerInitDir, playerMoveDir);
    return sPlayerDirectionToCopyDirection[copyInitDir - 1][dir - 1];
}

static void ObjectEventExecHeldMovementAction(struct ObjectEvent *objectEvent, struct Sprite *sprite)
{
    if (gMovementActionFuncs[objectEvent->movementActionId][sprite->sActionFuncId](objectEvent, sprite))
        objectEvent->heldMovementFinished = TRUE;
}

static bool8 ObjectEventExecSingleMovementAction(struct ObjectEvent *objectEvent, struct Sprite *sprite)
{
    if (gMovementActionFuncs[objectEvent->movementActionId][sprite->sActionFuncId](objectEvent, sprite))
    {
        objectEvent->movementActionId = MOVEMENT_ACTION_NONE;
        sprite->sActionFuncId = 0;
        return TRUE;
    }
    return FALSE;
}

static void ObjectEventSetSingleMovement(struct ObjectEvent *objectEvent, struct Sprite *sprite, u8 animId)
{
    objectEvent->movementActionId = animId;
    sprite->sActionFuncId = 0;
}

static void FaceDirection(struct ObjectEvent *objectEvent, struct Sprite *sprite, u8 direction)
{
    SetObjectEventDirection(objectEvent, direction);
    ShiftStillObjectEventCoords(objectEvent);
    SetStepAnim(objectEvent, sprite, GetMoveDirectionAnimNum(objectEvent->facingDirection));
    sprite->animPaused = TRUE;
    sprite->sActionFuncId = 1;
}

bool8 MovementAction_FaceDown_Step0(struct ObjectEvent *objectEvent, struct Sprite *sprite)
{
    FaceDirection(objectEvent, sprite, DIR_SOUTH);
    return TRUE;
}

bool8 MovementAction_FaceUp_Step0(struct ObjectEvent *objectEvent, struct Sprite *sprite)
{
    FaceDirection(objectEvent, sprite, DIR_NORTH);
    return TRUE;
}

bool8 MovementAction_FaceLeft_Step0(struct ObjectEvent *objectEvent, struct Sprite *sprite)
{
    FaceDirection(objectEvent, sprite, DIR_WEST);
    return TRUE;
}

bool8 MovementAction_FaceRight_Step0(struct ObjectEvent *objectEvent, struct Sprite *sprite)
{
    FaceDirection(objectEvent, sprite, DIR_EAST);
    return TRUE;
}

void InitNpcForMovement(struct ObjectEvent *objectEvent, struct Sprite *sprite, u8 direction, u8 speed)
{
    s16 x;
    s16 y;

    x = objectEvent->currentCoords.x;
    y = objectEvent->currentCoords.y;
    SetObjectEventDirection(objectEvent, direction);
    MoveCoords(direction, &x, &y);
    ShiftObjectEventCoords(objectEvent, x, y);
    SetSpriteDataForNormalStep(sprite, direction, speed);
    sprite->animPaused = FALSE;

    if (sLockedAnimObjectEvents != NULL && FindLockedObjectEventIndex(objectEvent) != OBJECT_EVENTS_COUNT)
        sprite->animPaused = TRUE;

    objectEvent->triggerGroundEffectsOnMove = TRUE;
    sprite->sActionFuncId = 1;
}

static void InitMovementNormal(struct ObjectEvent *objectEvent, struct Sprite *sprite, u8 direction, u8 speed)
{
    u8 (*functions[ARRAY_COUNT(sDirectionAnimFuncsBySpeed)])(u8);

    memcpy(functions, sDirectionAnimFuncsBySpeed, sizeof sDirectionAnimFuncsBySpeed);
    InitNpcForMovement(objectEvent, sprite, direction, speed);
    SetStepAnimHandleAlternation(objectEvent, sprite, functions[speed](objectEvent->facingDirection));
}

static void StartRunningAnim(struct ObjectEvent *objectEvent, struct Sprite *sprite, u8 direction)
{
    InitNpcForMovement(objectEvent, sprite, direction, MOVE_SPEED_FAST_1);
    SetStepAnimHandleAlternation(objectEvent, sprite, GetRunningDirectionAnimNum(objectEvent->facingDirection));
}

static bool8 UpdateMovementNormal(struct ObjectEvent *objectEvent, struct Sprite *sprite)
{
    if (NpcTakeStep(sprite))
    {
        ShiftStillObjectEventCoords(objectEvent);
        objectEvent->triggerGroundEffectsOnStop = TRUE;
        sprite->animPaused = TRUE;
        return TRUE;
    }
    return FALSE;
}

static void InitNpcForWalkSlow(struct ObjectEvent *objectEvent, struct Sprite *sprite, u8 direction)
{
    s16 x;
    s16 y;

    x = objectEvent->currentCoords.x;
    y = objectEvent->currentCoords.y;
    SetObjectEventDirection(objectEvent, direction);
    MoveCoords(direction, &x, &y);
    ShiftObjectEventCoords(objectEvent, x, y);
    SetWalkSlowSpriteData(sprite, direction);
    sprite->animPaused = FALSE;
    objectEvent->triggerGroundEffectsOnMove = TRUE;
    sprite->sActionFuncId = 1;
}

static void InitWalkSlow(struct ObjectEvent *objectEvent, struct Sprite *sprite, u8 direction)
{
    InitNpcForWalkSlow(objectEvent, sprite, direction);
    SetStepAnimHandleAlternation(objectEvent, sprite, GetMoveDirectionAnimNum(objectEvent->facingDirection));
}

static bool8 UpdateWalkSlow(struct ObjectEvent *objectEvent, struct Sprite *sprite)
{
    if (UpdateWalkSlowAnim(sprite))
    {
        ShiftStillObjectEventCoords(objectEvent);
        objectEvent->triggerGroundEffectsOnStop = TRUE;
        sprite->animPaused = TRUE;
        return TRUE;
    }
    return FALSE;
}

bool8 MovementAction_WalkSlowDiagonalUpLeft_Step0(struct ObjectEvent *objectEvent, struct Sprite *sprite)
{
    InitWalkSlow(objectEvent, sprite, DIR_NORTHWEST);
    return MovementAction_WalkSlowDiagonalUpLeft_Step1(objectEvent, sprite);
}

bool8 MovementAction_WalkSlowDiagonalUpLeft_Step1(struct ObjectEvent *objectEvent, struct Sprite *sprite)
{
    if (UpdateWalkSlow(objectEvent, sprite))
    {
        sprite->sActionFuncId = 2;
        return TRUE;
    }
    return FALSE;
}

bool8 MovementAction_WalkSlowDiagonalUpRight_Step0(struct ObjectEvent *objectEvent, struct Sprite *sprite)
{
    InitWalkSlow(objectEvent, sprite, DIR_NORTHEAST);
    return MovementAction_WalkSlowDiagonalUpRight_Step1(objectEvent, sprite);
}

bool8 MovementAction_WalkSlowDiagonalUpRight_Step1(struct ObjectEvent *objectEvent, struct Sprite *sprite)
{
    if (UpdateWalkSlow(objectEvent, sprite))
    {
        sprite->sActionFuncId = 2;
        return TRUE;
    }
    return FALSE;
}

bool8 MovementAction_WalkSlowDiagonalDownLeft_Step0(struct ObjectEvent *objectEvent, struct Sprite *sprite)
{
    InitWalkSlow(objectEvent, sprite, DIR_SOUTHWEST);
    return MovementAction_WalkSlowDiagonalDownLeft_Step1(objectEvent, sprite);
}

bool8 MovementAction_WalkSlowDiagonalDownLeft_Step1(struct ObjectEvent *objectEvent, struct Sprite *sprite)
{
    if (UpdateWalkSlow(objectEvent, sprite))
    {
        sprite->sActionFuncId = 2;
        return TRUE;
    }
    return FALSE;
}

bool8 MovementAction_WalkSlowDiagonalDownRight_Step0(struct ObjectEvent *objectEvent, struct Sprite *sprite)
{
    InitWalkSlow(objectEvent, sprite, DIR_SOUTHEAST);
    return MovementAction_WalkSlowDiagonalDownRight_Step1(objectEvent, sprite);
}

bool8 MovementAction_WalkSlowDiagonalDownRight_Step1(struct ObjectEvent *objectEvent, struct Sprite *sprite)
{
    if (UpdateWalkSlow(objectEvent, sprite))
    {
        sprite->sActionFuncId = 2;
        return TRUE;
    }
    return FALSE;
}

bool8 MovementAction_WalkSlowDown_Step0(struct ObjectEvent *objectEvent, struct Sprite *sprite)
{
    InitWalkSlow(objectEvent, sprite, DIR_SOUTH);
    return MovementAction_WalkSlowDown_Step1(objectEvent, sprite);
}

bool8 MovementAction_WalkSlowDown_Step1(struct ObjectEvent *objectEvent, struct Sprite *sprite)
{
    if (UpdateWalkSlow(objectEvent, sprite))
    {
        sprite->sActionFuncId = 2;
        return TRUE;
    }
    return FALSE;
}

bool8 MovementAction_WalkSlowUp_Step0(struct ObjectEvent *objectEvent, struct Sprite *sprite)
{
    InitWalkSlow(objectEvent, sprite, DIR_NORTH);
    return MovementAction_WalkSlowUp_Step1(objectEvent, sprite);
}

bool8 MovementAction_WalkSlowUp_Step1(struct ObjectEvent *objectEvent, struct Sprite *sprite)
{
    if (UpdateWalkSlow(objectEvent, sprite))
    {
        sprite->sActionFuncId = 2;
        return TRUE;
    }
    return FALSE;
}

bool8 MovementAction_WalkSlowLeft_Step0(struct ObjectEvent *objectEvent, struct Sprite *sprite)
{
    InitWalkSlow(objectEvent, sprite, DIR_WEST);
    return MovementAction_WalkSlowLeft_Step1(objectEvent, sprite);
}

bool8 MovementAction_WalkSlowLeft_Step1(struct ObjectEvent *objectEvent, struct Sprite *sprite)
{
    if (UpdateWalkSlow(objectEvent, sprite))
    {
        sprite->sActionFuncId = 2;
        return TRUE;
    }
    return FALSE;
}

bool8 MovementAction_WalkSlowRight_Step0(struct ObjectEvent *objectEvent, struct Sprite *sprite)
{
    InitWalkSlow(objectEvent, sprite, DIR_EAST);
    return MovementAction_WalkSlowRight_Step1(objectEvent, sprite);
}

bool8 MovementAction_WalkSlowRight_Step1(struct ObjectEvent *objectEvent, struct Sprite *sprite)
{
    if (UpdateWalkSlow(objectEvent, sprite))
    {
        sprite->sActionFuncId = 2;
        return TRUE;
    }
    return FALSE;
}

bool8 MovementAction_WalkNormalDiagonalUpLeft_Step0(struct ObjectEvent *objectEvent, struct Sprite *sprite)
{
    InitMovementNormal(objectEvent, sprite, DIR_NORTHWEST, MOVE_SPEED_NORMAL);
    return MovementAction_WalkNormalDiagonalUpLeft_Step1(objectEvent, sprite);
}

bool8 MovementAction_WalkNormalDiagonalUpLeft_Step1(struct ObjectEvent *objectEvent, struct Sprite *sprite)
{
    if (UpdateMovementNormal(objectEvent, sprite))
    {
        sprite->sActionFuncId = 2;
        return TRUE;
    }
    return FALSE;
}

bool8 MovementAction_WalkNormalDiagonalUpRight_Step0(struct ObjectEvent *objectEvent, struct Sprite *sprite)
{
    InitMovementNormal(objectEvent, sprite, DIR_NORTHEAST, MOVE_SPEED_NORMAL);
    return MovementAction_WalkNormalDiagonalUpRight_Step1(objectEvent, sprite);
}

bool8 MovementAction_WalkNormalDiagonalUpRight_Step1(struct ObjectEvent *objectEvent, struct Sprite *sprite)
{
    if (UpdateMovementNormal(objectEvent, sprite))
    {
        sprite->sActionFuncId = 2;
        return TRUE;
    }
    return FALSE;
}

bool8 MovementAction_WalkNormalDiagonalDownLeft_Step0(struct ObjectEvent *objectEvent, struct Sprite *sprite)
{
    InitMovementNormal(objectEvent, sprite, DIR_SOUTHWEST, MOVE_SPEED_NORMAL);
    return MovementAction_WalkNormalDiagonalDownLeft_Step1(objectEvent, sprite);
}

bool8 MovementAction_WalkNormalDiagonalDownLeft_Step1(struct ObjectEvent *objectEvent, struct Sprite *sprite)
{
    if (UpdateMovementNormal(objectEvent, sprite))
    {
        sprite->sActionFuncId = 2;
        return TRUE;
    }
    return FALSE;
}

bool8 MovementAction_WalkNormalDiagonalDownRight_Step0(struct ObjectEvent *objectEvent, struct Sprite *sprite)
{
    InitMovementNormal(objectEvent, sprite, DIR_SOUTHEAST, MOVE_SPEED_NORMAL);
    return MovementAction_WalkNormalDiagonalDownRight_Step1(objectEvent, sprite);
}

bool8 MovementAction_WalkNormalDiagonalDownRight_Step1(struct ObjectEvent *objectEvent, struct Sprite *sprite)
{
    if (UpdateMovementNormal(objectEvent, sprite))
    {
        sprite->sActionFuncId = 2;
        return TRUE;
    }
    return FALSE;
}

bool8 MovementAction_WalkNormalDown_Step0(struct ObjectEvent *objectEvent, struct Sprite *sprite)
{
    InitMovementNormal(objectEvent, sprite, DIR_SOUTH, MOVE_SPEED_NORMAL);
    return MovementAction_WalkNormalDown_Step1(objectEvent, sprite);
}

bool8 MovementAction_WalkNormalDown_Step1(struct ObjectEvent *objectEvent, struct Sprite *sprite)
{
    if (UpdateMovementNormal(objectEvent, sprite))
    {
        sprite->sActionFuncId = 2;
        return TRUE;
    }
    return FALSE;
}

bool8 MovementAction_WalkNormalUp_Step0(struct ObjectEvent *objectEvent, struct Sprite *sprite)
{
    InitMovementNormal(objectEvent, sprite, DIR_NORTH, MOVE_SPEED_NORMAL);
    return MovementAction_WalkNormalUp_Step1(objectEvent, sprite);
}

bool8 MovementAction_WalkNormalUp_Step1(struct ObjectEvent *objectEvent, struct Sprite *sprite)
{
    if (UpdateMovementNormal(objectEvent, sprite))
    {
        sprite->sActionFuncId = 2;
        return TRUE;
    }
    return FALSE;
}

bool8 MovementAction_WalkNormalLeft_Step0(struct ObjectEvent *objectEvent, struct Sprite *sprite)
{
    InitMovementNormal(objectEvent, sprite, DIR_WEST, MOVE_SPEED_NORMAL);
    return MovementAction_WalkNormalLeft_Step1(objectEvent, sprite);
}

bool8 MovementAction_WalkNormalLeft_Step1(struct ObjectEvent *objectEvent, struct Sprite *sprite)
{
    if (UpdateMovementNormal(objectEvent, sprite))
    {
        sprite->sActionFuncId = 2;
        return TRUE;
    }
    return FALSE;
}

bool8 MovementAction_WalkNormalRight_Step0(struct ObjectEvent *objectEvent, struct Sprite *sprite)
{
    InitMovementNormal(objectEvent, sprite, DIR_EAST, MOVE_SPEED_NORMAL);
    return MovementAction_WalkNormalRight_Step1(objectEvent, sprite);
}

bool8 MovementAction_WalkNormalRight_Step1(struct ObjectEvent *objectEvent, struct Sprite *sprite)
{
    if (UpdateMovementNormal(objectEvent, sprite))
    {
        sprite->sActionFuncId = 2;
        return TRUE;
    }
    return FALSE;
}

#define JUMP_HALFWAY  1
#define JUMP_FINISHED ((u8)-1)

enum {
    JUMP_TYPE_HIGH,
    JUMP_TYPE_LOW,
    JUMP_TYPE_NORMAL,
    JUMP_TYPE_FAST,
    JUMP_TYPE_FASTER,
};

static void InitJump(struct ObjectEvent *objectEvent, struct Sprite *sprite, u8 direction, u8 distance, u8 type)
{
    s16 displacements[ARRAY_COUNT(sJumpInitDisplacements)];
    s16 x;
    s16 y;

    memcpy(displacements, sJumpInitDisplacements, sizeof sJumpInitDisplacements);
    x = 0;
    y = 0;
    SetObjectEventDirection(objectEvent, direction);
    MoveCoordsInDirection(direction, &x, &y, displacements[distance], displacements[distance]);
    ShiftObjectEventCoords(objectEvent, objectEvent->currentCoords.x + x, objectEvent->currentCoords.y + y);
    SetJumpSpriteData(sprite, direction, distance, type);
    sprite->sActionFuncId = 1;
    sprite->animPaused = FALSE;
    objectEvent->triggerGroundEffectsOnMove = TRUE;
    objectEvent->disableCoveringGroundEffects = TRUE;
}

static void InitJumpRegular(struct ObjectEvent *objectEvent, struct Sprite *sprite, u8 direction, u8 distance, u8 type)
{
    // For follower only, match the anim duration of the player's movement, whether dashing, walking or jumping
    if (objectEvent->localId == OBJ_EVENT_ID_FOLLOWER
        && type == JUMP_TYPE_HIGH
        && distance == JUMP_DISTANCE_FAR
        // In some areas (i.e Meteor Falls), the player can jump as the follower jumps, so preserve type in this case
        && PlayerGetCopyableMovement() != COPY_MOVE_JUMP2)
        type = TestPlayerAvatarFlags(PLAYER_AVATAR_FLAG_DASH) ? JUMP_TYPE_FASTER : JUMP_TYPE_FAST;
    InitJump(objectEvent, sprite, direction, distance, type);
    SetStepAnimHandleAlternation(objectEvent, sprite, GetMoveDirectionAnimNum(objectEvent->facingDirection));
    DoShadowFieldEffect(objectEvent);
}

#define sDistance data[4]

static u8 UpdateJumpAnim(struct ObjectEvent *objectEvent, struct Sprite *sprite, u8 callback(struct Sprite *))
{
    s16 displacements[ARRAY_COUNT(sJumpDisplacements)];
    s16 x;
    s16 y;
    u8 result;

    memcpy(displacements, sJumpDisplacements, sizeof sJumpDisplacements);
    result = callback(sprite);
    if (result == JUMP_HALFWAY && displacements[sprite->sDistance] != 0)
    {
        x = 0;
        y = 0;
        MoveCoordsInDirection(objectEvent->movementDirection, &x, &y, displacements[sprite->sDistance], displacements[sprite->sDistance]);
        ShiftObjectEventCoords(objectEvent, objectEvent->currentCoords.x + x, objectEvent->currentCoords.y + y);
        objectEvent->triggerGroundEffectsOnMove = TRUE;
        objectEvent->disableCoveringGroundEffects = TRUE;
    }
    else if (result == JUMP_FINISHED)
    {
        ShiftStillObjectEventCoords(objectEvent);
        objectEvent->triggerGroundEffectsOnStop = TRUE;
        objectEvent->landingJump = TRUE;
        sprite->animPaused = TRUE;
    }
    return result;
}

#undef sDistance

static u8 DoJumpAnimStep(struct ObjectEvent *objectEvent, struct Sprite *sprite)
{
    return UpdateJumpAnim(objectEvent, sprite, DoJumpSpriteMovement);
}

static u8 DoJumpSpecialAnimStep(struct ObjectEvent *objectEvent, struct Sprite *sprite)
{
    return UpdateJumpAnim(objectEvent, sprite, DoJumpSpecialSpriteMovement);
}

static bool8 DoJumpAnim(struct ObjectEvent *objectEvent, struct Sprite *sprite)
{
    if (DoJumpAnimStep(objectEvent, sprite) == JUMP_FINISHED)
        return TRUE;

    return FALSE;
}

static bool8 DoJumpSpecialAnim(struct ObjectEvent *objectEvent, struct Sprite *sprite)
{
    if (DoJumpSpecialAnimStep(objectEvent, sprite) == JUMP_FINISHED)
        return TRUE;

    return FALSE;
}

static bool8 DoJumpInPlaceAnim(struct ObjectEvent *objectEvent, struct Sprite *sprite)
{
    switch (DoJumpAnimStep(objectEvent, sprite))
    {
        case JUMP_FINISHED:
            return TRUE;
        case JUMP_HALFWAY:
            SetObjectEventDirection(objectEvent, GetOppositeDirection(objectEvent->movementDirection));
            SetStepAnim(objectEvent, sprite, GetMoveDirectionAnimNum(objectEvent->facingDirection));
        default:
            return FALSE;
    }
}

bool8 MovementAction_Jump2Down_Step0(struct ObjectEvent *objectEvent, struct Sprite *sprite)
{
    InitJumpRegular(objectEvent, sprite, DIR_SOUTH, JUMP_DISTANCE_FAR, JUMP_TYPE_HIGH);
    return MovementAction_Jump2Down_Step1(objectEvent, sprite);
}

bool8 MovementAction_Jump2Down_Step1(struct ObjectEvent *objectEvent, struct Sprite *sprite)
{
    if (DoJumpAnim(objectEvent, sprite))
    {
        objectEvent->hasShadow = FALSE;
        sprite->sActionFuncId = 2;
        return TRUE;
    }
    return FALSE;
}

bool8 MovementAction_Jump2Up_Step0(struct ObjectEvent *objectEvent, struct Sprite *sprite)
{
    InitJumpRegular(objectEvent, sprite, DIR_NORTH, JUMP_DISTANCE_FAR, JUMP_TYPE_HIGH);
    return MovementAction_Jump2Up_Step1(objectEvent, sprite);
}

bool8 MovementAction_Jump2Up_Step1(struct ObjectEvent *objectEvent, struct Sprite *sprite)
{
    if (DoJumpAnim(objectEvent, sprite))
    {
        objectEvent->hasShadow = FALSE;
        sprite->sActionFuncId = 2;
        return TRUE;
    }
    return FALSE;
}

bool8 MovementAction_Jump2Left_Step0(struct ObjectEvent *objectEvent, struct Sprite *sprite)
{
    InitJumpRegular(objectEvent, sprite, DIR_WEST, JUMP_DISTANCE_FAR, JUMP_TYPE_HIGH);
    return MovementAction_Jump2Left_Step1(objectEvent, sprite);
}

bool8 MovementAction_Jump2Left_Step1(struct ObjectEvent *objectEvent, struct Sprite *sprite)
{
    if (DoJumpAnim(objectEvent, sprite))
    {
        objectEvent->hasShadow = FALSE;
        sprite->sActionFuncId = 2;
        return TRUE;
    }
    return FALSE;
}

bool8 MovementAction_Jump2Right_Step0(struct ObjectEvent *objectEvent, struct Sprite *sprite)
{
    InitJumpRegular(objectEvent, sprite, DIR_EAST, JUMP_DISTANCE_FAR, JUMP_TYPE_HIGH);
    return MovementAction_Jump2Right_Step1(objectEvent, sprite);
}

bool8 MovementAction_Jump2Right_Step1(struct ObjectEvent *objectEvent, struct Sprite *sprite)
{
    if (DoJumpAnim(objectEvent, sprite))
    {
        objectEvent->hasShadow = FALSE;
        sprite->sActionFuncId = 2;
        return TRUE;
    }
    return FALSE;
}

static void InitMovementDelay(struct Sprite *sprite, u16 duration)
{
    sprite->sActionFuncId = 1;
    sprite->data[3] = duration;
}

bool8 MovementAction_Delay_Step1(struct ObjectEvent *objectEvent, struct Sprite *sprite)
{
    if (--sprite->data[3] == 0)
    {
        sprite->sActionFuncId = 2;
        return TRUE;
    }
    return FALSE;
}

bool8 MovementAction_Delay1_Step0(struct ObjectEvent *objectEvent, struct Sprite *sprite)
{
    InitMovementDelay(sprite, 1);
    return MovementAction_Delay_Step1(objectEvent, sprite);
}

bool8 MovementAction_Delay2_Step0(struct ObjectEvent *objectEvent, struct Sprite *sprite)
{
    InitMovementDelay(sprite, 2);
    return MovementAction_Delay_Step1(objectEvent, sprite);
}

bool8 MovementAction_Delay4_Step0(struct ObjectEvent *objectEvent, struct Sprite *sprite)
{
    InitMovementDelay(sprite, 4);
    return MovementAction_Delay_Step1(objectEvent, sprite);
}

bool8 MovementAction_Delay8_Step0(struct ObjectEvent *objectEvent, struct Sprite *sprite)
{
    InitMovementDelay(sprite, 8);
    return MovementAction_Delay_Step1(objectEvent, sprite);
}

bool8 MovementAction_Delay16_Step0(struct ObjectEvent *objectEvent, struct Sprite *sprite)
{
    InitMovementDelay(sprite, 16);
    return MovementAction_Delay_Step1(objectEvent, sprite);
}

bool8 MovementAction_WalkFastDown_Step0(struct ObjectEvent *objectEvent, struct Sprite *sprite)
{
    InitMovementNormal(objectEvent, sprite, DIR_SOUTH, MOVE_SPEED_FAST_1);
    return MovementAction_WalkFastDown_Step1(objectEvent, sprite);
}

bool8 MovementAction_WalkFastDown_Step1(struct ObjectEvent *objectEvent, struct Sprite *sprite)
{
    if (UpdateMovementNormal(objectEvent, sprite))
    {
        sprite->sActionFuncId = 2;
        return TRUE;
    }
    return FALSE;
}

bool8 MovementAction_WalkFastUp_Step0(struct ObjectEvent *objectEvent, struct Sprite *sprite)
{
    InitMovementNormal(objectEvent, sprite, DIR_NORTH, MOVE_SPEED_FAST_1);
    return MovementAction_WalkFastUp_Step1(objectEvent, sprite);
}

bool8 MovementAction_WalkFastUp_Step1(struct ObjectEvent *objectEvent, struct Sprite *sprite)
{
    if (UpdateMovementNormal(objectEvent, sprite))
    {
        sprite->sActionFuncId = 2;
        return TRUE;
    }
    return FALSE;
}

bool8 MovementAction_WalkFastLeft_Step0(struct ObjectEvent *objectEvent, struct Sprite *sprite)
{
    InitMovementNormal(objectEvent, sprite, DIR_WEST, MOVE_SPEED_FAST_1);
    return MovementAction_WalkFastLeft_Step1(objectEvent, sprite);
}

bool8 MovementAction_WalkFastLeft_Step1(struct ObjectEvent *objectEvent, struct Sprite *sprite)
{
    if (UpdateMovementNormal(objectEvent, sprite))
    {
        sprite->sActionFuncId = 2;
        return TRUE;
    }
    return FALSE;
}

bool8 MovementAction_WalkFastRight_Step0(struct ObjectEvent *objectEvent, struct Sprite *sprite)
{
    InitMovementNormal(objectEvent, sprite, DIR_EAST, MOVE_SPEED_FAST_1);
    return MovementAction_WalkFastRight_Step1(objectEvent, sprite);
}

bool8 MovementAction_WalkFastRight_Step1(struct ObjectEvent *objectEvent, struct Sprite *sprite)
{
    if (UpdateMovementNormal(objectEvent, sprite))
    {
        sprite->sActionFuncId = 2;
        return TRUE;
    }
    return FALSE;
}


static void InitMoveInPlace(struct ObjectEvent *objectEvent, struct Sprite *sprite, u8 direction, u8 animNum, u16 duration)
{
    SetObjectEventDirection(objectEvent, direction);
    SetStepAnimHandleAlternation(objectEvent, sprite, animNum);
    sprite->animPaused = FALSE;
    sprite->sActionFuncId = 1;
    sprite->data[3] = duration;
}

bool8 MovementAction_WalkInPlace_Step1(struct ObjectEvent *objectEvent, struct Sprite *sprite)
{
    if (-- sprite->data[3] == 0)
    {
        sprite->sActionFuncId = 2;
        sprite->animPaused = TRUE;
        return TRUE;
    }
    return FALSE;
}

bool8 MovementAction_WalkInPlaceSlow_Step1(struct ObjectEvent *objectEvent, struct Sprite *sprite)
{
    if (sprite->data[3] & 1)
        sprite->animDelayCounter++;

    return MovementAction_WalkInPlace_Step1(objectEvent, sprite);
}

bool8 MovementAction_WalkInPlaceSlowDown_Step0(struct ObjectEvent *objectEvent, struct Sprite *sprite)
{
    InitMoveInPlace(objectEvent, sprite, DIR_SOUTH, GetMoveDirectionAnimNum(DIR_SOUTH), 32);
    return MovementAction_WalkInPlaceSlow_Step1(objectEvent, sprite);
}

// Update sprite with a palette filled with a solid color
<<<<<<< HEAD
static u8 LoadFillColorPalette(u16 color, u16 paletteTag, struct Sprite *sprite) {
=======
static u8 LoadFillColorPalette(u16 color, u16 paletteTag, struct Sprite *sprite)
{
>>>>>>> afbb88d7
    u16 paletteData[16];
    struct SpritePalette dynamicPalette = {.tag = paletteTag, .data = paletteData};
    CpuFill16(color, paletteData, PLTT_SIZE_4BPP);
    return UpdateSpritePalette(&dynamicPalette, sprite);
<<<<<<< HEAD
}

static void ObjectEventSetPokeballGfx(struct ObjectEvent *objEvent) {
    #if OW_MON_POKEBALLS
    u32 ball = BALL_POKE;
    if (objEvent->localId == OBJ_EVENT_ID_FOLLOWER) {
        struct Pokemon *mon = GetFirstLiveMon();
        if (mon)
            ball = ItemIdToBallId(GetMonData(mon, MON_DATA_POKEBALL));
    }

    if (ball != BALL_POKE && ball < POKEBALL_COUNT) {
        const struct ObjectEventGraphicsInfo *info = &gPokeballGraphics[ball];
        if (info->tileTag == TAG_NONE) {
            ObjectEventSetGraphics(objEvent, info);
            return;
        }
    }
    #endif
    ObjectEventSetGraphicsId(objEvent, OBJ_EVENT_GFX_ANIMATED_BALL);
=======
>>>>>>> afbb88d7
}

#define sDuration   data[3]
#define sSpeedFlip  data[6]

bool8 MovementAction_ExitPokeball_Step0(struct ObjectEvent *objectEvent, struct Sprite *sprite) {
    u32 direction = gObjectEvents[gPlayerAvatar.objectEventId].facingDirection;
    objectEvent->invisible = FALSE;
    if (TestPlayerAvatarFlags(PLAYER_AVATAR_FLAG_DASH)) { // If player is dashing, the pokemon must come out faster
        StartSpriteAnimInDirection(objectEvent, sprite, direction, GetJumpSpecialDirectionAnimNum(direction));
        sprite->sDuration = 8;
        sprite->sSpeedFlip = 0; // fast speed
    } else {
        StartSpriteAnimInDirection(objectEvent, sprite, direction, GetMoveDirectionFastestAnimNum(direction));
        sprite->sDuration = 16;
        sprite->sSpeedFlip = 1; // normal speed
    }
    // If mon's right-facing sprite is h-flipped, we need to use a different affine anim
    if (direction == DIR_EAST && sprite->anims[ANIM_STD_FACE_EAST]->frame.hFlip)
        sprite->sSpeedFlip |= 1 << 4;
    ObjectEventSetPokeballGfx(objectEvent);
    objectEvent->inanimate = FALSE;
    return MovementAction_ExitPokeball_Step1(objectEvent, sprite);
}

static const union AffineAnimCmd sAffineAnim_PokeballExit[] =
{
    AFFINEANIMCMD_FRAME(0x40, 0x100, 0, 0),
    AFFINEANIMCMD_FRAME(0x80, 0x100, 0, 0),
    AFFINEANIMCMD_FRAME(0xC0, 0x100, 0, 0),
    AFFINEANIMCMD_FRAME(0x100, 0x100, 0, 0),
    AFFINEANIMCMD_END,
};

static const union AffineAnimCmd sAffineAnim_PokeballExitEast[] = // sprite is h-flipped when east
{
    AFFINEANIMCMD_FRAME(0xFFC0, 0x100, 0, 0),
    AFFINEANIMCMD_FRAME(0xFF80, 0x100, 0, 0),
    AFFINEANIMCMD_FRAME(0xFF40, 0x100, 0, 0),
    AFFINEANIMCMD_FRAME(0xFF00, 0x100, 0, 0),
    AFFINEANIMCMD_END,
};

static const union AffineAnimCmd sAffineAnim_PokeballEnter[] =
{
    AFFINEANIMCMD_FRAME(0x100, 0x100, 0, 0),
    AFFINEANIMCMD_FRAME(0xC0, 0x100, 0, 0),
    AFFINEANIMCMD_FRAME(0x80, 0x100, 0, 0),
    AFFINEANIMCMD_FRAME(0x40, 0x100, 0, 0),
    AFFINEANIMCMD_END,
};

static const union AffineAnimCmd sAffineAnim_PokeballEnterEast[] = // sprtie is h-flipped when east
{
    AFFINEANIMCMD_FRAME(0xFF00, 0x100, 0, 0),
    AFFINEANIMCMD_FRAME(0xFF40, 0x100, 0, 0),
    AFFINEANIMCMD_FRAME(0xFF80, 0x100, 0, 0),
    AFFINEANIMCMD_FRAME(0xFFC0, 0x100, 0, 0),
    AFFINEANIMCMD_END,
};

static const union AffineAnimCmd *const sAffineAnims_PokeballFollower[] =
{
    sAffineAnim_PokeballExit,
    sAffineAnim_PokeballExitEast,
    sAffineAnim_PokeballEnter,
    sAffineAnim_PokeballEnterEast,
};

bool8 MovementAction_ExitPokeball_Step1(struct ObjectEvent *objectEvent, struct Sprite *sprite)
{
    // for different speeds, anim steps occur on different frame #s
    u32 animStepFrame = (sprite->sSpeedFlip & 1) ? 7 : 3; // 0 -> 3, 1 -> 7
    if (--sprite->sDuration == 0)
    {
        sprite->sActionFuncId = 2;
        sprite->animCmdIndex = 0;
        sprite->animPaused = TRUE;
        return TRUE;
    // Set graphics, palette, and affine animation
    } else if (sprite->sDuration == animStepFrame) {
        FollowerSetGraphics(objectEvent, objectEvent->extra.mon.species, objectEvent->extra.mon.form, objectEvent->extra.mon.shiny);
        LoadFillColorPalette(RGB_WHITE, OBJ_EVENT_PAL_TAG_WHITE, sprite);
        // Initialize affine animation
        sprite->affineAnims = sAffineAnims_PokeballFollower;
        #if LARGE_OW_SUPPORT
        if (!IS_POW_OF_TWO(-sprite->centerToCornerVecX))
            return FALSE;
        #endif
        sprite->affineAnims = sAffineAnims_PokeballFollower;
        sprite->oam.affineMode = ST_OAM_AFFINE_NORMAL;
        InitSpriteAffineAnim(sprite);
        StartSpriteAffineAnim(sprite, sprite->sSpeedFlip >> 4);
    // Restore original palette & disable affine
    } else if (sprite->sDuration == (animStepFrame >> 1)) {
        sprite->affineAnimEnded = TRUE;
        FreeSpriteOamMatrix(sprite);
        sprite->oam.affineMode = ST_OAM_AFFINE_OFF;
        FollowerSetGraphics(objectEvent, objectEvent->extra.mon.species, objectEvent->extra.mon.form, objectEvent->extra.mon.shiny);
    }
    return FALSE;
}

bool8 MovementAction_EnterPokeball_Step0(struct ObjectEvent *objectEvent, struct Sprite *sprite) {
    u32 direction = objectEvent->facingDirection;
    StartSpriteAnimInDirection(objectEvent, sprite, direction, GetMoveDirectionFasterAnimNum(direction));
    sprite->sDuration = 16;
    // If mon's right-facing sprite is h-flipped, we need to use a different affine anim
    if (direction == DIR_EAST && sprite->anims[ANIM_STD_FACE_EAST]->frame.hFlip)
        sprite->sSpeedFlip = 3;
    else
        sprite->sSpeedFlip = 2;
    EndFollowerTransformEffect(objectEvent, sprite);
    return MovementAction_EnterPokeball_Step1(objectEvent, sprite);
}

bool8 MovementAction_EnterPokeball_Step1(struct ObjectEvent *objectEvent, struct Sprite *sprite)
{
    if (--sprite->sDuration == 0) {
        sprite->sActionFuncId = 2;
        return FALSE;
    } else if (sprite->sDuration == 11) { // Set palette to white & start affine
        LoadFillColorPalette(RGB_WHITE, OBJ_EVENT_PAL_TAG_WHITE, sprite);
        sprite->subspriteTableNum = 0;
        #if LARGE_OW_SUPPORT
        // Only do affine if sprite width is power of 2
        // (effect looks weird on sprites composed of subsprites like 48x48, etc)
        if (!IS_POW_OF_TWO(-sprite->centerToCornerVecX))
            return FALSE;
        #endif
        sprite->affineAnims = sAffineAnims_PokeballFollower;
        sprite->oam.affineMode = ST_OAM_AFFINE_NORMAL;
        InitSpriteAffineAnim(sprite);
        StartSpriteAffineAnim(sprite, sprite->sSpeedFlip);
    } else if (sprite->sDuration == 7) { // Free white palette and change to pokeball, disable affine
        sprite->affineAnimEnded = TRUE;
        FreeSpriteOamMatrix(sprite);
        sprite->oam.affineMode = ST_OAM_AFFINE_OFF;
        ObjectEventSetPokeballGfx(objectEvent);
        objectEvent->inanimate = FALSE;
    }
    return FALSE;
}

bool8 MovementAction_EnterPokeball_Step2(struct ObjectEvent *objectEvent, struct Sprite *sprite)
{
    FollowerSetGraphics(objectEvent, objectEvent->extra.mon.species, objectEvent->extra.mon.form, objectEvent->extra.mon.shiny);
    objectEvent->invisible = TRUE;
    sprite->sTypeFuncId = 0;
    sprite->sSpeedFlip = 0;
    sprite->animPaused = TRUE;
    return TRUE;
}

#undef sDuration
#undef sSpeedFlip

bool8 MovementAction_WalkInPlaceSlowUp_Step0(struct ObjectEvent *objectEvent, struct Sprite *sprite)
{
    InitMoveInPlace(objectEvent, sprite, DIR_NORTH, GetMoveDirectionAnimNum(DIR_NORTH), 32);
    return MovementAction_WalkInPlaceSlow_Step1(objectEvent, sprite);
}

bool8 MovementAction_WalkInPlaceSlowLeft_Step0(struct ObjectEvent *objectEvent, struct Sprite *sprite)
{
    InitMoveInPlace(objectEvent, sprite, DIR_WEST, GetMoveDirectionAnimNum(DIR_WEST), 32);
    return MovementAction_WalkInPlaceSlow_Step1(objectEvent, sprite);
}

bool8 MovementAction_WalkInPlaceSlowRight_Step0(struct ObjectEvent *objectEvent, struct Sprite *sprite)
{
    InitMoveInPlace(objectEvent, sprite, DIR_EAST, GetMoveDirectionAnimNum(DIR_EAST), 32);
    return MovementAction_WalkInPlaceSlow_Step1(objectEvent, sprite);
}

bool8 MovementAction_WalkInPlaceNormalDown_Step0(struct ObjectEvent *objectEvent, struct Sprite *sprite)
{
    InitMoveInPlace(objectEvent, sprite, DIR_SOUTH, GetMoveDirectionAnimNum(DIR_SOUTH), 16);
    return MovementAction_WalkInPlace_Step1(objectEvent, sprite);
}

bool8 MovementAction_WalkInPlaceNormalUp_Step0(struct ObjectEvent *objectEvent, struct Sprite *sprite)
{
    InitMoveInPlace(objectEvent, sprite, DIR_NORTH, GetMoveDirectionAnimNum(DIR_NORTH), 16);
    return MovementAction_WalkInPlace_Step1(objectEvent, sprite);
}

bool8 MovementAction_WalkInPlaceNormalLeft_Step0(struct ObjectEvent *objectEvent, struct Sprite *sprite)
{
    InitMoveInPlace(objectEvent, sprite, DIR_WEST, GetMoveDirectionAnimNum(DIR_WEST), 16);
    return MovementAction_WalkInPlace_Step1(objectEvent, sprite);
}

bool8 MovementAction_WalkInPlaceNormalRight_Step0(struct ObjectEvent *objectEvent, struct Sprite *sprite)
{
    InitMoveInPlace(objectEvent, sprite, DIR_EAST, GetMoveDirectionAnimNum(DIR_EAST), 16);
    return MovementAction_WalkInPlace_Step1(objectEvent, sprite);
}

bool8 MovementAction_WalkInPlaceFastDown_Step0(struct ObjectEvent *objectEvent, struct Sprite *sprite)
{
    InitMoveInPlace(objectEvent, sprite, DIR_SOUTH, GetMoveDirectionFastAnimNum(DIR_SOUTH), 8);
    return MovementAction_WalkInPlace_Step1(objectEvent, sprite);
}

bool8 MovementAction_WalkInPlaceFastUp_Step0(struct ObjectEvent *objectEvent, struct Sprite *sprite)
{
    InitMoveInPlace(objectEvent, sprite, DIR_NORTH, GetMoveDirectionFastAnimNum(DIR_NORTH), 8);
    return MovementAction_WalkInPlace_Step1(objectEvent, sprite);
}

bool8 MovementAction_WalkInPlaceFastLeft_Step0(struct ObjectEvent *objectEvent, struct Sprite *sprite)
{
    InitMoveInPlace(objectEvent, sprite, DIR_WEST, GetMoveDirectionFastAnimNum(DIR_WEST), 8);
    return MovementAction_WalkInPlace_Step1(objectEvent, sprite);
}

bool8 MovementAction_WalkInPlaceFastRight_Step0(struct ObjectEvent *objectEvent, struct Sprite *sprite)
{
    InitMoveInPlace(objectEvent, sprite, DIR_EAST, GetMoveDirectionFastAnimNum(DIR_EAST), 8);
    return MovementAction_WalkInPlace_Step1(objectEvent, sprite);
}

bool8 MovementAction_WalkInPlaceFasterDown_Step0(struct ObjectEvent *objectEvent, struct Sprite *sprite)
{
    InitMoveInPlace(objectEvent, sprite, DIR_SOUTH, GetMoveDirectionFasterAnimNum(DIR_SOUTH), 4);
    return MovementAction_WalkInPlace_Step1(objectEvent, sprite);
}

bool8 MovementAction_WalkInPlaceFasterUp_Step0(struct ObjectEvent *objectEvent, struct Sprite *sprite)
{
    InitMoveInPlace(objectEvent, sprite, DIR_NORTH, GetMoveDirectionFasterAnimNum(DIR_NORTH), 4);
    return MovementAction_WalkInPlace_Step1(objectEvent, sprite);
}

bool8 MovementAction_WalkInPlaceFasterLeft_Step0(struct ObjectEvent *objectEvent, struct Sprite *sprite)
{
    InitMoveInPlace(objectEvent, sprite, DIR_WEST, GetMoveDirectionFasterAnimNum(DIR_WEST), 4);
    return MovementAction_WalkInPlace_Step1(objectEvent, sprite);
}

bool8 MovementAction_WalkInPlaceFasterRight_Step0(struct ObjectEvent *objectEvent, struct Sprite *sprite)
{
    InitMoveInPlace(objectEvent, sprite, DIR_EAST, GetMoveDirectionFasterAnimNum(DIR_EAST), 4);
    return MovementAction_WalkInPlace_Step1(objectEvent, sprite);
}

bool8 MovementAction_RideWaterCurrentDown_Step0(struct ObjectEvent *objectEvent, struct Sprite *sprite)
{
    InitMovementNormal(objectEvent, sprite, DIR_SOUTH, MOVE_SPEED_FAST_2);
    return MovementAction_RideWaterCurrentDown_Step1(objectEvent, sprite);
}

bool8 MovementAction_RideWaterCurrentDown_Step1(struct ObjectEvent *objectEvent, struct Sprite *sprite)
{
    if (UpdateMovementNormal(objectEvent, sprite))
    {
        sprite->sActionFuncId = 2;
        return TRUE;
    }
    return FALSE;
}

bool8 MovementAction_RideWaterCurrentUp_Step0(struct ObjectEvent *objectEvent, struct Sprite *sprite)
{
    InitMovementNormal(objectEvent, sprite, DIR_NORTH, MOVE_SPEED_FAST_2);
    return MovementAction_RideWaterCurrentUp_Step1(objectEvent, sprite);
}

bool8 MovementAction_RideWaterCurrentUp_Step1(struct ObjectEvent *objectEvent, struct Sprite *sprite)
{
    if (UpdateMovementNormal(objectEvent, sprite))
    {
        sprite->sActionFuncId = 2;
        return TRUE;
    }
    return FALSE;
}

bool8 MovementAction_RideWaterCurrentLeft_Step0(struct ObjectEvent *objectEvent, struct Sprite *sprite)
{
    InitMovementNormal(objectEvent, sprite, DIR_WEST, MOVE_SPEED_FAST_2);
    return MovementAction_RideWaterCurrentLeft_Step1(objectEvent, sprite);
}

bool8 MovementAction_RideWaterCurrentLeft_Step1(struct ObjectEvent *objectEvent, struct Sprite *sprite)
{
    if (UpdateMovementNormal(objectEvent, sprite))
    {
        sprite->sActionFuncId = 2;
        return TRUE;
    }
    return FALSE;
}

bool8 MovementAction_RideWaterCurrentRight_Step0(struct ObjectEvent *objectEvent, struct Sprite *sprite)
{
    InitMovementNormal(objectEvent, sprite, DIR_EAST, MOVE_SPEED_FAST_2);
    return MovementAction_RideWaterCurrentRight_Step1(objectEvent, sprite);
}

bool8 MovementAction_RideWaterCurrentRight_Step1(struct ObjectEvent *objectEvent, struct Sprite *sprite)
{
    if (UpdateMovementNormal(objectEvent, sprite))
    {
        sprite->sActionFuncId = 2;
        return TRUE;
    }
    return FALSE;
}

bool8 MovementAction_WalkFasterDown_Step0(struct ObjectEvent *objectEvent, struct Sprite *sprite)
{
    InitMovementNormal(objectEvent, sprite, DIR_SOUTH, MOVE_SPEED_FASTER);
    return MovementAction_WalkFasterDown_Step1(objectEvent, sprite);
}

bool8 MovementAction_WalkFasterDown_Step1(struct ObjectEvent *objectEvent, struct Sprite *sprite)
{
    if (UpdateMovementNormal(objectEvent, sprite))
    {
        sprite->sActionFuncId = 2;
        return TRUE;
    }
    return FALSE;
}

bool8 MovementAction_WalkFasterUp_Step0(struct ObjectEvent *objectEvent, struct Sprite *sprite)
{
    InitMovementNormal(objectEvent, sprite, DIR_NORTH, MOVE_SPEED_FASTER);
    return MovementAction_WalkFasterUp_Step1(objectEvent, sprite);
}

bool8 MovementAction_WalkFasterUp_Step1(struct ObjectEvent *objectEvent, struct Sprite *sprite)
{
    if (UpdateMovementNormal(objectEvent, sprite))
    {
        sprite->sActionFuncId = 2;
        return TRUE;
    }
    return FALSE;
}

bool8 MovementAction_WalkFasterLeft_Step0(struct ObjectEvent *objectEvent, struct Sprite *sprite)
{
    InitMovementNormal(objectEvent, sprite, DIR_WEST, MOVE_SPEED_FASTER);
    return MovementAction_WalkFasterLeft_Step1(objectEvent, sprite);
}

bool8 MovementAction_WalkFasterLeft_Step1(struct ObjectEvent *objectEvent, struct Sprite *sprite)
{
    if (UpdateMovementNormal(objectEvent, sprite))
    {
        sprite->sActionFuncId = 2;
        return TRUE;
    }
    return FALSE;
}

bool8 MovementAction_WalkFasterRight_Step0(struct ObjectEvent *objectEvent, struct Sprite *sprite)
{
    InitMovementNormal(objectEvent, sprite, DIR_EAST, MOVE_SPEED_FASTER);
    return MovementAction_WalkFasterRight_Step1(objectEvent, sprite);
}

bool8 MovementAction_WalkFasterRight_Step1(struct ObjectEvent *objectEvent, struct Sprite *sprite)
{
    if (UpdateMovementNormal(objectEvent, sprite))
    {
        sprite->sActionFuncId = 2;
        return TRUE;
    }
    return FALSE;
}

bool8 MovementAction_SlideDown_Step0(struct ObjectEvent *objectEvent, struct Sprite *sprite)
{
    InitMovementNormal(objectEvent, sprite, DIR_SOUTH, MOVE_SPEED_FASTEST);
    return MovementAction_SlideDown_Step1(objectEvent, sprite);
}

bool8 MovementAction_SlideDown_Step1(struct ObjectEvent *objectEvent, struct Sprite *sprite)
{
    if (UpdateMovementNormal(objectEvent, sprite))
    {
        sprite->sActionFuncId = 2;
        return TRUE;
    }
    return FALSE;
}

bool8 MovementAction_SlideUp_Step0(struct ObjectEvent *objectEvent, struct Sprite *sprite)
{
    InitMovementNormal(objectEvent, sprite, DIR_NORTH, MOVE_SPEED_FASTEST);
    return MovementAction_SlideUp_Step1(objectEvent, sprite);
}

bool8 MovementAction_SlideUp_Step1(struct ObjectEvent *objectEvent, struct Sprite *sprite)
{
    if (UpdateMovementNormal(objectEvent, sprite))
    {
        sprite->sActionFuncId = 2;
        return TRUE;
    }
    return FALSE;
}

bool8 MovementAction_SlideLeft_Step0(struct ObjectEvent *objectEvent, struct Sprite *sprite)
{
    InitMovementNormal(objectEvent, sprite, DIR_WEST, MOVE_SPEED_FASTEST);
    return MovementAction_SlideLeft_Step1(objectEvent, sprite);
}

bool8 MovementAction_SlideLeft_Step1(struct ObjectEvent *objectEvent, struct Sprite *sprite)
{
    if (UpdateMovementNormal(objectEvent, sprite))
    {
        sprite->sActionFuncId = 2;
        return TRUE;
    }
    return FALSE;
}

bool8 MovementAction_SlideRight_Step0(struct ObjectEvent *objectEvent, struct Sprite *sprite)
{
    InitMovementNormal(objectEvent, sprite, DIR_EAST, MOVE_SPEED_FASTEST);
    return MovementAction_SlideRight_Step1(objectEvent, sprite);
}

bool8 MovementAction_SlideRight_Step1(struct ObjectEvent *objectEvent, struct Sprite *sprite)
{
    if (UpdateMovementNormal(objectEvent, sprite))
    {
        sprite->sActionFuncId = 2;
        return TRUE;
    }
    return FALSE;
}

bool8 MovementAction_PlayerRunDown_Step0(struct ObjectEvent *objectEvent, struct Sprite *sprite)
{
    StartRunningAnim(objectEvent, sprite, DIR_SOUTH);
    return MovementAction_PlayerRunDown_Step1(objectEvent, sprite);
}

bool8 MovementAction_PlayerRunDown_Step1(struct ObjectEvent *objectEvent, struct Sprite *sprite)
{
    if (UpdateMovementNormal(objectEvent, sprite))
    {
        sprite->sActionFuncId = 2;
        return TRUE;
    }
    return FALSE;
}

bool8 MovementAction_PlayerRunUp_Step0(struct ObjectEvent *objectEvent, struct Sprite *sprite)
{
    StartRunningAnim(objectEvent, sprite, DIR_NORTH);
    return MovementAction_PlayerRunUp_Step1(objectEvent, sprite);
}

bool8 MovementAction_PlayerRunUp_Step1(struct ObjectEvent *objectEvent, struct Sprite *sprite)
{
    if (UpdateMovementNormal(objectEvent, sprite))
    {
        sprite->sActionFuncId = 2;
        return TRUE;
    }
    return FALSE;
}

bool8 MovementAction_PlayerRunLeft_Step0(struct ObjectEvent *objectEvent, struct Sprite *sprite)
{
    StartRunningAnim(objectEvent, sprite, DIR_WEST);
    return MovementAction_PlayerRunLeft_Step1(objectEvent, sprite);
}

bool8 MovementAction_PlayerRunLeft_Step1(struct ObjectEvent *objectEvent, struct Sprite *sprite)
{
    if (UpdateMovementNormal(objectEvent, sprite))
    {
        sprite->sActionFuncId = 2;
        return TRUE;
    }
    return FALSE;
}

bool8 MovementAction_PlayerRunRight_Step0(struct ObjectEvent *objectEvent, struct Sprite *sprite)
{
    StartRunningAnim(objectEvent, sprite, DIR_EAST);
    return MovementAction_PlayerRunRight_Step1(objectEvent, sprite);
}

bool8 MovementAction_PlayerRunRight_Step1(struct ObjectEvent *objectEvent, struct Sprite *sprite)
{
    if (UpdateMovementNormal(objectEvent, sprite))
    {
        sprite->sActionFuncId = 2;
        return TRUE;
    }
    return FALSE;
}

void StartSpriteAnimInDirection(struct ObjectEvent *objectEvent, struct Sprite *sprite, u8 direction, u8 animNum)
{
    SetAndStartSpriteAnim(sprite, animNum, 0);
    SetObjectEventDirection(objectEvent, direction);
    sprite->sActionFuncId = 1;
}

bool8 MovementAction_StartAnimInDirection_Step0(struct ObjectEvent *objectEvent, struct Sprite *sprite)
{
    StartSpriteAnimInDirection(objectEvent, sprite, objectEvent->movementDirection, sprite->animNum);
    return FALSE;
}

bool8 MovementAction_WaitSpriteAnim(struct ObjectEvent *objectEvent, struct Sprite *sprite)
{
    if (SpriteAnimEnded(sprite))
    {
        sprite->sActionFuncId = 2;
        return TRUE;
    }
    return FALSE;
}

static void InitJumpSpecial(struct ObjectEvent *objectEvent, struct Sprite *sprite, u8 direction)
{
    InitJump(objectEvent, sprite, direction, JUMP_DISTANCE_NORMAL, JUMP_TYPE_HIGH);
    StartSpriteAnim(sprite, GetJumpSpecialDirectionAnimNum(direction));
}

bool8 MovementAction_JumpSpecialDown_Step0(struct ObjectEvent *objectEvent, struct Sprite *sprite)
{
    InitJumpSpecial(objectEvent, sprite, DIR_SOUTH);
    return MovementAction_JumpSpecialDown_Step1(objectEvent, sprite);
}

bool8 MovementAction_JumpSpecialDown_Step1(struct ObjectEvent *objectEvent, struct Sprite *sprite)
{
    if (DoJumpSpecialAnim(objectEvent, sprite))
    {
        sprite->sActionFuncId = 2;
        objectEvent->landingJump = FALSE;
        return TRUE;
    }
    return FALSE;
}

bool8 MovementAction_JumpSpecialUp_Step0(struct ObjectEvent *objectEvent, struct Sprite *sprite)
{
    InitJumpSpecial(objectEvent, sprite, DIR_NORTH);
    return MovementAction_JumpSpecialUp_Step1(objectEvent, sprite);
}

bool8 MovementAction_JumpSpecialUp_Step1(struct ObjectEvent *objectEvent, struct Sprite *sprite)
{
    if (DoJumpSpecialAnim(objectEvent, sprite))
    {
        sprite->sActionFuncId = 2;
        objectEvent->landingJump = FALSE;
        return TRUE;
    }
    return FALSE;
}

bool8 MovementAction_JumpSpecialLeft_Step0(struct ObjectEvent *objectEvent, struct Sprite *sprite)
{
    InitJumpSpecial(objectEvent, sprite, DIR_WEST);
    return MovementAction_JumpSpecialLeft_Step1(objectEvent, sprite);
}

bool8 MovementAction_JumpSpecialLeft_Step1(struct ObjectEvent *objectEvent, struct Sprite *sprite)
{
    if (DoJumpSpecialAnim(objectEvent, sprite))
    {
        sprite->sActionFuncId = 2;
        objectEvent->landingJump = FALSE;
        return TRUE;
    }
    return FALSE;
}

bool8 MovementAction_JumpSpecialRight_Step0(struct ObjectEvent *objectEvent, struct Sprite *sprite)
{
    InitJumpSpecial(objectEvent, sprite, DIR_EAST);
    return MovementAction_JumpSpecialRight_Step1(objectEvent, sprite);
}

bool8 MovementAction_JumpSpecialRight_Step1(struct ObjectEvent *objectEvent, struct Sprite *sprite)
{
    if (DoJumpSpecialAnim(objectEvent, sprite))
    {
        sprite->sActionFuncId = 2;
        objectEvent->landingJump = FALSE;
        return TRUE;
    }
    return FALSE;
}

bool8 MovementAction_FacePlayer_Step0(struct ObjectEvent *objectEvent, struct Sprite *sprite)
{
    u8 playerObjectId;

    if (!TryGetObjectEventIdByLocalIdAndMap(OBJ_EVENT_ID_PLAYER, 0, 0, &playerObjectId))
        FaceDirection(objectEvent, sprite, GetDirectionToFace(objectEvent->currentCoords.x,
                                                              objectEvent->currentCoords.y,
                                                              gObjectEvents[playerObjectId].currentCoords.x,
                                                              gObjectEvents[playerObjectId].currentCoords.y));
    sprite->sActionFuncId = 1;
    return TRUE;
}

bool8 MovementAction_FaceAwayPlayer_Step0(struct ObjectEvent *objectEvent, struct Sprite *sprite)
{
    u8 playerObjectId;

    if (!TryGetObjectEventIdByLocalIdAndMap(OBJ_EVENT_ID_PLAYER, 0, 0, &playerObjectId))
        FaceDirection(objectEvent, sprite, GetOppositeDirection(GetDirectionToFace(objectEvent->currentCoords.x,
                                                                                   objectEvent->currentCoords.y,
                                                                                   gObjectEvents[playerObjectId].currentCoords.x,
                                                                                   gObjectEvents[playerObjectId].currentCoords.y)));
    sprite->sActionFuncId = 1;
    return TRUE;
}

bool8 MovementAction_LockFacingDirection_Step0(struct ObjectEvent *objectEvent, struct Sprite *sprite)
{
    objectEvent->facingDirectionLocked = TRUE;
    sprite->sActionFuncId = 1;
    return TRUE;
}

bool8 MovementAction_UnlockFacingDirection_Step0(struct ObjectEvent *objectEvent, struct Sprite *sprite)
{
    objectEvent->facingDirectionLocked = FALSE;
    sprite->sActionFuncId = 1;
    return TRUE;
}

bool8 MovementAction_JumpDown_Step0(struct ObjectEvent *objectEvent, struct Sprite *sprite)
{
    InitJumpRegular(objectEvent, sprite, DIR_SOUTH, JUMP_DISTANCE_NORMAL, JUMP_TYPE_NORMAL);
    return MovementAction_JumpDown_Step1(objectEvent, sprite);
}

bool8 MovementAction_JumpDown_Step1(struct ObjectEvent *objectEvent, struct Sprite *sprite)
{
    if (DoJumpAnim(objectEvent, sprite))
    {
        objectEvent->hasShadow = 0;
        sprite->sActionFuncId = 2;
        return TRUE;
    }
    return FALSE;
}

bool8 MovementAction_JumpUp_Step0(struct ObjectEvent *objectEvent, struct Sprite *sprite)
{
    InitJumpRegular(objectEvent, sprite, DIR_NORTH, JUMP_DISTANCE_NORMAL, JUMP_TYPE_NORMAL);
    return MovementAction_JumpUp_Step1(objectEvent, sprite);
}

bool8 MovementAction_JumpUp_Step1(struct ObjectEvent *objectEvent, struct Sprite *sprite)
{
    if (DoJumpAnim(objectEvent, sprite))
    {
        objectEvent->hasShadow = 0;
        sprite->sActionFuncId = 2;
        return TRUE;
    }
    return FALSE;
}

bool8 MovementAction_JumpLeft_Step0(struct ObjectEvent *objectEvent, struct Sprite *sprite)
{
    InitJumpRegular(objectEvent, sprite, DIR_WEST, JUMP_DISTANCE_NORMAL, JUMP_TYPE_NORMAL);
    return MovementAction_JumpLeft_Step1(objectEvent, sprite);
}

bool8 MovementAction_JumpLeft_Step1(struct ObjectEvent *objectEvent, struct Sprite *sprite)
{
    if (DoJumpAnim(objectEvent, sprite))
    {
        objectEvent->hasShadow = 0;
        sprite->sActionFuncId = 2;
        return TRUE;
    }
    return FALSE;
}

bool8 MovementAction_JumpRight_Step0(struct ObjectEvent *objectEvent, struct Sprite *sprite)
{
    InitJumpRegular(objectEvent, sprite, DIR_EAST, JUMP_DISTANCE_NORMAL, JUMP_TYPE_NORMAL);
    return MovementAction_JumpRight_Step1(objectEvent, sprite);
}

bool8 MovementAction_JumpRight_Step1(struct ObjectEvent *objectEvent, struct Sprite *sprite)
{
    if (DoJumpAnim(objectEvent, sprite))
    {
        objectEvent->hasShadow = 0;
        sprite->sActionFuncId = 2;
        return TRUE;
    }
    return FALSE;
}

bool8 MovementAction_JumpInPlaceDown_Step0(struct ObjectEvent *objectEvent, struct Sprite *sprite)
{
    InitJumpRegular(objectEvent, sprite, DIR_SOUTH, JUMP_DISTANCE_IN_PLACE, JUMP_TYPE_HIGH);
    return MovementAction_JumpInPlaceDown_Step1(objectEvent, sprite);
}

bool8 MovementAction_JumpInPlaceDown_Step1(struct ObjectEvent *objectEvent, struct Sprite *sprite)
{
    if (DoJumpAnim(objectEvent, sprite))
    {
        objectEvent->hasShadow = 0;
        sprite->sActionFuncId = 2;
        return TRUE;
    }
    return FALSE;
}

bool8 MovementAction_JumpInPlaceUp_Step0(struct ObjectEvent *objectEvent, struct Sprite *sprite)
{
    InitJumpRegular(objectEvent, sprite, DIR_NORTH, JUMP_DISTANCE_IN_PLACE, JUMP_TYPE_HIGH);
    return MovementAction_JumpInPlaceUp_Step1(objectEvent, sprite);
}

bool8 MovementAction_JumpInPlaceUp_Step1(struct ObjectEvent *objectEvent, struct Sprite *sprite)
{
    if (DoJumpAnim(objectEvent, sprite))
    {
        objectEvent->hasShadow = 0;
        sprite->sActionFuncId = 2;
        return TRUE;
    }
    return FALSE;
}

bool8 MovementAction_JumpInPlaceLeft_Step0(struct ObjectEvent *objectEvent, struct Sprite *sprite)
{
    InitJumpRegular(objectEvent, sprite, DIR_WEST, JUMP_DISTANCE_IN_PLACE, JUMP_TYPE_HIGH);
    return MovementAction_JumpInPlaceLeft_Step1(objectEvent, sprite);
}

bool8 MovementAction_JumpInPlaceLeft_Step1(struct ObjectEvent *objectEvent, struct Sprite *sprite)
{
    if (DoJumpAnim(objectEvent, sprite))
    {
        objectEvent->hasShadow = 0;
        sprite->sActionFuncId = 2;
        return TRUE;
    }
    return FALSE;
}

bool8 MovementAction_JumpInPlaceRight_Step0(struct ObjectEvent *objectEvent, struct Sprite *sprite)
{
    InitJumpRegular(objectEvent, sprite, DIR_EAST, JUMP_DISTANCE_IN_PLACE, JUMP_TYPE_HIGH);
    return MovementAction_JumpInPlaceRight_Step1(objectEvent, sprite);
}

bool8 MovementAction_JumpInPlaceRight_Step1(struct ObjectEvent *objectEvent, struct Sprite *sprite)
{
    if (DoJumpAnim(objectEvent, sprite))
    {
        objectEvent->hasShadow = 0;
        sprite->sActionFuncId = 2;
        return TRUE;
    }
    return FALSE;
}

bool8 MovementAction_JumpInPlaceDownUp_Step0(struct ObjectEvent *objectEvent, struct Sprite *sprite)
{
    InitJumpRegular(objectEvent, sprite, DIR_SOUTH, JUMP_DISTANCE_IN_PLACE, JUMP_TYPE_NORMAL);
    return MovementAction_JumpInPlaceDownUp_Step1(objectEvent, sprite);
}

bool8 MovementAction_JumpInPlaceDownUp_Step1(struct ObjectEvent *objectEvent, struct Sprite *sprite)
{
    if (DoJumpInPlaceAnim(objectEvent, sprite))
    {
        objectEvent->hasShadow = 0;
        sprite->sActionFuncId = 2;
        return TRUE;
    }
    return FALSE;
}

bool8 MovementAction_JumpInPlaceUpDown_Step0(struct ObjectEvent *objectEvent, struct Sprite *sprite)
{
    InitJumpRegular(objectEvent, sprite, DIR_NORTH, JUMP_DISTANCE_IN_PLACE, JUMP_TYPE_NORMAL);
    return MovementAction_JumpInPlaceUpDown_Step1(objectEvent, sprite);
}

bool8 MovementAction_JumpInPlaceUpDown_Step1(struct ObjectEvent *objectEvent, struct Sprite *sprite)
{
    if (DoJumpInPlaceAnim(objectEvent, sprite))
    {
        objectEvent->hasShadow = 0;
        sprite->sActionFuncId = 2;
        return TRUE;
    }
    return FALSE;
}

bool8 MovementAction_JumpInPlaceLeftRight_Step0(struct ObjectEvent *objectEvent, struct Sprite *sprite)
{
    InitJumpRegular(objectEvent, sprite, DIR_WEST, JUMP_DISTANCE_IN_PLACE, JUMP_TYPE_NORMAL);
    return MovementAction_JumpInPlaceLeftRight_Step1(objectEvent, sprite);
}

bool8 MovementAction_JumpInPlaceLeftRight_Step1(struct ObjectEvent *objectEvent, struct Sprite *sprite)
{
    if (DoJumpInPlaceAnim(objectEvent, sprite))
    {
        objectEvent->hasShadow = 0;
        sprite->sActionFuncId = 2;
        return TRUE;
    }
    return FALSE;
}

bool8 MovementAction_JumpInPlaceRightLeft_Step0(struct ObjectEvent *objectEvent, struct Sprite *sprite)
{
    InitJumpRegular(objectEvent, sprite, DIR_EAST, JUMP_DISTANCE_IN_PLACE, JUMP_TYPE_NORMAL);
    return MovementAction_JumpInPlaceRightLeft_Step1(objectEvent, sprite);
}

bool8 MovementAction_JumpInPlaceRightLeft_Step1(struct ObjectEvent *objectEvent, struct Sprite *sprite)
{
    if (DoJumpInPlaceAnim(objectEvent, sprite))
    {
        objectEvent->hasShadow = 0;
        sprite->sActionFuncId = 2;
        return TRUE;
    }
    return FALSE;
}

bool8 MovementAction_FaceOriginalDirection_Step0(struct ObjectEvent *objectEvent, struct Sprite *sprite)
{
    FaceDirection(objectEvent, sprite, gInitialMovementTypeFacingDirections[objectEvent->movementType]);
    return TRUE;
}

bool8 MovementAction_NurseJoyBowDown_Step0(struct ObjectEvent *objectEvent, struct Sprite *sprite)
{
    StartSpriteAnimInDirection(objectEvent, sprite, DIR_SOUTH, ANIM_NURSE_BOW);
    return FALSE;
}

bool8 MovementAction_EnableJumpLandingGroundEffect_Step0(struct ObjectEvent *objectEvent, struct Sprite *sprite)
{
    objectEvent->disableJumpLandingGroundEffect = FALSE;
    sprite->sActionFuncId = 1;
    return TRUE;
}

bool8 MovementAction_DisableJumpLandingGroundEffect_Step0(struct ObjectEvent *objectEvent, struct Sprite *sprite)
{
    objectEvent->disableJumpLandingGroundEffect = TRUE;
    sprite->sActionFuncId = 1;
    return TRUE;
}

bool8 MovementAction_DisableAnimation_Step0(struct ObjectEvent *objectEvent, struct Sprite *sprite)
{
    objectEvent->inanimate = TRUE;
    sprite->sActionFuncId = 1;
    return TRUE;
}

bool8 MovementAction_RestoreAnimation_Step0(struct ObjectEvent *objectEvent, struct Sprite *sprite)
{
    objectEvent->inanimate = GetObjectEventGraphicsInfo(objectEvent->graphicsId)->inanimate;
    sprite->sActionFuncId = 1;
    return TRUE;
}

bool8 MovementAction_SetInvisible_Step0(struct ObjectEvent *objectEvent, struct Sprite *sprite)
{
    objectEvent->invisible = TRUE;
    sprite->sActionFuncId = 1;
    return TRUE;
}

bool8 MovementAction_SetVisible_Step0(struct ObjectEvent *objectEvent, struct Sprite *sprite)
{
    objectEvent->invisible = FALSE;
    sprite->sActionFuncId = 1;
    return TRUE;
}

bool8 MovementAction_EmoteExclamationMark_Step0(struct ObjectEvent *objectEvent, struct Sprite *sprite)
{
    ObjectEventGetLocalIdAndMap(objectEvent, &gFieldEffectArguments[0], &gFieldEffectArguments[1], &gFieldEffectArguments[2]);
    FieldEffectStart(FLDEFF_EXCLAMATION_MARK_ICON);
    sprite->sActionFuncId = 1;
    return TRUE;
}

bool8 MovementAction_EmoteQuestionMark_Step0(struct ObjectEvent *objectEvent, struct Sprite *sprite)
{
    ObjectEventGetLocalIdAndMap(objectEvent, &gFieldEffectArguments[0], &gFieldEffectArguments[1], &gFieldEffectArguments[2]);
    gFieldEffectArguments[7] = -1;
    FieldEffectStart(FLDEFF_QUESTION_MARK_ICON);
    sprite->sActionFuncId = 1;
    return TRUE;
}

bool8 MovementAction_EmoteHeart_Step0(struct ObjectEvent *objectEvent, struct Sprite *sprite)
{
    ObjectEventGetLocalIdAndMap(objectEvent, &gFieldEffectArguments[0], &gFieldEffectArguments[1], &gFieldEffectArguments[2]);
    FieldEffectStart(FLDEFF_HEART_ICON);
    sprite->sActionFuncId = 1;
    return TRUE;
}

bool8 MovementAction_RevealTrainer_Step0(struct ObjectEvent *objectEvent, struct Sprite *sprite)
{
    if (objectEvent->movementType == MOVEMENT_TYPE_BURIED)
    {
        SetBuriedTrainerMovement(objectEvent);
        return FALSE;
    }
    if (objectEvent->movementType != MOVEMENT_TYPE_TREE_DISGUISE && objectEvent->movementType != MOVEMENT_TYPE_MOUNTAIN_DISGUISE)
    {
        sprite->sActionFuncId = 2;
        return TRUE;
    }
    StartRevealDisguise(objectEvent);
    sprite->sActionFuncId = 1;
    return MovementAction_RevealTrainer_Step1(objectEvent, sprite);
}

bool8 MovementAction_RevealTrainer_Step1(struct ObjectEvent *objectEvent, struct Sprite *sprite)
{
    if (UpdateRevealDisguise(objectEvent))
    {
        sprite->sActionFuncId = 2;
        return TRUE;
    }
    return FALSE;
}

bool8 MovementAction_RockSmashBreak_Step0(struct ObjectEvent *objectEvent, struct Sprite *sprite)
{
    SetAndStartSpriteAnim(sprite, ANIM_REMOVE_OBSTACLE, 0);
    sprite->sActionFuncId = 1;
    return FALSE;
}

bool8 MovementAction_RockSmashBreak_Step1(struct ObjectEvent *objectEvent, struct Sprite *sprite)
{
    if (SpriteAnimEnded(sprite))
    {
        SetMovementDelay(sprite, 32);
        sprite->sActionFuncId = 2;
    }
    return FALSE;
}

bool8 MovementAction_RockSmashBreak_Step2(struct ObjectEvent *objectEvent, struct Sprite *sprite)
{
    objectEvent->invisible ^= TRUE;
    if (WaitForMovementDelay(sprite))
    {
        objectEvent->invisible = TRUE;
        sprite->sActionFuncId = 3;
    }
    return FALSE;
}

bool8 MovementAction_CutTree_Step0(struct ObjectEvent *objectEvent, struct Sprite *sprite)
{
    SetAndStartSpriteAnim(sprite, ANIM_REMOVE_OBSTACLE, 0);
    sprite->sActionFuncId = 1;
    return FALSE;
}

bool8 MovementAction_CutTree_Step1(struct ObjectEvent *objectEvent, struct Sprite *sprite)
{
    if (SpriteAnimEnded(sprite))
    {
        SetMovementDelay(sprite, 32);
        sprite->sActionFuncId = 2;
    }
    return FALSE;
}

bool8 MovementAction_CutTree_Step2(struct ObjectEvent *objectEvent, struct Sprite *sprite)
{
    objectEvent->invisible ^= TRUE;
    if (WaitForMovementDelay(sprite))
    {
        objectEvent->invisible = TRUE;
        sprite->sActionFuncId = 3;
    }
    return FALSE;
}

bool8 MovementAction_SetFixedPriority_Step0(struct ObjectEvent *objectEvent, struct Sprite *sprite)
{
    objectEvent->fixedPriority = TRUE;
    sprite->sActionFuncId = 1;
    return TRUE;
}

bool8 MovementAction_ClearFixedPriority_Step0(struct ObjectEvent *objectEvent, struct Sprite *sprite)
{
    objectEvent->fixedPriority = FALSE;
    sprite->sActionFuncId = 1;
    return TRUE;
}

bool8 MovementAction_InitAffineAnim_Step0(struct ObjectEvent *objectEvent, struct Sprite *sprite)
{
    sprite->oam.affineMode = ST_OAM_AFFINE_DOUBLE;
    InitSpriteAffineAnim(sprite);
    sprite->affineAnimPaused = TRUE;
    sprite->subspriteMode = SUBSPRITES_OFF;
    return TRUE;
}

bool8 MovementAction_ClearAffineAnim_Step0(struct ObjectEvent *objectEvent, struct Sprite *sprite)
{
    FreeOamMatrix(sprite->oam.matrixNum);
    sprite->oam.affineMode = ST_OAM_AFFINE_OFF;
    CalcCenterToCornerVec(sprite, sprite->oam.shape, sprite->oam.size, sprite->oam.affineMode);
    return TRUE;
}

bool8 MovementAction_HideReflection_Step0(struct ObjectEvent *objectEvent, struct Sprite *sprite)
{
    objectEvent->hideReflection = TRUE;
    return TRUE;
}

bool8 MovementAction_ShowReflection_Step0(struct ObjectEvent *objectEvent, struct Sprite *sprite)
{
    objectEvent->hideReflection = FALSE;
    return TRUE;
}

bool8 MovementAction_WalkDownStartAffine_Step0(struct ObjectEvent *objectEvent, struct Sprite *sprite)
{
    InitWalkSlow(objectEvent, sprite, DIR_SOUTH);
    sprite->affineAnimPaused = FALSE;
    StartSpriteAffineAnimIfDifferent(sprite, 0);
    return MovementAction_WalkDownStartAffine_Step1(objectEvent, sprite);
}

bool8 MovementAction_WalkDownStartAffine_Step1(struct ObjectEvent *objectEvent, struct Sprite *sprite)
{
    if (UpdateWalkSlow(objectEvent, sprite))
    {
        sprite->affineAnimPaused = TRUE;
        sprite->sActionFuncId = 2;
        return TRUE;
    }
    return FALSE;
}

bool8 MovementAction_WalkDownAffine_Step0(struct ObjectEvent *objectEvent, struct Sprite *sprite)
{
    InitWalkSlow(objectEvent, sprite, DIR_SOUTH);
    sprite->affineAnimPaused = FALSE;
    ChangeSpriteAffineAnimIfDifferent(sprite, 1);
    return MovementAction_WalkDownAffine_Step1(objectEvent, sprite);
}

bool8 MovementAction_WalkDownAffine_Step1(struct ObjectEvent *objectEvent, struct Sprite *sprite)
{
    if (UpdateWalkSlow(objectEvent, sprite))
    {
        sprite->affineAnimPaused = TRUE;
        sprite->sActionFuncId = 2;
        return TRUE;
    }
    return FALSE;
}

bool8 MovementAction_WalkLeftAffine_Step0(struct ObjectEvent *objectEvent, struct Sprite *sprite)
{
    InitMovementNormal(objectEvent, sprite, DIR_WEST, MOVE_SPEED_FAST_1);
    sprite->affineAnimPaused = FALSE;
    ChangeSpriteAffineAnimIfDifferent(sprite, 2);
    return MovementAction_WalkLeftAffine_Step1(objectEvent, sprite);
}

bool8 MovementAction_WalkLeftAffine_Step1(struct ObjectEvent *objectEvent, struct Sprite *sprite)
{
    if (UpdateMovementNormal(objectEvent, sprite))
    {
        sprite->affineAnimPaused = TRUE;
        sprite->sActionFuncId = 2;
        return TRUE;
    }
    return FALSE;
}

bool8 MovementAction_WalkRightAffine_Step0(struct ObjectEvent *objectEvent, struct Sprite *sprite)
{
    InitMovementNormal(objectEvent, sprite, DIR_EAST, MOVE_SPEED_FAST_1);
    sprite->affineAnimPaused = FALSE;
    ChangeSpriteAffineAnimIfDifferent(sprite, 3);
    return MovementAction_WalkRightAffine_Step1(objectEvent, sprite);
}

bool8 MovementAction_WalkRightAffine_Step1(struct ObjectEvent *objectEvent, struct Sprite *sprite)
{
    if (UpdateMovementNormal(objectEvent, sprite))
    {
        sprite->affineAnimPaused = TRUE;
        sprite->sActionFuncId = 2;
        return TRUE;
    }
    return FALSE;
}

static void AcroWheelieFaceDirection(struct ObjectEvent *objectEvent, struct Sprite *sprite, u8 direction)
{
    SetObjectEventDirection(objectEvent, direction);
    ShiftStillObjectEventCoords(objectEvent);
    SetStepAnim(objectEvent, sprite, GetAcroWheeliePedalDirectionAnimNum(direction));
    sprite->animPaused = TRUE;
    sprite->sActionFuncId = 1;
}

bool8 MovementAction_AcroWheelieFaceDown_Step0(struct ObjectEvent *objectEvent, struct Sprite *sprite)
{
    AcroWheelieFaceDirection(objectEvent, sprite, DIR_SOUTH);
    return TRUE;
}

bool8 MovementAction_AcroWheelieFaceUp_Step0(struct ObjectEvent *objectEvent, struct Sprite *sprite)
{
    AcroWheelieFaceDirection(objectEvent, sprite, DIR_NORTH);
    return TRUE;
}

bool8 MovementAction_AcroWheelieFaceLeft_Step0(struct ObjectEvent *objectEvent, struct Sprite *sprite)
{
    AcroWheelieFaceDirection(objectEvent, sprite, DIR_WEST);
    return TRUE;
}

bool8 MovementAction_AcroWheelieFaceRight_Step0(struct ObjectEvent *objectEvent, struct Sprite *sprite)
{
    AcroWheelieFaceDirection(objectEvent, sprite, DIR_EAST);
    return TRUE;
}

bool8 MovementAction_AcroPopWheelieDown_Step0(struct ObjectEvent *objectEvent, struct Sprite *sprite)
{
    StartSpriteAnimInDirection(objectEvent, sprite, DIR_SOUTH, GetAcroWheelieDirectionAnimNum(DIR_SOUTH));
    return FALSE;
}

bool8 MovementAction_AcroPopWheelieUp_Step0(struct ObjectEvent *objectEvent, struct Sprite *sprite)
{
    StartSpriteAnimInDirection(objectEvent, sprite, DIR_NORTH, GetAcroWheelieDirectionAnimNum(DIR_NORTH));
    return FALSE;
}

bool8 MovementAction_AcroPopWheelieLeft_Step0(struct ObjectEvent *objectEvent, struct Sprite *sprite)
{
    StartSpriteAnimInDirection(objectEvent, sprite, DIR_WEST, GetAcroWheelieDirectionAnimNum(DIR_WEST));
    return FALSE;
}

bool8 MovementAction_AcroPopWheelieRight_Step0(struct ObjectEvent *objectEvent, struct Sprite *sprite)
{
    StartSpriteAnimInDirection(objectEvent, sprite, DIR_EAST, GetAcroWheelieDirectionAnimNum(DIR_EAST));
    return FALSE;
}

bool8 MovementAction_AcroEndWheelieFaceDown_Step0(struct ObjectEvent *objectEvent, struct Sprite *sprite)
{
    StartSpriteAnimInDirection(objectEvent, sprite, DIR_SOUTH, GetAcroEndWheelieDirectionAnimNum(DIR_SOUTH));
    return FALSE;
}

bool8 MovementAction_AcroEndWheelieFaceUp_Step0(struct ObjectEvent *objectEvent, struct Sprite *sprite)
{
    StartSpriteAnimInDirection(objectEvent, sprite, DIR_NORTH, GetAcroEndWheelieDirectionAnimNum(DIR_NORTH));
    return FALSE;
}

bool8 MovementAction_AcroEndWheelieFaceLeft_Step0(struct ObjectEvent *objectEvent, struct Sprite *sprite)
{
    StartSpriteAnimInDirection(objectEvent, sprite, DIR_WEST, GetAcroEndWheelieDirectionAnimNum(DIR_WEST));
    return FALSE;
}

bool8 MovementAction_AcroEndWheelieFaceRight_Step0(struct ObjectEvent *objectEvent, struct Sprite *sprite)
{
    StartSpriteAnimInDirection(objectEvent, sprite, DIR_EAST, GetAcroEndWheelieDirectionAnimNum(DIR_EAST));
    return FALSE;
}

bool8 MovementAction_UnusedAcroActionDown_Step0(struct ObjectEvent *objectEvent, struct Sprite *sprite)
{
    StartSpriteAnimInDirection(objectEvent, sprite, DIR_SOUTH, GetAcroUnusedActionDirectionAnimNum(DIR_SOUTH));
    return FALSE;
}

bool8 MovementAction_UnusedAcroActionUp_Step0(struct ObjectEvent *objectEvent, struct Sprite *sprite)
{
    StartSpriteAnimInDirection(objectEvent, sprite, DIR_NORTH, GetAcroUnusedActionDirectionAnimNum(DIR_NORTH));
    return FALSE;
}

bool8 MovementAction_UnusedAcroActionLeft_Step0(struct ObjectEvent *objectEvent, struct Sprite *sprite)
{
    StartSpriteAnimInDirection(objectEvent, sprite, DIR_WEST, GetAcroUnusedActionDirectionAnimNum(DIR_WEST));
    return FALSE;
}

bool8 MovementAction_UnusedAcroActionRight_Step0(struct ObjectEvent *objectEvent, struct Sprite *sprite)
{
    StartSpriteAnimInDirection(objectEvent, sprite, DIR_EAST, GetAcroUnusedActionDirectionAnimNum(DIR_EAST));
    return FALSE;
}

void InitFigure8Anim(struct ObjectEvent *objectEvent, struct Sprite *sprite)
{
    InitSpriteForFigure8Anim(sprite);
    sprite->animPaused = FALSE;
}

bool8 DoFigure8Anim(struct ObjectEvent *objectEvent, struct Sprite *sprite)
{
    if (AnimateSpriteInFigure8(sprite))
    {
        ShiftStillObjectEventCoords(objectEvent);
        objectEvent->triggerGroundEffectsOnStop = TRUE;
        sprite->animPaused = TRUE;
        return TRUE;
    }
    return FALSE;
}

bool8 MovementAction_Figure8_Step0(struct ObjectEvent *objectEvent, struct Sprite *sprite)
{
    InitFigure8Anim(objectEvent, sprite);
    sprite->sActionFuncId = 1;
    return MovementAction_Figure8_Step1(objectEvent, sprite);
}

bool8 MovementAction_Figure8_Step1(struct ObjectEvent *objectEvent, struct Sprite *sprite)
{
    if (DoFigure8Anim(objectEvent, sprite))
    {
        sprite->sActionFuncId = 2;
        return TRUE;
    }
    return FALSE;
}

static void InitAcroWheelieJump(struct ObjectEvent *objectEvent, struct Sprite *sprite, u8 direction, u8 distance, u8 type)
{
    InitJump(objectEvent, sprite, direction, distance, type);
    StartSpriteAnimIfDifferent(sprite, GetAcroWheelieDirectionAnimNum(direction));
    DoShadowFieldEffect(objectEvent);
}

bool8 MovementAction_AcroWheelieHopFaceDown_Step0(struct ObjectEvent *objectEvent, struct Sprite *sprite)
{
    InitAcroWheelieJump(objectEvent, sprite, DIR_SOUTH, JUMP_DISTANCE_IN_PLACE, JUMP_TYPE_LOW);
    return MovementAction_AcroWheelieHopFaceDown_Step1(objectEvent, sprite);
}

bool8 MovementAction_AcroWheelieHopFaceDown_Step1(struct ObjectEvent *objectEvent, struct Sprite *sprite)
{
    if (DoJumpAnim(objectEvent, sprite))
    {
        objectEvent->hasShadow = FALSE;
        sprite->sActionFuncId = 2;
        return TRUE;
    }
    return FALSE;
}

bool8 MovementAction_AcroWheelieHopFaceUp_Step0(struct ObjectEvent *objectEvent, struct Sprite *sprite)
{
    InitAcroWheelieJump(objectEvent, sprite, DIR_NORTH, JUMP_DISTANCE_IN_PLACE, JUMP_TYPE_LOW);
    return MovementAction_AcroWheelieHopFaceUp_Step1(objectEvent, sprite);
}

bool8 MovementAction_AcroWheelieHopFaceUp_Step1(struct ObjectEvent *objectEvent, struct Sprite *sprite)
{
    if (DoJumpAnim(objectEvent, sprite))
    {
        objectEvent->hasShadow = FALSE;
        sprite->sActionFuncId = 2;
        return TRUE;
    }
    return FALSE;
}

bool8 MovementAction_AcroWheelieHopFaceLeft_Step0(struct ObjectEvent *objectEvent, struct Sprite *sprite)
{
    InitAcroWheelieJump(objectEvent, sprite, DIR_WEST, JUMP_DISTANCE_IN_PLACE, JUMP_TYPE_LOW);
    return MovementAction_AcroWheelieHopFaceLeft_Step1(objectEvent, sprite);
}

bool8 MovementAction_AcroWheelieHopFaceLeft_Step1(struct ObjectEvent *objectEvent, struct Sprite *sprite)
{
    if (DoJumpAnim(objectEvent, sprite))
    {
        objectEvent->hasShadow = FALSE;
        sprite->sActionFuncId = 2;
        return TRUE;
    }
    return FALSE;
}

bool8 MovementAction_AcroWheelieHopFaceRight_Step0(struct ObjectEvent *objectEvent, struct Sprite *sprite)
{
    InitAcroWheelieJump(objectEvent, sprite, DIR_EAST, JUMP_DISTANCE_IN_PLACE, JUMP_TYPE_LOW);
    return MovementAction_AcroWheelieHopFaceRight_Step1(objectEvent, sprite);
}

bool8 MovementAction_AcroWheelieHopFaceRight_Step1(struct ObjectEvent *objectEvent, struct Sprite *sprite)
{
    if (DoJumpAnim(objectEvent, sprite))
    {
        objectEvent->hasShadow = FALSE;
        sprite->sActionFuncId = 2;
        return TRUE;
    }
    return FALSE;
}

bool8 MovementAction_AcroWheelieHopDown_Step0(struct ObjectEvent *objectEvent, struct Sprite *sprite)
{
    InitAcroWheelieJump(objectEvent, sprite, DIR_SOUTH, JUMP_DISTANCE_NORMAL, JUMP_TYPE_LOW);
    return MovementAction_AcroWheelieHopDown_Step1(objectEvent, sprite);
}

bool8 MovementAction_AcroWheelieHopDown_Step1(struct ObjectEvent *objectEvent, struct Sprite *sprite)
{
    if (DoJumpAnim(objectEvent, sprite))
    {
        objectEvent->hasShadow = FALSE;
        sprite->sActionFuncId = 2;
        return TRUE;
    }
    return FALSE;
}

bool8 MovementAction_AcroWheelieHopUp_Step0(struct ObjectEvent *objectEvent, struct Sprite *sprite)
{
    InitAcroWheelieJump(objectEvent, sprite, DIR_NORTH, JUMP_DISTANCE_NORMAL, JUMP_TYPE_LOW);
    return MovementAction_AcroWheelieHopUp_Step1(objectEvent, sprite);
}

bool8 MovementAction_AcroWheelieHopUp_Step1(struct ObjectEvent *objectEvent, struct Sprite *sprite)
{
    if (DoJumpAnim(objectEvent, sprite))
    {
        objectEvent->hasShadow = FALSE;
        sprite->sActionFuncId = 2;
        return TRUE;
    }
    return FALSE;
}

bool8 MovementAction_AcroWheelieHopLeft_Step0(struct ObjectEvent *objectEvent, struct Sprite *sprite)
{
    InitAcroWheelieJump(objectEvent, sprite, DIR_WEST, JUMP_DISTANCE_NORMAL, JUMP_TYPE_LOW);
    return MovementAction_AcroWheelieHopLeft_Step1(objectEvent, sprite);
}

bool8 MovementAction_AcroWheelieHopLeft_Step1(struct ObjectEvent *objectEvent, struct Sprite *sprite)
{
    if (DoJumpAnim(objectEvent, sprite))
    {
        objectEvent->hasShadow = FALSE;
        sprite->sActionFuncId = 2;
        return TRUE;
    }
    return FALSE;
}

bool8 MovementAction_AcroWheelieHopRight_Step0(struct ObjectEvent *objectEvent, struct Sprite *sprite)
{
    InitAcroWheelieJump(objectEvent, sprite, DIR_EAST, JUMP_DISTANCE_NORMAL, JUMP_TYPE_LOW);
    return MovementAction_AcroWheelieHopRight_Step1(objectEvent, sprite);
}

bool8 MovementAction_AcroWheelieHopRight_Step1(struct ObjectEvent *objectEvent, struct Sprite *sprite)
{
    if (DoJumpAnim(objectEvent, sprite))
    {
        objectEvent->hasShadow = FALSE;
        sprite->sActionFuncId = 2;
        return TRUE;
    }
    return FALSE;
}

bool8 MovementAction_AcroWheelieJumpDown_Step0(struct ObjectEvent *objectEvent, struct Sprite *sprite)
{
    InitAcroWheelieJump(objectEvent, sprite, DIR_SOUTH, JUMP_DISTANCE_FAR, JUMP_TYPE_HIGH);
    return MovementAction_AcroWheelieJumpDown_Step1(objectEvent, sprite);
}

bool8 MovementAction_AcroWheelieJumpDown_Step1(struct ObjectEvent *objectEvent, struct Sprite *sprite)
{
    if (DoJumpAnim(objectEvent, sprite))
    {
        objectEvent->hasShadow = FALSE;
        sprite->sActionFuncId = 2;
        return TRUE;
    }
    return FALSE;
}

bool8 MovementAction_AcroWheelieJumpUp_Step0(struct ObjectEvent *objectEvent, struct Sprite *sprite)
{
    InitAcroWheelieJump(objectEvent, sprite, DIR_NORTH, JUMP_DISTANCE_FAR, JUMP_TYPE_HIGH);
    return MovementAction_AcroWheelieJumpUp_Step1(objectEvent, sprite);
}

bool8 MovementAction_AcroWheelieJumpUp_Step1(struct ObjectEvent *objectEvent, struct Sprite *sprite)
{
    if (DoJumpAnim(objectEvent, sprite))
    {
        objectEvent->hasShadow = FALSE;
        sprite->sActionFuncId = 2;
        return TRUE;
    }
    return FALSE;
}

bool8 MovementAction_AcroWheelieJumpLeft_Step0(struct ObjectEvent *objectEvent, struct Sprite *sprite)
{
    InitAcroWheelieJump(objectEvent, sprite, DIR_WEST, JUMP_DISTANCE_FAR, JUMP_TYPE_HIGH);
    return MovementAction_AcroWheelieJumpLeft_Step1(objectEvent, sprite);
}

bool8 MovementAction_AcroWheelieJumpLeft_Step1(struct ObjectEvent *objectEvent, struct Sprite *sprite)
{
    if (DoJumpAnim(objectEvent, sprite))
    {
        objectEvent->hasShadow = FALSE;
        sprite->sActionFuncId = 2;
        return TRUE;
    }
    return FALSE;
}

bool8 MovementAction_AcroWheelieJumpRight_Step0(struct ObjectEvent *objectEvent, struct Sprite *sprite)
{
    InitAcroWheelieJump(objectEvent, sprite, DIR_EAST, JUMP_DISTANCE_FAR, JUMP_TYPE_HIGH);
    return MovementAction_AcroWheelieJumpRight_Step1(objectEvent, sprite);
}

bool8 MovementAction_AcroWheelieJumpRight_Step1(struct ObjectEvent *objectEvent, struct Sprite *sprite)
{
    if (DoJumpAnim(objectEvent, sprite))
    {
        objectEvent->hasShadow = FALSE;
        sprite->sActionFuncId = 2;
        return TRUE;
    }
    return FALSE;
}

bool8 MovementAction_AcroWheelieInPlaceDown_Step0(struct ObjectEvent *objectEvent, struct Sprite *sprite)
{
    InitMoveInPlace(objectEvent, sprite, DIR_SOUTH, GetAcroWheeliePedalDirectionAnimNum(DIR_SOUTH), 8);
    return MovementAction_WalkInPlace_Step1(objectEvent, sprite);
}

bool8 MovementAction_AcroWheelieInPlaceUp_Step0(struct ObjectEvent *objectEvent, struct Sprite *sprite)
{
    InitMoveInPlace(objectEvent, sprite, DIR_NORTH, GetAcroWheeliePedalDirectionAnimNum(DIR_NORTH), 8);
    return MovementAction_WalkInPlace_Step1(objectEvent, sprite);
}

bool8 MovementAction_AcroWheelieInPlaceLeft_Step0(struct ObjectEvent *objectEvent, struct Sprite *sprite)
{
    InitMoveInPlace(objectEvent, sprite, DIR_WEST, GetAcroWheeliePedalDirectionAnimNum(DIR_WEST), 8);
    return MovementAction_WalkInPlace_Step1(objectEvent, sprite);
}

bool8 MovementAction_AcroWheelieInPlaceRight_Step0(struct ObjectEvent *objectEvent, struct Sprite *sprite)
{
    InitMoveInPlace(objectEvent, sprite, DIR_EAST, GetAcroWheeliePedalDirectionAnimNum(DIR_EAST), 8);
    return MovementAction_WalkInPlace_Step1(objectEvent, sprite);
}

static void InitAcroPopWheelie(struct ObjectEvent *objectEvent, struct Sprite *sprite, u8 direction, u8 speed)
{
    InitNpcForMovement(objectEvent, sprite, direction, speed);
    StartSpriteAnim(sprite, GetAcroWheelieDirectionAnimNum(objectEvent->facingDirection));
    SeekSpriteAnim(sprite, 0);
}

bool8 MovementAction_AcroPopWheelieMoveDown_Step0(struct ObjectEvent *objectEvent, struct Sprite *sprite)
{
    InitAcroPopWheelie(objectEvent, sprite, DIR_SOUTH, 1);
    return MovementAction_AcroPopWheelieMoveDown_Step1(objectEvent, sprite);
}

bool8 MovementAction_AcroPopWheelieMoveDown_Step1(struct ObjectEvent *objectEvent, struct Sprite *sprite)
{
    if (UpdateMovementNormal(objectEvent, sprite))
    {
        sprite->sActionFuncId = 2;
        return TRUE;
    }
    return FALSE;
}

bool8 MovementAction_AcroPopWheelieMoveUp_Step0(struct ObjectEvent *objectEvent, struct Sprite *sprite)
{
    InitAcroPopWheelie(objectEvent, sprite, DIR_NORTH, 1);
    return MovementAction_AcroPopWheelieMoveUp_Step1(objectEvent, sprite);
}

bool8 MovementAction_AcroPopWheelieMoveUp_Step1(struct ObjectEvent *objectEvent, struct Sprite *sprite)
{
    if (UpdateMovementNormal(objectEvent, sprite))
    {
        sprite->sActionFuncId = 2;
        return TRUE;
    }
    return FALSE;
}

bool8 MovementAction_AcroPopWheelieMoveLeft_Step0(struct ObjectEvent *objectEvent, struct Sprite *sprite)
{
    InitAcroPopWheelie(objectEvent, sprite, DIR_WEST,  1);
    return MovementAction_AcroPopWheelieMoveLeft_Step1(objectEvent, sprite);
}

bool8 MovementAction_AcroPopWheelieMoveLeft_Step1(struct ObjectEvent *objectEvent, struct Sprite *sprite)
{
    if (UpdateMovementNormal(objectEvent, sprite))
    {
        sprite->sActionFuncId = 2;
        return TRUE;
    }
    return FALSE;
}

bool8 MovementAction_AcroPopWheelieMoveRight_Step0(struct ObjectEvent *objectEvent, struct Sprite *sprite)
{
    InitAcroPopWheelie(objectEvent, sprite, DIR_EAST,  1);
    return MovementAction_AcroPopWheelieMoveRight_Step1(objectEvent, sprite);
}

bool8 MovementAction_AcroPopWheelieMoveRight_Step1(struct ObjectEvent *objectEvent, struct Sprite *sprite)
{
    if (UpdateMovementNormal(objectEvent, sprite))
    {
        sprite->sActionFuncId = 2;
        return TRUE;
    }
    return FALSE;
}

static void InitAcroWheelieMove(struct ObjectEvent *objectEvent, struct Sprite *sprite, u8 direction, u8 speed)
{
    InitNpcForMovement(objectEvent, sprite, direction, speed);
    SetStepAnimHandleAlternation(objectEvent, sprite, GetAcroWheeliePedalDirectionAnimNum(objectEvent->facingDirection));
}

bool8 MovementAction_AcroWheelieMoveDown_Step0(struct ObjectEvent *objectEvent, struct Sprite *sprite)
{
    InitAcroWheelieMove(objectEvent, sprite, DIR_SOUTH, 1);
    return MovementAction_AcroWheelieMoveDown_Step1(objectEvent, sprite);
}

bool8 MovementAction_AcroWheelieMoveDown_Step1(struct ObjectEvent *objectEvent, struct Sprite *sprite)
{
    if (UpdateMovementNormal(objectEvent, sprite))
    {
        sprite->sActionFuncId = 2;
        return TRUE;
    }
    return FALSE;
}

bool8 MovementAction_AcroWheelieMoveUp_Step0(struct ObjectEvent *objectEvent, struct Sprite *sprite)
{
    InitAcroWheelieMove(objectEvent, sprite, DIR_NORTH, 1);
    return MovementAction_AcroWheelieMoveUp_Step1(objectEvent, sprite);
}

bool8 MovementAction_AcroWheelieMoveUp_Step1(struct ObjectEvent *objectEvent, struct Sprite *sprite)
{
    if (UpdateMovementNormal(objectEvent, sprite))
    {
        sprite->sActionFuncId = 2;
        return TRUE;
    }
    return FALSE;
}

bool8 MovementAction_AcroWheelieMoveLeft_Step0(struct ObjectEvent *objectEvent, struct Sprite *sprite)
{
    InitAcroWheelieMove(objectEvent, sprite, DIR_WEST,  1);
    return MovementAction_AcroWheelieMoveLeft_Step1(objectEvent, sprite);
}

bool8 MovementAction_AcroWheelieMoveLeft_Step1(struct ObjectEvent *objectEvent, struct Sprite *sprite)
{
    if (UpdateMovementNormal(objectEvent, sprite))
    {
        sprite->sActionFuncId = 2;
        return TRUE;
    }
    return FALSE;
}

bool8 MovementAction_AcroWheelieMoveRight_Step0(struct ObjectEvent *objectEvent, struct Sprite *sprite)
{
    InitAcroWheelieMove(objectEvent, sprite, DIR_EAST, 1);
    return MovementAction_AcroWheelieMoveRight_Step1(objectEvent, sprite);
}

bool8 MovementAction_AcroWheelieMoveRight_Step1(struct ObjectEvent *objectEvent, struct Sprite *sprite)
{
    if (UpdateMovementNormal(objectEvent, sprite))
    {
        sprite->sActionFuncId = 2;
        return TRUE;
    }
    return FALSE;
}

static void InitAcroEndWheelie(struct ObjectEvent *objectEvent, struct Sprite *sprite, u8 direction, u8 speed)
{
    InitNpcForMovement(objectEvent, sprite, direction, speed);
    StartSpriteAnim(sprite, GetAcroEndWheelieDirectionAnimNum(objectEvent->facingDirection));
    SeekSpriteAnim(sprite, 0);
}

bool8 MovementAction_AcroEndWheelieMoveDown_Step0(struct ObjectEvent *objectEvent, struct Sprite *sprite)
{
    InitAcroEndWheelie(objectEvent, sprite, DIR_SOUTH, 1);
    return MovementAction_AcroEndWheelieMoveDown_Step1(objectEvent, sprite);
}

bool8 MovementAction_AcroEndWheelieMoveDown_Step1(struct ObjectEvent *objectEvent, struct Sprite *sprite)
{
    if (UpdateMovementNormal(objectEvent, sprite))
    {
        sprite->sActionFuncId = 2;
        return TRUE;
    }
    return FALSE;
}

bool8 MovementAction_AcroEndWheelieMoveUp_Step0(struct ObjectEvent *objectEvent, struct Sprite *sprite)
{
    InitAcroEndWheelie(objectEvent, sprite, DIR_NORTH, 1);
    return MovementAction_AcroEndWheelieMoveUp_Step1(objectEvent, sprite);
}

bool8 MovementAction_AcroEndWheelieMoveUp_Step1(struct ObjectEvent *objectEvent, struct Sprite *sprite)
{
    if (UpdateMovementNormal(objectEvent, sprite))
    {
        sprite->sActionFuncId = 2;
        return TRUE;
    }
    return FALSE;
}

bool8 MovementAction_AcroEndWheelieMoveLeft_Step0(struct ObjectEvent *objectEvent, struct Sprite *sprite)
{
    InitAcroEndWheelie(objectEvent, sprite, DIR_WEST, 1);
    return MovementAction_AcroEndWheelieMoveLeft_Step1(objectEvent, sprite);
}

bool8 MovementAction_AcroEndWheelieMoveLeft_Step1(struct ObjectEvent *objectEvent, struct Sprite *sprite)
{
    if (UpdateMovementNormal(objectEvent, sprite))
    {
        sprite->sActionFuncId = 2;
        return TRUE;
    }
    return FALSE;
}

bool8 MovementAction_AcroEndWheelieMoveRight_Step0(struct ObjectEvent *objectEvent, struct Sprite *sprite)
{
    InitAcroEndWheelie(objectEvent, sprite, DIR_EAST, 1);
    return MovementAction_AcroEndWheelieMoveRight_Step1(objectEvent, sprite);
}

bool8 MovementAction_AcroEndWheelieMoveRight_Step1(struct ObjectEvent *objectEvent, struct Sprite *sprite)
{
    if (UpdateMovementNormal(objectEvent, sprite))
    {
        sprite->sActionFuncId = 2;
        return TRUE;
    }
    return FALSE;
}

bool8 MovementAction_Levitate_Step0(struct ObjectEvent *objectEvent, struct Sprite *sprite)
{
    CreateLevitateMovementTask(objectEvent);
    sprite->sActionFuncId = 1;
    return TRUE;
}

bool8 MovementAction_StopLevitate_Step0(struct ObjectEvent *objectEvent, struct Sprite *sprite)
{
    DestroyLevitateMovementTask(objectEvent->warpArrowSpriteId);
    sprite->y2 = 0;
    sprite->sActionFuncId = 1;
    return TRUE;
}

bool8 MovementAction_StopLevitateAtTop_Step0(struct ObjectEvent *objectEvent, struct Sprite *sprite)
{
    if (sprite->y2 == 0)
    {
        DestroyLevitateMovementTask(objectEvent->warpArrowSpriteId);
        sprite->sActionFuncId = 1;
        return TRUE;
    }
    return FALSE;
}

u8 MovementAction_Finish(struct ObjectEvent *objectEvent, struct Sprite *sprite)
{
    return TRUE;
}

bool8 MovementAction_PauseSpriteAnim(struct ObjectEvent *objectEvent, struct Sprite *sprite)
{
    sprite->animPaused = TRUE;
    return TRUE;
}

static void UpdateObjectEventSpriteAnimPause(struct ObjectEvent *objectEvent, struct Sprite *sprite)
{
    if (objectEvent->disableAnim)
        sprite->animPaused = TRUE;
}

static void TryEnableObjectEventAnim(struct ObjectEvent *objectEvent, struct Sprite *sprite)
{
    if (objectEvent->enableAnim)
    {
        sprite->animPaused = FALSE;
        objectEvent->disableAnim = FALSE;
        objectEvent->enableAnim = FALSE;
    }
}

static void UpdateObjectEventVisibility(struct ObjectEvent *objectEvent, struct Sprite *sprite)
{
    UpdateObjectEventOffscreen(objectEvent, sprite);
    UpdateObjectEventSpriteVisibility(objectEvent, sprite);
}

static void UpdateObjectEventOffscreen(struct ObjectEvent *objectEvent, struct Sprite *sprite)
{
    u16 x, y;
    u16 x2, y2;
    const struct ObjectEventGraphicsInfo *graphicsInfo;

    objectEvent->offScreen = FALSE;

    graphicsInfo = GetObjectEventGraphicsInfo(objectEvent->graphicsId);
    if (sprite->coordOffsetEnabled)
    {
        x = sprite->x + sprite->x2 + sprite->centerToCornerVecX + gSpriteCoordOffsetX;
        y = sprite->y + sprite->y2 + sprite->centerToCornerVecY + gSpriteCoordOffsetY;
    }
    else
    {
        x = sprite->x + sprite->x2 + sprite->centerToCornerVecX;
        y = sprite->y + sprite->y2 + sprite->centerToCornerVecY;
    }
    x2 = graphicsInfo->width;
    x2 += x;
    y2 = y;
    y2 += graphicsInfo->height;

    if ((s16)x >= DISPLAY_WIDTH + 16 || (s16)x2 < -16)
        objectEvent->offScreen = TRUE;

    if ((s16)y >= DISPLAY_HEIGHT + 16 || (s16)y2 < -16)
        objectEvent->offScreen = TRUE;
}

static void UpdateObjectEventSpriteVisibility(struct ObjectEvent *objectEvent, struct Sprite *sprite)
{
    sprite->invisible = FALSE;
    if (objectEvent->invisible || objectEvent->offScreen)
        sprite->invisible = TRUE;
}

static void GetAllGroundEffectFlags_OnSpawn(struct ObjectEvent *objEvent, u32 *flags)
{
    ObjectEventUpdateMetatileBehaviors(objEvent);
    GetGroundEffectFlags_Reflection(objEvent, flags);
    GetGroundEffectFlags_TallGrassOnSpawn(objEvent, flags);
    GetGroundEffectFlags_LongGrassOnSpawn(objEvent, flags);
    GetGroundEffectFlags_SandHeap(objEvent, flags);
    GetGroundEffectFlags_ShallowFlowingWater(objEvent, flags);
    GetGroundEffectFlags_ShortGrass(objEvent, flags);
    GetGroundEffectFlags_HotSprings(objEvent, flags);
}

static void GetAllGroundEffectFlags_OnBeginStep(struct ObjectEvent *objEvent, u32 *flags)
{
    ObjectEventUpdateMetatileBehaviors(objEvent);
    GetGroundEffectFlags_Reflection(objEvent, flags);
    GetGroundEffectFlags_TallGrassOnBeginStep(objEvent, flags);
    GetGroundEffectFlags_LongGrassOnBeginStep(objEvent, flags);
    GetGroundEffectFlags_Tracks(objEvent, flags);
    GetGroundEffectFlags_SandHeap(objEvent, flags);
    GetGroundEffectFlags_ShallowFlowingWater(objEvent, flags);
    GetGroundEffectFlags_Puddle(objEvent, flags);
    GetGroundEffectFlags_ShortGrass(objEvent, flags);
    GetGroundEffectFlags_HotSprings(objEvent, flags);
}

static void GetAllGroundEffectFlags_OnFinishStep(struct ObjectEvent *objEvent, u32 *flags)
{
    ObjectEventUpdateMetatileBehaviors(objEvent);
    GetGroundEffectFlags_ShallowFlowingWater(objEvent, flags);
    GetGroundEffectFlags_SandHeap(objEvent, flags);
    GetGroundEffectFlags_Puddle(objEvent, flags);
    GetGroundEffectFlags_Ripple(objEvent, flags);
    GetGroundEffectFlags_ShortGrass(objEvent, flags);
    GetGroundEffectFlags_HotSprings(objEvent, flags);
    GetGroundEffectFlags_Seaweed(objEvent, flags);
    GetGroundEffectFlags_JumpLanding(objEvent, flags);
}

static void ObjectEventUpdateMetatileBehaviors(struct ObjectEvent *objEvent)
{
    objEvent->previousMetatileBehavior = MapGridGetMetatileBehaviorAt(objEvent->previousCoords.x, objEvent->previousCoords.y);
    objEvent->currentMetatileBehavior = MapGridGetMetatileBehaviorAt(objEvent->currentCoords.x, objEvent->currentCoords.y);
}

static void GetGroundEffectFlags_Reflection(struct ObjectEvent *objEvent, u32 *flags)
{
    u32 reflectionFlags[NUM_REFLECTION_TYPES - 1] = {
        [REFL_TYPE_ICE   - 1] = GROUND_EFFECT_FLAG_ICE_REFLECTION,
        [REFL_TYPE_WATER - 1] = GROUND_EFFECT_FLAG_WATER_REFLECTION
    };
    u8 reflType = ObjectEventGetNearbyReflectionType(objEvent);

    if (reflType)
    {
        if (objEvent->hasReflection == 0)
        {
            objEvent->hasReflection++;
            *flags |= reflectionFlags[reflType - 1];
        }
    }
    else
    {
        objEvent->hasReflection = FALSE;
    }
}

static void GetGroundEffectFlags_TallGrassOnSpawn(struct ObjectEvent *objEvent, u32 *flags)
{
    if (MetatileBehavior_IsTallGrass(objEvent->currentMetatileBehavior))
        *flags |= GROUND_EFFECT_FLAG_TALL_GRASS_ON_SPAWN;
}

static void GetGroundEffectFlags_TallGrassOnBeginStep(struct ObjectEvent *objEvent, u32 *flags)
{
    if (MetatileBehavior_IsTallGrass(objEvent->currentMetatileBehavior))
        *flags |= GROUND_EFFECT_FLAG_TALL_GRASS_ON_MOVE;
}

static void GetGroundEffectFlags_LongGrassOnSpawn(struct ObjectEvent *objEvent, u32 *flags)
{
    if (MetatileBehavior_IsLongGrass(objEvent->currentMetatileBehavior))
        *flags |= GROUND_EFFECT_FLAG_LONG_GRASS_ON_SPAWN;
}

static void GetGroundEffectFlags_LongGrassOnBeginStep(struct ObjectEvent *objEvent, u32 *flags)
{
    if (MetatileBehavior_IsLongGrass(objEvent->currentMetatileBehavior))
        *flags |= GROUND_EFFECT_FLAG_LONG_GRASS_ON_MOVE;
}

static void GetGroundEffectFlags_Tracks(struct ObjectEvent *objEvent, u32 *flags)
{
    if (MetatileBehavior_IsDeepSand(objEvent->previousMetatileBehavior))
        *flags |= GROUND_EFFECT_FLAG_DEEP_SAND;
    else if (MetatileBehavior_IsSandOrDeepSand(objEvent->previousMetatileBehavior)
             || MetatileBehavior_IsFootprints(objEvent->previousMetatileBehavior))
        *flags |= GROUND_EFFECT_FLAG_SAND;
}

static void GetGroundEffectFlags_SandHeap(struct ObjectEvent *objEvent, u32 *flags)
{
    if (MetatileBehavior_IsDeepSand(objEvent->currentMetatileBehavior)
        && MetatileBehavior_IsDeepSand(objEvent->previousMetatileBehavior))
    {
        if (!objEvent->inSandPile)
        {
            objEvent->inSandPile = FALSE;
            objEvent->inSandPile = TRUE;
            *flags |= GROUND_EFFECT_FLAG_SAND_PILE;
        }
    }
    else
    {
        objEvent->inSandPile = FALSE;
    }
}

static void GetGroundEffectFlags_ShallowFlowingWater(struct ObjectEvent *objEvent, u32 *flags)
{
    if ((MetatileBehavior_IsShallowFlowingWater(objEvent->currentMetatileBehavior)
         && MetatileBehavior_IsShallowFlowingWater(objEvent->previousMetatileBehavior))
        || (MetatileBehavior_IsPacifidlogLog(objEvent->currentMetatileBehavior)
            && MetatileBehavior_IsPacifidlogLog(objEvent->previousMetatileBehavior)))
    {
        if (!objEvent->inShallowFlowingWater)
        {
            objEvent->inShallowFlowingWater = FALSE;
            objEvent->inShallowFlowingWater = TRUE;
            *flags |= GROUND_EFFECT_FLAG_SHALLOW_FLOWING_WATER;
        }
    }
    else
    {
        objEvent->inShallowFlowingWater = FALSE;
    }
}

static void GetGroundEffectFlags_Puddle(struct ObjectEvent *objEvent, u32 *flags)
{
    if (MetatileBehavior_IsPuddle(objEvent->currentMetatileBehavior)
        && MetatileBehavior_IsPuddle(objEvent->previousMetatileBehavior))
        *flags |= GROUND_EFFECT_FLAG_PUDDLE;
}

static void GetGroundEffectFlags_Ripple(struct ObjectEvent *objEvent, u32 *flags)
{
    if (MetatileBehavior_HasRipples(objEvent->currentMetatileBehavior))
        *flags |= GROUND_EFFECT_FLAG_RIPPLES;
}

static void GetGroundEffectFlags_ShortGrass(struct ObjectEvent *objEvent, u32 *flags)
{
    if (MetatileBehavior_IsShortGrass(objEvent->currentMetatileBehavior)
        && MetatileBehavior_IsShortGrass(objEvent->previousMetatileBehavior))
    {
        if (!objEvent->inShortGrass)
        {
            objEvent->inShortGrass = FALSE;
            objEvent->inShortGrass = TRUE;
            *flags |= GROUND_EFFECT_FLAG_SHORT_GRASS;
        }
    }
    else
    {
        objEvent->inShortGrass = FALSE;
    }
}

static void GetGroundEffectFlags_HotSprings(struct ObjectEvent *objEvent, u32 *flags)
{
    if (MetatileBehavior_IsHotSprings(objEvent->currentMetatileBehavior)
        && MetatileBehavior_IsHotSprings(objEvent->previousMetatileBehavior))
    {
        if (!objEvent->inHotSprings)
        {
            objEvent->inHotSprings = FALSE;
            objEvent->inHotSprings = TRUE;
            *flags |= GROUND_EFFECT_FLAG_HOT_SPRINGS;
        }
    }
    else
    {
        objEvent->inHotSprings = FALSE;
    }
}

static void GetGroundEffectFlags_Seaweed(struct ObjectEvent *objEvent, u32 *flags)
{
    if (MetatileBehavior_IsSeaweed(objEvent->currentMetatileBehavior))
        *flags |= GROUND_EFFECT_FLAG_SEAWEED;
}

static void GetGroundEffectFlags_JumpLanding(struct ObjectEvent *objEvent, u32 *flags)
{
    typedef bool8 (*MetatileFunc)(u8);

    static const MetatileFunc metatileFuncs[] = {
        MetatileBehavior_IsTallGrass,
        MetatileBehavior_IsLongGrass,
        MetatileBehavior_IsPuddle,
        MetatileBehavior_IsSurfableWaterOrUnderwater,
        MetatileBehavior_IsShallowFlowingWater,
        MetatileBehavior_IsATile,
    };

    static const u32 jumpLandingFlags[] = {
        GROUND_EFFECT_FLAG_LAND_IN_TALL_GRASS,
        GROUND_EFFECT_FLAG_LAND_IN_LONG_GRASS,
        GROUND_EFFECT_FLAG_LAND_IN_SHALLOW_WATER,
        GROUND_EFFECT_FLAG_LAND_IN_DEEP_WATER,
        GROUND_EFFECT_FLAG_LAND_IN_SHALLOW_WATER,
        GROUND_EFFECT_FLAG_LAND_ON_NORMAL_GROUND,
    };

    if (objEvent->landingJump && !objEvent->disableJumpLandingGroundEffect)
    {
        u8 i;

        for (i = 0; i < ARRAY_COUNT(metatileFuncs); i++)
        {
            if (metatileFuncs[i](objEvent->currentMetatileBehavior))
            {
                *flags |= jumpLandingFlags[i];
                return;
            }
        }
    }
}

#define RETURN_REFLECTION_TYPE_AT(x, y)              \
    b = MapGridGetMetatileBehaviorAt(x, y);          \
    result = GetReflectionTypeByMetatileBehavior(b); \
    if (result != REFL_TYPE_NONE)                    \
        return result;

static u8 ObjectEventGetNearbyReflectionType(struct ObjectEvent *objEvent)
{
    const struct ObjectEventGraphicsInfo *info = GetObjectEventGraphicsInfo(objEvent->graphicsId);

    // ceil div by tile width?
    s16 width = (info->width + 8) >> 4;
    s16 height = (info->height + 8) >> 4;
    s16 i, j;
    u8 result, b; // used by RETURN_REFLECTION_TYPE_AT
    s16 one = 1;

    for (i = 0; i < height; i++)
    {
        RETURN_REFLECTION_TYPE_AT(objEvent->currentCoords.x, objEvent->currentCoords.y + one + i)
        RETURN_REFLECTION_TYPE_AT(objEvent->previousCoords.x, objEvent->previousCoords.y + one + i)
        for (j = 1; j < width; j++)
        {
            RETURN_REFLECTION_TYPE_AT(objEvent->currentCoords.x + j, objEvent->currentCoords.y + one + i)
            RETURN_REFLECTION_TYPE_AT(objEvent->currentCoords.x - j, objEvent->currentCoords.y + one + i)
            RETURN_REFLECTION_TYPE_AT(objEvent->previousCoords.x + j, objEvent->previousCoords.y + one + i)
            RETURN_REFLECTION_TYPE_AT(objEvent->previousCoords.x - j, objEvent->previousCoords.y + one + i)
        }
    }

    return REFL_TYPE_NONE;
}

#undef RETURN_REFLECTION_TYPE_AT

static u8 GetReflectionTypeByMetatileBehavior(u32 behavior)
{
    if (MetatileBehavior_IsIce(behavior))
        return REFL_TYPE_ICE;
    else if (MetatileBehavior_IsReflective(behavior))
        return REFL_TYPE_WATER;
    else
        return REFL_TYPE_NONE;
}

u8 GetLedgeJumpDirection(s16 x, s16 y, u8 direction)
{
    static bool8 (*const ledgeBehaviorFuncs[])(u8) = {
        [DIR_SOUTH - 1] = MetatileBehavior_IsJumpSouth,
        [DIR_NORTH - 1] = MetatileBehavior_IsJumpNorth,
        [DIR_WEST - 1]  = MetatileBehavior_IsJumpWest,
        [DIR_EAST - 1]  = MetatileBehavior_IsJumpEast,
    };

    u8 behavior;
    u8 index = direction;

    if (index == DIR_NONE)
        return DIR_NONE;
    else if (index > DIR_EAST)
        index -= DIR_EAST;

    index--;
    behavior = MapGridGetMetatileBehaviorAt(x, y);

    if (ledgeBehaviorFuncs[index](behavior) == TRUE)
        return index + 1;

    return DIR_NONE;
}

static void SetObjectEventSpriteOamTableForLongGrass(struct ObjectEvent *objEvent, struct Sprite *sprite)
{
    if (objEvent->disableCoveringGroundEffects)
        return;

    if (!MetatileBehavior_IsLongGrass(objEvent->currentMetatileBehavior))
        return;

    if (!MetatileBehavior_IsLongGrass(objEvent->previousMetatileBehavior))
        return;

    sprite->subspriteTableNum = 4;

    if (ElevationToPriority(objEvent->previousElevation) == 1)
        sprite->subspriteTableNum = 5;
}

static bool8 IsElevationMismatchAt(u8 elevation, s16 x, s16 y)
{
    u8 mapElevation;

    if (elevation == 0)
        return FALSE;

    mapElevation = MapGridGetElevationAt(x, y);

    if (mapElevation == 0 || mapElevation == 15)
        return FALSE;

    if (mapElevation != elevation)
        return TRUE;

    return FALSE;
}

static const u8 sElevationToSubpriority[] = {
    115, 115, 83, 115, 83, 115, 83, 115, 83, 115, 83, 115, 83, 0, 0, 115
};

static const u8 sElevationToPriority[] = {
    2, 2, 2, 2, 1, 2, 1, 2, 1, 2, 1, 2, 1, 0, 0, 2
};

static const u8 sElevationToSubspriteTableNum[] = {
    1, 1, 1, 1, 2, 1, 2, 1, 2, 1, 2, 1, 2, 0, 0, 1,
};

static void UpdateObjectEventElevationAndPriority(struct ObjectEvent *objEvent, struct Sprite *sprite)
{
    if (objEvent->fixedPriority)
        return;

    ObjectEventUpdateElevation(objEvent, sprite);
    if (objEvent->localId == OBJ_EVENT_ID_FOLLOWER) {
        #if LARGE_OW_SUPPORT
        // keep subspriteMode synced with player's
        // so that it disappears under bridges when they do
        sprite->subspriteMode |= gSprites[gPlayerAvatar.spriteId].subspriteMode & SUBSPRITES_IGNORE_PRIORITY;
        #endif
        // if transitioning between elevations, use the player's elevation
        if (!objEvent->currentElevation)
            objEvent = &gObjectEvents[gPlayerAvatar.objectEventId];
    }

    sprite->subspriteTableNum = sElevationToSubspriteTableNum[objEvent->previousElevation];
    sprite->oam.priority = sElevationToPriority[objEvent->previousElevation];
}

static void InitObjectPriorityByElevation(struct Sprite *sprite, u8 elevation)
{
    sprite->subspriteTableNum = sElevationToSubspriteTableNum[elevation];
    sprite->oam.priority = sElevationToPriority[elevation];
}

u8 ElevationToPriority(u8 elevation)
{
    return sElevationToPriority[elevation];
}

// Returns current elevation, or 15 for bridges
void ObjectEventUpdateElevation(struct ObjectEvent *objEvent, struct Sprite *sprite)
{
    u8 curElevation = MapGridGetElevationAt(objEvent->currentCoords.x, objEvent->currentCoords.y);
    u8 prevElevation = MapGridGetElevationAt(objEvent->previousCoords.x, objEvent->previousCoords.y);

    if (curElevation == 15 || prevElevation == 15) {
        #if LARGE_OW_SUPPORT
        // Ignore subsprite priorities under bridges
        // so all subsprites will display below it
        sprite->subspriteMode = SUBSPRITES_IGNORE_PRIORITY;
        #endif
        return;
    }

    objEvent->currentElevation = curElevation;

    if (curElevation != 0 && curElevation != 15)
        objEvent->previousElevation = curElevation;
}

void SetObjectSubpriorityByElevation(u8 elevation, struct Sprite *sprite, u8 subpriority)
{
    s32 tmp = sprite->centerToCornerVecY;
    u32 tmpa = *(u16 *)&sprite->y;
    u32 tmpb = *(u16 *)&gSpriteCoordOffsetY;
    s32 tmp2 = (tmpa - tmp) + tmpb;
    u16 tmp3 = (16 - ((((u32)tmp2 + 8) & 0xFF) >> 4)) * 2;
    sprite->subpriority = tmp3 + sElevationToSubpriority[elevation] + subpriority;
}

static void ObjectEventUpdateSubpriority(struct ObjectEvent *objEvent, struct Sprite *sprite)
{
    if (objEvent->fixedPriority)
        return;

    // If transitioning between elevations, use the player's elevation
    if (!objEvent->currentElevation && objEvent->localId == OBJ_EVENT_ID_FOLLOWER)
        objEvent = &gObjectEvents[gPlayerAvatar.objectEventId];

    SetObjectSubpriorityByElevation(objEvent->previousElevation, sprite, 1);
}

static bool8 AreElevationsCompatible(u8 a, u8 b)
{
    if (a == 0 || b == 0)
        return TRUE;

    if (a != b)
        return FALSE;

    return TRUE;
}

void GroundEffect_SpawnOnTallGrass(struct ObjectEvent *objEvent, struct Sprite *sprite)
{
    gFieldEffectArguments[0] = objEvent->currentCoords.x;
    gFieldEffectArguments[1] = objEvent->currentCoords.y;
    gFieldEffectArguments[2] = objEvent->previousElevation;
    gFieldEffectArguments[3] = 2; // priority
    gFieldEffectArguments[4] = objEvent->localId << 8 | objEvent->mapNum;
    gFieldEffectArguments[5] = objEvent->mapGroup;
    gFieldEffectArguments[6] = (u8)gSaveBlock1Ptr->location.mapNum << 8 | (u8)gSaveBlock1Ptr->location.mapGroup;
    gFieldEffectArguments[7] = TRUE; // skip to end of anim
    FieldEffectStart(FLDEFF_TALL_GRASS);
}

void GroundEffect_StepOnTallGrass(struct ObjectEvent *objEvent, struct Sprite *sprite)
{
    gFieldEffectArguments[0] = objEvent->currentCoords.x;
    gFieldEffectArguments[1] = objEvent->currentCoords.y;
    gFieldEffectArguments[2] = objEvent->previousElevation;
    gFieldEffectArguments[3] = 2; // priority
    gFieldEffectArguments[4] = objEvent->localId << 8 | objEvent->mapNum;
    gFieldEffectArguments[5] = objEvent->mapGroup;
    gFieldEffectArguments[6] = (u8)gSaveBlock1Ptr->location.mapNum << 8 | (u8)gSaveBlock1Ptr->location.mapGroup;
    gFieldEffectArguments[7] = FALSE; // don't skip to end of anim
    FieldEffectStart(FLDEFF_TALL_GRASS);
}

void GroundEffect_SpawnOnLongGrass(struct ObjectEvent *objEvent, struct Sprite *sprite)
{
    gFieldEffectArguments[0] = objEvent->currentCoords.x;
    gFieldEffectArguments[1] = objEvent->currentCoords.y;
    gFieldEffectArguments[2] = objEvent->previousElevation;
    gFieldEffectArguments[3] = 2;
    gFieldEffectArguments[4] = objEvent->localId << 8 | objEvent->mapNum;
    gFieldEffectArguments[5] = objEvent->mapGroup;
    gFieldEffectArguments[6] = (u8)gSaveBlock1Ptr->location.mapNum << 8 | (u8)gSaveBlock1Ptr->location.mapGroup;
    gFieldEffectArguments[7] = 1;
    FieldEffectStart(FLDEFF_LONG_GRASS);
}

void GroundEffect_StepOnLongGrass(struct ObjectEvent *objEvent, struct Sprite *sprite)
{
    gFieldEffectArguments[0] = objEvent->currentCoords.x;
    gFieldEffectArguments[1] = objEvent->currentCoords.y;
    gFieldEffectArguments[2] = objEvent->previousElevation;
    gFieldEffectArguments[3] = 2;
    gFieldEffectArguments[4] = (objEvent->localId << 8) | objEvent->mapNum;
    gFieldEffectArguments[5] = objEvent->mapGroup;
    gFieldEffectArguments[6] = (u8)gSaveBlock1Ptr->location.mapNum << 8 | (u8)gSaveBlock1Ptr->location.mapGroup;
    gFieldEffectArguments[7] = 0;
    FieldEffectStart(FLDEFF_LONG_GRASS);
}

void GroundEffect_WaterReflection(struct ObjectEvent *objEvent, struct Sprite *sprite)
{
    SetUpReflection(objEvent, sprite, FALSE);
}

void GroundEffect_IceReflection(struct ObjectEvent *objEvent, struct Sprite *sprite)
{
    SetUpReflection(objEvent, sprite, TRUE);
}

void GroundEffect_FlowingWater(struct ObjectEvent *objEvent, struct Sprite *sprite)
{
    StartFieldEffectForObjectEvent(FLDEFF_FEET_IN_FLOWING_WATER, objEvent);
}

static void (*const sGroundEffectTracksFuncs[])(struct ObjectEvent *objEvent, struct Sprite *sprite, bool8 isDeepSand) = {
    [TRACKS_NONE] = DoTracksGroundEffect_None,
    [TRACKS_FOOT] = DoTracksGroundEffect_Footprints,
    [TRACKS_BIKE_TIRE] = DoTracksGroundEffect_BikeTireTracks,
    [TRACKS_SLITHER] = DoTracksGroundEffect_SlitherTracks,
    [TRACKS_SPOT] = DoTracksGroundEffect_FootprintsC,
    [TRACKS_BUG] = DoTracksGroundEffect_FootprintsB,
};

void GroundEffect_SandTracks(struct ObjectEvent *objEvent, struct Sprite *sprite)
{
    const struct ObjectEventGraphicsInfo *info = objEvent->graphicsId == OBJ_EVENT_GFX_OW_MON ? SpeciesToGraphicsInfo(objEvent->extra.mon.species, 0) : GetObjectEventGraphicsInfo(objEvent->graphicsId);
    sGroundEffectTracksFuncs[objEvent->invisible ? TRACKS_NONE : info->tracks](objEvent, sprite, FALSE);
}

void GroundEffect_DeepSandTracks(struct ObjectEvent *objEvent, struct Sprite *sprite)
{
    const struct ObjectEventGraphicsInfo *info = objEvent->graphicsId == OBJ_EVENT_GFX_OW_MON ? SpeciesToGraphicsInfo(objEvent->extra.mon.species, 0) : GetObjectEventGraphicsInfo(objEvent->graphicsId);
    sGroundEffectTracksFuncs[objEvent->invisible ? TRACKS_NONE : info->tracks](objEvent, sprite, TRUE);
}

static void DoTracksGroundEffect_None(struct ObjectEvent *objEvent, struct Sprite *sprite, bool8 isDeepSand)
{
}

static void DoTracksGroundEffect_Footprints(struct ObjectEvent *objEvent, struct Sprite *sprite, bool8 isDeepSand)
{
    // First half-word is a Field Effect script id. (gFieldEffectScriptPointers)
    u16 sandFootprints_FieldEffectData[2] = {
        FLDEFF_SAND_FOOTPRINTS,
        FLDEFF_DEEP_SAND_FOOTPRINTS
    };

    gFieldEffectArguments[0] = objEvent->previousCoords.x;
    gFieldEffectArguments[1] = objEvent->previousCoords.y;
    gFieldEffectArguments[2] = 149;
    gFieldEffectArguments[3] = 2;
    gFieldEffectArguments[4] = objEvent->facingDirection;
    FieldEffectStart(sandFootprints_FieldEffectData[isDeepSand]);
}

static void DoTracksGroundEffect_FootprintsB(struct ObjectEvent *objEvent, struct Sprite *sprite, u8 a)
{
	// First half-word is a Field Effect script id. (gFieldEffectScriptPointers)
	u16 otherFootprintsA_FieldEffectData[2] = {
		FLDEFF_TRACKS_SPOT,
		FLDEFF_TRACKS_SPOT
	};

	gFieldEffectArguments[0] = objEvent->previousCoords.x;
	gFieldEffectArguments[1] = objEvent->previousCoords.y;
	gFieldEffectArguments[2] = 149;
	gFieldEffectArguments[3] = 2;
	gFieldEffectArguments[4] = objEvent->facingDirection;
    gFieldEffectArguments[5] = objEvent->previousMetatileBehavior;
	FieldEffectStart(otherFootprintsA_FieldEffectData[a]);
}

static void DoTracksGroundEffect_FootprintsC(struct ObjectEvent *objEvent, struct Sprite *sprite, u8 a)
{
	// First half-word is a Field Effect script id. (gFieldEffectScriptPointers)
	u16 otherFootprintsB_FieldEffectData[2] = {
		FLDEFF_TRACKS_BUG,
		FLDEFF_TRACKS_BUG
	};

	gFieldEffectArguments[0] = objEvent->previousCoords.x;
	gFieldEffectArguments[1] = objEvent->previousCoords.y;
	gFieldEffectArguments[2] = 149;
	gFieldEffectArguments[3] = 2;
	gFieldEffectArguments[4] = objEvent->facingDirection;
    gFieldEffectArguments[5] = objEvent->previousMetatileBehavior;
	FieldEffectStart(otherFootprintsB_FieldEffectData[a]);
}

static void DoTracksGroundEffect_BikeTireTracks(struct ObjectEvent *objEvent, struct Sprite *sprite, bool8 isDeepSand)
{
    //  Specifies which bike track shape to show next.
    //  For example, when the bike turns from up to right, it will show
    //  a track that curves to the right.
    //  Each 4-byte row corresponds to the initial direction of the bike, and
    //  each byte in that row is for the next direction of the bike in the order
    //  of down, up, left, right.
    static const u8 bikeTireTracks_Transitions[4][4] = {
        {1, 2, 7, 8},
        {1, 2, 6, 5},
        {5, 8, 3, 4},
        {6, 7, 3, 4},
    };

    if (objEvent->currentCoords.x != objEvent->previousCoords.x || objEvent->currentCoords.y != objEvent->previousCoords.y)
    {
        gFieldEffectArguments[0] = objEvent->previousCoords.x;
        gFieldEffectArguments[1] = objEvent->previousCoords.y;
        gFieldEffectArguments[2] = 149;
        gFieldEffectArguments[3] = 2;
        gFieldEffectArguments[4] =
            bikeTireTracks_Transitions[objEvent->previousMovementDirection][objEvent->facingDirection - 5];
        FieldEffectStart(FLDEFF_BIKE_TIRE_TRACKS);
    }
}

static void DoTracksGroundEffect_SlitherTracks(struct ObjectEvent *objEvent, struct Sprite *sprite, u8 a)
{
	//  Specifies which bike track shape to show next.
	//  For example, when the bike turns from up to right, it will show
	//  a track that curves to the right.
	//  Each 4-byte row corresponds to the initial direction of the bike, and
	//  each byte in that row is for the next direction of the bike in the order
	//  of down, up, left, right.
	static const u8 slitherTracks_Transitions[4][4] = {
		1, 2, 7, 8,
		1, 2, 6, 5,
		5, 8, 3, 4,
		6, 7, 3, 4,
	};

	if (objEvent->currentCoords.x != objEvent->previousCoords.x || objEvent->currentCoords.y != objEvent->previousCoords.y)
	{
		gFieldEffectArguments[0] = objEvent->previousCoords.x;
		gFieldEffectArguments[1] = objEvent->previousCoords.y;
		gFieldEffectArguments[2] = 149;
		gFieldEffectArguments[3] = 2;
		gFieldEffectArguments[4] =
			slitherTracks_Transitions[objEvent->previousMovementDirection][objEvent->facingDirection - 5];
        gFieldEffectArguments[5] = objEvent->previousMetatileBehavior;
		FieldEffectStart(FLDEFF_TRACKS_SLITHER);
	}
}

void GroundEffect_Ripple(struct ObjectEvent *objEvent, struct Sprite *sprite)
{
    DoRippleFieldEffect(objEvent, sprite);
}

void GroundEffect_StepOnPuddle(struct ObjectEvent *objEvent, struct Sprite *sprite)
{
    StartFieldEffectForObjectEvent(FLDEFF_SPLASH, objEvent);
}

void GroundEffect_SandHeap(struct ObjectEvent *objEvent, struct Sprite *sprite)
{
    StartFieldEffectForObjectEvent(FLDEFF_SAND_PILE, objEvent);
}

void GroundEffect_JumpOnTallGrass(struct ObjectEvent *objEvent, struct Sprite *sprite)
{
    u8 spriteId;

    gFieldEffectArguments[0] = objEvent->currentCoords.x;
    gFieldEffectArguments[1] = objEvent->currentCoords.y;
    gFieldEffectArguments[2] = objEvent->previousElevation;
    gFieldEffectArguments[3] = 2;
    FieldEffectStart(FLDEFF_JUMP_TALL_GRASS);

    spriteId = FindTallGrassFieldEffectSpriteId(
        objEvent->localId,
        objEvent->mapNum,
        objEvent->mapGroup,
        objEvent->currentCoords.x,
        objEvent->currentCoords.y);

    if (spriteId == MAX_SPRITES)
        GroundEffect_SpawnOnTallGrass(objEvent, sprite);
}

void GroundEffect_JumpOnLongGrass(struct ObjectEvent *objEvent, struct Sprite *sprite)
{
    gFieldEffectArguments[0] = objEvent->currentCoords.x;
    gFieldEffectArguments[1] = objEvent->currentCoords.y;
    gFieldEffectArguments[2] = objEvent->previousElevation;
    gFieldEffectArguments[3] = 2;
    FieldEffectStart(FLDEFF_JUMP_LONG_GRASS);
}

void GroundEffect_JumpOnShallowWater(struct ObjectEvent *objEvent, struct Sprite *sprite)
{
    gFieldEffectArguments[0] = objEvent->currentCoords.x;
    gFieldEffectArguments[1] = objEvent->currentCoords.y;
    gFieldEffectArguments[2] = objEvent->previousElevation;
    gFieldEffectArguments[3] = sprite->oam.priority;
    FieldEffectStart(FLDEFF_JUMP_SMALL_SPLASH);
}

void GroundEffect_JumpOnWater(struct ObjectEvent *objEvent, struct Sprite *sprite)
{
    gFieldEffectArguments[0] = objEvent->currentCoords.x;
    gFieldEffectArguments[1] = objEvent->currentCoords.y;
    gFieldEffectArguments[2] = objEvent->previousElevation;
    gFieldEffectArguments[3] = sprite->oam.priority;
    FieldEffectStart(FLDEFF_JUMP_BIG_SPLASH);
}

void GroundEffect_JumpLandingDust(struct ObjectEvent *objEvent, struct Sprite *sprite)
{
    gFieldEffectArguments[0] = objEvent->currentCoords.x;
    gFieldEffectArguments[1] = objEvent->currentCoords.y;
    gFieldEffectArguments[2] = objEvent->previousElevation;
    gFieldEffectArguments[3] = sprite->oam.priority;
    FieldEffectStart(FLDEFF_DUST);
}

void GroundEffect_ShortGrass(struct ObjectEvent *objEvent, struct Sprite *sprite)
{
    StartFieldEffectForObjectEvent(FLDEFF_SHORT_GRASS, objEvent);
}

void GroundEffect_HotSprings(struct ObjectEvent *objEvent, struct Sprite *sprite)
{
    StartFieldEffectForObjectEvent(FLDEFF_HOT_SPRINGS_WATER, objEvent);
}

void GroundEffect_Seaweed(struct ObjectEvent *objEvent, struct Sprite *sprite)
{
    gFieldEffectArguments[0] = objEvent->currentCoords.x;
    gFieldEffectArguments[1] = objEvent->currentCoords.y;
    FieldEffectStart(FLDEFF_BUBBLES);
}

static void (*const sGroundEffectFuncs[])(struct ObjectEvent *objEvent, struct Sprite *sprite) = {
    GroundEffect_SpawnOnTallGrass,      // GROUND_EFFECT_FLAG_TALL_GRASS_ON_SPAWN
    GroundEffect_StepOnTallGrass,       // GROUND_EFFECT_FLAG_TALL_GRASS_ON_MOVE
    GroundEffect_SpawnOnLongGrass,      // GROUND_EFFECT_FLAG_LONG_GRASS_ON_SPAWN
    GroundEffect_StepOnLongGrass,       // GROUND_EFFECT_FLAG_LONG_GRASS_ON_MOVE
    GroundEffect_WaterReflection,       // GROUND_EFFECT_FLAG_WATER_REFLECTION
    GroundEffect_IceReflection,         // GROUND_EFFECT_FLAG_ICE_REFLECTION
    GroundEffect_FlowingWater,          // GROUND_EFFECT_FLAG_SHALLOW_FLOWING_WATER
    GroundEffect_SandTracks,            // GROUND_EFFECT_FLAG_SAND
    GroundEffect_DeepSandTracks,        // GROUND_EFFECT_FLAG_DEEP_SAND
    GroundEffect_Ripple,                // GROUND_EFFECT_FLAG_RIPPLES
    GroundEffect_StepOnPuddle,          // GROUND_EFFECT_FLAG_PUDDLE
    GroundEffect_SandHeap,              // GROUND_EFFECT_FLAG_SAND_PILE
    GroundEffect_JumpOnTallGrass,       // GROUND_EFFECT_FLAG_LAND_IN_TALL_GRASS
    GroundEffect_JumpOnLongGrass,       // GROUND_EFFECT_FLAG_LAND_IN_LONG_GRASS
    GroundEffect_JumpOnShallowWater,    // GROUND_EFFECT_FLAG_LAND_IN_SHALLOW_WATER
    GroundEffect_JumpOnWater,           // GROUND_EFFECT_FLAG_LAND_IN_DEEP_WATER
    GroundEffect_JumpLandingDust,       // GROUND_EFFECT_FLAG_LAND_ON_NORMAL_GROUND
    GroundEffect_ShortGrass,            // GROUND_EFFECT_FLAG_SHORT_GRASS
    GroundEffect_HotSprings,            // GROUND_EFFECT_FLAG_HOT_SPRINGS
    GroundEffect_Seaweed                // GROUND_EFFECT_FLAG_SEAWEED
};

<<<<<<< HEAD
static void GroundEffect_Shadow(struct ObjectEvent *objEvent, struct Sprite *sprite) {
=======
static void GroundEffect_Shadow(struct ObjectEvent *objEvent, struct Sprite *sprite)
{
>>>>>>> afbb88d7
    SetUpShadow(objEvent, sprite);
}

static void DoFlaggedGroundEffects(struct ObjectEvent *objEvent, struct Sprite *sprite, u32 flags)
{
    u8 i;

    if (ObjectEventIsFarawayIslandMew(objEvent) == TRUE && !ShouldMewShakeGrass(objEvent))
        return;

    for (i = 0; i < ARRAY_COUNT(sGroundEffectFuncs); i++, flags >>= 1)
        if (flags & 1)
            sGroundEffectFuncs[i](objEvent, sprite);
}

void filters_out_some_ground_effects(struct ObjectEvent *objEvent, u32 *flags)
{
    if (objEvent->disableCoveringGroundEffects)
    {
        objEvent->inShortGrass = 0;
        objEvent->inSandPile = 0;
        objEvent->inShallowFlowingWater = 0;
        objEvent->inHotSprings = 0;
        *flags &= ~(GROUND_EFFECT_FLAG_HOT_SPRINGS
                  | GROUND_EFFECT_FLAG_SHORT_GRASS
                  | GROUND_EFFECT_FLAG_SAND_PILE
                  | GROUND_EFFECT_FLAG_SHALLOW_FLOWING_WATER
                  | GROUND_EFFECT_FLAG_TALL_GRASS_ON_MOVE);
    }
}

void FilterOutStepOnPuddleGroundEffectIfJumping(struct ObjectEvent *objEvent, u32 *flags)
{
    if (objEvent->landingJump)
        *flags &= ~GROUND_EFFECT_FLAG_PUDDLE;
}

static void DoGroundEffects_OnSpawn(struct ObjectEvent *objEvent, struct Sprite *sprite)
{
    u32 flags;

    if (objEvent->triggerGroundEffectsOnMove)
    {
        flags = 0;
        #if LARGE_OW_SUPPORT
        sprite->subspriteMode = SUBSPRITES_ON;
        #endif
        UpdateObjectEventElevationAndPriority(objEvent, sprite);
        GetAllGroundEffectFlags_OnSpawn(objEvent, &flags);
        SetObjectEventSpriteOamTableForLongGrass(objEvent, sprite);
        DoFlaggedGroundEffects(objEvent, sprite, flags);
        objEvent->triggerGroundEffectsOnMove = 0;
        objEvent->disableCoveringGroundEffects = 0;
    }
}

static void DoGroundEffects_OnBeginStep(struct ObjectEvent *objEvent, struct Sprite *sprite)
{
    u32 flags;

    if (objEvent->triggerGroundEffectsOnMove)
    {
        flags = 0;
        #if LARGE_OW_SUPPORT
        sprite->subspriteMode = SUBSPRITES_ON;
        #endif
        UpdateObjectEventElevationAndPriority(objEvent, sprite);
        GetAllGroundEffectFlags_OnBeginStep(objEvent, &flags);
        SetObjectEventSpriteOamTableForLongGrass(objEvent, sprite);
        filters_out_some_ground_effects(objEvent, &flags);
        DoFlaggedGroundEffects(objEvent, sprite, flags);
        objEvent->triggerGroundEffectsOnMove = 0;
        objEvent->disableCoveringGroundEffects = 0;
    }
}

static void DoGroundEffects_OnFinishStep(struct ObjectEvent *objEvent, struct Sprite *sprite)
{
    u32 flags;

    if (objEvent->triggerGroundEffectsOnStop)
    {
        flags = 0;
        UpdateObjectEventElevationAndPriority(objEvent, sprite);
        GetAllGroundEffectFlags_OnFinishStep(objEvent, &flags);
        SetObjectEventSpriteOamTableForLongGrass(objEvent, sprite);
        FilterOutStepOnPuddleGroundEffectIfJumping(objEvent, &flags);
        DoFlaggedGroundEffects(objEvent, sprite, flags);
        objEvent->triggerGroundEffectsOnStop = 0;
        objEvent->landingJump = 0;
    }
}

bool8 FreezeObjectEvent(struct ObjectEvent *objectEvent)
{
    if (objectEvent->heldMovementActive || objectEvent->frozen)
    {
        return TRUE;
    }
    else
    {
        objectEvent->frozen = TRUE;
        objectEvent->spriteAnimPausedBackup = gSprites[objectEvent->spriteId].animPaused;
        objectEvent->spriteAffineAnimPausedBackup = gSprites[objectEvent->spriteId].affineAnimPaused;
        gSprites[objectEvent->spriteId].animPaused = TRUE;
        gSprites[objectEvent->spriteId].affineAnimPaused = TRUE;
        return FALSE;
    }
}

void FreezeObjectEvents(void)
{
    u8 i;
    for (i = 0; i < OBJECT_EVENTS_COUNT; i++)
        if (gObjectEvents[i].active && i != gPlayerAvatar.objectEventId)
            FreezeObjectEvent(&gObjectEvents[i]);
}

void FreezeObjectEventsExceptOne(u8 objectEventId)
{
    u8 i;
    for (i = 0; i < OBJECT_EVENTS_COUNT; i++)
        if (i != objectEventId && gObjectEvents[i].active && i != gPlayerAvatar.objectEventId)
            FreezeObjectEvent(&gObjectEvents[i]);
}

void UnfreezeObjectEvent(struct ObjectEvent *objectEvent)
{
    if (objectEvent->active && objectEvent->frozen)
    {
        objectEvent->frozen = 0;
        gSprites[objectEvent->spriteId].animPaused = objectEvent->spriteAnimPausedBackup;
        gSprites[objectEvent->spriteId].affineAnimPaused = objectEvent->spriteAffineAnimPausedBackup;
    }
}

void UnfreezeObjectEvents(void)
{
    u8 i;
    for (i = 0; i < OBJECT_EVENTS_COUNT; i++)
        if (gObjectEvents[i].active)
            UnfreezeObjectEvent(&gObjectEvents[i]);
}

static void Step1(struct Sprite *sprite, u8 dir)
{
    sprite->x += sDirectionToVectors[dir].x;
    sprite->y += sDirectionToVectors[dir].y;
}

static void Step2(struct Sprite *sprite, u8 dir)
{
    sprite->x += 2 * (u16) sDirectionToVectors[dir].x;
    sprite->y += 2 * (u16) sDirectionToVectors[dir].y;
}

static void Step3(struct Sprite *sprite, u8 dir)
{
    sprite->x += 2 * (u16) sDirectionToVectors[dir].x + (u16) sDirectionToVectors[dir].x;
    sprite->y += 2 * (u16) sDirectionToVectors[dir].y + (u16) sDirectionToVectors[dir].y;
}

static void Step4(struct Sprite *sprite, u8 dir)
{
    sprite->x += 4 * (u16) sDirectionToVectors[dir].x;
    sprite->y += 4 * (u16) sDirectionToVectors[dir].y;
}

static void Step8(struct Sprite *sprite, u8 dir)
{
    sprite->x += 8 * (u16) sDirectionToVectors[dir].x;
    sprite->y += 8 * (u16) sDirectionToVectors[dir].y;
}

#define sSpeed data[4]
#define sTimer data[5]

static void SetSpriteDataForNormalStep(struct Sprite *sprite, u8 direction, u8 speed)
{
    sprite->sDirection = direction;
    sprite->sSpeed = speed;
    sprite->sTimer = 0;
}

typedef void (*SpriteStepFunc)(struct Sprite *sprite, u8 direction);

static const SpriteStepFunc sStep1Funcs[] = {
    Step1,
    Step1,
    Step1,
    Step1,
    Step1,
    Step1,
    Step1,
    Step1,
    Step1,
    Step1,
    Step1,
    Step1,
    Step1,
    Step1,
    Step1,
    Step1,
};

static const SpriteStepFunc sStep2Funcs[] = {
    Step2,
    Step2,
    Step2,
    Step2,
    Step2,
    Step2,
    Step2,
    Step2,
};

static const SpriteStepFunc sStep3Funcs[] = {
    Step2,
    Step3,
    Step3,
    Step2,
    Step3,
    Step3,
};

static const SpriteStepFunc sStep4Funcs[] = {
    Step4,
    Step4,
    Step4,
    Step4,
};

static const SpriteStepFunc sStep8Funcs[] = {
    Step8,
    Step8,
};

static const SpriteStepFunc *const sNpcStepFuncTables[] = {
    [MOVE_SPEED_NORMAL] = sStep1Funcs,
    [MOVE_SPEED_FAST_1] = sStep2Funcs,
    [MOVE_SPEED_FAST_2] = sStep3Funcs,
    [MOVE_SPEED_FASTER] = sStep4Funcs,
    [MOVE_SPEED_FASTEST] = sStep8Funcs,
};

static const s16 sStepTimes[] = {
    [MOVE_SPEED_NORMAL] = ARRAY_COUNT(sStep1Funcs),
    [MOVE_SPEED_FAST_1] = ARRAY_COUNT(sStep2Funcs),
    [MOVE_SPEED_FAST_2] = ARRAY_COUNT(sStep3Funcs),
    [MOVE_SPEED_FASTER] = ARRAY_COUNT(sStep4Funcs),
    [MOVE_SPEED_FASTEST] = ARRAY_COUNT(sStep8Funcs),
};

static bool8 NpcTakeStep(struct Sprite *sprite)
{
    if (sprite->sTimer >= sStepTimes[sprite->sSpeed])
        return FALSE;

    sNpcStepFuncTables[sprite->sSpeed][sprite->sTimer](sprite, sprite->sDirection);

    sprite->sTimer++;

    if (sprite->sTimer < sStepTimes[sprite->sSpeed])
        return FALSE;

    return TRUE;
}

#undef sSpeed
#undef sTimer

#define sTimer     data[4]
#define sNumSteps  data[5]

static void SetWalkSlowSpriteData(struct Sprite *sprite, u8 direction)
{
    sprite->sDirection = direction;
    sprite->sTimer = 0;
    sprite->sNumSteps = 0;
}

static bool8 UpdateWalkSlowAnim(struct Sprite *sprite)
{
    if (!(sprite->sTimer & 1))
    {
        Step1(sprite, sprite->sDirection);
        sprite->sNumSteps++;
    }

    sprite->sTimer++;

    if (sprite->sNumSteps > 15)
        return TRUE;
    else
        return FALSE;
}

#undef sTimer
#undef sNumSteps

static const s8 sFigure8XOffsets[FIGURE_8_LENGTH] = {
    1, 2, 2, 2, 2, 2, 2, 2,
    2, 2, 2, 1, 2, 2, 1, 2,
    2, 1, 2, 2, 1, 2, 1, 1,
    2, 1, 1, 2, 1, 1, 2, 1,
    1, 2, 1, 1, 1, 1, 1, 1,
    1, 1, 1, 1, 1, 1, 1, 1,
    0, 1, 1, 1, 0, 1, 1, 0,
    1, 0, 1, 0, 1, 0, 0, 0,
    0, 1, 0, 0, 0, 0, 0, 0,
};

static const s8 sFigure8YOffsets[FIGURE_8_LENGTH] = {
     0,  0,  1,  0,  0,  1,  0,  0,
     1,  0,  1,  1,  0,  1,  1,  0,
     1,  1,  0,  1,  1,  0,  1,  1,
     0,  0,  1,  0,  0,  1,  0,  0,
     1,  0,  0,  0,  0,  0,  0,  0,
     0,  0,  0,  0,  0,  0,  0,  0,
     0,  0, -1,  0,  0, -1,  0,  0,
    -1,  0, -1, -1,  0, -1, -1,  0,
    -1, -1, -1, -1, -1, -1, -1, -2,
};

s16 GetFigure8YOffset(s16 idx)
{
    return sFigure8YOffsets[idx];
}

s16 GetFigure8XOffset(s16 idx)
{
    return sFigure8XOffsets[idx];
}

static void InitSpriteForFigure8Anim(struct Sprite *sprite)
{
    sprite->data[6] = 0;
    sprite->data[7] = 0;
}

static bool8 AnimateSpriteInFigure8(struct Sprite *sprite)
{
    bool8 finished = FALSE;

    switch(sprite->data[7])
    {
    case 0:
        sprite->x2 += GetFigure8XOffset(sprite->data[6]);
        sprite->y2 += GetFigure8YOffset(sprite->data[6]);
        break;
    case 1:
        sprite->x2 -= GetFigure8XOffset((FIGURE_8_LENGTH - 1) - sprite->data[6]);
        sprite->y2 += GetFigure8YOffset((FIGURE_8_LENGTH - 1) - sprite->data[6]);
        break;
    case 2:
        sprite->x2 -= GetFigure8XOffset(sprite->data[6]);
        sprite->y2 += GetFigure8YOffset(sprite->data[6]);
        break;
    case 3:
        sprite->x2 += GetFigure8XOffset((FIGURE_8_LENGTH - 1) - sprite->data[6]);
        sprite->y2 += GetFigure8YOffset((FIGURE_8_LENGTH - 1) - sprite->data[6]);
        break;
    }
    if (++sprite->data[6] == FIGURE_8_LENGTH)
    {
        sprite->data[6] = 0;
        sprite->data[7]++;
    }
    if (sprite->data[7] == 4)
    {
        sprite->y2 = 0;
        sprite->x2 = 0;
        finished = TRUE;
    }
    return finished;
}

static const s8 sJumpY_High[] = {
     -4,  -6,  -8, -10, -11, -12, -12, -12,
    -11, -10,  -9,  -8,  -6,  -4,   0,   0
};

static const s8 sJumpY_Low[] = {
    0,   -2,  -3,  -4,  -5,  -6,  -6,  -6,
    -5,  -5,  -4,  -3,  -2,   0,   0,   0
};

static const s8 sJumpY_Normal[] = {
    -2,  -4,  -6,  -8,  -9, -10, -10, -10,
    -9,  -8,  -6,  -5,  -3,  -2,   0,   0
};

static const s8 *const sJumpYTable[] = {
    [JUMP_TYPE_HIGH]   = sJumpY_High,
    [JUMP_TYPE_LOW]    = sJumpY_Low,
    [JUMP_TYPE_NORMAL] = sJumpY_Normal
};

static s16 GetJumpY(s16 i, u8 type)
{
    return sJumpYTable[type][i];
}

#define sDistance  data[4]
#define sJumpType  data[5]
#define sTimer     data[6]

static void SetJumpSpriteData(struct Sprite *sprite, u8 direction, u8 distance, u8 type)
{
    sprite->sDirection = direction;
    sprite->sDistance = distance;
    sprite->sJumpType = type;
    sprite->sTimer = 0;
}

static u8 DoJumpSpriteMovement(struct Sprite *sprite)
{
    s16 distanceToTime[] = {
        [JUMP_DISTANCE_IN_PLACE] = 16,
        [JUMP_DISTANCE_NORMAL] = 16,
        [JUMP_DISTANCE_FAR] = 32,
    };
    u8 distanceToShift[] = {
        [JUMP_DISTANCE_IN_PLACE] = 0,
        [JUMP_DISTANCE_NORMAL] = 0,
        [JUMP_DISTANCE_FAR] = 1,
    };
    u8 result = 0;

    if (sprite->sDistance != JUMP_DISTANCE_IN_PLACE)
        Step1(sprite, sprite->sDirection);

    if (sprite->sJumpType == JUMP_TYPE_FASTER) {
        Step3(sprite, sprite->sDirection);
        sprite->y2 = GetJumpY(sprite->sTimer >> distanceToShift[sprite->sDistance], JUMP_TYPE_NORMAL);
        sprite->sTimer += 3;
    } else if (sprite->sJumpType == JUMP_TYPE_FAST) {
        Step1(sprite, sprite->sDirection);
        sprite->y2 = GetJumpY(sprite->sTimer >> distanceToShift[sprite->sDistance], JUMP_TYPE_NORMAL);
        sprite->sTimer++;
    } else
        sprite->y2 = GetJumpY(sprite->sTimer >> distanceToShift[sprite->sDistance], sprite->sJumpType);

    sprite->sTimer++;

    if (sprite->sTimer == distanceToTime[sprite->sDistance] >> 1)
        result = JUMP_HALFWAY;

    if (sprite->sTimer >= distanceToTime[sprite->sDistance])
    {
        sprite->y2 = 0;
        result = JUMP_FINISHED;
    }

    return result;
}

static u8 DoJumpSpecialSpriteMovement(struct Sprite *sprite)
{
    s16 distanceToTime[] = {
        [JUMP_DISTANCE_IN_PLACE] = 32,
        [JUMP_DISTANCE_NORMAL] = 32,
        [JUMP_DISTANCE_FAR] = 64,
    };
    u8 distanceToShift[] = {
        [JUMP_DISTANCE_IN_PLACE] = 1,
        [JUMP_DISTANCE_NORMAL] = 1,
        [JUMP_DISTANCE_FAR] = 2,
    };
    u8 result = 0;

    if (sprite->sDistance != JUMP_DISTANCE_IN_PLACE && !(sprite->sTimer & 1))
        Step1(sprite, sprite->sDirection);

    sprite->y2 = GetJumpY(sprite->sTimer >> distanceToShift[sprite->sDistance], sprite->sJumpType);

    sprite->sTimer++;

    if (sprite->sTimer == distanceToTime[sprite->sDistance] >> 1)
        result = JUMP_HALFWAY;

    if (sprite->sTimer >= distanceToTime[sprite->sDistance])
    {
        sprite->y2 = 0;
        result = JUMP_FINISHED;
    }

    return result;
}

#undef sDistance
#undef sJumpType
#undef sTimer

static void SetMovementDelay(struct Sprite *sprite, s16 timer)
{
    sprite->data[3] = timer;
}

static bool8 WaitForMovementDelay(struct Sprite *sprite)
{
    if (--sprite->data[3] == 0)
        return TRUE;
    else
        return FALSE;
}

void SetAndStartSpriteAnim(struct Sprite *sprite, u8 animNum, u8 animCmdIndex)
{
    sprite->animNum = animNum;
    sprite->animPaused = FALSE;
    SeekSpriteAnim(sprite, animCmdIndex);
}

bool8 SpriteAnimEnded(struct Sprite *sprite)
{
    if (sprite->animEnded)
        return TRUE;
    else
        return FALSE;
}

void UpdateObjectEventSpriteInvisibility(struct Sprite *sprite, bool8 invisible)
{
    u16 x, y;
    s16 x2, y2;

    sprite->invisible = invisible;

    if (sprite->coordOffsetEnabled)
    {
        x = sprite->x + sprite->x2 + sprite->centerToCornerVecX + gSpriteCoordOffsetX;
        y = sprite->y + sprite->y2 + sprite->centerToCornerVecY + gSpriteCoordOffsetY;
    }
    else
    {
        x = sprite->x + sprite->x2 + sprite->centerToCornerVecX;
        y = sprite->y + sprite->y2 + sprite->centerToCornerVecY;
    }

    x2 = x - (sprite->centerToCornerVecX >> 1);
    y2 = y - (sprite->centerToCornerVecY >> 1);

    if ((s16)x >= DISPLAY_WIDTH + 16 || x2 < -16)
        sprite->invisible = TRUE;
    if ((s16)y >= DISPLAY_HEIGHT + 16 || y2 < -16)
        sprite->invisible = TRUE;
}

#define sInvisible     data[2]
#define sAnimNum       data[3]
#define sAnimState     data[4]

static void SpriteCB_VirtualObject(struct Sprite *sprite)
{
    VirtualObject_UpdateAnim(sprite);
    SetObjectSubpriorityByElevation(sprite->sVirtualObjElev, sprite, 1);
    UpdateObjectEventSpriteInvisibility(sprite, sprite->sInvisible);
}

static void UNUSED DestroyVirtualObjects(void)
{
    int i;

    for (i = 0; i < MAX_SPRITES; i++)
    {
        struct Sprite *sprite = &gSprites[i];
        if(sprite->inUse && sprite->callback == SpriteCB_VirtualObject)
            DestroySprite(sprite);
    }
}

static int GetVirtualObjectSpriteId(u8 virtualObjId)
{
    int i;

    for (i = 0; i < MAX_SPRITES; i++)
    {
        struct Sprite *sprite = &gSprites[i];
        if (sprite->inUse && sprite->callback == SpriteCB_VirtualObject && (u8)sprite->sVirtualObjId == virtualObjId)
            return i;
    }
    return MAX_SPRITES;
}

void TurnVirtualObject(u8 virtualObjId, u8 direction)
{
    u8 spriteId = GetVirtualObjectSpriteId(virtualObjId);

    if (spriteId != MAX_SPRITES)
        StartSpriteAnim(&gSprites[spriteId], GetFaceDirectionAnimNum(direction));
}

void SetVirtualObjectGraphics(u8 virtualObjId, u8 graphicsId)
{
    int spriteId = GetVirtualObjectSpriteId(virtualObjId);

    if (spriteId != MAX_SPRITES)
    {
        struct Sprite *sprite = &gSprites[spriteId];
        const struct ObjectEventGraphicsInfo *graphicsInfo = GetObjectEventGraphicsInfo(graphicsId);
        u16 tileNum = sprite->oam.tileNum;
        u8 i = FindObjectEventPaletteIndexByTag(graphicsInfo->paletteTag);
        if (i != 0xFF)
            UpdateSpritePalette(&sObjectEventSpritePalettes[i], sprite);

        sprite->oam = *graphicsInfo->oam;
        sprite->oam.tileNum = tileNum;
        sprite->images = graphicsInfo->images;

        if (graphicsInfo->subspriteTables == NULL)
        {
            sprite->subspriteTables = NULL;
            sprite->subspriteTableNum = 0;
            sprite->subspriteMode = SUBSPRITES_OFF;
        }
        else
        {
            SetSubspriteTables(sprite, graphicsInfo->subspriteTables);
            sprite->subspriteMode = SUBSPRITES_IGNORE_PRIORITY;
        }
        StartSpriteAnim(sprite, 0);
    }
}

void SetVirtualObjectInvisibility(u8 virtualObjId, bool32 invisible)
{
    u8 spriteId = GetVirtualObjectSpriteId(virtualObjId);

    if (spriteId == MAX_SPRITES)
        return;

    if (invisible)
        gSprites[spriteId].sInvisible = TRUE;
    else
        gSprites[spriteId].sInvisible = FALSE;
}

bool32 IsVirtualObjectInvisible(u8 virtualObjId)
{
    u8 spriteId = GetVirtualObjectSpriteId(virtualObjId);

    if (spriteId == MAX_SPRITES)
        return FALSE;

    return (gSprites[spriteId].sInvisible == TRUE);
}

void SetVirtualObjectSpriteAnim(u8 virtualObjId, u8 animNum)
{
    u8 spriteId = GetVirtualObjectSpriteId(virtualObjId);

    if (spriteId != MAX_SPRITES)
    {
        gSprites[spriteId].sAnimNum = animNum;
        gSprites[spriteId].sAnimState = 0;
    }
}

static void MoveUnionRoomObjectUp(struct Sprite *sprite)
{
    switch(sprite->sAnimState)
    {
    case 0:
        sprite->y2 = 0;
        sprite->sAnimState++;
    case 1:
        sprite->y2 -= 8;
        if (sprite->y2 == -DISPLAY_HEIGHT)
        {
            sprite->y2 = 0;
            sprite->sInvisible = TRUE;
            sprite->sAnimNum = 0;
            sprite->sAnimState = 0;
        }
    }
}

static void MoveUnionRoomObjectDown(struct Sprite *sprite)
{
    switch(sprite->sAnimState)
    {
    case 0:
        sprite->y2 = -DISPLAY_HEIGHT;
        sprite->sAnimState++;
    case 1:
        sprite->y2 += 8;
        if(sprite->y2 == 0)
        {
            sprite->sAnimNum = 0;
            sprite->sAnimState = 0;
        }
    }
}

static void VirtualObject_UpdateAnim(struct Sprite *sprite)
{
    switch(sprite->sAnimNum)
    {
    case UNION_ROOM_SPAWN_IN:
        MoveUnionRoomObjectDown(sprite);
        break;
    case UNION_ROOM_SPAWN_OUT:
        MoveUnionRoomObjectUp(sprite);
        break;
    case 0:
        break;
    default:
        sprite->sAnimNum = 0;
        break;
    }
}

bool32 IsVirtualObjectAnimating(u8 virtualObjId)
{
    u8 spriteId = GetVirtualObjectSpriteId(virtualObjId);

    if (spriteId == MAX_SPRITES)
        return FALSE;

    if (gSprites[spriteId].sAnimNum != 0)
        return TRUE;

    return FALSE;
}

u32 StartFieldEffectForObjectEvent(u8 fieldEffectId, struct ObjectEvent *objectEvent)
{
    ObjectEventGetLocalIdAndMap(objectEvent, &gFieldEffectArguments[0], &gFieldEffectArguments[1], &gFieldEffectArguments[2]);
    return FieldEffectStart(fieldEffectId);
}

static void DoShadowFieldEffect(struct ObjectEvent *objectEvent)
{
    if (!objectEvent->hasShadow)
    {
        objectEvent->hasShadow = 1;
        StartFieldEffectForObjectEvent(FLDEFF_SHADOW, objectEvent);
    }
}

static void DoRippleFieldEffect(struct ObjectEvent *objectEvent, struct Sprite *sprite)
{
    const struct ObjectEventGraphicsInfo *graphicsInfo = GetObjectEventGraphicsInfo(objectEvent->graphicsId);
    gFieldEffectArguments[0] = sprite->x;
    gFieldEffectArguments[1] = sprite->y + (graphicsInfo->height >> 1) - 2;
    gFieldEffectArguments[2] = 151;
    gFieldEffectArguments[3] = 3;
    FieldEffectStart(FLDEFF_RIPPLE);
}

u8 (*const gMovementActionFuncs_LockAnim[])(struct ObjectEvent *, struct Sprite *) = {
    MovementAction_LockAnim_Step0,
    MovementAction_Finish,
};

u8 (*const gMovementActionFuncs_UnlockAnim[])(struct ObjectEvent *, struct Sprite *) = {
    MovementAction_UnlockAnim_Step0,
    MovementAction_Finish,
};

u8 (*const gMovementActionFuncs_FlyUp[])(struct ObjectEvent *, struct Sprite *) = {
    MovementAction_FlyUp_Step0,
    MovementAction_FlyUp_Step1,
    MovementAction_Fly_Finish,
};

u8 (*const gMovementActionFuncs_FlyDown[])(struct ObjectEvent *, struct Sprite *) = {
    MovementAction_FlyDown_Step0,
    MovementAction_FlyDown_Step1,
    MovementAction_Fly_Finish,
};

u8 MovementAction_LockAnim_Step0(struct ObjectEvent *objectEvent, struct Sprite *sprite)
{
    bool32 ableToStore = FALSE;
    if (sLockedAnimObjectEvents == NULL)
    {
        sLockedAnimObjectEvents = AllocZeroed(sizeof(struct LockedAnimObjectEvents));
        sLockedAnimObjectEvents->localIds[0] = objectEvent->localId;
        sLockedAnimObjectEvents->count = 1;
        ableToStore = TRUE;
    }
    else
    {
        u8 i;
        u8 firstFreeSlot = OBJECT_EVENTS_COUNT;
        bool32 found = FALSE;
        for (i = 0; i < OBJECT_EVENTS_COUNT; i++)
        {
            if (firstFreeSlot == OBJECT_EVENTS_COUNT && sLockedAnimObjectEvents->localIds[i] == 0)
                firstFreeSlot = i;

            if (sLockedAnimObjectEvents->localIds[i] == objectEvent->localId)
            {
                found = TRUE;
                break;
            }
        }

        if (!found && firstFreeSlot != OBJECT_EVENTS_COUNT)
        {
            sLockedAnimObjectEvents->localIds[firstFreeSlot] = objectEvent->localId;
            sLockedAnimObjectEvents->count++;
            ableToStore = TRUE;
        }
    }

    if (ableToStore == TRUE)
    {
        objectEvent->inanimate = TRUE;
        objectEvent->facingDirectionLocked = TRUE;
    }

    sprite->sActionFuncId = 1;
    return TRUE;
}

u8 MovementAction_UnlockAnim_Step0(struct ObjectEvent *objectEvent, struct Sprite *sprite)
{
    bool32 ableToStore;
    u8 index;

    sprite->sActionFuncId = 1;
    if (sLockedAnimObjectEvents != NULL)
    {
        ableToStore = FALSE;
        index = FindLockedObjectEventIndex(objectEvent);
        if (index != OBJECT_EVENTS_COUNT)
        {
            sLockedAnimObjectEvents->localIds[index] = 0;
            sLockedAnimObjectEvents->count--;
            ableToStore = TRUE;
        }
        if (sLockedAnimObjectEvents->count == 0)
            FREE_AND_SET_NULL(sLockedAnimObjectEvents);
        if (ableToStore == TRUE)
        {
            objectEvent->inanimate = GetObjectEventGraphicsInfo(objectEvent->graphicsId)->inanimate;
            objectEvent->facingDirectionLocked = FALSE;
            sprite->animPaused = 0;
        }
    }

    return TRUE;
}

u8 FindLockedObjectEventIndex(struct ObjectEvent *objectEvent)
{
    u8 i;

    for (i = 0; i < OBJECT_EVENTS_COUNT; i++)
    {
        if (sLockedAnimObjectEvents->localIds[i] == objectEvent->localId)
            return i;
    }
    return OBJECT_EVENTS_COUNT;
}

static void CreateLevitateMovementTask(struct ObjectEvent *objectEvent)
{
    u8 taskId = CreateTask(ApplyLevitateMovement, 0xFF);
    struct Task *task = &gTasks[taskId];

    StoreWordInTwoHalfwords(&task->data[0], (u32)objectEvent);
    objectEvent->warpArrowSpriteId = taskId;
    task->data[3] = 0xFFFF;
}

static void ApplyLevitateMovement(u8 taskId)
{
    struct ObjectEvent *objectEvent;
    struct Sprite *sprite;
    struct Task *task = &gTasks[taskId];

    LoadWordFromTwoHalfwords(&task->data[0], (u32 *)&objectEvent); // load the map object pointer.
    sprite = &gSprites[objectEvent->spriteId];

    if(!(task->data[2] & 3))
        sprite->y2 += task->data[3];

    if(!(task->data[2] & 15))
        task->data[3] = -task->data[3];

    task->data[2]++;
}

static void DestroyLevitateMovementTask(u8 taskId)
{
    struct ObjectEvent *objectEvent;
    struct Task *task = &gTasks[taskId];

    LoadWordFromTwoHalfwords(&task->data[0], (u32 *)&objectEvent); // unused objectEvent
    DestroyTask(taskId);
}

// Used to freeze other objects except two trainers approaching for battle
void FreezeObjectEventsExceptTwo(u8 objectEventId1, u8 objectEventId2)
{
    u8 i;

    for(i = 0; i < OBJECT_EVENTS_COUNT; i++)
    {
        if(i != objectEventId1 && i != objectEventId2 &&
            gObjectEvents[i].active && i != gPlayerAvatar.objectEventId)
                FreezeObjectEvent(&gObjectEvents[i]);
    }
}

u8 MovementAction_FlyUp_Step0(struct ObjectEvent *objectEvent, struct Sprite *sprite)
{
    sprite->y2 = 0;
    sprite->sActionFuncId++;
    return FALSE;
}

u8 MovementAction_FlyUp_Step1(struct ObjectEvent *objectEvent, struct Sprite *sprite)
{
    sprite->y2 -= 8;

    if(sprite->y2 == -DISPLAY_HEIGHT)
        sprite->sActionFuncId++;
    return FALSE;
}

u8 MovementAction_FlyDown_Step0(struct ObjectEvent *objectEvent, struct Sprite *sprite)
{
    sprite->y2 = -DISPLAY_HEIGHT;
    sprite->sActionFuncId++;
    return FALSE;
}

u8 MovementAction_FlyDown_Step1(struct ObjectEvent *objectEvent, struct Sprite *sprite)
{
    sprite->y2 += 8;

    if(!sprite->y2)
        sprite->sActionFuncId++;
    return FALSE;
}

// though this function returns TRUE without doing anything, this header is required due to being in an array of functions which needs it.
u8 MovementAction_Fly_Finish(struct ObjectEvent *objectEvent, struct Sprite *sprite)
{
    return TRUE;
}<|MERGE_RESOLUTION|>--- conflicted
+++ resolved
@@ -1578,20 +1578,12 @@
     return objectEventId;
 }
 
-<<<<<<< HEAD
-static u8
-TrySpawnObjectEventTemplate(const struct ObjectEventTemplate *objectEventTemplate,
-                            u8 mapNum, u8 mapGroup, s16 cameraX, s16 cameraY) {
-=======
-static u8 TrySpawnObjectEventTemplate(const struct ObjectEventTemplate *objectEventTemplate, u8 mapNum, u8 mapGroup, s16 cameraX, s16 cameraY)
-{
->>>>>>> afbb88d7
+static u8 TrySpawnObjectEventTemplate(const struct ObjectEventTemplate *objectEventTemplate, u8 mapNum, u8 mapGroup, s16 cameraX, s16 cameraY) {
     u8 objectEventId;
     struct SpriteTemplate spriteTemplate;
     struct SpriteFrameImage spriteFrameImage;
     const struct ObjectEventGraphicsInfo *graphicsInfo;
     const struct SubspriteTable *subspriteTables = NULL;
-<<<<<<< HEAD
 
     graphicsInfo = GetObjectEventGraphicsInfo(objectEventTemplate->graphicsId);
     MakeSpriteTemplateFromObjectEventTemplate(objectEventTemplate, &spriteTemplate, &subspriteTables);
@@ -1627,48 +1619,6 @@
             gObjectEvents[objectEventId].extra.mon.form);
     }
 
-=======
-
-    graphicsInfo = GetObjectEventGraphicsInfo(objectEventTemplate->graphicsId);
-    MakeSpriteTemplateFromObjectEventTemplate(objectEventTemplate, &spriteTemplate, &subspriteTables);
-    spriteFrameImage.size = graphicsInfo->size;
-    spriteTemplate.images = &spriteFrameImage;
-    objectEventId = TrySetupObjectEventSprite(objectEventTemplate, &spriteTemplate, mapNum, mapGroup, cameraX, cameraY);
-    if (objectEventId == OBJECT_EVENTS_COUNT)
-        return OBJECT_EVENTS_COUNT;
-
-    gSprites[gObjectEvents[objectEventId].spriteId].images = graphicsInfo->images;
-    if (subspriteTables)
-        SetSubspriteTables(&gSprites[gObjectEvents[objectEventId].spriteId], subspriteTables);
-
-    // Set species based on script header
-    if (objectEventTemplate->graphicsId == OBJ_EVENT_GFX_OW_MON && objectEventTemplate->script)
-    {
-        const u8 *script = objectEventTemplate->script;
-        if (script[0] == 0x7d) // bufferspeciesname
-        {
-            u16 species;
-            u8 form;
-            bool8 shiny;
-            gObjectEvents[objectEventId].extra.asU16 = script[2] | script[3] << 8;
-            species = gObjectEvents[objectEventId].extra.mon.species;
-            form = gObjectEvents[objectEventId].extra.mon.form;
-            shiny = gObjectEvents[objectEventId].extra.mon.shiny;
-            FollowerSetGraphics(&gObjectEvents[objectEventId], species, form, shiny);
-        }
-    // Set runtime species based on VAR_TEMP_4, if template has a dynamic graphics ID
-    }
-    else if (objectEventTemplate->graphicsId >= OBJ_EVENT_GFX_VARS
-        && VarGetObjectEventGraphicsId(objectEventTemplate->graphicsId - OBJ_EVENT_GFX_VARS) == OBJ_EVENT_GFX_OW_MON)
-    {
-        gObjectEvents[objectEventId].extra.asU16 = VarGet(VAR_TEMP_4);
-        FollowerSetGraphics(&gObjectEvents[objectEventId],
-                            gObjectEvents[objectEventId].extra.mon.species,
-                            gObjectEvents[objectEventId].extra.mon.form,
-                            gObjectEvents[objectEventId].extra.mon.form);
-    }
-
->>>>>>> afbb88d7
     return objectEventId;
 }
 
@@ -1832,31 +1782,17 @@
 }
 
 struct Pokemon * GetFirstLiveMon(void) { // Return address of first conscious party mon or NULL
-<<<<<<< HEAD
     u32 i;
     for (i = 0; i < PARTY_SIZE; i++) {
-=======
-    u8 i;
-    for (i=0; i<PARTY_SIZE;i++) {
->>>>>>> afbb88d7
         if (gPlayerParty[i].hp > 0 && !(gPlayerParty[i].box.isEgg || gPlayerParty[i].box.isBadEgg))
         return &gPlayerParty[i];
     }
     return NULL;
 }
 
-<<<<<<< HEAD
 struct ObjectEvent * GetFollowerObject(void) { // Return follower ObjectEvent or NULL
     u32 i;
     for (i = 0; i < OBJECT_EVENTS_COUNT; i++) {
-=======
-// Return follower ObjectEvent or NULL
-struct ObjectEvent * GetFollowerObject(void)
-{
-    u8 i;
-    for (i=0; i < OBJECT_EVENTS_COUNT; i++)
-    {
->>>>>>> afbb88d7
         if (gObjectEvents[i].localId == OBJ_EVENT_ID_FOLLOWER && gObjectEvents[i].active)
         return &gObjectEvents[i];
     }
@@ -1864,12 +1800,7 @@
 }
 
 // Return graphicsInfo for a pokemon species & form
-<<<<<<< HEAD
 static const struct ObjectEventGraphicsInfo * SpeciesToGraphicsInfo(u16 species, u8 form) {
-=======
-static const struct ObjectEventGraphicsInfo * SpeciesToGraphicsInfo(u16 species, u8 form)
-{
->>>>>>> afbb88d7
     const struct ObjectEventGraphicsInfo *graphicsInfo;
     switch (species)
     {
@@ -1884,7 +1815,6 @@
         graphicsInfo = &gPokemonObjectGraphics[species];
         break;
     }
-<<<<<<< HEAD
     // Try to avoid OOB or undefined access
     if (graphicsInfo->tileTag == 0 && species < NUM_SPECIES)
         return &gPokemonObjectGraphics[SPECIES_NONE];
@@ -1892,9 +1822,6 @@
         return &gPokemonObjectGraphics[SPECIES_NONE];
     else
         return graphicsInfo;
-=======
-    return graphicsInfo->tileTag == 0xFFFF ? graphicsInfo : &gPokemonObjectGraphics[SPECIES_PORYGON]; // avoid OOB access
->>>>>>> afbb88d7
 }
 
 // Find, or load, the palette for the specified pokemon info
@@ -1903,13 +1830,8 @@
     // Note that the shiny palette tag is `species + SPECIES_SHINY_TAG`, which must be increased with more pokemon
     // so that palette tags do not overlap
     const struct CompressedSpritePalette *spritePalette = &(shiny ? gMonShinyPaletteTable : gMonPaletteTable)[species];
-<<<<<<< HEAD
-    if ((paletteNum = IndexOfSpritePaletteTag(spritePalette->tag)) == 0xFF) { // Load compressed palette
-=======
-    if ((paletteNum = IndexOfSpritePaletteTag(spritePalette->tag)) == 0xFF)
-    {
+    if ((paletteNum = IndexOfSpritePaletteTag(spritePalette->tag)) == 0xFF) {
         // Load compressed palette
->>>>>>> afbb88d7
         LoadCompressedSpritePalette(spritePalette);
         paletteNum = IndexOfSpritePaletteTag(spritePalette->tag); // Tag is always present
         if (gWeatherPtr->currWeather != WEATHER_FOG_HORIZONTAL) // don't want to weather blend in fog
@@ -1919,12 +1841,7 @@
 }
 
 // Set graphics & sprite for a follower object event by species & shininess.
-<<<<<<< HEAD
 static void FollowerSetGraphics(struct ObjectEvent *objEvent, u16 species, u8 form, bool8 shiny) {
-=======
-static void FollowerSetGraphics(struct ObjectEvent *objEvent, u16 species, u8 form, bool8 shiny)
-{
->>>>>>> afbb88d7
     const struct ObjectEventGraphicsInfo *graphicsInfo = SpeciesToGraphicsInfo(species, form);
     objEvent->graphicsId = OBJ_EVENT_GFX_OW_MON;
     ObjectEventSetGraphics(objEvent, graphicsInfo);
@@ -1932,22 +1849,18 @@
     objEvent->extra.mon.species = species;
     objEvent->extra.mon.form = form;
     objEvent->extra.mon.shiny = shiny;
-<<<<<<< HEAD
-    if (graphicsInfo->paletteTag == OBJ_EVENT_PAL_TAG_DYNAMIC) { // Use palette from species palette table
-=======
-    if (graphicsInfo->paletteTag == OBJ_EVENT_PAL_TAG_DYNAMIC)
-    {
+    if (graphicsInfo->paletteTag == OBJ_EVENT_PAL_TAG_DYNAMIC) {
         // Use palette from species palette table
->>>>>>> afbb88d7
         struct Sprite *sprite = &gSprites[objEvent->spriteId];
         // Free palette if otherwise unused
         sprite->inUse = FALSE;
         FieldEffectFreePaletteIfUnused(sprite->oam.paletteNum);
         sprite->inUse = TRUE;
         sprite->oam.paletteNum = LoadDynamicFollowerPalette(species, form, shiny);
-<<<<<<< HEAD
-    } else if (gWeatherPtr->currWeather != WEATHER_FOG_HORIZONTAL) // don't want to weather blend in fog
+    } else if (gWeatherPtr->currWeather != WEATHER_FOG_HORIZONTAL) {
+        // don't want to weather blend in fog
         UpdateSpritePaletteWithWeather(gSprites[objEvent->spriteId].oam.paletteNum);
+    }
 }
 
 // Free a sprite's current tiles and reallocate with a new size
@@ -1977,18 +1890,6 @@
 
 // Like FollowerSetGraphics, but does not recenter sprite on a metatile
 // Intended to be used for mid-movement form changes, etc.
-=======
-    }
-    else if (gWeatherPtr->currWeather != WEATHER_FOG_HORIZONTAL)
-    {
-        // don't want to weather blend in fog
-        UpdateSpritePaletteWithWeather(gSprites[objEvent->spriteId].oam.paletteNum);
-    }
-}
-
-// Like FollowerSetGraphics, but does not reposition sprite; intended to be used for mid-movement form changes, etc.
-// TODO: Reposition sprite if size changes
->>>>>>> afbb88d7
 static void RefreshFollowerGraphics(struct ObjectEvent *objEvent) {
     u16 species = objEvent->extra.mon.species;
     u8 form = objEvent->extra.mon.form;
@@ -2015,24 +1916,20 @@
     sprite->centerToCornerVecX = -(graphicsInfo->width >> 1);
     sprite->centerToCornerVecY = -(graphicsInfo->height >> 1);
 
-    if (graphicsInfo->paletteTag == OBJ_EVENT_PAL_TAG_DYNAMIC)
-    {
+    if (graphicsInfo->paletteTag == OBJ_EVENT_PAL_TAG_DYNAMIC) {
         sprite->inUse = FALSE;
         FieldEffectFreePaletteIfUnused(sprite->oam.paletteNum);
         sprite->inUse = TRUE;
         sprite->oam.paletteNum = LoadDynamicFollowerPalette(species, form, shiny);
-    }
-    else if (i != 0xFF)
-    {
+    } else if (i != 0xFF) {
         UpdateSpritePalette(&sObjectEventSpritePalettes[i], sprite);
         if (gWeatherPtr->currWeather != WEATHER_FOG_HORIZONTAL) // don't want to weather blend in fog
-            UpdateSpritePaletteWithWeather(sprite->oam.paletteNum);
+          UpdateSpritePaletteWithWeather(sprite->oam.paletteNum);
     }
 }
 
 // Like CastformDataTypeChange, but for overworld weather
-static u8 GetOverworldCastformForm(void)
-{
+static u8 GetOverworldCastformForm(void) {
     switch (GetCurrentWeather())
     {
     case WEATHER_SUNNY_CLOUDS:
@@ -2049,8 +1946,7 @@
 }
 
 // Retrieve graphic information about the following pokemon, if any
-static bool8 GetFollowerInfo(u16 *species, u8 *form, u8 *shiny)
-{
+static bool8 GetFollowerInfo(u16 *species, u8 *form, u8 *shiny) {
     struct Pokemon *mon = GetFirstLiveMon();
     if (!mon) {
         *species = SPECIES_NONE;
@@ -2073,19 +1969,13 @@
     return TRUE;
 }
 
-<<<<<<< HEAD
-void UpdateFollowingPokemon(void) { // Update following pokemon if any
-=======
-void UpdateFollowingPokemon(void)
-{
+void UpdateFollowingPokemon(void) {
     // Update following pokemon if any
->>>>>>> afbb88d7
     struct ObjectEvent *objEvent = GetFollowerObject();
     struct Sprite *sprite;
     u16 species;
     bool8 shiny;
     u8 form;
-<<<<<<< HEAD
     // Don't spawn follower if:
     // 1. GetFollowerInfo returns FALSE
     // 2. Map is indoors and gfx is larger than 32x32
@@ -2131,63 +2021,14 @@
     objEvent->extra.mon.form = form;
 }
 
-void RemoveFollowingPokemon(void) { // Remove follower object. Idempotent.
-=======
-    // Avoid spawning large (>32x32) follower pokemon inside buildings
-    if (GetFollowerInfo(&species, &form, &shiny)
-        && !(gMapHeader.mapType == MAP_TYPE_INDOOR
-        && SpeciesToGraphicsInfo(species, 0)->height > 32)
-        && !FlagGet(FLAG_TEMP_HIDE_FOLLOWER))
-    {
-        if (objEvent == NULL)
-        {
-            // Spawn follower
-            struct ObjectEventTemplate template =
-            {
-                .localId = OBJ_EVENT_ID_FOLLOWER,
-                .graphicsId = OBJ_EVENT_GFX_OW_MON,
-                .flagId = 0,
-                .x = gSaveBlock1Ptr->pos.x,
-                .y = gSaveBlock1Ptr->pos.y,
-                // If player active, copy player elevation
-                .elevation = gObjectEvents[gPlayerAvatar.objectEventId].active ? gObjectEvents[gPlayerAvatar.objectEventId].currentElevation : 3,
-                .movementType = MOVEMENT_TYPE_FOLLOW_PLAYER,
-            };
-            objEvent = &gObjectEvents[SpawnSpecialObjectEvent(&template)];
-            objEvent->invisible = TRUE;
-        }
-        sprite = &gSprites[objEvent->spriteId];
-        // Follower appearance changed; move to player and set invisible
-        if (species != objEvent->extra.mon.species || shiny != objEvent->extra.mon.shiny || form != objEvent->extra.mon.form)
-        {
-            MoveObjectEventToMapCoords(objEvent,
-                                        gObjectEvents[gPlayerAvatar.objectEventId].currentCoords.x,
-                                        gObjectEvents[gPlayerAvatar.objectEventId].currentCoords.y);
-            objEvent->invisible = TRUE;
-        }
-        FollowerSetGraphics(objEvent, species, form, shiny);
-        sprite->data[6] = 0; // set animation data
-        objEvent->extra.mon.species = species;
-        objEvent->extra.mon.shiny = shiny;
-        objEvent->extra.mon.form = form;
-    }
-    else
-    {
-        RemoveFollowingPokemon();
-    }
-}
-
 // Remove follower object. Idempotent.
-void RemoveFollowingPokemon(void)
-{
->>>>>>> afbb88d7
+void RemoveFollowingPokemon(void) {
     struct ObjectEvent *objectEvent = GetFollowerObject();
     if (objectEvent == NULL)
         return;
     RemoveObjectEvent(objectEvent);
 }
 
-<<<<<<< HEAD
 static bool32 IsFollowerVisible(void) { // Determine whether follower *should* be visible
     return
     !(TestPlayerAvatarFlags(FOLLOWER_INVISIBLE_FLAGS)
@@ -2196,35 +2037,10 @@
 }
 
 static bool8 SpeciesHasType(u16 species, u8 type) {
-=======
-// Determine whether follower *should* be visible
-static bool8 IsFollowerVisible(void)
-{
-    if (TestPlayerAvatarFlags(PLAYER_AVATAR_FLAG_SURFING | PLAYER_AVATAR_FLAG_ACRO_BIKE | PLAYER_AVATAR_FLAG_MACH_BIKE))
-        return FALSE;
-    if (MetatileBehavior_IsSurfableWaterOrUnderwater(gObjectEvents[gPlayerAvatar.objectEventId].currentMetatileBehavior))
-        return FALSE;
-    if (MetatileBehavior_IsSurfableWaterOrUnderwater(gObjectEvents[gPlayerAvatar.objectEventId].previousMetatileBehavior))
-        return FALSE;
-    if (MetatileBehavior_IsForcedMovementTile(gObjectEvents[gPlayerAvatar.objectEventId].currentMetatileBehavior))
-        return FALSE;
-    if (MetatileBehavior_IsForcedMovementTile(gObjectEvents[gPlayerAvatar.objectEventId].previousMetatileBehavior))
-        return FALSE;
-    if (gWeatherPtr->currWeather == WEATHER_UNDERWATER)
-        return FALSE;
-    if (gWeatherPtr->currWeather == WEATHER_UNDERWATER_BUBBLES)
-        return FALSE;
-    return TRUE;
-}
-
-static bool8 SpeciesHasType(u16 species, u8 type)
-{
->>>>>>> afbb88d7
     return gSpeciesInfo[species].types[0] == type || gSpeciesInfo[species].types[1] == type;
 }
 
 // Returns a random index according to a list of weights
-<<<<<<< HEAD
 static u8 RandomWeightedIndex(u8 *weights, u8 length) {
     u32 i;
     u16 random_value;
@@ -2243,45 +2059,6 @@
 // Display an emote above an object event
 // Note that this is not a movement action
 static void ObjectEventEmote(struct ObjectEvent *objEvent, u8 emotion) {
-=======
-static u8 RandomWeightedIndex(u8 *weights, u8 length)
-{
-    u8 i;
-    u16 random_value;
-    u16 cum_weight = 0;
-    for (i = 0; i < length; i++)
-        cum_weight += weights[i];
-    random_value = Random() % cum_weight;
-    cum_weight = 0;
-    for (i = 0; i < length; i++)
-    {
-        cum_weight += weights[i];
-        if (random_value <= cum_weight)
-        return i;
-    }
-}
-
-// Pool of "unconditional" follower messages TODO: Should this be elsewhere ?
-static const struct FollowerMessagePool followerBasicMessages[] =
-{
-    [FOLLOWER_EMOTION_HAPPY]    = {gFollowerHappyMessages,   EventScript_FollowerGeneric, N_FOLLOWER_HAPPY_MESSAGES},
-    [FOLLOWER_EMOTION_NEUTRAL]  = {gFollowerNeutralMessages, EventScript_FollowerGeneric, N_FOLLOWER_NEUTRAL_MESSAGES},
-    [FOLLOWER_EMOTION_SAD]      = {gFollowerSadMessages,     EventScript_FollowerGeneric, N_FOLLOWER_SAD_MESSAGES},
-    [FOLLOWER_EMOTION_UPSET]    = {gFollowerUpsetMessages,   EventScript_FollowerGeneric, N_FOLLOWER_UPSET_MESSAGES},
-    [FOLLOWER_EMOTION_ANGRY]    = {gFollowerAngryMessages,   EventScript_FollowerGeneric, N_FOLLOWER_ANGRY_MESSAGES},
-    [FOLLOWER_EMOTION_PENSIVE]  = {gFollowerPensiveMessages, EventScript_FollowerGeneric, N_FOLLOWER_PENSIVE_MESSAGES},
-    [FOLLOWER_EMOTION_LOVE]     = {gFollowerLoveMessages,    EventScript_FollowerGeneric, N_FOLLOWER_LOVE_MESSAGES},
-    [FOLLOWER_EMOTION_SURPRISE] = {gFollowerSurpriseMessages,EventScript_FollowerGeneric, N_FOLLOWER_SURPRISE_MESSAGES},
-    [FOLLOWER_EMOTION_CURIOUS]  = {gFollowerCuriousMessages, EventScript_FollowerGeneric, N_FOLLOWER_CURIOUS_MESSAGES},
-    [FOLLOWER_EMOTION_MUSIC]    = {gFollowerMusicMessages,   EventScript_FollowerGeneric, N_FOLLOWER_MUSIC_MESSAGES},
-    [FOLLOWER_EMOTION_POISONED] = {gFollowerPoisonedMessages,EventScript_FollowerGeneric, N_FOLLOWER_POISONED_MESSAGES},
-};
-
-// Display an emote above an object event
-// Note that this is not a movement action
-static void ObjectEventEmote(struct ObjectEvent *objEvent, u8 emotion)
-{
->>>>>>> afbb88d7
     emotion %= FOLLOWER_EMOTION_LENGTH;
     ObjectEventGetLocalIdAndMap(objEvent, &gFieldEffectArguments[0], &gFieldEffectArguments[1], &gFieldEffectArguments[2]);
     gFieldEffectArguments[7] = emotion;
@@ -2289,12 +2066,7 @@
 }
 
 // Script-accessible version of the above
-<<<<<<< HEAD
 bool8 ScrFunc_emote(struct ScriptContext *ctx) {
-=======
-bool8 ScrFunc_emote(struct ScriptContext *ctx)
-{
->>>>>>> afbb88d7
     u8 localId = ScriptReadByte(ctx);
     u8 emotion = ScriptReadByte(ctx) % FOLLOWER_EMOTION_LENGTH;
     u8 i = GetObjectEventIdByLocalId(localId);
@@ -2303,41 +2075,31 @@
     return FALSE;
 }
 
-<<<<<<< HEAD
-struct SpecialEmote { // Used for storing conditional emotes
-=======
 // Used for storing conditional emotes
-struct SpecialEmote
-{
->>>>>>> afbb88d7
+struct SpecialEmote {
     u16 index;
     u8 emotion;
 };
 
 // Find and return direction of metatile behavior within distance
-static u32 FindMetatileBehaviorWithinRange(s32 x, s32 y, u32 mb, u8 distance)
-{
+static u32 FindMetatileBehaviorWithinRange(s32 x, s32 y, u32 mb, u8 distance) {
     s32 i;
+
     for (i = y + 1; i <= y + distance; i++)
-    {
         if (MapGridGetMetatileBehaviorAt(x, i) == mb)
             return DIR_SOUTH;
-    }
+
     for (i = y - 1; i >= y - distance; i--)
-    {
         if (MapGridGetMetatileBehaviorAt(x, i) == mb)
             return DIR_NORTH;
-    }
+
     for (i = x + 1; i <= x + distance; i++)
-    {
         if (MapGridGetMetatileBehaviorAt(i, y) == mb)
             return DIR_EAST;
-    }
+
     for (i = x - 1; i >= x - distance; i--)
-    {
         if (MapGridGetMetatileBehaviorAt(i, y) == mb)
             return DIR_WEST;
-    }
 
     return DIR_NONE;
 }
@@ -2417,7 +2179,6 @@
 // Call an applicable follower message script
 bool8 ScrFunc_getfolloweraction(struct ScriptContext *ctx) // Essentially a big switch for follower messages
 {
-<<<<<<< HEAD
     u32 species;
     s32 multi, multi2;
     struct SpecialEmote condEmotes[16] = {0};
@@ -2426,34 +2187,18 @@
     struct ObjectEvent *objEvent = GetFollowerObject();
     struct Pokemon *mon = GetFirstLiveMon();
     u8 emotion_weight[FOLLOWER_EMOTION_LENGTH] = {
-=======
-    u16 species;
-    s32 multi, multi2;
-    struct SpecialEmote cond_emotes[16] = {0};
-    u8 emotion, n_choices = 0;
-    struct ObjectEvent *objEvent = GetFollowerObject();
-    struct Pokemon *mon = GetFirstLiveMon();
-    u8 emotion_weight[FOLLOWER_EMOTION_LENGTH] =
-    {
->>>>>>> afbb88d7
         [FOLLOWER_EMOTION_HAPPY] = 10,
         [FOLLOWER_EMOTION_NEUTRAL] = 15,
         [FOLLOWER_EMOTION_SAD] = 5,
         [FOLLOWER_EMOTION_UPSET] = 15,
         [FOLLOWER_EMOTION_ANGRY] = 15,
         [FOLLOWER_EMOTION_PENSIVE] = 15,
-<<<<<<< HEAD
         [FOLLOWER_EMOTION_SURPRISE] = 10,
         [FOLLOWER_EMOTION_CURIOUS] = 10,
-=======
-        [FOLLOWER_EMOTION_SURPRISE] = 10, // TODO: Scale this with how long the follower has been out?
-        [FOLLOWER_EMOTION_CURIOUS] = 10, // TODO: Increase this if there is an item nearby?
->>>>>>> afbb88d7
         [FOLLOWER_EMOTION_MUSIC] = 15,
     };
     u32 i, j;
     bool32 pickedCondition = FALSE;
-<<<<<<< HEAD
     if (mon == NULL) { // failsafe
         ScriptCall(ctx, EventScript_FollowerLovesYou);
         return FALSE;
@@ -2463,27 +2208,12 @@
     species = GetMonData(mon, MON_DATA_SPECIES);
     multi = GetMonData(mon, MON_DATA_FRIENDSHIP);
     if (multi > 80) {
-=======
-    if (mon == NULL)
-    {
-        ScriptCall(ctx, EventScript_FollowerLovesYou);
-        return FALSE;
-    }
-    // If map is not flyable, set the script to jump past the fly check TODO: Should followers ask to fly?
-    if (TRUE || !Overworld_MapTypeAllowsTeleportAndFly(gMapHeader.mapType))
-        ScriptJump(ctx, EventScript_FollowerEnd);
-    species = GetMonData(mon, MON_DATA_SPECIES);
-    multi = GetMonData(mon, MON_DATA_FRIENDSHIP);
-    if (multi > 80)
-    {
->>>>>>> afbb88d7
         emotion_weight[FOLLOWER_EMOTION_HAPPY] = 20;
         emotion_weight[FOLLOWER_EMOTION_UPSET] = 5;
         emotion_weight[FOLLOWER_EMOTION_ANGRY] = 5;
         emotion_weight[FOLLOWER_EMOTION_LOVE] = 20;
         emotion_weight[FOLLOWER_EMOTION_MUSIC] = 20;
     }
-<<<<<<< HEAD
     if (multi > 170) {
         emotion_weight[FOLLOWER_EMOTION_HAPPY] = 30;
         emotion_weight[FOLLOWER_EMOTION_LOVE] = 30;
@@ -2505,33 +2235,6 @@
     }
     // Gym type advantage/disadvantage
     if (GetCurrentMapMusic() == MUS_GYM || GetCurrentMapMusic() == MUS_RG_GYM) {
-=======
-    if (multi > 170)
-    {
-        emotion_weight[FOLLOWER_EMOTION_HAPPY] = 30;
-        emotion_weight[FOLLOWER_EMOTION_LOVE] = 30;
-    }
-    // Conditional messages follow
-    // Weather-related
-    if (GetCurrentWeather() == WEATHER_SUNNY_CLOUDS)
-        cond_emotes[n_choices++] = (struct SpecialEmote) {.emotion=FOLLOWER_EMOTION_HAPPY, .index=31};
-    // Health & status-related
-    multi = mon->hp * 100 / mon->maxHP;
-    if (multi < 20)
-    {
-        emotion_weight[FOLLOWER_EMOTION_SAD] = 30;
-        cond_emotes[n_choices++] = (struct SpecialEmote) {.emotion=FOLLOWER_EMOTION_SAD, .index=4};
-        cond_emotes[n_choices++] = (struct SpecialEmote) {.emotion=FOLLOWER_EMOTION_SAD, .index=5};
-    }
-    if (multi < 50 || mon->status & STATUS1_PARALYSIS)
-    {
-        emotion_weight[FOLLOWER_EMOTION_SAD] = 30;
-        cond_emotes[n_choices++] = (struct SpecialEmote) {.emotion=FOLLOWER_EMOTION_SAD, .index=6};
-    }
-    // Gym type advantage/disadvantage scripts
-    if (GetCurrentMapMusic() == MUS_GYM || GetCurrentMapMusic() == MUS_RG_GYM)
-    {
->>>>>>> afbb88d7
         switch (gMapHeader.regionMapSectionId)
         {
         case MAPSEC_RUSTBORO_CITY:
@@ -2575,7 +2278,6 @@
         default:
             multi = NUMBER_OF_MON_TYPES;
         }
-<<<<<<< HEAD
         if (multi < NUMBER_OF_MON_TYPES) {
             multi = GetTypeEffectiveness(mon, multi);
             if (multi & (MOVE_RESULT_NOT_VERY_EFFECTIVE | MOVE_RESULT_DOESNT_AFFECT_FOE | MOVE_RESULT_NO_EFFECT))
@@ -2621,9 +2323,10 @@
         ctx->data[0] = (u32) gFollowerConditionalMessages[multi].text;
         // text choices are spread across array; pick a random one
         if (gFollowerConditionalMessages[multi].textSpread) {
-            for (i = 0; i < 4; i++)
+            for (i = 0; i < 4; i++) {
                 if (!((u32*)gFollowerConditionalMessages[multi].text)[i])
                     break;
+            }
             ctx->data[0] = i ? ((u32*)gFollowerConditionalMessages[multi].text)[Random() % i] : 0;
         }
         ScriptCall(ctx, gFollowerConditionalMessages[multi].script ? gFollowerConditionalMessages[multi].script : gFollowerBasicMessages[emotion].script);
@@ -2635,98 +2338,6 @@
     ScriptCall(ctx, gFollowerBasicMessages[emotion].messages[multi].script ?
                         gFollowerBasicMessages[emotion].messages[multi].script :
                         gFollowerBasicMessages[emotion].script);
-=======
-        if (multi < NUMBER_OF_MON_TYPES)
-        {
-            multi = GetTypeEffectiveness(mon, multi);
-            if (multi & (MOVE_RESULT_NOT_VERY_EFFECTIVE | MOVE_RESULT_DOESNT_AFFECT_FOE | MOVE_RESULT_NO_EFFECT))
-                cond_emotes[n_choices++] = (struct SpecialEmote) {.emotion=FOLLOWER_EMOTION_HAPPY, .index=32};
-            else if (multi & MOVE_RESULT_SUPER_EFFECTIVE)
-                cond_emotes[n_choices++] = (struct SpecialEmote) {.emotion=FOLLOWER_EMOTION_SAD, .index=7};
-        }
-    }
-
-    emotion = RandomWeightedIndex(emotion_weight, FOLLOWER_EMOTION_LENGTH);
-    #ifdef BATTLE_ENGINE
-    if ((mon->status & STATUS1_PSN_ANY) && GetMonAbility(mon) != ABILITY_POISON_HEAL)
-    #else
-    if (mon->status & STATUS1_PSN_ANY)
-    #endif
-        emotion = FOLLOWER_EMOTION_POISONED;
-    multi = Random() % followerBasicMessages[emotion].length;
-    // With 50% chance, select special message using reservoir sampling
-    for (i = (Random() & 1) ? n_choices : 0, j = 1; i < n_choices; i++)
-    {
-        if (cond_emotes[i].emotion == emotion && (Random() < 0x10000 / (j++)))  // Replace item with 1/j chance
-            multi = cond_emotes[i].index;
-    }
-    // Match scripted conditional messages
-    // With 50% chance, try to match scripted conditional messages
-    for (i = (Random() & 1) ? COND_MSG_COUNT : 0, j = 1; i < COND_MSG_COUNT; i++)
-    {
-        const struct FollowerMsgInfoExtended *info = &gFollowerConditionalMessages[i];
-        if (info->stFlags == 1 && species != info->st.species)
-            continue;
-        if (info->stFlags == 2 && (info->st.types.type2 >= NUMBER_OF_MON_TYPES ? SpeciesHasType(species, info->st.types.type1) : !(SpeciesHasType(species, info->st.types.type1) || SpeciesHasType(species, info->st.types.type2))))
-            continue;
-        if (info->stFlags == 3 && !(mon->status & info->st.status))
-            continue;
-        if (info->mmFlags == 1 && gMapHeader.regionMapSectionId != info->mm.mapSec.mapSec)
-            continue;
-        if (info->mmFlags == 2 && !(gSaveBlock1Ptr->location.mapNum == info->mm.map.mapNum && gSaveBlock1Ptr->location.mapGroup == info->mm.map.mapGroup))
-            continue;
-        if (info->mmFlags == 3 && !(objEvent->currentMetatileBehavior == info->mm.mb.behavior1 || objEvent->currentMetatileBehavior == info->mm.mb.behavior2))
-            continue;
-        if (info->wtFlags == 1 && !(GetCurrentWeather() == info->wt.weather.weather1 || GetCurrentWeather() == info->wt.weather.weather2))
-            continue;
-        if (info->wtFlags == 2 && GetCurrentMapMusic() != info->wt.song)
-            continue;
-        if (info->nearFlags == 1)
-        {
-            if ((multi2 = FindMetatileBehaviorWithinRange(objEvent->currentCoords.x, objEvent->currentCoords.y, info->near.mb.behavior, info->near.mb.distance)))
-                gSpecialVar_Result = multi2;
-            else
-                continue;
-        }
-
-        // replace choice with weight/j chance
-        if (Random() < (0x10000 / (j++)) * (info->weight ? info->weight : 1))
-        {
-            multi = i;
-            pickedCondition = TRUE;
-        }
-    }
-
-    // conditional message was chosen
-    if (pickedCondition)
-    {
-        emotion = gFollowerConditionalMessages[multi].emotion;
-        ObjectEventEmote(objEvent, emotion);
-        ctx->data[0] = (u32) gFollowerConditionalMessages[multi].text;
-        // text choices are spread across array; pick a random one
-        if (gFollowerConditionalMessages[multi].textSpread)
-        {
-            for (i = 0; i < 4; i++)
-            {
-                if (!((u32*)gFollowerConditionalMessages[multi].text)[i])
-                    break;
-            }
-            ctx->data[0] = i ? ((u32*)gFollowerConditionalMessages[multi].text)[Random() % i] : 0;
-        }
-        ScriptCall(ctx, gFollowerConditionalMessages[multi].script ? gFollowerConditionalMessages[multi].script : followerBasicMessages[emotion].script);
-        return FALSE;
-    }
-    ObjectEventEmote(objEvent, emotion);
-    ctx->data[0] = (u32) followerBasicMessages[emotion].messages[multi].text; // Load message text
-    ScriptCall(ctx, followerBasicMessages[emotion].messages[multi].script ?
-        followerBasicMessages[emotion].messages[multi].script : followerBasicMessages[emotion].script);
-    return FALSE;
-}
-
-bool8 ScrFunc_FollowerFly(struct ScriptContext *ctx)
-{
-    SetMainCallback2(CB2_OpenFlyMap);
->>>>>>> afbb88d7
     return FALSE;
 }
 
@@ -2838,10 +2449,9 @@
     CopyObjectGraphicsInfoToSpriteTemplate_WithMovementType(objectEvent->graphicsId, objectEvent->movementType, &spriteTemplate, &subspriteTables);
     spriteTemplate.images = &spriteFrameImage;
     if (spriteTemplate.paletteTag != TAG_NONE)
-    {
         LoadObjectEventPalette(spriteTemplate.paletteTag);
-    }
     i = CreateSprite(&spriteTemplate, 0, 0, 0);
+
     if (i != MAX_SPRITES)
     {
         sprite = &gSprites[i];
@@ -2862,18 +2472,10 @@
         sprite->coordOffsetEnabled = TRUE;
         sprite->sObjEventId = objectEventId;
         objectEvent->spriteId = i;
-<<<<<<< HEAD
 
         if (objectEvent->graphicsId == OBJ_EVENT_GFX_OW_MON) // Set pokemon graphics
             FollowerSetGraphics(objectEvent, objectEvent->extra.mon.species, objectEvent->extra.mon.form, objectEvent->extra.mon.shiny);
 
-=======
-        if (objectEvent->graphicsId == OBJ_EVENT_GFX_OW_MON)
-        {
-            // Set pokemon graphics
-            FollowerSetGraphics(objectEvent, objectEvent->extra.mon.species, objectEvent->extra.mon.form, objectEvent->extra.mon.shiny);
-        }
->>>>>>> afbb88d7
         if (!objectEvent->inanimate && objectEvent->movementType != MOVEMENT_TYPE_PLAYER)
             StartSpriteAnim(sprite, GetFaceDirectionAnimNum(objectEvent->facingDirection));
 
@@ -2904,12 +2506,7 @@
 }
 
 // Update sprite's palette, freeing old palette if necessary
-<<<<<<< HEAD
 static u8 UpdateSpritePalette(const struct SpritePalette * spritePalette, struct Sprite * sprite) {
-=======
-static u8 UpdateSpritePalette(const struct SpritePalette * spritePalette, struct Sprite * sprite)
-{
->>>>>>> afbb88d7
     // Free palette if otherwise unused
     sprite->inUse = FALSE;
     FieldEffectFreePaletteIfUnused(sprite->oam.paletteNum);
@@ -2918,13 +2515,7 @@
 }
 
 // Find and update based on template's paletteTag
-<<<<<<< HEAD
 u8 UpdateSpritePaletteByTemplate(const struct SpriteTemplate * template, struct Sprite * sprite) {
-=======
-// TODO: Add a better way to associate tags -> palettes besides listing them in sObjectEventSpritePalettes
-u8 UpdateSpritePaletteByTemplate(const struct SpriteTemplate * template, struct Sprite * sprite)
-{
->>>>>>> afbb88d7
     u8 i = FindObjectEventPaletteIndexByTag(template->paletteTag);
     if (i == 0xFF)
         return i;
@@ -2932,7 +2523,6 @@
 }
 
 // Set graphics *by info*
-<<<<<<< HEAD
 static void ObjectEventSetGraphics(struct ObjectEvent *objectEvent, const struct ObjectEventGraphicsInfo *graphicsInfo) {
     struct Sprite *sprite = &gSprites[objectEvent->spriteId];
     u32 i = FindObjectEventPaletteIndexByTag(graphicsInfo->paletteTag);
@@ -2945,14 +2535,6 @@
         ReallocSpriteTiles(sprite, graphicsInfo->images->size);
     #endif
 
-=======
-static void ObjectEventSetGraphics(struct ObjectEvent *objectEvent, const struct ObjectEventGraphicsInfo *graphicsInfo)
-{
-    struct Sprite *sprite = &gSprites[objectEvent->spriteId];
-    u8 i = FindObjectEventPaletteIndexByTag(graphicsInfo->paletteTag);
-    if (i != 0xFF)
-        UpdateSpritePalette(&sObjectEventSpritePalettes[i], sprite);
->>>>>>> afbb88d7
     sprite->oam.shape = graphicsInfo->oam->shape;
     sprite->oam.size = graphicsInfo->oam->size;
     sprite->images = graphicsInfo->images;
@@ -3006,12 +2588,7 @@
     ObjectEventTurn(&gObjectEvents[playerAvatar->objectEventId], direction);
 }
 
-<<<<<<< HEAD
 static void SetBerryTreeGraphics(struct ObjectEvent *objectEvent, u8 berryId, u8 berryStage) {
-=======
-static void SetBerryTreeGraphics(struct ObjectEvent *objectEvent, u8 berryId, u8 berryStage)
-{
->>>>>>> afbb88d7
     const u8 graphicsId = gBerryTreeObjectEventGraphicsIdTablePointers[berryId][berryStage];
     const struct ObjectEventGraphicsInfo *graphicsInfo = GetObjectEventGraphicsInfo(graphicsId);
     struct Sprite *sprite = &gSprites[objectEvent->spriteId];
@@ -5560,29 +5137,25 @@
 bool8 MovementType_FollowPlayer_Shadow(struct ObjectEvent *objectEvent, struct Sprite *sprite)
 {
     ClearObjectEventMovement(objectEvent, sprite);
-<<<<<<< HEAD
-    if (!IsFollowerVisible()) { // Shadow player's position
-        objectEvent->invisible = TRUE;
-        MoveObjectEventToMapCoords(objectEvent, gObjectEvents[gPlayerAvatar.objectEventId].currentCoords.x, gObjectEvents[gPlayerAvatar.objectEventId].currentCoords.y);
-=======
-    if (!IsFollowerVisible())
-    {
+    if (!IsFollowerVisible()) {
         // Shadow player's position
         objectEvent->invisible = TRUE;
-        MoveObjectEventToMapCoords(objectEvent,
-                                    gObjectEvents[gPlayerAvatar.objectEventId].currentCoords.x,
-                                    gObjectEvents[gPlayerAvatar.objectEventId].currentCoords.y);
->>>>>>> afbb88d7
+        MoveObjectEventToMapCoords(
+            objectEvent,
+            gObjectEvents[gPlayerAvatar.objectEventId].currentCoords.x,
+            gObjectEvents[gPlayerAvatar.objectEventId].currentCoords.y
+        );
         objectEvent->triggerGroundEffectsOnMove = FALSE; // Stop endless reflection spawning
         return FALSE;
     }
     // Move follower to player, in case we end up in the shadowing state for only 1 frame
     // This way the player cannot talk to the invisible follower before it appears
-    if (objectEvent->invisible)
-    {
-        MoveObjectEventToMapCoords(objectEvent,
-                                    gObjectEvents[gPlayerAvatar.objectEventId].currentCoords.x,
-                                    gObjectEvents[gPlayerAvatar.objectEventId].currentCoords.y);
+    if (objectEvent->invisible) {
+        MoveObjectEventToMapCoords(
+            objectEvent,
+            gObjectEvents[gPlayerAvatar.objectEventId].currentCoords.x,
+            gObjectEvents[gPlayerAvatar.objectEventId].currentCoords.y
+        );
         objectEvent->triggerGroundEffectsOnMove = FALSE; // Stop endless reflection spawning
     }
     sprite->sTypeFuncId = 1; // Enter active state; if the player moves the follower will appear
@@ -5591,10 +5164,8 @@
 
 bool8 MovementType_FollowPlayer_Active(struct ObjectEvent *objectEvent, struct Sprite *sprite)
 {
-    if (!IsFollowerVisible())
-    {
-        if (objectEvent->invisible)
-        {
+    if (!IsFollowerVisible()) {
+        if (objectEvent->invisible) {
             // Return to shadowing state
             sprite->sTypeFuncId = 0;
             return FALSE;
@@ -5622,19 +5193,9 @@
         objectEvent->singleMovementActive = 0;
         if (sprite->sTypeFuncId) // restore nonzero state
             sprite->sTypeFuncId = 1;
-<<<<<<< HEAD
     } else if (objectEvent->movementActionId < MOVEMENT_ACTION_EXIT_POKEBALL) {
         UpdateFollowerTransformEffect(objectEvent, sprite);
-        #if OW_MON_BOBBING
-        if ((sprite->data[5] & 7) == 2)
-=======
-        }
-    }
-    else if (objectEvent->movementActionId < MOVEMENT_ACTION_EXIT_POKEBALL)
-    {
-        UpdateFollowerTransformEffect(objectEvent, sprite);
         if (OW_MON_BOBBING == TRUE && (sprite->data[5] & 7) == 2)
->>>>>>> afbb88d7
             sprite->y2 ^= -1;
     }
     return FALSE;
@@ -5642,28 +5203,17 @@
 
 bool8 FollowablePlayerMovement_Idle(struct ObjectEvent *objectEvent, struct Sprite *sprite, u8 playerDirection, bool8 tileCallback(u8))
 {
-    if (!objectEvent->singleMovementActive)
-    {
+    if (!objectEvent->singleMovementActive) {
         // walk in place
-        ObjectEventSetSingleMovement(objectEvent, sprite, GetWalkInPlaceNormalMovementAction(objectEvent->facingDirection));
-        sprite->sTypeFuncId = 1;
-        objectEvent->singleMovementActive = 1;
-        return TRUE;
-    }
-    else if (ObjectEventExecSingleMovementAction(objectEvent, sprite))
-    {
+      ObjectEventSetSingleMovement(objectEvent, sprite, GetWalkInPlaceNormalMovementAction(objectEvent->facingDirection));
+      sprite->sTypeFuncId = 1;
+      objectEvent->singleMovementActive = 1;
+      return TRUE;
+    } else if (ObjectEventExecSingleMovementAction(objectEvent, sprite)) {
         // finish movement action
         objectEvent->singleMovementActive = 0;
-    }
-<<<<<<< HEAD
-    #if OW_MON_BOBBING
-    else if ((sprite->data[3] & 7) == 2)
-=======
-    else if (OW_MON_BOBBING == TRUE && (sprite->data[3] & 7) == 2)
-    {
->>>>>>> afbb88d7
+    } else if (OW_MON_BOBBING == TRUE && (sprite->data[3] & 7) == 2)
         sprite->y2 ^= -1;
-    }
     UpdateFollowerTransformEffect(objectEvent, sprite);
     return FALSE;
 }
@@ -5684,33 +5234,17 @@
     x = gObjectEvents[gPlayerAvatar.objectEventId].currentCoords.x;
     y = gObjectEvents[gPlayerAvatar.objectEventId].currentCoords.y;
 
-<<<<<<< HEAD
     if ((x == targetX && y == targetY) || !IsFollowerVisible()) // don't move on player collision or if not visible
         return FALSE;
 
-=======
-    // don't move on player collision or if not visible
-    if ((x == targetX && y == targetY) || !IsFollowerVisible())
-    {
-        return FALSE;
-    }
->>>>>>> afbb88d7
     x = objectEvent->currentCoords.x;
     y = objectEvent->currentCoords.y;
     ClearObjectEventMovement(objectEvent, sprite);
 
-<<<<<<< HEAD
-    if (objectEvent->invisible) { // Animate exiting pokeball
+    if (objectEvent->invisible) {
+        // Animate exiting pokeball
         // Player is jumping, but follower is invisible
         if (PlayerGetCopyableMovement() == COPY_MOVE_JUMP2) {
-=======
-    if (objectEvent->invisible)
-    {
-        // Animate exiting pokeball
-        // Player is jumping, but follower is invisible
-        if (PlayerGetCopyableMovement() == COPY_MOVE_JUMP2)
-        {
->>>>>>> afbb88d7
             sprite->sTypeFuncId = 0; // return to shadowing state
             return FALSE;
         }
@@ -5718,21 +5252,11 @@
         ObjectEventSetSingleMovement(objectEvent, sprite, MOVEMENT_ACTION_EXIT_POKEBALL);
         objectEvent->singleMovementActive = 1;
         sprite->sTypeFuncId = 2;
-<<<<<<< HEAD
-        #if OW_MON_BOBBING
-        sprite->y2 = 0;
-        #endif
-        return TRUE;
-    } else if (x == targetX && y == targetY) { // don't move if already in the player's last position
-=======
         if (OW_MON_BOBBING == TRUE)
             sprite->y2 = 0;
         return TRUE;
-    }
-    else if (x == targetX && y == targetY)
-    {
+    } else if (x == targetX && y == targetY) {
         // don't move if already in the player's last position
->>>>>>> afbb88d7
         return FALSE;
     }
 
@@ -5741,71 +5265,41 @@
     MoveCoords(direction, &x, &y);
     #ifdef MB_SIDEWAYS_STAIRS_RIGHT_SIDE // https://github.com/ghoulslash/pokeemerald/tree/sideways_stairs
     GetCollisionAtCoords(objectEvent, x, y, direction); // Sets directionOverwrite for stairs
-    if (GetLedgeJumpDirection(x, y, direction) != DIR_NONE)
-    {
+    if (GetLedgeJumpDirection(x, y, direction) != DIR_NONE) {
         // InitJumpRegular will set the proper speed
         ObjectEventSetSingleMovement(objectEvent, sprite, GetJump2MovementAction(direction));
-    }
-    else if (TestPlayerAvatarFlags(PLAYER_AVATAR_FLAG_DASH))
-    {
+    } else if (TestPlayerAvatarFlags(PLAYER_AVATAR_FLAG_DASH)) {
         // Set follow speed according to player's speed
         if (playerAction >= MOVEMENT_ACTION_RUN_DOWN_SLOW && playerAction <= MOVEMENT_ACTION_RUN_RIGHT_SLOW)
             objectEvent->movementActionId = GetWalkNormalMovementAction(direction);
         else
             objectEvent->movementActionId = GetWalkFastMovementAction(direction);
-
-    }
-    else if (PlayerGetCopyableMovement() == COPY_MOVE_JUMP2)
-    {
+    } else if (PlayerGetCopyableMovement() == COPY_MOVE_JUMP2) {
         ObjectEventSetSingleMovement(objectEvent, sprite, GetWalkSlowMovementAction(direction));
-    }
-    else
-    {
-        if (playerAction >= MOVEMENT_ACTION_WALK_SLOW_DOWN && playerAction <= MOVEMENT_ACTION_WALK_SLOW_RIGHT)
-        {
+    } else {
+        if (playerAction >= MOVEMENT_ACTION_WALK_SLOW_DOWN && playerAction <= MOVEMENT_ACTION_WALK_SLOW_RIGHT) {
             ObjectEventSetSingleMovement(objectEvent, sprite, GetWalkSlowMovementAction(direction));
-        }
-        else
-        {
+        } else {
             objectEvent->movementActionId = GetWalkNormalMovementAction(direction);
-<<<<<<< HEAD
-            #if OW_MON_BOBBING
-            sprite->y2 = -1;
-            #endif
-=======
             if (OW_MON_BOBBING == TRUE)
                 sprite->y2 = -1;
->>>>>>> afbb88d7
         }
     }
     sprite->sActionFuncId = 0;
     #else
-    if (GetLedgeJumpDirection(x, y, direction) != DIR_NONE)
-    {
+    if (GetLedgeJumpDirection(x, y, direction) != DIR_NONE) {
         // InitJumpRegular will set the proper speed
         ObjectEventSetSingleMovement(objectEvent, sprite, GetJump2MovementAction(direction));
-    }
-    else if (TestPlayerAvatarFlags(PLAYER_AVATAR_FLAG_DASH))
-    {
+    } else if (TestPlayerAvatarFlags(PLAYER_AVATAR_FLAG_DASH)) {
         // Set follow speed according to player's speed
         ObjectEventSetSingleMovement(objectEvent, sprite, GetWalkFastMovementAction(direction));
-    }
-    else if (PlayerGetCopyableMovement() == COPY_MOVE_JUMP2)
-    {
+    } else if (PlayerGetCopyableMovement() == COPY_MOVE_JUMP2) {
         // If *player* jumps, make step take twice as long
         ObjectEventSetSingleMovement(objectEvent, sprite, GetWalkSlowMovementAction(direction));
-    }
-    else
-    {
+    } else {
         ObjectEventSetSingleMovement(objectEvent, sprite, GetWalkNormalMovementAction(direction));
-<<<<<<< HEAD
-        #if OW_MON_BOBBING
-        sprite->y2 = -1;
-        #endif
-=======
         if (OW_MON_BOBBING == TRUE)
             sprite->y2 = -1;
->>>>>>> afbb88d7
     }
     #endif
     objectEvent->singleMovementActive = 1;
@@ -7359,17 +6853,11 @@
 }
 
 // Update sprite with a palette filled with a solid color
-<<<<<<< HEAD
 static u8 LoadFillColorPalette(u16 color, u16 paletteTag, struct Sprite *sprite) {
-=======
-static u8 LoadFillColorPalette(u16 color, u16 paletteTag, struct Sprite *sprite)
-{
->>>>>>> afbb88d7
     u16 paletteData[16];
     struct SpritePalette dynamicPalette = {.tag = paletteTag, .data = paletteData};
     CpuFill16(color, paletteData, PLTT_SIZE_4BPP);
     return UpdateSpritePalette(&dynamicPalette, sprite);
-<<<<<<< HEAD
 }
 
 static void ObjectEventSetPokeballGfx(struct ObjectEvent *objEvent) {
@@ -7390,8 +6878,6 @@
     }
     #endif
     ObjectEventSetGraphicsId(objEvent, OBJ_EVENT_GFX_ANIMATED_BALL);
-=======
->>>>>>> afbb88d7
 }
 
 #define sDuration   data[3]
@@ -9944,12 +9430,7 @@
     GroundEffect_Seaweed                // GROUND_EFFECT_FLAG_SEAWEED
 };
 
-<<<<<<< HEAD
 static void GroundEffect_Shadow(struct ObjectEvent *objEvent, struct Sprite *sprite) {
-=======
-static void GroundEffect_Shadow(struct ObjectEvent *objEvent, struct Sprite *sprite)
-{
->>>>>>> afbb88d7
     SetUpShadow(objEvent, sprite);
 }
 
