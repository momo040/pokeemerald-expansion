#include "global.h"
#include "malloc.h"
#include "battle_pyramid.h"
#include "berry.h"
#include "decoration.h"
#include "event_data.h"
#include "event_object_movement.h"
#include "event_scripts.h"
#include "faraway_island.h"
#include "field_camera.h"
#include "field_effect.h"
#include "field_effect_helpers.h"
#include "field_player_avatar.h"
#include "fieldmap.h"
#include "mauville_old_man.h"
#include "metatile_behavior.h"
#include "overworld.h"
#include "palette.h"
#include "random.h"
#include "sprite.h"
#include "task.h"
#include "trainer_see.h"
#include "trainer_hill.h"
#include "util.h"
#include "constants/event_object_movement.h"
#include "constants/event_objects.h"
#include "constants/field_effects.h"
#include "constants/items.h"
#include "constants/mauville_old_man.h"

// this file was known as evobjmv.c in Game Freak's original source

#define movement_type_def(setup, table) \
static u8 setup##_callback(struct ObjectEvent *, struct Sprite *);\
void setup(struct Sprite *sprite)\
{\
    UpdateObjectEventCurrentMovement(&gObjectEvents[sprite->data[0]], sprite, setup##_callback);\
}\
static u8 setup##_callback(struct ObjectEvent *objectEvent, struct Sprite *sprite)\
{\
    return table[sprite->data[1]](objectEvent, sprite);\
}

#define movement_type_empty_callback(setup) \
static u8 setup##_callback(struct ObjectEvent *, struct Sprite *);\
void setup(struct Sprite *sprite)\
{\
    UpdateObjectEventCurrentMovement(&gObjectEvents[sprite->data[0]], sprite, setup##_callback);\
}\
static u8 setup##_callback(struct ObjectEvent *objectEvent, struct Sprite *sprite)\
{\
    return 0;\
}

EWRAM_DATA u8 sCurrentReflectionType = 0;
EWRAM_DATA u16 sCurrentSpecialObjectPaletteTag = 0;
EWRAM_DATA struct LockedAnimObjectEvents *gLockedAnimObjectEvents = {0};

static void MoveCoordsInDirection(u32, s16 *, s16 *, s16, s16);
static bool8 ObjectEventExecSingleMovementAction(struct ObjectEvent *, struct Sprite *);
static void SetMovementDelay(struct Sprite *, s16);
static bool8 WaitForMovementDelay(struct Sprite *);
static u8 GetCollisionInDirection(struct ObjectEvent *, u8);
static u32 state_to_direction(u8, u32, u32);
static void TryEnableObjectEventAnim(struct ObjectEvent *, struct Sprite *);
static void ObjectEventExecHeldMovementAction(struct ObjectEvent *, struct Sprite *);
static void UpdateObjectEventSpriteAnimPause(struct ObjectEvent *, struct Sprite *);
static bool8 IsCoordOutsideObjectEventMovementRange(struct ObjectEvent *, s16, s16);
static bool8 IsMetatileDirectionallyImpassable(struct ObjectEvent *, s16, s16, u8);
static bool8 DoesObjectCollideWithObjectAt(struct ObjectEvent *, s16, s16);
static void sub_8096530(struct ObjectEvent *, struct Sprite *);
static void UpdateObjEventSpriteVisibility(struct ObjectEvent *, struct Sprite *);
static void ObjectEventUpdateMetatileBehaviors(struct ObjectEvent*);
static void GetGroundEffectFlags_Reflection(struct ObjectEvent*, u32*);
static void GetGroundEffectFlags_TallGrassOnSpawn(struct ObjectEvent*, u32*);
static void GetGroundEffectFlags_LongGrassOnSpawn(struct ObjectEvent*, u32*);
static void GetGroundEffectFlags_SandHeap(struct ObjectEvent*, u32*);
static void GetGroundEffectFlags_ShallowFlowingWater(struct ObjectEvent*, u32*);
static void GetGroundEffectFlags_ShortGrass(struct ObjectEvent*, u32*);
static void GetGroundEffectFlags_HotSprings(struct ObjectEvent*, u32*);
static void GetGroundEffectFlags_TallGrassOnBeginStep(struct ObjectEvent*, u32*);
static void GetGroundEffectFlags_LongGrassOnBeginStep(struct ObjectEvent*, u32*);
static void GetGroundEffectFlags_Tracks(struct ObjectEvent*, u32*);
static void GetGroundEffectFlags_Puddle(struct ObjectEvent*, u32*);
static void GetGroundEffectFlags_Ripple(struct ObjectEvent*, u32*);
static void GetGroundEffectFlags_Seaweed(struct ObjectEvent*, u32*);
static void GetGroundEffectFlags_JumpLanding(struct ObjectEvent*, u32*);
static u8 ObjectEventCheckForReflectiveSurface(struct ObjectEvent*);
static u8 GetReflectionTypeByMetatileBehavior(u32);
static void InitObjectPriorityByZCoord(struct Sprite *sprite, u8 z);
static void ObjectEventUpdateSubpriority(struct ObjectEvent*, struct Sprite*);
static void DoTracksGroundEffect_None(struct ObjectEvent*, struct Sprite*, u8);
static void DoTracksGroundEffect_Footprints(struct ObjectEvent*, struct Sprite*, u8);
static void DoTracksGroundEffect_BikeTireTracks(struct ObjectEvent*, struct Sprite*, u8);
static void DoRippleFieldEffect(struct ObjectEvent*, struct Sprite*);
static void DoGroundEffects_OnSpawn(struct ObjectEvent*, struct Sprite*);
static void DoGroundEffects_OnBeginStep(struct ObjectEvent*, struct Sprite*);
static void DoGroundEffects_OnFinishStep(struct ObjectEvent*, struct Sprite*);
static void sub_8097D68(struct Sprite*);
static void ApplyLevitateMovement(u8);
static bool8 MovementType_Disguise_Callback(struct ObjectEvent *, struct Sprite *);
static bool8 MovementType_Hidden_Callback(struct ObjectEvent *, struct Sprite *);
static void CreateReflectionEffectSprites(void);
static u8 GetObjectEventIdByLocalId(u8);
static u8 GetObjectEventIdByLocalIdAndMapInternal(u8, u8, u8);
static bool8 GetAvailableObjectEventId(u16, u8, u8, u8 *);
static void SetObjectEventDynamicGraphicsId(struct ObjectEvent *);
static void RemoveObjectEventInternal(struct ObjectEvent *);
static u16 GetObjectEventFlagIdByObjectEventId(u8);
static void UpdateObjectEventVisibility(struct ObjectEvent *, struct Sprite *);
static void MakeObjectTemplateFromObjectEventTemplate(struct ObjectEventTemplate *, struct SpriteTemplate *, const struct SubspriteTable **);
static void GetObjectEventMovingCameraOffset(s16 *, s16 *);
static struct ObjectEventTemplate *GetObjectEventTemplateByLocalIdAndMap(u8, u8, u8);
static void LoadObjectEventPalette(u16);
static void RemoveObjectEventIfOutsideView(struct ObjectEvent *);
static void sub_808E1B8(u8, s16, s16);
static void SetPlayerAvatarObjectEventIdAndObjectId(u8, u8);
static void sub_808E38C(struct ObjectEvent *);
static u8 sub_808E8F4(const struct SpritePalette *);
static u8 FindObjectEventPaletteIndexByTag(u16);
static void sub_808EAB0(u16, u8);
static bool8 ObjectEventDoesZCoordMatch(struct ObjectEvent *, u8);
static void ObjectCB_CameraObject(struct Sprite *);
static void CameraObject_0(struct Sprite *);
static void CameraObject_1(struct Sprite *);
static void CameraObject_2(struct Sprite *);
static struct ObjectEventTemplate *FindObjectEventTemplateByLocalId(u8 localId, struct ObjectEventTemplate *templates, u8 count);
static void ClearObjectEventMovement(struct ObjectEvent *, struct Sprite *);
static void ObjectEventSetSingleMovement(struct ObjectEvent *, struct Sprite *, u8);
static void oamt_npc_ministep_reset(struct Sprite *, u8, u8);
static void UpdateObjectEventSpriteSubpriorityAndVisibility(struct Sprite *);

const u8 gReflectionEffectPaletteMap[] = {1, 1, 6, 7, 8, 9, 6, 7, 8, 9, 11, 11, 0, 0, 0, 0};

const struct SpriteTemplate gCameraSpriteTemplate = {0, 0xFFFF, &gDummyOamData, gDummySpriteAnimTable, NULL, gDummySpriteAffineAnimTable, ObjectCB_CameraObject};

void (*const gCameraObjectFuncs[])(struct Sprite *) = {
    CameraObject_0,
    CameraObject_1,
    CameraObject_2,
};

#include "data/object_event/event_object_graphics.h"

// movement type callbacks
static void (*const sMovementTypeCallbacks[])(struct Sprite *) =
{
    [MOVEMENT_TYPE_NONE] = MovementType_None,
    [MOVEMENT_TYPE_LOOK_AROUND] = MovementType_LookAround,
    [MOVEMENT_TYPE_WANDER_AROUND] = MovementType_WanderAround,
    [MOVEMENT_TYPE_WANDER_UP_AND_DOWN] = MovementType_WanderUpAndDown,
    [MOVEMENT_TYPE_WANDER_DOWN_AND_UP] = MovementType_WanderUpAndDown,
    [MOVEMENT_TYPE_WANDER_LEFT_AND_RIGHT] = MovementType_WanderLeftAndRight,
    [MOVEMENT_TYPE_WANDER_RIGHT_AND_LEFT] = MovementType_WanderLeftAndRight,
    [MOVEMENT_TYPE_FACE_UP] = MovementType_FaceDirection,
    [MOVEMENT_TYPE_FACE_DOWN] = MovementType_FaceDirection,
    [MOVEMENT_TYPE_FACE_LEFT] = MovementType_FaceDirection,
    [MOVEMENT_TYPE_FACE_RIGHT] = MovementType_FaceDirection,
    [MOVEMENT_TYPE_PLAYER] = MovementType_Player,
    [MOVEMENT_TYPE_BERRY_TREE_GROWTH] = MovementType_BerryTreeGrowth,
    [MOVEMENT_TYPE_FACE_DOWN_AND_UP] = MovementType_FaceDownAndUp,
    [MOVEMENT_TYPE_FACE_LEFT_AND_RIGHT] = MovementType_FaceLeftAndRight,
    [MOVEMENT_TYPE_FACE_UP_AND_LEFT] = MovementType_FaceUpAndLeft,
    [MOVEMENT_TYPE_FACE_UP_AND_RIGHT] = MovementType_FaceUpAndRight,
    [MOVEMENT_TYPE_FACE_DOWN_AND_LEFT] = MovementType_FaceDownAndLeft,
    [MOVEMENT_TYPE_FACE_DOWN_AND_RIGHT] = MovementType_FaceDownAndRight,
    [MOVEMENT_TYPE_FACE_DOWN_UP_AND_LEFT] = MovementType_FaceDownUpAndLeft,
    [MOVEMENT_TYPE_FACE_DOWN_UP_AND_RIGHT] = MovementType_FaceDownUpAndRight,
    [MOVEMENT_TYPE_FACE_UP_LEFT_AND_RIGHT] = MovementType_FaceUpRightAndLeft,
    [MOVEMENT_TYPE_FACE_DOWN_LEFT_AND_RIGHT] = MovementType_FaceDownRightAndLeft,
    [MOVEMENT_TYPE_ROTATE_COUNTERCLOCKWISE] = MovementType_RotateCounterclockwise,
    [MOVEMENT_TYPE_ROTATE_CLOCKWISE] = MovementType_RotateClockwise,
    [MOVEMENT_TYPE_WALK_UP_AND_DOWN] = MovementType_WalkBackAndForth,
    [MOVEMENT_TYPE_WALK_DOWN_AND_UP] = MovementType_WalkBackAndForth,
    [MOVEMENT_TYPE_WALK_LEFT_AND_RIGHT] = MovementType_WalkBackAndForth,
    [MOVEMENT_TYPE_WALK_RIGHT_AND_LEFT] = MovementType_WalkBackAndForth,
    [MOVEMENT_TYPE_WALK_SEQUENCE_UP_RIGHT_LEFT_DOWN] = MovementType_WalkSequenceUpRightLeftDown,
    [MOVEMENT_TYPE_WALK_SEQUENCE_RIGHT_LEFT_DOWN_UP] = MovementType_WalkSequenceRightLeftDownUp,
    [MOVEMENT_TYPE_WALK_SEQUENCE_DOWN_UP_RIGHT_LEFT] = MovementType_WalkSequenceDownUpRightLeft,
    [MOVEMENT_TYPE_WALK_SEQUENCE_LEFT_DOWN_UP_RIGHT] = MovementType_WalkSequenceLeftDownUpRight,
    [MOVEMENT_TYPE_WALK_SEQUENCE_UP_LEFT_RIGHT_DOWN] = MovementType_WalkSequenceUpLeftRightDown,
    [MOVEMENT_TYPE_WALK_SEQUENCE_LEFT_RIGHT_DOWN_UP] = MovementType_WalkSequenceLeftRightDownUp,
    [MOVEMENT_TYPE_WALK_SEQUENCE_DOWN_UP_LEFT_RIGHT] = MovementType_WalkSequenceDownUpLeftRight,
    [MOVEMENT_TYPE_WALK_SEQUENCE_RIGHT_DOWN_UP_LEFT] = MovementType_WalkSequenceRightDownUpLeft,
    [MOVEMENT_TYPE_WALK_SEQUENCE_LEFT_UP_DOWN_RIGHT] = MovementType_WalkSequenceLeftUpDownRight,
    [MOVEMENT_TYPE_WALK_SEQUENCE_UP_DOWN_RIGHT_LEFT] = MovementType_WalkSequenceUpDownRightLeft,
    [MOVEMENT_TYPE_WALK_SEQUENCE_RIGHT_LEFT_UP_DOWN] = MovementType_WalkSequenceRightLeftUpDown,
    [MOVEMENT_TYPE_WALK_SEQUENCE_DOWN_RIGHT_LEFT_UP] = MovementType_WalkSequenceDownRightLeftUp,
    [MOVEMENT_TYPE_WALK_SEQUENCE_RIGHT_UP_DOWN_LEFT] = MovementType_WalkSequenceRightUpDownLeft,
    [MOVEMENT_TYPE_WALK_SEQUENCE_UP_DOWN_LEFT_RIGHT] = MovementType_WalkSequenceUpDownLeftRight,
    [MOVEMENT_TYPE_WALK_SEQUENCE_LEFT_RIGHT_UP_DOWN] = MovementType_WalkSequenceLeftRightUpDown,
    [MOVEMENT_TYPE_WALK_SEQUENCE_DOWN_LEFT_RIGHT_UP] = MovementType_WalkSequenceDownLeftRightUp,
    [MOVEMENT_TYPE_WALK_SEQUENCE_UP_LEFT_DOWN_RIGHT] = MovementType_WalkSequenceUpLeftDownRight,
    [MOVEMENT_TYPE_WALK_SEQUENCE_DOWN_RIGHT_UP_LEFT] = MovementType_WalkSequenceDownRightUpLeft,
    [MOVEMENT_TYPE_WALK_SEQUENCE_LEFT_DOWN_RIGHT_UP] = MovementType_WalkSequenceLeftDownRightUp,
    [MOVEMENT_TYPE_WALK_SEQUENCE_RIGHT_UP_LEFT_DOWN] = MovementType_WalkSequenceRightUpLeftDown,
    [MOVEMENT_TYPE_WALK_SEQUENCE_UP_RIGHT_DOWN_LEFT] = MovementType_WalkSequenceUpRightDownLeft,
    [MOVEMENT_TYPE_WALK_SEQUENCE_DOWN_LEFT_UP_RIGHT] = MovementType_WalkSequenceDownLeftUpRight,
    [MOVEMENT_TYPE_WALK_SEQUENCE_LEFT_UP_RIGHT_DOWN] = MovementType_WalkSequenceLeftUpRightDown,
    [MOVEMENT_TYPE_WALK_SEQUENCE_RIGHT_DOWN_LEFT_UP] = MovementType_WalkSequenceRightDownLeftUp,
    [MOVEMENT_TYPE_COPY_PLAYER] = MovementType_CopyPlayer,
    [MOVEMENT_TYPE_COPY_PLAYER_OPPOSITE] = MovementType_CopyPlayer,
    [MOVEMENT_TYPE_COPY_PLAYER_COUNTERCLOCKWISE] = MovementType_CopyPlayer,
    [MOVEMENT_TYPE_COPY_PLAYER_CLOCKWISE] = MovementType_CopyPlayer,
    [MOVEMENT_TYPE_TREE_DISGUISE] = MovementType_TreeDisguise,
    [MOVEMENT_TYPE_MOUNTAIN_DISGUISE] = MovementType_MountainDisguise,
    [MOVEMENT_TYPE_COPY_PLAYER_IN_GRASS] = MovementType_CopyPlayerInGrass,
    [MOVEMENT_TYPE_COPY_PLAYER_OPPOSITE_IN_GRASS] = MovementType_CopyPlayerInGrass,
    [MOVEMENT_TYPE_COPY_PLAYER_COUNTERCLOCKWISE_IN_GRASS] = MovementType_CopyPlayerInGrass,
    [MOVEMENT_TYPE_COPY_PLAYER_CLOCKWISE_IN_GRASS] = MovementType_CopyPlayerInGrass,
    [MOVEMENT_TYPE_HIDDEN] = MovementType_Hidden,
    [MOVEMENT_TYPE_WALK_IN_PLACE_DOWN] = MovementType_WalkInPlace,
    [MOVEMENT_TYPE_WALK_IN_PLACE_UP] = MovementType_WalkInPlace,
    [MOVEMENT_TYPE_WALK_IN_PLACE_LEFT] = MovementType_WalkInPlace,
    [MOVEMENT_TYPE_WALK_IN_PLACE_RIGHT] = MovementType_WalkInPlace,
    [MOVEMENT_TYPE_JOG_IN_PLACE_DOWN] = MovementType_JogInPlace,
    [MOVEMENT_TYPE_JOG_IN_PLACE_UP] = MovementType_JogInPlace,
    [MOVEMENT_TYPE_JOG_IN_PLACE_LEFT] = MovementType_JogInPlace,
    [MOVEMENT_TYPE_JOG_IN_PLACE_RIGHT] = MovementType_JogInPlace,
    [MOVEMENT_TYPE_RUN_IN_PLACE_DOWN] = MovementType_RunInPlace,
    [MOVEMENT_TYPE_RUN_IN_PLACE_UP] = MovementType_RunInPlace,
    [MOVEMENT_TYPE_RUN_IN_PLACE_LEFT] = MovementType_RunInPlace,
    [MOVEMENT_TYPE_RUN_IN_PLACE_RIGHT] = MovementType_RunInPlace,
    [MOVEMENT_TYPE_INVISIBLE] = MovementType_Invisible,
    [MOVEMENT_TYPE_WALK_SLOWLY_IN_PLACE_DOWN] = MovementType_WalkSlowlyInPlace,
    [MOVEMENT_TYPE_WALK_SLOWLY_IN_PLACE_UP] = MovementType_WalkSlowlyInPlace,
    [MOVEMENT_TYPE_WALK_SLOWLY_IN_PLACE_LEFT] = MovementType_WalkSlowlyInPlace,
    [MOVEMENT_TYPE_WALK_SLOWLY_IN_PLACE_RIGHT] = MovementType_WalkSlowlyInPlace,
};

const u8 gRangedMovementTypes[] = {
    [MOVEMENT_TYPE_NONE] = 0,
    [MOVEMENT_TYPE_LOOK_AROUND] = 0,
    [MOVEMENT_TYPE_WANDER_AROUND] = 1,
    [MOVEMENT_TYPE_WANDER_UP_AND_DOWN] = 1,
    [MOVEMENT_TYPE_WANDER_DOWN_AND_UP] = 1,
    [MOVEMENT_TYPE_WANDER_LEFT_AND_RIGHT] = 1,
    [MOVEMENT_TYPE_WANDER_RIGHT_AND_LEFT] = 1,
    [MOVEMENT_TYPE_FACE_UP] = 0,
    [MOVEMENT_TYPE_FACE_DOWN] = 0,
    [MOVEMENT_TYPE_FACE_LEFT] = 0,
    [MOVEMENT_TYPE_FACE_RIGHT] = 0,
    [MOVEMENT_TYPE_PLAYER] = 0,
    [MOVEMENT_TYPE_BERRY_TREE_GROWTH] = 0,
    [MOVEMENT_TYPE_FACE_DOWN_AND_UP] = 0,
    [MOVEMENT_TYPE_FACE_LEFT_AND_RIGHT] = 0,
    [MOVEMENT_TYPE_FACE_UP_AND_LEFT] = 0,
    [MOVEMENT_TYPE_FACE_UP_AND_RIGHT] = 0,
    [MOVEMENT_TYPE_FACE_DOWN_AND_LEFT] = 0,
    [MOVEMENT_TYPE_FACE_DOWN_AND_RIGHT] = 0,
    [MOVEMENT_TYPE_FACE_DOWN_UP_AND_LEFT] = 0,
    [MOVEMENT_TYPE_FACE_DOWN_UP_AND_RIGHT] = 0,
    [MOVEMENT_TYPE_FACE_UP_LEFT_AND_RIGHT] = 0,
    [MOVEMENT_TYPE_FACE_DOWN_LEFT_AND_RIGHT] = 0,
    [MOVEMENT_TYPE_ROTATE_COUNTERCLOCKWISE] = 0,
    [MOVEMENT_TYPE_ROTATE_CLOCKWISE] = 0,
    [MOVEMENT_TYPE_WALK_UP_AND_DOWN] = 1,
    [MOVEMENT_TYPE_WALK_DOWN_AND_UP] = 1,
    [MOVEMENT_TYPE_WALK_LEFT_AND_RIGHT] = 1,
    [MOVEMENT_TYPE_WALK_RIGHT_AND_LEFT] = 1,
    [MOVEMENT_TYPE_WALK_SEQUENCE_UP_RIGHT_LEFT_DOWN] = 1,
    [MOVEMENT_TYPE_WALK_SEQUENCE_RIGHT_LEFT_DOWN_UP] = 1,
    [MOVEMENT_TYPE_WALK_SEQUENCE_DOWN_UP_RIGHT_LEFT] = 1,
    [MOVEMENT_TYPE_WALK_SEQUENCE_LEFT_DOWN_UP_RIGHT] = 1,
    [MOVEMENT_TYPE_WALK_SEQUENCE_UP_LEFT_RIGHT_DOWN] = 1,
    [MOVEMENT_TYPE_WALK_SEQUENCE_LEFT_RIGHT_DOWN_UP] = 1,
    [MOVEMENT_TYPE_WALK_SEQUENCE_DOWN_UP_LEFT_RIGHT] = 1,
    [MOVEMENT_TYPE_WALK_SEQUENCE_RIGHT_DOWN_UP_LEFT] = 1,
    [MOVEMENT_TYPE_WALK_SEQUENCE_LEFT_UP_DOWN_RIGHT] = 1,
    [MOVEMENT_TYPE_WALK_SEQUENCE_UP_DOWN_RIGHT_LEFT] = 1,
    [MOVEMENT_TYPE_WALK_SEQUENCE_RIGHT_LEFT_UP_DOWN] = 1,
    [MOVEMENT_TYPE_WALK_SEQUENCE_DOWN_RIGHT_LEFT_UP] = 1,
    [MOVEMENT_TYPE_WALK_SEQUENCE_RIGHT_UP_DOWN_LEFT] = 1,
    [MOVEMENT_TYPE_WALK_SEQUENCE_UP_DOWN_LEFT_RIGHT] = 1,
    [MOVEMENT_TYPE_WALK_SEQUENCE_LEFT_RIGHT_UP_DOWN] = 1,
    [MOVEMENT_TYPE_WALK_SEQUENCE_DOWN_LEFT_RIGHT_UP] = 1,
    [MOVEMENT_TYPE_WALK_SEQUENCE_UP_LEFT_DOWN_RIGHT] = 1,
    [MOVEMENT_TYPE_WALK_SEQUENCE_DOWN_RIGHT_UP_LEFT] = 1,
    [MOVEMENT_TYPE_WALK_SEQUENCE_LEFT_DOWN_RIGHT_UP] = 1,
    [MOVEMENT_TYPE_WALK_SEQUENCE_RIGHT_UP_LEFT_DOWN] = 1,
    [MOVEMENT_TYPE_WALK_SEQUENCE_UP_RIGHT_DOWN_LEFT] = 1,
    [MOVEMENT_TYPE_WALK_SEQUENCE_DOWN_LEFT_UP_RIGHT] = 1,
    [MOVEMENT_TYPE_WALK_SEQUENCE_LEFT_UP_RIGHT_DOWN] = 1,
    [MOVEMENT_TYPE_WALK_SEQUENCE_RIGHT_DOWN_LEFT_UP] = 1,
    [MOVEMENT_TYPE_COPY_PLAYER] = 1,
    [MOVEMENT_TYPE_COPY_PLAYER_OPPOSITE] = 1,
    [MOVEMENT_TYPE_COPY_PLAYER_COUNTERCLOCKWISE] = 1,
    [MOVEMENT_TYPE_COPY_PLAYER_CLOCKWISE] = 1,
    [MOVEMENT_TYPE_TREE_DISGUISE] = 0,
    [MOVEMENT_TYPE_MOUNTAIN_DISGUISE] = 0,
    [MOVEMENT_TYPE_COPY_PLAYER_IN_GRASS] = 1,
    [MOVEMENT_TYPE_COPY_PLAYER_OPPOSITE_IN_GRASS] = 1,
    [MOVEMENT_TYPE_COPY_PLAYER_COUNTERCLOCKWISE_IN_GRASS] = 1,
    [MOVEMENT_TYPE_COPY_PLAYER_CLOCKWISE_IN_GRASS] = 1,
    [MOVEMENT_TYPE_HIDDEN] = 0,
    [MOVEMENT_TYPE_WALK_IN_PLACE_DOWN] = 0,
    [MOVEMENT_TYPE_WALK_IN_PLACE_UP] = 0,
    [MOVEMENT_TYPE_WALK_IN_PLACE_LEFT] = 0,
    [MOVEMENT_TYPE_WALK_IN_PLACE_RIGHT] = 0,
    [MOVEMENT_TYPE_JOG_IN_PLACE_DOWN] = 0,
    [MOVEMENT_TYPE_JOG_IN_PLACE_UP] = 0,
    [MOVEMENT_TYPE_JOG_IN_PLACE_LEFT] = 0,
    [MOVEMENT_TYPE_JOG_IN_PLACE_RIGHT] = 0,
    [MOVEMENT_TYPE_RUN_IN_PLACE_DOWN] = 0,
    [MOVEMENT_TYPE_RUN_IN_PLACE_UP] = 0,
    [MOVEMENT_TYPE_RUN_IN_PLACE_LEFT] = 0,
    [MOVEMENT_TYPE_RUN_IN_PLACE_RIGHT] = 0,
    [MOVEMENT_TYPE_INVISIBLE] = 0,
    [MOVEMENT_TYPE_WALK_SLOWLY_IN_PLACE_DOWN] = 0,
    [MOVEMENT_TYPE_WALK_SLOWLY_IN_PLACE_UP] = 0,
    [MOVEMENT_TYPE_WALK_SLOWLY_IN_PLACE_LEFT] = 0,
    [MOVEMENT_TYPE_WALK_SLOWLY_IN_PLACE_RIGHT] = 0,
};

const u8 gInitialMovementTypeFacingDirections[] = {
    [MOVEMENT_TYPE_NONE] = DIR_SOUTH,
    [MOVEMENT_TYPE_LOOK_AROUND] = DIR_SOUTH,
    [MOVEMENT_TYPE_WANDER_AROUND] = DIR_SOUTH,
    [MOVEMENT_TYPE_WANDER_UP_AND_DOWN] = DIR_NORTH,
    [MOVEMENT_TYPE_WANDER_DOWN_AND_UP] = DIR_SOUTH,
    [MOVEMENT_TYPE_WANDER_LEFT_AND_RIGHT] = DIR_WEST,
    [MOVEMENT_TYPE_WANDER_RIGHT_AND_LEFT] = DIR_EAST,
    [MOVEMENT_TYPE_FACE_UP] = DIR_NORTH,
    [MOVEMENT_TYPE_FACE_DOWN] = DIR_SOUTH,
    [MOVEMENT_TYPE_FACE_LEFT] = DIR_WEST,
    [MOVEMENT_TYPE_FACE_RIGHT] = DIR_EAST,
    [MOVEMENT_TYPE_PLAYER] = DIR_SOUTH,
    [MOVEMENT_TYPE_BERRY_TREE_GROWTH] = DIR_SOUTH,
    [MOVEMENT_TYPE_FACE_DOWN_AND_UP] = DIR_SOUTH,
    [MOVEMENT_TYPE_FACE_LEFT_AND_RIGHT] = DIR_WEST,
    [MOVEMENT_TYPE_FACE_UP_AND_LEFT] = DIR_NORTH,
    [MOVEMENT_TYPE_FACE_UP_AND_RIGHT] = DIR_NORTH,
    [MOVEMENT_TYPE_FACE_DOWN_AND_LEFT] = DIR_SOUTH,
    [MOVEMENT_TYPE_FACE_DOWN_AND_RIGHT] = DIR_SOUTH,
    [MOVEMENT_TYPE_FACE_DOWN_UP_AND_LEFT] = DIR_SOUTH,
    [MOVEMENT_TYPE_FACE_DOWN_UP_AND_RIGHT] = DIR_SOUTH,
    [MOVEMENT_TYPE_FACE_UP_LEFT_AND_RIGHT] = DIR_NORTH,
    [MOVEMENT_TYPE_FACE_DOWN_LEFT_AND_RIGHT] = DIR_SOUTH,
    [MOVEMENT_TYPE_ROTATE_COUNTERCLOCKWISE] = DIR_SOUTH,
    [MOVEMENT_TYPE_ROTATE_CLOCKWISE] = DIR_SOUTH,
    [MOVEMENT_TYPE_WALK_UP_AND_DOWN] = DIR_NORTH,
    [MOVEMENT_TYPE_WALK_DOWN_AND_UP] = DIR_SOUTH,
    [MOVEMENT_TYPE_WALK_LEFT_AND_RIGHT] = DIR_WEST,
    [MOVEMENT_TYPE_WALK_RIGHT_AND_LEFT] = DIR_EAST,
    [MOVEMENT_TYPE_WALK_SEQUENCE_UP_RIGHT_LEFT_DOWN] = DIR_NORTH,
    [MOVEMENT_TYPE_WALK_SEQUENCE_RIGHT_LEFT_DOWN_UP] = DIR_EAST,
    [MOVEMENT_TYPE_WALK_SEQUENCE_DOWN_UP_RIGHT_LEFT] = DIR_SOUTH,
    [MOVEMENT_TYPE_WALK_SEQUENCE_LEFT_DOWN_UP_RIGHT] = DIR_WEST,
    [MOVEMENT_TYPE_WALK_SEQUENCE_UP_LEFT_RIGHT_DOWN] = DIR_NORTH,
    [MOVEMENT_TYPE_WALK_SEQUENCE_LEFT_RIGHT_DOWN_UP] = DIR_WEST,
    [MOVEMENT_TYPE_WALK_SEQUENCE_DOWN_UP_LEFT_RIGHT] = DIR_SOUTH,
    [MOVEMENT_TYPE_WALK_SEQUENCE_RIGHT_DOWN_UP_LEFT] = DIR_EAST,
    [MOVEMENT_TYPE_WALK_SEQUENCE_LEFT_UP_DOWN_RIGHT] = DIR_WEST,
    [MOVEMENT_TYPE_WALK_SEQUENCE_UP_DOWN_RIGHT_LEFT] = DIR_NORTH,
    [MOVEMENT_TYPE_WALK_SEQUENCE_RIGHT_LEFT_UP_DOWN] = DIR_EAST,
    [MOVEMENT_TYPE_WALK_SEQUENCE_DOWN_RIGHT_LEFT_UP] = DIR_SOUTH,
    [MOVEMENT_TYPE_WALK_SEQUENCE_RIGHT_UP_DOWN_LEFT] = DIR_EAST,
    [MOVEMENT_TYPE_WALK_SEQUENCE_UP_DOWN_LEFT_RIGHT] = DIR_NORTH,
    [MOVEMENT_TYPE_WALK_SEQUENCE_LEFT_RIGHT_UP_DOWN] = DIR_WEST,
    [MOVEMENT_TYPE_WALK_SEQUENCE_DOWN_LEFT_RIGHT_UP] = DIR_SOUTH,
    [MOVEMENT_TYPE_WALK_SEQUENCE_UP_LEFT_DOWN_RIGHT] = DIR_NORTH,
    [MOVEMENT_TYPE_WALK_SEQUENCE_DOWN_RIGHT_UP_LEFT] = DIR_SOUTH,
    [MOVEMENT_TYPE_WALK_SEQUENCE_LEFT_DOWN_RIGHT_UP] = DIR_WEST,
    [MOVEMENT_TYPE_WALK_SEQUENCE_RIGHT_UP_LEFT_DOWN] = DIR_EAST,
    [MOVEMENT_TYPE_WALK_SEQUENCE_UP_RIGHT_DOWN_LEFT] = DIR_NORTH,
    [MOVEMENT_TYPE_WALK_SEQUENCE_DOWN_LEFT_UP_RIGHT] = DIR_SOUTH,
    [MOVEMENT_TYPE_WALK_SEQUENCE_LEFT_UP_RIGHT_DOWN] = DIR_WEST,
    [MOVEMENT_TYPE_WALK_SEQUENCE_RIGHT_DOWN_LEFT_UP] = DIR_EAST,
    [MOVEMENT_TYPE_COPY_PLAYER] = DIR_NORTH,
    [MOVEMENT_TYPE_COPY_PLAYER_OPPOSITE] = DIR_SOUTH,
    [MOVEMENT_TYPE_COPY_PLAYER_COUNTERCLOCKWISE] = DIR_WEST,
    [MOVEMENT_TYPE_COPY_PLAYER_CLOCKWISE] = DIR_EAST,
    [MOVEMENT_TYPE_TREE_DISGUISE] = DIR_SOUTH,
    [MOVEMENT_TYPE_MOUNTAIN_DISGUISE] = DIR_SOUTH,
    [MOVEMENT_TYPE_COPY_PLAYER_IN_GRASS] = DIR_NORTH,
    [MOVEMENT_TYPE_COPY_PLAYER_OPPOSITE_IN_GRASS] = DIR_SOUTH,
    [MOVEMENT_TYPE_COPY_PLAYER_COUNTERCLOCKWISE_IN_GRASS] = DIR_WEST,
    [MOVEMENT_TYPE_COPY_PLAYER_CLOCKWISE_IN_GRASS] = DIR_EAST,
    [MOVEMENT_TYPE_HIDDEN] = DIR_SOUTH,
    [MOVEMENT_TYPE_WALK_IN_PLACE_DOWN] = DIR_SOUTH,
    [MOVEMENT_TYPE_WALK_IN_PLACE_UP] = DIR_NORTH,
    [MOVEMENT_TYPE_WALK_IN_PLACE_LEFT] = DIR_WEST,
    [MOVEMENT_TYPE_WALK_IN_PLACE_RIGHT] = DIR_EAST,
    [MOVEMENT_TYPE_JOG_IN_PLACE_DOWN] = DIR_SOUTH,
    [MOVEMENT_TYPE_JOG_IN_PLACE_UP] = DIR_NORTH,
    [MOVEMENT_TYPE_JOG_IN_PLACE_LEFT] = DIR_WEST,
    [MOVEMENT_TYPE_JOG_IN_PLACE_RIGHT] = DIR_EAST,
    [MOVEMENT_TYPE_RUN_IN_PLACE_DOWN] = DIR_SOUTH,
    [MOVEMENT_TYPE_RUN_IN_PLACE_UP] = DIR_NORTH,
    [MOVEMENT_TYPE_RUN_IN_PLACE_LEFT] = DIR_WEST,
    [MOVEMENT_TYPE_RUN_IN_PLACE_RIGHT] = DIR_EAST,
    [MOVEMENT_TYPE_INVISIBLE] = DIR_SOUTH,
    [MOVEMENT_TYPE_WALK_SLOWLY_IN_PLACE_DOWN] = DIR_SOUTH,
    [MOVEMENT_TYPE_WALK_SLOWLY_IN_PLACE_UP] = DIR_NORTH,
    [MOVEMENT_TYPE_WALK_SLOWLY_IN_PLACE_LEFT] = DIR_WEST,
    [MOVEMENT_TYPE_WALK_SLOWLY_IN_PLACE_RIGHT] = DIR_EAST,
};

#define OBJ_EVENT_PAL_TAG_0  0x1103
#define OBJ_EVENT_PAL_TAG_1  0x1104
#define OBJ_EVENT_PAL_TAG_2  0x1105
#define OBJ_EVENT_PAL_TAG_3  0x1106
#define OBJ_EVENT_PAL_TAG_4  0x1107
#define OBJ_EVENT_PAL_TAG_5  0x1108
#define OBJ_EVENT_PAL_TAG_6  0x1109
#define OBJ_EVENT_PAL_TAG_7  0x110A
#define OBJ_EVENT_PAL_TAG_8  0x1100
#define OBJ_EVENT_PAL_TAG_9  0x1101
#define OBJ_EVENT_PAL_TAG_10 0x1102
#define OBJ_EVENT_PAL_TAG_11 0x1115
#define OBJ_EVENT_PAL_TAG_12 0x110B
#define OBJ_EVENT_PAL_TAG_13 0x110C
#define OBJ_EVENT_PAL_TAG_14 0x110D
#define OBJ_EVENT_PAL_TAG_15 0x110E
#define OBJ_EVENT_PAL_TAG_16 0x110F
#define OBJ_EVENT_PAL_TAG_17 0x1110
#define OBJ_EVENT_PAL_TAG_18 0x1111
#define OBJ_EVENT_PAL_TAG_19 0x1112
#define OBJ_EVENT_PAL_TAG_20 0x1113
#define OBJ_EVENT_PAL_TAG_21 0x1114
#define OBJ_EVENT_PAL_TAG_22 0x1116
#define OBJ_EVENT_PAL_TAG_23 0x1117
#define OBJ_EVENT_PAL_TAG_24 0x1118
#define OBJ_EVENT_PAL_TAG_25 0x1119
#define OBJ_EVENT_PAL_TAG_26 0x111B
#define OBJ_EVENT_PAL_TAG_27 0x111C
#define OBJ_EVENT_PAL_TAG_28 0x111D
#define OBJ_EVENT_PAL_TAG_29 0x111E
#define OBJ_EVENT_PAL_TAG_30 0x111F
#define OBJ_EVENT_PAL_TAG_31 0x1120
#define OBJ_EVENT_PAL_TAG_32 0x1121
#define OBJ_EVENT_PAL_TAG_33 0x1122
#define OBJ_EVENT_PAL_TAG_34 0x1123
#define OBJ_EVENT_PAL_TAG_NONE 0x11FF

#include "data/object_event/event_object_graphics_info_pointers.h"
#include "data/object_event/field_effect_object_template_pointers.h"
#include "data/object_event/event_object_pic_tables.h"
#include "data/object_event/event_object_anims.h"
#include "data/object_event/base_oam.h"
#include "data/object_event/event_object_subsprites.h"
#include "data/object_event/event_object_graphics_info.h"

const struct SpritePalette sObjectEventSpritePalettes[] = {
    {gObjectEventPalette0,  OBJ_EVENT_PAL_TAG_0},
    {gObjectEventPalette1,  OBJ_EVENT_PAL_TAG_1},
    {gObjectEventPalette2,  OBJ_EVENT_PAL_TAG_2},
    {gObjectEventPalette3,  OBJ_EVENT_PAL_TAG_3},
    {gObjectEventPalette4,  OBJ_EVENT_PAL_TAG_4},
    {gObjectEventPalette5,  OBJ_EVENT_PAL_TAG_5},
    {gObjectEventPalette6,  OBJ_EVENT_PAL_TAG_6},
    {gObjectEventPalette7,  OBJ_EVENT_PAL_TAG_7},
    {gObjectEventPalette8,  OBJ_EVENT_PAL_TAG_8},
    {gObjectEventPalette9,  OBJ_EVENT_PAL_TAG_9},
    {gObjectEventPalette10, OBJ_EVENT_PAL_TAG_10},
    {gObjectEventPalette11, OBJ_EVENT_PAL_TAG_11},
    {gObjectEventPalette12, OBJ_EVENT_PAL_TAG_12},
    {gObjectEventPalette13, OBJ_EVENT_PAL_TAG_13},
    {gObjectEventPalette14, OBJ_EVENT_PAL_TAG_14},
    {gObjectEventPalette15, OBJ_EVENT_PAL_TAG_15},
    {gObjectEventPalette16, OBJ_EVENT_PAL_TAG_16},
    {gObjectEventPalette17, OBJ_EVENT_PAL_TAG_17},
    {gObjectEventPalette18, OBJ_EVENT_PAL_TAG_18},
    {gObjectEventPalette19, OBJ_EVENT_PAL_TAG_19},
    {gObjectEventPalette20, OBJ_EVENT_PAL_TAG_20},
    {gObjectEventPalette21, OBJ_EVENT_PAL_TAG_21},
    {gObjectEventPalette22, OBJ_EVENT_PAL_TAG_22},
    {gObjectEventPalette23, OBJ_EVENT_PAL_TAG_23},
    {gObjectEventPalette24, OBJ_EVENT_PAL_TAG_24},
    {gObjectEventPalette25, OBJ_EVENT_PAL_TAG_25},
    {gObjectEventPalette26, OBJ_EVENT_PAL_TAG_26},
    {gObjectEventPalette27, OBJ_EVENT_PAL_TAG_27},
    {gObjectEventPalette28, OBJ_EVENT_PAL_TAG_28},
    {gObjectEventPalette29, OBJ_EVENT_PAL_TAG_29},
    {gObjectEventPalette30, OBJ_EVENT_PAL_TAG_30},
    {gObjectEventPalette31, OBJ_EVENT_PAL_TAG_31},
    {gObjectEventPalette32, OBJ_EVENT_PAL_TAG_32},
    {gObjectEventPalette33, OBJ_EVENT_PAL_TAG_33},
    {gObjectEventPalette34, OBJ_EVENT_PAL_TAG_34},
    {NULL,                  0x0000},
};

const u16 gPlayerReflectionPaletteTags[] = {
    OBJ_EVENT_PAL_TAG_9,
    OBJ_EVENT_PAL_TAG_9,
    OBJ_EVENT_PAL_TAG_9,
    OBJ_EVENT_PAL_TAG_9,
};

const u16 Unknown_0850BCF0[] = {
    OBJ_EVENT_PAL_TAG_18,
    OBJ_EVENT_PAL_TAG_18,
    OBJ_EVENT_PAL_TAG_18,
    OBJ_EVENT_PAL_TAG_18,
};

const u16 gPlayerUnderwaterReflectionPaletteTags[] = {
    OBJ_EVENT_PAL_TAG_11,
    OBJ_EVENT_PAL_TAG_11,
    OBJ_EVENT_PAL_TAG_11,
    OBJ_EVENT_PAL_TAG_11,
};

const struct PairedPalettes gPlayerReflectionPaletteSets[] = {
    {OBJ_EVENT_PAL_TAG_8, gPlayerReflectionPaletteTags},
    {OBJ_EVENT_PAL_TAG_17, Unknown_0850BCF0},
    {OBJ_EVENT_PAL_TAG_11, gPlayerUnderwaterReflectionPaletteTags},
    {OBJ_EVENT_PAL_TAG_NONE, NULL},
};

const u16 gQuintyPlumpReflectionPaletteTags[] = {
    OBJ_EVENT_PAL_TAG_13,
    OBJ_EVENT_PAL_TAG_13,
    OBJ_EVENT_PAL_TAG_13,
    OBJ_EVENT_PAL_TAG_13,
};

const u16 gTruckReflectionPaletteTags[] = {
    OBJ_EVENT_PAL_TAG_14,
    OBJ_EVENT_PAL_TAG_14,
    OBJ_EVENT_PAL_TAG_14,
    OBJ_EVENT_PAL_TAG_14,
};

const u16 gVigorothMoverReflectionPaletteTags[] = {
    OBJ_EVENT_PAL_TAG_15,
    OBJ_EVENT_PAL_TAG_15,
    OBJ_EVENT_PAL_TAG_15,
    OBJ_EVENT_PAL_TAG_15,
};

const u16 gMovingBoxReflectionPaletteTags[] = {
    OBJ_EVENT_PAL_TAG_19,
    OBJ_EVENT_PAL_TAG_19,
    OBJ_EVENT_PAL_TAG_19,
    OBJ_EVENT_PAL_TAG_19,
};

const u16 gCableCarReflectionPaletteTags[] = {
    OBJ_EVENT_PAL_TAG_20,
    OBJ_EVENT_PAL_TAG_20,
    OBJ_EVENT_PAL_TAG_20,
    OBJ_EVENT_PAL_TAG_20,
};

const u16 gSSTidalReflectionPaletteTags[] = {
    OBJ_EVENT_PAL_TAG_21,
    OBJ_EVENT_PAL_TAG_21,
    OBJ_EVENT_PAL_TAG_21,
    OBJ_EVENT_PAL_TAG_21,
};

const u16 gSubmarineShadowReflectionPaletteTags[] = {
    OBJ_EVENT_PAL_TAG_26,
    OBJ_EVENT_PAL_TAG_26,
    OBJ_EVENT_PAL_TAG_26,
    OBJ_EVENT_PAL_TAG_26,
};

const u16 Unknown_0850BD58[] = { // Kyogre2?
    OBJ_EVENT_PAL_TAG_23,
    OBJ_EVENT_PAL_TAG_23,
    OBJ_EVENT_PAL_TAG_23,
    OBJ_EVENT_PAL_TAG_23,
};

const u16 Unknown_0850BD60[] = { // Groudon2?
    OBJ_EVENT_PAL_TAG_25,
    OBJ_EVENT_PAL_TAG_25,
    OBJ_EVENT_PAL_TAG_25,
    OBJ_EVENT_PAL_TAG_25,
};

const u16 Unknown_0850BD68[] = { // Invisible Keckleon?
    OBJ_EVENT_PAL_TAG_6,
    OBJ_EVENT_PAL_TAG_6,
    OBJ_EVENT_PAL_TAG_6,
    OBJ_EVENT_PAL_TAG_6,
};

const u16 gRedLeafReflectionPaletteTags[] = {
    OBJ_EVENT_PAL_TAG_28,
    OBJ_EVENT_PAL_TAG_28,
    OBJ_EVENT_PAL_TAG_28,
    OBJ_EVENT_PAL_TAG_28,
};

const struct PairedPalettes gSpecialObjectReflectionPaletteSets[] = {
    {OBJ_EVENT_PAL_TAG_8, gPlayerReflectionPaletteTags},
    {OBJ_EVENT_PAL_TAG_17, Unknown_0850BCF0},
    {OBJ_EVENT_PAL_TAG_12, gQuintyPlumpReflectionPaletteTags},
    {OBJ_EVENT_PAL_TAG_14, gTruckReflectionPaletteTags},
    {OBJ_EVENT_PAL_TAG_15, gVigorothMoverReflectionPaletteTags},
    {OBJ_EVENT_PAL_TAG_19, gMovingBoxReflectionPaletteTags},
    {OBJ_EVENT_PAL_TAG_20, gCableCarReflectionPaletteTags},
    {OBJ_EVENT_PAL_TAG_21, gSSTidalReflectionPaletteTags},
    {OBJ_EVENT_PAL_TAG_22, Unknown_0850BD58},
    {OBJ_EVENT_PAL_TAG_24, Unknown_0850BD60},
    {OBJ_EVENT_PAL_TAG_2, Unknown_0850BD68},
    {OBJ_EVENT_PAL_TAG_26, gSubmarineShadowReflectionPaletteTags},
    {OBJ_EVENT_PAL_TAG_28, gRedLeafReflectionPaletteTags},
    {OBJ_EVENT_PAL_TAG_NONE, NULL},
};

const u16 gObjectPaletteTags0[] = {
    OBJ_EVENT_PAL_TAG_8,
    OBJ_EVENT_PAL_TAG_9,
    OBJ_EVENT_PAL_TAG_0,
    OBJ_EVENT_PAL_TAG_1,
    OBJ_EVENT_PAL_TAG_2,
    OBJ_EVENT_PAL_TAG_3,
    OBJ_EVENT_PAL_TAG_4,
    OBJ_EVENT_PAL_TAG_5,
    OBJ_EVENT_PAL_TAG_6,
    OBJ_EVENT_PAL_TAG_7,
};

const u16 gObjectPaletteTags1[] = {
    OBJ_EVENT_PAL_TAG_8,
    OBJ_EVENT_PAL_TAG_9,
    OBJ_EVENT_PAL_TAG_0,
    OBJ_EVENT_PAL_TAG_1,
    OBJ_EVENT_PAL_TAG_2,
    OBJ_EVENT_PAL_TAG_3,
    OBJ_EVENT_PAL_TAG_4,
    OBJ_EVENT_PAL_TAG_5,
    OBJ_EVENT_PAL_TAG_6,
    OBJ_EVENT_PAL_TAG_7,
};

const u16 gObjectPaletteTags2[] = {
    OBJ_EVENT_PAL_TAG_8,
    OBJ_EVENT_PAL_TAG_9,
    OBJ_EVENT_PAL_TAG_0,
    OBJ_EVENT_PAL_TAG_1,
    OBJ_EVENT_PAL_TAG_2,
    OBJ_EVENT_PAL_TAG_3,
    OBJ_EVENT_PAL_TAG_4,
    OBJ_EVENT_PAL_TAG_5,
    OBJ_EVENT_PAL_TAG_6,
    OBJ_EVENT_PAL_TAG_7,
};

const u16 gObjectPaletteTags3[] = {
    OBJ_EVENT_PAL_TAG_8,
    OBJ_EVENT_PAL_TAG_9,
    OBJ_EVENT_PAL_TAG_0,
    OBJ_EVENT_PAL_TAG_1,
    OBJ_EVENT_PAL_TAG_2,
    OBJ_EVENT_PAL_TAG_3,
    OBJ_EVENT_PAL_TAG_4,
    OBJ_EVENT_PAL_TAG_5,
    OBJ_EVENT_PAL_TAG_6,
    OBJ_EVENT_PAL_TAG_7,
};

const u16 *const gObjectPaletteTagSets[] = {
    gObjectPaletteTags0,
    gObjectPaletteTags1,
    gObjectPaletteTags2,
    gObjectPaletteTags3,
};

#include "data/object_event/berry_tree_graphics_tables.h"
#include "data/object_event/field_effect_objects.h"

const s16 gMovementDelaysMedium[] = {32, 64,  96, 128};
const s16 gMovementDelaysLong[] =   {32, 64, 128, 192};
const s16 gMovementDelaysShort[] =  {32, 48,  64,  80};

#include "data/object_event/movement_type_func_tables.h"

const u8 gFaceDirectionAnimNums[] = {
    [DIR_NONE] = 0,
    [DIR_SOUTH] = 0,
    [DIR_NORTH] = 1,
    [DIR_WEST] = 2,
    [DIR_EAST] = 3,
    [DIR_SOUTHWEST] = 0,
    [DIR_SOUTHEAST] = 0,
    [DIR_NORTHWEST] = 1,
    [DIR_NORTHEAST] = 1,
};
const u8 gMoveDirectionAnimNums[] = {
    [DIR_NONE] = 4,
    [DIR_SOUTH] = 4,
    [DIR_NORTH] = 5,
    [DIR_WEST] = 6,
    [DIR_EAST] = 7,
    [DIR_SOUTHWEST] = 4,
    [DIR_SOUTHEAST] = 4,
    [DIR_NORTHWEST] = 5,
    [DIR_NORTHEAST] = 5,
};
const u8 gMoveDirectionFastAnimNums[] = {
    [DIR_NONE] = 8,
    [DIR_SOUTH] = 8,
    [DIR_NORTH] = 9,
    [DIR_WEST] = 10,
    [DIR_EAST] = 11,
    [DIR_SOUTHWEST] = 8,
    [DIR_SOUTHEAST] = 8,
    [DIR_NORTHWEST] = 9,
    [DIR_NORTHEAST] = 9,
};
const u8 gMoveDirectionFasterAnimNums[] = {
    [DIR_NONE] = 12,
    [DIR_SOUTH] = 12,
    [DIR_NORTH] = 13,
    [DIR_WEST] = 14,
    [DIR_EAST] = 15,
    [DIR_SOUTHWEST] = 12,
    [DIR_SOUTHEAST] = 12,
    [DIR_NORTHWEST] = 13,
    [DIR_NORTHEAST] = 13,
};
const u8 gMoveDirectionFastestAnimNums[] = {
    [DIR_NONE] = 16,
    [DIR_SOUTH] = 16,
    [DIR_NORTH] = 17,
    [DIR_WEST] = 18,
    [DIR_EAST] = 19,
    [DIR_SOUTHWEST] = 16,
    [DIR_SOUTHEAST] = 16,
    [DIR_NORTHWEST] = 17,
    [DIR_NORTHEAST] = 17,
};
const u8 gJumpSpecialDirectionAnimNums[] = { // used for jumping onto surf mon
    [DIR_NONE] = 20,
    [DIR_SOUTH] = 20,
    [DIR_NORTH] = 21,
    [DIR_WEST] = 22,
    [DIR_EAST] = 23,
    [DIR_SOUTHWEST] = 20,
    [DIR_SOUTHEAST] = 20,
    [DIR_NORTHWEST] = 21,
    [DIR_NORTHEAST] = 21,
};
const u8 gAcroWheelieDirectionAnimNums[] = {
    [DIR_NONE] = 20,
    [DIR_SOUTH] = 20,
    [DIR_NORTH] = 21,
    [DIR_WEST] = 22,
    [DIR_EAST] = 23,
    [DIR_SOUTHWEST] = 20,
    [DIR_SOUTHEAST] = 20,
    [DIR_NORTHWEST] = 21,
    [DIR_NORTHEAST] = 21,
};
const u8 gUnrefAnimNums_08375633[] = {
    [DIR_NONE] = 24,
    [DIR_SOUTH] = 24,
    [DIR_NORTH] = 25,
    [DIR_WEST] = 26,
    [DIR_EAST] = 27,
    [DIR_SOUTHWEST] = 24,
    [DIR_SOUTHEAST] = 24,
    [DIR_NORTHWEST] = 25,
    [DIR_NORTHEAST] = 25,
};
const u8 gAcroEndWheelieDirectionAnimNums[] = {
    [DIR_NONE] = 28,
    [DIR_SOUTH] = 28,
    [DIR_NORTH] = 29,
    [DIR_WEST] = 30,
    [DIR_EAST] = 31,
    [DIR_SOUTHWEST] = 28,
    [DIR_SOUTHEAST] = 28,
    [DIR_NORTHWEST] = 29,
    [DIR_NORTHEAST] = 29,
};
const u8 gAcroUnusedActionDirectionAnimNums[] = {
    [DIR_NONE] = 32,
    [DIR_SOUTH] = 32,
    [DIR_NORTH] = 33,
    [DIR_WEST] = 34,
    [DIR_EAST] = 35,
    [DIR_SOUTHWEST] = 32,
    [DIR_SOUTHEAST] = 32,
    [DIR_NORTHWEST] = 33,
    [DIR_NORTHEAST] = 33,
};
const u8 gAcroWheeliePedalDirectionAnimNums[] = {
    [DIR_NONE] = 36,
    [DIR_SOUTH] = 36,
    [DIR_NORTH] = 37,
    [DIR_WEST] = 38,
    [DIR_EAST] = 39,
    [DIR_SOUTHWEST] = 36,
    [DIR_SOUTHEAST] = 36,
    [DIR_NORTHWEST] = 37,
    [DIR_NORTHEAST] = 37,
};
const u8 gFishingDirectionAnimNums[] = {
    [DIR_NONE] = 0,
    [DIR_SOUTH] = 0,
    [DIR_NORTH] = 1,
    [DIR_WEST] = 2,
    [DIR_EAST] = 3,
    [DIR_SOUTHWEST] = 0,
    [DIR_SOUTHEAST] = 0,
    [DIR_NORTHWEST] = 1,
    [DIR_NORTHEAST] = 1,
};
const u8 gFishingNoCatchDirectionAnimNums[] = {
    [DIR_NONE] = 4,
    [DIR_SOUTH] = 4,
    [DIR_NORTH] = 5,
    [DIR_WEST] = 6,
    [DIR_EAST] = 7,
    [DIR_SOUTHWEST] = 4,
    [DIR_SOUTHEAST] = 4,
    [DIR_NORTHWEST] = 5,
    [DIR_NORTHEAST] = 5,
};
const u8 gFishingBiteDirectionAnimNums[] = {
    [DIR_NONE] = 8,
    [DIR_SOUTH] = 8,
    [DIR_NORTH] = 9,
    [DIR_WEST] = 10,
    [DIR_EAST] = 11,
    [DIR_SOUTHWEST] = 8,
    [DIR_SOUTHEAST] = 8,
    [DIR_NORTHWEST] = 9,
    [DIR_NORTHEAST] = 9,
};
const u8 gRunningDirectionAnimNums[] = {
    [DIR_NONE] = 20,
    [DIR_SOUTH] = 20,
    [DIR_NORTH] = 21,
    [DIR_WEST] = 22,
    [DIR_EAST] = 23,
    [DIR_SOUTHWEST] = 20,
    [DIR_SOUTHEAST] = 20,
    [DIR_NORTHWEST] = 21,
    [DIR_NORTHEAST] = 21,
};

const u8 gTrainerFacingDirectionMovementTypes[] = {
    [DIR_NONE] = MOVEMENT_TYPE_FACE_DOWN,
    [DIR_SOUTH] = MOVEMENT_TYPE_FACE_DOWN,
    [DIR_NORTH] = MOVEMENT_TYPE_FACE_UP,
    [DIR_WEST] = MOVEMENT_TYPE_FACE_LEFT,
    [DIR_EAST] = MOVEMENT_TYPE_FACE_RIGHT,
    [DIR_SOUTHWEST] = MOVEMENT_TYPE_FACE_DOWN,
    [DIR_SOUTHEAST] = MOVEMENT_TYPE_FACE_DOWN,
    [DIR_NORTHWEST] = MOVEMENT_TYPE_FACE_UP,
    [DIR_NORTHEAST] = MOVEMENT_TYPE_FACE_UP,
};

bool8 (*const gOppositeDirectionBlockedMetatileFuncs[])(u8) = {
    MetatileBehavior_IsSouthBlocked,
    MetatileBehavior_IsNorthBlocked,
    MetatileBehavior_IsWestBlocked,
    MetatileBehavior_IsEastBlocked
};

bool8 (*const gDirectionBlockedMetatileFuncs[])(u8) = {
    MetatileBehavior_IsNorthBlocked,
    MetatileBehavior_IsSouthBlocked,
    MetatileBehavior_IsEastBlocked,
    MetatileBehavior_IsWestBlocked
};

static const struct Coords16 sDirectionToVectors[] = {
    { 0,  0},
    { 0,  1},
    { 0, -1},
    {-1,  0},
    { 1,  0},
    {-1,  1},
    { 1,  1},
    {-1, -1},
    { 1, -1}
};

const u8 gFaceDirectionMovementActions[] = {
    MOVEMENT_ACTION_FACE_DOWN,
    MOVEMENT_ACTION_FACE_DOWN,
    MOVEMENT_ACTION_FACE_UP,
    MOVEMENT_ACTION_FACE_LEFT,
    MOVEMENT_ACTION_FACE_RIGHT,
};
const u8 gWalkSlowMovementActions[] = {
    MOVEMENT_ACTION_WALK_SLOW_DOWN,
    MOVEMENT_ACTION_WALK_SLOW_DOWN,
    MOVEMENT_ACTION_WALK_SLOW_UP,
    MOVEMENT_ACTION_WALK_SLOW_LEFT,
    MOVEMENT_ACTION_WALK_SLOW_RIGHT,
};
const u8 gWalkNormalMovementActions[] = {
    MOVEMENT_ACTION_WALK_NORMAL_DOWN,
    MOVEMENT_ACTION_WALK_NORMAL_DOWN,
    MOVEMENT_ACTION_WALK_NORMAL_UP,
    MOVEMENT_ACTION_WALK_NORMAL_LEFT,
    MOVEMENT_ACTION_WALK_NORMAL_RIGHT,
};
const u8 gWalkFastMovementActions[] = {
    MOVEMENT_ACTION_WALK_FAST_DOWN,
    MOVEMENT_ACTION_WALK_FAST_DOWN,
    MOVEMENT_ACTION_WALK_FAST_UP,
    MOVEMENT_ACTION_WALK_FAST_LEFT,
    MOVEMENT_ACTION_WALK_FAST_RIGHT,
};
const u8 gRideWaterCurrentMovementActions[] = {
    MOVEMENT_ACTION_RIDE_WATER_CURRENT_DOWN,
    MOVEMENT_ACTION_RIDE_WATER_CURRENT_DOWN,
    MOVEMENT_ACTION_RIDE_WATER_CURRENT_UP,
    MOVEMENT_ACTION_RIDE_WATER_CURRENT_LEFT,
    MOVEMENT_ACTION_RIDE_WATER_CURRENT_RIGHT,
};
const u8 gWalkFastestMovementActions[] = {
    MOVEMENT_ACTION_WALK_FASTEST_DOWN,
    MOVEMENT_ACTION_WALK_FASTEST_DOWN,
    MOVEMENT_ACTION_WALK_FASTEST_UP,
    MOVEMENT_ACTION_WALK_FASTEST_LEFT,
    MOVEMENT_ACTION_WALK_FASTEST_RIGHT,
};
const u8 gSlideMovementActions[] = {
    MOVEMENT_ACTION_SLIDE_DOWN,
    MOVEMENT_ACTION_SLIDE_DOWN,
    MOVEMENT_ACTION_SLIDE_UP,
    MOVEMENT_ACTION_SLIDE_LEFT,
    MOVEMENT_ACTION_SLIDE_RIGHT,
};
const u8 gPlayerRunMovementActions[] = {
    MOVEMENT_ACTION_PLAYER_RUN_DOWN,
    MOVEMENT_ACTION_PLAYER_RUN_DOWN,
    MOVEMENT_ACTION_PLAYER_RUN_UP,
    MOVEMENT_ACTION_PLAYER_RUN_LEFT,
    MOVEMENT_ACTION_PLAYER_RUN_RIGHT,
};
const u8 gJump2MovementActions[] = {
    MOVEMENT_ACTION_JUMP_2_DOWN,
    MOVEMENT_ACTION_JUMP_2_DOWN,
    MOVEMENT_ACTION_JUMP_2_UP,
    MOVEMENT_ACTION_JUMP_2_LEFT,
    MOVEMENT_ACTION_JUMP_2_RIGHT,
};
const u8 gJumpInPlaceMovementActions[] = {
    MOVEMENT_ACTION_JUMP_IN_PLACE_DOWN,
    MOVEMENT_ACTION_JUMP_IN_PLACE_DOWN,
    MOVEMENT_ACTION_JUMP_IN_PLACE_UP,
    MOVEMENT_ACTION_JUMP_IN_PLACE_LEFT,
    MOVEMENT_ACTION_JUMP_IN_PLACE_RIGHT,
};
const u8 gJumpInPlaceTurnAroundMovementActions[] = {
    MOVEMENT_ACTION_JUMP_IN_PLACE_UP_DOWN,
    MOVEMENT_ACTION_JUMP_IN_PLACE_UP_DOWN,
    MOVEMENT_ACTION_JUMP_IN_PLACE_DOWN_UP,
    MOVEMENT_ACTION_JUMP_IN_PLACE_RIGHT_LEFT,
    MOVEMENT_ACTION_JUMP_IN_PLACE_LEFT_RIGHT,
};
const u8 gJumpMovementActions[] = {
    MOVEMENT_ACTION_JUMP_DOWN,
    MOVEMENT_ACTION_JUMP_DOWN,
    MOVEMENT_ACTION_JUMP_UP,
    MOVEMENT_ACTION_JUMP_LEFT,
    MOVEMENT_ACTION_JUMP_RIGHT,
};
const u8 gJumpSpecialMovementActions[] = {
    MOVEMENT_ACTION_JUMP_SPECIAL_DOWN,
    MOVEMENT_ACTION_JUMP_SPECIAL_DOWN,
    MOVEMENT_ACTION_JUMP_SPECIAL_UP,
    MOVEMENT_ACTION_JUMP_SPECIAL_LEFT,
    MOVEMENT_ACTION_JUMP_SPECIAL_RIGHT,
};
const u8 gWalkInPlaceSlowMovementActions[] = {
    MOVEMENT_ACTION_WALK_IN_PLACE_SLOW_DOWN,
    MOVEMENT_ACTION_WALK_IN_PLACE_SLOW_DOWN,
    MOVEMENT_ACTION_WALK_IN_PLACE_SLOW_UP,
    MOVEMENT_ACTION_WALK_IN_PLACE_SLOW_LEFT,
    MOVEMENT_ACTION_WALK_IN_PLACE_SLOW_RIGHT,
};
const u8 gWalkInPlaceNormalMovementActions[] = {
    MOVEMENT_ACTION_WALK_IN_PLACE_NORMAL_DOWN,
    MOVEMENT_ACTION_WALK_IN_PLACE_NORMAL_DOWN,
    MOVEMENT_ACTION_WALK_IN_PLACE_NORMAL_UP,
    MOVEMENT_ACTION_WALK_IN_PLACE_NORMAL_LEFT,
    MOVEMENT_ACTION_WALK_IN_PLACE_NORMAL_RIGHT,
};
const u8 gWalkInPlaceFastMovementActions[] = {
    MOVEMENT_ACTION_WALK_IN_PLACE_FAST_DOWN,
    MOVEMENT_ACTION_WALK_IN_PLACE_FAST_DOWN,
    MOVEMENT_ACTION_WALK_IN_PLACE_FAST_UP,
    MOVEMENT_ACTION_WALK_IN_PLACE_FAST_LEFT,
    MOVEMENT_ACTION_WALK_IN_PLACE_FAST_RIGHT,
};
const u8 gWalkInPlaceFastestMovementActions[] = {
    MOVEMENT_ACTION_WALK_IN_PLACE_FASTEST_DOWN,
    MOVEMENT_ACTION_WALK_IN_PLACE_FASTEST_DOWN,
    MOVEMENT_ACTION_WALK_IN_PLACE_FASTEST_UP,
    MOVEMENT_ACTION_WALK_IN_PLACE_FASTEST_LEFT,
    MOVEMENT_ACTION_WALK_IN_PLACE_FASTEST_RIGHT,
};
const u8 gAcroWheelieFaceDirectionMovementActions[] = {
    MOVEMENT_ACTION_ACRO_WHEELIE_FACE_DOWN,
    MOVEMENT_ACTION_ACRO_WHEELIE_FACE_DOWN,
    MOVEMENT_ACTION_ACRO_WHEELIE_FACE_UP,
    MOVEMENT_ACTION_ACRO_WHEELIE_FACE_LEFT,
    MOVEMENT_ACTION_ACRO_WHEELIE_FACE_RIGHT,
};
const u8 gAcroPopWheelieFaceDirectionMovementActions[] = {
    MOVEMENT_ACTION_ACRO_POP_WHEELIE_DOWN,
    MOVEMENT_ACTION_ACRO_POP_WHEELIE_DOWN,
    MOVEMENT_ACTION_ACRO_POP_WHEELIE_UP,
    MOVEMENT_ACTION_ACRO_POP_WHEELIE_LEFT,
    MOVEMENT_ACTION_ACRO_POP_WHEELIE_RIGHT,
};
const u8 gAcroEndWheelieFaceDirectionMovementActions[] = {
    MOVEMENT_ACTION_ACRO_END_WHEELIE_FACE_DOWN,
    MOVEMENT_ACTION_ACRO_END_WHEELIE_FACE_DOWN,
    MOVEMENT_ACTION_ACRO_END_WHEELIE_FACE_UP,
    MOVEMENT_ACTION_ACRO_END_WHEELIE_FACE_LEFT,
    MOVEMENT_ACTION_ACRO_END_WHEELIE_FACE_RIGHT,
};
const u8 gAcroWheelieHopFaceDirectionMovementActions[] = {
    MOVEMENT_ACTION_ACRO_WHEELIE_HOP_FACE_DOWN,
    MOVEMENT_ACTION_ACRO_WHEELIE_HOP_FACE_DOWN,
    MOVEMENT_ACTION_ACRO_WHEELIE_HOP_FACE_UP,
    MOVEMENT_ACTION_ACRO_WHEELIE_HOP_FACE_LEFT,
    MOVEMENT_ACTION_ACRO_WHEELIE_HOP_FACE_RIGHT,
};
const u8 gAcroWheelieHopDirectionMovementActions[] = {
    MOVEMENT_ACTION_ACRO_WHEELIE_HOP_DOWN,
    MOVEMENT_ACTION_ACRO_WHEELIE_HOP_DOWN,
    MOVEMENT_ACTION_ACRO_WHEELIE_HOP_UP,
    MOVEMENT_ACTION_ACRO_WHEELIE_HOP_LEFT,
    MOVEMENT_ACTION_ACRO_WHEELIE_HOP_RIGHT,
};
const u8 gAcroWheelieJumpDirectionMovementActions[] = {
    MOVEMENT_ACTION_ACRO_WHEELIE_JUMP_DOWN,
    MOVEMENT_ACTION_ACRO_WHEELIE_JUMP_DOWN,
    MOVEMENT_ACTION_ACRO_WHEELIE_JUMP_UP,
    MOVEMENT_ACTION_ACRO_WHEELIE_JUMP_LEFT,
    MOVEMENT_ACTION_ACRO_WHEELIE_JUMP_RIGHT,
};
const u8 gAcroWheelieInPlaceDirectionMovementActions[] = {
    MOVEMENT_ACTION_ACRO_WHEELIE_IN_PLACE_DOWN,
    MOVEMENT_ACTION_ACRO_WHEELIE_IN_PLACE_DOWN,
    MOVEMENT_ACTION_ACRO_WHEELIE_IN_PLACE_UP,
    MOVEMENT_ACTION_ACRO_WHEELIE_IN_PLACE_LEFT,
    MOVEMENT_ACTION_ACRO_WHEELIE_IN_PLACE_RIGHT,
};
const u8 gAcroPopWheelieMoveDirectionMovementActions[] = {
    MOVEMENT_ACTION_ACRO_POP_WHEELIE_MOVE_DOWN,
    MOVEMENT_ACTION_ACRO_POP_WHEELIE_MOVE_DOWN,
    MOVEMENT_ACTION_ACRO_POP_WHEELIE_MOVE_UP,
    MOVEMENT_ACTION_ACRO_POP_WHEELIE_MOVE_LEFT,
    MOVEMENT_ACTION_ACRO_POP_WHEELIE_MOVE_RIGHT,
};
const u8 gAcroWheelieMoveDirectionMovementActions[] = {
    MOVEMENT_ACTION_ACRO_WHEELIE_MOVE_DOWN,
    MOVEMENT_ACTION_ACRO_WHEELIE_MOVE_DOWN,
    MOVEMENT_ACTION_ACRO_WHEELIE_MOVE_UP,
    MOVEMENT_ACTION_ACRO_WHEELIE_MOVE_LEFT,
    MOVEMENT_ACTION_ACRO_WHEELIE_MOVE_RIGHT,
};
const u8 gAcroEndWheelieMoveDirectionMovementActions[] = {
    MOVEMENT_ACTION_ACRO_END_WHEELIE_MOVE_DOWN,
    MOVEMENT_ACTION_ACRO_END_WHEELIE_MOVE_DOWN,
    MOVEMENT_ACTION_ACRO_END_WHEELIE_MOVE_UP,
    MOVEMENT_ACTION_ACRO_END_WHEELIE_MOVE_LEFT,
    MOVEMENT_ACTION_ACRO_END_WHEELIE_MOVE_RIGHT,
};

const u8 gOppositeDirections[] = {
    DIR_NORTH,
    DIR_SOUTH,
    DIR_EAST,
    DIR_WEST,
    DIR_NORTHEAST,
    DIR_NORTHWEST,
    DIR_SOUTHEAST,
    DIR_SOUTHWEST,
};

const u8 gUnknown_0850DC2F[][4] = {
    {2, 1, 4, 3},
    {1, 2, 3, 4},
    {3, 4, 2, 1},
    {4, 3, 1, 2}
};

const u8 gUnknown_0850DC3F[][4] = {
    {2, 1, 4, 3},
    {1, 2, 3, 4},
    {4, 3, 1, 2},
    {3, 4, 2, 1}
};

#include "data/object_event/movement_action_func_tables.h"

// Code

static void ClearObjectEvent(struct ObjectEvent *objectEvent)
{
    *objectEvent = (struct ObjectEvent){};
    objectEvent->localId = 0xFF;
    objectEvent->mapNum = 0xFF;
    objectEvent->mapGroup = 0xFF;
    objectEvent->movementActionId = 0xFF;
}

static void ClearAllObjectEvents(void)
{
    u8 i;

    for (i = 0; i < OBJECT_EVENTS_COUNT; i++)
        ClearObjectEvent(&gObjectEvents[i]);
}

void ResetObjectEvents(void)
{
    ClearLinkPlayerObjectEvents();
    ClearAllObjectEvents();
    ClearPlayerAvatarInfo();
    CreateReflectionEffectSprites();
}

static void CreateReflectionEffectSprites(void)
{
    u8 spriteId = CreateSpriteAtEnd(gFieldEffectObjectTemplatePointers[21], 0, 0, 31);
    gSprites[spriteId].oam.affineMode = ST_OAM_AFFINE_NORMAL;
    InitSpriteAffineAnim(&gSprites[spriteId]);
    StartSpriteAffineAnim(&gSprites[spriteId], 0);
    gSprites[spriteId].invisible = TRUE;

    spriteId = CreateSpriteAtEnd(gFieldEffectObjectTemplatePointers[21], 0, 0, 31);
    gSprites[spriteId].oam.affineMode = ST_OAM_AFFINE_NORMAL;
    InitSpriteAffineAnim(&gSprites[spriteId]);
    StartSpriteAffineAnim(&gSprites[spriteId], 1);
    gSprites[spriteId].invisible = TRUE;
}

u8 GetFirstInactiveObjectEventId(void)
{
    u8 i;
    for (i = 0; i < OBJECT_EVENTS_COUNT; i++)
    {
        if (!gObjectEvents[i].active)
            break;
    }

    return i;
}

u8 GetObjectEventIdByLocalIdAndMap(u8 localId, u8 mapNum, u8 mapGroupId)
{
    if (localId < OBJ_EVENT_ID_PLAYER)
    {
        return GetObjectEventIdByLocalIdAndMapInternal(localId, mapNum, mapGroupId);
    }
    return GetObjectEventIdByLocalId(localId);
}

bool8 TryGetObjectEventIdByLocalIdAndMap(u8 localId, u8 mapNum, u8 mapGroupId, u8 *objectEventId)
{
    *objectEventId = GetObjectEventIdByLocalIdAndMap(localId, mapNum, mapGroupId);
    if (*objectEventId == OBJECT_EVENTS_COUNT)
        return TRUE;
    else
        return FALSE;
}

u8 GetObjectEventIdByXY(s16 x, s16 y)
{
    u8 i;
    for (i = 0; i < OBJECT_EVENTS_COUNT; i++)
    {
        if (gObjectEvents[i].active && gObjectEvents[i].currentCoords.x == x && gObjectEvents[i].currentCoords.y == y)
            break;
    }

    return i;
}

static u8 GetObjectEventIdByLocalIdAndMapInternal(u8 localId, u8 mapNum, u8 mapGroupId)
{
    u8 i;
    for (i = 0; i < OBJECT_EVENTS_COUNT; i++)
    {
        if (gObjectEvents[i].active && gObjectEvents[i].localId == localId && gObjectEvents[i].mapNum == mapNum && gObjectEvents[i].mapGroup == mapGroupId)
            return i;
    }

    return OBJECT_EVENTS_COUNT;
}

static u8 GetObjectEventIdByLocalId(u8 localId)
{
    u8 i;
    for (i = 0; i < OBJECT_EVENTS_COUNT; i++)
    {
        if (gObjectEvents[i].active && gObjectEvents[i].localId == localId)
            return i;
    }

    return OBJECT_EVENTS_COUNT;
}

static u8 InitObjectEventStateFromTemplate(struct ObjectEventTemplate *template, u8 mapNum, u8 mapGroup)
{
    struct ObjectEvent *objectEvent;
    u8 objectEventId;
    s16 x;
    s16 y;

    if (GetAvailableObjectEventId(template->localId, mapNum, mapGroup, &objectEventId))
        return OBJECT_EVENTS_COUNT;
    objectEvent = &gObjectEvents[objectEventId];
    ClearObjectEvent(objectEvent);
    x = template->x + 7;
    y = template->y + 7;
    objectEvent->active = TRUE;
    objectEvent->triggerGroundEffectsOnMove = TRUE;
    objectEvent->graphicsId = template->graphicsId;
    objectEvent->movementType = template->movementType;
    objectEvent->localId = template->localId;
    objectEvent->mapNum = mapNum;
    objectEvent++; objectEvent--;
    objectEvent->mapGroup = mapGroup;
    objectEvent->initialCoords.x = x;
    objectEvent->initialCoords.y = y;
    objectEvent->currentCoords.x = x;
    objectEvent->currentCoords.y = y;
    objectEvent->previousCoords.x = x;
    objectEvent->previousCoords.y = y;
    objectEvent->currentElevation = template->elevation;
    objectEvent->previousElevation = template->elevation;
    objectEvent->range.as_nybbles.x = template->movementRangeX;
    objectEvent->range.as_nybbles.y = template->movementRangeY;
    objectEvent->trainerType = template->trainerType;
    objectEvent->trainerRange_berryTreeId = template->trainerRange_berryTreeId;
    objectEvent->previousMovementDirection = gInitialMovementTypeFacingDirections[template->movementType];
    SetObjectEventDirection(objectEvent, objectEvent->previousMovementDirection);
    SetObjectEventDynamicGraphicsId(objectEvent);
#ifndef NONMATCHING
    asm("":::"r5", "r6");
#endif
    if (gRangedMovementTypes[objectEvent->movementType])
    {
        if (objectEvent->range.as_nybbles.x == 0)
        {
            objectEvent->range.as_nybbles.x++;
        }
        if (objectEvent->range.as_nybbles.y == 0)
        {
            objectEvent->range.as_nybbles.y++;
        }
    }
    return objectEventId;
}

u8 Unref_TryInitLocalObjectEvent(u8 localId)
{
    u8 i;
    u8 objectEventCount;
    struct ObjectEventTemplate *template;

    if (gMapHeader.events != NULL)
    {
        if (InBattlePyramid())
        {
            objectEventCount = GetNumBattlePyramidObjectEvents();
        }
        else if (InTrainerHill())
        {
            objectEventCount = 2;
        }
        else
        {
            objectEventCount = gMapHeader.events->objectEventCount;
        }
        for (i = 0; i < objectEventCount; i++)
        {
            template = &gSaveBlock1Ptr->objectEventTemplates[i];
            if (template->localId == localId && !FlagGet(template->flagId))
            {
                return InitObjectEventStateFromTemplate(template, gSaveBlock1Ptr->location.mapNum, gSaveBlock1Ptr->location.mapGroup);
            }
        }
    }
    return OBJECT_EVENTS_COUNT;
}

static bool8 GetAvailableObjectEventId(u16 localId, u8 mapNum, u8 mapGroup, u8 *objectEventId)
// Looks for an empty slot.
// Returns FALSE and the location of the available slot
// in *objectEventId.
// If no slots are available, or if the object is already
// loaded, returns TRUE.
{
    u8 i = 0;

    for (i = 0; i < OBJECT_EVENTS_COUNT; i++)
    {
        if (!gObjectEvents[i].active)
            break;
        if (gObjectEvents[i].localId == localId && gObjectEvents[i].mapNum == mapNum && gObjectEvents[i].mapGroup == mapGroup)
            return TRUE;
    }
    if (i >= OBJECT_EVENTS_COUNT)
        return TRUE;
    *objectEventId = i;
    do
    {
        if (gObjectEvents[i].active && gObjectEvents[i].localId == localId && gObjectEvents[i].mapNum == mapNum && gObjectEvents[i].mapGroup == mapGroup)
            return TRUE;
        i++;
    } while (i < OBJECT_EVENTS_COUNT);
    return FALSE;
}

static void RemoveObjectEvent(struct ObjectEvent *objectEvent)
{
    objectEvent->active = FALSE;
    RemoveObjectEventInternal(objectEvent);
}

void RemoveObjectEventByLocalIdAndMap(u8 localId, u8 mapNum, u8 mapGroup)
{
    u8 objectEventId;
    if (!TryGetObjectEventIdByLocalIdAndMap(localId, mapNum, mapGroup, &objectEventId))
    {
        FlagSet(GetObjectEventFlagIdByObjectEventId(objectEventId));
        RemoveObjectEvent(&gObjectEvents[objectEventId]);
    }
}

static void RemoveObjectEventInternal(struct ObjectEvent *objectEvent)
{
    struct SpriteFrameImage image;
    image.size = GetObjectEventGraphicsInfo(objectEvent->graphicsId)->size;
    gSprites[objectEvent->spriteId].images = &image;
    DestroySprite(&gSprites[objectEvent->spriteId]);
}

void RemoveAllObjectEventsExceptPlayer(void)
{
    u8 i;

    for (i = 0; i < OBJECT_EVENTS_COUNT; i++)
    {
        if (i != gPlayerAvatar.objectEventId)
            RemoveObjectEvent(&gObjectEvents[i]);
    }
}

static u8 TrySetupObjectEventSprite(struct ObjectEventTemplate *objectEventTemplate, struct SpriteTemplate *spriteTemplate, u8 mapNum, u8 mapGroup, s16 cameraX, s16 cameraY)
{
    u8 spriteId;
    u8 paletteSlot;
    u8 objectEventId;
    struct Sprite *sprite;
    struct ObjectEvent *objectEvent;
    const struct ObjectEventGraphicsInfo *graphicsInfo;

    objectEventId = InitObjectEventStateFromTemplate(objectEventTemplate, mapNum, mapGroup);
    if (objectEventId == OBJECT_EVENTS_COUNT)
        return OBJECT_EVENTS_COUNT;

    objectEvent = &gObjectEvents[objectEventId];
    graphicsInfo = GetObjectEventGraphicsInfo(objectEvent->graphicsId);
    paletteSlot = graphicsInfo->paletteSlot;
    if (paletteSlot == 0)
    {
        LoadPlayerObjectReflectionPalette(graphicsInfo->paletteTag1, 0);
    }
    else if (paletteSlot == 10)
    {
        LoadSpecialObjectReflectionPalette(graphicsInfo->paletteTag1, 10);
    }
    else if (paletteSlot >= 16)
    {
        paletteSlot -= 16;
        sub_808EAB0(graphicsInfo->paletteTag1, paletteSlot);
    }

    if (objectEvent->movementType == MOVEMENT_TYPE_INVISIBLE)
        objectEvent->invisible = TRUE;

    *(u16 *)&spriteTemplate->paletteTag = 0xFFFF;
    spriteId = CreateSprite(spriteTemplate, 0, 0, 0);
    if (spriteId == MAX_SPRITES)
    {
        gObjectEvents[objectEventId].active = FALSE;
        return OBJECT_EVENTS_COUNT;
    }

    sprite = &gSprites[spriteId];
    sub_8092FF0(objectEvent->currentCoords.x + cameraX, objectEvent->currentCoords.y + cameraY, &sprite->pos1.x, &sprite->pos1.y);
    sprite->centerToCornerVecX = -(graphicsInfo->width >> 1);
    sprite->centerToCornerVecY = -(graphicsInfo->height >> 1);
    sprite->pos1.x += 8;
    sprite->pos1.y += 16 + sprite->centerToCornerVecY;
    sprite->oam.paletteNum = paletteSlot;
    sprite->coordOffsetEnabled = TRUE;
    sprite->data[0] = objectEventId;
    objectEvent->spriteId = spriteId;
    objectEvent->inanimate = graphicsInfo->inanimate;
    if (!objectEvent->inanimate)
        StartSpriteAnim(sprite, GetFaceDirectionAnimNum(objectEvent->facingDirection));

    SetObjectSubpriorityByZCoord(objectEvent->previousElevation, sprite, 1);
    UpdateObjectEventVisibility(objectEvent, sprite);
    return objectEventId;
}

static u8 TrySpawnObjectEventTemplate(struct ObjectEventTemplate *objectEventTemplate, u8 mapNum, u8 mapGroup, s16 cameraX, s16 cameraY)
{
    u8 objectEventId;
    struct SpriteTemplate spriteTemplate;
    struct SpriteFrameImage spriteFrameImage;
    const struct ObjectEventGraphicsInfo *graphicsInfo;
    const struct SubspriteTable *subspriteTables = NULL;

    graphicsInfo = GetObjectEventGraphicsInfo(objectEventTemplate->graphicsId);
    MakeObjectTemplateFromObjectEventTemplate(objectEventTemplate, &spriteTemplate, &subspriteTables);
    spriteFrameImage.size = graphicsInfo->size;
    spriteTemplate.images = &spriteFrameImage;
    objectEventId = TrySetupObjectEventSprite(objectEventTemplate, &spriteTemplate, mapNum, mapGroup, cameraX, cameraY);
    if (objectEventId == OBJECT_EVENTS_COUNT)
        return OBJECT_EVENTS_COUNT;

    gSprites[gObjectEvents[objectEventId].spriteId].images = graphicsInfo->images;
    if (subspriteTables)
        SetSubspriteTables(&gSprites[gObjectEvents[objectEventId].spriteId], subspriteTables);

    return objectEventId;
}

u8 SpawnSpecialObjectEvent(struct ObjectEventTemplate *objectEventTemplate)
{
    s16 cameraX;
    s16 cameraY;

    GetObjectEventMovingCameraOffset(&cameraX, &cameraY);
    return TrySpawnObjectEventTemplate(objectEventTemplate, gSaveBlock1Ptr->location.mapNum, gSaveBlock1Ptr->location.mapGroup, cameraX, cameraY);
}

u8 SpawnSpecialObjectEventParameterized(u8 graphicsId, u8 movementBehavior, u8 localId, s16 x, s16 y, u8 z)
{
    struct ObjectEventTemplate objectEventTemplate;

    x -= 7;
    y -= 7;
    objectEventTemplate.localId = localId;
    objectEventTemplate.graphicsId = graphicsId;
    objectEventTemplate.unk2 = 0;
    objectEventTemplate.x = x;
    objectEventTemplate.y = y;
    objectEventTemplate.elevation = z;
    objectEventTemplate.movementType = movementBehavior;
    objectEventTemplate.movementRangeX = 0;
    objectEventTemplate.movementRangeY = 0;
    objectEventTemplate.trainerType = 0;
    objectEventTemplate.trainerRange_berryTreeId = 0;
    return SpawnSpecialObjectEvent(&objectEventTemplate);
}

u8 TrySpawnObjectEvent(u8 localId, u8 mapNum, u8 mapGroup)
{
    struct ObjectEventTemplate *objectEventTemplate;
    s16 cameraX, cameraY;

    objectEventTemplate = GetObjectEventTemplateByLocalIdAndMap(localId, mapNum, mapGroup);
    if (!objectEventTemplate)
        return OBJECT_EVENTS_COUNT;

    GetObjectEventMovingCameraOffset(&cameraX, &cameraY);
    return TrySpawnObjectEventTemplate(objectEventTemplate, mapNum, mapGroup, cameraX, cameraY);
}

static void MakeObjectTemplateFromObjectEventGraphicsInfo(u16 graphicsId, void (*callback)(struct Sprite *), struct SpriteTemplate *spriteTemplate, const struct SubspriteTable **subspriteTables)
{
    const struct ObjectEventGraphicsInfo *graphicsInfo = GetObjectEventGraphicsInfo(graphicsId);

    spriteTemplate->tileTag = graphicsInfo->tileTag;
    spriteTemplate->paletteTag = graphicsInfo->paletteTag1;
    spriteTemplate->oam = graphicsInfo->oam;
    spriteTemplate->anims = graphicsInfo->anims;
    spriteTemplate->images = graphicsInfo->images;
    spriteTemplate->affineAnims = graphicsInfo->affineAnims;
    spriteTemplate->callback = callback;
    *subspriteTables = graphicsInfo->subspriteTables;
}

static void MakeObjectTemplateFromObjectEventGraphicsInfoWithCallbackIndex(u16 graphicsId, u16 callbackIndex, struct SpriteTemplate *spriteTemplate, const struct SubspriteTable **subspriteTables)
{
    MakeObjectTemplateFromObjectEventGraphicsInfo(graphicsId, sMovementTypeCallbacks[callbackIndex], spriteTemplate, subspriteTables);
}

static void MakeObjectTemplateFromObjectEventTemplate(struct ObjectEventTemplate *objectEventTemplate, struct SpriteTemplate *spriteTemplate, const struct SubspriteTable **subspriteTables)
{
    MakeObjectTemplateFromObjectEventGraphicsInfoWithCallbackIndex(objectEventTemplate->graphicsId, objectEventTemplate->movementType, spriteTemplate, subspriteTables);
}

u8 AddPseudoObjectEvent(u16 graphicsId, void (*callback)(struct Sprite *), s16 x, s16 y, u8 subpriority)
{
    struct SpriteTemplate *spriteTemplate;
    const struct SubspriteTable *subspriteTables;
    struct Sprite *sprite;
    u8 spriteId;

    spriteTemplate = malloc(sizeof(struct SpriteTemplate));
    MakeObjectTemplateFromObjectEventGraphicsInfo(graphicsId, callback, spriteTemplate, &subspriteTables);
    if (spriteTemplate->paletteTag != 0xFFFF)
    {
        LoadObjectEventPalette(spriteTemplate->paletteTag);
    }
    spriteId = CreateSprite(spriteTemplate, x, y, subpriority);
    free(spriteTemplate);

    if (spriteId != MAX_SPRITES && subspriteTables != NULL)
    {
        sprite = &gSprites[spriteId];
        SetSubspriteTables(sprite, subspriteTables);
        sprite->subspriteMode = SUBSPRITES_IGNORE_PRIORITY;
    }
    return spriteId;
}

u8 sprite_new(u8 graphicsId, u8 a1, s16 x, s16 y, u8 z, u8 direction)
{
    u8 spriteId;
    struct Sprite *sprite;
    struct SpriteTemplate spriteTemplate;
    const struct SubspriteTable *subspriteTables;
    const struct ObjectEventGraphicsInfo *graphicsInfo;

    graphicsInfo = GetObjectEventGraphicsInfo(graphicsId);
    MakeObjectTemplateFromObjectEventGraphicsInfo(graphicsId, UpdateObjectEventSpriteSubpriorityAndVisibility, &spriteTemplate, &subspriteTables);
    *(u16 *)&spriteTemplate.paletteTag = 0xFFFF;
    x += 7;
    y += 7;
    sub_80930E0(&x, &y, 8, 16);
    spriteId = CreateSpriteAtEnd(&spriteTemplate, x, y, 0);
    if (spriteId != MAX_SPRITES)
    {
        sprite = &gSprites[spriteId];
        sprite->centerToCornerVecX = -(graphicsInfo->width >> 1);
        sprite->centerToCornerVecY = -(graphicsInfo->height >> 1);
        sprite->pos1.y += sprite->centerToCornerVecY;
        sprite->oam.paletteNum = graphicsInfo->paletteSlot;
        if (sprite->oam.paletteNum >= 16)
        {
            sprite->oam.paletteNum -= 16;
        }
        sprite->coordOffsetEnabled = TRUE;
        sprite->data[0] = a1;
        sprite->data[1] = z;
        if (graphicsInfo->paletteSlot == 10)
        {
            LoadSpecialObjectReflectionPalette(graphicsInfo->paletteTag1, graphicsInfo->paletteSlot);
        }
        else if (graphicsInfo->paletteSlot >= 16)
        {
            sub_808EAB0(graphicsInfo->paletteTag1, graphicsInfo->paletteSlot | 0xf0);
        }
        if (subspriteTables != NULL)
        {
            SetSubspriteTables(sprite, subspriteTables);
            sprite->subspriteMode = SUBSPRITES_IGNORE_PRIORITY;
        }
        InitObjectPriorityByZCoord(sprite, z);
        SetObjectSubpriorityByZCoord(z, sprite, 1);
        StartSpriteAnim(sprite, GetFaceDirectionAnimNum(direction));
    }
    return spriteId;
}

void TrySpawnObjectEvents(s16 cameraX, s16 cameraY)
{
    u8 i;
    u8 objectCount;

    if (gMapHeader.events != NULL)
    {
        s16 left = gSaveBlock1Ptr->pos.x - 2;
        s16 right = gSaveBlock1Ptr->pos.x + 17;
        s16 top = gSaveBlock1Ptr->pos.y;
        s16 bottom = gSaveBlock1Ptr->pos.y + 16;

        if (InBattlePyramid())
        {
            objectCount = GetNumBattlePyramidObjectEvents();
        }
        else if (InTrainerHill())
        {
            objectCount = 2;
        }
        else
        {
            objectCount = gMapHeader.events->objectEventCount;
        }

        for (i = 0; i < objectCount; i++)
        {
            struct ObjectEventTemplate *template = &gSaveBlock1Ptr->objectEventTemplates[i];
            s16 npcX = template->x + 7;
            s16 npcY = template->y + 7;

            if (top <= npcY && bottom >= npcY && left <= npcX && right >= npcX
                && !FlagGet(template->flagId))
                TrySpawnObjectEventTemplate(template, gSaveBlock1Ptr->location.mapNum, gSaveBlock1Ptr->location.mapGroup, cameraX, cameraY);
        }
    }
}

void RemoveObjectEventsOutsideView(void)
{
    u8 i, j;
    bool8 isActiveLinkPlayer;

    for (i = 0; i < OBJECT_EVENTS_COUNT; i++)
    {
        for (j = 0, isActiveLinkPlayer = FALSE; j < ARRAY_COUNT(gLinkPlayerObjectEvents); j++)
        {
            if (gLinkPlayerObjectEvents[j].active && i == gLinkPlayerObjectEvents[j].objEventId)
                isActiveLinkPlayer = TRUE;
        }
        if (!isActiveLinkPlayer)
        {
            struct ObjectEvent *objectEvent = &gObjectEvents[i];

            if (objectEvent->active && !objectEvent->isPlayer)
                RemoveObjectEventIfOutsideView(objectEvent);
        }
    }
}

static void RemoveObjectEventIfOutsideView(struct ObjectEvent *objectEvent)
{
    s16 left =   gSaveBlock1Ptr->pos.x - 2;
    s16 right =  gSaveBlock1Ptr->pos.x + 17;
    s16 top =    gSaveBlock1Ptr->pos.y;
    s16 bottom = gSaveBlock1Ptr->pos.y + 16;

    if (objectEvent->currentCoords.x >= left && objectEvent->currentCoords.x <= right
     && objectEvent->currentCoords.y >= top && objectEvent->currentCoords.y <= bottom)
        return;
    if (objectEvent->initialCoords.x >= left && objectEvent->initialCoords.x <= right
     && objectEvent->initialCoords.y >= top && objectEvent->initialCoords.y <= bottom)
        return;
    RemoveObjectEvent(objectEvent);
}

void sub_808E16C(s16 x, s16 y)
{
    u8 i;

    ClearPlayerAvatarInfo();
    for (i = 0; i < OBJECT_EVENTS_COUNT; i++)
    {
        if (gObjectEvents[i].active)
        {
            sub_808E1B8(i, x, y);
        }
    }
    CreateReflectionEffectSprites();
}

static void sub_808E1B8(u8 objectEventId, s16 x, s16 y)
{
    u8 spriteId;
    u8 paletteSlot;
    struct Sprite *sprite;
    struct ObjectEvent *objectEvent;
    struct SpriteTemplate spriteTemplate;
    struct SpriteFrameImage spriteFrameImage;
    const struct SubspriteTable *subspriteTables;
    const struct ObjectEventGraphicsInfo *graphicsInfo;

#define i spriteId
    for (i = 0; i < ARRAY_COUNT(gLinkPlayerObjectEvents); i++)
    {
        if (gLinkPlayerObjectEvents[i].active && objectEventId == gLinkPlayerObjectEvents[i].objEventId)
        {
            return;
        }
    }
#undef i

    objectEvent = &gObjectEvents[objectEventId];
    subspriteTables = NULL;
    graphicsInfo = GetObjectEventGraphicsInfo(objectEvent->graphicsId);
    spriteFrameImage.size = graphicsInfo->size;
    MakeObjectTemplateFromObjectEventGraphicsInfoWithCallbackIndex(objectEvent->graphicsId, objectEvent->movementType, &spriteTemplate, &subspriteTables);
    spriteTemplate.images = &spriteFrameImage;
    *(u16 *)&spriteTemplate.paletteTag = 0xFFFF;
    paletteSlot = graphicsInfo->paletteSlot;
    if (paletteSlot == 0)
    {
        LoadPlayerObjectReflectionPalette(graphicsInfo->paletteTag1, graphicsInfo->paletteSlot);
    }
    else if (paletteSlot == 10)
    {
        LoadSpecialObjectReflectionPalette(graphicsInfo->paletteTag1, graphicsInfo->paletteSlot);
    }
    else if (paletteSlot >= 16)
    {
        paletteSlot -= 16;
        sub_808EAB0(graphicsInfo->paletteTag1, paletteSlot);
    }
    *(u16 *)&spriteTemplate.paletteTag = 0xFFFF;
    spriteId = CreateSprite(&spriteTemplate, 0, 0, 0);
    if (spriteId != MAX_SPRITES)
    {
        sprite = &gSprites[spriteId];
        sub_8092FF0(x + objectEvent->currentCoords.x, y + objectEvent->currentCoords.y, &sprite->pos1.x, &sprite->pos1.y);
        sprite->centerToCornerVecX = -(graphicsInfo->width >> 1);
        sprite->centerToCornerVecY = -(graphicsInfo->height >> 1);
        sprite->pos1.x += 8;
        sprite->pos1.y += 16 + sprite->centerToCornerVecY;
        sprite->images = graphicsInfo->images;
        if (objectEvent->movementType == MOVEMENT_TYPE_PLAYER)
        {
            SetPlayerAvatarObjectEventIdAndObjectId(objectEventId, spriteId);
            objectEvent->warpArrowSpriteId = CreateWarpArrowSprite();
        }
        if (subspriteTables != NULL)
        {
            SetSubspriteTables(sprite, subspriteTables);
        }
        sprite->oam.paletteNum = paletteSlot;
        sprite->coordOffsetEnabled = TRUE;
        sprite->data[0] = objectEventId;
        objectEvent->spriteId = spriteId;
        if (!objectEvent->inanimate && objectEvent->movementType != MOVEMENT_TYPE_PLAYER)
        {
            StartSpriteAnim(sprite, GetFaceDirectionAnimNum(objectEvent->facingDirection));
        }
        sub_808E38C(objectEvent);
        SetObjectSubpriorityByZCoord(objectEvent->previousElevation, sprite, 1);
    }
}

static void sub_808E38C(struct ObjectEvent *objectEvent)
{
    objectEvent->singleMovementActive = FALSE;
    objectEvent->triggerGroundEffectsOnMove = TRUE;
    objectEvent->hasShadow = FALSE;
    objectEvent->hasReflection = FALSE;
    objectEvent->inShortGrass = FALSE;
    objectEvent->inShallowFlowingWater = FALSE;
    objectEvent->inSandPile = FALSE;
    objectEvent->inHotSprings = FALSE;
    ObjectEventClearHeldMovement(objectEvent);
}

static void SetPlayerAvatarObjectEventIdAndObjectId(u8 objectEventId, u8 spriteId)
{
    gPlayerAvatar.objectEventId = objectEventId;
    gPlayerAvatar.spriteId = spriteId;
    gPlayerAvatar.gender = GetPlayerAvatarGenderByGraphicsId(gObjectEvents[objectEventId].graphicsId);
    SetPlayerAvatarExtraStateTransition(gObjectEvents[objectEventId].graphicsId, 0x20);
}

void ObjectEventSetGraphicsId(struct ObjectEvent *objectEvent, u8 graphicsId)
{
    const struct ObjectEventGraphicsInfo *graphicsInfo;
    struct Sprite *sprite;
    u8 paletteSlot;

    graphicsInfo = GetObjectEventGraphicsInfo(graphicsId);
    sprite = &gSprites[objectEvent->spriteId];
    paletteSlot = graphicsInfo->paletteSlot;
    if (paletteSlot == 0)
    {
        PatchObjectPalette(graphicsInfo->paletteTag1, graphicsInfo->paletteSlot);
    }
    else if (paletteSlot == 10)
    {
        LoadSpecialObjectReflectionPalette(graphicsInfo->paletteTag1, graphicsInfo->paletteSlot);
    }
    else if (paletteSlot >= 16)
    {
        paletteSlot -= 16;
        sub_808EAB0(graphicsInfo->paletteTag1, paletteSlot);
    }
    sprite->oam.shape = graphicsInfo->oam->shape;
    sprite->oam.size = graphicsInfo->oam->size;
    sprite->images = graphicsInfo->images;
    sprite->anims = graphicsInfo->anims;
    sprite->subspriteTables = graphicsInfo->subspriteTables;
    sprite->oam.paletteNum = paletteSlot;
    objectEvent->inanimate = graphicsInfo->inanimate;
    objectEvent->graphicsId = graphicsId;
    SetSpritePosToMapCoords(objectEvent->currentCoords.x, objectEvent->currentCoords.y, &sprite->pos1.x, &sprite->pos1.y);
    sprite->centerToCornerVecX = -(graphicsInfo->width >> 1);
    sprite->centerToCornerVecY = -(graphicsInfo->height >> 1);
    sprite->pos1.x += 8;
    sprite->pos1.y += 16 + sprite->centerToCornerVecY;
    if (objectEvent->trackedByCamera)
    {
        CameraObjectReset1();
    }
}

void ObjectEventSetGraphicsIdByLocalIdAndMap(u8 localId, u8 mapNum, u8 mapGroup, u8 graphicsId)
{
    u8 objectEventId;

    if (!TryGetObjectEventIdByLocalIdAndMap(localId, mapNum, mapGroup, &objectEventId))
    {
        ObjectEventSetGraphicsId(&gObjectEvents[objectEventId], graphicsId);
    }
}

void ObjectEventTurn(struct ObjectEvent *objectEvent, u8 direction)
{
    SetObjectEventDirection(objectEvent, direction);
    if (!objectEvent->inanimate)
    {
        StartSpriteAnim(&gSprites[objectEvent->spriteId], GetFaceDirectionAnimNum(objectEvent->facingDirection));
        SeekSpriteAnim(&gSprites[objectEvent->spriteId], 0);
    }
}

void ObjectEventTurnByLocalIdAndMap(u8 localId, u8 mapNum, u8 mapGroup, u8 direction)
{
    u8 objectEventId;

    if (!TryGetObjectEventIdByLocalIdAndMap(localId, mapNum, mapGroup, &objectEventId))
    {
        ObjectEventTurn(&gObjectEvents[objectEventId], direction);
    }
}

void PlayerObjectTurn(struct PlayerAvatar *playerAvatar, u8 direction)
{
    ObjectEventTurn(&gObjectEvents[playerAvatar->objectEventId], direction);
}

static void get_berry_tree_graphics(struct ObjectEvent *objectEvent, struct Sprite *sprite)
{
    u8 berryStage;
    u8 berryId;

    objectEvent->invisible = TRUE;
    sprite->invisible = TRUE;
    berryStage = GetStageByBerryTreeId(objectEvent->trainerRange_berryTreeId);
    if (berryStage != 0)
    {
        objectEvent->invisible = FALSE;
        sprite->invisible = FALSE;
        berryId = GetBerryTypeByBerryTreeId(objectEvent->trainerRange_berryTreeId) - 1;
        berryStage--;
        if (berryId > ITEM_TO_BERRY(LAST_BERRY_INDEX))
            berryId = 0;

        ObjectEventSetGraphicsId(objectEvent, gBerryTreeObjectEventGraphicsIdTablePointers[berryId][berryStage]);
        sprite->images = gBerryTreePicTablePointers[berryId];
        sprite->oam.paletteNum = gBerryTreePaletteSlotTablePointers[berryId][berryStage];
        StartSpriteAnim(sprite, berryStage);
    }
}

const struct ObjectEventGraphicsInfo *GetObjectEventGraphicsInfo(u8 graphicsId)
{
    u8 bard;

    if (graphicsId >= OBJ_EVENT_GFX_VARS)
    {
<<<<<<< HEAD
        graphicsId = VarGetObjectEventGraphicsId(graphicsId - SPRITE_VAR);
    }
    if (graphicsId == OBJ_EVENT_GFX_BARD)
=======
        graphicsId = VarGetEventObjectGraphicsId(graphicsId - OBJ_EVENT_GFX_VARS);
    }

    if (graphicsId == EVENT_OBJ_GFX_BARD)
>>>>>>> a40f0549
    {
        bard = GetCurrentMauvilleOldMan();
        return gMauvilleOldManGraphicsInfoPointers[bard];
    }

    if (graphicsId >= NUM_OBJ_EVENT_GFX)
    {
        graphicsId = OBJ_EVENT_GFX_NINJA_BOY;
    }
<<<<<<< HEAD
    return gObjectEventGraphicsInfoPointers[graphicsId];
=======
    
    return gEventObjectGraphicsInfoPointers[graphicsId];
>>>>>>> a40f0549
}

static void SetObjectEventDynamicGraphicsId(struct ObjectEvent *objectEvent)
{
<<<<<<< HEAD
    if (objectEvent->graphicsId >= SPRITE_VAR)
    {
        objectEvent->graphicsId = VarGetObjectEventGraphicsId(objectEvent->graphicsId - SPRITE_VAR);
=======
    if (eventObject->graphicsId >= OBJ_EVENT_GFX_VARS)
    {
        eventObject->graphicsId = VarGetEventObjectGraphicsId(eventObject->graphicsId - OBJ_EVENT_GFX_VARS);
>>>>>>> a40f0549
    }
}

void npc_by_local_id_and_map_set_field_1_bit_x20(u8 localId, u8 mapNum, u8 mapGroup, u8 state)
{
    u8 objectEventId;

    if (!TryGetObjectEventIdByLocalIdAndMap(localId, mapNum, mapGroup, &objectEventId))
    {
        gObjectEvents[objectEventId].invisible = state;
    }
}

void ObjectEventGetLocalIdAndMap(struct ObjectEvent *objectEvent, void *localId, void *mapNum, void *mapGroup)
{
    *(u8*)(localId) = objectEvent->localId;
    *(u8*)(mapNum) = objectEvent->mapNum;
    *(u8*)(mapGroup) = objectEvent->mapGroup;
}

void sub_808E75C(s16 x, s16 y)
{
    u8 objectEventId;
    struct ObjectEvent *objectEvent;

    objectEventId = GetObjectEventIdByXY(x, y);
    if (objectEventId != OBJECT_EVENTS_COUNT)
    {
        objectEvent = &gObjectEvents[objectEventId];
        objectEvent->triggerGroundEffectsOnMove = TRUE;
    }
}

void sub_808E78C(u8 localId, u8 mapNum, u8 mapGroup, u8 subpriority)
{
    u8 objectEventId;
    struct ObjectEvent *objectEvent;
    struct Sprite *sprite;

    if (!TryGetObjectEventIdByLocalIdAndMap(localId, mapNum, mapGroup, &objectEventId))
    {
        objectEvent = &gObjectEvents[objectEventId];
        sprite = &gSprites[objectEvent->spriteId];
        objectEvent->fixedPriority = TRUE;
        sprite->subpriority = subpriority;
    }
}

void sub_808E7E4(u8 localId, u8 mapNum, u8 mapGroup)
{
    u8 objectEventId;
    struct ObjectEvent *objectEvent;

    if (!TryGetObjectEventIdByLocalIdAndMap(localId, mapNum, mapGroup, &objectEventId))
    {
        objectEvent = &gObjectEvents[objectEventId];
        objectEvent->fixedPriority = FALSE;
        objectEvent->triggerGroundEffectsOnMove = TRUE;
    }
}

void sub_808E82C(u8 localId, u8 mapNum, u8 mapGroup, s16 x, s16 y)
{
    u8 objectEventId;
    struct Sprite *sprite;

    if (!TryGetObjectEventIdByLocalIdAndMap(localId, mapNum, mapGroup, &objectEventId))
    {
        sprite = &gSprites[gObjectEvents[objectEventId].spriteId];
        sprite->pos2.x = x;
        sprite->pos2.y = y;
    }
}

void FreeAndReserveObjectSpritePalettes(void)
{
    FreeAllSpritePalettes();
    gReservedSpritePaletteCount = 12;
}

static void LoadObjectEventPalette(u16 paletteTag)
{
    u16 i = FindObjectEventPaletteIndexByTag(paletteTag);

    if (i != OBJ_EVENT_PAL_TAG_NONE) // always true
    {
        sub_808E8F4(&sObjectEventSpritePalettes[i]);
    }
}

void Unused_LoadObjectEventPaletteSet(u16 *paletteTags)
{
    u8 i;

    for (i = 0; paletteTags[i] != OBJ_EVENT_PAL_TAG_NONE; i++)
    {
        LoadObjectEventPalette(paletteTags[i]);
    }
}

static u8 sub_808E8F4(const struct SpritePalette *spritePalette)
{
    if (IndexOfSpritePaletteTag(spritePalette->tag) != 0xFF)
    {
        return 0xFF;
    }
    return LoadSpritePalette(spritePalette);
}

void PatchObjectPalette(u16 paletteTag, u8 paletteSlot)
{
    u8 paletteIndex = FindObjectEventPaletteIndexByTag(paletteTag);

    LoadPalette(sObjectEventSpritePalettes[paletteIndex].data, 16 * paletteSlot + 0x100, 0x20);
}

void PatchObjectPaletteRange(const u16 *paletteTags, u8 minSlot, u8 maxSlot)
{
    while (minSlot < maxSlot)
    {
        PatchObjectPalette(*paletteTags, minSlot);
        paletteTags++;
        minSlot++;
    }
}

static u8 FindObjectEventPaletteIndexByTag(u16 tag)
{
    u8 i;

    for (i = 0; sObjectEventSpritePalettes[i].tag != OBJ_EVENT_PAL_TAG_NONE; i++)
    {
        if (sObjectEventSpritePalettes[i].tag == tag)
        {
            return i;
        }
    }
    return 0xFF;
}

void LoadPlayerObjectReflectionPalette(u16 tag, u8 slot)
{
    u8 i;

    PatchObjectPalette(tag, slot);
    for (i = 0; gPlayerReflectionPaletteSets[i].tag != OBJ_EVENT_PAL_TAG_NONE; i++)
    {
        if (gPlayerReflectionPaletteSets[i].tag == tag)
        {
            PatchObjectPalette(gPlayerReflectionPaletteSets[i].data[sCurrentReflectionType], gReflectionEffectPaletteMap[slot]);
            return;
        }
    }
}

void LoadSpecialObjectReflectionPalette(u16 tag, u8 slot)
{
    u8 i;

    sCurrentSpecialObjectPaletteTag = tag;
    PatchObjectPalette(tag, slot);
    for (i = 0; gSpecialObjectReflectionPaletteSets[i].tag != OBJ_EVENT_PAL_TAG_NONE; i++)
    {
        if (gSpecialObjectReflectionPaletteSets[i].tag == tag)
        {
            PatchObjectPalette(gSpecialObjectReflectionPaletteSets[i].data[sCurrentReflectionType], gReflectionEffectPaletteMap[slot]);
            return;
        }
    }
}

static void sub_808EAB0(u16 tag, u8 slot)
{
    PatchObjectPalette(tag, slot);
}

void unref_sub_808EAC4(struct ObjectEvent *objectEvent, s16 x, s16 y)
{
    objectEvent->previousCoords.x = objectEvent->currentCoords.x;
    objectEvent->previousCoords.y = objectEvent->currentCoords.y;
    objectEvent->currentCoords.x += x;
    objectEvent->currentCoords.y += y;
}

void ShiftObjectEventCoords(struct ObjectEvent *objectEvent, s16 x, s16 y)
{
    objectEvent->previousCoords.x = objectEvent->currentCoords.x;
    objectEvent->previousCoords.y = objectEvent->currentCoords.y;
    objectEvent->currentCoords.x = x;
    objectEvent->currentCoords.y = y;
}

static void SetObjectEventCoords(struct ObjectEvent *objectEvent, s16 x, s16 y)
{
    objectEvent->previousCoords.x = x;
    objectEvent->previousCoords.y = y;
    objectEvent->currentCoords.x = x;
    objectEvent->currentCoords.y = y;
}

void MoveObjectEventToMapCoords(struct ObjectEvent *objectEvent, s16 x, s16 y)
{
    struct Sprite *sprite;
    const struct ObjectEventGraphicsInfo *graphicsInfo;

    sprite = &gSprites[objectEvent->spriteId];
    graphicsInfo = GetObjectEventGraphicsInfo(objectEvent->graphicsId);
    SetObjectEventCoords(objectEvent, x, y);
    SetSpritePosToMapCoords(objectEvent->currentCoords.x, objectEvent->currentCoords.y, &sprite->pos1.x, &sprite->pos1.y);
    sprite->centerToCornerVecX = -(graphicsInfo->width >> 1);
    sprite->centerToCornerVecY = -(graphicsInfo->height >> 1);
    sprite->pos1.x += 8;
    sprite->pos1.y += 16 + sprite->centerToCornerVecY;
    sub_808E38C(objectEvent);
    if (objectEvent->trackedByCamera)
        CameraObjectReset1();
}

void TryMoveObjectEventToMapCoords(u8 localId, u8 mapNum, u8 mapGroup, s16 x, s16 y)
{
    u8 objectEventId;
    if (!TryGetObjectEventIdByLocalIdAndMap(localId, mapNum, mapGroup, &objectEventId))
    {
        x += 7;
        y += 7;
        MoveObjectEventToMapCoords(&gObjectEvents[objectEventId], x, y);
    }
}

void ShiftStillObjectEventCoords(struct ObjectEvent *objectEvent)
{
    ShiftObjectEventCoords(objectEvent, objectEvent->currentCoords.x, objectEvent->currentCoords.y);
}

void UpdateObjectEventCoordsForCameraUpdate(void)
{
    u8 i;
    s16 dx;
    s16 dy;

    if (gCamera.active)
    {
        dx = gCamera.x;
        dy = gCamera.y;
        for (i = 0; i < OBJECT_EVENTS_COUNT; i++)
        {
            if (gObjectEvents[i].active)
            {
                gObjectEvents[i].initialCoords.x -= dx;
                gObjectEvents[i].initialCoords.y -= dy;
                gObjectEvents[i].currentCoords.x -= dx;
                gObjectEvents[i].currentCoords.y -= dy;
                gObjectEvents[i].previousCoords.x -= dx;
                gObjectEvents[i].previousCoords.y -= dy;
            }
        }
    }
}

u8 GetObjectEventIdByXYZ(u16 x, u16 y, u8 z)
{
    u8 i;

    for (i = 0; i < OBJECT_EVENTS_COUNT; i++)
    {
        if (gObjectEvents[i].active)
        {
            if (gObjectEvents[i].currentCoords.x == x && gObjectEvents[i].currentCoords.y == y && ObjectEventDoesZCoordMatch(&gObjectEvents[i], z))
            {
                return i;
            }
        }
    }
    return OBJECT_EVENTS_COUNT;
}

static bool8 ObjectEventDoesZCoordMatch(struct ObjectEvent *objectEvent, u8 z)
{
    if (objectEvent->currentElevation != 0 && z != 0 && objectEvent->currentElevation != z)
    {
        return FALSE;
    }
    return TRUE;
}

void UpdateObjectEventsForCameraUpdate(s16 x, s16 y)
{
    UpdateObjectEventCoordsForCameraUpdate();
    TrySpawnObjectEvents(x, y);
    RemoveObjectEventsOutsideView();
}

u8 AddCameraObject(u8 linkedSpriteId)
{
    u8 spriteId = CreateSprite(&gCameraSpriteTemplate, 0, 0, 4);

    gSprites[spriteId].invisible = TRUE;
    gSprites[spriteId].data[0] = linkedSpriteId;
    return spriteId;
}

static void ObjectCB_CameraObject(struct Sprite *sprite)
{
    void (*callbacks[ARRAY_COUNT(gCameraObjectFuncs)])(struct Sprite *);

    memcpy(callbacks, gCameraObjectFuncs, sizeof gCameraObjectFuncs);
    callbacks[sprite->data[1]](sprite);
}

static void CameraObject_0(struct Sprite *sprite)
{
    sprite->pos1.x = gSprites[sprite->data[0]].pos1.x;
    sprite->pos1.y = gSprites[sprite->data[0]].pos1.y;
    sprite->invisible = TRUE;
    sprite->data[1] = 1;
    CameraObject_1(sprite);
}

static void CameraObject_1(struct Sprite *sprite)
{
    s16 x = gSprites[sprite->data[0]].pos1.x;
    s16 y = gSprites[sprite->data[0]].pos1.y;

    sprite->data[2] = x - sprite->pos1.x;
    sprite->data[3] = y - sprite->pos1.y;
    sprite->pos1.x = x;
    sprite->pos1.y = y;
}

static void CameraObject_2(struct Sprite *sprite)
{
    sprite->pos1.x = gSprites[sprite->data[0]].pos1.x;
    sprite->pos1.y = gSprites[sprite->data[0]].pos1.y;
    sprite->data[2] = 0;
    sprite->data[3] = 0;
}

static struct Sprite *FindCameraObject(void)
{
    u8 i;

    for (i = 0; i < MAX_SPRITES; i++)
    {
        if (gSprites[i].inUse && gSprites[i].callback == ObjectCB_CameraObject)
        {
            return &gSprites[i];
        }
    }
    return NULL;
}

void CameraObjectReset1(void)
{
    struct Sprite *cameraObject;

    cameraObject = FindCameraObject();
    if (cameraObject != NULL)
    {
        cameraObject->data[1] = 0;
        cameraObject->callback(cameraObject);
    }
}

void CameraObjectSetFollowedObjectId(u8 objectId)
{
    struct Sprite *cameraObject;

    cameraObject = FindCameraObject();
    if (cameraObject != NULL)
    {
        cameraObject->data[0] = objectId;
        CameraObjectReset1();
    }
}

u8 CameraObjectGetFollowedObjectId(void)
{
    struct Sprite *cameraObject;

    cameraObject = FindCameraObject();
    if (cameraObject == NULL)
    {
        return MAX_SPRITES;
    }
    return cameraObject->data[0];
}

void CameraObjectReset2(void)
{
    FindCameraObject()->data[1] = 2;
}

u8 CopySprite(struct Sprite *sprite, s16 x, s16 y, u8 subpriority)
{
    u8 i;

    for (i = 0; i < MAX_SPRITES; i++)
    {
        if (!gSprites[i].inUse)
        {
            gSprites[i] = *sprite;
            gSprites[i].pos1.x = x;
            gSprites[i].pos1.y = y;
            gSprites[i].subpriority = subpriority;
            break;
        }
    }
    return i;
}

u8 CreateCopySpriteAt(struct Sprite *sprite, s16 x, s16 y, u8 subpriority)
{
    s16 i;

    for (i = MAX_SPRITES - 1; i > -1; i--)
    {
        if (!gSprites[i].inUse)
        {
            gSprites[i] = *sprite;
            gSprites[i].pos1.x = x;
            gSprites[i].pos1.y = y;
            gSprites[i].subpriority = subpriority;
            return i;
        }
    }
    return MAX_SPRITES;
}

void SetObjectEventDirection(struct ObjectEvent *objectEvent, u8 direction)
{
    s8 d2;
    objectEvent->previousMovementDirection = objectEvent->facingDirection;
    if (!objectEvent->facingDirectionLocked)
    {
        d2 = direction;
        objectEvent->facingDirection = d2;
    }
    objectEvent->movementDirection = direction;
}

static const u8 *GetObjectEventScriptPointerByLocalIdAndMap(u8 localId, u8 mapNum, u8 mapGroup)
{
    return GetObjectEventTemplateByLocalIdAndMap(localId, mapNum, mapGroup)->script;
}

const u8 *GetObjectEventScriptPointerByObjectEventId(u8 objectEventId)
{
    return GetObjectEventScriptPointerByLocalIdAndMap(gObjectEvents[objectEventId].localId, gObjectEvents[objectEventId].mapNum, gObjectEvents[objectEventId].mapGroup);
}

static u16 GetObjectEventFlagIdByLocalIdAndMap(u8 localId, u8 mapNum, u8 mapGroup)
{
    return GetObjectEventTemplateByLocalIdAndMap(localId, mapNum, mapGroup)->flagId;
}

static u16 GetObjectEventFlagIdByObjectEventId(u8 objectEventId)
{
    return GetObjectEventFlagIdByLocalIdAndMap(gObjectEvents[objectEventId].localId, gObjectEvents[objectEventId].mapNum, gObjectEvents[objectEventId].mapGroup);
}

u8 sub_808F080(u8 localId, u8 mapNum, u8 mapGroup)
{
    u8 objectEventId;

    if (TryGetObjectEventIdByLocalIdAndMap(localId, mapNum, mapGroup, &objectEventId))
    {
        return 0xFF;
    }
    return gObjectEvents[objectEventId].trainerType;
}

u8 sub_808F0BC(u8 objectEventId)
{
    return gObjectEvents[objectEventId].trainerType;
}

u8 sub_808F0D4(u8 localId, u8 mapNum, u8 mapGroup)
{
    u8 objectEventId;

    if (TryGetObjectEventIdByLocalIdAndMap(localId, mapNum, mapGroup, &objectEventId))
    {
        return 0xFF;
    }
    return gObjectEvents[objectEventId].trainerRange_berryTreeId;
}

u8 ObjectEventGetBerryTreeId(u8 objectEventId)
{
    return gObjectEvents[objectEventId].trainerRange_berryTreeId;
}

static struct ObjectEventTemplate *GetObjectEventTemplateByLocalIdAndMap(u8 localId, u8 mapNum, u8 mapGroup)
{
    struct ObjectEventTemplate *templates;
    const struct MapHeader *mapHeader;
    u8 count;

    if (gSaveBlock1Ptr->location.mapNum == mapNum && gSaveBlock1Ptr->location.mapGroup == mapGroup)
    {
        templates = gSaveBlock1Ptr->objectEventTemplates;
        count = gMapHeader.events->objectEventCount;
    }
    else
    {
        mapHeader = Overworld_GetMapHeaderByGroupAndId(mapGroup, mapNum);
        templates = mapHeader->events->objectEvents;
        count = mapHeader->events->objectEventCount;
    }
    return FindObjectEventTemplateByLocalId(localId, templates, count);
}

static struct ObjectEventTemplate *FindObjectEventTemplateByLocalId(u8 localId, struct ObjectEventTemplate *templates, u8 count)
{
    u8 i;

    for (i = 0; i < count; i++)
    {
        if (templates[i].localId == localId)
        {
            return &templates[i];
        }
    }
    return NULL;
}

struct ObjectEventTemplate *GetBaseTemplateForObjectEvent(const struct ObjectEvent *objectEvent)
{
    int i;

    if (objectEvent->mapNum != gSaveBlock1Ptr->location.mapNum || objectEvent->mapGroup != gSaveBlock1Ptr->location.mapGroup)
    {
        return NULL;
    }
    for (i = 0; i < OBJECT_EVENT_TEMPLATES_COUNT; i++)
    {
        if (objectEvent->localId == gSaveBlock1Ptr->objectEventTemplates[i].localId)
        {
            return &gSaveBlock1Ptr->objectEventTemplates[i];
        }
    }
    return NULL;
}

void OverrideTemplateCoordsForObjectEvent(const struct ObjectEvent *objectEvent)
{
    struct ObjectEventTemplate *objectEventTemplate;

    objectEventTemplate = GetBaseTemplateForObjectEvent(objectEvent);
    if (objectEventTemplate != NULL)
    {
        objectEventTemplate->x = objectEvent->currentCoords.x - 7;
        objectEventTemplate->y = objectEvent->currentCoords.y - 7;
    }
}

static void OverrideObjectEventTemplateScript(const struct ObjectEvent *objectEvent, const u8 *script)
{
    struct ObjectEventTemplate *objectEventTemplate;

    objectEventTemplate = GetBaseTemplateForObjectEvent(objectEvent);
    if (objectEventTemplate)
        objectEventTemplate->script = script;
}

void TryOverrideTemplateCoordsForObjectEvent(const struct ObjectEvent *objectEvent, u8 movementType)
{
    struct ObjectEventTemplate *objectEventTemplate;

    objectEventTemplate = GetBaseTemplateForObjectEvent(objectEvent);
    if (objectEventTemplate != NULL)
    {
        objectEventTemplate->movementType = movementType;
    }
}

void TryOverrideObjectEventTemplateCoords(u8 localId, u8 mapNum, u8 mapGroup)
{
    u8 objectEventId;
    if (!TryGetObjectEventIdByLocalIdAndMap(localId, mapNum, mapGroup, &objectEventId))
        OverrideTemplateCoordsForObjectEvent(&gObjectEvents[objectEventId]);
}

void OverrideSecretBaseDecorationSpriteScript(u8 localId, u8 mapNum, u8 mapGroup, u8 decorationCategory)
{
    u8 objectEventId;
    if (!TryGetObjectEventIdByLocalIdAndMap(localId, mapNum, mapGroup, &objectEventId))
    {
        switch (decorationCategory)
        {
        case DECORCAT_DOLL:
            OverrideObjectEventTemplateScript(&gObjectEvents[objectEventId], SecretBase_EventScript_DollInteract);
            break;
        case DECORCAT_CUSHION:
            OverrideObjectEventTemplateScript(&gObjectEvents[objectEventId], SecretBase_EventScript_CushionInteract);
            break;
        }
    }
}

void InitObjectEventPalettes(u8 palSlot)
{
    FreeAndReserveObjectSpritePalettes();
    sCurrentSpecialObjectPaletteTag = OBJ_EVENT_PAL_TAG_NONE;
    sCurrentReflectionType = palSlot;
    if (palSlot == 1)
    {
        PatchObjectPaletteRange(gObjectPaletteTagSets[sCurrentReflectionType], 0, 6);
        gReservedSpritePaletteCount = 8;
    }
    else
    {
        PatchObjectPaletteRange(gObjectPaletteTagSets[sCurrentReflectionType], 0, 10);
    }
}

u16 GetObjectPaletteTag(u8 palSlot)
{
    u8 i;

    if (palSlot < 10)
    {
        return gObjectPaletteTagSets[sCurrentReflectionType][palSlot];
    }
    for (i = 0; gSpecialObjectReflectionPaletteSets[i].tag != OBJ_EVENT_PAL_TAG_NONE; i++)
    {
        if (gSpecialObjectReflectionPaletteSets[i].tag == sCurrentSpecialObjectPaletteTag)
        {
            return gSpecialObjectReflectionPaletteSets[i].data[sCurrentReflectionType];
        }
    }
    return OBJ_EVENT_PAL_TAG_NONE;
}

movement_type_empty_callback(MovementType_None)
movement_type_def(MovementType_WanderAround, gMovementTypeFuncs_WanderAround)

bool8 MovementType_WanderAround_Step0(struct ObjectEvent *objectEvent, struct Sprite *sprite)
{
    ClearObjectEventMovement(objectEvent, sprite);
    sprite->data[1] = 1;
    return TRUE;
}

bool8 MovementType_WanderAround_Step1(struct ObjectEvent *objectEvent, struct Sprite *sprite)
{
    ObjectEventSetSingleMovement(objectEvent, sprite, GetFaceDirectionMovementAction(objectEvent->facingDirection));
    sprite->data[1] = 2;
    return TRUE;
}

bool8 MovementType_WanderAround_Step2(struct ObjectEvent *objectEvent, struct Sprite *sprite)
{
    if (!ObjectEventExecSingleMovementAction(objectEvent, sprite))
    {
        return FALSE;
    }
    SetMovementDelay(sprite, gMovementDelaysMedium[Random() & 3]);
    sprite->data[1] = 3;
    return TRUE;
}

bool8 MovementType_WanderAround_Step3(struct ObjectEvent *objectEvent, struct Sprite *sprite)
{
    if (WaitForMovementDelay(sprite))
    {
        sprite->data[1] = 4;
        return TRUE;
    }
    return FALSE;
}

bool8 MovementType_WanderAround_Step4(struct ObjectEvent *objectEvent, struct Sprite *sprite)
{
    u8 directions[4];
    u8 chosenDirection;

    memcpy(directions, gStandardDirections, sizeof directions);
    chosenDirection = directions[Random() & 3];
    SetObjectEventDirection(objectEvent, chosenDirection);
    sprite->data[1] = 5;
    if (GetCollisionInDirection(objectEvent, chosenDirection))
        sprite->data[1] = 1;

    return TRUE;
}

bool8 MovementType_WanderAround_Step5(struct ObjectEvent *objectEvent, struct Sprite *sprite)
{
    ObjectEventSetSingleMovement(objectEvent, sprite, GetWalkNormalMovementAction(objectEvent->movementDirection));
    objectEvent->singleMovementActive = 1;
    sprite->data[1] = 6;
    return TRUE;
}

bool8 MovementType_WanderAround_Step6(struct ObjectEvent *objectEvent, struct Sprite *sprite)
{
    if (ObjectEventExecSingleMovementAction(objectEvent, sprite))
    {
        objectEvent->singleMovementActive = 0;
        sprite->data[1] = 1;
    }
    return FALSE;
}

bool8 ObjectEventIsTrainerAndCloseToPlayer(struct ObjectEvent *objectEvent)
{
    s16 playerX;
    s16 playerY;
    s16 objX;
    s16 objY;
    s16 minX;
    s16 maxX;
    s16 minY;
    s16 maxY;

    if (!TestPlayerAvatarFlags(PLAYER_AVATAR_FLAG_DASH))
    {
        return FALSE;
    }
    if (objectEvent->trainerType != 1 && objectEvent->trainerType != 3)
    {
        return FALSE;
    }
    PlayerGetDestCoords(&playerX, &playerY);
    objX = objectEvent->currentCoords.x;
    objY = objectEvent->currentCoords.y;
    minX = objX - objectEvent->trainerRange_berryTreeId;
    minY = objY - objectEvent->trainerRange_berryTreeId;
    maxX = objX + objectEvent->trainerRange_berryTreeId;
    maxY = objY + objectEvent->trainerRange_berryTreeId;
    if (minX > playerX || maxX < playerX || minY > playerY || maxY < playerY)
    {
        return FALSE;
    }
    return TRUE;
}

u8 GetVectorDirection(s16 dx, s16 dy, s16 absdx, s16 absdy)
{
    u8 direction;

    if (absdx > absdy)
    {
        direction = DIR_EAST;
        if (dx < 0)
        {
            direction = DIR_WEST;
        }
    }
    else
    {
        direction = DIR_SOUTH;
        if (dy < 0)
        {
            direction = DIR_NORTH;
        }
    }
    return direction;
}

u8 GetLimitedVectorDirection_SouthNorth(s16 dx, s16 dy, s16 absdx, s16 absdy)
{
    u8 direction;

    direction = DIR_SOUTH;
    if (dy < 0)
    {
        direction = DIR_NORTH;
    }
    return direction;
}

u8 GetLimitedVectorDirection_WestEast(s16 dx, s16 dy, s16 absdx, s16 absdy)
{
    u8 direction;

    direction = DIR_EAST;
    if (dx < 0)
    {
        direction = DIR_WEST;
    }
    return direction;
}

u8 GetLimitedVectorDirection_WestNorth(s16 dx, s16 dy, s16 absdx, s16 absdy)
{
    u8 direction;

    direction = GetVectorDirection(dx, dy, absdx, absdy);
    if (direction == DIR_SOUTH)
    {
        direction = GetLimitedVectorDirection_WestEast(dx, dy, absdx, absdy);
        if (direction == DIR_EAST)
        {
            direction = DIR_NORTH;
        }
    }
    else if (direction == DIR_EAST)
    {
        direction = GetLimitedVectorDirection_SouthNorth(dx, dy, absdx, absdy);
        if (direction == DIR_SOUTH)
        {
            direction = DIR_NORTH;
        }
    }
    return direction;
}

u8 GetLimitedVectorDirection_EastNorth(s16 dx, s16 dy, s16 absdx, s16 absdy)
{
    u8 direction;

    direction = GetVectorDirection(dx, dy, absdx, absdy);
    if (direction == DIR_SOUTH)
    {
        direction = GetLimitedVectorDirection_WestEast(dx, dy, absdx, absdy);
        if (direction == DIR_WEST)
        {
            direction = DIR_NORTH;
        }
    }
    else if (direction == DIR_WEST)
    {
        direction = GetLimitedVectorDirection_SouthNorth(dx, dy, absdx, absdy);
        if (direction == DIR_SOUTH)
        {
            direction = DIR_NORTH;
        }
    }
    return direction;
}

u8 GetLimitedVectorDirection_WestSouth(s16 dx, s16 dy, s16 absdx, s16 absdy)
{
    u8 direction;

    direction = GetVectorDirection(dx, dy, absdx, absdy);
    if (direction == DIR_NORTH)
    {
        direction = GetLimitedVectorDirection_WestEast(dx, dy, absdx, absdy);
        if (direction == DIR_EAST)
        {
            direction = DIR_SOUTH;
        }
    }
    else if (direction == DIR_EAST)
    {
        direction = GetLimitedVectorDirection_SouthNorth(dx, dy, absdx, absdy);
        if (direction == DIR_NORTH)
        {
            direction = DIR_SOUTH;
        }
    }
    return direction;
}

u8 GetLimitedVectorDirection_EastSouth(s16 dx, s16 dy, s16 absdx, s16 absdy)
{
    u8 direction;

    direction = GetVectorDirection(dx, dy, absdx, absdy);
    if (direction == DIR_NORTH)
    {
        direction = GetLimitedVectorDirection_WestEast(dx, dy, absdx, absdy);
        if (direction == DIR_WEST)
        {
            direction = DIR_SOUTH;
        }
    }
    else if (direction == DIR_WEST)
    {
        direction = GetLimitedVectorDirection_SouthNorth(dx, dy, absdx, absdy);
        if (direction == DIR_NORTH)
        {
            direction = DIR_SOUTH;
        }
    }
    return direction;
}

u8 GetLimitedVectorDirection_SouthNorthWest(s16 dx, s16 dy, s16 absdx, s16 absdy)
{
    u8 direction;

    direction = GetVectorDirection(dx, dy, absdx, absdy);
    if (direction == DIR_EAST)
    {
        direction = GetLimitedVectorDirection_SouthNorth(dx, dy, absdx, absdy);
    }
    return direction;
}

u8 GetLimitedVectorDirection_SouthNorthEast(s16 dx, s16 dy, s16 absdx, s16 absdy)
{
    u8 direction;

    direction = GetVectorDirection(dx, dy, absdx, absdy);
    if (direction == DIR_WEST)
    {
        direction = GetLimitedVectorDirection_SouthNorth(dx, dy, absdx, absdy);
    }
    return direction;
}

u8 GetLimitedVectorDirection_NorthWestEast(s16 dx, s16 dy, s16 absdx, s16 absdy)
{
    u8 direction;

    direction = GetVectorDirection(dx, dy, absdx, absdy);
    if (direction == DIR_SOUTH)
    {
        direction = GetLimitedVectorDirection_WestEast(dx, dy, absdx, absdy);
    }
    return direction;
}

u8 GetLimitedVectorDirection_SouthWestEast(s16 dx, s16 dy, s16 absdx, s16 absdy)
{
    u8 direction;

    direction = GetVectorDirection(dx, dy, absdx, absdy);
    if (direction == DIR_NORTH)
    {
        direction = GetLimitedVectorDirection_WestEast(dx, dy, absdx, absdy);
    }
    return direction;
}

u8 TryGetTrainerEncounterDirection(struct ObjectEvent *objectEvent, u8 movementType)
{
    s16 dx, dy;
    s16 absdx, absdy;

    if (!ObjectEventIsTrainerAndCloseToPlayer(objectEvent))
    {
        return 0;
    }
    PlayerGetDestCoords(&dx, &dy);
    dx -= objectEvent->currentCoords.x;
    dy -= objectEvent->currentCoords.y;
    absdx = dx;
    absdy = dy;
    if (absdx < 0)
    {
        absdx = -absdx;
    }
    if (absdy < 0)
    {
        absdy = -absdy;
    }
    return gGetVectorDirectionFuncs[movementType](dx, dy, absdx, absdy);
}

movement_type_def(MovementType_LookAround, gMovementTypeFuncs_LookAround)

bool8 MovementType_LookAround_Step0(struct ObjectEvent *objectEvent, struct Sprite *sprite)
{
    ClearObjectEventMovement(objectEvent, sprite);
    sprite->data[1] = 1;
    return TRUE;
}

bool8 MovementType_LookAround_Step1(struct ObjectEvent *objectEvent, struct Sprite *sprite)
{
    ObjectEventSetSingleMovement(objectEvent, sprite, GetFaceDirectionMovementAction(objectEvent->facingDirection));
    sprite->data[1] = 2;
    return TRUE;
}

bool8 MovementType_LookAround_Step2(struct ObjectEvent *objectEvent, struct Sprite *sprite)
{
    if (ObjectEventExecSingleMovementAction(objectEvent, sprite))
    {
        SetMovementDelay(sprite, gMovementDelaysMedium[Random() & 3]);
        objectEvent->singleMovementActive = 0;
        sprite->data[1] = 3;
    }
    return FALSE;
}

bool8 MovementType_LookAround_Step3(struct ObjectEvent *objectEvent, struct Sprite *sprite)
{
    if (WaitForMovementDelay(sprite) || ObjectEventIsTrainerAndCloseToPlayer(objectEvent))
    {
        sprite->data[1] = 4;
        return TRUE;
    }
    return FALSE;
}

bool8 MovementType_LookAround_Step4(struct ObjectEvent *objectEvent, struct Sprite *sprite)
{
    u8 direction;
    u8 directions[4];
    memcpy(directions, gStandardDirections, sizeof directions);
    direction = TryGetTrainerEncounterDirection(objectEvent, RUNFOLLOW_ANY);
    if (direction == DIR_NONE)
        direction = directions[Random() & 3];

    SetObjectEventDirection(objectEvent, direction);
    sprite->data[1] = 1;
    return TRUE;
}

movement_type_def(MovementType_WanderUpAndDown, gMovementTypeFuncs_WanderUpAndDown)

bool8 MovementType_WanderUpAndDown_Step0(struct ObjectEvent *objectEvent, struct Sprite *sprite)
{
    ClearObjectEventMovement(objectEvent, sprite);
    sprite->data[1] = 1;
    return TRUE;
}

bool8 MovementType_WanderUpAndDown_Step1(struct ObjectEvent *objectEvent, struct Sprite *sprite)
{
    ObjectEventSetSingleMovement(objectEvent, sprite, GetFaceDirectionMovementAction(objectEvent->facingDirection));
    sprite->data[1] = 2;
    return TRUE;
}

bool8 MovementType_WanderUpAndDown_Step2(struct ObjectEvent *objectEvent, struct Sprite *sprite)
{
    if (!ObjectEventExecSingleMovementAction(objectEvent, sprite))
    {
        return FALSE;
    }
    SetMovementDelay(sprite, gMovementDelaysMedium[Random() & 3]);
    sprite->data[1] = 3;
    return TRUE;
}

bool8 MovementType_WanderUpAndDown_Step3(struct ObjectEvent *objectEvent, struct Sprite *sprite)
{
    if (WaitForMovementDelay(sprite))
    {
        sprite->data[1] = 4;
        return TRUE;
    }
    return FALSE;
}

bool8 MovementType_WanderUpAndDown_Step4(struct ObjectEvent *objectEvent, struct Sprite *sprite)
{
    u8 direction;
    u8 directions[2];
    memcpy(directions, gUpAndDownDirections, sizeof directions);
    direction = directions[Random() & 1];
    SetObjectEventDirection(objectEvent, direction);
    sprite->data[1] = 5;
    if (GetCollisionInDirection(objectEvent, direction))
        sprite->data[1] = 1;

    return TRUE;
}

bool8 MovementType_WanderUpAndDown_Step5(struct ObjectEvent *objectEvent, struct Sprite *sprite)
{
    ObjectEventSetSingleMovement(objectEvent, sprite, GetWalkNormalMovementAction(objectEvent->movementDirection));
    objectEvent->singleMovementActive = 1;
    sprite->data[1] = 6;
    return TRUE;
}

bool8 MovementType_WanderUpAndDown_Step6(struct ObjectEvent *objectEvent, struct Sprite *sprite)
{
    if (ObjectEventExecSingleMovementAction(objectEvent, sprite))
    {
        objectEvent->singleMovementActive = 0;
        sprite->data[1] = 1;
    }
    return FALSE;
}

movement_type_def(MovementType_WanderLeftAndRight, gMovementTypeFuncs_WanderLeftAndRight)

bool8 MovementType_WanderLeftAndRight_Step0(struct ObjectEvent *objectEvent, struct Sprite *sprite)
{
    ClearObjectEventMovement(objectEvent, sprite);
    sprite->data[1] = 1;
    return TRUE;
}

bool8 MovementType_WanderLeftAndRight_Step1(struct ObjectEvent *objectEvent, struct Sprite *sprite)
{
    ObjectEventSetSingleMovement(objectEvent, sprite, GetFaceDirectionMovementAction(objectEvent->facingDirection));
    sprite->data[1] = 2;
    return TRUE;
}

bool8 MovementType_WanderLeftAndRight_Step2(struct ObjectEvent *objectEvent, struct Sprite *sprite)
{
    if (!ObjectEventExecSingleMovementAction(objectEvent, sprite))
    {
        return FALSE;
    }
    SetMovementDelay(sprite, gMovementDelaysMedium[Random() & 3]);
    sprite->data[1] = 3;
    return TRUE;
}

bool8 MovementType_WanderLeftAndRight_Step3(struct ObjectEvent *objectEvent, struct Sprite *sprite)
{
    if (WaitForMovementDelay(sprite))
    {
        sprite->data[1] = 4;
        return TRUE;
    }
    return FALSE;
}

bool8 MovementType_WanderLeftAndRight_Step4(struct ObjectEvent *objectEvent, struct Sprite *sprite)
{
    u8 direction;
    u8 directions[2];
    memcpy(directions, gLeftAndRightDirections, sizeof directions);
    direction = directions[Random() & 1];
    SetObjectEventDirection(objectEvent, direction);
    sprite->data[1] = 5;
    if (GetCollisionInDirection(objectEvent, direction))
        sprite->data[1] = 1;

    return TRUE;
}

bool8 MovementType_WanderLeftAndRight_Step5(struct ObjectEvent *objectEvent, struct Sprite *sprite)
{
    ObjectEventSetSingleMovement(objectEvent, sprite, GetWalkNormalMovementAction(objectEvent->movementDirection));
    objectEvent->singleMovementActive = 1;
    sprite->data[1] = 6;
    return TRUE;
}

bool8 MovementType_WanderLeftAndRight_Step6(struct ObjectEvent *objectEvent, struct Sprite *sprite)
{
    if (ObjectEventExecSingleMovementAction(objectEvent, sprite))
    {
        objectEvent->singleMovementActive = 0;
        sprite->data[1] = 1;
    }
    return FALSE;
}

movement_type_def(MovementType_FaceDirection, gMovementTypeFuncs_FaceDirection)

bool8 MovementType_FaceDirection_Step0(struct ObjectEvent *objectEvent, struct Sprite *sprite)
{
    ClearObjectEventMovement(objectEvent, sprite);
    ObjectEventSetSingleMovement(objectEvent, sprite, GetFaceDirectionMovementAction(objectEvent->facingDirection));
    sprite->data[1] = 1;
    return TRUE;
}

bool8 MovementType_FaceDirection_Step1(struct ObjectEvent *objectEvent, struct Sprite *sprite)
{
    if (ObjectEventExecSingleMovementAction(objectEvent, sprite))
    {
        sprite->data[1] = 2;
        return TRUE;
    }
    return FALSE;
}

bool8 MovementType_FaceDirection_Step2(struct ObjectEvent *objectEvent, struct Sprite *sprite)
{
    objectEvent->singleMovementActive = 0;
    return FALSE;
}

static bool8 ObjectEventCB2_BerryTree(struct ObjectEvent *objectEvent, struct Sprite *sprite);
extern bool8 (*const gMovementTypeFuncs_BerryTreeGrowth[])(struct ObjectEvent *objectEvent, struct Sprite *sprite);
void MovementType_BerryTreeGrowth(struct Sprite *sprite)
{
    struct ObjectEvent *objectEvent;

    objectEvent = &gObjectEvents[sprite->data[0]];
    if (!(sprite->data[7] & 1))
    {
        get_berry_tree_graphics(objectEvent, sprite);
        sprite->data[7] |= 1;
    }
    UpdateObjectEventCurrentMovement(objectEvent, sprite, ObjectEventCB2_BerryTree);
}
static bool8 ObjectEventCB2_BerryTree(struct ObjectEvent *objectEvent, struct Sprite *sprite)
{
    return gMovementTypeFuncs_BerryTreeGrowth[sprite->data[1]](objectEvent, sprite);
}

bool8 MovementType_BerryTreeGrowth_Step0(struct ObjectEvent *objectEvent, struct Sprite *sprite)
{
    u8 berryStage;
    ClearObjectEventMovement(objectEvent, sprite);
    objectEvent->invisible = TRUE;
    sprite->invisible = TRUE;
    berryStage = GetStageByBerryTreeId(objectEvent->trainerRange_berryTreeId);
    if (berryStage == 0)
    {
        if (!(sprite->data[7] & 4) && sprite->animNum == 4)
        {
            gFieldEffectArguments[0] = objectEvent->currentCoords.x;
            gFieldEffectArguments[1] = objectEvent->currentCoords.y;
            gFieldEffectArguments[2] = sprite->subpriority - 1;
            gFieldEffectArguments[3] = sprite->oam.priority;
            FieldEffectStart(FLDEFF_BERRY_TREE_GROWTH_SPARKLE);
            sprite->animNum = berryStage;
        }
        return FALSE;
    }
    objectEvent->invisible = FALSE;
    sprite->invisible = FALSE;
    berryStage --;
    if (sprite->animNum != berryStage)
    {
        sprite->data[1] = 2;
        return TRUE;
    }
    get_berry_tree_graphics(objectEvent, sprite);
    ObjectEventSetSingleMovement(objectEvent, sprite, MOVEMENT_ACTION_START_ANIM_IN_DIRECTION);
    sprite->data[1] = 1;
    return TRUE;
}

bool8 MovementType_BerryTreeGrowth_Step1(struct ObjectEvent *objectEvent, struct Sprite *sprite)
{
    if (ObjectEventExecSingleMovementAction(objectEvent, sprite))
    {
        sprite->data[1] = 0;
        return TRUE;
    }
    return FALSE;
}

bool8 MovementType_BerryTreeGrowth_Step2(struct ObjectEvent *objectEvent, struct Sprite *sprite)
{
    objectEvent->singleMovementActive = 1;
    sprite->data[1] = 3;
    sprite->data[2] = 0;
    sprite->data[7] |= 2;
    gFieldEffectArguments[0] = objectEvent->currentCoords.x;
    gFieldEffectArguments[1] = objectEvent->currentCoords.y;
    gFieldEffectArguments[2] = sprite->subpriority - 1;
    gFieldEffectArguments[3] = sprite->oam.priority;
    FieldEffectStart(FLDEFF_BERRY_TREE_GROWTH_SPARKLE);
    return TRUE;
}

bool8 MovementType_BerryTreeGrowth_Step3(struct ObjectEvent *objectEvent, struct Sprite *sprite)
{
    sprite->data[2]++;
    objectEvent->invisible = (sprite->data[2] & 0x02) >> 1;
    sprite->animPaused = TRUE;
    if (sprite->data[2] > 64)
    {
        get_berry_tree_graphics(objectEvent, sprite);
        sprite->data[1] = 4;
        sprite->data[2] = 0;
        return TRUE;
    }
    return FALSE;
}

bool8 MovementType_BerryTreeGrowth_Step4(struct ObjectEvent *objectEvent, struct Sprite *sprite)
{
    sprite->data[2]++;
    objectEvent->invisible = (sprite->data[2] & 0x02) >> 1;
    sprite->animPaused = TRUE;
    if (sprite->data[2] > 64)
    {
        sprite->data[1] = 0;
        sprite->data[7] &= ~0x0002;
        return TRUE;
    }
    return FALSE;
}

movement_type_def(MovementType_FaceDownAndUp, gMovementTypeFuncs_FaceDownAndUp)

bool8 MovementType_FaceDownAndUp_Step0(struct ObjectEvent *objectEvent, struct Sprite *sprite)
{
    ClearObjectEventMovement(objectEvent, sprite);
    sprite->data[1] = 1;
    return TRUE;
}

bool8 MovementType_FaceDownAndUp_Step1(struct ObjectEvent *objectEvent, struct Sprite *sprite)
{
    ObjectEventSetSingleMovement(objectEvent, sprite, GetFaceDirectionMovementAction(objectEvent->facingDirection));
    sprite->data[1] = 2;
    return TRUE;
}

bool8 MovementType_FaceDownAndUp_Step2(struct ObjectEvent *objectEvent, struct Sprite *sprite)
{
    if (ObjectEventExecSingleMovementAction(objectEvent, sprite))
    {
        SetMovementDelay(sprite, gMovementDelaysMedium[Random() & 3]);
        objectEvent->singleMovementActive = 0;
        sprite->data[1] = 3;
    }
    return FALSE;
}

bool8 MovementType_FaceDownAndUp_Step3(struct ObjectEvent *objectEvent, struct Sprite *sprite)
{
    if (WaitForMovementDelay(sprite) || ObjectEventIsTrainerAndCloseToPlayer(objectEvent))
    {
        sprite->data[1] = 4;
        return TRUE;
    }
    return FALSE;
}

bool8 MovementType_FaceDownAndUp_Step4(struct ObjectEvent *objectEvent, struct Sprite *sprite)
{
    u8 direction;
    u8 directions[2];
    memcpy(directions, gUpAndDownDirections, sizeof gUpAndDownDirections);
    direction = TryGetTrainerEncounterDirection(objectEvent, RUNFOLLOW_NORTH_SOUTH);
    if (direction == 0)
    {
        direction = directions[Random() & 1];
    }
    SetObjectEventDirection(objectEvent, direction);
    sprite->data[1] = 1;
    return TRUE;
}

movement_type_def(MovementType_FaceLeftAndRight, gMovementTypeFuncs_FaceLeftAndRight)

bool8 MovementType_FaceLeftAndRight_Step0(struct ObjectEvent *objectEvent, struct Sprite *sprite)
{
    ClearObjectEventMovement(objectEvent, sprite);
    sprite->data[1] = 1;
    return TRUE;
}

bool8 MovementType_FaceLeftAndRight_Step1(struct ObjectEvent *objectEvent, struct Sprite *sprite)
{
    ObjectEventSetSingleMovement(objectEvent, sprite, GetFaceDirectionMovementAction(objectEvent->facingDirection));
    sprite->data[1] = 2;
    return TRUE;
}

bool8 MovementType_FaceLeftAndRight_Step2(struct ObjectEvent *objectEvent, struct Sprite *sprite)
{
    if (ObjectEventExecSingleMovementAction(objectEvent, sprite))
    {
        SetMovementDelay(sprite, gMovementDelaysMedium[Random() & 3]);
        objectEvent->singleMovementActive = 0;
        sprite->data[1] = 3;
    }
    return FALSE;
}

bool8 MovementType_FaceLeftAndRight_Step3(struct ObjectEvent *objectEvent, struct Sprite *sprite)
{
    if (WaitForMovementDelay(sprite) || ObjectEventIsTrainerAndCloseToPlayer(objectEvent))
    {
        sprite->data[1] = 4;
        return TRUE;
    }
    return FALSE;
}

bool8 MovementType_FaceLeftAndRight_Step4(struct ObjectEvent *objectEvent, struct Sprite *sprite)
{
    u8 direction;
    u8 directions[2];
    memcpy(directions, gLeftAndRightDirections, sizeof gLeftAndRightDirections);
    direction = TryGetTrainerEncounterDirection(objectEvent, RUNFOLLOW_EAST_WEST);
    if (direction == 0)
    {
        direction = directions[Random() & 1];
    }
    SetObjectEventDirection(objectEvent, direction);
    sprite->data[1] = 1;
    return TRUE;
}

movement_type_def(MovementType_FaceUpAndLeft, gMovementTypeFuncs_FaceUpAndLeft)

bool8 MovementType_FaceUpAndLeft_Step0(struct ObjectEvent *objectEvent, struct Sprite *sprite)
{
    ClearObjectEventMovement(objectEvent, sprite);
    sprite->data[1] = 1;
    return TRUE;
}

bool8 MovementType_FaceUpAndLeft_Step1(struct ObjectEvent *objectEvent, struct Sprite *sprite)
{
    ObjectEventSetSingleMovement(objectEvent, sprite, GetFaceDirectionMovementAction(objectEvent->facingDirection));
    sprite->data[1] = 2;
    return TRUE;
}

bool8 MovementType_FaceUpAndLeft_Step2(struct ObjectEvent *objectEvent, struct Sprite *sprite)
{
    if (ObjectEventExecSingleMovementAction(objectEvent, sprite))
    {
        SetMovementDelay(sprite, gMovementDelaysShort[Random() & 3]);
        objectEvent->singleMovementActive = 0;
        sprite->data[1] = 3;
    }
    return FALSE;
}

bool8 MovementType_FaceUpAndLeft_Step3(struct ObjectEvent *objectEvent, struct Sprite *sprite)
{
    if (WaitForMovementDelay(sprite) || ObjectEventIsTrainerAndCloseToPlayer(objectEvent))
    {
        sprite->data[1] = 4;
        return TRUE;
    }
    return FALSE;
}

bool8 MovementType_FaceUpAndLeft_Step4(struct ObjectEvent *objectEvent, struct Sprite *sprite)
{
    u8 direction;
    u8 directions[2];
    memcpy(directions, gUpAndLeftDirections, sizeof gUpAndLeftDirections);
    direction = TryGetTrainerEncounterDirection(objectEvent, RUNFOLLOW_NORTH_WEST);
    if (direction == 0)
    {
        direction = directions[Random() & 1];
    }
    SetObjectEventDirection(objectEvent, direction);
    sprite->data[1] = 1;
    return TRUE;
}

movement_type_def(MovementType_FaceUpAndRight, gMovementTypeFuncs_FaceUpAndRight)

bool8 MovementType_FaceUpAndRight_Step0(struct ObjectEvent *objectEvent, struct Sprite *sprite)
{
    ClearObjectEventMovement(objectEvent, sprite);
    sprite->data[1] = 1;
    return TRUE;
}

bool8 MovementType_FaceUpAndRight_Step1(struct ObjectEvent *objectEvent, struct Sprite *sprite)
{
    ObjectEventSetSingleMovement(objectEvent, sprite, GetFaceDirectionMovementAction(objectEvent->facingDirection));
    sprite->data[1] = 2;
    return TRUE;
}

bool8 MovementType_FaceUpAndRight_Step2(struct ObjectEvent *objectEvent, struct Sprite *sprite)
{
    if (ObjectEventExecSingleMovementAction(objectEvent, sprite))
    {
        SetMovementDelay(sprite, gMovementDelaysShort[Random() & 3]);
        objectEvent->singleMovementActive = 0;
        sprite->data[1] = 3;
    }
    return FALSE;
}

bool8 MovementType_FaceUpAndRight_Step3(struct ObjectEvent *objectEvent, struct Sprite *sprite)
{
    if (WaitForMovementDelay(sprite) || ObjectEventIsTrainerAndCloseToPlayer(objectEvent))
    {
        sprite->data[1] = 4;
        return TRUE;
    }
    return FALSE;
}

bool8 MovementType_FaceUpAndRight_Step4(struct ObjectEvent *objectEvent, struct Sprite *sprite)
{
    u8 direction;
    u8 directions[2];
    memcpy(directions, gUpAndRightDirections, sizeof gUpAndRightDirections);
    direction = TryGetTrainerEncounterDirection(objectEvent, RUNFOLLOW_NORTH_EAST);
    if (direction == 0)
    {
        direction = directions[Random() & 1];
    }
    SetObjectEventDirection(objectEvent, direction);
    sprite->data[1] = 1;
    return TRUE;
}

movement_type_def(MovementType_FaceDownAndLeft, gMovementTypeFuncs_FaceDownAndLeft)

bool8 MovementType_FaceDownAndLeft_Step0(struct ObjectEvent *objectEvent, struct Sprite *sprite)
{
    ClearObjectEventMovement(objectEvent, sprite);
    sprite->data[1] = 1;
    return TRUE;
}

bool8 MovementType_FaceDownAndLeft_Step1(struct ObjectEvent *objectEvent, struct Sprite *sprite)
{
    ObjectEventSetSingleMovement(objectEvent, sprite, GetFaceDirectionMovementAction(objectEvent->facingDirection));
    sprite->data[1] = 2;
    return TRUE;
}

bool8 MovementType_FaceDownAndLeft_Step2(struct ObjectEvent *objectEvent, struct Sprite *sprite)
{
    if (ObjectEventExecSingleMovementAction(objectEvent, sprite))
    {
        SetMovementDelay(sprite, gMovementDelaysShort[Random() & 3]);
        objectEvent->singleMovementActive = 0;
        sprite->data[1] = 3;
    }
    return FALSE;
}

bool8 MovementType_FaceDownAndLeft_Step3(struct ObjectEvent *objectEvent, struct Sprite *sprite)
{
    if (WaitForMovementDelay(sprite) || ObjectEventIsTrainerAndCloseToPlayer(objectEvent))
    {
        sprite->data[1] = 4;
        return TRUE;
    }
    return FALSE;
}

bool8 MovementType_FaceDownAndLeft_Step4(struct ObjectEvent *objectEvent, struct Sprite *sprite)
{
    u8 direction;
    u8 directions[2];
    memcpy(directions, gDownAndLeftDirections, sizeof gDownAndLeftDirections);
    direction = TryGetTrainerEncounterDirection(objectEvent, RUNFOLLOW_SOUTH_WEST);
    if (direction == 0)
    {
        direction = directions[Random() & 1];
    }
    SetObjectEventDirection(objectEvent, direction);
    sprite->data[1] = 1;
    return TRUE;
}

movement_type_def(MovementType_FaceDownAndRight, gMovementTypeFuncs_FaceDownAndRight)

bool8 MovementType_FaceDownAndRight_Step0(struct ObjectEvent *objectEvent, struct Sprite *sprite)
{
    ClearObjectEventMovement(objectEvent, sprite);
    sprite->data[1] = 1;
    return TRUE;
}

bool8 MovementType_FaceDownAndRight_Step1(struct ObjectEvent *objectEvent, struct Sprite *sprite)
{
    ObjectEventSetSingleMovement(objectEvent, sprite, GetFaceDirectionMovementAction(objectEvent->facingDirection));
    sprite->data[1] = 2;
    return TRUE;
}

bool8 MovementType_FaceDownAndRight_Step2(struct ObjectEvent *objectEvent, struct Sprite *sprite)
{
    if (ObjectEventExecSingleMovementAction(objectEvent, sprite))
    {
        SetMovementDelay(sprite, gMovementDelaysShort[Random() & 3]);
        objectEvent->singleMovementActive = 0;
        sprite->data[1] = 3;
    }
    return FALSE;
}

bool8 MovementType_FaceDownAndRight_Step3(struct ObjectEvent *objectEvent, struct Sprite *sprite)
{
    if (WaitForMovementDelay(sprite) || ObjectEventIsTrainerAndCloseToPlayer(objectEvent))
    {
        sprite->data[1] = 4;
        return TRUE;
    }
    return FALSE;
}

bool8 MovementType_FaceDownAndRight_Step4(struct ObjectEvent *objectEvent, struct Sprite *sprite)
{
    u8 direction;
    u8 directions[2];
    memcpy(directions, gDownAndRightDirections, sizeof gDownAndRightDirections);
    direction = TryGetTrainerEncounterDirection(objectEvent, RUNFOLLOW_SOUTH_EAST);
    if (direction == 0)
    {
        direction = directions[Random() & 1];
    }
    SetObjectEventDirection(objectEvent, direction);
    sprite->data[1] = 1;
    return TRUE;
}

movement_type_def(MovementType_FaceDownUpAndLeft, gMovementTypeFuncs_FaceDownUpAndLeft)

bool8 MovementType_FaceDownUpAndLeft_Step0(struct ObjectEvent *objectEvent, struct Sprite *sprite)
{
    ClearObjectEventMovement(objectEvent, sprite);
    sprite->data[1] = 1;
    return TRUE;
}

bool8 MovementType_FaceDownUpAndLeft_Step1(struct ObjectEvent *objectEvent, struct Sprite *sprite)
{
    ObjectEventSetSingleMovement(objectEvent, sprite, GetFaceDirectionMovementAction(objectEvent->facingDirection));
    sprite->data[1] = 2;
    return TRUE;
}

bool8 MovementType_FaceDownUpAndLeft_Step2(struct ObjectEvent *objectEvent, struct Sprite *sprite)
{
    if (ObjectEventExecSingleMovementAction(objectEvent, sprite))
    {
        SetMovementDelay(sprite, gMovementDelaysShort[Random() & 3]);
        objectEvent->singleMovementActive = 0;
        sprite->data[1] = 3;
    }
    return FALSE;
}

bool8 MovementType_FaceDownUpAndLeft_Step3(struct ObjectEvent *objectEvent, struct Sprite *sprite)
{
    if (WaitForMovementDelay(sprite) || ObjectEventIsTrainerAndCloseToPlayer(objectEvent))
    {
        sprite->data[1] = 4;
        return TRUE;
    }
    return FALSE;
}

bool8 MovementType_FaceDownUpAndLeft_Step4(struct ObjectEvent *objectEvent, struct Sprite *sprite)
{
    u8 direction;
    u8 directions[4];
    memcpy(directions, gDownUpAndLeftDirections, sizeof gDownUpAndLeftDirections);
    direction = TryGetTrainerEncounterDirection(objectEvent, RUNFOLLOW_NORTH_SOUTH_WEST);
    if (direction == 0)
    {
        direction = directions[Random() & 3];
    }
    SetObjectEventDirection(objectEvent, direction);
    sprite->data[1] = 1;
    return TRUE;
}

movement_type_def(MovementType_FaceDownUpAndRight, gMovementTypeFuncs_FaceDownUpAndRight)

bool8 MovementType_FaceDownUpAndRight_Step0(struct ObjectEvent *objectEvent, struct Sprite *sprite)
{
    ClearObjectEventMovement(objectEvent, sprite);
    sprite->data[1] = 1;
    return TRUE;
}

bool8 MovementType_FaceDownUpAndRight_Step1(struct ObjectEvent *objectEvent, struct Sprite *sprite)
{
    ObjectEventSetSingleMovement(objectEvent, sprite, GetFaceDirectionMovementAction(objectEvent->facingDirection));
    sprite->data[1] = 2;
    return TRUE;
}

bool8 MovementType_FaceDownUpAndRight_Step2(struct ObjectEvent *objectEvent, struct Sprite *sprite)
{
    if (ObjectEventExecSingleMovementAction(objectEvent, sprite))
    {
        SetMovementDelay(sprite, gMovementDelaysShort[Random() & 3]);
        objectEvent->singleMovementActive = 0;
        sprite->data[1] = 3;
    }
    return FALSE;
}

bool8 MovementType_FaceDownUpAndRight_Step3(struct ObjectEvent *objectEvent, struct Sprite *sprite)
{
    if (WaitForMovementDelay(sprite) || ObjectEventIsTrainerAndCloseToPlayer(objectEvent))
    {
        sprite->data[1] = 4;
        return TRUE;
    }
    return FALSE;
}

bool8 MovementType_FaceDownUpAndRight_Step4(struct ObjectEvent *objectEvent, struct Sprite *sprite)
{
    u8 direction;
    u8 directions[4];
    memcpy(directions, gDownUpAndRightDirections, sizeof gDownUpAndRightDirections);
    direction = TryGetTrainerEncounterDirection(objectEvent, RUNFOLLOW_NORTH_SOUTH_EAST);
    if (direction == 0)
    {
        direction = directions[Random() & 3];
    }
    SetObjectEventDirection(objectEvent, direction);
    sprite->data[1] = 1;
    return TRUE;
}

movement_type_def(MovementType_FaceUpRightAndLeft, gMovementTypeFuncs_FaceUpLeftAndRight)

bool8 MovementType_FaceUpLeftAndRight_Step0(struct ObjectEvent *objectEvent, struct Sprite *sprite)
{
    ClearObjectEventMovement(objectEvent, sprite);
    sprite->data[1] = 1;
    return TRUE;
}

bool8 MovementType_FaceUpLeftAndRight_Step1(struct ObjectEvent *objectEvent, struct Sprite *sprite)
{
    ObjectEventSetSingleMovement(objectEvent, sprite, GetFaceDirectionMovementAction(objectEvent->facingDirection));
    sprite->data[1] = 2;
    return TRUE;
}

bool8 MovementType_FaceUpLeftAndRight_Step2(struct ObjectEvent *objectEvent, struct Sprite *sprite)
{
    if (ObjectEventExecSingleMovementAction(objectEvent, sprite))
    {
        SetMovementDelay(sprite, gMovementDelaysShort[Random() & 3]);
        objectEvent->singleMovementActive = 0;
        sprite->data[1] = 3;
    }
    return FALSE;
}

bool8 MovementType_FaceUpLeftAndRight_Step3(struct ObjectEvent *objectEvent, struct Sprite *sprite)
{
    if (WaitForMovementDelay(sprite) || ObjectEventIsTrainerAndCloseToPlayer(objectEvent))
    {
        sprite->data[1] = 4;
        return TRUE;
    }
    return FALSE;
}

bool8 MovementType_FaceUpLeftAndRight_Step4(struct ObjectEvent *objectEvent, struct Sprite *sprite)
{
    u8 direction;
    u8 directions[4];
    memcpy(directions, gUpLeftAndRightDirections, sizeof gUpLeftAndRightDirections);
    direction = TryGetTrainerEncounterDirection(objectEvent, RUNFOLLOW_NORTH_EAST_WEST);
    if (direction == 0)
    {
        direction = directions[Random() & 3];
    }
    SetObjectEventDirection(objectEvent, direction);
    sprite->data[1] = 1;
    return TRUE;
}

movement_type_def(MovementType_FaceDownRightAndLeft, gMovementTypeFuncs_FaceDownLeftAndRight)

bool8 MovementType_FaceDownLeftAndRight_Step0(struct ObjectEvent *objectEvent, struct Sprite *sprite)
{
    ClearObjectEventMovement(objectEvent, sprite);
    sprite->data[1] = 1;
    return TRUE;
}

bool8 MovementType_FaceDownLeftAndRight_Step1(struct ObjectEvent *objectEvent, struct Sprite *sprite)
{
    ObjectEventSetSingleMovement(objectEvent, sprite, GetFaceDirectionMovementAction(objectEvent->facingDirection));
    sprite->data[1] = 2;
    return TRUE;
}

bool8 MovementType_FaceDownLeftAndRight_Step2(struct ObjectEvent *objectEvent, struct Sprite *sprite)
{
    if (ObjectEventExecSingleMovementAction(objectEvent, sprite))
    {
        SetMovementDelay(sprite, gMovementDelaysShort[Random() & 3]);
        objectEvent->singleMovementActive = 0;
        sprite->data[1] = 3;
    }
    return FALSE;
}

bool8 MovementType_FaceDownLeftAndRight_Step3(struct ObjectEvent *objectEvent, struct Sprite *sprite)
{
    if (WaitForMovementDelay(sprite) || ObjectEventIsTrainerAndCloseToPlayer(objectEvent))
    {
        sprite->data[1] = 4;
        return TRUE;
    }
    return FALSE;
}

bool8 MovementType_FaceDownLeftAndRight_Step4(struct ObjectEvent *objectEvent, struct Sprite *sprite)
{
    u8 direction;
    u8 directions[4];
    memcpy(directions, gDownLeftAndRightDirections, sizeof gDownLeftAndRightDirections);
    direction = TryGetTrainerEncounterDirection(objectEvent, RUNFOLLOW_SOUTH_EAST_WEST);
    if (direction == 0)
    {
        direction = directions[Random() & 3];
    }
    SetObjectEventDirection(objectEvent, direction);
    sprite->data[1] = 1;
    return TRUE;
}

movement_type_def(MovementType_RotateCounterclockwise, gMovementTypeFuncs_RotateCounterclockwise)

bool8 MovementType_RotateCounterclockwise_Step0(struct ObjectEvent *objectEvent, struct Sprite *sprite)
{
    ClearObjectEventMovement(objectEvent, sprite);
    ObjectEventSetSingleMovement(objectEvent, sprite, GetFaceDirectionMovementAction(objectEvent->facingDirection));
    sprite->data[1] = 1;
    return TRUE;
}

bool8 MovementType_RotateCounterclockwise_Step1(struct ObjectEvent *objectEvent, struct Sprite *sprite)
{
    if (ObjectEventExecSingleMovementAction(objectEvent, sprite))
    {
        SetMovementDelay(sprite, 48);
        sprite->data[1] = 2;
    }
    return FALSE;
}

bool8 MovementType_RotateCounterclockwise_Step2(struct ObjectEvent *objectEvent, struct Sprite *sprite)
{
    if (WaitForMovementDelay(sprite) || ObjectEventIsTrainerAndCloseToPlayer(objectEvent))
    {
        sprite->data[1] = 3;
    }
    return FALSE;
}

bool8 MovementType_RotateCounterclockwise_Step3(struct ObjectEvent *objectEvent, struct Sprite *sprite)
{
    u8 direction;
    u8 directions[5];
    memcpy(directions, gCounterclockwiseDirections, sizeof gCounterclockwiseDirections);
    direction = TryGetTrainerEncounterDirection(objectEvent, RUNFOLLOW_ANY);
    if (direction == 0)
    {
        direction = directions[objectEvent->facingDirection];
    }
    SetObjectEventDirection(objectEvent, direction);
    sprite->data[1] = 0;
    return TRUE;
}

movement_type_def(MovementType_RotateClockwise, gMovementTypeFuncs_RotateClockwise)

bool8 MovementType_RotateClockwise_Step0(struct ObjectEvent *objectEvent, struct Sprite *sprite)
{
    ClearObjectEventMovement(objectEvent, sprite);
    ObjectEventSetSingleMovement(objectEvent, sprite, GetFaceDirectionMovementAction(objectEvent->facingDirection));
    sprite->data[1] = 1;
    return TRUE;
}

bool8 MovementType_RotateClockwise_Step1(struct ObjectEvent *objectEvent, struct Sprite *sprite)
{
    if (ObjectEventExecSingleMovementAction(objectEvent, sprite))
    {
        SetMovementDelay(sprite, 48);
        sprite->data[1] = 2;
    }
    return FALSE;
}

bool8 MovementType_RotateClockwise_Step2(struct ObjectEvent *objectEvent, struct Sprite *sprite)
{
    if (WaitForMovementDelay(sprite) || ObjectEventIsTrainerAndCloseToPlayer(objectEvent))
    {
        sprite->data[1] = 3;
    }
    return FALSE;
}

bool8 MovementType_RotateClockwise_Step3(struct ObjectEvent *objectEvent, struct Sprite *sprite)
{
    u8 direction;
    u8 directions[5];
    memcpy(directions, gClockwiseDirections, sizeof gClockwiseDirections);
    direction = TryGetTrainerEncounterDirection(objectEvent, RUNFOLLOW_ANY);
    if (direction == 0)
    {
        direction = directions[objectEvent->facingDirection];
    }
    SetObjectEventDirection(objectEvent, direction);
    sprite->data[1] = 0;
    return TRUE;
}

movement_type_def(MovementType_WalkBackAndForth, gMovementTypeFuncs_WalkBackAndForth)

bool8 MovementType_WalkBackAndForth_Step0(struct ObjectEvent *objectEvent, struct Sprite *sprite)
{
    ClearObjectEventMovement(objectEvent, sprite);
    sprite->data[1] = 1;
    return TRUE;
}

bool8 MovementType_WalkBackAndForth_Step1(struct ObjectEvent *objectEvent, struct Sprite *sprite)
{
    u8 direction;

    direction = gInitialMovementTypeFacingDirections[objectEvent->movementType];
    if (objectEvent->directionSequenceIndex)
    {
        direction = GetOppositeDirection(direction);
    }
    SetObjectEventDirection(objectEvent, direction);
    sprite->data[1] = 2;
    return TRUE;
}

bool8 MovementType_WalkBackAndForth_Step2(struct ObjectEvent *objectEvent, struct Sprite *sprite)
{
    bool8 collision;
    u8 movementActionId;

    if (objectEvent->directionSequenceIndex && objectEvent->initialCoords.x == objectEvent->currentCoords.x && objectEvent->initialCoords.y == objectEvent->currentCoords.y)
    {
        objectEvent->directionSequenceIndex = 0;
        SetObjectEventDirection(objectEvent, GetOppositeDirection(objectEvent->movementDirection));
    }
    collision = GetCollisionInDirection(objectEvent, objectEvent->movementDirection);
    movementActionId = GetWalkNormalMovementAction(objectEvent->movementDirection);
    if (collision == COLLISION_OUTSIDE_RANGE)
    {
        objectEvent->directionSequenceIndex++;
        SetObjectEventDirection(objectEvent, GetOppositeDirection(objectEvent->movementDirection));
        movementActionId = GetWalkNormalMovementAction(objectEvent->movementDirection);
        collision = GetCollisionInDirection(objectEvent, objectEvent->movementDirection);
    }

    if (collision)
        movementActionId = GetWalkInPlaceNormalMovementAction(objectEvent->facingDirection);

    ObjectEventSetSingleMovement(objectEvent, sprite, movementActionId);
    objectEvent->singleMovementActive = 1;
    sprite->data[1] = 3;
    return TRUE;
}

bool8 MovementType_WalkBackAndForth_Step3(struct ObjectEvent *objectEvent, struct Sprite *sprite)
{
    if (ObjectEventExecSingleMovementAction(objectEvent, sprite))
    {
        objectEvent->singleMovementActive = 0;
        sprite->data[1] = 1;
    }
    return FALSE;
}

bool8 MovementType_WalkSequence_Step0(struct ObjectEvent *objectEvent, struct Sprite *sprite)
{
    ClearObjectEventMovement(objectEvent, sprite);
    sprite->data[1] = 1;
    return TRUE;
}

bool8 MoveNextDirectionInSequence(struct ObjectEvent *objectEvent, struct Sprite *sprite, u8 *route)
{
    u8 collision;
    u8 movementActionId;

    if (objectEvent->directionSequenceIndex == 3 && objectEvent->initialCoords.x == objectEvent->currentCoords.x && objectEvent->initialCoords.y == objectEvent->currentCoords.y)
        objectEvent->directionSequenceIndex = 0;

    SetObjectEventDirection(objectEvent, route[objectEvent->directionSequenceIndex]);
    movementActionId = GetWalkNormalMovementAction(objectEvent->movementDirection);
    collision = GetCollisionInDirection(objectEvent, objectEvent->movementDirection);
    if (collision == COLLISION_OUTSIDE_RANGE)
    {
        objectEvent->directionSequenceIndex++;
        SetObjectEventDirection(objectEvent, route[objectEvent->directionSequenceIndex]);
        movementActionId = GetWalkNormalMovementAction(objectEvent->movementDirection);
        collision = GetCollisionInDirection(objectEvent, objectEvent->movementDirection);
    }

    if (collision)
        movementActionId = GetWalkInPlaceNormalMovementAction(objectEvent->facingDirection);

    ObjectEventSetSingleMovement(objectEvent, sprite, movementActionId);
    objectEvent->singleMovementActive = 1;
    sprite->data[1] = 2;
    return TRUE;
}

bool8 MovementType_WalkSequence_Step2(struct ObjectEvent *objectEvent, struct Sprite *sprite)
{
    if (ObjectEventExecSingleMovementAction(objectEvent, sprite))
    {
        objectEvent->singleMovementActive = 0;
        sprite->data[1] = 1;
    }
    return FALSE;
}

movement_type_def(MovementType_WalkSequenceUpRightLeftDown, gMovementTypeFuncs_WalkSequenceUpRightLeftDown)

u8 MovementType_WalkSequenceUpRightLeftDown_Step1(struct ObjectEvent *objectEvent, struct Sprite *sprite)
{
    u8 directions[sizeof(gUpRightLeftDownDirections)];
    memcpy(directions, gUpRightLeftDownDirections, sizeof(gUpRightLeftDownDirections));
    if (objectEvent->directionSequenceIndex == 2 && objectEvent->initialCoords.x == objectEvent->currentCoords.x)
    {
        objectEvent->directionSequenceIndex = 3;
    }
    return MoveNextDirectionInSequence(objectEvent, sprite, directions);
}

movement_type_def(MovementType_WalkSequenceRightLeftDownUp, gMovementTypeFuncs_WalkSequenceRightLeftDownUp)

u8 MovementType_WalkSequenceRightLeftDownUp_Step1(struct ObjectEvent *objectEvent, struct Sprite *sprite)
{
    u8 directions[sizeof(gRightLeftDownUpDirections)];
    memcpy(directions, gRightLeftDownUpDirections, sizeof(gRightLeftDownUpDirections));
    if (objectEvent->directionSequenceIndex == 1 && objectEvent->initialCoords.x == objectEvent->currentCoords.x)
    {
        objectEvent->directionSequenceIndex = 2;
    }
    return MoveNextDirectionInSequence(objectEvent, sprite, directions);
}

movement_type_def(MovementType_WalkSequenceDownUpRightLeft, gMovementTypeFuncs_WalkSequenceDownUpRightLeft)

u8 MovementType_WalkSequenceDownUpRightLeft_Step1(struct ObjectEvent *objectEvent, struct Sprite *sprite)
{
    u8 directions[sizeof(gDownUpRightLeftDirections)];
    memcpy(directions, gDownUpRightLeftDirections, sizeof(gDownUpRightLeftDirections));
    if (objectEvent->directionSequenceIndex == 1 && objectEvent->initialCoords.y == objectEvent->currentCoords.y)
    {
        objectEvent->directionSequenceIndex = 2;
    }
    return MoveNextDirectionInSequence(objectEvent, sprite, directions);
}

movement_type_def(MovementType_WalkSequenceLeftDownUpRight, gMovementTypeFuncs_WalkSequenceLeftDownUpRight)

u8 MovementType_WalkSequenceLeftDownUpRight_Step1(struct ObjectEvent *objectEvent, struct Sprite *sprite)
{
    u8 directions[sizeof(gLeftDownUpRightDirections)];
    memcpy(directions, gLeftDownUpRightDirections, sizeof(gLeftDownUpRightDirections));
    if (objectEvent->directionSequenceIndex == 2 && objectEvent->initialCoords.y == objectEvent->currentCoords.y)
    {
        objectEvent->directionSequenceIndex = 3;
    }
    return MoveNextDirectionInSequence(objectEvent, sprite, directions);
}

movement_type_def(MovementType_WalkSequenceUpLeftRightDown, gMovementTypeFuncs_WalkSequenceUpLeftRightDown)

u8 MovementType_WalkSequenceUpLeftRightDown_Step1(struct ObjectEvent *objectEvent, struct Sprite *sprite)
{
    u8 directions[sizeof(gUpLeftRightDownDirections)];
    memcpy(directions, gUpLeftRightDownDirections, sizeof(gUpLeftRightDownDirections));
    if (objectEvent->directionSequenceIndex == 2 && objectEvent->initialCoords.x == objectEvent->currentCoords.x)
    {
        objectEvent->directionSequenceIndex = 3;
    }
    return MoveNextDirectionInSequence(objectEvent, sprite, directions);
}

movement_type_def(MovementType_WalkSequenceLeftRightDownUp, gMovementTypeFuncs_WalkSequenceLeftRightDownUp)

u8 MovementType_WalkSequenceLeftRightDownUp_Step1(struct ObjectEvent *objectEvent, struct Sprite *sprite)
{
    u8 directions[sizeof(gLeftRightDownUpDirections)];
    memcpy(directions, gLeftRightDownUpDirections, sizeof(gLeftRightDownUpDirections));
    if (objectEvent->directionSequenceIndex == 1 && objectEvent->initialCoords.x == objectEvent->currentCoords.x)
    {
        objectEvent->directionSequenceIndex = 2;
    }
    return MoveNextDirectionInSequence(objectEvent, sprite, directions);
}

movement_type_def(MovementType_WalkSequenceDownUpLeftRight, gMovementTypeFuncs_WalkSequenceDownUpLeftRight)

u8 MovementType_WalkSequenceDownUpLeftRight_Step1(struct ObjectEvent *objectEvent, struct Sprite *sprite)
{
    u8 directions[sizeof(gStandardDirections)];
    memcpy(directions, gStandardDirections, sizeof(gStandardDirections));
    if (objectEvent->directionSequenceIndex == 1 && objectEvent->initialCoords.y == objectEvent->currentCoords.y)
    {
        objectEvent->directionSequenceIndex = 2;
    }
    return MoveNextDirectionInSequence(objectEvent, sprite, directions);
}

movement_type_def(MovementType_WalkSequenceRightDownUpLeft, gMovementTypeFuncs_WalkSequenceRightDownUpLeft)

u8 MovementType_WalkSequenceRightDownUpLeft_Step1(struct ObjectEvent *objectEvent, struct Sprite *sprite)
{
    u8 directions[sizeof(gRightDownUpLeftDirections)];
    memcpy(directions, gRightDownUpLeftDirections, sizeof(gRightDownUpLeftDirections));
    if (objectEvent->directionSequenceIndex == 2 && objectEvent->initialCoords.y == objectEvent->currentCoords.y)
    {
        objectEvent->directionSequenceIndex = 3;
    }
    return MoveNextDirectionInSequence(objectEvent, sprite, directions);
}

movement_type_def(MovementType_WalkSequenceLeftUpDownRight, gMovementTypeFuncs_WalkSequenceLeftUpDownRight)

u8 MovementType_WalkSequenceLeftUpDownRight_Step1(struct ObjectEvent *objectEvent, struct Sprite *sprite)
{
    u8 directions[sizeof(gLeftUpDownRightDirections)];
    memcpy(directions, gLeftUpDownRightDirections, sizeof(gLeftUpDownRightDirections));
    if (objectEvent->directionSequenceIndex == 2 && objectEvent->initialCoords.y == objectEvent->currentCoords.y)
    {
        objectEvent->directionSequenceIndex = 3;
    }
    return MoveNextDirectionInSequence(objectEvent, sprite, directions);
}

movement_type_def(MovementType_WalkSequenceUpDownRightLeft, gMovementTypeFuncs_WalkSequenceUpDownRightLeft)

u8 MovementType_WalkSequenceUpDownRightLeft_Step1(struct ObjectEvent *objectEvent, struct Sprite *sprite)
{
    u8 directions[sizeof(gUpDownRightLeftDirections)];
    memcpy(directions, gUpDownRightLeftDirections, sizeof(gUpDownRightLeftDirections));
    if (objectEvent->directionSequenceIndex == 1 && objectEvent->initialCoords.y == objectEvent->currentCoords.y)
    {
        objectEvent->directionSequenceIndex = 2;
    }
    return MoveNextDirectionInSequence(objectEvent, sprite, directions);
}

movement_type_def(MovementType_WalkSequenceRightLeftUpDown, gMovementTypeFuncs_WalkSequenceRightLeftUpDown)

u8 MovementType_WalkSequenceRightLeftUpDown_Step1(struct ObjectEvent *objectEvent, struct Sprite *sprite)
{
    u8 directions[sizeof(gRightLeftUpDownDirections)];
    memcpy(directions, gRightLeftUpDownDirections, sizeof(gRightLeftUpDownDirections));
    if (objectEvent->directionSequenceIndex == 1 && objectEvent->initialCoords.x == objectEvent->currentCoords.x)
    {
        objectEvent->directionSequenceIndex = 2;
    }
    return MoveNextDirectionInSequence(objectEvent, sprite, directions);
}

movement_type_def(MovementType_WalkSequenceDownRightLeftUp, gMovementTypeFuncs_WalkSequenceDownRightLeftUp)

u8 MovementType_WalkSequenceDownRightLeftUp_Step1(struct ObjectEvent *objectEvent, struct Sprite *sprite)
{
    u8 directions[sizeof(gDownRightLeftUpDirections)];
    memcpy(directions, gDownRightLeftUpDirections, sizeof(gDownRightLeftUpDirections));
    if (objectEvent->directionSequenceIndex == 2 && objectEvent->initialCoords.x == objectEvent->currentCoords.x)
    {
        objectEvent->directionSequenceIndex = 3;
    }
    return MoveNextDirectionInSequence(objectEvent, sprite, directions);
}

movement_type_def(MovementType_WalkSequenceRightUpDownLeft, gMovementTypeFuncs_WalkSequenceRightUpDownLeft)

u8 MovementType_WalkSequenceRightUpDownLeft_Step1(struct ObjectEvent *objectEvent, struct Sprite *sprite)
{
    u8 directions[sizeof(gRightUpDownLeftDirections)];
    memcpy(directions, gRightUpDownLeftDirections, sizeof(gRightUpDownLeftDirections));
    if (objectEvent->directionSequenceIndex == 2 && objectEvent->initialCoords.y == objectEvent->currentCoords.y)
    {
        objectEvent->directionSequenceIndex = 3;
    }
    return MoveNextDirectionInSequence(objectEvent, sprite, directions);
}

movement_type_def(MovementType_WalkSequenceUpDownLeftRight, gMovementTypeFuncs_WalkSequenceUpDownLeftRight)

u8 MovementType_WalkSequenceUpDownLeftRight_Step1(struct ObjectEvent *objectEvent, struct Sprite *sprite)
{
    u8 directions[sizeof(gUpDownLeftRightDirections)];
    memcpy(directions, gUpDownLeftRightDirections, sizeof(gUpDownLeftRightDirections));
    if (objectEvent->directionSequenceIndex == 1 && objectEvent->initialCoords.y == objectEvent->currentCoords.y)
    {
        objectEvent->directionSequenceIndex = 2;
    }
    return MoveNextDirectionInSequence(objectEvent, sprite, directions);
}

movement_type_def(MovementType_WalkSequenceLeftRightUpDown, gMovementTypeFuncs_WalkSequenceLeftRightUpDown)

u8 MovementType_WalkSequenceLeftRightUpDown_Step1(struct ObjectEvent *objectEvent, struct Sprite *sprite)
{
    u8 directions[sizeof(gLeftRightUpDownDirections)];
    memcpy(directions, gLeftRightUpDownDirections, sizeof(gLeftRightUpDownDirections));
    if (objectEvent->directionSequenceIndex == 1 && objectEvent->initialCoords.x == objectEvent->currentCoords.x)
    {
        objectEvent->directionSequenceIndex = 2;
    }
    return MoveNextDirectionInSequence(objectEvent, sprite, directions);
}

movement_type_def(MovementType_WalkSequenceDownLeftRightUp, gMovementTypeFuncs_WalkSequenceDownLeftRightUp)

u8 MovementType_WalkSequenceDownLeftRightUp_Step1(struct ObjectEvent *objectEvent, struct Sprite *sprite)
{
    u8 directions[sizeof(gDownLeftRightUpDirections)];
    memcpy(directions, gDownLeftRightUpDirections, sizeof(gDownLeftRightUpDirections));
    if (objectEvent->directionSequenceIndex == 2 && objectEvent->initialCoords.x == objectEvent->currentCoords.x)
    {
        objectEvent->directionSequenceIndex = 3;
    }
    return MoveNextDirectionInSequence(objectEvent, sprite, directions);
}

movement_type_def(MovementType_WalkSequenceUpLeftDownRight, gMovementTypeFuncs_WalkSequenceUpLeftDownRight)

u8 MovementType_WalkSequenceUpLeftDownRight_Step1(struct ObjectEvent *objectEvent, struct Sprite *sprite)
{
    u8 directions[sizeof(gUpLeftDownRightDirections)];
    memcpy(directions, gUpLeftDownRightDirections, sizeof(gUpLeftDownRightDirections));
    if (objectEvent->directionSequenceIndex == 2 && objectEvent->initialCoords.y == objectEvent->currentCoords.y)
    {
        objectEvent->directionSequenceIndex = 3;
    }
    return MoveNextDirectionInSequence(objectEvent, sprite, directions);
}

movement_type_def(MovementType_WalkSequenceDownRightUpLeft, gMovementTypeFuncs_WalkSequenceDownRightUpLeft)

u8 MovementType_WalkSequenceDownRightUpLeft_Step1(struct ObjectEvent *objectEvent, struct Sprite *sprite)
{
    u8 directions[sizeof(gDownRightUpLeftDirections)];
    memcpy(directions, gDownRightUpLeftDirections, sizeof(gDownRightUpLeftDirections));
    if (objectEvent->directionSequenceIndex == 2 && objectEvent->initialCoords.y == objectEvent->currentCoords.y)
    {
        objectEvent->directionSequenceIndex = 3;
    }
    return MoveNextDirectionInSequence(objectEvent, sprite, directions);
}

movement_type_def(MovementType_WalkSequenceLeftDownRightUp, gMovementTypeFuncs_WalkSequenceLeftDownRightUp)

u8 MovementType_WalkSequenceLeftDownRightUp_Step1(struct ObjectEvent *objectEvent, struct Sprite *sprite)
{
    u8 directions[sizeof(gLeftDownRightUpDirections)];
    memcpy(directions, gLeftDownRightUpDirections, sizeof(gLeftDownRightUpDirections));
    if (objectEvent->directionSequenceIndex == 2 && objectEvent->initialCoords.x == objectEvent->currentCoords.x)
    {
        objectEvent->directionSequenceIndex = 3;
    }
    return MoveNextDirectionInSequence(objectEvent, sprite, directions);
}

movement_type_def(MovementType_WalkSequenceRightUpLeftDown, gMovementTypeFuncs_WalkSequenceRightUpLeftDown)

u8 MovementType_WalkSequenceRightUpLeftDown_Step1(struct ObjectEvent *objectEvent, struct Sprite *sprite)
{
    u8 directions[sizeof(gRightUpLeftDownDirections)];
    memcpy(directions, gRightUpLeftDownDirections, sizeof(gRightUpLeftDownDirections));
    if (objectEvent->directionSequenceIndex == 2 && objectEvent->initialCoords.x == objectEvent->currentCoords.x)
    {
        objectEvent->directionSequenceIndex = 3;
    }
    return MoveNextDirectionInSequence(objectEvent, sprite, directions);
}

movement_type_def(MovementType_WalkSequenceUpRightDownLeft, gMovementTypeFuncs_WalkSequenceUpRightDownLeft)

u8 MovementType_WalkSequenceUpRightDownLeft_Step1(struct ObjectEvent *objectEvent, struct Sprite *sprite)
{
    u8 directions[sizeof(gUpRightDownLeftDirections)];
    memcpy(directions, gUpRightDownLeftDirections, sizeof(gUpRightDownLeftDirections));
    if (objectEvent->directionSequenceIndex == 2 && objectEvent->initialCoords.y == objectEvent->currentCoords.y)
    {
        objectEvent->directionSequenceIndex = 3;
    }
    return MoveNextDirectionInSequence(objectEvent, sprite, directions);
}

movement_type_def(MovementType_WalkSequenceDownLeftUpRight, gMovementTypeFuncs_WalkSequenceDownLeftUpRight)

u8 MovementType_WalkSequenceDownLeftUpRight_Step1(struct ObjectEvent *objectEvent, struct Sprite *sprite)
{
    u8 directions[sizeof(gDownLeftUpRightDirections)];
    memcpy(directions, gDownLeftUpRightDirections, sizeof(gDownLeftUpRightDirections));
    if (objectEvent->directionSequenceIndex == 2 && objectEvent->initialCoords.y == objectEvent->currentCoords.y)
    {
        objectEvent->directionSequenceIndex = 3;
    }
    return MoveNextDirectionInSequence(objectEvent, sprite, directions);
}

movement_type_def(MovementType_WalkSequenceLeftUpRightDown, gMovementTypeFuncs_WalkSequenceLeftUpRightDown)

u8 MovementType_WalkSequenceLeftUpRightDown_Step1(struct ObjectEvent *objectEvent, struct Sprite *sprite)
{
    u8 directions[sizeof(gLeftUpRightDownDirections)];
    memcpy(directions, gLeftUpRightDownDirections, sizeof(gLeftUpRightDownDirections));
    if (objectEvent->directionSequenceIndex == 2 && objectEvent->initialCoords.x == objectEvent->currentCoords.x)
    {
        objectEvent->directionSequenceIndex = 3;
    }
    return MoveNextDirectionInSequence(objectEvent, sprite, directions);
}

movement_type_def(MovementType_WalkSequenceRightDownLeftUp, gMovementTypeFuncs_WalkSequenceRightDownLeftUp)

u8 MovementType_WalkSequenceRightDownLeftUp_Step1(struct ObjectEvent *objectEvent, struct Sprite *sprite)
{
    u8 directions[sizeof(gRightDownLeftUpDirections)];
    memcpy(directions, gRightDownLeftUpDirections, sizeof(gRightDownLeftUpDirections));
    if (objectEvent->directionSequenceIndex == 2 && objectEvent->initialCoords.x == objectEvent->currentCoords.x)
    {
        objectEvent->directionSequenceIndex = 3;
    }
    return MoveNextDirectionInSequence(objectEvent, sprite, directions);
}

movement_type_def(MovementType_CopyPlayer, gMovementTypeFuncs_CopyPlayer)

bool8 MovementType_CopyPlayer_Step0(struct ObjectEvent *objectEvent, struct Sprite *sprite)
{
    ClearObjectEventMovement(objectEvent, sprite);
    if (objectEvent->directionSequenceIndex == 0)
    {
        objectEvent->directionSequenceIndex = GetPlayerFacingDirection();
    }
    sprite->data[1] = 1;
    return TRUE;
}

bool8 MovementType_CopyPlayer_Step1(struct ObjectEvent *objectEvent, struct Sprite *sprite)
{
    if (gObjectEvents[gPlayerAvatar.objectEventId].movementActionId == 0xFF || gPlayerAvatar.tileTransitionState == T_TILE_CENTER)
    {
        return FALSE;
    }
    return gCopyPlayerMovementFuncs[PlayerGetCopyableMovement()](objectEvent, sprite, GetPlayerMovementDirection(), NULL);
}

bool8 MovementType_CopyPlayer_Step2(struct ObjectEvent *objectEvent, struct Sprite *sprite)
{
    if (ObjectEventExecSingleMovementAction(objectEvent, sprite))
    {
        objectEvent->singleMovementActive = 0;
        sprite->data[1] = 1;
    }
    return FALSE;
}

bool8 CopyablePlayerMovement_None(struct ObjectEvent *objectEvent, struct Sprite *sprite, u8 playerDirection, bool8 tileCallback(u8))
{
    return FALSE;
}

bool8 CopyablePlayerMovement_FaceDirection(struct ObjectEvent *objectEvent, struct Sprite *sprite, u8 playerDirection, bool8 tileCallback(u8))
{
    ObjectEventSetSingleMovement(objectEvent, sprite, GetFaceDirectionMovementAction(state_to_direction(gInitialMovementTypeFacingDirections[objectEvent->movementType], objectEvent->directionSequenceIndex, playerDirection)));
    objectEvent->singleMovementActive = 1;
    sprite->data[1] = 2;
    return TRUE;
}

bool8 CopyablePlayerMovement_GoSpeed0(struct ObjectEvent *objectEvent, struct Sprite *sprite, u8 playerDirection, bool8 tileCallback(u8))
{
    u32 direction;
    s16 x;
    s16 y;

    direction = playerDirection;
    if (ObjectEventIsFarawayIslandMew(objectEvent))
    {
        direction = GetMewMoveDirection();
        if (direction == DIR_NONE)
        {
            direction = playerDirection;
            direction = state_to_direction(gInitialMovementTypeFacingDirections[objectEvent->movementType], objectEvent->directionSequenceIndex, direction);
            ObjectEventMoveDestCoords(objectEvent, direction, &x, &y);
            ObjectEventSetSingleMovement(objectEvent, sprite, GetFaceDirectionMovementAction(direction));
            objectEvent->singleMovementActive = 1;
            sprite->data[1] = 2;
            return TRUE;
        }
    }
    else
    {
        direction = state_to_direction(gInitialMovementTypeFacingDirections[objectEvent->movementType], objectEvent->directionSequenceIndex, direction);
    }
    ObjectEventMoveDestCoords(objectEvent, direction, &x, &y);
    ObjectEventSetSingleMovement(objectEvent, sprite, GetWalkNormalMovementAction(direction));
    if (GetCollisionAtCoords(objectEvent, x, y, direction) || (tileCallback != NULL && !tileCallback(MapGridGetMetatileBehaviorAt(x, y))))
    {
        ObjectEventSetSingleMovement(objectEvent, sprite, GetFaceDirectionMovementAction(direction));
    }
    objectEvent->singleMovementActive = 1;
    sprite->data[1] = 2;
    return TRUE;
}

bool8 CopyablePlayerMovement_GoSpeed1(struct ObjectEvent *objectEvent, struct Sprite *sprite, u8 playerDirection, bool8 tileCallback(u8))
{
    u32 direction;
    s16 x;
    s16 y;

    direction = playerDirection;
    direction = state_to_direction(gInitialMovementTypeFacingDirections[objectEvent->movementType], objectEvent->directionSequenceIndex, direction);
    ObjectEventMoveDestCoords(objectEvent, direction, &x, &y);
    ObjectEventSetSingleMovement(objectEvent, sprite, GetWalkFastMovementAction(direction));
    if (GetCollisionAtCoords(objectEvent, x, y, direction) || (tileCallback != NULL && !tileCallback(MapGridGetMetatileBehaviorAt(x, y))))
    {
        ObjectEventSetSingleMovement(objectEvent, sprite, GetFaceDirectionMovementAction(direction));
    }
    objectEvent->singleMovementActive = TRUE;
    sprite->data[1] = 2;
    return TRUE;
}

bool8 CopyablePlayerMovement_GoSpeed2(struct ObjectEvent *objectEvent, struct Sprite *sprite, u8 playerDirection, bool8 tileCallback(u8))
{
    u32 direction;
    s16 x;
    s16 y;

    direction = playerDirection;
    direction = state_to_direction(gInitialMovementTypeFacingDirections[objectEvent->movementType], objectEvent->directionSequenceIndex, direction);
    ObjectEventMoveDestCoords(objectEvent, direction, &x, &y);
    ObjectEventSetSingleMovement(objectEvent, sprite, GetWalkFastestMovementAction(direction));
    if (GetCollisionAtCoords(objectEvent, x, y, direction) || (tileCallback != NULL && !tileCallback(MapGridGetMetatileBehaviorAt(x, y))))
    {
        ObjectEventSetSingleMovement(objectEvent, sprite, GetFaceDirectionMovementAction(direction));
    }
    objectEvent->singleMovementActive = TRUE;
    sprite->data[1] = 2;
    return TRUE;
}

bool8 CopyablePlayerMovement_Slide(struct ObjectEvent *objectEvent, struct Sprite *sprite, u8 playerDirection, bool8 tileCallback(u8))
{
    u32 direction;
    s16 x;
    s16 y;

    direction = playerDirection;
    direction = state_to_direction(gInitialMovementTypeFacingDirections[objectEvent->movementType], objectEvent->directionSequenceIndex, direction);
    ObjectEventMoveDestCoords(objectEvent, direction, &x, &y);
    ObjectEventSetSingleMovement(objectEvent, sprite, GetSlideMovementAction(direction));
    if (GetCollisionAtCoords(objectEvent, x, y, direction) || (tileCallback != NULL && !tileCallback(MapGridGetMetatileBehaviorAt(x, y))))
    {
        ObjectEventSetSingleMovement(objectEvent, sprite, GetFaceDirectionMovementAction(direction));
    }
    objectEvent->singleMovementActive = TRUE;
    sprite->data[1] = 2;
    return TRUE;
}

bool8 cph_IM_DIFFERENT(struct ObjectEvent *objectEvent, struct Sprite *sprite, u8 playerDirection, bool8 tileCallback(u8))
{
    u32 direction;

    direction = playerDirection;
    direction = state_to_direction(gInitialMovementTypeFacingDirections[objectEvent->movementType], objectEvent->directionSequenceIndex, direction);
    ObjectEventSetSingleMovement(objectEvent, sprite, GetJumpInPlaceMovementAction(direction));
    objectEvent->singleMovementActive = TRUE;
    sprite->data[1] = 2;
    return TRUE;
}

bool8 CopyablePlayerMovement_GoSpeed4(struct ObjectEvent *objectEvent, struct Sprite *sprite, u8 playerDirection, bool8 tileCallback(u8))
{
    u32 direction;
    s16 x;
    s16 y;

    direction = playerDirection;
    direction = state_to_direction(gInitialMovementTypeFacingDirections[objectEvent->movementType], objectEvent->directionSequenceIndex, direction);
    ObjectEventMoveDestCoords(objectEvent, direction, &x, &y);
    ObjectEventSetSingleMovement(objectEvent, sprite, GetJumpMovementAction(direction));
    if (GetCollisionAtCoords(objectEvent, x, y, direction) || (tileCallback != NULL && !tileCallback(MapGridGetMetatileBehaviorAt(x, y))))
    {
        ObjectEventSetSingleMovement(objectEvent, sprite, GetFaceDirectionMovementAction(direction));
    }
    objectEvent->singleMovementActive = TRUE;
    sprite->data[1] = 2;
    return TRUE;
}

bool8 CopyablePlayerMovement_Jump(struct ObjectEvent *objectEvent, struct Sprite *sprite, u8 playerDirection, bool8 tileCallback(u8))
{
    u32 direction;
    s16 x;
    s16 y;

    direction = playerDirection;
    direction = state_to_direction(gInitialMovementTypeFacingDirections[objectEvent->movementType], objectEvent->directionSequenceIndex, direction);
    x = objectEvent->currentCoords.x;
    y = objectEvent->currentCoords.y;
    MoveCoordsInDirection(direction, &x, &y, 2, 2);
    ObjectEventSetSingleMovement(objectEvent, sprite, GetJump2MovementAction(direction));
    if (GetCollisionAtCoords(objectEvent, x, y, direction) || (tileCallback != NULL && !tileCallback(MapGridGetMetatileBehaviorAt(x, y))))
    {
        ObjectEventSetSingleMovement(objectEvent, sprite, GetFaceDirectionMovementAction(direction));
    }
    objectEvent->singleMovementActive = TRUE;
    sprite->data[1] = 2;
    return TRUE;
}

movement_type_def(MovementType_CopyPlayerInGrass, gMovementTypeFuncs_CopyPlayerInGrass)

bool8 MovementType_CopyPlayerInGrass_Step1(struct ObjectEvent *objectEvent, struct Sprite *sprite)
{
    if (gObjectEvents[gPlayerAvatar.objectEventId].movementActionId == 0xFF || gPlayerAvatar.tileTransitionState == T_TILE_CENTER)
    {
        return FALSE;
    }
    return gCopyPlayerMovementFuncs[PlayerGetCopyableMovement()](objectEvent, sprite, GetPlayerMovementDirection(), MetatileBehavior_IsPokeGrass);
}

void MovementType_TreeDisguise(struct Sprite *sprite)
{
    struct ObjectEvent *objectEvent;

    objectEvent = &gObjectEvents[sprite->data[0]];
    if (objectEvent->directionSequenceIndex == 0 || (objectEvent->directionSequenceIndex == 1 && !sprite->data[7]))
    {
        ObjectEventGetLocalIdAndMap(objectEvent, &gFieldEffectArguments[0], &gFieldEffectArguments[1], &gFieldEffectArguments[2]);
        objectEvent->fieldEffectSpriteId = FieldEffectStart(FLDEFF_TREE_DISGUISE);
        objectEvent->directionSequenceIndex = 1;
        sprite->data[7]++;
    }
    UpdateObjectEventCurrentMovement(&gObjectEvents[sprite->data[0]], sprite, MovementType_Disguise_Callback);
}

static bool8 MovementType_Disguise_Callback(struct ObjectEvent *objectEvent, struct Sprite *sprite)
{
    ClearObjectEventMovement(objectEvent, sprite);
    return FALSE;
}

void MovementType_MountainDisguise(struct Sprite *sprite)
{
    struct ObjectEvent *objectEvent;

    objectEvent = &gObjectEvents[sprite->data[0]];
    if (objectEvent->directionSequenceIndex == 0 || (objectEvent->directionSequenceIndex == 1 && !sprite->data[7]))
    {
        ObjectEventGetLocalIdAndMap(objectEvent, &gFieldEffectArguments[0], &gFieldEffectArguments[1], &gFieldEffectArguments[2]);
        objectEvent->fieldEffectSpriteId = FieldEffectStart(FLDEFF_MOUNTAIN_DISGUISE);
        objectEvent->directionSequenceIndex = 1;
        sprite->data[7]++;
    }
    UpdateObjectEventCurrentMovement(&gObjectEvents[sprite->data[0]], sprite, MovementType_Disguise_Callback);
}

void MovementType_Hidden(struct Sprite *sprite)
{
    if (!sprite->data[7])
    {
        gObjectEvents[sprite->data[0]].fixedPriority = TRUE;
        sprite->subspriteMode = SUBSPRITES_IGNORE_PRIORITY;
        sprite->oam.priority = 3;
        sprite->data[7]++;
    }
    UpdateObjectEventCurrentMovement(&gObjectEvents[sprite->data[0]], sprite, MovementType_Hidden_Callback);
}

static bool8 MovementType_Hidden_Callback(struct ObjectEvent *objectEvent, struct Sprite *sprite)
{
    return gMovementTypeFuncs_Hidden[sprite->data[1]](objectEvent, sprite);
}

bool8 MovementType_Hidden_Step0(struct ObjectEvent *objectEvent, struct Sprite *sprite)
{
    ClearObjectEventMovement(objectEvent, sprite);
    return FALSE;
}

bool8 MovementType_MoveInPlace_Step1(struct ObjectEvent *objectEvent, struct Sprite *sprite)
{
    if (ObjectEventExecSingleMovementAction(objectEvent, sprite))
    {
        sprite->data[1] = 0;
    }
    return FALSE;
}

movement_type_def(MovementType_WalkInPlace, gMovementTypeFuncs_WalkInPlace)

bool8 MovementType_WalkInPlace_Step0(struct ObjectEvent *objectEvent, struct Sprite *sprite)
{
    ClearObjectEventMovement(objectEvent, sprite);
    ObjectEventSetSingleMovement(objectEvent, sprite, GetWalkInPlaceNormalMovementAction(objectEvent->facingDirection));
    sprite->data[1] = 1;
    return TRUE;
}

movement_type_def(MovementType_WalkSlowlyInPlace, gMovementTypeFuncs_WalkSlowlyInPlace)

bool8 MovementType_WalkSlowlyInPlace_Step0(struct ObjectEvent *objectEvent, struct Sprite *sprite)
{
    ClearObjectEventMovement(objectEvent, sprite);
    ObjectEventSetSingleMovement(objectEvent, sprite, GetWalkInPlaceSlowMovementAction(objectEvent->facingDirection));
    sprite->data[1] = 1;
    return TRUE;
}

movement_type_def(MovementType_JogInPlace, gMovementTypeFuncs_JogInPlace)

bool8 MovementType_JogInPlace_Step0(struct ObjectEvent *objectEvent, struct Sprite *sprite)
{
    ClearObjectEventMovement(objectEvent, sprite);
    ObjectEventSetSingleMovement(objectEvent, sprite, GetWalkInPlaceFastMovementAction(objectEvent->facingDirection));
    sprite->data[1] = 1;
    return TRUE;
}

movement_type_def(MovementType_RunInPlace, gMovementTypeFuncs_RunInPlace)

bool8 MovementType_RunInPlace_Step0(struct ObjectEvent *objectEvent, struct Sprite *sprite)
{
    ClearObjectEventMovement(objectEvent, sprite);
    ObjectEventSetSingleMovement(objectEvent, sprite, GetWalkInPlaceFastestMovementAction(objectEvent->facingDirection));
    sprite->data[1] = 1;
    return TRUE;
}

movement_type_def(MovementType_Invisible, gMovementTypeFuncs_Invisible)

bool8 MovementType_Invisible_Step0(struct ObjectEvent *objectEvent, struct Sprite *sprite)
{
    ClearObjectEventMovement(objectEvent, sprite);
    ObjectEventSetSingleMovement(objectEvent, sprite, GetFaceDirectionMovementAction(objectEvent->facingDirection));
    objectEvent->invisible = TRUE;
    sprite->data[1] = 1;
    return TRUE;
}
bool8 MovementType_Invisible_Step1(struct ObjectEvent *objectEvent, struct Sprite *sprite)
{
    if (ObjectEventExecSingleMovementAction(objectEvent, sprite))
    {
        sprite->data[1] = 2;
        return TRUE;
    }
    return FALSE;
}

bool8 MovementType_Invisible_Step2(struct ObjectEvent *objectEvent, struct Sprite *sprite)
{
    objectEvent->singleMovementActive = 0;
    return FALSE;
}

static void ClearObjectEventMovement(struct ObjectEvent *objectEvent, struct Sprite *sprite)
{
    objectEvent->singleMovementActive = 0;
    objectEvent->heldMovementActive = FALSE;
    objectEvent->heldMovementFinished = FALSE;
    objectEvent->movementActionId = 0xFF;
    sprite->data[1] = 0;
}

u8 GetFaceDirectionAnimNum(u8 direction)
{
    return gFaceDirectionAnimNums[direction];
}

u8 GetMoveDirectionAnimNum(u8 direction)
{
    return gMoveDirectionAnimNums[direction];
}

u8 GetMoveDirectionFastAnimNum(u8 direction)
{
    return gMoveDirectionFastAnimNums[direction];
}

u8 GetMoveDirectionFasterAnimNum(u8 direction)
{
    return gMoveDirectionFasterAnimNums[direction];
}

u8 GetMoveDirectionFastestAnimNum(u8 direction)
{
    return gMoveDirectionFastestAnimNums[direction];
}

u8 GetJumpSpecialDirectionAnimNum(u8 direction)
{
    return gJumpSpecialDirectionAnimNums[direction];
}

u8 GetAcroWheelieDirectionAnimNum(u8 direction)
{
    return gAcroWheelieDirectionAnimNums[direction];
}

u8 Unref_GetAnimNums_08375633(u8 direction)
{
    return gUnrefAnimNums_08375633[direction];
}

u8 GetAcroEndWheelieDirectionAnimNum(u8 direction)
{
    return gAcroEndWheelieDirectionAnimNums[direction];
}

u8 GetAcroUnusedActionDirectionAnimNum(u8 direction)
{
    return gAcroUnusedActionDirectionAnimNums[direction];
}

u8 GetAcroWheeliePedalDirectionAnimNum(u8 direction)
{
    return gAcroWheeliePedalDirectionAnimNums[direction];
}

u8 GetFishingDirectionAnimNum(u8 direction)
{
    return gFishingDirectionAnimNums[direction];
}

u8 GetFishingNoCatchDirectionAnimNum(u8 direction)
{
    return gFishingNoCatchDirectionAnimNums[direction];
}

u8 GetFishingBiteDirectionAnimNum(u8 direction)
{
    return gFishingBiteDirectionAnimNums[direction];
}

u8 GetRunningDirectionAnimNum(u8 direction)
{
    return gRunningDirectionAnimNums[direction];
}

static const struct UnkStruct_085094AC *sub_8092A4C(const union AnimCmd *const *anims)
{
    const struct UnkStruct_085094AC *retval;

    for (retval = gUnknown_085094AC; retval->anims != NULL; retval++)
    {
        if (retval->anims == anims)
        {
            return retval;
        }
    }
    return NULL;
}

void npc_apply_anim_looping(struct ObjectEvent *objectEvent, struct Sprite *sprite, u8 animNum)
{
    const struct UnkStruct_085094AC *unk85094AC;

    if (!objectEvent->inanimate)
    {
        sprite->animNum = animNum;
        unk85094AC = sub_8092A4C(sprite->anims);
        if (unk85094AC != NULL)
        {
            if (sprite->animCmdIndex == unk85094AC->animPos[0])
            {
                sprite->animCmdIndex = unk85094AC->animPos[3];
            }
            else if (sprite->animCmdIndex == unk85094AC->animPos[1])
            {
                sprite->animCmdIndex = unk85094AC->animPos[2];
            }
        }
        SeekSpriteAnim(sprite, sprite->animCmdIndex);
    }
}

void obj_npc_animation_step(struct ObjectEvent *objectEvent, struct Sprite *sprite, u8 animNum)
{
    const struct UnkStruct_085094AC *unk85094AC;

    if (!objectEvent->inanimate)
    {
        u8 animPos;

        sprite->animNum = animNum;
        unk85094AC = sub_8092A4C(sprite->anims);
        if (unk85094AC != NULL)
        {
            animPos = unk85094AC->animPos[1];
            if (sprite->animCmdIndex <= unk85094AC->animPos[0])
            {
                animPos = unk85094AC->animPos[0];
            }
            SeekSpriteAnim(sprite, animPos);
        }
    }
}

// file boundary?

u8 GetDirectionToFace(s16 x1, s16 y1, s16 x2, s16 y2)
{
    if (x1 > x2)
    {
        return DIR_WEST;
    }
    if (x1 < x2)
    {
        return DIR_EAST;
    }
    if (y1 > y2)
    {
        return DIR_NORTH;
    }
    return DIR_SOUTH;
}

void SetTrainerMovementType(struct ObjectEvent *objectEvent, u8 movementType)
{
    objectEvent->movementType = movementType;
    objectEvent->directionSequenceIndex = 0;
    objectEvent->playerCopyableMovement = 0;
    gSprites[objectEvent->spriteId].callback = sMovementTypeCallbacks[movementType];
    gSprites[objectEvent->spriteId].data[1] = 0;
}

u8 GetTrainerFacingDirectionMovementType(u8 direction)
{
    return gTrainerFacingDirectionMovementTypes[direction];
}

static u8 GetCollisionInDirection(struct ObjectEvent *objectEvent, u8 direction)
{
    s16 x;
    s16 y;
    x = objectEvent->currentCoords.x;
    y = objectEvent->currentCoords.y;
    MoveCoords(direction, &x, &y);
    return GetCollisionAtCoords(objectEvent, x, y, direction);
}

u8 GetCollisionAtCoords(struct ObjectEvent *objectEvent, s16 x, s16 y, u32 dir)
{
    u8 direction = dir;
    if (IsCoordOutsideObjectEventMovementRange(objectEvent, x, y))
        return COLLISION_OUTSIDE_RANGE;
    else if (MapGridIsImpassableAt(x, y) || GetMapBorderIdAt(x, y) == -1 || IsMetatileDirectionallyImpassable(objectEvent, x, y, direction))
        return COLLISION_IMPASSABLE;
    else if (objectEvent->trackedByCamera && !CanCameraMoveInDirection(direction))
        return COLLISION_IMPASSABLE;
    else if (IsZCoordMismatchAt(objectEvent->currentElevation, x, y))
        return COLLISION_ELEVATION_MISMATCH;
    else if (DoesObjectCollideWithObjectAt(objectEvent, x, y))
        return COLLISION_OBJECT_EVENT;
    return COLLISION_NONE;
}

u8 GetCollisionFlagsAtCoords(struct ObjectEvent *objectEvent, s16 x, s16 y, u8 direction)
{
    u8 flags = 0;

    if (IsCoordOutsideObjectEventMovementRange(objectEvent, x, y))
        flags |= 1;
    if (MapGridIsImpassableAt(x, y) || GetMapBorderIdAt(x, y) == -1 || IsMetatileDirectionallyImpassable(objectEvent, x, y, direction) || (objectEvent->trackedByCamera && !CanCameraMoveInDirection(direction)))
        flags |= 2;
    if (IsZCoordMismatchAt(objectEvent->currentElevation, x, y))
        flags |= 4;
    if (DoesObjectCollideWithObjectAt(objectEvent, x, y))
        flags |= 8;
    return flags;
}

static bool8 IsCoordOutsideObjectEventMovementRange(struct ObjectEvent *objectEvent, s16 x, s16 y)
{
    s16 left;
    s16 right;
    s16 top;
    s16 bottom;

    if (objectEvent->range.as_nybbles.x != 0)
    {
        left = objectEvent->initialCoords.x - objectEvent->range.as_nybbles.x;
        right = objectEvent->initialCoords.x + objectEvent->range.as_nybbles.x;
        if (left > x || right < x)
        {
            return TRUE;
        }
    }
    if (objectEvent->range.as_nybbles.y != 0)
    {
        top = objectEvent->initialCoords.y - objectEvent->range.as_nybbles.y;
        bottom = objectEvent->initialCoords.y + objectEvent->range.as_nybbles.y;
        if (top > y || bottom < y)
        {
            return TRUE;
        }
    }
    return FALSE;
}

static bool8 IsMetatileDirectionallyImpassable(struct ObjectEvent *objectEvent, s16 x, s16 y, u8 direction)
{
    if (gOppositeDirectionBlockedMetatileFuncs[direction - 1](objectEvent->currentMetatileBehavior)
        || gDirectionBlockedMetatileFuncs[direction - 1](MapGridGetMetatileBehaviorAt(x, y)))
    {
        return TRUE;
    }
    return FALSE;
}

static bool8 DoesObjectCollideWithObjectAt(struct ObjectEvent *objectEvent, s16 x, s16 y)
{
    u8 i;
    struct ObjectEvent *curObject;

    for (i = 0; i < OBJECT_EVENTS_COUNT; i++)
    {
        curObject = &gObjectEvents[i];
        if (curObject->active && curObject != objectEvent)
        {
            if ((curObject->currentCoords.x == x && curObject->currentCoords.y == y) || (curObject->previousCoords.x == x && curObject->previousCoords.y == y))
            {
                if (AreZCoordsCompatible(objectEvent->currentElevation, curObject->currentElevation))
                {
                    return TRUE;
                }
            }
        }
    }
    return FALSE;
}

bool8 IsBerryTreeSparkling(u8 localId, u8 mapNum, u8 mapGroup)
{
    u8 objectEventId;

    if (!TryGetObjectEventIdByLocalIdAndMap(localId, mapNum, mapGroup, &objectEventId)
        && gSprites[gObjectEvents[objectEventId].spriteId].data[7] & 2)
    {
        return TRUE;
    }

    return FALSE;
}

void sub_8092EF0(u8 localId, u8 mapNum, u8 mapGroup)
{
    u8 objectEventId;

    if (!TryGetObjectEventIdByLocalIdAndMap(localId, mapNum, mapGroup, &objectEventId))
    {
        gSprites[gObjectEvents[objectEventId].spriteId].data[7] |= 0x04;
    }
}

void MoveCoords(u8 direction, s16 *x, s16 *y)
{
    *x += sDirectionToVectors[direction].x;
    *y += sDirectionToVectors[direction].y;
}

void sub_8092F60(u8 direction, s16 *x, s16 *y)
{
    *x += sDirectionToVectors[direction].x << 4;
    *y += sDirectionToVectors[direction].y << 4;
}

static void MoveCoordsInDirection(u32 dir, s16 *x, s16 *y, s16 deltaX, s16 deltaY)
{
    u8 direction = dir;
    s16 dx2 = (u16)deltaX;
    s16 dy2 = (u16)deltaY;
    if (sDirectionToVectors[direction].x > 0)
        *x += dx2;
    if (sDirectionToVectors[direction].x < 0)
        *x -= dx2;
    if (sDirectionToVectors[direction].y > 0)
        *y += dy2;
    if (sDirectionToVectors[direction].y < 0)
        *y -= dy2;
}

void sub_8092FF0(s16 x, s16 y, s16 *destX, s16 *destY)
{
    *destX = (x - gSaveBlock1Ptr->pos.x) << 4;
    *destY = (y - gSaveBlock1Ptr->pos.y) << 4;
    *destX -= gTotalCameraPixelOffsetX;
    *destY -= gTotalCameraPixelOffsetY;
}

void SetSpritePosToMapCoords(s16 mapX, s16 mapY, s16 *destX, s16 *destY)
{
    s16 dx = -gTotalCameraPixelOffsetX - gFieldCamera.x;
    s16 dy = -gTotalCameraPixelOffsetY - gFieldCamera.y;
    if (gFieldCamera.x > 0)
        dx += 1 << 4;

    if (gFieldCamera.x < 0)
        dx -= 1 << 4;

    if (gFieldCamera.y > 0)
        dy += 1 << 4;

    if (gFieldCamera.y < 0)
        dy -= 1 << 4;

    *destX = ((mapX - gSaveBlock1Ptr->pos.x) << 4) + dx;
    *destY = ((mapY - gSaveBlock1Ptr->pos.y) << 4) + dy;
}

void sub_80930E0(s16 *x, s16 *y, s16 dx, s16 dy)
{
    SetSpritePosToMapCoords(*x, *y, x, y);
    *x += dx;
    *y += dy;
}

static void GetObjectEventMovingCameraOffset(s16 *x, s16 *y)
{
    *x = 0;
    *y = 0;
    if (gFieldCamera.x > 0)
    {
        (*x)++;
    }
    if (gFieldCamera.x < 0)
    {
        (*x) --;
    }
    if (gFieldCamera.y > 0)
    {
        (*y)++;
    }
    if (gFieldCamera.y < 0)
    {
        (*y) --;
    }
}

void ObjectEventMoveDestCoords(struct ObjectEvent *objectEvent, u32 direction, s16 *x, s16 *y)
{
    u8 newDirn = direction;
    *x = objectEvent->currentCoords.x;
    *y = objectEvent->currentCoords.y;
    MoveCoords(newDirn, x, y);
}

bool8 ObjectEventIsMovementOverridden(struct ObjectEvent *objectEvent)
{
    if (objectEvent->singleMovementActive || objectEvent->heldMovementActive)
        return TRUE;

    return FALSE;
}

bool8 ObjectEventIsHeldMovementActive(struct ObjectEvent *objectEvent)
{
    if (objectEvent->heldMovementActive && objectEvent->movementActionId != 0xFF)
        return TRUE;

    return FALSE;
}

bool8 ObjectEventSetHeldMovement(struct ObjectEvent *objectEvent, u8 movementActionId)
{
    if (ObjectEventIsMovementOverridden(objectEvent))
        return TRUE;

    UnfreezeObjectEvent(objectEvent);
    objectEvent->movementActionId = movementActionId;
    objectEvent->heldMovementActive = TRUE;
    objectEvent->heldMovementFinished = FALSE;
    gSprites[objectEvent->spriteId].data[2] = 0;
    return FALSE;
}

void ObjectEventForceSetHeldMovement(struct ObjectEvent *objectEvent, u8 movementActionId)
{
    ObjectEventClearHeldMovementIfActive(objectEvent);
    ObjectEventSetHeldMovement(objectEvent, movementActionId);
}

void ObjectEventClearHeldMovementIfActive(struct ObjectEvent *objectEvent)
{
    if (objectEvent->heldMovementActive)
        ObjectEventClearHeldMovement(objectEvent);
}

void ObjectEventClearHeldMovement(struct ObjectEvent *objectEvent)
{
    objectEvent->movementActionId = 0xFF;
    objectEvent->heldMovementActive = FALSE;
    objectEvent->heldMovementFinished = FALSE;
    gSprites[objectEvent->spriteId].data[1] = 0;
    gSprites[objectEvent->spriteId].data[2] = 0;
}

u8 ObjectEventCheckHeldMovementStatus(struct ObjectEvent *objectEvent)
{
    if (objectEvent->heldMovementActive)
        return objectEvent->heldMovementFinished;

    return 16;
}

u8 ObjectEventClearHeldMovementIfFinished(struct ObjectEvent *objectEvent)
{
    u8 heldMovementStatus = ObjectEventCheckHeldMovementStatus(objectEvent);
    if (heldMovementStatus != 0 && heldMovementStatus != 16)
        ObjectEventClearHeldMovementIfActive(objectEvent);

    return heldMovementStatus;
}

u8 ObjectEventGetHeldMovementActionId(struct ObjectEvent *objectEvent)
{
    if (objectEvent->heldMovementActive)
        return objectEvent->movementActionId;

    return 0xFF;
}

void UpdateObjectEventCurrentMovement(struct ObjectEvent *objectEvent, struct Sprite *sprite, bool8 (*callback)(struct ObjectEvent *, struct Sprite *))
{
    DoGroundEffects_OnSpawn(objectEvent, sprite);
    TryEnableObjectEventAnim(objectEvent, sprite);
    if (ObjectEventIsHeldMovementActive(objectEvent))
    {
        ObjectEventExecHeldMovementAction(objectEvent, sprite);
    }
    else if (!objectEvent->frozen)
    {
        while (callback(objectEvent, sprite));
    }
    DoGroundEffects_OnBeginStep(objectEvent, sprite);
    DoGroundEffects_OnFinishStep(objectEvent, sprite);
    UpdateObjectEventSpriteAnimPause(objectEvent, sprite);
    UpdateObjectEventVisibility(objectEvent, sprite);
    ObjectEventUpdateSubpriority(objectEvent, sprite);
}

#define dirn_to_anim(name, table)\
u8 name(u32 idx)\
{\
    u8 direction;\
    u8 animIds[sizeof(table)];\
    direction = idx;\
    memcpy(animIds, (table), sizeof(table));\
    if (direction > DIR_EAST) direction = 0;\
    return animIds[direction];\
}

dirn_to_anim(GetFaceDirectionMovementAction, gFaceDirectionMovementActions);
dirn_to_anim(GetWalkSlowMovementAction, gWalkSlowMovementActions);
dirn_to_anim(GetWalkNormalMovementAction, gWalkNormalMovementActions);
dirn_to_anim(GetWalkFastMovementAction, gWalkFastMovementActions);
dirn_to_anim(GetRideWaterCurrentMovementAction, gRideWaterCurrentMovementActions);
dirn_to_anim(GetWalkFastestMovementAction, gWalkFastestMovementActions);
dirn_to_anim(GetSlideMovementAction, gSlideMovementActions);
dirn_to_anim(GetPlayerRunMovementAction, gPlayerRunMovementActions);
dirn_to_anim(GetJump2MovementAction, gJump2MovementActions);
dirn_to_anim(GetJumpInPlaceMovementAction, gJumpInPlaceMovementActions);
dirn_to_anim(GetJumpInPlaceTurnAroundMovementAction, gJumpInPlaceTurnAroundMovementActions);
dirn_to_anim(GetJumpMovementAction, gJumpMovementActions);
dirn_to_anim(GetJumpSpecialMovementAction, gJumpSpecialMovementActions);
dirn_to_anim(GetWalkInPlaceSlowMovementAction, gWalkInPlaceSlowMovementActions);
dirn_to_anim(GetWalkInPlaceNormalMovementAction, gWalkInPlaceNormalMovementActions);
dirn_to_anim(GetWalkInPlaceFastMovementAction, gWalkInPlaceFastMovementActions);
dirn_to_anim(GetWalkInPlaceFastestMovementAction, gWalkInPlaceFastestMovementActions);

bool8 ObjectEventFaceOppositeDirection(struct ObjectEvent *objectEvent, u8 direction)
{
    return ObjectEventSetHeldMovement(objectEvent, GetFaceDirectionMovementAction(GetOppositeDirection(direction)));
}

dirn_to_anim(GetAcroWheelieFaceDirectionMovementAction, gAcroWheelieFaceDirectionMovementActions);
dirn_to_anim(GetAcroPopWheelieFaceDirectionMovementAction, gAcroPopWheelieFaceDirectionMovementActions);
dirn_to_anim(GetAcroEndWheelieFaceDirectionMovementAction, gAcroEndWheelieFaceDirectionMovementActions);
dirn_to_anim(GetAcroWheelieHopFaceDirectionMovementAction, gAcroWheelieHopFaceDirectionMovementActions);
dirn_to_anim(GetAcroWheelieHopDirectionMovementAction, gAcroWheelieHopDirectionMovementActions);
dirn_to_anim(GetAcroWheelieJumpDirectionMovementAction, gAcroWheelieJumpDirectionMovementActions);
dirn_to_anim(GetAcroWheelieInPlaceDirectionMovementAction, gAcroWheelieInPlaceDirectionMovementActions);
dirn_to_anim(GetAcroPopWheelieMoveDirectionMovementAction, gAcroPopWheelieMoveDirectionMovementActions);
dirn_to_anim(GetAcroWheelieMoveDirectionMovementAction, gAcroWheelieMoveDirectionMovementActions);
dirn_to_anim(GetAcroEndWheelieMoveDirectionMovementAction, gAcroEndWheelieMoveDirectionMovementActions);

u8 GetOppositeDirection(u8 direction)
{
    u8 directions[sizeof gOppositeDirections];

    memcpy(directions, gOppositeDirections, sizeof gOppositeDirections);
    if (direction < 1 || direction > (sizeof gOppositeDirections))
    {
        return direction;
    }
    return directions[direction - 1];
}

static u32 zffu_offset_calc(u8 a0, u8 a1)
{
    return gUnknown_0850DC2F[a0 - 1][a1 - 1];
}

static u32 state_to_direction(u8 a0, u32 a1, u32 a2)
{
    u32 zffuOffset;
    u8 a1_2;
    u8 a2_2;

    a1_2 = a1;
    a2_2 = a2;
    if (a1_2 == 0 || a2_2 == 0 || a1_2 > DIR_EAST || a2_2 > DIR_EAST)
    {
        return 0;
    }
    zffuOffset = zffu_offset_calc(a1_2, a2);
    return gUnknown_0850DC3F[a0 - 1][zffuOffset - 1];
}

static void ObjectEventExecHeldMovementAction(struct ObjectEvent *objectEvent, struct Sprite *sprite)
{
    if (gMovementActionFuncs[objectEvent->movementActionId][sprite->data[2]](objectEvent, sprite))
    {
        objectEvent->heldMovementFinished = TRUE;
    }
}

static bool8 ObjectEventExecSingleMovementAction(struct ObjectEvent *objectEvent, struct Sprite *sprite)
{
    if (gMovementActionFuncs[objectEvent->movementActionId][sprite->data[2]](objectEvent, sprite))
    {
        objectEvent->movementActionId = 0xFF;
        sprite->data[2] = 0;
        return TRUE;
    }
    return FALSE;
}

static void ObjectEventSetSingleMovement(struct ObjectEvent *objectEvent, struct Sprite *sprite, u8 animId)
{
    objectEvent->movementActionId = animId;
    sprite->data[2] = 0;
}

static void FaceDirection(struct ObjectEvent *objectEvent, struct Sprite *sprite, u8 direction)
{
    SetObjectEventDirection(objectEvent, direction);
    ShiftStillObjectEventCoords(objectEvent);
    obj_npc_animation_step(objectEvent, sprite, GetMoveDirectionAnimNum(objectEvent->facingDirection));
    sprite->animPaused = TRUE;
    sprite->data[2] = 1;
}

bool8 MovementAction_FaceDown_Step0(struct ObjectEvent *objectEvent, struct Sprite *sprite)
{
    FaceDirection(objectEvent, sprite, DIR_SOUTH);
    return TRUE;
}

bool8 MovementAction_FaceUp_Step0(struct ObjectEvent *objectEvent, struct Sprite *sprite)
{
    FaceDirection(objectEvent, sprite, DIR_NORTH);
    return TRUE;
}

bool8 MovementAction_FaceLeft_Step0(struct ObjectEvent *objectEvent, struct Sprite *sprite)
{
    FaceDirection(objectEvent, sprite, DIR_WEST);
    return TRUE;
}

bool8 MovementAction_FaceRight_Step0(struct ObjectEvent *objectEvent, struct Sprite *sprite)
{
    FaceDirection(objectEvent, sprite, DIR_EAST);
    return TRUE;
}

void npc_apply_direction(struct ObjectEvent *objectEvent, struct Sprite *sprite, u8 direction, u8 speed)
{
    s16 x;
    s16 y;

    x = objectEvent->currentCoords.x;
    y = objectEvent->currentCoords.y;
    SetObjectEventDirection(objectEvent, direction);
    MoveCoords(direction, &x, &y);
    ShiftObjectEventCoords(objectEvent, x, y);
    oamt_npc_ministep_reset(sprite, direction, speed);
    sprite->animPaused = FALSE;
    if (gLockedAnimObjectEvents != NULL && FindLockedObjectEventIndex(objectEvent) != OBJECT_EVENTS_COUNT)
    {
        sprite->animPaused = TRUE;
    }
    objectEvent->triggerGroundEffectsOnMove = TRUE;
    sprite->data[2] = 1;
}

void do_go_anim(struct ObjectEvent *objectEvent, struct Sprite *sprite, u8 direction, u8 speed)
{
    u8 (*functions[ARRAY_COUNT(gUnknown_0850DEE8)])(u8);

    memcpy(functions, gUnknown_0850DEE8, sizeof gUnknown_0850DEE8);
    npc_apply_direction(objectEvent, sprite, direction, speed);
    npc_apply_anim_looping(objectEvent, sprite, functions[speed](objectEvent->facingDirection));
}

void StartRunningAnim(struct ObjectEvent *objectEvent, struct Sprite *sprite, u8 direction)
{
    npc_apply_direction(objectEvent, sprite, direction, 1);
    npc_apply_anim_looping(objectEvent, sprite, GetRunningDirectionAnimNum(objectEvent->facingDirection));
}

bool8 npc_obj_ministep_stop_on_arrival(struct ObjectEvent *objectEvent, struct Sprite *sprite)
{
    if (obj_npc_ministep(sprite))
    {
        ShiftStillObjectEventCoords(objectEvent);
        objectEvent->triggerGroundEffectsOnStop = TRUE;
        sprite->animPaused = TRUE;
        return TRUE;
    }
    return FALSE;
}

void sub_8093AF0(struct ObjectEvent *objectEvent, struct Sprite *sprite, u8 direction)
{
    s16 x;
    s16 y;

    x = objectEvent->currentCoords.x;
    y = objectEvent->currentCoords.y;
    SetObjectEventDirection(objectEvent, direction);
    MoveCoords(direction, &x, &y);
    ShiftObjectEventCoords(objectEvent, x, y);
    sub_80976DC(sprite, direction);
    sprite->animPaused = FALSE;
    objectEvent->triggerGroundEffectsOnMove = TRUE;
    sprite->data[2] = 1;
}

void sub_8093B60(struct ObjectEvent *objectEvent, struct Sprite *sprite, u8 direction)
{
    sub_8093AF0(objectEvent, sprite, direction);
    npc_apply_anim_looping(objectEvent, sprite, GetMoveDirectionAnimNum(objectEvent->facingDirection));
}

bool8 an_walk_any_2(struct ObjectEvent *objectEvent, struct Sprite *sprite)
{
    if (sub_80976EC(sprite))
    {
        ShiftStillObjectEventCoords(objectEvent);
        objectEvent->triggerGroundEffectsOnStop = TRUE;
        sprite->animPaused = TRUE;
        return TRUE;
    }
    return FALSE;
}

bool8 MovementAction_WalkSlowDiagonalUpLeft_Step0(struct ObjectEvent *objectEvent, struct Sprite *sprite)
{
    sub_8093B60(objectEvent, sprite, DIR_NORTHWEST);
    return MovementAction_WalkSlowDiagonalUpLeft_Step1(objectEvent, sprite);
}

bool8 MovementAction_WalkSlowDiagonalUpLeft_Step1(struct ObjectEvent *objectEvent, struct Sprite *sprite)
{
    if (an_walk_any_2(objectEvent, sprite))
    {
        sprite->data[2] = 2;
        return TRUE;
    }
    return FALSE;
}

bool8 MovementAction_WalkSlowDiagonalUpRight_Step0(struct ObjectEvent *objectEvent, struct Sprite *sprite)
{
    sub_8093B60(objectEvent, sprite, DIR_NORTHEAST);
    return MovementAction_WalkSlowDiagonalUpRight_Step1(objectEvent, sprite);
}

bool8 MovementAction_WalkSlowDiagonalUpRight_Step1(struct ObjectEvent *objectEvent, struct Sprite *sprite)
{
    if (an_walk_any_2(objectEvent, sprite))
    {
        sprite->data[2] = 2;
        return TRUE;
    }
    return FALSE;
}

bool8 MovementAction_WalkSlowDiagonalDownLeft_Step0(struct ObjectEvent *objectEvent, struct Sprite *sprite)
{
    sub_8093B60(objectEvent, sprite, DIR_SOUTHWEST);
    return MovementAction_WalkSlowDiagonalDownLeft_Step1(objectEvent, sprite);
}

bool8 MovementAction_WalkSlowDiagonalDownLeft_Step1(struct ObjectEvent *objectEvent, struct Sprite *sprite)
{
    if (an_walk_any_2(objectEvent, sprite))
    {
        sprite->data[2] = 2;
        return TRUE;
    }
    return FALSE;
}

bool8 MovementAction_WalkSlowDiagonalDownRight_Step0(struct ObjectEvent *objectEvent, struct Sprite *sprite)
{
    sub_8093B60(objectEvent, sprite, DIR_SOUTHEAST);
    return MovementAction_WalkSlowDiagonalDownRight_Step1(objectEvent, sprite);
}

bool8 MovementAction_WalkSlowDiagonalDownRight_Step1(struct ObjectEvent *objectEvent, struct Sprite *sprite)
{
    if (an_walk_any_2(objectEvent, sprite))
    {
        sprite->data[2] = 2;
        return TRUE;
    }
    return FALSE;
}

bool8 MovementAction_WalkSlowDown_Step0(struct ObjectEvent *objectEvent, struct Sprite *sprite)
{
    sub_8093B60(objectEvent, sprite, DIR_SOUTH);
    return MovementAction_WalkSlowDown_Step1(objectEvent, sprite);
}

bool8 MovementAction_WalkSlowDown_Step1(struct ObjectEvent *objectEvent, struct Sprite *sprite)
{
    if (an_walk_any_2(objectEvent, sprite))
    {
        sprite->data[2] = 2;
        return TRUE;
    }
    return FALSE;
}

bool8 MovementAction_WalkSlowUp_Step0(struct ObjectEvent *objectEvent, struct Sprite *sprite)
{
    sub_8093B60(objectEvent, sprite, DIR_NORTH);
    return MovementAction_WalkSlowUp_Step1(objectEvent, sprite);
}

bool8 MovementAction_WalkSlowUp_Step1(struct ObjectEvent *objectEvent, struct Sprite *sprite)
{
    if (an_walk_any_2(objectEvent, sprite))
    {
        sprite->data[2] = 2;
        return TRUE;
    }
    return FALSE;
}

bool8 MovementAction_WalkSlowLeft_Step0(struct ObjectEvent *objectEvent, struct Sprite *sprite)
{
    sub_8093B60(objectEvent, sprite, DIR_WEST);
    return MovementAction_WalkSlowLeft_Step1(objectEvent, sprite);
}

bool8 MovementAction_WalkSlowLeft_Step1(struct ObjectEvent *objectEvent, struct Sprite *sprite)
{
    if (an_walk_any_2(objectEvent, sprite))
    {
        sprite->data[2] = 2;
        return TRUE;
    }
    return FALSE;
}

bool8 MovementAction_WalkSlowRight_Step0(struct ObjectEvent *objectEvent, struct Sprite *sprite)
{
    sub_8093B60(objectEvent, sprite, DIR_EAST);
    return MovementAction_WalkSlowRight_Step1(objectEvent, sprite);
}

bool8 MovementAction_WalkSlowRight_Step1(struct ObjectEvent *objectEvent, struct Sprite *sprite)
{
    if (an_walk_any_2(objectEvent, sprite))
    {
        sprite->data[2] = 2;
        return TRUE;
    }
    return FALSE;
}

bool8 MovementAction_WalkNormalDiagonalUpLeft_Step0(struct ObjectEvent *objectEvent, struct Sprite *sprite)
{
    do_go_anim(objectEvent, sprite, DIR_NORTHWEST, 0);
    return MovementAction_WalkNormalDiagonalUpLeft_Step1(objectEvent, sprite);
}

bool8 MovementAction_WalkNormalDiagonalUpLeft_Step1(struct ObjectEvent *objectEvent, struct Sprite *sprite)
{
    if (npc_obj_ministep_stop_on_arrival(objectEvent, sprite))
    {
        sprite->data[2] = 2;
        return TRUE;
    }
    return FALSE;
}

bool8 MovementAction_WalkNormalDiagonalUpRight_Step0(struct ObjectEvent *objectEvent, struct Sprite *sprite)
{
    do_go_anim(objectEvent, sprite, DIR_NORTHEAST, 0);
    return MovementAction_WalkNormalDiagonalUpRight_Step1(objectEvent, sprite);
}

bool8 MovementAction_WalkNormalDiagonalUpRight_Step1(struct ObjectEvent *objectEvent, struct Sprite *sprite)
{
    if (npc_obj_ministep_stop_on_arrival(objectEvent, sprite))
    {
        sprite->data[2] = 2;
        return TRUE;
    }
    return FALSE;
}

bool8 MovementAction_WalkNormalDiagonalDownLeft_Step0(struct ObjectEvent *objectEvent, struct Sprite *sprite)
{
    do_go_anim(objectEvent, sprite, DIR_SOUTHWEST, 0);
    return MovementAction_WalkNormalDiagonalDownLeft_Step1(objectEvent, sprite);
}

bool8 MovementAction_WalkNormalDiagonalDownLeft_Step1(struct ObjectEvent *objectEvent, struct Sprite *sprite)
{
    if (npc_obj_ministep_stop_on_arrival(objectEvent, sprite))
    {
        sprite->data[2] = 2;
        return TRUE;
    }
    return FALSE;
}

bool8 MovementAction_WalkNormalDiagonalDownRight_Step0(struct ObjectEvent *objectEvent, struct Sprite *sprite)
{
    do_go_anim(objectEvent, sprite, DIR_SOUTHEAST, 0);
    return MovementAction_WalkNormalDiagonalDownRight_Step1(objectEvent, sprite);
}

bool8 MovementAction_WalkNormalDiagonalDownRight_Step1(struct ObjectEvent *objectEvent, struct Sprite *sprite)
{
    if (npc_obj_ministep_stop_on_arrival(objectEvent, sprite))
    {
        sprite->data[2] = 2;
        return TRUE;
    }
    return FALSE;
}

bool8 MovementAction_WalkNormalDown_Step0(struct ObjectEvent *objectEvent, struct Sprite *sprite)
{
    do_go_anim(objectEvent, sprite, DIR_SOUTH, 0);
    return MovementAction_WalkNormalDown_Step1(objectEvent, sprite);
}

bool8 MovementAction_WalkNormalDown_Step1(struct ObjectEvent *objectEvent, struct Sprite *sprite)
{
    if (npc_obj_ministep_stop_on_arrival(objectEvent, sprite))
    {
        sprite->data[2] = 2;
        return TRUE;
    }
    return FALSE;
}

bool8 MovementAction_WalkNormalUp_Step0(struct ObjectEvent *objectEvent, struct Sprite *sprite)
{
    do_go_anim(objectEvent, sprite, DIR_NORTH, 0);
    return MovementAction_WalkNormalUp_Step1(objectEvent, sprite);
}

bool8 MovementAction_WalkNormalUp_Step1(struct ObjectEvent *objectEvent, struct Sprite *sprite)
{
    if (npc_obj_ministep_stop_on_arrival(objectEvent, sprite))
    {
        sprite->data[2] = 2;
        return TRUE;
    }
    return FALSE;
}

bool8 MovementAction_WalkNormalLeft_Step0(struct ObjectEvent *objectEvent, struct Sprite *sprite)
{
    do_go_anim(objectEvent, sprite, DIR_WEST, 0);
    return MovementAction_WalkNormalLeft_Step1(objectEvent, sprite);
}

bool8 MovementAction_WalkNormalLeft_Step1(struct ObjectEvent *objectEvent, struct Sprite *sprite)
{
    if (npc_obj_ministep_stop_on_arrival(objectEvent, sprite))
    {
        sprite->data[2] = 2;
        return TRUE;
    }
    return FALSE;
}

bool8 MovementAction_WalkNormalRight_Step0(struct ObjectEvent *objectEvent, struct Sprite *sprite)
{
    do_go_anim(objectEvent, sprite, DIR_EAST, 0);
    return MovementAction_WalkNormalRight_Step1(objectEvent, sprite);
}

bool8 MovementAction_WalkNormalRight_Step1(struct ObjectEvent *objectEvent, struct Sprite *sprite)
{
    if (npc_obj_ministep_stop_on_arrival(objectEvent, sprite))
    {
        sprite->data[2] = 2;
        return TRUE;
    }
    return FALSE;
}

void sub_8093FC4(struct ObjectEvent *objectEvent, struct Sprite *sprite, u8 direction, u8 speed, u8 a5)
{
    s16 displacements[ARRAY_COUNT(gUnknown_0850DFBC)];
    s16 x;
    s16 y;

    memcpy(displacements, gUnknown_0850DFBC, sizeof gUnknown_0850DFBC);
    x = 0;
    y = 0;
    SetObjectEventDirection(objectEvent, direction);
    MoveCoordsInDirection(direction, &x, &y, displacements[speed], displacements[speed]);
    ShiftObjectEventCoords(objectEvent, objectEvent->currentCoords.x + x, objectEvent->currentCoords.y + y);
    sub_809783C(sprite, direction, speed, a5);
    sprite->data[2] = 1;
    sprite->animPaused = 0;
    objectEvent->triggerGroundEffectsOnMove = 1;
    objectEvent->disableCoveringGroundEffects = 1;
}

void maybe_shadow_1(struct ObjectEvent *objectEvent, struct Sprite *sprite, u8 direction, u8 speed, u8 a4)
{
    sub_8093FC4(objectEvent, sprite, direction, speed, a4);
    npc_apply_anim_looping(objectEvent, sprite, GetMoveDirectionAnimNum(objectEvent->facingDirection));
    DoShadowFieldEffect(objectEvent);
}

u8 sub_80940C4(struct ObjectEvent *objectEvent, struct Sprite *sprite, u8 callback(struct Sprite *))
{
    s16 displacements[ARRAY_COUNT(gUnknown_0850DFC2)];
    s16 x;
    s16 y;
    u8 result;

    memcpy(displacements, gUnknown_0850DFC2, sizeof gUnknown_0850DFC2);
    result = callback(sprite);
    if (result == 1 && displacements[sprite->data[4]] != 0)
    {
        x = 0;
        y = 0;
        MoveCoordsInDirection(objectEvent->movementDirection, &x, &y, displacements[sprite->data[4]], displacements[sprite->data[4]]);
        ShiftObjectEventCoords(objectEvent, objectEvent->currentCoords.x + x, objectEvent->currentCoords.y + y);
        objectEvent->triggerGroundEffectsOnMove = TRUE;
        objectEvent->disableCoveringGroundEffects = TRUE;
    }
    else if (result == 0xFF)
    {
        ShiftStillObjectEventCoords(objectEvent);
        objectEvent->triggerGroundEffectsOnStop = TRUE;
        objectEvent->landingJump = TRUE;
        sprite->animPaused = TRUE;
    }
    return result;
}

u8 sub_8094188(struct ObjectEvent *objectEvent, struct Sprite *sprite)
{
    return sub_80940C4(objectEvent, sprite, sub_809785C);
}

u8 sub_809419C(struct ObjectEvent *objectEvent, struct Sprite *sprite)
{
    return sub_80940C4(objectEvent, sprite, sub_80978E4);
}

bool8 sub_80941B0(struct ObjectEvent *objectEvent, struct Sprite *sprite)
{
    if (sub_8094188(objectEvent, sprite) == 0xFF)
    {
        return TRUE;
    }
    return FALSE;
}

bool8 sub_80941C8(struct ObjectEvent *objectEvent, struct Sprite *sprite)
{
    if (sub_809419C(objectEvent, sprite) == 0xFF)
    {
        return TRUE;
    }
    return FALSE;
}

bool8 sub_80941E0(struct ObjectEvent *objectEvent, struct Sprite *sprite)
{
    switch (sub_8094188(objectEvent, sprite))
    {
        case 255:
            return TRUE;
        case   1:
            SetObjectEventDirection(objectEvent, GetOppositeDirection(objectEvent->movementDirection));
            obj_npc_animation_step(objectEvent, sprite, GetMoveDirectionAnimNum(objectEvent->facingDirection));
        default:
            return FALSE;
    }
}

bool8 MovementAction_Jump2Down_Step0(struct ObjectEvent *objectEvent, struct Sprite *sprite)
{
    maybe_shadow_1(objectEvent, sprite, DIR_SOUTH, 2, 0);
    return MovementAction_Jump2Down_Step1(objectEvent, sprite);
}

bool8 MovementAction_Jump2Down_Step1(struct ObjectEvent *objectEvent, struct Sprite *sprite)
{
    if (sub_80941B0(objectEvent, sprite))
    {
        objectEvent->hasShadow = FALSE;
        sprite->data[2] = 2;
        return TRUE;
    }
    return FALSE;
}

bool8 MovementAction_Jump2Up_Step0(struct ObjectEvent *objectEvent, struct Sprite *sprite)
{
    maybe_shadow_1(objectEvent, sprite, DIR_NORTH, 2, 0);
    return MovementAction_Jump2Up_Step1(objectEvent, sprite);
}

bool8 MovementAction_Jump2Up_Step1(struct ObjectEvent *objectEvent, struct Sprite *sprite)
{
    if (sub_80941B0(objectEvent, sprite))
    {
        objectEvent->hasShadow = FALSE;
        sprite->data[2] = 2;
        return TRUE;
    }
    return FALSE;
}

bool8 MovementAction_Jump2Left_Step0(struct ObjectEvent *objectEvent, struct Sprite *sprite)
{
    maybe_shadow_1(objectEvent, sprite, DIR_WEST, 2, 0);
    return MovementAction_Jump2Left_Step1(objectEvent, sprite);
}

bool8 MovementAction_Jump2Left_Step1(struct ObjectEvent *objectEvent, struct Sprite *sprite)
{
    if (sub_80941B0(objectEvent, sprite))
    {
        objectEvent->hasShadow = FALSE;
        sprite->data[2] = 2;
        return TRUE;
    }
    return FALSE;
}

bool8 MovementAction_Jump2Right_Step0(struct ObjectEvent *objectEvent, struct Sprite *sprite)
{
    maybe_shadow_1(objectEvent, sprite, DIR_EAST, 2, 0);
    return MovementAction_Jump2Right_Step1(objectEvent, sprite);
}

bool8 MovementAction_Jump2Right_Step1(struct ObjectEvent *objectEvent, struct Sprite *sprite)
{
    if (sub_80941B0(objectEvent, sprite))
    {
        objectEvent->hasShadow = FALSE;
        sprite->data[2] = 2;
        return TRUE;
    }
    return FALSE;
}


void sub_8094390(struct Sprite *sprite, u16 duration)
{
    sprite->data[2] = 1;
    sprite->data[3] = duration;
}

bool8 MovementAction_Delay_Step1(struct ObjectEvent *objectEvent, struct Sprite *sprite)
{
    if (-- sprite->data[3] == 0)
    {
        sprite->data[2] = 2;
        return TRUE;
    }
    return FALSE;
}

bool8 MovementAction_Delay1_Step0(struct ObjectEvent *objectEvent, struct Sprite *sprite)
{
    sub_8094390(sprite, 1);
    return MovementAction_Delay_Step1(objectEvent, sprite);
}

bool8 MovementAction_Delay2_Step0(struct ObjectEvent *objectEvent, struct Sprite *sprite)
{
    sub_8094390(sprite, 2);
    return MovementAction_Delay_Step1(objectEvent, sprite);
}

bool8 MovementAction_Delay4_Step0(struct ObjectEvent *objectEvent, struct Sprite *sprite)
{
    sub_8094390(sprite, 4);
    return MovementAction_Delay_Step1(objectEvent, sprite);
}

bool8 MovementAction_Delay8_Step0(struct ObjectEvent *objectEvent, struct Sprite *sprite)
{
    sub_8094390(sprite, 8);
    return MovementAction_Delay_Step1(objectEvent, sprite);
}

bool8 MovementAction_Delay16_Step0(struct ObjectEvent *objectEvent, struct Sprite *sprite)
{
    sub_8094390(sprite, 16);
    return MovementAction_Delay_Step1(objectEvent, sprite);
}

bool8 MovementAction_WalkFastDown_Step0(struct ObjectEvent *objectEvent, struct Sprite *sprite)
{
    do_go_anim(objectEvent, sprite, DIR_SOUTH, 1);
    return MovementAction_WalkFastDown_Step1(objectEvent, sprite);
}

bool8 MovementAction_WalkFastDown_Step1(struct ObjectEvent *objectEvent, struct Sprite *sprite)
{
    if (npc_obj_ministep_stop_on_arrival(objectEvent, sprite))
    {
        sprite->data[2] = 2;
        return TRUE;
    }
    return FALSE;
}

bool8 MovementAction_WalkFastUp_Step0(struct ObjectEvent *objectEvent, struct Sprite *sprite)
{
    do_go_anim(objectEvent, sprite, DIR_NORTH, 1);
    return MovementAction_WalkFastUp_Step1(objectEvent, sprite);
}

bool8 MovementAction_WalkFastUp_Step1(struct ObjectEvent *objectEvent, struct Sprite *sprite)
{
    if (npc_obj_ministep_stop_on_arrival(objectEvent, sprite))
    {
        sprite->data[2] = 2;
        return TRUE;
    }
    return FALSE;
}

bool8 MovementAction_WalkFastLeft_Step0(struct ObjectEvent *objectEvent, struct Sprite *sprite)
{
    do_go_anim(objectEvent, sprite, DIR_WEST, 1);
    return MovementAction_WalkFastLeft_Step1(objectEvent, sprite);
}

bool8 MovementAction_WalkFastLeft_Step1(struct ObjectEvent *objectEvent, struct Sprite *sprite)
{
    if (npc_obj_ministep_stop_on_arrival(objectEvent, sprite))
    {
        sprite->data[2] = 2;
        return TRUE;
    }
    return FALSE;
}

bool8 MovementAction_WalkFastRight_Step0(struct ObjectEvent *objectEvent, struct Sprite *sprite)
{
    do_go_anim(objectEvent, sprite, DIR_EAST, 1);
    return MovementAction_WalkFastRight_Step1(objectEvent, sprite);
}

bool8 MovementAction_WalkFastRight_Step1(struct ObjectEvent *objectEvent, struct Sprite *sprite)
{
    if (npc_obj_ministep_stop_on_arrival(objectEvent, sprite))
    {
        sprite->data[2] = 2;
        return TRUE;
    }
    return FALSE;
}


void sub_8094554(struct ObjectEvent *objectEvent, struct Sprite *sprite, u8 direction, u8 animNum, u16 duration)
{
    SetObjectEventDirection(objectEvent, direction);
    npc_apply_anim_looping(objectEvent, sprite, animNum);
    sprite->animPaused = FALSE;
    sprite->data[2] = 1;
    sprite->data[3] = duration;
}

bool8 MovementAction_WalkInPlace_Step1(struct ObjectEvent *objectEvent, struct Sprite *sprite)
{
    if (-- sprite->data[3] == 0)
    {
        sprite->data[2] = 2;
        sprite->animPaused = TRUE;
        return TRUE;
    }
    return FALSE;
}

bool8 MovementAction_WalkInPlaceSlow_Step1(struct ObjectEvent *objectEvent, struct Sprite *sprite)
{
    if (sprite->data[3] & 1)
    {
        sprite->animDelayCounter++;
    }
    return MovementAction_WalkInPlace_Step1(objectEvent, sprite);
}

bool8 MovementAction_WalkInPlaceSlowDown_Step0(struct ObjectEvent *objectEvent, struct Sprite *sprite)
{
    sub_8094554(objectEvent, sprite, DIR_SOUTH, GetMoveDirectionAnimNum(DIR_SOUTH), 32);
    return MovementAction_WalkInPlaceSlow_Step1(objectEvent, sprite);
}

bool8 MovementAction_WalkInPlaceSlowUp_Step0(struct ObjectEvent *objectEvent, struct Sprite *sprite)
{
    sub_8094554(objectEvent, sprite, DIR_NORTH, GetMoveDirectionAnimNum(DIR_NORTH), 32);
    return MovementAction_WalkInPlaceSlow_Step1(objectEvent, sprite);
}

bool8 MovementAction_WalkInPlaceSlowLeft_Step0(struct ObjectEvent *objectEvent, struct Sprite *sprite)
{
    sub_8094554(objectEvent, sprite, DIR_WEST, GetMoveDirectionAnimNum(DIR_WEST), 32);
    return MovementAction_WalkInPlaceSlow_Step1(objectEvent, sprite);
}

bool8 MovementAction_WalkInPlaceSlowRight_Step0(struct ObjectEvent *objectEvent, struct Sprite *sprite)
{
    sub_8094554(objectEvent, sprite, DIR_EAST, GetMoveDirectionAnimNum(DIR_EAST), 32);
    return MovementAction_WalkInPlaceSlow_Step1(objectEvent, sprite);
}

bool8 MovementAction_WalkInPlaceNormalDown_Step0(struct ObjectEvent *objectEvent, struct Sprite *sprite)
{
    sub_8094554(objectEvent, sprite, DIR_SOUTH, GetMoveDirectionAnimNum(DIR_SOUTH), 16);
    return MovementAction_WalkInPlace_Step1(objectEvent, sprite);
}

bool8 MovementAction_WalkInPlaceNormalUp_Step0(struct ObjectEvent *objectEvent, struct Sprite *sprite)
{
    sub_8094554(objectEvent, sprite, DIR_NORTH, GetMoveDirectionAnimNum(DIR_NORTH), 16);
    return MovementAction_WalkInPlace_Step1(objectEvent, sprite);
}

bool8 MovementAction_WalkInPlaceNormalLeft_Step0(struct ObjectEvent *objectEvent, struct Sprite *sprite)
{
    sub_8094554(objectEvent, sprite, DIR_WEST, GetMoveDirectionAnimNum(DIR_WEST), 16);
    return MovementAction_WalkInPlace_Step1(objectEvent, sprite);
}

bool8 MovementAction_WalkInPlaceNormalRight_Step0(struct ObjectEvent *objectEvent, struct Sprite *sprite)
{
    sub_8094554(objectEvent, sprite, DIR_EAST, GetMoveDirectionAnimNum(DIR_EAST), 16);
    return MovementAction_WalkInPlace_Step1(objectEvent, sprite);
}

bool8 MovementAction_WalkInPlaceFastDown_Step0(struct ObjectEvent *objectEvent, struct Sprite *sprite)
{
    sub_8094554(objectEvent, sprite, DIR_SOUTH, GetMoveDirectionFastAnimNum(DIR_SOUTH), 8);
    return MovementAction_WalkInPlace_Step1(objectEvent, sprite);
}

bool8 MovementAction_WalkInPlaceFastUp_Step0(struct ObjectEvent *objectEvent, struct Sprite *sprite)
{
    sub_8094554(objectEvent, sprite, DIR_NORTH, GetMoveDirectionFastAnimNum(DIR_NORTH), 8);
    return MovementAction_WalkInPlace_Step1(objectEvent, sprite);
}

bool8 MovementAction_WalkInPlaceFastLeft_Step0(struct ObjectEvent *objectEvent, struct Sprite *sprite)
{
    sub_8094554(objectEvent, sprite, DIR_WEST, GetMoveDirectionFastAnimNum(DIR_WEST), 8);
    return MovementAction_WalkInPlace_Step1(objectEvent, sprite);
}

bool8 MovementAction_WalkInPlaceFastRight_Step0(struct ObjectEvent *objectEvent, struct Sprite *sprite)
{
    sub_8094554(objectEvent, sprite, DIR_EAST, GetMoveDirectionFastAnimNum(DIR_EAST), 8);
    return MovementAction_WalkInPlace_Step1(objectEvent, sprite);
}

bool8 MovementAction_WalkInPlaceFastestDown_Step0(struct ObjectEvent *objectEvent, struct Sprite *sprite)
{
    sub_8094554(objectEvent, sprite, DIR_SOUTH, GetMoveDirectionFasterAnimNum(DIR_SOUTH), 4);
    return MovementAction_WalkInPlace_Step1(objectEvent, sprite);
}

bool8 MovementAction_WalkInPlaceFastestUp_Step0(struct ObjectEvent *objectEvent, struct Sprite *sprite)
{
    sub_8094554(objectEvent, sprite, DIR_NORTH, GetMoveDirectionFasterAnimNum(DIR_NORTH), 4);
    return MovementAction_WalkInPlace_Step1(objectEvent, sprite);
}

bool8 MovementAction_WalkInPlaceFastestLeft_Step0(struct ObjectEvent *objectEvent, struct Sprite *sprite)
{
    sub_8094554(objectEvent, sprite, DIR_WEST, GetMoveDirectionFasterAnimNum(DIR_WEST), 4);
    return MovementAction_WalkInPlace_Step1(objectEvent, sprite);
}

bool8 MovementAction_WalkInPlaceFastestRight_Step0(struct ObjectEvent *objectEvent, struct Sprite *sprite)
{
    sub_8094554(objectEvent, sprite, DIR_EAST, GetMoveDirectionFasterAnimNum(DIR_EAST), 4);
    return MovementAction_WalkInPlace_Step1(objectEvent, sprite);
}

bool8 MovementAction_RideWaterCurrentDown_Step0(struct ObjectEvent *objectEvent, struct Sprite *sprite)
{
    do_go_anim(objectEvent, sprite, DIR_SOUTH, 2);
    return MovementAction_RideWaterCurrentDown_Step1(objectEvent, sprite);
}

bool8 MovementAction_RideWaterCurrentDown_Step1(struct ObjectEvent *objectEvent, struct Sprite *sprite)
{
    if (npc_obj_ministep_stop_on_arrival(objectEvent, sprite))
    {
        sprite->data[2] = 2;
        return TRUE;
    }
    return FALSE;
}

bool8 MovementAction_RideWaterCurrentUp_Step0(struct ObjectEvent *objectEvent, struct Sprite *sprite)
{
    do_go_anim(objectEvent, sprite, DIR_NORTH, 2);
    return MovementAction_RideWaterCurrentUp_Step1(objectEvent, sprite);
}

bool8 MovementAction_RideWaterCurrentUp_Step1(struct ObjectEvent *objectEvent, struct Sprite *sprite)
{
    if (npc_obj_ministep_stop_on_arrival(objectEvent, sprite))
    {
        sprite->data[2] = 2;
        return TRUE;
    }
    return FALSE;
}

bool8 MovementAction_RideWaterCurrentLeft_Step0(struct ObjectEvent *objectEvent, struct Sprite *sprite)
{
    do_go_anim(objectEvent, sprite, DIR_WEST, 2);
    return MovementAction_RideWaterCurrentLeft_Step1(objectEvent, sprite);
}

bool8 MovementAction_RideWaterCurrentLeft_Step1(struct ObjectEvent *objectEvent, struct Sprite *sprite)
{
    if (npc_obj_ministep_stop_on_arrival(objectEvent, sprite))
    {
        sprite->data[2] = 2;
        return TRUE;
    }
    return FALSE;
}

bool8 MovementAction_RideWaterCurrentRight_Step0(struct ObjectEvent *objectEvent, struct Sprite *sprite)
{
    do_go_anim(objectEvent, sprite, DIR_EAST, 2);
    return MovementAction_RideWaterCurrentRight_Step1(objectEvent, sprite);
}

bool8 MovementAction_RideWaterCurrentRight_Step1(struct ObjectEvent *objectEvent, struct Sprite *sprite)
{
    if (npc_obj_ministep_stop_on_arrival(objectEvent, sprite))
    {
        sprite->data[2] = 2;
        return TRUE;
    }
    return FALSE;
}

bool8 MovementAction_WalkFastestDown_Step0(struct ObjectEvent *objectEvent, struct Sprite *sprite)
{
    do_go_anim(objectEvent, sprite, DIR_SOUTH, 3);
    return MovementAction_WalkFastestDown_Step1(objectEvent, sprite);
}

bool8 MovementAction_WalkFastestDown_Step1(struct ObjectEvent *objectEvent, struct Sprite *sprite)
{
    if (npc_obj_ministep_stop_on_arrival(objectEvent, sprite))
    {
        sprite->data[2] = 2;
        return TRUE;
    }
    return FALSE;
}

bool8 MovementAction_WalkFastestUp_Step0(struct ObjectEvent *objectEvent, struct Sprite *sprite)
{
    do_go_anim(objectEvent, sprite, DIR_NORTH, 3);
    return MovementAction_WalkFastestUp_Step1(objectEvent, sprite);
}

bool8 MovementAction_WalkFastestUp_Step1(struct ObjectEvent *objectEvent, struct Sprite *sprite)
{
    if (npc_obj_ministep_stop_on_arrival(objectEvent, sprite))
    {
        sprite->data[2] = 2;
        return TRUE;
    }
    return FALSE;
}

bool8 MovementAction_WalkFastestLeft_Step0(struct ObjectEvent *objectEvent, struct Sprite *sprite)
{
    do_go_anim(objectEvent, sprite, DIR_WEST, 3);
    return MovementAction_WalkFastestLeft_Step1(objectEvent, sprite);
}

bool8 MovementAction_WalkFastestLeft_Step1(struct ObjectEvent *objectEvent, struct Sprite *sprite)
{
    if (npc_obj_ministep_stop_on_arrival(objectEvent, sprite))
    {
        sprite->data[2] = 2;
        return TRUE;
    }
    return FALSE;
}

bool8 MovementAction_WalkFastestRight_Step0(struct ObjectEvent *objectEvent, struct Sprite *sprite)
{
    do_go_anim(objectEvent, sprite, DIR_EAST, 3);
    return MovementAction_WalkFastestRight_Step1(objectEvent, sprite);
}

bool8 MovementAction_WalkFastestRight_Step1(struct ObjectEvent *objectEvent, struct Sprite *sprite)
{
    if (npc_obj_ministep_stop_on_arrival(objectEvent, sprite))
    {
        sprite->data[2] = 2;
        return TRUE;
    }
    return FALSE;
}

bool8 MovementAction_SlideDown_Step0(struct ObjectEvent *objectEvent, struct Sprite *sprite)
{
    do_go_anim(objectEvent, sprite, DIR_SOUTH, 4);
    return MovementAction_SlideDown_Step1(objectEvent, sprite);
}

bool8 MovementAction_SlideDown_Step1(struct ObjectEvent *objectEvent, struct Sprite *sprite)
{
    if (npc_obj_ministep_stop_on_arrival(objectEvent, sprite))
    {
        sprite->data[2] = 2;
        return TRUE;
    }
    return FALSE;
}

bool8 MovementAction_SlideUp_Step0(struct ObjectEvent *objectEvent, struct Sprite *sprite)
{
    do_go_anim(objectEvent, sprite, DIR_NORTH, 4);
    return MovementAction_SlideUp_Step1(objectEvent, sprite);
}

bool8 MovementAction_SlideUp_Step1(struct ObjectEvent *objectEvent, struct Sprite *sprite)
{
    if (npc_obj_ministep_stop_on_arrival(objectEvent, sprite))
    {
        sprite->data[2] = 2;
        return TRUE;
    }
    return FALSE;
}

bool8 MovementAction_SlideLeft_Step0(struct ObjectEvent *objectEvent, struct Sprite *sprite)
{
    do_go_anim(objectEvent, sprite, DIR_WEST, 4);
    return MovementAction_SlideLeft_Step1(objectEvent, sprite);
}

bool8 MovementAction_SlideLeft_Step1(struct ObjectEvent *objectEvent, struct Sprite *sprite)
{
    if (npc_obj_ministep_stop_on_arrival(objectEvent, sprite))
    {
        sprite->data[2] = 2;
        return TRUE;
    }
    return FALSE;
}

bool8 MovementAction_SlideRight_Step0(struct ObjectEvent *objectEvent, struct Sprite *sprite)
{
    do_go_anim(objectEvent, sprite, DIR_EAST, 4);
    return MovementAction_SlideRight_Step1(objectEvent, sprite);
}

bool8 MovementAction_SlideRight_Step1(struct ObjectEvent *objectEvent, struct Sprite *sprite)
{
    if (npc_obj_ministep_stop_on_arrival(objectEvent, sprite))
    {
        sprite->data[2] = 2;
        return TRUE;
    }
    return FALSE;
}

bool8 MovementAction_PlayerRunDown_Step0(struct ObjectEvent *objectEvent, struct Sprite *sprite)
{
    StartRunningAnim(objectEvent, sprite, DIR_SOUTH);
    return MovementAction_PlayerRunDown_Step1(objectEvent, sprite);
}

bool8 MovementAction_PlayerRunDown_Step1(struct ObjectEvent *objectEvent, struct Sprite *sprite)
{
    if (npc_obj_ministep_stop_on_arrival(objectEvent, sprite))
    {
        sprite->data[2] = 2;
        return TRUE;
    }
    return FALSE;
}

bool8 MovementAction_PlayerRunUp_Step0(struct ObjectEvent *objectEvent, struct Sprite *sprite)
{
    StartRunningAnim(objectEvent, sprite, DIR_NORTH);
    return MovementAction_PlayerRunUp_Step1(objectEvent, sprite);
}

bool8 MovementAction_PlayerRunUp_Step1(struct ObjectEvent *objectEvent, struct Sprite *sprite)
{
    if (npc_obj_ministep_stop_on_arrival(objectEvent, sprite))
    {
        sprite->data[2] = 2;
        return TRUE;
    }
    return FALSE;
}

bool8 MovementAction_PlayerRunLeft_Step0(struct ObjectEvent *objectEvent, struct Sprite *sprite)
{
    StartRunningAnim(objectEvent, sprite, DIR_WEST);
    return MovementAction_PlayerRunLeft_Step1(objectEvent, sprite);
}

bool8 MovementAction_PlayerRunLeft_Step1(struct ObjectEvent *objectEvent, struct Sprite *sprite)
{
    if (npc_obj_ministep_stop_on_arrival(objectEvent, sprite))
    {
        sprite->data[2] = 2;
        return TRUE;
    }
    return FALSE;
}

bool8 MovementAction_PlayerRunRight_Step0(struct ObjectEvent *objectEvent, struct Sprite *sprite)
{
    StartRunningAnim(objectEvent, sprite, DIR_EAST);
    return MovementAction_PlayerRunRight_Step1(objectEvent, sprite);
}

bool8 MovementAction_PlayerRunRight_Step1(struct ObjectEvent *objectEvent, struct Sprite *sprite)
{
    if (npc_obj_ministep_stop_on_arrival(objectEvent, sprite))
    {
        sprite->data[2] = 2;
        return TRUE;
    }
    return FALSE;
}

void StartSpriteAnimInDirection(struct ObjectEvent *objectEvent, struct Sprite *sprite, u8 direction, u8 animNum)
{
    SetAndStartSpriteAnim(sprite, animNum, 0);
    SetObjectEventDirection(objectEvent, direction);
    sprite->data[2] = 1;
}

bool8 MovementAction_StartAnimInDirection_Step0(struct ObjectEvent *objectEvent, struct Sprite *sprite)
{
    StartSpriteAnimInDirection(objectEvent, sprite, objectEvent->movementDirection, sprite->animNum);
    return FALSE;
}

bool8 MovementAction_WaitSpriteAnim(struct ObjectEvent *objectEvent, struct Sprite *sprite)
{
    if (SpriteAnimEnded(sprite))
    {
        sprite->data[2] = 2;
        return TRUE;
    }
    return FALSE;
}

void sub_8094DE4(struct ObjectEvent *objectEvent, struct Sprite *sprite, u8 direction)
{
    sub_8093FC4(objectEvent, sprite, direction, 1, 0);
    StartSpriteAnim(sprite, GetJumpSpecialDirectionAnimNum(direction));
}

bool8 MovementAction_JumpSpecialDown_Step0(struct ObjectEvent *objectEvent, struct Sprite *sprite)
{
    sub_8094DE4(objectEvent, sprite, DIR_SOUTH);
    return MovementAction_JumpSpecialDown_Step1(objectEvent, sprite);
}

bool8 MovementAction_JumpSpecialDown_Step1(struct ObjectEvent *objectEvent, struct Sprite *sprite)
{
    if (sub_80941C8(objectEvent, sprite))
    {
        sprite->data[2] = 2;
        objectEvent->landingJump = FALSE;
        return TRUE;
    }
    return FALSE;
}

bool8 MovementAction_JumpSpecialUp_Step0(struct ObjectEvent *objectEvent, struct Sprite *sprite)
{
    sub_8094DE4(objectEvent, sprite, DIR_NORTH);
    return MovementAction_JumpSpecialUp_Step1(objectEvent, sprite);
}

bool8 MovementAction_JumpSpecialUp_Step1(struct ObjectEvent *objectEvent, struct Sprite *sprite)
{
    if (sub_80941C8(objectEvent, sprite))
    {
        sprite->data[2] = 2;
        objectEvent->landingJump = FALSE;
        return TRUE;
    }
    return FALSE;
}

bool8 MovementAction_JumpSpecialLeft_Step0(struct ObjectEvent *objectEvent, struct Sprite *sprite)
{
    sub_8094DE4(objectEvent, sprite, DIR_WEST);
    return MovementAction_JumpSpecialLeft_Step1(objectEvent, sprite);
}

bool8 MovementAction_JumpSpecialLeft_Step1(struct ObjectEvent *objectEvent, struct Sprite *sprite)
{
    if (sub_80941C8(objectEvent, sprite))
    {
        sprite->data[2] = 2;
        objectEvent->landingJump = FALSE;
        return TRUE;
    }
    return FALSE;
}

bool8 MovementAction_JumpSpecialRight_Step0(struct ObjectEvent *objectEvent, struct Sprite *sprite)
{
    sub_8094DE4(objectEvent, sprite, DIR_EAST);
    return MovementAction_JumpSpecialRight_Step1(objectEvent, sprite);
}

bool8 MovementAction_JumpSpecialRight_Step1(struct ObjectEvent *objectEvent, struct Sprite *sprite)
{
    if (sub_80941C8(objectEvent, sprite))
    {
        sprite->data[2] = 2;
        objectEvent->landingJump = FALSE;
        return TRUE;
    }
    return FALSE;
}

bool8 MovementAction_FacePlayer_Step0(struct ObjectEvent *objectEvent, struct Sprite *sprite)
{
    u8 playerObjectId;

    if (!TryGetObjectEventIdByLocalIdAndMap(OBJ_EVENT_ID_PLAYER, 0, 0, &playerObjectId))
    {
        FaceDirection(objectEvent, sprite, GetDirectionToFace(objectEvent->currentCoords.x, objectEvent->currentCoords.y, gObjectEvents[playerObjectId].currentCoords.x, gObjectEvents[playerObjectId].currentCoords.y));
    }
    sprite->data[2] = 1;
    return TRUE;
}

bool8 MovementAction_FaceAwayPlayer_Step0(struct ObjectEvent *objectEvent, struct Sprite *sprite)
{
    u8 playerObjectId;

    if (!TryGetObjectEventIdByLocalIdAndMap(OBJ_EVENT_ID_PLAYER, 0, 0, &playerObjectId))
    {
        FaceDirection(objectEvent, sprite, GetOppositeDirection(GetDirectionToFace(objectEvent->currentCoords.x, objectEvent->currentCoords.y, gObjectEvents[playerObjectId].currentCoords.x, gObjectEvents[playerObjectId].currentCoords.y)));
    }
    sprite->data[2] = 1;
    return TRUE;
}

bool8 MovementAction_LockFacingDirection_Step0(struct ObjectEvent *objectEvent, struct Sprite *sprite)
{
    objectEvent->facingDirectionLocked = TRUE;
    sprite->data[2] = 1;
    return TRUE;
}

bool8 MovementAction_UnlockFacingDirection_Step0(struct ObjectEvent *objectEvent, struct Sprite *sprite)
{
    objectEvent->facingDirectionLocked = FALSE;
    sprite->data[2] = 1;
    return TRUE;
}

bool8 MovementAction_JumpDown_Step0(struct ObjectEvent *objectEvent, struct Sprite *sprite)
{
    maybe_shadow_1(objectEvent, sprite, DIR_SOUTH, 1, 2);
    return MovementAction_JumpDown_Step1(objectEvent, sprite);
}

bool8 MovementAction_JumpDown_Step1(struct ObjectEvent *objectEvent, struct Sprite *sprite)
{
    if (sub_80941B0(objectEvent, sprite))
    {
        objectEvent->hasShadow = 0;
        sprite->data[2] = 2;
        return TRUE;
    }
    return FALSE;
}

bool8 MovementAction_JumpUp_Step0(struct ObjectEvent *objectEvent, struct Sprite *sprite)
{
    maybe_shadow_1(objectEvent, sprite, DIR_NORTH, 1, 2);
    return MovementAction_JumpUp_Step1(objectEvent, sprite);
}

bool8 MovementAction_JumpUp_Step1(struct ObjectEvent *objectEvent, struct Sprite *sprite)
{
    if (sub_80941B0(objectEvent, sprite))
    {
        objectEvent->hasShadow = 0;
        sprite->data[2] = 2;
        return TRUE;
    }
    return FALSE;
}

bool8 MovementAction_JumpLeft_Step0(struct ObjectEvent *objectEvent, struct Sprite *sprite)
{
    maybe_shadow_1(objectEvent, sprite, DIR_WEST, 1, 2);
    return MovementAction_JumpLeft_Step1(objectEvent, sprite);
}

bool8 MovementAction_JumpLeft_Step1(struct ObjectEvent *objectEvent, struct Sprite *sprite)
{
    if (sub_80941B0(objectEvent, sprite))
    {
        objectEvent->hasShadow = 0;
        sprite->data[2] = 2;
        return TRUE;
    }
    return FALSE;
}

bool8 MovementAction_JumpRight_Step0(struct ObjectEvent *objectEvent, struct Sprite *sprite)
{
    maybe_shadow_1(objectEvent, sprite, DIR_EAST, 1, 2);
    return MovementAction_JumpRight_Step1(objectEvent, sprite);
}

bool8 MovementAction_JumpRight_Step1(struct ObjectEvent *objectEvent, struct Sprite *sprite)
{
    if (sub_80941B0(objectEvent, sprite))
    {
        objectEvent->hasShadow = 0;
        sprite->data[2] = 2;
        return TRUE;
    }
    return FALSE;
}

bool8 MovementAction_JumpInPlaceDown_Step0(struct ObjectEvent *objectEvent, struct Sprite *sprite)
{
    maybe_shadow_1(objectEvent, sprite, DIR_SOUTH, 0, 0);
    return MovementAction_JumpInPlaceDown_Step1(objectEvent, sprite);
}

bool8 MovementAction_JumpInPlaceDown_Step1(struct ObjectEvent *objectEvent, struct Sprite *sprite)
{
    if (sub_80941B0(objectEvent, sprite))
    {
        objectEvent->hasShadow = 0;
        sprite->data[2] = 2;
        return TRUE;
    }
    return FALSE;
}

bool8 MovementAction_JumpInPlaceUp_Step0(struct ObjectEvent *objectEvent, struct Sprite *sprite)
{
    maybe_shadow_1(objectEvent, sprite, DIR_NORTH, 0, 0);
    return MovementAction_JumpInPlaceUp_Step1(objectEvent, sprite);
}

bool8 MovementAction_JumpInPlaceUp_Step1(struct ObjectEvent *objectEvent, struct Sprite *sprite)
{
    if (sub_80941B0(objectEvent, sprite))
    {
        objectEvent->hasShadow = 0;
        sprite->data[2] = 2;
        return TRUE;
    }
    return FALSE;
}

bool8 MovementAction_JumpInPlaceLeft_Step0(struct ObjectEvent *objectEvent, struct Sprite *sprite)
{
    maybe_shadow_1(objectEvent, sprite, DIR_WEST, 0, 0);
    return MovementAction_JumpInPlaceLeft_Step1(objectEvent, sprite);
}

bool8 MovementAction_JumpInPlaceLeft_Step1(struct ObjectEvent *objectEvent, struct Sprite *sprite)
{
    if (sub_80941B0(objectEvent, sprite))
    {
        objectEvent->hasShadow = 0;
        sprite->data[2] = 2;
        return TRUE;
    }
    return FALSE;
}

bool8 MovementAction_JumpInPlaceRight_Step0(struct ObjectEvent *objectEvent, struct Sprite *sprite)
{
    maybe_shadow_1(objectEvent, sprite, DIR_EAST, 0, 0);
    return MovementAction_JumpInPlaceRight_Step1(objectEvent, sprite);
}

bool8 MovementAction_JumpInPlaceRight_Step1(struct ObjectEvent *objectEvent, struct Sprite *sprite)
{
    if (sub_80941B0(objectEvent, sprite))
    {
        objectEvent->hasShadow = 0;
        sprite->data[2] = 2;
        return TRUE;
    }
    return FALSE;
}

bool8 MovementAction_JumpInPlaceDownUp_Step0(struct ObjectEvent *objectEvent, struct Sprite *sprite)
{
    maybe_shadow_1(objectEvent, sprite, DIR_SOUTH, 0, 2);
    return MovementAction_JumpInPlaceDownUp_Step1(objectEvent, sprite);
}

bool8 MovementAction_JumpInPlaceDownUp_Step1(struct ObjectEvent *objectEvent, struct Sprite *sprite)
{
    if (sub_80941E0(objectEvent, sprite))
    {
        objectEvent->hasShadow = 0;
        sprite->data[2] = 2;
        return TRUE;
    }
    return FALSE;
}

bool8 MovementAction_JumpInPlaceUpDown_Step0(struct ObjectEvent *objectEvent, struct Sprite *sprite)
{
    maybe_shadow_1(objectEvent, sprite, DIR_NORTH, 0, 2);
    return MovementAction_JumpInPlaceUpDown_Step1(objectEvent, sprite);
}

bool8 MovementAction_JumpInPlaceUpDown_Step1(struct ObjectEvent *objectEvent, struct Sprite *sprite)
{
    if (sub_80941E0(objectEvent, sprite))
    {
        objectEvent->hasShadow = 0;
        sprite->data[2] = 2;
        return TRUE;
    }
    return FALSE;
}

bool8 MovementAction_JumpInPlaceLeftRight_Step0(struct ObjectEvent *objectEvent, struct Sprite *sprite)
{
    maybe_shadow_1(objectEvent, sprite, DIR_WEST, 0, 2);
    return MovementAction_JumpInPlaceLeftRight_Step1(objectEvent, sprite);
}

bool8 MovementAction_JumpInPlaceLeftRight_Step1(struct ObjectEvent *objectEvent, struct Sprite *sprite)
{
    if (sub_80941E0(objectEvent, sprite))
    {
        objectEvent->hasShadow = 0;
        sprite->data[2] = 2;
        return TRUE;
    }
    return FALSE;
}

bool8 MovementAction_JumpInPlaceRightLeft_Step0(struct ObjectEvent *objectEvent, struct Sprite *sprite)
{
    maybe_shadow_1(objectEvent, sprite, DIR_EAST, 0, 2);
    return MovementAction_JumpInPlaceRightLeft_Step1(objectEvent, sprite);
}

bool8 MovementAction_JumpInPlaceRightLeft_Step1(struct ObjectEvent *objectEvent, struct Sprite *sprite)
{
    if (sub_80941E0(objectEvent, sprite))
    {
        objectEvent->hasShadow = 0;
        sprite->data[2] = 2;
        return TRUE;
    }
    return FALSE;
}

bool8 MovementAction_FaceOriginalDirection_Step0(struct ObjectEvent *objectEvent, struct Sprite *sprite)
{
    FaceDirection(objectEvent, sprite, gInitialMovementTypeFacingDirections[objectEvent->movementType]);
    return TRUE;
}

bool8 MovementAction_NurseJoyBowDown_Step0(struct ObjectEvent *objectEvent, struct Sprite *sprite)
{
    StartSpriteAnimInDirection(objectEvent, sprite, DIR_SOUTH, 0x14);
    return FALSE;
}

bool8 MovementAction_EnableJumpLandingGroundEffect_Step0(struct ObjectEvent *objectEvent, struct Sprite *sprite)
{
    objectEvent->disableJumpLandingGroundEffect = FALSE;
    sprite->data[2] = 1;
    return TRUE;
}

bool8 MovementAction_DisableJumpLandingGroundEffect_Step0(struct ObjectEvent *objectEvent, struct Sprite *sprite)
{
    objectEvent->disableJumpLandingGroundEffect = TRUE;
    sprite->data[2] = 1;
    return TRUE;
}

bool8 MovementAction_DisableAnimation_Step0(struct ObjectEvent *objectEvent, struct Sprite *sprite)
{
    objectEvent->inanimate = TRUE;
    sprite->data[2] = 1;
    return TRUE;
}

bool8 MovementAction_RestoreAnimation_Step0(struct ObjectEvent *objectEvent, struct Sprite *sprite)
{
    objectEvent->inanimate = GetObjectEventGraphicsInfo(objectEvent->graphicsId)->inanimate;
    sprite->data[2] = 1;
    return TRUE;
}

bool8 MovementAction_SetInvisible_Step0(struct ObjectEvent *objectEvent, struct Sprite *sprite)
{
    objectEvent->invisible = TRUE;
    sprite->data[2] = 1;
    return TRUE;
}

bool8 MovementAction_SetVisible_Step0(struct ObjectEvent *objectEvent, struct Sprite *sprite)
{
    objectEvent->invisible = FALSE;
    sprite->data[2] = 1;
    return TRUE;
}

bool8 MovementAction_EmoteExclamationMark_Step0(struct ObjectEvent *objectEvent, struct Sprite *sprite)
{
    ObjectEventGetLocalIdAndMap(objectEvent, &gFieldEffectArguments[0], &gFieldEffectArguments[1], &gFieldEffectArguments[2]);
    FieldEffectStart(FLDEFF_EXCLAMATION_MARK_ICON);
    sprite->data[2] = 1;
    return TRUE;
}

bool8 MovementAction_EmoteQuestionMark_Step0(struct ObjectEvent *objectEvent, struct Sprite *sprite)
{
    ObjectEventGetLocalIdAndMap(objectEvent, &gFieldEffectArguments[0], &gFieldEffectArguments[1], &gFieldEffectArguments[2]);
    FieldEffectStart(FLDEFF_QUESTION_MARK_ICON);
    sprite->data[2] = 1;
    return TRUE;
}

bool8 MovementAction_EmoteHeart_Step0(struct ObjectEvent *objectEvent, struct Sprite *sprite)
{
    ObjectEventGetLocalIdAndMap(objectEvent, &gFieldEffectArguments[0], &gFieldEffectArguments[1], &gFieldEffectArguments[2]);
    FieldEffectStart(FLDEFF_HEART_ICON);
    sprite->data[2] = 1;
    return TRUE;
}

bool8 MovementAction_RevealTrainer_Step0(struct ObjectEvent *objectEvent, struct Sprite *sprite)
{
    if (objectEvent->movementType == MOVEMENT_TYPE_HIDDEN)
    {
        sub_80B4578(objectEvent);
        return FALSE;
    }
    if (objectEvent->movementType != MOVEMENT_TYPE_TREE_DISGUISE && objectEvent->movementType != MOVEMENT_TYPE_MOUNTAIN_DISGUISE)
    {
        sprite->data[2] = 2;
        return TRUE;
    }
    sub_8155D78(objectEvent);
    sprite->data[2] = 1;
    return MovementAction_RevealTrainer_Step1(objectEvent, sprite);
}

bool8 MovementAction_RevealTrainer_Step1(struct ObjectEvent *objectEvent, struct Sprite *sprite)
{
    if (sub_8155DA0(objectEvent))
    {
        sprite->data[2] = 2;
        return TRUE;
    }
    return FALSE;
}

bool8 MovementAction_RockSmashBreak_Step0(struct ObjectEvent *objectEvent, struct Sprite *sprite)
{
    SetAndStartSpriteAnim(sprite, 1, 0);
    sprite->data[2] = 1;
    return FALSE;
}

bool8 MovementAction_RockSmashBreak_Step1(struct ObjectEvent *objectEvent, struct Sprite *sprite)
{
    if (SpriteAnimEnded(sprite))
    {
        SetMovementDelay(sprite, 32);
        sprite->data[2] = 2;
    }
    return FALSE;
}

bool8 MovementAction_RockSmashBreak_Step2(struct ObjectEvent *objectEvent, struct Sprite *sprite)
{
    objectEvent->invisible ^= TRUE;
    if (WaitForMovementDelay(sprite))
    {
        objectEvent->invisible = TRUE;
        sprite->data[2] = 3;
    }
    return FALSE;
}

bool8 MovementAction_CutTree_Step0(struct ObjectEvent *objectEvent, struct Sprite *sprite)
{
    SetAndStartSpriteAnim(sprite, 1, 0);
    sprite->data[2] = 1;
    return FALSE;
}

bool8 MovementAction_CutTree_Step1(struct ObjectEvent *objectEvent, struct Sprite *sprite)
{
    if (SpriteAnimEnded(sprite))
    {
        SetMovementDelay(sprite, 32);
        sprite->data[2] = 2;
    }
    return FALSE;
}

bool8 MovementAction_CutTree_Step2(struct ObjectEvent *objectEvent, struct Sprite *sprite)
{
    objectEvent->invisible ^= TRUE;
    if (WaitForMovementDelay(sprite))
    {
        objectEvent->invisible = TRUE;
        sprite->data[2] = 3;
    }
    return FALSE;
}

bool8 MovementAction_SetFixedPriority_Step0(struct ObjectEvent *objectEvent, struct Sprite *sprite)
{
    objectEvent->fixedPriority = TRUE;
    sprite->data[2] = 1;
    return TRUE;
}

bool8 MovementAction_ClearFixedPriority_Step0(struct ObjectEvent *objectEvent, struct Sprite *sprite)
{
    objectEvent->fixedPriority = FALSE;
    sprite->data[2] = 1;
    return TRUE;
}

bool8 MovementAction_InitAffineAnim_Step0(struct ObjectEvent *objectEvent, struct Sprite *sprite)
{
    sprite->oam.affineMode = ST_OAM_AFFINE_DOUBLE;
    InitSpriteAffineAnim(sprite);
    sprite->affineAnimPaused = TRUE;
    sprite->subspriteMode = SUBSPRITES_OFF;
    return TRUE;
}

bool8 MovementAction_ClearAffineAnim_Step0(struct ObjectEvent *objectEvent, struct Sprite *sprite)
{
    FreeOamMatrix(sprite->oam.matrixNum);
    sprite->oam.affineMode = ST_OAM_AFFINE_OFF;
    CalcCenterToCornerVec(sprite, sprite->oam.shape, sprite->oam.size, sprite->oam.affineMode);
    return TRUE;
}

bool8 MovementAction_HideReflection_Step0(struct ObjectEvent *objectEvent, struct Sprite *sprite)
{
    objectEvent->hideReflection = TRUE;
    return TRUE;
}

bool8 MovementAction_ShowReflection_Step0(struct ObjectEvent *objectEvent, struct Sprite *sprite)
{
    objectEvent->hideReflection = FALSE;
    return TRUE;
}

bool8 MovementAction_WalkDownStartAffine_Step0(struct ObjectEvent *objectEvent, struct Sprite *sprite)
{
    sub_8093B60(objectEvent, sprite, DIR_SOUTH);
    sprite->affineAnimPaused = FALSE;
    StartSpriteAffineAnimIfDifferent(sprite, 0);
    return MovementAction_WalkDownStartAffine_Step1(objectEvent, sprite);
}

bool8 MovementAction_WalkDownStartAffine_Step1(struct ObjectEvent *objectEvent, struct Sprite *sprite)
{
    if (an_walk_any_2(objectEvent, sprite))
    {
        sprite->affineAnimPaused = TRUE;
        sprite->data[2] = 2;
        return TRUE;
    }
    return FALSE;
}

bool8 MovementAction_WalkDownAffine_Step0(struct ObjectEvent *objectEvent, struct Sprite *sprite)
{
    sub_8093B60(objectEvent, sprite, DIR_SOUTH);
    sprite->affineAnimPaused = FALSE;
    ChangeSpriteAffineAnimIfDifferent(sprite, 1);
    return MovementAction_WalkDownAffine_Step1(objectEvent, sprite);
}

bool8 MovementAction_WalkDownAffine_Step1(struct ObjectEvent *objectEvent, struct Sprite *sprite)
{
    if (an_walk_any_2(objectEvent, sprite))
    {
        sprite->affineAnimPaused = TRUE;
        sprite->data[2] = 2;
        return TRUE;
    }
    return FALSE;
}

bool8 MovementAction_WalkLeftAffine_Step0(struct ObjectEvent *objectEvent, struct Sprite *sprite)
{
    do_go_anim(objectEvent, sprite, DIR_WEST, 1);
    sprite->affineAnimPaused = FALSE;
    ChangeSpriteAffineAnimIfDifferent(sprite, 2);
    return MovementAction_WalkLeftAffine_Step1(objectEvent, sprite);
}

bool8 MovementAction_WalkLeftAffine_Step1(struct ObjectEvent *objectEvent, struct Sprite *sprite)
{
    if (npc_obj_ministep_stop_on_arrival(objectEvent, sprite))
    {
        sprite->affineAnimPaused = TRUE;
        sprite->data[2] = 2;
        return TRUE;
    }
    return FALSE;
}

bool8 MovementAction_WalkRightAffine_Step0(struct ObjectEvent *objectEvent, struct Sprite *sprite)
{
    do_go_anim(objectEvent, sprite, DIR_EAST, 1);
    sprite->affineAnimPaused = FALSE;
    ChangeSpriteAffineAnimIfDifferent(sprite, 3);
    return MovementAction_WalkRightAffine_Step1(objectEvent, sprite);
}

bool8 MovementAction_WalkRightAffine_Step1(struct ObjectEvent *objectEvent, struct Sprite *sprite)
{
    if (npc_obj_ministep_stop_on_arrival(objectEvent, sprite))
    {
        sprite->affineAnimPaused = TRUE;
        sprite->data[2] = 2;
        return TRUE;
    }
    return FALSE;
}

static void sub_80958C0(struct ObjectEvent *objectEvent, struct Sprite *sprite, u8 direction)
{
    SetObjectEventDirection(objectEvent, direction);
    ShiftStillObjectEventCoords(objectEvent);
    obj_npc_animation_step(objectEvent, sprite, GetAcroWheeliePedalDirectionAnimNum(direction));
    sprite->animPaused = TRUE;
    sprite->data[2] = 1;
}

bool8 MovementAction_AcroWheelieFaceDown_Step0(struct ObjectEvent *objectEvent, struct Sprite *sprite)
{
    sub_80958C0(objectEvent, sprite, DIR_SOUTH);
    return TRUE;
}

bool8 MovementAction_AcroWheelieFaceUp_Step0(struct ObjectEvent *objectEvent, struct Sprite *sprite)
{
    sub_80958C0(objectEvent, sprite, DIR_NORTH);
    return TRUE;
}

bool8 MovementAction_AcroWheelieFaceLeft_Step0(struct ObjectEvent *objectEvent, struct Sprite *sprite)
{
    sub_80958C0(objectEvent, sprite, DIR_WEST);
    return TRUE;
}

bool8 MovementAction_AcroWheelieFaceRight_Step0(struct ObjectEvent *objectEvent, struct Sprite *sprite)
{
    sub_80958C0(objectEvent, sprite, DIR_EAST);
    return TRUE;
}

bool8 MovementAction_AcroPopWheelieDown_Step0(struct ObjectEvent *objectEvent, struct Sprite *sprite)
{
    StartSpriteAnimInDirection(objectEvent, sprite, DIR_SOUTH, GetAcroWheelieDirectionAnimNum(DIR_SOUTH));
    return FALSE;
}

bool8 MovementAction_AcroPopWheelieUp_Step0(struct ObjectEvent *objectEvent, struct Sprite *sprite)
{
    StartSpriteAnimInDirection(objectEvent, sprite, DIR_NORTH, GetAcroWheelieDirectionAnimNum(DIR_NORTH));
    return FALSE;
}

bool8 MovementAction_AcroPopWheelieLeft_Step0(struct ObjectEvent *objectEvent, struct Sprite *sprite)
{
    StartSpriteAnimInDirection(objectEvent, sprite, DIR_WEST, GetAcroWheelieDirectionAnimNum(DIR_WEST));
    return FALSE;
}

bool8 MovementAction_AcroPopWheelieRight_Step0(struct ObjectEvent *objectEvent, struct Sprite *sprite)
{
    StartSpriteAnimInDirection(objectEvent, sprite, DIR_EAST, GetAcroWheelieDirectionAnimNum(DIR_EAST));
    return FALSE;
}

bool8 MovementAction_AcroEndWheelieFaceDown_Step0(struct ObjectEvent *objectEvent, struct Sprite *sprite)
{
    StartSpriteAnimInDirection(objectEvent, sprite, DIR_SOUTH, GetAcroEndWheelieDirectionAnimNum(DIR_SOUTH));
    return FALSE;
}

bool8 MovementAction_AcroEndWheelieFaceUp_Step0(struct ObjectEvent *objectEvent, struct Sprite *sprite)
{
    StartSpriteAnimInDirection(objectEvent, sprite, DIR_NORTH, GetAcroEndWheelieDirectionAnimNum(DIR_NORTH));
    return FALSE;
}

bool8 MovementAction_AcroEndWheelieFaceLeft_Step0(struct ObjectEvent *objectEvent, struct Sprite *sprite)
{
    StartSpriteAnimInDirection(objectEvent, sprite, DIR_WEST, GetAcroEndWheelieDirectionAnimNum(DIR_WEST));
    return FALSE;
}

bool8 MovementAction_AcroEndWheelieFaceRight_Step0(struct ObjectEvent *objectEvent, struct Sprite *sprite)
{
    StartSpriteAnimInDirection(objectEvent, sprite, DIR_EAST, GetAcroEndWheelieDirectionAnimNum(DIR_EAST));
    return FALSE;
}

bool8 MovementAction_UnusedAcroActionDown_Step0(struct ObjectEvent *objectEvent, struct Sprite *sprite)
{
    StartSpriteAnimInDirection(objectEvent, sprite, DIR_SOUTH, GetAcroUnusedActionDirectionAnimNum(DIR_SOUTH));
    return FALSE;
}

bool8 MovementAction_UnusedAcroActionUp_Step0(struct ObjectEvent *objectEvent, struct Sprite *sprite)
{
    StartSpriteAnimInDirection(objectEvent, sprite, DIR_NORTH, GetAcroUnusedActionDirectionAnimNum(DIR_NORTH));
    return FALSE;
}

bool8 MovementAction_UnusedAcroActionLeft_Step0(struct ObjectEvent *objectEvent, struct Sprite *sprite)
{
    StartSpriteAnimInDirection(objectEvent, sprite, DIR_WEST, GetAcroUnusedActionDirectionAnimNum(DIR_WEST));
    return FALSE;
}

bool8 MovementAction_UnusedAcroActionRight_Step0(struct ObjectEvent *objectEvent, struct Sprite *sprite)
{
    StartSpriteAnimInDirection(objectEvent, sprite, DIR_EAST, GetAcroUnusedActionDirectionAnimNum(DIR_EAST));
    return FALSE;
}

void sub_8095AF0(struct ObjectEvent *objectEvent, struct Sprite *sprite)
{
    sub_8097750(sprite);
    sprite->animPaused = FALSE;
}

bool8 sub_8095B0C(struct ObjectEvent *objectEvent, struct Sprite *sprite)
{
    if (sub_8097758(sprite))
    {
        ShiftStillObjectEventCoords(objectEvent);
        objectEvent->triggerGroundEffectsOnStop = TRUE;
        sprite->animPaused = TRUE;
        return TRUE;
    }
    return FALSE;
}

bool8 MovementAction_Figure8_Step0(struct ObjectEvent *objectEvent, struct Sprite *sprite)
{
    sub_8095AF0(objectEvent, sprite);
    sprite->data[2] = 1;
    return MovementAction_Figure8_Step1(objectEvent, sprite);
}

bool8 MovementAction_Figure8_Step1(struct ObjectEvent *objectEvent, struct Sprite *sprite)
{
    if (sub_8095B0C(objectEvent, sprite))
    {
        sprite->data[2] = 2;
        return TRUE;
    }
    return FALSE;
}

void sub_8095B84(struct ObjectEvent *objectEvent, struct Sprite *sprite, u8 direction, u8 speed, u8 a4)
{
    sub_8093FC4(objectEvent, sprite, direction, speed, a4);
    StartSpriteAnimIfDifferent(sprite, GetAcroWheelieDirectionAnimNum(direction));
    DoShadowFieldEffect(objectEvent);
}

bool8 MovementAction_AcroWheelieHopFaceDown_Step0(struct ObjectEvent *objectEvent, struct Sprite *sprite)
{
    sub_8095B84(objectEvent, sprite, DIR_SOUTH, 0, 1);
    return MovementAction_AcroWheelieHopFaceDown_Step1(objectEvent, sprite);
}

bool8 MovementAction_AcroWheelieHopFaceDown_Step1(struct ObjectEvent *objectEvent, struct Sprite *sprite)
{
    if (sub_80941B0(objectEvent, sprite))
    {
        objectEvent->hasShadow = FALSE;
        sprite->data[2] = 2;
        return TRUE;
    }
    return FALSE;
}

bool8 MovementAction_AcroWheelieHopFaceUp_Step0(struct ObjectEvent *objectEvent, struct Sprite *sprite)
{
    sub_8095B84(objectEvent, sprite, DIR_NORTH, 0, 1);
    return MovementAction_AcroWheelieHopFaceUp_Step1(objectEvent, sprite);
}

bool8 MovementAction_AcroWheelieHopFaceUp_Step1(struct ObjectEvent *objectEvent, struct Sprite *sprite)
{
    if (sub_80941B0(objectEvent, sprite))
    {
        objectEvent->hasShadow = FALSE;
        sprite->data[2] = 2;
        return TRUE;
    }
    return FALSE;
}

bool8 MovementAction_AcroWheelieHopFaceLeft_Step0(struct ObjectEvent *objectEvent, struct Sprite *sprite)
{
    sub_8095B84(objectEvent, sprite, DIR_WEST,  0, 1);
    return MovementAction_AcroWheelieHopFaceLeft_Step1(objectEvent, sprite);
}

bool8 MovementAction_AcroWheelieHopFaceLeft_Step1(struct ObjectEvent *objectEvent, struct Sprite *sprite)
{
    if (sub_80941B0(objectEvent, sprite))
    {
        objectEvent->hasShadow = FALSE;
        sprite->data[2] = 2;
        return TRUE;
    }
    return FALSE;
}

bool8 MovementAction_AcroWheelieHopFaceRight_Step0(struct ObjectEvent *objectEvent, struct Sprite *sprite)
{
    sub_8095B84(objectEvent, sprite, DIR_EAST,  0, 1);
    return MovementAction_AcroWheelieHopFaceRight_Step1(objectEvent, sprite);
}

bool8 MovementAction_AcroWheelieHopFaceRight_Step1(struct ObjectEvent *objectEvent, struct Sprite *sprite)
{
    if (sub_80941B0(objectEvent, sprite))
    {
        objectEvent->hasShadow = FALSE;
        sprite->data[2] = 2;
        return TRUE;
    }
    return FALSE;
}

bool8 MovementAction_AcroWheelieHopDown_Step0(struct ObjectEvent *objectEvent, struct Sprite *sprite)
{
    sub_8095B84(objectEvent, sprite, DIR_SOUTH, 1, 1);
    return MovementAction_AcroWheelieHopDown_Step1(objectEvent, sprite);
}

bool8 MovementAction_AcroWheelieHopDown_Step1(struct ObjectEvent *objectEvent, struct Sprite *sprite)
{
    if (sub_80941B0(objectEvent, sprite))
    {
        objectEvent->hasShadow = FALSE;
        sprite->data[2] = 2;
        return TRUE;
    }
    return FALSE;
}

bool8 MovementAction_AcroWheelieHopUp_Step0(struct ObjectEvent *objectEvent, struct Sprite *sprite)
{
    sub_8095B84(objectEvent, sprite, DIR_NORTH, 1, 1);
    return MovementAction_AcroWheelieHopUp_Step1(objectEvent, sprite);
}

bool8 MovementAction_AcroWheelieHopUp_Step1(struct ObjectEvent *objectEvent, struct Sprite *sprite)
{
    if (sub_80941B0(objectEvent, sprite))
    {
        objectEvent->hasShadow = FALSE;
        sprite->data[2] = 2;
        return TRUE;
    }
    return FALSE;
}

bool8 MovementAction_AcroWheelieHopLeft_Step0(struct ObjectEvent *objectEvent, struct Sprite *sprite)
{
    sub_8095B84(objectEvent, sprite, DIR_WEST,  1, 1);
    return MovementAction_AcroWheelieHopLeft_Step1(objectEvent, sprite);
}

bool8 MovementAction_AcroWheelieHopLeft_Step1(struct ObjectEvent *objectEvent, struct Sprite *sprite)
{
    if (sub_80941B0(objectEvent, sprite))
    {
        objectEvent->hasShadow = FALSE;
        sprite->data[2] = 2;
        return TRUE;
    }
    return FALSE;
}

bool8 MovementAction_AcroWheelieHopRight_Step0(struct ObjectEvent *objectEvent, struct Sprite *sprite)
{
    sub_8095B84(objectEvent, sprite, DIR_EAST,  1, 1);
    return MovementAction_AcroWheelieHopRight_Step1(objectEvent, sprite);
}

bool8 MovementAction_AcroWheelieHopRight_Step1(struct ObjectEvent *objectEvent, struct Sprite *sprite)
{
    if (sub_80941B0(objectEvent, sprite))
    {
        objectEvent->hasShadow = FALSE;
        sprite->data[2] = 2;
        return TRUE;
    }
    return FALSE;
}

bool8 MovementAction_AcroWheelieJumpDown_Step0(struct ObjectEvent *objectEvent, struct Sprite *sprite)
{
    sub_8095B84(objectEvent, sprite, DIR_SOUTH, 2, 0);
    return MovementAction_AcroWheelieJumpDown_Step1(objectEvent, sprite);
}

bool8 MovementAction_AcroWheelieJumpDown_Step1(struct ObjectEvent *objectEvent, struct Sprite *sprite)
{
    if (sub_80941B0(objectEvent, sprite))
    {
        objectEvent->hasShadow = FALSE;
        sprite->data[2] = 2;
        return TRUE;
    }
    return FALSE;
}

bool8 MovementAction_AcroWheelieJumpUp_Step0(struct ObjectEvent *objectEvent, struct Sprite *sprite)
{
    sub_8095B84(objectEvent, sprite, DIR_NORTH, 2, 0);
    return MovementAction_AcroWheelieJumpUp_Step1(objectEvent, sprite);
}

bool8 MovementAction_AcroWheelieJumpUp_Step1(struct ObjectEvent *objectEvent, struct Sprite *sprite)
{
    if (sub_80941B0(objectEvent, sprite))
    {
        objectEvent->hasShadow = FALSE;
        sprite->data[2] = 2;
        return TRUE;
    }
    return FALSE;
}

bool8 MovementAction_AcroWheelieJumpLeft_Step0(struct ObjectEvent *objectEvent, struct Sprite *sprite)
{
    sub_8095B84(objectEvent, sprite, DIR_WEST,  2, 0);
    return MovementAction_AcroWheelieJumpLeft_Step1(objectEvent, sprite);
}

bool8 MovementAction_AcroWheelieJumpLeft_Step1(struct ObjectEvent *objectEvent, struct Sprite *sprite)
{
    if (sub_80941B0(objectEvent, sprite))
    {
        objectEvent->hasShadow = FALSE;
        sprite->data[2] = 2;
        return TRUE;
    }
    return FALSE;
}

bool8 MovementAction_AcroWheelieJumpRight_Step0(struct ObjectEvent *objectEvent, struct Sprite *sprite)
{
    sub_8095B84(objectEvent, sprite, DIR_EAST,  2, 0);
    return MovementAction_AcroWheelieJumpRight_Step1(objectEvent, sprite);
}

bool8 MovementAction_AcroWheelieJumpRight_Step1(struct ObjectEvent *objectEvent, struct Sprite *sprite)
{
    if (sub_80941B0(objectEvent, sprite))
    {
        objectEvent->hasShadow = FALSE;
        sprite->data[2] = 2;
        return TRUE;
    }
    return FALSE;
}

bool8 MovementAction_AcroWheelieInPlaceDown_Step0(struct ObjectEvent *objectEvent, struct Sprite *sprite)
{
    sub_8094554(objectEvent, sprite, DIR_SOUTH, GetAcroWheeliePedalDirectionAnimNum(DIR_SOUTH), 8);
    return MovementAction_WalkInPlace_Step1(objectEvent, sprite);
}

bool8 MovementAction_AcroWheelieInPlaceUp_Step0(struct ObjectEvent *objectEvent, struct Sprite *sprite)
{
    sub_8094554(objectEvent, sprite, DIR_NORTH, GetAcroWheeliePedalDirectionAnimNum(DIR_NORTH), 8);
    return MovementAction_WalkInPlace_Step1(objectEvent, sprite);
}

bool8 MovementAction_AcroWheelieInPlaceLeft_Step0(struct ObjectEvent *objectEvent, struct Sprite *sprite)
{
    sub_8094554(objectEvent, sprite, DIR_WEST, GetAcroWheeliePedalDirectionAnimNum(DIR_WEST), 8);
    return MovementAction_WalkInPlace_Step1(objectEvent, sprite);
}

bool8 MovementAction_AcroWheelieInPlaceRight_Step0(struct ObjectEvent *objectEvent, struct Sprite *sprite)
{
    sub_8094554(objectEvent, sprite, DIR_EAST, GetAcroWheeliePedalDirectionAnimNum(DIR_EAST), 8);
    return MovementAction_WalkInPlace_Step1(objectEvent, sprite);
}

void sub_80960C8(struct ObjectEvent *objectEvent, struct Sprite *sprite, u8 direction, u8 speed)
{
    npc_apply_direction(objectEvent, sprite, direction, speed);
    StartSpriteAnim(sprite, GetAcroWheelieDirectionAnimNum(objectEvent->facingDirection));
    SeekSpriteAnim(sprite, 0);
}

bool8 MovementAction_AcroPopWheelieMoveDown_Step0(struct ObjectEvent *objectEvent, struct Sprite *sprite)
{
    sub_80960C8(objectEvent, sprite, DIR_SOUTH, 1);
    return MovementAction_AcroPopWheelieMoveDown_Step1(objectEvent, sprite);
}

bool8 MovementAction_AcroPopWheelieMoveDown_Step1(struct ObjectEvent *objectEvent, struct Sprite *sprite)
{
    if (npc_obj_ministep_stop_on_arrival(objectEvent, sprite))
    {
        sprite->data[2] = 2;
        return TRUE;
    }
    return FALSE;
}

bool8 MovementAction_AcroPopWheelieMoveUp_Step0(struct ObjectEvent *objectEvent, struct Sprite *sprite)
{
    sub_80960C8(objectEvent, sprite, DIR_NORTH, 1);
    return MovementAction_AcroPopWheelieMoveUp_Step1(objectEvent, sprite);
}

bool8 MovementAction_AcroPopWheelieMoveUp_Step1(struct ObjectEvent *objectEvent, struct Sprite *sprite)
{
    if (npc_obj_ministep_stop_on_arrival(objectEvent, sprite))
    {
        sprite->data[2] = 2;
        return TRUE;
    }
    return FALSE;
}

bool8 MovementAction_AcroPopWheelieMoveLeft_Step0(struct ObjectEvent *objectEvent, struct Sprite *sprite)
{
    sub_80960C8(objectEvent, sprite, DIR_WEST,  1);
    return MovementAction_AcroPopWheelieMoveLeft_Step1(objectEvent, sprite);
}

bool8 MovementAction_AcroPopWheelieMoveLeft_Step1(struct ObjectEvent *objectEvent, struct Sprite *sprite)
{
    if (npc_obj_ministep_stop_on_arrival(objectEvent, sprite))
    {
        sprite->data[2] = 2;
        return TRUE;
    }
    return FALSE;
}

bool8 MovementAction_AcroPopWheelieMoveRight_Step0(struct ObjectEvent *objectEvent, struct Sprite *sprite)
{
    sub_80960C8(objectEvent, sprite, DIR_EAST,  1);
    return MovementAction_AcroPopWheelieMoveRight_Step1(objectEvent, sprite);
}

bool8 MovementAction_AcroPopWheelieMoveRight_Step1(struct ObjectEvent *objectEvent, struct Sprite *sprite)
{
    if (npc_obj_ministep_stop_on_arrival(objectEvent, sprite))
    {
        sprite->data[2] = 2;
        return TRUE;
    }
    return FALSE;
}

void sub_8096200(struct ObjectEvent *objectEvent, struct Sprite *sprite, u8 direction, u8 speed)
{
    npc_apply_direction(objectEvent, sprite, direction, speed);
    npc_apply_anim_looping(objectEvent, sprite, GetAcroWheeliePedalDirectionAnimNum(objectEvent->facingDirection));
}

bool8 MovementAction_AcroWheelieMoveDown_Step0(struct ObjectEvent *objectEvent, struct Sprite *sprite)
{
    sub_8096200(objectEvent, sprite, DIR_SOUTH, 1);
    return MovementAction_AcroWheelieMoveDown_Step1(objectEvent, sprite);
}

bool8 MovementAction_AcroWheelieMoveDown_Step1(struct ObjectEvent *objectEvent, struct Sprite *sprite)
{
    if (npc_obj_ministep_stop_on_arrival(objectEvent, sprite))
    {
        sprite->data[2] = 2;
        return TRUE;
    }
    return FALSE;
}

bool8 MovementAction_AcroWheelieMoveUp_Step0(struct ObjectEvent *objectEvent, struct Sprite *sprite)
{
    sub_8096200(objectEvent, sprite, DIR_NORTH, 1);
    return MovementAction_AcroWheelieMoveUp_Step1(objectEvent, sprite);
}

bool8 MovementAction_AcroWheelieMoveUp_Step1(struct ObjectEvent *objectEvent, struct Sprite *sprite)
{
    if (npc_obj_ministep_stop_on_arrival(objectEvent, sprite))
    {
        sprite->data[2] = 2;
        return TRUE;
    }
    return FALSE;
}

bool8 MovementAction_AcroWheelieMoveLeft_Step0(struct ObjectEvent *objectEvent, struct Sprite *sprite)
{
    sub_8096200(objectEvent, sprite, DIR_WEST,  1);
    return MovementAction_AcroWheelieMoveLeft_Step1(objectEvent, sprite);
}

bool8 MovementAction_AcroWheelieMoveLeft_Step1(struct ObjectEvent *objectEvent, struct Sprite *sprite)
{
    if (npc_obj_ministep_stop_on_arrival(objectEvent, sprite))
    {
        sprite->data[2] = 2;
        return TRUE;
    }
    return FALSE;
}

bool8 MovementAction_AcroWheelieMoveRight_Step0(struct ObjectEvent *objectEvent, struct Sprite *sprite)
{
    sub_8096200(objectEvent, sprite, DIR_EAST, 1);
    return MovementAction_AcroWheelieMoveRight_Step1(objectEvent, sprite);
}

bool8 MovementAction_AcroWheelieMoveRight_Step1(struct ObjectEvent *objectEvent, struct Sprite *sprite)
{
    if (npc_obj_ministep_stop_on_arrival(objectEvent, sprite))
    {
        sprite->data[2] = 2;
        return TRUE;
    }
    return FALSE;
}

void sub_8096330(struct ObjectEvent *objectEvent, struct Sprite *sprite, u8 direction, u8 speed)
{
    npc_apply_direction(objectEvent, sprite, direction, speed);
    StartSpriteAnim(sprite, GetAcroEndWheelieDirectionAnimNum(objectEvent->facingDirection));
    SeekSpriteAnim(sprite, 0);
}

bool8 MovementAction_AcroEndWheelieMoveDown_Step0(struct ObjectEvent *objectEvent, struct Sprite *sprite)
{
    sub_8096330(objectEvent, sprite, DIR_SOUTH, 1);
    return MovementAction_AcroEndWheelieMoveDown_Step1(objectEvent, sprite);
}

bool8 MovementAction_AcroEndWheelieMoveDown_Step1(struct ObjectEvent *objectEvent, struct Sprite *sprite)
{
    if (npc_obj_ministep_stop_on_arrival(objectEvent, sprite))
    {
        sprite->data[2] = 2;
        return TRUE;
    }
    return FALSE;
}

bool8 MovementAction_AcroEndWheelieMoveUp_Step0(struct ObjectEvent *objectEvent, struct Sprite *sprite)
{
    sub_8096330(objectEvent, sprite, DIR_NORTH, 1);
    return MovementAction_AcroEndWheelieMoveUp_Step1(objectEvent, sprite);
}

bool8 MovementAction_AcroEndWheelieMoveUp_Step1(struct ObjectEvent *objectEvent, struct Sprite *sprite)
{
    if (npc_obj_ministep_stop_on_arrival(objectEvent, sprite))
    {
        sprite->data[2] = 2;
        return TRUE;
    }
    return FALSE;
}

bool8 MovementAction_AcroEndWheelieMoveLeft_Step0(struct ObjectEvent *objectEvent, struct Sprite *sprite)
{
    sub_8096330(objectEvent, sprite, DIR_WEST, 1);
    return MovementAction_AcroEndWheelieMoveLeft_Step1(objectEvent, sprite);
}

bool8 MovementAction_AcroEndWheelieMoveLeft_Step1(struct ObjectEvent *objectEvent, struct Sprite *sprite)
{
    if (npc_obj_ministep_stop_on_arrival(objectEvent, sprite))
    {
        sprite->data[2] = 2;
        return TRUE;
    }
    return FALSE;
}

bool8 MovementAction_AcroEndWheelieMoveRight_Step0(struct ObjectEvent *objectEvent, struct Sprite *sprite)
{
    sub_8096330(objectEvent, sprite, DIR_EAST, 1);
    return MovementAction_AcroEndWheelieMoveRight_Step1(objectEvent, sprite);
}

bool8 MovementAction_AcroEndWheelieMoveRight_Step1(struct ObjectEvent *objectEvent, struct Sprite *sprite)
{
    if (npc_obj_ministep_stop_on_arrival(objectEvent, sprite))
    {
        sprite->data[2] = 2;
        return TRUE;
    }
    return FALSE;
}

bool8 MovementAction_Levitate_Step0(struct ObjectEvent *objectEvent, struct Sprite *sprite)
{
    CreateLevitateMovementTask(objectEvent);
    sprite->data[2] = 1;
    return TRUE;
}

bool8 MovementAction_StopLevitate_Step0(struct ObjectEvent *objectEvent, struct Sprite *sprite)
{
    DestroyExtraMovementTask(objectEvent->warpArrowSpriteId);
    sprite->pos2.y = 0;
    sprite->data[2] = 1;
    return TRUE;
}

bool8 MovementAction_DestroyExtraTaskIfAtTop_Step0(struct ObjectEvent *objectEvent, struct Sprite *sprite)
{
    if (sprite->pos2.y == 0)
    {
        DestroyExtraMovementTask(objectEvent->warpArrowSpriteId);
        sprite->data[2] = 1;
        return TRUE;
    }
    return FALSE;
}

u8 MovementAction_Finish(struct ObjectEvent *objectEvent, struct Sprite *sprite)
{
    return TRUE;
}

bool8 MovementAction_PauseSpriteAnim(struct ObjectEvent *objectEvent, struct Sprite *sprite)
{
    sprite->animPaused = TRUE;
    return TRUE;
}

static void UpdateObjectEventSpriteAnimPause(struct ObjectEvent *objectEvent, struct Sprite *sprite)
{
    if (objectEvent->disableAnim)
    {
        sprite->animPaused = TRUE;
    }
}

static void TryEnableObjectEventAnim(struct ObjectEvent *objectEvent, struct Sprite *sprite)
{
    if (objectEvent->enableAnim)
    {
        sprite->animPaused = FALSE;
        objectEvent->disableAnim = FALSE;
        objectEvent->enableAnim = FALSE;
    }
}

static void UpdateObjectEventVisibility(struct ObjectEvent *objectEvent, struct Sprite *sprite)
{
    sub_8096530(objectEvent, sprite);
    UpdateObjEventSpriteVisibility(objectEvent, sprite);
}

static void sub_8096530(struct ObjectEvent *objectEvent, struct Sprite *sprite)
{
    u16 x, y;
    u16 x2, y2;
    const struct ObjectEventGraphicsInfo *graphicsInfo;

    objectEvent->offScreen = FALSE;
    graphicsInfo = GetObjectEventGraphicsInfo(objectEvent->graphicsId);
    if (sprite->coordOffsetEnabled)
    {
        x = sprite->pos1.x + sprite->pos2.x + sprite->centerToCornerVecX + gSpriteCoordOffsetX;
        y = sprite->pos1.y + sprite->pos2.y + sprite->centerToCornerVecY + gSpriteCoordOffsetY;
    }
    else
    {
        x = sprite->pos1.x + sprite->pos2.x + sprite->centerToCornerVecX;
        y = sprite->pos1.y + sprite->pos2.y + sprite->centerToCornerVecY;
    }
    x2 = graphicsInfo->width;
    x2 += x;
    y2 = y;
    y2 += graphicsInfo->height;
    if ((s16)x >= 0x100 || (s16)x2 < -0x10)
    {
        objectEvent->offScreen = TRUE;
    }
    if ((s16)y >= 0xB0 || (s16)y2 < -0x10)
    {
        objectEvent->offScreen = TRUE;
    }
}

static void UpdateObjEventSpriteVisibility(struct ObjectEvent *objectEvent, struct Sprite *sprite)
{
    sprite->invisible = FALSE;
    if (objectEvent->invisible || objectEvent->offScreen)
    {
        sprite->invisible = TRUE;
    }
}

static void GetAllGroundEffectFlags_OnSpawn(struct ObjectEvent *objEvent, u32 *flags)
{
    ObjectEventUpdateMetatileBehaviors(objEvent);
    GetGroundEffectFlags_Reflection(objEvent, flags);
    GetGroundEffectFlags_TallGrassOnSpawn(objEvent, flags);
    GetGroundEffectFlags_LongGrassOnSpawn(objEvent, flags);
    GetGroundEffectFlags_SandHeap(objEvent, flags);
    GetGroundEffectFlags_ShallowFlowingWater(objEvent, flags);
    GetGroundEffectFlags_ShortGrass(objEvent, flags);
    GetGroundEffectFlags_HotSprings(objEvent, flags);
}

static void GetAllGroundEffectFlags_OnBeginStep(struct ObjectEvent *objEvent, u32 *flags)
{
    ObjectEventUpdateMetatileBehaviors(objEvent);
    GetGroundEffectFlags_Reflection(objEvent, flags);
    GetGroundEffectFlags_TallGrassOnBeginStep(objEvent, flags);
    GetGroundEffectFlags_LongGrassOnBeginStep(objEvent, flags);
    GetGroundEffectFlags_Tracks(objEvent, flags);
    GetGroundEffectFlags_SandHeap(objEvent, flags);
    GetGroundEffectFlags_ShallowFlowingWater(objEvent, flags);
    GetGroundEffectFlags_Puddle(objEvent, flags);
    GetGroundEffectFlags_ShortGrass(objEvent, flags);
    GetGroundEffectFlags_HotSprings(objEvent, flags);
}

static void GetAllGroundEffectFlags_OnFinishStep(struct ObjectEvent *objEvent, u32 *flags)
{
    ObjectEventUpdateMetatileBehaviors(objEvent);
    GetGroundEffectFlags_ShallowFlowingWater(objEvent, flags);
    GetGroundEffectFlags_SandHeap(objEvent, flags);
    GetGroundEffectFlags_Puddle(objEvent, flags);
    GetGroundEffectFlags_Ripple(objEvent, flags);
    GetGroundEffectFlags_ShortGrass(objEvent, flags);
    GetGroundEffectFlags_HotSprings(objEvent, flags);
    GetGroundEffectFlags_Seaweed(objEvent, flags);
    GetGroundEffectFlags_JumpLanding(objEvent, flags);
}

static void ObjectEventUpdateMetatileBehaviors(struct ObjectEvent *objEvent)
{
    objEvent->previousMetatileBehavior = MapGridGetMetatileBehaviorAt(objEvent->previousCoords.x, objEvent->previousCoords.y);
    objEvent->currentMetatileBehavior = MapGridGetMetatileBehaviorAt(objEvent->currentCoords.x, objEvent->currentCoords.y);
}

static void GetGroundEffectFlags_Reflection(struct ObjectEvent *objEvent, u32 *flags)
{
    u32 reflectionFlags[2] = { GROUND_EFFECT_FLAG_REFLECTION, GROUND_EFFECT_FLAG_ICE_REFLECTION };
    u8 type = ObjectEventCheckForReflectiveSurface(objEvent);

    if (type)
    {
        if (!objEvent->hasReflection)
        {
            objEvent->hasReflection = 0;
            objEvent->hasReflection = 1;
            *flags |= reflectionFlags[type - 1];
        }
    }
    else
    {
        objEvent->hasReflection = 0;
    }
}

static void GetGroundEffectFlags_TallGrassOnSpawn(struct ObjectEvent *objEvent, u32 *flags)
{
    if (MetatileBehavior_IsTallGrass(objEvent->currentMetatileBehavior))
        *flags |= GROUND_EFFECT_FLAG_TALL_GRASS_ON_SPAWN;
}

static void GetGroundEffectFlags_TallGrassOnBeginStep(struct ObjectEvent *objEvent, u32 *flags)
{
    if (MetatileBehavior_IsTallGrass(objEvent->currentMetatileBehavior))
        *flags |= GROUND_EFFECT_FLAG_TALL_GRASS_ON_MOVE;
}

static void GetGroundEffectFlags_LongGrassOnSpawn(struct ObjectEvent *objEvent, u32 *flags)
{
    if (MetatileBehavior_IsLongGrass(objEvent->currentMetatileBehavior))
        *flags |= GROUND_EFFECT_FLAG_LONG_GRASS_ON_SPAWN;
}

static void GetGroundEffectFlags_LongGrassOnBeginStep(struct ObjectEvent *objEvent, u32 *flags)
{
    if (MetatileBehavior_IsLongGrass(objEvent->currentMetatileBehavior))
        *flags |= GROUND_EFFECT_FLAG_LONG_GRASS_ON_MOVE;
}

static void GetGroundEffectFlags_Tracks(struct ObjectEvent *objEvent, u32 *flags)
{
    if (MetatileBehavior_IsDeepSand(objEvent->previousMetatileBehavior))
    {
        *flags |= GROUND_EFFECT_FLAG_DEEP_SAND;
    }
    else if (MetatileBehavior_IsSandOrDeepSand(objEvent->previousMetatileBehavior)
             || MetatileBehavior_IsFootprints(objEvent->previousMetatileBehavior))
    {
        *flags |= GROUND_EFFECT_FLAG_SAND;
    }
}

static void GetGroundEffectFlags_SandHeap(struct ObjectEvent *objEvent, u32 *flags)
{
    if (MetatileBehavior_IsDeepSand(objEvent->currentMetatileBehavior)
        && MetatileBehavior_IsDeepSand(objEvent->previousMetatileBehavior))
    {
        if (!objEvent->inSandPile)
        {
            objEvent->inSandPile = 0;
            objEvent->inSandPile = 1;
            *flags |= GROUND_EFFECT_FLAG_SAND_PILE;
        }
    }
    else
    {
        objEvent->inSandPile = 0;
    }
}

static void GetGroundEffectFlags_ShallowFlowingWater(struct ObjectEvent *objEvent, u32 *flags)
{
    if ((MetatileBehavior_IsShallowFlowingWater(objEvent->currentMetatileBehavior)
         && MetatileBehavior_IsShallowFlowingWater(objEvent->previousMetatileBehavior))
        || (MetatileBehavior_IsPacifidlogLog(objEvent->currentMetatileBehavior)
            && MetatileBehavior_IsPacifidlogLog(objEvent->previousMetatileBehavior)))
    {
        if (!objEvent->inShallowFlowingWater)
        {
            objEvent->inShallowFlowingWater = 0;
            objEvent->inShallowFlowingWater = 1;
            *flags |= GROUND_EFFECT_FLAG_SHALLOW_FLOWING_WATER;
        }
    }
    else
    {
        objEvent->inShallowFlowingWater = 0;
    }
}

static void GetGroundEffectFlags_Puddle(struct ObjectEvent *objEvent, u32 *flags)
{
    if (MetatileBehavior_IsPuddle(objEvent->currentMetatileBehavior)
        && MetatileBehavior_IsPuddle(objEvent->previousMetatileBehavior))
    {
        *flags |= GROUND_EFFECT_FLAG_PUDDLE;
    }
}

static void GetGroundEffectFlags_Ripple(struct ObjectEvent *objEvent, u32 *flags)
{
    if (MetatileBehavior_HasRipples(objEvent->currentMetatileBehavior))
        *flags |= GROUND_EFFECT_FLAG_RIPPLES;
}

static void GetGroundEffectFlags_ShortGrass(struct ObjectEvent *objEvent, u32 *flags)
{
    if (MetatileBehavior_IsShortGrass(objEvent->currentMetatileBehavior)
        && MetatileBehavior_IsShortGrass(objEvent->previousMetatileBehavior))
    {
        if (!objEvent->inShortGrass)
        {
            objEvent->inShortGrass = 0;
            objEvent->inShortGrass = 1;
            *flags |= GROUND_EFFECT_FLAG_SHORT_GRASS;
        }
    }
    else
    {
        objEvent->inShortGrass = 0;
    }
}

static void GetGroundEffectFlags_HotSprings(struct ObjectEvent *objEvent, u32 *flags)
{
    if (MetatileBehavior_IsHotSprings(objEvent->currentMetatileBehavior)
        && MetatileBehavior_IsHotSprings(objEvent->previousMetatileBehavior))
    {
        if (!objEvent->inHotSprings)
        {
            objEvent->inHotSprings = 0;
            objEvent->inHotSprings = 1;
            *flags |= GROUND_EFFECT_FLAG_HOT_SPRINGS;
        }
    }
    else
    {
        objEvent->inHotSprings = 0;
    }
}

static void GetGroundEffectFlags_Seaweed(struct ObjectEvent *objEvent, u32 *flags)
{
    if (MetatileBehavior_IsSeaweed(objEvent->currentMetatileBehavior))
        *flags |= GROUND_EFFECT_FLAG_SEAWEED;
}

static void GetGroundEffectFlags_JumpLanding(struct ObjectEvent *objEvent, u32 *flags)
{
    typedef bool8 (*MetatileFunc)(u8);

    static const MetatileFunc metatileFuncs[] = {
        MetatileBehavior_IsTallGrass,
        MetatileBehavior_IsLongGrass,
        MetatileBehavior_IsPuddle,
        MetatileBehavior_IsSurfableWaterOrUnderwater,
        MetatileBehavior_IsShallowFlowingWater,
        MetatileBehavior_IsATile,
    };

    static const u32 jumpLandingFlags[] = {
        GROUND_EFFECT_FLAG_LAND_IN_TALL_GRASS,
        GROUND_EFFECT_FLAG_LAND_IN_LONG_GRASS,
        GROUND_EFFECT_FLAG_LAND_IN_SHALLOW_WATER,
        GROUND_EFFECT_FLAG_LAND_IN_DEEP_WATER,
        GROUND_EFFECT_FLAG_LAND_IN_SHALLOW_WATER,
        GROUND_EFFECT_FLAG_LAND_ON_NORMAL_GROUND,
    };

    if (objEvent->landingJump && !objEvent->disableJumpLandingGroundEffect)
    {
        u8 i;

        for (i = 0; i < ARRAY_COUNT(metatileFuncs); i++)
        {
            if (metatileFuncs[i](objEvent->currentMetatileBehavior))
            {
                *flags |= jumpLandingFlags[i];
                return;
            }
        }
    }
}

static u8 ObjectEventCheckForReflectiveSurface(struct ObjectEvent *objEvent)
{
    const struct ObjectEventGraphicsInfo *info = GetObjectEventGraphicsInfo(objEvent->graphicsId);

    // ceil div by tile width?
    s16 width = (info->width + 8) >> 4;
    s16 height = (info->height + 8) >> 4;
    s16 i;
    s16 j;
    u8 result;
    u8 b;
    s16 one;

#define RETURN_REFLECTION_TYPE_AT(x, y)              \
    b = MapGridGetMetatileBehaviorAt(x, y);          \
    result = GetReflectionTypeByMetatileBehavior(b); \
    if (result != 0)                                 \
        return result;

    for (i = 0, one = 1; i < height; i++)
    {
        RETURN_REFLECTION_TYPE_AT(objEvent->currentCoords.x, objEvent->currentCoords.y + one + i)
        RETURN_REFLECTION_TYPE_AT(objEvent->previousCoords.x, objEvent->previousCoords.y + one + i)
        for (j = 1; j < width; j++)
        {
            RETURN_REFLECTION_TYPE_AT(objEvent->currentCoords.x + j, objEvent->currentCoords.y + one + i)
            RETURN_REFLECTION_TYPE_AT(objEvent->currentCoords.x - j, objEvent->currentCoords.y + one + i)
            RETURN_REFLECTION_TYPE_AT(objEvent->previousCoords.x + j, objEvent->previousCoords.y + one + i)
            RETURN_REFLECTION_TYPE_AT(objEvent->previousCoords.x - j, objEvent->previousCoords.y + one + i)
        }
    }
    return 0;

#undef RETURN_REFLECTION_TYPE_AT
}

static u8 GetReflectionTypeByMetatileBehavior(u32 behavior)
{
    if (MetatileBehavior_IsIce(behavior))
        return 1;
    else if (MetatileBehavior_IsReflective(behavior))
        return 2;
    else
        return 0;
}

u8 GetLedgeJumpDirection(s16 x, s16 y, u8 z)
{
    static bool8 (*const unknown_08376040[])(u8) = {
        MetatileBehavior_IsJumpSouth,
        MetatileBehavior_IsJumpNorth,
        MetatileBehavior_IsJumpWest,
        MetatileBehavior_IsJumpEast,
    };

    u8 b;
    u8 index = z;

    if (index == 0)
        return 0;
    else if (index > 4)
        index -= 4;

    index--;
    b = MapGridGetMetatileBehaviorAt(x, y);

    if (unknown_08376040[index](b) == 1)
        return index + 1;

    return 0;
}

static void SetObjectEventSpriteOamTableForLongGrass(struct ObjectEvent *objEvent, struct Sprite *sprite)
{
    if (objEvent->disableCoveringGroundEffects)
        return;

    if (!MetatileBehavior_IsLongGrass(objEvent->currentMetatileBehavior))
        return;

    if (!MetatileBehavior_IsLongGrass(objEvent->previousMetatileBehavior))
        return;

    sprite->subspriteTableNum = 4;

    if (ZCoordToPriority(objEvent->previousElevation) == 1)
        sprite->subspriteTableNum = 5;
}

bool8 IsZCoordMismatchAt(u8 z, s16 x, s16 y)
{
    u8 mapZ;

    if (z == 0)
        return FALSE;

    mapZ = MapGridGetZCoordAt(x, y);

    if (mapZ == 0 || mapZ == 0xF)
        return FALSE;

    if (mapZ != z)
        return TRUE;

    return FALSE;
}

static const u8 sUnknown_08376050[] = {
    0x73, 0x73, 0x53, 0x73, 0x53, 0x73, 0x53, 0x73, 0x53, 0x73, 0x53, 0x73, 0x53, 0x00, 0x00, 0x73
};

// Each byte corresponds to a sprite priority for an object event.
// This is directly the inverse of gObjectEventPriorities_08376070.
static const u8 sObjectEventPriorities_08376060[] = {
    2, 2, 2, 2, 1, 2, 1, 2, 1, 2, 1, 2, 1, 0, 0, 2
};

// Each byte corresponds to a sprite priority for an object event.
// This is the inverse of gObjectEventPriorities_08376060.
// 1 = Above player sprite
// 2 = Below player sprite
static const u8 sObjectEventPriorities_08376070[] = {
    1, 1, 1, 1, 2, 1, 2, 1, 2, 1, 2, 1, 2, 0, 0, 1,
};

void UpdateObjectEventZCoordAndPriority(struct ObjectEvent *objEvent, struct Sprite *sprite)
{
    if (objEvent->fixedPriority)
        return;

    ObjectEventUpdateZCoord(objEvent);

    sprite->subspriteTableNum = sObjectEventPriorities_08376070[objEvent->previousElevation];
    sprite->oam.priority = sObjectEventPriorities_08376060[objEvent->previousElevation];
}

static void InitObjectPriorityByZCoord(struct Sprite *sprite, u8 z)
{
    sprite->subspriteTableNum = sObjectEventPriorities_08376070[z];
    sprite->oam.priority = sObjectEventPriorities_08376060[z];
}

u8 ZCoordToPriority(u8 z)
{
    return sObjectEventPriorities_08376060[z];
}

void ObjectEventUpdateZCoord(struct ObjectEvent *objEvent)
{
    u8 z = MapGridGetZCoordAt(objEvent->currentCoords.x, objEvent->currentCoords.y);
    u8 z2 = MapGridGetZCoordAt(objEvent->previousCoords.x, objEvent->previousCoords.y);

    if (z == 0xF || z2 == 0xF)
        return;

    objEvent->currentElevation = z;

    if (z != 0 && z != 0xF)
        objEvent->previousElevation = z;
}

void SetObjectSubpriorityByZCoord(u8 a, struct Sprite *sprite, u8 b)
{
    s32 tmp = sprite->centerToCornerVecY;
    u32 tmpa = *(u16 *)&sprite->pos1.y;
    u32 tmpb = *(u16 *)&gSpriteCoordOffsetY;
    s32 tmp2 = (tmpa - tmp) + tmpb;
    u16 tmp3 = (0x10 - ((((u32)tmp2 + 8) & 0xFF) >> 4)) * 2;
    sprite->subpriority = tmp3 + sUnknown_08376050[a] + b;
}

static void ObjectEventUpdateSubpriority(struct ObjectEvent *objEvent, struct Sprite *sprite)
{
    if (objEvent->fixedPriority)
        return;

    SetObjectSubpriorityByZCoord(objEvent->previousElevation, sprite, 1);
}

bool8 AreZCoordsCompatible(u8 a, u8 b)
{
    if (a == 0 || b == 0)
        return TRUE;

    if (a != b)
        return FALSE;

    return TRUE;
}

void GroundEffect_SpawnOnTallGrass(struct ObjectEvent *objEvent, struct Sprite *sprite)
{
    gFieldEffectArguments[0] = objEvent->currentCoords.x;
    gFieldEffectArguments[1] = objEvent->currentCoords.y;
    gFieldEffectArguments[2] = objEvent->previousElevation;
    gFieldEffectArguments[3] = 2;
    gFieldEffectArguments[4] = objEvent->localId << 8 | objEvent->mapNum;
    gFieldEffectArguments[5] = objEvent->mapGroup;
    gFieldEffectArguments[6] = (u8)gSaveBlock1Ptr->location.mapNum << 8 | (u8)gSaveBlock1Ptr->location.mapGroup;
    gFieldEffectArguments[7] = 1;
    FieldEffectStart(FLDEFF_TALL_GRASS);
}

void GroundEffect_StepOnTallGrass(struct ObjectEvent *objEvent, struct Sprite *sprite)
{
    gFieldEffectArguments[0] = objEvent->currentCoords.x;
    gFieldEffectArguments[1] = objEvent->currentCoords.y;
    gFieldEffectArguments[2] = objEvent->previousElevation;
    gFieldEffectArguments[3] = 2;
    gFieldEffectArguments[4] = objEvent->localId << 8 | objEvent->mapNum;
    gFieldEffectArguments[5] = objEvent->mapGroup;
    gFieldEffectArguments[6] = (u8)gSaveBlock1Ptr->location.mapNum << 8 | (u8)gSaveBlock1Ptr->location.mapGroup;
    gFieldEffectArguments[7] = 0;
    FieldEffectStart(FLDEFF_TALL_GRASS);
}

void GroundEffect_SpawnOnLongGrass(struct ObjectEvent *objEvent, struct Sprite *sprite)
{
    gFieldEffectArguments[0] = objEvent->currentCoords.x;
    gFieldEffectArguments[1] = objEvent->currentCoords.y;
    gFieldEffectArguments[2] = objEvent->previousElevation;
    gFieldEffectArguments[3] = 2;
    gFieldEffectArguments[4] = objEvent->localId << 8 | objEvent->mapNum;
    gFieldEffectArguments[5] = objEvent->mapGroup;
    gFieldEffectArguments[6] = (u8)gSaveBlock1Ptr->location.mapNum << 8 | (u8)gSaveBlock1Ptr->location.mapGroup;
    gFieldEffectArguments[7] = 1;
    FieldEffectStart(FLDEFF_LONG_GRASS);
}

void GroundEffect_StepOnLongGrass(struct ObjectEvent *objEvent, struct Sprite *sprite)
{
    gFieldEffectArguments[0] = objEvent->currentCoords.x;
    gFieldEffectArguments[1] = objEvent->currentCoords.y;
    gFieldEffectArguments[2] = objEvent->previousElevation;
    gFieldEffectArguments[3] = 2;
    gFieldEffectArguments[4] = (objEvent->localId << 8) | objEvent->mapNum;
    gFieldEffectArguments[5] = objEvent->mapGroup;
    gFieldEffectArguments[6] = (u8)gSaveBlock1Ptr->location.mapNum << 8 | (u8)gSaveBlock1Ptr->location.mapGroup;
    gFieldEffectArguments[7] = 0;
    FieldEffectStart(FLDEFF_LONG_GRASS);
}

void GroundEffect_WaterReflection(struct ObjectEvent *objEvent, struct Sprite *sprite)
{
    SetUpReflection(objEvent, sprite, 0);
}

void GroundEffect_IceReflection(struct ObjectEvent *objEvent, struct Sprite *sprite)
{
    SetUpReflection(objEvent, sprite, 1);
}

void GroundEffect_FlowingWater(struct ObjectEvent *objEvent, struct Sprite *sprite)
{
    StartFieldEffectForObjectEvent(FLDEFF_FEET_IN_FLOWING_WATER, objEvent);
}

static void (*const sGroundEffectTracksFuncs[])(struct ObjectEvent *objEvent, struct Sprite *sprite, u8 a) = {
    DoTracksGroundEffect_None,
    DoTracksGroundEffect_Footprints,
    DoTracksGroundEffect_BikeTireTracks,
};

void GroundEffect_SandTracks(struct ObjectEvent *objEvent, struct Sprite *sprite)
{
    const struct ObjectEventGraphicsInfo *info = GetObjectEventGraphicsInfo(objEvent->graphicsId);
    sGroundEffectTracksFuncs[info->tracks](objEvent, sprite, 0);
}

void GroundEffect_DeepSandTracks(struct ObjectEvent *objEvent, struct Sprite *sprite)
{
    const struct ObjectEventGraphicsInfo *info = GetObjectEventGraphicsInfo(objEvent->graphicsId);
    sGroundEffectTracksFuncs[info->tracks](objEvent, sprite, 1);
}

static void DoTracksGroundEffect_None(struct ObjectEvent *objEvent, struct Sprite *sprite, u8 a)
{
}

static void DoTracksGroundEffect_Footprints(struct ObjectEvent *objEvent, struct Sprite *sprite, u8 a)
{
    // First half-word is a Field Effect script id. (gFieldEffectScriptPointers)
    u16 sandFootprints_FieldEffectData[2] = {
        FLDEFF_SAND_FOOTPRINTS,
        FLDEFF_DEEP_SAND_FOOTPRINTS
    };

    gFieldEffectArguments[0] = objEvent->previousCoords.x;
    gFieldEffectArguments[1] = objEvent->previousCoords.y;
    gFieldEffectArguments[2] = 149;
    gFieldEffectArguments[3] = 2;
    gFieldEffectArguments[4] = objEvent->facingDirection;
    FieldEffectStart(sandFootprints_FieldEffectData[a]);
}

static void DoTracksGroundEffect_BikeTireTracks(struct ObjectEvent *objEvent, struct Sprite *sprite, u8 a)
{
    //  Specifies which bike track shape to show next.
    //  For example, when the bike turns from up to right, it will show
    //  a track that curves to the right.
    //  Each 4-byte row corresponds to the initial direction of the bike, and
    //  each byte in that row is for the next direction of the bike in the order
    //  of down, up, left, right.
    static const u8 bikeTireTracks_Transitions[4][4] = {
        1, 2, 7, 8,
        1, 2, 6, 5,
        5, 8, 3, 4,
        6, 7, 3, 4,
    };

    if (objEvent->currentCoords.x != objEvent->previousCoords.x || objEvent->currentCoords.y != objEvent->previousCoords.y)
    {
        gFieldEffectArguments[0] = objEvent->previousCoords.x;
        gFieldEffectArguments[1] = objEvent->previousCoords.y;
        gFieldEffectArguments[2] = 149;
        gFieldEffectArguments[3] = 2;
        gFieldEffectArguments[4] =
            bikeTireTracks_Transitions[objEvent->previousMovementDirection][objEvent->facingDirection - 5];
        FieldEffectStart(FLDEFF_BIKE_TIRE_TRACKS);
    }
}

void GroundEffect_Ripple(struct ObjectEvent *objEvent, struct Sprite *sprite)
{
    DoRippleFieldEffect(objEvent, sprite);
}

void GroundEffect_StepOnPuddle(struct ObjectEvent *objEvent, struct Sprite *sprite)
{
    StartFieldEffectForObjectEvent(FLDEFF_SPLASH, objEvent);
}

void GroundEffect_SandHeap(struct ObjectEvent *objEvent, struct Sprite *sprite)
{
    StartFieldEffectForObjectEvent(FLDEFF_SAND_PILE, objEvent);
}

void GroundEffect_JumpOnTallGrass(struct ObjectEvent *objEvent, struct Sprite *sprite)
{
    u8 spriteId;

    gFieldEffectArguments[0] = objEvent->currentCoords.x;
    gFieldEffectArguments[1] = objEvent->currentCoords.y;
    gFieldEffectArguments[2] = objEvent->previousElevation;
    gFieldEffectArguments[3] = 2;
    FieldEffectStart(FLDEFF_JUMP_TALL_GRASS);

    spriteId = FindTallGrassFieldEffectSpriteId(
        objEvent->localId,
        objEvent->mapNum,
        objEvent->mapGroup,
        objEvent->currentCoords.x,
        objEvent->currentCoords.y);

    if (spriteId == MAX_SPRITES)
        GroundEffect_SpawnOnTallGrass(objEvent, sprite);
}

void GroundEffect_JumpOnLongGrass(struct ObjectEvent *objEvent, struct Sprite *sprite)
{
    gFieldEffectArguments[0] = objEvent->currentCoords.x;
    gFieldEffectArguments[1] = objEvent->currentCoords.y;
    gFieldEffectArguments[2] = objEvent->previousElevation;
    gFieldEffectArguments[3] = 2;
    FieldEffectStart(FLDEFF_JUMP_LONG_GRASS);
}

void GroundEffect_JumpOnShallowWater(struct ObjectEvent *objEvent, struct Sprite *sprite)
{
    gFieldEffectArguments[0] = objEvent->currentCoords.x;
    gFieldEffectArguments[1] = objEvent->currentCoords.y;
    gFieldEffectArguments[2] = objEvent->previousElevation;
    gFieldEffectArguments[3] = sprite->oam.priority;
    FieldEffectStart(FLDEFF_JUMP_SMALL_SPLASH);
}

void GroundEffect_JumpOnWater(struct ObjectEvent *objEvent, struct Sprite *sprite)
{
    gFieldEffectArguments[0] = objEvent->currentCoords.x;
    gFieldEffectArguments[1] = objEvent->currentCoords.y;
    gFieldEffectArguments[2] = objEvent->previousElevation;
    gFieldEffectArguments[3] = sprite->oam.priority;
    FieldEffectStart(FLDEFF_JUMP_BIG_SPLASH);
}

void GroundEffect_JumpLandingDust(struct ObjectEvent *objEvent, struct Sprite *sprite)
{
    gFieldEffectArguments[0] = objEvent->currentCoords.x;
    gFieldEffectArguments[1] = objEvent->currentCoords.y;
    gFieldEffectArguments[2] = objEvent->previousElevation;
    gFieldEffectArguments[3] = sprite->oam.priority;
    FieldEffectStart(FLDEFF_DUST);
}

void GroundEffect_ShortGrass(struct ObjectEvent *objEvent, struct Sprite *sprite)
{
    StartFieldEffectForObjectEvent(FLDEFF_SHORT_GRASS, objEvent);
}

void GroundEffect_HotSprings(struct ObjectEvent *objEvent, struct Sprite *sprite)
{
    StartFieldEffectForObjectEvent(FLDEFF_HOT_SPRINGS_WATER, objEvent);
}

void GroundEffect_Seaweed(struct ObjectEvent *objEvent, struct Sprite *sprite)
{
    gFieldEffectArguments[0] = objEvent->currentCoords.x;
    gFieldEffectArguments[1] = objEvent->currentCoords.y;
    FieldEffectStart(FLDEFF_BUBBLES);
}

static void (*const sGroundEffectFuncs[])(struct ObjectEvent *objEvent, struct Sprite *sprite) = {
    GroundEffect_SpawnOnTallGrass,
    GroundEffect_StepOnTallGrass,
    GroundEffect_SpawnOnLongGrass,
    GroundEffect_StepOnLongGrass,
    GroundEffect_WaterReflection,
    GroundEffect_IceReflection,
    GroundEffect_FlowingWater,
    GroundEffect_SandTracks,
    GroundEffect_DeepSandTracks,
    GroundEffect_Ripple,
    GroundEffect_StepOnPuddle,
    GroundEffect_SandHeap,
    GroundEffect_JumpOnTallGrass,
    GroundEffect_JumpOnLongGrass,
    GroundEffect_JumpOnShallowWater,
    GroundEffect_JumpOnWater,
    GroundEffect_JumpLandingDust,
    GroundEffect_ShortGrass,
    GroundEffect_HotSprings,
    GroundEffect_Seaweed
};

static void DoFlaggedGroundEffects(struct ObjectEvent *objEvent, struct Sprite *sprite, u32 flags)
{
    u8 i;

    if (ObjectEventIsFarawayIslandMew(objEvent) == TRUE && !sub_81D4A58(objEvent))
        return;

    for (i = 0; i < ARRAY_COUNT(sGroundEffectFuncs); i++, flags >>= 1)
        if (flags & 1)
            sGroundEffectFuncs[i](objEvent, sprite);
}

void filters_out_some_ground_effects(struct ObjectEvent *objEvent, u32 *flags)
{
    if (objEvent->disableCoveringGroundEffects)
    {
        objEvent->inShortGrass = 0;
        objEvent->inSandPile = 0;
        objEvent->inShallowFlowingWater = 0;
        objEvent->inHotSprings = 0;
        *flags &= ~(GROUND_EFFECT_FLAG_HOT_SPRINGS
                  | GROUND_EFFECT_FLAG_SHORT_GRASS
                  | GROUND_EFFECT_FLAG_SAND_PILE
                  | GROUND_EFFECT_FLAG_SHALLOW_FLOWING_WATER
                  | GROUND_EFFECT_FLAG_TALL_GRASS_ON_MOVE);
    }
}

void FilterOutStepOnPuddleGroundEffectIfJumping(struct ObjectEvent *objEvent, u32 *flags)
{
    if (objEvent->landingJump)
        *flags &= ~GROUND_EFFECT_FLAG_PUDDLE;
}

static void DoGroundEffects_OnSpawn(struct ObjectEvent *objEvent, struct Sprite *sprite)
{
    u32 flags;

    if (objEvent->triggerGroundEffectsOnMove)
    {
        flags = 0;
        UpdateObjectEventZCoordAndPriority(objEvent, sprite);
        GetAllGroundEffectFlags_OnSpawn(objEvent, &flags);
        SetObjectEventSpriteOamTableForLongGrass(objEvent, sprite);
        DoFlaggedGroundEffects(objEvent, sprite, flags);
        objEvent->triggerGroundEffectsOnMove = 0;
        objEvent->disableCoveringGroundEffects = 0;
    }
}

static void DoGroundEffects_OnBeginStep(struct ObjectEvent *objEvent, struct Sprite *sprite)
{
    u32 flags;

    if (objEvent->triggerGroundEffectsOnMove)
    {
        flags = 0;
        UpdateObjectEventZCoordAndPriority(objEvent, sprite);
        GetAllGroundEffectFlags_OnBeginStep(objEvent, &flags);
        SetObjectEventSpriteOamTableForLongGrass(objEvent, sprite);
        filters_out_some_ground_effects(objEvent, &flags);
        DoFlaggedGroundEffects(objEvent, sprite, flags);
        objEvent->triggerGroundEffectsOnMove = 0;
        objEvent->disableCoveringGroundEffects = 0;
    }
}

static void DoGroundEffects_OnFinishStep(struct ObjectEvent *objEvent, struct Sprite *sprite)
{
    u32 flags;

    if (objEvent->triggerGroundEffectsOnStop)
    {
        flags = 0;
        UpdateObjectEventZCoordAndPriority(objEvent, sprite);
        GetAllGroundEffectFlags_OnFinishStep(objEvent, &flags);
        SetObjectEventSpriteOamTableForLongGrass(objEvent, sprite);
        FilterOutStepOnPuddleGroundEffectIfJumping(objEvent, &flags);
        DoFlaggedGroundEffects(objEvent, sprite, flags);
        objEvent->triggerGroundEffectsOnStop = 0;
        objEvent->landingJump = 0;
    }
}

bool8 FreezeObjectEvent(struct ObjectEvent *objectEvent)
{
    if (objectEvent->heldMovementActive || objectEvent->frozen)
    {
        return TRUE;
    }
    else
    {
        objectEvent->frozen = 1;
        objectEvent->spriteAnimPausedBackup = gSprites[objectEvent->spriteId].animPaused;
        objectEvent->spriteAffineAnimPausedBackup = gSprites[objectEvent->spriteId].affineAnimPaused;
        gSprites[objectEvent->spriteId].animPaused = 1;
        gSprites[objectEvent->spriteId].affineAnimPaused = 1;
        return FALSE;
    }
}

void FreezeObjectEvents(void)
{
    u8 i;
    for (i = 0; i < OBJECT_EVENTS_COUNT; i++)
        if (gObjectEvents[i].active && i != gPlayerAvatar.objectEventId)
            FreezeObjectEvent(&gObjectEvents[i]);
}

void FreezeObjectEventsExceptOne(u8 objectEventId)
{
    u8 i;
    for (i = 0; i < OBJECT_EVENTS_COUNT; i++)
        if (i != objectEventId && gObjectEvents[i].active && i != gPlayerAvatar.objectEventId)
            FreezeObjectEvent(&gObjectEvents[i]);
}

void UnfreezeObjectEvent(struct ObjectEvent *objectEvent)
{
    if (objectEvent->active && objectEvent->frozen)
    {
        objectEvent->frozen = 0;
        gSprites[objectEvent->spriteId].animPaused = objectEvent->spriteAnimPausedBackup;
        gSprites[objectEvent->spriteId].affineAnimPaused = objectEvent->spriteAffineAnimPausedBackup;
    }
}

void UnfreezeObjectEvents(void)
{
    u8 i;
    for (i = 0; i < OBJECT_EVENTS_COUNT; i++)
        if (gObjectEvents[i].active)
            UnfreezeObjectEvent(&gObjectEvents[i]);
}

static void Step1(struct Sprite *sprite, u8 dir)
{
    sprite->pos1.x += sDirectionToVectors[dir].x;
    sprite->pos1.y += sDirectionToVectors[dir].y;
}

static void Step2(struct Sprite *sprite, u8 dir)
{
    sprite->pos1.x += 2 * (u16) sDirectionToVectors[dir].x;
    sprite->pos1.y += 2 * (u16) sDirectionToVectors[dir].y;
}

static void Step3(struct Sprite *sprite, u8 dir)
{
    sprite->pos1.x += 2 * (u16) sDirectionToVectors[dir].x + (u16) sDirectionToVectors[dir].x;
    sprite->pos1.y += 2 * (u16) sDirectionToVectors[dir].y + (u16) sDirectionToVectors[dir].y;
}

static void Step4(struct Sprite *sprite, u8 dir)
{
    sprite->pos1.x += 4 * (u16) sDirectionToVectors[dir].x;
    sprite->pos1.y += 4 * (u16) sDirectionToVectors[dir].y;
}

static void Step8(struct Sprite *sprite, u8 dir)
{
    sprite->pos1.x += 8 * (u16) sDirectionToVectors[dir].x;
    sprite->pos1.y += 8 * (u16) sDirectionToVectors[dir].y;
}

static void oamt_npc_ministep_reset(struct Sprite *sprite, u8 direction, u8 a3)
{
    sprite->data[3] = direction;
    sprite->data[4] = a3;
    sprite->data[5] = 0;
}

typedef void (*SpriteStepFunc)(struct Sprite *sprite, u8 direction);

static const SpriteStepFunc gUnknown_0850E6C4[] = {
    Step1,
    Step1,
    Step1,
    Step1,
    Step1,
    Step1,
    Step1,
    Step1,
    Step1,
    Step1,
    Step1,
    Step1,
    Step1,
    Step1,
    Step1,
    Step1,
};

static const SpriteStepFunc gUnknown_0850E704[] = {
    Step2,
    Step2,
    Step2,
    Step2,
    Step2,
    Step2,
    Step2,
    Step2,
};

static const SpriteStepFunc gUnknown_0850E724[] = {
    Step2,
    Step3,
    Step3,
    Step2,
    Step3,
    Step3,
};

static const SpriteStepFunc gUnknown_0850E73C[] = {
    Step4,
    Step4,
    Step4,
    Step4,
};

static const SpriteStepFunc gUnknown_0850E74C[] = {
    Step8,
    Step8,
};

static const SpriteStepFunc *const gUnknown_0850E754[] = {
    gUnknown_0850E6C4,
    gUnknown_0850E704,
    gUnknown_0850E724,
    gUnknown_0850E73C,
    gUnknown_0850E74C,
};

static const s16 gUnknown_0850E768[] = {
    16, 8, 6, 4, 2
};

bool8 obj_npc_ministep(struct Sprite *sprite)
{
    if (sprite->data[5] >= gUnknown_0850E768[sprite->data[4]])
        return FALSE;

    gUnknown_0850E754[sprite->data[4]][sprite->data[5]](sprite, sprite->data[3]);

    sprite->data[5]++;

    if (sprite->data[5] < gUnknown_0850E768[sprite->data[4]])
        return FALSE;

    return TRUE;
}

void sub_80976DC(struct Sprite *sprite, u8 direction)
{
    sprite->data[3] = direction;
    sprite->data[4] = 0;
    sprite->data[5] = 0;
}

bool8 sub_80976EC(struct Sprite *sprite)
{
    if (!(sprite->data[4] & 1))
    {
        Step1(sprite, sprite->data[3]);
        sprite->data[5]++;
    }

    sprite->data[4]++;

    if (sprite->data[5] > 15)
        return TRUE;
    else
        return FALSE;
}

static const s8 gUnknown_0850E772[] = {
    1, 2, 2, 2, 2, 2, 2, 2,
    2, 2, 2, 1, 2, 2, 1, 2,
    2, 1, 2, 2, 1, 2, 1, 1,
    2, 1, 1, 2, 1, 1, 2, 1,
    1, 2, 1, 1, 1, 1, 1, 1,
    1, 1, 1, 1, 1, 1, 1, 1,
    0, 1, 1, 1, 0, 1, 1, 0,
    1, 0, 1, 0, 1, 0, 0, 0,
    0, 1, 0, 0, 0, 0, 0, 0,
};

static const s8 gUnknown_0850E7BA[] = {
     0,  0,  1,  0,  0,  1,  0,  0,
     1,  0,  1,  1,  0,  1,  1,  0,
     1,  1,  0,  1,  1,  0,  1,  1,
     0,  0,  1,  0,  0,  1,  0,  0,
     1,  0,  0,  0,  0,  0,  0,  0,
     0,  0,  0,  0,  0,  0,  0,  0,
     0,  0, -1,  0,  0, -1,  0,  0,
    -1,  0, -1, -1,  0, -1, -1,  0,
    -1, -1, -1, -1, -1, -1, -1, -2,
};

s16 sub_8097728(s16 a1)
{
    return gUnknown_0850E7BA[a1];
}

s16 sub_809773C(s16 a1)
{
    return gUnknown_0850E772[a1];
}

void sub_8097750(struct Sprite *sprite)
{
    sprite->data[6] = 0;
    sprite->data[7] = 0;
}

bool8 sub_8097758(struct Sprite *sprite)
{
    bool8 result = FALSE;

    switch(sprite->data[7])
    {
        case 0:
            sprite->pos2.x += sub_809773C(sprite->data[6]);
            sprite->pos2.y += sub_8097728(sprite->data[6]);
            break;
        case 1:
            sprite->pos2.x -= sub_809773C(0x47 - sprite->data[6]);
            sprite->pos2.y += sub_8097728(0x47 - sprite->data[6]);
            break;
        case 2:
            sprite->pos2.x -= sub_809773C(sprite->data[6]);
            sprite->pos2.y += sub_8097728(sprite->data[6]);
            break;
        case 3:
            sprite->pos2.x += sub_809773C(0x47 - sprite->data[6]);
            sprite->pos2.y += sub_8097728(0x47 - sprite->data[6]);
            break;
    }
    if(++sprite->data[6] == 0x48)
    {
        sprite->data[6] = 0;
        sprite->data[7]++;
    }
    if(sprite->data[7] == 0x4)
    {
        sprite->pos2.y = 0;
        sprite->pos2.x = 0;
        result = TRUE;
    }
    return result;
}

static const s8 gUnknown_0850E802[] = {
    -4,  -6,  -8, -10, -11, -12, -12, -12, -11, -10,  -9,  -8,  -6,  -4,   0,   0
};

static const s8 gUnknown_0850E812[] = {
    0,  -2,  -3,  -4,  -5,  -6,  -6,  -6,  -5,  -5,  -4,  -3,  -2,   0,   0,   0
};

static const s8 gUnknown_0850E822[] = {
    -2,  -4,  -6,  -8,  -9, -10, -10, -10,  -9,  -8,  -6,  -5,  -3,  -2,   0,   0
};

static const s8 *const gUnknown_0850E834[] = {
    gUnknown_0850E802,
    gUnknown_0850E812,
    gUnknown_0850E822
};

s16 sub_8097820(s16 a1, u8 a2)
{
    return gUnknown_0850E834[a2][a1];
}

void sub_809783C(struct Sprite *sprite, u8 a2, u8 a3, u8 a4)
{
    sprite->data[3] = a2;
    sprite->data[4] = a3;
    sprite->data[5] = a4;
    sprite->data[6] = 0;
}

static const s16 gUnknown_0850E840[] = {
    16, 16, 32,
};

static const u8 gUnknown_0850E846[] = {
    0, 0, 1,
};

u8 sub_809785C(struct Sprite *sprite)
{
    s16 v5[3];
    u8 v6[3];
    u8 v2;

    memcpy(v5, gUnknown_0850E840, 6); // TODO: get rid of memcpy
    memcpy(v6, gUnknown_0850E846, 3);
    v2 = 0;

    if (sprite->data[4])
        Step1(sprite, sprite->data[3]);

    sprite->pos2.y = sub_8097820(sprite->data[6] >> v6[sprite->data[4]], sprite->data[5]);

    sprite->data[6]++;

    if (sprite->data[6] == (v5[sprite->data[4]] >> 1))
        v2 = 1;

    if (sprite->data[6] >= v5[sprite->data[4]])
    {
        sprite->pos2.y = 0;
        v2 = -1;
    }

    return v2;
}

static const s16 gUnknown_0850E84A[] = {
    32, 32, 64,
};

static const u8 gUnknown_0850E850[] = {
    1, 1, 2,
};

u8 sub_80978E4(struct Sprite *sprite)
{
    s16 v5[3];
    u8 v6[3];
    u8 v2;

    memcpy(v5, gUnknown_0850E84A, 6);
    memcpy(v6, gUnknown_0850E850, 3);
    v2 = 0;

    if (sprite->data[4] && !(sprite->data[6] & 1))
        Step1(sprite, sprite->data[3]);

    sprite->pos2.y = sub_8097820(sprite->data[6] >> v6[sprite->data[4]], sprite->data[5]);

    sprite->data[6]++;

    if (sprite->data[6] == (v5[sprite->data[4]] >> 1))
        v2 = 1;

    if (sprite->data[6] >= v5[sprite->data[4]])
    {
        sprite->pos2.y = 0;
        v2 = -1;
    }

    return v2;
}

static void SetMovementDelay(struct Sprite *sprite, s16 timer)
{
    sprite->data[3] = timer;
}

static bool8 WaitForMovementDelay(struct Sprite *sprite)
{
    sprite->data[3]--;

    if (sprite->data[3] == 0)
        return TRUE;
    else
        return FALSE;
}

void SetAndStartSpriteAnim(struct Sprite *sprite, u8 animNum, u8 animCmdIndex)
{
    sprite->animNum = animNum;
    sprite->animPaused = FALSE;
    SeekSpriteAnim(sprite, animCmdIndex);
}

bool8 SpriteAnimEnded(struct Sprite *sprite)
{
    if (sprite->animEnded)
        return TRUE;
    else
        return FALSE;
}

void UpdateObjectEventSpriteVisibility(struct Sprite *sprite, bool8 invisible)
{
    u16 x, y;
    s16 x2, y2;

    sprite->invisible = invisible;

    if (sprite->coordOffsetEnabled)
    {
        x = sprite->pos1.x + sprite->pos2.x + sprite->centerToCornerVecX + gSpriteCoordOffsetX;
        y = sprite->pos1.y + sprite->pos2.y + sprite->centerToCornerVecY + gSpriteCoordOffsetY;
    }
    else
    {
        x = sprite->pos1.x + sprite->pos2.x + sprite->centerToCornerVecX;
        y = sprite->pos1.y + sprite->pos2.y + sprite->centerToCornerVecY;
    }

    x2 = x - (sprite->centerToCornerVecX >> 1);
    y2 = y - (sprite->centerToCornerVecY >> 1);

    if ((s16)x > 255 || x2 < -16)
        sprite->invisible = TRUE;
    if ((s16)y > 175 || y2 < -16)
        sprite->invisible = TRUE;
}

static void UpdateObjectEventSpriteSubpriorityAndVisibility(struct Sprite *sprite)
{
    sub_8097D68(sprite);
    SetObjectSubpriorityByZCoord(sprite->data[1], sprite, 1);
    UpdateObjectEventSpriteVisibility(sprite, sprite->data[2]);
}

void sub_8097AF0(void)
{
    int i;

    for(i = 0; i < MAX_SPRITES; i++)
    {
        struct Sprite *sprite = &gSprites[i];
        if(sprite->inUse && sprite->callback == UpdateObjectEventSpriteSubpriorityAndVisibility)
            DestroySprite(sprite);
    }
}

int sub_8097B2C(u8 var) // this should return a u8, because all that call this shifts to u8, but it wont match because it doesnt shift u8 at the end.
{
    int i;

    for(i = 0; i < MAX_SPRITES; i++)
    {
        struct Sprite *sprite = &gSprites[i];
        if(sprite->inUse && sprite->callback == UpdateObjectEventSpriteSubpriorityAndVisibility && (u8)sprite->data[0] == var)
            return i;
    }
    return MAX_SPRITES;
}

void sub_8097B78(u8 var1, u8 var2)
{
    u8 spriteId = sub_8097B2C(var1);

    if(spriteId != MAX_SPRITES)
        StartSpriteAnim(&gSprites[spriteId], GetFaceDirectionAnimNum(var2));
}

void sub_8097BB4(u8 var1, u8 graphicsId)
{
    int spriteId = sub_8097B2C(var1);

    if(spriteId != MAX_SPRITES)
    {
        struct Sprite *sprite = &gSprites[spriteId];
        const struct ObjectEventGraphicsInfo *graphicsInfo = GetObjectEventGraphicsInfo(graphicsId);
        u16 tileNum = sprite->oam.tileNum;

        sprite->oam = *graphicsInfo->oam;
        sprite->oam.tileNum = tileNum;
        sprite->oam.paletteNum = graphicsInfo->paletteSlot;
        sprite->images = graphicsInfo->images;

        if(graphicsInfo->subspriteTables == NULL)
        {
            sprite->subspriteTables = NULL;
            sprite->subspriteTableNum = 0;
            sprite->subspriteMode = SUBSPRITES_OFF;
        }
        else
        {
            SetSubspriteTables(sprite, graphicsInfo->subspriteTables);
            sprite->subspriteMode = SUBSPRITES_IGNORE_PRIORITY;
        }
        StartSpriteAnim(sprite, 0);
    }
}

void sub_8097C44(u8 var, bool32 var2)
{
    u8 spriteId = sub_8097B2C(var);

    if(spriteId == MAX_SPRITES)
        return;

    if(var2)
        gSprites[spriteId].data[2] = 1;
    else
        gSprites[spriteId].data[2] = 0;
}

bool32 sub_8097C8C(u8 var)
{
    u8 spriteId = sub_8097B2C(var);

    if(spriteId == MAX_SPRITES)
        return FALSE;

    return (gSprites[spriteId].data[2] == TRUE);
}

void sub_8097CC4(u8 var1, u8 var2)
{
    u8 spriteId = sub_8097B2C(var1);

    if(spriteId != MAX_SPRITES)
    {
        gSprites[spriteId].data[3] = var2;
        gSprites[spriteId].data[4] = 0;
    }
}

void sub_8097CF4(struct Sprite *sprite)
{
    switch(sprite->data[4])
    {
        case 0:
            sprite->pos2.y = 0;
            sprite->data[4]++;
        case 1:
            sprite->pos2.y -= 8;
            if(sprite->pos2.y == -160)
            {
                sprite->pos2.y = 0;
                sprite->data[2] = 1;
                sprite->data[3] = 0;
                sprite->data[4] = 0;
            }
    }
}

void sub_8097D30(struct Sprite *sprite)
{
    switch(sprite->data[4])
    {
        case 0:
            sprite->pos2.y = -160;
            sprite->data[4]++;
        case 1:
            sprite->pos2.y += 8;
            if(sprite->pos2.y == 0)
            {
                sprite->data[3] = 0;
                sprite->data[4] = 0;
            }
    }
}

static void sub_8097D68(struct Sprite *sprite)
{
    switch(sprite->data[3])
    {
        case 1:
            sub_8097D30(sprite);
            break;
        case 2:
            sub_8097CF4(sprite);
            break;
        case 0:
            break;
        default:
            sprite->data[3] = 0;
            break;
    }
}

bool32 sub_8097D9C(u8 var)
{
    u8 spriteId = sub_8097B2C(var);

    if(spriteId == MAX_SPRITES)
        return FALSE;

    if(gSprites[spriteId].data[3] != FALSE)
        return TRUE;

    return FALSE;
}

u32 StartFieldEffectForObjectEvent(u8 fieldEffectId, struct ObjectEvent *objectEvent)
{
    ObjectEventGetLocalIdAndMap(objectEvent, &gFieldEffectArguments[0], &gFieldEffectArguments[1], &gFieldEffectArguments[2]);
    return FieldEffectStart(fieldEffectId);
}

void DoShadowFieldEffect(struct ObjectEvent *objectEvent)
{
    if (!objectEvent->hasShadow)
    {
        objectEvent->hasShadow = 1;
        StartFieldEffectForObjectEvent(FLDEFF_SHADOW, objectEvent);
    }
}

static void DoRippleFieldEffect(struct ObjectEvent *objectEvent, struct Sprite *sprite)
{
    const struct ObjectEventGraphicsInfo *graphicsInfo = GetObjectEventGraphicsInfo(objectEvent->graphicsId);
    gFieldEffectArguments[0] = sprite->pos1.x;
    gFieldEffectArguments[1] = sprite->pos1.y + (graphicsInfo->height >> 1) - 2;
    gFieldEffectArguments[2] = 151;
    gFieldEffectArguments[3] = 3;
    FieldEffectStart(FLDEFF_RIPPLE);
}

u8 (*const gMovementActionFuncs_StoreAndLockAnim[])(struct ObjectEvent *, struct Sprite *) = {
    MovementAction_StoreAndLockAnim_Step0,
    MovementAction_Finish,
};

u8 (*const gMovementActionFuncs_FreeAndUnlockAnim[])(struct ObjectEvent *, struct Sprite *) = {
    MovementAction_FreeAndUnlockAnim_Step0,
    MovementAction_Finish,
};

u8 (*const gMovementActionFuncs_FlyUp[])(struct ObjectEvent *, struct Sprite *) = {
    MovementAction_FlyUp_Step0,
    MovementAction_FlyUp_Step1,
    MovementAction_Fly_Finish,
};

u8 (*const gMovementActionFuncs_FlyDown[])(struct ObjectEvent *, struct Sprite *) = {
    MovementAction_FlyDown_Step0,
    MovementAction_FlyDown_Step1,
    MovementAction_Fly_Finish,
};

u8 MovementAction_StoreAndLockAnim_Step0(struct ObjectEvent *objectEvent, struct Sprite *sprite)
{
    u32 one;
    bool32 ableToStore = FALSE;
    if (gLockedAnimObjectEvents == NULL)
    {
        gLockedAnimObjectEvents = AllocZeroed(sizeof(struct LockedAnimObjectEvents));
        gLockedAnimObjectEvents->objectEventIds[0] = objectEvent->localId;
        // needed to match
        gLockedAnimObjectEvents->count = (one = 1);
        ableToStore = one;
    }
    else
    {
        u8 i;
        u8 firstFreeSlot;
        bool32 found;
        for (firstFreeSlot = 16, found = FALSE, i = 0; i < 16; i++)
        {
            if (firstFreeSlot == 16 && gLockedAnimObjectEvents->objectEventIds[i] == 0)
                firstFreeSlot = i;

            if (gLockedAnimObjectEvents->objectEventIds[i] == objectEvent->localId)
            {
                found = TRUE;
                break;
            }
        }

        if (!found && firstFreeSlot != 16)
        {
            gLockedAnimObjectEvents->objectEventIds[firstFreeSlot] = objectEvent->localId;
            gLockedAnimObjectEvents->count++;
            ableToStore = TRUE;
        }
    }

    if (ableToStore == TRUE)
    {
        objectEvent->inanimate = TRUE;
        objectEvent->facingDirectionLocked = TRUE;
    }

    sprite->data[2] = 1;
    return TRUE;
}

u8 MovementAction_FreeAndUnlockAnim_Step0(struct ObjectEvent *objectEvent, struct Sprite *sprite)
{
    bool32 ableToStore;
    u8 index;

    sprite->data[2] = 1;
    if (gLockedAnimObjectEvents != NULL)
    {
        ableToStore = FALSE;
        index = FindLockedObjectEventIndex(objectEvent);
        if (index != 16)
        {
            gLockedAnimObjectEvents->objectEventIds[index] = 0;
            gLockedAnimObjectEvents->count--;
            ableToStore = TRUE;
        }
        if (gLockedAnimObjectEvents->count == 0)
            FREE_AND_SET_NULL(gLockedAnimObjectEvents);
        if (ableToStore == TRUE)
        {
            objectEvent->inanimate = GetObjectEventGraphicsInfo(objectEvent->graphicsId)->inanimate;
            objectEvent->facingDirectionLocked = FALSE;
            sprite->animPaused = 0;
        }
    }

    return TRUE;
}

u8 FindLockedObjectEventIndex(struct ObjectEvent *objectEvent)
{
    u8 i;

    for (i = 0; i < OBJECT_EVENTS_COUNT; i++)
    {
        if (gLockedAnimObjectEvents->objectEventIds[i] == objectEvent->localId)
            return i;
    }
    return OBJECT_EVENTS_COUNT;
}

void CreateLevitateMovementTask(struct ObjectEvent *objectEvent)
{
    u8 taskId = CreateTask(ApplyLevitateMovement, 0xFF);
    struct Task *task = &gTasks[taskId];

    StoreWordInTwoHalfwords(&task->data[0], (u32)objectEvent);
    objectEvent->warpArrowSpriteId = taskId;
    task->data[3] = 0xFFFF;
}

static void ApplyLevitateMovement(u8 taskId)
{
    struct ObjectEvent *objectEvent;
    struct Sprite *sprite;
    struct Task *task = &gTasks[taskId];

    LoadWordFromTwoHalfwords(&task->data[0], (u32 *)&objectEvent); // load the map object pointer.
    sprite = &gSprites[objectEvent->spriteId];

    if(!(task->data[2] & 0x3))
        sprite->pos2.y += task->data[3];

    if(!(task->data[2] & 0xF))
        task->data[3] = -task->data[3];

    task->data[2]++;
}

void DestroyExtraMovementTask(u8 taskId)
{
    struct ObjectEvent *objectEvent;
    struct Task *task = &gTasks[taskId];

    LoadWordFromTwoHalfwords(&task->data[0], (u32 *)&objectEvent); // unused objectEvent
    DestroyTask(taskId);
}

void sub_8098074(u8 var1, u8 var2)
{
    u8 i;

    for(i = 0; i < OBJECT_EVENTS_COUNT; i++)
    {
        if(i != var1 && i != var2 &&
            gObjectEvents[i].active && i != gPlayerAvatar.objectEventId)
                FreezeObjectEvent(&gObjectEvents[i]);
    }
}

u8 MovementAction_FlyUp_Step0(struct ObjectEvent *objectEvent, struct Sprite *sprite)
{
    sprite->pos2.y = 0;
    sprite->data[2]++;
    return FALSE;
}

u8 MovementAction_FlyUp_Step1(struct ObjectEvent *objectEvent, struct Sprite *sprite)
{
    sprite->pos2.y -= 8;

    if(sprite->pos2.y == -160)
        sprite->data[2]++;
    return FALSE;
}

u8 MovementAction_FlyDown_Step0(struct ObjectEvent *objectEvent, struct Sprite *sprite)
{
    sprite->pos2.y = -160;
    sprite->data[2]++;
    return FALSE;
}

u8 MovementAction_FlyDown_Step1(struct ObjectEvent *objectEvent, struct Sprite *sprite)
{
    sprite->pos2.y += 8;

    if(!sprite->pos2.y)
        sprite->data[2]++;
    return FALSE;
}

// though this function returns TRUE without doing anything, this header is required due to being in an array of functions which needs it.
u8 MovementAction_Fly_Finish(struct ObjectEvent *objectEvent, struct Sprite *sprite)
{
    return TRUE;
}<|MERGE_RESOLUTION|>--- conflicted
+++ resolved
@@ -1863,16 +1863,9 @@
 
     if (graphicsId >= OBJ_EVENT_GFX_VARS)
     {
-<<<<<<< HEAD
-        graphicsId = VarGetObjectEventGraphicsId(graphicsId - SPRITE_VAR);
+        graphicsId = VarGetObjectEventGraphicsId(graphicsId - OBJ_EVENT_GFX_VARS);
     }
     if (graphicsId == OBJ_EVENT_GFX_BARD)
-=======
-        graphicsId = VarGetEventObjectGraphicsId(graphicsId - OBJ_EVENT_GFX_VARS);
-    }
-
-    if (graphicsId == EVENT_OBJ_GFX_BARD)
->>>>>>> a40f0549
     {
         bard = GetCurrentMauvilleOldMan();
         return gMauvilleOldManGraphicsInfoPointers[bard];
@@ -1882,25 +1875,15 @@
     {
         graphicsId = OBJ_EVENT_GFX_NINJA_BOY;
     }
-<<<<<<< HEAD
+    
     return gObjectEventGraphicsInfoPointers[graphicsId];
-=======
-    
-    return gEventObjectGraphicsInfoPointers[graphicsId];
->>>>>>> a40f0549
 }
 
 static void SetObjectEventDynamicGraphicsId(struct ObjectEvent *objectEvent)
 {
-<<<<<<< HEAD
-    if (objectEvent->graphicsId >= SPRITE_VAR)
-    {
-        objectEvent->graphicsId = VarGetObjectEventGraphicsId(objectEvent->graphicsId - SPRITE_VAR);
-=======
-    if (eventObject->graphicsId >= OBJ_EVENT_GFX_VARS)
-    {
-        eventObject->graphicsId = VarGetEventObjectGraphicsId(eventObject->graphicsId - OBJ_EVENT_GFX_VARS);
->>>>>>> a40f0549
+    if (objectEvent->graphicsId >= OBJ_EVENT_GFX_VARS)
+    {
+        objectEvent->graphicsId = VarGetObjectEventGraphicsId(objectEvent->graphicsId - OBJ_EVENT_GFX_VARS);
     }
 }
 
