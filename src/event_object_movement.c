#include "global.h"
#include "malloc.h"
#include "battle_pyramid.h"
#include "berry.h"
#include "data.h"
#include "decoration.h"
#include "decompress.h"
#include "event_data.h"
#include "event_object_movement.h"
#include "event_scripts.h"
#include "faraway_island.h"
#include "field_camera.h"
#include "field_effect.h"
#include "field_effect_helpers.h"
#include "field_player_avatar.h"
#include "field_weather.h"
#include "fieldmap.h"
#include "mauville_old_man.h"
#include "metatile_behavior.h"
#include "overworld.h"
#include "palette.h"
#include "pokemon.h"
#include "random.h"
#include "region_map.h"
#include "script.h"
#include "sprite.h"
#include "task.h"
#include "trainer_see.h"
#include "trainer_hill.h"
#include "util.h"
#include "constants/event_object_movement.h"
#include "constants/event_objects.h"
#include "constants/field_effects.h"
#include "constants/items.h"
#include "constants/map_types.h"
#include "constants/mauville_old_man.h"
#include "constants/species.h"
#include "constants/trainer_types.h"
#include "constants/union_room.h"
#include "constants/weather.h"

// this file was known as evobjmv.c in Game Freak's original source

// Sprite data used throughout
#define sObjEventId   data[0]
#define sTypeFuncId   data[1] // Index into corresponding gMovementTypeFuncs_* table
#define sActionFuncId data[2] // Index into corresponding gMovementActionFuncs_* table
#define sDirection    data[3]
#define sSpeed        data[4]


#define movement_type_def(setup, table) \
static u8 setup##_callback(struct ObjectEvent *, struct Sprite *);\
void setup(struct Sprite *sprite)\
{\
    UpdateObjectEventCurrentMovement(&gObjectEvents[sprite->sObjEventId], sprite, setup##_callback);\
}\
static u8 setup##_callback(struct ObjectEvent *objectEvent, struct Sprite *sprite)\
{\
    return table[sprite->sTypeFuncId](objectEvent, sprite);\
}

#define movement_type_empty_callback(setup) \
static u8 setup##_callback(struct ObjectEvent *, struct Sprite *);\
void setup(struct Sprite *sprite)\
{\
    UpdateObjectEventCurrentMovement(&gObjectEvents[sprite->sObjEventId], sprite, setup##_callback);\
}\
static u8 setup##_callback(struct ObjectEvent *objectEvent, struct Sprite *sprite)\
{\
    return 0;\
}

static EWRAM_DATA u8 sCurrentReflectionType = 0;
static EWRAM_DATA u16 sCurrentSpecialObjectPaletteTag = 0;
static EWRAM_DATA struct LockedAnimObjectEvents *sLockedAnimObjectEvents = {0};

static void MoveCoordsInDirection(u32, s16 *, s16 *, s16, s16);
static bool8 ObjectEventExecSingleMovementAction(struct ObjectEvent *, struct Sprite *);
static void SetMovementDelay(struct Sprite *, s16);
static bool8 WaitForMovementDelay(struct Sprite *);
static u8 GetCollisionInDirection(struct ObjectEvent *, u8);
static u32 state_to_direction(u8, u32, u32);
static void TryEnableObjectEventAnim(struct ObjectEvent *, struct Sprite *);
static void ObjectEventExecHeldMovementAction(struct ObjectEvent *, struct Sprite *);
static void UpdateObjectEventSpriteAnimPause(struct ObjectEvent *, struct Sprite *);
static bool8 IsCoordOutsideObjectEventMovementRange(struct ObjectEvent *, s16, s16);
static bool8 IsMetatileDirectionallyImpassable(struct ObjectEvent *, s16, s16, u8);
static bool8 DoesObjectCollideWithObjectAt(struct ObjectEvent *, s16, s16);
static void UpdateObjectEventOffscreen(struct ObjectEvent *, struct Sprite *);
static void UpdateObjectEventSpriteVisibility(struct ObjectEvent *, struct Sprite *);
static void ObjectEventUpdateMetatileBehaviors(struct ObjectEvent*);
static void GetGroundEffectFlags_Reflection(struct ObjectEvent*, u32*);
static void GetGroundEffectFlags_TallGrassOnSpawn(struct ObjectEvent*, u32*);
static void GetGroundEffectFlags_LongGrassOnSpawn(struct ObjectEvent*, u32*);
static void GetGroundEffectFlags_SandHeap(struct ObjectEvent*, u32*);
static void GetGroundEffectFlags_ShallowFlowingWater(struct ObjectEvent*, u32*);
static void GetGroundEffectFlags_ShortGrass(struct ObjectEvent*, u32*);
static void GetGroundEffectFlags_HotSprings(struct ObjectEvent*, u32*);
static void GetGroundEffectFlags_TallGrassOnBeginStep(struct ObjectEvent*, u32*);
static void GetGroundEffectFlags_LongGrassOnBeginStep(struct ObjectEvent*, u32*);
static void GetGroundEffectFlags_Tracks(struct ObjectEvent*, u32*);
static void GetGroundEffectFlags_Puddle(struct ObjectEvent*, u32*);
static void GetGroundEffectFlags_Ripple(struct ObjectEvent*, u32*);
static void GetGroundEffectFlags_Seaweed(struct ObjectEvent*, u32*);
static void GetGroundEffectFlags_JumpLanding(struct ObjectEvent*, u32*);
static u8 ObjectEventGetNearbyReflectionType(struct ObjectEvent*);
static u8 GetReflectionTypeByMetatileBehavior(u32);
static void InitObjectPriorityByZCoord(struct Sprite *sprite, u8 z);
static void ObjectEventUpdateSubpriority(struct ObjectEvent*, struct Sprite*);
static void DoTracksGroundEffect_None(struct ObjectEvent*, struct Sprite*, u8);
static void DoTracksGroundEffect_Footprints(struct ObjectEvent*, struct Sprite*, u8);
static void DoTracksGroundEffect_BikeTireTracks(struct ObjectEvent*, struct Sprite*, u8);
static void DoRippleFieldEffect(struct ObjectEvent*, struct Sprite*);
static void DoGroundEffects_OnSpawn(struct ObjectEvent*, struct Sprite*);
static void DoGroundEffects_OnBeginStep(struct ObjectEvent*, struct Sprite*);
static void DoGroundEffects_OnFinishStep(struct ObjectEvent*, struct Sprite*);
static void UpdateObjectEventSpritePosition(struct Sprite*);
static void ApplyLevitateMovement(u8);
static bool8 MovementType_Disguise_Callback(struct ObjectEvent *, struct Sprite *);
static bool8 MovementType_Buried_Callback(struct ObjectEvent *, struct Sprite *);
static void CreateReflectionEffectSprites(void);
static u8 GetObjectEventIdByLocalId(u8);
static u8 GetObjectEventIdByLocalIdAndMapInternal(u8, u8, u8);
static bool8 GetAvailableObjectEventId(u16, u8, u8, u8 *);
static void SetObjectEventDynamicGraphicsId(struct ObjectEvent *);
static void RemoveObjectEventInternal(struct ObjectEvent *);
static u16 GetObjectEventFlagIdByObjectEventId(u8);
static void UpdateObjectEventVisibility(struct ObjectEvent *, struct Sprite *);
static void MakeObjectTemplateFromObjectEventTemplate(struct ObjectEventTemplate *, struct SpriteTemplate *, const struct SubspriteTable **);
static void GetObjectEventMovingCameraOffset(s16 *, s16 *);
static struct ObjectEventTemplate *GetObjectEventTemplateByLocalIdAndMap(u8, u8, u8);
static void LoadObjectEventPalette(u16);
static void RemoveObjectEventIfOutsideView(struct ObjectEvent *);
static void SpawnObjectEventOnReturnToField(u8, s16, s16);
static void SetPlayerAvatarObjectEventIdAndObjectId(u8, u8);
static void ResetObjectEventFldEffData(struct ObjectEvent *);
static u8 LoadSpritePaletteIfTagExists(const struct SpritePalette *);
static u8 FindObjectEventPaletteIndexByTag(u16);
static void _PatchObjectPalette(u16, u8);
static bool8 ObjectEventDoesZCoordMatch(struct ObjectEvent *, u8);
static void SpriteCB_CameraObject(struct Sprite *);
static void CameraObject_0(struct Sprite *);
static void CameraObject_1(struct Sprite *);
static void CameraObject_2(struct Sprite *);
static struct ObjectEventTemplate *FindObjectEventTemplateByLocalId(u8 localId, struct ObjectEventTemplate *templates, u8 count);
static void ClearObjectEventMovement(struct ObjectEvent *, struct Sprite *);
static void ObjectEventSetSingleMovement(struct ObjectEvent *, struct Sprite *, u8);
static void SetSpriteDataForNormalStep(struct Sprite *, u8, u8);
static void InitSpriteForFigure8Anim(struct Sprite *sprite);
static bool8 AnimateSpriteInFigure8(struct Sprite *sprite);
static void UpdateObjectEventSprite(struct Sprite *);
<<<<<<< HEAD
static void UpdateObjectEventSpriteSubpriorityAndVisibility(struct Sprite *);
u8 GetDirectionToFace(s16 x1, s16 y1, s16 x2, s16 y2);
static void FollowerSetGraphics(struct ObjectEvent *, u16, u8, bool8);
static void ObjectEventSetGraphics(struct ObjectEvent *, const struct ObjectEventGraphicsInfo *);
=======
static void DoShadowFieldEffect(struct ObjectEvent *);
static void SetJumpSpriteData(struct Sprite *, u8, u8, u8);
static void SetWalkSlowSpriteData(struct Sprite *sprite, u8 direction);
static bool8 UpdateWalkSlowAnim(struct Sprite *sprite);
static u8 DoJumpSpriteMovement(struct Sprite *sprite);
static u8 DoJumpSpecialSpriteMovement(struct Sprite *sprite);
static void CreateLevitateMovementTask(struct ObjectEvent *);
static void DestroyLevitateMovementTask(u8);
static bool8 NpcTakeStep(struct Sprite *sprite);

static const struct SpriteFrameImage sPicTable_PechaBerryTree[];
>>>>>>> c1da6b29

const u8 gReflectionEffectPaletteMap[] = {1, 1, 6, 7, 8, 9, 6, 7, 8, 9, 11, 11, 0, 0, 0, 0};

static const struct SpriteTemplate sCameraSpriteTemplate = {
    .tileTag = 0,
    .paletteTag = 0xFFFF,
    .oam = &gDummyOamData,
    .anims = gDummySpriteAnimTable,
    .images = NULL,
    .affineAnims = gDummySpriteAffineAnimTable,
    .callback = SpriteCB_CameraObject
};

static void (*const sCameraObjectFuncs[])(struct Sprite *) = {
    CameraObject_0,
    CameraObject_1,
    CameraObject_2,
};

#include "data/object_events/object_event_graphics.h"

// movement type callbacks
static void (*const sMovementTypeCallbacks[])(struct Sprite *) =
{
    [MOVEMENT_TYPE_NONE] = MovementType_None,
    [MOVEMENT_TYPE_LOOK_AROUND] = MovementType_LookAround,
    [MOVEMENT_TYPE_WANDER_AROUND] = MovementType_WanderAround,
    [MOVEMENT_TYPE_WANDER_UP_AND_DOWN] = MovementType_WanderUpAndDown,
    [MOVEMENT_TYPE_WANDER_DOWN_AND_UP] = MovementType_WanderUpAndDown,
    [MOVEMENT_TYPE_WANDER_LEFT_AND_RIGHT] = MovementType_WanderLeftAndRight,
    [MOVEMENT_TYPE_WANDER_RIGHT_AND_LEFT] = MovementType_WanderLeftAndRight,
    [MOVEMENT_TYPE_FACE_UP] = MovementType_FaceDirection,
    [MOVEMENT_TYPE_FACE_DOWN] = MovementType_FaceDirection,
    [MOVEMENT_TYPE_FACE_LEFT] = MovementType_FaceDirection,
    [MOVEMENT_TYPE_FACE_RIGHT] = MovementType_FaceDirection,
    [MOVEMENT_TYPE_PLAYER] = MovementType_Player,
    [MOVEMENT_TYPE_BERRY_TREE_GROWTH] = MovementType_BerryTreeGrowth,
    [MOVEMENT_TYPE_FACE_DOWN_AND_UP] = MovementType_FaceDownAndUp,
    [MOVEMENT_TYPE_FACE_LEFT_AND_RIGHT] = MovementType_FaceLeftAndRight,
    [MOVEMENT_TYPE_FACE_UP_AND_LEFT] = MovementType_FaceUpAndLeft,
    [MOVEMENT_TYPE_FACE_UP_AND_RIGHT] = MovementType_FaceUpAndRight,
    [MOVEMENT_TYPE_FACE_DOWN_AND_LEFT] = MovementType_FaceDownAndLeft,
    [MOVEMENT_TYPE_FACE_DOWN_AND_RIGHT] = MovementType_FaceDownAndRight,
    [MOVEMENT_TYPE_FACE_DOWN_UP_AND_LEFT] = MovementType_FaceDownUpAndLeft,
    [MOVEMENT_TYPE_FACE_DOWN_UP_AND_RIGHT] = MovementType_FaceDownUpAndRight,
    [MOVEMENT_TYPE_FACE_UP_LEFT_AND_RIGHT] = MovementType_FaceUpRightAndLeft,
    [MOVEMENT_TYPE_FACE_DOWN_LEFT_AND_RIGHT] = MovementType_FaceDownRightAndLeft,
    [MOVEMENT_TYPE_ROTATE_COUNTERCLOCKWISE] = MovementType_RotateCounterclockwise,
    [MOVEMENT_TYPE_ROTATE_CLOCKWISE] = MovementType_RotateClockwise,
    [MOVEMENT_TYPE_WALK_UP_AND_DOWN] = MovementType_WalkBackAndForth,
    [MOVEMENT_TYPE_WALK_DOWN_AND_UP] = MovementType_WalkBackAndForth,
    [MOVEMENT_TYPE_WALK_LEFT_AND_RIGHT] = MovementType_WalkBackAndForth,
    [MOVEMENT_TYPE_WALK_RIGHT_AND_LEFT] = MovementType_WalkBackAndForth,
    [MOVEMENT_TYPE_WALK_SEQUENCE_UP_RIGHT_LEFT_DOWN] = MovementType_WalkSequenceUpRightLeftDown,
    [MOVEMENT_TYPE_WALK_SEQUENCE_RIGHT_LEFT_DOWN_UP] = MovementType_WalkSequenceRightLeftDownUp,
    [MOVEMENT_TYPE_WALK_SEQUENCE_DOWN_UP_RIGHT_LEFT] = MovementType_WalkSequenceDownUpRightLeft,
    [MOVEMENT_TYPE_WALK_SEQUENCE_LEFT_DOWN_UP_RIGHT] = MovementType_WalkSequenceLeftDownUpRight,
    [MOVEMENT_TYPE_WALK_SEQUENCE_UP_LEFT_RIGHT_DOWN] = MovementType_WalkSequenceUpLeftRightDown,
    [MOVEMENT_TYPE_WALK_SEQUENCE_LEFT_RIGHT_DOWN_UP] = MovementType_WalkSequenceLeftRightDownUp,
    [MOVEMENT_TYPE_WALK_SEQUENCE_DOWN_UP_LEFT_RIGHT] = MovementType_WalkSequenceDownUpLeftRight,
    [MOVEMENT_TYPE_WALK_SEQUENCE_RIGHT_DOWN_UP_LEFT] = MovementType_WalkSequenceRightDownUpLeft,
    [MOVEMENT_TYPE_WALK_SEQUENCE_LEFT_UP_DOWN_RIGHT] = MovementType_WalkSequenceLeftUpDownRight,
    [MOVEMENT_TYPE_WALK_SEQUENCE_UP_DOWN_RIGHT_LEFT] = MovementType_WalkSequenceUpDownRightLeft,
    [MOVEMENT_TYPE_WALK_SEQUENCE_RIGHT_LEFT_UP_DOWN] = MovementType_WalkSequenceRightLeftUpDown,
    [MOVEMENT_TYPE_WALK_SEQUENCE_DOWN_RIGHT_LEFT_UP] = MovementType_WalkSequenceDownRightLeftUp,
    [MOVEMENT_TYPE_WALK_SEQUENCE_RIGHT_UP_DOWN_LEFT] = MovementType_WalkSequenceRightUpDownLeft,
    [MOVEMENT_TYPE_WALK_SEQUENCE_UP_DOWN_LEFT_RIGHT] = MovementType_WalkSequenceUpDownLeftRight,
    [MOVEMENT_TYPE_WALK_SEQUENCE_LEFT_RIGHT_UP_DOWN] = MovementType_WalkSequenceLeftRightUpDown,
    [MOVEMENT_TYPE_WALK_SEQUENCE_DOWN_LEFT_RIGHT_UP] = MovementType_WalkSequenceDownLeftRightUp,
    [MOVEMENT_TYPE_WALK_SEQUENCE_UP_LEFT_DOWN_RIGHT] = MovementType_WalkSequenceUpLeftDownRight,
    [MOVEMENT_TYPE_WALK_SEQUENCE_DOWN_RIGHT_UP_LEFT] = MovementType_WalkSequenceDownRightUpLeft,
    [MOVEMENT_TYPE_WALK_SEQUENCE_LEFT_DOWN_RIGHT_UP] = MovementType_WalkSequenceLeftDownRightUp,
    [MOVEMENT_TYPE_WALK_SEQUENCE_RIGHT_UP_LEFT_DOWN] = MovementType_WalkSequenceRightUpLeftDown,
    [MOVEMENT_TYPE_WALK_SEQUENCE_UP_RIGHT_DOWN_LEFT] = MovementType_WalkSequenceUpRightDownLeft,
    [MOVEMENT_TYPE_WALK_SEQUENCE_DOWN_LEFT_UP_RIGHT] = MovementType_WalkSequenceDownLeftUpRight,
    [MOVEMENT_TYPE_WALK_SEQUENCE_LEFT_UP_RIGHT_DOWN] = MovementType_WalkSequenceLeftUpRightDown,
    [MOVEMENT_TYPE_WALK_SEQUENCE_RIGHT_DOWN_LEFT_UP] = MovementType_WalkSequenceRightDownLeftUp,
    [MOVEMENT_TYPE_COPY_PLAYER] = MovementType_CopyPlayer,
    [MOVEMENT_TYPE_COPY_PLAYER_OPPOSITE] = MovementType_CopyPlayer,
    [MOVEMENT_TYPE_COPY_PLAYER_COUNTERCLOCKWISE] = MovementType_CopyPlayer,
    [MOVEMENT_TYPE_COPY_PLAYER_CLOCKWISE] = MovementType_CopyPlayer,
    [MOVEMENT_TYPE_TREE_DISGUISE] = MovementType_TreeDisguise,
    [MOVEMENT_TYPE_MOUNTAIN_DISGUISE] = MovementType_MountainDisguise,
    [MOVEMENT_TYPE_COPY_PLAYER_IN_GRASS] = MovementType_CopyPlayerInGrass,
    [MOVEMENT_TYPE_COPY_PLAYER_OPPOSITE_IN_GRASS] = MovementType_CopyPlayerInGrass,
    [MOVEMENT_TYPE_COPY_PLAYER_COUNTERCLOCKWISE_IN_GRASS] = MovementType_CopyPlayerInGrass,
    [MOVEMENT_TYPE_COPY_PLAYER_CLOCKWISE_IN_GRASS] = MovementType_CopyPlayerInGrass,
    [MOVEMENT_TYPE_BURIED] = MovementType_Buried,
    [MOVEMENT_TYPE_WALK_IN_PLACE_DOWN] = MovementType_WalkInPlace,
    [MOVEMENT_TYPE_WALK_IN_PLACE_UP] = MovementType_WalkInPlace,
    [MOVEMENT_TYPE_WALK_IN_PLACE_LEFT] = MovementType_WalkInPlace,
    [MOVEMENT_TYPE_WALK_IN_PLACE_RIGHT] = MovementType_WalkInPlace,
    [MOVEMENT_TYPE_JOG_IN_PLACE_DOWN] = MovementType_JogInPlace,
    [MOVEMENT_TYPE_JOG_IN_PLACE_UP] = MovementType_JogInPlace,
    [MOVEMENT_TYPE_JOG_IN_PLACE_LEFT] = MovementType_JogInPlace,
    [MOVEMENT_TYPE_JOG_IN_PLACE_RIGHT] = MovementType_JogInPlace,
    [MOVEMENT_TYPE_RUN_IN_PLACE_DOWN] = MovementType_RunInPlace,
    [MOVEMENT_TYPE_RUN_IN_PLACE_UP] = MovementType_RunInPlace,
    [MOVEMENT_TYPE_RUN_IN_PLACE_LEFT] = MovementType_RunInPlace,
    [MOVEMENT_TYPE_RUN_IN_PLACE_RIGHT] = MovementType_RunInPlace,
    [MOVEMENT_TYPE_INVISIBLE] = MovementType_Invisible,
    [MOVEMENT_TYPE_WALK_SLOWLY_IN_PLACE_DOWN] = MovementType_WalkSlowlyInPlace,
    [MOVEMENT_TYPE_WALK_SLOWLY_IN_PLACE_UP] = MovementType_WalkSlowlyInPlace,
    [MOVEMENT_TYPE_WALK_SLOWLY_IN_PLACE_LEFT] = MovementType_WalkSlowlyInPlace,
    [MOVEMENT_TYPE_WALK_SLOWLY_IN_PLACE_RIGHT] = MovementType_WalkSlowlyInPlace,
    [MOVEMENT_TYPE_FOLLOW_PLAYER] = MovementType_FollowPlayer,
};

const u8 gRangedMovementTypes[] = {
    [MOVEMENT_TYPE_NONE] = 0,
    [MOVEMENT_TYPE_LOOK_AROUND] = 0,
    [MOVEMENT_TYPE_WANDER_AROUND] = 1,
    [MOVEMENT_TYPE_WANDER_UP_AND_DOWN] = 1,
    [MOVEMENT_TYPE_WANDER_DOWN_AND_UP] = 1,
    [MOVEMENT_TYPE_WANDER_LEFT_AND_RIGHT] = 1,
    [MOVEMENT_TYPE_WANDER_RIGHT_AND_LEFT] = 1,
    [MOVEMENT_TYPE_FACE_UP] = 0,
    [MOVEMENT_TYPE_FACE_DOWN] = 0,
    [MOVEMENT_TYPE_FACE_LEFT] = 0,
    [MOVEMENT_TYPE_FACE_RIGHT] = 0,
    [MOVEMENT_TYPE_PLAYER] = 0,
    [MOVEMENT_TYPE_BERRY_TREE_GROWTH] = 0,
    [MOVEMENT_TYPE_FACE_DOWN_AND_UP] = 0,
    [MOVEMENT_TYPE_FACE_LEFT_AND_RIGHT] = 0,
    [MOVEMENT_TYPE_FACE_UP_AND_LEFT] = 0,
    [MOVEMENT_TYPE_FACE_UP_AND_RIGHT] = 0,
    [MOVEMENT_TYPE_FACE_DOWN_AND_LEFT] = 0,
    [MOVEMENT_TYPE_FACE_DOWN_AND_RIGHT] = 0,
    [MOVEMENT_TYPE_FACE_DOWN_UP_AND_LEFT] = 0,
    [MOVEMENT_TYPE_FACE_DOWN_UP_AND_RIGHT] = 0,
    [MOVEMENT_TYPE_FACE_UP_LEFT_AND_RIGHT] = 0,
    [MOVEMENT_TYPE_FACE_DOWN_LEFT_AND_RIGHT] = 0,
    [MOVEMENT_TYPE_ROTATE_COUNTERCLOCKWISE] = 0,
    [MOVEMENT_TYPE_ROTATE_CLOCKWISE] = 0,
    [MOVEMENT_TYPE_WALK_UP_AND_DOWN] = 1,
    [MOVEMENT_TYPE_WALK_DOWN_AND_UP] = 1,
    [MOVEMENT_TYPE_WALK_LEFT_AND_RIGHT] = 1,
    [MOVEMENT_TYPE_WALK_RIGHT_AND_LEFT] = 1,
    [MOVEMENT_TYPE_WALK_SEQUENCE_UP_RIGHT_LEFT_DOWN] = 1,
    [MOVEMENT_TYPE_WALK_SEQUENCE_RIGHT_LEFT_DOWN_UP] = 1,
    [MOVEMENT_TYPE_WALK_SEQUENCE_DOWN_UP_RIGHT_LEFT] = 1,
    [MOVEMENT_TYPE_WALK_SEQUENCE_LEFT_DOWN_UP_RIGHT] = 1,
    [MOVEMENT_TYPE_WALK_SEQUENCE_UP_LEFT_RIGHT_DOWN] = 1,
    [MOVEMENT_TYPE_WALK_SEQUENCE_LEFT_RIGHT_DOWN_UP] = 1,
    [MOVEMENT_TYPE_WALK_SEQUENCE_DOWN_UP_LEFT_RIGHT] = 1,
    [MOVEMENT_TYPE_WALK_SEQUENCE_RIGHT_DOWN_UP_LEFT] = 1,
    [MOVEMENT_TYPE_WALK_SEQUENCE_LEFT_UP_DOWN_RIGHT] = 1,
    [MOVEMENT_TYPE_WALK_SEQUENCE_UP_DOWN_RIGHT_LEFT] = 1,
    [MOVEMENT_TYPE_WALK_SEQUENCE_RIGHT_LEFT_UP_DOWN] = 1,
    [MOVEMENT_TYPE_WALK_SEQUENCE_DOWN_RIGHT_LEFT_UP] = 1,
    [MOVEMENT_TYPE_WALK_SEQUENCE_RIGHT_UP_DOWN_LEFT] = 1,
    [MOVEMENT_TYPE_WALK_SEQUENCE_UP_DOWN_LEFT_RIGHT] = 1,
    [MOVEMENT_TYPE_WALK_SEQUENCE_LEFT_RIGHT_UP_DOWN] = 1,
    [MOVEMENT_TYPE_WALK_SEQUENCE_DOWN_LEFT_RIGHT_UP] = 1,
    [MOVEMENT_TYPE_WALK_SEQUENCE_UP_LEFT_DOWN_RIGHT] = 1,
    [MOVEMENT_TYPE_WALK_SEQUENCE_DOWN_RIGHT_UP_LEFT] = 1,
    [MOVEMENT_TYPE_WALK_SEQUENCE_LEFT_DOWN_RIGHT_UP] = 1,
    [MOVEMENT_TYPE_WALK_SEQUENCE_RIGHT_UP_LEFT_DOWN] = 1,
    [MOVEMENT_TYPE_WALK_SEQUENCE_UP_RIGHT_DOWN_LEFT] = 1,
    [MOVEMENT_TYPE_WALK_SEQUENCE_DOWN_LEFT_UP_RIGHT] = 1,
    [MOVEMENT_TYPE_WALK_SEQUENCE_LEFT_UP_RIGHT_DOWN] = 1,
    [MOVEMENT_TYPE_WALK_SEQUENCE_RIGHT_DOWN_LEFT_UP] = 1,
    [MOVEMENT_TYPE_COPY_PLAYER] = 1,
    [MOVEMENT_TYPE_COPY_PLAYER_OPPOSITE] = 1,
    [MOVEMENT_TYPE_COPY_PLAYER_COUNTERCLOCKWISE] = 1,
    [MOVEMENT_TYPE_COPY_PLAYER_CLOCKWISE] = 1,
    [MOVEMENT_TYPE_TREE_DISGUISE] = 0,
    [MOVEMENT_TYPE_MOUNTAIN_DISGUISE] = 0,
    [MOVEMENT_TYPE_COPY_PLAYER_IN_GRASS] = 1,
    [MOVEMENT_TYPE_COPY_PLAYER_OPPOSITE_IN_GRASS] = 1,
    [MOVEMENT_TYPE_COPY_PLAYER_COUNTERCLOCKWISE_IN_GRASS] = 1,
    [MOVEMENT_TYPE_COPY_PLAYER_CLOCKWISE_IN_GRASS] = 1,
    [MOVEMENT_TYPE_BURIED] = 0,
    [MOVEMENT_TYPE_WALK_IN_PLACE_DOWN] = 0,
    [MOVEMENT_TYPE_WALK_IN_PLACE_UP] = 0,
    [MOVEMENT_TYPE_WALK_IN_PLACE_LEFT] = 0,
    [MOVEMENT_TYPE_WALK_IN_PLACE_RIGHT] = 0,
    [MOVEMENT_TYPE_JOG_IN_PLACE_DOWN] = 0,
    [MOVEMENT_TYPE_JOG_IN_PLACE_UP] = 0,
    [MOVEMENT_TYPE_JOG_IN_PLACE_LEFT] = 0,
    [MOVEMENT_TYPE_JOG_IN_PLACE_RIGHT] = 0,
    [MOVEMENT_TYPE_RUN_IN_PLACE_DOWN] = 0,
    [MOVEMENT_TYPE_RUN_IN_PLACE_UP] = 0,
    [MOVEMENT_TYPE_RUN_IN_PLACE_LEFT] = 0,
    [MOVEMENT_TYPE_RUN_IN_PLACE_RIGHT] = 0,
    [MOVEMENT_TYPE_INVISIBLE] = 0,
    [MOVEMENT_TYPE_WALK_SLOWLY_IN_PLACE_DOWN] = 0,
    [MOVEMENT_TYPE_WALK_SLOWLY_IN_PLACE_UP] = 0,
    [MOVEMENT_TYPE_WALK_SLOWLY_IN_PLACE_LEFT] = 0,
    [MOVEMENT_TYPE_WALK_SLOWLY_IN_PLACE_RIGHT] = 0,
};

const u8 gInitialMovementTypeFacingDirections[] = {
    [MOVEMENT_TYPE_NONE] = DIR_SOUTH,
    [MOVEMENT_TYPE_LOOK_AROUND] = DIR_SOUTH,
    [MOVEMENT_TYPE_WANDER_AROUND] = DIR_SOUTH,
    [MOVEMENT_TYPE_WANDER_UP_AND_DOWN] = DIR_NORTH,
    [MOVEMENT_TYPE_WANDER_DOWN_AND_UP] = DIR_SOUTH,
    [MOVEMENT_TYPE_WANDER_LEFT_AND_RIGHT] = DIR_WEST,
    [MOVEMENT_TYPE_WANDER_RIGHT_AND_LEFT] = DIR_EAST,
    [MOVEMENT_TYPE_FACE_UP] = DIR_NORTH,
    [MOVEMENT_TYPE_FACE_DOWN] = DIR_SOUTH,
    [MOVEMENT_TYPE_FACE_LEFT] = DIR_WEST,
    [MOVEMENT_TYPE_FACE_RIGHT] = DIR_EAST,
    [MOVEMENT_TYPE_PLAYER] = DIR_SOUTH,
    [MOVEMENT_TYPE_BERRY_TREE_GROWTH] = DIR_SOUTH,
    [MOVEMENT_TYPE_FACE_DOWN_AND_UP] = DIR_SOUTH,
    [MOVEMENT_TYPE_FACE_LEFT_AND_RIGHT] = DIR_WEST,
    [MOVEMENT_TYPE_FACE_UP_AND_LEFT] = DIR_NORTH,
    [MOVEMENT_TYPE_FACE_UP_AND_RIGHT] = DIR_NORTH,
    [MOVEMENT_TYPE_FACE_DOWN_AND_LEFT] = DIR_SOUTH,
    [MOVEMENT_TYPE_FACE_DOWN_AND_RIGHT] = DIR_SOUTH,
    [MOVEMENT_TYPE_FACE_DOWN_UP_AND_LEFT] = DIR_SOUTH,
    [MOVEMENT_TYPE_FACE_DOWN_UP_AND_RIGHT] = DIR_SOUTH,
    [MOVEMENT_TYPE_FACE_UP_LEFT_AND_RIGHT] = DIR_NORTH,
    [MOVEMENT_TYPE_FACE_DOWN_LEFT_AND_RIGHT] = DIR_SOUTH,
    [MOVEMENT_TYPE_ROTATE_COUNTERCLOCKWISE] = DIR_SOUTH,
    [MOVEMENT_TYPE_ROTATE_CLOCKWISE] = DIR_SOUTH,
    [MOVEMENT_TYPE_WALK_UP_AND_DOWN] = DIR_NORTH,
    [MOVEMENT_TYPE_WALK_DOWN_AND_UP] = DIR_SOUTH,
    [MOVEMENT_TYPE_WALK_LEFT_AND_RIGHT] = DIR_WEST,
    [MOVEMENT_TYPE_WALK_RIGHT_AND_LEFT] = DIR_EAST,
    [MOVEMENT_TYPE_WALK_SEQUENCE_UP_RIGHT_LEFT_DOWN] = DIR_NORTH,
    [MOVEMENT_TYPE_WALK_SEQUENCE_RIGHT_LEFT_DOWN_UP] = DIR_EAST,
    [MOVEMENT_TYPE_WALK_SEQUENCE_DOWN_UP_RIGHT_LEFT] = DIR_SOUTH,
    [MOVEMENT_TYPE_WALK_SEQUENCE_LEFT_DOWN_UP_RIGHT] = DIR_WEST,
    [MOVEMENT_TYPE_WALK_SEQUENCE_UP_LEFT_RIGHT_DOWN] = DIR_NORTH,
    [MOVEMENT_TYPE_WALK_SEQUENCE_LEFT_RIGHT_DOWN_UP] = DIR_WEST,
    [MOVEMENT_TYPE_WALK_SEQUENCE_DOWN_UP_LEFT_RIGHT] = DIR_SOUTH,
    [MOVEMENT_TYPE_WALK_SEQUENCE_RIGHT_DOWN_UP_LEFT] = DIR_EAST,
    [MOVEMENT_TYPE_WALK_SEQUENCE_LEFT_UP_DOWN_RIGHT] = DIR_WEST,
    [MOVEMENT_TYPE_WALK_SEQUENCE_UP_DOWN_RIGHT_LEFT] = DIR_NORTH,
    [MOVEMENT_TYPE_WALK_SEQUENCE_RIGHT_LEFT_UP_DOWN] = DIR_EAST,
    [MOVEMENT_TYPE_WALK_SEQUENCE_DOWN_RIGHT_LEFT_UP] = DIR_SOUTH,
    [MOVEMENT_TYPE_WALK_SEQUENCE_RIGHT_UP_DOWN_LEFT] = DIR_EAST,
    [MOVEMENT_TYPE_WALK_SEQUENCE_UP_DOWN_LEFT_RIGHT] = DIR_NORTH,
    [MOVEMENT_TYPE_WALK_SEQUENCE_LEFT_RIGHT_UP_DOWN] = DIR_WEST,
    [MOVEMENT_TYPE_WALK_SEQUENCE_DOWN_LEFT_RIGHT_UP] = DIR_SOUTH,
    [MOVEMENT_TYPE_WALK_SEQUENCE_UP_LEFT_DOWN_RIGHT] = DIR_NORTH,
    [MOVEMENT_TYPE_WALK_SEQUENCE_DOWN_RIGHT_UP_LEFT] = DIR_SOUTH,
    [MOVEMENT_TYPE_WALK_SEQUENCE_LEFT_DOWN_RIGHT_UP] = DIR_WEST,
    [MOVEMENT_TYPE_WALK_SEQUENCE_RIGHT_UP_LEFT_DOWN] = DIR_EAST,
    [MOVEMENT_TYPE_WALK_SEQUENCE_UP_RIGHT_DOWN_LEFT] = DIR_NORTH,
    [MOVEMENT_TYPE_WALK_SEQUENCE_DOWN_LEFT_UP_RIGHT] = DIR_SOUTH,
    [MOVEMENT_TYPE_WALK_SEQUENCE_LEFT_UP_RIGHT_DOWN] = DIR_WEST,
    [MOVEMENT_TYPE_WALK_SEQUENCE_RIGHT_DOWN_LEFT_UP] = DIR_EAST,
    [MOVEMENT_TYPE_COPY_PLAYER] = DIR_NORTH,
    [MOVEMENT_TYPE_COPY_PLAYER_OPPOSITE] = DIR_SOUTH,
    [MOVEMENT_TYPE_COPY_PLAYER_COUNTERCLOCKWISE] = DIR_WEST,
    [MOVEMENT_TYPE_COPY_PLAYER_CLOCKWISE] = DIR_EAST,
    [MOVEMENT_TYPE_TREE_DISGUISE] = DIR_SOUTH,
    [MOVEMENT_TYPE_MOUNTAIN_DISGUISE] = DIR_SOUTH,
    [MOVEMENT_TYPE_COPY_PLAYER_IN_GRASS] = DIR_NORTH,
    [MOVEMENT_TYPE_COPY_PLAYER_OPPOSITE_IN_GRASS] = DIR_SOUTH,
    [MOVEMENT_TYPE_COPY_PLAYER_COUNTERCLOCKWISE_IN_GRASS] = DIR_WEST,
    [MOVEMENT_TYPE_COPY_PLAYER_CLOCKWISE_IN_GRASS] = DIR_EAST,
    [MOVEMENT_TYPE_BURIED] = DIR_SOUTH,
    [MOVEMENT_TYPE_WALK_IN_PLACE_DOWN] = DIR_SOUTH,
    [MOVEMENT_TYPE_WALK_IN_PLACE_UP] = DIR_NORTH,
    [MOVEMENT_TYPE_WALK_IN_PLACE_LEFT] = DIR_WEST,
    [MOVEMENT_TYPE_WALK_IN_PLACE_RIGHT] = DIR_EAST,
    [MOVEMENT_TYPE_JOG_IN_PLACE_DOWN] = DIR_SOUTH,
    [MOVEMENT_TYPE_JOG_IN_PLACE_UP] = DIR_NORTH,
    [MOVEMENT_TYPE_JOG_IN_PLACE_LEFT] = DIR_WEST,
    [MOVEMENT_TYPE_JOG_IN_PLACE_RIGHT] = DIR_EAST,
    [MOVEMENT_TYPE_RUN_IN_PLACE_DOWN] = DIR_SOUTH,
    [MOVEMENT_TYPE_RUN_IN_PLACE_UP] = DIR_NORTH,
    [MOVEMENT_TYPE_RUN_IN_PLACE_LEFT] = DIR_WEST,
    [MOVEMENT_TYPE_RUN_IN_PLACE_RIGHT] = DIR_EAST,
    [MOVEMENT_TYPE_INVISIBLE] = DIR_SOUTH,
    [MOVEMENT_TYPE_WALK_SLOWLY_IN_PLACE_DOWN] = DIR_SOUTH,
    [MOVEMENT_TYPE_WALK_SLOWLY_IN_PLACE_UP] = DIR_NORTH,
    [MOVEMENT_TYPE_WALK_SLOWLY_IN_PLACE_LEFT] = DIR_WEST,
    [MOVEMENT_TYPE_WALK_SLOWLY_IN_PLACE_RIGHT] = DIR_EAST,
};

#define OBJ_EVENT_PAL_TAG_BRENDAN                 0x1100
#define OBJ_EVENT_PAL_TAG_BRENDAN_REFLECTION      0x1101
#define OBJ_EVENT_PAL_TAG_BRIDGE_REFLECTION       0x1102
#define OBJ_EVENT_PAL_TAG_NPC_1                   0x1103
#define OBJ_EVENT_PAL_TAG_NPC_2                   0x1104
#define OBJ_EVENT_PAL_TAG_NPC_3                   0x1105
#define OBJ_EVENT_PAL_TAG_NPC_4                   0x1106
#define OBJ_EVENT_PAL_TAG_NPC_1_REFLECTION        0x1107
#define OBJ_EVENT_PAL_TAG_NPC_2_REFLECTION        0x1108
#define OBJ_EVENT_PAL_TAG_NPC_3_REFLECTION        0x1109
#define OBJ_EVENT_PAL_TAG_NPC_4_REFLECTION        0x110A
#define OBJ_EVENT_PAL_TAG_QUINTY_PLUMP            0x110B
#define OBJ_EVENT_PAL_TAG_QUINTY_PLUMP_REFLECTION 0x110C
#define OBJ_EVENT_PAL_TAG_TRUCK                   0x110D
#define OBJ_EVENT_PAL_TAG_VIGOROTH                0x110E
#define OBJ_EVENT_PAL_TAG_ZIGZAGOON               0x110F
#define OBJ_EVENT_PAL_TAG_MAY                     0x1110
#define OBJ_EVENT_PAL_TAG_MAY_REFLECTION          0x1111
#define OBJ_EVENT_PAL_TAG_MOVING_BOX              0x1112
#define OBJ_EVENT_PAL_TAG_CABLE_CAR               0x1113
#define OBJ_EVENT_PAL_TAG_SSTIDAL                 0x1114
#define OBJ_EVENT_PAL_TAG_PLAYER_UNDERWATER       0x1115
#define OBJ_EVENT_PAL_TAG_KYOGRE                  0x1116
#define OBJ_EVENT_PAL_TAG_KYOGRE_REFLECTION       0x1117
#define OBJ_EVENT_PAL_TAG_GROUDON                 0x1118
#define OBJ_EVENT_PAL_TAG_GROUDON_REFLECTION      0x1119
#define OBJ_EVENT_PAL_TAG_UNUSED                  0x111A
#define OBJ_EVENT_PAL_TAG_SUBMARINE_SHADOW        0x111B
#define OBJ_EVENT_PAL_TAG_POOCHYENA               0x111C
#define OBJ_EVENT_PAL_TAG_RED_LEAF                0x111D
#define OBJ_EVENT_PAL_TAG_DEOXYS                  0x111E
#define OBJ_EVENT_PAL_TAG_BIRTH_ISLAND_STONE      0x111F
#define OBJ_EVENT_PAL_TAG_HO_OH                   0x1120
#define OBJ_EVENT_PAL_TAG_LUGIA                   0x1121
#define OBJ_EVENT_PAL_TAG_RS_BRENDAN              0x1122
#define OBJ_EVENT_PAL_TAG_RS_MAY                  0x1123
#define OBJ_EVENT_PAL_TAG_DYNAMIC                 0x1124
#define OBJ_EVENT_PAL_TAG_EMOTES                  0x1125
#define OBJ_EVENT_PAL_TAG_LIGHT                   0x8001
#define OBJ_EVENT_PAL_TAG_NONE 0x11FF

#include "data/object_events/object_event_graphics_info_pointers.h"
#include "data/field_effects/field_effect_object_template_pointers.h"
#include "data/object_events/object_event_pic_tables.h"
#include "data/object_events/object_event_anims.h"
#include "data/object_events/base_oam.h"
#include "data/object_events/object_event_subsprites.h"
#include "data/object_events/object_event_graphics_info.h"

static const struct SpritePalette sObjectEventSpritePalettes[] = {
    {gObjectEventPal_Npc1,                  OBJ_EVENT_PAL_TAG_NPC_1},
    {gObjectEventPal_Npc2,                  OBJ_EVENT_PAL_TAG_NPC_2},
    {gObjectEventPal_Npc3,                  OBJ_EVENT_PAL_TAG_NPC_3},
    {gObjectEventPal_Npc4,                  OBJ_EVENT_PAL_TAG_NPC_4},
    {gObjectEventPal_Npc1Reflection,        OBJ_EVENT_PAL_TAG_NPC_1_REFLECTION},
    {gObjectEventPal_Npc2Reflection,        OBJ_EVENT_PAL_TAG_NPC_2_REFLECTION},
    {gObjectEventPal_Npc3Reflection,        OBJ_EVENT_PAL_TAG_NPC_3_REFLECTION},
    {gObjectEventPal_Npc4Reflection,        OBJ_EVENT_PAL_TAG_NPC_4_REFLECTION},
    {gObjectEventPal_Brendan,               OBJ_EVENT_PAL_TAG_BRENDAN},
    {gObjectEventPal_BrendanReflection,     OBJ_EVENT_PAL_TAG_BRENDAN_REFLECTION},
    {gObjectEventPal_BridgeReflection,      OBJ_EVENT_PAL_TAG_BRIDGE_REFLECTION},
    {gObjectEventPal_PlayerUnderwater,      OBJ_EVENT_PAL_TAG_PLAYER_UNDERWATER},
    {gObjectEventPal_QuintyPlump,           OBJ_EVENT_PAL_TAG_QUINTY_PLUMP},
    {gObjectEventPal_QuintyPlumpReflection, OBJ_EVENT_PAL_TAG_QUINTY_PLUMP_REFLECTION},
    {gObjectEventPal_Truck,                 OBJ_EVENT_PAL_TAG_TRUCK},
    {gObjectEventPal_Vigoroth,              OBJ_EVENT_PAL_TAG_VIGOROTH},
    {gObjectEventPal_EnemyZigzagoon,        OBJ_EVENT_PAL_TAG_ZIGZAGOON},
    {gObjectEventPal_May,                   OBJ_EVENT_PAL_TAG_MAY},
    {gObjectEventPal_MayReflection,         OBJ_EVENT_PAL_TAG_MAY_REFLECTION},
    {gObjectEventPal_MovingBox,             OBJ_EVENT_PAL_TAG_MOVING_BOX},
    {gObjectEventPal_CableCar,              OBJ_EVENT_PAL_TAG_CABLE_CAR},
    {gObjectEventPal_SSTidal,               OBJ_EVENT_PAL_TAG_SSTIDAL},
    {gObjectEventPal_Kyogre,                OBJ_EVENT_PAL_TAG_KYOGRE},
    {gObjectEventPal_KyogreReflection,      OBJ_EVENT_PAL_TAG_KYOGRE_REFLECTION},
    {gObjectEventPal_Groudon,               OBJ_EVENT_PAL_TAG_GROUDON},
    {gObjectEventPal_GroudonReflection,     OBJ_EVENT_PAL_TAG_GROUDON_REFLECTION},
    {gObjectEventPal_SubmarineShadow,       OBJ_EVENT_PAL_TAG_SUBMARINE_SHADOW},
    {gObjectEventPal_Poochyena,             OBJ_EVENT_PAL_TAG_POOCHYENA},
    {gObjectEventPal_RedLeaf,               OBJ_EVENT_PAL_TAG_RED_LEAF},
    {gObjectEventPal_Deoxys,                OBJ_EVENT_PAL_TAG_DEOXYS},
    {gObjectEventPal_BirthIslandStone,      OBJ_EVENT_PAL_TAG_BIRTH_ISLAND_STONE},
    {gObjectEventPal_HoOh,                  OBJ_EVENT_PAL_TAG_HO_OH},
    {gObjectEventPal_Lugia,                 OBJ_EVENT_PAL_TAG_LUGIA},
    {gObjectEventPal_RubySapphireBrendan,   OBJ_EVENT_PAL_TAG_RS_BRENDAN},
    {gObjectEventPal_RubySapphireMay,       OBJ_EVENT_PAL_TAG_RS_MAY},
    {gObjectEventPal_Npc1, OBJ_EVENT_PAL_TAG_DYNAMIC},
    {gObjectEventPaletteLight, OBJ_EVENT_PAL_TAG_LIGHT},
    {gObjectEventPaletteEmotes, OBJ_EVENT_PAL_TAG_EMOTES},
    {NULL,                  0x0000},
};

static const u16 sReflectionPaletteTags_Brendan[] = {
    OBJ_EVENT_PAL_TAG_BRENDAN_REFLECTION,
    OBJ_EVENT_PAL_TAG_BRENDAN_REFLECTION,
    OBJ_EVENT_PAL_TAG_BRENDAN_REFLECTION,
    OBJ_EVENT_PAL_TAG_BRENDAN_REFLECTION,
};

static const u16 sReflectionPaletteTags_May[] = {
    OBJ_EVENT_PAL_TAG_MAY_REFLECTION,
    OBJ_EVENT_PAL_TAG_MAY_REFLECTION,
    OBJ_EVENT_PAL_TAG_MAY_REFLECTION,
    OBJ_EVENT_PAL_TAG_MAY_REFLECTION,
};

static const u16 sReflectionPaletteTags_PlayerUnderwater[] = {
    OBJ_EVENT_PAL_TAG_PLAYER_UNDERWATER,
    OBJ_EVENT_PAL_TAG_PLAYER_UNDERWATER,
    OBJ_EVENT_PAL_TAG_PLAYER_UNDERWATER,
    OBJ_EVENT_PAL_TAG_PLAYER_UNDERWATER,
};

static const struct PairedPalettes sPlayerReflectionPaletteSets[] = {
    {OBJ_EVENT_PAL_TAG_BRENDAN,           sReflectionPaletteTags_Brendan},
    {OBJ_EVENT_PAL_TAG_MAY,               sReflectionPaletteTags_May},
    {OBJ_EVENT_PAL_TAG_PLAYER_UNDERWATER, sReflectionPaletteTags_PlayerUnderwater},
    {OBJ_EVENT_PAL_TAG_NONE,              NULL},
};

static const u16 sReflectionPaletteTags_QuintyPlump[] = {
    OBJ_EVENT_PAL_TAG_QUINTY_PLUMP_REFLECTION,
    OBJ_EVENT_PAL_TAG_QUINTY_PLUMP_REFLECTION,
    OBJ_EVENT_PAL_TAG_QUINTY_PLUMP_REFLECTION,
    OBJ_EVENT_PAL_TAG_QUINTY_PLUMP_REFLECTION,
};

static const u16 sReflectionPaletteTags_Truck[] = {
    OBJ_EVENT_PAL_TAG_TRUCK,
    OBJ_EVENT_PAL_TAG_TRUCK,
    OBJ_EVENT_PAL_TAG_TRUCK,
    OBJ_EVENT_PAL_TAG_TRUCK,
};

static const u16 sReflectionPaletteTags_VigorothMover[] = {
    OBJ_EVENT_PAL_TAG_VIGOROTH,
    OBJ_EVENT_PAL_TAG_VIGOROTH,
    OBJ_EVENT_PAL_TAG_VIGOROTH,
    OBJ_EVENT_PAL_TAG_VIGOROTH,
};

static const u16 sReflectionPaletteTags_MovingBox[] = {
    OBJ_EVENT_PAL_TAG_MOVING_BOX,
    OBJ_EVENT_PAL_TAG_MOVING_BOX,
    OBJ_EVENT_PAL_TAG_MOVING_BOX,
    OBJ_EVENT_PAL_TAG_MOVING_BOX,
};

static const u16 sReflectionPaletteTags_CableCar[] = {
    OBJ_EVENT_PAL_TAG_CABLE_CAR,
    OBJ_EVENT_PAL_TAG_CABLE_CAR,
    OBJ_EVENT_PAL_TAG_CABLE_CAR,
    OBJ_EVENT_PAL_TAG_CABLE_CAR,
};

static const u16 sReflectionPaletteTags_SSTidal[] = {
    OBJ_EVENT_PAL_TAG_SSTIDAL,
    OBJ_EVENT_PAL_TAG_SSTIDAL,
    OBJ_EVENT_PAL_TAG_SSTIDAL,
    OBJ_EVENT_PAL_TAG_SSTIDAL,
};

static const u16 sReflectionPaletteTags_SubmarineShadow[] = {
    OBJ_EVENT_PAL_TAG_SUBMARINE_SHADOW,
    OBJ_EVENT_PAL_TAG_SUBMARINE_SHADOW,
    OBJ_EVENT_PAL_TAG_SUBMARINE_SHADOW,
    OBJ_EVENT_PAL_TAG_SUBMARINE_SHADOW,
};

static const u16 sReflectionPaletteTags_Kyogre[] = {
    OBJ_EVENT_PAL_TAG_KYOGRE_REFLECTION,
    OBJ_EVENT_PAL_TAG_KYOGRE_REFLECTION,
    OBJ_EVENT_PAL_TAG_KYOGRE_REFLECTION,
    OBJ_EVENT_PAL_TAG_KYOGRE_REFLECTION,
};

static const u16 sReflectionPaletteTags_Groudon[] = {
    OBJ_EVENT_PAL_TAG_GROUDON_REFLECTION,
    OBJ_EVENT_PAL_TAG_GROUDON_REFLECTION,
    OBJ_EVENT_PAL_TAG_GROUDON_REFLECTION,
    OBJ_EVENT_PAL_TAG_GROUDON_REFLECTION,
};

static const u16 sReflectionPaletteTags_Npc3[] = { // Only used by the Route 120 bridge Kecleon
    OBJ_EVENT_PAL_TAG_NPC_3_REFLECTION,
    OBJ_EVENT_PAL_TAG_NPC_3_REFLECTION,
    OBJ_EVENT_PAL_TAG_NPC_3_REFLECTION,
    OBJ_EVENT_PAL_TAG_NPC_3_REFLECTION,
};

static const u16 sReflectionPaletteTags_RedLeaf[] = {
    OBJ_EVENT_PAL_TAG_RED_LEAF,
    OBJ_EVENT_PAL_TAG_RED_LEAF,
    OBJ_EVENT_PAL_TAG_RED_LEAF,
    OBJ_EVENT_PAL_TAG_RED_LEAF,
};

static const struct PairedPalettes sSpecialObjectReflectionPaletteSets[] = {
    {OBJ_EVENT_PAL_TAG_BRENDAN,          sReflectionPaletteTags_Brendan},
    {OBJ_EVENT_PAL_TAG_MAY,              sReflectionPaletteTags_May},
    {OBJ_EVENT_PAL_TAG_QUINTY_PLUMP,     sReflectionPaletteTags_QuintyPlump},
    {OBJ_EVENT_PAL_TAG_TRUCK,            sReflectionPaletteTags_Truck},
    {OBJ_EVENT_PAL_TAG_VIGOROTH,         sReflectionPaletteTags_VigorothMover},
    {OBJ_EVENT_PAL_TAG_MOVING_BOX,       sReflectionPaletteTags_MovingBox},
    {OBJ_EVENT_PAL_TAG_CABLE_CAR,        sReflectionPaletteTags_CableCar},
    {OBJ_EVENT_PAL_TAG_SSTIDAL,          sReflectionPaletteTags_SSTidal},
    {OBJ_EVENT_PAL_TAG_KYOGRE,           sReflectionPaletteTags_Kyogre},
    {OBJ_EVENT_PAL_TAG_GROUDON,          sReflectionPaletteTags_Groudon},
    {OBJ_EVENT_PAL_TAG_NPC_3,            sReflectionPaletteTags_Npc3},
    {OBJ_EVENT_PAL_TAG_SUBMARINE_SHADOW, sReflectionPaletteTags_SubmarineShadow},
    {OBJ_EVENT_PAL_TAG_RED_LEAF,         sReflectionPaletteTags_RedLeaf},
    {OBJ_EVENT_PAL_TAG_NONE,             NULL},
};

static const u16 sObjectPaletteTags0[] = {
    OBJ_EVENT_PAL_TAG_BRENDAN,
    OBJ_EVENT_PAL_TAG_BRENDAN_REFLECTION,
    OBJ_EVENT_PAL_TAG_NPC_1,
    OBJ_EVENT_PAL_TAG_NPC_2,
    OBJ_EVENT_PAL_TAG_NPC_3,
    OBJ_EVENT_PAL_TAG_NPC_4,
    OBJ_EVENT_PAL_TAG_NPC_1_REFLECTION,
    OBJ_EVENT_PAL_TAG_NPC_2_REFLECTION,
    OBJ_EVENT_PAL_TAG_NPC_3_REFLECTION,
    OBJ_EVENT_PAL_TAG_NPC_4_REFLECTION,
};

static const u16 sObjectPaletteTags1[] = {
    OBJ_EVENT_PAL_TAG_BRENDAN,
    OBJ_EVENT_PAL_TAG_BRENDAN_REFLECTION,
    OBJ_EVENT_PAL_TAG_NPC_1,
    OBJ_EVENT_PAL_TAG_NPC_2,
    OBJ_EVENT_PAL_TAG_NPC_3,
    OBJ_EVENT_PAL_TAG_NPC_4,
    OBJ_EVENT_PAL_TAG_NPC_1_REFLECTION,
    OBJ_EVENT_PAL_TAG_NPC_2_REFLECTION,
    OBJ_EVENT_PAL_TAG_NPC_3_REFLECTION,
    OBJ_EVENT_PAL_TAG_NPC_4_REFLECTION,
};

static const u16 sObjectPaletteTags2[] = {
    OBJ_EVENT_PAL_TAG_BRENDAN,
    OBJ_EVENT_PAL_TAG_BRENDAN_REFLECTION,
    OBJ_EVENT_PAL_TAG_NPC_1,
    OBJ_EVENT_PAL_TAG_NPC_2,
    OBJ_EVENT_PAL_TAG_NPC_3,
    OBJ_EVENT_PAL_TAG_NPC_4,
    OBJ_EVENT_PAL_TAG_NPC_1_REFLECTION,
    OBJ_EVENT_PAL_TAG_NPC_2_REFLECTION,
    OBJ_EVENT_PAL_TAG_NPC_3_REFLECTION,
    OBJ_EVENT_PAL_TAG_NPC_4_REFLECTION,
};

static const u16 sObjectPaletteTags3[] = {
    OBJ_EVENT_PAL_TAG_BRENDAN,
    OBJ_EVENT_PAL_TAG_BRENDAN_REFLECTION,
    OBJ_EVENT_PAL_TAG_NPC_1,
    OBJ_EVENT_PAL_TAG_NPC_2,
    OBJ_EVENT_PAL_TAG_NPC_3,
    OBJ_EVENT_PAL_TAG_NPC_4,
    OBJ_EVENT_PAL_TAG_NPC_1_REFLECTION,
    OBJ_EVENT_PAL_TAG_NPC_2_REFLECTION,
    OBJ_EVENT_PAL_TAG_NPC_3_REFLECTION,
    OBJ_EVENT_PAL_TAG_NPC_4_REFLECTION,
};

static const u16 *const sObjectPaletteTagSets[] = {
    sObjectPaletteTags0,
    sObjectPaletteTags1,
    sObjectPaletteTags2,
    sObjectPaletteTags3,
};

#include "data/object_events/berry_tree_graphics_tables.h"
#include "data/field_effects/field_effect_objects.h"

static const s16 sMovementDelaysMedium[] = {32, 64,  96, 128};
static const s16 sMovementDelaysLong[] =   {32, 64, 128, 192}; // Unused
static const s16 sMovementDelaysShort[] =  {32, 48,  64,  80};

#include "data/object_events/movement_type_func_tables.h"

static const u8 sFaceDirectionAnimNums[] = {
    [DIR_NONE] = 0,
    [DIR_SOUTH] = 0,
    [DIR_NORTH] = 1,
    [DIR_WEST] = 2,
    [DIR_EAST] = 3,
    [DIR_SOUTHWEST] = 0,
    [DIR_SOUTHEAST] = 0,
    [DIR_NORTHWEST] = 1,
    [DIR_NORTHEAST] = 1,
};
static const u8 sMoveDirectionAnimNums[] = {
    [DIR_NONE] = 4,
    [DIR_SOUTH] = 4,
    [DIR_NORTH] = 5,
    [DIR_WEST] = 6,
    [DIR_EAST] = 7,
    [DIR_SOUTHWEST] = 4,
    [DIR_SOUTHEAST] = 4,
    [DIR_NORTHWEST] = 5,
    [DIR_NORTHEAST] = 5,
};
static const u8 sMoveDirectionFastAnimNums[] = {
    [DIR_NONE] = 8,
    [DIR_SOUTH] = 8,
    [DIR_NORTH] = 9,
    [DIR_WEST] = 10,
    [DIR_EAST] = 11,
    [DIR_SOUTHWEST] = 8,
    [DIR_SOUTHEAST] = 8,
    [DIR_NORTHWEST] = 9,
    [DIR_NORTHEAST] = 9,
};
static const u8 sMoveDirectionFasterAnimNums[] = {
    [DIR_NONE] = 12,
    [DIR_SOUTH] = 12,
    [DIR_NORTH] = 13,
    [DIR_WEST] = 14,
    [DIR_EAST] = 15,
    [DIR_SOUTHWEST] = 12,
    [DIR_SOUTHEAST] = 12,
    [DIR_NORTHWEST] = 13,
    [DIR_NORTHEAST] = 13,
};
static const u8 sMoveDirectionFastestAnimNums[] = {
    [DIR_NONE] = 16,
    [DIR_SOUTH] = 16,
    [DIR_NORTH] = 17,
    [DIR_WEST] = 18,
    [DIR_EAST] = 19,
    [DIR_SOUTHWEST] = 16,
    [DIR_SOUTHEAST] = 16,
    [DIR_NORTHWEST] = 17,
    [DIR_NORTHEAST] = 17,
};
static const u8 sJumpSpecialDirectionAnimNums[] = { // used for jumping onto surf mon
    [DIR_NONE] = 20,
    [DIR_SOUTH] = 20,
    [DIR_NORTH] = 21,
    [DIR_WEST] = 22,
    [DIR_EAST] = 23,
    [DIR_SOUTHWEST] = 20,
    [DIR_SOUTHEAST] = 20,
    [DIR_NORTHWEST] = 21,
    [DIR_NORTHEAST] = 21,
};
static const u8 sAcroWheelieDirectionAnimNums[] = {
    [DIR_NONE] = 20,
    [DIR_SOUTH] = 20,
    [DIR_NORTH] = 21,
    [DIR_WEST] = 22,
    [DIR_EAST] = 23,
    [DIR_SOUTHWEST] = 20,
    [DIR_SOUTHEAST] = 20,
    [DIR_NORTHWEST] = 21,
    [DIR_NORTHEAST] = 21,
};
static const u8 sAcroUnusedDirectionAnimNums[] = {
    [DIR_NONE] = 24,
    [DIR_SOUTH] = 24,
    [DIR_NORTH] = 25,
    [DIR_WEST] = 26,
    [DIR_EAST] = 27,
    [DIR_SOUTHWEST] = 24,
    [DIR_SOUTHEAST] = 24,
    [DIR_NORTHWEST] = 25,
    [DIR_NORTHEAST] = 25,
};
static const u8 sAcroEndWheelieDirectionAnimNums[] = {
    [DIR_NONE] = 28,
    [DIR_SOUTH] = 28,
    [DIR_NORTH] = 29,
    [DIR_WEST] = 30,
    [DIR_EAST] = 31,
    [DIR_SOUTHWEST] = 28,
    [DIR_SOUTHEAST] = 28,
    [DIR_NORTHWEST] = 29,
    [DIR_NORTHEAST] = 29,
};
static const u8 sAcroUnusedActionDirectionAnimNums[] = {
    [DIR_NONE] = 32,
    [DIR_SOUTH] = 32,
    [DIR_NORTH] = 33,
    [DIR_WEST] = 34,
    [DIR_EAST] = 35,
    [DIR_SOUTHWEST] = 32,
    [DIR_SOUTHEAST] = 32,
    [DIR_NORTHWEST] = 33,
    [DIR_NORTHEAST] = 33,
};
static const u8 sAcroWheeliePedalDirectionAnimNums[] = {
    [DIR_NONE] = 36,
    [DIR_SOUTH] = 36,
    [DIR_NORTH] = 37,
    [DIR_WEST] = 38,
    [DIR_EAST] = 39,
    [DIR_SOUTHWEST] = 36,
    [DIR_SOUTHEAST] = 36,
    [DIR_NORTHWEST] = 37,
    [DIR_NORTHEAST] = 37,
};
static const u8 sFishingDirectionAnimNums[] = {
    [DIR_NONE] = 0,
    [DIR_SOUTH] = 0,
    [DIR_NORTH] = 1,
    [DIR_WEST] = 2,
    [DIR_EAST] = 3,
    [DIR_SOUTHWEST] = 0,
    [DIR_SOUTHEAST] = 0,
    [DIR_NORTHWEST] = 1,
    [DIR_NORTHEAST] = 1,
};
static const u8 sFishingNoCatchDirectionAnimNums[] = {
    [DIR_NONE] = 4,
    [DIR_SOUTH] = 4,
    [DIR_NORTH] = 5,
    [DIR_WEST] = 6,
    [DIR_EAST] = 7,
    [DIR_SOUTHWEST] = 4,
    [DIR_SOUTHEAST] = 4,
    [DIR_NORTHWEST] = 5,
    [DIR_NORTHEAST] = 5,
};
static const u8 sFishingBiteDirectionAnimNums[] = {
    [DIR_NONE] = 8,
    [DIR_SOUTH] = 8,
    [DIR_NORTH] = 9,
    [DIR_WEST] = 10,
    [DIR_EAST] = 11,
    [DIR_SOUTHWEST] = 8,
    [DIR_SOUTHEAST] = 8,
    [DIR_NORTHWEST] = 9,
    [DIR_NORTHEAST] = 9,
};
static const u8 sRunningDirectionAnimNums[] = {
    [DIR_NONE] = 20,
    [DIR_SOUTH] = 20,
    [DIR_NORTH] = 21,
    [DIR_WEST] = 22,
    [DIR_EAST] = 23,
    [DIR_SOUTHWEST] = 20,
    [DIR_SOUTHEAST] = 20,
    [DIR_NORTHWEST] = 21,
    [DIR_NORTHEAST] = 21,
};

const u8 gTrainerFacingDirectionMovementTypes[] = {
    [DIR_NONE] = MOVEMENT_TYPE_FACE_DOWN,
    [DIR_SOUTH] = MOVEMENT_TYPE_FACE_DOWN,
    [DIR_NORTH] = MOVEMENT_TYPE_FACE_UP,
    [DIR_WEST] = MOVEMENT_TYPE_FACE_LEFT,
    [DIR_EAST] = MOVEMENT_TYPE_FACE_RIGHT,
    [DIR_SOUTHWEST] = MOVEMENT_TYPE_FACE_DOWN,
    [DIR_SOUTHEAST] = MOVEMENT_TYPE_FACE_DOWN,
    [DIR_NORTHWEST] = MOVEMENT_TYPE_FACE_UP,
    [DIR_NORTHEAST] = MOVEMENT_TYPE_FACE_UP,
};

bool8 (*const gOppositeDirectionBlockedMetatileFuncs[])(u8) = {
    MetatileBehavior_IsSouthBlocked,
    MetatileBehavior_IsNorthBlocked,
    MetatileBehavior_IsWestBlocked,
    MetatileBehavior_IsEastBlocked
};

bool8 (*const gDirectionBlockedMetatileFuncs[])(u8) = {
    MetatileBehavior_IsNorthBlocked,
    MetatileBehavior_IsSouthBlocked,
    MetatileBehavior_IsEastBlocked,
    MetatileBehavior_IsWestBlocked
};

static const struct Coords16 sDirectionToVectors[] = {
    { 0,  0},
    { 0,  1},
    { 0, -1},
    {-1,  0},
    { 1,  0},
    {-1,  1},
    { 1,  1},
    {-1, -1},
    { 1, -1}
};

const u8 gFaceDirectionMovementActions[] = {
    MOVEMENT_ACTION_FACE_DOWN,
    MOVEMENT_ACTION_FACE_DOWN,
    MOVEMENT_ACTION_FACE_UP,
    MOVEMENT_ACTION_FACE_LEFT,
    MOVEMENT_ACTION_FACE_RIGHT,
};
const u8 gWalkSlowMovementActions[] = {
    MOVEMENT_ACTION_WALK_SLOW_DOWN,
    MOVEMENT_ACTION_WALK_SLOW_DOWN,
    MOVEMENT_ACTION_WALK_SLOW_UP,
    MOVEMENT_ACTION_WALK_SLOW_LEFT,
    MOVEMENT_ACTION_WALK_SLOW_RIGHT,
};
const u8 gWalkNormalMovementActions[] = {
    MOVEMENT_ACTION_WALK_NORMAL_DOWN,
    MOVEMENT_ACTION_WALK_NORMAL_DOWN,
    MOVEMENT_ACTION_WALK_NORMAL_UP,
    MOVEMENT_ACTION_WALK_NORMAL_LEFT,
    MOVEMENT_ACTION_WALK_NORMAL_RIGHT,
};
const u8 gWalkFastMovementActions[] = {
    MOVEMENT_ACTION_WALK_FAST_DOWN,
    MOVEMENT_ACTION_WALK_FAST_DOWN,
    MOVEMENT_ACTION_WALK_FAST_UP,
    MOVEMENT_ACTION_WALK_FAST_LEFT,
    MOVEMENT_ACTION_WALK_FAST_RIGHT,
};
const u8 gRideWaterCurrentMovementActions[] = {
    MOVEMENT_ACTION_RIDE_WATER_CURRENT_DOWN,
    MOVEMENT_ACTION_RIDE_WATER_CURRENT_DOWN,
    MOVEMENT_ACTION_RIDE_WATER_CURRENT_UP,
    MOVEMENT_ACTION_RIDE_WATER_CURRENT_LEFT,
    MOVEMENT_ACTION_RIDE_WATER_CURRENT_RIGHT,
};
const u8 gWalkFastestMovementActions[] = {
    MOVEMENT_ACTION_WALK_FASTEST_DOWN,
    MOVEMENT_ACTION_WALK_FASTEST_DOWN,
    MOVEMENT_ACTION_WALK_FASTEST_UP,
    MOVEMENT_ACTION_WALK_FASTEST_LEFT,
    MOVEMENT_ACTION_WALK_FASTEST_RIGHT,
};
const u8 gSlideMovementActions[] = {
    MOVEMENT_ACTION_SLIDE_DOWN,
    MOVEMENT_ACTION_SLIDE_DOWN,
    MOVEMENT_ACTION_SLIDE_UP,
    MOVEMENT_ACTION_SLIDE_LEFT,
    MOVEMENT_ACTION_SLIDE_RIGHT,
};
const u8 gPlayerRunMovementActions[] = {
    MOVEMENT_ACTION_PLAYER_RUN_DOWN,
    MOVEMENT_ACTION_PLAYER_RUN_DOWN,
    MOVEMENT_ACTION_PLAYER_RUN_UP,
    MOVEMENT_ACTION_PLAYER_RUN_LEFT,
    MOVEMENT_ACTION_PLAYER_RUN_RIGHT,
};
const u8 gJump2MovementActions[] = {
    MOVEMENT_ACTION_JUMP_2_DOWN,
    MOVEMENT_ACTION_JUMP_2_DOWN,
    MOVEMENT_ACTION_JUMP_2_UP,
    MOVEMENT_ACTION_JUMP_2_LEFT,
    MOVEMENT_ACTION_JUMP_2_RIGHT,
};
const u8 gJumpInPlaceMovementActions[] = {
    MOVEMENT_ACTION_JUMP_IN_PLACE_DOWN,
    MOVEMENT_ACTION_JUMP_IN_PLACE_DOWN,
    MOVEMENT_ACTION_JUMP_IN_PLACE_UP,
    MOVEMENT_ACTION_JUMP_IN_PLACE_LEFT,
    MOVEMENT_ACTION_JUMP_IN_PLACE_RIGHT,
};
const u8 gJumpInPlaceTurnAroundMovementActions[] = {
    MOVEMENT_ACTION_JUMP_IN_PLACE_UP_DOWN,
    MOVEMENT_ACTION_JUMP_IN_PLACE_UP_DOWN,
    MOVEMENT_ACTION_JUMP_IN_PLACE_DOWN_UP,
    MOVEMENT_ACTION_JUMP_IN_PLACE_RIGHT_LEFT,
    MOVEMENT_ACTION_JUMP_IN_PLACE_LEFT_RIGHT,
};
const u8 gJumpMovementActions[] = {
    MOVEMENT_ACTION_JUMP_DOWN,
    MOVEMENT_ACTION_JUMP_DOWN,
    MOVEMENT_ACTION_JUMP_UP,
    MOVEMENT_ACTION_JUMP_LEFT,
    MOVEMENT_ACTION_JUMP_RIGHT,
};
const u8 gJumpSpecialMovementActions[] = {
    MOVEMENT_ACTION_JUMP_SPECIAL_DOWN,
    MOVEMENT_ACTION_JUMP_SPECIAL_DOWN,
    MOVEMENT_ACTION_JUMP_SPECIAL_UP,
    MOVEMENT_ACTION_JUMP_SPECIAL_LEFT,
    MOVEMENT_ACTION_JUMP_SPECIAL_RIGHT,
};
const u8 gWalkInPlaceSlowMovementActions[] = {
    MOVEMENT_ACTION_WALK_IN_PLACE_SLOW_DOWN,
    MOVEMENT_ACTION_WALK_IN_PLACE_SLOW_DOWN,
    MOVEMENT_ACTION_WALK_IN_PLACE_SLOW_UP,
    MOVEMENT_ACTION_WALK_IN_PLACE_SLOW_LEFT,
    MOVEMENT_ACTION_WALK_IN_PLACE_SLOW_RIGHT,
};
const u8 gWalkInPlaceNormalMovementActions[] = {
    MOVEMENT_ACTION_WALK_IN_PLACE_NORMAL_DOWN,
    MOVEMENT_ACTION_WALK_IN_PLACE_NORMAL_DOWN,
    MOVEMENT_ACTION_WALK_IN_PLACE_NORMAL_UP,
    MOVEMENT_ACTION_WALK_IN_PLACE_NORMAL_LEFT,
    MOVEMENT_ACTION_WALK_IN_PLACE_NORMAL_RIGHT,
};
const u8 gWalkInPlaceFastMovementActions[] = {
    MOVEMENT_ACTION_WALK_IN_PLACE_FAST_DOWN,
    MOVEMENT_ACTION_WALK_IN_PLACE_FAST_DOWN,
    MOVEMENT_ACTION_WALK_IN_PLACE_FAST_UP,
    MOVEMENT_ACTION_WALK_IN_PLACE_FAST_LEFT,
    MOVEMENT_ACTION_WALK_IN_PLACE_FAST_RIGHT,
};
const u8 gWalkInPlaceFastestMovementActions[] = {
    MOVEMENT_ACTION_WALK_IN_PLACE_FASTEST_DOWN,
    MOVEMENT_ACTION_WALK_IN_PLACE_FASTEST_DOWN,
    MOVEMENT_ACTION_WALK_IN_PLACE_FASTEST_UP,
    MOVEMENT_ACTION_WALK_IN_PLACE_FASTEST_LEFT,
    MOVEMENT_ACTION_WALK_IN_PLACE_FASTEST_RIGHT,
};
const u8 gAcroWheelieFaceDirectionMovementActions[] = {
    MOVEMENT_ACTION_ACRO_WHEELIE_FACE_DOWN,
    MOVEMENT_ACTION_ACRO_WHEELIE_FACE_DOWN,
    MOVEMENT_ACTION_ACRO_WHEELIE_FACE_UP,
    MOVEMENT_ACTION_ACRO_WHEELIE_FACE_LEFT,
    MOVEMENT_ACTION_ACRO_WHEELIE_FACE_RIGHT,
};
const u8 gAcroPopWheelieFaceDirectionMovementActions[] = {
    MOVEMENT_ACTION_ACRO_POP_WHEELIE_DOWN,
    MOVEMENT_ACTION_ACRO_POP_WHEELIE_DOWN,
    MOVEMENT_ACTION_ACRO_POP_WHEELIE_UP,
    MOVEMENT_ACTION_ACRO_POP_WHEELIE_LEFT,
    MOVEMENT_ACTION_ACRO_POP_WHEELIE_RIGHT,
};
const u8 gAcroEndWheelieFaceDirectionMovementActions[] = {
    MOVEMENT_ACTION_ACRO_END_WHEELIE_FACE_DOWN,
    MOVEMENT_ACTION_ACRO_END_WHEELIE_FACE_DOWN,
    MOVEMENT_ACTION_ACRO_END_WHEELIE_FACE_UP,
    MOVEMENT_ACTION_ACRO_END_WHEELIE_FACE_LEFT,
    MOVEMENT_ACTION_ACRO_END_WHEELIE_FACE_RIGHT,
};
const u8 gAcroWheelieHopFaceDirectionMovementActions[] = {
    MOVEMENT_ACTION_ACRO_WHEELIE_HOP_FACE_DOWN,
    MOVEMENT_ACTION_ACRO_WHEELIE_HOP_FACE_DOWN,
    MOVEMENT_ACTION_ACRO_WHEELIE_HOP_FACE_UP,
    MOVEMENT_ACTION_ACRO_WHEELIE_HOP_FACE_LEFT,
    MOVEMENT_ACTION_ACRO_WHEELIE_HOP_FACE_RIGHT,
};
const u8 gAcroWheelieHopDirectionMovementActions[] = {
    MOVEMENT_ACTION_ACRO_WHEELIE_HOP_DOWN,
    MOVEMENT_ACTION_ACRO_WHEELIE_HOP_DOWN,
    MOVEMENT_ACTION_ACRO_WHEELIE_HOP_UP,
    MOVEMENT_ACTION_ACRO_WHEELIE_HOP_LEFT,
    MOVEMENT_ACTION_ACRO_WHEELIE_HOP_RIGHT,
};
const u8 gAcroWheelieJumpDirectionMovementActions[] = {
    MOVEMENT_ACTION_ACRO_WHEELIE_JUMP_DOWN,
    MOVEMENT_ACTION_ACRO_WHEELIE_JUMP_DOWN,
    MOVEMENT_ACTION_ACRO_WHEELIE_JUMP_UP,
    MOVEMENT_ACTION_ACRO_WHEELIE_JUMP_LEFT,
    MOVEMENT_ACTION_ACRO_WHEELIE_JUMP_RIGHT,
};
const u8 gAcroWheelieInPlaceDirectionMovementActions[] = {
    MOVEMENT_ACTION_ACRO_WHEELIE_IN_PLACE_DOWN,
    MOVEMENT_ACTION_ACRO_WHEELIE_IN_PLACE_DOWN,
    MOVEMENT_ACTION_ACRO_WHEELIE_IN_PLACE_UP,
    MOVEMENT_ACTION_ACRO_WHEELIE_IN_PLACE_LEFT,
    MOVEMENT_ACTION_ACRO_WHEELIE_IN_PLACE_RIGHT,
};
const u8 gAcroPopWheelieMoveDirectionMovementActions[] = {
    MOVEMENT_ACTION_ACRO_POP_WHEELIE_MOVE_DOWN,
    MOVEMENT_ACTION_ACRO_POP_WHEELIE_MOVE_DOWN,
    MOVEMENT_ACTION_ACRO_POP_WHEELIE_MOVE_UP,
    MOVEMENT_ACTION_ACRO_POP_WHEELIE_MOVE_LEFT,
    MOVEMENT_ACTION_ACRO_POP_WHEELIE_MOVE_RIGHT,
};
const u8 gAcroWheelieMoveDirectionMovementActions[] = {
    MOVEMENT_ACTION_ACRO_WHEELIE_MOVE_DOWN,
    MOVEMENT_ACTION_ACRO_WHEELIE_MOVE_DOWN,
    MOVEMENT_ACTION_ACRO_WHEELIE_MOVE_UP,
    MOVEMENT_ACTION_ACRO_WHEELIE_MOVE_LEFT,
    MOVEMENT_ACTION_ACRO_WHEELIE_MOVE_RIGHT,
};
const u8 gAcroEndWheelieMoveDirectionMovementActions[] = {
    MOVEMENT_ACTION_ACRO_END_WHEELIE_MOVE_DOWN,
    MOVEMENT_ACTION_ACRO_END_WHEELIE_MOVE_DOWN,
    MOVEMENT_ACTION_ACRO_END_WHEELIE_MOVE_UP,
    MOVEMENT_ACTION_ACRO_END_WHEELIE_MOVE_LEFT,
    MOVEMENT_ACTION_ACRO_END_WHEELIE_MOVE_RIGHT,
};

static const u8 sOppositeDirections[] = {
    DIR_NORTH,
    DIR_SOUTH,
    DIR_EAST,
    DIR_WEST,
    DIR_NORTHEAST,
    DIR_NORTHWEST,
    DIR_SOUTHEAST,
    DIR_SOUTHWEST,
};

const u8 gUnknown_0850DC2F[][4] = {
    {2, 1, 4, 3},
    {1, 2, 3, 4},
    {3, 4, 2, 1},
    {4, 3, 1, 2}
};

const u8 gUnknown_0850DC3F[][4] = {
    {2, 1, 4, 3},
    {1, 2, 3, 4},
    {4, 3, 1, 2},
    {3, 4, 2, 1}
};

#include "data/object_events/movement_action_func_tables.h"

// Code

static void ClearObjectEvent(struct ObjectEvent *objectEvent)
{
    *objectEvent = (struct ObjectEvent){};
    objectEvent->localId = 0xFF;
    objectEvent->mapNum = 0xFF;
    objectEvent->mapGroup = 0xFF;
    objectEvent->movementActionId = 0xFF;
}

static void ClearAllObjectEvents(void)
{
    u8 i;

    for (i = 0; i < OBJECT_EVENTS_COUNT; i++)
        ClearObjectEvent(&gObjectEvents[i]);
}

void ResetObjectEvents(void)
{
    ClearLinkPlayerObjectEvents();
    ClearAllObjectEvents();
    ClearPlayerAvatarInfo();
    CreateReflectionEffectSprites();
}

static void CreateReflectionEffectSprites(void)
{
    u8 spriteId = CreateSpriteAtEnd(gFieldEffectObjectTemplatePointers[FLDEFFOBJ_REFLECTION_DISTORTION], 0, 0, 31);
    gSprites[spriteId].oam.affineMode = ST_OAM_AFFINE_NORMAL;
    InitSpriteAffineAnim(&gSprites[spriteId]);
    StartSpriteAffineAnim(&gSprites[spriteId], 0);
    gSprites[spriteId].invisible = TRUE;

    spriteId = CreateSpriteAtEnd(gFieldEffectObjectTemplatePointers[FLDEFFOBJ_REFLECTION_DISTORTION], 0, 0, 31);
    gSprites[spriteId].oam.affineMode = ST_OAM_AFFINE_NORMAL;
    InitSpriteAffineAnim(&gSprites[spriteId]);
    StartSpriteAffineAnim(&gSprites[spriteId], 1);
    gSprites[spriteId].invisible = TRUE;
}

u8 GetFirstInactiveObjectEventId(void)
{
    u8 i;
    for (i = 0; i < OBJECT_EVENTS_COUNT; i++)
    {
        if (!gObjectEvents[i].active)
            break;
    }

    return i;
}

u8 GetObjectEventIdByLocalIdAndMap(u8 localId, u8 mapNum, u8 mapGroupId)
{
    if (localId < OBJ_EVENT_ID_FOLLOWER)
    {
        return GetObjectEventIdByLocalIdAndMapInternal(localId, mapNum, mapGroupId);
    }
    return GetObjectEventIdByLocalId(localId);
}

bool8 TryGetObjectEventIdByLocalIdAndMap(u8 localId, u8 mapNum, u8 mapGroupId, u8 *objectEventId)
{
    *objectEventId = GetObjectEventIdByLocalIdAndMap(localId, mapNum, mapGroupId);
    if (*objectEventId == OBJECT_EVENTS_COUNT)
        return TRUE;
    else
        return FALSE;
}

u8 GetObjectEventIdByXY(s16 x, s16 y)
{
    u8 i;
    for (i = 0; i < OBJECT_EVENTS_COUNT; i++)
    {
        if (gObjectEvents[i].active && gObjectEvents[i].currentCoords.x == x && gObjectEvents[i].currentCoords.y == y)
            break;
    }

    return i;
}

static u8 GetObjectEventIdByLocalIdAndMapInternal(u8 localId, u8 mapNum, u8 mapGroupId)
{
    u8 i;
    for (i = 0; i < OBJECT_EVENTS_COUNT; i++)
    {
        if (gObjectEvents[i].active && gObjectEvents[i].localId == localId && gObjectEvents[i].mapNum == mapNum && gObjectEvents[i].mapGroup == mapGroupId)
            return i;
    }

    return OBJECT_EVENTS_COUNT;
}

static u8 GetObjectEventIdByLocalId(u8 localId)
{
    u8 i;
    for (i = 0; i < OBJECT_EVENTS_COUNT; i++)
    {
        if (gObjectEvents[i].active && gObjectEvents[i].localId == localId)
            return i;
    }

    return OBJECT_EVENTS_COUNT;
}

static u8 InitObjectEventStateFromTemplate(struct ObjectEventTemplate *template, u8 mapNum, u8 mapGroup)
{
    struct ObjectEvent *objectEvent;
    u8 objectEventId;
    s16 x;
    s16 y;

    if (GetAvailableObjectEventId(template->localId, mapNum, mapGroup, &objectEventId))
        return OBJECT_EVENTS_COUNT;
    objectEvent = &gObjectEvents[objectEventId];
    ClearObjectEvent(objectEvent);
    x = template->x + 7;
    y = template->y + 7;
    objectEvent->active = TRUE;
    objectEvent->triggerGroundEffectsOnMove = TRUE;
    objectEvent->graphicsId = template->graphicsId;
    objectEvent->movementType = template->movementType;
    objectEvent->localId = template->localId;
    objectEvent->mapNum = mapNum;
    objectEvent->mapGroup = mapGroup;
    objectEvent->initialCoords.x = x;
    objectEvent->initialCoords.y = y;
    objectEvent->currentCoords.x = x;
    objectEvent->currentCoords.y = y;
    objectEvent->previousCoords.x = x;
    objectEvent->previousCoords.y = y;
    objectEvent->currentElevation = template->elevation;
    objectEvent->previousElevation = template->elevation;
    objectEvent->rangeX = template->movementRangeX;
    objectEvent->rangeY = template->movementRangeY;
    objectEvent->trainerType = template->trainerType;
    objectEvent->mapNum = mapNum;
    objectEvent->trainerRange_berryTreeId = template->trainerRange_berryTreeId;
    objectEvent->previousMovementDirection = gInitialMovementTypeFacingDirections[template->movementType];
    SetObjectEventDirection(objectEvent, objectEvent->previousMovementDirection);
    SetObjectEventDynamicGraphicsId(objectEvent);
    if (gRangedMovementTypes[objectEvent->movementType])
    {
        if (objectEvent->rangeX == 0)
        {
            objectEvent->rangeX++;
        }
        if (objectEvent->rangeY == 0)
        {
            objectEvent->rangeY++;
        }
    }
    return objectEventId;
}

u8 Unref_TryInitLocalObjectEvent(u8 localId)
{
    u8 i;
    u8 objectEventCount;
    struct ObjectEventTemplate *template;

    if (gMapHeader.events != NULL)
    {
        if (InBattlePyramid())
        {
            objectEventCount = GetNumBattlePyramidObjectEvents();
        }
        else if (InTrainerHill())
        {
            objectEventCount = 2;
        }
        else
        {
            objectEventCount = gMapHeader.events->objectEventCount;
        }
        for (i = 0; i < objectEventCount; i++)
        {
            template = &gSaveBlock1Ptr->objectEventTemplates[i];
            if (template->localId == localId && !FlagGet(template->flagId))
            {
                return InitObjectEventStateFromTemplate(template, gSaveBlock1Ptr->location.mapNum, gSaveBlock1Ptr->location.mapGroup);
            }
        }
    }
    return OBJECT_EVENTS_COUNT;
}

static bool8 GetAvailableObjectEventId(u16 localId, u8 mapNum, u8 mapGroup, u8 *objectEventId)
// Looks for an empty slot.
// Returns FALSE and the location of the available slot
// in *objectEventId.
// If no slots are available, or if the object is already
// loaded, returns TRUE.
{
    u8 i = 0;

    for (i = 0; i < OBJECT_EVENTS_COUNT && gObjectEvents[i].active; i++)
    {
        if (gObjectEvents[i].localId == localId && gObjectEvents[i].mapNum == mapNum && gObjectEvents[i].mapGroup == mapGroup)
            return TRUE;
    }
    if (i >= OBJECT_EVENTS_COUNT)
        return TRUE;
    *objectEventId = i;
    for (; i < OBJECT_EVENTS_COUNT; i++)
    {
        if (gObjectEvents[i].active && gObjectEvents[i].localId == localId && gObjectEvents[i].mapNum == mapNum && gObjectEvents[i].mapGroup == mapGroup)
            return TRUE;
    }
    return FALSE;
}

static void RemoveObjectEvent(struct ObjectEvent *objectEvent)
{
    objectEvent->active = FALSE;
    RemoveObjectEventInternal(objectEvent);
}

void RemoveObjectEventByLocalIdAndMap(u8 localId, u8 mapNum, u8 mapGroup)
{
    u8 objectEventId;
    if (!TryGetObjectEventIdByLocalIdAndMap(localId, mapNum, mapGroup, &objectEventId))
    {
        FlagSet(GetObjectEventFlagIdByObjectEventId(objectEventId));
        RemoveObjectEvent(&gObjectEvents[objectEventId]);
    }
}

static void RemoveObjectEventInternal(struct ObjectEvent *objectEvent)
{
    u8 paletteNum;
    struct SpriteFrameImage image;
    image.size = GetObjectEventGraphicsInfo(objectEvent->graphicsId)->size;
    gSprites[objectEvent->spriteId].images = &image;
    paletteNum = gSprites[objectEvent->spriteId].oam.paletteNum;
    DestroySprite(&gSprites[objectEvent->spriteId]);
    FieldEffectFreePaletteIfUnused(paletteNum);
}

void RemoveAllObjectEventsExceptPlayer(void)
{
    u8 i;

    for (i = 0; i < OBJECT_EVENTS_COUNT; i++)
    {
        if (i != gPlayerAvatar.objectEventId)
            RemoveObjectEvent(&gObjectEvents[i]);
    }
}

static u8 TrySetupObjectEventSprite(struct ObjectEventTemplate *objectEventTemplate, struct SpriteTemplate *spriteTemplate, u8 mapNum, u8 mapGroup, s16 cameraX, s16 cameraY)
{
    u8 spriteId;
    u8 objectEventId;
    struct Sprite *sprite;
    struct ObjectEvent *objectEvent;
    const struct ObjectEventGraphicsInfo *graphicsInfo;

    objectEventId = InitObjectEventStateFromTemplate(objectEventTemplate, mapNum, mapGroup);
    if (objectEventId == OBJECT_EVENTS_COUNT)
        return OBJECT_EVENTS_COUNT;

    objectEvent = &gObjectEvents[objectEventId];
    graphicsInfo = GetObjectEventGraphicsInfo(objectEvent->graphicsId);
<<<<<<< HEAD
    if (spriteTemplate->paletteTag != 0xffff) {
        LoadObjectEventPalette(spriteTemplate->paletteTag);
=======
    paletteSlot = graphicsInfo->paletteSlot;
    if (paletteSlot == 0)
    {
        LoadPlayerObjectReflectionPalette(graphicsInfo->paletteTag, 0);
    }
    else if (paletteSlot == 10)
    {
        LoadSpecialObjectReflectionPalette(graphicsInfo->paletteTag, 10);
    }
    else if (paletteSlot >= 16)
    {
        paletteSlot -= 16;
        _PatchObjectPalette(graphicsInfo->paletteTag, paletteSlot);
>>>>>>> c1da6b29
    }

    if (objectEvent->movementType == MOVEMENT_TYPE_INVISIBLE)
        objectEvent->invisible = TRUE;

    spriteId = CreateSprite(spriteTemplate, 0, 0, 0);
    if (spriteId == MAX_SPRITES)
    {
        gObjectEvents[objectEventId].active = FALSE;
        return OBJECT_EVENTS_COUNT;
    }

    sprite = &gSprites[spriteId];
    GetMapCoordsFromSpritePos(objectEvent->currentCoords.x + cameraX, objectEvent->currentCoords.y + cameraY, &sprite->pos1.x, &sprite->pos1.y);
    sprite->centerToCornerVecX = -(graphicsInfo->width >> 1);
    sprite->centerToCornerVecY = -(graphicsInfo->height >> 1);
    sprite->pos1.x += 8;
    sprite->pos1.y += 16 + sprite->centerToCornerVecY;
    sprite->coordOffsetEnabled = TRUE;
    sprite->sObjEventId = objectEventId;
    objectEvent->spriteId = spriteId;
    objectEvent->inanimate = graphicsInfo->inanimate;
    if (!objectEvent->inanimate)
        StartSpriteAnim(sprite, GetFaceDirectionAnimNum(objectEvent->facingDirection));

    SetObjectSubpriorityByZCoord(objectEvent->previousElevation, sprite, 1);
    UpdateObjectEventVisibility(objectEvent, sprite);
    return objectEventId;
}

static u8
TrySpawnObjectEventTemplate(struct ObjectEventTemplate *objectEventTemplate,
                            u8 mapNum, u8 mapGroup, s16 cameraX, s16 cameraY) {
  u8 objectEventId;
  struct SpriteTemplate spriteTemplate;
  struct SpriteFrameImage spriteFrameImage;
  const struct ObjectEventGraphicsInfo *graphicsInfo;
  const struct SubspriteTable *subspriteTables = NULL;

  graphicsInfo = GetObjectEventGraphicsInfo(objectEventTemplate->graphicsId);
  MakeObjectTemplateFromObjectEventTemplate(objectEventTemplate,
                                            &spriteTemplate, &subspriteTables);
  spriteFrameImage.size = graphicsInfo->size;
  spriteTemplate.images = &spriteFrameImage;
  objectEventId = TrySetupObjectEventSprite(
      objectEventTemplate, &spriteTemplate, mapNum, mapGroup, cameraX, cameraY);
  if (objectEventId == OBJECT_EVENTS_COUNT)
    return OBJECT_EVENTS_COUNT;

  gSprites[gObjectEvents[objectEventId].spriteId].images = graphicsInfo->images;
  if (subspriteTables)
    SetSubspriteTables(&gSprites[gObjectEvents[objectEventId].spriteId],
                       subspriteTables);

  // Set species based on script header
  if (objectEventTemplate->graphicsId == OBJ_EVENT_GFX_OW_MON && objectEventTemplate->script) {
    const u8 *script = objectEventTemplate->script;
    if (script[0] == 0x7d) { // bufferspeciesname
      u16 species;
      u8 form;
      bool8 shiny;
      gObjectEvents[objectEventId].extra.asU16 = script[2] | script[3] << 8;
      species = gObjectEvents[objectEventId].extra.mon.species;
      form = gObjectEvents[objectEventId].extra.mon.form;
      shiny = gObjectEvents[objectEventId].extra.mon.shiny;
      FollowerSetGraphics(&gObjectEvents[objectEventId], species, form, shiny);
    }

  }

  return objectEventId;
}

u8 SpawnSpecialObjectEvent(struct ObjectEventTemplate *objectEventTemplate)
{
    s16 cameraX;
    s16 cameraY;

    GetObjectEventMovingCameraOffset(&cameraX, &cameraY);
    return TrySpawnObjectEventTemplate(objectEventTemplate, gSaveBlock1Ptr->location.mapNum, gSaveBlock1Ptr->location.mapGroup, cameraX, cameraY);
}

u8 SpawnSpecialObjectEventParameterized(u8 graphicsId, u8 movementBehavior, u8 localId, s16 x, s16 y, u8 z)
{
    struct ObjectEventTemplate objectEventTemplate;

    x -= 7;
    y -= 7;
    objectEventTemplate.localId = localId;
    objectEventTemplate.graphicsId = graphicsId;
    objectEventTemplate.inConnection = 0;
    objectEventTemplate.x = x;
    objectEventTemplate.y = y;
    objectEventTemplate.elevation = z;
    objectEventTemplate.movementType = movementBehavior;
    objectEventTemplate.movementRangeX = 0;
    objectEventTemplate.movementRangeY = 0;
    objectEventTemplate.trainerType = TRAINER_TYPE_NONE;
    objectEventTemplate.trainerRange_berryTreeId = 0;
    return SpawnSpecialObjectEvent(&objectEventTemplate);
}

u8 TrySpawnObjectEvent(u8 localId, u8 mapNum, u8 mapGroup)
{
    struct ObjectEventTemplate *objectEventTemplate;
    s16 cameraX, cameraY;

    objectEventTemplate = GetObjectEventTemplateByLocalIdAndMap(localId, mapNum, mapGroup);
    if (!objectEventTemplate)
        return OBJECT_EVENTS_COUNT;

    GetObjectEventMovingCameraOffset(&cameraX, &cameraY);
    return TrySpawnObjectEventTemplate(objectEventTemplate, mapNum, mapGroup, cameraX, cameraY);
}

static void MakeObjectTemplateFromObjectEventGraphicsInfo(u16 graphicsId, void (*callback)(struct Sprite *), struct SpriteTemplate *spriteTemplate, const struct SubspriteTable **subspriteTables)
{
    const struct ObjectEventGraphicsInfo *graphicsInfo = GetObjectEventGraphicsInfo(graphicsId);

    spriteTemplate->tileTag = graphicsInfo->tileTag;
    spriteTemplate->paletteTag = graphicsInfo->paletteTag;
    spriteTemplate->oam = graphicsInfo->oam;
    spriteTemplate->anims = graphicsInfo->anims;
    spriteTemplate->images = graphicsInfo->images;
    spriteTemplate->affineAnims = graphicsInfo->affineAnims;
    spriteTemplate->callback = callback;
    *subspriteTables = graphicsInfo->subspriteTables;
}

static void MakeObjectTemplateFromObjectEventGraphicsInfoWithCallbackIndex(u16 graphicsId, u16 callbackIndex, struct SpriteTemplate *spriteTemplate, const struct SubspriteTable **subspriteTables)
{
    MakeObjectTemplateFromObjectEventGraphicsInfo(graphicsId, sMovementTypeCallbacks[callbackIndex], spriteTemplate, subspriteTables);
}

static void MakeObjectTemplateFromObjectEventTemplate(struct ObjectEventTemplate *objectEventTemplate, struct SpriteTemplate *spriteTemplate, const struct SubspriteTable **subspriteTables)
{
    MakeObjectTemplateFromObjectEventGraphicsInfoWithCallbackIndex(objectEventTemplate->graphicsId, objectEventTemplate->movementType, spriteTemplate, subspriteTables);
}

u8 AddPseudoObjectEvent(u16 graphicsId, void (*callback)(struct Sprite *), s16 x, s16 y, u8 subpriority)
{
    struct SpriteTemplate *spriteTemplate;
    const struct SubspriteTable *subspriteTables;
    struct Sprite *sprite;
    u8 spriteId;

    spriteTemplate = malloc(sizeof(struct SpriteTemplate));
    MakeObjectTemplateFromObjectEventGraphicsInfo(graphicsId, callback, spriteTemplate, &subspriteTables);
    if (spriteTemplate->paletteTag != 0xFFFF)
    {
        LoadObjectEventPalette(spriteTemplate->paletteTag);
    }
    spriteId = CreateSprite(spriteTemplate, x, y, subpriority);
    free(spriteTemplate);

    if (spriteId != MAX_SPRITES && subspriteTables != NULL)
    {
        sprite = &gSprites[spriteId];
        SetSubspriteTables(sprite, subspriteTables);
        sprite->subspriteMode = SUBSPRITES_IGNORE_PRIORITY;
    }
    return spriteId;
}

// Used to create sprite object events instead of a full object event
// Used when resources are limiting, e.g. for the audience in contests or group members in Union Room
u8 CreateObjectSprite(u8 graphicsId, u8 objectEventId, s16 x, s16 y, u8 z, u8 direction)
{
    u8 spriteId;
    struct Sprite *sprite;
    struct SpriteTemplate spriteTemplate;
    const struct SubspriteTable *subspriteTables;
    const struct ObjectEventGraphicsInfo *graphicsInfo;

    graphicsInfo = GetObjectEventGraphicsInfo(graphicsId);
    MakeObjectTemplateFromObjectEventGraphicsInfo(graphicsId, UpdateObjectEventSprite, &spriteTemplate, &subspriteTables);
    *(u16 *)&spriteTemplate.paletteTag = 0xFFFF;
    x += 7;
    y += 7;
    SetSpritePosToOffsetMapCoords(&x, &y, 8, 16);
    spriteId = CreateSpriteAtEnd(&spriteTemplate, x, y, 0);
    if (spriteId != MAX_SPRITES)
    {
        sprite = &gSprites[spriteId];
        sprite->centerToCornerVecX = -(graphicsInfo->width >> 1);
        sprite->centerToCornerVecY = -(graphicsInfo->height >> 1);
        sprite->pos1.y += sprite->centerToCornerVecY;
        sprite->oam.paletteNum = graphicsInfo->paletteSlot;
        if (sprite->oam.paletteNum >= 16)
        {
            sprite->oam.paletteNum -= 16;
        }
        sprite->coordOffsetEnabled = TRUE;
        sprite->sObjEventId = objectEventId;
        sprite->data[1] = z;
        if (graphicsInfo->paletteSlot == 10)
        {
            LoadSpecialObjectReflectionPalette(graphicsInfo->paletteTag, graphicsInfo->paletteSlot);
        }
        else if (graphicsInfo->paletteSlot >= 16)
        {
            _PatchObjectPalette(graphicsInfo->paletteTag, graphicsInfo->paletteSlot | 0xf0);
        }
        if (subspriteTables != NULL)
        {
            SetSubspriteTables(sprite, subspriteTables);
            sprite->subspriteMode = SUBSPRITES_IGNORE_PRIORITY;
        }
        InitObjectPriorityByZCoord(sprite, z);
        SetObjectSubpriorityByZCoord(z, sprite, 1);
        StartSpriteAnim(sprite, GetFaceDirectionAnimNum(direction));
    }
    return spriteId;
}

struct Pokemon * GetFirstLiveMon(void) { // Return address of first conscious party mon or NULL
  u8 i;
  for (i=0; i<PARTY_SIZE;i++) {
    if (gPlayerParty[i].hp > 0 && !(gPlayerParty[i].box.isEgg || gPlayerParty[i].box.isBadEgg))
      return &gPlayerParty[i];
  }
  return NULL;
}

struct ObjectEvent * GetFollowerObject(void) { // Return follower ObjectEvent or NULL
  u8 i;
  for (i=0; i < OBJECT_EVENTS_COUNT; i++) {
    if (gObjectEvents[i].localId == OBJ_EVENT_ID_FOLLOWER)
      return &gObjectEvents[i];
  }
  return NULL;
}

// Return graphicsInfo for a pokemon species
static const struct ObjectEventGraphicsInfo * SpeciesToGraphicsInfo(u16 species, u8 form) {
  const struct ObjectEventGraphicsInfo *graphicsInfo = &gPokemonObjectGraphics[species];
  return graphicsInfo->tileTag == 0xFFFF ? graphicsInfo : &gPokemonObjectGraphics[SPECIES_PORYGON];
}

// Set graphics & sprite for a follower object event by species & shininess.
static void FollowerSetGraphics(struct ObjectEvent *objectEvent, u16 species, u8 form, bool8 shiny) {
  const struct ObjectEventGraphicsInfo *graphicsInfo = SpeciesToGraphicsInfo(species, form);
  objectEvent->graphicsId = OBJ_EVENT_GFX_OW_MON;
  ObjectEventSetGraphics(objectEvent, graphicsInfo);
  objectEvent->graphicsId = OBJ_EVENT_GFX_OW_MON;
  objectEvent->extra.mon.species = species;
  objectEvent->extra.mon.form = form;
  objectEvent->extra.mon.shiny = shiny;
  if (graphicsInfo->paletteTag == OBJ_EVENT_PAL_TAG_DYNAMIC) { // Use palette from species palette table
    struct Sprite *sprite = &gSprites[objectEvent->spriteId];
    // Note that the shiny palette tag is `species + SPECIES_SHINY_TAG`, which must be increased with more pokemon
    // so that palette tags do not overlap
    const struct CompressedSpritePalette *spritePalette = &(shiny ? gMonShinyPaletteTable : gMonPaletteTable)[species];
    // Free palette if otherwise unused
    sprite->inUse = FALSE;
    FieldEffectFreePaletteIfUnused(sprite->oam.paletteNum);
    sprite->inUse = TRUE;
    if (IndexOfSpritePaletteTag(spritePalette->tag) == 0xFF) { // Load compressed palette
      LoadCompressedSpritePalette(spritePalette);
      sprite->oam.paletteNum = IndexOfSpritePaletteTag(spritePalette->tag); // Tag is always present
      UpdateSpritePaletteWithTime(sprite->oam.paletteNum);
    } else
      sprite->oam.paletteNum = IndexOfSpritePaletteTag(spritePalette->tag); // Tag is always present
  }
}

void UpdateFollowingPokemon(void) { // Update following pokemon if any
  struct ObjectEvent *objEvent = GetFollowerObject();
  struct Pokemon *mon = GetFirstLiveMon();
  struct Sprite *sprite;
  u16 species;
  bool8 shiny;
  // Avoid spawning large (64x64) follower pokemon inside buildings
  if (mon && !(gMapHeader.mapType == MAP_TYPE_INDOOR && SpeciesToGraphicsInfo(GetMonData(mon, MON_DATA_SPECIES), 0)->width == 64)) {
    if (objEvent == NULL) { // Spawn follower
      struct ObjectEventTemplate template = {
        .localId = OBJ_EVENT_ID_FOLLOWER,
        .graphicsId = OBJ_EVENT_GFX_OW_MON,
        .x = gSaveBlock1Ptr->pos.x,
        .y = gSaveBlock1Ptr->pos.y,
        .elevation = 3,
        .movementType = MOVEMENT_TYPE_FOLLOW_PLAYER,
      };
      objEvent = &gObjectEvents[SpawnSpecialObjectEvent(&template)];
      objEvent->invisible = TRUE;
    }
    sprite = &gSprites[objEvent->spriteId];
    species = GetMonData(mon, MON_DATA_SPECIES);
    shiny = IsMonShiny(mon);
    if (species != objEvent->extra.mon.species || shiny != objEvent->extra.mon.shiny) { // Move to player and set invisible
      MoveObjectEventToMapCoords(objEvent, gObjectEvents[gPlayerAvatar.objectEventId].currentCoords.x, gObjectEvents[gPlayerAvatar.objectEventId].currentCoords.y);
      objEvent->invisible = TRUE;
    }
    FollowerSetGraphics(objEvent, species, 0, shiny);
    sprite->data[6] = 0; // set animation data
    objEvent->extra.mon.species = species;
    objEvent->extra.mon.shiny = shiny;
  } else {
    RemoveFollowingPokemon();
  }
}

void RemoveFollowingPokemon(void) { // Remove follower object. Idempotent.
  struct ObjectEvent *objectEvent = GetFollowerObject();
  if (objectEvent == NULL)
    return;
  RemoveObjectEvent(objectEvent);
}

static bool8 IsFollowerVisible(void) { // Determine whether follower *should* be visible
  return
  !(TestPlayerAvatarFlags(PLAYER_AVATAR_FLAG_SURFING | PLAYER_AVATAR_FLAG_ACRO_BIKE | PLAYER_AVATAR_FLAG_MACH_BIKE)
  || MetatileBehavior_IsSurfableWaterOrUnderwater(gObjectEvents[gPlayerAvatar.objectEventId].currentMetatileBehavior)
  || MetatileBehavior_IsSurfableWaterOrUnderwater(gObjectEvents[gPlayerAvatar.objectEventId].previousMetatileBehavior)
  || MetatileBehavior_IsForcedMovementTile(gObjectEvents[gPlayerAvatar.objectEventId].currentMetatileBehavior)
  || MetatileBehavior_IsForcedMovementTile(gObjectEvents[gPlayerAvatar.objectEventId].previousMetatileBehavior));
}

static bool8 SpeciesHasType(u16 species, u8 type) {
  return gBaseStats[species].type1 == type || gBaseStats[species].type2 == type;
}

// Returns a random index according to a list of weights
static u8 RandomWeightedIndex(u8 *weights, u8 length) {
  u8 i;
  u16 random_value;
  u16 cum_weight = 0;
  for (i = 0; i < length; i++)
    cum_weight += weights[i];
  random_value = Random() % cum_weight;
  cum_weight = 0;
  for (i = 0; i < length; i++) {
    cum_weight += weights[i];
    if (random_value <= cum_weight)
      return i;
  }
}

enum {
  FOLLOWER_EMOTION_HAPPY = 0,
  FOLLOWER_EMOTION_NEUTRAL, // Also called "No emotion"
  FOLLOWER_EMOTION_SAD,
  FOLLOWER_EMOTION_UPSET,
  FOLLOWER_EMOTION_ANGRY,
  FOLLOWER_EMOTION_PENSIVE,
  FOLLOWER_EMOTION_LOVE,
  FOLLOWER_EMOTION_SURPRISE,
  FOLLOWER_EMOTION_CURIOUS,
  FOLLOWER_EMOTION_MUSIC,
  FOLLOWER_EMOTION_POISONED,
  FOLLOWER_EMOTION_LENGTH,
};

// Pool of "unconditional" follower messages TODO: Should this be elsewhere ?
static const struct FollowerMessagePool followerBasicMessages[] = {
  [FOLLOWER_EMOTION_HAPPY] = {gFollowerHappyMessages, EventScript_FollowerGeneric, N_FOLLOWER_HAPPY_MESSAGES},
  [FOLLOWER_EMOTION_NEUTRAL] = {gFollowerNeutralMessages, EventScript_FollowerGeneric, N_FOLLOWER_NEUTRAL_MESSAGES},
  [FOLLOWER_EMOTION_SAD] = {gFollowerSadMessages, EventScript_FollowerGeneric, N_FOLLOWER_SAD_MESSAGES},
  [FOLLOWER_EMOTION_UPSET] = {gFollowerUpsetMessages, EventScript_FollowerGeneric, N_FOLLOWER_UPSET_MESSAGES},
  [FOLLOWER_EMOTION_ANGRY] = {gFollowerAngryMessages, EventScript_FollowerGeneric, N_FOLLOWER_ANGRY_MESSAGES},
  [FOLLOWER_EMOTION_PENSIVE] = {gFollowerPensiveMessages, EventScript_FollowerGeneric, N_FOLLOWER_PENSIVE_MESSAGES},
  [FOLLOWER_EMOTION_LOVE] = {gFollowerLoveMessages, EventScript_FollowerGeneric, N_FOLLOWER_LOVE_MESSAGES},
  [FOLLOWER_EMOTION_SURPRISE] = {gFollowerSurpriseMessages, EventScript_FollowerGeneric, N_FOLLOWER_SURPRISE_MESSAGES},
  [FOLLOWER_EMOTION_CURIOUS] = {gFollowerCuriousMessages, EventScript_FollowerGeneric, N_FOLLOWER_CURIOUS_MESSAGES},
  [FOLLOWER_EMOTION_MUSIC] = {gFollowerMusicMessages, EventScript_FollowerGeneric, N_FOLLOWER_MUSIC_MESSAGES},
  [FOLLOWER_EMOTION_POISONED] = {gFollowerPoisonedMessages, EventScript_FollowerGeneric, N_FOLLOWER_POISONED_MESSAGES},
};

// Display an emote above an object event
// Note that this is not a movement action
static void ObjectEventEmote(struct ObjectEvent *objEvent, u8 emotion) {
  emotion %= FOLLOWER_EMOTION_LENGTH;
  ObjectEventGetLocalIdAndMap(objEvent, &gFieldEffectArguments[0], &gFieldEffectArguments[1], &gFieldEffectArguments[2]);
  gFieldEffectArguments[7] = emotion;
  FieldEffectStart(FLDEFF_EMOTE);
}

// Script-accessible version of the above
bool8 ScrFunc_emote(struct ScriptContext *ctx) {
  u8 localId = ScriptReadByte(ctx);
  u8 emotion = ScriptReadByte(ctx) % FOLLOWER_EMOTION_LENGTH;
  u8 i = GetObjectEventIdByLocalId(localId);
  if (i < OBJECT_EVENTS_COUNT)
    ObjectEventEmote(&gObjectEvents[i], emotion);
  return FALSE;
}

struct SpecialEmote { // Used for storing conditional emotes
  const u8 * script;
  u16 index;
  u8 emotion;
};

// Call an applicable follower message script
bool8 ScrFunc_getfolloweraction(struct ScriptContext *ctx) // Essentially a big switch for follower messages
{
  u16 species;
  u32 behavior;
  s16 health_percent;
  u8 friendship;
  struct SpecialEmote cond_emotes[16] = {0};
  u8 n_choices = 0;
  struct ObjectEvent *objEvent = GetFollowerObject();
  struct Pokemon *mon = GetFirstLiveMon();
  u8 emotion;
  u8 emotion_weight[FOLLOWER_EMOTION_LENGTH] = {0};
  if (mon == NULL) {
    ScriptCall(ctx, EventScript_FollowerLovesYou);
    return FALSE;
  }
  // If map is not flyable, set the script to jump past the fly check TODO: Should followers ask to fly?
  if (TRUE || !Overworld_MapTypeAllowsTeleportAndFly(gMapHeader.mapType))
    ScriptJump(ctx, EventScript_FollowerEnd);
  behavior = MapGridGetMetatileBehaviorAt(objEvent->currentCoords.x, objEvent->currentCoords.y);
  species = GetMonData(mon, MON_DATA_SPECIES);
  friendship = GetMonData(mon, MON_DATA_FRIENDSHIP);
  // // 1. Puddle splash or wet feet
  // if (MetatileBehavior_IsPuddle(behavior) || MetatileBehavior_IsShallowFlowingWater(behavior)) {
  //   if (SpeciesHasType(species, TYPE_FIRE))
  //     message_choices[n_choices++] = EventScript_FollowerUnhappyToBeWet;
  //   else if (SpeciesToGraphicsInfo(species, 0)->tracks) // if follower is grounded
  //     message_choices[n_choices++] = EventScript_FollowerSplashesAbout;
  // }
  // Happy weights
  emotion_weight[FOLLOWER_EMOTION_HAPPY] = 10;
  if (friendship > 170)
    emotion_weight[FOLLOWER_EMOTION_HAPPY] = 30;
  else if (friendship > 80)
    emotion_weight[FOLLOWER_EMOTION_HAPPY] = 20;
  // Neutral weights
  emotion_weight[FOLLOWER_EMOTION_NEUTRAL] = 15;
  // Sad weights
  emotion_weight[FOLLOWER_EMOTION_SAD] = 5;
  // Upset weights
  emotion_weight[FOLLOWER_EMOTION_UPSET] = friendship < 80 ? 15 : 5;
  // Angry weights
  emotion_weight[FOLLOWER_EMOTION_ANGRY] = friendship < 80 ? 15 : 5;
  // Pensive weights
  emotion_weight[FOLLOWER_EMOTION_PENSIVE] = 15;
  // Love weights
  if (friendship > 170)
    emotion_weight[FOLLOWER_EMOTION_LOVE] = 30;
  else if (friendship > 80)
    emotion_weight[FOLLOWER_EMOTION_LOVE] = 20;
  // Surprise weights TODO: Scale this with how long the follower has been out
  emotion_weight[FOLLOWER_EMOTION_SURPRISE] = 10;
  // Curious weights TODO: Increase this if there is an item nearby, or if the pokemon has pickup
  emotion_weight[FOLLOWER_EMOTION_CURIOUS] = 10;
  // Music weights TODO: Change this depending on music ?
  emotion_weight[FOLLOWER_EMOTION_MUSIC] = friendship > 80 ? 20 : 15;

  // Conditional messages follow
  // Weather-related
  if (GetCurrentWeather() == WEATHER_SUNNY || GetCurrentWeather() == WEATHER_SUNNY_CLOUDS)
    cond_emotes[n_choices++] = (struct SpecialEmote) {.emotion=FOLLOWER_EMOTION_HAPPY, .index=31};
  else if (GetCurrentWeather() == WEATHER_RAIN || GetCurrentWeather() == WEATHER_RAIN_THUNDERSTORM) {
    if (SpeciesHasType(species, TYPE_FIRE)) {
      emotion_weight[FOLLOWER_EMOTION_SAD] = 30;
      cond_emotes[n_choices++] = (struct SpecialEmote) {.emotion=FOLLOWER_EMOTION_SAD, .index=3};
      cond_emotes[n_choices++] = (struct SpecialEmote) {.emotion=FOLLOWER_EMOTION_UPSET, .index=3};
    }
    cond_emotes[n_choices++] = (struct SpecialEmote) {.emotion=FOLLOWER_EMOTION_SURPRISE, .index=20};
  }
  // Health & status-related
  health_percent = mon->hp * 100 / mon->maxHP;
  if (health_percent < 20) {
    emotion_weight[FOLLOWER_EMOTION_SAD] = 30;
    cond_emotes[n_choices++] = (struct SpecialEmote) {.emotion=FOLLOWER_EMOTION_SAD, .index=4};
    cond_emotes[n_choices++] = (struct SpecialEmote) {.emotion=FOLLOWER_EMOTION_SAD, .index=5};
  }
  if (health_percent < 50 || mon->status & 0x40) { // STATUS1_PARALYSIS
    emotion_weight[FOLLOWER_EMOTION_SAD] = 30;
    cond_emotes[n_choices++] = (struct SpecialEmote) {.emotion=FOLLOWER_EMOTION_SAD, .index=6};
  }

  emotion = RandomWeightedIndex(emotion_weight, FOLLOWER_EMOTION_LENGTH);
  if (mon->status & 0x8) // STATUS1_POISON
    emotion = FOLLOWER_EMOTION_POISONED;
  ObjectEventEmote(objEvent, emotion);
  if (Random() & 1) { // With 50% chance, select special message using reservoir sampling
    u8 i, j = 1;
    struct SpecialEmote *choice = 0;
    for (i = 0; i < n_choices; i++) {
      if (cond_emotes[i].emotion == emotion) {
        if (Random() < 0x10000 / (j++)) // Replace item with 1/j chance
          choice = &cond_emotes[i];
      }
    }
    if (choice) { // Only continue if a script was actually chosen
      ctx->data[0] = (u32) followerBasicMessages[emotion].messages[choice->index];
      if (choice->script)
        ScriptCall(ctx, choice->script);
      else
        ScriptCall(ctx, followerBasicMessages[emotion].script);
      return FALSE;
    }
  }
  ctx->data[0] = (u32) followerBasicMessages[emotion].messages[Random() % followerBasicMessages[emotion].length];
  ScriptCall(ctx, followerBasicMessages[emotion].script);
  return FALSE;
}

bool8 ScrFunc_followerfly(struct ScriptContext *ctx) {
  SetMainCallback2(CB2_OpenFlyMap);
  return FALSE;
}

// Sprite callback for light sprites
void UpdateLightSprite(struct Sprite *sprite) {
  s16 left =   gSaveBlock1Ptr->pos.x - 2;
  s16 right =  gSaveBlock1Ptr->pos.x + 17;
  s16 top =    gSaveBlock1Ptr->pos.y;
  s16 bottom = gSaveBlock1Ptr->pos.y + 15;
  s16 x = sprite->data[6];
  s16 y = sprite->data[7];
  u16 sheetTileStart;
  u32 paletteNum;
  bool8 finished = TRUE;
  // Ripped from RemoveObjectEventIfOutsideView
  if (x >= left && x <= right
   && y >= top && y <= bottom)
      finished = FALSE;
  finished = finished ? finished : gTimeOfDay != TIME_OF_DAY_NIGHT;
  if (finished) {
    sheetTileStart = sprite->sheetTileStart;
    paletteNum = sprite->oam.paletteNum;
    DestroySprite(sprite);
    FieldEffectFreeTilesIfUnused(sheetTileStart);
    FieldEffectFreePaletteIfUnused(paletteNum);
    return;
  }

  if (gPlayerAvatar.tileTransitionState) { // As long as the second coefficient stays 12, shadows will not change
    Weather_SetBlendCoeffs(7, 12);
    sprite->invisible = FALSE;
  } else {
    Weather_SetBlendCoeffs(12, 12);
    sprite->invisible = gSaveBlock2Ptr->playTimeVBlanks & 1;
  }
}

// Spawn a light at a map coordinate based on metatile behavior
static void SpawnLightSprite(s16 x, s16 y, s16 camX, s16 camY, u32 behavior) {
  struct Sprite *sprite;
  u8 i;
  for (i = 0; i < MAX_SPRITES; i++) {
    sprite = &gSprites[i];
    if (sprite->inUse && sprite->callback == UpdateLightSprite && sprite->data[6] == x && sprite->data[7] == y)
      return;
  }
  sprite = &gSprites[CreateSprite(&gFieldEffectObjectTemplate_BallLight, 0, 0, 0)];
  UpdateSpritePaletteByTemplate(&gFieldEffectObjectTemplate_BallLight, sprite);
  sub_8092FF0(x + camX, y + camY, &sprite->pos1.x, &sprite->pos1.y);
  sprite->data[6] = x;
  sprite->data[7] = y;
  sprite->affineAnims = gDummySpriteAffineAnimTable;
  sprite->affineAnimBeginning = TRUE;
  sprite->centerToCornerVecX = -(32 >> 1);
  sprite->centerToCornerVecY = -(32 >> 1);
  sprite->oam.priority = 1;
  sprite->oam.objMode = 1; // BLEND
  sprite->oam.affineMode = ST_OAM_AFFINE_NORMAL;
  sprite->coordOffsetEnabled = TRUE;
  sprite->pos1.x += 8;
  sprite->pos1.y += 22 + sprite->centerToCornerVecY;
}

void TrySpawnLightSprites(s16 camX, s16 camY) {
  s16 left = gSaveBlock1Ptr->pos.x - 2;
  s16 right = gSaveBlock1Ptr->pos.x + 17;
  s16 top = gSaveBlock1Ptr->pos.y;
  s16 bottom = gSaveBlock1Ptr->pos.y + 16;
  u8 i = 0;
  s16 x, y;
  u32 behavior;
  if (gTimeOfDay != TIME_OF_DAY_NIGHT)
    return;
  for (i = 0; gLightMetatiles[i].x > 0; i++) {
    x = gLightMetatiles[i].x;
    y = gLightMetatiles[i].y;
    if (x >= left && x <= right && y >= top && y <= bottom) {
      behavior = MapGridGetMetatileBehaviorAt(x, y);
      if (behavior == 0x04) // TODO: Use an actual constant for light metatiles
        SpawnLightSprite(x, y, camX, camY, behavior);
    }
  }
}

void TrySpawnObjectEvents(s16 cameraX, s16 cameraY)
{
    u8 i;
    u8 objectCount;

    if (gMapHeader.events != NULL)
    {
        s16 left = gSaveBlock1Ptr->pos.x - 2;
        s16 right = gSaveBlock1Ptr->pos.x + 17;
        s16 top = gSaveBlock1Ptr->pos.y;
        s16 bottom = gSaveBlock1Ptr->pos.y + 16;

        if (InBattlePyramid())
            objectCount = GetNumBattlePyramidObjectEvents();
        else if (InTrainerHill())
            objectCount = 2;
        else
            objectCount = gMapHeader.events->objectEventCount;

        for (i = 0; i < objectCount; i++)
        {
            struct ObjectEventTemplate *template = &gSaveBlock1Ptr->objectEventTemplates[i];
            s16 npcX = template->x + 7;
            s16 npcY = template->y + 7;

            if (top <= npcY && bottom >= npcY && left <= npcX && right >= npcX
                && !FlagGet(template->flagId))
                TrySpawnObjectEventTemplate(template, gSaveBlock1Ptr->location.mapNum, gSaveBlock1Ptr->location.mapGroup, cameraX, cameraY);
        }
    }
    TrySpawnLightSprites(cameraX, cameraY);
}

void RemoveObjectEventsOutsideView(void)
{
    u8 i, j;
    bool8 isActiveLinkPlayer;

    for (i = 0; i < OBJECT_EVENTS_COUNT; i++)
    {
        for (j = 0, isActiveLinkPlayer = FALSE; j < ARRAY_COUNT(gLinkPlayerObjectEvents); j++)
        {
            if (gLinkPlayerObjectEvents[j].active && i == gLinkPlayerObjectEvents[j].objEventId)
                isActiveLinkPlayer = TRUE;
        }
        if (!isActiveLinkPlayer)
        {
            struct ObjectEvent *objectEvent = &gObjectEvents[i];

            if (objectEvent->active && !objectEvent->isPlayer)
                RemoveObjectEventIfOutsideView(objectEvent);
        }
    }
}

static void RemoveObjectEventIfOutsideView(struct ObjectEvent *objectEvent)
{
    s16 left =   gSaveBlock1Ptr->pos.x - 2;
    s16 right =  gSaveBlock1Ptr->pos.x + 17;
    s16 top =    gSaveBlock1Ptr->pos.y;
    s16 bottom = gSaveBlock1Ptr->pos.y + 16;

    if (objectEvent->currentCoords.x >= left && objectEvent->currentCoords.x <= right
     && objectEvent->currentCoords.y >= top && objectEvent->currentCoords.y <= bottom)
        return;
    if (objectEvent->initialCoords.x >= left && objectEvent->initialCoords.x <= right
     && objectEvent->initialCoords.y >= top && objectEvent->initialCoords.y <= bottom)
        return;
    RemoveObjectEvent(objectEvent);
}

<<<<<<< HEAD
void sub_808E16C(s16 x, s16 y) // Called when returning to field
=======
void SpawnObjectEventsOnReturnToField(s16 x, s16 y)
>>>>>>> c1da6b29
{
    u8 i;

    ClearPlayerAvatarInfo();
    for (i = 0; i < OBJECT_EVENTS_COUNT; i++)
    {
        if (gObjectEvents[i].active)
            SpawnObjectEventOnReturnToField(i, x, y);
    }
    CreateReflectionEffectSprites();
    TrySpawnLightSprites(x, y);
}

static void SpawnObjectEventOnReturnToField(u8 objectEventId, s16 x, s16 y)
{
<<<<<<< HEAD
    u8 spriteId;
=======
    u8 i;
    u8 paletteSlot;
>>>>>>> c1da6b29
    struct Sprite *sprite;
    struct ObjectEvent *objectEvent;
    struct SpriteTemplate spriteTemplate;
    struct SpriteFrameImage spriteFrameImage;
    const struct SubspriteTable *subspriteTables;
    const struct ObjectEventGraphicsInfo *graphicsInfo;

    for (i = 0; i < ARRAY_COUNT(gLinkPlayerObjectEvents); i++)
    {
        if (gLinkPlayerObjectEvents[i].active && objectEventId == gLinkPlayerObjectEvents[i].objEventId)
            return;
    }

    objectEvent = &gObjectEvents[objectEventId];
    subspriteTables = NULL;
    graphicsInfo = GetObjectEventGraphicsInfo(objectEvent->graphicsId);
    spriteFrameImage.size = graphicsInfo->size;
    MakeObjectTemplateFromObjectEventGraphicsInfoWithCallbackIndex(objectEvent->graphicsId, objectEvent->movementType, &spriteTemplate, &subspriteTables);
    spriteTemplate.images = &spriteFrameImage;
<<<<<<< HEAD
    if (spriteTemplate.paletteTag != 0xffff) {
      LoadObjectEventPalette(spriteTemplate.paletteTag);
    }
    spriteId = CreateSprite(&spriteTemplate, 0, 0, 0);
    if (spriteId != MAX_SPRITES)
=======

    *(u16 *)&spriteTemplate.paletteTag = 0xFFFF;
    paletteSlot = graphicsInfo->paletteSlot;
    if (paletteSlot == 0)
    {
        LoadPlayerObjectReflectionPalette(graphicsInfo->paletteTag, graphicsInfo->paletteSlot);
    }
    else if (paletteSlot == 10)
    {
        LoadSpecialObjectReflectionPalette(graphicsInfo->paletteTag, graphicsInfo->paletteSlot);
    }
    else if (paletteSlot >= 16)
    {
        paletteSlot -= 16;
        _PatchObjectPalette(graphicsInfo->paletteTag, paletteSlot);
    }
    *(u16 *)&spriteTemplate.paletteTag = 0xFFFF;

    i = CreateSprite(&spriteTemplate, 0, 0, 0);
    if (i != MAX_SPRITES)
>>>>>>> c1da6b29
    {
        sprite = &gSprites[i];
        GetMapCoordsFromSpritePos(x + objectEvent->currentCoords.x, y + objectEvent->currentCoords.y, &sprite->pos1.x, &sprite->pos1.y);
        sprite->centerToCornerVecX = -(graphicsInfo->width >> 1);
        sprite->centerToCornerVecY = -(graphicsInfo->height >> 1);
        sprite->pos1.x += 8;
        sprite->pos1.y += 16 + sprite->centerToCornerVecY;
        sprite->images = graphicsInfo->images;
        if (objectEvent->movementType == MOVEMENT_TYPE_PLAYER)
        {
            SetPlayerAvatarObjectEventIdAndObjectId(objectEventId, i);
            objectEvent->warpArrowSpriteId = CreateWarpArrowSprite();
        }
        if (subspriteTables != NULL)
            SetSubspriteTables(sprite, subspriteTables);
<<<<<<< HEAD
        }
        sprite->coordOffsetEnabled = TRUE;
        sprite->data[0] = objectEventId;
        objectEvent->spriteId = spriteId;
        if (objectEvent->graphicsId == OBJ_EVENT_GFX_OW_MON) { // Set pokemon graphics
          FollowerSetGraphics(objectEvent, objectEvent->extra.mon.species, objectEvent->extra.mon.form, objectEvent->extra.mon.shiny);
        }
=======

        sprite->oam.paletteNum = paletteSlot;
        sprite->coordOffsetEnabled = TRUE;
        sprite->sObjEventId = objectEventId;
        objectEvent->spriteId = i;
>>>>>>> c1da6b29
        if (!objectEvent->inanimate && objectEvent->movementType != MOVEMENT_TYPE_PLAYER)
            StartSpriteAnim(sprite, GetFaceDirectionAnimNum(objectEvent->facingDirection));

        ResetObjectEventFldEffData(objectEvent);
        SetObjectSubpriorityByZCoord(objectEvent->previousElevation, sprite, 1);
    }
}

static void ResetObjectEventFldEffData(struct ObjectEvent *objectEvent)
{
    objectEvent->singleMovementActive = FALSE;
    objectEvent->triggerGroundEffectsOnMove = TRUE;
    objectEvent->noShadow = FALSE;
    objectEvent->hasReflection = FALSE;
    objectEvent->inShortGrass = FALSE;
    objectEvent->inShallowFlowingWater = FALSE;
    objectEvent->inSandPile = FALSE;
    objectEvent->inHotSprings = FALSE;
    ObjectEventClearHeldMovement(objectEvent);
}

static void SetPlayerAvatarObjectEventIdAndObjectId(u8 objectEventId, u8 spriteId)
{
    gPlayerAvatar.objectEventId = objectEventId;
    gPlayerAvatar.spriteId = spriteId;
    gPlayerAvatar.gender = GetPlayerAvatarGenderByGraphicsId(gObjectEvents[objectEventId].graphicsId);
    SetPlayerAvatarExtraStateTransition(gObjectEvents[objectEventId].graphicsId, PLAYER_AVATAR_FLAG_5);
}

// Update sprite's palette, freeing old palette if necessary
static u8 UpdateSpritePalette(const struct SpritePalette * spritePalette, struct Sprite * sprite) {
  // Free palette if otherwise unused
  sprite->inUse = FALSE;
  FieldEffectFreePaletteIfUnused(sprite->oam.paletteNum);
  sprite->inUse = TRUE;
  if (IndexOfSpritePaletteTag(spritePalette->tag) == 0xFF) {
    sprite->oam.paletteNum = LoadSpritePalette(spritePalette);
    UpdateSpritePaletteWithTime(sprite->oam.paletteNum);
  } else {
    sprite->oam.paletteNum = LoadSpritePalette(spritePalette);
  }

  return sprite->oam.paletteNum;
}

// Find and update based on template's paletteTag
// TODO: Add a better way to associate tags -> palettes besides listing them in sObjectEventSpritePalettes
u8 UpdateSpritePaletteByTemplate(const struct SpriteTemplate * template, struct Sprite * sprite) {
  u8 i = FindObjectEventPaletteIndexByTag(template->paletteTag);
  if (i == 0xFF)
    return i;
  return UpdateSpritePalette(&sObjectEventSpritePalettes[i], sprite);
}

// Set graphics *by info*
static void ObjectEventSetGraphics(struct ObjectEvent *objectEvent, const struct ObjectEventGraphicsInfo *graphicsInfo) {
  struct Sprite *sprite = &gSprites[objectEvent->spriteId];
  u8 i = FindObjectEventPaletteIndexByTag(graphicsInfo->paletteTag);
  if (i != 0xFF)
    UpdateSpritePalette(&sObjectEventSpritePalettes[i], sprite);
  sprite->oam.shape = graphicsInfo->oam->shape;
  sprite->oam.size = graphicsInfo->oam->size;
  sprite->images = graphicsInfo->images;
  sprite->anims = graphicsInfo->anims;
  sprite->subspriteTables = graphicsInfo->subspriteTables;
  objectEvent->inanimate = graphicsInfo->inanimate;
  SetSpritePosToMapCoords(objectEvent->currentCoords.x, objectEvent->currentCoords.y, &sprite->pos1.x, &sprite->pos1.y);
  sprite->centerToCornerVecX = -(graphicsInfo->width >> 1);
  sprite->centerToCornerVecY = -(graphicsInfo->height >> 1);
  sprite->pos1.x += 8;
  sprite->pos1.y += 16 + sprite->centerToCornerVecY;
  if (objectEvent->trackedByCamera)
  {
      CameraObjectReset1();
  }
}

void ObjectEventSetGraphicsId(struct ObjectEvent *objectEvent, u8 graphicsId)
{
<<<<<<< HEAD
=======
    const struct ObjectEventGraphicsInfo *graphicsInfo;
    struct Sprite *sprite;
    u8 paletteSlot;

    graphicsInfo = GetObjectEventGraphicsInfo(graphicsId);
    sprite = &gSprites[objectEvent->spriteId];
    paletteSlot = graphicsInfo->paletteSlot;
    if (paletteSlot == 0)
    {
        PatchObjectPalette(graphicsInfo->paletteTag, graphicsInfo->paletteSlot);
    }
    else if (paletteSlot == 10)
    {
        LoadSpecialObjectReflectionPalette(graphicsInfo->paletteTag, graphicsInfo->paletteSlot);
    }
    else if (paletteSlot >= 16)
    {
        paletteSlot -= 16;
        _PatchObjectPalette(graphicsInfo->paletteTag, paletteSlot);
    }
    sprite->oam.shape = graphicsInfo->oam->shape;
    sprite->oam.size = graphicsInfo->oam->size;
    sprite->images = graphicsInfo->images;
    sprite->anims = graphicsInfo->anims;
    sprite->subspriteTables = graphicsInfo->subspriteTables;
    sprite->oam.paletteNum = paletteSlot;
    objectEvent->inanimate = graphicsInfo->inanimate;
>>>>>>> c1da6b29
    objectEvent->graphicsId = graphicsId;
    ObjectEventSetGraphics(objectEvent, GetObjectEventGraphicsInfo(graphicsId));
    objectEvent->graphicsId = graphicsId;
}

void ObjectEventSetGraphicsIdByLocalIdAndMap(u8 localId, u8 mapNum, u8 mapGroup, u8 graphicsId)
{
    u8 objectEventId;

    if (!TryGetObjectEventIdByLocalIdAndMap(localId, mapNum, mapGroup, &objectEventId))
    {
        ObjectEventSetGraphicsId(&gObjectEvents[objectEventId], graphicsId);
    }
}

void ObjectEventTurn(struct ObjectEvent *objectEvent, u8 direction)
{
    SetObjectEventDirection(objectEvent, direction);
    if (!objectEvent->inanimate)
    {
        StartSpriteAnim(&gSprites[objectEvent->spriteId], GetFaceDirectionAnimNum(objectEvent->facingDirection));
        SeekSpriteAnim(&gSprites[objectEvent->spriteId], 0);
    }
}

void ObjectEventTurnByLocalIdAndMap(u8 localId, u8 mapNum, u8 mapGroup, u8 direction)
{
    u8 objectEventId;

    if (!TryGetObjectEventIdByLocalIdAndMap(localId, mapNum, mapGroup, &objectEventId))
    {
        ObjectEventTurn(&gObjectEvents[objectEventId], direction);
    }
}

void PlayerObjectTurn(struct PlayerAvatar *playerAvatar, u8 direction)
{
    ObjectEventTurn(&gObjectEvents[playerAvatar->objectEventId], direction);
}

static void SetBerryTreeGraphics(struct ObjectEvent *objectEvent, u8 berryId, u8 berryStage) {
  const u8 graphicsId = gBerryTreeObjectEventGraphicsIdTablePointers[berryId][berryStage];
  const struct ObjectEventGraphicsInfo *graphicsInfo = GetObjectEventGraphicsInfo(graphicsId);
  struct Sprite *sprite = &gSprites[objectEvent->spriteId];
  UpdateSpritePalette(&sObjectEventSpritePalettes[gBerryTreePaletteSlotTablePointers[berryId][berryStage]-2], sprite);
  sprite->oam.shape = graphicsInfo->oam->shape;
  sprite->oam.size = graphicsInfo->oam->size;
  sprite->images = gBerryTreePicTablePointers[berryId];
  sprite->anims = graphicsInfo->anims;
  sprite->subspriteTables = graphicsInfo->subspriteTables;
  objectEvent->inanimate = graphicsInfo->inanimate;
  objectEvent->graphicsId = graphicsId;
  SetSpritePosToMapCoords(objectEvent->currentCoords.x, objectEvent->currentCoords.y, &sprite->pos1.x, &sprite->pos1.y);
  sprite->centerToCornerVecX = -(graphicsInfo->width >> 1);
  sprite->centerToCornerVecY = -(graphicsInfo->height >> 1);
  sprite->pos1.x += 8;
  sprite->pos1.y += 16 + sprite->centerToCornerVecY;
  if (objectEvent->trackedByCamera)
  {
      CameraObjectReset1();
  }
}

static void get_berry_tree_graphics(struct ObjectEvent *objectEvent, struct Sprite *sprite)
{
    u8 berryStage;
    u8 berryId;

    objectEvent->invisible = TRUE;
    sprite->invisible = TRUE;
    berryStage = GetStageByBerryTreeId(objectEvent->trainerRange_berryTreeId);
    if (berryStage != BERRY_STAGE_NO_BERRY)
    {
        objectEvent->invisible = FALSE;
        sprite->invisible = FALSE;
        berryId = GetBerryTypeByBerryTreeId(objectEvent->trainerRange_berryTreeId) - 1;
        berryStage--;
        if (berryId > ITEM_TO_BERRY(LAST_BERRY_INDEX))
            berryId = 0;

        SetBerryTreeGraphics(objectEvent, berryId, berryStage);
        StartSpriteAnim(sprite, berryStage);
    }
}

const struct ObjectEventGraphicsInfo *GetObjectEventGraphicsInfo(u8 graphicsId)
{
    u8 bard;

    if (graphicsId >= OBJ_EVENT_GFX_VARS)
    {
        graphicsId = VarGetObjectEventGraphicsId(graphicsId - OBJ_EVENT_GFX_VARS);
    }
    if (graphicsId == OBJ_EVENT_GFX_BARD)
    {
        bard = GetCurrentMauvilleOldMan();
        return gMauvilleOldManGraphicsInfoPointers[bard];
    }

    if (graphicsId >= NUM_OBJ_EVENT_GFX)
    {
        graphicsId = OBJ_EVENT_GFX_NINJA_BOY;
    }

    return gObjectEventGraphicsInfoPointers[graphicsId];
}

static void SetObjectEventDynamicGraphicsId(struct ObjectEvent *objectEvent)
{
    if (objectEvent->graphicsId >= OBJ_EVENT_GFX_VARS)
    {
        objectEvent->graphicsId = VarGetObjectEventGraphicsId(objectEvent->graphicsId - OBJ_EVENT_GFX_VARS);
    }
}

void SetObjectInvisibility(u8 localId, u8 mapNum, u8 mapGroup, bool8 invisible)
{
    u8 objectEventId;

    if (!TryGetObjectEventIdByLocalIdAndMap(localId, mapNum, mapGroup, &objectEventId))
    {
        gObjectEvents[objectEventId].invisible = invisible;
    }
}

void ObjectEventGetLocalIdAndMap(struct ObjectEvent *objectEvent, void *localId, void *mapNum, void *mapGroup)
{
    *(u8*)(localId) = objectEvent->localId;
    *(u8*)(mapNum) = objectEvent->mapNum;
    *(u8*)(mapGroup) = objectEvent->mapGroup;
}

void AllowObjectAtPosTriggerGroundEffects(s16 x, s16 y)
{
    u8 objectEventId;
    struct ObjectEvent *objectEvent;

    objectEventId = GetObjectEventIdByXY(x, y);
    if (objectEventId != OBJECT_EVENTS_COUNT)
    {
        objectEvent = &gObjectEvents[objectEventId];
        objectEvent->triggerGroundEffectsOnMove = TRUE;
    }
}

void SetObjectPriority(u8 localId, u8 mapNum, u8 mapGroup, u8 subpriority)
{
    u8 objectEventId;
    struct ObjectEvent *objectEvent;
    struct Sprite *sprite;

    if (!TryGetObjectEventIdByLocalIdAndMap(localId, mapNum, mapGroup, &objectEventId))
    {
        objectEvent = &gObjectEvents[objectEventId];
        sprite = &gSprites[objectEvent->spriteId];
        objectEvent->fixedPriority = TRUE;
        sprite->subpriority = subpriority;
    }
}

void ResetObjectPriority(u8 localId, u8 mapNum, u8 mapGroup)
{
    u8 objectEventId;
    struct ObjectEvent *objectEvent;

    if (!TryGetObjectEventIdByLocalIdAndMap(localId, mapNum, mapGroup, &objectEventId))
    {
        objectEvent = &gObjectEvents[objectEventId];
        objectEvent->fixedPriority = FALSE;
        objectEvent->triggerGroundEffectsOnMove = TRUE;
    }
}

void SetObjectEventSpritePosByLocalIdAndMap(u8 localId, u8 mapNum, u8 mapGroup, s16 x, s16 y)
{
    u8 objectEventId;
    struct Sprite *sprite;

    if (!TryGetObjectEventIdByLocalIdAndMap(localId, mapNum, mapGroup, &objectEventId))
    {
        sprite = &gSprites[gObjectEvents[objectEventId].spriteId];
        sprite->pos2.x = x;
        sprite->pos2.y = y;
    }
}

void FreeAndReserveObjectSpritePalettes(void)
{
    FreeAllSpritePalettes();
    gReservedSpritePaletteCount = 12;
}

static void LoadObjectEventPalette(u16 paletteTag)
{
    u16 i = FindObjectEventPaletteIndexByTag(paletteTag);

    if (i != OBJ_EVENT_PAL_TAG_NONE) // always true
        LoadSpritePaletteIfTagExists(&sObjectEventSpritePalettes[i]);
}

// Unused
static void LoadObjectEventPaletteSet(u16 *paletteTags)
{
    u8 i;

    for (i = 0; paletteTags[i] != OBJ_EVENT_PAL_TAG_NONE; i++)
        LoadObjectEventPalette(paletteTags[i]);
}

static u8 LoadSpritePaletteIfTagExists(const struct SpritePalette *spritePalette)
{
    u8 paletteNum;
    if (IndexOfSpritePaletteTag(spritePalette->tag) != 0xFF)
        return 0xFF;
<<<<<<< HEAD
    }
    paletteNum = LoadSpritePalette(spritePalette);
    UpdateSpritePaletteWithTime(paletteNum);
    return paletteNum;
=======

    return LoadSpritePalette(spritePalette);
>>>>>>> c1da6b29
}

void PatchObjectPalette(u16 paletteTag, u8 paletteSlot)
{
    u8 paletteIndex = FindObjectEventPaletteIndexByTag(paletteTag);

    LoadPalette(sObjectEventSpritePalettes[paletteIndex].data, 16 * paletteSlot + 0x100, 0x20);
}

void PatchObjectPaletteRange(const u16 *paletteTags, u8 minSlot, u8 maxSlot)
{
    while (minSlot < maxSlot)
    {
        PatchObjectPalette(*paletteTags, minSlot);
        paletteTags++;
        minSlot++;
    }
}

static u8 FindObjectEventPaletteIndexByTag(u16 tag)
{
    u8 i;

    for (i = 0; sObjectEventSpritePalettes[i].tag != OBJ_EVENT_PAL_TAG_NONE; i++)
    {
        if (sObjectEventSpritePalettes[i].tag == tag)
        {
            return i;
        }
    }
    return 0xFF;
}

void LoadPlayerObjectReflectionPalette(u16 tag, u8 slot)
{
    u8 i;

    PatchObjectPalette(tag, slot);
    for (i = 0; sPlayerReflectionPaletteSets[i].tag != OBJ_EVENT_PAL_TAG_NONE; i++)
    {
        if (sPlayerReflectionPaletteSets[i].tag == tag)
        {
            PatchObjectPalette(sPlayerReflectionPaletteSets[i].data[sCurrentReflectionType], gReflectionEffectPaletteMap[slot]);
            return;
        }
    }
}

void LoadSpecialObjectReflectionPalette(u16 tag, u8 slot)
{
    u8 i;

    sCurrentSpecialObjectPaletteTag = tag;
    PatchObjectPalette(tag, slot);
    for (i = 0; sSpecialObjectReflectionPaletteSets[i].tag != OBJ_EVENT_PAL_TAG_NONE; i++)
    {
        if (sSpecialObjectReflectionPaletteSets[i].tag == tag)
        {
            PatchObjectPalette(sSpecialObjectReflectionPaletteSets[i].data[sCurrentReflectionType], gReflectionEffectPaletteMap[slot]);
            return;
        }
    }
}

static void _PatchObjectPalette(u16 tag, u8 slot)
{
    PatchObjectPalette(tag, slot);
}

// Unused
static void IncrementObjectEventCoords(struct ObjectEvent *objectEvent, s16 x, s16 y)
{
    objectEvent->previousCoords.x = objectEvent->currentCoords.x;
    objectEvent->previousCoords.y = objectEvent->currentCoords.y;
    objectEvent->currentCoords.x += x;
    objectEvent->currentCoords.y += y;
}

void ShiftObjectEventCoords(struct ObjectEvent *objectEvent, s16 x, s16 y)
{
    objectEvent->previousCoords.x = objectEvent->currentCoords.x;
    objectEvent->previousCoords.y = objectEvent->currentCoords.y;
    objectEvent->currentCoords.x = x;
    objectEvent->currentCoords.y = y;
}

static void SetObjectEventCoords(struct ObjectEvent *objectEvent, s16 x, s16 y)
{
    objectEvent->previousCoords.x = x;
    objectEvent->previousCoords.y = y;
    objectEvent->currentCoords.x = x;
    objectEvent->currentCoords.y = y;
}

void MoveObjectEventToMapCoords(struct ObjectEvent *objectEvent, s16 x, s16 y)
{
    struct Sprite *sprite;
    const struct ObjectEventGraphicsInfo *graphicsInfo;

    sprite = &gSprites[objectEvent->spriteId];
    graphicsInfo = GetObjectEventGraphicsInfo(objectEvent->graphicsId);
    SetObjectEventCoords(objectEvent, x, y);
    SetSpritePosToMapCoords(objectEvent->currentCoords.x, objectEvent->currentCoords.y, &sprite->pos1.x, &sprite->pos1.y);
    sprite->centerToCornerVecX = -(graphicsInfo->width >> 1);
    sprite->centerToCornerVecY = -(graphicsInfo->height >> 1);
    sprite->pos1.x += 8;
    sprite->pos1.y += 16 + sprite->centerToCornerVecY;
    ResetObjectEventFldEffData(objectEvent);
    if (objectEvent->trackedByCamera)
        CameraObjectReset1();
}

void TryMoveObjectEventToMapCoords(u8 localId, u8 mapNum, u8 mapGroup, s16 x, s16 y)
{
    u8 objectEventId;
    if (!TryGetObjectEventIdByLocalIdAndMap(localId, mapNum, mapGroup, &objectEventId))
    {
        x += 7;
        y += 7;
        MoveObjectEventToMapCoords(&gObjectEvents[objectEventId], x, y);
    }
}

void ShiftStillObjectEventCoords(struct ObjectEvent *objectEvent)
{
    ShiftObjectEventCoords(objectEvent, objectEvent->currentCoords.x, objectEvent->currentCoords.y);
}

void UpdateObjectEventCoordsForCameraUpdate(void)
{
    u8 i;
    s16 dx;
    s16 dy;

    if (gCamera.active)
    {
        dx = gCamera.x;
        dy = gCamera.y;
        for (i = 0; i < OBJECT_EVENTS_COUNT; i++)
        {
            if (gObjectEvents[i].active)
            {
                gObjectEvents[i].initialCoords.x -= dx;
                gObjectEvents[i].initialCoords.y -= dy;
                gObjectEvents[i].currentCoords.x -= dx;
                gObjectEvents[i].currentCoords.y -= dy;
                gObjectEvents[i].previousCoords.x -= dx;
                gObjectEvents[i].previousCoords.y -= dy;
            }
        }
    }
}

u8 GetObjectEventIdByXYZ(u16 x, u16 y, u8 z)
{
    u8 i;

    for (i = 0; i < OBJECT_EVENTS_COUNT; i++)
    {
        if (gObjectEvents[i].active)
        {
            if (gObjectEvents[i].currentCoords.x == x && gObjectEvents[i].currentCoords.y == y && ObjectEventDoesZCoordMatch(&gObjectEvents[i], z))
            {
                return i;
            }
        }
    }
    return OBJECT_EVENTS_COUNT;
}

static bool8 ObjectEventDoesZCoordMatch(struct ObjectEvent *objectEvent, u8 z)
{
    if (objectEvent->currentElevation != 0 && z != 0 && objectEvent->currentElevation != z)
    {
        return FALSE;
    }
    return TRUE;
}

void UpdateObjectEventsForCameraUpdate(s16 x, s16 y)
{
    UpdateObjectEventCoordsForCameraUpdate();
    TrySpawnObjectEvents(x, y);
    RemoveObjectEventsOutsideView();
}

#define sLinkedSpriteId data[0]
#define sState          data[1]

u8 AddCameraObject(u8 linkedSpriteId)
{
    u8 spriteId = CreateSprite(&sCameraSpriteTemplate, 0, 0, 4);

    gSprites[spriteId].invisible = TRUE;
    gSprites[spriteId].sLinkedSpriteId = linkedSpriteId;
    return spriteId;
}

static void SpriteCB_CameraObject(struct Sprite *sprite)
{
    void (*callbacks[ARRAY_COUNT(sCameraObjectFuncs)])(struct Sprite *);

    memcpy(callbacks, sCameraObjectFuncs, sizeof sCameraObjectFuncs);
    callbacks[sprite->sState](sprite);
}

static void CameraObject_0(struct Sprite *sprite)
{
    sprite->pos1.x = gSprites[sprite->sLinkedSpriteId].pos1.x;
    sprite->pos1.y = gSprites[sprite->sLinkedSpriteId].pos1.y;
    sprite->invisible = TRUE;
    sprite->sState = 1;
    CameraObject_1(sprite);
}

static void CameraObject_1(struct Sprite *sprite)
{
    s16 x = gSprites[sprite->sLinkedSpriteId].pos1.x;
    s16 y = gSprites[sprite->sLinkedSpriteId].pos1.y;

    sprite->data[2] = x - sprite->pos1.x;
    sprite->data[3] = y - sprite->pos1.y;
    sprite->pos1.x = x;
    sprite->pos1.y = y;
}

static void CameraObject_2(struct Sprite *sprite)
{
    sprite->pos1.x = gSprites[sprite->sLinkedSpriteId].pos1.x;
    sprite->pos1.y = gSprites[sprite->sLinkedSpriteId].pos1.y;
    sprite->data[2] = 0;
    sprite->data[3] = 0;
}

static struct Sprite *FindCameraSprite(void)
{
    u8 i;

    for (i = 0; i < MAX_SPRITES; i++)
    {
        if (gSprites[i].inUse && gSprites[i].callback == SpriteCB_CameraObject)
            return &gSprites[i];
    }
    return NULL;
}

void CameraObjectReset1(void)
{
    struct Sprite *camera;

    camera = FindCameraSprite();
    if (camera != NULL)
    {
        camera->sState = 0;
        camera->callback(camera);
    }
}

void CameraObjectSetFollowedSpriteId(u8 spriteId)
{
    struct Sprite *camera;

    camera = FindCameraSprite();
    if (camera != NULL)
    {
        camera->sLinkedSpriteId = spriteId;
        CameraObjectReset1();
    }
}

// Unused
static u8 CameraObjectGetFollowedSpriteId(void)
{
    struct Sprite *camera;

    camera = FindCameraSprite();
    if (camera == NULL)
    {
        return MAX_SPRITES;
    }
    return camera->sLinkedSpriteId;
}

void CameraObjectReset2(void)
{
    // UB: Possible null dereference
#ifdef UBFIX
    struct Sprite *camera;

    camera = FindCameraSprite();
    if (camera != NULL)
    {
        camera->sState = 2;
    }
#else
    FindCameraSprite()->sState = 2;
#endif // UBFIX
}

u8 CopySprite(struct Sprite *sprite, s16 x, s16 y, u8 subpriority)
{
    u8 i;

    for (i = 0; i < MAX_SPRITES; i++)
    {
        if (!gSprites[i].inUse)
        {
            gSprites[i] = *sprite;
            gSprites[i].pos1.x = x;
            gSprites[i].pos1.y = y;
            gSprites[i].subpriority = subpriority;
            break;
        }
    }
    return i;
}

u8 CreateCopySpriteAt(struct Sprite *sprite, s16 x, s16 y, u8 subpriority)
{
    s16 i;

    for (i = MAX_SPRITES - 1; i > -1; i--)
    {
        if (!gSprites[i].inUse)
        {
            gSprites[i] = *sprite;
            gSprites[i].pos1.x = x;
            gSprites[i].pos1.y = y;
            gSprites[i].subpriority = subpriority;
            return i;
        }
    }
    return MAX_SPRITES;
}

void SetObjectEventDirection(struct ObjectEvent *objectEvent, u8 direction)
{
    s8 d2;
    objectEvent->previousMovementDirection = objectEvent->facingDirection;
    if (!objectEvent->facingDirectionLocked)
    {
        d2 = direction;
        objectEvent->facingDirection = d2;
    }
    objectEvent->movementDirection = direction;
}

static const u8 *GetObjectEventScriptPointerByLocalIdAndMap(u8 localId, u8 mapNum, u8 mapGroup)
{
    if (localId == OBJ_EVENT_ID_FOLLOWER) {
      return EventScript_Follower;
    }
    return GetObjectEventTemplateByLocalIdAndMap(localId, mapNum, mapGroup)->script;
}

const u8 *GetObjectEventScriptPointerByObjectEventId(u8 objectEventId)
{
    return GetObjectEventScriptPointerByLocalIdAndMap(gObjectEvents[objectEventId].localId, gObjectEvents[objectEventId].mapNum, gObjectEvents[objectEventId].mapGroup);
}

static u16 GetObjectEventFlagIdByLocalIdAndMap(u8 localId, u8 mapNum, u8 mapGroup)
{
    struct ObjectEventTemplate *obj = GetObjectEventTemplateByLocalIdAndMap(localId, mapNum, mapGroup);
#ifdef UBFIX
    // BUG: The function may return NULL, and attempting to read from NULL may freeze the game using modern compilers.
    if (obj == NULL)
        return 0;
#endif // UBFIX
    return obj->flagId;
}

static u16 GetObjectEventFlagIdByObjectEventId(u8 objectEventId)
{
    return GetObjectEventFlagIdByLocalIdAndMap(gObjectEvents[objectEventId].localId, gObjectEvents[objectEventId].mapNum, gObjectEvents[objectEventId].mapGroup);
}

// Unused
static u8 GetObjectTrainerTypeByLocalIdAndMap(u8 localId, u8 mapNum, u8 mapGroup)
{
    u8 objectEventId;

    if (TryGetObjectEventIdByLocalIdAndMap(localId, mapNum, mapGroup, &objectEventId))
    {
        return 0xFF;
    }
    return gObjectEvents[objectEventId].trainerType;
}

// Unused
static u8 GetObjectTrainerTypeByObjectEventId(u8 objectEventId)
{
    return gObjectEvents[objectEventId].trainerType;
}

// Unused
u8 GetObjectEventBerryTreeIdByLocalIdAndMap(u8 localId, u8 mapNum, u8 mapGroup)
{
    u8 objectEventId;

    if (TryGetObjectEventIdByLocalIdAndMap(localId, mapNum, mapGroup, &objectEventId))
    {
        return 0xFF;
    }
    return gObjectEvents[objectEventId].trainerRange_berryTreeId;
}

u8 GetObjectEventBerryTreeId(u8 objectEventId)
{
    return gObjectEvents[objectEventId].trainerRange_berryTreeId;
}

static struct ObjectEventTemplate *GetObjectEventTemplateByLocalIdAndMap(u8 localId, u8 mapNum, u8 mapGroup)
{
    struct ObjectEventTemplate *templates;
    const struct MapHeader *mapHeader;
    u8 count;

    if (gSaveBlock1Ptr->location.mapNum == mapNum && gSaveBlock1Ptr->location.mapGroup == mapGroup)
    {
        templates = gSaveBlock1Ptr->objectEventTemplates;
        count = gMapHeader.events->objectEventCount;
    }
    else
    {
        mapHeader = Overworld_GetMapHeaderByGroupAndId(mapGroup, mapNum);
        templates = mapHeader->events->objectEvents;
        count = mapHeader->events->objectEventCount;
    }
    return FindObjectEventTemplateByLocalId(localId, templates, count);
}

static struct ObjectEventTemplate *FindObjectEventTemplateByLocalId(u8 localId, struct ObjectEventTemplate *templates, u8 count)
{
    u8 i;

    for (i = 0; i < count; i++)
    {
        if (templates[i].localId == localId)
        {
            return &templates[i];
        }
    }
    return NULL;
}

struct ObjectEventTemplate *GetBaseTemplateForObjectEvent(const struct ObjectEvent *objectEvent)
{
    int i;

    if (objectEvent->mapNum != gSaveBlock1Ptr->location.mapNum || objectEvent->mapGroup != gSaveBlock1Ptr->location.mapGroup)
    {
        return NULL;
    }
    for (i = 0; i < OBJECT_EVENT_TEMPLATES_COUNT; i++)
    {
        if (objectEvent->localId == gSaveBlock1Ptr->objectEventTemplates[i].localId)
        {
            return &gSaveBlock1Ptr->objectEventTemplates[i];
        }
    }
    return NULL;
}

void OverrideTemplateCoordsForObjectEvent(const struct ObjectEvent *objectEvent)
{
    struct ObjectEventTemplate *objectEventTemplate;

    objectEventTemplate = GetBaseTemplateForObjectEvent(objectEvent);
    if (objectEventTemplate != NULL)
    {
        objectEventTemplate->x = objectEvent->currentCoords.x - 7;
        objectEventTemplate->y = objectEvent->currentCoords.y - 7;
    }
}

static void OverrideObjectEventTemplateScript(const struct ObjectEvent *objectEvent, const u8 *script)
{
    struct ObjectEventTemplate *objectEventTemplate;

    objectEventTemplate = GetBaseTemplateForObjectEvent(objectEvent);
    if (objectEventTemplate)
        objectEventTemplate->script = script;
}

void TryOverrideTemplateCoordsForObjectEvent(const struct ObjectEvent *objectEvent, u8 movementType)
{
    struct ObjectEventTemplate *objectEventTemplate;

    objectEventTemplate = GetBaseTemplateForObjectEvent(objectEvent);
    if (objectEventTemplate != NULL)
    {
        objectEventTemplate->movementType = movementType;
    }
}

void TryOverrideObjectEventTemplateCoords(u8 localId, u8 mapNum, u8 mapGroup)
{
    u8 objectEventId;
    if (!TryGetObjectEventIdByLocalIdAndMap(localId, mapNum, mapGroup, &objectEventId))
        OverrideTemplateCoordsForObjectEvent(&gObjectEvents[objectEventId]);
}

void OverrideSecretBaseDecorationSpriteScript(u8 localId, u8 mapNum, u8 mapGroup, u8 decorationCategory)
{
    u8 objectEventId;
    if (!TryGetObjectEventIdByLocalIdAndMap(localId, mapNum, mapGroup, &objectEventId))
    {
        switch (decorationCategory)
        {
        case DECORCAT_DOLL:
            OverrideObjectEventTemplateScript(&gObjectEvents[objectEventId], SecretBase_EventScript_DollInteract);
            break;
        case DECORCAT_CUSHION:
            OverrideObjectEventTemplateScript(&gObjectEvents[objectEventId], SecretBase_EventScript_CushionInteract);
            break;
        }
    }
}

void InitObjectEventPalettes(u8 palSlot)
{
    FreeAndReserveObjectSpritePalettes();
    sCurrentSpecialObjectPaletteTag = OBJ_EVENT_PAL_TAG_NONE;
    sCurrentReflectionType = palSlot;
    if (palSlot == 1)
    {
        PatchObjectPaletteRange(sObjectPaletteTagSets[sCurrentReflectionType], 0, 6);
        gReservedSpritePaletteCount = 8;
    }
    else
    {
        PatchObjectPaletteRange(sObjectPaletteTagSets[sCurrentReflectionType], 0, 10);
    }
}

u16 GetObjectPaletteTag(u8 palSlot)
{
    u8 i;

    if (palSlot < 10)
    {
        return sObjectPaletteTagSets[sCurrentReflectionType][palSlot];
    }
    for (i = 0; sSpecialObjectReflectionPaletteSets[i].tag != OBJ_EVENT_PAL_TAG_NONE; i++)
    {
        if (sSpecialObjectReflectionPaletteSets[i].tag == sCurrentSpecialObjectPaletteTag)
        {
            return sSpecialObjectReflectionPaletteSets[i].data[sCurrentReflectionType];
        }
    }
    return OBJ_EVENT_PAL_TAG_NONE;
}

movement_type_empty_callback(MovementType_None)
movement_type_def(MovementType_WanderAround, gMovementTypeFuncs_WanderAround)

bool8 MovementType_WanderAround_Step0(struct ObjectEvent *objectEvent, struct Sprite *sprite)
{
    ClearObjectEventMovement(objectEvent, sprite);
    sprite->sTypeFuncId = 1;
    return TRUE;
}

bool8 MovementType_WanderAround_Step1(struct ObjectEvent *objectEvent, struct Sprite *sprite)
{
    ObjectEventSetSingleMovement(objectEvent, sprite, GetFaceDirectionMovementAction(objectEvent->facingDirection));
    sprite->sTypeFuncId = 2;
    return TRUE;
}

bool8 MovementType_WanderAround_Step2(struct ObjectEvent *objectEvent, struct Sprite *sprite)
{
    if (!ObjectEventExecSingleMovementAction(objectEvent, sprite))
    {
        return FALSE;
    }
    SetMovementDelay(sprite, sMovementDelaysMedium[Random() & 3]);
    sprite->sTypeFuncId = 3;
    return TRUE;
}

bool8 MovementType_WanderAround_Step3(struct ObjectEvent *objectEvent, struct Sprite *sprite)
{
    if (WaitForMovementDelay(sprite))
    {
        sprite->sTypeFuncId = 4;
        return TRUE;
    }
    return FALSE;
}

bool8 MovementType_WanderAround_Step4(struct ObjectEvent *objectEvent, struct Sprite *sprite)
{
    u8 directions[4];
    u8 chosenDirection;

    memcpy(directions, gStandardDirections, sizeof directions);
    chosenDirection = directions[Random() & 3];
    SetObjectEventDirection(objectEvent, chosenDirection);
    sprite->sTypeFuncId = 5;
    if (GetCollisionInDirection(objectEvent, chosenDirection))
        sprite->sTypeFuncId = 1;

    return TRUE;
}

bool8 MovementType_WanderAround_Step5(struct ObjectEvent *objectEvent, struct Sprite *sprite)
{
    ObjectEventSetSingleMovement(objectEvent, sprite, GetWalkNormalMovementAction(objectEvent->movementDirection));
    objectEvent->singleMovementActive = TRUE;
    sprite->sTypeFuncId = 6;
    return TRUE;
}

bool8 MovementType_WanderAround_Step6(struct ObjectEvent *objectEvent, struct Sprite *sprite)
{
    if (ObjectEventExecSingleMovementAction(objectEvent, sprite))
    {
        objectEvent->singleMovementActive = FALSE;
        sprite->sTypeFuncId = 1;
    }
    return FALSE;
}

bool8 ObjectEventIsTrainerAndCloseToPlayer(struct ObjectEvent *objectEvent)
{
    s16 playerX;
    s16 playerY;
    s16 objX;
    s16 objY;
    s16 minX;
    s16 maxX;
    s16 minY;
    s16 maxY;

    if (!TestPlayerAvatarFlags(PLAYER_AVATAR_FLAG_DASH))
    {
        return FALSE;
    }
    if (objectEvent->trainerType != TRAINER_TYPE_NORMAL && objectEvent->trainerType != TRAINER_TYPE_BURIED)
    {
        return FALSE;
    }
    PlayerGetDestCoords(&playerX, &playerY);
    objX = objectEvent->currentCoords.x;
    objY = objectEvent->currentCoords.y;
    minX = objX - objectEvent->trainerRange_berryTreeId;
    minY = objY - objectEvent->trainerRange_berryTreeId;
    maxX = objX + objectEvent->trainerRange_berryTreeId;
    maxY = objY + objectEvent->trainerRange_berryTreeId;
    if (minX > playerX || maxX < playerX || minY > playerY || maxY < playerY)
    {
        return FALSE;
    }
    return TRUE;
}

u8 GetVectorDirection(s16 dx, s16 dy, s16 absdx, s16 absdy)
{
    u8 direction;

    if (absdx > absdy)
    {
        direction = DIR_EAST;
        if (dx < 0)
            direction = DIR_WEST;
    }
    else
    {
        direction = DIR_SOUTH;
        if (dy < 0)
            direction = DIR_NORTH;
    }
    return direction;
}

u8 GetLimitedVectorDirection_SouthNorth(s16 dx, s16 dy, s16 absdx, s16 absdy)
{
    u8 direction;

    direction = DIR_SOUTH;
    if (dy < 0)
        direction = DIR_NORTH;
    return direction;
}

u8 GetLimitedVectorDirection_WestEast(s16 dx, s16 dy, s16 absdx, s16 absdy)
{
    u8 direction;

    direction = DIR_EAST;
    if (dx < 0)
        direction = DIR_WEST;
    return direction;
}

u8 GetLimitedVectorDirection_WestNorth(s16 dx, s16 dy, s16 absdx, s16 absdy)
{
    u8 direction;

    direction = GetVectorDirection(dx, dy, absdx, absdy);
    if (direction == DIR_SOUTH)
    {
        direction = GetLimitedVectorDirection_WestEast(dx, dy, absdx, absdy);
        if (direction == DIR_EAST)
            direction = DIR_NORTH;
    }
    else if (direction == DIR_EAST)
    {
        direction = GetLimitedVectorDirection_SouthNorth(dx, dy, absdx, absdy);
        if (direction == DIR_SOUTH)
            direction = DIR_NORTH;
    }
    return direction;
}

u8 GetLimitedVectorDirection_EastNorth(s16 dx, s16 dy, s16 absdx, s16 absdy)
{
    u8 direction;

    direction = GetVectorDirection(dx, dy, absdx, absdy);
    if (direction == DIR_SOUTH)
    {
        direction = GetLimitedVectorDirection_WestEast(dx, dy, absdx, absdy);
        if (direction == DIR_WEST)
            direction = DIR_NORTH;
    }
    else if (direction == DIR_WEST)
    {
        direction = GetLimitedVectorDirection_SouthNorth(dx, dy, absdx, absdy);
        if (direction == DIR_SOUTH)
            direction = DIR_NORTH;
    }
    return direction;
}

u8 GetLimitedVectorDirection_WestSouth(s16 dx, s16 dy, s16 absdx, s16 absdy)
{
    u8 direction;

    direction = GetVectorDirection(dx, dy, absdx, absdy);
    if (direction == DIR_NORTH)
    {
        direction = GetLimitedVectorDirection_WestEast(dx, dy, absdx, absdy);
        if (direction == DIR_EAST)
            direction = DIR_SOUTH;
    }
    else if (direction == DIR_EAST)
    {
        direction = GetLimitedVectorDirection_SouthNorth(dx, dy, absdx, absdy);
        if (direction == DIR_NORTH)
            direction = DIR_SOUTH;
    }
    return direction;
}

u8 GetLimitedVectorDirection_EastSouth(s16 dx, s16 dy, s16 absdx, s16 absdy)
{
    u8 direction;

    direction = GetVectorDirection(dx, dy, absdx, absdy);
    if (direction == DIR_NORTH)
    {
        direction = GetLimitedVectorDirection_WestEast(dx, dy, absdx, absdy);
        if (direction == DIR_WEST)
            direction = DIR_SOUTH;
    }
    else if (direction == DIR_WEST)
    {
        direction = GetLimitedVectorDirection_SouthNorth(dx, dy, absdx, absdy);
        if (direction == DIR_NORTH)
            direction = DIR_SOUTH;
    }
    return direction;
}

u8 GetLimitedVectorDirection_SouthNorthWest(s16 dx, s16 dy, s16 absdx, s16 absdy)
{
    u8 direction;

    direction = GetVectorDirection(dx, dy, absdx, absdy);
    if (direction == DIR_EAST)
        direction = GetLimitedVectorDirection_SouthNorth(dx, dy, absdx, absdy);
    return direction;
}

u8 GetLimitedVectorDirection_SouthNorthEast(s16 dx, s16 dy, s16 absdx, s16 absdy)
{
    u8 direction;

    direction = GetVectorDirection(dx, dy, absdx, absdy);
    if (direction == DIR_WEST)
        direction = GetLimitedVectorDirection_SouthNorth(dx, dy, absdx, absdy);
    return direction;
}

u8 GetLimitedVectorDirection_NorthWestEast(s16 dx, s16 dy, s16 absdx, s16 absdy)
{
    u8 direction;

    direction = GetVectorDirection(dx, dy, absdx, absdy);
    if (direction == DIR_SOUTH)
        direction = GetLimitedVectorDirection_WestEast(dx, dy, absdx, absdy);
    return direction;
}

u8 GetLimitedVectorDirection_SouthWestEast(s16 dx, s16 dy, s16 absdx, s16 absdy)
{
    u8 direction;

    direction = GetVectorDirection(dx, dy, absdx, absdy);
    if (direction == DIR_NORTH)
        direction = GetLimitedVectorDirection_WestEast(dx, dy, absdx, absdy);
    return direction;
}

u8 TryGetTrainerEncounterDirection(struct ObjectEvent *objectEvent, u8 movementType)
{
    s16 dx, dy;
    s16 absdx, absdy;

    if (!ObjectEventIsTrainerAndCloseToPlayer(objectEvent))
        return DIR_NONE;

    PlayerGetDestCoords(&dx, &dy);
    dx -= objectEvent->currentCoords.x;
    dy -= objectEvent->currentCoords.y;
    absdx = dx;
    absdy = dy;

    if (absdx < 0)
        absdx = -absdx;
    if (absdy < 0)
        absdy = -absdy;

    return gGetVectorDirectionFuncs[movementType](dx, dy, absdx, absdy);
}

movement_type_def(MovementType_LookAround, gMovementTypeFuncs_LookAround)

bool8 MovementType_LookAround_Step0(struct ObjectEvent *objectEvent, struct Sprite *sprite)
{
    ClearObjectEventMovement(objectEvent, sprite);
    sprite->sTypeFuncId = 1;
    return TRUE;
}

bool8 MovementType_LookAround_Step1(struct ObjectEvent *objectEvent, struct Sprite *sprite)
{
    ObjectEventSetSingleMovement(objectEvent, sprite, GetFaceDirectionMovementAction(objectEvent->facingDirection));
    sprite->sTypeFuncId = 2;
    return TRUE;
}

bool8 MovementType_LookAround_Step2(struct ObjectEvent *objectEvent, struct Sprite *sprite)
{
    if (ObjectEventExecSingleMovementAction(objectEvent, sprite))
    {
        SetMovementDelay(sprite, sMovementDelaysMedium[Random() & 3]);
        objectEvent->singleMovementActive = FALSE;
        sprite->sTypeFuncId = 3;
    }
    return FALSE;
}

bool8 MovementType_LookAround_Step3(struct ObjectEvent *objectEvent, struct Sprite *sprite)
{
    if (WaitForMovementDelay(sprite) || ObjectEventIsTrainerAndCloseToPlayer(objectEvent))
    {
        sprite->sTypeFuncId = 4;
        return TRUE;
    }
    return FALSE;
}

bool8 MovementType_LookAround_Step4(struct ObjectEvent *objectEvent, struct Sprite *sprite)
{
    u8 direction;
    u8 directions[4];
    memcpy(directions, gStandardDirections, sizeof directions);
    direction = TryGetTrainerEncounterDirection(objectEvent, RUNFOLLOW_ANY);
    if (direction == DIR_NONE)
        direction = directions[Random() & 3];

    SetObjectEventDirection(objectEvent, direction);
    sprite->sTypeFuncId = 1;
    return TRUE;
}

movement_type_def(MovementType_WanderUpAndDown, gMovementTypeFuncs_WanderUpAndDown)

bool8 MovementType_WanderUpAndDown_Step0(struct ObjectEvent *objectEvent, struct Sprite *sprite)
{
    ClearObjectEventMovement(objectEvent, sprite);
    sprite->sTypeFuncId = 1;
    return TRUE;
}

bool8 MovementType_WanderUpAndDown_Step1(struct ObjectEvent *objectEvent, struct Sprite *sprite)
{
    ObjectEventSetSingleMovement(objectEvent, sprite, GetFaceDirectionMovementAction(objectEvent->facingDirection));
    sprite->sTypeFuncId = 2;
    return TRUE;
}

bool8 MovementType_WanderUpAndDown_Step2(struct ObjectEvent *objectEvent, struct Sprite *sprite)
{
    if (!ObjectEventExecSingleMovementAction(objectEvent, sprite))
        return FALSE;

    SetMovementDelay(sprite, sMovementDelaysMedium[Random() & 3]);
    sprite->sTypeFuncId = 3;
    return TRUE;
}

bool8 MovementType_WanderUpAndDown_Step3(struct ObjectEvent *objectEvent, struct Sprite *sprite)
{
    if (WaitForMovementDelay(sprite))
    {
        sprite->sTypeFuncId = 4;
        return TRUE;
    }
    return FALSE;
}

bool8 MovementType_WanderUpAndDown_Step4(struct ObjectEvent *objectEvent, struct Sprite *sprite)
{
    u8 direction;
    u8 directions[2];
    memcpy(directions, gUpAndDownDirections, sizeof directions);
    direction = directions[Random() & 1];
    SetObjectEventDirection(objectEvent, direction);
    sprite->sTypeFuncId = 5;
    if (GetCollisionInDirection(objectEvent, direction))
        sprite->sTypeFuncId = 1;

    return TRUE;
}

bool8 MovementType_WanderUpAndDown_Step5(struct ObjectEvent *objectEvent, struct Sprite *sprite)
{
    ObjectEventSetSingleMovement(objectEvent, sprite, GetWalkNormalMovementAction(objectEvent->movementDirection));
    objectEvent->singleMovementActive = TRUE;
    sprite->sTypeFuncId = 6;
    return TRUE;
}

bool8 MovementType_WanderUpAndDown_Step6(struct ObjectEvent *objectEvent, struct Sprite *sprite)
{
    if (ObjectEventExecSingleMovementAction(objectEvent, sprite))
    {
        objectEvent->singleMovementActive = FALSE;
        sprite->sTypeFuncId = 1;
    }
    return FALSE;
}

movement_type_def(MovementType_WanderLeftAndRight, gMovementTypeFuncs_WanderLeftAndRight)

bool8 MovementType_WanderLeftAndRight_Step0(struct ObjectEvent *objectEvent, struct Sprite *sprite)
{
    ClearObjectEventMovement(objectEvent, sprite);
    sprite->sTypeFuncId = 1;
    return TRUE;
}

bool8 MovementType_WanderLeftAndRight_Step1(struct ObjectEvent *objectEvent, struct Sprite *sprite)
{
    ObjectEventSetSingleMovement(objectEvent, sprite, GetFaceDirectionMovementAction(objectEvent->facingDirection));
    sprite->sTypeFuncId = 2;
    return TRUE;
}

bool8 MovementType_WanderLeftAndRight_Step2(struct ObjectEvent *objectEvent, struct Sprite *sprite)
{
    if (!ObjectEventExecSingleMovementAction(objectEvent, sprite))
        return FALSE;

    SetMovementDelay(sprite, sMovementDelaysMedium[Random() & 3]);
    sprite->sTypeFuncId = 3;
    return TRUE;
}

bool8 MovementType_WanderLeftAndRight_Step3(struct ObjectEvent *objectEvent, struct Sprite *sprite)
{
    if (WaitForMovementDelay(sprite))
    {
        sprite->sTypeFuncId = 4;
        return TRUE;
    }
    return FALSE;
}

bool8 MovementType_WanderLeftAndRight_Step4(struct ObjectEvent *objectEvent, struct Sprite *sprite)
{
    u8 direction;
    u8 directions[2];
    memcpy(directions, gLeftAndRightDirections, sizeof directions);
    direction = directions[Random() & 1];
    SetObjectEventDirection(objectEvent, direction);
    sprite->sTypeFuncId = 5;
    if (GetCollisionInDirection(objectEvent, direction))
        sprite->sTypeFuncId = 1;

    return TRUE;
}

bool8 MovementType_WanderLeftAndRight_Step5(struct ObjectEvent *objectEvent, struct Sprite *sprite)
{
    ObjectEventSetSingleMovement(objectEvent, sprite, GetWalkNormalMovementAction(objectEvent->movementDirection));
    objectEvent->singleMovementActive = TRUE;
    sprite->sTypeFuncId = 6;
    return TRUE;
}

bool8 MovementType_WanderLeftAndRight_Step6(struct ObjectEvent *objectEvent, struct Sprite *sprite)
{
    if (ObjectEventExecSingleMovementAction(objectEvent, sprite))
    {
        objectEvent->singleMovementActive = FALSE;
        sprite->sTypeFuncId = 1;
    }
    return FALSE;
}

movement_type_def(MovementType_FaceDirection, gMovementTypeFuncs_FaceDirection)

bool8 MovementType_FaceDirection_Step0(struct ObjectEvent *objectEvent, struct Sprite *sprite)
{
    ClearObjectEventMovement(objectEvent, sprite);
    ObjectEventSetSingleMovement(objectEvent, sprite, GetFaceDirectionMovementAction(objectEvent->facingDirection));
    sprite->sTypeFuncId = 1;
    return TRUE;
}

bool8 MovementType_FaceDirection_Step1(struct ObjectEvent *objectEvent, struct Sprite *sprite)
{
    if (ObjectEventExecSingleMovementAction(objectEvent, sprite))
    {
        sprite->sTypeFuncId = 2;
        return TRUE;
    }
    return FALSE;
}

bool8 MovementType_FaceDirection_Step2(struct ObjectEvent *objectEvent, struct Sprite *sprite)
{
    objectEvent->singleMovementActive = FALSE;
    return FALSE;
}

static bool8 ObjectEventCB2_BerryTree(struct ObjectEvent *objectEvent, struct Sprite *sprite);
extern bool8 (*const gMovementTypeFuncs_BerryTreeGrowth[])(struct ObjectEvent *objectEvent, struct Sprite *sprite);

enum {
    BERRYTREEFUNC_NORMAL,
    BERRYTREEFUNC_MOVE,
    BERRYTREEFUNC_SPARKLE_START,
    BERRYTREEFUNC_SPARKLE,
    BERRYTREEFUNC_SPARKLE_END,
};

#define sTimer          data[2]
#define sBerryTreeFlags data[7]

#define BERRY_FLAG_SET_GFX     (1 << 0)
#define BERRY_FLAG_SPARKLING   (1 << 1)
#define BERRY_FLAG_JUST_PICKED (1 << 2)

void MovementType_BerryTreeGrowth(struct Sprite *sprite)
{
    struct ObjectEvent *objectEvent;

    objectEvent = &gObjectEvents[sprite->sObjEventId];
    if (!(sprite->sBerryTreeFlags & BERRY_FLAG_SET_GFX))
    {
        get_berry_tree_graphics(objectEvent, sprite);
        sprite->sBerryTreeFlags |= BERRY_FLAG_SET_GFX;
    }
    UpdateObjectEventCurrentMovement(objectEvent, sprite, ObjectEventCB2_BerryTree);
}
static bool8 ObjectEventCB2_BerryTree(struct ObjectEvent *objectEvent, struct Sprite *sprite)
{
    return gMovementTypeFuncs_BerryTreeGrowth[sprite->sTypeFuncId](objectEvent, sprite);
}

// BERRYTREEFUNC_NORMAL
bool8 MovementType_BerryTreeGrowth_Normal(struct ObjectEvent *objectEvent, struct Sprite *sprite)
{
    u8 berryStage;
    ClearObjectEventMovement(objectEvent, sprite);
    objectEvent->invisible = TRUE;
    sprite->invisible = TRUE;
    berryStage = GetStageByBerryTreeId(objectEvent->trainerRange_berryTreeId);
    if (berryStage == BERRY_STAGE_NO_BERRY)
    {
        if (!(sprite->sBerryTreeFlags & BERRY_FLAG_JUST_PICKED) && sprite->animNum == BERRY_STAGE_FLOWERING)
        {
            gFieldEffectArguments[0] = objectEvent->currentCoords.x;
            gFieldEffectArguments[1] = objectEvent->currentCoords.y;
            gFieldEffectArguments[2] = sprite->subpriority - 1;
            gFieldEffectArguments[3] = sprite->oam.priority;
            FieldEffectStart(FLDEFF_BERRY_TREE_GROWTH_SPARKLE);
            sprite->animNum = berryStage;
        }
        return FALSE;
    }
    objectEvent->invisible = FALSE;
    sprite->invisible = FALSE;
    berryStage--;
    if (sprite->animNum != berryStage)
    {
        sprite->sTypeFuncId = BERRYTREEFUNC_SPARKLE_START;
        return TRUE;
    }
    get_berry_tree_graphics(objectEvent, sprite);
    ObjectEventSetSingleMovement(objectEvent, sprite, MOVEMENT_ACTION_START_ANIM_IN_DIRECTION);
    sprite->sTypeFuncId = BERRYTREEFUNC_MOVE;
    return TRUE;
}

// BERRYTREEFUNC_MOVE
bool8 MovementType_BerryTreeGrowth_Move(struct ObjectEvent *objectEvent, struct Sprite *sprite)
{
    if (ObjectEventExecSingleMovementAction(objectEvent, sprite))
    {
        sprite->sTypeFuncId = BERRYTREEFUNC_NORMAL;
        return TRUE;
    }
    return FALSE;
}

// BERRYTREEFUNC_SPARKLE_START
bool8 MovementType_BerryTreeGrowth_SparkleStart(struct ObjectEvent *objectEvent, struct Sprite *sprite)
{
    objectEvent->singleMovementActive = TRUE;
    sprite->sTypeFuncId = BERRYTREEFUNC_SPARKLE;
    sprite->sTimer = 0;
    sprite->sBerryTreeFlags |= BERRY_FLAG_SPARKLING;
    gFieldEffectArguments[0] = objectEvent->currentCoords.x;
    gFieldEffectArguments[1] = objectEvent->currentCoords.y;
    gFieldEffectArguments[2] = sprite->subpriority - 1;
    gFieldEffectArguments[3] = sprite->oam.priority;
    FieldEffectStart(FLDEFF_BERRY_TREE_GROWTH_SPARKLE);
    return TRUE;
}

// BERRYTREEFUNC_SPARKLE
bool8 MovementType_BerryTreeGrowth_Sparkle(struct ObjectEvent *objectEvent, struct Sprite *sprite)
{
    sprite->sTimer++;
    objectEvent->invisible = (sprite->sTimer & 2) >> 1;
    sprite->animPaused = TRUE;
    if (sprite->sTimer > 64)
    {
<<<<<<< HEAD
        get_berry_tree_graphics(objectEvent, sprite);
        sprite->sFuncId = BERRYTREEFUNC_SPARKLE_END;
=======
        SetBerryTreeGraphics(objectEvent, sprite);
        sprite->sTypeFuncId = BERRYTREEFUNC_SPARKLE_END;
>>>>>>> c1da6b29
        sprite->sTimer = 0;
        return TRUE;
    }
    return FALSE;
}

// BERRYTREEFUNC_SPARKLE_END
bool8 MovementType_BerryTreeGrowth_SparkleEnd(struct ObjectEvent *objectEvent, struct Sprite *sprite)
{
    sprite->sTimer++;
    objectEvent->invisible = (sprite->sTimer & 2) >> 1;
    sprite->animPaused = TRUE;
    if (sprite->sTimer > 64)
    {
        sprite->sTypeFuncId = BERRYTREEFUNC_NORMAL;
        sprite->sBerryTreeFlags &= ~BERRY_FLAG_SPARKLING;
        return TRUE;
    }
    return FALSE;
}

movement_type_def(MovementType_FaceDownAndUp, gMovementTypeFuncs_FaceDownAndUp)

bool8 MovementType_FaceDownAndUp_Step0(struct ObjectEvent *objectEvent, struct Sprite *sprite)
{
    ClearObjectEventMovement(objectEvent, sprite);
    sprite->sTypeFuncId = 1;
    return TRUE;
}

bool8 MovementType_FaceDownAndUp_Step1(struct ObjectEvent *objectEvent, struct Sprite *sprite)
{
    ObjectEventSetSingleMovement(objectEvent, sprite, GetFaceDirectionMovementAction(objectEvent->facingDirection));
    sprite->sTypeFuncId = 2;
    return TRUE;
}

bool8 MovementType_FaceDownAndUp_Step2(struct ObjectEvent *objectEvent, struct Sprite *sprite)
{
    if (ObjectEventExecSingleMovementAction(objectEvent, sprite))
    {
        SetMovementDelay(sprite, sMovementDelaysMedium[Random() & 3]);
        objectEvent->singleMovementActive = FALSE;
        sprite->sTypeFuncId = 3;
    }
    return FALSE;
}

bool8 MovementType_FaceDownAndUp_Step3(struct ObjectEvent *objectEvent, struct Sprite *sprite)
{
    if (WaitForMovementDelay(sprite) || ObjectEventIsTrainerAndCloseToPlayer(objectEvent))
    {
        sprite->sTypeFuncId = 4;
        return TRUE;
    }
    return FALSE;
}

bool8 MovementType_FaceDownAndUp_Step4(struct ObjectEvent *objectEvent, struct Sprite *sprite)
{
    u8 direction;
    u8 directions[2];
    memcpy(directions, gUpAndDownDirections, sizeof gUpAndDownDirections);
    direction = TryGetTrainerEncounterDirection(objectEvent, RUNFOLLOW_NORTH_SOUTH);
    if (direction == 0)
    {
        direction = directions[Random() & 1];
    }
    SetObjectEventDirection(objectEvent, direction);
    sprite->sTypeFuncId = 1;
    return TRUE;
}

movement_type_def(MovementType_FaceLeftAndRight, gMovementTypeFuncs_FaceLeftAndRight)

bool8 MovementType_FaceLeftAndRight_Step0(struct ObjectEvent *objectEvent, struct Sprite *sprite)
{
    ClearObjectEventMovement(objectEvent, sprite);
    sprite->sTypeFuncId = 1;
    return TRUE;
}

bool8 MovementType_FaceLeftAndRight_Step1(struct ObjectEvent *objectEvent, struct Sprite *sprite)
{
    ObjectEventSetSingleMovement(objectEvent, sprite, GetFaceDirectionMovementAction(objectEvent->facingDirection));
    sprite->sTypeFuncId = 2;
    return TRUE;
}

bool8 MovementType_FaceLeftAndRight_Step2(struct ObjectEvent *objectEvent, struct Sprite *sprite)
{
    if (ObjectEventExecSingleMovementAction(objectEvent, sprite))
    {
        SetMovementDelay(sprite, sMovementDelaysMedium[Random() & 3]);
        objectEvent->singleMovementActive = FALSE;
        sprite->sTypeFuncId = 3;
    }
    return FALSE;
}

bool8 MovementType_FaceLeftAndRight_Step3(struct ObjectEvent *objectEvent, struct Sprite *sprite)
{
    if (WaitForMovementDelay(sprite) || ObjectEventIsTrainerAndCloseToPlayer(objectEvent))
    {
        sprite->sTypeFuncId = 4;
        return TRUE;
    }
    return FALSE;
}

bool8 MovementType_FaceLeftAndRight_Step4(struct ObjectEvent *objectEvent, struct Sprite *sprite)
{
    u8 direction;
    u8 directions[2];
    memcpy(directions, gLeftAndRightDirections, sizeof gLeftAndRightDirections);
    direction = TryGetTrainerEncounterDirection(objectEvent, RUNFOLLOW_EAST_WEST);
    if (direction == 0)
    {
        direction = directions[Random() & 1];
    }
    SetObjectEventDirection(objectEvent, direction);
    sprite->sTypeFuncId = 1;
    return TRUE;
}

movement_type_def(MovementType_FaceUpAndLeft, gMovementTypeFuncs_FaceUpAndLeft)

bool8 MovementType_FaceUpAndLeft_Step0(struct ObjectEvent *objectEvent, struct Sprite *sprite)
{
    ClearObjectEventMovement(objectEvent, sprite);
    sprite->sTypeFuncId = 1;
    return TRUE;
}

bool8 MovementType_FaceUpAndLeft_Step1(struct ObjectEvent *objectEvent, struct Sprite *sprite)
{
    ObjectEventSetSingleMovement(objectEvent, sprite, GetFaceDirectionMovementAction(objectEvent->facingDirection));
    sprite->sTypeFuncId = 2;
    return TRUE;
}

bool8 MovementType_FaceUpAndLeft_Step2(struct ObjectEvent *objectEvent, struct Sprite *sprite)
{
    if (ObjectEventExecSingleMovementAction(objectEvent, sprite))
    {
        SetMovementDelay(sprite, sMovementDelaysShort[Random() & 3]);
        objectEvent->singleMovementActive = FALSE;
        sprite->sTypeFuncId = 3;
    }
    return FALSE;
}

bool8 MovementType_FaceUpAndLeft_Step3(struct ObjectEvent *objectEvent, struct Sprite *sprite)
{
    if (WaitForMovementDelay(sprite) || ObjectEventIsTrainerAndCloseToPlayer(objectEvent))
    {
        sprite->sTypeFuncId = 4;
        return TRUE;
    }
    return FALSE;
}

bool8 MovementType_FaceUpAndLeft_Step4(struct ObjectEvent *objectEvent, struct Sprite *sprite)
{
    u8 direction;
    u8 directions[2];
    memcpy(directions, gUpAndLeftDirections, sizeof gUpAndLeftDirections);
    direction = TryGetTrainerEncounterDirection(objectEvent, RUNFOLLOW_NORTH_WEST);
    if (direction == 0)
    {
        direction = directions[Random() & 1];
    }
    SetObjectEventDirection(objectEvent, direction);
    sprite->sTypeFuncId = 1;
    return TRUE;
}

movement_type_def(MovementType_FaceUpAndRight, gMovementTypeFuncs_FaceUpAndRight)

bool8 MovementType_FaceUpAndRight_Step0(struct ObjectEvent *objectEvent, struct Sprite *sprite)
{
    ClearObjectEventMovement(objectEvent, sprite);
    sprite->sTypeFuncId = 1;
    return TRUE;
}

bool8 MovementType_FaceUpAndRight_Step1(struct ObjectEvent *objectEvent, struct Sprite *sprite)
{
    ObjectEventSetSingleMovement(objectEvent, sprite, GetFaceDirectionMovementAction(objectEvent->facingDirection));
    sprite->sTypeFuncId = 2;
    return TRUE;
}

bool8 MovementType_FaceUpAndRight_Step2(struct ObjectEvent *objectEvent, struct Sprite *sprite)
{
    if (ObjectEventExecSingleMovementAction(objectEvent, sprite))
    {
        SetMovementDelay(sprite, sMovementDelaysShort[Random() & 3]);
        objectEvent->singleMovementActive = FALSE;
        sprite->sTypeFuncId = 3;
    }
    return FALSE;
}

bool8 MovementType_FaceUpAndRight_Step3(struct ObjectEvent *objectEvent, struct Sprite *sprite)
{
    if (WaitForMovementDelay(sprite) || ObjectEventIsTrainerAndCloseToPlayer(objectEvent))
    {
        sprite->sTypeFuncId = 4;
        return TRUE;
    }
    return FALSE;
}

bool8 MovementType_FaceUpAndRight_Step4(struct ObjectEvent *objectEvent, struct Sprite *sprite)
{
    u8 direction;
    u8 directions[2];
    memcpy(directions, gUpAndRightDirections, sizeof gUpAndRightDirections);
    direction = TryGetTrainerEncounterDirection(objectEvent, RUNFOLLOW_NORTH_EAST);
    if (direction == 0)
    {
        direction = directions[Random() & 1];
    }
    SetObjectEventDirection(objectEvent, direction);
    sprite->sTypeFuncId = 1;
    return TRUE;
}

movement_type_def(MovementType_FaceDownAndLeft, gMovementTypeFuncs_FaceDownAndLeft)

bool8 MovementType_FaceDownAndLeft_Step0(struct ObjectEvent *objectEvent, struct Sprite *sprite)
{
    ClearObjectEventMovement(objectEvent, sprite);
    sprite->sTypeFuncId = 1;
    return TRUE;
}

bool8 MovementType_FaceDownAndLeft_Step1(struct ObjectEvent *objectEvent, struct Sprite *sprite)
{
    ObjectEventSetSingleMovement(objectEvent, sprite, GetFaceDirectionMovementAction(objectEvent->facingDirection));
    sprite->sTypeFuncId = 2;
    return TRUE;
}

bool8 MovementType_FaceDownAndLeft_Step2(struct ObjectEvent *objectEvent, struct Sprite *sprite)
{
    if (ObjectEventExecSingleMovementAction(objectEvent, sprite))
    {
        SetMovementDelay(sprite, sMovementDelaysShort[Random() & 3]);
        objectEvent->singleMovementActive = FALSE;
        sprite->sTypeFuncId = 3;
    }
    return FALSE;
}

bool8 MovementType_FaceDownAndLeft_Step3(struct ObjectEvent *objectEvent, struct Sprite *sprite)
{
    if (WaitForMovementDelay(sprite) || ObjectEventIsTrainerAndCloseToPlayer(objectEvent))
    {
        sprite->sTypeFuncId = 4;
        return TRUE;
    }
    return FALSE;
}

bool8 MovementType_FaceDownAndLeft_Step4(struct ObjectEvent *objectEvent, struct Sprite *sprite)
{
    u8 direction;
    u8 directions[2];
    memcpy(directions, gDownAndLeftDirections, sizeof gDownAndLeftDirections);
    direction = TryGetTrainerEncounterDirection(objectEvent, RUNFOLLOW_SOUTH_WEST);
    if (direction == 0)
    {
        direction = directions[Random() & 1];
    }
    SetObjectEventDirection(objectEvent, direction);
    sprite->sTypeFuncId = 1;
    return TRUE;
}

movement_type_def(MovementType_FaceDownAndRight, gMovementTypeFuncs_FaceDownAndRight)

bool8 MovementType_FaceDownAndRight_Step0(struct ObjectEvent *objectEvent, struct Sprite *sprite)
{
    ClearObjectEventMovement(objectEvent, sprite);
    sprite->sTypeFuncId = 1;
    return TRUE;
}

bool8 MovementType_FaceDownAndRight_Step1(struct ObjectEvent *objectEvent, struct Sprite *sprite)
{
    ObjectEventSetSingleMovement(objectEvent, sprite, GetFaceDirectionMovementAction(objectEvent->facingDirection));
    sprite->sTypeFuncId = 2;
    return TRUE;
}

bool8 MovementType_FaceDownAndRight_Step2(struct ObjectEvent *objectEvent, struct Sprite *sprite)
{
    if (ObjectEventExecSingleMovementAction(objectEvent, sprite))
    {
        SetMovementDelay(sprite, sMovementDelaysShort[Random() & 3]);
        objectEvent->singleMovementActive = FALSE;
        sprite->sTypeFuncId = 3;
    }
    return FALSE;
}

bool8 MovementType_FaceDownAndRight_Step3(struct ObjectEvent *objectEvent, struct Sprite *sprite)
{
    if (WaitForMovementDelay(sprite) || ObjectEventIsTrainerAndCloseToPlayer(objectEvent))
    {
        sprite->sTypeFuncId = 4;
        return TRUE;
    }
    return FALSE;
}

bool8 MovementType_FaceDownAndRight_Step4(struct ObjectEvent *objectEvent, struct Sprite *sprite)
{
    u8 direction;
    u8 directions[2];
    memcpy(directions, gDownAndRightDirections, sizeof gDownAndRightDirections);
    direction = TryGetTrainerEncounterDirection(objectEvent, RUNFOLLOW_SOUTH_EAST);
    if (direction == 0)
    {
        direction = directions[Random() & 1];
    }
    SetObjectEventDirection(objectEvent, direction);
    sprite->sTypeFuncId = 1;
    return TRUE;
}

movement_type_def(MovementType_FaceDownUpAndLeft, gMovementTypeFuncs_FaceDownUpAndLeft)

bool8 MovementType_FaceDownUpAndLeft_Step0(struct ObjectEvent *objectEvent, struct Sprite *sprite)
{
    ClearObjectEventMovement(objectEvent, sprite);
    sprite->sTypeFuncId = 1;
    return TRUE;
}

bool8 MovementType_FaceDownUpAndLeft_Step1(struct ObjectEvent *objectEvent, struct Sprite *sprite)
{
    ObjectEventSetSingleMovement(objectEvent, sprite, GetFaceDirectionMovementAction(objectEvent->facingDirection));
    sprite->sTypeFuncId = 2;
    return TRUE;
}

bool8 MovementType_FaceDownUpAndLeft_Step2(struct ObjectEvent *objectEvent, struct Sprite *sprite)
{
    if (ObjectEventExecSingleMovementAction(objectEvent, sprite))
    {
        SetMovementDelay(sprite, sMovementDelaysShort[Random() & 3]);
        objectEvent->singleMovementActive = FALSE;
        sprite->sTypeFuncId = 3;
    }
    return FALSE;
}

bool8 MovementType_FaceDownUpAndLeft_Step3(struct ObjectEvent *objectEvent, struct Sprite *sprite)
{
    if (WaitForMovementDelay(sprite) || ObjectEventIsTrainerAndCloseToPlayer(objectEvent))
    {
        sprite->sTypeFuncId = 4;
        return TRUE;
    }
    return FALSE;
}

bool8 MovementType_FaceDownUpAndLeft_Step4(struct ObjectEvent *objectEvent, struct Sprite *sprite)
{
    u8 direction;
    u8 directions[4];
    memcpy(directions, gDownUpAndLeftDirections, sizeof gDownUpAndLeftDirections);
    direction = TryGetTrainerEncounterDirection(objectEvent, RUNFOLLOW_NORTH_SOUTH_WEST);
    if (direction == 0)
    {
        direction = directions[Random() & 3];
    }
    SetObjectEventDirection(objectEvent, direction);
    sprite->sTypeFuncId = 1;
    return TRUE;
}

movement_type_def(MovementType_FaceDownUpAndRight, gMovementTypeFuncs_FaceDownUpAndRight)

bool8 MovementType_FaceDownUpAndRight_Step0(struct ObjectEvent *objectEvent, struct Sprite *sprite)
{
    ClearObjectEventMovement(objectEvent, sprite);
    sprite->sTypeFuncId = 1;
    return TRUE;
}

bool8 MovementType_FaceDownUpAndRight_Step1(struct ObjectEvent *objectEvent, struct Sprite *sprite)
{
    ObjectEventSetSingleMovement(objectEvent, sprite, GetFaceDirectionMovementAction(objectEvent->facingDirection));
    sprite->sTypeFuncId = 2;
    return TRUE;
}

bool8 MovementType_FaceDownUpAndRight_Step2(struct ObjectEvent *objectEvent, struct Sprite *sprite)
{
    if (ObjectEventExecSingleMovementAction(objectEvent, sprite))
    {
        SetMovementDelay(sprite, sMovementDelaysShort[Random() & 3]);
        objectEvent->singleMovementActive = FALSE;
        sprite->sTypeFuncId = 3;
    }
    return FALSE;
}

bool8 MovementType_FaceDownUpAndRight_Step3(struct ObjectEvent *objectEvent, struct Sprite *sprite)
{
    if (WaitForMovementDelay(sprite) || ObjectEventIsTrainerAndCloseToPlayer(objectEvent))
    {
        sprite->sTypeFuncId = 4;
        return TRUE;
    }
    return FALSE;
}

bool8 MovementType_FaceDownUpAndRight_Step4(struct ObjectEvent *objectEvent, struct Sprite *sprite)
{
    u8 direction;
    u8 directions[4];
    memcpy(directions, gDownUpAndRightDirections, sizeof gDownUpAndRightDirections);
    direction = TryGetTrainerEncounterDirection(objectEvent, RUNFOLLOW_NORTH_SOUTH_EAST);
    if (direction == 0)
    {
        direction = directions[Random() & 3];
    }
    SetObjectEventDirection(objectEvent, direction);
    sprite->sTypeFuncId = 1;
    return TRUE;
}

movement_type_def(MovementType_FaceUpRightAndLeft, gMovementTypeFuncs_FaceUpLeftAndRight)

bool8 MovementType_FaceUpLeftAndRight_Step0(struct ObjectEvent *objectEvent, struct Sprite *sprite)
{
    ClearObjectEventMovement(objectEvent, sprite);
    sprite->sTypeFuncId = 1;
    return TRUE;
}

bool8 MovementType_FaceUpLeftAndRight_Step1(struct ObjectEvent *objectEvent, struct Sprite *sprite)
{
    ObjectEventSetSingleMovement(objectEvent, sprite, GetFaceDirectionMovementAction(objectEvent->facingDirection));
    sprite->sTypeFuncId = 2;
    return TRUE;
}

bool8 MovementType_FaceUpLeftAndRight_Step2(struct ObjectEvent *objectEvent, struct Sprite *sprite)
{
    if (ObjectEventExecSingleMovementAction(objectEvent, sprite))
    {
        SetMovementDelay(sprite, sMovementDelaysShort[Random() & 3]);
        objectEvent->singleMovementActive = FALSE;
        sprite->sTypeFuncId = 3;
    }
    return FALSE;
}

bool8 MovementType_FaceUpLeftAndRight_Step3(struct ObjectEvent *objectEvent, struct Sprite *sprite)
{
    if (WaitForMovementDelay(sprite) || ObjectEventIsTrainerAndCloseToPlayer(objectEvent))
    {
        sprite->sTypeFuncId = 4;
        return TRUE;
    }
    return FALSE;
}

bool8 MovementType_FaceUpLeftAndRight_Step4(struct ObjectEvent *objectEvent, struct Sprite *sprite)
{
    u8 direction;
    u8 directions[4];
    memcpy(directions, gUpLeftAndRightDirections, sizeof gUpLeftAndRightDirections);
    direction = TryGetTrainerEncounterDirection(objectEvent, RUNFOLLOW_NORTH_EAST_WEST);
    if (direction == 0)
    {
        direction = directions[Random() & 3];
    }
    SetObjectEventDirection(objectEvent, direction);
    sprite->sTypeFuncId = 1;
    return TRUE;
}

movement_type_def(MovementType_FaceDownRightAndLeft, gMovementTypeFuncs_FaceDownLeftAndRight)

bool8 MovementType_FaceDownLeftAndRight_Step0(struct ObjectEvent *objectEvent, struct Sprite *sprite)
{
    ClearObjectEventMovement(objectEvent, sprite);
    sprite->sTypeFuncId = 1;
    return TRUE;
}

bool8 MovementType_FaceDownLeftAndRight_Step1(struct ObjectEvent *objectEvent, struct Sprite *sprite)
{
    ObjectEventSetSingleMovement(objectEvent, sprite, GetFaceDirectionMovementAction(objectEvent->facingDirection));
    sprite->sTypeFuncId = 2;
    return TRUE;
}

bool8 MovementType_FaceDownLeftAndRight_Step2(struct ObjectEvent *objectEvent, struct Sprite *sprite)
{
    if (ObjectEventExecSingleMovementAction(objectEvent, sprite))
    {
        SetMovementDelay(sprite, sMovementDelaysShort[Random() & 3]);
        objectEvent->singleMovementActive = FALSE;
        sprite->sTypeFuncId = 3;
    }
    return FALSE;
}

bool8 MovementType_FaceDownLeftAndRight_Step3(struct ObjectEvent *objectEvent, struct Sprite *sprite)
{
    if (WaitForMovementDelay(sprite) || ObjectEventIsTrainerAndCloseToPlayer(objectEvent))
    {
        sprite->sTypeFuncId = 4;
        return TRUE;
    }
    return FALSE;
}

bool8 MovementType_FaceDownLeftAndRight_Step4(struct ObjectEvent *objectEvent, struct Sprite *sprite)
{
    u8 direction;
    u8 directions[4];
    memcpy(directions, gDownLeftAndRightDirections, sizeof gDownLeftAndRightDirections);
    direction = TryGetTrainerEncounterDirection(objectEvent, RUNFOLLOW_SOUTH_EAST_WEST);
    if (direction == 0)
    {
        direction = directions[Random() & 3];
    }
    SetObjectEventDirection(objectEvent, direction);
    sprite->sTypeFuncId = 1;
    return TRUE;
}

movement_type_def(MovementType_RotateCounterclockwise, gMovementTypeFuncs_RotateCounterclockwise)

bool8 MovementType_RotateCounterclockwise_Step0(struct ObjectEvent *objectEvent, struct Sprite *sprite)
{
    ClearObjectEventMovement(objectEvent, sprite);
    ObjectEventSetSingleMovement(objectEvent, sprite, GetFaceDirectionMovementAction(objectEvent->facingDirection));
    sprite->sTypeFuncId = 1;
    return TRUE;
}

bool8 MovementType_RotateCounterclockwise_Step1(struct ObjectEvent *objectEvent, struct Sprite *sprite)
{
    if (ObjectEventExecSingleMovementAction(objectEvent, sprite))
    {
        SetMovementDelay(sprite, 48);
        sprite->sTypeFuncId = 2;
    }
    return FALSE;
}

bool8 MovementType_RotateCounterclockwise_Step2(struct ObjectEvent *objectEvent, struct Sprite *sprite)
{
    if (WaitForMovementDelay(sprite) || ObjectEventIsTrainerAndCloseToPlayer(objectEvent))
    {
        sprite->sTypeFuncId = 3;
    }
    return FALSE;
}

bool8 MovementType_RotateCounterclockwise_Step3(struct ObjectEvent *objectEvent, struct Sprite *sprite)
{
    u8 direction;
    u8 directions[5];
    memcpy(directions, gCounterclockwiseDirections, sizeof gCounterclockwiseDirections);
    direction = TryGetTrainerEncounterDirection(objectEvent, RUNFOLLOW_ANY);
    if (direction == 0)
    {
        direction = directions[objectEvent->facingDirection];
    }
    SetObjectEventDirection(objectEvent, direction);
    sprite->sTypeFuncId = 0;
    return TRUE;
}

movement_type_def(MovementType_RotateClockwise, gMovementTypeFuncs_RotateClockwise)

bool8 MovementType_RotateClockwise_Step0(struct ObjectEvent *objectEvent, struct Sprite *sprite)
{
    ClearObjectEventMovement(objectEvent, sprite);
    ObjectEventSetSingleMovement(objectEvent, sprite, GetFaceDirectionMovementAction(objectEvent->facingDirection));
    sprite->sTypeFuncId = 1;
    return TRUE;
}

bool8 MovementType_RotateClockwise_Step1(struct ObjectEvent *objectEvent, struct Sprite *sprite)
{
    if (ObjectEventExecSingleMovementAction(objectEvent, sprite))
    {
        SetMovementDelay(sprite, 48);
        sprite->sTypeFuncId = 2;
    }
    return FALSE;
}

bool8 MovementType_RotateClockwise_Step2(struct ObjectEvent *objectEvent, struct Sprite *sprite)
{
    if (WaitForMovementDelay(sprite) || ObjectEventIsTrainerAndCloseToPlayer(objectEvent))
    {
        sprite->sTypeFuncId = 3;
    }
    return FALSE;
}

bool8 MovementType_RotateClockwise_Step3(struct ObjectEvent *objectEvent, struct Sprite *sprite)
{
    u8 direction;
    u8 directions[5];
    memcpy(directions, gClockwiseDirections, sizeof gClockwiseDirections);
    direction = TryGetTrainerEncounterDirection(objectEvent, RUNFOLLOW_ANY);
    if (direction == 0)
    {
        direction = directions[objectEvent->facingDirection];
    }
    SetObjectEventDirection(objectEvent, direction);
    sprite->sTypeFuncId = 0;
    return TRUE;
}

movement_type_def(MovementType_WalkBackAndForth, gMovementTypeFuncs_WalkBackAndForth)

bool8 MovementType_WalkBackAndForth_Step0(struct ObjectEvent *objectEvent, struct Sprite *sprite)
{
    ClearObjectEventMovement(objectEvent, sprite);
    sprite->sTypeFuncId = 1;
    return TRUE;
}

bool8 MovementType_WalkBackAndForth_Step1(struct ObjectEvent *objectEvent, struct Sprite *sprite)
{
    u8 direction;

    direction = gInitialMovementTypeFacingDirections[objectEvent->movementType];
    if (objectEvent->directionSequenceIndex)
    {
        direction = GetOppositeDirection(direction);
    }
    SetObjectEventDirection(objectEvent, direction);
    sprite->sTypeFuncId = 2;
    return TRUE;
}

bool8 MovementType_WalkBackAndForth_Step2(struct ObjectEvent *objectEvent, struct Sprite *sprite)
{
    bool8 collision;
    u8 movementActionId;

    if (objectEvent->directionSequenceIndex && objectEvent->initialCoords.x == objectEvent->currentCoords.x && objectEvent->initialCoords.y == objectEvent->currentCoords.y)
    {
        objectEvent->directionSequenceIndex = 0;
        SetObjectEventDirection(objectEvent, GetOppositeDirection(objectEvent->movementDirection));
    }
    collision = GetCollisionInDirection(objectEvent, objectEvent->movementDirection);
    movementActionId = GetWalkNormalMovementAction(objectEvent->movementDirection);
    if (collision == COLLISION_OUTSIDE_RANGE)
    {
        objectEvent->directionSequenceIndex++;
        SetObjectEventDirection(objectEvent, GetOppositeDirection(objectEvent->movementDirection));
        movementActionId = GetWalkNormalMovementAction(objectEvent->movementDirection);
        collision = GetCollisionInDirection(objectEvent, objectEvent->movementDirection);
    }

    if (collision)
        movementActionId = GetWalkInPlaceNormalMovementAction(objectEvent->facingDirection);

    ObjectEventSetSingleMovement(objectEvent, sprite, movementActionId);
    objectEvent->singleMovementActive = TRUE;
    sprite->sTypeFuncId = 3;
    return TRUE;
}

bool8 MovementType_WalkBackAndForth_Step3(struct ObjectEvent *objectEvent, struct Sprite *sprite)
{
    if (ObjectEventExecSingleMovementAction(objectEvent, sprite))
    {
        objectEvent->singleMovementActive = FALSE;
        sprite->sTypeFuncId = 1;
    }
    return FALSE;
}

bool8 MovementType_WalkSequence_Step0(struct ObjectEvent *objectEvent, struct Sprite *sprite)
{
    ClearObjectEventMovement(objectEvent, sprite);
    sprite->sTypeFuncId = 1;
    return TRUE;
}

bool8 MoveNextDirectionInSequence(struct ObjectEvent *objectEvent, struct Sprite *sprite, u8 *route)
{
    u8 collision;
    u8 movementActionId;

    if (objectEvent->directionSequenceIndex == 3 && objectEvent->initialCoords.x == objectEvent->currentCoords.x && objectEvent->initialCoords.y == objectEvent->currentCoords.y)
        objectEvent->directionSequenceIndex = 0;

    SetObjectEventDirection(objectEvent, route[objectEvent->directionSequenceIndex]);
    movementActionId = GetWalkNormalMovementAction(objectEvent->movementDirection);
    collision = GetCollisionInDirection(objectEvent, objectEvent->movementDirection);
    if (collision == COLLISION_OUTSIDE_RANGE)
    {
        objectEvent->directionSequenceIndex++;
        SetObjectEventDirection(objectEvent, route[objectEvent->directionSequenceIndex]);
        movementActionId = GetWalkNormalMovementAction(objectEvent->movementDirection);
        collision = GetCollisionInDirection(objectEvent, objectEvent->movementDirection);
    }

    if (collision)
        movementActionId = GetWalkInPlaceNormalMovementAction(objectEvent->facingDirection);

    ObjectEventSetSingleMovement(objectEvent, sprite, movementActionId);
    objectEvent->singleMovementActive = TRUE;
    sprite->sTypeFuncId = 2;
    return TRUE;
}

bool8 MovementType_WalkSequence_Step2(struct ObjectEvent *objectEvent, struct Sprite *sprite)
{
    if (ObjectEventExecSingleMovementAction(objectEvent, sprite))
    {
        objectEvent->singleMovementActive = FALSE;
        sprite->sTypeFuncId = 1;
    }
    return FALSE;
}

movement_type_def(MovementType_WalkSequenceUpRightLeftDown, gMovementTypeFuncs_WalkSequenceUpRightLeftDown)

u8 MovementType_WalkSequenceUpRightLeftDown_Step1(struct ObjectEvent *objectEvent, struct Sprite *sprite)
{
    u8 directions[sizeof(gUpRightLeftDownDirections)];
    memcpy(directions, gUpRightLeftDownDirections, sizeof(gUpRightLeftDownDirections));
    if (objectEvent->directionSequenceIndex == 2 && objectEvent->initialCoords.x == objectEvent->currentCoords.x)
    {
        objectEvent->directionSequenceIndex = 3;
    }
    return MoveNextDirectionInSequence(objectEvent, sprite, directions);
}

movement_type_def(MovementType_WalkSequenceRightLeftDownUp, gMovementTypeFuncs_WalkSequenceRightLeftDownUp)

u8 MovementType_WalkSequenceRightLeftDownUp_Step1(struct ObjectEvent *objectEvent, struct Sprite *sprite)
{
    u8 directions[sizeof(gRightLeftDownUpDirections)];
    memcpy(directions, gRightLeftDownUpDirections, sizeof(gRightLeftDownUpDirections));
    if (objectEvent->directionSequenceIndex == 1 && objectEvent->initialCoords.x == objectEvent->currentCoords.x)
    {
        objectEvent->directionSequenceIndex = 2;
    }
    return MoveNextDirectionInSequence(objectEvent, sprite, directions);
}

movement_type_def(MovementType_WalkSequenceDownUpRightLeft, gMovementTypeFuncs_WalkSequenceDownUpRightLeft)

u8 MovementType_WalkSequenceDownUpRightLeft_Step1(struct ObjectEvent *objectEvent, struct Sprite *sprite)
{
    u8 directions[sizeof(gDownUpRightLeftDirections)];
    memcpy(directions, gDownUpRightLeftDirections, sizeof(gDownUpRightLeftDirections));
    if (objectEvent->directionSequenceIndex == 1 && objectEvent->initialCoords.y == objectEvent->currentCoords.y)
    {
        objectEvent->directionSequenceIndex = 2;
    }
    return MoveNextDirectionInSequence(objectEvent, sprite, directions);
}

movement_type_def(MovementType_WalkSequenceLeftDownUpRight, gMovementTypeFuncs_WalkSequenceLeftDownUpRight)

u8 MovementType_WalkSequenceLeftDownUpRight_Step1(struct ObjectEvent *objectEvent, struct Sprite *sprite)
{
    u8 directions[sizeof(gLeftDownUpRightDirections)];
    memcpy(directions, gLeftDownUpRightDirections, sizeof(gLeftDownUpRightDirections));
    if (objectEvent->directionSequenceIndex == 2 && objectEvent->initialCoords.y == objectEvent->currentCoords.y)
    {
        objectEvent->directionSequenceIndex = 3;
    }
    return MoveNextDirectionInSequence(objectEvent, sprite, directions);
}

movement_type_def(MovementType_WalkSequenceUpLeftRightDown, gMovementTypeFuncs_WalkSequenceUpLeftRightDown)

u8 MovementType_WalkSequenceUpLeftRightDown_Step1(struct ObjectEvent *objectEvent, struct Sprite *sprite)
{
    u8 directions[sizeof(gUpLeftRightDownDirections)];
    memcpy(directions, gUpLeftRightDownDirections, sizeof(gUpLeftRightDownDirections));
    if (objectEvent->directionSequenceIndex == 2 && objectEvent->initialCoords.x == objectEvent->currentCoords.x)
    {
        objectEvent->directionSequenceIndex = 3;
    }
    return MoveNextDirectionInSequence(objectEvent, sprite, directions);
}

movement_type_def(MovementType_WalkSequenceLeftRightDownUp, gMovementTypeFuncs_WalkSequenceLeftRightDownUp)

u8 MovementType_WalkSequenceLeftRightDownUp_Step1(struct ObjectEvent *objectEvent, struct Sprite *sprite)
{
    u8 directions[sizeof(gLeftRightDownUpDirections)];
    memcpy(directions, gLeftRightDownUpDirections, sizeof(gLeftRightDownUpDirections));
    if (objectEvent->directionSequenceIndex == 1 && objectEvent->initialCoords.x == objectEvent->currentCoords.x)
    {
        objectEvent->directionSequenceIndex = 2;
    }
    return MoveNextDirectionInSequence(objectEvent, sprite, directions);
}

movement_type_def(MovementType_WalkSequenceDownUpLeftRight, gMovementTypeFuncs_WalkSequenceDownUpLeftRight)

u8 MovementType_WalkSequenceDownUpLeftRight_Step1(struct ObjectEvent *objectEvent, struct Sprite *sprite)
{
    u8 directions[sizeof(gStandardDirections)];
    memcpy(directions, gStandardDirections, sizeof(gStandardDirections));
    if (objectEvent->directionSequenceIndex == 1 && objectEvent->initialCoords.y == objectEvent->currentCoords.y)
    {
        objectEvent->directionSequenceIndex = 2;
    }
    return MoveNextDirectionInSequence(objectEvent, sprite, directions);
}

movement_type_def(MovementType_WalkSequenceRightDownUpLeft, gMovementTypeFuncs_WalkSequenceRightDownUpLeft)

u8 MovementType_WalkSequenceRightDownUpLeft_Step1(struct ObjectEvent *objectEvent, struct Sprite *sprite)
{
    u8 directions[sizeof(gRightDownUpLeftDirections)];
    memcpy(directions, gRightDownUpLeftDirections, sizeof(gRightDownUpLeftDirections));
    if (objectEvent->directionSequenceIndex == 2 && objectEvent->initialCoords.y == objectEvent->currentCoords.y)
    {
        objectEvent->directionSequenceIndex = 3;
    }
    return MoveNextDirectionInSequence(objectEvent, sprite, directions);
}

movement_type_def(MovementType_WalkSequenceLeftUpDownRight, gMovementTypeFuncs_WalkSequenceLeftUpDownRight)

u8 MovementType_WalkSequenceLeftUpDownRight_Step1(struct ObjectEvent *objectEvent, struct Sprite *sprite)
{
    u8 directions[sizeof(gLeftUpDownRightDirections)];
    memcpy(directions, gLeftUpDownRightDirections, sizeof(gLeftUpDownRightDirections));
    if (objectEvent->directionSequenceIndex == 2 && objectEvent->initialCoords.y == objectEvent->currentCoords.y)
    {
        objectEvent->directionSequenceIndex = 3;
    }
    return MoveNextDirectionInSequence(objectEvent, sprite, directions);
}

movement_type_def(MovementType_WalkSequenceUpDownRightLeft, gMovementTypeFuncs_WalkSequenceUpDownRightLeft)

u8 MovementType_WalkSequenceUpDownRightLeft_Step1(struct ObjectEvent *objectEvent, struct Sprite *sprite)
{
    u8 directions[sizeof(gUpDownRightLeftDirections)];
    memcpy(directions, gUpDownRightLeftDirections, sizeof(gUpDownRightLeftDirections));
    if (objectEvent->directionSequenceIndex == 1 && objectEvent->initialCoords.y == objectEvent->currentCoords.y)
    {
        objectEvent->directionSequenceIndex = 2;
    }
    return MoveNextDirectionInSequence(objectEvent, sprite, directions);
}

movement_type_def(MovementType_WalkSequenceRightLeftUpDown, gMovementTypeFuncs_WalkSequenceRightLeftUpDown)

u8 MovementType_WalkSequenceRightLeftUpDown_Step1(struct ObjectEvent *objectEvent, struct Sprite *sprite)
{
    u8 directions[sizeof(gRightLeftUpDownDirections)];
    memcpy(directions, gRightLeftUpDownDirections, sizeof(gRightLeftUpDownDirections));
    if (objectEvent->directionSequenceIndex == 1 && objectEvent->initialCoords.x == objectEvent->currentCoords.x)
    {
        objectEvent->directionSequenceIndex = 2;
    }
    return MoveNextDirectionInSequence(objectEvent, sprite, directions);
}

movement_type_def(MovementType_WalkSequenceDownRightLeftUp, gMovementTypeFuncs_WalkSequenceDownRightLeftUp)

u8 MovementType_WalkSequenceDownRightLeftUp_Step1(struct ObjectEvent *objectEvent, struct Sprite *sprite)
{
    u8 directions[sizeof(gDownRightLeftUpDirections)];
    memcpy(directions, gDownRightLeftUpDirections, sizeof(gDownRightLeftUpDirections));
    if (objectEvent->directionSequenceIndex == 2 && objectEvent->initialCoords.x == objectEvent->currentCoords.x)
    {
        objectEvent->directionSequenceIndex = 3;
    }
    return MoveNextDirectionInSequence(objectEvent, sprite, directions);
}

movement_type_def(MovementType_WalkSequenceRightUpDownLeft, gMovementTypeFuncs_WalkSequenceRightUpDownLeft)

u8 MovementType_WalkSequenceRightUpDownLeft_Step1(struct ObjectEvent *objectEvent, struct Sprite *sprite)
{
    u8 directions[sizeof(gRightUpDownLeftDirections)];
    memcpy(directions, gRightUpDownLeftDirections, sizeof(gRightUpDownLeftDirections));
    if (objectEvent->directionSequenceIndex == 2 && objectEvent->initialCoords.y == objectEvent->currentCoords.y)
    {
        objectEvent->directionSequenceIndex = 3;
    }
    return MoveNextDirectionInSequence(objectEvent, sprite, directions);
}

movement_type_def(MovementType_WalkSequenceUpDownLeftRight, gMovementTypeFuncs_WalkSequenceUpDownLeftRight)

u8 MovementType_WalkSequenceUpDownLeftRight_Step1(struct ObjectEvent *objectEvent, struct Sprite *sprite)
{
    u8 directions[sizeof(gUpDownLeftRightDirections)];
    memcpy(directions, gUpDownLeftRightDirections, sizeof(gUpDownLeftRightDirections));
    if (objectEvent->directionSequenceIndex == 1 && objectEvent->initialCoords.y == objectEvent->currentCoords.y)
    {
        objectEvent->directionSequenceIndex = 2;
    }
    return MoveNextDirectionInSequence(objectEvent, sprite, directions);
}

movement_type_def(MovementType_WalkSequenceLeftRightUpDown, gMovementTypeFuncs_WalkSequenceLeftRightUpDown)

u8 MovementType_WalkSequenceLeftRightUpDown_Step1(struct ObjectEvent *objectEvent, struct Sprite *sprite)
{
    u8 directions[sizeof(gLeftRightUpDownDirections)];
    memcpy(directions, gLeftRightUpDownDirections, sizeof(gLeftRightUpDownDirections));
    if (objectEvent->directionSequenceIndex == 1 && objectEvent->initialCoords.x == objectEvent->currentCoords.x)
    {
        objectEvent->directionSequenceIndex = 2;
    }
    return MoveNextDirectionInSequence(objectEvent, sprite, directions);
}

movement_type_def(MovementType_WalkSequenceDownLeftRightUp, gMovementTypeFuncs_WalkSequenceDownLeftRightUp)

u8 MovementType_WalkSequenceDownLeftRightUp_Step1(struct ObjectEvent *objectEvent, struct Sprite *sprite)
{
    u8 directions[sizeof(gDownLeftRightUpDirections)];
    memcpy(directions, gDownLeftRightUpDirections, sizeof(gDownLeftRightUpDirections));
    if (objectEvent->directionSequenceIndex == 2 && objectEvent->initialCoords.x == objectEvent->currentCoords.x)
    {
        objectEvent->directionSequenceIndex = 3;
    }
    return MoveNextDirectionInSequence(objectEvent, sprite, directions);
}

movement_type_def(MovementType_WalkSequenceUpLeftDownRight, gMovementTypeFuncs_WalkSequenceUpLeftDownRight)

u8 MovementType_WalkSequenceUpLeftDownRight_Step1(struct ObjectEvent *objectEvent, struct Sprite *sprite)
{
    u8 directions[sizeof(gUpLeftDownRightDirections)];
    memcpy(directions, gUpLeftDownRightDirections, sizeof(gUpLeftDownRightDirections));
    if (objectEvent->directionSequenceIndex == 2 && objectEvent->initialCoords.y == objectEvent->currentCoords.y)
    {
        objectEvent->directionSequenceIndex = 3;
    }
    return MoveNextDirectionInSequence(objectEvent, sprite, directions);
}

movement_type_def(MovementType_WalkSequenceDownRightUpLeft, gMovementTypeFuncs_WalkSequenceDownRightUpLeft)

u8 MovementType_WalkSequenceDownRightUpLeft_Step1(struct ObjectEvent *objectEvent, struct Sprite *sprite)
{
    u8 directions[sizeof(gDownRightUpLeftDirections)];
    memcpy(directions, gDownRightUpLeftDirections, sizeof(gDownRightUpLeftDirections));
    if (objectEvent->directionSequenceIndex == 2 && objectEvent->initialCoords.y == objectEvent->currentCoords.y)
    {
        objectEvent->directionSequenceIndex = 3;
    }
    return MoveNextDirectionInSequence(objectEvent, sprite, directions);
}

movement_type_def(MovementType_WalkSequenceLeftDownRightUp, gMovementTypeFuncs_WalkSequenceLeftDownRightUp)

u8 MovementType_WalkSequenceLeftDownRightUp_Step1(struct ObjectEvent *objectEvent, struct Sprite *sprite)
{
    u8 directions[sizeof(gLeftDownRightUpDirections)];
    memcpy(directions, gLeftDownRightUpDirections, sizeof(gLeftDownRightUpDirections));
    if (objectEvent->directionSequenceIndex == 2 && objectEvent->initialCoords.x == objectEvent->currentCoords.x)
    {
        objectEvent->directionSequenceIndex = 3;
    }
    return MoveNextDirectionInSequence(objectEvent, sprite, directions);
}

movement_type_def(MovementType_WalkSequenceRightUpLeftDown, gMovementTypeFuncs_WalkSequenceRightUpLeftDown)

u8 MovementType_WalkSequenceRightUpLeftDown_Step1(struct ObjectEvent *objectEvent, struct Sprite *sprite)
{
    u8 directions[sizeof(gRightUpLeftDownDirections)];
    memcpy(directions, gRightUpLeftDownDirections, sizeof(gRightUpLeftDownDirections));
    if (objectEvent->directionSequenceIndex == 2 && objectEvent->initialCoords.x == objectEvent->currentCoords.x)
    {
        objectEvent->directionSequenceIndex = 3;
    }
    return MoveNextDirectionInSequence(objectEvent, sprite, directions);
}

movement_type_def(MovementType_WalkSequenceUpRightDownLeft, gMovementTypeFuncs_WalkSequenceUpRightDownLeft)

u8 MovementType_WalkSequenceUpRightDownLeft_Step1(struct ObjectEvent *objectEvent, struct Sprite *sprite)
{
    u8 directions[sizeof(gUpRightDownLeftDirections)];
    memcpy(directions, gUpRightDownLeftDirections, sizeof(gUpRightDownLeftDirections));
    if (objectEvent->directionSequenceIndex == 2 && objectEvent->initialCoords.y == objectEvent->currentCoords.y)
    {
        objectEvent->directionSequenceIndex = 3;
    }
    return MoveNextDirectionInSequence(objectEvent, sprite, directions);
}

movement_type_def(MovementType_WalkSequenceDownLeftUpRight, gMovementTypeFuncs_WalkSequenceDownLeftUpRight)

u8 MovementType_WalkSequenceDownLeftUpRight_Step1(struct ObjectEvent *objectEvent, struct Sprite *sprite)
{
    u8 directions[sizeof(gDownLeftUpRightDirections)];
    memcpy(directions, gDownLeftUpRightDirections, sizeof(gDownLeftUpRightDirections));
    if (objectEvent->directionSequenceIndex == 2 && objectEvent->initialCoords.y == objectEvent->currentCoords.y)
    {
        objectEvent->directionSequenceIndex = 3;
    }
    return MoveNextDirectionInSequence(objectEvent, sprite, directions);
}

movement_type_def(MovementType_WalkSequenceLeftUpRightDown, gMovementTypeFuncs_WalkSequenceLeftUpRightDown)

u8 MovementType_WalkSequenceLeftUpRightDown_Step1(struct ObjectEvent *objectEvent, struct Sprite *sprite)
{
    u8 directions[sizeof(gLeftUpRightDownDirections)];
    memcpy(directions, gLeftUpRightDownDirections, sizeof(gLeftUpRightDownDirections));
    if (objectEvent->directionSequenceIndex == 2 && objectEvent->initialCoords.x == objectEvent->currentCoords.x)
    {
        objectEvent->directionSequenceIndex = 3;
    }
    return MoveNextDirectionInSequence(objectEvent, sprite, directions);
}

movement_type_def(MovementType_WalkSequenceRightDownLeftUp, gMovementTypeFuncs_WalkSequenceRightDownLeftUp)

u8 MovementType_WalkSequenceRightDownLeftUp_Step1(struct ObjectEvent *objectEvent, struct Sprite *sprite)
{
    u8 directions[sizeof(gRightDownLeftUpDirections)];
    memcpy(directions, gRightDownLeftUpDirections, sizeof(gRightDownLeftUpDirections));
    if (objectEvent->directionSequenceIndex == 2 && objectEvent->initialCoords.x == objectEvent->currentCoords.x)
    {
        objectEvent->directionSequenceIndex = 3;
    }
    return MoveNextDirectionInSequence(objectEvent, sprite, directions);
}

movement_type_def(MovementType_CopyPlayer, gMovementTypeFuncs_CopyPlayer)

bool8 MovementType_CopyPlayer_Step0(struct ObjectEvent *objectEvent, struct Sprite *sprite)
{
    ClearObjectEventMovement(objectEvent, sprite);
    if (objectEvent->directionSequenceIndex == 0)
    {
        objectEvent->directionSequenceIndex = GetPlayerFacingDirection();
    }
    sprite->sTypeFuncId = 1;
    return TRUE;
}

bool8 MovementType_CopyPlayer_Step1(struct ObjectEvent *objectEvent, struct Sprite *sprite)
{
    if (gObjectEvents[gPlayerAvatar.objectEventId].movementActionId == 0xFF || gPlayerAvatar.tileTransitionState == T_TILE_CENTER)
    {
        return FALSE;
    }
    return gCopyPlayerMovementFuncs[PlayerGetCopyableMovement()](objectEvent, sprite, GetPlayerMovementDirection(), NULL);
}

bool8 MovementType_CopyPlayer_Step2(struct ObjectEvent *objectEvent, struct Sprite *sprite)
{
    if (ObjectEventExecSingleMovementAction(objectEvent, sprite))
    {
        objectEvent->singleMovementActive = FALSE;
        sprite->sTypeFuncId = 1;
    }
    return FALSE;
}

bool8 CopyablePlayerMovement_None(struct ObjectEvent *objectEvent, struct Sprite *sprite, u8 playerDirection, bool8 tileCallback(u8))
{
    return FALSE;
}

bool8 CopyablePlayerMovement_FaceDirection(struct ObjectEvent *objectEvent, struct Sprite *sprite, u8 playerDirection, bool8 tileCallback(u8))
{
    ObjectEventSetSingleMovement(objectEvent, sprite, GetFaceDirectionMovementAction(state_to_direction(gInitialMovementTypeFacingDirections[objectEvent->movementType], objectEvent->directionSequenceIndex, playerDirection)));
    objectEvent->singleMovementActive = TRUE;
    sprite->sTypeFuncId = 2;
    return TRUE;
}

bool8 CopyablePlayerMovement_GoSpeed0(struct ObjectEvent *objectEvent, struct Sprite *sprite, u8 playerDirection, bool8 tileCallback(u8))
{
    u32 direction;
    s16 x;
    s16 y;

    direction = playerDirection;
    if (ObjectEventIsFarawayIslandMew(objectEvent))
    {
        direction = GetMewMoveDirection();
        if (direction == DIR_NONE)
        {
            direction = playerDirection;
            direction = state_to_direction(gInitialMovementTypeFacingDirections[objectEvent->movementType], objectEvent->directionSequenceIndex, direction);
            ObjectEventMoveDestCoords(objectEvent, direction, &x, &y);
            ObjectEventSetSingleMovement(objectEvent, sprite, GetFaceDirectionMovementAction(direction));
            objectEvent->singleMovementActive = TRUE;
            sprite->sTypeFuncId = 2;
            return TRUE;
        }
    }
    else
    {
        direction = state_to_direction(gInitialMovementTypeFacingDirections[objectEvent->movementType], objectEvent->directionSequenceIndex, direction);
    }
    ObjectEventMoveDestCoords(objectEvent, direction, &x, &y);
    ObjectEventSetSingleMovement(objectEvent, sprite, GetWalkNormalMovementAction(direction));
    if (GetCollisionAtCoords(objectEvent, x, y, direction) || (tileCallback != NULL && !tileCallback(MapGridGetMetatileBehaviorAt(x, y))))
    {
        ObjectEventSetSingleMovement(objectEvent, sprite, GetFaceDirectionMovementAction(direction));
    }
    objectEvent->singleMovementActive = TRUE;
    sprite->sTypeFuncId = 2;
    return TRUE;
}

bool8 CopyablePlayerMovement_GoSpeed1(struct ObjectEvent *objectEvent, struct Sprite *sprite, u8 playerDirection, bool8 tileCallback(u8))
{
    u32 direction;
    s16 x;
    s16 y;

    direction = playerDirection;
    direction = state_to_direction(gInitialMovementTypeFacingDirections[objectEvent->movementType], objectEvent->directionSequenceIndex, direction);
    ObjectEventMoveDestCoords(objectEvent, direction, &x, &y);
    ObjectEventSetSingleMovement(objectEvent, sprite, GetWalkFastMovementAction(direction));
    if (GetCollisionAtCoords(objectEvent, x, y, direction) || (tileCallback != NULL && !tileCallback(MapGridGetMetatileBehaviorAt(x, y))))
    {
        ObjectEventSetSingleMovement(objectEvent, sprite, GetFaceDirectionMovementAction(direction));
    }
    objectEvent->singleMovementActive = TRUE;
    sprite->sTypeFuncId = 2;
    return TRUE;
}

bool8 CopyablePlayerMovement_GoSpeed2(struct ObjectEvent *objectEvent, struct Sprite *sprite, u8 playerDirection, bool8 tileCallback(u8))
{
    u32 direction;
    s16 x;
    s16 y;

    direction = playerDirection;
    direction = state_to_direction(gInitialMovementTypeFacingDirections[objectEvent->movementType], objectEvent->directionSequenceIndex, direction);
    ObjectEventMoveDestCoords(objectEvent, direction, &x, &y);
    ObjectEventSetSingleMovement(objectEvent, sprite, GetWalkFastestMovementAction(direction));
    if (GetCollisionAtCoords(objectEvent, x, y, direction) || (tileCallback != NULL && !tileCallback(MapGridGetMetatileBehaviorAt(x, y))))
    {
        ObjectEventSetSingleMovement(objectEvent, sprite, GetFaceDirectionMovementAction(direction));
    }
    objectEvent->singleMovementActive = TRUE;
    sprite->sTypeFuncId = 2;
    return TRUE;
}

bool8 CopyablePlayerMovement_Slide(struct ObjectEvent *objectEvent, struct Sprite *sprite, u8 playerDirection, bool8 tileCallback(u8))
{
    u32 direction;
    s16 x;
    s16 y;

    direction = playerDirection;
    direction = state_to_direction(gInitialMovementTypeFacingDirections[objectEvent->movementType], objectEvent->directionSequenceIndex, direction);
    ObjectEventMoveDestCoords(objectEvent, direction, &x, &y);
    ObjectEventSetSingleMovement(objectEvent, sprite, GetSlideMovementAction(direction));
    if (GetCollisionAtCoords(objectEvent, x, y, direction) || (tileCallback != NULL && !tileCallback(MapGridGetMetatileBehaviorAt(x, y))))
    {
        ObjectEventSetSingleMovement(objectEvent, sprite, GetFaceDirectionMovementAction(direction));
    }
    objectEvent->singleMovementActive = TRUE;
    sprite->sTypeFuncId = 2;
    return TRUE;
}

bool8 cph_IM_DIFFERENT(struct ObjectEvent *objectEvent, struct Sprite *sprite, u8 playerDirection, bool8 tileCallback(u8))
{
    u32 direction;

    direction = playerDirection;
    direction = state_to_direction(gInitialMovementTypeFacingDirections[objectEvent->movementType], objectEvent->directionSequenceIndex, direction);
    ObjectEventSetSingleMovement(objectEvent, sprite, GetJumpInPlaceMovementAction(direction));
    objectEvent->singleMovementActive = TRUE;
    sprite->sTypeFuncId = 2;
    return TRUE;
}

bool8 CopyablePlayerMovement_GoSpeed4(struct ObjectEvent *objectEvent, struct Sprite *sprite, u8 playerDirection, bool8 tileCallback(u8))
{
    u32 direction;
    s16 x;
    s16 y;

    direction = playerDirection;
    direction = state_to_direction(gInitialMovementTypeFacingDirections[objectEvent->movementType], objectEvent->directionSequenceIndex, direction);
    ObjectEventMoveDestCoords(objectEvent, direction, &x, &y);
    ObjectEventSetSingleMovement(objectEvent, sprite, GetJumpMovementAction(direction));
    if (GetCollisionAtCoords(objectEvent, x, y, direction) || (tileCallback != NULL && !tileCallback(MapGridGetMetatileBehaviorAt(x, y))))
    {
        ObjectEventSetSingleMovement(objectEvent, sprite, GetFaceDirectionMovementAction(direction));
    }
    objectEvent->singleMovementActive = TRUE;
    sprite->sTypeFuncId = 2;
    return TRUE;
}

bool8 CopyablePlayerMovement_Jump(struct ObjectEvent *objectEvent, struct Sprite *sprite, u8 playerDirection, bool8 tileCallback(u8))
{
    u32 direction;
    s16 x;
    s16 y;

    direction = playerDirection;
    direction = state_to_direction(gInitialMovementTypeFacingDirections[objectEvent->movementType], objectEvent->directionSequenceIndex, direction);
    x = objectEvent->currentCoords.x;
    y = objectEvent->currentCoords.y;
    MoveCoordsInDirection(direction, &x, &y, 2, 2);
    ObjectEventSetSingleMovement(objectEvent, sprite, GetJump2MovementAction(direction));
    if (GetCollisionAtCoords(objectEvent, x, y, direction) || (tileCallback != NULL && !tileCallback(MapGridGetMetatileBehaviorAt(x, y))))
    {
        ObjectEventSetSingleMovement(objectEvent, sprite, GetFaceDirectionMovementAction(direction));
    }
    objectEvent->singleMovementActive = TRUE;
    sprite->sTypeFuncId = 2;
    return TRUE;
}

movement_type_def(MovementType_FollowPlayer, gMovementTypeFuncs_FollowPlayer)

bool8 MovementType_FollowPlayer_Shadow(struct ObjectEvent *objectEvent, struct Sprite *sprite)
{
    ClearObjectEventMovement(objectEvent, sprite);
    if (!IsFollowerVisible()) { // Shadow player's position
      objectEvent->invisible = TRUE;
      MoveObjectEventToMapCoords(objectEvent, gObjectEvents[gPlayerAvatar.objectEventId].currentCoords.x, gObjectEvents[gPlayerAvatar.objectEventId].currentCoords.y);
      objectEvent->triggerGroundEffectsOnMove = FALSE; // Stop endless reflection spawning
      return FALSE;
    }
    sprite->data[1] = 1; // Enter idle state
    return TRUE;
}

bool8 MovementType_FollowPlayer_Active(struct ObjectEvent *objectEvent, struct Sprite *sprite)
{
    if (gObjectEvents[gPlayerAvatar.objectEventId].movementActionId == 0xFF || gPlayerAvatar.tileTransitionState == T_TILE_CENTER) { // do nothing if player is stationary
        return FALSE;
    } else if (!IsFollowerVisible()) {
      if (objectEvent->invisible) { // Return to shadowing state
        sprite->data[1] = 0;
        return FALSE;
      }
      // Animate entering pokeball
      ClearObjectEventMovement(objectEvent, sprite);
      ObjectEventSetSingleMovement(objectEvent, sprite, MOVEMENT_ACTION_ENTER_POKEBALL);
      objectEvent->singleMovementActive = 1;
      sprite->animCmdIndex = 0; // Needed for animCmdIndex weirdness
      sprite->data[1] = 2; // movement action sets state to 0
      return TRUE;
    }
    // TODO: Remove dependence on PlayerGetCopyableMovement
    return gFollowPlayerMovementFuncs[PlayerGetCopyableMovement()](objectEvent, sprite, GetPlayerMovementDirection(), NULL);
}

bool8 MovementType_FollowPlayer_Moving(struct ObjectEvent *objectEvent, struct Sprite *sprite)
{
    // TODO: This check for 0xFF fixes a crash on Route 111, why?
    if (objectEvent->movementActionId == 0xFF || ObjectEventExecSingleMovementAction(objectEvent, sprite))
    {
        objectEvent->singleMovementActive = 0;
        if (sprite->data[1]) { // restore nonzero state
          sprite->data[1] = 1;
        }
    }
    return FALSE;
}

bool8 FollowablePlayerMovement_Idle(struct ObjectEvent *objectEvent, struct Sprite *sprite, u8 playerDirection, bool8 tileCallback(u8))
{
    u8 direction;
    if (!objectEvent->singleMovementActive) { // walk in place
      ObjectEventSetSingleMovement(objectEvent, sprite, GetWalkInPlaceNormalMovementAction(objectEvent->facingDirection));
      sprite->data[1] = 1;
      objectEvent->singleMovementActive = 1;
      return TRUE;
    } else if (ObjectEventExecSingleMovementAction(objectEvent, sprite)) { // finish movement action
        objectEvent->singleMovementActive = 0;
    }
    return FALSE;
}

bool8 FollowablePlayerMovement_Step(struct ObjectEvent *objectEvent, struct Sprite *sprite, u8 playerDirection, bool8 tileCallback(u8))
{
    u32 direction;
    s16 x;
    s16 y;
    s16 targetX;
    s16 targetY;
    u32 *debugPtr = (u32*) 0x0203d000;
    *(debugPtr) = (u32) &sprite->data[0];

    targetX = gObjectEvents[gPlayerAvatar.objectEventId].previousCoords.x;
    targetY = gObjectEvents[gPlayerAvatar.objectEventId].previousCoords.y;
    x = gObjectEvents[gPlayerAvatar.objectEventId].currentCoords.x;
    y = gObjectEvents[gPlayerAvatar.objectEventId].currentCoords.y;

    if ((x == targetX && y == targetY) || !IsFollowerVisible()) { // don't move on player collision or if not visible
      return FALSE;
    }
    x = objectEvent->currentCoords.x;
    y = objectEvent->currentCoords.y;
    ClearObjectEventMovement(objectEvent, sprite);

    if (objectEvent->invisible) { // Animate exiting pokeball
      MoveObjectEventToMapCoords(objectEvent, targetX, targetY);
      ObjectEventSetSingleMovement(objectEvent, sprite, MOVEMENT_ACTION_EXIT_POKEBALL);
      objectEvent->singleMovementActive = 1;
      sprite->animCmdIndex = 0; // Needed because of weird animCmdIndex stuff
      sprite->data[1] = 2;
      return TRUE;
    } else if (x == targetX && y == targetY) { // don't move if already in the player's last position
      return FALSE;
    }

    // Follow player
    direction = GetDirectionToFace(x, y, targetX, targetY);
    ObjectEventMoveDestCoords(objectEvent, direction, &x, &y);
    if (TestPlayerAvatarFlags(PLAYER_AVATAR_FLAG_DASH)) { // Set follow speed accordingly
      ObjectEventSetSingleMovement(objectEvent, sprite, GetWalkFastMovementAction(direction));
    } else {
      ObjectEventSetSingleMovement(objectEvent, sprite, GetWalkNormalMovementAction(direction));
    }
    objectEvent->singleMovementActive = 1;
    sprite->data[1] = 2;
    return TRUE;
}

bool8 FollowablePlayerMovement_GoSpeed1(struct ObjectEvent *objectEvent, struct Sprite *sprite, u8 playerDirection, bool8 tileCallback(u8))
{
    u32 direction;
    s16 x;
    s16 y;

    direction = playerDirection;
    direction = state_to_direction(gInitialMovementTypeFacingDirections[objectEvent->movementType], objectEvent->directionSequenceIndex, direction);
    ObjectEventMoveDestCoords(objectEvent, direction, &x, &y);
    ObjectEventSetSingleMovement(objectEvent, sprite, GetWalkFastMovementAction(direction));
    if (GetCollisionAtCoords(objectEvent, x, y, direction) || (tileCallback != NULL && !tileCallback(MapGridGetMetatileBehaviorAt(x, y))))
    {
        ObjectEventSetSingleMovement(objectEvent, sprite, GetFaceDirectionMovementAction(direction));
    }
    objectEvent->singleMovementActive = TRUE;
    sprite->data[1] = 2;
    return TRUE;
}

bool8 FollowablePlayerMovement_GoSpeed2(struct ObjectEvent *objectEvent, struct Sprite *sprite, u8 playerDirection, bool8 tileCallback(u8))
{
    u32 direction;
    s16 x;
    s16 y;

    direction = playerDirection;
    direction = state_to_direction(gInitialMovementTypeFacingDirections[objectEvent->movementType], objectEvent->directionSequenceIndex, direction);
    ObjectEventMoveDestCoords(objectEvent, direction, &x, &y);
    ObjectEventSetSingleMovement(objectEvent, sprite, GetWalkFastestMovementAction(direction));
    if (GetCollisionAtCoords(objectEvent, x, y, direction) || (tileCallback != NULL && !tileCallback(MapGridGetMetatileBehaviorAt(x, y))))
    {
        ObjectEventSetSingleMovement(objectEvent, sprite, GetFaceDirectionMovementAction(direction));
    }
    objectEvent->singleMovementActive = TRUE;
    sprite->data[1] = 2;
    return TRUE;
}

bool8 FollowablePlayerMovement_Slide(struct ObjectEvent *objectEvent, struct Sprite *sprite, u8 playerDirection, bool8 tileCallback(u8))
{
    u32 direction;
    s16 x;
    s16 y;

    direction = playerDirection;
    direction = state_to_direction(gInitialMovementTypeFacingDirections[objectEvent->movementType], objectEvent->directionSequenceIndex, direction);
    ObjectEventMoveDestCoords(objectEvent, direction, &x, &y);
    ObjectEventSetSingleMovement(objectEvent, sprite, GetSlideMovementAction(direction));
    if (GetCollisionAtCoords(objectEvent, x, y, direction) || (tileCallback != NULL && !tileCallback(MapGridGetMetatileBehaviorAt(x, y))))
    {
        ObjectEventSetSingleMovement(objectEvent, sprite, GetFaceDirectionMovementAction(direction));
    }
    objectEvent->singleMovementActive = TRUE;
    sprite->data[1] = 2;
    return TRUE;
}

bool8 fph_IM_DIFFERENT(struct ObjectEvent *objectEvent, struct Sprite *sprite, u8 playerDirection, bool8 tileCallback(u8))
{
    u32 direction;

    direction = playerDirection;
    direction = state_to_direction(gInitialMovementTypeFacingDirections[objectEvent->movementType], objectEvent->directionSequenceIndex, direction);
    ObjectEventSetSingleMovement(objectEvent, sprite, GetJumpInPlaceMovementAction(direction));
    objectEvent->singleMovementActive = TRUE;
    sprite->data[1] = 2;
    return TRUE;
}

bool8 FollowablePlayerMovement_GoSpeed4(struct ObjectEvent *objectEvent, struct Sprite *sprite, u8 playerDirection, bool8 tileCallback(u8))
{
    u32 direction;
    s16 x;
    s16 y;

    direction = playerDirection;
    direction = state_to_direction(gInitialMovementTypeFacingDirections[objectEvent->movementType], objectEvent->directionSequenceIndex, direction);
    ObjectEventMoveDestCoords(objectEvent, direction, &x, &y);
    ObjectEventSetSingleMovement(objectEvent, sprite, GetJumpMovementAction(direction));
    if (GetCollisionAtCoords(objectEvent, x, y, direction) || (tileCallback != NULL && !tileCallback(MapGridGetMetatileBehaviorAt(x, y))))
    {
        ObjectEventSetSingleMovement(objectEvent, sprite, GetFaceDirectionMovementAction(direction));
    }
    objectEvent->singleMovementActive = TRUE;
    sprite->data[1] = 2;
    return TRUE;
}

bool8 FollowablePlayerMovement_Jump(struct ObjectEvent *objectEvent, struct Sprite *sprite, u8 playerDirection, bool8 tileCallback(u8))
{
    u32 direction;
    s16 x;
    s16 y;

    direction = playerDirection;
    x = objectEvent->currentCoords.x;
    y = objectEvent->currentCoords.y;
    MoveCoordsInDirection(direction, &x, &y, 2, 2);
    ObjectEventSetSingleMovement(objectEvent, sprite, GetJump2MovementAction(direction));
    objectEvent->singleMovementActive = TRUE;
    sprite->data[1] = 2;
    return TRUE;
}

movement_type_def(MovementType_CopyPlayerInGrass, gMovementTypeFuncs_CopyPlayerInGrass)

bool8 MovementType_CopyPlayerInGrass_Step1(struct ObjectEvent *objectEvent, struct Sprite *sprite)
{
    if (gObjectEvents[gPlayerAvatar.objectEventId].movementActionId == MOVEMENT_ACTION_NONE || gPlayerAvatar.tileTransitionState == T_TILE_CENTER)
        return FALSE;

    return gCopyPlayerMovementFuncs[PlayerGetCopyableMovement()](objectEvent, sprite, GetPlayerMovementDirection(), MetatileBehavior_IsPokeGrass);
}

void MovementType_TreeDisguise(struct Sprite *sprite)
{
    struct ObjectEvent *objectEvent;

    objectEvent = &gObjectEvents[sprite->sObjEventId];
    if (objectEvent->directionSequenceIndex == 0 || (objectEvent->directionSequenceIndex == 1 && !sprite->data[7]))
    {
        ObjectEventGetLocalIdAndMap(objectEvent, &gFieldEffectArguments[0], &gFieldEffectArguments[1], &gFieldEffectArguments[2]);
        objectEvent->fieldEffectSpriteId = FieldEffectStart(FLDEFF_TREE_DISGUISE);
        objectEvent->directionSequenceIndex = 1;
        sprite->data[7]++;
    }
    UpdateObjectEventCurrentMovement(&gObjectEvents[sprite->sObjEventId], sprite, MovementType_Disguise_Callback);
}

static bool8 MovementType_Disguise_Callback(struct ObjectEvent *objectEvent, struct Sprite *sprite)
{
    ClearObjectEventMovement(objectEvent, sprite);
    return FALSE;
}

void MovementType_MountainDisguise(struct Sprite *sprite)
{
    struct ObjectEvent *objectEvent;

    objectEvent = &gObjectEvents[sprite->sObjEventId];
    if (objectEvent->directionSequenceIndex == 0 || (objectEvent->directionSequenceIndex == 1 && !sprite->data[7]))
    {
        ObjectEventGetLocalIdAndMap(objectEvent, &gFieldEffectArguments[0], &gFieldEffectArguments[1], &gFieldEffectArguments[2]);
        objectEvent->fieldEffectSpriteId = FieldEffectStart(FLDEFF_MOUNTAIN_DISGUISE);
        objectEvent->directionSequenceIndex = 1;
        sprite->data[7]++;
    }
    UpdateObjectEventCurrentMovement(&gObjectEvents[sprite->sObjEventId], sprite, MovementType_Disguise_Callback);
}

void MovementType_Buried(struct Sprite *sprite)
{
    if (!sprite->data[7])
    {
        gObjectEvents[sprite->sObjEventId].fixedPriority = TRUE;
        sprite->subspriteMode = SUBSPRITES_IGNORE_PRIORITY;
        sprite->oam.priority = 3;
        sprite->data[7]++;
    }
    UpdateObjectEventCurrentMovement(&gObjectEvents[sprite->sObjEventId], sprite, MovementType_Buried_Callback);
}

static bool8 MovementType_Buried_Callback(struct ObjectEvent *objectEvent, struct Sprite *sprite)
{
    return gMovementTypeFuncs_Buried[sprite->sTypeFuncId](objectEvent, sprite);
}

bool8 MovementType_Buried_Step0(struct ObjectEvent *objectEvent, struct Sprite *sprite)
{
    ClearObjectEventMovement(objectEvent, sprite);
    return FALSE;
}

bool8 MovementType_MoveInPlace_Step1(struct ObjectEvent *objectEvent, struct Sprite *sprite)
{
    if (ObjectEventExecSingleMovementAction(objectEvent, sprite))
    {
        sprite->sTypeFuncId = 0;
    }
    return FALSE;
}

movement_type_def(MovementType_WalkInPlace, gMovementTypeFuncs_WalkInPlace)

bool8 MovementType_WalkInPlace_Step0(struct ObjectEvent *objectEvent, struct Sprite *sprite)
{
    ClearObjectEventMovement(objectEvent, sprite);
    ObjectEventSetSingleMovement(objectEvent, sprite, GetWalkInPlaceNormalMovementAction(objectEvent->facingDirection));
    sprite->sTypeFuncId = 1;
    return TRUE;
}

movement_type_def(MovementType_WalkSlowlyInPlace, gMovementTypeFuncs_WalkSlowlyInPlace)

bool8 MovementType_WalkSlowlyInPlace_Step0(struct ObjectEvent *objectEvent, struct Sprite *sprite)
{
    ClearObjectEventMovement(objectEvent, sprite);
    ObjectEventSetSingleMovement(objectEvent, sprite, GetWalkInPlaceSlowMovementAction(objectEvent->facingDirection));
    sprite->sTypeFuncId = 1;
    return TRUE;
}

movement_type_def(MovementType_JogInPlace, gMovementTypeFuncs_JogInPlace)

bool8 MovementType_JogInPlace_Step0(struct ObjectEvent *objectEvent, struct Sprite *sprite)
{
    ClearObjectEventMovement(objectEvent, sprite);
    ObjectEventSetSingleMovement(objectEvent, sprite, GetWalkInPlaceFastMovementAction(objectEvent->facingDirection));
    sprite->sTypeFuncId = 1;
    return TRUE;
}

movement_type_def(MovementType_RunInPlace, gMovementTypeFuncs_RunInPlace)

bool8 MovementType_RunInPlace_Step0(struct ObjectEvent *objectEvent, struct Sprite *sprite)
{
    ClearObjectEventMovement(objectEvent, sprite);
    ObjectEventSetSingleMovement(objectEvent, sprite, GetWalkInPlaceFastestMovementAction(objectEvent->facingDirection));
    sprite->sTypeFuncId = 1;
    return TRUE;
}

movement_type_def(MovementType_Invisible, gMovementTypeFuncs_Invisible)

bool8 MovementType_Invisible_Step0(struct ObjectEvent *objectEvent, struct Sprite *sprite)
{
    ClearObjectEventMovement(objectEvent, sprite);
    ObjectEventSetSingleMovement(objectEvent, sprite, GetFaceDirectionMovementAction(objectEvent->facingDirection));
    objectEvent->invisible = TRUE;
    sprite->sTypeFuncId = 1;
    return TRUE;
}
bool8 MovementType_Invisible_Step1(struct ObjectEvent *objectEvent, struct Sprite *sprite)
{
    if (ObjectEventExecSingleMovementAction(objectEvent, sprite))
    {
        sprite->sTypeFuncId = 2;
        return TRUE;
    }
    return FALSE;
}

bool8 MovementType_Invisible_Step2(struct ObjectEvent *objectEvent, struct Sprite *sprite)
{
    objectEvent->singleMovementActive = FALSE;
    return FALSE;
}

static void ClearObjectEventMovement(struct ObjectEvent *objectEvent, struct Sprite *sprite)
{
    objectEvent->singleMovementActive = FALSE;
    objectEvent->heldMovementActive = FALSE;
    objectEvent->heldMovementFinished = FALSE;
    objectEvent->movementActionId = 0xFF;
    sprite->sTypeFuncId = 0;
}

u8 GetFaceDirectionAnimNum(u8 direction)
{
    return sFaceDirectionAnimNums[direction];
}

u8 GetMoveDirectionAnimNum(u8 direction)
{
    return sMoveDirectionAnimNums[direction];
}

u8 GetMoveDirectionFastAnimNum(u8 direction)
{
    return sMoveDirectionFastAnimNums[direction];
}

u8 GetMoveDirectionFasterAnimNum(u8 direction)
{
    return sMoveDirectionFasterAnimNums[direction];
}

u8 GetMoveDirectionFastestAnimNum(u8 direction)
{
    return sMoveDirectionFastestAnimNums[direction];
}

u8 GetJumpSpecialDirectionAnimNum(u8 direction)
{
    return sJumpSpecialDirectionAnimNums[direction];
}

u8 GetAcroWheelieDirectionAnimNum(u8 direction)
{
    return sAcroWheelieDirectionAnimNums[direction];
}

u8 GetAcroUnusedDirectionAnimNum(u8 direction)
{
    return sAcroUnusedDirectionAnimNums[direction];
}

u8 GetAcroEndWheelieDirectionAnimNum(u8 direction)
{
    return sAcroEndWheelieDirectionAnimNums[direction];
}

u8 GetAcroUnusedActionDirectionAnimNum(u8 direction)
{
    return sAcroUnusedActionDirectionAnimNums[direction];
}

u8 GetAcroWheeliePedalDirectionAnimNum(u8 direction)
{
    return sAcroWheeliePedalDirectionAnimNums[direction];
}

u8 GetFishingDirectionAnimNum(u8 direction)
{
    return sFishingDirectionAnimNums[direction];
}

u8 GetFishingNoCatchDirectionAnimNum(u8 direction)
{
    return sFishingNoCatchDirectionAnimNums[direction];
}

u8 GetFishingBiteDirectionAnimNum(u8 direction)
{
    return sFishingBiteDirectionAnimNums[direction];
}

u8 GetRunningDirectionAnimNum(u8 direction)
{
    return sRunningDirectionAnimNums[direction];
}

static const struct StepAnimTable *GetStepAnimTable(const union AnimCmd *const *anims)
{
    const struct StepAnimTable *stepTable;

    for (stepTable = sStepAnimTables; stepTable->anims != NULL; stepTable++)
    {
        if (stepTable->anims == anims)
            return stepTable;
    }
    return NULL;
}

void SetStepAnimHandleAlternation(struct ObjectEvent *objectEvent, struct Sprite *sprite, u8 animNum)
{
    const struct StepAnimTable *stepTable;

    if (!objectEvent->inanimate)
    {
        sprite->animNum = animNum;
        stepTable = GetStepAnimTable(sprite->anims);
        if (stepTable != NULL)
        {
            if (sprite->animCmdIndex == stepTable->animPos[0])
                sprite->animCmdIndex  = stepTable->animPos[3];
            else if (sprite->animCmdIndex == stepTable->animPos[1])
                sprite->animCmdIndex = stepTable->animPos[2];
        }
        SeekSpriteAnim(sprite, sprite->animCmdIndex);
    }
}

void SetStepAnim(struct ObjectEvent *objectEvent, struct Sprite *sprite, u8 animNum)
{
    const struct StepAnimTable *stepTable;

    if (!objectEvent->inanimate)
    {
        u8 animPos;

        sprite->animNum = animNum;
        stepTable = GetStepAnimTable(sprite->anims);
        if (stepTable != NULL)
        {
            animPos = stepTable->animPos[1];
            if (sprite->animCmdIndex <= stepTable->animPos[0])
                animPos = stepTable->animPos[0];

            SeekSpriteAnim(sprite, animPos);
        }
    }
}

u8 GetDirectionToFace(s16 x, s16 y, s16 targetX, s16 targetY)
{
    if (x > targetX)
        return DIR_WEST;

    if (x < targetX)
        return DIR_EAST;

    if (y > targetY)
        return DIR_NORTH;

    return DIR_SOUTH;
}

void SetTrainerMovementType(struct ObjectEvent *objectEvent, u8 movementType)
{
    objectEvent->movementType = movementType;
    objectEvent->directionSequenceIndex = 0;
    objectEvent->extra.playerCopyableMovement = 0;
    gSprites[objectEvent->spriteId].callback = sMovementTypeCallbacks[movementType];
    gSprites[objectEvent->spriteId].sTypeFuncId = 0;
}

u8 GetTrainerFacingDirectionMovementType(u8 direction)
{
    return gTrainerFacingDirectionMovementTypes[direction];
}

static u8 GetCollisionInDirection(struct ObjectEvent *objectEvent, u8 direction)
{
    s16 x = objectEvent->currentCoords.x;
    s16 y = objectEvent->currentCoords.y;
    MoveCoords(direction, &x, &y);
    return GetCollisionAtCoords(objectEvent, x, y, direction);
}

u8 GetCollisionAtCoords(struct ObjectEvent *objectEvent, s16 x, s16 y, u32 dir)
{
    u8 direction = dir;
    if (IsCoordOutsideObjectEventMovementRange(objectEvent, x, y))
        return COLLISION_OUTSIDE_RANGE;
    else if (MapGridIsImpassableAt(x, y) || GetMapBorderIdAt(x, y) == -1 || IsMetatileDirectionallyImpassable(objectEvent, x, y, direction))
        return COLLISION_IMPASSABLE;
    else if (objectEvent->trackedByCamera && !CanCameraMoveInDirection(direction))
        return COLLISION_IMPASSABLE;
    else if (IsZCoordMismatchAt(objectEvent->currentElevation, x, y))
        return COLLISION_ELEVATION_MISMATCH;
    else if (DoesObjectCollideWithObjectAt(objectEvent, x, y))
        return COLLISION_OBJECT_EVENT;
    return COLLISION_NONE;
}

u8 GetCollisionFlagsAtCoords(struct ObjectEvent *objectEvent, s16 x, s16 y, u8 direction)
{
    u8 flags = 0;

    if (IsCoordOutsideObjectEventMovementRange(objectEvent, x, y))
        flags |= 1;
    if (MapGridIsImpassableAt(x, y) || GetMapBorderIdAt(x, y) == -1 || IsMetatileDirectionallyImpassable(objectEvent, x, y, direction) || (objectEvent->trackedByCamera && !CanCameraMoveInDirection(direction)))
        flags |= 2;
    if (IsZCoordMismatchAt(objectEvent->currentElevation, x, y))
        flags |= 4;
    if (DoesObjectCollideWithObjectAt(objectEvent, x, y))
        flags |= 8;
    return flags;
}

static bool8 IsCoordOutsideObjectEventMovementRange(struct ObjectEvent *objectEvent, s16 x, s16 y)
{
    s16 left;
    s16 right;
    s16 top;
    s16 bottom;

    if (objectEvent->rangeX != 0)
    {
        left = objectEvent->initialCoords.x - objectEvent->rangeX;
        right = objectEvent->initialCoords.x + objectEvent->rangeX;

        if (left > x || right < x)
            return TRUE;
    }
    if (objectEvent->rangeY != 0)
    {
        top = objectEvent->initialCoords.y - objectEvent->rangeY;
        bottom = objectEvent->initialCoords.y + objectEvent->rangeY;

        if (top > y || bottom < y)
            return TRUE;
    }
    return FALSE;
}

static bool8 IsMetatileDirectionallyImpassable(struct ObjectEvent *objectEvent, s16 x, s16 y, u8 direction)
{
    if (gOppositeDirectionBlockedMetatileFuncs[direction - 1](objectEvent->currentMetatileBehavior)
        || gDirectionBlockedMetatileFuncs[direction - 1](MapGridGetMetatileBehaviorAt(x, y)))
    {
        return TRUE;
    }
    return FALSE;
}

static bool8 DoesObjectCollideWithObjectAt(struct ObjectEvent *objectEvent, s16 x, s16 y)
{
    u8 i;
    struct ObjectEvent *curObject;

    for (i = 0; i < OBJECT_EVENTS_COUNT; i++)
    {
        curObject = &gObjectEvents[i];
        if (curObject->active && (curObject->movementType != MOVEMENT_TYPE_FOLLOW_PLAYER || objectEvent != &gObjectEvents[gPlayerAvatar.objectEventId]) && curObject != objectEvent)
        {
            if ((curObject->currentCoords.x == x && curObject->currentCoords.y == y) || (curObject->previousCoords.x == x && curObject->previousCoords.y == y))
            {
                if (AreZCoordsCompatible(objectEvent->currentElevation, curObject->currentElevation))
                {
                    return TRUE;
                }
            }
        }
    }
    return FALSE;
}

bool8 IsBerryTreeSparkling(u8 localId, u8 mapNum, u8 mapGroup)
{
    u8 objectEventId;

    if (!TryGetObjectEventIdByLocalIdAndMap(localId, mapNum, mapGroup, &objectEventId)
        && gSprites[gObjectEvents[objectEventId].spriteId].sBerryTreeFlags & BERRY_FLAG_SPARKLING)
    {
        return TRUE;
    }

    return FALSE;
}

void SetBerryTreeJustPicked(u8 localId, u8 mapNum, u8 mapGroup)
{
    u8 objectEventId;

    if (!TryGetObjectEventIdByLocalIdAndMap(localId, mapNum, mapGroup, &objectEventId))
    {
        gSprites[gObjectEvents[objectEventId].spriteId].sBerryTreeFlags |= BERRY_FLAG_JUST_PICKED;
    }
}

#undef sTimer
#undef sBerryTreeFlags

void MoveCoords(u8 direction, s16 *x, s16 *y)
{
    *x += sDirectionToVectors[direction].x;
    *y += sDirectionToVectors[direction].y;
}

// Unused
static void MoveCoordsInMapCoordIncrement(u8 direction, s16 *x, s16 *y)
{
    *x += sDirectionToVectors[direction].x << 4;
    *y += sDirectionToVectors[direction].y << 4;
}

static void MoveCoordsInDirection(u32 dir, s16 *x, s16 *y, s16 deltaX, s16 deltaY)
{
    u8 direction = dir;
    s16 dx2 = (u16)deltaX;
    s16 dy2 = (u16)deltaY;
    if (sDirectionToVectors[direction].x > 0)
        *x += dx2;
    if (sDirectionToVectors[direction].x < 0)
        *x -= dx2;
    if (sDirectionToVectors[direction].y > 0)
        *y += dy2;
    if (sDirectionToVectors[direction].y < 0)
        *y -= dy2;
}

void GetMapCoordsFromSpritePos(s16 x, s16 y, s16 *destX, s16 *destY)
{
    *destX = (x - gSaveBlock1Ptr->pos.x) << 4;
    *destY = (y - gSaveBlock1Ptr->pos.y) << 4;
    *destX -= gTotalCameraPixelOffsetX;
    *destY -= gTotalCameraPixelOffsetY;
}

void SetSpritePosToMapCoords(s16 mapX, s16 mapY, s16 *destX, s16 *destY)
{
    s16 dx = -gTotalCameraPixelOffsetX - gFieldCamera.x;
    s16 dy = -gTotalCameraPixelOffsetY - gFieldCamera.y;
    if (gFieldCamera.x > 0)
        dx += 16;

    if (gFieldCamera.x < 0)
        dx -= 16;

    if (gFieldCamera.y > 0)
        dy += 16;

    if (gFieldCamera.y < 0)
        dy -= 16;

    *destX = ((mapX - gSaveBlock1Ptr->pos.x) << 4) + dx;
    *destY = ((mapY - gSaveBlock1Ptr->pos.y) << 4) + dy;
}

void SetSpritePosToOffsetMapCoords(s16 *x, s16 *y, s16 dx, s16 dy)
{
    SetSpritePosToMapCoords(*x, *y, x, y);
    *x += dx;
    *y += dy;
}

static void GetObjectEventMovingCameraOffset(s16 *x, s16 *y)
{
    *x = 0;
    *y = 0;

    if (gFieldCamera.x > 0)
        (*x)++;

    if (gFieldCamera.x < 0)
        (*x)--;

    if (gFieldCamera.y > 0)
        (*y)++;

    if (gFieldCamera.y < 0)
        (*y)--;
}

void ObjectEventMoveDestCoords(struct ObjectEvent *objectEvent, u32 direction, s16 *x, s16 *y)
{
    u8 newDirn = direction;
    *x = objectEvent->currentCoords.x;
    *y = objectEvent->currentCoords.y;
    MoveCoords(newDirn, x, y);
}

bool8 ObjectEventIsMovementOverridden(struct ObjectEvent *objectEvent)
{
    if (objectEvent->singleMovementActive || objectEvent->heldMovementActive)
        return TRUE;

    return FALSE;
}

bool8 ObjectEventIsHeldMovementActive(struct ObjectEvent *objectEvent)
{
    if (objectEvent->heldMovementActive && objectEvent->movementActionId != 0xFF)
        return TRUE;

    return FALSE;
}

bool8 ObjectEventSetHeldMovement(struct ObjectEvent *objectEvent, u8 movementActionId)
{
    if (ObjectEventIsMovementOverridden(objectEvent))
        return TRUE;

    UnfreezeObjectEvent(objectEvent);
    objectEvent->movementActionId = movementActionId;
    objectEvent->heldMovementActive = TRUE;
    objectEvent->heldMovementFinished = FALSE;
    gSprites[objectEvent->spriteId].sActionFuncId = 0;
    return FALSE;
}

void ObjectEventForceSetHeldMovement(struct ObjectEvent *objectEvent, u8 movementActionId)
{
    ObjectEventClearHeldMovementIfActive(objectEvent);
    ObjectEventSetHeldMovement(objectEvent, movementActionId);
}

void ObjectEventClearHeldMovementIfActive(struct ObjectEvent *objectEvent)
{
    if (objectEvent->heldMovementActive)
        ObjectEventClearHeldMovement(objectEvent);
}

void ObjectEventClearHeldMovement(struct ObjectEvent *objectEvent)
{
    objectEvent->movementActionId = 0xFF;
    objectEvent->heldMovementActive = FALSE;
    objectEvent->heldMovementFinished = FALSE;
    gSprites[objectEvent->spriteId].sTypeFuncId = 0;
    gSprites[objectEvent->spriteId].sActionFuncId = 0;
}

u8 ObjectEventCheckHeldMovementStatus(struct ObjectEvent *objectEvent)
{
    if (objectEvent->heldMovementActive)
        return objectEvent->heldMovementFinished;

    return 16;
}

u8 ObjectEventClearHeldMovementIfFinished(struct ObjectEvent *objectEvent)
{
    u8 heldMovementStatus = ObjectEventCheckHeldMovementStatus(objectEvent);
    if (heldMovementStatus != 0 && heldMovementStatus != 16)
        ObjectEventClearHeldMovementIfActive(objectEvent);

    return heldMovementStatus;
}

u8 ObjectEventGetHeldMovementActionId(struct ObjectEvent *objectEvent)
{
    if (objectEvent->heldMovementActive)
        return objectEvent->movementActionId;

    return MOVEMENT_ACTION_NONE;
}

void UpdateObjectEventCurrentMovement(struct ObjectEvent *objectEvent, struct Sprite *sprite, bool8 (*callback)(struct ObjectEvent *, struct Sprite *))
{
    DoGroundEffects_OnSpawn(objectEvent, sprite);
    TryEnableObjectEventAnim(objectEvent, sprite);
    if (ObjectEventIsHeldMovementActive(objectEvent))
    {
        ObjectEventExecHeldMovementAction(objectEvent, sprite);
    }
    else if (!objectEvent->frozen)
    {
        while (callback(objectEvent, sprite));
    }
    DoGroundEffects_OnBeginStep(objectEvent, sprite);
    DoGroundEffects_OnFinishStep(objectEvent, sprite);
    UpdateObjectEventSpriteAnimPause(objectEvent, sprite);
    UpdateObjectEventVisibility(objectEvent, sprite);
    ObjectEventUpdateSubpriority(objectEvent, sprite);
}

#define dirn_to_anim(name, table)\
u8 name(u32 idx)\
{\
    u8 direction;\
    u8 animIds[sizeof(table)];\
    direction = idx;\
    memcpy(animIds, (table), sizeof(table));\
    if (direction > DIR_EAST) direction = 0;\
    return animIds[direction];\
}

dirn_to_anim(GetFaceDirectionMovementAction, gFaceDirectionMovementActions);
dirn_to_anim(GetWalkSlowMovementAction, gWalkSlowMovementActions);
dirn_to_anim(GetWalkNormalMovementAction, gWalkNormalMovementActions);
dirn_to_anim(GetWalkFastMovementAction, gWalkFastMovementActions);
dirn_to_anim(GetRideWaterCurrentMovementAction, gRideWaterCurrentMovementActions);
dirn_to_anim(GetWalkFastestMovementAction, gWalkFastestMovementActions);
dirn_to_anim(GetSlideMovementAction, gSlideMovementActions);
dirn_to_anim(GetPlayerRunMovementAction, gPlayerRunMovementActions);
dirn_to_anim(GetJump2MovementAction, gJump2MovementActions);
dirn_to_anim(GetJumpInPlaceMovementAction, gJumpInPlaceMovementActions);
dirn_to_anim(GetJumpInPlaceTurnAroundMovementAction, gJumpInPlaceTurnAroundMovementActions);
dirn_to_anim(GetJumpMovementAction, gJumpMovementActions);
dirn_to_anim(GetJumpSpecialMovementAction, gJumpSpecialMovementActions);
dirn_to_anim(GetWalkInPlaceSlowMovementAction, gWalkInPlaceSlowMovementActions);
dirn_to_anim(GetWalkInPlaceNormalMovementAction, gWalkInPlaceNormalMovementActions);
dirn_to_anim(GetWalkInPlaceFastMovementAction, gWalkInPlaceFastMovementActions);
dirn_to_anim(GetWalkInPlaceFastestMovementAction, gWalkInPlaceFastestMovementActions);

bool8 ObjectEventFaceOppositeDirection(struct ObjectEvent *objectEvent, u8 direction)
{
    return ObjectEventSetHeldMovement(objectEvent, GetFaceDirectionMovementAction(GetOppositeDirection(direction)));
}

dirn_to_anim(GetAcroWheelieFaceDirectionMovementAction, gAcroWheelieFaceDirectionMovementActions);
dirn_to_anim(GetAcroPopWheelieFaceDirectionMovementAction, gAcroPopWheelieFaceDirectionMovementActions);
dirn_to_anim(GetAcroEndWheelieFaceDirectionMovementAction, gAcroEndWheelieFaceDirectionMovementActions);
dirn_to_anim(GetAcroWheelieHopFaceDirectionMovementAction, gAcroWheelieHopFaceDirectionMovementActions);
dirn_to_anim(GetAcroWheelieHopDirectionMovementAction, gAcroWheelieHopDirectionMovementActions);
dirn_to_anim(GetAcroWheelieJumpDirectionMovementAction, gAcroWheelieJumpDirectionMovementActions);
dirn_to_anim(GetAcroWheelieInPlaceDirectionMovementAction, gAcroWheelieInPlaceDirectionMovementActions);
dirn_to_anim(GetAcroPopWheelieMoveDirectionMovementAction, gAcroPopWheelieMoveDirectionMovementActions);
dirn_to_anim(GetAcroWheelieMoveDirectionMovementAction, gAcroWheelieMoveDirectionMovementActions);
dirn_to_anim(GetAcroEndWheelieMoveDirectionMovementAction, gAcroEndWheelieMoveDirectionMovementActions);

u8 GetOppositeDirection(u8 direction)
{
    u8 directions[sizeof sOppositeDirections];

    memcpy(directions, sOppositeDirections, sizeof sOppositeDirections);
    if (direction <= DIR_NONE || direction > (sizeof sOppositeDirections))
    {
        return direction;
    }
    return directions[direction - 1];
}

static u32 zffu_offset_calc(u8 a0, u8 a1)
{
    return gUnknown_0850DC2F[a0 - 1][a1 - 1];
}

static u32 state_to_direction(u8 a0, u32 a1, u32 a2)
{
    u32 zffuOffset;
    u8 a1_2;
    u8 a2_2;

    a1_2 = a1;
    a2_2 = a2;
    if (a1_2 == 0 || a2_2 == 0 || a1_2 > DIR_EAST || a2_2 > DIR_EAST)
    {
        return 0;
    }
    zffuOffset = zffu_offset_calc(a1_2, a2);
    return gUnknown_0850DC3F[a0 - 1][zffuOffset - 1];
}

static void ObjectEventExecHeldMovementAction(struct ObjectEvent *objectEvent, struct Sprite *sprite)
{
    if (gMovementActionFuncs[objectEvent->movementActionId][sprite->sActionFuncId](objectEvent, sprite))
    {
        objectEvent->heldMovementFinished = TRUE;
    }
}

static bool8 ObjectEventExecSingleMovementAction(struct ObjectEvent *objectEvent, struct Sprite *sprite)
{
    if (gMovementActionFuncs[objectEvent->movementActionId][sprite->sActionFuncId](objectEvent, sprite))
    {
        objectEvent->movementActionId = 0xFF;
        sprite->sActionFuncId = 0;
        return TRUE;
    }
    return FALSE;
}

static void ObjectEventSetSingleMovement(struct ObjectEvent *objectEvent, struct Sprite *sprite, u8 animId)
{
    objectEvent->movementActionId = animId;
    sprite->sActionFuncId = 0;
}

static void FaceDirection(struct ObjectEvent *objectEvent, struct Sprite *sprite, u8 direction)
{
    SetObjectEventDirection(objectEvent, direction);
    ShiftStillObjectEventCoords(objectEvent);
    SetStepAnim(objectEvent, sprite, GetMoveDirectionAnimNum(objectEvent->facingDirection));
    sprite->animPaused = TRUE;
    sprite->sActionFuncId = 1;
}

bool8 MovementAction_FaceDown_Step0(struct ObjectEvent *objectEvent, struct Sprite *sprite)
{
    FaceDirection(objectEvent, sprite, DIR_SOUTH);
    return TRUE;
}

bool8 MovementAction_FaceUp_Step0(struct ObjectEvent *objectEvent, struct Sprite *sprite)
{
    FaceDirection(objectEvent, sprite, DIR_NORTH);
    return TRUE;
}

bool8 MovementAction_FaceLeft_Step0(struct ObjectEvent *objectEvent, struct Sprite *sprite)
{
    FaceDirection(objectEvent, sprite, DIR_WEST);
    return TRUE;
}

bool8 MovementAction_FaceRight_Step0(struct ObjectEvent *objectEvent, struct Sprite *sprite)
{
    FaceDirection(objectEvent, sprite, DIR_EAST);
    return TRUE;
}

void InitNpcForMovement(struct ObjectEvent *objectEvent, struct Sprite *sprite, u8 direction, u8 speed)
{
    s16 x;
    s16 y;

    x = objectEvent->currentCoords.x;
    y = objectEvent->currentCoords.y;
    SetObjectEventDirection(objectEvent, direction);
    MoveCoords(direction, &x, &y);
    ShiftObjectEventCoords(objectEvent, x, y);
    SetSpriteDataForNormalStep(sprite, direction, speed);
    sprite->animPaused = FALSE;

    if (sLockedAnimObjectEvents != NULL && FindLockedObjectEventIndex(objectEvent) != OBJECT_EVENTS_COUNT)
        sprite->animPaused = TRUE;

    objectEvent->triggerGroundEffectsOnMove = TRUE;
    sprite->sActionFuncId = 1;
}

static void InitMovementNormal(struct ObjectEvent *objectEvent, struct Sprite *sprite, u8 direction, u8 speed)
{
    u8 (*functions[ARRAY_COUNT(sDirectionAnimFuncsBySpeed)])(u8);

    memcpy(functions, sDirectionAnimFuncsBySpeed, sizeof sDirectionAnimFuncsBySpeed);
    InitNpcForMovement(objectEvent, sprite, direction, speed);
    SetStepAnimHandleAlternation(objectEvent, sprite, functions[speed](objectEvent->facingDirection));
}

static void StartRunningAnim(struct ObjectEvent *objectEvent, struct Sprite *sprite, u8 direction)
{
    InitNpcForMovement(objectEvent, sprite, direction, 1);
    SetStepAnimHandleAlternation(objectEvent, sprite, GetRunningDirectionAnimNum(objectEvent->facingDirection));
}

static bool8 UpdateMovementNormal(struct ObjectEvent *objectEvent, struct Sprite *sprite)
{
    if (NpcTakeStep(sprite))
    {
        ShiftStillObjectEventCoords(objectEvent);
        objectEvent->triggerGroundEffectsOnStop = TRUE;
        sprite->animPaused = TRUE;
        return TRUE;
    }
    return FALSE;
}

static void InitNpcForWalkSlow(struct ObjectEvent *objectEvent, struct Sprite *sprite, u8 direction)
{
    s16 x;
    s16 y;

    x = objectEvent->currentCoords.x;
    y = objectEvent->currentCoords.y;
    SetObjectEventDirection(objectEvent, direction);
    MoveCoords(direction, &x, &y);
    ShiftObjectEventCoords(objectEvent, x, y);
    SetWalkSlowSpriteData(sprite, direction);
    sprite->animPaused = FALSE;
    objectEvent->triggerGroundEffectsOnMove = TRUE;
    sprite->sActionFuncId = 1;
}

static void InitWalkSlow(struct ObjectEvent *objectEvent, struct Sprite *sprite, u8 direction)
{
    InitNpcForWalkSlow(objectEvent, sprite, direction);
    SetStepAnimHandleAlternation(objectEvent, sprite, GetMoveDirectionAnimNum(objectEvent->facingDirection));
}

static bool8 UpdateWalkSlow(struct ObjectEvent *objectEvent, struct Sprite *sprite)
{
    if (UpdateWalkSlowAnim(sprite))
    {
        ShiftStillObjectEventCoords(objectEvent);
        objectEvent->triggerGroundEffectsOnStop = TRUE;
        sprite->animPaused = TRUE;
        return TRUE;
    }
    return FALSE;
}

bool8 MovementAction_WalkSlowDiagonalUpLeft_Step0(struct ObjectEvent *objectEvent, struct Sprite *sprite)
{
    InitWalkSlow(objectEvent, sprite, DIR_NORTHWEST);
    return MovementAction_WalkSlowDiagonalUpLeft_Step1(objectEvent, sprite);
}

bool8 MovementAction_WalkSlowDiagonalUpLeft_Step1(struct ObjectEvent *objectEvent, struct Sprite *sprite)
{
    if (UpdateWalkSlow(objectEvent, sprite))
    {
        sprite->sActionFuncId = 2;
        return TRUE;
    }
    return FALSE;
}

bool8 MovementAction_WalkSlowDiagonalUpRight_Step0(struct ObjectEvent *objectEvent, struct Sprite *sprite)
{
    InitWalkSlow(objectEvent, sprite, DIR_NORTHEAST);
    return MovementAction_WalkSlowDiagonalUpRight_Step1(objectEvent, sprite);
}

bool8 MovementAction_WalkSlowDiagonalUpRight_Step1(struct ObjectEvent *objectEvent, struct Sprite *sprite)
{
    if (UpdateWalkSlow(objectEvent, sprite))
    {
        sprite->sActionFuncId = 2;
        return TRUE;
    }
    return FALSE;
}

bool8 MovementAction_WalkSlowDiagonalDownLeft_Step0(struct ObjectEvent *objectEvent, struct Sprite *sprite)
{
    InitWalkSlow(objectEvent, sprite, DIR_SOUTHWEST);
    return MovementAction_WalkSlowDiagonalDownLeft_Step1(objectEvent, sprite);
}

bool8 MovementAction_WalkSlowDiagonalDownLeft_Step1(struct ObjectEvent *objectEvent, struct Sprite *sprite)
{
    if (UpdateWalkSlow(objectEvent, sprite))
    {
        sprite->sActionFuncId = 2;
        return TRUE;
    }
    return FALSE;
}

bool8 MovementAction_WalkSlowDiagonalDownRight_Step0(struct ObjectEvent *objectEvent, struct Sprite *sprite)
{
    InitWalkSlow(objectEvent, sprite, DIR_SOUTHEAST);
    return MovementAction_WalkSlowDiagonalDownRight_Step1(objectEvent, sprite);
}

bool8 MovementAction_WalkSlowDiagonalDownRight_Step1(struct ObjectEvent *objectEvent, struct Sprite *sprite)
{
    if (UpdateWalkSlow(objectEvent, sprite))
    {
        sprite->sActionFuncId = 2;
        return TRUE;
    }
    return FALSE;
}

bool8 MovementAction_WalkSlowDown_Step0(struct ObjectEvent *objectEvent, struct Sprite *sprite)
{
    InitWalkSlow(objectEvent, sprite, DIR_SOUTH);
    return MovementAction_WalkSlowDown_Step1(objectEvent, sprite);
}

bool8 MovementAction_WalkSlowDown_Step1(struct ObjectEvent *objectEvent, struct Sprite *sprite)
{
    if (UpdateWalkSlow(objectEvent, sprite))
    {
        sprite->sActionFuncId = 2;
        return TRUE;
    }
    return FALSE;
}

bool8 MovementAction_WalkSlowUp_Step0(struct ObjectEvent *objectEvent, struct Sprite *sprite)
{
    InitWalkSlow(objectEvent, sprite, DIR_NORTH);
    return MovementAction_WalkSlowUp_Step1(objectEvent, sprite);
}

bool8 MovementAction_WalkSlowUp_Step1(struct ObjectEvent *objectEvent, struct Sprite *sprite)
{
    if (UpdateWalkSlow(objectEvent, sprite))
    {
        sprite->sActionFuncId = 2;
        return TRUE;
    }
    return FALSE;
}

bool8 MovementAction_WalkSlowLeft_Step0(struct ObjectEvent *objectEvent, struct Sprite *sprite)
{
    InitWalkSlow(objectEvent, sprite, DIR_WEST);
    return MovementAction_WalkSlowLeft_Step1(objectEvent, sprite);
}

bool8 MovementAction_WalkSlowLeft_Step1(struct ObjectEvent *objectEvent, struct Sprite *sprite)
{
    if (UpdateWalkSlow(objectEvent, sprite))
    {
        sprite->sActionFuncId = 2;
        return TRUE;
    }
    return FALSE;
}

bool8 MovementAction_WalkSlowRight_Step0(struct ObjectEvent *objectEvent, struct Sprite *sprite)
{
    InitWalkSlow(objectEvent, sprite, DIR_EAST);
    return MovementAction_WalkSlowRight_Step1(objectEvent, sprite);
}

bool8 MovementAction_WalkSlowRight_Step1(struct ObjectEvent *objectEvent, struct Sprite *sprite)
{
    if (UpdateWalkSlow(objectEvent, sprite))
    {
        sprite->sActionFuncId = 2;
        return TRUE;
    }
    return FALSE;
}

bool8 MovementAction_WalkNormalDiagonalUpLeft_Step0(struct ObjectEvent *objectEvent, struct Sprite *sprite)
{
    InitMovementNormal(objectEvent, sprite, DIR_NORTHWEST, 0);
    return MovementAction_WalkNormalDiagonalUpLeft_Step1(objectEvent, sprite);
}

bool8 MovementAction_WalkNormalDiagonalUpLeft_Step1(struct ObjectEvent *objectEvent, struct Sprite *sprite)
{
    if (UpdateMovementNormal(objectEvent, sprite))
    {
        sprite->sActionFuncId = 2;
        return TRUE;
    }
    return FALSE;
}

bool8 MovementAction_WalkNormalDiagonalUpRight_Step0(struct ObjectEvent *objectEvent, struct Sprite *sprite)
{
    InitMovementNormal(objectEvent, sprite, DIR_NORTHEAST, 0);
    return MovementAction_WalkNormalDiagonalUpRight_Step1(objectEvent, sprite);
}

bool8 MovementAction_WalkNormalDiagonalUpRight_Step1(struct ObjectEvent *objectEvent, struct Sprite *sprite)
{
    if (UpdateMovementNormal(objectEvent, sprite))
    {
        sprite->sActionFuncId = 2;
        return TRUE;
    }
    return FALSE;
}

bool8 MovementAction_WalkNormalDiagonalDownLeft_Step0(struct ObjectEvent *objectEvent, struct Sprite *sprite)
{
    InitMovementNormal(objectEvent, sprite, DIR_SOUTHWEST, 0);
    return MovementAction_WalkNormalDiagonalDownLeft_Step1(objectEvent, sprite);
}

bool8 MovementAction_WalkNormalDiagonalDownLeft_Step1(struct ObjectEvent *objectEvent, struct Sprite *sprite)
{
    if (UpdateMovementNormal(objectEvent, sprite))
    {
        sprite->sActionFuncId = 2;
        return TRUE;
    }
    return FALSE;
}

bool8 MovementAction_WalkNormalDiagonalDownRight_Step0(struct ObjectEvent *objectEvent, struct Sprite *sprite)
{
    InitMovementNormal(objectEvent, sprite, DIR_SOUTHEAST, 0);
    return MovementAction_WalkNormalDiagonalDownRight_Step1(objectEvent, sprite);
}

bool8 MovementAction_WalkNormalDiagonalDownRight_Step1(struct ObjectEvent *objectEvent, struct Sprite *sprite)
{
    if (UpdateMovementNormal(objectEvent, sprite))
    {
        sprite->sActionFuncId = 2;
        return TRUE;
    }
    return FALSE;
}

bool8 MovementAction_WalkNormalDown_Step0(struct ObjectEvent *objectEvent, struct Sprite *sprite)
{
    InitMovementNormal(objectEvent, sprite, DIR_SOUTH, 0);
    return MovementAction_WalkNormalDown_Step1(objectEvent, sprite);
}

bool8 MovementAction_WalkNormalDown_Step1(struct ObjectEvent *objectEvent, struct Sprite *sprite)
{
    if (UpdateMovementNormal(objectEvent, sprite))
    {
        sprite->sActionFuncId = 2;
        return TRUE;
    }
    return FALSE;
}

bool8 MovementAction_WalkNormalUp_Step0(struct ObjectEvent *objectEvent, struct Sprite *sprite)
{
    InitMovementNormal(objectEvent, sprite, DIR_NORTH, 0);
    return MovementAction_WalkNormalUp_Step1(objectEvent, sprite);
}

bool8 MovementAction_WalkNormalUp_Step1(struct ObjectEvent *objectEvent, struct Sprite *sprite)
{
    if (UpdateMovementNormal(objectEvent, sprite))
    {
        sprite->sActionFuncId = 2;
        return TRUE;
    }
    return FALSE;
}

bool8 MovementAction_WalkNormalLeft_Step0(struct ObjectEvent *objectEvent, struct Sprite *sprite)
{
    InitMovementNormal(objectEvent, sprite, DIR_WEST, 0);
    return MovementAction_WalkNormalLeft_Step1(objectEvent, sprite);
}

bool8 MovementAction_WalkNormalLeft_Step1(struct ObjectEvent *objectEvent, struct Sprite *sprite)
{
    if (UpdateMovementNormal(objectEvent, sprite))
    {
        sprite->sActionFuncId = 2;
        return TRUE;
    }
    return FALSE;
}

bool8 MovementAction_WalkNormalRight_Step0(struct ObjectEvent *objectEvent, struct Sprite *sprite)
{
    InitMovementNormal(objectEvent, sprite, DIR_EAST, 0);
    return MovementAction_WalkNormalRight_Step1(objectEvent, sprite);
}

bool8 MovementAction_WalkNormalRight_Step1(struct ObjectEvent *objectEvent, struct Sprite *sprite)
{
    if (UpdateMovementNormal(objectEvent, sprite))
    {
        sprite->sActionFuncId = 2;
        return TRUE;
    }
    return FALSE;
}

#define JUMP_HALFWAY  1
#define JUMP_FINISHED ((u8)-1)

enum {
    JUMP_TYPE_HIGH,
    JUMP_TYPE_LOW,
    JUMP_TYPE_NORMAL,
};

static void InitJump(struct ObjectEvent *objectEvent, struct Sprite *sprite, u8 direction, u8 speed, u8 type)
{
    s16 displacements[ARRAY_COUNT(sJumpInitDisplacements)];
    s16 x;
    s16 y;

    memcpy(displacements, sJumpInitDisplacements, sizeof sJumpInitDisplacements);
    x = 0;
    y = 0;
    SetObjectEventDirection(objectEvent, direction);
    MoveCoordsInDirection(direction, &x, &y, displacements[speed], displacements[speed]);
    ShiftObjectEventCoords(objectEvent, objectEvent->currentCoords.x + x, objectEvent->currentCoords.y + y);
    SetJumpSpriteData(sprite, direction, speed, type);
    sprite->sActionFuncId = 1;
    sprite->animPaused = FALSE;
    objectEvent->triggerGroundEffectsOnMove = TRUE;
    objectEvent->disableCoveringGroundEffects = TRUE;
}

static void InitJumpRegular(struct ObjectEvent *objectEvent, struct Sprite *sprite, u8 direction, u8 speed, u8 type)
{
    InitJump(objectEvent, sprite, direction, speed, type);
    SetStepAnimHandleAlternation(objectEvent, sprite, GetMoveDirectionAnimNum(objectEvent->facingDirection));
    DoShadowFieldEffect(objectEvent);
}

static u8 UpdateJumpAnim(struct ObjectEvent *objectEvent, struct Sprite *sprite, u8 callback(struct Sprite *))
{
    s16 displacements[ARRAY_COUNT(sJumpDisplacements)];
    s16 x;
    s16 y;
    u8 result;

    memcpy(displacements, sJumpDisplacements, sizeof sJumpDisplacements);
    result = callback(sprite);
    if (result == JUMP_HALFWAY && displacements[sprite->sSpeed] != 0)
    {
        x = 0;
        y = 0;
        MoveCoordsInDirection(objectEvent->movementDirection, &x, &y, displacements[sprite->sSpeed], displacements[sprite->sSpeed]);
        ShiftObjectEventCoords(objectEvent, objectEvent->currentCoords.x + x, objectEvent->currentCoords.y + y);
        objectEvent->triggerGroundEffectsOnMove = TRUE;
        objectEvent->disableCoveringGroundEffects = TRUE;
    }
    else if (result == JUMP_FINISHED)
    {
        ShiftStillObjectEventCoords(objectEvent);
        objectEvent->triggerGroundEffectsOnStop = TRUE;
        objectEvent->landingJump = TRUE;
        sprite->animPaused = TRUE;
    }
    return result;
}

static u8 DoJumpAnimStep(struct ObjectEvent *objectEvent, struct Sprite *sprite)
{
    return UpdateJumpAnim(objectEvent, sprite, DoJumpSpriteMovement);
}

static u8 DoJumpSpecialAnimStep(struct ObjectEvent *objectEvent, struct Sprite *sprite)
{
    return UpdateJumpAnim(objectEvent, sprite, DoJumpSpecialSpriteMovement);
}

static bool8 DoJumpAnim(struct ObjectEvent *objectEvent, struct Sprite *sprite)
{
    if (DoJumpAnimStep(objectEvent, sprite) == JUMP_FINISHED)
        return TRUE;

    return FALSE;
}

static bool8 DoJumpSpecialAnim(struct ObjectEvent *objectEvent, struct Sprite *sprite)
{
    if (DoJumpSpecialAnimStep(objectEvent, sprite) == JUMP_FINISHED)
        return TRUE;

    return FALSE;
}

static bool8 DoJumpInPlaceAnim(struct ObjectEvent *objectEvent, struct Sprite *sprite)
{
    switch (DoJumpAnimStep(objectEvent, sprite))
    {
        case JUMP_FINISHED:
            return TRUE;
        case JUMP_HALFWAY:
            SetObjectEventDirection(objectEvent, GetOppositeDirection(objectEvent->movementDirection));
            SetStepAnim(objectEvent, sprite, GetMoveDirectionAnimNum(objectEvent->facingDirection));
        default:
            return FALSE;
    }
}

bool8 MovementAction_Jump2Down_Step0(struct ObjectEvent *objectEvent, struct Sprite *sprite)
{
    InitJumpRegular(objectEvent, sprite, DIR_SOUTH, 2, JUMP_TYPE_HIGH);
    return MovementAction_Jump2Down_Step1(objectEvent, sprite);
}

bool8 MovementAction_Jump2Down_Step1(struct ObjectEvent *objectEvent, struct Sprite *sprite)
{
    if (DoJumpAnim(objectEvent, sprite))
    {
<<<<<<< HEAD
        objectEvent->noShadow = FALSE;
        sprite->data[2] = 2;
=======
        objectEvent->hasShadow = FALSE;
        sprite->sActionFuncId = 2;
>>>>>>> c1da6b29
        return TRUE;
    }
    return FALSE;
}

bool8 MovementAction_Jump2Up_Step0(struct ObjectEvent *objectEvent, struct Sprite *sprite)
{
    InitJumpRegular(objectEvent, sprite, DIR_NORTH, 2, JUMP_TYPE_HIGH);
    return MovementAction_Jump2Up_Step1(objectEvent, sprite);
}

bool8 MovementAction_Jump2Up_Step1(struct ObjectEvent *objectEvent, struct Sprite *sprite)
{
    if (DoJumpAnim(objectEvent, sprite))
    {
<<<<<<< HEAD
        objectEvent->noShadow = FALSE;
        sprite->data[2] = 2;
=======
        objectEvent->hasShadow = FALSE;
        sprite->sActionFuncId = 2;
>>>>>>> c1da6b29
        return TRUE;
    }
    return FALSE;
}

bool8 MovementAction_Jump2Left_Step0(struct ObjectEvent *objectEvent, struct Sprite *sprite)
{
    InitJumpRegular(objectEvent, sprite, DIR_WEST, 2, JUMP_TYPE_HIGH);
    return MovementAction_Jump2Left_Step1(objectEvent, sprite);
}

bool8 MovementAction_Jump2Left_Step1(struct ObjectEvent *objectEvent, struct Sprite *sprite)
{
    if (DoJumpAnim(objectEvent, sprite))
    {
<<<<<<< HEAD
        objectEvent->noShadow = FALSE;
        sprite->data[2] = 2;
=======
        objectEvent->hasShadow = FALSE;
        sprite->sActionFuncId = 2;
>>>>>>> c1da6b29
        return TRUE;
    }
    return FALSE;
}

bool8 MovementAction_Jump2Right_Step0(struct ObjectEvent *objectEvent, struct Sprite *sprite)
{
    InitJumpRegular(objectEvent, sprite, DIR_EAST, 2, JUMP_TYPE_HIGH);
    return MovementAction_Jump2Right_Step1(objectEvent, sprite);
}

bool8 MovementAction_Jump2Right_Step1(struct ObjectEvent *objectEvent, struct Sprite *sprite)
{
    if (DoJumpAnim(objectEvent, sprite))
    {
<<<<<<< HEAD
        objectEvent->noShadow = FALSE;
        sprite->data[2] = 2;
=======
        objectEvent->hasShadow = FALSE;
        sprite->sActionFuncId = 2;
>>>>>>> c1da6b29
        return TRUE;
    }
    return FALSE;
}

static void InitMovementDelay(struct Sprite *sprite, u16 duration)
{
    sprite->sActionFuncId = 1;
    sprite->data[3] = duration;
}

bool8 MovementAction_Delay_Step1(struct ObjectEvent *objectEvent, struct Sprite *sprite)
{
    if (--sprite->data[3] == 0)
    {
        sprite->sActionFuncId = 2;
        return TRUE;
    }
    return FALSE;
}

bool8 MovementAction_Delay1_Step0(struct ObjectEvent *objectEvent, struct Sprite *sprite)
{
    InitMovementDelay(sprite, 1);
    return MovementAction_Delay_Step1(objectEvent, sprite);
}

bool8 MovementAction_Delay2_Step0(struct ObjectEvent *objectEvent, struct Sprite *sprite)
{
    InitMovementDelay(sprite, 2);
    return MovementAction_Delay_Step1(objectEvent, sprite);
}

bool8 MovementAction_Delay4_Step0(struct ObjectEvent *objectEvent, struct Sprite *sprite)
{
    InitMovementDelay(sprite, 4);
    return MovementAction_Delay_Step1(objectEvent, sprite);
}

bool8 MovementAction_Delay8_Step0(struct ObjectEvent *objectEvent, struct Sprite *sprite)
{
    InitMovementDelay(sprite, 8);
    return MovementAction_Delay_Step1(objectEvent, sprite);
}

bool8 MovementAction_Delay16_Step0(struct ObjectEvent *objectEvent, struct Sprite *sprite)
{
    InitMovementDelay(sprite, 16);
    return MovementAction_Delay_Step1(objectEvent, sprite);
}

bool8 MovementAction_WalkFastDown_Step0(struct ObjectEvent *objectEvent, struct Sprite *sprite)
{
    InitMovementNormal(objectEvent, sprite, DIR_SOUTH, 1);
    return MovementAction_WalkFastDown_Step1(objectEvent, sprite);
}

bool8 MovementAction_WalkFastDown_Step1(struct ObjectEvent *objectEvent, struct Sprite *sprite)
{
    if (UpdateMovementNormal(objectEvent, sprite))
    {
        sprite->sActionFuncId = 2;
        return TRUE;
    }
    return FALSE;
}

bool8 MovementAction_WalkFastUp_Step0(struct ObjectEvent *objectEvent, struct Sprite *sprite)
{
    InitMovementNormal(objectEvent, sprite, DIR_NORTH, 1);
    return MovementAction_WalkFastUp_Step1(objectEvent, sprite);
}

bool8 MovementAction_WalkFastUp_Step1(struct ObjectEvent *objectEvent, struct Sprite *sprite)
{
    if (UpdateMovementNormal(objectEvent, sprite))
    {
        sprite->sActionFuncId = 2;
        return TRUE;
    }
    return FALSE;
}

bool8 MovementAction_WalkFastLeft_Step0(struct ObjectEvent *objectEvent, struct Sprite *sprite)
{
    InitMovementNormal(objectEvent, sprite, DIR_WEST, 1);
    return MovementAction_WalkFastLeft_Step1(objectEvent, sprite);
}

bool8 MovementAction_WalkFastLeft_Step1(struct ObjectEvent *objectEvent, struct Sprite *sprite)
{
    if (UpdateMovementNormal(objectEvent, sprite))
    {
        sprite->sActionFuncId = 2;
        return TRUE;
    }
    return FALSE;
}

bool8 MovementAction_WalkFastRight_Step0(struct ObjectEvent *objectEvent, struct Sprite *sprite)
{
    InitMovementNormal(objectEvent, sprite, DIR_EAST, 1);
    return MovementAction_WalkFastRight_Step1(objectEvent, sprite);
}

bool8 MovementAction_WalkFastRight_Step1(struct ObjectEvent *objectEvent, struct Sprite *sprite)
{
    if (UpdateMovementNormal(objectEvent, sprite))
    {
        sprite->sActionFuncId = 2;
        return TRUE;
    }
    return FALSE;
}


static void InitMoveInPlace(struct ObjectEvent *objectEvent, struct Sprite *sprite, u8 direction, u8 animNum, u16 duration)
{
    SetObjectEventDirection(objectEvent, direction);
    SetStepAnimHandleAlternation(objectEvent, sprite, animNum);
    sprite->animPaused = FALSE;
    sprite->sActionFuncId = 1;
    sprite->data[3] = duration;
}

bool8 MovementAction_WalkInPlace_Step1(struct ObjectEvent *objectEvent, struct Sprite *sprite)
{
    if (-- sprite->data[3] == 0)
    {
        sprite->sActionFuncId = 2;
        sprite->animPaused = TRUE;
        return TRUE;
    }
    return FALSE;
}

bool8 MovementAction_WalkInPlaceSlow_Step1(struct ObjectEvent *objectEvent, struct Sprite *sprite)
{
    if (sprite->data[3] & 1)
    {
        sprite->animDelayCounter++;
    }
    return MovementAction_WalkInPlace_Step1(objectEvent, sprite);
}

bool8 MovementAction_WalkInPlaceSlowDown_Step0(struct ObjectEvent *objectEvent, struct Sprite *sprite)
{
    InitMoveInPlace(objectEvent, sprite, DIR_SOUTH, GetMoveDirectionAnimNum(DIR_SOUTH), 32);
    return MovementAction_WalkInPlaceSlow_Step1(objectEvent, sprite);
}

// Copy and load objectEvent's palette, but set all opaque colors to white
static u8 LoadWhiteFlashPalette(struct ObjectEvent *objectEvent, struct Sprite *sprite) {

  u8 i;
  u16 paletteData[16];
  struct SpritePalette dynamicPalette = {.tag = OBJ_EVENT_PAL_TAG_NONE-1, .data = paletteData};  // TODO: Use a proper palette tag here
  for (i=1; i<16; i++) {
    paletteData[i] = 0xFFFF;
  }
  return UpdateSpritePalette(&dynamicPalette, sprite);
}

bool8 MovementAction_ExitPokeball_Step0(struct ObjectEvent *objectEvent, struct Sprite *sprite) {

    objectEvent->invisible = FALSE;
    if (TestPlayerAvatarFlags(PLAYER_AVATAR_FLAG_DASH)) {
      sub_8094554(objectEvent, sprite, DIR_SOUTH, GetMoveDirectionFastestAnimNum(DIR_NORTH), 8);
      sprite->data[6] = 0; // fast speed
    } else {
      sub_8094554(objectEvent, sprite, DIR_SOUTH, GetMoveDirectionFastestAnimNum(DIR_SOUTH), 16);
      sprite->data[6] = 1; // slow speed
    }
    ObjectEventSetGraphicsId(objectEvent, OBJ_EVENT_GFX_ANIMATED_BALL);
    return MovementAction_ExitPokeball_Step1(objectEvent, sprite);
}

bool8 MovementAction_ExitPokeball_Step1(struct ObjectEvent *objectEvent, struct Sprite *sprite)
{
    u8 duration = sprite->data[6] & 0xF;
    sprite->data[3]--;
    if (sprite->data[3] == 0)
    {
        sprite->data[2] = 2;
        sprite->animPaused = TRUE;
        return TRUE;
    // Restore graphicsId and set palette to white
    } else if ((duration == 0 && sprite->data[3] == 3) || (duration == 1 && sprite->data[3] == 7)) {
      FollowerSetGraphics(objectEvent, objectEvent->extra.mon.species, objectEvent->extra.mon.form, objectEvent->extra.mon.shiny);
      LoadWhiteFlashPalette(objectEvent, sprite);
    // Restore original palette
    } else if ((duration == 0 && sprite->data[3] == 1) || (duration == 1 && sprite->data[3] == 3)) {
      FollowerSetGraphics(objectEvent, objectEvent->extra.mon.species, objectEvent->extra.mon.form, objectEvent->extra.mon.shiny);
    }
    return FALSE;
}

bool8 MovementAction_EnterPokeball_Step0(struct ObjectEvent *objectEvent, struct Sprite *sprite) {
    u8 direction = objectEvent->facingDirection;
    sub_8094554(objectEvent, sprite, direction, GetMoveDirectionFasterAnimNum(direction), 16);
    sprite->data[6] = 1; // slow speed
    return MovementAction_EnterPokeball_Step1(objectEvent, sprite);
}

bool8 MovementAction_EnterPokeball_Step1(struct ObjectEvent *objectEvent, struct Sprite *sprite)
{
    sprite->data[3]--;
    if (sprite->data[3] == 0) {
        sprite->data[2] = 2;
        return FALSE;
    } else if (sprite->data[3] == 11) { // Set palette to white
      LoadWhiteFlashPalette(objectEvent, sprite);
    } else if (sprite->data[3] == 7) { // Free white palette and change to pokeball
      ObjectEventSetGraphicsId(objectEvent, OBJ_EVENT_GFX_ANIMATED_BALL);
    }
    return FALSE;
}

bool8 MovementAction_EnterPokeball_Step2(struct ObjectEvent *objectEvent, struct Sprite *sprite)
{
    FollowerSetGraphics(objectEvent, objectEvent->extra.mon.species, objectEvent->extra.mon.form, objectEvent->extra.mon.shiny);
    objectEvent->invisible = TRUE;
    sprite->data[1] = 0;
    sprite->data[6] = 0;
    sprite->animPaused = TRUE;
    return TRUE;
}

bool8 MovementAction_WalkInPlaceSlowUp_Step0(struct ObjectEvent *objectEvent, struct Sprite *sprite)
{
    InitMoveInPlace(objectEvent, sprite, DIR_NORTH, GetMoveDirectionAnimNum(DIR_NORTH), 32);
    return MovementAction_WalkInPlaceSlow_Step1(objectEvent, sprite);
}

bool8 MovementAction_WalkInPlaceSlowLeft_Step0(struct ObjectEvent *objectEvent, struct Sprite *sprite)
{
    InitMoveInPlace(objectEvent, sprite, DIR_WEST, GetMoveDirectionAnimNum(DIR_WEST), 32);
    return MovementAction_WalkInPlaceSlow_Step1(objectEvent, sprite);
}

bool8 MovementAction_WalkInPlaceSlowRight_Step0(struct ObjectEvent *objectEvent, struct Sprite *sprite)
{
    InitMoveInPlace(objectEvent, sprite, DIR_EAST, GetMoveDirectionAnimNum(DIR_EAST), 32);
    return MovementAction_WalkInPlaceSlow_Step1(objectEvent, sprite);
}

bool8 MovementAction_WalkInPlaceNormalDown_Step0(struct ObjectEvent *objectEvent, struct Sprite *sprite)
{
    InitMoveInPlace(objectEvent, sprite, DIR_SOUTH, GetMoveDirectionAnimNum(DIR_SOUTH), 16);
    return MovementAction_WalkInPlace_Step1(objectEvent, sprite);
}

bool8 MovementAction_WalkInPlaceNormalUp_Step0(struct ObjectEvent *objectEvent, struct Sprite *sprite)
{
    InitMoveInPlace(objectEvent, sprite, DIR_NORTH, GetMoveDirectionAnimNum(DIR_NORTH), 16);
    return MovementAction_WalkInPlace_Step1(objectEvent, sprite);
}

bool8 MovementAction_WalkInPlaceNormalLeft_Step0(struct ObjectEvent *objectEvent, struct Sprite *sprite)
{
    InitMoveInPlace(objectEvent, sprite, DIR_WEST, GetMoveDirectionAnimNum(DIR_WEST), 16);
    return MovementAction_WalkInPlace_Step1(objectEvent, sprite);
}

bool8 MovementAction_WalkInPlaceNormalRight_Step0(struct ObjectEvent *objectEvent, struct Sprite *sprite)
{
    InitMoveInPlace(objectEvent, sprite, DIR_EAST, GetMoveDirectionAnimNum(DIR_EAST), 16);
    return MovementAction_WalkInPlace_Step1(objectEvent, sprite);
}

bool8 MovementAction_WalkInPlaceFastDown_Step0(struct ObjectEvent *objectEvent, struct Sprite *sprite)
{
    InitMoveInPlace(objectEvent, sprite, DIR_SOUTH, GetMoveDirectionFastAnimNum(DIR_SOUTH), 8);
    return MovementAction_WalkInPlace_Step1(objectEvent, sprite);
}

bool8 MovementAction_WalkInPlaceFastUp_Step0(struct ObjectEvent *objectEvent, struct Sprite *sprite)
{
    InitMoveInPlace(objectEvent, sprite, DIR_NORTH, GetMoveDirectionFastAnimNum(DIR_NORTH), 8);
    return MovementAction_WalkInPlace_Step1(objectEvent, sprite);
}

bool8 MovementAction_WalkInPlaceFastLeft_Step0(struct ObjectEvent *objectEvent, struct Sprite *sprite)
{
    InitMoveInPlace(objectEvent, sprite, DIR_WEST, GetMoveDirectionFastAnimNum(DIR_WEST), 8);
    return MovementAction_WalkInPlace_Step1(objectEvent, sprite);
}

bool8 MovementAction_WalkInPlaceFastRight_Step0(struct ObjectEvent *objectEvent, struct Sprite *sprite)
{
    InitMoveInPlace(objectEvent, sprite, DIR_EAST, GetMoveDirectionFastAnimNum(DIR_EAST), 8);
    return MovementAction_WalkInPlace_Step1(objectEvent, sprite);
}

bool8 MovementAction_WalkInPlaceFastestDown_Step0(struct ObjectEvent *objectEvent, struct Sprite *sprite)
{
    InitMoveInPlace(objectEvent, sprite, DIR_SOUTH, GetMoveDirectionFasterAnimNum(DIR_SOUTH), 4);
    return MovementAction_WalkInPlace_Step1(objectEvent, sprite);
}

bool8 MovementAction_WalkInPlaceFastestUp_Step0(struct ObjectEvent *objectEvent, struct Sprite *sprite)
{
    InitMoveInPlace(objectEvent, sprite, DIR_NORTH, GetMoveDirectionFasterAnimNum(DIR_NORTH), 4);
    return MovementAction_WalkInPlace_Step1(objectEvent, sprite);
}

bool8 MovementAction_WalkInPlaceFastestLeft_Step0(struct ObjectEvent *objectEvent, struct Sprite *sprite)
{
    InitMoveInPlace(objectEvent, sprite, DIR_WEST, GetMoveDirectionFasterAnimNum(DIR_WEST), 4);
    return MovementAction_WalkInPlace_Step1(objectEvent, sprite);
}

bool8 MovementAction_WalkInPlaceFastestRight_Step0(struct ObjectEvent *objectEvent, struct Sprite *sprite)
{
    InitMoveInPlace(objectEvent, sprite, DIR_EAST, GetMoveDirectionFasterAnimNum(DIR_EAST), 4);
    return MovementAction_WalkInPlace_Step1(objectEvent, sprite);
}

bool8 MovementAction_RideWaterCurrentDown_Step0(struct ObjectEvent *objectEvent, struct Sprite *sprite)
{
    InitMovementNormal(objectEvent, sprite, DIR_SOUTH, 2);
    return MovementAction_RideWaterCurrentDown_Step1(objectEvent, sprite);
}

bool8 MovementAction_RideWaterCurrentDown_Step1(struct ObjectEvent *objectEvent, struct Sprite *sprite)
{
    if (UpdateMovementNormal(objectEvent, sprite))
    {
        sprite->sActionFuncId = 2;
        return TRUE;
    }
    return FALSE;
}

bool8 MovementAction_RideWaterCurrentUp_Step0(struct ObjectEvent *objectEvent, struct Sprite *sprite)
{
    InitMovementNormal(objectEvent, sprite, DIR_NORTH, 2);
    return MovementAction_RideWaterCurrentUp_Step1(objectEvent, sprite);
}

bool8 MovementAction_RideWaterCurrentUp_Step1(struct ObjectEvent *objectEvent, struct Sprite *sprite)
{
    if (UpdateMovementNormal(objectEvent, sprite))
    {
        sprite->sActionFuncId = 2;
        return TRUE;
    }
    return FALSE;
}

bool8 MovementAction_RideWaterCurrentLeft_Step0(struct ObjectEvent *objectEvent, struct Sprite *sprite)
{
    InitMovementNormal(objectEvent, sprite, DIR_WEST, 2);
    return MovementAction_RideWaterCurrentLeft_Step1(objectEvent, sprite);
}

bool8 MovementAction_RideWaterCurrentLeft_Step1(struct ObjectEvent *objectEvent, struct Sprite *sprite)
{
    if (UpdateMovementNormal(objectEvent, sprite))
    {
        sprite->sActionFuncId = 2;
        return TRUE;
    }
    return FALSE;
}

bool8 MovementAction_RideWaterCurrentRight_Step0(struct ObjectEvent *objectEvent, struct Sprite *sprite)
{
    InitMovementNormal(objectEvent, sprite, DIR_EAST, 2);
    return MovementAction_RideWaterCurrentRight_Step1(objectEvent, sprite);
}

bool8 MovementAction_RideWaterCurrentRight_Step1(struct ObjectEvent *objectEvent, struct Sprite *sprite)
{
    if (UpdateMovementNormal(objectEvent, sprite))
    {
        sprite->sActionFuncId = 2;
        return TRUE;
    }
    return FALSE;
}

bool8 MovementAction_WalkFastestDown_Step0(struct ObjectEvent *objectEvent, struct Sprite *sprite)
{
    InitMovementNormal(objectEvent, sprite, DIR_SOUTH, 3);
    return MovementAction_WalkFastestDown_Step1(objectEvent, sprite);
}

bool8 MovementAction_WalkFastestDown_Step1(struct ObjectEvent *objectEvent, struct Sprite *sprite)
{
    if (UpdateMovementNormal(objectEvent, sprite))
    {
        sprite->sActionFuncId = 2;
        return TRUE;
    }
    return FALSE;
}

bool8 MovementAction_WalkFastestUp_Step0(struct ObjectEvent *objectEvent, struct Sprite *sprite)
{
    InitMovementNormal(objectEvent, sprite, DIR_NORTH, 3);
    return MovementAction_WalkFastestUp_Step1(objectEvent, sprite);
}

bool8 MovementAction_WalkFastestUp_Step1(struct ObjectEvent *objectEvent, struct Sprite *sprite)
{
    if (UpdateMovementNormal(objectEvent, sprite))
    {
        sprite->sActionFuncId = 2;
        return TRUE;
    }
    return FALSE;
}

bool8 MovementAction_WalkFastestLeft_Step0(struct ObjectEvent *objectEvent, struct Sprite *sprite)
{
    InitMovementNormal(objectEvent, sprite, DIR_WEST, 3);
    return MovementAction_WalkFastestLeft_Step1(objectEvent, sprite);
}

bool8 MovementAction_WalkFastestLeft_Step1(struct ObjectEvent *objectEvent, struct Sprite *sprite)
{
    if (UpdateMovementNormal(objectEvent, sprite))
    {
        sprite->sActionFuncId = 2;
        return TRUE;
    }
    return FALSE;
}

bool8 MovementAction_WalkFastestRight_Step0(struct ObjectEvent *objectEvent, struct Sprite *sprite)
{
    InitMovementNormal(objectEvent, sprite, DIR_EAST, 3);
    return MovementAction_WalkFastestRight_Step1(objectEvent, sprite);
}

bool8 MovementAction_WalkFastestRight_Step1(struct ObjectEvent *objectEvent, struct Sprite *sprite)
{
    if (UpdateMovementNormal(objectEvent, sprite))
    {
        sprite->sActionFuncId = 2;
        return TRUE;
    }
    return FALSE;
}

bool8 MovementAction_SlideDown_Step0(struct ObjectEvent *objectEvent, struct Sprite *sprite)
{
    InitMovementNormal(objectEvent, sprite, DIR_SOUTH, 4);
    return MovementAction_SlideDown_Step1(objectEvent, sprite);
}

bool8 MovementAction_SlideDown_Step1(struct ObjectEvent *objectEvent, struct Sprite *sprite)
{
    if (UpdateMovementNormal(objectEvent, sprite))
    {
        sprite->sActionFuncId = 2;
        return TRUE;
    }
    return FALSE;
}

bool8 MovementAction_SlideUp_Step0(struct ObjectEvent *objectEvent, struct Sprite *sprite)
{
    InitMovementNormal(objectEvent, sprite, DIR_NORTH, 4);
    return MovementAction_SlideUp_Step1(objectEvent, sprite);
}

bool8 MovementAction_SlideUp_Step1(struct ObjectEvent *objectEvent, struct Sprite *sprite)
{
    if (UpdateMovementNormal(objectEvent, sprite))
    {
        sprite->sActionFuncId = 2;
        return TRUE;
    }
    return FALSE;
}

bool8 MovementAction_SlideLeft_Step0(struct ObjectEvent *objectEvent, struct Sprite *sprite)
{
    InitMovementNormal(objectEvent, sprite, DIR_WEST, 4);
    return MovementAction_SlideLeft_Step1(objectEvent, sprite);
}

bool8 MovementAction_SlideLeft_Step1(struct ObjectEvent *objectEvent, struct Sprite *sprite)
{
    if (UpdateMovementNormal(objectEvent, sprite))
    {
        sprite->sActionFuncId = 2;
        return TRUE;
    }
    return FALSE;
}

bool8 MovementAction_SlideRight_Step0(struct ObjectEvent *objectEvent, struct Sprite *sprite)
{
    InitMovementNormal(objectEvent, sprite, DIR_EAST, 4);
    return MovementAction_SlideRight_Step1(objectEvent, sprite);
}

bool8 MovementAction_SlideRight_Step1(struct ObjectEvent *objectEvent, struct Sprite *sprite)
{
    if (UpdateMovementNormal(objectEvent, sprite))
    {
        sprite->sActionFuncId = 2;
        return TRUE;
    }
    return FALSE;
}

bool8 MovementAction_PlayerRunDown_Step0(struct ObjectEvent *objectEvent, struct Sprite *sprite)
{
    StartRunningAnim(objectEvent, sprite, DIR_SOUTH);
    return MovementAction_PlayerRunDown_Step1(objectEvent, sprite);
}

bool8 MovementAction_PlayerRunDown_Step1(struct ObjectEvent *objectEvent, struct Sprite *sprite)
{
    if (UpdateMovementNormal(objectEvent, sprite))
    {
        sprite->sActionFuncId = 2;
        return TRUE;
    }
    return FALSE;
}

bool8 MovementAction_PlayerRunUp_Step0(struct ObjectEvent *objectEvent, struct Sprite *sprite)
{
    StartRunningAnim(objectEvent, sprite, DIR_NORTH);
    return MovementAction_PlayerRunUp_Step1(objectEvent, sprite);
}

bool8 MovementAction_PlayerRunUp_Step1(struct ObjectEvent *objectEvent, struct Sprite *sprite)
{
    if (UpdateMovementNormal(objectEvent, sprite))
    {
        sprite->sActionFuncId = 2;
        return TRUE;
    }
    return FALSE;
}

bool8 MovementAction_PlayerRunLeft_Step0(struct ObjectEvent *objectEvent, struct Sprite *sprite)
{
    StartRunningAnim(objectEvent, sprite, DIR_WEST);
    return MovementAction_PlayerRunLeft_Step1(objectEvent, sprite);
}

bool8 MovementAction_PlayerRunLeft_Step1(struct ObjectEvent *objectEvent, struct Sprite *sprite)
{
    if (UpdateMovementNormal(objectEvent, sprite))
    {
        sprite->sActionFuncId = 2;
        return TRUE;
    }
    return FALSE;
}

bool8 MovementAction_PlayerRunRight_Step0(struct ObjectEvent *objectEvent, struct Sprite *sprite)
{
    StartRunningAnim(objectEvent, sprite, DIR_EAST);
    return MovementAction_PlayerRunRight_Step1(objectEvent, sprite);
}

bool8 MovementAction_PlayerRunRight_Step1(struct ObjectEvent *objectEvent, struct Sprite *sprite)
{
    if (UpdateMovementNormal(objectEvent, sprite))
    {
        sprite->sActionFuncId = 2;
        return TRUE;
    }
    return FALSE;
}

void StartSpriteAnimInDirection(struct ObjectEvent *objectEvent, struct Sprite *sprite, u8 direction, u8 animNum)
{
    SetAndStartSpriteAnim(sprite, animNum, 0);
    SetObjectEventDirection(objectEvent, direction);
    sprite->sActionFuncId = 1;
}

bool8 MovementAction_StartAnimInDirection_Step0(struct ObjectEvent *objectEvent, struct Sprite *sprite)
{
    StartSpriteAnimInDirection(objectEvent, sprite, objectEvent->movementDirection, sprite->animNum);
    return FALSE;
}

bool8 MovementAction_WaitSpriteAnim(struct ObjectEvent *objectEvent, struct Sprite *sprite)
{
    if (SpriteAnimEnded(sprite))
    {
        sprite->sActionFuncId = 2;
        return TRUE;
    }
    return FALSE;
}

static void InitJumpSpecial(struct ObjectEvent *objectEvent, struct Sprite *sprite, u8 direction)
{
    InitJump(objectEvent, sprite, direction, 1, JUMP_TYPE_HIGH);
    StartSpriteAnim(sprite, GetJumpSpecialDirectionAnimNum(direction));
}

bool8 MovementAction_JumpSpecialDown_Step0(struct ObjectEvent *objectEvent, struct Sprite *sprite)
{
    InitJumpSpecial(objectEvent, sprite, DIR_SOUTH);
    return MovementAction_JumpSpecialDown_Step1(objectEvent, sprite);
}

bool8 MovementAction_JumpSpecialDown_Step1(struct ObjectEvent *objectEvent, struct Sprite *sprite)
{
    if (DoJumpSpecialAnim(objectEvent, sprite))
    {
        sprite->sActionFuncId = 2;
        objectEvent->landingJump = FALSE;
        return TRUE;
    }
    return FALSE;
}

bool8 MovementAction_JumpSpecialUp_Step0(struct ObjectEvent *objectEvent, struct Sprite *sprite)
{
    InitJumpSpecial(objectEvent, sprite, DIR_NORTH);
    return MovementAction_JumpSpecialUp_Step1(objectEvent, sprite);
}

bool8 MovementAction_JumpSpecialUp_Step1(struct ObjectEvent *objectEvent, struct Sprite *sprite)
{
    if (DoJumpSpecialAnim(objectEvent, sprite))
    {
        sprite->sActionFuncId = 2;
        objectEvent->landingJump = FALSE;
        return TRUE;
    }
    return FALSE;
}

bool8 MovementAction_JumpSpecialLeft_Step0(struct ObjectEvent *objectEvent, struct Sprite *sprite)
{
    InitJumpSpecial(objectEvent, sprite, DIR_WEST);
    return MovementAction_JumpSpecialLeft_Step1(objectEvent, sprite);
}

bool8 MovementAction_JumpSpecialLeft_Step1(struct ObjectEvent *objectEvent, struct Sprite *sprite)
{
    if (DoJumpSpecialAnim(objectEvent, sprite))
    {
        sprite->sActionFuncId = 2;
        objectEvent->landingJump = FALSE;
        return TRUE;
    }
    return FALSE;
}

bool8 MovementAction_JumpSpecialRight_Step0(struct ObjectEvent *objectEvent, struct Sprite *sprite)
{
    InitJumpSpecial(objectEvent, sprite, DIR_EAST);
    return MovementAction_JumpSpecialRight_Step1(objectEvent, sprite);
}

bool8 MovementAction_JumpSpecialRight_Step1(struct ObjectEvent *objectEvent, struct Sprite *sprite)
{
    if (DoJumpSpecialAnim(objectEvent, sprite))
    {
        sprite->sActionFuncId = 2;
        objectEvent->landingJump = FALSE;
        return TRUE;
    }
    return FALSE;
}

bool8 MovementAction_FacePlayer_Step0(struct ObjectEvent *objectEvent, struct Sprite *sprite)
{
    u8 playerObjectId;

    if (!TryGetObjectEventIdByLocalIdAndMap(OBJ_EVENT_ID_PLAYER, 0, 0, &playerObjectId))
    {
        FaceDirection(objectEvent, sprite, GetDirectionToFace(objectEvent->currentCoords.x, objectEvent->currentCoords.y, gObjectEvents[playerObjectId].currentCoords.x, gObjectEvents[playerObjectId].currentCoords.y));
    }
    sprite->sActionFuncId = 1;
    return TRUE;
}

bool8 MovementAction_FaceAwayPlayer_Step0(struct ObjectEvent *objectEvent, struct Sprite *sprite)
{
    u8 playerObjectId;

    if (!TryGetObjectEventIdByLocalIdAndMap(OBJ_EVENT_ID_PLAYER, 0, 0, &playerObjectId))
    {
        FaceDirection(objectEvent, sprite, GetOppositeDirection(GetDirectionToFace(objectEvent->currentCoords.x, objectEvent->currentCoords.y, gObjectEvents[playerObjectId].currentCoords.x, gObjectEvents[playerObjectId].currentCoords.y)));
    }
    sprite->sActionFuncId = 1;
    return TRUE;
}

bool8 MovementAction_LockFacingDirection_Step0(struct ObjectEvent *objectEvent, struct Sprite *sprite)
{
    objectEvent->facingDirectionLocked = TRUE;
    sprite->sActionFuncId = 1;
    return TRUE;
}

bool8 MovementAction_UnlockFacingDirection_Step0(struct ObjectEvent *objectEvent, struct Sprite *sprite)
{
    objectEvent->facingDirectionLocked = FALSE;
    sprite->sActionFuncId = 1;
    return TRUE;
}

bool8 MovementAction_JumpDown_Step0(struct ObjectEvent *objectEvent, struct Sprite *sprite)
{
    InitJumpRegular(objectEvent, sprite, DIR_SOUTH, 1, JUMP_TYPE_NORMAL);
    return MovementAction_JumpDown_Step1(objectEvent, sprite);
}

bool8 MovementAction_JumpDown_Step1(struct ObjectEvent *objectEvent, struct Sprite *sprite)
{
    if (DoJumpAnim(objectEvent, sprite))
    {
<<<<<<< HEAD
        objectEvent->noShadow = 0;
        sprite->data[2] = 2;
=======
        objectEvent->hasShadow = 0;
        sprite->sActionFuncId = 2;
>>>>>>> c1da6b29
        return TRUE;
    }
    return FALSE;
}

bool8 MovementAction_JumpUp_Step0(struct ObjectEvent *objectEvent, struct Sprite *sprite)
{
    InitJumpRegular(objectEvent, sprite, DIR_NORTH, 1, JUMP_TYPE_NORMAL);
    return MovementAction_JumpUp_Step1(objectEvent, sprite);
}

bool8 MovementAction_JumpUp_Step1(struct ObjectEvent *objectEvent, struct Sprite *sprite)
{
    if (DoJumpAnim(objectEvent, sprite))
    {
<<<<<<< HEAD
        objectEvent->noShadow = 0;
        sprite->data[2] = 2;
=======
        objectEvent->hasShadow = 0;
        sprite->sActionFuncId = 2;
>>>>>>> c1da6b29
        return TRUE;
    }
    return FALSE;
}

bool8 MovementAction_JumpLeft_Step0(struct ObjectEvent *objectEvent, struct Sprite *sprite)
{
    InitJumpRegular(objectEvent, sprite, DIR_WEST, 1, JUMP_TYPE_NORMAL);
    return MovementAction_JumpLeft_Step1(objectEvent, sprite);
}

bool8 MovementAction_JumpLeft_Step1(struct ObjectEvent *objectEvent, struct Sprite *sprite)
{
    if (DoJumpAnim(objectEvent, sprite))
    {
<<<<<<< HEAD
        objectEvent->noShadow = 0;
        sprite->data[2] = 2;
=======
        objectEvent->hasShadow = 0;
        sprite->sActionFuncId = 2;
>>>>>>> c1da6b29
        return TRUE;
    }
    return FALSE;
}

bool8 MovementAction_JumpRight_Step0(struct ObjectEvent *objectEvent, struct Sprite *sprite)
{
    InitJumpRegular(objectEvent, sprite, DIR_EAST, 1, JUMP_TYPE_NORMAL);
    return MovementAction_JumpRight_Step1(objectEvent, sprite);
}

bool8 MovementAction_JumpRight_Step1(struct ObjectEvent *objectEvent, struct Sprite *sprite)
{
    if (DoJumpAnim(objectEvent, sprite))
    {
<<<<<<< HEAD
        objectEvent->noShadow = 0;
        sprite->data[2] = 2;
=======
        objectEvent->hasShadow = 0;
        sprite->sActionFuncId = 2;
>>>>>>> c1da6b29
        return TRUE;
    }
    return FALSE;
}

bool8 MovementAction_JumpInPlaceDown_Step0(struct ObjectEvent *objectEvent, struct Sprite *sprite)
{
    InitJumpRegular(objectEvent, sprite, DIR_SOUTH, 0, JUMP_TYPE_HIGH);
    return MovementAction_JumpInPlaceDown_Step1(objectEvent, sprite);
}

bool8 MovementAction_JumpInPlaceDown_Step1(struct ObjectEvent *objectEvent, struct Sprite *sprite)
{
    if (DoJumpAnim(objectEvent, sprite))
    {
<<<<<<< HEAD
        objectEvent->noShadow = 0;
        sprite->data[2] = 2;
=======
        objectEvent->hasShadow = 0;
        sprite->sActionFuncId = 2;
>>>>>>> c1da6b29
        return TRUE;
    }
    return FALSE;
}

bool8 MovementAction_JumpInPlaceUp_Step0(struct ObjectEvent *objectEvent, struct Sprite *sprite)
{
    InitJumpRegular(objectEvent, sprite, DIR_NORTH, 0, JUMP_TYPE_HIGH);
    return MovementAction_JumpInPlaceUp_Step1(objectEvent, sprite);
}

bool8 MovementAction_JumpInPlaceUp_Step1(struct ObjectEvent *objectEvent, struct Sprite *sprite)
{
    if (DoJumpAnim(objectEvent, sprite))
    {
<<<<<<< HEAD
        objectEvent->noShadow = 0;
        sprite->data[2] = 2;
=======
        objectEvent->hasShadow = 0;
        sprite->sActionFuncId = 2;
>>>>>>> c1da6b29
        return TRUE;
    }
    return FALSE;
}

bool8 MovementAction_JumpInPlaceLeft_Step0(struct ObjectEvent *objectEvent, struct Sprite *sprite)
{
    InitJumpRegular(objectEvent, sprite, DIR_WEST, 0, JUMP_TYPE_HIGH);
    return MovementAction_JumpInPlaceLeft_Step1(objectEvent, sprite);
}

bool8 MovementAction_JumpInPlaceLeft_Step1(struct ObjectEvent *objectEvent, struct Sprite *sprite)
{
    if (DoJumpAnim(objectEvent, sprite))
    {
<<<<<<< HEAD
        objectEvent->noShadow = 0;
        sprite->data[2] = 2;
=======
        objectEvent->hasShadow = 0;
        sprite->sActionFuncId = 2;
>>>>>>> c1da6b29
        return TRUE;
    }
    return FALSE;
}

bool8 MovementAction_JumpInPlaceRight_Step0(struct ObjectEvent *objectEvent, struct Sprite *sprite)
{
    InitJumpRegular(objectEvent, sprite, DIR_EAST, 0, JUMP_TYPE_HIGH);
    return MovementAction_JumpInPlaceRight_Step1(objectEvent, sprite);
}

bool8 MovementAction_JumpInPlaceRight_Step1(struct ObjectEvent *objectEvent, struct Sprite *sprite)
{
    if (DoJumpAnim(objectEvent, sprite))
    {
<<<<<<< HEAD
        objectEvent->noShadow = 0;
        sprite->data[2] = 2;
=======
        objectEvent->hasShadow = 0;
        sprite->sActionFuncId = 2;
>>>>>>> c1da6b29
        return TRUE;
    }
    return FALSE;
}

bool8 MovementAction_JumpInPlaceDownUp_Step0(struct ObjectEvent *objectEvent, struct Sprite *sprite)
{
    InitJumpRegular(objectEvent, sprite, DIR_SOUTH, 0, JUMP_TYPE_NORMAL);
    return MovementAction_JumpInPlaceDownUp_Step1(objectEvent, sprite);
}

bool8 MovementAction_JumpInPlaceDownUp_Step1(struct ObjectEvent *objectEvent, struct Sprite *sprite)
{
    if (DoJumpInPlaceAnim(objectEvent, sprite))
    {
<<<<<<< HEAD
        objectEvent->noShadow = 0;
        sprite->data[2] = 2;
=======
        objectEvent->hasShadow = 0;
        sprite->sActionFuncId = 2;
>>>>>>> c1da6b29
        return TRUE;
    }
    return FALSE;
}

bool8 MovementAction_JumpInPlaceUpDown_Step0(struct ObjectEvent *objectEvent, struct Sprite *sprite)
{
    InitJumpRegular(objectEvent, sprite, DIR_NORTH, 0, JUMP_TYPE_NORMAL);
    return MovementAction_JumpInPlaceUpDown_Step1(objectEvent, sprite);
}

bool8 MovementAction_JumpInPlaceUpDown_Step1(struct ObjectEvent *objectEvent, struct Sprite *sprite)
{
    if (DoJumpInPlaceAnim(objectEvent, sprite))
    {
<<<<<<< HEAD
        objectEvent->noShadow = 0;
        sprite->data[2] = 2;
=======
        objectEvent->hasShadow = 0;
        sprite->sActionFuncId = 2;
>>>>>>> c1da6b29
        return TRUE;
    }
    return FALSE;
}

bool8 MovementAction_JumpInPlaceLeftRight_Step0(struct ObjectEvent *objectEvent, struct Sprite *sprite)
{
    InitJumpRegular(objectEvent, sprite, DIR_WEST, 0, JUMP_TYPE_NORMAL);
    return MovementAction_JumpInPlaceLeftRight_Step1(objectEvent, sprite);
}

bool8 MovementAction_JumpInPlaceLeftRight_Step1(struct ObjectEvent *objectEvent, struct Sprite *sprite)
{
    if (DoJumpInPlaceAnim(objectEvent, sprite))
    {
<<<<<<< HEAD
        objectEvent->noShadow = 0;
        sprite->data[2] = 2;
=======
        objectEvent->hasShadow = 0;
        sprite->sActionFuncId = 2;
>>>>>>> c1da6b29
        return TRUE;
    }
    return FALSE;
}

bool8 MovementAction_JumpInPlaceRightLeft_Step0(struct ObjectEvent *objectEvent, struct Sprite *sprite)
{
    InitJumpRegular(objectEvent, sprite, DIR_EAST, 0, JUMP_TYPE_NORMAL);
    return MovementAction_JumpInPlaceRightLeft_Step1(objectEvent, sprite);
}

bool8 MovementAction_JumpInPlaceRightLeft_Step1(struct ObjectEvent *objectEvent, struct Sprite *sprite)
{
    if (DoJumpInPlaceAnim(objectEvent, sprite))
    {
<<<<<<< HEAD
        objectEvent->noShadow = 0;
        sprite->data[2] = 2;
=======
        objectEvent->hasShadow = 0;
        sprite->sActionFuncId = 2;
>>>>>>> c1da6b29
        return TRUE;
    }
    return FALSE;
}

bool8 MovementAction_FaceOriginalDirection_Step0(struct ObjectEvent *objectEvent, struct Sprite *sprite)
{
    FaceDirection(objectEvent, sprite, gInitialMovementTypeFacingDirections[objectEvent->movementType]);
    return TRUE;
}

bool8 MovementAction_NurseJoyBowDown_Step0(struct ObjectEvent *objectEvent, struct Sprite *sprite)
{
    StartSpriteAnimInDirection(objectEvent, sprite, DIR_SOUTH, 0x14);
    return FALSE;
}

bool8 MovementAction_EnableJumpLandingGroundEffect_Step0(struct ObjectEvent *objectEvent, struct Sprite *sprite)
{
    objectEvent->disableJumpLandingGroundEffect = FALSE;
    sprite->sActionFuncId = 1;
    return TRUE;
}

bool8 MovementAction_DisableJumpLandingGroundEffect_Step0(struct ObjectEvent *objectEvent, struct Sprite *sprite)
{
    objectEvent->disableJumpLandingGroundEffect = TRUE;
    sprite->sActionFuncId = 1;
    return TRUE;
}

bool8 MovementAction_DisableAnimation_Step0(struct ObjectEvent *objectEvent, struct Sprite *sprite)
{
    objectEvent->inanimate = TRUE;
    sprite->sActionFuncId = 1;
    return TRUE;
}

bool8 MovementAction_RestoreAnimation_Step0(struct ObjectEvent *objectEvent, struct Sprite *sprite)
{
    objectEvent->inanimate = GetObjectEventGraphicsInfo(objectEvent->graphicsId)->inanimate;
    sprite->sActionFuncId = 1;
    return TRUE;
}

bool8 MovementAction_SetInvisible_Step0(struct ObjectEvent *objectEvent, struct Sprite *sprite)
{
    objectEvent->invisible = TRUE;
    sprite->sActionFuncId = 1;
    return TRUE;
}

bool8 MovementAction_SetVisible_Step0(struct ObjectEvent *objectEvent, struct Sprite *sprite)
{
    objectEvent->invisible = FALSE;
    sprite->sActionFuncId = 1;
    return TRUE;
}

bool8 MovementAction_EmoteExclamationMark_Step0(struct ObjectEvent *objectEvent, struct Sprite *sprite)
{
    ObjectEventGetLocalIdAndMap(objectEvent, &gFieldEffectArguments[0], &gFieldEffectArguments[1], &gFieldEffectArguments[2]);
    FieldEffectStart(FLDEFF_EXCLAMATION_MARK_ICON);
    sprite->sActionFuncId = 1;
    return TRUE;
}

bool8 MovementAction_EmoteQuestionMark_Step0(struct ObjectEvent *objectEvent, struct Sprite *sprite)
{
    ObjectEventGetLocalIdAndMap(objectEvent, &gFieldEffectArguments[0], &gFieldEffectArguments[1], &gFieldEffectArguments[2]);
    gFieldEffectArguments[7] = -1;
    FieldEffectStart(FLDEFF_QUESTION_MARK_ICON);
    sprite->sActionFuncId = 1;
    return TRUE;
}

bool8 MovementAction_EmoteHeart_Step0(struct ObjectEvent *objectEvent, struct Sprite *sprite)
{
    ObjectEventGetLocalIdAndMap(objectEvent, &gFieldEffectArguments[0], &gFieldEffectArguments[1], &gFieldEffectArguments[2]);
    FieldEffectStart(FLDEFF_HEART_ICON);
    sprite->sActionFuncId = 1;
    return TRUE;
}

bool8 MovementAction_RevealTrainer_Step0(struct ObjectEvent *objectEvent, struct Sprite *sprite)
{
    if (objectEvent->movementType == MOVEMENT_TYPE_BURIED)
    {
        SetBuriedTrainerMovement(objectEvent);
        return FALSE;
    }
    if (objectEvent->movementType != MOVEMENT_TYPE_TREE_DISGUISE && objectEvent->movementType != MOVEMENT_TYPE_MOUNTAIN_DISGUISE)
    {
        sprite->sActionFuncId = 2;
        return TRUE;
    }
    StartRevealDisguise(objectEvent);
    sprite->sActionFuncId = 1;
    return MovementAction_RevealTrainer_Step1(objectEvent, sprite);
}

bool8 MovementAction_RevealTrainer_Step1(struct ObjectEvent *objectEvent, struct Sprite *sprite)
{
    if (UpdateRevealDisguise(objectEvent))
    {
        sprite->sActionFuncId = 2;
        return TRUE;
    }
    return FALSE;
}

bool8 MovementAction_RockSmashBreak_Step0(struct ObjectEvent *objectEvent, struct Sprite *sprite)
{
    SetAndStartSpriteAnim(sprite, 1, 0);
    sprite->sActionFuncId = 1;
    return FALSE;
}

bool8 MovementAction_RockSmashBreak_Step1(struct ObjectEvent *objectEvent, struct Sprite *sprite)
{
    if (SpriteAnimEnded(sprite))
    {
        SetMovementDelay(sprite, 32);
        sprite->sActionFuncId = 2;
    }
    return FALSE;
}

bool8 MovementAction_RockSmashBreak_Step2(struct ObjectEvent *objectEvent, struct Sprite *sprite)
{
    objectEvent->invisible ^= TRUE;
    if (WaitForMovementDelay(sprite))
    {
        objectEvent->invisible = TRUE;
        sprite->sActionFuncId = 3;
    }
    return FALSE;
}

bool8 MovementAction_CutTree_Step0(struct ObjectEvent *objectEvent, struct Sprite *sprite)
{
    SetAndStartSpriteAnim(sprite, 1, 0);
    sprite->sActionFuncId = 1;
    return FALSE;
}

bool8 MovementAction_CutTree_Step1(struct ObjectEvent *objectEvent, struct Sprite *sprite)
{
    if (SpriteAnimEnded(sprite))
    {
        SetMovementDelay(sprite, 32);
        sprite->sActionFuncId = 2;
    }
    return FALSE;
}

bool8 MovementAction_CutTree_Step2(struct ObjectEvent *objectEvent, struct Sprite *sprite)
{
    objectEvent->invisible ^= TRUE;
    if (WaitForMovementDelay(sprite))
    {
        objectEvent->invisible = TRUE;
        sprite->sActionFuncId = 3;
    }
    return FALSE;
}

bool8 MovementAction_SetFixedPriority_Step0(struct ObjectEvent *objectEvent, struct Sprite *sprite)
{
    objectEvent->fixedPriority = TRUE;
    sprite->sActionFuncId = 1;
    return TRUE;
}

bool8 MovementAction_ClearFixedPriority_Step0(struct ObjectEvent *objectEvent, struct Sprite *sprite)
{
    objectEvent->fixedPriority = FALSE;
    sprite->sActionFuncId = 1;
    return TRUE;
}

bool8 MovementAction_InitAffineAnim_Step0(struct ObjectEvent *objectEvent, struct Sprite *sprite)
{
    sprite->oam.affineMode = ST_OAM_AFFINE_DOUBLE;
    InitSpriteAffineAnim(sprite);
    sprite->affineAnimPaused = TRUE;
    sprite->subspriteMode = SUBSPRITES_OFF;
    return TRUE;
}

bool8 MovementAction_ClearAffineAnim_Step0(struct ObjectEvent *objectEvent, struct Sprite *sprite)
{
    FreeOamMatrix(sprite->oam.matrixNum);
    sprite->oam.affineMode = ST_OAM_AFFINE_OFF;
    CalcCenterToCornerVec(sprite, sprite->oam.shape, sprite->oam.size, sprite->oam.affineMode);
    return TRUE;
}

bool8 MovementAction_HideReflection_Step0(struct ObjectEvent *objectEvent, struct Sprite *sprite)
{
    objectEvent->hideReflection = TRUE;
    return TRUE;
}

bool8 MovementAction_ShowReflection_Step0(struct ObjectEvent *objectEvent, struct Sprite *sprite)
{
    objectEvent->hideReflection = FALSE;
    return TRUE;
}

bool8 MovementAction_WalkDownStartAffine_Step0(struct ObjectEvent *objectEvent, struct Sprite *sprite)
{
    InitWalkSlow(objectEvent, sprite, DIR_SOUTH);
    sprite->affineAnimPaused = FALSE;
    StartSpriteAffineAnimIfDifferent(sprite, 0);
    return MovementAction_WalkDownStartAffine_Step1(objectEvent, sprite);
}

bool8 MovementAction_WalkDownStartAffine_Step1(struct ObjectEvent *objectEvent, struct Sprite *sprite)
{
    if (UpdateWalkSlow(objectEvent, sprite))
    {
        sprite->affineAnimPaused = TRUE;
        sprite->sActionFuncId = 2;
        return TRUE;
    }
    return FALSE;
}

bool8 MovementAction_WalkDownAffine_Step0(struct ObjectEvent *objectEvent, struct Sprite *sprite)
{
    InitWalkSlow(objectEvent, sprite, DIR_SOUTH);
    sprite->affineAnimPaused = FALSE;
    ChangeSpriteAffineAnimIfDifferent(sprite, 1);
    return MovementAction_WalkDownAffine_Step1(objectEvent, sprite);
}

bool8 MovementAction_WalkDownAffine_Step1(struct ObjectEvent *objectEvent, struct Sprite *sprite)
{
    if (UpdateWalkSlow(objectEvent, sprite))
    {
        sprite->affineAnimPaused = TRUE;
        sprite->sActionFuncId = 2;
        return TRUE;
    }
    return FALSE;
}

bool8 MovementAction_WalkLeftAffine_Step0(struct ObjectEvent *objectEvent, struct Sprite *sprite)
{
    InitMovementNormal(objectEvent, sprite, DIR_WEST, 1);
    sprite->affineAnimPaused = FALSE;
    ChangeSpriteAffineAnimIfDifferent(sprite, 2);
    return MovementAction_WalkLeftAffine_Step1(objectEvent, sprite);
}

bool8 MovementAction_WalkLeftAffine_Step1(struct ObjectEvent *objectEvent, struct Sprite *sprite)
{
    if (UpdateMovementNormal(objectEvent, sprite))
    {
        sprite->affineAnimPaused = TRUE;
        sprite->sActionFuncId = 2;
        return TRUE;
    }
    return FALSE;
}

bool8 MovementAction_WalkRightAffine_Step0(struct ObjectEvent *objectEvent, struct Sprite *sprite)
{
    InitMovementNormal(objectEvent, sprite, DIR_EAST, 1);
    sprite->affineAnimPaused = FALSE;
    ChangeSpriteAffineAnimIfDifferent(sprite, 3);
    return MovementAction_WalkRightAffine_Step1(objectEvent, sprite);
}

bool8 MovementAction_WalkRightAffine_Step1(struct ObjectEvent *objectEvent, struct Sprite *sprite)
{
    if (UpdateMovementNormal(objectEvent, sprite))
    {
        sprite->affineAnimPaused = TRUE;
        sprite->sActionFuncId = 2;
        return TRUE;
    }
    return FALSE;
}

static void AcroWheelieFaceDirection(struct ObjectEvent *objectEvent, struct Sprite *sprite, u8 direction)
{
    SetObjectEventDirection(objectEvent, direction);
    ShiftStillObjectEventCoords(objectEvent);
    SetStepAnim(objectEvent, sprite, GetAcroWheeliePedalDirectionAnimNum(direction));
    sprite->animPaused = TRUE;
    sprite->sActionFuncId = 1;
}

bool8 MovementAction_AcroWheelieFaceDown_Step0(struct ObjectEvent *objectEvent, struct Sprite *sprite)
{
    AcroWheelieFaceDirection(objectEvent, sprite, DIR_SOUTH);
    return TRUE;
}

bool8 MovementAction_AcroWheelieFaceUp_Step0(struct ObjectEvent *objectEvent, struct Sprite *sprite)
{
    AcroWheelieFaceDirection(objectEvent, sprite, DIR_NORTH);
    return TRUE;
}

bool8 MovementAction_AcroWheelieFaceLeft_Step0(struct ObjectEvent *objectEvent, struct Sprite *sprite)
{
    AcroWheelieFaceDirection(objectEvent, sprite, DIR_WEST);
    return TRUE;
}

bool8 MovementAction_AcroWheelieFaceRight_Step0(struct ObjectEvent *objectEvent, struct Sprite *sprite)
{
    AcroWheelieFaceDirection(objectEvent, sprite, DIR_EAST);
    return TRUE;
}

bool8 MovementAction_AcroPopWheelieDown_Step0(struct ObjectEvent *objectEvent, struct Sprite *sprite)
{
    StartSpriteAnimInDirection(objectEvent, sprite, DIR_SOUTH, GetAcroWheelieDirectionAnimNum(DIR_SOUTH));
    return FALSE;
}

bool8 MovementAction_AcroPopWheelieUp_Step0(struct ObjectEvent *objectEvent, struct Sprite *sprite)
{
    StartSpriteAnimInDirection(objectEvent, sprite, DIR_NORTH, GetAcroWheelieDirectionAnimNum(DIR_NORTH));
    return FALSE;
}

bool8 MovementAction_AcroPopWheelieLeft_Step0(struct ObjectEvent *objectEvent, struct Sprite *sprite)
{
    StartSpriteAnimInDirection(objectEvent, sprite, DIR_WEST, GetAcroWheelieDirectionAnimNum(DIR_WEST));
    return FALSE;
}

bool8 MovementAction_AcroPopWheelieRight_Step0(struct ObjectEvent *objectEvent, struct Sprite *sprite)
{
    StartSpriteAnimInDirection(objectEvent, sprite, DIR_EAST, GetAcroWheelieDirectionAnimNum(DIR_EAST));
    return FALSE;
}

bool8 MovementAction_AcroEndWheelieFaceDown_Step0(struct ObjectEvent *objectEvent, struct Sprite *sprite)
{
    StartSpriteAnimInDirection(objectEvent, sprite, DIR_SOUTH, GetAcroEndWheelieDirectionAnimNum(DIR_SOUTH));
    return FALSE;
}

bool8 MovementAction_AcroEndWheelieFaceUp_Step0(struct ObjectEvent *objectEvent, struct Sprite *sprite)
{
    StartSpriteAnimInDirection(objectEvent, sprite, DIR_NORTH, GetAcroEndWheelieDirectionAnimNum(DIR_NORTH));
    return FALSE;
}

bool8 MovementAction_AcroEndWheelieFaceLeft_Step0(struct ObjectEvent *objectEvent, struct Sprite *sprite)
{
    StartSpriteAnimInDirection(objectEvent, sprite, DIR_WEST, GetAcroEndWheelieDirectionAnimNum(DIR_WEST));
    return FALSE;
}

bool8 MovementAction_AcroEndWheelieFaceRight_Step0(struct ObjectEvent *objectEvent, struct Sprite *sprite)
{
    StartSpriteAnimInDirection(objectEvent, sprite, DIR_EAST, GetAcroEndWheelieDirectionAnimNum(DIR_EAST));
    return FALSE;
}

bool8 MovementAction_UnusedAcroActionDown_Step0(struct ObjectEvent *objectEvent, struct Sprite *sprite)
{
    StartSpriteAnimInDirection(objectEvent, sprite, DIR_SOUTH, GetAcroUnusedActionDirectionAnimNum(DIR_SOUTH));
    return FALSE;
}

bool8 MovementAction_UnusedAcroActionUp_Step0(struct ObjectEvent *objectEvent, struct Sprite *sprite)
{
    StartSpriteAnimInDirection(objectEvent, sprite, DIR_NORTH, GetAcroUnusedActionDirectionAnimNum(DIR_NORTH));
    return FALSE;
}

bool8 MovementAction_UnusedAcroActionLeft_Step0(struct ObjectEvent *objectEvent, struct Sprite *sprite)
{
    StartSpriteAnimInDirection(objectEvent, sprite, DIR_WEST, GetAcroUnusedActionDirectionAnimNum(DIR_WEST));
    return FALSE;
}

bool8 MovementAction_UnusedAcroActionRight_Step0(struct ObjectEvent *objectEvent, struct Sprite *sprite)
{
    StartSpriteAnimInDirection(objectEvent, sprite, DIR_EAST, GetAcroUnusedActionDirectionAnimNum(DIR_EAST));
    return FALSE;
}

void InitFigure8Anim(struct ObjectEvent *objectEvent, struct Sprite *sprite)
{
    InitSpriteForFigure8Anim(sprite);
    sprite->animPaused = FALSE;
}

bool8 DoFigure8Anim(struct ObjectEvent *objectEvent, struct Sprite *sprite)
{
    if (AnimateSpriteInFigure8(sprite))
    {
        ShiftStillObjectEventCoords(objectEvent);
        objectEvent->triggerGroundEffectsOnStop = TRUE;
        sprite->animPaused = TRUE;
        return TRUE;
    }
    return FALSE;
}

bool8 MovementAction_Figure8_Step0(struct ObjectEvent *objectEvent, struct Sprite *sprite)
{
    InitFigure8Anim(objectEvent, sprite);
    sprite->sActionFuncId = 1;
    return MovementAction_Figure8_Step1(objectEvent, sprite);
}

bool8 MovementAction_Figure8_Step1(struct ObjectEvent *objectEvent, struct Sprite *sprite)
{
    if (DoFigure8Anim(objectEvent, sprite))
    {
        sprite->sActionFuncId = 2;
        return TRUE;
    }
    return FALSE;
}

static void InitAcroWheelieJump(struct ObjectEvent *objectEvent, struct Sprite *sprite, u8 direction, u8 speed, u8 type)
{
    InitJump(objectEvent, sprite, direction, speed, type);
    StartSpriteAnimIfDifferent(sprite, GetAcroWheelieDirectionAnimNum(direction));
    DoShadowFieldEffect(objectEvent);
}

bool8 MovementAction_AcroWheelieHopFaceDown_Step0(struct ObjectEvent *objectEvent, struct Sprite *sprite)
{
    InitAcroWheelieJump(objectEvent, sprite, DIR_SOUTH, 0, JUMP_TYPE_LOW);
    return MovementAction_AcroWheelieHopFaceDown_Step1(objectEvent, sprite);
}

bool8 MovementAction_AcroWheelieHopFaceDown_Step1(struct ObjectEvent *objectEvent, struct Sprite *sprite)
{
    if (DoJumpAnim(objectEvent, sprite))
    {
<<<<<<< HEAD
        objectEvent->noShadow = FALSE;
        sprite->data[2] = 2;
=======
        objectEvent->hasShadow = FALSE;
        sprite->sActionFuncId = 2;
>>>>>>> c1da6b29
        return TRUE;
    }
    return FALSE;
}

bool8 MovementAction_AcroWheelieHopFaceUp_Step0(struct ObjectEvent *objectEvent, struct Sprite *sprite)
{
    InitAcroWheelieJump(objectEvent, sprite, DIR_NORTH, 0, JUMP_TYPE_LOW);
    return MovementAction_AcroWheelieHopFaceUp_Step1(objectEvent, sprite);
}

bool8 MovementAction_AcroWheelieHopFaceUp_Step1(struct ObjectEvent *objectEvent, struct Sprite *sprite)
{
    if (DoJumpAnim(objectEvent, sprite))
    {
<<<<<<< HEAD
        objectEvent->noShadow = FALSE;
        sprite->data[2] = 2;
=======
        objectEvent->hasShadow = FALSE;
        sprite->sActionFuncId = 2;
>>>>>>> c1da6b29
        return TRUE;
    }
    return FALSE;
}

bool8 MovementAction_AcroWheelieHopFaceLeft_Step0(struct ObjectEvent *objectEvent, struct Sprite *sprite)
{
    InitAcroWheelieJump(objectEvent, sprite, DIR_WEST,  0, JUMP_TYPE_LOW);
    return MovementAction_AcroWheelieHopFaceLeft_Step1(objectEvent, sprite);
}

bool8 MovementAction_AcroWheelieHopFaceLeft_Step1(struct ObjectEvent *objectEvent, struct Sprite *sprite)
{
    if (DoJumpAnim(objectEvent, sprite))
    {
<<<<<<< HEAD
        objectEvent->noShadow = FALSE;
        sprite->data[2] = 2;
=======
        objectEvent->hasShadow = FALSE;
        sprite->sActionFuncId = 2;
>>>>>>> c1da6b29
        return TRUE;
    }
    return FALSE;
}

bool8 MovementAction_AcroWheelieHopFaceRight_Step0(struct ObjectEvent *objectEvent, struct Sprite *sprite)
{
    InitAcroWheelieJump(objectEvent, sprite, DIR_EAST, 0, JUMP_TYPE_LOW);
    return MovementAction_AcroWheelieHopFaceRight_Step1(objectEvent, sprite);
}

bool8 MovementAction_AcroWheelieHopFaceRight_Step1(struct ObjectEvent *objectEvent, struct Sprite *sprite)
{
    if (DoJumpAnim(objectEvent, sprite))
    {
<<<<<<< HEAD
        objectEvent->noShadow = FALSE;
        sprite->data[2] = 2;
=======
        objectEvent->hasShadow = FALSE;
        sprite->sActionFuncId = 2;
>>>>>>> c1da6b29
        return TRUE;
    }
    return FALSE;
}

bool8 MovementAction_AcroWheelieHopDown_Step0(struct ObjectEvent *objectEvent, struct Sprite *sprite)
{
    InitAcroWheelieJump(objectEvent, sprite, DIR_SOUTH, 1, JUMP_TYPE_LOW);
    return MovementAction_AcroWheelieHopDown_Step1(objectEvent, sprite);
}

bool8 MovementAction_AcroWheelieHopDown_Step1(struct ObjectEvent *objectEvent, struct Sprite *sprite)
{
    if (DoJumpAnim(objectEvent, sprite))
    {
<<<<<<< HEAD
        objectEvent->noShadow = FALSE;
        sprite->data[2] = 2;
=======
        objectEvent->hasShadow = FALSE;
        sprite->sActionFuncId = 2;
>>>>>>> c1da6b29
        return TRUE;
    }
    return FALSE;
}

bool8 MovementAction_AcroWheelieHopUp_Step0(struct ObjectEvent *objectEvent, struct Sprite *sprite)
{
    InitAcroWheelieJump(objectEvent, sprite, DIR_NORTH, 1, JUMP_TYPE_LOW);
    return MovementAction_AcroWheelieHopUp_Step1(objectEvent, sprite);
}

bool8 MovementAction_AcroWheelieHopUp_Step1(struct ObjectEvent *objectEvent, struct Sprite *sprite)
{
    if (DoJumpAnim(objectEvent, sprite))
    {
<<<<<<< HEAD
        objectEvent->noShadow = FALSE;
        sprite->data[2] = 2;
=======
        objectEvent->hasShadow = FALSE;
        sprite->sActionFuncId = 2;
>>>>>>> c1da6b29
        return TRUE;
    }
    return FALSE;
}

bool8 MovementAction_AcroWheelieHopLeft_Step0(struct ObjectEvent *objectEvent, struct Sprite *sprite)
{
    InitAcroWheelieJump(objectEvent, sprite, DIR_WEST, 1, JUMP_TYPE_LOW);
    return MovementAction_AcroWheelieHopLeft_Step1(objectEvent, sprite);
}

bool8 MovementAction_AcroWheelieHopLeft_Step1(struct ObjectEvent *objectEvent, struct Sprite *sprite)
{
    if (DoJumpAnim(objectEvent, sprite))
    {
<<<<<<< HEAD
        objectEvent->noShadow = FALSE;
        sprite->data[2] = 2;
=======
        objectEvent->hasShadow = FALSE;
        sprite->sActionFuncId = 2;
>>>>>>> c1da6b29
        return TRUE;
    }
    return FALSE;
}

bool8 MovementAction_AcroWheelieHopRight_Step0(struct ObjectEvent *objectEvent, struct Sprite *sprite)
{
    InitAcroWheelieJump(objectEvent, sprite, DIR_EAST, 1, JUMP_TYPE_LOW);
    return MovementAction_AcroWheelieHopRight_Step1(objectEvent, sprite);
}

bool8 MovementAction_AcroWheelieHopRight_Step1(struct ObjectEvent *objectEvent, struct Sprite *sprite)
{
    if (DoJumpAnim(objectEvent, sprite))
    {
<<<<<<< HEAD
        objectEvent->noShadow = FALSE;
        sprite->data[2] = 2;
=======
        objectEvent->hasShadow = FALSE;
        sprite->sActionFuncId = 2;
>>>>>>> c1da6b29
        return TRUE;
    }
    return FALSE;
}

bool8 MovementAction_AcroWheelieJumpDown_Step0(struct ObjectEvent *objectEvent, struct Sprite *sprite)
{
    InitAcroWheelieJump(objectEvent, sprite, DIR_SOUTH, 2, JUMP_TYPE_HIGH);
    return MovementAction_AcroWheelieJumpDown_Step1(objectEvent, sprite);
}

bool8 MovementAction_AcroWheelieJumpDown_Step1(struct ObjectEvent *objectEvent, struct Sprite *sprite)
{
    if (DoJumpAnim(objectEvent, sprite))
    {
<<<<<<< HEAD
        objectEvent->noShadow = FALSE;
        sprite->data[2] = 2;
=======
        objectEvent->hasShadow = FALSE;
        sprite->sActionFuncId = 2;
>>>>>>> c1da6b29
        return TRUE;
    }
    return FALSE;
}

bool8 MovementAction_AcroWheelieJumpUp_Step0(struct ObjectEvent *objectEvent, struct Sprite *sprite)
{
    InitAcroWheelieJump(objectEvent, sprite, DIR_NORTH, 2, JUMP_TYPE_HIGH);
    return MovementAction_AcroWheelieJumpUp_Step1(objectEvent, sprite);
}

bool8 MovementAction_AcroWheelieJumpUp_Step1(struct ObjectEvent *objectEvent, struct Sprite *sprite)
{
    if (DoJumpAnim(objectEvent, sprite))
    {
<<<<<<< HEAD
        objectEvent->noShadow = FALSE;
        sprite->data[2] = 2;
=======
        objectEvent->hasShadow = FALSE;
        sprite->sActionFuncId = 2;
>>>>>>> c1da6b29
        return TRUE;
    }
    return FALSE;
}

bool8 MovementAction_AcroWheelieJumpLeft_Step0(struct ObjectEvent *objectEvent, struct Sprite *sprite)
{
    InitAcroWheelieJump(objectEvent, sprite, DIR_WEST,  2, JUMP_TYPE_HIGH);
    return MovementAction_AcroWheelieJumpLeft_Step1(objectEvent, sprite);
}

bool8 MovementAction_AcroWheelieJumpLeft_Step1(struct ObjectEvent *objectEvent, struct Sprite *sprite)
{
    if (DoJumpAnim(objectEvent, sprite))
    {
<<<<<<< HEAD
        objectEvent->noShadow = FALSE;
        sprite->data[2] = 2;
=======
        objectEvent->hasShadow = FALSE;
        sprite->sActionFuncId = 2;
>>>>>>> c1da6b29
        return TRUE;
    }
    return FALSE;
}

bool8 MovementAction_AcroWheelieJumpRight_Step0(struct ObjectEvent *objectEvent, struct Sprite *sprite)
{
    InitAcroWheelieJump(objectEvent, sprite, DIR_EAST,  2, JUMP_TYPE_HIGH);
    return MovementAction_AcroWheelieJumpRight_Step1(objectEvent, sprite);
}

bool8 MovementAction_AcroWheelieJumpRight_Step1(struct ObjectEvent *objectEvent, struct Sprite *sprite)
{
    if (DoJumpAnim(objectEvent, sprite))
    {
<<<<<<< HEAD
        objectEvent->noShadow = FALSE;
        sprite->data[2] = 2;
=======
        objectEvent->hasShadow = FALSE;
        sprite->sActionFuncId = 2;
>>>>>>> c1da6b29
        return TRUE;
    }
    return FALSE;
}

bool8 MovementAction_AcroWheelieInPlaceDown_Step0(struct ObjectEvent *objectEvent, struct Sprite *sprite)
{
    InitMoveInPlace(objectEvent, sprite, DIR_SOUTH, GetAcroWheeliePedalDirectionAnimNum(DIR_SOUTH), 8);
    return MovementAction_WalkInPlace_Step1(objectEvent, sprite);
}

bool8 MovementAction_AcroWheelieInPlaceUp_Step0(struct ObjectEvent *objectEvent, struct Sprite *sprite)
{
    InitMoveInPlace(objectEvent, sprite, DIR_NORTH, GetAcroWheeliePedalDirectionAnimNum(DIR_NORTH), 8);
    return MovementAction_WalkInPlace_Step1(objectEvent, sprite);
}

bool8 MovementAction_AcroWheelieInPlaceLeft_Step0(struct ObjectEvent *objectEvent, struct Sprite *sprite)
{
    InitMoveInPlace(objectEvent, sprite, DIR_WEST, GetAcroWheeliePedalDirectionAnimNum(DIR_WEST), 8);
    return MovementAction_WalkInPlace_Step1(objectEvent, sprite);
}

bool8 MovementAction_AcroWheelieInPlaceRight_Step0(struct ObjectEvent *objectEvent, struct Sprite *sprite)
{
    InitMoveInPlace(objectEvent, sprite, DIR_EAST, GetAcroWheeliePedalDirectionAnimNum(DIR_EAST), 8);
    return MovementAction_WalkInPlace_Step1(objectEvent, sprite);
}

static void InitAcroPopWheelie(struct ObjectEvent *objectEvent, struct Sprite *sprite, u8 direction, u8 speed)
{
    InitNpcForMovement(objectEvent, sprite, direction, speed);
    StartSpriteAnim(sprite, GetAcroWheelieDirectionAnimNum(objectEvent->facingDirection));
    SeekSpriteAnim(sprite, 0);
}

bool8 MovementAction_AcroPopWheelieMoveDown_Step0(struct ObjectEvent *objectEvent, struct Sprite *sprite)
{
    InitAcroPopWheelie(objectEvent, sprite, DIR_SOUTH, 1);
    return MovementAction_AcroPopWheelieMoveDown_Step1(objectEvent, sprite);
}

bool8 MovementAction_AcroPopWheelieMoveDown_Step1(struct ObjectEvent *objectEvent, struct Sprite *sprite)
{
    if (UpdateMovementNormal(objectEvent, sprite))
    {
        sprite->sActionFuncId = 2;
        return TRUE;
    }
    return FALSE;
}

bool8 MovementAction_AcroPopWheelieMoveUp_Step0(struct ObjectEvent *objectEvent, struct Sprite *sprite)
{
    InitAcroPopWheelie(objectEvent, sprite, DIR_NORTH, 1);
    return MovementAction_AcroPopWheelieMoveUp_Step1(objectEvent, sprite);
}

bool8 MovementAction_AcroPopWheelieMoveUp_Step1(struct ObjectEvent *objectEvent, struct Sprite *sprite)
{
    if (UpdateMovementNormal(objectEvent, sprite))
    {
        sprite->sActionFuncId = 2;
        return TRUE;
    }
    return FALSE;
}

bool8 MovementAction_AcroPopWheelieMoveLeft_Step0(struct ObjectEvent *objectEvent, struct Sprite *sprite)
{
    InitAcroPopWheelie(objectEvent, sprite, DIR_WEST,  1);
    return MovementAction_AcroPopWheelieMoveLeft_Step1(objectEvent, sprite);
}

bool8 MovementAction_AcroPopWheelieMoveLeft_Step1(struct ObjectEvent *objectEvent, struct Sprite *sprite)
{
    if (UpdateMovementNormal(objectEvent, sprite))
    {
        sprite->sActionFuncId = 2;
        return TRUE;
    }
    return FALSE;
}

bool8 MovementAction_AcroPopWheelieMoveRight_Step0(struct ObjectEvent *objectEvent, struct Sprite *sprite)
{
    InitAcroPopWheelie(objectEvent, sprite, DIR_EAST,  1);
    return MovementAction_AcroPopWheelieMoveRight_Step1(objectEvent, sprite);
}

bool8 MovementAction_AcroPopWheelieMoveRight_Step1(struct ObjectEvent *objectEvent, struct Sprite *sprite)
{
    if (UpdateMovementNormal(objectEvent, sprite))
    {
        sprite->sActionFuncId = 2;
        return TRUE;
    }
    return FALSE;
}

static void InitAcroWheelieMove(struct ObjectEvent *objectEvent, struct Sprite *sprite, u8 direction, u8 speed)
{
    InitNpcForMovement(objectEvent, sprite, direction, speed);
    SetStepAnimHandleAlternation(objectEvent, sprite, GetAcroWheeliePedalDirectionAnimNum(objectEvent->facingDirection));
}

bool8 MovementAction_AcroWheelieMoveDown_Step0(struct ObjectEvent *objectEvent, struct Sprite *sprite)
{
    InitAcroWheelieMove(objectEvent, sprite, DIR_SOUTH, 1);
    return MovementAction_AcroWheelieMoveDown_Step1(objectEvent, sprite);
}

bool8 MovementAction_AcroWheelieMoveDown_Step1(struct ObjectEvent *objectEvent, struct Sprite *sprite)
{
    if (UpdateMovementNormal(objectEvent, sprite))
    {
        sprite->sActionFuncId = 2;
        return TRUE;
    }
    return FALSE;
}

bool8 MovementAction_AcroWheelieMoveUp_Step0(struct ObjectEvent *objectEvent, struct Sprite *sprite)
{
    InitAcroWheelieMove(objectEvent, sprite, DIR_NORTH, 1);
    return MovementAction_AcroWheelieMoveUp_Step1(objectEvent, sprite);
}

bool8 MovementAction_AcroWheelieMoveUp_Step1(struct ObjectEvent *objectEvent, struct Sprite *sprite)
{
    if (UpdateMovementNormal(objectEvent, sprite))
    {
        sprite->sActionFuncId = 2;
        return TRUE;
    }
    return FALSE;
}

bool8 MovementAction_AcroWheelieMoveLeft_Step0(struct ObjectEvent *objectEvent, struct Sprite *sprite)
{
    InitAcroWheelieMove(objectEvent, sprite, DIR_WEST,  1);
    return MovementAction_AcroWheelieMoveLeft_Step1(objectEvent, sprite);
}

bool8 MovementAction_AcroWheelieMoveLeft_Step1(struct ObjectEvent *objectEvent, struct Sprite *sprite)
{
    if (UpdateMovementNormal(objectEvent, sprite))
    {
        sprite->sActionFuncId = 2;
        return TRUE;
    }
    return FALSE;
}

bool8 MovementAction_AcroWheelieMoveRight_Step0(struct ObjectEvent *objectEvent, struct Sprite *sprite)
{
    InitAcroWheelieMove(objectEvent, sprite, DIR_EAST, 1);
    return MovementAction_AcroWheelieMoveRight_Step1(objectEvent, sprite);
}

bool8 MovementAction_AcroWheelieMoveRight_Step1(struct ObjectEvent *objectEvent, struct Sprite *sprite)
{
    if (UpdateMovementNormal(objectEvent, sprite))
    {
        sprite->sActionFuncId = 2;
        return TRUE;
    }
    return FALSE;
}

static void InitAcroEndWheelie(struct ObjectEvent *objectEvent, struct Sprite *sprite, u8 direction, u8 speed)
{
    InitNpcForMovement(objectEvent, sprite, direction, speed);
    StartSpriteAnim(sprite, GetAcroEndWheelieDirectionAnimNum(objectEvent->facingDirection));
    SeekSpriteAnim(sprite, 0);
}

bool8 MovementAction_AcroEndWheelieMoveDown_Step0(struct ObjectEvent *objectEvent, struct Sprite *sprite)
{
    InitAcroEndWheelie(objectEvent, sprite, DIR_SOUTH, 1);
    return MovementAction_AcroEndWheelieMoveDown_Step1(objectEvent, sprite);
}

bool8 MovementAction_AcroEndWheelieMoveDown_Step1(struct ObjectEvent *objectEvent, struct Sprite *sprite)
{
    if (UpdateMovementNormal(objectEvent, sprite))
    {
        sprite->sActionFuncId = 2;
        return TRUE;
    }
    return FALSE;
}

bool8 MovementAction_AcroEndWheelieMoveUp_Step0(struct ObjectEvent *objectEvent, struct Sprite *sprite)
{
    InitAcroEndWheelie(objectEvent, sprite, DIR_NORTH, 1);
    return MovementAction_AcroEndWheelieMoveUp_Step1(objectEvent, sprite);
}

bool8 MovementAction_AcroEndWheelieMoveUp_Step1(struct ObjectEvent *objectEvent, struct Sprite *sprite)
{
    if (UpdateMovementNormal(objectEvent, sprite))
    {
        sprite->sActionFuncId = 2;
        return TRUE;
    }
    return FALSE;
}

bool8 MovementAction_AcroEndWheelieMoveLeft_Step0(struct ObjectEvent *objectEvent, struct Sprite *sprite)
{
    InitAcroEndWheelie(objectEvent, sprite, DIR_WEST, 1);
    return MovementAction_AcroEndWheelieMoveLeft_Step1(objectEvent, sprite);
}

bool8 MovementAction_AcroEndWheelieMoveLeft_Step1(struct ObjectEvent *objectEvent, struct Sprite *sprite)
{
    if (UpdateMovementNormal(objectEvent, sprite))
    {
        sprite->sActionFuncId = 2;
        return TRUE;
    }
    return FALSE;
}

bool8 MovementAction_AcroEndWheelieMoveRight_Step0(struct ObjectEvent *objectEvent, struct Sprite *sprite)
{
    InitAcroEndWheelie(objectEvent, sprite, DIR_EAST, 1);
    return MovementAction_AcroEndWheelieMoveRight_Step1(objectEvent, sprite);
}

bool8 MovementAction_AcroEndWheelieMoveRight_Step1(struct ObjectEvent *objectEvent, struct Sprite *sprite)
{
    if (UpdateMovementNormal(objectEvent, sprite))
    {
        sprite->sActionFuncId = 2;
        return TRUE;
    }
    return FALSE;
}

bool8 MovementAction_Levitate_Step0(struct ObjectEvent *objectEvent, struct Sprite *sprite)
{
    CreateLevitateMovementTask(objectEvent);
    sprite->sActionFuncId = 1;
    return TRUE;
}

bool8 MovementAction_StopLevitate_Step0(struct ObjectEvent *objectEvent, struct Sprite *sprite)
{
    DestroyLevitateMovementTask(objectEvent->warpArrowSpriteId);
    sprite->pos2.y = 0;
    sprite->sActionFuncId = 1;
    return TRUE;
}

bool8 MovementAction_StopLevitateAtTop_Step0(struct ObjectEvent *objectEvent, struct Sprite *sprite)
{
    if (sprite->pos2.y == 0)
    {
        DestroyLevitateMovementTask(objectEvent->warpArrowSpriteId);
        sprite->sActionFuncId = 1;
        return TRUE;
    }
    return FALSE;
}

u8 MovementAction_Finish(struct ObjectEvent *objectEvent, struct Sprite *sprite)
{
    return TRUE;
}

bool8 MovementAction_PauseSpriteAnim(struct ObjectEvent *objectEvent, struct Sprite *sprite)
{
    sprite->animPaused = TRUE;
    return TRUE;
}

static void UpdateObjectEventSpriteAnimPause(struct ObjectEvent *objectEvent, struct Sprite *sprite)
{
    if (objectEvent->disableAnim)
    {
        sprite->animPaused = TRUE;
    }
}

static void TryEnableObjectEventAnim(struct ObjectEvent *objectEvent, struct Sprite *sprite)
{
    if (objectEvent->enableAnim)
    {
        sprite->animPaused = FALSE;
        objectEvent->disableAnim = FALSE;
        objectEvent->enableAnim = FALSE;
    }
}

static void UpdateObjectEventVisibility(struct ObjectEvent *objectEvent, struct Sprite *sprite)
{
    UpdateObjectEventOffscreen(objectEvent, sprite);
    UpdateObjectEventSpriteVisibility(objectEvent, sprite);
}

static void UpdateObjectEventOffscreen(struct ObjectEvent *objectEvent, struct Sprite *sprite)
{
    u16 x, y;
    u16 x2, y2;
    const struct ObjectEventGraphicsInfo *graphicsInfo;

    objectEvent->offScreen = FALSE;

    graphicsInfo = GetObjectEventGraphicsInfo(objectEvent->graphicsId);
    if (sprite->coordOffsetEnabled)
    {
        x = sprite->pos1.x + sprite->pos2.x + sprite->centerToCornerVecX + gSpriteCoordOffsetX;
        y = sprite->pos1.y + sprite->pos2.y + sprite->centerToCornerVecY + gSpriteCoordOffsetY;
    }
    else
    {
        x = sprite->pos1.x + sprite->pos2.x + sprite->centerToCornerVecX;
        y = sprite->pos1.y + sprite->pos2.y + sprite->centerToCornerVecY;
    }
    x2 = graphicsInfo->width;
    x2 += x;
    y2 = y;
    y2 += graphicsInfo->height;

    if ((s16)x >= DISPLAY_WIDTH + 16 || (s16)x2 < -16)
        objectEvent->offScreen = TRUE;

    if ((s16)y >= DISPLAY_HEIGHT + 16 || (s16)y2 < -16)
        objectEvent->offScreen = TRUE;
}

static void UpdateObjectEventSpriteVisibility(struct ObjectEvent *objectEvent, struct Sprite *sprite)
{
    sprite->invisible = FALSE;
    if (objectEvent->invisible || objectEvent->offScreen)
        sprite->invisible = TRUE;
}

static void GetAllGroundEffectFlags_OnSpawn(struct ObjectEvent *objEvent, u32 *flags)
{
    ObjectEventUpdateMetatileBehaviors(objEvent);
    GetGroundEffectFlags_Reflection(objEvent, flags);
    GetGroundEffectFlags_TallGrassOnSpawn(objEvent, flags);
    GetGroundEffectFlags_LongGrassOnSpawn(objEvent, flags);
    GetGroundEffectFlags_SandHeap(objEvent, flags);
    GetGroundEffectFlags_ShallowFlowingWater(objEvent, flags);
    GetGroundEffectFlags_ShortGrass(objEvent, flags);
    GetGroundEffectFlags_HotSprings(objEvent, flags);
}

static void GetAllGroundEffectFlags_OnBeginStep(struct ObjectEvent *objEvent, u32 *flags)
{
    ObjectEventUpdateMetatileBehaviors(objEvent);
    GetGroundEffectFlags_Reflection(objEvent, flags);
    GetGroundEffectFlags_TallGrassOnBeginStep(objEvent, flags);
    GetGroundEffectFlags_LongGrassOnBeginStep(objEvent, flags);
    GetGroundEffectFlags_Tracks(objEvent, flags);
    GetGroundEffectFlags_SandHeap(objEvent, flags);
    GetGroundEffectFlags_ShallowFlowingWater(objEvent, flags);
    GetGroundEffectFlags_Puddle(objEvent, flags);
    GetGroundEffectFlags_ShortGrass(objEvent, flags);
    GetGroundEffectFlags_HotSprings(objEvent, flags);
}

static void GetAllGroundEffectFlags_OnFinishStep(struct ObjectEvent *objEvent, u32 *flags)
{
    ObjectEventUpdateMetatileBehaviors(objEvent);
    GetGroundEffectFlags_ShallowFlowingWater(objEvent, flags);
    GetGroundEffectFlags_SandHeap(objEvent, flags);
    GetGroundEffectFlags_Puddle(objEvent, flags);
    GetGroundEffectFlags_Ripple(objEvent, flags);
    GetGroundEffectFlags_ShortGrass(objEvent, flags);
    GetGroundEffectFlags_HotSprings(objEvent, flags);
    GetGroundEffectFlags_Seaweed(objEvent, flags);
    GetGroundEffectFlags_JumpLanding(objEvent, flags);
}

static void ObjectEventUpdateMetatileBehaviors(struct ObjectEvent *objEvent)
{
    objEvent->previousMetatileBehavior = MapGridGetMetatileBehaviorAt(objEvent->previousCoords.x, objEvent->previousCoords.y);
    objEvent->currentMetatileBehavior = MapGridGetMetatileBehaviorAt(objEvent->currentCoords.x, objEvent->currentCoords.y);
}

static void GetGroundEffectFlags_Reflection(struct ObjectEvent *objEvent, u32 *flags)
{
    u32 reflectionFlags[NUM_REFLECTION_TYPES - 1] = {
        [REFL_TYPE_ICE   - 1] = GROUND_EFFECT_FLAG_ICE_REFLECTION,
        [REFL_TYPE_WATER - 1] = GROUND_EFFECT_FLAG_WATER_REFLECTION
    };
    u8 reflType = ObjectEventGetNearbyReflectionType(objEvent);

    if (reflType)
    {
        if (objEvent->hasReflection == 0)
        {
            objEvent->hasReflection++;
            *flags |= reflectionFlags[reflType - 1];
        }
    }
    else
    {
        objEvent->hasReflection = FALSE;
    }
}

static void GetGroundEffectFlags_TallGrassOnSpawn(struct ObjectEvent *objEvent, u32 *flags)
{
    if (MetatileBehavior_IsTallGrass(objEvent->currentMetatileBehavior))
        *flags |= GROUND_EFFECT_FLAG_TALL_GRASS_ON_SPAWN;
}

static void GetGroundEffectFlags_TallGrassOnBeginStep(struct ObjectEvent *objEvent, u32 *flags)
{
    if (MetatileBehavior_IsTallGrass(objEvent->currentMetatileBehavior))
        *flags |= GROUND_EFFECT_FLAG_TALL_GRASS_ON_MOVE;
}

static void GetGroundEffectFlags_LongGrassOnSpawn(struct ObjectEvent *objEvent, u32 *flags)
{
    if (MetatileBehavior_IsLongGrass(objEvent->currentMetatileBehavior))
        *flags |= GROUND_EFFECT_FLAG_LONG_GRASS_ON_SPAWN;
}

static void GetGroundEffectFlags_LongGrassOnBeginStep(struct ObjectEvent *objEvent, u32 *flags)
{
    if (MetatileBehavior_IsLongGrass(objEvent->currentMetatileBehavior))
        *flags |= GROUND_EFFECT_FLAG_LONG_GRASS_ON_MOVE;
}

static void GetGroundEffectFlags_Tracks(struct ObjectEvent *objEvent, u32 *flags)
{
    if (MetatileBehavior_IsDeepSand(objEvent->previousMetatileBehavior))
    {
        *flags |= GROUND_EFFECT_FLAG_DEEP_SAND;
    }
    else if (MetatileBehavior_IsSandOrDeepSand(objEvent->previousMetatileBehavior)
             || MetatileBehavior_IsFootprints(objEvent->previousMetatileBehavior))
    {
        *flags |= GROUND_EFFECT_FLAG_SAND;
    }
}

static void GetGroundEffectFlags_SandHeap(struct ObjectEvent *objEvent, u32 *flags)
{
    if (MetatileBehavior_IsDeepSand(objEvent->currentMetatileBehavior)
        && MetatileBehavior_IsDeepSand(objEvent->previousMetatileBehavior))
    {
        if (!objEvent->inSandPile)
        {
            objEvent->inSandPile = 0;
            objEvent->inSandPile = 1;
            *flags |= GROUND_EFFECT_FLAG_SAND_PILE;
        }
    }
    else
    {
        objEvent->inSandPile = 0;
    }
}

static void GetGroundEffectFlags_ShallowFlowingWater(struct ObjectEvent *objEvent, u32 *flags)
{
    if ((MetatileBehavior_IsShallowFlowingWater(objEvent->currentMetatileBehavior)
         && MetatileBehavior_IsShallowFlowingWater(objEvent->previousMetatileBehavior))
        || (MetatileBehavior_IsPacifidlogLog(objEvent->currentMetatileBehavior)
            && MetatileBehavior_IsPacifidlogLog(objEvent->previousMetatileBehavior)))
    {
        if (!objEvent->inShallowFlowingWater)
        {
            objEvent->inShallowFlowingWater = 0;
            objEvent->inShallowFlowingWater = 1;
            *flags |= GROUND_EFFECT_FLAG_SHALLOW_FLOWING_WATER;
        }
    }
    else
    {
        objEvent->inShallowFlowingWater = 0;
    }
}

static void GetGroundEffectFlags_Puddle(struct ObjectEvent *objEvent, u32 *flags)
{
    if (MetatileBehavior_IsPuddle(objEvent->currentMetatileBehavior)
        && MetatileBehavior_IsPuddle(objEvent->previousMetatileBehavior))
    {
        *flags |= GROUND_EFFECT_FLAG_PUDDLE;
    }
}

static void GetGroundEffectFlags_Ripple(struct ObjectEvent *objEvent, u32 *flags)
{
    if (MetatileBehavior_HasRipples(objEvent->currentMetatileBehavior))
        *flags |= GROUND_EFFECT_FLAG_RIPPLES;
}

static void GetGroundEffectFlags_ShortGrass(struct ObjectEvent *objEvent, u32 *flags)
{
    if (MetatileBehavior_IsShortGrass(objEvent->currentMetatileBehavior)
        && MetatileBehavior_IsShortGrass(objEvent->previousMetatileBehavior))
    {
        if (!objEvent->inShortGrass)
        {
            objEvent->inShortGrass = 0;
            objEvent->inShortGrass = 1;
            *flags |= GROUND_EFFECT_FLAG_SHORT_GRASS;
        }
    }
    else
    {
        objEvent->inShortGrass = 0;
    }
}

static void GetGroundEffectFlags_HotSprings(struct ObjectEvent *objEvent, u32 *flags)
{
    if (MetatileBehavior_IsHotSprings(objEvent->currentMetatileBehavior)
        && MetatileBehavior_IsHotSprings(objEvent->previousMetatileBehavior))
    {
        if (!objEvent->inHotSprings)
        {
            objEvent->inHotSprings = 0;
            objEvent->inHotSprings = 1;
            *flags |= GROUND_EFFECT_FLAG_HOT_SPRINGS;
        }
    }
    else
    {
        objEvent->inHotSprings = 0;
    }
}

static void GetGroundEffectFlags_Seaweed(struct ObjectEvent *objEvent, u32 *flags)
{
    if (MetatileBehavior_IsSeaweed(objEvent->currentMetatileBehavior))
        *flags |= GROUND_EFFECT_FLAG_SEAWEED;
}

static void GetGroundEffectFlags_JumpLanding(struct ObjectEvent *objEvent, u32 *flags)
{
    typedef bool8 (*MetatileFunc)(u8);

    static const MetatileFunc metatileFuncs[] = {
        MetatileBehavior_IsTallGrass,
        MetatileBehavior_IsLongGrass,
        MetatileBehavior_IsPuddle,
        MetatileBehavior_IsSurfableWaterOrUnderwater,
        MetatileBehavior_IsShallowFlowingWater,
        MetatileBehavior_IsATile,
    };

    static const u32 jumpLandingFlags[] = {
        GROUND_EFFECT_FLAG_LAND_IN_TALL_GRASS,
        GROUND_EFFECT_FLAG_LAND_IN_LONG_GRASS,
        GROUND_EFFECT_FLAG_LAND_IN_SHALLOW_WATER,
        GROUND_EFFECT_FLAG_LAND_IN_DEEP_WATER,
        GROUND_EFFECT_FLAG_LAND_IN_SHALLOW_WATER,
        GROUND_EFFECT_FLAG_LAND_ON_NORMAL_GROUND,
    };

    if (objEvent->landingJump && !objEvent->disableJumpLandingGroundEffect)
    {
        u8 i;

        for (i = 0; i < ARRAY_COUNT(metatileFuncs); i++)
        {
            if (metatileFuncs[i](objEvent->currentMetatileBehavior))
            {
                *flags |= jumpLandingFlags[i];
                return;
            }
        }
    }
}

#define RETURN_REFLECTION_TYPE_AT(x, y)              \
    b = MapGridGetMetatileBehaviorAt(x, y);          \
    result = GetReflectionTypeByMetatileBehavior(b); \
    if (result != REFL_TYPE_NONE)                    \
        return result;

static u8 ObjectEventGetNearbyReflectionType(struct ObjectEvent *objEvent)
{
    const struct ObjectEventGraphicsInfo *info = GetObjectEventGraphicsInfo(objEvent->graphicsId);

    // ceil div by tile width?
    s16 width = (info->width + 8) >> 4;
    s16 height = (info->height + 8) >> 4;
    s16 i, j;
    u8 result, b; // used by RETURN_REFLECTION_TYPE_AT
    s16 one = 1;

    for (i = 0; i < height; i++)
    {
        RETURN_REFLECTION_TYPE_AT(objEvent->currentCoords.x, objEvent->currentCoords.y + one + i)
        RETURN_REFLECTION_TYPE_AT(objEvent->previousCoords.x, objEvent->previousCoords.y + one + i)
        for (j = 1; j < width; j++)
        {
            RETURN_REFLECTION_TYPE_AT(objEvent->currentCoords.x + j, objEvent->currentCoords.y + one + i)
            RETURN_REFLECTION_TYPE_AT(objEvent->currentCoords.x - j, objEvent->currentCoords.y + one + i)
            RETURN_REFLECTION_TYPE_AT(objEvent->previousCoords.x + j, objEvent->previousCoords.y + one + i)
            RETURN_REFLECTION_TYPE_AT(objEvent->previousCoords.x - j, objEvent->previousCoords.y + one + i)
        }
    }

    return REFL_TYPE_NONE;
}

#undef RETURN_REFLECTION_TYPE_AT

static u8 GetReflectionTypeByMetatileBehavior(u32 behavior)
{
    if (MetatileBehavior_IsIce(behavior))
        return REFL_TYPE_ICE;
    else if (MetatileBehavior_IsReflective(behavior))
        return REFL_TYPE_WATER;
    else
        return REFL_TYPE_NONE;
}

u8 GetLedgeJumpDirection(s16 x, s16 y, u8 direction)
{
    static bool8 (*const ledgeBehaviorFuncs[])(u8) = {
        [DIR_SOUTH - 1] = MetatileBehavior_IsJumpSouth,
        [DIR_NORTH - 1] = MetatileBehavior_IsJumpNorth,
        [DIR_WEST - 1]  = MetatileBehavior_IsJumpWest,
        [DIR_EAST - 1]  = MetatileBehavior_IsJumpEast,
    };

    u8 behavior;
    u8 index = direction;

    if (index == DIR_NONE)
        return DIR_NONE;
    else if (index > DIR_EAST)
        index -= DIR_EAST;

    index--;
    behavior = MapGridGetMetatileBehaviorAt(x, y);

    if (ledgeBehaviorFuncs[index](behavior) == TRUE)
        return index + 1;

    return DIR_NONE;
}

static void SetObjectEventSpriteOamTableForLongGrass(struct ObjectEvent *objEvent, struct Sprite *sprite)
{
    if (objEvent->disableCoveringGroundEffects)
        return;

    if (!MetatileBehavior_IsLongGrass(objEvent->currentMetatileBehavior))
        return;

    if (!MetatileBehavior_IsLongGrass(objEvent->previousMetatileBehavior))
        return;

    sprite->subspriteTableNum = 4;

    if (ZCoordToPriority(objEvent->previousElevation) == 1)
        sprite->subspriteTableNum = 5;
}

bool8 IsZCoordMismatchAt(u8 z, s16 x, s16 y)
{
    u8 mapZ;

    if (z == 0)
        return FALSE;

    mapZ = MapGridGetZCoordAt(x, y);

    if (mapZ == 0 || mapZ == 15)
        return FALSE;

    if (mapZ != z)
        return TRUE;

    return FALSE;
}

static const u8 sElevationToSubpriority[] = {
    115, 115, 83, 115, 83, 115, 83, 115, 83, 115, 83, 115, 83, 0, 0, 115
};

static const u8 sElevationToPriority[] = {
    2, 2, 2, 2, 1, 2, 1, 2, 1, 2, 1, 2, 1, 0, 0, 2
};

static const u8 sElevationToSubspriteTableNum[] = {
    1, 1, 1, 1, 2, 1, 2, 1, 2, 1, 2, 1, 2, 0, 0, 1,
};

void UpdateObjectEventZCoordAndPriority(struct ObjectEvent *objEvent, struct Sprite *sprite)
{
    if (objEvent->fixedPriority)
        return;

    ObjectEventUpdateZCoord(objEvent);

    sprite->subspriteTableNum = sElevationToSubspriteTableNum[objEvent->previousElevation];
    sprite->oam.priority = sElevationToPriority[objEvent->previousElevation];
}

static void InitObjectPriorityByZCoord(struct Sprite *sprite, u8 z)
{
    sprite->subspriteTableNum = sElevationToSubspriteTableNum[z];
    sprite->oam.priority = sElevationToPriority[z];
}

u8 ZCoordToPriority(u8 z)
{
    return sElevationToPriority[z];
}

void ObjectEventUpdateZCoord(struct ObjectEvent *objEvent)
{
    u8 z = MapGridGetZCoordAt(objEvent->currentCoords.x, objEvent->currentCoords.y);
    u8 z2 = MapGridGetZCoordAt(objEvent->previousCoords.x, objEvent->previousCoords.y);

    if (z == 0xF || z2 == 0xF)
        return;

    objEvent->currentElevation = z;

    if (z != 0 && z != 0xF)
        objEvent->previousElevation = z;
}

void SetObjectSubpriorityByZCoord(u8 elevation, struct Sprite *sprite, u8 subpriority)
{
    s32 tmp = sprite->centerToCornerVecY;
    u32 tmpa = *(u16 *)&sprite->pos1.y;
    u32 tmpb = *(u16 *)&gSpriteCoordOffsetY;
    s32 tmp2 = (tmpa - tmp) + tmpb;
    u16 tmp3 = (16 - ((((u32)tmp2 + 8) & 0xFF) >> 4)) * 2;
    sprite->subpriority = tmp3 + sElevationToSubpriority[elevation] + subpriority;
}

static void ObjectEventUpdateSubpriority(struct ObjectEvent *objEvent, struct Sprite *sprite)
{
    if (objEvent->fixedPriority)
        return;

    SetObjectSubpriorityByZCoord(objEvent->previousElevation, sprite, 1);
}

bool8 AreZCoordsCompatible(u8 a, u8 b)
{
    if (a == 0 || b == 0)
        return TRUE;

    if (a != b)
        return FALSE;

    return TRUE;
}

void GroundEffect_SpawnOnTallGrass(struct ObjectEvent *objEvent, struct Sprite *sprite)
{
    gFieldEffectArguments[0] = objEvent->currentCoords.x;
    gFieldEffectArguments[1] = objEvent->currentCoords.y;
    gFieldEffectArguments[2] = objEvent->previousElevation;
    gFieldEffectArguments[3] = 2; // priority
    gFieldEffectArguments[4] = objEvent->localId << 8 | objEvent->mapNum;
    gFieldEffectArguments[5] = objEvent->mapGroup;
    gFieldEffectArguments[6] = (u8)gSaveBlock1Ptr->location.mapNum << 8 | (u8)gSaveBlock1Ptr->location.mapGroup;
    gFieldEffectArguments[7] = TRUE; // skip to end of anim
    FieldEffectStart(FLDEFF_TALL_GRASS);
}

void GroundEffect_StepOnTallGrass(struct ObjectEvent *objEvent, struct Sprite *sprite)
{
    gFieldEffectArguments[0] = objEvent->currentCoords.x;
    gFieldEffectArguments[1] = objEvent->currentCoords.y;
    gFieldEffectArguments[2] = objEvent->previousElevation;
    gFieldEffectArguments[3] = 2; // priority
    gFieldEffectArguments[4] = objEvent->localId << 8 | objEvent->mapNum;
    gFieldEffectArguments[5] = objEvent->mapGroup;
    gFieldEffectArguments[6] = (u8)gSaveBlock1Ptr->location.mapNum << 8 | (u8)gSaveBlock1Ptr->location.mapGroup;
    gFieldEffectArguments[7] = FALSE; // don't skip to end of anim
    FieldEffectStart(FLDEFF_TALL_GRASS);
}

void GroundEffect_SpawnOnLongGrass(struct ObjectEvent *objEvent, struct Sprite *sprite)
{
    gFieldEffectArguments[0] = objEvent->currentCoords.x;
    gFieldEffectArguments[1] = objEvent->currentCoords.y;
    gFieldEffectArguments[2] = objEvent->previousElevation;
    gFieldEffectArguments[3] = 2;
    gFieldEffectArguments[4] = objEvent->localId << 8 | objEvent->mapNum;
    gFieldEffectArguments[5] = objEvent->mapGroup;
    gFieldEffectArguments[6] = (u8)gSaveBlock1Ptr->location.mapNum << 8 | (u8)gSaveBlock1Ptr->location.mapGroup;
    gFieldEffectArguments[7] = 1;
    FieldEffectStart(FLDEFF_LONG_GRASS);
}

void GroundEffect_StepOnLongGrass(struct ObjectEvent *objEvent, struct Sprite *sprite)
{
    gFieldEffectArguments[0] = objEvent->currentCoords.x;
    gFieldEffectArguments[1] = objEvent->currentCoords.y;
    gFieldEffectArguments[2] = objEvent->previousElevation;
    gFieldEffectArguments[3] = 2;
    gFieldEffectArguments[4] = (objEvent->localId << 8) | objEvent->mapNum;
    gFieldEffectArguments[5] = objEvent->mapGroup;
    gFieldEffectArguments[6] = (u8)gSaveBlock1Ptr->location.mapNum << 8 | (u8)gSaveBlock1Ptr->location.mapGroup;
    gFieldEffectArguments[7] = 0;
    FieldEffectStart(FLDEFF_LONG_GRASS);
}

void GroundEffect_WaterReflection(struct ObjectEvent *objEvent, struct Sprite *sprite)
{
    SetUpReflection(objEvent, sprite, FALSE);
}

void GroundEffect_IceReflection(struct ObjectEvent *objEvent, struct Sprite *sprite)
{
    SetUpReflection(objEvent, sprite, TRUE);
}

void GroundEffect_FlowingWater(struct ObjectEvent *objEvent, struct Sprite *sprite)
{
    StartFieldEffectForObjectEvent(FLDEFF_FEET_IN_FLOWING_WATER, objEvent);
}

static void (*const sGroundEffectTracksFuncs[])(struct ObjectEvent *objEvent, struct Sprite *sprite, u8 a) = {
    DoTracksGroundEffect_None,
    DoTracksGroundEffect_Footprints,
    DoTracksGroundEffect_BikeTireTracks,
};

void GroundEffect_SandTracks(struct ObjectEvent *objEvent, struct Sprite *sprite)
{
    const struct ObjectEventGraphicsInfo *info = objEvent->graphicsId == OBJ_EVENT_GFX_OW_MON ? SpeciesToGraphicsInfo(objEvent->extra.mon.species, 0) : GetObjectEventGraphicsInfo(objEvent->graphicsId);
    sGroundEffectTracksFuncs[objEvent->invisible ? TRACKS_NONE : info->tracks](objEvent, sprite, 0);
}

void GroundEffect_DeepSandTracks(struct ObjectEvent *objEvent, struct Sprite *sprite)
{
    const struct ObjectEventGraphicsInfo *info = objEvent->graphicsId == OBJ_EVENT_GFX_OW_MON ? SpeciesToGraphicsInfo(objEvent->extra.mon.species, 0) : GetObjectEventGraphicsInfo(objEvent->graphicsId);
    sGroundEffectTracksFuncs[objEvent->invisible ? TRACKS_NONE : info->tracks](objEvent, sprite, 1);
}

static void DoTracksGroundEffect_None(struct ObjectEvent *objEvent, struct Sprite *sprite, u8 a)
{
}

static void DoTracksGroundEffect_Footprints(struct ObjectEvent *objEvent, struct Sprite *sprite, u8 a)
{
    // First half-word is a Field Effect script id. (gFieldEffectScriptPointers)
    u16 sandFootprints_FieldEffectData[2] = {
        FLDEFF_SAND_FOOTPRINTS,
        FLDEFF_DEEP_SAND_FOOTPRINTS
    };

    gFieldEffectArguments[0] = objEvent->previousCoords.x;
    gFieldEffectArguments[1] = objEvent->previousCoords.y;
    gFieldEffectArguments[2] = 149;
    gFieldEffectArguments[3] = 2;
    gFieldEffectArguments[4] = objEvent->facingDirection;
    FieldEffectStart(sandFootprints_FieldEffectData[a]);
}

static void DoTracksGroundEffect_BikeTireTracks(struct ObjectEvent *objEvent, struct Sprite *sprite, u8 a)
{
    //  Specifies which bike track shape to show next.
    //  For example, when the bike turns from up to right, it will show
    //  a track that curves to the right.
    //  Each 4-byte row corresponds to the initial direction of the bike, and
    //  each byte in that row is for the next direction of the bike in the order
    //  of down, up, left, right.
    static const u8 bikeTireTracks_Transitions[4][4] = {
        1, 2, 7, 8,
        1, 2, 6, 5,
        5, 8, 3, 4,
        6, 7, 3, 4,
    };

    if (objEvent->currentCoords.x != objEvent->previousCoords.x || objEvent->currentCoords.y != objEvent->previousCoords.y)
    {
        gFieldEffectArguments[0] = objEvent->previousCoords.x;
        gFieldEffectArguments[1] = objEvent->previousCoords.y;
        gFieldEffectArguments[2] = 149;
        gFieldEffectArguments[3] = 2;
        gFieldEffectArguments[4] =
            bikeTireTracks_Transitions[objEvent->previousMovementDirection][objEvent->facingDirection - 5];
        FieldEffectStart(FLDEFF_BIKE_TIRE_TRACKS);
    }
}

void GroundEffect_Ripple(struct ObjectEvent *objEvent, struct Sprite *sprite)
{
    DoRippleFieldEffect(objEvent, sprite);
}

void GroundEffect_StepOnPuddle(struct ObjectEvent *objEvent, struct Sprite *sprite)
{
    StartFieldEffectForObjectEvent(FLDEFF_SPLASH, objEvent);
}

void GroundEffect_SandHeap(struct ObjectEvent *objEvent, struct Sprite *sprite)
{
    StartFieldEffectForObjectEvent(FLDEFF_SAND_PILE, objEvent);
}

void GroundEffect_JumpOnTallGrass(struct ObjectEvent *objEvent, struct Sprite *sprite)
{
    u8 spriteId;

    gFieldEffectArguments[0] = objEvent->currentCoords.x;
    gFieldEffectArguments[1] = objEvent->currentCoords.y;
    gFieldEffectArguments[2] = objEvent->previousElevation;
    gFieldEffectArguments[3] = 2;
    FieldEffectStart(FLDEFF_JUMP_TALL_GRASS);

    spriteId = FindTallGrassFieldEffectSpriteId(
        objEvent->localId,
        objEvent->mapNum,
        objEvent->mapGroup,
        objEvent->currentCoords.x,
        objEvent->currentCoords.y);

    if (spriteId == MAX_SPRITES)
        GroundEffect_SpawnOnTallGrass(objEvent, sprite);
}

void GroundEffect_JumpOnLongGrass(struct ObjectEvent *objEvent, struct Sprite *sprite)
{
    gFieldEffectArguments[0] = objEvent->currentCoords.x;
    gFieldEffectArguments[1] = objEvent->currentCoords.y;
    gFieldEffectArguments[2] = objEvent->previousElevation;
    gFieldEffectArguments[3] = 2;
    FieldEffectStart(FLDEFF_JUMP_LONG_GRASS);
}

void GroundEffect_JumpOnShallowWater(struct ObjectEvent *objEvent, struct Sprite *sprite)
{
    gFieldEffectArguments[0] = objEvent->currentCoords.x;
    gFieldEffectArguments[1] = objEvent->currentCoords.y;
    gFieldEffectArguments[2] = objEvent->previousElevation;
    gFieldEffectArguments[3] = sprite->oam.priority;
    FieldEffectStart(FLDEFF_JUMP_SMALL_SPLASH);
}

void GroundEffect_JumpOnWater(struct ObjectEvent *objEvent, struct Sprite *sprite)
{
    gFieldEffectArguments[0] = objEvent->currentCoords.x;
    gFieldEffectArguments[1] = objEvent->currentCoords.y;
    gFieldEffectArguments[2] = objEvent->previousElevation;
    gFieldEffectArguments[3] = sprite->oam.priority;
    FieldEffectStart(FLDEFF_JUMP_BIG_SPLASH);
}

void GroundEffect_JumpLandingDust(struct ObjectEvent *objEvent, struct Sprite *sprite)
{
    gFieldEffectArguments[0] = objEvent->currentCoords.x;
    gFieldEffectArguments[1] = objEvent->currentCoords.y;
    gFieldEffectArguments[2] = objEvent->previousElevation;
    gFieldEffectArguments[3] = sprite->oam.priority;
    FieldEffectStart(FLDEFF_DUST);
}

void GroundEffect_ShortGrass(struct ObjectEvent *objEvent, struct Sprite *sprite)
{
    StartFieldEffectForObjectEvent(FLDEFF_SHORT_GRASS, objEvent);
}

void GroundEffect_HotSprings(struct ObjectEvent *objEvent, struct Sprite *sprite)
{
    StartFieldEffectForObjectEvent(FLDEFF_HOT_SPRINGS_WATER, objEvent);
}

void GroundEffect_Seaweed(struct ObjectEvent *objEvent, struct Sprite *sprite)
{
    gFieldEffectArguments[0] = objEvent->currentCoords.x;
    gFieldEffectArguments[1] = objEvent->currentCoords.y;
    FieldEffectStart(FLDEFF_BUBBLES);
}

static void (*const sGroundEffectFuncs[])(struct ObjectEvent *objEvent, struct Sprite *sprite) = {
    GroundEffect_SpawnOnTallGrass,      // GROUND_EFFECT_FLAG_TALL_GRASS_ON_SPAWN
    GroundEffect_StepOnTallGrass,       // GROUND_EFFECT_FLAG_TALL_GRASS_ON_MOVE
    GroundEffect_SpawnOnLongGrass,      // GROUND_EFFECT_FLAG_LONG_GRASS_ON_SPAWN
    GroundEffect_StepOnLongGrass,       // GROUND_EFFECT_FLAG_LONG_GRASS_ON_MOVE
    GroundEffect_WaterReflection,       // GROUND_EFFECT_FLAG_WATER_REFLECTION
    GroundEffect_IceReflection,         // GROUND_EFFECT_FLAG_ICE_REFLECTION
    GroundEffect_FlowingWater,          // GROUND_EFFECT_FLAG_SHALLOW_FLOWING_WATER
    GroundEffect_SandTracks,            // GROUND_EFFECT_FLAG_SAND
    GroundEffect_DeepSandTracks,        // GROUND_EFFECT_FLAG_DEEP_SAND
    GroundEffect_Ripple,                // GROUND_EFFECT_FLAG_RIPPLES
    GroundEffect_StepOnPuddle,          // GROUND_EFFECT_FLAG_PUDDLE
    GroundEffect_SandHeap,              // GROUND_EFFECT_FLAG_SAND_PILE
    GroundEffect_JumpOnTallGrass,       // GROUND_EFFECT_FLAG_LAND_IN_TALL_GRASS
    GroundEffect_JumpOnLongGrass,       // GROUND_EFFECT_FLAG_LAND_IN_LONG_GRASS
    GroundEffect_JumpOnShallowWater,    // GROUND_EFFECT_FLAG_LAND_IN_SHALLOW_WATER
    GroundEffect_JumpOnWater,           // GROUND_EFFECT_FLAG_LAND_IN_DEEP_WATER
    GroundEffect_JumpLandingDust,       // GROUND_EFFECT_FLAG_LAND_ON_NORMAL_GROUND
    GroundEffect_ShortGrass,            // GROUND_EFFECT_FLAG_SHORT_GRASS
    GroundEffect_HotSprings,            // GROUND_EFFECT_FLAG_HOT_SPRINGS
    GroundEffect_Seaweed                // GROUND_EFFECT_FLAG_SEAWEED
};

static void GroundEffect_Shadow(struct ObjectEvent *objEvent, struct Sprite *sprite) {
  SetUpShadow(objEvent, sprite);
}

static void DoFlaggedGroundEffects(struct ObjectEvent *objEvent, struct Sprite *sprite, u32 flags)
{
    u8 i;

    if (ObjectEventIsFarawayIslandMew(objEvent) == TRUE && !ShouldMewShakeGrass(objEvent))
        return;

    for (i = 0; i < ARRAY_COUNT(sGroundEffectFuncs); i++, flags >>= 1)
        if (flags & 1)
            sGroundEffectFuncs[i](objEvent, sprite);
    GroundEffect_Shadow(objEvent, sprite);
}

void filters_out_some_ground_effects(struct ObjectEvent *objEvent, u32 *flags)
{
    if (objEvent->disableCoveringGroundEffects)
    {
        objEvent->inShortGrass = 0;
        objEvent->inSandPile = 0;
        objEvent->inShallowFlowingWater = 0;
        objEvent->inHotSprings = 0;
        *flags &= ~(GROUND_EFFECT_FLAG_HOT_SPRINGS
                  | GROUND_EFFECT_FLAG_SHORT_GRASS
                  | GROUND_EFFECT_FLAG_SAND_PILE
                  | GROUND_EFFECT_FLAG_SHALLOW_FLOWING_WATER
                  | GROUND_EFFECT_FLAG_TALL_GRASS_ON_MOVE);
    }
}

void FilterOutStepOnPuddleGroundEffectIfJumping(struct ObjectEvent *objEvent, u32 *flags)
{
    if (objEvent->landingJump)
        *flags &= ~GROUND_EFFECT_FLAG_PUDDLE;
}

static void DoGroundEffects_OnSpawn(struct ObjectEvent *objEvent, struct Sprite *sprite)
{
    u32 flags;

    if (objEvent->triggerGroundEffectsOnMove)
    {
        flags = 0;
        UpdateObjectEventZCoordAndPriority(objEvent, sprite);
        GetAllGroundEffectFlags_OnSpawn(objEvent, &flags);
        SetObjectEventSpriteOamTableForLongGrass(objEvent, sprite);
        DoFlaggedGroundEffects(objEvent, sprite, flags);
        objEvent->triggerGroundEffectsOnMove = 0;
        objEvent->disableCoveringGroundEffects = 0;
    }
}

static void DoGroundEffects_OnBeginStep(struct ObjectEvent *objEvent, struct Sprite *sprite)
{
    u32 flags;

    if (objEvent->triggerGroundEffectsOnMove)
    {
        flags = 0;
        UpdateObjectEventZCoordAndPriority(objEvent, sprite);
        GetAllGroundEffectFlags_OnBeginStep(objEvent, &flags);
        SetObjectEventSpriteOamTableForLongGrass(objEvent, sprite);
        filters_out_some_ground_effects(objEvent, &flags);
        DoFlaggedGroundEffects(objEvent, sprite, flags);
        objEvent->triggerGroundEffectsOnMove = 0;
        objEvent->disableCoveringGroundEffects = 0;
    }
}

static void DoGroundEffects_OnFinishStep(struct ObjectEvent *objEvent, struct Sprite *sprite)
{
    u32 flags;

    if (objEvent->triggerGroundEffectsOnStop)
    {
        flags = 0;
        UpdateObjectEventZCoordAndPriority(objEvent, sprite);
        GetAllGroundEffectFlags_OnFinishStep(objEvent, &flags);
        SetObjectEventSpriteOamTableForLongGrass(objEvent, sprite);
        FilterOutStepOnPuddleGroundEffectIfJumping(objEvent, &flags);
        DoFlaggedGroundEffects(objEvent, sprite, flags);
        objEvent->triggerGroundEffectsOnStop = 0;
        objEvent->landingJump = 0;
    }
}

bool8 FreezeObjectEvent(struct ObjectEvent *objectEvent)
{
    if (objectEvent->heldMovementActive || objectEvent->frozen)
    {
        return TRUE;
    }
    else
    {
        objectEvent->frozen = 1;
        objectEvent->spriteAnimPausedBackup = gSprites[objectEvent->spriteId].animPaused;
        objectEvent->spriteAffineAnimPausedBackup = gSprites[objectEvent->spriteId].affineAnimPaused;
        gSprites[objectEvent->spriteId].animPaused = 1;
        gSprites[objectEvent->spriteId].affineAnimPaused = 1;
        return FALSE;
    }
}

void FreezeObjectEvents(void)
{
    u8 i;
    for (i = 0; i < OBJECT_EVENTS_COUNT; i++)
        if (gObjectEvents[i].active && i != gPlayerAvatar.objectEventId)
            FreezeObjectEvent(&gObjectEvents[i]);
}

void FreezeObjectEventsExceptOne(u8 objectEventId)
{
    u8 i;
    for (i = 0; i < OBJECT_EVENTS_COUNT; i++)
        if (i != objectEventId && gObjectEvents[i].active && i != gPlayerAvatar.objectEventId)
            FreezeObjectEvent(&gObjectEvents[i]);
}

void UnfreezeObjectEvent(struct ObjectEvent *objectEvent)
{
    if (objectEvent->active && objectEvent->frozen)
    {
        objectEvent->frozen = 0;
        gSprites[objectEvent->spriteId].animPaused = objectEvent->spriteAnimPausedBackup;
        gSprites[objectEvent->spriteId].affineAnimPaused = objectEvent->spriteAffineAnimPausedBackup;
    }
}

void UnfreezeObjectEvents(void)
{
    u8 i;
    for (i = 0; i < OBJECT_EVENTS_COUNT; i++)
        if (gObjectEvents[i].active)
            UnfreezeObjectEvent(&gObjectEvents[i]);
}

static void Step1(struct Sprite *sprite, u8 dir)
{
    sprite->pos1.x += sDirectionToVectors[dir].x;
    sprite->pos1.y += sDirectionToVectors[dir].y;
}

static void Step2(struct Sprite *sprite, u8 dir)
{
    sprite->pos1.x += 2 * (u16) sDirectionToVectors[dir].x;
    sprite->pos1.y += 2 * (u16) sDirectionToVectors[dir].y;
}

static void Step3(struct Sprite *sprite, u8 dir)
{
    sprite->pos1.x += 2 * (u16) sDirectionToVectors[dir].x + (u16) sDirectionToVectors[dir].x;
    sprite->pos1.y += 2 * (u16) sDirectionToVectors[dir].y + (u16) sDirectionToVectors[dir].y;
}

static void Step4(struct Sprite *sprite, u8 dir)
{
    sprite->pos1.x += 4 * (u16) sDirectionToVectors[dir].x;
    sprite->pos1.y += 4 * (u16) sDirectionToVectors[dir].y;
}

static void Step8(struct Sprite *sprite, u8 dir)
{
    sprite->pos1.x += 8 * (u16) sDirectionToVectors[dir].x;
    sprite->pos1.y += 8 * (u16) sDirectionToVectors[dir].y;
}

#define sTimer data[5]

static void SetSpriteDataForNormalStep(struct Sprite *sprite, u8 direction, u8 speed)
{
    sprite->sDirection = direction;
    sprite->sSpeed = speed;
    sprite->sTimer = 0;
}

typedef void (*SpriteStepFunc)(struct Sprite *sprite, u8 direction);

static const SpriteStepFunc sStep1Funcs[] = {
    Step1,
    Step1,
    Step1,
    Step1,
    Step1,
    Step1,
    Step1,
    Step1,
    Step1,
    Step1,
    Step1,
    Step1,
    Step1,
    Step1,
    Step1,
    Step1,
};

static const SpriteStepFunc sStep2Funcs[] = {
    Step2,
    Step2,
    Step2,
    Step2,
    Step2,
    Step2,
    Step2,
    Step2,
};

static const SpriteStepFunc sStep3Funcs[] = {
    Step2,
    Step3,
    Step3,
    Step2,
    Step3,
    Step3,
};

static const SpriteStepFunc sStep4Funcs[] = {
    Step4,
    Step4,
    Step4,
    Step4,
};

static const SpriteStepFunc sStep8Funcs[] = {
    Step8,
    Step8,
};

static const SpriteStepFunc *const sNpcStepFuncTables[] = {
    sStep1Funcs,
    sStep2Funcs,
    sStep3Funcs,
    sStep4Funcs,
    sStep8Funcs,
};

static const s16 sStepTimes[] = {
    16, 8, 6, 4, 2
};

static bool8 NpcTakeStep(struct Sprite *sprite)
{
    if (sprite->sTimer >= sStepTimes[sprite->sSpeed])
        return FALSE;

    sNpcStepFuncTables[sprite->sSpeed][sprite->sTimer](sprite, sprite->sDirection);

    sprite->sTimer++;

    if (sprite->sTimer < sStepTimes[sprite->sSpeed])
        return FALSE;

    return TRUE;
}

#undef sTimer

#define sTimer     data[4]
#define sNumSteps  data[5]

static void SetWalkSlowSpriteData(struct Sprite *sprite, u8 direction)
{
    sprite->sDirection = direction;
    sprite->sTimer = 0;
    sprite->sNumSteps = 0;
}

static bool8 UpdateWalkSlowAnim(struct Sprite *sprite)
{
    if (!(sprite->sTimer & 1))
    {
        Step1(sprite, sprite->sDirection);
        sprite->sNumSteps++;
    }

    sprite->sTimer++;

    if (sprite->sNumSteps > 15)
        return TRUE;
    else
        return FALSE;
}

#undef sTimer
#undef sNumSteps

static const s8 sFigure8XOffsets[FIGURE_8_LENGTH] = {
    1, 2, 2, 2, 2, 2, 2, 2,
    2, 2, 2, 1, 2, 2, 1, 2,
    2, 1, 2, 2, 1, 2, 1, 1,
    2, 1, 1, 2, 1, 1, 2, 1,
    1, 2, 1, 1, 1, 1, 1, 1,
    1, 1, 1, 1, 1, 1, 1, 1,
    0, 1, 1, 1, 0, 1, 1, 0,
    1, 0, 1, 0, 1, 0, 0, 0,
    0, 1, 0, 0, 0, 0, 0, 0,
};

static const s8 sFigure8YOffsets[FIGURE_8_LENGTH] = {
     0,  0,  1,  0,  0,  1,  0,  0,
     1,  0,  1,  1,  0,  1,  1,  0,
     1,  1,  0,  1,  1,  0,  1,  1,
     0,  0,  1,  0,  0,  1,  0,  0,
     1,  0,  0,  0,  0,  0,  0,  0,
     0,  0,  0,  0,  0,  0,  0,  0,
     0,  0, -1,  0,  0, -1,  0,  0,
    -1,  0, -1, -1,  0, -1, -1,  0,
    -1, -1, -1, -1, -1, -1, -1, -2,
};

s16 GetFigure8YOffset(s16 idx)
{
    return sFigure8YOffsets[idx];
}

s16 GetFigure8XOffset(s16 idx)
{
    return sFigure8XOffsets[idx];
}

static void InitSpriteForFigure8Anim(struct Sprite *sprite)
{
    sprite->data[6] = 0;
    sprite->data[7] = 0;
}

static bool8 AnimateSpriteInFigure8(struct Sprite *sprite)
{
    bool8 finished = FALSE;

    switch(sprite->data[7])
    {
    case 0:
        sprite->pos2.x += GetFigure8XOffset(sprite->data[6]);
        sprite->pos2.y += GetFigure8YOffset(sprite->data[6]);
        break;
    case 1:
        sprite->pos2.x -= GetFigure8XOffset((FIGURE_8_LENGTH - 1) - sprite->data[6]);
        sprite->pos2.y += GetFigure8YOffset((FIGURE_8_LENGTH - 1) - sprite->data[6]);
        break;
    case 2:
        sprite->pos2.x -= GetFigure8XOffset(sprite->data[6]);
        sprite->pos2.y += GetFigure8YOffset(sprite->data[6]);
        break;
    case 3:
        sprite->pos2.x += GetFigure8XOffset((FIGURE_8_LENGTH - 1) - sprite->data[6]);
        sprite->pos2.y += GetFigure8YOffset((FIGURE_8_LENGTH - 1) - sprite->data[6]);
        break;
    }
    if (++sprite->data[6] == FIGURE_8_LENGTH)
    {
        sprite->data[6] = 0;
        sprite->data[7]++;
    }
    if (sprite->data[7] == 4)
    {
        sprite->pos2.y = 0;
        sprite->pos2.x = 0;
        finished = TRUE;
    }
    return finished;
}

static const s8 sJumpY_High[] = {
     -4,  -6,  -8, -10, -11, -12, -12, -12,
    -11, -10,  -9,  -8,  -6,  -4,   0,   0
};

static const s8 sJumpY_Low[] = {
    0,   -2,  -3,  -4,  -5,  -6,  -6,  -6,
    -5,  -5,  -4,  -3,  -2,   0,   0,   0
};

static const s8 sJumpY_Normal[] = {
    -2,  -4,  -6,  -8,  -9, -10, -10, -10,
    -9,  -8,  -6,  -5,  -3,  -2,   0,   0
};

static const s8 *const sJumpYTable[] = {
    [JUMP_TYPE_HIGH]   = sJumpY_High,
    [JUMP_TYPE_LOW]    = sJumpY_Low,
    [JUMP_TYPE_NORMAL] = sJumpY_Normal
};

static s16 GetJumpY(s16 i, u8 type)
{
    return sJumpYTable[type][i];
}

#define sJumpType  data[5]
#define sTimer     data[6]

static void SetJumpSpriteData(struct Sprite *sprite, u8 direction, u8 speed, u8 type)
{
    sprite->sDirection = direction;
    sprite->sSpeed = speed;
    sprite->sJumpType = type;
    sprite->sTimer = 0;
}

static u8 DoJumpSpriteMovement(struct Sprite *sprite)
{
    s16 speedToTime[] = {16, 16, 32};
    u8 speedToShift[] = {0, 0, 1};
    u8 result = 0;

    if (sprite->sSpeed)
        Step1(sprite, sprite->sDirection);

    sprite->pos2.y = GetJumpY(sprite->sTimer >> speedToShift[sprite->sSpeed], sprite->sJumpType);

    sprite->sTimer++;

    if (sprite->sTimer == speedToTime[sprite->sSpeed] >> 1)
        result = JUMP_HALFWAY;

    if (sprite->sTimer >= speedToTime[sprite->sSpeed])
    {
        sprite->pos2.y = 0;
        result = JUMP_FINISHED;
    }

    return result;
}

static u8 DoJumpSpecialSpriteMovement(struct Sprite *sprite)
{
    s16 speedToTime[] = {32, 32, 64};
    u8 speedToShift[] = {1, 1, 2};
    u8 result = 0;

    if (sprite->sSpeed && !(sprite->sTimer & 1))
        Step1(sprite, sprite->sDirection);

    sprite->pos2.y = GetJumpY(sprite->sTimer >> speedToShift[sprite->sSpeed], sprite->sJumpType);

    sprite->sTimer++;

    if (sprite->sTimer == speedToTime[sprite->sSpeed] >> 1)
        result = JUMP_HALFWAY;

    if (sprite->sTimer >= speedToTime[sprite->sSpeed])
    {
        sprite->pos2.y = 0;
        result = JUMP_FINISHED;
    }

    return result;
}

#undef sSpeed
#undef sJumpType
#undef sTimer

static void SetMovementDelay(struct Sprite *sprite, s16 timer)
{
    sprite->data[3] = timer;
}

static bool8 WaitForMovementDelay(struct Sprite *sprite)
{
    if (--sprite->data[3] == 0)
        return TRUE;
    else
        return FALSE;
}

void SetAndStartSpriteAnim(struct Sprite *sprite, u8 animNum, u8 animCmdIndex)
{
    sprite->animNum = animNum;
    sprite->animPaused = FALSE;
    SeekSpriteAnim(sprite, animCmdIndex);
}

bool8 SpriteAnimEnded(struct Sprite *sprite)
{
    if (sprite->animEnded)
        return TRUE;
    else
        return FALSE;
}

void UpdateObjectEventSpriteInvisibility(struct Sprite *sprite, bool8 invisible)
{
    u16 x, y;
    s16 x2, y2;

    sprite->invisible = invisible;

    if (sprite->coordOffsetEnabled)
    {
        x = sprite->pos1.x + sprite->pos2.x + sprite->centerToCornerVecX + gSpriteCoordOffsetX;
        y = sprite->pos1.y + sprite->pos2.y + sprite->centerToCornerVecY + gSpriteCoordOffsetY;
    }
    else
    {
        x = sprite->pos1.x + sprite->pos2.x + sprite->centerToCornerVecX;
        y = sprite->pos1.y + sprite->pos2.y + sprite->centerToCornerVecY;
    }

    x2 = x - (sprite->centerToCornerVecX >> 1);
    y2 = y - (sprite->centerToCornerVecY >> 1);

    if ((s16)x >= DISPLAY_WIDTH + 16 || x2 < -16)
        sprite->invisible = TRUE;
    if ((s16)y >= DISPLAY_HEIGHT + 16 || y2 < -16)
        sprite->invisible = TRUE;
}

#define sInvisible     data[2]
#define sAnimNum       data[3]
#define sAnimState     data[4]

static void UpdateObjectEventSprite(struct Sprite *sprite)
{
    UpdateObjectEventSpritePosition(sprite);
    SetObjectSubpriorityByZCoord(sprite->data[1], sprite, 1);
    UpdateObjectEventSpriteInvisibility(sprite, sprite->sInvisible);
}

// Unused
static void DestroyObjectEventSprites(void)
{
    int i;

    for (i = 0; i < MAX_SPRITES; i++)
    {
        struct Sprite *sprite = &gSprites[i];
        if(sprite->inUse && sprite->callback == UpdateObjectEventSprite)
            DestroySprite(sprite);
    }
}

static int GetObjectEventSpriteId(u8 objectEventId) // this should return a u8, because all that call this shifts to u8, but it wont match because it doesnt shift u8 at the end.
{
    int i;

    for (i = 0; i < MAX_SPRITES; i++)
    {
        struct Sprite *sprite = &gSprites[i];
        if (sprite->inUse && sprite->callback == UpdateObjectEventSprite && (u8)sprite->sObjEventId == objectEventId)
            return i;
    }
    return MAX_SPRITES;
}

void TurnObjectEventSprite(u8 objectEventId, u8 direction)
{
    u8 spriteId = GetObjectEventSpriteId(objectEventId);

    if (spriteId != MAX_SPRITES)
        StartSpriteAnim(&gSprites[spriteId], GetFaceDirectionAnimNum(direction));
}

void SetObjectEventSpriteGraphics(u8 objectEventId, u8 graphicsId)
{
    int spriteId = GetObjectEventSpriteId(objectEventId);

    if (spriteId != MAX_SPRITES)
    {
        struct Sprite *sprite = &gSprites[spriteId];
        const struct ObjectEventGraphicsInfo *graphicsInfo = GetObjectEventGraphicsInfo(graphicsId);
        u16 tileNum = sprite->oam.tileNum;

        sprite->oam = *graphicsInfo->oam;
        sprite->oam.tileNum = tileNum;
        sprite->oam.paletteNum = graphicsInfo->paletteSlot;
        sprite->images = graphicsInfo->images;

        if (graphicsInfo->subspriteTables == NULL)
        {
            sprite->subspriteTables = NULL;
            sprite->subspriteTableNum = 0;
            sprite->subspriteMode = SUBSPRITES_OFF;
        }
        else
        {
            SetSubspriteTables(sprite, graphicsInfo->subspriteTables);
            sprite->subspriteMode = SUBSPRITES_IGNORE_PRIORITY;
        }
        StartSpriteAnim(sprite, 0);
    }
}

void SetObjectEventSpriteInvisibility(u8 objectEventId, bool32 invisible)
{
    u8 spriteId = GetObjectEventSpriteId(objectEventId);

    if (spriteId == MAX_SPRITES)
        return;

    if (invisible)
        gSprites[spriteId].sInvisible = TRUE;
    else
        gSprites[spriteId].sInvisible = FALSE;
}

bool32 IsObjectEventSpriteInvisible(u8 objectEventId)
{
    u8 spriteId = GetObjectEventSpriteId(objectEventId);

    if (spriteId == MAX_SPRITES)
        return FALSE;

    return (gSprites[spriteId].sInvisible == TRUE);
}

void SetObjectEventSpriteAnim(u8 objectEventId, u8 animNum)
{
    u8 spriteId = GetObjectEventSpriteId(objectEventId);

    if (spriteId != MAX_SPRITES)
    {
        gSprites[spriteId].sAnimNum = animNum;
        gSprites[spriteId].sAnimState = 0;
    }
}

static void MoveUnionRoomObjectUp(struct Sprite *sprite)
{
    switch(sprite->sAnimState)
    {
        case 0:
            sprite->pos2.y = 0;
            sprite->sAnimState++;
        case 1:
            sprite->pos2.y -= 8;
            if (sprite->pos2.y == -DISPLAY_HEIGHT)
            {
                sprite->pos2.y = 0;
                sprite->sInvisible = TRUE;
                sprite->sAnimNum = 0;
                sprite->sAnimState = 0;
            }
    }
}

static void MoveUnionRoomObjectDown(struct Sprite *sprite)
{
    switch(sprite->sAnimState)
    {
        case 0:
            sprite->pos2.y = -DISPLAY_HEIGHT;
            sprite->sAnimState++;
        case 1:
            sprite->pos2.y += 8;
            if(sprite->pos2.y == 0)
            {
                sprite->sAnimNum = 0;
                sprite->sAnimState = 0;
            }
    }
}

static void UpdateObjectEventSpritePosition(struct Sprite *sprite)
{
    switch(sprite->sAnimNum)
    {
        case UNION_ROOM_SPAWN_IN:
            MoveUnionRoomObjectDown(sprite);
            break;
        case UNION_ROOM_SPAWN_OUT:
            MoveUnionRoomObjectUp(sprite);
            break;
        case 0:
            break;
        default:
            sprite->sAnimNum = 0;
            break;
    }
}

bool32 IsObjectEventSpriteAnimating(u8 objectEventId)
{
    u8 spriteId = GetObjectEventSpriteId(objectEventId);

    if (spriteId == MAX_SPRITES)
        return FALSE;

    if (gSprites[spriteId].sAnimNum != 0)
        return TRUE;

    return FALSE;
}

u32 StartFieldEffectForObjectEvent(u8 fieldEffectId, struct ObjectEvent *objectEvent)
{
    ObjectEventGetLocalIdAndMap(objectEvent, &gFieldEffectArguments[0], &gFieldEffectArguments[1], &gFieldEffectArguments[2]);
    return FieldEffectStart(fieldEffectId);
}

static void DoShadowFieldEffect(struct ObjectEvent *objectEvent)
{
    if (objectEvent->noShadow)
    {
<<<<<<< HEAD
        objectEvent->noShadow = FALSE;
=======
        objectEvent->hasShadow = TRUE;
>>>>>>> c1da6b29
        StartFieldEffectForObjectEvent(FLDEFF_SHADOW, objectEvent);
    }
}

static void DoRippleFieldEffect(struct ObjectEvent *objectEvent, struct Sprite *sprite)
{
    const struct ObjectEventGraphicsInfo *graphicsInfo = GetObjectEventGraphicsInfo(objectEvent->graphicsId);
    gFieldEffectArguments[0] = sprite->pos1.x;
    gFieldEffectArguments[1] = sprite->pos1.y + (graphicsInfo->height >> 1) - 2;
    gFieldEffectArguments[2] = 151;
    gFieldEffectArguments[3] = 3;
    FieldEffectStart(FLDEFF_RIPPLE);
}

u8 (*const gMovementActionFuncs_StoreAndLockAnim[])(struct ObjectEvent *, struct Sprite *) = {
    MovementAction_StoreAndLockAnim_Step0,
    MovementAction_Finish,
};

u8 (*const gMovementActionFuncs_FreeAndUnlockAnim[])(struct ObjectEvent *, struct Sprite *) = {
    MovementAction_FreeAndUnlockAnim_Step0,
    MovementAction_Finish,
};

u8 (*const gMovementActionFuncs_FlyUp[])(struct ObjectEvent *, struct Sprite *) = {
    MovementAction_FlyUp_Step0,
    MovementAction_FlyUp_Step1,
    MovementAction_Fly_Finish,
};

u8 (*const gMovementActionFuncs_FlyDown[])(struct ObjectEvent *, struct Sprite *) = {
    MovementAction_FlyDown_Step0,
    MovementAction_FlyDown_Step1,
    MovementAction_Fly_Finish,
};

u8 MovementAction_StoreAndLockAnim_Step0(struct ObjectEvent *objectEvent, struct Sprite *sprite)
{
    bool32 ableToStore = FALSE;
    if (sLockedAnimObjectEvents == NULL)
    {
        sLockedAnimObjectEvents = AllocZeroed(sizeof(struct LockedAnimObjectEvents));
        sLockedAnimObjectEvents->objectEventIds[0] = objectEvent->localId;
        sLockedAnimObjectEvents->count = 1;
        ableToStore = TRUE;
    }
    else
    {
        u8 i;
        u8 firstFreeSlot;
        bool32 found;
        for (firstFreeSlot = 16, found = FALSE, i = 0; i < 16; i++)
        {
            if (firstFreeSlot == 16 && sLockedAnimObjectEvents->objectEventIds[i] == 0)
                firstFreeSlot = i;

            if (sLockedAnimObjectEvents->objectEventIds[i] == objectEvent->localId)
            {
                found = TRUE;
                break;
            }
        }

        if (!found && firstFreeSlot != 16)
        {
            sLockedAnimObjectEvents->objectEventIds[firstFreeSlot] = objectEvent->localId;
            sLockedAnimObjectEvents->count++;
            ableToStore = TRUE;
        }
    }

    if (ableToStore == TRUE)
    {
        objectEvent->inanimate = TRUE;
        objectEvent->facingDirectionLocked = TRUE;
    }

    sprite->sActionFuncId = 1;
    return TRUE;
}

u8 MovementAction_FreeAndUnlockAnim_Step0(struct ObjectEvent *objectEvent, struct Sprite *sprite)
{
    bool32 ableToStore;
    u8 index;

    sprite->sActionFuncId = 1;
    if (sLockedAnimObjectEvents != NULL)
    {
        ableToStore = FALSE;
        index = FindLockedObjectEventIndex(objectEvent);
        if (index != 16)
        {
            sLockedAnimObjectEvents->objectEventIds[index] = 0;
            sLockedAnimObjectEvents->count--;
            ableToStore = TRUE;
        }
        if (sLockedAnimObjectEvents->count == 0)
            FREE_AND_SET_NULL(sLockedAnimObjectEvents);
        if (ableToStore == TRUE)
        {
            objectEvent->inanimate = GetObjectEventGraphicsInfo(objectEvent->graphicsId)->inanimate;
            objectEvent->facingDirectionLocked = FALSE;
            sprite->animPaused = 0;
        }
    }

    return TRUE;
}

u8 FindLockedObjectEventIndex(struct ObjectEvent *objectEvent)
{
    u8 i;

    for (i = 0; i < OBJECT_EVENTS_COUNT; i++)
    {
        if (sLockedAnimObjectEvents->objectEventIds[i] == objectEvent->localId)
            return i;
    }
    return OBJECT_EVENTS_COUNT;
}

static void CreateLevitateMovementTask(struct ObjectEvent *objectEvent)
{
    u8 taskId = CreateTask(ApplyLevitateMovement, 0xFF);
    struct Task *task = &gTasks[taskId];

    StoreWordInTwoHalfwords(&task->data[0], (u32)objectEvent);
    objectEvent->warpArrowSpriteId = taskId;
    task->data[3] = 0xFFFF;
}

static void ApplyLevitateMovement(u8 taskId)
{
    struct ObjectEvent *objectEvent;
    struct Sprite *sprite;
    struct Task *task = &gTasks[taskId];

    LoadWordFromTwoHalfwords(&task->data[0], (u32 *)&objectEvent); // load the map object pointer.
    sprite = &gSprites[objectEvent->spriteId];

    if(!(task->data[2] & 3))
        sprite->pos2.y += task->data[3];

    if(!(task->data[2] & 15))
        task->data[3] = -task->data[3];

    task->data[2]++;
}

static void DestroyLevitateMovementTask(u8 taskId)
{
    struct ObjectEvent *objectEvent;
    struct Task *task = &gTasks[taskId];

    LoadWordFromTwoHalfwords(&task->data[0], (u32 *)&objectEvent); // unused objectEvent
    DestroyTask(taskId);
}

// Used to freeze other objects except two trainers approaching for battle
void FreezeObjectEventsExceptTwo(u8 objectEventId1, u8 objectEventId2)
{
    u8 i;

    for(i = 0; i < OBJECT_EVENTS_COUNT; i++)
    {
        if(i != objectEventId1 && i != objectEventId2 &&
            gObjectEvents[i].active && i != gPlayerAvatar.objectEventId)
                FreezeObjectEvent(&gObjectEvents[i]);
    }
}

u8 MovementAction_FlyUp_Step0(struct ObjectEvent *objectEvent, struct Sprite *sprite)
{
    sprite->pos2.y = 0;
    sprite->sActionFuncId++;
    return FALSE;
}

u8 MovementAction_FlyUp_Step1(struct ObjectEvent *objectEvent, struct Sprite *sprite)
{
    sprite->pos2.y -= 8;

    if(sprite->pos2.y == -DISPLAY_HEIGHT)
        sprite->sActionFuncId++;
    return FALSE;
}

u8 MovementAction_FlyDown_Step0(struct ObjectEvent *objectEvent, struct Sprite *sprite)
{
    sprite->pos2.y = -DISPLAY_HEIGHT;
    sprite->sActionFuncId++;
    return FALSE;
}

u8 MovementAction_FlyDown_Step1(struct ObjectEvent *objectEvent, struct Sprite *sprite)
{
    sprite->pos2.y += 8;

    if(!sprite->pos2.y)
        sprite->sActionFuncId++;
    return FALSE;
}

// though this function returns TRUE without doing anything, this header is required due to being in an array of functions which needs it.
u8 MovementAction_Fly_Finish(struct ObjectEvent *objectEvent, struct Sprite *sprite)
{
    return TRUE;
}<|MERGE_RESOLUTION|>--- conflicted
+++ resolved
@@ -150,12 +150,10 @@
 static void InitSpriteForFigure8Anim(struct Sprite *sprite);
 static bool8 AnimateSpriteInFigure8(struct Sprite *sprite);
 static void UpdateObjectEventSprite(struct Sprite *);
-<<<<<<< HEAD
-static void UpdateObjectEventSpriteSubpriorityAndVisibility(struct Sprite *);
+
 u8 GetDirectionToFace(s16 x1, s16 y1, s16 x2, s16 y2);
 static void FollowerSetGraphics(struct ObjectEvent *, u16, u8, bool8);
 static void ObjectEventSetGraphics(struct ObjectEvent *, const struct ObjectEventGraphicsInfo *);
-=======
 static void DoShadowFieldEffect(struct ObjectEvent *);
 static void SetJumpSpriteData(struct Sprite *, u8, u8, u8);
 static void SetWalkSlowSpriteData(struct Sprite *sprite, u8 direction);
@@ -167,7 +165,6 @@
 static bool8 NpcTakeStep(struct Sprite *sprite);
 
 static const struct SpriteFrameImage sPicTable_PechaBerryTree[];
->>>>>>> c1da6b29
 
 const u8 gReflectionEffectPaletteMap[] = {1, 1, 6, 7, 8, 9, 6, 7, 8, 9, 11, 11, 0, 0, 0, 0};
 
@@ -1413,24 +1410,8 @@
 
     objectEvent = &gObjectEvents[objectEventId];
     graphicsInfo = GetObjectEventGraphicsInfo(objectEvent->graphicsId);
-<<<<<<< HEAD
     if (spriteTemplate->paletteTag != 0xffff) {
         LoadObjectEventPalette(spriteTemplate->paletteTag);
-=======
-    paletteSlot = graphicsInfo->paletteSlot;
-    if (paletteSlot == 0)
-    {
-        LoadPlayerObjectReflectionPalette(graphicsInfo->paletteTag, 0);
-    }
-    else if (paletteSlot == 10)
-    {
-        LoadSpecialObjectReflectionPalette(graphicsInfo->paletteTag, 10);
-    }
-    else if (paletteSlot >= 16)
-    {
-        paletteSlot -= 16;
-        _PatchObjectPalette(graphicsInfo->paletteTag, paletteSlot);
->>>>>>> c1da6b29
     }
 
     if (objectEvent->movementType == MOVEMENT_TYPE_INVISIBLE)
@@ -2090,11 +2071,7 @@
     RemoveObjectEvent(objectEvent);
 }
 
-<<<<<<< HEAD
-void sub_808E16C(s16 x, s16 y) // Called when returning to field
-=======
 void SpawnObjectEventsOnReturnToField(s16 x, s16 y)
->>>>>>> c1da6b29
 {
     u8 i;
 
@@ -2110,12 +2087,7 @@
 
 static void SpawnObjectEventOnReturnToField(u8 objectEventId, s16 x, s16 y)
 {
-<<<<<<< HEAD
-    u8 spriteId;
-=======
     u8 i;
-    u8 paletteSlot;
->>>>>>> c1da6b29
     struct Sprite *sprite;
     struct ObjectEvent *objectEvent;
     struct SpriteTemplate spriteTemplate;
@@ -2135,34 +2107,11 @@
     spriteFrameImage.size = graphicsInfo->size;
     MakeObjectTemplateFromObjectEventGraphicsInfoWithCallbackIndex(objectEvent->graphicsId, objectEvent->movementType, &spriteTemplate, &subspriteTables);
     spriteTemplate.images = &spriteFrameImage;
-<<<<<<< HEAD
     if (spriteTemplate.paletteTag != 0xffff) {
       LoadObjectEventPalette(spriteTemplate.paletteTag);
     }
-    spriteId = CreateSprite(&spriteTemplate, 0, 0, 0);
-    if (spriteId != MAX_SPRITES)
-=======
-
-    *(u16 *)&spriteTemplate.paletteTag = 0xFFFF;
-    paletteSlot = graphicsInfo->paletteSlot;
-    if (paletteSlot == 0)
-    {
-        LoadPlayerObjectReflectionPalette(graphicsInfo->paletteTag, graphicsInfo->paletteSlot);
-    }
-    else if (paletteSlot == 10)
-    {
-        LoadSpecialObjectReflectionPalette(graphicsInfo->paletteTag, graphicsInfo->paletteSlot);
-    }
-    else if (paletteSlot >= 16)
-    {
-        paletteSlot -= 16;
-        _PatchObjectPalette(graphicsInfo->paletteTag, paletteSlot);
-    }
-    *(u16 *)&spriteTemplate.paletteTag = 0xFFFF;
-
     i = CreateSprite(&spriteTemplate, 0, 0, 0);
     if (i != MAX_SPRITES)
->>>>>>> c1da6b29
     {
         sprite = &gSprites[i];
         GetMapCoordsFromSpritePos(x + objectEvent->currentCoords.x, y + objectEvent->currentCoords.y, &sprite->pos1.x, &sprite->pos1.y);
@@ -2178,21 +2127,13 @@
         }
         if (subspriteTables != NULL)
             SetSubspriteTables(sprite, subspriteTables);
-<<<<<<< HEAD
         }
         sprite->coordOffsetEnabled = TRUE;
-        sprite->data[0] = objectEventId;
-        objectEvent->spriteId = spriteId;
+        sprite->sObjEventId = objectEventId;
+        objectEvent->spriteId = i;
         if (objectEvent->graphicsId == OBJ_EVENT_GFX_OW_MON) { // Set pokemon graphics
           FollowerSetGraphics(objectEvent, objectEvent->extra.mon.species, objectEvent->extra.mon.form, objectEvent->extra.mon.shiny);
         }
-=======
-
-        sprite->oam.paletteNum = paletteSlot;
-        sprite->coordOffsetEnabled = TRUE;
-        sprite->sObjEventId = objectEventId;
-        objectEvent->spriteId = i;
->>>>>>> c1da6b29
         if (!objectEvent->inanimate && objectEvent->movementType != MOVEMENT_TYPE_PLAYER)
             StartSpriteAnim(sprite, GetFaceDirectionAnimNum(objectEvent->facingDirection));
 
@@ -2272,36 +2213,6 @@
 
 void ObjectEventSetGraphicsId(struct ObjectEvent *objectEvent, u8 graphicsId)
 {
-<<<<<<< HEAD
-=======
-    const struct ObjectEventGraphicsInfo *graphicsInfo;
-    struct Sprite *sprite;
-    u8 paletteSlot;
-
-    graphicsInfo = GetObjectEventGraphicsInfo(graphicsId);
-    sprite = &gSprites[objectEvent->spriteId];
-    paletteSlot = graphicsInfo->paletteSlot;
-    if (paletteSlot == 0)
-    {
-        PatchObjectPalette(graphicsInfo->paletteTag, graphicsInfo->paletteSlot);
-    }
-    else if (paletteSlot == 10)
-    {
-        LoadSpecialObjectReflectionPalette(graphicsInfo->paletteTag, graphicsInfo->paletteSlot);
-    }
-    else if (paletteSlot >= 16)
-    {
-        paletteSlot -= 16;
-        _PatchObjectPalette(graphicsInfo->paletteTag, paletteSlot);
-    }
-    sprite->oam.shape = graphicsInfo->oam->shape;
-    sprite->oam.size = graphicsInfo->oam->size;
-    sprite->images = graphicsInfo->images;
-    sprite->anims = graphicsInfo->anims;
-    sprite->subspriteTables = graphicsInfo->subspriteTables;
-    sprite->oam.paletteNum = paletteSlot;
-    objectEvent->inanimate = graphicsInfo->inanimate;
->>>>>>> c1da6b29
     objectEvent->graphicsId = graphicsId;
     ObjectEventSetGraphics(objectEvent, GetObjectEventGraphicsInfo(graphicsId));
     objectEvent->graphicsId = graphicsId;
@@ -2516,15 +2427,10 @@
     u8 paletteNum;
     if (IndexOfSpritePaletteTag(spritePalette->tag) != 0xFF)
         return 0xFF;
-<<<<<<< HEAD
     }
     paletteNum = LoadSpritePalette(spritePalette);
     UpdateSpritePaletteWithTime(paletteNum);
     return paletteNum;
-=======
-
-    return LoadSpritePalette(spritePalette);
->>>>>>> c1da6b29
 }
 
 void PatchObjectPalette(u16 paletteTag, u8 paletteSlot)
@@ -3680,13 +3586,8 @@
     sprite->animPaused = TRUE;
     if (sprite->sTimer > 64)
     {
-<<<<<<< HEAD
         get_berry_tree_graphics(objectEvent, sprite);
-        sprite->sFuncId = BERRYTREEFUNC_SPARKLE_END;
-=======
-        SetBerryTreeGraphics(objectEvent, sprite);
         sprite->sTypeFuncId = BERRYTREEFUNC_SPARKLE_END;
->>>>>>> c1da6b29
         sprite->sTimer = 0;
         return TRUE;
     }
@@ -6338,13 +6239,8 @@
 {
     if (DoJumpAnim(objectEvent, sprite))
     {
-<<<<<<< HEAD
         objectEvent->noShadow = FALSE;
-        sprite->data[2] = 2;
-=======
-        objectEvent->hasShadow = FALSE;
         sprite->sActionFuncId = 2;
->>>>>>> c1da6b29
         return TRUE;
     }
     return FALSE;
@@ -6360,13 +6256,8 @@
 {
     if (DoJumpAnim(objectEvent, sprite))
     {
-<<<<<<< HEAD
         objectEvent->noShadow = FALSE;
-        sprite->data[2] = 2;
-=======
-        objectEvent->hasShadow = FALSE;
         sprite->sActionFuncId = 2;
->>>>>>> c1da6b29
         return TRUE;
     }
     return FALSE;
@@ -6382,13 +6273,8 @@
 {
     if (DoJumpAnim(objectEvent, sprite))
     {
-<<<<<<< HEAD
         objectEvent->noShadow = FALSE;
-        sprite->data[2] = 2;
-=======
-        objectEvent->hasShadow = FALSE;
         sprite->sActionFuncId = 2;
->>>>>>> c1da6b29
         return TRUE;
     }
     return FALSE;
@@ -6404,13 +6290,8 @@
 {
     if (DoJumpAnim(objectEvent, sprite))
     {
-<<<<<<< HEAD
         objectEvent->noShadow = FALSE;
-        sprite->data[2] = 2;
-=======
-        objectEvent->hasShadow = FALSE;
         sprite->sActionFuncId = 2;
->>>>>>> c1da6b29
         return TRUE;
     }
     return FALSE;
@@ -7130,13 +7011,8 @@
 {
     if (DoJumpAnim(objectEvent, sprite))
     {
-<<<<<<< HEAD
         objectEvent->noShadow = 0;
-        sprite->data[2] = 2;
-=======
-        objectEvent->hasShadow = 0;
         sprite->sActionFuncId = 2;
->>>>>>> c1da6b29
         return TRUE;
     }
     return FALSE;
@@ -7152,13 +7028,8 @@
 {
     if (DoJumpAnim(objectEvent, sprite))
     {
-<<<<<<< HEAD
         objectEvent->noShadow = 0;
-        sprite->data[2] = 2;
-=======
-        objectEvent->hasShadow = 0;
         sprite->sActionFuncId = 2;
->>>>>>> c1da6b29
         return TRUE;
     }
     return FALSE;
@@ -7174,13 +7045,8 @@
 {
     if (DoJumpAnim(objectEvent, sprite))
     {
-<<<<<<< HEAD
         objectEvent->noShadow = 0;
-        sprite->data[2] = 2;
-=======
-        objectEvent->hasShadow = 0;
         sprite->sActionFuncId = 2;
->>>>>>> c1da6b29
         return TRUE;
     }
     return FALSE;
@@ -7196,13 +7062,8 @@
 {
     if (DoJumpAnim(objectEvent, sprite))
     {
-<<<<<<< HEAD
         objectEvent->noShadow = 0;
-        sprite->data[2] = 2;
-=======
-        objectEvent->hasShadow = 0;
         sprite->sActionFuncId = 2;
->>>>>>> c1da6b29
         return TRUE;
     }
     return FALSE;
@@ -7218,13 +7079,8 @@
 {
     if (DoJumpAnim(objectEvent, sprite))
     {
-<<<<<<< HEAD
         objectEvent->noShadow = 0;
-        sprite->data[2] = 2;
-=======
-        objectEvent->hasShadow = 0;
         sprite->sActionFuncId = 2;
->>>>>>> c1da6b29
         return TRUE;
     }
     return FALSE;
@@ -7240,13 +7096,8 @@
 {
     if (DoJumpAnim(objectEvent, sprite))
     {
-<<<<<<< HEAD
         objectEvent->noShadow = 0;
-        sprite->data[2] = 2;
-=======
-        objectEvent->hasShadow = 0;
         sprite->sActionFuncId = 2;
->>>>>>> c1da6b29
         return TRUE;
     }
     return FALSE;
@@ -7262,13 +7113,8 @@
 {
     if (DoJumpAnim(objectEvent, sprite))
     {
-<<<<<<< HEAD
         objectEvent->noShadow = 0;
-        sprite->data[2] = 2;
-=======
-        objectEvent->hasShadow = 0;
         sprite->sActionFuncId = 2;
->>>>>>> c1da6b29
         return TRUE;
     }
     return FALSE;
@@ -7284,13 +7130,8 @@
 {
     if (DoJumpAnim(objectEvent, sprite))
     {
-<<<<<<< HEAD
         objectEvent->noShadow = 0;
-        sprite->data[2] = 2;
-=======
-        objectEvent->hasShadow = 0;
         sprite->sActionFuncId = 2;
->>>>>>> c1da6b29
         return TRUE;
     }
     return FALSE;
@@ -7306,13 +7147,8 @@
 {
     if (DoJumpInPlaceAnim(objectEvent, sprite))
     {
-<<<<<<< HEAD
         objectEvent->noShadow = 0;
-        sprite->data[2] = 2;
-=======
-        objectEvent->hasShadow = 0;
         sprite->sActionFuncId = 2;
->>>>>>> c1da6b29
         return TRUE;
     }
     return FALSE;
@@ -7328,13 +7164,8 @@
 {
     if (DoJumpInPlaceAnim(objectEvent, sprite))
     {
-<<<<<<< HEAD
         objectEvent->noShadow = 0;
-        sprite->data[2] = 2;
-=======
-        objectEvent->hasShadow = 0;
         sprite->sActionFuncId = 2;
->>>>>>> c1da6b29
         return TRUE;
     }
     return FALSE;
@@ -7350,13 +7181,8 @@
 {
     if (DoJumpInPlaceAnim(objectEvent, sprite))
     {
-<<<<<<< HEAD
         objectEvent->noShadow = 0;
-        sprite->data[2] = 2;
-=======
-        objectEvent->hasShadow = 0;
         sprite->sActionFuncId = 2;
->>>>>>> c1da6b29
         return TRUE;
     }
     return FALSE;
@@ -7372,13 +7198,8 @@
 {
     if (DoJumpInPlaceAnim(objectEvent, sprite))
     {
-<<<<<<< HEAD
         objectEvent->noShadow = 0;
-        sprite->data[2] = 2;
-=======
-        objectEvent->hasShadow = 0;
         sprite->sActionFuncId = 2;
->>>>>>> c1da6b29
         return TRUE;
     }
     return FALSE;
@@ -7822,13 +7643,8 @@
 {
     if (DoJumpAnim(objectEvent, sprite))
     {
-<<<<<<< HEAD
         objectEvent->noShadow = FALSE;
-        sprite->data[2] = 2;
-=======
-        objectEvent->hasShadow = FALSE;
         sprite->sActionFuncId = 2;
->>>>>>> c1da6b29
         return TRUE;
     }
     return FALSE;
@@ -7844,13 +7660,8 @@
 {
     if (DoJumpAnim(objectEvent, sprite))
     {
-<<<<<<< HEAD
         objectEvent->noShadow = FALSE;
-        sprite->data[2] = 2;
-=======
-        objectEvent->hasShadow = FALSE;
         sprite->sActionFuncId = 2;
->>>>>>> c1da6b29
         return TRUE;
     }
     return FALSE;
@@ -7866,13 +7677,8 @@
 {
     if (DoJumpAnim(objectEvent, sprite))
     {
-<<<<<<< HEAD
         objectEvent->noShadow = FALSE;
-        sprite->data[2] = 2;
-=======
-        objectEvent->hasShadow = FALSE;
         sprite->sActionFuncId = 2;
->>>>>>> c1da6b29
         return TRUE;
     }
     return FALSE;
@@ -7888,13 +7694,8 @@
 {
     if (DoJumpAnim(objectEvent, sprite))
     {
-<<<<<<< HEAD
         objectEvent->noShadow = FALSE;
-        sprite->data[2] = 2;
-=======
-        objectEvent->hasShadow = FALSE;
         sprite->sActionFuncId = 2;
->>>>>>> c1da6b29
         return TRUE;
     }
     return FALSE;
@@ -7910,13 +7711,8 @@
 {
     if (DoJumpAnim(objectEvent, sprite))
     {
-<<<<<<< HEAD
         objectEvent->noShadow = FALSE;
-        sprite->data[2] = 2;
-=======
-        objectEvent->hasShadow = FALSE;
         sprite->sActionFuncId = 2;
->>>>>>> c1da6b29
         return TRUE;
     }
     return FALSE;
@@ -7932,13 +7728,8 @@
 {
     if (DoJumpAnim(objectEvent, sprite))
     {
-<<<<<<< HEAD
         objectEvent->noShadow = FALSE;
-        sprite->data[2] = 2;
-=======
-        objectEvent->hasShadow = FALSE;
         sprite->sActionFuncId = 2;
->>>>>>> c1da6b29
         return TRUE;
     }
     return FALSE;
@@ -7954,13 +7745,8 @@
 {
     if (DoJumpAnim(objectEvent, sprite))
     {
-<<<<<<< HEAD
         objectEvent->noShadow = FALSE;
-        sprite->data[2] = 2;
-=======
-        objectEvent->hasShadow = FALSE;
         sprite->sActionFuncId = 2;
->>>>>>> c1da6b29
         return TRUE;
     }
     return FALSE;
@@ -7976,13 +7762,8 @@
 {
     if (DoJumpAnim(objectEvent, sprite))
     {
-<<<<<<< HEAD
         objectEvent->noShadow = FALSE;
-        sprite->data[2] = 2;
-=======
-        objectEvent->hasShadow = FALSE;
         sprite->sActionFuncId = 2;
->>>>>>> c1da6b29
         return TRUE;
     }
     return FALSE;
@@ -7998,13 +7779,8 @@
 {
     if (DoJumpAnim(objectEvent, sprite))
     {
-<<<<<<< HEAD
         objectEvent->noShadow = FALSE;
-        sprite->data[2] = 2;
-=======
-        objectEvent->hasShadow = FALSE;
         sprite->sActionFuncId = 2;
->>>>>>> c1da6b29
         return TRUE;
     }
     return FALSE;
@@ -8020,13 +7796,8 @@
 {
     if (DoJumpAnim(objectEvent, sprite))
     {
-<<<<<<< HEAD
         objectEvent->noShadow = FALSE;
-        sprite->data[2] = 2;
-=======
-        objectEvent->hasShadow = FALSE;
         sprite->sActionFuncId = 2;
->>>>>>> c1da6b29
         return TRUE;
     }
     return FALSE;
@@ -8042,13 +7813,8 @@
 {
     if (DoJumpAnim(objectEvent, sprite))
     {
-<<<<<<< HEAD
         objectEvent->noShadow = FALSE;
-        sprite->data[2] = 2;
-=======
-        objectEvent->hasShadow = FALSE;
         sprite->sActionFuncId = 2;
->>>>>>> c1da6b29
         return TRUE;
     }
     return FALSE;
@@ -8064,13 +7830,8 @@
 {
     if (DoJumpAnim(objectEvent, sprite))
     {
-<<<<<<< HEAD
         objectEvent->noShadow = FALSE;
-        sprite->data[2] = 2;
-=======
-        objectEvent->hasShadow = FALSE;
         sprite->sActionFuncId = 2;
->>>>>>> c1da6b29
         return TRUE;
     }
     return FALSE;
@@ -9773,11 +9534,7 @@
 {
     if (objectEvent->noShadow)
     {
-<<<<<<< HEAD
         objectEvent->noShadow = FALSE;
-=======
-        objectEvent->hasShadow = TRUE;
->>>>>>> c1da6b29
         StartFieldEffectForObjectEvent(FLDEFF_SHADOW, objectEvent);
     }
 }
