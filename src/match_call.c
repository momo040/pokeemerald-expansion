#include "global.h"
#include "malloc.h"
#include "battle.h"
#include "battle_setup.h"
#include "bg.h"
#include "data.h"
#include "event_data.h"
#include "event_object_movement.h"
#include "field_player_avatar.h"
#include "main.h"
#include "match_call.h"
#include "menu.h"
#include "new_game.h"
#include "overworld.h"
#include "palette.h"
#include "pokedex.h"
#include "pokemon.h"
#include "random.h"
#include "region_map.h"
#include "rtc.h"
#include "script.h"
#include "script_movement.h"
#include "sound.h"
#include "string_util.h"
#include "strings.h"
#include "task.h"
#include "wild_encounter.h"
#include "window.h"
#include "constants/abilities.h"
#include "constants/battle_frontier.h"
#include "constants/event_objects.h"
#include "constants/region_map_sections.h"
#include "constants/songs.h"
#include "constants/trainers.h"

// In this file only the values normally associated with Battle Pike and Factory are swapped.
// Note that this is *not* a bug, because they are properly swapped consistently in this file.
// There would only be an issue if anything in this file interacted with something expecting
// the usual value order, or vice versa.
#define MATCH_CALL_FACTORY  FRONTIER_FACILITY_PIKE
#define MATCH_CALL_PIKE     FRONTIER_FACILITY_FACTORY

// Each match call message has variables that can be populated randomly or
// dependent on the trainer. The below are IDs for how to populate the vars
// in a given message.
// Each message may have up to 3 vars in it
enum {
    STR_TRAINER_NAME,
    STR_MAP_NAME,
    STR_SPECIES_IN_ROUTE,
    STR_SPECIES_IN_PARTY,
    STR_FACILITY_NAME,
    STR_FRONTIER_STREAK,
    STR_NONE = -1,
};
#define STRS_NORMAL_MSG      {STR_TRAINER_NAME, STR_NONE,             STR_NONE}
#define STRS_WILD_BATTLE     {STR_TRAINER_NAME, STR_SPECIES_IN_ROUTE, STR_NONE}
#define STRS_BATTLE_NEGATIVE {STR_TRAINER_NAME, STR_NONE,             STR_NONE}
#define STRS_BATTLE_POSITIVE {STR_TRAINER_NAME, STR_SPECIES_IN_PARTY, STR_NONE}
#define STRS_BATTLE_REQUEST  {STR_TRAINER_NAME, STR_MAP_NAME,         STR_NONE}
#define STRS_FRONTIER        {STR_TRAINER_NAME, STR_FACILITY_NAME,    STR_FRONTIER_STREAK}

#define NUM_STRVARS_IN_MSG 3

// Topic IDs for sMatchCallGeneralTopics
enum {
    GEN_TOPIC_PERSONAL = 1,
    GEN_TOPIC_STREAK,
    GEN_TOPIC_STREAK_RECORD,
    GEN_TOPIC_B_DOME,
    GEN_TOPIC_B_PIKE,
    GEN_TOPIC_B_PYRAMID,
};

// Topic IDs for sMatchCallBattleTopics
enum {
    B_TOPIC_WILD = 1,
    B_TOPIC_NEGATIVE,
    B_TOPIC_POSITIVE,
};

// Each trainer has a text id for 1 of each of the 3 battle topics
// The msgId is the index into the respective topic's message table
// For all but 2 trainers this index is the same for each topic
#define BATTLE_TEXT_IDS(msgId) {TEXT_ID(B_TOPIC_WILD, (msgId)), TEXT_ID(B_TOPIC_NEGATIVE, (msgId)), TEXT_ID(B_TOPIC_POSITIVE, (msgId))}

// Topic IDs for sMatchCallBattleRequestTopics
enum {
    REQ_TOPIC_SAME_ROUTE = 1,
    REQ_TOPIC_DIFF_ROUTE,
};

struct MatchCallState
{
    u32 minutes;
    u16 trainerId;
    u8 stepCounter;
    bool8 triggeredFromScript;
};

struct MatchCallTrainerTextInfo
{
    u16 trainerId;
    u16 unused;
    u16 battleTopicTextIds[3];
    u16 generalTextId;
    u8 battleFrontierRecordStreakTextIndex;
    u16 sameRouteMatchCallTextId;
    u16 differentRouteMatchCallTextId;
};

struct MatchCallText
{
    const u8 *text;
    s8 stringVarFuncIds[NUM_STRVARS_IN_MSG];
};

struct MultiTrainerMatchCallText
{
    u16 trainerId;
    const u8 *text;
};

struct BattleFrontierStreakInfo
{
    u16 facilityId;
    u16 streak;
};

static EWRAM_DATA struct MatchCallState sMatchCallState = {0};
static EWRAM_DATA struct BattleFrontierStreakInfo sBattleFrontierStreakInfo = {0};

static u32 GetCurrentTotalMinutes(struct Time *);
static u32 GetNumRegisteredNPCs(void);
static u32 GetActiveMatchCallTrainerId(u32);
static int GetTrainerMatchCallId(int);
static u16 GetRematchTrainerLocation(int);
static bool32 TrainerIsEligibleForRematch(int);
static void StartMatchCall(void);
static void ExecuteMatchCall(u8);
static void DrawMatchCallTextBoxBorder_Internal(u32, u32, u32);
static void Task_SpinPokenavIcon(u8);
static void InitMatchCallTextPrinter(int, const u8 *);
static bool32 RunMatchCallTextPrinter(int);
static const struct MatchCallText *GetSameRouteMatchCallText(int, u8 *);
static const struct MatchCallText *GetDifferentRouteMatchCallText(int, u8 *);
static const struct MatchCallText *GetBattleMatchCallText(int, u8 *);
static const struct MatchCallText *GetGeneralMatchCallText(int, u8 *);
static bool32 ShouldTrainerRequestBattle(int);
static void BuildMatchCallString(int, const struct MatchCallText *, u8 *);
static u16 GetFrontierStreakInfo(u16, u32 *);
static void PopulateMatchCallStringVars(int, const s8 *);
static void PopulateMatchCallStringVar(int, int, u8 *);
static bool32 MatchCall_LoadGfx(u8);
static bool32 MatchCall_DrawWindow(u8);
static bool32 MatchCall_ReadyIntro(u8);
static bool32 MatchCall_SlideWindowIn(u8);
static bool32 MatchCall_PrintIntro(u8);
static bool32 MatchCall_PrintMessage(u8);
static bool32 MatchCall_SlideWindowOut(u8);
static bool32 MatchCall_EndCall(u8);
static void PopulateTrainerName(int, u8 *);
static void PopulateMapName(int, u8 *);
static void PopulateSpeciesFromTrainerLocation(int, u8 *);
static void PopulateSpeciesFromTrainerParty(int, u8 *);
static void PopulateBattleFrontierFacilityName(int, u8 *);
static void PopulateBattleFrontierStreak(int, u8 *);

#define TEXT_ID(topic, id) (((topic) << 8) | ((id) & 0xFF))

static const struct MatchCallTrainerTextInfo sMatchCallTrainers[] =
{
    {
        .trainerId = TRAINER_ROSE_1,
        .unused = 0,
        .battleTopicTextIds = BATTLE_TEXT_IDS(8),
        .generalTextId = TEXT_ID(GEN_TOPIC_PERSONAL, 3),
        .battleFrontierRecordStreakTextIndex = 8,
        .sameRouteMatchCallTextId = TEXT_ID(REQ_TOPIC_SAME_ROUTE, 8),
        .differentRouteMatchCallTextId = TEXT_ID(REQ_TOPIC_DIFF_ROUTE, 8),
    },
    {
        .trainerId = TRAINER_ANDRES_1,
        .unused = 0,
        .battleTopicTextIds = BATTLE_TEXT_IDS(12),
        .generalTextId = TEXT_ID(GEN_TOPIC_PERSONAL, 62),
        .battleFrontierRecordStreakTextIndex = 12,
        .sameRouteMatchCallTextId = TEXT_ID(REQ_TOPIC_SAME_ROUTE, 12),
        .differentRouteMatchCallTextId = TEXT_ID(REQ_TOPIC_DIFF_ROUTE, 12),
    },
    {
        .trainerId = TRAINER_DUSTY_1,
        .unused = 0,
        .battleTopicTextIds = BATTLE_TEXT_IDS(12),
        .generalTextId = TEXT_ID(GEN_TOPIC_PERSONAL, 4),
        .battleFrontierRecordStreakTextIndex = 12,
        .sameRouteMatchCallTextId = TEXT_ID(REQ_TOPIC_SAME_ROUTE, 12),
        .differentRouteMatchCallTextId = TEXT_ID(REQ_TOPIC_DIFF_ROUTE, 12),
    },
    {
        .trainerId = TRAINER_LOLA_1,
        .unused = 0,
        .battleTopicTextIds = BATTLE_TEXT_IDS(2),
        .generalTextId = TEXT_ID(GEN_TOPIC_PERSONAL, 5),
        .battleFrontierRecordStreakTextIndex = 2,
        .sameRouteMatchCallTextId = TEXT_ID(REQ_TOPIC_SAME_ROUTE, 2),
        .differentRouteMatchCallTextId = TEXT_ID(REQ_TOPIC_DIFF_ROUTE, 2),
    },
    {
        .trainerId = TRAINER_RICKY_1,
        .unused = 0,
        .battleTopicTextIds = BATTLE_TEXT_IDS(1),
        .generalTextId = TEXT_ID(GEN_TOPIC_PERSONAL, 6),
        .battleFrontierRecordStreakTextIndex = 1,
        .sameRouteMatchCallTextId = TEXT_ID(REQ_TOPIC_SAME_ROUTE, 1),
        .differentRouteMatchCallTextId = TEXT_ID(REQ_TOPIC_DIFF_ROUTE, 1),
    },
    {
        .trainerId = TRAINER_LILA_AND_ROY_1,
        .unused = 4,
        .battleTopicTextIds = BATTLE_TEXT_IDS(1),
        .generalTextId = TEXT_ID(GEN_TOPIC_PERSONAL, 61),
        .battleFrontierRecordStreakTextIndex = 1,
        .sameRouteMatchCallTextId = TEXT_ID(REQ_TOPIC_SAME_ROUTE, 1),
        .differentRouteMatchCallTextId = TEXT_ID(REQ_TOPIC_DIFF_ROUTE, 1),
    },
    {
        .trainerId = TRAINER_CRISTIN_1,
        .unused = 0,
        .battleTopicTextIds = BATTLE_TEXT_IDS(10),
        .generalTextId = TEXT_ID(GEN_TOPIC_PERSONAL, 64),
        .battleFrontierRecordStreakTextIndex = 10,
        .sameRouteMatchCallTextId = TEXT_ID(REQ_TOPIC_SAME_ROUTE, 10),
        .differentRouteMatchCallTextId = TEXT_ID(REQ_TOPIC_DIFF_ROUTE, 10),
    },
    {
        .trainerId = TRAINER_BROOKE_1,
        .unused = 0,
        .battleTopicTextIds = BATTLE_TEXT_IDS(9),
        .generalTextId = TEXT_ID(GEN_TOPIC_PERSONAL, 8),
        .battleFrontierRecordStreakTextIndex = 9,
        .sameRouteMatchCallTextId = TEXT_ID(REQ_TOPIC_SAME_ROUTE, 9),
        .differentRouteMatchCallTextId = TEXT_ID(REQ_TOPIC_DIFF_ROUTE, 9),
    },
    {
        .trainerId = TRAINER_WILTON_1,
        .unused = 0,
        .battleTopicTextIds = BATTLE_TEXT_IDS(6),
        .generalTextId = TEXT_ID(GEN_TOPIC_PERSONAL, 7),
        .battleFrontierRecordStreakTextIndex = 6,
        .sameRouteMatchCallTextId = TEXT_ID(REQ_TOPIC_SAME_ROUTE, 6),
        .differentRouteMatchCallTextId = TEXT_ID(REQ_TOPIC_DIFF_ROUTE, 6),
    },
    {
        .trainerId = TRAINER_VALERIE_1,
        .unused = 0,
        .battleTopicTextIds = BATTLE_TEXT_IDS(8),
        .generalTextId = TEXT_ID(GEN_TOPIC_PERSONAL, 9),
        .battleFrontierRecordStreakTextIndex = 8,
        .sameRouteMatchCallTextId = TEXT_ID(REQ_TOPIC_SAME_ROUTE, 8),
        .differentRouteMatchCallTextId = TEXT_ID(REQ_TOPIC_DIFF_ROUTE, 8),
    },
    {
        .trainerId = TRAINER_CINDY_1,
        .unused = 0,
        .battleTopicTextIds = BATTLE_TEXT_IDS(8),
        .generalTextId = TEXT_ID(GEN_TOPIC_PERSONAL, 10),
        .battleFrontierRecordStreakTextIndex = 8,
        .sameRouteMatchCallTextId = TEXT_ID(REQ_TOPIC_SAME_ROUTE, 8),
        .differentRouteMatchCallTextId = TEXT_ID(REQ_TOPIC_DIFF_ROUTE, 8),
    },
    {
        .trainerId = TRAINER_THALIA_1,
        .unused = 0,
        // Thalia and Sawyer are the only ones who use different msg ids for their battle topics
        .battleTopicTextIds = { TEXT_ID(B_TOPIC_WILD, 8), TEXT_ID(B_TOPIC_NEGATIVE, 10), TEXT_ID(B_TOPIC_POSITIVE, 10) },
        .generalTextId = TEXT_ID(GEN_TOPIC_PERSONAL, 14),
        .battleFrontierRecordStreakTextIndex = 10,
        .sameRouteMatchCallTextId = TEXT_ID(REQ_TOPIC_SAME_ROUTE, 8),
        .differentRouteMatchCallTextId = TEXT_ID(REQ_TOPIC_DIFF_ROUTE, 10),
    },
    {
        .trainerId = TRAINER_JESSICA_1,
        .unused = 0,
        .battleTopicTextIds = BATTLE_TEXT_IDS(10),
        .generalTextId = TEXT_ID(GEN_TOPIC_PERSONAL, 11),
        .battleFrontierRecordStreakTextIndex = 10,
        .sameRouteMatchCallTextId = TEXT_ID(REQ_TOPIC_SAME_ROUTE, 8),
        .differentRouteMatchCallTextId = TEXT_ID(REQ_TOPIC_DIFF_ROUTE, 10),
    },
    {
        .trainerId = TRAINER_WINSTON_1,
        .unused = 0,
        .battleTopicTextIds = BATTLE_TEXT_IDS(4),
        .generalTextId = TEXT_ID(GEN_TOPIC_PERSONAL, 12),
        .battleFrontierRecordStreakTextIndex = 4,
        .sameRouteMatchCallTextId = TEXT_ID(REQ_TOPIC_SAME_ROUTE, 4),
        .differentRouteMatchCallTextId = TEXT_ID(REQ_TOPIC_DIFF_ROUTE, 4),
    },
    {
        .trainerId = TRAINER_STEVE_1,
        .unused = 0,
        .battleTopicTextIds = BATTLE_TEXT_IDS(7),
        .generalTextId = TEXT_ID(GEN_TOPIC_PERSONAL, 13),
        .battleFrontierRecordStreakTextIndex = 7,
        .sameRouteMatchCallTextId = TEXT_ID(REQ_TOPIC_SAME_ROUTE, 7),
        .differentRouteMatchCallTextId = TEXT_ID(REQ_TOPIC_DIFF_ROUTE, 7),
    },
    {
        .trainerId = TRAINER_TONY_1,
        .unused = 0,
        .battleTopicTextIds = BATTLE_TEXT_IDS(5),
        .generalTextId = TEXT_ID(GEN_TOPIC_PERSONAL, 15),
        .battleFrontierRecordStreakTextIndex = 5,
        .sameRouteMatchCallTextId = TEXT_ID(REQ_TOPIC_SAME_ROUTE, 5),
        .differentRouteMatchCallTextId = TEXT_ID(REQ_TOPIC_DIFF_ROUTE, 5),
    },
    {
        .trainerId = TRAINER_NOB_1,
        .unused = 0,
        .battleTopicTextIds = BATTLE_TEXT_IDS(3),
        .generalTextId = TEXT_ID(GEN_TOPIC_PERSONAL, 16),
        .battleFrontierRecordStreakTextIndex = 3,
        .sameRouteMatchCallTextId = TEXT_ID(REQ_TOPIC_SAME_ROUTE, 3),
        .differentRouteMatchCallTextId = TEXT_ID(REQ_TOPIC_DIFF_ROUTE, 3),
    },
    {
        .trainerId = TRAINER_KOJI_1,
        .unused = 0,
        .battleTopicTextIds = BATTLE_TEXT_IDS(3),
        .generalTextId = TEXT_ID(GEN_TOPIC_PERSONAL, 59),
        .battleFrontierRecordStreakTextIndex = 3,
        .sameRouteMatchCallTextId = TEXT_ID(REQ_TOPIC_SAME_ROUTE, 3),
        .differentRouteMatchCallTextId = TEXT_ID(REQ_TOPIC_DIFF_ROUTE, 3),
    },
    {
        .trainerId = TRAINER_FERNANDO_1,
        .unused = 0,
        .battleTopicTextIds = BATTLE_TEXT_IDS(6),
        .generalTextId = TEXT_ID(GEN_TOPIC_PERSONAL, 17),
        .battleFrontierRecordStreakTextIndex = 6,
        .sameRouteMatchCallTextId = TEXT_ID(REQ_TOPIC_SAME_ROUTE, 6),
        .differentRouteMatchCallTextId = TEXT_ID(REQ_TOPIC_DIFF_ROUTE, 6),
    },
    {
        .trainerId = TRAINER_DALTON_1,
        .unused = 0,
        .battleTopicTextIds = BATTLE_TEXT_IDS(4),
        .generalTextId = TEXT_ID(GEN_TOPIC_PERSONAL, 18),
        .battleFrontierRecordStreakTextIndex = 4,
        .sameRouteMatchCallTextId = TEXT_ID(REQ_TOPIC_SAME_ROUTE, 4),
        .differentRouteMatchCallTextId = TEXT_ID(REQ_TOPIC_DIFF_ROUTE, 4),
    },
    {
        .trainerId = TRAINER_BERNIE_1,
        .unused = 0,
        .battleTopicTextIds = BATTLE_TEXT_IDS(11),
        .generalTextId = TEXT_ID(GEN_TOPIC_PERSONAL, 19),
        .battleFrontierRecordStreakTextIndex = 11,
        .sameRouteMatchCallTextId = TEXT_ID(REQ_TOPIC_SAME_ROUTE, 11),
        .differentRouteMatchCallTextId = TEXT_ID(REQ_TOPIC_DIFF_ROUTE, 11),
    },
    {
        .trainerId = TRAINER_ETHAN_1,
        .unused = 0,
        .battleTopicTextIds = BATTLE_TEXT_IDS(1),
        .generalTextId = TEXT_ID(GEN_TOPIC_PERSONAL, 20),
        .battleFrontierRecordStreakTextIndex = 1,
        .sameRouteMatchCallTextId = TEXT_ID(REQ_TOPIC_SAME_ROUTE, 1),
        .differentRouteMatchCallTextId = TEXT_ID(REQ_TOPIC_DIFF_ROUTE, 1),
    },
    {
        .trainerId = TRAINER_JOHN_AND_JAY_1,
        .unused = 3,
        .battleTopicTextIds = BATTLE_TEXT_IDS(12),
        .generalTextId = TEXT_ID(GEN_TOPIC_PERSONAL, 60),
        .battleFrontierRecordStreakTextIndex = 12,
        .sameRouteMatchCallTextId = TEXT_ID(REQ_TOPIC_SAME_ROUTE, 12),
        .differentRouteMatchCallTextId = TEXT_ID(REQ_TOPIC_DIFF_ROUTE, 12),
    },
    {
        .trainerId = TRAINER_JEFFREY_1,
        .unused = 0,
        .battleTopicTextIds = BATTLE_TEXT_IDS(7),
        .generalTextId = TEXT_ID(GEN_TOPIC_PERSONAL, 21),
        .battleFrontierRecordStreakTextIndex = 7,
        .sameRouteMatchCallTextId = TEXT_ID(REQ_TOPIC_SAME_ROUTE, 7),
        .differentRouteMatchCallTextId = TEXT_ID(REQ_TOPIC_DIFF_ROUTE, 7),
    },
    {
        .trainerId = TRAINER_CAMERON_1,
        .unused = 0,
        .battleTopicTextIds = BATTLE_TEXT_IDS(4),
        .generalTextId = TEXT_ID(GEN_TOPIC_PERSONAL, 22),
        .battleFrontierRecordStreakTextIndex = 1,
        .sameRouteMatchCallTextId = TEXT_ID(REQ_TOPIC_SAME_ROUTE, 4),
        .differentRouteMatchCallTextId = TEXT_ID(REQ_TOPIC_DIFF_ROUTE, 4),
    },
    {
        .trainerId = TRAINER_JACKI_1,
        .unused = 0,
        .battleTopicTextIds = BATTLE_TEXT_IDS(8),
        .generalTextId = TEXT_ID(GEN_TOPIC_PERSONAL, 23),
        .battleFrontierRecordStreakTextIndex = 8,
        .sameRouteMatchCallTextId = TEXT_ID(REQ_TOPIC_SAME_ROUTE, 8),
        .differentRouteMatchCallTextId = TEXT_ID(REQ_TOPIC_DIFF_ROUTE, 8),
    },
    {
        .trainerId = TRAINER_WALTER_1,
        .unused = 0,
        .battleTopicTextIds = BATTLE_TEXT_IDS(12),
        .generalTextId = TEXT_ID(GEN_TOPIC_PERSONAL, 24),
        .battleFrontierRecordStreakTextIndex = 12,
        .sameRouteMatchCallTextId = TEXT_ID(REQ_TOPIC_SAME_ROUTE, 12),
        .differentRouteMatchCallTextId = TEXT_ID(REQ_TOPIC_DIFF_ROUTE, 12),
    },
    {
        .trainerId = TRAINER_KAREN_1,
        .unused = 0,
        .battleTopicTextIds = BATTLE_TEXT_IDS(2),
        .generalTextId = TEXT_ID(GEN_TOPIC_PERSONAL, 26),
        .battleFrontierRecordStreakTextIndex = 2,
        .sameRouteMatchCallTextId = TEXT_ID(REQ_TOPIC_SAME_ROUTE, 2),
        .differentRouteMatchCallTextId = TEXT_ID(REQ_TOPIC_DIFF_ROUTE, 2),
    },
    {
        .trainerId = TRAINER_JERRY_1,
        .unused = 0,
        .battleTopicTextIds = BATTLE_TEXT_IDS(1),
        .generalTextId = TEXT_ID(GEN_TOPIC_PERSONAL, 25),
        .battleFrontierRecordStreakTextIndex = 1,
        .sameRouteMatchCallTextId = TEXT_ID(REQ_TOPIC_SAME_ROUTE, 1),
        .differentRouteMatchCallTextId = TEXT_ID(REQ_TOPIC_DIFF_ROUTE, 1),
    },
    {
        .trainerId = TRAINER_ANNA_AND_MEG_1,
        .unused = 6,
        .battleTopicTextIds = BATTLE_TEXT_IDS(9),
        .generalTextId = TEXT_ID(GEN_TOPIC_PERSONAL, 27),
        .battleFrontierRecordStreakTextIndex = 9,
        .sameRouteMatchCallTextId = TEXT_ID(REQ_TOPIC_SAME_ROUTE, 9),
        .differentRouteMatchCallTextId = TEXT_ID(REQ_TOPIC_DIFF_ROUTE, 9),
    },
    {
        .trainerId = TRAINER_ISABEL_1,
        .unused = 0,
        .battleTopicTextIds = BATTLE_TEXT_IDS(14),
        .generalTextId = TEXT_ID(GEN_TOPIC_PERSONAL, 29),
        .battleFrontierRecordStreakTextIndex = 14,
        .sameRouteMatchCallTextId = TEXT_ID(REQ_TOPIC_SAME_ROUTE, 14),
        .differentRouteMatchCallTextId = TEXT_ID(REQ_TOPIC_DIFF_ROUTE, 14),
    },
    {
        .trainerId = TRAINER_MIGUEL_1,
        .unused = 0,
        .battleTopicTextIds = BATTLE_TEXT_IDS(11),
        .generalTextId = TEXT_ID(GEN_TOPIC_PERSONAL, 28),
        .battleFrontierRecordStreakTextIndex = 11,
        .sameRouteMatchCallTextId = TEXT_ID(REQ_TOPIC_SAME_ROUTE, 11),
        .differentRouteMatchCallTextId = TEXT_ID(REQ_TOPIC_DIFF_ROUTE, 11),
    },
    {
        .trainerId = TRAINER_TIMOTHY_1,
        .unused = 0,
        .battleTopicTextIds = BATTLE_TEXT_IDS(12),
        .generalTextId = TEXT_ID(GEN_TOPIC_PERSONAL, 30),
        .battleFrontierRecordStreakTextIndex = 12,
        .sameRouteMatchCallTextId = TEXT_ID(REQ_TOPIC_SAME_ROUTE, 12),
        .differentRouteMatchCallTextId = TEXT_ID(REQ_TOPIC_DIFF_ROUTE, 12),
    },
    {
        .trainerId = TRAINER_SHELBY_1,
        .unused = 0,
        .battleTopicTextIds = BATTLE_TEXT_IDS(13),
        .generalTextId = TEXT_ID(GEN_TOPIC_PERSONAL, 31),
        .battleFrontierRecordStreakTextIndex = 13,
        .sameRouteMatchCallTextId = TEXT_ID(REQ_TOPIC_SAME_ROUTE, 13),
        .differentRouteMatchCallTextId = TEXT_ID(REQ_TOPIC_DIFF_ROUTE, 13),
    },
    {
        .trainerId = TRAINER_CALVIN_1,
        .unused = 0,
        .battleTopicTextIds = BATTLE_TEXT_IDS(1),
        .generalTextId = TEXT_ID(GEN_TOPIC_PERSONAL, 32),
        .battleFrontierRecordStreakTextIndex = 1,
        .sameRouteMatchCallTextId = TEXT_ID(REQ_TOPIC_SAME_ROUTE, 1),
        .differentRouteMatchCallTextId = TEXT_ID(REQ_TOPIC_DIFF_ROUTE, 1),
    },
    {
        .trainerId = TRAINER_ELLIOT_1,
        .unused = 0,
        .battleTopicTextIds = BATTLE_TEXT_IDS(3),
        .generalTextId = TEXT_ID(GEN_TOPIC_PERSONAL, 33),
        .battleFrontierRecordStreakTextIndex = 3,
        .sameRouteMatchCallTextId = TEXT_ID(REQ_TOPIC_SAME_ROUTE, 3),
        .differentRouteMatchCallTextId = TEXT_ID(REQ_TOPIC_DIFF_ROUTE, 3),
    },
    {
        .trainerId = TRAINER_ISAIAH_1,
        .unused = 0,
        .battleTopicTextIds = BATTLE_TEXT_IDS(5),
        .generalTextId = TEXT_ID(GEN_TOPIC_PERSONAL, 38),
        .battleFrontierRecordStreakTextIndex = 5,
        .sameRouteMatchCallTextId = TEXT_ID(REQ_TOPIC_SAME_ROUTE, 5),
        .differentRouteMatchCallTextId = TEXT_ID(REQ_TOPIC_DIFF_ROUTE, 5),
    },
    {
        .trainerId = TRAINER_MARIA_1,
        .unused = 0,
        .battleTopicTextIds = BATTLE_TEXT_IDS(9),
        .generalTextId = TEXT_ID(GEN_TOPIC_PERSONAL, 37),
        .battleFrontierRecordStreakTextIndex = 9,
        .sameRouteMatchCallTextId = TEXT_ID(REQ_TOPIC_SAME_ROUTE, 9),
        .differentRouteMatchCallTextId = TEXT_ID(REQ_TOPIC_DIFF_ROUTE, 9),
    },
    {
        .trainerId = TRAINER_ABIGAIL_1,
        .unused = 0,
        .battleTopicTextIds = BATTLE_TEXT_IDS(9),
        .generalTextId = TEXT_ID(GEN_TOPIC_PERSONAL, 35),
        .battleFrontierRecordStreakTextIndex = 9,
        .sameRouteMatchCallTextId = TEXT_ID(REQ_TOPIC_SAME_ROUTE, 9),
        .differentRouteMatchCallTextId = TEXT_ID(REQ_TOPIC_DIFF_ROUTE, 9),
    },
    {
        .trainerId = TRAINER_DYLAN_1,
        .unused = 0,
        .battleTopicTextIds = BATTLE_TEXT_IDS(5),
        .generalTextId = TEXT_ID(GEN_TOPIC_PERSONAL, 36),
        .battleFrontierRecordStreakTextIndex = 5,
        .sameRouteMatchCallTextId = TEXT_ID(REQ_TOPIC_SAME_ROUTE, 5),
        .differentRouteMatchCallTextId = TEXT_ID(REQ_TOPIC_DIFF_ROUTE, 5),
    },
    {
        .trainerId = TRAINER_KATELYN_1,
        .unused = 0,
        .battleTopicTextIds = BATTLE_TEXT_IDS(9),
        .generalTextId = TEXT_ID(GEN_TOPIC_PERSONAL, 40),
        .battleFrontierRecordStreakTextIndex = 9,
        .sameRouteMatchCallTextId = TEXT_ID(REQ_TOPIC_SAME_ROUTE, 9),
        .differentRouteMatchCallTextId = TEXT_ID(REQ_TOPIC_DIFF_ROUTE, 9),
    },
    {
        .trainerId = TRAINER_BENJAMIN_1,
        .unused = 0,
        .battleTopicTextIds = BATTLE_TEXT_IDS(5),
        .generalTextId = TEXT_ID(GEN_TOPIC_PERSONAL, 34),
        .battleFrontierRecordStreakTextIndex = 5,
        .sameRouteMatchCallTextId = TEXT_ID(REQ_TOPIC_SAME_ROUTE, 5),
        .differentRouteMatchCallTextId = TEXT_ID(REQ_TOPIC_DIFF_ROUTE, 5),
    },
    {
        .trainerId = TRAINER_PABLO_1,
        .unused = 0,
        .battleTopicTextIds = BATTLE_TEXT_IDS(5),
        .generalTextId = TEXT_ID(GEN_TOPIC_PERSONAL, 39),
        .battleFrontierRecordStreakTextIndex = 5,
        .sameRouteMatchCallTextId = TEXT_ID(REQ_TOPIC_SAME_ROUTE, 5),
        .differentRouteMatchCallTextId = TEXT_ID(REQ_TOPIC_DIFF_ROUTE, 5),
    },
    {
        .trainerId = TRAINER_NICOLAS_1,
        .unused = 0,
        .battleTopicTextIds = BATTLE_TEXT_IDS(4),
        .generalTextId = TEXT_ID(GEN_TOPIC_PERSONAL, 41),
        .battleFrontierRecordStreakTextIndex = 4,
        .sameRouteMatchCallTextId = TEXT_ID(REQ_TOPIC_SAME_ROUTE, 4),
        .differentRouteMatchCallTextId = TEXT_ID(REQ_TOPIC_DIFF_ROUTE, 4),
    },
    {
        .trainerId = TRAINER_ROBERT_1,
        .unused = 0,
        .battleTopicTextIds = BATTLE_TEXT_IDS(6),
        .generalTextId = TEXT_ID(GEN_TOPIC_PERSONAL, 42),
        .battleFrontierRecordStreakTextIndex = 6,
        .sameRouteMatchCallTextId = TEXT_ID(REQ_TOPIC_SAME_ROUTE, 6),
        .differentRouteMatchCallTextId = TEXT_ID(REQ_TOPIC_DIFF_ROUTE, 6),
    },
    {
        .trainerId = TRAINER_LAO_1,
        .unused = 0,
        .battleTopicTextIds = BATTLE_TEXT_IDS(1),
        .generalTextId = TEXT_ID(GEN_TOPIC_PERSONAL, 43),
        .battleFrontierRecordStreakTextIndex = 1,
        .sameRouteMatchCallTextId = TEXT_ID(REQ_TOPIC_SAME_ROUTE, 1),
        .differentRouteMatchCallTextId = TEXT_ID(REQ_TOPIC_DIFF_ROUTE, 1),
    },
    {
        .trainerId = TRAINER_CYNDY_1,
        .unused = 0,
        .battleTopicTextIds = BATTLE_TEXT_IDS(9),
        .generalTextId = TEXT_ID(GEN_TOPIC_PERSONAL, 44),
        .battleFrontierRecordStreakTextIndex = 9,
        .sameRouteMatchCallTextId = TEXT_ID(REQ_TOPIC_SAME_ROUTE, 9),
        .differentRouteMatchCallTextId = TEXT_ID(REQ_TOPIC_DIFF_ROUTE, 9),
    },
    {
        .trainerId = TRAINER_MADELINE_1,
        .unused = 0,
        .battleTopicTextIds = BATTLE_TEXT_IDS(8),
        .generalTextId = TEXT_ID(GEN_TOPIC_PERSONAL, 45),
        .battleFrontierRecordStreakTextIndex = 8,
        .sameRouteMatchCallTextId = TEXT_ID(REQ_TOPIC_SAME_ROUTE, 8),
        .differentRouteMatchCallTextId = TEXT_ID(REQ_TOPIC_DIFF_ROUTE, 8),
    },
    {
        .trainerId = TRAINER_JENNY_1,
        .unused = 0,
        .battleTopicTextIds = BATTLE_TEXT_IDS(9),
        .generalTextId = TEXT_ID(GEN_TOPIC_PERSONAL, 46),
        .battleFrontierRecordStreakTextIndex = 9,
        .sameRouteMatchCallTextId = TEXT_ID(REQ_TOPIC_SAME_ROUTE, 9),
        .differentRouteMatchCallTextId = TEXT_ID(REQ_TOPIC_DIFF_ROUTE, 9),
    },
    {
        .trainerId = TRAINER_DIANA_1,
        .unused = 0,
        .battleTopicTextIds = BATTLE_TEXT_IDS(2),
        .generalTextId = TEXT_ID(GEN_TOPIC_PERSONAL, 47),
        .battleFrontierRecordStreakTextIndex = 2,
        .sameRouteMatchCallTextId = TEXT_ID(REQ_TOPIC_SAME_ROUTE, 2),
        .differentRouteMatchCallTextId = TEXT_ID(REQ_TOPIC_DIFF_ROUTE, 2),
    },
    {
        .trainerId = TRAINER_AMY_AND_LIV_1,
        .unused = 2,
        .battleTopicTextIds = BATTLE_TEXT_IDS(2),
        .generalTextId = TEXT_ID(GEN_TOPIC_PERSONAL, 48),
        .battleFrontierRecordStreakTextIndex = 1,
        .sameRouteMatchCallTextId = TEXT_ID(REQ_TOPIC_SAME_ROUTE, 2),
        .differentRouteMatchCallTextId = TEXT_ID(REQ_TOPIC_DIFF_ROUTE, 2),
    },
    {
        .trainerId = TRAINER_ERNEST_1,
        .unused = 0,
        .battleTopicTextIds = BATTLE_TEXT_IDS(3),
        .generalTextId = TEXT_ID(GEN_TOPIC_PERSONAL, 49),
        .battleFrontierRecordStreakTextIndex = 3,
        .sameRouteMatchCallTextId = TEXT_ID(REQ_TOPIC_SAME_ROUTE, 3),
        .differentRouteMatchCallTextId = TEXT_ID(REQ_TOPIC_DIFF_ROUTE, 3),
    },
    {
        .trainerId = TRAINER_CORY_1,
        .unused = 0,
        .battleTopicTextIds = BATTLE_TEXT_IDS(3),
        .generalTextId = TEXT_ID(GEN_TOPIC_PERSONAL, 63),
        .battleFrontierRecordStreakTextIndex = 3,
        .sameRouteMatchCallTextId = TEXT_ID(REQ_TOPIC_SAME_ROUTE, 3),
        .differentRouteMatchCallTextId = TEXT_ID(REQ_TOPIC_DIFF_ROUTE, 3),
    },
    {
        .trainerId = TRAINER_EDWIN_1,
        .unused = 0,
        .battleTopicTextIds = BATTLE_TEXT_IDS(7),
        .generalTextId = TEXT_ID(GEN_TOPIC_PERSONAL, 50),
        .battleFrontierRecordStreakTextIndex = 7,
        .sameRouteMatchCallTextId = TEXT_ID(REQ_TOPIC_SAME_ROUTE, 7),
        .differentRouteMatchCallTextId = TEXT_ID(REQ_TOPIC_DIFF_ROUTE, 7),
    },
    {
        .trainerId = TRAINER_LYDIA_1,
        .unused = 0,
        .battleTopicTextIds = BATTLE_TEXT_IDS(8),
        .generalTextId = TEXT_ID(GEN_TOPIC_PERSONAL, 52),
        .battleFrontierRecordStreakTextIndex = 8,
        .sameRouteMatchCallTextId = TEXT_ID(REQ_TOPIC_SAME_ROUTE, 8),
        .differentRouteMatchCallTextId = TEXT_ID(REQ_TOPIC_DIFF_ROUTE, 8),
    },
    {
        .trainerId = TRAINER_ISAAC_1,
        .unused = 0,
        .battleTopicTextIds = BATTLE_TEXT_IDS(5),
        .generalTextId = TEXT_ID(GEN_TOPIC_PERSONAL, 51),
        .battleFrontierRecordStreakTextIndex = 5,
        .sameRouteMatchCallTextId = TEXT_ID(REQ_TOPIC_SAME_ROUTE, 5),
        .differentRouteMatchCallTextId = TEXT_ID(REQ_TOPIC_DIFF_ROUTE, 5),
    },
    {
        .trainerId = TRAINER_GABRIELLE_1,
        .unused = 0,
        .battleTopicTextIds = BATTLE_TEXT_IDS(8),
        .generalTextId = TEXT_ID(GEN_TOPIC_PERSONAL, 2),
        .battleFrontierRecordStreakTextIndex = 8,
        .sameRouteMatchCallTextId = TEXT_ID(REQ_TOPIC_SAME_ROUTE, 8),
        .differentRouteMatchCallTextId = TEXT_ID(REQ_TOPIC_DIFF_ROUTE, 8),
    },
    {
        .trainerId = TRAINER_CATHERINE_1,
        .unused = 0,
        .battleTopicTextIds = BATTLE_TEXT_IDS(9),
        .generalTextId = TEXT_ID(GEN_TOPIC_PERSONAL, 54),
        .battleFrontierRecordStreakTextIndex = 9,
        .sameRouteMatchCallTextId = TEXT_ID(REQ_TOPIC_SAME_ROUTE, 9),
        .differentRouteMatchCallTextId = TEXT_ID(REQ_TOPIC_DIFF_ROUTE, 9),
    },
    {
        .trainerId = TRAINER_JACKSON_1,
        .unused = 0,
        .battleTopicTextIds = BATTLE_TEXT_IDS(5),
        .generalTextId = TEXT_ID(GEN_TOPIC_PERSONAL, 53),
        .battleFrontierRecordStreakTextIndex = 5,
        .sameRouteMatchCallTextId = TEXT_ID(REQ_TOPIC_SAME_ROUTE, 5),
        .differentRouteMatchCallTextId = TEXT_ID(REQ_TOPIC_DIFF_ROUTE, 5),
    },
    {
        .trainerId = TRAINER_HALEY_1,
        .unused = 0,
        .battleTopicTextIds = BATTLE_TEXT_IDS(2),
        .generalTextId = TEXT_ID(GEN_TOPIC_PERSONAL, 55),
        .battleFrontierRecordStreakTextIndex = 2,
        .sameRouteMatchCallTextId = TEXT_ID(REQ_TOPIC_SAME_ROUTE, 2),
        .differentRouteMatchCallTextId = TEXT_ID(REQ_TOPIC_DIFF_ROUTE, 2),
    },
    {
        .trainerId = TRAINER_JAMES_1,
        .unused = 0,
        .battleTopicTextIds = BATTLE_TEXT_IDS(1),
        .generalTextId = TEXT_ID(GEN_TOPIC_PERSONAL, 56),
        .battleFrontierRecordStreakTextIndex = 1,
        .sameRouteMatchCallTextId = TEXT_ID(REQ_TOPIC_SAME_ROUTE, 1),
        .differentRouteMatchCallTextId = TEXT_ID(REQ_TOPIC_DIFF_ROUTE, 1),
    },
    {
        .trainerId = TRAINER_TRENT_1,
        .unused = 0,
        .battleTopicTextIds = BATTLE_TEXT_IDS(3),
        .generalTextId = TEXT_ID(GEN_TOPIC_PERSONAL, 57),
        .battleFrontierRecordStreakTextIndex = 3,
        .sameRouteMatchCallTextId = TEXT_ID(REQ_TOPIC_SAME_ROUTE, 3),
        .differentRouteMatchCallTextId = TEXT_ID(REQ_TOPIC_DIFF_ROUTE, 3),
    },
    {
        .trainerId = TRAINER_SAWYER_1,
        .unused = 0,
        // Thalia and Sawyer are the only ones who use different msg ids for their battle topics
        .battleTopicTextIds = { TEXT_ID(B_TOPIC_WILD, 15), TEXT_ID(B_TOPIC_NEGATIVE, 3), TEXT_ID(B_TOPIC_POSITIVE, 3) },
        .generalTextId = TEXT_ID(GEN_TOPIC_PERSONAL, 1),
        .battleFrontierRecordStreakTextIndex = 3,
        .sameRouteMatchCallTextId = TEXT_ID(REQ_TOPIC_SAME_ROUTE, 3),
        .differentRouteMatchCallTextId = TEXT_ID(REQ_TOPIC_DIFF_ROUTE, 3),
    },
    {
        .trainerId = TRAINER_KIRA_AND_DAN_1,
        .unused = 1,
        .battleTopicTextIds = BATTLE_TEXT_IDS(9),
        .generalTextId = TEXT_ID(GEN_TOPIC_PERSONAL, 58),
        .battleFrontierRecordStreakTextIndex = 9,
        .sameRouteMatchCallTextId = TEXT_ID(REQ_TOPIC_SAME_ROUTE, 9),
        .differentRouteMatchCallTextId = TEXT_ID(REQ_TOPIC_DIFF_ROUTE, 9),
    },
};

static const struct MatchCallText sMatchCallWildBattleTexts[] =
{
    { .text = MatchCall_WildBattleText1,  .stringVarFuncIds = STRS_WILD_BATTLE },
    { .text = MatchCall_WildBattleText2,  .stringVarFuncIds = STRS_WILD_BATTLE },
    { .text = MatchCall_WildBattleText3,  .stringVarFuncIds = STRS_WILD_BATTLE },
    { .text = MatchCall_WildBattleText4,  .stringVarFuncIds = STRS_WILD_BATTLE },
    { .text = MatchCall_WildBattleText5,  .stringVarFuncIds = STRS_WILD_BATTLE },
    { .text = MatchCall_WildBattleText6,  .stringVarFuncIds = STRS_WILD_BATTLE },
    { .text = MatchCall_WildBattleText7,  .stringVarFuncIds = STRS_WILD_BATTLE },
    { .text = MatchCall_WildBattleText8,  .stringVarFuncIds = STRS_WILD_BATTLE },
    { .text = MatchCall_WildBattleText9,  .stringVarFuncIds = STRS_WILD_BATTLE },
    { .text = MatchCall_WildBattleText10, .stringVarFuncIds = STRS_WILD_BATTLE },
    { .text = MatchCall_WildBattleText11, .stringVarFuncIds = STRS_WILD_BATTLE },
    { .text = MatchCall_WildBattleText12, .stringVarFuncIds = STRS_WILD_BATTLE },
    { .text = MatchCall_WildBattleText13, .stringVarFuncIds = STRS_WILD_BATTLE },
    { .text = MatchCall_WildBattleText14, .stringVarFuncIds = STRS_WILD_BATTLE },
    { .text = MatchCall_WildBattleText15, .stringVarFuncIds = STRS_WILD_BATTLE },
};

static const struct MatchCallText sMatchCallNegativeBattleTexts[] =
{
    { .text = MatchCall_NegativeBattleText1,  .stringVarFuncIds = STRS_BATTLE_NEGATIVE },
    { .text = MatchCall_NegativeBattleText2,  .stringVarFuncIds = STRS_BATTLE_NEGATIVE },
    { .text = MatchCall_NegativeBattleText3,  .stringVarFuncIds = STRS_BATTLE_NEGATIVE },
    { .text = MatchCall_NegativeBattleText4,  .stringVarFuncIds = STRS_BATTLE_NEGATIVE },
    { .text = MatchCall_NegativeBattleText5,  .stringVarFuncIds = STRS_BATTLE_NEGATIVE },
    { .text = MatchCall_NegativeBattleText6,  .stringVarFuncIds = STRS_BATTLE_NEGATIVE },
    { .text = MatchCall_NegativeBattleText7,  .stringVarFuncIds = STRS_BATTLE_NEGATIVE },
    { .text = MatchCall_NegativeBattleText8,  .stringVarFuncIds = STRS_BATTLE_NEGATIVE },
    { .text = MatchCall_NegativeBattleText9,  .stringVarFuncIds = STRS_BATTLE_NEGATIVE },
    { .text = MatchCall_NegativeBattleText10, .stringVarFuncIds = STRS_BATTLE_NEGATIVE },
    { .text = MatchCall_NegativeBattleText11, .stringVarFuncIds = STRS_BATTLE_NEGATIVE },
    { .text = MatchCall_NegativeBattleText12, .stringVarFuncIds = STRS_BATTLE_NEGATIVE },
    { .text = MatchCall_NegativeBattleText13, .stringVarFuncIds = STRS_BATTLE_NEGATIVE },
    { .text = MatchCall_NegativeBattleText14, .stringVarFuncIds = STRS_BATTLE_NEGATIVE },
};

static const struct MatchCallText sMatchCallPositiveBattleTexts[] =
{
    { .text = MatchCall_PositiveBattleText1,  .stringVarFuncIds = STRS_BATTLE_POSITIVE },
    { .text = MatchCall_PositiveBattleText2,  .stringVarFuncIds = STRS_BATTLE_POSITIVE },
    { .text = MatchCall_PositiveBattleText3,  .stringVarFuncIds = STRS_BATTLE_POSITIVE },
    { .text = MatchCall_PositiveBattleText4,  .stringVarFuncIds = STRS_BATTLE_POSITIVE },
    { .text = MatchCall_PositiveBattleText5,  .stringVarFuncIds = STRS_BATTLE_POSITIVE },
    { .text = MatchCall_PositiveBattleText6,  .stringVarFuncIds = STRS_BATTLE_POSITIVE },
    { .text = MatchCall_PositiveBattleText7,  .stringVarFuncIds = STRS_BATTLE_POSITIVE },
    { .text = MatchCall_PositiveBattleText8,  .stringVarFuncIds = STRS_BATTLE_POSITIVE },
    { .text = MatchCall_PositiveBattleText9,  .stringVarFuncIds = STRS_BATTLE_POSITIVE },
    { .text = MatchCall_PositiveBattleText10, .stringVarFuncIds = STRS_BATTLE_POSITIVE },
    { .text = MatchCall_PositiveBattleText11, .stringVarFuncIds = STRS_BATTLE_POSITIVE },
    { .text = MatchCall_PositiveBattleText12, .stringVarFuncIds = STRS_BATTLE_POSITIVE },
    { .text = MatchCall_PositiveBattleText13, .stringVarFuncIds = STRS_BATTLE_POSITIVE },
    { .text = MatchCall_PositiveBattleText14, .stringVarFuncIds = STRS_BATTLE_POSITIVE },
};

static const struct MatchCallText sMatchCallSameRouteBattleRequestTexts[] =
{
    { .text = MatchCall_SameRouteBattleRequestText1,  .stringVarFuncIds = STRS_BATTLE_REQUEST },
    { .text = MatchCall_SameRouteBattleRequestText2,  .stringVarFuncIds = STRS_BATTLE_REQUEST },
    { .text = MatchCall_SameRouteBattleRequestText3,  .stringVarFuncIds = STRS_BATTLE_REQUEST },
    { .text = MatchCall_SameRouteBattleRequestText4,  .stringVarFuncIds = STRS_BATTLE_REQUEST },
    { .text = MatchCall_SameRouteBattleRequestText5,  .stringVarFuncIds = STRS_BATTLE_REQUEST },
    { .text = MatchCall_SameRouteBattleRequestText6,  .stringVarFuncIds = STRS_BATTLE_REQUEST },
    { .text = MatchCall_SameRouteBattleRequestText7,  .stringVarFuncIds = STRS_BATTLE_REQUEST },
    { .text = MatchCall_SameRouteBattleRequestText8,  .stringVarFuncIds = STRS_BATTLE_REQUEST },
    { .text = MatchCall_SameRouteBattleRequestText9,  .stringVarFuncIds = STRS_BATTLE_REQUEST },
    { .text = MatchCall_SameRouteBattleRequestText10, .stringVarFuncIds = STRS_BATTLE_REQUEST },
    { .text = MatchCall_SameRouteBattleRequestText11, .stringVarFuncIds = STRS_BATTLE_REQUEST },
    { .text = MatchCall_SameRouteBattleRequestText12, .stringVarFuncIds = STRS_BATTLE_REQUEST },
    { .text = MatchCall_SameRouteBattleRequestText13, .stringVarFuncIds = STRS_BATTLE_REQUEST },
    { .text = MatchCall_SameRouteBattleRequestText14, .stringVarFuncIds = STRS_BATTLE_REQUEST },
};

static const struct MatchCallText sMatchCallDifferentRouteBattleRequestTexts[] =
{
    { .text = MatchCall_DifferentRouteBattleRequestText1,  .stringVarFuncIds = STRS_BATTLE_REQUEST },
    { .text = MatchCall_DifferentRouteBattleRequestText2,  .stringVarFuncIds = STRS_BATTLE_REQUEST },
    { .text = MatchCall_DifferentRouteBattleRequestText3,  .stringVarFuncIds = STRS_BATTLE_REQUEST },
    { .text = MatchCall_DifferentRouteBattleRequestText4,  .stringVarFuncIds = STRS_BATTLE_REQUEST },
    { .text = MatchCall_DifferentRouteBattleRequestText5,  .stringVarFuncIds = STRS_BATTLE_REQUEST },
    { .text = MatchCall_DifferentRouteBattleRequestText6,  .stringVarFuncIds = STRS_BATTLE_REQUEST },
    { .text = MatchCall_DifferentRouteBattleRequestText7,  .stringVarFuncIds = STRS_BATTLE_REQUEST },
    { .text = MatchCall_DifferentRouteBattleRequestText8,  .stringVarFuncIds = STRS_BATTLE_REQUEST },
    { .text = MatchCall_DifferentRouteBattleRequestText9,  .stringVarFuncIds = STRS_BATTLE_REQUEST },
    { .text = MatchCall_DifferentRouteBattleRequestText10, .stringVarFuncIds = STRS_BATTLE_REQUEST },
    { .text = MatchCall_DifferentRouteBattleRequestText11, .stringVarFuncIds = STRS_BATTLE_REQUEST },
    { .text = MatchCall_DifferentRouteBattleRequestText12, .stringVarFuncIds = STRS_BATTLE_REQUEST },
    { .text = MatchCall_DifferentRouteBattleRequestText13, .stringVarFuncIds = STRS_BATTLE_REQUEST },
    { .text = MatchCall_DifferentRouteBattleRequestText14, .stringVarFuncIds = STRS_BATTLE_REQUEST },
};

static const struct MatchCallText sMatchCallPersonalizedTexts[] =
{
    { .text = MatchCall_PersonalizedText1,  .stringVarFuncIds = { STR_TRAINER_NAME, STR_MAP_NAME, STR_NONE } },
    { .text = MatchCall_PersonalizedText2,  .stringVarFuncIds = STRS_NORMAL_MSG },
    { .text = MatchCall_PersonalizedText3,  .stringVarFuncIds = STRS_NORMAL_MSG },
    { .text = MatchCall_PersonalizedText4,  .stringVarFuncIds = STRS_NORMAL_MSG },
    { .text = MatchCall_PersonalizedText5,  .stringVarFuncIds = STRS_NORMAL_MSG },
    { .text = MatchCall_PersonalizedText6,  .stringVarFuncIds = STRS_NORMAL_MSG },
    { .text = MatchCall_PersonalizedText7,  .stringVarFuncIds = STRS_NORMAL_MSG },
    { .text = MatchCall_PersonalizedText8,  .stringVarFuncIds = STRS_NORMAL_MSG },
    { .text = MatchCall_PersonalizedText9,  .stringVarFuncIds = STRS_NORMAL_MSG },
    { .text = MatchCall_PersonalizedText10, .stringVarFuncIds = STRS_NORMAL_MSG },
    { .text = MatchCall_PersonalizedText11, .stringVarFuncIds = STRS_NORMAL_MSG },
    { .text = MatchCall_PersonalizedText12, .stringVarFuncIds = STRS_NORMAL_MSG },
    { .text = MatchCall_PersonalizedText13, .stringVarFuncIds = { STR_TRAINER_NAME, STR_SPECIES_IN_ROUTE, STR_NONE } },
    { .text = MatchCall_PersonalizedText14, .stringVarFuncIds = STRS_NORMAL_MSG },
    { .text = MatchCall_PersonalizedText15, .stringVarFuncIds = STRS_NORMAL_MSG },
    { .text = MatchCall_PersonalizedText16, .stringVarFuncIds = STRS_NORMAL_MSG },
    { .text = MatchCall_PersonalizedText17, .stringVarFuncIds = STRS_NORMAL_MSG },
    { .text = MatchCall_PersonalizedText18, .stringVarFuncIds = { STR_TRAINER_NAME, STR_SPECIES_IN_PARTY, STR_NONE } },
    { .text = MatchCall_PersonalizedText19, .stringVarFuncIds = STRS_NORMAL_MSG },
    { .text = MatchCall_PersonalizedText20, .stringVarFuncIds = STRS_NORMAL_MSG },
    { .text = MatchCall_PersonalizedText21, .stringVarFuncIds = STRS_NORMAL_MSG },
    { .text = MatchCall_PersonalizedText22, .stringVarFuncIds = STRS_NORMAL_MSG },
    { .text = MatchCall_PersonalizedText23, .stringVarFuncIds = STRS_NORMAL_MSG },
    { .text = MatchCall_PersonalizedText24, .stringVarFuncIds = STRS_NORMAL_MSG },
    { .text = MatchCall_PersonalizedText25, .stringVarFuncIds = STRS_NORMAL_MSG },
    { .text = MatchCall_PersonalizedText26, .stringVarFuncIds = STRS_NORMAL_MSG },
    { .text = MatchCall_PersonalizedText27, .stringVarFuncIds = STRS_NORMAL_MSG },
    { .text = MatchCall_PersonalizedText28, .stringVarFuncIds = { STR_TRAINER_NAME, STR_SPECIES_IN_PARTY, STR_NONE } },
    { .text = MatchCall_PersonalizedText29, .stringVarFuncIds = { STR_TRAINER_NAME, STR_SPECIES_IN_PARTY, STR_NONE } },
    { .text = MatchCall_PersonalizedText30, .stringVarFuncIds = STRS_NORMAL_MSG },
    { .text = MatchCall_PersonalizedText31, .stringVarFuncIds = STRS_NORMAL_MSG },
    { .text = MatchCall_PersonalizedText32, .stringVarFuncIds = STRS_NORMAL_MSG },
    { .text = MatchCall_PersonalizedText33, .stringVarFuncIds = STRS_NORMAL_MSG },
    { .text = MatchCall_PersonalizedText34, .stringVarFuncIds = STRS_NORMAL_MSG },
    { .text = MatchCall_PersonalizedText35, .stringVarFuncIds = STRS_NORMAL_MSG },
    { .text = MatchCall_PersonalizedText36, .stringVarFuncIds = STRS_NORMAL_MSG },
    { .text = MatchCall_PersonalizedText37, .stringVarFuncIds = STRS_NORMAL_MSG },
    { .text = MatchCall_PersonalizedText38, .stringVarFuncIds = STRS_NORMAL_MSG },
    { .text = MatchCall_PersonalizedText39, .stringVarFuncIds = STRS_NORMAL_MSG },
    { .text = MatchCall_PersonalizedText40, .stringVarFuncIds = STRS_NORMAL_MSG },
    { .text = MatchCall_PersonalizedText41, .stringVarFuncIds = STRS_NORMAL_MSG },
    { .text = MatchCall_PersonalizedText42, .stringVarFuncIds = { STR_TRAINER_NAME, STR_SPECIES_IN_PARTY, STR_NONE } },
    { .text = MatchCall_PersonalizedText43, .stringVarFuncIds = STRS_NORMAL_MSG },
    { .text = MatchCall_PersonalizedText44, .stringVarFuncIds = { STR_TRAINER_NAME, STR_SPECIES_IN_PARTY, STR_NONE } },
    { .text = MatchCall_PersonalizedText45, .stringVarFuncIds = STRS_NORMAL_MSG },
    { .text = MatchCall_PersonalizedText46, .stringVarFuncIds = STRS_NORMAL_MSG },
    { .text = MatchCall_PersonalizedText47, .stringVarFuncIds = STRS_NORMAL_MSG },
    { .text = MatchCall_PersonalizedText48, .stringVarFuncIds = STRS_NORMAL_MSG },
    { .text = MatchCall_PersonalizedText49, .stringVarFuncIds = STRS_NORMAL_MSG },
    { .text = MatchCall_PersonalizedText50, .stringVarFuncIds = STRS_NORMAL_MSG },
    { .text = MatchCall_PersonalizedText51, .stringVarFuncIds = { STR_TRAINER_NAME, STR_MAP_NAME, STR_NONE } },
    { .text = MatchCall_PersonalizedText52, .stringVarFuncIds = { STR_TRAINER_NAME, STR_SPECIES_IN_PARTY, STR_NONE } },
    { .text = MatchCall_PersonalizedText53, .stringVarFuncIds = STRS_NORMAL_MSG },
    { .text = MatchCall_PersonalizedText54, .stringVarFuncIds = STRS_NORMAL_MSG },
    { .text = MatchCall_PersonalizedText55, .stringVarFuncIds = { STR_TRAINER_NAME, STR_MAP_NAME, STR_NONE } },
    { .text = MatchCall_PersonalizedText56, .stringVarFuncIds = STRS_NORMAL_MSG },
    { .text = MatchCall_PersonalizedText57, .stringVarFuncIds = STRS_NORMAL_MSG },
    { .text = MatchCall_PersonalizedText58, .stringVarFuncIds = STRS_NORMAL_MSG },
    { .text = MatchCall_PersonalizedText59, .stringVarFuncIds = STRS_NORMAL_MSG },
    { .text = MatchCall_PersonalizedText60, .stringVarFuncIds = STRS_NORMAL_MSG },
    { .text = MatchCall_PersonalizedText61, .stringVarFuncIds = STRS_NORMAL_MSG },
    { .text = MatchCall_PersonalizedText62, .stringVarFuncIds = STRS_NORMAL_MSG },
    { .text = MatchCall_PersonalizedText63, .stringVarFuncIds = STRS_NORMAL_MSG },
    { .text = MatchCall_PersonalizedText64, .stringVarFuncIds = STRS_NORMAL_MSG },
};

static const struct MatchCallText sMatchCallBattleFrontierStreakTexts[] =
{
    { .text = MatchCall_BattleFrontierStreakText1,  .stringVarFuncIds = STRS_FRONTIER },
    { .text = MatchCall_BattleFrontierStreakText2,  .stringVarFuncIds = STRS_FRONTIER },
    { .text = MatchCall_BattleFrontierStreakText3,  .stringVarFuncIds = STRS_FRONTIER },
    { .text = MatchCall_BattleFrontierStreakText4,  .stringVarFuncIds = STRS_FRONTIER },
    { .text = MatchCall_BattleFrontierStreakText5,  .stringVarFuncIds = STRS_FRONTIER },
    { .text = MatchCall_BattleFrontierStreakText6,  .stringVarFuncIds = STRS_FRONTIER },
    { .text = MatchCall_BattleFrontierStreakText7,  .stringVarFuncIds = STRS_FRONTIER },
    { .text = MatchCall_BattleFrontierStreakText8,  .stringVarFuncIds = STRS_FRONTIER },
    { .text = MatchCall_BattleFrontierStreakText9,  .stringVarFuncIds = STRS_FRONTIER },
    { .text = MatchCall_BattleFrontierStreakText10, .stringVarFuncIds = STRS_FRONTIER },
    { .text = MatchCall_BattleFrontierStreakText11, .stringVarFuncIds = STRS_FRONTIER },
    { .text = MatchCall_BattleFrontierStreakText12, .stringVarFuncIds = STRS_FRONTIER },
    { .text = MatchCall_BattleFrontierStreakText13, .stringVarFuncIds = STRS_FRONTIER },
    { .text = MatchCall_BattleFrontierStreakText14, .stringVarFuncIds = STRS_FRONTIER },
};

static const struct MatchCallText sMatchCallBattleFrontierRecordStreakTexts[] =
{
    { .text = MatchCall_BattleFrontierRecordStreakText1,  .stringVarFuncIds = STRS_FRONTIER },
    { .text = MatchCall_BattleFrontierRecordStreakText2,  .stringVarFuncIds = STRS_FRONTIER },
    { .text = MatchCall_BattleFrontierRecordStreakText3,  .stringVarFuncIds = STRS_FRONTIER },
    { .text = MatchCall_BattleFrontierRecordStreakText4,  .stringVarFuncIds = STRS_FRONTIER },
    { .text = MatchCall_BattleFrontierRecordStreakText5,  .stringVarFuncIds = STRS_FRONTIER },
    { .text = MatchCall_BattleFrontierRecordStreakText6,  .stringVarFuncIds = STRS_FRONTIER },
    { .text = MatchCall_BattleFrontierRecordStreakText7,  .stringVarFuncIds = STRS_FRONTIER },
    { .text = MatchCall_BattleFrontierRecordStreakText8,  .stringVarFuncIds = STRS_FRONTIER },
    { .text = MatchCall_BattleFrontierRecordStreakText9,  .stringVarFuncIds = STRS_FRONTIER },
    { .text = MatchCall_BattleFrontierRecordStreakText10, .stringVarFuncIds = STRS_FRONTIER },
    { .text = MatchCall_BattleFrontierRecordStreakText11, .stringVarFuncIds = STRS_FRONTIER },
    { .text = MatchCall_BattleFrontierRecordStreakText12, .stringVarFuncIds = STRS_FRONTIER },
    { .text = MatchCall_BattleFrontierRecordStreakText13, .stringVarFuncIds = STRS_FRONTIER },
    { .text = MatchCall_BattleFrontierRecordStreakText14, .stringVarFuncIds = STRS_FRONTIER },
};

static const struct MatchCallText sMatchCallBattleDomeTexts[] =
{
    { .text = MatchCall_BattleDomeText1,  .stringVarFuncIds = STRS_FRONTIER },
    { .text = MatchCall_BattleDomeText2,  .stringVarFuncIds = STRS_FRONTIER },
    { .text = MatchCall_BattleDomeText3,  .stringVarFuncIds = STRS_FRONTIER },
    { .text = MatchCall_BattleDomeText4,  .stringVarFuncIds = STRS_FRONTIER },
    { .text = MatchCall_BattleDomeText5,  .stringVarFuncIds = STRS_FRONTIER },
    { .text = MatchCall_BattleDomeText6,  .stringVarFuncIds = STRS_FRONTIER },
    { .text = MatchCall_BattleDomeText7,  .stringVarFuncIds = STRS_FRONTIER },
    { .text = MatchCall_BattleDomeText8,  .stringVarFuncIds = STRS_FRONTIER },
    { .text = MatchCall_BattleDomeText9,  .stringVarFuncIds = STRS_FRONTIER },
    { .text = MatchCall_BattleDomeText10, .stringVarFuncIds = STRS_FRONTIER },
    { .text = MatchCall_BattleDomeText11, .stringVarFuncIds = STRS_FRONTIER },
    { .text = MatchCall_BattleDomeText12, .stringVarFuncIds = STRS_FRONTIER },
    { .text = MatchCall_BattleDomeText13, .stringVarFuncIds = STRS_FRONTIER },
    { .text = MatchCall_BattleDomeText14, .stringVarFuncIds = STRS_FRONTIER },
};

static const struct MatchCallText sMatchCallBattlePikeTexts[] =
{
    { .text = MatchCall_BattlePikeText1,  .stringVarFuncIds = STRS_FRONTIER },
    { .text = MatchCall_BattlePikeText2,  .stringVarFuncIds = STRS_FRONTIER },
    { .text = MatchCall_BattlePikeText3,  .stringVarFuncIds = STRS_FRONTIER },
    { .text = MatchCall_BattlePikeText4,  .stringVarFuncIds = STRS_FRONTIER },
    { .text = MatchCall_BattlePikeText5,  .stringVarFuncIds = STRS_FRONTIER },
    { .text = MatchCall_BattlePikeText6,  .stringVarFuncIds = STRS_FRONTIER },
    { .text = MatchCall_BattlePikeText7,  .stringVarFuncIds = STRS_FRONTIER },
    { .text = MatchCall_BattlePikeText8,  .stringVarFuncIds = STRS_FRONTIER },
    { .text = MatchCall_BattlePikeText9,  .stringVarFuncIds = STRS_FRONTIER },
    { .text = MatchCall_BattlePikeText10, .stringVarFuncIds = STRS_FRONTIER },
    { .text = MatchCall_BattlePikeText11, .stringVarFuncIds = STRS_FRONTIER },
    { .text = MatchCall_BattlePikeText12, .stringVarFuncIds = STRS_FRONTIER },
    { .text = MatchCall_BattlePikeText13, .stringVarFuncIds = STRS_FRONTIER },
    { .text = MatchCall_BattlePikeText14, .stringVarFuncIds = STRS_FRONTIER },
};

static const struct MatchCallText sMatchCallBattlePyramidTexts[] =
{
    { .text = MatchCall_BattlePyramidText1,  .stringVarFuncIds = STRS_FRONTIER },
    { .text = MatchCall_BattlePyramidText2,  .stringVarFuncIds = STRS_FRONTIER },
    { .text = MatchCall_BattlePyramidText3,  .stringVarFuncIds = STRS_FRONTIER },
    { .text = MatchCall_BattlePyramidText4,  .stringVarFuncIds = STRS_FRONTIER },
    { .text = MatchCall_BattlePyramidText5,  .stringVarFuncIds = STRS_FRONTIER },
    { .text = MatchCall_BattlePyramidText6,  .stringVarFuncIds = STRS_FRONTIER },
    { .text = MatchCall_BattlePyramidText7,  .stringVarFuncIds = STRS_FRONTIER },
    { .text = MatchCall_BattlePyramidText8,  .stringVarFuncIds = STRS_FRONTIER },
    { .text = MatchCall_BattlePyramidText9,  .stringVarFuncIds = STRS_FRONTIER },
    { .text = MatchCall_BattlePyramidText10, .stringVarFuncIds = STRS_FRONTIER },
    { .text = MatchCall_BattlePyramidText11, .stringVarFuncIds = STRS_FRONTIER },
    { .text = MatchCall_BattlePyramidText12, .stringVarFuncIds = STRS_FRONTIER },
    { .text = MatchCall_BattlePyramidText13, .stringVarFuncIds = STRS_FRONTIER },
    { .text = MatchCall_BattlePyramidText14, .stringVarFuncIds = STRS_FRONTIER },
};

static const struct MatchCallText *const sMatchCallBattleTopics[] =
{
    [B_TOPIC_WILD - 1]     = sMatchCallWildBattleTexts,
    [B_TOPIC_NEGATIVE - 1] = sMatchCallNegativeBattleTexts,
    [B_TOPIC_POSITIVE - 1] = sMatchCallPositiveBattleTexts,
};

static const struct MatchCallText *const sMatchCallBattleRequestTopics[] =
{
    [REQ_TOPIC_SAME_ROUTE - 1] = sMatchCallSameRouteBattleRequestTexts,
    [REQ_TOPIC_DIFF_ROUTE - 1] = sMatchCallDifferentRouteBattleRequestTexts,
};

static const struct MatchCallText *const sMatchCallGeneralTopics[] =
{
    [GEN_TOPIC_PERSONAL - 1]      = sMatchCallPersonalizedTexts,
    [GEN_TOPIC_STREAK - 1]        = sMatchCallBattleFrontierStreakTexts,
    [GEN_TOPIC_STREAK_RECORD - 1] = sMatchCallBattleFrontierRecordStreakTexts,
    [GEN_TOPIC_B_DOME - 1]        = sMatchCallBattleDomeTexts,
    [GEN_TOPIC_B_PIKE - 1]        = sMatchCallBattlePikeTexts,
    [GEN_TOPIC_B_PYRAMID - 1]     = sMatchCallBattlePyramidTexts,
};

extern const u8 gBirchDexRatingText_AreYouCurious[];
extern const u8 gBirchDexRatingText_SoYouveSeenAndCaught[];
extern const u8 gBirchDexRatingText_OnANationwideBasis[];

void InitMatchCallCounters(void)
{
    RtcCalcLocalTime();
    sMatchCallState.minutes = GetCurrentTotalMinutes(&gLocalTime) + 10;
    sMatchCallState.stepCounter = 0;
}

static u32 GetCurrentTotalMinutes(struct Time *time)
{
    return time->days * 24 * 60 + time->hours * 60 + time->minutes;
}

static bool32 UpdateMatchCallMinutesCounter(void)
{
    int curMinutes;
    RtcCalcLocalTime();
    curMinutes = GetCurrentTotalMinutes(&gLocalTime);
    if (sMatchCallState.minutes > curMinutes || curMinutes - sMatchCallState.minutes > 9)
    {
        sMatchCallState.minutes = curMinutes;
        return TRUE;
    }

    return FALSE;
}

static bool32 CheckMatchCallChance(void)
{
    int callChance = 1;
    if (!GetMonData(&gPlayerParty[0], MON_DATA_SANITY_IS_EGG) && GetMonAbility(&gPlayerParty[0]) == ABILITY_LIGHTNING_ROD)
        callChance = 2;

    if (Random() % 10 < callChance * 3)
        return TRUE;
    else
        return FALSE;
}

static bool32 MapAllowsMatchCall(void)
{
    if (!Overworld_MapTypeAllowsTeleportAndFly(gMapHeader.mapType) || gMapHeader.regionMapSectionId == MAPSEC_SAFARI_ZONE)
        return FALSE;

    if (gMapHeader.regionMapSectionId == MAPSEC_SOOTOPOLIS_CITY
     && FlagGet(FLAG_HIDE_SOOTOPOLIS_CITY_RAYQUAZA) == TRUE
     && FlagGet(FLAG_NEVER_SET_0x0DC) == FALSE)
        return FALSE;

    if (gMapHeader.regionMapSectionId == MAPSEC_MT_CHIMNEY
     && FlagGet(FLAG_MET_ARCHIE_METEOR_FALLS) == TRUE
     && FlagGet(FLAG_DEFEATED_EVIL_TEAM_MT_CHIMNEY) == FALSE)
        return FALSE;

    return TRUE;
}

static bool32 UpdateMatchCallStepCounter(void)
{
    if (++sMatchCallState.stepCounter >= 10)
    {
        sMatchCallState.stepCounter = 0;
        return TRUE;
    }
    else
    {
        return FALSE;
    }
}

static bool32 SelectMatchCallTrainer(void)
{
    u32 matchCallId;
    u32 numRegistered = GetNumRegisteredNPCs();
    if (numRegistered == 0)
        return FALSE;

    sMatchCallState.trainerId = GetActiveMatchCallTrainerId(Random() % numRegistered);
    sMatchCallState.triggeredFromScript = FALSE;
    if (sMatchCallState.trainerId == REMATCH_TABLE_ENTRIES)
        return FALSE;

    matchCallId = GetTrainerMatchCallId(sMatchCallState.trainerId);
    if (GetRematchTrainerLocation(matchCallId) == gMapHeader.regionMapSectionId && !TrainerIsEligibleForRematch(matchCallId))
        return FALSE;

    return TRUE;
}

static u32 GetNumRegisteredNPCs(void)
{
    u32 i, count;
    for (i = 0, count = 0; i < REMATCH_SPECIAL_TRAINER_START; i++)
    {
        if (FlagGet(FLAG_MATCH_CALL_REGISTERED + i))
            count++;
    }

    return count;
}

static u32 GetActiveMatchCallTrainerId(u32 activeMatchCallId)
{
    u32 i;
    for (i = 0; i < REMATCH_SPECIAL_TRAINER_START; i++)
    {
        if (FlagGet(FLAG_MATCH_CALL_REGISTERED + i))
        {
            if (!activeMatchCallId)
                return gRematchTable[i].trainerIds[0];

            activeMatchCallId--;
        }
    }

    return REMATCH_TABLE_ENTRIES;
}

/*
    From the function calls below, a call can only be triggered...
    - If the player has match call
    - Every 10th step
    - Every 10 minutes
    - 1/3 of the time (or 2/3 of the time, if the lead party Pokémon has Lightning Rod)
    - If in a valid outdoor map (not Safari Zone, not underwater, not Mt Chimney with Team Magma, not Sootopolis with legendaries)
    - If an eligible trainer to call the player is selected
*/
bool32 TryStartMatchCall(void)
{
    if (FlagGet(FLAG_HAS_MATCH_CALL)
        && UpdateMatchCallStepCounter()
        && UpdateMatchCallMinutesCounter()
        && CheckMatchCallChance()
        && MapAllowsMatchCall()
        && SelectMatchCallTrainer())
    {
        StartMatchCall();
        return TRUE;
    }

    return FALSE;
}

void StartMatchCallFromScript(const u8 *message)
{
    sMatchCallState.triggeredFromScript = TRUE;
    StartMatchCall();
}

bool32 IsMatchCallTaskActive(void)
{
    return FuncIsActiveTask(ExecuteMatchCall);
}

static void StartMatchCall(void)
{
    if (!sMatchCallState.triggeredFromScript)
    {
        LockPlayerFieldControls();
        FreezeObjectEvents();
        PlayerFreeze();
        StopPlayerAvatar();
    }

    PlaySE(SE_POKENAV_CALL);
    CreateTask(ExecuteMatchCall, 1);
}

static const u16 sMatchCallWindow_Pal[] = INCBIN_U16("graphics/pokenav/match_call/window.gbapal");
static const u8 sMatchCallWindow_Gfx[] = INCBIN_U8("graphics/pokenav/match_call/window.4bpp");
static const u16 sPokenavIcon_Pal[] = INCBIN_U16("graphics/pokenav/match_call/nav_icon.gbapal");
static const u32 sPokenavIcon_Gfx[] = INCBIN_U32("graphics/pokenav/match_call/nav_icon.4bpp.lz");

static const u8 sText_PokenavCallEllipsis[] = _("………………\p");

#define tState      data[0]
#define tWindowId   data[2]
#define tIconTaskId data[5]

static bool32 (*const sMatchCallTaskFuncs[])(u8) =
{
    MatchCall_LoadGfx,
    MatchCall_DrawWindow,
    MatchCall_ReadyIntro,
    MatchCall_SlideWindowIn,
    MatchCall_PrintIntro,
    MatchCall_PrintMessage,
    MatchCall_SlideWindowOut,
    MatchCall_EndCall,
};

static void ExecuteMatchCall(u8 taskId)
{
    s16 *data = gTasks[taskId].data;
    if (sMatchCallTaskFuncs[tState](taskId))
    {
        tState++;
        data[1] = 0; // Never read
        if ((u16)tState > 7)
            DestroyTask(taskId);
    }
}

static const struct WindowTemplate sMatchCallTextWindow =
{
    .bg = 0,
    .tilemapLeft = 1,
    .tilemapTop = 15,
    .width = 28,
    .height = 4,
    .paletteNum = 15,
    .baseBlock = 0x200
};

#define TILE_MC_WINDOW    0x270
#define TILE_POKENAV_ICON 0x279

static bool32 MatchCall_LoadGfx(u8 taskId)
{
    s16 *data = gTasks[taskId].data;
    tWindowId = AddWindow(&sMatchCallTextWindow);
    if (tWindowId == WINDOW_NONE)
    {
        DestroyTask(taskId);
        return FALSE;
    }

    if (LoadBgTiles(0, sMatchCallWindow_Gfx, sizeof(sMatchCallWindow_Gfx), TILE_MC_WINDOW) == 0xFFFF)
    {
        RemoveWindow(tWindowId);
        DestroyTask(taskId);
        return FALSE;
    }

    if (!DecompressAndCopyTileDataToVram(0, sPokenavIcon_Gfx, 0, TILE_POKENAV_ICON, 0))
    {
        RemoveWindow(tWindowId);
        DestroyTask(taskId);
        return FALSE;
    }

    FillWindowPixelBuffer(tWindowId, PIXEL_FILL(8));
    LoadPalette(sMatchCallWindow_Pal, BG_PLTT_ID(14), sizeof(sMatchCallWindow_Pal));
    LoadPalette(sPokenavIcon_Pal, BG_PLTT_ID(15), sizeof(sPokenavIcon_Pal));
    ChangeBgY(0, -0x2000, BG_COORD_SET);
    return TRUE;
}

static bool32 MatchCall_DrawWindow(u8 taskId)
{
    s16 *data = gTasks[taskId].data;
    if (FreeTempTileDataBuffersIfPossible())
        return FALSE;

    PutWindowTilemap(tWindowId);
    DrawMatchCallTextBoxBorder_Internal(tWindowId, TILE_MC_WINDOW, 14);
    WriteSequenceToBgTilemapBuffer(0, (0xF << 12) | TILE_POKENAV_ICON, 1, 15, 4, 4, 17, 1);
    tIconTaskId = CreateTask(Task_SpinPokenavIcon, 10);
    CopyWindowToVram(tWindowId, COPYWIN_GFX);
    CopyBgTilemapBufferToVram(0);
    return TRUE;
}

static bool32 MatchCall_ReadyIntro(u8 taskId)
{
    s16 *data = gTasks[taskId].data;
    if (!IsDma3ManagerBusyWithBgCopy())
    {
        // Note that "..." is not printed yet, just readied
        InitMatchCallTextPrinter(tWindowId, sText_PokenavCallEllipsis);
        return TRUE;
    }

    return FALSE;
}

static bool32 MatchCall_SlideWindowIn(u8 taskId)
{
    if (ChangeBgY(0, 0x600, BG_COORD_ADD) >= 0)
    {
        ChangeBgY(0, 0, BG_COORD_SET);
        return TRUE;
    }

    return FALSE;
}

static bool32 MatchCall_PrintIntro(u8 taskId)
{
    s16 *data = gTasks[taskId].data;
    if (!RunMatchCallTextPrinter(tWindowId))
    {
        FillWindowPixelBuffer(tWindowId, PIXEL_FILL(8));

        // Ready the message
        if (!sMatchCallState.triggeredFromScript)
            SelectMatchCallMessage(sMatchCallState.trainerId, gStringVar4);
        InitMatchCallTextPrinter(tWindowId, gStringVar4);
        return TRUE;
    }

    return FALSE;
}

static bool32 MatchCall_PrintMessage(u8 taskId)
{
    s16 *data = gTasks[taskId].data;
    if (!RunMatchCallTextPrinter(tWindowId) && !IsSEPlaying() && JOY_NEW(A_BUTTON | B_BUTTON))
    {
        FillWindowPixelBuffer(tWindowId, PIXEL_FILL(8));
        CopyWindowToVram(tWindowId, COPYWIN_GFX);
        PlaySE(SE_POKENAV_HANG_UP);
        return TRUE;
    }

    return FALSE;
}

static bool32 MatchCall_SlideWindowOut(u8 taskId)
{
    s16 *data = gTasks[taskId].data;
    if (ChangeBgY(0, 0x600, BG_COORD_SUB) <= -0x2000)
    {
        FillBgTilemapBufferRect_Palette0(0, 0, 0, 14, 30, 6);
        DestroyTask(tIconTaskId);
        RemoveWindow(tWindowId);
        CopyBgTilemapBufferToVram(0);
        return TRUE;
    }

    return FALSE;
}

static bool32 MatchCall_EndCall(u8 taskId)
{
    u8 playerObjectId;
    if (!IsDma3ManagerBusyWithBgCopy() && !IsSEPlaying())
    {
        ChangeBgY(0, 0, BG_COORD_SET);
        if (!sMatchCallState.triggeredFromScript)
        {
            LoadMessageBoxAndBorderGfx();
            playerObjectId = GetObjectEventIdByLocalIdAndMap(OBJ_EVENT_ID_PLAYER, 0, 0);
            ObjectEventClearHeldMovementIfFinished(&gObjectEvents[playerObjectId]);
            ScriptMovement_UnfreezeObjectEvents();
            UnfreezeObjectEvents();
            UnlockPlayerFieldControls();
        }

        return TRUE;
    }

    return FALSE;
}

static void DrawMatchCallTextBoxBorder_Internal(u32 windowId, u32 tileOffset, u32 paletteId)
{
    int bg, x, y, width, height;
    int tileNum;

    bg = GetWindowAttribute(windowId, WINDOW_BG);
    x = GetWindowAttribute(windowId, WINDOW_TILEMAP_LEFT);
    y = GetWindowAttribute(windowId, WINDOW_TILEMAP_TOP);
    width = GetWindowAttribute(windowId, WINDOW_WIDTH);
    height = GetWindowAttribute(windowId, WINDOW_HEIGHT);
    tileNum = tileOffset + GetBgAttribute(bg, BG_ATTR_BASETILE);

    FillBgTilemapBufferRect_Palette0(bg, ((paletteId << 12) & 0xF000) | (tileNum + 0), x - 1, y - 1, 1, 1);
    FillBgTilemapBufferRect_Palette0(bg, ((paletteId << 12) & 0xF000) | (tileNum + 1), x, y - 1, width, 1);
    FillBgTilemapBufferRect_Palette0(bg, ((paletteId << 12) & 0xF000) | (tileNum + 2), x + width, y - 1, 1, 1);
    FillBgTilemapBufferRect_Palette0(bg, ((paletteId << 12) & 0xF000) | (tileNum + 3), x - 1, y, 1, height);
    FillBgTilemapBufferRect_Palette0(bg, ((paletteId << 12) & 0xF000) | (tileNum + 4), x + width, y, 1, height);
    FillBgTilemapBufferRect_Palette0(bg, ((paletteId << 12) & 0xF000) | (tileNum + 5), x - 1, y + height, 1, 1);
    FillBgTilemapBufferRect_Palette0(bg, ((paletteId << 12) & 0xF000) | (tileNum + 6), x, y + height, width, 1);
    FillBgTilemapBufferRect_Palette0(bg, ((paletteId << 12) & 0xF000) | (tileNum + 7), x + width, y + height, 1, 1);
}

static void InitMatchCallTextPrinter(int windowId, const u8 *str)
{
    struct TextPrinterTemplate printerTemplate;
    printerTemplate.currentChar = str;
    printerTemplate.windowId = windowId;
    printerTemplate.fontId = FONT_NORMAL;
    printerTemplate.x = 32;
    printerTemplate.y = 1;
    printerTemplate.currentX = 32;
    printerTemplate.currentY = 1;
    printerTemplate.letterSpacing = 0;
    printerTemplate.lineSpacing = 0;
    printerTemplate.unk = 0;
    printerTemplate.fgColor = TEXT_DYNAMIC_COLOR_1;
    printerTemplate.bgColor = TEXT_COLOR_BLUE;
    printerTemplate.shadowColor = TEXT_DYNAMIC_COLOR_5;
    gTextFlags.useAlternateDownArrow = FALSE;

    AddTextPrinter(&printerTemplate, GetPlayerTextSpeedDelay(), NULL);
}

static bool32 RunMatchCallTextPrinter(int windowId)
{
    if (JOY_HELD(A_BUTTON))
        gTextFlags.canABSpeedUpPrint = TRUE;
    else
        gTextFlags.canABSpeedUpPrint = FALSE;

    RunTextPrinters();
    return IsTextPrinterActive(windowId);
}

#define tTimer     data[0]
#define tSpinStage data[1]
#define tTileNum   data[2]

static void Task_SpinPokenavIcon(u8 taskId)
{
    s16 *data = gTasks[taskId].data;
    if (++tTimer > 8)
    {
        tTimer = 0;
        if (++tSpinStage > 7)
            tSpinStage = 0;

        tTileNum = (tSpinStage * 16) + TILE_POKENAV_ICON;
        WriteSequenceToBgTilemapBuffer(0, tTileNum | ~0xFFF, 1, 15, 4, 4, 17, 1);
        CopyBgTilemapBufferToVram(0);
    }
}

#undef tTimer
#undef tSpinStage
#undef tTileNum

static bool32 TrainerIsEligibleForRematch(int matchCallId)
{
    return gSaveBlock1Ptr->trainerRematches[matchCallId] > 0;
}

static u16 GetRematchTrainerLocation(int matchCallId)
{
    const struct MapHeader *mapHeader = Overworld_GetMapHeaderByGroupAndId(gRematchTable[matchCallId].mapGroup, gRematchTable[matchCallId].mapNum);
    return mapHeader->regionMapSectionId;
}

static u32 GetNumRematchTrainersFought(void)
{
    u32 i, count;
    for (i = 0, count = 0; i < REMATCH_SPECIAL_TRAINER_START; i++)
    {
        if (HasTrainerBeenFought(gRematchTable[i].trainerIds[0]))
            count++;
    }

    return count;
}

// Look through the rematch table for trainers that have been defeated once before.
// Return the index into the rematch table of the nth defeated trainer,
// or REMATCH_TABLE_ENTRIES if fewer than n rematch trainers have been defeated.
static u32 GetNthRematchTrainerFought(int n)
{
    u32 i, count;

    for (i = 0, count = 0; i < REMATCH_TABLE_ENTRIES; i++)
    {
        if (HasTrainerBeenFought(gRematchTable[i].trainerIds[0]))
        {
            if (count == n)
                return i;

            count++;
        }
    }

    return REMATCH_TABLE_ENTRIES;
}

bool32 SelectMatchCallMessage(int trainerId, u8 *str)
{
    u32 matchCallId;
    const struct MatchCallText *matchCallText;
    bool32 newRematchRequest = FALSE;

    matchCallId = GetTrainerMatchCallId(trainerId);
    sBattleFrontierStreakInfo.facilityId = 0;

    // If the player is on the same route as the trainer
    // and they can be rematched, they will always request a battle
    if (TrainerIsEligibleForRematch(matchCallId)
     && GetRematchTrainerLocation(matchCallId) == gMapHeader.regionMapSectionId)
    {
        matchCallText = GetSameRouteMatchCallText(matchCallId, str);
    }
    // If the player is not on the same route as the trainer
    // and they can be rematched, there is a random chance for
    // the trainer to request a battle
    else if (ShouldTrainerRequestBattle(matchCallId))
    {
        matchCallText = GetDifferentRouteMatchCallText(matchCallId, str);
        newRematchRequest = TRUE;
        UpdateRematchIfDefeated(matchCallId);
    }
    else if (Random() % 3)
    {
        // Message talking about a battle the NPC had
        matchCallText = GetBattleMatchCallText(matchCallId, str);
    }
    else
    {
        // Message talking about something else
        matchCallText = GetGeneralMatchCallText(matchCallId, str);
    }

    BuildMatchCallString(matchCallId, matchCallText, str);
    return newRematchRequest;
}

static int GetTrainerMatchCallId(int trainerId)
{
    int i = 0;
    while (1)
    {
        if (sMatchCallTrainers[i].trainerId == trainerId)
            return i;
        else
            i++;
    }
}

static const struct MatchCallText *GetSameRouteMatchCallText(int matchCallId, u8 *str)
{
    u16 textId = sMatchCallTrainers[matchCallId].sameRouteMatchCallTextId;
    int mask = 0xFF;
    u32 topic = (textId >> 8) - 1;
    u32 id = (textId & mask) - 1;
    return &sMatchCallBattleRequestTopics[topic][id];
}

static const struct MatchCallText *GetDifferentRouteMatchCallText(int matchCallId, u8 *str)
{
    u16 textId = sMatchCallTrainers[matchCallId].differentRouteMatchCallTextId;
    int mask = 0xFF;
    u32 topic = (textId >> 8) - 1;
    u32 id = (textId & mask) - 1;
    return &sMatchCallBattleRequestTopics[topic][id];
}

static const struct MatchCallText *GetBattleMatchCallText(int matchCallId, u8 *str)
{
    int mask;
    u32 textId, topic, id;

    topic = Random() % 3;
    textId = sMatchCallTrainers[matchCallId].battleTopicTextIds[topic];
    if (!textId)
        SpriteCallbackDummy(NULL); // leftover debugging ???

    mask = 0xFF;
    topic = (textId >> 8) - 1;
    id = (textId & mask) - 1;
    return &sMatchCallBattleTopics[topic][id];
}

static const struct MatchCallText *GetGeneralMatchCallText(int matchCallId, u8 *str)
{
    int i;
    int count;
    u32 topic, id;
    u16 rand;

    rand = Random();
    if (!(rand & 1))
    {
        // Count the number of facilities with a win streak
        for (count = 0, i = 0; i < NUM_FRONTIER_FACILITIES; i++)
        {
            if (GetFrontierStreakInfo(i, &topic) > 1)
                count++;
        }

        if (count)
        {
            // At least one facility with a win streak
            // Randomly choose one to have a call about
            count = Random() % count;
            for (i = 0; i < NUM_FRONTIER_FACILITIES; i++)
            {
                sBattleFrontierStreakInfo.streak = GetFrontierStreakInfo(i, &topic);
                if (sBattleFrontierStreakInfo.streak < 2)
                    continue;

                if (!count)
                    break;

                count--;
            }

            sBattleFrontierStreakInfo.facilityId = i;
            id = sMatchCallTrainers[matchCallId].battleFrontierRecordStreakTextIndex - 1;
            return &sMatchCallGeneralTopics[topic][id];
        }
    }

    topic = (sMatchCallTrainers[matchCallId].generalTextId >> 8) - 1;
    id = (sMatchCallTrainers[matchCallId].generalTextId & 0xFF) - 1;
    return &sMatchCallGeneralTopics[topic][id];
}

static void BuildMatchCallString(int matchCallId, const struct MatchCallText *matchCallText, u8 *str)
{
    PopulateMatchCallStringVars(matchCallId, matchCallText->stringVarFuncIds);
    StringExpandPlaceholders(str, matchCallText->text);
}

static u8 *const sMatchCallTextStringVars[] = { gStringVar1, gStringVar2, gStringVar3 };

static void PopulateMatchCallStringVars(int matchCallId, const s8 *stringVarFuncIds)
{
    int i;
    for (i = 0; i < NUM_STRVARS_IN_MSG; i++)
    {
        if (stringVarFuncIds[i] >= 0)
            PopulateMatchCallStringVar(matchCallId, stringVarFuncIds[i], sMatchCallTextStringVars[i]);
    }
}

static void (*const sPopulateMatchCallStringVarFuncs[])(int, u8 *) =
{
    [STR_TRAINER_NAME]     = PopulateTrainerName,
    [STR_MAP_NAME]         = PopulateMapName,
    [STR_SPECIES_IN_ROUTE] = PopulateSpeciesFromTrainerLocation,
    [STR_SPECIES_IN_PARTY] = PopulateSpeciesFromTrainerParty,
    [STR_FACILITY_NAME]    = PopulateBattleFrontierFacilityName,
    [STR_FRONTIER_STREAK]  = PopulateBattleFrontierStreak,
};

static void PopulateMatchCallStringVar(int matchCallId, int funcId, u8 *destStr)
{
    sPopulateMatchCallStringVarFuncs[funcId](matchCallId, destStr);
}

static const struct MultiTrainerMatchCallText sMultiTrainerMatchCallTexts[] =
{
    { .trainerId = TRAINER_KIRA_AND_DAN_1, .text = gText_Kira },
    { .trainerId = TRAINER_AMY_AND_LIV_1,  .text = gText_Amy },
    { .trainerId = TRAINER_JOHN_AND_JAY_1, .text = gText_John },
    { .trainerId = TRAINER_LILA_AND_ROY_1, .text = gText_Roy },
    { .trainerId = TRAINER_GABBY_AND_TY_1, .text = gText_Gabby },
    { .trainerId = TRAINER_ANNA_AND_MEG_1, .text = gText_Anna },
};

static void PopulateTrainerName(int matchCallId, u8 *destStr)
{
    u32 i;
    u16 trainerId = sMatchCallTrainers[matchCallId].trainerId;
    for (i = 0; i < ARRAY_COUNT(sMultiTrainerMatchCallTexts); i++)
    {
        if (sMultiTrainerMatchCallTexts[i].trainerId == trainerId)
        {
            StringCopy(destStr, sMultiTrainerMatchCallTexts[i].text);
            return;
        }
    }

    StringCopy(destStr, gTrainers[trainerId].trainerName);
}

static void PopulateMapName(int matchCallId, u8 *destStr)
{
    GetMapName(destStr, GetRematchTrainerLocation(matchCallId), 0);
}

static u8 GetLandEncounterSlot(void)
{
    int rand = Random() % 100;
    if (rand < 20)
        return 0;
    else if (rand >= 20 && rand < 40)
        return 1;
    else if (rand >= 40 && rand < 50)
        return 2;
    else if (rand >= 50 && rand < 60)
        return 3;
    else if (rand >= 60 && rand < 70)
        return 4;
    else if (rand >= 70 && rand < 80)
        return 5;
    else if (rand >= 80 && rand < 85)
        return 6;
    else if (rand >= 85 && rand < 90)
        return 7;
    else if (rand >= 90 && rand < 94)
        return 8;
    else if (rand >= 94 && rand < 98)
        return 9;
    else if (rand >= 98 && rand < 99)
        return 10;
    else
        return 11;
}

static u8 GetWaterEncounterSlot(void)
{
    int rand = Random() % 100;
    if (rand < 60)
        return 0;
    else if (rand >= 60 && rand < 90)
        return 1;
    else if (rand >= 90 && rand < 95)
        return 2;
    else if (rand >= 95 && rand < 99)
        return 3;
    else
        return 4;
}

static void PopulateSpeciesFromTrainerLocation(int matchCallId, u8 *destStr)
{
    u16 species[2];
    int numSpecies;
    u8 slot;
    int i = 0;

    if (gWildMonHeaders[i].mapGroup != MAP_GROUP(UNDEFINED)) // ??? This check is nonsense.
    {
        while (gWildMonHeaders[i].mapGroup != MAP_GROUP(UNDEFINED))
        {
            if (gWildMonHeaders[i].mapGroup == gRematchTable[matchCallId].mapGroup
             && gWildMonHeaders[i].mapNum == gRematchTable[matchCallId].mapNum)
                break;

            i++;
        }

        if (gWildMonHeaders[i].mapGroup != MAP_GROUP(UNDEFINED))
        {
            numSpecies = 0;
            if (gWildMonHeaders[i].landMonsInfo)
            {
                slot = GetLandEncounterSlot();
                species[numSpecies] = gWildMonHeaders[i].landMonsInfo->wildPokemon[slot].species;
                numSpecies++;
            }

            if (gWildMonHeaders[i].waterMonsInfo)
            {
                slot = GetWaterEncounterSlot();
                species[numSpecies] = gWildMonHeaders[i].waterMonsInfo->wildPokemon[slot].species;
                numSpecies++;
            }

            if (numSpecies)
            {
                StringCopy(destStr, GetSpeciesName(species[Random() % numSpecies]));
                return;
            }
        }
    }

    destStr[0] = EOS;
}

static void PopulateSpeciesFromTrainerParty(int matchCallId, u8 *destStr)
{
    u16 trainerId;
    const struct TrainerMon *party;
    u8 monId;
    const u8 *speciesName;

    trainerId = GetLastBeatenRematchTrainerId(sMatchCallTrainers[matchCallId].trainerId);
    party = gTrainers[trainerId].party;
    monId = Random() % gTrainers[trainerId].partySize;
<<<<<<< HEAD
    speciesName = gSpeciesNames[party[monId].species];
=======

    switch (gTrainers[trainerId].partyFlags)
    {
    case 0:
    default:
        speciesName = GetSpeciesName(party.NoItemDefaultMoves[monId].species);
        break;
    case F_TRAINER_PARTY_CUSTOM_MOVESET:
        speciesName = GetSpeciesName(party.NoItemCustomMoves[monId].species);
        break;
    case F_TRAINER_PARTY_HELD_ITEM:
        speciesName = GetSpeciesName(party.ItemDefaultMoves[monId].species);
        break;
    case F_TRAINER_PARTY_CUSTOM_MOVESET | F_TRAINER_PARTY_HELD_ITEM:
        speciesName = GetSpeciesName(party.ItemCustomMoves[monId].species);
        break;
    case F_TRAINER_PARTY_EVERYTHING_CUSTOMIZED:
        speciesName = GetSpeciesName(party.EverythingCustomized[monId].species);
        break;
    }
>>>>>>> fc66a8c4

    StringCopy(destStr, speciesName);
}

static const u8 *const sBattleFrontierFacilityNames[NUM_FRONTIER_FACILITIES] =
{
    [FRONTIER_FACILITY_TOWER]   = gText_BattleTower2,
    [FRONTIER_FACILITY_DOME]    = gText_BattleDome,
    [FRONTIER_FACILITY_PALACE]  = gText_BattlePalace,
    [FRONTIER_FACILITY_ARENA]   = gText_BattleArena,
    [MATCH_CALL_PIKE]           = gText_BattlePike,
    [MATCH_CALL_FACTORY]        = gText_BattleFactory,
    [FRONTIER_FACILITY_PYRAMID] = gText_BattlePyramid,
};

static void PopulateBattleFrontierFacilityName(int matchCallId, u8 *destStr)
{
    StringCopy(destStr, sBattleFrontierFacilityNames[sBattleFrontierStreakInfo.facilityId]);
}

static void PopulateBattleFrontierStreak(int matchCallId, u8 *destStr)
{
    int i = 0;
    int streak = sBattleFrontierStreakInfo.streak;
    while (streak != 0)
    {
        streak /= 10;
        i++;
    }

    ConvertIntToDecimalStringN(destStr, sBattleFrontierStreakInfo.streak, STR_CONV_MODE_LEFT_ALIGN, i);
}

static const u16 sBadgeFlags[NUM_BADGES] =
{
    FLAG_BADGE01_GET,
    FLAG_BADGE02_GET,
    FLAG_BADGE03_GET,
    FLAG_BADGE04_GET,
    FLAG_BADGE05_GET,
    FLAG_BADGE06_GET,
    FLAG_BADGE07_GET,
    FLAG_BADGE08_GET,
};

static int GetNumOwnedBadges(void)
{
    u32 i;

    for (i = 0; i < NUM_BADGES; i++)
    {
        if (!FlagGet(sBadgeFlags[i]))
            break;
    }

    return i;
}

// Whether or not a trainer calling the player from a different route should request a battle
static bool32 ShouldTrainerRequestBattle(int matchCallId)
{
    int dayCount;
    int otId;
    u16 dewfordRand;
    int numRematchTrainersFought;
    int max, rand, n;

    if (GetNumOwnedBadges() < 5)
        return FALSE;

    dayCount = RtcGetLocalDayCount();
    otId = GetTrainerId(gSaveBlock2Ptr->playerTrainerId) & 0xFFFF;

    dewfordRand = gSaveBlock1Ptr->dewfordTrends[0].rand;
    numRematchTrainersFought = GetNumRematchTrainersFought();
    max = (numRematchTrainersFought * 13) / 10;
    rand = ((dayCount ^ dewfordRand) + (dewfordRand ^ GetGameStat(GAME_STAT_TRAINER_BATTLES))) ^ otId;
    n = rand % max;
    if (n < numRematchTrainersFought)
    {
        if (GetNthRematchTrainerFought(n) == matchCallId)
            return TRUE;
    }

    return FALSE;
}

static u16 GetFrontierStreakInfo(u16 facilityId, u32 *topicTextId)
{
    int i;
    int j;
    u16 streak = 0;

    switch (facilityId)
    {
    case FRONTIER_FACILITY_DOME:
        for (i = 0; i < (int)ARRAY_COUNT(gSaveBlock2Ptr->frontier.domeRecordWinStreaks); i++)
        {
            for (j = 0; j < FRONTIER_LVL_MODE_COUNT; j++)
            {
                if (streak < gSaveBlock2Ptr->frontier.domeRecordWinStreaks[i][j])
                    streak = gSaveBlock2Ptr->frontier.domeRecordWinStreaks[i][j];
            }
        }
        *topicTextId = GEN_TOPIC_B_DOME - 1;
        break;
    case MATCH_CALL_PIKE:
        for (i = 0; i < FRONTIER_LVL_MODE_COUNT; i++)
        {
            if (streak < gSaveBlock2Ptr->frontier.pikeRecordStreaks[i])
                streak = gSaveBlock2Ptr->frontier.pikeRecordStreaks[i];
        }
        *topicTextId = GEN_TOPIC_B_PIKE - 1;
        break;
    case FRONTIER_FACILITY_TOWER:
        for (i = 0; i < (int)ARRAY_COUNT(gSaveBlock2Ptr->frontier.towerRecordWinStreaks); i++)
        {
            for (j = 0; j < FRONTIER_LVL_MODE_COUNT; j++)
            {
                if (streak < gSaveBlock2Ptr->frontier.towerRecordWinStreaks[i][j])
                    streak = gSaveBlock2Ptr->frontier.towerRecordWinStreaks[i][j];
            }
        }
        *topicTextId = GEN_TOPIC_STREAK_RECORD - 1;
        break;
    case FRONTIER_FACILITY_PALACE:
        for (i = 0; i < (int)ARRAY_COUNT(gSaveBlock2Ptr->frontier.palaceRecordWinStreaks); i++)
        {
            for (j = 0; j < FRONTIER_LVL_MODE_COUNT; j++)
            {
                if (streak < gSaveBlock2Ptr->frontier.palaceRecordWinStreaks[i][j])
                    streak = gSaveBlock2Ptr->frontier.palaceRecordWinStreaks[i][j];
            }
        }
        *topicTextId = GEN_TOPIC_STREAK_RECORD - 1;
        break;
    case MATCH_CALL_FACTORY:
        for (i = 0; i < (int)ARRAY_COUNT(gSaveBlock2Ptr->frontier.factoryRecordWinStreaks); i++)
        {
            for (j = 0; j < FRONTIER_LVL_MODE_COUNT; j++)
            {
                if (streak < gSaveBlock2Ptr->frontier.factoryRecordWinStreaks[i][j])
                    streak = gSaveBlock2Ptr->frontier.factoryRecordWinStreaks[i][j];
            }
        }
        *topicTextId = GEN_TOPIC_STREAK_RECORD - 1;
        break;
    case FRONTIER_FACILITY_ARENA:
        for (i = 0; i < FRONTIER_LVL_MODE_COUNT; i++)
        {
            if (streak < gSaveBlock2Ptr->frontier.arenaRecordStreaks[i])
                streak = gSaveBlock2Ptr->frontier.arenaRecordStreaks[i];
        }
        *topicTextId = GEN_TOPIC_STREAK_RECORD - 1;
        break;
    case FRONTIER_FACILITY_PYRAMID:
        for (i = 0; i < FRONTIER_LVL_MODE_COUNT; i++)
        {
            if (streak < gSaveBlock2Ptr->frontier.pyramidRecordStreaks[i])
                streak = gSaveBlock2Ptr->frontier.pyramidRecordStreaks[i];
        }
        *topicTextId = GEN_TOPIC_B_PYRAMID - 1;
        break;
    }

    return streak;
}

static u8 GetPokedexRatingLevel(u16 numSeen)
{
    if (numSeen < 10)
        return 0;
    if (numSeen < 20)
        return 1;
    if (numSeen < 30)
        return 2;
    if (numSeen < 40)
        return 3;
    if (numSeen < 50)
        return 4;
    if (numSeen < 60)
        return 5;
    if (numSeen < 70)
        return 6;
    if (numSeen < 80)
        return 7;
    if (numSeen < 90)
        return 8;
    if (numSeen < 100)
        return 9;
    if (numSeen < 110)
        return 10;
    if (numSeen < 120)
        return 11;
    if (numSeen < 130)
        return 12;
    if (numSeen < 140)
        return 13;
    if (numSeen < 150)
        return 14;
    if (numSeen < 160)
        return 15;
    if (numSeen < 170)
        return 16;
    if (numSeen < 180)
        return 17;
    if (numSeen < 190)
        return 18;
    if (numSeen < 200)
        return 19;

    if (GetSetPokedexFlag(SpeciesToNationalPokedexNum(SPECIES_DEOXYS), FLAG_GET_CAUGHT))
        numSeen--;
    if (GetSetPokedexFlag(SpeciesToNationalPokedexNum(SPECIES_JIRACHI), FLAG_GET_CAUGHT))
        numSeen--;

    if (numSeen < 200)
        return 19;
    else
        return 20;
}

static const u8 *const sBirchDexRatingTexts[] =
{
    gBirchDexRatingText_LessThan10,
    gBirchDexRatingText_LessThan20,
    gBirchDexRatingText_LessThan30,
    gBirchDexRatingText_LessThan40,
    gBirchDexRatingText_LessThan50,
    gBirchDexRatingText_LessThan60,
    gBirchDexRatingText_LessThan70,
    gBirchDexRatingText_LessThan80,
    gBirchDexRatingText_LessThan90,
    gBirchDexRatingText_LessThan100,
    gBirchDexRatingText_LessThan110,
    gBirchDexRatingText_LessThan120,
    gBirchDexRatingText_LessThan130,
    gBirchDexRatingText_LessThan140,
    gBirchDexRatingText_LessThan150,
    gBirchDexRatingText_LessThan160,
    gBirchDexRatingText_LessThan170,
    gBirchDexRatingText_LessThan180,
    gBirchDexRatingText_LessThan190,
    gBirchDexRatingText_LessThan200,
    gBirchDexRatingText_DexCompleted,
};

void BufferPokedexRatingForMatchCall(u8 *destStr)
{
    int numSeen, numCaught;
    u8 *str;
    u8 dexRatingLevel;

    u8 *buffer = Alloc(sizeof(gStringVar4));
    if (!buffer)
    {
        destStr[0] = EOS;
        return;
    }

    numSeen = GetHoennPokedexCount(FLAG_GET_SEEN);
    numCaught = GetHoennPokedexCount(FLAG_GET_CAUGHT);
    ConvertIntToDecimalStringN(gStringVar1, numSeen, STR_CONV_MODE_LEFT_ALIGN, 3);
    ConvertIntToDecimalStringN(gStringVar2, numCaught, STR_CONV_MODE_LEFT_ALIGN, 3);
    dexRatingLevel = GetPokedexRatingLevel(numCaught);
    str = StringCopy(buffer, gBirchDexRatingText_AreYouCurious);
    *(str++) = CHAR_PROMPT_CLEAR;
    str = StringCopy(str, gBirchDexRatingText_SoYouveSeenAndCaught);
    *(str++) = CHAR_PROMPT_CLEAR;
    StringCopy(str, sBirchDexRatingTexts[dexRatingLevel]);
    str = StringExpandPlaceholders(destStr, buffer);

    if (IsNationalPokedexEnabled())
    {
        *(str++) = CHAR_PROMPT_CLEAR;
        numSeen = GetNationalPokedexCount(FLAG_GET_SEEN);
        numCaught = GetNationalPokedexCount(FLAG_GET_CAUGHT);
        ConvertIntToDecimalStringN(gStringVar1, numSeen, STR_CONV_MODE_LEFT_ALIGN, 3);
        ConvertIntToDecimalStringN(gStringVar2, numCaught, STR_CONV_MODE_LEFT_ALIGN, 3);
        StringExpandPlaceholders(str, gBirchDexRatingText_OnANationwideBasis);
    }

    Free(buffer);
}

void LoadMatchCallWindowGfx(u32 windowId, u32 destOffset, u32 paletteId)
{
    u8 bg = GetWindowAttribute(windowId, WINDOW_BG);
    LoadBgTiles(bg, sMatchCallWindow_Gfx, 0x100, destOffset);
    LoadPalette(sMatchCallWindow_Pal, BG_PLTT_ID(paletteId), sizeof(sMatchCallWindow_Pal));
}

void DrawMatchCallTextBoxBorder(u32 windowId, u32 tileOffset, u32 paletteId)
{
    DrawMatchCallTextBoxBorder_Internal(windowId, tileOffset, paletteId);
}<|MERGE_RESOLUTION|>--- conflicted
+++ resolved
@@ -1796,30 +1796,7 @@
     trainerId = GetLastBeatenRematchTrainerId(sMatchCallTrainers[matchCallId].trainerId);
     party = gTrainers[trainerId].party;
     monId = Random() % gTrainers[trainerId].partySize;
-<<<<<<< HEAD
-    speciesName = gSpeciesNames[party[monId].species];
-=======
-
-    switch (gTrainers[trainerId].partyFlags)
-    {
-    case 0:
-    default:
-        speciesName = GetSpeciesName(party.NoItemDefaultMoves[monId].species);
-        break;
-    case F_TRAINER_PARTY_CUSTOM_MOVESET:
-        speciesName = GetSpeciesName(party.NoItemCustomMoves[monId].species);
-        break;
-    case F_TRAINER_PARTY_HELD_ITEM:
-        speciesName = GetSpeciesName(party.ItemDefaultMoves[monId].species);
-        break;
-    case F_TRAINER_PARTY_CUSTOM_MOVESET | F_TRAINER_PARTY_HELD_ITEM:
-        speciesName = GetSpeciesName(party.ItemCustomMoves[monId].species);
-        break;
-    case F_TRAINER_PARTY_EVERYTHING_CUSTOMIZED:
-        speciesName = GetSpeciesName(party.EverythingCustomized[monId].species);
-        break;
-    }
->>>>>>> fc66a8c4
+    speciesName = GetSpeciesName(party[monId].species);
 
     StringCopy(destStr, speciesName);
 }
