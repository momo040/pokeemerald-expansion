--- conflicted
+++ resolved
@@ -1109,13 +1109,8 @@
     ClearTemporarySpeciesSpriteData(gActiveBattler, gBattleResources->bufferA[gActiveBattler][2]);
     gBattlerPartyIndexes[gActiveBattler] = gBattleResources->bufferA[gActiveBattler][1];
     BattleLoadPlayerMonSpriteGfx(&gPlayerParty[gBattlerPartyIndexes[gActiveBattler]], gActiveBattler);
-<<<<<<< HEAD
-    sub_818BA6C(gActiveBattler, gBattleResources->bufferA[gActiveBattler][2]);
-    gBattlerControllerFuncs[gActiveBattler] = sub_818A470;
-=======
-    StartSendOutAnim(gActiveBattler, gBattleBufferA[gActiveBattler][2]);
+    StartSendOutAnim(gActiveBattler, gBattleResources->bufferA[gActiveBattler][2]);
     gBattlerControllerFuncs[gActiveBattler] = SwitchIn_TryShinyAnim;
->>>>>>> 9eb57944
 }
 
 static void StartSendOutAnim(u8 battlerId, bool8 dontClearSubstituteBit)
@@ -1712,23 +1707,13 @@
         gActiveBattler = gTasks[taskId].data[0];
         if (!IsDoubleBattle() || (gBattleTypeFlags & BATTLE_TYPE_MULTI))
         {
-<<<<<<< HEAD
             gBattleResources->bufferA[gActiveBattler][1] = gBattlerPartyIndexes[gActiveBattler];
-            sub_818BA6C(gActiveBattler, FALSE);
+            StartSendOutAnim(gActiveBattler, FALSE);
         }
         else
         {
             gBattleResources->bufferA[gActiveBattler][1] = gBattlerPartyIndexes[gActiveBattler];
-            sub_818BA6C(gActiveBattler, FALSE);
-=======
-            gBattleBufferA[gActiveBattler][1] = gBattlerPartyIndexes[gActiveBattler];
             StartSendOutAnim(gActiveBattler, FALSE);
-        }
-        else
-        {
-            gBattleBufferA[gActiveBattler][1] = gBattlerPartyIndexes[gActiveBattler];
-            StartSendOutAnim(gActiveBattler, FALSE);
->>>>>>> 9eb57944
             gActiveBattler ^= BIT_FLANK;
             gBattleResources->bufferA[gActiveBattler][1] = gBattlerPartyIndexes[gActiveBattler];
             BattleLoadPlayerMonSpriteGfx(&gPlayerParty[gBattlerPartyIndexes[gActiveBattler]], gActiveBattler);
@@ -1750,19 +1735,11 @@
     else
     {
         gBattleSpritesDataPtr->healthBoxesData[gActiveBattler].partyStatusSummaryShown = 1;
-<<<<<<< HEAD
         gBattlerStatusSummaryTaskId[gActiveBattler] = CreatePartyStatusSummarySprites(gActiveBattler, (struct HpAndStatus *)&gBattleResources->bufferA[gActiveBattler][4], gBattleResources->bufferA[gActiveBattler][1], gBattleResources->bufferA[gActiveBattler][2]);
-        gBattleSpritesDataPtr->healthBoxesData[gActiveBattler].field_5 = 0;
+        gBattleSpritesDataPtr->healthBoxesData[gActiveBattler].partyStatusDelayTimer = 0;
 
         if (gBattleResources->bufferA[gActiveBattler][2] != 0)
-            gBattleSpritesDataPtr->healthBoxesData[gActiveBattler].field_5 = 0x5D;
-=======
-        gBattlerStatusSummaryTaskId[gActiveBattler] = CreatePartyStatusSummarySprites(gActiveBattler, (struct HpAndStatus *)&gBattleBufferA[gActiveBattler][4], gBattleBufferA[gActiveBattler][1], gBattleBufferA[gActiveBattler][2]);
-        gBattleSpritesDataPtr->healthBoxesData[gActiveBattler].partyStatusDelayTimer = 0;
-
-        if (gBattleBufferA[gActiveBattler][2] != 0)
             gBattleSpritesDataPtr->healthBoxesData[gActiveBattler].partyStatusDelayTimer = 93;
->>>>>>> 9eb57944
 
         gBattlerControllerFuncs[gActiveBattler] = EndDrawPartyStatusSummary;
     }
