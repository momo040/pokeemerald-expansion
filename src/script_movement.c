--- conflicted
+++ resolved
@@ -221,14 +221,8 @@
         // a non-player object collides with an active follower pokemon,
         // put that follower into a pokeball
         // (sTimer helps limit this expensive check to once per step)
-<<<<<<< HEAD
-        if (OW_FOLLOWERS_SCRIPT_MOVEMENT &&
-            gSprites[obj->spriteId].sTimer == 1 &&
-            (objEventId = GetObjectObjectCollidesWith(obj, 0, 0, TRUE)) < OBJECT_EVENTS_COUNT &&
-=======
         if (OW_FOLLOWERS_SCRIPT_MOVEMENT && gSprites[obj->spriteId].sTimer == 1
          && (objEventId = GetObjectObjectCollidesWith(obj, 0, 0, TRUE)) < OBJECT_EVENTS_COUNT
->>>>>>> 82f6d477
             // switch `obj` to follower
          && ((obj = &gObjectEvents[objEventId])->movementType == MOVEMENT_TYPE_FOLLOW_PLAYER)
          && gSprites[obj->spriteId].sTypeFuncId != 0)
