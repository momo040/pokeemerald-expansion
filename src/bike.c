#include "global.h"
#include "bike.h"
#include "event_object_movement.h"
#include "field_player_avatar.h"
#include "fieldmap.h"
#include "field_specials.h"
#include "metatile_behavior.h"
#include "overworld.h"
#include "sound.h"
#include "constants/map_types.h"
#include "constants/songs.h"

// this file's functions
static void MovePlayerOnMachBike(u8, u16, u16);
static u8 GetMachBikeTransition(u8 *);
static void MachBikeTransition_FaceDirection(u8);
static void MachBikeTransition_TurnDirection(u8);
static void MachBikeTransition_TrySpeedUp(u8);
static void MachBikeTransition_TrySlowDown(u8);
static void MovePlayerOnAcroBike(u8, u16, u16);
static u8 CheckMovementInputAcroBike(u8 *, u16, u16);
static u8 AcroBikeHandleInputNormal(u8 *, u16, u16);
static u8 AcroBikeHandleInputTurning(u8 *, u16, u16);
static u8 AcroBikeHandleInputWheelieStanding(u8 *, u16, u16);
static u8 AcroBikeHandleInputBunnyHop(u8 *, u16, u16);
static u8 AcroBikeHandleInputWheelieMoving(u8 *, u16, u16);
static u8 AcroBikeHandleInputSidewaysJump(u8 *, u16, u16);
static u8 AcroBikeHandleInputTurnJump(u8 *, u16, u16);
static void AcroBikeTransition_FaceDirection(u8);
static void AcroBikeTransition_TurnDirection(u8);
static void AcroBikeTransition_Moving(u8);
static void AcroBikeTransition_NormalToWheelie(u8);
static void AcroBikeTransition_WheelieToNormal(u8);
static void AcroBikeTransition_WheelieIdle(u8);
static void AcroBikeTransition_WheelieHoppingStanding(u8);
static void AcroBikeTransition_WheelieHoppingMoving(u8);
static void AcroBikeTransition_SideJump(u8);
static void AcroBikeTransition_TurnJump(u8);
static void AcroBikeTransition_WheelieMoving(u8);
static void AcroBikeTransition_WheelieRisingMoving(u8);
static void AcroBikeTransition_WheelieLoweringMoving(u8);
static void AcroBike_TryHistoryUpdate(u16, u16);
static u8 AcroBike_GetJumpDirection(void);
static void Bike_UpdateDirTimerHistory(u8);
static void Bike_UpdateABStartSelectHistory(u8);
static u8 Bike_DPadToDirection(u16);
static u8 GetBikeCollision(u8);
static u8 GetBikeCollisionAt(struct ObjectEvent *, s16, s16, u8, u8);
static bool8 IsRunningDisallowedByMetatile(u8);
static void Bike_TryAdvanceCyclingRoadCollisions();
static u8 CanBikeFaceDirOnMetatile(u8, u8);
static bool8 WillPlayerCollideWithCollision(u8, u8);
static void Bike_SetBikeStill(void);

// const rom data

/*
    A bike transition is a type of callback for the bike that actually
    modifies the bicycle's direction or momentum or otherwise movement.
    Alternatively, a bike may also have input handlers which process the
    bike transition to call: the acro bike has input handlers while the mach
    bike does not. This is because the Acro needs to know the button inputs
    for its complex tricks and actions.
*/

static void (*const sMachBikeTransitions[])(u8) =
{
    MachBikeTransition_FaceDirection, // Face vs Turn: Face has no anim while Turn does. Turn checks for collision because if you turn right as opposed to face right, if there is a wall there, turn will make a bonk sound effect while face will not.
    MachBikeTransition_TurnDirection,
    MachBikeTransition_TrySpeedUp,
    MachBikeTransition_TrySlowDown,
};

// bikeFrameCounter is input which is represented by sMachBikeSpeeds in order: 0 is normal speed (1 speed), 1 is fast speed (2 speed), 2 is fastest speed (4 speed)
static void (*const sMachBikeSpeedCallbacks[])(u8) =
{
    PlayerGoSpeed1, // normal speed (1 speed)
    PlayerGoSpeed2, // fast speed (2 speed)
    PlayerGoSpeed4, // fastest speed (4 speed)
};

static void (*const sAcroBikeTransitions[])(u8) =
{
    AcroBikeTransition_FaceDirection,
    AcroBikeTransition_TurnDirection,
    AcroBikeTransition_Moving,
    AcroBikeTransition_NormalToWheelie,
    AcroBikeTransition_WheelieToNormal,
    AcroBikeTransition_WheelieIdle,
    AcroBikeTransition_WheelieHoppingStanding,
    AcroBikeTransition_WheelieHoppingMoving,
    AcroBikeTransition_SideJump,
    AcroBikeTransition_TurnJump,
    AcroBikeTransition_WheelieMoving,
    AcroBikeTransition_WheelieRisingMoving,
    AcroBikeTransition_WheelieLoweringMoving,
};

static u8 (*const sAcroBikeInputHandlers[])(u8 *, u16, u16) =
{
    AcroBikeHandleInputNormal,
    AcroBikeHandleInputTurning,
    AcroBikeHandleInputWheelieStanding,
    AcroBikeHandleInputBunnyHop,
    AcroBikeHandleInputWheelieMoving,
    AcroBikeHandleInputSidewaysJump,
    AcroBikeHandleInputTurnJump,
};

// used with bikeFrameCounter from mach bike
static const u16 sMachBikeSpeeds[] = {SPEED_NORMAL, SPEED_FAST, SPEED_FASTEST};

// this is a list of timers to compare against later, terminated with 0. the only timer being compared against is 4 frames in this list.
static const u8 sAcroBikeJumpTimerList[] = {4, 0};

// this is a list of history inputs to do in order to do the check to retrieve a jump direction for acro bike. it seems to be an extensible list, so its possible that Game Freak may have intended for the Acro Bike to have more complex tricks at some point. The final list only has the acro jump.
static const struct BikeHistoryInputInfo sAcroBikeTricksList[] =
{
    // the 0xF is a mask performed with each byte of the array in order to perform the check on only the last entry of the history list, otherwise the check wouldn't work as there can be 0xF0 as opposed to 0x0F.
    {DIR_SOUTH, B_BUTTON, 0xF, 0xF, sAcroBikeJumpTimerList, sAcroBikeJumpTimerList, DIR_SOUTH},
    {DIR_NORTH, B_BUTTON, 0xF, 0xF, sAcroBikeJumpTimerList, sAcroBikeJumpTimerList, DIR_NORTH},
    {DIR_WEST, B_BUTTON, 0xF, 0xF, sAcroBikeJumpTimerList, sAcroBikeJumpTimerList, DIR_WEST},
    {DIR_EAST, B_BUTTON, 0xF, 0xF, sAcroBikeJumpTimerList, sAcroBikeJumpTimerList, DIR_EAST},
};

// code
void MovePlayerOnBike(u8 direction, u16 newKeys, u16 heldKeys)
{
    if (gPlayerAvatar.flags & PLAYER_AVATAR_FLAG_MACH_BIKE)
        MovePlayerOnMachBike(direction, newKeys, heldKeys);
    else
        MovePlayerOnAcroBike(direction, newKeys, heldKeys);
}

static void MovePlayerOnMachBike(u8 direction, u16 newKeys, u16 heldKeys)
{
    sMachBikeTransitions[GetMachBikeTransition(&direction)](direction);
}

// dirTraveling is a variable that is 0 when the player is standing still.
static u8 GetMachBikeTransition(u8 *dirTraveling)
{
    // if the dir updated before this function, get the relevent new direction to check later.
    u8 direction = GetPlayerMovementDirection();

    // is the player standing still?
    if (*dirTraveling == 0)
    {
        *dirTraveling = direction; // update the direction, since below we either faced a direction or we started moving.
        if (gPlayerAvatar.bikeSpeed == SPEED_STANDING)
        {
            gPlayerAvatar.runningState = NOT_MOVING;
            return MACH_TRANS_FACE_DIRECTION;
        }
        gPlayerAvatar.runningState = MOVING;
        return MACH_TRANS_START_MOVING;
    }

    // we need to check if the last traveled direction changed from the new direction as well as ensuring that we dont update the state while the player is moving: see the else check.
    if (*dirTraveling != direction && gPlayerAvatar.runningState != MOVING)
    {
        if (gPlayerAvatar.bikeSpeed != SPEED_STANDING)
        {
            *dirTraveling = direction; // implement the new direction
            gPlayerAvatar.runningState = MOVING;
            return MACH_TRANS_START_MOVING;
        }
        // if you didnt start moving but your dir was different, do a turn direction instead.
        gPlayerAvatar.runningState = TURN_DIRECTION;
        return MACH_TRANS_TURN_DIRECTION;
    }
    else // the player is either going in the current direction and hasnt changed or their state is currently moving.
    {
        gPlayerAvatar.runningState = MOVING;
        return MACH_TRANS_KEEP_MOVING;
    }
}

// the difference between face direction and turn direction is that one changes direction while the other does the animation of turning as well as changing direction.
static void MachBikeTransition_FaceDirection(u8 direction)
{
    PlayerFaceDirection(direction);
    Bike_SetBikeStill();
}

static void MachBikeTransition_TurnDirection(u8 direction)
{
    struct ObjectEvent *playerObjEvent = &gObjectEvents[gPlayerAvatar.objectEventId];

    if (CanBikeFaceDirOnMetatile(direction, playerObjEvent->currentMetatileBehavior))
    {
        PlayerTurnInPlace(direction);
        Bike_SetBikeStill();
    }
    else
    {
        MachBikeTransition_FaceDirection(playerObjEvent->facingDirection);
    }
}

static void MachBikeTransition_TrySpeedUp(u8 direction)
{
    struct ObjectEvent *playerObjEvent = &gObjectEvents[gPlayerAvatar.objectEventId];
    u8 collision;

    if (CanBikeFaceDirOnMetatile(direction, playerObjEvent->currentMetatileBehavior) == FALSE)
    {
        // we cannot go forward, so either slow down or, if we are stopped, idle face direction.
        if (gPlayerAvatar.bikeSpeed)
            MachBikeTransition_TrySlowDown(playerObjEvent->movementDirection);
        else
            MachBikeTransition_FaceDirection(playerObjEvent->movementDirection);
    }
    else
    {
        collision = GetBikeCollision(direction);
        if (collision > 0 && collision < COLLISION_VERTICAL_RAIL)
        {
            // we hit a solid object, but check to see if its a ledge and then jump.
            if (collision == COLLISION_LEDGE_JUMP)
            {
                PlayerJumpLedge(direction);
            }
            else
            {
                // we hit a solid object that is not a ledge, so perform the collision.
                Bike_SetBikeStill();
                if (collision == COLLISION_OBJECT_EVENT && IsPlayerCollidingWithFarawayIslandMew(direction))
                    PlayerOnBikeCollideWithFarawayIslandMew(direction);
                else if (collision < COLLISION_STOP_SURFING || collision > COLLISION_ROTATING_GATE)
                    PlayerOnBikeCollide(direction);
            }
        }
        else
        {
            // we did not hit anything that can slow us down, so perform the advancement callback depending on the bikeFrameCounter and try to increase the mach bike's speed.
            sMachBikeSpeedCallbacks[gPlayerAvatar.bikeFrameCounter](direction);
            gPlayerAvatar.bikeSpeed = gPlayerAvatar.bikeFrameCounter + (gPlayerAvatar.bikeFrameCounter >> 1); // same as dividing by 2, but compiler is insistent on >> 1
            if (gPlayerAvatar.bikeFrameCounter < 2) // do not go faster than the last element in the mach bike array
                gPlayerAvatar.bikeFrameCounter++;
        }
    }
}

static void MachBikeTransition_TrySlowDown(u8 direction)
{
    u8 collision;

    if (gPlayerAvatar.bikeSpeed != SPEED_STANDING)
        gPlayerAvatar.bikeFrameCounter = --gPlayerAvatar.bikeSpeed;

    collision = GetBikeCollision(direction);

    if (collision > 0 && collision < COLLISION_VERTICAL_RAIL)
    {
        if (collision == COLLISION_LEDGE_JUMP)
        {
            PlayerJumpLedge(direction);
        }
        else
        {
            Bike_SetBikeStill();
            if (collision == COLLISION_OBJECT_EVENT && IsPlayerCollidingWithFarawayIslandMew(direction))
                PlayerOnBikeCollideWithFarawayIslandMew(direction);
            else if (collision < COLLISION_STOP_SURFING || collision > COLLISION_ROTATING_GATE)
                PlayerOnBikeCollide(direction);
        }
    }
    else
    {
        sMachBikeSpeedCallbacks[gPlayerAvatar.bikeFrameCounter](direction);
    }
}

// the acro bike requires the input handler to be executed before the transition can.
static void MovePlayerOnAcroBike(u8 newDirection, u16 newKeys, u16 heldKeys)
{
    sAcroBikeTransitions[CheckMovementInputAcroBike(&newDirection, newKeys, heldKeys)](newDirection);
}

static u8 CheckMovementInputAcroBike(u8 *newDirection, u16 newKeys, u16 heldKeys)
{
    return sAcroBikeInputHandlers[gPlayerAvatar.acroBikeState](newDirection, newKeys, heldKeys);
}

static u8 AcroBikeHandleInputNormal(u8 *newDirection, u16 newKeys, u16 heldKeys)
{
    u8 direction = GetPlayerMovementDirection();

    gPlayerAvatar.bikeFrameCounter = 0;
    if (*newDirection == DIR_NONE)
    {
        if (newKeys & B_BUTTON)
        {
            //We're standing still with the B button held.
            //Do a wheelie.
            *newDirection = direction;
            gPlayerAvatar.runningState = NOT_MOVING;
            gPlayerAvatar.acroBikeState = ACRO_STATE_WHEELIE_STANDING;
            return ACRO_TRANS_NORMAL_TO_WHEELIE;
        }
        else
        {
            *newDirection = direction;
            gPlayerAvatar.runningState = NOT_MOVING;
            return ACRO_TRANS_FACE_DIRECTION;
        }
    }
    if (*newDirection == direction && (heldKeys & B_BUTTON) && gPlayerAvatar.bikeSpeed == SPEED_STANDING)
    {
        gPlayerAvatar.bikeSpeed++;
        gPlayerAvatar.acroBikeState = ACRO_STATE_WHEELIE_MOVING;
        return ACRO_TRANS_WHEELIE_RISING_MOVING;
    }
    if (*newDirection != direction && gPlayerAvatar.runningState != MOVING)
    {
        gPlayerAvatar.acroBikeState = ACRO_STATE_TURNING;
        gPlayerAvatar.newDirBackup = *newDirection;
        gPlayerAvatar.runningState = NOT_MOVING;
        return CheckMovementInputAcroBike(newDirection, newKeys, heldKeys);
    }
    gPlayerAvatar.runningState = MOVING;
    return ACRO_TRANS_MOVING;
}

static u8 AcroBikeHandleInputTurning(u8 *newDirection, u16 newKeys, u16 heldKeys)
{
    u8 direction;

    *newDirection = gPlayerAvatar.newDirBackup;
    gPlayerAvatar.bikeFrameCounter++;

    // Wait 6 frames before actually changing direction
    if (gPlayerAvatar.bikeFrameCounter > 6) // ... because it takes 6 frames to advance 1 tile.
    {
        gPlayerAvatar.runningState = TURN_DIRECTION;
        gPlayerAvatar.acroBikeState = ACRO_STATE_NORMAL;
        Bike_SetBikeStill();
        return ACRO_TRANS_TURN_DIRECTION;
    }
    direction = GetPlayerMovementDirection();
    if (*newDirection == AcroBike_GetJumpDirection())
    {
        Bike_SetBikeStill(); // Bike_SetBikeStill sets speed to standing, but the next line immediately overrides it. could have just reset acroBikeState to 0 here instead of wasting a jump.
        gPlayerAvatar.bikeSpeed = SPEED_NORMAL;
        if (*newDirection == GetOppositeDirection(direction))
        {
            // do a turn jump.
            // no need to update runningState, didnt move.
            gPlayerAvatar.acroBikeState = ACRO_STATE_TURN_JUMP;
            return ACRO_TRANS_TURN_JUMP;
        }
        else
        {
            // do a sideways jump.
            gPlayerAvatar.runningState = MOVING; // we need to move, set state to moving.
            gPlayerAvatar.acroBikeState = ACRO_STATE_SIDE_JUMP;
            return ACRO_TRANS_SIDE_JUMP;
        }
    }
    *newDirection = direction;
    return ACRO_TRANS_FACE_DIRECTION;
}

static u8 AcroBikeHandleInputWheelieStanding(u8 *newDirection, u16 newKeys, u16 heldKeys)
{
    u8 direction;
    struct ObjectEvent *playerObjEvent;

    direction = GetPlayerMovementDirection();
    playerObjEvent = &gObjectEvents[gPlayerAvatar.objectEventId];
    gPlayerAvatar.runningState = NOT_MOVING;

    if (heldKeys & B_BUTTON)
        gPlayerAvatar.bikeFrameCounter++;
    else
    {
        // B button was released.
        gPlayerAvatar.bikeFrameCounter = 0;
        if (!MetatileBehavior_IsBumpySlope(playerObjEvent->currentMetatileBehavior))
        {
            // Go back to normal on flat ground
            *newDirection = direction;
            gPlayerAvatar.acroBikeState = ACRO_STATE_NORMAL;
            Bike_SetBikeStill();
            return ACRO_TRANS_WHEELIE_TO_NORMAL;
        }
    }
    if (gPlayerAvatar.bikeFrameCounter >= 40)
    {
        *newDirection = direction;
        gPlayerAvatar.acroBikeState = ACRO_STATE_BUNNY_HOP;
        Bike_SetBikeStill();
        return ACRO_TRANS_WHEELIE_HOPPING_STANDING;
    }
    if (*newDirection == direction)
    {
        gPlayerAvatar.runningState = MOVING;
        gPlayerAvatar.acroBikeState = ACRO_STATE_WHEELIE_MOVING;
        Bike_SetBikeStill();
        return ACRO_TRANS_WHEELIE_MOVING;
    }
    if (*newDirection == 0)
    {
        *newDirection = direction;
        return ACRO_TRANS_WHEELIE_IDLE;
    }
    gPlayerAvatar.runningState = TURN_DIRECTION;
    return ACRO_TRANS_WHEELIE_IDLE;
}

static u8 AcroBikeHandleInputBunnyHop(u8 *newDirection, u16 newKeys, u16 heldKeys)
{
    u8 direction;
    struct ObjectEvent *playerObjEvent;

    direction = GetPlayerMovementDirection();
    playerObjEvent = &gObjectEvents[gPlayerAvatar.objectEventId];
    if (!(heldKeys & B_BUTTON))
    {
        // B button was released
        Bike_SetBikeStill();
        if (MetatileBehavior_IsBumpySlope(playerObjEvent->currentMetatileBehavior))
        {
            // even though B was released, dont undo the wheelie on the bumpy slope.
            gPlayerAvatar.acroBikeState = ACRO_STATE_WHEELIE_STANDING;
            return CheckMovementInputAcroBike(newDirection, newKeys, heldKeys);
        }
        else
        {
            // .. otherwise, go back to normal on flat ground
            *newDirection = direction;
            gPlayerAvatar.runningState = NOT_MOVING;
            gPlayerAvatar.acroBikeState = ACRO_STATE_NORMAL;
            return ACRO_TRANS_WHEELIE_TO_NORMAL;
        }
    }

    // B Button is still held

    if (*newDirection == DIR_NONE)
    {
        // we did not move, so keep hopping in place without moving.
        *newDirection = direction;
        gPlayerAvatar.runningState = NOT_MOVING;
        return ACRO_TRANS_WHEELIE_HOPPING_STANDING;
    }
    if (*newDirection != direction && gPlayerAvatar.runningState != MOVING)
    {
        // we changed direction, so turn but do not move hop.
        gPlayerAvatar.runningState = TURN_DIRECTION;
        return ACRO_TRANS_WHEELIE_HOPPING_STANDING;
    }
    // otherwise, we started moving while hopping
    gPlayerAvatar.runningState = MOVING;
    return ACRO_TRANS_WHEELIE_HOPPING_MOVING;
}

static u8 AcroBikeHandleInputWheelieMoving(u8 *newDirection, u16 newKeys, u16 heldKeys)
{
    u8 direction;
    struct ObjectEvent *playerObjEvent;

    direction = GetPlayerFacingDirection();
    playerObjEvent = &gObjectEvents[gPlayerAvatar.objectEventId];
    if (!(heldKeys & B_BUTTON))
    {
        // we were moving on a wheelie, but we let go while moving. reset bike still status
        Bike_SetBikeStill();
        if (!MetatileBehavior_IsBumpySlope(playerObjEvent->currentMetatileBehavior))
        {
            // we let go of B and arent on a bumpy slope, set state to normal because now we need to handle this
            gPlayerAvatar.acroBikeState = ACRO_STATE_NORMAL;
            if (*newDirection == DIR_NONE)
            {
                // we stopped moving but are turning, still try to lower the wheelie in place.
                *newDirection = direction;
                gPlayerAvatar.runningState = NOT_MOVING;
                return ACRO_TRANS_WHEELIE_TO_NORMAL;
            }
            if (*newDirection != direction && gPlayerAvatar.runningState != MOVING)
            {
                // we did not turn while lowering wheelie, so do so without turning.
                gPlayerAvatar.runningState = NOT_MOVING;
                return ACRO_TRANS_WHEELIE_TO_NORMAL;
            }
            // if we are moving while lowering wheelie, put the acro into a lowering state while moving.
            gPlayerAvatar.runningState = MOVING;
            return ACRO_TRANS_WHEELIE_LOWERING_MOVING;
        }
        // please do not undo the wheelie on a bumpy slope
        gPlayerAvatar.acroBikeState = ACRO_STATE_WHEELIE_STANDING;
        return CheckMovementInputAcroBike(newDirection, newKeys, heldKeys);
    }
    // we are still holding B.
    if (*newDirection == DIR_NONE)
    {
        // idle the wheelie in place because we're holding B without moving.
        *newDirection = direction;
        gPlayerAvatar.acroBikeState = ACRO_STATE_WHEELIE_STANDING;
        gPlayerAvatar.runningState = NOT_MOVING;
        Bike_SetBikeStill();
        return ACRO_TRANS_WHEELIE_IDLE;
    }
    if (direction != *newDirection && gPlayerAvatar.runningState != MOVING)
    {
        gPlayerAvatar.runningState = NOT_MOVING;
        return ACRO_TRANS_WHEELIE_IDLE;
    }
    gPlayerAvatar.runningState = MOVING;
    return ACRO_TRANS_WHEELIE_MOVING;
}

static u8 AcroBikeHandleInputSidewaysJump(u8 *ptr, u16 newKeys, u16 heldKeys)
{
    struct ObjectEvent *playerObjEvent = &gObjectEvents[gPlayerAvatar.objectEventId];

    playerObjEvent->facingDirectionLocked = 0;
    SetObjectEventDirection(playerObjEvent, playerObjEvent->facingDirection);
    gPlayerAvatar.acroBikeState = ACRO_STATE_NORMAL;
    return CheckMovementInputAcroBike(ptr, newKeys, heldKeys);
}

static u8 AcroBikeHandleInputTurnJump(u8 *ptr, u16 newKeys, u16 heldKeys)
{
    gPlayerAvatar.acroBikeState = ACRO_STATE_NORMAL;
    return CheckMovementInputAcroBike(ptr, newKeys, heldKeys);
}

static void AcroBikeTransition_FaceDirection(u8 direction)
{
    PlayerFaceDirection(direction);
}

static void AcroBikeTransition_TurnDirection(u8 direction)
{
    struct ObjectEvent *playerObjEvent = &gObjectEvents[gPlayerAvatar.objectEventId];

    if (CanBikeFaceDirOnMetatile(direction, playerObjEvent->currentMetatileBehavior) == 0)
        direction = playerObjEvent->movementDirection;
    PlayerFaceDirection(direction);
}

static void AcroBikeTransition_Moving(u8 direction)
{
    u8 collision;
    struct ObjectEvent *playerObjEvent = &gObjectEvents[gPlayerAvatar.objectEventId];

    if (CanBikeFaceDirOnMetatile(direction, playerObjEvent->currentMetatileBehavior) == 0)
    {
        AcroBikeTransition_FaceDirection(playerObjEvent->movementDirection);
        return;
    }
    collision = GetBikeCollision(direction);
    if (collision > 0 && collision < COLLISION_VERTICAL_RAIL)
    {
        if (collision == COLLISION_LEDGE_JUMP)
            PlayerJumpLedge(direction);
        else if (collision == COLLISION_OBJECT_EVENT && IsPlayerCollidingWithFarawayIslandMew(direction))
            PlayerOnBikeCollideWithFarawayIslandMew(direction);
        else if (collision < COLLISION_STOP_SURFING || collision > COLLISION_ROTATING_GATE)
            PlayerOnBikeCollide(direction);
    }
    else
    {
        PlayerRideWaterCurrent(direction);
    }
}

static void AcroBikeTransition_NormalToWheelie(u8 direction)
{
    struct ObjectEvent *playerObjEvent = &gObjectEvents[gPlayerAvatar.objectEventId];

    if (CanBikeFaceDirOnMetatile(direction, playerObjEvent->currentMetatileBehavior) == 0)
        direction = playerObjEvent->movementDirection;
    PlayerStartWheelie(direction);
}

static void AcroBikeTransition_WheelieToNormal(u8 direction)
{
    struct ObjectEvent *playerObjEvent = &gObjectEvents[gPlayerAvatar.objectEventId];

    if (CanBikeFaceDirOnMetatile(direction, playerObjEvent->currentMetatileBehavior) == 0)
        direction = playerObjEvent->movementDirection;
    PlayerEndWheelie(direction);
}

static void AcroBikeTransition_WheelieIdle(u8 direction)
{
    struct ObjectEvent *playerObjEvent = &gObjectEvents[gPlayerAvatar.objectEventId];

    if (CanBikeFaceDirOnMetatile(direction, playerObjEvent->currentMetatileBehavior) == 0)
        direction = playerObjEvent->movementDirection;
    PlayerIdleWheelie(direction);
}

static void AcroBikeTransition_WheelieHoppingStanding(u8 direction)
{
    struct ObjectEvent *playerObjEvent = &gObjectEvents[gPlayerAvatar.objectEventId];

    if (CanBikeFaceDirOnMetatile(direction, playerObjEvent->currentMetatileBehavior) == 0)
        direction = playerObjEvent->movementDirection;
    PlayerStandingHoppingWheelie(direction);
}

static void AcroBikeTransition_WheelieHoppingMoving(u8 direction)
{
    u8 collision;
    struct ObjectEvent *playerObjEvent = &gObjectEvents[gPlayerAvatar.objectEventId];

    if (CanBikeFaceDirOnMetatile(direction, playerObjEvent->currentMetatileBehavior) == 0)
    {
        AcroBikeTransition_WheelieHoppingStanding(playerObjEvent->movementDirection);
        return;
    }
    collision = GetBikeCollision(direction);
    if (collision && collision != COLLISION_WHEELIE_HOP)
    {
        if (collision == COLLISION_LEDGE_JUMP)
        {
            PlayerLedgeHoppingWheelie(direction);
            return;
        }
        if (collision >= COLLISION_STOP_SURFING && collision <= COLLISION_ROTATING_GATE)
        {
            return;
        }
        if (collision < COLLISION_VERTICAL_RAIL)
        {
            AcroBikeTransition_WheelieHoppingStanding(direction);
            return;
        }
    }
    PlayerMovingHoppingWheelie(direction);
}

static void AcroBikeTransition_SideJump(u8 direction)
{
    u8 collision;
    struct ObjectEvent *playerObjEvent;

    collision = GetBikeCollision(direction);
    if (collision)
    {
        if (collision == COLLISION_PUSHED_BOULDER)
            return;
        if (collision < COLLISION_ISOLATED_VERTICAL_RAIL)
        {
            AcroBikeTransition_TurnDirection(direction);
            return;
        }
        if (WillPlayerCollideWithCollision(collision, direction) == FALSE)
        {
            AcroBikeTransition_TurnDirection(direction);
            return;
        }
    }
    playerObjEvent = &gObjectEvents[gPlayerAvatar.objectEventId];
    PlaySE(SE_BIKE_HOP);
    playerObjEvent->facingDirectionLocked = 1;
    PlayerSetAnimId(GetJumpMovementAction(direction), 2);
}

static void AcroBikeTransition_TurnJump(u8 direction)
{
    PlayerAcroTurnJump(direction);
}

static void AcroBikeTransition_WheelieMoving(u8 direction)
{
    u8 collision;
    struct ObjectEvent *playerObjEvent = &gObjectEvents[gPlayerAvatar.objectEventId];

    if (CanBikeFaceDirOnMetatile(direction, playerObjEvent->currentMetatileBehavior) == 0)
    {
        PlayerIdleWheelie(playerObjEvent->movementDirection);
        return;
    }
    collision = GetBikeCollision(direction);
    if (collision > 0 && collision < COLLISION_VERTICAL_RAIL)
    {
        if (collision == COLLISION_LEDGE_JUMP)
        {
            PlayerLedgeHoppingWheelie(direction);
        }
        else if (collision == COLLISION_WHEELIE_HOP)
        {
            PlayerIdleWheelie(direction);
        }
        else if (collision < COLLISION_STOP_SURFING)
        {
            if (MetatileBehavior_IsBumpySlope(playerObjEvent->currentMetatileBehavior))
                PlayerIdleWheelie(direction);
            else
                PlayerWheelieInPlace(direction);  //hit wall?
        }
        return;
    }
    PlayerWheelieMove(direction);
    gPlayerAvatar.runningState = MOVING;
}

static void AcroBikeTransition_WheelieRisingMoving(u8 direction)
{
    u8 collision;
    struct ObjectEvent *playerObjEvent = &gObjectEvents[gPlayerAvatar.objectEventId];

    if (CanBikeFaceDirOnMetatile(direction, playerObjEvent->currentMetatileBehavior) == 0)
    {
        PlayerStartWheelie(playerObjEvent->movementDirection);
        return;
    }
    collision = GetBikeCollision(direction);
    if (collision > 0 && collision < COLLISION_VERTICAL_RAIL)
    {
        if (collision == COLLISION_LEDGE_JUMP)
        {
            PlayerLedgeHoppingWheelie(direction);
        }
        else if (collision == COLLISION_WHEELIE_HOP)
        {
            PlayerIdleWheelie(direction);
        }
        else if (collision < COLLISION_STOP_SURFING)
        {
            if (MetatileBehavior_IsBumpySlope(playerObjEvent->currentMetatileBehavior))
                PlayerIdleWheelie(direction);
            else
                PlayerWheelieInPlace(direction);  //hit wall?
        }
        return;
    }
    PlayerPopWheelieWhileMoving(direction);
    gPlayerAvatar.runningState = MOVING;
}

static void AcroBikeTransition_WheelieLoweringMoving(u8 direction)
{
    u8 collision;
    struct ObjectEvent *playerObjEvent = &gObjectEvents[gPlayerAvatar.objectEventId];

    if (CanBikeFaceDirOnMetatile(direction, playerObjEvent->currentMetatileBehavior) == 0)
    {
        PlayerEndWheelie(playerObjEvent->movementDirection);
        return;
    }
    collision = GetBikeCollision(direction);
    if (collision > 0 && collision < COLLISION_VERTICAL_RAIL)
    {
        if (collision == COLLISION_LEDGE_JUMP)
            PlayerJumpLedge(direction);
        else if (collision < COLLISION_STOP_SURFING || collision > COLLISION_ROTATING_GATE)
            PlayerEndWheelie(direction);
        return;
    }
    PlayerEndWheelieWhileMoving(direction);
}

void Bike_TryAcroBikeHistoryUpdate(u16 newKeys, u16 heldKeys)
{
    if (gPlayerAvatar.flags & PLAYER_AVATAR_FLAG_ACRO_BIKE)
        AcroBike_TryHistoryUpdate(newKeys, heldKeys);
}

static void AcroBike_TryHistoryUpdate(u16 newKeys, u16 heldKeys) // newKeys is unused
{
    u8 direction = Bike_DPadToDirection(heldKeys);

    if (direction == (gPlayerAvatar.directionHistory & 0xF))
    {
        // increment the timer for direction history since last input.
        if (gPlayerAvatar.dirTimerHistory[0] < 0xFF)
            gPlayerAvatar.dirTimerHistory[0]++;
    }
    else
    {
        Bike_UpdateDirTimerHistory(direction);
        gPlayerAvatar.bikeSpeed = SPEED_STANDING;
    }

    direction = heldKeys & (A_BUTTON | B_BUTTON | SELECT_BUTTON | START_BUTTON); // directions is reused for some reason.
    if (direction == (gPlayerAvatar.abStartSelectHistory & 0xF))
    {
        if (gPlayerAvatar.abStartSelectTimerHistory[0] < 0xFF)
            gPlayerAvatar.abStartSelectTimerHistory[0]++;
    }
    else
    {
        Bike_UpdateABStartSelectHistory(direction);
        gPlayerAvatar.bikeSpeed = SPEED_STANDING;
    }
}

static bool8 HasPlayerInputTakenLongerThanList(const u8 *dirTimerList, const u8 *abStartSelectTimerList)
{
    u8 i;

    for (i = 0; dirTimerList[i] != 0; i++)
    {
        if (gPlayerAvatar.dirTimerHistory[i] > dirTimerList[i])
            return FALSE;
    }
    for (i = 0; abStartSelectTimerList[i] != 0; i++)
    {
        if (gPlayerAvatar.abStartSelectTimerHistory[i] > abStartSelectTimerList[i])
            return FALSE;
    }
    return TRUE;
}

static u8 AcroBike_GetJumpDirection(void)
{
    u32 i;

    for (i = 0; i < ARRAY_COUNT(sAcroBikeTricksList); i++)
    {
        const struct BikeHistoryInputInfo *historyInputInfo = &sAcroBikeTricksList[i];
        u32 dirHistory = gPlayerAvatar.directionHistory;
        u32 abStartSelectHistory = gPlayerAvatar.abStartSelectHistory;

        dirHistory &= historyInputInfo->dirHistoryMask;
        abStartSelectHistory &= historyInputInfo->abStartSelectHistoryMask;
        if (dirHistory == historyInputInfo->dirHistoryMatch && abStartSelectHistory == historyInputInfo->abStartSelectHistoryMatch && HasPlayerInputTakenLongerThanList(historyInputInfo->dirTimerHistoryList, historyInputInfo->abStartSelectHistoryList))
            return historyInputInfo->direction;
    }
    return 0;
}

static void Bike_UpdateDirTimerHistory(u8 dir)
{
    u8 i;

    gPlayerAvatar.directionHistory = (gPlayerAvatar.directionHistory << 4) | (dir & 0xF);

    for (i = ARRAY_COUNT(gPlayerAvatar.dirTimerHistory) - 1; i != 0; i--)
        gPlayerAvatar.dirTimerHistory[i] = gPlayerAvatar.dirTimerHistory[i - 1];
    gPlayerAvatar.dirTimerHistory[0] = 1;
}

static void Bike_UpdateABStartSelectHistory(u8 input)
{
    u8 i;

    gPlayerAvatar.abStartSelectHistory = (gPlayerAvatar.abStartSelectHistory << 4) | (input & 0xF);

    for (i = ARRAY_COUNT(gPlayerAvatar.abStartSelectTimerHistory) - 1; i != 0; i--)
        gPlayerAvatar.abStartSelectTimerHistory[i] = gPlayerAvatar.abStartSelectTimerHistory[i - 1];
    gPlayerAvatar.abStartSelectTimerHistory[0] = 1;
}

static u8 Bike_DPadToDirection(u16 heldKeys)
{
    if (heldKeys & DPAD_UP)
        return DIR_NORTH;
    if (heldKeys & DPAD_DOWN)
        return DIR_SOUTH;
    if (heldKeys & DPAD_LEFT)
        return DIR_WEST;
    if (heldKeys & DPAD_RIGHT)
        return DIR_EAST;
    return DIR_NONE;
}

static u8 GetBikeCollision(u8 direction)
{
    u8 metatitleBehavior;
    struct ObjectEvent *playerObjEvent = &gObjectEvents[gPlayerAvatar.objectEventId];
    s16 x = playerObjEvent->currentCoords.x;
    s16 y = playerObjEvent->currentCoords.y;
    MoveCoords(direction, &x, &y);
    metatitleBehavior = MapGridGetMetatileBehaviorAt(x, y);
    return GetBikeCollisionAt(playerObjEvent, x, y, direction, metatitleBehavior);
}

static u8 GetBikeCollisionAt(struct ObjectEvent *objectEvent, s16 x, s16 y, u8 direction, u8 metatitleBehavior)
{
    u8 collision = CheckForObjectEventCollision(objectEvent, x, y, direction, metatitleBehavior);

    if (collision > COLLISION_OBJECT_EVENT)
        return collision;

    if (collision == COLLISION_NONE && IsRunningDisallowedByMetatile(metatitleBehavior))
        collision = COLLISION_IMPASSABLE;

    if (collision)
        Bike_TryAdvanceCyclingRoadCollisions();

    return collision;
}

bool8 RS_IsRunningDisallowed(u8 tile)
{
    if (IsRunningDisallowedByMetatile(tile) != FALSE || gMapHeader.mapType == MAP_TYPE_INDOOR)
        return TRUE;
    else
        return FALSE;
}

static bool8 IsRunningDisallowedByMetatile(u8 tile)
{
    if (MetatileBehavior_IsRunningDisallowed(tile))
        return TRUE;
    if (MetatileBehavior_IsFortreeBridge(tile) && (PlayerGetZCoord() & 1) == 0)
        return TRUE;
    return FALSE;
}

static void Bike_TryAdvanceCyclingRoadCollisions(void)
{
    if (gBikeCyclingChallenge != FALSE && gBikeCollisions < 100)
        gBikeCollisions++;
}

static bool8 CanBikeFaceDirOnMetatile(u8 direction, u8 tile)
{
    if (direction == DIR_EAST || direction == DIR_WEST)
    {
        // Bike cannot face east or west on a vertical rail
        if (MetatileBehavior_IsIsolatedVerticalRail(tile)
         || MetatileBehavior_IsVerticalRail(tile))
            return FALSE;
    }
    else
    {
        // Bike cannot face north or south on a horizontal rail
        if (MetatileBehavior_IsIsolatedHorizontalRail(tile)
         || MetatileBehavior_IsHorizontalRail(tile))
            return FALSE;
    }
    return TRUE;
}

static bool8 WillPlayerCollideWithCollision(u8 newTileCollision, u8 direction)
{
    if (direction == DIR_NORTH || direction == DIR_SOUTH)
    {
        if (newTileCollision == COLLISION_ISOLATED_VERTICAL_RAIL || newTileCollision == COLLISION_VERTICAL_RAIL)
            return FALSE;
    }
    else if (newTileCollision == COLLISION_ISOLATED_HORIZONTAL_RAIL || newTileCollision == COLLISION_HORIZONTAL_RAIL)
    {
        return FALSE;
    }

    return TRUE;
}

bool8 IsBikingDisallowedByPlayer(void)
{
    s16 x, y;
    u8 tileBehavior;

    if (!(gPlayerAvatar.flags & (PLAYER_AVATAR_FLAG_SURFING | PLAYER_AVATAR_FLAG_UNDERWATER)))
    {
        PlayerGetDestCoords(&x, &y);
        tileBehavior = MapGridGetMetatileBehaviorAt(x, y);
        if (!IsRunningDisallowedByMetatile(tileBehavior))
            return FALSE;
    }
    return TRUE;
}

bool8 IsPlayerNotUsingAcroBikeOnBumpySlope(void)
{
    if (TestPlayerAvatarFlags(PLAYER_AVATAR_FLAG_ACRO_BIKE) 
        && MetatileBehavior_IsBumpySlope(gObjectEvents[gPlayerAvatar.objectEventId].currentMetatileBehavior))
        return FALSE;
    else
        return TRUE;
}

void GetOnOffBike(u8 transitionFlags)
{
    gUnusedBikeCameraAheadPanback = FALSE;

    if (gPlayerAvatar.flags & (PLAYER_AVATAR_FLAG_MACH_BIKE | PLAYER_AVATAR_FLAG_ACRO_BIKE))
    {
        SetPlayerAvatarTransitionFlags(PLAYER_AVATAR_FLAG_ON_FOOT);
        Overworld_ClearSavedMusic();
        Overworld_PlaySpecialMapMusic();
    }
    else
    {
        SetPlayerAvatarTransitionFlags(transitionFlags);
        Overworld_SetSavedMusic(MUS_CYCLING);
        Overworld_ChangeMusicTo(MUS_CYCLING);
    }
}

void BikeClearState(int newDirHistory, int newAbStartHistory)
{
    u8 i;

    gPlayerAvatar.acroBikeState = ACRO_STATE_NORMAL;
    gPlayerAvatar.newDirBackup = DIR_NONE;
    gPlayerAvatar.bikeFrameCounter = 0;
    gPlayerAvatar.bikeSpeed = SPEED_STANDING;
    gPlayerAvatar.directionHistory = newDirHistory;
    gPlayerAvatar.abStartSelectHistory = newAbStartHistory;

    for (i = 0; i < ARRAY_COUNT(gPlayerAvatar.dirTimerHistory); i++)
        gPlayerAvatar.dirTimerHistory[i] = 0;

    for (i = 0; i < ARRAY_COUNT(gPlayerAvatar.abStartSelectTimerHistory); i++)
        gPlayerAvatar.abStartSelectTimerHistory[i] = 0;
}

void Bike_UpdateBikeCounterSpeed(u8 counter)
{
    gPlayerAvatar.bikeFrameCounter = counter;
    gPlayerAvatar.bikeSpeed = gPlayerAvatar.bikeFrameCounter + (gPlayerAvatar.bikeFrameCounter >> 1); // lazy way of multiplying by 1.5.
}

static void Bike_SetBikeStill(void)
{
    gPlayerAvatar.bikeFrameCounter = 0;
    gPlayerAvatar.bikeSpeed = SPEED_STANDING;
}

s16 GetPlayerSpeed(void)
{
    // because the player pressed a direction, it won't ever return a speed of 0 since this function returns the player's current speed.
    s16 machSpeeds[3];

    memcpy(machSpeeds, sMachBikeSpeeds, sizeof(machSpeeds));

    if (gPlayerAvatar.flags & PLAYER_AVATAR_FLAG_MACH_BIKE)
        return machSpeeds[gPlayerAvatar.bikeFrameCounter];
    else if (gPlayerAvatar.flags & PLAYER_AVATAR_FLAG_ACRO_BIKE)
        return SPEED_FASTER;
    else if (gPlayerAvatar.flags & (PLAYER_AVATAR_FLAG_SURFING | PLAYER_AVATAR_FLAG_DASH))
        return SPEED_FAST;
    else
        return SPEED_NORMAL;
}

void Bike_HandleBumpySlopeJump(void)
{
    s16 x, y;
    u8 tileBehavior;

    if (gPlayerAvatar.flags & PLAYER_AVATAR_FLAG_ACRO_BIKE)
    {
        PlayerGetDestCoords(&x, &y);
        tileBehavior = MapGridGetMetatileBehaviorAt(x, y);
        if (MetatileBehavior_IsBumpySlope(tileBehavior))
        {
            gPlayerAvatar.acroBikeState = ACRO_STATE_WHEELIE_STANDING;
            PlayerUseAcroBikeOnBumpySlope(GetPlayerMovementDirection());
        }
    }
}

bool32 IsRunningDisallowed(u8 metatile)
{
<<<<<<< HEAD
    if (IsRunningDisallowedByMetatile(metatile) == TRUE)
=======
    if (!gMapHeader.allowRunning || IsRunningDisallowedByMetatile(metatile) == TRUE)
>>>>>>> 63e6b914
        return TRUE;
    else
        return FALSE;
}<|MERGE_RESOLUTION|>--- conflicted
+++ resolved
@@ -962,7 +962,7 @@
 
 bool8 IsPlayerNotUsingAcroBikeOnBumpySlope(void)
 {
-    if (TestPlayerAvatarFlags(PLAYER_AVATAR_FLAG_ACRO_BIKE) 
+    if (TestPlayerAvatarFlags(PLAYER_AVATAR_FLAG_ACRO_BIKE)
         && MetatileBehavior_IsBumpySlope(gObjectEvents[gPlayerAvatar.objectEventId].currentMetatileBehavior))
         return FALSE;
     else
@@ -1053,11 +1053,7 @@
 
 bool32 IsRunningDisallowed(u8 metatile)
 {
-<<<<<<< HEAD
     if (IsRunningDisallowedByMetatile(metatile) == TRUE)
-=======
-    if (!gMapHeader.allowRunning || IsRunningDisallowedByMetatile(metatile) == TRUE)
->>>>>>> 63e6b914
         return TRUE;
     else
         return FALSE;
