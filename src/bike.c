--- conflicted
+++ resolved
@@ -646,13 +646,8 @@
         }
         if (collision < COLLISION_VERTICAL_RAIL)
         {
-<<<<<<< HEAD
-        derp:            
-            PlayerMovingHoppingWheelie(direction);
-=======
             AcroBikeTransition_WheelieHoppingStanding(direction);
             return;
->>>>>>> 58d83bf9
         }
     }
     PlayerMovingHoppingWheelie(direction);
