--- conflicted
+++ resolved
@@ -8,7 +8,6 @@
 
 static const u8 sTileBitAttributes[NUM_METATILE_BEHAVIORS] =
 {
-<<<<<<< HEAD
     [MB_NORMAL]                             = TILE_FLAG_UNUSED,
     [MB_TALL_GRASS]                         = TILE_FLAG_UNUSED | TILE_FLAG_HAS_ENCOUNTERS,
     [MB_LONG_GRASS]                         = TILE_FLAG_UNUSED | TILE_FLAG_HAS_ENCOUNTERS,
@@ -67,13 +66,8 @@
     [MB_SLIDE_NORTH]                        = TILE_FLAG_UNUSED,
     [MB_SLIDE_SOUTH]                        = TILE_FLAG_UNUSED,
     [MB_TRICK_HOUSE_PUZZLE_8_FLOOR]         = TILE_FLAG_UNUSED,
-    [MB_SIDEWAYS_STAIRS_RIGHT_SIDE]         = TILE_FLAG_UNUSED,
-    [MB_SIDEWAYS_STAIRS_LEFT_SIDE]          = TILE_FLAG_UNUSED,
-    [MB_SIDEWAYS_STAIRS_RIGHT_SIDE_TOP]     = TILE_FLAG_UNUSED,
-    [MB_SIDEWAYS_STAIRS_LEFT_SIDE_TOP]      = TILE_FLAG_UNUSED,
-    [MB_SIDEWAYS_STAIRS_RIGHT_SIDE_BOTTOM]  = TILE_FLAG_UNUSED,
-    [MB_SIDEWAYS_STAIRS_LEFT_SIDE_BOTTOM]   = TILE_FLAG_UNUSED,
-    [MB_ROCK_STAIRS]                        = TILE_FLAG_UNUSED,
+    [MB_UNUSED_49]                          = TILE_FLAG_UNUSED,
+    [MB_UNUSED_4A]                          = TILE_FLAG_UNUSED,
     [MB_EASTWARD_CURRENT]                   = TILE_FLAG_UNUSED | TILE_FLAG_SURFABLE,
     [MB_WESTWARD_CURRENT]                   = TILE_FLAG_UNUSED | TILE_FLAG_SURFABLE,
     [MB_NORTHWARD_CURRENT]                  = TILE_FLAG_UNUSED | TILE_FLAG_SURFABLE,
@@ -131,128 +125,16 @@
     [MB_ISOLATED_HORIZONTAL_RAIL]           = TILE_FLAG_UNUSED,
     [MB_VERTICAL_RAIL]                      = TILE_FLAG_UNUSED,
     [MB_HORIZONTAL_RAIL]                    = TILE_FLAG_UNUSED,
-=======
-    [MB_NORMAL]                          = TILE_FLAG_UNUSED,
-    [MB_TALL_GRASS]                      = TILE_FLAG_UNUSED | TILE_FLAG_HAS_ENCOUNTERS,
-    [MB_LONG_GRASS]                      = TILE_FLAG_UNUSED | TILE_FLAG_HAS_ENCOUNTERS,
-    [MB_UNUSED_05]                       = TILE_FLAG_HAS_ENCOUNTERS,
-    [MB_DEEP_SAND]                       = TILE_FLAG_UNUSED | TILE_FLAG_HAS_ENCOUNTERS,
-    [MB_SHORT_GRASS]                     = TILE_FLAG_UNUSED,
-    [MB_CAVE]                            = TILE_FLAG_UNUSED | TILE_FLAG_HAS_ENCOUNTERS,
-    [MB_LONG_GRASS_SOUTH_EDGE]           = TILE_FLAG_UNUSED,
-    [MB_NO_RUNNING]                      = TILE_FLAG_UNUSED,
-    [MB_INDOOR_ENCOUNTER]                = TILE_FLAG_UNUSED | TILE_FLAG_HAS_ENCOUNTERS,
-    [MB_MOUNTAIN_TOP]                    = TILE_FLAG_UNUSED,
-    [MB_BATTLE_PYRAMID_WARP]             = TILE_FLAG_UNUSED,
-    [MB_MOSSDEEP_GYM_WARP]               = TILE_FLAG_UNUSED,
-    [MB_MT_PYRE_HOLE]                    = TILE_FLAG_UNUSED,
-    [MB_POND_WATER]                      = TILE_FLAG_UNUSED | TILE_FLAG_SURFABLE | TILE_FLAG_HAS_ENCOUNTERS,
-    [MB_INTERIOR_DEEP_WATER]             = TILE_FLAG_UNUSED | TILE_FLAG_SURFABLE | TILE_FLAG_HAS_ENCOUNTERS,
-    [MB_DEEP_WATER]                      = TILE_FLAG_UNUSED | TILE_FLAG_SURFABLE | TILE_FLAG_HAS_ENCOUNTERS,
-    [MB_WATERFALL]                       = TILE_FLAG_UNUSED | TILE_FLAG_SURFABLE,
-    [MB_SOOTOPOLIS_DEEP_WATER]           = TILE_FLAG_UNUSED | TILE_FLAG_SURFABLE,
-    [MB_OCEAN_WATER]                     = TILE_FLAG_UNUSED | TILE_FLAG_SURFABLE | TILE_FLAG_HAS_ENCOUNTERS,
-    [MB_PUDDLE]                          = TILE_FLAG_UNUSED,
-    [MB_SHALLOW_WATER]                   = TILE_FLAG_UNUSED,
-    [MB_NO_SURFACING]                    = TILE_FLAG_UNUSED | TILE_FLAG_SURFABLE,
-    [MB_STAIRS_OUTSIDE_ABANDONED_SHIP]   = TILE_FLAG_UNUSED,
-    [MB_SHOAL_CAVE_ENTRANCE]             = TILE_FLAG_UNUSED,
-    [MB_ICE]                             = TILE_FLAG_UNUSED,
-    [MB_SAND]                            = TILE_FLAG_UNUSED,
-    [MB_SEAWEED]                         = TILE_FLAG_UNUSED | TILE_FLAG_SURFABLE | TILE_FLAG_HAS_ENCOUNTERS,
-    [MB_UNUSED_23]                       = TILE_FLAG_UNUSED,
-    [MB_ASHGRASS]                        = TILE_FLAG_UNUSED | TILE_FLAG_HAS_ENCOUNTERS,
-    [MB_FOOTPRINTS]                      = TILE_FLAG_UNUSED | TILE_FLAG_HAS_ENCOUNTERS,
-    [MB_THIN_ICE]                        = TILE_FLAG_UNUSED,
-    [MB_CRACKED_ICE]                     = TILE_FLAG_UNUSED,
-    [MB_HOT_SPRINGS]                     = TILE_FLAG_UNUSED,
-    [MB_LAVARIDGE_GYM_B1F_WARP]          = TILE_FLAG_UNUSED,
-    [MB_SEAWEED_NO_SURFACING]            = TILE_FLAG_UNUSED | TILE_FLAG_SURFABLE | TILE_FLAG_HAS_ENCOUNTERS,
-    [MB_REFLECTION_UNDER_BRIDGE]         = TILE_FLAG_UNUSED,
-    [MB_IMPASSABLE_EAST]                 = TILE_FLAG_UNUSED,
-    [MB_IMPASSABLE_WEST]                 = TILE_FLAG_UNUSED,
-    [MB_IMPASSABLE_NORTH]                = TILE_FLAG_UNUSED,
-    [MB_IMPASSABLE_SOUTH]                = TILE_FLAG_UNUSED,
-    [MB_IMPASSABLE_NORTHEAST]            = TILE_FLAG_UNUSED,
-    [MB_IMPASSABLE_NORTHWEST]            = TILE_FLAG_UNUSED,
-    [MB_IMPASSABLE_SOUTHEAST]            = TILE_FLAG_UNUSED,
-    [MB_IMPASSABLE_SOUTHWEST]            = TILE_FLAG_UNUSED,
-    [MB_JUMP_NORTHEAST]                  = TILE_FLAG_UNUSED,
-    [MB_JUMP_NORTHWEST]                  = TILE_FLAG_UNUSED,
-    [MB_JUMP_SOUTHEAST]                  = TILE_FLAG_UNUSED,
-    [MB_JUMP_SOUTHWEST]                  = TILE_FLAG_UNUSED,
-    [MB_WALK_EAST]                       = TILE_FLAG_UNUSED,
-    [MB_WALK_WEST]                       = TILE_FLAG_UNUSED,
-    [MB_WALK_NORTH]                      = TILE_FLAG_UNUSED,
-    [MB_WALK_SOUTH]                      = TILE_FLAG_UNUSED,
-    [MB_SLIDE_EAST]                      = TILE_FLAG_UNUSED,
-    [MB_SLIDE_WEST]                      = TILE_FLAG_UNUSED,
-    [MB_SLIDE_NORTH]                     = TILE_FLAG_UNUSED,
-    [MB_SLIDE_SOUTH]                     = TILE_FLAG_UNUSED,
-    [MB_TRICK_HOUSE_PUZZLE_8_FLOOR]      = TILE_FLAG_UNUSED,
-    [MB_UNUSED_49]                       = TILE_FLAG_UNUSED,
-    [MB_UNUSED_4A]                       = TILE_FLAG_UNUSED,
-    [MB_EASTWARD_CURRENT]                = TILE_FLAG_UNUSED | TILE_FLAG_SURFABLE,
-    [MB_WESTWARD_CURRENT]                = TILE_FLAG_UNUSED | TILE_FLAG_SURFABLE,
-    [MB_NORTHWARD_CURRENT]               = TILE_FLAG_UNUSED | TILE_FLAG_SURFABLE,
-    [MB_SOUTHWARD_CURRENT]               = TILE_FLAG_UNUSED | TILE_FLAG_SURFABLE,
-    [MB_NON_ANIMATED_DOOR]               = TILE_FLAG_UNUSED,
-    [MB_LADDER]                          = TILE_FLAG_UNUSED,
-    [MB_EAST_ARROW_WARP]                 = TILE_FLAG_UNUSED,
-    [MB_WEST_ARROW_WARP]                 = TILE_FLAG_UNUSED,
-    [MB_NORTH_ARROW_WARP]                = TILE_FLAG_UNUSED,
-    [MB_SOUTH_ARROW_WARP]                = TILE_FLAG_UNUSED,
-    [MB_CRACKED_FLOOR_HOLE]              = TILE_FLAG_UNUSED,
-    [MB_AQUA_HIDEOUT_WARP]               = TILE_FLAG_UNUSED,
-    [MB_LAVARIDGE_GYM_1F_WARP]           = TILE_FLAG_UNUSED,
-    [MB_ANIMATED_DOOR]                   = TILE_FLAG_UNUSED,
-    [MB_UP_ESCALATOR]                    = TILE_FLAG_UNUSED,
-    [MB_DOWN_ESCALATOR]                  = TILE_FLAG_UNUSED,
-    [MB_WATER_DOOR]                      = TILE_FLAG_UNUSED | TILE_FLAG_SURFABLE,
-    [MB_WATER_SOUTH_ARROW_WARP]          = TILE_FLAG_UNUSED | TILE_FLAG_SURFABLE,
-    [MB_DEEP_SOUTH_WARP]                 = TILE_FLAG_UNUSED,
-    [MB_UNUSED_6F]                       = TILE_FLAG_UNUSED | TILE_FLAG_SURFABLE,
-    [MB_BRIDGE_OVER_POND_LOW]            = TILE_FLAG_UNUSED,
-    [MB_BRIDGE_OVER_POND_MED]            = TILE_FLAG_UNUSED,
-    [MB_BRIDGE_OVER_POND_HIGH]           = TILE_FLAG_UNUSED,
-    [MB_PACIFIDLOG_VERTICAL_LOG_TOP]     = TILE_FLAG_UNUSED,
-    [MB_PACIFIDLOG_VERTICAL_LOG_BOTTOM]  = TILE_FLAG_UNUSED,
-    [MB_PACIFIDLOG_HORIZONTAL_LOG_LEFT]  = TILE_FLAG_UNUSED,
-    [MB_PACIFIDLOG_HORIZONTAL_LOG_RIGHT] = TILE_FLAG_UNUSED,
-    [MB_FORTREE_BRIDGE]                  = TILE_FLAG_UNUSED,
-    [MB_BRIDGE_OVER_POND_MED_EDGE_1]     = TILE_FLAG_UNUSED,
-    [MB_BRIDGE_OVER_POND_MED_EDGE_2]     = TILE_FLAG_UNUSED,
-    [MB_BRIDGE_OVER_POND_HIGH_EDGE_1]    = TILE_FLAG_UNUSED,
-    [MB_BRIDGE_OVER_POND_HIGH_EDGE_2]    = TILE_FLAG_UNUSED,
-    [MB_UNUSED_BRIDGE]                   = TILE_FLAG_UNUSED,
-    [MB_BIKE_BRIDGE_OVER_BARRIER]        = TILE_FLAG_UNUSED,
-    [MB_SECRET_BASE_SCENERY]             = TILE_FLAG_UNUSED,
-    [MB_SECRET_BASE_TRAINER_SPOT]        = TILE_FLAG_UNUSED,
-    [MB_HOLDS_SMALL_DECORATION]          = TILE_FLAG_UNUSED,
-    [MB_SECRET_BASE_BALLOON]             = TILE_FLAG_UNUSED,
-    [MB_SECRET_BASE_IMPASSABLE]          = TILE_FLAG_UNUSED,
-    [MB_SECRET_BASE_GLITTER_MAT]         = TILE_FLAG_UNUSED,
-    [MB_SECRET_BASE_JUMP_MAT]            = TILE_FLAG_UNUSED,
-    [MB_SECRET_BASE_SPIN_MAT]            = TILE_FLAG_UNUSED,
-    [MB_SECRET_BASE_SOUND_MAT]           = TILE_FLAG_UNUSED,
-    [MB_SECRET_BASE_BREAKABLE_DOOR]      = TILE_FLAG_UNUSED,
-    [MB_IMPASSABLE_SOUTH_AND_NORTH]      = TILE_FLAG_UNUSED,
-    [MB_IMPASSABLE_WEST_AND_EAST]        = TILE_FLAG_UNUSED,
-    [MB_SECRET_BASE_HOLE]                = TILE_FLAG_UNUSED,
-    [MB_HOLDS_LARGE_DECORATION]          = TILE_FLAG_UNUSED,
-    [MB_SECRET_BASE_TV_SHIELD]           = TILE_FLAG_UNUSED,
-    [MB_PLAYER_ROOM_PC_ON]               = TILE_FLAG_UNUSED,
-    [MB_MUDDY_SLOPE]                     = TILE_FLAG_UNUSED,
-    [MB_BUMPY_SLOPE]                     = TILE_FLAG_UNUSED,
-    [MB_CRACKED_FLOOR]                   = TILE_FLAG_UNUSED,
-    [MB_ISOLATED_VERTICAL_RAIL]          = TILE_FLAG_UNUSED,
-    [MB_ISOLATED_HORIZONTAL_RAIL]        = TILE_FLAG_UNUSED,
-    [MB_VERTICAL_RAIL]                   = TILE_FLAG_UNUSED,
-    [MB_HORIZONTAL_RAIL]                 = TILE_FLAG_UNUSED,
-    [MB_SIGNPOST]                        = TILE_FLAG_UNUSED,
-    [MB_POKEMON_CENTER_SIGN]             = TILE_FLAG_UNUSED,
-    [MB_POKEMART_SIGN]                   = TILE_FLAG_UNUSED,
->>>>>>> 60e2c0f8
+    [MB_SIGNPOST]                           = TILE_FLAG_UNUSED,
+    [MB_POKEMON_CENTER_SIGN]                = TILE_FLAG_UNUSED,
+    [MB_POKEMART_SIGN]                      = TILE_FLAG_UNUSED,
+    [MB_SIDEWAYS_STAIRS_RIGHT_SIDE]         = TILE_FLAG_UNUSED,
+    [MB_SIDEWAYS_STAIRS_LEFT_SIDE]          = TILE_FLAG_UNUSED,
+    [MB_SIDEWAYS_STAIRS_RIGHT_SIDE_TOP]     = TILE_FLAG_UNUSED,
+    [MB_SIDEWAYS_STAIRS_LEFT_SIDE_TOP]      = TILE_FLAG_UNUSED,
+    [MB_SIDEWAYS_STAIRS_RIGHT_SIDE_BOTTOM]  = TILE_FLAG_UNUSED,
+    [MB_SIDEWAYS_STAIRS_LEFT_SIDE_BOTTOM]   = TILE_FLAG_UNUSED,
+    [MB_ROCK_STAIRS]                        = TILE_FLAG_UNUSED,
 };
 
 bool8 MetatileBehavior_IsATile(u8 metatileBehavior)
@@ -1529,7 +1411,21 @@
         return FALSE;
 }
 
-<<<<<<< HEAD
+bool32 MetatileBehavior_IsSignpost(u32 metatileBehavior)
+{
+    return (metatileBehavior == MB_SIGNPOST);
+}
+
+bool32 MetatileBehavior_IsPokemonCenterSign(u32 metatileBehavior)
+{
+    return (metatileBehavior == MB_POKEMON_CENTER_SIGN);
+}
+
+bool32 MetatileBehavior_IsPokeMartSign(u32 metatileBehavior)
+{
+    return (metatileBehavior == MB_POKEMART_SIGN);
+}
+
 bool8 MetatileBehavior_IsSidewaysStairsRightSide(u8 metatileBehavior)
 {
     if (metatileBehavior == MB_SIDEWAYS_STAIRS_RIGHT_SIDE || metatileBehavior == MB_SIDEWAYS_STAIRS_RIGHT_SIDE_BOTTOM)
@@ -1604,19 +1500,4 @@
         return TRUE;
     else
         return FALSE;
-=======
-bool32 MetatileBehavior_IsSignpost(u32 metatileBehavior)
-{
-    return (metatileBehavior == MB_SIGNPOST);
-}
-
-bool32 MetatileBehavior_IsPokemonCenterSign(u32 metatileBehavior)
-{
-    return (metatileBehavior == MB_POKEMON_CENTER_SIGN);
-}
-
-bool32 MetatileBehavior_IsPokeMartSign(u32 metatileBehavior)
-{
-    return (metatileBehavior == MB_POKEMART_SIGN);
->>>>>>> 60e2c0f8
 }