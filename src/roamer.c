--- conflicted
+++ resolved
@@ -218,19 +218,10 @@
                 do
                 {
                     mapNum = sRoamerLocations[locSet][(Random() % (NUM_LOCATIONS_PER_SET - 1)) + 1];
-<<<<<<< HEAD
                 } while ((sLocationHistory[roamerIndex][2][MAP_GRP] == ROAMER_MAP_GROUP
                         && sLocationHistory[roamerIndex][2][MAP_NUM] == mapNum)
-                        || mapNum == MAP_NUM(UNDEFINED));
+                        || mapNum == MAP_NUM(MAP_UNDEFINED));
                 sRoamerLocation[roamerIndex][MAP_NUM] = mapNum;
-=======
-                    if (!(sLocationHistory[2][MAP_GRP] == ROAMER_MAP_GROUP
-                       && sLocationHistory[2][MAP_NUM] == mapNum)
-                       && mapNum != MAP_NUM(MAP_UNDEFINED))
-                        break;
-                }
-                sRoamerLocation[MAP_NUM] = mapNum;
->>>>>>> e4e90eac
                 return;
             }
             locSet++;
