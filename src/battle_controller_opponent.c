--- conflicted
+++ resolved
@@ -1578,12 +1578,9 @@
                 BtlController_EmitTwoReturnValues(BUFFER_B, 15, gBattlerTarget);
                 break;
             default:
-<<<<<<< HEAD
-=======
                 if (GetBattlerMoveTargetType(gActiveBattler, moveInfo->moves[chosenMoveId]) & (MOVE_TARGET_USER_OR_SELECTED | MOVE_TARGET_USER))
                     gBattlerTarget = gActiveBattler;
                 if (GetBattlerMoveTargetType(gActiveBattler, moveInfo->moves[chosenMoveId]) & MOVE_TARGET_BOTH)
->>>>>>> 61f2011b
                 {
                     u16 chosenMove = moveInfo->moves[chosenMoveId];
                         
@@ -1597,7 +1594,7 @@
                     }
                     
                     if (ShouldUseZMove(gActiveBattler, gBattlerTarget, chosenMove))
-                        QueueZMove(gActiveBattler, moveInfo->moves[chosenMoveId]);
+                        QueueZMove(gActiveBattler, chosenMove);
                     
                     if (CanMegaEvolve(gActiveBattler)) // If opponent can mega evolve, do it.
                         BtlController_EmitTwoReturnValues(BUFFER_B, 10, (chosenMoveId) | (RET_MEGA_EVOLUTION) | (gBattlerTarget << 8));
