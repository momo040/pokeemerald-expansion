#include "global.h"
#include "battle.h"
#include "battle_ai_main.h"
#include "battle_ai_util.h"
#include "constants/battle_ai.h"
#include "battle_anim.h"
#include "battle_arena.h"
#include "battle_controllers.h"
#include "battle_message.h"
#include "battle_interface.h"
#include "battle_setup.h"
#include "battle_tower.h"
#include "battle_tv.h"
#include "battle_z_move.h"
#include "bg.h"
#include "data.h"
#include "frontier_util.h"
#include "item.h"
#include "link.h"
#include "main.h"
#include "m4a.h"
#include "palette.h"
#include "party_menu.h"
#include "pokeball.h"
#include "pokemon.h"
#include "random.h"
#include "reshow_battle_screen.h"
#include "sound.h"
#include "string_util.h"
#include "task.h"
#include "text.h"
#include "util.h"
#include "window.h"
#include "constants/battle_anim.h"
#include "constants/items.h"
#include "constants/moves.h"
#include "constants/party_menu.h"
#include "constants/songs.h"
#include "constants/trainers.h"
#include "trainer_hill.h"
#include "test_runner.h"

static void OpponentHandleLoadMonSprite(u32 battler);
static void OpponentHandleSwitchInAnim(u32 battler);
static void OpponentHandleDrawTrainerPic(u32 battler);
static void OpponentHandleTrainerSlideBack(u32 battler);
static void OpponentHandleMoveAnimation(u32 battler);
static void OpponentHandlePrintString(u32 battler);
static void OpponentHandleChooseAction(u32 battler);
static void OpponentHandleChooseMove(u32 battler);
static void OpponentHandleChooseItem(u32 battler);
static void OpponentHandleChoosePokemon(u32 battler);
static void OpponentHandleHealthBarUpdate(u32 battler);
static void OpponentHandleIntroTrainerBallThrow(u32 battler);
static void OpponentHandleDrawPartyStatusSummary(u32 battler);
static void OpponentHandleBattleAnimation(u32 battler);
static void OpponentHandleEndLinkBattle(u32 battler);
static u8 CountAIAliveNonEggMonsExcept(u8 slotToIgnore);

static void OpponentBufferRunCommand(u32 battler);
static void OpponentBufferExecCompleted(u32 battler);
static void SwitchIn_HandleSoundAndEnd(u32 battler);

static void (*const sOpponentBufferCommands[CONTROLLER_CMDS_COUNT])(u32 battler) =
{
    [CONTROLLER_GETMONDATA]               = BtlController_HandleGetMonData,
    [CONTROLLER_GETRAWMONDATA]            = BtlController_HandleGetRawMonData,
    [CONTROLLER_SETMONDATA]               = BtlController_HandleSetMonData,
    [CONTROLLER_SETRAWMONDATA]            = BtlController_HandleSetRawMonData,
    [CONTROLLER_LOADMONSPRITE]            = OpponentHandleLoadMonSprite,
    [CONTROLLER_SWITCHINANIM]             = OpponentHandleSwitchInAnim,
    [CONTROLLER_RETURNMONTOBALL]          = BtlController_HandleReturnMonToBall,
    [CONTROLLER_DRAWTRAINERPIC]           = OpponentHandleDrawTrainerPic,
    [CONTROLLER_TRAINERSLIDE]             = OpponentHandleTrainerSlide,
    [CONTROLLER_TRAINERSLIDEBACK]         = OpponentHandleTrainerSlideBack,
    [CONTROLLER_FAINTANIMATION]           = BtlController_HandleFaintAnimation,
    [CONTROLLER_PALETTEFADE]              = BtlController_Empty,
    [CONTROLLER_SUCCESSBALLTHROWANIM]     = BtlController_Empty,
    [CONTROLLER_BALLTHROWANIM]            = BtlController_Empty,
    [CONTROLLER_PAUSE]                    = BtlController_Empty,
    [CONTROLLER_MOVEANIMATION]            = OpponentHandleMoveAnimation,
    [CONTROLLER_PRINTSTRING]              = OpponentHandlePrintString,
    [CONTROLLER_PRINTSTRINGPLAYERONLY]    = BtlController_Empty,
    [CONTROLLER_CHOOSEACTION]             = OpponentHandleChooseAction,
    [CONTROLLER_YESNOBOX]                 = BtlController_Empty,
    [CONTROLLER_CHOOSEMOVE]               = OpponentHandleChooseMove,
    [CONTROLLER_OPENBAG]                  = OpponentHandleChooseItem,
    [CONTROLLER_CHOOSEPOKEMON]            = OpponentHandleChoosePokemon,
    [CONTROLLER_23]                       = BtlController_Empty,
    [CONTROLLER_HEALTHBARUPDATE]          = OpponentHandleHealthBarUpdate,
    [CONTROLLER_EXPUPDATE]                = BtlController_Empty,
    [CONTROLLER_STATUSICONUPDATE]         = BtlController_HandleStatusIconUpdate,
    [CONTROLLER_STATUSANIMATION]          = BtlController_HandleStatusAnimation,
    [CONTROLLER_STATUSXOR]                = BtlController_Empty,
    [CONTROLLER_DATATRANSFER]             = BtlController_Empty,
    [CONTROLLER_DMA3TRANSFER]             = BtlController_Empty,
    [CONTROLLER_PLAYBGM]                  = BtlController_Empty,
    [CONTROLLER_32]                       = BtlController_Empty,
    [CONTROLLER_TWORETURNVALUES]          = BtlController_Empty,
    [CONTROLLER_CHOSENMONRETURNVALUE]     = BtlController_Empty,
    [CONTROLLER_ONERETURNVALUE]           = BtlController_Empty,
    [CONTROLLER_ONERETURNVALUE_DUPLICATE] = BtlController_Empty,
    [CONTROLLER_HITANIMATION]             = BtlController_HandleHitAnimation,
    [CONTROLLER_CANTSWITCH]               = BtlController_Empty,
    [CONTROLLER_PLAYSE]                   = BtlController_HandlePlaySE,
    [CONTROLLER_PLAYFANFAREORBGM]         = BtlController_HandlePlayFanfareOrBGM,
    [CONTROLLER_FAINTINGCRY]              = BtlController_HandleFaintingCry,
    [CONTROLLER_INTROSLIDE]               = BtlController_HandleIntroSlide,
    [CONTROLLER_INTROTRAINERBALLTHROW]    = OpponentHandleIntroTrainerBallThrow,
    [CONTROLLER_DRAWPARTYSTATUSSUMMARY]   = OpponentHandleDrawPartyStatusSummary,
    [CONTROLLER_HIDEPARTYSTATUSSUMMARY]   = BtlController_HandleHidePartyStatusSummary,
    [CONTROLLER_ENDBOUNCE]                = BtlController_Empty,
    [CONTROLLER_SPRITEINVISIBILITY]       = BtlController_HandleSpriteInvisibility,
    [CONTROLLER_BATTLEANIMATION]          = OpponentHandleBattleAnimation,
    [CONTROLLER_LINKSTANDBYMSG]           = BtlController_Empty,
    [CONTROLLER_RESETACTIONMOVESELECTION] = BtlController_Empty,
    [CONTROLLER_ENDLINKBATTLE]            = OpponentHandleEndLinkBattle,
    [CONTROLLER_DEBUGMENU]                = BtlController_Empty,
    [CONTROLLER_TERMINATOR_NOP]           = BtlController_TerminatorNop
};

void SetControllerToOpponent(u32 battler)
{
    gBattlerControllerEndFuncs[battler] = OpponentBufferExecCompleted;
    gBattlerControllerFuncs[battler] = OpponentBufferRunCommand;
}

static void OpponentBufferRunCommand(u32 battler)
{
    if (gBattleControllerExecFlags & (1u << battler))
    {
        if (gBattleResources->bufferA[battler][0] < ARRAY_COUNT(sOpponentBufferCommands))
            sOpponentBufferCommands[gBattleResources->bufferA[battler][0]](battler);
        else
            OpponentBufferExecCompleted(battler);
    }
}

static void Intro_DelayAndEnd(u32 battler)
{
    if (--gBattleSpritesDataPtr->healthBoxesData[battler].introEndDelay == (u8)-1)
    {
        gBattleSpritesDataPtr->healthBoxesData[battler].introEndDelay = 0;
        OpponentBufferExecCompleted(battler);
    }
}

static void Intro_WaitForShinyAnimAndHealthbox(u32 battler)
{
    bool8 healthboxAnimDone = FALSE;
    bool8 twoMons;

    twoMons = TwoOpponentIntroMons(battler);
    if (!twoMons || ((twoMons && (gBattleTypeFlags & BATTLE_TYPE_MULTI) && !BATTLE_TWO_VS_ONE_OPPONENT) || (gBattleTypeFlags & BATTLE_TYPE_TWO_OPPONENTS)))
    {
        if (gSprites[gHealthboxSpriteIds[battler]].callback == SpriteCallbackDummy)
            healthboxAnimDone = TRUE;
        twoMons = FALSE;
    }
    else
    {
        if (gSprites[gHealthboxSpriteIds[battler]].callback == SpriteCallbackDummy
         && gSprites[gHealthboxSpriteIds[BATTLE_PARTNER(battler)]].callback == SpriteCallbackDummy)
            healthboxAnimDone = TRUE;
        twoMons = TRUE;
    }

    if (healthboxAnimDone)
    {
        if (twoMons == TRUE)
        {
            if (gBattleSpritesDataPtr->healthBoxesData[battler].finishedShinyMonAnim
             && gBattleSpritesDataPtr->healthBoxesData[BATTLE_PARTNER(battler)].finishedShinyMonAnim)
            {
                gBattleSpritesDataPtr->healthBoxesData[battler].triedShinyMonAnim = FALSE;
                gBattleSpritesDataPtr->healthBoxesData[battler].finishedShinyMonAnim = FALSE;
                gBattleSpritesDataPtr->healthBoxesData[BATTLE_PARTNER(battler)].triedShinyMonAnim = FALSE;
                gBattleSpritesDataPtr->healthBoxesData[BATTLE_PARTNER(battler)].finishedShinyMonAnim = FALSE;
                FreeSpriteTilesByTag(ANIM_TAG_GOLD_STARS);
                FreeSpritePaletteByTag(ANIM_TAG_GOLD_STARS);
            }
            else
            {
                return;
            }
        }
        else if (gBattleSpritesDataPtr->healthBoxesData[battler].finishedShinyMonAnim)
        {
            if (GetBattlerPosition(battler) == 3)
            {
                if (!gBattleSpritesDataPtr->healthBoxesData[BATTLE_PARTNER(battler)].triedShinyMonAnim
                 && !gBattleSpritesDataPtr->healthBoxesData[BATTLE_PARTNER(battler)].finishedShinyMonAnim)
                {
                    FreeSpriteTilesByTag(ANIM_TAG_GOLD_STARS);
                    FreeSpritePaletteByTag(ANIM_TAG_GOLD_STARS);
                }
                else
                {
                    return;
                }
            }
            gBattleSpritesDataPtr->healthBoxesData[battler].triedShinyMonAnim = FALSE;
            gBattleSpritesDataPtr->healthBoxesData[battler].finishedShinyMonAnim = FALSE;
        }
        else
        {
            return;
        }

        gBattleSpritesDataPtr->healthBoxesData[battler].introEndDelay = 3;
        gBattlerControllerFuncs[battler] = Intro_DelayAndEnd;
    }
}

static void Intro_TryShinyAnimShowHealthbox(u32 battler)
{
    bool32 bgmRestored = FALSE;
    bool32 battlerAnimsDone = FALSE;
    bool32 twoMons;

    if (!gBattleSpritesDataPtr->healthBoxesData[battler].triedShinyMonAnim
     && !gBattleSpritesDataPtr->healthBoxesData[battler].ballAnimActive
     && !gBattleSpritesDataPtr->healthBoxesData[battler].finishedShinyMonAnim)
        TryShinyAnimation(battler, GetBattlerMon(battler));

    twoMons = TwoOpponentIntroMons(battler);
    if (!(gBattleTypeFlags & BATTLE_TYPE_TWO_OPPONENTS)
     && (!(gBattleTypeFlags & BATTLE_TYPE_MULTI) || BATTLE_TWO_VS_ONE_OPPONENT)
     && twoMons
     && !gBattleSpritesDataPtr->healthBoxesData[BATTLE_PARTNER(battler)].triedShinyMonAnim
     && !gBattleSpritesDataPtr->healthBoxesData[BATTLE_PARTNER(battler)].ballAnimActive
     && !gBattleSpritesDataPtr->healthBoxesData[BATTLE_PARTNER(battler)].finishedShinyMonAnim)
        TryShinyAnimation(BATTLE_PARTNER(battler), GetBattlerMon(BATTLE_PARTNER(battler)));

    if (!gBattleSpritesDataPtr->healthBoxesData[battler].ballAnimActive && !gBattleSpritesDataPtr->healthBoxesData[BATTLE_PARTNER(battler)].ballAnimActive)
    {
        if (!gBattleSpritesDataPtr->healthBoxesData[battler].healthboxSlideInStarted)
        {
            if (twoMons && (!(gBattleTypeFlags & BATTLE_TYPE_MULTI) || BATTLE_TWO_VS_ONE_OPPONENT))
            {
                UpdateHealthboxAttribute(gHealthboxSpriteIds[BATTLE_PARTNER(battler)], GetBattlerMon(BATTLE_PARTNER(battler)), HEALTHBOX_ALL);
                StartHealthboxSlideIn(BATTLE_PARTNER(battler));
                SetHealthboxSpriteVisible(gHealthboxSpriteIds[BATTLE_PARTNER(battler)]);
            }
            UpdateHealthboxAttribute(gHealthboxSpriteIds[battler], GetBattlerMon(battler), HEALTHBOX_ALL);
            StartHealthboxSlideIn(battler);
            SetHealthboxSpriteVisible(gHealthboxSpriteIds[battler]);
        }
        gBattleSpritesDataPtr->healthBoxesData[battler].healthboxSlideInStarted = TRUE;
    }

    if (!gBattleSpritesDataPtr->healthBoxesData[battler].waitForCry
        && gBattleSpritesDataPtr->healthBoxesData[battler].healthboxSlideInStarted
        && !gBattleSpritesDataPtr->healthBoxesData[BATTLE_PARTNER(battler)].waitForCry
        && !IsCryPlayingOrClearCrySongs())
    {
        if (!gBattleSpritesDataPtr->healthBoxesData[battler].bgmRestored)
        {
            if (gBattleTypeFlags & BATTLE_TYPE_MULTI && gBattleTypeFlags & BATTLE_TYPE_LINK)
            {
                if (GetBattlerPosition(battler) == 1)
                    m4aMPlayContinue(&gMPlayInfo_BGM);
            }
            else
            {
                m4aMPlayVolumeControl(&gMPlayInfo_BGM, TRACKS_ALL, 0x100);
            }
        }
        gBattleSpritesDataPtr->healthBoxesData[battler].bgmRestored = TRUE;
        bgmRestored = TRUE;
    }

    if (!twoMons || (twoMons && gBattleTypeFlags & BATTLE_TYPE_MULTI && !BATTLE_TWO_VS_ONE_OPPONENT))
    {
        if (gSprites[gBattleControllerData[battler]].callback == SpriteCallbackDummy)
        {
            TrySetBattlerShadowSpriteCallback(battler);
            if (gSprites[gBattlerSpriteIds[battler]].callback == SpriteCallbackDummy)
            {
                battlerAnimsDone = TRUE;
            }
        }
    }
    else
    {
        if (gSprites[gBattleControllerData[battler]].callback == SpriteCallbackDummy
            && gSprites[gBattleControllerData[BATTLE_PARTNER(battler)]].callback == SpriteCallbackDummy)
        {
            TrySetBattlerShadowSpriteCallback(battler);
            TrySetBattlerShadowSpriteCallback(BATTLE_PARTNER(battler));
            if (gSprites[gBattlerSpriteIds[battler]].callback == SpriteCallbackDummy
                && gSprites[gBattlerSpriteIds[BATTLE_PARTNER(battler)]].callback == SpriteCallbackDummy)
            {
                battlerAnimsDone = TRUE;
            }
        }
    }

    if (bgmRestored && battlerAnimsDone)
    {
        if (twoMons && (!(gBattleTypeFlags & BATTLE_TYPE_MULTI) || BATTLE_TWO_VS_ONE_OPPONENT))
            DestroySprite(&gSprites[gBattleControllerData[BATTLE_PARTNER(battler)]]);

        DestroySprite(&gSprites[gBattleControllerData[battler]]);
        gBattleSpritesDataPtr->animationData->introAnimActive = FALSE;
        gBattleSpritesDataPtr->healthBoxesData[battler].bgmRestored = FALSE;
        gBattleSpritesDataPtr->healthBoxesData[battler].healthboxSlideInStarted = FALSE;

        gBattlerControllerFuncs[battler] = Intro_WaitForShinyAnimAndHealthbox;
    }
}

static void TryShinyAnimAfterMonAnim(u32 battler)
{
    if (gSprites[gBattlerSpriteIds[battler]].x2 == 0
        && !gBattleSpritesDataPtr->healthBoxesData[battler].triedShinyMonAnim
        && !gBattleSpritesDataPtr->healthBoxesData[battler].finishedShinyMonAnim)
        TryShinyAnimation(battler, GetBattlerMon(battler));

    if (gSprites[gBattlerSpriteIds[battler]].callback == SpriteCallbackDummy
     && gBattleSpritesDataPtr->healthBoxesData[battler].finishedShinyMonAnim)
    {
        gBattleSpritesDataPtr->healthBoxesData[battler].triedShinyMonAnim = FALSE;
        gBattleSpritesDataPtr->healthBoxesData[battler].finishedShinyMonAnim = FALSE;
        FreeSpriteTilesByTag(ANIM_TAG_GOLD_STARS);
        FreeSpritePaletteByTag(ANIM_TAG_GOLD_STARS);
        OpponentBufferExecCompleted(battler);
    }
}

static void SwitchIn_ShowSubstitute(u32 battler)
{
    if (SwitchIn_ShowSubstituteUtil(battler))
        gBattlerControllerFuncs[battler] = SwitchIn_HandleSoundAndEnd;
}

static void SwitchIn_HandleSoundAndEnd(u32 battler)
{
    if (SwitchIn_HandleSoundAndEndUtil(battler))
        OpponentBufferExecCompleted(battler);
}

static void SwitchIn_ShowHealthbox(u32 battler)
{
    if (SwitchIn_ShowHealthboxUtil(battler))
        gBattlerControllerFuncs[battler] = SwitchIn_ShowSubstitute;
}

static void SwitchIn_TryShinyAnim(u32 battler)
{
    if (SwitchIn_TryShinyAnimUtil(battler))
        gBattlerControllerFuncs[battler] = SwitchIn_ShowHealthbox;
}

static void OpponentBufferExecCompleted(u32 battler)
{
    gBattlerControllerFuncs[battler] = OpponentBufferRunCommand;
    if (gBattleTypeFlags & BATTLE_TYPE_LINK)
    {
        u8 playerId = GetMultiplayerId();

        PrepareBufferDataTransferLink(battler, B_COMM_CONTROLLER_IS_DONE, 4, &playerId);
        gBattleResources->bufferA[battler][0] = CONTROLLER_TERMINATOR_NOP;
    }
    else
    {
        gBattleControllerExecFlags &= ~(1u << battler);
    }
}

static void OpponentHandleLoadMonSprite(u32 battler)
{
    BtlController_HandleLoadMonSprite(battler, TryShinyAnimAfterMonAnim);
}

static void OpponentHandleSwitchInAnim(u32 battler)
{
    gBattleStruct->monToSwitchIntoId[battler] = PARTY_SIZE;
    BtlController_HandleSwitchInAnim(battler, FALSE, SwitchIn_TryShinyAnim);
}

static u32 OpponentGetTrainerPicId(u32 battlerId)
{
    u32 trainerPicId;

    if (gBattleTypeFlags & BATTLE_TYPE_SECRET_BASE)
    {
        trainerPicId = GetSecretBaseTrainerPicIndex();
    }
    else if (TRAINER_BATTLE_PARAM.opponentA == TRAINER_FRONTIER_BRAIN)
    {
        trainerPicId = GetFrontierBrainTrainerPicIndex();
    }
    else if (gBattleTypeFlags & BATTLE_TYPE_TRAINER_HILL)
    {
        if (gBattleTypeFlags & BATTLE_TYPE_TWO_OPPONENTS)
        {
            if (battlerId == 1)
                trainerPicId = GetTrainerHillTrainerFrontSpriteId(TRAINER_BATTLE_PARAM.opponentA);
            else
                trainerPicId = GetTrainerHillTrainerFrontSpriteId(TRAINER_BATTLE_PARAM.opponentB);
        }
        else
        {
            trainerPicId = GetTrainerHillTrainerFrontSpriteId(TRAINER_BATTLE_PARAM.opponentA);
        }
    }
    else if (gBattleTypeFlags & BATTLE_TYPE_FRONTIER)
    {
        if (gBattleTypeFlags & (BATTLE_TYPE_TWO_OPPONENTS | BATTLE_TYPE_TOWER_LINK_MULTI))
        {
            if (battlerId == 1)
                trainerPicId = GetFrontierTrainerFrontSpriteId(TRAINER_BATTLE_PARAM.opponentA);
            else
                trainerPicId = GetFrontierTrainerFrontSpriteId(TRAINER_BATTLE_PARAM.opponentB);
        }
        else
        {
            trainerPicId = GetFrontierTrainerFrontSpriteId(TRAINER_BATTLE_PARAM.opponentA);
        }
    }
    else if (gBattleTypeFlags & BATTLE_TYPE_EREADER_TRAINER)
    {
        trainerPicId = GetEreaderTrainerFrontSpriteId();
    }
    else if (gBattleTypeFlags & BATTLE_TYPE_TWO_OPPONENTS)
    {
        if (battlerId != 1)
            trainerPicId = GetTrainerPicFromId(TRAINER_BATTLE_PARAM.opponentB);
        else
            trainerPicId = GetTrainerPicFromId(TRAINER_BATTLE_PARAM.opponentA);
    }
    else
    {
        trainerPicId = GetTrainerPicFromId(TRAINER_BATTLE_PARAM.opponentA);
    }

    return trainerPicId;
}

static void OpponentHandleDrawTrainerPic(u32 battler)
{
    s16 xPos;
    u32 trainerPicId = OpponentGetTrainerPicId(battler);

    if (gBattleTypeFlags & (BATTLE_TYPE_MULTI | BATTLE_TYPE_TWO_OPPONENTS) && !BATTLE_TWO_VS_ONE_OPPONENT)
    {
        if ((GetBattlerPosition(battler) & BIT_FLANK) != 0) // second mon
            xPos = 152;
        else // first mon
            xPos = 200;
    }
    else
    {
        xPos = 176;
    }

    BtlController_HandleDrawTrainerPic(battler, trainerPicId, TRUE, xPos, 40, -1);
}

void OpponentHandleTrainerSlide(u32 battler)
{
    u32 trainerPicId = OpponentGetTrainerPicId(battler);
    BtlController_HandleTrainerSlide(battler, trainerPicId);
}

static void OpponentHandleTrainerSlideBack(u32 battler)
{
    BtlController_HandleTrainerSlideBack(battler, 35, FALSE);
}

static void OpponentHandleMoveAnimation(u32 battler)
{
    BtlController_HandleMoveAnimation(battler, FALSE);
}

static void OpponentHandlePrintString(u32 battler)
{
    BtlController_HandlePrintString(battler, FALSE, TRUE);
}

static void OpponentHandleChooseAction(u32 battler)
{
    AI_TrySwitchOrUseItem(battler);
    OpponentBufferExecCompleted(battler);
}

static void OpponentHandleChooseMove(u32 battler)
{
    u32 chosenMoveIndex;
    struct ChooseMoveStruct *moveInfo = (struct ChooseMoveStruct *)(&gBattleResources->bufferA[battler][4]);

    if (gBattleTypeFlags & (BATTLE_TYPE_TRAINER | BATTLE_TYPE_FIRST_BATTLE | BATTLE_TYPE_SAFARI | BATTLE_TYPE_ROAMER)
     || IsWildMonSmart())
    {
        if (gBattleTypeFlags & BATTLE_TYPE_PALACE)
        {
            BtlController_EmitTwoReturnValues(battler, B_COMM_TO_ENGINE, 10, ChooseMoveAndTargetInBattlePalace(battler));
        }
        else if (gAiBattleData->actionFlee)
        {
            gAiBattleData->actionFlee = FALSE;
            BtlController_EmitTwoReturnValues(battler, BUFFER_B, B_ACTION_RUN, 0);
        }
        else if (gAiBattleData->choiceWatch)
        {
            gAiBattleData->choiceWatch = FALSE;
            BtlController_EmitTwoReturnValues(battler, BUFFER_B, B_ACTION_SAFARI_WATCH_CAREFULLY, 0);
        }
        else
        {
            chosenMoveIndex = gAiBattleData->chosenMoveIndex[battler];
            gBattlerTarget = gAiBattleData->chosenTarget[battler];

            u32 chosenMove = moveInfo->moves[chosenMoveIndex];
            if (GetBattlerMoveTargetType(battler, chosenMove) & MOVE_TARGET_USER)
                gBattlerTarget = battler;
            if (GetBattlerMoveTargetType(battler, chosenMove) & MOVE_TARGET_BOTH)
            {
<<<<<<< HEAD
                gBattlerTarget = GetBattlerAtPosition(B_POSITION_PLAYER_LEFT);
                if (gAbsentBattlerFlags & (1u << gBattlerTarget))
                    gBattlerTarget = GetBattlerAtPosition(B_POSITION_PLAYER_RIGHT);
            }
            // If opponent can and should use a gimmick (considering trainer data), do it
            if (gBattleStruct->gimmick.usableGimmick[battler] != GIMMICK_NONE
             && !(gBattleStruct->gimmick.usableGimmick[battler] == GIMMICK_Z_MOVE
             && !ShouldUseZMove(battler, gBattlerTarget, moveInfo->moves[chosenMoveIndex])))
            {
                BtlController_EmitTwoReturnValues(battler, BUFFER_B, 10, (chosenMoveIndex) | (RET_GIMMICK) | (gBattlerTarget << 8));
            }
            else
            {
                BtlController_EmitTwoReturnValues(battler, BUFFER_B, 10, (chosenMoveIndex) | (gBattlerTarget << 8));
=======
            case AI_CHOICE_WATCH:
                BtlController_EmitTwoReturnValues(battler, B_COMM_TO_ENGINE, B_ACTION_SAFARI_WATCH_CAREFULLY, 0);
                break;
            case AI_CHOICE_FLEE:
                BtlController_EmitTwoReturnValues(battler, B_COMM_TO_ENGINE, B_ACTION_RUN, 0);
                break;
            case 6:
                BtlController_EmitTwoReturnValues(battler, B_COMM_TO_ENGINE, 15, gBattlerTarget);
                break;
            default:
                {
                    u16 chosenMove = moveInfo->moves[chosenMoveId];
                    if (GetBattlerMoveTargetType(battler, chosenMove) & MOVE_TARGET_USER)
                        gBattlerTarget = battler;
                    if (GetBattlerMoveTargetType(battler, chosenMove) & MOVE_TARGET_BOTH)
                    {
                        gBattlerTarget = GetBattlerAtPosition(B_POSITION_PLAYER_LEFT);
                        if (gAbsentBattlerFlags & (1u << gBattlerTarget))
                            gBattlerTarget = GetBattlerAtPosition(B_POSITION_PLAYER_RIGHT);
                    }
                    // If opponent can and should use a gimmick (considering trainer data), do it
                    if (gBattleStruct->gimmick.usableGimmick[battler] != GIMMICK_NONE
                     && !(gBattleStruct->gimmick.usableGimmick[battler] == GIMMICK_Z_MOVE
                     && !ShouldUseZMove(battler, gBattlerTarget, moveInfo->moves[chosenMoveId])))
                    {
                        BtlController_EmitTwoReturnValues(battler, B_COMM_TO_ENGINE, 10, (chosenMoveId) | (RET_GIMMICK) | (gBattlerTarget << 8));
                    }
                    else
                    {
                        BtlController_EmitTwoReturnValues(battler, B_COMM_TO_ENGINE, 10, (chosenMoveId) | (gBattlerTarget << 8));
                    }
                }
                break;
>>>>>>> 7359d234
            }
        }
        OpponentBufferExecCompleted(battler);
    }
    else // Wild pokemon - use random move
    {
        u32 move;
        u32 target;
        do
        {
            chosenMoveIndex = Random() & (MAX_MON_MOVES - 1);
            move = moveInfo->moves[chosenMoveIndex];
        } while (move == MOVE_NONE);

        if (GetBattlerMoveTargetType(battler, move) & MOVE_TARGET_USER)
<<<<<<< HEAD
        {
            BtlController_EmitTwoReturnValues(battler, BUFFER_B, 10, (chosenMoveIndex) | (battler << 8));
        }
=======
            BtlController_EmitTwoReturnValues(battler, B_COMM_TO_ENGINE, 10, (chosenMoveId) | (battler << 8));
>>>>>>> 7359d234
        else if (IsDoubleBattle())
        {
            do {
                target = GetBattlerAtPosition(Random() & 2);
            } while (!CanTargetBattler(battler, target, move));

            // Don't bother to loop through table if the move can't attack ally
            if (B_WILD_NATURAL_ENEMIES == TRUE && !(GetBattlerMoveTargetType(battler, move) & MOVE_TARGET_BOTH))
            {
                u16 i, speciesAttacker, speciesTarget, isPartnerEnemy = FALSE;
                static const u16 naturalEnemies[][2] =
                {
                    // Attacker         Target
                    {SPECIES_ZANGOOSE,  SPECIES_SEVIPER},
                    {SPECIES_SEVIPER,   SPECIES_ZANGOOSE},
                    {SPECIES_HEATMOR,   SPECIES_DURANT},
                    {SPECIES_DURANT,    SPECIES_HEATMOR},
                    {SPECIES_SABLEYE,   SPECIES_CARBINK},
                    {SPECIES_MAREANIE,  SPECIES_CORSOLA},
                };
                speciesAttacker = gBattleMons[battler].species;
                speciesTarget = gBattleMons[GetBattlerAtPosition(BATTLE_PARTNER(battler))].species;

                for (i = 0; i < ARRAY_COUNT(naturalEnemies); i++)
                {
                    if (speciesAttacker == naturalEnemies[i][0] && speciesTarget == naturalEnemies[i][1])
                    {
                        isPartnerEnemy = TRUE;
                        break;
                    }
                }
                if (isPartnerEnemy && CanTargetBattler(battler, target, move))
<<<<<<< HEAD
                    BtlController_EmitTwoReturnValues(battler, BUFFER_B, 10, (chosenMoveIndex) | (GetBattlerAtPosition(BATTLE_PARTNER(battler)) << 8));
                else
                    BtlController_EmitTwoReturnValues(battler, BUFFER_B, 10, (chosenMoveIndex) | (target << 8));
            }
            else
            {
                BtlController_EmitTwoReturnValues(battler, BUFFER_B, 10, (chosenMoveIndex) | (target << 8));
            }
        }
        else
            BtlController_EmitTwoReturnValues(battler, BUFFER_B, 10, (chosenMoveIndex) | (GetBattlerAtPosition(B_POSITION_PLAYER_LEFT) << 8));
=======
                    BtlController_EmitTwoReturnValues(battler, B_COMM_TO_ENGINE, 10, (chosenMoveId) | (GetBattlerAtPosition(BATTLE_PARTNER(battler)) << 8));
                else
                    BtlController_EmitTwoReturnValues(battler, B_COMM_TO_ENGINE, 10, (chosenMoveId) | (target << 8));
            }
            else
            {
                BtlController_EmitTwoReturnValues(battler, B_COMM_TO_ENGINE, 10, (chosenMoveId) | (target << 8));
            }
        }
        else
            BtlController_EmitTwoReturnValues(battler, B_COMM_TO_ENGINE, 10, (chosenMoveId) | (GetBattlerAtPosition(B_POSITION_PLAYER_LEFT) << 8));
>>>>>>> 7359d234

        OpponentBufferExecCompleted(battler);
    }
}

static void OpponentHandleChooseItem(u32 battler)
{
    BtlController_EmitOneReturnValue(battler, B_COMM_TO_ENGINE, gBattleStruct->chosenItem[battler]);
    OpponentBufferExecCompleted(battler);
}

static inline bool32 IsAcePokemon(u32 chosenMonId, u32 pokemonInBattle, u32 battler)
{
    return gAiThinkingStruct->aiFlags[battler] & AI_FLAG_ACE_POKEMON
        && (chosenMonId == CalculateEnemyPartyCountInSide(battler) - 1)
        && CountAIAliveNonEggMonsExcept(PARTY_SIZE) != pokemonInBattle;
}

static inline bool32 IsDoubleAcePokemon(u32 chosenMonId, u32 pokemonInBattle, u32 battler)
{
    return gAiThinkingStruct->aiFlags[battler] & AI_FLAG_DOUBLE_ACE_POKEMON
        && (chosenMonId == CalculateEnemyPartyCountInSide(battler) - 1)
        && (chosenMonId == CalculateEnemyPartyCountInSide(battler) - 2)
        && CountAIAliveNonEggMonsExcept(PARTY_SIZE) != pokemonInBattle
        && CountAIAliveNonEggMonsExcept(PARTY_SIZE-1) != pokemonInBattle;
}

static void OpponentHandleChoosePokemon(u32 battler)
{
    s32 chosenMonId;
    s32 pokemonInBattle = 1;

    // Choosing Revival Blessing target
    if ((gBattleResources->bufferA[battler][1] & 0xF) == PARTY_ACTION_CHOOSE_FAINTED_MON)
    {
        chosenMonId = gSelectedMonPartyId = GetFirstFaintedPartyIndex(battler);
    }
    // Switching out
    else if (gBattleStruct->AI_monToSwitchIntoId[battler] == PARTY_SIZE)
    {
        chosenMonId = GetMostSuitableMonToSwitchInto(battler, SWITCH_AFTER_KO);
        if (chosenMonId == PARTY_SIZE)
        {
            s32 battler1, battler2, firstId, lastId;

            if (!IsDoubleBattle())
            {
                battler2 = battler1 = GetBattlerAtPosition(B_POSITION_OPPONENT_LEFT);
            }
            else
            {
                battler1 = GetBattlerAtPosition(B_POSITION_OPPONENT_LEFT);
                battler2 = GetBattlerAtPosition(B_POSITION_OPPONENT_RIGHT);
                pokemonInBattle = 2;
            }

            GetAIPartyIndexes(battler, &firstId, &lastId);
            for (chosenMonId = (lastId-1); chosenMonId >= firstId; chosenMonId--)
            {
                if (!IsValidForBattle(&gEnemyParty[chosenMonId])
                 || chosenMonId == gBattlerPartyIndexes[battler1]
                 || chosenMonId == gBattlerPartyIndexes[battler2])
                    continue;

                if (!IsAcePokemon(chosenMonId, pokemonInBattle, battler)
                 && !IsDoubleAcePokemon(chosenMonId, pokemonInBattle, battler))
                    break;
            }
        }
        gBattleStruct->monToSwitchIntoId[battler] = chosenMonId;
    }
    else
    {
        chosenMonId = gBattleStruct->AI_monToSwitchIntoId[battler];
        gBattleStruct->AI_monToSwitchIntoId[battler] = PARTY_SIZE;
        gBattleStruct->monToSwitchIntoId[battler] = chosenMonId;
    }
    #if TESTING
    TestRunner_Battle_CheckSwitch(battler, chosenMonId);
    #endif // TESTING
    BtlController_EmitChosenMonReturnValue(battler, B_COMM_TO_ENGINE, chosenMonId, NULL);
    OpponentBufferExecCompleted(battler);
}

static u8 CountAIAliveNonEggMonsExcept(u8 slotToIgnore)
{
    u16 i, count;

    for (i = 0, count = 0; i < PARTY_SIZE; i++)
    {
        if (i != slotToIgnore
            && IsValidForBattle(&gEnemyParty[i]))
        {
            count++;
        }
    }

    return count;
}

static void OpponentHandleHealthBarUpdate(u32 battler)
{
    BtlController_HandleHealthBarUpdate(battler, FALSE);
}

static void OpponentHandleIntroTrainerBallThrow(u32 battler)
{
    BtlController_HandleIntroTrainerBallThrow(battler, 0, NULL, 0, Intro_TryShinyAnimShowHealthbox);
}

static void OpponentHandleDrawPartyStatusSummary(u32 battler)
{
    BtlController_HandleDrawPartyStatusSummary(battler, B_SIDE_OPPONENT, TRUE);
}

static void OpponentHandleBattleAnimation(u32 battler)
{
    BtlController_HandleBattleAnimation(battler, FALSE, FALSE);
}

static void OpponentHandleEndLinkBattle(u32 battler)
{
    if (gBattleTypeFlags & BATTLE_TYPE_LINK && !(gBattleTypeFlags & BATTLE_TYPE_IS_MASTER))
    {
        gMain.inBattle = FALSE;
        gMain.callback1 = gPreBattleCallback1;
        SetMainCallback2(gMain.savedCallback);
    }
    OpponentBufferExecCompleted(battler);
}<|MERGE_RESOLUTION|>--- conflicted
+++ resolved
@@ -500,12 +500,12 @@
         else if (gAiBattleData->actionFlee)
         {
             gAiBattleData->actionFlee = FALSE;
-            BtlController_EmitTwoReturnValues(battler, BUFFER_B, B_ACTION_RUN, 0);
+            BtlController_EmitTwoReturnValues(battler, B_COMM_TO_ENGINE, B_ACTION_RUN, 0);
         }
         else if (gAiBattleData->choiceWatch)
         {
             gAiBattleData->choiceWatch = FALSE;
-            BtlController_EmitTwoReturnValues(battler, BUFFER_B, B_ACTION_SAFARI_WATCH_CAREFULLY, 0);
+            BtlController_EmitTwoReturnValues(battler, B_COMM_TO_ENGINE, B_ACTION_SAFARI_WATCH_CAREFULLY, 0);
         }
         else
         {
@@ -517,7 +517,6 @@
                 gBattlerTarget = battler;
             if (GetBattlerMoveTargetType(battler, chosenMove) & MOVE_TARGET_BOTH)
             {
-<<<<<<< HEAD
                 gBattlerTarget = GetBattlerAtPosition(B_POSITION_PLAYER_LEFT);
                 if (gAbsentBattlerFlags & (1u << gBattlerTarget))
                     gBattlerTarget = GetBattlerAtPosition(B_POSITION_PLAYER_RIGHT);
@@ -527,46 +526,11 @@
              && !(gBattleStruct->gimmick.usableGimmick[battler] == GIMMICK_Z_MOVE
              && !ShouldUseZMove(battler, gBattlerTarget, moveInfo->moves[chosenMoveIndex])))
             {
-                BtlController_EmitTwoReturnValues(battler, BUFFER_B, 10, (chosenMoveIndex) | (RET_GIMMICK) | (gBattlerTarget << 8));
+                BtlController_EmitTwoReturnValues(battler, B_COMM_TO_ENGINE, 10, (chosenMoveIndex) | (RET_GIMMICK) | (gBattlerTarget << 8));
             }
             else
             {
-                BtlController_EmitTwoReturnValues(battler, BUFFER_B, 10, (chosenMoveIndex) | (gBattlerTarget << 8));
-=======
-            case AI_CHOICE_WATCH:
-                BtlController_EmitTwoReturnValues(battler, B_COMM_TO_ENGINE, B_ACTION_SAFARI_WATCH_CAREFULLY, 0);
-                break;
-            case AI_CHOICE_FLEE:
-                BtlController_EmitTwoReturnValues(battler, B_COMM_TO_ENGINE, B_ACTION_RUN, 0);
-                break;
-            case 6:
-                BtlController_EmitTwoReturnValues(battler, B_COMM_TO_ENGINE, 15, gBattlerTarget);
-                break;
-            default:
-                {
-                    u16 chosenMove = moveInfo->moves[chosenMoveId];
-                    if (GetBattlerMoveTargetType(battler, chosenMove) & MOVE_TARGET_USER)
-                        gBattlerTarget = battler;
-                    if (GetBattlerMoveTargetType(battler, chosenMove) & MOVE_TARGET_BOTH)
-                    {
-                        gBattlerTarget = GetBattlerAtPosition(B_POSITION_PLAYER_LEFT);
-                        if (gAbsentBattlerFlags & (1u << gBattlerTarget))
-                            gBattlerTarget = GetBattlerAtPosition(B_POSITION_PLAYER_RIGHT);
-                    }
-                    // If opponent can and should use a gimmick (considering trainer data), do it
-                    if (gBattleStruct->gimmick.usableGimmick[battler] != GIMMICK_NONE
-                     && !(gBattleStruct->gimmick.usableGimmick[battler] == GIMMICK_Z_MOVE
-                     && !ShouldUseZMove(battler, gBattlerTarget, moveInfo->moves[chosenMoveId])))
-                    {
-                        BtlController_EmitTwoReturnValues(battler, B_COMM_TO_ENGINE, 10, (chosenMoveId) | (RET_GIMMICK) | (gBattlerTarget << 8));
-                    }
-                    else
-                    {
-                        BtlController_EmitTwoReturnValues(battler, B_COMM_TO_ENGINE, 10, (chosenMoveId) | (gBattlerTarget << 8));
-                    }
-                }
-                break;
->>>>>>> 7359d234
+                BtlController_EmitTwoReturnValues(battler, B_COMM_TO_ENGINE, 10, (chosenMoveIndex) | (gBattlerTarget << 8));
             }
         }
         OpponentBufferExecCompleted(battler);
@@ -582,13 +546,9 @@
         } while (move == MOVE_NONE);
 
         if (GetBattlerMoveTargetType(battler, move) & MOVE_TARGET_USER)
-<<<<<<< HEAD
-        {
-            BtlController_EmitTwoReturnValues(battler, BUFFER_B, 10, (chosenMoveIndex) | (battler << 8));
-        }
-=======
-            BtlController_EmitTwoReturnValues(battler, B_COMM_TO_ENGINE, 10, (chosenMoveId) | (battler << 8));
->>>>>>> 7359d234
+        {
+            BtlController_EmitTwoReturnValues(battler, B_COMM_TO_ENGINE, 10, (chosenMoveIndex) | (battler << 8));
+        }
         else if (IsDoubleBattle())
         {
             do {
@@ -621,31 +581,17 @@
                     }
                 }
                 if (isPartnerEnemy && CanTargetBattler(battler, target, move))
-<<<<<<< HEAD
-                    BtlController_EmitTwoReturnValues(battler, BUFFER_B, 10, (chosenMoveIndex) | (GetBattlerAtPosition(BATTLE_PARTNER(battler)) << 8));
+                    BtlController_EmitTwoReturnValues(battler, B_COMM_TO_ENGINE, 10, (chosenMoveIndex) | (GetBattlerAtPosition(BATTLE_PARTNER(battler)) << 8));
                 else
-                    BtlController_EmitTwoReturnValues(battler, BUFFER_B, 10, (chosenMoveIndex) | (target << 8));
+                    BtlController_EmitTwoReturnValues(battler, B_COMM_TO_ENGINE, 10, (chosenMoveIndex) | (target << 8));
             }
             else
             {
-                BtlController_EmitTwoReturnValues(battler, BUFFER_B, 10, (chosenMoveIndex) | (target << 8));
+                BtlController_EmitTwoReturnValues(battler, B_COMM_TO_ENGINE, 10, (chosenMoveIndex) | (target << 8));
             }
         }
         else
-            BtlController_EmitTwoReturnValues(battler, BUFFER_B, 10, (chosenMoveIndex) | (GetBattlerAtPosition(B_POSITION_PLAYER_LEFT) << 8));
-=======
-                    BtlController_EmitTwoReturnValues(battler, B_COMM_TO_ENGINE, 10, (chosenMoveId) | (GetBattlerAtPosition(BATTLE_PARTNER(battler)) << 8));
-                else
-                    BtlController_EmitTwoReturnValues(battler, B_COMM_TO_ENGINE, 10, (chosenMoveId) | (target << 8));
-            }
-            else
-            {
-                BtlController_EmitTwoReturnValues(battler, B_COMM_TO_ENGINE, 10, (chosenMoveId) | (target << 8));
-            }
-        }
-        else
-            BtlController_EmitTwoReturnValues(battler, B_COMM_TO_ENGINE, 10, (chosenMoveId) | (GetBattlerAtPosition(B_POSITION_PLAYER_LEFT) << 8));
->>>>>>> 7359d234
+            BtlController_EmitTwoReturnValues(battler, B_COMM_TO_ENGINE, 10, (chosenMoveIndex) | (GetBattlerAtPosition(B_POSITION_PLAYER_LEFT) << 8));
 
         OpponentBufferExecCompleted(battler);
     }
