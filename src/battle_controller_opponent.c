--- conflicted
+++ resolved
@@ -560,13 +560,9 @@
                     if (ShouldUseZMove(battler, gBattlerTarget, chosenMove))
                         QueueZMove(battler, chosenMove);
                     if (CanMegaEvolve(battler)) // If opponent can mega evolve, do it.
-<<<<<<< HEAD
                         BtlController_EmitTwoReturnValues(battler, BUFFER_B, 10, (chosenMoveId) | (RET_MEGA_EVOLUTION) | (gBattlerTarget << 8));
-=======
-                        BtlController_EmitTwoReturnValues(BUFFER_B, 10, (chosenMoveId) | (RET_MEGA_EVOLUTION) | (gBattlerTarget << 8));
-                    else if (CanUltraBurst(gActiveBattler))
-                        BtlController_EmitTwoReturnValues(BUFFER_B, 10, (chosenMoveId) | (RET_ULTRA_BURST) | (gBattlerTarget << 8));
->>>>>>> deb20552
+                    else if (CanUltraBurst(battler))
+                        BtlController_EmitTwoReturnValues(battler, BUFFER_B, 10, (chosenMoveId) | (RET_ULTRA_BURST) | (gBattlerTarget << 8));
                     else
                         BtlController_EmitTwoReturnValues(battler, BUFFER_B, 10, (chosenMoveId) | (gBattlerTarget << 8));
                 }
