#include "global.h"
#include "battle.h"
#include "battle_ai_main.h"
#include "battle_anim.h"
#include "battle_arena.h"
#include "battle_controllers.h"
#include "battle_message.h"
#include "battle_interface.h"
#include "battle_setup.h"
#include "battle_tower.h"
#include "battle_tv.h"
#include "bg.h"
#include "data.h"
#include "frontier_util.h"
#include "item.h"
#include "link.h"
#include "main.h"
#include "m4a.h"
#include "palette.h"
#include "pokeball.h"
#include "pokemon.h"
#include "random.h"
#include "reshow_battle_screen.h"
#include "sound.h"
#include "string_util.h"
#include "task.h"
#include "text.h"
#include "util.h"
#include "window.h"
#include "constants/battle_anim.h"
#include "constants/items.h"
#include "constants/moves.h"
#include "constants/songs.h"
#include "constants/trainers.h"
#include "trainer_hill.h"

static void OpponentHandleGetMonData(void);
static void OpponentHandleGetRawMonData(void);
static void OpponentHandleSetMonData(void);
static void OpponentHandleSetRawMonData(void);
static void OpponentHandleLoadMonSprite(void);
static void OpponentHandleSwitchInAnim(void);
static void OpponentHandleReturnMonToBall(void);
static void OpponentHandleDrawTrainerPic(void);
static void OpponentHandleTrainerSlide(void);
static void OpponentHandleTrainerSlideBack(void);
static void OpponentHandleFaintAnimation(void);
static void OpponentHandlePaletteFade(void);
static void OpponentHandleSuccessBallThrowAnim(void);
static void OpponentHandleBallThrow(void);
static void OpponentHandlePause(void);
static void OpponentHandleMoveAnimation(void);
static void OpponentHandlePrintString(void);
static void OpponentHandlePrintSelectionString(void);
static void OpponentHandleChooseAction(void);
static void OpponentHandleYesNoBox(void);
static void OpponentHandleChooseMove(void);
static void OpponentHandleChooseItem(void);
static void OpponentHandleChoosePokemon(void);
static void OpponentHandleCmd23(void);
static void OpponentHandleHealthBarUpdate(void);
static void OpponentHandleExpUpdate(void);
static void OpponentHandleStatusIconUpdate(void);
static void OpponentHandleStatusAnimation(void);
static void OpponentHandleStatusXor(void);
static void OpponentHandleDataTransfer(void);
static void OpponentHandleDMA3Transfer(void);
static void OpponentHandlePlayBGM(void);
static void OpponentHandleCmd32(void);
static void OpponentHandleTwoReturnValues(void);
static void OpponentHandleChosenMonReturnValue(void);
static void OpponentHandleOneReturnValue(void);
static void OpponentHandleOneReturnValue_Duplicate(void);
static void OpponentHandleClearUnkVar(void);
static void OpponentHandleSetUnkVar(void);
static void OpponentHandleClearUnkFlag(void);
static void OpponentHandleToggleUnkFlag(void);
static void OpponentHandleHitAnimation(void);
static void OpponentHandleCantSwitch(void);
static void OpponentHandlePlaySE(void);
static void OpponentHandlePlayFanfareOrBGM(void);
static void OpponentHandleFaintingCry(void);
static void OpponentHandleIntroSlide(void);
static void OpponentHandleIntroTrainerBallThrow(void);
static void OpponentHandleDrawPartyStatusSummary(void);
static void OpponentHandleHidePartyStatusSummary(void);
static void OpponentHandleEndBounceEffect(void);
static void OpponentHandleSpriteInvisibility(void);
static void OpponentHandleBattleAnimation(void);
static void OpponentHandleLinkStandbyMsg(void);
static void OpponentHandleResetActionMoveSelection(void);
static void OpponentHandleEndLinkBattle(void);
static void OpponentHandleDebugMenu(void);
static void OpponentCmdEnd(void);

static void OpponentBufferRunCommand(void);
static void OpponentBufferExecCompleted(void);
static void SwitchIn_HandleSoundAndEnd(void);
static u32 GetOpponentMonData(u8 monId, u8 *dst);
static void SetOpponentMonData(u8 monId);
static void StartSendOutAnim(u8 battlerId, bool8 dontClearSubstituteBit);
static void DoSwitchOutAnimation(void);
static void OpponentDoMoveAnimation(void);
static void SpriteCB_FreeOpponentSprite(struct Sprite *sprite);
static void Task_StartSendOutAnim(u8 taskId);
static void EndDrawPartyStatusSummary(void);

static void (*const sOpponentBufferCommands[CONTROLLER_CMDS_COUNT])(void) =
{
    [CONTROLLER_GETMONDATA]               = OpponentHandleGetMonData,
    [CONTROLLER_GETRAWMONDATA]            = OpponentHandleGetRawMonData,
    [CONTROLLER_SETMONDATA]               = OpponentHandleSetMonData,
    [CONTROLLER_SETRAWMONDATA]            = OpponentHandleSetRawMonData,
    [CONTROLLER_LOADMONSPRITE]            = OpponentHandleLoadMonSprite,
    [CONTROLLER_SWITCHINANIM]             = OpponentHandleSwitchInAnim,
    [CONTROLLER_RETURNMONTOBALL]          = OpponentHandleReturnMonToBall,
    [CONTROLLER_DRAWTRAINERPIC]           = OpponentHandleDrawTrainerPic,
    [CONTROLLER_TRAINERSLIDE]             = OpponentHandleTrainerSlide,
    [CONTROLLER_TRAINERSLIDEBACK]         = OpponentHandleTrainerSlideBack,
    [CONTROLLER_FAINTANIMATION]           = OpponentHandleFaintAnimation,
    [CONTROLLER_PALETTEFADE]              = OpponentHandlePaletteFade,
    [CONTROLLER_SUCCESSBALLTHROWANIM]     = OpponentHandleSuccessBallThrowAnim,
    [CONTROLLER_BALLTHROWANIM]            = OpponentHandleBallThrow,
    [CONTROLLER_PAUSE]                    = OpponentHandlePause,
    [CONTROLLER_MOVEANIMATION]            = OpponentHandleMoveAnimation,
    [CONTROLLER_PRINTSTRING]              = OpponentHandlePrintString,
    [CONTROLLER_PRINTSTRINGPLAYERONLY]    = OpponentHandlePrintSelectionString,
    [CONTROLLER_CHOOSEACTION]             = OpponentHandleChooseAction,
    [CONTROLLER_YESNOBOX]                 = OpponentHandleYesNoBox,
    [CONTROLLER_CHOOSEMOVE]               = OpponentHandleChooseMove,
    [CONTROLLER_OPENBAG]                  = OpponentHandleChooseItem,
    [CONTROLLER_CHOOSEPOKEMON]            = OpponentHandleChoosePokemon,
    [CONTROLLER_23]                       = OpponentHandleCmd23,
    [CONTROLLER_HEALTHBARUPDATE]          = OpponentHandleHealthBarUpdate,
    [CONTROLLER_EXPUPDATE]                = OpponentHandleExpUpdate,
    [CONTROLLER_STATUSICONUPDATE]         = OpponentHandleStatusIconUpdate,
    [CONTROLLER_STATUSANIMATION]          = OpponentHandleStatusAnimation,
    [CONTROLLER_STATUSXOR]                = OpponentHandleStatusXor,
    [CONTROLLER_DATATRANSFER]             = OpponentHandleDataTransfer,
    [CONTROLLER_DMA3TRANSFER]             = OpponentHandleDMA3Transfer,
    [CONTROLLER_PLAYBGM]                  = OpponentHandlePlayBGM,
    [CONTROLLER_32]                       = OpponentHandleCmd32,
    [CONTROLLER_TWORETURNVALUES]          = OpponentHandleTwoReturnValues,
    [CONTROLLER_CHOSENMONRETURNVALUE]     = OpponentHandleChosenMonReturnValue,
    [CONTROLLER_ONERETURNVALUE]           = OpponentHandleOneReturnValue,
    [CONTROLLER_ONERETURNVALUE_DUPLICATE] = OpponentHandleOneReturnValue_Duplicate,
    [CONTROLLER_CLEARUNKVAR]              = OpponentHandleClearUnkVar,
    [CONTROLLER_SETUNKVAR]                = OpponentHandleSetUnkVar,
    [CONTROLLER_CLEARUNKFLAG]             = OpponentHandleClearUnkFlag,
    [CONTROLLER_TOGGLEUNKFLAG]            = OpponentHandleToggleUnkFlag,
    [CONTROLLER_HITANIMATION]             = OpponentHandleHitAnimation,
    [CONTROLLER_CANTSWITCH]               = OpponentHandleCantSwitch,
    [CONTROLLER_PLAYSE]                   = OpponentHandlePlaySE,
    [CONTROLLER_PLAYFANFAREORBGM]         = OpponentHandlePlayFanfareOrBGM,
    [CONTROLLER_FAINTINGCRY]              = OpponentHandleFaintingCry,
    [CONTROLLER_INTROSLIDE]               = OpponentHandleIntroSlide,
    [CONTROLLER_INTROTRAINERBALLTHROW]    = OpponentHandleIntroTrainerBallThrow,
    [CONTROLLER_DRAWPARTYSTATUSSUMMARY]   = OpponentHandleDrawPartyStatusSummary,
    [CONTROLLER_HIDEPARTYSTATUSSUMMARY]   = OpponentHandleHidePartyStatusSummary,
    [CONTROLLER_ENDBOUNCE]                = OpponentHandleEndBounceEffect,
    [CONTROLLER_SPRITEINVISIBILITY]       = OpponentHandleSpriteInvisibility,
    [CONTROLLER_BATTLEANIMATION]          = OpponentHandleBattleAnimation,
    [CONTROLLER_LINKSTANDBYMSG]           = OpponentHandleLinkStandbyMsg,
    [CONTROLLER_RESETACTIONMOVESELECTION] = OpponentHandleResetActionMoveSelection,
    [CONTROLLER_ENDLINKBATTLE]            = OpponentHandleEndLinkBattle,
    [CONTROLLER_DEBUGMENU]                = OpponentHandleDebugMenu,
    [CONTROLLER_TERMINATOR_NOP]           = OpponentCmdEnd
};

// unknown unused data
static const u8 sUnused[] = {0xB0, 0xB0, 0xC8, 0x98, 0x28, 0x28, 0x28, 0x20};

static void OpponentDummy(void)
{
}

void SetControllerToOpponent(void)
{
    gBattlerControllerFuncs[gActiveBattler] = OpponentBufferRunCommand;
}

static void OpponentBufferRunCommand(void)
{
    if (gBattleControllerExecFlags & gBitTable[gActiveBattler])
    {
        if (gBattleResources->bufferA[gActiveBattler][0] < ARRAY_COUNT(sOpponentBufferCommands))
            sOpponentBufferCommands[gBattleResources->bufferA[gActiveBattler][0]]();
        else
            OpponentBufferExecCompleted();
    }
}

static void CompleteOnBattlerSpriteCallbackDummy(void)
{
    if (gSprites[gBattlerSpriteIds[gActiveBattler]].callback == SpriteCallbackDummy)
        OpponentBufferExecCompleted();
}

static void CompleteOnBankSpriteCallbackDummy2(void)
{
    if (gSprites[gBattlerSpriteIds[gActiveBattler]].callback == SpriteCallbackDummy)
        OpponentBufferExecCompleted();
}

static void FreeTrainerSpriteAfterSlide(void)
{
    if (gSprites[gBattlerSpriteIds[gActiveBattler]].callback == SpriteCallbackDummy)
    {
        FreeTrainerFrontPicPalette(gSprites[gBattlerSpriteIds[gActiveBattler]].oam.affineParam);
        FreeSpriteOamMatrix(&gSprites[gBattlerSpriteIds[gActiveBattler]]);
        DestroySprite(&gSprites[gBattlerSpriteIds[gActiveBattler]]);
        OpponentBufferExecCompleted();
    }
}

static void Intro_DelayAndEnd(void)
{
    if (--gBattleSpritesDataPtr->healthBoxesData[gActiveBattler].introEndDelay == (u8)-1)
    {
        gBattleSpritesDataPtr->healthBoxesData[gActiveBattler].introEndDelay = 0;
        OpponentBufferExecCompleted();
    }
}

static bool32 TwoIntroMons(u32 battlerId) // Double battle with both player pokemon active.
{
    return (IsDoubleBattle() && IsValidForBattle(&gEnemyParty[gBattlerPartyIndexes[battlerId ^ BIT_FLANK]]));
}

static void Intro_WaitForShinyAnimAndHealthbox(void)
{
    bool8 healthboxAnimDone = FALSE;
    bool8 twoMons;

    twoMons = TwoIntroMons(gActiveBattler);
    if (!twoMons || ((twoMons && (gBattleTypeFlags & BATTLE_TYPE_MULTI) && !BATTLE_TWO_VS_ONE_OPPONENT) || (gBattleTypeFlags & BATTLE_TYPE_TWO_OPPONENTS)))
    {
        if (gSprites[gHealthboxSpriteIds[gActiveBattler]].callback == SpriteCallbackDummy)
            healthboxAnimDone = TRUE;
        twoMons = FALSE;
    }
    else
    {
        if (gSprites[gHealthboxSpriteIds[gActiveBattler]].callback == SpriteCallbackDummy
         && gSprites[gHealthboxSpriteIds[gActiveBattler ^ BIT_FLANK]].callback == SpriteCallbackDummy)
            healthboxAnimDone = TRUE;
        twoMons = TRUE;
    }

    gBattleControllerOpponentHealthboxData = &gBattleSpritesDataPtr->healthBoxesData[gActiveBattler];
    gBattleControllerOpponentFlankHealthboxData = &gBattleSpritesDataPtr->healthBoxesData[gActiveBattler ^ BIT_FLANK];

    if (healthboxAnimDone)
    {
        if (twoMons == TRUE)
        {
            if (gBattleSpritesDataPtr->healthBoxesData[gActiveBattler].finishedShinyMonAnim
             && gBattleSpritesDataPtr->healthBoxesData[gActiveBattler ^ BIT_FLANK].finishedShinyMonAnim)
            {
                gBattleSpritesDataPtr->healthBoxesData[gActiveBattler].triedShinyMonAnim = FALSE;
                gBattleSpritesDataPtr->healthBoxesData[gActiveBattler].finishedShinyMonAnim = FALSE;
                gBattleSpritesDataPtr->healthBoxesData[gActiveBattler ^ BIT_FLANK].triedShinyMonAnim = FALSE;
                gBattleSpritesDataPtr->healthBoxesData[gActiveBattler ^ BIT_FLANK].finishedShinyMonAnim = FALSE;
                FreeSpriteTilesByTag(ANIM_TAG_GOLD_STARS);
                FreeSpritePaletteByTag(ANIM_TAG_GOLD_STARS);
            }
            else
                return;
        }
        else if (gBattleSpritesDataPtr->healthBoxesData[gActiveBattler].finishedShinyMonAnim)
        {
            if (GetBattlerPosition(gActiveBattler) == 3)
            {
                if (!gBattleSpritesDataPtr->healthBoxesData[gActiveBattler ^ BIT_FLANK].triedShinyMonAnim
                 && !gBattleSpritesDataPtr->healthBoxesData[gActiveBattler ^ BIT_FLANK].finishedShinyMonAnim)
                {
                    FreeSpriteTilesByTag(ANIM_TAG_GOLD_STARS);
                    FreeSpritePaletteByTag(ANIM_TAG_GOLD_STARS);
                }
                else
                    return;
            }
                gBattleSpritesDataPtr->healthBoxesData[gActiveBattler].triedShinyMonAnim = FALSE;
                gBattleSpritesDataPtr->healthBoxesData[gActiveBattler].finishedShinyMonAnim = FALSE;
        }
        else
            return;

        gBattleSpritesDataPtr->healthBoxesData[gActiveBattler].introEndDelay = 3;
        gBattlerControllerFuncs[gActiveBattler] = Intro_DelayAndEnd;
    }
}

static void Intro_TryShinyAnimShowHealthbox(void)
{
    bool32 bgmRestored = FALSE;
    bool32 battlerAnimsDone = FALSE;
    bool32 twoMons;

    if (!gBattleSpritesDataPtr->healthBoxesData[gActiveBattler].triedShinyMonAnim
     && !gBattleSpritesDataPtr->healthBoxesData[gActiveBattler].ballAnimActive
     && !gBattleSpritesDataPtr->healthBoxesData[gActiveBattler].finishedShinyMonAnim)
        TryShinyAnimation(gActiveBattler, &gEnemyParty[gBattlerPartyIndexes[gActiveBattler]]);

<<<<<<< HEAD
    twoMons = TwoIntroMons(gActiveBattler);
    if (!(gBattleTypeFlags & BATTLE_TYPE_TWO_OPPONENTS)
     && (!(gBattleTypeFlags & BATTLE_TYPE_MULTI) || BATTLE_TWO_VS_ONE_OPPONENT)
     && twoMons
=======
    if (!(gBattleTypeFlags & BATTLE_TYPE_TWO_OPPONENTS)
     && !(gBattleTypeFlags & BATTLE_TYPE_MULTI)
     && IsDoubleBattle()
>>>>>>> ef935f6f
     && !gBattleSpritesDataPtr->healthBoxesData[gActiveBattler ^ BIT_FLANK].triedShinyMonAnim
     && !gBattleSpritesDataPtr->healthBoxesData[gActiveBattler ^ BIT_FLANK].ballAnimActive
     && !gBattleSpritesDataPtr->healthBoxesData[gActiveBattler ^ BIT_FLANK].finishedShinyMonAnim)
        TryShinyAnimation(gActiveBattler ^ BIT_FLANK, &gEnemyParty[gBattlerPartyIndexes[gActiveBattler ^ BIT_FLANK]]);

    if (!gBattleSpritesDataPtr->healthBoxesData[gActiveBattler].ballAnimActive && !gBattleSpritesDataPtr->healthBoxesData[gActiveBattler ^ BIT_FLANK].ballAnimActive)
    {
        if (!gBattleSpritesDataPtr->healthBoxesData[gActiveBattler].healthboxSlideInStarted)
        {
            if (twoMons && (!(gBattleTypeFlags & BATTLE_TYPE_MULTI) || BATTLE_TWO_VS_ONE_OPPONENT))
            {
                UpdateHealthboxAttribute(gHealthboxSpriteIds[gActiveBattler ^ BIT_FLANK], &gEnemyParty[gBattlerPartyIndexes[gActiveBattler ^ BIT_FLANK]], HEALTHBOX_ALL);
                StartHealthboxSlideIn(gActiveBattler ^ BIT_FLANK);
                SetHealthboxSpriteVisible(gHealthboxSpriteIds[gActiveBattler ^ BIT_FLANK]);
            }
            UpdateHealthboxAttribute(gHealthboxSpriteIds[gActiveBattler], &gEnemyParty[gBattlerPartyIndexes[gActiveBattler]], HEALTHBOX_ALL);
            StartHealthboxSlideIn(gActiveBattler);
            SetHealthboxSpriteVisible(gHealthboxSpriteIds[gActiveBattler]);
        }
        gBattleSpritesDataPtr->healthBoxesData[gActiveBattler].healthboxSlideInStarted = TRUE;
    }

    if (!gBattleSpritesDataPtr->healthBoxesData[gActiveBattler].waitForCry
        && gBattleSpritesDataPtr->healthBoxesData[gActiveBattler].healthboxSlideInStarted
        && !gBattleSpritesDataPtr->healthBoxesData[gActiveBattler ^ BIT_FLANK].waitForCry
        && !IsCryPlayingOrClearCrySongs())
    {
        if (!gBattleSpritesDataPtr->healthBoxesData[gActiveBattler].bgmRestored)
        {
            if (gBattleTypeFlags & BATTLE_TYPE_MULTI && gBattleTypeFlags & BATTLE_TYPE_LINK)
            {
                if (GetBattlerPosition(gActiveBattler) == 1)
                    m4aMPlayContinue(&gMPlayInfo_BGM);
            }
            else
                m4aMPlayVolumeControl(&gMPlayInfo_BGM, TRACKS_ALL, 0x100);
        }
        gBattleSpritesDataPtr->healthBoxesData[gActiveBattler].bgmRestored = TRUE;
        bgmRestored = TRUE;
    }

    if (!twoMons || (twoMons && gBattleTypeFlags & BATTLE_TYPE_MULTI && !BATTLE_TWO_VS_ONE_OPPONENT))
    {
        if (gSprites[gBattleControllerData[gActiveBattler]].callback == SpriteCallbackDummy
            && gSprites[gBattlerSpriteIds[gActiveBattler]].callback == SpriteCallbackDummy)
        {
            battlerAnimsDone = TRUE;
        }
    }
    else
    {
        if (gSprites[gBattleControllerData[gActiveBattler]].callback == SpriteCallbackDummy
            && gSprites[gBattlerSpriteIds[gActiveBattler]].callback == SpriteCallbackDummy
            && gSprites[gBattleControllerData[gActiveBattler ^ BIT_FLANK]].callback == SpriteCallbackDummy
            && gSprites[gBattlerSpriteIds[gActiveBattler ^ BIT_FLANK]].callback == SpriteCallbackDummy)
        {
            battlerAnimsDone = TRUE;
        }
    }

    if (bgmRestored && battlerAnimsDone)
    {
        if (twoMons && (!(gBattleTypeFlags & BATTLE_TYPE_MULTI) || BATTLE_TWO_VS_ONE_OPPONENT))
        {
            DestroySprite(&gSprites[gBattleControllerData[gActiveBattler ^ BIT_FLANK]]);
            SetBattlerShadowSpriteCallback(gActiveBattler ^ BIT_FLANK, GetMonData(&gEnemyParty[gBattlerPartyIndexes[gActiveBattler ^ BIT_FLANK]], MON_DATA_SPECIES));
        }

        DestroySprite(&gSprites[gBattleControllerData[gActiveBattler]]);
        SetBattlerShadowSpriteCallback(gActiveBattler, GetMonData(&gEnemyParty[gBattlerPartyIndexes[gActiveBattler]], MON_DATA_SPECIES));
        gBattleSpritesDataPtr->animationData->introAnimActive = FALSE;
        gBattleSpritesDataPtr->healthBoxesData[gActiveBattler].bgmRestored = FALSE;
        gBattleSpritesDataPtr->healthBoxesData[gActiveBattler].healthboxSlideInStarted = FALSE;

        gBattlerControllerFuncs[gActiveBattler] = Intro_WaitForShinyAnimAndHealthbox;
    }
}

static void TryShinyAnimAfterMonAnim(void)
{
    if (gSprites[gBattlerSpriteIds[gActiveBattler]].x2 == 0
        && !gBattleSpritesDataPtr->healthBoxesData[gActiveBattler].triedShinyMonAnim
        && !gBattleSpritesDataPtr->healthBoxesData[gActiveBattler].finishedShinyMonAnim)
        TryShinyAnimation(gActiveBattler, &gEnemyParty[gBattlerPartyIndexes[gActiveBattler]]);

    if (gSprites[gBattlerSpriteIds[gActiveBattler]].callback == SpriteCallbackDummy
     && gBattleSpritesDataPtr->healthBoxesData[gActiveBattler].finishedShinyMonAnim)
    {
        gBattleSpritesDataPtr->healthBoxesData[gActiveBattler].triedShinyMonAnim = FALSE;
        gBattleSpritesDataPtr->healthBoxesData[gActiveBattler].finishedShinyMonAnim = FALSE;
        FreeSpriteTilesByTag(ANIM_TAG_GOLD_STARS);
        FreeSpritePaletteByTag(ANIM_TAG_GOLD_STARS);
        OpponentBufferExecCompleted();
    }
}

static void CompleteOnHealthbarDone(void)
{
    s16 hpValue = MoveBattleBar(gActiveBattler, gHealthboxSpriteIds[gActiveBattler], HEALTH_BAR, 0);
    SetHealthboxSpriteVisible(gHealthboxSpriteIds[gActiveBattler]);
    if (hpValue != -1)
    {
        UpdateHpTextInHealthbox(gHealthboxSpriteIds[gActiveBattler], hpValue, HP_CURRENT);
    }
    else
        OpponentBufferExecCompleted();
}

static void HideHealthboxAfterMonFaint(void)
{
    if (!gSprites[gBattlerSpriteIds[gActiveBattler]].inUse)
    {
        SetHealthboxSpriteInvisible(gHealthboxSpriteIds[gActiveBattler]);
        OpponentBufferExecCompleted();
    }
}

static void FreeMonSpriteAfterSwitchOutAnim(void)
{
    if (!gBattleSpritesDataPtr->healthBoxesData[gActiveBattler].specialAnimActive)
    {
        FreeSpriteOamMatrix(&gSprites[gBattlerSpriteIds[gActiveBattler]]);
        DestroySprite(&gSprites[gBattlerSpriteIds[gActiveBattler]]);
        HideBattlerShadowSprite(gActiveBattler);
        SetHealthboxSpriteInvisible(gHealthboxSpriteIds[gActiveBattler]);
        OpponentBufferExecCompleted();
    }
}

static void CompleteOnInactiveTextPrinter(void)
{
    if (!IsTextPrinterActive(B_WIN_MSG))
        OpponentBufferExecCompleted();
}

static void DoHitAnimBlinkSpriteEffect(void)
{
    u8 spriteId = gBattlerSpriteIds[gActiveBattler];

    if (gSprites[spriteId].data[1] == 32)
    {
        gSprites[spriteId].data[1] = 0;
        gSprites[spriteId].invisible = FALSE;
        gDoingBattleAnim = FALSE;
        OpponentBufferExecCompleted();
    }
    else
    {
        if ((gSprites[spriteId].data[1] % 4) == 0)
            gSprites[spriteId].invisible ^= 1;
        gSprites[spriteId].data[1]++;
    }
}

static void SwitchIn_ShowSubstitute(void)
{
    if (gSprites[gHealthboxSpriteIds[gActiveBattler]].callback == SpriteCallbackDummy)
    {
        if (gBattleSpritesDataPtr->battlerData[gActiveBattler].behindSubstitute)
            InitAndLaunchSpecialAnimation(gActiveBattler, gActiveBattler, gActiveBattler, B_ANIM_MON_TO_SUBSTITUTE);
        gBattlerControllerFuncs[gActiveBattler] = SwitchIn_HandleSoundAndEnd;
    }
}

static void SwitchIn_HandleSoundAndEnd(void)
{
    if (!gBattleSpritesDataPtr->healthBoxesData[gActiveBattler].specialAnimActive && !IsCryPlayingOrClearCrySongs())
    {
        if (gSprites[gBattlerSpriteIds[gActiveBattler]].callback == SpriteCallbackDummy
         || gSprites[gBattlerSpriteIds[gActiveBattler]].callback == SpriteCallbackDummy_2)
        {
            m4aMPlayVolumeControl(&gMPlayInfo_BGM, TRACKS_ALL, 0x100);
            OpponentBufferExecCompleted();
        }
    }
}

static void SwitchIn_ShowHealthbox(void)
{
    if (gBattleSpritesDataPtr->healthBoxesData[gActiveBattler].finishedShinyMonAnim
     && gSprites[gBattlerSpriteIds[gActiveBattler]].callback == SpriteCallbackDummy)
    {
        gBattleSpritesDataPtr->healthBoxesData[gActiveBattler].triedShinyMonAnim = FALSE;
        gBattleSpritesDataPtr->healthBoxesData[gActiveBattler].finishedShinyMonAnim = FALSE;
        FreeSpriteTilesByTag(ANIM_TAG_GOLD_STARS);
        FreeSpritePaletteByTag(ANIM_TAG_GOLD_STARS);
        StartSpriteAnim(&gSprites[gBattlerSpriteIds[gActiveBattler]], 0);
        UpdateHealthboxAttribute(gHealthboxSpriteIds[gActiveBattler], &gEnemyParty[gBattlerPartyIndexes[gActiveBattler]], HEALTHBOX_ALL);
        StartHealthboxSlideIn(gActiveBattler);
        SetHealthboxSpriteVisible(gHealthboxSpriteIds[gActiveBattler]);
        CopyBattleSpriteInvisibility(gActiveBattler);
        gBattlerControllerFuncs[gActiveBattler] = SwitchIn_ShowSubstitute;
    }
}

static void SwitchIn_TryShinyAnim(void)
{
    if (!gBattleSpritesDataPtr->healthBoxesData[gActiveBattler].triedShinyMonAnim
     && !gBattleSpritesDataPtr->healthBoxesData[gActiveBattler].ballAnimActive)
        TryShinyAnimation(gActiveBattler, &gEnemyParty[gBattlerPartyIndexes[gActiveBattler]]);

    if (gSprites[gBattleControllerData[gActiveBattler]].callback == SpriteCallbackDummy
     && !gBattleSpritesDataPtr->healthBoxesData[gActiveBattler].ballAnimActive)
    {
        DestroySprite(&gSprites[gBattleControllerData[gActiveBattler]]);
        SetBattlerShadowSpriteCallback(gActiveBattler, GetMonData(&gEnemyParty[gBattlerPartyIndexes[gActiveBattler]], MON_DATA_SPECIES));
        gBattlerControllerFuncs[gActiveBattler] = SwitchIn_ShowHealthbox;
    }
}

static void CompleteOnFinishedStatusAnimation(void)
{
    if (!gBattleSpritesDataPtr->healthBoxesData[gActiveBattler].statusAnimActive)
        OpponentBufferExecCompleted();
}

static void CompleteOnFinishedBattleAnimation(void)
{
    if (!gBattleSpritesDataPtr->healthBoxesData[gActiveBattler].animFromTableActive)
        OpponentBufferExecCompleted();
}

static void OpponentBufferExecCompleted(void)
{
    gBattlerControllerFuncs[gActiveBattler] = OpponentBufferRunCommand;
    if (gBattleTypeFlags & BATTLE_TYPE_LINK)
    {
        u8 playerId = GetMultiplayerId();

        PrepareBufferDataTransferLink(2, 4, &playerId);
        gBattleResources->bufferA[gActiveBattler][0] = CONTROLLER_TERMINATOR_NOP;
    }
    else
    {
        gBattleControllerExecFlags &= ~gBitTable[gActiveBattler];
    }
}

static void OpponentHandleGetMonData(void)
{
    u8 monData[sizeof(struct Pokemon) * 2 + 56]; // this allows to get full data of two pokemon, trying to get more will result in overwriting data
    u32 size = 0;
    u8 monToCheck;
    s32 i;

    if (gBattleResources->bufferA[gActiveBattler][2] == 0)
    {
        size += GetOpponentMonData(gBattlerPartyIndexes[gActiveBattler], monData);
    }
    else
    {
        monToCheck = gBattleResources->bufferA[gActiveBattler][2];
        for (i = 0; i < PARTY_SIZE; i++)
        {
            if (monToCheck & 1)
                size += GetOpponentMonData(i, monData + size);
            monToCheck >>= 1;
        }
    }
    BtlController_EmitDataTransfer(BUFFER_B, size, monData);
    OpponentBufferExecCompleted();
}

static u32 GetOpponentMonData(u8 monId, u8 *dst)
{
    struct BattlePokemon battleMon;
    struct MovePpInfo moveData;
    u8 nickname[20];
    u8 *src;
    s16 data16;
    u32 data32;
    s32 size = 0;

    switch (gBattleResources->bufferA[gActiveBattler][1])
    {
    case REQUEST_ALL_BATTLE:
        battleMon.species = GetMonData(&gEnemyParty[monId], MON_DATA_SPECIES);
        battleMon.item = GetMonData(&gEnemyParty[monId], MON_DATA_HELD_ITEM);
        for (size = 0; size < MAX_MON_MOVES; size++)
        {
            battleMon.moves[size] = GetMonData(&gEnemyParty[monId], MON_DATA_MOVE1 + size);
            battleMon.pp[size] = GetMonData(&gEnemyParty[monId], MON_DATA_PP1 + size);
        }
        battleMon.ppBonuses = GetMonData(&gEnemyParty[monId], MON_DATA_PP_BONUSES);
        battleMon.friendship = GetMonData(&gEnemyParty[monId], MON_DATA_FRIENDSHIP);
        battleMon.experience = GetMonData(&gEnemyParty[monId], MON_DATA_EXP);
        battleMon.hpIV = GetMonData(&gEnemyParty[monId], MON_DATA_HP_IV);
        battleMon.attackIV = GetMonData(&gEnemyParty[monId], MON_DATA_ATK_IV);
        battleMon.defenseIV = GetMonData(&gEnemyParty[monId], MON_DATA_DEF_IV);
        battleMon.speedIV = GetMonData(&gEnemyParty[monId], MON_DATA_SPEED_IV);
        battleMon.spAttackIV = GetMonData(&gEnemyParty[monId], MON_DATA_SPATK_IV);
        battleMon.spDefenseIV = GetMonData(&gEnemyParty[monId], MON_DATA_SPDEF_IV);
        battleMon.personality = GetMonData(&gEnemyParty[monId], MON_DATA_PERSONALITY);
        battleMon.status1 = GetMonData(&gEnemyParty[monId], MON_DATA_STATUS);
        battleMon.level = GetMonData(&gEnemyParty[monId], MON_DATA_LEVEL);
        battleMon.hp = GetMonData(&gEnemyParty[monId], MON_DATA_HP);
        battleMon.maxHP = GetMonData(&gEnemyParty[monId], MON_DATA_MAX_HP);
        battleMon.attack = GetMonData(&gEnemyParty[monId], MON_DATA_ATK);
        battleMon.defense = GetMonData(&gEnemyParty[monId], MON_DATA_DEF);
        battleMon.speed = GetMonData(&gEnemyParty[monId], MON_DATA_SPEED);
        battleMon.spAttack = GetMonData(&gEnemyParty[monId], MON_DATA_SPATK);
        battleMon.spDefense = GetMonData(&gEnemyParty[monId], MON_DATA_SPDEF);
        battleMon.abilityNum = GetMonData(&gEnemyParty[monId], MON_DATA_ABILITY_NUM);
        battleMon.otId = GetMonData(&gEnemyParty[monId], MON_DATA_OT_ID);
        GetMonData(&gEnemyParty[monId], MON_DATA_NICKNAME, nickname);
        StringCopy10(battleMon.nickname, nickname);
        GetMonData(&gEnemyParty[monId], MON_DATA_OT_NAME, battleMon.otName);
        src = (u8 *)&battleMon;
        for (size = 0; size < sizeof(battleMon); size++)
            dst[size] = src[size];
        break;
    case REQUEST_SPECIES_BATTLE:
        data16 = GetMonData(&gEnemyParty[monId], MON_DATA_SPECIES);
        dst[0] = data16;
        dst[1] = data16 >> 8;
        size = 2;
        break;
    case REQUEST_HELDITEM_BATTLE:
        data16 = GetMonData(&gEnemyParty[monId], MON_DATA_HELD_ITEM);
        dst[0] = data16;
        dst[1] = data16 >> 8;
        size = 2;
        break;
    case REQUEST_MOVES_PP_BATTLE:
        for (size = 0; size < MAX_MON_MOVES; size++)
        {
            moveData.moves[size] = GetMonData(&gEnemyParty[monId], MON_DATA_MOVE1 + size);
            moveData.pp[size] = GetMonData(&gEnemyParty[monId], MON_DATA_PP1 + size);
        }
        moveData.ppBonuses = GetMonData(&gEnemyParty[monId], MON_DATA_PP_BONUSES);
        src = (u8*)(&moveData);
        for (size = 0; size < sizeof(moveData); size++)
            dst[size] = src[size];
        break;
    case REQUEST_MOVE1_BATTLE:
    case REQUEST_MOVE2_BATTLE:
    case REQUEST_MOVE3_BATTLE:
    case REQUEST_MOVE4_BATTLE:
        data16 = GetMonData(&gEnemyParty[monId], MON_DATA_MOVE1 + gBattleResources->bufferA[gActiveBattler][1] - REQUEST_MOVE1_BATTLE);
        dst[0] = data16;
        dst[1] = data16 >> 8;
        size = 2;
        break;
    case REQUEST_PP_DATA_BATTLE:
        for (size = 0; size < MAX_MON_MOVES; size++)
            dst[size] = GetMonData(&gEnemyParty[monId], MON_DATA_PP1 + size);
        dst[size] = GetMonData(&gEnemyParty[monId], MON_DATA_PP_BONUSES);
        size++;
        break;
    case REQUEST_PPMOVE1_BATTLE:
    case REQUEST_PPMOVE2_BATTLE:
    case REQUEST_PPMOVE3_BATTLE:
    case REQUEST_PPMOVE4_BATTLE:
        dst[0] = GetMonData(&gEnemyParty[monId], MON_DATA_PP1 + gBattleResources->bufferA[gActiveBattler][1] - REQUEST_PPMOVE1_BATTLE);
        size = 1;
        break;
    case REQUEST_OTID_BATTLE:
        data32 = GetMonData(&gEnemyParty[monId], MON_DATA_OT_ID);
        dst[0] = (data32 & 0x000000FF);
        dst[1] = (data32 & 0x0000FF00) >> 8;
        dst[2] = (data32 & 0x00FF0000) >> 16;
        size = 3;
        break;
    case REQUEST_EXP_BATTLE:
        data32 = GetMonData(&gEnemyParty[monId], MON_DATA_EXP);
        dst[0] = (data32 & 0x000000FF);
        dst[1] = (data32 & 0x0000FF00) >> 8;
        dst[2] = (data32 & 0x00FF0000) >> 16;
        size = 3;
        break;
    case REQUEST_HP_EV_BATTLE:
        dst[0] = GetMonData(&gEnemyParty[monId], MON_DATA_HP_EV);
        size = 1;
        break;
    case REQUEST_ATK_EV_BATTLE:
        dst[0] = GetMonData(&gEnemyParty[monId], MON_DATA_ATK_EV);
        size = 1;
        break;
    case REQUEST_DEF_EV_BATTLE:
        dst[0] = GetMonData(&gEnemyParty[monId], MON_DATA_DEF_EV);
        size = 1;
        break;
    case REQUEST_SPEED_EV_BATTLE:
        dst[0] = GetMonData(&gEnemyParty[monId], MON_DATA_SPEED_EV);
        size = 1;
        break;
    case REQUEST_SPATK_EV_BATTLE:
        dst[0] = GetMonData(&gEnemyParty[monId], MON_DATA_SPATK_EV);
        size = 1;
        break;
    case REQUEST_SPDEF_EV_BATTLE:
        dst[0] = GetMonData(&gEnemyParty[monId], MON_DATA_SPDEF_EV);
        size = 1;
        break;
    case REQUEST_FRIENDSHIP_BATTLE:
        dst[0] = GetMonData(&gEnemyParty[monId], MON_DATA_FRIENDSHIP);
        size = 1;
        break;
    case REQUEST_POKERUS_BATTLE:
        dst[0] = GetMonData(&gEnemyParty[monId], MON_DATA_POKERUS);
        size = 1;
        break;
    case REQUEST_MET_LOCATION_BATTLE:
        dst[0] = GetMonData(&gEnemyParty[monId], MON_DATA_MET_LOCATION);
        size = 1;
        break;
    case REQUEST_MET_LEVEL_BATTLE:
        dst[0] = GetMonData(&gEnemyParty[monId], MON_DATA_MET_LEVEL);
        size = 1;
        break;
    case REQUEST_MET_GAME_BATTLE:
        dst[0] = GetMonData(&gEnemyParty[monId], MON_DATA_MET_GAME);
        size = 1;
        break;
    case REQUEST_POKEBALL_BATTLE:
        dst[0] = GetMonData(&gEnemyParty[monId], MON_DATA_POKEBALL);
        size = 1;
        break;
    case REQUEST_ALL_IVS_BATTLE:
        dst[0] = GetMonData(&gEnemyParty[monId], MON_DATA_HP_IV);
        dst[1] = GetMonData(&gEnemyParty[monId], MON_DATA_ATK_IV);
        dst[2] = GetMonData(&gEnemyParty[monId], MON_DATA_DEF_IV);
        dst[3] = GetMonData(&gEnemyParty[monId], MON_DATA_SPEED_IV);
        dst[4] = GetMonData(&gEnemyParty[monId], MON_DATA_SPATK_IV);
        dst[5] = GetMonData(&gEnemyParty[monId], MON_DATA_SPDEF_IV);
        size = 6;
        break;
    case REQUEST_HP_IV_BATTLE:
        dst[0] = GetMonData(&gEnemyParty[monId], MON_DATA_HP_IV);
        size = 1;
        break;
    case REQUEST_ATK_IV_BATTLE:
        dst[0] = GetMonData(&gEnemyParty[monId], MON_DATA_ATK_IV);
        size = 1;
        break;
    case REQUEST_DEF_IV_BATTLE:
        dst[0] = GetMonData(&gEnemyParty[monId], MON_DATA_DEF_IV);
        size = 1;
        break;
    case REQUEST_SPEED_IV_BATTLE:
        dst[0] = GetMonData(&gEnemyParty[monId], MON_DATA_SPEED_IV);
        size = 1;
        break;
    case REQUEST_SPATK_IV_BATTLE:
        dst[0] = GetMonData(&gEnemyParty[monId], MON_DATA_SPATK_IV);
        size = 1;
        break;
    case REQUEST_SPDEF_IV_BATTLE:
        dst[0] = GetMonData(&gEnemyParty[monId], MON_DATA_SPDEF_IV);
        size = 1;
        break;
    case REQUEST_PERSONALITY_BATTLE:
        data32 = GetMonData(&gEnemyParty[monId], MON_DATA_PERSONALITY);
        dst[0] = (data32 & 0x000000FF);
        dst[1] = (data32 & 0x0000FF00) >> 8;
        dst[2] = (data32 & 0x00FF0000) >> 16;
        dst[3] = (data32 & 0xFF000000) >> 24;
        size = 4;
        break;
    case REQUEST_CHECKSUM_BATTLE:
        data16 = GetMonData(&gEnemyParty[monId], MON_DATA_CHECKSUM);
        dst[0] = data16;
        dst[1] = data16 >> 8;
        size = 2;
        break;
    case REQUEST_STATUS_BATTLE:
        data32 = GetMonData(&gEnemyParty[monId], MON_DATA_STATUS);
        dst[0] = (data32 & 0x000000FF);
        dst[1] = (data32 & 0x0000FF00) >> 8;
        dst[2] = (data32 & 0x00FF0000) >> 16;
        dst[3] = (data32 & 0xFF000000) >> 24;
        size = 4;
        break;
    case REQUEST_LEVEL_BATTLE:
        dst[0] = GetMonData(&gEnemyParty[monId], MON_DATA_LEVEL);
        size = 1;
        break;
    case REQUEST_HP_BATTLE:
        data16 = GetMonData(&gEnemyParty[monId], MON_DATA_HP);
        dst[0] = data16;
        dst[1] = data16 >> 8;
        size = 2;
        break;
    case REQUEST_MAX_HP_BATTLE:
        data16 = GetMonData(&gEnemyParty[monId], MON_DATA_MAX_HP);
        dst[0] = data16;
        dst[1] = data16 >> 8;
        size = 2;
        break;
    case REQUEST_ATK_BATTLE:
        data16 = GetMonData(&gEnemyParty[monId], MON_DATA_ATK);
        dst[0] = data16;
        dst[1] = data16 >> 8;
        size = 2;
        break;
    case REQUEST_DEF_BATTLE:
        data16 = GetMonData(&gEnemyParty[monId], MON_DATA_DEF);
        dst[0] = data16;
        dst[1] = data16 >> 8;
        size = 2;
        break;
    case REQUEST_SPEED_BATTLE:
        data16 = GetMonData(&gEnemyParty[monId], MON_DATA_SPEED);
        dst[0] = data16;
        dst[1] = data16 >> 8;
        size = 2;
        break;
    case REQUEST_SPATK_BATTLE:
        data16 = GetMonData(&gEnemyParty[monId], MON_DATA_SPATK);
        dst[0] = data16;
        dst[1] = data16 >> 8;
        size = 2;
        break;
    case REQUEST_SPDEF_BATTLE:
        data16 = GetMonData(&gEnemyParty[monId], MON_DATA_SPDEF);
        dst[0] = data16;
        dst[1] = data16 >> 8;
        size = 2;
        break;
    case REQUEST_COOL_BATTLE:
        dst[0] = GetMonData(&gEnemyParty[monId], MON_DATA_COOL);
        size = 1;
        break;
    case REQUEST_BEAUTY_BATTLE:
        dst[0] = GetMonData(&gEnemyParty[monId], MON_DATA_BEAUTY);
        size = 1;
        break;
    case REQUEST_CUTE_BATTLE:
        dst[0] = GetMonData(&gEnemyParty[monId], MON_DATA_CUTE);
        size = 1;
        break;
    case REQUEST_SMART_BATTLE:
        dst[0] = GetMonData(&gEnemyParty[monId], MON_DATA_SMART);
        size = 1;
        break;
    case REQUEST_TOUGH_BATTLE:
        dst[0] = GetMonData(&gEnemyParty[monId], MON_DATA_TOUGH);
        size = 1;
        break;
    case REQUEST_SHEEN_BATTLE:
        dst[0] = GetMonData(&gEnemyParty[monId], MON_DATA_SHEEN);
        size = 1;
        break;
    case REQUEST_COOL_RIBBON_BATTLE:
        dst[0] = GetMonData(&gEnemyParty[monId], MON_DATA_COOL_RIBBON);
        size = 1;
        break;
    case REQUEST_BEAUTY_RIBBON_BATTLE:
        dst[0] = GetMonData(&gEnemyParty[monId], MON_DATA_BEAUTY_RIBBON);
        size = 1;
        break;
    case REQUEST_CUTE_RIBBON_BATTLE:
        dst[0] = GetMonData(&gEnemyParty[monId], MON_DATA_CUTE_RIBBON);
        size = 1;
        break;
    case REQUEST_SMART_RIBBON_BATTLE:
        dst[0] = GetMonData(&gEnemyParty[monId], MON_DATA_SMART_RIBBON);
        size = 1;
        break;
    case REQUEST_TOUGH_RIBBON_BATTLE:
        dst[0] = GetMonData(&gEnemyParty[monId], MON_DATA_TOUGH_RIBBON);
        size = 1;
        break;
    }

    return size;
}

static void OpponentHandleGetRawMonData(void)
{
    struct BattlePokemon battleMon;
    u8 *src = (u8 *)&gEnemyParty[gBattlerPartyIndexes[gActiveBattler]] + gBattleResources->bufferA[gActiveBattler][1];
    u8 *dst = (u8 *)&battleMon + gBattleResources->bufferA[gActiveBattler][1];
    u8 i;

    for (i = 0; i < gBattleResources->bufferA[gActiveBattler][2]; i++)
        dst[i] = src[i];

<<<<<<< HEAD
    BtlController_EmitDataTransfer(1, gBattleResources->bufferA[gActiveBattler][2], dst);
=======
    BtlController_EmitDataTransfer(BUFFER_B, gBattleBufferA[gActiveBattler][2], dst);
>>>>>>> ef935f6f
    OpponentBufferExecCompleted();
}

static void OpponentHandleSetMonData(void)
{
    u8 monToCheck;
    u8 i;

    if (gBattleResources->bufferA[gActiveBattler][2] == 0)
    {
        SetOpponentMonData(gBattlerPartyIndexes[gActiveBattler]);
    }
    else
    {
        monToCheck = gBattleResources->bufferA[gActiveBattler][2];
        for (i = 0; i < PARTY_SIZE; i++)
        {
            if (monToCheck & 1)
                SetOpponentMonData(i);
            monToCheck >>= 1;
        }
    }
    OpponentBufferExecCompleted();
}

static void SetOpponentMonData(u8 monId)
{
    struct BattlePokemon *battlePokemon = (struct BattlePokemon *)&gBattleResources->bufferA[gActiveBattler][3];
    struct MovePpInfo *moveData = (struct MovePpInfo *)&gBattleResources->bufferA[gActiveBattler][3];
    s32 i;

    switch (gBattleResources->bufferA[gActiveBattler][1])
    {
    case REQUEST_ALL_BATTLE:
        {
            u8 iv;

            SetMonData(&gEnemyParty[monId], MON_DATA_SPECIES, &battlePokemon->species);
            SetMonData(&gEnemyParty[monId], MON_DATA_HELD_ITEM, &battlePokemon->item);
            for (i = 0; i < MAX_MON_MOVES; i++)
            {
                SetMonData(&gEnemyParty[monId], MON_DATA_MOVE1 + i, &battlePokemon->moves[i]);
                SetMonData(&gEnemyParty[monId], MON_DATA_PP1 + i, &battlePokemon->pp[i]);
            }
            SetMonData(&gEnemyParty[monId], MON_DATA_PP_BONUSES, &battlePokemon->ppBonuses);
            SetMonData(&gEnemyParty[monId], MON_DATA_FRIENDSHIP, &battlePokemon->friendship);
            SetMonData(&gEnemyParty[monId], MON_DATA_EXP, &battlePokemon->experience);
            iv = battlePokemon->hpIV;
            SetMonData(&gEnemyParty[monId], MON_DATA_HP_IV, &iv);
            iv = battlePokemon->attackIV;
            SetMonData(&gEnemyParty[monId], MON_DATA_ATK_IV, &iv);
            iv = battlePokemon->defenseIV;
            SetMonData(&gEnemyParty[monId], MON_DATA_DEF_IV, &iv);
            iv = battlePokemon->speedIV;
            SetMonData(&gEnemyParty[monId], MON_DATA_SPEED_IV, &iv);
            iv = battlePokemon->spAttackIV;
            SetMonData(&gEnemyParty[monId], MON_DATA_SPATK_IV, &iv);
            iv = battlePokemon->spDefenseIV;
            SetMonData(&gEnemyParty[monId], MON_DATA_SPDEF_IV, &iv);
            SetMonData(&gEnemyParty[monId], MON_DATA_PERSONALITY, &battlePokemon->personality);
            SetMonData(&gEnemyParty[monId], MON_DATA_STATUS, &battlePokemon->status1);
            SetMonData(&gEnemyParty[monId], MON_DATA_LEVEL, &battlePokemon->level);
            SetMonData(&gEnemyParty[monId], MON_DATA_HP, &battlePokemon->hp);
            SetMonData(&gEnemyParty[monId], MON_DATA_MAX_HP, &battlePokemon->maxHP);
            SetMonData(&gEnemyParty[monId], MON_DATA_ATK, &battlePokemon->attack);
            SetMonData(&gEnemyParty[monId], MON_DATA_DEF, &battlePokemon->defense);
            SetMonData(&gEnemyParty[monId], MON_DATA_SPEED, &battlePokemon->speed);
            SetMonData(&gEnemyParty[monId], MON_DATA_SPATK, &battlePokemon->spAttack);
            SetMonData(&gEnemyParty[monId], MON_DATA_SPDEF, &battlePokemon->spDefense);
        }
        break;
    case REQUEST_SPECIES_BATTLE:
        SetMonData(&gEnemyParty[monId], MON_DATA_SPECIES, &gBattleResources->bufferA[gActiveBattler][3]);
        break;
    case REQUEST_HELDITEM_BATTLE:
        SetMonData(&gEnemyParty[monId], MON_DATA_HELD_ITEM, &gBattleResources->bufferA[gActiveBattler][3]);
        break;
    case REQUEST_MOVES_PP_BATTLE:
        for (i = 0; i < MAX_MON_MOVES; i++)
        {
            SetMonData(&gEnemyParty[monId], MON_DATA_MOVE1 + i, &moveData->moves[i]);
            SetMonData(&gEnemyParty[monId], MON_DATA_PP1 + i, &moveData->pp[i]);
        }
        SetMonData(&gEnemyParty[monId], MON_DATA_PP_BONUSES, &moveData->ppBonuses);
        break;
    case REQUEST_MOVE1_BATTLE:
    case REQUEST_MOVE2_BATTLE:
    case REQUEST_MOVE3_BATTLE:
    case REQUEST_MOVE4_BATTLE:
        SetMonData(&gEnemyParty[monId], MON_DATA_MOVE1 + gBattleResources->bufferA[gActiveBattler][1] - REQUEST_MOVE1_BATTLE, &gBattleResources->bufferA[gActiveBattler][3]);
        break;
    case REQUEST_PP_DATA_BATTLE:
        SetMonData(&gEnemyParty[monId], MON_DATA_PP1, &gBattleResources->bufferA[gActiveBattler][3]);
        SetMonData(&gEnemyParty[monId], MON_DATA_PP2, &gBattleResources->bufferA[gActiveBattler][4]);
        SetMonData(&gEnemyParty[monId], MON_DATA_PP3, &gBattleResources->bufferA[gActiveBattler][5]);
        SetMonData(&gEnemyParty[monId], MON_DATA_PP4, &gBattleResources->bufferA[gActiveBattler][6]);
        SetMonData(&gEnemyParty[monId], MON_DATA_PP_BONUSES, &gBattleResources->bufferA[gActiveBattler][7]);
        break;
    case REQUEST_PPMOVE1_BATTLE:
    case REQUEST_PPMOVE2_BATTLE:
    case REQUEST_PPMOVE3_BATTLE:
    case REQUEST_PPMOVE4_BATTLE:
        SetMonData(&gEnemyParty[monId], MON_DATA_PP1 + gBattleResources->bufferA[gActiveBattler][1] - REQUEST_PPMOVE1_BATTLE, &gBattleResources->bufferA[gActiveBattler][3]);
        break;
    case REQUEST_OTID_BATTLE:
        SetMonData(&gEnemyParty[monId], MON_DATA_OT_ID, &gBattleResources->bufferA[gActiveBattler][3]);
        break;
    case REQUEST_EXP_BATTLE:
        SetMonData(&gEnemyParty[monId], MON_DATA_EXP, &gBattleResources->bufferA[gActiveBattler][3]);
        break;
    case REQUEST_HP_EV_BATTLE:
        SetMonData(&gEnemyParty[monId], MON_DATA_HP_EV, &gBattleResources->bufferA[gActiveBattler][3]);
        break;
    case REQUEST_ATK_EV_BATTLE:
        SetMonData(&gEnemyParty[monId], MON_DATA_ATK_EV, &gBattleResources->bufferA[gActiveBattler][3]);
        break;
    case REQUEST_DEF_EV_BATTLE:
        SetMonData(&gEnemyParty[monId], MON_DATA_DEF_EV, &gBattleResources->bufferA[gActiveBattler][3]);
        break;
    case REQUEST_SPEED_EV_BATTLE:
        SetMonData(&gEnemyParty[monId], MON_DATA_SPEED_EV, &gBattleResources->bufferA[gActiveBattler][3]);
        break;
    case REQUEST_SPATK_EV_BATTLE:
        SetMonData(&gEnemyParty[monId], MON_DATA_SPATK_EV, &gBattleResources->bufferA[gActiveBattler][3]);
        break;
    case REQUEST_SPDEF_EV_BATTLE:
        SetMonData(&gEnemyParty[monId], MON_DATA_SPDEF_EV, &gBattleResources->bufferA[gActiveBattler][3]);
        break;
    case REQUEST_FRIENDSHIP_BATTLE:
        SetMonData(&gEnemyParty[monId], MON_DATA_FRIENDSHIP, &gBattleResources->bufferA[gActiveBattler][3]);
        break;
    case REQUEST_POKERUS_BATTLE:
        SetMonData(&gEnemyParty[monId], MON_DATA_POKERUS, &gBattleResources->bufferA[gActiveBattler][3]);
        break;
    case REQUEST_MET_LOCATION_BATTLE:
        SetMonData(&gEnemyParty[monId], MON_DATA_MET_LOCATION, &gBattleResources->bufferA[gActiveBattler][3]);
        break;
    case REQUEST_MET_LEVEL_BATTLE:
        SetMonData(&gEnemyParty[monId], MON_DATA_MET_LEVEL, &gBattleResources->bufferA[gActiveBattler][3]);
        break;
    case REQUEST_MET_GAME_BATTLE:
        SetMonData(&gEnemyParty[monId], MON_DATA_MET_GAME, &gBattleResources->bufferA[gActiveBattler][3]);
        break;
    case REQUEST_POKEBALL_BATTLE:
        SetMonData(&gEnemyParty[monId], MON_DATA_POKEBALL, &gBattleResources->bufferA[gActiveBattler][3]);
        break;
    case REQUEST_ALL_IVS_BATTLE:
        SetMonData(&gEnemyParty[monId], MON_DATA_HP_IV, &gBattleResources->bufferA[gActiveBattler][3]);
        SetMonData(&gEnemyParty[monId], MON_DATA_ATK_IV, &gBattleResources->bufferA[gActiveBattler][4]);
        SetMonData(&gEnemyParty[monId], MON_DATA_DEF_IV, &gBattleResources->bufferA[gActiveBattler][5]);
        SetMonData(&gEnemyParty[monId], MON_DATA_SPEED_IV, &gBattleResources->bufferA[gActiveBattler][6]);
        SetMonData(&gEnemyParty[monId], MON_DATA_SPATK_IV, &gBattleResources->bufferA[gActiveBattler][7]);
        SetMonData(&gEnemyParty[monId], MON_DATA_SPDEF_IV, &gBattleResources->bufferA[gActiveBattler][8]);
        break;
    case REQUEST_HP_IV_BATTLE:
        SetMonData(&gEnemyParty[monId], MON_DATA_HP_IV, &gBattleResources->bufferA[gActiveBattler][3]);
        break;
    case REQUEST_ATK_IV_BATTLE:
        SetMonData(&gEnemyParty[monId], MON_DATA_ATK_IV, &gBattleResources->bufferA[gActiveBattler][3]);
        break;
    case REQUEST_DEF_IV_BATTLE:
        SetMonData(&gEnemyParty[monId], MON_DATA_DEF_IV, &gBattleResources->bufferA[gActiveBattler][3]);
        break;
    case REQUEST_SPEED_IV_BATTLE:
        SetMonData(&gEnemyParty[monId], MON_DATA_SPEED_IV, &gBattleResources->bufferA[gActiveBattler][3]);
        break;
    case REQUEST_SPATK_IV_BATTLE:
        SetMonData(&gEnemyParty[monId], MON_DATA_SPATK_IV, &gBattleResources->bufferA[gActiveBattler][3]);
        break;
    case REQUEST_SPDEF_IV_BATTLE:
        SetMonData(&gEnemyParty[monId], MON_DATA_SPDEF_IV, &gBattleResources->bufferA[gActiveBattler][3]);
        break;
    case REQUEST_PERSONALITY_BATTLE:
        SetMonData(&gEnemyParty[monId], MON_DATA_PERSONALITY, &gBattleResources->bufferA[gActiveBattler][3]);
        break;
    case REQUEST_CHECKSUM_BATTLE:
        SetMonData(&gEnemyParty[monId], MON_DATA_CHECKSUM, &gBattleResources->bufferA[gActiveBattler][3]);
        break;
    case REQUEST_STATUS_BATTLE:
        SetMonData(&gEnemyParty[monId], MON_DATA_STATUS, &gBattleResources->bufferA[gActiveBattler][3]);
        break;
    case REQUEST_LEVEL_BATTLE:
        SetMonData(&gEnemyParty[monId], MON_DATA_LEVEL, &gBattleResources->bufferA[gActiveBattler][3]);
        break;
    case REQUEST_HP_BATTLE:
        SetMonData(&gEnemyParty[monId], MON_DATA_HP, &gBattleResources->bufferA[gActiveBattler][3]);
        break;
    case REQUEST_MAX_HP_BATTLE:
        SetMonData(&gEnemyParty[monId], MON_DATA_MAX_HP, &gBattleResources->bufferA[gActiveBattler][3]);
        break;
    case REQUEST_ATK_BATTLE:
        SetMonData(&gEnemyParty[monId], MON_DATA_ATK, &gBattleResources->bufferA[gActiveBattler][3]);
        break;
    case REQUEST_DEF_BATTLE:
        SetMonData(&gEnemyParty[monId], MON_DATA_DEF, &gBattleResources->bufferA[gActiveBattler][3]);
        break;
    case REQUEST_SPEED_BATTLE:
        SetMonData(&gEnemyParty[monId], MON_DATA_SPEED, &gBattleResources->bufferA[gActiveBattler][3]);
        break;
    case REQUEST_SPATK_BATTLE:
        SetMonData(&gEnemyParty[monId], MON_DATA_SPATK, &gBattleResources->bufferA[gActiveBattler][3]);
        break;
    case REQUEST_SPDEF_BATTLE:
        SetMonData(&gEnemyParty[monId], MON_DATA_SPDEF, &gBattleResources->bufferA[gActiveBattler][3]);
        break;
    case REQUEST_COOL_BATTLE:
        SetMonData(&gEnemyParty[monId], MON_DATA_COOL, &gBattleResources->bufferA[gActiveBattler][3]);
        break;
    case REQUEST_BEAUTY_BATTLE:
        SetMonData(&gEnemyParty[monId], MON_DATA_BEAUTY, &gBattleResources->bufferA[gActiveBattler][3]);
        break;
    case REQUEST_CUTE_BATTLE:
        SetMonData(&gEnemyParty[monId], MON_DATA_CUTE, &gBattleResources->bufferA[gActiveBattler][3]);
        break;
    case REQUEST_SMART_BATTLE:
        SetMonData(&gEnemyParty[monId], MON_DATA_SMART, &gBattleResources->bufferA[gActiveBattler][3]);
        break;
    case REQUEST_TOUGH_BATTLE:
        SetMonData(&gEnemyParty[monId], MON_DATA_TOUGH, &gBattleResources->bufferA[gActiveBattler][3]);
        break;
    case REQUEST_SHEEN_BATTLE:
        SetMonData(&gEnemyParty[monId], MON_DATA_SHEEN, &gBattleResources->bufferA[gActiveBattler][3]);
        break;
    case REQUEST_COOL_RIBBON_BATTLE:
        SetMonData(&gEnemyParty[monId], MON_DATA_COOL_RIBBON, &gBattleResources->bufferA[gActiveBattler][3]);
        break;
    case REQUEST_BEAUTY_RIBBON_BATTLE:
        SetMonData(&gEnemyParty[monId], MON_DATA_BEAUTY_RIBBON, &gBattleResources->bufferA[gActiveBattler][3]);
        break;
    case REQUEST_CUTE_RIBBON_BATTLE:
        SetMonData(&gEnemyParty[monId], MON_DATA_CUTE_RIBBON, &gBattleResources->bufferA[gActiveBattler][3]);
        break;
    case REQUEST_SMART_RIBBON_BATTLE:
        SetMonData(&gEnemyParty[monId], MON_DATA_SMART_RIBBON, &gBattleResources->bufferA[gActiveBattler][3]);
        break;
    case REQUEST_TOUGH_RIBBON_BATTLE:
        SetMonData(&gEnemyParty[monId], MON_DATA_TOUGH_RIBBON, &gBattleResources->bufferA[gActiveBattler][3]);
        break;
    }
}

static void OpponentHandleSetRawMonData(void)
{
    u8 *dst = (u8 *)&gEnemyParty[gBattlerPartyIndexes[gActiveBattler]] + gBattleResources->bufferA[gActiveBattler][1];
    u8 i;

    for (i = 0; i < gBattleResources->bufferA[gActiveBattler][2]; i++)
        dst[i] = gBattleResources->bufferA[gActiveBattler][3 + i];

    OpponentBufferExecCompleted();
}

static void OpponentHandleLoadMonSprite(void)
{
    u16 species = GetMonData(&gEnemyParty[gBattlerPartyIndexes[gActiveBattler]], MON_DATA_SPECIES);

    BattleLoadOpponentMonSpriteGfx(&gEnemyParty[gBattlerPartyIndexes[gActiveBattler]], gActiveBattler);
    SetMultiuseSpriteTemplateToPokemon(species, GetBattlerPosition(gActiveBattler));

    gBattlerSpriteIds[gActiveBattler] = CreateSprite(&gMultiuseSpriteTemplate,
                                               GetBattlerSpriteCoord(gActiveBattler, 2),
                                               GetBattlerSpriteDefault_Y(gActiveBattler),
                                               GetBattlerSpriteSubpriority(gActiveBattler));

    gSprites[gBattlerSpriteIds[gActiveBattler]].x2 = -DISPLAY_WIDTH;
    gSprites[gBattlerSpriteIds[gActiveBattler]].data[0] = gActiveBattler;
    gSprites[gBattlerSpriteIds[gActiveBattler]].data[2] = species;
    gSprites[gBattlerSpriteIds[gActiveBattler]].oam.paletteNum = gActiveBattler;
    StartSpriteAnim(&gSprites[gBattlerSpriteIds[gActiveBattler]], gBattleMonForms[gActiveBattler]);

    SetBattlerShadowSpriteCallback(gActiveBattler, GetMonData(&gEnemyParty[gBattlerPartyIndexes[gActiveBattler]], MON_DATA_SPECIES));

    gBattlerControllerFuncs[gActiveBattler] = TryShinyAnimAfterMonAnim;
}

static void OpponentHandleSwitchInAnim(void)
{
    *(gBattleStruct->monToSwitchIntoId + gActiveBattler) = 6;
    gBattlerPartyIndexes[gActiveBattler] = gBattleResources->bufferA[gActiveBattler][1];
    StartSendOutAnim(gActiveBattler, gBattleResources->bufferA[gActiveBattler][2]);
    gBattlerControllerFuncs[gActiveBattler] = SwitchIn_TryShinyAnim;
}

static void StartSendOutAnim(u8 battlerId, bool8 dontClearSubstituteBit)
{
    u16 species;

    ClearTemporarySpeciesSpriteData(battlerId, dontClearSubstituteBit);
    gBattlerPartyIndexes[battlerId] = gBattleResources->bufferA[battlerId][1];
    species = GetMonData(&gEnemyParty[gBattlerPartyIndexes[battlerId]], MON_DATA_SPECIES);
    gBattleControllerData[battlerId] = CreateInvisibleSpriteWithCallback(SpriteCB_WaitForBattlerBallReleaseAnim);
    BattleLoadOpponentMonSpriteGfx(&gEnemyParty[gBattlerPartyIndexes[battlerId]], battlerId);
    SetMultiuseSpriteTemplateToPokemon(species, GetBattlerPosition(battlerId));

    gBattlerSpriteIds[battlerId] = CreateSprite(&gMultiuseSpriteTemplate,
                                        GetBattlerSpriteCoord(battlerId, 2),
                                        GetBattlerSpriteDefault_Y(battlerId),
                                        GetBattlerSpriteSubpriority(battlerId));

    gSprites[gBattlerSpriteIds[battlerId]].data[0] = battlerId;
    gSprites[gBattlerSpriteIds[battlerId]].data[2] = species;

    gSprites[gBattleControllerData[battlerId]].data[1] = gBattlerSpriteIds[battlerId];
    gSprites[gBattleControllerData[battlerId]].data[2] = battlerId;

    gSprites[gBattlerSpriteIds[battlerId]].oam.paletteNum = battlerId;

    StartSpriteAnim(&gSprites[gBattlerSpriteIds[battlerId]], gBattleMonForms[battlerId]);

    gSprites[gBattlerSpriteIds[battlerId]].invisible = TRUE;
    gSprites[gBattlerSpriteIds[battlerId]].callback = SpriteCallbackDummy;

    gSprites[gBattleControllerData[battlerId]].data[0] = DoPokeballSendOutAnimation(0, POKEBALL_OPPONENT_SENDOUT);
}

static void OpponentHandleReturnMonToBall(void)
{
    if (gBattleResources->bufferA[gActiveBattler][1] == 0)
    {
        gBattleSpritesDataPtr->healthBoxesData[gActiveBattler].animationState = 0;
        gBattlerControllerFuncs[gActiveBattler] = DoSwitchOutAnimation;
    }
    else
    {
        FreeSpriteOamMatrix(&gSprites[gBattlerSpriteIds[gActiveBattler]]);
        DestroySprite(&gSprites[gBattlerSpriteIds[gActiveBattler]]);
        HideBattlerShadowSprite(gActiveBattler);
        SetHealthboxSpriteInvisible(gHealthboxSpriteIds[gActiveBattler]);
        OpponentBufferExecCompleted();
    }
}

static void DoSwitchOutAnimation(void)
{
    switch (gBattleSpritesDataPtr->healthBoxesData[gActiveBattler].animationState)
    {
    case 0:
        if (gBattleSpritesDataPtr->battlerData[gActiveBattler].behindSubstitute)
            InitAndLaunchSpecialAnimation(gActiveBattler, gActiveBattler, gActiveBattler, B_ANIM_SUBSTITUTE_TO_MON);

        gBattleSpritesDataPtr->healthBoxesData[gActiveBattler].animationState = 1;
        break;
    case 1:
        if (!gBattleSpritesDataPtr->healthBoxesData[gActiveBattler].specialAnimActive)
        {
            gBattleSpritesDataPtr->healthBoxesData[gActiveBattler].animationState = 0;
            InitAndLaunchSpecialAnimation(gActiveBattler, gActiveBattler, gActiveBattler, B_ANIM_SWITCH_OUT_OPPONENT_MON);
            gBattlerControllerFuncs[gActiveBattler] = FreeMonSpriteAfterSwitchOutAnim;
        }
        break;
    }
}

#define sSpeedX data[0]

static void OpponentHandleDrawTrainerPic(void)
{
    u32 trainerPicId;
    s16 xPos;

    if (gBattleTypeFlags & BATTLE_TYPE_SECRET_BASE)
    {
        trainerPicId = GetSecretBaseTrainerPicIndex();
    }
    else if (gTrainerBattleOpponent_A == TRAINER_FRONTIER_BRAIN)
    {
        trainerPicId = GetFrontierBrainTrainerPicIndex();
    }
    else if (gBattleTypeFlags & BATTLE_TYPE_TRAINER_HILL)
    {
        if (gBattleTypeFlags & BATTLE_TYPE_TWO_OPPONENTS)
        {
            if (gActiveBattler == 1)
                trainerPicId = GetTrainerHillTrainerFrontSpriteId(gTrainerBattleOpponent_A);
            else
                trainerPicId = GetTrainerHillTrainerFrontSpriteId(gTrainerBattleOpponent_B);
        }
        else
        {
            trainerPicId = GetTrainerHillTrainerFrontSpriteId(gTrainerBattleOpponent_A);
        }
    }
    else if (gBattleTypeFlags & BATTLE_TYPE_FRONTIER)
    {
        if (gBattleTypeFlags & (BATTLE_TYPE_TWO_OPPONENTS | BATTLE_TYPE_TOWER_LINK_MULTI))
        {
            if (gActiveBattler == 1)
                trainerPicId = GetFrontierTrainerFrontSpriteId(gTrainerBattleOpponent_A);
            else
                trainerPicId = GetFrontierTrainerFrontSpriteId(gTrainerBattleOpponent_B);
        }
        else
        {
            trainerPicId = GetFrontierTrainerFrontSpriteId(gTrainerBattleOpponent_A);
        }
    }
    else if (gBattleTypeFlags & BATTLE_TYPE_EREADER_TRAINER)
    {
        trainerPicId = GetEreaderTrainerFrontSpriteId();
    }
    else if (gBattleTypeFlags & BATTLE_TYPE_TWO_OPPONENTS)
    {
        if (gActiveBattler != 1)
            trainerPicId = gTrainers[gTrainerBattleOpponent_B].trainerPic;
        else
            trainerPicId = gTrainers[gTrainerBattleOpponent_A].trainerPic;
    }
    else
    {
        trainerPicId = gTrainers[gTrainerBattleOpponent_A].trainerPic;
    }

    if (gBattleTypeFlags & (BATTLE_TYPE_MULTI | BATTLE_TYPE_TWO_OPPONENTS) && !BATTLE_TWO_VS_ONE_OPPONENT)
    {
        if ((GetBattlerPosition(gActiveBattler) & BIT_FLANK) != 0) // second mon
            xPos = 152;
        else // first mon
            xPos = 200;
    }
    else
    {
        xPos = 176;
    }

    DecompressTrainerFrontPic(trainerPicId, gActiveBattler);
    SetMultiuseSpriteTemplateToTrainerBack(trainerPicId, GetBattlerPosition(gActiveBattler));
    gBattlerSpriteIds[gActiveBattler] = CreateSprite(&gMultiuseSpriteTemplate,
                                               xPos,
                                               (8 - gTrainerFrontPicCoords[trainerPicId].size) * 4 + 40,
                                               GetBattlerSpriteSubpriority(gActiveBattler));

    gSprites[gBattlerSpriteIds[gActiveBattler]].x2 = -DISPLAY_WIDTH;
    gSprites[gBattlerSpriteIds[gActiveBattler]].sSpeedX = 2;
    gSprites[gBattlerSpriteIds[gActiveBattler]].oam.paletteNum = IndexOfSpritePaletteTag(gTrainerFrontPicPaletteTable[trainerPicId].tag);
    gSprites[gBattlerSpriteIds[gActiveBattler]].oam.affineParam = trainerPicId;
    gSprites[gBattlerSpriteIds[gActiveBattler]].callback = SpriteCB_TrainerSlideIn;

    gBattlerControllerFuncs[gActiveBattler] = CompleteOnBattlerSpriteCallbackDummy;
}

static void OpponentHandleTrainerSlide(void)
{
    u32 trainerPicId;

    if (gBattleTypeFlags & BATTLE_TYPE_SECRET_BASE)
    {
        trainerPicId = GetSecretBaseTrainerPicIndex();
    }
    else if (gTrainerBattleOpponent_A == TRAINER_FRONTIER_BRAIN)
    {
        trainerPicId = GetFrontierBrainTrainerPicIndex();
    }
    else if (gBattleTypeFlags & BATTLE_TYPE_TRAINER_HILL)
    {
        if (gBattleTypeFlags & BATTLE_TYPE_TWO_OPPONENTS)
        {
            if (gActiveBattler == 1)
                trainerPicId = GetTrainerHillTrainerFrontSpriteId(gTrainerBattleOpponent_A);
            else
                trainerPicId = GetTrainerHillTrainerFrontSpriteId(gTrainerBattleOpponent_B);
        }
        else
        {
            trainerPicId = GetTrainerHillTrainerFrontSpriteId(gTrainerBattleOpponent_A);
        }
    }
    else if (gBattleTypeFlags & BATTLE_TYPE_FRONTIER)
    {
        if (gBattleTypeFlags & (BATTLE_TYPE_TWO_OPPONENTS | BATTLE_TYPE_TOWER_LINK_MULTI))
        {
            if (gActiveBattler == 1)
                trainerPicId = GetFrontierTrainerFrontSpriteId(gTrainerBattleOpponent_A);
            else
                trainerPicId = GetFrontierTrainerFrontSpriteId(gTrainerBattleOpponent_B);
        }
        else
        {
            trainerPicId = GetFrontierTrainerFrontSpriteId(gTrainerBattleOpponent_A);
        }
    }
    else if (gBattleTypeFlags & BATTLE_TYPE_EREADER_TRAINER)
    {
        trainerPicId = GetEreaderTrainerFrontSpriteId();
    }
    else if (gBattleTypeFlags & BATTLE_TYPE_TWO_OPPONENTS)
    {
        if (gActiveBattler != 1)
            trainerPicId = gTrainers[gTrainerBattleOpponent_B].trainerPic;
        else
            trainerPicId = gTrainers[gTrainerBattleOpponent_A].trainerPic;
    }
    else
    {
        trainerPicId = gTrainers[gTrainerBattleOpponent_A].trainerPic;
    }

    DecompressTrainerFrontPic(trainerPicId, gActiveBattler);
    SetMultiuseSpriteTemplateToTrainerBack(trainerPicId, GetBattlerPosition(gActiveBattler));
    gBattlerSpriteIds[gActiveBattler] = CreateSprite(&gMultiuseSpriteTemplate, 176, (8 - gTrainerFrontPicCoords[trainerPicId].size) * 4 + 40, 0x1E);

    gSprites[gBattlerSpriteIds[gActiveBattler]].x2 = 96;
    gSprites[gBattlerSpriteIds[gActiveBattler]].x += 32;
    gSprites[gBattlerSpriteIds[gActiveBattler]].sSpeedX = -2;
    gSprites[gBattlerSpriteIds[gActiveBattler]].oam.paletteNum = IndexOfSpritePaletteTag(gTrainerFrontPicPaletteTable[trainerPicId].tag);
    gSprites[gBattlerSpriteIds[gActiveBattler]].oam.affineParam = trainerPicId;
    gSprites[gBattlerSpriteIds[gActiveBattler]].callback = SpriteCB_TrainerSlideIn;

    gBattlerControllerFuncs[gActiveBattler] = CompleteOnBankSpriteCallbackDummy2;
}

#undef sSpeedX

static void OpponentHandleTrainerSlideBack(void)
{
    SetSpritePrimaryCoordsFromSecondaryCoords(&gSprites[gBattlerSpriteIds[gActiveBattler]]);
    gSprites[gBattlerSpriteIds[gActiveBattler]].data[0] = 35;
    gSprites[gBattlerSpriteIds[gActiveBattler]].data[2] = 280;
    gSprites[gBattlerSpriteIds[gActiveBattler]].data[4] = gSprites[gBattlerSpriteIds[gActiveBattler]].y;
    gSprites[gBattlerSpriteIds[gActiveBattler]].callback = StartAnimLinearTranslation;
    StoreSpriteCallbackInData6(&gSprites[gBattlerSpriteIds[gActiveBattler]], SpriteCallbackDummy);
    gBattlerControllerFuncs[gActiveBattler] = FreeTrainerSpriteAfterSlide;
}

static void OpponentHandleFaintAnimation(void)
{
    if (gBattleSpritesDataPtr->healthBoxesData[gActiveBattler].animationState == 0)
    {
        if (gBattleSpritesDataPtr->battlerData[gActiveBattler].behindSubstitute)
            InitAndLaunchSpecialAnimation(gActiveBattler, gActiveBattler, gActiveBattler, B_ANIM_SUBSTITUTE_TO_MON);
        gBattleSpritesDataPtr->healthBoxesData[gActiveBattler].animationState++;
    }
    else
    {
        if (!gBattleSpritesDataPtr->healthBoxesData[gActiveBattler].specialAnimActive)
        {
            gBattleSpritesDataPtr->healthBoxesData[gActiveBattler].animationState = 0;
            PlaySE12WithPanning(SE_FAINT, SOUND_PAN_TARGET);
            gSprites[gBattlerSpriteIds[gActiveBattler]].callback = SpriteCB_FaintOpponentMon;
            gBattlerControllerFuncs[gActiveBattler] = HideHealthboxAfterMonFaint;
        }
    }
}

static void OpponentHandlePaletteFade(void)
{
    OpponentBufferExecCompleted();
}

static void OpponentHandleSuccessBallThrowAnim(void)
{
    OpponentBufferExecCompleted();
}

static void OpponentHandleBallThrow(void)
{
    OpponentBufferExecCompleted();
}

static void OpponentHandlePause(void)
{
    OpponentBufferExecCompleted();
}

static void OpponentHandleMoveAnimation(void)
{
    if (!IsBattleSEPlaying(gActiveBattler))
    {
        u16 move = gBattleResources->bufferA[gActiveBattler][1] | (gBattleResources->bufferA[gActiveBattler][2] << 8);

        gAnimMoveTurn = gBattleResources->bufferA[gActiveBattler][3];
        gAnimMovePower = gBattleResources->bufferA[gActiveBattler][4] | (gBattleResources->bufferA[gActiveBattler][5] << 8);
        gAnimMoveDmg = gBattleResources->bufferA[gActiveBattler][6] | (gBattleResources->bufferA[gActiveBattler][7] << 8) | (gBattleResources->bufferA[gActiveBattler][8] << 16) | (gBattleResources->bufferA[gActiveBattler][9] << 24);
        gAnimFriendship = gBattleResources->bufferA[gActiveBattler][10];
        gWeatherMoveAnim = gBattleResources->bufferA[gActiveBattler][12] | (gBattleResources->bufferA[gActiveBattler][13] << 8);
        gAnimDisableStructPtr = (struct DisableStruct *)&gBattleResources->bufferA[gActiveBattler][16];
        gTransformedPersonalities[gActiveBattler] = gAnimDisableStructPtr->transformedMonPersonality;
        if (IsMoveWithoutAnimation(move, gAnimMoveTurn)) // always returns FALSE
        {
            OpponentBufferExecCompleted();
        }
        else
        {
            gBattleSpritesDataPtr->healthBoxesData[gActiveBattler].animationState = 0;
            gBattlerControllerFuncs[gActiveBattler] = OpponentDoMoveAnimation;
        }
    }
}

static void OpponentDoMoveAnimation(void)
{
    u16 move = gBattleResources->bufferA[gActiveBattler][1] | (gBattleResources->bufferA[gActiveBattler][2] << 8);
    u8 multihit = gBattleResources->bufferA[gActiveBattler][11];

    switch (gBattleSpritesDataPtr->healthBoxesData[gActiveBattler].animationState)
    {
    case 0:
        if (gBattleSpritesDataPtr->battlerData[gActiveBattler].behindSubstitute
            && !gBattleSpritesDataPtr->battlerData[gActiveBattler].flag_x8)
        {
            gBattleSpritesDataPtr->battlerData[gActiveBattler].flag_x8 = 1;
            InitAndLaunchSpecialAnimation(gActiveBattler, gActiveBattler, gActiveBattler, B_ANIM_SUBSTITUTE_TO_MON);
        }
        gBattleSpritesDataPtr->healthBoxesData[gActiveBattler].animationState = 1;
        break;
    case 1:
        if (!gBattleSpritesDataPtr->healthBoxesData[gActiveBattler].specialAnimActive)
        {
            SetBattlerSpriteAffineMode(ST_OAM_AFFINE_OFF);
            DoMoveAnim(move);
            gBattleSpritesDataPtr->healthBoxesData[gActiveBattler].animationState = 2;
        }
        break;
    case 2:
        gAnimScriptCallback();
        if (!gAnimScriptActive)
        {
            SetBattlerSpriteAffineMode(ST_OAM_AFFINE_NORMAL);
            if (gBattleSpritesDataPtr->battlerData[gActiveBattler].behindSubstitute && multihit < 2)
            {
                InitAndLaunchSpecialAnimation(gActiveBattler, gActiveBattler, gActiveBattler, B_ANIM_MON_TO_SUBSTITUTE);
                gBattleSpritesDataPtr->battlerData[gActiveBattler].flag_x8 = 0;
            }
            gBattleSpritesDataPtr->healthBoxesData[gActiveBattler].animationState = 3;
        }
        break;
    case 3:
        if (!gBattleSpritesDataPtr->healthBoxesData[gActiveBattler].specialAnimActive)
        {
            CopyAllBattleSpritesInvisibilities();
            TrySetBehindSubstituteSpriteBit(gActiveBattler, gBattleResources->bufferA[gActiveBattler][1] | (gBattleResources->bufferA[gActiveBattler][2] << 8));
            gBattleSpritesDataPtr->healthBoxesData[gActiveBattler].animationState = 0;
            OpponentBufferExecCompleted();
        }
        break;
    }
}

static void OpponentHandlePrintString(void)
{
    u16 *stringId;

    gBattle_BG0_X = 0;
    gBattle_BG0_Y = 0;
    stringId = (u16*)(&gBattleResources->bufferA[gActiveBattler][2]);
    BufferStringBattle(*stringId);
    BattlePutTextOnWindow(gDisplayedStringBattle, B_WIN_MSG);
    gBattlerControllerFuncs[gActiveBattler] = CompleteOnInactiveTextPrinter;
    BattleArena_DeductMindPoints(gActiveBattler, *stringId);
}

static void OpponentHandlePrintSelectionString(void)
{
    OpponentBufferExecCompleted();
}

static void OpponentHandleChooseAction(void)
{
    AI_TrySwitchOrUseItem();
    OpponentBufferExecCompleted();
}

static void OpponentHandleYesNoBox(void)
{
    OpponentBufferExecCompleted();
}

static void OpponentHandleChooseMove(void)
{
    if (gBattleTypeFlags & BATTLE_TYPE_PALACE)
    {
        BtlController_EmitTwoReturnValues(BUFFER_B, 10, ChooseMoveAndTargetInBattlePalace());
        OpponentBufferExecCompleted();
    }
    else
    {
        u8 chosenMoveId;
        struct ChooseMoveStruct *moveInfo = (struct ChooseMoveStruct*)(&gBattleResources->bufferA[gActiveBattler][4]);

        if (gBattleTypeFlags & (BATTLE_TYPE_TRAINER | BATTLE_TYPE_FIRST_BATTLE | BATTLE_TYPE_SAFARI | BATTLE_TYPE_ROAMER))
        {
            BattleAI_SetupAIData(0xF);
            chosenMoveId = BattleAI_ChooseMoveOrAction();

            switch (chosenMoveId)
            {
            case AI_CHOICE_WATCH:
                BtlController_EmitTwoReturnValues(BUFFER_B, B_ACTION_SAFARI_WATCH_CAREFULLY, 0);
                break;
            case AI_CHOICE_FLEE:
                BtlController_EmitTwoReturnValues(BUFFER_B, B_ACTION_RUN, 0);
                break;
            case AI_CHOICE_SWITCH:
                BtlController_EmitTwoReturnValues(1, 10, 0xFFFF);
                break;
            case 6:
                BtlController_EmitTwoReturnValues(BUFFER_B, 15, gBattlerTarget);
                break;
            default:
                if (gBattleMoves[moveInfo->moves[chosenMoveId]].target & (MOVE_TARGET_USER_OR_SELECTED | MOVE_TARGET_USER))
                    gBattlerTarget = gActiveBattler;
                if (gBattleMoves[moveInfo->moves[chosenMoveId]].target & MOVE_TARGET_BOTH)
                {
                    gBattlerTarget = GetBattlerAtPosition(B_POSITION_PLAYER_LEFT);
                    if (gAbsentBattlerFlags & gBitTable[gBattlerTarget])
                        gBattlerTarget = GetBattlerAtPosition(B_POSITION_PLAYER_RIGHT);
                }
<<<<<<< HEAD
                if (CanMegaEvolve(gActiveBattler)) // If opponent can mega evolve, do it.
                    BtlController_EmitTwoReturnValues(1, 10, (chosenMoveId) | (RET_MEGA_EVOLUTION) | (gBattlerTarget << 8));
                else
                    BtlController_EmitTwoReturnValues(1, 10, (chosenMoveId) | (gBattlerTarget << 8));
=======
                BtlController_EmitTwoReturnValues(BUFFER_B, 10, (chosenMoveId) | (gBattlerTarget << 8));
>>>>>>> ef935f6f
                break;
            }
            OpponentBufferExecCompleted();
        }
        else
        {
            u16 move;
            do
            {
                chosenMoveId = Random() & 3;
                move = moveInfo->moves[chosenMoveId];
            } while (move == MOVE_NONE);

            if (gBattleMoves[move].target & (MOVE_TARGET_USER_OR_SELECTED | MOVE_TARGET_USER))
                BtlController_EmitTwoReturnValues(BUFFER_B, 10, (chosenMoveId) | (gActiveBattler << 8));
            else if (gBattleTypeFlags & BATTLE_TYPE_DOUBLE)
                BtlController_EmitTwoReturnValues(BUFFER_B, 10, (chosenMoveId) | (GetBattlerAtPosition(Random() & 2) << 8));
            else
                BtlController_EmitTwoReturnValues(BUFFER_B, 10, (chosenMoveId) | (GetBattlerAtPosition(B_POSITION_PLAYER_LEFT) << 8));

            OpponentBufferExecCompleted();
        }
    }
}

static void OpponentHandleChooseItem(void)
{
    BtlController_EmitOneReturnValue(BUFFER_B, *(gBattleStruct->chosenItem + (gActiveBattler / 2) * 2));
    OpponentBufferExecCompleted();
}

static void OpponentHandleChoosePokemon(void)
{
    s32 chosenMonId;

    if (*(gBattleStruct->AI_monToSwitchIntoId + gActiveBattler) == PARTY_SIZE)
    {
        chosenMonId = GetMostSuitableMonToSwitchInto();

        if (chosenMonId == PARTY_SIZE)
        {
            s32 battler1, battler2, firstId, lastId;

            if (!(gBattleTypeFlags & BATTLE_TYPE_DOUBLE))
            {
                battler2 = battler1 = GetBattlerAtPosition(B_POSITION_OPPONENT_LEFT);
            }
            else
            {
                battler1 = GetBattlerAtPosition(B_POSITION_OPPONENT_LEFT);
                battler2 = GetBattlerAtPosition(B_POSITION_OPPONENT_RIGHT);
            }

            GetAIPartyIndexes(gActiveBattler, &firstId, &lastId);

            for (chosenMonId = firstId; chosenMonId < lastId; chosenMonId++)
            {
                if (GetMonData(&gEnemyParty[chosenMonId], MON_DATA_HP) != 0
                    && chosenMonId != gBattlerPartyIndexes[battler1]
                    && chosenMonId != gBattlerPartyIndexes[battler2])
                {
                    break;
                }
            }
        }
    }
    else
    {
        chosenMonId = *(gBattleStruct->AI_monToSwitchIntoId + gActiveBattler);
        *(gBattleStruct->AI_monToSwitchIntoId + gActiveBattler) = PARTY_SIZE;
    }


    *(gBattleStruct->monToSwitchIntoId + gActiveBattler) = chosenMonId;
    BtlController_EmitChosenMonReturnValue(BUFFER_B, chosenMonId, NULL);
    OpponentBufferExecCompleted();
}

static void OpponentHandleCmd23(void)
{
    OpponentBufferExecCompleted();
}

static void OpponentHandleHealthBarUpdate(void)
{
    s16 hpVal;

    LoadBattleBarGfx(0);
    hpVal = (gBattleResources->bufferA[gActiveBattler][3] << 8) | gBattleResources->bufferA[gActiveBattler][2];

    if (hpVal != INSTANT_HP_BAR_DROP)
    {
        u32 maxHP = GetMonData(&gEnemyParty[gBattlerPartyIndexes[gActiveBattler]], MON_DATA_MAX_HP);
        u32 curHP = GetMonData(&gEnemyParty[gBattlerPartyIndexes[gActiveBattler]], MON_DATA_HP);

        SetBattleBarStruct(gActiveBattler, gHealthboxSpriteIds[gActiveBattler], maxHP, curHP, hpVal);
    }
    else
    {
        u32 maxHP = GetMonData(&gEnemyParty[gBattlerPartyIndexes[gActiveBattler]], MON_DATA_MAX_HP);

        SetBattleBarStruct(gActiveBattler, gHealthboxSpriteIds[gActiveBattler], maxHP, 0, hpVal);
    }

    gBattlerControllerFuncs[gActiveBattler] = CompleteOnHealthbarDone;
}

static void OpponentHandleExpUpdate(void)
{
    OpponentBufferExecCompleted();
}

static void OpponentHandleStatusIconUpdate(void)
{
    if (!IsBattleSEPlaying(gActiveBattler))
    {
        u8 battlerId;

        UpdateHealthboxAttribute(gHealthboxSpriteIds[gActiveBattler], &gEnemyParty[gBattlerPartyIndexes[gActiveBattler]], HEALTHBOX_STATUS_ICON);
        battlerId = gActiveBattler;
        gBattleSpritesDataPtr->healthBoxesData[battlerId].statusAnimActive = 0;
        gBattlerControllerFuncs[gActiveBattler] = CompleteOnFinishedStatusAnimation;
    }
}

static void OpponentHandleStatusAnimation(void)
{
    if (!IsBattleSEPlaying(gActiveBattler))
    {
        InitAndLaunchChosenStatusAnimation(gBattleResources->bufferA[gActiveBattler][1],
                        gBattleResources->bufferA[gActiveBattler][2] | (gBattleResources->bufferA[gActiveBattler][3] << 8) | (gBattleResources->bufferA[gActiveBattler][4] << 16) | (gBattleResources->bufferA[gActiveBattler][5] << 24));
        gBattlerControllerFuncs[gActiveBattler] = CompleteOnFinishedStatusAnimation;
    }
}

static void OpponentHandleStatusXor(void)
{
    OpponentBufferExecCompleted();
}

static void OpponentHandleDataTransfer(void)
{
    OpponentBufferExecCompleted();
}

static void OpponentHandleDMA3Transfer(void)
{
    OpponentBufferExecCompleted();
}

static void OpponentHandlePlayBGM(void)
{
    OpponentBufferExecCompleted();
}

static void OpponentHandleCmd32(void)
{
    OpponentBufferExecCompleted();
}

static void OpponentHandleTwoReturnValues(void)
{
    OpponentBufferExecCompleted();
}

static void OpponentHandleChosenMonReturnValue(void)
{
    OpponentBufferExecCompleted();
}

static void OpponentHandleOneReturnValue(void)
{
    OpponentBufferExecCompleted();
}

static void OpponentHandleOneReturnValue_Duplicate(void)
{
    OpponentBufferExecCompleted();
}

static void OpponentHandleClearUnkVar(void)
{
    gUnusedControllerStruct.unk = 0;
    OpponentBufferExecCompleted();
}

static void OpponentHandleSetUnkVar(void)
{
    gUnusedControllerStruct.unk = gBattleResources->bufferA[gActiveBattler][1];
    OpponentBufferExecCompleted();
}

static void OpponentHandleClearUnkFlag(void)
{
    gUnusedControllerStruct.flag = 0;
    OpponentBufferExecCompleted();
}

static void OpponentHandleToggleUnkFlag(void)
{
    gUnusedControllerStruct.flag ^= 1;
    OpponentBufferExecCompleted();
}

static void OpponentHandleHitAnimation(void)
{
    if (gSprites[gBattlerSpriteIds[gActiveBattler]].invisible == TRUE)
    {
        OpponentBufferExecCompleted();
    }
    else
    {
        gDoingBattleAnim = TRUE;
        gSprites[gBattlerSpriteIds[gActiveBattler]].data[1] = 0;
        DoHitAnimHealthboxEffect(gActiveBattler);
        gBattlerControllerFuncs[gActiveBattler] = DoHitAnimBlinkSpriteEffect;
    }
}

static void OpponentHandleCantSwitch(void)
{
    OpponentBufferExecCompleted();
}

static void OpponentHandlePlaySE(void)
{
    s8 pan;

    if (GetBattlerSide(gActiveBattler) == B_SIDE_PLAYER)
        pan = SOUND_PAN_ATTACKER;
    else
        pan = SOUND_PAN_TARGET;

    PlaySE12WithPanning(gBattleResources->bufferA[gActiveBattler][1] | (gBattleResources->bufferA[gActiveBattler][2] << 8), pan);
    OpponentBufferExecCompleted();
}

static void OpponentHandlePlayFanfareOrBGM(void)
{
    if (gBattleResources->bufferA[gActiveBattler][3])
    {
        BattleStopLowHpSound();
        PlayBGM(gBattleResources->bufferA[gActiveBattler][1] | (gBattleResources->bufferA[gActiveBattler][2] << 8));
    }
    else
    {
        PlayFanfare(gBattleResources->bufferA[gActiveBattler][1] | (gBattleResources->bufferA[gActiveBattler][2] << 8));
    }

    OpponentBufferExecCompleted();
}

static void OpponentHandleFaintingCry(void)
{
    u16 species = GetMonData(&gEnemyParty[gBattlerPartyIndexes[gActiveBattler]], MON_DATA_SPECIES);

    PlayCry3(species, 25, 5);
    OpponentBufferExecCompleted();
}

static void OpponentHandleIntroSlide(void)
{
    HandleIntroSlide(gBattleResources->bufferA[gActiveBattler][1]);
    gIntroSlideFlags |= 1;
    OpponentBufferExecCompleted();
}

static void OpponentHandleIntroTrainerBallThrow(void)
{
    u8 taskId;

    SetSpritePrimaryCoordsFromSecondaryCoords(&gSprites[gBattlerSpriteIds[gActiveBattler]]);

    gSprites[gBattlerSpriteIds[gActiveBattler]].data[0] = 35;
    gSprites[gBattlerSpriteIds[gActiveBattler]].data[2] = 280;
    gSprites[gBattlerSpriteIds[gActiveBattler]].data[4] = gSprites[gBattlerSpriteIds[gActiveBattler]].y;
    gSprites[gBattlerSpriteIds[gActiveBattler]].callback = StartAnimLinearTranslation;

    StoreSpriteCallbackInData6(&gSprites[gBattlerSpriteIds[gActiveBattler]], SpriteCB_FreeOpponentSprite);

    taskId = CreateTask(Task_StartSendOutAnim, 5);
    gTasks[taskId].data[0] = gActiveBattler;

    if (gBattleSpritesDataPtr->healthBoxesData[gActiveBattler].partyStatusSummaryShown)
        gTasks[gBattlerStatusSummaryTaskId[gActiveBattler]].func = Task_HidePartyStatusSummary;

    gBattleSpritesDataPtr->animationData->introAnimActive = TRUE;
    gBattlerControllerFuncs[gActiveBattler] = OpponentDummy;
}

static void SpriteCB_FreeOpponentSprite(struct Sprite *sprite)
{
    FreeTrainerFrontPicPalette(sprite->oam.affineParam);
    FreeSpriteOamMatrix(sprite);
    DestroySprite(sprite);
}

static void Task_StartSendOutAnim(u8 taskId)
{
    u8 savedActiveBank = gActiveBattler;

    gActiveBattler = gTasks[taskId].data[0];
    if ((!TwoIntroMons(gActiveBattler) || (gBattleTypeFlags & BATTLE_TYPE_MULTI)) && !BATTLE_TWO_VS_ONE_OPPONENT)
    {
        gBattleResources->bufferA[gActiveBattler][1] = gBattlerPartyIndexes[gActiveBattler];
        StartSendOutAnim(gActiveBattler, FALSE);
    }
    else if ((gBattleTypeFlags & BATTLE_TYPE_TWO_OPPONENTS))
    {
        gBattleResources->bufferA[gActiveBattler][1] = gBattlerPartyIndexes[gActiveBattler];
        StartSendOutAnim(gActiveBattler, FALSE);
    }
    else
    {
        gBattleResources->bufferA[gActiveBattler][1] = gBattlerPartyIndexes[gActiveBattler];
        StartSendOutAnim(gActiveBattler, FALSE);
        gActiveBattler ^= BIT_FLANK;
        gBattleResources->bufferA[gActiveBattler][1] = gBattlerPartyIndexes[gActiveBattler];
        StartSendOutAnim(gActiveBattler, FALSE);
        gActiveBattler ^= BIT_FLANK;
    }
    gBattlerControllerFuncs[gActiveBattler] = Intro_TryShinyAnimShowHealthbox;
    gActiveBattler = savedActiveBank;
    DestroyTask(taskId);
}

static void OpponentHandleDrawPartyStatusSummary(void)
{
    if (gBattleResources->bufferA[gActiveBattler][1] != 0 && GetBattlerSide(gActiveBattler) == B_SIDE_PLAYER)
    {
        OpponentBufferExecCompleted();
    }
    else
    {
        gBattleSpritesDataPtr->healthBoxesData[gActiveBattler].partyStatusSummaryShown = 1;

        if (gBattleResources->bufferA[gActiveBattler][2] != 0)
        {
            if (gBattleSpritesDataPtr->healthBoxesData[gActiveBattler].field_1_x1E < 2)
            {
                gBattleSpritesDataPtr->healthBoxesData[gActiveBattler].field_1_x1E++;
                return;
            }
            else
            {
                gBattleSpritesDataPtr->healthBoxesData[gActiveBattler].field_1_x1E = 0;
            }
        }

        gBattlerStatusSummaryTaskId[gActiveBattler] = CreatePartyStatusSummarySprites(gActiveBattler, (struct HpAndStatus *)&gBattleResources->bufferA[gActiveBattler][4], gBattleResources->bufferA[gActiveBattler][1], gBattleResources->bufferA[gActiveBattler][2]);
        gBattleSpritesDataPtr->healthBoxesData[gActiveBattler].partyStatusDelayTimer = 0;

        if (gBattleResources->bufferA[gActiveBattler][2] != 0)
            gBattleSpritesDataPtr->healthBoxesData[gActiveBattler].partyStatusDelayTimer = 93;

        gBattlerControllerFuncs[gActiveBattler] = EndDrawPartyStatusSummary;
    }
}

static void EndDrawPartyStatusSummary(void)
{
    if (gBattleSpritesDataPtr->healthBoxesData[gActiveBattler].partyStatusDelayTimer++ > 92)
    {
        gBattleSpritesDataPtr->healthBoxesData[gActiveBattler].partyStatusDelayTimer = 0;
        OpponentBufferExecCompleted();
    }
}

static void OpponentHandleHidePartyStatusSummary(void)
{
    if (gBattleSpritesDataPtr->healthBoxesData[gActiveBattler].partyStatusSummaryShown)
        gTasks[gBattlerStatusSummaryTaskId[gActiveBattler]].func = Task_HidePartyStatusSummary;
    OpponentBufferExecCompleted();
}

static void OpponentHandleEndBounceEffect(void)
{
    OpponentBufferExecCompleted();
}

static void OpponentHandleSpriteInvisibility(void)
{
    if (IsBattlerSpritePresent(gActiveBattler))
    {
        gSprites[gBattlerSpriteIds[gActiveBattler]].invisible = gBattleResources->bufferA[gActiveBattler][1];
        CopyBattleSpriteInvisibility(gActiveBattler);
    }
    OpponentBufferExecCompleted();
}

static void OpponentHandleBattleAnimation(void)
{
    if (!IsBattleSEPlaying(gActiveBattler))
    {
        u8 animationId = gBattleResources->bufferA[gActiveBattler][1];
        u16 argument = gBattleResources->bufferA[gActiveBattler][2] | (gBattleResources->bufferA[gActiveBattler][3] << 8);

        if (TryHandleLaunchBattleTableAnimation(gActiveBattler, gActiveBattler, gActiveBattler, animationId, argument))
            OpponentBufferExecCompleted();
        else
            gBattlerControllerFuncs[gActiveBattler] = CompleteOnFinishedBattleAnimation;
    }
}

static void OpponentHandleLinkStandbyMsg(void)
{
    OpponentBufferExecCompleted();
}

static void OpponentHandleResetActionMoveSelection(void)
{
    OpponentBufferExecCompleted();
}

static void OpponentHandleEndLinkBattle(void)
{
    if (gBattleTypeFlags & BATTLE_TYPE_LINK && !(gBattleTypeFlags & BATTLE_TYPE_IS_MASTER))
    {
        gMain.inBattle = 0;
        gMain.callback1 = gPreBattleCallback1;
        SetMainCallback2(gMain.savedCallback);
    }
    OpponentBufferExecCompleted();
}

static void OpponentHandleDebugMenu(void)
{
    OpponentBufferExecCompleted();
}

static void OpponentCmdEnd(void)
{
}<|MERGE_RESOLUTION|>--- conflicted
+++ resolved
@@ -302,16 +302,10 @@
      && !gBattleSpritesDataPtr->healthBoxesData[gActiveBattler].finishedShinyMonAnim)
         TryShinyAnimation(gActiveBattler, &gEnemyParty[gBattlerPartyIndexes[gActiveBattler]]);
 
-<<<<<<< HEAD
     twoMons = TwoIntroMons(gActiveBattler);
     if (!(gBattleTypeFlags & BATTLE_TYPE_TWO_OPPONENTS)
      && (!(gBattleTypeFlags & BATTLE_TYPE_MULTI) || BATTLE_TWO_VS_ONE_OPPONENT)
      && twoMons
-=======
-    if (!(gBattleTypeFlags & BATTLE_TYPE_TWO_OPPONENTS)
-     && !(gBattleTypeFlags & BATTLE_TYPE_MULTI)
-     && IsDoubleBattle()
->>>>>>> ef935f6f
      && !gBattleSpritesDataPtr->healthBoxesData[gActiveBattler ^ BIT_FLANK].triedShinyMonAnim
      && !gBattleSpritesDataPtr->healthBoxesData[gActiveBattler ^ BIT_FLANK].ballAnimActive
      && !gBattleSpritesDataPtr->healthBoxesData[gActiveBattler ^ BIT_FLANK].finishedShinyMonAnim)
@@ -890,11 +884,7 @@
     for (i = 0; i < gBattleResources->bufferA[gActiveBattler][2]; i++)
         dst[i] = src[i];
 
-<<<<<<< HEAD
-    BtlController_EmitDataTransfer(1, gBattleResources->bufferA[gActiveBattler][2], dst);
-=======
-    BtlController_EmitDataTransfer(BUFFER_B, gBattleBufferA[gActiveBattler][2], dst);
->>>>>>> ef935f6f
+    BtlController_EmitDataTransfer(BUFFER_B, gBattleResources->bufferA[gActiveBattler][2], dst);
     OpponentBufferExecCompleted();
 }
 
@@ -1587,7 +1577,7 @@
                 BtlController_EmitTwoReturnValues(BUFFER_B, B_ACTION_RUN, 0);
                 break;
             case AI_CHOICE_SWITCH:
-                BtlController_EmitTwoReturnValues(1, 10, 0xFFFF);
+                BtlController_EmitTwoReturnValues(BUFFER_B, 10, 0xFFFF);
                 break;
             case 6:
                 BtlController_EmitTwoReturnValues(BUFFER_B, 15, gBattlerTarget);
@@ -1601,14 +1591,10 @@
                     if (gAbsentBattlerFlags & gBitTable[gBattlerTarget])
                         gBattlerTarget = GetBattlerAtPosition(B_POSITION_PLAYER_RIGHT);
                 }
-<<<<<<< HEAD
                 if (CanMegaEvolve(gActiveBattler)) // If opponent can mega evolve, do it.
-                    BtlController_EmitTwoReturnValues(1, 10, (chosenMoveId) | (RET_MEGA_EVOLUTION) | (gBattlerTarget << 8));
+                    BtlController_EmitTwoReturnValues(BUFFER_B, 10, (chosenMoveId) | (RET_MEGA_EVOLUTION) | (gBattlerTarget << 8));
                 else
-                    BtlController_EmitTwoReturnValues(1, 10, (chosenMoveId) | (gBattlerTarget << 8));
-=======
-                BtlController_EmitTwoReturnValues(BUFFER_B, 10, (chosenMoveId) | (gBattlerTarget << 8));
->>>>>>> ef935f6f
+                    BtlController_EmitTwoReturnValues(BUFFER_B, 10, (chosenMoveId) | (gBattlerTarget << 8));
                 break;
             }
             OpponentBufferExecCompleted();
