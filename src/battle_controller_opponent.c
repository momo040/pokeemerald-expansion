--- conflicted
+++ resolved
@@ -97,12 +97,8 @@
 static void OpponentHandleLinkStandbyMsg(void);
 static void OpponentHandleResetActionMoveSelection(void);
 static void OpponentHandleCmd55(void);
-<<<<<<< HEAD
 static void OpponentHandleDebugMenu(void);
-static void nullsub_91(void);
-=======
 static void OpponentCmdEnd(void);
->>>>>>> 00814740
 
 static void OpponentBufferRunCommand(void);
 static void OpponentBufferExecCompleted(void);
@@ -174,12 +170,8 @@
     OpponentHandleLinkStandbyMsg,
     OpponentHandleResetActionMoveSelection,
     OpponentHandleCmd55,
-<<<<<<< HEAD
     OpponentHandleDebugMenu,
-    nullsub_91
-=======
     OpponentCmdEnd
->>>>>>> 00814740
 };
 
 // unknown unused data
@@ -2005,15 +1997,11 @@
     OpponentBufferExecCompleted();
 }
 
-<<<<<<< HEAD
 static void OpponentHandleDebugMenu(void)
 {
     OpponentBufferExecCompleted();
 }
 
-static void nullsub_91(void)
-=======
 static void OpponentCmdEnd(void)
->>>>>>> 00814740
 {
 }