--- conflicted
+++ resolved
@@ -92,12 +92,8 @@
 static void WallyHandleLinkStandbyMsg(void);
 static void WallyHandleResetActionMoveSelection(void);
 static void WallyHandleCmd55(void);
-<<<<<<< HEAD
 static void WallyHandleBattleDebug(void);
-static void nullsub_118(void);
-=======
 static void WallyCmdEnd(void);
->>>>>>> 00814740
 
 static void WallyBufferRunCommand(void);
 static void WallyBufferExecCompleted(void);
@@ -166,12 +162,8 @@
     WallyHandleLinkStandbyMsg,
     WallyHandleResetActionMoveSelection,
     WallyHandleCmd55,
-<<<<<<< HEAD
     WallyHandleBattleDebug,
-    nullsub_118
-=======
     WallyCmdEnd
->>>>>>> 00814740
 };
 
 static void SpriteCB_Null7(void)
@@ -1569,15 +1561,11 @@
         gBattlerControllerFuncs[gActiveBattler] = sub_80587B0;
 }
 
-<<<<<<< HEAD
 static void WallyHandleBattleDebug(void)
 {
     WallyBufferExecCompleted();
 }
 
-static void nullsub_118(void)
-=======
 static void WallyCmdEnd(void)
->>>>>>> 00814740
 {
 }