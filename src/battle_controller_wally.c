#include "global.h"
#include "battle.h"
#include "battle_anim.h"
#include "battle_controllers.h"
#include "battle_interface.h"
#include "battle_message.h"
#include "battle_setup.h"
#include "battle_tv.h"
#include "bg.h"
#include "data.h"
#include "item.h"
#include "item_menu.h"
#include "link.h"
#include "main.h"
#include "m4a.h"
#include "palette.h"
#include "party_menu.h"
#include "pokeball.h"
#include "pokemon.h"
#include "random.h"
#include "reshow_battle_screen.h"
#include "sound.h"
#include "string_util.h"
#include "task.h"
#include "text.h"
#include "util.h"
#include "window.h"
#include "constants/battle_anim.h"
#include "constants/items.h"
#include "constants/moves.h"
#include "constants/songs.h"
#include "constants/trainers.h"
#include "constants/rgb.h"

// this file's functions
static void WallyHandleGetMonData(void);
static void WallyHandleGetRawMonData(void);
static void WallyHandleSetMonData(void);
static void WallyHandleSetRawMonData(void);
static void WallyHandleLoadMonSprite(void);
static void WallyHandleSwitchInAnim(void);
static void WallyHandleReturnMonToBall(void);
static void WallyHandleDrawTrainerPic(void);
static void WallyHandleTrainerSlide(void);
static void WallyHandleTrainerSlideBack(void);
static void WallyHandleFaintAnimation(void);
static void WallyHandlePaletteFade(void);
static void WallyHandleSuccessBallThrowAnim(void);
static void WallyHandleBallThrowAnim(void);
static void WallyHandlePause(void);
static void WallyHandleMoveAnimation(void);
static void WallyHandlePrintString(void);
static void WallyHandlePrintSelectionString(void);
static void WallyHandleChooseAction(void);
static void WallyHandleYesNoBox(void);
static void WallyHandleChooseMove(void);
static void WallyHandleChooseItem(void);
static void WallyHandleChoosePokemon(void);
static void WallyHandleCmd23(void);
static void WallyHandleHealthBarUpdate(void);
static void WallyHandleExpUpdate(void);
static void WallyHandleStatusIconUpdate(void);
static void WallyHandleStatusAnimation(void);
static void WallyHandleStatusXor(void);
static void WallyHandleDataTransfer(void);
static void WallyHandleDMA3Transfer(void);
static void WallyHandlePlayBGM(void);
static void WallyHandleCmd32(void);
static void WallyHandleTwoReturnValues(void);
static void WallyHandleChosenMonReturnValue(void);
static void WallyHandleOneReturnValue(void);
static void WallyHandleOneReturnValue_Duplicate(void);
static void WallyHandleClearUnkVar(void);
static void WallyHandleSetUnkVar(void);
static void WallyHandleClearUnkFlag(void);
static void WallyHandleToggleUnkFlag(void);
static void WallyHandleHitAnimation(void);
static void WallyHandleCmd42(void);
static void WallyHandlePlaySE(void);
static void WallyHandlePlayFanfareOrBGM(void);
static void WallyHandleFaintingCry(void);
static void WallyHandleIntroSlide(void);
static void WallyHandleIntroTrainerBallThrow(void);
static void WallyHandleDrawPartyStatusSummary(void);
static void WallyHandleHidePartyStatusSummary(void);
static void WallyHandleEndBounceEffect(void);
static void WallyHandleSpriteInvisibility(void);
static void WallyHandleBattleAnimation(void);
static void WallyHandleLinkStandbyMsg(void);
static void WallyHandleResetActionMoveSelection(void);
<<<<<<< HEAD
static void WallyHandleCmd55(void);
static void WallyHandleBattleDebug(void);
=======
static void WallyHandleEndLinkBattle(void);
>>>>>>> 9eb57944
static void WallyCmdEnd(void);

static void WallyBufferRunCommand(void);
static void WallyBufferExecCompleted(void);
static void CompleteOnChosenItem(void);
static void Intro_WaitForShinyAnimAndHealthbox(void);
static u32 CopyWallyMonData(u8 monId, u8 *dst);
static void SetWallyMonData(u8 monId);
static void WallyDoMoveAnimation(void);
static void Task_StartSendOutAnim(u8 taskId);

static void (*const sWallyBufferCommands[CONTROLLER_CMDS_COUNT])(void) =
{
    [CONTROLLER_GETMONDATA]               = WallyHandleGetMonData,
    [CONTROLLER_GETRAWMONDATA]            = WallyHandleGetRawMonData,
    [CONTROLLER_SETMONDATA]               = WallyHandleSetMonData,
    [CONTROLLER_SETRAWMONDATA]            = WallyHandleSetRawMonData,
    [CONTROLLER_LOADMONSPRITE]            = WallyHandleLoadMonSprite,
    [CONTROLLER_SWITCHINANIM]             = WallyHandleSwitchInAnim,
    [CONTROLLER_RETURNMONTOBALL]          = WallyHandleReturnMonToBall,
    [CONTROLLER_DRAWTRAINERPIC]           = WallyHandleDrawTrainerPic,
    [CONTROLLER_TRAINERSLIDE]             = WallyHandleTrainerSlide,
    [CONTROLLER_TRAINERSLIDEBACK]         = WallyHandleTrainerSlideBack,
    [CONTROLLER_FAINTANIMATION]           = WallyHandleFaintAnimation,
    [CONTROLLER_PALETTEFADE]              = WallyHandlePaletteFade,
    [CONTROLLER_SUCCESSBALLTHROWANIM]     = WallyHandleSuccessBallThrowAnim,
    [CONTROLLER_BALLTHROWANIM]            = WallyHandleBallThrowAnim,
    [CONTROLLER_PAUSE]                    = WallyHandlePause,
    [CONTROLLER_MOVEANIMATION]            = WallyHandleMoveAnimation,
    [CONTROLLER_PRINTSTRING]              = WallyHandlePrintString,
    [CONTROLLER_PRINTSTRINGPLAYERONLY]    = WallyHandlePrintSelectionString,
    [CONTROLLER_CHOOSEACTION]             = WallyHandleChooseAction,
    [CONTROLLER_YESNOBOX]                 = WallyHandleYesNoBox,
    [CONTROLLER_CHOOSEMOVE]               = WallyHandleChooseMove,
    [CONTROLLER_OPENBAG]                  = WallyHandleChooseItem,
    [CONTROLLER_CHOOSEPOKEMON]            = WallyHandleChoosePokemon,
    [CONTROLLER_23]                       = WallyHandleCmd23,
    [CONTROLLER_HEALTHBARUPDATE]          = WallyHandleHealthBarUpdate,
    [CONTROLLER_EXPUPDATE]                = WallyHandleExpUpdate,
    [CONTROLLER_STATUSICONUPDATE]         = WallyHandleStatusIconUpdate,
    [CONTROLLER_STATUSANIMATION]          = WallyHandleStatusAnimation,
    [CONTROLLER_STATUSXOR]                = WallyHandleStatusXor,
    [CONTROLLER_DATATRANSFER]             = WallyHandleDataTransfer,
    [CONTROLLER_DMA3TRANSFER]             = WallyHandleDMA3Transfer,
    [CONTROLLER_PLAYBGM]                  = WallyHandlePlayBGM,
    [CONTROLLER_32]                       = WallyHandleCmd32,
    [CONTROLLER_TWORETURNVALUES]          = WallyHandleTwoReturnValues,
    [CONTROLLER_CHOSENMONRETURNVALUE]     = WallyHandleChosenMonReturnValue,
    [CONTROLLER_ONERETURNVALUE]           = WallyHandleOneReturnValue,
    [CONTROLLER_ONERETURNVALUE_DUPLICATE] = WallyHandleOneReturnValue_Duplicate,
    [CONTROLLER_CLEARUNKVAR]              = WallyHandleClearUnkVar,
    [CONTROLLER_SETUNKVAR]                = WallyHandleSetUnkVar,
    [CONTROLLER_CLEARUNKFLAG]             = WallyHandleClearUnkFlag,
    [CONTROLLER_TOGGLEUNKFLAG]            = WallyHandleToggleUnkFlag,
    [CONTROLLER_HITANIMATION]             = WallyHandleHitAnimation,
    [CONTROLLER_42]                       = WallyHandleCmd42,
    [CONTROLLER_PLAYSE]                   = WallyHandlePlaySE,
    [CONTROLLER_PLAYFANFAREORBGM]         = WallyHandlePlayFanfareOrBGM,
    [CONTROLLER_FAINTINGCRY]              = WallyHandleFaintingCry,
    [CONTROLLER_INTROSLIDE]               = WallyHandleIntroSlide,
    [CONTROLLER_INTROTRAINERBALLTHROW]    = WallyHandleIntroTrainerBallThrow,
    [CONTROLLER_DRAWPARTYSTATUSSUMMARY]   = WallyHandleDrawPartyStatusSummary,
    [CONTROLLER_HIDEPARTYSTATUSSUMMARY]   = WallyHandleHidePartyStatusSummary,
    [CONTROLLER_ENDBOUNCE]                = WallyHandleEndBounceEffect,
    [CONTROLLER_SPRITEINVISIBILITY]       = WallyHandleSpriteInvisibility,
    [CONTROLLER_BATTLEANIMATION]          = WallyHandleBattleAnimation,
    [CONTROLLER_LINKSTANDBYMSG]           = WallyHandleLinkStandbyMsg,
    [CONTROLLER_RESETACTIONMOVESELECTION] = WallyHandleResetActionMoveSelection,
<<<<<<< HEAD
    [CONTROLLER_55]                       = WallyHandleCmd55,
    [CONTROLLER_DEBUGMENU]                = WallyHandleBattleDebug,
=======
    [CONTROLLER_ENDLINKBATTLE]            = WallyHandleEndLinkBattle,
>>>>>>> 9eb57944
    [CONTROLLER_TERMINATOR_NOP]           = WallyCmdEnd
};

static void SpriteCB_Null7(void)
{
}

void SetControllerToWally(void)
{
    gBattlerControllerFuncs[gActiveBattler] = WallyBufferRunCommand;
    gBattleStruct->wallyBattleState = 0;
    gBattleStruct->wallyMovesState = 0;
    gBattleStruct->wallyWaitFrames = 0;
    gBattleStruct->wallyMoveFrames = 0;
}

static void WallyBufferRunCommand(void)
{
    if (gBattleControllerExecFlags & gBitTable[gActiveBattler])
    {
        if (gBattleResources->bufferA[gActiveBattler][0] < ARRAY_COUNT(sWallyBufferCommands))
            sWallyBufferCommands[gBattleResources->bufferA[gActiveBattler][0]]();
        else
            WallyBufferExecCompleted();
    }
}

static void WallyHandleActions(void)
{
    switch (gBattleStruct->wallyBattleState)
    {
    case 0:
        gBattleStruct->wallyWaitFrames = 64;
        gBattleStruct->wallyBattleState++;
    case 1:
        if (--gBattleStruct->wallyWaitFrames == 0)
        {
            PlaySE(SE_SELECT);
            BtlController_EmitTwoReturnValues(1, B_ACTION_USE_MOVE, 0);
            WallyBufferExecCompleted();
            gBattleStruct->wallyBattleState++;
            gBattleStruct->wallyMovesState = 0;
            gBattleStruct->wallyWaitFrames = 64;
        }
        break;
    case 2:
        if (--gBattleStruct->wallyWaitFrames == 0)
        {
            PlaySE(SE_SELECT);
            BtlController_EmitTwoReturnValues(1, B_ACTION_USE_MOVE, 0);
            WallyBufferExecCompleted();
            gBattleStruct->wallyBattleState++;
            gBattleStruct->wallyMovesState = 0;
            gBattleStruct->wallyWaitFrames = 64;
        }
        break;
    case 3:
        if (--gBattleStruct->wallyWaitFrames == 0)
        {
            BtlController_EmitTwoReturnValues(1, 9, 0);
            WallyBufferExecCompleted();
            gBattleStruct->wallyBattleState++;
            gBattleStruct->wallyMovesState = 0;
            gBattleStruct->wallyWaitFrames = 64;
        }
        break;
    case 4:
        if (--gBattleStruct->wallyWaitFrames == 0)
        {
            PlaySE(SE_SELECT);
            ActionSelectionDestroyCursorAt(0);
            ActionSelectionCreateCursorAt(1, 0);
            gBattleStruct->wallyWaitFrames = 64;
            gBattleStruct->wallyBattleState++;
        }
        break;
    case 5:
        if (--gBattleStruct->wallyWaitFrames == 0)
        {
            PlaySE(SE_SELECT);
            BtlController_EmitTwoReturnValues(1, B_ACTION_USE_ITEM, 0);
            WallyBufferExecCompleted();
        }
        break;
    }
}

static void CompleteOnBattlerSpriteCallbackDummy(void)
{
    if (gSprites[gBattlerSpriteIds[gActiveBattler]].callback == SpriteCallbackDummy)
        WallyBufferExecCompleted();
}

static void CompleteOnInactiveTextPrinter(void)
{
    if (!IsTextPrinterActive(0))
        WallyBufferExecCompleted();
}

static void CompleteOnFinishedAnimation(void)
{
    if (!gDoingBattleAnim)
        WallyBufferExecCompleted();
}

static void OpenBagAfterPaletteFade(void)
{
    if (!gPaletteFade.active)
    {
        gBattlerControllerFuncs[gActiveBattler] = CompleteOnChosenItem;
        ReshowBattleScreenDummy();
        FreeAllWindowBuffers();
        DoWallyTutorialBagMenu();
    }
}

static void CompleteOnChosenItem(void)
{
    if (gMain.callback2 == BattleMainCB2 && !gPaletteFade.active)
    {
        BtlController_EmitOneReturnValue(1, gSpecialVar_ItemId);
        WallyBufferExecCompleted();
    }
}

static void Intro_TryShinyAnimShowHealthbox(void)
{
    if (!gBattleSpritesDataPtr->healthBoxesData[gActiveBattler].triedShinyMonAnim 
     && !gBattleSpritesDataPtr->healthBoxesData[gActiveBattler].ballAnimActive)
        TryShinyAnimation(gActiveBattler, &gPlayerParty[gBattlerPartyIndexes[gActiveBattler]]);

    if (!gBattleSpritesDataPtr->healthBoxesData[gActiveBattler ^ BIT_FLANK].triedShinyMonAnim 
     && !gBattleSpritesDataPtr->healthBoxesData[gActiveBattler ^ BIT_FLANK].ballAnimActive)
        TryShinyAnimation(gActiveBattler ^ BIT_FLANK, &gPlayerParty[gBattlerPartyIndexes[gActiveBattler ^ BIT_FLANK]]);

    if (!gBattleSpritesDataPtr->healthBoxesData[gActiveBattler].ballAnimActive
        && !gBattleSpritesDataPtr->healthBoxesData[gActiveBattler ^ BIT_FLANK].ballAnimActive
        && gSprites[gBattleControllerData[gActiveBattler]].callback == SpriteCallbackDummy
        && gSprites[gBattlerSpriteIds[gActiveBattler]].callback == SpriteCallbackDummy)
    {
        if (IsDoubleBattle() && !(gBattleTypeFlags & BATTLE_TYPE_MULTI))
        {
            DestroySprite(&gSprites[gBattleControllerData[gActiveBattler ^ BIT_FLANK]]);
            UpdateHealthboxAttribute(gHealthboxSpriteIds[gActiveBattler ^ BIT_FLANK], &gPlayerParty[gBattlerPartyIndexes[gActiveBattler ^ BIT_FLANK]], HEALTHBOX_ALL);
            StartHealthboxSlideIn(gActiveBattler ^ BIT_FLANK);
            SetHealthboxSpriteVisible(gHealthboxSpriteIds[gActiveBattler ^ BIT_FLANK]);
        }
        DestroySprite(&gSprites[gBattleControllerData[gActiveBattler]]);
        UpdateHealthboxAttribute(gHealthboxSpriteIds[gActiveBattler], &gPlayerParty[gBattlerPartyIndexes[gActiveBattler]], HEALTHBOX_ALL);
        StartHealthboxSlideIn(gActiveBattler);
        SetHealthboxSpriteVisible(gHealthboxSpriteIds[gActiveBattler]);

        gBattleSpritesDataPtr->animationData->introAnimActive = FALSE;
        gBattlerControllerFuncs[gActiveBattler] = Intro_WaitForShinyAnimAndHealthbox;
    }

}

static void Intro_WaitForShinyAnimAndHealthbox(void)
{
    bool32 healthboxAnimDone = FALSE;

    if (gSprites[gHealthboxSpriteIds[gActiveBattler]].callback == SpriteCallbackDummy)
        healthboxAnimDone = TRUE;

    if (healthboxAnimDone && gBattleSpritesDataPtr->healthBoxesData[gActiveBattler].finishedShinyMonAnim
        && gBattleSpritesDataPtr->healthBoxesData[gActiveBattler ^ BIT_FLANK].finishedShinyMonAnim)
    {
        gBattleSpritesDataPtr->healthBoxesData[gActiveBattler].triedShinyMonAnim = FALSE;
        gBattleSpritesDataPtr->healthBoxesData[gActiveBattler].finishedShinyMonAnim = FALSE;

        gBattleSpritesDataPtr->healthBoxesData[gActiveBattler ^ BIT_FLANK].triedShinyMonAnim = FALSE;
        gBattleSpritesDataPtr->healthBoxesData[gActiveBattler ^ BIT_FLANK].finishedShinyMonAnim = FALSE;

        FreeSpriteTilesByTag(ANIM_TAG_GOLD_STARS);
        FreeSpritePaletteByTag(ANIM_TAG_GOLD_STARS);

        CreateTask(Task_PlayerController_RestoreBgmAfterCry, 10);
        HandleLowHpMusicChange(&gPlayerParty[gBattlerPartyIndexes[gActiveBattler]], gActiveBattler);

        WallyBufferExecCompleted();
    }
}

static void CompleteOnHealthbarDone(void)
{
    s16 hpValue = MoveBattleBar(gActiveBattler, gHealthboxSpriteIds[gActiveBattler], HEALTH_BAR, 0);

    SetHealthboxSpriteVisible(gHealthboxSpriteIds[gActiveBattler]);

    if (hpValue != -1)
    {
        UpdateHpTextInHealthbox(gHealthboxSpriteIds[gActiveBattler], hpValue, HP_CURRENT);
    }
    else
    {
        HandleLowHpMusicChange(&gPlayerParty[gBattlerPartyIndexes[gActiveBattler]], gActiveBattler);
        WallyBufferExecCompleted();
    }
}

static void DoHitAnimBlinkSpriteEffect(void)
{
    u8 spriteId = gBattlerSpriteIds[gActiveBattler];

    if (gSprites[spriteId].data[1] == 32)
    {
        gSprites[spriteId].data[1] = 0;
        gSprites[spriteId].invisible = FALSE;
        gDoingBattleAnim = FALSE;
        WallyBufferExecCompleted();
    }
    else
    {
        if ((gSprites[spriteId].data[1] % 4) == 0)
            gSprites[spriteId].invisible ^= 1;
        gSprites[spriteId].data[1]++;
    }
}

static void DoSwitchOutAnimation(void)
{
    if (!gBattleSpritesDataPtr->healthBoxesData[gActiveBattler].specialAnimActive)
    {
        FreeSpriteOamMatrix(&gSprites[gBattlerSpriteIds[gActiveBattler]]);
        DestroySprite(&gSprites[gBattlerSpriteIds[gActiveBattler]]);
        SetHealthboxSpriteInvisible(gHealthboxSpriteIds[gActiveBattler]);
        WallyBufferExecCompleted();
    }
}

static void CompleteOnBankSpriteCallbackDummy2(void)
{
    if (gSprites[gBattlerSpriteIds[gActiveBattler]].callback == SpriteCallbackDummy)
        WallyBufferExecCompleted();
}

static void CompleteOnFinishedBattleAnimation(void)
{
    if (!gBattleSpritesDataPtr->healthBoxesData[gActiveBattler].animFromTableActive)
        WallyBufferExecCompleted();
}

static void WallyBufferExecCompleted(void)
{
    gBattlerControllerFuncs[gActiveBattler] = WallyBufferRunCommand;
    if (gBattleTypeFlags & BATTLE_TYPE_LINK)
    {
        u8 playerId = GetMultiplayerId();

        PrepareBufferDataTransferLink(2, 4, &playerId);
        gBattleResources->bufferA[gActiveBattler][0] = CONTROLLER_TERMINATOR_NOP;
    }
    else
    {
        gBattleControllerExecFlags &= ~gBitTable[gActiveBattler];
    }
}

static void CompleteOnFinishedStatusAnimation(void)
{
    if (!gBattleSpritesDataPtr->healthBoxesData[gActiveBattler].statusAnimActive)
        WallyBufferExecCompleted();
}

static void WallyHandleGetMonData(void)
{
    u8 monData[sizeof(struct Pokemon) * 2 + 56]; // this allows to get full data of two pokemon, trying to get more will result in overwriting data
    u32 size = 0;
    u8 monToCheck;
    s32 i;

    if (gBattleResources->bufferA[gActiveBattler][2] == 0)
    {
        size += CopyWallyMonData(gBattlerPartyIndexes[gActiveBattler], monData);
    }
    else
    {
        monToCheck = gBattleResources->bufferA[gActiveBattler][2];
        for (i = 0; i < PARTY_SIZE; i++)
        {
            if (monToCheck & 1)
                size += CopyWallyMonData(i, monData + size);
            monToCheck >>= 1;
        }
    }
    BtlController_EmitDataTransfer(1, size, monData);
    WallyBufferExecCompleted();
}

static u32 CopyWallyMonData(u8 monId, u8 *dst)
{
    struct BattlePokemon battleMon;
    struct MovePpInfo moveData;
    u8 nickname[20];
    u8 *src;
    s16 data16;
    u32 data32;
    s32 size = 0;

    switch (gBattleResources->bufferA[gActiveBattler][1])
    {
    case REQUEST_ALL_BATTLE:
        battleMon.species = GetMonData(&gPlayerParty[monId], MON_DATA_SPECIES);
        battleMon.item = GetMonData(&gPlayerParty[monId], MON_DATA_HELD_ITEM);
        for (size = 0; size < MAX_MON_MOVES; size++)
        {
            battleMon.moves[size] = GetMonData(&gPlayerParty[monId], MON_DATA_MOVE1 + size);
            battleMon.pp[size] = GetMonData(&gPlayerParty[monId], MON_DATA_PP1 + size);
        }
        battleMon.ppBonuses = GetMonData(&gPlayerParty[monId], MON_DATA_PP_BONUSES);
        battleMon.friendship = GetMonData(&gPlayerParty[monId], MON_DATA_FRIENDSHIP);
        battleMon.experience = GetMonData(&gPlayerParty[monId], MON_DATA_EXP);
        battleMon.hpIV = GetMonData(&gPlayerParty[monId], MON_DATA_HP_IV);
        battleMon.attackIV = GetMonData(&gPlayerParty[monId], MON_DATA_ATK_IV);
        battleMon.defenseIV = GetMonData(&gPlayerParty[monId], MON_DATA_DEF_IV);
        battleMon.speedIV = GetMonData(&gPlayerParty[monId], MON_DATA_SPEED_IV);
        battleMon.spAttackIV = GetMonData(&gPlayerParty[monId], MON_DATA_SPATK_IV);
        battleMon.spDefenseIV = GetMonData(&gPlayerParty[monId], MON_DATA_SPDEF_IV);
        battleMon.personality = GetMonData(&gPlayerParty[monId], MON_DATA_PERSONALITY);
        battleMon.status1 = GetMonData(&gPlayerParty[monId], MON_DATA_STATUS);
        battleMon.level = GetMonData(&gPlayerParty[monId], MON_DATA_LEVEL);
        battleMon.hp = GetMonData(&gPlayerParty[monId], MON_DATA_HP);
        battleMon.maxHP = GetMonData(&gPlayerParty[monId], MON_DATA_MAX_HP);
        battleMon.attack = GetMonData(&gPlayerParty[monId], MON_DATA_ATK);
        battleMon.defense = GetMonData(&gPlayerParty[monId], MON_DATA_DEF);
        battleMon.speed = GetMonData(&gPlayerParty[monId], MON_DATA_SPEED);
        battleMon.spAttack = GetMonData(&gPlayerParty[monId], MON_DATA_SPATK);
        battleMon.spDefense = GetMonData(&gPlayerParty[monId], MON_DATA_SPDEF);
        battleMon.abilityNum = GetMonData(&gPlayerParty[monId], MON_DATA_ABILITY_NUM);
        battleMon.otId = GetMonData(&gPlayerParty[monId], MON_DATA_OT_ID);
        GetMonData(&gPlayerParty[monId], MON_DATA_NICKNAME, nickname);
        StringCopy10(battleMon.nickname, nickname);
        GetMonData(&gPlayerParty[monId], MON_DATA_OT_NAME, battleMon.otName);
        src = (u8 *)&battleMon;
        for (size = 0; size < sizeof(battleMon); size++)
            dst[size] = src[size];
        break;
    case REQUEST_SPECIES_BATTLE:
        data16 = GetMonData(&gPlayerParty[monId], MON_DATA_SPECIES);
        dst[0] = data16;
        dst[1] = data16 >> 8;
        size = 2;
        break;
    case REQUEST_HELDITEM_BATTLE:
        data16 = GetMonData(&gPlayerParty[monId], MON_DATA_HELD_ITEM);
        dst[0] = data16;
        dst[1] = data16 >> 8;
        size = 2;
        break;
    case REQUEST_MOVES_PP_BATTLE:
        for (size = 0; size < MAX_MON_MOVES; size++)
        {
            moveData.moves[size] = GetMonData(&gPlayerParty[monId], MON_DATA_MOVE1 + size);
            moveData.pp[size] = GetMonData(&gPlayerParty[monId], MON_DATA_PP1 + size);
        }
        moveData.ppBonuses = GetMonData(&gPlayerParty[monId], MON_DATA_PP_BONUSES);
        src = (u8*)(&moveData);
        for (size = 0; size < sizeof(moveData); size++)
            dst[size] = src[size];
        break;
    case REQUEST_MOVE1_BATTLE:
    case REQUEST_MOVE2_BATTLE:
    case REQUEST_MOVE3_BATTLE:
    case REQUEST_MOVE4_BATTLE:
        data16 = GetMonData(&gPlayerParty[monId], MON_DATA_MOVE1 + gBattleResources->bufferA[gActiveBattler][1] - REQUEST_MOVE1_BATTLE);
        dst[0] = data16;
        dst[1] = data16 >> 8;
        size = 2;
        break;
    case REQUEST_PP_DATA_BATTLE:
        for (size = 0; size < MAX_MON_MOVES; size++)
            dst[size] = GetMonData(&gPlayerParty[monId], MON_DATA_PP1 + size);
        dst[size] = GetMonData(&gPlayerParty[monId], MON_DATA_PP_BONUSES);
        size++;
        break;
    case REQUEST_PPMOVE1_BATTLE:
    case REQUEST_PPMOVE2_BATTLE:
    case REQUEST_PPMOVE3_BATTLE:
    case REQUEST_PPMOVE4_BATTLE:
        dst[0] = GetMonData(&gPlayerParty[monId], MON_DATA_PP1 + gBattleResources->bufferA[gActiveBattler][1] - REQUEST_PPMOVE1_BATTLE);
        size = 1;
        break;
    case REQUEST_OTID_BATTLE:
        data32 = GetMonData(&gPlayerParty[monId], MON_DATA_OT_ID);
        dst[0] = (data32 & 0x000000FF);
        dst[1] = (data32 & 0x0000FF00) >> 8;
        dst[2] = (data32 & 0x00FF0000) >> 16;
        size = 3;
        break;
    case REQUEST_EXP_BATTLE:
        data32 = GetMonData(&gPlayerParty[monId], MON_DATA_EXP);
        dst[0] = (data32 & 0x000000FF);
        dst[1] = (data32 & 0x0000FF00) >> 8;
        dst[2] = (data32 & 0x00FF0000) >> 16;
        size = 3;
        break;
    case REQUEST_HP_EV_BATTLE:
        dst[0] = GetMonData(&gPlayerParty[monId], MON_DATA_HP_EV);
        size = 1;
        break;
    case REQUEST_ATK_EV_BATTLE:
        dst[0] = GetMonData(&gPlayerParty[monId], MON_DATA_ATK_EV);
        size = 1;
        break;
    case REQUEST_DEF_EV_BATTLE:
        dst[0] = GetMonData(&gPlayerParty[monId], MON_DATA_DEF_EV);
        size = 1;
        break;
    case REQUEST_SPEED_EV_BATTLE:
        dst[0] = GetMonData(&gPlayerParty[monId], MON_DATA_SPEED_EV);
        size = 1;
        break;
    case REQUEST_SPATK_EV_BATTLE:
        dst[0] = GetMonData(&gPlayerParty[monId], MON_DATA_SPATK_EV);
        size = 1;
        break;
    case REQUEST_SPDEF_EV_BATTLE:
        dst[0] = GetMonData(&gPlayerParty[monId], MON_DATA_SPDEF_EV);
        size = 1;
        break;
    case REQUEST_FRIENDSHIP_BATTLE:
        dst[0] = GetMonData(&gPlayerParty[monId], MON_DATA_FRIENDSHIP);
        size = 1;
        break;
    case REQUEST_POKERUS_BATTLE:
        dst[0] = GetMonData(&gPlayerParty[monId], MON_DATA_POKERUS);
        size = 1;
        break;
    case REQUEST_MET_LOCATION_BATTLE:
        dst[0] = GetMonData(&gPlayerParty[monId], MON_DATA_MET_LOCATION);
        size = 1;
        break;
    case REQUEST_MET_LEVEL_BATTLE:
        dst[0] = GetMonData(&gPlayerParty[monId], MON_DATA_MET_LEVEL);
        size = 1;
        break;
    case REQUEST_MET_GAME_BATTLE:
        dst[0] = GetMonData(&gPlayerParty[monId], MON_DATA_MET_GAME);
        size = 1;
        break;
    case REQUEST_POKEBALL_BATTLE:
        dst[0] = GetMonData(&gPlayerParty[monId], MON_DATA_POKEBALL);
        size = 1;
        break;
    case REQUEST_ALL_IVS_BATTLE:
        dst[0] = GetMonData(&gPlayerParty[monId], MON_DATA_HP_IV);
        dst[1] = GetMonData(&gPlayerParty[monId], MON_DATA_ATK_IV);
        dst[2] = GetMonData(&gPlayerParty[monId], MON_DATA_DEF_IV);
        dst[3] = GetMonData(&gPlayerParty[monId], MON_DATA_SPEED_IV);
        dst[4] = GetMonData(&gPlayerParty[monId], MON_DATA_SPATK_IV);
        dst[5] = GetMonData(&gPlayerParty[monId], MON_DATA_SPDEF_IV);
        size = 6;
        break;
    case REQUEST_HP_IV_BATTLE:
        dst[0] = GetMonData(&gPlayerParty[monId], MON_DATA_HP_IV);
        size = 1;
        break;
    case REQUEST_ATK_IV_BATTLE:
        dst[0] = GetMonData(&gPlayerParty[monId], MON_DATA_ATK_IV);
        size = 1;
        break;
    case REQUEST_DEF_IV_BATTLE:
        dst[0] = GetMonData(&gPlayerParty[monId], MON_DATA_DEF_IV);
        size = 1;
        break;
    case REQUEST_SPEED_IV_BATTLE:
        dst[0] = GetMonData(&gPlayerParty[monId], MON_DATA_SPEED_IV);
        size = 1;
        break;
    case REQUEST_SPATK_IV_BATTLE:
        dst[0] = GetMonData(&gPlayerParty[monId], MON_DATA_SPATK_IV);
        size = 1;
        break;
    case REQUEST_SPDEF_IV_BATTLE:
        dst[0] = GetMonData(&gPlayerParty[monId], MON_DATA_SPDEF_IV);
        size = 1;
        break;
    case REQUEST_PERSONALITY_BATTLE:
        data32 = GetMonData(&gPlayerParty[monId], MON_DATA_PERSONALITY);
        dst[0] = (data32 & 0x000000FF);
        dst[1] = (data32 & 0x0000FF00) >> 8;
        dst[2] = (data32 & 0x00FF0000) >> 16;
        dst[3] = (data32 & 0xFF000000) >> 24;
        size = 4;
        break;
    case REQUEST_CHECKSUM_BATTLE:
        data16 = GetMonData(&gPlayerParty[monId], MON_DATA_CHECKSUM);
        dst[0] = data16;
        dst[1] = data16 >> 8;
        size = 2;
        break;
    case REQUEST_STATUS_BATTLE:
        data32 = GetMonData(&gPlayerParty[monId], MON_DATA_STATUS);
        dst[0] = (data32 & 0x000000FF);
        dst[1] = (data32 & 0x0000FF00) >> 8;
        dst[2] = (data32 & 0x00FF0000) >> 16;
        dst[3] = (data32 & 0xFF000000) >> 24;
        size = 4;
        break;
    case REQUEST_LEVEL_BATTLE:
        dst[0] = GetMonData(&gPlayerParty[monId], MON_DATA_LEVEL);
        size = 1;
        break;
    case REQUEST_HP_BATTLE:
        data16 = GetMonData(&gPlayerParty[monId], MON_DATA_HP);
        dst[0] = data16;
        dst[1] = data16 >> 8;
        size = 2;
        break;
    case REQUEST_MAX_HP_BATTLE:
        data16 = GetMonData(&gPlayerParty[monId], MON_DATA_MAX_HP);
        dst[0] = data16;
        dst[1] = data16 >> 8;
        size = 2;
        break;
    case REQUEST_ATK_BATTLE:
        data16 = GetMonData(&gPlayerParty[monId], MON_DATA_ATK);
        dst[0] = data16;
        dst[1] = data16 >> 8;
        size = 2;
        break;
    case REQUEST_DEF_BATTLE:
        data16 = GetMonData(&gPlayerParty[monId], MON_DATA_DEF);
        dst[0] = data16;
        dst[1] = data16 >> 8;
        size = 2;
        break;
    case REQUEST_SPEED_BATTLE:
        data16 = GetMonData(&gPlayerParty[monId], MON_DATA_SPEED);
        dst[0] = data16;
        dst[1] = data16 >> 8;
        size = 2;
        break;
    case REQUEST_SPATK_BATTLE:
        data16 = GetMonData(&gPlayerParty[monId], MON_DATA_SPATK);
        dst[0] = data16;
        dst[1] = data16 >> 8;
        size = 2;
        break;
    case REQUEST_SPDEF_BATTLE:
        data16 = GetMonData(&gPlayerParty[monId], MON_DATA_SPDEF);
        dst[0] = data16;
        dst[1] = data16 >> 8;
        size = 2;
        break;
    case REQUEST_COOL_BATTLE:
        dst[0] = GetMonData(&gPlayerParty[monId], MON_DATA_COOL);
        size = 1;
        break;
    case REQUEST_BEAUTY_BATTLE:
        dst[0] = GetMonData(&gPlayerParty[monId], MON_DATA_BEAUTY);
        size = 1;
        break;
    case REQUEST_CUTE_BATTLE:
        dst[0] = GetMonData(&gPlayerParty[monId], MON_DATA_CUTE);
        size = 1;
        break;
    case REQUEST_SMART_BATTLE:
        dst[0] = GetMonData(&gPlayerParty[monId], MON_DATA_SMART);
        size = 1;
        break;
    case REQUEST_TOUGH_BATTLE:
        dst[0] = GetMonData(&gPlayerParty[monId], MON_DATA_TOUGH);
        size = 1;
        break;
    case REQUEST_SHEEN_BATTLE:
        dst[0] = GetMonData(&gPlayerParty[monId], MON_DATA_SHEEN);
        size = 1;
        break;
    case REQUEST_COOL_RIBBON_BATTLE:
        dst[0] = GetMonData(&gPlayerParty[monId], MON_DATA_COOL_RIBBON);
        size = 1;
        break;
    case REQUEST_BEAUTY_RIBBON_BATTLE:
        dst[0] = GetMonData(&gPlayerParty[monId], MON_DATA_BEAUTY_RIBBON);
        size = 1;
        break;
    case REQUEST_CUTE_RIBBON_BATTLE:
        dst[0] = GetMonData(&gPlayerParty[monId], MON_DATA_CUTE_RIBBON);
        size = 1;
        break;
    case REQUEST_SMART_RIBBON_BATTLE:
        dst[0] = GetMonData(&gPlayerParty[monId], MON_DATA_SMART_RIBBON);
        size = 1;
        break;
    case REQUEST_TOUGH_RIBBON_BATTLE:
        dst[0] = GetMonData(&gPlayerParty[monId], MON_DATA_TOUGH_RIBBON);
        size = 1;
        break;
    }

    return size;
}

static void WallyHandleGetRawMonData(void)
{
    PlayerHandleGetRawMonData();
}

static void WallyHandleSetMonData(void)
{
    u8 monToCheck;
    u8 i;

    if (gBattleResources->bufferA[gActiveBattler][2] == 0)
    {
        SetWallyMonData(gBattlerPartyIndexes[gActiveBattler]);
    }
    else
    {
        monToCheck = gBattleResources->bufferA[gActiveBattler][2];
        for (i = 0; i < PARTY_SIZE; i++)
        {
            if (monToCheck & 1)
                SetWallyMonData(i);
            monToCheck >>= 1;
        }
    }
    WallyBufferExecCompleted();
}

static void SetWallyMonData(u8 monId)
{
    struct BattlePokemon *battlePokemon = (struct BattlePokemon *)&gBattleResources->bufferA[gActiveBattler][3];
    struct MovePpInfo *moveData = (struct MovePpInfo *)&gBattleResources->bufferA[gActiveBattler][3];
    s32 i;

    switch (gBattleResources->bufferA[gActiveBattler][1])
    {
    case REQUEST_ALL_BATTLE:
        {
            u8 iv;

            SetMonData(&gPlayerParty[monId], MON_DATA_SPECIES, &battlePokemon->species);
            SetMonData(&gPlayerParty[monId], MON_DATA_HELD_ITEM, &battlePokemon->item);
            for (i = 0; i < MAX_MON_MOVES; i++)
            {
                SetMonData(&gPlayerParty[monId], MON_DATA_MOVE1 + i, &battlePokemon->moves[i]);
                SetMonData(&gPlayerParty[monId], MON_DATA_PP1 + i, &battlePokemon->pp[i]);
            }
            SetMonData(&gPlayerParty[monId], MON_DATA_PP_BONUSES, &battlePokemon->ppBonuses);
            SetMonData(&gPlayerParty[monId], MON_DATA_FRIENDSHIP, &battlePokemon->friendship);
            SetMonData(&gPlayerParty[monId], MON_DATA_EXP, &battlePokemon->experience);
            iv = battlePokemon->hpIV;
            SetMonData(&gPlayerParty[monId], MON_DATA_HP_IV, &iv);
            iv = battlePokemon->attackIV;
            SetMonData(&gPlayerParty[monId], MON_DATA_ATK_IV, &iv);
            iv = battlePokemon->defenseIV;
            SetMonData(&gPlayerParty[monId], MON_DATA_DEF_IV, &iv);
            iv = battlePokemon->speedIV;
            SetMonData(&gPlayerParty[monId], MON_DATA_SPEED_IV, &iv);
            iv = battlePokemon->spAttackIV;
            SetMonData(&gPlayerParty[monId], MON_DATA_SPATK_IV, &iv);
            iv = battlePokemon->spDefenseIV;
            SetMonData(&gPlayerParty[monId], MON_DATA_SPDEF_IV, &iv);
            SetMonData(&gPlayerParty[monId], MON_DATA_PERSONALITY, &battlePokemon->personality);
            SetMonData(&gPlayerParty[monId], MON_DATA_STATUS, &battlePokemon->status1);
            SetMonData(&gPlayerParty[monId], MON_DATA_LEVEL, &battlePokemon->level);
            SetMonData(&gPlayerParty[monId], MON_DATA_HP, &battlePokemon->hp);
            SetMonData(&gPlayerParty[monId], MON_DATA_MAX_HP, &battlePokemon->maxHP);
            SetMonData(&gPlayerParty[monId], MON_DATA_ATK, &battlePokemon->attack);
            SetMonData(&gPlayerParty[monId], MON_DATA_DEF, &battlePokemon->defense);
            SetMonData(&gPlayerParty[monId], MON_DATA_SPEED, &battlePokemon->speed);
            SetMonData(&gPlayerParty[monId], MON_DATA_SPATK, &battlePokemon->spAttack);
            SetMonData(&gPlayerParty[monId], MON_DATA_SPDEF, &battlePokemon->spDefense);
        }
        break;
    case REQUEST_SPECIES_BATTLE:
        SetMonData(&gPlayerParty[monId], MON_DATA_SPECIES, &gBattleResources->bufferA[gActiveBattler][3]);
        break;
    case REQUEST_HELDITEM_BATTLE:
        SetMonData(&gPlayerParty[monId], MON_DATA_HELD_ITEM, &gBattleResources->bufferA[gActiveBattler][3]);
        break;
    case REQUEST_MOVES_PP_BATTLE:
        for (i = 0; i < MAX_MON_MOVES; i++)
        {
            SetMonData(&gPlayerParty[monId], MON_DATA_MOVE1 + i, &moveData->moves[i]);
            SetMonData(&gPlayerParty[monId], MON_DATA_PP1 + i, &moveData->pp[i]);
        }
        SetMonData(&gPlayerParty[monId], MON_DATA_PP_BONUSES, &moveData->ppBonuses);
        break;
    case REQUEST_MOVE1_BATTLE:
    case REQUEST_MOVE2_BATTLE:
    case REQUEST_MOVE3_BATTLE:
    case REQUEST_MOVE4_BATTLE:
        SetMonData(&gPlayerParty[monId], MON_DATA_MOVE1 + gBattleResources->bufferA[gActiveBattler][1] - REQUEST_MOVE1_BATTLE, &gBattleResources->bufferA[gActiveBattler][3]);
        break;
    case REQUEST_PP_DATA_BATTLE:
        SetMonData(&gPlayerParty[monId], MON_DATA_PP1, &gBattleResources->bufferA[gActiveBattler][3]);
        SetMonData(&gPlayerParty[monId], MON_DATA_PP2, &gBattleResources->bufferA[gActiveBattler][4]);
        SetMonData(&gPlayerParty[monId], MON_DATA_PP3, &gBattleResources->bufferA[gActiveBattler][5]);
        SetMonData(&gPlayerParty[monId], MON_DATA_PP4, &gBattleResources->bufferA[gActiveBattler][6]);
        SetMonData(&gPlayerParty[monId], MON_DATA_PP_BONUSES, &gBattleResources->bufferA[gActiveBattler][7]);
        break;
    case REQUEST_PPMOVE1_BATTLE:
    case REQUEST_PPMOVE2_BATTLE:
    case REQUEST_PPMOVE3_BATTLE:
    case REQUEST_PPMOVE4_BATTLE:
        SetMonData(&gPlayerParty[monId], MON_DATA_PP1 + gBattleResources->bufferA[gActiveBattler][1] - REQUEST_PPMOVE1_BATTLE, &gBattleResources->bufferA[gActiveBattler][3]);
        break;
    case REQUEST_OTID_BATTLE:
        SetMonData(&gPlayerParty[monId], MON_DATA_OT_ID, &gBattleResources->bufferA[gActiveBattler][3]);
        break;
    case REQUEST_EXP_BATTLE:
        SetMonData(&gPlayerParty[monId], MON_DATA_EXP, &gBattleResources->bufferA[gActiveBattler][3]);
        break;
    case REQUEST_HP_EV_BATTLE:
        SetMonData(&gPlayerParty[monId], MON_DATA_HP_EV, &gBattleResources->bufferA[gActiveBattler][3]);
        break;
    case REQUEST_ATK_EV_BATTLE:
        SetMonData(&gPlayerParty[monId], MON_DATA_ATK_EV, &gBattleResources->bufferA[gActiveBattler][3]);
        break;
    case REQUEST_DEF_EV_BATTLE:
        SetMonData(&gPlayerParty[monId], MON_DATA_DEF_EV, &gBattleResources->bufferA[gActiveBattler][3]);
        break;
    case REQUEST_SPEED_EV_BATTLE:
        SetMonData(&gPlayerParty[monId], MON_DATA_SPEED_EV, &gBattleResources->bufferA[gActiveBattler][3]);
        break;
    case REQUEST_SPATK_EV_BATTLE:
        SetMonData(&gPlayerParty[monId], MON_DATA_SPATK_EV, &gBattleResources->bufferA[gActiveBattler][3]);
        break;
    case REQUEST_SPDEF_EV_BATTLE:
        SetMonData(&gPlayerParty[monId], MON_DATA_SPDEF_EV, &gBattleResources->bufferA[gActiveBattler][3]);
        break;
    case REQUEST_FRIENDSHIP_BATTLE:
        SetMonData(&gPlayerParty[monId], MON_DATA_FRIENDSHIP, &gBattleResources->bufferA[gActiveBattler][3]);
        break;
    case REQUEST_POKERUS_BATTLE:
        SetMonData(&gPlayerParty[monId], MON_DATA_POKERUS, &gBattleResources->bufferA[gActiveBattler][3]);
        break;
    case REQUEST_MET_LOCATION_BATTLE:
        SetMonData(&gPlayerParty[monId], MON_DATA_MET_LOCATION, &gBattleResources->bufferA[gActiveBattler][3]);
        break;
    case REQUEST_MET_LEVEL_BATTLE:
        SetMonData(&gPlayerParty[monId], MON_DATA_MET_LEVEL, &gBattleResources->bufferA[gActiveBattler][3]);
        break;
    case REQUEST_MET_GAME_BATTLE:
        SetMonData(&gPlayerParty[monId], MON_DATA_MET_GAME, &gBattleResources->bufferA[gActiveBattler][3]);
        break;
    case REQUEST_POKEBALL_BATTLE:
        SetMonData(&gPlayerParty[monId], MON_DATA_POKEBALL, &gBattleResources->bufferA[gActiveBattler][3]);
        break;
    case REQUEST_ALL_IVS_BATTLE:
        SetMonData(&gPlayerParty[monId], MON_DATA_HP_IV, &gBattleResources->bufferA[gActiveBattler][3]);
        SetMonData(&gPlayerParty[monId], MON_DATA_ATK_IV, &gBattleResources->bufferA[gActiveBattler][4]);
        SetMonData(&gPlayerParty[monId], MON_DATA_DEF_IV, &gBattleResources->bufferA[gActiveBattler][5]);
        SetMonData(&gPlayerParty[monId], MON_DATA_SPEED_IV, &gBattleResources->bufferA[gActiveBattler][6]);
        SetMonData(&gPlayerParty[monId], MON_DATA_SPATK_IV, &gBattleResources->bufferA[gActiveBattler][7]);
        SetMonData(&gPlayerParty[monId], MON_DATA_SPDEF_IV, &gBattleResources->bufferA[gActiveBattler][8]);
        break;
    case REQUEST_HP_IV_BATTLE:
        SetMonData(&gPlayerParty[monId], MON_DATA_HP_IV, &gBattleResources->bufferA[gActiveBattler][3]);
        break;
    case REQUEST_ATK_IV_BATTLE:
        SetMonData(&gPlayerParty[monId], MON_DATA_ATK_IV, &gBattleResources->bufferA[gActiveBattler][3]);
        break;
    case REQUEST_DEF_IV_BATTLE:
        SetMonData(&gPlayerParty[monId], MON_DATA_DEF_IV, &gBattleResources->bufferA[gActiveBattler][3]);
        break;
    case REQUEST_SPEED_IV_BATTLE:
        SetMonData(&gPlayerParty[monId], MON_DATA_SPEED_IV, &gBattleResources->bufferA[gActiveBattler][3]);
        break;
    case REQUEST_SPATK_IV_BATTLE:
        SetMonData(&gPlayerParty[monId], MON_DATA_SPATK_IV, &gBattleResources->bufferA[gActiveBattler][3]);
        break;
    case REQUEST_SPDEF_IV_BATTLE:
        SetMonData(&gPlayerParty[monId], MON_DATA_SPDEF_IV, &gBattleResources->bufferA[gActiveBattler][3]);
        break;
    case REQUEST_PERSONALITY_BATTLE:
        SetMonData(&gPlayerParty[monId], MON_DATA_PERSONALITY, &gBattleResources->bufferA[gActiveBattler][3]);
        break;
    case REQUEST_CHECKSUM_BATTLE:
        SetMonData(&gPlayerParty[monId], MON_DATA_CHECKSUM, &gBattleResources->bufferA[gActiveBattler][3]);
        break;
    case REQUEST_STATUS_BATTLE:
        SetMonData(&gPlayerParty[monId], MON_DATA_STATUS, &gBattleResources->bufferA[gActiveBattler][3]);
        break;
    case REQUEST_LEVEL_BATTLE:
        SetMonData(&gPlayerParty[monId], MON_DATA_LEVEL, &gBattleResources->bufferA[gActiveBattler][3]);
        break;
    case REQUEST_HP_BATTLE:
        SetMonData(&gPlayerParty[monId], MON_DATA_HP, &gBattleResources->bufferA[gActiveBattler][3]);
        break;
    case REQUEST_MAX_HP_BATTLE:
        SetMonData(&gPlayerParty[monId], MON_DATA_MAX_HP, &gBattleResources->bufferA[gActiveBattler][3]);
        break;
    case REQUEST_ATK_BATTLE:
        SetMonData(&gPlayerParty[monId], MON_DATA_ATK, &gBattleResources->bufferA[gActiveBattler][3]);
        break;
    case REQUEST_DEF_BATTLE:
        SetMonData(&gPlayerParty[monId], MON_DATA_DEF, &gBattleResources->bufferA[gActiveBattler][3]);
        break;
    case REQUEST_SPEED_BATTLE:
        SetMonData(&gPlayerParty[monId], MON_DATA_SPEED, &gBattleResources->bufferA[gActiveBattler][3]);
        break;
    case REQUEST_SPATK_BATTLE:
        SetMonData(&gPlayerParty[monId], MON_DATA_SPATK, &gBattleResources->bufferA[gActiveBattler][3]);
        break;
    case REQUEST_SPDEF_BATTLE:
        SetMonData(&gPlayerParty[monId], MON_DATA_SPDEF, &gBattleResources->bufferA[gActiveBattler][3]);
        break;
    case REQUEST_COOL_BATTLE:
        SetMonData(&gPlayerParty[monId], MON_DATA_COOL, &gBattleResources->bufferA[gActiveBattler][3]);
        break;
    case REQUEST_BEAUTY_BATTLE:
        SetMonData(&gPlayerParty[monId], MON_DATA_BEAUTY, &gBattleResources->bufferA[gActiveBattler][3]);
        break;
    case REQUEST_CUTE_BATTLE:
        SetMonData(&gPlayerParty[monId], MON_DATA_CUTE, &gBattleResources->bufferA[gActiveBattler][3]);
        break;
    case REQUEST_SMART_BATTLE:
        SetMonData(&gPlayerParty[monId], MON_DATA_SMART, &gBattleResources->bufferA[gActiveBattler][3]);
        break;
    case REQUEST_TOUGH_BATTLE:
        SetMonData(&gPlayerParty[monId], MON_DATA_TOUGH, &gBattleResources->bufferA[gActiveBattler][3]);
        break;
    case REQUEST_SHEEN_BATTLE:
        SetMonData(&gPlayerParty[monId], MON_DATA_SHEEN, &gBattleResources->bufferA[gActiveBattler][3]);
        break;
    case REQUEST_COOL_RIBBON_BATTLE:
        SetMonData(&gPlayerParty[monId], MON_DATA_COOL_RIBBON, &gBattleResources->bufferA[gActiveBattler][3]);
        break;
    case REQUEST_BEAUTY_RIBBON_BATTLE:
        SetMonData(&gPlayerParty[monId], MON_DATA_BEAUTY_RIBBON, &gBattleResources->bufferA[gActiveBattler][3]);
        break;
    case REQUEST_CUTE_RIBBON_BATTLE:
        SetMonData(&gPlayerParty[monId], MON_DATA_CUTE_RIBBON, &gBattleResources->bufferA[gActiveBattler][3]);
        break;
    case REQUEST_SMART_RIBBON_BATTLE:
        SetMonData(&gPlayerParty[monId], MON_DATA_SMART_RIBBON, &gBattleResources->bufferA[gActiveBattler][3]);
        break;
    case REQUEST_TOUGH_RIBBON_BATTLE:
        SetMonData(&gPlayerParty[monId], MON_DATA_TOUGH_RIBBON, &gBattleResources->bufferA[gActiveBattler][3]);
        break;
    }

    HandleLowHpMusicChange(&gPlayerParty[gBattlerPartyIndexes[gActiveBattler]], gActiveBattler);
}

static void WallyHandleSetRawMonData(void)
{
    WallyBufferExecCompleted();
}

static void WallyHandleLoadMonSprite(void)
{
    WallyBufferExecCompleted();
}

static void WallyHandleSwitchInAnim(void)
{
    WallyBufferExecCompleted();
}

static void WallyHandleReturnMonToBall(void)
{
    if (gBattleResources->bufferA[gActiveBattler][1] == 0)
    {
        InitAndLaunchSpecialAnimation(gActiveBattler, gActiveBattler, gActiveBattler, B_ANIM_SWITCH_OUT_PLAYER_MON);
        gBattlerControllerFuncs[gActiveBattler] = DoSwitchOutAnimation;
    }
    else
    {
        FreeSpriteOamMatrix(&gSprites[gBattlerSpriteIds[gActiveBattler]]);
        DestroySprite(&gSprites[gBattlerSpriteIds[gActiveBattler]]);
        SetHealthboxSpriteInvisible(gHealthboxSpriteIds[gActiveBattler]);
        WallyBufferExecCompleted();
    }
}

#define sSpeedX data[0]

static void WallyHandleDrawTrainerPic(void)
{
    DecompressTrainerBackPic(TRAINER_BACK_PIC_WALLY, gActiveBattler);
    SetMultiuseSpriteTemplateToTrainerBack(TRAINER_BACK_PIC_WALLY, GetBattlerPosition(gActiveBattler));
    gBattlerSpriteIds[gActiveBattler] = CreateSprite(&gMultiuseSpriteTemplate,
                                               80,
                                               80 + 4 * (8 - gTrainerBackPicCoords[TRAINER_BACK_PIC_WALLY].size),
                                               30);
    gSprites[gBattlerSpriteIds[gActiveBattler]].oam.paletteNum = gActiveBattler;
    gSprites[gBattlerSpriteIds[gActiveBattler]].pos2.x = DISPLAY_WIDTH;
    gSprites[gBattlerSpriteIds[gActiveBattler]].sSpeedX = -2;
    gSprites[gBattlerSpriteIds[gActiveBattler]].callback = SpriteCB_TrainerSlideIn;
    gBattlerControllerFuncs[gActiveBattler] = CompleteOnBattlerSpriteCallbackDummy;
}

static void WallyHandleTrainerSlide(void)
{
    DecompressTrainerBackPic(TRAINER_BACK_PIC_WALLY, gActiveBattler);
    SetMultiuseSpriteTemplateToTrainerBack(TRAINER_BACK_PIC_WALLY, GetBattlerPosition(gActiveBattler));
    gBattlerSpriteIds[gActiveBattler] = CreateSprite(&gMultiuseSpriteTemplate,
                                               80,
                                               80 + 4 * (8 - gTrainerBackPicCoords[TRAINER_BACK_PIC_WALLY].size),
                                               30);
    gSprites[gBattlerSpriteIds[gActiveBattler]].oam.paletteNum = gActiveBattler;
    gSprites[gBattlerSpriteIds[gActiveBattler]].pos2.x = -96;
    gSprites[gBattlerSpriteIds[gActiveBattler]].sSpeedX = 2;
    gSprites[gBattlerSpriteIds[gActiveBattler]].callback = SpriteCB_TrainerSlideIn;
    gBattlerControllerFuncs[gActiveBattler] = CompleteOnBankSpriteCallbackDummy2;
}

#undef sSpeedX

static void WallyHandleTrainerSlideBack(void)
{
    WallyBufferExecCompleted();
}

static void WallyHandleFaintAnimation(void)
{
    WallyBufferExecCompleted();
}

static void WallyHandlePaletteFade(void)
{
    WallyBufferExecCompleted();
}

static void WallyHandleSuccessBallThrowAnim(void)
{
    gBattleSpritesDataPtr->animationData->ballThrowCaseId = BALL_3_SHAKES_SUCCESS;
    gDoingBattleAnim = TRUE;
    InitAndLaunchSpecialAnimation(gActiveBattler, gActiveBattler, GetBattlerAtPosition(B_POSITION_OPPONENT_LEFT), B_ANIM_BALL_THROW_WITH_TRAINER);
    gBattlerControllerFuncs[gActiveBattler] = CompleteOnFinishedAnimation;
}

static void WallyHandleBallThrowAnim(void)
{
    u8 ballThrowCaseId = gBattleResources->bufferA[gActiveBattler][1];

    gBattleSpritesDataPtr->animationData->ballThrowCaseId = ballThrowCaseId;
    gDoingBattleAnim = TRUE;
    InitAndLaunchSpecialAnimation(gActiveBattler, gActiveBattler, GetBattlerAtPosition(B_POSITION_OPPONENT_LEFT), B_ANIM_BALL_THROW_WITH_TRAINER);
    gBattlerControllerFuncs[gActiveBattler] = CompleteOnFinishedAnimation;
}

static void WallyHandlePause(void)
{
    WallyBufferExecCompleted();
}

static void WallyHandleMoveAnimation(void)
{
    u16 move = gBattleResources->bufferA[gActiveBattler][1] | (gBattleResources->bufferA[gActiveBattler][2] << 8);

    gAnimMoveTurn = gBattleResources->bufferA[gActiveBattler][3];
    gAnimMovePower = gBattleResources->bufferA[gActiveBattler][4] | (gBattleResources->bufferA[gActiveBattler][5] << 8);
    gAnimMoveDmg = gBattleResources->bufferA[gActiveBattler][6] | (gBattleResources->bufferA[gActiveBattler][7] << 8) | (gBattleResources->bufferA[gActiveBattler][8] << 16) | (gBattleResources->bufferA[gActiveBattler][9] << 24);
    gAnimFriendship = gBattleResources->bufferA[gActiveBattler][10];
    gWeatherMoveAnim = gBattleResources->bufferA[gActiveBattler][12] | (gBattleResources->bufferA[gActiveBattler][13] << 8);
    gAnimDisableStructPtr = (struct DisableStruct *)&gBattleResources->bufferA[gActiveBattler][16];
    gTransformedPersonalities[gActiveBattler] = gAnimDisableStructPtr->transformedMonPersonality;
    if (IsMoveWithoutAnimation(move, gAnimMoveTurn)) // always returns FALSE
    {
        WallyBufferExecCompleted();
    }
    else
    {
        gBattleSpritesDataPtr->healthBoxesData[gActiveBattler].animationState = 0;
        gBattlerControllerFuncs[gActiveBattler] = WallyDoMoveAnimation;
    }

}

static void WallyDoMoveAnimation(void)
{
    u16 move = gBattleResources->bufferA[gActiveBattler][1] | (gBattleResources->bufferA[gActiveBattler][2] << 8);

    switch (gBattleSpritesDataPtr->healthBoxesData[gActiveBattler].animationState)
    {
    case 0:
        if (gBattleSpritesDataPtr->battlerData[gActiveBattler].behindSubstitute)
        {
            InitAndLaunchSpecialAnimation(gActiveBattler, gActiveBattler, gActiveBattler, B_ANIM_SUBSTITUTE_TO_MON);
        }
        gBattleSpritesDataPtr->healthBoxesData[gActiveBattler].animationState = 1;
        break;
    case 1:
        if (!gBattleSpritesDataPtr->healthBoxesData[gActiveBattler].specialAnimActive)
        {
            SetBattlerSpriteAffineMode(ST_OAM_AFFINE_OFF);
            DoMoveAnim(move);
            gBattleSpritesDataPtr->healthBoxesData[gActiveBattler].animationState = 2;
        }
        break;
    case 2:
        gAnimScriptCallback();
        if (!gAnimScriptActive)
        {
            SetBattlerSpriteAffineMode(ST_OAM_AFFINE_NORMAL);
            if (gBattleSpritesDataPtr->battlerData[gActiveBattler].behindSubstitute)
            {
                InitAndLaunchSpecialAnimation(gActiveBattler, gActiveBattler, gActiveBattler, B_ANIM_MON_TO_SUBSTITUTE);
            }
            gBattleSpritesDataPtr->healthBoxesData[gActiveBattler].animationState = 3;
        }
        break;
    case 3:
        if (!gBattleSpritesDataPtr->healthBoxesData[gActiveBattler].specialAnimActive)
        {
            CopyAllBattleSpritesInvisibilities();
            TrySetBehindSubstituteSpriteBit(gActiveBattler, gBattleResources->bufferA[gActiveBattler][1] | (gBattleResources->bufferA[gActiveBattler][2] << 8));
            gBattleSpritesDataPtr->healthBoxesData[gActiveBattler].animationState = 0;
            WallyBufferExecCompleted();
        }
        break;
    }
}

static void WallyHandlePrintString(void)
{
    u16 *stringId;

    gBattle_BG0_X = 0;
    gBattle_BG0_Y = 0;
    stringId = (u16*)(&gBattleResources->bufferA[gActiveBattler][2]);
    BufferStringBattle(*stringId);
    BattlePutTextOnWindow(gDisplayedStringBattle, 0);
    gBattlerControllerFuncs[gActiveBattler] = CompleteOnInactiveTextPrinter;
}

static void WallyHandlePrintSelectionString(void)
{
    if (GetBattlerSide(gActiveBattler) == B_SIDE_PLAYER)
        WallyHandlePrintString();
    else
        WallyBufferExecCompleted();
}

static void HandleChooseActionAfterDma3(void)
{
    if (!IsDma3ManagerBusyWithBgCopy())
    {
        gBattle_BG0_X = 0;
        gBattle_BG0_Y = 160;
        gBattlerControllerFuncs[gActiveBattler] = WallyHandleActions;
    }
}

static void WallyHandleChooseAction(void)
{
    s32 i;

    gBattlerControllerFuncs[gActiveBattler] = HandleChooseActionAfterDma3;
    BattlePutTextOnWindow(gText_BattleMenu, 2);

    for (i = 0; i < 4; i++)
        ActionSelectionDestroyCursorAt(i);

    ActionSelectionCreateCursorAt(gActionSelectionCursor[gActiveBattler], 0);
    BattleStringExpandPlaceholdersToDisplayedString(gText_WhatWillWallyDo);
    BattlePutTextOnWindow(gDisplayedStringBattle, 1);
}

static void WallyHandleYesNoBox(void)
{
    WallyBufferExecCompleted();
}

static void WallyHandleChooseMove(void)
{
    switch (gBattleStruct->wallyMovesState)
    {
    case 0:
        InitMoveSelectionsVarsAndStrings();
        gBattleStruct->wallyMovesState++;
        gBattleStruct->wallyMoveFrames = 80;
        break;
    case 1:
        if (!IsDma3ManagerBusyWithBgCopy())
        {
            gBattle_BG0_X = 0;
            gBattle_BG0_Y = 0x140;
            gBattleStruct->wallyMovesState++;
        }
        break;
    case 2:
        if (--gBattleStruct->wallyMoveFrames == 0)
        {
            PlaySE(SE_SELECT);
            BtlController_EmitTwoReturnValues(1, 10, 0x100);
            WallyBufferExecCompleted();
        }
        break;
    }
}

static void WallyHandleChooseItem(void)
{
    BeginNormalPaletteFade(PALETTES_ALL, 0, 0, 0x10, RGB_BLACK);
    gBattlerControllerFuncs[gActiveBattler] = OpenBagAfterPaletteFade;
    gBattlerInMenuId = gActiveBattler;
}

static void WallyHandleChoosePokemon(void)
{
    WallyBufferExecCompleted();
}

static void WallyHandleCmd23(void)
{
    WallyBufferExecCompleted();
}

static void WallyHandleHealthBarUpdate(void)
{
    s16 hpVal;

    LoadBattleBarGfx(0);
    hpVal = gBattleResources->bufferA[gActiveBattler][2] | (gBattleResources->bufferA[gActiveBattler][3] << 8);

    if (hpVal != INSTANT_HP_BAR_DROP)
    {
        u32 maxHP = GetMonData(&gPlayerParty[gBattlerPartyIndexes[gActiveBattler]], MON_DATA_MAX_HP);
        u32 curHP = GetMonData(&gPlayerParty[gBattlerPartyIndexes[gActiveBattler]], MON_DATA_HP);

        SetBattleBarStruct(gActiveBattler, gHealthboxSpriteIds[gActiveBattler], maxHP, curHP, hpVal);
    }
    else
    {
        u32 maxHP = GetMonData(&gPlayerParty[gBattlerPartyIndexes[gActiveBattler]], MON_DATA_MAX_HP);

        SetBattleBarStruct(gActiveBattler, gHealthboxSpriteIds[gActiveBattler], maxHP, 0, hpVal);
        UpdateHpTextInHealthbox(gHealthboxSpriteIds[gActiveBattler], 0, HP_CURRENT);
    }

    gBattlerControllerFuncs[gActiveBattler] = CompleteOnHealthbarDone;
}

static void WallyHandleExpUpdate(void)
{
    WallyBufferExecCompleted();
}

static void WallyHandleStatusIconUpdate(void)
{
    WallyBufferExecCompleted();
}

static void WallyHandleStatusAnimation(void)
{
    WallyBufferExecCompleted();
}

static void WallyHandleStatusXor(void)
{
    WallyBufferExecCompleted();
}

static void WallyHandleDataTransfer(void)
{
    WallyBufferExecCompleted();
}

static void WallyHandleDMA3Transfer(void)
{
    WallyBufferExecCompleted();
}

static void WallyHandlePlayBGM(void)
{
    WallyBufferExecCompleted();
}

static void WallyHandleCmd32(void)
{
    WallyBufferExecCompleted();
}

static void WallyHandleTwoReturnValues(void)
{
    WallyBufferExecCompleted();
}

static void WallyHandleChosenMonReturnValue(void)
{
    WallyBufferExecCompleted();
}

static void WallyHandleOneReturnValue(void)
{
    WallyBufferExecCompleted();
}

static void WallyHandleOneReturnValue_Duplicate(void)
{
    WallyBufferExecCompleted();
}

static void WallyHandleClearUnkVar(void)
{
    WallyBufferExecCompleted();
}

static void WallyHandleSetUnkVar(void)
{
    WallyBufferExecCompleted();
}

static void WallyHandleClearUnkFlag(void)
{
    WallyBufferExecCompleted();
}

static void WallyHandleToggleUnkFlag(void)
{
    WallyBufferExecCompleted();
}

static void WallyHandleHitAnimation(void)
{
    if (gSprites[gBattlerSpriteIds[gActiveBattler]].invisible == TRUE)
    {
        WallyBufferExecCompleted();
    }
    else
    {
        gDoingBattleAnim = TRUE;
        gSprites[gBattlerSpriteIds[gActiveBattler]].data[1] = 0;
        DoHitAnimHealthboxEffect(gActiveBattler);
        gBattlerControllerFuncs[gActiveBattler] = DoHitAnimBlinkSpriteEffect;
    }
}

static void WallyHandleCmd42(void)
{
    WallyBufferExecCompleted();
}

static void WallyHandlePlaySE(void)
{
    PlaySE(gBattleResources->bufferA[gActiveBattler][1] | (gBattleResources->bufferA[gActiveBattler][2] << 8));
    WallyBufferExecCompleted();
}

static void WallyHandlePlayFanfareOrBGM(void)
{
    if (gBattleResources->bufferA[gActiveBattler][3])
    {
        BattleStopLowHpSound();
        PlayBGM(gBattleResources->bufferA[gActiveBattler][1] | (gBattleResources->bufferA[gActiveBattler][2] << 8));
    }
    else
    {
        PlayFanfare(gBattleResources->bufferA[gActiveBattler][1] | (gBattleResources->bufferA[gActiveBattler][2] << 8));
    }

    WallyBufferExecCompleted();
}

static void WallyHandleFaintingCry(void)
{
    u16 species = GetMonData(&gPlayerParty[gBattlerPartyIndexes[gActiveBattler]], MON_DATA_SPECIES);

    PlayCry1(species, 25);
    WallyBufferExecCompleted();
}

static void WallyHandleIntroSlide(void)
{
    HandleIntroSlide(gBattleResources->bufferA[gActiveBattler][1]);
    gIntroSlideFlags |= 1;
    WallyBufferExecCompleted();
}

static void WallyHandleIntroTrainerBallThrow(void)
{
    u8 paletteNum;
    u8 taskId;

    SetSpritePrimaryCoordsFromSecondaryCoords(&gSprites[gBattlerSpriteIds[gActiveBattler]]);

    gSprites[gBattlerSpriteIds[gActiveBattler]].data[0] = 50;
    gSprites[gBattlerSpriteIds[gActiveBattler]].data[2] = -40;
    gSprites[gBattlerSpriteIds[gActiveBattler]].data[4] = gSprites[gBattlerSpriteIds[gActiveBattler]].pos1.y;
    gSprites[gBattlerSpriteIds[gActiveBattler]].callback = StartAnimLinearTranslation;
    gSprites[gBattlerSpriteIds[gActiveBattler]].data[5] = gActiveBattler;

    StoreSpriteCallbackInData6(&gSprites[gBattlerSpriteIds[gActiveBattler]], SpriteCB_FreePlayerSpriteLoadMonSprite);
    StartSpriteAnim(&gSprites[gBattlerSpriteIds[gActiveBattler]], 1);

    paletteNum = AllocSpritePalette(0xD6F8);
    LoadCompressedPalette(gTrainerBackPicPaletteTable[TRAINER_BACK_PIC_WALLY].data, 0x100 + paletteNum * 16, 32);
    gSprites[gBattlerSpriteIds[gActiveBattler]].oam.paletteNum = paletteNum;

    taskId = CreateTask(Task_StartSendOutAnim, 5);
    gTasks[taskId].data[0] = gActiveBattler;

    if (gBattleSpritesDataPtr->healthBoxesData[gActiveBattler].partyStatusSummaryShown)
        gTasks[gBattlerStatusSummaryTaskId[gActiveBattler]].func = Task_HidePartyStatusSummary;

    gBattleSpritesDataPtr->animationData->introAnimActive = TRUE;
    gBattlerControllerFuncs[gActiveBattler] = BattleControllerDummy;
}

static void StartSendOutAnim(u8 battlerId)
{
    u16 species;

    gBattleSpritesDataPtr->battlerData[battlerId].transformSpecies = 0;
    gBattlerPartyIndexes[battlerId] = gBattleResources->bufferA[battlerId][1];
    species = GetMonData(&gPlayerParty[gBattlerPartyIndexes[battlerId]], MON_DATA_SPECIES);
    gBattleControllerData[battlerId] = CreateInvisibleSpriteWithCallback(SpriteCB_WaitForBattlerBallReleaseAnim);
    SetMultiuseSpriteTemplateToPokemon(species, GetBattlerPosition(battlerId));
    gBattlerSpriteIds[battlerId] = CreateSprite(&gMultiuseSpriteTemplate,
                                        GetBattlerSpriteCoord(battlerId, 2),
                                        GetBattlerSpriteDefault_Y(battlerId),
                                        GetBattlerSpriteSubpriority(battlerId));

    gSprites[gBattleControllerData[battlerId]].data[1] = gBattlerSpriteIds[battlerId];
    gSprites[gBattleControllerData[battlerId]].data[2] = battlerId;

    gSprites[gBattlerSpriteIds[battlerId]].data[0] = battlerId;
    gSprites[gBattlerSpriteIds[battlerId]].data[2] = species;
    gSprites[gBattlerSpriteIds[battlerId]].oam.paletteNum = battlerId;

    StartSpriteAnim(&gSprites[gBattlerSpriteIds[battlerId]], gBattleMonForms[battlerId]);
    gSprites[gBattlerSpriteIds[battlerId]].invisible = TRUE;
    gSprites[gBattlerSpriteIds[battlerId]].callback = SpriteCallbackDummy;
    gSprites[gBattleControllerData[battlerId]].data[0] = DoPokeballSendOutAnimation(0, POKEBALL_PLAYER_SENDOUT);
}

static void Task_StartSendOutAnim(u8 taskId)
{
    if (gTasks[taskId].data[1] < 31)
    {
        gTasks[taskId].data[1]++;
    }
    else
    {
        u8 savedActiveBank = gActiveBattler;

        gActiveBattler = gTasks[taskId].data[0];
<<<<<<< HEAD
        gBattleResources->bufferA[gActiveBattler][1] = gBattlerPartyIndexes[gActiveBattler];
        sub_816AA80(gActiveBattler);
        gBattlerControllerFuncs[gActiveBattler] = sub_816864C;
=======
        gBattleBufferA[gActiveBattler][1] = gBattlerPartyIndexes[gActiveBattler];
        StartSendOutAnim(gActiveBattler);
        gBattlerControllerFuncs[gActiveBattler] = Intro_TryShinyAnimShowHealthbox;
>>>>>>> 9eb57944
        gActiveBattler = savedActiveBank;
        DestroyTask(taskId);
    }
}

static void WallyHandleDrawPartyStatusSummary(void)
{
    if (gBattleResources->bufferA[gActiveBattler][1] != 0 && GetBattlerSide(gActiveBattler) == B_SIDE_PLAYER)
    {
        WallyBufferExecCompleted();
    }
    else
    {
        gBattleSpritesDataPtr->healthBoxesData[gActiveBattler].partyStatusSummaryShown = 1;
        gBattlerStatusSummaryTaskId[gActiveBattler] = CreatePartyStatusSummarySprites(gActiveBattler, (struct HpAndStatus *)&gBattleResources->bufferA[gActiveBattler][4], gBattleResources->bufferA[gActiveBattler][1], gBattleResources->bufferA[gActiveBattler][2]);
        WallyBufferExecCompleted();
    }
}

static void WallyHandleHidePartyStatusSummary(void)
{
    WallyBufferExecCompleted();
}

static void WallyHandleEndBounceEffect(void)
{
    WallyBufferExecCompleted();
}

static void WallyHandleSpriteInvisibility(void)
{
    WallyBufferExecCompleted();
}

static void WallyHandleBattleAnimation(void)
{
    u8 animationId = gBattleResources->bufferA[gActiveBattler][1];
    u16 argument = gBattleResources->bufferA[gActiveBattler][2] | (gBattleResources->bufferA[gActiveBattler][3] << 8);

    if (TryHandleLaunchBattleTableAnimation(gActiveBattler, gActiveBattler, gActiveBattler, animationId, argument))
        WallyBufferExecCompleted();
    else
        gBattlerControllerFuncs[gActiveBattler] = CompleteOnFinishedBattleAnimation;
}

static void WallyHandleLinkStandbyMsg(void)
{
    WallyBufferExecCompleted();
}

static void WallyHandleResetActionMoveSelection(void)
{
    WallyBufferExecCompleted();
}

static void WallyHandleEndLinkBattle(void)
{
    gBattleOutcome = gBattleResources->bufferA[gActiveBattler][1];
    FadeOutMapMusic(5);
    BeginFastPaletteFade(3);
    WallyBufferExecCompleted();

    if (!(gBattleTypeFlags & BATTLE_TYPE_IS_MASTER) && gBattleTypeFlags & BATTLE_TYPE_LINK)
        gBattlerControllerFuncs[gActiveBattler] = SetBattleEndCallbacks;
}

static void WallyHandleBattleDebug(void)
{
    WallyBufferExecCompleted();
}

static void WallyCmdEnd(void)
{
}<|MERGE_RESOLUTION|>--- conflicted
+++ resolved
@@ -88,12 +88,8 @@
 static void WallyHandleBattleAnimation(void);
 static void WallyHandleLinkStandbyMsg(void);
 static void WallyHandleResetActionMoveSelection(void);
-<<<<<<< HEAD
-static void WallyHandleCmd55(void);
+static void WallyHandleEndLinkBattle(void);
 static void WallyHandleBattleDebug(void);
-=======
-static void WallyHandleEndLinkBattle(void);
->>>>>>> 9eb57944
 static void WallyCmdEnd(void);
 
 static void WallyBufferRunCommand(void);
@@ -162,12 +158,8 @@
     [CONTROLLER_BATTLEANIMATION]          = WallyHandleBattleAnimation,
     [CONTROLLER_LINKSTANDBYMSG]           = WallyHandleLinkStandbyMsg,
     [CONTROLLER_RESETACTIONMOVESELECTION] = WallyHandleResetActionMoveSelection,
-<<<<<<< HEAD
-    [CONTROLLER_55]                       = WallyHandleCmd55,
+    [CONTROLLER_ENDLINKBATTLE]            = WallyHandleEndLinkBattle,
     [CONTROLLER_DEBUGMENU]                = WallyHandleBattleDebug,
-=======
-    [CONTROLLER_ENDLINKBATTLE]            = WallyHandleEndLinkBattle,
->>>>>>> 9eb57944
     [CONTROLLER_TERMINATOR_NOP]           = WallyCmdEnd
 };
 
@@ -1503,15 +1495,9 @@
         u8 savedActiveBank = gActiveBattler;
 
         gActiveBattler = gTasks[taskId].data[0];
-<<<<<<< HEAD
         gBattleResources->bufferA[gActiveBattler][1] = gBattlerPartyIndexes[gActiveBattler];
-        sub_816AA80(gActiveBattler);
-        gBattlerControllerFuncs[gActiveBattler] = sub_816864C;
-=======
-        gBattleBufferA[gActiveBattler][1] = gBattlerPartyIndexes[gActiveBattler];
         StartSendOutAnim(gActiveBattler);
         gBattlerControllerFuncs[gActiveBattler] = Intro_TryShinyAnimShowHealthbox;
->>>>>>> 9eb57944
         gActiveBattler = savedActiveBank;
         DestroyTask(taskId);
     }
