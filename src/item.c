#include "global.h"
#include "item.h"
#include "berry.h"
#include "string_util.h"
#include "text.h"
#include "event_data.h"
#include "malloc.h"
#include "secret_base.h"
#include "item_menu.h"
#include "strings.h"
#include "load_save.h"
#include "item_use.h"
#include "battle_pyramid.h"
#include "battle_pyramid_bag.h"
#include "constants/items.h"
#include "constants/hold_effects.h"

extern u16 gUnknown_0203CF30[];

// this file's functions
static bool8 CheckPyramidBagHasItem(u16 itemId, u16 count);
static bool8 CheckPyramidBagHasSpace(u16 itemId, u16 count);

// EWRAM variables
EWRAM_DATA struct BagPocket gBagPockets[POCKETS_COUNT] = {0};

// rodata
#include "data/text/item_descriptions.h"
#include "data/items.h"

// code
static u16 GetBagItemQuantity(u16 *quantity)
{
    return gSaveBlock2Ptr->encryptionKey ^ *quantity;
}

static void SetBagItemQuantity(u16 *quantity, u16 newValue)
{
    *quantity =  newValue ^ gSaveBlock2Ptr->encryptionKey;
}

static u16 GetPCItemQuantity(u16 *quantity)
{
    return *quantity;
}

static void SetPCItemQuantity(u16 *quantity, u16 newValue)
{
    *quantity = newValue;
}

void ApplyNewEncryptionKeyToBagItems(u32 newKey)
{
    u32 pocket, item;
    for (pocket = 0; pocket < POCKETS_COUNT; pocket++)
    {
        for (item = 0; item < gBagPockets[pocket].capacity; item++)
            ApplyNewEncryptionKeyToHword(&(gBagPockets[pocket].itemSlots[item].quantity), newKey);
    }
}

void ApplyNewEncryptionKeyToBagItems_(u32 newKey) // really GF?
{
    ApplyNewEncryptionKeyToBagItems(newKey);
}

void SetBagItemsPointers(void)
{
    gBagPockets[ITEMS_POCKET].itemSlots = gSaveBlock1Ptr->bagPocket_Items;
    gBagPockets[ITEMS_POCKET].capacity = BAG_ITEMS_COUNT;

    gBagPockets[KEYITEMS_POCKET].itemSlots = gSaveBlock1Ptr->bagPocket_KeyItems;
    gBagPockets[KEYITEMS_POCKET].capacity = BAG_KEYITEMS_COUNT;

    gBagPockets[BALLS_POCKET].itemSlots = gSaveBlock1Ptr->bagPocket_PokeBalls;
    gBagPockets[BALLS_POCKET].capacity = BAG_POKEBALLS_COUNT;

    gBagPockets[TMHM_POCKET].itemSlots = gSaveBlock1Ptr->bagPocket_TMHM;
    gBagPockets[TMHM_POCKET].capacity = BAG_TMHM_COUNT;

    gBagPockets[BERRIES_POCKET].itemSlots = gSaveBlock1Ptr->bagPocket_Berries;
    gBagPockets[BERRIES_POCKET].capacity = BAG_BERRIES_COUNT;
}

void CopyItemName(u16 itemId, u8 *dst)
{
    StringCopy(dst, ItemId_GetName(itemId));
}

void CopyItemNameHandlePlural(u16 itemId, u8 *dst, u32 quantity)
{
    if (itemId == ITEM_POKE_BALL)
    {
        if (quantity < 2)
            StringCopy(dst, ItemId_GetName(ITEM_POKE_BALL));
        else
            StringCopy(dst, gText_PokeBalls);
    }
    else
    {
        if (itemId >= FIRST_BERRY_INDEX && itemId <= LAST_BERRY_INDEX)
            GetBerryCountString(dst, gBerries[itemId - FIRST_BERRY_INDEX].name, quantity);
        else
            StringCopy(dst, ItemId_GetName(itemId));
    }
}

void GetBerryCountString(u8 *dst, const u8 *berryName, u32 quantity)
{
    const u8 *berryString;
    u8 *txtPtr;

    if (quantity < 2)
        berryString = gText_Berry;
    else
        berryString = gText_Berries;

    txtPtr = StringCopy(dst, berryName);
    *txtPtr = CHAR_SPACE;
    StringCopy(txtPtr + 1, berryString);
}

bool8 IsBagPocketNonEmpty(u8 pocket)
{
    u8 i;

    for (i = 0; i < gBagPockets[pocket - 1].capacity; i++)
    {
        if (gBagPockets[pocket - 1].itemSlots[i].itemId != 0)
            return TRUE;
    }
    return FALSE;
}

bool8 CheckBagHasItem(u16 itemId, u16 count)
{
    u8 i;
    u8 pocket;

    if (ItemId_GetPocket(itemId) == 0)
        return FALSE;
    if (InBattlePyramid() || FlagGet(FLAG_STORING_ITEMS_IN_PYRAMID_BAG) == TRUE)
        return CheckPyramidBagHasItem(itemId, count);
    pocket = ItemId_GetPocket(itemId) - 1;
    // Check for item slots that contain the item
    for (i = 0; i < gBagPockets[pocket].capacity; i++)
    {
        if (gBagPockets[pocket].itemSlots[i].itemId == itemId)
        {
            u16 quantity;
            // Does this item slot contain enough of the item?
            quantity = GetBagItemQuantity(&gBagPockets[pocket].itemSlots[i].quantity);
            if (quantity >= count)
                return TRUE;
            count -= quantity;
            // Does this item slot and all previous slots contain enough of the item?
            if (count == 0)
                return TRUE;
        }
    }
    return FALSE;
}

bool8 HasAtLeastOneBerry(void)
{
    u16 i;

    for (i = FIRST_BERRY_INDEX; i < ITEM_BRIGHT_POWDER; i++)
    {
        if (CheckBagHasItem(i, 1) == TRUE)
        {
            gSpecialVar_Result = TRUE;
            return TRUE;
        }
    }
    gSpecialVar_Result = FALSE;
    return FALSE;
}

bool8 CheckBagHasSpace(u16 itemId, u16 count)
{
    u8 i;
    u8 pocket;
    u16 slotCapacity;
    u16 ownedCount;

    if (ItemId_GetPocket(itemId) == POCKET_NONE)
        return FALSE;

    if (InBattlePyramid() || FlagGet(FLAG_STORING_ITEMS_IN_PYRAMID_BAG) == TRUE)
    {
        return CheckPyramidBagHasSpace(itemId, count);
    }

    pocket = ItemId_GetPocket(itemId) - 1;
    if (pocket != BERRIES_POCKET)
        slotCapacity = MAX_BAG_ITEM_CAPACITY;
    else
        slotCapacity = MAX_BERRY_CAPACITY;

    // Check space in any existing item slots that already contain this item
    for (i = 0; i < gBagPockets[pocket].capacity; i++)
    {
        if (gBagPockets[pocket].itemSlots[i].itemId == itemId)
        {
            ownedCount = GetBagItemQuantity(&gBagPockets[pocket].itemSlots[i].quantity);
            if (ownedCount + count <= slotCapacity)
                return TRUE;
            if (pocket == TMHM_POCKET || pocket == BERRIES_POCKET)
                return FALSE;
            count -= (slotCapacity - ownedCount);
            if (count == 0)
                break; //should be return TRUE, but that doesn't match
        }
    }

    // Check space in empty item slots
    if (count > 0)
    {
        for (i = 0; i < gBagPockets[pocket].capacity; i++)
        {
            if (gBagPockets[pocket].itemSlots[i].itemId == 0)
            {
                if (count > slotCapacity)
                {
                    if (pocket == TMHM_POCKET || pocket == BERRIES_POCKET)
                        return FALSE;
                    count -= slotCapacity;
                }
                else
                {
                    count = 0; //should be return TRUE, but that doesn't match
                    break;
                }
            }
        }
        if (count > 0)
            return FALSE; // No more item slots. The bag is full
    }

    return TRUE;
}

bool8 AddBagItem(u16 itemId, u16 count)
{
    u8 i;

    if (ItemId_GetPocket(itemId) == POCKET_NONE)
        return FALSE;

    // check Battle Pyramid Bag
    if (InBattlePyramid() || FlagGet(FLAG_STORING_ITEMS_IN_PYRAMID_BAG) == TRUE)
    {
        return AddPyramidBagItem(itemId, count);
    }
    else
    {
        struct BagPocket *itemPocket;
        struct ItemSlot *newItems;
        u16 slotCapacity;
        u16 ownedCount;
        u8 pocket = ItemId_GetPocket(itemId) - 1;

        itemPocket = &gBagPockets[pocket];
        newItems = AllocZeroed(itemPocket->capacity * sizeof(struct ItemSlot));
        memcpy(newItems, itemPocket->itemSlots, itemPocket->capacity * sizeof(struct ItemSlot));

        if (pocket != BERRIES_POCKET)
            slotCapacity = MAX_BAG_ITEM_CAPACITY;
        else
            slotCapacity = MAX_BERRY_CAPACITY;

        for (i = 0; i < itemPocket->capacity; i++)
        {
            if (newItems[i].itemId == itemId)
            {
                ownedCount = GetBagItemQuantity(&newItems[i].quantity);
                // check if won't exceed max slot capacity
                if (ownedCount + count <= slotCapacity)
                {
                    // successfully added to already existing item's count
                    SetBagItemQuantity(&newItems[i].quantity, ownedCount + count);
                    memcpy(itemPocket->itemSlots, newItems, itemPocket->capacity * sizeof(struct ItemSlot));
                    Free(newItems);
                    return TRUE;
                }
                else
                {
                    // try creating another instance of the item if possible
                    if (pocket == TMHM_POCKET || pocket == BERRIES_POCKET)
                    {
                        Free(newItems);
                        return FALSE;
                    }
                    else
                    {
                        count -= slotCapacity - ownedCount;
                        SetBagItemQuantity(&newItems[i].quantity, slotCapacity);
                        // don't create another instance of the item if it's at max slot capacity and count is equal to 0
                        if (count == 0)
                        {
                            break;
                        }
                    }
                }
            }
        }

        // we're done if quantity is equal to 0
        if (count > 0)
        {
            // either no existing item was found or we have to create another instance, because the capacity was exceeded
            for (i = 0; i < itemPocket->capacity; i++)
            {
                if (newItems[i].itemId == ITEM_NONE)
                {
                    newItems[i].itemId = itemId;
                    if (count > slotCapacity)
                    {
                        // try creating a new slot with max capacity if duplicates are possible
                        if (pocket == TMHM_POCKET || pocket == BERRIES_POCKET)
                        {
                            Free(newItems);
                            return FALSE;
                        }
                        count -= slotCapacity;
                        SetBagItemQuantity(&newItems[i].quantity, slotCapacity);
                    }
                    else
                    {
                        // created a new slot and added quantity
                        SetBagItemQuantity(&newItems[i].quantity, count);
                        count = 0;
                        break;
                    }
                }
            }

            if (count > 0)
            {
                Free(newItems);
                return FALSE;
            }
        }
        memcpy(itemPocket->itemSlots, newItems, itemPocket->capacity * sizeof(struct ItemSlot));
        Free(newItems);
        return TRUE;
    }
}

bool8 RemoveBagItem(u16 itemId, u16 count)
{
    u8 i;
    u16 totalQuantity = 0;

    if (ItemId_GetPocket(itemId) == POCKET_NONE || itemId == ITEM_NONE)
        return FALSE;

    // check Battle Pyramid Bag
    if (InBattlePyramid() || FlagGet(FLAG_STORING_ITEMS_IN_PYRAMID_BAG) == TRUE)
    {
        return RemovePyramidBagItem(itemId, count);
    }
    else
    {
        u8 pocket;
        u8 var;
        u16 ownedCount;
        struct BagPocket *itemPocket;

        pocket = ItemId_GetPocket(itemId) - 1;
        itemPocket = &gBagPockets[pocket];

        for (i = 0; i < itemPocket->capacity; i++)
        {
            if (itemPocket->itemSlots[i].itemId == itemId)
                totalQuantity += GetBagItemQuantity(&itemPocket->itemSlots[i].quantity);
        }

        if (totalQuantity < count)
            return FALSE;   // We don't have enough of the item

        if (CurMapIsSecretBase() == TRUE)
        {
            VarSet(VAR_SECRET_BASE_LOW_TV_FLAGS, VarGet(VAR_SECRET_BASE_LOW_TV_FLAGS) | SECRET_BASE_USED_BAG);
            VarSet(VAR_SECRET_BASE_LAST_ITEM_USED, itemId);
        }

        var = GetItemListPosition(pocket);
        if (itemPocket->capacity > var
         && itemPocket->itemSlots[var].itemId == itemId)
        {
            ownedCount = GetBagItemQuantity(&itemPocket->itemSlots[var].quantity);
            if (ownedCount >= count)
            {
                SetBagItemQuantity(&itemPocket->itemSlots[var].quantity, ownedCount - count);
                count = 0;
            }
            else
            {
                count -= ownedCount;
                SetBagItemQuantity(&itemPocket->itemSlots[var].quantity, 0);
            }

            if (GetBagItemQuantity(&itemPocket->itemSlots[var].quantity) == 0)
                itemPocket->itemSlots[var].itemId = ITEM_NONE;

            if (count == 0)
                return TRUE;
        }

        for (i = 0; i < itemPocket->capacity; i++)
        {
            if (itemPocket->itemSlots[i].itemId == itemId)
            {
                ownedCount = GetBagItemQuantity(&itemPocket->itemSlots[i].quantity);
                if (ownedCount >= count)
                {
                    SetBagItemQuantity(&itemPocket->itemSlots[i].quantity, ownedCount - count);
                    count = 0;
                }
                else
                {
                    count -= ownedCount;
                    SetBagItemQuantity(&itemPocket->itemSlots[i].quantity, 0);
                }

                if (GetBagItemQuantity(&itemPocket->itemSlots[i].quantity) == 0)
                    itemPocket->itemSlots[i].itemId = ITEM_NONE;

                if (count == 0)
                    return TRUE;
            }
        }
        return TRUE;
    }
}

u8 GetPocketByItemId(u16 itemId)
{
    return ItemId_GetPocket(itemId);
}

void ClearItemSlots(struct ItemSlot *itemSlots, u8 itemCount)
{
    u16 i;

    for (i = 0; i < itemCount; i++)
    {
        itemSlots[i].itemId = ITEM_NONE;
        SetBagItemQuantity(&itemSlots[i].quantity, 0);
    }
}

static s32 FindFreePCItemSlot(void)
{
    s8 i;

    for (i = 0; i < PC_ITEMS_COUNT; i++)
    {
        if (gSaveBlock1Ptr->pcItems[i].itemId == ITEM_NONE)
            return i;
    }
    return -1;
}

u8 CountUsedPCItemSlots(void)
{
    u8 usedSlots = 0;
    u8 i;

    for (i = 0; i < PC_ITEMS_COUNT; i++)
    {
        if (gSaveBlock1Ptr->pcItems[i].itemId != ITEM_NONE)
            usedSlots++;
    }
    return usedSlots;
}

bool8 CheckPCHasItem(u16 itemId, u16 count)
{
    u8 i;

    for (i = 0; i < PC_ITEMS_COUNT; i++)
    {
        if (gSaveBlock1Ptr->pcItems[i].itemId == itemId && GetPCItemQuantity(&gSaveBlock1Ptr->pcItems[i].quantity) >= count)
            return TRUE;
    }
    return FALSE;
}

bool8 AddPCItem(u16 itemId, u16 count)
{
    u8 i;
    s8 freeSlot;
    u16 ownedCount;
    struct ItemSlot *newItems;

    // Copy PC items
    newItems = AllocZeroed(sizeof(gSaveBlock1Ptr->pcItems));
    memcpy(newItems, gSaveBlock1Ptr->pcItems, sizeof(gSaveBlock1Ptr->pcItems));

    // Use any item slots that already contain this item
    for (i = 0; i < PC_ITEMS_COUNT; i++)
    {
        if (newItems[i].itemId == itemId)
        {
            ownedCount = GetPCItemQuantity(&newItems[i].quantity);
            if (ownedCount + count <= MAX_PC_ITEM_CAPACITY)
            {
                SetPCItemQuantity(&newItems[i].quantity, ownedCount + count);
                memcpy(gSaveBlock1Ptr->pcItems, newItems, sizeof(gSaveBlock1Ptr->pcItems));
                Free(newItems);
                return TRUE;
            }
            count += ownedCount - MAX_PC_ITEM_CAPACITY;
            SetPCItemQuantity(&newItems[i].quantity, MAX_PC_ITEM_CAPACITY);
            if (count == 0)
            {
                memcpy(gSaveBlock1Ptr->pcItems, newItems, sizeof(gSaveBlock1Ptr->pcItems));
                Free(newItems);
                return TRUE;
            }
        }
    }

    // Put any remaining items into a new item slot.
    if (count > 0)
    {
        freeSlot = FindFreePCItemSlot();
        if (freeSlot == -1)
        {
            Free(newItems);
            return FALSE;
        }
        else
        {
            newItems[freeSlot].itemId = itemId;
            SetPCItemQuantity(&newItems[freeSlot].quantity, count);
        }
    }

    // Copy items back to the PC
    memcpy(gSaveBlock1Ptr->pcItems, newItems, sizeof(gSaveBlock1Ptr->pcItems));
    Free(newItems);
    return TRUE;
}

void RemovePCItem(u8 index, u16 count)
{
    gSaveBlock1Ptr->pcItems[index].quantity -= count;
    if (gSaveBlock1Ptr->pcItems[index].quantity == 0)
    {
        gSaveBlock1Ptr->pcItems[index].itemId = ITEM_NONE;
        CompactPCItems();
    }
}

void CompactPCItems(void)
{
    u16 i;
    u16 j;

    for (i = 0; i < PC_ITEMS_COUNT - 1; i++)
    {
        for (j = i + 1; j < PC_ITEMS_COUNT; j++)
        {
            if (gSaveBlock1Ptr->pcItems[i].itemId == 0)
            {
                struct ItemSlot temp = gSaveBlock1Ptr->pcItems[i];
                gSaveBlock1Ptr->pcItems[i] = gSaveBlock1Ptr->pcItems[j];
                gSaveBlock1Ptr->pcItems[j] = temp;
            }
        }
    }
}

void SwapRegisteredBike(void)
{
    switch (gSaveBlock1Ptr->registeredItem)
    {
    case ITEM_MACH_BIKE:
        gSaveBlock1Ptr->registeredItem = ITEM_ACRO_BIKE;
        break;
    case ITEM_ACRO_BIKE:
        gSaveBlock1Ptr->registeredItem = ITEM_MACH_BIKE;
        break;
    }
}

u16 BagGetItemIdByPocketPosition(u8 pocketId, u16 pocketPos)
{
    return gBagPockets[pocketId - 1].itemSlots[pocketPos].itemId;
}

u16 BagGetQuantityByPocketPosition(u8 pocketId, u16 pocketPos)
{
    return GetBagItemQuantity(&gBagPockets[pocketId - 1].itemSlots[pocketPos].quantity);
}

static void SwapItemSlots(struct ItemSlot *a, struct ItemSlot *b)
{
    struct ItemSlot temp;
    SWAP(*a, *b, temp);
}

void CompactItemsInBagPocket(struct BagPocket *bagPocket)
{
    u16 i, j;

    for (i = 0; i < bagPocket->capacity - 1; i++)
    {
        for (j = i + 1; j < bagPocket->capacity; j++)
        {
            if (GetBagItemQuantity(&bagPocket->itemSlots[i].quantity) == 0)
                SwapItemSlots(&bagPocket->itemSlots[i], &bagPocket->itemSlots[j]);
        }
    }
}

void SortBerriesOrTMHMs(struct BagPocket *bagPocket)
{
    u16 i, j;

    for (i = 0; i < bagPocket->capacity - 1; i++)
    {
        for (j = i + 1; j < bagPocket->capacity; j++)
        {
            if (GetBagItemQuantity(&bagPocket->itemSlots[i].quantity) != 0)
            {
                if (GetBagItemQuantity(&bagPocket->itemSlots[j].quantity) == 0)
                    continue;
                if (bagPocket->itemSlots[i].itemId <= bagPocket->itemSlots[j].itemId)
                    continue;
            }
            SwapItemSlots(&bagPocket->itemSlots[i], &bagPocket->itemSlots[j]);
        }
    }
}

void MoveItemSlotInList(struct ItemSlot* itemSlots_, u32 from, u32 to_)
{
    // dumb assignments needed to match
    struct ItemSlot *itemSlots = itemSlots_;
    u32 to = to_;

    if (from != to)
    {
        s16 i, count;
        struct ItemSlot firstSlot = itemSlots[from];

        if (to > from)
        {
            to--;
            for (i = from, count = to; i < count; i++)
                itemSlots[i] = itemSlots[i + 1];
        }
        else
        {
            for (i = from, count = to; i > count; i--)
                itemSlots[i] = itemSlots[i - 1];
        }
        itemSlots[to] = firstSlot;
    }
}

void ClearBag(void)
{
    u16 i;

    for (i = 0; i < POCKETS_COUNT; i++)
    {
        ClearItemSlots(gBagPockets[i].itemSlots, gBagPockets[i].capacity);
    }
}

u16 CountTotalItemQuantityInBag(u16 itemId)
{
    u16 i;
    u16 ownedCount = 0;
    struct BagPocket *bagPocket = &gBagPockets[ItemId_GetPocket(itemId) - 1];

    for (i = 0; i < bagPocket->capacity; i++)
    {
        if (bagPocket->itemSlots[i].itemId == itemId)
            ownedCount += GetBagItemQuantity(&bagPocket->itemSlots[i].quantity);
    }

    return ownedCount;
}

static bool8 CheckPyramidBagHasItem(u16 itemId, u16 count)
{
    u8 i;
    u16 *items = gSaveBlock2Ptr->frontier.pyramidBag.itemId[gSaveBlock2Ptr->frontier.lvlMode];
    u8 *quantities = gSaveBlock2Ptr->frontier.pyramidBag.quantity[gSaveBlock2Ptr->frontier.lvlMode];

    for (i = 0; i < PYRAMID_BAG_ITEMS_COUNT; i++)
    {
        if (items[i] == itemId)
        {
            if (quantities[i] >= count)
                return TRUE;

            count -= quantities[i];
            if (count == 0)
                return TRUE;
        }
    }

    return FALSE;
}

static bool8 CheckPyramidBagHasSpace(u16 itemId, u16 count)
{
    u8 i;
    u16 *items = gSaveBlock2Ptr->frontier.pyramidBag.itemId[gSaveBlock2Ptr->frontier.lvlMode];
    u8 *quantities = gSaveBlock2Ptr->frontier.pyramidBag.quantity[gSaveBlock2Ptr->frontier.lvlMode];

    for (i = 0; i < PYRAMID_BAG_ITEMS_COUNT; i++)
    {
        if (items[i] == itemId || items[i] == ITEM_NONE)
        {
            if (quantities[i] + count <= MAX_BAG_ITEM_CAPACITY)
                return TRUE;

            count = (quantities[i] + count) - MAX_BAG_ITEM_CAPACITY;
            if (count == 0)
                return TRUE;
        }
    }

    return FALSE;
}

bool8 AddPyramidBagItem(u16 itemId, u16 count)
{
    u16 i;

    u16 *items = gSaveBlock2Ptr->frontier.pyramidBag.itemId[gSaveBlock2Ptr->frontier.lvlMode];
    u8 *quantities = gSaveBlock2Ptr->frontier.pyramidBag.quantity[gSaveBlock2Ptr->frontier.lvlMode];

    u16 *newItems = Alloc(PYRAMID_BAG_ITEMS_COUNT * sizeof(u16));
    u8 *newQuantities = Alloc(PYRAMID_BAG_ITEMS_COUNT * sizeof(u8));

    memcpy(newItems, items, PYRAMID_BAG_ITEMS_COUNT * sizeof(u16));
    memcpy(newQuantities, quantities, PYRAMID_BAG_ITEMS_COUNT * sizeof(u8));

    for (i = 0; i < PYRAMID_BAG_ITEMS_COUNT; i++)
    {
        if (newItems[i] == itemId && newQuantities[i] < MAX_BAG_ITEM_CAPACITY)
        {
            newQuantities[i] += count;
            if (newQuantities[i] > MAX_BAG_ITEM_CAPACITY)
            {
                count = newQuantities[i] - MAX_BAG_ITEM_CAPACITY;
                newQuantities[i] = MAX_BAG_ITEM_CAPACITY;
            }
            else
            {
                count = 0;
            }

            if (count == 0)
                break;
        }
    }

    if (count > 0)
    {
        for (i = 0; i < PYRAMID_BAG_ITEMS_COUNT; i++)
        {
            if (newItems[i] == ITEM_NONE)
            {
                newItems[i] = itemId;
                newQuantities[i] = count;
                if (newQuantities[i] > MAX_BAG_ITEM_CAPACITY)
                {
                    count = newQuantities[i] - MAX_BAG_ITEM_CAPACITY;
                    newQuantities[i] = MAX_BAG_ITEM_CAPACITY;
                }
                else
                {
                    count = 0;
                }

                if (count == 0)
                    break;
            }
        }
    }

    if (count == 0)
    {
        memcpy(items, newItems, PYRAMID_BAG_ITEMS_COUNT * sizeof(u16));
        memcpy(quantities, newQuantities, PYRAMID_BAG_ITEMS_COUNT * sizeof(u8));
        Free(newItems);
        Free(newQuantities);
        return TRUE;
    }
    else
    {
        Free(newItems);
        Free(newQuantities);
        return FALSE;
    }
}

bool8 RemovePyramidBagItem(u16 itemId, u16 count)
{
    u16 i;

    u16 *items = gSaveBlock2Ptr->frontier.pyramidBag.itemId[gSaveBlock2Ptr->frontier.lvlMode];
    u8 *quantities = gSaveBlock2Ptr->frontier.pyramidBag.quantity[gSaveBlock2Ptr->frontier.lvlMode];

    i = gPyramidBagMenuState.cursorPosition + gPyramidBagMenuState.scrollPosition;
    if (items[i] == itemId && quantities[i] >= count)
    {
        quantities[i] -= count;
        if (quantities[i] == 0)
            items[i] = ITEM_NONE;
        return TRUE;
    }
    else
    {
        u16 *newItems = Alloc(PYRAMID_BAG_ITEMS_COUNT * sizeof(u16));
        u8 *newQuantities = Alloc(PYRAMID_BAG_ITEMS_COUNT * sizeof(u8));

        memcpy(newItems, items, PYRAMID_BAG_ITEMS_COUNT * sizeof(u16));
        memcpy(newQuantities, quantities, PYRAMID_BAG_ITEMS_COUNT * sizeof(u8));

        for (i = 0; i < PYRAMID_BAG_ITEMS_COUNT; i++)
        {
            if (newItems[i] == itemId)
            {
                if (newQuantities[i] >= count)
                {
                    newQuantities[i] -= count;
                    count = 0;
                    if (newQuantities[i] == 0)
                        newItems[i] = ITEM_NONE;
                }
                else
                {
                    count -= newQuantities[i];
                    newQuantities[i] = 0;
                    newItems[i] = ITEM_NONE;
                }

                if (count == 0)
                    break;
            }
        }

        if (count == 0)
        {
            memcpy(items, newItems, PYRAMID_BAG_ITEMS_COUNT * sizeof(u16));
            memcpy(quantities, newQuantities, PYRAMID_BAG_ITEMS_COUNT * sizeof(u8));
            Free(newItems);
            Free(newQuantities);
            return TRUE;
        }
        else
        {
            Free(newItems);
            Free(newQuantities);
            return FALSE;
        }
    }
}

static u16 SanitizeItemId(u16 itemId)
{
    if (itemId >= ITEMS_COUNT)
        return ITEM_NONE;
    else
        return itemId;
}

const u8 *ItemId_GetName(u16 itemId)
{
    return gItems[SanitizeItemId(itemId)].name;
}

u16 ItemId_GetId(u16 itemId)
{
    return gItems[SanitizeItemId(itemId)].itemId;
}

u16 ItemId_GetPrice(u16 itemId)
{
    return gItems[SanitizeItemId(itemId)].price;
}

u8 ItemId_GetHoldEffect(u16 itemId)
{
    return gItems[SanitizeItemId(itemId)].holdEffect;
}

u8 ItemId_GetHoldEffectParam(u16 itemId)
{
    return gItems[SanitizeItemId(itemId)].holdEffectParam;
}

const u8 *ItemId_GetDescription(u16 itemId)
{
    return gItems[SanitizeItemId(itemId)].description;
}

u8 ItemId_GetImportance(u16 itemId)
{
    return gItems[SanitizeItemId(itemId)].importance;
}

// unused
u8 ItemId_GetRegistrability(u16 itemId)
{
    return gItems[SanitizeItemId(itemId)].registrability;
}

u8 ItemId_GetPocket(u16 itemId)
{
    return gItems[SanitizeItemId(itemId)].pocket;
}

u8 ItemId_GetType(u16 itemId)
{
    return gItems[SanitizeItemId(itemId)].type;
}

ItemUseFunc ItemId_GetFieldFunc(u16 itemId)
{
    return gItems[SanitizeItemId(itemId)].fieldUseFunc;
}

u8 ItemId_GetBattleUsage(u16 itemId)
{
    return gItems[SanitizeItemId(itemId)].battleUsage;
}

ItemUseFunc ItemId_GetBattleFunc(u16 itemId)
{
    return gItems[SanitizeItemId(itemId)].battleUseFunc;
}

u8 ItemId_GetSecondaryId(u16 itemId)
{
    return gItems[SanitizeItemId(itemId)].secondaryId;
}

<<<<<<< HEAD
u8 ItemId_GetFlingPower(u16 itemId)
{
    return gItems[SanitizeItemId(itemId)].flingPower;
=======
bool32 IsPinchBerryItemEffect(u16 holdEffect)
{
    switch (holdEffect)
    {
    case HOLD_EFFECT_ATTACK_UP:
    case HOLD_EFFECT_DEFENSE_UP:
    case HOLD_EFFECT_SPEED_UP:
    case HOLD_EFFECT_SP_ATTACK_UP:
    case HOLD_EFFECT_SP_DEFENSE_UP:
    case HOLD_EFFECT_CRITICAL_UP:
    case HOLD_EFFECT_RANDOM_STAT_UP:
    case HOLD_EFFECT_CUSTAP_BERRY:
    case HOLD_EFFECT_MICLE_BERRY:
        return TRUE;
    }

    return FALSE;
>>>>>>> 4b769901
}<|MERGE_RESOLUTION|>--- conflicted
+++ resolved
@@ -948,11 +948,6 @@
     return gItems[SanitizeItemId(itemId)].secondaryId;
 }
 
-<<<<<<< HEAD
-u8 ItemId_GetFlingPower(u16 itemId)
-{
-    return gItems[SanitizeItemId(itemId)].flingPower;
-=======
 bool32 IsPinchBerryItemEffect(u16 holdEffect)
 {
     switch (holdEffect)
@@ -970,5 +965,9 @@
     }
 
     return FALSE;
->>>>>>> 4b769901
+}
+
+u8 ItemId_GetFlingPower(u16 itemId)
+{
+    return gItems[SanitizeItemId(itemId)].flingPower;
 }