#include "global.h"
#include "task.h"
#include "bg.h"
#include "palette.h"
#include "gpu_regs.h"
#include "malloc.h"
#include "scanline_effect.h"
#include "m4a.h"
#include "dynamic_placeholder_text_util.h"
#include "overworld.h"
#include "strings.h"
#include "string_util.h"
#include "international_string_util.h"
#include "sound.h"
#include "menu.h"
#include "librfu.h"
#include "link_rfu.h"
#include "union_room.h"
#include "constants/songs.h"
#include "constants/union_room.h"
#include "constants/rgb.h"

enum {
    COLORMODE_NORMAL,
    COLORMODE_WHITE_LGRAY,
    COLORMODE_RED,
    COLORMODE_GREEN,
    COLORMODE_WHITE_DGRAY,
};

<<<<<<< HEAD
enum {
    WIN_TITLE,
    WIN_GROUP_NAMES,
    WIN_GROUP_COUNTS,
};

enum {
    GROUPTYPE_NONE = -1,
    GROUPTYPE_TRADE,
    GROUPTYPE_BATTLE,
    GROUPTYPE_UNION,
    GROUPTYPE_TOTAL,
    NUM_GROUPTYPES
};
=======
#define GROUPTYPE_TRADE   0
#define GROUPTYPE_BATTLE  1
#define GROUPTYPE_UNION   2
#define GROUPTYPE_TOTAL   3
#define GROUPTYPE_NONE    0xFF
#define NUM_GROUPTYPES    4
>>>>>>> 9c1c5981

struct WirelessCommunicationStatusScreen
{
    u32 groupCounts[NUM_GROUPTYPES];
    u32 prevGroupCounts[NUM_GROUPTYPES];
    u32 activities[NUM_TASK_DATA];
    u8 taskId;
    u8 rfuTaskId;
    u8 filler[10];
};

static struct WirelessCommunicationStatusScreen * sStatusScreen;

static void CB2_InitWirelessCommunicationScreen(void);
static void Task_WirelessCommunicationScreen(u8);
static void WCSS_AddTextPrinterParameterized(u8, u8, const u8 *, u8, u8, u8);
static bool32 UpdateCommunicationCounts(u32 *, u32 *, u32 *, u8);

static const u16 sPalettes[][16] = {
    INCBIN_U16("graphics/wireless_status_screen/default.gbapal"),
    {}, // All black. Never read
    INCBIN_U16("graphics/wireless_status_screen/anim_00.gbapal"),
    INCBIN_U16("graphics/wireless_status_screen/anim_01.gbapal"),
    INCBIN_U16("graphics/wireless_status_screen/anim_02.gbapal"),
    INCBIN_U16("graphics/wireless_status_screen/anim_03.gbapal"),
    INCBIN_U16("graphics/wireless_status_screen/anim_04.gbapal"),
    INCBIN_U16("graphics/wireless_status_screen/anim_05.gbapal"),
    INCBIN_U16("graphics/wireless_status_screen/anim_06.gbapal"),
    INCBIN_U16("graphics/wireless_status_screen/anim_07.gbapal"),
    INCBIN_U16("graphics/wireless_status_screen/anim_08.gbapal"),
    INCBIN_U16("graphics/wireless_status_screen/anim_09.gbapal"),
    INCBIN_U16("graphics/wireless_status_screen/anim_10.gbapal"),
    INCBIN_U16("graphics/wireless_status_screen/anim_11.gbapal"),
    INCBIN_U16("graphics/wireless_status_screen/anim_12.gbapal"),
    INCBIN_U16("graphics/wireless_status_screen/anim_13.gbapal")
};
static const u32 sBgTiles_Gfx[] = INCBIN_U32("graphics/wireless_status_screen/bg.4bpp.lz");
static const u32 sBgTiles_Tilemap[] = INCBIN_U32("graphics/wireless_status_screen/bg.bin.lz");

static const struct BgTemplate sBgTemplates[] = {
    {
        .bg = 0,
        .charBaseIndex = 2,
        .mapBaseIndex = 31,
        .priority = 0
    }, {
        .bg = 1,
        .charBaseIndex = 0,
        .mapBaseIndex = 8,
        .priority = 1
    }
};

static const struct WindowTemplate sWindowTemplates[] = {
    [WIN_TITLE] = {
        .bg = 0,
        .tilemapLeft = 3,
        .tilemapTop = 0,
        .width = 24,
        .height = 3,
        .paletteNum = 15,
        .baseBlock = 0x0001
    },
    [WIN_GROUP_NAMES] = {
        .bg = 0,
        .tilemapLeft = 3,
        .tilemapTop = 4,
        .width = 21,
        .height = 15,
        .paletteNum = 15,
        .baseBlock = 0x0049
    },
    [WIN_GROUP_COUNTS] = {
        .bg = 0,
        .tilemapLeft = 24,
        .tilemapTop = 4,
        .width = 3,
        .height = 15,
        .paletteNum = 15,
        .baseBlock = 0x0184
    }, DUMMY_WIN_TEMPLATE
};

static const u8 *const sHeaderTexts[NUM_GROUPTYPES + 1] = {
    [0]                    = gText_WirelessCommStatus,
    [GROUPTYPE_TRADE + 1]  = gText_PeopleTrading,
    [GROUPTYPE_BATTLE + 1] = gText_PeopleBattling,
    [GROUPTYPE_UNION + 1]  = gText_PeopleInUnionRoom,
    [GROUPTYPE_TOTAL + 1]  = gText_PeopleCommunicating
};

// Activity, group type, number of players
// 0 players means the number of players can change and should be counted dynamically
// GROUPTYPE_TOTAL have no unique group and are simply counted in the total of "people communicating"
static const u8 sActivityGroupInfo[][3] = {
    {ACTIVITY_BATTLE_SINGLE,                 GROUPTYPE_BATTLE, 2},
    {ACTIVITY_BATTLE_DOUBLE,                 GROUPTYPE_BATTLE, 2},
    {ACTIVITY_BATTLE_MULTI,                  GROUPTYPE_BATTLE, 4},
    {ACTIVITY_TRADE,                         GROUPTYPE_TRADE,  2},
    {ACTIVITY_WONDER_CARD_DUP,               GROUPTYPE_TOTAL,  2},
    {ACTIVITY_WONDER_NEWS_DUP,               GROUPTYPE_TOTAL,  2},
    {ACTIVITY_POKEMON_JUMP,                  GROUPTYPE_TOTAL,  0},
    {ACTIVITY_BERRY_CRUSH,                   GROUPTYPE_TOTAL,  0},
    {ACTIVITY_BERRY_PICK,                    GROUPTYPE_TOTAL,  0},
    {ACTIVITY_SEARCH,                        GROUPTYPE_NONE,   0},
    {ACTIVITY_SPIN_TRADE,                    GROUPTYPE_TRADE,  0},
    {ACTIVITY_BERRY_BLENDER,                 GROUPTYPE_TOTAL,  0},
    {ACTIVITY_RECORD_CORNER,                 GROUPTYPE_TOTAL,  0},
    {ACTIVITY_NONE | IN_UNION_ROOM,          GROUPTYPE_UNION,  1},
    {ACTIVITY_BATTLE_SINGLE | IN_UNION_ROOM, GROUPTYPE_UNION,  2},
    {ACTIVITY_TRADE | IN_UNION_ROOM,         GROUPTYPE_UNION,  2},
    {ACTIVITY_CHAT | IN_UNION_ROOM,          GROUPTYPE_UNION,  0},
    {ACTIVITY_CARD | IN_UNION_ROOM,          GROUPTYPE_UNION,  2},
    {ACTIVITY_PLYRTALK | IN_UNION_ROOM,      GROUPTYPE_UNION,  1},
    {ACTIVITY_NPCTALK | IN_UNION_ROOM,       GROUPTYPE_UNION,  2},
    {ACTIVITY_ACCEPT | IN_UNION_ROOM,        GROUPTYPE_UNION,  1},
    {ACTIVITY_DECLINE | IN_UNION_ROOM,       GROUPTYPE_UNION,  1},
    {ACTIVITY_WONDER_CARD,                   GROUPTYPE_TOTAL,  2},
    {ACTIVITY_WONDER_NEWS,                   GROUPTYPE_TOTAL,  2},
    {ACTIVITY_CONTEST_COOL,                  GROUPTYPE_TOTAL,  0},
    {ACTIVITY_CONTEST_BEAUTY,                GROUPTYPE_TOTAL,  0},
    {ACTIVITY_CONTEST_CUTE,                  GROUPTYPE_TOTAL,  0},
    {ACTIVITY_CONTEST_SMART,                 GROUPTYPE_TOTAL,  0},
    {ACTIVITY_CONTEST_TOUGH,                 GROUPTYPE_TOTAL,  0},
    {ACTIVITY_BATTLE_TOWER,                  GROUPTYPE_BATTLE, 2},
    {ACTIVITY_BATTLE_TOWER_OPEN,             GROUPTYPE_BATTLE, 2}
};

static void CB2_RunWirelessCommunicationScreen(void)
{
    if (!IsDma3ManagerBusyWithBgCopy())
    {
        RunTasks();
        RunTextPrinters();
        AnimateSprites();
        BuildOamBuffer();
        UpdatePaletteFade();
    }
}

static void VBlankCB_WirelessCommunicationScreen(void)
{
    LoadOam();
    ProcessSpriteCopyRequests();
    TransferPlttBuffer();
}

void ShowWirelessCommunicationScreen(void)
{
    SetMainCallback2(CB2_InitWirelessCommunicationScreen);
}

static void CB2_InitWirelessCommunicationScreen(void)
{
    SetGpuReg(REG_OFFSET_DISPCNT, 0);
    sStatusScreen = AllocZeroed(sizeof(struct WirelessCommunicationStatusScreen));
    SetVBlankCallback(NULL);
    ResetBgsAndClearDma3BusyFlags(0);
    InitBgsFromTemplates(0, sBgTemplates, ARRAY_COUNT(sBgTemplates));
    SetBgTilemapBuffer(1, Alloc(BG_SCREEN_SIZE));
    SetBgTilemapBuffer(0, Alloc(BG_SCREEN_SIZE));
    DecompressAndLoadBgGfxUsingHeap(1, sBgTiles_Gfx, 0, 0, 0);
    CopyToBgTilemapBuffer(1, sBgTiles_Tilemap, 0, 0);
    InitWindows(sWindowTemplates);
    DeactivateAllTextPrinters();
    ResetPaletteFade();
    ResetSpriteData();
    ResetTasks();
    ScanlineEffect_Stop();
    m4aSoundVSyncOn();
    SetVBlankCallback(VBlankCB_WirelessCommunicationScreen);
    sStatusScreen->taskId = CreateTask(Task_WirelessCommunicationScreen, 0);
    sStatusScreen->rfuTaskId = CreateTask_ListenToWireless();
    sStatusScreen->prevGroupCounts[GROUPTYPE_TOTAL] = 1;
    ChangeBgX(0, 0, BG_COORD_SET);
    ChangeBgY(0, 0, BG_COORD_SET);
    ChangeBgX(1, 0, BG_COORD_SET);
    ChangeBgY(1, 0, BG_COORD_SET);
    LoadPalette(sPalettes, BG_PLTT_ID(0), PLTT_SIZE_4BPP);
    Menu_LoadStdPalAt(0xF0);
    DynamicPlaceholderTextUtil_Reset();
    FillBgTilemapBufferRect(0, 0, 0, 0, 32, 32, 15);
    CopyBgTilemapBufferToVram(1);
    SetMainCallback2(CB2_RunWirelessCommunicationScreen);
    RunTasks();
    RunTextPrinters();
    AnimateSprites();
    BuildOamBuffer();
    UpdatePaletteFade();
}

static void CB2_ExitWirelessCommunicationStatusScreen(void)
{
    s32 i;
    FreeAllWindowBuffers();
    for (i = 0; i < (int)ARRAY_COUNT(sBgTemplates); i++)
    {
        Free(GetBgTilemapBuffer(i));
    }
    Free(sStatusScreen);
    SetMainCallback2(CB2_ReturnToFieldContinueScriptPlayMapMusic);
}

// Cycle through palettes that relocate various shades of blue to create the wave effect at the bottom of the screen.
static void CyclePalette(s16 * counter, s16 * palIdx)
{
    s32 idx;
    if (++(*counter) > 5)
    {
        if (++(*palIdx) == (int)ARRAY_COUNT(sPalettes) - 2)
            *palIdx = 0;

        *counter = 0;
    }
    idx = *palIdx + 2; // +2 skips over default.pal and the empty black palette after it
    LoadPalette(sPalettes[idx], BG_PLTT_ID(0), PLTT_SIZEOF(8));
}

static void PrintHeaderTexts(void)
{
    s32 i;
    FillWindowPixelBuffer(WIN_TITLE, PIXEL_FILL(0));
    FillWindowPixelBuffer(WIN_GROUP_NAMES, PIXEL_FILL(0));
    FillWindowPixelBuffer(WIN_GROUP_COUNTS, PIXEL_FILL(0));

    // Print title
    WCSS_AddTextPrinterParameterized(WIN_TITLE, FONT_NORMAL, sHeaderTexts[0], GetStringCenterAlignXOffset(FONT_NORMAL, sHeaderTexts[0], 0xC0), 6, COLORMODE_GREEN);

    // Print label for each group (excluding total)
    for (i = 0; i < NUM_GROUPTYPES - 1; i++)
        WCSS_AddTextPrinterParameterized(WIN_GROUP_NAMES, FONT_NORMAL, sHeaderTexts[i + 1], 0, 30 * i + 8, COLORMODE_WHITE_LGRAY);

    // Print label for total
    WCSS_AddTextPrinterParameterized(WIN_GROUP_NAMES, FONT_NORMAL, sHeaderTexts[i + 1], 0, 30 * i + 8, COLORMODE_RED);

    PutWindowTilemap(WIN_TITLE);
    CopyWindowToVram(WIN_TITLE, COPYWIN_GFX);
    PutWindowTilemap(WIN_GROUP_NAMES);
    CopyWindowToVram(WIN_GROUP_NAMES, COPYWIN_GFX);
}

#define tState data[0]

static void Task_WirelessCommunicationScreen(u8 taskId)
{
    s32 i;
    switch (gTasks[taskId].tState)
    {
    case 0:
        PrintHeaderTexts();
        gTasks[taskId].tState++;
        break;
    case 1:
        BeginNormalPaletteFade(PALETTES_ALL, 0, 16, 0, RGB_BLACK);
        ShowBg(1);
        CopyBgTilemapBufferToVram(0);
        ShowBg(0);
        gTasks[taskId].tState++;
        break;
    case 2:
        if (!gPaletteFade.active)
            gTasks[taskId].tState++;
        break;
    case 3:
        if (UpdateCommunicationCounts(sStatusScreen->groupCounts, sStatusScreen->prevGroupCounts, sStatusScreen->activities, sStatusScreen->rfuTaskId))
        {
            FillWindowPixelBuffer(WIN_GROUP_COUNTS, PIXEL_FILL(0));
            for (i = 0; i < NUM_GROUPTYPES; i++)
            {
                ConvertIntToDecimalStringN(gStringVar4, sStatusScreen->groupCounts[i], STR_CONV_MODE_RIGHT_ALIGN, 2);
                if (i != GROUPTYPE_TOTAL)
                    WCSS_AddTextPrinterParameterized(WIN_GROUP_COUNTS, FONT_NORMAL, gStringVar4, 12, 30 * i + 8, COLORMODE_WHITE_LGRAY);
                else
                    WCSS_AddTextPrinterParameterized(WIN_GROUP_COUNTS, FONT_NORMAL, gStringVar4, 12, 98, COLORMODE_RED);
            }
            PutWindowTilemap(WIN_GROUP_COUNTS);
            CopyWindowToVram(WIN_GROUP_COUNTS, COPYWIN_FULL);
        }
        if (JOY_NEW(A_BUTTON) || JOY_NEW(B_BUTTON))
        {
            PlaySE(SE_SELECT);
            gTasks[sStatusScreen->rfuTaskId].data[15] = 0xFF;
            gTasks[taskId].tState++;
        }
        CyclePalette(&gTasks[taskId].data[7], &gTasks[taskId].data[8]);
        break;
    case 4:
        BeginNormalPaletteFade(PALETTES_ALL, 0, 0, 16, RGB_BLACK);
        gTasks[taskId].tState++;
        break;
    case 5:
        if (!gPaletteFade.active)
        {
            SetMainCallback2(CB2_ExitWirelessCommunicationStatusScreen);
            DestroyTask(taskId);
        }
        break;
    }
}

#undef tState

static void WCSS_AddTextPrinterParameterized(u8 windowId, u8 fontId, const u8 * str, u8 x, u8 y, u8 mode)
{
    u8 color[3];

    switch (mode)
    {
    case COLORMODE_NORMAL:
        color[0] = TEXT_COLOR_TRANSPARENT;
        color[1] = TEXT_COLOR_DARK_GRAY;
        color[2] = TEXT_COLOR_LIGHT_GRAY;
        break;
    case COLORMODE_WHITE_LGRAY:
        color[0] = TEXT_COLOR_TRANSPARENT;
        color[1] = TEXT_COLOR_WHITE;
        color[2] = TEXT_COLOR_LIGHT_GRAY;
        break;
    case COLORMODE_RED:
        color[0] = TEXT_COLOR_TRANSPARENT;
        color[1] = TEXT_COLOR_RED;
        color[2] = TEXT_COLOR_LIGHT_RED;
        break;
    case COLORMODE_GREEN:
        color[0] = TEXT_COLOR_TRANSPARENT;
        color[1] = TEXT_COLOR_LIGHT_GREEN;
        color[2] = TEXT_COLOR_GREEN;
        break;
    case COLORMODE_WHITE_DGRAY:
        color[0] = TEXT_COLOR_TRANSPARENT;
        color[1] = TEXT_COLOR_WHITE;
        color[2] = TEXT_COLOR_DARK_GRAY;
        break;
    }

    AddTextPrinterParameterized4(windowId, fontId, x, y, 0, 0, color, TEXT_SKIP_DRAW, str);
}

static u32 CountPlayersInGroupAndGetActivity(struct RfuPlayer * player, u32 * groupCounts)
{
    int i, j, k;
    u32 activity = player->rfu.data.activity;

    #define group_activity(i) (sActivityGroupInfo[(i)][0])
    #define group_type(i)     (sActivityGroupInfo[(i)][1])
    #define group_players(i)  (sActivityGroupInfo[(i)][2])

    for (i = 0; i < ARRAY_COUNT(sActivityGroupInfo); i++)
    {
#ifdef UBFIX
        // GROUPTYPE_NONE is 0xFF, and shouldn't be used as an index into groupCounts.
        // In theory the only activity with this group type (ACTIVITY_SEARCH) wouldn't
        // satisfy the condition below, but not necessarily.
        if (group_type(i) == GROUPTYPE_NONE)
            continue;
#endif
        if (activity == group_activity(i) && player->groupScheduledAnim == UNION_ROOM_SPAWN_IN)
        {
            if (group_players(i) == 0)
            {
                k = 0;
                for (j = 0; j < RFU_CHILD_MAX; j++)
                    if (player->rfu.data.partnerInfo[j] != 0) k++;
                k++;
                groupCounts[group_type(i)] += k;
            }
            else
            {
                groupCounts[group_type(i)] += group_players(i);
            }
        }
    }
    return activity;

    #undef group_activity
    #undef group_type
    #undef group_players
}

static bool32 HaveCountsChanged(u32 * currCounts, u32 * prevCounts)
{
    s32 i;
    for (i = 0; i < NUM_GROUPTYPES; i++)
    {
        if (currCounts[i] != prevCounts[i])
            return TRUE;
    }
    return FALSE;
}

static bool32 UpdateCommunicationCounts(u32 * groupCounts, u32 * prevGroupCounts, u32 * activities, u8 taskId)
{
    bool32 activitiesChanged = FALSE;
    u32 groupCountBuffer[NUM_GROUPTYPES] = {0, 0, 0, 0};
    struct RfuPlayer ** players = (void *)gTasks[taskId].data;
    s32 i;

    for (i = 0; i < NUM_TASK_DATA; i++)
    {
        u32 activity = CountPlayersInGroupAndGetActivity(&(*players)[i], groupCountBuffer);
        if (activity != activities[i])
        {
            activities[i] = activity;
            activitiesChanged = TRUE;
        }
    }

    if (!HaveCountsChanged(groupCountBuffer, prevGroupCounts))
    {
        if (activitiesChanged == TRUE)
            return TRUE;
        else
            return FALSE;
    }
    else
    {
        memcpy(groupCounts,     groupCountBuffer, sizeof(groupCountBuffer));
        memcpy(prevGroupCounts, groupCountBuffer, sizeof(groupCountBuffer));

        groupCounts[GROUPTYPE_TOTAL] = groupCounts[GROUPTYPE_TRADE]
                                     + groupCounts[GROUPTYPE_BATTLE]
                                     + groupCounts[GROUPTYPE_UNION]
                                     + groupCounts[GROUPTYPE_TOTAL];
        return TRUE;
    }
}<|MERGE_RESOLUTION|>--- conflicted
+++ resolved
@@ -28,7 +28,6 @@
     COLORMODE_WHITE_DGRAY,
 };
 
-<<<<<<< HEAD
 enum {
     WIN_TITLE,
     WIN_GROUP_NAMES,
@@ -36,21 +35,14 @@
 };
 
 enum {
-    GROUPTYPE_NONE = -1,
     GROUPTYPE_TRADE,
     GROUPTYPE_BATTLE,
     GROUPTYPE_UNION,
     GROUPTYPE_TOTAL,
     NUM_GROUPTYPES
 };
-=======
-#define GROUPTYPE_TRADE   0
-#define GROUPTYPE_BATTLE  1
-#define GROUPTYPE_UNION   2
-#define GROUPTYPE_TOTAL   3
-#define GROUPTYPE_NONE    0xFF
-#define NUM_GROUPTYPES    4
->>>>>>> 9c1c5981
+
+#define GROUPTYPE_NONE 0xFF
 
 struct WirelessCommunicationStatusScreen
 {
