#include "global.h"
#include "task.h"
#include "bg.h"
#include "palette.h"
#include "gpu_regs.h"
#include "malloc.h"
#include "scanline_effect.h"
#include "m4a.h"
#include "dynamic_placeholder_text_util.h"
#include "overworld.h"
#include "strings.h"
#include "string_util.h"
#include "international_string_util.h"
#include "sound.h"
#include "menu.h"
#include "librfu.h"
#include "link_rfu.h"
#include "union_room.h"
#include "constants/songs.h"
#include "constants/union_room.h"
#include "constants/rgb.h"

enum {
    COLORMODE_NORMAL,
    COLORMODE_WHITE_LGRAY,
    COLORMODE_RED,
    COLORMODE_GREEN,
    COLORMODE_WHITE_DGRAY,
};

#define GROUPTYPE_TRADE   0
#define GROUPTYPE_BATTLE  1
#define GROUPTYPE_UNION   2
#define GROUPTYPE_TOTAL   3
#define GROUPTYPE_NONE   -1
#define NUM_GROUPTYPES    4

struct WirelessCommunicationStatusScreen
{
    u32 groupCounts[NUM_GROUPTYPES];
    u32 prevGroupCounts[NUM_GROUPTYPES];
    u32 activities[NUM_TASK_DATA];
    u8 taskId;
    u8 rfuTaskId;
    u8 filler[10];
};

static struct WirelessCommunicationStatusScreen * sStatusScreen;

static void CB2_InitWirelessCommunicationScreen(void);
static void Task_WirelessCommunicationScreen(u8);
static void WCSS_AddTextPrinterParameterized(u8, u8, const u8 *, u8, u8, u8);
static bool32 UpdateCommunicationCounts(u32 *, u32 *, u32 *, u8);

static const u16 sPalettes[][16] = {
    INCBIN_U16("graphics/wireless_status_screen/default.gbapal"),
    {}, // All black. Never read
    INCBIN_U16("graphics/wireless_status_screen/anim_00.gbapal"),
    INCBIN_U16("graphics/wireless_status_screen/anim_01.gbapal"),
    INCBIN_U16("graphics/wireless_status_screen/anim_02.gbapal"),
    INCBIN_U16("graphics/wireless_status_screen/anim_03.gbapal"),
    INCBIN_U16("graphics/wireless_status_screen/anim_04.gbapal"),
    INCBIN_U16("graphics/wireless_status_screen/anim_05.gbapal"),
    INCBIN_U16("graphics/wireless_status_screen/anim_06.gbapal"),
    INCBIN_U16("graphics/wireless_status_screen/anim_07.gbapal"),
    INCBIN_U16("graphics/wireless_status_screen/anim_08.gbapal"),
    INCBIN_U16("graphics/wireless_status_screen/anim_09.gbapal"),
    INCBIN_U16("graphics/wireless_status_screen/anim_10.gbapal"),
    INCBIN_U16("graphics/wireless_status_screen/anim_11.gbapal"),
    INCBIN_U16("graphics/wireless_status_screen/anim_12.gbapal"),
    INCBIN_U16("graphics/wireless_status_screen/anim_13.gbapal")
};
static const u32 sBgTiles_Gfx[] = INCBIN_U32("graphics/wireless_status_screen/bg.4bpp.lz");
static const u32 sBgTiles_Tilemap[] = INCBIN_U32("graphics/wireless_status_screen/bg.bin.lz");

static const struct BgTemplate sBgTemplates[] = {
    {
        .bg = 0,
        .charBaseIndex = 2,
        .mapBaseIndex = 31,
        .priority = 0
    }, {
        .bg = 1,
        .charBaseIndex = 0,
        .mapBaseIndex = 8,
        .priority = 1
    }
};

static const struct WindowTemplate sWindowTemplates[] = {
    {
        .bg = 0,
        .tilemapLeft = 3,
        .tilemapTop = 0,
        .width = 24,
        .height = 3,
        .paletteNum = 15,
        .baseBlock = 0x0001
    }, {
        .bg = 0,
        .tilemapLeft = 3,
        .tilemapTop = 4,
        .width = 21,
        .height = 15,
        .paletteNum = 15,
        .baseBlock = 0x0049
    }, {
        .bg = 0,
        .tilemapLeft = 24,
        .tilemapTop = 4,
        .width = 3,
        .height = 15,
        .paletteNum = 15,
        .baseBlock = 0x0184
    }, DUMMY_WIN_TEMPLATE
};

static const u8 *const sHeaderTexts[NUM_GROUPTYPES + 1] = {
    [0]                    = gText_WirelessCommStatus,
    [GROUPTYPE_TRADE + 1]  = gText_PeopleTrading,
    [GROUPTYPE_BATTLE + 1] = gText_PeopleBattling,
    [GROUPTYPE_UNION + 1]  = gText_PeopleInUnionRoom,
    [GROUPTYPE_TOTAL + 1]  = gText_PeopleCommunicating
};

// Activity, group type, number of players
// 0 players means the number of players can change and should be counted dynamically
// GROUPTYPE_TOTAL have no unique group and are simply counted in the total of "people communicating"
// UB: GROUPTYPE_NONE (-1) can potentially be used as an index into a u8[4] in CountPlayersInGroupAndGetActivity
static const u8 sActivityGroupInfo[][3] = {
    {ACTIVITY_BATTLE_SINGLE,                 GROUPTYPE_BATTLE, 2},
    {ACTIVITY_BATTLE_DOUBLE,                 GROUPTYPE_BATTLE, 2},
    {ACTIVITY_BATTLE_MULTI,                  GROUPTYPE_BATTLE, 4},
    {ACTIVITY_TRADE,                         GROUPTYPE_TRADE,  2},
    {ACTIVITY_WONDER_CARD_DUP,               GROUPTYPE_TOTAL,  2},
    {ACTIVITY_WONDER_NEWS_DUP,               GROUPTYPE_TOTAL,  2},
    {ACTIVITY_POKEMON_JUMP,                  GROUPTYPE_TOTAL,  0},
    {ACTIVITY_BERRY_CRUSH,                   GROUPTYPE_TOTAL,  0},
    {ACTIVITY_BERRY_PICK,                    GROUPTYPE_TOTAL,  0},
    {ACTIVITY_SEARCH,                        GROUPTYPE_NONE,   0},
    {ACTIVITY_SPIN_TRADE,                    GROUPTYPE_TRADE,  0},
    {ACTIVITY_BERRY_BLENDER,                 GROUPTYPE_TOTAL,  0},
    {ACTIVITY_RECORD_CORNER,                 GROUPTYPE_TOTAL,  0},
    {ACTIVITY_NONE | IN_UNION_ROOM,          GROUPTYPE_UNION,  1},
    {ACTIVITY_BATTLE_SINGLE | IN_UNION_ROOM, GROUPTYPE_UNION,  2},
    {ACTIVITY_TRADE | IN_UNION_ROOM,         GROUPTYPE_UNION,  2},
    {ACTIVITY_CHAT | IN_UNION_ROOM,          GROUPTYPE_UNION,  0},
    {ACTIVITY_CARD | IN_UNION_ROOM,          GROUPTYPE_UNION,  2},
    {ACTIVITY_PLYRTALK | IN_UNION_ROOM,      GROUPTYPE_UNION,  1},
    {ACTIVITY_NPCTALK | IN_UNION_ROOM,       GROUPTYPE_UNION,  2},
    {ACTIVITY_ACCEPT | IN_UNION_ROOM,        GROUPTYPE_UNION,  1},
    {ACTIVITY_DECLINE | IN_UNION_ROOM,       GROUPTYPE_UNION,  1},
    {ACTIVITY_WONDER_CARD,                   GROUPTYPE_TOTAL,  2},
    {ACTIVITY_WONDER_NEWS,                   GROUPTYPE_TOTAL,  2},
    {ACTIVITY_CONTEST_COOL,                  GROUPTYPE_TOTAL,  0},
    {ACTIVITY_CONTEST_BEAUTY,                GROUPTYPE_TOTAL,  0},
    {ACTIVITY_CONTEST_CUTE,                  GROUPTYPE_TOTAL,  0},
    {ACTIVITY_CONTEST_SMART,                 GROUPTYPE_TOTAL,  0},
    {ACTIVITY_CONTEST_TOUGH,                 GROUPTYPE_TOTAL,  0},
    {ACTIVITY_BATTLE_TOWER,                  GROUPTYPE_BATTLE, 2},
    {ACTIVITY_BATTLE_TOWER_OPEN,             GROUPTYPE_BATTLE, 2}
};

static void CB2_RunWirelessCommunicationScreen(void)
{
    if (!IsDma3ManagerBusyWithBgCopy())
    {
        RunTasks();
        RunTextPrinters();
        AnimateSprites();
        BuildOamBuffer();
        UpdatePaletteFade();
    }
}

static void VBlankCB_WirelessCommunicationScreen(void)
{
    LoadOam();
    ProcessSpriteCopyRequests();
    TransferPlttBuffer();
}

void ShowWirelessCommunicationScreen(void)
{
    SetMainCallback2(CB2_InitWirelessCommunicationScreen);
}

static void CB2_InitWirelessCommunicationScreen(void)
{
    SetGpuReg(REG_OFFSET_DISPCNT, 0);
    sStatusScreen = AllocZeroed(sizeof(struct WirelessCommunicationStatusScreen));
    SetVBlankCallback(NULL);
    ResetBgsAndClearDma3BusyFlags(0);
    InitBgsFromTemplates(0, sBgTemplates, ARRAY_COUNT(sBgTemplates));
    SetBgTilemapBuffer(1, Alloc(BG_SCREEN_SIZE));
    SetBgTilemapBuffer(0, Alloc(BG_SCREEN_SIZE));
    DecompressAndLoadBgGfxUsingHeap(1, sBgTiles_Gfx, 0, 0, 0);
    CopyToBgTilemapBuffer(1, sBgTiles_Tilemap, 0, 0);
    InitWindows(sWindowTemplates);
    DeactivateAllTextPrinters();
    ResetPaletteFade();
    ResetSpriteData();
    ResetTasks();
    ScanlineEffect_Stop();
    m4aSoundVSyncOn();
    SetVBlankCallback(VBlankCB_WirelessCommunicationScreen);
    sStatusScreen->taskId = CreateTask(Task_WirelessCommunicationScreen, 0);
    sStatusScreen->rfuTaskId = CreateTask_ListenToWireless();
    sStatusScreen->prevGroupCounts[GROUPTYPE_TOTAL] = 1;
    ChangeBgX(0, 0, BG_COORD_SET);
    ChangeBgY(0, 0, BG_COORD_SET);
    ChangeBgX(1, 0, BG_COORD_SET);
    ChangeBgY(1, 0, BG_COORD_SET);
<<<<<<< HEAD
    LoadPalette(sBgTiles_Pal, BG_PLTT_ID(0), PLTT_SIZE_4BPP);
=======
    LoadPalette(sPalettes, 0x00, 0x20);
>>>>>>> 4a9c4951
    Menu_LoadStdPalAt(0xF0);
    DynamicPlaceholderTextUtil_Reset();
    FillBgTilemapBufferRect(0, 0, 0, 0, 32, 32, 15);
    CopyBgTilemapBufferToVram(1);
    SetMainCallback2(CB2_RunWirelessCommunicationScreen);
    RunTasks();
    RunTextPrinters();
    AnimateSprites();
    BuildOamBuffer();
    UpdatePaletteFade();
}

static void CB2_ExitWirelessCommunicationStatusScreen(void)
{
    s32 i;
    FreeAllWindowBuffers();
    for (i = 0; i < (int)ARRAY_COUNT(sBgTemplates); i++)
    {
        Free(GetBgTilemapBuffer(i));
    }
    Free(sStatusScreen);
    SetMainCallback2(CB2_ReturnToFieldContinueScriptPlayMapMusic);
}

// Cycle through palettes that relocate various shades of blue to create the wave effect at the bottom of the screen.
static void CyclePalette(s16 * counter, s16 * palIdx)
{
    s32 idx;
    if (++(*counter) > 5)
    {
        if (++(*palIdx) == (int)ARRAY_COUNT(sPalettes) - 2)
            *palIdx = 0;

        *counter = 0;
    }
<<<<<<< HEAD
    LoadPalette(sBgTiles_Pal + 16 * (*palIdx + 2), BG_PLTT_ID(0), PLTT_SIZEOF(8));
=======
    idx = *palIdx + 2; // +2 skips over default.pal and the empty black palette after it
    LoadPalette(sPalettes[idx], 0, 16);
>>>>>>> 4a9c4951
}

static void PrintHeaderTexts(void)
{
    s32 i;
    FillWindowPixelBuffer(0, PIXEL_FILL(0));
    FillWindowPixelBuffer(1, PIXEL_FILL(0));
    FillWindowPixelBuffer(2, PIXEL_FILL(0));

    // Print title
    WCSS_AddTextPrinterParameterized(0, FONT_NORMAL, sHeaderTexts[0], GetStringCenterAlignXOffset(FONT_NORMAL, sHeaderTexts[0], 0xC0), 6, COLORMODE_GREEN);

    // Print label for each group (excluding total)
    for (i = 0; i < NUM_GROUPTYPES - 1; i++)
        WCSS_AddTextPrinterParameterized(1, FONT_NORMAL, sHeaderTexts[i + 1], 0, 30 * i + 8, COLORMODE_WHITE_LGRAY);

    // Print label for total
    WCSS_AddTextPrinterParameterized(1, FONT_NORMAL, sHeaderTexts[i + 1], 0, 30 * i + 8, COLORMODE_RED);

    PutWindowTilemap(0);
    CopyWindowToVram(0, COPYWIN_GFX);
    PutWindowTilemap(1);
    CopyWindowToVram(1, COPYWIN_GFX);
}

#define tState data[0]

static void Task_WirelessCommunicationScreen(u8 taskId)
{
    s32 i;
    switch (gTasks[taskId].tState)
    {
    case 0:
        PrintHeaderTexts();
        gTasks[taskId].tState++;
        break;
    case 1:
        BeginNormalPaletteFade(PALETTES_ALL, 0, 16, 0, RGB_BLACK);
        ShowBg(1);
        CopyBgTilemapBufferToVram(0);
        ShowBg(0);
        gTasks[taskId].tState++;
        break;
    case 2:
        if (!gPaletteFade.active)
            gTasks[taskId].tState++;
        break;
    case 3:
        if (UpdateCommunicationCounts(sStatusScreen->groupCounts, sStatusScreen->prevGroupCounts, sStatusScreen->activities, sStatusScreen->rfuTaskId))
        {
            FillWindowPixelBuffer(2, PIXEL_FILL(0));
            for (i = 0; i < NUM_GROUPTYPES; i++)
            {
                ConvertIntToDecimalStringN(gStringVar4, sStatusScreen->groupCounts[i], STR_CONV_MODE_RIGHT_ALIGN, 2);
                if (i != GROUPTYPE_TOTAL)
                    WCSS_AddTextPrinterParameterized(2, FONT_NORMAL, gStringVar4, 12, 30 * i + 8, COLORMODE_WHITE_LGRAY);
                else
                    WCSS_AddTextPrinterParameterized(2, FONT_NORMAL, gStringVar4, 12, 98, COLORMODE_RED);
            }
            PutWindowTilemap(2);
            CopyWindowToVram(2, COPYWIN_FULL);
        }
        if (JOY_NEW(A_BUTTON) || JOY_NEW(B_BUTTON))
        {
            PlaySE(SE_SELECT);
            gTasks[sStatusScreen->rfuTaskId].data[15] = 0xFF;
            gTasks[taskId].tState++;
        }
        CyclePalette(&gTasks[taskId].data[7], &gTasks[taskId].data[8]);
        break;
    case 4:
        BeginNormalPaletteFade(PALETTES_ALL, 0, 0, 16, RGB_BLACK);
        gTasks[taskId].tState++;
        break;
    case 5:
        if (!gPaletteFade.active)
        {
            SetMainCallback2(CB2_ExitWirelessCommunicationStatusScreen);
            DestroyTask(taskId);
        }
        break;
    }
}

#undef tState

static void WCSS_AddTextPrinterParameterized(u8 windowId, u8 fontId, const u8 * str, u8 x, u8 y, u8 mode)
{
    u8 color[3];

    switch (mode)
    {
    case COLORMODE_NORMAL:
        color[0] = TEXT_COLOR_TRANSPARENT;
        color[1] = TEXT_COLOR_DARK_GRAY;
        color[2] = TEXT_COLOR_LIGHT_GRAY;
        break;
    case COLORMODE_WHITE_LGRAY:
        color[0] = TEXT_COLOR_TRANSPARENT;
        color[1] = TEXT_COLOR_WHITE;
        color[2] = TEXT_COLOR_LIGHT_GRAY;
        break;
    case COLORMODE_RED:
        color[0] = TEXT_COLOR_TRANSPARENT;
        color[1] = TEXT_COLOR_RED;
        color[2] = TEXT_COLOR_LIGHT_RED;
        break;
    case COLORMODE_GREEN:
        color[0] = TEXT_COLOR_TRANSPARENT;
        color[1] = TEXT_COLOR_LIGHT_GREEN;
        color[2] = TEXT_COLOR_GREEN;
        break;
    case COLORMODE_WHITE_DGRAY:
        color[0] = TEXT_COLOR_TRANSPARENT;
        color[1] = TEXT_COLOR_WHITE;
        color[2] = TEXT_COLOR_DARK_GRAY;
        break;
    }

    AddTextPrinterParameterized4(windowId, fontId, x, y, 0, 0, color, TEXT_SKIP_DRAW, str);
}

static u32 CountPlayersInGroupAndGetActivity(struct RfuPlayer * player, u32 * groupCounts)
{
    int i, j, k;
    u32 activity = player->rfu.data.activity;

    #define group_activity(i) (sActivityGroupInfo[(i)][0])
    #define group_type(i)     (sActivityGroupInfo[(i)][1])
    #define group_players(i)  (sActivityGroupInfo[(i)][2])

    for (i = 0; i < ARRAY_COUNT(sActivityGroupInfo); i++)
    {
        if (activity == group_activity(i) && player->groupScheduledAnim == UNION_ROOM_SPAWN_IN)
        {
            if (group_players(i) == 0)
            {
                k = 0;
                for (j = 0; j < RFU_CHILD_MAX; j++)
                    if (player->rfu.data.partnerInfo[j] != 0) k++;
                k++;
                groupCounts[group_type(i)] += k;
            }
            else
            {
                groupCounts[group_type(i)] += group_players(i);
            }
        }
    }
    return activity;

    #undef group_activity
    #undef group_type
    #undef group_players
}

static bool32 HaveCountsChanged(u32 * currCounts, u32 * prevCounts)
{
    s32 i;
    for (i = 0; i < NUM_GROUPTYPES; i++)
    {
        if (currCounts[i] != prevCounts[i])
            return TRUE;
    }
    return FALSE;
}

static bool32 UpdateCommunicationCounts(u32 * groupCounts, u32 * prevGroupCounts, u32 * activities, u8 taskId)
{
    bool32 activitiesChanged = FALSE;
    u32 groupCountBuffer[NUM_GROUPTYPES] = {0, 0, 0, 0};
    struct RfuPlayer ** players = (void *)gTasks[taskId].data;
    s32 i;

    for (i = 0; i < NUM_TASK_DATA; i++)
    {
        u32 activity = CountPlayersInGroupAndGetActivity(&(*players)[i], groupCountBuffer);
        if (activity != activities[i])
        {
            activities[i] = activity;
            activitiesChanged = TRUE;
        }
    }

    if (!HaveCountsChanged(groupCountBuffer, prevGroupCounts))
    {
        if (activitiesChanged == TRUE)
            return TRUE;
        else
            return FALSE;
    }
    else
    {
        memcpy(groupCounts,     groupCountBuffer, sizeof(groupCountBuffer));
        memcpy(prevGroupCounts, groupCountBuffer, sizeof(groupCountBuffer));

        groupCounts[GROUPTYPE_TOTAL] = groupCounts[GROUPTYPE_TRADE]
                                     + groupCounts[GROUPTYPE_BATTLE]
                                     + groupCounts[GROUPTYPE_UNION]
                                     + groupCounts[GROUPTYPE_TOTAL];
        return TRUE;
    }
}<|MERGE_RESOLUTION|>--- conflicted
+++ resolved
@@ -211,11 +211,7 @@
     ChangeBgY(0, 0, BG_COORD_SET);
     ChangeBgX(1, 0, BG_COORD_SET);
     ChangeBgY(1, 0, BG_COORD_SET);
-<<<<<<< HEAD
-    LoadPalette(sBgTiles_Pal, BG_PLTT_ID(0), PLTT_SIZE_4BPP);
-=======
-    LoadPalette(sPalettes, 0x00, 0x20);
->>>>>>> 4a9c4951
+    LoadPalette(sPalettes, BG_PLTT_ID(0), PLTT_SIZE_4BPP);
     Menu_LoadStdPalAt(0xF0);
     DynamicPlaceholderTextUtil_Reset();
     FillBgTilemapBufferRect(0, 0, 0, 0, 32, 32, 15);
@@ -251,12 +247,8 @@
 
         *counter = 0;
     }
-<<<<<<< HEAD
-    LoadPalette(sBgTiles_Pal + 16 * (*palIdx + 2), BG_PLTT_ID(0), PLTT_SIZEOF(8));
-=======
     idx = *palIdx + 2; // +2 skips over default.pal and the empty black palette after it
-    LoadPalette(sPalettes[idx], 0, 16);
->>>>>>> 4a9c4951
+    LoadPalette(sPalettes[idx], BG_PLTT_ID(0), PLTT_SIZEOF(8));
 }
 
 static void PrintHeaderTexts(void)
