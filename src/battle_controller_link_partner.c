#include "global.h"
#include "battle.h"
#include "battle_ai_main.h"
#include "battle_anim.h"
#include "battle_controllers.h"
#include "battle_interface.h"
#include "battle_message.h"
#include "battle_setup.h"
#include "battle_tower.h"
#include "battle_tv.h"
#include "bg.h"
#include "data.h"
#include "link.h"
#include "main.h"
#include "m4a.h"
#include "palette.h"
#include "pokeball.h"
#include "pokemon.h"
#include "recorded_battle.h"
#include "reshow_battle_screen.h"
#include "sound.h"
#include "string_util.h"
#include "task.h"
#include "text.h"
#include "util.h"
#include "window.h"
#include "constants/battle_anim.h"
#include "constants/songs.h"
#include "constants/trainers.h"
#include "recorded_battle.h"

static void LinkPartnerHandleGetMonData(void);
static void LinkPartnerHandleGetRawMonData(void);
static void LinkPartnerHandleSetMonData(void);
static void LinkPartnerHandleSetRawMonData(void);
static void LinkPartnerHandleLoadMonSprite(void);
static void LinkPartnerHandleSwitchInAnim(void);
static void LinkPartnerHandleReturnMonToBall(void);
static void LinkPartnerHandleDrawTrainerPic(void);
static void LinkPartnerHandleTrainerSlide(void);
static void LinkPartnerHandleTrainerSlideBack(void);
static void LinkPartnerHandleFaintAnimation(void);
static void LinkPartnerHandlePaletteFade(void);
static void LinkPartnerHandleSuccessBallThrowAnim(void);
static void LinkPartnerHandleBallThrowAnim(void);
static void LinkPartnerHandlePause(void);
static void LinkPartnerHandleMoveAnimation(void);
static void LinkPartnerHandlePrintString(void);
static void LinkPartnerHandlePrintSelectionString(void);
static void LinkPartnerHandleChooseAction(void);
static void LinkPartnerHandleYesNoBox(void);
static void LinkPartnerHandleChooseMove(void);
static void LinkPartnerHandleChooseItem(void);
static void LinkPartnerHandleChoosePokemon(void);
static void LinkPartnerHandleCmd23(void);
static void LinkPartnerHandleHealthBarUpdate(void);
static void LinkPartnerHandleExpUpdate(void);
static void LinkPartnerHandleStatusIconUpdate(void);
static void LinkPartnerHandleStatusAnimation(void);
static void LinkPartnerHandleStatusXor(void);
static void LinkPartnerHandleDataTransfer(void);
static void LinkPartnerHandleDMA3Transfer(void);
static void LinkPartnerHandlePlayBGM(void);
static void LinkPartnerHandleCmd32(void);
static void LinkPartnerHandleTwoReturnValues(void);
static void LinkPartnerHandleChosenMonReturnValue(void);
static void LinkPartnerHandleOneReturnValue(void);
static void LinkPartnerHandleOneReturnValue_Duplicate(void);
static void LinkPartnerHandleClearUnkVar(void);
static void LinkPartnerHandleSetUnkVar(void);
static void LinkPartnerHandleClearUnkFlag(void);
static void LinkPartnerHandleToggleUnkFlag(void);
static void LinkPartnerHandleHitAnimation(void);
static void LinkPartnerHandleCantSwitch(void);
static void LinkPartnerHandlePlaySE(void);
static void LinkPartnerHandlePlayFanfareOrBGM(void);
static void LinkPartnerHandleFaintingCry(void);
static void LinkPartnerHandleIntroSlide(void);
static void LinkPartnerHandleIntroTrainerBallThrow(void);
static void LinkPartnerHandleDrawPartyStatusSummary(void);
static void LinkPartnerHandleHidePartyStatusSummary(void);
static void LinkPartnerHandleEndBounceEffect(void);
static void LinkPartnerHandleSpriteInvisibility(void);
static void LinkPartnerHandleBattleAnimation(void);
static void LinkPartnerHandleLinkStandbyMsg(void);
static void LinkPartnerHandleResetActionMoveSelection(void);
static void LinkPartnerHandleEndLinkBattle(void);
static void LinkPartnerHandleBattleDebug(void);
static void LinkPartnerCmdEnd(void);

static void LinkPartnerBufferRunCommand(void);
static void LinkPartnerBufferExecCompleted(void);
static void SwitchIn_WaitAndEnd(void);
static u32 CopyLinkPartnerMonData(u8 monId, u8 *dst);
static void SetLinkPartnerMonData(u8 monId);
static void StartSendOutAnim(u8 battlerId, bool8 dontClearSubstituteBit);
static void DoSwitchOutAnimation(void);
static void LinkPartnerDoMoveAnimation(void);
static void Task_StartSendOutAnim(u8 taskId);
static void EndDrawPartyStatusSummary(void);

static void (*const sLinkPartnerBufferCommands[CONTROLLER_CMDS_COUNT])(void) =
{
    [CONTROLLER_GETMONDATA]               = LinkPartnerHandleGetMonData,
    [CONTROLLER_GETRAWMONDATA]            = LinkPartnerHandleGetRawMonData,
    [CONTROLLER_SETMONDATA]               = LinkPartnerHandleSetMonData,
    [CONTROLLER_SETRAWMONDATA]            = LinkPartnerHandleSetRawMonData,
    [CONTROLLER_LOADMONSPRITE]            = LinkPartnerHandleLoadMonSprite,
    [CONTROLLER_SWITCHINANIM]             = LinkPartnerHandleSwitchInAnim,
    [CONTROLLER_RETURNMONTOBALL]          = LinkPartnerHandleReturnMonToBall,
    [CONTROLLER_DRAWTRAINERPIC]           = LinkPartnerHandleDrawTrainerPic,
    [CONTROLLER_TRAINERSLIDE]             = LinkPartnerHandleTrainerSlide,
    [CONTROLLER_TRAINERSLIDEBACK]         = LinkPartnerHandleTrainerSlideBack,
    [CONTROLLER_FAINTANIMATION]           = LinkPartnerHandleFaintAnimation,
    [CONTROLLER_PALETTEFADE]              = LinkPartnerHandlePaletteFade,
    [CONTROLLER_SUCCESSBALLTHROWANIM]     = LinkPartnerHandleSuccessBallThrowAnim,
    [CONTROLLER_BALLTHROWANIM]            = LinkPartnerHandleBallThrowAnim,
    [CONTROLLER_PAUSE]                    = LinkPartnerHandlePause,
    [CONTROLLER_MOVEANIMATION]            = LinkPartnerHandleMoveAnimation,
    [CONTROLLER_PRINTSTRING]              = LinkPartnerHandlePrintString,
    [CONTROLLER_PRINTSTRINGPLAYERONLY]    = LinkPartnerHandlePrintSelectionString,
    [CONTROLLER_CHOOSEACTION]             = LinkPartnerHandleChooseAction,
    [CONTROLLER_YESNOBOX]                 = LinkPartnerHandleYesNoBox,
    [CONTROLLER_CHOOSEMOVE]               = LinkPartnerHandleChooseMove,
    [CONTROLLER_OPENBAG]                  = LinkPartnerHandleChooseItem,
    [CONTROLLER_CHOOSEPOKEMON]            = LinkPartnerHandleChoosePokemon,
    [CONTROLLER_23]                       = LinkPartnerHandleCmd23,
    [CONTROLLER_HEALTHBARUPDATE]          = LinkPartnerHandleHealthBarUpdate,
    [CONTROLLER_EXPUPDATE]                = LinkPartnerHandleExpUpdate,
    [CONTROLLER_STATUSICONUPDATE]         = LinkPartnerHandleStatusIconUpdate,
    [CONTROLLER_STATUSANIMATION]          = LinkPartnerHandleStatusAnimation,
    [CONTROLLER_STATUSXOR]                = LinkPartnerHandleStatusXor,
    [CONTROLLER_DATATRANSFER]             = LinkPartnerHandleDataTransfer,
    [CONTROLLER_DMA3TRANSFER]             = LinkPartnerHandleDMA3Transfer,
    [CONTROLLER_PLAYBGM]                  = LinkPartnerHandlePlayBGM,
    [CONTROLLER_32]                       = LinkPartnerHandleCmd32,
    [CONTROLLER_TWORETURNVALUES]          = LinkPartnerHandleTwoReturnValues,
    [CONTROLLER_CHOSENMONRETURNVALUE]     = LinkPartnerHandleChosenMonReturnValue,
    [CONTROLLER_ONERETURNVALUE]           = LinkPartnerHandleOneReturnValue,
    [CONTROLLER_ONERETURNVALUE_DUPLICATE] = LinkPartnerHandleOneReturnValue_Duplicate,
    [CONTROLLER_CLEARUNKVAR]              = LinkPartnerHandleClearUnkVar,
    [CONTROLLER_SETUNKVAR]                = LinkPartnerHandleSetUnkVar,
    [CONTROLLER_CLEARUNKFLAG]             = LinkPartnerHandleClearUnkFlag,
    [CONTROLLER_TOGGLEUNKFLAG]            = LinkPartnerHandleToggleUnkFlag,
    [CONTROLLER_HITANIMATION]             = LinkPartnerHandleHitAnimation,
    [CONTROLLER_CANTSWITCH]               = LinkPartnerHandleCantSwitch,
    [CONTROLLER_PLAYSE]                   = LinkPartnerHandlePlaySE,
    [CONTROLLER_PLAYFANFAREORBGM]         = LinkPartnerHandlePlayFanfareOrBGM,
    [CONTROLLER_FAINTINGCRY]              = LinkPartnerHandleFaintingCry,
    [CONTROLLER_INTROSLIDE]               = LinkPartnerHandleIntroSlide,
    [CONTROLLER_INTROTRAINERBALLTHROW]    = LinkPartnerHandleIntroTrainerBallThrow,
    [CONTROLLER_DRAWPARTYSTATUSSUMMARY]   = LinkPartnerHandleDrawPartyStatusSummary,
    [CONTROLLER_HIDEPARTYSTATUSSUMMARY]   = LinkPartnerHandleHidePartyStatusSummary,
    [CONTROLLER_ENDBOUNCE]                = LinkPartnerHandleEndBounceEffect,
    [CONTROLLER_SPRITEINVISIBILITY]       = LinkPartnerHandleSpriteInvisibility,
    [CONTROLLER_BATTLEANIMATION]          = LinkPartnerHandleBattleAnimation,
    [CONTROLLER_LINKSTANDBYMSG]           = LinkPartnerHandleLinkStandbyMsg,
    [CONTROLLER_RESETACTIONMOVESELECTION] = LinkPartnerHandleResetActionMoveSelection,
    [CONTROLLER_ENDLINKBATTLE]            = LinkPartnerHandleEndLinkBattle,
    [CONTROLLER_DEBUGMENU]                = LinkPartnerHandleBattleDebug,
    [CONTROLLER_TERMINATOR_NOP]           = LinkPartnerCmdEnd
};

static void SpriteCB_Null2(void)
{
}

void SetControllerToLinkPartner(void)
{
    gBattlerControllerFuncs[gActiveBattler] = LinkPartnerBufferRunCommand;
}

static void LinkPartnerBufferRunCommand(void)
{
    if (gBattleControllerExecFlags & gBitTable[gActiveBattler])
    {
        if (gBattleResources->bufferA[gActiveBattler][0] < ARRAY_COUNT(sLinkPartnerBufferCommands))
            sLinkPartnerBufferCommands[gBattleResources->bufferA[gActiveBattler][0]]();
        else
            LinkPartnerBufferExecCompleted();
    }
}

static void CompleteOnBattlerSpriteCallbackDummy(void)
{
    if (gSprites[gBattlerSpriteIds[gActiveBattler]].callback == SpriteCallbackDummy)
        LinkPartnerBufferExecCompleted();
}

static void FreeTrainerSpriteAfterSlide(void)
{
    if (gSprites[gBattlerSpriteIds[gActiveBattler]].callback == SpriteCallbackDummy)
    {
        BattleGfxSfxDummy3(MALE);
        FreeSpriteOamMatrix(&gSprites[gBattlerSpriteIds[gActiveBattler]]);
        DestroySprite(&gSprites[gBattlerSpriteIds[gActiveBattler]]);
        LinkPartnerBufferExecCompleted();
    }
}

static void Intro_DelayAndEnd(void)
{
    if (--gBattleSpritesDataPtr->healthBoxesData[gActiveBattler].introEndDelay == (u8)-1)
    {
        gBattleSpritesDataPtr->healthBoxesData[gActiveBattler].introEndDelay = 0;
        LinkPartnerBufferExecCompleted();
    }
}

static void Intro_WaitForHealthbox(void)
{
    bool32 finished = FALSE;

    if (!IsDoubleBattle() || (IsDoubleBattle() && (gBattleTypeFlags & BATTLE_TYPE_MULTI)))
    {
        if (gSprites[gHealthboxSpriteIds[gActiveBattler]].callback == SpriteCallbackDummy)
            finished = TRUE;
    }
    else
    {
        if (gSprites[gHealthboxSpriteIds[gActiveBattler]].callback == SpriteCallbackDummy
            && gSprites[gHealthboxSpriteIds[gActiveBattler ^ BIT_FLANK]].callback == SpriteCallbackDummy)
        {
            finished = TRUE;
        }
    }

    if (IsCryPlayingOrClearCrySongs())
        finished = FALSE;

    if (finished)
    {
        gBattleSpritesDataPtr->healthBoxesData[gActiveBattler].introEndDelay = 3;
        gBattlerControllerFuncs[gActiveBattler] = Intro_DelayAndEnd;
    }
}

static void Intro_ShowHealthbox(void)
{
    if (!gBattleSpritesDataPtr->healthBoxesData[gActiveBattler].ballAnimActive
        && !gBattleSpritesDataPtr->healthBoxesData[gActiveBattler ^ BIT_FLANK].ballAnimActive
        && gSprites[gBattleControllerData[gActiveBattler]].callback == SpriteCallbackDummy
        && gSprites[gBattlerSpriteIds[gActiveBattler]].callback == SpriteCallbackDummy
        && ++gBattleSpritesDataPtr->healthBoxesData[gActiveBattler].introEndDelay != 1)
    {
        gBattleSpritesDataPtr->healthBoxesData[gActiveBattler].introEndDelay = 0;

        if (IsDoubleBattle() && !(gBattleTypeFlags & BATTLE_TYPE_MULTI))
        {
            DestroySprite(&gSprites[gBattleControllerData[gActiveBattler ^ BIT_FLANK]]);
            UpdateHealthboxAttribute(gHealthboxSpriteIds[gActiveBattler ^ BIT_FLANK], &gPlayerParty[gBattlerPartyIndexes[gActiveBattler ^ BIT_FLANK]], HEALTHBOX_ALL);
            StartHealthboxSlideIn(gActiveBattler ^ BIT_FLANK);
            SetHealthboxSpriteVisible(gHealthboxSpriteIds[gActiveBattler ^ BIT_FLANK]);
        }

        DestroySprite(&gSprites[gBattleControllerData[gActiveBattler]]);
        UpdateHealthboxAttribute(gHealthboxSpriteIds[gActiveBattler], &gPlayerParty[gBattlerPartyIndexes[gActiveBattler]], HEALTHBOX_ALL);
        StartHealthboxSlideIn(gActiveBattler);
        SetHealthboxSpriteVisible(gHealthboxSpriteIds[gActiveBattler]);

        gBattleSpritesDataPtr->animationData->introAnimActive = FALSE;

        gBattlerControllerFuncs[gActiveBattler] = Intro_WaitForHealthbox;
    }
}

static void WaitForMonAnimAfterLoad(void)
{
    if (gSprites[gBattlerSpriteIds[gActiveBattler]].animEnded && gSprites[gBattlerSpriteIds[gActiveBattler]].x2 == 0)
        LinkPartnerBufferExecCompleted();
}

static void CompleteOnHealthbarDone(void)
{
    s16 hpValue = MoveBattleBar(gActiveBattler, gHealthboxSpriteIds[gActiveBattler], HEALTH_BAR, 0);

    SetHealthboxSpriteVisible(gHealthboxSpriteIds[gActiveBattler]);

    if (hpValue != -1)
    {
        UpdateHpTextInHealthbox(gHealthboxSpriteIds[gActiveBattler], hpValue, HP_CURRENT);
    }
    else
    {
        HandleLowHpMusicChange(&gPlayerParty[gBattlerPartyIndexes[gActiveBattler]], gActiveBattler);
        LinkPartnerBufferExecCompleted();
    }
}

static void FreeMonSpriteAfterFaintAnim(void)
{
    if (gSprites[gBattlerSpriteIds[gActiveBattler]].y + gSprites[gBattlerSpriteIds[gActiveBattler]].y2 > DISPLAY_HEIGHT)
    {
        u16 species = GetMonData(&gPlayerParty[gBattlerPartyIndexes[gActiveBattler]], MON_DATA_SPECIES);

        BattleGfxSfxDummy2(species);
        FreeOamMatrix(gSprites[gBattlerSpriteIds[gActiveBattler]].oam.matrixNum);
        DestroySprite(&gSprites[gBattlerSpriteIds[gActiveBattler]]);
        SetHealthboxSpriteInvisible(gHealthboxSpriteIds[gActiveBattler]);
        LinkPartnerBufferExecCompleted();
    }
}

static void FreeMonSpriteAfterSwitchOutAnim(void)
{
    if (!gBattleSpritesDataPtr->healthBoxesData[gActiveBattler].specialAnimActive)
    {
        FreeSpriteOamMatrix(&gSprites[gBattlerSpriteIds[gActiveBattler]]);
        DestroySprite(&gSprites[gBattlerSpriteIds[gActiveBattler]]);
        SetHealthboxSpriteInvisible(gHealthboxSpriteIds[gActiveBattler]);
        LinkPartnerBufferExecCompleted();
    }
}

static void CompleteOnInactiveTextPrinter(void)
{
    if (!IsTextPrinterActive(B_WIN_MSG))
        LinkPartnerBufferExecCompleted();
}

static void DoHitAnimBlinkSpriteEffect(void)
{
    u8 spriteId = gBattlerSpriteIds[gActiveBattler];

    if (gSprites[spriteId].data[1] == 32)
    {
        gSprites[spriteId].data[1] = 0;
        gSprites[spriteId].invisible = FALSE;
        gDoingBattleAnim = FALSE;
        LinkPartnerBufferExecCompleted();
    }
    else
    {
        if ((gSprites[spriteId].data[1] % 4) == 0)
            gSprites[spriteId].invisible ^= 1;
        gSprites[spriteId].data[1]++;
    }
}

static void SwitchIn_ShowSubstitute(void)
{
    if (gSprites[gHealthboxSpriteIds[gActiveBattler]].callback == SpriteCallbackDummy)
    {
        CopyBattleSpriteInvisibility(gActiveBattler);
        if (gBattleSpritesDataPtr->battlerData[gActiveBattler].behindSubstitute)
            InitAndLaunchSpecialAnimation(gActiveBattler, gActiveBattler, gActiveBattler, B_ANIM_MON_TO_SUBSTITUTE);

        gBattlerControllerFuncs[gActiveBattler] = SwitchIn_WaitAndEnd;
    }
}

static void SwitchIn_WaitAndEnd(void)
{
    if (!gBattleSpritesDataPtr->healthBoxesData[gActiveBattler].specialAnimActive
        && gSprites[gBattlerSpriteIds[gActiveBattler]].callback == SpriteCallbackDummy)
    {
        LinkPartnerBufferExecCompleted();
    }
}

static void SwitchIn_ShowHealthbox(void)
{
    if (gBattleSpritesDataPtr->healthBoxesData[gActiveBattler].finishedShinyMonAnim)
    {
        gBattleSpritesDataPtr->healthBoxesData[gActiveBattler].triedShinyMonAnim = FALSE;
        gBattleSpritesDataPtr->healthBoxesData[gActiveBattler].finishedShinyMonAnim = FALSE;

        FreeSpriteTilesByTag(ANIM_TAG_GOLD_STARS);
        FreeSpritePaletteByTag(ANIM_TAG_GOLD_STARS);

        CreateTask(Task_PlayerController_RestoreBgmAfterCry, 10);
        HandleLowHpMusicChange(&gPlayerParty[gBattlerPartyIndexes[gActiveBattler]], gActiveBattler);
        StartSpriteAnim(&gSprites[gBattlerSpriteIds[gActiveBattler]], 0);
        UpdateHealthboxAttribute(gHealthboxSpriteIds[gActiveBattler], &gPlayerParty[gBattlerPartyIndexes[gActiveBattler]], HEALTHBOX_ALL);
        StartHealthboxSlideIn(gActiveBattler);
        SetHealthboxSpriteVisible(gHealthboxSpriteIds[gActiveBattler]);

        gBattlerControllerFuncs[gActiveBattler] = SwitchIn_ShowSubstitute;
    }
}

static void SwitchIn_TryShinyAnim(void)
{
    if (!gBattleSpritesDataPtr->healthBoxesData[gActiveBattler].triedShinyMonAnim
        && !gBattleSpritesDataPtr->healthBoxesData[gActiveBattler].ballAnimActive)
    {
        TryShinyAnimation(gActiveBattler, &gPlayerParty[gBattlerPartyIndexes[gActiveBattler]]);
    }

    if (gSprites[gBattleControllerData[gActiveBattler]].callback == SpriteCallbackDummy
     && !gBattleSpritesDataPtr->healthBoxesData[gActiveBattler].ballAnimActive)
    {
        DestroySprite(&gSprites[gBattleControllerData[gActiveBattler]]);
        gBattlerControllerFuncs[gActiveBattler] = SwitchIn_ShowHealthbox;
    }
}

static void LinkPartnerBufferExecCompleted(void)
{
    gBattlerControllerFuncs[gActiveBattler] = LinkPartnerBufferRunCommand;
    if (gBattleTypeFlags & BATTLE_TYPE_LINK)
    {
        u8 playerId = GetMultiplayerId();

        PrepareBufferDataTransferLink(2, 4, &playerId);
        gBattleResources->bufferA[gActiveBattler][0] = CONTROLLER_TERMINATOR_NOP;
    }
    else
    {
        gBattleControllerExecFlags &= ~gBitTable[gActiveBattler];
    }
}

static void CompleteOnFinishedStatusAnimation(void)
{
    if (!gBattleSpritesDataPtr->healthBoxesData[gActiveBattler].statusAnimActive)
        LinkPartnerBufferExecCompleted();
}

static void CompleteOnFinishedBattleAnimation(void)
{
    if (!gBattleSpritesDataPtr->healthBoxesData[gActiveBattler].animFromTableActive)
        LinkPartnerBufferExecCompleted();
}

static void LinkPartnerHandleGetMonData(void)
{
    u8 monData[sizeof(struct Pokemon) * 2 + 56]; // this allows to get full data of two pokemon, trying to get more will result in overwriting data
    u32 size = 0;
    u8 monToCheck;
    s32 i;

    if (gBattleResources->bufferA[gActiveBattler][2] == 0)
    {
        size += CopyLinkPartnerMonData(gBattlerPartyIndexes[gActiveBattler], monData);
    }
    else
    {
        monToCheck = gBattleResources->bufferA[gActiveBattler][2];
        for (i = 0; i < PARTY_SIZE; i++)
        {
            if (monToCheck & 1)
                size += CopyLinkPartnerMonData(i, monData + size);
            monToCheck >>= 1;
        }
    }
    BtlController_EmitDataTransfer(BUFFER_B, size, monData);
    LinkPartnerBufferExecCompleted();
}

static u32 CopyLinkPartnerMonData(u8 monId, u8 *dst)
{
    struct BattlePokemon battleMon;
    struct MovePpInfo moveData;
    u8 nickname[20];
    u8 *src;
    s16 data16;
    u32 data32;
    s32 size = 0;

    switch (gBattleResources->bufferA[gActiveBattler][1])
    {
    case REQUEST_ALL_BATTLE:
        battleMon.species = GetMonData(&gPlayerParty[monId], MON_DATA_SPECIES);
        battleMon.item = GetMonData(&gPlayerParty[monId], MON_DATA_HELD_ITEM);
        for (size = 0; size < MAX_MON_MOVES; size++)
        {
            battleMon.moves[size] = GetMonData(&gPlayerParty[monId], MON_DATA_MOVE1 + size);
            battleMon.pp[size] = GetMonData(&gPlayerParty[monId], MON_DATA_PP1 + size);
        }
        battleMon.ppBonuses = GetMonData(&gPlayerParty[monId], MON_DATA_PP_BONUSES);
        battleMon.friendship = GetMonData(&gPlayerParty[monId], MON_DATA_FRIENDSHIP);
        battleMon.experience = GetMonData(&gPlayerParty[monId], MON_DATA_EXP);
        battleMon.hpIV = GetMonData(&gPlayerParty[monId], MON_DATA_HP_IV);
        battleMon.attackIV = GetMonData(&gPlayerParty[monId], MON_DATA_ATK_IV);
        battleMon.defenseIV = GetMonData(&gPlayerParty[monId], MON_DATA_DEF_IV);
        battleMon.speedIV = GetMonData(&gPlayerParty[monId], MON_DATA_SPEED_IV);
        battleMon.spAttackIV = GetMonData(&gPlayerParty[monId], MON_DATA_SPATK_IV);
        battleMon.spDefenseIV = GetMonData(&gPlayerParty[monId], MON_DATA_SPDEF_IV);
        battleMon.personality = GetMonData(&gPlayerParty[monId], MON_DATA_PERSONALITY);
        battleMon.status1 = GetMonData(&gPlayerParty[monId], MON_DATA_STATUS);
        battleMon.level = GetMonData(&gPlayerParty[monId], MON_DATA_LEVEL);
        battleMon.hp = GetMonData(&gPlayerParty[monId], MON_DATA_HP);
        battleMon.maxHP = GetMonData(&gPlayerParty[monId], MON_DATA_MAX_HP);
        battleMon.attack = GetMonData(&gPlayerParty[monId], MON_DATA_ATK);
        battleMon.defense = GetMonData(&gPlayerParty[monId], MON_DATA_DEF);
        battleMon.speed = GetMonData(&gPlayerParty[monId], MON_DATA_SPEED);
        battleMon.spAttack = GetMonData(&gPlayerParty[monId], MON_DATA_SPATK);
        battleMon.spDefense = GetMonData(&gPlayerParty[monId], MON_DATA_SPDEF);
        battleMon.abilityNum = GetMonData(&gPlayerParty[monId], MON_DATA_ABILITY_NUM);
        battleMon.otId = GetMonData(&gPlayerParty[monId], MON_DATA_OT_ID);
        GetMonData(&gPlayerParty[monId], MON_DATA_NICKNAME, nickname);
        StringCopy_Nickname(battleMon.nickname, nickname);
        GetMonData(&gPlayerParty[monId], MON_DATA_OT_NAME, battleMon.otName);
        src = (u8 *)&battleMon;
        for (size = 0; size < sizeof(battleMon); size++)
            dst[size] = src[size];
        break;
    case REQUEST_SPECIES_BATTLE:
        data16 = GetMonData(&gPlayerParty[monId], MON_DATA_SPECIES);
        dst[0] = data16;
        dst[1] = data16 >> 8;
        size = 2;
        break;
    case REQUEST_HELDITEM_BATTLE:
        data16 = GetMonData(&gPlayerParty[monId], MON_DATA_HELD_ITEM);
        dst[0] = data16;
        dst[1] = data16 >> 8;
        size = 2;
        break;
    case REQUEST_MOVES_PP_BATTLE:
        for (size = 0; size < MAX_MON_MOVES; size++)
        {
            moveData.moves[size] = GetMonData(&gPlayerParty[monId], MON_DATA_MOVE1 + size);
            moveData.pp[size] = GetMonData(&gPlayerParty[monId], MON_DATA_PP1 + size);
        }
        moveData.ppBonuses = GetMonData(&gPlayerParty[monId], MON_DATA_PP_BONUSES);
        src = (u8 *)(&moveData);
        for (size = 0; size < sizeof(moveData); size++)
            dst[size] = src[size];
        break;
    case REQUEST_MOVE1_BATTLE:
    case REQUEST_MOVE2_BATTLE:
    case REQUEST_MOVE3_BATTLE:
    case REQUEST_MOVE4_BATTLE:
        data16 = GetMonData(&gPlayerParty[monId], MON_DATA_MOVE1 + gBattleResources->bufferA[gActiveBattler][1] - REQUEST_MOVE1_BATTLE);
        dst[0] = data16;
        dst[1] = data16 >> 8;
        size = 2;
        break;
    case REQUEST_PP_DATA_BATTLE:
        for (size = 0; size < MAX_MON_MOVES; size++)
            dst[size] = GetMonData(&gPlayerParty[monId], MON_DATA_PP1 + size);
        dst[size] = GetMonData(&gPlayerParty[monId], MON_DATA_PP_BONUSES);
        size++;
        break;
    case REQUEST_PPMOVE1_BATTLE:
    case REQUEST_PPMOVE2_BATTLE:
    case REQUEST_PPMOVE3_BATTLE:
    case REQUEST_PPMOVE4_BATTLE:
        dst[0] = GetMonData(&gPlayerParty[monId], MON_DATA_PP1 + gBattleResources->bufferA[gActiveBattler][1] - REQUEST_PPMOVE1_BATTLE);
        size = 1;
        break;
    case REQUEST_OTID_BATTLE:
        data32 = GetMonData(&gPlayerParty[monId], MON_DATA_OT_ID);
        dst[0] = (data32 & 0x000000FF);
        dst[1] = (data32 & 0x0000FF00) >> 8;
        dst[2] = (data32 & 0x00FF0000) >> 16;
        size = 3;
        break;
    case REQUEST_EXP_BATTLE:
        data32 = GetMonData(&gPlayerParty[monId], MON_DATA_EXP);
        dst[0] = (data32 & 0x000000FF);
        dst[1] = (data32 & 0x0000FF00) >> 8;
        dst[2] = (data32 & 0x00FF0000) >> 16;
        size = 3;
        break;
    case REQUEST_HP_EV_BATTLE:
        dst[0] = GetMonData(&gPlayerParty[monId], MON_DATA_HP_EV);
        size = 1;
        break;
    case REQUEST_ATK_EV_BATTLE:
        dst[0] = GetMonData(&gPlayerParty[monId], MON_DATA_ATK_EV);
        size = 1;
        break;
    case REQUEST_DEF_EV_BATTLE:
        dst[0] = GetMonData(&gPlayerParty[monId], MON_DATA_DEF_EV);
        size = 1;
        break;
    case REQUEST_SPEED_EV_BATTLE:
        dst[0] = GetMonData(&gPlayerParty[monId], MON_DATA_SPEED_EV);
        size = 1;
        break;
    case REQUEST_SPATK_EV_BATTLE:
        dst[0] = GetMonData(&gPlayerParty[monId], MON_DATA_SPATK_EV);
        size = 1;
        break;
    case REQUEST_SPDEF_EV_BATTLE:
        dst[0] = GetMonData(&gPlayerParty[monId], MON_DATA_SPDEF_EV);
        size = 1;
        break;
    case REQUEST_FRIENDSHIP_BATTLE:
        dst[0] = GetMonData(&gPlayerParty[monId], MON_DATA_FRIENDSHIP);
        size = 1;
        break;
    case REQUEST_POKERUS_BATTLE:
        dst[0] = GetMonData(&gPlayerParty[monId], MON_DATA_POKERUS);
        size = 1;
        break;
    case REQUEST_MET_LOCATION_BATTLE:
        dst[0] = GetMonData(&gPlayerParty[monId], MON_DATA_MET_LOCATION);
        size = 1;
        break;
    case REQUEST_MET_LEVEL_BATTLE:
        dst[0] = GetMonData(&gPlayerParty[monId], MON_DATA_MET_LEVEL);
        size = 1;
        break;
    case REQUEST_MET_GAME_BATTLE:
        dst[0] = GetMonData(&gPlayerParty[monId], MON_DATA_MET_GAME);
        size = 1;
        break;
    case REQUEST_POKEBALL_BATTLE:
        dst[0] = GetMonData(&gPlayerParty[monId], MON_DATA_POKEBALL);
        size = 1;
        break;
    case REQUEST_ALL_IVS_BATTLE:
        dst[0] = GetMonData(&gPlayerParty[monId], MON_DATA_HP_IV);
        dst[1] = GetMonData(&gPlayerParty[monId], MON_DATA_ATK_IV);
        dst[2] = GetMonData(&gPlayerParty[monId], MON_DATA_DEF_IV);
        dst[3] = GetMonData(&gPlayerParty[monId], MON_DATA_SPEED_IV);
        dst[4] = GetMonData(&gPlayerParty[monId], MON_DATA_SPATK_IV);
        dst[5] = GetMonData(&gPlayerParty[monId], MON_DATA_SPDEF_IV);
        size = 6;
        break;
    case REQUEST_HP_IV_BATTLE:
        dst[0] = GetMonData(&gPlayerParty[monId], MON_DATA_HP_IV);
        size = 1;
        break;
    case REQUEST_ATK_IV_BATTLE:
        dst[0] = GetMonData(&gPlayerParty[monId], MON_DATA_ATK_IV);
        size = 1;
        break;
    case REQUEST_DEF_IV_BATTLE:
        dst[0] = GetMonData(&gPlayerParty[monId], MON_DATA_DEF_IV);
        size = 1;
        break;
    case REQUEST_SPEED_IV_BATTLE:
        dst[0] = GetMonData(&gPlayerParty[monId], MON_DATA_SPEED_IV);
        size = 1;
        break;
    case REQUEST_SPATK_IV_BATTLE:
        dst[0] = GetMonData(&gPlayerParty[monId], MON_DATA_SPATK_IV);
        size = 1;
        break;
    case REQUEST_SPDEF_IV_BATTLE:
        dst[0] = GetMonData(&gPlayerParty[monId], MON_DATA_SPDEF_IV);
        size = 1;
        break;
    case REQUEST_PERSONALITY_BATTLE:
        data32 = GetMonData(&gPlayerParty[monId], MON_DATA_PERSONALITY);
        dst[0] = (data32 & 0x000000FF);
        dst[1] = (data32 & 0x0000FF00) >> 8;
        dst[2] = (data32 & 0x00FF0000) >> 16;
        dst[3] = (data32 & 0xFF000000) >> 24;
        size = 4;
        break;
    case REQUEST_CHECKSUM_BATTLE:
        data16 = GetMonData(&gPlayerParty[monId], MON_DATA_CHECKSUM);
        dst[0] = data16;
        dst[1] = data16 >> 8;
        size = 2;
        break;
    case REQUEST_STATUS_BATTLE:
        data32 = GetMonData(&gPlayerParty[monId], MON_DATA_STATUS);
        dst[0] = (data32 & 0x000000FF);
        dst[1] = (data32 & 0x0000FF00) >> 8;
        dst[2] = (data32 & 0x00FF0000) >> 16;
        dst[3] = (data32 & 0xFF000000) >> 24;
        size = 4;
        break;
    case REQUEST_LEVEL_BATTLE:
        dst[0] = GetMonData(&gPlayerParty[monId], MON_DATA_LEVEL);
        size = 1;
        break;
    case REQUEST_HP_BATTLE:
        data16 = GetMonData(&gPlayerParty[monId], MON_DATA_HP);
        dst[0] = data16;
        dst[1] = data16 >> 8;
        size = 2;
        break;
    case REQUEST_MAX_HP_BATTLE:
        data16 = GetMonData(&gPlayerParty[monId], MON_DATA_MAX_HP);
        dst[0] = data16;
        dst[1] = data16 >> 8;
        size = 2;
        break;
    case REQUEST_ATK_BATTLE:
        data16 = GetMonData(&gPlayerParty[monId], MON_DATA_ATK);
        dst[0] = data16;
        dst[1] = data16 >> 8;
        size = 2;
        break;
    case REQUEST_DEF_BATTLE:
        data16 = GetMonData(&gPlayerParty[monId], MON_DATA_DEF);
        dst[0] = data16;
        dst[1] = data16 >> 8;
        size = 2;
        break;
    case REQUEST_SPEED_BATTLE:
        data16 = GetMonData(&gPlayerParty[monId], MON_DATA_SPEED);
        dst[0] = data16;
        dst[1] = data16 >> 8;
        size = 2;
        break;
    case REQUEST_SPATK_BATTLE:
        data16 = GetMonData(&gPlayerParty[monId], MON_DATA_SPATK);
        dst[0] = data16;
        dst[1] = data16 >> 8;
        size = 2;
        break;
    case REQUEST_SPDEF_BATTLE:
        data16 = GetMonData(&gPlayerParty[monId], MON_DATA_SPDEF);
        dst[0] = data16;
        dst[1] = data16 >> 8;
        size = 2;
        break;
    case REQUEST_COOL_BATTLE:
        dst[0] = GetMonData(&gPlayerParty[monId], MON_DATA_COOL);
        size = 1;
        break;
    case REQUEST_BEAUTY_BATTLE:
        dst[0] = GetMonData(&gPlayerParty[monId], MON_DATA_BEAUTY);
        size = 1;
        break;
    case REQUEST_CUTE_BATTLE:
        dst[0] = GetMonData(&gPlayerParty[monId], MON_DATA_CUTE);
        size = 1;
        break;
    case REQUEST_SMART_BATTLE:
        dst[0] = GetMonData(&gPlayerParty[monId], MON_DATA_SMART);
        size = 1;
        break;
    case REQUEST_TOUGH_BATTLE:
        dst[0] = GetMonData(&gPlayerParty[monId], MON_DATA_TOUGH);
        size = 1;
        break;
    case REQUEST_SHEEN_BATTLE:
        dst[0] = GetMonData(&gPlayerParty[monId], MON_DATA_SHEEN);
        size = 1;
        break;
    case REQUEST_COOL_RIBBON_BATTLE:
        dst[0] = GetMonData(&gPlayerParty[monId], MON_DATA_COOL_RIBBON);
        size = 1;
        break;
    case REQUEST_BEAUTY_RIBBON_BATTLE:
        dst[0] = GetMonData(&gPlayerParty[monId], MON_DATA_BEAUTY_RIBBON);
        size = 1;
        break;
    case REQUEST_CUTE_RIBBON_BATTLE:
        dst[0] = GetMonData(&gPlayerParty[monId], MON_DATA_CUTE_RIBBON);
        size = 1;
        break;
    case REQUEST_SMART_RIBBON_BATTLE:
        dst[0] = GetMonData(&gPlayerParty[monId], MON_DATA_SMART_RIBBON);
        size = 1;
        break;
    case REQUEST_TOUGH_RIBBON_BATTLE:
        dst[0] = GetMonData(&gPlayerParty[monId], MON_DATA_TOUGH_RIBBON);
        size = 1;
        break;
    }

    return size;
}

static void LinkPartnerHandleGetRawMonData(void)
{
    LinkPartnerBufferExecCompleted();
}

static void LinkPartnerHandleSetMonData(void)
{
    u8 monToCheck;
    u8 i;

    if (gBattleResources->bufferA[gActiveBattler][2] == 0)
    {
        SetLinkPartnerMonData(gBattlerPartyIndexes[gActiveBattler]);
    }
    else
    {
        monToCheck = gBattleResources->bufferA[gActiveBattler][2];
        for (i = 0; i < PARTY_SIZE; i++)
        {
            if (monToCheck & 1)
                SetLinkPartnerMonData(i);
            monToCheck >>= 1;
        }
    }
    LinkPartnerBufferExecCompleted();
}

static void SetLinkPartnerMonData(u8 monId)
{
    struct BattlePokemon *battlePokemon = (struct BattlePokemon *)&gBattleResources->bufferA[gActiveBattler][3];
    struct MovePpInfo *moveData = (struct MovePpInfo *)&gBattleResources->bufferA[gActiveBattler][3];
    s32 i;

    switch (gBattleResources->bufferA[gActiveBattler][1])
    {
    case REQUEST_ALL_BATTLE:
        {
            u8 iv;

            SetMonData(&gPlayerParty[monId], MON_DATA_SPECIES, &battlePokemon->species);
            SetMonData(&gPlayerParty[monId], MON_DATA_HELD_ITEM, &battlePokemon->item);
            for (i = 0; i < MAX_MON_MOVES; i++)
            {
                SetMonData(&gPlayerParty[monId], MON_DATA_MOVE1 + i, &battlePokemon->moves[i]);
                SetMonData(&gPlayerParty[monId], MON_DATA_PP1 + i, &battlePokemon->pp[i]);
            }
            SetMonData(&gPlayerParty[monId], MON_DATA_PP_BONUSES, &battlePokemon->ppBonuses);
            SetMonData(&gPlayerParty[monId], MON_DATA_FRIENDSHIP, &battlePokemon->friendship);
            SetMonData(&gPlayerParty[monId], MON_DATA_EXP, &battlePokemon->experience);
            iv = battlePokemon->hpIV;
            SetMonData(&gPlayerParty[monId], MON_DATA_HP_IV, &iv);
            iv = battlePokemon->attackIV;
            SetMonData(&gPlayerParty[monId], MON_DATA_ATK_IV, &iv);
            iv = battlePokemon->defenseIV;
            SetMonData(&gPlayerParty[monId], MON_DATA_DEF_IV, &iv);
            iv = battlePokemon->speedIV;
            SetMonData(&gPlayerParty[monId], MON_DATA_SPEED_IV, &iv);
            iv = battlePokemon->spAttackIV;
            SetMonData(&gPlayerParty[monId], MON_DATA_SPATK_IV, &iv);
            iv = battlePokemon->spDefenseIV;
            SetMonData(&gPlayerParty[monId], MON_DATA_SPDEF_IV, &iv);
            SetMonData(&gPlayerParty[monId], MON_DATA_PERSONALITY, &battlePokemon->personality);
            SetMonData(&gPlayerParty[monId], MON_DATA_STATUS, &battlePokemon->status1);
            SetMonData(&gPlayerParty[monId], MON_DATA_LEVEL, &battlePokemon->level);
            SetMonData(&gPlayerParty[monId], MON_DATA_HP, &battlePokemon->hp);
            SetMonData(&gPlayerParty[monId], MON_DATA_MAX_HP, &battlePokemon->maxHP);
            SetMonData(&gPlayerParty[monId], MON_DATA_ATK, &battlePokemon->attack);
            SetMonData(&gPlayerParty[monId], MON_DATA_DEF, &battlePokemon->defense);
            SetMonData(&gPlayerParty[monId], MON_DATA_SPEED, &battlePokemon->speed);
            SetMonData(&gPlayerParty[monId], MON_DATA_SPATK, &battlePokemon->spAttack);
            SetMonData(&gPlayerParty[monId], MON_DATA_SPDEF, &battlePokemon->spDefense);
        }
        break;
    case REQUEST_SPECIES_BATTLE:
        SetMonData(&gPlayerParty[monId], MON_DATA_SPECIES, &gBattleResources->bufferA[gActiveBattler][3]);
        break;
    case REQUEST_HELDITEM_BATTLE:
        SetMonData(&gPlayerParty[monId], MON_DATA_HELD_ITEM, &gBattleResources->bufferA[gActiveBattler][3]);
        break;
    case REQUEST_MOVES_PP_BATTLE:
        for (i = 0; i < MAX_MON_MOVES; i++)
        {
            SetMonData(&gPlayerParty[monId], MON_DATA_MOVE1 + i, &moveData->moves[i]);
            SetMonData(&gPlayerParty[monId], MON_DATA_PP1 + i, &moveData->pp[i]);
        }
        SetMonData(&gPlayerParty[monId], MON_DATA_PP_BONUSES, &moveData->ppBonuses);
        break;
    case REQUEST_MOVE1_BATTLE:
    case REQUEST_MOVE2_BATTLE:
    case REQUEST_MOVE3_BATTLE:
    case REQUEST_MOVE4_BATTLE:
        SetMonData(&gPlayerParty[monId], MON_DATA_MOVE1 + gBattleResources->bufferA[gActiveBattler][1] - REQUEST_MOVE1_BATTLE, &gBattleResources->bufferA[gActiveBattler][3]);
        break;
    case REQUEST_PP_DATA_BATTLE:
        SetMonData(&gPlayerParty[monId], MON_DATA_PP1, &gBattleResources->bufferA[gActiveBattler][3]);
        SetMonData(&gPlayerParty[monId], MON_DATA_PP2, &gBattleResources->bufferA[gActiveBattler][4]);
        SetMonData(&gPlayerParty[monId], MON_DATA_PP3, &gBattleResources->bufferA[gActiveBattler][5]);
        SetMonData(&gPlayerParty[monId], MON_DATA_PP4, &gBattleResources->bufferA[gActiveBattler][6]);
        SetMonData(&gPlayerParty[monId], MON_DATA_PP_BONUSES, &gBattleResources->bufferA[gActiveBattler][7]);
        break;
    case REQUEST_PPMOVE1_BATTLE:
    case REQUEST_PPMOVE2_BATTLE:
    case REQUEST_PPMOVE3_BATTLE:
    case REQUEST_PPMOVE4_BATTLE:
        SetMonData(&gPlayerParty[monId], MON_DATA_PP1 + gBattleResources->bufferA[gActiveBattler][1] - REQUEST_PPMOVE1_BATTLE, &gBattleResources->bufferA[gActiveBattler][3]);
        break;
    case REQUEST_OTID_BATTLE:
        SetMonData(&gPlayerParty[monId], MON_DATA_OT_ID, &gBattleResources->bufferA[gActiveBattler][3]);
        break;
    case REQUEST_EXP_BATTLE:
        SetMonData(&gPlayerParty[monId], MON_DATA_EXP, &gBattleResources->bufferA[gActiveBattler][3]);
        break;
    case REQUEST_HP_EV_BATTLE:
        SetMonData(&gPlayerParty[monId], MON_DATA_HP_EV, &gBattleResources->bufferA[gActiveBattler][3]);
        break;
    case REQUEST_ATK_EV_BATTLE:
        SetMonData(&gPlayerParty[monId], MON_DATA_ATK_EV, &gBattleResources->bufferA[gActiveBattler][3]);
        break;
    case REQUEST_DEF_EV_BATTLE:
        SetMonData(&gPlayerParty[monId], MON_DATA_DEF_EV, &gBattleResources->bufferA[gActiveBattler][3]);
        break;
    case REQUEST_SPEED_EV_BATTLE:
        SetMonData(&gPlayerParty[monId], MON_DATA_SPEED_EV, &gBattleResources->bufferA[gActiveBattler][3]);
        break;
    case REQUEST_SPATK_EV_BATTLE:
        SetMonData(&gPlayerParty[monId], MON_DATA_SPATK_EV, &gBattleResources->bufferA[gActiveBattler][3]);
        break;
    case REQUEST_SPDEF_EV_BATTLE:
        SetMonData(&gPlayerParty[monId], MON_DATA_SPDEF_EV, &gBattleResources->bufferA[gActiveBattler][3]);
        break;
    case REQUEST_FRIENDSHIP_BATTLE:
        SetMonData(&gPlayerParty[monId], MON_DATA_FRIENDSHIP, &gBattleResources->bufferA[gActiveBattler][3]);
        break;
    case REQUEST_POKERUS_BATTLE:
        SetMonData(&gPlayerParty[monId], MON_DATA_POKERUS, &gBattleResources->bufferA[gActiveBattler][3]);
        break;
    case REQUEST_MET_LOCATION_BATTLE:
        SetMonData(&gPlayerParty[monId], MON_DATA_MET_LOCATION, &gBattleResources->bufferA[gActiveBattler][3]);
        break;
    case REQUEST_MET_LEVEL_BATTLE:
        SetMonData(&gPlayerParty[monId], MON_DATA_MET_LEVEL, &gBattleResources->bufferA[gActiveBattler][3]);
        break;
    case REQUEST_MET_GAME_BATTLE:
        SetMonData(&gPlayerParty[monId], MON_DATA_MET_GAME, &gBattleResources->bufferA[gActiveBattler][3]);
        break;
    case REQUEST_POKEBALL_BATTLE:
        SetMonData(&gPlayerParty[monId], MON_DATA_POKEBALL, &gBattleResources->bufferA[gActiveBattler][3]);
        break;
    case REQUEST_ALL_IVS_BATTLE:
        SetMonData(&gPlayerParty[monId], MON_DATA_HP_IV, &gBattleResources->bufferA[gActiveBattler][3]);
        SetMonData(&gPlayerParty[monId], MON_DATA_ATK_IV, &gBattleResources->bufferA[gActiveBattler][4]);
        SetMonData(&gPlayerParty[monId], MON_DATA_DEF_IV, &gBattleResources->bufferA[gActiveBattler][5]);
        SetMonData(&gPlayerParty[monId], MON_DATA_SPEED_IV, &gBattleResources->bufferA[gActiveBattler][6]);
        SetMonData(&gPlayerParty[monId], MON_DATA_SPATK_IV, &gBattleResources->bufferA[gActiveBattler][7]);
        SetMonData(&gPlayerParty[monId], MON_DATA_SPDEF_IV, &gBattleResources->bufferA[gActiveBattler][8]);
        break;
    case REQUEST_HP_IV_BATTLE:
        SetMonData(&gPlayerParty[monId], MON_DATA_HP_IV, &gBattleResources->bufferA[gActiveBattler][3]);
        break;
    case REQUEST_ATK_IV_BATTLE:
        SetMonData(&gPlayerParty[monId], MON_DATA_ATK_IV, &gBattleResources->bufferA[gActiveBattler][3]);
        break;
    case REQUEST_DEF_IV_BATTLE:
        SetMonData(&gPlayerParty[monId], MON_DATA_DEF_IV, &gBattleResources->bufferA[gActiveBattler][3]);
        break;
    case REQUEST_SPEED_IV_BATTLE:
        SetMonData(&gPlayerParty[monId], MON_DATA_SPEED_IV, &gBattleResources->bufferA[gActiveBattler][3]);
        break;
    case REQUEST_SPATK_IV_BATTLE:
        SetMonData(&gPlayerParty[monId], MON_DATA_SPATK_IV, &gBattleResources->bufferA[gActiveBattler][3]);
        break;
    case REQUEST_SPDEF_IV_BATTLE:
        SetMonData(&gPlayerParty[monId], MON_DATA_SPDEF_IV, &gBattleResources->bufferA[gActiveBattler][3]);
        break;
    case REQUEST_PERSONALITY_BATTLE:
        SetMonData(&gPlayerParty[monId], MON_DATA_PERSONALITY, &gBattleResources->bufferA[gActiveBattler][3]);
        break;
    case REQUEST_CHECKSUM_BATTLE:
        SetMonData(&gPlayerParty[monId], MON_DATA_CHECKSUM, &gBattleResources->bufferA[gActiveBattler][3]);
        break;
    case REQUEST_STATUS_BATTLE:
        SetMonData(&gPlayerParty[monId], MON_DATA_STATUS, &gBattleResources->bufferA[gActiveBattler][3]);
        break;
    case REQUEST_LEVEL_BATTLE:
        SetMonData(&gPlayerParty[monId], MON_DATA_LEVEL, &gBattleResources->bufferA[gActiveBattler][3]);
        break;
    case REQUEST_HP_BATTLE:
        SetMonData(&gPlayerParty[monId], MON_DATA_HP, &gBattleResources->bufferA[gActiveBattler][3]);
        break;
    case REQUEST_MAX_HP_BATTLE:
        SetMonData(&gPlayerParty[monId], MON_DATA_MAX_HP, &gBattleResources->bufferA[gActiveBattler][3]);
        break;
    case REQUEST_ATK_BATTLE:
        SetMonData(&gPlayerParty[monId], MON_DATA_ATK, &gBattleResources->bufferA[gActiveBattler][3]);
        break;
    case REQUEST_DEF_BATTLE:
        SetMonData(&gPlayerParty[monId], MON_DATA_DEF, &gBattleResources->bufferA[gActiveBattler][3]);
        break;
    case REQUEST_SPEED_BATTLE:
        SetMonData(&gPlayerParty[monId], MON_DATA_SPEED, &gBattleResources->bufferA[gActiveBattler][3]);
        break;
    case REQUEST_SPATK_BATTLE:
        SetMonData(&gPlayerParty[monId], MON_DATA_SPATK, &gBattleResources->bufferA[gActiveBattler][3]);
        break;
    case REQUEST_SPDEF_BATTLE:
        SetMonData(&gPlayerParty[monId], MON_DATA_SPDEF, &gBattleResources->bufferA[gActiveBattler][3]);
        break;
    case REQUEST_COOL_BATTLE:
        SetMonData(&gPlayerParty[monId], MON_DATA_COOL, &gBattleResources->bufferA[gActiveBattler][3]);
        break;
    case REQUEST_BEAUTY_BATTLE:
        SetMonData(&gPlayerParty[monId], MON_DATA_BEAUTY, &gBattleResources->bufferA[gActiveBattler][3]);
        break;
    case REQUEST_CUTE_BATTLE:
        SetMonData(&gPlayerParty[monId], MON_DATA_CUTE, &gBattleResources->bufferA[gActiveBattler][3]);
        break;
    case REQUEST_SMART_BATTLE:
        SetMonData(&gPlayerParty[monId], MON_DATA_SMART, &gBattleResources->bufferA[gActiveBattler][3]);
        break;
    case REQUEST_TOUGH_BATTLE:
        SetMonData(&gPlayerParty[monId], MON_DATA_TOUGH, &gBattleResources->bufferA[gActiveBattler][3]);
        break;
    case REQUEST_SHEEN_BATTLE:
        SetMonData(&gPlayerParty[monId], MON_DATA_SHEEN, &gBattleResources->bufferA[gActiveBattler][3]);
        break;
    case REQUEST_COOL_RIBBON_BATTLE:
        SetMonData(&gPlayerParty[monId], MON_DATA_COOL_RIBBON, &gBattleResources->bufferA[gActiveBattler][3]);
        break;
    case REQUEST_BEAUTY_RIBBON_BATTLE:
        SetMonData(&gPlayerParty[monId], MON_DATA_BEAUTY_RIBBON, &gBattleResources->bufferA[gActiveBattler][3]);
        break;
    case REQUEST_CUTE_RIBBON_BATTLE:
        SetMonData(&gPlayerParty[monId], MON_DATA_CUTE_RIBBON, &gBattleResources->bufferA[gActiveBattler][3]);
        break;
    case REQUEST_SMART_RIBBON_BATTLE:
        SetMonData(&gPlayerParty[monId], MON_DATA_SMART_RIBBON, &gBattleResources->bufferA[gActiveBattler][3]);
        break;
    case REQUEST_TOUGH_RIBBON_BATTLE:
        SetMonData(&gPlayerParty[monId], MON_DATA_TOUGH_RIBBON, &gBattleResources->bufferA[gActiveBattler][3]);
        break;
    }

    HandleLowHpMusicChange(&gPlayerParty[gBattlerPartyIndexes[gActiveBattler]], gActiveBattler);
}

static void LinkPartnerHandleSetRawMonData(void)
{
    u8 *dst = (u8 *)&gPlayerParty[gBattlerPartyIndexes[gActiveBattler]] + gBattleResources->bufferA[gActiveBattler][1];
    u8 i;

    for (i = 0; i < gBattleResources->bufferA[gActiveBattler][2]; i++)
        dst[i] = gBattleResources->bufferA[gActiveBattler][3 + i];

    LinkPartnerBufferExecCompleted();
}

static void LinkPartnerHandleLoadMonSprite(void)
{
    u16 species;

    BattleLoadPlayerMonSpriteGfx(&gPlayerParty[gBattlerPartyIndexes[gActiveBattler]], gActiveBattler);
    species = GetMonData(&gPlayerParty[gBattlerPartyIndexes[gActiveBattler]], MON_DATA_SPECIES);
    SetMultiuseSpriteTemplateToPokemon(species, GetBattlerPosition(gActiveBattler));

    gBattlerSpriteIds[gActiveBattler] = CreateSprite(&gMultiuseSpriteTemplate,
                                               GetBattlerSpriteCoord(gActiveBattler, BATTLER_COORD_X_2),
                                               GetBattlerSpriteDefault_Y(gActiveBattler),
                                               GetBattlerSpriteSubpriority(gActiveBattler));
    gSprites[gBattlerSpriteIds[gActiveBattler]].x2 = -DISPLAY_WIDTH;
    gSprites[gBattlerSpriteIds[gActiveBattler]].data[0] = gActiveBattler;
    gSprites[gBattlerSpriteIds[gActiveBattler]].oam.paletteNum = gActiveBattler;
    StartSpriteAnim(&gSprites[gBattlerSpriteIds[gActiveBattler]], gBattleMonForms[gActiveBattler]);
    gBattlerControllerFuncs[gActiveBattler] = WaitForMonAnimAfterLoad;
}

static void LinkPartnerHandleSwitchInAnim(void)
{
    ClearTemporarySpeciesSpriteData(gActiveBattler, gBattleResources->bufferA[gActiveBattler][2]);
    gBattlerPartyIndexes[gActiveBattler] = gBattleResources->bufferA[gActiveBattler][1];
    BattleLoadPlayerMonSpriteGfx(&gPlayerParty[gBattlerPartyIndexes[gActiveBattler]], gActiveBattler);
    StartSendOutAnim(gActiveBattler, gBattleResources->bufferA[gActiveBattler][2]);
    gBattlerControllerFuncs[gActiveBattler] = SwitchIn_TryShinyAnim;
}

static void StartSendOutAnim(u8 battlerId, bool8 dontClearSubstituteBit)
{
    u16 species;

    ClearTemporarySpeciesSpriteData(battlerId, dontClearSubstituteBit);
    gBattlerPartyIndexes[battlerId] = gBattleResources->bufferA[battlerId][1];
    species = GetMonData(&gPlayerParty[gBattlerPartyIndexes[battlerId]], MON_DATA_SPECIES);
    gBattleControllerData[battlerId] = CreateInvisibleSpriteWithCallback(SpriteCB_WaitForBattlerBallReleaseAnim);
    SetMultiuseSpriteTemplateToPokemon(species, GetBattlerPosition(battlerId));

    gBattlerSpriteIds[battlerId] = CreateSprite(
      &gMultiuseSpriteTemplate,
      GetBattlerSpriteCoord(battlerId, BATTLER_COORD_X_2),
      GetBattlerSpriteDefault_Y(battlerId),
      GetBattlerSpriteSubpriority(battlerId));

    gSprites[gBattleControllerData[battlerId]].data[1] = gBattlerSpriteIds[battlerId];
    gSprites[gBattleControllerData[battlerId]].data[2] = battlerId;

    gSprites[gBattlerSpriteIds[battlerId]].data[0] = battlerId;
    gSprites[gBattlerSpriteIds[battlerId]].data[2] = species;
    gSprites[gBattlerSpriteIds[battlerId]].oam.paletteNum = battlerId;

    StartSpriteAnim(&gSprites[gBattlerSpriteIds[battlerId]], gBattleMonForms[battlerId]);

    gSprites[gBattlerSpriteIds[battlerId]].invisible = TRUE;
    gSprites[gBattlerSpriteIds[battlerId]].callback = SpriteCallbackDummy;

    gSprites[gBattleControllerData[battlerId]].data[0] = DoPokeballSendOutAnimation(0, POKEBALL_PLAYER_SENDOUT);
}

static void LinkPartnerHandleReturnMonToBall(void)
{
    if (gBattleResources->bufferA[gActiveBattler][1] == 0)
    {
        gBattleSpritesDataPtr->healthBoxesData[gActiveBattler].animationState = 0;
        gBattlerControllerFuncs[gActiveBattler] = DoSwitchOutAnimation;
    }
    else
    {
        FreeSpriteOamMatrix(&gSprites[gBattlerSpriteIds[gActiveBattler]]);
        DestroySprite(&gSprites[gBattlerSpriteIds[gActiveBattler]]);
        SetHealthboxSpriteInvisible(gHealthboxSpriteIds[gActiveBattler]);
        LinkPartnerBufferExecCompleted();
    }
}

static void DoSwitchOutAnimation(void)
{
    switch (gBattleSpritesDataPtr->healthBoxesData[gActiveBattler].animationState)
    {
    case 0:
        if (gBattleSpritesDataPtr->battlerData[gActiveBattler].behindSubstitute)
            InitAndLaunchSpecialAnimation(gActiveBattler, gActiveBattler, gActiveBattler, B_ANIM_SUBSTITUTE_TO_MON);

        gBattleSpritesDataPtr->healthBoxesData[gActiveBattler].animationState = 1;
        break;
    case 1:
        if (!gBattleSpritesDataPtr->healthBoxesData[gActiveBattler].specialAnimActive)
        {
            gBattleSpritesDataPtr->healthBoxesData[gActiveBattler].animationState = 0;
            InitAndLaunchSpecialAnimation(gActiveBattler, gActiveBattler, gActiveBattler, B_ANIM_SWITCH_OUT_PLAYER_MON);
            gBattlerControllerFuncs[gActiveBattler] = FreeMonSpriteAfterSwitchOutAnim;
        }
        break;
    }
}

#define sSpeedX data[0]

static void LinkPartnerHandleDrawTrainerPic(void)
{
    s16 xPos;
    u32 trainerPicId;

    if (gBattleTypeFlags & BATTLE_TYPE_MULTI)
    {
        if ((GetBattlerPosition(gActiveBattler) & BIT_FLANK) != 0) // second mon
            xPos = 90;
        else // first mon
            xPos = 32;
    }
    else
    {
        xPos = 80;
    }

    if ((gLinkPlayers[GetBattlerMultiplayerId(gActiveBattler)].version & 0xFF) == VERSION_FIRE_RED
        || (gLinkPlayers[GetBattlerMultiplayerId(gActiveBattler)].version & 0xFF) == VERSION_LEAF_GREEN)
    {
        trainerPicId = gLinkPlayers[GetBattlerMultiplayerId(gActiveBattler)].gender + TRAINER_BACK_PIC_RED;
    }
    else if ((gLinkPlayers[GetBattlerMultiplayerId(gActiveBattler)].version & 0xFF) == VERSION_RUBY
             || (gLinkPlayers[GetBattlerMultiplayerId(gActiveBattler)].version & 0xFF) == VERSION_SAPPHIRE)
    {
        trainerPicId = gLinkPlayers[GetBattlerMultiplayerId(gActiveBattler)].gender + TRAINER_BACK_PIC_RUBY_SAPPHIRE_BRENDAN;
    }
    else
    {
        trainerPicId = gLinkPlayers[GetBattlerMultiplayerId(gActiveBattler)].gender;
    }

    DecompressTrainerBackPic(trainerPicId, gActiveBattler);
    SetMultiuseSpriteTemplateToTrainerBack(trainerPicId, GetBattlerPosition(gActiveBattler));
    gBattlerSpriteIds[gActiveBattler] = CreateSprite(&gMultiuseSpriteTemplate, xPos, (8 - gTrainerBackPicCoords[trainerPicId].size) * 4 + 80, GetBattlerSpriteSubpriority(gActiveBattler));

    gSprites[gBattlerSpriteIds[gActiveBattler]].oam.paletteNum = gActiveBattler;
    gSprites[gBattlerSpriteIds[gActiveBattler]].x2 = DISPLAY_WIDTH;
    gSprites[gBattlerSpriteIds[gActiveBattler]].sSpeedX = -2;
    gSprites[gBattlerSpriteIds[gActiveBattler]].callback = SpriteCB_TrainerSlideIn;

    gBattlerControllerFuncs[gActiveBattler] = CompleteOnBattlerSpriteCallbackDummy;
}

#undef sSpeedX

static void LinkPartnerHandleTrainerSlide(void)
{
    LinkPartnerBufferExecCompleted();
}

static void LinkPartnerHandleTrainerSlideBack(void)
{
    SetSpritePrimaryCoordsFromSecondaryCoords(&gSprites[gBattlerSpriteIds[gActiveBattler]]);
    gSprites[gBattlerSpriteIds[gActiveBattler]].data[0] = 35;
    gSprites[gBattlerSpriteIds[gActiveBattler]].data[2] = -40;
    gSprites[gBattlerSpriteIds[gActiveBattler]].data[4] = gSprites[gBattlerSpriteIds[gActiveBattler]].y;
    gSprites[gBattlerSpriteIds[gActiveBattler]].callback = StartAnimLinearTranslation;
    StoreSpriteCallbackInData6(&gSprites[gBattlerSpriteIds[gActiveBattler]], SpriteCallbackDummy);
    gBattlerControllerFuncs[gActiveBattler] = FreeTrainerSpriteAfterSlide;
}

#define sSpeedX data[1]
#define sSpeedY data[2]

static void LinkPartnerHandleFaintAnimation(void)
{
    if (gBattleSpritesDataPtr->healthBoxesData[gActiveBattler].animationState == 0)
    {
        if (gBattleSpritesDataPtr->battlerData[gActiveBattler].behindSubstitute)
            InitAndLaunchSpecialAnimation(gActiveBattler, gActiveBattler, gActiveBattler, B_ANIM_SUBSTITUTE_TO_MON);
        gBattleSpritesDataPtr->healthBoxesData[gActiveBattler].animationState++;
    }
    else
    {
        if (!gBattleSpritesDataPtr->healthBoxesData[gActiveBattler].specialAnimActive)
        {
            gBattleSpritesDataPtr->healthBoxesData[gActiveBattler].animationState = 0;
            HandleLowHpMusicChange(&gPlayerParty[gBattlerPartyIndexes[gActiveBattler]], gActiveBattler);
            PlaySE12WithPanning(SE_FAINT, SOUND_PAN_ATTACKER);
            gSprites[gBattlerSpriteIds[gActiveBattler]].sSpeedX = 0;
            gSprites[gBattlerSpriteIds[gActiveBattler]].sSpeedY = 5;
            gSprites[gBattlerSpriteIds[gActiveBattler]].callback = SpriteCB_FaintSlideAnim;
            gBattlerControllerFuncs[gActiveBattler] = FreeMonSpriteAfterFaintAnim;
        }
    }
}

#undef sSpeedX
#undef sSpeedY

static void LinkPartnerHandlePaletteFade(void)
{
    LinkPartnerBufferExecCompleted();
}

static void LinkPartnerHandleSuccessBallThrowAnim(void)
{
    LinkPartnerBufferExecCompleted();
}

static void LinkPartnerHandleBallThrowAnim(void)
{
    LinkPartnerBufferExecCompleted();
}

static void LinkPartnerHandlePause(void)
{
    LinkPartnerBufferExecCompleted();
}

static void LinkPartnerHandleMoveAnimation(void)
{
    if (!IsBattleSEPlaying(gActiveBattler))
    {
        u16 move = gBattleResources->bufferA[gActiveBattler][1] | (gBattleResources->bufferA[gActiveBattler][2] << 8);

        gAnimMoveTurn = gBattleResources->bufferA[gActiveBattler][3];
        gAnimMovePower = gBattleResources->bufferA[gActiveBattler][4] | (gBattleResources->bufferA[gActiveBattler][5] << 8);
        gAnimMoveDmg = gBattleResources->bufferA[gActiveBattler][6] | (gBattleResources->bufferA[gActiveBattler][7] << 8) | (gBattleResources->bufferA[gActiveBattler][8] << 16) | (gBattleResources->bufferA[gActiveBattler][9] << 24);
        gAnimFriendship = gBattleResources->bufferA[gActiveBattler][10];
        gWeatherMoveAnim = gBattleResources->bufferA[gActiveBattler][12] | (gBattleResources->bufferA[gActiveBattler][13] << 8);
        gAnimDisableStructPtr = (struct DisableStruct *)&gBattleResources->bufferA[gActiveBattler][16];
        gTransformedPersonalities[gActiveBattler] = gAnimDisableStructPtr->transformedMonPersonality;
        gBattleSpritesDataPtr->healthBoxesData[gActiveBattler].animationState = 0;
        gBattlerControllerFuncs[gActiveBattler] = LinkPartnerDoMoveAnimation;
        BattleTv_SetDataBasedOnMove(move, gWeatherMoveAnim, gAnimDisableStructPtr);
    }
}

static void LinkPartnerDoMoveAnimation(void)
{
    u16 move = gBattleResources->bufferA[gActiveBattler][1] | (gBattleResources->bufferA[gActiveBattler][2] << 8);
    u8 multihit = gBattleResources->bufferA[gActiveBattler][11];

    switch (gBattleSpritesDataPtr->healthBoxesData[gActiveBattler].animationState)
    {
    case 0:
        if (gBattleSpritesDataPtr->battlerData[gActiveBattler].behindSubstitute
            && !gBattleSpritesDataPtr->battlerData[gActiveBattler].flag_x8)
        {
            gBattleSpritesDataPtr->battlerData[gActiveBattler].flag_x8 = 1;
            InitAndLaunchSpecialAnimation(gActiveBattler, gActiveBattler, gActiveBattler, B_ANIM_SUBSTITUTE_TO_MON);
        }
        gBattleSpritesDataPtr->healthBoxesData[gActiveBattler].animationState = 1;
        break;
    case 1:
        if (!gBattleSpritesDataPtr->healthBoxesData[gActiveBattler].specialAnimActive)
        {
            SetBattlerSpriteAffineMode(ST_OAM_AFFINE_OFF);
            DoMoveAnim(move);
            gBattleSpritesDataPtr->healthBoxesData[gActiveBattler].animationState = 2;
        }
        break;
    case 2:
        gAnimScriptCallback();
        if (!gAnimScriptActive)
        {
            SetBattlerSpriteAffineMode(ST_OAM_AFFINE_NORMAL);
            if (gBattleSpritesDataPtr->battlerData[gActiveBattler].behindSubstitute && multihit < 2)
            {
                InitAndLaunchSpecialAnimation(gActiveBattler, gActiveBattler, gActiveBattler, B_ANIM_MON_TO_SUBSTITUTE);
                gBattleSpritesDataPtr->battlerData[gActiveBattler].flag_x8 = 0;
            }
            gBattleSpritesDataPtr->healthBoxesData[gActiveBattler].animationState = 3;
        }
        break;
    case 3:
        if (!gBattleSpritesDataPtr->healthBoxesData[gActiveBattler].specialAnimActive)
        {
            CopyAllBattleSpritesInvisibilities();
            TrySetBehindSubstituteSpriteBit(gActiveBattler, gBattleResources->bufferA[gActiveBattler][1] | (gBattleResources->bufferA[gActiveBattler][2] << 8));
            gBattleSpritesDataPtr->healthBoxesData[gActiveBattler].animationState = 0;
            LinkPartnerBufferExecCompleted();
        }
        break;
    }
}

static void LinkPartnerHandlePrintString(void)
{
    u16 *stringId;

    gBattle_BG0_X = 0;
    gBattle_BG0_Y = 0;
<<<<<<< HEAD
    stringId = (u16*)(&gBattleResources->bufferA[gActiveBattler][2]);
=======
    stringId = (u16 *)(&gBattleBufferA[gActiveBattler][2]);
>>>>>>> 898ec580
    BufferStringBattle(*stringId);
    BattlePutTextOnWindow(gDisplayedStringBattle, B_WIN_MSG);
    gBattlerControllerFuncs[gActiveBattler] = CompleteOnInactiveTextPrinter;
    BattleTv_SetDataBasedOnString(*stringId);
}

static void LinkPartnerHandlePrintSelectionString(void)
{
    LinkPartnerBufferExecCompleted();
}

static void LinkPartnerHandleChooseAction(void)
{
    LinkPartnerBufferExecCompleted();
}

static void LinkPartnerHandleYesNoBox(void)
{
    LinkPartnerBufferExecCompleted();
}

static void LinkPartnerHandleChooseMove(void)
{
    LinkPartnerBufferExecCompleted();
}

static void LinkPartnerHandleChooseItem(void)
{
    LinkPartnerBufferExecCompleted();
}

static void LinkPartnerHandleChoosePokemon(void)
{
    LinkPartnerBufferExecCompleted();
}

static void LinkPartnerHandleCmd23(void)
{
    LinkPartnerBufferExecCompleted();
}

static void LinkPartnerHandleHealthBarUpdate(void)
{
    s16 hpVal;

    LoadBattleBarGfx(0);
    hpVal = gBattleResources->bufferA[gActiveBattler][2] | (gBattleResources->bufferA[gActiveBattler][3] << 8);

    if (hpVal != INSTANT_HP_BAR_DROP)
    {
        u32 maxHP = GetMonData(&gPlayerParty[gBattlerPartyIndexes[gActiveBattler]], MON_DATA_MAX_HP);
        u32 curHP = GetMonData(&gPlayerParty[gBattlerPartyIndexes[gActiveBattler]], MON_DATA_HP);

        SetBattleBarStruct(gActiveBattler, gHealthboxSpriteIds[gActiveBattler], maxHP, curHP, hpVal);
    }
    else
    {
        u32 maxHP = GetMonData(&gPlayerParty[gBattlerPartyIndexes[gActiveBattler]], MON_DATA_MAX_HP);

        SetBattleBarStruct(gActiveBattler, gHealthboxSpriteIds[gActiveBattler], maxHP, 0, hpVal);
    }

    gBattlerControllerFuncs[gActiveBattler] = CompleteOnHealthbarDone;
}

static void LinkPartnerHandleExpUpdate(void)
{
    LinkPartnerBufferExecCompleted();
}

static void LinkPartnerHandleStatusIconUpdate(void)
{
    if (!IsBattleSEPlaying(gActiveBattler))
    {
        u8 battlerId;

        UpdateHealthboxAttribute(gHealthboxSpriteIds[gActiveBattler], &gPlayerParty[gBattlerPartyIndexes[gActiveBattler]], HEALTHBOX_STATUS_ICON);
        battlerId = gActiveBattler;
        gBattleSpritesDataPtr->healthBoxesData[battlerId].statusAnimActive = 0;
        gBattlerControllerFuncs[gActiveBattler] = CompleteOnFinishedStatusAnimation;
    }
}

static void LinkPartnerHandleStatusAnimation(void)
{
    if (!IsBattleSEPlaying(gActiveBattler))
    {
        InitAndLaunchChosenStatusAnimation(gBattleResources->bufferA[gActiveBattler][1],
                        gBattleResources->bufferA[gActiveBattler][2] | (gBattleResources->bufferA[gActiveBattler][3] << 8) | (gBattleResources->bufferA[gActiveBattler][4] << 16) | (gBattleResources->bufferA[gActiveBattler][5] << 24));
        gBattlerControllerFuncs[gActiveBattler] = CompleteOnFinishedStatusAnimation;
    }
}

static void LinkPartnerHandleStatusXor(void)
{
    LinkPartnerBufferExecCompleted();
}

static void LinkPartnerHandleDataTransfer(void)
{
    LinkPartnerBufferExecCompleted();
}

static void LinkPartnerHandleDMA3Transfer(void)
{
    LinkPartnerBufferExecCompleted();
}

static void LinkPartnerHandlePlayBGM(void)
{
    LinkPartnerBufferExecCompleted();
}

static void LinkPartnerHandleCmd32(void)
{
    LinkPartnerBufferExecCompleted();
}

static void LinkPartnerHandleTwoReturnValues(void)
{
    LinkPartnerBufferExecCompleted();
}

static void LinkPartnerHandleChosenMonReturnValue(void)
{
    LinkPartnerBufferExecCompleted();
}

static void LinkPartnerHandleOneReturnValue(void)
{
    LinkPartnerBufferExecCompleted();
}

static void LinkPartnerHandleOneReturnValue_Duplicate(void)
{
    LinkPartnerBufferExecCompleted();
}

static void LinkPartnerHandleClearUnkVar(void)
{
    gUnusedControllerStruct.unk = 0;
    LinkPartnerBufferExecCompleted();
}

static void LinkPartnerHandleSetUnkVar(void)
{
    gUnusedControllerStruct.unk = gBattleResources->bufferA[gActiveBattler][1];
    LinkPartnerBufferExecCompleted();
}

static void LinkPartnerHandleClearUnkFlag(void)
{
    gUnusedControllerStruct.flag = 0;
    LinkPartnerBufferExecCompleted();
}

static void LinkPartnerHandleToggleUnkFlag(void)
{
    gUnusedControllerStruct.flag ^= 1;
    LinkPartnerBufferExecCompleted();
}

static void LinkPartnerHandleHitAnimation(void)
{
    if (gSprites[gBattlerSpriteIds[gActiveBattler]].invisible == TRUE)
    {
        LinkPartnerBufferExecCompleted();
    }
    else
    {
        gDoingBattleAnim = TRUE;
        gSprites[gBattlerSpriteIds[gActiveBattler]].data[1] = 0;
        DoHitAnimHealthboxEffect(gActiveBattler);
        gBattlerControllerFuncs[gActiveBattler] = DoHitAnimBlinkSpriteEffect;
    }
}

static void LinkPartnerHandleCantSwitch(void)
{
    LinkPartnerBufferExecCompleted();
}

static void LinkPartnerHandlePlaySE(void)
{
    s8 pan;

    if (GetBattlerSide(gActiveBattler) == B_SIDE_PLAYER)
        pan = SOUND_PAN_ATTACKER;
    else
        pan = SOUND_PAN_TARGET;

    PlaySE12WithPanning(gBattleResources->bufferA[gActiveBattler][1] | (gBattleResources->bufferA[gActiveBattler][2] << 8), pan);
    LinkPartnerBufferExecCompleted();
}

static void LinkPartnerHandlePlayFanfareOrBGM(void)
{
    if (gBattleResources->bufferA[gActiveBattler][3])
    {
        BattleStopLowHpSound();
        PlayBGM(gBattleResources->bufferA[gActiveBattler][1] | (gBattleResources->bufferA[gActiveBattler][2] << 8));
    }
    else
    {
        PlayFanfare(gBattleResources->bufferA[gActiveBattler][1] | (gBattleResources->bufferA[gActiveBattler][2] << 8));
    }

    LinkPartnerBufferExecCompleted();
}

static void LinkPartnerHandleFaintingCry(void)
{
    u16 species = GetMonData(&gPlayerParty[gBattlerPartyIndexes[gActiveBattler]], MON_DATA_SPECIES);

    PlayCry_ByMode(species, -25, CRY_MODE_FAINT);
    LinkPartnerBufferExecCompleted();
}

static void LinkPartnerHandleIntroSlide(void)
{
    HandleIntroSlide(gBattleResources->bufferA[gActiveBattler][1]);
    gIntroSlideFlags |= 1;
    LinkPartnerBufferExecCompleted();
}

static void LinkPartnerHandleIntroTrainerBallThrow(void)
{
    u8 paletteNum;
    u8 taskId;
    u32 trainerPicId;

    SetSpritePrimaryCoordsFromSecondaryCoords(&gSprites[gBattlerSpriteIds[gActiveBattler]]);

    gSprites[gBattlerSpriteIds[gActiveBattler]].data[0] = 50;
    gSprites[gBattlerSpriteIds[gActiveBattler]].data[2] = -40;
    gSprites[gBattlerSpriteIds[gActiveBattler]].data[4] = gSprites[gBattlerSpriteIds[gActiveBattler]].y;
    gSprites[gBattlerSpriteIds[gActiveBattler]].callback = StartAnimLinearTranslation;
    gSprites[gBattlerSpriteIds[gActiveBattler]].data[5] = gActiveBattler;

    StoreSpriteCallbackInData6(&gSprites[gBattlerSpriteIds[gActiveBattler]], SpriteCB_FreePlayerSpriteLoadMonSprite);
    StartSpriteAnim(&gSprites[gBattlerSpriteIds[gActiveBattler]], 1);

    paletteNum = AllocSpritePalette(0xD6F9);

    if ((gLinkPlayers[GetBattlerMultiplayerId(gActiveBattler)].version & 0xFF) == VERSION_FIRE_RED
        || (gLinkPlayers[GetBattlerMultiplayerId(gActiveBattler)].version & 0xFF) == VERSION_LEAF_GREEN)
    {
        trainerPicId = gLinkPlayers[GetBattlerMultiplayerId(gActiveBattler)].gender + TRAINER_BACK_PIC_RED;
    }
    else if ((gLinkPlayers[GetBattlerMultiplayerId(gActiveBattler)].version & 0xFF) == VERSION_RUBY
             || (gLinkPlayers[GetBattlerMultiplayerId(gActiveBattler)].version & 0xFF) == VERSION_SAPPHIRE)
    {
        trainerPicId = gLinkPlayers[GetBattlerMultiplayerId(gActiveBattler)].gender + TRAINER_BACK_PIC_RUBY_SAPPHIRE_BRENDAN;
    }
    else
    {
        trainerPicId = gLinkPlayers[GetBattlerMultiplayerId(gActiveBattler)].gender;
    }

    LoadCompressedPalette(gTrainerBackPicPaletteTable[trainerPicId].data, 0x100 + paletteNum * 16, 32);

    gSprites[gBattlerSpriteIds[gActiveBattler]].oam.paletteNum = paletteNum;

    taskId = CreateTask(Task_StartSendOutAnim, 5);
    gTasks[taskId].data[0] = gActiveBattler;

    if (gBattleSpritesDataPtr->healthBoxesData[gActiveBattler].partyStatusSummaryShown)
        gTasks[gBattlerStatusSummaryTaskId[gActiveBattler]].func = Task_HidePartyStatusSummary;

    gBattleSpritesDataPtr->animationData->introAnimActive = TRUE;
    gBattlerControllerFuncs[gActiveBattler] = SpriteCB_Null2;
}

static void Task_StartSendOutAnim(u8 taskId)
{
    if (gTasks[taskId].data[1] < 24)
    {
        gTasks[taskId].data[1]++;
    }
    else
    {
        u8 savedActiveBank = gActiveBattler;

        gActiveBattler = gTasks[taskId].data[0];
        if (!IsDoubleBattle() || (gBattleTypeFlags & BATTLE_TYPE_MULTI))
        {
            gBattleResources->bufferA[gActiveBattler][1] = gBattlerPartyIndexes[gActiveBattler];
            StartSendOutAnim(gActiveBattler, FALSE);
        }
        else
        {
            gBattleResources->bufferA[gActiveBattler][1] = gBattlerPartyIndexes[gActiveBattler];
            StartSendOutAnim(gActiveBattler, FALSE);
            gActiveBattler ^= BIT_FLANK;
            gBattleResources->bufferA[gActiveBattler][1] = gBattlerPartyIndexes[gActiveBattler];
            BattleLoadPlayerMonSpriteGfx(&gPlayerParty[gBattlerPartyIndexes[gActiveBattler]], gActiveBattler);
            StartSendOutAnim(gActiveBattler, FALSE);
            gActiveBattler ^= BIT_FLANK;
        }
        gBattlerControllerFuncs[gActiveBattler] = Intro_ShowHealthbox;
        gActiveBattler = savedActiveBank;
        DestroyTask(taskId);
    }
}

static void LinkPartnerHandleDrawPartyStatusSummary(void)
{
    if (gBattleResources->bufferA[gActiveBattler][1] != 0 && GetBattlerSide(gActiveBattler) == B_SIDE_PLAYER)
    {
        LinkPartnerBufferExecCompleted();
    }
    else
    {
        gBattleSpritesDataPtr->healthBoxesData[gActiveBattler].partyStatusSummaryShown = 1;
        gBattlerStatusSummaryTaskId[gActiveBattler] = CreatePartyStatusSummarySprites(gActiveBattler, (struct HpAndStatus *)&gBattleResources->bufferA[gActiveBattler][4], gBattleResources->bufferA[gActiveBattler][1], gBattleResources->bufferA[gActiveBattler][2]);
        gBattleSpritesDataPtr->healthBoxesData[gActiveBattler].partyStatusDelayTimer = 0;

        if (gBattleResources->bufferA[gActiveBattler][2] != 0)
            gBattleSpritesDataPtr->healthBoxesData[gActiveBattler].partyStatusDelayTimer = 93;

        gBattlerControllerFuncs[gActiveBattler] = EndDrawPartyStatusSummary;
    }
}

static void EndDrawPartyStatusSummary(void)
{
    if (gBattleSpritesDataPtr->healthBoxesData[gActiveBattler].partyStatusDelayTimer++ > 92)
    {
        gBattleSpritesDataPtr->healthBoxesData[gActiveBattler].partyStatusDelayTimer = 0;
        LinkPartnerBufferExecCompleted();
    }
}

static void LinkPartnerHandleHidePartyStatusSummary(void)
{
    if (gBattleSpritesDataPtr->healthBoxesData[gActiveBattler].partyStatusSummaryShown)
        gTasks[gBattlerStatusSummaryTaskId[gActiveBattler]].func = Task_HidePartyStatusSummary;
    LinkPartnerBufferExecCompleted();
}

static void LinkPartnerHandleEndBounceEffect(void)
{
    LinkPartnerBufferExecCompleted();
}

static void LinkPartnerHandleSpriteInvisibility(void)
{
    if (IsBattlerSpritePresent(gActiveBattler))
    {
        gSprites[gBattlerSpriteIds[gActiveBattler]].invisible = gBattleResources->bufferA[gActiveBattler][1];
        CopyBattleSpriteInvisibility(gActiveBattler);
    }
    LinkPartnerBufferExecCompleted();
}

static void LinkPartnerHandleBattleAnimation(void)
{
    if (!IsBattleSEPlaying(gActiveBattler))
    {
        u8 animationId = gBattleResources->bufferA[gActiveBattler][1];
        u16 argument = gBattleResources->bufferA[gActiveBattler][2] | (gBattleResources->bufferA[gActiveBattler][3] << 8);

        if (TryHandleLaunchBattleTableAnimation(gActiveBattler, gActiveBattler, gActiveBattler, animationId, argument))
            LinkPartnerBufferExecCompleted();
        else
            gBattlerControllerFuncs[gActiveBattler] = CompleteOnFinishedBattleAnimation;

        BattleTv_SetDataBasedOnAnimation(animationId);
    }
}

static void LinkPartnerHandleLinkStandbyMsg(void)
{
    RecordedBattle_RecordAllBattlerData(&gBattleResources->bufferA[gActiveBattler][2]);
    LinkPartnerBufferExecCompleted();
}

static void LinkPartnerHandleResetActionMoveSelection(void)
{
    LinkPartnerBufferExecCompleted();
}

static void LinkPartnerHandleEndLinkBattle(void)
{
    RecordedBattle_RecordAllBattlerData(&gBattleResources->bufferA[gActiveBattler][4]);
    gBattleOutcome = gBattleResources->bufferA[gActiveBattler][1];
    gSaveBlock2Ptr->frontier.disableRecordBattle = gBattleResources->bufferA[gActiveBattler][2];
    FadeOutMapMusic(5);
    BeginFastPaletteFade(3);
    LinkPartnerBufferExecCompleted();
    gBattlerControllerFuncs[gActiveBattler] = SetBattleEndCallbacks;
}

static void LinkPartnerHandleBattleDebug(void)
{
    LinkPartnerBufferExecCompleted();
}

static void LinkPartnerCmdEnd(void)
{
}<|MERGE_RESOLUTION|>--- conflicted
+++ resolved
@@ -1292,11 +1292,7 @@
 
     gBattle_BG0_X = 0;
     gBattle_BG0_Y = 0;
-<<<<<<< HEAD
-    stringId = (u16*)(&gBattleResources->bufferA[gActiveBattler][2]);
-=======
-    stringId = (u16 *)(&gBattleBufferA[gActiveBattler][2]);
->>>>>>> 898ec580
+    stringId = (u16 *)(&gBattleResources->bufferA[gActiveBattler][2]);
     BufferStringBattle(*stringId);
     BattlePutTextOnWindow(gDisplayedStringBattle, B_WIN_MSG);
     gBattlerControllerFuncs[gActiveBattler] = CompleteOnInactiveTextPrinter;
