--- conflicted
+++ resolved
@@ -805,13 +805,7 @@
 static const u8 sText_PkmnHurtByRocksThrown[] = _("{B_ATK_NAME_WITH_PREFIX} is hurt by\nrocks thrown out by G-Max Volcalith!");
 static const u8 sText_CouldntFullyProtect[] = _("{B_DEF_NAME_WITH_PREFIX} couldn't fully protect\nitself and got hurt!");
 static const u8 sText_StockpiledEffectWoreOff[] = _("{B_ATK_NAME_WITH_PREFIX}'s stockpiled\neffect wore off!");
-<<<<<<< HEAD
 static const u8 sText_MoveBlockedByDynamax[] = _("The move was blocked by\nthe power of Dynamax!");
-
-const u8 *const gBattleStringsTable[BATTLESTRINGS_COUNT] =
-{
-    [STRINGID_MOVEBLOCKEDBYDYNAMAX - BATTLESTRINGS_TABLE_START] = sText_MoveBlockedByDynamax,
-=======
 static const u8 sText_PkmnRevivedReadyToFight[] = _("{B_BUFF1} was revived and\nis ready to fight again!");
 static const u8 sText_ItemRestoredSpeciesHealth[] = _("{B_BUFF1} had its\nHP restored!");
 static const u8 sText_ItemCuredSpeciesStatus[] = _("{B_BUFF1} had\nits status healed!");
@@ -821,13 +815,13 @@
 
 const u8 *const gBattleStringsTable[BATTLESTRINGS_COUNT] =
 {
+    [STRINGID_MOVEBLOCKEDBYDYNAMAX - BATTLESTRINGS_TABLE_START] = sText_MoveBlockedByDynamax,
     [STRINGID_MIRRORHERBCOPIED - BATTLESTRINGS_TABLE_START] = sText_MirrorHerbCopied,
     [STRINGID_THUNDERCAGETRAPPED - BATTLESTRINGS_TABLE_START] = sText_AtkTrappedDef,
     [STRINGID_ITEMRESTOREDSPECIESHEALTH - BATTLESTRINGS_TABLE_START] = sText_ItemRestoredSpeciesHealth,
     [STRINGID_ITEMCUREDSPECIESSTATUS - BATTLESTRINGS_TABLE_START] = sText_ItemCuredSpeciesStatus,
     [STRINGID_ITEMRESTOREDSPECIESPP - BATTLESTRINGS_TABLE_START] = sText_ItemRestoredSpeciesPP,
     [STRINGID_PKMNREVIVEDREADYTOFIGHT - BATTLESTRINGS_TABLE_START] = sText_PkmnRevivedReadyToFight,
->>>>>>> 8fc4aa9d
     [STRINGID_STOCKPILEDEFFECTWOREOFF - BATTLESTRINGS_TABLE_START] = sText_StockpiledEffectWoreOff,
     [STRINGID_COULDNTFULLYPROTECT - BATTLESTRINGS_TABLE_START] = sText_CouldntFullyProtect,
     [STRINGID_PKMNHURTBYROCKSTHROWN - BATTLESTRINGS_TABLE_START] = sText_PkmnHurtByRocksThrown,
