#include "global.h"
#include "battle.h"
#include "battle_anim.h"
#include "battle_controllers.h"
#include "battle_message.h"
#include "battle_setup.h"
#include "battle_tower.h"
#include "battle_z_move.h"
#include "data.h"
#include "event_data.h"
#include "frontier_util.h"
#include "graphics.h"
#include "international_string_util.h"
#include "item.h"
#include "link.h"
#include "menu.h"
#include "palette.h"
#include "recorded_battle.h"
#include "string_util.h"
#include "strings.h"
#include "test_runner.h"
#include "text.h"
#include "trainer_hill.h"
#include "window.h"
#include "line_break.h"
#include "constants/abilities.h"
#include "constants/battle_dome.h"
#include "constants/battle_string_ids.h"
#include "constants/frontier_util.h"
#include "constants/items.h"
#include "constants/moves.h"
#include "constants/opponents.h"
#include "constants/species.h"
#include "constants/trainers.h"
#include "constants/trainer_hill.h"
#include "constants/weather.h"

struct BattleWindowText
{
    u8 fillValue;
    u8 fontId;
    u8 x;
    u8 y;
    u8 letterSpacing;
    u8 lineSpacing;
    u8 speed;
    u8 fgColor;
    u8 bgColor;
    u8 shadowColor;
};

#if TESTING
EWRAM_DATA u16 sBattlerAbilities[MAX_BATTLERS_COUNT] = {0};
#else
static EWRAM_DATA u16 sBattlerAbilities[MAX_BATTLERS_COUNT] = {0};
#endif
EWRAM_DATA struct BattleMsgData *gBattleMsgDataPtr = NULL;

// todo: make some of those names less vague: attacker/target vs pkmn, etc.

static const u8 sText_EmptyString4[] = _("");

const u8 gText_PkmnShroudedInMist[] = _("{B_ATK_TEAM1} team became shrouded in mist!");
const u8 gText_PkmnGettingPumped[] = _("{B_DEF_NAME_WITH_PREFIX} is getting pumped!");
const u8 gText_PkmnsXPreventsSwitching[] = _("{B_BUFF1} is preventing switching out with its {B_LAST_ABILITY} Ability!\p");
const u8 gText_StatSharply[] = _("sharply ");
const u8 gText_StatRose[] = _("rose!");
const u8 gText_StatFell[] = _("fell!");
const u8 gText_DefendersStatRose[] = _("{B_DEF_NAME_WITH_PREFIX}'s {B_BUFF1} {B_BUFF2}");
static const u8 sText_GotAwaySafely[] = _("{PLAY_SE SE_FLEE}You got away safely!\p");
static const u8 sText_PlayerDefeatedLinkTrainer[] = _("You defeated {B_LINK_OPPONENT1_NAME}!");
static const u8 sText_TwoLinkTrainersDefeated[] = _("You defeated {B_LINK_OPPONENT1_NAME} and {B_LINK_OPPONENT2_NAME}!");
static const u8 sText_PlayerLostAgainstLinkTrainer[] = _("You lost against {B_LINK_OPPONENT1_NAME}!");
static const u8 sText_PlayerLostToTwo[] = _("You lost to {B_LINK_OPPONENT1_NAME} and {B_LINK_OPPONENT2_NAME}!");
static const u8 sText_PlayerBattledToDrawLinkTrainer[] = _("You battled to a draw against {B_LINK_OPPONENT1_NAME}!");
static const u8 sText_PlayerBattledToDrawVsTwo[] = _("You battled to a draw against {B_LINK_OPPONENT1_NAME} and {B_LINK_OPPONENT2_NAME}!");
static const u8 sText_WildFled[] = _("{PLAY_SE SE_FLEE}{B_LINK_OPPONENT1_NAME} fled!"); //not in gen 5+, replaced with match was forfeited text
static const u8 sText_TwoWildFled[] = _("{PLAY_SE SE_FLEE}{B_LINK_OPPONENT1_NAME} and {B_LINK_OPPONENT2_NAME} fled!"); //not in gen 5+, replaced with match was forfeited text
static const u8 sText_PlayerDefeatedLinkTrainerTrainer1[] = _("You defeated {B_TRAINER1_NAME_WITH_CLASS}!\p");
static const u8 sText_OpponentMon1Appeared[] = _("{B_OPPONENT_MON1_NAME} appeared!\p");
static const u8 sText_WildPkmnAppeared[] = _("You encountered a wild {B_OPPONENT_MON1_NAME}!\p");
static const u8 sText_LegendaryPkmnAppeared[] = _("You encountered a wild {B_OPPONENT_MON1_NAME}!\p");
static const u8 sText_WildPkmnAppearedPause[] = _("You encountered a wild {B_OPPONENT_MON1_NAME}!{PAUSE 127}");
static const u8 sText_TwoWildPkmnAppeared[] = _("Oh! A wild {B_OPPONENT_MON1_NAME} and {B_OPPONENT_MON2_NAME} appeared!\p");
static const u8 sText_Trainer1WantsToBattle[] = _("You are challenged by {B_TRAINER1_NAME_WITH_CLASS}!\p");
static const u8 sText_LinkTrainerWantsToBattle[] = _("You are challenged by {B_LINK_OPPONENT1_NAME}!");
static const u8 sText_TwoLinkTrainersWantToBattle[] = _("You are challenged by {B_LINK_OPPONENT1_NAME} and {B_LINK_OPPONENT2_NAME}!");
static const u8 sText_Trainer1SentOutPkmn[] = _("{B_TRAINER1_NAME_WITH_CLASS} sent out {B_OPPONENT_MON1_NAME}!");
static const u8 sText_Trainer1SentOutTwoPkmn[] = _("{B_TRAINER1_NAME_WITH_CLASS} sent out {B_OPPONENT_MON1_NAME} and {B_OPPONENT_MON2_NAME}!");
static const u8 sText_Trainer1SentOutPkmn2[] = _("{B_TRAINER1_NAME_WITH_CLASS} sent out {B_BUFF1}!");
static const u8 sText_LinkTrainerSentOutPkmn[] = _("{B_LINK_OPPONENT1_NAME} sent out {B_OPPONENT_MON1_NAME}!");
static const u8 sText_LinkTrainerSentOutTwoPkmn[] = _("{B_LINK_OPPONENT1_NAME} sent out {B_OPPONENT_MON1_NAME} and {B_OPPONENT_MON2_NAME}!");
static const u8 sText_TwoLinkTrainersSentOutPkmn[] = _("{B_LINK_OPPONENT1_NAME} sent out {B_LINK_OPPONENT_MON1_NAME}! {B_LINK_OPPONENT2_NAME} sent out {B_LINK_OPPONENT_MON2_NAME}!");
static const u8 sText_LinkTrainerSentOutPkmn2[] = _("{B_LINK_OPPONENT1_NAME} sent out {B_BUFF1}!");
static const u8 sText_LinkTrainerMultiSentOutPkmn[] = _("{B_LINK_SCR_TRAINER_NAME} sent out {B_BUFF1}!");
static const u8 sText_GoPkmn[] = _("Go! {B_PLAYER_MON1_NAME}!");
static const u8 sText_GoTwoPkmn[] = _("Go! {B_PLAYER_MON1_NAME} and {B_PLAYER_MON2_NAME}!");
static const u8 sText_GoPkmn2[] = _("Go! {B_BUFF1}!");
static const u8 sText_DoItPkmn[] = _("You're in charge, {B_BUFF1}!");
static const u8 sText_GoForItPkmn[] = _("Go for it, {B_BUFF1}!");
static const u8 sText_JustALittleMorePkmn[] = _("Just a little more! Hang in there, {B_BUFF1}!"); //currently unused, will require code changes
static const u8 sText_YourFoesWeakGetEmPkmn[] = _("Your opponent's weak! Get 'em, {B_BUFF1}!");
static const u8 sText_LinkPartnerSentOutPkmnGoPkmn[] = _("{B_LINK_PARTNER_NAME} sent out {B_LINK_PLAYER_MON2_NAME}! Go! {B_LINK_PLAYER_MON1_NAME}!");
static const u8 sText_PkmnSwitchOut[] = _("{B_BUFF1}, switch out! Come back!"); //currently unused, I believe its used for when you switch on a pokemon in shift mode
static const u8 sText_PkmnThatsEnough[] = _("{B_BUFF1}, that's enough! Come back!");
static const u8 sText_PkmnComeBack[] = _("{B_BUFF1}, come back!");
static const u8 sText_PkmnOkComeBack[] = _("OK, {B_BUFF1}! Come back!");
static const u8 sText_PkmnGoodComeBack[] = _("Good job, {B_BUFF1}! Come back!");
static const u8 sText_Trainer1WithdrewPkmn[] = _("{B_TRAINER1_NAME_WITH_CLASS} withdrew {B_BUFF1}!");
static const u8 sText_LinkTrainer1WithdrewPkmn[] = _("{B_LINK_OPPONENT1_NAME} withdrew {B_BUFF1}!");
static const u8 sText_LinkTrainer2WithdrewPkmn[] = _("{B_LINK_SCR_TRAINER_NAME} withdrew {B_BUFF1}!");
static const u8 sText_WildPkmnPrefix[] = _("The wild ");
static const u8 sText_FoePkmnPrefix[] = _("The opposing ");
static const u8 sText_WildPkmnPrefixLower[] = _("the wild ");
static const u8 sText_FoePkmnPrefixLower[] = _("the opposing ");
static const u8 sText_EmptyString8[] = _("");
static const u8 sText_FoePkmnPrefix2[] = _("Opposing");
static const u8 sText_AllyPkmnPrefix[] = _("Ally");
static const u8 sText_FoePkmnPrefix3[] = _("Opposing");
static const u8 sText_AllyPkmnPrefix2[] = _("Ally");
static const u8 sText_FoePkmnPrefix4[] = _("Opposing");
static const u8 sText_AllyPkmnPrefix3[] = _("Ally");
static const u8 sText_AttackerUsedX[] = _("{B_ATK_NAME_WITH_PREFIX} used {B_BUFF3}!");
static const u8 sText_ExclamationMark[] = _("!");
static const u8 sText_ExclamationMark2[] = _("!");
static const u8 sText_ExclamationMark3[] = _("!");
static const u8 sText_ExclamationMark4[] = _("!");
static const u8 sText_ExclamationMark5[] = _("!");
static const u8 sText_HP[] = _("HP");
static const u8 sText_Attack[] = _("Attack");
static const u8 sText_Defense[] = _("Defense");
static const u8 sText_Speed[] = _("Speed");
static const u8 sText_SpAttack[] = _("Sp. Atk");
static const u8 sText_SpDefense[] = _("Sp. Def");
static const u8 sText_Accuracy[] = _("accuracy");
static const u8 sText_Evasiveness[] = _("evasiveness");

const u8 *const gStatNamesTable[NUM_BATTLE_STATS] =
{
    sText_HP, sText_Attack, sText_Defense,
    sText_Speed, sText_SpAttack, sText_SpDefense,
    sText_Accuracy, sText_Evasiveness
};
const u8 *const gPokeblockWasTooXStringTable[FLAVOR_COUNT] =
{
    [FLAVOR_SPICY]  = COMPOUND_STRING("was too spicy!"),
    [FLAVOR_DRY]    = COMPOUND_STRING("was too dry!"),
    [FLAVOR_SWEET]  = COMPOUND_STRING("was too sweet!"),
    [FLAVOR_BITTER] = COMPOUND_STRING("was too bitter!"),
    [FLAVOR_SOUR]   = COMPOUND_STRING("was too sour!"),
};

static const u8 sText_Someones[] = _("someone's");
static const u8 sText_Lanettes[] = _("LANETTE's"); //no decapitalize until it is everywhere
static const u8 sText_EnigmaBerry[] = _("ENIGMA BERRY"); //no decapitalize until it is everywhere
static const u8 sText_BerrySuffix[] = _(" BERRY"); //no decapitalize until it is everywhere
const u8 gText_EmptyString3[] = _("");

static const u8 sText_TwoInGameTrainersDefeated[] = _("You defeated {B_TRAINER1_NAME_WITH_CLASS} and {B_TRAINER2_NAME_WITH_CLASS}!\p");

// New battle strings.
const u8 gText_drastically[] = _("drastically ");
const u8 gText_severely[] = _("severely ");
static const u8 sText_TerrainReturnedToNormal[] = _("The terrain returned to normal!"); // Unused

//  Remove these when done testing
static const u8 sTest_TempTestText1[] = _("This is a text for testing stuff.");
static const u8 sTest_TempTestText2[] = _("This is a text for testing stuff that should be two lines.");
static const u8 sTest_TempTestText3[] = _("This is a text for testing stuff that should be three lines so it has to have some extra text.");

const u8 *const gBattleStringsTable[BATTLESTRINGS_COUNT] =
{
    [STRINGID_TRAINER1LOSETEXT]                     = COMPOUND_STRING("{B_TRAINER1_LOSE_TEXT}"),
    [STRINGID_PKMNGAINEDEXP]                        = COMPOUND_STRING("{B_BUFF1} gained{B_BUFF2} {B_BUFF3} Exp. Points!\p"),
    [STRINGID_PKMNGREWTOLV]                         = COMPOUND_STRING("{B_BUFF1} grew to Lv. {B_BUFF2}!{WAIT_SE}\p"),
    [STRINGID_PKMNLEARNEDMOVE]                      = COMPOUND_STRING("{B_BUFF1} learned {B_BUFF2}!{WAIT_SE}\p"),
    [STRINGID_TRYTOLEARNMOVE1]                      = COMPOUND_STRING("{B_BUFF1} wants to learn the move {B_BUFF2}.\p"),
    [STRINGID_TRYTOLEARNMOVE2]                      = COMPOUND_STRING("However, {B_BUFF1} already knows four moves.\p"),
    [STRINGID_TRYTOLEARNMOVE3]                      = COMPOUND_STRING("Should another move be forgotten and replaced with {B_BUFF2}?"),
    [STRINGID_PKMNFORGOTMOVE]                       = COMPOUND_STRING("{B_BUFF1} forgot {B_BUFF2}…\p"),
    [STRINGID_STOPLEARNINGMOVE]                     = COMPOUND_STRING("{PAUSE 32}Do you want to give up on having {B_BUFF1} learn {B_BUFF2}?"),
    [STRINGID_DIDNOTLEARNMOVE]                      = COMPOUND_STRING("{B_BUFF1} did not learn {B_BUFF2}.\p"),
    [STRINGID_PKMNLEARNEDMOVE2]                     = COMPOUND_STRING("{B_ATK_NAME_WITH_PREFIX} learned {B_BUFF1}!"),
    [STRINGID_ATTACKMISSED]                         = COMPOUND_STRING("{B_ATK_NAME_WITH_PREFIX}'s attack missed!"),
    [STRINGID_PKMNPROTECTEDITSELF]                  = COMPOUND_STRING("{B_DEF_NAME_WITH_PREFIX} protected itself!"),
    [STRINGID_STATSWONTINCREASE2]                   = COMPOUND_STRING("{B_ATK_NAME_WITH_PREFIX}'s stats won't go any higher!"),
    [STRINGID_AVOIDEDDAMAGE]                        = COMPOUND_STRING("{B_DEF_NAME_WITH_PREFIX} avoided damage with {B_DEF_ABILITY}!"), //not in gen 5+, ability popup
    [STRINGID_ITDOESNTAFFECT]                       = COMPOUND_STRING("It doesn't affect {B_DEF_NAME_WITH_PREFIX2}…"),
    [STRINGID_ATTACKERFAINTED]                      = COMPOUND_STRING("{B_ATK_NAME_WITH_PREFIX} fainted!\p"),
    [STRINGID_TARGETFAINTED]                        = COMPOUND_STRING("{B_DEF_NAME_WITH_PREFIX} fainted!\p"),
    [STRINGID_PLAYERGOTMONEY]                       = COMPOUND_STRING("You got ¥{B_BUFF1} for winning!\p"),
    [STRINGID_PLAYERWHITEOUT]                       = COMPOUND_STRING("You have no more Pokémon that can fight!\p"),
#if B_WHITEOUT_MONEY >= GEN_4
    [STRINGID_PLAYERWHITEOUT2]                      = COMPOUND_STRING("You panicked and dropped ¥{B_BUFF1}…\pYou were overwhelmed by your defeat!{PAUSE_UNTIL_PRESS}"),
#else
    [STRINGID_PLAYERWHITEOUT2]                      = COMPOUND_STRING("You were overwhelmed by your defeat!{PAUSE_UNTIL_PRESS}"),
#endif
    [STRINGID_PREVENTSESCAPE]                       = COMPOUND_STRING("{B_SCR_NAME_WITH_PREFIX} prevents escape with {B_SCR_ACTIVE_ABILITY}!\p"),
    [STRINGID_HITXTIMES]                            = COMPOUND_STRING("The Pokémon was hit {B_BUFF1} time(s)!"), //SV has dynamic plural here
    [STRINGID_PKMNFELLASLEEP]                       = COMPOUND_STRING("{B_EFF_NAME_WITH_PREFIX} fell asleep!"),
    [STRINGID_PKMNMADESLEEP]                        = COMPOUND_STRING("{B_SCR_NAME_WITH_PREFIX}'s {B_BUFF1} made {B_EFF_NAME_WITH_PREFIX2} sleep!"), //not in gen 5+, ability popup
    [STRINGID_PKMNALREADYASLEEP]                    = COMPOUND_STRING("{B_DEF_NAME_WITH_PREFIX} is already asleep!"),
    [STRINGID_PKMNALREADYASLEEP2]                   = COMPOUND_STRING("{B_ATK_NAME_WITH_PREFIX} is already asleep!"),
    [STRINGID_PKMNWASNTAFFECTED]                    = COMPOUND_STRING("{B_DEF_NAME_WITH_PREFIX} wasn't affected!"), //not in gen 5+, ability popup
    [STRINGID_PKMNWASPOISONED]                      = COMPOUND_STRING("{B_EFF_NAME_WITH_PREFIX} was poisoned!"),
    [STRINGID_PKMNPOISONEDBY]                       = COMPOUND_STRING("{B_EFF_NAME_WITH_PREFIX} was poisoned by {B_SCR_NAME_WITH_PREFIX2}'s {B_BUFF1}!"), //not in gen 5+, ability popup
    [STRINGID_PKMNHURTBYPOISON]                     = COMPOUND_STRING("{B_ATK_NAME_WITH_PREFIX} was hurt by its poisoning!"),
    [STRINGID_PKMNALREADYPOISONED]                  = COMPOUND_STRING("{B_DEF_NAME_WITH_PREFIX} is already poisoned!"),
    [STRINGID_PKMNBADLYPOISONED]                    = COMPOUND_STRING("{B_EFF_NAME_WITH_PREFIX} was badly poisoned!"),
    [STRINGID_PKMNENERGYDRAINED]                    = COMPOUND_STRING("{B_DEF_NAME_WITH_PREFIX} had its energy drained!"),
    [STRINGID_PKMNWASBURNED]                        = COMPOUND_STRING("{B_EFF_NAME_WITH_PREFIX} was burned!"),
    [STRINGID_PKMNBURNEDBY]                         = COMPOUND_STRING("{B_SCR_NAME_WITH_PREFIX}'s {B_BUFF1} burned {B_EFF_NAME_WITH_PREFIX2}!"), //not in gen 5+, ability popup
    [STRINGID_PKMNHURTBYBURN]                       = COMPOUND_STRING("{B_ATK_NAME_WITH_PREFIX} was hurt by its burn!"),
    [STRINGID_PKMNWASFROZEN]                        = COMPOUND_STRING("{B_EFF_NAME_WITH_PREFIX} was frozen solid!"),
    [STRINGID_PKMNFROZENBY]                         = COMPOUND_STRING("{B_SCR_NAME_WITH_PREFIX}'s {B_BUFF1} froze {B_EFF_NAME_WITH_PREFIX2} solid!"), //not in gen 5+, ability popup
    [STRINGID_PKMNISFROZEN]                         = COMPOUND_STRING("{B_ATK_NAME_WITH_PREFIX} is frozen solid!"),
    [STRINGID_PKMNWASDEFROSTED]                     = COMPOUND_STRING("{B_DEF_NAME_WITH_PREFIX} thawed out!"),
    [STRINGID_PKMNWASDEFROSTED2]                    = COMPOUND_STRING("{B_ATK_NAME_WITH_PREFIX} thawed out!"),
    [STRINGID_PKMNWASDEFROSTEDBY]                   = COMPOUND_STRING("{B_ATK_NAME_WITH_PREFIX}'s {B_CURRENT_MOVE} melted the ice!"),
    [STRINGID_PKMNWASPARALYZED]                     = COMPOUND_STRING("{B_EFF_NAME_WITH_PREFIX} is paralyzed, so it may be unable to move!"),
    [STRINGID_PKMNWASPARALYZEDBY]                   = COMPOUND_STRING("{B_SCR_NAME_WITH_PREFIX}'s {B_BUFF1} paralyzed {B_EFF_NAME_WITH_PREFIX2}, so it may be unable to move!"), //not in gen 5+, ability popup
    [STRINGID_PKMNISPARALYZED]                      = COMPOUND_STRING("{B_ATK_NAME_WITH_PREFIX} couldn't move because it's paralyzed!"),
    [STRINGID_PKMNISALREADYPARALYZED]               = COMPOUND_STRING("{B_DEF_NAME_WITH_PREFIX} is already paralyzed!"),
    [STRINGID_PKMNHEALEDPARALYSIS]                  = COMPOUND_STRING("{B_DEF_NAME_WITH_PREFIX} was cured of paralysis!"),
    [STRINGID_PKMNDREAMEATEN]                       = COMPOUND_STRING("{B_DEF_NAME_WITH_PREFIX}'s dream was eaten!"), //not in gen 5+, expansion doesn't use anymore
    [STRINGID_STATSWONTINCREASE]                    = COMPOUND_STRING("{B_ATK_NAME_WITH_PREFIX}'s {B_BUFF1} won't go any higher!"),
    [STRINGID_STATSWONTDECREASE]                    = COMPOUND_STRING("{B_DEF_NAME_WITH_PREFIX}'s {B_BUFF1} won't go any lower!"),
    [STRINGID_TEAMSTOPPEDWORKING]                   = COMPOUND_STRING("Your team's {B_BUFF1} stopped working!"), //unused
    [STRINGID_FOESTOPPEDWORKING]                    = COMPOUND_STRING("The foe's {B_BUFF1} stopped working!"), //unused
    [STRINGID_PKMNISCONFUSED]                       = COMPOUND_STRING("{B_ATK_NAME_WITH_PREFIX} is confused!"),
    [STRINGID_PKMNHEALEDCONFUSION]                  = COMPOUND_STRING("{B_ATK_NAME_WITH_PREFIX} snapped out of its confusion!"),
    [STRINGID_PKMNWASCONFUSED]                      = COMPOUND_STRING("{B_EFF_NAME_WITH_PREFIX} became confused!"),
    [STRINGID_PKMNALREADYCONFUSED]                  = COMPOUND_STRING("{B_DEF_NAME_WITH_PREFIX} is already confused!"),
    [STRINGID_PKMNFELLINLOVE]                       = COMPOUND_STRING("{B_DEF_NAME_WITH_PREFIX} fell in love!"),
    [STRINGID_PKMNINLOVE]                           = COMPOUND_STRING("{B_ATK_NAME_WITH_PREFIX} is in love with {B_SCR_NAME_WITH_PREFIX2}!"),
    [STRINGID_PKMNIMMOBILIZEDBYLOVE]                = COMPOUND_STRING("{B_ATK_NAME_WITH_PREFIX} is immobilized by love!"),
    [STRINGID_PKMNBLOWNAWAY]                        = COMPOUND_STRING("{B_DEF_NAME_WITH_PREFIX} was blown away!"), //unused
    [STRINGID_PKMNCHANGEDTYPE]                      = COMPOUND_STRING("{B_ATK_NAME_WITH_PREFIX} transformed into the {B_BUFF1} type!"),
    [STRINGID_PKMNFLINCHED]                         = COMPOUND_STRING("{B_ATK_NAME_WITH_PREFIX} flinched and couldn't move!"),
    [STRINGID_PKMNREGAINEDHEALTH]                   = COMPOUND_STRING("{B_DEF_NAME_WITH_PREFIX}'s HP was restored."),
    [STRINGID_PKMNHPFULL]                           = COMPOUND_STRING("{B_DEF_NAME_WITH_PREFIX}'s HP is full!"),
    [STRINGID_PKMNRAISEDSPDEF]                      = COMPOUND_STRING("Light Screen made {B_ATK_TEAM2} team stronger against special moves!"),
    [STRINGID_PKMNRAISEDDEF]                        = COMPOUND_STRING("Reflect made {B_ATK_TEAM2} team stronger against physical moves!"),
    [STRINGID_PKMNCOVEREDBYVEIL]                    = COMPOUND_STRING("{B_ATK_TEAM1} team cloaked itself in a mystical veil!"),
    [STRINGID_PKMNUSEDSAFEGUARD]                    = COMPOUND_STRING("{B_SCR_NAME_WITH_PREFIX} is protected by Safeguard!"),
    [STRINGID_PKMNSAFEGUARDEXPIRED]                 = COMPOUND_STRING("{B_ATK_TEAM1} team is no longer protected by Safeguard!"),
    [STRINGID_PKMNWENTTOSLEEP]                      = COMPOUND_STRING("{B_ATK_NAME_WITH_PREFIX} went to sleep!"), //not in gen 5+
    [STRINGID_PKMNSLEPTHEALTHY]                     = COMPOUND_STRING("{B_ATK_NAME_WITH_PREFIX} slept and restored its HP!"),
    [STRINGID_PKMNWHIPPEDWHIRLWIND]                 = COMPOUND_STRING("{B_ATK_NAME_WITH_PREFIX} whipped up a whirlwind!"),
    [STRINGID_PKMNTOOKSUNLIGHT]                     = COMPOUND_STRING("{B_ATK_NAME_WITH_PREFIX} absorbed light!"),
    [STRINGID_PKMNLOWEREDHEAD]                      = COMPOUND_STRING("{B_ATK_NAME_WITH_PREFIX} tucked in its head!"),
    [STRINGID_PKMNISGLOWING]                        = COMPOUND_STRING("{B_ATK_NAME_WITH_PREFIX} became cloaked in a harsh light!"),
    [STRINGID_PKMNFLEWHIGH]                         = COMPOUND_STRING("{B_ATK_NAME_WITH_PREFIX} flew up high!"),
    [STRINGID_PKMNDUGHOLE]                          = COMPOUND_STRING("{B_ATK_NAME_WITH_PREFIX} burrowed its way under the ground!"),
    [STRINGID_PKMNSQUEEZEDBYBIND]                   = COMPOUND_STRING("{B_DEF_NAME_WITH_PREFIX} was squeezed by {B_ATK_NAME_WITH_PREFIX2}!"),
    [STRINGID_PKMNTRAPPEDINVORTEX]                  = COMPOUND_STRING("{B_DEF_NAME_WITH_PREFIX} became trapped in the vortex!"),
    [STRINGID_PKMNWRAPPEDBY]                        = COMPOUND_STRING("{B_DEF_NAME_WITH_PREFIX} was wrapped by {B_ATK_NAME_WITH_PREFIX2}!"),
    [STRINGID_PKMNCLAMPED]                          = COMPOUND_STRING("{B_ATK_NAME_WITH_PREFIX} clamped down on {B_DEF_NAME_WITH_PREFIX2}!"),
    [STRINGID_PKMNHURTBY]                           = COMPOUND_STRING("{B_ATK_NAME_WITH_PREFIX} is hurt by {B_BUFF1}!"),
    [STRINGID_PKMNFREEDFROM]                        = COMPOUND_STRING("{B_ATK_NAME_WITH_PREFIX} was freed from {B_BUFF1}!"),
    [STRINGID_PKMNCRASHED]                          = COMPOUND_STRING("{B_ATK_NAME_WITH_PREFIX} kept going and crashed!"),
    [STRINGID_PKMNSHROUDEDINMIST]                   = gText_PkmnShroudedInMist,
    [STRINGID_PKMNPROTECTEDBYMIST]                  = COMPOUND_STRING("{B_SCR_NAME_WITH_PREFIX} is protected by the mist!"),
    [STRINGID_PKMNGETTINGPUMPED]                    = gText_PkmnGettingPumped,
    [STRINGID_PKMNHITWITHRECOIL]                    = COMPOUND_STRING("{B_ATK_NAME_WITH_PREFIX} was damaged by the recoil!"),
    [STRINGID_PKMNPROTECTEDITSELF2]                 = COMPOUND_STRING("{B_ATK_NAME_WITH_PREFIX} protected itself!"),
    [STRINGID_PKMNBUFFETEDBYSANDSTORM]              = COMPOUND_STRING("{B_ATK_NAME_WITH_PREFIX} is buffeted by the sandstorm!"),
    [STRINGID_PKMNPELTEDBYHAIL]                     = COMPOUND_STRING("{B_ATK_NAME_WITH_PREFIX} is buffeted by the hail!"),
    [STRINGID_PKMNSEEDED]                           = COMPOUND_STRING("{B_DEF_NAME_WITH_PREFIX} was seeded!"),
    [STRINGID_PKMNEVADEDATTACK]                     = COMPOUND_STRING("{B_DEF_NAME_WITH_PREFIX} avoided the attack!"),
    [STRINGID_PKMNSAPPEDBYLEECHSEED]                = COMPOUND_STRING("{B_ATK_NAME_WITH_PREFIX}'s health is sapped by Leech Seed!"),
    [STRINGID_PKMNFASTASLEEP]                       = COMPOUND_STRING("{B_ATK_NAME_WITH_PREFIX} is fast asleep."),
    [STRINGID_PKMNWOKEUP]                           = COMPOUND_STRING("{B_ATK_NAME_WITH_PREFIX} woke up!"),
    [STRINGID_PKMNUPROARKEPTAWAKE]                  = COMPOUND_STRING("But the uproar kept {B_SCR_NAME_WITH_PREFIX2} awake!"),
    [STRINGID_PKMNWOKEUPINUPROAR]                   = COMPOUND_STRING("The uproar woke {B_ATK_NAME_WITH_PREFIX2}!"),
    [STRINGID_PKMNCAUSEDUPROAR]                     = COMPOUND_STRING("{B_ATK_NAME_WITH_PREFIX} caused an uproar!"),
    [STRINGID_PKMNMAKINGUPROAR]                     = COMPOUND_STRING("{B_ATK_NAME_WITH_PREFIX} is making an uproar!"),
    [STRINGID_PKMNCALMEDDOWN]                       = COMPOUND_STRING("{B_ATK_NAME_WITH_PREFIX} calmed down."),
    [STRINGID_PKMNCANTSLEEPINUPROAR]                = COMPOUND_STRING("But {B_DEF_NAME_WITH_PREFIX2} can't sleep in an uproar!"),
    [STRINGID_PKMNSTOCKPILED]                       = COMPOUND_STRING("{B_ATK_NAME_WITH_PREFIX} stockpiled {B_BUFF1}!"),
    [STRINGID_PKMNCANTSTOCKPILE]                    = COMPOUND_STRING("{B_ATK_NAME_WITH_PREFIX} can't stockpile any more!"), //I think this was replaced with just "But it failed!"
    [STRINGID_PKMNCANTSLEEPINUPROAR2]               = COMPOUND_STRING("But {B_DEF_NAME_WITH_PREFIX2} can't sleep in an uproar!"),
    [STRINGID_UPROARKEPTPKMNAWAKE]                  = COMPOUND_STRING("But the uproar kept {B_DEF_NAME_WITH_PREFIX2} awake!"),
    [STRINGID_PKMNSTAYEDAWAKEUSING]                 = COMPOUND_STRING("{B_DEF_NAME_WITH_PREFIX} stayed awake using its {B_DEF_ABILITY}!"), //not in gen 5+, ability popup
    [STRINGID_PKMNSTORINGENERGY]                    = COMPOUND_STRING("{B_ATK_NAME_WITH_PREFIX} is storing energy!"),
    [STRINGID_PKMNUNLEASHEDENERGY]                  = COMPOUND_STRING("{B_ATK_NAME_WITH_PREFIX} unleashed its energy!"),
    [STRINGID_PKMNFATIGUECONFUSION]                 = COMPOUND_STRING("{B_ATK_NAME_WITH_PREFIX} became confused due to fatigue!"),
    [STRINGID_PLAYERPICKEDUPMONEY]                  = COMPOUND_STRING("You picked up ¥{B_BUFF1}!\p"),
    [STRINGID_PKMNUNAFFECTED]                       = COMPOUND_STRING("{B_DEF_NAME_WITH_PREFIX} is unaffected!"),
    [STRINGID_PKMNTRANSFORMEDINTO]                  = COMPOUND_STRING("{B_ATK_NAME_WITH_PREFIX} transformed into {B_BUFF1}!"),
    [STRINGID_PKMNMADESUBSTITUTE]                   = COMPOUND_STRING("{B_ATK_NAME_WITH_PREFIX} put in a substitute!"),
    [STRINGID_PKMNHASSUBSTITUTE]                    = COMPOUND_STRING("{B_ATK_NAME_WITH_PREFIX} already has a substitute!"),
    [STRINGID_SUBSTITUTEDAMAGED]                    = COMPOUND_STRING("The substitute took damage for {B_DEF_NAME_WITH_PREFIX2}!\p"),
    [STRINGID_PKMNSUBSTITUTEFADED]                  = COMPOUND_STRING("{B_DEF_NAME_WITH_PREFIX}'s substitute faded!\p"),
    [STRINGID_PKMNMUSTRECHARGE]                     = COMPOUND_STRING("{B_ATK_NAME_WITH_PREFIX} must recharge!"),
    [STRINGID_PKMNRAGEBUILDING]                     = COMPOUND_STRING("{B_DEF_NAME_WITH_PREFIX}'s rage is building!"),
    [STRINGID_PKMNMOVEWASDISABLED]                  = COMPOUND_STRING("{B_DEF_NAME_WITH_PREFIX}'s {B_BUFF1} was disabled!"),
    [STRINGID_PKMNMOVEISDISABLED]                   = COMPOUND_STRING("{B_ATK_NAME_WITH_PREFIX}'s {B_CURRENT_MOVE} is disabled!\p"),
    [STRINGID_PKMNMOVEDISABLEDNOMORE]               = COMPOUND_STRING("{B_ATK_NAME_WITH_PREFIX}'s move is no longer disabled!"),
    [STRINGID_PKMNGOTENCORE]                        = COMPOUND_STRING("{B_DEF_NAME_WITH_PREFIX} must do an encore!"),
    [STRINGID_PKMNENCOREENDED]                      = COMPOUND_STRING("{B_ATK_NAME_WITH_PREFIX} ended its encore!"),
    [STRINGID_PKMNTOOKAIM]                          = COMPOUND_STRING("{B_ATK_NAME_WITH_PREFIX} took aim at {B_DEF_NAME_WITH_PREFIX2}!"),
    [STRINGID_PKMNSKETCHEDMOVE]                     = COMPOUND_STRING("{B_ATK_NAME_WITH_PREFIX} sketched {B_BUFF1}!"),
    [STRINGID_PKMNTRYINGTOTAKEFOE]                  = COMPOUND_STRING("{B_ATK_NAME_WITH_PREFIX} is hoping to take its attacker down with it!"),
    [STRINGID_PKMNTOOKFOE]                          = COMPOUND_STRING("{B_DEF_NAME_WITH_PREFIX} took its attacker down with it!"),
    [STRINGID_PKMNREDUCEDPP]                        = COMPOUND_STRING("{B_DEF_NAME_WITH_PREFIX}'s PP was reduced!"),
    [STRINGID_PKMNSTOLEITEM]                        = COMPOUND_STRING("{B_ATK_NAME_WITH_PREFIX} stole {B_DEF_NAME_WITH_PREFIX2}'s {B_LAST_ITEM}!"),
    [STRINGID_TARGETCANTESCAPENOW]                  = COMPOUND_STRING("{B_DEF_NAME_WITH_PREFIX} can no longer escape!"),
    [STRINGID_PKMNFELLINTONIGHTMARE]                = COMPOUND_STRING("{B_DEF_NAME_WITH_PREFIX} began having a nightmare!"),
    [STRINGID_PKMNLOCKEDINNIGHTMARE]                = COMPOUND_STRING("{B_ATK_NAME_WITH_PREFIX} is locked in a nightmare!"),
    [STRINGID_PKMNLAIDCURSE]                        = COMPOUND_STRING("{B_ATK_NAME_WITH_PREFIX} cut its own HP and put a curse on {B_DEF_NAME_WITH_PREFIX2}!"),
    [STRINGID_PKMNAFFLICTEDBYCURSE]                 = COMPOUND_STRING("{B_ATK_NAME_WITH_PREFIX} is afflicted by the curse!"),
    [STRINGID_SPIKESSCATTERED]                      = COMPOUND_STRING("Spikes were scattered on the ground all around {B_DEF_TEAM2} team!"),
    [STRINGID_PKMNHURTBYSPIKES]                     = COMPOUND_STRING("{B_SCR_NAME_WITH_PREFIX} was hurt by the spikes!"),
    [STRINGID_PKMNIDENTIFIED]                       = COMPOUND_STRING("{B_DEF_NAME_WITH_PREFIX} was identified!"),
    [STRINGID_PKMNPERISHCOUNTFELL]                  = COMPOUND_STRING("{B_ATK_NAME_WITH_PREFIX}'s perish count fell to {B_BUFF1}!"),
    [STRINGID_PKMNBRACEDITSELF]                     = COMPOUND_STRING("{B_ATK_NAME_WITH_PREFIX} braced itself!"),
    [STRINGID_PKMNENDUREDHIT]                       = COMPOUND_STRING("{B_DEF_NAME_WITH_PREFIX} endured the hit!"),
    [STRINGID_MAGNITUDESTRENGTH]                    = COMPOUND_STRING("Magnitude {B_BUFF1}!"),
    [STRINGID_PKMNCUTHPMAXEDATTACK]                 = COMPOUND_STRING("{B_ATK_NAME_WITH_PREFIX} cut its own HP and maximized its Attack!"),
    [STRINGID_PKMNCOPIEDSTATCHANGES]                = COMPOUND_STRING("{B_ATK_NAME_WITH_PREFIX} copied {B_DEF_NAME_WITH_PREFIX2}'s stat changes!"),
    [STRINGID_PKMNGOTFREE]                          = COMPOUND_STRING("{B_ATK_NAME_WITH_PREFIX} got free of {B_DEF_NAME_WITH_PREFIX2}'s {B_BUFF1}!"), //not in gen 5+, generic rapid spin?
    [STRINGID_PKMNSHEDLEECHSEED]                    = COMPOUND_STRING("{B_ATK_NAME_WITH_PREFIX} shed Leech Seed!"), //not in gen 5+, generic rapid spin?
    [STRINGID_PKMNBLEWAWAYSPIKES]                   = COMPOUND_STRING("{B_ATK_NAME_WITH_PREFIX} blew away Spikes!"), //not in gen 5+, generic rapid spin?
    [STRINGID_PKMNFLEDFROMBATTLE]                   = COMPOUND_STRING("{B_ATK_NAME_WITH_PREFIX} fled from battle!"),
    [STRINGID_PKMNFORESAWATTACK]                    = COMPOUND_STRING("{B_ATK_NAME_WITH_PREFIX} foresaw an attack!"),
    [STRINGID_PKMNTOOKATTACK]                       = COMPOUND_STRING("{B_DEF_NAME_WITH_PREFIX} took the {B_BUFF1} attack!"),
    [STRINGID_PKMNATTACK]                           = COMPOUND_STRING("{B_BUFF1}'s attack!"), //not in gen 5+, expansion doesn't use anymore
    [STRINGID_PKMNCENTERATTENTION]                  = COMPOUND_STRING("{B_DEF_NAME_WITH_PREFIX} became the center of attention!"),
    [STRINGID_PKMNCHARGINGPOWER]                    = COMPOUND_STRING("{B_ATK_NAME_WITH_PREFIX} began charging power!"),
    [STRINGID_NATUREPOWERTURNEDINTO]                = COMPOUND_STRING("Nature Power turned into {B_CURRENT_MOVE}!"),
    [STRINGID_PKMNSTATUSNORMAL]                     = COMPOUND_STRING("{B_ATK_NAME_WITH_PREFIX}'s status returned to normal!"),
    [STRINGID_PKMNHASNOMOVESLEFT]                   = COMPOUND_STRING("{B_ATK_NAME_WITH_PREFIX} has no moves left that it can use!\p"),
    [STRINGID_PKMNSUBJECTEDTOTORMENT]               = COMPOUND_STRING("{B_DEF_NAME_WITH_PREFIX} was subjected to torment!"),
    [STRINGID_PKMNCANTUSEMOVETORMENT]               = COMPOUND_STRING("{B_ATK_NAME_WITH_PREFIX} can't use the same move twice in a row due to the torment!\p"),
    [STRINGID_PKMNTIGHTENINGFOCUS]                  = COMPOUND_STRING("{B_ATK_NAME_WITH_PREFIX} is tightening its focus!"),
    [STRINGID_PKMNFELLFORTAUNT]                     = COMPOUND_STRING("{B_DEF_NAME_WITH_PREFIX} fell for the taunt!"),
    [STRINGID_PKMNCANTUSEMOVETAUNT]                 = COMPOUND_STRING("{B_ATK_NAME_WITH_PREFIX} can't use {B_CURRENT_MOVE} after the taunt!\p"),
    [STRINGID_PKMNREADYTOHELP]                      = COMPOUND_STRING("{B_ATK_NAME_WITH_PREFIX} is ready to help {B_DEF_NAME_WITH_PREFIX2}!"),
    [STRINGID_PKMNSWITCHEDITEMS]                    = COMPOUND_STRING("{B_ATK_NAME_WITH_PREFIX} switched items with its target!"),
    [STRINGID_PKMNCOPIEDFOE]                        = COMPOUND_STRING("{B_ATK_NAME_WITH_PREFIX} copied {B_DEF_NAME_WITH_PREFIX2}'s Ability!"),
    [STRINGID_PKMNMADEWISH]                         = COMPOUND_STRING("{B_ATK_NAME_WITH_PREFIX} made a wish!"), //unused
    [STRINGID_PKMNWISHCAMETRUE]                     = COMPOUND_STRING("{B_BUFF1}'s wish came true!"),
    [STRINGID_PKMNPLANTEDROOTS]                     = COMPOUND_STRING("{B_ATK_NAME_WITH_PREFIX} planted its roots!"),
    [STRINGID_PKMNABSORBEDNUTRIENTS]                = COMPOUND_STRING("{B_ATK_NAME_WITH_PREFIX} absorbed nutrients with its roots!"),
    [STRINGID_PKMNANCHOREDITSELF]                   = COMPOUND_STRING("{B_DEF_NAME_WITH_PREFIX} anchored itself with its roots!"),
    [STRINGID_PKMNWASMADEDROWSY]                    = COMPOUND_STRING("{B_DEF_NAME_WITH_PREFIX} grew drowsy!"),
    [STRINGID_PKMNKNOCKEDOFF]                       = COMPOUND_STRING("{B_ATK_NAME_WITH_PREFIX} knocked off {B_DEF_NAME_WITH_PREFIX2}'s {B_LAST_ITEM}!"),
    [STRINGID_PKMNSWAPPEDABILITIES]                 = COMPOUND_STRING("{B_ATK_NAME_WITH_PREFIX} swapped Abilities with its target!"),
    [STRINGID_PKMNSEALEDOPPONENTMOVE]               = COMPOUND_STRING("{B_ATK_NAME_WITH_PREFIX} sealed any moves its target shares with it!"),
    [STRINGID_PKMNCANTUSEMOVESEALED]                = COMPOUND_STRING("{B_ATK_NAME_WITH_PREFIX} can't use its sealed {B_CURRENT_MOVE}!\p"),
    [STRINGID_PKMNWANTSGRUDGE]                      = COMPOUND_STRING("{B_ATK_NAME_WITH_PREFIX} wants its target to bear a grudge!"),
    [STRINGID_PKMNLOSTPPGRUDGE]                     = COMPOUND_STRING("{B_ATK_NAME_WITH_PREFIX}'s {B_BUFF1} lost all its PP due to the grudge!"),
    [STRINGID_PKMNSHROUDEDITSELF]                   = COMPOUND_STRING("{B_ATK_NAME_WITH_PREFIX} shrouded itself with Magic Coat!"),
    [STRINGID_PKMNMOVEBOUNCED]                      = COMPOUND_STRING("{B_EFF_NAME_WITH_PREFIX} bounced the {B_CURRENT_MOVE} back!"),
    [STRINGID_PKMNWAITSFORTARGET]                   = COMPOUND_STRING("{B_ATK_NAME_WITH_PREFIX} waits for a target to make a move!"),
    [STRINGID_PKMNSNATCHEDMOVE]                     = COMPOUND_STRING("{B_DEF_NAME_WITH_PREFIX} snatched {B_SCR_NAME_WITH_PREFIX2}'s move!"),
    [STRINGID_PKMNMADEITRAIN]                       = COMPOUND_STRING("{B_SCR_NAME_WITH_PREFIX}'s {B_SCR_ACTIVE_ABILITY} made it rain!"), //not in gen 5+, ability popup
    [STRINGID_PKMNRAISEDSPEED]                      = COMPOUND_STRING("{B_SCR_NAME_WITH_PREFIX}'s {B_SCR_ACTIVE_ABILITY} raised its Speed!"), //not in gen 5+, ability popup
    [STRINGID_PKMNPROTECTEDBY]                      = COMPOUND_STRING("{B_DEF_NAME_WITH_PREFIX} was protected by {B_DEF_ABILITY}!"), //not in gen 5+, ability popup
    [STRINGID_PKMNPREVENTSUSAGE]                    = COMPOUND_STRING("{B_DEF_NAME_WITH_PREFIX}'s {B_DEF_ABILITY} prevents {B_ATK_NAME_WITH_PREFIX2} from using {B_CURRENT_MOVE}!"), //I don't see this in SV text
    [STRINGID_PKMNRESTOREDHPUSING]                  = COMPOUND_STRING("{B_DEF_NAME_WITH_PREFIX} restored HP using its {B_DEF_ABILITY}!"), //not in gen 5+, ability popup
    [STRINGID_PKMNCHANGEDTYPEWITH]                  = COMPOUND_STRING("{B_DEF_NAME_WITH_PREFIX}'s {B_DEF_ABILITY} made it the {B_BUFF1} type!"), //not in gen 5+, ability popup
    [STRINGID_PKMNPREVENTSPARALYSISWITH]            = COMPOUND_STRING("{B_EFF_NAME_WITH_PREFIX}'s {B_DEF_ABILITY} prevents paralysis!"), //not in gen 5+, ability popup
    [STRINGID_PKMNPREVENTSROMANCEWITH]              = COMPOUND_STRING("{B_DEF_NAME_WITH_PREFIX}'s {B_DEF_ABILITY} prevents romance!"), //not in gen 5+, ability popup
    [STRINGID_PKMNPREVENTSPOISONINGWITH]            = COMPOUND_STRING("{B_EFF_NAME_WITH_PREFIX}'s {B_DEF_ABILITY} prevents poisoning!"), //not in gen 5+, ability popup
    [STRINGID_PKMNPREVENTSCONFUSIONWITH]            = COMPOUND_STRING("{B_DEF_NAME_WITH_PREFIX}'s {B_DEF_ABILITY} prevents confusion!"), //not in gen 5+, ability popup
    [STRINGID_PKMNRAISEDFIREPOWERWITH]              = COMPOUND_STRING("{B_DEF_NAME_WITH_PREFIX}'s {B_DEF_ABILITY} raised the power of Fire-type moves!"), //not in gen 5+, ability popup
    [STRINGID_PKMNANCHORSITSELFWITH]                = COMPOUND_STRING("{B_DEF_NAME_WITH_PREFIX} anchors itself with {B_DEF_ABILITY}!"), //not in gen 5+, ability popup
    [STRINGID_PKMNCUTSATTACKWITH]                   = COMPOUND_STRING("{B_SCR_NAME_WITH_PREFIX}'s {B_SCR_ACTIVE_ABILITY} cuts {B_DEF_NAME_WITH_PREFIX2}'s Attack!"), //not in gen 5+, ability popup
    [STRINGID_PKMNPREVENTSSTATLOSSWITH]             = COMPOUND_STRING("{B_SCR_NAME_WITH_PREFIX}'s {B_SCR_ACTIVE_ABILITY} prevents stat loss!"), //not in gen 5+, ability popup
    [STRINGID_PKMNHURTSWITH]                        = COMPOUND_STRING("{B_ATK_NAME_WITH_PREFIX} was hurt by {B_DEF_NAME_WITH_PREFIX2}'s {B_BUFF1}!"),
    [STRINGID_PKMNTRACED]                           = COMPOUND_STRING("It traced {B_BUFF1}'s {B_BUFF2}!"),
    [STRINGID_STATSHARPLY]                          = gText_StatSharply,
    [STRINGID_STATROSE]                             = gText_StatRose,
    [STRINGID_STATHARSHLY]                          = COMPOUND_STRING("harshly "),
    [STRINGID_STATFELL]                             = gText_StatFell,
    [STRINGID_ATTACKERSSTATROSE]                    = COMPOUND_STRING("{B_ATK_NAME_WITH_PREFIX}'s {B_BUFF1} {B_BUFF2}"),
    [STRINGID_DEFENDERSSTATROSE]                    = gText_DefendersStatRose,
    [STRINGID_ATTACKERSSTATFELL]                    = COMPOUND_STRING("{B_ATK_NAME_WITH_PREFIX}'s {B_BUFF1} {B_BUFF2}"),
    [STRINGID_DEFENDERSSTATFELL]                    = COMPOUND_STRING("{B_DEF_NAME_WITH_PREFIX}'s {B_BUFF1} {B_BUFF2}"),
    [STRINGID_CRITICALHIT]                          = COMPOUND_STRING("A critical hit!"),
    [STRINGID_ONEHITKO]                             = COMPOUND_STRING("It's a one-hit KO!"),
    [STRINGID_123POOF]                              = COMPOUND_STRING("One…{PAUSE 10}two…{PAUSE 10}and…{PAUSE 10}{PAUSE 20}{PLAY_SE SE_BALL_BOUNCE_1}ta-da!\p"),
    [STRINGID_ANDELLIPSIS]                          = COMPOUND_STRING("And…\p"),
    [STRINGID_NOTVERYEFFECTIVE]                     = COMPOUND_STRING("It's not very effective…"),
    [STRINGID_SUPEREFFECTIVE]                       = COMPOUND_STRING("It's super effective!"),
    [STRINGID_GOTAWAYSAFELY]                        = sText_GotAwaySafely,
    [STRINGID_WILDPKMNFLED]                         = COMPOUND_STRING("{PLAY_SE SE_FLEE}The wild {B_BUFF1} fled!"),
    [STRINGID_NORUNNINGFROMTRAINERS]                = COMPOUND_STRING("No! There's no running from a Trainer battle!\p"),
    [STRINGID_CANTESCAPE]                           = COMPOUND_STRING("You can't escape!\p"),
    [STRINGID_DONTLEAVEBIRCH]                       = COMPOUND_STRING("PROF. BIRCH: Don't leave me like this!\p"), //no decapitalize until it is everywhere
    [STRINGID_BUTNOTHINGHAPPENED]                   = COMPOUND_STRING("But nothing happened!"),
    [STRINGID_BUTITFAILED]                          = COMPOUND_STRING("But it failed!"),
    [STRINGID_ITHURTCONFUSION]                      = COMPOUND_STRING("It hurt itself in its confusion!"),
    [STRINGID_MIRRORMOVEFAILED]                     = COMPOUND_STRING("The Mirror Move failed!"), //not in gen 5+, uses "but it failed"
    [STRINGID_STARTEDTORAIN]                        = COMPOUND_STRING("It started to rain!"),
    [STRINGID_DOWNPOURSTARTED]                      = COMPOUND_STRING("A downpour started!"), // corresponds to DownpourText in pokegold and pokecrystal and is used by Rain Dance in GSC
    [STRINGID_RAINCONTINUES]                        = COMPOUND_STRING("Rain continues to fall."), //not in gen 5+
    [STRINGID_DOWNPOURCONTINUES]                    = COMPOUND_STRING("The downpour continues."), // unused
    [STRINGID_RAINSTOPPED]                          = COMPOUND_STRING("The rain stopped."),
    [STRINGID_SANDSTORMBREWED]                      = COMPOUND_STRING("A sandstorm kicked up!"),
    [STRINGID_SANDSTORMRAGES]                       = COMPOUND_STRING("The sandstorm is raging."),
    [STRINGID_SANDSTORMSUBSIDED]                    = COMPOUND_STRING("The sandstorm subsided."),
    [STRINGID_SUNLIGHTGOTBRIGHT]                    = COMPOUND_STRING("The sunlight turned harsh!"),
    [STRINGID_SUNLIGHTSTRONG]                       = COMPOUND_STRING("The sunlight is strong."), //not in gen 5+
    [STRINGID_SUNLIGHTFADED]                        = COMPOUND_STRING("The sunlight faded."),
    [STRINGID_STARTEDHAIL]                          = COMPOUND_STRING("It started to hail!"),
    [STRINGID_HAILCONTINUES]                        = COMPOUND_STRING("The hail is crashing down."),
    [STRINGID_HAILSTOPPED]                          = COMPOUND_STRING("The hail stopped."),
    [STRINGID_FAILEDTOSPITUP]                       = COMPOUND_STRING("But it failed to spit up a thing!"), //not in gen 5+, uses "but it failed"
    [STRINGID_FAILEDTOSWALLOW]                      = COMPOUND_STRING("But it failed to swallow a thing!"), //not in gen 5+, uses "but it failed"
    [STRINGID_WINDBECAMEHEATWAVE]                   = COMPOUND_STRING("The wind turned into a Heat Wave!"), //unused
    [STRINGID_STATCHANGESGONE]                      = COMPOUND_STRING("All stat changes were eliminated!"),
    [STRINGID_COINSSCATTERED]                       = COMPOUND_STRING("Coins were scattered everywhere!"),
    [STRINGID_TOOWEAKFORSUBSTITUTE]                 = COMPOUND_STRING("But it does not have enough HP left to make a substitute!"),
    [STRINGID_SHAREDPAIN]                           = COMPOUND_STRING("The battlers shared their pain!"),
    [STRINGID_BELLCHIMED]                           = COMPOUND_STRING("A bell chimed!"),
    [STRINGID_FAINTINTHREE]                         = COMPOUND_STRING("All Pokémon that heard the song will faint in three turns!"),
    [STRINGID_NOPPLEFT]                             = COMPOUND_STRING("There's no PP left for this move!\p"), //not in gen 5+
    [STRINGID_BUTNOPPLEFT]                          = COMPOUND_STRING("But there was no PP left for the move!"),
    [STRINGID_PLAYERUSEDITEM]                       = COMPOUND_STRING("You used {B_LAST_ITEM}!"),
    [STRINGID_WALLYUSEDITEM]                        = COMPOUND_STRING("WALLY used {B_LAST_ITEM}!"), //no decapitalize until it is everywhere
    [STRINGID_TRAINERBLOCKEDBALL]                   = COMPOUND_STRING("The Trainer blocked your Poké Ball!"),
    [STRINGID_DONTBEATHIEF]                         = COMPOUND_STRING("Don't be a thief!"),
    [STRINGID_ITDODGEDBALL]                         = COMPOUND_STRING("It dodged your thrown Poké Ball! This Pokémon can't be caught!"),
    [STRINGID_YOUMISSEDPKMN]                        = COMPOUND_STRING("You missed the Pokémon!"),
    [STRINGID_PKMNBROKEFREE]                        = COMPOUND_STRING("Oh no! The Pokémon broke free!"),
    [STRINGID_ITAPPEAREDCAUGHT]                     = COMPOUND_STRING("Aww! It appeared to be caught!"),
    [STRINGID_AARGHALMOSTHADIT]                     = COMPOUND_STRING("Aargh! Almost had it!"),
    [STRINGID_SHOOTSOCLOSE]                         = COMPOUND_STRING("Gah! It was so close, too!"),
    [STRINGID_GOTCHAPKMNCAUGHTPLAYER]               = COMPOUND_STRING("Gotcha! {B_DEF_NAME} was caught!{WAIT_SE}{PLAY_BGM MUS_CAUGHT}\p"),
    [STRINGID_GOTCHAPKMNCAUGHTWALLY]                = COMPOUND_STRING("Gotcha! {B_DEF_NAME} was caught!{WAIT_SE}{PLAY_BGM MUS_CAUGHT}{PAUSE 127}"),
    [STRINGID_GIVENICKNAMECAPTURED]                 = COMPOUND_STRING("Would you like to give {B_DEF_NAME} a nickname?"),
    [STRINGID_PKMNSENTTOPC]                         = COMPOUND_STRING("{B_DEF_NAME} has been sent to {B_PC_CREATOR_NAME} PC!"), //Still used lanette's pc since terminology is different
    [STRINGID_PKMNDATAADDEDTODEX]                   = COMPOUND_STRING("{B_DEF_NAME}'s data has been added to the Pokédex!\p"),
    [STRINGID_ITISRAINING]                          = COMPOUND_STRING("It's raining!"),
    [STRINGID_SANDSTORMISRAGING]                    = COMPOUND_STRING("The sandstorm is raging!"),
    [STRINGID_CANTESCAPE2]                          = COMPOUND_STRING("You couldn't get away!\p"),
    [STRINGID_PKMNIGNORESASLEEP]                    = COMPOUND_STRING("{B_ATK_NAME_WITH_PREFIX} ignored orders and kept sleeping!"),
    [STRINGID_PKMNIGNOREDORDERS]                    = COMPOUND_STRING("{B_ATK_NAME_WITH_PREFIX} ignored orders!"),
    [STRINGID_PKMNBEGANTONAP]                       = COMPOUND_STRING("{B_ATK_NAME_WITH_PREFIX} began to nap!"),
    [STRINGID_PKMNLOAFING]                          = COMPOUND_STRING("{B_ATK_NAME_WITH_PREFIX} is loafing around!"),
    [STRINGID_PKMNWONTOBEY]                         = COMPOUND_STRING("{B_ATK_NAME_WITH_PREFIX} won't obey!"),
    [STRINGID_PKMNTURNEDAWAY]                       = COMPOUND_STRING("{B_ATK_NAME_WITH_PREFIX} turned away!"),
    [STRINGID_PKMNPRETENDNOTNOTICE]                 = COMPOUND_STRING("{B_ATK_NAME_WITH_PREFIX} pretended not to notice!"),
    [STRINGID_ENEMYABOUTTOSWITCHPKMN]               = COMPOUND_STRING("{B_TRAINER1_NAME_WITH_CLASS} is about to send out {B_BUFF2}.\pWill you switch your Pokémon?"),
    [STRINGID_CREPTCLOSER]                          = COMPOUND_STRING("{B_PLAYER_NAME} crept closer to {B_OPPONENT_MON1_NAME}!"), //safari
    [STRINGID_CANTGETCLOSER]                        = COMPOUND_STRING("{B_PLAYER_NAME} can't get any closer!"), //safari
    [STRINGID_PKMNWATCHINGCAREFULLY]                = COMPOUND_STRING("{B_OPPONENT_MON1_NAME} is watching carefully!"), //safari
    [STRINGID_PKMNCURIOUSABOUTX]                    = COMPOUND_STRING("{B_OPPONENT_MON1_NAME} is curious about the {B_BUFF1}!"), //safari
    [STRINGID_PKMNENTHRALLEDBYX]                    = COMPOUND_STRING("{B_OPPONENT_MON1_NAME} is enthralled by the {B_BUFF1}!"), //safari
    [STRINGID_PKMNIGNOREDX]                         = COMPOUND_STRING("{B_OPPONENT_MON1_NAME} completely ignored the {B_BUFF1}!"), //safari
    [STRINGID_THREWPOKEBLOCKATPKMN]                 = COMPOUND_STRING("{B_PLAYER_NAME} threw a {POKEBLOCK} at the {B_OPPONENT_MON1_NAME}!"), //safari
    [STRINGID_OUTOFSAFARIBALLS]                     = COMPOUND_STRING("{PLAY_SE SE_DING_DONG}ANNOUNCER: You're out of Safari Balls! Game over!\p"), //safari
    [STRINGID_PKMNSITEMCUREDPARALYSIS]              = COMPOUND_STRING("{B_SCR_NAME_WITH_PREFIX}'s {B_LAST_ITEM} cured its paralysis!"),
    [STRINGID_PKMNSITEMCUREDPOISON]                 = COMPOUND_STRING("{B_SCR_NAME_WITH_PREFIX}'s {B_LAST_ITEM} cured its poison!"),
    [STRINGID_PKMNSITEMHEALEDBURN]                  = COMPOUND_STRING("{B_SCR_NAME_WITH_PREFIX}'s {B_LAST_ITEM} cured its burn!"),
    [STRINGID_PKMNSITEMDEFROSTEDIT]                 = COMPOUND_STRING("{B_SCR_NAME_WITH_PREFIX}'s {B_LAST_ITEM} defrosted it!"),
    [STRINGID_PKMNSITEMWOKEIT]                      = COMPOUND_STRING("{B_SCR_NAME_WITH_PREFIX}'s {B_LAST_ITEM} woke it up!"),
    [STRINGID_PKMNSITEMSNAPPEDOUT]                  = COMPOUND_STRING("{B_SCR_NAME_WITH_PREFIX}'s {B_LAST_ITEM} snapped it out of its confusion!"),
    [STRINGID_PKMNSITEMCUREDPROBLEM]                = COMPOUND_STRING("{B_SCR_NAME_WITH_PREFIX}'s {B_LAST_ITEM} cured its {B_BUFF1} problem!"),
    [STRINGID_PKMNSITEMRESTOREDHEALTH]              = COMPOUND_STRING("{B_SCR_NAME_WITH_PREFIX} restored its health using its {B_LAST_ITEM}!"),
    [STRINGID_PKMNSITEMRESTOREDPP]                  = COMPOUND_STRING("{B_SCR_NAME_WITH_PREFIX} restored PP to its move {B_BUFF1} using its {B_LAST_ITEM}!"),
    [STRINGID_PKMNSITEMRESTOREDSTATUS]              = COMPOUND_STRING("{B_SCR_NAME_WITH_PREFIX} returned its stats to normal using its {B_LAST_ITEM}!"),
    [STRINGID_PKMNSITEMRESTOREDHPALITTLE]           = COMPOUND_STRING("{B_SCR_NAME_WITH_PREFIX} restored a little HP using its {B_LAST_ITEM}!"),
    [STRINGID_ITEMALLOWSONLYYMOVE]                  = COMPOUND_STRING("{B_LAST_ITEM} only allows the use of {B_CURRENT_MOVE}!\p"),
    [STRINGID_PKMNHUNGONWITHX]                      = COMPOUND_STRING("{B_DEF_NAME_WITH_PREFIX} hung on using its {B_LAST_ITEM}!"),
    [STRINGID_EMPTYSTRING3]                         = gText_EmptyString3,
    [STRINGID_PKMNSXPREVENTSBURNS]                  = COMPOUND_STRING("{B_EFF_NAME_WITH_PREFIX}'s {B_EFF_ABILITY} prevents burns!"), //not in gen 5+, ability popup
    [STRINGID_PKMNSXBLOCKSY]                        = COMPOUND_STRING("{B_DEF_NAME_WITH_PREFIX}'s {B_DEF_ABILITY} blocks {B_CURRENT_MOVE}!"), //not in gen 5+, ability popup
    [STRINGID_PKMNSXRESTOREDHPALITTLE2]             = COMPOUND_STRING("{B_ATK_NAME_WITH_PREFIX}'s {B_ATK_ABILITY} restored its HP a little!"), //not in gen 5+, ability popup
    [STRINGID_PKMNSXWHIPPEDUPSANDSTORM]             = COMPOUND_STRING("{B_SCR_NAME_WITH_PREFIX}'s {B_SCR_ACTIVE_ABILITY} whipped up a sandstorm!"), //not in gen 5+, ability popup
    [STRINGID_PKMNSXPREVENTSYLOSS]                  = COMPOUND_STRING("{B_SCR_NAME_WITH_PREFIX}'s {B_SCR_ACTIVE_ABILITY} prevents {B_BUFF1} loss!"), //not in gen 5+, ability popup
    [STRINGID_PKMNSXINFATUATEDY]                    = COMPOUND_STRING("{B_DEF_NAME_WITH_PREFIX}'s {B_DEF_ABILITY} infatuated {B_ATK_NAME_WITH_PREFIX2}!"), //not in gen 5+, ability popup
    [STRINGID_PKMNSXMADEYINEFFECTIVE]               = COMPOUND_STRING("{B_DEF_NAME_WITH_PREFIX}'s {B_DEF_ABILITY} made {B_CURRENT_MOVE} ineffective!"), //not in gen 5+, ability popup
    [STRINGID_PKMNSXCUREDYPROBLEM]                  = COMPOUND_STRING("{B_SCR_NAME_WITH_PREFIX}'s {B_SCR_ACTIVE_ABILITY} cured its {B_BUFF1} problem!"), //not in gen 5+, ability popup
    [STRINGID_ITSUCKEDLIQUIDOOZE]                   = COMPOUND_STRING("{B_ATK_NAME_WITH_PREFIX} sucked up the liquid ooze!"),
    [STRINGID_PKMNTRANSFORMED]                      = COMPOUND_STRING("{B_SCR_NAME_WITH_PREFIX} transformed!"),
    [STRINGID_ELECTRICITYWEAKENED]                  = COMPOUND_STRING("Electricity's power was weakened!"),
    [STRINGID_FIREWEAKENED]                         = COMPOUND_STRING("Fire's power was weakened!"),
    [STRINGID_PKMNHIDUNDERWATER]                    = COMPOUND_STRING("{B_ATK_NAME_WITH_PREFIX} hid underwater!"),
    [STRINGID_PKMNSPRANGUP]                         = COMPOUND_STRING("{B_ATK_NAME_WITH_PREFIX} sprang up!"),
    [STRINGID_HMMOVESCANTBEFORGOTTEN]               = COMPOUND_STRING("HM moves can't be forgotten now.\p"),
    [STRINGID_XFOUNDONEY]                           = COMPOUND_STRING("{B_ATK_NAME_WITH_PREFIX} found one {B_LAST_ITEM}!"),
    [STRINGID_PLAYERDEFEATEDTRAINER1]               = sText_PlayerDefeatedLinkTrainerTrainer1,
    [STRINGID_SOOTHINGAROMA]                        = COMPOUND_STRING("A soothing aroma wafted through the area!"),
    [STRINGID_ITEMSCANTBEUSEDNOW]                   = COMPOUND_STRING("Items can't be used now.{PAUSE 64}"), //not in gen 5+, i think
    [STRINGID_FORXCOMMAYZ]                          = COMPOUND_STRING("For {B_SCR_NAME_WITH_PREFIX2}, {B_LAST_ITEM} {B_BUFF1}"), //not in gen 5+, expansion doesn't use anymore
    [STRINGID_USINGITEMSTATOFPKMNROSE]              = COMPOUND_STRING("Using {B_LAST_ITEM}, the {B_BUFF1} of {B_SCR_NAME_WITH_PREFIX2} {B_BUFF2}"), //todo: update this, will require code changes
    [STRINGID_PKMNUSEDXTOGETPUMPED]                 = COMPOUND_STRING("{B_SCR_NAME_WITH_PREFIX} used the {B_LAST_ITEM} to get pumped!"),
    [STRINGID_PKMNSXMADEYUSELESS]                   = COMPOUND_STRING("{B_DEF_NAME_WITH_PREFIX}'s {B_DEF_ABILITY} made {B_CURRENT_MOVE} useless!"), //not in gen 5+, ability popup
    [STRINGID_PKMNTRAPPEDBYSANDTOMB]                = COMPOUND_STRING("{B_DEF_NAME_WITH_PREFIX} became trapped by the quicksand!"),
    [STRINGID_EMPTYSTRING4]                         = COMPOUND_STRING(""),
    [STRINGID_ABOOSTED]                             = COMPOUND_STRING(" a boosted"),
    [STRINGID_PKMNSXINTENSIFIEDSUN]                 = COMPOUND_STRING("{B_SCR_NAME_WITH_PREFIX}'s {B_SCR_ACTIVE_ABILITY} intensified the sun's rays!"), //not in gen 5+, ability popup
    [STRINGID_PKMNMAKESGROUNDMISS]                  = COMPOUND_STRING("{B_DEF_NAME_WITH_PREFIX} makes Ground-type moves miss with {B_DEF_ABILITY}!"), //not in gen 5+, ability popup
    [STRINGID_YOUTHROWABALLNOWRIGHT]                = COMPOUND_STRING("You throw a Ball now, right? I… I'll do my best!"),
    [STRINGID_PKMNSXTOOKATTACK]                     = COMPOUND_STRING("{B_DEF_NAME_WITH_PREFIX}'s {B_DEF_ABILITY} took the attack!"), //In gen 5+ but without naming the ability
    [STRINGID_PKMNCHOSEXASDESTINY]                  = COMPOUND_STRING("{B_ATK_NAME_WITH_PREFIX} chose Doom Desire as its destiny!"),
    [STRINGID_PKMNLOSTFOCUS]                        = COMPOUND_STRING("{B_ATK_NAME_WITH_PREFIX} lost its focus and couldn't move!"),
    [STRINGID_USENEXTPKMN]                          = COMPOUND_STRING("Use next Pokémon?"),
    [STRINGID_PKMNFLEDUSINGITS]                     = COMPOUND_STRING("{PLAY_SE SE_FLEE}{B_ATK_NAME_WITH_PREFIX} fled using its {B_LAST_ITEM}!\p"),
    [STRINGID_PKMNFLEDUSING]                        = COMPOUND_STRING("{PLAY_SE SE_FLEE}{B_ATK_NAME_WITH_PREFIX} fled using {B_ATK_ABILITY}!\p"), //not in gen 5+
    [STRINGID_PKMNWASDRAGGEDOUT]                    = COMPOUND_STRING("{B_DEF_NAME_WITH_PREFIX} was dragged out!\p"),
    [STRINGID_PREVENTEDFROMWORKING]                 = COMPOUND_STRING("{B_DEF_NAME_WITH_PREFIX}'s {B_DEF_ABILITY} prevented {B_SCR_NAME_WITH_PREFIX2}'s {B_BUFF1} from working!"), //unused
    [STRINGID_PKMNSITEMNORMALIZEDSTATUS]            = COMPOUND_STRING("{B_SCR_NAME_WITH_PREFIX}'s {B_LAST_ITEM} normalized its status!"),
    [STRINGID_TRAINER1USEDITEM]                     = COMPOUND_STRING("{B_ATK_TRAINER_NAME_WITH_CLASS} used {B_LAST_ITEM}!"),
    [STRINGID_BOXISFULL]                            = COMPOUND_STRING("The Box is full! You can't catch any more!\p"),
    [STRINGID_PKMNAVOIDEDATTACK]                    = COMPOUND_STRING("{B_DEF_NAME_WITH_PREFIX} avoided the attack!"),
    [STRINGID_PKMNSXMADEITINEFFECTIVE]              = COMPOUND_STRING("{B_SCR_NAME_WITH_PREFIX}'s {B_SCR_ACTIVE_ABILITY} made it ineffective!"), //not in gen 5+, ability popup
    [STRINGID_PKMNSXPREVENTSFLINCHING]              = COMPOUND_STRING("{B_EFF_NAME_WITH_PREFIX}'s {B_EFF_ABILITY} prevents flinching!"), //not in gen 5+, ability popup
    [STRINGID_PKMNALREADYHASBURN]                   = COMPOUND_STRING("{B_DEF_NAME_WITH_PREFIX} is already burned!"),
    [STRINGID_STATSWONTDECREASE2]                   = COMPOUND_STRING("{B_DEF_NAME_WITH_PREFIX}'s stats won't go any lower!"),
    [STRINGID_PKMNSXBLOCKSY2]                       = COMPOUND_STRING("{B_SCR_NAME_WITH_PREFIX}'s {B_SCR_ACTIVE_ABILITY} blocks {B_CURRENT_MOVE}!"), //not in gen 5+, ability popup
    [STRINGID_PKMNSXWOREOFF]                        = COMPOUND_STRING("{B_ATK_TEAM1} team's {B_BUFF1} wore off!"),
    [STRINGID_PKMNRAISEDDEFALITTLE]                 = COMPOUND_STRING("{B_ATK_PREFIX1}'s {B_CURRENT_MOVE} raised DEFENSE a little!"), //expansion doesn't use anymore
    [STRINGID_PKMNRAISEDSPDEFALITTLE]               = COMPOUND_STRING("{B_ATK_PREFIX1}'s {B_CURRENT_MOVE} raised SP. DEF a little!"), //expansion doesn't use anymore
    [STRINGID_THEWALLSHATTERED]                     = COMPOUND_STRING("The wall shattered!"), //not in gen5+, uses "your teams light screen wore off!" etc instead
    [STRINGID_PKMNSXPREVENTSYSZ]                    = COMPOUND_STRING("{B_ATK_NAME_WITH_PREFIX}'s {B_ATK_ABILITY} prevents {B_DEF_NAME_WITH_PREFIX2}'s {B_DEF_ABILITY} from working!"),
    [STRINGID_PKMNSXCUREDITSYPROBLEM]               = COMPOUND_STRING("{B_SCR_NAME_WITH_PREFIX}'s {B_SCR_ACTIVE_ABILITY} cured its {B_BUFF1} problem!"), //not in gen 5+, ability popup
    [STRINGID_ATTACKERCANTESCAPE]                   = COMPOUND_STRING("{B_ATK_NAME_WITH_PREFIX} can't escape!"),
    [STRINGID_PKMNOBTAINEDX]                        = COMPOUND_STRING("{B_ATK_NAME_WITH_PREFIX} obtained {B_BUFF1}."),
    [STRINGID_PKMNOBTAINEDX2]                       = COMPOUND_STRING("{B_DEF_NAME_WITH_PREFIX} obtained {B_BUFF2}."),
    [STRINGID_PKMNOBTAINEDXYOBTAINEDZ]              = COMPOUND_STRING("{B_ATK_NAME_WITH_PREFIX} obtained {B_BUFF1}.\p{B_DEF_NAME_WITH_PREFIX} obtained {B_BUFF2}."),
    [STRINGID_BUTNOEFFECT]                          = COMPOUND_STRING("But it had no effect!"),
    [STRINGID_PKMNSXHADNOEFFECTONY]                 = COMPOUND_STRING("{B_SCR_NAME_WITH_PREFIX}'s {B_SCR_ACTIVE_ABILITY} had no effect on {B_EFF_NAME_WITH_PREFIX2}!"), //not in gen 5+, ability popup
    [STRINGID_TWOENEMIESDEFEATED]                   = sText_TwoInGameTrainersDefeated,
    [STRINGID_TRAINER2LOSETEXT]                     = COMPOUND_STRING("{B_TRAINER2_LOSE_TEXT}"),
    [STRINGID_PKMNINCAPABLEOFPOWER]                 = COMPOUND_STRING("{B_ATK_NAME_WITH_PREFIX} appears incapable of using its power!"),
    [STRINGID_GLINTAPPEARSINEYE]                    = COMPOUND_STRING("A glint appears in {B_SCR_NAME_WITH_PREFIX2}'s eyes!"),
    [STRINGID_PKMNGETTINGINTOPOSITION]              = COMPOUND_STRING("{B_SCR_NAME_WITH_PREFIX} is getting into position!"),
    [STRINGID_PKMNBEGANGROWLINGDEEPLY]              = COMPOUND_STRING("{B_SCR_NAME_WITH_PREFIX} began growling deeply!"),
    [STRINGID_PKMNEAGERFORMORE]                     = COMPOUND_STRING("{B_SCR_NAME_WITH_PREFIX} is eager for more!"),
    [STRINGID_DEFEATEDOPPONENTBYREFEREE]            = COMPOUND_STRING("{B_PLAYER_MON1_NAME} defeated the opponent {B_OPPONENT_MON1_NAME} in a REFEREE's decision!"),
    [STRINGID_LOSTTOOPPONENTBYREFEREE]              = COMPOUND_STRING("{B_PLAYER_MON1_NAME} lost to the opponent {B_OPPONENT_MON1_NAME} in a REFEREE's decision!"),
    [STRINGID_TIEDOPPONENTBYREFEREE]                = COMPOUND_STRING("{B_PLAYER_MON1_NAME} tied the opponent {B_OPPONENT_MON1_NAME} in a REFEREE's decision!"),
    [STRINGID_QUESTIONFORFEITMATCH]                 = COMPOUND_STRING("Would you like to forfeit the match and quit now?"),
    [STRINGID_FORFEITEDMATCH]                       = COMPOUND_STRING("The match was forfeited."),
    [STRINGID_PKMNTRANSFERREDSOMEONESPC]            = gText_PkmnTransferredSomeonesPC,
    [STRINGID_PKMNTRANSFERREDLANETTESPC]            = gText_PkmnTransferredLanettesPC,
    [STRINGID_PKMNBOXSOMEONESPCFULL]                = gText_PkmnTransferredSomeonesPCBoxFull,
    [STRINGID_PKMNBOXLANETTESPCFULL]                = gText_PkmnTransferredLanettesPCBoxFull,
    [STRINGID_TRAINER1WINTEXT]                      = COMPOUND_STRING("{B_TRAINER1_WIN_TEXT}"),
    [STRINGID_TRAINER2WINTEXT]                      = COMPOUND_STRING("{B_TRAINER2_WIN_TEXT}"),
    [STRINGID_ENDUREDSTURDY]                        = COMPOUND_STRING("{B_DEF_NAME_WITH_PREFIX} endured the hit using {B_DEF_ABILITY}!"),
    [STRINGID_POWERHERB]                            = COMPOUND_STRING("{B_ATK_NAME_WITH_PREFIX} became fully charged due to its {B_LAST_ITEM}!"),
    [STRINGID_HURTBYITEM]                           = COMPOUND_STRING("{B_ATK_NAME_WITH_PREFIX} was hurt by the {B_LAST_ITEM}!"),
    [STRINGID_PSNBYITEM]                            = COMPOUND_STRING("{B_EFF_NAME_WITH_PREFIX} was badly poisoned by the {B_LAST_ITEM}!"),
    [STRINGID_BRNBYITEM]                            = COMPOUND_STRING("{B_EFF_NAME_WITH_PREFIX} was burned by the {B_LAST_ITEM}!"),
    [STRINGID_DEFABILITYIN]                         = COMPOUND_STRING("{B_DEF_NAME_WITH_PREFIX}'s {B_DEF_ABILITY} activates!"),
    [STRINGID_GRAVITYINTENSIFIED]                   = COMPOUND_STRING("Gravity intensified!"),
    [STRINGID_TARGETIDENTIFIED]                     = COMPOUND_STRING("{B_DEF_NAME_WITH_PREFIX} was identified!"),
    [STRINGID_TARGETWOKEUP]                         = COMPOUND_STRING("{B_DEF_NAME_WITH_PREFIX} woke up!"),
    [STRINGID_PKMNSTOLEANDATEITEM]                  = COMPOUND_STRING("{B_ATK_NAME_WITH_PREFIX} stole and ate its target's {B_LAST_ITEM}!"),
    [STRINGID_TAILWINDBLEW]                         = COMPOUND_STRING("The Tailwind blew from behind {B_ATK_TEAM2} team!"),
    [STRINGID_PKMNWENTBACK]                         = COMPOUND_STRING("{B_ATK_NAME_WITH_PREFIX} went back to {B_ATK_TRAINER_NAME}!"),
    [STRINGID_PKMNCANTUSEITEMSANYMORE]              = COMPOUND_STRING("{B_DEF_NAME_WITH_PREFIX} can't use items anymore!"),
    [STRINGID_PKMNFLUNG]                            = COMPOUND_STRING("{B_ATK_NAME_WITH_PREFIX} flung its {B_LAST_ITEM}!"),
    [STRINGID_PKMNPREVENTEDFROMHEALING]             = COMPOUND_STRING("{B_DEF_NAME_WITH_PREFIX} was prevented from healing!"),
    [STRINGID_PKMNSWITCHEDATKANDDEF]                = COMPOUND_STRING("{B_ATK_NAME_WITH_PREFIX} switched its Attack and Defense!"),
    [STRINGID_PKMNSABILITYSUPPRESSED]               = COMPOUND_STRING("{B_DEF_NAME_WITH_PREFIX}'s Ability was suppressed!"),
    [STRINGID_SHIELDEDFROMCRITICALHITS]             = COMPOUND_STRING("Lucky Chant shielded {B_ATK_TEAM2} team from critical hits!"),
    [STRINGID_SWITCHEDATKANDSPATK]                  = COMPOUND_STRING("{B_ATK_NAME_WITH_PREFIX} switched all changes to its Attack and Sp. Atk\pwith its target!"),
    [STRINGID_SWITCHEDDEFANDSPDEF]                  = COMPOUND_STRING("{B_ATK_NAME_WITH_PREFIX} switched all changes to its Defense and Sp. Def\pwith its target!"),
    [STRINGID_PKMNACQUIREDABILITY]                  = COMPOUND_STRING("{B_DEF_NAME_WITH_PREFIX} acquired {B_DEF_ABILITY}!"),
    [STRINGID_POISONSPIKESSCATTERED]                = COMPOUND_STRING("Poison spikes were scattered on the ground all around {B_DEF_TEAM2} team!"),
    [STRINGID_PKMNSWITCHEDSTATCHANGES]              = COMPOUND_STRING("{B_ATK_NAME_WITH_PREFIX} switched stat changes with its target!"),
    [STRINGID_PKMNSURROUNDEDWITHVEILOFWATER]        = COMPOUND_STRING("{B_ATK_NAME_WITH_PREFIX} surrounded itself with a veil of water!"),
    [STRINGID_PKMNLEVITATEDONELECTROMAGNETISM]      = COMPOUND_STRING("{B_ATK_NAME_WITH_PREFIX} levitated with electromagnetism!"),
    [STRINGID_PKMNTWISTEDDIMENSIONS]                = COMPOUND_STRING("{B_ATK_NAME_WITH_PREFIX} twisted the dimensions!"),
    [STRINGID_POINTEDSTONESFLOAT]                   = COMPOUND_STRING("Pointed stones float in the air around {B_DEF_TEAM2} team!"),
    [STRINGID_CLOAKEDINMYSTICALMOONLIGHT]           = COMPOUND_STRING("{B_ATK_NAME_WITH_PREFIX} became cloaked in mystical moonlight!"),
    [STRINGID_TRAPPEDBYSWIRLINGMAGMA]               = COMPOUND_STRING("{B_DEF_NAME_WITH_PREFIX} became trapped by swirling magma!"),
    [STRINGID_VANISHEDINSTANTLY]                    = COMPOUND_STRING("{B_ATK_NAME_WITH_PREFIX} vanished instantly!"),
    [STRINGID_PROTECTEDTEAM]                        = COMPOUND_STRING("{B_CURRENT_MOVE} protected {B_ATK_TEAM2} team!"),
    [STRINGID_SHAREDITSGUARD]                       = COMPOUND_STRING("{B_ATK_NAME_WITH_PREFIX} shared its guard with the target!"),
    [STRINGID_SHAREDITSPOWER]                       = COMPOUND_STRING("{B_ATK_NAME_WITH_PREFIX} shared its power with the target!"),
    [STRINGID_SWAPSDEFANDSPDEFOFALLPOKEMON]         = COMPOUND_STRING("It created a bizarre area in which Defense and Sp. Def stats are swapped!"),
    [STRINGID_BECAMENIMBLE]                         = COMPOUND_STRING("{B_ATK_NAME_WITH_PREFIX} became nimble!"),
    [STRINGID_HURLEDINTOTHEAIR]                     = COMPOUND_STRING("{B_DEF_NAME_WITH_PREFIX} was hurled into the air!"),
    [STRINGID_HELDITEMSLOSEEFFECTS]                 = COMPOUND_STRING("It created a bizarre area in which Pokémon's held items lose their effects!"),
    [STRINGID_FELLSTRAIGHTDOWN]                     = COMPOUND_STRING("{B_DEF_NAME_WITH_PREFIX} fell straight down!"),
    [STRINGID_TARGETCHANGEDTYPE]                    = COMPOUND_STRING("{B_DEF_NAME_WITH_PREFIX} transformed into the {B_BUFF1} type!"),
    [STRINGID_PKMNACQUIREDSIMPLE]                   = COMPOUND_STRING("{B_DEF_NAME_WITH_PREFIX} acquired Simple!"), //shouldn't directly use the name
    [STRINGID_EMPTYSTRING5]                         = sText_EmptyString4,
    [STRINGID_KINDOFFER]                            = COMPOUND_STRING("{B_DEF_NAME_WITH_PREFIX} took the kind offer!"),
    [STRINGID_RESETSTARGETSSTATLEVELS]              = COMPOUND_STRING("{B_DEF_NAME_WITH_PREFIX}'s stat changes were removed!"),
    [STRINGID_EMPTYSTRING6]                         = sText_EmptyString4,
    [STRINGID_ALLYSWITCHPOSITION]                   = COMPOUND_STRING("{B_ATK_NAME_WITH_PREFIX} and {B_SCR_NAME_WITH_PREFIX2} switched places!"),
    [STRINGID_RESTORETARGETSHEALTH]                 = COMPOUND_STRING("{B_DEF_NAME_WITH_PREFIX}'s HP was restored!"),
    [STRINGID_TOOKPJMNINTOTHESKY]                   = COMPOUND_STRING("{B_ATK_NAME_WITH_PREFIX} took {B_DEF_NAME_WITH_PREFIX2} into the sky!"),
    [STRINGID_FREEDFROMSKYDROP]                     = COMPOUND_STRING("{B_DEF_NAME_WITH_PREFIX} was freed from the Sky Drop!"),
    [STRINGID_POSTPONETARGETMOVE]                   = COMPOUND_STRING("{B_DEF_NAME_WITH_PREFIX}'s move was postponed!"),
    [STRINGID_REFLECTTARGETSTYPE]                   = COMPOUND_STRING("{B_ATK_NAME_WITH_PREFIX} became the same type as {B_DEF_NAME_WITH_PREFIX2}!"),
    [STRINGID_TRANSFERHELDITEM]                     = COMPOUND_STRING("{B_DEF_NAME_WITH_PREFIX} received {B_LAST_ITEM} from {B_ATK_NAME_WITH_PREFIX2}"),
    [STRINGID_EMBARGOENDS]                          = COMPOUND_STRING("{B_ATK_NAME_WITH_PREFIX} can use items again!"),
    [STRINGID_ELECTROMAGNETISM]                     = COMPOUND_STRING("electromagnetism"),
    [STRINGID_BUFFERENDS]                           = COMPOUND_STRING("{B_ATK_NAME_WITH_PREFIX}'s {B_BUFF1} wore off!"),
    [STRINGID_TELEKINESISENDS]                      = COMPOUND_STRING("{B_ATK_NAME_WITH_PREFIX} was freed from the telekinesis!"),
    [STRINGID_TAILWINDENDS]                         = COMPOUND_STRING("{B_ATK_TEAM1} team's Tailwind petered out!"),
    [STRINGID_LUCKYCHANTENDS]                       = COMPOUND_STRING("{B_ATK_TEAM1} team's Lucky Chant wore off!"),
    [STRINGID_TRICKROOMENDS]                        = COMPOUND_STRING("The twisted dimensions returned to normal!"),
    [STRINGID_WONDERROOMENDS]                       = COMPOUND_STRING("Wonder Room wore off, and Defense and Sp. Def stats returned to normal!"),
    [STRINGID_MAGICROOMENDS]                        = COMPOUND_STRING("Magic Room wore off, and held items' effects returned to normal!"),
    [STRINGID_MUDSPORTENDS]                         = COMPOUND_STRING("The effects of Mud Sport have faded."),
    [STRINGID_WATERSPORTENDS]                       = COMPOUND_STRING("The effects of Water Sport have faded."),
    [STRINGID_GRAVITYENDS]                          = COMPOUND_STRING("Gravity returned to normal!"),
    [STRINGID_AQUARINGHEAL]                         = COMPOUND_STRING("A veil of water restored {B_ATK_NAME_WITH_PREFIX2}'s HP!"),
    [STRINGID_ELECTRICTERRAINENDS]                  = COMPOUND_STRING("The electricity disappeared from the battlefield."),
    [STRINGID_MISTYTERRAINENDS]                     = COMPOUND_STRING("The mist disappeared from the battlefield."),
    [STRINGID_PSYCHICTERRAINENDS]                   = COMPOUND_STRING("The weirdness disappeared from the battlefield!"),
    [STRINGID_GRASSYTERRAINENDS]                    = COMPOUND_STRING("The grass disappeared from the battlefield."),
    [STRINGID_TARGETABILITYSTATRAISE]               = COMPOUND_STRING("{B_DEF_NAME_WITH_PREFIX}'s {B_DEF_ABILITY} raised its {B_BUFF1}!"),
    [STRINGID_TARGETSSTATWASMAXEDOUT]               = COMPOUND_STRING("{B_DEF_NAME_WITH_PREFIX}'s {B_DEF_ABILITY} maxed its {B_BUFF1}!"),
    [STRINGID_ATTACKERABILITYSTATRAISE]             = COMPOUND_STRING("{B_ATK_NAME_WITH_PREFIX}'s {B_ATK_ABILITY} raised its {B_BUFF1}!"),
    [STRINGID_POISONHEALHPUP]                       = COMPOUND_STRING("The poisoning healed {B_ATK_NAME_WITH_PREFIX2} a little bit!"), //don't think this message is displayed anymore
    [STRINGID_BADDREAMSDMG]                         = COMPOUND_STRING("{B_DEF_NAME_WITH_PREFIX} is tormented!"),
    [STRINGID_MOLDBREAKERENTERS]                    = COMPOUND_STRING("{B_SCR_NAME_WITH_PREFIX} breaks the mold!"),
    [STRINGID_TERAVOLTENTERS]                       = COMPOUND_STRING("{B_SCR_NAME_WITH_PREFIX} is radiating a bursting aura!"),
    [STRINGID_TURBOBLAZEENTERS]                     = COMPOUND_STRING("{B_SCR_NAME_WITH_PREFIX} is radiating a blazing aura!"),
    [STRINGID_SLOWSTARTENTERS]                      = COMPOUND_STRING("{B_SCR_NAME_WITH_PREFIX} is slow to get going!"),
    [STRINGID_SLOWSTARTEND]                         = COMPOUND_STRING("{B_ATK_NAME_WITH_PREFIX} finally got its act together!"),
    [STRINGID_SOLARPOWERHPDROP]                     = COMPOUND_STRING("{B_ATK_NAME_WITH_PREFIX}'s {B_ATK_ABILITY} takes its toll!"), //don't think this message is displayed anymore
    [STRINGID_AFTERMATHDMG]                         = COMPOUND_STRING("{B_ATK_NAME_WITH_PREFIX} was hurt!"),
    [STRINGID_ANTICIPATIONACTIVATES]                = COMPOUND_STRING("{B_SCR_NAME_WITH_PREFIX} shuddered!"),
    [STRINGID_FOREWARNACTIVATES]                    = COMPOUND_STRING("{B_SCR_ACTIVE_ABILITY} alerted {B_SCR_NAME_WITH_PREFIX2} to {B_DEF_NAME_WITH_PREFIX2}'s {B_BUFF1}!"),
    [STRINGID_ICEBODYHPGAIN]                        = COMPOUND_STRING("{B_ATK_NAME_WITH_PREFIX}'s {B_ATK_ABILITY} healed it a little bit!"), //don't think this message is displayed anymore
    [STRINGID_SNOWWARNINGHAIL]                      = COMPOUND_STRING("It started to hail!"),
    [STRINGID_FRISKACTIVATES]                       = COMPOUND_STRING("{B_ATK_NAME_WITH_PREFIX} frisked {B_DEF_NAME_WITH_PREFIX2} and found its {B_LAST_ITEM}!"),
    [STRINGID_UNNERVEENTERS]                        = COMPOUND_STRING("{B_DEF_TEAM1} team is too nervous to eat Berries!"),
    [STRINGID_HARVESTBERRY]                         = COMPOUND_STRING("{B_ATK_NAME_WITH_PREFIX} harvested its {B_LAST_ITEM}!"),
    [STRINGID_LASTABILITYRAISEDSTAT]                = COMPOUND_STRING("{B_ATK_NAME_WITH_PREFIX}'s {B_LAST_ABILITY} raised its {B_BUFF1}!"),
    [STRINGID_MAGICBOUNCEACTIVATES]                 = COMPOUND_STRING("{B_DEF_NAME_WITH_PREFIX} bounced the {B_ATK_NAME_WITH_PREFIX2} back!"),
    [STRINGID_PROTEANTYPECHANGE]                    = COMPOUND_STRING("{B_ATK_NAME_WITH_PREFIX}'s {B_ATK_ABILITY} transformed it into the {B_BUFF1} type!"),
    [STRINGID_SYMBIOSISITEMPASS]                    = COMPOUND_STRING("{B_SCR_NAME_WITH_PREFIX} passed its {B_LAST_ITEM} to {B_ATK_NAME_WITH_PREFIX2} through {B_LAST_ABILITY}!"),
    [STRINGID_STEALTHROCKDMG]                       = COMPOUND_STRING("Pointed stones dug into {B_SCR_NAME_WITH_PREFIX2}!"),
    [STRINGID_TOXICSPIKESABSORBED]                  = COMPOUND_STRING("The poison spikes disappeared from the ground around {B_ATK_TEAM2} team!"),
    [STRINGID_TOXICSPIKESPOISONED]                  = COMPOUND_STRING("{B_SCR_NAME_WITH_PREFIX} was poisoned!"),
    [STRINGID_STICKYWEBSWITCHIN]                    = COMPOUND_STRING("{B_SCR_NAME_WITH_PREFIX} was caught in a sticky web!"),
    [STRINGID_HEALINGWISHCAMETRUE]                  = COMPOUND_STRING("The healing wish came true for {B_ATK_NAME_WITH_PREFIX2}!"),
    [STRINGID_HEALINGWISHHEALED]                    = COMPOUND_STRING("{B_ATK_NAME_WITH_PREFIX} regained health!"),
    [STRINGID_LUNARDANCECAMETRUE]                   = COMPOUND_STRING("{B_ATK_NAME_WITH_PREFIX} became cloaked in mystical moonlight!"),
    [STRINGID_CUSEDBODYDISABLED]                    = COMPOUND_STRING("{B_ATK_NAME_WITH_PREFIX}'s {B_BUFF1} was disabled by {B_DEF_NAME_WITH_PREFIX2}'s {B_DEF_ABILITY}!"),
    [STRINGID_ATTACKERACQUIREDABILITY]              = COMPOUND_STRING("{B_ATK_NAME_WITH_PREFIX} acquired {B_ATK_ABILITY}!"),
    [STRINGID_TARGETABILITYSTATLOWER]               = COMPOUND_STRING("{B_DEF_NAME_WITH_PREFIX}'s {B_DEF_ABILITY} lowered its {B_BUFF1}!"),
    [STRINGID_TARGETSTATWONTGOHIGHER]               = COMPOUND_STRING("{B_DEF_NAME_WITH_PREFIX}'s {B_BUFF1} won't go any higher!"),
    [STRINGID_PKMNMOVEBOUNCEDABILITY]               = COMPOUND_STRING("{B_ATK_NAME_WITH_PREFIX}'s {B_CURRENT_MOVE} was bounced back by {B_DEF_NAME_WITH_PREFIX2}'s {B_DEF_ABILITY}!"),
    [STRINGID_IMPOSTERTRANSFORM]                    = COMPOUND_STRING("{B_ATK_NAME_WITH_PREFIX} transformed into {B_DEF_NAME_WITH_PREFIX2} using {B_LAST_ABILITY}!"),
    [STRINGID_ASSAULTVESTDOESNTALLOW]               = COMPOUND_STRING("The effects of the {B_LAST_ITEM} prevent status moves from being used!\p"),
    [STRINGID_GRAVITYPREVENTSUSAGE]                 = COMPOUND_STRING("{B_ATK_NAME_WITH_PREFIX} can't use {B_CURRENT_MOVE} because of gravity!\p"),
    [STRINGID_HEALBLOCKPREVENTSUSAGE]               = COMPOUND_STRING("{B_ATK_NAME_WITH_PREFIX} was prevented from healing!\p"),
    [STRINGID_NOTDONEYET]                           = COMPOUND_STRING("This move effect is not done yet!\p"),
    [STRINGID_STICKYWEBUSED]                        = COMPOUND_STRING("A sticky web has been laid out on the ground around {B_DEF_TEAM2} team!"),
    [STRINGID_QUASHSUCCESS]                         = COMPOUND_STRING("{B_DEF_NAME_WITH_PREFIX}'s move was postponed!"),
    [STRINGID_PKMNBLEWAWAYTOXICSPIKES]              = COMPOUND_STRING("{B_ATK_NAME_WITH_PREFIX} blew away Toxic Spikes!"),
    [STRINGID_PKMNBLEWAWAYSTICKYWEB]                = COMPOUND_STRING("{B_ATK_NAME_WITH_PREFIX} blew away Sticky Web!"),
    [STRINGID_PKMNBLEWAWAYSTEALTHROCK]              = COMPOUND_STRING("{B_ATK_NAME_WITH_PREFIX} blew away Stealth Rock!"),
    [STRINGID_IONDELUGEON]                          = COMPOUND_STRING("A deluge of ions showers the battlefield!"),
    [STRINGID_TOPSYTURVYSWITCHEDSTATS]              = COMPOUND_STRING("All stat changes on {B_DEF_NAME_WITH_PREFIX2} were inverted!"),
    [STRINGID_TERRAINBECOMESMISTY]                  = COMPOUND_STRING("Mist swirled around the battlefield!"),
    [STRINGID_TERRAINBECOMESGRASSY]                 = COMPOUND_STRING("Grass grew to cover the battlefield!"),
    [STRINGID_TERRAINBECOMESELECTRIC]               = COMPOUND_STRING("An electric current ran across the battlefield!"),
    [STRINGID_TERRAINBECOMESPSYCHIC]                = COMPOUND_STRING("The battlefield got weird!"),
    [STRINGID_TARGETELECTRIFIED]                    = COMPOUND_STRING("{B_DEF_NAME_WITH_PREFIX}'s moves have been electrified!"),
    [STRINGID_MEGAEVOREACTING]                      = COMPOUND_STRING("{B_ATK_NAME_WITH_PREFIX}'s {B_LAST_ITEM} is reacting to {B_ATK_TRAINER_NAME}'s Mega Ring!"), //actually displays the type of mega ring in inventory, but we didnt implement them :(
    [STRINGID_MEGAEVOEVOLVED]                       = COMPOUND_STRING("{B_ATK_NAME_WITH_PREFIX} has Mega Evolved into Mega {B_BUFF1}!"),
    [STRINGID_DRASTICALLY]                          = gText_drastically,
    [STRINGID_SEVERELY]                             = gText_severely,
    [STRINGID_INFESTATION]                          = COMPOUND_STRING("{B_DEF_NAME_WITH_PREFIX} has been afflicted with an infestation by {B_ATK_NAME_WITH_PREFIX2}!"),
    [STRINGID_NOEFFECTONTARGET]                     = COMPOUND_STRING("It won't have any effect on {B_DEF_NAME_WITH_PREFIX2}!"),
    [STRINGID_BURSTINGFLAMESHIT]                    = COMPOUND_STRING("The bursting flames hit {B_SCR_NAME_WITH_PREFIX2}!"),
    [STRINGID_BESTOWITEMGIVING]                     = COMPOUND_STRING("{B_DEF_NAME_WITH_PREFIX} received {B_LAST_ITEM} from {B_ATK_NAME_WITH_PREFIX2}!"),
    [STRINGID_THIRDTYPEADDED]                       = COMPOUND_STRING("{B_BUFF1} type was added to {B_DEF_NAME_WITH_PREFIX2}!"),
    [STRINGID_FELLFORFEINT]                         = COMPOUND_STRING("{B_DEF_NAME_WITH_PREFIX} fell for the feint!"),
    [STRINGID_POKEMONCANNOTUSEMOVE]                 = COMPOUND_STRING("{B_ATK_NAME_WITH_PREFIX} cannot use {B_CURRENT_MOVE}!"),
    [STRINGID_COVEREDINPOWDER]                      = COMPOUND_STRING("{B_DEF_NAME_WITH_PREFIX} is covered in powder!"),
    [STRINGID_POWDEREXPLODES]                       = COMPOUND_STRING("When the flame touched the powder on the Pokémon, it exploded!"),
    [STRINGID_BELCHCANTSELECT]                      = COMPOUND_STRING("{B_ATK_NAME_WITH_PREFIX} hasn't eaten any held Berries, so it can't possibly belch!\p"),
    [STRINGID_SPECTRALTHIEFSTEAL]                   = COMPOUND_STRING("{B_ATK_NAME_WITH_PREFIX} stole the target's boosted stats!"),
    [STRINGID_GRAVITYGROUNDING]                     = COMPOUND_STRING("{B_DEF_NAME_WITH_PREFIX} fell from the sky due to the gravity!"),
    [STRINGID_MISTYTERRAINPREVENTS]                 = COMPOUND_STRING("{B_DEF_NAME_WITH_PREFIX} surrounds itself with a protective mist!"),
    [STRINGID_GRASSYTERRAINHEALS]                   = COMPOUND_STRING("{B_ATK_NAME_WITH_PREFIX} is healed by the grassy terrain!"),
    [STRINGID_ELECTRICTERRAINPREVENTS]              = COMPOUND_STRING("{B_DEF_NAME_WITH_PREFIX} surrounds itself with electrified terrain!"),
    [STRINGID_PSYCHICTERRAINPREVENTS]               = COMPOUND_STRING("{B_DEF_NAME_WITH_PREFIX} surrounds itself with psychic terrain!"),
    [STRINGID_SAFETYGOGGLESPROTECTED]               = COMPOUND_STRING("{B_DEF_NAME_WITH_PREFIX} is not affected thanks to its {B_LAST_ITEM}!"),
    [STRINGID_FLOWERVEILPROTECTED]                  = COMPOUND_STRING("{B_DEF_NAME_WITH_PREFIX} surrounded itself with a veil of petals!"),
    [STRINGID_SWEETVEILPROTECTED]                   = COMPOUND_STRING("{B_DEF_NAME_WITH_PREFIX} can't fall asleep due to a veil of sweetness!"),
    [STRINGID_AROMAVEILPROTECTED]                   = COMPOUND_STRING("{B_DEF_NAME_WITH_PREFIX} is protected by an aromatic veil!"),
    [STRINGID_CELEBRATEMESSAGE]                     = COMPOUND_STRING("Congratulations, {B_PLAYER_NAME}!"),
    [STRINGID_USEDINSTRUCTEDMOVE]                   = COMPOUND_STRING("{B_ATK_NAME_WITH_PREFIX} followed  {B_BUFF1}'s instructions!"),
    [STRINGID_THROATCHOPENDS]                       = COMPOUND_STRING("{B_ATK_NAME_WITH_PREFIX} can use sound-based moves again!"),
    [STRINGID_PKMNCANTUSEMOVETHROATCHOP]            = COMPOUND_STRING("The effects of Throat Chop prevent {B_ATK_NAME_WITH_PREFIX2} from using certain moves!\p"),
    [STRINGID_LASERFOCUS]                           = COMPOUND_STRING("{B_ATK_NAME_WITH_PREFIX} concentrated intensely!"),
    [STRINGID_GEMACTIVATES]                         = COMPOUND_STRING("The {B_LAST_ITEM} strengthened {B_ATK_NAME_WITH_PREFIX2}'s power!"),
    [STRINGID_BERRYDMGREDUCES]                      = COMPOUND_STRING("The {B_LAST_ITEM} weakened the damage to {B_SCR_NAME_WITH_PREFIX2}!"),
    [STRINGID_TARGETATEITEM]                        = COMPOUND_STRING("{B_DEF_NAME_WITH_PREFIX} ate its {B_LAST_ITEM}!"),
    [STRINGID_AIRBALLOONFLOAT]                      = COMPOUND_STRING("{B_SCR_NAME_WITH_PREFIX} floats in the air with its Air Balloon!"),
    [STRINGID_AIRBALLOONPOP]                        = COMPOUND_STRING("{B_DEF_NAME_WITH_PREFIX}'s Air Balloon popped!"),
    [STRINGID_INCINERATEBURN]                       = COMPOUND_STRING("{B_EFF_NAME_WITH_PREFIX}'s {B_LAST_ITEM} was burnt up!"),
    [STRINGID_BUGBITE]                              = COMPOUND_STRING("{B_ATK_NAME_WITH_PREFIX} stole and ate its target's {B_LAST_ITEM}!"),
    [STRINGID_ILLUSIONWOREOFF]                      = COMPOUND_STRING("{B_DEF_NAME_WITH_PREFIX}'s illusion wore off!"),
    [STRINGID_ATTACKERCUREDTARGETSTATUS]            = COMPOUND_STRING("{B_ATK_NAME_WITH_PREFIX} cured {B_DEF_NAME_WITH_PREFIX2}'s problem!"),
    [STRINGID_ATTACKERLOSTFIRETYPE]                 = COMPOUND_STRING("{B_ATK_NAME_WITH_PREFIX} burned itself out!"),
    [STRINGID_HEALERCURE]                           = COMPOUND_STRING("{B_ATK_NAME_WITH_PREFIX}'s {B_LAST_ABILITY} cured {B_SCR_NAME_WITH_PREFIX2}'s problem!"),
    [STRINGID_SCRIPTINGABILITYSTATRAISE]            = COMPOUND_STRING("{B_SCR_NAME_WITH_PREFIX}'s {B_SCR_ACTIVE_ABILITY} raised its {B_BUFF1}!"),
    [STRINGID_RECEIVERABILITYTAKEOVER]              = COMPOUND_STRING("{B_SCR_NAME_WITH_PREFIX}'s {B_SCR_ACTIVE_ABILITY} was taken over!"),
    [STRINGID_PKNMABSORBINGPOWER]                   = COMPOUND_STRING("{B_ATK_NAME_WITH_PREFIX} is absorbing power!"),
    [STRINGID_NOONEWILLBEABLETORUNAWAY]             = COMPOUND_STRING("No one will be able to run away during the next turn!"),
    [STRINGID_DESTINYKNOTACTIVATES]                 = COMPOUND_STRING("{B_SCR_NAME_WITH_PREFIX} fell in love because of the {B_LAST_ITEM}!"),
    [STRINGID_CLOAKEDINAFREEZINGLIGHT]              = COMPOUND_STRING("{B_ATK_NAME_WITH_PREFIX} became cloaked in a freezing light!"),
    [STRINGID_CLEARAMULETWONTLOWERSTATS]            = COMPOUND_STRING("The effects of the {B_LAST_ITEM} held by {B_DEF_NAME_WITH_PREFIX2} prevents its stats from being lowered!"),
    [STRINGID_FERVENTWISHREACHED]                   = COMPOUND_STRING("{B_ATK_TRAINER_NAME}'s fervent wish has reached {B_ATK_NAME_WITH_PREFIX2}!"),
    [STRINGID_AIRLOCKACTIVATES]                     = COMPOUND_STRING("The effects of the weather disappeared."),
    [STRINGID_PRESSUREENTERS]                       = COMPOUND_STRING("{B_SCR_NAME_WITH_PREFIX} is exerting its pressure!"),
    [STRINGID_DARKAURAENTERS]                       = COMPOUND_STRING("{B_SCR_NAME_WITH_PREFIX} is radiating a dark aura!"),
    [STRINGID_FAIRYAURAENTERS]                      = COMPOUND_STRING("{B_SCR_NAME_WITH_PREFIX} is radiating a fairy aura!"),
    [STRINGID_AURABREAKENTERS]                      = COMPOUND_STRING("{B_SCR_NAME_WITH_PREFIX} reversed all other Pokémon's auras!"),
    [STRINGID_COMATOSEENTERS]                       = COMPOUND_STRING("{B_SCR_NAME_WITH_PREFIX} is drowsing!"),
    [STRINGID_SCREENCLEANERENTERS]                  = COMPOUND_STRING("All screens on the field were cleansed!"),
    [STRINGID_FETCHEDPOKEBALL]                      = COMPOUND_STRING("{B_SCR_NAME_WITH_PREFIX} found a {B_LAST_ITEM}!"),
    [STRINGID_BATTLERABILITYRAISEDSTAT]             = COMPOUND_STRING("{B_SCR_NAME_WITH_PREFIX}'s {B_SCR_ACTIVE_ABILITY} raised its {B_BUFF1}!"),
    [STRINGID_ASANDSTORMKICKEDUP]                   = COMPOUND_STRING("A sandstorm kicked up!"),
    [STRINGID_PKMNSWILLPERISHIN3TURNS]              = COMPOUND_STRING("Both Pokémon will perish in three turns!"),  //don't think this message is displayed anymore
    [STRINGID_ABILITYRAISEDSTATDRASTICALLY]         = COMPOUND_STRING("{B_DEF_ABILITY} raised {B_DEF_NAME_WITH_PREFIX2}'s {B_BUFF1} drastically!"),
    [STRINGID_AURAFLAREDTOLIFE]                     = COMPOUND_STRING("{B_DEF_NAME_WITH_PREFIX}'s aura flared to life!"),
    [STRINGID_ASONEENTERS]                          = COMPOUND_STRING("{B_SCR_NAME_WITH_PREFIX} has two Abilities!"),
    [STRINGID_CURIOUSMEDICINEENTERS]                = COMPOUND_STRING("{B_EFF_NAME_WITH_PREFIX}'s stat changes were removed!"),
    [STRINGID_CANACTFASTERTHANKSTO]                 = COMPOUND_STRING("{B_ATK_NAME_WITH_PREFIX} can act faster than normal, thanks to its {B_BUFF1}!"),
    [STRINGID_MICLEBERRYACTIVATES]                  = COMPOUND_STRING("{B_SCR_NAME_WITH_PREFIX} boosted the accuracy of its next move using {B_LAST_ITEM}!"),
    [STRINGID_PKMNSHOOKOFFTHETAUNT]                 = COMPOUND_STRING("{B_SCR_NAME_WITH_PREFIX} shook off the taunt!"),
    [STRINGID_PKMNGOTOVERITSINFATUATION]            = COMPOUND_STRING("{B_SCR_NAME_WITH_PREFIX} got over its infatuation!"),
    [STRINGID_ITEMCANNOTBEREMOVED]                  = COMPOUND_STRING("{B_ATK_NAME_WITH_PREFIX}'s item cannot be removed!"),
    [STRINGID_STICKYBARBTRANSFER]                   = COMPOUND_STRING("The {B_LAST_ITEM} attached itself to {B_ATK_NAME_WITH_PREFIX2}!"),
    [STRINGID_PKMNBURNHEALED]                       = COMPOUND_STRING("{B_DEF_NAME_WITH_PREFIX}'s burn was cured!"),
    [STRINGID_REDCARDACTIVATE]                      = COMPOUND_STRING("{B_SCR_NAME_WITH_PREFIX} held up its Red Card against {B_ATK_NAME_WITH_PREFIX2}!"),
    [STRINGID_EJECTBUTTONACTIVATE]                  = COMPOUND_STRING("{B_SCR_NAME_WITH_PREFIX} is switched out with the {B_LAST_ITEM}!"),
    [STRINGID_ATKGOTOVERINFATUATION]                = COMPOUND_STRING("{B_ATK_NAME_WITH_PREFIX} got over its infatuation!"),
    [STRINGID_TORMENTEDNOMORE]                      = COMPOUND_STRING("{B_ATK_NAME_WITH_PREFIX} is no longer tormented!"),
    [STRINGID_HEALBLOCKEDNOMORE]                    = COMPOUND_STRING("{B_ATK_NAME_WITH_PREFIX} is cured of its heal block!"),
    [STRINGID_ATTACKERBECAMEFULLYCHARGED]           = COMPOUND_STRING("{B_ATK_NAME_WITH_PREFIX} became fully charged due to its bond with its trainer!\p"),
    [STRINGID_ATTACKERBECAMEASHSPECIES]             = COMPOUND_STRING("{B_ATK_NAME_WITH_PREFIX} became Ash-Greninja!\p"),
    [STRINGID_EXTREMELYHARSHSUNLIGHT]               = COMPOUND_STRING("The sunlight turned extremely harsh!"),
    [STRINGID_EXTREMESUNLIGHTFADED]                 = COMPOUND_STRING("The extremely harsh sunlight faded!"),
    [STRINGID_MOVEEVAPORATEDINTHEHARSHSUNLIGHT]     = COMPOUND_STRING("The Water-type attack evaporated in the extremely harsh sunlight!"),
    [STRINGID_EXTREMELYHARSHSUNLIGHTWASNOTLESSENED] = COMPOUND_STRING("The extremely harsh sunlight was not lessened at all!"),
    [STRINGID_HEAVYRAIN]                            = COMPOUND_STRING("A heavy rain began to fall!"),
    [STRINGID_HEAVYRAINLIFTED]                      = COMPOUND_STRING("The heavy rain has lifted!"),
    [STRINGID_MOVEFIZZLEDOUTINTHEHEAVYRAIN]         = COMPOUND_STRING("The Fire-type attack fizzled out in the heavy rain!"),
    [STRINGID_NORELIEFROMHEAVYRAIN]                 = COMPOUND_STRING("There is no relief from this heavy rain!"),
    [STRINGID_MYSTERIOUSAIRCURRENT]                 = COMPOUND_STRING("Mysterious strong winds are protecting Flying-type Pokémon!"),
    [STRINGID_STRONGWINDSDISSIPATED]                = COMPOUND_STRING("The mysterious strong winds have dissipated!"),
    [STRINGID_MYSTERIOUSAIRCURRENTBLOWSON]          = COMPOUND_STRING("The mysterious strong winds blow on regardless!"),
    [STRINGID_ATTACKWEAKENEDBSTRONGWINDS]           = COMPOUND_STRING("The mysterious strong winds weakened the attack!"),
    [STRINGID_STUFFCHEEKSCANTSELECT]                = COMPOUND_STRING("It can't use the move because it doesn't have a Berry!\p"),
    [STRINGID_PKMNREVERTEDTOPRIMAL]                 = COMPOUND_STRING("{B_SCR_NAME_WITH_PREFIX}'s Primal Reversion! It reverted to its primal state!"),
    [STRINGID_BUTPOKEMONCANTUSETHEMOVE]             = COMPOUND_STRING("But {B_ATK_NAME_WITH_PREFIX2} can't use the move!"),
    [STRINGID_BUTHOOPACANTUSEIT]                    = COMPOUND_STRING("But {B_ATK_NAME_WITH_PREFIX2} can't use it the way it is now!"),
    [STRINGID_BROKETHROUGHPROTECTION]               = COMPOUND_STRING("It broke through {B_DEF_NAME_WITH_PREFIX2}'s protection!"),
    [STRINGID_ABILITYALLOWSONLYMOVE]                = COMPOUND_STRING("{B_ATK_ABILITY} only allows the use of {B_CURRENT_MOVE}!\p"),
    [STRINGID_SWAPPEDABILITIES]                     = COMPOUND_STRING("{B_DEF_NAME_WITH_PREFIX} swapped Abilities with its target!"),
    [STRINGID_PASTELVEILPROTECTED]                  = COMPOUND_STRING("{B_DEF_NAME_WITH_PREFIX} is protected by a pastel veil!"),
    [STRINGID_PASTELVEILENTERS]                     = COMPOUND_STRING("{B_DEF_NAME_WITH_PREFIX} was cured of its poisoning!"),
    [STRINGID_BATTLERTYPECHANGEDTO]                 = COMPOUND_STRING("{B_SCR_NAME_WITH_PREFIX}'s type changed to {B_BUFF1}!"),
    [STRINGID_BOTHCANNOLONGERESCAPE]                = COMPOUND_STRING("Neither Pokémon can run away!"),
    [STRINGID_CANTESCAPEDUETOUSEDMOVE]              = COMPOUND_STRING("{B_ATK_NAME_WITH_PREFIX} can no longer escape because it used No Retreat!"),
    [STRINGID_PKMNBECAMEWEAKERTOFIRE]               = COMPOUND_STRING("{B_DEF_NAME_WITH_PREFIX} became weaker to fire!"),
    [STRINGID_ABOUTTOUSEPOLTERGEIST]                = COMPOUND_STRING("{B_DEF_NAME_WITH_PREFIX} is about to be attacked by its {B_BUFF1}!"),
    [STRINGID_CANTESCAPEBECAUSEOFCURRENTMOVE]       = COMPOUND_STRING("{B_DEF_NAME_WITH_PREFIX} can no longer escape because of Octolock!"),
    [STRINGID_NEUTRALIZINGGASENTERS]                = COMPOUND_STRING("Neutralizing gas filled the area!"),
    [STRINGID_NEUTRALIZINGGASOVER]                  = COMPOUND_STRING("The effects of the neutralizing gas wore off!"),
    [STRINGID_TARGETTOOHEAVY]                       = COMPOUND_STRING("{B_DEF_NAME_WITH_PREFIX} is too heavy to be lifted!"),
    [STRINGID_PKMNTOOKTARGETHIGH]                   = COMPOUND_STRING("{B_ATK_NAME_WITH_PREFIX} took {B_DEF_NAME_WITH_PREFIX2} into the sky!"),
    [STRINGID_PKMNINSNAPTRAP]                       = COMPOUND_STRING("{B_DEF_NAME_WITH_PREFIX} got trapped by a snap trap!"),
    [STRINGID_METEORBEAMCHARGING]                   = COMPOUND_STRING("{B_ATK_NAME_WITH_PREFIX} is overflowing with space power!"),
    [STRINGID_HEATUPBEAK]                           = COMPOUND_STRING("{B_ATK_NAME_WITH_PREFIX} started heating up its beak!"),
    [STRINGID_COURTCHANGE]                          = COMPOUND_STRING("{B_ATK_NAME_WITH_PREFIX} swapped the battle effects affecting each side of the field!"),
    [STRINGID_PLAYERLOSTTOENEMYTRAINER]             = COMPOUND_STRING("You have no more Pokémon that can fight!\pYou lost to {B_TRAINER1_NAME_WITH_CLASS}!{PAUSE_UNTIL_PRESS}"),
    [STRINGID_PLAYERPAIDPRIZEMONEY]                 = COMPOUND_STRING("You gave ¥{B_BUFF1} to the winner…\pYou were overwhelmed by your defeat!{PAUSE_UNTIL_PRESS}"),
    [STRINGID_ZPOWERSURROUNDS]                      = COMPOUND_STRING("{B_ATK_NAME_WITH_PREFIX} surrounded itself with its Z-Power!"),
    [STRINGID_ZMOVEUNLEASHED]                       = COMPOUND_STRING("{B_ATK_NAME_WITH_PREFIX} unleashes its full-force Z-Move!"),
    [STRINGID_ZMOVERESETSSTATS]                     = COMPOUND_STRING("{B_SCR_NAME_WITH_PREFIX} returned its decreased stats to normal using its Z-Power!"),
    [STRINGID_ZMOVEALLSTATSUP]                      = COMPOUND_STRING("{B_SCR_NAME_WITH_PREFIX} boosted its stats using its Z-Power!"),
    [STRINGID_ZMOVEZBOOSTCRIT]                      = COMPOUND_STRING("{B_SCR_NAME_WITH_PREFIX} boosted its critical-hit ratio using its Z-Power!"),
    [STRINGID_ZMOVERESTOREHP]                       = COMPOUND_STRING("{B_SCR_NAME_WITH_PREFIX} restored its HP using its Z-Power!"),
    [STRINGID_ZMOVESTATUP]                          = COMPOUND_STRING("{B_SCR_NAME_WITH_PREFIX} boosted its stats using its Z-Power!"),
    [STRINGID_ZMOVEHPTRAP]                          = COMPOUND_STRING("{B_SCR_NAME_WITH_PREFIX}'s HP was restored by the Z-Power!"),
    [STRINGID_ATTACKEREXPELLEDTHEPOISON]            = COMPOUND_STRING("{B_ATK_NAME_WITH_PREFIX} managed to expel the poison so you wouldn't worry!"),
    [STRINGID_ATTACKERSHOOKITSELFAWAKE]             = COMPOUND_STRING("{B_ATK_NAME_WITH_PREFIX} shook itself awake so you wouldn't worry!"),
    [STRINGID_ATTACKERBROKETHROUGHPARALYSIS]        = COMPOUND_STRING("{B_ATK_NAME_WITH_PREFIX} gathered all its energy to break through its paralysis so you wouldn't worry!"),
    [STRINGID_ATTACKERHEALEDITSBURN]                = COMPOUND_STRING("{B_ATK_NAME_WITH_PREFIX} cured its burn through sheer determination so you wouldn't worry!"),
    [STRINGID_ATTACKERMELTEDTHEICE]                 = COMPOUND_STRING("{B_ATK_NAME_WITH_PREFIX} melted the ice with its fiery determination so you wouldn't worry!"),
    [STRINGID_TARGETTOUGHEDITOUT]                   = COMPOUND_STRING("{B_DEF_NAME_WITH_PREFIX} toughed it out so you wouldn't feel sad!"),
    [STRINGID_ATTACKERLOSTELECTRICTYPE]             = COMPOUND_STRING("{B_ATK_NAME_WITH_PREFIX} used up all its electricity!"),
    [STRINGID_ATTACKERSWITCHEDSTATWITHTARGET]       = COMPOUND_STRING("{B_ATK_NAME_WITH_PREFIX} switched {B_BUFF1} with its target!"),
    [STRINGID_BEINGHITCHARGEDPKMNWITHPOWER]         = COMPOUND_STRING("Being hit by {B_CURRENT_MOVE} charged {B_DEF_NAME_WITH_PREFIX2} with power!"),
    [STRINGID_SUNLIGHTACTIVATEDABILITY]             = COMPOUND_STRING("The harsh sunlight activated {B_SCR_NAME_WITH_PREFIX2}'s Protosynthesis!"),
    [STRINGID_STATWASHEIGHTENED]                    = COMPOUND_STRING("{B_SCR_NAME_WITH_PREFIX}'s {B_BUFF1} was heightened!"),
    [STRINGID_ELECTRICTERRAINACTIVATEDABILITY]      = COMPOUND_STRING("The Electric Terrain activated {B_SCR_NAME_WITH_PREFIX2}'s Quark Drive!"),
    [STRINGID_ABILITYWEAKENEDSURROUNDINGMONSSTAT]   = COMPOUND_STRING("{B_SCR_NAME_WITH_PREFIX}'s {B_SCR_ACTIVE_ABILITY} weakened the {B_BUFF1} of all surrounding Pokémon!\p"),
    [STRINGID_ATTACKERGAINEDSTRENGTHFROMTHEFALLEN]  = COMPOUND_STRING("{B_SCR_NAME_WITH_PREFIX} gained strength from the fallen!"),
    [STRINGID_PKMNSABILITYPREVENTSABILITY]          = COMPOUND_STRING("{B_SCR_NAME_WITH_PREFIX}'s {B_SCR_ACTIVE_ABILITY} prevents {B_DEF_NAME_WITH_PREFIX2}'s {B_DEF_ABILITY} from working!"), //not in gen 5+, ability popup
    [STRINGID_PREPARESHELLTRAP]                     = COMPOUND_STRING("{B_ATK_NAME_WITH_PREFIX} set a shell trap!"),
    [STRINGID_SHELLTRAPDIDNTWORK]                   = COMPOUND_STRING("{B_ATK_NAME_WITH_PREFIX}'s shell trap didn't work!"),
    [STRINGID_SPIKESDISAPPEAREDFROMTEAM]            = COMPOUND_STRING("The spikes disappeared from the ground around {B_ATK_TEAM2} team!"),
    [STRINGID_TOXICSPIKESDISAPPEAREDFROMTEAM]       = COMPOUND_STRING("The poison spikes disappeared from the ground around {B_ATK_TEAM2} team!"),
    [STRINGID_STICKYWEBDISAPPEAREDFROMTEAM]         = COMPOUND_STRING("The sticky web has disappeared from the ground around {B_ATK_TEAM2} team!"),
    [STRINGID_STEALTHROCKDISAPPEAREDFROMTEAM]       = COMPOUND_STRING("The pointed stones disappeared from around {B_ATK_TEAM2} team!"),
    [STRINGID_COULDNTFULLYPROTECT]                  = COMPOUND_STRING("{B_DEF_NAME_WITH_PREFIX} couldn't fully protect itself and got hurt!"),
    [STRINGID_STOCKPILEDEFFECTWOREOFF]              = COMPOUND_STRING("{B_ATK_NAME_WITH_PREFIX}'s stockpiled effect wore off!"),
    [STRINGID_PKMNREVIVEDREADYTOFIGHT]              = COMPOUND_STRING("{B_BUFF1} was revived and is ready to fight again!"),
    [STRINGID_ITEMRESTOREDSPECIESHEALTH]            = COMPOUND_STRING("{B_BUFF1} had its HP restored."),
    [STRINGID_ITEMCUREDSPECIESSTATUS]               = COMPOUND_STRING("{B_BUFF1} had its status healed!"),
    [STRINGID_ITEMRESTOREDSPECIESPP]                = COMPOUND_STRING("{B_BUFF1} had its PP restored!"),
    [STRINGID_THUNDERCAGETRAPPED]                   = COMPOUND_STRING("{B_ATK_NAME_WITH_PREFIX} trapped {B_DEF_NAME_WITH_PREFIX2}!"),
    [STRINGID_PKMNHURTBYFROSTBITE]                  = COMPOUND_STRING("{B_ATK_NAME_WITH_PREFIX} was hurt by its frostbite!"),
    [STRINGID_PKMNGOTFROSTBITE]                     = COMPOUND_STRING("{B_EFF_NAME_WITH_PREFIX} got frostbite!"),
    [STRINGID_PKMNSITEMHEALEDFROSTBITE]             = COMPOUND_STRING("{B_SCR_NAME_WITH_PREFIX}'s {B_LAST_ITEM} cured its frostbite!"),
    [STRINGID_ATTACKERHEALEDITSFROSTBITE]           = COMPOUND_STRING("{B_ATK_NAME_WITH_PREFIX} cured its frostbite through sheer determination so you wouldn't worry!"),
    [STRINGID_PKMNFROSTBITEHEALED]                  = COMPOUND_STRING("{B_DEF_NAME_WITH_PREFIX}'s frostbite was cured!"),
    [STRINGID_PKMNFROSTBITEHEALED2]                 = COMPOUND_STRING("{B_ATK_NAME_WITH_PREFIX}'s frostbite was cured!"),
    [STRINGID_PKMNFROSTBITEHEALEDBY]                = COMPOUND_STRING("{B_ATK_NAME_WITH_PREFIX}'s {B_CURRENT_MOVE} cured its frostbite!"),
    [STRINGID_MIRRORHERBCOPIED]                     = COMPOUND_STRING("{B_SCR_NAME_WITH_PREFIX} used its Mirror Herb to mirror its opponent's stat changes!"),
    [STRINGID_STARTEDSNOW]                          = COMPOUND_STRING("It started to snow!"),
    [STRINGID_SNOWCONTINUES]                        = COMPOUND_STRING("Snow continues to fall."), //not in gen 5+ (lol)
    [STRINGID_SNOWSTOPPED]                          = COMPOUND_STRING("The snow stopped."),
    [STRINGID_SNOWWARNINGSNOW]                      = COMPOUND_STRING("It started to snow!"),
    [STRINGID_PKMNITEMMELTED]                       = COMPOUND_STRING("{B_ATK_NAME_WITH_PREFIX} corroded {B_DEF_NAME_WITH_PREFIX2}'s {B_LAST_ITEM}!"),
    [STRINGID_ULTRABURSTREACTING]                   = COMPOUND_STRING("Bright light is about to burst out of {B_ATK_NAME_WITH_PREFIX2}!"),
    [STRINGID_ULTRABURSTCOMPLETED]                  = COMPOUND_STRING("{B_ATK_NAME_WITH_PREFIX} regained its true power through Ultra Burst!"),
    [STRINGID_TEAMGAINEDEXP]                        = COMPOUND_STRING("The rest of your team gained Exp. Points thanks to the Exp. Share!\p"),
    [STRINGID_CURRENTMOVECANTSELECT]                = COMPOUND_STRING("{B_BUFF1} cannot be used!\p"),
    [STRINGID_TARGETISBEINGSALTCURED]               = COMPOUND_STRING("{B_DEF_NAME_WITH_PREFIX} is being salt cured!"),
    [STRINGID_TARGETISHURTBYSALTCURE]               = COMPOUND_STRING("{B_DEF_NAME_WITH_PREFIX} is hurt by {B_BUFF1}!"),
    [STRINGID_TARGETCOVEREDINSTICKYCANDYSYRUP]      = COMPOUND_STRING("{B_DEF_NAME_WITH_PREFIX} got covered in sticky candy syrup!"),
    [STRINGID_SHARPSTEELFLOATS]                     = COMPOUND_STRING("Sharp-pointed pieces of steel started floating around {B_DEF_TEAM2} Pokémon!"),
    [STRINGID_SHARPSTEELDMG]                        = COMPOUND_STRING("The sharp steel bit into {B_DEF_NAME_WITH_PREFIX2}!"),
    [STRINGID_PKMNBLEWAWAYSHARPSTEEL]               = COMPOUND_STRING("{B_ATK_NAME_WITH_PREFIX} blew away sharp steel!"),
    [STRINGID_SHARPSTEELDISAPPEAREDFROMTEAM]        = COMPOUND_STRING("The pieces of steel surrounding {B_ATK_TEAM2} Pokémon disappeared!"),
    [STRINGID_TEAMTRAPPEDWITHVINES]                 = COMPOUND_STRING("{B_DEF_TEAM1} Pokémon got trapped with vines!"),
    [STRINGID_PKMNHURTBYVINES]                      = COMPOUND_STRING("{B_ATK_NAME_WITH_PREFIX} is hurt by G-Max Vine Lash's ferocious beating!"),
    [STRINGID_TEAMCAUGHTINVORTEX]                   = COMPOUND_STRING("{B_DEF_TEAM1} Pokémon got caught in a vortex of water!"),
    [STRINGID_PKMNHURTBYVORTEX]                     = COMPOUND_STRING("{B_ATK_NAME_WITH_PREFIX} is hurt by G-Max Cannonade's vortex!"),
    [STRINGID_TEAMSURROUNDEDBYFIRE]                 = COMPOUND_STRING("{B_DEF_TEAM1} Pokémon were surrounded by fire!"),
    [STRINGID_PKMNBURNINGUP]                        = COMPOUND_STRING("{B_ATK_NAME_WITH_PREFIX} is burning up within G-Max Wildfire's flames!"),
    [STRINGID_TEAMSURROUNDEDBYROCKS]                = COMPOUND_STRING("{B_DEF_TEAM1} Pokémon became surrounded by rocks!"),
    [STRINGID_PKMNHURTBYROCKSTHROWN]                = COMPOUND_STRING("{B_ATK_NAME_WITH_PREFIX} is hurt by rocks thrown out by G-Max Volcalith!"),
    [STRINGID_MOVEBLOCKEDBYDYNAMAX]                 = COMPOUND_STRING("The move was blocked by the power of Dynamax!"),
    [STRINGID_ZEROTOHEROTRANSFORMATION]             = COMPOUND_STRING("{B_SCR_NAME_WITH_PREFIX} underwent a heroic transformation!"),
    [STRINGID_THETWOMOVESBECOMEONE]                 = COMPOUND_STRING("The two moves have become one! It's a combined move!{PAUSE 16}"),
    [STRINGID_ARAINBOWAPPEAREDONSIDE]               = COMPOUND_STRING("A rainbow appeared in the sky on {B_ATK_TEAM2} team's side!"),
    [STRINGID_THERAINBOWDISAPPEARED]                = COMPOUND_STRING("The rainbow on {B_ATK_TEAM2} team's side disappeared!"),
    [STRINGID_WAITINGFORPARTNERSMOVE]               = COMPOUND_STRING("{B_ATK_NAME_WITH_PREFIX} is waiting for {B_ATK_PARTNER_NAME}'s move…{PAUSE 16}"),
    [STRINGID_SEAOFFIREENVELOPEDSIDE]               = COMPOUND_STRING("A sea of fire enveloped {B_DEF_TEAM2} team!"),
    [STRINGID_HURTBYTHESEAOFFIRE]                   = COMPOUND_STRING("{B_ATK_NAME_WITH_PREFIX} was hurt by the sea of fire!"),
    [STRINGID_THESEAOFFIREDISAPPEARED]              = COMPOUND_STRING("The sea of fire around {B_ATK_TEAM2} team disappeared!"),
    [STRINGID_SWAMPENVELOPEDSIDE]                   = COMPOUND_STRING("A swamp enveloped {B_DEF_TEAM2} team!"),
    [STRINGID_THESWAMPDISAPPEARED]                  = COMPOUND_STRING("The swamp around {B_ATK_TEAM2} team disappeared!"),
    [STRINGID_PKMNTELLCHILLINGRECEPTIONJOKE]        = COMPOUND_STRING("{B_ATK_NAME_WITH_PREFIX} is preparing to tell a chillingly bad joke!"),
    [STRINGID_HOSPITALITYRESTORATION]               = COMPOUND_STRING("{B_ATK_PARTNER_NAME} drank down all the matcha that {B_ATK_NAME_WITH_PREFIX2} made!"),
    [STRINGID_ELECTROSHOTCHARGING]                  = COMPOUND_STRING("{B_ATK_NAME_WITH_PREFIX} absorbed electricity!"),
    [STRINGID_ITEMWASUSEDUP]                        = COMPOUND_STRING("The {B_LAST_ITEM} was used up…"),
    [STRINGID_ATTACKERLOSTITSTYPE]                  = COMPOUND_STRING("{B_ATK_NAME_WITH_PREFIX} lost its {B_BUFF1} type!"),
    [STRINGID_SHEDITSTAIL]                          = COMPOUND_STRING("{B_ATK_NAME_WITH_PREFIX} shed its tail to create a decoy!"),
    [STRINGID_CLOAKEDINAHARSHLIGHT]                 = COMPOUND_STRING("{B_ATK_NAME_WITH_PREFIX} became cloaked in a harsh light!"),
    [STRINGID_SUPERSWEETAROMAWAFTS]                 = COMPOUND_STRING("A supersweet aroma is wafting from the syrup covering {B_ATK_NAME_WITH_PREFIX2}!"),
    [STRINGID_DIMENSIONSWERETWISTED]                = COMPOUND_STRING("The dimensions were twisted!"),
    [STRINGID_BIZARREARENACREATED]                  = COMPOUND_STRING("A bizarre area was created in which Pokémon's held items lose their effects!"),
    [STRINGID_BIZARREAREACREATED]                   = COMPOUND_STRING("A bizarre area was created in which Defense and Sp. Def stats are swapped!"),
    [STRINGID_TIDYINGUPCOMPLETE]                    = COMPOUND_STRING("Tidying up complete!"),
    [STRINGID_PKMNTERASTALLIZEDINTO]                = COMPOUND_STRING("{B_ATK_NAME_WITH_PREFIX} terastallized into the {B_BUFF1} type!"),
    [STRINGID_BOOSTERENERGYACTIVATES]               = COMPOUND_STRING("{B_SCR_NAME_WITH_PREFIX} used its {B_LAST_ITEM} to activate {B_SCR_ACTIVE_ABILITY}!"),
    [STRINGID_FOGCREPTUP]                           = COMPOUND_STRING("Fog crept up as thick as soup!"),
    [STRINGID_FOGISDEEP]                            = COMPOUND_STRING("The fog is deep…"),
    [STRINGID_FOGLIFTED]                            = COMPOUND_STRING("The fog lifted."),
    [STRINGID_PKMNMADESHELLGLEAM]                   = COMPOUND_STRING("{B_DEF_NAME_WITH_PREFIX} made its shell gleam! It's distorting type matchups!"),
    [STRINGID_FICKLEBEAMDOUBLED]                    = COMPOUND_STRING("{B_ATK_NAME_WITH_PREFIX} is going all out for this attack!"),
    [STRINGID_COMMANDERACTIVATES]                   = COMPOUND_STRING("{B_SCR_NAME_WITH_PREFIX} was swallowed by Dondozo and became Dondozo's commander!"),
    [STRINGID_POKEFLUTECATCHY]                      = COMPOUND_STRING("{B_PLAYER_NAME} played the {B_LAST_ITEM}.\pNow, that's a catchy tune!"),
    [STRINGID_POKEFLUTE]                            = COMPOUND_STRING("{B_PLAYER_NAME} played the {B_LAST_ITEM}."),
    [STRINGID_MONHEARINGFLUTEAWOKE]                 = COMPOUND_STRING("The Pokémon hearing the flute awoke!"),
    [STRINGID_SUNLIGHTISHARSH]                      = COMPOUND_STRING("The sunlight is harsh!"),
    [STRINGID_ITISHAILING]                          = COMPOUND_STRING("It's hailing!"),
    [STRINGID_ITISSNOWING]                          = COMPOUND_STRING("It's snowing!"),
    [STRINGID_ISCOVEREDWITHGRASS]                   = COMPOUND_STRING("The battlefield is covered with grass!"),
    [STRINGID_MISTSWIRLSAROUND]                     = COMPOUND_STRING("Mist swirls around the battlefield!"),
    [STRINGID_ELECTRICCURRENTISRUNNING]             = COMPOUND_STRING("An electric current is running across the battlefield!"),
    [STRINGID_SEEMSWEIRD]                           = COMPOUND_STRING("The battlefield seems weird!"),
    [STRINGID_WAGGLINGAFINGER]                      = COMPOUND_STRING("Waggling a finger let it use {B_CURRENT_MOVE}!"),
<<<<<<< HEAD
    [STRINGID_SUPEREFFECTIVETWOFOES]                = COMPOUND_STRING("It's super effective on {B_DEF_NAME_WITH_PREFIX2} and {B_DEF_PARTNER_NAME}!"),
    [STRINGID_NOTVERYEFFECTIVETWOFOES]              = COMPOUND_STRING("It's not very effective on {B_DEF_NAME_WITH_PREFIX2} and {B_DEF_PARTNER_NAME}!"),
    [STRINGID_ITDOESNTAFFECTTWOFOES]                = COMPOUND_STRING("It doesn't affect {B_DEF_NAME_WITH_PREFIX2} and {B_DEF_PARTNER_NAME}…"),
=======
    [STRINGID_BLOCKEDBYSLEEPCLAUSE]                 = COMPOUND_STRING("Sleep Clause kept {B_DEF_NAME_WITH_PREFIX2} awake!"),
>>>>>>> 2b7905be
};

const u16 gTrainerUsedItemStringIds[] =
{
    STRINGID_PLAYERUSEDITEM, STRINGID_TRAINER1USEDITEM
};

const u16 gZEffectStringIds[] =
{
    [B_MSG_Z_RESET_STATS] = STRINGID_ZMOVERESETSSTATS,
    [B_MSG_Z_ALL_STATS_UP]= STRINGID_ZMOVEALLSTATSUP,
    [B_MSG_Z_BOOST_CRITS] = STRINGID_ZMOVEZBOOSTCRIT,
    [B_MSG_Z_FOLLOW_ME]   = STRINGID_PKMNCENTERATTENTION,
    [B_MSG_Z_RECOVER_HP]  = STRINGID_ZMOVERESTOREHP,
    [B_MSG_Z_STAT_UP]     = STRINGID_ZMOVESTATUP,
    [B_MSG_Z_HP_TRAP]     = STRINGID_ZMOVEHPTRAP,
};

const u16 gMentalHerbCureStringIds[] =
{
    [B_MSG_MENTALHERBCURE_INFATUATION] = STRINGID_ATKGOTOVERINFATUATION,
    [B_MSG_MENTALHERBCURE_TAUNT]       = STRINGID_BUFFERENDS,
    [B_MSG_MENTALHERBCURE_ENCORE]      = STRINGID_PKMNENCOREENDED,
    [B_MSG_MENTALHERBCURE_TORMENT]     = STRINGID_TORMENTEDNOMORE,
    [B_MSG_MENTALHERBCURE_HEALBLOCK]   = STRINGID_HEALBLOCKEDNOMORE,
    [B_MSG_MENTALHERBCURE_DISABLE]     = STRINGID_PKMNMOVEDISABLEDNOMORE,
};

const u16 gStartingStatusStringIds[B_MSG_STARTING_STATUS_COUNT] =
{
    [B_MSG_TERRAIN_SET_MISTY]       = STRINGID_TERRAINBECOMESMISTY,
    [B_MSG_TERRAIN_SET_ELECTRIC]    = STRINGID_TERRAINBECOMESELECTRIC,
    [B_MSG_TERRAIN_SET_PSYCHIC]     = STRINGID_TERRAINBECOMESPSYCHIC,
    [B_MSG_TERRAIN_SET_GRASSY]      = STRINGID_TERRAINBECOMESGRASSY,
    [B_MSG_SET_TRICK_ROOM]          = STRINGID_DIMENSIONSWERETWISTED,
    [B_MSG_SET_MAGIC_ROOM]          = STRINGID_BIZARREARENACREATED,
    [B_MSG_SET_WONDER_ROOM]         = STRINGID_BIZARREAREACREATED,
    [B_MSG_SET_TAILWIND_PLAYER]     = STRINGID_TAILWINDBLEW,
    [B_MSG_SET_TAILWIND_OPPONENT]   = STRINGID_TAILWINDBLEW,
};

const u16 gTerrainStringIds[B_MSG_TERRAIN_COUNT] =
{
    [B_MSG_TERRAIN_SET_MISTY] = STRINGID_TERRAINBECOMESMISTY,
    [B_MSG_TERRAIN_SET_ELECTRIC] = STRINGID_TERRAINBECOMESELECTRIC,
    [B_MSG_TERRAIN_SET_PSYCHIC] = STRINGID_TERRAINBECOMESPSYCHIC,
    [B_MSG_TERRAIN_SET_GRASSY] = STRINGID_TERRAINBECOMESGRASSY,
    [B_MSG_TERRAIN_END_MISTY] = STRINGID_MISTYTERRAINENDS,
    [B_MSG_TERRAIN_END_ELECTRIC] = STRINGID_ELECTRICTERRAINENDS,
    [B_MSG_TERRAIN_END_PSYCHIC] = STRINGID_PSYCHICTERRAINENDS,
    [B_MSG_TERRAIN_END_GRASSY] = STRINGID_GRASSYTERRAINENDS,
};

const u16 gTerrainPreventsStringIds[] =
{
    [B_MSG_TERRAINPREVENTS_MISTY]    = STRINGID_MISTYTERRAINPREVENTS,
    [B_MSG_TERRAINPREVENTS_ELECTRIC] = STRINGID_ELECTRICTERRAINPREVENTS,
    [B_MSG_TERRAINPREVENTS_PSYCHIC]  = STRINGID_PSYCHICTERRAINPREVENTS
};

const u16 gHealingWishStringIds[] =
{
    STRINGID_HEALINGWISHCAMETRUE, STRINGID_LUNARDANCECAMETRUE
};

const u16 gDmgHazardsStringIds[] =
{
    [B_MSG_PKMNHURTBYSPIKES]   = STRINGID_PKMNHURTBYSPIKES,
    [B_MSG_STEALTHROCKDMG]     = STRINGID_STEALTHROCKDMG,
    [B_MSG_SHARPSTEELDMG]      = STRINGID_SHARPSTEELDMG,
    [B_MSG_POINTEDSTONESFLOAT] = STRINGID_POINTEDSTONESFLOAT,
    [B_MSG_SPIKESSCATTERED]    = STRINGID_SPIKESSCATTERED,
    [B_MSG_SHARPSTEELFLOATS]   = STRINGID_SHARPSTEELFLOATS,
};

const u16 gSwitchInAbilityStringIds[] =
{
    [B_MSG_SWITCHIN_MOLDBREAKER] = STRINGID_MOLDBREAKERENTERS,
    [B_MSG_SWITCHIN_TERAVOLT] = STRINGID_TERAVOLTENTERS,
    [B_MSG_SWITCHIN_TURBOBLAZE] = STRINGID_TURBOBLAZEENTERS,
    [B_MSG_SWITCHIN_SLOWSTART] = STRINGID_SLOWSTARTENTERS,
    [B_MSG_SWITCHIN_UNNERVE] = STRINGID_UNNERVEENTERS,
    [B_MSG_SWITCHIN_ANTICIPATION] = STRINGID_ANTICIPATIONACTIVATES,
    [B_MSG_SWITCHIN_FOREWARN] = STRINGID_FOREWARNACTIVATES,
    [B_MSG_SWITCHIN_PRESSURE] = STRINGID_PRESSUREENTERS,
    [B_MSG_SWITCHIN_DARKAURA] = STRINGID_DARKAURAENTERS,
    [B_MSG_SWITCHIN_FAIRYAURA] = STRINGID_FAIRYAURAENTERS,
    [B_MSG_SWITCHIN_AURABREAK] = STRINGID_AURABREAKENTERS,
    [B_MSG_SWITCHIN_COMATOSE] = STRINGID_COMATOSEENTERS,
    [B_MSG_SWITCHIN_SCREENCLEANER] = STRINGID_SCREENCLEANERENTERS,
    [B_MSG_SWITCHIN_ASONE] = STRINGID_ASONEENTERS,
    [B_MSG_SWITCHIN_CURIOUS_MEDICINE] = STRINGID_CURIOUSMEDICINEENTERS,
    [B_MSG_SWITCHIN_PASTEL_VEIL] = STRINGID_PASTELVEILENTERS,
    [B_MSG_SWITCHIN_NEUTRALIZING_GAS] = STRINGID_NEUTRALIZINGGASENTERS,
};

const u16 gMissStringIds[] =
{
    [B_MSG_MISSED]      = STRINGID_ATTACKMISSED,
    [B_MSG_PROTECTED]   = STRINGID_PKMNPROTECTEDITSELF,
    [B_MSG_AVOIDED_ATK] = STRINGID_PKMNAVOIDEDATTACK,
    [B_MSG_AVOIDED_DMG] = STRINGID_AVOIDEDDAMAGE,
    [B_MSG_GROUND_MISS] = STRINGID_PKMNMAKESGROUNDMISS
};

const u16 gNoEscapeStringIds[] =
{
    [B_MSG_CANT_ESCAPE]          = STRINGID_CANTESCAPE,
    [B_MSG_DONT_LEAVE_BIRCH]     = STRINGID_DONTLEAVEBIRCH,
    [B_MSG_PREVENTS_ESCAPE]      = STRINGID_PREVENTSESCAPE,
    [B_MSG_CANT_ESCAPE_2]        = STRINGID_CANTESCAPE2,
    [B_MSG_ATTACKER_CANT_ESCAPE] = STRINGID_ATTACKERCANTESCAPE
};

const u16 gMoveWeatherChangeStringIds[] =
{
    [B_MSG_STARTED_RAIN]      = STRINGID_STARTEDTORAIN,
    [B_MSG_STARTED_DOWNPOUR]  = STRINGID_DOWNPOURSTARTED, // Unused
    [B_MSG_WEATHER_FAILED]    = STRINGID_BUTITFAILED,
    [B_MSG_STARTED_SANDSTORM] = STRINGID_SANDSTORMBREWED,
    [B_MSG_STARTED_SUNLIGHT]  = STRINGID_SUNLIGHTGOTBRIGHT,
    [B_MSG_STARTED_HAIL]      = STRINGID_STARTEDHAIL,
    [B_MSG_STARTED_SNOW]      = STRINGID_STARTEDSNOW,
    [B_MSG_STARTED_FOG]       = STRINGID_FOGCREPTUP, // Unused, can use for custom moves that set fog
};

const u16 gWeatherEndsStringIds[B_MSG_WEATHER_END_COUNT] =
{
    [B_MSG_WEATHER_END_RAIN] = STRINGID_RAINSTOPPED,
    [B_MSG_WEATHER_END_SANDSTORM] = STRINGID_SANDSTORMSUBSIDED,
    [B_MSG_WEATHER_END_SUN] = STRINGID_SUNLIGHTFADED,
    [B_MSG_WEATHER_END_HAIL] = STRINGID_HAILSTOPPED,
    [B_MSG_WEATHER_END_STRONG_WINDS] = STRINGID_STRONGWINDSDISSIPATED,
    [B_MSG_WEATHER_END_SNOW] = STRINGID_SNOWSTOPPED,
    [B_MSG_WEATHER_END_FOG] = STRINGID_FOGLIFTED,
};

const u16 gSandStormHailSnowContinuesStringIds[] =
{
    [B_MSG_SANDSTORM] = STRINGID_SANDSTORMRAGES,
    [B_MSG_HAIL]      = STRINGID_HAILCONTINUES,
    [B_MSG_SNOW]      = STRINGID_SNOWCONTINUES,
};

const u16 gSandStormHailDmgStringIds[] =
{
    [B_MSG_SANDSTORM] = STRINGID_PKMNBUFFETEDBYSANDSTORM,
    [B_MSG_HAIL]      = STRINGID_PKMNPELTEDBYHAIL
};

const u16 gSandStormHailSnowEndStringIds[] =
{
    [B_MSG_SANDSTORM] = STRINGID_SANDSTORMSUBSIDED,
    [B_MSG_HAIL]      = STRINGID_HAILSTOPPED,
    [B_MSG_SNOW]      = STRINGID_SNOWSTOPPED,
};

const u16 gRainContinuesStringIds[] =
{
    [B_MSG_RAIN_CONTINUES]     = STRINGID_RAINCONTINUES,
    [B_MSG_DOWNPOUR_CONTINUES] = STRINGID_DOWNPOURCONTINUES,
    [B_MSG_RAIN_STOPPED]       = STRINGID_RAINSTOPPED
};

const u16 gProtectLikeUsedStringIds[] =
{
    [B_MSG_PROTECTED_ITSELF] = STRINGID_PKMNPROTECTEDITSELF2,
    [B_MSG_BRACED_ITSELF]    = STRINGID_PKMNBRACEDITSELF,
    [B_MSG_PROTECT_FAILED]   = STRINGID_BUTITFAILED,
    [B_MSG_PROTECTED_TEAM]   = STRINGID_PROTECTEDTEAM,
};

const u16 gReflectLightScreenSafeguardStringIds[] =
{
    [B_MSG_SIDE_STATUS_FAILED]     = STRINGID_BUTITFAILED,
    [B_MSG_SET_REFLECT_SINGLE]     = STRINGID_PKMNRAISEDDEF,
    [B_MSG_SET_REFLECT_DOUBLE]     = STRINGID_PKMNRAISEDDEF,
    [B_MSG_SET_LIGHTSCREEN_SINGLE] = STRINGID_PKMNRAISEDSPDEF,
    [B_MSG_SET_LIGHTSCREEN_DOUBLE] = STRINGID_PKMNRAISEDSPDEF,
    [B_MSG_SET_SAFEGUARD]          = STRINGID_PKMNCOVEREDBYVEIL,
};

const u16 gLeechSeedStringIds[] =
{
    [B_MSG_LEECH_SEED_SET]   = STRINGID_PKMNSEEDED,
    [B_MSG_LEECH_SEED_MISS]  = STRINGID_PKMNEVADEDATTACK,
    [B_MSG_LEECH_SEED_FAIL]  = STRINGID_ITDOESNTAFFECT,
    [B_MSG_LEECH_SEED_DRAIN] = STRINGID_PKMNSAPPEDBYLEECHSEED,
    [B_MSG_LEECH_SEED_OOZE]  = STRINGID_ITSUCKEDLIQUIDOOZE,
};

const u16 gRestUsedStringIds[] =
{
    [B_MSG_REST]          = STRINGID_PKMNWENTTOSLEEP,
    [B_MSG_REST_STATUSED] = STRINGID_PKMNSLEPTHEALTHY
};

const u16 gUproarOverTurnStringIds[] =
{
    [B_MSG_UPROAR_CONTINUES] = STRINGID_PKMNMAKINGUPROAR,
    [B_MSG_UPROAR_ENDS]      = STRINGID_PKMNCALMEDDOWN
};

const u16 gStockpileUsedStringIds[] =
{
    [B_MSG_STOCKPILED]     = STRINGID_PKMNSTOCKPILED,
    [B_MSG_CANT_STOCKPILE] = STRINGID_PKMNCANTSTOCKPILE,
};

const u16 gWokeUpStringIds[] =
{
    [B_MSG_WOKE_UP]        = STRINGID_PKMNWOKEUP,
    [B_MSG_WOKE_UP_UPROAR] = STRINGID_PKMNWOKEUPINUPROAR
};

const u16 gSwallowFailStringIds[] =
{
    [B_MSG_SWALLOW_FAILED]  = STRINGID_FAILEDTOSWALLOW,
    [B_MSG_SWALLOW_FULL_HP] = STRINGID_PKMNHPFULL
};

const u16 gUproarAwakeStringIds[] =
{
    [B_MSG_CANT_SLEEP_UPROAR]  = STRINGID_PKMNCANTSLEEPINUPROAR2,
    [B_MSG_UPROAR_KEPT_AWAKE]  = STRINGID_UPROARKEPTPKMNAWAKE,
};

const u16 gStatUpStringIds[] =
{
    [B_MSG_ATTACKER_STAT_ROSE] = STRINGID_ATTACKERSSTATROSE,
    [B_MSG_DEFENDER_STAT_ROSE] = STRINGID_DEFENDERSSTATROSE,
    [B_MSG_STAT_WONT_INCREASE] = STRINGID_STATSWONTINCREASE,
    [B_MSG_STAT_ROSE_EMPTY]    = STRINGID_EMPTYSTRING3,
    [B_MSG_STAT_ROSE_ITEM]     = STRINGID_USINGITEMSTATOFPKMNROSE,
    [B_MSG_USED_DIRE_HIT]      = STRINGID_PKMNUSEDXTOGETPUMPED,
};

const u16 gStatDownStringIds[] =
{
    [B_MSG_ATTACKER_STAT_FELL] = STRINGID_ATTACKERSSTATFELL,
    [B_MSG_DEFENDER_STAT_FELL] = STRINGID_DEFENDERSSTATFELL,
    [B_MSG_STAT_WONT_DECREASE] = STRINGID_STATSWONTDECREASE,
    [B_MSG_STAT_FELL_EMPTY]    = STRINGID_EMPTYSTRING3,
};

// Index copied from move's index in sTrappingMoves
const u16 gWrappedStringIds[NUM_TRAPPING_MOVES] =
{
    [B_MSG_WRAPPED_BIND]        = STRINGID_PKMNSQUEEZEDBYBIND,     // MOVE_BIND
    [B_MSG_WRAPPED_WRAP]        = STRINGID_PKMNWRAPPEDBY,          // MOVE_WRAP
    [B_MSG_WRAPPED_FIRE_SPIN]   = STRINGID_PKMNTRAPPEDINVORTEX,    // MOVE_FIRE_SPIN
    [B_MSG_WRAPPED_CLAMP]       = STRINGID_PKMNCLAMPED,            // MOVE_CLAMP
    [B_MSG_WRAPPED_WHIRLPOOL]   = STRINGID_PKMNTRAPPEDINVORTEX,    // MOVE_WHIRLPOOL
    [B_MSG_WRAPPED_SAND_TOMB]   = STRINGID_PKMNTRAPPEDBYSANDTOMB,  // MOVE_SAND_TOMB
    [B_MSG_WRAPPED_MAGMA_STORM] = STRINGID_TRAPPEDBYSWIRLINGMAGMA, // MOVE_MAGMA_STORM
    [B_MSG_WRAPPED_INFESTATION] = STRINGID_INFESTATION,            // MOVE_INFESTATION
    [B_MSG_WRAPPED_SNAP_TRAP]   = STRINGID_PKMNINSNAPTRAP,         // MOVE_SNAP_TRAP
    [B_MSG_WRAPPED_THUNDER_CAGE]= STRINGID_THUNDERCAGETRAPPED,     // MOVE_THUNDER_CAGE
};

const u16 gMistUsedStringIds[] =
{
    [B_MSG_SET_MIST]    = STRINGID_PKMNSHROUDEDINMIST,
    [B_MSG_MIST_FAILED] = STRINGID_BUTITFAILED
};

const u16 gFocusEnergyUsedStringIds[] =
{
    [B_MSG_GETTING_PUMPED]      = STRINGID_PKMNGETTINGPUMPED,
    [B_MSG_FOCUS_ENERGY_FAILED] = STRINGID_BUTITFAILED
};

const u16 gTransformUsedStringIds[] =
{
    [B_MSG_TRANSFORMED]      = STRINGID_PKMNTRANSFORMEDINTO,
    [B_MSG_TRANSFORM_FAILED] = STRINGID_BUTITFAILED
};

const u16 gSubstituteUsedStringIds[] =
{
    [B_MSG_SET_SUBSTITUTE]    = STRINGID_PKMNMADESUBSTITUTE,
    [B_MSG_SUBSTITUTE_FAILED] = STRINGID_TOOWEAKFORSUBSTITUTE
};

const u16 gGotPoisonedStringIds[] =
{
    [B_MSG_STATUSED]            = STRINGID_PKMNWASPOISONED,
    [B_MSG_STATUSED_BY_ABILITY] = STRINGID_PKMNPOISONEDBY
};

const u16 gGotParalyzedStringIds[] =
{
    [B_MSG_STATUSED]            = STRINGID_PKMNWASPARALYZED,
    [B_MSG_STATUSED_BY_ABILITY] = STRINGID_PKMNWASPARALYZEDBY
};

const u16 gFellAsleepStringIds[] =
{
    [B_MSG_STATUSED]            = STRINGID_PKMNFELLASLEEP,
    [B_MSG_STATUSED_BY_ABILITY] = STRINGID_PKMNMADESLEEP,
};

const u16 gGotBurnedStringIds[] =
{
    [B_MSG_STATUSED]            = STRINGID_PKMNWASBURNED,
    [B_MSG_STATUSED_BY_ABILITY] = STRINGID_PKMNBURNEDBY
};

const u16 gGotFrostbiteStringIds[] =
{
    [B_MSG_STATUSED]            = STRINGID_PKMNGOTFROSTBITE
};

const u16 gFrostbiteHealedStringIds[] =
{
    [B_MSG_FROSTBITE_HEALED]         = STRINGID_PKMNFROSTBITEHEALED2,
    [B_MSG_FROSTBITE_HEALED_BY_MOVE] = STRINGID_PKMNFROSTBITEHEALEDBY
};

const u16 gGotFrozenStringIds[] =
{
    [B_MSG_STATUSED]            = STRINGID_PKMNWASFROZEN,
    [B_MSG_STATUSED_BY_ABILITY] = STRINGID_PKMNFROZENBY
};

const u16 gGotDefrostedStringIds[] =
{
    [B_MSG_DEFROSTED]         = STRINGID_PKMNWASDEFROSTED2,
    [B_MSG_DEFROSTED_BY_MOVE] = STRINGID_PKMNWASDEFROSTEDBY
};

const u16 gKOFailedStringIds[] =
{
    [B_MSG_KO_MISS]       = STRINGID_ATTACKMISSED,
    [B_MSG_KO_UNAFFECTED] = STRINGID_PKMNUNAFFECTED
};

const u16 gAttractUsedStringIds[] =
{
    [B_MSG_STATUSED]            = STRINGID_PKMNFELLINLOVE,
    [B_MSG_STATUSED_BY_ABILITY] = STRINGID_PKMNSXINFATUATEDY
};

const u16 gAbsorbDrainStringIds[] =
{
    [B_MSG_ABSORB]      = STRINGID_PKMNENERGYDRAINED,
    [B_MSG_ABSORB_OOZE] = STRINGID_ITSUCKEDLIQUIDOOZE
};

const u16 gSportsUsedStringIds[] =
{
    [B_MSG_WEAKEN_ELECTRIC] = STRINGID_ELECTRICITYWEAKENED,
    [B_MSG_WEAKEN_FIRE]     = STRINGID_FIREWEAKENED
};

const u16 gPartyStatusHealStringIds[] =
{
    [B_MSG_BELL]                     = STRINGID_BELLCHIMED,
    [B_MSG_BELL_SOUNDPROOF_ATTACKER] = STRINGID_BELLCHIMED,
    [B_MSG_BELL_SOUNDPROOF_PARTNER]  = STRINGID_BELLCHIMED,
    [B_MSG_BELL_BOTH_SOUNDPROOF]     = STRINGID_BELLCHIMED,
    [B_MSG_SOOTHING_AROMA]           = STRINGID_SOOTHINGAROMA
};

const u16 gFutureMoveUsedStringIds[] =
{
    [B_MSG_FUTURE_SIGHT] = STRINGID_PKMNFORESAWATTACK,
    [B_MSG_DOOM_DESIRE]  = STRINGID_PKMNCHOSEXASDESTINY
};

const u16 gBallEscapeStringIds[] =
{
    [BALL_NO_SHAKES]     = STRINGID_PKMNBROKEFREE,
    [BALL_1_SHAKE]       = STRINGID_ITAPPEAREDCAUGHT,
    [BALL_2_SHAKES]      = STRINGID_AARGHALMOSTHADIT,
    [BALL_3_SHAKES_FAIL] = STRINGID_SHOOTSOCLOSE
};

// Overworld weathers that don't have an associated battle weather default to "It is raining."
const u16 gWeatherStartsStringIds[] =
{
    [WEATHER_NONE]               = STRINGID_ITISRAINING,
    [WEATHER_SUNNY_CLOUDS]       = STRINGID_ITISRAINING,
    [WEATHER_SUNNY]              = STRINGID_ITISRAINING,
    [WEATHER_RAIN]               = STRINGID_ITISRAINING,
    [WEATHER_SNOW]               = (B_OVERWORLD_SNOW >= GEN_9 ? STRINGID_ITISSNOWING : STRINGID_ITISHAILING),
    [WEATHER_RAIN_THUNDERSTORM]  = STRINGID_ITISRAINING,
    [WEATHER_FOG_HORIZONTAL]     = STRINGID_FOGISDEEP,
    [WEATHER_VOLCANIC_ASH]       = STRINGID_ITISRAINING,
    [WEATHER_SANDSTORM]          = STRINGID_SANDSTORMISRAGING,
    [WEATHER_FOG_DIAGONAL]       = STRINGID_FOGISDEEP,
    [WEATHER_UNDERWATER]         = STRINGID_ITISRAINING,
    [WEATHER_SHADE]              = STRINGID_ITISRAINING,
    [WEATHER_DROUGHT]            = STRINGID_SUNLIGHTISHARSH,
    [WEATHER_DOWNPOUR]           = STRINGID_ITISRAINING,
    [WEATHER_UNDERWATER_BUBBLES] = STRINGID_ITISRAINING,
    [WEATHER_ABNORMAL]           = STRINGID_ITISRAINING
};

const u16 gTerrainStartsStringIds[] =
{
    STRINGID_MISTSWIRLSAROUND, STRINGID_ELECTRICCURRENTISRUNNING, STRINGID_ISCOVEREDWITHGRASS, STRINGID_SEEMSWEIRD,
};

const u16 gPrimalWeatherBlocksStringIds[] =
{
    [B_MSG_PRIMAL_WEATHER_FIZZLED_BY_RAIN]      = STRINGID_MOVEFIZZLEDOUTINTHEHEAVYRAIN,
    [B_MSG_PRIMAL_WEATHER_EVAPORATED_IN_SUN]    = STRINGID_MOVEEVAPORATEDINTHEHARSHSUNLIGHT,
};

const u16 gInobedientStringIds[] =
{
    [B_MSG_LOAFING]            = STRINGID_PKMNLOAFING,
    [B_MSG_WONT_OBEY]          = STRINGID_PKMNWONTOBEY,
    [B_MSG_TURNED_AWAY]        = STRINGID_PKMNTURNEDAWAY,
    [B_MSG_PRETEND_NOT_NOTICE] = STRINGID_PKMNPRETENDNOTNOTICE,
    [B_MSG_INCAPABLE_OF_POWER] = STRINGID_PKMNINCAPABLEOFPOWER
};

const u16 gSafariGetNearStringIds[] =
{
    [B_MSG_CREPT_CLOSER]    = STRINGID_CREPTCLOSER,
    [B_MSG_CANT_GET_CLOSER] = STRINGID_CANTGETCLOSER
};

const u16 gSafariPokeblockResultStringIds[] =
{
    [B_MSG_MON_CURIOUS]    = STRINGID_PKMNCURIOUSABOUTX,
    [B_MSG_MON_ENTHRALLED] = STRINGID_PKMNENTHRALLEDBYX,
    [B_MSG_MON_IGNORED]    = STRINGID_PKMNIGNOREDX
};

const u16 gBerryEffectStringIds[] =
{
    [B_MSG_CURED_PROBLEM]     = STRINGID_PKMNSITEMCUREDPROBLEM,
    [B_MSG_NORMALIZED_STATUS] = STRINGID_PKMNSITEMNORMALIZEDSTATUS
};

const u16 gBRNPreventionStringIds[] =
{
    [B_MSG_ABILITY_PREVENTS_MOVE_STATUS]    = STRINGID_PKMNSXPREVENTSBURNS,
    [B_MSG_ABILITY_PREVENTS_ABILITY_STATUS] = STRINGID_PKMNSXPREVENTSYSZ,
    [B_MSG_STATUS_HAD_NO_EFFECT]            = STRINGID_PKMNSXHADNOEFFECTONY
};

const u16 gPRLZPreventionStringIds[] =
{
    [B_MSG_ABILITY_PREVENTS_MOVE_STATUS]    = STRINGID_PKMNPREVENTSPARALYSISWITH,
    [B_MSG_ABILITY_PREVENTS_ABILITY_STATUS] = STRINGID_PKMNSXPREVENTSYSZ,
    [B_MSG_STATUS_HAD_NO_EFFECT]            = STRINGID_PKMNSXHADNOEFFECTONY
};

const u16 gPSNPreventionStringIds[] =
{
    [B_MSG_ABILITY_PREVENTS_MOVE_STATUS]    = STRINGID_PKMNPREVENTSPOISONINGWITH,
    [B_MSG_ABILITY_PREVENTS_ABILITY_STATUS] = STRINGID_PKMNSXPREVENTSYSZ,
    [B_MSG_STATUS_HAD_NO_EFFECT]            = STRINGID_PKMNSXHADNOEFFECTONY
};

const u16 gItemSwapStringIds[] =
{
    [B_MSG_ITEM_SWAP_TAKEN] = STRINGID_PKMNOBTAINEDX,
    [B_MSG_ITEM_SWAP_GIVEN] = STRINGID_PKMNOBTAINEDX2,
    [B_MSG_ITEM_SWAP_BOTH]  = STRINGID_PKMNOBTAINEDXYOBTAINEDZ
};

const u16 gFlashFireStringIds[] =
{
    [B_MSG_FLASH_FIRE_BOOST]    = STRINGID_PKMNRAISEDFIREPOWERWITH,
    [B_MSG_FLASH_FIRE_NO_BOOST] = STRINGID_PKMNSXMADEYINEFFECTIVE
};

const u16 gCaughtMonStringIds[] =
{
    [B_MSG_SENT_SOMEONES_PC]  = STRINGID_PKMNTRANSFERREDSOMEONESPC,
    [B_MSG_SENT_LANETTES_PC]  = STRINGID_PKMNTRANSFERREDLANETTESPC,
    [B_MSG_SOMEONES_BOX_FULL] = STRINGID_PKMNBOXSOMEONESPCFULL,
    [B_MSG_LANETTES_BOX_FULL] = STRINGID_PKMNBOXLANETTESPCFULL,
};

const u16 gRoomsStringIds[] =
{
    STRINGID_PKMNTWISTEDDIMENSIONS, STRINGID_TRICKROOMENDS,
    STRINGID_SWAPSDEFANDSPDEFOFALLPOKEMON, STRINGID_WONDERROOMENDS,
    STRINGID_HELDITEMSLOSEEFFECTS, STRINGID_MAGICROOMENDS,
    STRINGID_EMPTYSTRING3
};

const u16 gStatusConditionsStringIds[] =
{
    STRINGID_PKMNWASPOISONED, STRINGID_PKMNBADLYPOISONED, STRINGID_PKMNWASBURNED, STRINGID_PKMNWASPARALYZED, STRINGID_PKMNFELLASLEEP, STRINGID_PKMNGOTFROSTBITE
};

const u16 gStatus2StringIds[] =
{
    STRINGID_PKMNWASCONFUSED, STRINGID_PKMNFELLINLOVE, STRINGID_TARGETCANTESCAPENOW, STRINGID_PKMNSUBJECTEDTOTORMENT
};

const u16 gDamageNonTypesStartStringIds[] =
{
    [B_MSG_TRAPPED_WITH_VINES]  = STRINGID_TEAMTRAPPEDWITHVINES,
    [B_MSG_CAUGHT_IN_VORTEX]    = STRINGID_TEAMCAUGHTINVORTEX,
    [B_MSG_SURROUNDED_BY_FIRE]  = STRINGID_TEAMSURROUNDEDBYFIRE,
    [B_MSG_SURROUNDED_BY_ROCKS] = STRINGID_TEAMSURROUNDEDBYROCKS,
};

const u16 gDamageNonTypesDmgStringIds[] =
{
    [B_MSG_HURT_BY_VINES]        = STRINGID_PKMNHURTBYVINES,
    [B_MSG_HURT_BY_VORTEX]       = STRINGID_PKMNHURTBYVORTEX,
    [B_MSG_BURNING_UP]           = STRINGID_PKMNBURNINGUP,
    [B_MSG_HURT_BY_ROCKS_THROWN] = STRINGID_PKMNHURTBYROCKSTHROWN,
};

const u8 gText_PkmnIsEvolving[] = _("What?\n{STR_VAR_1} is evolving!");
const u8 gText_CongratsPkmnEvolved[] = _("Congratulations! Your {STR_VAR_1}\nevolved into {STR_VAR_2}!{WAIT_SE}\p");
const u8 gText_PkmnStoppedEvolving[] = _("Huh? {STR_VAR_1}\nstopped evolving!\p");
const u8 gText_EllipsisQuestionMark[] = _("……?\p");
const u8 gText_WhatWillPkmnDo[] = _("What will {B_BUFF1} do?");
const u8 gText_WhatWillPkmnDo2[] = _("What will {B_PLAYER_NAME} do?");
const u8 gText_WhatWillWallyDo[] = _("What will\nWALLY do?");
const u8 gText_LinkStandby[] = _("{PAUSE 16}Link standby…");
const u8 gText_BattleMenu[] = _("Battle{CLEAR_TO 56}Bag\nPokémon{CLEAR_TO 56}Run");
const u8 gText_SafariZoneMenu[] = _("Ball{CLEAR_TO 56}{POKEBLOCK}\nGo Near{CLEAR_TO 56}Run");
const u8 gText_MoveInterfacePP[] = _("PP ");
const u8 gText_MoveInterfaceType[] = _("TYPE/");
const u8 gText_MoveInterfacePpType[] = _("{PALETTE 5}{COLOR_HIGHLIGHT_SHADOW DYNAMIC_COLOR4 DYNAMIC_COLOR5 DYNAMIC_COLOR6}PP\nTYPE/");
const u8 gText_MoveInterfaceDynamicColors[] = _("{PALETTE 5}{COLOR_HIGHLIGHT_SHADOW DYNAMIC_COLOR4 DYNAMIC_COLOR5 DYNAMIC_COLOR6}");
const u8 gText_WhichMoveToForget4[] = _("{PALETTE 5}{COLOR_HIGHLIGHT_SHADOW DYNAMIC_COLOR4 DYNAMIC_COLOR5 DYNAMIC_COLOR6}Which move should\nbe forgotten?");
const u8 gText_BattleYesNoChoice[] = _("{PALETTE 5}{COLOR_HIGHLIGHT_SHADOW DYNAMIC_COLOR4 DYNAMIC_COLOR5 DYNAMIC_COLOR6}Yes\nNo");
const u8 gText_BattleSwitchWhich[] = _("{PALETTE 5}{COLOR_HIGHLIGHT_SHADOW DYNAMIC_COLOR4 DYNAMIC_COLOR5 DYNAMIC_COLOR6}Switch\nwhich?");
const u8 gText_BattleSwitchWhich2[] = _("{PALETTE 5}{COLOR_HIGHLIGHT_SHADOW DYNAMIC_COLOR4 DYNAMIC_COLOR5 DYNAMIC_COLOR6}");
const u8 gText_BattleSwitchWhich3[] = _("{UP_ARROW}");
const u8 gText_BattleSwitchWhich4[] = _("{ESCAPE 4}");
const u8 gText_BattleSwitchWhich5[] = _("-");
const u8 gText_SafariBalls[] = _("{HIGHLIGHT DARK_GRAY}Safari Balls");
const u8 gText_SafariBallLeft[] = _("{HIGHLIGHT DARK_GRAY}Left: $" "{HIGHLIGHT DARK_GRAY}");
const u8 gText_Sleep[] = _("sleep");
const u8 gText_Poison[] = _("poison");
const u8 gText_Burn[] = _("burn");
const u8 gText_Paralysis[] = _("paralysis");
const u8 gText_Ice[] = _("ice");
const u8 gText_Confusion[] = _("confusion");
const u8 gText_Love[] = _("love");
const u8 gText_SpaceAndSpace[] = _(" and ");
const u8 gText_CommaSpace[] = _(", ");
const u8 gText_Space2[] = _(" ");
const u8 gText_LineBreak[] = _("\l");
const u8 gText_NewLine[] = _("\n");
const u8 gText_Are[] = _("are");
const u8 gText_Are2[] = _("are");
const u8 gText_BadEgg[] = _("Bad Egg");
const u8 gText_BattleWallyName[] = _("WALLY");
const u8 gText_Win[] = _("{HIGHLIGHT TRANSPARENT}Win");
const u8 gText_Loss[] = _("{HIGHLIGHT TRANSPARENT}Loss");
const u8 gText_Draw[] = _("{HIGHLIGHT TRANSPARENT}Draw");
static const u8 sText_SpaceIs[] = _(" is");
static const u8 sText_ApostropheS[] = _("'s");
const u8 gText_BattleTourney[] = _("BATTLE TOURNEY");

const u8 *const gRoundsStringTable[DOME_ROUNDS_COUNT] =
{
    [DOME_ROUND1]    = COMPOUND_STRING("Round 1"),
    [DOME_ROUND2]    = COMPOUND_STRING("Round 2"),
    [DOME_SEMIFINAL] = COMPOUND_STRING("Semifinal"),
    [DOME_FINAL]     = COMPOUND_STRING("Final"),
};

const u8 gText_TheGreatNewHope[] = _("The great new hope!\p");
const u8 gText_WillChampionshipDreamComeTrue[] = _("Will the championship dream come true?!\p");
const u8 gText_AFormerChampion[] = _("A former champion!\p");
const u8 gText_ThePreviousChampion[] = _("The previous champion!\p");
const u8 gText_TheUnbeatenChampion[] = _("The unbeaten champion!\p");
const u8 gText_PlayerMon1Name[] = _("{B_PLAYER_MON1_NAME}");
const u8 gText_Vs[] = _("VS");
const u8 gText_OpponentMon1Name[] = _("{B_OPPONENT_MON1_NAME}");
const u8 gText_Mind[] = _("Mind");
const u8 gText_Skill[] = _("Skill");
const u8 gText_Body[] = _("Body");
const u8 gText_Judgment[] = _("{B_BUFF1}{CLEAR 13}Judgment{CLEAR 13}{B_BUFF2}");
static const u8 sText_TwoTrainersSentPkmn[] = _("{B_TRAINER1_NAME_WITH_CLASS} sent out {B_OPPONENT_MON1_NAME}!\p{B_TRAINER2_NAME_WITH_CLASS} sent out {B_OPPONENT_MON2_NAME}!");
static const u8 sText_Trainer2SentOutPkmn[] = _("{B_TRAINER2_NAME_WITH_CLASS} sent out {B_BUFF1}!");
static const u8 sText_TwoTrainersWantToBattle[] = _("You are challenged by {B_TRAINER1_NAME_WITH_CLASS} and {B_TRAINER2_NAME_WITH_CLASS}!\p");
static const u8 sText_InGamePartnerSentOutZGoN[] = _("{B_PARTNER_NAME_WITH_CLASS} sent out {B_PLAYER_MON2_NAME}! Go, {B_PLAYER_MON1_NAME}!");

const u16 gBattlePalaceFlavorTextTable[] =
{
    [B_MSG_GLINT_IN_EYE]   = STRINGID_GLINTAPPEARSINEYE,
    [B_MSG_GETTING_IN_POS] = STRINGID_PKMNGETTINGINTOPOSITION,
    [B_MSG_GROWL_DEEPLY]   = STRINGID_PKMNBEGANGROWLINGDEEPLY,
    [B_MSG_EAGER_FOR_MORE] = STRINGID_PKMNEAGERFORMORE,
};

const u8 *const gRefereeStringsTable[] =
{
    [B_MSG_REF_NOTHING_IS_DECIDED] = COMPOUND_STRING("REFEREE: If nothing is decided in 3 turns, we will go to judging!"),
    [B_MSG_REF_THATS_IT]           = COMPOUND_STRING("REFEREE: That's it! We will now go to judging to determine the winner!"),
    [B_MSG_REF_JUDGE_MIND]         = COMPOUND_STRING("REFEREE: Judging category 1, Mind! The POKéMON showing the most guts!\p"),
    [B_MSG_REF_JUDGE_SKILL]        = COMPOUND_STRING("REFEREE: Judging category 2, Skill! The POKéMON using moves the best!\p"),
    [B_MSG_REF_JUDGE_BODY]         = COMPOUND_STRING("REFEREE: Judging category 3, Body! The POKéMON with the most vitality!\p"),
    [B_MSG_REF_PLAYER_WON]         = COMPOUND_STRING("REFEREE: Judgment: {B_BUFF1} to {B_BUFF2}! The winner is {B_PLAYER_NAME}'s {B_PLAYER_MON1_NAME}!\p"),
    [B_MSG_REF_OPPONENT_WON]       = COMPOUND_STRING("REFEREE: Judgment: {B_BUFF1} to {B_BUFF2}! The winner is {B_TRAINER1_NAME}'s {B_OPPONENT_MON1_NAME}!\p"),
    [B_MSG_REF_DRAW]               = COMPOUND_STRING("REFEREE: Judgment: 3 to 3! We have a draw!\p"),
    [B_MSG_REF_COMMENCE_BATTLE]    = COMPOUND_STRING("REFEREE: {B_PLAYER_MON1_NAME} VS {B_OPPONENT_MON1_NAME}! Commence battling!"),
};

static const u8 sText_Trainer1Fled[] = _( "{PLAY_SE SE_FLEE}{B_TRAINER1_NAME_WITH_CLASS} fled!");
static const u8 sText_PlayerLostAgainstTrainer1[] = _("You lost to {B_TRAINER1_NAME_WITH_CLASS}!");
static const u8 sText_PlayerBattledToDrawTrainer1[] = _("You battled to a draw against {B_TRAINER1_NAME_WITH_CLASS}!");
const u8 gText_RecordBattleToPass[] = _("Would you like to record your battle\non your Frontier Pass?");
const u8 gText_BattleRecordedOnPass[] = _("{B_PLAYER_NAME}'s battle result was recorded\non the Frontier Pass.");
static const u8 sText_LinkTrainerWantsToBattlePause[] = _("You are challenged by {B_LINK_OPPONENT1_NAME}!\p");
static const u8 sText_TwoLinkTrainersWantToBattlePause[] = _("You are challenged by {B_LINK_OPPONENT1_NAME} and {B_LINK_OPPONENT2_NAME}!\p");
static const u8 sText_Your1[] = _("Your");
static const u8 sText_Opposing1[] = _("The opposing");
static const u8 sText_Your2[] = _("your");
static const u8 sText_Opposing2[] = _("the opposing");

// This is four lists of moves which use a different attack string in Japanese
// to the default. See the documentation for ChooseTypeOfMoveUsedString for more detail.
static const u16 sGrammarMoveUsedTable[] =
{
    MOVE_SWORDS_DANCE, MOVE_STRENGTH, MOVE_GROWTH,
    MOVE_HARDEN, MOVE_MINIMIZE, MOVE_SMOKESCREEN,
    MOVE_WITHDRAW, MOVE_DEFENSE_CURL, MOVE_EGG_BOMB,
    MOVE_SMOG, MOVE_BONE_CLUB, MOVE_FLASH, MOVE_SPLASH,
    MOVE_ACID_ARMOR, MOVE_BONEMERANG, MOVE_REST, MOVE_SHARPEN,
    MOVE_SUBSTITUTE, MOVE_MIND_READER, MOVE_SNORE,
    MOVE_PROTECT, MOVE_SPIKES, MOVE_ENDURE, MOVE_ROLLOUT,
    MOVE_SWAGGER, MOVE_SLEEP_TALK, MOVE_HIDDEN_POWER,
    MOVE_PSYCH_UP, MOVE_EXTREME_SPEED, MOVE_FOLLOW_ME,
    MOVE_TRICK, MOVE_ASSIST, MOVE_INGRAIN, MOVE_KNOCK_OFF,
    MOVE_CAMOUFLAGE, MOVE_ASTONISH, MOVE_ODOR_SLEUTH,
    MOVE_GRASS_WHISTLE, MOVE_SHEER_COLD, MOVE_MUDDY_WATER,
    MOVE_IRON_DEFENSE, MOVE_BOUNCE, 0,

    MOVE_TELEPORT, MOVE_RECOVER, MOVE_BIDE, MOVE_AMNESIA,
    MOVE_FLAIL, MOVE_TAUNT, MOVE_BULK_UP, 0,

    MOVE_MEDITATE, MOVE_AGILITY, MOVE_MIMIC, MOVE_DOUBLE_TEAM,
    MOVE_BARRAGE, MOVE_TRANSFORM, MOVE_STRUGGLE, MOVE_SCARY_FACE,
    MOVE_CHARGE, MOVE_WISH, MOVE_BRICK_BREAK, MOVE_YAWN,
    MOVE_FEATHER_DANCE, MOVE_TEETER_DANCE, MOVE_MUD_SPORT,
    MOVE_FAKE_TEARS, MOVE_WATER_SPORT, MOVE_CALM_MIND, 0,

    MOVE_POUND, MOVE_SCRATCH, MOVE_VISE_GRIP,
    MOVE_WING_ATTACK, MOVE_FLY, MOVE_BIND, MOVE_SLAM,
    MOVE_HORN_ATTACK, MOVE_WRAP, MOVE_THRASH, MOVE_TAIL_WHIP,
    MOVE_LEER, MOVE_BITE, MOVE_GROWL, MOVE_ROAR,
    MOVE_SING, MOVE_PECK, MOVE_ABSORB, MOVE_STRING_SHOT,
    MOVE_EARTHQUAKE, MOVE_FISSURE, MOVE_DIG, MOVE_TOXIC,
    MOVE_SCREECH, MOVE_METRONOME, MOVE_LICK, MOVE_CLAMP,
    MOVE_CONSTRICT, MOVE_POISON_GAS, MOVE_BUBBLE,
    MOVE_SLASH, MOVE_SPIDER_WEB, MOVE_NIGHTMARE, MOVE_CURSE,
    MOVE_FORESIGHT, MOVE_CHARM, MOVE_ATTRACT, MOVE_ROCK_SMASH,
    MOVE_UPROAR, MOVE_SPIT_UP, MOVE_SWALLOW, MOVE_TORMENT,
    MOVE_FLATTER, MOVE_ROLE_PLAY, MOVE_ENDEAVOR, MOVE_TICKLE,
    MOVE_COVET, 0
};

static const u8 sText_EmptyStatus[] = _("$$$$$$$");

static const struct BattleWindowText sTextOnWindowsInfo_Normal[] =
{
    [B_WIN_MSG] = {
        .fillValue = PIXEL_FILL(0xF),
        .fontId = FONT_NORMAL,
        .x = 0,
        .y = 1,
        .speed = 1,
        .fgColor = 1,
        .bgColor = 15,
        .shadowColor = 6,
    },
    [B_WIN_ACTION_PROMPT] = {
        .fillValue = PIXEL_FILL(0xF),
        .fontId = FONT_NORMAL,
        .x = 1,
        .y = 1,
        .speed = 0,
        .fgColor = 1,
        .bgColor = 15,
        .shadowColor = 6,
    },
    [B_WIN_ACTION_MENU] = {
        .fillValue = PIXEL_FILL(0xE),
        .fontId = FONT_NORMAL,
        .x = 0,
        .y = 1,
        .speed = 0,
        .fgColor = 13,
        .bgColor = 14,
        .shadowColor = 15,
    },
    [B_WIN_MOVE_NAME_1] = {
        .fillValue = PIXEL_FILL(0xE),
        .fontId = FONT_NARROW,
        .x = 0,
        .y = 1,
        .speed = 0,
        .fgColor = 13,
        .bgColor = 14,
        .shadowColor = 15,
    },
    [B_WIN_MOVE_NAME_2] = {
        .fillValue = PIXEL_FILL(0xE),
        .fontId = FONT_NARROW,
        .x = 0,
        .y = 1,
        .speed = 0,
        .fgColor = 13,
        .bgColor = 14,
        .shadowColor = 15,
    },
    [B_WIN_MOVE_NAME_3] = {
        .fillValue = PIXEL_FILL(0xE),
        .fontId = FONT_NARROW,
        .x = 0,
        .y = 1,
        .speed = 0,
        .fgColor = 13,
        .bgColor = 14,
        .shadowColor = 15,
    },
    [B_WIN_MOVE_NAME_4] = {
        .fillValue = PIXEL_FILL(0xE),
        .fontId = FONT_NARROW,
        .x = 0,
        .y = 1,
        .speed = 0,
        .fgColor = 13,
        .bgColor = 14,
        .shadowColor = 15,
    },
    [B_WIN_PP] = {
        .fillValue = PIXEL_FILL(0xE),
        .fontId = FONT_NARROW,
        .x = 0,
        .y = 1,
        .speed = 0,
        .fgColor = 12,
        .bgColor = 14,
        .shadowColor = 11,
    },
    [B_WIN_DUMMY] = {
        .fillValue = PIXEL_FILL(0xE),
        .fontId = FONT_NORMAL,
        .x = 0,
        .y = 1,
        .speed = 0,
        .fgColor = 13,
        .bgColor = 14,
        .shadowColor = 15,
    },
    [B_WIN_PP_REMAINING] = {
        .fillValue = PIXEL_FILL(0xE),
        .fontId = FONT_NORMAL,
        .x = 2,
        .y = 1,
        .speed = 0,
        .fgColor = 12,
        .bgColor = 14,
        .shadowColor = 11,
    },
    [B_WIN_MOVE_TYPE] = {
        .fillValue = PIXEL_FILL(0xE),
        .fontId = FONT_NARROW,
        .x = 0,
        .y = 1,
        .speed = 0,
        .fgColor = 13,
        .bgColor = 14,
        .shadowColor = 15,
    },
    [B_WIN_SWITCH_PROMPT] = {
        .fillValue = PIXEL_FILL(0xE),
        .fontId = FONT_NARROW,
        .x = 0,
        .y = 1,
        .speed = 0,
        .fgColor = 13,
        .bgColor = 14,
        .shadowColor = 15,
    },
    [B_WIN_YESNO] = {
        .fillValue = PIXEL_FILL(0xE),
        .fontId = FONT_NORMAL,
        .x = 0,
        .y = 1,
        .speed = 0,
        .fgColor = 13,
        .bgColor = 14,
        .shadowColor = 15,
    },
    [B_WIN_LEVEL_UP_BOX] = {
        .fillValue = PIXEL_FILL(0xE),
        .fontId = FONT_NORMAL,
        .x = 0,
        .y = 1,
        .speed = 0,
        .fgColor = 13,
        .bgColor = 14,
        .shadowColor = 15,
    },
    [B_WIN_LEVEL_UP_BANNER] = {
        .fillValue = PIXEL_FILL(0),
        .fontId = FONT_NORMAL,
        .x = 32,
        .y = 1,
        .speed = 0,
        .fgColor = 1,
        .shadowColor = 2,
    },
    [B_WIN_VS_PLAYER] = {
        .fillValue = PIXEL_FILL(0xE),
        .fontId = FONT_NORMAL,
        .x = -1,
        .y = 1,
        .speed = 0,
        .fgColor = 13,
        .bgColor = 14,
        .shadowColor = 15,
    },
    [B_WIN_VS_OPPONENT] = {
        .fillValue = PIXEL_FILL(0xE),
        .fontId = FONT_NORMAL,
        .x = -1,
        .y = 1,
        .speed = 0,
        .fgColor = 13,
        .bgColor = 14,
        .shadowColor = 15,
    },
    [B_WIN_VS_MULTI_PLAYER_1] = {
        .fillValue = PIXEL_FILL(0xE),
        .fontId = FONT_NORMAL,
        .x = -1,
        .y = 1,
        .speed = 0,
        .fgColor = 13,
        .bgColor = 14,
        .shadowColor = 15,
    },
    [B_WIN_VS_MULTI_PLAYER_2] = {
        .fillValue = PIXEL_FILL(0xE),
        .fontId = FONT_NORMAL,
        .x = -1,
        .y = 1,
        .speed = 0,
        .fgColor = 13,
        .bgColor = 14,
        .shadowColor = 15,
    },
    [B_WIN_VS_MULTI_PLAYER_3] = {
        .fillValue = PIXEL_FILL(0xE),
        .fontId = FONT_NORMAL,
        .x = -1,
        .y = 1,
        .speed = 0,
        .fgColor = 13,
        .bgColor = 14,
        .shadowColor = 15,
    },
    [B_WIN_VS_MULTI_PLAYER_4] = {
        .fillValue = PIXEL_FILL(0xE),
        .fontId = FONT_NORMAL,
        .x = -1,
        .y = 1,
        .speed = 0,
        .fgColor = 13,
        .bgColor = 14,
        .shadowColor = 15,
    },
    [B_WIN_VS_OUTCOME_DRAW] = {
        .fillValue = PIXEL_FILL(0),
        .fontId = FONT_NORMAL,
        .x = -1,
        .y = 1,
        .speed = 0,
        .fgColor = 1,
        .shadowColor = 6,
    },
    [B_WIN_VS_OUTCOME_LEFT] = {
        .fillValue = PIXEL_FILL(0),
        .fontId = FONT_NORMAL,
        .x = -1,
        .y = 1,
        .speed = 0,
        .fgColor = 1,
        .shadowColor = 6,
    },
    [B_WIN_VS_OUTCOME_RIGHT] = {
        .fillValue = PIXEL_FILL(0x0),
        .fontId = FONT_NORMAL,
        .x = -1,
        .y = 1,
        .speed = 0,
        .fgColor = 1,
        .shadowColor = 6,
    },
    [B_WIN_MOVE_DESCRIPTION] = {
        .fillValue = PIXEL_FILL(0xE),
        .fontId = FONT_NARROW,
        .x = 0,
        .y = 1,
        .letterSpacing = 0,
        .lineSpacing = 0,
        .speed = 0,
        .fgColor = TEXT_DYNAMIC_COLOR_4,
        .bgColor = TEXT_DYNAMIC_COLOR_5,
        .shadowColor = TEXT_DYNAMIC_COLOR_6,
    },
};

static const struct BattleWindowText sTextOnWindowsInfo_Arena[] =
{
    [B_WIN_MSG] = {
        .fillValue = PIXEL_FILL(0xF),
        .fontId = FONT_NORMAL,
        .x = 0,
        .y = 1,
        .speed = 1,
        .fgColor = 1,
        .bgColor = 15,
        .shadowColor = 6,
    },
    [B_WIN_ACTION_PROMPT] = {
        .fillValue = PIXEL_FILL(0xF),
        .fontId = FONT_NORMAL,
        .x = 1,
        .y = 1,
        .speed = 0,
        .fgColor = 1,
        .bgColor = 15,
        .shadowColor = 6,
    },
    [B_WIN_ACTION_MENU] = {
        .fillValue = PIXEL_FILL(0xE),
        .fontId = FONT_NORMAL,
        .x = 0,
        .y = 1,
        .speed = 0,
        .fgColor = 13,
        .bgColor = 14,
        .shadowColor = 15,
    },
    [B_WIN_MOVE_NAME_1] = {
        .fillValue = PIXEL_FILL(0xE),
        .fontId = FONT_NARROW,
        .x = 0,
        .y = 1,
        .speed = 0,
        .fgColor = 13,
        .bgColor = 14,
        .shadowColor = 15,
    },
    [B_WIN_MOVE_NAME_2] = {
        .fillValue = PIXEL_FILL(0xE),
        .fontId = FONT_NARROW,
        .x = 0,
        .y = 1,
        .speed = 0,
        .fgColor = 13,
        .bgColor = 14,
        .shadowColor = 15,
    },
    [B_WIN_MOVE_NAME_3] = {
        .fillValue = PIXEL_FILL(0xE),
        .fontId = FONT_NARROW,
        .x = 0,
        .y = 1,
        .speed = 0,
        .fgColor = 13,
        .bgColor = 14,
        .shadowColor = 15,
    },
    [B_WIN_MOVE_NAME_4] = {
        .fillValue = PIXEL_FILL(0xE),
        .fontId = FONT_NARROW,
        .x = 0,
        .y = 1,
        .speed = 0,
        .fgColor = 13,
        .bgColor = 14,
        .shadowColor = 15,
    },
    [B_WIN_PP] = {
        .fillValue = PIXEL_FILL(0xE),
        .fontId = FONT_NARROW,
        .x = 0,
        .y = 1,
        .speed = 0,
        .fgColor = 12,
        .bgColor = 14,
        .shadowColor = 11,
    },
    [B_WIN_DUMMY] = {
        .fillValue = PIXEL_FILL(0xE),
        .fontId = FONT_NORMAL,
        .x = 0,
        .y = 1,
        .speed = 0,
        .fgColor = 13,
        .bgColor = 14,
        .shadowColor = 15,
    },
    [B_WIN_PP_REMAINING] = {
        .fillValue = PIXEL_FILL(0xE),
        .fontId = FONT_NORMAL,
        .x = 2,
        .y = 1,
        .speed = 0,
        .fgColor = 12,
        .bgColor = 14,
        .shadowColor = 11,
    },
    [B_WIN_MOVE_TYPE] = {
        .fillValue = PIXEL_FILL(0xE),
        .fontId = FONT_NARROW,
        .x = 0,
        .y = 1,
        .speed = 0,
        .fgColor = 13,
        .bgColor = 14,
        .shadowColor = 15,
    },
    [B_WIN_SWITCH_PROMPT] = {
        .fillValue = PIXEL_FILL(0xE),
        .fontId = FONT_NARROW,
        .x = 0,
        .y = 1,
        .speed = 0,
        .fgColor = 13,
        .bgColor = 14,
        .shadowColor = 15,
    },
    [B_WIN_YESNO] = {
        .fillValue = PIXEL_FILL(0xE),
        .fontId = FONT_NORMAL,
        .x = 0,
        .y = 1,
        .speed = 0,
        .fgColor = 13,
        .bgColor = 14,
        .shadowColor = 15,
    },
    [B_WIN_LEVEL_UP_BOX] = {
        .fillValue = PIXEL_FILL(0xE),
        .fontId = FONT_NORMAL,
        .x = 0,
        .y = 1,
        .speed = 0,
        .fgColor = 13,
        .bgColor = 14,
        .shadowColor = 15,
    },
    [B_WIN_LEVEL_UP_BANNER] = {
        .fillValue = PIXEL_FILL(0),
        .fontId = FONT_NORMAL,
        .x = 32,
        .y = 1,
        .speed = 0,
        .fgColor = 1,
        .shadowColor = 2,
    },
    [ARENA_WIN_PLAYER_NAME] = {
        .fillValue = PIXEL_FILL(0xE),
        .fontId = FONT_NORMAL,
        .x = -1,
        .y = 1,
        .speed = 0,
        .fgColor = 1,
        .bgColor = 14,
        .shadowColor = 15,
    },
    [ARENA_WIN_VS] = {
        .fillValue = PIXEL_FILL(0xE),
        .fontId = FONT_NORMAL,
        .x = -1,
        .y = 1,
        .speed = 0,
        .fgColor = 13,
        .bgColor = 14,
        .shadowColor = 15,
    },
    [ARENA_WIN_OPPONENT_NAME] = {
        .fillValue = PIXEL_FILL(0xE),
        .fontId = FONT_NORMAL,
        .x = -1,
        .y = 1,
        .speed = 0,
        .fgColor = 13,
        .bgColor = 14,
        .shadowColor = 15,
    },
    [ARENA_WIN_MIND] = {
        .fillValue = PIXEL_FILL(0xE),
        .fontId = FONT_NORMAL,
        .x = -1,
        .y = 1,
        .speed = 0,
        .fgColor = 13,
        .bgColor = 14,
        .shadowColor = 15,
    },
    [ARENA_WIN_SKILL] = {
        .fillValue = PIXEL_FILL(0xE),
        .fontId = FONT_NORMAL,
        .x = -1,
        .y = 1,
        .speed = 0,
        .fgColor = 13,
        .bgColor = 14,
        .shadowColor = 15,
    },
    [ARENA_WIN_BODY] = {
        .fillValue = PIXEL_FILL(0xE),
        .fontId = FONT_NORMAL,
        .x = -1,
        .y = 1,
        .speed = 0,
        .fgColor = 13,
        .bgColor = 14,
        .shadowColor = 15,
    },
    [ARENA_WIN_JUDGMENT_TITLE] = {
        .fillValue = PIXEL_FILL(0xE),
        .fontId = FONT_NORMAL,
        .x = -1,
        .y = 1,
        .speed = 0,
        .fgColor = 13,
        .bgColor = 14,
        .shadowColor = 15,
    },
    [ARENA_WIN_JUDGMENT_TEXT] = {
        .fillValue = PIXEL_FILL(0x1),
        .fontId = FONT_NORMAL,
        .x = 0,
        .y = 1,
        .speed = 1,
        .fgColor = 2,
        .bgColor = 1,
        .shadowColor = 3,
    },
    [B_WIN_MOVE_DESCRIPTION] = {
        .fillValue = PIXEL_FILL(0xE),
        .fontId = FONT_NARROW,
        .x = 0,
        .y = 1,
        .letterSpacing = 0,
        .lineSpacing = 0,
        .speed = 0,
        .fgColor = TEXT_DYNAMIC_COLOR_4,
        .bgColor = TEXT_DYNAMIC_COLOR_5,
        .shadowColor = TEXT_DYNAMIC_COLOR_6,
    },
};

static const struct BattleWindowText *const sBattleTextOnWindowsInfo[] =
{
    [B_WIN_TYPE_NORMAL] = sTextOnWindowsInfo_Normal,
    [B_WIN_TYPE_ARENA]  = sTextOnWindowsInfo_Arena
};

static const u8 sRecordedBattleTextSpeeds[] = {8, 4, 1, 0};

void BufferStringBattle(u16 stringID, u32 battler)
{
    s32 i;
    const u8 *stringPtr = NULL;

    gBattleMsgDataPtr = (struct BattleMsgData *)(&gBattleResources->bufferA[battler][4]);
    gLastUsedItem = gBattleMsgDataPtr->lastItem;
    gLastUsedAbility = gBattleMsgDataPtr->lastAbility;
    gBattleScripting.battler = gBattleMsgDataPtr->scrActive;
    gBattleStruct->scriptPartyIdx = gBattleMsgDataPtr->bakScriptPartyIdx;
    gBattleStruct->hpScale = gBattleMsgDataPtr->hpScale;
    gPotentialItemEffectBattler = gBattleMsgDataPtr->itemEffectBattler;
    gBattleStruct->stringMoveType = gBattleMsgDataPtr->moveType;

    for (i = 0; i < MAX_BATTLERS_COUNT; i++)
    {
        sBattlerAbilities[i] = gBattleMsgDataPtr->abilities[i];
    }
    for (i = 0; i < TEXT_BUFF_ARRAY_COUNT; i++)
    {
        gBattleTextBuff1[i] = gBattleMsgDataPtr->textBuffs[0][i];
        gBattleTextBuff2[i] = gBattleMsgDataPtr->textBuffs[1][i];
        gBattleTextBuff3[i] = gBattleMsgDataPtr->textBuffs[2][i];
    }

    switch (stringID)
    {
    case STRINGID_INTROMSG: // first battle msg
        if (gBattleTypeFlags & BATTLE_TYPE_TRAINER)
        {
            if (gBattleTypeFlags & (BATTLE_TYPE_LINK | BATTLE_TYPE_RECORDED_LINK))
            {
                if (gBattleTypeFlags & BATTLE_TYPE_TOWER_LINK_MULTI)
                {
                    stringPtr = sText_TwoTrainersWantToBattle;
                }
                else if (gBattleTypeFlags & BATTLE_TYPE_MULTI)
                {
                    if (gBattleTypeFlags & BATTLE_TYPE_RECORDED)
                        stringPtr = sText_TwoLinkTrainersWantToBattlePause;
                    else
                        stringPtr = sText_TwoLinkTrainersWantToBattle;
                }
                else
                {
                    if (gTrainerBattleOpponent_A == TRAINER_UNION_ROOM)
                        stringPtr = sText_Trainer1WantsToBattle;
                    else if (gBattleTypeFlags & BATTLE_TYPE_RECORDED)
                        stringPtr = sText_LinkTrainerWantsToBattlePause;
                    else
                        stringPtr = sText_LinkTrainerWantsToBattle;
                }
            }
            else
            {
                if (BATTLE_TWO_VS_ONE_OPPONENT)
                    stringPtr = sText_Trainer1WantsToBattle;
                else if (gBattleTypeFlags & (BATTLE_TYPE_MULTI | BATTLE_TYPE_INGAME_PARTNER))
                    stringPtr = sText_TwoTrainersWantToBattle;
                else if (gBattleTypeFlags & BATTLE_TYPE_TWO_OPPONENTS)
                    stringPtr = sText_TwoTrainersWantToBattle;
                else
                    stringPtr = sText_Trainer1WantsToBattle;
            }
        }
        else
        {
            if (gBattleTypeFlags & BATTLE_TYPE_LEGENDARY)
                stringPtr = sText_LegendaryPkmnAppeared;
            else if (IsDoubleBattle() && IsValidForBattle(&gEnemyParty[gBattlerPartyIndexes[GetBattlerAtPosition(B_POSITION_OPPONENT_RIGHT)]]))
                stringPtr = sText_TwoWildPkmnAppeared;
            else if (gBattleTypeFlags & BATTLE_TYPE_WALLY_TUTORIAL)
                stringPtr = sText_WildPkmnAppearedPause;
            else
                stringPtr = sText_WildPkmnAppeared;
        }
        break;
    case STRINGID_INTROSENDOUT: // poke first send-out
        if (GetBattlerSide(battler) == B_SIDE_PLAYER)
        {
            if (IsDoubleBattle() && IsValidForBattle(&gPlayerParty[gBattlerPartyIndexes[BATTLE_PARTNER(battler)]]))
            {
                if (gBattleTypeFlags & BATTLE_TYPE_INGAME_PARTNER)
                    stringPtr = sText_InGamePartnerSentOutZGoN;
                else if (gBattleTypeFlags & BATTLE_TYPE_TWO_OPPONENTS)
                    stringPtr = sText_GoTwoPkmn;
                else if (gBattleTypeFlags & BATTLE_TYPE_MULTI)
                    stringPtr = sText_LinkPartnerSentOutPkmnGoPkmn;
                else
                    stringPtr = sText_GoTwoPkmn;
            }
            else
            {
                stringPtr = sText_GoPkmn;
            }
        }
        else
        {
            if (IsDoubleBattle() && IsValidForBattle(&gEnemyParty[gBattlerPartyIndexes[BATTLE_PARTNER(battler)]]))
            {
                if (BATTLE_TWO_VS_ONE_OPPONENT)
                    stringPtr = sText_Trainer1SentOutTwoPkmn;
                else if (gBattleTypeFlags & BATTLE_TYPE_TWO_OPPONENTS)
                    stringPtr = sText_TwoTrainersSentPkmn;
                else if (gBattleTypeFlags & BATTLE_TYPE_TOWER_LINK_MULTI)
                    stringPtr = sText_TwoTrainersSentPkmn;
                else if (gBattleTypeFlags & BATTLE_TYPE_MULTI)
                    stringPtr = sText_TwoLinkTrainersSentOutPkmn;
                else if (gBattleTypeFlags & (BATTLE_TYPE_LINK | BATTLE_TYPE_RECORDED_LINK))
                    stringPtr = sText_LinkTrainerSentOutTwoPkmn;
                else
                    stringPtr = sText_Trainer1SentOutTwoPkmn;
            }
            else
            {
                if (!(gBattleTypeFlags & (BATTLE_TYPE_LINK | BATTLE_TYPE_RECORDED_LINK)))
                    stringPtr = sText_Trainer1SentOutPkmn;
                else if (gTrainerBattleOpponent_A == TRAINER_UNION_ROOM)
                    stringPtr = sText_Trainer1SentOutPkmn;
                else
                    stringPtr = sText_LinkTrainerSentOutPkmn;
            }
        }
        break;
    case STRINGID_RETURNMON: // sending poke to ball msg
        if (GetBattlerSide(battler) == B_SIDE_PLAYER)
        {
            if (*(&gBattleStruct->hpScale) == 0)
                stringPtr = sText_PkmnThatsEnough;
            else if (*(&gBattleStruct->hpScale) == 1 || IsDoubleBattle())
                stringPtr = sText_PkmnComeBack;
            else if (*(&gBattleStruct->hpScale) == 2)
                stringPtr = sText_PkmnOkComeBack;
            else
                stringPtr = sText_PkmnGoodComeBack;
        }
        else
        {
            if (gTrainerBattleOpponent_A == TRAINER_LINK_OPPONENT || gBattleTypeFlags & BATTLE_TYPE_RECORDED_LINK)
            {
                if (gBattleTypeFlags & BATTLE_TYPE_MULTI)
                    stringPtr = sText_LinkTrainer2WithdrewPkmn;
                else
                    stringPtr = sText_LinkTrainer1WithdrewPkmn;
            }
            else
            {
                stringPtr = sText_Trainer1WithdrewPkmn;
            }
        }
        break;
    case STRINGID_SWITCHINMON: // switch-in msg
        if (GetBattlerSide(gBattleScripting.battler) == B_SIDE_PLAYER)
        {
            if (*(&gBattleStruct->hpScale) == 0 || IsDoubleBattle())
                stringPtr = sText_GoPkmn2;
            else if (*(&gBattleStruct->hpScale) == 1)
                stringPtr = sText_DoItPkmn;
            else if (*(&gBattleStruct->hpScale) == 2)
                stringPtr = sText_GoForItPkmn;
            else
                stringPtr = sText_YourFoesWeakGetEmPkmn;
        }
        else
        {
            if (gBattleTypeFlags & (BATTLE_TYPE_LINK | BATTLE_TYPE_RECORDED_LINK))
            {
                if (gBattleTypeFlags & BATTLE_TYPE_TOWER_LINK_MULTI)
                {
                    if (gBattleScripting.battler == 1)
                        stringPtr = sText_Trainer1SentOutPkmn2;
                    else
                        stringPtr = sText_Trainer2SentOutPkmn;
                }
                else
                {
                    if (gBattleTypeFlags & BATTLE_TYPE_MULTI)
                        stringPtr = sText_LinkTrainerMultiSentOutPkmn;
                    else if (gTrainerBattleOpponent_A == TRAINER_UNION_ROOM)
                        stringPtr = sText_Trainer1SentOutPkmn2;
                    else
                        stringPtr = sText_LinkTrainerSentOutPkmn2;
                }
            }
            else
            {
                if (gBattleTypeFlags & BATTLE_TYPE_TWO_OPPONENTS)
                {
                    if (gBattleScripting.battler == 1)
                        stringPtr = sText_Trainer1SentOutPkmn2;
                    else
                        stringPtr = sText_Trainer2SentOutPkmn;
                }
                else
                {
                    stringPtr = sText_Trainer1SentOutPkmn2;
                }
            }
        }
        break;
    case STRINGID_USEDMOVE: // Pokémon used a move msg
        if (gBattleMsgDataPtr->currentMove >= MOVES_COUNT
         && !IsZMove(gBattleMsgDataPtr->currentMove)
         && !IsMaxMove(gBattleMsgDataPtr->currentMove))
            StringCopy(gBattleTextBuff3, gTypesInfo[*(&gBattleStruct->stringMoveType)].generic);
        else
            StringCopy(gBattleTextBuff3, GetMoveName(gBattleMsgDataPtr->currentMove));
        stringPtr = sText_AttackerUsedX;
        break;
    case STRINGID_BATTLEEND: // battle end
        if (gBattleTextBuff1[0] & B_OUTCOME_LINK_BATTLE_RAN)
        {
            gBattleTextBuff1[0] &= ~(B_OUTCOME_LINK_BATTLE_RAN);
            if (GetBattlerSide(battler) == B_SIDE_OPPONENT && gBattleTextBuff1[0] != B_OUTCOME_DREW)
                gBattleTextBuff1[0] ^= (B_OUTCOME_LOST | B_OUTCOME_WON);

            if (gBattleTextBuff1[0] == B_OUTCOME_LOST || gBattleTextBuff1[0] == B_OUTCOME_DREW)
                stringPtr = sText_GotAwaySafely;
            else if (gBattleTypeFlags & BATTLE_TYPE_MULTI)
                stringPtr = sText_TwoWildFled;
            else
                stringPtr = sText_WildFled;
        }
        else
        {
            if (GetBattlerSide(battler) == B_SIDE_OPPONENT && gBattleTextBuff1[0] != B_OUTCOME_DREW)
                gBattleTextBuff1[0] ^= (B_OUTCOME_LOST | B_OUTCOME_WON);

            if (gBattleTypeFlags & BATTLE_TYPE_MULTI)
            {
                switch (gBattleTextBuff1[0])
                {
                case B_OUTCOME_WON:
                    if (gBattleTypeFlags & BATTLE_TYPE_TOWER_LINK_MULTI)
                        stringPtr = sText_TwoInGameTrainersDefeated;
                    else
                        stringPtr = sText_TwoLinkTrainersDefeated;
                    break;
                case B_OUTCOME_LOST:
                    stringPtr = sText_PlayerLostToTwo;
                    break;
                case B_OUTCOME_DREW:
                    stringPtr = sText_PlayerBattledToDrawVsTwo;
                    break;
                }
            }
            else if (gTrainerBattleOpponent_A == TRAINER_UNION_ROOM)
            {
                switch (gBattleTextBuff1[0])
                {
                case B_OUTCOME_WON:
                    stringPtr = sText_PlayerDefeatedLinkTrainerTrainer1;
                    break;
                case B_OUTCOME_LOST:
                    stringPtr = sText_PlayerLostAgainstTrainer1;
                    break;
                case B_OUTCOME_DREW:
                    stringPtr = sText_PlayerBattledToDrawTrainer1;
                    break;
                }
            }
            else
            {
                switch (gBattleTextBuff1[0])
                {
                case B_OUTCOME_WON:
                    stringPtr = sText_PlayerDefeatedLinkTrainer;
                    break;
                case B_OUTCOME_LOST:
                    stringPtr = sText_PlayerLostAgainstLinkTrainer;
                    break;
                case B_OUTCOME_DREW:
                    stringPtr = sText_PlayerBattledToDrawLinkTrainer;
                    break;
                }
            }
        }
        break;
    case STRINGID_TRAINERSLIDE:
        stringPtr = gBattleStruct->trainerSlideMsg;
        break;
    default: // load a string from the table
        if (stringID >= BATTLESTRINGS_COUNT)
        {
            gDisplayedStringBattle[0] = EOS;
            return;
        }
        else
        {
            stringPtr = gBattleStringsTable[stringID];
        }
        break;
    }

    BattleStringExpandPlaceholdersToDisplayedString(stringPtr);
}

u32 BattleStringExpandPlaceholdersToDisplayedString(const u8 *src)
{
#ifndef NDEBUG
    u32 j, strWidth;
    u32 dstID = BattleStringExpandPlaceholders(src, gDisplayedStringBattle, sizeof(gDisplayedStringBattle));
    for (j = 1;; j++)
    {
        strWidth = GetStringLineWidth(0, gDisplayedStringBattle, 0, j, sizeof(gDisplayedStringBattle));
        if (strWidth == 0)
            break;
    }
    return dstID;
#else
    return BattleStringExpandPlaceholders(src, gDisplayedStringBattle, sizeof(gDisplayedStringBattle));
#endif
}

static const u8 *TryGetStatusString(u8 *src)
{
    u32 i;
    u8 status[8];
    u32 chars1, chars2;
    u8 *statusPtr;

    memcpy(status, sText_EmptyStatus, min(ARRAY_COUNT(status), ARRAY_COUNT(sText_EmptyStatus)));

    statusPtr = status;
    for (i = 0; i < ARRAY_COUNT(status); i++)
    {
        if (*src == EOS) break; // one line required to match -g
        *statusPtr = *src;
        src++;
        statusPtr++;
    }

    chars1 = *(u32 *)(&status[0]);
    chars2 = *(u32 *)(&status[4]);

    for (i = 0; i < ARRAY_COUNT(gStatusConditionStringsTable); i++)
    {
        if (chars1 == *(u32 *)(&gStatusConditionStringsTable[i][0][0])
            && chars2 == *(u32 *)(&gStatusConditionStringsTable[i][0][4]))
            return gStatusConditionStringsTable[i][1];
    }
    return NULL;
}

static void GetBattlerNick(u32 battler, u8 *dst)
{
    struct Pokemon *illusionMon = GetIllusionMonPtr(battler);
    struct Pokemon *mon = GetPartyBattlerData(battler);

    if (illusionMon != NULL)
        mon = illusionMon;
    GetMonData(mon, MON_DATA_NICKNAME, dst);
    StringGet_Nickname(dst);
}

#define HANDLE_NICKNAME_STRING_CASE(battler)                            \
    if (GetBattlerSide(battler) != B_SIDE_PLAYER)                       \
    {                                                                   \
        if (gBattleTypeFlags & BATTLE_TYPE_TRAINER)                     \
            toCpy = sText_FoePkmnPrefix;                                \
        else                                                            \
            toCpy = sText_WildPkmnPrefix;                               \
        while (*toCpy != EOS)                                           \
        {                                                               \
            dst[dstID] = *toCpy;                                        \
            dstID++;                                                    \
            toCpy++;                                                    \
        }                                                               \
    }                                                                   \
    GetBattlerNick(battler, text);                                      \
    toCpy = text;

#define HANDLE_NICKNAME_STRING_LOWERCASE(battler)                       \
    if (GetBattlerSide(battler) != B_SIDE_PLAYER)                       \
    {                                                                   \
        if (gBattleTypeFlags & BATTLE_TYPE_TRAINER)                     \
            toCpy = sText_FoePkmnPrefixLower;                           \
        else                                                            \
            toCpy = sText_WildPkmnPrefixLower;                          \
        while (*toCpy != EOS)                                           \
        {                                                               \
            dst[dstID] = *toCpy;                                        \
            dstID++;                                                    \
            toCpy++;                                                    \
        }                                                               \
    }                                                                   \
    GetBattlerNick(battler, text);                                      \
    toCpy = text;

static const u8 *BattleStringGetOpponentNameByTrainerId(u16 trainerId, u8 *text, u8 multiplayerId, u8 battler)
{
    const u8 *toCpy = NULL;

    if (gBattleTypeFlags & BATTLE_TYPE_SECRET_BASE)
    {
        u32 i;
        for (i = 0; i < ARRAY_COUNT(gBattleResources->secretBase->trainerName); i++)
            text[i] = gBattleResources->secretBase->trainerName[i];
        text[i] = EOS;
        ConvertInternationalString(text, gBattleResources->secretBase->language);
        toCpy = text;
    }
    else if (trainerId == TRAINER_UNION_ROOM)
    {
        toCpy = gLinkPlayers[multiplayerId ^ BIT_SIDE].name;
    }
    else if (trainerId == TRAINER_LINK_OPPONENT)
    {
        if (gBattleTypeFlags & BATTLE_TYPE_MULTI)
            toCpy = gLinkPlayers[GetBattlerMultiplayerId(battler)].name;
        else
            toCpy = gLinkPlayers[GetBattlerMultiplayerId(battler) & BIT_SIDE].name;
    }
    else if (trainerId == TRAINER_FRONTIER_BRAIN)
    {
        CopyFrontierBrainTrainerName(text);
        toCpy = text;
    }
    else if (gBattleTypeFlags & BATTLE_TYPE_FRONTIER)
    {
        GetFrontierTrainerName(text, trainerId);
        toCpy = text;
    }
    else if (gBattleTypeFlags & BATTLE_TYPE_TRAINER_HILL)
    {
        GetTrainerHillTrainerName(text, trainerId);
        toCpy = text;
    }
    else if (gBattleTypeFlags & BATTLE_TYPE_EREADER_TRAINER)
    {
        GetEreaderTrainerName(text);
        toCpy = text;
    }
    else
    {
        toCpy = GetTrainerNameFromId(trainerId);
    }

    return toCpy;
}

static const u8 *BattleStringGetOpponentName(u8 *text, u8 multiplayerId, u8 battler)
{
    const u8 *toCpy = NULL;

    switch (GetBattlerPosition(battler))
    {
    case B_POSITION_OPPONENT_LEFT:
        toCpy = BattleStringGetOpponentNameByTrainerId(gTrainerBattleOpponent_A, text, multiplayerId, battler);
        break;
    case B_POSITION_OPPONENT_RIGHT:
        if (gBattleTypeFlags & (BATTLE_TYPE_TWO_OPPONENTS | BATTLE_TYPE_MULTI) && !BATTLE_TWO_VS_ONE_OPPONENT)
            toCpy = BattleStringGetOpponentNameByTrainerId(gTrainerBattleOpponent_B, text, multiplayerId, battler);
        else
            toCpy = BattleStringGetOpponentNameByTrainerId(gTrainerBattleOpponent_A, text, multiplayerId, battler);
        break;
    }

    return toCpy;
}

static const u8 *BattleStringGetPlayerName(u8 *text, u8 battler)
{
    const u8 *toCpy = NULL;

    switch (GetBattlerPosition(battler))
    {
    case B_POSITION_PLAYER_LEFT:
        if (gBattleTypeFlags & BATTLE_TYPE_RECORDED)
            toCpy = gLinkPlayers[0].name;
        else
            toCpy = gSaveBlock2Ptr->playerName;
        break;
    case B_POSITION_PLAYER_RIGHT:
        if (((gBattleTypeFlags & BATTLE_TYPE_RECORDED) && !(gBattleTypeFlags & (BATTLE_TYPE_MULTI | BATTLE_TYPE_INGAME_PARTNER)))
            || gTestRunnerEnabled)
        {
            toCpy = gLinkPlayers[0].name;
        }
        else if ((gBattleTypeFlags & BATTLE_TYPE_LINK) && gBattleTypeFlags & (BATTLE_TYPE_RECORDED | BATTLE_TYPE_MULTI))
        {
            toCpy = gLinkPlayers[2].name;
        }
        else if (gBattleTypeFlags & BATTLE_TYPE_INGAME_PARTNER)
        {
            GetFrontierTrainerName(text, gPartnerTrainerId);
            toCpy = text;
        }
        else
        {
            toCpy = gSaveBlock2Ptr->playerName;
        }
        break;
    }

    return toCpy;
}

static const u8 *BattleStringGetTrainerName(u8 *text, u8 multiplayerId, u8 battler)
{
    if (GetBattlerSide(battler) == B_SIDE_PLAYER)
        return BattleStringGetPlayerName(text, battler);
    else
        return BattleStringGetOpponentName(text, multiplayerId, battler);
}

static const u8 *BattleStringGetOpponentClassByTrainerId(u16 trainerId)
{
    const u8 *toCpy;

    if (gBattleTypeFlags & BATTLE_TYPE_SECRET_BASE)
        toCpy = gTrainerClasses[GetSecretBaseTrainerClass()].name;
    else if (trainerId == TRAINER_UNION_ROOM)
        toCpy = gTrainerClasses[GetUnionRoomTrainerClass()].name;
    else if (trainerId == TRAINER_FRONTIER_BRAIN)
        toCpy = gTrainerClasses[GetFrontierBrainTrainerClass()].name;
    else if (gBattleTypeFlags & BATTLE_TYPE_FRONTIER)
        toCpy = gTrainerClasses[GetFrontierOpponentClass(trainerId)].name;
    else if (gBattleTypeFlags & BATTLE_TYPE_TRAINER_HILL)
        toCpy = gTrainerClasses[GetTrainerHillOpponentClass(trainerId)].name;
    else if (gBattleTypeFlags & BATTLE_TYPE_EREADER_TRAINER)
        toCpy = gTrainerClasses[GetEreaderTrainerClassId()].name;
    else
        toCpy = gTrainerClasses[GetTrainerClassFromId(trainerId)].name;

    return toCpy;
}

// Ensure the defined length for an item name can contain the full defined length of a berry name.
// This ensures that custom Enigma Berry names will fit in the text buffer at the top of BattleStringExpandPlaceholders.
STATIC_ASSERT(BERRY_NAME_LENGTH + ARRAY_COUNT(sText_BerrySuffix) <= ITEM_NAME_LENGTH, BerryNameTooLong);

u32 BattleStringExpandPlaceholders(const u8 *src, u8 *dst, u32 dstSize)
{
    u32 dstID = 0; // if they used dstID, why not use srcID as well?
    const u8 *toCpy = NULL;
    u8 text[max(max(max(32, TRAINER_NAME_LENGTH + 1), POKEMON_NAME_LENGTH + 1), ITEM_NAME_LENGTH)];
    u8 *textStart = &text[0];
    u8 multiplayerId;
    u8 fontId = FONT_NORMAL;

    if (gBattleTypeFlags & BATTLE_TYPE_RECORDED_LINK)
        multiplayerId = gRecordedBattleMultiplayerId;
    else
        multiplayerId = GetMultiplayerId();

    // Clear destination first
    while (dstID < dstSize)
    {
        dst[dstID] = EOS;
        dstID++;
    }

    dstID = 0;
    while (*src != EOS)
    {
        toCpy = NULL;

        if (*src == PLACEHOLDER_BEGIN)
        {
            src++;
            u32 classLength = 0;
            u32 nameLength = 0;
            const u8 *classString;
            const u8 *nameString;
            switch (*src)
            {
            case B_TXT_BUFF1:
                if (gBattleTextBuff1[0] == B_BUFF_PLACEHOLDER_BEGIN)
                {
                    ExpandBattleTextBuffPlaceholders(gBattleTextBuff1, gStringVar1);
                    toCpy = gStringVar1;
                }
                else
                {
                    toCpy = TryGetStatusString(gBattleTextBuff1);
                    if (toCpy == NULL)
                        toCpy = gBattleTextBuff1;
                }
                break;
            case B_TXT_BUFF2:
                if (gBattleTextBuff2[0] == B_BUFF_PLACEHOLDER_BEGIN)
                {
                    ExpandBattleTextBuffPlaceholders(gBattleTextBuff2, gStringVar2);
                    toCpy = gStringVar2;
                }
                else
                    toCpy = gBattleTextBuff2;
                break;
            case B_TXT_BUFF3:
                if (gBattleTextBuff3[0] == B_BUFF_PLACEHOLDER_BEGIN)
                {
                    ExpandBattleTextBuffPlaceholders(gBattleTextBuff3, gStringVar3);
                    toCpy = gStringVar3;
                }
                else
                    toCpy = gBattleTextBuff3;
                break;
            case B_TXT_COPY_VAR_1:
                toCpy = gStringVar1;
                break;
            case B_TXT_COPY_VAR_2:
                toCpy = gStringVar2;
                break;
            case B_TXT_COPY_VAR_3:
                toCpy = gStringVar3;
                break;
            case B_TXT_PLAYER_MON1_NAME: // first player poke name
                GetBattlerNick(GetBattlerAtPosition(B_POSITION_PLAYER_LEFT), text);
                toCpy = text;
                break;
            case B_TXT_OPPONENT_MON1_NAME: // first enemy poke name
                GetBattlerNick(GetBattlerAtPosition(B_POSITION_OPPONENT_LEFT), text);
                toCpy = text;
                break;
            case B_TXT_PLAYER_MON2_NAME: // second player poke name
                GetBattlerNick(GetBattlerAtPosition(B_POSITION_PLAYER_RIGHT), text);
                toCpy = text;
                break;
            case B_TXT_OPPONENT_MON2_NAME: // second enemy poke name
                GetBattlerNick(GetBattlerAtPosition(B_POSITION_OPPONENT_RIGHT), text);
                toCpy = text;
                break;
            case B_TXT_LINK_PLAYER_MON1_NAME: // link first player poke name
                GetBattlerNick(gLinkPlayers[multiplayerId].id, text);
                toCpy = text;
                break;
            case B_TXT_LINK_OPPONENT_MON1_NAME: // link first opponent poke name
                GetBattlerNick(gLinkPlayers[multiplayerId].id ^ 1, text);
                toCpy = text;
                break;
            case B_TXT_LINK_PLAYER_MON2_NAME: // link second player poke name
                GetBattlerNick(gLinkPlayers[multiplayerId].id ^ 2, text);
                toCpy = text;
                break;
            case B_TXT_LINK_OPPONENT_MON2_NAME: // link second opponent poke name
                GetBattlerNick(gLinkPlayers[multiplayerId].id ^ 3, text);
                toCpy = text;
                break;
            case B_TXT_ATK_NAME_WITH_PREFIX_MON1: // Unused, to change into sth else.
                break;
            case B_TXT_ATK_PARTNER_NAME: // attacker partner name
                GetBattlerNick(BATTLE_PARTNER(gBattlerAttacker), text);
                toCpy = text;
                break;
            case B_TXT_ATK_NAME_WITH_PREFIX: // attacker name with prefix
                HANDLE_NICKNAME_STRING_CASE(gBattlerAttacker)
                break;
            case B_TXT_DEF_NAME_WITH_PREFIX: // target name with prefix
                HANDLE_NICKNAME_STRING_CASE(gBattlerTarget)
                break;
            case B_TXT_DEF_NAME: // target name
                GetBattlerNick(gBattlerTarget, text);
                toCpy = text;
                break;
            case B_TXT_DEF_PARTNER_NAME: // partner target name
                GetBattlerNick(BATTLE_PARTNER(gBattlerTarget), text);
                toCpy = text;
                break;
            case B_TXT_EFF_NAME_WITH_PREFIX: // effect battler name with prefix
                HANDLE_NICKNAME_STRING_CASE(gEffectBattler)
                break;
            case B_TXT_SCR_ACTIVE_NAME_WITH_PREFIX: // scripting active battler name with prefix
                HANDLE_NICKNAME_STRING_CASE(gBattleScripting.battler)
                break;
            case B_TXT_CURRENT_MOVE: // current move name
                if (gBattleMsgDataPtr->currentMove >= MOVES_COUNT
                 && !IsZMove(gBattleMsgDataPtr->currentMove)
                 && !IsMaxMove(gBattleMsgDataPtr->currentMove))
                    toCpy = gTypesInfo[gBattleStruct->stringMoveType].generic;
                else
                    toCpy = GetMoveName(gBattleMsgDataPtr->currentMove);
                break;
            case B_TXT_LAST_MOVE: // originally used move name
                if (gBattleMsgDataPtr->originallyUsedMove >= MOVES_COUNT
                 && !IsZMove(gBattleMsgDataPtr->currentMove)
                 && !IsMaxMove(gBattleMsgDataPtr->currentMove))
                    toCpy = gTypesInfo[gBattleStruct->stringMoveType].generic;
                else
                    toCpy = GetMoveName(gBattleMsgDataPtr->originallyUsedMove);
                break;
            case B_TXT_LAST_ITEM: // last used item
                if (gBattleTypeFlags & (BATTLE_TYPE_LINK | BATTLE_TYPE_RECORDED_LINK))
                {
                    if (gLastUsedItem == ITEM_ENIGMA_BERRY_E_READER)
                    {
                        if (!(gBattleTypeFlags & BATTLE_TYPE_MULTI))
                        {
                            if ((gBattleScripting.multiplayerId != 0 && (gPotentialItemEffectBattler & BIT_SIDE))
                                || (gBattleScripting.multiplayerId == 0 && !(gPotentialItemEffectBattler & BIT_SIDE)))
                            {
                                StringCopy(text, gEnigmaBerries[gPotentialItemEffectBattler].name);
                                StringAppend(text, sText_BerrySuffix);
                                toCpy = text;
                            }
                            else
                            {
                                toCpy = sText_EnigmaBerry;
                            }
                        }
                        else
                        {
                            if (gLinkPlayers[gBattleScripting.multiplayerId].id == gPotentialItemEffectBattler)
                            {
                                StringCopy(text, gEnigmaBerries[gPotentialItemEffectBattler].name);
                                StringAppend(text, sText_BerrySuffix);
                                toCpy = text;
                            }
                            else
                                toCpy = sText_EnigmaBerry;
                        }
                    }
                    else
                    {
                        CopyItemName(gLastUsedItem, text);
                        toCpy = text;
                    }
                }
                else
                {
                    CopyItemName(gLastUsedItem, text);
                    toCpy = text;
                }
                break;
            case B_TXT_LAST_ABILITY: // last used ability
                toCpy = gAbilitiesInfo[gLastUsedAbility].name;
                break;
            case B_TXT_ATK_ABILITY: // attacker ability
                toCpy = gAbilitiesInfo[sBattlerAbilities[gBattlerAttacker]].name;
                break;
            case B_TXT_DEF_ABILITY: // target ability
                toCpy = gAbilitiesInfo[sBattlerAbilities[gBattlerTarget]].name;
                break;
            case B_TXT_SCR_ACTIVE_ABILITY: // scripting active ability
                toCpy = gAbilitiesInfo[sBattlerAbilities[gBattleScripting.battler]].name;
                break;
            case B_TXT_EFF_ABILITY: // effect battler ability
                toCpy = gAbilitiesInfo[sBattlerAbilities[gEffectBattler]].name;
                break;
            case B_TXT_TRAINER1_CLASS: // trainer class name
                toCpy = BattleStringGetOpponentClassByTrainerId(gTrainerBattleOpponent_A);
                break;
            case B_TXT_TRAINER1_NAME: // trainer1 name
                toCpy = BattleStringGetOpponentNameByTrainerId(gTrainerBattleOpponent_A, text, multiplayerId, GetBattlerAtPosition(B_POSITION_OPPONENT_LEFT));
                break;
            case B_TXT_TRAINER1_NAME_WITH_CLASS: // trainer1 name with trainer class
                toCpy = textStart;
                classString = BattleStringGetOpponentClassByTrainerId(gTrainerBattleOpponent_A);
                while (classString[classLength] != EOS)
                {
                    textStart[classLength] = classString[classLength];
                    classLength++;
                }
                textStart[classLength] = CHAR_SPACE;
                textStart += classLength + 1;
                nameString = BattleStringGetOpponentNameByTrainerId(gTrainerBattleOpponent_A, textStart, multiplayerId, GetBattlerAtPosition(B_POSITION_OPPONENT_LEFT));
                if (nameString != textStart)
                {
                    while (nameString[nameLength] != EOS)
                    {
                        textStart[nameLength] = nameString[nameLength];
                        nameLength++;
                    }
                    textStart[nameLength] = EOS;
                }
                break;
            case B_TXT_LINK_PLAYER_NAME: // link player name
                toCpy = gLinkPlayers[multiplayerId].name;
                break;
            case B_TXT_LINK_PARTNER_NAME: // link partner name
                toCpy = gLinkPlayers[GetBattlerMultiplayerId(BATTLE_PARTNER(gLinkPlayers[multiplayerId].id))].name;
                break;
            case B_TXT_LINK_OPPONENT1_NAME: // link opponent 1 name
                toCpy = gLinkPlayers[GetBattlerMultiplayerId(BATTLE_OPPOSITE(gLinkPlayers[multiplayerId].id))].name;
                break;
            case B_TXT_LINK_OPPONENT2_NAME: // link opponent 2 name
                toCpy = gLinkPlayers[GetBattlerMultiplayerId(BATTLE_PARTNER(BATTLE_OPPOSITE(gLinkPlayers[multiplayerId].id)))].name;
                break;
            case B_TXT_LINK_SCR_TRAINER_NAME: // link scripting active name
                toCpy = gLinkPlayers[GetBattlerMultiplayerId(gBattleScripting.battler)].name;
                break;
            case B_TXT_PLAYER_NAME: // player name
                toCpy = BattleStringGetPlayerName(text, GetBattlerAtPosition(B_POSITION_PLAYER_LEFT));
                break;
            case B_TXT_TRAINER1_LOSE_TEXT: // trainerA lose text
                if (gBattleTypeFlags & BATTLE_TYPE_FRONTIER)
                {
                    CopyFrontierTrainerText(FRONTIER_PLAYER_WON_TEXT, gTrainerBattleOpponent_A);
                    toCpy = gStringVar4;
                }
                else if (gBattleTypeFlags & BATTLE_TYPE_TRAINER_HILL)
                {
                    CopyTrainerHillTrainerText(TRAINER_HILL_TEXT_PLAYER_WON, gTrainerBattleOpponent_A);
                    toCpy = gStringVar4;
                }
                else
                {
                    toCpy = GetTrainerALoseText();
                }
                break;
            case B_TXT_TRAINER1_WIN_TEXT: // trainerA win text
                if (gBattleTypeFlags & BATTLE_TYPE_FRONTIER)
                {
                    CopyFrontierTrainerText(FRONTIER_PLAYER_LOST_TEXT, gTrainerBattleOpponent_A);
                    toCpy = gStringVar4;
                }
                else if (gBattleTypeFlags & BATTLE_TYPE_TRAINER_HILL)
                {
                    CopyTrainerHillTrainerText(TRAINER_HILL_TEXT_PLAYER_LOST, gTrainerBattleOpponent_A);
                    toCpy = gStringVar4;
                }
                break;
            case B_TXT_26: // ?
                if (GetBattlerSide(gBattleScripting.battler) != B_SIDE_PLAYER)
                {
                    if (gBattleTypeFlags & BATTLE_TYPE_TRAINER)
                        toCpy = sText_FoePkmnPrefix;
                    else
                        toCpy = sText_WildPkmnPrefix;
                    while (*toCpy != EOS)
                    {
                        dst[dstID] = *toCpy;
                        dstID++;
                        toCpy++;
                    }
                    GetMonData(&gEnemyParty[gBattleStruct->scriptPartyIdx], MON_DATA_NICKNAME, text);
                }
                else
                {
                    GetMonData(&gPlayerParty[gBattleStruct->scriptPartyIdx], MON_DATA_NICKNAME, text);
                }
                StringGet_Nickname(text);
                toCpy = text;
                break;
            case B_TXT_PC_CREATOR_NAME: // lanette pc
                if (FlagGet(FLAG_SYS_PC_LANETTE))
                    toCpy = sText_Lanettes;
                else
                    toCpy = sText_Someones;
                break;
            case B_TXT_ATK_PREFIX2:
                if (GetBattlerSide(gBattlerAttacker) == B_SIDE_PLAYER)
                    toCpy = sText_AllyPkmnPrefix2;
                else
                    toCpy = sText_FoePkmnPrefix3;
                break;
            case B_TXT_DEF_PREFIX2:
                if (GetBattlerSide(gBattlerTarget) == B_SIDE_PLAYER)
                    toCpy = sText_AllyPkmnPrefix2;
                else
                    toCpy = sText_FoePkmnPrefix3;
                break;
            case B_TXT_ATK_PREFIX1:
                if (GetBattlerSide(gBattlerAttacker) == B_SIDE_PLAYER)
                    toCpy = sText_AllyPkmnPrefix;
                else
                    toCpy = sText_FoePkmnPrefix2;
                break;
            case B_TXT_DEF_PREFIX1:
                if (GetBattlerSide(gBattlerTarget) == B_SIDE_PLAYER)
                    toCpy = sText_AllyPkmnPrefix;
                else
                    toCpy = sText_FoePkmnPrefix2;
                break;
            case B_TXT_ATK_PREFIX3:
                if (GetBattlerSide(gBattlerAttacker) == B_SIDE_PLAYER)
                    toCpy = sText_AllyPkmnPrefix3;
                else
                    toCpy = sText_FoePkmnPrefix4;
                break;
            case B_TXT_DEF_PREFIX3:
                if (GetBattlerSide(gBattlerTarget) == B_SIDE_PLAYER)
                    toCpy = sText_AllyPkmnPrefix3;
                else
                    toCpy = sText_FoePkmnPrefix4;
                break;
            case B_TXT_TRAINER2_CLASS:
                toCpy = BattleStringGetOpponentClassByTrainerId(gTrainerBattleOpponent_B);
                break;
            case B_TXT_TRAINER2_NAME:
                toCpy = BattleStringGetOpponentNameByTrainerId(gTrainerBattleOpponent_B, text, multiplayerId, GetBattlerAtPosition(B_POSITION_OPPONENT_RIGHT));
                break;
            case B_TXT_TRAINER2_NAME_WITH_CLASS:
                toCpy = textStart;
                classString = BattleStringGetOpponentClassByTrainerId(gTrainerBattleOpponent_B);
                while (classString[classLength] != EOS)
                {
                    textStart[classLength] = classString[classLength];
                    classLength++;
                }
                textStart[classLength] = CHAR_SPACE;
                textStart += classLength + 1;
                nameString = BattleStringGetOpponentNameByTrainerId(gTrainerBattleOpponent_B, textStart, multiplayerId, GetBattlerAtPosition(B_POSITION_OPPONENT_RIGHT));
                if (nameString != textStart)
                {
                    while (nameString[nameLength] != EOS)
                    {
                        textStart[nameLength] = nameString[nameLength];
                        nameLength++;
                    }
                    textStart[nameLength] = EOS;
                }
                break;
            case B_TXT_TRAINER2_LOSE_TEXT:
                if (gBattleTypeFlags & BATTLE_TYPE_FRONTIER)
                {
                    CopyFrontierTrainerText(FRONTIER_PLAYER_WON_TEXT, gTrainerBattleOpponent_B);
                    toCpy = gStringVar4;
                }
                else if (gBattleTypeFlags & BATTLE_TYPE_TRAINER_HILL)
                {
                    CopyTrainerHillTrainerText(TRAINER_HILL_TEXT_PLAYER_WON, gTrainerBattleOpponent_B);
                    toCpy = gStringVar4;
                }
                else
                {
                    toCpy = GetTrainerBLoseText();
                }
                break;
            case B_TXT_TRAINER2_WIN_TEXT:
                if (gBattleTypeFlags & BATTLE_TYPE_FRONTIER)
                {
                    CopyFrontierTrainerText(FRONTIER_PLAYER_LOST_TEXT, gTrainerBattleOpponent_B);
                    toCpy = gStringVar4;
                }
                else if (gBattleTypeFlags & BATTLE_TYPE_TRAINER_HILL)
                {
                    CopyTrainerHillTrainerText(TRAINER_HILL_TEXT_PLAYER_LOST, gTrainerBattleOpponent_B);
                    toCpy = gStringVar4;
                }
                break;
            case B_TXT_PARTNER_CLASS:
                toCpy = gTrainerClasses[GetFrontierOpponentClass(gPartnerTrainerId)].name;
                break;
            case B_TXT_PARTNER_NAME:
                toCpy = BattleStringGetPlayerName(text, GetBattlerAtPosition(B_POSITION_PLAYER_RIGHT));
                break;
            case B_TXT_PARTNER_NAME_WITH_CLASS:
                toCpy = textStart;
                classString = gTrainerClasses[GetFrontierOpponentClass(gPartnerTrainerId)].name;
                while (classString[classLength] != EOS)
                {
                    textStart[classLength] = classString[classLength];
                    classLength++;
                }
                textStart[classLength] = CHAR_SPACE;
                textStart += classLength + 1;
                nameString = BattleStringGetPlayerName(textStart, GetBattlerAtPosition(B_POSITION_PLAYER_RIGHT));
                if (nameString != textStart)
                {
                    while (nameString[nameLength] != EOS)
                    {
                        textStart[nameLength] = nameString[nameLength];
                        nameLength++;
                    }
                    textStart[nameLength] = EOS;
                }
                break;
            case B_TXT_ATK_TRAINER_NAME:
                toCpy = BattleStringGetTrainerName(text, multiplayerId, gBattlerAttacker);
                break;
            case B_TXT_ATK_TRAINER_CLASS:
                switch (GetBattlerPosition(gBattlerAttacker))
                {
                case B_POSITION_PLAYER_RIGHT:
                    if (gBattleTypeFlags & BATTLE_TYPE_INGAME_PARTNER)
                        toCpy = gTrainerClasses[GetFrontierOpponentClass(gPartnerTrainerId)].name;
                    break;
                case B_POSITION_OPPONENT_LEFT:
                    toCpy = BattleStringGetOpponentClassByTrainerId(gTrainerBattleOpponent_A);
                    break;
                case B_POSITION_OPPONENT_RIGHT:
                    if (gBattleTypeFlags & BATTLE_TYPE_TWO_OPPONENTS && !BATTLE_TWO_VS_ONE_OPPONENT)
                        toCpy = BattleStringGetOpponentClassByTrainerId(gTrainerBattleOpponent_B);
                    else
                        toCpy = BattleStringGetOpponentClassByTrainerId(gTrainerBattleOpponent_A);
                    break;
                }
                break;
            case B_TXT_ATK_TRAINER_NAME_WITH_CLASS:
                toCpy = textStart;
                if (GetBattlerPosition(gBattlerAttacker) == B_POSITION_PLAYER_LEFT)
                {
                    textStart = StringCopy(textStart, BattleStringGetTrainerName(textStart, multiplayerId, gBattlerAttacker));
                }
                else
                {
                    classString = NULL;
                    switch (GetBattlerPosition(gBattlerAttacker))
                    {
                    case B_POSITION_PLAYER_RIGHT:
                        if (gBattleTypeFlags & BATTLE_TYPE_INGAME_PARTNER)
                            classString = gTrainerClasses[GetFrontierOpponentClass(gPartnerTrainerId)].name;
                        break;
                    case B_POSITION_OPPONENT_LEFT:
                        classString = BattleStringGetOpponentClassByTrainerId(gTrainerBattleOpponent_A);
                        break;
                    case B_POSITION_OPPONENT_RIGHT:
                        if (gBattleTypeFlags & BATTLE_TYPE_TWO_OPPONENTS && !BATTLE_TWO_VS_ONE_OPPONENT)
                            classString = BattleStringGetOpponentClassByTrainerId(gTrainerBattleOpponent_B);
                        else
                            classString = BattleStringGetOpponentClassByTrainerId(gTrainerBattleOpponent_A);
                        break;
                    }
                    classLength = 0;
                    nameLength = 0;
                    while (classString[classLength] != EOS)
                    {
                        textStart[classLength] = classString[classLength];
                        classLength++;
                    }
                    textStart[classLength] = CHAR_SPACE;
                    textStart += 1 + classLength;
                    nameString = BattleStringGetTrainerName(textStart, multiplayerId, gBattlerAttacker);
                    if (nameString != textStart)
                    {
                        while (nameString[nameLength] != EOS)
                        {
                            textStart[nameLength] = nameString[nameLength];
                            nameLength++;
                        }
                        textStart[nameLength] = EOS;
                    }
                }
                break;
            case B_TXT_ATK_TEAM1:
                if (GetBattlerSide(gBattlerAttacker) == B_SIDE_PLAYER)
                    toCpy = sText_Your1;
                else
                    toCpy = sText_Opposing1;
                break;
            case B_TXT_ATK_TEAM2:
                if (GetBattlerSide(gBattlerAttacker) == B_SIDE_PLAYER)
                    toCpy = sText_Your2;
                else
                    toCpy = sText_Opposing2;
                break;
            case B_TXT_DEF_TEAM1:
                if (GetBattlerSide(gBattlerTarget) == B_SIDE_PLAYER)
                    toCpy = sText_Your1;
                else
                    toCpy = sText_Opposing1;
                break;
            case B_TXT_DEF_TEAM2:
                if (GetBattlerSide(gBattlerTarget) == B_SIDE_PLAYER)
                    toCpy = sText_Your2;
                else
                    toCpy = sText_Opposing2;
                break;
            case B_TXT_ATK_NAME_WITH_PREFIX2:
                HANDLE_NICKNAME_STRING_LOWERCASE(gBattlerAttacker)
                break;
            case B_TXT_DEF_NAME_WITH_PREFIX2:
                HANDLE_NICKNAME_STRING_LOWERCASE(gBattlerTarget)
                break;
            case B_TXT_EFF_NAME_WITH_PREFIX2:
                HANDLE_NICKNAME_STRING_LOWERCASE(gEffectBattler)
                break;
            case B_TXT_SCR_ACTIVE_NAME_WITH_PREFIX2:
                HANDLE_NICKNAME_STRING_LOWERCASE(gBattleScripting.battler)
                break;
            }

            if (toCpy != NULL)
            {
                while (*toCpy != EOS)
                {
                    dst[dstID] = *toCpy;
                    dstID++;
                    toCpy++;
                }
            }

            if (*src == B_TXT_TRAINER1_LOSE_TEXT || *src == B_TXT_TRAINER2_LOSE_TEXT
                || *src == B_TXT_TRAINER1_WIN_TEXT || *src == B_TXT_TRAINER2_WIN_TEXT)
            {
                dst[dstID] = EXT_CTRL_CODE_BEGIN;
                dstID++;
                dst[dstID] = EXT_CTRL_CODE_PAUSE_UNTIL_PRESS;
                dstID++;
            }
        }
        else
        {
            dst[dstID] = *src;
            dstID++;
        }
        src++;
    }

    dst[dstID] = *src;
    dstID++;

    BreakStringAutomatic(dst, BATTLE_MSG_MAX_WIDTH, BATTLE_MSG_MAX_WIDTH, fontId);

    return dstID;
}

static void IllusionNickHack(u32 battler, u32 partyId, u8 *dst)
{
    s32 id, i;
    // we know it's gEnemyParty
    struct Pokemon *mon = &gEnemyParty[partyId], *partnerMon;

    if (GetMonAbility(mon) == ABILITY_ILLUSION)
    {
        if (IsBattlerAlive(BATTLE_PARTNER(battler)))
            partnerMon = &gEnemyParty[gBattlerPartyIndexes[BATTLE_PARTNER(battler)]];
        else
            partnerMon = mon;

        // Find last alive non-egg pokemon.
        for (i = PARTY_SIZE - 1; i >= 0; i--)
        {
            id = i;
            if (GetMonData(&gEnemyParty[id], MON_DATA_SANITY_HAS_SPECIES)
                && GetMonData(&gEnemyParty[id], MON_DATA_HP)
                && &gEnemyParty[id] != mon
                && &gEnemyParty[id] != partnerMon)
            {
                GetMonData(&gEnemyParty[id], MON_DATA_NICKNAME, dst);
                return;
            }
        }
    }

    GetMonData(mon, MON_DATA_NICKNAME, dst);
}

void ExpandBattleTextBuffPlaceholders(const u8 *src, u8 *dst)
{
    u32 srcID = 1;
    u32 value = 0;
    u8 nickname[POKEMON_NAME_LENGTH + 1];
    u16 hword;

    *dst = EOS;
    while (src[srcID] != B_BUFF_EOS)
    {
        switch (src[srcID])
        {
        case B_BUFF_STRING: // battle string
            hword = T1_READ_16(&src[srcID + 1]);
            StringAppend(dst, gBattleStringsTable[hword]);
            srcID += 3;
            break;
        case B_BUFF_NUMBER: // int to string
            switch (src[srcID + 1])
            {
            case 1:
                value = src[srcID + 3];
                break;
            case 2:
                value = T1_READ_16(&src[srcID + 3]);
                break;
            case 4:
                value = T1_READ_32(&src[srcID + 3]);
                break;
            }
            ConvertIntToDecimalStringN(dst, value, STR_CONV_MODE_LEFT_ALIGN, src[srcID + 2]);
            srcID += src[srcID + 1] + 3;
            break;
        case B_BUFF_MOVE: // move name
            StringAppend(dst, GetMoveName(T1_READ_16(&src[srcID + 1])));
            srcID += 3;
            break;
        case B_BUFF_TYPE: // type name
            StringAppend(dst, gTypesInfo[src[srcID + 1]].name);
            srcID += 2;
            break;
        case B_BUFF_MON_NICK_WITH_PREFIX: // poke nick with prefix
        case B_BUFF_MON_NICK_WITH_PREFIX_LOWER: // poke nick with lowercase prefix
            if (GetBattlerSide(src[srcID + 1]) == B_SIDE_PLAYER)
            {
                GetMonData(&gPlayerParty[src[srcID + 2]], MON_DATA_NICKNAME, nickname);
            }
            else
            {
                if (src[srcID] == B_BUFF_MON_NICK_WITH_PREFIX_LOWER)
                {
                    if (gBattleTypeFlags & BATTLE_TYPE_TRAINER)
                        StringAppend(dst, sText_FoePkmnPrefixLower);
                    else
                        StringAppend(dst, sText_WildPkmnPrefixLower);
                }
                else
                {
                    if (gBattleTypeFlags & BATTLE_TYPE_TRAINER)
                        StringAppend(dst, sText_FoePkmnPrefix);
                    else
                        StringAppend(dst, sText_WildPkmnPrefix);
                }

                GetMonData(&gEnemyParty[src[srcID + 2]], MON_DATA_NICKNAME, nickname);
            }
            StringGet_Nickname(nickname);
            StringAppend(dst, nickname);
            srcID += 3;
            break;
        case B_BUFF_STAT: // stats
            StringAppend(dst, gStatNamesTable[src[srcID + 1]]);
            srcID += 2;
            break;
        case B_BUFF_SPECIES: // species name
            StringCopy(dst, GetSpeciesName(T1_READ_16(&src[srcID + 1])));
            srcID += 3;
            break;
        case B_BUFF_MON_NICK: // poke nick without prefix
            if (src[srcID + 2] == gBattlerPartyIndexes[src[srcID + 1]])
            {
                GetBattlerNick(src[srcID + 1], dst);
            }
            else if (gBattleScripting.illusionNickHack) // for STRINGID_ENEMYABOUTTOSWITCHPKMN
            {
                gBattleScripting.illusionNickHack = 0;
                IllusionNickHack(src[srcID + 1], src[srcID + 2], dst);
                StringGet_Nickname(dst);
            }
            else
            {
                if (GetBattlerSide(src[srcID + 1]) == B_SIDE_PLAYER)
                    GetMonData(&gPlayerParty[src[srcID + 2]], MON_DATA_NICKNAME, dst);
                else
                    GetMonData(&gEnemyParty[src[srcID + 2]], MON_DATA_NICKNAME, dst);
                StringGet_Nickname(dst);
            }
            srcID += 3;
            break;
        case B_BUFF_NEGATIVE_FLAVOR: // flavor table
            StringAppend(dst, gPokeblockWasTooXStringTable[src[srcID + 1]]);
            srcID += 2;
            break;
        case B_BUFF_ABILITY: // ability names
            StringAppend(dst, gAbilitiesInfo[T1_READ_16(&src[srcID + 1])].name);
            srcID += 3;
            break;
        case B_BUFF_ITEM: // item name
            hword = T1_READ_16(&src[srcID + 1]);
            if (gBattleTypeFlags & (BATTLE_TYPE_LINK | BATTLE_TYPE_RECORDED_LINK))
            {
                if (hword == ITEM_ENIGMA_BERRY_E_READER)
                {
                    if (gLinkPlayers[gBattleScripting.multiplayerId].id == gPotentialItemEffectBattler)
                    {
                        StringCopy(dst, gEnigmaBerries[gPotentialItemEffectBattler].name);
                        StringAppend(dst, sText_BerrySuffix);
                    }
                    else
                    {
                        StringAppend(dst, sText_EnigmaBerry);
                    }
                }
                else
                {
                    CopyItemName(hword, dst);
                }
            }
            else
            {
                CopyItemName(hword, dst);
            }
            srcID += 3;
            break;
        }
    }
}

// Loads one of two text strings into the provided buffer. This is functionally
// unused, since the value loaded into the buffer is not read; it loaded one of
// two particles (either "?" or "?") which works in tandem with ChooseTypeOfMoveUsedString
// below to effect changes in the meaning of the line.
static void UNUSED ChooseMoveUsedParticle(u8 *textBuff)
{
    s32 counter = 0;
    u32 i = 0;

    while (counter != MAX_MON_MOVES)
    {
        if (sGrammarMoveUsedTable[i] == 0)
            counter++;
        if (sGrammarMoveUsedTable[i++] == gBattleMsgDataPtr->currentMove)
            break;
    }

    if (counter >= 0)
    {
        if (counter <= 2)
            StringCopy(textBuff, sText_SpaceIs); // is
        else if (counter <= MAX_MON_MOVES)
            StringCopy(textBuff, sText_ApostropheS); // 's
    }
}

// Appends "!" to the text buffer `dst`. In the original Japanese this looked
// into the table of moves at sGrammarMoveUsedTable and varied the line accordingly.
//
// sText_ExclamationMark was a plain "!", used for any attack not on the list.
// It resulted in the translation "<NAME>'s <ATTACK>!".
//
// sText_ExclamationMark2 was "? ????!". This resulted in the translation
// "<NAME> used <ATTACK>!", which was used for all attacks in English.
//
// sText_ExclamationMark3 was "??!". This was used for those moves whose
// names were verbs, such as Recover, and resulted in translations like "<NAME>
// recovered itself!".
//
// sText_ExclamationMark4 was "? ??!" This resulted in a translation of
// "<NAME> did an <ATTACK>!".
//
// sText_ExclamationMark5 was " ????!" This resulted in a translation of
// "<NAME>'s <ATTACK> attack!".
static void UNUSED ChooseTypeOfMoveUsedString(u8 *dst)
{
    s32 counter = 0;
    s32 i = 0;

    while (*dst != EOS)
        dst++;

    while (counter != MAX_MON_MOVES)
    {
        if (sGrammarMoveUsedTable[i] == MOVE_NONE)
            counter++;
        if (sGrammarMoveUsedTable[i++] == gBattleMsgDataPtr->currentMove)
            break;
    }

    switch (counter)
    {
    case 0:
        StringCopy(dst, sText_ExclamationMark);
        break;
    case 1:
        StringCopy(dst, sText_ExclamationMark2);
        break;
    case 2:
        StringCopy(dst, sText_ExclamationMark3);
        break;
    case 3:
        StringCopy(dst, sText_ExclamationMark4);
        break;
    case 4:
        StringCopy(dst, sText_ExclamationMark5);
        break;
    }
}

void BattlePutTextOnWindow(const u8 *text, u8 windowId)
{
    const struct BattleWindowText *textInfo = sBattleTextOnWindowsInfo[gBattleScripting.windowsType];
    bool32 copyToVram;
    struct TextPrinterTemplate printerTemplate;
    u8 speed;

    if (windowId & B_WIN_COPYTOVRAM)
    {
        windowId &= ~B_WIN_COPYTOVRAM;
        copyToVram = FALSE;
    }
    else
    {
        FillWindowPixelBuffer(windowId, textInfo[windowId].fillValue);
        copyToVram = TRUE;
    }

    printerTemplate.currentChar = text;
    printerTemplate.windowId = windowId;
    printerTemplate.fontId = textInfo[windowId].fontId;
    printerTemplate.x = textInfo[windowId].x;
    printerTemplate.y = textInfo[windowId].y;
    printerTemplate.currentX = printerTemplate.x;
    printerTemplate.currentY = printerTemplate.y;
    printerTemplate.letterSpacing = textInfo[windowId].letterSpacing;
    printerTemplate.lineSpacing = textInfo[windowId].lineSpacing;
    printerTemplate.unk = 0;
    printerTemplate.fgColor = textInfo[windowId].fgColor;
    printerTemplate.bgColor = textInfo[windowId].bgColor;
    printerTemplate.shadowColor = textInfo[windowId].shadowColor;

    if (B_WIN_MOVE_NAME_1 <= windowId && windowId <= B_WIN_MOVE_NAME_4)
    {
        // We cannot check the actual width of the window because
        // B_WIN_MOVE_NAME_1 and B_WIN_MOVE_NAME_3 are 16 wide for
        // Z-move details.
        if (gBattleStruct->zmove.viewing && windowId == B_WIN_MOVE_NAME_1)
            printerTemplate.fontId = GetFontIdToFit(text, printerTemplate.fontId, printerTemplate.letterSpacing, 16 * TILE_WIDTH);
        else
            printerTemplate.fontId = GetFontIdToFit(text, printerTemplate.fontId, printerTemplate.letterSpacing, 8 * TILE_WIDTH);
    }

    if (printerTemplate.x == 0xFF)
    {
        u32 width = GetBattleWindowTemplatePixelWidth(gBattleScripting.windowsType, windowId);
        s32 alignX = GetStringCenterAlignXOffsetWithLetterSpacing(printerTemplate.fontId, printerTemplate.currentChar, width, printerTemplate.letterSpacing);
        printerTemplate.x = printerTemplate.currentX = alignX;
    }

    if (windowId == ARENA_WIN_JUDGMENT_TEXT)
        gTextFlags.useAlternateDownArrow = FALSE;
    else
        gTextFlags.useAlternateDownArrow = TRUE;

    if ((gBattleTypeFlags & (BATTLE_TYPE_LINK | BATTLE_TYPE_RECORDED)) || gTestRunnerEnabled)
        gTextFlags.autoScroll = TRUE;
    else
        gTextFlags.autoScroll = FALSE;

    if (windowId == B_WIN_MSG || windowId == ARENA_WIN_JUDGMENT_TEXT)
    {
        if (gBattleTypeFlags & (BATTLE_TYPE_LINK | BATTLE_TYPE_RECORDED_LINK))
            speed = 1;
        else if (gBattleTypeFlags & BATTLE_TYPE_RECORDED)
            speed = sRecordedBattleTextSpeeds[GetTextSpeedInRecordedBattle()];
        else
            speed = GetPlayerTextSpeedDelay();

        gTextFlags.canABSpeedUpPrint = 1;
    }
    else
    {
        speed = textInfo[windowId].speed;
        gTextFlags.canABSpeedUpPrint = 0;
    }

    AddTextPrinter(&printerTemplate, speed, NULL);

    if (copyToVram)
    {
        PutWindowTilemap(windowId);
        CopyWindowToVram(windowId, COPYWIN_FULL);
    }
}

void SetPpNumbersPaletteInMoveSelection(u32 battler)
{
    struct ChooseMoveStruct *chooseMoveStruct = (struct ChooseMoveStruct *)(&gBattleResources->bufferA[battler][4]);
    const u16 *palPtr = gPPTextPalette;
    u8 var;

    if (!gBattleStruct->zmove.viewing)
        var = GetCurrentPpToMaxPpState(chooseMoveStruct->currentPp[gMoveSelectionCursor[battler]],
                         chooseMoveStruct->maxPp[gMoveSelectionCursor[battler]]);
    else
        var = 3;

    gPlttBufferUnfaded[BG_PLTT_ID(5) + 12] = palPtr[(var * 2) + 0];
    gPlttBufferUnfaded[BG_PLTT_ID(5) + 11] = palPtr[(var * 2) + 1];

    CpuCopy16(&gPlttBufferUnfaded[BG_PLTT_ID(5) + 12], &gPlttBufferFaded[BG_PLTT_ID(5) + 12], PLTT_SIZEOF(1));
    CpuCopy16(&gPlttBufferUnfaded[BG_PLTT_ID(5) + 11], &gPlttBufferFaded[BG_PLTT_ID(5) + 11], PLTT_SIZEOF(1));
}

u8 GetCurrentPpToMaxPpState(u8 currentPp, u8 maxPp)
{
    if (maxPp == currentPp)
    {
        return 3;
    }
    else if (maxPp <= 2)
    {
        if (currentPp > 1)
            return 3;
        else
            return 2 - currentPp;
    }
    else if (maxPp <= 7)
    {
        if (currentPp > 2)
            return 3;
        else
            return 2 - currentPp;
    }
    else
    {
        if (currentPp == 0)
            return 2;
        if (currentPp <= maxPp / 4)
            return 1;
        if (currentPp > maxPp / 2)
            return 3;
    }

    return 0;
}

struct TrainerSlide
{
    u16 trainerId;
    bool8 isFrontierTrainer;
    const u8 *msgLastSwitchIn;
    const u8 *msgLastLowHp;
    const u8 *msgFirstDown;
    const u8 *msgLastHalfHp;
    const u8 *msgFirstCriticalHit;
    const u8 *msgFirstSuperEffectiveHit;
    const u8 *msgFirstSTABMove;
    const u8 *msgPlayerMonUnaffected;
    const u8 *msgMegaEvolution;
    const u8 *msgZMove;
    const u8 *msgBeforeFirstTurn;
    const u8 *msgDynamax;
};

static const struct TrainerSlide sTrainerSlides[] =
{
    /* Put any trainer slide-in messages inside this array.
    Example:
    {
        .trainerId = TRAINER_WALLY_VR_2,
        .isFrontierTrainer = FALSE,
        .msgLastSwitchIn = sText_AarghAlmostHadIt,
        .msgLastLowHp = sText_BoxIsFull,
        .msgFirstDown = sText_123Poof,
        .msgLastHalfHp = sText_ShootSoClose,
        .msgFirstCriticalHit = sText_CriticalHit,
        .msgFirstSuperEffectiveHit = sText_SuperEffective,
        .msgFirstSTABMove = sText_ABoosted,
        .msgPlayerMonUnaffected = sText_ButNoEffect,
        .msgMegaEvolution = sText_PowderExplodes,
        .msgZMove = sText_Electromagnetism,
        .msgBeforeFirstTurn = sText_GravityIntensified,
        .msgDynamax = sText_TargetWokeUp,
    },
    */
};

static u32 GetEnemyMonCount(u32 firstId, u32 lastId, bool32 onlyAlive)
{
    u32 i, count = 0;

    for (i = firstId; i < lastId; i++)
    {
        u32 species = GetMonData(&gEnemyParty[i], MON_DATA_SPECIES_OR_EGG, NULL);
        if (species != SPECIES_NONE
            && species != SPECIES_EGG
            && (!onlyAlive || GetMonData(&gEnemyParty[i], MON_DATA_HP, NULL)))
            count++;
    }

    return count;
}

enum
{
    LESS_THAN,
    EQUAL,
    GREATER_THAN,
    LESS_THAN_OR_EQUAL,
    GREATER_THAN_OR_EQUAL,
    NOT_EQUAL,
};

u32 BattlerHPPercentage(u32 battler, u32 operation, u32 threshold)
{
    switch (operation)
    {
    case LESS_THAN:
        return gBattleMons[battler].hp < (gBattleMons[battler].maxHP / threshold);
    case EQUAL:
        return gBattleMons[battler].hp == (gBattleMons[battler].maxHP / threshold);
    case GREATER_THAN:
        return gBattleMons[battler].hp > (gBattleMons[battler].maxHP / threshold);
    case LESS_THAN_OR_EQUAL:
        return gBattleMons[battler].hp <= (gBattleMons[battler].maxHP / threshold);
    case GREATER_THAN_OR_EQUAL:
        return gBattleMons[battler].hp >= (gBattleMons[battler].maxHP / threshold);
    case NOT_EQUAL:
    default:
        return gBattleMons[battler].hp != (gBattleMons[battler].maxHP / threshold);
    }
}

u32 ShouldDoTrainerSlide(u32 battler, u32 which)
{
    u32 i, firstId, lastId, trainerId, retValue = 1;

    if (!(gBattleTypeFlags & BATTLE_TYPE_TRAINER) || GetBattlerSide(battler) != B_SIDE_OPPONENT)
        return 0;

    // Two opponents support.
    if (gBattleTypeFlags & BATTLE_TYPE_TWO_OPPONENTS)
    {
        if (gBattlerPartyIndexes[battler] >= 3)
        {
            firstId = 3, lastId = PARTY_SIZE;
            trainerId = gTrainerBattleOpponent_B;
            retValue = 2;
        }
        else
        {
            firstId = 0, lastId = 3;
            trainerId = gTrainerBattleOpponent_A;
        }
    }
    else
    {
        firstId = 0, lastId = PARTY_SIZE;
        trainerId = gTrainerBattleOpponent_A;
    }

    for (i = 0; i < ARRAY_COUNT(sTrainerSlides); i++)
    {
        if (trainerId == sTrainerSlides[i].trainerId
            && (((gBattleTypeFlags & BATTLE_TYPE_FRONTIER) && sTrainerSlides[i].isFrontierTrainer)
                || (!(gBattleTypeFlags & BATTLE_TYPE_FRONTIER) && !sTrainerSlides[i].isFrontierTrainer)))
        {
            gBattleScripting.battler = battler;
            switch (which)
            {
            case TRAINER_SLIDE_LAST_SWITCHIN:
                if (sTrainerSlides[i].msgLastSwitchIn != NULL && !CanBattlerSwitch(battler))
                {
                    gBattleStruct->trainerSlideMsg = sTrainerSlides[i].msgLastSwitchIn;
                    return retValue;
                }
                break;
            case TRAINER_SLIDE_LAST_LOW_HP:
                if (sTrainerSlides[i].msgLastLowHp != NULL
                    && GetEnemyMonCount(firstId, lastId, TRUE) == 1
                    && BattlerHPPercentage(battler, LESS_THAN_OR_EQUAL, 4)
                    && !gBattleStruct->trainerSlideLowHpMsgDone)
                {
                    gBattleStruct->trainerSlideLowHpMsgDone = TRUE;
                    gBattleStruct->trainerSlideMsg = sTrainerSlides[i].msgLastLowHp;
                    return retValue;
                }
                break;
            case TRAINER_SLIDE_FIRST_DOWN:
                if (sTrainerSlides[i].msgFirstDown != NULL && GetEnemyMonCount(firstId, lastId, TRUE) == GetEnemyMonCount(firstId, lastId, FALSE) - 1)
                {
                    gBattleStruct->trainerSlideMsg = sTrainerSlides[i].msgFirstDown;
                    return retValue;
                }
                break;
            case TRAINER_SLIDE_LAST_HALF_HP:
                if (sTrainerSlides[i].msgLastHalfHp != NULL
                 && GetEnemyMonCount(firstId, lastId, TRUE) == GetEnemyMonCount(firstId, lastId, FALSE) - 1
                 && BattlerHPPercentage(battler, LESS_THAN_OR_EQUAL, 2) && BattlerHPPercentage(battler, GREATER_THAN, 4)
                 && !gBattleStruct->trainerSlideHalfHpMsgDone)
                {
                    gBattleStruct->trainerSlideHalfHpMsgDone = TRUE;
                    gBattleStruct->trainerSlideMsg = sTrainerSlides[i].msgLastHalfHp;
                    return TRUE;
                }
                break;
            case TRAINER_SLIDE_FIRST_CRITICAL_HIT:
                if (sTrainerSlides[i].msgFirstCriticalHit != NULL && gBattleStruct->trainerSlideFirstCriticalHitMsgState == 1)
                {
                    gBattleStruct->trainerSlideFirstCriticalHitMsgState = 2;
                    gBattleStruct->trainerSlideMsg = sTrainerSlides[i].msgFirstCriticalHit;
                    return TRUE;
                }
                break;
            case TRAINER_SLIDE_FIRST_SUPER_EFFECTIVE_HIT:
                if (sTrainerSlides[i].msgFirstSuperEffectiveHit != NULL
                    && gBattleStruct->trainerSlideFirstSuperEffectiveHitMsgState == 1
                    && gBattleMons[battler].hp)
                {
                    gBattleStruct->trainerSlideFirstSuperEffectiveHitMsgState = 2;
                    gBattleStruct->trainerSlideMsg = sTrainerSlides[i].msgFirstSuperEffectiveHit;
                    return TRUE;
                }
                break;
            case TRAINER_SLIDE_FIRST_STAB_MOVE:
                if (sTrainerSlides[i].msgFirstSTABMove != NULL
                 && gBattleStruct->trainerSlideFirstSTABMoveMsgState == 1
                 && GetEnemyMonCount(firstId, lastId, TRUE) == GetEnemyMonCount(firstId, lastId, FALSE))
                {
                    gBattleStruct->trainerSlideFirstSTABMoveMsgState = 2;
                    gBattleStruct->trainerSlideMsg = sTrainerSlides[i].msgFirstSTABMove;
                    return TRUE;
                }
                break;
            case TRAINER_SLIDE_PLAYER_MON_UNAFFECTED:
                if (sTrainerSlides[i].msgPlayerMonUnaffected != NULL
                 && gBattleStruct->trainerSlidePlayerMonUnaffectedMsgState == 1
                 && GetEnemyMonCount(firstId, lastId, TRUE) == GetEnemyMonCount(firstId, lastId, FALSE))
                {
                    gBattleStruct->trainerSlidePlayerMonUnaffectedMsgState = 2;
                    gBattleStruct->trainerSlideMsg = sTrainerSlides[i].msgPlayerMonUnaffected;
                    return TRUE;
                }
                break;
            case TRAINER_SLIDE_MEGA_EVOLUTION:
                if (sTrainerSlides[i].msgMegaEvolution != NULL && !gBattleStruct->trainerSlideMegaEvolutionMsgDone)
                {
                    gBattleStruct->trainerSlideMegaEvolutionMsgDone = TRUE;
                    gBattleStruct->trainerSlideMsg = sTrainerSlides[i].msgMegaEvolution;
                    return TRUE;
                }
                break;
            case TRAINER_SLIDE_Z_MOVE:
                if (sTrainerSlides[i].msgZMove != NULL && !gBattleStruct->trainerSlideZMoveMsgDone)
                {
                    gBattleStruct->trainerSlideZMoveMsgDone = TRUE;
                    gBattleStruct->trainerSlideMsg = sTrainerSlides[i].msgZMove;
                    return TRUE;
                }
                break;
            case TRAINER_SLIDE_BEFORE_FIRST_TURN:
                if (sTrainerSlides[i].msgBeforeFirstTurn != NULL && !gBattleStruct->trainerSlideBeforeFirstTurnMsgDone)
                {
                    gBattleStruct->trainerSlideBeforeFirstTurnMsgDone = TRUE;
                    gBattleStruct->trainerSlideMsg = sTrainerSlides[i].msgBeforeFirstTurn;
                    return TRUE;
                }
                break;
            case TRAINER_SLIDE_DYNAMAX:
                if (sTrainerSlides[i].msgDynamax != NULL && !gBattleStruct->trainerSlideDynamaxMsgDone)
                {
                    gBattleStruct->trainerSlideDynamaxMsgDone = TRUE;
                    gBattleStruct->trainerSlideMsg = sTrainerSlides[i].msgDynamax;
                    return TRUE;
                }
                break;
            }
            break;
        }
    }

    return 0;
}<|MERGE_RESOLUTION|>--- conflicted
+++ resolved
@@ -887,13 +887,10 @@
     [STRINGID_ELECTRICCURRENTISRUNNING]             = COMPOUND_STRING("An electric current is running across the battlefield!"),
     [STRINGID_SEEMSWEIRD]                           = COMPOUND_STRING("The battlefield seems weird!"),
     [STRINGID_WAGGLINGAFINGER]                      = COMPOUND_STRING("Waggling a finger let it use {B_CURRENT_MOVE}!"),
-<<<<<<< HEAD
     [STRINGID_SUPEREFFECTIVETWOFOES]                = COMPOUND_STRING("It's super effective on {B_DEF_NAME_WITH_PREFIX2} and {B_DEF_PARTNER_NAME}!"),
     [STRINGID_NOTVERYEFFECTIVETWOFOES]              = COMPOUND_STRING("It's not very effective on {B_DEF_NAME_WITH_PREFIX2} and {B_DEF_PARTNER_NAME}!"),
     [STRINGID_ITDOESNTAFFECTTWOFOES]                = COMPOUND_STRING("It doesn't affect {B_DEF_NAME_WITH_PREFIX2} and {B_DEF_PARTNER_NAME}…"),
-=======
     [STRINGID_BLOCKEDBYSLEEPCLAUSE]                 = COMPOUND_STRING("Sleep Clause kept {B_DEF_NAME_WITH_PREFIX2} awake!"),
->>>>>>> 2b7905be
 };
 
 const u16 gTrainerUsedItemStringIds[] =
