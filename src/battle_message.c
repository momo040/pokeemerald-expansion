--- conflicted
+++ resolved
@@ -728,16 +728,13 @@
 static const u8 sText_PastelVeilProtected[] = _("{B_DEF_NAME_WITH_PREFIX} is protected\nby a pastel veil!");
 static const u8 sText_PastelVeilEnters[] = _("{B_DEF_NAME_WITH_PREFIX} was cured\nof its poisoning!");
 static const u8 sText_BattlerTypeChangedTo[] = _("{B_BUFF1}'s type\nchanged to {B_BUFF2}!");
-<<<<<<< HEAD
-static const u8 sText_NeutralizingGasEnters[] = _("Neutralizing Gas filled the area!");
-static const u8 sText_NeutralizingGasOver[] = _("The effects of Neutralizing\nGas wore off!");
-=======
 static const u8 sText_BothCanNoLongerEscape[] = _("Neither POKéMON can run away!");
 static const u8 sText_CantEscapeDueToUsedMove[] = _("{B_ATK_NAME_WITH_PREFIX} can no longer escape\nbecause it used {B_CURRENT_MOVE}!");
 static const u8 sText_PkmnBecameWeakerToFire[] = _("{B_DEF_NAME_WITH_PREFIX} became\nweaker to fire!");
 static const u8 sText_PkmnAboutToBeAttackedByItsItem[] = _("{B_DEF_NAME_WITH_PREFIX} is about\nto be attacked by its {B_BUFF1}!");
 static const u8 sText_CantEscapeBecauseOfCurrentMove[] = _("{B_DEF_NAME_WITH_PREFIX} can no longer escape\nbecause of {B_CURRENT_MOVE}!");
->>>>>>> 23104a02
+static const u8 sText_NeutralizingGasEnters[] = _("Neutralizing Gas filled the area!");
+static const u8 sText_NeutralizingGasOver[] = _("The effects of Neutralizing\nGas wore off!");
 
 const u8 *const gBattleStringsTable[BATTLESTRINGS_COUNT] =
 {
