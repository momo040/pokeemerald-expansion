#include "global.h"
#include "battle.h"
#include "battle_anim.h"
#include "battle_controllers.h"
#include "battle_message.h"
#include "battle_setup.h"
#include "battle_tower.h"
#include "battle_z_move.h"
#include "data.h"
#include "event_data.h"
#include "frontier_util.h"
#include "graphics.h"
#include "international_string_util.h"
#include "item.h"
#include "link.h"
#include "menu.h"
#include "palette.h"
#include "recorded_battle.h"
#include "string_util.h"
#include "strings.h"
#include "test_runner.h"
#include "text.h"
#include "trainer_hill.h"
#include "window.h"
#include "constants/abilities.h"
#include "constants/battle_dome.h"
#include "constants/battle_string_ids.h"
#include "constants/frontier_util.h"
#include "constants/items.h"
#include "constants/moves.h"
#include "constants/opponents.h"
#include "constants/species.h"
#include "constants/trainers.h"
#include "constants/trainer_hill.h"
#include "constants/weather.h"

struct BattleWindowText
{
    u8 fillValue;
    u8 fontId;
    u8 x;
    u8 y;
    u8 letterSpacing;
    u8 lineSpacing;
    u8 speed;
    u8 fgColor;
    u8 bgColor;
    u8 shadowColor;
};

static void ChooseMoveUsedParticle(u8 *textPtr);
static void ChooseTypeOfMoveUsedString(u8 *dst);

static EWRAM_DATA u16 sBattlerAbilities[MAX_BATTLERS_COUNT] = {0};
EWRAM_DATA struct BattleMsgData *gBattleMsgDataPtr = NULL;

// todo: make some of those names less vague: attacker/target vs pkmn, etc.

static const u8 sText_Trainer1LoseText[] = _("{B_TRAINER1_LOSE_TEXT}");
static const u8 sText_PkmnGainedEXP[] = _("{B_BUFF1} gained{B_BUFF2}\n{B_BUFF3} EXP. Points!\p");
static const u8 sText_EmptyString4[] = _("");
static const u8 sText_ABoosted[] = _(" a boosted");
static const u8 sText_PkmnGrewToLv[] = _("{B_BUFF1} grew to\nLV. {B_BUFF2}!{WAIT_SE}\p");
static const u8 sText_PkmnLearnedMove[] = _("{B_BUFF1} learned\n{B_BUFF2}!{WAIT_SE}\p");
static const u8 sText_TryToLearnMove1[] = _("{B_BUFF1} is trying to\nlearn {B_BUFF2}.\p");
static const u8 sText_TryToLearnMove2[] = _("But, {B_BUFF1} can't learn\nmore than four moves.\p");
static const u8 sText_TryToLearnMove3[] = _("Delete a move to make\nroom for {B_BUFF2}?");
static const u8 sText_PkmnForgotMove[] = _("{B_BUFF1} forgot\n{B_BUFF2}.\p");
static const u8 sText_StopLearningMove[] = _("{PAUSE 32}Stop learning\n{B_BUFF2}?");
static const u8 sText_DidNotLearnMove[] = _("{B_BUFF1} did not learn\n{B_BUFF2}.\p");
static const u8 sText_UseNextPkmn[] = _("Use next POKéMON?");
static const u8 sText_AttackMissed[] = _("{B_ATK_NAME_WITH_PREFIX}'s\nattack missed!");
static const u8 sText_PkmnProtectedItself[] = _("{B_DEF_NAME_WITH_PREFIX}\nprotected itself!");
static const u8 sText_AvoidedDamage[] = _("{B_DEF_NAME_WITH_PREFIX} avoided\ndamage with {B_DEF_ABILITY}!");
static const u8 sText_PkmnMakesGroundMiss[] = _("{B_DEF_NAME_WITH_PREFIX} makes GROUND\nmoves miss with {B_DEF_ABILITY}!");
static const u8 sText_PkmnAvoidedAttack[] = _("{B_DEF_NAME_WITH_PREFIX} avoided\nthe attack!");
static const u8 sText_ItDoesntAffect[] = _("It doesn't affect\n{B_DEF_NAME_WITH_PREFIX}…");
static const u8 sText_AttackerFainted[] = _("{B_ATK_NAME_WITH_PREFIX}\nfainted!\p");
static const u8 sText_TargetFainted[] = _("{B_DEF_NAME_WITH_PREFIX}\nfainted!\p");
static const u8 sText_PlayerGotMoney[] = _("{B_PLAYER_NAME} got ¥{B_BUFF1}\nfor winning!\p");
static const u8 sText_PlayerLostToEnemyTrainer[] = _("{B_PLAYER_NAME} is out of\nusable POKéMON!\pPlayer lost against\n{B_TRAINER1_CLASS} {B_TRAINER1_NAME}!{PAUSE_UNTIL_PRESS}");
static const u8 sText_PlayerPaidPrizeMoney[] = _("{B_PLAYER_NAME} paid ¥{B_BUFF1} as the prize\nmoney…\p… … … …\p{B_PLAYER_NAME} whited out!{PAUSE_UNTIL_PRESS}");
static const u8 sText_PlayerWhiteout[] = _("{B_PLAYER_NAME} is out of\nusable POKéMON!\p");
#if B_WHITEOUT_MONEY >= GEN_4
static const u8 sText_PlayerWhiteout2[] = _("{B_PLAYER_NAME} panicked and lost ¥{B_BUFF1}…\p… … … …\p{B_PLAYER_NAME} whited out!{PAUSE_UNTIL_PRESS}");
#else
static const u8 sText_PlayerWhiteout2[] = _("{B_PLAYER_NAME} whited out!{PAUSE_UNTIL_PRESS}");
#endif
static const u8 sText_PreventsEscape[] = _("{B_SCR_ACTIVE_NAME_WITH_PREFIX} prevents\nescape with {B_SCR_ACTIVE_ABILITY}!\p");
static const u8 sText_CantEscape2[] = _("Can't escape!\p");
static const u8 sText_AttackerCantEscape[] = _("{B_ATK_NAME_WITH_PREFIX} can't escape!");
static const u8 sText_HitXTimes[] = _("Hit {B_BUFF1} time(s)!");
static const u8 sText_PkmnFellAsleep[] = _("{B_EFF_NAME_WITH_PREFIX}\nfell asleep!");
static const u8 sText_PkmnMadeSleep[] = _("{B_SCR_ACTIVE_NAME_WITH_PREFIX}'s {B_SCR_ACTIVE_ABILITY}\nmade {B_EFF_NAME_WITH_PREFIX} sleep!");
static const u8 sText_PkmnAlreadyAsleep[] = _("{B_DEF_NAME_WITH_PREFIX} is\nalready asleep!");
static const u8 sText_PkmnAlreadyAsleep2[] = _("{B_ATK_NAME_WITH_PREFIX} is\nalready asleep!");
static const u8 sText_PkmnWasntAffected[] = _("{B_DEF_NAME_WITH_PREFIX}\nwasn't affected!");
static const u8 sText_PkmnWasPoisoned[] = _("{B_EFF_NAME_WITH_PREFIX}\nwas poisoned!");
static const u8 sText_PkmnPoisonedBy[] = _("{B_EFF_NAME_WITH_PREFIX} was poisoned by\n{B_SCR_ACTIVE_NAME_WITH_PREFIX}'s {B_BUFF1}!");
static const u8 sText_PkmnHurtByPoison[] = _("{B_ATK_NAME_WITH_PREFIX} is hurt\nby poison!");
static const u8 sText_PkmnAlreadyPoisoned[] = _("{B_DEF_NAME_WITH_PREFIX} is already\npoisoned.");
static const u8 sText_PkmnBadlyPoisoned[] = _("{B_EFF_NAME_WITH_PREFIX} is badly\npoisoned!");
static const u8 sText_PkmnEnergyDrained[] = _("{B_DEF_NAME_WITH_PREFIX} had its\nenergy drained!");
static const u8 sText_PkmnWasBurned[] = _("{B_EFF_NAME_WITH_PREFIX} was burned!");
static const u8 sText_PkmnGotFrostbite[] = _("{B_EFF_NAME_WITH_PREFIX} got frostbite!");
static const u8 sText_PkmnBurnedBy[] = _("{B_SCR_ACTIVE_NAME_WITH_PREFIX}'s {B_SCR_ACTIVE_ABILITY}\nburned {B_EFF_NAME_WITH_PREFIX}!");
static const u8 sText_PkmnHurtByBurn[] = _("{B_ATK_NAME_WITH_PREFIX} is hurt\nby its burn!");
static const u8 sText_PkmnHurtByFrostbite[] = _("{B_ATK_NAME_WITH_PREFIX} is hurt\nby its frostbite!");
static const u8 sText_PkmnAlreadyHasBurn[] = _("{B_DEF_NAME_WITH_PREFIX} already\nhas a burn.");
static const u8 sText_PkmnWasFrozen[] = _("{B_EFF_NAME_WITH_PREFIX} was\nfrozen solid!");
static const u8 sText_PkmnFrozenBy[] = _("{B_SCR_ACTIVE_NAME_WITH_PREFIX}'s {B_SCR_ACTIVE_ABILITY}\nfroze {B_EFF_NAME_WITH_PREFIX} solid!");
static const u8 sText_PkmnIsFrozen[] = _("{B_ATK_NAME_WITH_PREFIX} is\nfrozen solid!");
static const u8 sText_PkmnWasDefrosted[] = _("{B_DEF_NAME_WITH_PREFIX} was\ndefrosted!");
static const u8 sText_PkmnWasDefrosted2[] = _("{B_ATK_NAME_WITH_PREFIX} was\ndefrosted!");
static const u8 sText_PkmnWasDefrostedBy[] = _("{B_ATK_NAME_WITH_PREFIX} was\ndefrosted by {B_CURRENT_MOVE}!");
static const u8 sText_PkmnFrostbiteHealed[] = _("{B_DEF_NAME_WITH_PREFIX}'s\nfrostbite was healed!");
static const u8 sText_PkmnFrostbiteHealed2[] = _("{B_ATK_NAME_WITH_PREFIX}'s\nfrostbite was healed!");
static const u8 sText_PkmnFrostbiteHealedBy[] = _("{B_ATK_NAME_WITH_PREFIX}'s {B_CURRENT_MOVE}\nhealed its frostbite!");
static const u8 sText_PkmnWasParalyzed[] = _("{B_EFF_NAME_WITH_PREFIX} is paralyzed!\nIt may be unable to move!");
static const u8 sText_PkmnWasParalyzedBy[] = _("{B_SCR_ACTIVE_NAME_WITH_PREFIX}'s {B_SCR_ACTIVE_ABILITY}\nparalyzed {B_EFF_NAME_WITH_PREFIX}!\lIt may be unable to move!");
static const u8 sText_PkmnIsParalyzed[] = _("{B_ATK_NAME_WITH_PREFIX} is paralyzed!\nIt can't move!");
static const u8 sText_PkmnIsAlreadyParalyzed[] = _("{B_DEF_NAME_WITH_PREFIX} is\nalready paralyzed!");
static const u8 sText_PkmnHealedParalysis[] = _("{B_DEF_NAME_WITH_PREFIX} was\nhealed of paralysis!");
static const u8 sText_PkmnDreamEaten[] = _("{B_DEF_NAME_WITH_PREFIX}'s\ndream was eaten!");
static const u8 sText_StatsWontIncrease[] = _("{B_ATK_NAME_WITH_PREFIX}'s {B_BUFF1}\nwon't go higher!");
static const u8 sText_StatsWontDecrease[] = _("{B_DEF_NAME_WITH_PREFIX}'s {B_BUFF1}\nwon't go lower!");
static const u8 sText_TeamStoppedWorking[] = _("Your team's {B_BUFF1}\nstopped working!");
static const u8 sText_FoeStoppedWorking[] = _("The foe's {B_BUFF1}\nstopped working!");
static const u8 sText_PkmnIsConfused[] = _("{B_ATK_NAME_WITH_PREFIX} is\nconfused!");
static const u8 sText_PkmnHealedConfusion[] = _("{B_ATK_NAME_WITH_PREFIX} snapped\nout of confusion!");
static const u8 sText_PkmnWasConfused[] = _("{B_EFF_NAME_WITH_PREFIX} became\nconfused!");
static const u8 sText_PkmnAlreadyConfused[] = _("{B_DEF_NAME_WITH_PREFIX} is\nalready confused!");
static const u8 sText_PkmnFellInLove[] = _("{B_DEF_NAME_WITH_PREFIX}\nfell in love!");
static const u8 sText_PkmnInLove[] = _("{B_ATK_NAME_WITH_PREFIX} is in love\nwith {B_SCR_ACTIVE_NAME_WITH_PREFIX}!");
static const u8 sText_PkmnImmobilizedByLove[] = _("{B_ATK_NAME_WITH_PREFIX} is\nimmobilized by love!");
static const u8 sText_PkmnBlownAway[] = _("{B_DEF_NAME_WITH_PREFIX} was\nblown away!");
static const u8 sText_PkmnChangedType[] = _("{B_ATK_NAME_WITH_PREFIX} transformed\ninto the {B_BUFF1} type!");
static const u8 sText_PkmnFlinched[] = _("{B_ATK_NAME_WITH_PREFIX} flinched!");
static const u8 sText_PkmnRegainedHealth[] = _("{B_DEF_NAME_WITH_PREFIX} regained\nhealth!");
static const u8 sText_PkmnHPFull[] = _("{B_DEF_NAME_WITH_PREFIX}'s\nHP is full!");
static const u8 sText_PkmnRaisedSpDef[] = _("{B_ATK_PREFIX2}'s {B_CURRENT_MOVE}\nraised SP. DEF!");
static const u8 sText_PkmnRaisedSpDefALittle[] = _("{B_ATK_PREFIX2}'s {B_CURRENT_MOVE}\nraised SP. DEF a little!");
static const u8 sText_PkmnRaisedDef[] = _("{B_ATK_PREFIX2}'s {B_CURRENT_MOVE}\nraised DEFENSE!");
static const u8 sText_PkmnRaisedDefALittle[] = _("{B_ATK_PREFIX2}'s {B_CURRENT_MOVE}\nraised DEFENSE a little!");
static const u8 sText_PkmnCoveredByVeil[] = _("{B_ATK_PREFIX2}'s party is covered\nby a veil!");
static const u8 sText_PkmnUsedSafeguard[] = _("{B_DEF_NAME_WITH_PREFIX}'s party is protected\nby Safeguard!");
static const u8 sText_PkmnSafeguardExpired[] = _("{B_ATK_PREFIX3}'s party is no longer\nprotected by Safeguard!");
static const u8 sText_PkmnWentToSleep[] = _("{B_ATK_NAME_WITH_PREFIX} went\nto sleep!");
static const u8 sText_PkmnSleptHealthy[] = _("{B_ATK_NAME_WITH_PREFIX} slept and\nbecame healthy!");
static const u8 sText_PkmnWhippedWhirlwind[] = _("{B_ATK_NAME_WITH_PREFIX} whipped\nup a whirlwind!");
static const u8 sText_PkmnTookSunlight[] = _("{B_ATK_NAME_WITH_PREFIX} took\nin sunlight!");
static const u8 sText_PkmnLoweredHead[] = _("{B_ATK_NAME_WITH_PREFIX} lowered\nits head!");
static const u8 sText_PkmnIsGlowing[] = _("{B_ATK_NAME_WITH_PREFIX} is glowing!");
static const u8 sText_PkmnFlewHigh[] = _("{B_ATK_NAME_WITH_PREFIX} flew\nup high!");
static const u8 sText_PkmnDugHole[] = _("{B_ATK_NAME_WITH_PREFIX} dug a hole!");
static const u8 sText_PkmnHidUnderwater[] = _("{B_ATK_NAME_WITH_PREFIX} hid\nunderwater!");
static const u8 sText_PkmnSprangUp[] = _("{B_ATK_NAME_WITH_PREFIX} sprang up!");
static const u8 sText_PkmnSqueezedByBind[] = _("{B_DEF_NAME_WITH_PREFIX} was squeezed by\n{B_ATK_NAME_WITH_PREFIX}'s BIND!");
static const u8 sText_PkmnInSnapTrap[] = _("{B_DEF_NAME_WITH_PREFIX} got trapped\nby a snap trap!");
static const u8 sText_PkmnTrappedInVortex[] = _("{B_DEF_NAME_WITH_PREFIX} was trapped\nin the vortex!");
static const u8 sText_PkmnTrappedBySandTomb[] = _("{B_DEF_NAME_WITH_PREFIX} was trapped\nby SAND TOMB!");
static const u8 sText_PkmnWrappedBy[] = _("{B_DEF_NAME_WITH_PREFIX} was WRAPPED by\n{B_ATK_NAME_WITH_PREFIX}!");
static const u8 sText_PkmnClamped[] = _("{B_ATK_NAME_WITH_PREFIX} CLAMPED\n{B_DEF_NAME_WITH_PREFIX}!");
static const u8 sText_PkmnHurtBy[] = _("{B_ATK_NAME_WITH_PREFIX} is hurt\nby {B_BUFF1}!");
static const u8 sText_PkmnFreedFrom[] = _("{B_ATK_NAME_WITH_PREFIX} was freed\nfrom {B_BUFF1}!");
static const u8 sText_PkmnCrashed[] = _("{B_ATK_NAME_WITH_PREFIX} kept going\nand crashed!");
const u8 gText_PkmnShroudedInMist[] = _("{B_ATK_PREFIX2} became\nshrouded in MIST!");
static const u8 sText_PkmnProtectedByMist[] = _("{B_SCR_ACTIVE_NAME_WITH_PREFIX} is protected\nby MIST!");
const u8 gText_PkmnGettingPumped[] = _("{B_ATK_NAME_WITH_PREFIX} is getting\npumped!");
static const u8 sText_PkmnHitWithRecoil[] = _("{B_ATK_NAME_WITH_PREFIX} is hit\nwith recoil!");
static const u8 sText_PkmnProtectedItself2[] = _("{B_ATK_NAME_WITH_PREFIX} protected\nitself!");
static const u8 sText_PkmnBuffetedBySandstorm[] = _("{B_ATK_NAME_WITH_PREFIX} is buffeted\nby the sandstorm!");
static const u8 sText_PkmnPeltedByHail[] = _("{B_ATK_NAME_WITH_PREFIX} is pelted\nby HAIL!");
static const u8 sText_PkmnsXWoreOff[] = _("{B_ATK_PREFIX1}'s {B_BUFF1}\nwore off!");
static const u8 sText_PkmnSeeded[] = _("{B_DEF_NAME_WITH_PREFIX} was seeded!");
static const u8 sText_PkmnEvadedAttack[] = _("{B_DEF_NAME_WITH_PREFIX} evaded\nthe attack!");
static const u8 sText_PkmnSappedByLeechSeed[] = _("{B_ATK_NAME_WITH_PREFIX}'s health is\nsapped by LEECH SEED!");
static const u8 sText_PkmnFastAsleep[] = _("{B_ATK_NAME_WITH_PREFIX} is fast\nasleep.");
static const u8 sText_PkmnWokeUp[] = _("{B_ATK_NAME_WITH_PREFIX} woke up!");
static const u8 sText_PkmnUproarKeptAwake[] = _("But {B_SCR_ACTIVE_NAME_WITH_PREFIX}'s UPROAR\nkept it awake!");
static const u8 sText_PkmnWokeUpInUproar[] = _("{B_ATK_NAME_WITH_PREFIX} woke up\nin the UPROAR!");
static const u8 sText_PkmnCausedUproar[] = _("{B_ATK_NAME_WITH_PREFIX} caused\nan UPROAR!");
static const u8 sText_PkmnMakingUproar[] = _("{B_ATK_NAME_WITH_PREFIX} is making\nan UPROAR!");
static const u8 sText_PkmnCalmedDown[] = _("{B_ATK_NAME_WITH_PREFIX} calmed down.");
static const u8 sText_PkmnCantSleepInUproar[] = _("But {B_DEF_NAME_WITH_PREFIX} can't\nsleep in an UPROAR!");
static const u8 sText_PkmnStockpiled[] = _("{B_ATK_NAME_WITH_PREFIX} stockpiled\n{B_BUFF1}!");
static const u8 sText_PkmnCantStockpile[] = _("{B_ATK_NAME_WITH_PREFIX} can't\nstockpile any more!");
static const u8 sText_PkmnCantSleepInUproar2[] = _("But {B_DEF_NAME_WITH_PREFIX} can't\nsleep in an UPROAR!");
static const u8 sText_UproarKeptPkmnAwake[] = _("But the UPROAR kept\n{B_DEF_NAME_WITH_PREFIX} awake!");
static const u8 sText_PkmnStayedAwakeUsing[] = _("{B_DEF_NAME_WITH_PREFIX} stayed awake\nusing its {B_DEF_ABILITY}!");
static const u8 sText_PkmnStoringEnergy[] = _("{B_ATK_NAME_WITH_PREFIX} is storing\nenergy!");
static const u8 sText_PkmnUnleashedEnergy[] = _("{B_ATK_NAME_WITH_PREFIX} unleashed\nenergy!");
static const u8 sText_PkmnFatigueConfusion[] = _("{B_ATK_NAME_WITH_PREFIX} became\nconfused due to fatigue!");
static const u8 sText_PlayerPickedUpMoney[] = _("{B_PLAYER_NAME} picked up\n¥{B_BUFF1}!\p");
static const u8 sText_PkmnUnaffected[] = _("{B_DEF_NAME_WITH_PREFIX} is\nunaffected!");
static const u8 sText_PkmnTransformedInto[] = _("{B_ATK_NAME_WITH_PREFIX} transformed\ninto {B_BUFF1}!");
static const u8 sText_PkmnMadeSubstitute[] = _("{B_ATK_NAME_WITH_PREFIX} made\na SUBSTITUTE!");
static const u8 sText_PkmnHasSubstitute[] = _("{B_ATK_NAME_WITH_PREFIX} already\nhas a SUBSTITUTE!");
static const u8 sText_SubstituteDamaged[] = _("The SUBSTITUTE took damage\nfor {B_DEF_NAME_WITH_PREFIX}!\p");
static const u8 sText_PkmnSubstituteFaded[] = _("{B_DEF_NAME_WITH_PREFIX}'s\nSUBSTITUTE faded!\p");
static const u8 sText_PkmnMustRecharge[] = _("{B_ATK_NAME_WITH_PREFIX} must\nrecharge!");
static const u8 sText_PkmnRageBuilding[] = _("{B_DEF_NAME_WITH_PREFIX}'s RAGE\nis building!");
static const u8 sText_PkmnMoveWasDisabled[] = _("{B_DEF_NAME_WITH_PREFIX}'s {B_BUFF1}\nwas disabled!");
static const u8 sText_PkmnMoveDisabledNoMore[] = _("{B_ATK_NAME_WITH_PREFIX} is disabled\nno more!");
static const u8 sText_PkmnGotEncore[] = _("{B_DEF_NAME_WITH_PREFIX} got\nan ENCORE!");
static const u8 sText_PkmnEncoreEnded[] = _("{B_ATK_NAME_WITH_PREFIX}'s ENCORE\nended!");
static const u8 sText_PkmnTookAim[] = _("{B_ATK_NAME_WITH_PREFIX} took aim\nat {B_DEF_NAME_WITH_PREFIX}!");
static const u8 sText_PkmnSketchedMove[] = _("{B_ATK_NAME_WITH_PREFIX} SKETCHED\n{B_BUFF1}!");
static const u8 sText_PkmnTryingToTakeFoe[] = _("{B_ATK_NAME_WITH_PREFIX} is trying\nto take its foe with it!");
static const u8 sText_PkmnTookFoe[] = _("{B_DEF_NAME_WITH_PREFIX} took\n{B_ATK_NAME_WITH_PREFIX} with it!");
static const u8 sText_PkmnReducedPP[] = _("Reduced {B_DEF_NAME_WITH_PREFIX}'s\n{B_BUFF1} by {B_BUFF2}!");
static const u8 sText_PkmnStoleItem[] = _("{B_ATK_NAME_WITH_PREFIX} stole\n{B_DEF_NAME_WITH_PREFIX}'s {B_LAST_ITEM}!");
static const u8 sText_TargetCantEscapeNow[] = _("{B_DEF_NAME_WITH_PREFIX} can't\nescape now!");
static const u8 sText_PkmnFellIntoNightmare[] = _("{B_DEF_NAME_WITH_PREFIX} fell into\na NIGHTMARE!");
static const u8 sText_PkmnLockedInNightmare[] = _("{B_ATK_NAME_WITH_PREFIX} is locked\nin a NIGHTMARE!");
static const u8 sText_PkmnLaidCurse[] = _("{B_ATK_NAME_WITH_PREFIX} cut its own HP and\nlaid a CURSE on {B_DEF_NAME_WITH_PREFIX}!");
static const u8 sText_PkmnAfflictedByCurse[] = _("{B_ATK_NAME_WITH_PREFIX} is afflicted\nby the CURSE!");
static const u8 sText_SpikesScattered[] = _("Spikes were scattered all around\n{B_DEF_TEAM2} team!");
static const u8 sText_PkmnHurtBySpikes[] = _("{B_SCR_ACTIVE_NAME_WITH_PREFIX} is hurt\nby spikes!");
static const u8 sText_PkmnIdentified[] = _("{B_ATK_NAME_WITH_PREFIX} identified\n{B_DEF_NAME_WITH_PREFIX}!");
static const u8 sText_PkmnPerishCountFell[] = _("{B_ATK_NAME_WITH_PREFIX}'s PERISH count\nfell to {B_BUFF1}!");
static const u8 sText_PkmnBracedItself[] = _("{B_ATK_NAME_WITH_PREFIX} braced\nitself!");
static const u8 sText_PkmnEnduredHit[] = _("{B_DEF_NAME_WITH_PREFIX} ENDURED\nthe hit!");
static const u8 sText_MagnitudeStrength[] = _("MAGNITUDE {B_BUFF1}!");
static const u8 sText_PkmnCutHPMaxedAttack[] = _("{B_ATK_NAME_WITH_PREFIX} cut its own HP\nand maximized ATTACK!");
static const u8 sText_PkmnCopiedStatChanges[] = _("{B_ATK_NAME_WITH_PREFIX} copied\n{B_DEF_NAME_WITH_PREFIX}'s stat changes!");
static const u8 sText_PkmnGotFree[] = _("{B_ATK_NAME_WITH_PREFIX} got free of\n{B_DEF_NAME_WITH_PREFIX}'s {B_BUFF1}!");
static const u8 sText_PkmnShedLeechSeed[] = _("{B_ATK_NAME_WITH_PREFIX} shed\nLEECH SEED!");
static const u8 sText_PkmnBlewAwaySpikes[] = _("{B_ATK_NAME_WITH_PREFIX} blew away\nspikes!");
static const u8 sText_PkmnFledFromBattle[] = _("{B_ATK_NAME_WITH_PREFIX} fled from\nbattle!");
static const u8 sText_PkmnForesawAttack[] = _("{B_ATK_NAME_WITH_PREFIX} foresaw\nan attack!");
static const u8 sText_PkmnTookAttack[] = _("{B_DEF_NAME_WITH_PREFIX} took the\n{B_BUFF1} attack!");
static const u8 sText_PkmnChoseXAsDestiny[] = _("{B_ATK_NAME_WITH_PREFIX} chose\n{B_CURRENT_MOVE} as its destiny!");
static const u8 sText_PkmnAttack[] = _("{B_BUFF1}'s attack!");
static const u8 sText_PkmnCenterAttention[] = _("{B_DEF_NAME_WITH_PREFIX} became the\ncenter of attention!");
static const u8 sText_PkmnChargingPower[] = _("{B_ATK_NAME_WITH_PREFIX} began\ncharging power!");
static const u8 sText_NaturePowerTurnedInto[] = _("NATURE POWER turned into\n{B_CURRENT_MOVE}!");
static const u8 sText_PkmnStatusNormal[] = _("{B_ATK_NAME_WITH_PREFIX}'s status\nreturned to normal!");
static const u8 sText_PkmnSubjectedToTorment[] = _("{B_DEF_NAME_WITH_PREFIX} was subjected\nto torment!");
static const u8 sText_PkmnTighteningFocus[] = _("{B_ATK_NAME_WITH_PREFIX} is tightening\nits focus!");
static const u8 sText_PkmnFellForTaunt[] = _("{B_DEF_NAME_WITH_PREFIX} fell for\nthe Taunt!");
static const u8 sText_PkmnReadyToHelp[] = _("{B_ATK_NAME_WITH_PREFIX} is ready to\nhelp {B_DEF_NAME_WITH_PREFIX}!");
static const u8 sText_PkmnSwitchedItems[] = _("{B_ATK_NAME_WITH_PREFIX} switched\nitems with its opponent!");
static const u8 sText_PkmnObtainedX[] = _("{B_ATK_NAME_WITH_PREFIX} obtained\n{B_BUFF1}.");
static const u8 sText_PkmnObtainedX2[] = _("{B_DEF_NAME_WITH_PREFIX} obtained\n{B_BUFF2}.");
static const u8 sText_PkmnObtainedXYObtainedZ[] = _("{B_ATK_NAME_WITH_PREFIX} obtained\n{B_BUFF1}.\p{B_DEF_NAME_WITH_PREFIX} obtained\n{B_BUFF2}.");
static const u8 sText_PkmnCopiedFoe[] = _("{B_ATK_NAME_WITH_PREFIX} copied\n{B_DEF_NAME_WITH_PREFIX}'s {B_DEF_ABILITY}!");
static const u8 sText_PkmnMadeWish[] = _("{B_ATK_NAME_WITH_PREFIX} made a WISH!");
static const u8 sText_PkmnWishCameTrue[] = _("{B_BUFF1}'s WISH\ncame true!");
static const u8 sText_PkmnPlantedRoots[] = _("{B_ATK_NAME_WITH_PREFIX} planted its roots!");
static const u8 sText_PkmnAbsorbedNutrients[] = _("{B_ATK_NAME_WITH_PREFIX} absorbed\nnutrients with its roots!");
static const u8 sText_PkmnAnchoredItself[] = _("{B_DEF_NAME_WITH_PREFIX} anchored\nitself with its roots!");
static const u8 sText_PkmnWasMadeDrowsy[] = _("{B_ATK_NAME_WITH_PREFIX} made\n{B_DEF_NAME_WITH_PREFIX} drowsy!");
static const u8 sText_PkmnKnockedOff[] = _("{B_ATK_NAME_WITH_PREFIX} knocked off\n{B_DEF_NAME_WITH_PREFIX}'s {B_LAST_ITEM}!");
static const u8 sText_PkmnSwappedAbilities[] = _("{B_ATK_NAME_WITH_PREFIX} swapped abilities\nwith its opponent!");
static const u8 sText_PkmnSealedOpponentMove[] = _("{B_ATK_NAME_WITH_PREFIX} sealed the\nopponent's move(s)!");
static const u8 sText_PkmnWantsGrudge[] = _("{B_ATK_NAME_WITH_PREFIX} wants the\nopponent to bear a GRUDGE!");
static const u8 sText_PkmnLostPPGrudge[] = _("{B_ATK_NAME_WITH_PREFIX}'s {B_BUFF1} lost\nall its PP due to the GRUDGE!");
static const u8 sText_PkmnShroudedItself[] = _("{B_ATK_NAME_WITH_PREFIX} shrouded\nitself in {B_CURRENT_MOVE}!");
static const u8 sText_PkmnMoveBounced[] = _("{B_ATK_NAME_WITH_PREFIX}'s {B_CURRENT_MOVE}\nwas bounced back by MAGIC COAT!");
static const u8 sText_PkmnWaitsForTarget[] = _("{B_ATK_NAME_WITH_PREFIX} waits for a target\nto make a move!");
static const u8 sText_PkmnSnatchedMove[] = _("{B_DEF_NAME_WITH_PREFIX} SNATCHED\n{B_SCR_ACTIVE_NAME_WITH_PREFIX}'s move!");
static const u8 sText_ElectricityWeakened[] = _("Electricity's power was\nweakened!");
static const u8 sText_FireWeakened[] = _("Fire's power was\nweakened!");
static const u8 sText_XFoundOneY[] = _("{B_ATK_NAME_WITH_PREFIX} found\none {B_LAST_ITEM}!");
static const u8 sText_SoothingAroma[] = _("A soothing aroma wafted\nthrough the area!");
static const u8 sText_ItemsCantBeUsedNow[] = _("Items can't be used now.{PAUSE 64}");
static const u8 sText_ForXCommaYZ[] = _("For {B_SCR_ACTIVE_NAME_WITH_PREFIX},\n{B_LAST_ITEM} {B_BUFF1}");
static const u8 sText_PkmnUsedXToGetPumped[] = _("{B_SCR_ACTIVE_NAME_WITH_PREFIX} used\n{B_LAST_ITEM} to get pumped!");
static const u8 sText_PkmnLostFocus[] = _("{B_ATK_NAME_WITH_PREFIX} lost its\nfocus and couldn't move!");
static const u8 sText_PkmnWasDraggedOut[] = _("{B_DEF_NAME_WITH_PREFIX} was\ndragged out!\p");
static const u8 sText_TheWallShattered[] = _("The wall shattered!");
static const u8 sText_ButNoEffect[] = _("But it had no effect!");
static const u8 sText_PkmnHasNoMovesLeft[] = _("{B_ATK_NAME_WITH_PREFIX} has no\nmoves left!\p");
static const u8 sText_PkmnMoveIsDisabled[] = _("{B_ATK_NAME_WITH_PREFIX}'s {B_CURRENT_MOVE}\nis disabled!\p");
static const u8 sText_PkmnCantUseMoveTorment[] = _("{B_ATK_NAME_WITH_PREFIX} can't use the same\nmove in a row due to the Torment!\p");
static const u8 sText_PkmnCantUseMoveTaunt[] = _("{B_ATK_NAME_WITH_PREFIX} can't use\n{B_CURRENT_MOVE} after the Taunt!\p");
static const u8 sText_PkmnCantUseMoveSealed[] = _("{B_ATK_NAME_WITH_PREFIX} can't use the\nsealed {B_CURRENT_MOVE}!\p");
static const u8 sText_PkmnCantUseMoveThroatChop[] = _("{B_ATK_NAME_WITH_PREFIX} can't use\n{B_CURRENT_MOVE} due to Throat Chop!\p");
static const u8 sText_PkmnMadeItRain[] = _("{B_SCR_ACTIVE_NAME_WITH_PREFIX}'s {B_SCR_ACTIVE_ABILITY}\nmade it rain!");
static const u8 sText_PkmnRaisedSpeed[] = _("{B_SCR_ACTIVE_NAME_WITH_PREFIX}'s {B_SCR_ACTIVE_ABILITY}\nraised its SPEED!");
static const u8 sText_PkmnProtectedBy[] = _("{B_DEF_NAME_WITH_PREFIX} was protected\nby {B_DEF_ABILITY}!");
static const u8 sText_PkmnPreventsUsage[] = _("{B_DEF_NAME_WITH_PREFIX}'s {B_DEF_ABILITY}\nprevents {B_ATK_NAME_WITH_PREFIX}\lfrom using {B_CURRENT_MOVE}!");
static const u8 sText_PkmnRestoredHPUsing[] = _("{B_DEF_NAME_WITH_PREFIX} restored HP\nusing its {B_DEF_ABILITY}!");
static const u8 sText_PkmnsXMadeYUseless[] = _("{B_DEF_NAME_WITH_PREFIX}'s {B_DEF_ABILITY}\nmade {B_CURRENT_MOVE} useless!");
static const u8 sText_PkmnChangedTypeWith[] = _("{B_DEF_NAME_WITH_PREFIX}'s {B_DEF_ABILITY}\nmade it the {B_BUFF1} type!");
static const u8 sText_PkmnPreventsParalysisWith[] = _("{B_EFF_NAME_WITH_PREFIX}'s {B_DEF_ABILITY}\nprevents paralysis!");
static const u8 sText_PkmnPreventsRomanceWith[] = _("{B_DEF_NAME_WITH_PREFIX}'s {B_DEF_ABILITY}\nprevents romance!");
static const u8 sText_PkmnPreventsPoisoningWith[] = _("{B_EFF_NAME_WITH_PREFIX}'s {B_DEF_ABILITY}\nprevents poisoning!");
static const u8 sText_PkmnPreventsConfusionWith[] = _("{B_DEF_NAME_WITH_PREFIX}'s {B_DEF_ABILITY}\nprevents confusion!");
static const u8 sText_PkmnRaisedFirePowerWith[] = _("{B_DEF_NAME_WITH_PREFIX}'s {B_DEF_ABILITY}\nraised its FIRE power!");
static const u8 sText_PkmnAnchorsItselfWith[] = _("{B_DEF_NAME_WITH_PREFIX} anchors\nitself with {B_DEF_ABILITY}!");
static const u8 sText_PkmnCutsAttackWith[] = _("{B_SCR_ACTIVE_NAME_WITH_PREFIX}'s {B_SCR_ACTIVE_ABILITY}\ncuts {B_DEF_NAME_WITH_PREFIX}'s attack!");
static const u8 sText_PkmnPreventsStatLossWith[] = _("{B_SCR_ACTIVE_NAME_WITH_PREFIX}'s {B_SCR_ACTIVE_ABILITY}\nprevents stat loss!");
static const u8 sText_PkmnHurtsWith[] = _("{B_ATK_NAME_WITH_PREFIX} was hurt by\n{B_DEF_NAME_WITH_PREFIX}'s {B_BUFF1}!");
static const u8 sText_PkmnTraced[] = _("{B_SCR_ACTIVE_NAME_WITH_PREFIX} TRACED\n{B_BUFF1}'s {B_BUFF2}!");
static const u8 sText_PkmnsXPreventsBurns[] = _("{B_EFF_NAME_WITH_PREFIX}'s {B_EFF_ABILITY}\nprevents burns!");
static const u8 sText_PkmnsXBlocksY[] = _("{B_DEF_NAME_WITH_PREFIX}'s {B_DEF_ABILITY}\nblocks {B_CURRENT_MOVE}!");
static const u8 sText_PkmnsXBlocksY2[] = _("{B_SCR_ACTIVE_NAME_WITH_PREFIX}'s {B_SCR_ACTIVE_ABILITY}\nblocks {B_CURRENT_MOVE}!");
static const u8 sText_PkmnsXRestoredHPALittle2[] = _("{B_ATK_NAME_WITH_PREFIX}'s {B_ATK_ABILITY}\nrestored its HP a little!");
static const u8 sText_PkmnsXWhippedUpSandstorm[] = _("{B_SCR_ACTIVE_NAME_WITH_PREFIX}'s {B_SCR_ACTIVE_ABILITY}\nwhipped up a sandstorm!");
static const u8 sText_PkmnsXIntensifiedSun[] = _("{B_SCR_ACTIVE_NAME_WITH_PREFIX}'s {B_SCR_ACTIVE_ABILITY}\nintensified the sun's rays!");
static const u8 sText_PkmnsXPreventsYLoss[] = _("{B_SCR_ACTIVE_NAME_WITH_PREFIX}'s {B_SCR_ACTIVE_ABILITY}\nprevents {B_BUFF1} loss!");
static const u8 sText_PkmnsXInfatuatedY[] = _("{B_DEF_NAME_WITH_PREFIX}'s {B_DEF_ABILITY}\ninfatuated {B_ATK_NAME_WITH_PREFIX}!");
static const u8 sText_PkmnsXMadeYIneffective[] = _("{B_DEF_NAME_WITH_PREFIX}'s {B_DEF_ABILITY}\nmade {B_CURRENT_MOVE} ineffective!");
static const u8 sText_PkmnsXCuredYProblem[] = _("{B_SCR_ACTIVE_NAME_WITH_PREFIX}'s {B_SCR_ACTIVE_ABILITY}\ncured its {B_BUFF1} problem!");
static const u8 sText_ItSuckedLiquidOoze[] = _("It sucked up the\nliquid ooze!");
static const u8 sText_PkmnTransformed[] = _("{B_SCR_ACTIVE_NAME_WITH_PREFIX} transformed!");
static const u8 sText_PkmnsXTookAttack[] = _("{B_DEF_NAME_WITH_PREFIX}'s {B_DEF_ABILITY}\ntook the attack!");
const u8 gText_PkmnsXPreventsSwitching[] = _("{B_BUFF1}'s {B_LAST_ABILITY}\nprevents switching!\p");
static const u8 sText_PreventedFromWorking[] = _("{B_DEF_NAME_WITH_PREFIX}'s {B_DEF_ABILITY}\nprevented {B_SCR_ACTIVE_NAME_WITH_PREFIX}'s\l{B_BUFF1} from working!");
static const u8 sText_PkmnsXMadeItIneffective[] = _("{B_SCR_ACTIVE_NAME_WITH_PREFIX}'s {B_SCR_ACTIVE_ABILITY}\nmade it ineffective!");
static const u8 sText_PkmnsXPreventsFlinching[] = _("{B_EFF_NAME_WITH_PREFIX}'s {B_EFF_ABILITY}\nprevents flinching!");
static const u8 sText_PkmnsXPreventsYsZ[] = _("{B_ATK_NAME_WITH_PREFIX}'s {B_ATK_ABILITY}\nprevents {B_DEF_NAME_WITH_PREFIX}'s\l{B_DEF_ABILITY} from working!");
static const u8 sText_PkmnsAbilityPreventsAbility[] = _("{B_SCR_ACTIVE_NAME_WITH_PREFIX}'s {B_SCR_ACTIVE_ABILITY}\nprevents {B_DEF_NAME_WITH_PREFIX}'s\l{B_DEF_ABILITY} from working!");
static const u8 sText_PkmnsXCuredItsYProblem[] = _("{B_SCR_ACTIVE_NAME_WITH_PREFIX}'s {B_SCR_ACTIVE_ABILITY}\ncured its {B_BUFF1} problem!");
static const u8 sText_PkmnsXHadNoEffectOnY[] = _("{B_SCR_ACTIVE_NAME_WITH_PREFIX}'s {B_SCR_ACTIVE_ABILITY}\nhad no effect on {B_EFF_NAME_WITH_PREFIX}!");
const u8 gText_StatSharply[] = _("sharply ");
const u8 gText_StatRose[] = _("rose!");
static const u8 sText_StatHarshly[] = _("harshly ");
static const u8 sText_StatFell[] = _("fell!");
static const u8 sText_AttackersStatRose[] = _("{B_ATK_NAME_WITH_PREFIX}'s {B_BUFF1}\n{B_BUFF2}");
const u8 gText_DefendersStatRose[] = _("{B_DEF_NAME_WITH_PREFIX}'s {B_BUFF1}\n{B_BUFF2}");
static const u8 sText_UsingItemTheStatOfPkmnRose[] = _("Using {B_LAST_ITEM}, the {B_BUFF1}\nof {B_SCR_ACTIVE_NAME_WITH_PREFIX} {B_BUFF2}");
static const u8 sText_AttackersStatFell[] = _("{B_ATK_NAME_WITH_PREFIX}'s {B_BUFF1}\n{B_BUFF2}");
static const u8 sText_DefendersStatFell[] = _("{B_DEF_NAME_WITH_PREFIX}'s {B_BUFF1}\n{B_BUFF2}");
static const u8 sText_StatsWontIncrease2[] = _("{B_ATK_NAME_WITH_PREFIX}'s stats won't\ngo any higher!");
static const u8 sText_StatsWontDecrease2[] = _("{B_DEF_NAME_WITH_PREFIX}'s stats won't\ngo any lower!");
static const u8 sText_CriticalHit[] = _("A critical hit!");
static const u8 sText_OneHitKO[] = _("It's a one-hit KO!");
static const u8 sText_123Poof[] = _("{PAUSE 32}1, {PAUSE 15}2, and{PAUSE 15}… {PAUSE 15}… {PAUSE 15}… {PAUSE 15}{PLAY_SE SE_BALL_BOUNCE_1}Poof!\p");
static const u8 sText_AndEllipsis[] = _("And…\p");
static const u8 sText_HMMovesCantBeForgotten[] = _("HM moves can't be\nforgotten now.\p");
static const u8 sText_NotVeryEffective[] = _("It's not very effective…");
static const u8 sText_SuperEffective[] = _("It's super effective!");
static const u8 sText_GotAwaySafely[] = _("{PLAY_SE SE_FLEE}Got away safely!\p");
static const u8 sText_PkmnFledUsingIts[] = _("{PLAY_SE SE_FLEE}{B_ATK_NAME_WITH_PREFIX} fled\nusing its {B_LAST_ITEM}!\p");
static const u8 sText_PkmnFledUsing[] = _("{PLAY_SE SE_FLEE}{B_ATK_NAME_WITH_PREFIX} fled\nusing {B_ATK_ABILITY}!\p");
static const u8 sText_WildPkmnFled[] = _("{PLAY_SE SE_FLEE}Wild {B_BUFF1} fled!");
static const u8 sText_PlayerDefeatedLinkTrainer[] = _("Player defeated\n{B_LINK_OPPONENT1_NAME}!");
static const u8 sText_TwoLinkTrainersDefeated[] = _("Player beat {B_LINK_OPPONENT1_NAME}\nand {B_LINK_OPPONENT2_NAME}!");
static const u8 sText_PlayerLostAgainstLinkTrainer[] = _("Player lost against\n{B_LINK_OPPONENT1_NAME}!");
static const u8 sText_PlayerLostToTwo[] = _("Player lost to {B_LINK_OPPONENT1_NAME}\nand {B_LINK_OPPONENT2_NAME}!");
static const u8 sText_PlayerBattledToDrawLinkTrainer[] = _("Player battled to a draw against\n{B_LINK_OPPONENT1_NAME}!");
static const u8 sText_PlayerBattledToDrawVsTwo[] = _("Player battled to a draw against\n{B_LINK_OPPONENT1_NAME} and {B_LINK_OPPONENT2_NAME}!");
static const u8 sText_WildFled[] = _("{PLAY_SE SE_FLEE}{B_LINK_OPPONENT1_NAME} fled!");
static const u8 sText_TwoWildFled[] = _("{PLAY_SE SE_FLEE}{B_LINK_OPPONENT1_NAME} and\n{B_LINK_OPPONENT2_NAME} fled!");
static const u8 sText_NoRunningFromTrainers[] = _("No! There's no running\nfrom a TRAINER battle!\p");
static const u8 sText_CantEscape[] = _("Can't escape!\p");
static const u8 sText_DontLeaveBirch[] = _("PROF. BIRCH: Don't leave me like this!\p");
static const u8 sText_ButNothingHappened[] = _("But nothing happened!");
static const u8 sText_ButItFailed[] = _("But it failed!");
static const u8 sText_ItHurtConfusion[] = _("It hurt itself in its\nconfusion!");
static const u8 sText_MirrorMoveFailed[] = _("The Mirror Move failed!");
static const u8 sText_StartedToRain[] = _("It started to rain!");
static const u8 sText_DownpourStarted[] = _("A downpour started!"); // corresponds to DownpourText in pokegold and pokecrystal and is used by Rain Dance in GSC
static const u8 sText_RainContinues[] = _("Rain continues to fall.");
static const u8 sText_DownpourContinues[] = _("The downpour continues."); // unused
static const u8 sText_RainStopped[] = _("The rain stopped.");
static const u8 sText_SandstormBrewed[] = _("A sandstorm brewed!");
static const u8 sText_SandstormRages[] = _("The sandstorm rages.");
static const u8 sText_SandstormSubsided[] = _("The sandstorm subsided.");
static const u8 sText_SunlightGotBright[] = _("The sunlight got bright!");
static const u8 sText_SunlightStrong[] = _("The sunlight is strong.");
static const u8 sText_SunlightFaded[] = _("The sunlight faded.");
static const u8 sText_StartedHail[] = _("It started to hail!");
static const u8 sText_HailContinues[] = _("Hail continues to fall.");
static const u8 sText_HailStopped[] = _("The hail stopped.");
static const u8 sText_StartedSnow[] = _("It started to snow!");
static const u8 sText_SnowContinues[] = _("Snow continues to fall.");
static const u8 sText_SnowStopped[] = _("The snow stopped.");
static const u8 sText_FailedToSpitUp[] = _("But it failed to spit up\na thing!");
static const u8 sText_FailedToSwallow[] = _("But it failed to swallow\na thing!");
static const u8 sText_WindBecameHeatWave[] = _("The wind turned into a\nHEAT WAVE!");
static const u8 sText_StatChangesGone[] = _("All stat changes were\neliminated!");
static const u8 sText_CoinsScattered[] = _("Coins scattered everywhere!");
static const u8 sText_TooWeakForSubstitute[] = _("It was too weak to make\na SUBSTITUTE!");
static const u8 sText_SharedPain[] = _("The battlers shared\ntheir pain!");
static const u8 sText_BellChimed[] = _("A bell chimed!");
static const u8 sText_FaintInThree[] = _("All affected POKéMON will\nfaint in three turns!");
static const u8 sText_NoPPLeft[] = _("There's no PP left for\nthis move!\p");
static const u8 sText_ButNoPPLeft[] = _("But there was no PP left\nfor the move!");
static const u8 sText_PkmnIgnoresAsleep[] = _("{B_ATK_NAME_WITH_PREFIX} ignored\norders while asleep!");
static const u8 sText_PkmnIgnoredOrders[] = _("{B_ATK_NAME_WITH_PREFIX} ignored\norders!");
static const u8 sText_PkmnBeganToNap[] = _("{B_ATK_NAME_WITH_PREFIX} began to nap!");
static const u8 sText_PkmnLoafing[] = _("{B_ATK_NAME_WITH_PREFIX} is\nloafing around!");
static const u8 sText_PkmnWontObey[] = _("{B_ATK_NAME_WITH_PREFIX} won't\nobey!");
static const u8 sText_PkmnTurnedAway[] = _("{B_ATK_NAME_WITH_PREFIX} turned away!");
static const u8 sText_PkmnPretendNotNotice[] = _("{B_ATK_NAME_WITH_PREFIX} pretended\nnot to notice!");
static const u8 sText_EnemyAboutToSwitchPkmn[] = _("{B_TRAINER1_CLASS} {B_TRAINER1_NAME} is\nabout to use {B_BUFF2}.\pWill {B_PLAYER_NAME} change\nPOKéMON?");
static const u8 sText_PkmnLearnedMove2[] = _("{B_ATK_NAME_WITH_PREFIX} learned\n{B_BUFF1}!");
static const u8 sText_PlayerDefeatedLinkTrainerTrainer1[] = _("Player defeated\n{B_TRAINER1_CLASS} {B_TRAINER1_NAME}!\p");
static const u8 sText_CreptCloser[] = _("{B_PLAYER_NAME} crept closer to\n{B_OPPONENT_MON1_NAME}!");
static const u8 sText_CantGetCloser[] = _("{B_PLAYER_NAME} can't get any closer!");
static const u8 sText_PkmnWatchingCarefully[] = _("{B_OPPONENT_MON1_NAME} is watching\ncarefully!");
static const u8 sText_PkmnCuriousAboutX[] = _("{B_OPPONENT_MON1_NAME} is curious about\nthe {B_BUFF1}!");
static const u8 sText_PkmnEnthralledByX[] = _("{B_OPPONENT_MON1_NAME} is enthralled by\nthe {B_BUFF1}!");
static const u8 sText_PkmnIgnoredX[] = _("{B_OPPONENT_MON1_NAME} completely ignored\nthe {B_BUFF1}!");
static const u8 sText_ThrewPokeblockAtPkmn[] = _("{B_PLAYER_NAME} threw a {POKEBLOCK}\nat the {B_OPPONENT_MON1_NAME}!");
static const u8 sText_OutOfSafariBalls[] = _("{PLAY_SE SE_DING_DONG}ANNOUNCER: You're out of\nSAFARI BALLS! Game over!\p");
static const u8 sText_OpponentMon1Appeared[] = _("{B_OPPONENT_MON1_NAME} appeared!\p");
static const u8 sText_WildPkmnAppeared[] = _("Wild {B_OPPONENT_MON1_NAME} appeared!\p");
static const u8 sText_LegendaryPkmnAppeared[] = _("Wild {B_OPPONENT_MON1_NAME} appeared!\p");
static const u8 sText_WildPkmnAppearedPause[] = _("Wild {B_OPPONENT_MON1_NAME} appeared!{PAUSE 127}");
static const u8 sText_TwoWildPkmnAppeared[] = _("Wild {B_OPPONENT_MON1_NAME} and\n{B_OPPONENT_MON2_NAME} appeared!\p");
static const u8 sText_Trainer1WantsToBattle[] = _("{B_TRAINER1_CLASS} {B_TRAINER1_NAME}\nwould like to battle!\p");
static const u8 sText_LinkTrainerWantsToBattle[] = _("{B_LINK_OPPONENT1_NAME}\nwants to battle!");
static const u8 sText_TwoLinkTrainersWantToBattle[] = _("{B_LINK_OPPONENT1_NAME} and {B_LINK_OPPONENT2_NAME}\nwant to battle!");
static const u8 sText_Trainer1SentOutPkmn[] = _("{B_TRAINER1_CLASS} {B_TRAINER1_NAME} sent\nout {B_OPPONENT_MON1_NAME}!");
static const u8 sText_Trainer1SentOutTwoPkmn[] = _("{B_TRAINER1_CLASS} {B_TRAINER1_NAME} sent\nout {B_OPPONENT_MON1_NAME} and {B_OPPONENT_MON2_NAME}!");
static const u8 sText_Trainer1SentOutPkmn2[] = _("{B_TRAINER1_CLASS} {B_TRAINER1_NAME} sent\nout {B_BUFF1}!");
static const u8 sText_LinkTrainerSentOutPkmn[] = _("{B_LINK_OPPONENT1_NAME} sent out\n{B_OPPONENT_MON1_NAME}!");
static const u8 sText_LinkTrainerSentOutTwoPkmn[] = _("{B_LINK_OPPONENT1_NAME} sent out\n{B_OPPONENT_MON1_NAME} and {B_OPPONENT_MON2_NAME}!");
static const u8 sText_TwoLinkTrainersSentOutPkmn[] = _("{B_LINK_OPPONENT1_NAME} sent out {B_LINK_OPPONENT_MON1_NAME}!\n{B_LINK_OPPONENT2_NAME} sent out {B_LINK_OPPONENT_MON2_NAME}!");
static const u8 sText_LinkTrainerSentOutPkmn2[] = _("{B_LINK_OPPONENT1_NAME} sent out\n{B_BUFF1}!");
static const u8 sText_LinkTrainerMultiSentOutPkmn[] = _("{B_LINK_SCR_TRAINER_NAME} sent out\n{B_BUFF1}!");
static const u8 sText_GoPkmn[] = _("Go! {B_PLAYER_MON1_NAME}!");
static const u8 sText_GoTwoPkmn[] = _("Go! {B_PLAYER_MON1_NAME} and\n{B_PLAYER_MON2_NAME}!");
static const u8 sText_GoPkmn2[] = _("Go! {B_BUFF1}!");
static const u8 sText_DoItPkmn[] = _("Do it! {B_BUFF1}!");
static const u8 sText_GoForItPkmn[] = _("Go for it, {B_BUFF1}!");
static const u8 sText_YourFoesWeakGetEmPkmn[] = _("Your foe's weak!\nGet 'em, {B_BUFF1}!");
static const u8 sText_LinkPartnerSentOutPkmnGoPkmn[] = _("{B_LINK_PARTNER_NAME} sent out {B_LINK_PLAYER_MON2_NAME}!\nGo! {B_LINK_PLAYER_MON1_NAME}!");
static const u8 sText_PkmnThatsEnough[] = _("{B_BUFF1}, that's enough!\nCome back!");
static const u8 sText_PkmnComeBack[] = _("{B_BUFF1}, come back!");
static const u8 sText_PkmnOkComeBack[] = _("{B_BUFF1}, OK!\nCome back!");
static const u8 sText_PkmnGoodComeBack[] = _("{B_BUFF1}, good!\nCome back!");
static const u8 sText_Trainer1WithdrewPkmn[] = _("{B_TRAINER1_CLASS} {B_TRAINER1_NAME}\nwithdrew {B_BUFF1}!");
static const u8 sText_LinkTrainer1WithdrewPkmn[] = _("{B_LINK_OPPONENT1_NAME} withdrew\n{B_BUFF1}!");
static const u8 sText_LinkTrainer2WithdrewPkmn[] = _("{B_LINK_SCR_TRAINER_NAME} withdrew\n{B_BUFF1}!");
static const u8 sText_WildPkmnPrefix[] = _("Wild ");
static const u8 sText_FoePkmnPrefix[] = _("Foe ");
static const u8 sText_EmptyString8[] = _("");
static const u8 sText_FoePkmnPrefix2[] = _("Foe");
static const u8 sText_AllyPkmnPrefix[] = _("Ally");
static const u8 sText_FoePkmnPrefix3[] = _("Foe");
static const u8 sText_AllyPkmnPrefix2[] = _("Ally");
static const u8 sText_FoePkmnPrefix4[] = _("Foe");
static const u8 sText_AllyPkmnPrefix3[] = _("Ally");
static const u8 sText_AttackerUsedX[] = _("{B_ATK_NAME_WITH_PREFIX} used\n{B_BUFF3}!");
static const u8 sText_ExclamationMark[] = _("!");
static const u8 sText_ExclamationMark2[] = _("!");
static const u8 sText_ExclamationMark3[] = _("!");
static const u8 sText_ExclamationMark4[] = _("!");
static const u8 sText_ExclamationMark5[] = _("!");
static const u8 sText_HP[] = _("HP");
static const u8 sText_Attack[] = _("Attack");
static const u8 sText_Defense[] = _("Defense");
static const u8 sText_Speed[] = _("Speed");
static const u8 sText_SpAttack[] = _("Sp. Atk");
static const u8 sText_SpDefense[] = _("Sp. Def");
static const u8 sText_Accuracy[] = _("accuracy");
static const u8 sText_Evasiveness[] = _("evasiveness");

const u8 *const gStatNamesTable[NUM_BATTLE_STATS] =
{
    sText_HP, sText_Attack, sText_Defense,
    sText_Speed, sText_SpAttack, sText_SpDefense,
    sText_Accuracy, sText_Evasiveness
};

static const u8 sText_PokeblockWasTooSpicy[] = _("was too spicy!");
static const u8 sText_PokeblockWasTooDry[] = _("was too dry!");
static const u8 sText_PokeblockWasTooSweet[] = _("was too sweet!");
static const u8 sText_PokeblockWasTooBitter[] = _("was too bitter!");
static const u8 sText_PokeblockWasTooSour[] = _("was too sour!");

const u8 *const gPokeblockWasTooXStringTable[FLAVOR_COUNT] =
{
    [FLAVOR_SPICY]  = sText_PokeblockWasTooSpicy,
    [FLAVOR_DRY]    = sText_PokeblockWasTooDry,
    [FLAVOR_SWEET]  = sText_PokeblockWasTooSweet,
    [FLAVOR_BITTER] = sText_PokeblockWasTooBitter,
    [FLAVOR_SOUR]   = sText_PokeblockWasTooSour
};

static const u8 sText_PlayerUsedItem[] = _("You used\n{B_LAST_ITEM}!");
static const u8 sText_WallyUsedItem[] = _("WALLY used\n{B_LAST_ITEM}!");
static const u8 sText_Trainer1UsedItem[] = _("{B_ATK_TRAINER_CLASS} {B_ATK_TRAINER_NAME}\nused {B_LAST_ITEM}!");
static const u8 sText_TrainerBlockedBall[] = _("The TRAINER blocked the BALL!");
static const u8 sText_DontBeAThief[] = _("Don't be a thief!");
static const u8 sText_ItDodgedBall[] = _("It dodged the thrown BALL!\nThis POKéMON can't be caught!");
static const u8 sText_YouMissedPkmn[] = _("You missed the POKéMON!");
static const u8 sText_PkmnBrokeFree[] = _("Oh, no!\nThe POKéMON broke free!");
static const u8 sText_ItAppearedCaught[] = _("Aww!\nIt appeared to be caught!");
static const u8 sText_AarghAlmostHadIt[] = _("Aargh!\nAlmost had it!");
static const u8 sText_ShootSoClose[] = _("Shoot!\nIt was so close, too!");
static const u8 sText_GotchaPkmnCaughtPlayer[] = _("Gotcha!\n{B_DEF_NAME} was caught!{WAIT_SE}{PLAY_BGM MUS_CAUGHT}\p");
static const u8 sText_GotchaPkmnCaughtWally[] = _("Gotcha!\n{B_DEF_NAME} was caught!{WAIT_SE}{PLAY_BGM MUS_CAUGHT}{PAUSE 127}");
static const u8 sText_GiveNicknameCaptured[] = _("Give a nickname to the\ncaptured {B_DEF_NAME}?");
static const u8 sText_PkmnSentToPC[] = _("{B_DEF_NAME} was sent to\n{B_PC_CREATOR_NAME} PC.");
static const u8 sText_Someones[] = _("someone's");
static const u8 sText_Lanettes[] = _("LANETTE's");
static const u8 sText_PkmnDataAddedToDex[] = _("{B_DEF_NAME}'s data was\nadded to the POKéDEX.\p");
static const u8 sText_ItIsRaining[] = _("It is raining.");
static const u8 sText_SandstormIsRaging[] = _("A sandstorm is raging.");
static const u8 sText_BoxIsFull[] = _("The BOX is full!\nYou can't catch any more!\p");
static const u8 sText_EnigmaBerry[] = _("ENIGMA BERRY");
static const u8 sText_BerrySuffix[] = _(" BERRY");
static const u8 sText_PkmnsItemCuredParalysis[] = _("{B_SCR_ACTIVE_NAME_WITH_PREFIX}'s {B_LAST_ITEM}\ncured paralysis!");
static const u8 sText_PkmnsItemCuredPoison[] = _("{B_SCR_ACTIVE_NAME_WITH_PREFIX}'s {B_LAST_ITEM}\ncured poison!");
static const u8 sText_PkmnsItemHealedBurn[] = _("{B_SCR_ACTIVE_NAME_WITH_PREFIX}'s {B_LAST_ITEM}\nhealed its burn!");
static const u8 sText_PkmnsItemHealedFrostbite[] = _("{B_SCR_ACTIVE_NAME_WITH_PREFIX}'s {B_LAST_ITEM}\nhealed its frostbite!");
static const u8 sText_PkmnsItemDefrostedIt[] = _("{B_SCR_ACTIVE_NAME_WITH_PREFIX}'s {B_LAST_ITEM}\ndefrosted it!");
static const u8 sText_PkmnsItemWokeIt[] = _("{B_SCR_ACTIVE_NAME_WITH_PREFIX}'s {B_LAST_ITEM}\nwoke it from its sleep!");
static const u8 sText_PkmnsItemSnappedOut[] = _("{B_SCR_ACTIVE_NAME_WITH_PREFIX}'s {B_LAST_ITEM}\nsnapped it out of confusion!");
static const u8 sText_PkmnsItemCuredProblem[] = _("{B_SCR_ACTIVE_NAME_WITH_PREFIX}'s {B_LAST_ITEM}\ncured its {B_BUFF1} problem!");
static const u8 sText_PkmnsItemNormalizedStatus[] = _("{B_SCR_ACTIVE_NAME_WITH_PREFIX}'s {B_LAST_ITEM}\nnormalized its status!");
static const u8 sText_PkmnsItemRestoredHealth[] = _("{B_SCR_ACTIVE_NAME_WITH_PREFIX}'s {B_LAST_ITEM}\nrestored health!");
static const u8 sText_PkmnsItemRestoredPP[] = _("{B_SCR_ACTIVE_NAME_WITH_PREFIX}'s {B_LAST_ITEM}\nrestored {B_BUFF1}'s PP!");
static const u8 sText_PkmnsItemRestoredStatus[] = _("{B_SCR_ACTIVE_NAME_WITH_PREFIX}'s {B_LAST_ITEM}\nrestored its status!");
static const u8 sText_PkmnsItemRestoredHPALittle[] = _("{B_SCR_ACTIVE_NAME_WITH_PREFIX}'s {B_LAST_ITEM}\nrestored its HP a little!");
static const u8 sText_ItemAllowsOnlyYMove[] = _("{B_LAST_ITEM} allows the\nuse of only {B_CURRENT_MOVE}!\p");
static const u8 sText_PkmnHungOnWithX[] = _("{B_DEF_NAME_WITH_PREFIX} hung on\nusing its {B_LAST_ITEM}!");
const u8 gText_EmptyString3[] = _("");
static const u8 sText_YouThrowABallNowRight[] = _("You throw a BALL now, right?\nI… I'll do my best!");

// early declaration of strings
static const u8 sText_PkmnIncapableOfPower[];
static const u8 sText_GlintAppearsInEye[];
static const u8 sText_PkmnGettingIntoPosition[];
static const u8 sText_PkmnBeganGrowlingDeeply[];
static const u8 sText_PkmnEagerForMore[];
static const u8 sText_DefeatedOpponentByReferee[];
static const u8 sText_LostToOpponentByReferee[];
static const u8 sText_TiedOpponentByReferee[];
static const u8 sText_QuestionForfeitMatch[];
static const u8 sText_ForfeitedMatch[];
static const u8 sText_Trainer1WinText[];
static const u8 sText_Trainer2WinText[];
static const u8 sText_TwoInGameTrainersDefeated[];
static const u8 sText_Trainer2LoseText[];

// New battle strings.
static const u8 sText_EnduredViaSturdy[] = _("{B_DEF_NAME_WITH_PREFIX} endured\nthe hit using {B_DEF_ABILITY}!");
static const u8 sText_PowerHerbActivation[] = _("{B_ATK_NAME_WITH_PREFIX} became fully charged\ndue to its {B_LAST_ITEM}!");
static const u8 sText_HurtByItem[] = _("{B_ATK_NAME_WITH_PREFIX} was hurt\nby its {B_LAST_ITEM}!");
static const u8 sText_BadlyPoisonedByItem[] = _("{B_EFF_NAME_WITH_PREFIX} was badly\npoisoned by the {B_LAST_ITEM}!");
static const u8 sText_BurnedByItem[] = _("{B_EFF_NAME_WITH_PREFIX} was burned\nby the {B_LAST_ITEM}!");
static const u8 sText_TargetAbilityActivates[] = _("{B_DEF_NAME_WITH_PREFIX}'s {B_DEF_ABILITY} activates!");
static const u8 sText_GravityIntensified[] = _("Gravity intensified!");
static const u8 sText_TargetIdentified[] = _("{B_DEF_NAME_WITH_PREFIX} was\nidentified!");
static const u8 sText_TargetWokeUp[] = _("{B_DEF_NAME_WITH_PREFIX} woke up!");
static const u8 sText_PkmnStoleAndAteItem[] = _("{B_ATK_NAME_WITH_PREFIX} stole and\nate {B_DEF_NAME_WITH_PREFIX}'s {B_LAST_ITEM}!");
static const u8 sText_TailWindBlew[] = _("The tailwind blew from\nbehind {B_ATK_TEAM2} team!");
static const u8 sText_PkmnWentBack[] = _("{B_ATK_NAME_WITH_PREFIX} went back\nto {B_ATK_TRAINER_CLASS} {B_ATK_TRAINER_NAME}");
static const u8 sText_PkmnCantUseItemsAnymore[] = _("{B_DEF_NAME_WITH_PREFIX} can't use\nitems anymore!");
static const u8 sText_PkmnFlung[] = _("{B_ATK_NAME_WITH_PREFIX} flung its\n{B_LAST_ITEM}!");
static const u8 sText_PkmnPreventedFromHealing[] = _("{B_DEF_NAME_WITH_PREFIX} was prevented\nfrom healing!");
static const u8 sText_PkmnSwitchedAtkAndDef[] = _("{B_ATK_NAME_WITH_PREFIX} switched its\nAttack and Defense!");
static const u8 sText_PkmnsAbilitySuppressed[] = _("{B_DEF_NAME_WITH_PREFIX}'s ability\nwas suppressed!");
static const u8 sText_ShieldedFromCriticalHits[] = _("The {B_CURRENT_MOVE} shielded {B_ATK_TEAM2}\nteam from critical hits!");
static const u8 sText_SwitchedAtkAndSpAtk[] = _("{B_ATK_NAME_WITH_PREFIX} switched all its\nchanges to its Attack and\pSp. Atk with the target!");
static const u8 sText_SwitchedDefAndSpDef[] = _("{B_ATK_NAME_WITH_PREFIX} switched all its\nchanges to its Defense and\pSp. Def with the target!");
static const u8 sText_PkmnAcquiredAbility[] = _("{B_DEF_NAME_WITH_PREFIX} acquired\n{B_DEF_ABILITY}!");
static const u8 sText_PoisonSpikesScattered[] = _("Poison Spikes were scattered all\naround {B_DEF_TEAM2} team's feet!");
static const u8 sText_PkmnSwitchedStatChanges[] = _("{B_ATK_NAME_WITH_PREFIX} switched stat changes\nwith the target!");
static const u8 sText_PkmnSurroundedWithVeilOfWater[] = _("{B_ATK_NAME_WITH_PREFIX} surrounded itself\nwith a veil of water!");
static const u8 sText_PkmnLevitatedOnElectromagnetism[] = _("{B_ATK_NAME_WITH_PREFIX} levitated on\nelectromagnetism!");
static const u8 sText_PkmnTwistedDimensions[] = _("{B_ATK_NAME_WITH_PREFIX} twisted\nthe dimensions!");
static const u8 sText_PointedStonesFloat[] =_("Pointed stones float in the air\naround {B_DEF_TEAM2} team!");
static const u8 sText_CloakedInMysticalMoonlight[] =_("It became cloaked in mystical\nmoonlight!");
static const u8 sText_TrappedBySwirlingMagma[] =_("{B_DEF_NAME_WITH_PREFIX} became\ntrapped by swirling magma!");
static const u8 sText_VanishedInstantly[] =_("{B_ATK_NAME_WITH_PREFIX} vanished\ninstantly!");
static const u8 sText_ProtectedTeam[] =_("{B_CURRENT_MOVE} protected\n{B_ATK_TEAM2} team!");
static const u8 sText_SharedItsGuard[] =_("{B_ATK_NAME_WITH_PREFIX} shared its\nguard with the target!");
static const u8 sText_SharedItsPower[] =_("{B_ATK_NAME_WITH_PREFIX} shared its\npower with the target!");
static const u8 sText_SwapsDefAndSpDefOfAllPkmn[] =_("It created a bizarre area in which the\nDefense and Sp. Def stats are swapped!");
static const u8 sText_BecameNimble[] =_("{B_ATK_NAME_WITH_PREFIX} became nimble!");
static const u8 sText_HurledIntoTheAir[] =_("{B_DEF_NAME_WITH_PREFIX} was hurled\ninto the air!");
static const u8 sText_HeldItemsLoseEffects[] =_("It created a bizarre area in which\nPokémon's held items lose their effects!");
static const u8 sText_FellStraightDown[] =_("{B_DEF_NAME_WITH_PREFIX} fell\nstraight down!");
static const u8 sText_TargetChangedType[] =_("{B_DEF_NAME_WITH_PREFIX} transformed\ninto the {B_BUFF1} type!");
static const u8 sText_PkmnAcquiredSimple[] =_("{B_DEF_NAME_WITH_PREFIX} acquired\nSimple!");
static const u8 sText_KindOffer[] =_("{B_DEF_NAME_WITH_PREFIX}\ntook the kind offer!");
static const u8 sText_ResetsTargetsStatLevels[] =_("{B_DEF_NAME_WITH_PREFIX}'s stat changes\nwere removed!");
static const u8 sText_AllySwitchPosition[] =_("{B_ATK_NAME_WITH_PREFIX} and\n{B_SCR_ACTIVE_NAME_WITH_PREFIX} switched places!");
static const u8 sText_RestoreTargetsHealth[] =_("{B_DEF_NAME_WITH_PREFIX}'s HP was restored!");
static const u8 sText_TookPkmnIntoTheSky[] =_("{B_ATK_NAME_WITH_PREFIX} took\n{B_DEF_NAME_WITH_PREFIX} into the sky!");
static const u8 sText_FreedFromSkyDrop[] =_("{B_DEF_NAME_WITH_PREFIX} was freed\nfrom the Sky Drop!");
static const u8 sText_PostponeTargetMove[] =_("{B_DEF_NAME_WITH_PREFIX}'s move\nwas postponed!");
static const u8 sText_ReflectTargetsType[] =_("{B_ATK_NAME_WITH_PREFIX}'s type\nchanged to match the {B_DEF_NAME_WITH_PREFIX}'s!");
static const u8 sText_TransferHeldItem[] =_("{B_DEF_NAME_WITH_PREFIX} received {B_LAST_ITEM}\nfrom {B_ATK_NAME_WITH_PREFIX}");
static const u8 sText_EmbargoEnds[] = _("{B_ATK_NAME_WITH_PREFIX} can\nuse items again!");
static const u8 sText_Electromagnetism[] = _("electromagnetism");
static const u8 sText_BufferEnds[] = _("{B_ATK_NAME_WITH_PREFIX}'s {B_BUFF1}\nwore off!");
static const u8 sText_ThroatChopEnds[] = _("{B_ATK_NAME_WITH_PREFIX} can\nuse sound-based moves again!");
static const u8 sText_TelekinesisEnds[] = _("{B_ATK_NAME_WITH_PREFIX} was freed\nfrom the telekinesis!");
static const u8 sText_TailwindEnds[] = _("{B_ATK_TEAM1} team's tailwind\npetered out!");
static const u8 sText_LuckyChantEnds[] = _("{B_ATK_TEAM1} team's Lucky Chant\nwore off!");
static const u8 sText_TrickRoomEnds[] = _("The twisted dimensions returned to\nnormal!");
static const u8 sText_WonderRoomEnds[] = _("Wonder Room wore off, and Defense\nand Sp. Def stats returned to normal!");
static const u8 sText_MagicRoomEnds[] = _("Magic Room wore off, and held items'\neffects returned to normal!");
static const u8 sText_MudSportEnds[] = _("The effects of Mud Sport have faded.");
static const u8 sText_WaterSportEnds[] = _("The effects of Water Sport have faded.");
static const u8 sText_GravityEnds[] = _("Gravity returned to normal!");
static const u8 sText_AquaRingHeal[] = _("Aqua Ring restored\n{B_ATK_NAME_WITH_PREFIX}'s HP!");
static const u8 sText_TargetAbilityRaisedStat[] = _("{B_DEF_NAME_WITH_PREFIX}'s {B_DEF_ABILITY}\nraised its {B_BUFF1}!");
static const u8 sText_TargetAbilityLoweredStat[] = _("{B_DEF_NAME_WITH_PREFIX}'s {B_DEF_ABILITY}\nlowered its {B_BUFF1}!");
static const u8 sText_AttackerAbilityRaisedStat[] = _("{B_ATK_NAME_WITH_PREFIX}'s {B_ATK_ABILITY}\nraised its {B_BUFF1}!");
static const u8 sText_ScriptingAbilityRaisedStat[] = _("{B_SCR_ACTIVE_NAME_WITH_PREFIX}'s {B_SCR_ACTIVE_ABILITY}\nraised its {B_BUFF1}!");
static const u8 sText_AuroraVeilEnds[] = _("{B_DEF_NAME_WITH_PREFIX}'s {B_DEF_ABILITY}\nwore off!");
static const u8 sText_ElectricTerrainEnds[] = _("The electricity disappeared\nfrom the battlefield.");
static const u8 sText_MistyTerrainEnds[] = _("The mist disappeared\nfrom the battlefield.");
static const u8 sText_PsychicTerrainEnds[] = _("The weirdness disappeared\nfrom the battlefield.");
static const u8 sText_GrassyTerrainEnds[] = _("The grass disappeared\nfrom the battlefield.");
static const u8 sText_TargetsStatWasMaxedOut[] = _("{B_DEF_NAME_WITH_PREFIX}'s {B_DEF_ABILITY} maxed\nits {B_BUFF1}!");
static const u8 sText_PoisonHealHpUp[] = _("The poisoning healed {B_ATK_NAME_WITH_PREFIX}\na little bit!");
static const u8 sText_BadDreamsDmg[] = _("{B_DEF_NAME_WITH_PREFIX} is tormented!");
static const u8 sText_MoldBreakerEnters[] = _("{B_SCR_ACTIVE_NAME_WITH_PREFIX} breaks the mold!");
static const u8 sText_TeravoltEnters[] = _("{B_SCR_ACTIVE_NAME_WITH_PREFIX} is radiating\na bursting aura!");
static const u8 sText_TurboblazeEnters[] = _("{B_SCR_ACTIVE_NAME_WITH_PREFIX} is radiating\na blazing aura!");
static const u8 sText_SlowStartEnters[] = _("{B_SCR_ACTIVE_NAME_WITH_PREFIX} can't get it going!");
static const u8 sText_SlowStartEnd[] = _("{B_ATK_NAME_WITH_PREFIX} finally got\nits act together!");
static const u8 sText_SolarPowerHpDrop[] = _("The {B_ATK_NAME_WITH_PREFIX}'s {B_ATK_ABILITY}\ntakes its toll!");
static const u8 sText_AftermathDmg[] = _("{B_ATK_NAME_WITH_PREFIX} is hurt!");
static const u8 sText_AnticipationActivates[] = _("{B_SCR_ACTIVE_NAME_WITH_PREFIX} shuddered\nin anticipation!");
static const u8 sText_ForewarnActivates[] = _("{B_SCR_ACTIVE_ABILITY} alerted {B_SCR_ACTIVE_NAME_WITH_PREFIX}\nto the {B_DEF_NAME_WITH_PREFIX}'s {B_BUFF1}!");
static const u8 sText_IceBodyHpGain[] = _("{B_ATK_NAME_WITH_PREFIX}'s {B_ATK_ABILITY}\nhealed it a little bit!");
static const u8 sText_SnowWarningHail[] = _("It started to hail!");
static const u8 sText_SnowWarningSnow[] = _("It started to snow!");
static const u8 sText_FriskActivates[] = _("{B_ATK_NAME_WITH_PREFIX} frisked {B_DEF_NAME_WITH_PREFIX} and\nfound its {B_LAST_ITEM}!");
static const u8 sText_UnnerveEnters[] = _("The opposing team is too nervous\nto eat Berries!");
static const u8 sText_HarvestBerry[] = _("{B_ATK_NAME_WITH_PREFIX} harvested\nits {B_LAST_ITEM}!");
static const u8 sText_LastAbilityRaisedBuff1[] = _("{B_ATK_NAME_WITH_PREFIX}'s {B_LAST_ABILITY}\nraised its {B_BUFF1}!");
static const u8 sText_MagicBounceActivates[] = _("The {B_DEF_NAME_WITH_PREFIX} bounced the\n{B_ATK_NAME_WITH_PREFIX} back!");
static const u8 sText_ProteanTypeChange[] = _("{B_ATK_NAME_WITH_PREFIX}'s {B_ATK_ABILITY} transformed\nit into the {B_BUFF1} type!");
static const u8 sText_SymbiosisItemPass[] = _("{B_SCR_ACTIVE_NAME_WITH_PREFIX} passed its {B_LAST_ITEM}\nto {B_ATK_NAME_WITH_PREFIX} through {B_LAST_ABILITY}!");
static const u8 sText_StealthRockDmg[] = _("Pointed stones dug into\n{B_SCR_ACTIVE_NAME_WITH_PREFIX}!");
static const u8 sText_ToxicSpikesAbsorbed[] = _("The poison spikes disappeared\nfrom around {B_DEF_TEAM2} team's feet!");
static const u8 sText_ToxicSpikesPoisoned[] = _("{B_SCR_ACTIVE_NAME_WITH_PREFIX} was poisoned!");
static const u8 sText_StickyWebSwitchIn[] = _("{B_SCR_ACTIVE_NAME_WITH_PREFIX} was\ncaught in a Sticky Web!");
static const u8 sText_HealingWishCameTrue[] = _("The healing wish came true\nfor {B_ATK_NAME_WITH_PREFIX}!");
static const u8 sText_HealingWishHealed[] = _("{B_ATK_NAME_WITH_PREFIX} regained health!");
static const u8 sText_LunarDanceCameTrue[] = _("{B_ATK_NAME_WITH_PREFIX} became cloaked\nin mystical moonlight!");
static const u8 sText_CursedBodyDisabled[] = _("{B_ATK_NAME_WITH_PREFIX}'s {B_BUFF1} was disabled\nby {B_DEF_NAME_WITH_PREFIX}'s {B_DEF_ABILITY}!");
static const u8 sText_AttackerAquiredAbility[] = _("{B_ATK_NAME_WITH_PREFIX} acquired\n{B_LAST_ABILITY}!");
static const u8 sText_TargetStatWontGoHigher[] = _("{B_DEF_NAME_WITH_PREFIX}'s {B_BUFF1}\nwon't go higher!");
static const u8 sText_PkmnMoveBouncedViaAbility[] = _("{B_ATK_NAME_WITH_PREFIX}'s {B_CURRENT_MOVE} was\nbounced back by {B_DEF_NAME_WITH_PREFIX}'s\l{B_DEF_ABILITY}!");
static const u8 sText_ImposterTransform[] = _("{B_ATK_NAME_WITH_PREFIX} transformed into\n{B_DEF_NAME_WITH_PREFIX} using {B_LAST_ABILITY}!");
static const u8 sText_NotDoneYet[] = _("This move effect is not done yet!\p");
static const u8 sText_PkmnBlewAwayToxicSpikes[] = _("{B_ATK_NAME_WITH_PREFIX} blew away\nToxic Spikes!");
static const u8 sText_PkmnBlewAwayStickyWeb[] = _("{B_ATK_NAME_WITH_PREFIX} blew away\nSticky Web!");
static const u8 sText_PkmnBlewAwayStealthRock[] = _("{B_ATK_NAME_WITH_PREFIX} blew away\nStealth Rock!");
static const u8 sText_SpikesDisappearedFromTeam[] = _("The spikes disappeared from\nthe ground around {B_ATK_TEAM2} team!");
static const u8 sText_ToxicSpikesDisappearedFromTeam[] = _("The poison spikes disappeared from\nthe ground around {B_ATK_TEAM2} team!");
static const u8 sText_StealthRockDisappearedFromTeam[] = _("The pointed stones disappeared\nfrom around {B_ATK_TEAM2} team!");
static const u8 sText_StickyWebDisappearedFromTeam[] = _("The sticky web has disappeared from\nthe ground around {B_ATK_TEAM2} team!");
static const u8 sText_StickyWebUsed[] = _("A sticky web spreads out on the\nground around {B_DEF_TEAM2} team!");
static const u8 sText_QuashSuccess[] = _("The opposing {B_DEF_NAME_WITH_PREFIX}'s\nmove was postponed!");
static const u8 sText_IonDelugeOn[] = _("A deluge of ions showers\nthe battlefield!");
static const u8 sText_TopsyTurvySwitchedStats[] = _("{B_DEF_NAME_WITH_PREFIX}'s stat changes were\nall reversed!");
static const u8 sText_TerrainBecomesMisty[] = _("Mist swirled about\nthe battlefield!");
static const u8 sText_TerrainBecomesGrassy[] = _("Grass grew to cover\nthe battlefield!");
static const u8 sText_TerrainBecomesElectric[] = _("An electric current runs across\nthe battlefield!");
static const u8 sText_TerrainBecomesPsychic[] = _("The battlefield got weird!");
static const u8 sText_TargetElectrified[] = _("The {B_DEF_NAME_WITH_PREFIX}'s moves\nhave been electrified!");
static const u8 sText_AssaultVestDoesntAllow[] = _("{B_LAST_ITEM}'s effects prevent\nstatus moves from being used!\p");
static const u8 sText_GravityPreventsUsage[] = _("{B_ATK_NAME_WITH_PREFIX} can't use {B_CURRENT_MOVE}\nbecause of gravity!\p");
static const u8 sText_HealBlockPreventsUsage[] = _("{B_ATK_NAME_WITH_PREFIX} was\nprevented from healing!\p");
static const u8 sText_MegaEvoReacting[] = _("{B_ATK_NAME_WITH_PREFIX}'s {B_LAST_ITEM} is\nreacting to {B_ATK_TRAINER_NAME}'s Mega Ring!");
static const u8 sText_FerventWishReached[] = _("{B_ATK_TRAINER_NAME}'s fervent wish\nhas reached {B_ATK_NAME_WITH_PREFIX}!");
static const u8 sText_MegaEvoEvolved[] = _("{B_ATK_NAME_WITH_PREFIX} has Mega Evolved into\nMega {B_BUFF1}!");
static const u8 sText_drastically[] = _("drastically ");
static const u8 sText_severely[] = _("severely ");
static const u8 sText_Infestation[] = _("{B_DEF_NAME_WITH_PREFIX} has been afflicted\nwith an infestation by {B_ATK_NAME_WITH_PREFIX}!");
static const u8 sText_NoEffectOnTarget[] = _("It had no effect\non {B_DEF_NAME_WITH_PREFIX}!");
static const u8 sText_BurstingFlames[] = _("The bursting flames\nhit {B_SCR_ACTIVE_NAME_WITH_PREFIX}!");
static const u8 sText_BestowItemGiving[] = _("{B_DEF_NAME_WITH_PREFIX} received {B_LAST_ITEM}\nfrom {B_ATK_NAME_WITH_PREFIX}!");
static const u8 sText_ThirdTypeAdded[] = _("{B_BUFF1} type was added to\n{B_DEF_NAME_WITH_PREFIX}!");
static const u8 sText_FellForFeint[] = _("{B_DEF_NAME_WITH_PREFIX} fell for\nthe feint!");
static const u8 sText_PokemonCannotUseMove[] = _("{B_ATK_NAME_WITH_PREFIX} cannot\nuse {B_CURRENT_MOVE}!");
static const u8 sText_CoveredInPowder[] = _("{B_DEF_NAME_WITH_PREFIX} is covered in powder!");
static const u8 sText_PowderExplodes[] = _("When the flame touched the powder\non the Pokémon, it exploded!");
static const u8 sText_BelchCantUse[] = _("Belch cannot be used!\p");
static const u8 sText_SpectralThiefSteal[] = _("{B_ATK_NAME_WITH_PREFIX} stole the target's\nboosted stats!");
static const u8 sText_GravityGrounding[] = _("{B_DEF_NAME_WITH_PREFIX} can't stay airborne\nbecause of gravity!");
static const u8 sText_MistyTerrainPreventsStatus[] = _("{B_DEF_NAME_WITH_PREFIX} surrounds itself\nwith a protective mist!");
static const u8 sText_GrassyTerrainHeals[] = _("{B_ATK_NAME_WITH_PREFIX} is healed\nby the grassy terrain!");
static const u8 sText_ElectricTerrainPreventsSleep[] = _("{B_DEF_NAME_WITH_PREFIX} surrounds itself\nwith electrified terrain!");
static const u8 sText_PsychicTerrainPreventsPriority[] = _("{B_DEF_NAME_WITH_PREFIX} surrounds itself\nwith psychic terrain!");
static const u8 sText_SafetyGogglesProtected[] = _("{B_DEF_NAME_WITH_PREFIX} is not affected\nthanks to its {B_LAST_ITEM}!");
static const u8 sText_FlowerVeilProtected[] = _("{B_DEF_NAME_WITH_PREFIX} surrounded itself\nwith a veil of petals!");
static const u8 sText_SweetVeilProtected[] = _("{B_DEF_NAME_WITH_PREFIX} surrounded itself\nwith a veil of sweetness!");
static const u8 sText_AromaVeilProtected[] = _("{B_DEF_NAME_WITH_PREFIX} is protected\nby an aromatic veil!");
static const u8 sText_CelebrateMessage[] = _("Congratulations, {B_PLAYER_NAME}!");
static const u8 sText_UsedInstructedMove[] = _("{B_ATK_NAME_WITH_PREFIX} used the move\ninstructed by {B_BUFF1}!");
static const u8 sText_LaserFocusMessage[] = _("{B_ATK_NAME_WITH_PREFIX}\nconcentrated intensely!");
static const u8 sText_GemActivates[] = _("{B_LAST_ITEM} strengthened\n{B_ATK_NAME_WITH_PREFIX}'s power!");
static const u8 sText_BerryDmgReducing[] = _("{B_LAST_ITEM} weakened the damage\nto {B_DEF_NAME_WITH_PREFIX}!");
static const u8 sText_TargetAteItem[] = _("{B_DEF_NAME_WITH_PREFIX} ate its {B_LAST_ITEM}!");
static const u8 sText_AirBalloonFloat[] = _("{B_SCR_ACTIVE_NAME_WITH_PREFIX} floats in the air\nwith its {B_LAST_ITEM}!");
static const u8 sText_AirBalloonPop[] = _("{B_DEF_NAME_WITH_PREFIX}'s {B_LAST_ITEM} popped!");
static const u8 sText_IncinerateBurn[] = _("{B_EFF_NAME_WITH_PREFIX}'s {B_LAST_ITEM}\nwas burnt up!");
static const u8 sText_BugBite[] = _("{B_ATK_NAME_WITH_PREFIX} stole and ate\n{B_EFF_NAME_WITH_PREFIX}'s {B_LAST_ITEM}!");
static const u8 sText_IllusionWoreOff[] = _("{B_DEF_NAME_WITH_PREFIX}'s Illusion wore off!");
static const u8 sText_AttackerCuredTargetStatus[] = _("{B_ATK_NAME_WITH_PREFIX} cured\n{B_DEF_NAME_WITH_PREFIX}'s problem!");
static const u8 sText_AttackerLostFireType[] = _("{B_ATK_NAME_WITH_PREFIX} burned itself out!");
static const u8 sText_HealerCure[] = _("{B_ATK_NAME_WITH_PREFIX}'s {B_LAST_ABILITY}\ncured {B_SCR_ACTIVE_NAME_WITH_PREFIX}'s problem!");
static const u8 sText_ReceiverAbilityTakeOver[] = _("{B_SCR_ACTIVE_NAME_WITH_PREFIX}'s {B_SCR_ACTIVE_ABILITY}\nwas taken over!");
static const u8 sText_PkmnAbsorbingPower[] = _("{B_ATK_NAME_WITH_PREFIX} is absorbing power!");
static const u8 sText_NoOneWillBeAbleToRun[] = _("No one will be able to run away\nduring the next turn!");
static const u8 sText_DestinyKnotActivates[] = _("{B_SCR_ACTIVE_NAME_WITH_PREFIX} fell in love\nfrom the {B_LAST_ITEM}!");
static const u8 sText_CloakedInAFreezingLight[] = _("{B_ATK_NAME_WITH_PREFIX} became cloaked\nin a freezing light!");
static const u8 sText_ClearAmuletWontLowerStats[] = _("{B_DEF_NAME_WITH_PREFIX}'s {B_LAST_ITEM} prevents\nits stats from being lowered!");
static const u8 sText_AuraFlaredToLife[] = _("{B_DEF_NAME_WITH_PREFIX}'s aura flared to life!");
static const u8 sText_AirLockActivates[] = _("The effects of weather\ndisappeared.");
static const u8 sText_PressureActivates[] = _("{B_SCR_ACTIVE_NAME_WITH_PREFIX} is exerting its\npressure!");
static const u8 sText_DarkAuraActivates[] = _("{B_SCR_ACTIVE_NAME_WITH_PREFIX} is radiating\na dark aura!");
static const u8 sText_FairyAuraActivates[] = _("{B_SCR_ACTIVE_NAME_WITH_PREFIX} is radiating\na fairy aura!");
static const u8 sText_AuraBreakActivates[] = _("{B_SCR_ACTIVE_NAME_WITH_PREFIX} reversed all\nother Pokémon's auras!");
static const u8 sText_ComatoseActivates[] = _("{B_SCR_ACTIVE_NAME_WITH_PREFIX} is drowsing!");
static const u8 sText_ScreenCleanerActivates[] = _("All screens on the field were\ncleansed!");
static const u8 sText_FetchedPokeBall[] = _("{B_SCR_ACTIVE_NAME_WITH_PREFIX} found\na {B_LAST_ITEM}!");
static const u8 sText_BattlerAbilityRaisedStat[] = _("{B_SCR_ACTIVE_NAME_WITH_PREFIX}'s {B_SCR_ACTIVE_ABILITY}\nraised its {B_BUFF1}!");
static const u8 sText_ASandstormKickedUp[] = _("A sandstorm kicked up!");
static const u8 sText_PkmnsWillPerishIn3Turns[] = _("Both Pokémon will perish\nin three turns!");
static const u8 sText_AbilityRaisedStatDrastically[] = _("{B_DEF_ABILITY} raised {B_DEF_NAME_WITH_PREFIX}'s\n{B_BUFF1} drastically!");
static const u8 sText_AsOneEnters[] = _("{B_SCR_ACTIVE_NAME_WITH_PREFIX} has two Abilities!");
static const u8 sText_CuriousMedicineEnters[] = _("{B_EFF_NAME_WITH_PREFIX}'s\nstat changes were reset!");
static const u8 sText_CanActFaster[] = _("{B_ATK_NAME_WITH_PREFIX} can act faster,\nthanks to {B_BUFF1}!");
static const u8 sText_MicleBerryActivates[] = _("{B_SCR_ACTIVE_NAME_WITH_PREFIX} boosted the accuracy of its\nnext move using {B_LAST_ITEM}!");
static const u8 sText_PkmnShookOffTheTaunt[] = _("{B_SCR_ACTIVE_NAME_WITH_PREFIX} shook off\nthe taunt!");
static const u8 sText_PkmnGotOverItsInfatuation[] = _("{B_SCR_ACTIVE_NAME_WITH_PREFIX} got over\nits infatuation!");
static const u8 sText_ZPowerSurrounds[] = _("{B_ATK_NAME_WITH_PREFIX} surrounds\nitself with its Z-Power!");
static const u8 sText_ZPowerUnleashed[] = _("{B_ATK_NAME_WITH_PREFIX} unleashes\nits full-force Z-Move!");
static const u8 sText_ZMoveResetsStats[] = _("{B_SCR_ACTIVE_NAME_WITH_PREFIX} returned its\ndecreased stats to normal using\lits Z-Power!");
static const u8 sText_ZMoveAllStatsUp[] = _("{B_SCR_ACTIVE_NAME_WITH_PREFIX} boosted all\nof its stats using its Z-Power!");
static const u8 sText_ZMoveBoostCrit[] = _("{B_SCR_ACTIVE_NAME_WITH_PREFIX} boosted its\ncritical-hit ratio using its Z-Power!");
static const u8 sText_ZMoveRestoreHp[] = _("{B_SCR_ACTIVE_NAME_WITH_PREFIX} restored its\nHP using its Z-Power!");
static const u8 sText_ZMoveStatUp[] = _("{B_SCR_ACTIVE_NAME_WITH_PREFIX} boosted\nits stats using its Z-Power!");
static const u8 sText_ZMoveHpSwitchInTrap[] = _("{B_SCR_ACTIVE_NAME_WITH_PREFIX}'s HP was restored by the Z-Power!");
static const u8 sText_TerrainReturnedToNormal[] = _("The terrain returned to\nnormal!");
static const u8 sText_ItemCannotBeRemoved[] = _("{B_ATK_NAME_WITH_PREFIX}'s item cannot be removed!");
static const u8 sText_StickyBarbTransfer[] = _("The {B_LAST_ITEM} attached itself to\n{B_ATK_NAME_WITH_PREFIX}!");
static const u8 sText_PkmnBurnHealed[] = _("{B_DEF_NAME_WITH_PREFIX}'s\nburn was healed.");
static const u8 sText_RedCardActivate[] = _("{B_SCR_ACTIVE_NAME_WITH_PREFIX} held up its {B_LAST_ITEM}\nagainst {B_ATK_NAME_WITH_PREFIX}!");
static const u8 sText_EjectButtonActivate[] = _("{B_SCR_ACTIVE_NAME_WITH_PREFIX} is switched\nout with the {B_LAST_ITEM}!");
static const u8 sText_AttackerGotOverInfatuation[] =_("{B_ATK_NAME_WITH_PREFIX} got over\nits infatuation!");
static const u8 sText_TormentedNoMore[] = _("{B_ATK_NAME_WITH_PREFIX} is\ntormented no more!");
static const u8 sText_HealBlockedNoMore[] = _("{B_ATK_NAME_WITH_PREFIX} is cured of\nits heal block!");
static const u8 sText_AttackerBecameFullyCharged[] = _("{B_ATK_NAME_WITH_PREFIX} became fully charged\ndue to its bond with its trainer!\p");
static const u8 sText_AttackerBecameAshSpecies[] = _("{B_ATK_NAME_WITH_PREFIX} became Ash-{B_BUFF1}!\p");
static const u8 sText_ExtremelyHarshSunlight[] = _("The sunlight turned\nextremely harsh!");
static const u8 sText_ExtremeSunlightFaded[] = _("The extreme sunlight faded.{PAUSE 64}");
static const u8 sText_MoveEvaporatedInTheHarshSunlight[] = _("The Water-type attack evaporated\nin the harsh sunlight!");
static const u8 sText_ExtremelyHarshSunlightWasNotLessened[] = _("The extremely harsh sunlight\nwas not lessened at all!");
static const u8 sText_HeavyRain[] = _("A heavy rain began to fall!");
static const u8 sText_HeavyRainLifted[] = _("The heavy rain has lifted!{PAUSE 64}");
static const u8 sText_MoveFizzledOutInTheHeavyRain[] = _("The Fire-type attack fizzled out\nin the heavy rain!");
static const u8 sText_NoReliefFromHeavyRain[] = _("There is no relief from\nthis heavy rain!");
static const u8 sText_MysteriousAirCurrent[] = _("A mysterious air current is\nprotecting Flying-type Pokémon!");
static const u8 sText_StrongWindsDissipated[] = _("The mysterious strong winds\nhave dissipated!{PAUSE 64}");
static const u8 sText_MysteriousAirCurrentBlowsOn[] = _("The mysterious air current\nblows on regardless!");
static const u8 sText_AttackWeakenedByStrongWinds[] = _("The mysterious strong winds\nweakened the attack!");
static const u8 sText_StuffCheeksCantSelect[] = _("Stuff Cheeks cannot be\nselected without a Berry!\p");
static const u8 sText_PkmnRevertedToPrimal[] = _("{B_ATK_NAME_WITH_PREFIX}'s Primal Reversion!\nIt reverted to its primal form!");
static const u8 sText_ButPokemonCantUseTheMove[] = _("But {B_ATK_NAME_WITH_PREFIX} can't\nuse the move!");
static const u8 sText_ButHoopaCantUseIt[] = _("But Hoopa can't use it\nthe way it is now!");
static const u8 sText_BrokeThroughProtection[] = _("It broke through the\n{B_DEF_NAME_WITH_PREFIX}'s protection!");
static const u8 sText_AbilityAllowsOnlyMove[] = _("{B_ATK_ABILITY} allows the\nuse of only {B_CURRENT_MOVE}!\p");
static const u8 sText_SwappedAbilities[] = _("{B_DEF_NAME_WITH_PREFIX} swapped Abilities\nwith its target!");
static const u8 sText_PastelVeilProtected[] = _("{B_DEF_NAME_WITH_PREFIX} is protected\nby a pastel veil!");
static const u8 sText_PastelVeilEnters[] = _("{B_DEF_NAME_WITH_PREFIX} was cured\nof its poisoning!");
static const u8 sText_BattlerTypeChangedTo[] = _("{B_SCR_ACTIVE_NAME_WITH_PREFIX}'s type\nchanged to {B_BUFF1}!");
static const u8 sText_BothCanNoLongerEscape[] = _("Neither Pokémon can run away!");
static const u8 sText_CantEscapeDueToUsedMove[] = _("{B_ATK_NAME_WITH_PREFIX} can no longer escape\nbecause it used {B_CURRENT_MOVE}!");
static const u8 sText_PkmnBecameWeakerToFire[] = _("{B_DEF_NAME_WITH_PREFIX} became\nweaker to fire!");
static const u8 sText_PkmnAboutToBeAttackedByItsItem[] = _("{B_DEF_NAME_WITH_PREFIX} is about\nto be attacked by its {B_BUFF1}!");
static const u8 sText_CantEscapeBecauseOfCurrentMove[] = _("{B_DEF_NAME_WITH_PREFIX} can no longer escape\nbecause of {B_CURRENT_MOVE}!");
static const u8 sText_NeutralizingGasEnters[] = _("Neutralizing Gas filled the area!");
static const u8 sText_NeutralizingGasOver[] = _("The effects of Neutralizing\nGas wore off!");
static const u8 sText_PkmnTookTargetHigh[] = _("{B_ATK_NAME_WITH_PREFIX} took {B_DEF_NAME_WITH_PREFIX}\ninto the air!");
static const u8 sText_TargetTooHeavy[] = _("But the target\nwas too heavy!");
static const u8 sText_MeteorBeamCharging[] = _("{B_ATK_NAME_WITH_PREFIX} is overflowing\nwith space energy!");
static const u8 sText_HeatingUpBeak[] = _("{B_ATK_NAME_WITH_PREFIX} started\nheating up its beak!");
static const u8 sText_CourtChange[] = _("{B_ATK_NAME_WITH_PREFIX} swapped the battle\neffects affecting each side!");
static const u8 sText_AttackerExpelledThePoison[] = _("{B_ATK_NAME_WITH_PREFIX} managed to\nexpel the poison!");
static const u8 sText_AttackerShookItselfAwake[] = _("{B_ATK_NAME_WITH_PREFIX} shook itself awake!");
static const u8 sText_AttackerBrokeThroughParalysis[] = _("{B_ATK_NAME_WITH_PREFIX} gathered all its energy\nto overcome its paralysis!");
static const u8 sText_AttackerHealedItsBurn[] = _("{B_ATK_NAME_WITH_PREFIX} healed its burn with\nits sheer determination!");
static const u8 sText_AttackerHealedItsFrostbite[] = _("{B_ATK_NAME_WITH_PREFIX} healed its frostbite with\nits sheer determination!");
static const u8 sText_AttackerMeltedTheIce[] = _("{B_ATK_NAME_WITH_PREFIX} melted the ice with\nits fiery determination!");
static const u8 sText_TargetToughedItOut[] = _("{B_DEF_NAME_WITH_PREFIX} toughed it out\nto show you its best side!");
static const u8 sText_AttackerLostElectricType[] = _("{B_ATK_NAME_WITH_PREFIX} used up all\nof its electricity!");
static const u8 sText_AttackerSwitchedStatWithTarget[] = _("{B_ATK_NAME_WITH_PREFIX} switched {B_BUFF1}\nwith its target!");
static const u8 sText_BeingHitChargedPkmnWithPower[] = _("Being hit by {B_CURRENT_MOVE}\ncharged {B_DEF_NAME_WITH_PREFIX} with power!");
static const u8 sText_SunlightActivatedAbility[] = _("The harsh sunlight activated\n{B_SCR_ACTIVE_NAME_WITH_PREFIX}'s {B_LAST_ABILITY}!");
static const u8 sText_StatWasHeightened[] = _("{B_SCR_ACTIVE_NAME_WITH_PREFIX}'s {B_BUFF1} was heightened!");
static const u8 sText_ElectricTerrainActivatedAbility[] = _("The Electric Terrain activated\n{B_SCR_ACTIVE_NAME_WITH_PREFIX}'s {B_LAST_ABILITY}!");
static const u8 sText_AbilityWeakenedSurroundingMonsStat[] = _("{B_ATK_NAME_WITH_PREFIX}'s {B_ATK_ABILITY}\nweakened the {B_BUFF1} of\lall surrounding Pokémon!\p");
static const u8 sText_AttackerGainedStrengthFromTheFallen[] = _("{B_ATK_NAME_WITH_PREFIX} gained strength\nfrom the fallen!");
static const u8 sText_PrepareShellTrap[] = _("{B_ATK_NAME_WITH_PREFIX} set a shell trap!");
static const u8 sText_ShellTrapDidntWork[] = _("{B_ATK_NAME_WITH_PREFIX}'s shell trap didn't work!");
static const u8 sText_SharpSteelFloats[] = _("Sharp-pointed steel floats\naround {B_DEF_TEAM2} team!");
static const u8 sText_SharpSteelDmg[] = _("Sharp steel bit into {B_DEF_NAME_WITH_PREFIX}!");
static const u8 sText_PkmnBlewAwaySharpSteel[] = _("{B_ATK_NAME_WITH_PREFIX} blew away\nsharp steel!");
static const u8 sText_SharpSteelDisappearedFromTeam[] = _("The sharp steel disappeared from\nthe ground around {B_ATK_TEAM2} team!");
static const u8 sText_TeamTrappedWithVines[] = _("{B_DEF_TEAM1} team got trapped\nwith vines!");
static const u8 sText_PkmnHurtByVines[] = _("{B_ATK_NAME_WITH_PREFIX} is hurt by\nG-Max Vine Lash's ferocious beating!");
static const u8 sText_TeamCaughtInVortex[] = _("{B_DEF_TEAM1} team got caught\nin a vortex of water!");
static const u8 sText_PkmnHurtByVortex[] = _("{B_ATK_NAME_WITH_PREFIX} is hurt by\nG-Max Cannonade's vortex!");
static const u8 sText_TeamSurroundedByFire[] = _("{B_DEF_TEAM1} team was surrounded\nby flames!");
static const u8 sText_PkmnBurningUp[] = _("{B_ATK_NAME_WITH_PREFIX} is burning up\nwithin G-Max Wildfire's flames!");
static const u8 sText_TeamSurroundedByRocks[] = _("{B_DEF_TEAM1} team was surrounded\nby rocks!");
static const u8 sText_PkmnHurtByRocksThrown[] = _("{B_ATK_NAME_WITH_PREFIX} is hurt by\nrocks thrown out by G-Max Volcalith!");
static const u8 sText_CouldntFullyProtect[] = _("{B_DEF_NAME_WITH_PREFIX} couldn't fully protect\nitself and got hurt!");
static const u8 sText_StockpiledEffectWoreOff[] = _("{B_ATK_NAME_WITH_PREFIX}'s stockpiled\neffect wore off!");
static const u8 sText_MoveBlockedByDynamax[] = _("The move was blocked by\nthe power of Dynamax!");
static const u8 sText_PkmnRevivedReadyToFight[] = _("{B_BUFF1} was revived and\nis ready to fight again!");
static const u8 sText_ItemRestoredSpeciesHealth[] = _("{B_BUFF1} had its\nHP restored!");
static const u8 sText_ItemCuredSpeciesStatus[] = _("{B_BUFF1} had\nits status healed!");
static const u8 sText_ItemRestoredSpeciesPP[] = _("{B_BUFF1} had its\nPP restored!");
static const u8 sText_AtkTrappedDef[] = _("{B_ATK_NAME_WITH_PREFIX} trapped\nthe {B_DEF_NAME_WITH_PREFIX}!");
static const u8 sText_MirrorHerbCopied[] = _("{B_SCR_ACTIVE_NAME_WITH_PREFIX} used its {B_LAST_ITEM}\nto mirror its opponent's stat changes!");
static const u8 sText_PkmnItemMelted[] = _("{B_ATK_NAME_WITH_PREFIX} corroded\n{B_DEF_NAME_WITH_PREFIX}'s {B_LAST_ITEM}!");
static const u8 sText_UltraBurstReacting[] = _("Bright light is about to\nburst out of {B_ATK_NAME_WITH_PREFIX}!");
static const u8 sText_UltraBurstCompleted[] = _("{B_ATK_NAME_WITH_PREFIX} regained its\ntrue power through Ultra Burst!");
static const u8 sText_TeamGainedEXP[] = _("The rest of your team gained EXP.\nPoints thanks to the {B_LAST_ITEM}!\p");
static const u8 sText_CurrentMoveCantSelect[] = _("{B_BUFF1} cannot be used!\p");
static const u8 sText_TargetIsBeingSaltCured[] = _("{B_DEF_NAME_WITH_PREFIX} is being salt cured!");
static const u8 sText_TargetIsHurtBySaltCure[] = _("{B_DEF_NAME_WITH_PREFIX} is hurt by {B_BUFF1}!");
static const u8 sText_OpportunistCopied[] = _("{B_SCR_ACTIVE_NAME_WITH_PREFIX} copied its\nopponent's stat changes!");
static const u8 sText_TargetCoveredInStickyCandySyrup[] = _("{B_DEF_NAME_WITH_PREFIX} got covered\nin sticky syrup!");
static const u8 sText_PkmnTellChillingReceptionJoke[] = _("{B_ATK_NAME_WITH_PREFIX} is preparing to tell a\nchillingly bad joke!");
static const u8 sText_ZeroToHeroTransformation[] = _("{B_ATK_NAME_WITH_PREFIX} underwent a heroic\ntransformation!");
static const u8 sText_TheTwoMovesBecomeOne[] = _("The two moves become one!\nIt's a combined move!{PAUSE 16}");
static const u8 sText_ARainbowAppearedOnSide[] = _("A rainbow appeared in the sky\non {B_ATK_TEAM2} team's side!");
static const u8 sText_TheRainbowDisappeared[] = _("The rainbow on {B_ATK_TEAM2}\nside disappeared!");
static const u8 sText_WaitingForPartnersMove[] = _("{B_ATK_NAME_WITH_PREFIX} is waiting\nfor {B_ATK_PARTNER_NAME}'s move…{PAUSE 16}");
static const u8 sText_SeaOfFireEnvelopedSide[] = _("A sea of fire enveloped\n{B_DEF_TEAM2} team!");
static const u8 sText_HurtByTheSeaOfFire[] = _("{B_ATK_TEAM1} {B_ATK_NAME_WITH_PREFIX} was hurt\nby the sea of fire!");
static const u8 sText_TheSeaOfFireDisappeared[] = _("The sea of fire around {B_ATK_TEAM2}\nteam disappeared!");
static const u8 sText_SwampEnvelopedSide[] = _("A swamp enveloped\n{B_DEF_TEAM2} team!");
static const u8 sText_TheSwampDisappeared[] = _("The swamp around {B_ATK_TEAM2}\nteam disappeared!");
static const u8 sText_HospitalityRestoration[] = _("The {B_ATK_PARTNER_NAME} drank down all\nthe matcha that Sinistcha made!");
static const u8 sText_ElectroShockCharging[] = _("{B_ATK_NAME_WITH_PREFIX} absorbed\nelectricity!");

const u8 *const gBattleStringsTable[BATTLESTRINGS_COUNT] =
{
    [STRINGID_ELECTROSHOCKCHARGING - BATTLESTRINGS_TABLE_START] = sText_ElectroShockCharging,
    [STRINGID_HOSPITALITYRESTORATION - BATTLESTRINGS_TABLE_START] = sText_HospitalityRestoration,
    [STRINGID_THESWAMPDISAPPEARED - BATTLESTRINGS_TABLE_START] = sText_TheSwampDisappeared,
    [STRINGID_SWAMPENVELOPEDSIDE - BATTLESTRINGS_TABLE_START] = sText_SwampEnvelopedSide,
    [STRINGID_THESEAOFFIREDISAPPEARED - BATTLESTRINGS_TABLE_START] = sText_TheSeaOfFireDisappeared,
    [STRINGID_HURTBYTHESEAOFFIRE - BATTLESTRINGS_TABLE_START] = sText_HurtByTheSeaOfFire,
    [STRINGID_SEAOFFIREENVELOPEDSIDE - BATTLESTRINGS_TABLE_START] = sText_SeaOfFireEnvelopedSide,
    [STRINGID_WAITINGFORPARTNERSMOVE - BATTLESTRINGS_TABLE_START] = sText_WaitingForPartnersMove,
    [STRINGID_THERAINBOWDISAPPEARED - BATTLESTRINGS_TABLE_START] = sText_TheRainbowDisappeared,
    [STRINGID_ARAINBOWAPPEAREDONSIDE - BATTLESTRINGS_TABLE_START] = sText_ARainbowAppearedOnSide,
    [STRINGID_THETWOMOVESBECOMEONE - BATTLESTRINGS_TABLE_START] = sText_TheTwoMovesBecomeOne,
    [STRINGID_ZEROTOHEROTRANSFORMATION - BATTLESTRINGS_TABLE_START] = sText_ZeroToHeroTransformation,
    [STRINGID_PKMNTELLCHILLINGRECEPTIONJOKE - BATTLESTRINGS_TABLE_START] = sText_PkmnTellChillingReceptionJoke,
    [STRINGID_MOVEBLOCKEDBYDYNAMAX - BATTLESTRINGS_TABLE_START] = sText_MoveBlockedByDynamax,
    [STRINGID_OPPORTUNISTCOPIED - BATTLESTRINGS_TABLE_START] = sText_OpportunistCopied,
    [STRINGID_TARGETISHURTBYSALTCURE - BATTLESTRINGS_TABLE_START] = sText_TargetIsHurtBySaltCure,
    [STRINGID_TARGETISBEINGSALTCURED - BATTLESTRINGS_TABLE_START] = sText_TargetIsBeingSaltCured,
    [STRINGID_CURRENTMOVECANTSELECT - BATTLESTRINGS_TABLE_START] = sText_CurrentMoveCantSelect,
    [STRINGID_PKMNITEMMELTED - BATTLESTRINGS_TABLE_START] = sText_PkmnItemMelted,
    [STRINGID_MIRRORHERBCOPIED - BATTLESTRINGS_TABLE_START] = sText_MirrorHerbCopied,
    [STRINGID_THUNDERCAGETRAPPED - BATTLESTRINGS_TABLE_START] = sText_AtkTrappedDef,
    [STRINGID_ITEMRESTOREDSPECIESHEALTH - BATTLESTRINGS_TABLE_START] = sText_ItemRestoredSpeciesHealth,
    [STRINGID_ITEMCUREDSPECIESSTATUS - BATTLESTRINGS_TABLE_START] = sText_ItemCuredSpeciesStatus,
    [STRINGID_ITEMRESTOREDSPECIESPP - BATTLESTRINGS_TABLE_START] = sText_ItemRestoredSpeciesPP,
    [STRINGID_PKMNREVIVEDREADYTOFIGHT - BATTLESTRINGS_TABLE_START] = sText_PkmnRevivedReadyToFight,
    [STRINGID_STOCKPILEDEFFECTWOREOFF - BATTLESTRINGS_TABLE_START] = sText_StockpiledEffectWoreOff,
    [STRINGID_COULDNTFULLYPROTECT - BATTLESTRINGS_TABLE_START] = sText_CouldntFullyProtect,
    [STRINGID_PKMNHURTBYROCKSTHROWN - BATTLESTRINGS_TABLE_START] = sText_PkmnHurtByRocksThrown,
    [STRINGID_TEAMSURROUNDEDBYROCKS - BATTLESTRINGS_TABLE_START] = sText_TeamSurroundedByRocks,
    [STRINGID_PKMNBURNINGUP - BATTLESTRINGS_TABLE_START] = sText_PkmnBurningUp,
    [STRINGID_TEAMSURROUNDEDBYFIRE - BATTLESTRINGS_TABLE_START] = sText_TeamSurroundedByFire,
    [STRINGID_PKMNHURTBYVORTEX - BATTLESTRINGS_TABLE_START] = sText_PkmnHurtByVortex,
    [STRINGID_TEAMCAUGHTINVORTEX - BATTLESTRINGS_TABLE_START] = sText_TeamCaughtInVortex,
    [STRINGID_PKMNHURTBYVINES - BATTLESTRINGS_TABLE_START] = sText_PkmnHurtByVines,
    [STRINGID_TEAMTRAPPEDWITHVINES - BATTLESTRINGS_TABLE_START] = sText_TeamTrappedWithVines,
    [STRINGID_PKMNBLEWAWAYSHARPSTEEL - BATTLESTRINGS_TABLE_START] = sText_PkmnBlewAwaySharpSteel,
    [STRINGID_SHARPSTEELDMG - BATTLESTRINGS_TABLE_START] = sText_SharpSteelDmg,
    [STRINGID_SHARPSTEELFLOATS - BATTLESTRINGS_TABLE_START] = sText_SharpSteelFloats,
    [STRINGID_ATTACKERGAINEDSTRENGTHFROMTHEFALLEN - BATTLESTRINGS_TABLE_START] = sText_AttackerGainedStrengthFromTheFallen,
    [STRINGID_ABILITYWEAKENEDFSURROUNDINGMONSSTAT - BATTLESTRINGS_TABLE_START] = sText_AbilityWeakenedSurroundingMonsStat,
    [STRINGID_ELECTRICTERRAINACTIVATEDABILITY - BATTLESTRINGS_TABLE_START] = sText_ElectricTerrainActivatedAbility,
    [STRINGID_STATWASHEIGHTENED - BATTLESTRINGS_TABLE_START] = sText_StatWasHeightened,
    [STRINGID_SUNLIGHTACTIVATEDABILITY - BATTLESTRINGS_TABLE_START] = sText_SunlightActivatedAbility,
    [STRINGID_BEINGHITCHARGEDPKMNWITHPOWER - BATTLESTRINGS_TABLE_START] = sText_BeingHitChargedPkmnWithPower,
    [STRINGID_ATTACKERSWITCHEDSTATWITHTARGET - BATTLESTRINGS_TABLE_START] = sText_AttackerSwitchedStatWithTarget,
    [STRINGID_TARGETTOUGHEDITOUT - BATTLESTRINGS_TABLE_START] = sText_TargetToughedItOut,
    [STRINGID_ATTACKERMELTEDTHEICE - BATTLESTRINGS_TABLE_START] = sText_AttackerMeltedTheIce,
    [STRINGID_ATTACKERHEALEDITSBURN - BATTLESTRINGS_TABLE_START] = sText_AttackerHealedItsBurn,
    [STRINGID_ATTACKERBROKETHROUGHPARALYSIS - BATTLESTRINGS_TABLE_START] = sText_AttackerBrokeThroughParalysis,
    [STRINGID_ATTACKERSHOOKITSELFAWAKE - BATTLESTRINGS_TABLE_START] = sText_AttackerShookItselfAwake,
    [STRINGID_ATTACKEREXPELLEDTHEPOISON - BATTLESTRINGS_TABLE_START] = sText_AttackerExpelledThePoison,
    [STRINGID_ZPOWERSURROUNDS - BATTLESTRINGS_TABLE_START] = sText_ZPowerSurrounds,
    [STRINGID_ZMOVEUNLEASHED - BATTLESTRINGS_TABLE_START] = sText_ZPowerUnleashed,
    [STRINGID_ZMOVERESETSSTATS - BATTLESTRINGS_TABLE_START] = sText_ZMoveResetsStats,
    [STRINGID_ZMOVEALLSTATSUP - BATTLESTRINGS_TABLE_START] = sText_ZMoveAllStatsUp,
    [STRINGID_ZMOVEZBOOSTCRIT - BATTLESTRINGS_TABLE_START] = sText_ZMoveBoostCrit,
    [STRINGID_ZMOVERESTOREHP - BATTLESTRINGS_TABLE_START] = sText_ZMoveRestoreHp,
    [STRINGID_ZMOVESTATUP - BATTLESTRINGS_TABLE_START] = sText_ZMoveStatUp,
    [STRINGID_ZMOVEHPTRAP - BATTLESTRINGS_TABLE_START] = sText_ZMoveHpSwitchInTrap,
    [STRINGID_PLAYERLOSTTOENEMYTRAINER - BATTLESTRINGS_TABLE_START] = sText_PlayerLostToEnemyTrainer,
    [STRINGID_PLAYERPAIDPRIZEMONEY - BATTLESTRINGS_TABLE_START] = sText_PlayerPaidPrizeMoney,
    [STRINGID_SHELLTRAPDIDNTWORK - BATTLESTRINGS_TABLE_START] = sText_ShellTrapDidntWork,
    [STRINGID_PREPARESHELLTRAP - BATTLESTRINGS_TABLE_START] = sText_PrepareShellTrap,
    [STRINGID_COURTCHANGE - BATTLESTRINGS_TABLE_START] = sText_CourtChange,
    [STRINGID_HEATUPBEAK - BATTLESTRINGS_TABLE_START] = sText_HeatingUpBeak,
    [STRINGID_METEORBEAMCHARGING - BATTLESTRINGS_TABLE_START] = sText_MeteorBeamCharging,
    [STRINGID_PKMNINSNAPTRAP - BATTLESTRINGS_TABLE_START] = sText_PkmnInSnapTrap,
    [STRINGID_NEUTRALIZINGGASOVER - BATTLESTRINGS_TABLE_START] = sText_NeutralizingGasOver,
    [STRINGID_NEUTRALIZINGGASENTERS - BATTLESTRINGS_TABLE_START] = sText_NeutralizingGasEnters,
    [STRINGID_BATTLERTYPECHANGEDTO - BATTLESTRINGS_TABLE_START] = sText_BattlerTypeChangedTo,
    [STRINGID_PASTELVEILENTERS - BATTLESTRINGS_TABLE_START] = sText_PastelVeilEnters,
    [STRINGID_PASTELVEILPROTECTED - BATTLESTRINGS_TABLE_START] = sText_PastelVeilProtected,
    [STRINGID_SWAPPEDABILITIES - BATTLESTRINGS_TABLE_START] = sText_SwappedAbilities,
    [STRINGID_ABILITYALLOWSONLYMOVE - BATTLESTRINGS_TABLE_START] = sText_AbilityAllowsOnlyMove,
    [STRINGID_BROKETHROUGHPROTECTION - BATTLESTRINGS_TABLE_START] = sText_BrokeThroughProtection,
    [STRINGID_BUTPOKEMONCANTUSETHEMOVE - BATTLESTRINGS_TABLE_START] = sText_ButPokemonCantUseTheMove,
    [STRINGID_BUTHOOPACANTUSEIT - BATTLESTRINGS_TABLE_START] = sText_ButHoopaCantUseIt,
    [STRINGID_PKMNREVERTEDTOPRIMAL - BATTLESTRINGS_TABLE_START] = sText_PkmnRevertedToPrimal,
    [STRINGID_STUFFCHEEKSCANTSELECT - BATTLESTRINGS_TABLE_START] = sText_StuffCheeksCantSelect,
    [STRINGID_ATTACKWEAKENEDBSTRONGWINDS - BATTLESTRINGS_TABLE_START] = sText_AttackWeakenedByStrongWinds,
    [STRINGID_MYSTERIOUSAIRCURRENTBLOWSON - BATTLESTRINGS_TABLE_START] = sText_MysteriousAirCurrentBlowsOn,
    [STRINGID_STRONGWINDSDISSIPATED - BATTLESTRINGS_TABLE_START] = sText_StrongWindsDissipated,
    [STRINGID_MYSTERIOUSAIRCURRENT - BATTLESTRINGS_TABLE_START] = sText_MysteriousAirCurrent,
    [STRINGID_NORELIEFROMHEAVYRAIN - BATTLESTRINGS_TABLE_START] = sText_NoReliefFromHeavyRain,
    [STRINGID_MOVEFIZZLEDOUTINTHEHEAVYRAIN - BATTLESTRINGS_TABLE_START] = sText_MoveFizzledOutInTheHeavyRain,
    [STRINGID_HEAVYRAINLIFTED - BATTLESTRINGS_TABLE_START] = sText_HeavyRainLifted,
    [STRINGID_HEAVYRAIN - BATTLESTRINGS_TABLE_START] = sText_HeavyRain,
    [STRINGID_EXTREMELYHARSHSUNLIGHTWASNOTLESSENED - BATTLESTRINGS_TABLE_START] = sText_ExtremelyHarshSunlightWasNotLessened,
    [STRINGID_MOVEEVAPORATEDINTHEHARSHSUNLIGHT - BATTLESTRINGS_TABLE_START] = sText_MoveEvaporatedInTheHarshSunlight,
    [STRINGID_EXTREMESUNLIGHTFADED - BATTLESTRINGS_TABLE_START] = sText_ExtremeSunlightFaded,
    [STRINGID_EXTREMELYHARSHSUNLIGHT - BATTLESTRINGS_TABLE_START] = sText_ExtremelyHarshSunlight,
    [STRINGID_ATTACKERBECAMEASHSPECIES - BATTLESTRINGS_TABLE_START] = sText_AttackerBecameAshSpecies,
    [STRINGID_ATTACKERBECAMEFULLYCHARGED - BATTLESTRINGS_TABLE_START] = sText_AttackerBecameFullyCharged,
    [STRINGID_HEALBLOCKEDNOMORE - BATTLESTRINGS_TABLE_START] = sText_HealBlockedNoMore,
    [STRINGID_TORMENTEDNOMORE - BATTLESTRINGS_TABLE_START] = sText_TormentedNoMore,
    [STRINGID_ATKGOTOVERINFATUATION - BATTLESTRINGS_TABLE_START] = sText_AttackerGotOverInfatuation,
    [STRINGID_EJECTBUTTONACTIVATE - BATTLESTRINGS_TABLE_START] = sText_EjectButtonActivate,
    [STRINGID_REDCARDACTIVATE - BATTLESTRINGS_TABLE_START] = sText_RedCardActivate,
    [STRINGID_PKMNBURNHEALED - BATTLESTRINGS_TABLE_START] = sText_PkmnBurnHealed,
    [STRINGID_STICKYBARBTRANSFER - BATTLESTRINGS_TABLE_START] = sText_StickyBarbTransfer,
    [STRINGID_ITEMCANNOTBEREMOVED - BATTLESTRINGS_TABLE_START] = sText_ItemCannotBeRemoved,
    [STRINGID_PKMNGOTOVERITSINFATUATION - BATTLESTRINGS_TABLE_START] = sText_PkmnGotOverItsInfatuation,
    [STRINGID_PKMNSHOOKOFFTHETAUNT - BATTLESTRINGS_TABLE_START] = sText_PkmnShookOffTheTaunt,
    [STRINGID_MICLEBERRYACTIVATES - BATTLESTRINGS_TABLE_START] = sText_MicleBerryActivates,
    [STRINGID_CANACTFASTERTHANKSTO - BATTLESTRINGS_TABLE_START] = sText_CanActFaster,
    [STRINGID_CURIOUSMEDICINEENTERS - BATTLESTRINGS_TABLE_START] = sText_CuriousMedicineEnters,
    [STRINGID_ASONEENTERS - BATTLESTRINGS_TABLE_START] = sText_AsOneEnters,
    [STRINGID_ABILITYRAISEDSTATDRASTICALLY - BATTLESTRINGS_TABLE_START] = sText_AbilityRaisedStatDrastically,
    [STRINGID_PKMNSWILLPERISHIN3TURNS - BATTLESTRINGS_TABLE_START] = sText_PkmnsWillPerishIn3Turns,
    [STRINGID_ASANDSTORMKICKEDUP - BATTLESTRINGS_TABLE_START] = sText_ASandstormKickedUp,
    [STRINGID_BATTLERABILITYRAISEDSTAT - BATTLESTRINGS_TABLE_START] = sText_BattlerAbilityRaisedStat,
    [STRINGID_FETCHEDPOKEBALL - BATTLESTRINGS_TABLE_START] = sText_FetchedPokeBall,
    [STRINGID_CLEARAMULETWONTLOWERSTATS - BATTLESTRINGS_TABLE_START] = sText_ClearAmuletWontLowerStats,
    [STRINGID_CLOAKEDINAFREEZINGLIGHT - BATTLESTRINGS_TABLE_START] = sText_CloakedInAFreezingLight,
    [STRINGID_DESTINYKNOTACTIVATES - BATTLESTRINGS_TABLE_START] = sText_DestinyKnotActivates,
    [STRINGID_NOONEWILLBEABLETORUNAWAY - BATTLESTRINGS_TABLE_START] = sText_NoOneWillBeAbleToRun,
    [STRINGID_PKNMABSORBINGPOWER - BATTLESTRINGS_TABLE_START] = sText_PkmnAbsorbingPower,
    [STRINGID_RECEIVERABILITYTAKEOVER - BATTLESTRINGS_TABLE_START] = sText_ReceiverAbilityTakeOver,
    [STRINGID_SCRIPTINGABILITYSTATRAISE - BATTLESTRINGS_TABLE_START] = sText_ScriptingAbilityRaisedStat,
    [STRINGID_HEALERCURE - BATTLESTRINGS_TABLE_START] = sText_HealerCure,
    [STRINGID_ATTACKERLOSTFIRETYPE - BATTLESTRINGS_TABLE_START] = sText_AttackerLostFireType,
    [STRINGID_ATTACKERCUREDTARGETSTATUS - BATTLESTRINGS_TABLE_START] = sText_AttackerCuredTargetStatus,
    [STRINGID_ILLUSIONWOREOFF - BATTLESTRINGS_TABLE_START] = sText_IllusionWoreOff,
    [STRINGID_BUGBITE - BATTLESTRINGS_TABLE_START] = sText_BugBite,
    [STRINGID_INCINERATEBURN - BATTLESTRINGS_TABLE_START] = sText_IncinerateBurn,
    [STRINGID_AIRBALLOONPOP - BATTLESTRINGS_TABLE_START] = sText_AirBalloonPop,
    [STRINGID_AIRBALLOONFLOAT - BATTLESTRINGS_TABLE_START] = sText_AirBalloonFloat,
    [STRINGID_TARGETATEITEM - BATTLESTRINGS_TABLE_START] = sText_TargetAteItem,
    [STRINGID_BERRYDMGREDUCES - BATTLESTRINGS_TABLE_START] = sText_BerryDmgReducing,
    [STRINGID_GEMACTIVATES - BATTLESTRINGS_TABLE_START] = sText_GemActivates,
    [STRINGID_LASERFOCUS - BATTLESTRINGS_TABLE_START] = sText_LaserFocusMessage,
    [STRINGID_THROATCHOPENDS - BATTLESTRINGS_TABLE_START] = sText_ThroatChopEnds,
    [STRINGID_PKMNCANTUSEMOVETHROATCHOP - BATTLESTRINGS_TABLE_START] = sText_PkmnCantUseMoveThroatChop,
    [STRINGID_USEDINSTRUCTEDMOVE - BATTLESTRINGS_TABLE_START] = sText_UsedInstructedMove,
    [STRINGID_CELEBRATEMESSAGE - BATTLESTRINGS_TABLE_START] = sText_CelebrateMessage,
    [STRINGID_AROMAVEILPROTECTED - BATTLESTRINGS_TABLE_START] = sText_AromaVeilProtected,
    [STRINGID_SWEETVEILPROTECTED - BATTLESTRINGS_TABLE_START] = sText_SweetVeilProtected,
    [STRINGID_FLOWERVEILPROTECTED - BATTLESTRINGS_TABLE_START] = sText_FlowerVeilProtected,
    [STRINGID_SAFETYGOGGLESPROTECTED - BATTLESTRINGS_TABLE_START] = sText_SafetyGogglesProtected,
    [STRINGID_SPECTRALTHIEFSTEAL - BATTLESTRINGS_TABLE_START] = sText_SpectralThiefSteal,
    [STRINGID_BELCHCANTSELECT - BATTLESTRINGS_TABLE_START] = sText_BelchCantUse,
    [STRINGID_TRAINER1LOSETEXT - BATTLESTRINGS_TABLE_START] = sText_Trainer1LoseText,
    [STRINGID_PKMNGAINEDEXP - BATTLESTRINGS_TABLE_START] = sText_PkmnGainedEXP,
    [STRINGID_PKMNGREWTOLV - BATTLESTRINGS_TABLE_START] = sText_PkmnGrewToLv,
    [STRINGID_PKMNLEARNEDMOVE - BATTLESTRINGS_TABLE_START] = sText_PkmnLearnedMove,
    [STRINGID_TRYTOLEARNMOVE1 - BATTLESTRINGS_TABLE_START] = sText_TryToLearnMove1,
    [STRINGID_TRYTOLEARNMOVE2 - BATTLESTRINGS_TABLE_START] = sText_TryToLearnMove2,
    [STRINGID_TRYTOLEARNMOVE3 - BATTLESTRINGS_TABLE_START] = sText_TryToLearnMove3,
    [STRINGID_PKMNFORGOTMOVE - BATTLESTRINGS_TABLE_START] = sText_PkmnForgotMove,
    [STRINGID_STOPLEARNINGMOVE - BATTLESTRINGS_TABLE_START] = sText_StopLearningMove,
    [STRINGID_DIDNOTLEARNMOVE - BATTLESTRINGS_TABLE_START] = sText_DidNotLearnMove,
    [STRINGID_PKMNLEARNEDMOVE2 - BATTLESTRINGS_TABLE_START] = sText_PkmnLearnedMove2,
    [STRINGID_ATTACKMISSED - BATTLESTRINGS_TABLE_START] = sText_AttackMissed,
    [STRINGID_PKMNPROTECTEDITSELF - BATTLESTRINGS_TABLE_START] = sText_PkmnProtectedItself,
    [STRINGID_STATSWONTINCREASE2 - BATTLESTRINGS_TABLE_START] = sText_StatsWontIncrease2,
    [STRINGID_AVOIDEDDAMAGE - BATTLESTRINGS_TABLE_START] = sText_AvoidedDamage,
    [STRINGID_ITDOESNTAFFECT - BATTLESTRINGS_TABLE_START] = sText_ItDoesntAffect,
    [STRINGID_ATTACKERFAINTED - BATTLESTRINGS_TABLE_START] = sText_AttackerFainted,
    [STRINGID_TARGETFAINTED - BATTLESTRINGS_TABLE_START] = sText_TargetFainted,
    [STRINGID_PLAYERGOTMONEY - BATTLESTRINGS_TABLE_START] = sText_PlayerGotMoney,
    [STRINGID_PLAYERWHITEOUT - BATTLESTRINGS_TABLE_START] = sText_PlayerWhiteout,
    [STRINGID_PLAYERWHITEOUT2 - BATTLESTRINGS_TABLE_START] = sText_PlayerWhiteout2,
    [STRINGID_PREVENTSESCAPE - BATTLESTRINGS_TABLE_START] = sText_PreventsEscape,
    [STRINGID_HITXTIMES - BATTLESTRINGS_TABLE_START] = sText_HitXTimes,
    [STRINGID_PKMNFELLASLEEP - BATTLESTRINGS_TABLE_START] = sText_PkmnFellAsleep,
    [STRINGID_PKMNMADESLEEP - BATTLESTRINGS_TABLE_START] = sText_PkmnMadeSleep,
    [STRINGID_PKMNALREADYASLEEP - BATTLESTRINGS_TABLE_START] = sText_PkmnAlreadyAsleep,
    [STRINGID_PKMNALREADYASLEEP2 - BATTLESTRINGS_TABLE_START] = sText_PkmnAlreadyAsleep2,
    [STRINGID_PKMNWASNTAFFECTED - BATTLESTRINGS_TABLE_START] = sText_PkmnWasntAffected,
    [STRINGID_PKMNWASPOISONED - BATTLESTRINGS_TABLE_START] = sText_PkmnWasPoisoned,
    [STRINGID_PKMNPOISONEDBY - BATTLESTRINGS_TABLE_START] = sText_PkmnPoisonedBy,
    [STRINGID_PKMNHURTBYPOISON - BATTLESTRINGS_TABLE_START] = sText_PkmnHurtByPoison,
    [STRINGID_PKMNALREADYPOISONED - BATTLESTRINGS_TABLE_START] = sText_PkmnAlreadyPoisoned,
    [STRINGID_PKMNBADLYPOISONED - BATTLESTRINGS_TABLE_START] = sText_PkmnBadlyPoisoned,
    [STRINGID_PKMNENERGYDRAINED - BATTLESTRINGS_TABLE_START] = sText_PkmnEnergyDrained,
    [STRINGID_PKMNWASBURNED - BATTLESTRINGS_TABLE_START] = sText_PkmnWasBurned,
    [STRINGID_PKMNBURNEDBY - BATTLESTRINGS_TABLE_START] = sText_PkmnBurnedBy,
    [STRINGID_PKMNHURTBYBURN - BATTLESTRINGS_TABLE_START] = sText_PkmnHurtByBurn,
    [STRINGID_PKMNWASFROZEN - BATTLESTRINGS_TABLE_START] = sText_PkmnWasFrozen,
    [STRINGID_PKMNFROZENBY - BATTLESTRINGS_TABLE_START] = sText_PkmnFrozenBy,
    [STRINGID_PKMNISFROZEN - BATTLESTRINGS_TABLE_START] = sText_PkmnIsFrozen,
    [STRINGID_PKMNWASDEFROSTED - BATTLESTRINGS_TABLE_START] = sText_PkmnWasDefrosted,
    [STRINGID_PKMNWASDEFROSTED2 - BATTLESTRINGS_TABLE_START] = sText_PkmnWasDefrosted2,
    [STRINGID_PKMNWASDEFROSTEDBY - BATTLESTRINGS_TABLE_START] = sText_PkmnWasDefrostedBy,
    [STRINGID_PKMNWASPARALYZED - BATTLESTRINGS_TABLE_START] = sText_PkmnWasParalyzed,
    [STRINGID_PKMNWASPARALYZEDBY - BATTLESTRINGS_TABLE_START] = sText_PkmnWasParalyzedBy,
    [STRINGID_PKMNISPARALYZED - BATTLESTRINGS_TABLE_START] = sText_PkmnIsParalyzed,
    [STRINGID_PKMNISALREADYPARALYZED - BATTLESTRINGS_TABLE_START] = sText_PkmnIsAlreadyParalyzed,
    [STRINGID_PKMNHEALEDPARALYSIS - BATTLESTRINGS_TABLE_START] = sText_PkmnHealedParalysis,
    [STRINGID_PKMNDREAMEATEN - BATTLESTRINGS_TABLE_START] = sText_PkmnDreamEaten,
    [STRINGID_STATSWONTINCREASE - BATTLESTRINGS_TABLE_START] = sText_StatsWontIncrease,
    [STRINGID_STATSWONTDECREASE - BATTLESTRINGS_TABLE_START] = sText_StatsWontDecrease,
    [STRINGID_TEAMSTOPPEDWORKING - BATTLESTRINGS_TABLE_START] = sText_TeamStoppedWorking,
    [STRINGID_FOESTOPPEDWORKING - BATTLESTRINGS_TABLE_START] = sText_FoeStoppedWorking,
    [STRINGID_PKMNISCONFUSED - BATTLESTRINGS_TABLE_START] = sText_PkmnIsConfused,
    [STRINGID_PKMNHEALEDCONFUSION - BATTLESTRINGS_TABLE_START] = sText_PkmnHealedConfusion,
    [STRINGID_PKMNWASCONFUSED - BATTLESTRINGS_TABLE_START] = sText_PkmnWasConfused,
    [STRINGID_PKMNALREADYCONFUSED - BATTLESTRINGS_TABLE_START] = sText_PkmnAlreadyConfused,
    [STRINGID_PKMNFELLINLOVE - BATTLESTRINGS_TABLE_START] = sText_PkmnFellInLove,
    [STRINGID_PKMNINLOVE - BATTLESTRINGS_TABLE_START] = sText_PkmnInLove,
    [STRINGID_PKMNIMMOBILIZEDBYLOVE - BATTLESTRINGS_TABLE_START] = sText_PkmnImmobilizedByLove,
    [STRINGID_PKMNBLOWNAWAY - BATTLESTRINGS_TABLE_START] = sText_PkmnBlownAway,
    [STRINGID_PKMNCHANGEDTYPE - BATTLESTRINGS_TABLE_START] = sText_PkmnChangedType,
    [STRINGID_PKMNFLINCHED - BATTLESTRINGS_TABLE_START] = sText_PkmnFlinched,
    [STRINGID_PKMNREGAINEDHEALTH - BATTLESTRINGS_TABLE_START] = sText_PkmnRegainedHealth,
    [STRINGID_PKMNHPFULL - BATTLESTRINGS_TABLE_START] = sText_PkmnHPFull,
    [STRINGID_PKMNRAISEDSPDEF - BATTLESTRINGS_TABLE_START] = sText_PkmnRaisedSpDef,
    [STRINGID_PKMNRAISEDDEF - BATTLESTRINGS_TABLE_START] = sText_PkmnRaisedDef,
    [STRINGID_PKMNCOVEREDBYVEIL - BATTLESTRINGS_TABLE_START] = sText_PkmnCoveredByVeil,
    [STRINGID_PKMNUSEDSAFEGUARD - BATTLESTRINGS_TABLE_START] = sText_PkmnUsedSafeguard,
    [STRINGID_PKMNSAFEGUARDEXPIRED - BATTLESTRINGS_TABLE_START] = sText_PkmnSafeguardExpired,
    [STRINGID_PKMNWENTTOSLEEP - BATTLESTRINGS_TABLE_START] = sText_PkmnWentToSleep,
    [STRINGID_PKMNSLEPTHEALTHY - BATTLESTRINGS_TABLE_START] = sText_PkmnSleptHealthy,
    [STRINGID_PKMNWHIPPEDWHIRLWIND - BATTLESTRINGS_TABLE_START] = sText_PkmnWhippedWhirlwind,
    [STRINGID_PKMNTOOKSUNLIGHT - BATTLESTRINGS_TABLE_START] = sText_PkmnTookSunlight,
    [STRINGID_PKMNLOWEREDHEAD - BATTLESTRINGS_TABLE_START] = sText_PkmnLoweredHead,
    [STRINGID_PKMNISGLOWING - BATTLESTRINGS_TABLE_START] = sText_PkmnIsGlowing,
    [STRINGID_PKMNFLEWHIGH - BATTLESTRINGS_TABLE_START] = sText_PkmnFlewHigh,
    [STRINGID_PKMNDUGHOLE - BATTLESTRINGS_TABLE_START] = sText_PkmnDugHole,
    [STRINGID_PKMNSQUEEZEDBYBIND - BATTLESTRINGS_TABLE_START] = sText_PkmnSqueezedByBind,
    [STRINGID_PKMNTRAPPEDINVORTEX - BATTLESTRINGS_TABLE_START] = sText_PkmnTrappedInVortex,
    [STRINGID_PKMNWRAPPEDBY - BATTLESTRINGS_TABLE_START] = sText_PkmnWrappedBy,
    [STRINGID_PKMNCLAMPED - BATTLESTRINGS_TABLE_START] = sText_PkmnClamped,
    [STRINGID_PKMNHURTBY - BATTLESTRINGS_TABLE_START] = sText_PkmnHurtBy,
    [STRINGID_PKMNFREEDFROM - BATTLESTRINGS_TABLE_START] = sText_PkmnFreedFrom,
    [STRINGID_PKMNCRASHED - BATTLESTRINGS_TABLE_START] = sText_PkmnCrashed,
    [STRINGID_PKMNSHROUDEDINMIST - BATTLESTRINGS_TABLE_START] = gText_PkmnShroudedInMist,
    [STRINGID_PKMNPROTECTEDBYMIST - BATTLESTRINGS_TABLE_START] = sText_PkmnProtectedByMist,
    [STRINGID_PKMNGETTINGPUMPED - BATTLESTRINGS_TABLE_START] = gText_PkmnGettingPumped,
    [STRINGID_PKMNHITWITHRECOIL - BATTLESTRINGS_TABLE_START] = sText_PkmnHitWithRecoil,
    [STRINGID_PKMNPROTECTEDITSELF2 - BATTLESTRINGS_TABLE_START] = sText_PkmnProtectedItself2,
    [STRINGID_PKMNBUFFETEDBYSANDSTORM - BATTLESTRINGS_TABLE_START] = sText_PkmnBuffetedBySandstorm,
    [STRINGID_PKMNPELTEDBYHAIL - BATTLESTRINGS_TABLE_START] = sText_PkmnPeltedByHail,
    [STRINGID_PKMNSEEDED - BATTLESTRINGS_TABLE_START] = sText_PkmnSeeded,
    [STRINGID_PKMNEVADEDATTACK - BATTLESTRINGS_TABLE_START] = sText_PkmnEvadedAttack,
    [STRINGID_PKMNSAPPEDBYLEECHSEED - BATTLESTRINGS_TABLE_START] = sText_PkmnSappedByLeechSeed,
    [STRINGID_PKMNFASTASLEEP - BATTLESTRINGS_TABLE_START] = sText_PkmnFastAsleep,
    [STRINGID_PKMNWOKEUP - BATTLESTRINGS_TABLE_START] = sText_PkmnWokeUp,
    [STRINGID_PKMNUPROARKEPTAWAKE - BATTLESTRINGS_TABLE_START] = sText_PkmnUproarKeptAwake,
    [STRINGID_PKMNWOKEUPINUPROAR - BATTLESTRINGS_TABLE_START] = sText_PkmnWokeUpInUproar,
    [STRINGID_PKMNCAUSEDUPROAR - BATTLESTRINGS_TABLE_START] = sText_PkmnCausedUproar,
    [STRINGID_PKMNMAKINGUPROAR - BATTLESTRINGS_TABLE_START] = sText_PkmnMakingUproar,
    [STRINGID_PKMNCALMEDDOWN - BATTLESTRINGS_TABLE_START] = sText_PkmnCalmedDown,
    [STRINGID_PKMNCANTSLEEPINUPROAR - BATTLESTRINGS_TABLE_START] = sText_PkmnCantSleepInUproar,
    [STRINGID_PKMNSTOCKPILED - BATTLESTRINGS_TABLE_START] = sText_PkmnStockpiled,
    [STRINGID_PKMNCANTSTOCKPILE - BATTLESTRINGS_TABLE_START] = sText_PkmnCantStockpile,
    [STRINGID_PKMNCANTSLEEPINUPROAR2 - BATTLESTRINGS_TABLE_START] = sText_PkmnCantSleepInUproar2,
    [STRINGID_UPROARKEPTPKMNAWAKE - BATTLESTRINGS_TABLE_START] = sText_UproarKeptPkmnAwake,
    [STRINGID_PKMNSTAYEDAWAKEUSING - BATTLESTRINGS_TABLE_START] = sText_PkmnStayedAwakeUsing,
    [STRINGID_PKMNSTORINGENERGY - BATTLESTRINGS_TABLE_START] = sText_PkmnStoringEnergy,
    [STRINGID_PKMNUNLEASHEDENERGY - BATTLESTRINGS_TABLE_START] = sText_PkmnUnleashedEnergy,
    [STRINGID_PKMNFATIGUECONFUSION - BATTLESTRINGS_TABLE_START] = sText_PkmnFatigueConfusion,
    [STRINGID_PLAYERPICKEDUPMONEY - BATTLESTRINGS_TABLE_START] = sText_PlayerPickedUpMoney,
    [STRINGID_PKMNUNAFFECTED - BATTLESTRINGS_TABLE_START] = sText_PkmnUnaffected,
    [STRINGID_PKMNTRANSFORMEDINTO - BATTLESTRINGS_TABLE_START] = sText_PkmnTransformedInto,
    [STRINGID_PKMNMADESUBSTITUTE - BATTLESTRINGS_TABLE_START] = sText_PkmnMadeSubstitute,
    [STRINGID_PKMNHASSUBSTITUTE - BATTLESTRINGS_TABLE_START] = sText_PkmnHasSubstitute,
    [STRINGID_SUBSTITUTEDAMAGED - BATTLESTRINGS_TABLE_START] = sText_SubstituteDamaged,
    [STRINGID_PKMNSUBSTITUTEFADED - BATTLESTRINGS_TABLE_START] = sText_PkmnSubstituteFaded,
    [STRINGID_PKMNMUSTRECHARGE - BATTLESTRINGS_TABLE_START] = sText_PkmnMustRecharge,
    [STRINGID_PKMNRAGEBUILDING - BATTLESTRINGS_TABLE_START] = sText_PkmnRageBuilding,
    [STRINGID_PKMNMOVEWASDISABLED - BATTLESTRINGS_TABLE_START] = sText_PkmnMoveWasDisabled,
    [STRINGID_PKMNMOVEISDISABLED - BATTLESTRINGS_TABLE_START] = sText_PkmnMoveIsDisabled,
    [STRINGID_PKMNMOVEDISABLEDNOMORE - BATTLESTRINGS_TABLE_START] = sText_PkmnMoveDisabledNoMore,
    [STRINGID_PKMNGOTENCORE - BATTLESTRINGS_TABLE_START] = sText_PkmnGotEncore,
    [STRINGID_PKMNENCOREENDED - BATTLESTRINGS_TABLE_START] = sText_PkmnEncoreEnded,
    [STRINGID_PKMNTOOKAIM - BATTLESTRINGS_TABLE_START] = sText_PkmnTookAim,
    [STRINGID_PKMNSKETCHEDMOVE - BATTLESTRINGS_TABLE_START] = sText_PkmnSketchedMove,
    [STRINGID_PKMNTRYINGTOTAKEFOE - BATTLESTRINGS_TABLE_START] = sText_PkmnTryingToTakeFoe,
    [STRINGID_PKMNTOOKFOE - BATTLESTRINGS_TABLE_START] = sText_PkmnTookFoe,
    [STRINGID_PKMNREDUCEDPP - BATTLESTRINGS_TABLE_START] = sText_PkmnReducedPP,
    [STRINGID_PKMNSTOLEITEM - BATTLESTRINGS_TABLE_START] = sText_PkmnStoleItem,
    [STRINGID_TARGETCANTESCAPENOW - BATTLESTRINGS_TABLE_START] = sText_TargetCantEscapeNow,
    [STRINGID_PKMNFELLINTONIGHTMARE - BATTLESTRINGS_TABLE_START] = sText_PkmnFellIntoNightmare,
    [STRINGID_PKMNLOCKEDINNIGHTMARE - BATTLESTRINGS_TABLE_START] = sText_PkmnLockedInNightmare,
    [STRINGID_PKMNLAIDCURSE - BATTLESTRINGS_TABLE_START] = sText_PkmnLaidCurse,
    [STRINGID_PKMNAFFLICTEDBYCURSE - BATTLESTRINGS_TABLE_START] = sText_PkmnAfflictedByCurse,
    [STRINGID_SPIKESSCATTERED - BATTLESTRINGS_TABLE_START] = sText_SpikesScattered,
    [STRINGID_PKMNHURTBYSPIKES - BATTLESTRINGS_TABLE_START] = sText_PkmnHurtBySpikes,
    [STRINGID_PKMNIDENTIFIED - BATTLESTRINGS_TABLE_START] = sText_PkmnIdentified,
    [STRINGID_PKMNPERISHCOUNTFELL - BATTLESTRINGS_TABLE_START] = sText_PkmnPerishCountFell,
    [STRINGID_PKMNBRACEDITSELF - BATTLESTRINGS_TABLE_START] = sText_PkmnBracedItself,
    [STRINGID_PKMNENDUREDHIT - BATTLESTRINGS_TABLE_START] = sText_PkmnEnduredHit,
    [STRINGID_MAGNITUDESTRENGTH - BATTLESTRINGS_TABLE_START] = sText_MagnitudeStrength,
    [STRINGID_PKMNCUTHPMAXEDATTACK - BATTLESTRINGS_TABLE_START] = sText_PkmnCutHPMaxedAttack,
    [STRINGID_PKMNCOPIEDSTATCHANGES - BATTLESTRINGS_TABLE_START] = sText_PkmnCopiedStatChanges,
    [STRINGID_PKMNGOTFREE - BATTLESTRINGS_TABLE_START] = sText_PkmnGotFree,
    [STRINGID_PKMNSHEDLEECHSEED - BATTLESTRINGS_TABLE_START] = sText_PkmnShedLeechSeed,
    [STRINGID_PKMNBLEWAWAYSPIKES - BATTLESTRINGS_TABLE_START] = sText_PkmnBlewAwaySpikes,
    [STRINGID_PKMNFLEDFROMBATTLE - BATTLESTRINGS_TABLE_START] = sText_PkmnFledFromBattle,
    [STRINGID_PKMNFORESAWATTACK - BATTLESTRINGS_TABLE_START] = sText_PkmnForesawAttack,
    [STRINGID_PKMNTOOKATTACK - BATTLESTRINGS_TABLE_START] = sText_PkmnTookAttack,
    [STRINGID_PKMNATTACK - BATTLESTRINGS_TABLE_START] = sText_PkmnAttack,
    [STRINGID_PKMNCENTERATTENTION - BATTLESTRINGS_TABLE_START] = sText_PkmnCenterAttention,
    [STRINGID_PKMNCHARGINGPOWER - BATTLESTRINGS_TABLE_START] = sText_PkmnChargingPower,
    [STRINGID_NATUREPOWERTURNEDINTO - BATTLESTRINGS_TABLE_START] = sText_NaturePowerTurnedInto,
    [STRINGID_PKMNSTATUSNORMAL - BATTLESTRINGS_TABLE_START] = sText_PkmnStatusNormal,
    [STRINGID_PKMNHASNOMOVESLEFT - BATTLESTRINGS_TABLE_START] = sText_PkmnHasNoMovesLeft,
    [STRINGID_PKMNSUBJECTEDTOTORMENT - BATTLESTRINGS_TABLE_START] = sText_PkmnSubjectedToTorment,
    [STRINGID_PKMNCANTUSEMOVETORMENT - BATTLESTRINGS_TABLE_START] = sText_PkmnCantUseMoveTorment,
    [STRINGID_PKMNTIGHTENINGFOCUS - BATTLESTRINGS_TABLE_START] = sText_PkmnTighteningFocus,
    [STRINGID_PKMNFELLFORTAUNT - BATTLESTRINGS_TABLE_START] = sText_PkmnFellForTaunt,
    [STRINGID_PKMNCANTUSEMOVETAUNT - BATTLESTRINGS_TABLE_START] = sText_PkmnCantUseMoveTaunt,
    [STRINGID_PKMNREADYTOHELP - BATTLESTRINGS_TABLE_START] = sText_PkmnReadyToHelp,
    [STRINGID_PKMNSWITCHEDITEMS - BATTLESTRINGS_TABLE_START] = sText_PkmnSwitchedItems,
    [STRINGID_PKMNCOPIEDFOE - BATTLESTRINGS_TABLE_START] = sText_PkmnCopiedFoe,
    [STRINGID_PKMNMADEWISH - BATTLESTRINGS_TABLE_START] = sText_PkmnMadeWish,
    [STRINGID_PKMNWISHCAMETRUE - BATTLESTRINGS_TABLE_START] = sText_PkmnWishCameTrue,
    [STRINGID_PKMNPLANTEDROOTS - BATTLESTRINGS_TABLE_START] = sText_PkmnPlantedRoots,
    [STRINGID_PKMNABSORBEDNUTRIENTS - BATTLESTRINGS_TABLE_START] = sText_PkmnAbsorbedNutrients,
    [STRINGID_PKMNANCHOREDITSELF - BATTLESTRINGS_TABLE_START] = sText_PkmnAnchoredItself,
    [STRINGID_PKMNWASMADEDROWSY - BATTLESTRINGS_TABLE_START] = sText_PkmnWasMadeDrowsy,
    [STRINGID_PKMNKNOCKEDOFF - BATTLESTRINGS_TABLE_START] = sText_PkmnKnockedOff,
    [STRINGID_PKMNSWAPPEDABILITIES - BATTLESTRINGS_TABLE_START] = sText_PkmnSwappedAbilities,
    [STRINGID_PKMNSEALEDOPPONENTMOVE - BATTLESTRINGS_TABLE_START] = sText_PkmnSealedOpponentMove,
    [STRINGID_PKMNCANTUSEMOVESEALED - BATTLESTRINGS_TABLE_START] = sText_PkmnCantUseMoveSealed,
    [STRINGID_PKMNWANTSGRUDGE - BATTLESTRINGS_TABLE_START] = sText_PkmnWantsGrudge,
    [STRINGID_PKMNLOSTPPGRUDGE - BATTLESTRINGS_TABLE_START] = sText_PkmnLostPPGrudge,
    [STRINGID_PKMNSHROUDEDITSELF - BATTLESTRINGS_TABLE_START] = sText_PkmnShroudedItself,
    [STRINGID_PKMNMOVEBOUNCED - BATTLESTRINGS_TABLE_START] = sText_PkmnMoveBounced,
    [STRINGID_PKMNWAITSFORTARGET - BATTLESTRINGS_TABLE_START] = sText_PkmnWaitsForTarget,
    [STRINGID_PKMNSNATCHEDMOVE - BATTLESTRINGS_TABLE_START] = sText_PkmnSnatchedMove,
    [STRINGID_PKMNMADEITRAIN - BATTLESTRINGS_TABLE_START] = sText_PkmnMadeItRain,
    [STRINGID_PKMNRAISEDSPEED - BATTLESTRINGS_TABLE_START] = sText_PkmnRaisedSpeed,
    [STRINGID_PKMNPROTECTEDBY - BATTLESTRINGS_TABLE_START] = sText_PkmnProtectedBy,
    [STRINGID_PKMNPREVENTSUSAGE - BATTLESTRINGS_TABLE_START] = sText_PkmnPreventsUsage,
    [STRINGID_PKMNRESTOREDHPUSING - BATTLESTRINGS_TABLE_START] = sText_PkmnRestoredHPUsing,
    [STRINGID_PKMNCHANGEDTYPEWITH - BATTLESTRINGS_TABLE_START] = sText_PkmnChangedTypeWith,
    [STRINGID_PKMNPREVENTSPARALYSISWITH - BATTLESTRINGS_TABLE_START] = sText_PkmnPreventsParalysisWith,
    [STRINGID_PKMNPREVENTSROMANCEWITH - BATTLESTRINGS_TABLE_START] = sText_PkmnPreventsRomanceWith,
    [STRINGID_PKMNPREVENTSPOISONINGWITH - BATTLESTRINGS_TABLE_START] = sText_PkmnPreventsPoisoningWith,
    [STRINGID_PKMNPREVENTSCONFUSIONWITH - BATTLESTRINGS_TABLE_START] = sText_PkmnPreventsConfusionWith,
    [STRINGID_PKMNRAISEDFIREPOWERWITH - BATTLESTRINGS_TABLE_START] = sText_PkmnRaisedFirePowerWith,
    [STRINGID_PKMNANCHORSITSELFWITH - BATTLESTRINGS_TABLE_START] = sText_PkmnAnchorsItselfWith,
    [STRINGID_PKMNCUTSATTACKWITH - BATTLESTRINGS_TABLE_START] = sText_PkmnCutsAttackWith,
    [STRINGID_PKMNPREVENTSSTATLOSSWITH - BATTLESTRINGS_TABLE_START] = sText_PkmnPreventsStatLossWith,
    [STRINGID_PKMNHURTSWITH - BATTLESTRINGS_TABLE_START] = sText_PkmnHurtsWith,
    [STRINGID_PKMNTRACED - BATTLESTRINGS_TABLE_START] = sText_PkmnTraced,
    [STRINGID_STATSHARPLY - BATTLESTRINGS_TABLE_START] = gText_StatSharply,
    [STRINGID_STATROSE - BATTLESTRINGS_TABLE_START] = gText_StatRose,
    [STRINGID_STATHARSHLY - BATTLESTRINGS_TABLE_START] = sText_StatHarshly,
    [STRINGID_STATFELL - BATTLESTRINGS_TABLE_START] = sText_StatFell,
    [STRINGID_ATTACKERSSTATROSE - BATTLESTRINGS_TABLE_START] = sText_AttackersStatRose,
    [STRINGID_DEFENDERSSTATROSE - BATTLESTRINGS_TABLE_START] = gText_DefendersStatRose,
    [STRINGID_ATTACKERSSTATFELL - BATTLESTRINGS_TABLE_START] = sText_AttackersStatFell,
    [STRINGID_DEFENDERSSTATFELL - BATTLESTRINGS_TABLE_START] = sText_DefendersStatFell,
    [STRINGID_CRITICALHIT - BATTLESTRINGS_TABLE_START] = sText_CriticalHit,
    [STRINGID_ONEHITKO - BATTLESTRINGS_TABLE_START] = sText_OneHitKO,
    [STRINGID_123POOF - BATTLESTRINGS_TABLE_START] = sText_123Poof,
    [STRINGID_ANDELLIPSIS - BATTLESTRINGS_TABLE_START] = sText_AndEllipsis,
    [STRINGID_NOTVERYEFFECTIVE - BATTLESTRINGS_TABLE_START] = sText_NotVeryEffective,
    [STRINGID_SUPEREFFECTIVE - BATTLESTRINGS_TABLE_START] = sText_SuperEffective,
    [STRINGID_GOTAWAYSAFELY - BATTLESTRINGS_TABLE_START] = sText_GotAwaySafely,
    [STRINGID_WILDPKMNFLED - BATTLESTRINGS_TABLE_START] = sText_WildPkmnFled,
    [STRINGID_NORUNNINGFROMTRAINERS - BATTLESTRINGS_TABLE_START] = sText_NoRunningFromTrainers,
    [STRINGID_CANTESCAPE - BATTLESTRINGS_TABLE_START] = sText_CantEscape,
    [STRINGID_DONTLEAVEBIRCH - BATTLESTRINGS_TABLE_START] = sText_DontLeaveBirch,
    [STRINGID_BUTNOTHINGHAPPENED - BATTLESTRINGS_TABLE_START] = sText_ButNothingHappened,
    [STRINGID_BUTITFAILED - BATTLESTRINGS_TABLE_START] = sText_ButItFailed,
    [STRINGID_ITHURTCONFUSION - BATTLESTRINGS_TABLE_START] = sText_ItHurtConfusion,
    [STRINGID_MIRRORMOVEFAILED - BATTLESTRINGS_TABLE_START] = sText_MirrorMoveFailed,
    [STRINGID_STARTEDTORAIN - BATTLESTRINGS_TABLE_START] = sText_StartedToRain,
    [STRINGID_DOWNPOURSTARTED - BATTLESTRINGS_TABLE_START] = sText_DownpourStarted,
    [STRINGID_RAINCONTINUES - BATTLESTRINGS_TABLE_START] = sText_RainContinues,
    [STRINGID_DOWNPOURCONTINUES - BATTLESTRINGS_TABLE_START] = sText_DownpourContinues,
    [STRINGID_RAINSTOPPED - BATTLESTRINGS_TABLE_START] = sText_RainStopped,
    [STRINGID_SANDSTORMBREWED - BATTLESTRINGS_TABLE_START] = sText_SandstormBrewed,
    [STRINGID_SANDSTORMRAGES - BATTLESTRINGS_TABLE_START] = sText_SandstormRages,
    [STRINGID_SANDSTORMSUBSIDED - BATTLESTRINGS_TABLE_START] = sText_SandstormSubsided,
    [STRINGID_SUNLIGHTGOTBRIGHT - BATTLESTRINGS_TABLE_START] = sText_SunlightGotBright,
    [STRINGID_SUNLIGHTSTRONG - BATTLESTRINGS_TABLE_START] = sText_SunlightStrong,
    [STRINGID_SUNLIGHTFADED - BATTLESTRINGS_TABLE_START] = sText_SunlightFaded,
    [STRINGID_STARTEDHAIL - BATTLESTRINGS_TABLE_START] = sText_StartedHail,
    [STRINGID_HAILCONTINUES - BATTLESTRINGS_TABLE_START] = sText_HailContinues,
    [STRINGID_HAILSTOPPED - BATTLESTRINGS_TABLE_START] = sText_HailStopped,
    [STRINGID_STARTEDSNOW - BATTLESTRINGS_TABLE_START] = sText_StartedSnow,
    [STRINGID_SNOWCONTINUES -BATTLESTRINGS_TABLE_START] = sText_SnowContinues,
    [STRINGID_SNOWSTOPPED - BATTLESTRINGS_TABLE_START] = sText_SnowStopped,
    [STRINGID_FAILEDTOSPITUP - BATTLESTRINGS_TABLE_START] = sText_FailedToSpitUp,
    [STRINGID_FAILEDTOSWALLOW - BATTLESTRINGS_TABLE_START] = sText_FailedToSwallow,
    [STRINGID_WINDBECAMEHEATWAVE - BATTLESTRINGS_TABLE_START] = sText_WindBecameHeatWave,
    [STRINGID_STATCHANGESGONE - BATTLESTRINGS_TABLE_START] = sText_StatChangesGone,
    [STRINGID_COINSSCATTERED - BATTLESTRINGS_TABLE_START] = sText_CoinsScattered,
    [STRINGID_TOOWEAKFORSUBSTITUTE - BATTLESTRINGS_TABLE_START] = sText_TooWeakForSubstitute,
    [STRINGID_SHAREDPAIN - BATTLESTRINGS_TABLE_START] = sText_SharedPain,
    [STRINGID_BELLCHIMED - BATTLESTRINGS_TABLE_START] = sText_BellChimed,
    [STRINGID_FAINTINTHREE - BATTLESTRINGS_TABLE_START] = sText_FaintInThree,
    [STRINGID_NOPPLEFT - BATTLESTRINGS_TABLE_START] = sText_NoPPLeft,
    [STRINGID_BUTNOPPLEFT - BATTLESTRINGS_TABLE_START] = sText_ButNoPPLeft,
    [STRINGID_PLAYERUSEDITEM - BATTLESTRINGS_TABLE_START] = sText_PlayerUsedItem,
    [STRINGID_WALLYUSEDITEM - BATTLESTRINGS_TABLE_START] = sText_WallyUsedItem,
    [STRINGID_TRAINERBLOCKEDBALL - BATTLESTRINGS_TABLE_START] = sText_TrainerBlockedBall,
    [STRINGID_DONTBEATHIEF - BATTLESTRINGS_TABLE_START] = sText_DontBeAThief,
    [STRINGID_ITDODGEDBALL - BATTLESTRINGS_TABLE_START] = sText_ItDodgedBall,
    [STRINGID_YOUMISSEDPKMN - BATTLESTRINGS_TABLE_START] = sText_YouMissedPkmn,
    [STRINGID_PKMNBROKEFREE - BATTLESTRINGS_TABLE_START] = sText_PkmnBrokeFree,
    [STRINGID_ITAPPEAREDCAUGHT - BATTLESTRINGS_TABLE_START] = sText_ItAppearedCaught,
    [STRINGID_AARGHALMOSTHADIT - BATTLESTRINGS_TABLE_START] = sText_AarghAlmostHadIt,
    [STRINGID_SHOOTSOCLOSE - BATTLESTRINGS_TABLE_START] = sText_ShootSoClose,
    [STRINGID_GOTCHAPKMNCAUGHTPLAYER - BATTLESTRINGS_TABLE_START] = sText_GotchaPkmnCaughtPlayer,
    [STRINGID_GOTCHAPKMNCAUGHTWALLY - BATTLESTRINGS_TABLE_START] = sText_GotchaPkmnCaughtWally,
    [STRINGID_GIVENICKNAMECAPTURED - BATTLESTRINGS_TABLE_START] = sText_GiveNicknameCaptured,
    [STRINGID_PKMNSENTTOPC - BATTLESTRINGS_TABLE_START] = sText_PkmnSentToPC,
    [STRINGID_PKMNDATAADDEDTODEX - BATTLESTRINGS_TABLE_START] = sText_PkmnDataAddedToDex,
    [STRINGID_ITISRAINING - BATTLESTRINGS_TABLE_START] = sText_ItIsRaining,
    [STRINGID_SANDSTORMISRAGING - BATTLESTRINGS_TABLE_START] = sText_SandstormIsRaging,
    [STRINGID_CANTESCAPE2 - BATTLESTRINGS_TABLE_START] = sText_CantEscape2,
    [STRINGID_PKMNIGNORESASLEEP - BATTLESTRINGS_TABLE_START] = sText_PkmnIgnoresAsleep,
    [STRINGID_PKMNIGNOREDORDERS - BATTLESTRINGS_TABLE_START] = sText_PkmnIgnoredOrders,
    [STRINGID_PKMNBEGANTONAP - BATTLESTRINGS_TABLE_START] = sText_PkmnBeganToNap,
    [STRINGID_PKMNLOAFING - BATTLESTRINGS_TABLE_START] = sText_PkmnLoafing,
    [STRINGID_PKMNWONTOBEY - BATTLESTRINGS_TABLE_START] = sText_PkmnWontObey,
    [STRINGID_PKMNTURNEDAWAY - BATTLESTRINGS_TABLE_START] = sText_PkmnTurnedAway,
    [STRINGID_PKMNPRETENDNOTNOTICE - BATTLESTRINGS_TABLE_START] = sText_PkmnPretendNotNotice,
    [STRINGID_ENEMYABOUTTOSWITCHPKMN - BATTLESTRINGS_TABLE_START] = sText_EnemyAboutToSwitchPkmn,
    [STRINGID_CREPTCLOSER - BATTLESTRINGS_TABLE_START] = sText_CreptCloser,
    [STRINGID_CANTGETCLOSER - BATTLESTRINGS_TABLE_START] = sText_CantGetCloser,
    [STRINGID_PKMNWATCHINGCAREFULLY - BATTLESTRINGS_TABLE_START] = sText_PkmnWatchingCarefully,
    [STRINGID_PKMNCURIOUSABOUTX - BATTLESTRINGS_TABLE_START] = sText_PkmnCuriousAboutX,
    [STRINGID_PKMNENTHRALLEDBYX - BATTLESTRINGS_TABLE_START] = sText_PkmnEnthralledByX,
    [STRINGID_PKMNIGNOREDX - BATTLESTRINGS_TABLE_START] = sText_PkmnIgnoredX,
    [STRINGID_THREWPOKEBLOCKATPKMN - BATTLESTRINGS_TABLE_START] = sText_ThrewPokeblockAtPkmn,
    [STRINGID_OUTOFSAFARIBALLS - BATTLESTRINGS_TABLE_START] = sText_OutOfSafariBalls,
    [STRINGID_PKMNSITEMCUREDPARALYSIS - BATTLESTRINGS_TABLE_START] = sText_PkmnsItemCuredParalysis,
    [STRINGID_PKMNSITEMCUREDPOISON - BATTLESTRINGS_TABLE_START] = sText_PkmnsItemCuredPoison,
    [STRINGID_PKMNSITEMHEALEDBURN - BATTLESTRINGS_TABLE_START] = sText_PkmnsItemHealedBurn,
    [STRINGID_PKMNSITEMDEFROSTEDIT - BATTLESTRINGS_TABLE_START] = sText_PkmnsItemDefrostedIt,
    [STRINGID_PKMNSITEMWOKEIT - BATTLESTRINGS_TABLE_START] = sText_PkmnsItemWokeIt,
    [STRINGID_PKMNSITEMSNAPPEDOUT - BATTLESTRINGS_TABLE_START] = sText_PkmnsItemSnappedOut,
    [STRINGID_PKMNSITEMCUREDPROBLEM - BATTLESTRINGS_TABLE_START] = sText_PkmnsItemCuredProblem,
    [STRINGID_PKMNSITEMRESTOREDHEALTH - BATTLESTRINGS_TABLE_START] = sText_PkmnsItemRestoredHealth,
    [STRINGID_PKMNSITEMRESTOREDPP - BATTLESTRINGS_TABLE_START] = sText_PkmnsItemRestoredPP,
    [STRINGID_PKMNSITEMRESTOREDSTATUS - BATTLESTRINGS_TABLE_START] = sText_PkmnsItemRestoredStatus,
    [STRINGID_PKMNSITEMRESTOREDHPALITTLE - BATTLESTRINGS_TABLE_START] = sText_PkmnsItemRestoredHPALittle,
    [STRINGID_ITEMALLOWSONLYYMOVE - BATTLESTRINGS_TABLE_START] = sText_ItemAllowsOnlyYMove,
    [STRINGID_PKMNHUNGONWITHX - BATTLESTRINGS_TABLE_START] = sText_PkmnHungOnWithX,
    [STRINGID_EMPTYSTRING3 - BATTLESTRINGS_TABLE_START] = gText_EmptyString3,
    [STRINGID_PKMNSXPREVENTSBURNS - BATTLESTRINGS_TABLE_START] = sText_PkmnsXPreventsBurns,
    [STRINGID_PKMNSXBLOCKSY - BATTLESTRINGS_TABLE_START] = sText_PkmnsXBlocksY,
    [STRINGID_PKMNSXRESTOREDHPALITTLE2 - BATTLESTRINGS_TABLE_START] = sText_PkmnsXRestoredHPALittle2,
    [STRINGID_PKMNSXWHIPPEDUPSANDSTORM - BATTLESTRINGS_TABLE_START] = sText_PkmnsXWhippedUpSandstorm,
    [STRINGID_PKMNSXPREVENTSYLOSS - BATTLESTRINGS_TABLE_START] = sText_PkmnsXPreventsYLoss,
    [STRINGID_PKMNSXINFATUATEDY - BATTLESTRINGS_TABLE_START] = sText_PkmnsXInfatuatedY,
    [STRINGID_PKMNSXMADEYINEFFECTIVE - BATTLESTRINGS_TABLE_START] = sText_PkmnsXMadeYIneffective,
    [STRINGID_PKMNSXCUREDYPROBLEM - BATTLESTRINGS_TABLE_START] = sText_PkmnsXCuredYProblem,
    [STRINGID_ITSUCKEDLIQUIDOOZE - BATTLESTRINGS_TABLE_START] = sText_ItSuckedLiquidOoze,
    [STRINGID_PKMNTRANSFORMED - BATTLESTRINGS_TABLE_START] = sText_PkmnTransformed,
    [STRINGID_ELECTRICITYWEAKENED - BATTLESTRINGS_TABLE_START] = sText_ElectricityWeakened,
    [STRINGID_FIREWEAKENED - BATTLESTRINGS_TABLE_START] = sText_FireWeakened,
    [STRINGID_PKMNHIDUNDERWATER - BATTLESTRINGS_TABLE_START] = sText_PkmnHidUnderwater,
    [STRINGID_PKMNSPRANGUP - BATTLESTRINGS_TABLE_START] = sText_PkmnSprangUp,
    [STRINGID_HMMOVESCANTBEFORGOTTEN - BATTLESTRINGS_TABLE_START] = sText_HMMovesCantBeForgotten,
    [STRINGID_XFOUNDONEY - BATTLESTRINGS_TABLE_START] = sText_XFoundOneY,
    [STRINGID_PLAYERDEFEATEDTRAINER1 - BATTLESTRINGS_TABLE_START] = sText_PlayerDefeatedLinkTrainerTrainer1,
    [STRINGID_SOOTHINGAROMA - BATTLESTRINGS_TABLE_START] = sText_SoothingAroma,
    [STRINGID_ITEMSCANTBEUSEDNOW - BATTLESTRINGS_TABLE_START] = sText_ItemsCantBeUsedNow,
    [STRINGID_FORXCOMMAYZ - BATTLESTRINGS_TABLE_START] = sText_ForXCommaYZ,
    [STRINGID_USINGITEMSTATOFPKMNROSE - BATTLESTRINGS_TABLE_START] = sText_UsingItemTheStatOfPkmnRose,
    [STRINGID_PKMNUSEDXTOGETPUMPED - BATTLESTRINGS_TABLE_START] = sText_PkmnUsedXToGetPumped,
    [STRINGID_PKMNSXMADEYUSELESS - BATTLESTRINGS_TABLE_START] = sText_PkmnsXMadeYUseless,
    [STRINGID_PKMNTRAPPEDBYSANDTOMB - BATTLESTRINGS_TABLE_START] = sText_PkmnTrappedBySandTomb,
    [STRINGID_EMPTYSTRING4 - BATTLESTRINGS_TABLE_START] = sText_EmptyString4,
    [STRINGID_ABOOSTED - BATTLESTRINGS_TABLE_START] = sText_ABoosted,
    [STRINGID_PKMNSXINTENSIFIEDSUN - BATTLESTRINGS_TABLE_START] = sText_PkmnsXIntensifiedSun,
    [STRINGID_PKMNMAKESGROUNDMISS - BATTLESTRINGS_TABLE_START] = sText_PkmnMakesGroundMiss,
    [STRINGID_YOUTHROWABALLNOWRIGHT - BATTLESTRINGS_TABLE_START] = sText_YouThrowABallNowRight,
    [STRINGID_PKMNSXTOOKATTACK - BATTLESTRINGS_TABLE_START] = sText_PkmnsXTookAttack,
    [STRINGID_PKMNCHOSEXASDESTINY - BATTLESTRINGS_TABLE_START] = sText_PkmnChoseXAsDestiny,
    [STRINGID_PKMNLOSTFOCUS - BATTLESTRINGS_TABLE_START] = sText_PkmnLostFocus,
    [STRINGID_USENEXTPKMN - BATTLESTRINGS_TABLE_START] = sText_UseNextPkmn,
    [STRINGID_PKMNFLEDUSINGITS - BATTLESTRINGS_TABLE_START] = sText_PkmnFledUsingIts,
    [STRINGID_PKMNFLEDUSING - BATTLESTRINGS_TABLE_START] = sText_PkmnFledUsing,
    [STRINGID_PKMNWASDRAGGEDOUT - BATTLESTRINGS_TABLE_START] = sText_PkmnWasDraggedOut,
    [STRINGID_PREVENTEDFROMWORKING - BATTLESTRINGS_TABLE_START] = sText_PreventedFromWorking,
    [STRINGID_PKMNSITEMNORMALIZEDSTATUS - BATTLESTRINGS_TABLE_START] = sText_PkmnsItemNormalizedStatus,
    [STRINGID_TRAINER1USEDITEM - BATTLESTRINGS_TABLE_START] = sText_Trainer1UsedItem,
    [STRINGID_BOXISFULL - BATTLESTRINGS_TABLE_START] = sText_BoxIsFull,
    [STRINGID_PKMNAVOIDEDATTACK - BATTLESTRINGS_TABLE_START] = sText_PkmnAvoidedAttack,
    [STRINGID_PKMNSXMADEITINEFFECTIVE - BATTLESTRINGS_TABLE_START] = sText_PkmnsXMadeItIneffective,
    [STRINGID_PKMNSXPREVENTSFLINCHING - BATTLESTRINGS_TABLE_START] = sText_PkmnsXPreventsFlinching,
    [STRINGID_PKMNALREADYHASBURN - BATTLESTRINGS_TABLE_START] = sText_PkmnAlreadyHasBurn,
    [STRINGID_STATSWONTDECREASE2 - BATTLESTRINGS_TABLE_START] = sText_StatsWontDecrease2,
    [STRINGID_PKMNSXBLOCKSY2 - BATTLESTRINGS_TABLE_START] = sText_PkmnsXBlocksY2,
    [STRINGID_PKMNSXWOREOFF - BATTLESTRINGS_TABLE_START] = sText_PkmnsXWoreOff,
    [STRINGID_PKMNRAISEDDEFALITTLE - BATTLESTRINGS_TABLE_START] = sText_PkmnRaisedDefALittle,
    [STRINGID_PKMNRAISEDSPDEFALITTLE - BATTLESTRINGS_TABLE_START] = sText_PkmnRaisedSpDefALittle,
    [STRINGID_THEWALLSHATTERED - BATTLESTRINGS_TABLE_START] = sText_TheWallShattered,
    [STRINGID_PKMNSXPREVENTSYSZ - BATTLESTRINGS_TABLE_START] = sText_PkmnsXPreventsYsZ,
    [STRINGID_PKMNSXCUREDITSYPROBLEM - BATTLESTRINGS_TABLE_START] = sText_PkmnsXCuredItsYProblem,
    [STRINGID_ATTACKERCANTESCAPE - BATTLESTRINGS_TABLE_START] = sText_AttackerCantEscape,
    [STRINGID_PKMNOBTAINEDX - BATTLESTRINGS_TABLE_START] = sText_PkmnObtainedX,
    [STRINGID_PKMNOBTAINEDX2 - BATTLESTRINGS_TABLE_START] = sText_PkmnObtainedX2,
    [STRINGID_PKMNOBTAINEDXYOBTAINEDZ - BATTLESTRINGS_TABLE_START] = sText_PkmnObtainedXYObtainedZ,
    [STRINGID_BUTNOEFFECT - BATTLESTRINGS_TABLE_START] = sText_ButNoEffect,
    [STRINGID_PKMNSXHADNOEFFECTONY - BATTLESTRINGS_TABLE_START] = sText_PkmnsXHadNoEffectOnY,
    [STRINGID_TWOENEMIESDEFEATED - BATTLESTRINGS_TABLE_START] = sText_TwoInGameTrainersDefeated,
    [STRINGID_TRAINER2LOSETEXT - BATTLESTRINGS_TABLE_START] = sText_Trainer2LoseText,
    [STRINGID_PKMNINCAPABLEOFPOWER - BATTLESTRINGS_TABLE_START] = sText_PkmnIncapableOfPower,
    [STRINGID_GLINTAPPEARSINEYE - BATTLESTRINGS_TABLE_START] = sText_GlintAppearsInEye,
    [STRINGID_PKMNGETTINGINTOPOSITION - BATTLESTRINGS_TABLE_START] = sText_PkmnGettingIntoPosition,
    [STRINGID_PKMNBEGANGROWLINGDEEPLY - BATTLESTRINGS_TABLE_START] = sText_PkmnBeganGrowlingDeeply,
    [STRINGID_PKMNEAGERFORMORE - BATTLESTRINGS_TABLE_START] = sText_PkmnEagerForMore,
    [STRINGID_DEFEATEDOPPONENTBYREFEREE - BATTLESTRINGS_TABLE_START] = sText_DefeatedOpponentByReferee,
    [STRINGID_LOSTTOOPPONENTBYREFEREE - BATTLESTRINGS_TABLE_START] = sText_LostToOpponentByReferee,
    [STRINGID_TIEDOPPONENTBYREFEREE - BATTLESTRINGS_TABLE_START] = sText_TiedOpponentByReferee,
    [STRINGID_QUESTIONFORFEITMATCH - BATTLESTRINGS_TABLE_START] = sText_QuestionForfeitMatch,
    [STRINGID_FORFEITEDMATCH - BATTLESTRINGS_TABLE_START] = sText_ForfeitedMatch,
    [STRINGID_PKMNTRANSFERREDSOMEONESPC - BATTLESTRINGS_TABLE_START] = gText_PkmnTransferredSomeonesPC,
    [STRINGID_PKMNTRANSFERREDLANETTESPC - BATTLESTRINGS_TABLE_START] = gText_PkmnTransferredLanettesPC,
    [STRINGID_PKMNBOXSOMEONESPCFULL - BATTLESTRINGS_TABLE_START] = gText_PkmnTransferredSomeonesPCBoxFull,
    [STRINGID_PKMNBOXLANETTESPCFULL - BATTLESTRINGS_TABLE_START] = gText_PkmnTransferredLanettesPCBoxFull,
    [STRINGID_TRAINER1WINTEXT - BATTLESTRINGS_TABLE_START] = sText_Trainer1WinText,
    [STRINGID_TRAINER2WINTEXT - BATTLESTRINGS_TABLE_START] = sText_Trainer2WinText,
    [STRINGID_ENDUREDSTURDY - BATTLESTRINGS_TABLE_START] = sText_EnduredViaSturdy,
    [STRINGID_POWERHERB - BATTLESTRINGS_TABLE_START] = sText_PowerHerbActivation,
    [STRINGID_HURTBYITEM - BATTLESTRINGS_TABLE_START] = sText_HurtByItem,
    [STRINGID_PSNBYITEM - BATTLESTRINGS_TABLE_START] = sText_BadlyPoisonedByItem,
    [STRINGID_BRNBYITEM - BATTLESTRINGS_TABLE_START] = sText_BurnedByItem,
    [STRINGID_DEFABILITYIN - BATTLESTRINGS_TABLE_START] = sText_TargetAbilityActivates,
    [STRINGID_GRAVITYINTENSIFIED - BATTLESTRINGS_TABLE_START] = sText_GravityIntensified,
    [STRINGID_TARGETIDENTIFIED - BATTLESTRINGS_TABLE_START] = sText_TargetIdentified,
    [STRINGID_TARGETWOKEUP - BATTLESTRINGS_TABLE_START] = sText_TargetWokeUp,
    [STRINGID_PKMNSTOLEANDATEITEM - BATTLESTRINGS_TABLE_START] = sText_PkmnStoleAndAteItem,
    [STRINGID_TAILWINDBLEW - BATTLESTRINGS_TABLE_START] = sText_TailWindBlew,
    [STRINGID_PKMNWENTBACK - BATTLESTRINGS_TABLE_START] = sText_PkmnWentBack,
    [STRINGID_PKMNCANTUSEITEMSANYMORE - BATTLESTRINGS_TABLE_START] = sText_PkmnCantUseItemsAnymore,
    [STRINGID_PKMNFLUNG - BATTLESTRINGS_TABLE_START] = sText_PkmnFlung,
    [STRINGID_PKMNPREVENTEDFROMHEALING - BATTLESTRINGS_TABLE_START] = sText_PkmnPreventedFromHealing,
    [STRINGID_PKMNSWITCHEDATKANDDEF - BATTLESTRINGS_TABLE_START] = sText_PkmnSwitchedAtkAndDef,
    [STRINGID_PKMNSABILITYSUPPRESSED - BATTLESTRINGS_TABLE_START] = sText_PkmnsAbilitySuppressed,
    [STRINGID_SHIELDEDFROMCRITICALHITS - BATTLESTRINGS_TABLE_START] = sText_ShieldedFromCriticalHits,
    [STRINGID_SWITCHEDATKANDSPATK - BATTLESTRINGS_TABLE_START] = sText_SwitchedAtkAndSpAtk,
    [STRINGID_SWITCHEDDEFANDSPDEF - BATTLESTRINGS_TABLE_START] = sText_SwitchedDefAndSpDef,
    [STRINGID_PKMNACQUIREDABILITY - BATTLESTRINGS_TABLE_START] = sText_PkmnAcquiredAbility,
    [STRINGID_POISONSPIKESSCATTERED - BATTLESTRINGS_TABLE_START] = sText_PoisonSpikesScattered,
    [STRINGID_PKMNSWITCHEDSTATCHANGES - BATTLESTRINGS_TABLE_START] = sText_PkmnSwitchedStatChanges,
    [STRINGID_PKMNSURROUNDEDWITHVEILOFWATER - BATTLESTRINGS_TABLE_START] = sText_PkmnSurroundedWithVeilOfWater,
    [STRINGID_PKMNLEVITATEDONELECTROMAGNETISM - BATTLESTRINGS_TABLE_START] = sText_PkmnLevitatedOnElectromagnetism,
    [STRINGID_PKMNTWISTEDDIMENSIONS - BATTLESTRINGS_TABLE_START] = sText_PkmnTwistedDimensions,
    [STRINGID_POINTEDSTONESFLOAT - BATTLESTRINGS_TABLE_START] = sText_PointedStonesFloat,
    [STRINGID_CLOAKEDINMYSTICALMOONLIGHT - BATTLESTRINGS_TABLE_START] = sText_CloakedInMysticalMoonlight,
    [STRINGID_TRAPPEDBYSWIRLINGMAGMA - BATTLESTRINGS_TABLE_START] = sText_TrappedBySwirlingMagma,
    [STRINGID_VANISHEDINSTANTLY - BATTLESTRINGS_TABLE_START] = sText_VanishedInstantly,
    [STRINGID_PROTECTEDTEAM - BATTLESTRINGS_TABLE_START] = sText_ProtectedTeam,
    [STRINGID_SHAREDITSGUARD - BATTLESTRINGS_TABLE_START] = sText_SharedItsGuard,
    [STRINGID_SHAREDITSPOWER - BATTLESTRINGS_TABLE_START] = sText_SharedItsPower,
    [STRINGID_SWAPSDEFANDSPDEFOFALLPOKEMON - BATTLESTRINGS_TABLE_START] = sText_SwapsDefAndSpDefOfAllPkmn,
    [STRINGID_BECAMENIMBLE - BATTLESTRINGS_TABLE_START] = sText_BecameNimble,
    [STRINGID_HURLEDINTOTHEAIR - BATTLESTRINGS_TABLE_START] = sText_HurledIntoTheAir,
    [STRINGID_HELDITEMSLOSEEFFECTS - BATTLESTRINGS_TABLE_START] = sText_HeldItemsLoseEffects,
    [STRINGID_FELLSTRAIGHTDOWN - BATTLESTRINGS_TABLE_START] = sText_FellStraightDown,
    [STRINGID_TARGETCHANGEDTYPE  - BATTLESTRINGS_TABLE_START] = sText_TargetChangedType,
    [STRINGID_PKMNACQUIREDSIMPLE - BATTLESTRINGS_TABLE_START] = sText_PkmnAcquiredSimple,
    [STRINGID_EMPTYSTRING5 - BATTLESTRINGS_TABLE_START] = sText_EmptyString4,
    [STRINGID_KINDOFFER - BATTLESTRINGS_TABLE_START] = sText_KindOffer,
    [STRINGID_RESETSTARGETSSTATLEVELS - BATTLESTRINGS_TABLE_START] = sText_ResetsTargetsStatLevels,
    [STRINGID_EMPTYSTRING6 - BATTLESTRINGS_TABLE_START] = sText_EmptyString4,
    [STRINGID_ALLYSWITCHPOSITION - BATTLESTRINGS_TABLE_START] = sText_AllySwitchPosition,
    [STRINGID_RESTORETARGETSHEALTH - BATTLESTRINGS_TABLE_START] = sText_RestoreTargetsHealth,
    [STRINGID_TOOKPJMNINTOTHESKY - BATTLESTRINGS_TABLE_START] = sText_TookPkmnIntoTheSky,
    [STRINGID_FREEDFROMSKYDROP - BATTLESTRINGS_TABLE_START] = sText_FreedFromSkyDrop,
    [STRINGID_POSTPONETARGETMOVE - BATTLESTRINGS_TABLE_START] = sText_PostponeTargetMove,
    [STRINGID_REFLECTTARGETSTYPE - BATTLESTRINGS_TABLE_START] = sText_ReflectTargetsType,
    [STRINGID_TRANSFERHELDITEM - BATTLESTRINGS_TABLE_START] = sText_TransferHeldItem,
    [STRINGID_EMBARGOENDS - BATTLESTRINGS_TABLE_START] = sText_EmbargoEnds,
    [STRINGID_ELECTROMAGNETISM - BATTLESTRINGS_TABLE_START] = sText_Electromagnetism,
    [STRINGID_BUFFERENDS - BATTLESTRINGS_TABLE_START] = sText_BufferEnds,
    [STRINGID_TELEKINESISENDS - BATTLESTRINGS_TABLE_START] = sText_TelekinesisEnds,
    [STRINGID_TAILWINDENDS - BATTLESTRINGS_TABLE_START] = sText_TailwindEnds,
    [STRINGID_LUCKYCHANTENDS - BATTLESTRINGS_TABLE_START] = sText_LuckyChantEnds,
    [STRINGID_TRICKROOMENDS - BATTLESTRINGS_TABLE_START] = sText_TrickRoomEnds,
    [STRINGID_WONDERROOMENDS - BATTLESTRINGS_TABLE_START] = sText_WonderRoomEnds,
    [STRINGID_MAGICROOMENDS - BATTLESTRINGS_TABLE_START] = sText_MagicRoomEnds,
    [STRINGID_MUDSPORTENDS - BATTLESTRINGS_TABLE_START] = sText_MudSportEnds,
    [STRINGID_WATERSPORTENDS - BATTLESTRINGS_TABLE_START] = sText_WaterSportEnds,
    [STRINGID_GRAVITYENDS - BATTLESTRINGS_TABLE_START] = sText_GravityEnds,
    [STRINGID_AQUARINGHEAL - BATTLESTRINGS_TABLE_START] = sText_AquaRingHeal,
    [STRINGID_AURORAVEILENDS - BATTLESTRINGS_TABLE_START] = sText_AuroraVeilEnds,
    [STRINGID_ELECTRICTERRAINENDS - BATTLESTRINGS_TABLE_START] = sText_ElectricTerrainEnds,
    [STRINGID_MISTYTERRAINENDS - BATTLESTRINGS_TABLE_START] = sText_MistyTerrainEnds,
    [STRINGID_PSYCHICTERRAINENDS - BATTLESTRINGS_TABLE_START] = sText_PsychicTerrainEnds,
    [STRINGID_GRASSYTERRAINENDS - BATTLESTRINGS_TABLE_START] = sText_GrassyTerrainEnds,
    [STRINGID_TARGETABILITYSTATRAISE - BATTLESTRINGS_TABLE_START] = sText_TargetAbilityRaisedStat,
    [STRINGID_TARGETSSTATWASMAXEDOUT - BATTLESTRINGS_TABLE_START] = sText_TargetsStatWasMaxedOut,
    [STRINGID_ATTACKERABILITYSTATRAISE - BATTLESTRINGS_TABLE_START] = sText_AttackerAbilityRaisedStat,
    [STRINGID_POISONHEALHPUP - BATTLESTRINGS_TABLE_START] = sText_PoisonHealHpUp,
    [STRINGID_BADDREAMSDMG - BATTLESTRINGS_TABLE_START] = sText_BadDreamsDmg,
    [STRINGID_MOLDBREAKERENTERS - BATTLESTRINGS_TABLE_START] = sText_MoldBreakerEnters,
    [STRINGID_TERAVOLTENTERS - BATTLESTRINGS_TABLE_START] = sText_TeravoltEnters,
    [STRINGID_TURBOBLAZEENTERS - BATTLESTRINGS_TABLE_START] = sText_TurboblazeEnters,
    [STRINGID_SLOWSTARTENTERS - BATTLESTRINGS_TABLE_START] = sText_SlowStartEnters,
    [STRINGID_SLOWSTARTEND - BATTLESTRINGS_TABLE_START] = sText_SlowStartEnd,
    [STRINGID_SOLARPOWERHPDROP - BATTLESTRINGS_TABLE_START] = sText_SolarPowerHpDrop,
    [STRINGID_AFTERMATHDMG - BATTLESTRINGS_TABLE_START] = sText_AftermathDmg,
    [STRINGID_ANTICIPATIONACTIVATES - BATTLESTRINGS_TABLE_START] = sText_AnticipationActivates,
    [STRINGID_FOREWARNACTIVATES - BATTLESTRINGS_TABLE_START] = sText_ForewarnActivates,
    [STRINGID_ICEBODYHPGAIN - BATTLESTRINGS_TABLE_START] = sText_IceBodyHpGain,
    [STRINGID_SNOWWARNINGHAIL - BATTLESTRINGS_TABLE_START] = sText_SnowWarningHail,
    [STRINGID_SNOWWARNINGSNOW - BATTLESTRINGS_TABLE_START] = sText_SnowWarningSnow,
    [STRINGID_FRISKACTIVATES - BATTLESTRINGS_TABLE_START] = sText_FriskActivates,
    [STRINGID_UNNERVEENTERS - BATTLESTRINGS_TABLE_START] = sText_UnnerveEnters,
    [STRINGID_HARVESTBERRY - BATTLESTRINGS_TABLE_START] = sText_HarvestBerry,
    [STRINGID_LASTABILITYRAISEDSTAT - BATTLESTRINGS_TABLE_START] = sText_LastAbilityRaisedBuff1,
    [STRINGID_MAGICBOUNCEACTIVATES - BATTLESTRINGS_TABLE_START] = sText_MagicBounceActivates,
    [STRINGID_PROTEANTYPECHANGE - BATTLESTRINGS_TABLE_START] = sText_ProteanTypeChange,
    [STRINGID_SYMBIOSISITEMPASS - BATTLESTRINGS_TABLE_START] = sText_SymbiosisItemPass,
    [STRINGID_STEALTHROCKDMG - BATTLESTRINGS_TABLE_START] = sText_StealthRockDmg,
    [STRINGID_TOXICSPIKESABSORBED - BATTLESTRINGS_TABLE_START] = sText_ToxicSpikesAbsorbed,
    [STRINGID_TOXICSPIKESPOISONED - BATTLESTRINGS_TABLE_START] = sText_ToxicSpikesPoisoned,
    [STRINGID_STICKYWEBSWITCHIN - BATTLESTRINGS_TABLE_START] = sText_StickyWebSwitchIn,
    [STRINGID_HEALINGWISHCAMETRUE - BATTLESTRINGS_TABLE_START] = sText_HealingWishCameTrue,
    [STRINGID_HEALINGWISHHEALED - BATTLESTRINGS_TABLE_START] = sText_HealingWishHealed,
    [STRINGID_LUNARDANCECAMETRUE - BATTLESTRINGS_TABLE_START] = sText_LunarDanceCameTrue,
    [STRINGID_CUSEDBODYDISABLED - BATTLESTRINGS_TABLE_START] = sText_CursedBodyDisabled,
    [STRINGID_ATTACKERACQUIREDABILITY - BATTLESTRINGS_TABLE_START] = sText_AttackerAquiredAbility,
    [STRINGID_TARGETABILITYSTATLOWER - BATTLESTRINGS_TABLE_START] = sText_TargetAbilityLoweredStat,
    [STRINGID_TARGETSTATWONTGOHIGHER - BATTLESTRINGS_TABLE_START] = sText_TargetStatWontGoHigher,
    [STRINGID_PKMNMOVEBOUNCEDABILITY - BATTLESTRINGS_TABLE_START] = sText_PkmnMoveBouncedViaAbility,
    [STRINGID_IMPOSTERTRANSFORM - BATTLESTRINGS_TABLE_START] = sText_ImposterTransform,
    [STRINGID_ASSAULTVESTDOESNTALLOW - BATTLESTRINGS_TABLE_START] = sText_AssaultVestDoesntAllow,
    [STRINGID_GRAVITYPREVENTSUSAGE - BATTLESTRINGS_TABLE_START] = sText_GravityPreventsUsage,
    [STRINGID_HEALBLOCKPREVENTSUSAGE - BATTLESTRINGS_TABLE_START] = sText_HealBlockPreventsUsage,
    [STRINGID_NOTDONEYET - BATTLESTRINGS_TABLE_START] = sText_NotDoneYet,
    [STRINGID_STICKYWEBUSED - BATTLESTRINGS_TABLE_START] = sText_StickyWebUsed,
    [STRINGID_QUASHSUCCESS - BATTLESTRINGS_TABLE_START] = sText_QuashSuccess,
    [STRINGID_PKMNBLEWAWAYTOXICSPIKES - BATTLESTRINGS_TABLE_START] = sText_PkmnBlewAwayToxicSpikes,
    [STRINGID_PKMNBLEWAWAYSTICKYWEB - BATTLESTRINGS_TABLE_START] = sText_PkmnBlewAwayStickyWeb,
    [STRINGID_PKMNBLEWAWAYSTEALTHROCK - BATTLESTRINGS_TABLE_START] = sText_PkmnBlewAwayStealthRock,
    [STRINGID_SPIKESDISAPPEAREDFROMTEAM - BATTLESTRINGS_TABLE_START] = sText_SpikesDisappearedFromTeam,
    [STRINGID_TOXICSPIKESDISAPPEAREDFROMTEAM - BATTLESTRINGS_TABLE_START] = sText_ToxicSpikesDisappearedFromTeam,
    [STRINGID_STEALTHROCKDISAPPEAREDFROMTEAM - BATTLESTRINGS_TABLE_START] = sText_StealthRockDisappearedFromTeam,
    [STRINGID_STICKYWEBDISAPPEAREDFROMTEAM - BATTLESTRINGS_TABLE_START] = sText_StickyWebDisappearedFromTeam,
    [STRINGID_SHARPSTEELDISAPPEAREDFROMTEAM - BATTLESTRINGS_TABLE_START] = sText_SharpSteelDisappearedFromTeam,
    [STRINGID_IONDELUGEON - BATTLESTRINGS_TABLE_START] = sText_IonDelugeOn,
    [STRINGID_TOPSYTURVYSWITCHEDSTATS - BATTLESTRINGS_TABLE_START] = sText_TopsyTurvySwitchedStats,
    [STRINGID_TERRAINBECOMESMISTY - BATTLESTRINGS_TABLE_START] = sText_TerrainBecomesMisty,
    [STRINGID_TERRAINBECOMESGRASSY - BATTLESTRINGS_TABLE_START] = sText_TerrainBecomesGrassy,
    [STRINGID_TERRAINBECOMESELECTRIC - BATTLESTRINGS_TABLE_START] = sText_TerrainBecomesElectric,
    [STRINGID_TERRAINBECOMESPSYCHIC - BATTLESTRINGS_TABLE_START] = sText_TerrainBecomesPsychic,
    [STRINGID_TARGETELECTRIFIED - BATTLESTRINGS_TABLE_START] = sText_TargetElectrified,
    [STRINGID_MEGAEVOREACTING - BATTLESTRINGS_TABLE_START] = sText_MegaEvoReacting,
    [STRINGID_FERVENTWISHREACHED - BATTLESTRINGS_TABLE_START] = sText_FerventWishReached,
    [STRINGID_MEGAEVOEVOLVED - BATTLESTRINGS_TABLE_START] = sText_MegaEvoEvolved,
    [STRINGID_DRASTICALLY - BATTLESTRINGS_TABLE_START] = sText_drastically,
    [STRINGID_SEVERELY - BATTLESTRINGS_TABLE_START] = sText_severely,
    [STRINGID_INFESTATION - BATTLESTRINGS_TABLE_START] = sText_Infestation,
    [STRINGID_NOEFFECTONTARGET - BATTLESTRINGS_TABLE_START] = sText_NoEffectOnTarget,
    [STRINGID_BURSTINGFLAMESHIT - BATTLESTRINGS_TABLE_START] = sText_BurstingFlames,
    [STRINGID_BESTOWITEMGIVING - BATTLESTRINGS_TABLE_START] = sText_BestowItemGiving,
    [STRINGID_THIRDTYPEADDED - BATTLESTRINGS_TABLE_START] = sText_ThirdTypeAdded,
    [STRINGID_FELLFORFEINT - BATTLESTRINGS_TABLE_START] = sText_FellForFeint,
    [STRINGID_POKEMONCANNOTUSEMOVE - BATTLESTRINGS_TABLE_START] = sText_PokemonCannotUseMove,
    [STRINGID_COVEREDINPOWDER - BATTLESTRINGS_TABLE_START] = sText_CoveredInPowder,
    [STRINGID_POWDEREXPLODES - BATTLESTRINGS_TABLE_START] = sText_PowderExplodes,
    [STRINGID_GRAVITYGROUNDING - BATTLESTRINGS_TABLE_START] = sText_GravityGrounding,
    [STRINGID_MISTYTERRAINPREVENTS - BATTLESTRINGS_TABLE_START] = sText_MistyTerrainPreventsStatus,
    [STRINGID_GRASSYTERRAINHEALS - BATTLESTRINGS_TABLE_START] = sText_GrassyTerrainHeals,
    [STRINGID_ELECTRICTERRAINPREVENTS - BATTLESTRINGS_TABLE_START] = sText_ElectricTerrainPreventsSleep,
    [STRINGID_PSYCHICTERRAINPREVENTS - BATTLESTRINGS_TABLE_START] = sText_PsychicTerrainPreventsPriority,
    [STRINGID_AURAFLAREDTOLIFE - BATTLESTRINGS_TABLE_START] = sText_AuraFlaredToLife,
    [STRINGID_AIRLOCKACTIVATES - BATTLESTRINGS_TABLE_START] = sText_AirLockActivates,
    [STRINGID_PRESSUREENTERS - BATTLESTRINGS_TABLE_START] = sText_PressureActivates,
    [STRINGID_DARKAURAENTERS - BATTLESTRINGS_TABLE_START] = sText_DarkAuraActivates,
    [STRINGID_FAIRYAURAENTERS - BATTLESTRINGS_TABLE_START] = sText_FairyAuraActivates,
    [STRINGID_AURABREAKENTERS - BATTLESTRINGS_TABLE_START] = sText_AuraBreakActivates,
    [STRINGID_COMATOSEENTERS - BATTLESTRINGS_TABLE_START] = sText_ComatoseActivates,
    [STRINGID_SCREENCLEANERENTERS - BATTLESTRINGS_TABLE_START] = sText_ScreenCleanerActivates,
    [STRINGID_BOTHCANNOLONGERESCAPE - BATTLESTRINGS_TABLE_START] = sText_BothCanNoLongerEscape,
    [STRINGID_CANTESCAPEDUETOUSEDMOVE - BATTLESTRINGS_TABLE_START] = sText_CantEscapeDueToUsedMove,
    [STRINGID_PKMNBECAMEWEAKERTOFIRE - BATTLESTRINGS_TABLE_START] = sText_PkmnBecameWeakerToFire,
    [STRINGID_ABOUTTOUSEPOLTERGEIST - BATTLESTRINGS_TABLE_START] = sText_PkmnAboutToBeAttackedByItsItem,
    [STRINGID_CANTESCAPEBECAUSEOFCURRENTMOVE - BATTLESTRINGS_TABLE_START] = sText_CantEscapeBecauseOfCurrentMove,
    [STRINGID_PKMNTOOKTARGETHIGH - BATTLESTRINGS_TABLE_START] = sText_PkmnTookTargetHigh,
    [STRINGID_TARGETTOOHEAVY - BATTLESTRINGS_TABLE_START] = sText_TargetTooHeavy,
    [STRINGID_ATTACKERLOSTELECTRICTYPE - BATTLESTRINGS_TABLE_START] = sText_AttackerLostElectricType,
    [STRINGID_PKMNSABILITYPREVENTSABILITY - BATTLESTRINGS_TABLE_START] = sText_PkmnsAbilityPreventsAbility,
    [STRINGID_PKMNHURTBYFROSTBITE - BATTLESTRINGS_TABLE_START] = sText_PkmnHurtByFrostbite,
    [STRINGID_PKMNGOTFROSTBITE - BATTLESTRINGS_TABLE_START] = sText_PkmnGotFrostbite,
    [STRINGID_PKMNSITEMHEALEDFROSTBITE - BATTLESTRINGS_TABLE_START] = sText_PkmnsItemHealedFrostbite,
    [STRINGID_ATTACKERHEALEDITSFROSTBITE - BATTLESTRINGS_TABLE_START] = sText_AttackerHealedItsFrostbite,
    [STRINGID_PKMNFROSTBITEHEALED - BATTLESTRINGS_TABLE_START] = sText_PkmnFrostbiteHealed,
    [STRINGID_PKMNFROSTBITEHEALED2 - BATTLESTRINGS_TABLE_START] = sText_PkmnFrostbiteHealed2,
    [STRINGID_PKMNFROSTBITEHEALEDBY - BATTLESTRINGS_TABLE_START] = sText_PkmnFrostbiteHealedBy,
    [STRINGID_ULTRABURSTREACTING - BATTLESTRINGS_TABLE_START] = sText_UltraBurstReacting,
    [STRINGID_ULTRABURSTCOMPLETED - BATTLESTRINGS_TABLE_START] = sText_UltraBurstCompleted,
    [STRINGID_TEAMGAINEDEXP - BATTLESTRINGS_TABLE_START] = sText_TeamGainedEXP,
    [STRINGID_TARGETCOVEREDINSTICKYCANDYSYRUP - BATTLESTRINGS_TABLE_START] = sText_TargetCoveredInStickyCandySyrup,
};

const u16 gTrainerUsedItemStringIds[] =
{
    STRINGID_PLAYERUSEDITEM, STRINGID_TRAINER1USEDITEM
};

const u16 gZEffectStringIds[] =
{
    [B_MSG_Z_RESET_STATS] = STRINGID_ZMOVERESETSSTATS,
    [B_MSG_Z_ALL_STATS_UP]= STRINGID_ZMOVEALLSTATSUP,
    [B_MSG_Z_BOOST_CRITS] = STRINGID_ZMOVEZBOOSTCRIT,
    [B_MSG_Z_FOLLOW_ME]   = STRINGID_PKMNCENTERATTENTION,
    [B_MSG_Z_RECOVER_HP]  = STRINGID_ZMOVERESTOREHP,
    [B_MSG_Z_STAT_UP]     = STRINGID_ZMOVESTATUP,
    [B_MSG_Z_HP_TRAP]     = STRINGID_ZMOVEHPTRAP,
};

const u16 gMentalHerbCureStringIds[] =
{
    [B_MSG_MENTALHERBCURE_INFATUATION] = STRINGID_ATKGOTOVERINFATUATION,
    [B_MSG_MENTALHERBCURE_TAUNT]       = STRINGID_BUFFERENDS,
    [B_MSG_MENTALHERBCURE_ENCORE]      = STRINGID_PKMNENCOREENDED,
    [B_MSG_MENTALHERBCURE_TORMENT]     = STRINGID_TORMENTEDNOMORE,
    [B_MSG_MENTALHERBCURE_HEALBLOCK]   = STRINGID_HEALBLOCKEDNOMORE,
    [B_MSG_MENTALHERBCURE_DISABLE]     = STRINGID_PKMNMOVEDISABLEDNOMORE,
};

const u16 gTerrainStringIds[B_MSG_TERRAIN_COUNT] =
{
    [B_MSG_TERRAIN_SET_MISTY] = STRINGID_TERRAINBECOMESMISTY,
    [B_MSG_TERRAIN_SET_ELECTRIC] = STRINGID_TERRAINBECOMESELECTRIC,
    [B_MSG_TERRAIN_SET_PSYCHIC] = STRINGID_TERRAINBECOMESPSYCHIC,
    [B_MSG_TERRAIN_SET_GRASSY] = STRINGID_TERRAINBECOMESGRASSY,
    [B_MSG_TERRAIN_END_MISTY] = STRINGID_MISTYTERRAINENDS,
    [B_MSG_TERRAIN_END_ELECTRIC] = STRINGID_ELECTRICTERRAINENDS,
    [B_MSG_TERRAIN_END_PSYCHIC] = STRINGID_PSYCHICTERRAINENDS,
    [B_MSG_TERRAIN_END_GRASSY] = STRINGID_GRASSYTERRAINENDS,
};

const u16 gTerrainPreventsStringIds[] =
{
    [B_MSG_TERRAINPREVENTS_MISTY]    = STRINGID_MISTYTERRAINPREVENTS,
    [B_MSG_TERRAINPREVENTS_ELECTRIC] = STRINGID_ELECTRICTERRAINPREVENTS,
    [B_MSG_TERRAINPREVENTS_PSYCHIC]  = STRINGID_PSYCHICTERRAINPREVENTS
};

const u16 gMagicCoatBounceStringIds[] =
{
    STRINGID_PKMNMOVEBOUNCED, STRINGID_PKMNMOVEBOUNCEDABILITY
};

const u16 gHealingWishStringIds[] =
{
    STRINGID_HEALINGWISHCAMETRUE, STRINGID_LUNARDANCECAMETRUE
};

const u16 gDmgHazardsStringIds[] =
{
    [B_MSG_PKMNHURTBYSPIKES]   = STRINGID_PKMNHURTBYSPIKES,
    [B_MSG_STEALTHROCKDMG]     = STRINGID_STEALTHROCKDMG,
    [B_MSG_SHARPSTEELDMG]      = STRINGID_SHARPSTEELDMG,
    [B_MSG_POINTEDSTONESFLOAT] = STRINGID_POINTEDSTONESFLOAT,
    [B_MSG_SPIKESSCATTERED]    = STRINGID_SPIKESSCATTERED,
    [B_MSG_SHARPSTEELFLOATS]   = STRINGID_SHARPSTEELFLOATS,
};

const u16 gSwitchInAbilityStringIds[] =
{
    [B_MSG_SWITCHIN_MOLDBREAKER] = STRINGID_MOLDBREAKERENTERS,
    [B_MSG_SWITCHIN_TERAVOLT] = STRINGID_TERAVOLTENTERS,
    [B_MSG_SWITCHIN_TURBOBLAZE] = STRINGID_TURBOBLAZEENTERS,
    [B_MSG_SWITCHIN_SLOWSTART] = STRINGID_SLOWSTARTENTERS,
    [B_MSG_SWITCHIN_UNNERVE] = STRINGID_UNNERVEENTERS,
    [B_MSG_SWITCHIN_ANTICIPATION] = STRINGID_ANTICIPATIONACTIVATES,
    [B_MSG_SWITCHIN_FOREWARN] = STRINGID_FOREWARNACTIVATES,
    [B_MSG_SWITCHIN_PRESSURE] = STRINGID_PRESSUREENTERS,
    [B_MSG_SWITCHIN_DARKAURA] = STRINGID_DARKAURAENTERS,
    [B_MSG_SWITCHIN_FAIRYAURA] = STRINGID_FAIRYAURAENTERS,
    [B_MSG_SWITCHIN_AURABREAK] = STRINGID_AURABREAKENTERS,
    [B_MSG_SWITCHIN_COMATOSE] = STRINGID_COMATOSEENTERS,
    [B_MSG_SWITCHIN_SCREENCLEANER] = STRINGID_SCREENCLEANERENTERS,
    [B_MSG_SWITCHIN_ASONE] = STRINGID_ASONEENTERS,
    [B_MSG_SWITCHIN_CURIOUS_MEDICINE] = STRINGID_CURIOUSMEDICINEENTERS,
    [B_MSG_SWITCHIN_PASTEL_VEIL] = STRINGID_PASTELVEILENTERS,
    [B_MSG_SWITCHIN_NEUTRALIZING_GAS] = STRINGID_NEUTRALIZINGGASENTERS,
};

const u16 gMissStringIds[] =
{
    [B_MSG_MISSED]      = STRINGID_ATTACKMISSED,
    [B_MSG_PROTECTED]   = STRINGID_PKMNPROTECTEDITSELF,
    [B_MSG_AVOIDED_ATK] = STRINGID_PKMNAVOIDEDATTACK,
    [B_MSG_AVOIDED_DMG] = STRINGID_AVOIDEDDAMAGE,
    [B_MSG_GROUND_MISS] = STRINGID_PKMNMAKESGROUNDMISS
};

const u16 gNoEscapeStringIds[] =
{
    [B_MSG_CANT_ESCAPE]          = STRINGID_CANTESCAPE,
    [B_MSG_DONT_LEAVE_BIRCH]     = STRINGID_DONTLEAVEBIRCH,
    [B_MSG_PREVENTS_ESCAPE]      = STRINGID_PREVENTSESCAPE,
    [B_MSG_CANT_ESCAPE_2]        = STRINGID_CANTESCAPE2,
    [B_MSG_ATTACKER_CANT_ESCAPE] = STRINGID_ATTACKERCANTESCAPE
};

const u16 gMoveWeatherChangeStringIds[] =
{
    [B_MSG_STARTED_RAIN]      = STRINGID_STARTEDTORAIN,
    [B_MSG_STARTED_DOWNPOUR]  = STRINGID_DOWNPOURSTARTED, // Unused
    [B_MSG_WEATHER_FAILED]    = STRINGID_BUTITFAILED,
    [B_MSG_STARTED_SANDSTORM] = STRINGID_SANDSTORMBREWED,
    [B_MSG_STARTED_SUNLIGHT]  = STRINGID_SUNLIGHTGOTBRIGHT,
    [B_MSG_STARTED_HAIL]      = STRINGID_STARTEDHAIL,
    [B_MSG_STARTED_SNOW]      = STRINGID_STARTEDSNOW,
};

const u16 gSandStormHailSnowContinuesStringIds[] =
{
    [B_MSG_SANDSTORM] = STRINGID_SANDSTORMRAGES,
    [B_MSG_HAIL]      = STRINGID_HAILCONTINUES,
    [B_MSG_SNOW]      = STRINGID_SNOWCONTINUES,
};

const u16 gSandStormHailDmgStringIds[] =
{
    [B_MSG_SANDSTORM] = STRINGID_PKMNBUFFETEDBYSANDSTORM,
    [B_MSG_HAIL]      = STRINGID_PKMNPELTEDBYHAIL
};

const u16 gSandStormHailSnowEndStringIds[] =
{
    [B_MSG_SANDSTORM] = STRINGID_SANDSTORMSUBSIDED,
    [B_MSG_HAIL]      = STRINGID_HAILSTOPPED,
    [B_MSG_SNOW]      = STRINGID_SNOWSTOPPED,
};

const u16 gRainContinuesStringIds[] =
{
    [B_MSG_RAIN_CONTINUES]     = STRINGID_RAINCONTINUES,
    [B_MSG_DOWNPOUR_CONTINUES] = STRINGID_DOWNPOURCONTINUES,
    [B_MSG_RAIN_STOPPED]       = STRINGID_RAINSTOPPED
};

const u16 gProtectLikeUsedStringIds[] =
{
    [B_MSG_PROTECTED_ITSELF] = STRINGID_PKMNPROTECTEDITSELF2,
    [B_MSG_BRACED_ITSELF]    = STRINGID_PKMNBRACEDITSELF,
    [B_MSG_PROTECT_FAILED]   = STRINGID_BUTITFAILED,
    [B_MSG_PROTECTED_TEAM]   = STRINGID_PROTECTEDTEAM,
};

const u16 gReflectLightScreenSafeguardStringIds[] =
{
    [B_MSG_SIDE_STATUS_FAILED]     = STRINGID_BUTITFAILED,
    [B_MSG_SET_REFLECT_SINGLE]     = STRINGID_PKMNRAISEDDEF,
    [B_MSG_SET_REFLECT_DOUBLE]     = STRINGID_PKMNRAISEDDEFALITTLE,
    [B_MSG_SET_LIGHTSCREEN_SINGLE] = STRINGID_PKMNRAISEDSPDEF,
    [B_MSG_SET_LIGHTSCREEN_DOUBLE] = STRINGID_PKMNRAISEDSPDEFALITTLE,
    [B_MSG_SET_SAFEGUARD]          = STRINGID_PKMNCOVEREDBYVEIL,
};

const u16 gLeechSeedStringIds[] =
{
    [B_MSG_LEECH_SEED_SET]   = STRINGID_PKMNSEEDED,
    [B_MSG_LEECH_SEED_MISS]  = STRINGID_PKMNEVADEDATTACK,
    [B_MSG_LEECH_SEED_FAIL]  = STRINGID_ITDOESNTAFFECT,
    [B_MSG_LEECH_SEED_DRAIN] = STRINGID_PKMNSAPPEDBYLEECHSEED,
    [B_MSG_LEECH_SEED_OOZE]  = STRINGID_ITSUCKEDLIQUIDOOZE,
};

const u16 gRestUsedStringIds[] =
{
    [B_MSG_REST]          = STRINGID_PKMNWENTTOSLEEP,
    [B_MSG_REST_STATUSED] = STRINGID_PKMNSLEPTHEALTHY
};

const u16 gUproarOverTurnStringIds[] =
{
    [B_MSG_UPROAR_CONTINUES] = STRINGID_PKMNMAKINGUPROAR,
    [B_MSG_UPROAR_ENDS]      = STRINGID_PKMNCALMEDDOWN
};

const u16 gStockpileUsedStringIds[] =
{
    [B_MSG_STOCKPILED]     = STRINGID_PKMNSTOCKPILED,
    [B_MSG_CANT_STOCKPILE] = STRINGID_PKMNCANTSTOCKPILE,
};

const u16 gWokeUpStringIds[] =
{
    [B_MSG_WOKE_UP]        = STRINGID_PKMNWOKEUP,
    [B_MSG_WOKE_UP_UPROAR] = STRINGID_PKMNWOKEUPINUPROAR
};

const u16 gSwallowFailStringIds[] =
{
    [B_MSG_SWALLOW_FAILED]  = STRINGID_FAILEDTOSWALLOW,
    [B_MSG_SWALLOW_FULL_HP] = STRINGID_PKMNHPFULL
};

const u16 gUproarAwakeStringIds[] =
{
    [B_MSG_CANT_SLEEP_UPROAR]  = STRINGID_PKMNCANTSLEEPINUPROAR2,
    [B_MSG_UPROAR_KEPT_AWAKE]  = STRINGID_UPROARKEPTPKMNAWAKE,
};

const u16 gStatUpStringIds[] =
{
    [B_MSG_ATTACKER_STAT_ROSE] = STRINGID_ATTACKERSSTATROSE,
    [B_MSG_DEFENDER_STAT_ROSE] = STRINGID_DEFENDERSSTATROSE,
    [B_MSG_STAT_WONT_INCREASE] = STRINGID_STATSWONTINCREASE,
    [B_MSG_STAT_ROSE_EMPTY]    = STRINGID_EMPTYSTRING3,
    [B_MSG_STAT_ROSE_ITEM]     = STRINGID_USINGITEMSTATOFPKMNROSE,
    [B_MSG_USED_DIRE_HIT]      = STRINGID_PKMNUSEDXTOGETPUMPED,
};

const u16 gStatDownStringIds[] =
{
    [B_MSG_ATTACKER_STAT_FELL] = STRINGID_ATTACKERSSTATFELL,
    [B_MSG_DEFENDER_STAT_FELL] = STRINGID_DEFENDERSSTATFELL,
    [B_MSG_STAT_WONT_DECREASE] = STRINGID_STATSWONTDECREASE,
    [B_MSG_STAT_FELL_EMPTY]    = STRINGID_EMPTYSTRING3,
};

// Index read from sTWOTURN_STRINGID
const u16 gFirstTurnOfTwoStringIds[] =
{
    [B_MSG_TURN1_RAZOR_WIND]    = STRINGID_PKMNWHIPPEDWHIRLWIND,
    [B_MSG_TURN1_SOLAR_BEAM]    = STRINGID_PKMNTOOKSUNLIGHT,
    [B_MSG_TURN1_SKULL_BASH]    = STRINGID_PKMNLOWEREDHEAD,
    [B_MSG_TURN1_SKY_ATTACK]    = STRINGID_PKMNISGLOWING,
    [B_MSG_TURN1_FLY]           = STRINGID_PKMNFLEWHIGH,
    [B_MSG_TURN1_DIG]           = STRINGID_PKMNDUGHOLE,
    [B_MSG_TURN1_DIVE]          = STRINGID_PKMNHIDUNDERWATER,
    [B_MSG_TURN1_BOUNCE]        = STRINGID_PKMNSPRANGUP,
    [B_MSG_TURN1_PHANTOM_FORCE] = STRINGID_VANISHEDINSTANTLY,
    [B_MSG_TURN1_GEOMANCY]      = STRINGID_PKNMABSORBINGPOWER,
    [B_MSG_TURN1_FREEZE_SHOCK]  = STRINGID_CLOAKEDINAFREEZINGLIGHT,
    [B_MSG_TURN1_SKY_DROP]      = STRINGID_PKMNTOOKTARGETHIGH,
    [B_MSG_TURN1_METEOR_BEAM]   = STRINGID_METEORBEAMCHARGING,
    [B_MSG_TURN1_ELECTRO_SHOCK] = STRINGID_ELECTROSHOCKCHARGING,
};

// Index copied from move's index in sTrappingMoves
const u16 gWrappedStringIds[NUM_TRAPPING_MOVES] =
{
    [B_MSG_WRAPPED_BIND]        = STRINGID_PKMNSQUEEZEDBYBIND,     // MOVE_BIND
    [B_MSG_WRAPPED_WRAP]        = STRINGID_PKMNWRAPPEDBY,          // MOVE_WRAP
    [B_MSG_WRAPPED_FIRE_SPIN]   = STRINGID_PKMNTRAPPEDINVORTEX,    // MOVE_FIRE_SPIN
    [B_MSG_WRAPPED_CLAMP]       = STRINGID_PKMNCLAMPED,            // MOVE_CLAMP
    [B_MSG_WRAPPED_WHIRLPOOL]   = STRINGID_PKMNTRAPPEDINVORTEX,    // MOVE_WHIRLPOOL
    [B_MSG_WRAPPED_SAND_TOMB]   = STRINGID_PKMNTRAPPEDBYSANDTOMB,  // MOVE_SAND_TOMB
    [B_MSG_WRAPPED_MAGMA_STORM] = STRINGID_TRAPPEDBYSWIRLINGMAGMA, // MOVE_MAGMA_STORM
    [B_MSG_WRAPPED_INFESTATION] = STRINGID_INFESTATION,            // MOVE_INFESTATION
    [B_MSG_WRAPPED_SNAP_TRAP]   = STRINGID_PKMNINSNAPTRAP,         // MOVE_SNAP_TRAP
    [B_MSG_WRAPPED_THUNDER_CAGE]= STRINGID_THUNDERCAGETRAPPED,     // MOVE_THUNDER_CAGE
};

const u16 gMistUsedStringIds[] =
{
    [B_MSG_SET_MIST]    = STRINGID_PKMNSHROUDEDINMIST,
    [B_MSG_MIST_FAILED] = STRINGID_BUTITFAILED
};

const u16 gFocusEnergyUsedStringIds[] =
{
    [B_MSG_GETTING_PUMPED]      = STRINGID_PKMNGETTINGPUMPED,
    [B_MSG_FOCUS_ENERGY_FAILED] = STRINGID_BUTITFAILED
};

const u16 gTransformUsedStringIds[] =
{
    [B_MSG_TRANSFORMED]      = STRINGID_PKMNTRANSFORMEDINTO,
    [B_MSG_TRANSFORM_FAILED] = STRINGID_BUTITFAILED
};

const u16 gSubstituteUsedStringIds[] =
{
    [B_MSG_SET_SUBSTITUTE]    = STRINGID_PKMNMADESUBSTITUTE,
    [B_MSG_SUBSTITUTE_FAILED] = STRINGID_TOOWEAKFORSUBSTITUTE
};

const u16 gGotPoisonedStringIds[] =
{
    [B_MSG_STATUSED]            = STRINGID_PKMNWASPOISONED,
    [B_MSG_STATUSED_BY_ABILITY] = STRINGID_PKMNPOISONEDBY
};

const u16 gGotParalyzedStringIds[] =
{
    [B_MSG_STATUSED]            = STRINGID_PKMNWASPARALYZED,
    [B_MSG_STATUSED_BY_ABILITY] = STRINGID_PKMNWASPARALYZEDBY
};

const u16 gFellAsleepStringIds[] =
{
    [B_MSG_STATUSED]            = STRINGID_PKMNFELLASLEEP,
    [B_MSG_STATUSED_BY_ABILITY] = STRINGID_PKMNMADESLEEP,
};

const u16 gGotBurnedStringIds[] =
{
    [B_MSG_STATUSED]            = STRINGID_PKMNWASBURNED,
    [B_MSG_STATUSED_BY_ABILITY] = STRINGID_PKMNBURNEDBY
};

const u16 gGotFrostbiteStringIds[] =
{
    [B_MSG_STATUSED]            = STRINGID_PKMNGOTFROSTBITE
};

const u16 gFrostbiteHealedStringIds[] =
{
    [B_MSG_FROSTBITE_HEALED]         = STRINGID_PKMNFROSTBITEHEALED2,
    [B_MSG_FROSTBITE_HEALED_BY_MOVE] = STRINGID_PKMNFROSTBITEHEALEDBY
};

const u16 gGotFrozenStringIds[] =
{
    [B_MSG_STATUSED]            = STRINGID_PKMNWASFROZEN,
    [B_MSG_STATUSED_BY_ABILITY] = STRINGID_PKMNFROZENBY
};

const u16 gGotDefrostedStringIds[] =
{
    [B_MSG_DEFROSTED]         = STRINGID_PKMNWASDEFROSTED2,
    [B_MSG_DEFROSTED_BY_MOVE] = STRINGID_PKMNWASDEFROSTEDBY
};

const u16 gKOFailedStringIds[] =
{
    [B_MSG_KO_MISS]       = STRINGID_ATTACKMISSED,
    [B_MSG_KO_UNAFFECTED] = STRINGID_PKMNUNAFFECTED
};

const u16 gAttractUsedStringIds[] =
{
    [B_MSG_STATUSED]            = STRINGID_PKMNFELLINLOVE,
    [B_MSG_STATUSED_BY_ABILITY] = STRINGID_PKMNSXINFATUATEDY
};

const u16 gAbsorbDrainStringIds[] =
{
    [B_MSG_ABSORB]      = STRINGID_PKMNENERGYDRAINED,
    [B_MSG_ABSORB_OOZE] = STRINGID_ITSUCKEDLIQUIDOOZE
};

const u16 gSportsUsedStringIds[] =
{
    [B_MSG_WEAKEN_ELECTRIC] = STRINGID_ELECTRICITYWEAKENED,
    [B_MSG_WEAKEN_FIRE]     = STRINGID_FIREWEAKENED
};

const u16 gPartyStatusHealStringIds[] =
{
    [B_MSG_BELL]                     = STRINGID_BELLCHIMED,
    [B_MSG_BELL_SOUNDPROOF_ATTACKER] = STRINGID_BELLCHIMED,
    [B_MSG_BELL_SOUNDPROOF_PARTNER]  = STRINGID_BELLCHIMED,
    [B_MSG_BELL_BOTH_SOUNDPROOF]     = STRINGID_BELLCHIMED,
    [B_MSG_SOOTHING_AROMA]           = STRINGID_SOOTHINGAROMA
};

const u16 gFutureMoveUsedStringIds[] =
{
    [B_MSG_FUTURE_SIGHT] = STRINGID_PKMNFORESAWATTACK,
    [B_MSG_DOOM_DESIRE]  = STRINGID_PKMNCHOSEXASDESTINY
};

const u16 gBallEscapeStringIds[] =
{
    [BALL_NO_SHAKES]     = STRINGID_PKMNBROKEFREE,
    [BALL_1_SHAKE]       = STRINGID_ITAPPEAREDCAUGHT,
    [BALL_2_SHAKES]      = STRINGID_AARGHALMOSTHADIT,
    [BALL_3_SHAKES_FAIL] = STRINGID_SHOOTSOCLOSE
};

// Overworld weathers that don't have an associated battle weather default to "It is raining."
const u16 gWeatherStartsStringIds[] =
{
    [WEATHER_NONE]               = STRINGID_ITISRAINING,
    [WEATHER_SUNNY_CLOUDS]       = STRINGID_ITISRAINING,
    [WEATHER_SUNNY]              = STRINGID_ITISRAINING,
    [WEATHER_RAIN]               = STRINGID_ITISRAINING,
    [WEATHER_SNOW]               = (B_OVERWORLD_SNOW >= GEN_9 ? STRINGID_STARTEDSNOW : STRINGID_STARTEDHAIL),
    [WEATHER_RAIN_THUNDERSTORM]  = STRINGID_ITISRAINING,
    [WEATHER_FOG_HORIZONTAL]     = STRINGID_ITISRAINING,
    [WEATHER_VOLCANIC_ASH]       = STRINGID_ITISRAINING,
    [WEATHER_SANDSTORM]          = STRINGID_SANDSTORMISRAGING,
    [WEATHER_FOG_DIAGONAL]       = STRINGID_ITISRAINING,
    [WEATHER_UNDERWATER]         = STRINGID_ITISRAINING,
    [WEATHER_SHADE]              = STRINGID_ITISRAINING,
    [WEATHER_DROUGHT]            = STRINGID_SUNLIGHTSTRONG,
    [WEATHER_DOWNPOUR]           = STRINGID_ITISRAINING,
    [WEATHER_UNDERWATER_BUBBLES] = STRINGID_ITISRAINING,
    [WEATHER_ABNORMAL]           = STRINGID_ITISRAINING
};

const u16 gPrimalWeatherBlocksStringIds[] =
{
    [B_MSG_PRIMAL_WEATHER_FIZZLED_BY_RAIN]      = STRINGID_MOVEFIZZLEDOUTINTHEHEAVYRAIN,
    [B_MSG_PRIMAL_WEATHER_EVAPORATED_IN_SUN]    = STRINGID_MOVEEVAPORATEDINTHEHARSHSUNLIGHT,
};

const u16 gInobedientStringIds[] =
{
    [B_MSG_LOAFING]            = STRINGID_PKMNLOAFING,
    [B_MSG_WONT_OBEY]          = STRINGID_PKMNWONTOBEY,
    [B_MSG_TURNED_AWAY]        = STRINGID_PKMNTURNEDAWAY,
    [B_MSG_PRETEND_NOT_NOTICE] = STRINGID_PKMNPRETENDNOTNOTICE,
    [B_MSG_INCAPABLE_OF_POWER] = STRINGID_PKMNINCAPABLEOFPOWER
};

const u16 gSafariGetNearStringIds[] =
{
    [B_MSG_CREPT_CLOSER]    = STRINGID_CREPTCLOSER,
    [B_MSG_CANT_GET_CLOSER] = STRINGID_CANTGETCLOSER
};

const u16 gSafariPokeblockResultStringIds[] =
{
    [B_MSG_MON_CURIOUS]    = STRINGID_PKMNCURIOUSABOUTX,
    [B_MSG_MON_ENTHRALLED] = STRINGID_PKMNENTHRALLEDBYX,
    [B_MSG_MON_IGNORED]    = STRINGID_PKMNIGNOREDX
};

const u16 gBerryEffectStringIds[] =
{
    [B_MSG_CURED_PROBLEM]     = STRINGID_PKMNSITEMCUREDPROBLEM,
    [B_MSG_NORMALIZED_STATUS] = STRINGID_PKMNSITEMNORMALIZEDSTATUS
};

const u16 gBRNPreventionStringIds[] =
{
    [B_MSG_ABILITY_PREVENTS_MOVE_STATUS]    = STRINGID_PKMNSXPREVENTSBURNS,
    [B_MSG_ABILITY_PREVENTS_ABILITY_STATUS] = STRINGID_PKMNSXPREVENTSYSZ,
    [B_MSG_STATUS_HAD_NO_EFFECT]            = STRINGID_PKMNSXHADNOEFFECTONY
};

const u16 gPRLZPreventionStringIds[] =
{
    [B_MSG_ABILITY_PREVENTS_MOVE_STATUS]    = STRINGID_PKMNPREVENTSPARALYSISWITH,
    [B_MSG_ABILITY_PREVENTS_ABILITY_STATUS] = STRINGID_PKMNSXPREVENTSYSZ,
    [B_MSG_STATUS_HAD_NO_EFFECT]            = STRINGID_PKMNSXHADNOEFFECTONY
};

const u16 gPSNPreventionStringIds[] =
{
    [B_MSG_ABILITY_PREVENTS_MOVE_STATUS]    = STRINGID_PKMNPREVENTSPOISONINGWITH,
    [B_MSG_ABILITY_PREVENTS_ABILITY_STATUS] = STRINGID_PKMNSXPREVENTSYSZ,
    [B_MSG_STATUS_HAD_NO_EFFECT]            = STRINGID_PKMNSXHADNOEFFECTONY
};

const u16 gItemSwapStringIds[] =
{
    [B_MSG_ITEM_SWAP_TAKEN] = STRINGID_PKMNOBTAINEDX,
    [B_MSG_ITEM_SWAP_GIVEN] = STRINGID_PKMNOBTAINEDX2,
    [B_MSG_ITEM_SWAP_BOTH]  = STRINGID_PKMNOBTAINEDXYOBTAINEDZ
};

const u16 gFlashFireStringIds[] =
{
    [B_MSG_FLASH_FIRE_BOOST]    = STRINGID_PKMNRAISEDFIREPOWERWITH,
    [B_MSG_FLASH_FIRE_NO_BOOST] = STRINGID_PKMNSXMADEYINEFFECTIVE
};

const u16 gCaughtMonStringIds[] =
{
    [B_MSG_SENT_SOMEONES_PC]  = STRINGID_PKMNTRANSFERREDSOMEONESPC,
    [B_MSG_SENT_LANETTES_PC]  = STRINGID_PKMNTRANSFERREDLANETTESPC,
    [B_MSG_SOMEONES_BOX_FULL] = STRINGID_PKMNBOXSOMEONESPCFULL,
    [B_MSG_LANETTES_BOX_FULL] = STRINGID_PKMNBOXLANETTESPCFULL,
};

const u16 gRoomsStringIds[] =
{
    STRINGID_PKMNTWISTEDDIMENSIONS, STRINGID_TRICKROOMENDS,
    STRINGID_SWAPSDEFANDSPDEFOFALLPOKEMON, STRINGID_WONDERROOMENDS,
    STRINGID_HELDITEMSLOSEEFFECTS, STRINGID_MAGICROOMENDS,
    STRINGID_EMPTYSTRING3
};

const u16 gStatusConditionsStringIds[] =
{
    STRINGID_PKMNWASPOISONED, STRINGID_PKMNBADLYPOISONED, STRINGID_PKMNWASBURNED, STRINGID_PKMNWASPARALYZED, STRINGID_PKMNFELLASLEEP, STRINGID_PKMNGOTFROSTBITE
};

const u16 gStatus2StringIds[] =
{
    STRINGID_PKMNWASCONFUSED, STRINGID_PKMNFELLINLOVE, STRINGID_TARGETCANTESCAPENOW, STRINGID_PKMNSUBJECTEDTOTORMENT
};

const u16 gDamageNonTypesStartStringIds[] =
{
    [B_MSG_TRAPPED_WITH_VINES]  = STRINGID_TEAMTRAPPEDWITHVINES,
    [B_MSG_CAUGHT_IN_VORTEX]    = STRINGID_TEAMCAUGHTINVORTEX,
    [B_MSG_SURROUNDED_BY_FIRE]  = STRINGID_TEAMSURROUNDEDBYFIRE,
    [B_MSG_SURROUNDED_BY_ROCKS] = STRINGID_TEAMSURROUNDEDBYROCKS,
};

const u16 gDamageNonTypesDmgStringIds[] =
{
    [B_MSG_HURT_BY_VINES]        = STRINGID_PKMNHURTBYVINES,
    [B_MSG_HURT_BY_VORTEX]       = STRINGID_PKMNHURTBYVORTEX,
    [B_MSG_BURNING_UP]           = STRINGID_PKMNBURNINGUP,
    [B_MSG_HURT_BY_ROCKS_THROWN] = STRINGID_PKMNHURTBYROCKSTHROWN,
};

const u8 gText_PkmnIsEvolving[] = _("What?\n{STR_VAR_1} is evolving!");
const u8 gText_CongratsPkmnEvolved[] = _("Congratulations! Your {STR_VAR_1}\nevolved into {STR_VAR_2}!{WAIT_SE}\p");
const u8 gText_PkmnStoppedEvolving[] = _("Huh? {STR_VAR_1}\nstopped evolving!\p");
const u8 gText_EllipsisQuestionMark[] = _("……?\p");
const u8 gText_WhatWillPkmnDo[] = _("What will\n{B_BUFF1} do?");
const u8 gText_WhatWillPkmnDo2[] = _("What will\n{B_PLAYER_NAME} do?");
const u8 gText_WhatWillWallyDo[] = _("What will\nWALLY do?");
const u8 gText_LinkStandby[] = _("{PAUSE 16}Link standby…");
const u8 gText_BattleMenu[] = _("FIGHT{CLEAR_TO 56}BAG\nPOKéMON{CLEAR_TO 56}RUN");
const u8 gText_SafariZoneMenu[] = _("BALL{CLEAR_TO 56}{POKEBLOCK}\nGO NEAR{CLEAR_TO 56}RUN");
const u8 gText_MoveInterfacePP[] = _("PP ");
const u8 gText_MoveInterfaceType[] = _("TYPE/");
const u8 gText_MoveInterfacePpType[] = _("{PALETTE 5}{COLOR_HIGHLIGHT_SHADOW DYNAMIC_COLOR4 DYNAMIC_COLOR5 DYNAMIC_COLOR6}PP\nTYPE/");
const u8 gText_MoveInterfaceDynamicColors[] = _("{PALETTE 5}{COLOR_HIGHLIGHT_SHADOW DYNAMIC_COLOR4 DYNAMIC_COLOR5 DYNAMIC_COLOR6}");
const u8 gText_WhichMoveToForget4[] = _("{PALETTE 5}{COLOR_HIGHLIGHT_SHADOW DYNAMIC_COLOR4 DYNAMIC_COLOR5 DYNAMIC_COLOR6}Which move should\nbe forgotten?");
const u8 gText_BattleYesNoChoice[] = _("{PALETTE 5}{COLOR_HIGHLIGHT_SHADOW DYNAMIC_COLOR4 DYNAMIC_COLOR5 DYNAMIC_COLOR6}Yes\nNo");
const u8 gText_BattleSwitchWhich[] = _("{PALETTE 5}{COLOR_HIGHLIGHT_SHADOW DYNAMIC_COLOR4 DYNAMIC_COLOR5 DYNAMIC_COLOR6}Switch\nwhich?");
const u8 gText_BattleSwitchWhich2[] = _("{PALETTE 5}{COLOR_HIGHLIGHT_SHADOW DYNAMIC_COLOR4 DYNAMIC_COLOR5 DYNAMIC_COLOR6}");
const u8 gText_BattleSwitchWhich3[] = _("{UP_ARROW}");
const u8 gText_BattleSwitchWhich4[] = _("{ESCAPE 4}");
const u8 gText_BattleSwitchWhich5[] = _("-");

// Unused
static const u8 *const sStatNamesTable2[] =
{
    gText_HP3, gText_SpAtk, gText_Attack,
    gText_SpDef, gText_Defense, gText_Speed
};

const u8 gText_SafariBalls[] = _("{HIGHLIGHT DARK_GRAY}SAFARI BALLS");
const u8 gText_SafariBallLeft[] = _("{HIGHLIGHT DARK_GRAY}Left: $" "{HIGHLIGHT DARK_GRAY}");
const u8 gText_Sleep[] = _("sleep");
const u8 gText_Poison[] = _("poison");
const u8 gText_Burn[] = _("burn");
const u8 gText_Paralysis[] = _("paralysis");
const u8 gText_Ice[] = _("ice");
const u8 gText_Confusion[] = _("confusion");
const u8 gText_Love[] = _("love");
const u8 gText_SpaceAndSpace[] = _(" and ");
const u8 gText_CommaSpace[] = _(", ");
const u8 gText_Space2[] = _(" ");
const u8 gText_LineBreak[] = _("\l");
const u8 gText_NewLine[] = _("\n");
const u8 gText_Are[] = _("are");
const u8 gText_Are2[] = _("are");
const u8 gText_BadEgg[] = _("Bad EGG");
const u8 gText_BattleWallyName[] = _("WALLY");
const u8 gText_Win[] = _("{HIGHLIGHT TRANSPARENT}Win");
const u8 gText_Loss[] = _("{HIGHLIGHT TRANSPARENT}Loss");
const u8 gText_Draw[] = _("{HIGHLIGHT TRANSPARENT}Draw");
static const u8 sText_SpaceIs[] = _(" is");
static const u8 sText_ApostropheS[] = _("'s");

// For displaying names of invalid moves.
// This is large enough that the text for TYPE_ELECTRIC will exceed TEXT_BUFF_ARRAY_COUNT.
static const u8 sATypeMove_Table[NUMBER_OF_MON_TYPES][17] =
{
    [TYPE_NORMAL]   = _("a NORMAL move"),
    [TYPE_FIGHTING] = _("a FIGHTING move"),
    [TYPE_FLYING]   = _("a FLYING move"),
    [TYPE_POISON]   = _("a POISON move"),
    [TYPE_GROUND]   = _("a GROUND move"),
    [TYPE_ROCK]     = _("a ROCK move"),
    [TYPE_BUG]      = _("a BUG move"),
    [TYPE_GHOST]    = _("a GHOST move"),
    [TYPE_STEEL]    = _("a STEEL move"),
    [TYPE_MYSTERY]  = _("a ??? move"),
    [TYPE_FIRE]     = _("a FIRE move"),
    [TYPE_WATER]    = _("a WATER move"),
    [TYPE_GRASS]    = _("a GRASS move"),
    [TYPE_ELECTRIC] = _("an ELECTRIC move"),
    [TYPE_PSYCHIC]  = _("a PSYCHIC move"),
    [TYPE_ICE]      = _("an ICE move"),
    [TYPE_DRAGON]   = _("a DRAGON move"),
    [TYPE_DARK]     = _("a DARK move"),
    [TYPE_FAIRY]    = _("a FAIRY move"),
};

const u8 gText_BattleTourney[] = _("BATTLE TOURNEY");
static const u8 sText_Round1[] = _("Round 1");
static const u8 sText_Round2[] = _("Round 2");
static const u8 sText_Semifinal[] = _("Semifinal");
static const u8 sText_Final[] = _("Final");

const u8 *const gRoundsStringTable[DOME_ROUNDS_COUNT] =
{
    [DOME_ROUND1]    = sText_Round1,
    [DOME_ROUND2]    = sText_Round2,
    [DOME_SEMIFINAL] = sText_Semifinal,
    [DOME_FINAL]     = sText_Final
};

const u8 gText_TheGreatNewHope[] = _("The great new hope!\p");
const u8 gText_WillChampionshipDreamComeTrue[] = _("Will the championship dream come true?!\p");
const u8 gText_AFormerChampion[] = _("A former CHAMPION!\p");
const u8 gText_ThePreviousChampion[] = _("The previous CHAMPION!\p");
const u8 gText_TheUnbeatenChampion[] = _("The unbeaten CHAMPION!\p");
const u8 gText_PlayerMon1Name[] = _("{B_PLAYER_MON1_NAME}");
const u8 gText_Vs[] = _("VS");
const u8 gText_OpponentMon1Name[] = _("{B_OPPONENT_MON1_NAME}");
const u8 gText_Mind[] = _("Mind");
const u8 gText_Skill[] = _("Skill");
const u8 gText_Body[] = _("Body");
const u8 gText_Judgment[] = _("{B_BUFF1}{CLEAR 13}Judgment{CLEAR 13}{B_BUFF2}");
static const u8 sText_TwoTrainersSentPkmn[] = _("{B_TRAINER1_CLASS} {B_TRAINER1_NAME} sent\nout {B_OPPONENT_MON1_NAME}!\p{B_TRAINER2_CLASS} {B_TRAINER2_NAME} sent\nout {B_OPPONENT_MON2_NAME}!");
static const u8 sText_Trainer2SentOutPkmn[] = _("{B_TRAINER2_CLASS} {B_TRAINER2_NAME} sent\nout {B_BUFF1}!");
static const u8 sText_TwoTrainersWantToBattle[] = _("{B_TRAINER1_CLASS} {B_TRAINER1_NAME} and\n{B_TRAINER2_CLASS} {B_TRAINER2_NAME}\lwant to battle!\p");
static const u8 sText_InGamePartnerSentOutZGoN[] = _("{B_PARTNER_CLASS} {B_PARTNER_NAME} sent\nout {B_PLAYER_MON2_NAME}!\lGo, {B_PLAYER_MON1_NAME}!");
static const u8 sText_TwoInGameTrainersDefeated[] = _("{B_TRAINER1_CLASS} {B_TRAINER1_NAME} and\n{B_TRAINER2_CLASS} {B_TRAINER2_NAME}\lwere defeated!\p");
static const u8 sText_Trainer2LoseText[] = _("{B_TRAINER2_LOSE_TEXT}");
static const u8 sText_PkmnIncapableOfPower[] = _("{B_ATK_NAME_WITH_PREFIX} appears incapable\nof using its power!");
static const u8 sText_GlintAppearsInEye[] = _("A glint appears in\n{B_SCR_ACTIVE_NAME_WITH_PREFIX}'s eyes!");
static const u8 sText_PkmnGettingIntoPosition[] = _("{B_SCR_ACTIVE_NAME_WITH_PREFIX} is getting into\nposition!");
static const u8 sText_PkmnBeganGrowlingDeeply[] = _("{B_SCR_ACTIVE_NAME_WITH_PREFIX} began growling deeply!");
static const u8 sText_PkmnEagerForMore[] = _("{B_SCR_ACTIVE_NAME_WITH_PREFIX} is eager for more!");

const u16 gBattlePalaceFlavorTextTable[] =
{
    [B_MSG_GLINT_IN_EYE]   = STRINGID_GLINTAPPEARSINEYE,
    [B_MSG_GETTING_IN_POS] = STRINGID_PKMNGETTINGINTOPOSITION,
    [B_MSG_GROWL_DEEPLY]   = STRINGID_PKMNBEGANGROWLINGDEEPLY,
    [B_MSG_EAGER_FOR_MORE] = STRINGID_PKMNEAGERFORMORE,
};

static const u8 sText_RefIfNothingIsDecided[] = _("REFEREE: If nothing is decided in\n3 turns, we will go to judging!");
static const u8 sText_RefThatsIt[] = _("REFEREE: That's it! We will now go to\njudging to determine the winner!");
static const u8 sText_RefJudgeMind[] = _("REFEREE: Judging category 1, Mind!\nThe POKéMON showing the most guts!\p");
static const u8 sText_RefJudgeSkill[] = _("REFEREE: Judging category 2, Skill!\nThe POKéMON using moves the best!\p");
static const u8 sText_RefJudgeBody[] = _("REFEREE: Judging category 3, Body!\nThe POKéMON with the most vitality!\p");
static const u8 sText_RefPlayerWon[] = _("REFEREE: Judgment: {B_BUFF1} to {B_BUFF2}!\nThe winner is {B_PLAYER_NAME}'s {B_PLAYER_MON1_NAME}!\p");
static const u8 sText_RefOpponentWon[] = _("REFEREE: Judgment: {B_BUFF1} to {B_BUFF2}!\nThe winner is {B_TRAINER1_NAME}'s {B_OPPONENT_MON1_NAME}!\p");
static const u8 sText_RefDraw[] = _("REFEREE: Judgment: 3 to 3!\nWe have a draw!\p");
static const u8 sText_DefeatedOpponentByReferee[] = _("{B_PLAYER_MON1_NAME} defeated the opponent\n{B_OPPONENT_MON1_NAME} in a REFEREE's decision!");
static const u8 sText_LostToOpponentByReferee[] = _("{B_PLAYER_MON1_NAME} lost to the opponent\n{B_OPPONENT_MON1_NAME} in a REFEREE's decision!");
static const u8 sText_TiedOpponentByReferee[] = _("{B_PLAYER_MON1_NAME} tied the opponent\n{B_OPPONENT_MON1_NAME} in a REFEREE's decision!");
static const u8 sText_RefCommenceBattle[] = _("REFEREE: {B_PLAYER_MON1_NAME} VS {B_OPPONENT_MON1_NAME}!\nCommence battling!");

const u8 *const gRefereeStringsTable[] =
{
    [B_MSG_REF_NOTHING_IS_DECIDED] = sText_RefIfNothingIsDecided,
    [B_MSG_REF_THATS_IT]           = sText_RefThatsIt,
    [B_MSG_REF_JUDGE_MIND]         = sText_RefJudgeMind,
    [B_MSG_REF_JUDGE_SKILL]        = sText_RefJudgeSkill,
    [B_MSG_REF_JUDGE_BODY]         = sText_RefJudgeBody,
    [B_MSG_REF_PLAYER_WON]         = sText_RefPlayerWon,
    [B_MSG_REF_OPPONENT_WON]       = sText_RefOpponentWon,
    [B_MSG_REF_DRAW]               = sText_RefDraw,
    [B_MSG_REF_COMMENCE_BATTLE]    = sText_RefCommenceBattle,
};

static const u8 sText_QuestionForfeitMatch[] = _("Would you like to forfeit the match\nand quit now?");
static const u8 sText_ForfeitedMatch[] = _("{B_PLAYER_NAME} forfeited the match!");
static const u8 sText_Trainer1WinText[] = _("{B_TRAINER1_WIN_TEXT}");
static const u8 sText_Trainer2WinText[] = _("{B_TRAINER2_WIN_TEXT}");
static const u8 sText_Trainer1Fled[] = _( "{PLAY_SE SE_FLEE}{B_TRAINER1_CLASS} {B_TRAINER1_NAME} fled!");
static const u8 sText_PlayerLostAgainstTrainer1[] = _("Player lost against\n{B_TRAINER1_CLASS} {B_TRAINER1_NAME}!");
static const u8 sText_PlayerBattledToDrawTrainer1[] = _("Player battled to a draw against\n{B_TRAINER1_CLASS} {B_TRAINER1_NAME}!");
const u8 gText_RecordBattleToPass[] = _("Would you like to record your battle\non your FRONTIER PASS?");
const u8 gText_BattleRecordedOnPass[] = _("{B_PLAYER_NAME}'s battle result was recorded\non the FRONTIER PASS.");
static const u8 sText_LinkTrainerWantsToBattlePause[] = _("{B_LINK_OPPONENT1_NAME}\nwants to battle!{PAUSE 49}");
static const u8 sText_TwoLinkTrainersWantToBattlePause[] = _("{B_LINK_OPPONENT1_NAME} and {B_LINK_OPPONENT2_NAME}\nwant to battle!{PAUSE 49}");
static const u8 sText_Your1[] = _("Your");
static const u8 sText_Opposing1[] = _("The opposing");
static const u8 sText_Your2[] = _("your");
static const u8 sText_Opposing2[] = _("the opposing");

// This is four lists of moves which use a different attack string in Japanese
// to the default. See the documentation for ChooseTypeOfMoveUsedString for more detail.
static const u16 sGrammarMoveUsedTable[] =
{
    MOVE_SWORDS_DANCE, MOVE_STRENGTH, MOVE_GROWTH,
    MOVE_HARDEN, MOVE_MINIMIZE, MOVE_SMOKESCREEN,
    MOVE_WITHDRAW, MOVE_DEFENSE_CURL, MOVE_EGG_BOMB,
    MOVE_SMOG, MOVE_BONE_CLUB, MOVE_FLASH, MOVE_SPLASH,
    MOVE_ACID_ARMOR, MOVE_BONEMERANG, MOVE_REST, MOVE_SHARPEN,
    MOVE_SUBSTITUTE, MOVE_MIND_READER, MOVE_SNORE,
    MOVE_PROTECT, MOVE_SPIKES, MOVE_ENDURE, MOVE_ROLLOUT,
    MOVE_SWAGGER, MOVE_SLEEP_TALK, MOVE_HIDDEN_POWER,
    MOVE_PSYCH_UP, MOVE_EXTREME_SPEED, MOVE_FOLLOW_ME,
    MOVE_TRICK, MOVE_ASSIST, MOVE_INGRAIN, MOVE_KNOCK_OFF,
    MOVE_CAMOUFLAGE, MOVE_ASTONISH, MOVE_ODOR_SLEUTH,
    MOVE_GRASS_WHISTLE, MOVE_SHEER_COLD, MOVE_MUDDY_WATER,
    MOVE_IRON_DEFENSE, MOVE_BOUNCE, 0,

    MOVE_TELEPORT, MOVE_RECOVER, MOVE_BIDE, MOVE_AMNESIA,
    MOVE_FLAIL, MOVE_TAUNT, MOVE_BULK_UP, 0,

    MOVE_MEDITATE, MOVE_AGILITY, MOVE_MIMIC, MOVE_DOUBLE_TEAM,
    MOVE_BARRAGE, MOVE_TRANSFORM, MOVE_STRUGGLE, MOVE_SCARY_FACE,
    MOVE_CHARGE, MOVE_WISH, MOVE_BRICK_BREAK, MOVE_YAWN,
    MOVE_FEATHER_DANCE, MOVE_TEETER_DANCE, MOVE_MUD_SPORT,
    MOVE_FAKE_TEARS, MOVE_WATER_SPORT, MOVE_CALM_MIND, 0,

    MOVE_POUND, MOVE_SCRATCH, MOVE_VISE_GRIP,
    MOVE_WING_ATTACK, MOVE_FLY, MOVE_BIND, MOVE_SLAM,
    MOVE_HORN_ATTACK, MOVE_WRAP, MOVE_THRASH, MOVE_TAIL_WHIP,
    MOVE_LEER, MOVE_BITE, MOVE_GROWL, MOVE_ROAR,
    MOVE_SING, MOVE_PECK, MOVE_ABSORB, MOVE_STRING_SHOT,
    MOVE_EARTHQUAKE, MOVE_FISSURE, MOVE_DIG, MOVE_TOXIC,
    MOVE_SCREECH, MOVE_METRONOME, MOVE_LICK, MOVE_CLAMP,
    MOVE_CONSTRICT, MOVE_POISON_GAS, MOVE_BUBBLE,
    MOVE_SLASH, MOVE_SPIDER_WEB, MOVE_NIGHTMARE, MOVE_CURSE,
    MOVE_FORESIGHT, MOVE_CHARM, MOVE_ATTRACT, MOVE_ROCK_SMASH,
    MOVE_UPROAR, MOVE_SPIT_UP, MOVE_SWALLOW, MOVE_TORMENT,
    MOVE_FLATTER, MOVE_ROLE_PLAY, MOVE_ENDEAVOR, MOVE_TICKLE,
    MOVE_COVET, 0
};

static const u8 sText_EmptyStatus[] = _("$$$$$$$");

static const struct BattleWindowText sTextOnWindowsInfo_Normal[] =
{
    [B_WIN_MSG] = {
        .fillValue = PIXEL_FILL(0xF),
        .fontId = FONT_NORMAL,
        .x = 0,
        .y = 1,
        .speed = 1,
        .fgColor = 1,
        .bgColor = 15,
        .shadowColor = 6,
    },
    [B_WIN_ACTION_PROMPT] = {
        .fillValue = PIXEL_FILL(0xF),
        .fontId = FONT_NORMAL,
        .x = 1,
        .y = 1,
        .speed = 0,
        .fgColor = 1,
        .bgColor = 15,
        .shadowColor = 6,
    },
    [B_WIN_ACTION_MENU] = {
        .fillValue = PIXEL_FILL(0xE),
        .fontId = FONT_NORMAL,
        .x = 0,
        .y = 1,
        .speed = 0,
        .fgColor = 13,
        .bgColor = 14,
        .shadowColor = 15,
    },
    [B_WIN_MOVE_NAME_1] = {
        .fillValue = PIXEL_FILL(0xE),
        .fontId = FONT_NARROW,
        .x = 0,
        .y = 1,
        .speed = 0,
        .fgColor = 13,
        .bgColor = 14,
        .shadowColor = 15,
    },
    [B_WIN_MOVE_NAME_2] = {
        .fillValue = PIXEL_FILL(0xE),
        .fontId = FONT_NARROW,
        .x = 0,
        .y = 1,
        .speed = 0,
        .fgColor = 13,
        .bgColor = 14,
        .shadowColor = 15,
    },
    [B_WIN_MOVE_NAME_3] = {
        .fillValue = PIXEL_FILL(0xE),
        .fontId = FONT_NARROW,
        .x = 0,
        .y = 1,
        .speed = 0,
        .fgColor = 13,
        .bgColor = 14,
        .shadowColor = 15,
    },
    [B_WIN_MOVE_NAME_4] = {
        .fillValue = PIXEL_FILL(0xE),
        .fontId = FONT_NARROW,
        .x = 0,
        .y = 1,
        .speed = 0,
        .fgColor = 13,
        .bgColor = 14,
        .shadowColor = 15,
    },
    [B_WIN_PP] = {
        .fillValue = PIXEL_FILL(0xE),
        .fontId = FONT_NARROW,
        .x = 0,
        .y = 1,
        .speed = 0,
        .fgColor = 12,
        .bgColor = 14,
        .shadowColor = 11,
    },
    [B_WIN_DUMMY] = {
        .fillValue = PIXEL_FILL(0xE),
        .fontId = FONT_NORMAL,
        .x = 0,
        .y = 1,
        .speed = 0,
        .fgColor = 13,
        .bgColor = 14,
        .shadowColor = 15,
    },
    [B_WIN_PP_REMAINING] = {
        .fillValue = PIXEL_FILL(0xE),
        .fontId = FONT_NORMAL,
        .x = 2,
        .y = 1,
        .speed = 0,
        .fgColor = 12,
        .bgColor = 14,
        .shadowColor = 11,
    },
    [B_WIN_MOVE_TYPE] = {
        .fillValue = PIXEL_FILL(0xE),
        .fontId = FONT_NARROW,
        .x = 0,
        .y = 1,
        .speed = 0,
        .fgColor = 13,
        .bgColor = 14,
        .shadowColor = 15,
    },
    [B_WIN_SWITCH_PROMPT] = {
        .fillValue = PIXEL_FILL(0xE),
        .fontId = FONT_NARROW,
        .x = 0,
        .y = 1,
        .speed = 0,
        .fgColor = 13,
        .bgColor = 14,
        .shadowColor = 15,
    },
    [B_WIN_YESNO] = {
        .fillValue = PIXEL_FILL(0xE),
        .fontId = FONT_NORMAL,
        .x = 0,
        .y = 1,
        .speed = 0,
        .fgColor = 13,
        .bgColor = 14,
        .shadowColor = 15,
    },
    [B_WIN_LEVEL_UP_BOX] = {
        .fillValue = PIXEL_FILL(0xE),
        .fontId = FONT_NORMAL,
        .x = 0,
        .y = 1,
        .speed = 0,
        .fgColor = 13,
        .bgColor = 14,
        .shadowColor = 15,
    },
    [B_WIN_LEVEL_UP_BANNER] = {
        .fillValue = PIXEL_FILL(0),
        .fontId = FONT_NORMAL,
        .x = 32,
        .y = 1,
        .speed = 0,
        .fgColor = 1,
        .shadowColor = 2,
    },
    [B_WIN_VS_PLAYER] = {
        .fillValue = PIXEL_FILL(0xE),
        .fontId = FONT_NORMAL,
        .x = -1,
        .y = 1,
        .speed = 0,
        .fgColor = 13,
        .bgColor = 14,
        .shadowColor = 15,
    },
    [B_WIN_VS_OPPONENT] = {
        .fillValue = PIXEL_FILL(0xE),
        .fontId = FONT_NORMAL,
        .x = -1,
        .y = 1,
        .speed = 0,
        .fgColor = 13,
        .bgColor = 14,
        .shadowColor = 15,
    },
    [B_WIN_VS_MULTI_PLAYER_1] = {
        .fillValue = PIXEL_FILL(0xE),
        .fontId = FONT_NORMAL,
        .x = -1,
        .y = 1,
        .speed = 0,
        .fgColor = 13,
        .bgColor = 14,
        .shadowColor = 15,
    },
    [B_WIN_VS_MULTI_PLAYER_2] = {
        .fillValue = PIXEL_FILL(0xE),
        .fontId = FONT_NORMAL,
        .x = -1,
        .y = 1,
        .speed = 0,
        .fgColor = 13,
        .bgColor = 14,
        .shadowColor = 15,
    },
    [B_WIN_VS_MULTI_PLAYER_3] = {
        .fillValue = PIXEL_FILL(0xE),
        .fontId = FONT_NORMAL,
        .x = -1,
        .y = 1,
        .speed = 0,
        .fgColor = 13,
        .bgColor = 14,
        .shadowColor = 15,
    },
    [B_WIN_VS_MULTI_PLAYER_4] = {
        .fillValue = PIXEL_FILL(0xE),
        .fontId = FONT_NORMAL,
        .x = -1,
        .y = 1,
        .speed = 0,
        .fgColor = 13,
        .bgColor = 14,
        .shadowColor = 15,
    },
    [B_WIN_VS_OUTCOME_DRAW] = {
        .fillValue = PIXEL_FILL(0),
        .fontId = FONT_NORMAL,
        .x = -1,
        .y = 1,
        .speed = 0,
        .fgColor = 1,
        .shadowColor = 6,
    },
    [B_WIN_VS_OUTCOME_LEFT] = {
        .fillValue = PIXEL_FILL(0),
        .fontId = FONT_NORMAL,
        .x = -1,
        .y = 1,
        .speed = 0,
        .fgColor = 1,
        .shadowColor = 6,
    },
    [B_WIN_VS_OUTCOME_RIGHT] = {
        .fillValue = PIXEL_FILL(0x0),
        .fontId = FONT_NORMAL,
        .x = -1,
        .y = 1,
        .speed = 0,
        .fgColor = 1,
        .shadowColor = 6,
    },
};

static const struct BattleWindowText sTextOnWindowsInfo_Arena[] =
{
    [B_WIN_MSG] = {
        .fillValue = PIXEL_FILL(0xF),
        .fontId = FONT_NORMAL,
        .x = 0,
        .y = 1,
        .speed = 1,
        .fgColor = 1,
        .bgColor = 15,
        .shadowColor = 6,
    },
    [B_WIN_ACTION_PROMPT] = {
        .fillValue = PIXEL_FILL(0xF),
        .fontId = FONT_NORMAL,
        .x = 1,
        .y = 1,
        .speed = 0,
        .fgColor = 1,
        .bgColor = 15,
        .shadowColor = 6,
    },
    [B_WIN_ACTION_MENU] = {
        .fillValue = PIXEL_FILL(0xE),
        .fontId = FONT_NORMAL,
        .x = 0,
        .y = 1,
        .speed = 0,
        .fgColor = 13,
        .bgColor = 14,
        .shadowColor = 15,
    },
    [B_WIN_MOVE_NAME_1] = {
        .fillValue = PIXEL_FILL(0xE),
        .fontId = FONT_NARROW,
        .x = 0,
        .y = 1,
        .speed = 0,
        .fgColor = 13,
        .bgColor = 14,
        .shadowColor = 15,
    },
    [B_WIN_MOVE_NAME_2] = {
        .fillValue = PIXEL_FILL(0xE),
        .fontId = FONT_NARROW,
        .x = 0,
        .y = 1,
        .speed = 0,
        .fgColor = 13,
        .bgColor = 14,
        .shadowColor = 15,
    },
    [B_WIN_MOVE_NAME_3] = {
        .fillValue = PIXEL_FILL(0xE),
        .fontId = FONT_NARROW,
        .x = 0,
        .y = 1,
        .speed = 0,
        .fgColor = 13,
        .bgColor = 14,
        .shadowColor = 15,
    },
    [B_WIN_MOVE_NAME_4] = {
        .fillValue = PIXEL_FILL(0xE),
        .fontId = FONT_NARROW,
        .x = 0,
        .y = 1,
        .speed = 0,
        .fgColor = 13,
        .bgColor = 14,
        .shadowColor = 15,
    },
    [B_WIN_PP] = {
        .fillValue = PIXEL_FILL(0xE),
        .fontId = FONT_NARROW,
        .x = 0,
        .y = 1,
        .speed = 0,
        .fgColor = 12,
        .bgColor = 14,
        .shadowColor = 11,
    },
    [B_WIN_DUMMY] = {
        .fillValue = PIXEL_FILL(0xE),
        .fontId = FONT_NORMAL,
        .x = 0,
        .y = 1,
        .speed = 0,
        .fgColor = 13,
        .bgColor = 14,
        .shadowColor = 15,
    },
    [B_WIN_PP_REMAINING] = {
        .fillValue = PIXEL_FILL(0xE),
        .fontId = FONT_NORMAL,
        .x = 2,
        .y = 1,
        .speed = 0,
        .fgColor = 12,
        .bgColor = 14,
        .shadowColor = 11,
    },
    [B_WIN_MOVE_TYPE] = {
        .fillValue = PIXEL_FILL(0xE),
        .fontId = FONT_NARROW,
        .x = 0,
        .y = 1,
        .speed = 0,
        .fgColor = 13,
        .bgColor = 14,
        .shadowColor = 15,
    },
    [B_WIN_SWITCH_PROMPT] = {
        .fillValue = PIXEL_FILL(0xE),
        .fontId = FONT_NARROW,
        .x = 0,
        .y = 1,
        .speed = 0,
        .fgColor = 13,
        .bgColor = 14,
        .shadowColor = 15,
    },
    [B_WIN_YESNO] = {
        .fillValue = PIXEL_FILL(0xE),
        .fontId = FONT_NORMAL,
        .x = 0,
        .y = 1,
        .speed = 0,
        .fgColor = 13,
        .bgColor = 14,
        .shadowColor = 15,
    },
    [B_WIN_LEVEL_UP_BOX] = {
        .fillValue = PIXEL_FILL(0xE),
        .fontId = FONT_NORMAL,
        .x = 0,
        .y = 1,
        .speed = 0,
        .fgColor = 13,
        .bgColor = 14,
        .shadowColor = 15,
    },
    [B_WIN_LEVEL_UP_BANNER] = {
        .fillValue = PIXEL_FILL(0),
        .fontId = FONT_NORMAL,
        .x = 32,
        .y = 1,
        .speed = 0,
        .fgColor = 1,
        .shadowColor = 2,
    },
    [ARENA_WIN_PLAYER_NAME] = {
        .fillValue = PIXEL_FILL(0xE),
        .fontId = FONT_NORMAL,
        .x = -1,
        .y = 1,
        .speed = 0,
        .fgColor = 1,
        .bgColor = 14,
        .shadowColor = 15,
    },
    [ARENA_WIN_VS] = {
        .fillValue = PIXEL_FILL(0xE),
        .fontId = FONT_NORMAL,
        .x = -1,
        .y = 1,
        .speed = 0,
        .fgColor = 13,
        .bgColor = 14,
        .shadowColor = 15,
    },
    [ARENA_WIN_OPPONENT_NAME] = {
        .fillValue = PIXEL_FILL(0xE),
        .fontId = FONT_NORMAL,
        .x = -1,
        .y = 1,
        .speed = 0,
        .fgColor = 13,
        .bgColor = 14,
        .shadowColor = 15,
    },
    [ARENA_WIN_MIND] = {
        .fillValue = PIXEL_FILL(0xE),
        .fontId = FONT_NORMAL,
        .x = -1,
        .y = 1,
        .speed = 0,
        .fgColor = 13,
        .bgColor = 14,
        .shadowColor = 15,
    },
    [ARENA_WIN_SKILL] = {
        .fillValue = PIXEL_FILL(0xE),
        .fontId = FONT_NORMAL,
        .x = -1,
        .y = 1,
        .speed = 0,
        .fgColor = 13,
        .bgColor = 14,
        .shadowColor = 15,
    },
    [ARENA_WIN_BODY] = {
        .fillValue = PIXEL_FILL(0xE),
        .fontId = FONT_NORMAL,
        .x = -1,
        .y = 1,
        .speed = 0,
        .fgColor = 13,
        .bgColor = 14,
        .shadowColor = 15,
    },
    [ARENA_WIN_JUDGMENT_TITLE] = {
        .fillValue = PIXEL_FILL(0xE),
        .fontId = FONT_NORMAL,
        .x = -1,
        .y = 1,
        .speed = 0,
        .fgColor = 13,
        .bgColor = 14,
        .shadowColor = 15,
    },
    [ARENA_WIN_JUDGMENT_TEXT] = {
        .fillValue = PIXEL_FILL(0x1),
        .fontId = FONT_NORMAL,
        .x = 0,
        .y = 1,
        .speed = 1,
        .fgColor = 2,
        .bgColor = 1,
        .shadowColor = 3,
    },
};

static const struct BattleWindowText *const sBattleTextOnWindowsInfo[] =
{
    [B_WIN_TYPE_NORMAL] = sTextOnWindowsInfo_Normal,
    [B_WIN_TYPE_ARENA]  = sTextOnWindowsInfo_Arena
};

static const u8 sRecordedBattleTextSpeeds[] = {8, 4, 1, 0};

void BufferStringBattle(u16 stringID, u32 battler)
{
    s32 i;
    const u8 *stringPtr = NULL;

    gBattleMsgDataPtr = (struct BattleMsgData *)(&gBattleResources->bufferA[battler][4]);
    gLastUsedItem = gBattleMsgDataPtr->lastItem;
    gLastUsedAbility = gBattleMsgDataPtr->lastAbility;
    gBattleScripting.battler = gBattleMsgDataPtr->scrActive;
    gBattleStruct->scriptPartyIdx = gBattleMsgDataPtr->bakScriptPartyIdx;
    gBattleStruct->hpScale = gBattleMsgDataPtr->hpScale;
    gPotentialItemEffectBattler = gBattleMsgDataPtr->itemEffectBattler;
    gBattleStruct->stringMoveType = gBattleMsgDataPtr->moveType;

    for (i = 0; i < MAX_BATTLERS_COUNT; i++)
    {
        sBattlerAbilities[i] = gBattleMsgDataPtr->abilities[i];
    }
    for (i = 0; i < TEXT_BUFF_ARRAY_COUNT; i++)
    {
        gBattleTextBuff1[i] = gBattleMsgDataPtr->textBuffs[0][i];
        gBattleTextBuff2[i] = gBattleMsgDataPtr->textBuffs[1][i];
        gBattleTextBuff3[i] = gBattleMsgDataPtr->textBuffs[2][i];
    }

    switch (stringID)
    {
    case STRINGID_INTROMSG: // first battle msg
        if (gBattleTypeFlags & BATTLE_TYPE_TRAINER)
        {
            if (gBattleTypeFlags & (BATTLE_TYPE_LINK | BATTLE_TYPE_RECORDED_LINK))
            {
                if (gBattleTypeFlags & BATTLE_TYPE_TOWER_LINK_MULTI)
                {
                    stringPtr = sText_TwoTrainersWantToBattle;
                }
                else if (gBattleTypeFlags & BATTLE_TYPE_MULTI)
                {
                    if (gBattleTypeFlags & BATTLE_TYPE_RECORDED)
                        stringPtr = sText_TwoLinkTrainersWantToBattlePause;
                    else
                        stringPtr = sText_TwoLinkTrainersWantToBattle;
                }
                else
                {
                    if (gTrainerBattleOpponent_A == TRAINER_UNION_ROOM)
                        stringPtr = sText_Trainer1WantsToBattle;
                    else if (gBattleTypeFlags & BATTLE_TYPE_RECORDED)
                        stringPtr = sText_LinkTrainerWantsToBattlePause;
                    else
                        stringPtr = sText_LinkTrainerWantsToBattle;
                }
            }
            else
            {
                if (BATTLE_TWO_VS_ONE_OPPONENT)
                    stringPtr = sText_Trainer1WantsToBattle;
                else if (gBattleTypeFlags & (BATTLE_TYPE_MULTI | BATTLE_TYPE_INGAME_PARTNER))
                    stringPtr = sText_TwoTrainersWantToBattle;
                else if (gBattleTypeFlags & BATTLE_TYPE_TWO_OPPONENTS)
                    stringPtr = sText_TwoTrainersWantToBattle;
                else
                    stringPtr = sText_Trainer1WantsToBattle;
            }
        }
        else
        {
            if (gBattleTypeFlags & BATTLE_TYPE_LEGENDARY)
                stringPtr = sText_LegendaryPkmnAppeared;
            else if (gBattleTypeFlags & BATTLE_TYPE_DOUBLE && IsValidForBattle(&gEnemyParty[gBattlerPartyIndexes[GetBattlerAtPosition(B_POSITION_OPPONENT_RIGHT)]]))
                stringPtr = sText_TwoWildPkmnAppeared;
            else if (gBattleTypeFlags & BATTLE_TYPE_WALLY_TUTORIAL)
                stringPtr = sText_WildPkmnAppearedPause;
            else
                stringPtr = sText_WildPkmnAppeared;
        }
        break;
    case STRINGID_INTROSENDOUT: // poke first send-out
        if (GetBattlerSide(battler) == B_SIDE_PLAYER)
        {
            if (gBattleTypeFlags & BATTLE_TYPE_DOUBLE && IsValidForBattle(&gPlayerParty[gBattlerPartyIndexes[BATTLE_PARTNER(battler)]]))
            {
                if (gBattleTypeFlags & BATTLE_TYPE_INGAME_PARTNER)
                    stringPtr = sText_InGamePartnerSentOutZGoN;
                else if (gBattleTypeFlags & BATTLE_TYPE_TWO_OPPONENTS)
                    stringPtr = sText_GoTwoPkmn;
                else if (gBattleTypeFlags & BATTLE_TYPE_MULTI)
                    stringPtr = sText_LinkPartnerSentOutPkmnGoPkmn;
                else
                    stringPtr = sText_GoTwoPkmn;
            }
            else
            {
                stringPtr = sText_GoPkmn;
            }
        }
        else
        {
            if (gBattleTypeFlags & BATTLE_TYPE_DOUBLE && IsValidForBattle(&gEnemyParty[gBattlerPartyIndexes[BATTLE_PARTNER(battler)]]))
            {
                if (BATTLE_TWO_VS_ONE_OPPONENT)
                    stringPtr = sText_Trainer1SentOutTwoPkmn;
                else if (gBattleTypeFlags & BATTLE_TYPE_TWO_OPPONENTS)
                    stringPtr = sText_TwoTrainersSentPkmn;
                else if (gBattleTypeFlags & BATTLE_TYPE_TOWER_LINK_MULTI)
                    stringPtr = sText_TwoTrainersSentPkmn;
                else if (gBattleTypeFlags & BATTLE_TYPE_MULTI)
                    stringPtr = sText_TwoLinkTrainersSentOutPkmn;
                else if (gBattleTypeFlags & (BATTLE_TYPE_LINK | BATTLE_TYPE_RECORDED_LINK))
                    stringPtr = sText_LinkTrainerSentOutTwoPkmn;
                else
                    stringPtr = sText_Trainer1SentOutTwoPkmn;
            }
            else
            {
                if (!(gBattleTypeFlags & (BATTLE_TYPE_LINK | BATTLE_TYPE_RECORDED_LINK)))
                    stringPtr = sText_Trainer1SentOutPkmn;
                else if (gTrainerBattleOpponent_A == TRAINER_UNION_ROOM)
                    stringPtr = sText_Trainer1SentOutPkmn;
                else
                    stringPtr = sText_LinkTrainerSentOutPkmn;
            }
        }
        break;
    case STRINGID_RETURNMON: // sending poke to ball msg
        if (GetBattlerSide(battler) == B_SIDE_PLAYER)
        {
            if (*(&gBattleStruct->hpScale) == 0)
                stringPtr = sText_PkmnThatsEnough;
            else if (*(&gBattleStruct->hpScale) == 1 || gBattleTypeFlags & BATTLE_TYPE_DOUBLE)
                stringPtr = sText_PkmnComeBack;
            else if (*(&gBattleStruct->hpScale) == 2)
                stringPtr = sText_PkmnOkComeBack;
            else
                stringPtr = sText_PkmnGoodComeBack;
        }
        else
        {
            if (gTrainerBattleOpponent_A == TRAINER_LINK_OPPONENT || gBattleTypeFlags & BATTLE_TYPE_RECORDED_LINK)
            {
                if (gBattleTypeFlags & BATTLE_TYPE_MULTI)
                    stringPtr = sText_LinkTrainer2WithdrewPkmn;
                else
                    stringPtr = sText_LinkTrainer1WithdrewPkmn;
            }
            else
            {
                stringPtr = sText_Trainer1WithdrewPkmn;
            }
        }
        break;
    case STRINGID_SWITCHINMON: // switch-in msg
        if (GetBattlerSide(gBattleScripting.battler) == B_SIDE_PLAYER)
        {
            if (*(&gBattleStruct->hpScale) == 0 || gBattleTypeFlags & BATTLE_TYPE_DOUBLE)
                stringPtr = sText_GoPkmn2;
            else if (*(&gBattleStruct->hpScale) == 1)
                stringPtr = sText_DoItPkmn;
            else if (*(&gBattleStruct->hpScale) == 2)
                stringPtr = sText_GoForItPkmn;
            else
                stringPtr = sText_YourFoesWeakGetEmPkmn;
        }
        else
        {
            if (gBattleTypeFlags & (BATTLE_TYPE_LINK | BATTLE_TYPE_RECORDED_LINK))
            {
                if (gBattleTypeFlags & BATTLE_TYPE_TOWER_LINK_MULTI)
                {
                    if (gBattleScripting.battler == 1)
                        stringPtr = sText_Trainer1SentOutPkmn2;
                    else
                        stringPtr = sText_Trainer2SentOutPkmn;
                }
                else
                {
                    if (gBattleTypeFlags & BATTLE_TYPE_MULTI)
                        stringPtr = sText_LinkTrainerMultiSentOutPkmn;
                    else if (gTrainerBattleOpponent_A == TRAINER_UNION_ROOM)
                        stringPtr = sText_Trainer1SentOutPkmn2;
                    else
                        stringPtr = sText_LinkTrainerSentOutPkmn2;
                }
            }
            else
            {
                if (gBattleTypeFlags & BATTLE_TYPE_TWO_OPPONENTS)
                {
                    if (gBattleScripting.battler == 1)
                        stringPtr = sText_Trainer1SentOutPkmn2;
                    else
                        stringPtr = sText_Trainer2SentOutPkmn;
                }
                else
                {
                    stringPtr = sText_Trainer1SentOutPkmn2;
                }
            }
        }
        break;
<<<<<<< HEAD
    case STRINGID_USEDMOVE: // pokemon used a move msg
        if (gBattleStruct->zmove.active && gBattleStruct->zmove.activeCategory != BATTLE_CATEGORY_STATUS)
            StringCopy(gBattleTextBuff3, GetZMoveName(gBattleMsgDataPtr->currentMove));
        else if (IsMaxMove(gBattleMsgDataPtr->currentMove))
            StringCopy(gBattleTextBuff3, GetMaxMoveName(gBattleMsgDataPtr->currentMove));
        else if (gBattleMsgDataPtr->currentMove >= MOVES_COUNT)
            StringCopy(gBattleTextBuff3, sATypeMove_Table[*(&gBattleStruct->stringMoveType)]);
=======
    case STRINGID_USEDMOVE: // Pokémon used a move msg
        ChooseMoveUsedParticle(gBattleTextBuff1); // buff1 doesn't appear in the string, leftover from japanese move names

        if (gBattleMsgDataPtr->currentMove >= MOVES_COUNT)
            StringCopy(gBattleTextBuff2, sATypeMove_Table[*(&gBattleStruct->stringMoveType)]);
>>>>>>> 6c966410
        else
            StringCopy(gBattleTextBuff3, gMoveNames[gBattleMsgDataPtr->currentMove]);

        stringPtr = sText_AttackerUsedX;
        break;
    case STRINGID_BATTLEEND: // battle end
        if (gBattleTextBuff1[0] & B_OUTCOME_LINK_BATTLE_RAN)
        {
            gBattleTextBuff1[0] &= ~(B_OUTCOME_LINK_BATTLE_RAN);
            if (GetBattlerSide(battler) == B_SIDE_OPPONENT && gBattleTextBuff1[0] != B_OUTCOME_DREW)
                gBattleTextBuff1[0] ^= (B_OUTCOME_LOST | B_OUTCOME_WON);

            if (gBattleTextBuff1[0] == B_OUTCOME_LOST || gBattleTextBuff1[0] == B_OUTCOME_DREW)
                stringPtr = sText_GotAwaySafely;
            else if (gBattleTypeFlags & BATTLE_TYPE_MULTI)
                stringPtr = sText_TwoWildFled;
            else
                stringPtr = sText_WildFled;
        }
        else
        {
            if (GetBattlerSide(battler) == B_SIDE_OPPONENT && gBattleTextBuff1[0] != B_OUTCOME_DREW)
                gBattleTextBuff1[0] ^= (B_OUTCOME_LOST | B_OUTCOME_WON);

            if (gBattleTypeFlags & BATTLE_TYPE_MULTI)
            {
                switch (gBattleTextBuff1[0])
                {
                case B_OUTCOME_WON:
                    if (gBattleTypeFlags & BATTLE_TYPE_TOWER_LINK_MULTI)
                        stringPtr = sText_TwoInGameTrainersDefeated;
                    else
                        stringPtr = sText_TwoLinkTrainersDefeated;
                    break;
                case B_OUTCOME_LOST:
                    stringPtr = sText_PlayerLostToTwo;
                    break;
                case B_OUTCOME_DREW:
                    stringPtr = sText_PlayerBattledToDrawVsTwo;
                    break;
                }
            }
            else if (gTrainerBattleOpponent_A == TRAINER_UNION_ROOM)
            {
                switch (gBattleTextBuff1[0])
                {
                case B_OUTCOME_WON:
                    stringPtr = sText_PlayerDefeatedLinkTrainerTrainer1;
                    break;
                case B_OUTCOME_LOST:
                    stringPtr = sText_PlayerLostAgainstTrainer1;
                    break;
                case B_OUTCOME_DREW:
                    stringPtr = sText_PlayerBattledToDrawTrainer1;
                    break;
                }
            }
            else
            {
                switch (gBattleTextBuff1[0])
                {
                case B_OUTCOME_WON:
                    stringPtr = sText_PlayerDefeatedLinkTrainer;
                    break;
                case B_OUTCOME_LOST:
                    stringPtr = sText_PlayerLostAgainstLinkTrainer;
                    break;
                case B_OUTCOME_DREW:
                    stringPtr = sText_PlayerBattledToDrawLinkTrainer;
                    break;
                }
            }
        }
        break;
    case STRINGID_TRAINERSLIDE:
        stringPtr = gBattleStruct->trainerSlideMsg;
        break;
    default: // load a string from the table
        if (stringID >= BATTLESTRINGS_COUNT)
        {
            gDisplayedStringBattle[0] = EOS;
            return;
        }
        else
        {
            stringPtr = gBattleStringsTable[stringID - BATTLESTRINGS_TABLE_START];
        }
        break;
    }

    BattleStringExpandPlaceholdersToDisplayedString(stringPtr);
}

u32 BattleStringExpandPlaceholdersToDisplayedString(const u8 *src)
{
    return BattleStringExpandPlaceholders(src, gDisplayedStringBattle);
}

static const u8 *TryGetStatusString(u8 *src)
{
    u32 i;
    u8 status[8];
    u32 chars1, chars2;
    u8 *statusPtr;

    memcpy(status, sText_EmptyStatus, min(ARRAY_COUNT(status), ARRAY_COUNT(sText_EmptyStatus)));

    statusPtr = status;
    for (i = 0; i < ARRAY_COUNT(status); i++)
    {
        if (*src == EOS) break; // one line required to match -g
        *statusPtr = *src;
        src++;
        statusPtr++;
    }

    chars1 = *(u32 *)(&status[0]);
    chars2 = *(u32 *)(&status[4]);

    for (i = 0; i < ARRAY_COUNT(gStatusConditionStringsTable); i++)
    {
        if (chars1 == *(u32 *)(&gStatusConditionStringsTable[i][0][0])
            && chars2 == *(u32 *)(&gStatusConditionStringsTable[i][0][4]))
            return gStatusConditionStringsTable[i][1];
    }
    return NULL;
}

static void GetBattlerNick(u32 battler, u8 *dst)
{
    struct Pokemon *mon, *illusionMon;

    if (GetBattlerSide(battler) == B_SIDE_PLAYER)
        mon = &gPlayerParty[gBattlerPartyIndexes[battler]];
    else
        mon = &gEnemyParty[gBattlerPartyIndexes[battler]];

    illusionMon = GetIllusionMonPtr(battler);
    if (illusionMon != NULL)
        mon = illusionMon;
    GetMonData(mon, MON_DATA_NICKNAME, dst);
    StringGet_Nickname(dst);
}

#define HANDLE_NICKNAME_STRING_CASE(battler)                          \
    if (GetBattlerSide(battler) != B_SIDE_PLAYER)                     \
    {                                                                   \
        if (gBattleTypeFlags & BATTLE_TYPE_TRAINER)                     \
            toCpy = sText_FoePkmnPrefix;                                \
        else                                                            \
            toCpy = sText_WildPkmnPrefix;                               \
        while (*toCpy != EOS)                                           \
        {                                                               \
            dst[dstID] = *toCpy;                                        \
            dstID++;                                                    \
            toCpy++;                                                    \
        }                                                               \
    }                                                                   \
    GetBattlerNick(battler, text);                                    \
    toCpy = text;

static const u8 *BattleStringGetOpponentNameByTrainerId(u16 trainerId, u8 *text, u8 multiplayerId, u8 battler)
{
    const u8 *toCpy = NULL;

    if (gBattleTypeFlags & BATTLE_TYPE_SECRET_BASE)
    {
        u32 i;
        for (i = 0; i < ARRAY_COUNT(gBattleResources->secretBase->trainerName); i++)
            text[i] = gBattleResources->secretBase->trainerName[i];
        text[i] = EOS;
        ConvertInternationalString(text, gBattleResources->secretBase->language);
        toCpy = text;
    }
    else if (trainerId == TRAINER_UNION_ROOM)
    {
        toCpy = gLinkPlayers[multiplayerId ^ BIT_SIDE].name;
    }
    else if (trainerId == TRAINER_LINK_OPPONENT)
    {
        if (gBattleTypeFlags & BATTLE_TYPE_MULTI)
            toCpy = gLinkPlayers[GetBattlerMultiplayerId(battler)].name;
        else
            toCpy = gLinkPlayers[GetBattlerMultiplayerId(battler) & BIT_SIDE].name;
    }
    else if (trainerId == TRAINER_FRONTIER_BRAIN)
    {
        CopyFrontierBrainTrainerName(text);
        toCpy = text;
    }
    else if (gBattleTypeFlags & BATTLE_TYPE_FRONTIER)
    {
        GetFrontierTrainerName(text, trainerId);
        toCpy = text;
    }
    else if (gBattleTypeFlags & BATTLE_TYPE_TRAINER_HILL)
    {
        GetTrainerHillTrainerName(text, trainerId);
        toCpy = text;
    }
    else if (gBattleTypeFlags & BATTLE_TYPE_EREADER_TRAINER)
    {
        GetEreaderTrainerName(text);
        toCpy = text;
    }
    else
    {
        toCpy = gTrainers[trainerId].trainerName;
    }

    return toCpy;
}

static const u8 *BattleStringGetOpponentName(u8 *text, u8 multiplayerId, u8 battler)
{
    const u8 *toCpy = NULL;

    switch (GetBattlerPosition(battler))
    {
    case B_POSITION_OPPONENT_LEFT:
        toCpy = BattleStringGetOpponentNameByTrainerId(gTrainerBattleOpponent_A, text, multiplayerId, battler);
        break;
    case B_POSITION_OPPONENT_RIGHT:
        if (gBattleTypeFlags & (BATTLE_TYPE_TWO_OPPONENTS | BATTLE_TYPE_MULTI) && !BATTLE_TWO_VS_ONE_OPPONENT)
            toCpy = BattleStringGetOpponentNameByTrainerId(gTrainerBattleOpponent_B, text, multiplayerId, battler);
        else
            toCpy = BattleStringGetOpponentNameByTrainerId(gTrainerBattleOpponent_A, text, multiplayerId, battler);
        break;
    }

    return toCpy;
}

static const u8 *BattleStringGetPlayerName(u8 *text, u8 battler)
{
    const u8 *toCpy = NULL;

    switch (GetBattlerPosition(battler))
    {
    case B_POSITION_PLAYER_LEFT:
        if (gBattleTypeFlags & BATTLE_TYPE_RECORDED)
            toCpy = gLinkPlayers[0].name;
        else
            toCpy = gSaveBlock2Ptr->playerName;
        break;
    case B_POSITION_PLAYER_RIGHT:
        if (((gBattleTypeFlags & BATTLE_TYPE_RECORDED) && !(gBattleTypeFlags & (BATTLE_TYPE_MULTI | BATTLE_TYPE_INGAME_PARTNER)))
            || gTestRunnerEnabled)
        {
            toCpy = gLinkPlayers[0].name;
        }
        else if ((gBattleTypeFlags & BATTLE_TYPE_LINK) && gBattleTypeFlags & (BATTLE_TYPE_RECORDED | BATTLE_TYPE_MULTI))
        {
            toCpy = gLinkPlayers[2].name;
        }
        else if (gBattleTypeFlags & BATTLE_TYPE_INGAME_PARTNER)
        {
            GetFrontierTrainerName(text, gPartnerTrainerId);
            toCpy = text;
        }
        else
        {
            toCpy = gSaveBlock2Ptr->playerName;
        }
        break;
    }

    return toCpy;
}

static const u8 *BattleStringGetTrainerName(u8 *text, u8 multiplayerId, u8 battler)
{
    if (GetBattlerSide(battler) == B_SIDE_PLAYER)
        return BattleStringGetPlayerName(text, battler);
    else
        return BattleStringGetOpponentName(text, multiplayerId, battler);
}

static const u8 *BattleStringGetOpponentClassByTrainerId(u16 trainerId)
{
    const u8 *toCpy;

    if (gBattleTypeFlags & BATTLE_TYPE_SECRET_BASE)
        toCpy = gTrainerClassNames[GetSecretBaseTrainerClass()];
    else if (trainerId == TRAINER_UNION_ROOM)
        toCpy = gTrainerClassNames[GetUnionRoomTrainerClass()];
    else if (trainerId == TRAINER_FRONTIER_BRAIN)
        toCpy = gTrainerClassNames[GetFrontierBrainTrainerClass()];
    else if (gBattleTypeFlags & BATTLE_TYPE_FRONTIER)
        toCpy = gTrainerClassNames[GetFrontierOpponentClass(trainerId)];
    else if (gBattleTypeFlags & BATTLE_TYPE_TRAINER_HILL)
        toCpy = gTrainerClassNames[GetTrainerHillOpponentClass(trainerId)];
    else if (gBattleTypeFlags & BATTLE_TYPE_EREADER_TRAINER)
        toCpy = gTrainerClassNames[GetEreaderTrainerClassId()];
    else
        toCpy = gTrainerClassNames[gTrainers[trainerId].trainerClass];

    return toCpy;
}

// Ensure the defined length for an item name can contain the full defined length of a berry name.
// This ensures that custom Enigma Berry names will fit in the text buffer at the top of BattleStringExpandPlaceholders.
STATIC_ASSERT(BERRY_NAME_LENGTH + ARRAY_COUNT(sText_BerrySuffix) <= ITEM_NAME_LENGTH, BerryNameTooLong);

u32 BattleStringExpandPlaceholders(const u8 *src, u8 *dst)
{
    u32 dstID = 0; // if they used dstID, why not use srcID as well?
    const u8 *toCpy = NULL;
    // This buffer may hold either the name of a trainer, Pokémon, or item.
    u8 text[max(max(max(32, TRAINER_NAME_LENGTH + 1), POKEMON_NAME_LENGTH + 1), ITEM_NAME_LENGTH)];
    u8 multiplayerId;

    if (gBattleTypeFlags & BATTLE_TYPE_RECORDED_LINK)
        multiplayerId = gRecordedBattleMultiplayerId;
    else
        multiplayerId = GetMultiplayerId();

    while (*src != EOS)
    {
        toCpy = NULL;
        if (*src == PLACEHOLDER_BEGIN)
        {
            src++;
            switch (*src)
            {
            case B_TXT_BUFF1:
                if (gBattleTextBuff1[0] == B_BUFF_PLACEHOLDER_BEGIN)
                {
                    ExpandBattleTextBuffPlaceholders(gBattleTextBuff1, gStringVar1);
                    toCpy = gStringVar1;
                }
                else
                {
                    toCpy = TryGetStatusString(gBattleTextBuff1);
                    if (toCpy == NULL)
                        toCpy = gBattleTextBuff1;
                }
                break;
            case B_TXT_BUFF2:
                if (gBattleTextBuff2[0] == B_BUFF_PLACEHOLDER_BEGIN)
                {
                    ExpandBattleTextBuffPlaceholders(gBattleTextBuff2, gStringVar2);
                    toCpy = gStringVar2;
                }
                else
                    toCpy = gBattleTextBuff2;
                break;
            case B_TXT_BUFF3:
                if (gBattleTextBuff3[0] == B_BUFF_PLACEHOLDER_BEGIN)
                {
                    ExpandBattleTextBuffPlaceholders(gBattleTextBuff3, gStringVar3);
                    toCpy = gStringVar3;
                }
                else
                    toCpy = gBattleTextBuff3;
                break;
            case B_TXT_COPY_VAR_1:
                toCpy = gStringVar1;
                break;
            case B_TXT_COPY_VAR_2:
                toCpy = gStringVar2;
                break;
            case B_TXT_COPY_VAR_3:
                toCpy = gStringVar3;
                break;
            case B_TXT_PLAYER_MON1_NAME: // first player poke name
                GetBattlerNick(GetBattlerAtPosition(B_POSITION_PLAYER_LEFT), text);
                toCpy = text;
                break;
            case B_TXT_OPPONENT_MON1_NAME: // first enemy poke name
                GetBattlerNick(GetBattlerAtPosition(B_POSITION_OPPONENT_LEFT), text);
                toCpy = text;
                break;
            case B_TXT_PLAYER_MON2_NAME: // second player poke name
                GetBattlerNick(GetBattlerAtPosition(B_POSITION_PLAYER_RIGHT), text);
                toCpy = text;
                break;
            case B_TXT_OPPONENT_MON2_NAME: // second enemy poke name
                GetBattlerNick(GetBattlerAtPosition(B_POSITION_OPPONENT_RIGHT), text);
                toCpy = text;
                break;
            case B_TXT_LINK_PLAYER_MON1_NAME: // link first player poke name
                GetBattlerNick(gLinkPlayers[multiplayerId].id, text);
                toCpy = text;
                break;
            case B_TXT_LINK_OPPONENT_MON1_NAME: // link first opponent poke name
                GetBattlerNick(gLinkPlayers[multiplayerId].id ^ 1, text);
                toCpy = text;
                break;
            case B_TXT_LINK_PLAYER_MON2_NAME: // link second player poke name
                GetBattlerNick(gLinkPlayers[multiplayerId].id ^ 2, text);
                toCpy = text;
                break;
            case B_TXT_LINK_OPPONENT_MON2_NAME: // link second opponent poke name
                GetBattlerNick(gLinkPlayers[multiplayerId].id ^ 3, text);
                toCpy = text;
                break;
            case B_TXT_ATK_NAME_WITH_PREFIX_MON1: // Unused, to change into sth else.
                break;
            case B_TXT_ATK_PARTNER_NAME: // attacker partner name
                GetBattlerNick(BATTLE_PARTNER(gBattlerAttacker), text);
                toCpy = text;
                break;
            case B_TXT_ATK_NAME_WITH_PREFIX: // attacker name with prefix
                HANDLE_NICKNAME_STRING_CASE(gBattlerAttacker)
                break;
            case B_TXT_DEF_NAME_WITH_PREFIX: // target name with prefix
                HANDLE_NICKNAME_STRING_CASE(gBattlerTarget)
                break;
            case B_TXT_DEF_NAME: // target name
                GetBattlerNick(gBattlerTarget, text);
                toCpy = text;
                break;
            case B_TXT_EFF_NAME_WITH_PREFIX: // effect battler name with prefix
                HANDLE_NICKNAME_STRING_CASE(gEffectBattler)
                break;
            case B_TXT_SCR_ACTIVE_NAME_WITH_PREFIX: // scripting active battler name with prefix
                HANDLE_NICKNAME_STRING_CASE(gBattleScripting.battler)
                break;
            case B_TXT_CURRENT_MOVE: // current move name
                if (gBattleStruct->zmove.active)
                    toCpy = GetZMoveName(gBattleMsgDataPtr->currentMove);
                else if (gBattleMsgDataPtr->currentMove >= MOVES_COUNT)
                    toCpy = sATypeMove_Table[gBattleStruct->stringMoveType];
                else
                    toCpy = gMoveNames[gBattleMsgDataPtr->currentMove];
                break;
            case B_TXT_LAST_MOVE: // originally used move name
                if (gBattleStruct->zmove.active)
                    toCpy = GetZMoveName(gBattleMsgDataPtr->originallyUsedMove);
                else if (gBattleMsgDataPtr->originallyUsedMove >= MOVES_COUNT)
                    toCpy = sATypeMove_Table[gBattleStruct->stringMoveType];
                else
                    toCpy = gMoveNames[gBattleMsgDataPtr->originallyUsedMove];
                break;
            case B_TXT_LAST_ITEM: // last used item
                if (gBattleTypeFlags & (BATTLE_TYPE_LINK | BATTLE_TYPE_RECORDED_LINK))
                {
                    if (gLastUsedItem == ITEM_ENIGMA_BERRY_E_READER)
                    {
                        if (!(gBattleTypeFlags & BATTLE_TYPE_MULTI))
                        {
                            if ((gBattleScripting.multiplayerId != 0 && (gPotentialItemEffectBattler & BIT_SIDE))
                                || (gBattleScripting.multiplayerId == 0 && !(gPotentialItemEffectBattler & BIT_SIDE)))
                            {
                                StringCopy(text, gEnigmaBerries[gPotentialItemEffectBattler].name);
                                StringAppend(text, sText_BerrySuffix);
                                toCpy = text;
                            }
                            else
                            {
                                toCpy = sText_EnigmaBerry;
                            }
                        }
                        else
                        {
                            if (gLinkPlayers[gBattleScripting.multiplayerId].id == gPotentialItemEffectBattler)
                            {
                                StringCopy(text, gEnigmaBerries[gPotentialItemEffectBattler].name);
                                StringAppend(text, sText_BerrySuffix);
                                toCpy = text;
                            }
                            else
                                toCpy = sText_EnigmaBerry;
                        }
                    }
                    else
                    {
                        CopyItemName(gLastUsedItem, text);
                        toCpy = text;
                    }
                }
                else
                {
                    CopyItemName(gLastUsedItem, text);
                    toCpy = text;
                }
                break;
            case B_TXT_LAST_ABILITY: // last used ability
                toCpy = gAbilities[gLastUsedAbility].name;
                break;
            case B_TXT_ATK_ABILITY: // attacker ability
                toCpy = gAbilities[sBattlerAbilities[gBattlerAttacker]].name;
                break;
            case B_TXT_DEF_ABILITY: // target ability
                toCpy = gAbilities[sBattlerAbilities[gBattlerTarget]].name;
                break;
            case B_TXT_SCR_ACTIVE_ABILITY: // scripting active ability
                toCpy = gAbilities[sBattlerAbilities[gBattleScripting.battler]].name;
                break;
            case B_TXT_EFF_ABILITY: // effect battler ability
                toCpy = gAbilities[sBattlerAbilities[gEffectBattler]].name;
                break;
            case B_TXT_TRAINER1_CLASS: // trainer class name
                toCpy = BattleStringGetOpponentClassByTrainerId(gTrainerBattleOpponent_A);
                break;
            case B_TXT_TRAINER1_NAME: // trainer1 name
                toCpy = BattleStringGetOpponentNameByTrainerId(gTrainerBattleOpponent_A, text, multiplayerId, GetBattlerAtPosition(B_POSITION_OPPONENT_LEFT));
                break;
            case B_TXT_LINK_PLAYER_NAME: // link player name
                toCpy = gLinkPlayers[multiplayerId].name;
                break;
            case B_TXT_LINK_PARTNER_NAME: // link partner name
                toCpy = gLinkPlayers[GetBattlerMultiplayerId(BATTLE_PARTNER(gLinkPlayers[multiplayerId].id))].name;
                break;
            case B_TXT_LINK_OPPONENT1_NAME: // link opponent 1 name
                toCpy = gLinkPlayers[GetBattlerMultiplayerId(BATTLE_OPPOSITE(gLinkPlayers[multiplayerId].id))].name;
                break;
            case B_TXT_LINK_OPPONENT2_NAME: // link opponent 2 name
                toCpy = gLinkPlayers[GetBattlerMultiplayerId(BATTLE_PARTNER(BATTLE_OPPOSITE(gLinkPlayers[multiplayerId].id)))].name;
                break;
            case B_TXT_LINK_SCR_TRAINER_NAME: // link scripting active name
                toCpy = gLinkPlayers[GetBattlerMultiplayerId(gBattleScripting.battler)].name;
                break;
            case B_TXT_PLAYER_NAME: // player name
                toCpy = BattleStringGetPlayerName(text, GetBattlerAtPosition(B_POSITION_PLAYER_LEFT));
                break;
            case B_TXT_TRAINER1_LOSE_TEXT: // trainerA lose text
                if (gBattleTypeFlags & BATTLE_TYPE_FRONTIER)
                {
                    CopyFrontierTrainerText(FRONTIER_PLAYER_WON_TEXT, gTrainerBattleOpponent_A);
                    toCpy = gStringVar4;
                }
                else if (gBattleTypeFlags & BATTLE_TYPE_TRAINER_HILL)
                {
                    CopyTrainerHillTrainerText(TRAINER_HILL_TEXT_PLAYER_WON, gTrainerBattleOpponent_A);
                    toCpy = gStringVar4;
                }
                else
                {
                    toCpy = GetTrainerALoseText();
                }
                break;
            case B_TXT_TRAINER1_WIN_TEXT: // trainerA win text
                if (gBattleTypeFlags & BATTLE_TYPE_FRONTIER)
                {
                    CopyFrontierTrainerText(FRONTIER_PLAYER_LOST_TEXT, gTrainerBattleOpponent_A);
                    toCpy = gStringVar4;
                }
                else if (gBattleTypeFlags & BATTLE_TYPE_TRAINER_HILL)
                {
                    CopyTrainerHillTrainerText(TRAINER_HILL_TEXT_PLAYER_LOST, gTrainerBattleOpponent_A);
                    toCpy = gStringVar4;
                }
                break;
            case B_TXT_26: // ?
                if (GetBattlerSide(gBattleScripting.battler) != B_SIDE_PLAYER)
                {
                    if (gBattleTypeFlags & BATTLE_TYPE_TRAINER)
                        toCpy = sText_FoePkmnPrefix;
                    else
                        toCpy = sText_WildPkmnPrefix;
                    while (*toCpy != EOS)
                    {
                        dst[dstID] = *toCpy;
                        dstID++;
                        toCpy++;
                    }
                    GetMonData(&gEnemyParty[gBattleStruct->scriptPartyIdx], MON_DATA_NICKNAME, text);
                }
                else
                {
                    GetMonData(&gPlayerParty[gBattleStruct->scriptPartyIdx], MON_DATA_NICKNAME, text);
                }
                StringGet_Nickname(text);
                toCpy = text;
                break;
            case B_TXT_PC_CREATOR_NAME: // lanette pc
                if (FlagGet(FLAG_SYS_PC_LANETTE))
                    toCpy = sText_Lanettes;
                else
                    toCpy = sText_Someones;
                break;
            case B_TXT_ATK_PREFIX2:
                if (GetBattlerSide(gBattlerAttacker) == B_SIDE_PLAYER)
                    toCpy = sText_AllyPkmnPrefix2;
                else
                    toCpy = sText_FoePkmnPrefix3;
                break;
            case B_TXT_DEF_PREFIX2:
                if (GetBattlerSide(gBattlerTarget) == B_SIDE_PLAYER)
                    toCpy = sText_AllyPkmnPrefix2;
                else
                    toCpy = sText_FoePkmnPrefix3;
                break;
            case B_TXT_ATK_PREFIX1:
                if (GetBattlerSide(gBattlerAttacker) == B_SIDE_PLAYER)
                    toCpy = sText_AllyPkmnPrefix;
                else
                    toCpy = sText_FoePkmnPrefix2;
                break;
            case B_TXT_DEF_PREFIX1:
                if (GetBattlerSide(gBattlerTarget) == B_SIDE_PLAYER)
                    toCpy = sText_AllyPkmnPrefix;
                else
                    toCpy = sText_FoePkmnPrefix2;
                break;
            case B_TXT_ATK_PREFIX3:
                if (GetBattlerSide(gBattlerAttacker) == B_SIDE_PLAYER)
                    toCpy = sText_AllyPkmnPrefix3;
                else
                    toCpy = sText_FoePkmnPrefix4;
                break;
            case B_TXT_DEF_PREFIX3:
                if (GetBattlerSide(gBattlerTarget) == B_SIDE_PLAYER)
                    toCpy = sText_AllyPkmnPrefix3;
                else
                    toCpy = sText_FoePkmnPrefix4;
                break;
            case B_TXT_TRAINER2_CLASS:
                toCpy = BattleStringGetOpponentClassByTrainerId(gTrainerBattleOpponent_B);
                break;
            case B_TXT_TRAINER2_NAME:
                toCpy = BattleStringGetOpponentNameByTrainerId(gTrainerBattleOpponent_B, text, multiplayerId, GetBattlerAtPosition(B_POSITION_OPPONENT_RIGHT));
                break;
            case B_TXT_TRAINER2_LOSE_TEXT:
                if (gBattleTypeFlags & BATTLE_TYPE_FRONTIER)
                {
                    CopyFrontierTrainerText(FRONTIER_PLAYER_WON_TEXT, gTrainerBattleOpponent_B);
                    toCpy = gStringVar4;
                }
                else if (gBattleTypeFlags & BATTLE_TYPE_TRAINER_HILL)
                {
                    CopyTrainerHillTrainerText(TRAINER_HILL_TEXT_PLAYER_WON, gTrainerBattleOpponent_B);
                    toCpy = gStringVar4;
                }
                else
                {
                    toCpy = GetTrainerBLoseText();
                }
                break;
            case B_TXT_TRAINER2_WIN_TEXT:
                if (gBattleTypeFlags & BATTLE_TYPE_FRONTIER)
                {
                    CopyFrontierTrainerText(FRONTIER_PLAYER_LOST_TEXT, gTrainerBattleOpponent_B);
                    toCpy = gStringVar4;
                }
                else if (gBattleTypeFlags & BATTLE_TYPE_TRAINER_HILL)
                {
                    CopyTrainerHillTrainerText(TRAINER_HILL_TEXT_PLAYER_LOST, gTrainerBattleOpponent_B);
                    toCpy = gStringVar4;
                }
                break;
            case B_TXT_PARTNER_CLASS:
                toCpy = gTrainerClassNames[GetFrontierOpponentClass(gPartnerTrainerId)];
                break;
            case B_TXT_PARTNER_NAME:
                toCpy = BattleStringGetPlayerName(text, GetBattlerAtPosition(B_POSITION_PLAYER_RIGHT));
                break;
            case B_TXT_ATK_TRAINER_NAME:
                toCpy = BattleStringGetTrainerName(text, multiplayerId, gBattlerAttacker);
                break;
            case B_TXT_ATK_TRAINER_CLASS:
                switch (GetBattlerPosition(gBattlerAttacker))
                {
                case B_POSITION_PLAYER_RIGHT:
                    if (gBattleTypeFlags & BATTLE_TYPE_INGAME_PARTNER)
                        toCpy = gTrainerClassNames[GetFrontierOpponentClass(gPartnerTrainerId)];
                    break;
                case B_POSITION_OPPONENT_LEFT:
                    toCpy = BattleStringGetOpponentClassByTrainerId(gTrainerBattleOpponent_A);
                    break;
                case B_POSITION_OPPONENT_RIGHT:
                    if (gBattleTypeFlags & BATTLE_TYPE_TWO_OPPONENTS && !BATTLE_TWO_VS_ONE_OPPONENT)
                        toCpy = BattleStringGetOpponentClassByTrainerId(gTrainerBattleOpponent_B);
                    else
                        toCpy = BattleStringGetOpponentClassByTrainerId(gTrainerBattleOpponent_A);
                    break;
                }
                break;
            case B_TXT_ATK_TEAM1:
                if (GetBattlerSide(gBattlerAttacker) == B_SIDE_PLAYER)
                    toCpy = sText_Your1;
                else
                    toCpy = sText_Opposing1;
                break;
            case B_TXT_ATK_TEAM2:
                if (GetBattlerSide(gBattlerAttacker) == B_SIDE_PLAYER)
                    toCpy = sText_Your2;
                else
                    toCpy = sText_Opposing2;
                break;
            case B_TXT_DEF_TEAM1:
                if (GetBattlerSide(gBattlerTarget) == B_SIDE_PLAYER)
                    toCpy = sText_Your1;
                else
                    toCpy = sText_Opposing1;
                break;
            case B_TXT_DEF_TEAM2:
                if (GetBattlerSide(gBattlerTarget) == B_SIDE_PLAYER)
                    toCpy = sText_Your2;
                else
                    toCpy = sText_Opposing2;
                break;
            }

            if (toCpy != NULL)
            {
                while (*toCpy != EOS)
                {
                    dst[dstID] = *toCpy;
                    dstID++;
                    toCpy++;
                }
            }

            if (*src == B_TXT_TRAINER1_LOSE_TEXT || *src == B_TXT_TRAINER2_LOSE_TEXT
                || *src == B_TXT_TRAINER1_WIN_TEXT || *src == B_TXT_TRAINER2_WIN_TEXT)
            {
                dst[dstID] = EXT_CTRL_CODE_BEGIN;
                dstID++;
                dst[dstID] = EXT_CTRL_CODE_PAUSE_UNTIL_PRESS;
                dstID++;
            }
        }
        else
        {
            dst[dstID] = *src;
            dstID++;
        }
        src++;
    }

    dst[dstID] = *src;
    dstID++;

    return dstID;
}

static void IllusionNickHack(u32 battler, u32 partyId, u8 *dst)
{
    s32 id, i;
    // we know it's gEnemyParty
    struct Pokemon *mon = &gEnemyParty[partyId], *partnerMon;

    if (GetMonAbility(mon) == ABILITY_ILLUSION)
    {
        if (IsBattlerAlive(BATTLE_PARTNER(battler)))
            partnerMon = &gEnemyParty[gBattlerPartyIndexes[BATTLE_PARTNER(battler)]];
        else
            partnerMon = mon;

        // Find last alive non-egg pokemon.
        for (i = PARTY_SIZE - 1; i >= 0; i--)
        {
            id = i;
            if (GetMonData(&gEnemyParty[id], MON_DATA_SANITY_HAS_SPECIES)
                && GetMonData(&gEnemyParty[id], MON_DATA_HP)
                && &gEnemyParty[id] != mon
                && &gEnemyParty[id] != partnerMon)
            {
                GetMonData(&gEnemyParty[id], MON_DATA_NICKNAME, dst);
                return;
            }
        }
    }

    GetMonData(mon, MON_DATA_NICKNAME, dst);
}

void ExpandBattleTextBuffPlaceholders(const u8 *src, u8 *dst)
{
    u32 srcID = 1;
    u32 value = 0;
    u8 nickname[POKEMON_NAME_LENGTH + 1];
    u16 hword;

    *dst = EOS;
    while (src[srcID] != B_BUFF_EOS)
    {
        switch (src[srcID])
        {
        case B_BUFF_STRING: // battle string
            hword = T1_READ_16(&src[srcID + 1]);
            StringAppend(dst, gBattleStringsTable[hword - BATTLESTRINGS_TABLE_START]);
            srcID += 3;
            break;
        case B_BUFF_NUMBER: // int to string
            switch (src[srcID + 1])
            {
            case 1:
                value = src[srcID + 3];
                break;
            case 2:
                value = T1_READ_16(&src[srcID + 3]);
                break;
            case 4:
                value = T1_READ_32(&src[srcID + 3]);
                break;
            }
            ConvertIntToDecimalStringN(dst, value, STR_CONV_MODE_LEFT_ALIGN, src[srcID + 2]);
            srcID += src[srcID + 1] + 3;
            break;
        case B_BUFF_MOVE: // move name
            StringAppend(dst, gMoveNames[T1_READ_16(&src[srcID + 1])]);
            srcID += 3;
            break;
        case B_BUFF_TYPE: // type name
            StringAppend(dst, gTypeNames[src[srcID + 1]]);
            srcID += 2;
            break;
        case B_BUFF_MON_NICK_WITH_PREFIX: // poke nick with prefix
            if (GetBattlerSide(src[srcID + 1]) == B_SIDE_PLAYER)
            {
                GetMonData(&gPlayerParty[src[srcID + 2]], MON_DATA_NICKNAME, nickname);
            }
            else
            {
                if (gBattleTypeFlags & BATTLE_TYPE_TRAINER)
                    StringAppend(dst, sText_FoePkmnPrefix);
                else
                    StringAppend(dst, sText_WildPkmnPrefix);

                GetMonData(&gEnemyParty[src[srcID + 2]], MON_DATA_NICKNAME, nickname);
            }
            StringGet_Nickname(nickname);
            StringAppend(dst, nickname);
            srcID += 3;
            break;
        case B_BUFF_STAT: // stats
            StringAppend(dst, gStatNamesTable[src[srcID + 1]]);
            srcID += 2;
            break;
        case B_BUFF_SPECIES: // species name
            StringCopy(dst, GetSpeciesName(T1_READ_16(&src[srcID + 1])));
            srcID += 3;
            break;
        case B_BUFF_MON_NICK: // poke nick without prefix
            if (src[srcID + 2] == gBattlerPartyIndexes[src[srcID + 1]])
            {
                GetBattlerNick(src[srcID + 1], dst);
            }
            else if (gBattleScripting.illusionNickHack) // for STRINGID_ENEMYABOUTTOSWITCHPKMN
            {
                gBattleScripting.illusionNickHack = 0;
                IllusionNickHack(src[srcID + 1], src[srcID + 2], dst);
                StringGet_Nickname(dst);
            }
            else
            {
                if (GetBattlerSide(src[srcID + 1]) == B_SIDE_PLAYER)
                    GetMonData(&gPlayerParty[src[srcID + 2]], MON_DATA_NICKNAME, dst);
                else
                    GetMonData(&gEnemyParty[src[srcID + 2]], MON_DATA_NICKNAME, dst);
                StringGet_Nickname(dst);
            }
            srcID += 3;
            break;
        case B_BUFF_NEGATIVE_FLAVOR: // flavor table
            StringAppend(dst, gPokeblockWasTooXStringTable[src[srcID + 1]]);
            srcID += 2;
            break;
        case B_BUFF_ABILITY: // ability names
            StringAppend(dst, gAbilities[T1_READ_16(&src[srcID + 1])].name);
            srcID += 3;
            break;
        case B_BUFF_ITEM: // item name
            hword = T1_READ_16(&src[srcID + 1]);
            if (gBattleTypeFlags & (BATTLE_TYPE_LINK | BATTLE_TYPE_RECORDED_LINK))
            {
                if (hword == ITEM_ENIGMA_BERRY_E_READER)
                {
                    if (gLinkPlayers[gBattleScripting.multiplayerId].id == gPotentialItemEffectBattler)
                    {
                        StringCopy(dst, gEnigmaBerries[gPotentialItemEffectBattler].name);
                        StringAppend(dst, sText_BerrySuffix);
                    }
                    else
                    {
                        StringAppend(dst, sText_EnigmaBerry);
                    }
                }
                else
                {
                    CopyItemName(hword, dst);
                }
            }
            else
            {
                CopyItemName(hword, dst);
            }
            srcID += 3;
            break;
        }
    }
}

// Loads one of two text strings into the provided buffer. This is functionally
// unused, since the value loaded into the buffer is not read; it loaded one of
// two particles (either "?" or "?") which works in tandem with ChooseTypeOfMoveUsedString
// below to effect changes in the meaning of the line.
static void UNUSED ChooseMoveUsedParticle(u8 *textBuff)
{
    s32 counter = 0;
    u32 i = 0;

    while (counter != MAX_MON_MOVES)
    {
        if (sGrammarMoveUsedTable[i] == 0)
            counter++;
        if (sGrammarMoveUsedTable[i++] == gBattleMsgDataPtr->currentMove)
            break;
    }

    if (counter >= 0)
    {
        if (counter <= 2)
            StringCopy(textBuff, sText_SpaceIs); // is
        else if (counter <= MAX_MON_MOVES)
            StringCopy(textBuff, sText_ApostropheS); // 's
    }
}

// Appends "!" to the text buffer `dst`. In the original Japanese this looked
// into the table of moves at sGrammarMoveUsedTable and varied the line accordingly.
//
// sText_ExclamationMark was a plain "!", used for any attack not on the list.
// It resulted in the translation "<NAME>'s <ATTACK>!".
//
// sText_ExclamationMark2 was "? ????!". This resulted in the translation
// "<NAME> used <ATTACK>!", which was used for all attacks in English.
//
// sText_ExclamationMark3 was "??!". This was used for those moves whose
// names were verbs, such as Recover, and resulted in translations like "<NAME>
// recovered itself!".
//
// sText_ExclamationMark4 was "? ??!" This resulted in a translation of
// "<NAME> did an <ATTACK>!".
//
// sText_ExclamationMark5 was " ????!" This resulted in a translation of
// "<NAME>'s <ATTACK> attack!".
static void UNUSED ChooseTypeOfMoveUsedString(u8 *dst)
{
    s32 counter = 0;
    s32 i = 0;

    while (*dst != EOS)
        dst++;

    while (counter != MAX_MON_MOVES)
    {
        if (sGrammarMoveUsedTable[i] == MOVE_NONE)
            counter++;
        if (sGrammarMoveUsedTable[i++] == gBattleMsgDataPtr->currentMove)
            break;
    }

    switch (counter)
    {
    case 0:
        StringCopy(dst, sText_ExclamationMark);
        break;
    case 1:
        StringCopy(dst, sText_ExclamationMark2);
        break;
    case 2:
        StringCopy(dst, sText_ExclamationMark3);
        break;
    case 3:
        StringCopy(dst, sText_ExclamationMark4);
        break;
    case 4:
        StringCopy(dst, sText_ExclamationMark5);
        break;
    }
}

void BattlePutTextOnWindow(const u8 *text, u8 windowId)
{
    const struct BattleWindowText *textInfo = sBattleTextOnWindowsInfo[gBattleScripting.windowsType];
    bool32 copyToVram;
    struct TextPrinterTemplate printerTemplate;
    u8 speed;

    if (windowId & B_WIN_COPYTOVRAM)
    {
        windowId &= ~B_WIN_COPYTOVRAM;
        copyToVram = FALSE;
    }
    else
    {
        FillWindowPixelBuffer(windowId, textInfo[windowId].fillValue);
        copyToVram = TRUE;
    }

    printerTemplate.currentChar = text;
    printerTemplate.windowId = windowId;
    printerTemplate.fontId = textInfo[windowId].fontId;
    printerTemplate.x = textInfo[windowId].x;
    printerTemplate.y = textInfo[windowId].y;
    printerTemplate.currentX = printerTemplate.x;
    printerTemplate.currentY = printerTemplate.y;
    printerTemplate.letterSpacing = textInfo[windowId].letterSpacing;
    printerTemplate.lineSpacing = textInfo[windowId].lineSpacing;
    printerTemplate.unk = 0;
    printerTemplate.fgColor = textInfo[windowId].fgColor;
    printerTemplate.bgColor = textInfo[windowId].bgColor;
    printerTemplate.shadowColor = textInfo[windowId].shadowColor;

    if (printerTemplate.x == 0xFF)
    {
        u32 width = GetBattleWindowTemplatePixelWidth(gBattleScripting.windowsType, windowId);
        s32 alignX = GetStringCenterAlignXOffsetWithLetterSpacing(printerTemplate.fontId, printerTemplate.currentChar, width, printerTemplate.letterSpacing);
        printerTemplate.x = printerTemplate.currentX = alignX;
    }

    if (windowId == ARENA_WIN_JUDGMENT_TEXT)
        gTextFlags.useAlternateDownArrow = FALSE;
    else
        gTextFlags.useAlternateDownArrow = TRUE;

    if ((gBattleTypeFlags & (BATTLE_TYPE_LINK | BATTLE_TYPE_RECORDED)) || gTestRunnerEnabled)
        gTextFlags.autoScroll = TRUE;
    else
        gTextFlags.autoScroll = FALSE;

    if (windowId == B_WIN_MSG || windowId == ARENA_WIN_JUDGMENT_TEXT)
    {
        if (gBattleTypeFlags & (BATTLE_TYPE_LINK | BATTLE_TYPE_RECORDED_LINK))
            speed = 1;
        else if (gBattleTypeFlags & BATTLE_TYPE_RECORDED)
            speed = sRecordedBattleTextSpeeds[GetTextSpeedInRecordedBattle()];
        else
            speed = GetPlayerTextSpeedDelay();

        gTextFlags.canABSpeedUpPrint = 1;
    }
    else
    {
        speed = textInfo[windowId].speed;
        gTextFlags.canABSpeedUpPrint = 0;
    }

    AddTextPrinter(&printerTemplate, speed, NULL);

    if (copyToVram)
    {
        PutWindowTilemap(windowId);
        CopyWindowToVram(windowId, COPYWIN_FULL);
    }
}

void SetPpNumbersPaletteInMoveSelection(u32 battler)
{
    struct ChooseMoveStruct *chooseMoveStruct = (struct ChooseMoveStruct *)(&gBattleResources->bufferA[battler][4]);
    const u16 *palPtr = gPPTextPalette;
    u8 var;

    if (!gBattleStruct->zmove.viewing)
        var = GetCurrentPpToMaxPpState(chooseMoveStruct->currentPp[gMoveSelectionCursor[battler]],
                         chooseMoveStruct->maxPp[gMoveSelectionCursor[battler]]);
    else
        var = GetCurrentPpToMaxPpState(chooseMoveStruct->currentPp[gMoveSelectionCursor[battler]], gBattleMoves[gMoveSelectionCursor[battler]].pp);

    gPlttBufferUnfaded[BG_PLTT_ID(5) + 12] = palPtr[(var * 2) + 0];
    gPlttBufferUnfaded[BG_PLTT_ID(5) + 11] = palPtr[(var * 2) + 1];

    CpuCopy16(&gPlttBufferUnfaded[BG_PLTT_ID(5) + 12], &gPlttBufferFaded[BG_PLTT_ID(5) + 12], PLTT_SIZEOF(1));
    CpuCopy16(&gPlttBufferUnfaded[BG_PLTT_ID(5) + 11], &gPlttBufferFaded[BG_PLTT_ID(5) + 11], PLTT_SIZEOF(1));
}

u8 GetCurrentPpToMaxPpState(u8 currentPp, u8 maxPp)
{
    if (maxPp == currentPp)
    {
        return 3;
    }
    else if (maxPp <= 2)
    {
        if (currentPp > 1)
            return 3;
        else
            return 2 - currentPp;
    }
    else if (maxPp <= 7)
    {
        if (currentPp > 2)
            return 3;
        else
            return 2 - currentPp;
    }
    else
    {
        if (currentPp == 0)
            return 2;
        if (currentPp <= maxPp / 4)
            return 1;
        if (currentPp > maxPp / 2)
            return 3;
    }

    return 0;
}

struct TrainerSlide
{
    u16 trainerId;
    bool8 isFrontierTrainer;
    const u8 *msgLastSwitchIn;
    const u8 *msgLastLowHp;
    const u8 *msgFirstDown;
    const u8 *msgLastHalfHp;
    const u8 *msgFirstCriticalHit;
    const u8 *msgFirstSuperEffectiveHit;
    const u8 *msgFirstSTABMove;
    const u8 *msgPlayerMonUnaffected;
    const u8 *msgMegaEvolution;
    const u8 *msgZMove;
    const u8 *msgBeforeFirstTurn;
    const u8 *msgDynamax;
};

static const struct TrainerSlide sTrainerSlides[] =
{
    /* Put any trainer slide-in messages inside this array.
    Example:
    {
        .trainerId = TRAINER_WALLY_VR_2,
        .isFrontierTrainer = FALSE,
        .msgLastSwitchIn = sText_AarghAlmostHadIt,
        .msgLastLowHp = sText_BoxIsFull,
        .msgFirstDown = sText_123Poof,
        .msgLastHalfHp = sText_ShootSoClose,
        .msgFirstCriticalHit = sText_CriticalHit,
        .msgFirstSuperEffectiveHit = sText_SuperEffective,
        .msgFirstSTABMove = sText_ABoosted,
        .msgPlayerMonUnaffected = sText_ButNoEffect,
        .msgMegaEvolution = sText_PowderExplodes,
        .msgZMove = sText_Electromagnetism,
        .msgBeforeFirstTurn = sText_GravityIntensified,
        .msgDynamax = sText_TargetWokeUp,
    },
    */
};

static u32 GetEnemyMonCount(u32 firstId, u32 lastId, bool32 onlyAlive)
{
    u32 i, count = 0;

    for (i = firstId; i < lastId; i++)
    {
        u32 species = GetMonData(&gEnemyParty[i], MON_DATA_SPECIES_OR_EGG, NULL);
        if (species != SPECIES_NONE
            && species != SPECIES_EGG
            && (!onlyAlive || GetMonData(&gEnemyParty[i], MON_DATA_HP, NULL)))
            count++;
    }

    return count;
}

enum
{
    LESS_THAN,
    EQUAL,
    GREATER_THAN,
    LESS_THAN_OR_EQUAL,
    GREATER_THAN_OR_EQUAL,
    NOT_EQUAL,
};

u32 BattlerHPPercentage(u32 battler, u32 operation, u32 threshold)
{
    switch (operation)
    {
    case LESS_THAN:
        return gBattleMons[battler].hp < (gBattleMons[battler].maxHP / threshold);
    case EQUAL:
        return gBattleMons[battler].hp == (gBattleMons[battler].maxHP / threshold);
    case GREATER_THAN:
        return gBattleMons[battler].hp > (gBattleMons[battler].maxHP / threshold);
    case LESS_THAN_OR_EQUAL:
        return gBattleMons[battler].hp <= (gBattleMons[battler].maxHP / threshold);
    case GREATER_THAN_OR_EQUAL:
        return gBattleMons[battler].hp >= (gBattleMons[battler].maxHP / threshold);
    case NOT_EQUAL:
    default:
        return gBattleMons[battler].hp != (gBattleMons[battler].maxHP / threshold);
    }
}

u32 ShouldDoTrainerSlide(u32 battler, u32 which)
{
    u32 i, firstId, lastId, trainerId, retValue = 1;

    if (!(gBattleTypeFlags & BATTLE_TYPE_TRAINER) || GetBattlerSide(battler) != B_SIDE_OPPONENT)
        return 0;

    // Two opponents support.
    if (gBattleTypeFlags & BATTLE_TYPE_TWO_OPPONENTS)
    {
        if (gBattlerPartyIndexes[battler] >= 3)
        {
            firstId = 3, lastId = PARTY_SIZE;
            trainerId = gTrainerBattleOpponent_B;
            retValue = 2;
        }
        else
        {
            firstId = 0, lastId = 3;
            trainerId = gTrainerBattleOpponent_A;
        }
    }
    else
    {
        firstId = 0, lastId = PARTY_SIZE;
        trainerId = gTrainerBattleOpponent_A;
    }

    for (i = 0; i < ARRAY_COUNT(sTrainerSlides); i++)
    {
        if (trainerId == sTrainerSlides[i].trainerId
            && (((gBattleTypeFlags & BATTLE_TYPE_FRONTIER) && sTrainerSlides[i].isFrontierTrainer)
                || (!(gBattleTypeFlags & BATTLE_TYPE_FRONTIER) && !sTrainerSlides[i].isFrontierTrainer)))
        {
            gBattleScripting.battler = battler;
            switch (which)
            {
            case TRAINER_SLIDE_LAST_SWITCHIN:
                if (sTrainerSlides[i].msgLastSwitchIn != NULL && !CanBattlerSwitch(battler))
                {
                    gBattleStruct->trainerSlideMsg = sTrainerSlides[i].msgLastSwitchIn;
                    return retValue;
                }
                break;
            case TRAINER_SLIDE_LAST_LOW_HP:
                if (sTrainerSlides[i].msgLastLowHp != NULL
                    && GetEnemyMonCount(firstId, lastId, TRUE) == 1
                    && BattlerHPPercentage(battler, GREATER_THAN_OR_EQUAL, 4)
                    && !gBattleStruct->trainerSlideLowHpMsgDone)
                {
                    gBattleStruct->trainerSlideLowHpMsgDone = TRUE;
                    gBattleStruct->trainerSlideMsg = sTrainerSlides[i].msgLastLowHp;
                    return retValue;
                }
                break;
            case TRAINER_SLIDE_FIRST_DOWN:
                if (sTrainerSlides[i].msgFirstDown != NULL && GetEnemyMonCount(firstId, lastId, TRUE) == GetEnemyMonCount(firstId, lastId, FALSE) - 1)
                {
                    gBattleStruct->trainerSlideMsg = sTrainerSlides[i].msgFirstDown;
                    return retValue;
                }
                break;
            case TRAINER_SLIDE_LAST_HALF_HP:
                if (sTrainerSlides[i].msgLastHalfHp != NULL
                 && GetEnemyMonCount(firstId, lastId, TRUE) == GetEnemyMonCount(firstId, lastId, FALSE) - 1
                 && BattlerHPPercentage(battler, LESS_THAN_OR_EQUAL, 2) && BattlerHPPercentage(battler, GREATER_THAN, 4)
                 && !gBattleStruct->trainerSlideHalfHpMsgDone)
                {
                    gBattleStruct->trainerSlideHalfHpMsgDone = TRUE;
                    gBattleStruct->trainerSlideMsg = sTrainerSlides[i].msgLastHalfHp;
                    return TRUE;
                }
                break;
            case TRAINER_SLIDE_FIRST_CRITICAL_HIT:
                if (sTrainerSlides[i].msgFirstCriticalHit != NULL && gBattleStruct->trainerSlideFirstCriticalHitMsgState == 1)
                {
                    gBattleStruct->trainerSlideFirstCriticalHitMsgState = 2;
                    gBattleStruct->trainerSlideMsg = sTrainerSlides[i].msgFirstCriticalHit;
                    return TRUE;
                }
                break;
            case TRAINER_SLIDE_FIRST_SUPER_EFFECTIVE_HIT:
                if (sTrainerSlides[i].msgFirstSuperEffectiveHit != NULL
                    && gBattleStruct->trainerSlideFirstSuperEffectiveHitMsgState == 1
                    && gBattleMons[battler].hp)
                {
                    gBattleStruct->trainerSlideFirstSuperEffectiveHitMsgState = 2;
                    gBattleStruct->trainerSlideMsg = sTrainerSlides[i].msgFirstSuperEffectiveHit;
                    return TRUE;
                }
                break;
            case TRAINER_SLIDE_FIRST_STAB_MOVE:
                if (sTrainerSlides[i].msgFirstSTABMove != NULL
                 && gBattleStruct->trainerSlideFirstSTABMoveMsgState == 1
                 && GetEnemyMonCount(firstId, lastId, TRUE) == GetEnemyMonCount(firstId, lastId, FALSE))
                {
                    gBattleStruct->trainerSlideFirstSTABMoveMsgState = 2;
                    gBattleStruct->trainerSlideMsg = sTrainerSlides[i].msgFirstSTABMove;
                    return TRUE;
                }
                break;
            case TRAINER_SLIDE_PLAYER_MON_UNAFFECTED:
                if (sTrainerSlides[i].msgPlayerMonUnaffected != NULL
                 && gBattleStruct->trainerSlidePlayerMonUnaffectedMsgState == 1
                 && GetEnemyMonCount(firstId, lastId, TRUE) == GetEnemyMonCount(firstId, lastId, FALSE))
                {
                    gBattleStruct->trainerSlidePlayerMonUnaffectedMsgState = 2;
                    gBattleStruct->trainerSlideMsg = sTrainerSlides[i].msgPlayerMonUnaffected;
                    return TRUE;
                }
                break;
            case TRAINER_SLIDE_MEGA_EVOLUTION:
                if (sTrainerSlides[i].msgMegaEvolution != NULL && !gBattleStruct->trainerSlideMegaEvolutionMsgDone)
                {
                    gBattleStruct->trainerSlideMegaEvolutionMsgDone = TRUE;
                    gBattleStruct->trainerSlideMsg = sTrainerSlides[i].msgMegaEvolution;
                    return TRUE;
                }
                break;
            case TRAINER_SLIDE_Z_MOVE:
                if (sTrainerSlides[i].msgZMove != NULL && !gBattleStruct->trainerSlideZMoveMsgDone)
                {
                    gBattleStruct->trainerSlideZMoveMsgDone = TRUE;
                    gBattleStruct->trainerSlideMsg = sTrainerSlides[i].msgZMove;
                    return TRUE;
                }
                break;
            case TRAINER_SLIDE_BEFORE_FIRST_TURN:
                if (sTrainerSlides[i].msgBeforeFirstTurn != NULL && !gBattleStruct->trainerSlideBeforeFirstTurnMsgDone)
                {
                    gBattleStruct->trainerSlideBeforeFirstTurnMsgDone = TRUE;
                    gBattleStruct->trainerSlideMsg = sTrainerSlides[i].msgBeforeFirstTurn;
                    return TRUE;
                }
                break;
            case TRAINER_SLIDE_DYNAMAX:
                if (sTrainerSlides[i].msgDynamax != NULL && !gBattleStruct->trainerSlideDynamaxMsgDone)
                {
                    gBattleStruct->trainerSlideDynamaxMsgDone = TRUE;
                    gBattleStruct->trainerSlideMsg = sTrainerSlides[i].msgDynamax;
                    return TRUE;
                }
                break;
            }
            break;
        }
    }

    return 0;
}<|MERGE_RESOLUTION|>--- conflicted
+++ resolved
@@ -2924,21 +2924,13 @@
             }
         }
         break;
-<<<<<<< HEAD
-    case STRINGID_USEDMOVE: // pokemon used a move msg
+    case STRINGID_USEDMOVE: // Pokémon used a move msg
         if (gBattleStruct->zmove.active && gBattleStruct->zmove.activeCategory != BATTLE_CATEGORY_STATUS)
             StringCopy(gBattleTextBuff3, GetZMoveName(gBattleMsgDataPtr->currentMove));
         else if (IsMaxMove(gBattleMsgDataPtr->currentMove))
             StringCopy(gBattleTextBuff3, GetMaxMoveName(gBattleMsgDataPtr->currentMove));
         else if (gBattleMsgDataPtr->currentMove >= MOVES_COUNT)
             StringCopy(gBattleTextBuff3, sATypeMove_Table[*(&gBattleStruct->stringMoveType)]);
-=======
-    case STRINGID_USEDMOVE: // Pokémon used a move msg
-        ChooseMoveUsedParticle(gBattleTextBuff1); // buff1 doesn't appear in the string, leftover from japanese move names
-
-        if (gBattleMsgDataPtr->currentMove >= MOVES_COUNT)
-            StringCopy(gBattleTextBuff2, sATypeMove_Table[*(&gBattleStruct->stringMoveType)]);
->>>>>>> 6c966410
         else
             StringCopy(gBattleTextBuff3, gMoveNames[gBattleMsgDataPtr->currentMove]);
 
