#include "global.h"
#include "battle.h"
#include "battle_anim.h"
#include "battle_controllers.h"
#include "battle_message.h"
#include "battle_setup.h"
#include "battle_tower.h"
#include "data.h"
#include "event_data.h"
#include "frontier_util.h"
#include "graphics.h"
#include "international_string_util.h"
#include "item.h"
#include "link.h"
#include "menu.h"
#include "palette.h"
#include "recorded_battle.h"
#include "string_util.h"
#include "strings.h"
#include "text.h"
#include "trainer_hill.h"
#include "window.h"
#include "constants/abilities.h"
#include "constants/battle_dome.h"
#include "constants/battle_string_ids.h"
#include "constants/frontier_util.h"
#include "constants/items.h"
#include "constants/moves.h"
#include "constants/species.h"
#include "constants/trainers.h"
#include "constants/trainer_hill.h"
#include "constants/weather.h"

struct BattleWindowText
{
    u8 fillValue;
    u8 fontId;
    u8 x;
    u8 y;
    u8 letterSpacing;
    u8 lineSpacing;
    u8 speed;
    u8 fgColor;
    u8 bgColor;
    u8 shadowColor;
};

static void ChooseMoveUsedParticle(u8 *textPtr);
static void ChooseTypeOfMoveUsedString(u8 *dst);
static void ExpandBattleTextBuffPlaceholders(const u8 *src, u8 *dst);

static EWRAM_DATA u16 sBattlerAbilities[MAX_BATTLERS_COUNT] = {0};
EWRAM_DATA struct BattleMsgData *gBattleMsgDataPtr = NULL;

// todo: make some of those names less vague: attacker/target vs pkmn, etc.

static const u8 sText_Trainer1LoseText[] = _("{B_TRAINER1_LOSE_TEXT}");
static const u8 sText_PkmnGainedEXP[] = _("{B_BUFF1} gained{B_BUFF2}\n{B_BUFF3} EXP. Points!\p");
static const u8 sText_EmptyString4[] = _("");
static const u8 sText_ABoosted[] = _(" a boosted");
static const u8 sText_PkmnGrewToLv[] = _("{B_BUFF1} grew to\nLV. {B_BUFF2}!{WAIT_SE}\p");
static const u8 sText_PkmnLearnedMove[] = _("{B_BUFF1} learned\n{B_BUFF2}!{WAIT_SE}\p");
static const u8 sText_TryToLearnMove1[] = _("{B_BUFF1} is trying to\nlearn {B_BUFF2}.\p");
static const u8 sText_TryToLearnMove2[] = _("But, {B_BUFF1} can't learn\nmore than four moves.\p");
static const u8 sText_TryToLearnMove3[] = _("Delete a move to make\nroom for {B_BUFF2}?");
static const u8 sText_PkmnForgotMove[] = _("{B_BUFF1} forgot\n{B_BUFF2}.\p");
static const u8 sText_StopLearningMove[] = _("{PAUSE 32}Stop learning\n{B_BUFF2}?");
static const u8 sText_DidNotLearnMove[] = _("{B_BUFF1} did not learn\n{B_BUFF2}.\p");
static const u8 sText_UseNextPkmn[] = _("Use next POKéMON?");
static const u8 sText_AttackMissed[] = _("{B_ATK_NAME_WITH_PREFIX}'s\nattack missed!");
static const u8 sText_PkmnProtectedItself[] = _("{B_DEF_NAME_WITH_PREFIX}\nprotected itself!");
static const u8 sText_AvoidedDamage[] = _("{B_DEF_NAME_WITH_PREFIX} avoided\ndamage with {B_DEF_ABILITY}!");
static const u8 sText_PkmnMakesGroundMiss[] = _("{B_DEF_NAME_WITH_PREFIX} makes GROUND\nmoves miss with {B_DEF_ABILITY}!");
static const u8 sText_PkmnAvoidedAttack[] = _("{B_DEF_NAME_WITH_PREFIX} avoided\nthe attack!");
static const u8 sText_ItDoesntAffect[] = _("It doesn't affect\n{B_DEF_NAME_WITH_PREFIX}…");
static const u8 sText_AttackerFainted[] = _("{B_ATK_NAME_WITH_PREFIX}\nfainted!\p");
static const u8 sText_TargetFainted[] = _("{B_DEF_NAME_WITH_PREFIX}\nfainted!\p");
static const u8 sText_PlayerGotMoney[] = _("{B_PLAYER_NAME} got ¥{B_BUFF1}\nfor winning!\p");
static const u8 sText_PlayerWhiteout[] = _("{B_PLAYER_NAME} is out of\nusable POKéMON!\p");
static const u8 sText_PlayerWhiteout2[] = _("{B_PLAYER_NAME} whited out!{PAUSE_UNTIL_PRESS}");
static const u8 sText_PreventsEscape[] = _("{B_SCR_ACTIVE_NAME_WITH_PREFIX} prevents\nescape with {B_SCR_ACTIVE_ABILITY}!\p");
static const u8 sText_CantEscape2[] = _("Can't escape!\p");
static const u8 sText_AttackerCantEscape[] = _("{B_ATK_NAME_WITH_PREFIX} can't escape!");
static const u8 sText_HitXTimes[] = _("Hit {B_BUFF1} time(s)!");
static const u8 sText_PkmnFellAsleep[] = _("{B_EFF_NAME_WITH_PREFIX}\nfell asleep!");
static const u8 sText_PkmnMadeSleep[] = _("{B_SCR_ACTIVE_NAME_WITH_PREFIX}'s {B_SCR_ACTIVE_ABILITY}\nmade {B_EFF_NAME_WITH_PREFIX} sleep!");
static const u8 sText_PkmnAlreadyAsleep[] = _("{B_DEF_NAME_WITH_PREFIX} is\nalready asleep!");
static const u8 sText_PkmnAlreadyAsleep2[] = _("{B_ATK_NAME_WITH_PREFIX} is\nalready asleep!");
static const u8 sText_PkmnWasntAffected[] = _("{B_DEF_NAME_WITH_PREFIX}\nwasn't affected!");
static const u8 sText_PkmnWasPoisoned[] = _("{B_EFF_NAME_WITH_PREFIX}\nwas poisoned!");
static const u8 sText_PkmnPoisonedBy[] = _("{B_EFF_NAME_WITH_PREFIX} was poisoned by\n{B_SCR_ACTIVE_NAME_WITH_PREFIX}'s {B_BUFF1}!");
static const u8 sText_PkmnHurtByPoison[] = _("{B_ATK_NAME_WITH_PREFIX} is hurt\nby poison!");
static const u8 sText_PkmnAlreadyPoisoned[] = _("{B_DEF_NAME_WITH_PREFIX} is already\npoisoned.");
static const u8 sText_PkmnBadlyPoisoned[] = _("{B_EFF_NAME_WITH_PREFIX} is badly\npoisoned!");
static const u8 sText_PkmnEnergyDrained[] = _("{B_DEF_NAME_WITH_PREFIX} had its\nenergy drained!");
static const u8 sText_PkmnWasBurned[] = _("{B_EFF_NAME_WITH_PREFIX} was burned!");
static const u8 sText_PkmnBurnedBy[] = _("{B_SCR_ACTIVE_NAME_WITH_PREFIX}'s {B_SCR_ACTIVE_ABILITY}\nburned {B_EFF_NAME_WITH_PREFIX}!");
static const u8 sText_PkmnHurtByBurn[] = _("{B_ATK_NAME_WITH_PREFIX} is hurt\nby its burn!");
static const u8 sText_PkmnAlreadyHasBurn[] = _("{B_DEF_NAME_WITH_PREFIX} already\nhas a burn.");
static const u8 sText_PkmnWasFrozen[] = _("{B_EFF_NAME_WITH_PREFIX} was\nfrozen solid!");
static const u8 sText_PkmnFrozenBy[] = _("{B_SCR_ACTIVE_NAME_WITH_PREFIX}'s {B_SCR_ACTIVE_ABILITY}\nfroze {B_EFF_NAME_WITH_PREFIX} solid!");
static const u8 sText_PkmnIsFrozen[] = _("{B_ATK_NAME_WITH_PREFIX} is\nfrozen solid!");
static const u8 sText_PkmnWasDefrosted[] = _("{B_DEF_NAME_WITH_PREFIX} was\ndefrosted!");
static const u8 sText_PkmnWasDefrosted2[] = _("{B_ATK_NAME_WITH_PREFIX} was\ndefrosted!");
static const u8 sText_PkmnWasDefrostedBy[] = _("{B_ATK_NAME_WITH_PREFIX} was\ndefrosted by {B_CURRENT_MOVE}!");
static const u8 sText_PkmnWasParalyzed[] = _("{B_EFF_NAME_WITH_PREFIX} is paralyzed!\nIt may be unable to move!");
static const u8 sText_PkmnWasParalyzedBy[] = _("{B_SCR_ACTIVE_NAME_WITH_PREFIX}'s {B_SCR_ACTIVE_ABILITY}\nparalyzed {B_EFF_NAME_WITH_PREFIX}!\lIt may be unable to move!");
static const u8 sText_PkmnIsParalyzed[] = _("{B_ATK_NAME_WITH_PREFIX} is paralyzed!\nIt can't move!");
static const u8 sText_PkmnIsAlreadyParalyzed[] = _("{B_DEF_NAME_WITH_PREFIX} is\nalready paralyzed!");
static const u8 sText_PkmnHealedParalysis[] = _("{B_DEF_NAME_WITH_PREFIX} was\nhealed of paralysis!");
static const u8 sText_PkmnDreamEaten[] = _("{B_DEF_NAME_WITH_PREFIX}'s\ndream was eaten!");
static const u8 sText_StatsWontIncrease[] = _("{B_ATK_NAME_WITH_PREFIX}'s {B_BUFF1}\nwon't go higher!");
static const u8 sText_StatsWontDecrease[] = _("{B_DEF_NAME_WITH_PREFIX}'s {B_BUFF1}\nwon't go lower!");
static const u8 sText_TeamStoppedWorking[] = _("Your team's {B_BUFF1}\nstopped working!");
static const u8 sText_FoeStoppedWorking[] = _("The foe's {B_BUFF1}\nstopped working!");
static const u8 sText_PkmnIsConfused[] = _("{B_ATK_NAME_WITH_PREFIX} is\nconfused!");
static const u8 sText_PkmnHealedConfusion[] = _("{B_ATK_NAME_WITH_PREFIX} snapped\nout of confusion!");
static const u8 sText_PkmnWasConfused[] = _("{B_EFF_NAME_WITH_PREFIX} became\nconfused!");
static const u8 sText_PkmnAlreadyConfused[] = _("{B_DEF_NAME_WITH_PREFIX} is\nalready confused!");
static const u8 sText_PkmnFellInLove[] = _("{B_DEF_NAME_WITH_PREFIX}\nfell in love!");
static const u8 sText_PkmnInLove[] = _("{B_ATK_NAME_WITH_PREFIX} is in love\nwith {B_SCR_ACTIVE_NAME_WITH_PREFIX}!");
static const u8 sText_PkmnImmobilizedByLove[] = _("{B_ATK_NAME_WITH_PREFIX} is\nimmobilized by love!");
static const u8 sText_PkmnBlownAway[] = _("{B_DEF_NAME_WITH_PREFIX} was\nblown away!");
static const u8 sText_PkmnChangedType[] = _("{B_ATK_NAME_WITH_PREFIX} transformed\ninto the {B_BUFF1} type!");
static const u8 sText_PkmnFlinched[] = _("{B_ATK_NAME_WITH_PREFIX} flinched!");
static const u8 sText_PkmnRegainedHealth[] = _("{B_DEF_NAME_WITH_PREFIX} regained\nhealth!");
static const u8 sText_PkmnHPFull[] = _("{B_DEF_NAME_WITH_PREFIX}'s\nHP is full!");
static const u8 sText_PkmnRaisedSpDef[] = _("{B_ATK_PREFIX2}'s {B_CURRENT_MOVE}\nraised SP. DEF!");
static const u8 sText_PkmnRaisedSpDefALittle[] = _("{B_ATK_PREFIX2}'s {B_CURRENT_MOVE}\nraised SP. DEF a little!");
static const u8 sText_PkmnRaisedDef[] = _("{B_ATK_PREFIX2}'s {B_CURRENT_MOVE}\nraised DEFENSE!");
static const u8 sText_PkmnRaisedDefALittle[] = _("{B_ATK_PREFIX2}'s {B_CURRENT_MOVE}\nraised DEFENSE a little!");
static const u8 sText_PkmnCoveredByVeil[] = _("{B_ATK_PREFIX2}'s party is covered\nby a veil!");
static const u8 sText_PkmnUsedSafeguard[] = _("{B_DEF_NAME_WITH_PREFIX}'s party is protected\nby SAFEGUARD!");
static const u8 sText_PkmnSafeguardExpired[] = _("{B_ATK_PREFIX3}'s party is no longer\nprotected by SAFEGUARD!");
static const u8 sText_PkmnWentToSleep[] = _("{B_ATK_NAME_WITH_PREFIX} went\nto sleep!");
static const u8 sText_PkmnSleptHealthy[] = _("{B_ATK_NAME_WITH_PREFIX} slept and\nbecame healthy!");
static const u8 sText_PkmnWhippedWhirlwind[] = _("{B_ATK_NAME_WITH_PREFIX} whipped\nup a whirlwind!");
static const u8 sText_PkmnTookSunlight[] = _("{B_ATK_NAME_WITH_PREFIX} took\nin sunlight!");
static const u8 sText_PkmnLoweredHead[] = _("{B_ATK_NAME_WITH_PREFIX} lowered\nits head!");
static const u8 sText_PkmnIsGlowing[] = _("{B_ATK_NAME_WITH_PREFIX} is glowing!");
static const u8 sText_PkmnFlewHigh[] = _("{B_ATK_NAME_WITH_PREFIX} flew\nup high!");
static const u8 sText_PkmnDugHole[] = _("{B_ATK_NAME_WITH_PREFIX} dug a hole!");
static const u8 sText_PkmnHidUnderwater[] = _("{B_ATK_NAME_WITH_PREFIX} hid\nunderwater!");
static const u8 sText_PkmnSprangUp[] = _("{B_ATK_NAME_WITH_PREFIX} sprang up!");
static const u8 sText_PkmnSqueezedByBind[] = _("{B_DEF_NAME_WITH_PREFIX} was squeezed by\n{B_ATK_NAME_WITH_PREFIX}'s BIND!");
static const u8 sText_PkmnTrappedInVortex[] = _("{B_DEF_NAME_WITH_PREFIX} was trapped\nin the vortex!");
static const u8 sText_PkmnTrappedBySandTomb[] = _("{B_DEF_NAME_WITH_PREFIX} was trapped\nby SAND TOMB!");
static const u8 sText_PkmnWrappedBy[] = _("{B_DEF_NAME_WITH_PREFIX} was WRAPPED by\n{B_ATK_NAME_WITH_PREFIX}!");
static const u8 sText_PkmnClamped[] = _("{B_ATK_NAME_WITH_PREFIX} CLAMPED\n{B_DEF_NAME_WITH_PREFIX}!");
static const u8 sText_PkmnHurtBy[] = _("{B_ATK_NAME_WITH_PREFIX} is hurt\nby {B_BUFF1}!");
static const u8 sText_PkmnFreedFrom[] = _("{B_ATK_NAME_WITH_PREFIX} was freed\nfrom {B_BUFF1}!");
static const u8 sText_PkmnCrashed[] = _("{B_ATK_NAME_WITH_PREFIX} kept going\nand crashed!");
const u8 gText_PkmnShroudedInMist[] = _("{B_ATK_PREFIX2} became\nshrouded in MIST!");
static const u8 sText_PkmnProtectedByMist[] = _("{B_SCR_ACTIVE_NAME_WITH_PREFIX} is protected\nby MIST!");
const u8 gText_PkmnGettingPumped[] = _("{B_ATK_NAME_WITH_PREFIX} is getting\npumped!");
static const u8 sText_PkmnHitWithRecoil[] = _("{B_ATK_NAME_WITH_PREFIX} is hit\nwith recoil!");
static const u8 sText_PkmnProtectedItself2[] = _("{B_ATK_NAME_WITH_PREFIX} protected\nitself!");
static const u8 sText_PkmnBuffetedBySandstorm[] = _("{B_ATK_NAME_WITH_PREFIX} is buffeted\nby the sandstorm!");
static const u8 sText_PkmnPeltedByHail[] = _("{B_ATK_NAME_WITH_PREFIX} is pelted\nby HAIL!");
static const u8 sText_PkmnsXWoreOff[] = _("{B_ATK_PREFIX1}'s {B_BUFF1}\nwore off!");
static const u8 sText_PkmnSeeded[] = _("{B_DEF_NAME_WITH_PREFIX} was seeded!");
static const u8 sText_PkmnEvadedAttack[] = _("{B_DEF_NAME_WITH_PREFIX} evaded\nthe attack!");
static const u8 sText_PkmnSappedByLeechSeed[] = _("{B_ATK_NAME_WITH_PREFIX}'s health is\nsapped by LEECH SEED!");
static const u8 sText_PkmnFastAsleep[] = _("{B_ATK_NAME_WITH_PREFIX} is fast\nasleep.");
static const u8 sText_PkmnWokeUp[] = _("{B_ATK_NAME_WITH_PREFIX} woke up!");
static const u8 sText_PkmnUproarKeptAwake[] = _("But {B_SCR_ACTIVE_NAME_WITH_PREFIX}'s UPROAR\nkept it awake!");
static const u8 sText_PkmnWokeUpInUproar[] = _("{B_ATK_NAME_WITH_PREFIX} woke up\nin the UPROAR!");
static const u8 sText_PkmnCausedUproar[] = _("{B_ATK_NAME_WITH_PREFIX} caused\nan UPROAR!");
static const u8 sText_PkmnMakingUproar[] = _("{B_ATK_NAME_WITH_PREFIX} is making\nan UPROAR!");
static const u8 sText_PkmnCalmedDown[] = _("{B_ATK_NAME_WITH_PREFIX} calmed down.");
static const u8 sText_PkmnCantSleepInUproar[] = _("But {B_DEF_NAME_WITH_PREFIX} can't\nsleep in an UPROAR!");
static const u8 sText_PkmnStockpiled[] = _("{B_ATK_NAME_WITH_PREFIX} STOCKPILED\n{B_BUFF1}!");
static const u8 sText_PkmnCantStockpile[] = _("{B_ATK_NAME_WITH_PREFIX} can't\nSTOCKPILE any more!");
static const u8 sText_PkmnCantSleepInUproar2[] = _("But {B_DEF_NAME_WITH_PREFIX} can't\nsleep in an UPROAR!");
static const u8 sText_UproarKeptPkmnAwake[] = _("But the UPROAR kept\n{B_DEF_NAME_WITH_PREFIX} awake!");
static const u8 sText_PkmnStayedAwakeUsing[] = _("{B_DEF_NAME_WITH_PREFIX} stayed awake\nusing its {B_DEF_ABILITY}!");
static const u8 sText_PkmnStoringEnergy[] = _("{B_ATK_NAME_WITH_PREFIX} is storing\nenergy!");
static const u8 sText_PkmnUnleashedEnergy[] = _("{B_ATK_NAME_WITH_PREFIX} unleashed\nenergy!");
static const u8 sText_PkmnFatigueConfusion[] = _("{B_ATK_NAME_WITH_PREFIX} became\nconfused due to fatigue!");
static const u8 sText_PlayerPickedUpMoney[] = _("{B_PLAYER_NAME} picked up\n¥{B_BUFF1}!\p");
static const u8 sText_PkmnUnaffected[] = _("{B_DEF_NAME_WITH_PREFIX} is\nunaffected!");
static const u8 sText_PkmnTransformedInto[] = _("{B_ATK_NAME_WITH_PREFIX} transformed\ninto {B_BUFF1}!");
static const u8 sText_PkmnMadeSubstitute[] = _("{B_ATK_NAME_WITH_PREFIX} made\na SUBSTITUTE!");
static const u8 sText_PkmnHasSubstitute[] = _("{B_ATK_NAME_WITH_PREFIX} already\nhas a SUBSTITUTE!");
static const u8 sText_SubstituteDamaged[] = _("The SUBSTITUTE took damage\nfor {B_DEF_NAME_WITH_PREFIX}!\p");
static const u8 sText_PkmnSubstituteFaded[] = _("{B_DEF_NAME_WITH_PREFIX}'s\nSUBSTITUTE faded!\p");
static const u8 sText_PkmnMustRecharge[] = _("{B_ATK_NAME_WITH_PREFIX} must\nrecharge!");
static const u8 sText_PkmnRageBuilding[] = _("{B_DEF_NAME_WITH_PREFIX}'s RAGE\nis building!");
static const u8 sText_PkmnMoveWasDisabled[] = _("{B_DEF_NAME_WITH_PREFIX}'s {B_BUFF1}\nwas disabled!");
static const u8 sText_PkmnMoveDisabledNoMore[] = _("{B_ATK_NAME_WITH_PREFIX} is disabled\nno more!");
static const u8 sText_PkmnGotEncore[] = _("{B_DEF_NAME_WITH_PREFIX} got\nan ENCORE!");
static const u8 sText_PkmnEncoreEnded[] = _("{B_ATK_NAME_WITH_PREFIX}'s ENCORE\nended!");
static const u8 sText_PkmnTookAim[] = _("{B_ATK_NAME_WITH_PREFIX} took aim\nat {B_DEF_NAME_WITH_PREFIX}!");
static const u8 sText_PkmnSketchedMove[] = _("{B_ATK_NAME_WITH_PREFIX} SKETCHED\n{B_BUFF1}!");
static const u8 sText_PkmnTryingToTakeFoe[] = _("{B_ATK_NAME_WITH_PREFIX} is trying\nto take its foe with it!");
static const u8 sText_PkmnTookFoe[] = _("{B_DEF_NAME_WITH_PREFIX} took\n{B_ATK_NAME_WITH_PREFIX} with it!");
static const u8 sText_PkmnReducedPP[] = _("Reduced {B_DEF_NAME_WITH_PREFIX}'s\n{B_BUFF1} by {B_BUFF2}!");
static const u8 sText_PkmnStoleItem[] = _("{B_ATK_NAME_WITH_PREFIX} stole\n{B_DEF_NAME_WITH_PREFIX}'s {B_LAST_ITEM}!");
static const u8 sText_TargetCantEscapeNow[] = _("{B_DEF_NAME_WITH_PREFIX} can't\nescape now!");
static const u8 sText_PkmnFellIntoNightmare[] = _("{B_DEF_NAME_WITH_PREFIX} fell into\na NIGHTMARE!");
static const u8 sText_PkmnLockedInNightmare[] = _("{B_ATK_NAME_WITH_PREFIX} is locked\nin a NIGHTMARE!");
static const u8 sText_PkmnLaidCurse[] = _("{B_ATK_NAME_WITH_PREFIX} cut its own HP and\nlaid a CURSE on {B_DEF_NAME_WITH_PREFIX}!");
static const u8 sText_PkmnAfflictedByCurse[] = _("{B_ATK_NAME_WITH_PREFIX} is afflicted\nby the CURSE!");
static const u8 sText_SpikesScattered[] = _("SPIKES were scattered all around\nthe opponent's side!");
static const u8 sText_PkmnHurtBySpikes[] = _("{B_SCR_ACTIVE_NAME_WITH_PREFIX} is hurt\nby SPIKES!");
static const u8 sText_PkmnIdentified[] = _("{B_ATK_NAME_WITH_PREFIX} identified\n{B_DEF_NAME_WITH_PREFIX}!");
static const u8 sText_PkmnPerishCountFell[] = _("{B_ATK_NAME_WITH_PREFIX}'s PERISH count\nfell to {B_BUFF1}!");
static const u8 sText_PkmnBracedItself[] = _("{B_ATK_NAME_WITH_PREFIX} braced\nitself!");
static const u8 sText_PkmnEnduredHit[] = _("{B_DEF_NAME_WITH_PREFIX} ENDURED\nthe hit!");
static const u8 sText_MagnitudeStrength[] = _("MAGNITUDE {B_BUFF1}!");
static const u8 sText_PkmnCutHPMaxedAttack[] = _("{B_ATK_NAME_WITH_PREFIX} cut its own HP\nand maximized ATTACK!");
static const u8 sText_PkmnCopiedStatChanges[] = _("{B_ATK_NAME_WITH_PREFIX} copied\n{B_DEF_NAME_WITH_PREFIX}'s stat changes!");
static const u8 sText_PkmnGotFree[] = _("{B_ATK_NAME_WITH_PREFIX} got free of\n{B_DEF_NAME_WITH_PREFIX}'s {B_BUFF1}!");
static const u8 sText_PkmnShedLeechSeed[] = _("{B_ATK_NAME_WITH_PREFIX} shed\nLEECH SEED!");
static const u8 sText_PkmnBlewAwaySpikes[] = _("{B_ATK_NAME_WITH_PREFIX} blew away\nSPIKES!");
static const u8 sText_PkmnFledFromBattle[] = _("{B_ATK_NAME_WITH_PREFIX} fled from\nbattle!");
static const u8 sText_PkmnForesawAttack[] = _("{B_ATK_NAME_WITH_PREFIX} foresaw\nan attack!");
static const u8 sText_PkmnTookAttack[] = _("{B_DEF_NAME_WITH_PREFIX} took the\n{B_BUFF1} attack!");
static const u8 sText_PkmnChoseXAsDestiny[] = _("{B_ATK_NAME_WITH_PREFIX} chose\n{B_CURRENT_MOVE} as its destiny!");
static const u8 sText_PkmnAttack[] = _("{B_BUFF1}'s attack!");
static const u8 sText_PkmnCenterAttention[] = _("{B_ATK_NAME_WITH_PREFIX} became the\ncenter of attention!");
static const u8 sText_PkmnChargingPower[] = _("{B_ATK_NAME_WITH_PREFIX} began\ncharging power!");
static const u8 sText_NaturePowerTurnedInto[] = _("NATURE POWER turned into\n{B_CURRENT_MOVE}!");
static const u8 sText_PkmnStatusNormal[] = _("{B_ATK_NAME_WITH_PREFIX}'s status\nreturned to normal!");
static const u8 sText_PkmnSubjectedToTorment[] = _("{B_DEF_NAME_WITH_PREFIX} was subjected\nto TORMENT!");
static const u8 sText_PkmnTighteningFocus[] = _("{B_ATK_NAME_WITH_PREFIX} is tightening\nits focus!");
static const u8 sText_PkmnFellForTaunt[] = _("{B_DEF_NAME_WITH_PREFIX} fell for\nthe Taunt!");
static const u8 sText_PkmnReadyToHelp[] = _("{B_ATK_NAME_WITH_PREFIX} is ready to\nhelp {B_DEF_NAME_WITH_PREFIX}!");
static const u8 sText_PkmnSwitchedItems[] = _("{B_ATK_NAME_WITH_PREFIX} switched\nitems with its opponent!");
static const u8 sText_PkmnObtainedX[] = _("{B_ATK_NAME_WITH_PREFIX} obtained\n{B_BUFF1}.");
static const u8 sText_PkmnObtainedX2[] = _("{B_DEF_NAME_WITH_PREFIX} obtained\n{B_BUFF2}.");
static const u8 sText_PkmnObtainedXYObtainedZ[] = _("{B_ATK_NAME_WITH_PREFIX} obtained\n{B_BUFF1}.\p{B_DEF_NAME_WITH_PREFIX} obtained\n{B_BUFF2}.");
static const u8 sText_PkmnCopiedFoe[] = _("{B_ATK_NAME_WITH_PREFIX} copied\n{B_DEF_NAME_WITH_PREFIX}'s {B_DEF_ABILITY}!");
static const u8 sText_PkmnMadeWish[] = _("{B_ATK_NAME_WITH_PREFIX} made a WISH!");
static const u8 sText_PkmnWishCameTrue[] = _("{B_BUFF1}'s WISH\ncame true!");
static const u8 sText_PkmnPlantedRoots[] = _("{B_ATK_NAME_WITH_PREFIX} planted its roots!");
static const u8 sText_PkmnAbsorbedNutrients[] = _("{B_ATK_NAME_WITH_PREFIX} absorbed\nnutrients with its roots!");
static const u8 sText_PkmnAnchoredItself[] = _("{B_DEF_NAME_WITH_PREFIX} anchored\nitself with its roots!");
static const u8 sText_PkmnWasMadeDrowsy[] = _("{B_ATK_NAME_WITH_PREFIX} made\n{B_DEF_NAME_WITH_PREFIX} drowsy!");
static const u8 sText_PkmnKnockedOff[] = _("{B_ATK_NAME_WITH_PREFIX} knocked off\n{B_DEF_NAME_WITH_PREFIX}'s {B_LAST_ITEM}!");
static const u8 sText_PkmnSwappedAbilities[] = _("{B_ATK_NAME_WITH_PREFIX} swapped abilities\nwith its opponent!");
static const u8 sText_PkmnSealedOpponentMove[] = _("{B_ATK_NAME_WITH_PREFIX} sealed the\nopponent's move(s)!");
static const u8 sText_PkmnWantsGrudge[] = _("{B_ATK_NAME_WITH_PREFIX} wants the\nopponent to bear a GRUDGE!");
static const u8 sText_PkmnLostPPGrudge[] = _("{B_ATK_NAME_WITH_PREFIX}'s {B_BUFF1} lost\nall its PP due to the GRUDGE!");
static const u8 sText_PkmnShroudedItself[] = _("{B_ATK_NAME_WITH_PREFIX} shrouded\nitself in {B_CURRENT_MOVE}!");
static const u8 sText_PkmnMoveBounced[] = _("{B_ATK_NAME_WITH_PREFIX}'s {B_CURRENT_MOVE}\nwas bounced back by MAGIC COAT!");
static const u8 sText_PkmnWaitsForTarget[] = _("{B_ATK_NAME_WITH_PREFIX} waits for a target\nto make a move!");
static const u8 sText_PkmnSnatchedMove[] = _("{B_DEF_NAME_WITH_PREFIX} SNATCHED\n{B_SCR_ACTIVE_NAME_WITH_PREFIX}'s move!");
static const u8 sText_ElectricityWeakened[] = _("Electricity's power was\nweakened!");
static const u8 sText_FireWeakened[] = _("Fire's power was\nweakened!");
static const u8 sText_XFoundOneY[] = _("{B_ATK_NAME_WITH_PREFIX} found\none {B_LAST_ITEM}!");
static const u8 sText_SoothingAroma[] = _("A soothing aroma wafted\nthrough the area!");
static const u8 sText_ItemsCantBeUsedNow[] = _("Items can't be used now.{PAUSE 64}");
static const u8 sText_ForXCommaYZ[] = _("For {B_SCR_ACTIVE_NAME_WITH_PREFIX},\n{B_LAST_ITEM} {B_BUFF1}");
static const u8 sText_PkmnUsedXToGetPumped[] = _("{B_SCR_ACTIVE_NAME_WITH_PREFIX} used\n{B_LAST_ITEM} to get pumped!");
static const u8 sText_PkmnLostFocus[] = _("{B_ATK_NAME_WITH_PREFIX} lost its\nfocus and couldn't move!");
static const u8 sText_PkmnWasDraggedOut[] = _("{B_DEF_NAME_WITH_PREFIX} was\ndragged out!\p");
static const u8 sText_TheWallShattered[] = _("The wall shattered!");
static const u8 sText_ButNoEffect[] = _("But it had no effect!");
static const u8 sText_PkmnHasNoMovesLeft[] = _("{B_ACTIVE_NAME_WITH_PREFIX} has no\nmoves left!\p");
static const u8 sText_PkmnMoveIsDisabled[] = _("{B_ACTIVE_NAME_WITH_PREFIX}'s {B_CURRENT_MOVE}\nis disabled!\p");
static const u8 sText_PkmnCantUseMoveTorment[] = _("{B_ACTIVE_NAME_WITH_PREFIX} can't use the same\nmove in a row due to the Torment!\p");
static const u8 sText_PkmnCantUseMoveTaunt[] = _("{B_ACTIVE_NAME_WITH_PREFIX} can't use\n{B_CURRENT_MOVE} after the Taunt!\p");
static const u8 sText_PkmnCantUseMoveSealed[] = _("{B_ACTIVE_NAME_WITH_PREFIX} can't use the\nsealed {B_CURRENT_MOVE}!\p");
static const u8 sText_PkmnCantUseMoveThroatChop[] = _("{B_ACTIVE_NAME_WITH_PREFIX} can't use\n{B_CURRENT_MOVE} due to Throat Chop!\p");
static const u8 sText_PkmnMadeItRain[] = _("{B_SCR_ACTIVE_NAME_WITH_PREFIX}'s {B_SCR_ACTIVE_ABILITY}\nmade it rain!");
static const u8 sText_PkmnRaisedSpeed[] = _("{B_SCR_ACTIVE_NAME_WITH_PREFIX}'s {B_SCR_ACTIVE_ABILITY}\nraised its SPEED!");
static const u8 sText_PkmnProtectedBy[] = _("{B_DEF_NAME_WITH_PREFIX} was protected\nby {B_DEF_ABILITY}!");
static const u8 sText_PkmnPreventsUsage[] = _("{B_DEF_NAME_WITH_PREFIX}'s {B_DEF_ABILITY}\nprevents {B_ATK_NAME_WITH_PREFIX}\lfrom using {B_CURRENT_MOVE}!");
static const u8 sText_PkmnRestoredHPUsing[] = _("{B_DEF_NAME_WITH_PREFIX} restored HP\nusing its {B_DEF_ABILITY}!");
static const u8 sText_PkmnsXMadeYUseless[] = _("{B_DEF_NAME_WITH_PREFIX}'s {B_DEF_ABILITY}\nmade {B_CURRENT_MOVE} useless!");
static const u8 sText_PkmnChangedTypeWith[] = _("{B_DEF_NAME_WITH_PREFIX}'s {B_DEF_ABILITY}\nmade it the {B_BUFF1} type!");
static const u8 sText_PkmnPreventsParalysisWith[] = _("{B_EFF_NAME_WITH_PREFIX}'s {B_DEF_ABILITY}\nprevents paralysis!");
static const u8 sText_PkmnPreventsRomanceWith[] = _("{B_DEF_NAME_WITH_PREFIX}'s {B_DEF_ABILITY}\nprevents romance!");
static const u8 sText_PkmnPreventsPoisoningWith[] = _("{B_EFF_NAME_WITH_PREFIX}'s {B_DEF_ABILITY}\nprevents poisoning!");
static const u8 sText_PkmnPreventsConfusionWith[] = _("{B_DEF_NAME_WITH_PREFIX}'s {B_DEF_ABILITY}\nprevents confusion!");
static const u8 sText_PkmnRaisedFirePowerWith[] = _("{B_DEF_NAME_WITH_PREFIX}'s {B_DEF_ABILITY}\nraised its FIRE power!");
static const u8 sText_PkmnAnchorsItselfWith[] = _("{B_DEF_NAME_WITH_PREFIX} anchors\nitself with {B_DEF_ABILITY}!");
static const u8 sText_PkmnCutsAttackWith[] = _("{B_SCR_ACTIVE_NAME_WITH_PREFIX}'s {B_SCR_ACTIVE_ABILITY}\ncuts {B_DEF_NAME_WITH_PREFIX}'s ATTACK!");
static const u8 sText_PkmnPreventsStatLossWith[] = _("{B_SCR_ACTIVE_NAME_WITH_PREFIX}'s {B_SCR_ACTIVE_ABILITY}\nprevents stat loss!");
static const u8 sText_PkmnHurtsWith[] = _("{B_ATK_NAME_WITH_PREFIX} was hurt by\n{B_DEF_NAME_WITH_PREFIX}'s {B_BUFF1}!");
static const u8 sText_PkmnTraced[] = _("{B_SCR_ACTIVE_NAME_WITH_PREFIX} TRACED\n{B_BUFF1}'s {B_BUFF2}!");
static const u8 sText_PkmnsXPreventsBurns[] = _("{B_EFF_NAME_WITH_PREFIX}'s {B_EFF_ABILITY}\nprevents burns!");
static const u8 sText_PkmnsXBlocksY[] = _("{B_DEF_NAME_WITH_PREFIX}'s {B_DEF_ABILITY}\nblocks {B_CURRENT_MOVE}!");
static const u8 sText_PkmnsXBlocksY2[] = _("{B_SCR_ACTIVE_NAME_WITH_PREFIX}'s {B_SCR_ACTIVE_ABILITY}\nblocks {B_CURRENT_MOVE}!");
static const u8 sText_PkmnsXRestoredHPALittle2[] = _("{B_ATK_NAME_WITH_PREFIX}'s {B_ATK_ABILITY}\nrestored its HP a little!");
static const u8 sText_PkmnsXWhippedUpSandstorm[] = _("{B_SCR_ACTIVE_NAME_WITH_PREFIX}'s {B_SCR_ACTIVE_ABILITY}\nwhipped up a sandstorm!");
static const u8 sText_PkmnsXIntensifiedSun[] = _("{B_SCR_ACTIVE_NAME_WITH_PREFIX}'s {B_SCR_ACTIVE_ABILITY}\nintensified the sun's rays!");
static const u8 sText_PkmnsXPreventsYLoss[] = _("{B_SCR_ACTIVE_NAME_WITH_PREFIX}'s {B_SCR_ACTIVE_ABILITY}\nprevents {B_BUFF1} loss!");
static const u8 sText_PkmnsXInfatuatedY[] = _("{B_DEF_NAME_WITH_PREFIX}'s {B_DEF_ABILITY}\ninfatuated {B_ATK_NAME_WITH_PREFIX}!");
static const u8 sText_PkmnsXMadeYIneffective[] = _("{B_DEF_NAME_WITH_PREFIX}'s {B_DEF_ABILITY}\nmade {B_CURRENT_MOVE} ineffective!");
static const u8 sText_PkmnsXCuredYProblem[] = _("{B_SCR_ACTIVE_NAME_WITH_PREFIX}'s {B_SCR_ACTIVE_ABILITY}\ncured its {B_BUFF1} problem!");
static const u8 sText_ItSuckedLiquidOoze[] = _("It sucked up the\nLIQUID OOZE!");
static const u8 sText_PkmnTransformed[] = _("{B_SCR_ACTIVE_NAME_WITH_PREFIX} transformed!");
static const u8 sText_PkmnsXTookAttack[] = _("{B_DEF_NAME_WITH_PREFIX}'s {B_DEF_ABILITY}\ntook the attack!");
const u8 gText_PkmnsXPreventsSwitching[] = _("{B_BUFF1}'s {B_LAST_ABILITY}\nprevents switching!\p");
static const u8 sText_PreventedFromWorking[] = _("{B_DEF_NAME_WITH_PREFIX}'s {B_DEF_ABILITY}\nprevented {B_SCR_ACTIVE_NAME_WITH_PREFIX}'s\l{B_BUFF1} from working!");
static const u8 sText_PkmnsXMadeItIneffective[] = _("{B_SCR_ACTIVE_NAME_WITH_PREFIX}'s {B_SCR_ACTIVE_ABILITY}\nmade it ineffective!");
static const u8 sText_PkmnsXPreventsFlinching[] = _("{B_EFF_NAME_WITH_PREFIX}'s {B_EFF_ABILITY}\nprevents flinching!");
static const u8 sText_PkmnsXPreventsYsZ[] = _("{B_ATK_NAME_WITH_PREFIX}'s {B_ATK_ABILITY}\nprevents {B_DEF_NAME_WITH_PREFIX}'s\l{B_DEF_ABILITY} from working!");
static const u8 sText_PkmnsXCuredItsYProblem[] = _("{B_SCR_ACTIVE_NAME_WITH_PREFIX}'s {B_SCR_ACTIVE_ABILITY}\ncured its {B_BUFF1} problem!");
static const u8 sText_PkmnsXHadNoEffectOnY[] = _("{B_SCR_ACTIVE_NAME_WITH_PREFIX}'s {B_SCR_ACTIVE_ABILITY}\nhad no effect on {B_EFF_NAME_WITH_PREFIX}!");
const u8 gText_StatSharply[] = _("sharply ");
const u8 gText_StatRose[] = _("rose!");
static const u8 sText_StatHarshly[] = _("harshly ");
static const u8 sText_StatFell[] = _("fell!");
static const u8 sText_AttackersStatRose[] = _("{B_ATK_NAME_WITH_PREFIX}'s {B_BUFF1}\n{B_BUFF2}");
const u8 gText_DefendersStatRose[] = _("{B_DEF_NAME_WITH_PREFIX}'s {B_BUFF1}\n{B_BUFF2}");
static const u8 sText_UsingItemTheStatOfPkmnRose[] = _("Using {B_LAST_ITEM}, the {B_BUFF1}\nof {B_SCR_ACTIVE_NAME_WITH_PREFIX} {B_BUFF2}");
static const u8 sText_AttackersStatFell[] = _("{B_ATK_NAME_WITH_PREFIX}'s {B_BUFF1}\n{B_BUFF2}");
static const u8 sText_DefendersStatFell[] = _("{B_DEF_NAME_WITH_PREFIX}'s {B_BUFF1}\n{B_BUFF2}");
static const u8 sText_StatsWontIncrease2[] = _("{B_ATK_NAME_WITH_PREFIX}'s stats won't\ngo any higher!");
static const u8 sText_StatsWontDecrease2[] = _("{B_DEF_NAME_WITH_PREFIX}'s stats won't\ngo any lower!");
static const u8 sText_CriticalHit[] = _("A critical hit!");
static const u8 sText_OneHitKO[] = _("It's a one-hit KO!");
static const u8 sText_123Poof[] = _("{PAUSE 32}1, {PAUSE 15}2, and{PAUSE 15}… {PAUSE 15}… {PAUSE 15}… {PAUSE 15}{PLAY_SE SE_BALL_BOUNCE_1}Poof!\p");
static const u8 sText_AndEllipsis[] = _("And…\p");
static const u8 sText_HMMovesCantBeForgotten[] = _("HM moves can't be\nforgotten now.\p");
static const u8 sText_NotVeryEffective[] = _("It's not very effective…");
static const u8 sText_SuperEffective[] = _("It's super effective!");
static const u8 sText_GotAwaySafely[] = _("{PLAY_SE SE_FLEE}Got away safely!\p");
static const u8 sText_PkmnFledUsingIts[] = _("{PLAY_SE SE_FLEE}{B_ATK_NAME_WITH_PREFIX} fled\nusing its {B_LAST_ITEM}!\p");
static const u8 sText_PkmnFledUsing[] = _("{PLAY_SE SE_FLEE}{B_ATK_NAME_WITH_PREFIX} fled\nusing {B_ATK_ABILITY}!\p");
static const u8 sText_WildPkmnFled[] = _("{PLAY_SE SE_FLEE}Wild {B_BUFF1} fled!");
static const u8 sText_PlayerDefeatedLinkTrainer[] = _("Player defeated\n{B_LINK_OPPONENT1_NAME}!");
static const u8 sText_TwoLinkTrainersDefeated[] = _("Player beat {B_LINK_OPPONENT1_NAME}\nand {B_LINK_OPPONENT2_NAME}!");
static const u8 sText_PlayerLostAgainstLinkTrainer[] = _("Player lost against\n{B_LINK_OPPONENT1_NAME}!");
static const u8 sText_PlayerLostToTwo[] = _("Player lost to {B_LINK_OPPONENT1_NAME}\nand {B_LINK_OPPONENT2_NAME}!");
static const u8 sText_PlayerBattledToDrawLinkTrainer[] = _("Player battled to a draw against\n{B_LINK_OPPONENT1_NAME}!");
static const u8 sText_PlayerBattledToDrawVsTwo[] = _("Player battled to a draw against\n{B_LINK_OPPONENT1_NAME} and {B_LINK_OPPONENT2_NAME}!");
static const u8 sText_WildFled[] = _("{PLAY_SE SE_FLEE}{B_LINK_OPPONENT1_NAME} fled!");
static const u8 sText_TwoWildFled[] = _("{PLAY_SE SE_FLEE}{B_LINK_OPPONENT1_NAME} and\n{B_LINK_OPPONENT2_NAME} fled!");
static const u8 sText_NoRunningFromTrainers[] = _("No! There's no running\nfrom a TRAINER battle!\p");
static const u8 sText_CantEscape[] = _("Can't escape!\p");
static const u8 sText_DontLeaveBirch[] = _("PROF. BIRCH: Don't leave me like this!\p");
static const u8 sText_ButNothingHappened[] = _("But nothing happened!");
static const u8 sText_ButItFailed[] = _("But it failed!");
static const u8 sText_ItHurtConfusion[] = _("It hurt itself in its\nconfusion!");
static const u8 sText_MirrorMoveFailed[] = _("The MIRROR MOVE failed!");
static const u8 sText_StartedToRain[] = _("It started to rain!");
static const u8 sText_DownpourStarted[] = _("A downpour started!"); // corresponds to DownpourText in pokegold and pokecrystal and is used by Rain Dance in GSC
static const u8 sText_RainContinues[] = _("Rain continues to fall.");
static const u8 sText_DownpourContinues[] = _("The downpour continues."); // unused
static const u8 sText_RainStopped[] = _("The rain stopped.");
static const u8 sText_SandstormBrewed[] = _("A sandstorm brewed!");
static const u8 sText_SandstormRages[] = _("The sandstorm rages.");
static const u8 sText_SandstormSubsided[] = _("The sandstorm subsided.");
static const u8 sText_SunlightGotBright[] = _("The sunlight got bright!");
static const u8 sText_SunlightStrong[] = _("The sunlight is strong.");
static const u8 sText_SunlightFaded[] = _("The sunlight faded.");
static const u8 sText_StartedHail[] = _("It started to hail!");
static const u8 sText_HailContinues[] = _("Hail continues to fall.");
static const u8 sText_HailStopped[] = _("The hail stopped.");
static const u8 sText_FailedToSpitUp[] = _("But it failed to SPIT UP\na thing!");
static const u8 sText_FailedToSwallow[] = _("But it failed to SWALLOW\na thing!");
static const u8 sText_WindBecameHeatWave[] = _("The wind turned into a\nHEAT WAVE!");
static const u8 sText_StatChangesGone[] = _("All stat changes were\neliminated!");
static const u8 sText_CoinsScattered[] = _("Coins scattered everywhere!");
static const u8 sText_TooWeakForSubstitute[] = _("It was too weak to make\na SUBSTITUTE!");
static const u8 sText_SharedPain[] = _("The battlers shared\ntheir pain!");
static const u8 sText_BellChimed[] = _("A bell chimed!");
static const u8 sText_FaintInThree[] = _("All affected POKéMON will\nfaint in three turns!");
static const u8 sText_NoPPLeft[] = _("There's no PP left for\nthis move!\p");
static const u8 sText_ButNoPPLeft[] = _("But there was no PP left\nfor the move!");
static const u8 sText_PkmnIgnoresAsleep[] = _("{B_ATK_NAME_WITH_PREFIX} ignored\norders while asleep!");
static const u8 sText_PkmnIgnoredOrders[] = _("{B_ATK_NAME_WITH_PREFIX} ignored\norders!");
static const u8 sText_PkmnBeganToNap[] = _("{B_ATK_NAME_WITH_PREFIX} began to nap!");
static const u8 sText_PkmnLoafing[] = _("{B_ATK_NAME_WITH_PREFIX} is\nloafing around!");
static const u8 sText_PkmnWontObey[] = _("{B_ATK_NAME_WITH_PREFIX} won't\nobey!");
static const u8 sText_PkmnTurnedAway[] = _("{B_ATK_NAME_WITH_PREFIX} turned away!");
static const u8 sText_PkmnPretendNotNotice[] = _("{B_ATK_NAME_WITH_PREFIX} pretended\nnot to notice!");
static const u8 sText_EnemyAboutToSwitchPkmn[] = _("{B_TRAINER1_CLASS} {B_TRAINER1_NAME} is\nabout to use {B_BUFF2}.\pWill {B_PLAYER_NAME} change\nPOKéMON?");
static const u8 sText_PkmnLearnedMove2[] = _("{B_ATK_NAME_WITH_PREFIX} learned\n{B_BUFF1}!");
static const u8 sText_PlayerDefeatedLinkTrainerTrainer1[] = _("Player defeated\n{B_TRAINER1_CLASS} {B_TRAINER1_NAME}!\p");
static const u8 sText_CreptCloser[] = _("{B_PLAYER_NAME} crept closer to\n{B_OPPONENT_MON1_NAME}!");
static const u8 sText_CantGetCloser[] = _("{B_PLAYER_NAME} can't get any closer!");
static const u8 sText_PkmnWatchingCarefully[] = _("{B_OPPONENT_MON1_NAME} is watching\ncarefully!");
static const u8 sText_PkmnCuriousAboutX[] = _("{B_OPPONENT_MON1_NAME} is curious about\nthe {B_BUFF1}!");
static const u8 sText_PkmnEnthralledByX[] = _("{B_OPPONENT_MON1_NAME} is enthralled by\nthe {B_BUFF1}!");
static const u8 sText_PkmnIgnoredX[] = _("{B_OPPONENT_MON1_NAME} completely ignored\nthe {B_BUFF1}!");
static const u8 sText_ThrewPokeblockAtPkmn[] = _("{B_PLAYER_NAME} threw a {POKEBLOCK}\nat the {B_OPPONENT_MON1_NAME}!");
static const u8 sText_OutOfSafariBalls[] = _("{PLAY_SE SE_DING_DONG}ANNOUNCER: You're out of\nSAFARI BALLS! Game over!\p");
static const u8 sText_OpponentMon1Appeared[] = _("{B_OPPONENT_MON1_NAME} appeared!\p");
static const u8 sText_WildPkmnAppeared[] = _("Wild {B_OPPONENT_MON1_NAME} appeared!\p");
static const u8 sText_LegendaryPkmnAppeared[] = _("Wild {B_OPPONENT_MON1_NAME} appeared!\p");
static const u8 sText_WildPkmnAppearedPause[] = _("Wild {B_OPPONENT_MON1_NAME} appeared!{PAUSE 127}");
static const u8 sText_TwoWildPkmnAppeared[] = _("Wild {B_OPPONENT_MON1_NAME} and\n{B_OPPONENT_MON2_NAME} appeared!\p");
static const u8 sText_Trainer1WantsToBattle[] = _("{B_TRAINER1_CLASS} {B_TRAINER1_NAME}\nwould like to battle!\p");
static const u8 sText_LinkTrainerWantsToBattle[] = _("{B_LINK_OPPONENT1_NAME}\nwants to battle!");
static const u8 sText_TwoLinkTrainersWantToBattle[] = _("{B_LINK_OPPONENT1_NAME} and {B_LINK_OPPONENT2_NAME}\nwant to battle!");
static const u8 sText_Trainer1SentOutPkmn[] = _("{B_TRAINER1_CLASS} {B_TRAINER1_NAME} sent\nout {B_OPPONENT_MON1_NAME}!");
static const u8 sText_Trainer1SentOutTwoPkmn[] = _("{B_TRAINER1_CLASS} {B_TRAINER1_NAME} sent\nout {B_OPPONENT_MON1_NAME} and {B_OPPONENT_MON2_NAME}!");
static const u8 sText_Trainer1SentOutPkmn2[] = _("{B_TRAINER1_CLASS} {B_TRAINER1_NAME} sent\nout {B_BUFF1}!");
static const u8 sText_LinkTrainerSentOutPkmn[] = _("{B_LINK_OPPONENT1_NAME} sent out\n{B_OPPONENT_MON1_NAME}!");
static const u8 sText_LinkTrainerSentOutTwoPkmn[] = _("{B_LINK_OPPONENT1_NAME} sent out\n{B_OPPONENT_MON1_NAME} and {B_OPPONENT_MON2_NAME}!");
static const u8 sText_TwoLinkTrainersSentOutPkmn[] = _("{B_LINK_OPPONENT1_NAME} sent out {B_LINK_OPPONENT_MON1_NAME}!\n{B_LINK_OPPONENT2_NAME} sent out {B_LINK_OPPONENT_MON2_NAME}!");
static const u8 sText_LinkTrainerSentOutPkmn2[] = _("{B_LINK_OPPONENT1_NAME} sent out\n{B_BUFF1}!");
static const u8 sText_LinkTrainerMultiSentOutPkmn[] = _("{B_LINK_SCR_TRAINER_NAME} sent out\n{B_BUFF1}!");
static const u8 sText_GoPkmn[] = _("Go! {B_PLAYER_MON1_NAME}!");
static const u8 sText_GoTwoPkmn[] = _("Go! {B_PLAYER_MON1_NAME} and\n{B_PLAYER_MON2_NAME}!");
static const u8 sText_GoPkmn2[] = _("Go! {B_BUFF1}!");
static const u8 sText_DoItPkmn[] = _("Do it! {B_BUFF1}!");
static const u8 sText_GoForItPkmn[] = _("Go for it, {B_BUFF1}!");
static const u8 sText_YourFoesWeakGetEmPkmn[] = _("Your foe's weak!\nGet 'em, {B_BUFF1}!");
static const u8 sText_LinkPartnerSentOutPkmnGoPkmn[] = _("{B_LINK_PARTNER_NAME} sent out {B_LINK_PLAYER_MON2_NAME}!\nGo! {B_LINK_PLAYER_MON1_NAME}!");
static const u8 sText_PkmnThatsEnough[] = _("{B_BUFF1}, that's enough!\nCome back!");
static const u8 sText_PkmnComeBack[] = _("{B_BUFF1}, come back!");
static const u8 sText_PkmnOkComeBack[] = _("{B_BUFF1}, OK!\nCome back!");
static const u8 sText_PkmnGoodComeBack[] = _("{B_BUFF1}, good!\nCome back!");
static const u8 sText_Trainer1WithdrewPkmn[] = _("{B_TRAINER1_CLASS} {B_TRAINER1_NAME}\nwithdrew {B_BUFF1}!");
static const u8 sText_LinkTrainer1WithdrewPkmn[] = _("{B_LINK_OPPONENT1_NAME} withdrew\n{B_BUFF1}!");
static const u8 sText_LinkTrainer2WithdrewPkmn[] = _("{B_LINK_SCR_TRAINER_NAME} withdrew\n{B_BUFF1}!");
static const u8 sText_WildPkmnPrefix[] = _("Wild ");
static const u8 sText_FoePkmnPrefix[] = _("Foe ");
static const u8 sText_EmptyString8[] = _("");
static const u8 sText_FoePkmnPrefix2[] = _("Foe");
static const u8 sText_AllyPkmnPrefix[] = _("Ally");
static const u8 sText_FoePkmnPrefix3[] = _("Foe");
static const u8 sText_AllyPkmnPrefix2[] = _("Ally");
static const u8 sText_FoePkmnPrefix4[] = _("Foe");
static const u8 sText_AllyPkmnPrefix3[] = _("Ally");
static const u8 sText_AttackerUsedX[] = _("{B_ATK_NAME_WITH_PREFIX} used\n{B_BUFF3}!");
static const u8 sText_ExclamationMark[] = _("!");
static const u8 sText_ExclamationMark2[] = _("!");
static const u8 sText_ExclamationMark3[] = _("!");
static const u8 sText_ExclamationMark4[] = _("!");
static const u8 sText_ExclamationMark5[] = _("!");
static const u8 sText_Accuracy[] = _("accuracy");
static const u8 sText_Evasiveness[] = _("evasiveness");

const u8 * const gStatNamesTable[NUM_BATTLE_STATS] =
{
    gText_HP3, gText_Attack, gText_Defense,
    gText_Speed, gText_SpAtk, gText_SpDef,
    sText_Accuracy, sText_Evasiveness
};

static const u8 sText_PokeblockWasTooSpicy[] = _("was too spicy!");
static const u8 sText_PokeblockWasTooDry[] = _("was too dry!");
static const u8 sText_PokeblockWasTooSweet[] = _("was too sweet!");
static const u8 sText_PokeblockWasTooBitter[] = _("was too bitter!");
static const u8 sText_PokeblockWasTooSour[] = _("was too sour!");

const u8 * const gPokeblockWasTooXStringTable[FLAVOR_COUNT] =
{
    [FLAVOR_SPICY]  = sText_PokeblockWasTooSpicy,
    [FLAVOR_DRY]    = sText_PokeblockWasTooDry,
    [FLAVOR_SWEET]  = sText_PokeblockWasTooSweet,
    [FLAVOR_BITTER] = sText_PokeblockWasTooBitter,
    [FLAVOR_SOUR]   = sText_PokeblockWasTooSour
};

static const u8 sText_PlayerUsedItem[] = _("{B_PLAYER_NAME} used\n{B_LAST_ITEM}!");
static const u8 sText_WallyUsedItem[] = _("WALLY used\n{B_LAST_ITEM}!");
static const u8 sText_Trainer1UsedItem[] = _("{B_TRAINER1_CLASS} {B_TRAINER1_NAME}\nused {B_LAST_ITEM}!");
static const u8 sText_TrainerBlockedBall[] = _("The TRAINER blocked the BALL!");
static const u8 sText_DontBeAThief[] = _("Don't be a thief!");
static const u8 sText_ItDodgedBall[] = _("It dodged the thrown BALL!\nThis POKéMON can't be caught!");
static const u8 sText_YouMissedPkmn[] = _("You missed the POKéMON!");
static const u8 sText_PkmnBrokeFree[] = _("Oh, no!\nThe POKéMON broke free!");
static const u8 sText_ItAppearedCaught[] = _("Aww!\nIt appeared to be caught!");
static const u8 sText_AarghAlmostHadIt[] = _("Aargh!\nAlmost had it!");
static const u8 sText_ShootSoClose[] = _("Shoot!\nIt was so close, too!");
static const u8 sText_GotchaPkmnCaught[] = _("Gotcha!\n{B_DEF_NAME} was caught!{WAIT_SE}{PLAY_BGM MUS_CAUGHT}\p");
static const u8 sText_GotchaPkmnCaught2[] = _("Gotcha!\n{B_DEF_NAME} was caught!{WAIT_SE}{PLAY_BGM MUS_CAUGHT}{PAUSE 127}");
static const u8 sText_GiveNicknameCaptured[] = _("Give a nickname to the\ncaptured {B_DEF_NAME}?");
static const u8 sText_PkmnSentToPC[] = _("{B_DEF_NAME} was sent to\n{B_PC_CREATOR_NAME} PC.");
static const u8 sText_Someones[] = _("someone's");
static const u8 sText_Lanettes[] = _("LANETTE's");
static const u8 sText_PkmnDataAddedToDex[] = _("{B_DEF_NAME}'s data was\nadded to the POKéDEX.\p");
static const u8 sText_ItIsRaining[] = _("It is raining.");
static const u8 sText_SandstormIsRaging[] = _("A sandstorm is raging.");
static const u8 sText_BoxIsFull[] = _("The BOX is full!\nYou can't catch any more!\p");
static const u8 sText_EnigmaBerry[] = _("ENIGMA BERRY");
static const u8 sText_BerrySuffix[] = _(" BERRY");
static const u8 sText_PkmnsItemCuredParalysis[] = _("{B_SCR_ACTIVE_NAME_WITH_PREFIX}'s {B_LAST_ITEM}\ncured paralysis!");
static const u8 sText_PkmnsItemCuredPoison[] = _("{B_SCR_ACTIVE_NAME_WITH_PREFIX}'s {B_LAST_ITEM}\ncured poison!");
static const u8 sText_PkmnsItemHealedBurn[] = _("{B_SCR_ACTIVE_NAME_WITH_PREFIX}'s {B_LAST_ITEM}\nhealed its burn!");
static const u8 sText_PkmnsItemDefrostedIt[] = _("{B_SCR_ACTIVE_NAME_WITH_PREFIX}'s {B_LAST_ITEM}\ndefrosted it!");
static const u8 sText_PkmnsItemWokeIt[] = _("{B_SCR_ACTIVE_NAME_WITH_PREFIX}'s {B_LAST_ITEM}\nwoke it from its sleep!");
static const u8 sText_PkmnsItemSnappedOut[] = _("{B_SCR_ACTIVE_NAME_WITH_PREFIX}'s {B_LAST_ITEM}\nsnapped it out of confusion!");
static const u8 sText_PkmnsItemCuredProblem[] = _("{B_SCR_ACTIVE_NAME_WITH_PREFIX}'s {B_LAST_ITEM}\ncured its {B_BUFF1} problem!");
static const u8 sText_PkmnsItemNormalizedStatus[] = _("{B_SCR_ACTIVE_NAME_WITH_PREFIX}'s {B_LAST_ITEM}\nnormalized its status!");
static const u8 sText_PkmnsItemRestoredHealth[] = _("{B_SCR_ACTIVE_NAME_WITH_PREFIX}'s {B_LAST_ITEM}\nrestored health!");
static const u8 sText_PkmnsItemRestoredPP[] = _("{B_SCR_ACTIVE_NAME_WITH_PREFIX}'s {B_LAST_ITEM}\nrestored {B_BUFF1}'s PP!");
static const u8 sText_PkmnsItemRestoredStatus[] = _("{B_SCR_ACTIVE_NAME_WITH_PREFIX}'s {B_LAST_ITEM}\nrestored its status!");
static const u8 sText_PkmnsItemRestoredHPALittle[] = _("{B_SCR_ACTIVE_NAME_WITH_PREFIX}'s {B_LAST_ITEM}\nrestored its HP a little!");
static const u8 sText_ItemAllowsOnlyYMove[] = _("{B_LAST_ITEM} allows the\nuse of only {B_CURRENT_MOVE}!\p");
static const u8 sText_PkmnHungOnWithX[] = _("{B_DEF_NAME_WITH_PREFIX} hung on\nusing its {B_LAST_ITEM}!");
const u8 gText_EmptyString3[] = _("");
static const u8 sText_YouThrowABallNowRight[] = _("You throw a BALL now, right?\nI… I'll do my best!");

// early declaration of strings
static const u8 sText_PkmnIncapableOfPower[];
static const u8 sText_GlintAppearsInEye[];
static const u8 sText_PkmnGettingIntoPosition[];
static const u8 sText_PkmnBeganGrowlingDeeply[];
static const u8 sText_PkmnEagerForMore[];
static const u8 sText_DefeatedOpponentByReferee[];
static const u8 sText_LostToOpponentByReferee[];
static const u8 sText_TiedOpponentByReferee[];
static const u8 sText_QuestionForfeitMatch[];
static const u8 sText_ForfeitedMatch[];
static const u8 sText_Trainer1WinText[];
static const u8 sText_Trainer2WinText[];
static const u8 sText_TwoInGameTrainersDefeated[];
static const u8 sText_Trainer2LoseText[];

// New battle strings.
static const s8 sText_EnduredViaSturdy[] = _("{B_DEF_NAME_WITH_PREFIX} ENDURED\nthe hit using {B_DEF_ABILITY}!");
static const s8 sText_PowerHerbActivation[] = _("{B_ATK_NAME_WITH_PREFIX} became fully charged\ndue to its {B_LAST_ITEM}!");
static const s8 sText_HurtByItem[] = _("{B_ATK_NAME_WITH_PREFIX} was hurt\nby its {B_LAST_ITEM}!");
static const s8 sText_BadlyPoisonedByItem[] = _("{B_EFF_NAME_WITH_PREFIX} was badly \npoisoned by the {B_LAST_ITEM}!");
static const s8 sText_BurnedByItem[] = _("{B_EFF_NAME_WITH_PREFIX} was burned\nby the {B_LAST_ITEM}!");
static const s8 sText_TargetAbilityActivates[] = _("{B_DEF_NAME_WITH_PREFIX}'s {B_DEF_ABILITY} activates!");
static const u8 sText_GravityIntensified[] = _("GRAVITY intensified!");
static const u8 sText_TargetIdentified[] = _("{B_DEF_NAME_WITH_PREFIX} was \nidentified!");
static const u8 sText_TargetWokeUp[] = _("{B_DEF_NAME_WITH_PREFIX} woke up!");
static const u8 sText_PkmnStoleAndAteItem[] = _("{B_ATK_NAME_WITH_PREFIX} stole and\nate {B_DEF_NAME_WITH_PREFIX}'s {B_LAST_ITEM}!");
static const u8 sText_TailWindBlew[] = _("The tailwind blew from\nbehind {B_ATK_TEAM2} team!");
static const u8 sText_PkmnWentBack[] = _("{B_ATK_NAME_WITH_PREFIX} went back\nto {B_ATK_TRAINER_CLASS} {B_ATK_TRAINER_NAME}");
static const u8 sText_PkmnCantUseItemsAnymore[] = _("{B_DEF_NAME_WITH_PREFIX} can't use\nitems anymore!");
static const u8 sText_PkmnFlung[] = _("{B_ATK_NAME_WITH_PREFIX} flung its\n{B_LAST_ITEM}!");
static const u8 sText_PkmnPreventedFromHealing[] = _("{B_DEF_NAME_WITH_PREFIX} was prevented\nfrom healing!");
static const u8 sText_PkmnSwitchedAtkAndDef[] = _("{B_ATK_NAME_WITH_PREFIX} switched its\nAttack and Defense!");
static const u8 sText_PkmnsAbilitySuppressed[] = _("{B_DEF_NAME_WITH_PREFIX}'s ability\nwas suppressed!");
static const u8 sText_ShieldedFromCriticalHits[] = _("The {B_CURRENT_MOVE} shielded {B_ATK_TEAM2}\nteam from critical hits!");
static const u8 sText_SwitchedAtkAndSpAtk[] = _("{B_ATK_NAME_WITH_PREFIX} switched all its\nchanges to its Attack and\pSp. Atk with the target!");
static const u8 sText_SwitchedDefAndSpDef[] = _("{B_ATK_NAME_WITH_PREFIX} switched all its\nchanges to its Defense and\pSp. Def with the target!");
static const u8 sText_PkmnAcquiredAbility[] = _("{B_DEF_NAME_WITH_PREFIX} acquired\n{B_DEF_ABILITY}!");
static const u8 sText_PoisonSpikesScattered[] = _("Poison Spikes were scattered all\naround the opposing team's feet!");
static const u8 sText_PkmnSwitchedStatChanges[] = _("{B_ATK_NAME_WITH_PREFIX} switched stat changes\nwith the target!");
static const u8 sText_PkmnSurroundedWithVeilOfWater[] = _("{B_ATK_NAME_WITH_PREFIX} surrounded itself\nwith a veil of water!");
static const u8 sText_PkmnLevitatedOnElectromagnetism[] = _("{B_ATK_NAME_WITH_PREFIX} levitated on\nelectromagnetism!");
static const u8 sText_PkmnTwistedDimensions[] = _("{B_ATK_NAME_WITH_PREFIX} twisted\nthe dimensions!");
static const u8 sText_PointedStonesFloat[] =_("Pointed stones float in the air\naround {B_DEF_TEAM2} team!");
static const u8 sText_CloakedInMysticalMoonlight[] =_("It became cloaked in mystical\nmoonlight!");
static const u8 sText_TrappedBySwirlingMagma[] =_("{B_DEF_NAME_WITH_PREFIX} became\ntrapped by swirling magma!");
static const u8 sText_VanishedInstantly[] =_("{B_ATK_NAME_WITH_PREFIX} vanished\ninstantly!");
static const u8 sText_ProtectedTeam[] =_("{B_CURRENT_MOVE} protected\n{B_ATK_TEAM2} team!");
static const u8 sText_SharedItsGuard[] =_("{B_ATK_NAME_WITH_PREFIX} shared its\nguard with the target!");
static const u8 sText_SharedItsPower[] =_("{B_ATK_NAME_WITH_PREFIX} shared its\npower with the target!");
static const u8 sText_SwapsDefAndSpDefOfAllPkmn[] =_("It created a bizarre area in which the\nDefense and Sp.Def stats are swapped!");
static const u8 sText_BecameNimble[] =_("{B_ATK_NAME_WITH_PREFIX} became nimble!");
static const u8 sText_HurledIntoTheAir[] =_("{B_DEF_NAME_WITH_PREFIX} was hurled\ninto the air!");
static const u8 sText_HeldItemsLoseEffects[] =_("It created a bizarre area in which\nPokémon's held items lose their effects!");
static const u8 sText_FellStraightDown[] =_("{B_DEF_NAME_WITH_PREFIX} fell\nstraight down!");
static const u8 sText_TargetChangedType[] =_("{B_DEF_NAME_WITH_PREFIX} transformed\ninto the {B_BUFF1} type!");
static const u8 sText_PkmnAcquiredSimple[] =_("{B_DEF_NAME_WITH_PREFIX} acquired\nSimple!");
static const u8 sText_KindOffer[] =_("{B_DEF_NAME_WITH_PREFIX}\ntook the kind offer!");
static const u8 sText_ResetsTargetsStatLevels[] =_("{B_DEF_NAME_WITH_PREFIX}'s stat changes\nwere removed!");
static const u8 sText_AllySwitchPosition[] =_("{B_ATK_NAME_WITH_PREFIX} and\n{B_SCR_ACTIVE_NAME_WITH_PREFIX} switched places!");
static const u8 sText_RestoreTargetsHealth[] =_("{B_DEF_NAME_WITH_PREFIX}'s HP was restored!");
static const u8 sText_TookPkmnIntoTheSky[] =_("{B_ATK_NAME_WITH_PREFIX} took\n{B_DEF_NAME_WITH_PREFIX} into the sky!");
static const u8 sText_FreedFromSkyDrop[] =_("{B_DEF_NAME_WITH_PREFIX} was freed\nfrom the Sky Drop!");
static const u8 sText_PostponeTargetMove[] =_("{B_DEF_NAME_WITH_PREFIX}'s move\nwas postponed!");
static const u8 sText_ReflectTargetsType[] =_("{B_ATK_NAME_WITH_PREFIX}'s type\nchanged to match the {B_DEF_NAME_WITH_PREFIX}'s!");
static const u8 sText_TransferHeldItem[] =_("{B_DEF_NAME_WITH_PREFIX} received {B_LAST_ITEM}\nfrom {B_ATK_NAME_WITH_PREFIX}");
static const u8 sText_EmbargoEnds[] = _("{B_ATK_NAME_WITH_PREFIX} can\nuse items again!");
static const u8 sText_Electromagnetism[] = _("electromagnetism");
static const u8 sText_BufferEnds[] = _("{B_ATK_NAME_WITH_PREFIX}'s {B_BUFF1}\nwore off!");
static const u8 sText_ThroatChopEnds[] = _("{B_ATK_NAME_WITH_PREFIX} can\nuse sound-based moves again!");
static const u8 sText_TelekinesisEnds[] = _("{B_ATK_NAME_WITH_PREFIX} was freed\nfrom the telekinesis!");
static const u8 sText_TailwindEnds[] = _("{B_ATK_TEAM1} team's tailwind\n petered out!");
static const u8 sText_LuckyChantEnds[] = _("{B_ATK_TEAM1} team's Lucky Chant\n wore off!");
static const u8 sText_TrickRoomEnds[] = _("The twisted dimensions returned to\nnormal!");
static const u8 sText_WonderRoomEnds[] = _("Wonder Room wore off, and Defense\nand Sp. Def stats returned to normal!");
static const u8 sText_MagicRoomEnds[] = _("Magic Room wore off, and held items'\neffects returned to normal!");
static const u8 sText_MudSportEnds[] = _("The effects of Mud Sport have faded.");
static const u8 sText_WaterSportEnds[] = _("The effects of Water Sport have faded.");
static const u8 sText_GravityEnds[] = _("Gravity returned to normal!");
static const u8 sText_AquaRingHeal[] = _("Aqua Ring restored\n{B_ATK_NAME_WITH_PREFIX}'s HP!");
static const u8 sText_TargetAbilityRaisedStat[] = _("{B_DEF_NAME_WITH_PREFIX}'s {B_DEF_ABILITY}\nraised its {B_BUFF1}!");
static const u8 sText_TargetAbilityLoweredStat[] = _("{B_DEF_NAME_WITH_PREFIX}'s {B_DEF_ABILITY}\nlowered its {B_BUFF1}!");
static const u8 sText_AttackerAbilityRaisedStat[] = _("{B_ATK_NAME_WITH_PREFIX}'s {B_ATK_ABILITY}\nraised its {B_BUFF1}!");
static const u8 sText_ScriptingAbilityRaisedStat[] = _("{B_SCR_ACTIVE_NAME_WITH_PREFIX}'s {B_SCR_ACTIVE_ABILITY}\nraised its {B_BUFF1}!");
static const u8 sText_AuroraVeilEnds[] = _("{B_DEF_NAME_WITH_PREFIX}'s {B_DEF_ABILITY}\nwore off!");
static const u8 sText_ElectricTerrainEnds[] = _("The electricity disappeared\nfrom the battlefield.");
static const u8 sText_MistyTerrainEnds[] = _("The mist disappeared\nfrom the battlefield.");
static const u8 sText_PsychicTerrainEnds[] = _("The weirdness disappeared\nfrom the battlefield.");
static const u8 sText_GrassyTerrainEnds[] = _("The grass disappeared\nfrom the battlefield.");
static const u8 sText_TargetsStatWasMaxedOut[] = _("{B_DEF_NAME_WITH_PREFIX}'s {B_DEF_ABILITY} maxed\nits {B_BUFF1}!");
static const u8 sText_PoisonHealHpUp[] = _("The poisoning healed {B_ATK_NAME_WITH_PREFIX}\na little bit!");
static const u8 sText_BadDreamsDmg[] = _("{B_DEF_NAME_WITH_PREFIX} is tormented\nby {B_ATK_ABILITY}!");
static const u8 sText_MoldBreakerEnters[] = _("{B_SCR_ACTIVE_NAME_WITH_PREFIX} breaks the mold!");
static const u8 sText_TeravoltEnters[] = _("{B_SCR_ACTIVE_NAME_WITH_PREFIX} is radiating \na bursting aura!");
static const u8 sText_TurboblazeEnters[] = _("{B_SCR_ACTIVE_NAME_WITH_PREFIX} is radiating\na blazing aura!");
static const u8 sText_SlowStartEnters[] = _("{B_SCR_ACTIVE_NAME_WITH_PREFIX} can't get it going!");
static const u8 sText_SlowStartEnd[] = _("{B_ATK_NAME_WITH_PREFIX} finally got\nits act together!");
static const u8 sText_SolarPowerHpDrop[] = _("The {B_ATK_NAME_WITH_PREFIX}'s {B_ATK_ABILITY}\ntakes its toll!");
static const u8 sText_AftermathDmg[] = _("{B_ATK_NAME_WITH_PREFIX} is hurt!");
static const u8 sText_AnticipationActivates[] = _("{B_SCR_ACTIVE_NAME_WITH_PREFIX} shuddered\nin anticipation!");
static const u8 sText_ForewarnActivates[] = _("{B_SCR_ACTIVE_ABILITY} alerted {B_SCR_ACTIVE_NAME_WITH_PREFIX}\nto the {B_DEF_NAME_WITH_PREFIX}'s {B_BUFF1}!");
static const u8 sText_IceBodyHpGain[] = _("{B_ATK_NAME_WITH_PREFIX}'s {B_ATK_ABILITY}\nhealed it a little bit!");
static const u8 sText_SnowWarningHail[] = _("It started to hail!");
static const u8 sText_FriskActivates[] = _("{B_ATK_NAME_WITH_PREFIX} frisked {B_DEF_NAME_WITH_PREFIX} and\nfound its {B_LAST_ITEM}!");
static const u8 sText_UnnerveEnters[] = _("The opposing team is too nervous\nto eat Berries!");
static const u8 sText_HarvestBerry[] = _("{B_ATK_NAME_WITH_PREFIX} harvested\nits {B_LAST_ITEM}!");
static const u8 sText_LastAbilityRaisedBuff1[] = _("{B_ATK_NAME_WITH_PREFIX}'s {B_LAST_ABILITY}\nraised its {B_BUFF1}!");
static const u8 sText_MagicBounceActivates[] = _("The {B_DEF_NAME_WITH_PREFIX} bounced the\n{B_ATK_NAME_WITH_PREFIX} back!");
static const u8 sText_ProteanTypeChange[] = _("{B_ATK_NAME_WITH_PREFIX}'s {B_ATK_ABILITY} transformed\nit into the {B_BUFF1} type!");
static const u8 sText_SymbiosisItemPass[] = _("{B_ATK_NAME_WITH_PREFIX} passed its {B_LAST_ITEM}\nto {B_SCR_ACTIVE_NAME_WITH_PREFIX} through {B_ATK_ABILITY}!");
static const u8 sText_StealthRockDmg[] = _("Pointed stones dug into\n{B_SCR_ACTIVE_NAME_WITH_PREFIX}!");
static const u8 sText_ToxicSpikesAbsorbed[] = _("The poison spikes disappeared\nfrom around the opposing team's feet!");
static const u8 sText_ToxicSpikesPoisoned[] = _("{B_SCR_ACTIVE_NAME_WITH_PREFIX} was poisoned!");
static const u8 sText_StickyWebSwitchIn[] = _("{B_SCR_ACTIVE_NAME_WITH_PREFIX} was\ncaught in a Sticky Web!");
static const u8 sText_HealingWishCameTrue[] = _("The healing wish came true\nfor {B_ATK_NAME_WITH_PREFIX}!");
static const u8 sText_HealingWishHealed[] = _("{B_ATK_NAME_WITH_PREFIX} regained health!");
static const u8 sText_LunarDanceCameTrue[] = _("{B_ATK_NAME_WITH_PREFIX} became cloaked\nin mystical moonlight!");
static const u8 sText_CursedBodyDisabled[] = _("{B_ATK_NAME_WITH_PREFIX}'s {B_BUFF1} was disabled\nby {B_DEF_NAME_WITH_PREFIX}'s {B_DEF_ABILITY}!");
static const u8 sText_AttackerAquiredAbility[] = _("{B_ATK_NAME_WITH_PREFIX} acquired {B_LAST_ABILITY}!");
static const u8 sText_TargetStatWontGoHigher[] = _("{B_DEF_NAME_WITH_PREFIX}'s {B_BUFF1}\nwon't go higher!");
static const u8 sText_PkmnMoveBouncedViaAbility[] = _("{B_ATK_NAME_WITH_PREFIX}'s {B_CURRENT_MOVE} was\nbounced back by {B_DEF_NAME_WITH_PREFIX}'s\l{B_DEF_ABILITY}!");
static const u8 sText_ImposterTransform[] = _("{B_ATK_NAME_WITH_PREFIX} transformed into\n{B_DEF_NAME_WITH_PREFIX} using {B_LAST_ABILITY}!");
static const u8 sText_NotDoneYet[] = _("This move effect is not done yet!\p");
static const u8 sText_PkmnBlewAwayToxicSpikes[] = _("{B_ATK_NAME_WITH_PREFIX} blew away\nTOXIC SPIKES!");
static const u8 sText_PkmnBlewAwayStickyWeb[] = _("{B_ATK_NAME_WITH_PREFIX} blew away\nSTICKY WEB!");
static const u8 sText_PkmnBlewAwayStealthRock[] = _("{B_ATK_NAME_WITH_PREFIX} blew away\nSTEALTH ROCK!");
static const u8 sText_StickyWebUsed[] = _("A sticky web spreads out on the\nground around {B_DEF_TEAM2} team!");
static const u8 sText_QuashSuccess[] = _("The opposing {B_ATK_NAME_WITH_PREFIX}'s move was postponed!");
static const u8 sText_IonDelugeOn[] = _("A deluge of ions showers\nthe battlefield!");
static const u8 sText_TopsyTurvySwitchedStats[] = _("{B_DEF_NAME_WITH_PREFIX}'s stat changes were\nall reversed!");
static const u8 sText_TerrainBecomesMisty[] = _("Mist swirled about\nthe battlefield!");
static const u8 sText_TerrainBecomesGrassy[] = _("Grass grew to cover\nthe battlefield!");
static const u8 sText_TerrainBecomesElectric[] = _("An electric current runs across\nthe battlefield!");
static const u8 sText_TerrainBecomesPsychic[] = _("The battlefield got weird!");
static const u8 sText_TargetElectrified[] = _("The {B_DEF_NAME_WITH_PREFIX}'s moves\nhave been electrified!");
static const u8 sText_AssaultVestDoesntAllow[] = _("{B_LAST_ITEM}'s effects prevent\nstatus moves from being used!\p");
static const u8 sText_GravityPreventsUsage[] = _("{B_ATK_NAME_WITH_PREFIX} can't use {B_CURRENT_MOVE}\nbecause of gravity!\p");
static const u8 sText_HealBlockPreventsUsage[] = _("{B_ATK_NAME_WITH_PREFIX} was\nprevented from healing!\p");
static const u8 sText_MegaEvoReacting[] = _("{B_ATK_NAME_WITH_PREFIX}'s {B_LAST_ITEM} is \nreacting to {B_ATK_TRAINER_NAME}'s Mega Ring!");
static const u8 sText_FerventWishReached[] = _("{B_ATK_TRAINER_NAME}'s fervent wish\nhas reached {B_ATK_NAME_WITH_PREFIX}!");
static const u8 sText_MegaEvoEvolved[] = _("{B_ATK_NAME_WITH_PREFIX} has Mega Evolved into\nMega {B_BUFF1}!");
static const u8 sText_drastically[] = _("drastically ");
static const u8 sText_severely[] = _("severely ");
static const u8 sText_Infestation[] = _("{B_DEF_NAME_WITH_PREFIX} has been afflicted\nwith an infestation by {B_ATK_NAME_WITH_PREFIX}!");
static const u8 sText_NoEffectOnTarget[] = _("It had no effect\non {B_DEF_NAME_WITH_PREFIX}!");
static const u8 sText_BurstingFlames[] = _("The bursting flames\nhit {B_SCR_ACTIVE_NAME_WITH_PREFIX}!");
static const u8 sText_BestowItemGiving[] = _("{B_DEF_NAME_WITH_PREFIX} received {B_LAST_ITEM}\nfrom {B_ATK_NAME_WITH_PREFIX}!");
static const u8 sText_ThirdTypeAdded[] = _("{B_BUFF1} type was added to\n{B_DEF_NAME_WITH_PREFIX}!");
static const u8 sText_FellForFeint[] = _("{B_DEF_NAME_WITH_PREFIX} fell for\nthe feint!");
static const u8 sText_PokemonCannotUseMove[] = _("{B_ATK_NAME_WITH_PREFIX} cannot\nuse {B_CURRENT_MOVE}!");
static const u8 sText_CoveredInPowder[] = _("{B_DEF_NAME_WITH_PREFIX} is covered in powder!");
static const u8 sText_PowderExplodes[] = _("When the flame touched the powder\non the Pokémon, it exploded!");
static const u8 sText_BelchCantUse[] = _("Belch cannot be used!\p");
static const u8 sText_SpectralThiefSteal[] = _("{B_ATK_NAME_WITH_PREFIX} stole the target's\nboosted stats!");
static const u8 sText_GravityGrounding[] = _("{B_DEF_NAME_WITH_PREFIX} can't stay airborne\nbecause of gravity!");
static const u8 sText_MistyTerrainPreventsStatus[] = _("{B_DEF_NAME_WITH_PREFIX} surrounds itself\nwith a protective mist!");
static const u8 sText_GrassyTerrainHeals[] = _("{B_ATK_NAME_WITH_PREFIX} is healed\nby the grassy terrain!");
static const u8 sText_ElectricTerrainPreventsSleep[] = _("{B_DEF_NAME_WITH_PREFIX} surrounds itself\nwith electrified terrain!");
static const u8 sText_PsychicTerrainPreventsPriority[] = _("{B_DEF_NAME_WITH_PREFIX} surrounds itself\nwith psychic terrain!");
static const u8 sText_SafetyGogglesProtected[] = _("{B_DEF_NAME_WITH_PREFIX} is not affected\nthanks to its {B_LAST_ITEM}!");
static const u8 sText_FlowerVeilProtected[] = _("{B_DEF_NAME_WITH_PREFIX} surrounded itself\nwith a veil of petals!");
static const u8 sText_SweetVeilProtected[] = _("{B_DEF_NAME_WITH_PREFIX} surrounded itself\nwith a veil of sweetness!");
static const u8 sText_AromaVeilProtected[] = _("{B_DEF_NAME_WITH_PREFIX} is protected\nby an aromatic veil!");
static const u8 sText_CelebrateMessage[] = _("Congratulations, {B_PLAYER_NAME}!");
static const u8 sText_UsedInstructedMove[] = _("{B_ATK_NAME_WITH_PREFIX} used the move\ninstructed by {B_BUFF1}!");
static const u8 sText_LaserFocusMessage[] = _("{B_ATK_NAME_WITH_PREFIX}\nconcentrated intensely!");
static const u8 sText_GemActivates[] = _("{B_LAST_ITEM} strengthened\n{B_ATK_NAME_WITH_PREFIX}'s power!");
static const u8 sText_BerryDmgReducing[] = _("{B_LAST_ITEM} weakened the damage\nto {B_DEF_NAME_WITH_PREFIX}!");
static const u8 sText_TargetAteItem[] = _("{B_DEF_NAME_WITH_PREFIX} ate its {B_LAST_ITEM}!");
static const u8 sText_AirBalloonFloat[] = _("{B_SCR_ACTIVE_NAME_WITH_PREFIX} floats in the air\nwith its {B_LAST_ITEM}!");
static const u8 sText_AirBalloonPop[] = _("{B_DEF_NAME_WITH_PREFIX}'s {B_LAST_ITEM} popped!");
static const u8 sText_IncinerateBurn[] = _("{B_EFF_NAME_WITH_PREFIX}'s {B_LAST_ITEM}\nwas burnt up!");
static const u8 sText_BugBite[] = _("{B_ATK_NAME_WITH_PREFIX} stole and ate\n{B_EFF_NAME_WITH_PREFIX}'s {B_LAST_ITEM}!");
static const u8 sText_IllusionWoreOff[] = _("{B_DEF_NAME_WITH_PREFIX}'s Illusion wore off!");
static const u8 sText_AttackerCuredTargetStatus[] = _("{B_ATK_NAME_WITH_PREFIX} cured\n{B_DEF_NAME_WITH_PREFIX}'s problem!");
static const u8 sText_AttackerLostFireType[] = _("{B_ATK_NAME_WITH_PREFIX} burned itself out!");
static const u8 sText_HealerCure[] = _("{B_ATK_NAME_WITH_PREFIX}'s {B_LAST_ABILITY}\ncured {B_SCR_ACTIVE_NAME_WITH_PREFIX}'s problem!");
static const u8 sText_ReceiverAbilityTakeOver[] = _("{B_SCR_ACTIVE_NAME_WITH_PREFIX}'s {B_SCR_ACTIVE_ABILITY}\nwas taken over!");
static const u8 sText_PkmnAbsorbingPower[] = _("{B_ATK_NAME_WITH_PREFIX} is absorbing power!");
static const u8 sText_NoOneWillBeAbleToRun[] = _("No one will be able to run away\nduring the next turn!");
static const u8 sText_DestinyKnotActivates[] = _("{B_SCR_ACTIVE_NAME_WITH_PREFIX} fell in love\nfrom the {B_LAST_ITEM}!");
static const u8 sText_CloakedInAFreezingLight[] = _("{B_ATK_NAME_WITH_PREFIX} became cloaked\nin a freezing light!");
static const u8 sText_StatWasNotLowered[] = _("{B_DEF_NAME_WITH_PREFIX}'s {B_BUFF1}\nwas not lowered!");
static const u8 sText_AuraFlaredToLife[] = _("{B_DEF_NAME_WITH_PREFIX}'s aura flared to life!");
static const u8 sText_AirLockActivates[] = _("The effects of weather\ndisappeared.");
static const u8 sText_PressureActivates[] = _("{B_SCR_ACTIVE_NAME_WITH_PREFIX} is exerting its\npressure!");
static const u8 sText_DarkAuraActivates[] = _("{B_SCR_ACTIVE_NAME_WITH_PREFIX} is radiating\na dark aura!");
static const u8 sText_FairyAuraActivates[] = _("{B_SCR_ACTIVE_NAME_WITH_PREFIX} is radiating\na fairy aura!");
static const u8 sText_AuraBreakActivates[] = _("{B_SCR_ACTIVE_NAME_WITH_PREFIX} reversed all\nother POKéMON's auras!");
static const u8 sText_ComatoseActivates[] = _("{B_SCR_ACTIVE_NAME_WITH_PREFIX} is drowsing!");
static const u8 sText_ScreenCleanerActivates[] = _("All screens on the field were\ncleansed!");
static const u8 sText_FetchedPokeBall[] = _("{B_SCR_ACTIVE_NAME_WITH_PREFIX} found\na {B_LAST_ITEM}!");
static const u8 sText_BattlerAbilityRaisedStat[] = _("{B_SCR_ACTIVE_NAME_WITH_PREFIX}'s {B_SCR_ACTIVE_ABILITY}\nraised its {B_BUFF1}!");
static const u8 sText_ASandstormKickedUp[] = _("A sandstorm kicked up!");
static const u8 sText_PkmnsWillPerishIn3Turns[] = _("Both Pokémon will perish\nin three turns!");
static const u8 sText_AbilityRaisedStatDrastically[] = _("{B_DEF_ABILITY} raised {B_DEF_NAME_WITH_PREFIX}'s\n{B_BUFF1} drastically!");
static const u8 sText_AsOneEnters[] = _("{B_SCR_ACTIVE_NAME_WITH_PREFIX} has two Abilities!");
static const u8 sText_CuriousMedicineEnters[] = _("{B_EFF_NAME_WITH_PREFIX}'s\nstat changes were reset!");
static const u8 sText_CanActFaster[] = _("{B_ATK_NAME_WITH_PREFIX} can act faster,\nthanks to {B_BUFF1}!");
static const u8 sText_MicleBerryActivates[] = _("{B_SCR_ACTIVE_NAME_WITH_PREFIX} boosted the accuracy of its\nnext move using {B_LAST_ITEM}!");
static const u8 sText_PkmnShookOffTheTaunt[] = _("{B_SCR_ACTIVE_NAME_WITH_PREFIX} shook off\nthe taunt!");
static const u8 sText_PkmnGotOverItsInfatuation[] = _("{B_SCR_ACTIVE_NAME_WITH_PREFIX} got over\nits infatuation!");
static const u8 sText_ItemCannotBeRemoved[] = _("{B_ATK_NAME_WITH_PREFIX}'s item cannot be removed!");
static const u8 sText_StickyBarbTransfer[] = _("The {B_LAST_ITEM} attached itself to\n{B_ATK_NAME_WITH_PREFIX}!");
static const u8 sText_PkmnBurnHealed[] = _("{B_DEF_NAME_WITH_PREFIX}'s\nburn was healed.");
static const u8 sText_RedCardActivate[] = _("{B_SCR_ACTIVE_NAME_WITH_PREFIX} held up its {B_LAST_ITEM}\nagainst {B_ATK_NAME_WITH_PREFIX}!");
static const u8 sText_EjectButtonActivate[] = _("{B_SCR_ACTIVE_NAME_WITH_PREFIX} is switched\nout with the {B_LAST_ITEM}!");
static const u8 sText_AttackerGotOverInfatuation[] =_("{B_ATK_NAME_WITH_PREFIX} got over\nits infatuation!");
static const u8 sText_TormentedNoMore[] = _("{B_ATK_NAME_WITH_PREFIX} is\ntormented no more!");
static const u8 sText_HealBlockedNoMore[] = _("{B_ATK_NAME_WITH_PREFIX} is cured of\nits heal block!");
static const u8 sText_AttackerBecameFullyCharged[] = _("{B_ATK_NAME_WITH_PREFIX} became fully charged\ndue to its bond with its trainer!\p");
static const u8 sText_AttackerBecameAshSpecies[] = _("{B_ATK_NAME_WITH_PREFIX} became Ash-{B_BUFF1}!\p");
static const u8 sText_ExtremelyHarshSunlight[] = _("The sunlight turned\nextremely harsh!");
static const u8 sText_ExtremeSunlightFaded[] = _("The extreme sunlight faded.{PAUSE 64}");
static const u8 sText_MoveEvaporatedInTheHarshSunlight[] = _("The Water-type attack evaporated\nin the harsh sunlight!");
static const u8 sText_ExtremelyHarshSunlightWasNotLessened[] = _("The extremely harsh sunlight\nwas not lessened at all!");
static const u8 sText_HeavyRain[] = _("A heavy rain began to fall!");
static const u8 sText_HeavyRainLifted[] = _("The heavy rain has lifted!{PAUSE 64}");
static const u8 sText_MoveFizzledOutInTheHeavyRain[] = _("The Fire-type attack fizzled out\nin the heavy rain!");
static const u8 sText_NoReliefFromHeavyRain[] = _("There is no relief from\nthis heavy rain!");
static const u8 sText_MysteriousAirCurrent[] = _("A mysterious air current is\nprotecting Flying-type Pokémon!");
static const u8 sText_StrongWindsDissipated[] = _("The mysterious strong winds\nhave dissipated!{PAUSE 64}");
static const u8 sText_MysteriousAirCurrentBlowsOn[] = _("The mysterious air current\nblows on regardless!");
static const u8 sText_AttackWeakenedByStrongWinds[] = _("The mysterious strong winds\nweakened the attack!");
static const u8 sText_StuffCheeksCantSelect[] = _("Stuff Cheeks cannot be\nselected without a Berry!\p");
static const u8 sText_PkmnRevertedToPrimal[] = _("{B_ATK_NAME_WITH_PREFIX}'s Primal Reversion!\nIt reverted to its primal form!");
static const u8 sText_ButPokemonCantUseTheMove[] = _("But {B_ATK_NAME_WITH_PREFIX} can't\nuse the move!");
static const u8 sText_ButHoopaCantUseIt[] = _("But Hoopa can't use it\nthe way it is now!");
static const u8 sText_BrokeThroughProtection[] = _("It broke through the\n{B_DEF_NAME_WITH_PREFIX}'s protection!");
static const u8 sText_AbilityAllowsOnlyMove[] = _("{B_ATK_ABILITY} allows the\nuse of only {B_CURRENT_MOVE}!\p");
static const u8 sText_SwappedAbilities[] = _("{B_DEF_NAME_WITH_PREFIX} swapped Abilities\nwith its target!");
static const u8 sText_PastelVeilProtected[] = _("{B_DEF_NAME_WITH_PREFIX} is protected\nby a pastel veil!");
static const u8 sText_PastelVeilEnters[] = _("{B_DEF_NAME_WITH_PREFIX} was cured\nof its poisoning!");
static const u8 sText_BattlerTypeChangedTo[] = _("{B_BUFF1}'s type\nchanged to {B_BUFF2}!");
static const u8 sText_BothCanNoLongerEscape[] = _("Neither POKéMON can run away!");
static const u8 sText_CantEscapeDueToUsedMove[] = _("{B_ATK_NAME_WITH_PREFIX} can no longer escape\nbecause it used {B_CURRENT_MOVE}!");
static const u8 sText_PkmnBecameWeakerToFire[] = _("{B_DEF_NAME_WITH_PREFIX} became\nweaker to fire!");
static const u8 sText_PkmnAboutToBeAttackedByItsItem[] = _("{B_DEF_NAME_WITH_PREFIX} is about\nto be attacked by its {B_BUFF1}!");
static const u8 sText_CantEscapeBecauseOfCurrentMove[] = _("{B_DEF_NAME_WITH_PREFIX} can no longer escape\nbecause of {B_CURRENT_MOVE}!");

const u8 *const gBattleStringsTable[BATTLESTRINGS_COUNT] =
{
    [STRINGID_BATTLERTYPECHANGEDTO - 12] = sText_BattlerTypeChangedTo,
    [STRINGID_PASTELVEILENTERS - 12] = sText_PastelVeilEnters,
    [STRINGID_PASTELVEILPROTECTED -12] = sText_PastelVeilProtected,
    [STRINGID_SWAPPEDABILITIES - 12] = sText_SwappedAbilities,
    [STRINGID_ABILITYALLOWSONLYMOVE - 12] = sText_AbilityAllowsOnlyMove,
    [STRINGID_BROKETHROUGHPROTECTION - 12] = sText_BrokeThroughProtection,
    [STRINGID_BUTPOKEMONCANTUSETHEMOVE - 12] = sText_ButPokemonCantUseTheMove,
    [STRINGID_BUTHOOPACANTUSEIT - 12] = sText_ButHoopaCantUseIt,
    [STRINGID_PKMNREVERTEDTOPRIMAL - 12] = sText_PkmnRevertedToPrimal,
    [STRINGID_STUFFCHEEKSCANTSELECT - 12] = sText_StuffCheeksCantSelect,
    [STRINGID_ATTACKWEAKENEDBSTRONGWINDS - 12] = sText_AttackWeakenedByStrongWinds,
    [STRINGID_MYSTERIOUSAIRCURRENTBLOWSON - 12] = sText_MysteriousAirCurrentBlowsOn,
    [STRINGID_STRONGWINDSDISSIPATED - 12] = sText_StrongWindsDissipated,
    [STRINGID_MYSTERIOUSAIRCURRENT - 12] = sText_MysteriousAirCurrent,
    [STRINGID_NORELIEFROMHEAVYRAIN - 12] = sText_NoReliefFromHeavyRain,
    [STRINGID_MOVEFIZZLEDOUTINTHEHEAVYRAIN - 12] = sText_MoveFizzledOutInTheHeavyRain,
    [STRINGID_HEAVYRAINLIFTED - 12] = sText_HeavyRainLifted,
    [STRINGID_HEAVYRAIN - 12] = sText_HeavyRain,
    [STRINGID_EXTREMELYHARSHSUNLIGHTWASNOTLESSENED - 12] = sText_ExtremelyHarshSunlightWasNotLessened,
    [STRINGID_MOVEEVAPORATEDINTHEHARSHSUNLIGHT - 12] = sText_MoveEvaporatedInTheHarshSunlight,
    [STRINGID_EXTREMESUNLIGHTFADED - 12] = sText_ExtremeSunlightFaded,
    [STRINGID_EXTREMELYHARSHSUNLIGHT - 12] = sText_ExtremelyHarshSunlight,
    [STRINGID_ATTACKERBECAMEASHSPECIES - 12] = sText_AttackerBecameAshSpecies,
    [STRINGID_ATTACKERBECAMEFULLYCHARGED - 12] = sText_AttackerBecameFullyCharged,
    [STRINGID_HEALBLOCKEDNOMORE - 12] = sText_HealBlockedNoMore,
    [STRINGID_TORMENTEDNOMORE - 12] = sText_TormentedNoMore,
    [STRINGID_ATKGOTOVERINFATUATION - 12] = sText_AttackerGotOverInfatuation,
    [STRINGID_EJECTBUTTONACTIVATE - 12] = sText_EjectButtonActivate,
    [STRINGID_REDCARDACTIVATE - 12] = sText_RedCardActivate,
    [STRINGID_PKMNBURNHEALED - 12] = sText_PkmnBurnHealed,
    [STRINGID_STICKYBARBTRANSFER - 12] = sText_StickyBarbTransfer,
    [STRINGID_ITEMCANNOTBEREMOVED - 12] = sText_ItemCannotBeRemoved,
    [STRINGID_PKMNGOTOVERITSINFATUATION - 12] = sText_PkmnGotOverItsInfatuation,
    [STRINGID_PKMNSHOOKOFFTHETAUNT - 12] = sText_PkmnShookOffTheTaunt,
    [STRINGID_MICLEBERRYACTIVATES - 12] = sText_MicleBerryActivates,
    [STRINGID_CANACTFASTERTHANKSTO - 12] = sText_CanActFaster,
    [STRINGID_CURIOUSMEDICINEENTERS - 12] = sText_CuriousMedicineEnters,
    [STRINGID_ASONEENTERS - 12] = sText_AsOneEnters,
    [STRINGID_ABILITYRAISEDSTATDRASTICALLY - 12] = sText_AbilityRaisedStatDrastically,
    [STRINGID_PKMNSWILLPERISHIN3TURNS - 12] = sText_PkmnsWillPerishIn3Turns,
    [STRINGID_ASANDSTORMKICKEDUP - 12] = sText_ASandstormKickedUp,
    [STRINGID_BATTLERABILITYRAISEDSTAT - 12] = sText_BattlerAbilityRaisedStat,
    [STRINGID_FETCHEDPOKEBALL - 12] = sText_FetchedPokeBall,
    [STRINGID_STATWASNOTLOWERED - 12] = sText_StatWasNotLowered,
    [STRINGID_CLOAKEDINAFREEZINGLIGHT - 12] = sText_CloakedInAFreezingLight,
    [STRINGID_DESTINYKNOTACTIVATES - 12] = sText_DestinyKnotActivates,
    [STRINGID_NOONEWILLBEABLETORUNAWAY - 12] = sText_NoOneWillBeAbleToRun,
    [STRINGID_PKNMABSORBINGPOWER - 12] = sText_PkmnAbsorbingPower,
    [STRINGID_RECEIVERABILITYTAKEOVER - 12] = sText_ReceiverAbilityTakeOver,
    [STRINGID_SCRIPTINGABILITYSTATRAISE - 12] = sText_ScriptingAbilityRaisedStat,
    [STRINGID_HEALERCURE - 12] = sText_HealerCure,
    [STRINGID_ATTACKERLOSTFIRETYPE - 12] = sText_AttackerLostFireType,
    [STRINGID_ATTACKERCUREDTARGETSTATUS - 12] = sText_AttackerCuredTargetStatus,
    [STRINGID_ILLUSIONWOREOFF - 12] = sText_IllusionWoreOff,
    [STRINGID_BUGBITE - 12] = sText_BugBite,
    [STRINGID_INCINERATEBURN - 12] = sText_IncinerateBurn,
    [STRINGID_AIRBALLOONPOP - 12] = sText_AirBalloonPop,
    [STRINGID_AIRBALLOONFLOAT - 12] = sText_AirBalloonFloat,
    [STRINGID_TARGETATEITEM - 12] = sText_TargetAteItem,
    [STRINGID_BERRYDMGREDUCES - 12] = sText_BerryDmgReducing,
    [STRINGID_GEMACTIVATES - 12] = sText_GemActivates,
    [STRINGID_LASERFOCUS - 12] = sText_LaserFocusMessage,
    [STRINGID_THROATCHOPENDS - 12] = sText_ThroatChopEnds,
    [STRINGID_PKMNCANTUSEMOVETHROATCHOP - 12] = sText_PkmnCantUseMoveThroatChop,
    [STRINGID_USEDINSTRUCTEDMOVE - 12] = sText_UsedInstructedMove,
    [STRINGID_CELEBRATEMESSAGE - 12] = sText_CelebrateMessage,
    [STRINGID_AROMAVEILPROTECTED - 12] = sText_AromaVeilProtected,
    [STRINGID_SWEETVEILPROTECTED - 12] = sText_SweetVeilProtected,
    [STRINGID_FLOWERVEILPROTECTED - 12] = sText_FlowerVeilProtected,
    [STRINGID_SAFETYGOGGLESPROTECTED - 12] = sText_SafetyGogglesProtected,
    [STRINGID_SPECTRALTHIEFSTEAL - 12] = sText_SpectralThiefSteal,
    [STRINGID_BELCHCANTSELECT - 12] = sText_BelchCantUse,
    [STRINGID_TRAINER1LOSETEXT - 12] = sText_Trainer1LoseText,
    [STRINGID_PKMNGAINEDEXP - 12] = sText_PkmnGainedEXP,
    [STRINGID_PKMNGREWTOLV - 12] = sText_PkmnGrewToLv,
    [STRINGID_PKMNLEARNEDMOVE - 12] = sText_PkmnLearnedMove,
    [STRINGID_TRYTOLEARNMOVE1 - 12] = sText_TryToLearnMove1,
    [STRINGID_TRYTOLEARNMOVE2 - 12] = sText_TryToLearnMove2,
    [STRINGID_TRYTOLEARNMOVE3 - 12] = sText_TryToLearnMove3,
    [STRINGID_PKMNFORGOTMOVE - 12] = sText_PkmnForgotMove,
    [STRINGID_STOPLEARNINGMOVE - 12] = sText_StopLearningMove,
    [STRINGID_DIDNOTLEARNMOVE - 12] = sText_DidNotLearnMove,
    [STRINGID_PKMNLEARNEDMOVE2 - 12] = sText_PkmnLearnedMove2,
    [STRINGID_ATTACKMISSED - 12] = sText_AttackMissed,
    [STRINGID_PKMNPROTECTEDITSELF - 12] = sText_PkmnProtectedItself,
    [STRINGID_STATSWONTINCREASE2 - 12] = sText_StatsWontIncrease2,
    [STRINGID_AVOIDEDDAMAGE - 12] = sText_AvoidedDamage,
    [STRINGID_ITDOESNTAFFECT - 12] = sText_ItDoesntAffect,
    [STRINGID_ATTACKERFAINTED - 12] = sText_AttackerFainted,
    [STRINGID_TARGETFAINTED - 12] = sText_TargetFainted,
    [STRINGID_PLAYERGOTMONEY - 12] = sText_PlayerGotMoney,
    [STRINGID_PLAYERWHITEOUT - 12] = sText_PlayerWhiteout,
    [STRINGID_PLAYERWHITEOUT2 - 12] = sText_PlayerWhiteout2,
    [STRINGID_PREVENTSESCAPE - 12] = sText_PreventsEscape,
    [STRINGID_HITXTIMES - 12] = sText_HitXTimes,
    [STRINGID_PKMNFELLASLEEP - 12] = sText_PkmnFellAsleep,
    [STRINGID_PKMNMADESLEEP - 12] = sText_PkmnMadeSleep,
    [STRINGID_PKMNALREADYASLEEP - 12] = sText_PkmnAlreadyAsleep,
    [STRINGID_PKMNALREADYASLEEP2 - 12] = sText_PkmnAlreadyAsleep2,
    [STRINGID_PKMNWASNTAFFECTED - 12] = sText_PkmnWasntAffected,
    [STRINGID_PKMNWASPOISONED - 12] = sText_PkmnWasPoisoned,
    [STRINGID_PKMNPOISONEDBY - 12] = sText_PkmnPoisonedBy,
    [STRINGID_PKMNHURTBYPOISON - 12] = sText_PkmnHurtByPoison,
    [STRINGID_PKMNALREADYPOISONED - 12] = sText_PkmnAlreadyPoisoned,
    [STRINGID_PKMNBADLYPOISONED - 12] = sText_PkmnBadlyPoisoned,
    [STRINGID_PKMNENERGYDRAINED - 12] = sText_PkmnEnergyDrained,
    [STRINGID_PKMNWASBURNED - 12] = sText_PkmnWasBurned,
    [STRINGID_PKMNBURNEDBY - 12] = sText_PkmnBurnedBy,
    [STRINGID_PKMNHURTBYBURN - 12] = sText_PkmnHurtByBurn,
    [STRINGID_PKMNWASFROZEN - 12] = sText_PkmnWasFrozen,
    [STRINGID_PKMNFROZENBY - 12] = sText_PkmnFrozenBy,
    [STRINGID_PKMNISFROZEN - 12] = sText_PkmnIsFrozen,
    [STRINGID_PKMNWASDEFROSTED - 12] = sText_PkmnWasDefrosted,
    [STRINGID_PKMNWASDEFROSTED2 - 12] = sText_PkmnWasDefrosted2,
    [STRINGID_PKMNWASDEFROSTEDBY - 12] = sText_PkmnWasDefrostedBy,
    [STRINGID_PKMNWASPARALYZED - 12] = sText_PkmnWasParalyzed,
    [STRINGID_PKMNWASPARALYZEDBY - 12] = sText_PkmnWasParalyzedBy,
    [STRINGID_PKMNISPARALYZED - 12] = sText_PkmnIsParalyzed,
    [STRINGID_PKMNISALREADYPARALYZED - 12] = sText_PkmnIsAlreadyParalyzed,
    [STRINGID_PKMNHEALEDPARALYSIS - 12] = sText_PkmnHealedParalysis,
    [STRINGID_PKMNDREAMEATEN - 12] = sText_PkmnDreamEaten,
    [STRINGID_STATSWONTINCREASE - 12] = sText_StatsWontIncrease,
    [STRINGID_STATSWONTDECREASE - 12] = sText_StatsWontDecrease,
    [STRINGID_TEAMSTOPPEDWORKING - 12] = sText_TeamStoppedWorking,
    [STRINGID_FOESTOPPEDWORKING - 12] = sText_FoeStoppedWorking,
    [STRINGID_PKMNISCONFUSED - 12] = sText_PkmnIsConfused,
    [STRINGID_PKMNHEALEDCONFUSION - 12] = sText_PkmnHealedConfusion,
    [STRINGID_PKMNWASCONFUSED - 12] = sText_PkmnWasConfused,
    [STRINGID_PKMNALREADYCONFUSED - 12] = sText_PkmnAlreadyConfused,
    [STRINGID_PKMNFELLINLOVE - 12] = sText_PkmnFellInLove,
    [STRINGID_PKMNINLOVE - 12] = sText_PkmnInLove,
    [STRINGID_PKMNIMMOBILIZEDBYLOVE - 12] = sText_PkmnImmobilizedByLove,
    [STRINGID_PKMNBLOWNAWAY - 12] = sText_PkmnBlownAway,
    [STRINGID_PKMNCHANGEDTYPE - 12] = sText_PkmnChangedType,
    [STRINGID_PKMNFLINCHED - 12] = sText_PkmnFlinched,
    [STRINGID_PKMNREGAINEDHEALTH - 12] = sText_PkmnRegainedHealth,
    [STRINGID_PKMNHPFULL - 12] = sText_PkmnHPFull,
    [STRINGID_PKMNRAISEDSPDEF - 12] = sText_PkmnRaisedSpDef,
    [STRINGID_PKMNRAISEDDEF - 12] = sText_PkmnRaisedDef,
    [STRINGID_PKMNCOVEREDBYVEIL - 12] = sText_PkmnCoveredByVeil,
    [STRINGID_PKMNUSEDSAFEGUARD - 12] = sText_PkmnUsedSafeguard,
    [STRINGID_PKMNSAFEGUARDEXPIRED - 12] = sText_PkmnSafeguardExpired,
    [STRINGID_PKMNWENTTOSLEEP - 12] = sText_PkmnWentToSleep,
    [STRINGID_PKMNSLEPTHEALTHY - 12] = sText_PkmnSleptHealthy,
    [STRINGID_PKMNWHIPPEDWHIRLWIND - 12] = sText_PkmnWhippedWhirlwind,
    [STRINGID_PKMNTOOKSUNLIGHT - 12] = sText_PkmnTookSunlight,
    [STRINGID_PKMNLOWEREDHEAD - 12] = sText_PkmnLoweredHead,
    [STRINGID_PKMNISGLOWING - 12] = sText_PkmnIsGlowing,
    [STRINGID_PKMNFLEWHIGH - 12] = sText_PkmnFlewHigh,
    [STRINGID_PKMNDUGHOLE - 12] = sText_PkmnDugHole,
    [STRINGID_PKMNSQUEEZEDBYBIND - 12] = sText_PkmnSqueezedByBind,
    [STRINGID_PKMNTRAPPEDINVORTEX - 12] = sText_PkmnTrappedInVortex,
    [STRINGID_PKMNWRAPPEDBY - 12] = sText_PkmnWrappedBy,
    [STRINGID_PKMNCLAMPED - 12] = sText_PkmnClamped,
    [STRINGID_PKMNHURTBY - 12] = sText_PkmnHurtBy,
    [STRINGID_PKMNFREEDFROM - 12] = sText_PkmnFreedFrom,
    [STRINGID_PKMNCRASHED - 12] = sText_PkmnCrashed,
    [STRINGID_PKMNSHROUDEDINMIST - 12] = gText_PkmnShroudedInMist,
    [STRINGID_PKMNPROTECTEDBYMIST - 12] = sText_PkmnProtectedByMist,
    [STRINGID_PKMNGETTINGPUMPED - 12] = gText_PkmnGettingPumped,
    [STRINGID_PKMNHITWITHRECOIL - 12] = sText_PkmnHitWithRecoil,
    [STRINGID_PKMNPROTECTEDITSELF2 - 12] = sText_PkmnProtectedItself2,
    [STRINGID_PKMNBUFFETEDBYSANDSTORM - 12] = sText_PkmnBuffetedBySandstorm,
    [STRINGID_PKMNPELTEDBYHAIL - 12] = sText_PkmnPeltedByHail,
    [STRINGID_PKMNSEEDED - 12] = sText_PkmnSeeded,
    [STRINGID_PKMNEVADEDATTACK - 12] = sText_PkmnEvadedAttack,
    [STRINGID_PKMNSAPPEDBYLEECHSEED - 12] = sText_PkmnSappedByLeechSeed,
    [STRINGID_PKMNFASTASLEEP - 12] = sText_PkmnFastAsleep,
    [STRINGID_PKMNWOKEUP - 12] = sText_PkmnWokeUp,
    [STRINGID_PKMNUPROARKEPTAWAKE - 12] = sText_PkmnUproarKeptAwake,
    [STRINGID_PKMNWOKEUPINUPROAR - 12] = sText_PkmnWokeUpInUproar,
    [STRINGID_PKMNCAUSEDUPROAR - 12] = sText_PkmnCausedUproar,
    [STRINGID_PKMNMAKINGUPROAR - 12] = sText_PkmnMakingUproar,
    [STRINGID_PKMNCALMEDDOWN - 12] = sText_PkmnCalmedDown,
    [STRINGID_PKMNCANTSLEEPINUPROAR - 12] = sText_PkmnCantSleepInUproar,
    [STRINGID_PKMNSTOCKPILED - 12] = sText_PkmnStockpiled,
    [STRINGID_PKMNCANTSTOCKPILE - 12] = sText_PkmnCantStockpile,
    [STRINGID_PKMNCANTSLEEPINUPROAR2 - 12] = sText_PkmnCantSleepInUproar2,
    [STRINGID_UPROARKEPTPKMNAWAKE - 12] = sText_UproarKeptPkmnAwake,
    [STRINGID_PKMNSTAYEDAWAKEUSING - 12] = sText_PkmnStayedAwakeUsing,
    [STRINGID_PKMNSTORINGENERGY - 12] = sText_PkmnStoringEnergy,
    [STRINGID_PKMNUNLEASHEDENERGY - 12] = sText_PkmnUnleashedEnergy,
    [STRINGID_PKMNFATIGUECONFUSION - 12] = sText_PkmnFatigueConfusion,
    [STRINGID_PLAYERPICKEDUPMONEY - 12] = sText_PlayerPickedUpMoney,
    [STRINGID_PKMNUNAFFECTED - 12] = sText_PkmnUnaffected,
    [STRINGID_PKMNTRANSFORMEDINTO - 12] = sText_PkmnTransformedInto,
    [STRINGID_PKMNMADESUBSTITUTE - 12] = sText_PkmnMadeSubstitute,
    [STRINGID_PKMNHASSUBSTITUTE - 12] = sText_PkmnHasSubstitute,
    [STRINGID_SUBSTITUTEDAMAGED - 12] = sText_SubstituteDamaged,
    [STRINGID_PKMNSUBSTITUTEFADED - 12] = sText_PkmnSubstituteFaded,
    [STRINGID_PKMNMUSTRECHARGE - 12] = sText_PkmnMustRecharge,
    [STRINGID_PKMNRAGEBUILDING - 12] = sText_PkmnRageBuilding,
    [STRINGID_PKMNMOVEWASDISABLED - 12] = sText_PkmnMoveWasDisabled,
    [STRINGID_PKMNMOVEISDISABLED - 12] = sText_PkmnMoveIsDisabled,
    [STRINGID_PKMNMOVEDISABLEDNOMORE - 12] = sText_PkmnMoveDisabledNoMore,
    [STRINGID_PKMNGOTENCORE - 12] = sText_PkmnGotEncore,
    [STRINGID_PKMNENCOREENDED - 12] = sText_PkmnEncoreEnded,
    [STRINGID_PKMNTOOKAIM - 12] = sText_PkmnTookAim,
    [STRINGID_PKMNSKETCHEDMOVE - 12] = sText_PkmnSketchedMove,
    [STRINGID_PKMNTRYINGTOTAKEFOE - 12] = sText_PkmnTryingToTakeFoe,
    [STRINGID_PKMNTOOKFOE - 12] = sText_PkmnTookFoe,
    [STRINGID_PKMNREDUCEDPP - 12] = sText_PkmnReducedPP,
    [STRINGID_PKMNSTOLEITEM - 12] = sText_PkmnStoleItem,
    [STRINGID_TARGETCANTESCAPENOW - 12] = sText_TargetCantEscapeNow,
    [STRINGID_PKMNFELLINTONIGHTMARE - 12] = sText_PkmnFellIntoNightmare,
    [STRINGID_PKMNLOCKEDINNIGHTMARE - 12] = sText_PkmnLockedInNightmare,
    [STRINGID_PKMNLAIDCURSE - 12] = sText_PkmnLaidCurse,
    [STRINGID_PKMNAFFLICTEDBYCURSE - 12] = sText_PkmnAfflictedByCurse,
    [STRINGID_SPIKESSCATTERED - 12] = sText_SpikesScattered,
    [STRINGID_PKMNHURTBYSPIKES - 12] = sText_PkmnHurtBySpikes,
    [STRINGID_PKMNIDENTIFIED - 12] = sText_PkmnIdentified,
    [STRINGID_PKMNPERISHCOUNTFELL - 12] = sText_PkmnPerishCountFell,
    [STRINGID_PKMNBRACEDITSELF - 12] = sText_PkmnBracedItself,
    [STRINGID_PKMNENDUREDHIT - 12] = sText_PkmnEnduredHit,
    [STRINGID_MAGNITUDESTRENGTH - 12] = sText_MagnitudeStrength,
    [STRINGID_PKMNCUTHPMAXEDATTACK - 12] = sText_PkmnCutHPMaxedAttack,
    [STRINGID_PKMNCOPIEDSTATCHANGES - 12] = sText_PkmnCopiedStatChanges,
    [STRINGID_PKMNGOTFREE - 12] = sText_PkmnGotFree,
    [STRINGID_PKMNSHEDLEECHSEED - 12] = sText_PkmnShedLeechSeed,
    [STRINGID_PKMNBLEWAWAYSPIKES - 12] = sText_PkmnBlewAwaySpikes,
    [STRINGID_PKMNFLEDFROMBATTLE - 12] = sText_PkmnFledFromBattle,
    [STRINGID_PKMNFORESAWATTACK - 12] = sText_PkmnForesawAttack,
    [STRINGID_PKMNTOOKATTACK - 12] = sText_PkmnTookAttack,
    [STRINGID_PKMNATTACK - 12] = sText_PkmnAttack,
    [STRINGID_PKMNCENTERATTENTION - 12] = sText_PkmnCenterAttention,
    [STRINGID_PKMNCHARGINGPOWER - 12] = sText_PkmnChargingPower,
    [STRINGID_NATUREPOWERTURNEDINTO - 12] = sText_NaturePowerTurnedInto,
    [STRINGID_PKMNSTATUSNORMAL - 12] = sText_PkmnStatusNormal,
    [STRINGID_PKMNHASNOMOVESLEFT - 12] = sText_PkmnHasNoMovesLeft,
    [STRINGID_PKMNSUBJECTEDTOTORMENT - 12] = sText_PkmnSubjectedToTorment,
    [STRINGID_PKMNCANTUSEMOVETORMENT - 12] = sText_PkmnCantUseMoveTorment,
    [STRINGID_PKMNTIGHTENINGFOCUS - 12] = sText_PkmnTighteningFocus,
    [STRINGID_PKMNFELLFORTAUNT - 12] = sText_PkmnFellForTaunt,
    [STRINGID_PKMNCANTUSEMOVETAUNT - 12] = sText_PkmnCantUseMoveTaunt,
    [STRINGID_PKMNREADYTOHELP - 12] = sText_PkmnReadyToHelp,
    [STRINGID_PKMNSWITCHEDITEMS - 12] = sText_PkmnSwitchedItems,
    [STRINGID_PKMNCOPIEDFOE - 12] = sText_PkmnCopiedFoe,
    [STRINGID_PKMNMADEWISH - 12] = sText_PkmnMadeWish,
    [STRINGID_PKMNWISHCAMETRUE - 12] = sText_PkmnWishCameTrue,
    [STRINGID_PKMNPLANTEDROOTS - 12] = sText_PkmnPlantedRoots,
    [STRINGID_PKMNABSORBEDNUTRIENTS - 12] = sText_PkmnAbsorbedNutrients,
    [STRINGID_PKMNANCHOREDITSELF - 12] = sText_PkmnAnchoredItself,
    [STRINGID_PKMNWASMADEDROWSY - 12] = sText_PkmnWasMadeDrowsy,
    [STRINGID_PKMNKNOCKEDOFF - 12] = sText_PkmnKnockedOff,
    [STRINGID_PKMNSWAPPEDABILITIES - 12] = sText_PkmnSwappedAbilities,
    [STRINGID_PKMNSEALEDOPPONENTMOVE - 12] = sText_PkmnSealedOpponentMove,
    [STRINGID_PKMNCANTUSEMOVESEALED - 12] = sText_PkmnCantUseMoveSealed,
    [STRINGID_PKMNWANTSGRUDGE - 12] = sText_PkmnWantsGrudge,
    [STRINGID_PKMNLOSTPPGRUDGE - 12] = sText_PkmnLostPPGrudge,
    [STRINGID_PKMNSHROUDEDITSELF - 12] = sText_PkmnShroudedItself,
    [STRINGID_PKMNMOVEBOUNCED - 12] = sText_PkmnMoveBounced,
    [STRINGID_PKMNWAITSFORTARGET - 12] = sText_PkmnWaitsForTarget,
    [STRINGID_PKMNSNATCHEDMOVE - 12] = sText_PkmnSnatchedMove,
    [STRINGID_PKMNMADEITRAIN - 12] = sText_PkmnMadeItRain,
    [STRINGID_PKMNRAISEDSPEED - 12] = sText_PkmnRaisedSpeed,
    [STRINGID_PKMNPROTECTEDBY - 12] = sText_PkmnProtectedBy,
    [STRINGID_PKMNPREVENTSUSAGE - 12] = sText_PkmnPreventsUsage,
    [STRINGID_PKMNRESTOREDHPUSING - 12] = sText_PkmnRestoredHPUsing,
    [STRINGID_PKMNCHANGEDTYPEWITH - 12] = sText_PkmnChangedTypeWith,
    [STRINGID_PKMNPREVENTSPARALYSISWITH - 12] = sText_PkmnPreventsParalysisWith,
    [STRINGID_PKMNPREVENTSROMANCEWITH - 12] = sText_PkmnPreventsRomanceWith,
    [STRINGID_PKMNPREVENTSPOISONINGWITH - 12] = sText_PkmnPreventsPoisoningWith,
    [STRINGID_PKMNPREVENTSCONFUSIONWITH - 12] = sText_PkmnPreventsConfusionWith,
    [STRINGID_PKMNRAISEDFIREPOWERWITH - 12] = sText_PkmnRaisedFirePowerWith,
    [STRINGID_PKMNANCHORSITSELFWITH - 12] = sText_PkmnAnchorsItselfWith,
    [STRINGID_PKMNCUTSATTACKWITH - 12] = sText_PkmnCutsAttackWith,
    [STRINGID_PKMNPREVENTSSTATLOSSWITH - 12] = sText_PkmnPreventsStatLossWith,
    [STRINGID_PKMNHURTSWITH - 12] = sText_PkmnHurtsWith,
    [STRINGID_PKMNTRACED - 12] = sText_PkmnTraced,
    [STRINGID_STATSHARPLY - 12] = gText_StatSharply,
    [STRINGID_STATROSE - 12] = gText_StatRose,
    [STRINGID_STATHARSHLY - 12] = sText_StatHarshly,
    [STRINGID_STATFELL - 12] = sText_StatFell,
    [STRINGID_ATTACKERSSTATROSE - 12] = sText_AttackersStatRose,
    [STRINGID_DEFENDERSSTATROSE - 12] = gText_DefendersStatRose,
    [STRINGID_ATTACKERSSTATFELL - 12] = sText_AttackersStatFell,
    [STRINGID_DEFENDERSSTATFELL - 12] = sText_DefendersStatFell,
    [STRINGID_CRITICALHIT - 12] = sText_CriticalHit,
    [STRINGID_ONEHITKO - 12] = sText_OneHitKO,
    [STRINGID_123POOF - 12] = sText_123Poof,
    [STRINGID_ANDELLIPSIS - 12] = sText_AndEllipsis,
    [STRINGID_NOTVERYEFFECTIVE - 12] = sText_NotVeryEffective,
    [STRINGID_SUPEREFFECTIVE - 12] = sText_SuperEffective,
    [STRINGID_GOTAWAYSAFELY - 12] = sText_GotAwaySafely,
    [STRINGID_WILDPKMNFLED - 12] = sText_WildPkmnFled,
    [STRINGID_NORUNNINGFROMTRAINERS - 12] = sText_NoRunningFromTrainers,
    [STRINGID_CANTESCAPE - 12] = sText_CantEscape,
    [STRINGID_DONTLEAVEBIRCH - 12] = sText_DontLeaveBirch,
    [STRINGID_BUTNOTHINGHAPPENED - 12] = sText_ButNothingHappened,
    [STRINGID_BUTITFAILED - 12] = sText_ButItFailed,
    [STRINGID_ITHURTCONFUSION - 12] = sText_ItHurtConfusion,
    [STRINGID_MIRRORMOVEFAILED - 12] = sText_MirrorMoveFailed,
    [STRINGID_STARTEDTORAIN - 12] = sText_StartedToRain,
    [STRINGID_DOWNPOURSTARTED - 12] = sText_DownpourStarted,
    [STRINGID_RAINCONTINUES - 12] = sText_RainContinues,
    [STRINGID_DOWNPOURCONTINUES - 12] = sText_DownpourContinues,
    [STRINGID_RAINSTOPPED - 12] = sText_RainStopped,
    [STRINGID_SANDSTORMBREWED - 12] = sText_SandstormBrewed,
    [STRINGID_SANDSTORMRAGES - 12] = sText_SandstormRages,
    [STRINGID_SANDSTORMSUBSIDED - 12] = sText_SandstormSubsided,
    [STRINGID_SUNLIGHTGOTBRIGHT - 12] = sText_SunlightGotBright,
    [STRINGID_SUNLIGHTSTRONG - 12] = sText_SunlightStrong,
    [STRINGID_SUNLIGHTFADED - 12] = sText_SunlightFaded,
    [STRINGID_STARTEDHAIL - 12] = sText_StartedHail,
    [STRINGID_HAILCONTINUES - 12] = sText_HailContinues,
    [STRINGID_HAILSTOPPED - 12] = sText_HailStopped,
    [STRINGID_FAILEDTOSPITUP - 12] = sText_FailedToSpitUp,
    [STRINGID_FAILEDTOSWALLOW - 12] = sText_FailedToSwallow,
    [STRINGID_WINDBECAMEHEATWAVE - 12] = sText_WindBecameHeatWave,
    [STRINGID_STATCHANGESGONE - 12] = sText_StatChangesGone,
    [STRINGID_COINSSCATTERED - 12] = sText_CoinsScattered,
    [STRINGID_TOOWEAKFORSUBSTITUTE - 12] = sText_TooWeakForSubstitute,
    [STRINGID_SHAREDPAIN - 12] = sText_SharedPain,
    [STRINGID_BELLCHIMED - 12] = sText_BellChimed,
    [STRINGID_FAINTINTHREE - 12] = sText_FaintInThree,
    [STRINGID_NOPPLEFT - 12] = sText_NoPPLeft,
    [STRINGID_BUTNOPPLEFT - 12] = sText_ButNoPPLeft,
    [STRINGID_PLAYERUSEDITEM - 12] = sText_PlayerUsedItem,
    [STRINGID_WALLYUSEDITEM - 12] = sText_WallyUsedItem,
    [STRINGID_TRAINERBLOCKEDBALL - 12] = sText_TrainerBlockedBall,
    [STRINGID_DONTBEATHIEF - 12] = sText_DontBeAThief,
    [STRINGID_ITDODGEDBALL - 12] = sText_ItDodgedBall,
    [STRINGID_YOUMISSEDPKMN - 12] = sText_YouMissedPkmn,
    [STRINGID_PKMNBROKEFREE - 12] = sText_PkmnBrokeFree,
    [STRINGID_ITAPPEAREDCAUGHT - 12] = sText_ItAppearedCaught,
    [STRINGID_AARGHALMOSTHADIT - 12] = sText_AarghAlmostHadIt,
    [STRINGID_SHOOTSOCLOSE - 12] = sText_ShootSoClose,
    [STRINGID_GOTCHAPKMNCAUGHT - 12] = sText_GotchaPkmnCaught,
    [STRINGID_GOTCHAPKMNCAUGHT2 - 12] = sText_GotchaPkmnCaught2,
    [STRINGID_GIVENICKNAMECAPTURED - 12] = sText_GiveNicknameCaptured,
    [STRINGID_PKMNSENTTOPC - 12] = sText_PkmnSentToPC,
    [STRINGID_PKMNDATAADDEDTODEX - 12] = sText_PkmnDataAddedToDex,
    [STRINGID_ITISRAINING - 12] = sText_ItIsRaining,
    [STRINGID_SANDSTORMISRAGING - 12] = sText_SandstormIsRaging,
    [STRINGID_CANTESCAPE2 - 12] = sText_CantEscape2,
    [STRINGID_PKMNIGNORESASLEEP - 12] = sText_PkmnIgnoresAsleep,
    [STRINGID_PKMNIGNOREDORDERS - 12] = sText_PkmnIgnoredOrders,
    [STRINGID_PKMNBEGANTONAP - 12] = sText_PkmnBeganToNap,
    [STRINGID_PKMNLOAFING - 12] = sText_PkmnLoafing,
    [STRINGID_PKMNWONTOBEY - 12] = sText_PkmnWontObey,
    [STRINGID_PKMNTURNEDAWAY - 12] = sText_PkmnTurnedAway,
    [STRINGID_PKMNPRETENDNOTNOTICE - 12] = sText_PkmnPretendNotNotice,
    [STRINGID_ENEMYABOUTTOSWITCHPKMN - 12] = sText_EnemyAboutToSwitchPkmn,
    [STRINGID_CREPTCLOSER - 12] = sText_CreptCloser,
    [STRINGID_CANTGETCLOSER - 12] = sText_CantGetCloser,
    [STRINGID_PKMNWATCHINGCAREFULLY - 12] = sText_PkmnWatchingCarefully,
    [STRINGID_PKMNCURIOUSABOUTX - 12] = sText_PkmnCuriousAboutX,
    [STRINGID_PKMNENTHRALLEDBYX - 12] = sText_PkmnEnthralledByX,
    [STRINGID_PKMNIGNOREDX - 12] = sText_PkmnIgnoredX,
    [STRINGID_THREWPOKEBLOCKATPKMN - 12] = sText_ThrewPokeblockAtPkmn,
    [STRINGID_OUTOFSAFARIBALLS - 12] = sText_OutOfSafariBalls,
    [STRINGID_PKMNSITEMCUREDPARALYSIS - 12] = sText_PkmnsItemCuredParalysis,
    [STRINGID_PKMNSITEMCUREDPOISON - 12] = sText_PkmnsItemCuredPoison,
    [STRINGID_PKMNSITEMHEALEDBURN - 12] = sText_PkmnsItemHealedBurn,
    [STRINGID_PKMNSITEMDEFROSTEDIT - 12] = sText_PkmnsItemDefrostedIt,
    [STRINGID_PKMNSITEMWOKEIT - 12] = sText_PkmnsItemWokeIt,
    [STRINGID_PKMNSITEMSNAPPEDOUT - 12] = sText_PkmnsItemSnappedOut,
    [STRINGID_PKMNSITEMCUREDPROBLEM - 12] = sText_PkmnsItemCuredProblem,
    [STRINGID_PKMNSITEMRESTOREDHEALTH - 12] = sText_PkmnsItemRestoredHealth,
    [STRINGID_PKMNSITEMRESTOREDPP - 12] = sText_PkmnsItemRestoredPP,
    [STRINGID_PKMNSITEMRESTOREDSTATUS - 12] = sText_PkmnsItemRestoredStatus,
    [STRINGID_PKMNSITEMRESTOREDHPALITTLE - 12] = sText_PkmnsItemRestoredHPALittle,
    [STRINGID_ITEMALLOWSONLYYMOVE - 12] = sText_ItemAllowsOnlyYMove,
    [STRINGID_PKMNHUNGONWITHX - 12] = sText_PkmnHungOnWithX,
    [STRINGID_EMPTYSTRING3 - 12] = gText_EmptyString3,
    [STRINGID_PKMNSXPREVENTSBURNS - 12] = sText_PkmnsXPreventsBurns,
    [STRINGID_PKMNSXBLOCKSY - 12] = sText_PkmnsXBlocksY,
    [STRINGID_PKMNSXRESTOREDHPALITTLE2 - 12] = sText_PkmnsXRestoredHPALittle2,
    [STRINGID_PKMNSXWHIPPEDUPSANDSTORM - 12] = sText_PkmnsXWhippedUpSandstorm,
    [STRINGID_PKMNSXPREVENTSYLOSS - 12] = sText_PkmnsXPreventsYLoss,
    [STRINGID_PKMNSXINFATUATEDY - 12] = sText_PkmnsXInfatuatedY,
    [STRINGID_PKMNSXMADEYINEFFECTIVE - 12] = sText_PkmnsXMadeYIneffective,
    [STRINGID_PKMNSXCUREDYPROBLEM - 12] = sText_PkmnsXCuredYProblem,
    [STRINGID_ITSUCKEDLIQUIDOOZE - 12] = sText_ItSuckedLiquidOoze,
    [STRINGID_PKMNTRANSFORMED - 12] = sText_PkmnTransformed,
    [STRINGID_ELECTRICITYWEAKENED - 12] = sText_ElectricityWeakened,
    [STRINGID_FIREWEAKENED - 12] = sText_FireWeakened,
    [STRINGID_PKMNHIDUNDERWATER - 12] = sText_PkmnHidUnderwater,
    [STRINGID_PKMNSPRANGUP - 12] = sText_PkmnSprangUp,
    [STRINGID_HMMOVESCANTBEFORGOTTEN - 12] = sText_HMMovesCantBeForgotten,
    [STRINGID_XFOUNDONEY - 12] = sText_XFoundOneY,
    [STRINGID_PLAYERDEFEATEDTRAINER1 - 12] = sText_PlayerDefeatedLinkTrainerTrainer1,
    [STRINGID_SOOTHINGAROMA - 12] = sText_SoothingAroma,
    [STRINGID_ITEMSCANTBEUSEDNOW - 12] = sText_ItemsCantBeUsedNow,
    [STRINGID_FORXCOMMAYZ - 12] = sText_ForXCommaYZ,
    [STRINGID_USINGITEMSTATOFPKMNROSE - 12] = sText_UsingItemTheStatOfPkmnRose,
    [STRINGID_PKMNUSEDXTOGETPUMPED - 12] = sText_PkmnUsedXToGetPumped,
    [STRINGID_PKMNSXMADEYUSELESS - 12] = sText_PkmnsXMadeYUseless,
    [STRINGID_PKMNTRAPPEDBYSANDTOMB - 12] = sText_PkmnTrappedBySandTomb,
    [STRINGID_EMPTYSTRING4 - 12] = sText_EmptyString4,
    [STRINGID_ABOOSTED - 12] = sText_ABoosted,
    [STRINGID_PKMNSXINTENSIFIEDSUN - 12] = sText_PkmnsXIntensifiedSun,
    [STRINGID_PKMNMAKESGROUNDMISS - 12] = sText_PkmnMakesGroundMiss,
    [STRINGID_YOUTHROWABALLNOWRIGHT - 12] = sText_YouThrowABallNowRight,
    [STRINGID_PKMNSXTOOKATTACK - 12] = sText_PkmnsXTookAttack,
    [STRINGID_PKMNCHOSEXASDESTINY - 12] = sText_PkmnChoseXAsDestiny,
    [STRINGID_PKMNLOSTFOCUS - 12] = sText_PkmnLostFocus,
    [STRINGID_USENEXTPKMN - 12] = sText_UseNextPkmn,
    [STRINGID_PKMNFLEDUSINGITS - 12] = sText_PkmnFledUsingIts,
    [STRINGID_PKMNFLEDUSING - 12] = sText_PkmnFledUsing,
    [STRINGID_PKMNWASDRAGGEDOUT - 12] = sText_PkmnWasDraggedOut,
    [STRINGID_PREVENTEDFROMWORKING - 12] = sText_PreventedFromWorking,
    [STRINGID_PKMNSITEMNORMALIZEDSTATUS - 12] = sText_PkmnsItemNormalizedStatus,
    [STRINGID_TRAINER1USEDITEM - 12] = sText_Trainer1UsedItem,
    [STRINGID_BOXISFULL - 12] = sText_BoxIsFull,
    [STRINGID_PKMNAVOIDEDATTACK - 12] = sText_PkmnAvoidedAttack,
    [STRINGID_PKMNSXMADEITINEFFECTIVE - 12] = sText_PkmnsXMadeItIneffective,
    [STRINGID_PKMNSXPREVENTSFLINCHING - 12] = sText_PkmnsXPreventsFlinching,
    [STRINGID_PKMNALREADYHASBURN - 12] = sText_PkmnAlreadyHasBurn,
    [STRINGID_STATSWONTDECREASE2 - 12] = sText_StatsWontDecrease2,
    [STRINGID_PKMNSXBLOCKSY2 - 12] = sText_PkmnsXBlocksY2,
    [STRINGID_PKMNSXWOREOFF - 12] = sText_PkmnsXWoreOff,
    [STRINGID_PKMNRAISEDDEFALITTLE - 12] = sText_PkmnRaisedDefALittle,
    [STRINGID_PKMNRAISEDSPDEFALITTLE - 12] = sText_PkmnRaisedSpDefALittle,
    [STRINGID_THEWALLSHATTERED - 12] = sText_TheWallShattered,
    [STRINGID_PKMNSXPREVENTSYSZ - 12] = sText_PkmnsXPreventsYsZ,
    [STRINGID_PKMNSXCUREDITSYPROBLEM - 12] = sText_PkmnsXCuredItsYProblem,
    [STRINGID_ATTACKERCANTESCAPE - 12] = sText_AttackerCantEscape,
    [STRINGID_PKMNOBTAINEDX - 12] = sText_PkmnObtainedX,
    [STRINGID_PKMNOBTAINEDX2 - 12] = sText_PkmnObtainedX2,
    [STRINGID_PKMNOBTAINEDXYOBTAINEDZ - 12] = sText_PkmnObtainedXYObtainedZ,
    [STRINGID_BUTNOEFFECT - 12] = sText_ButNoEffect,
    [STRINGID_PKMNSXHADNOEFFECTONY - 12] = sText_PkmnsXHadNoEffectOnY,
    [STRINGID_TWOENEMIESDEFEATED - 12] = sText_TwoInGameTrainersDefeated,
    [STRINGID_TRAINER2LOSETEXT - 12] = sText_Trainer2LoseText,
    [STRINGID_PKMNINCAPABLEOFPOWER - 12] = sText_PkmnIncapableOfPower,
    [STRINGID_GLINTAPPEARSINEYE - 12] = sText_GlintAppearsInEye,
    [STRINGID_PKMNGETTINGINTOPOSITION - 12] = sText_PkmnGettingIntoPosition,
    [STRINGID_PKMNBEGANGROWLINGDEEPLY - 12] = sText_PkmnBeganGrowlingDeeply,
    [STRINGID_PKMNEAGERFORMORE - 12] = sText_PkmnEagerForMore,
    [STRINGID_DEFEATEDOPPONENTBYREFEREE - 12] = sText_DefeatedOpponentByReferee,
    [STRINGID_LOSTTOOPPONENTBYREFEREE - 12] = sText_LostToOpponentByReferee,
    [STRINGID_TIEDOPPONENTBYREFEREE - 12] = sText_TiedOpponentByReferee,
    [STRINGID_QUESTIONFORFEITMATCH - 12] = sText_QuestionForfeitMatch,
    [STRINGID_FORFEITEDMATCH - 12] = sText_ForfeitedMatch,
    [STRINGID_PKMNTRANSFERREDSOMEONESPC - 12] = gText_PkmnTransferredSomeonesPC,
    [STRINGID_PKMNTRANSFERREDLANETTESPC - 12] = gText_PkmnTransferredLanettesPC,
    [STRINGID_PKMNBOXSOMEONESPCFULL - 12] = gText_PkmnTransferredSomeonesPCBoxFull,
    [STRINGID_PKMNBOXLANETTESPCFULL - 12] = gText_PkmnTransferredLanettesPCBoxFull,
    [STRINGID_TRAINER1WINTEXT - 12] = sText_Trainer1WinText,
    [STRINGID_TRAINER2WINTEXT - 12] = sText_Trainer2WinText,
    [STRINGID_ENDUREDSTURDY - 12] = sText_EnduredViaSturdy,
    [STRINGID_POWERHERB - 12] = sText_PowerHerbActivation,
    [STRINGID_HURTBYITEM - 12] = sText_HurtByItem,
    [STRINGID_PSNBYITEM - 12] = sText_BadlyPoisonedByItem,
    [STRINGID_BRNBYITEM - 12] = sText_BurnedByItem,
    [STRINGID_DEFABILITYIN - 12] = sText_TargetAbilityActivates,
    [STRINGID_GRAVITYINTENSIFIED - 12] = sText_GravityIntensified,
    [STRINGID_TARGETIDENTIFIED - 12] = sText_TargetIdentified,
    [STRINGID_TARGETWOKEUP - 12] = sText_TargetWokeUp,
    [STRINGID_PKMNSTOLEANDATEITEM - 12] = sText_PkmnStoleAndAteItem,
    [STRINGID_TAILWINDBLEW - 12] = sText_TailWindBlew,
    [STRINGID_PKMNWENTBACK - 12] = sText_PkmnWentBack,
    [STRINGID_PKMNCANTUSEITEMSANYMORE - 12] = sText_PkmnCantUseItemsAnymore,
    [STRINGID_PKMNFLUNG - 12] = sText_PkmnFlung,
    [STRINGID_PKMNPREVENTEDFROMHEALING - 12] = sText_PkmnPreventedFromHealing,
    [STRINGID_PKMNSWITCHEDATKANDDEF - 12] = sText_PkmnSwitchedAtkAndDef,
    [STRINGID_PKMNSABILITYSUPPRESSED - 12] = sText_PkmnsAbilitySuppressed,
    [STRINGID_SHIELDEDFROMCRITICALHITS - 12] = sText_ShieldedFromCriticalHits,
    [STRINGID_SWITCHEDATKANDSPATK - 12] = sText_SwitchedAtkAndSpAtk,
    [STRINGID_SWITCHEDDEFANDSPDEF - 12] = sText_SwitchedDefAndSpDef,
    [STRINGID_PKMNACQUIREDABILITY - 12] = sText_PkmnAcquiredAbility,
    [STRINGID_POISONSPIKESSCATTERED - 12] = sText_PoisonSpikesScattered,
    [STRINGID_PKMNSWITCHEDSTATCHANGES - 12] = sText_PkmnSwitchedStatChanges,
    [STRINGID_PKMNSURROUNDEDWITHVEILOFWATER - 12] = sText_PkmnSurroundedWithVeilOfWater,
    [STRINGID_PKMNLEVITATEDONELECTROMAGNETISM - 12] = sText_PkmnLevitatedOnElectromagnetism,
    [STRINGID_PKMNTWISTEDDIMENSIONS - 12] = sText_PkmnTwistedDimensions,
    [STRINGID_POINTEDSTONESFLOAT - 12] = sText_PointedStonesFloat,
    [STRINGID_CLOAKEDINMYSTICALMOONLIGHT - 12] = sText_CloakedInMysticalMoonlight,
    [STRINGID_TRAPPEDBYSWIRLINGMAGMA - 12] = sText_TrappedBySwirlingMagma,
    [STRINGID_VANISHEDINSTANTLY - 12] = sText_VanishedInstantly,
    [STRINGID_PROTECTEDTEAM - 12] = sText_ProtectedTeam,
    [STRINGID_SHAREDITSGUARD - 12] = sText_SharedItsGuard,
    [STRINGID_SHAREDITSPOWER - 12] = sText_SharedItsPower,
    [STRINGID_SWAPSDEFANDSPDEFOFALLPOKEMON - 12] = sText_SwapsDefAndSpDefOfAllPkmn,
    [STRINGID_BECAMENIMBLE - 12] = sText_BecameNimble,
    [STRINGID_HURLEDINTOTHEAIR - 12] = sText_HurledIntoTheAir,
    [STRINGID_HELDITEMSLOSEEFFECTS - 12] = sText_HeldItemsLoseEffects,
    [STRINGID_FELLSTRAIGHTDOWN - 12] = sText_FellStraightDown,
    [STRINGID_TARGETCHANGEDTYPE  - 12] = sText_TargetChangedType,
    [STRINGID_PKMNACQUIREDSIMPLE - 12] = sText_PkmnAcquiredSimple,
    [STRINGID_EMPTYSTRING5 - 12] = sText_EmptyString4,
    [STRINGID_KINDOFFER - 12] = sText_KindOffer,
    [STRINGID_RESETSTARGETSSTATLEVELS - 12] = sText_ResetsTargetsStatLevels,
    [STRINGID_EMPTYSTRING6 - 12] = sText_EmptyString4,
    [STRINGID_ALLYSWITCHPOSITION - 12] = sText_AllySwitchPosition,
    [STRINGID_RESTORETARGETSHEALTH - 12] = sText_RestoreTargetsHealth,
    [STRINGID_TOOKPJMNINTOTHESKY - 12] = sText_TookPkmnIntoTheSky,
    [STRINGID_FREEDFROMSKYDROP - 12] = sText_FreedFromSkyDrop,
    [STRINGID_POSTPONETARGETMOVE - 12] = sText_PostponeTargetMove,
    [STRINGID_REFLECTTARGETSTYPE - 12] = sText_ReflectTargetsType,
    [STRINGID_TRANSFERHELDITEM - 12] = sText_TransferHeldItem,
    [STRINGID_EMBARGOENDS - 12] = sText_EmbargoEnds,
    [STRINGID_ELECTROMAGNETISM - 12] = sText_Electromagnetism,
    [STRINGID_BUFFERENDS - 12] = sText_BufferEnds,
    [STRINGID_TELEKINESISENDS - 12] = sText_TelekinesisEnds,
    [STRINGID_TAILWINDENDS - 12] = sText_TailwindEnds,
    [STRINGID_LUCKYCHANTENDS - 12] = sText_LuckyChantEnds,
    [STRINGID_TRICKROOMENDS - 12] = sText_TrickRoomEnds,
    [STRINGID_WONDERROOMENDS - 12] = sText_WonderRoomEnds,
    [STRINGID_MAGICROOMENDS - 12] = sText_MagicRoomEnds,
    [STRINGID_MUDSPORTENDS - 12] = sText_MudSportEnds,
    [STRINGID_WATERSPORTENDS - 12] = sText_WaterSportEnds,
    [STRINGID_GRAVITYENDS - 12] = sText_GravityEnds,
    [STRINGID_AQUARINGHEAL - 12] = sText_AquaRingHeal,
    [STRINGID_AURORAVEILENDS - 12] = sText_AuroraVeilEnds,
    [STRINGID_ELECTRICTERRAINENDS - 12] = sText_ElectricTerrainEnds,
    [STRINGID_MISTYTERRAINENDS - 12] = sText_MistyTerrainEnds,
    [STRINGID_PSYCHICTERRAINENDS - 12] = sText_PsychicTerrainEnds,
    [STRINGID_GRASSYTERRAINENDS - 12] = sText_GrassyTerrainEnds,
    [STRINGID_TARGETABILITYSTATRAISE - 12] = sText_TargetAbilityRaisedStat,
    [STRINGID_TARGETSSTATWASMAXEDOUT - 12] = sText_TargetsStatWasMaxedOut,
    [STRINGID_ATTACKERABILITYSTATRAISE - 12] = sText_AttackerAbilityRaisedStat,
    [STRINGID_POISONHEALHPUP - 12] = sText_PoisonHealHpUp,
    [STRINGID_BADDREAMSDMG - 12] = sText_BadDreamsDmg,
    [STRINGID_MOLDBREAKERENTERS - 12] = sText_MoldBreakerEnters,
    [STRINGID_TERAVOLTENTERS - 12] = sText_TeravoltEnters,
    [STRINGID_TURBOBLAZEENTERS - 12] = sText_TurboblazeEnters,
    [STRINGID_SLOWSTARTENTERS - 12] = sText_SlowStartEnters,
    [STRINGID_SLOWSTARTEND - 12] = sText_SlowStartEnd,
    [STRINGID_SOLARPOWERHPDROP - 12] = sText_SolarPowerHpDrop,
    [STRINGID_AFTERMATHDMG - 12] = sText_AftermathDmg,
    [STRINGID_ANTICIPATIONACTIVATES - 12] = sText_AnticipationActivates,
    [STRINGID_FOREWARNACTIVATES - 12] = sText_ForewarnActivates,
    [STRINGID_ICEBODYHPGAIN - 12] = sText_IceBodyHpGain,
    [STRINGID_SNOWWARNINGHAIL - 12] = sText_SnowWarningHail,
    [STRINGID_FRISKACTIVATES - 12] = sText_FriskActivates,
    [STRINGID_UNNERVEENTERS - 12] = sText_UnnerveEnters,
    [STRINGID_HARVESTBERRY - 12] = sText_HarvestBerry,
    [STRINGID_LASTABILITYRAISEDSTAT - 12] = sText_LastAbilityRaisedBuff1,
    [STRINGID_MAGICBOUNCEACTIVATES - 12] = sText_MagicBounceActivates,
    [STRINGID_PROTEANTYPECHANGE - 12] = sText_ProteanTypeChange,
    [STRINGID_SYMBIOSISITEMPASS - 12] = sText_SymbiosisItemPass,
    [STRINGID_STEALTHROCKDMG - 12] = sText_StealthRockDmg,
    [STRINGID_TOXICSPIKESABSORBED - 12] = sText_ToxicSpikesAbsorbed,
    [STRINGID_TOXICSPIKESPOISONED - 12] = sText_ToxicSpikesPoisoned,
    [STRINGID_STICKYWEBSWITCHIN - 12] = sText_StickyWebSwitchIn,
    [STRINGID_HEALINGWISHCAMETRUE - 12] = sText_HealingWishCameTrue,
    [STRINGID_HEALINGWISHHEALED - 12] = sText_HealingWishHealed,
    [STRINGID_LUNARDANCECAMETRUE - 12] = sText_LunarDanceCameTrue,
    [STRINGID_CUSEDBODYDISABLED - 12] = sText_CursedBodyDisabled,
    [STRINGID_ATTACKERACQUIREDABILITY - 12] = sText_AttackerAquiredAbility,
    [STRINGID_TARGETABILITYSTATLOWER - 12] = sText_TargetAbilityLoweredStat,
    [STRINGID_TARGETSTATWONTGOHIGHER - 12] = sText_TargetStatWontGoHigher,
    [STRINGID_PKMNMOVEBOUNCEDABILITY - 12] = sText_PkmnMoveBouncedViaAbility,
    [STRINGID_IMPOSTERTRANSFORM - 12] = sText_ImposterTransform,
    [STRINGID_ASSAULTVESTDOESNTALLOW - 12] = sText_AssaultVestDoesntAllow,
    [STRINGID_GRAVITYPREVENTSUSAGE - 12] = sText_GravityPreventsUsage,
    [STRINGID_HEALBLOCKPREVENTSUSAGE - 12] = sText_HealBlockPreventsUsage,
    [STRINGID_NOTDONEYET - 12] = sText_NotDoneYet,
    [STRINGID_STICKYWEBUSED - 12] = sText_StickyWebUsed,
    [STRINGID_QUASHSUCCESS - 12] = sText_QuashSuccess,
    [STRINGID_PKMNBLEWAWAYTOXICSPIKES - 12] = sText_PkmnBlewAwayToxicSpikes,
    [STRINGID_PKMNBLEWAWAYSTICKYWEB - 12] = sText_PkmnBlewAwayStickyWeb,
    [STRINGID_PKMNBLEWAWAYSTEALTHROCK - 12] = sText_PkmnBlewAwayStealthRock,
    [STRINGID_IONDELUGEON - 12] = sText_IonDelugeOn,
    [STRINGID_TOPSYTURVYSWITCHEDSTATS - 12] = sText_TopsyTurvySwitchedStats,
    [STRINGID_TERRAINBECOMESMISTY - 12] = sText_TerrainBecomesMisty,
    [STRINGID_TERRAINBECOMESGRASSY - 12] = sText_TerrainBecomesGrassy,
    [STRINGID_TERRAINBECOMESELECTRIC - 12] = sText_TerrainBecomesElectric,
    [STRINGID_TERRAINBECOMESPSYCHIC - 12] = sText_TerrainBecomesPsychic,
    [STRINGID_TARGETELECTRIFIED - 12] = sText_TargetElectrified,
    [STRINGID_MEGAEVOREACTING - 12] = sText_MegaEvoReacting,
    [STRINGID_FERVENTWISHREACHED - 12] = sText_FerventWishReached,
    [STRINGID_MEGAEVOEVOLVED - 12] = sText_MegaEvoEvolved,
    [STRINGID_DRASTICALLY - 12] = sText_drastically,
    [STRINGID_SEVERELY - 12] = sText_severely,
    [STRINGID_INFESTATION - 12] = sText_Infestation,
    [STRINGID_NOEFFECTONTARGET - 12] = sText_NoEffectOnTarget,
    [STRINGID_BURSTINGFLAMESHIT - 12] = sText_BurstingFlames,
    [STRINGID_BESTOWITEMGIVING - 12] = sText_BestowItemGiving,
    [STRINGID_THIRDTYPEADDED - 12] = sText_ThirdTypeAdded,
    [STRINGID_FELLFORFEINT - 12] = sText_FellForFeint,
    [STRINGID_POKEMONCANNOTUSEMOVE - 12] = sText_PokemonCannotUseMove,
    [STRINGID_COVEREDINPOWDER - 12] = sText_CoveredInPowder,
    [STRINGID_POWDEREXPLODES - 12] = sText_PowderExplodes,
    [STRINGID_GRAVITYGROUNDING - 12] = sText_GravityGrounding,
    [STRINGID_MISTYTERRAINPREVENTS - 12] = sText_MistyTerrainPreventsStatus,
    [STRINGID_GRASSYTERRAINHEALS - 12] = sText_GrassyTerrainHeals,
    [STRINGID_ELECTRICTERRAINPREVENTS - 12] = sText_ElectricTerrainPreventsSleep,
    [STRINGID_PSYCHICTERRAINPREVENTS - 12] = sText_PsychicTerrainPreventsPriority,
    [STRINGID_AURAFLAREDTOLIFE - 12] = sText_AuraFlaredToLife,
    [STRINGID_AIRLOCKACTIVATES - 12] = sText_AirLockActivates,
    [STRINGID_PRESSUREENTERS - 12] = sText_PressureActivates,
    [STRINGID_DARKAURAENTERS - 12] = sText_DarkAuraActivates,
    [STRINGID_FAIRYAURAENTERS - 12] = sText_FairyAuraActivates,
    [STRINGID_AURABREAKENTERS - 12] = sText_AuraBreakActivates,
    [STRINGID_COMATOSEENTERS - 12] = sText_ComatoseActivates,
    [STRINGID_SCREENCLEANERENTERS - 12] = sText_ScreenCleanerActivates,
    [STRINGID_BOTHCANNOLONGERESCAPE - 12] = sText_BothCanNoLongerEscape,
    [STRINGID_CANTESCAPEDUETOUSEDMOVE - 12] = sText_CantEscapeDueToUsedMove,
    [STRINGID_PKMNBECAMEWEAKERTOFIRE - 12] = sText_PkmnBecameWeakerToFire,
    [STRINGID_ABOUTTOUSEPOLTERGEIST - 12] = sText_PkmnAboutToBeAttackedByItsItem,
    [STRINGID_CANTESCAPEBECAUSEOFCURRENTMOVE - 12] = sText_CantEscapeBecauseOfCurrentMove,
};

const u16 gMentalHerbCureStringIds[] = 
{
    [B_MSG_MENTALHERBCURE_INFATUATION] = STRINGID_ATKGOTOVERINFATUATION,
    [B_MSG_MENTALHERBCURE_TAUNT]       = STRINGID_BUFFERENDS,
    [B_MSG_MENTALHERBCURE_ENCORE]      = STRINGID_PKMNENCOREENDED,
    [B_MSG_MENTALHERBCURE_TORMENT]     = STRINGID_TORMENTEDNOMORE,
    [B_MSG_MENTALHERBCURE_HEALBLOCK]   = STRINGID_HEALBLOCKEDNOMORE,
    [B_MSG_MENTALHERBCURE_DISABLE]     = STRINGID_PKMNMOVEDISABLEDNOMORE,
};

const u16 gTerrainStringIds[] =
{
    STRINGID_TERRAINBECOMESMISTY, STRINGID_TERRAINBECOMESGRASSY, STRINGID_TERRAINBECOMESELECTRIC, STRINGID_TERRAINBECOMESPSYCHIC
};

const u16 gTerrainEndingStringIds[] = 
{
    STRINGID_MISTYTERRAINENDS, STRINGID_GRASSYTERRAINENDS, STRINGID_ELECTRICTERRAINENDS, STRINGID_PSYCHICTERRAINENDS
};

const u16 gTerrainPreventsStringIds[] =
{
    [B_MSG_TERRAINPREVENTS_MISTY]    = STRINGID_MISTYTERRAINPREVENTS,
    [B_MSG_TERRAINPREVENTS_ELECTRIC] = STRINGID_ELECTRICTERRAINPREVENTS,
    [B_MSG_TERRAINPREVENTS_PSYCHIC]  = STRINGID_PSYCHICTERRAINPREVENTS
};

const u16 gMagicCoatBounceStringIds[] =
{
    STRINGID_PKMNMOVEBOUNCED, STRINGID_PKMNMOVEBOUNCEDABILITY
};

const u16 gHealingWishStringIds[] =
{
    STRINGID_HEALINGWISHCAMETRUE, STRINGID_LUNARDANCECAMETRUE
};

const u16 gDmgHazardsStringIds[] =
{
    STRINGID_PKMNHURTBYSPIKES, STRINGID_STEALTHROCKDMG
};

const u16 gSwitchInAbilityStringIds[] =
{
    [B_MSG_SWITCHIN_MOLDBREAKER] = STRINGID_MOLDBREAKERENTERS,
    [B_MSG_SWITCHIN_TERAVOLT] = STRINGID_TERAVOLTENTERS,
    [B_MSG_SWITCHIN_TURBOBLAZE] = STRINGID_TURBOBLAZEENTERS,
    [B_MSG_SWITCHIN_SLOWSTART] = STRINGID_SLOWSTARTENTERS,
    [B_MSG_SWITCHIN_UNNERVE] = STRINGID_UNNERVEENTERS,
    [B_MSG_SWITCHIN_ANTICIPATION] = STRINGID_ANTICIPATIONACTIVATES,
    [B_MSG_SWITCHIN_FOREWARN] = STRINGID_FOREWARNACTIVATES,
    [B_MSG_SWITCHIN_PRESSURE] = STRINGID_PRESSUREENTERS,
    [B_MSG_SWITCHIN_DARKAURA] = STRINGID_DARKAURAENTERS,
    [B_MSG_SWITCHIN_FAIRYAURA] = STRINGID_FAIRYAURAENTERS,
    [B_MSG_SWITCHIN_AURABREAK] = STRINGID_AURABREAKENTERS,
    [B_MSG_SWITCHIN_COMATOSE] = STRINGID_COMATOSEENTERS,
    [B_MSG_SWITCHIN_SCREENCLEANER] = STRINGID_SCREENCLEANERENTERS,
    [B_MSG_SWITCHIN_ASONE] = STRINGID_ASONEENTERS,
    [B_MSG_SWITCHIN_CURIOUS_MEDICINE] = STRINGID_CURIOUSMEDICINEENTERS,
    [B_MSG_SWITCHIN_PASTEL_VEIL] = STRINGID_PASTELVEILENTERS,
};

const u16 gMissStringIds[] =
{
    [B_MSG_MISSED]      = STRINGID_ATTACKMISSED,
    [B_MSG_PROTECTED]   = STRINGID_PKMNPROTECTEDITSELF,
    [B_MSG_AVOIDED_ATK] = STRINGID_PKMNAVOIDEDATTACK,
    [B_MSG_AVOIDED_DMG] = STRINGID_AVOIDEDDAMAGE,
    [B_MSG_GROUND_MISS] = STRINGID_PKMNMAKESGROUNDMISS
};

const u16 gNoEscapeStringIds[] =
{
    [B_MSG_CANT_ESCAPE]          = STRINGID_CANTESCAPE,
    [B_MSG_DONT_LEAVE_BIRCH]     = STRINGID_DONTLEAVEBIRCH,
    [B_MSG_PREVENTS_ESCAPE]      = STRINGID_PREVENTSESCAPE,
    [B_MSG_CANT_ESCAPE_2]        = STRINGID_CANTESCAPE2,
    [B_MSG_ATTACKER_CANT_ESCAPE] = STRINGID_ATTACKERCANTESCAPE
};

const u16 gMoveWeatherChangeStringIds[] =
{
    [B_MSG_STARTED_RAIN]      = STRINGID_STARTEDTORAIN,
    [B_MSG_STARTED_DOWNPOUR]  = STRINGID_DOWNPOURSTARTED, // Unused
    [B_MSG_WEATHER_FAILED]    = STRINGID_BUTITFAILED,
    [B_MSG_STARTED_SANDSTORM] = STRINGID_SANDSTORMBREWED,
    [B_MSG_STARTED_SUNLIGHT]  = STRINGID_SUNLIGHTGOTBRIGHT,
    [B_MSG_STARTED_HAIL]      = STRINGID_STARTEDHAIL,
};

const u16 gSandStormHailContinuesStringIds[] =
{
    [B_MSG_SANDSTORM] = STRINGID_SANDSTORMRAGES,
    [B_MSG_HAIL]      = STRINGID_HAILCONTINUES
};

const u16 gSandStormHailDmgStringIds[] =
{
    [B_MSG_SANDSTORM] = STRINGID_PKMNBUFFETEDBYSANDSTORM,
    [B_MSG_HAIL]      = STRINGID_PKMNPELTEDBYHAIL
};

const u16 gSandStormHailEndStringIds[] =
{
    [B_MSG_SANDSTORM] = STRINGID_SANDSTORMSUBSIDED,
    [B_MSG_HAIL]      = STRINGID_HAILSTOPPED
};

const u16 gRainContinuesStringIds[] =
{
    [B_MSG_RAIN_CONTINUES]     = STRINGID_RAINCONTINUES,
    [B_MSG_DOWNPOUR_CONTINUES] = STRINGID_DOWNPOURCONTINUES,
    [B_MSG_RAIN_STOPPED]       = STRINGID_RAINSTOPPED
};

const u16 gProtectLikeUsedStringIds[] =
{
    [B_MSG_PROTECTED_ITSELF] = STRINGID_PKMNPROTECTEDITSELF2,
    [B_MSG_BRACED_ITSELF]    = STRINGID_PKMNBRACEDITSELF,
    [B_MSG_PROTECT_FAILED]   = STRINGID_BUTITFAILED,
    [B_MSG_PROTECTED_TEAM]   = STRINGID_PROTECTEDTEAM,
};

const u16 gReflectLightScreenSafeguardStringIds[] =
{
    [B_MSG_SIDE_STATUS_FAILED]     = STRINGID_BUTITFAILED,
    [B_MSG_SET_REFLECT_SINGLE]     = STRINGID_PKMNRAISEDDEF,
    [B_MSG_SET_REFLECT_DOUBLE]     = STRINGID_PKMNRAISEDDEFALITTLE,
    [B_MSG_SET_LIGHTSCREEN_SINGLE] = STRINGID_PKMNRAISEDSPDEF,
    [B_MSG_SET_LIGHTSCREEN_DOUBLE] = STRINGID_PKMNRAISEDSPDEFALITTLE,
    [B_MSG_SET_SAFEGUARD]          = STRINGID_PKMNCOVEREDBYVEIL,
};

const u16 gLeechSeedStringIds[] =
{
    [B_MSG_LEECH_SEED_SET]   = STRINGID_PKMNSEEDED,
    [B_MSG_LEECH_SEED_MISS]  = STRINGID_PKMNEVADEDATTACK,
    [B_MSG_LEECH_SEED_FAIL]  = STRINGID_ITDOESNTAFFECT,
    [B_MSG_LEECH_SEED_DRAIN] = STRINGID_PKMNSAPPEDBYLEECHSEED,
    [B_MSG_LEECH_SEED_OOZE]  = STRINGID_ITSUCKEDLIQUIDOOZE,
};

const u16 gRestUsedStringIds[] =
{
    [B_MSG_REST]          = STRINGID_PKMNWENTTOSLEEP,
    [B_MSG_REST_STATUSED] = STRINGID_PKMNSLEPTHEALTHY
};

const u16 gUproarOverTurnStringIds[] =
{
    [B_MSG_UPROAR_CONTINUES] = STRINGID_PKMNMAKINGUPROAR,
    [B_MSG_UPROAR_ENDS]      = STRINGID_PKMNCALMEDDOWN
};

const u16 gStockpileUsedStringIds[] =
{
    [B_MSG_STOCKPILED]     = STRINGID_PKMNSTOCKPILED,
    [B_MSG_CANT_STOCKPILE] = STRINGID_PKMNCANTSTOCKPILE,
};

const u16 gWokeUpStringIds[] =
{
    [B_MSG_WOKE_UP]        = STRINGID_PKMNWOKEUP,
    [B_MSG_WOKE_UP_UPROAR] = STRINGID_PKMNWOKEUPINUPROAR
};

const u16 gSwallowFailStringIds[] =
{
    [B_MSG_SWALLOW_FAILED]  = STRINGID_FAILEDTOSWALLOW,
    [B_MSG_SWALLOW_FULL_HP] = STRINGID_PKMNHPFULL
};

const u16 gUproarAwakeStringIds[] =
{
    [B_MSG_CANT_SLEEP_UPROAR]  = STRINGID_PKMNCANTSLEEPINUPROAR2,
    [B_MSG_UPROAR_KEPT_AWAKE]  = STRINGID_UPROARKEPTPKMNAWAKE,
    [B_MSG_STAYED_AWAKE_USING] = STRINGID_PKMNSTAYEDAWAKEUSING,
};

const u16 gStatUpStringIds[] =
{
    [B_MSG_ATTACKER_STAT_ROSE] = STRINGID_ATTACKERSSTATROSE,
    [B_MSG_DEFENDER_STAT_ROSE] = STRINGID_DEFENDERSSTATROSE,
    [B_MSG_STAT_WONT_INCREASE] = STRINGID_STATSWONTINCREASE,
    [B_MSG_STAT_ROSE_EMPTY]    = STRINGID_EMPTYSTRING3,
    [B_MSG_STAT_ROSE_ITEM]     = STRINGID_USINGITEMSTATOFPKMNROSE,
    [B_MSG_USED_DIRE_HIT]     = STRINGID_PKMNUSEDXTOGETPUMPED,
};

const u16 gStatDownStringIds[] =
{
    [B_MSG_ATTACKER_STAT_FELL] = STRINGID_ATTACKERSSTATFELL,
    [B_MSG_DEFENDER_STAT_FELL] = STRINGID_DEFENDERSSTATFELL,
    [B_MSG_STAT_WONT_DECREASE] = STRINGID_STATSWONTDECREASE,
    [B_MSG_STAT_FELL_EMPTY]    = STRINGID_EMPTYSTRING3,
};

// Index read from sTWOTURN_STRINGID
const u16 gFirstTurnOfTwoStringIds[] =
{
    [B_MSG_TURN1_RAZOR_WIND]    = STRINGID_PKMNWHIPPEDWHIRLWIND,
    [B_MSG_TURN1_SOLAR_BEAM]    = STRINGID_PKMNTOOKSUNLIGHT,
    [B_MSG_TURN1_SKULL_BASH]    = STRINGID_PKMNLOWEREDHEAD,
    [B_MSG_TURN1_SKY_ATTACK]    = STRINGID_PKMNISGLOWING,
    [B_MSG_TURN1_FLY]           = STRINGID_PKMNFLEWHIGH,
    [B_MSG_TURN1_DIG]           = STRINGID_PKMNDUGHOLE,
    [B_MSG_TURN1_DIVE]          = STRINGID_PKMNHIDUNDERWATER,
    [B_MSG_TURN1_BOUNCE]        = STRINGID_PKMNSPRANGUP,
    [B_MSG_TURN1_PHANTOM_FORCE] = STRINGID_VANISHEDINSTANTLY,
    [B_MSG_TURN1_GEOMANCY]      = STRINGID_PKNMABSORBINGPOWER,
    [B_MSG_TURN1_FREEZE_SHOCK]  = STRINGID_CLOAKEDINAFREEZINGLIGHT,
};

// Index copied from move's index in sTrappingMoves
const u16 gWrappedStringIds[] =
{
    STRINGID_PKMNSQUEEZEDBYBIND,     // MOVE_BIND
    STRINGID_PKMNWRAPPEDBY,          // MOVE_WRAP
    STRINGID_PKMNTRAPPEDINVORTEX,    // MOVE_FIRE_SPIN
    STRINGID_PKMNCLAMPED,            // MOVE_CLAMP
    STRINGID_PKMNTRAPPEDINVORTEX,    // MOVE_WHIRLPOOL
    STRINGID_PKMNTRAPPEDBYSANDTOMB,  // MOVE_SAND_TOMB
    STRINGID_TRAPPEDBYSWIRLINGMAGMA, // MOVE_MAGMA_STORM
    STRINGID_INFESTATION,            // MOVE_INFESTATION
};

const u16 gMistUsedStringIds[] =
{
    [B_MSG_SET_MIST]    = STRINGID_PKMNSHROUDEDINMIST,
    [B_MSG_MIST_FAILED] = STRINGID_BUTITFAILED
};

const u16 gFocusEnergyUsedStringIds[] =
{
    [B_MSG_GETTING_PUMPED]      = STRINGID_PKMNGETTINGPUMPED,
    [B_MSG_FOCUS_ENERGY_FAILED] = STRINGID_BUTITFAILED
};

const u16 gTransformUsedStringIds[] =
{
    [B_MSG_TRANSFORMED]      = STRINGID_PKMNTRANSFORMEDINTO,
    [B_MSG_TRANSFORM_FAILED] = STRINGID_BUTITFAILED
};

const u16 gSubstituteUsedStringIds[] =
{
    [B_MSG_SET_SUBSTITUTE]    = STRINGID_PKMNMADESUBSTITUTE,
    [B_MSG_SUBSTITUTE_FAILED] = STRINGID_TOOWEAKFORSUBSTITUTE
};

const u16 gGotPoisonedStringIds[] =
{
    [B_MSG_STATUSED]            = STRINGID_PKMNWASPOISONED,
    [B_MSG_STATUSED_BY_ABILITY] = STRINGID_PKMNPOISONEDBY
};

const u16 gGotParalyzedStringIds[] =
{
    [B_MSG_STATUSED]            = STRINGID_PKMNWASPARALYZED,
    [B_MSG_STATUSED_BY_ABILITY] = STRINGID_PKMNWASPARALYZEDBY
};

const u16 gFellAsleepStringIds[] =
{
    [B_MSG_STATUSED]            = STRINGID_PKMNFELLASLEEP,
    [B_MSG_STATUSED_BY_ABILITY] = STRINGID_PKMNMADESLEEP,
};

const u16 gGotBurnedStringIds[] =
{
    [B_MSG_STATUSED]            = STRINGID_PKMNWASBURNED,
    [B_MSG_STATUSED_BY_ABILITY] = STRINGID_PKMNBURNEDBY
};

const u16 gGotFrozenStringIds[] =
{
    [B_MSG_STATUSED]            = STRINGID_PKMNWASFROZEN,
    [B_MSG_STATUSED_BY_ABILITY] = STRINGID_PKMNFROZENBY
};

const u16 gGotDefrostedStringIds[] =
{
    [B_MSG_DEFROSTED]         = STRINGID_PKMNWASDEFROSTED2,
    [B_MSG_DEFROSTED_BY_MOVE] = STRINGID_PKMNWASDEFROSTEDBY
};

const u16 gKOFailedStringIds[] =
{
    [B_MSG_KO_MISS]       = STRINGID_ATTACKMISSED,
    [B_MSG_KO_UNAFFECTED] = STRINGID_PKMNUNAFFECTED
};

const u16 gAttractUsedStringIds[] =
{
    [B_MSG_STATUSED]            = STRINGID_PKMNFELLINLOVE,
    [B_MSG_STATUSED_BY_ABILITY] = STRINGID_PKMNSXINFATUATEDY
};

const u16 gAbsorbDrainStringIds[] =
{
    [B_MSG_ABSORB]      = STRINGID_PKMNENERGYDRAINED,
    [B_MSG_ABSORB_OOZE] = STRINGID_ITSUCKEDLIQUIDOOZE
};

const u16 gSportsUsedStringIds[] =
{
    [B_MSG_WEAKEN_ELECTRIC] = STRINGID_ELECTRICITYWEAKENED,
    [B_MSG_WEAKEN_FIRE]     = STRINGID_FIREWEAKENED
};

const u16 gPartyStatusHealStringIds[] =
{
    [B_MSG_BELL]                     = STRINGID_BELLCHIMED,
    [B_MSG_BELL_SOUNDPROOF_ATTACKER] = STRINGID_BELLCHIMED,
    [B_MSG_BELL_SOUNDPROOF_PARTNER]  = STRINGID_BELLCHIMED,
    [B_MSG_BELL_BOTH_SOUNDPROOF]     = STRINGID_BELLCHIMED,
    [B_MSG_SOOTHING_AROMA]           = STRINGID_SOOTHINGAROMA
};

const u16 gFutureMoveUsedStringIds[] =
{
    [B_MSG_FUTURE_SIGHT] = STRINGID_PKMNFORESAWATTACK,
    [B_MSG_DOOM_DESIRE]  = STRINGID_PKMNCHOSEXASDESTINY
};

const u16 gBallEscapeStringIds[] =
{
    [BALL_NO_SHAKES]     = STRINGID_PKMNBROKEFREE,
    [BALL_1_SHAKE]       = STRINGID_ITAPPEAREDCAUGHT,
    [BALL_2_SHAKES]      = STRINGID_AARGHALMOSTHADIT,
    [BALL_3_SHAKES_FAIL] = STRINGID_SHOOTSOCLOSE
};

// Overworld weathers that don't have an associated battle weather default to "It is raining."
const u16 gWeatherStartsStringIds[] =
{
    [WEATHER_NONE]               = STRINGID_ITISRAINING,
    [WEATHER_SUNNY_CLOUDS]       = STRINGID_ITISRAINING,
    [WEATHER_SUNNY]              = STRINGID_ITISRAINING,
    [WEATHER_RAIN]               = STRINGID_ITISRAINING,
    [WEATHER_SNOW]               = STRINGID_ITISRAINING,
    [WEATHER_RAIN_THUNDERSTORM]  = STRINGID_ITISRAINING,
    [WEATHER_FOG_HORIZONTAL]     = STRINGID_ITISRAINING,
    [WEATHER_VOLCANIC_ASH]       = STRINGID_ITISRAINING,
    [WEATHER_SANDSTORM]          = STRINGID_SANDSTORMISRAGING,
    [WEATHER_FOG_DIAGONAL]       = STRINGID_ITISRAINING,
    [WEATHER_UNDERWATER]         = STRINGID_ITISRAINING,
    [WEATHER_SHADE]              = STRINGID_ITISRAINING,
    [WEATHER_DROUGHT]            = STRINGID_SUNLIGHTSTRONG,
    [WEATHER_DOWNPOUR]           = STRINGID_ITISRAINING,
    [WEATHER_UNDERWATER_BUBBLES] = STRINGID_ITISRAINING,
    [WEATHER_ABNORMAL]           = STRINGID_ITISRAINING
};

const u16 gInobedientStringIds[] =
{
    [B_MSG_LOAFING]            = STRINGID_PKMNLOAFING,
    [B_MSG_WONT_OBEY]          = STRINGID_PKMNWONTOBEY,
    [B_MSG_TURNED_AWAY]        = STRINGID_PKMNTURNEDAWAY,
    [B_MSG_PRETEND_NOT_NOTICE] = STRINGID_PKMNPRETENDNOTNOTICE,
    [B_MSG_INCAPABLE_OF_POWER] = STRINGID_PKMNINCAPABLEOFPOWER
};

const u16 gSafariGetNearStringIds[] =
{
    [B_MSG_CREPT_CLOSER]    = STRINGID_CREPTCLOSER,
    [B_MSG_CANT_GET_CLOSER] = STRINGID_CANTGETCLOSER
};

const u16 gSafariPokeblockResultStringIds[] =
{
    [B_MSG_MON_CURIOUS]    = STRINGID_PKMNCURIOUSABOUTX,
    [B_MSG_MON_ENTHRALLED] = STRINGID_PKMNENTHRALLEDBYX,
    [B_MSG_MON_IGNORED]    = STRINGID_PKMNIGNOREDX
};

const u16 gTrainerItemCuredStatusStringIds[] =
{
    [AI_HEAL_CONFUSION] = STRINGID_PKMNSITEMSNAPPEDOUT,
    [AI_HEAL_PARALYSIS] = STRINGID_PKMNSITEMCUREDPARALYSIS,
    [AI_HEAL_FREEZE]    = STRINGID_PKMNSITEMDEFROSTEDIT,
    [AI_HEAL_BURN]      = STRINGID_PKMNSITEMHEALEDBURN,
    [AI_HEAL_POISON]    = STRINGID_PKMNSITEMCUREDPOISON,
    [AI_HEAL_SLEEP]     = STRINGID_PKMNSITEMWOKEIT
};

const u16 gBerryEffectStringIds[] =
{
    [B_MSG_CURED_PROBLEM]     = STRINGID_PKMNSITEMCUREDPROBLEM,
    [B_MSG_NORMALIZED_STATUS] = STRINGID_PKMNSITEMNORMALIZEDSTATUS
};

const u16 gBRNPreventionStringIds[] =
{
    [B_MSG_ABILITY_PREVENTS_MOVE_STATUS]    = STRINGID_PKMNSXPREVENTSBURNS,
    [B_MSG_ABILITY_PREVENTS_ABILITY_STATUS] = STRINGID_PKMNSXPREVENTSYSZ,
    [B_MSG_STATUS_HAD_NO_EFFECT]            = STRINGID_PKMNSXHADNOEFFECTONY
};

const u16 gPRLZPreventionStringIds[] =
{
    [B_MSG_ABILITY_PREVENTS_MOVE_STATUS]    = STRINGID_PKMNPREVENTSPARALYSISWITH,
    [B_MSG_ABILITY_PREVENTS_ABILITY_STATUS] = STRINGID_PKMNSXPREVENTSYSZ,
    [B_MSG_STATUS_HAD_NO_EFFECT]            = STRINGID_PKMNSXHADNOEFFECTONY
};

const u16 gPSNPreventionStringIds[] =
{
    [B_MSG_ABILITY_PREVENTS_MOVE_STATUS]    = STRINGID_PKMNPREVENTSPOISONINGWITH,
    [B_MSG_ABILITY_PREVENTS_ABILITY_STATUS] = STRINGID_PKMNSXPREVENTSYSZ,
    [B_MSG_STATUS_HAD_NO_EFFECT]            = STRINGID_PKMNSXHADNOEFFECTONY
};

const u16 gItemSwapStringIds[] =
{
    [B_MSG_ITEM_SWAP_TAKEN] = STRINGID_PKMNOBTAINEDX,
    [B_MSG_ITEM_SWAP_GIVEN] = STRINGID_PKMNOBTAINEDX2,
    [B_MSG_ITEM_SWAP_BOTH]  = STRINGID_PKMNOBTAINEDXYOBTAINEDZ
};

const u16 gFlashFireStringIds[] =
{
    [B_MSG_FLASH_FIRE_BOOST]    = STRINGID_PKMNRAISEDFIREPOWERWITH,
    [B_MSG_FLASH_FIRE_NO_BOOST] = STRINGID_PKMNSXMADEYINEFFECTIVE
};

const u16 gCaughtMonStringIds[] =
{
    [B_MSG_SENT_SOMEONES_PC]  = STRINGID_PKMNTRANSFERREDSOMEONESPC,
    [B_MSG_SENT_LANETTES_PC]  = STRINGID_PKMNTRANSFERREDLANETTESPC,
    [B_MSG_SOMEONES_BOX_FULL] = STRINGID_PKMNBOXSOMEONESPCFULL,
    [B_MSG_LANETTES_BOX_FULL] = STRINGID_PKMNBOXLANETTESPCFULL,
};

const u16 gRoomsStringIds[] =
{
    STRINGID_PKMNTWISTEDDIMENSIONS, STRINGID_TRICKROOMENDS,
    STRINGID_SWAPSDEFANDSPDEFOFALLPOKEMON, STRINGID_WONDERROOMENDS,
    STRINGID_HELDITEMSLOSEEFFECTS, STRINGID_MAGICROOMENDS,
    STRINGID_EMPTYSTRING3
};

const u16 gStatusConditionsStringIds[] =
{
    STRINGID_PKMNWASPOISONED, STRINGID_PKMNBADLYPOISONED, STRINGID_PKMNWASBURNED, STRINGID_PKMNWASPARALYZED, STRINGID_PKMNFELLASLEEP
};

const u8 gText_PkmnIsEvolving[] = _("What?\n{STR_VAR_1} is evolving!");
const u8 gText_CongratsPkmnEvolved[] = _("Congratulations! Your {STR_VAR_1}\nevolved into {STR_VAR_2}!{WAIT_SE}\p");
const u8 gText_PkmnStoppedEvolving[] = _("Huh? {STR_VAR_1}\nstopped evolving!\p");
const u8 gText_EllipsisQuestionMark[] = _("……?\p");
const u8 gText_WhatWillPkmnDo[] = _("What will\n{B_ACTIVE_NAME2} do?");
const u8 gText_WhatWillPkmnDo2[] = _("What will\n{B_PLAYER_NAME} do?");
const u8 gText_WhatWillWallyDo[] = _("What will\nWALLY do?");
const u8 gText_LinkStandby[] = _("{PAUSE 16}Link standby…");
const u8 gText_BattleMenu[] = _("FIGHT{CLEAR_TO 56}BAG\nPOKéMON{CLEAR_TO 56}RUN");
const u8 gText_SafariZoneMenu[] = _("BALL{CLEAR_TO 56}{POKEBLOCK}\nGO NEAR{CLEAR_TO 56}RUN");
const u8 gText_MoveInterfacePP[] = _("PP ");
const u8 gText_MoveInterfaceType[] = _("TYPE/");
const u8 gText_MoveInterfacePpType[] = _("{PALETTE 5}{COLOR_HIGHLIGHT_SHADOW DYNAMIC_COLOR4 DYNAMIC_COLOR5 DYNAMIC_COLOR6}PP\nTYPE/");
const u8 gText_MoveInterfaceDynamicColors[] = _("{PALETTE 5}{COLOR_HIGHLIGHT_SHADOW DYNAMIC_COLOR4 DYNAMIC_COLOR5 DYNAMIC_COLOR6}");
const u8 gText_WhichMoveToForget4[] = _("{PALETTE 5}{COLOR_HIGHLIGHT_SHADOW DYNAMIC_COLOR4 DYNAMIC_COLOR5 DYNAMIC_COLOR6}Which move should\nbe forgotten?");
const u8 gText_BattleYesNoChoice[] = _("{PALETTE 5}{COLOR_HIGHLIGHT_SHADOW DYNAMIC_COLOR4 DYNAMIC_COLOR5 DYNAMIC_COLOR6}Yes\nNo");
const u8 gText_BattleSwitchWhich[] = _("{PALETTE 5}{COLOR_HIGHLIGHT_SHADOW DYNAMIC_COLOR4 DYNAMIC_COLOR5 DYNAMIC_COLOR6}Switch\nwhich?");
const u8 gText_BattleSwitchWhich2[] = _("{PALETTE 5}{COLOR_HIGHLIGHT_SHADOW DYNAMIC_COLOR4 DYNAMIC_COLOR5 DYNAMIC_COLOR6}");
const u8 gText_BattleSwitchWhich3[] = _("{UP_ARROW}");
const u8 gText_BattleSwitchWhich4[] = _("{ESCAPE 4}");
const u8 gText_BattleSwitchWhich5[] = _("-");

// Unused
static const u8 * const sStatNamesTable2[] =
{
    gText_HP3, gText_SpAtk, gText_Attack,
    gText_SpDef, gText_Defense, gText_Speed
};

const u8 gText_SafariBalls[] = _("{HIGHLIGHT DARK_GRAY}SAFARI BALLS");
const u8 gText_SafariBallLeft[] = _("{HIGHLIGHT DARK_GRAY}Left: $" "{HIGHLIGHT DARK_GRAY}");
const u8 gText_Sleep[] = _("sleep");
const u8 gText_Poison[] = _("poison");
const u8 gText_Burn[] = _("burn");
const u8 gText_Paralysis[] = _("paralysis");
const u8 gText_Ice[] = _("ice");
const u8 gText_Confusion[] = _("confusion");
const u8 gText_Love[] = _("love");
const u8 gText_SpaceAndSpace[] = _(" and ");
const u8 gText_CommaSpace[] = _(", ");
const u8 gText_Space2[] = _(" ");
const u8 gText_LineBreak[] = _("\l");
const u8 gText_NewLine[] = _("\n");
const u8 gText_Are[] = _("are");
const u8 gText_Are2[] = _("are");
const u8 gText_BadEgg[] = _("Bad EGG");
const u8 gText_BattleWallyName[] = _("WALLY");
const u8 gText_Win[] = _("{HIGHLIGHT TRANSPARENT}Win");
const u8 gText_Loss[] = _("{HIGHLIGHT TRANSPARENT}Loss");
const u8 gText_Draw[] = _("{HIGHLIGHT TRANSPARENT}Draw");
static const u8 sText_SpaceIs[] = _(" is");
static const u8 sText_ApostropheS[] = _("'s");

// For displaying names of invalid moves
static const u8 sATypeMove_Table[NUMBER_OF_MON_TYPES][17] =
{
    [TYPE_NORMAL]   = _("a NORMAL move"),
    [TYPE_FIGHTING] = _("a FIGHTING move"),
    [TYPE_FLYING]   = _("a FLYING move"),
    [TYPE_POISON]   = _("a POISON move"),
    [TYPE_GROUND]   = _("a GROUND move"),
    [TYPE_ROCK]     = _("a ROCK move"),
    [TYPE_BUG]      = _("a BUG move"),
    [TYPE_GHOST]    = _("a GHOST move"),
    [TYPE_STEEL]    = _("a STEEL move"),
    [TYPE_MYSTERY]  = _("a ??? move"),
    [TYPE_FIRE]     = _("a FIRE move"),
    [TYPE_WATER]    = _("a WATER move"),
    [TYPE_GRASS]    = _("a GRASS move"),
    [TYPE_ELECTRIC] = _("an ELECTRIC move"),
    [TYPE_PSYCHIC]  = _("a PSYCHIC move"),
    [TYPE_ICE]      = _("an ICE move"),
    [TYPE_DRAGON]   = _("a DRAGON move"),
    [TYPE_DARK]     = _("a DARK move"),
    [TYPE_FAIRY]    = _("a FAIRY move"),
};

const u8 gText_BattleTourney[] = _("BATTLE TOURNEY");
static const u8 sText_Round1[] = _("Round 1");
static const u8 sText_Round2[] = _("Round 2");
static const u8 sText_Semifinal[] = _("Semifinal");
static const u8 sText_Final[] = _("Final");

const u8 *const gRoundsStringTable[DOME_ROUNDS_COUNT] =
{
    [DOME_ROUND1]    = sText_Round1,
    [DOME_ROUND2]    = sText_Round2,
    [DOME_SEMIFINAL] = sText_Semifinal,
    [DOME_FINAL]     = sText_Final
};

const u8 gText_TheGreatNewHope[] = _("The great new hope!\p");
const u8 gText_WillChampionshipDreamComeTrue[] = _("Will the championship dream come true?!\p");
const u8 gText_AFormerChampion[] = _("A former CHAMPION!\p");
const u8 gText_ThePreviousChampion[] = _("The previous CHAMPION!\p");
const u8 gText_TheUnbeatenChampion[] = _("The unbeaten CHAMPION!\p");
const u8 gText_PlayerMon1Name[] = _("{B_PLAYER_MON1_NAME}");
const u8 gText_Vs[] = _("VS");
const u8 gText_OpponentMon1Name[] = _("{B_OPPONENT_MON1_NAME}");
const u8 gText_Mind[] = _("Mind");
const u8 gText_Skill[] = _("Skill");
const u8 gText_Body[] = _("Body");
const u8 gText_Judgement[] = _("{B_BUFF1}{CLEAR 13}Judgment{CLEAR 13}{B_BUFF2}");
static const u8 sText_TwoTrainersSentPkmn[] = _("{B_TRAINER1_CLASS} {B_TRAINER1_NAME} sent\nout {B_OPPONENT_MON1_NAME}!\p{B_TRAINER2_CLASS} {B_TRAINER2_NAME} sent\nout {B_OPPONENT_MON2_NAME}!");
static const u8 sText_Trainer2SentOutPkmn[] = _("{B_TRAINER2_CLASS} {B_TRAINER2_NAME} sent\nout {B_BUFF1}!");
static const u8 sText_TwoTrainersWantToBattle[] = _("{B_TRAINER1_CLASS} {B_TRAINER1_NAME} and\n{B_TRAINER2_CLASS} {B_TRAINER2_NAME}\lwant to battle!\p");
static const u8 sText_InGamePartnerSentOutZGoN[] = _("{B_PARTNER_CLASS} {B_PARTNER_NAME} sent\nout {B_PLAYER_MON2_NAME}!\lGo, {B_PLAYER_MON1_NAME}!");
static const u8 sText_TwoInGameTrainersDefeated[] = _("{B_TRAINER1_CLASS} {B_TRAINER1_NAME} and\n{B_TRAINER2_CLASS} {B_TRAINER2_NAME}\lwere defeated!\p");
static const u8 sText_Trainer2LoseText[] = _("{B_TRAINER2_LOSE_TEXT}");
static const u8 sText_PkmnIncapableOfPower[] = _("{B_ATK_NAME_WITH_PREFIX} appears incapable\nof using its power!");
static const u8 sText_GlintAppearsInEye[] = _("A glint appears in\n{B_SCR_ACTIVE_NAME_WITH_PREFIX}'s eyes!");
static const u8 sText_PkmnGettingIntoPosition[] = _("{B_SCR_ACTIVE_NAME_WITH_PREFIX} is getting into\nposition!");
static const u8 sText_PkmnBeganGrowlingDeeply[] = _("{B_SCR_ACTIVE_NAME_WITH_PREFIX} began growling deeply!");
static const u8 sText_PkmnEagerForMore[] = _("{B_SCR_ACTIVE_NAME_WITH_PREFIX} is eager for more!");

const u16 gBattlePalaceFlavorTextTable[] =
{
    [B_MSG_GLINT_IN_EYE]   = STRINGID_GLINTAPPEARSINEYE,
    [B_MSG_GETTING_IN_POS] = STRINGID_PKMNGETTINGINTOPOSITION,
    [B_MSG_GROWL_DEEPLY]   = STRINGID_PKMNBEGANGROWLINGDEEPLY,
    [B_MSG_EAGER_FOR_MORE] = STRINGID_PKMNEAGERFORMORE,
};

static const u8 sText_RefIfNothingIsDecided[] = _("REFEREE: If nothing is decided in\n3 turns, we will go to judging!");
static const u8 sText_RefThatsIt[] = _("REFEREE: That's it! We will now go to\njudging to determine the winner!");
static const u8 sText_RefJudgeMind[] = _("REFEREE: Judging category 1, Mind!\nThe POKéMON showing the most guts!\p");
static const u8 sText_RefJudgeSkill[] = _("REFEREE: Judging category 2, Skill!\nThe POKéMON using moves the best!\p");
static const u8 sText_RefJudgeBody[] = _("REFEREE: Judging category 3, Body!\nThe POKéMON with the most vitality!\p");
static const u8 sText_RefPlayerWon[] = _("REFEREE: Judgment: {B_BUFF1} to {B_BUFF2}!\nThe winner is {B_PLAYER_NAME}'s {B_PLAYER_MON1_NAME}!\p");
static const u8 sText_RefOpponentWon[] = _("REFEREE: Judgment: {B_BUFF1} to {B_BUFF2}!\nThe winner is {B_TRAINER1_NAME}'s {B_OPPONENT_MON1_NAME}!\p");
static const u8 sText_RefDraw[] = _("REFEREE: Judgment: 3 to 3!\nWe have a draw!\p");
static const u8 sText_DefeatedOpponentByReferee[] = _("{B_PLAYER_MON1_NAME} defeated the opponent\n{B_OPPONENT_MON1_NAME} in a REFEREE's decision!");
static const u8 sText_LostToOpponentByReferee[] = _("{B_PLAYER_MON1_NAME} lost to the opponent\n{B_OPPONENT_MON1_NAME} in a REFEREE's decision!");
static const u8 sText_TiedOpponentByReferee[] = _("{B_PLAYER_MON1_NAME} tied the opponent\n{B_OPPONENT_MON1_NAME} in a REFEREE's decision!");
static const u8 sText_RefCommenceBattle[] = _("REFEREE: {B_PLAYER_MON1_NAME} VS {B_OPPONENT_MON1_NAME}!\nCommence battling!");

const u8 * const gRefereeStringsTable[] =
{
    [B_MSG_REF_NOTHING_IS_DECIDED] = sText_RefIfNothingIsDecided,
    [B_MSG_REF_THATS_IT]           = sText_RefThatsIt,
    [B_MSG_REF_JUDGE_MIND]         = sText_RefJudgeMind,
    [B_MSG_REF_JUDGE_SKILL]        = sText_RefJudgeSkill,
    [B_MSG_REF_JUDGE_BODY]         = sText_RefJudgeBody,
    [B_MSG_REF_PLAYER_WON]         = sText_RefPlayerWon,
    [B_MSG_REF_OPPONENT_WON]       = sText_RefOpponentWon,
    [B_MSG_REF_DRAW]               = sText_RefDraw,
    [B_MSG_REF_COMMENCE_BATTLE]    = sText_RefCommenceBattle,
};

static const u8 sText_QuestionForfeitMatch[] = _("Would you like to forfeit the match\nand quit now?");
static const u8 sText_ForfeitedMatch[] = _("{B_PLAYER_NAME} forfeited the match!");
static const u8 sText_Trainer1WinText[] = _("{B_TRAINER1_WIN_TEXT}");
static const u8 sText_Trainer2WinText[] = _("{B_TRAINER2_WIN_TEXT}");
static const u8 sText_Trainer1Fled[] = _( "{PLAY_SE SE_FLEE}{B_TRAINER1_CLASS} {B_TRAINER1_NAME} fled!");
static const u8 sText_PlayerLostAgainstTrainer1[] = _("Player lost against\n{B_TRAINER1_CLASS} {B_TRAINER1_NAME}!");
static const u8 sText_PlayerBattledToDrawTrainer1[] = _("Player battled to a draw against\n{B_TRAINER1_CLASS} {B_TRAINER1_NAME}!");
const u8 gText_RecordBattleToPass[] = _("Would you like to record your battle\non your FRONTIER PASS?");
const u8 gText_BattleRecordedOnPass[] = _("{B_PLAYER_NAME}'s battle result was recorded\non the FRONTIER PASS.");
static const u8 sText_LinkTrainerWantsToBattlePause[] = _("{B_LINK_OPPONENT1_NAME}\nwants to battle!{PAUSE 49}");
static const u8 sText_TwoLinkTrainersWantToBattlePause[] = _("{B_LINK_OPPONENT1_NAME} and {B_LINK_OPPONENT2_NAME}\nwant to battle!{PAUSE 49}");
static const u8 sText_Your1[] = _("Your");
static const u8 sText_Opposing1[] = _("The opposing");
static const u8 sText_Your2[] = _("your");
static const u8 sText_Opposing2[] = _("the opposing");

// This is four lists of moves which use a different attack string in Japanese
// to the default. See the documentation for ChooseTypeOfMoveUsedString for more detail.
static const u16 sGrammarMoveUsedTable[] =
{
    MOVE_SWORDS_DANCE, MOVE_STRENGTH, MOVE_GROWTH,
    MOVE_HARDEN, MOVE_MINIMIZE, MOVE_SMOKESCREEN,
    MOVE_WITHDRAW, MOVE_DEFENSE_CURL, MOVE_EGG_BOMB,
    MOVE_SMOG, MOVE_BONE_CLUB, MOVE_FLASH, MOVE_SPLASH,
    MOVE_ACID_ARMOR, MOVE_BONEMERANG, MOVE_REST, MOVE_SHARPEN,
    MOVE_SUBSTITUTE, MOVE_MIND_READER, MOVE_SNORE,
    MOVE_PROTECT, MOVE_SPIKES, MOVE_ENDURE, MOVE_ROLLOUT,
    MOVE_SWAGGER, MOVE_SLEEP_TALK, MOVE_HIDDEN_POWER,
    MOVE_PSYCH_UP, MOVE_EXTREME_SPEED, MOVE_FOLLOW_ME,
    MOVE_TRICK, MOVE_ASSIST, MOVE_INGRAIN, MOVE_KNOCK_OFF,
    MOVE_CAMOUFLAGE, MOVE_ASTONISH, MOVE_ODOR_SLEUTH,
    MOVE_GRASS_WHISTLE, MOVE_SHEER_COLD, MOVE_MUDDY_WATER,
    MOVE_IRON_DEFENSE, MOVE_BOUNCE, 0,

    MOVE_TELEPORT, MOVE_RECOVER, MOVE_BIDE, MOVE_AMNESIA,
    MOVE_FLAIL, MOVE_TAUNT, MOVE_BULK_UP, 0,

    MOVE_MEDITATE, MOVE_AGILITY, MOVE_MIMIC, MOVE_DOUBLE_TEAM,
    MOVE_BARRAGE, MOVE_TRANSFORM, MOVE_STRUGGLE, MOVE_SCARY_FACE,
    MOVE_CHARGE, MOVE_WISH, MOVE_BRICK_BREAK, MOVE_YAWN,
    MOVE_FEATHER_DANCE, MOVE_TEETER_DANCE, MOVE_MUD_SPORT,
    MOVE_FAKE_TEARS, MOVE_WATER_SPORT, MOVE_CALM_MIND, 0,

    MOVE_POUND, MOVE_SCRATCH, MOVE_VISE_GRIP,
    MOVE_WING_ATTACK, MOVE_FLY, MOVE_BIND, MOVE_SLAM,
    MOVE_HORN_ATTACK, MOVE_WRAP, MOVE_THRASH, MOVE_TAIL_WHIP,
    MOVE_LEER, MOVE_BITE, MOVE_GROWL, MOVE_ROAR,
    MOVE_SING, MOVE_PECK, MOVE_ABSORB, MOVE_STRING_SHOT,
    MOVE_EARTHQUAKE, MOVE_FISSURE, MOVE_DIG, MOVE_TOXIC,
    MOVE_SCREECH, MOVE_METRONOME, MOVE_LICK, MOVE_CLAMP,
    MOVE_CONSTRICT, MOVE_POISON_GAS, MOVE_BUBBLE,
    MOVE_SLASH, MOVE_SPIDER_WEB, MOVE_NIGHTMARE, MOVE_CURSE,
    MOVE_FORESIGHT, MOVE_CHARM, MOVE_ATTRACT, MOVE_ROCK_SMASH,
    MOVE_UPROAR, MOVE_SPIT_UP, MOVE_SWALLOW, MOVE_TORMENT,
    MOVE_FLATTER, MOVE_ROLE_PLAY, MOVE_ENDEAVOR, MOVE_TICKLE,
    MOVE_COVET, 0
};

static const u8 sDummyWeirdStatusString[] = {EOS, EOS, EOS, EOS, EOS, EOS, EOS, EOS, 0, 0};

static const struct BattleWindowText sTextOnWindowsInfo_Normal[] =
{
    [B_WIN_MSG] = {
        .fillValue = PIXEL_FILL(0xF),
        .fontId = FONT_NORMAL,
        .x = 0,
        .y = 1,
        .letterSpacing = 0,
        .lineSpacing = 0,
        .speed = 1,
        .fgColor = TEXT_COLOR_WHITE,
        .bgColor = TEXT_DYNAMIC_COLOR_6,
        .shadowColor = TEXT_COLOR_GREEN,
    },
    [B_WIN_ACTION_PROMPT] = {
        .fillValue = PIXEL_FILL(0xF),
        .fontId = FONT_NORMAL,
        .x = 1,
        .y = 1,
        .letterSpacing = 0,
        .lineSpacing = 0,
        .speed = 0,
        .fgColor = TEXT_COLOR_WHITE,
        .bgColor = TEXT_DYNAMIC_COLOR_6,
        .shadowColor = TEXT_COLOR_GREEN,
    },
    [B_WIN_ACTION_MENU] = {
        .fillValue = PIXEL_FILL(0xE),
        .fontId = FONT_NORMAL,
        .x = 0,
        .y = 1,
        .letterSpacing = 0,
        .lineSpacing = 0,
        .speed = 0,
        .fgColor = TEXT_DYNAMIC_COLOR_4,
        .bgColor = TEXT_DYNAMIC_COLOR_5,
        .shadowColor = TEXT_DYNAMIC_COLOR_6,
    },
    [B_WIN_MOVE_NAME_1] = {
        .fillValue = PIXEL_FILL(0xE),
        .fontId = FONT_NARROW,
        .x = 0,
        .y = 1,
        .letterSpacing = 0,
        .lineSpacing = 0,
        .speed = 0,
        .fgColor = TEXT_DYNAMIC_COLOR_4,
        .bgColor = TEXT_DYNAMIC_COLOR_5,
        .shadowColor = TEXT_DYNAMIC_COLOR_6,
    },
    [B_WIN_MOVE_NAME_2] = {
        .fillValue = PIXEL_FILL(0xE),
        .fontId = FONT_NARROW,
        .x = 0,
        .y = 1,
        .letterSpacing = 0,
        .lineSpacing = 0,
        .speed = 0,
        .fgColor = TEXT_DYNAMIC_COLOR_4,
        .bgColor = TEXT_DYNAMIC_COLOR_5,
        .shadowColor = TEXT_DYNAMIC_COLOR_6,
    },
    [B_WIN_MOVE_NAME_3] = {
        .fillValue = PIXEL_FILL(0xE),
        .fontId = FONT_NARROW,
        .x = 0,
        .y = 1,
        .letterSpacing = 0,
        .lineSpacing = 0,
        .speed = 0,
        .fgColor = TEXT_DYNAMIC_COLOR_4,
        .bgColor = TEXT_DYNAMIC_COLOR_5,
        .shadowColor = TEXT_DYNAMIC_COLOR_6,
    },
    [B_WIN_MOVE_NAME_4] = {
        .fillValue = PIXEL_FILL(0xE),
        .fontId = FONT_NARROW,
        .x = 0,
        .y = 1,
        .letterSpacing = 0,
        .lineSpacing = 0,
        .speed = 0,
        .fgColor = TEXT_DYNAMIC_COLOR_4,
        .bgColor = TEXT_DYNAMIC_COLOR_5,
        .shadowColor = TEXT_DYNAMIC_COLOR_6,
    },
    [B_WIN_PP] = {
        .fillValue = PIXEL_FILL(0xE),
        .fontId = FONT_NARROW,
        .x = 0,
        .y = 1,
        .letterSpacing = 0,
        .lineSpacing = 0,
        .speed = 0,
        .fgColor = TEXT_DYNAMIC_COLOR_3,
        .bgColor = TEXT_DYNAMIC_COLOR_5,
        .shadowColor = TEXT_DYNAMIC_COLOR_2,
    },
    [B_WIN_DUMMY] = {
        .fillValue = PIXEL_FILL(0xE),
        .fontId = FONT_NORMAL,
        .x = 0,
        .y = 1,
        .letterSpacing = 0,
        .lineSpacing = 0,
        .speed = 0,
        .fgColor = TEXT_DYNAMIC_COLOR_4,
        .bgColor = TEXT_DYNAMIC_COLOR_5,
        .shadowColor = TEXT_DYNAMIC_COLOR_6,
    },
    [B_WIN_PP_REMAINING] = {
        .fillValue = PIXEL_FILL(0xE),
        .fontId = FONT_NORMAL,
        .x = 2,
        .y = 1,
        .letterSpacing = 0,
        .lineSpacing = 0,
        .speed = 0,
        .fgColor = TEXT_DYNAMIC_COLOR_3,
        .bgColor = TEXT_DYNAMIC_COLOR_5,
        .shadowColor = TEXT_DYNAMIC_COLOR_2,
    },
    [B_WIN_MOVE_TYPE] = {
        .fillValue = PIXEL_FILL(0xE),
        .fontId = FONT_NARROW,
        .x = 0,
        .y = 1,
        .letterSpacing = 0,
        .lineSpacing = 0,
        .speed = 0,
        .fgColor = TEXT_DYNAMIC_COLOR_4,
        .bgColor = TEXT_DYNAMIC_COLOR_5,
        .shadowColor = TEXT_DYNAMIC_COLOR_6,
    },
    [B_WIN_SWITCH_PROMPT] = {
        .fillValue = PIXEL_FILL(0xE),
        .fontId = FONT_NARROW,
        .x = 0,
        .y = 1,
        .letterSpacing = 0,
        .lineSpacing = 0,
        .speed = 0,
        .fgColor = TEXT_DYNAMIC_COLOR_4,
        .bgColor = TEXT_DYNAMIC_COLOR_5,
        .shadowColor = TEXT_DYNAMIC_COLOR_6,
    },
    [B_WIN_YESNO] = {
        .fillValue = PIXEL_FILL(0xE),
        .fontId = FONT_NORMAL,
        .x = 0,
        .y = 1,
        .letterSpacing = 0,
        .lineSpacing = 0,
        .speed = 0,
        .fgColor = TEXT_DYNAMIC_COLOR_4,
        .bgColor = TEXT_DYNAMIC_COLOR_5,
        .shadowColor = TEXT_DYNAMIC_COLOR_6,
    },
    [B_WIN_LEVEL_UP_BOX] = {
        .fillValue = PIXEL_FILL(0xE),
        .fontId = FONT_NORMAL,
        .x = 0,
        .y = 1,
        .letterSpacing = 0,
        .lineSpacing = 0,
        .speed = 0,
        .fgColor = TEXT_DYNAMIC_COLOR_4,
        .bgColor = TEXT_DYNAMIC_COLOR_5,
        .shadowColor = TEXT_DYNAMIC_COLOR_6,
    },
    [B_WIN_LEVEL_UP_BANNER] = {
        .fillValue = PIXEL_FILL(0),
        .fontId = FONT_NORMAL,
        .x = 32,
        .y = 1,
        .letterSpacing = 0,
        .lineSpacing = 0,
        .speed = 0,
        .fgColor = TEXT_COLOR_WHITE,
        .bgColor = TEXT_COLOR_TRANSPARENT,
        .shadowColor = TEXT_COLOR_DARK_GRAY,
    },
    [B_WIN_VS_PLAYER] = {
        .fillValue = PIXEL_FILL(0xE),
        .fontId = FONT_NORMAL,
        .x = -1,
        .y = 1,
        .letterSpacing = 0,
        .lineSpacing = 0,
        .speed = 0,
        .fgColor = TEXT_DYNAMIC_COLOR_4,
        .bgColor = TEXT_DYNAMIC_COLOR_5,
        .shadowColor = TEXT_DYNAMIC_COLOR_6,
    },
    [B_WIN_VS_OPPONENT] = {
        .fillValue = PIXEL_FILL(0xE),
        .fontId = FONT_NORMAL,
        .x = -1,
        .y = 1,
        .letterSpacing = 0,
        .lineSpacing = 0,
        .speed = 0,
        .fgColor = TEXT_DYNAMIC_COLOR_4,
        .bgColor = TEXT_DYNAMIC_COLOR_5,
        .shadowColor = TEXT_DYNAMIC_COLOR_6,
    },
    [B_WIN_VS_MULTI_PLAYER_1] = {
        .fillValue = PIXEL_FILL(0xE),
        .fontId = FONT_NORMAL,
        .x = -1,
        .y = 1,
        .letterSpacing = 0,
        .lineSpacing = 0,
        .speed = 0,
        .fgColor = TEXT_DYNAMIC_COLOR_4,
        .bgColor = TEXT_DYNAMIC_COLOR_5,
        .shadowColor = TEXT_DYNAMIC_COLOR_6,
    },
    [B_WIN_VS_MULTI_PLAYER_2] = {
        .fillValue = PIXEL_FILL(0xE),
        .fontId = FONT_NORMAL,
        .x = -1,
        .y = 1,
        .letterSpacing = 0,
        .lineSpacing = 0,
        .speed = 0,
        .fgColor = TEXT_DYNAMIC_COLOR_4,
        .bgColor = TEXT_DYNAMIC_COLOR_5,
        .shadowColor = TEXT_DYNAMIC_COLOR_6,
    },
    [B_WIN_VS_MULTI_PLAYER_3] = {
        .fillValue = PIXEL_FILL(0xE),
        .fontId = FONT_NORMAL,
        .x = -1,
        .y = 1,
        .letterSpacing = 0,
        .lineSpacing = 0,
        .speed = 0,
        .fgColor = TEXT_DYNAMIC_COLOR_4,
        .bgColor = TEXT_DYNAMIC_COLOR_5,
        .shadowColor = TEXT_DYNAMIC_COLOR_6,
    },
    [B_WIN_VS_MULTI_PLAYER_4] = {
        .fillValue = PIXEL_FILL(0xE),
        .fontId = FONT_NORMAL,
        .x = -1,
        .y = 1,
        .letterSpacing = 0,
        .lineSpacing = 0,
        .speed = 0,
        .fgColor = TEXT_DYNAMIC_COLOR_4,
        .bgColor = TEXT_DYNAMIC_COLOR_5,
        .shadowColor = TEXT_DYNAMIC_COLOR_6,
    },
    [B_WIN_VS_OUTCOME_DRAW] = {
        .fillValue = PIXEL_FILL(0),
        .fontId = FONT_NORMAL,
        .x = -1,
        .y = 1,
        .letterSpacing = 0,
        .lineSpacing = 0,
        .speed = 0,
        .fgColor = TEXT_COLOR_WHITE,
        .bgColor = TEXT_COLOR_TRANSPARENT,
        .shadowColor = TEXT_COLOR_GREEN,
    },
    [B_WIN_VS_OUTCOME_LEFT] = {
        .fillValue = PIXEL_FILL(0),
        .fontId = FONT_NORMAL,
        .x = -1,
        .y = 1,
        .letterSpacing = 0,
        .lineSpacing = 0,
        .speed = 0,
        .fgColor = TEXT_COLOR_WHITE,
        .bgColor = TEXT_COLOR_TRANSPARENT,
        .shadowColor = TEXT_COLOR_GREEN,
    },
    [B_WIN_VS_OUTCOME_RIGHT] = {
        .fillValue = PIXEL_FILL(0x0),
        .fontId = FONT_NORMAL,
        .x = -1,
        .y = 1,
        .letterSpacing = 0,
        .lineSpacing = 0,
        .speed = 0,
        .fgColor = TEXT_COLOR_WHITE,
        .bgColor = TEXT_COLOR_TRANSPARENT,
        .shadowColor = TEXT_COLOR_GREEN,
    },
};

static const struct BattleWindowText sTextOnWindowsInfo_Arena[] =
{
    [B_WIN_MSG] = {
        .fillValue = PIXEL_FILL(0xF),
        .fontId = FONT_NORMAL,
        .x = 0,
        .y = 1,
        .letterSpacing = 0,
        .lineSpacing = 0,
        .speed = 1,
        .fgColor = TEXT_COLOR_WHITE,
        .bgColor = TEXT_DYNAMIC_COLOR_6,
        .shadowColor = TEXT_COLOR_GREEN,
    },
    [B_WIN_ACTION_PROMPT] = {
        .fillValue = PIXEL_FILL(0xF),
        .fontId = FONT_NORMAL,
        .x = 1,
        .y = 1,
        .letterSpacing = 0,
        .lineSpacing = 0,
        .speed = 0,
        .fgColor = TEXT_COLOR_WHITE,
        .bgColor = TEXT_DYNAMIC_COLOR_6,
        .shadowColor = TEXT_COLOR_GREEN,
    },
    [B_WIN_ACTION_MENU] = {
        .fillValue = PIXEL_FILL(0xE),
        .fontId = FONT_NORMAL,
        .x = 0,
        .y = 1,
        .letterSpacing = 0,
        .lineSpacing = 0,
        .speed = 0,
        .fgColor = TEXT_DYNAMIC_COLOR_4,
        .bgColor = TEXT_DYNAMIC_COLOR_5,
        .shadowColor = TEXT_DYNAMIC_COLOR_6,
    },
    [B_WIN_MOVE_NAME_1] = {
        .fillValue = PIXEL_FILL(0xE),
        .fontId = FONT_NARROW,
        .x = 0,
        .y = 1,
        .letterSpacing = 0,
        .lineSpacing = 0,
        .speed = 0,
        .fgColor = TEXT_DYNAMIC_COLOR_4,
        .bgColor = TEXT_DYNAMIC_COLOR_5,
        .shadowColor = TEXT_DYNAMIC_COLOR_6,
    },
    [B_WIN_MOVE_NAME_2] = {
        .fillValue = PIXEL_FILL(0xE),
        .fontId = FONT_NARROW,
        .x = 0,
        .y = 1,
        .letterSpacing = 0,
        .lineSpacing = 0,
        .speed = 0,
        .fgColor = TEXT_DYNAMIC_COLOR_4,
        .bgColor = TEXT_DYNAMIC_COLOR_5,
        .shadowColor = TEXT_DYNAMIC_COLOR_6,
    },
    [B_WIN_MOVE_NAME_3] = {
        .fillValue = PIXEL_FILL(0xE),
        .fontId = FONT_NARROW,
        .x = 0,
        .y = 1,
        .letterSpacing = 0,
        .lineSpacing = 0,
        .speed = 0,
        .fgColor = TEXT_DYNAMIC_COLOR_4,
        .bgColor = TEXT_DYNAMIC_COLOR_5,
        .shadowColor = TEXT_DYNAMIC_COLOR_6,
    },
    [B_WIN_MOVE_NAME_4] = {
        .fillValue = PIXEL_FILL(0xE),
        .fontId = FONT_NARROW,
        .x = 0,
        .y = 1,
        .letterSpacing = 0,
        .lineSpacing = 0,
        .speed = 0,
        .fgColor = TEXT_DYNAMIC_COLOR_4,
        .bgColor = TEXT_DYNAMIC_COLOR_5,
        .shadowColor = TEXT_DYNAMIC_COLOR_6,
    },
    [B_WIN_PP] = {
        .fillValue = PIXEL_FILL(0xE),
        .fontId = FONT_NARROW,
        .x = 0,
        .y = 1,
        .letterSpacing = 0,
        .lineSpacing = 0,
        .speed = 0,
        .fgColor = TEXT_DYNAMIC_COLOR_3,
        .bgColor = TEXT_DYNAMIC_COLOR_5,
        .shadowColor = TEXT_DYNAMIC_COLOR_2,
    },
    [B_WIN_DUMMY] = {
        .fillValue = PIXEL_FILL(0xE),
        .fontId = FONT_NORMAL,
        .x = 0,
        .y = 1,
        .letterSpacing = 0,
        .lineSpacing = 0,
        .speed = 0,
        .fgColor = TEXT_DYNAMIC_COLOR_4,
        .bgColor = TEXT_DYNAMIC_COLOR_5,
        .shadowColor = TEXT_DYNAMIC_COLOR_6,
    },
    [B_WIN_PP_REMAINING] = {
        .fillValue = PIXEL_FILL(0xE),
        .fontId = FONT_NORMAL,
        .x = 2,
        .y = 1,
        .letterSpacing = 0,
        .lineSpacing = 0,
        .speed = 0,
        .fgColor = TEXT_DYNAMIC_COLOR_3,
        .bgColor = TEXT_DYNAMIC_COLOR_5,
        .shadowColor = TEXT_DYNAMIC_COLOR_2,
    },
    [B_WIN_MOVE_TYPE] = {
        .fillValue = PIXEL_FILL(0xE),
        .fontId = FONT_NARROW,
        .x = 0,
        .y = 1,
        .letterSpacing = 0,
        .lineSpacing = 0,
        .speed = 0,
        .fgColor = TEXT_DYNAMIC_COLOR_4,
        .bgColor = TEXT_DYNAMIC_COLOR_5,
        .shadowColor = TEXT_DYNAMIC_COLOR_6,
    },
    [B_WIN_SWITCH_PROMPT] = {
        .fillValue = PIXEL_FILL(0xE),
        .fontId = FONT_NARROW,
        .x = 0,
        .y = 1,
        .letterSpacing = 0,
        .lineSpacing = 0,
        .speed = 0,
        .fgColor = TEXT_DYNAMIC_COLOR_4,
        .bgColor = TEXT_DYNAMIC_COLOR_5,
        .shadowColor = TEXT_DYNAMIC_COLOR_6,
    },
    [B_WIN_YESNO] = {
        .fillValue = PIXEL_FILL(0xE),
        .fontId = FONT_NORMAL,
        .x = 0,
        .y = 1,
        .letterSpacing = 0,
        .lineSpacing = 0,
        .speed = 0,
        .fgColor = TEXT_DYNAMIC_COLOR_4,
        .bgColor = TEXT_DYNAMIC_COLOR_5,
        .shadowColor = TEXT_DYNAMIC_COLOR_6,
    },
    [B_WIN_LEVEL_UP_BOX] = {
        .fillValue = PIXEL_FILL(0xE),
        .fontId = FONT_NORMAL,
        .x = 0,
        .y = 1,
        .letterSpacing = 0,
        .lineSpacing = 0,
        .speed = 0,
        .fgColor = TEXT_DYNAMIC_COLOR_4,
        .bgColor = TEXT_DYNAMIC_COLOR_5,
        .shadowColor = TEXT_DYNAMIC_COLOR_6,
    },
    [B_WIN_LEVEL_UP_BANNER] = {
        .fillValue = PIXEL_FILL(0),
        .fontId = FONT_NORMAL,
        .x = 32,
        .y = 1,
        .letterSpacing = 0,
        .lineSpacing = 0,
        .speed = 0,
        .fgColor = TEXT_COLOR_WHITE,
        .bgColor = TEXT_COLOR_TRANSPARENT,
        .shadowColor = TEXT_COLOR_DARK_GRAY,
    },
    [ARENA_WIN_PLAYER_NAME] = {
        .fillValue = PIXEL_FILL(0xE),
        .fontId = FONT_NORMAL,
        .x = -1,
        .y = 1,
        .letterSpacing = 0,
        .lineSpacing = 0,
        .speed = 0,
        .fgColor = TEXT_COLOR_WHITE,
        .bgColor = TEXT_DYNAMIC_COLOR_5,
        .shadowColor = TEXT_DYNAMIC_COLOR_6,
    },
    [ARENA_WIN_VS] = {
        .fillValue = PIXEL_FILL(0xE),
        .fontId = FONT_NORMAL,
        .x = -1,
        .y = 1,
        .letterSpacing = 0,
        .lineSpacing = 0,
        .speed = 0,
        .fgColor = TEXT_DYNAMIC_COLOR_4,
        .bgColor = TEXT_DYNAMIC_COLOR_5,
        .shadowColor = TEXT_DYNAMIC_COLOR_6,
    },
    [ARENA_WIN_OPPONENT_NAME] = {
        .fillValue = PIXEL_FILL(0xE),
        .fontId = FONT_NORMAL,
        .x = -1,
        .y = 1,
        .letterSpacing = 0,
        .lineSpacing = 0,
        .speed = 0,
        .fgColor = TEXT_DYNAMIC_COLOR_4,
        .bgColor = TEXT_DYNAMIC_COLOR_5,
        .shadowColor = TEXT_DYNAMIC_COLOR_6,
    },
    [ARENA_WIN_MIND] = {
        .fillValue = PIXEL_FILL(0xE),
        .fontId = FONT_NORMAL,
        .x = -1,
        .y = 1,
        .letterSpacing = 0,
        .lineSpacing = 0,
        .speed = 0,
        .fgColor = TEXT_DYNAMIC_COLOR_4,
        .bgColor = TEXT_DYNAMIC_COLOR_5,
        .shadowColor = TEXT_DYNAMIC_COLOR_6,
    },
    [ARENA_WIN_SKILL] = {
        .fillValue = PIXEL_FILL(0xE),
        .fontId = FONT_NORMAL,
        .x = -1,
        .y = 1,
        .letterSpacing = 0,
        .lineSpacing = 0,
        .speed = 0,
        .fgColor = TEXT_DYNAMIC_COLOR_4,
        .bgColor = TEXT_DYNAMIC_COLOR_5,
        .shadowColor = TEXT_DYNAMIC_COLOR_6,
    },
    [ARENA_WIN_BODY] = {
        .fillValue = PIXEL_FILL(0xE),
        .fontId = FONT_NORMAL,
        .x = -1,
        .y = 1,
        .letterSpacing = 0,
        .lineSpacing = 0,
        .speed = 0,
        .fgColor = TEXT_DYNAMIC_COLOR_4,
        .bgColor = TEXT_DYNAMIC_COLOR_5,
        .shadowColor = TEXT_DYNAMIC_COLOR_6,
    },
    [ARENA_WIN_JUDGEMENT_TITLE] = {
        .fillValue = PIXEL_FILL(0xE),
        .fontId = FONT_NORMAL,
        .x = -1,
        .y = 1,
        .letterSpacing = 0,
        .lineSpacing = 0,
        .speed = 0,
        .fgColor = TEXT_DYNAMIC_COLOR_4,
        .bgColor = TEXT_DYNAMIC_COLOR_5,
        .shadowColor = TEXT_DYNAMIC_COLOR_6,
    },
    [ARENA_WIN_JUDGEMENT_TEXT] = {
        .fillValue = PIXEL_FILL(0x1),
        .fontId = FONT_NORMAL,
        .x = 0,
        .y = 1,
        .letterSpacing = 0,
        .lineSpacing = 0,
        .speed = 1,
        .fgColor = TEXT_COLOR_DARK_GRAY,
        .bgColor = TEXT_COLOR_WHITE,
        .shadowColor = TEXT_COLOR_LIGHT_GRAY,
    },
};

static const struct BattleWindowText *const sBattleTextOnWindowsInfo[] =
{
    [B_WIN_TYPE_NORMAL] = sTextOnWindowsInfo_Normal,
    [B_WIN_TYPE_ARENA]  = sTextOnWindowsInfo_Arena
};

static const u8 sRecordedBattleTextSpeeds[] = {8, 4, 1, 0};

void BufferStringBattle(u16 stringID)
{
    s32 i;
    const u8 *stringPtr = NULL;

    gBattleMsgDataPtr = (struct BattleMsgData*)(&gBattleResources->bufferA[gActiveBattler][4]);
    gLastUsedItem = gBattleMsgDataPtr->lastItem;
    gLastUsedAbility = gBattleMsgDataPtr->lastAbility;
    gBattleScripting.battler = gBattleMsgDataPtr->scrActive;
    gBattleStruct->field_52 = gBattleMsgDataPtr->unk1605E;
    gBattleStruct->hpScale = gBattleMsgDataPtr->hpScale;
    gPotentialItemEffectBattler = gBattleMsgDataPtr->itemEffectBattler;
    gBattleStruct->stringMoveType = gBattleMsgDataPtr->moveType;

    for (i = 0; i < MAX_BATTLERS_COUNT; i++)
    {
        sBattlerAbilities[i] = gBattleMsgDataPtr->abilities[i];
    }
    for (i = 0; i < TEXT_BUFF_ARRAY_COUNT; i++)
    {
        gBattleTextBuff1[i] = gBattleMsgDataPtr->textBuffs[0][i];
        gBattleTextBuff2[i] = gBattleMsgDataPtr->textBuffs[1][i];
        gBattleTextBuff3[i] = gBattleMsgDataPtr->textBuffs[2][i];
    }

    switch (stringID)
    {
    case STRINGID_INTROMSG: // first battle msg
        if (gBattleTypeFlags & BATTLE_TYPE_TRAINER)
        {
            if (gBattleTypeFlags & (BATTLE_TYPE_LINK | BATTLE_TYPE_RECORDED_LINK))
            {
                if (gBattleTypeFlags & BATTLE_TYPE_TOWER_LINK_MULTI)
                {
                    stringPtr = sText_TwoTrainersWantToBattle;
                }
                else if (gBattleTypeFlags & BATTLE_TYPE_MULTI)
                {
                    if (gBattleTypeFlags & BATTLE_TYPE_RECORDED)
                        stringPtr = sText_TwoLinkTrainersWantToBattlePause;
                    else
                        stringPtr = sText_TwoLinkTrainersWantToBattle;
                }
                else
                {
                    if (gTrainerBattleOpponent_A == TRAINER_UNION_ROOM)
                        stringPtr = sText_Trainer1WantsToBattle;
                    else if (gBattleTypeFlags & BATTLE_TYPE_RECORDED)
                        stringPtr = sText_LinkTrainerWantsToBattlePause;
                    else
                        stringPtr = sText_LinkTrainerWantsToBattle;
                }
            }
            else
            {
                if (BATTLE_TWO_VS_ONE_OPPONENT)
                    stringPtr = sText_Trainer1WantsToBattle;
                else if (gBattleTypeFlags & (BATTLE_TYPE_MULTI | BATTLE_TYPE_INGAME_PARTNER))
                    stringPtr = sText_TwoTrainersWantToBattle;
                else if (gBattleTypeFlags & BATTLE_TYPE_TWO_OPPONENTS)
                    stringPtr = sText_TwoTrainersWantToBattle;
                else
                    stringPtr = sText_Trainer1WantsToBattle;
            }
        }
        else
        {
            if (gBattleTypeFlags & BATTLE_TYPE_LEGENDARY)
                stringPtr = sText_LegendaryPkmnAppeared;
            else if (gBattleTypeFlags & BATTLE_TYPE_DOUBLE && IsValidForBattle(&gEnemyParty[gBattlerPartyIndexes[gActiveBattler ^ BIT_FLANK]])) // interesting, looks like they had something planned for wild double battles
                stringPtr = sText_TwoWildPkmnAppeared;
            else if (gBattleTypeFlags & BATTLE_TYPE_WALLY_TUTORIAL)
                stringPtr = sText_WildPkmnAppearedPause;
            else
                stringPtr = sText_WildPkmnAppeared;
        }
        break;
    case STRINGID_INTROSENDOUT: // poke first send-out
        if (GetBattlerSide(gActiveBattler) == B_SIDE_PLAYER)
        {
            if (gBattleTypeFlags & BATTLE_TYPE_DOUBLE && IsValidForBattle(&gPlayerParty[gBattlerPartyIndexes[gActiveBattler ^ BIT_FLANK]]))
            {
                if (gBattleTypeFlags & BATTLE_TYPE_INGAME_PARTNER)
                    stringPtr = sText_InGamePartnerSentOutZGoN;
                else if (gBattleTypeFlags & BATTLE_TYPE_TWO_OPPONENTS)
                    stringPtr = sText_GoTwoPkmn;
                else if (gBattleTypeFlags & BATTLE_TYPE_MULTI)
                    stringPtr = sText_LinkPartnerSentOutPkmnGoPkmn;
                else
                    stringPtr = sText_GoTwoPkmn;
            }
            else
            {
                stringPtr = sText_GoPkmn;
            }
        }
        else
        {
            if (gBattleTypeFlags & BATTLE_TYPE_DOUBLE && IsValidForBattle(&gEnemyParty[gBattlerPartyIndexes[gActiveBattler ^ BIT_FLANK]]))
            {
                if (BATTLE_TWO_VS_ONE_OPPONENT)
                    stringPtr = sText_Trainer1SentOutTwoPkmn;
                else if (gBattleTypeFlags & BATTLE_TYPE_TWO_OPPONENTS)
                    stringPtr = sText_TwoTrainersSentPkmn;
                else if (gBattleTypeFlags & BATTLE_TYPE_TOWER_LINK_MULTI)
                    stringPtr = sText_TwoTrainersSentPkmn;
                else if (gBattleTypeFlags & BATTLE_TYPE_MULTI)
                    stringPtr = sText_TwoLinkTrainersSentOutPkmn;
                else if (gBattleTypeFlags & (BATTLE_TYPE_LINK | BATTLE_TYPE_RECORDED_LINK))
                    stringPtr = sText_LinkTrainerSentOutTwoPkmn;
                else
                    stringPtr = sText_Trainer1SentOutTwoPkmn;
            }
            else
            {
                if (!(gBattleTypeFlags & (BATTLE_TYPE_LINK | BATTLE_TYPE_RECORDED_LINK)))
                    stringPtr = sText_Trainer1SentOutPkmn;
                else if (gTrainerBattleOpponent_A == TRAINER_UNION_ROOM)
                    stringPtr = sText_Trainer1SentOutPkmn;
                else
                    stringPtr = sText_LinkTrainerSentOutPkmn;
            }
        }
        break;
    case STRINGID_RETURNMON: // sending poke to ball msg
        if (GetBattlerSide(gActiveBattler) == B_SIDE_PLAYER)
        {
            if (*(&gBattleStruct->hpScale) == 0)
                stringPtr = sText_PkmnThatsEnough;
            else if (*(&gBattleStruct->hpScale) == 1 || gBattleTypeFlags & BATTLE_TYPE_DOUBLE)
                stringPtr = sText_PkmnComeBack;
            else if (*(&gBattleStruct->hpScale) == 2)
                stringPtr = sText_PkmnOkComeBack;
            else
                stringPtr = sText_PkmnGoodComeBack;
        }
        else
        {
            if (gTrainerBattleOpponent_A == TRAINER_LINK_OPPONENT || gBattleTypeFlags & BATTLE_TYPE_RECORDED_LINK)
            {
                if (gBattleTypeFlags & BATTLE_TYPE_MULTI)
                    stringPtr = sText_LinkTrainer2WithdrewPkmn;
                else
                    stringPtr = sText_LinkTrainer1WithdrewPkmn;
            }
            else
            {
                stringPtr = sText_Trainer1WithdrewPkmn;
            }
        }
        break;
    case STRINGID_SWITCHINMON: // switch-in msg
        if (GetBattlerSide(gBattleScripting.battler) == B_SIDE_PLAYER)
        {
            if (*(&gBattleStruct->hpScale) == 0 || gBattleTypeFlags & BATTLE_TYPE_DOUBLE)
                stringPtr = sText_GoPkmn2;
            else if (*(&gBattleStruct->hpScale) == 1)
                stringPtr = sText_DoItPkmn;
            else if (*(&gBattleStruct->hpScale) == 2)
                stringPtr = sText_GoForItPkmn;
            else
                stringPtr = sText_YourFoesWeakGetEmPkmn;
        }
        else
        {
            if (gBattleTypeFlags & (BATTLE_TYPE_LINK | BATTLE_TYPE_RECORDED_LINK))
            {
                if (gBattleTypeFlags & BATTLE_TYPE_TOWER_LINK_MULTI)
                {
                    if (gBattleScripting.battler == 1)
                        stringPtr = sText_Trainer1SentOutPkmn2;
                    else
                        stringPtr = sText_Trainer2SentOutPkmn;
                }
                else
                {
                    if (gBattleTypeFlags & BATTLE_TYPE_MULTI)
                        stringPtr = sText_LinkTrainerMultiSentOutPkmn;
                    else if (gTrainerBattleOpponent_A == TRAINER_UNION_ROOM)
                        stringPtr = sText_Trainer1SentOutPkmn2;
                    else
                        stringPtr = sText_LinkTrainerSentOutPkmn2;
                }
            }
            else
            {
                if (gBattleTypeFlags & BATTLE_TYPE_TWO_OPPONENTS)
                {
                    if (gBattleScripting.battler == 1)
                        stringPtr = sText_Trainer1SentOutPkmn2;
                    else
                        stringPtr = sText_Trainer2SentOutPkmn;
                }
                else
                {
                    stringPtr = sText_Trainer1SentOutPkmn2;
                }
            }
        }
        break;
    case STRINGID_USEDMOVE: // pokemon used a move msg
        if (gBattleMsgDataPtr->currentMove >= MOVES_COUNT)
            StringCopy(gBattleTextBuff3, sATypeMove_Table[*(&gBattleStruct->stringMoveType)]);
        else
            StringCopy(gBattleTextBuff3, gMoveNames[gBattleMsgDataPtr->currentMove]);

        stringPtr = sText_AttackerUsedX;
        break;
    case STRINGID_BATTLEEND: // battle end
        if (gBattleTextBuff1[0] & B_OUTCOME_LINK_BATTLE_RAN)
        {
            gBattleTextBuff1[0] &= ~(B_OUTCOME_LINK_BATTLE_RAN);
            if (GetBattlerSide(gActiveBattler) == B_SIDE_OPPONENT && gBattleTextBuff1[0] != B_OUTCOME_DREW)
                gBattleTextBuff1[0] ^= (B_OUTCOME_LOST | B_OUTCOME_WON);

            if (gBattleTextBuff1[0] == B_OUTCOME_LOST || gBattleTextBuff1[0] == B_OUTCOME_DREW)
                stringPtr = sText_GotAwaySafely;
            else if (gBattleTypeFlags & BATTLE_TYPE_MULTI)
                stringPtr = sText_TwoWildFled;
            else
                stringPtr = sText_WildFled;
        }
        else
        {
            if (GetBattlerSide(gActiveBattler) == B_SIDE_OPPONENT && gBattleTextBuff1[0] != B_OUTCOME_DREW)
                gBattleTextBuff1[0] ^= (B_OUTCOME_LOST | B_OUTCOME_WON);

            if (gBattleTypeFlags & BATTLE_TYPE_MULTI)
            {
                switch (gBattleTextBuff1[0])
                {
                case B_OUTCOME_WON:
                    if (gBattleTypeFlags & BATTLE_TYPE_TOWER_LINK_MULTI)
                        stringPtr = sText_TwoInGameTrainersDefeated;
                    else
                        stringPtr = sText_TwoLinkTrainersDefeated;
                    break;
                case B_OUTCOME_LOST:
                    stringPtr = sText_PlayerLostToTwo;
                    break;
                case B_OUTCOME_DREW:
                    stringPtr = sText_PlayerBattledToDrawVsTwo;
                    break;
                }
            }
            else if (gTrainerBattleOpponent_A == TRAINER_UNION_ROOM)
            {
                switch (gBattleTextBuff1[0])
                {
                case B_OUTCOME_WON:
                    stringPtr = sText_PlayerDefeatedLinkTrainerTrainer1;
                    break;
                case B_OUTCOME_LOST:
                    stringPtr = sText_PlayerLostAgainstTrainer1;
                    break;
                case B_OUTCOME_DREW:
                    stringPtr = sText_PlayerBattledToDrawTrainer1;
                    break;
                }
            }
            else
            {
                switch (gBattleTextBuff1[0])
                {
                case B_OUTCOME_WON:
                    stringPtr = sText_PlayerDefeatedLinkTrainer;
                    break;
                case B_OUTCOME_LOST:
                    stringPtr = sText_PlayerLostAgainstLinkTrainer;
                    break;
                case B_OUTCOME_DREW:
                    stringPtr = sText_PlayerBattledToDrawLinkTrainer;
                    break;
                }
            }
        }
        break;
    case STRINGID_TRAINERSLIDE:
        stringPtr = gBattleStruct->trainerSlideMsg;
        break;
    default: // load a string from the table
        if (stringID >= BATTLESTRINGS_COUNT + BATTLESTRINGS_ID_ADDER)
        {
            gDisplayedStringBattle[0] = EOS;
            return;
        }
        else
        {
            stringPtr = gBattleStringsTable[stringID - BATTLESTRINGS_ID_ADDER];
        }
        break;
    }

    BattleStringExpandPlaceholdersToDisplayedString(stringPtr);
}

u32 BattleStringExpandPlaceholdersToDisplayedString(const u8* src)
{
    BattleStringExpandPlaceholders(src, gDisplayedStringBattle);
}

static const u8* TryGetStatusString(u8 *src)
{
    u32 i;
    u8 status[8];
    u32 chars1, chars2;
    u8* statusPtr;

    memcpy(status, sDummyWeirdStatusString, 8);

    statusPtr = status;
    for (i = 0; i < 8; i++)
    {
        if (*src == EOS) break; // one line required to match -g
        *statusPtr = *src;
        src++;
        statusPtr++;
    }

    chars1 = *(u32*)(&status[0]);
    chars2 = *(u32*)(&status[4]);

    for (i = 0; i < ARRAY_COUNT(gStatusConditionStringsTable); i++)
    {
        if (chars1 == *(u32*)(&gStatusConditionStringsTable[i][0][0])
            && chars2 == *(u32*)(&gStatusConditionStringsTable[i][0][4]))
            return gStatusConditionStringsTable[i][1];
    }
    return NULL;
}

static void GetBattlerNick(u32 battlerId, u8 *dst)
{
    struct Pokemon *mon, *illusionMon;

    if (GET_BATTLER_SIDE(battlerId) == B_SIDE_PLAYER)
        mon = &gPlayerParty[gBattlerPartyIndexes[battlerId]];
    else
        mon = &gEnemyParty[gBattlerPartyIndexes[battlerId]];

    illusionMon = GetIllusionMonPtr(battlerId);
    if (illusionMon != NULL)
        mon = illusionMon;
    GetMonData(mon, MON_DATA_NICKNAME, dst);
    StringGetEnd10(dst);
}

#define HANDLE_NICKNAME_STRING_CASE(battlerId)                          \
    if (GetBattlerSide(battlerId) != B_SIDE_PLAYER)                     \
    {                                                                   \
        if (gBattleTypeFlags & BATTLE_TYPE_TRAINER)                     \
            toCpy = sText_FoePkmnPrefix;                                \
        else                                                            \
            toCpy = sText_WildPkmnPrefix;                               \
        while (*toCpy != EOS)                                           \
        {                                                               \
            dst[dstID] = *toCpy;                                        \
            dstID++;                                                    \
            toCpy++;                                                    \
        }                                                               \
    }                                                                   \
<<<<<<< HEAD
    GetBattlerNick(battlerId, text);                                    \
=======
    else                                                                \
    {                                                                   \
        GetMonData(&gPlayerParty[monIndex], MON_DATA_NICKNAME, text);   \
    }                                                                   \
    StringGet_Nickname(text);                                           \
>>>>>>> 83be1bfc
    toCpy = text;

static const u8 *BattleStringGetOpponentNameByTrainerId(u16 trainerId, u8 *text, u8 multiplayerId, u8 battlerId)
{
    const u8 *toCpy;

    if (gBattleTypeFlags & BATTLE_TYPE_SECRET_BASE)
    {
        u32 i;
        for (i = 0; i < ARRAY_COUNT(gBattleResources->secretBase->trainerName); i++)
            text[i] = gBattleResources->secretBase->trainerName[i];
        text[i] = EOS;
        ConvertInternationalString(text, gBattleResources->secretBase->language);
        toCpy = text;
    }
    else if (trainerId == TRAINER_UNION_ROOM)
    {
        toCpy = gLinkPlayers[multiplayerId ^ BIT_SIDE].name;
    }
    else if (trainerId == TRAINER_LINK_OPPONENT)
    {
        if (gBattleTypeFlags & BATTLE_TYPE_MULTI)
            toCpy = gLinkPlayers[GetBattlerMultiplayerId(battlerId)].name;
        else
            toCpy = gLinkPlayers[GetBattlerMultiplayerId(battlerId) & BIT_SIDE].name;
    }
    else if (trainerId == TRAINER_FRONTIER_BRAIN)
    {
        CopyFrontierBrainTrainerName(text);
        toCpy = text;
    }
    else if (gBattleTypeFlags & BATTLE_TYPE_FRONTIER)
    {
        GetFrontierTrainerName(text, trainerId);
        toCpy = text;
    }
    else if (gBattleTypeFlags & BATTLE_TYPE_TRAINER_HILL)
    {
        GetTrainerHillTrainerName(text, trainerId);
        toCpy = text;
    }
    else if (gBattleTypeFlags & BATTLE_TYPE_EREADER_TRAINER)
    {
        GetEreaderTrainerName(text);
        toCpy = text;
    }
    else
    {
        toCpy = gTrainers[trainerId].trainerName;
    }

    return toCpy;
}

static const u8 *BattleStringGetOpponentName(u8 *text, u8 multiplayerId, u8 battlerId)
{
    const u8 *toCpy;

    switch (GetBattlerPosition(battlerId))
    {
    case B_POSITION_OPPONENT_LEFT:
        toCpy = BattleStringGetOpponentNameByTrainerId(gTrainerBattleOpponent_A, text, multiplayerId, battlerId);
        break;
    case B_POSITION_OPPONENT_RIGHT:
        if (gBattleTypeFlags & (BATTLE_TYPE_TWO_OPPONENTS | BATTLE_TYPE_MULTI) && !BATTLE_TWO_VS_ONE_OPPONENT)
            toCpy = BattleStringGetOpponentNameByTrainerId(gTrainerBattleOpponent_B, text, multiplayerId, battlerId);
        else
            toCpy = BattleStringGetOpponentNameByTrainerId(gTrainerBattleOpponent_A, text, multiplayerId, battlerId);
        break;
    }

    return toCpy;
}

static const u8 *BattleStringGetPlayerName(u8 *text, u8 battlerId)
{
    const u8 *toCpy;

    switch (GetBattlerPosition(battlerId))
    {
    case B_POSITION_PLAYER_LEFT:
        if (gBattleTypeFlags & BATTLE_TYPE_RECORDED)
            toCpy = gLinkPlayers[0].name;
        else
            toCpy = gSaveBlock2Ptr->playerName;
        break;
    case B_POSITION_PLAYER_RIGHT:
        if (gBattleTypeFlags & BATTLE_TYPE_LINK && gBattleTypeFlags & (BATTLE_TYPE_RECORDED | BATTLE_TYPE_MULTI))
        {
            toCpy = gLinkPlayers[2].name;
        }
        else if (gBattleTypeFlags & BATTLE_TYPE_INGAME_PARTNER)
        {
            GetFrontierTrainerName(text, gPartnerTrainerId);
            toCpy = text;
        }
        else
        {
            toCpy = gSaveBlock2Ptr->playerName;
        }
        break;
    }

    return toCpy;
}

static const u8 *BattleStringGetTrainerName(u8 *text, u8 multiplayerId, u8 battlerId)
{
    if (GetBattlerSide(battlerId) == B_SIDE_PLAYER)
        return BattleStringGetPlayerName(text, battlerId);
    else
        return BattleStringGetOpponentName(text, multiplayerId, battlerId);
}

static const u8 *BattleStringGetOpponentClassByTrainerId(u16 trainerId)
{
    const u8 *toCpy;

    if (gBattleTypeFlags & BATTLE_TYPE_SECRET_BASE)
        toCpy = gTrainerClassNames[GetSecretBaseTrainerClass()];
    else if (trainerId == TRAINER_UNION_ROOM)
        toCpy = gTrainerClassNames[GetUnionRoomTrainerClass()];
    else if (trainerId == TRAINER_FRONTIER_BRAIN)
        toCpy = gTrainerClassNames[GetFrontierBrainTrainerClass()];
    else if (gBattleTypeFlags & BATTLE_TYPE_FRONTIER)
        toCpy = gTrainerClassNames[GetFrontierOpponentClass(trainerId)];
    else if (gBattleTypeFlags & BATTLE_TYPE_TRAINER_HILL)
        toCpy = gTrainerClassNames[GetTrainerHillOpponentClass(trainerId)];
    else if (gBattleTypeFlags & BATTLE_TYPE_EREADER_TRAINER)
        toCpy = gTrainerClassNames[GetEreaderTrainerClassId()];
    else
        toCpy = gTrainerClassNames[gTrainers[trainerId].trainerClass];

    return toCpy;
}

u32 BattleStringExpandPlaceholders(const u8 *src, u8 *dst)
{
    u32 dstID = 0; // if they used dstID, why not use srcID as well?
    const u8 *toCpy = NULL;
    u8 text[30];
    u8 multiplayerId;
    s32 i;

    if (gBattleTypeFlags & BATTLE_TYPE_RECORDED_LINK)
        multiplayerId = gRecordedBattleMultiplayerId;
    else
        multiplayerId = GetMultiplayerId();

    while (*src != EOS)
    {
        toCpy = NULL;
        if (*src == PLACEHOLDER_BEGIN)
        {
            src++;
            switch (*src)
            {
            case B_TXT_BUFF1:
                if (gBattleTextBuff1[0] == B_BUFF_PLACEHOLDER_BEGIN)
                {
                    ExpandBattleTextBuffPlaceholders(gBattleTextBuff1, gStringVar1);
                    toCpy = gStringVar1;
                }
                else
                {
                    toCpy = TryGetStatusString(gBattleTextBuff1);
                    if (toCpy == NULL)
                        toCpy = gBattleTextBuff1;
                }
                break;
            case B_TXT_BUFF2:
                if (gBattleTextBuff2[0] == B_BUFF_PLACEHOLDER_BEGIN)
                {
                    ExpandBattleTextBuffPlaceholders(gBattleTextBuff2, gStringVar2);
                    toCpy = gStringVar2;
                }
                else
                    toCpy = gBattleTextBuff2;
                break;
            case B_TXT_BUFF3:
                if (gBattleTextBuff3[0] == B_BUFF_PLACEHOLDER_BEGIN)
                {
                    ExpandBattleTextBuffPlaceholders(gBattleTextBuff3, gStringVar3);
                    toCpy = gStringVar3;
                }
                else
                    toCpy = gBattleTextBuff3;
                break;
            case B_TXT_COPY_VAR_1:
                toCpy = gStringVar1;
                break;
            case B_TXT_COPY_VAR_2:
                toCpy = gStringVar2;
                break;
            case B_TXT_COPY_VAR_3:
                toCpy = gStringVar3;
                break;
            case B_TXT_PLAYER_MON1_NAME: // first player poke name
<<<<<<< HEAD
                GetBattlerNick(GetBattlerAtPosition(B_POSITION_PLAYER_LEFT), text);
                toCpy = text;
                break;
            case B_TXT_OPPONENT_MON1_NAME: // first enemy poke name
                GetBattlerNick(GetBattlerAtPosition(B_POSITION_OPPONENT_LEFT), text);
                toCpy = text;
                break;
            case B_TXT_PLAYER_MON2_NAME: // second player poke name
                GetBattlerNick(GetBattlerAtPosition(B_POSITION_PLAYER_RIGHT), text);
                toCpy = text;
                break;
            case B_TXT_OPPONENT_MON2_NAME: // second enemy poke name
                GetBattlerNick(GetBattlerAtPosition(B_POSITION_OPPONENT_RIGHT), text);
                toCpy = text;
                break;
            case B_TXT_LINK_PLAYER_MON1_NAME: // link first player poke name
                GetBattlerNick(gLinkPlayers[multiplayerId].id, text);
                toCpy = text;
                break;
            case B_TXT_LINK_OPPONENT_MON1_NAME: // link first opponent poke name
                GetBattlerNick(gLinkPlayers[multiplayerId].id ^ 1, text);
                toCpy = text;
                break;
            case B_TXT_LINK_PLAYER_MON2_NAME: // link second player poke name
                GetBattlerNick(gLinkPlayers[multiplayerId].id ^ 2, text);
                toCpy = text;
                break;
            case B_TXT_LINK_OPPONENT_MON2_NAME: // link second opponent poke name
                GetBattlerNick(gLinkPlayers[multiplayerId].id ^ 3, text);
=======
                GetMonData(&gPlayerParty[gBattlerPartyIndexes[GetBattlerAtPosition(B_POSITION_PLAYER_LEFT)]],
                           MON_DATA_NICKNAME, text);
                StringGet_Nickname(text);
                toCpy = text;
                break;
            case B_TXT_OPPONENT_MON1_NAME: // first enemy poke name
                GetMonData(&gEnemyParty[gBattlerPartyIndexes[GetBattlerAtPosition(B_POSITION_OPPONENT_LEFT)]],
                           MON_DATA_NICKNAME, text);
                StringGet_Nickname(text);
                toCpy = text;
                break;
            case B_TXT_PLAYER_MON2_NAME: // second player poke name
                GetMonData(&gPlayerParty[gBattlerPartyIndexes[GetBattlerAtPosition(B_POSITION_PLAYER_RIGHT)]],
                           MON_DATA_NICKNAME, text);
                StringGet_Nickname(text);
                toCpy = text;
                break;
            case B_TXT_OPPONENT_MON2_NAME: // second enemy poke name
                GetMonData(&gEnemyParty[gBattlerPartyIndexes[GetBattlerAtPosition(B_POSITION_OPPONENT_RIGHT)]],
                           MON_DATA_NICKNAME, text);
                StringGet_Nickname(text);
                toCpy = text;
                break;
            case B_TXT_LINK_PLAYER_MON1_NAME: // link first player poke name
                GetMonData(&gPlayerParty[gBattlerPartyIndexes[gLinkPlayers[multiplayerId].id]],
                           MON_DATA_NICKNAME, text);
                StringGet_Nickname(text);
                toCpy = text;
                break;
            case B_TXT_LINK_OPPONENT_MON1_NAME: // link first opponent poke name
                GetMonData(&gEnemyParty[gBattlerPartyIndexes[gLinkPlayers[multiplayerId].id ^ 1]],
                           MON_DATA_NICKNAME, text);
                StringGet_Nickname(text);
                toCpy = text;
                break;
            case B_TXT_LINK_PLAYER_MON2_NAME: // link second player poke name
                GetMonData(&gPlayerParty[gBattlerPartyIndexes[gLinkPlayers[multiplayerId].id ^ 2]],
                           MON_DATA_NICKNAME, text);
                StringGet_Nickname(text);
                toCpy = text;
                break;
            case B_TXT_LINK_OPPONENT_MON2_NAME: // link second opponent poke name
                GetMonData(&gEnemyParty[gBattlerPartyIndexes[gLinkPlayers[multiplayerId].id ^ 3]],
                           MON_DATA_NICKNAME, text);
                StringGet_Nickname(text);
>>>>>>> 83be1bfc
                toCpy = text;
                break;
            case B_TXT_ATK_NAME_WITH_PREFIX_MON1: // Unused, to change into sth else.
                break;
            case B_TXT_ATK_PARTNER_NAME: // attacker partner name
<<<<<<< HEAD
                GetBattlerNick(BATTLE_PARTNER(gBattlerAttacker), text);
=======
                if (GetBattlerSide(gBattlerAttacker) == B_SIDE_PLAYER)
                    GetMonData(&gPlayerParty[gBattlerPartyIndexes[GetBattlerAtPosition(GET_BATTLER_SIDE(gBattlerAttacker)) + 2]], MON_DATA_NICKNAME, text);
                else
                    GetMonData(&gEnemyParty[gBattlerPartyIndexes[GetBattlerAtPosition(GET_BATTLER_SIDE(gBattlerAttacker)) + 2]], MON_DATA_NICKNAME, text);

                StringGet_Nickname(text);
>>>>>>> 83be1bfc
                toCpy = text;
                break;
            case B_TXT_ATK_NAME_WITH_PREFIX: // attacker name with prefix
                HANDLE_NICKNAME_STRING_CASE(gBattlerAttacker)
                break;
            case B_TXT_DEF_NAME_WITH_PREFIX: // target name with prefix
                HANDLE_NICKNAME_STRING_CASE(gBattlerTarget)
                break;
            case B_TXT_DEF_NAME: // target name
                GetBattlerNick(gBattlerTarget, text);
                toCpy = text;
                break;
            case B_TXT_ACTIVE_NAME: // active name
                GetBattlerNick(gActiveBattler, text);
                toCpy = text;
                break;
            case B_TXT_ACTIVE_NAME2: // active battlerId name with prefix, no illusion
                if (GetBattlerSide(gActiveBattler) == B_SIDE_PLAYER)
                    GetMonData(&gPlayerParty[gBattlerPartyIndexes[gActiveBattler]], MON_DATA_NICKNAME, text);
                else
                    GetMonData(&gEnemyParty[gBattlerPartyIndexes[gActiveBattler]], MON_DATA_NICKNAME, text);
                StringGetEnd10(text);
                toCpy = text;
                break;
            case B_TXT_EFF_NAME_WITH_PREFIX: // effect battlerId name with prefix
                HANDLE_NICKNAME_STRING_CASE(gEffectBattler)
                break;
            case B_TXT_ACTIVE_NAME_WITH_PREFIX: // active battlerId name with prefix
                HANDLE_NICKNAME_STRING_CASE(gActiveBattler)
                break;
            case B_TXT_SCR_ACTIVE_NAME_WITH_PREFIX: // scripting active battlerId name with prefix
                HANDLE_NICKNAME_STRING_CASE(gBattleScripting.battler)
                break;
            case B_TXT_CURRENT_MOVE: // current move name
                if (gBattleMsgDataPtr->currentMove >= MOVES_COUNT)
                    toCpy = sATypeMove_Table[gBattleStruct->stringMoveType];
                else
                    toCpy = gMoveNames[gBattleMsgDataPtr->currentMove];
                break;
            case B_TXT_LAST_MOVE: // originally used move name
                if (gBattleMsgDataPtr->originallyUsedMove >= MOVES_COUNT)
                    toCpy = sATypeMove_Table[gBattleStruct->stringMoveType];
                else
                    toCpy = gMoveNames[gBattleMsgDataPtr->originallyUsedMove];
                break;
            case B_TXT_LAST_ITEM: // last used item
                if (gBattleTypeFlags & (BATTLE_TYPE_LINK | BATTLE_TYPE_RECORDED_LINK))
                {
                    if (gLastUsedItem == ITEM_ENIGMA_BERRY)
                    {
                        if (!(gBattleTypeFlags & BATTLE_TYPE_MULTI))
                        {
                            if ((gBattleScripting.multiplayerId != 0 && (gPotentialItemEffectBattler & BIT_SIDE))
                                || (gBattleScripting.multiplayerId == 0 && !(gPotentialItemEffectBattler & BIT_SIDE)))
                            {
                                StringCopy(text, gEnigmaBerries[gPotentialItemEffectBattler].name);
                                StringAppend(text, sText_BerrySuffix);
                                toCpy = text;
                            }
                            else
                            {
                                toCpy = sText_EnigmaBerry;
                            }
                        }
                        else
                        {
                            if (gLinkPlayers[gBattleScripting.multiplayerId].id == gPotentialItemEffectBattler)
                            {
                                StringCopy(text, gEnigmaBerries[gPotentialItemEffectBattler].name);
                                StringAppend(text, sText_BerrySuffix);
                                toCpy = text;
                            }
                            else
                                toCpy = sText_EnigmaBerry;
                        }
                    }
                    else
                    {
                        CopyItemName(gLastUsedItem, text);
                        toCpy = text;
                    }
                }
                else
                {
                    CopyItemName(gLastUsedItem, text);
                    toCpy = text;
                }
                break;
            case B_TXT_LAST_ABILITY: // last used ability
                toCpy = gAbilityNames[gLastUsedAbility];
                break;
            case B_TXT_ATK_ABILITY: // attacker ability
                toCpy = gAbilityNames[sBattlerAbilities[gBattlerAttacker]];
                break;
            case B_TXT_DEF_ABILITY: // target ability
                toCpy = gAbilityNames[sBattlerAbilities[gBattlerTarget]];
                break;
            case B_TXT_SCR_ACTIVE_ABILITY: // scripting active ability
                toCpy = gAbilityNames[sBattlerAbilities[gBattleScripting.battler]];
                break;
            case B_TXT_EFF_ABILITY: // effect battlerId ability
                toCpy = gAbilityNames[sBattlerAbilities[gEffectBattler]];
                break;
            case B_TXT_TRAINER1_CLASS: // trainer class name
                toCpy = BattleStringGetOpponentClassByTrainerId(gTrainerBattleOpponent_A);
                break;
            case B_TXT_TRAINER1_NAME: // trainer1 name
                toCpy = BattleStringGetOpponentNameByTrainerId(gTrainerBattleOpponent_A, text, multiplayerId, GetBattlerAtPosition(B_POSITION_OPPONENT_LEFT));
                break;
            case B_TXT_LINK_PLAYER_NAME: // link player name
                toCpy = gLinkPlayers[multiplayerId].name;
                break;
            case B_TXT_LINK_PARTNER_NAME: // link partner name
                toCpy = gLinkPlayers[GetBattlerMultiplayerId(BATTLE_PARTNER(gLinkPlayers[multiplayerId].id))].name;
                break;
            case B_TXT_LINK_OPPONENT1_NAME: // link opponent 1 name
                toCpy = gLinkPlayers[GetBattlerMultiplayerId(BATTLE_OPPOSITE(gLinkPlayers[multiplayerId].id))].name;
                break;
            case B_TXT_LINK_OPPONENT2_NAME: // link opponent 2 name
                toCpy = gLinkPlayers[GetBattlerMultiplayerId(BATTLE_PARTNER(BATTLE_OPPOSITE(gLinkPlayers[multiplayerId].id)))].name;
                break;
            case B_TXT_LINK_SCR_TRAINER_NAME: // link scripting active name
                toCpy = gLinkPlayers[GetBattlerMultiplayerId(gBattleScripting.battler)].name;
                break;
            case B_TXT_PLAYER_NAME: // player name
                toCpy = BattleStringGetPlayerName(text, GetBattlerAtPosition(B_POSITION_PLAYER_LEFT));
                break;
            case B_TXT_TRAINER1_LOSE_TEXT: // trainerA lose text
                if (gBattleTypeFlags & BATTLE_TYPE_FRONTIER)
                {
                    CopyFrontierTrainerText(FRONTIER_PLAYER_WON_TEXT, gTrainerBattleOpponent_A);
                    toCpy = gStringVar4;
                }
                else if (gBattleTypeFlags & BATTLE_TYPE_TRAINER_HILL)
                {
                    CopyTrainerHillTrainerText(TRAINER_HILL_TEXT_PLAYER_WON, gTrainerBattleOpponent_A);
                    toCpy = gStringVar4;
                }
                else
                {
                    toCpy = GetTrainerALoseText();
                }
                break;
            case B_TXT_TRAINER1_WIN_TEXT: // trainerA win text
                if (gBattleTypeFlags & BATTLE_TYPE_FRONTIER)
                {
                    CopyFrontierTrainerText(FRONTIER_PLAYER_LOST_TEXT, gTrainerBattleOpponent_A);
                    toCpy = gStringVar4;
                }
                else if (gBattleTypeFlags & BATTLE_TYPE_TRAINER_HILL)
                {
                    CopyTrainerHillTrainerText(TRAINER_HILL_TEXT_PLAYER_LOST, gTrainerBattleOpponent_A);
                    toCpy = gStringVar4;
                }
                break;
            case B_TXT_26: // ?
                if (GetBattlerSide(gBattleScripting.battler) != B_SIDE_PLAYER)
                {
                    if (gBattleTypeFlags & BATTLE_TYPE_TRAINER)
                        toCpy = sText_FoePkmnPrefix;
                    else
                        toCpy = sText_WildPkmnPrefix;
                    while (*toCpy != EOS)
                    {
                        dst[dstID] = *toCpy;
                        dstID++;
                        toCpy++;
                    }
                    GetMonData(&gEnemyParty[gBattleStruct->field_52], MON_DATA_NICKNAME, text);
                }
                else
                {
                    GetMonData(&gPlayerParty[gBattleStruct->field_52], MON_DATA_NICKNAME, text);
                }
                StringGetEnd10(text);
                toCpy = text;
                break;
            case B_TXT_PC_CREATOR_NAME: // lanette pc
                if (FlagGet(FLAG_SYS_PC_LANETTE))
                    toCpy = sText_Lanettes;
                else
                    toCpy = sText_Someones;
                break;
            case B_TXT_ATK_PREFIX2:
                if (GetBattlerSide(gBattlerAttacker) == B_SIDE_PLAYER)
                    toCpy = sText_AllyPkmnPrefix2;
                else
                    toCpy = sText_FoePkmnPrefix3;
                break;
            case B_TXT_DEF_PREFIX2:
                if (GetBattlerSide(gBattlerTarget) == B_SIDE_PLAYER)
                    toCpy = sText_AllyPkmnPrefix2;
                else
                    toCpy = sText_FoePkmnPrefix3;
                break;
            case B_TXT_ATK_PREFIX1:
                if (GetBattlerSide(gBattlerAttacker) == B_SIDE_PLAYER)
                    toCpy = sText_AllyPkmnPrefix;
                else
                    toCpy = sText_FoePkmnPrefix2;
                break;
            case B_TXT_DEF_PREFIX1:
                if (GetBattlerSide(gBattlerTarget) == B_SIDE_PLAYER)
                    toCpy = sText_AllyPkmnPrefix;
                else
                    toCpy = sText_FoePkmnPrefix2;
                break;
            case B_TXT_ATK_PREFIX3:
                if (GetBattlerSide(gBattlerAttacker) == B_SIDE_PLAYER)
                    toCpy = sText_AllyPkmnPrefix3;
                else
                    toCpy = sText_FoePkmnPrefix4;
                break;
            case B_TXT_DEF_PREFIX3:
                if (GetBattlerSide(gBattlerTarget) == B_SIDE_PLAYER)
                    toCpy = sText_AllyPkmnPrefix3;
                else
                    toCpy = sText_FoePkmnPrefix4;
                break;
            case B_TXT_TRAINER2_CLASS:
                toCpy = BattleStringGetOpponentClassByTrainerId(gTrainerBattleOpponent_B);
                break;
            case B_TXT_TRAINER2_NAME:
                toCpy = BattleStringGetOpponentNameByTrainerId(gTrainerBattleOpponent_B, text, multiplayerId, GetBattlerAtPosition(B_POSITION_OPPONENT_RIGHT));
                break;
            case B_TXT_TRAINER2_LOSE_TEXT:
                if (gBattleTypeFlags & BATTLE_TYPE_FRONTIER)
                {
                    CopyFrontierTrainerText(FRONTIER_PLAYER_WON_TEXT, gTrainerBattleOpponent_B);
                    toCpy = gStringVar4;
                }
                else if (gBattleTypeFlags & BATTLE_TYPE_TRAINER_HILL)
                {
                    CopyTrainerHillTrainerText(TRAINER_HILL_TEXT_PLAYER_WON, gTrainerBattleOpponent_B);
                    toCpy = gStringVar4;
                }
                else
                {
                    toCpy = GetTrainerBLoseText();
                }
                break;
            case B_TXT_TRAINER2_WIN_TEXT:
                if (gBattleTypeFlags & BATTLE_TYPE_FRONTIER)
                {
                    CopyFrontierTrainerText(FRONTIER_PLAYER_LOST_TEXT, gTrainerBattleOpponent_B);
                    toCpy = gStringVar4;
                }
                else if (gBattleTypeFlags & BATTLE_TYPE_TRAINER_HILL)
                {
                    CopyTrainerHillTrainerText(TRAINER_HILL_TEXT_PLAYER_LOST, gTrainerBattleOpponent_B);
                    toCpy = gStringVar4;
                }
                break;
            case B_TXT_PARTNER_CLASS:
                toCpy = gTrainerClassNames[GetFrontierOpponentClass(gPartnerTrainerId)];
                break;
            case B_TXT_PARTNER_NAME:
                toCpy = BattleStringGetPlayerName(text, GetBattlerAtPosition(B_POSITION_PLAYER_RIGHT));
                break;
            case B_TXT_ATK_TRAINER_NAME:
                toCpy = BattleStringGetTrainerName(text, multiplayerId, gBattlerAttacker);
                break;
            case B_TXT_ATK_TRAINER_CLASS:
                switch (GetBattlerPosition(gBattlerAttacker))
                {
                case B_POSITION_PLAYER_RIGHT:
                    if (gBattleTypeFlags & BATTLE_TYPE_INGAME_PARTNER)
                        toCpy = gTrainerClassNames[GetFrontierOpponentClass(gPartnerTrainerId)];
                    break;
                case B_POSITION_OPPONENT_LEFT:
                    toCpy = BattleStringGetOpponentClassByTrainerId(gTrainerBattleOpponent_A);
                    break;
                case B_POSITION_OPPONENT_RIGHT:
                    if (gBattleTypeFlags & BATTLE_TYPE_TWO_OPPONENTS && !BATTLE_TWO_VS_ONE_OPPONENT)
                        toCpy = BattleStringGetOpponentClassByTrainerId(gTrainerBattleOpponent_B);
                    else
                        toCpy = BattleStringGetOpponentClassByTrainerId(gTrainerBattleOpponent_A);
                    break;
                }
                break;
            case B_TXT_ATK_TEAM1:
                if (GetBattlerSide(gBattlerAttacker) == B_SIDE_PLAYER)
                    toCpy = sText_Your1;
                else
                    toCpy = sText_Opposing1;
                break;
            case B_TXT_ATK_TEAM2:
                if (GetBattlerSide(gBattlerAttacker) == B_SIDE_PLAYER)
                    toCpy = sText_Your2;
                else
                    toCpy = sText_Opposing2;
                break;
            case B_TXT_DEF_TEAM1:
                if (GetBattlerSide(gBattlerTarget) == B_SIDE_PLAYER)
                    toCpy = sText_Your1;
                else
                    toCpy = sText_Opposing1;
                break;
            case B_TXT_DEF_TEAM2:
                if (GetBattlerSide(gBattlerTarget) == B_SIDE_PLAYER)
                    toCpy = sText_Your2;
                else
                    toCpy = sText_Opposing2;
                break;
            }

            if (toCpy != NULL)
            {
                while (*toCpy != EOS)
                {
                    dst[dstID] = *toCpy;
                    dstID++;
                    toCpy++;
                }
            }

            if (*src == B_TXT_TRAINER1_LOSE_TEXT || *src == B_TXT_TRAINER2_LOSE_TEXT
                || *src == B_TXT_TRAINER1_WIN_TEXT || *src == B_TXT_TRAINER2_WIN_TEXT)
            {
                dst[dstID] = EXT_CTRL_CODE_BEGIN;
                dstID++;
                dst[dstID] = EXT_CTRL_CODE_PAUSE_UNTIL_PRESS;
                dstID++;
            }
        }
        else
        {
            dst[dstID] = *src;
            dstID++;
        }
        src++;
    }

    dst[dstID] = *src;
    dstID++;

    return dstID;
}

static void IllusionNickHack(u32 battlerId, u32 partyId, u8 *dst)
{
    s32 id, i;
    // we know it's gEnemyParty
    struct Pokemon *mon = &gEnemyParty[partyId], *partnerMon;

    if (GetMonAbility(mon) == ABILITY_ILLUSION)
    {
        if (IsBattlerAlive(BATTLE_PARTNER(battlerId)))
            partnerMon = &gEnemyParty[gBattlerPartyIndexes[BATTLE_PARTNER(battlerId)]];
        else
            partnerMon = mon;

        // Find last alive non-egg pokemon.
        for (i = PARTY_SIZE - 1; i >= 0; i--)
        {
            id = i;
            if (GetMonData(&gEnemyParty[id], MON_DATA_SANITY_HAS_SPECIES)
                && GetMonData(&gEnemyParty[id], MON_DATA_HP)
                && &gEnemyParty[id] != mon
                && &gEnemyParty[id] != partnerMon)
            {
                GetMonData(&gEnemyParty[id], MON_DATA_NICKNAME, dst);
                return;
            }
        }
    }

    GetMonData(mon, MON_DATA_NICKNAME, dst);
}

static void ExpandBattleTextBuffPlaceholders(const u8 *src, u8 *dst)
{
    u32 srcID = 1;
    u32 value = 0;
    u8 text[12];
    u16 hword;

    *dst = EOS;
    while (src[srcID] != B_BUFF_EOS)
    {
        switch (src[srcID])
        {
        case B_BUFF_STRING: // battle string
            hword = T1_READ_16(&src[srcID + 1]);
            StringAppend(dst, gBattleStringsTable[hword - BATTLESTRINGS_ID_ADDER]);
            srcID += 3;
            break;
        case B_BUFF_NUMBER: // int to string
            switch (src[srcID + 1])
            {
            case 1:
                value = src[srcID + 3];
                break;
            case 2:
                value = T1_READ_16(&src[srcID + 3]);
                break;
            case 4:
                value = T1_READ_32(&src[srcID + 3]);
                break;
            }
            ConvertIntToDecimalStringN(dst, value, STR_CONV_MODE_LEFT_ALIGN, src[srcID + 2]);
            srcID += src[srcID + 1] + 3;
            break;
        case B_BUFF_MOVE: // move name
            StringAppend(dst, gMoveNames[T1_READ_16(&src[srcID + 1])]);
            srcID += 3;
            break;
        case B_BUFF_TYPE: // type name
            StringAppend(dst, gTypeNames[src[srcID + 1]]);
            srcID += 2;
            break;
        case B_BUFF_MON_NICK_WITH_PREFIX: // poke nick with prefix
            if (GetBattlerSide(src[srcID + 1]) == B_SIDE_PLAYER)
            {
                GetMonData(&gPlayerParty[src[srcID + 2]], MON_DATA_NICKNAME, text);
            }
            else
            {
                if (gBattleTypeFlags & BATTLE_TYPE_TRAINER)
                    StringAppend(dst, sText_FoePkmnPrefix);
                else
                    StringAppend(dst, sText_WildPkmnPrefix);

                GetMonData(&gEnemyParty[src[srcID + 2]], MON_DATA_NICKNAME, text);
            }
            StringGet_Nickname(text);
            StringAppend(dst, text);
            srcID += 3;
            break;
        case B_BUFF_STAT: // stats
            StringAppend(dst, gStatNamesTable[src[srcID + 1]]);
            srcID += 2;
            break;
        case B_BUFF_SPECIES: // species name
            GetSpeciesName(dst, T1_READ_16(&src[srcID + 1]));
            srcID += 3;
            break;
        case B_BUFF_MON_NICK: // poke nick without prefix
            if (src[srcID + 2] == gBattlerPartyIndexes[src[srcID + 1]])
            {
                GetBattlerNick(src[srcID + 1], dst);
            }
            else if (gBattleScripting.illusionNickHack) // for STRINGID_ENEMYABOUTTOSWITCHPKMN
            {
                gBattleScripting.illusionNickHack = 0;
                IllusionNickHack(src[srcID + 1], src[srcID + 2], dst);
                StringGetEnd10(dst);
            }
            else
<<<<<<< HEAD
            {
                if (GetBattlerSide(src[srcID + 1]) == B_SIDE_PLAYER)
                    GetMonData(&gPlayerParty[src[srcID + 2]], MON_DATA_NICKNAME, dst);
                else
                    GetMonData(&gEnemyParty[src[srcID + 2]], MON_DATA_NICKNAME, dst);
                StringGetEnd10(dst);
            }
=======
                GetMonData(&gEnemyParty[src[srcID + 2]], MON_DATA_NICKNAME, dst);
            StringGet_Nickname(dst);
>>>>>>> 83be1bfc
            srcID += 3;
            break;
        case B_BUFF_NEGATIVE_FLAVOR: // flavor table
            StringAppend(dst, gPokeblockWasTooXStringTable[src[srcID + 1]]);
            srcID += 2;
            break;
        case B_BUFF_ABILITY: // ability names
            StringAppend(dst, gAbilityNames[T1_READ_16(&src[srcID + 1])]);
            srcID += 3;
            break;
        case B_BUFF_ITEM: // item name
            hword = T1_READ_16(&src[srcID + 1]);
            if (gBattleTypeFlags & (BATTLE_TYPE_LINK | BATTLE_TYPE_RECORDED_LINK))
            {
                if (hword == ITEM_ENIGMA_BERRY)
                {
                    if (gLinkPlayers[gBattleScripting.multiplayerId].id == gPotentialItemEffectBattler)
                    {
                        StringCopy(dst, gEnigmaBerries[gPotentialItemEffectBattler].name);
                        StringAppend(dst, sText_BerrySuffix);
                    }
                    else
                    {
                        StringAppend(dst, sText_EnigmaBerry);
                    }
                }
                else
                {
                    CopyItemName(hword, dst);
                }
            }
            else
            {
                CopyItemName(hword, dst);
            }
            srcID += 3;
            break;
        }
    }
}

// Loads one of two text strings into the provided buffer. This is functionally
// unused, since the value loaded into the buffer is not read; it loaded one of
// two particles (either "?" or "?") which works in tandem with ChooseTypeOfMoveUsedString
// below to effect changes in the meaning of the line.
static void ChooseMoveUsedParticle(u8* textBuff)
{
    s32 counter = 0;
    u32 i = 0;

    while (counter != MAX_MON_MOVES)
    {
        if (sGrammarMoveUsedTable[i] == 0)
            counter++;
        if (sGrammarMoveUsedTable[i++] == gBattleMsgDataPtr->currentMove)
            break;
    }

    if (counter >= 0)
    {
        if (counter <= 2)
            StringCopy(textBuff, sText_SpaceIs); // is
        else if (counter <= MAX_MON_MOVES)
            StringCopy(textBuff, sText_ApostropheS); // 's
    }
}

// Appends "!" to the text buffer `dst`. In the original Japanese this looked
// into the table of moves at sGrammarMoveUsedTable and varied the line accordingly.
//
// sText_ExclamationMark was a plain "!", used for any attack not on the list.
// It resulted in the translation "<NAME>'s <ATTACK>!".
//
// sText_ExclamationMark2 was "? ????!". This resulted in the translation
// "<NAME> used <ATTACK>!", which was used for all attacks in English.
//
// sText_ExclamationMark3 was "??!". This was used for those moves whose
// names were verbs, such as Recover, and resulted in translations like "<NAME>
// recovered itself!".
//
// sText_ExclamationMark4 was "? ??!" This resulted in a translation of
// "<NAME> did an <ATTACK>!".
//
// sText_ExclamationMark5 was " ????!" This resulted in a translation of
// "<NAME>'s <ATTACK> attack!".
static void ChooseTypeOfMoveUsedString(u8* dst)
{
    s32 counter = 0;
    s32 i = 0;

    while (*dst != EOS)
        dst++;

    while (counter != MAX_MON_MOVES)
    {
        if (sGrammarMoveUsedTable[i] == MOVE_NONE)
            counter++;
        if (sGrammarMoveUsedTable[i++] == gBattleMsgDataPtr->currentMove)
            break;
    }

    switch (counter)
    {
    case 0:
        StringCopy(dst, sText_ExclamationMark);
        break;
    case 1:
        StringCopy(dst, sText_ExclamationMark2);
        break;
    case 2:
        StringCopy(dst, sText_ExclamationMark3);
        break;
    case 3:
        StringCopy(dst, sText_ExclamationMark4);
        break;
    case 4:
        StringCopy(dst, sText_ExclamationMark5);
        break;
    }
}

void BattlePutTextOnWindow(const u8 *text, u8 windowId)
{
    const struct BattleWindowText *textInfo = sBattleTextOnWindowsInfo[gBattleScripting.windowsType];
    bool32 copyToVram;
    struct TextPrinterTemplate printerTemplate;
    u8 speed;

    if (windowId & B_WIN_COPYTOVRAM)
    {
        windowId &= ~B_WIN_COPYTOVRAM;
        copyToVram = FALSE;
    }
    else
    {
        FillWindowPixelBuffer(windowId, textInfo[windowId].fillValue);
        copyToVram = TRUE;
    }

    printerTemplate.currentChar = text;
    printerTemplate.windowId = windowId;
    printerTemplate.fontId = textInfo[windowId].fontId;
    printerTemplate.x = textInfo[windowId].x;
    printerTemplate.y = textInfo[windowId].y;
    printerTemplate.currentX = printerTemplate.x;
    printerTemplate.currentY = printerTemplate.y;
    printerTemplate.letterSpacing = textInfo[windowId].letterSpacing;
    printerTemplate.lineSpacing = textInfo[windowId].lineSpacing;
    printerTemplate.unk = 0;
    printerTemplate.fgColor = textInfo[windowId].fgColor;
    printerTemplate.bgColor = textInfo[windowId].bgColor;
    printerTemplate.shadowColor = textInfo[windowId].shadowColor;

    if (printerTemplate.x == 0xFF)
    {
        u32 width = GetBattleWindowTemplatePixelWidth(gBattleScripting.windowsType, windowId);
        s32 alignX = GetStringCenterAlignXOffsetWithLetterSpacing(printerTemplate.fontId, printerTemplate.currentChar, width, printerTemplate.letterSpacing);
        printerTemplate.x = printerTemplate.currentX = alignX;
    }

    if (windowId == ARENA_WIN_JUDGEMENT_TEXT)
        gTextFlags.useAlternateDownArrow = FALSE;
    else
        gTextFlags.useAlternateDownArrow = TRUE;

    if (gBattleTypeFlags & (BATTLE_TYPE_LINK | BATTLE_TYPE_RECORDED))
        gTextFlags.autoScroll = TRUE;
    else
        gTextFlags.autoScroll = FALSE;

    if (windowId == B_WIN_MSG || windowId == ARENA_WIN_JUDGEMENT_TEXT)
    {
        if (gBattleTypeFlags & (BATTLE_TYPE_LINK | BATTLE_TYPE_RECORDED_LINK))
            speed = 1;
        else if (gBattleTypeFlags & BATTLE_TYPE_RECORDED)
            speed = sRecordedBattleTextSpeeds[GetTextSpeedInRecordedBattle()];
        else
            speed = GetPlayerTextSpeedDelay();

        gTextFlags.canABSpeedUpPrint = 1;
    }
    else
    {
        speed = textInfo[windowId].speed;
        gTextFlags.canABSpeedUpPrint = 0;
    }

    AddTextPrinter(&printerTemplate, speed, NULL);

    if (copyToVram)
    {
        PutWindowTilemap(windowId);
        CopyWindowToVram(windowId, COPYWIN_FULL);
    }
}

void SetPpNumbersPaletteInMoveSelection(void)
{
    struct ChooseMoveStruct *chooseMoveStruct = (struct ChooseMoveStruct*)(&gBattleResources->bufferA[gActiveBattler][4]);
    const u16 *palPtr = gPPTextPalette;
    u8 var = GetCurrentPpToMaxPpState(chooseMoveStruct->currentPp[gMoveSelectionCursor[gActiveBattler]],
                         chooseMoveStruct->maxPp[gMoveSelectionCursor[gActiveBattler]]);

    gPlttBufferUnfaded[92] = palPtr[(var * 2) + 0];
    gPlttBufferUnfaded[91] = palPtr[(var * 2) + 1];

    CpuCopy16(&gPlttBufferUnfaded[92], &gPlttBufferFaded[92], sizeof(u16));
    CpuCopy16(&gPlttBufferUnfaded[91], &gPlttBufferFaded[91], sizeof(u16));
}

u8 GetCurrentPpToMaxPpState(u8 currentPp, u8 maxPp)
{
    if (maxPp == currentPp)
    {
        return 3;
    }
    else if (maxPp <= 2)
    {
        if (currentPp > 1)
            return 3;
        else
            return 2 - currentPp;
    }
    else if (maxPp <= 7)
    {
        if (currentPp > 2)
            return 3;
        else
            return 2 - currentPp;
    }
    else
    {
        if (currentPp == 0)
            return 2;
        if (currentPp <= maxPp / 4)
            return 1;
        if (currentPp > maxPp / 2)
            return 3;
    }

    return 0;
}

struct TrainerSlide
{
    u16 trainerId;
    const u8 *msgLastSwitchIn;
    const u8 *msgLastLowHp;
    const u8 *msgFirstDown;
};

static const struct TrainerSlide sTrainerSlides[] =
{
    {0x291, sText_AarghAlmostHadIt, sText_BoxIsFull, sText_123Poof},
};

static u32 GetEnemyMonCount(bool32 onlyAlive)
{
    u32 i, count = 0;

    for (i = 0; i < PARTY_SIZE; i++)
    {
        u32 species = GetMonData(&gEnemyParty[i], MON_DATA_SPECIES2, NULL);
        if (species != SPECIES_NONE
            && species != SPECIES_EGG
            && (!onlyAlive || GetMonData(&gEnemyParty[i], MON_DATA_HP, NULL)))
            count++;
    }

    return count;
}

static bool32 IsBattlerHpLow(u32 battler)
{
    if ((gBattleMons[battler].hp * 100) / gBattleMons[battler].maxHP < 25)
        return TRUE;
    else
        return FALSE;
}

bool32 ShouldDoTrainerSlide(u32 battlerId, u32 trainerId, u32 which)
{
    s32 i;

    if (!(gBattleTypeFlags & BATTLE_TYPE_TRAINER) || GetBattlerSide(battlerId) != B_SIDE_OPPONENT)
        return FALSE;

    for (i = 0; i < ARRAY_COUNT(sTrainerSlides); i++)
    {
        if (trainerId == sTrainerSlides[i].trainerId)
        {
            gBattleScripting.battler = battlerId;
            switch (which)
            {
            case TRAINER_SLIDE_LAST_SWITCHIN:
                if (sTrainerSlides[i].msgLastSwitchIn != NULL && GetEnemyMonCount(TRUE) == 1)
                {
                    gBattleStruct->trainerSlideMsg = sTrainerSlides[i].msgLastSwitchIn;
                    return TRUE;
                }
                break;
            case TRAINER_SLIDE_LAST_LOW_HP:
                if (sTrainerSlides[i].msgLastLowHp != NULL
                    && GetEnemyMonCount(TRUE) == 1
                    && IsBattlerHpLow(battlerId)
                    && !gBattleStruct->trainerSlideLowHpMsgDone)
                {
                    gBattleStruct->trainerSlideLowHpMsgDone = TRUE;
                    gBattleStruct->trainerSlideMsg = sTrainerSlides[i].msgLastLowHp;
                    return TRUE;
                }
                break;
            case TRAINER_SLIDE_FIRST_DOWN:
                if (sTrainerSlides[i].msgFirstDown != NULL && GetEnemyMonCount(TRUE) == GetEnemyMonCount(FALSE) - 1)
                {
                    gBattleStruct->trainerSlideMsg = sTrainerSlides[i].msgFirstDown;
                    return TRUE;
                }
                break;
            }
            break;
        }
    }

    return FALSE;
}<|MERGE_RESOLUTION|>--- conflicted
+++ resolved
@@ -2908,7 +2908,7 @@
     if (illusionMon != NULL)
         mon = illusionMon;
     GetMonData(mon, MON_DATA_NICKNAME, dst);
-    StringGetEnd10(dst);
+    StringGet_Nickname(dst);
 }
 
 #define HANDLE_NICKNAME_STRING_CASE(battlerId)                          \
@@ -2925,15 +2925,7 @@
             toCpy++;                                                    \
         }                                                               \
     }                                                                   \
-<<<<<<< HEAD
     GetBattlerNick(battlerId, text);                                    \
-=======
-    else                                                                \
-    {                                                                   \
-        GetMonData(&gPlayerParty[monIndex], MON_DATA_NICKNAME, text);   \
-    }                                                                   \
-    StringGet_Nickname(text);                                           \
->>>>>>> 83be1bfc
     toCpy = text;
 
 static const u8 *BattleStringGetOpponentNameByTrainerId(u16 trainerId, u8 *text, u8 multiplayerId, u8 battlerId)
@@ -3132,7 +3124,6 @@
                 toCpy = gStringVar3;
                 break;
             case B_TXT_PLAYER_MON1_NAME: // first player poke name
-<<<<<<< HEAD
                 GetBattlerNick(GetBattlerAtPosition(B_POSITION_PLAYER_LEFT), text);
                 toCpy = text;
                 break;
@@ -3162,68 +3153,12 @@
                 break;
             case B_TXT_LINK_OPPONENT_MON2_NAME: // link second opponent poke name
                 GetBattlerNick(gLinkPlayers[multiplayerId].id ^ 3, text);
-=======
-                GetMonData(&gPlayerParty[gBattlerPartyIndexes[GetBattlerAtPosition(B_POSITION_PLAYER_LEFT)]],
-                           MON_DATA_NICKNAME, text);
-                StringGet_Nickname(text);
                 toCpy = text;
                 break;
-            case B_TXT_OPPONENT_MON1_NAME: // first enemy poke name
-                GetMonData(&gEnemyParty[gBattlerPartyIndexes[GetBattlerAtPosition(B_POSITION_OPPONENT_LEFT)]],
-                           MON_DATA_NICKNAME, text);
-                StringGet_Nickname(text);
-                toCpy = text;
-                break;
-            case B_TXT_PLAYER_MON2_NAME: // second player poke name
-                GetMonData(&gPlayerParty[gBattlerPartyIndexes[GetBattlerAtPosition(B_POSITION_PLAYER_RIGHT)]],
-                           MON_DATA_NICKNAME, text);
-                StringGet_Nickname(text);
-                toCpy = text;
-                break;
-            case B_TXT_OPPONENT_MON2_NAME: // second enemy poke name
-                GetMonData(&gEnemyParty[gBattlerPartyIndexes[GetBattlerAtPosition(B_POSITION_OPPONENT_RIGHT)]],
-                           MON_DATA_NICKNAME, text);
-                StringGet_Nickname(text);
-                toCpy = text;
-                break;
-            case B_TXT_LINK_PLAYER_MON1_NAME: // link first player poke name
-                GetMonData(&gPlayerParty[gBattlerPartyIndexes[gLinkPlayers[multiplayerId].id]],
-                           MON_DATA_NICKNAME, text);
-                StringGet_Nickname(text);
-                toCpy = text;
-                break;
-            case B_TXT_LINK_OPPONENT_MON1_NAME: // link first opponent poke name
-                GetMonData(&gEnemyParty[gBattlerPartyIndexes[gLinkPlayers[multiplayerId].id ^ 1]],
-                           MON_DATA_NICKNAME, text);
-                StringGet_Nickname(text);
-                toCpy = text;
-                break;
-            case B_TXT_LINK_PLAYER_MON2_NAME: // link second player poke name
-                GetMonData(&gPlayerParty[gBattlerPartyIndexes[gLinkPlayers[multiplayerId].id ^ 2]],
-                           MON_DATA_NICKNAME, text);
-                StringGet_Nickname(text);
-                toCpy = text;
-                break;
-            case B_TXT_LINK_OPPONENT_MON2_NAME: // link second opponent poke name
-                GetMonData(&gEnemyParty[gBattlerPartyIndexes[gLinkPlayers[multiplayerId].id ^ 3]],
-                           MON_DATA_NICKNAME, text);
-                StringGet_Nickname(text);
->>>>>>> 83be1bfc
-                toCpy = text;
-                break;
             case B_TXT_ATK_NAME_WITH_PREFIX_MON1: // Unused, to change into sth else.
                 break;
             case B_TXT_ATK_PARTNER_NAME: // attacker partner name
-<<<<<<< HEAD
                 GetBattlerNick(BATTLE_PARTNER(gBattlerAttacker), text);
-=======
-                if (GetBattlerSide(gBattlerAttacker) == B_SIDE_PLAYER)
-                    GetMonData(&gPlayerParty[gBattlerPartyIndexes[GetBattlerAtPosition(GET_BATTLER_SIDE(gBattlerAttacker)) + 2]], MON_DATA_NICKNAME, text);
-                else
-                    GetMonData(&gEnemyParty[gBattlerPartyIndexes[GetBattlerAtPosition(GET_BATTLER_SIDE(gBattlerAttacker)) + 2]], MON_DATA_NICKNAME, text);
-
-                StringGet_Nickname(text);
->>>>>>> 83be1bfc
                 toCpy = text;
                 break;
             case B_TXT_ATK_NAME_WITH_PREFIX: // attacker name with prefix
@@ -3245,7 +3180,7 @@
                     GetMonData(&gPlayerParty[gBattlerPartyIndexes[gActiveBattler]], MON_DATA_NICKNAME, text);
                 else
                     GetMonData(&gEnemyParty[gBattlerPartyIndexes[gActiveBattler]], MON_DATA_NICKNAME, text);
-                StringGetEnd10(text);
+                StringGet_Nickname(text);
                 toCpy = text;
                 break;
             case B_TXT_EFF_NAME_WITH_PREFIX: // effect battlerId name with prefix
@@ -3398,7 +3333,7 @@
                 {
                     GetMonData(&gPlayerParty[gBattleStruct->field_52], MON_DATA_NICKNAME, text);
                 }
-                StringGetEnd10(text);
+                StringGet_Nickname(text);
                 toCpy = text;
                 break;
             case B_TXT_PC_CREATOR_NAME: // lanette pc
@@ -3670,21 +3605,16 @@
             {
                 gBattleScripting.illusionNickHack = 0;
                 IllusionNickHack(src[srcID + 1], src[srcID + 2], dst);
-                StringGetEnd10(dst);
+                StringGet_Nickname(dst);
             }
             else
-<<<<<<< HEAD
             {
                 if (GetBattlerSide(src[srcID + 1]) == B_SIDE_PLAYER)
                     GetMonData(&gPlayerParty[src[srcID + 2]], MON_DATA_NICKNAME, dst);
                 else
                     GetMonData(&gEnemyParty[src[srcID + 2]], MON_DATA_NICKNAME, dst);
-                StringGetEnd10(dst);
+                StringGet_Nickname(dst);
             }
-=======
-                GetMonData(&gEnemyParty[src[srcID + 2]], MON_DATA_NICKNAME, dst);
-            StringGet_Nickname(dst);
->>>>>>> 83be1bfc
             srcID += 3;
             break;
         case B_BUFF_NEGATIVE_FLAVOR: // flavor table
