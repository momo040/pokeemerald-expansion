--- conflicted
+++ resolved
@@ -1362,14 +1362,10 @@
 
 const u16 gProtectLikeUsedStringIds[] =
 {
-<<<<<<< HEAD
-    STRINGID_PKMNPROTECTEDITSELF2, STRINGID_PKMNBRACEDITSELF, STRINGID_BUTITFAILED, STRINGID_PROTECTEDTEAM
-=======
     [B_MSG_PROTECTED_ITSELF] = STRINGID_PKMNPROTECTEDITSELF2,
     [B_MSG_BRACED_ITSELF]    = STRINGID_PKMNBRACEDITSELF,
     [B_MSG_PROTECT_FAILED]   = STRINGID_BUTITFAILED,
     [B_MSG_PROTECTED_TEAM]   = STRINGID_PROTECTEDTEAM,
->>>>>>> e6a2d222
 };
 
 const u16 gReflectLightScreenSafeguardStringIds[] =
