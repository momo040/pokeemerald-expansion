--- conflicted
+++ resolved
@@ -706,13 +706,6 @@
 static const u8 sText_HealBlockedNoMore[] = _("{B_ATK_NAME_WITH_PREFIX} is cured of\nits heal block!");
 static const u8 sText_AttackerBecameFullyCharged[] = _("{B_ATK_NAME_WITH_PREFIX} became fully charged\ndue to its bond with its trainer!\p");
 static const u8 sText_AttackerBecameAshSpecies[] = _("{B_ATK_NAME_WITH_PREFIX} became Ash-{B_BUFF1}!\p");
-<<<<<<< HEAD
-static const u8 sText_StuffCheeksCantSelect[] = _("Stuff Cheeks cannot be\nselected without a Berry!\p");
-
-const u8 *const gBattleStringsTable[BATTLESTRINGS_COUNT] =
-{
-    [STRINGID_STUFFCHEEKSCANTSELECT - 12] = sText_StuffCheeksCantSelect,
-=======
 static const u8 sText_ExtremelyHarshSunlight[] = _("The sunlight turned\nextremely harsh!");
 static const u8 sText_ExtremeSunlightFaded[] = _("The extreme sunlight faded.{PAUSE 64}");
 static const u8 sText_MoveEvaporatedInTheHarshSunlight[] = _("The Water-type attack evaporated\nin the harsh sunlight!");
@@ -725,9 +718,11 @@
 static const u8 sText_StrongWindsDissipated[] = _("The mysterious strong winds\nhave dissipated!{PAUSE 64}");
 static const u8 sText_MysteriousAirCurrentBlowsOn[] = _("The mysterious air current\nblows on regardless!");
 static const u8 sText_AttackWeakenedByStrongWinds[] = _("The mysterious strong winds\nweakened the attack!");
+static const u8 sText_StuffCheeksCantSelect[] = _("Stuff Cheeks cannot be\nselected without a Berry!\p");
 
 const u8 *const gBattleStringsTable[BATTLESTRINGS_COUNT] =
 {
+    [STRINGID_STUFFCHEEKSCANTSELECT - 12] = sText_StuffCheeksCantSelect,
     [STRINGID_ATTACKWEAKENEDBSTRONGWINDS - 12] = sText_AttackWeakenedByStrongWinds,
     [STRINGID_MYSTERIOUSAIRCURRENTBLOWSON - 12] = sText_MysteriousAirCurrentBlowsOn,
     [STRINGID_STRONGWINDSDISSIPATED - 12] = sText_StrongWindsDissipated,
@@ -740,7 +735,6 @@
     [STRINGID_MOVEEVAPORATEDINTHEHARSHSUNLIGHT - 12] = sText_MoveEvaporatedInTheHarshSunlight,
     [STRINGID_EXTREMESUNLIGHTFADED - 12] = sText_ExtremeSunlightFaded,
     [STRINGID_EXTREMELYHARSHSUNLIGHT - 12] = sText_ExtremelyHarshSunlight,
->>>>>>> e66820e6
     [STRINGID_ATTACKERBECAMEASHSPECIES - 12] = sText_AttackerBecameAshSpecies,
     [STRINGID_ATTACKERBECAMEFULLYCHARGED - 12] = sText_AttackerBecameFullyCharged,
     [STRINGID_HEALBLOCKEDNOMORE - 12] = sText_HealBlockedNoMore,
