--- conflicted
+++ resolved
@@ -1350,7 +1350,8 @@
     [STRINGID_PKMNBECAMEWEAKERTOFIRE - 12] = sText_PkmnBecameWeakerToFire,
     [STRINGID_ABOUTTOUSEPOLTERGEIST - 12] = sText_PkmnAboutToBeAttackedByItsItem,
     [STRINGID_CANTESCAPEBECAUSEOFCURRENTMOVE - 12] = sText_CantEscapeBecauseOfCurrentMove,
-<<<<<<< HEAD
+    [STRINGID_PKMNTOOKTARGETHIGH - 12] = sText_PkmnTookTargetHigh,
+    [STRINGID_TARGETTOOHEAVY - 12] = sText_TargetTooHeavy,
     [STRINGID_TERRAINREMOVED - 12] = sText_TerrainReturnedToNormal,
 };
 
@@ -1363,10 +1364,6 @@
     [MULTISTRING_Z_RECOVER_HP]  = STRINGID_ZMOVERESTOREHP,
     [MULTISTRING_Z_STAT_UP]     = STRINGID_ZMOVESTATUP,
     [MULTISTRING_Z_HP_TRAP]     = STRINGID_ZMOVEHPTRAP,
-=======
-    [STRINGID_PKMNTOOKTARGETHIGH - 12] = sText_PkmnTookTargetHigh,
-    [STRINGID_TARGETTOOHEAVY - 12] = sText_TargetTooHeavy,
->>>>>>> c4dea447
 };
 
 const u16 gMentalHerbCureStringIds[] = 
