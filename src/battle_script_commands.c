#include "global.h"
#include "battle.h"
#include "constants/battle_move_effects.h"
#include "constants/battle_script_commands.h"
#include "battle_message.h"
#include "battle_anim.h"
#include "battle_ai_script_commands.h"
#include "battle_scripts.h"
#include "constants/moves.h"
#include "constants/abilities.h"
#include "item.h"
#include "constants/items.h"
#include "constants/hold_effects.h"
#include "util.h"
#include "pokemon.h"
#include "random.h"
#include "battle_controllers.h"
#include "battle_interface.h"
#include "constants/species.h"
#include "constants/songs.h"
#include "constants/trainers.h"
#include "constants/battle_anim.h"
#include "constants/map_types.h"
#include "text.h"
#include "sound.h"
#include "pokedex.h"
#include "recorded_battle.h"
#include "window.h"
#include "reshow_battle_screen.h"
#include "main.h"
#include "palette.h"
#include "money.h"
#include "bg.h"
#include "string_util.h"
#include "pokemon_icon.h"
#include "m4a.h"
#include "mail.h"
#include "event_data.h"
#include "pokemon_storage_system.h"
#include "task.h"
#include "naming_screen.h"
#include "constants/battle_string_ids.h"
#include "battle_setup.h"
#include "overworld.h"
#include "party_menu.h"
#include "constants/battle_config.h"
#include "battle_arena.h"
#include "battle_pike.h"
#include "battle_pyramid.h"
#include "field_specials.h"
#include "pokemon_summary_screen.h"

extern struct MusicPlayerInfo gMPlayInfo_BGM;

extern const u8* const gBattleScriptsForMoveEffects[];

// functions
extern void sub_81D388C(struct Pokemon* mon, void* statStoreLocation); // pokenav.s
extern void sub_81D3640(u16 arg0, void* statStoreLocation1, void* statStoreLocation2, u8 arg3, u8 arg4, u8 arg5); // pokenav.s
extern void sub_81D3784(u16 arg0, void* statStoreLocation1, u8 arg2, u8 arg3, u8 arg4); // pokenav.s
extern u8 sub_813B21C(void);

// this file's functions
static bool8 IsTwoTurnsMove(u16 move);
static void TrySetDestinyBondToHappen(void);
static u8 AttacksThisTurn(u8 battlerId, u16 move); // Note: returns 1 if it's a charging turn, otherwise 2.
static u8 ChangeStatBuffs(s8 statValue, u8 statId, u8, const u8* BS_ptr);
static bool32 IsMonGettingExpSentOut(void);
static void sub_804F17C(void);
static bool8 sub_804F1CC(void);
static void sub_804F100(void);
static void sub_804F144(void);
static bool8 sub_804F344(void);
static void PutMonIconOnLvlUpBox(void);
static void PutLevelAndGenderOnLvlUpBox(void);

static void SpriteCB_MonIconOnLvlUpBox(struct Sprite* sprite);

static void atk00_attackcanceler(void);
static void atk01_accuracycheck(void);
static void atk02_attackstring(void);
static void atk03_ppreduce(void);
static void atk04_critcalc(void);
static void atk05_damagecalc(void);
static void atk06_typecalc(void);
static void atk07_adjustdamage(void);
static void atk08_multihitresultmessage(void);
static void atk09_attackanimation(void);
static void atk0A_waitanimation(void);
static void atk0B_healthbarupdate(void);
static void atk0C_datahpupdate(void);
static void atk0D_critmessage(void);
static void atk0E_effectivenesssound(void);
static void atk0F_resultmessage(void);
static void atk10_printstring(void);
static void atk11_printselectionstring(void);
static void atk12_waitmessage(void);
static void atk13_printfromtable(void);
static void atk14_printselectionstringfromtable(void);
static void atk15_seteffectwithchance(void);
static void atk16_seteffectprimary(void);
static void atk17_seteffectsecondary(void);
static void atk18_clearstatusfromeffect(void);
static void atk19_tryfaintmon(void);
static void atk1A_dofaintanimation(void);
static void atk1B_cleareffectsonfaint(void);
static void atk1C_jumpifstatus(void);
static void atk1D_jumpifstatus2(void);
static void atk1E_jumpifability(void);
static void atk1F_jumpifsideaffecting(void);
static void atk20_jumpifstat(void);
static void atk21_jumpifstatus3condition(void);
static void atk22_jumpiftype(void);
static void atk23_getexp(void);
static void atk24(void);
static void atk25_movevaluescleanup(void);
static void atk26_setmultihit(void);
static void atk27_decrementmultihit(void);
static void atk28_goto(void);
static void atk29_jumpifbyte(void);
static void atk2A_jumpifhalfword(void);
static void atk2B_jumpifword(void);
static void atk2C_jumpifarrayequal(void);
static void atk2D_jumpifarraynotequal(void);
static void atk2E_setbyte(void);
static void atk2F_addbyte(void);
static void atk30_subbyte(void);
static void atk31_copyarray(void);
static void atk32_copyarraywithindex(void);
static void atk33_orbyte(void);
static void atk34_orhalfword(void);
static void atk35_orword(void);
static void atk36_bicbyte(void);
static void atk37_bichalfword(void);
static void atk38_bicword(void);
static void atk39_pause(void);
static void atk3A_waitstate(void);
static void atk3B_healthbar_update(void);
static void atk3C_return(void);
static void atk3D_end(void);
static void atk3E_end2(void);
static void atk3F_end3(void);
static void atk40_jumpifaffectedbyprotect(void);
static void atk41_call(void);
static void atk42_setroost(void);
static void atk43_jumpifabilitypresent(void);
static void atk44_endselectionscript(void);
static void atk45_playanimation(void);
static void atk46_playanimation2(void);
static void atk47_setgraphicalstatchangevalues(void);
static void atk48_playstatchangeanimation(void);
static void atk49_moveend(void);
static void atk4A_sethealblock(void);
static void atk4B_returnatktoball(void);
static void atk4C_getswitchedmondata(void);
static void atk4D_switchindataupdate(void);
static void atk4E_switchinanim(void);
static void atk4F_jumpifcantswitch(void);
static void atk50_openpartyscreen(void);
static void atk51_switchhandleorder(void);
static void atk52_switchineffects(void);
static void atk53_trainerslidein(void);
static void atk54_playse(void);
static void atk55_fanfare(void);
static void atk56_playfaintcry(void);
static void atk57(void);
static void atk58_returntoball(void);
static void atk59_handlelearnnewmove(void);
static void atk5A_yesnoboxlearnmove(void);
static void atk5B_yesnoboxstoplearningmove(void);
static void atk5C_hitanimation(void);
static void atk5D_getmoneyreward(void);
static void atk5E(void);
static void atk5F_swapattackerwithtarget(void);
static void atk60_incrementgamestat(void);
static void atk61_drawpartystatussummary(void);
static void atk62_hidepartystatussummary(void);
static void atk63_jumptocalledmove(void);
static void atk64_statusanimation(void);
static void atk65_status2animation(void);
static void atk66_chosenstatusanimation(void);
static void atk67_yesnobox(void);
static void atk68_cancelallactions(void);
static void atk69_setgravity(void);
static void atk6A_removeitem(void);
static void atk6B_atknameinbuff1(void);
static void atk6C_drawlvlupbox(void);
static void atk6D_resetsentmonsvalue(void);
static void atk6E_setatktoplayer0(void);
static void atk6F_makevisible(void);
static void atk70_recordability(void);
static void atk71_buffermovetolearn(void);
static void atk72_jumpifplayerran(void);
static void atk73_hpthresholds(void);
static void atk74_hpthresholds2(void);
static void atk75_useitemonopponent(void);
static void atk76_various(void);
static void atk77_setprotectlike(void);
static void atk78_faintifabilitynotdamp(void);
static void atk79_setatkhptozero(void);
static void atk7A_jumpifnexttargetvalid(void);
static void atk7B_tryhealhalfhealth(void);
static void atk7C_trymirrormove(void);
static void atk7D_setrain(void);
static void atk7E_setreflect(void);
static void atk7F_setseeded(void);
static void atk80_manipulatedamage(void);
static void atk81_trysetrest(void);
static void atk82_jumpifnotfirstturn(void);
static void atk83_setmiracleeye(void);
static void atk84_jumpifcantmakeasleep(void);
static void atk85_stockpile(void);
static void atk86_stockpiletobasedamage(void);
static void atk87_stockpiletohpheal(void);
static void atk88_setdrainedhp(void);
static void atk89_statbuffchange(void);
static void atk8A_normalisebuffs(void);
static void atk8B_setbide(void);
static void atk8C_confuseifrepeatingattackends(void);
static void atk8D_setmultihitcounter(void);
static void atk8E_initmultihitstring(void);
static void atk8F_forcerandomswitch(void);
static void atk90_tryconversiontypechange(void);
static void atk91_givepaydaymoney(void);
static void atk92_setlightscreen(void);
static void atk93_tryKO(void);
static void atk94_damagetohalftargethp(void);
static void atk95_setsandstorm(void);
static void atk96_weatherdamage(void);
static void atk97_tryinfatuating(void);
static void atk98_updatestatusicon(void);
static void atk99_setmist(void);
static void atk9A_setfocusenergy(void);
static void atk9B_transformdataexecution(void);
static void atk9C_setsubstitute(void);
static void atk9D_mimicattackcopy(void);
static void atk9E_metronome(void);
static void atk9F_dmgtolevel(void);
static void atkA0_psywavedamageeffect(void);
static void atkA1_counterdamagecalculator(void);
static void atkA2_mirrorcoatdamagecalculator(void);
static void atkA3_disablelastusedattack(void);
static void atkA4_trysetencore(void);
static void atkA5_painsplitdmgcalc(void);
static void atkA6_settypetorandomresistance(void);
static void atkA7_setalwayshitflag(void);
static void atkA8_copymovepermanently(void);
static void atkA9_trychoosesleeptalkmove(void);
static void atkAA_setdestinybond(void);
static void atkAB_trysetdestinybondtohappen(void);
static void atkAC_settailwind(void);
static void atkAD_tryspiteppreduce(void);
static void atkAE_healpartystatus(void);
static void atkAF_cursetarget(void);
static void atkB0_trysetspikes(void);
static void atkB1_setforesight(void);
static void atkB2_trysetperishsong(void);
static void atkB3_handlerollout(void);
static void atkB4_jumpifconfusedandstatmaxed(void);
static void atkB5_handlefurycutter(void);
static void atkB6_setembargo(void);
static void atkB7_presentdamagecalculation(void);
static void atkB8_setsafeguard(void);
static void atkB9_magnitudedamagecalculation(void);
static void atkBA_jumpifnopursuitswitchdmg(void);
static void atkBB_setsunny(void);
static void atkBC_maxattackhalvehp(void);
static void atkBD_copyfoestats(void);
static void atkBE_rapidspinfree(void);
static void atkBF_setdefensecurlbit(void);
static void atkC0_recoverbasedonsunlight(void);
static void atkC1_setstickyweb(void);
static void atkC2_selectfirstvalidtarget(void);
static void atkC3_trysetfutureattack(void);
static void atkC4_trydobeatup(void);
static void atkC5_setsemiinvulnerablebit(void);
static void atkC6_clearsemiinvulnerablebit(void);
static void atkC7_setminimize(void);
static void atkC8_sethail(void);
static void atkC9_jumpifattackandspecialattackcannotfall(void);
static void atkCA_setforcedtarget(void);
static void atkCB_setcharge(void);
static void atkCC_callterrainattack(void);
static void atkCD_cureifburnedparalysedorpoisoned(void);
static void atkCE_settorment(void);
static void atkCF_jumpifnodamage(void);
static void atkD0_settaunt(void);
static void atkD1_trysethelpinghand(void);
static void atkD2_tryswapitems(void);
static void atkD3_trycopyability(void);
static void atkD4_trywish(void);
static void atkD5_settoxicspikes(void);
static void atkD6_setgastroacid(void);
static void atkD7_setyawn(void);
static void atkD8_setdamagetohealthdifference(void);
static void atkD9_setroom(void);
static void atkDA_tryswapabilities(void);
static void atkDB_tryimprision(void);
static void atkDC_setstealthrock(void);
static void atkDD_setuserstatus3(void);
static void atkDE_asistattackselect(void);
static void atkDF_trysetmagiccoat(void);
static void atkE0_trysetsnatch(void);
static void atkE1_trygetintimidatetarget(void);
static void atkE2_switchoutabilities(void);
static void atkE3_jumpifhasnohp(void);
static void atkE4_getsecretpowereffect(void);
static void atkE5_pickup(void);
static void atkE6_docastformchangeanimation(void);
static void atkE7_trycastformdatachange(void);
static void atkE8_settypebasedhalvers(void);
static void atkE9_jumpifsubstituteblocks(void);
static void atkEA_tryrecycleitem(void);
static void atkEB_settypetoterrain(void);
static void atkEC_pursuitrelated(void);
static void atkEF_snatchsetbattlers(void);
static void atkEE_removelightscreenreflect(void);
static void atkEF_handleballthrow(void);
static void atkF0_givecaughtmon(void);
static void atkF1_trysetcaughtmondexflags(void);
static void atkF2_displaydexinfo(void);
static void atkF3_trygivecaughtmonnick(void);
static void atkF4_subattackerhpbydmg(void);
static void atkF5_removeattackerstatus1(void);
static void atkF6_finishaction(void);
static void atkF7_finishturn(void);
static void atkF8_trainerslideout(void);
static void atkF9_settelekinesis(void);
static void atkFA_swapstatstages(void);
static void atkFB_averagestats(void);
static void atkFC_jumpifoppositegenders(void);
static void atkFD_trygetbaddreamstarget(void);
static void atkFE_tryworryseed(void);
static void atkFF_metalburstdamagecalculator(void);

void (* const gBattleScriptingCommandsTable[])(void) =
{
    atk00_attackcanceler,
    atk01_accuracycheck,
    atk02_attackstring,
    atk03_ppreduce,
    atk04_critcalc,
    atk05_damagecalc,
    atk06_typecalc,
    atk07_adjustdamage,
    atk08_multihitresultmessage,
    atk09_attackanimation,
    atk0A_waitanimation,
    atk0B_healthbarupdate,
    atk0C_datahpupdate,
    atk0D_critmessage,
    atk0E_effectivenesssound,
    atk0F_resultmessage,
    atk10_printstring,
    atk11_printselectionstring,
    atk12_waitmessage,
    atk13_printfromtable,
    atk14_printselectionstringfromtable,
    atk15_seteffectwithchance,
    atk16_seteffectprimary,
    atk17_seteffectsecondary,
    atk18_clearstatusfromeffect,
    atk19_tryfaintmon,
    atk1A_dofaintanimation,
    atk1B_cleareffectsonfaint,
    atk1C_jumpifstatus,
    atk1D_jumpifstatus2,
    atk1E_jumpifability,
    atk1F_jumpifsideaffecting,
    atk20_jumpifstat,
    atk21_jumpifstatus3condition,
    atk22_jumpiftype,
    atk23_getexp,
    atk24,
    atk25_movevaluescleanup,
    atk26_setmultihit,
    atk27_decrementmultihit,
    atk28_goto,
    atk29_jumpifbyte,
    atk2A_jumpifhalfword,
    atk2B_jumpifword,
    atk2C_jumpifarrayequal,
    atk2D_jumpifarraynotequal,
    atk2E_setbyte,
    atk2F_addbyte,
    atk30_subbyte,
    atk31_copyarray,
    atk32_copyarraywithindex,
    atk33_orbyte,
    atk34_orhalfword,
    atk35_orword,
    atk36_bicbyte,
    atk37_bichalfword,
    atk38_bicword,
    atk39_pause,
    atk3A_waitstate,
    atk3B_healthbar_update,
    atk3C_return,
    atk3D_end,
    atk3E_end2,
    atk3F_end3,
    atk40_jumpifaffectedbyprotect,
    atk41_call,
    atk42_setroost,
    atk43_jumpifabilitypresent,
    atk44_endselectionscript,
    atk45_playanimation,
    atk46_playanimation2,
    atk47_setgraphicalstatchangevalues,
    atk48_playstatchangeanimation,
    atk49_moveend,
    atk4A_sethealblock,
    atk4B_returnatktoball,
    atk4C_getswitchedmondata,
    atk4D_switchindataupdate,
    atk4E_switchinanim,
    atk4F_jumpifcantswitch,
    atk50_openpartyscreen,
    atk51_switchhandleorder,
    atk52_switchineffects,
    atk53_trainerslidein,
    atk54_playse,
    atk55_fanfare,
    atk56_playfaintcry,
    atk57,
    atk58_returntoball,
    atk59_handlelearnnewmove,
    atk5A_yesnoboxlearnmove,
    atk5B_yesnoboxstoplearningmove,
    atk5C_hitanimation,
    atk5D_getmoneyreward,
    atk5E,
    atk5F_swapattackerwithtarget,
    atk60_incrementgamestat,
    atk61_drawpartystatussummary,
    atk62_hidepartystatussummary,
    atk63_jumptocalledmove,
    atk64_statusanimation,
    atk65_status2animation,
    atk66_chosenstatusanimation,
    atk67_yesnobox,
    atk68_cancelallactions,
    atk69_setgravity,
    atk6A_removeitem,
    atk6B_atknameinbuff1,
    atk6C_drawlvlupbox,
    atk6D_resetsentmonsvalue,
    atk6E_setatktoplayer0,
    atk6F_makevisible,
    atk70_recordability,
    atk71_buffermovetolearn,
    atk72_jumpifplayerran,
    atk73_hpthresholds,
    atk74_hpthresholds2,
    atk75_useitemonopponent,
    atk76_various,
    atk77_setprotectlike,
    atk78_faintifabilitynotdamp,
    atk79_setatkhptozero,
    atk7A_jumpifnexttargetvalid,
    atk7B_tryhealhalfhealth,
    atk7C_trymirrormove,
    atk7D_setrain,
    atk7E_setreflect,
    atk7F_setseeded,
    atk80_manipulatedamage,
    atk81_trysetrest,
    atk82_jumpifnotfirstturn,
    atk83_setmiracleeye,
    atk84_jumpifcantmakeasleep,
    atk85_stockpile,
    atk86_stockpiletobasedamage,
    atk87_stockpiletohpheal,
    atk88_setdrainedhp,
    atk89_statbuffchange,
    atk8A_normalisebuffs,
    atk8B_setbide,
    atk8C_confuseifrepeatingattackends,
    atk8D_setmultihitcounter,
    atk8E_initmultihitstring,
    atk8F_forcerandomswitch,
    atk90_tryconversiontypechange,
    atk91_givepaydaymoney,
    atk92_setlightscreen,
    atk93_tryKO,
    atk94_damagetohalftargethp,
    atk95_setsandstorm,
    atk96_weatherdamage,
    atk97_tryinfatuating,
    atk98_updatestatusicon,
    atk99_setmist,
    atk9A_setfocusenergy,
    atk9B_transformdataexecution,
    atk9C_setsubstitute,
    atk9D_mimicattackcopy,
    atk9E_metronome,
    atk9F_dmgtolevel,
    atkA0_psywavedamageeffect,
    atkA1_counterdamagecalculator,
    atkA2_mirrorcoatdamagecalculator,
    atkA3_disablelastusedattack,
    atkA4_trysetencore,
    atkA5_painsplitdmgcalc,
    atkA6_settypetorandomresistance,
    atkA7_setalwayshitflag,
    atkA8_copymovepermanently,
    atkA9_trychoosesleeptalkmove,
    atkAA_setdestinybond,
    atkAB_trysetdestinybondtohappen,
    atkAC_settailwind,
    atkAD_tryspiteppreduce,
    atkAE_healpartystatus,
    atkAF_cursetarget,
    atkB0_trysetspikes,
    atkB1_setforesight,
    atkB2_trysetperishsong,
    atkB3_handlerollout,
    atkB4_jumpifconfusedandstatmaxed,
    atkB5_handlefurycutter,
    atkB6_setembargo,
    atkB7_presentdamagecalculation,
    atkB8_setsafeguard,
    atkB9_magnitudedamagecalculation,
    atkBA_jumpifnopursuitswitchdmg,
    atkBB_setsunny,
    atkBC_maxattackhalvehp,
    atkBD_copyfoestats,
    atkBE_rapidspinfree,
    atkBF_setdefensecurlbit,
    atkC0_recoverbasedonsunlight,
    atkC1_setstickyweb,
    atkC2_selectfirstvalidtarget,
    atkC3_trysetfutureattack,
    atkC4_trydobeatup,
    atkC5_setsemiinvulnerablebit,
    atkC6_clearsemiinvulnerablebit,
    atkC7_setminimize,
    atkC8_sethail,
    atkC9_jumpifattackandspecialattackcannotfall,
    atkCA_setforcedtarget,
    atkCB_setcharge,
    atkCC_callterrainattack,
    atkCD_cureifburnedparalysedorpoisoned,
    atkCE_settorment,
    atkCF_jumpifnodamage,
    atkD0_settaunt,
    atkD1_trysethelpinghand,
    atkD2_tryswapitems,
    atkD3_trycopyability,
    atkD4_trywish,
    atkD5_settoxicspikes,
    atkD6_setgastroacid,
    atkD7_setyawn,
    atkD8_setdamagetohealthdifference,
    atkD9_setroom,
    atkDA_tryswapabilities,
    atkDB_tryimprision,
    atkDC_setstealthrock,
    atkDD_setuserstatus3,
    atkDE_asistattackselect,
    atkDF_trysetmagiccoat,
    atkE0_trysetsnatch,
    atkE1_trygetintimidatetarget,
    atkE2_switchoutabilities,
    atkE3_jumpifhasnohp,
    atkE4_getsecretpowereffect,
    atkE5_pickup,
    atkE6_docastformchangeanimation,
    atkE7_trycastformdatachange,
    atkE8_settypebasedhalvers,
    atkE9_jumpifsubstituteblocks,
    atkEA_tryrecycleitem,
    atkEB_settypetoterrain,
    atkEC_pursuitrelated,
    atkEF_snatchsetbattlers,
    atkEE_removelightscreenreflect,
    atkEF_handleballthrow,
    atkF0_givecaughtmon,
    atkF1_trysetcaughtmondexflags,
    atkF2_displaydexinfo,
    atkF3_trygivecaughtmonnick,
    atkF4_subattackerhpbydmg,
    atkF5_removeattackerstatus1,
    atkF6_finishaction,
    atkF7_finishturn,
    atkF8_trainerslideout,
    atkF9_settelekinesis,
    atkFA_swapstatstages,
    atkFB_averagestats,
    atkFC_jumpifoppositegenders,
    atkFD_trygetbaddreamstarget,
    atkFE_tryworryseed,
    atkFF_metalburstdamagecalculator,
};

struct StatFractions
{
    u8 dividend;
    u8 divisor;
};

static const struct StatFractions sAccuracyStageRatios[] =
{
    { 33, 100}, // -6
    { 36, 100}, // -5
    { 43, 100}, // -4
    { 50, 100}, // -3
    { 60, 100}, // -2
    { 75, 100}, // -1
    {  1,   1}, //  0
    {133, 100}, // +1
    {166, 100}, // +2
    {  2,   1}, // +3
    {233, 100}, // +4
    {133,  50}, // +5
    {  3,   1}, // +6
};

static const u32 sStatusFlagsForMoveEffects[] =
{
    0x00000000,
    STATUS1_SLEEP,
    STATUS1_POISON,
    STATUS1_BURN,
    STATUS1_FREEZE,
    STATUS1_PARALYSIS,
    STATUS1_TOXIC_POISON,
    STATUS2_CONFUSION,
    STATUS2_FLINCHED,
    0x00000000,
    STATUS2_UPROAR,
    0x00000000,
    STATUS2_MULTIPLETURNS,
    STATUS2_WRAPPED,
    0x00000000,
    0x00000000,
    0x00000000,
    0x00000000,
    0x00000000,
    0x00000000,
    0x00000000,
    0x00000000,
    0x00000000,
    0x00000000,
    0x00000000,
    0x00000000,
    0x00000000,
    0x00000000,
    0x00000000,
    STATUS2_RECHARGE,
    0x00000000,
    0x00000000,
    STATUS2_ESCAPE_PREVENTION,
    STATUS2_NIGHTMARE,
    0x00000000,
    0x00000000,
    0x00000000,
    0x00000000,
    0x00000000,
    0x00000000,
    0x00000000,
    0x00000000,
    0x00000000,
    0x00000000,
    0x00000000,
    0x00000000,
    0x00000000,
    0x00000000,
    0x00000000,
    0x00000000,
    0x00000000,
    0x00000000,
    0x00000000,
    STATUS2_LOCK_CONFUSE,
    0x00000000,
    0x00000000,
    0x00000000,
    0x00000000,
    0x00000000,
    0x00000000
};

static const u8* const sMoveEffectBS_Ptrs[] =
{
    [MOVE_EFFECT_SLEEP] = BattleScript_MoveEffectSleep,
    [MOVE_EFFECT_POISON] = BattleScript_MoveEffectPoison,
    [MOVE_EFFECT_BURN] = BattleScript_MoveEffectBurn,
    [MOVE_EFFECT_FREEZE] = BattleScript_MoveEffectFreeze,
    [MOVE_EFFECT_PARALYSIS] = BattleScript_MoveEffectParalysis,
    [MOVE_EFFECT_TOXIC] = BattleScript_MoveEffectToxic,
    [MOVE_EFFECT_CONFUSION] = BattleScript_MoveEffectConfusion,
    [MOVE_EFFECT_UPROAR] = BattleScript_MoveEffectUproar,
    [MOVE_EFFECT_PAYDAY] = BattleScript_MoveEffectPayDay,
    [MOVE_EFFECT_WRAP] = BattleScript_MoveEffectWrap,
    [MOVE_EFFECT_RECOIL_25] = BattleScript_MoveEffectRecoil,
    [MOVE_EFFECT_RECOIL_33] = BattleScript_MoveEffectRecoil,
};

static const struct WindowTemplate sUnusedWinTemplate = {0, 1, 3, 7, 0xF, 0x1F, 0x3F};

static const u16 sUnknown_0831C2C8[] = INCBIN_U16("graphics/battle_interface/unk_battlebox.gbapal");
static const u32 sUnknown_0831C2E8[] = INCBIN_U32("graphics/battle_interface/unk_battlebox.4bpp.lz");

#define MON_ICON_LVLUP_BOX_TAG      0xD75A

static const struct OamData sOamData_MonIconOnLvlUpBox =
{
    .y = 0,
    .affineMode = 0,
    .objMode = 0,
    .mosaic = 0,
    .bpp = 0,
    .shape = 0,
    .x = 0,
    .matrixNum = 0,
    .size = 2,
    .tileNum = 0,
    .priority = 0,
    .paletteNum = 0,
    .affineParam = 0,
};

static const struct SpriteTemplate sSpriteTemplate_MonIconOnLvlUpBox =
{
    .tileTag = MON_ICON_LVLUP_BOX_TAG,
    .paletteTag = MON_ICON_LVLUP_BOX_TAG,
    .oam = &sOamData_MonIconOnLvlUpBox,
    .anims = gDummySpriteAnimTable,
    .images = NULL,
    .affineAnims = gDummySpriteAffineAnimTable,
    .callback = SpriteCB_MonIconOnLvlUpBox
};

static const u16 sProtectSuccessRates[] = {USHRT_MAX, USHRT_MAX / 2, USHRT_MAX / 4, USHRT_MAX / 8};

#define MIMIC_FORBIDDEN_END             0xFFFE
#define METRONOME_FORBIDDEN_END         0xFFFF
#define ASSIST_FORBIDDEN_END            0xFFFF
#define COPYCAT_FORBIDDEN_END           0xFFFF

static const u16 sMovesForbiddenToCopy[] =
{
    MOVE_TRANSFORM,
    MOVE_METRONOME,
    MOVE_STRUGGLE,
    MOVE_SKETCH,
    MOVE_MIMIC,
    MIMIC_FORBIDDEN_END,
    MOVE_COUNTER,
    MOVE_MIRROR_COAT,
    MOVE_PROTECT,
    MOVE_DETECT,
    MOVE_ENDURE,
    MOVE_DESTINY_BOND,
    MOVE_SLEEP_TALK,
    MOVE_THIEF,
    MOVE_FOLLOW_ME,
    MOVE_SNATCH,
    MOVE_HELPING_HAND,
    MOVE_COVET,
    MOVE_TRICK,
    MOVE_FOCUS_PUNCH,
    MOVE_CIRCLE_THROW,
    MOVE_DRAGON_TAIL,
    MOVE_RAGE_POWDER,
    MOVE_MAT_BLOCK,
    MOVE_SPIKY_SHIELD,
    MOVE_SHELL_TRAP,
    MOVE_SPOTLIGHT,
    MOVE_FEINT,
    MOVE_KING_S_SHIELD,
    METRONOME_FORBIDDEN_END
};

static const u16 sNaturePowerMoves[] =
{
    MOVE_STUN_SPORE,
    MOVE_RAZOR_LEAF,
    MOVE_EARTHQUAKE,
    MOVE_HYDRO_PUMP,
    MOVE_SURF,
    MOVE_BUBBLE_BEAM,
    MOVE_ROCK_SLIDE,
    MOVE_SHADOW_BALL,
    MOVE_SWIFT,
    MOVE_SWIFT
};

static const u16 sPickupItems[] =
{
    ITEM_POTION,
    ITEM_ANTIDOTE,
    ITEM_SUPER_POTION,
    ITEM_GREAT_BALL,
    ITEM_REPEL,
    ITEM_ESCAPE_ROPE,
    ITEM_X_ATTACK,
    ITEM_FULL_HEAL,
    ITEM_ULTRA_BALL,
    ITEM_HYPER_POTION,
    ITEM_RARE_CANDY,
    ITEM_PROTEIN,
    ITEM_REVIVE,
    ITEM_HP_UP,
    ITEM_FULL_RESTORE,
    ITEM_MAX_REVIVE,
    ITEM_PP_UP,
    ITEM_MAX_ELIXIR,
};

static const u16 sRarePickupItems[] =
{
    ITEM_HYPER_POTION,
    ITEM_NUGGET,
    ITEM_KINGS_ROCK,
    ITEM_FULL_RESTORE,
    ITEM_ETHER,
    ITEM_WHITE_HERB,
    ITEM_TM44_REST,
    ITEM_ELIXIR,
    ITEM_TM01_FOCUS_PUNCH,
    ITEM_LEFTOVERS,
    ITEM_TM26_EARTHQUAKE,
};

static const u8 sPickupProbabilities[] =
{
    30, 40, 50, 60, 70, 80, 90, 94, 98
};

static const u8 sTerrainToType[] =
{
    TYPE_GRASS, // tall grass
    TYPE_GRASS, // long grass
    TYPE_GROUND, // sand
    TYPE_WATER, // underwater
    TYPE_WATER, // water
    TYPE_WATER, // pond water
    TYPE_ROCK, // rock
    TYPE_ROCK, // cave
    TYPE_NORMAL, // building
    TYPE_NORMAL, // plain
};

static const u8 sBallCatchBonuses[] =
{
    20, 15, 10, 15 // Ultra, Great, Poke, Safari
};

const ALIGNED(4) u8 gUnknown_0831C494[][4] =
{
    {0x3d, 0x44, 0x3d, 0x44},
    {0x14, 0x2d, 0x54, 0x5c},
    {0x46, 0x55, 0x20, 0x5c},
    {0x26, 0x45, 0x46, 0x55},
    {0x14, 0x5a, 0x46, 0x5c},
    {0x1e, 0x32, 0x20, 0x5a},
    {0x38, 0x4e, 0x38, 0x4e},
    {0x19, 0x28, 0x4b, 0x5a},
    {0x45, 0x4b, 0x1c, 0x53},
    {0x23, 0x2d, 0x1d, 0x23},
    {0x3e, 0x48, 0x1e, 0x32},
    {0x3a, 0x5f, 0x58, 0x5e},
    {0x22, 0x2d, 0x1d, 0x28},
    {0x23, 0x28, 0x23, 0x5f},
    {0x38, 0x4e, 0x38, 0x4e},
    {0x23, 0x50, 0x22, 0x5e},
    {0x2c, 0x5e, 0x22, 0x28},
    {0x38, 0x4e, 0x38, 0x4e},
    {0x1e, 0x58, 0x1e, 0x58},
    {0x1e, 0x2b, 0x1b, 0x21},
    {0x28, 0x5a, 0x19, 0x57},
    {0x12, 0x58, 0x5a, 0x5f},
    {0x58, 0x5e, 0x16, 0x2a},
    {0x2a, 0x5c, 0x2a, 0x2f},
    {0x38, 0x4e, 0x38, 0x4e}
};

static const u8 sUnknown_0831C4F8[] =
{
    0x03, 0x00, 0x01, 0x00, 0x00, 0x01, 0x03, 0x00,
    0x01, 0x02, 0x02, 0x00, 0x03, 0x01, 0x03, 0x01,
    0x02, 0x03, 0x03, 0x02, 0x01, 0x00, 0x02, 0x02,
    0x03, 0x00, 0x00, 0x00
};

bool32 IsBattlerProtected(u8 battlerId, u16 move)
{
    if (!(gBattleMoves[move].flags & FLAG_PROTECT_AFFECTED))
        return FALSE;
    else if (gBattleMoves[move].effect == MOVE_EFFECT_FEINT)
        return FALSE;
    else if (gProtectStructs[battlerId].protected)
        return TRUE;
    else if (gSideStatuses[GetBattlerSide(battlerId)] & SIDE_STATUS_WIDE_GUARD
             && gBattleMoves[move].target & (MOVE_TARGET_BOTH | MOVE_TARGET_FOES_AND_ALLY))
        return TRUE;
    else if (gProtectStructs[battlerId].banefulBunkered)
        return TRUE;
    else if (gProtectStructs[battlerId].spikyShielded)
        return TRUE;
    else if (gProtectStructs[battlerId].kingsShielded && gBattleMoves[move].power != 0)
        return TRUE;
    else if (gSideStatuses[GetBattlerSide(battlerId)] & SIDE_STATUS_QUICK_GUARD
             && GetMovePriority(gBattlerAttacker) > 0)
        return TRUE;
    else
        return FALSE;
}

static void atk00_attackcanceler(void)
{
    s32 i;
    u32 moveType;

    if (gBattleOutcome != 0)
    {
        gCurrentActionFuncId = B_ACTION_FINISHED;
        return;
    }
    if (gBattleMons[gBattlerAttacker].hp == 0 && !(gHitMarker & HITMARKER_NO_ATTACKSTRING))
    {
        gHitMarker |= HITMARKER_UNABLE_TO_USE_MOVE;
        gBattlescriptCurrInstr = BattleScript_MoveEnd;
        return;
    }
    if (AtkCanceller_UnableToUseMove())
        return;

    // Check Protean activation.
    GET_MOVE_TYPE(gCurrentMove, moveType);
    if (GetBattlerAbility(gBattlerAttacker) == ABILITY_PROTEAN
        && (gBattleMons[gBattlerAttacker].type1 != moveType || gBattleMons[gBattlerAttacker].type2 != moveType ||
            (gBattleMons[gBattlerAttacker].type3 != moveType && gBattleMons[gBattlerAttacker].type3 != TYPE_MYSTERY))
        && gCurrentMove != MOVE_STRUGGLE)
    {
        PREPARE_TYPE_BUFFER(gBattleTextBuff1, moveType);
        SET_BATTLER_TYPE(gBattlerAttacker, moveType);
        BattleScriptPushCursor();
        gBattlescriptCurrInstr = BattleScript_ProteanActivates;
        return;
    }

    if (AtkCanceller_UnableToUseMove2())
        return;
    if (AbilityBattleEffects(ABILITYEFFECT_MOVES_BLOCK, gBattlerTarget, 0, 0, 0))
        return;
    if (!gBattleMons[gBattlerAttacker].pp[gCurrMovePos] && gCurrentMove != MOVE_STRUGGLE && !(gHitMarker & (HITMARKER_x800000 | HITMARKER_NO_ATTACKSTRING))
     && !(gBattleMons[gBattlerAttacker].status2 & STATUS2_MULTIPLETURNS))
    {
        gBattlescriptCurrInstr = BattleScript_NoPPForMove;
        gMoveResultFlags |= MOVE_RESULT_MISSED;
        return;
    }

    gHitMarker &= ~(HITMARKER_x800000);

    if (!(gHitMarker & HITMARKER_OBEYS) && !(gBattleMons[gBattlerAttacker].status2 & STATUS2_MULTIPLETURNS))
    {
        i = IsMonDisobedient(); // why use the 'i' variable...?
        switch (i)
        {
        case 0:
            break;
        case 2:
            gHitMarker |= HITMARKER_OBEYS;
            return;
        default:
            gMoveResultFlags |= MOVE_RESULT_MISSED;
            return;
        }
    }

    gHitMarker |= HITMARKER_OBEYS;

    if (gProtectStructs[gBattlerTarget].bounceMove
        && gBattleMoves[gCurrentMove].flags & FLAG_MAGICCOAT_AFFECTED
        && !gProtectStructs[gBattlerAttacker].usesBouncedMove)
    {
        PressurePPLose(gBattlerAttacker, gBattlerTarget, MOVE_MAGIC_COAT);
        gProtectStructs[gBattlerTarget].bounceMove = 0;
        gProtectStructs[gBattlerTarget].usesBouncedMove = 1;
        gBattleCommunication[MULTISTRING_CHOOSER] = 0;
        BattleScriptPushCursor();
        gBattlescriptCurrInstr = BattleScript_MagicCoatBounce;
        return;
    }
    else if (GetBattlerAbility(gBattlerTarget) == ABILITY_MAGIC_BOUNCE
             && gBattleMoves[gCurrentMove].flags & FLAG_MAGICCOAT_AFFECTED
             && !gProtectStructs[gBattlerAttacker].usesBouncedMove)
    {
        RecordAbilityBattle(gBattlerTarget, ABILITY_MAGIC_BOUNCE);
        gProtectStructs[gBattlerTarget].usesBouncedMove = 1;
        gBattleCommunication[MULTISTRING_CHOOSER] = 1;
        BattleScriptPushCursor();
        gBattlescriptCurrInstr = BattleScript_MagicCoatBounce;
        return;
    }

    for (i = 0; i < gBattlersCount; i++)
    {
        if ((gProtectStructs[gBattlerByTurnOrder[i]].stealMove) && gBattleMoves[gCurrentMove].flags & FLAG_SNATCH_AFFECTED)
        {
            PressurePPLose(gBattlerAttacker, gBattlerByTurnOrder[i], MOVE_SNATCH);
            gProtectStructs[gBattlerByTurnOrder[i]].stealMove = 0;
            gBattleScripting.battler = gBattlerByTurnOrder[i];
            BattleScriptPushCursor();
            gBattlescriptCurrInstr = BattleScript_SnatchedMove;
            return;
        }
    }

    if (gSpecialStatuses[gBattlerTarget].lightningRodRedirected)
    {
        gSpecialStatuses[gBattlerTarget].lightningRodRedirected = 0;
        gLastUsedAbility = ABILITY_LIGHTNING_ROD;
        BattleScriptPushCursor();
        gBattlescriptCurrInstr = BattleScript_TookAttack;
        RecordAbilityBattle(gBattlerTarget, gLastUsedAbility);
    }
    else if (gSpecialStatuses[gBattlerTarget].stormDrainRedirected)
    {
        gSpecialStatuses[gBattlerTarget].stormDrainRedirected = 0;
        gLastUsedAbility = ABILITY_STORM_DRAIN;
        BattleScriptPushCursor();
        gBattlescriptCurrInstr = BattleScript_TookAttack;
        RecordAbilityBattle(gBattlerTarget, gLastUsedAbility);
    }
    else if (IsBattlerProtected(gBattlerTarget, gCurrentMove)
     && (gCurrentMove != MOVE_CURSE || IS_BATTLER_OF_TYPE(gBattlerAttacker, TYPE_GHOST))
     && ((!IsTwoTurnsMove(gCurrentMove) || (gBattleMons[gBattlerAttacker].status2 & STATUS2_MULTIPLETURNS))))
    {
        CancelMultiTurnMoves(gBattlerAttacker);
        gMoveResultFlags |= MOVE_RESULT_MISSED;
        gLastLandedMoves[gBattlerTarget] = 0;
        gLastHitByType[gBattlerTarget] = 0;
        gBattleCommunication[6] = 1;
        gBattlescriptCurrInstr++;
    }
    else
    {
        gBattlescriptCurrInstr++;
    }
}

static bool32 JumpIfMoveFailed(u8 adder, u16 move)
{
    if (gMoveResultFlags & MOVE_RESULT_NO_EFFECT)
    {
        gLastLandedMoves[gBattlerTarget] = 0;
        gLastHitByType[gBattlerTarget] = 0;
        gBattlescriptCurrInstr = T1_READ_PTR(gBattlescriptCurrInstr + 1);
        return TRUE;
    }
    else
    {
        TrySetDestinyBondToHappen();
        if (AbilityBattleEffects(ABILITYEFFECT_ABSORBING, gBattlerTarget, 0, 0, move))
            return TRUE;
    }
    gBattlescriptCurrInstr += adder;
    return FALSE;
}

static void atk40_jumpifaffectedbyprotect(void)
{
    if (IsBattlerProtected(gBattlerTarget, gCurrentMove))
    {
        gMoveResultFlags |= MOVE_RESULT_MISSED;
        JumpIfMoveFailed(5, 0);
        gBattleCommunication[6] = 1;
    }
    else
    {
        gBattlescriptCurrInstr += 5;
    }
}

bool8 JumpIfMoveAffectedByProtect(u16 move)
{
    bool8 affected = FALSE;
    if (IsBattlerProtected(gBattlerTarget, move))
    {
        gMoveResultFlags |= MOVE_RESULT_MISSED;
        JumpIfMoveFailed(7, move);
        gBattleCommunication[6] = 1;
        affected = TRUE;
    }
    return affected;
}

static bool32 AccuracyCalcHelper(u16 move)
{
    if (gStatuses3[gBattlerTarget] & STATUS3_ALWAYS_HITS && gDisableStructs[gBattlerTarget].battlerWithSureHit == gBattlerAttacker)
    {
        JumpIfMoveFailed(7, move);
        return TRUE;
    }
    else if (gBattleMoves[move].effect == EFFECT_TOXIC && IS_BATTLER_OF_TYPE(gBattlerAttacker, TYPE_POISON))
    {
        JumpIfMoveFailed(7, move);
        return TRUE;
    }
    else if (GetBattlerAbility(gBattlerAttacker) == ABILITY_NO_GUARD)
    {
        if (!JumpIfMoveFailed(7, move))
            RecordAbilityBattle(gBattlerAttacker, ABILITY_NO_GUARD);
        return TRUE;
    }
    else if (GetBattlerAbility(gBattlerTarget) == ABILITY_NO_GUARD)
    {
        if (!JumpIfMoveFailed(7, move))
            RecordAbilityBattle(gBattlerTarget, ABILITY_NO_GUARD);
        return TRUE;
    }

    if (!(gHitMarker & HITMARKER_IGNORE_ON_AIR) && gStatuses3[gBattlerTarget] & STATUS3_ON_AIR)
    {
        gMoveResultFlags |= MOVE_RESULT_MISSED;
        JumpIfMoveFailed(7, move);
        return TRUE;
    }
    gHitMarker &= ~HITMARKER_IGNORE_ON_AIR;

    if (!(gHitMarker & HITMARKER_IGNORE_UNDERGROUND) && gStatuses3[gBattlerTarget] & STATUS3_UNDERGROUND)
    {
        gMoveResultFlags |= MOVE_RESULT_MISSED;
        JumpIfMoveFailed(7, move);
        return TRUE;
    }
    gHitMarker &= ~HITMARKER_IGNORE_UNDERGROUND;

    if (!(gHitMarker & HITMARKER_IGNORE_UNDERWATER) && gStatuses3[gBattlerTarget] & STATUS3_UNDERWATER)
    {
        gMoveResultFlags |= MOVE_RESULT_MISSED;
        JumpIfMoveFailed(7, move);
        return TRUE;
    }
    gHitMarker &= ~HITMARKER_IGNORE_UNDERWATER;

    if (gStatuses3[gBattlerTarget] & STATUS3_PHANTOM_FORCE)
    {
        gMoveResultFlags |= MOVE_RESULT_MISSED;
        JumpIfMoveFailed(7, move);
        return TRUE;
    }

    if ((WEATHER_HAS_EFFECT && (gBattleWeather & WEATHER_RAIN_ANY) && (gBattleMoves[move].effect == EFFECT_THUNDER || gBattleMoves[move].effect == EFFECT_HURRICANE))
     || (gBattleMoves[move].effect == EFFECT_VITAL_THROW)
     || (gBattleMoves[move].accuracy == 0))
    {
        JumpIfMoveFailed(7, move);
        return TRUE;
    }

    return FALSE;
}

static void atk01_accuracycheck(void)
{
    u16 move = T2_READ_16(gBattlescriptCurrInstr + 5);

    if (move == ACC_CURR_MOVE)
        move = gCurrentMove;

    if (move == NO_ACC_CALC_CHECK_LOCK_ON)
    {
        if (gStatuses3[gBattlerTarget] & STATUS3_ALWAYS_HITS && gDisableStructs[gBattlerTarget].battlerWithSureHit == gBattlerAttacker)
            gBattlescriptCurrInstr += 7;
        else if (gStatuses3[gBattlerTarget] & (STATUS3_SEMI_INVULNERABLE))
            gBattlescriptCurrInstr = T1_READ_PTR(gBattlescriptCurrInstr + 1);
        else if (!JumpIfMoveAffectedByProtect(0))
            gBattlescriptCurrInstr += 7;
    }
    else
    {
        u8 type, moveAcc, atkHoldEffect, atkParam, defHoldEffect, defParam, atkAbility, defAbility;
        s8 buff, accStage, evasionStage;
        u32 calc;

        GET_MOVE_TYPE(move, type);

        if (JumpIfMoveAffectedByProtect(move))
            return;
        if (AccuracyCalcHelper(move))
            return;

        atkAbility = GetBattlerAbility(gBattlerAttacker);
        defAbility = GetBattlerAbility(gBattlerTarget);

        accStage = gBattleMons[gBattlerAttacker].statStages[STAT_ACC];
        evasionStage = gBattleMons[gBattlerTarget].statStages[STAT_EVASION];
        if (atkAbility == ABILITY_UNAWARE)
            evasionStage = 6;
        if (gBattleMoves[move].flags & FLAG_STAT_STAGES_IGNORED)
            evasionStage = 6;
        if (defAbility == ABILITY_UNAWARE)
            accStage = 6;

        if (gBattleMons[gBattlerTarget].status2 & STATUS2_FORESIGHT || gStatuses3[gBattlerTarget] & STATUS3_MIRACLE_EYED)
            buff = accStage;
        else
            buff = accStage + 6 - evasionStage;

        if (buff < 0)
            buff = 0;
        if (buff > 0xC)
            buff = 0xC;

        moveAcc = gBattleMoves[move].accuracy;
        // Check Thunder and Hurricane on sunny weather.
        if (WEATHER_HAS_EFFECT && gBattleWeather & WEATHER_SUN_ANY && (gBattleMoves[move].effect == EFFECT_THUNDER || gBattleMoves[move].effect == EFFECT_HURRICANE))
            moveAcc = 50;
        // Check Wonder Skin.
        if (defAbility == ABILITY_WONDER_SKIN && gBattleMoves[move].power == 0)
            moveAcc = 50;

        calc = sAccuracyStageRatios[buff].dividend * moveAcc;
        calc /= sAccuracyStageRatios[buff].divisor;

        if (atkAbility == ABILITY_COMPOUND_EYES)
            calc = (calc * 130) / 100; // 1.3 compound eyes boost
        else if (atkAbility == ABILITY_VICTORY_STAR)
            calc = (calc * 110) / 100; // 1.1 victory star boost
        if (IsBattlerAlive(BATTLE_PARTNER(gBattlerAttacker)) && GetBattlerAbility(BATTLE_PARTNER(gBattlerAttacker)) == ABILITY_VICTORY_STAR)
            calc = (calc * 110) / 100; // 1.1 ally's victory star boost

        if (defAbility == ABILITY_SAND_VEIL && WEATHER_HAS_EFFECT && gBattleWeather & WEATHER_SANDSTORM_ANY)
            calc = (calc * 80) / 100; // 1.2 sand veil loss
        else if (defAbility == ABILITY_SNOW_CLOAK && WEATHER_HAS_EFFECT && gBattleWeather & WEATHER_HAIL_ANY)
            calc = (calc * 80) / 100; // 1.2 snow cloak loss
        else if (defAbility == ABILITY_TANGLED_FEET && gBattleMons[gBattlerTarget].status2 & STATUS2_CONFUSION)
            calc = (calc * 50) / 100; // 1.5 tangled feet loss

        if (atkAbility == ABILITY_HUSTLE && IS_MOVE_PHYSICAL(move))
            calc = (calc * 80) / 100; // 1.2 hustle loss

        defHoldEffect = GetBattlerHoldEffect(gBattlerTarget, TRUE);
        defParam = GetBattlerHoldEffectParam(gBattlerTarget);
        gPotentialItemEffectBattler = gBattlerTarget;

        atkHoldEffect = GetBattlerHoldEffect(gBattlerAttacker, TRUE);
        atkParam = GetBattlerHoldEffectParam(gBattlerAttacker);

        if (defHoldEffect == HOLD_EFFECT_EVASION_UP)
            calc = (calc * (100 - defParam)) / 100;

        if (atkHoldEffect == HOLD_EFFECT_WIDE_LENS)
            calc = (calc * (100 + atkParam)) / 100;
        else if (atkHoldEffect == HOLD_EFFECT_ZOOM_LENS && GetBattlerTurnOrderNum(gBattlerAttacker) > GetBattlerTurnOrderNum(gBattlerTarget));
            calc = (calc * (100 + atkParam)) / 100;

        // final calculation
        if ((Random() % 100 + 1) > calc)
        {
            gMoveResultFlags |= MOVE_RESULT_MISSED;
            if (gBattleTypeFlags & BATTLE_TYPE_DOUBLE &&
                (gBattleMoves[move].target == MOVE_TARGET_BOTH || gBattleMoves[move].target == MOVE_TARGET_FOES_AND_ALLY))
                gBattleCommunication[6] = 2;
            else
                gBattleCommunication[6] = 0;

            CalcTypeEffectivenessMultiplier(move, type, gBattlerAttacker, gBattlerTarget, TRUE);
        }
        JumpIfMoveFailed(7, move);
    }
}

static void atk02_attackstring(void)
{
    if (gBattleControllerExecFlags)
         return;
    if (!(gHitMarker & (HITMARKER_NO_ATTACKSTRING | HITMARKER_ATTACKSTRING_PRINTED)))
    {
        PrepareStringBattle(STRINGID_USEDMOVE, gBattlerAttacker);
        gHitMarker |= HITMARKER_ATTACKSTRING_PRINTED;
    }
    gBattlescriptCurrInstr++;
    gBattleCommunication[MSG_DISPLAY] = 0;
}

static void atk03_ppreduce(void)
{
    s32 ppToDeduct = 1;

    if (gBattleControllerExecFlags)
        return;

    if (!gSpecialStatuses[gBattlerAttacker].ppNotAffectedByPressure)
    {
        switch (gBattleMoves[gCurrentMove].target)
        {
        case MOVE_TARGET_FOES_AND_ALLY:
            ppToDeduct += AbilityBattleEffects(ABILITYEFFECT_COUNT_ON_FIELD, gBattlerAttacker, ABILITY_PRESSURE, 0, 0);
            break;
        case MOVE_TARGET_BOTH:
        case MOVE_TARGET_OPPONENTS_FIELD:
            ppToDeduct += AbilityBattleEffects(ABILITYEFFECT_COUNT_OTHER_SIDE, gBattlerAttacker, ABILITY_PRESSURE, 0, 0);
            break;
        default:
            if (gBattlerAttacker != gBattlerTarget && gBattleMons[gBattlerTarget].ability == ABILITY_PRESSURE)
                ppToDeduct++;
            break;
        }
    }

    if (!(gHitMarker & (HITMARKER_NO_PPDEDUCT | HITMARKER_NO_ATTACKSTRING)) && gBattleMons[gBattlerAttacker].pp[gCurrMovePos])
    {
        gProtectStructs[gBattlerAttacker].notFirstStrike = 1;

        if (gBattleMons[gBattlerAttacker].pp[gCurrMovePos] > ppToDeduct)
            gBattleMons[gBattlerAttacker].pp[gCurrMovePos] -= ppToDeduct;
        else
            gBattleMons[gBattlerAttacker].pp[gCurrMovePos] = 0;

        if (!(gBattleMons[gBattlerAttacker].status2 & STATUS2_TRANSFORMED)
            && !((gDisableStructs[gBattlerAttacker].mimickedMoves) & gBitTable[gCurrMovePos]))
        {
            gActiveBattler = gBattlerAttacker;
            BtlController_EmitSetMonData(0, REQUEST_PPMOVE1_BATTLE + gCurrMovePos, 0, 1, &gBattleMons[gBattlerAttacker].pp[gCurrMovePos]);
            MarkBattlerForControllerExec(gBattlerAttacker);
        }
    }

    gHitMarker &= ~(HITMARKER_NO_PPDEDUCT);
    gBattlescriptCurrInstr++;
}

s32 CalcCritChanceStage(u8 battlerAtk, u8 battlerDef, u32 move, bool32 recordAbility)
{
    s32 critChance = 0;
    u32 abilityAtk = GetBattlerAbility(gBattlerAttacker);
    u32 abilityDef = GetBattlerAbility(gBattlerTarget);

    if (gSideStatuses[battlerDef] & SIDE_STATUS_LUCKY_CHANT
        || gStatuses3[gBattlerAttacker] & STATUS3_CANT_SCORE_A_CRIT)
    {
        critChance = -1;
    }
    else if (abilityDef == ABILITY_BATTLE_ARMOR || abilityDef == ABILITY_SHELL_ARMOR)
    {
        if (recordAbility)
            RecordAbilityBattle(battlerDef, abilityDef);
        critChance = -1;
    }
    else if (gStatuses3[battlerAtk] & STATUS3_LASER_FOCUS
             || gBattleMoves[move].effect == EFFECT_ALWAYS_CRIT
             || (abilityAtk == ABILITY_MERCILESS && gBattleMons[battlerDef].status1 & STATUS1_PSN_ANY))
    {
        critChance = -2;
    }
    else
    {
        u32 holdEffectAtk = GetBattlerHoldEffect(battlerAtk, TRUE);

        critChance  = 2 * ((gBattleMons[gBattlerAttacker].status2 & STATUS2_FOCUS_ENERGY) != 0)
                    + ((gBattleMoves[gCurrentMove].flags & FLAG_HIGH_CRIT) != 0)
                    + (holdEffectAtk == HOLD_EFFECT_SCOPE_LENS)
                    + 2 * (holdEffectAtk == HOLD_EFFECT_LUCKY_PUNCH && gBattleMons[gBattlerAttacker].species == SPECIES_CHANSEY)
                    + 2 * (holdEffectAtk == HOLD_EFFECT_STICK && gBattleMons[gBattlerAttacker].species == SPECIES_FARFETCHD)
                    + (abilityAtk == ABILITY_SUPER_LUCK);
    }

    if (critChance > 4)
        critChance = 4;

    return critChance;
}

// The chance is 1/N for each stage.
#if B_CRIT_CHANCE == GEN_7
    static const u8 sCriticalHitChance[] = {24, 8, 2, 1, 1};
#elif B_CRIT_CHANCE == GEN_6
    static const u8 sCriticalHitChance[] = {16, 8, 2, 1, 1};
#else
    static const u8 sCriticalHitChance[] = {16, 8, 4, 3, 2}; // Gens 2,3,4,5
#endif // B_CRIT_CHANCE

static void atk04_critcalc(void)
{
    s32 critChance = CalcCritChanceStage(gBattlerAttacker, gBattlerTarget, gCurrentMove, TRUE);
    gPotentialItemEffectBattler = gBattlerAttacker;

    if (gBattleTypeFlags & (BATTLE_TYPE_WALLY_TUTORIAL | BATTLE_TYPE_FIRST_BATTLE))
        gIsCriticalHit = FALSE;
    else if (critChance == -1)
        gIsCriticalHit = FALSE;
    else if (critChance == -2)
        gIsCriticalHit = TRUE;
    else if (Random() % sCriticalHitChance[critChance] == 0)
        gIsCriticalHit = TRUE;
    else
        gIsCriticalHit = FALSE;

    gBattlescriptCurrInstr++;
}

static void atk05_damagecalc(void)
{
    u8 moveType;

    GET_MOVE_TYPE(gCurrentMove, moveType);
    gBattleMoveDamage = CalculateMoveDamage(gCurrentMove, gBattlerAttacker, gBattlerTarget, moveType, 0, gIsCriticalHit, TRUE);
    gBattlescriptCurrInstr++;
}

static void atk06_typecalc(void)
{
    u8 moveType;

    GET_MOVE_TYPE(gCurrentMove, moveType);
    CalcTypeEffectivenessMultiplier(gCurrentMove, moveType, gBattlerAttacker, gBattlerTarget, TRUE);

    gBattlescriptCurrInstr++;
}

static void atk07_adjustdamage(void)
{
    u8 holdEffect, param;

    if (DoesSubstituteBlockMove(gBattlerAttacker, gBattlerTarget, gCurrentMove))
        goto END;
    if (gBattleMons[gBattlerTarget].hp > gBattleMoveDamage)
        goto END;

    holdEffect = GetBattlerHoldEffect(gBattlerTarget, TRUE);
    param = GetBattlerHoldEffectParam(gBattlerTarget);

    gPotentialItemEffectBattler = gBattlerTarget;

    if (holdEffect == HOLD_EFFECT_FOCUS_BAND && (Random() % 100) < param)
    {
        RecordItemEffectBattle(gBattlerTarget, holdEffect);
        gSpecialStatuses[gBattlerTarget].focusBanded = 1;
    }
    else if (holdEffect == HOLD_EFFECT_FOCUS_SASH && BATTLER_MAX_HP(gBattlerTarget))
    {
        RecordItemEffectBattle(gBattlerTarget, holdEffect);
        gSpecialStatuses[gBattlerTarget].focusSashed = 1;
    }
    else if (GetBattlerAbility(gBattlerTarget) == ABILITY_STURDY && BATTLER_MAX_HP(gBattlerTarget))
    {
        RecordAbilityBattle(gBattlerTarget, ABILITY_STURDY);
        gSpecialStatuses[gBattlerTarget].sturdied = 1;
    }

    if (gBattleMoves[gCurrentMove].effect != EFFECT_FALSE_SWIPE
        && !gProtectStructs[gBattlerTarget].endured
        && !gSpecialStatuses[gBattlerTarget].focusBanded
        && !gSpecialStatuses[gBattlerTarget].focusSashed
        && !gSpecialStatuses[gBattlerTarget].sturdied)
        goto END;

    // Handle reducing the dmg to 1 hp.
    gBattleMoveDamage = gBattleMons[gBattlerTarget].hp - 1;

    if (gProtectStructs[gBattlerTarget].endured)
    {
        gMoveResultFlags |= MOVE_RESULT_FOE_ENDURED;
    }
    else if (gSpecialStatuses[gBattlerTarget].focusBanded || gSpecialStatuses[gBattlerTarget].focusSashed)
    {
        gMoveResultFlags |= MOVE_RESULT_FOE_HUNG_ON;
        gLastUsedItem = gBattleMons[gBattlerTarget].item;
    }
    else if (gSpecialStatuses[gBattlerTarget].sturdied)
    {
        gMoveResultFlags |= MOVE_RESULT_STURDIED;
        gLastUsedAbility = ABILITY_STURDY;
    }

END:
    gBattlescriptCurrInstr++;
}

static void atk08_multihitresultmessage(void)
{
    if (gBattleControllerExecFlags)
        return;

    if (!(gMoveResultFlags & MOVE_RESULT_FAILED) && !(gMoveResultFlags & MOVE_RESULT_FOE_ENDURED))
    {
        if (gMoveResultFlags & MOVE_RESULT_STURDIED)
        {
            gMoveResultFlags &= ~(MOVE_RESULT_STURDIED | MOVE_RESULT_FOE_HUNG_ON);
            gSpecialStatuses[gBattlerTarget].sturdied = 0; // Delete this line to make Sturdy last for the duration of the whole move turn.
            BattleScriptPushCursor();
            gBattlescriptCurrInstr = BattleScript_SturdiedMsg;
            return;
        }
        else if (gMoveResultFlags & MOVE_RESULT_FOE_HUNG_ON)
        {
            gLastUsedItem = gBattleMons[gBattlerTarget].item;
            gPotentialItemEffectBattler = gBattlerTarget;
            gMoveResultFlags &= ~(MOVE_RESULT_STURDIED | MOVE_RESULT_FOE_HUNG_ON);
            gSpecialStatuses[gBattlerTarget].focusBanded = 0; // Delete this line to make Focus Band last for the duration of the whole move turn.
            gSpecialStatuses[gBattlerTarget].focusSashed = 0; // Delete this line to make Focus Sash last for the duration of the whole move turn.
            BattleScriptPushCursor();
            gBattlescriptCurrInstr = BattleScript_HangedOnMsg;
            return;
        }
    }

    gBattlescriptCurrInstr++;
}

static void atk09_attackanimation(void)
{
    if (gBattleControllerExecFlags)
        return;

    if ((gHitMarker & HITMARKER_NO_ANIMATIONS) && (gCurrentMove != MOVE_TRANSFORM && gCurrentMove != MOVE_SUBSTITUTE))
    {
        BattleScriptPush(gBattlescriptCurrInstr + 1);
        gBattlescriptCurrInstr = BattleScript_Pausex20;
        gBattleScripting.animTurn++;
        gBattleScripting.animTargetsHit++;
    }
    else
    {
        if ((gBattleMoves[gCurrentMove].target & MOVE_TARGET_BOTH
             || gBattleMoves[gCurrentMove].target & MOVE_TARGET_FOES_AND_ALLY
             || gBattleMoves[gCurrentMove].target & MOVE_TARGET_DEPENDS)
            && gBattleScripting.animTargetsHit)
        {
            gBattlescriptCurrInstr++;
            return;
        }
        if (!(gMoveResultFlags & MOVE_RESULT_NO_EFFECT))
        {
            u8 multihit;

            gActiveBattler = gBattlerAttacker;

            if (gBattleMons[gBattlerTarget].status2 & STATUS2_SUBSTITUTE)
                multihit = gMultiHitCounter;
            else if (gMultiHitCounter != 0 && gMultiHitCounter != 1)
            {
                if (gBattleMons[gBattlerTarget].hp <= gBattleMoveDamage)
                    multihit = 1;
                else
                    multihit = gMultiHitCounter;
            }
            else
                multihit = gMultiHitCounter;

            BtlController_EmitMoveAnimation(0, gCurrentMove, gBattleScripting.animTurn, gBattleMovePower, gBattleMoveDamage, gBattleMons[gBattlerAttacker].friendship, &gDisableStructs[gBattlerAttacker], multihit);
            gBattleScripting.animTurn += 1;
            gBattleScripting.animTargetsHit += 1;
            MarkBattlerForControllerExec(gBattlerAttacker);
            gBattlescriptCurrInstr++;
        }
        else
        {
            BattleScriptPush(gBattlescriptCurrInstr + 1);
            gBattlescriptCurrInstr = BattleScript_Pausex20;
        }
    }
}

static void atk0A_waitanimation(void)
{
    if (gBattleControllerExecFlags == 0)
        gBattlescriptCurrInstr++;
}

static void atk0B_healthbarupdate(void)
{
    if (gBattleControllerExecFlags)
        return;

    if (!(gMoveResultFlags & MOVE_RESULT_NO_EFFECT))
    {
        gActiveBattler = GetBattlerForBattleScript(gBattlescriptCurrInstr[1]);

        if (DoesSubstituteBlockMove(gBattlerAttacker, gActiveBattler, gCurrentMove) && gDisableStructs[gActiveBattler].substituteHP && !(gHitMarker & HITMARKER_IGNORE_SUBSTITUTE))
        {
            PrepareStringBattle(STRINGID_SUBSTITUTEDAMAGED, gActiveBattler);
        }
        else
        {
            s16 healthValue;

            s32 currDmg = gBattleMoveDamage;
            s32 maxPossibleDmgValue = 10000; // not present in R/S, ensures that huge damage values don't change sign

            if (currDmg <= maxPossibleDmgValue)
                healthValue = currDmg;
            else
                healthValue = maxPossibleDmgValue;

            BtlController_EmitHealthBarUpdate(0, healthValue);
            MarkBattlerForControllerExec(gActiveBattler);

            if (GetBattlerSide(gActiveBattler) == B_SIDE_PLAYER && gBattleMoveDamage > 0)
                gBattleResults.playerMonWasDamaged = TRUE;
        }
    }

    gBattlescriptCurrInstr += 2;
}

static void atk0C_datahpupdate(void)
{
    u32 moveType;

    if (gBattleControllerExecFlags)
        return;

    if (gBattleStruct->dynamicMoveType == 0)
        moveType = gBattleMoves[gCurrentMove].type;
    else if (!(gBattleStruct->dynamicMoveType & 0x40))
        moveType = gBattleStruct->dynamicMoveType & 0x3F;
    else
        moveType = gBattleMoves[gCurrentMove].type;

    if (!(gMoveResultFlags & MOVE_RESULT_NO_EFFECT))
    {
        gActiveBattler = GetBattlerForBattleScript(gBattlescriptCurrInstr[1]);
        if (DoesSubstituteBlockMove(gBattlerAttacker, gActiveBattler, gCurrentMove) && gDisableStructs[gActiveBattler].substituteHP && !(gHitMarker & HITMARKER_IGNORE_SUBSTITUTE))
        {
            if (gDisableStructs[gActiveBattler].substituteHP >= gBattleMoveDamage)
            {
                if (gSpecialStatuses[gActiveBattler].dmg == 0)
                    gSpecialStatuses[gActiveBattler].dmg = gBattleMoveDamage;
                gDisableStructs[gActiveBattler].substituteHP -= gBattleMoveDamage;
                gHpDealt = gBattleMoveDamage;
            }
            else
            {
                if (gSpecialStatuses[gActiveBattler].dmg == 0)
                    gSpecialStatuses[gActiveBattler].dmg = gDisableStructs[gActiveBattler].substituteHP;
                gHpDealt = gDisableStructs[gActiveBattler].substituteHP;
                gDisableStructs[gActiveBattler].substituteHP = 0;
            }
            // check substitute fading
            if (gDisableStructs[gActiveBattler].substituteHP == 0)
            {
                gBattlescriptCurrInstr += 2;
                BattleScriptPushCursor();
                gBattlescriptCurrInstr = BattleScript_SubstituteFade;
                return;
            }
        }
        else
        {
            gHitMarker &= ~(HITMARKER_IGNORE_SUBSTITUTE);
            if (gBattleMoveDamage < 0) // hp goes up
            {
                gBattleMons[gActiveBattler].hp -= gBattleMoveDamage;
                if (gBattleMons[gActiveBattler].hp > gBattleMons[gActiveBattler].maxHP)
                    gBattleMons[gActiveBattler].hp = gBattleMons[gActiveBattler].maxHP;

            }
            else // hp goes down
            {
                if (gHitMarker & HITMARKER_x20)
                {
                    gHitMarker &= ~(HITMARKER_x20);
                }
                else
                {
                    gTakenDmg[gActiveBattler] += gBattleMoveDamage;
                    if (gBattlescriptCurrInstr[1] == BS_TARGET)
                        gTakenDmgByBattler[gActiveBattler] = gBattlerAttacker;
                    else
                        gTakenDmgByBattler[gActiveBattler] = gBattlerTarget;
                }

                if (gBattleMons[gActiveBattler].hp > gBattleMoveDamage)
                {
                    gBattleMons[gActiveBattler].hp -= gBattleMoveDamage;
                    gHpDealt = gBattleMoveDamage;
                }
                else
                {
                    gHpDealt = gBattleMons[gActiveBattler].hp;
                    gBattleMons[gActiveBattler].hp = 0;
                }

                if (!gSpecialStatuses[gActiveBattler].dmg && !(gHitMarker & HITMARKER_x100000))
                    gSpecialStatuses[gActiveBattler].dmg = gHpDealt;

                if (IS_MOVE_PHYSICAL(gCurrentMove) && !(gHitMarker & HITMARKER_x100000) && gCurrentMove != MOVE_PAIN_SPLIT)
                {
                    gProtectStructs[gActiveBattler].physicalDmg = gHpDealt;
                    gSpecialStatuses[gActiveBattler].physicalDmg = gHpDealt;
                    if (gBattlescriptCurrInstr[1] == BS_TARGET)
                    {
                        gProtectStructs[gActiveBattler].physicalBattlerId = gBattlerAttacker;
                        gSpecialStatuses[gActiveBattler].physicalBattlerId = gBattlerAttacker;
                    }
                    else
                    {
                        gProtectStructs[gActiveBattler].physicalBattlerId = gBattlerTarget;
                        gSpecialStatuses[gActiveBattler].physicalBattlerId = gBattlerTarget;
                    }
                }
                else if (!IS_MOVE_PHYSICAL(gCurrentMove) && !(gHitMarker & HITMARKER_x100000))
                {
                    gProtectStructs[gActiveBattler].specialDmg = gHpDealt;
                    gSpecialStatuses[gActiveBattler].specialDmg = gHpDealt;
                    if (gBattlescriptCurrInstr[1] == BS_TARGET)
                    {
                        gProtectStructs[gActiveBattler].specialBattlerId = gBattlerAttacker;
                        gSpecialStatuses[gActiveBattler].specialBattlerId = gBattlerAttacker;
                    }
                    else
                    {
                        gProtectStructs[gActiveBattler].specialBattlerId = gBattlerTarget;
                        gSpecialStatuses[gActiveBattler].specialBattlerId = gBattlerTarget;
                    }
                }
            }
            gHitMarker &= ~(HITMARKER_x100000);
            BtlController_EmitSetMonData(0, REQUEST_HP_BATTLE, 0, 2, &gBattleMons[gActiveBattler].hp);
            MarkBattlerForControllerExec(gActiveBattler);
        }
    }
    else
    {
        gActiveBattler = GetBattlerForBattleScript(gBattlescriptCurrInstr[1]);
        if (gSpecialStatuses[gActiveBattler].dmg == 0)
            gSpecialStatuses[gActiveBattler].dmg = 0xFFFF;
    }
    gBattlescriptCurrInstr += 2;
}

static void atk0D_critmessage(void)
{
    if (gBattleControllerExecFlags == 0)
    {
        if (gIsCriticalHit == TRUE && !(gMoveResultFlags & MOVE_RESULT_NO_EFFECT))
        {
            PrepareStringBattle(STRINGID_CRITICALHIT, gBattlerAttacker);
            gBattleCommunication[MSG_DISPLAY] = 1;
        }
        gBattlescriptCurrInstr++;
    }
}

static void atk0E_effectivenesssound(void)
{
    if (gBattleControllerExecFlags)
        return;

    gActiveBattler = gBattlerTarget;
    if (!(gMoveResultFlags & MOVE_RESULT_MISSED))
    {
        switch (gMoveResultFlags & (~(MOVE_RESULT_MISSED)))
        {
        case MOVE_RESULT_SUPER_EFFECTIVE:
            BtlController_EmitPlaySE(0, SE_KOUKA_H);
            MarkBattlerForControllerExec(gActiveBattler);
            break;
        case MOVE_RESULT_NOT_VERY_EFFECTIVE:
            BtlController_EmitPlaySE(0, SE_KOUKA_L);
            MarkBattlerForControllerExec(gActiveBattler);
            break;
        case MOVE_RESULT_DOESNT_AFFECT_FOE:
        case MOVE_RESULT_FAILED:
            // no sound
            break;
        case MOVE_RESULT_FOE_ENDURED:
        case MOVE_RESULT_ONE_HIT_KO:
        case MOVE_RESULT_FOE_HUNG_ON:
        case MOVE_RESULT_STURDIED:
        default:
            if (gMoveResultFlags & MOVE_RESULT_SUPER_EFFECTIVE)
            {
                BtlController_EmitPlaySE(0, SE_KOUKA_H);
                MarkBattlerForControllerExec(gActiveBattler);
            }
            else if (gMoveResultFlags & MOVE_RESULT_NOT_VERY_EFFECTIVE)
            {
                BtlController_EmitPlaySE(0, SE_KOUKA_L);
                MarkBattlerForControllerExec(gActiveBattler);
            }
            else if (!(gMoveResultFlags & (MOVE_RESULT_DOESNT_AFFECT_FOE | MOVE_RESULT_FAILED)))
            {
                BtlController_EmitPlaySE(0, SE_KOUKA_M);
                MarkBattlerForControllerExec(gActiveBattler);
            }
            break;
        }
    }
    gBattlescriptCurrInstr++;
}

static void atk0F_resultmessage(void)
{
    u32 stringId = 0;

    if (gBattleControllerExecFlags)
        return;

    if (gMoveResultFlags & MOVE_RESULT_MISSED && (!(gMoveResultFlags & MOVE_RESULT_DOESNT_AFFECT_FOE) || gBattleCommunication[6] > 2))
    {
        stringId = gMissStringIds[gBattleCommunication[6]];
        gBattleCommunication[MSG_DISPLAY] = 1;
    }
    else
    {
        gBattleCommunication[MSG_DISPLAY] = 1;
        switch (gMoveResultFlags & (~MOVE_RESULT_MISSED))
        {
        case MOVE_RESULT_SUPER_EFFECTIVE:
            stringId = STRINGID_SUPEREFFECTIVE;
            break;
        case MOVE_RESULT_NOT_VERY_EFFECTIVE:
            stringId = STRINGID_NOTVERYEFFECTIVE;
            break;
        case MOVE_RESULT_ONE_HIT_KO:
            stringId = STRINGID_ONEHITKO;
            break;
        case MOVE_RESULT_FOE_ENDURED:
            stringId = STRINGID_PKMNENDUREDHIT;
            break;
        case MOVE_RESULT_FAILED:
            stringId = STRINGID_BUTITFAILED;
            break;
        case MOVE_RESULT_DOESNT_AFFECT_FOE:
            stringId = STRINGID_ITDOESNTAFFECT;
            break;
        case MOVE_RESULT_FOE_HUNG_ON:
            gLastUsedItem = gBattleMons[gBattlerTarget].item;
            gPotentialItemEffectBattler = gBattlerTarget;
            gMoveResultFlags &= ~(MOVE_RESULT_FOE_ENDURED | MOVE_RESULT_FOE_HUNG_ON);
            BattleScriptPushCursor();
            gBattlescriptCurrInstr = BattleScript_HangedOnMsg;
            return;
        default:
            if (gMoveResultFlags & MOVE_RESULT_DOESNT_AFFECT_FOE)
            {
                stringId = STRINGID_ITDOESNTAFFECT;
            }
            else if (gMoveResultFlags & MOVE_RESULT_ONE_HIT_KO)
            {
                gMoveResultFlags &= ~(MOVE_RESULT_ONE_HIT_KO);
                gMoveResultFlags &= ~(MOVE_RESULT_SUPER_EFFECTIVE);
                gMoveResultFlags &= ~(MOVE_RESULT_NOT_VERY_EFFECTIVE);
                BattleScriptPushCursor();
                gBattlescriptCurrInstr = BattleScript_OneHitKOMsg;
                return;
            }
            else if (gMoveResultFlags & MOVE_RESULT_STURDIED)
            {
                gMoveResultFlags &= ~(MOVE_RESULT_STURDIED | MOVE_RESULT_FOE_ENDURED | MOVE_RESULT_FOE_HUNG_ON);
                gSpecialStatuses[gBattlerTarget].sturdied = 0;
                BattleScriptPushCursor();
                gBattlescriptCurrInstr = BattleScript_SturdiedMsg;
                return;
            }
            else if (gMoveResultFlags & MOVE_RESULT_FOE_ENDURED)
            {
                gMoveResultFlags &= ~(MOVE_RESULT_FOE_ENDURED | MOVE_RESULT_FOE_HUNG_ON);
                BattleScriptPushCursor();
                gBattlescriptCurrInstr = BattleScript_EnduredMsg;
                return;
            }
            else if (gMoveResultFlags & MOVE_RESULT_FOE_HUNG_ON)
            {
                gLastUsedItem = gBattleMons[gBattlerTarget].item;
                gPotentialItemEffectBattler = gBattlerTarget;
                gMoveResultFlags &= ~(MOVE_RESULT_FOE_ENDURED | MOVE_RESULT_FOE_HUNG_ON);
                BattleScriptPushCursor();
                gBattlescriptCurrInstr = BattleScript_HangedOnMsg;
                return;
            }
            else if (gMoveResultFlags & MOVE_RESULT_FAILED)
            {
                stringId = STRINGID_BUTITFAILED;
            }
            else
            {
                gBattleCommunication[MSG_DISPLAY] = 0;
            }
        }
    }

    if (stringId)
        PrepareStringBattle(stringId, gBattlerAttacker);

    gBattlescriptCurrInstr++;
}

static void atk10_printstring(void)
{
    if (gBattleControllerExecFlags == 0)
    {
        u16 var = T2_READ_16(gBattlescriptCurrInstr + 1);
        PrepareStringBattle(var, gBattlerAttacker);
        gBattlescriptCurrInstr += 3;
        gBattleCommunication[MSG_DISPLAY] = 1;
    }
}

static void atk11_printselectionstring(void)
{
    gActiveBattler = gBattlerAttacker;

    BtlController_EmitPrintSelectionString(0, T2_READ_16(gBattlescriptCurrInstr + 1));
    MarkBattlerForControllerExec(gActiveBattler);

    gBattlescriptCurrInstr += 3;
    gBattleCommunication[MSG_DISPLAY] = 1;
}

static void atk12_waitmessage(void)
{
    if (gBattleControllerExecFlags == 0)
    {
        if (!gBattleCommunication[MSG_DISPLAY])
        {
            gBattlescriptCurrInstr += 3;
        }
        else
        {
            u16 toWait = T2_READ_16(gBattlescriptCurrInstr + 1);
            if (++gPauseCounterBattle >= toWait)
            {
                gPauseCounterBattle = 0;
                gBattlescriptCurrInstr += 3;
                gBattleCommunication[MSG_DISPLAY] = 0;
            }
        }
    }
}

static void atk13_printfromtable(void)
{
    if (gBattleControllerExecFlags == 0)
    {
        const u16 *ptr = (const u16*) T1_READ_PTR(gBattlescriptCurrInstr + 1);
        ptr += gBattleCommunication[MULTISTRING_CHOOSER];

        PrepareStringBattle(*ptr, gBattlerAttacker);

        gBattlescriptCurrInstr += 5;
        gBattleCommunication[MSG_DISPLAY] = 1;
    }
}

static void atk14_printselectionstringfromtable(void)
{
    if (gBattleControllerExecFlags == 0)
    {
        const u16 *ptr = (const u16*) T1_READ_PTR(gBattlescriptCurrInstr + 1);
        ptr += gBattleCommunication[MULTISTRING_CHOOSER];

        gActiveBattler = gBattlerAttacker;
        BtlController_EmitPrintSelectionString(0, *ptr);
        MarkBattlerForControllerExec(gActiveBattler);

        gBattlescriptCurrInstr += 5;
        gBattleCommunication[MSG_DISPLAY] = 1;
    }
}

u8 GetBattlerTurnOrderNum(u8 battlerId)
{
    s32 i;
    for (i = 0; i < gBattlersCount; i++)
    {
        if (gBattlerByTurnOrder[i] == battlerId)
            break;
    }
    return i;
}

#define INCREMENT_RESET_RETURN                  \
{                                               \
    gBattlescriptCurrInstr++;                   \
    gBattleCommunication[MOVE_EFFECT_BYTE] = 0; \
    return;                                     \
}

#define RESET_RETURN                            \
{                                               \
    gBattleCommunication[MOVE_EFFECT_BYTE] = 0; \
    return;                                     \
}

void SetMoveEffect(bool8 primary, u8 certain)
{
    s32 i;
    bool32 statusChanged = FALSE;
    u8 affectsUser = 0; // 0x40 otherwise
    bool32 noSunCanFreeze = TRUE;

    if (gBattleCommunication[MOVE_EFFECT_BYTE] & MOVE_EFFECT_AFFECTS_USER)
    {
        gEffectBattler = gBattlerAttacker; // battlerId that effects get applied on
        gBattleCommunication[MOVE_EFFECT_BYTE] &= ~(MOVE_EFFECT_AFFECTS_USER);
        affectsUser = MOVE_EFFECT_AFFECTS_USER;
        gBattleScripting.battler = gBattlerTarget; // theoretically the attacker
    }
    else
    {
        gEffectBattler = gBattlerTarget;
        gBattleScripting.battler = gBattlerAttacker;
    }

    if (gBattleMons[gEffectBattler].ability == ABILITY_SHIELD_DUST && !(gHitMarker & HITMARKER_IGNORE_SAFEGUARD)
        && !primary && gBattleCommunication[MOVE_EFFECT_BYTE] <= 9)
        INCREMENT_RESET_RETURN

    if (gSideStatuses[GET_BATTLER_SIDE(gEffectBattler)] & SIDE_STATUS_SAFEGUARD && !(gHitMarker & HITMARKER_IGNORE_SAFEGUARD)
        && !primary && gBattleCommunication[MOVE_EFFECT_BYTE] <= 7)
        INCREMENT_RESET_RETURN

    if (gBattleMons[gEffectBattler].hp == 0
        && gBattleCommunication[MOVE_EFFECT_BYTE] != MOVE_EFFECT_PAYDAY
        && gBattleCommunication[MOVE_EFFECT_BYTE] != MOVE_EFFECT_STEAL_ITEM)
        INCREMENT_RESET_RETURN

    if (DoesSubstituteBlockMove(gBattlerAttacker, gEffectBattler, gCurrentMove) && affectsUser != MOVE_EFFECT_AFFECTS_USER)
        INCREMENT_RESET_RETURN

    if (gBattleCommunication[MOVE_EFFECT_BYTE] <= 6) // status change
    {
        switch (sStatusFlagsForMoveEffects[gBattleCommunication[MOVE_EFFECT_BYTE]])
        {
        case STATUS1_SLEEP:
            // check active uproar
            if (gBattleMons[gEffectBattler].ability != ABILITY_SOUNDPROOF)
            {
                for (gActiveBattler = 0;
                    gActiveBattler < gBattlersCount && !(gBattleMons[gActiveBattler].status2 & STATUS2_UPROAR);
                    gActiveBattler++)
                {}
            }
            else
                gActiveBattler = gBattlersCount;

            if (gBattleMons[gEffectBattler].status1)
                break;
            if (gActiveBattler != gBattlersCount)
                break;
            if (gBattleMons[gEffectBattler].ability == ABILITY_VITAL_SPIRIT)
                break;
            if (gBattleMons[gEffectBattler].ability == ABILITY_INSOMNIA)
                break;

            CancelMultiTurnMoves(gEffectBattler);
            statusChanged = TRUE;
            break;
        case STATUS1_POISON:
            if (gBattleMons[gEffectBattler].ability == ABILITY_IMMUNITY
                && (primary == TRUE || certain == MOVE_EFFECT_CERTAIN))
            {
                gLastUsedAbility = ABILITY_IMMUNITY;
                RecordAbilityBattle(gEffectBattler, ABILITY_IMMUNITY);

                BattleScriptPush(gBattlescriptCurrInstr + 1);
                gBattlescriptCurrInstr = BattleScript_PSNPrevention;

                if (gHitMarker & HITMARKER_IGNORE_SAFEGUARD)
                {
                    gBattleCommunication[MULTISTRING_CHOOSER] = 1;
                    gHitMarker &= ~(HITMARKER_IGNORE_SAFEGUARD);
                }
                else
                {
                    gBattleCommunication[MULTISTRING_CHOOSER] = 0;
                }
                RESET_RETURN
            }
            if ((IS_BATTLER_OF_TYPE(gEffectBattler, TYPE_POISON) || IS_BATTLER_OF_TYPE(gEffectBattler, TYPE_STEEL))
                && (gHitMarker & HITMARKER_IGNORE_SAFEGUARD)
                && (primary == TRUE || certain == MOVE_EFFECT_CERTAIN))
            {
                BattleScriptPush(gBattlescriptCurrInstr + 1);
                gBattlescriptCurrInstr = BattleScript_PSNPrevention;

                gBattleCommunication[MULTISTRING_CHOOSER] = 2;
                RESET_RETURN
            }
            if (IS_BATTLER_OF_TYPE(gEffectBattler, TYPE_POISON))
                break;
            if (IS_BATTLER_OF_TYPE(gEffectBattler, TYPE_STEEL))
                break;
            if (gBattleMons[gEffectBattler].status1)
                break;
            if (gBattleMons[gEffectBattler].ability == ABILITY_IMMUNITY)
                break;

            statusChanged = TRUE;
            break;
        case STATUS1_BURN:
            if (gBattleMons[gEffectBattler].ability == ABILITY_WATER_VEIL
                && (primary == TRUE || certain == MOVE_EFFECT_CERTAIN))
            {
                gLastUsedAbility = ABILITY_WATER_VEIL;
                RecordAbilityBattle(gEffectBattler, ABILITY_WATER_VEIL);

                BattleScriptPush(gBattlescriptCurrInstr + 1);
                gBattlescriptCurrInstr = BattleScript_BRNPrevention;
                if (gHitMarker & HITMARKER_IGNORE_SAFEGUARD)
                {
                    gBattleCommunication[MULTISTRING_CHOOSER] = 1;
                    gHitMarker &= ~(HITMARKER_IGNORE_SAFEGUARD);
                }
                else
                {
                    gBattleCommunication[MULTISTRING_CHOOSER] = 0;
                }
                RESET_RETURN
            }
            if (IS_BATTLER_OF_TYPE(gEffectBattler, TYPE_FIRE)
                && (gHitMarker & HITMARKER_IGNORE_SAFEGUARD)
                && (primary == TRUE || certain == MOVE_EFFECT_CERTAIN))
            {
                BattleScriptPush(gBattlescriptCurrInstr + 1);
                gBattlescriptCurrInstr = BattleScript_BRNPrevention;

                gBattleCommunication[MULTISTRING_CHOOSER] = 2;
                RESET_RETURN
            }
            if (IS_BATTLER_OF_TYPE(gEffectBattler, TYPE_FIRE))
                break;
            if (gBattleMons[gEffectBattler].ability == ABILITY_WATER_VEIL)
                break;
            if (gBattleMons[gEffectBattler].status1)
                break;

            statusChanged = TRUE;
            break;
        case STATUS1_FREEZE:
            if (WEATHER_HAS_EFFECT && gBattleWeather & WEATHER_SUN_ANY)
                noSunCanFreeze = FALSE;
            if (IS_BATTLER_OF_TYPE(gEffectBattler, TYPE_ICE))
                break;
            if (gBattleMons[gEffectBattler].status1)
                break;
            if (noSunCanFreeze == 0)
                break;
            if (gBattleMons[gEffectBattler].ability == ABILITY_MAGMA_ARMOR)
                break;

            CancelMultiTurnMoves(gEffectBattler);
            statusChanged = TRUE;
            break;
        case STATUS1_PARALYSIS:
            if (gBattleMons[gEffectBattler].ability == ABILITY_LIMBER)
            {
                if (primary == TRUE || certain == MOVE_EFFECT_CERTAIN)
                {
                    gLastUsedAbility = ABILITY_LIMBER;
                    RecordAbilityBattle(gEffectBattler, ABILITY_LIMBER);

                    BattleScriptPush(gBattlescriptCurrInstr + 1);
                    gBattlescriptCurrInstr = BattleScript_PRLZPrevention;

                    if (gHitMarker & HITMARKER_IGNORE_SAFEGUARD)
                    {
                        gBattleCommunication[MULTISTRING_CHOOSER] = 1;
                        gHitMarker &= ~(HITMARKER_IGNORE_SAFEGUARD);
                    }
                    else
                    {
                        gBattleCommunication[MULTISTRING_CHOOSER] = 0;
                    }
                    RESET_RETURN
                }
                else
                    break;
            }
            if ((IS_BATTLER_OF_TYPE(gEffectBattler, TYPE_ELECTRIC))
                && (gHitMarker & HITMARKER_IGNORE_SAFEGUARD)
                && (primary == TRUE || certain == MOVE_EFFECT_CERTAIN))
            {
                BattleScriptPush(gBattlescriptCurrInstr + 1);
                gBattlescriptCurrInstr = BattleScript_PRLZPrevention;

                gBattleCommunication[MULTISTRING_CHOOSER] = 2;
                RESET_RETURN
            }
            if (IS_BATTLER_OF_TYPE(gEffectBattler, TYPE_ELECTRIC))
                break;
            if (gBattleMons[gEffectBattler].ability == ABILITY_LIMBER)
                break;
            if (gBattleMons[gEffectBattler].status1)
                break;

            statusChanged = TRUE;
            break;
        case STATUS1_TOXIC_POISON:
            if (gBattleMons[gEffectBattler].ability == ABILITY_IMMUNITY && (primary == TRUE || certain == MOVE_EFFECT_CERTAIN))
            {
                gLastUsedAbility = ABILITY_IMMUNITY;
                RecordAbilityBattle(gEffectBattler, ABILITY_IMMUNITY);

                BattleScriptPush(gBattlescriptCurrInstr + 1);
                gBattlescriptCurrInstr = BattleScript_PSNPrevention;

                if (gHitMarker & HITMARKER_IGNORE_SAFEGUARD)
                {
                    gBattleCommunication[MULTISTRING_CHOOSER] = 1;
                    gHitMarker &= ~(HITMARKER_IGNORE_SAFEGUARD);
                }
                else
                {
                    gBattleCommunication[MULTISTRING_CHOOSER] = 0;
                }
                RESET_RETURN
            }
            if ((IS_BATTLER_OF_TYPE(gEffectBattler, TYPE_POISON) || IS_BATTLER_OF_TYPE(gEffectBattler, TYPE_STEEL))
                && (gHitMarker & HITMARKER_IGNORE_SAFEGUARD)
                && (primary == TRUE || certain == MOVE_EFFECT_CERTAIN))
            {
                BattleScriptPush(gBattlescriptCurrInstr + 1);
                gBattlescriptCurrInstr = BattleScript_PSNPrevention;

                gBattleCommunication[MULTISTRING_CHOOSER] = 2;
                RESET_RETURN
            }
            if (gBattleMons[gEffectBattler].status1)
                break;
            if (!IS_BATTLER_OF_TYPE(gEffectBattler, TYPE_POISON) && !IS_BATTLER_OF_TYPE(gEffectBattler, TYPE_STEEL))
            {
                if (gBattleMons[gEffectBattler].ability == ABILITY_IMMUNITY)
                    break;

                // It's redundant, because at this point we know the status1 value is 0.
                gBattleMons[gEffectBattler].status1 &= ~(STATUS1_TOXIC_POISON);
                gBattleMons[gEffectBattler].status1 &= ~(STATUS1_POISON);
                statusChanged = TRUE;
                break;
            }
            else
            {
                gMoveResultFlags |= MOVE_RESULT_DOESNT_AFFECT_FOE;
            }
            break;
        }
        if (statusChanged == TRUE)
        {
            BattleScriptPush(gBattlescriptCurrInstr + 1);

            if (sStatusFlagsForMoveEffects[gBattleCommunication[MOVE_EFFECT_BYTE]] == STATUS1_SLEEP)
                gBattleMons[gEffectBattler].status1 |= ((Random() & 3) + 2);
            else
                gBattleMons[gEffectBattler].status1 |= sStatusFlagsForMoveEffects[gBattleCommunication[MOVE_EFFECT_BYTE]];

            gBattlescriptCurrInstr = sMoveEffectBS_Ptrs[gBattleCommunication[MOVE_EFFECT_BYTE]];

            gActiveBattler = gEffectBattler;
            BtlController_EmitSetMonData(0, REQUEST_STATUS_BATTLE, 0, 4, &gBattleMons[gEffectBattler].status1);
            MarkBattlerForControllerExec(gActiveBattler);

            if (gHitMarker & HITMARKER_IGNORE_SAFEGUARD)
            {
                gBattleCommunication[MULTISTRING_CHOOSER] = 1;
                gHitMarker &= ~(HITMARKER_IGNORE_SAFEGUARD);
            }
            else
            {
                gBattleCommunication[MULTISTRING_CHOOSER] = 0;
            }

            // for synchronize

            if (gBattleCommunication[MOVE_EFFECT_BYTE] == MOVE_EFFECT_POISON
             || gBattleCommunication[MOVE_EFFECT_BYTE] == MOVE_EFFECT_TOXIC
             || gBattleCommunication[MOVE_EFFECT_BYTE] == MOVE_EFFECT_PARALYSIS
             || gBattleCommunication[MOVE_EFFECT_BYTE] == MOVE_EFFECT_BURN)
             {
                u8* synchronizeEffect = &gBattleStruct->synchronizeMoveEffect;
                *synchronizeEffect = gBattleCommunication[MOVE_EFFECT_BYTE];
                gHitMarker |= HITMARKER_SYNCHRONISE_EFFECT;
             }
            return;
        }
        else if (statusChanged == FALSE)
        {
            gBattleCommunication[MOVE_EFFECT_BYTE] = 0;
            gBattlescriptCurrInstr++;
            return;
        }
        return;
    }
    else
    {
        if (gBattleMons[gEffectBattler].status2 & sStatusFlagsForMoveEffects[gBattleCommunication[MOVE_EFFECT_BYTE]])
        {
            gBattlescriptCurrInstr++;
        }
        else
        {
            u8 side;
            switch (gBattleCommunication[MOVE_EFFECT_BYTE])
            {
            case MOVE_EFFECT_CONFUSION:
                if (gBattleMons[gEffectBattler].ability == ABILITY_OWN_TEMPO
                    || gBattleMons[gEffectBattler].status2 & STATUS2_CONFUSION)
                {
                    gBattlescriptCurrInstr++;
                }
                else
                {
                    gBattleMons[gEffectBattler].status2 |= (((Random()) % 0x4)) + 2;

                    BattleScriptPush(gBattlescriptCurrInstr + 1);
                    gBattlescriptCurrInstr = sMoveEffectBS_Ptrs[gBattleCommunication[MOVE_EFFECT_BYTE]];
                }
                break;
            case MOVE_EFFECT_FLINCH:
                if (GetBattlerAbility(gEffectBattler) == ABILITY_INNER_FOCUS)
                {
                    if (primary == TRUE || certain == MOVE_EFFECT_CERTAIN)
                    {
                        gLastUsedAbility = ABILITY_INNER_FOCUS;
                        RecordAbilityBattle(gEffectBattler, ABILITY_INNER_FOCUS);
                        gBattlescriptCurrInstr = BattleScript_FlinchPrevention;
                    }
                    else
                    {
                        gBattlescriptCurrInstr++;
                    }
                }
                else
                {
                    if (GetBattlerTurnOrderNum(gEffectBattler) > gCurrentTurnActionNumber)
                        gBattleMons[gEffectBattler].status2 |= sStatusFlagsForMoveEffects[gBattleCommunication[MOVE_EFFECT_BYTE]];
                    gBattlescriptCurrInstr++;
                }
                break;
            case MOVE_EFFECT_UPROAR:
                if (!(gBattleMons[gEffectBattler].status2 & STATUS2_UPROAR))
                {

                    gBattleMons[gEffectBattler].status2 |= STATUS2_MULTIPLETURNS;
                    gLockedMoves[gEffectBattler] = gCurrentMove;
                    gBattleMons[gEffectBattler].status2 |= ((Random() & 3) + 2) << 4;

                    BattleScriptPush(gBattlescriptCurrInstr + 1);
                    gBattlescriptCurrInstr = sMoveEffectBS_Ptrs[gBattleCommunication[MOVE_EFFECT_BYTE]];
                }
                else
                {
                    gBattlescriptCurrInstr++;
                }
                break;
            case MOVE_EFFECT_PAYDAY:
                if (GET_BATTLER_SIDE(gBattlerAttacker) == B_SIDE_PLAYER)
                {
                    u16 PayDay = gPaydayMoney;
                    gPaydayMoney += (gBattleMons[gBattlerAttacker].level * 5);
                    if (PayDay > gPaydayMoney)
                        gPaydayMoney = 0xFFFF;
                }
                BattleScriptPush(gBattlescriptCurrInstr + 1);
                gBattlescriptCurrInstr = sMoveEffectBS_Ptrs[gBattleCommunication[MOVE_EFFECT_BYTE]];
                break;
            case MOVE_EFFECT_TRI_ATTACK:
                if (gBattleMons[gEffectBattler].status1)
                {
                    gBattlescriptCurrInstr++;
                }
                else
                {
                    gBattleCommunication[MOVE_EFFECT_BYTE] = Random() % 3 + 3;
                    SetMoveEffect(FALSE, 0);
                }
                break;
            case MOVE_EFFECT_CHARGING:
                gBattleMons[gEffectBattler].status2 |= STATUS2_MULTIPLETURNS;
                gLockedMoves[gEffectBattler] = gCurrentMove;
                gProtectStructs[gEffectBattler].chargingTurn = 1;
                gBattlescriptCurrInstr++;
                break;
            case MOVE_EFFECT_WRAP:
                if (gBattleMons[gEffectBattler].status2 & STATUS2_WRAPPED)
                {
                    gBattlescriptCurrInstr++;
                }
                else
                {
                    gBattleMons[gEffectBattler].status2 |= STATUS2_WRAPPED;
                    if (GetBattlerHoldEffect(gBattlerAttacker, TRUE) == HOLD_EFFECT_GRIP_CLAW)
                        gDisableStructs[gEffectBattler].wrapTurns = 7;
                    else
                        gDisableStructs[gEffectBattler].wrapTurns = ((Random() % 2) + 4);

                    gBattleStruct->wrappedMove[gEffectBattler] = gCurrentMove;
                    gBattleStruct->wrappedBy[gEffectBattler] = gBattlerAttacker;

                    BattleScriptPush(gBattlescriptCurrInstr + 1);
                    gBattlescriptCurrInstr = sMoveEffectBS_Ptrs[gBattleCommunication[MOVE_EFFECT_BYTE]];

                    for (gBattleCommunication[MULTISTRING_CHOOSER] = 0; ; gBattleCommunication[MULTISTRING_CHOOSER]++)
                    {
                        if (gBattleCommunication[MULTISTRING_CHOOSER] > 5)
                            break;
                        if (gTrappingMoves[gBattleCommunication[MULTISTRING_CHOOSER]] == gCurrentMove)
                            break;
                    }
                }
                break;
            case MOVE_EFFECT_RECOIL_25: // 25% recoil
                gBattleMoveDamage = (gHpDealt) / 4;
                if (gBattleMoveDamage == 0)
                    gBattleMoveDamage = 1;

                BattleScriptPush(gBattlescriptCurrInstr + 1);
                gBattlescriptCurrInstr = sMoveEffectBS_Ptrs[gBattleCommunication[MOVE_EFFECT_BYTE]];
                break;
            case MOVE_EFFECT_ATK_PLUS_1:
            case MOVE_EFFECT_DEF_PLUS_1:
            case MOVE_EFFECT_SPD_PLUS_1:
            case MOVE_EFFECT_SP_ATK_PLUS_1:
            case MOVE_EFFECT_SP_DEF_PLUS_1:
            case MOVE_EFFECT_ACC_PLUS_1:
            case MOVE_EFFECT_EVS_PLUS_1:
                if (ChangeStatBuffs(SET_STAT_BUFF_VALUE(1),
                                    gBattleCommunication[MOVE_EFFECT_BYTE] - MOVE_EFFECT_ATK_PLUS_1 + 1,
                                    affectsUser, 0))
                {
                    gBattlescriptCurrInstr++;
                }
                else
                {
                    gBattleScripting.animArg1 = gBattleCommunication[MOVE_EFFECT_BYTE] & ~(MOVE_EFFECT_AFFECTS_USER | MOVE_EFFECT_CERTAIN);
                    gBattleScripting.animArg2 = 0;
                    BattleScriptPush(gBattlescriptCurrInstr + 1);
                    gBattlescriptCurrInstr = BattleScript_StatUp;
                }
                break;
            case MOVE_EFFECT_ATK_MINUS_1:
            case MOVE_EFFECT_DEF_MINUS_1:
            case MOVE_EFFECT_SPD_MINUS_1:
            case MOVE_EFFECT_SP_ATK_MINUS_1:
            case MOVE_EFFECT_SP_DEF_MINUS_1:
            case MOVE_EFFECT_ACC_MINUS_1:
            case MOVE_EFFECT_EVS_MINUS_1:
                if (ChangeStatBuffs(SET_STAT_BUFF_VALUE(1) | STAT_BUFF_NEGATIVE,
                                    gBattleCommunication[MOVE_EFFECT_BYTE] - MOVE_EFFECT_ATK_MINUS_1 + 1,
                                     affectsUser, 0))
                {
                    gBattlescriptCurrInstr++;
                }
                else
                {
                    gBattleScripting.animArg1 = gBattleCommunication[MOVE_EFFECT_BYTE] & ~(MOVE_EFFECT_AFFECTS_USER | MOVE_EFFECT_CERTAIN);
                    gBattleScripting.animArg2 = 0;
                    BattleScriptPush(gBattlescriptCurrInstr + 1);
                    gBattlescriptCurrInstr = BattleScript_StatDown;
                }
                break;
            case MOVE_EFFECT_ATK_PLUS_2:
            case MOVE_EFFECT_DEF_PLUS_2:
            case MOVE_EFFECT_SPD_PLUS_2:
            case MOVE_EFFECT_SP_ATK_PLUS_2:
            case MOVE_EFFECT_SP_DEF_PLUS_2:
            case MOVE_EFFECT_ACC_PLUS_2:
            case MOVE_EFFECT_EVS_PLUS_2:
                if (ChangeStatBuffs(SET_STAT_BUFF_VALUE(2),
                                    gBattleCommunication[MOVE_EFFECT_BYTE] - MOVE_EFFECT_ATK_PLUS_2 + 1,
                                    affectsUser, 0))
                {
                    gBattlescriptCurrInstr++;
                }
                else
                {
                    gBattleScripting.animArg1 = gBattleCommunication[MOVE_EFFECT_BYTE] & ~(MOVE_EFFECT_AFFECTS_USER | MOVE_EFFECT_CERTAIN);
                    gBattleScripting.animArg2 = 0;
                    BattleScriptPush(gBattlescriptCurrInstr + 1);
                    gBattlescriptCurrInstr = BattleScript_StatUp;
                }
                break;
            case MOVE_EFFECT_ATK_MINUS_2:
            case MOVE_EFFECT_DEF_MINUS_2:
            case MOVE_EFFECT_SPD_MINUS_2:
            case MOVE_EFFECT_SP_ATK_MINUS_2:
            case MOVE_EFFECT_SP_DEF_MINUS_2:
            case MOVE_EFFECT_ACC_MINUS_2:
            case MOVE_EFFECT_EVS_MINUS_2:
                if (ChangeStatBuffs(SET_STAT_BUFF_VALUE(2) | STAT_BUFF_NEGATIVE,
                                    gBattleCommunication[MOVE_EFFECT_BYTE] - MOVE_EFFECT_ATK_MINUS_2 + 1,
                                    affectsUser, 0))
                {
                    gBattlescriptCurrInstr++;
                }
                else
                {
                    gBattleScripting.animArg1 = gBattleCommunication[MOVE_EFFECT_BYTE] & ~(MOVE_EFFECT_AFFECTS_USER | MOVE_EFFECT_CERTAIN);
                    gBattleScripting.animArg2 = 0;
                    BattleScriptPush(gBattlescriptCurrInstr + 1);
                    gBattlescriptCurrInstr = BattleScript_StatDown;
                }
                break;
            case MOVE_EFFECT_RECHARGE:
                gBattleMons[gEffectBattler].status2 |= STATUS2_RECHARGE;
                gDisableStructs[gEffectBattler].rechargeTimer = 2;
                gLockedMoves[gEffectBattler] = gCurrentMove;
                gBattlescriptCurrInstr++;
                break;
            case MOVE_EFFECT_RAGE:
                gBattleMons[gBattlerAttacker].status2 |= STATUS2_RAGE;
                gBattlescriptCurrInstr++;
                break;
            case MOVE_EFFECT_STEAL_ITEM:
                {
                    if (gBattleTypeFlags & BATTLE_TYPE_TRAINER_HILL)
                    {
                        gBattlescriptCurrInstr++;
                        break;
                    }

                    side = GetBattlerSide(gBattlerAttacker);
                    if (GetBattlerSide(gBattlerAttacker) == B_SIDE_OPPONENT
                        && !(gBattleTypeFlags &
                             (BATTLE_TYPE_EREADER_TRAINER
                              | BATTLE_TYPE_FRONTIER
                              | BATTLE_TYPE_LINK
                              | BATTLE_TYPE_x2000000
                              | BATTLE_TYPE_SECRET_BASE)))
                    {
                        gBattlescriptCurrInstr++;
                    }
                    else if (!(gBattleTypeFlags &
                          (BATTLE_TYPE_EREADER_TRAINER
                           | BATTLE_TYPE_FRONTIER
                           | BATTLE_TYPE_LINK
                           | BATTLE_TYPE_x2000000
                           | BATTLE_TYPE_SECRET_BASE))
                        && (gWishFutureKnock.knockedOffMons[side] & gBitTable[gBattlerPartyIndexes[gBattlerAttacker]]))
                    {
                        gBattlescriptCurrInstr++;
                    }
                    else if (gBattleMons[gBattlerTarget].item
                        && gBattleMons[gBattlerTarget].ability == ABILITY_STICKY_HOLD)
                    {
                        BattleScriptPushCursor();
                        gBattlescriptCurrInstr = BattleScript_NoItemSteal;

                        gLastUsedAbility = gBattleMons[gBattlerTarget].ability;
                        RecordAbilityBattle(gBattlerTarget, gLastUsedAbility);
                    }
                    else if (gBattleMons[gBattlerAttacker].item != 0
                        || gBattleMons[gBattlerTarget].item == ITEM_ENIGMA_BERRY
                        || IS_ITEM_MAIL(gBattleMons[gBattlerTarget].item)
                        || gBattleMons[gBattlerTarget].item == 0)
                    {
                        gBattlescriptCurrInstr++;
                    }
                    else
                    {
                        gLastUsedItem = gBattleStruct->changedItems[gBattlerAttacker] = gBattleMons[gBattlerTarget].item;
                        gBattleMons[gBattlerTarget].item = 0;

                        gActiveBattler = gBattlerAttacker;
                        BtlController_EmitSetMonData(0, REQUEST_HELDITEM_BATTLE, 0, 2, &gLastUsedItem);
                        MarkBattlerForControllerExec(gBattlerAttacker);

                        gActiveBattler = gBattlerTarget;
                        BtlController_EmitSetMonData(0, REQUEST_HELDITEM_BATTLE, 0, 2, &gBattleMons[gBattlerTarget].item);
                        MarkBattlerForControllerExec(gBattlerTarget);

                        BattleScriptPush(gBattlescriptCurrInstr + 1);
                        gBattlescriptCurrInstr = BattleScript_ItemSteal;

                        gBattleStruct->choicedMove[gBattlerTarget] = 0;
                    }

                }
                break;
            case MOVE_EFFECT_PREVENT_ESCAPE:
                gBattleMons[gBattlerTarget].status2 |= STATUS2_ESCAPE_PREVENTION;
                gDisableStructs[gBattlerTarget].battlerPreventingEscape = gBattlerAttacker;
                gBattlescriptCurrInstr++;
                break;
            case MOVE_EFFECT_NIGHTMARE:
                gBattleMons[gBattlerTarget].status2 |= STATUS2_NIGHTMARE;
                gBattlescriptCurrInstr++;
                break;
            case MOVE_EFFECT_ALL_STATS_UP:
                BattleScriptPush(gBattlescriptCurrInstr + 1);
                gBattlescriptCurrInstr = BattleScript_AllStatsUp;
                break;
            case MOVE_EFFECT_RAPIDSPIN:
                BattleScriptPush(gBattlescriptCurrInstr + 1);
                gBattlescriptCurrInstr = BattleScript_RapidSpinAway;
                break;
            case MOVE_EFFECT_REMOVE_STATUS: // Smelling salts
                if (!(gBattleMons[gBattlerTarget].status1 & gBattleMoves[gCurrentMove].argument))
                {
                    gBattlescriptCurrInstr++;
                }
                else
                {
                    gBattleMons[gBattlerTarget].status1 &= ~(gBattleMoves[gCurrentMove].argument);

                    gActiveBattler = gBattlerTarget;
                    BtlController_EmitSetMonData(0, REQUEST_STATUS_BATTLE, 0, 4, &gBattleMons[gActiveBattler].status1);
                    MarkBattlerForControllerExec(gActiveBattler);

                    BattleScriptPush(gBattlescriptCurrInstr + 1);
                    gBattlescriptCurrInstr = BattleScript_TargetPRLZHeal;
                }
                break;
            case MOVE_EFFECT_ATK_DEF_DOWN: // SuperPower
                BattleScriptPush(gBattlescriptCurrInstr + 1);
                gBattlescriptCurrInstr = BattleScript_AtkDefDown;
                break;
            case MOVE_EFFECT_DEF_SPDEF_DOWN: // Close Combat
                BattleScriptPush(gBattlescriptCurrInstr + 1);
                gBattlescriptCurrInstr = BattleScript_DefSpDefDown;
                break;
            case MOVE_EFFECT_RECOIL_33: // Double Edge
                gBattleMoveDamage = gHpDealt / 3;
                if (gBattleMoveDamage == 0)
                    gBattleMoveDamage = 1;

                BattleScriptPush(gBattlescriptCurrInstr + 1);
                gBattlescriptCurrInstr = sMoveEffectBS_Ptrs[gBattleCommunication[MOVE_EFFECT_BYTE]];
                break;
            case MOVE_EFFECT_RECOIL_50: // Head Smash
                gBattleMoveDamage = gHpDealt / 2;
                if (gBattleMoveDamage == 0)
                    gBattleMoveDamage = 1;

                BattleScriptPush(gBattlescriptCurrInstr + 1);
                gBattlescriptCurrInstr = BattleScript_MoveEffectRecoil;
                break;
            case MOVE_EFFECT_RECOIL_33_STATUS: // Flare Blitz - can burn, Volt Tackle - can paralyze
                gBattleScripting.savedDmg = gHpDealt / 3;
                if (gBattleScripting.savedDmg == 0)
                    gBattleScripting.savedDmg = 1;

                BattleScriptPush(gBattlescriptCurrInstr + 1);
                gBattlescriptCurrInstr = BattleScript_MoveEffectRecoilWithStatus;
                break;
            case MOVE_EFFECT_THRASH:
                if (gBattleMons[gEffectBattler].status2 & STATUS2_LOCK_CONFUSE)
                {
                    gBattlescriptCurrInstr++;
                }
                else
                {
                    gBattleMons[gEffectBattler].status2 |= STATUS2_MULTIPLETURNS;
                    gLockedMoves[gEffectBattler] = gCurrentMove;
                    gBattleMons[gEffectBattler].status2 |= (((Random() & 1) + 2) << 0xA);
                }
                break;
            case MOVE_EFFECT_KNOCK_OFF:
                if (gBattleMons[gEffectBattler].ability == ABILITY_STICKY_HOLD)
                {
                    if (gBattleMons[gEffectBattler].item == 0)
                    {
                        gBattlescriptCurrInstr++;
                    }
                    else
                    {
                        gLastUsedAbility = ABILITY_STICKY_HOLD;
                        gBattlescriptCurrInstr = BattleScript_StickyHoldActivates;
                        RecordAbilityBattle(gEffectBattler, ABILITY_STICKY_HOLD);
                    }
                    break;
                }
                if (gBattleMons[gEffectBattler].item)
                {
                    side = GetBattlerSide(gEffectBattler);

                    gLastUsedItem = gBattleMons[gEffectBattler].item;
                    gBattleMons[gEffectBattler].item = 0;
                    gWishFutureKnock.knockedOffMons[side] |= gBitTable[gBattlerPartyIndexes[gEffectBattler]];

                    BattleScriptPush(gBattlescriptCurrInstr + 1);
                    gBattlescriptCurrInstr = BattleScript_KnockedOff;

                    gBattleStruct->choicedMove[gEffectBattler] = 0;
                }
                else
                {
                    gBattlescriptCurrInstr++;
                }
                break;
            case MOVE_EFFECT_SP_ATK_TWO_DOWN: // Overheat
                BattleScriptPush(gBattlescriptCurrInstr + 1);
                gBattlescriptCurrInstr = BattleScript_SAtkDown2;
                break;
            case MOVE_EFFECT_CLEAR_SMOG:
                for (i = 0; i < NUM_BATTLE_STATS; i++)
                {
                    if (gBattleMons[gEffectBattler].statStages[i] != 6)
                        break;
                }
                if ((gSpecialStatuses[gEffectBattler].physicalDmg || gSpecialStatuses[gEffectBattler].specialDmg) && i != NUM_BATTLE_STATS)
                {
                    for (i = 0; i < NUM_BATTLE_STATS; i++)
                        gBattleMons[gEffectBattler].statStages[i] = 6;
                    BattleScriptPush(gBattlescriptCurrInstr + 1);
                    gBattlescriptCurrInstr = BattleScript_MoveEffectClearSmog;
                }
                break;
            case MOVE_EFFECT_SMACK_DOWN:
                if (!IsBattlerGrounded(gBattlerTarget))
                {
                    gStatuses3[gBattlerTarget] |= STATUS3_SMACKED_DOWN;
                    gStatuses3[gBattlerTarget] &= ~(STATUS3_MAGNET_RISE | STATUS3_TELEKINESIS | STATUS3_ON_AIR);
                    BattleScriptPush(gBattlescriptCurrInstr + 1);
                    gBattlescriptCurrInstr = BattleScript_MoveEffectSmackDown;
                }
                break;
            case MOVE_EFFECT_FLAME_BURST:
                if (IsBattlerAlive(BATTLE_PARTNER(gBattlerTarget)) && GetBattlerAbility(BATTLE_PARTNER(gBattlerTarget)) != ABILITY_MAGIC_GUARD)
                {
                    gBattleScripting.battler = BATTLE_PARTNER(gBattlerTarget);
                    gBattleMoveDamage = gBattleMons[BATTLE_PARTNER(gBattlerTarget)].hp / 16;
                    if (gBattleMoveDamage == 0)
                        gBattleMoveDamage = 1;
                    BattleScriptPush(gBattlescriptCurrInstr + 1);
                    gBattlescriptCurrInstr = BattleScript_MoveEffectFlameBurst;
                }
                break;
            case MOVE_EFFECT_FEINT:
                if (gProtectStructs[gBattlerTarget].protected
                    || gSideStatuses[GetBattlerSide(gBattlerTarget)] & SIDE_STATUS_WIDE_GUARD
                    || gSideStatuses[GetBattlerSide(gBattlerTarget)] & SIDE_STATUS_QUICK_GUARD
                    || gProtectStructs[gBattlerTarget].spikyShielded
                    || gProtectStructs[gBattlerTarget].kingsShielded
                    || gProtectStructs[gBattlerTarget].banefulBunkered)
                {
                    gProtectStructs[gBattlerTarget].protected = 0;
                    gSideStatuses[GetBattlerSide(gBattlerTarget)] &= ~(SIDE_STATUS_WIDE_GUARD);
                    gSideStatuses[GetBattlerSide(gBattlerTarget)] &= ~(SIDE_STATUS_QUICK_GUARD);
                    gProtectStructs[gBattlerTarget].spikyShielded = 0;
                    gProtectStructs[gBattlerTarget].kingsShielded = 0;
                    gProtectStructs[gBattlerTarget].banefulBunkered = 0;
                    if (gCurrentMove == MOVE_FEINT)
                    {
                        BattleScriptPush(gBattlescriptCurrInstr + 1);
                        gBattlescriptCurrInstr = BattleScript_MoveEffectFeint;
                    }
                }
                break;
            }
        }
    }

    gBattleCommunication[MOVE_EFFECT_BYTE] = 0;
}

static void atk15_seteffectwithchance(void)
{
    u32 percentChance;

    if (GetBattlerAbility(gBattlerAttacker) == ABILITY_SERENE_GRACE)
        percentChance = gBattleMoves[gCurrentMove].secondaryEffectChance * 2;
    else
        percentChance = gBattleMoves[gCurrentMove].secondaryEffectChance;

    if (gBattleCommunication[MOVE_EFFECT_BYTE] & MOVE_EFFECT_CERTAIN
        && !(gMoveResultFlags & MOVE_RESULT_NO_EFFECT))
    {
        gBattleCommunication[MOVE_EFFECT_BYTE] &= ~(MOVE_EFFECT_CERTAIN);
        SetMoveEffect(0, MOVE_EFFECT_CERTAIN);
    }
    else if (Random() % 100 < percentChance
             && gBattleCommunication[MOVE_EFFECT_BYTE]
             && !(gMoveResultFlags & MOVE_RESULT_NO_EFFECT))
    {
        if (percentChance >= 100)
            SetMoveEffect(0, MOVE_EFFECT_CERTAIN);
        else
            SetMoveEffect(0, 0);
    }
    else
    {
        gBattlescriptCurrInstr++;
    }

    gBattleCommunication[MOVE_EFFECT_BYTE] = 0;
    gBattleScripting.multihitMoveEffect = 0;
}

static void atk16_seteffectprimary(void)
{
    SetMoveEffect(TRUE, 0);
}

static void atk17_seteffectsecondary(void)
{
    SetMoveEffect(FALSE, 0);
}

static void atk18_clearstatusfromeffect(void)
{
    gActiveBattler = GetBattlerForBattleScript(gBattlescriptCurrInstr[1]);

    if (gBattleCommunication[MOVE_EFFECT_BYTE] <= MOVE_EFFECT_TOXIC)
        gBattleMons[gActiveBattler].status1 &= (~sStatusFlagsForMoveEffects[gBattleCommunication[MOVE_EFFECT_BYTE]]);
    else
        gBattleMons[gActiveBattler].status2 &= (~sStatusFlagsForMoveEffects[gBattleCommunication[MOVE_EFFECT_BYTE]]);

    gBattleCommunication[MOVE_EFFECT_BYTE] = 0;
    gBattlescriptCurrInstr += 2;
    gBattleScripting.multihitMoveEffect = 0;
}

static void atk19_tryfaintmon(void)
{
    const u8 *BS_ptr;

    if (gBattlescriptCurrInstr[2] != 0)
    {
        gActiveBattler = GetBattlerForBattleScript(gBattlescriptCurrInstr[1]);
        if (gHitMarker & HITMARKER_FAINTED(gActiveBattler))
        {
            BS_ptr = T1_READ_PTR(gBattlescriptCurrInstr + 3);

            BattleScriptPop();
            gBattlescriptCurrInstr = BS_ptr;
            gSideStatuses[GetBattlerSide(gActiveBattler)] &= ~(SIDE_STATUS_SPIKES_DAMAGED | SIDE_STATUS_TOXIC_SPIKES_DAMAGED | SIDE_STATUS_STEALTH_ROCK_DAMAGED | SIDE_STATUS_STICKY_WEB_DAMAGED);
        }
        else
        {
            gBattlescriptCurrInstr += 7;
        }
    }
    else
    {
        u8 battlerId;

        if (gBattlescriptCurrInstr[1] == BS_ATTACKER)
        {
            gActiveBattler = gBattlerAttacker;
            battlerId = gBattlerTarget;
            BS_ptr = BattleScript_FaintAttacker;
        }
        else
        {
            gActiveBattler = gBattlerTarget;
            battlerId = gBattlerAttacker;
            BS_ptr = BattleScript_FaintTarget;
        }
        if (!(gAbsentBattlerFlags & gBitTable[gActiveBattler])
         && gBattleMons[gActiveBattler].hp == 0)
        {
            gHitMarker |= HITMARKER_FAINTED(gActiveBattler);
            BattleScriptPush(gBattlescriptCurrInstr + 7);
            gBattlescriptCurrInstr = BS_ptr;
            if (GetBattlerSide(gActiveBattler) == B_SIDE_PLAYER)
            {
                gHitMarker |= HITMARKER_x400000;
                if (gBattleResults.playerFaintCounter < 0xFF)
                    gBattleResults.playerFaintCounter++;
                AdjustFriendshipOnBattleFaint(gActiveBattler);
            }
            else
            {
                if (gBattleResults.opponentFaintCounter < 0xFF)
                    gBattleResults.opponentFaintCounter++;
                gBattleResults.lastOpponentSpecies = GetMonData(&gEnemyParty[gBattlerPartyIndexes[gActiveBattler]], MON_DATA_SPECIES, NULL);
            }
            if ((gHitMarker & HITMARKER_DESTINYBOND) && gBattleMons[gBattlerAttacker].hp != 0)
            {
                gHitMarker &= ~(HITMARKER_DESTINYBOND);
                BattleScriptPush(gBattlescriptCurrInstr);
                gBattleMoveDamage = gBattleMons[battlerId].hp;
                gBattlescriptCurrInstr = BattleScript_DestinyBondTakesLife;
            }
            if ((gStatuses3[gBattlerTarget] & STATUS3_GRUDGE)
             && !(gHitMarker & HITMARKER_GRUDGE)
             && GetBattlerSide(gBattlerAttacker) != GetBattlerSide(gBattlerTarget)
             && gBattleMons[gBattlerAttacker].hp != 0
             && gCurrentMove != MOVE_STRUGGLE)
            {
                u8 moveIndex = *(gBattleStruct->chosenMovePositions + gBattlerAttacker);

                gBattleMons[gBattlerAttacker].pp[moveIndex] = 0;
                BattleScriptPush(gBattlescriptCurrInstr);
                gBattlescriptCurrInstr = BattleScript_GrudgeTakesPp;
                gActiveBattler = gBattlerAttacker;
                BtlController_EmitSetMonData(0, moveIndex + REQUEST_PPMOVE1_BATTLE, 0, 1, &gBattleMons[gActiveBattler].pp[moveIndex]);
                MarkBattlerForControllerExec(gActiveBattler);

                PREPARE_MOVE_BUFFER(gBattleTextBuff1, gBattleMons[gBattlerAttacker].moves[moveIndex])
            }
        }
        else
        {
            gBattlescriptCurrInstr += 7;
        }
    }
}

static void atk1A_dofaintanimation(void)
{
    if (gBattleControllerExecFlags == 0)
    {
        gActiveBattler = GetBattlerForBattleScript(gBattlescriptCurrInstr[1]);
        BtlController_EmitFaintAnimation(0);
        MarkBattlerForControllerExec(gActiveBattler);
        gBattlescriptCurrInstr += 2;
    }
}

static void atk1B_cleareffectsonfaint(void)
{
    if (gBattleControllerExecFlags == 0)
    {
        gActiveBattler = GetBattlerForBattleScript(gBattlescriptCurrInstr[1]);

        if (!(gBattleTypeFlags & BATTLE_TYPE_ARENA) || gBattleMons[gActiveBattler].hp == 0)
        {
            gBattleMons[gActiveBattler].status1 = 0;
            BtlController_EmitSetMonData(0, REQUEST_STATUS_BATTLE, 0, 0x4, &gBattleMons[gActiveBattler].status1);
            MarkBattlerForControllerExec(gActiveBattler);
        }

        FaintClearSetData(); // Effects like attractions, trapping, etc.
        gBattlescriptCurrInstr += 2;
    }
}

static void atk1C_jumpifstatus(void)
{
    u8 battlerId = GetBattlerForBattleScript(gBattlescriptCurrInstr[1]);
    u32 flags = T2_READ_32(gBattlescriptCurrInstr + 2);
    const u8* jumpPtr = T2_READ_PTR(gBattlescriptCurrInstr + 6);

    if (gBattleMons[battlerId].status1 & flags && gBattleMons[battlerId].hp)
        gBattlescriptCurrInstr = jumpPtr;
    else
        gBattlescriptCurrInstr += 10;
}

static void atk1D_jumpifstatus2(void)
{
    u8 battlerId = GetBattlerForBattleScript(gBattlescriptCurrInstr[1]);
    u32 flags = T2_READ_32(gBattlescriptCurrInstr + 2);
    const u8* jumpPtr = T2_READ_PTR(gBattlescriptCurrInstr + 6);

    if (gBattleMons[battlerId].status2 & flags && gBattleMons[battlerId].hp)
        gBattlescriptCurrInstr = jumpPtr;
    else
        gBattlescriptCurrInstr += 10;
}

static void atk1E_jumpifability(void)
{
    u8 battlerId;
    u8 ability = gBattlescriptCurrInstr[2];
    const u8* jumpPtr = T2_READ_PTR(gBattlescriptCurrInstr + 3);

    if (gBattlescriptCurrInstr[1] == BS_ATTACKER_SIDE)
    {
        battlerId = AbilityBattleEffects(ABILITYEFFECT_CHECK_BATTLER_SIDE, gBattlerAttacker, ability, 0, 0);
        if (battlerId)
        {
            gLastUsedAbility = ability;
            gBattlescriptCurrInstr = jumpPtr;
            RecordAbilityBattle(battlerId - 1, gLastUsedAbility);
            gBattleScripting.battlerWithAbility = battlerId - 1;
        }
        else
            gBattlescriptCurrInstr += 7;
    }
    else if (gBattlescriptCurrInstr[1] == BS_NOT_ATTACKER_SIDE)
    {
        battlerId = AbilityBattleEffects(ABILITYEFFECT_CHECK_OTHER_SIDE, gBattlerAttacker, ability, 0, 0);
        if (battlerId)
        {
            gLastUsedAbility = ability;
            gBattlescriptCurrInstr = jumpPtr;
            RecordAbilityBattle(battlerId - 1, gLastUsedAbility);
            gBattleScripting.battlerWithAbility = battlerId - 1;
        }
        else
            gBattlescriptCurrInstr += 7;
    }
    else
    {
        battlerId = GetBattlerForBattleScript(gBattlescriptCurrInstr[1]);
        if (gBattleMons[battlerId].ability == ability)
        {
            gLastUsedAbility = ability;
            gBattlescriptCurrInstr = jumpPtr;
            RecordAbilityBattle(battlerId, gLastUsedAbility);
            gBattleScripting.battlerWithAbility = battlerId;
        }
        else
            gBattlescriptCurrInstr += 7;
    }
}

static void atk1F_jumpifsideaffecting(void)
{
    u8 side;
    u32 flags;
    const u8 *jumpPtr;

    if (gBattlescriptCurrInstr[1] == BS_ATTACKER)
        side = GET_BATTLER_SIDE(gBattlerAttacker);
    else
        side = GET_BATTLER_SIDE(gBattlerTarget);

    flags = T2_READ_32(gBattlescriptCurrInstr + 2);
    jumpPtr = T2_READ_PTR(gBattlescriptCurrInstr + 6);

    if (gSideStatuses[side] & flags)
        gBattlescriptCurrInstr = jumpPtr;
    else
        gBattlescriptCurrInstr += 10;
}

static void atk20_jumpifstat(void)
{
    bool32 ret = 0;
    u8 battlerId = GetBattlerForBattleScript(gBattlescriptCurrInstr[1]);
    u8 statValue = gBattleMons[battlerId].statStages[gBattlescriptCurrInstr[3]];
    u8 cmpTo = gBattlescriptCurrInstr[4];
    u8 cmpKind = gBattlescriptCurrInstr[2];

    // Because this command is used as a way of checking if a stat can be lowered/raised,
    // we need to do some modification at run-time.
    if (GetBattlerAbility(battlerId) == ABILITY_CONTRARY)
    {
        if (cmpKind == CMP_GREATER_THAN)
            cmpKind = CMP_LESS_THAN;
        else if (cmpKind == CMP_LESS_THAN)
            cmpKind = CMP_GREATER_THAN;

        if (cmpTo == 0)
            cmpTo = 0xC;
        else if (cmpTo == 0xC)
            cmpTo = 0;
    }

    switch (cmpKind)
    {
    case CMP_EQUAL:
        if (statValue == cmpTo)
            ret++;
        break;
    case CMP_NOT_EQUAL:
        if (statValue != cmpTo)
            ret++;
        break;
    case CMP_GREATER_THAN:
        if (statValue > cmpTo)
            ret++;
        break;
    case CMP_LESS_THAN:
        if (statValue < cmpTo)
            ret++;
        break;
    case CMP_COMMON_BITS:
        if (statValue & cmpTo)
            ret++;
        break;
    case CMP_NO_COMMON_BITS:
        if (!(statValue & cmpTo))
            ret++;
        break;
    }

    if (ret)
        gBattlescriptCurrInstr = T2_READ_PTR(gBattlescriptCurrInstr + 5);
    else
        gBattlescriptCurrInstr += 9;
}

static void atk21_jumpifstatus3condition(void)
{
    u32 flags;
    const u8 *jumpPtr;

    gActiveBattler = GetBattlerForBattleScript(gBattlescriptCurrInstr[1]);
    flags = T2_READ_32(gBattlescriptCurrInstr + 2);
    jumpPtr = T2_READ_PTR(gBattlescriptCurrInstr + 7);

    if (gBattlescriptCurrInstr[6])
    {
        if ((gStatuses3[gActiveBattler] & flags) != 0)
            gBattlescriptCurrInstr += 11;
        else
            gBattlescriptCurrInstr = jumpPtr;
    }
    else
    {
        if ((gStatuses3[gActiveBattler] & flags) != 0)
            gBattlescriptCurrInstr = jumpPtr;
        else
            gBattlescriptCurrInstr += 11;
    }
}

static void atk22_jumpiftype(void)
{
    u8 battlerId = GetBattlerForBattleScript(gBattlescriptCurrInstr[1]);
    u8 type = gBattlescriptCurrInstr[2];
    const u8* jumpPtr = T2_READ_PTR(gBattlescriptCurrInstr + 3);

    if (IS_BATTLER_OF_TYPE(battlerId, type))
        gBattlescriptCurrInstr = jumpPtr;
    else
        gBattlescriptCurrInstr += 7;
}

static void atk23_getexp(void)
{
    u16 item;
    s32 i; // also used as stringId
    u8 holdEffect;
    s32 sentIn;

    s32 viaExpShare = 0;
    u16* exp = &gBattleStruct->expValue;

    gBattlerFainted = GetBattlerForBattleScript(gBattlescriptCurrInstr[1]);
    sentIn = gSentPokesToOpponent[(gBattlerFainted & 2) >> 1];

    switch (gBattleScripting.atk23_state)
    {
    case 0: // check if should receive exp at all
        if (GetBattlerSide(gBattlerFainted) != B_SIDE_OPPONENT || (gBattleTypeFlags &
             (BATTLE_TYPE_LINK
              | BATTLE_TYPE_x2000000
              | BATTLE_TYPE_TRAINER_HILL
              | BATTLE_TYPE_FRONTIER
              | BATTLE_TYPE_SAFARI
              | BATTLE_TYPE_BATTLE_TOWER
              | BATTLE_TYPE_EREADER_TRAINER)))
        {
            gBattleScripting.atk23_state = 6; // goto last case
        }
        else
        {
            gBattleScripting.atk23_state++;
            gBattleStruct->givenExpMons |= gBitTable[gBattlerPartyIndexes[gBattlerFainted]];
        }
        break;
    case 1: // calculate experience points to redistribute
        {
            u16 calculatedExp;
            s32 viaSentIn;

            for (viaSentIn = 0, i = 0; i < PARTY_SIZE; i++)
            {
                if (GetMonData(&gPlayerParty[i], MON_DATA_SPECIES) == SPECIES_NONE || GetMonData(&gPlayerParty[i], MON_DATA_HP) == 0)
                    continue;
                if (gBitTable[i] & sentIn)
                    viaSentIn++;

                item = GetMonData(&gPlayerParty[i], MON_DATA_HELD_ITEM);

                if (item == ITEM_ENIGMA_BERRY)
                    holdEffect = gSaveBlock1Ptr->enigmaBerry.holdEffect;
                else
                    holdEffect = ItemId_GetHoldEffect(item);

                if (holdEffect == HOLD_EFFECT_EXP_SHARE)
                    viaExpShare++;
            }

            calculatedExp = gBaseStats[gBattleMons[gBattlerFainted].species].expYield * gBattleMons[gBattlerFainted].level / 7;

            if (viaExpShare) // at least one mon is getting exp via exp share
            {
                *exp = calculatedExp / 2 / viaSentIn;
                if (*exp == 0)
                    *exp = 1;

                gExpShareExp = calculatedExp / 2 / viaExpShare;
                if (gExpShareExp == 0)
                    gExpShareExp = 1;
            }
            else
            {
                *exp = calculatedExp / viaSentIn;
                if (*exp == 0)
                    *exp = 1;
                gExpShareExp = 0;
            }

            gBattleScripting.atk23_state++;
            gBattleStruct->expGetterMonId = 0;
            gBattleStruct->sentInPokes = sentIn;
        }
        // fall through
    case 2: // set exp value to the poke in expgetter_id and print message
        if (gBattleControllerExecFlags == 0)
        {
            item = GetMonData(&gPlayerParty[gBattleStruct->expGetterMonId], MON_DATA_HELD_ITEM);

            if (item == ITEM_ENIGMA_BERRY)
                holdEffect = gSaveBlock1Ptr->enigmaBerry.holdEffect;
            else
                holdEffect = ItemId_GetHoldEffect(item);

            if (holdEffect != HOLD_EFFECT_EXP_SHARE && !(gBattleStruct->sentInPokes & 1))
            {
                *(&gBattleStruct->sentInPokes) >>= 1;
                gBattleScripting.atk23_state = 5;
                gBattleMoveDamage = 0; // used for exp
            }
            else if (GetMonData(&gPlayerParty[gBattleStruct->expGetterMonId], MON_DATA_LEVEL) == MAX_LEVEL)
            {
                *(&gBattleStruct->sentInPokes) >>= 1;
                gBattleScripting.atk23_state = 5;
                gBattleMoveDamage = 0; // used for exp
            }
            else
            {
                // Music change in a wild battle after fainting opposing pokemon.
                if (!(gBattleTypeFlags & BATTLE_TYPE_TRAINER)
                    && (gBattleMons[0].hp || (gBattleTypeFlags & BATTLE_TYPE_DOUBLE && gBattleMons[2].hp))
                    && !IsBattlerAlive(GetBattlerAtPosition(B_POSITION_OPPONENT_LEFT))
                    && !IsBattlerAlive(GetBattlerAtPosition(B_POSITION_OPPONENT_RIGHT))
                    && !gBattleStruct->wildVictorySong)
                {
                    BattleStopLowHpSound();
                    PlayBGM(MUS_KACHI2);
                    gBattleStruct->wildVictorySong++;
                }

                if (GetMonData(&gPlayerParty[gBattleStruct->expGetterMonId], MON_DATA_HP))
                {
                    if (gBattleStruct->sentInPokes & 1)
                        gBattleMoveDamage = *exp;
                    else
                        gBattleMoveDamage = 0;

                    if (holdEffect == HOLD_EFFECT_EXP_SHARE)
                        gBattleMoveDamage += gExpShareExp;
                    if (holdEffect == HOLD_EFFECT_LUCKY_EGG)
                        gBattleMoveDamage = (gBattleMoveDamage * 150) / 100;
                    if (gBattleTypeFlags & BATTLE_TYPE_TRAINER)
                        gBattleMoveDamage = (gBattleMoveDamage * 150) / 100;

                    if (IsTradedMon(&gPlayerParty[gBattleStruct->expGetterMonId]))
                    {
                        // check if the pokemon doesn't belong to the player
                        if (gBattleTypeFlags & BATTLE_TYPE_INGAME_PARTNER && gBattleStruct->expGetterMonId >= 3)
                        {
                            i = STRINGID_EMPTYSTRING4;
                        }
                        else
                        {
                            gBattleMoveDamage = (gBattleMoveDamage * 150) / 100;
                            i = STRINGID_ABOOSTED;
                        }
                    }
                    else
                    {
                        i = STRINGID_EMPTYSTRING4;
                    }

                    // get exp getter battlerId
                    if (gBattleTypeFlags & BATTLE_TYPE_DOUBLE)
                    {
                        if (!(gBattlerPartyIndexes[2] != gBattleStruct->expGetterMonId) && !(gAbsentBattlerFlags & gBitTable[2]))
                            gBattleStruct->expGetterBattlerId = 2;
                        else
                        {
                            if (!(gAbsentBattlerFlags & gBitTable[0]))
                                gBattleStruct->expGetterBattlerId = 0;
                            else
                                gBattleStruct->expGetterBattlerId = 2;
                        }
                    }
                    else
                        gBattleStruct->expGetterBattlerId = 0;

                    PREPARE_MON_NICK_WITH_PREFIX_BUFFER(gBattleTextBuff1, gBattleStruct->expGetterBattlerId, gBattleStruct->expGetterMonId)

                    // buffer 'gained' or 'gained a boosted'
                    PREPARE_STRING_BUFFER(gBattleTextBuff2, i)

                    PREPARE_WORD_NUMBER_BUFFER(gBattleTextBuff3, 5, gBattleMoveDamage)

                    PrepareStringBattle(STRINGID_PKMNGAINEDEXP, gBattleStruct->expGetterBattlerId);
                    MonGainEVs(&gPlayerParty[gBattleStruct->expGetterMonId], gBattleMons[gBattlerFainted].species);
                }
                gBattleStruct->sentInPokes >>= 1;
                gBattleScripting.atk23_state++;
            }
        }
        break;
    case 3: // Set stats and give exp
        if (gBattleControllerExecFlags == 0)
        {
            gBattleResources->bufferB[gBattleStruct->expGetterBattlerId][0] = 0;
            if (GetMonData(&gPlayerParty[gBattleStruct->expGetterMonId], MON_DATA_HP) && GetMonData(&gPlayerParty[gBattleStruct->expGetterMonId], MON_DATA_LEVEL) != MAX_LEVEL)
            {
                gBattleResources->statsBeforeLvlUp->hp = GetMonData(&gPlayerParty[gBattleStruct->expGetterMonId], MON_DATA_MAX_HP);
                gBattleResources->statsBeforeLvlUp->atk = GetMonData(&gPlayerParty[gBattleStruct->expGetterMonId], MON_DATA_ATK);
                gBattleResources->statsBeforeLvlUp->def = GetMonData(&gPlayerParty[gBattleStruct->expGetterMonId], MON_DATA_DEF);
                gBattleResources->statsBeforeLvlUp->spd = GetMonData(&gPlayerParty[gBattleStruct->expGetterMonId], MON_DATA_SPEED);
                gBattleResources->statsBeforeLvlUp->spAtk = GetMonData(&gPlayerParty[gBattleStruct->expGetterMonId], MON_DATA_SPATK);
                gBattleResources->statsBeforeLvlUp->spDef = GetMonData(&gPlayerParty[gBattleStruct->expGetterMonId], MON_DATA_SPDEF);

                gActiveBattler = gBattleStruct->expGetterBattlerId;
                BtlController_EmitExpUpdate(0, gBattleStruct->expGetterMonId, gBattleMoveDamage);
                MarkBattlerForControllerExec(gActiveBattler);
            }
            gBattleScripting.atk23_state++;
        }
        break;
    case 4: // lvl up if necessary
        if (gBattleControllerExecFlags == 0)
        {
            gActiveBattler = gBattleStruct->expGetterBattlerId;
            if (gBattleResources->bufferB[gActiveBattler][0] == CONTROLLER_TWORETURNVALUES && gBattleResources->bufferB[gActiveBattler][1] == RET_VALUE_LEVELED_UP)
            {
                u16 temp, battlerId = 0xFF;
                if (gBattleTypeFlags & BATTLE_TYPE_TRAINER && gBattlerPartyIndexes[gActiveBattler] == gBattleStruct->expGetterMonId)
                    HandleLowHpMusicChange(&gPlayerParty[gBattlerPartyIndexes[gActiveBattler]], gActiveBattler);

                PREPARE_MON_NICK_WITH_PREFIX_BUFFER(gBattleTextBuff1, gActiveBattler, gBattleStruct->expGetterMonId)

                PREPARE_BYTE_NUMBER_BUFFER(gBattleTextBuff2, 3, GetMonData(&gPlayerParty[gBattleStruct->expGetterMonId], MON_DATA_LEVEL))

                BattleScriptPushCursor();
                gLeveledUpInBattle |= gBitTable[gBattleStruct->expGetterMonId];
                gBattlescriptCurrInstr = BattleScript_LevelUp;
                gBattleMoveDamage = (gBattleResources->bufferB[gActiveBattler][2] | (gBattleResources->bufferB[gActiveBattler][3] << 8));
                AdjustFriendship(&gPlayerParty[gBattleStruct->expGetterMonId], 0);

                // update battle mon structure after level up
                if (gBattlerPartyIndexes[0] == gBattleStruct->expGetterMonId && gBattleMons[0].hp)
                    battlerId = 0;
                else if (gBattlerPartyIndexes[2] == gBattleStruct->expGetterMonId && gBattleMons[2].hp && (gBattleTypeFlags & BATTLE_TYPE_DOUBLE))
                    battlerId = 2;

                if (battlerId != 0xFF)
                {
                    gBattleMons[battlerId].level = GetMonData(&gPlayerParty[gBattleStruct->expGetterMonId], MON_DATA_LEVEL);
                    gBattleMons[battlerId].hp = GetMonData(&gPlayerParty[gBattleStruct->expGetterMonId], MON_DATA_HP);
                    gBattleMons[battlerId].maxHP = GetMonData(&gPlayerParty[gBattleStruct->expGetterMonId], MON_DATA_MAX_HP);
                    gBattleMons[battlerId].attack = GetMonData(&gPlayerParty[gBattleStruct->expGetterMonId], MON_DATA_ATK);
                    gBattleMons[battlerId].defense = GetMonData(&gPlayerParty[gBattleStruct->expGetterMonId], MON_DATA_DEF);
                    gBattleMons[battlerId].speed = GetMonData(&gPlayerParty[gBattleStruct->expGetterMonId], MON_DATA_SPEED);
                    gBattleMons[battlerId].spAttack = GetMonData(&gPlayerParty[gBattleStruct->expGetterMonId], MON_DATA_SPATK);
                    gBattleMons[battlerId].spDefense = GetMonData(&gPlayerParty[gBattleStruct->expGetterMonId], MON_DATA_SPDEF);

                    if (gStatuses3[battlerId] & STATUS3_POWER_TRICK)
                        SWAP(gBattleMons[battlerId].attack, gBattleMons[battlerId].defense, temp);
                }

                gBattleScripting.atk23_state = 5;
            }
            else
            {
                gBattleMoveDamage = 0;
                gBattleScripting.atk23_state = 5;
            }
        }
        break;
    case 5: // looper increment
        if (gBattleMoveDamage) // there is exp to give, goto case 3 that gives exp
            gBattleScripting.atk23_state = 3;
        else
        {
            gBattleStruct->expGetterMonId++;
            if (gBattleStruct->expGetterMonId <= 5)
                gBattleScripting.atk23_state = 2; // loop again
            else
                gBattleScripting.atk23_state = 6; // we're done
        }
        break;
    case 6: // increment instruction
        if (gBattleControllerExecFlags == 0)
        {
            // not sure why gf clears the item and ability here
            gBattleMons[gBattlerFainted].item = 0;
            gBattleMons[gBattlerFainted].ability = 0;
            gBattlescriptCurrInstr += 2;
        }
        break;
    }
}

static bool32 IsBattleLostForPlayer(void)
{
    u32 i;
    u32 HP_count = 0;

    if (gBattleTypeFlags & BATTLE_TYPE_INGAME_PARTNER && (gPartnerTrainerId == TRAINER_STEVEN_PARTNER || gPartnerTrainerId >= TRAINER_CUSTOM_PARTNER))
    {
        for (i = 0; i < 3; i++)
        {
            if (GetMonData(&gPlayerParty[i], MON_DATA_SPECIES) && !GetMonData(&gPlayerParty[i], MON_DATA_IS_EGG))
                HP_count += GetMonData(&gPlayerParty[i], MON_DATA_HP);
        }
    }
    else
    {
        for (i = 0; i < PARTY_SIZE; i++)
        {
            if (GetMonData(&gPlayerParty[i], MON_DATA_SPECIES) && !GetMonData(&gPlayerParty[i], MON_DATA_IS_EGG)
             && (!(gBattleTypeFlags & BATTLE_TYPE_ARENA) || !(gBattleStruct->arenaLostPlayerMons & gBitTable[i])))
            {
                HP_count += GetMonData(&gPlayerParty[i], MON_DATA_HP);
            }
        }
    }

    return (HP_count == 0);
}

static bool32 IsBattleWonForPlayer(void)
{
    u32 i;
    u32 HP_count = 0;

    for (i = 0; i < PARTY_SIZE; i++)
    {
        if (GetMonData(&gEnemyParty[i], MON_DATA_SPECIES) && !GetMonData(&gEnemyParty[i], MON_DATA_IS_EGG)
            && (!(gBattleTypeFlags & BATTLE_TYPE_ARENA) || !(gBattleStruct->arenaLostOpponentMons & gBitTable[i])))
        {
            HP_count += GetMonData(&gEnemyParty[i], MON_DATA_HP);
        }
    }

    return (HP_count == 0);
}

static void atk24(void)
{
    if (gBattleControllerExecFlags)
        return;

    if (IsBattleLostForPlayer())
        gBattleOutcome |= B_OUTCOME_LOST;
    if (IsBattleWonForPlayer())
        gBattleOutcome |= B_OUTCOME_WON;

    if (gBattleOutcome == 0 && (gBattleTypeFlags & (BATTLE_TYPE_LINK | BATTLE_TYPE_x2000000)))
    {
        s32 i;
        s32 foundPlayer;
        s32 foundOpponent;

        // Impossible to decompile loops.
        for (foundPlayer = 0, i = 0; i < gBattlersCount; i += 2)
        {
            if (HITMARKER_UNK(i) & gHitMarker && !gSpecialStatuses[i].flag40)
                foundPlayer++;
        }

        for (foundOpponent = 0, i = 1; i < gBattlersCount; i += 2)
        {
            if (HITMARKER_UNK(i) & gHitMarker && !gSpecialStatuses[i].flag40)
                foundOpponent++;
        }

        if (gBattleTypeFlags & BATTLE_TYPE_MULTI)
        {
            if (foundOpponent + foundPlayer > 1)
                gBattlescriptCurrInstr = T2_READ_PTR(gBattlescriptCurrInstr + 1);
            else
                gBattlescriptCurrInstr += 5;
        }
        else
        {
            if (foundOpponent != 0 && foundPlayer != 0)
                gBattlescriptCurrInstr = T2_READ_PTR(gBattlescriptCurrInstr + 1);
            else
                gBattlescriptCurrInstr += 5;
        }
    }
    else
    {
        gBattlescriptCurrInstr += 5;
    }
}

static void MoveValuesCleanUp(void)
{
    gMoveResultFlags = 0;
    gIsCriticalHit = FALSE;
    gBattleCommunication[MOVE_EFFECT_BYTE] = 0;
    gBattleCommunication[6] = 0;
    gHitMarker &= ~(HITMARKER_DESTINYBOND);
    gHitMarker &= ~(HITMARKER_SYNCHRONISE_EFFECT);
}

static void atk25_movevaluescleanup(void)
{
    MoveValuesCleanUp();
    gBattlescriptCurrInstr += 1;
}

static void atk26_setmultihit(void)
{
    gMultiHitCounter = gBattlescriptCurrInstr[1];
    gBattlescriptCurrInstr += 2;
}

static void atk27_decrementmultihit(void)
{
    if (--gMultiHitCounter == 0)
        gBattlescriptCurrInstr += 5;
    else
        gBattlescriptCurrInstr = T2_READ_PTR(gBattlescriptCurrInstr + 1);
}

static void atk28_goto(void)
{
    gBattlescriptCurrInstr = T2_READ_PTR(gBattlescriptCurrInstr + 1);
}

static void atk29_jumpifbyte(void)
{
    u8 caseID = gBattlescriptCurrInstr[1];
    const u8* memByte = T2_READ_PTR(gBattlescriptCurrInstr + 2);
    u8 value = gBattlescriptCurrInstr[6];
    const u8* jumpPtr = T2_READ_PTR(gBattlescriptCurrInstr + 7);

    gBattlescriptCurrInstr += 11;

    switch (caseID)
    {
    case CMP_EQUAL:
        if (*memByte == value)
            gBattlescriptCurrInstr = jumpPtr;
        break;
    case CMP_NOT_EQUAL:
        if (*memByte != value)
            gBattlescriptCurrInstr = jumpPtr;
        break;
    case CMP_GREATER_THAN:
        if (*memByte > value)
            gBattlescriptCurrInstr = jumpPtr;
        break;
    case CMP_LESS_THAN:
        if (*memByte < value)
            gBattlescriptCurrInstr = jumpPtr;
        break;
    case CMP_COMMON_BITS:
        if (*memByte & value)
            gBattlescriptCurrInstr = jumpPtr;
        break;
    case CMP_NO_COMMON_BITS:
        if (!(*memByte & value))
            gBattlescriptCurrInstr = jumpPtr;
        break;
    }
}

static void atk2A_jumpifhalfword(void)
{
    u8 caseID = gBattlescriptCurrInstr[1];
    const u16* memHword = T2_READ_PTR(gBattlescriptCurrInstr + 2);
    u16 value = T2_READ_16(gBattlescriptCurrInstr + 6);
    const u8* jumpPtr = T2_READ_PTR(gBattlescriptCurrInstr + 8);

    gBattlescriptCurrInstr += 12;

    switch (caseID)
    {
    case CMP_EQUAL:
        if (*memHword == value)
            gBattlescriptCurrInstr = jumpPtr;
        break;
    case CMP_NOT_EQUAL:
        if (*memHword != value)
            gBattlescriptCurrInstr = jumpPtr;
        break;
    case CMP_GREATER_THAN:
        if (*memHword > value)
            gBattlescriptCurrInstr = jumpPtr;
        break;
    case CMP_LESS_THAN:
        if (*memHword < value)
            gBattlescriptCurrInstr = jumpPtr;
        break;
    case CMP_COMMON_BITS:
        if (*memHword & value)
            gBattlescriptCurrInstr = jumpPtr;
        break;
    case CMP_NO_COMMON_BITS:
        if (!(*memHword & value))
            gBattlescriptCurrInstr = jumpPtr;
        break;
    }
}

static void atk2B_jumpifword(void)
{
    u8 caseID = gBattlescriptCurrInstr[1];
    const u32* memWord = T2_READ_PTR(gBattlescriptCurrInstr + 2);
    u32 value = T1_READ_32(gBattlescriptCurrInstr + 6);
    const u8* jumpPtr = T2_READ_PTR(gBattlescriptCurrInstr + 10);

    gBattlescriptCurrInstr += 14;

    switch (caseID)
    {
    case CMP_EQUAL:
        if (*memWord == value)
            gBattlescriptCurrInstr = jumpPtr;
        break;
    case CMP_NOT_EQUAL:
        if (*memWord != value)
            gBattlescriptCurrInstr = jumpPtr;
        break;
    case CMP_GREATER_THAN:
        if (*memWord > value)
            gBattlescriptCurrInstr = jumpPtr;
        break;
    case CMP_LESS_THAN:
        if (*memWord < value)
            gBattlescriptCurrInstr = jumpPtr;
        break;
    case CMP_COMMON_BITS:
        if (*memWord & value)
            gBattlescriptCurrInstr = jumpPtr;
        break;
    case CMP_NO_COMMON_BITS:
        if (!(*memWord & value))
            gBattlescriptCurrInstr = jumpPtr;
        break;
    }
}

static void atk2C_jumpifarrayequal(void)
{
    const u8* mem1 = T2_READ_PTR(gBattlescriptCurrInstr + 1);
    const u8* mem2 = T2_READ_PTR(gBattlescriptCurrInstr + 5);
    u32 size = gBattlescriptCurrInstr[9];
    const u8* jumpPtr = T2_READ_PTR(gBattlescriptCurrInstr + 10);

    u8 i;
    for (i = 0; i < size; i++)
    {
        if (*mem1 != *mem2)
        {
            gBattlescriptCurrInstr += 14;
            break;
        }
        mem1++, mem2++;
    }

    if (i == size)
        gBattlescriptCurrInstr = jumpPtr;
}

static void atk2D_jumpifarraynotequal(void)
{
    u8 equalBytes = 0;
    const u8* mem1 = T2_READ_PTR(gBattlescriptCurrInstr + 1);
    const u8* mem2 = T2_READ_PTR(gBattlescriptCurrInstr + 5);
    u32 size = gBattlescriptCurrInstr[9];
    const u8* jumpPtr = T2_READ_PTR(gBattlescriptCurrInstr + 10);

    u8 i;
    for (i = 0; i < size; i++)
    {
        if (*mem1 == *mem2)
        {
            equalBytes++;
        }
        mem1++, mem2++;
    }

    if (equalBytes != size)
        gBattlescriptCurrInstr = jumpPtr;
    else
        gBattlescriptCurrInstr += 14;
}

static void atk2E_setbyte(void)
{
    u8* memByte = T2_READ_PTR(gBattlescriptCurrInstr + 1);
    *memByte = gBattlescriptCurrInstr[5];

    gBattlescriptCurrInstr += 6;
}

static void atk2F_addbyte(void)
{
    u8* memByte = T2_READ_PTR(gBattlescriptCurrInstr + 1);
    *memByte += gBattlescriptCurrInstr[5];
    gBattlescriptCurrInstr += 6;
}

static void atk30_subbyte(void)
{
    u8* memByte = T2_READ_PTR(gBattlescriptCurrInstr + 1);
    *memByte -= gBattlescriptCurrInstr[5];
    gBattlescriptCurrInstr += 6;
}

static void atk31_copyarray(void)
{
    u8* dest = T2_READ_PTR(gBattlescriptCurrInstr + 1);
    const u8* src = T2_READ_PTR(gBattlescriptCurrInstr + 5);
    s32 size = gBattlescriptCurrInstr[9];

    s32 i;
    for (i = 0; i < size; i++)
    {
        dest[i] = src[i];
    }

    gBattlescriptCurrInstr += 10;
}

static void atk32_copyarraywithindex(void)
{
    u8* dest = T2_READ_PTR(gBattlescriptCurrInstr + 1);
    const u8* src = T2_READ_PTR(gBattlescriptCurrInstr + 5);
    const u8* index = T2_READ_PTR(gBattlescriptCurrInstr + 9);
    s32 size = gBattlescriptCurrInstr[13];

    s32 i;
    for (i = 0; i < size; i++)
    {
        dest[i] = src[i + *index];
    }

    gBattlescriptCurrInstr += 14;
}

static void atk33_orbyte(void)
{
    u8* memByte = T2_READ_PTR(gBattlescriptCurrInstr + 1);
    *memByte |= gBattlescriptCurrInstr[5];
    gBattlescriptCurrInstr += 6;
}

static void atk34_orhalfword(void)
{
    u16* memHword = T2_READ_PTR(gBattlescriptCurrInstr + 1);
    u16 val = T2_READ_16(gBattlescriptCurrInstr + 5);

    *memHword |= val;
    gBattlescriptCurrInstr += 7;
}

static void atk35_orword(void)
{
    u32* memWord = T2_READ_PTR(gBattlescriptCurrInstr + 1);
    u32 val = T2_READ_32(gBattlescriptCurrInstr + 5);

    *memWord |= val;
    gBattlescriptCurrInstr += 9;
}

static void atk36_bicbyte(void)
{
    u8* memByte = T2_READ_PTR(gBattlescriptCurrInstr + 1);
    *memByte &= ~(gBattlescriptCurrInstr[5]);
    gBattlescriptCurrInstr += 6;
}

static void atk37_bichalfword(void)
{
    u16* memHword = T2_READ_PTR(gBattlescriptCurrInstr + 1);
    u16 val = T2_READ_16(gBattlescriptCurrInstr + 5);

    *memHword &= ~val;
    gBattlescriptCurrInstr += 7;
}

static void atk38_bicword(void)
{
    u32* memWord = T2_READ_PTR(gBattlescriptCurrInstr + 1);
    u32 val = T2_READ_32(gBattlescriptCurrInstr + 5);

    *memWord &= ~val;
    gBattlescriptCurrInstr += 9;
}

static void atk39_pause(void)
{
    if (gBattleControllerExecFlags == 0)
    {
        u16 value = T2_READ_16(gBattlescriptCurrInstr + 1);
        if (++gPauseCounterBattle >= value)
        {
            gPauseCounterBattle = 0;
            gBattlescriptCurrInstr += 3;
        }
    }
}

static void atk3A_waitstate(void)
{
    if (gBattleControllerExecFlags == 0)
        gBattlescriptCurrInstr++;
}

static void atk3B_healthbar_update(void)
{
    if (gBattlescriptCurrInstr[1] == BS_TARGET)
        gActiveBattler = gBattlerTarget;
    else
        gActiveBattler = gBattlerAttacker;

    BtlController_EmitHealthBarUpdate(0, gBattleMoveDamage);
    MarkBattlerForControllerExec(gActiveBattler);
    gBattlescriptCurrInstr += 2;
}

static void atk3C_return(void)
{
    BattleScriptPop();
}

static void atk3D_end(void)
{
    if (gBattleTypeFlags & BATTLE_TYPE_ARENA)
        BattleArena_AddSkillPoints(gBattlerAttacker);

    gMoveResultFlags = 0;
    gActiveBattler = 0;
    gCurrentActionFuncId = 0xB;
}

static void atk3E_end2(void)
{
    gActiveBattler = 0;
    gCurrentActionFuncId = 0xB;
}

static void atk3F_end3(void) // pops the main function stack
{
    BattleScriptPop();
    if (gBattleResources->battleCallbackStack->size != 0)
        gBattleResources->battleCallbackStack->size--;
    gBattleMainFunc = gBattleResources->battleCallbackStack->function[gBattleResources->battleCallbackStack->size];
}

static void atk41_call(void)
{
    BattleScriptPush(gBattlescriptCurrInstr + 5);
    gBattlescriptCurrInstr = T1_READ_PTR(gBattlescriptCurrInstr + 1);
}

static void atk42_setroost(void)
{
    gBattleResources->flags->flags[gBattlerAttacker] |= RESOURCE_FLAG_ROOST;

    // Pure flying type.
    if (gBattleMons[gBattlerAttacker].type1 == TYPE_FLYING && gBattleMons[gBattlerAttacker].type2 == TYPE_FLYING)
    {
        gBattleStruct->roostTypes[gBattlerAttacker][0] = TYPE_FLYING;
        gBattleStruct->roostTypes[gBattlerAttacker][1] = TYPE_FLYING;
        gBattleStruct->roostTypes[gBattlerAttacker][2] = TYPE_FLYING;
        SET_BATTLER_TYPE(gBattlerAttacker, TYPE_NORMAL);
    }
    // Dual Type with Flying Type.
    else if ((gBattleMons[gBattlerAttacker].type1 == TYPE_FLYING && gBattleMons[gBattlerAttacker].type2 != TYPE_FLYING)
           ||(gBattleMons[gBattlerAttacker].type2 == TYPE_FLYING && gBattleMons[gBattlerAttacker].type1 != TYPE_FLYING))
    {
        gBattleStruct->roostTypes[gBattlerAttacker][0] = gBattleMons[gBattlerAttacker].type1;
        gBattleStruct->roostTypes[gBattlerAttacker][1] = gBattleMons[gBattlerAttacker].type2;
        if (gBattleMons[gBattlerAttacker].type1 == TYPE_FLYING)
            gBattleMons[gBattlerAttacker].type1 = TYPE_MYSTERY;
        if (gBattleMons[gBattlerAttacker].type2 == TYPE_FLYING)
            gBattleMons[gBattlerAttacker].type2 = TYPE_MYSTERY;
    }
    // Non-flying type.
    else if (!IS_BATTLER_OF_TYPE(gBattlerAttacker, TYPE_FLYING))
    {
        gBattleStruct->roostTypes[gBattlerAttacker][0] = gBattleMons[gBattlerAttacker].type1;
        gBattleStruct->roostTypes[gBattlerAttacker][1] = gBattleMons[gBattlerAttacker].type2;
    }

    gBattlescriptCurrInstr++;
}

static void atk43_jumpifabilitypresent(void)
{
    if (AbilityBattleEffects(ABILITYEFFECT_CHECK_ON_FIELD, 0, gBattlescriptCurrInstr[1], 0, 0))
        gBattlescriptCurrInstr = T1_READ_PTR(gBattlescriptCurrInstr + 2);
    else
        gBattlescriptCurrInstr += 6;
}

static void atk44_endselectionscript(void)
{
    *(gBattlerAttacker + gBattleStruct->selectionScriptFinished) = TRUE;
}

static void atk45_playanimation(void)
{
    const u16* argumentPtr;

    gActiveBattler = GetBattlerForBattleScript(gBattlescriptCurrInstr[1]);
    argumentPtr = T2_READ_PTR(gBattlescriptCurrInstr + 3);

    if (gBattlescriptCurrInstr[2] == B_ANIM_STATS_CHANGE
        || gBattlescriptCurrInstr[2] == B_ANIM_SNATCH_MOVE
        || gBattlescriptCurrInstr[2] == B_ANIM_SUBSTITUTE_FADE)
    {
        BtlController_EmitBattleAnimation(0, gBattlescriptCurrInstr[2], *argumentPtr);
        MarkBattlerForControllerExec(gActiveBattler);
        gBattlescriptCurrInstr += 7;
    }
    else if (gHitMarker & HITMARKER_NO_ANIMATIONS)
    {
        BattleScriptPush(gBattlescriptCurrInstr + 7);
        gBattlescriptCurrInstr = BattleScript_Pausex20;
    }
    else if (gBattlescriptCurrInstr[2] == B_ANIM_RAIN_CONTINUES
             || gBattlescriptCurrInstr[2] == B_ANIM_SUN_CONTINUES
             || gBattlescriptCurrInstr[2] == B_ANIM_SANDSTORM_CONTINUES
             || gBattlescriptCurrInstr[2] == B_ANIM_HAIL_CONTINUES)
    {
        BtlController_EmitBattleAnimation(0, gBattlescriptCurrInstr[2], *argumentPtr);
        MarkBattlerForControllerExec(gActiveBattler);
        gBattlescriptCurrInstr += 7;
    }
    else if (gStatuses3[gActiveBattler] & STATUS3_SEMI_INVULNERABLE)
    {
        gBattlescriptCurrInstr += 7;
    }
    else
    {
        BtlController_EmitBattleAnimation(0, gBattlescriptCurrInstr[2], *argumentPtr);
        MarkBattlerForControllerExec(gActiveBattler);
        gBattlescriptCurrInstr += 7;
    }
}

static void atk46_playanimation2(void) // animation Id is stored in the first pointer
{
    const u16* argumentPtr;
    const u8* animationIdPtr;

    gActiveBattler = GetBattlerForBattleScript(gBattlescriptCurrInstr[1]);
    animationIdPtr = T2_READ_PTR(gBattlescriptCurrInstr + 2);
    argumentPtr = T2_READ_PTR(gBattlescriptCurrInstr + 6);

    if (*animationIdPtr == B_ANIM_STATS_CHANGE
        || *animationIdPtr == B_ANIM_SNATCH_MOVE
        || *animationIdPtr == B_ANIM_SUBSTITUTE_FADE)
    {
        BtlController_EmitBattleAnimation(0, *animationIdPtr, *argumentPtr);
        MarkBattlerForControllerExec(gActiveBattler);
        gBattlescriptCurrInstr += 10;
    }
    else if (gHitMarker & HITMARKER_NO_ANIMATIONS)
    {
        gBattlescriptCurrInstr += 10;
    }
    else if (*animationIdPtr == B_ANIM_RAIN_CONTINUES
             || *animationIdPtr == B_ANIM_SUN_CONTINUES
             || *animationIdPtr == B_ANIM_SANDSTORM_CONTINUES
             || *animationIdPtr == B_ANIM_HAIL_CONTINUES)
    {
        BtlController_EmitBattleAnimation(0, *animationIdPtr, *argumentPtr);
        MarkBattlerForControllerExec(gActiveBattler);
        gBattlescriptCurrInstr += 10;
    }
    else if (gStatuses3[gActiveBattler] & STATUS3_SEMI_INVULNERABLE)
    {
        gBattlescriptCurrInstr += 10;
    }
    else
    {
        BtlController_EmitBattleAnimation(0, *animationIdPtr, *argumentPtr);
        MarkBattlerForControllerExec(gActiveBattler);
        gBattlescriptCurrInstr += 10;
    }
}

static void atk47_setgraphicalstatchangevalues(void)
{
    u8 value = 0;
    switch (GET_STAT_BUFF_VALUE2(gBattleScripting.statChanger))
    {
    case SET_STAT_BUFF_VALUE(1): // +1
        value = STAT_ANIM_PLUS1;
        break;
    case SET_STAT_BUFF_VALUE(2): // +2
        value = STAT_ANIM_PLUS2;
        break;
    case SET_STAT_BUFF_VALUE(3): // +3
        value = STAT_ANIM_PLUS2;
        break;
    case SET_STAT_BUFF_VALUE(1) | STAT_BUFF_NEGATIVE: // -1
        value = STAT_ANIM_MINUS1;
        break;
    case SET_STAT_BUFF_VALUE(2) | STAT_BUFF_NEGATIVE: // -2
        value = STAT_ANIM_MINUS2;
        break;
    case SET_STAT_BUFF_VALUE(3) | STAT_BUFF_NEGATIVE: // -3
        value = STAT_ANIM_MINUS2;
        break;
    }
    gBattleScripting.animArg1 = GET_STAT_BUFF_ID(gBattleScripting.statChanger) + value - 1;
    gBattleScripting.animArg2 = 0;
    gBattlescriptCurrInstr++;
}

static void atk48_playstatchangeanimation(void)
{
    u32 currStat = 0;
    u16 statAnimId = 0;
    s32 changeableStatsCount = 0;
    u8 statsToCheck = 0;

    gActiveBattler = GetBattlerForBattleScript(gBattlescriptCurrInstr[1]);
    statsToCheck = gBattlescriptCurrInstr[2];

    if (gBattlescriptCurrInstr[3] & ATK48_STAT_NEGATIVE) // goes down
    {
        s16 startingStatAnimId;
        if (gBattlescriptCurrInstr[3] & ATK48_STAT_BY_TWO)
            startingStatAnimId = STAT_ANIM_MINUS2 - 1;
        else
            startingStatAnimId = STAT_ANIM_MINUS1 - 1;

        while (statsToCheck != 0)
        {
            if (statsToCheck & 1)
            {
                if (gBattlescriptCurrInstr[3] & ATK48_DONT_CHECK_LOWER)
                {
                    if (gBattleMons[gActiveBattler].statStages[currStat] > 0)
                    {
                        statAnimId = startingStatAnimId + currStat;
                        changeableStatsCount++;
                    }
                }
                else if (!gSideTimers[GET_BATTLER_SIDE(gActiveBattler)].mistTimer
                        && gBattleMons[gActiveBattler].ability != ABILITY_CLEAR_BODY
                        && gBattleMons[gActiveBattler].ability != ABILITY_WHITE_SMOKE
                        && !(gBattleMons[gActiveBattler].ability == ABILITY_KEEN_EYE && currStat == STAT_ACC)
                        && !(gBattleMons[gActiveBattler].ability == ABILITY_HYPER_CUTTER && currStat == STAT_ATK))
                {
                    if (gBattleMons[gActiveBattler].statStages[currStat] > 0)
                    {
                        statAnimId = startingStatAnimId + currStat;
                        changeableStatsCount++;
                    }
                }
            }
            statsToCheck >>= 1, currStat++;
        }

        if (changeableStatsCount > 1) // more than one stat, so the color is gray
        {
            if (gBattlescriptCurrInstr[3] & ATK48_STAT_BY_TWO)
                statAnimId = STAT_ANIM_MULTIPLE_MINUS2;
            else
                statAnimId = STAT_ANIM_MULTIPLE_MINUS1;
        }
    }
    else // goes up
    {
        s16 startingStatAnimId;
        if (gBattlescriptCurrInstr[3] & ATK48_STAT_BY_TWO)
            startingStatAnimId = STAT_ANIM_PLUS2 - 1;
        else
            startingStatAnimId = STAT_ANIM_PLUS1 - 1;

        while (statsToCheck != 0)
        {
            if (statsToCheck & 1 && gBattleMons[gActiveBattler].statStages[currStat] < 0xC)
            {
                statAnimId = startingStatAnimId + currStat;
                changeableStatsCount++;
            }
            statsToCheck >>= 1, currStat++;
        }

        if (changeableStatsCount > 1) // more than one stat, so the color is gray
        {
            if (gBattlescriptCurrInstr[3] & ATK48_STAT_BY_TWO)
                statAnimId = STAT_ANIM_MULTIPLE_PLUS2;
            else
                statAnimId = STAT_ANIM_MULTIPLE_PLUS1;
        }
    }

    if (gBattlescriptCurrInstr[3] & ATK48_ONLY_MULTIPLE && changeableStatsCount < 2)
    {
        gBattlescriptCurrInstr += 4;
    }
    else if (changeableStatsCount != 0 && !gBattleScripting.statAnimPlayed)
    {
        BtlController_EmitBattleAnimation(0, B_ANIM_STATS_CHANGE, statAnimId);
        MarkBattlerForControllerExec(gActiveBattler);
        if (gBattlescriptCurrInstr[3] & ATK48_ONLY_MULTIPLE && changeableStatsCount > 1)
            gBattleScripting.statAnimPlayed = TRUE;
        gBattlescriptCurrInstr += 4;
    }
    else
    {
        gBattlescriptCurrInstr += 4;
    }
}

enum
{
    ATK49_RAGE,
    ATK49_DEFROST,
    ATK49_SYNCHRONIZE_TARGET,
    ATK49_MOVE_END_ABILITIES,
    ATK49_STATUS_IMMUNITY_ABILITIES,
    ATK49_SYNCHRONIZE_ATTACKER,
    ATK49_CHOICE_MOVE,
    ATK49_CHANGED_ITEMS,
    ATK49_ATTACKER_INVISIBLE,
    ATK49_ATTACKER_VISIBLE,
    ATK49_TARGET_VISIBLE,
    ATK49_ITEM_EFFECTS_ALL,
    ATK49_KINGSROCK_SHELLBELL,
    ATK49_SUBSTITUTE,
    ATK49_UPDATE_LAST_MOVES,
    ATK49_MIRROR_MOVE,
    ATK49_NEXT_TARGET,
    ATK49_CLEAR_BITS,
    ATK49_COUNT,
};

static void atk49_moveend(void)
{
    s32 i;
    bool32 effect = FALSE;
    u8 moveType = 0;
    u8 holdEffectAtk = 0;
    u16 *choicedMoveAtk = NULL;
    u8 arg1, arg2;
    u16 originallyUsedMove;

    if (gChosenMove == 0xFFFF)
        originallyUsedMove = 0;
    else
        originallyUsedMove = gChosenMove;

    arg1 = gBattlescriptCurrInstr[1];
    arg2 = gBattlescriptCurrInstr[2];

    if (gBattleMons[gBattlerAttacker].item == ITEM_ENIGMA_BERRY)
        holdEffectAtk = gEnigmaBerries[gBattlerAttacker].holdEffect;
    else
        holdEffectAtk = ItemId_GetHoldEffect(gBattleMons[gBattlerAttacker].item);

    choicedMoveAtk = &gBattleStruct->choicedMove[gBattlerAttacker];
    GET_MOVE_TYPE(gCurrentMove, moveType);

    do
    {
        switch (gBattleScripting.atk49_state)
        {
        case ATK49_RAGE: // rage check
            if (gBattleMons[gBattlerTarget].status2 & STATUS2_RAGE
                && gBattleMons[gBattlerTarget].hp != 0 && gBattlerAttacker != gBattlerTarget
                && GetBattlerSide(gBattlerAttacker) != GetBattlerSide(gBattlerTarget)
                && !(gMoveResultFlags & MOVE_RESULT_NO_EFFECT) && TARGET_TURN_DAMAGED
                && gBattleMoves[gCurrentMove].power && gBattleMons[gBattlerTarget].statStages[STAT_ATK] <= 0xB)
            {
                gBattleMons[gBattlerTarget].statStages[STAT_ATK]++;
                BattleScriptPushCursor();
                gBattlescriptCurrInstr = BattleScript_RageIsBuilding;
                effect = TRUE;
            }
            gBattleScripting.atk49_state++;
            break;
        case ATK49_DEFROST: // defrosting check
            if (gBattleMons[gBattlerTarget].status1 & STATUS1_FREEZE
                && gBattleMons[gBattlerTarget].hp != 0 && gBattlerAttacker != gBattlerTarget
                && gSpecialStatuses[gBattlerTarget].specialDmg
                && !(gMoveResultFlags & MOVE_RESULT_NO_EFFECT) && (moveType == TYPE_FIRE || gBattleMoves[gCurrentMove].effect == EFFECT_SCALD))
            {
                gBattleMons[gBattlerTarget].status1 &= ~(STATUS1_FREEZE);
                gActiveBattler = gBattlerTarget;
                BtlController_EmitSetMonData(0, REQUEST_STATUS_BATTLE, 0, 4, &gBattleMons[gBattlerTarget].status1);
                MarkBattlerForControllerExec(gActiveBattler);
                BattleScriptPushCursor();
                gBattlescriptCurrInstr = BattleScript_DefrostedViaFireMove;
                effect = TRUE;
            }
            gBattleScripting.atk49_state++;
            break;
        case ATK49_SYNCHRONIZE_TARGET: // target synchronize
            if (AbilityBattleEffects(ABILITYEFFECT_SYNCHRONIZE, gBattlerTarget, 0, 0, 0))
                effect = TRUE;
            gBattleScripting.atk49_state++;
            break;
        case ATK49_MOVE_END_ABILITIES: // Such as abilities activating on contact(Poison Spore, Rough Skin, etc.).
            if (AbilityBattleEffects(ABILITYEFFECT_MOVE_END, gBattlerTarget, 0, 0, 0))
                effect = TRUE;
            gBattleScripting.atk49_state++;
            break;
        case ATK49_STATUS_IMMUNITY_ABILITIES: // status immunities
            if (AbilityBattleEffects(ABILITYEFFECT_IMMUNITY, 0, 0, 0, 0))
                effect = TRUE; // it loops through all battlers, so we increment after its done with all battlers
            else
                gBattleScripting.atk49_state++;
            break;
        case ATK49_SYNCHRONIZE_ATTACKER: // attacker synchronize
            if (AbilityBattleEffects(ABILITYEFFECT_ATK_SYNCHRONIZE, gBattlerAttacker, 0, 0, 0))
                effect = TRUE;
            gBattleScripting.atk49_state++;
            break;
        case ATK49_CHOICE_MOVE: // update choice band move
            if (!(gHitMarker & HITMARKER_OBEYS) || !HOLD_EFFECT_CHOICE(holdEffectAtk)
                || gChosenMove == MOVE_STRUGGLE || (*choicedMoveAtk != 0 && *choicedMoveAtk != 0xFFFF))
                    goto LOOP;
            if ((gBattleMoves[gChosenMove].effect == EFFECT_BATON_PASS
                 || gBattleMoves[gChosenMove].effect == EFFECT_HEALING_WISH
                 || gBattleMoves[gChosenMove].effect == EFFECT_HIT_ESCAPE)
            && !(gMoveResultFlags & MOVE_RESULT_FAILED))
            {
                gBattleScripting.atk49_state++;
                break;
            }
            *choicedMoveAtk = gChosenMove;
            LOOP:
            {
                for (i = 0; i < MAX_MON_MOVES; i++)
                {
                    if (gBattleMons[gBattlerAttacker].moves[i] == *choicedMoveAtk)
                        break;
                }
                if (i == MAX_MON_MOVES)
                    *choicedMoveAtk = 0;

                gBattleScripting.atk49_state++;
            }
            break;
        case ATK49_CHANGED_ITEMS: // changed held items
            for (i = 0; i < gBattlersCount; i++)
            {
                if (gBattleStruct->changedItems[i] != 0)
                {
                    gBattleMons[i].item = gBattleStruct->changedItems[i];
                    gBattleStruct->changedItems[i] = 0;
                }
            }
            gBattleScripting.atk49_state++;
            break;
        case ATK49_ITEM_EFFECTS_ALL: // item effects for all battlers
            if (ItemBattleEffects(ITEMEFFECT_MOVE_END, 0, FALSE))
                effect = TRUE;
            else
                gBattleScripting.atk49_state++;
            break;
        case ATK49_KINGSROCK_SHELLBELL: // king's rock and shell bell
            if (ItemBattleEffects(ITEMEFFECT_KINGSROCK_SHELLBELL, 0, FALSE))
                effect = TRUE;
            gBattleScripting.atk49_state++;
            break;
        case ATK49_ATTACKER_INVISIBLE: // make attacker sprite invisible
            if (gStatuses3[gBattlerAttacker] & (STATUS3_SEMI_INVULNERABLE)
                && gHitMarker & HITMARKER_NO_ANIMATIONS)
            {
                gActiveBattler = gBattlerAttacker;
                BtlController_EmitSpriteInvisibility(0, TRUE);
                MarkBattlerForControllerExec(gActiveBattler);
                gBattleScripting.atk49_state++;
                return;
            }
            gBattleScripting.atk49_state++;
            break;
        case ATK49_ATTACKER_VISIBLE: // make attacker sprite visible
            if (gMoveResultFlags & MOVE_RESULT_NO_EFFECT
                || !(gStatuses3[gBattlerAttacker] & (STATUS3_SEMI_INVULNERABLE))
                || WasUnableToUseMove(gBattlerAttacker))
            {
                gActiveBattler = gBattlerAttacker;
                BtlController_EmitSpriteInvisibility(0, FALSE);
                MarkBattlerForControllerExec(gActiveBattler);
                gStatuses3[gBattlerAttacker] &= ~(STATUS3_SEMI_INVULNERABLE);
                gSpecialStatuses[gBattlerAttacker].restoredBattlerSprite = 1;
                gBattleScripting.atk49_state++;
                return;
            }
            gBattleScripting.atk49_state++;
            break;
        case ATK49_TARGET_VISIBLE: // make target sprite visible
            if (!gSpecialStatuses[gBattlerTarget].restoredBattlerSprite && gBattlerTarget < gBattlersCount
                && !(gStatuses3[gBattlerTarget] & STATUS3_SEMI_INVULNERABLE))
            {
                gActiveBattler = gBattlerTarget;
                BtlController_EmitSpriteInvisibility(0, FALSE);
                MarkBattlerForControllerExec(gActiveBattler);
                gStatuses3[gBattlerTarget] &= ~(STATUS3_SEMI_INVULNERABLE);
                gBattleScripting.atk49_state++;
                return;
            }
            gBattleScripting.atk49_state++;
            break;
        case ATK49_SUBSTITUTE: // update substitute
            for (i = 0; i < gBattlersCount; i++)
            {
                if (gDisableStructs[i].substituteHP == 0)
                    gBattleMons[i].status2 &= ~(STATUS2_SUBSTITUTE);
            }
            gBattleScripting.atk49_state++;
            break;
        case ATK49_UPDATE_LAST_MOVES:
            gDisableStructs[gBattlerAttacker].usedMoves |= gBitTable[gCurrMovePos];
            if (gHitMarker & HITMARKER_SWAP_ATTACKER_TARGET)
            {
                gActiveBattler = gBattlerAttacker;
                gBattlerAttacker = gBattlerTarget;
                gBattlerTarget = gActiveBattler;
                gHitMarker &= ~(HITMARKER_SWAP_ATTACKER_TARGET);
            }
            if (gHitMarker & HITMARKER_ATTACKSTRING_PRINTED)
            {
                gLastPrintedMoves[gBattlerAttacker] = gChosenMove;
                gLastUsedMove = gCurrentMove;
            }
            if (!(gAbsentBattlerFlags & gBitTable[gBattlerAttacker])
                && !(gBattleStruct->field_91 & gBitTable[gBattlerAttacker])
                && gBattleMoves[originallyUsedMove].effect != EFFECT_BATON_PASS
                && gBattleMoves[originallyUsedMove].effect != EFFECT_HEALING_WISH)
            {
                if (gHitMarker & HITMARKER_OBEYS)
                {
                    gLastMoves[gBattlerAttacker] = gChosenMove;
                    gLastResultingMoves[gBattlerAttacker] = gCurrentMove;
                }
                else
                {
                    gLastMoves[gBattlerAttacker] = 0xFFFF;
                    gLastResultingMoves[gBattlerAttacker] = 0xFFFF;
                }

                if (!(gHitMarker & HITMARKER_FAINTED(gBattlerTarget)))
                    gLastHitBy[gBattlerTarget] = gBattlerAttacker;

                if (gHitMarker & HITMARKER_OBEYS && !(gMoveResultFlags & MOVE_RESULT_NO_EFFECT))
                {
                    if (gChosenMove == 0xFFFF)
                    {
                        gLastLandedMoves[gBattlerTarget] = gChosenMove;
                    }
                    else
                    {
                        gLastLandedMoves[gBattlerTarget] = gCurrentMove;
                        GET_MOVE_TYPE(gCurrentMove, gLastHitByType[gBattlerTarget]);
                    }
                }
                else
                {
                    gLastLandedMoves[gBattlerTarget] = 0xFFFF;
                }
            }
            gBattleScripting.atk49_state++;
            break;
        case ATK49_MIRROR_MOVE: // mirror move
            if (!(gAbsentBattlerFlags & gBitTable[gBattlerAttacker]) && !(gBattleStruct->field_91 & gBitTable[gBattlerAttacker])
                && gBattleMoves[originallyUsedMove].flags & FLAG_MIRROR_MOVE_AFFECTED && gHitMarker & HITMARKER_OBEYS
                && gBattlerAttacker != gBattlerTarget && !(gHitMarker & HITMARKER_FAINTED(gBattlerTarget))
                && !(gMoveResultFlags & MOVE_RESULT_NO_EFFECT))
            {
                gBattleStruct->lastTakenMove[gBattlerTarget] = gChosenMove;
                gBattleStruct->lastTakenMoveFrom[gBattlerTarget][gBattlerAttacker] = gChosenMove;
            }
            gBattleScripting.atk49_state++;
            break;
        case ATK49_NEXT_TARGET: // For moves hitting two opposing Pokemon.
            if (!(gHitMarker & HITMARKER_UNABLE_TO_USE_MOVE)
                && gBattleTypeFlags & BATTLE_TYPE_DOUBLE
                && !gProtectStructs[gBattlerAttacker].chargingTurn
                && (gBattleMoves[gCurrentMove].target == MOVE_TARGET_BOTH || gBattleMoves[gCurrentMove].target == MOVE_TARGET_FOES_AND_ALLY)
                && !(gHitMarker & HITMARKER_NO_ATTACKSTRING))
            {
                u8 battlerId;

                if (gBattleMoves[gCurrentMove].target == MOVE_TARGET_FOES_AND_ALLY)
                {
                    for (battlerId = gBattlerTarget + 1; battlerId < gBattlersCount; battlerId++)
                    {
                        if (battlerId == gBattlerAttacker)
                            continue;
                        if (IsBattlerAlive(battlerId))
                            break;
                    }
                }
                else
                {
                    battlerId = GetBattlerAtPosition(BATTLE_PARTNER(GetBattlerPosition(gBattlerTarget)));
                    gHitMarker |= HITMARKER_NO_ATTACKSTRING;
                }

                if (battlerId < gBattlersCount && gBattleMons[battlerId].hp != 0)
                {
                    gBattlerTarget = battlerId;
                    gBattleScripting.atk49_state = 0;
                    MoveValuesCleanUp();
                    gBattleCommunication[MOVE_EFFECT_BYTE] = gBattleScripting.savedMoveEffect;
                    BattleScriptPush(gBattleScriptsForMoveEffects[gBattleMoves[gCurrentMove].effect]);
                    gBattlescriptCurrInstr = BattleScript_FlushMessageBox;
                    return;
                }
                else
                {
                    gHitMarker |= HITMARKER_NO_ATTACKSTRING;
                }
            }
            gBattleScripting.atk49_state++;
            break;
        case ATK49_CLEAR_BITS: // Clear bits active just while using a move.
            gProtectStructs[gBattlerAttacker].usesBouncedMove = 0;
            gBattleStruct->ateBoost[gBattlerAttacker] = 0;
            gStatuses3[gBattlerAttacker] &= ~(STATUS3_ME_FIRST);
            gBattleScripting.atk49_state++;
            break;
        case ATK49_COUNT:
            break;
        }

        if (arg1 == 1 && effect == FALSE)
            gBattleScripting.atk49_state = ATK49_COUNT;
        if (arg1 == 2 && arg2 == gBattleScripting.atk49_state)
            gBattleScripting.atk49_state = ATK49_COUNT;

    } while (gBattleScripting.atk49_state != ATK49_COUNT && effect == FALSE);

    if (gBattleScripting.atk49_state == ATK49_COUNT && effect == FALSE)
        gBattlescriptCurrInstr += 3;
}

static void atk4A_sethealblock(void)
{
    if (gStatuses3[gBattlerTarget] & STATUS3_HEAL_BLOCK)
    {
        gBattlescriptCurrInstr = T1_READ_PTR(gBattlescriptCurrInstr + 1);
    }
    else
    {
        gStatuses3[gBattlerTarget] |= STATUS3_HEAL_BLOCK;
        gDisableStructs[gBattlerTarget].healBlockTimer = 5;
        gBattlescriptCurrInstr += 5;
    }
}

static void atk4B_returnatktoball(void)
{
    gActiveBattler = gBattlerAttacker;
    if (!(gHitMarker & HITMARKER_FAINTED(gActiveBattler)))
    {
        BtlController_EmitReturnMonToBall(0, 0);
        MarkBattlerForControllerExec(gActiveBattler);
    }
    gBattlescriptCurrInstr++;
}

static void atk4C_getswitchedmondata(void)
{
    if (gBattleControllerExecFlags)
        return;

    gActiveBattler = GetBattlerForBattleScript(gBattlescriptCurrInstr[1]);

    gBattlerPartyIndexes[gActiveBattler] = *(gBattleStruct->monToSwitchIntoId + gActiveBattler);

    BtlController_EmitGetMonData(0, REQUEST_ALL_BATTLE, gBitTable[gBattlerPartyIndexes[gActiveBattler]]);
    MarkBattlerForControllerExec(gActiveBattler);

    gBattlescriptCurrInstr += 2;
}

static void atk4D_switchindataupdate(void)
{
    struct BattlePokemon oldData;
    s32 i;
    u8 *monData;

    if (gBattleControllerExecFlags)
        return;

    gActiveBattler = GetBattlerForBattleScript(gBattlescriptCurrInstr[1]);
    oldData = gBattleMons[gActiveBattler];
    monData = (u8*)(&gBattleMons[gActiveBattler]);

    for (i = 0; i < sizeof(struct BattlePokemon); i++)
    {
        monData[i] = gBattleResources->bufferB[gActiveBattler][4 + i];
    }

    gBattleMons[gActiveBattler].type1 = gBaseStats[gBattleMons[gActiveBattler].species].type1;
    gBattleMons[gActiveBattler].type2 = gBaseStats[gBattleMons[gActiveBattler].species].type2;
    gBattleMons[gActiveBattler].type3 = TYPE_MYSTERY;
    gBattleMons[gActiveBattler].ability = GetAbilityBySpecies(gBattleMons[gActiveBattler].species, gBattleMons[gActiveBattler].altAbility);

    // check knocked off item
    i = GetBattlerSide(gActiveBattler);
    if (gWishFutureKnock.knockedOffMons[i] & gBitTable[gBattlerPartyIndexes[gActiveBattler]])
    {
        gBattleMons[gActiveBattler].item = 0;
    }

    if (gBattleMoves[gCurrentMove].effect == EFFECT_BATON_PASS)
    {
        for (i = 0; i < NUM_BATTLE_STATS; i++)
        {
            gBattleMons[gActiveBattler].statStages[i] = oldData.statStages[i];
        }
        gBattleMons[gActiveBattler].status2 = oldData.status2;
    }

    SwitchInClearSetData();

    if (gBattleTypeFlags & BATTLE_TYPE_PALACE && gBattleMons[gActiveBattler].maxHP / 2 >= gBattleMons[gActiveBattler].hp
        && gBattleMons[gActiveBattler].hp != 0 && !(gBattleMons[gActiveBattler].status1 & STATUS1_SLEEP))
    {
        gBattleStruct->field_92 |= gBitTable[gActiveBattler];
    }

    gBattleScripting.battler = gActiveBattler;

    PREPARE_MON_NICK_BUFFER(gBattleTextBuff1, gActiveBattler, gBattlerPartyIndexes[gActiveBattler]);

    gBattlescriptCurrInstr += 2;
}

static void atk4E_switchinanim(void)
{
    if (gBattleControllerExecFlags)
        return;

    gActiveBattler = GetBattlerForBattleScript(gBattlescriptCurrInstr[1]);

    if (GetBattlerSide(gActiveBattler) == B_SIDE_OPPONENT
        && !(gBattleTypeFlags & (BATTLE_TYPE_LINK
                                 | BATTLE_TYPE_EREADER_TRAINER
                                 | BATTLE_TYPE_x2000000
                                 | BATTLE_TYPE_TRAINER_HILL
                                 | BATTLE_TYPE_FRONTIER)))
            HandleSetPokedexFlag(SpeciesToNationalPokedexNum(gBattleMons[gActiveBattler].species), FLAG_SET_SEEN, gBattleMons[gActiveBattler].personality);

    gAbsentBattlerFlags &= ~(gBitTable[gActiveBattler]);

    BtlController_EmitSwitchInAnim(0, gBattlerPartyIndexes[gActiveBattler], gBattlescriptCurrInstr[2]);
    MarkBattlerForControllerExec(gActiveBattler);

    gBattlescriptCurrInstr += 3;

    if (gBattleTypeFlags & BATTLE_TYPE_ARENA)
        BattleArena_InitPoints();
}

static void atk4F_jumpifcantswitch(void)
{
    s32 i;
    s32 lastMonId;
    u8 battlerIn1, battlerIn2;
    struct Pokemon *party;

    gActiveBattler = GetBattlerForBattleScript(gBattlescriptCurrInstr[1] & ~(ATK4F_DONT_CHECK_STATUSES));

    if (!(gBattlescriptCurrInstr[1] & ATK4F_DONT_CHECK_STATUSES)
        && ((gBattleMons[gActiveBattler].status2 & (STATUS2_WRAPPED | STATUS2_ESCAPE_PREVENTION))
            || (gStatuses3[gActiveBattler] & STATUS3_ROOTED)))
    {
        gBattlescriptCurrInstr = T1_READ_PTR(gBattlescriptCurrInstr + 2);
    }
    else if (BATTLE_TWO_VS_ONE_OPPONENT && GetBattlerSide(gActiveBattler) == B_SIDE_OPPONENT)
    {
        battlerIn1 = GetBattlerAtPosition(B_POSITION_OPPONENT_LEFT);
        battlerIn2 = GetBattlerAtPosition(B_POSITION_OPPONENT_RIGHT);
        party = gEnemyParty;

        for (i = 0; i < PARTY_SIZE; i++)
        {
            if (GetMonData(&party[i], MON_DATA_HP) != 0
             && GetMonData(&party[i], MON_DATA_SPECIES) != SPECIES_NONE
             && !GetMonData(&party[i], MON_DATA_IS_EGG)
             && i != gBattlerPartyIndexes[battlerIn1] && i != gBattlerPartyIndexes[battlerIn2])
                break;
        }

        if (i == PARTY_SIZE)
            gBattlescriptCurrInstr = T1_READ_PTR(gBattlescriptCurrInstr + 2);
        else
            gBattlescriptCurrInstr += 6;
    }
    else if (gBattleTypeFlags & BATTLE_TYPE_INGAME_PARTNER)
    {
        if (GetBattlerSide(gActiveBattler) == B_SIDE_OPPONENT)
            party = gEnemyParty;
        else
            party = gPlayerParty;

        i = 0;
        if (gActiveBattler & 2)
            i = 3;

        for (lastMonId = i + 3; i < lastMonId; i++)
        {
            if (GetMonData(&party[i], MON_DATA_SPECIES) != SPECIES_NONE
             && !GetMonData(&party[i], MON_DATA_IS_EGG)
             && GetMonData(&party[i], MON_DATA_HP) != 0
             && gBattlerPartyIndexes[gActiveBattler] != i)
                break;
        }

        if (i == lastMonId)
            gBattlescriptCurrInstr = T1_READ_PTR(gBattlescriptCurrInstr + 2);
        else
            gBattlescriptCurrInstr += 6;
    }
    else if (gBattleTypeFlags & BATTLE_TYPE_MULTI)
    {
        if (gBattleTypeFlags & BATTLE_TYPE_x800000)
        {
            if (GetBattlerSide(gActiveBattler) == B_SIDE_PLAYER)
            {
                party = gPlayerParty;

                i = 0;
                if (GetLinkTrainerFlankId(GetBattlerMultiplayerId(gActiveBattler)) == TRUE)
                    i = 3;
            }
            else
            {
                party = gEnemyParty;

                if (gActiveBattler == 1)
                    i = 0;
                else
                    i = 3;
            }
        }
        else
        {
            if (GetBattlerSide(gActiveBattler) == B_SIDE_OPPONENT)
                party = gEnemyParty;
            else
                party = gPlayerParty;

            i = 0;
            if (GetLinkTrainerFlankId(GetBattlerMultiplayerId(gActiveBattler)) == TRUE)
                i = 3;
        }

        for (lastMonId = i + 3; i < lastMonId; i++)
        {
            if (GetMonData(&party[i], MON_DATA_SPECIES) != SPECIES_NONE
             && !GetMonData(&party[i], MON_DATA_IS_EGG)
             && GetMonData(&party[i], MON_DATA_HP) != 0
             && gBattlerPartyIndexes[gActiveBattler] != i)
                break;
        }

        if (i == lastMonId)
            gBattlescriptCurrInstr = T1_READ_PTR(gBattlescriptCurrInstr + 2);
        else
            gBattlescriptCurrInstr += 6;
    }
    else if (gBattleTypeFlags & BATTLE_TYPE_TWO_OPPONENTS && GetBattlerSide(gActiveBattler) == B_SIDE_OPPONENT)
    {
        party = gEnemyParty;

        i = 0;
        if (gActiveBattler == B_POSITION_OPPONENT_RIGHT)
            i = 3;

        for (lastMonId = i + 3; i < lastMonId; i++)
        {
            if (GetMonData(&party[i], MON_DATA_SPECIES) != SPECIES_NONE
             && !GetMonData(&party[i], MON_DATA_IS_EGG)
             && GetMonData(&party[i], MON_DATA_HP) != 0
             && gBattlerPartyIndexes[gActiveBattler] != i)
                break;
        }

        if (i == lastMonId)
            gBattlescriptCurrInstr = T1_READ_PTR(gBattlescriptCurrInstr + 2);
        else
            gBattlescriptCurrInstr += 6;
    }
    else
    {
        if (GetBattlerSide(gActiveBattler) == B_SIDE_OPPONENT)
        {
            battlerIn1 = GetBattlerAtPosition(B_POSITION_OPPONENT_LEFT);

            if (gBattleTypeFlags & BATTLE_TYPE_DOUBLE)
                battlerIn2 = GetBattlerAtPosition(B_POSITION_OPPONENT_RIGHT);
            else
                battlerIn2 = battlerIn1;

            party = gEnemyParty;
        }
        else
        {
            battlerIn1 = GetBattlerAtPosition(B_POSITION_PLAYER_LEFT);

            if (gBattleTypeFlags & BATTLE_TYPE_DOUBLE)
                battlerIn2 = GetBattlerAtPosition(B_POSITION_PLAYER_RIGHT);
            else
                battlerIn2 = battlerIn1;

            party = gPlayerParty;
        }

        for (i = 0; i < PARTY_SIZE; i++)
        {
            if (GetMonData(&party[i], MON_DATA_HP) != 0
             && GetMonData(&party[i], MON_DATA_SPECIES) != SPECIES_NONE
             && !GetMonData(&party[i], MON_DATA_IS_EGG)
             && i != gBattlerPartyIndexes[battlerIn1] && i != gBattlerPartyIndexes[battlerIn2])
                break;
        }

        if (i == 6)
            gBattlescriptCurrInstr = T1_READ_PTR(gBattlescriptCurrInstr + 2);
        else
            gBattlescriptCurrInstr += 6;
    }
}

static void sub_804CF10(u8 arg0)
{
    *(gBattleStruct->field_58 + gActiveBattler) = gBattlerPartyIndexes[gActiveBattler];
    *(gBattleStruct->monToSwitchIntoId + gActiveBattler) = 6;
    gBattleStruct->field_93 &= ~(gBitTable[gActiveBattler]);

    BtlController_EmitChoosePokemon(0, PARTY_MUST_CHOOSE_MON, arg0, 0, gBattleStruct->field_60[gActiveBattler]);
    MarkBattlerForControllerExec(gActiveBattler);
}

static void atk50_openpartyscreen(void)
{
    u32 flags;
    u8 hitmarkerFaintBits;
    u8 battlerId;
    const u8 *jumpPtr;

    battlerId = 0;
    flags = 0;
    jumpPtr = T1_READ_PTR(gBattlescriptCurrInstr + 2);

    if (gBattlescriptCurrInstr[1] == 5)
    {
        if ((gBattleTypeFlags & (BATTLE_TYPE_DOUBLE | BATTLE_TYPE_MULTI)) != BATTLE_TYPE_DOUBLE)
        {
            for (gActiveBattler = 0; gActiveBattler < gBattlersCount; gActiveBattler++)
            {
                if (gHitMarker & HITMARKER_FAINTED(gActiveBattler))
                {
                    if (HasNoMonsToSwitch(gActiveBattler, 6, 6))
                    {
                        gAbsentBattlerFlags |= gBitTable[gActiveBattler];
                        gHitMarker &= ~(HITMARKER_FAINTED(gActiveBattler));
                        BtlController_EmitLinkStandbyMsg(0, 2, 0);
                        MarkBattlerForControllerExec(gActiveBattler);
                    }
                    else if (!gSpecialStatuses[gActiveBattler].flag40)
                    {
                        sub_804CF10(6);
                        gSpecialStatuses[gActiveBattler].flag40 = 1;
                    }
                }
                else
                {
                    BtlController_EmitLinkStandbyMsg(0, 2, 0);
                    MarkBattlerForControllerExec(gActiveBattler);
                }
            }
        }
        else if (gBattleTypeFlags & BATTLE_TYPE_DOUBLE)
        {
            u8 flag40_0, flag40_1, flag40_2, flag40_3;

            hitmarkerFaintBits = gHitMarker >> 0x1C;

            if (gBitTable[0] & hitmarkerFaintBits)
            {
                gActiveBattler = 0;
                if (HasNoMonsToSwitch(0, 6, 6))
                {
                    gAbsentBattlerFlags |= gBitTable[gActiveBattler];
                    gHitMarker &= ~(HITMARKER_FAINTED(gActiveBattler));
                    BtlController_EmitCmd42(0);
                    MarkBattlerForControllerExec(gActiveBattler);
                }
                else if (!gSpecialStatuses[gActiveBattler].flag40)
                {
                    sub_804CF10(gBattleStruct->monToSwitchIntoId[2]);
                    gSpecialStatuses[gActiveBattler].flag40 = 1;
                }
                else
                {
                    BtlController_EmitLinkStandbyMsg(0, 2, 0);
                    MarkBattlerForControllerExec(gActiveBattler);
                    flags |= 1;
                }
            }
            if (gBitTable[2] & hitmarkerFaintBits && !(gBitTable[0] & hitmarkerFaintBits))
            {
                gActiveBattler = 2;
                if (HasNoMonsToSwitch(2, 6, 6))
                {
                    gAbsentBattlerFlags |= gBitTable[gActiveBattler];
                    gHitMarker &= ~(HITMARKER_FAINTED(gActiveBattler));
                    BtlController_EmitCmd42(0);
                    MarkBattlerForControllerExec(gActiveBattler);
                }
                else if (!gSpecialStatuses[gActiveBattler].flag40)
                {
                    sub_804CF10(gBattleStruct->monToSwitchIntoId[0]);
                    gSpecialStatuses[gActiveBattler].flag40 = 1;
                }
                else if (!(flags & 1))
                {
                    BtlController_EmitLinkStandbyMsg(0, 2, 0);
                    MarkBattlerForControllerExec(gActiveBattler);
                }
            }
            if (gBitTable[1] & hitmarkerFaintBits)
            {
                gActiveBattler = 1;
                if (HasNoMonsToSwitch(1, 6, 6))
                {
                    gAbsentBattlerFlags |= gBitTable[gActiveBattler];
                    gHitMarker &= ~(HITMARKER_FAINTED(gActiveBattler));
                    BtlController_EmitCmd42(0);
                    MarkBattlerForControllerExec(gActiveBattler);
                }
                else if (!gSpecialStatuses[gActiveBattler].flag40)
                {
                    sub_804CF10(gBattleStruct->monToSwitchIntoId[3]);
                    gSpecialStatuses[gActiveBattler].flag40 = 1;
                }
                else
                {
                    BtlController_EmitLinkStandbyMsg(0, 2, 0);
                    MarkBattlerForControllerExec(gActiveBattler);
                    flags |= 2;
                }
            }
            if (gBitTable[3] & hitmarkerFaintBits && !(gBitTable[1] & hitmarkerFaintBits))
            {
                gActiveBattler = 3;
                if (HasNoMonsToSwitch(3, 6, 6))
                {
                    gAbsentBattlerFlags |= gBitTable[gActiveBattler];
                    gHitMarker &= ~(HITMARKER_FAINTED(gActiveBattler));
                    BtlController_EmitCmd42(0);
                    MarkBattlerForControllerExec(gActiveBattler);
                }
                else if (!gSpecialStatuses[gActiveBattler].flag40)
                {
                    sub_804CF10(gBattleStruct->monToSwitchIntoId[1]);
                    gSpecialStatuses[gActiveBattler].flag40 = 1;
                }
                else if (!(flags & 2))
                {
                    BtlController_EmitLinkStandbyMsg(0, 2, 0);
                    MarkBattlerForControllerExec(gActiveBattler);
                }
            }

            flag40_0 = gSpecialStatuses[0].flag40;
            if (!flag40_0)
            {
                flag40_2 = gSpecialStatuses[2].flag40;
                if (!flag40_2 && hitmarkerFaintBits != 0)
                {
                    if (gAbsentBattlerFlags & gBitTable[0])
                        gActiveBattler = 2;
                    else
                        gActiveBattler = 0;

                    BtlController_EmitLinkStandbyMsg(0, 2, 0);
                    MarkBattlerForControllerExec(gActiveBattler);
                }

            }
            flag40_1 = gSpecialStatuses[1].flag40;
            if (!flag40_1)
            {
                flag40_3 = gSpecialStatuses[3].flag40;
                if (!flag40_3 && hitmarkerFaintBits != 0)
                {
                    if (gAbsentBattlerFlags & gBitTable[1])
                        gActiveBattler = 3;
                    else
                        gActiveBattler = 1;

                    BtlController_EmitLinkStandbyMsg(0, 2, 0);
                    MarkBattlerForControllerExec(gActiveBattler);
                }
            }
        }
        gBattlescriptCurrInstr += 6;
    }
    else if (gBattlescriptCurrInstr[1] == 6)
    {
        if (!(gBattleTypeFlags & BATTLE_TYPE_MULTI))
        {
            if (gBattleTypeFlags & BATTLE_TYPE_DOUBLE)
            {
                hitmarkerFaintBits = gHitMarker >> 0x1C;
                if (gBitTable[2] & hitmarkerFaintBits && gBitTable[0] & hitmarkerFaintBits)
                {
                    gActiveBattler = 2;
                    if (HasNoMonsToSwitch(2, gBattleResources->bufferB[0][1], 6))
                    {
                        gAbsentBattlerFlags |= gBitTable[gActiveBattler];
                        gHitMarker &= ~(HITMARKER_FAINTED(gActiveBattler));
                        BtlController_EmitCmd42(0);
                        MarkBattlerForControllerExec(gActiveBattler);
                    }
                    else if (!gSpecialStatuses[gActiveBattler].flag40)
                    {
                        sub_804CF10(gBattleStruct->monToSwitchIntoId[0]);
                        gSpecialStatuses[gActiveBattler].flag40 = 1;
                    }
                }
                if (gBitTable[3] & hitmarkerFaintBits && hitmarkerFaintBits & gBitTable[1])
                {
                    gActiveBattler = 3;
                    if (HasNoMonsToSwitch(3, gBattleResources->bufferB[1][1], 6))
                    {
                        gAbsentBattlerFlags |= gBitTable[gActiveBattler];
                        gHitMarker &= ~(HITMARKER_FAINTED(gActiveBattler));
                        BtlController_EmitCmd42(0);
                        MarkBattlerForControllerExec(gActiveBattler);
                    }
                    else if (!gSpecialStatuses[gActiveBattler].flag40)
                    {
                        sub_804CF10(gBattleStruct->monToSwitchIntoId[1]);
                        gSpecialStatuses[gActiveBattler].flag40 = 1;
                    }
                }
                gBattlescriptCurrInstr += 6;
            }
            else
            {
                gBattlescriptCurrInstr += 6;
            }
        }
        else
        {
            gBattlescriptCurrInstr += 6;
        }

        hitmarkerFaintBits = gHitMarker >> 0x1C;

        gBattlerFainted = 0;
        while (1)
        {
            if (gBitTable[gBattlerFainted] & hitmarkerFaintBits)
                break;
            if (gBattlerFainted >= gBattlersCount)
                break;
            gBattlerFainted++;
        }

        if (gBattlerFainted == gBattlersCount)
            gBattlescriptCurrInstr = jumpPtr;
    }
    else
    {
        if (gBattlescriptCurrInstr[1] & 0x80)
            hitmarkerFaintBits = PARTY_CHOOSE_MON; // Used here as the caseId for the EmitChoose function.
        else
            hitmarkerFaintBits = PARTY_MUST_CHOOSE_MON;

        battlerId = GetBattlerForBattleScript(gBattlescriptCurrInstr[1] & ~(0x80));
        if (gSpecialStatuses[battlerId].flag40)
        {
            gBattlescriptCurrInstr += 6;
        }
        else if (HasNoMonsToSwitch(battlerId, 6, 6))
        {
            gActiveBattler = battlerId;
            gAbsentBattlerFlags |= gBitTable[gActiveBattler];
            gHitMarker &= ~(HITMARKER_FAINTED(gActiveBattler));
            gBattlescriptCurrInstr = jumpPtr;
        }
        else
        {
            gActiveBattler = battlerId;
            *(gBattleStruct->field_58 + gActiveBattler) = gBattlerPartyIndexes[gActiveBattler];
            *(gBattleStruct->monToSwitchIntoId + gActiveBattler) = 6;
            gBattleStruct->field_93 &= ~(gBitTable[gActiveBattler]);

            BtlController_EmitChoosePokemon(0, hitmarkerFaintBits, *(gBattleStruct->monToSwitchIntoId + (gActiveBattler ^ 2)), 0, gBattleStruct->field_60[gActiveBattler]);
            MarkBattlerForControllerExec(gActiveBattler);

            gBattlescriptCurrInstr += 6;

            if (GetBattlerPosition(gActiveBattler) == 0 && gBattleResults.playerSwitchesCounter < 0xFF)
                gBattleResults.playerSwitchesCounter++;

            if (gBattleTypeFlags & BATTLE_TYPE_MULTI)
            {
                for (gActiveBattler = 0; gActiveBattler < gBattlersCount; gActiveBattler++)
                {
                    if (gActiveBattler != battlerId)
                    {
                        BtlController_EmitLinkStandbyMsg(0, 2, 0);
                        MarkBattlerForControllerExec(gActiveBattler);
                    }
                }
            }
            else
            {
                gActiveBattler = GetBattlerAtPosition(GetBattlerPosition(battlerId) ^ BIT_SIDE);
                if (gAbsentBattlerFlags & gBitTable[gActiveBattler])
                    gActiveBattler ^= BIT_FLANK;

                BtlController_EmitLinkStandbyMsg(0, 2, 0);
                MarkBattlerForControllerExec(gActiveBattler);
            }
        }
    }
}

static void atk51_switchhandleorder(void)
{
    s32 i;
    if (gBattleControllerExecFlags)
        return;

    gActiveBattler = GetBattlerForBattleScript(gBattlescriptCurrInstr[1]);

    switch (gBattlescriptCurrInstr[2])
    {
    case 0:
        for (i = 0; i < gBattlersCount; i++)
        {
            if (gBattleResources->bufferB[i][0] == 0x22)
            {
                *(gBattleStruct->monToSwitchIntoId + i) = gBattleResources->bufferB[i][1];
                if (!(gBattleStruct->field_93 & gBitTable[i]))
                {
                    RecordedBattle_SetBattlerAction(i, gBattleResources->bufferB[i][1]);
                    gBattleStruct->field_93 |= gBitTable[i];
                }
            }
        }
        break;
    case 1:
        if (!(gBattleTypeFlags & BATTLE_TYPE_MULTI))
            sub_803BDA0(gActiveBattler);
        break;
    case 2:
        if (!(gBattleStruct->field_93 & gBitTable[gActiveBattler]))
        {
            RecordedBattle_SetBattlerAction(gActiveBattler, gBattleResources->bufferB[gActiveBattler][1]);
            gBattleStruct->field_93 |= gBitTable[gActiveBattler];
        }
        // fall through
    case 3:
        gBattleCommunication[0] = gBattleResources->bufferB[gActiveBattler][1];
        *(gBattleStruct->monToSwitchIntoId + gActiveBattler) = gBattleResources->bufferB[gActiveBattler][1];

        if (gBattleTypeFlags & BATTLE_TYPE_LINK && gBattleTypeFlags & BATTLE_TYPE_MULTI)
        {
            *(gActiveBattler * 3 + (u8*)(gBattleStruct->field_60) + 0) &= 0xF;
            *(gActiveBattler * 3 + (u8*)(gBattleStruct->field_60) + 0) |= (gBattleResources->bufferB[gActiveBattler][2] & 0xF0);
            *(gActiveBattler * 3 + (u8*)(gBattleStruct->field_60) + 1) = gBattleResources->bufferB[gActiveBattler][3];

            *((gActiveBattler ^ BIT_FLANK) * 3 + (u8*)(gBattleStruct->field_60) + 0) &= (0xF0);
            *((gActiveBattler ^ BIT_FLANK) * 3 + (u8*)(gBattleStruct->field_60) + 0) |= (gBattleResources->bufferB[gActiveBattler][2] & 0xF0) >> 4;
            *((gActiveBattler ^ BIT_FLANK) * 3 + (u8*)(gBattleStruct->field_60) + 2) = gBattleResources->bufferB[gActiveBattler][3];
        }
        else if (gBattleTypeFlags & BATTLE_TYPE_INGAME_PARTNER)
        {
            sub_80571DC(gActiveBattler, *(gBattleStruct->monToSwitchIntoId + gActiveBattler));
        }
        else
        {
            sub_803BDA0(gActiveBattler);
        }

        PREPARE_SPECIES_BUFFER(gBattleTextBuff1, gBattleMons[gBattlerAttacker].species)
        PREPARE_MON_NICK_BUFFER(gBattleTextBuff2, gActiveBattler, gBattleResources->bufferB[gActiveBattler][1])
        break;
    }

    gBattlescriptCurrInstr += 3;
}

static void SetDmgHazardsBattlescript(u8 battlerId, u8 multistringId)
{
    gBattleMons[battlerId].status2 &= ~(STATUS2_DESTINY_BOND);
    gHitMarker &= ~(HITMARKER_DESTINYBOND);
    gBattleScripting.battler = battlerId;
    gBattleCommunication[MULTISTRING_CHOOSER] = multistringId;

    BattleScriptPushCursor();
    if (gBattlescriptCurrInstr[1] == BS_TARGET)
        gBattlescriptCurrInstr = BattleScript_DmgHazardsOnTarget;
    else if (gBattlescriptCurrInstr[1] == BS_ATTACKER)
        gBattlescriptCurrInstr = BattleScript_DmgHazardsOnAttacker;
    else
        gBattlescriptCurrInstr = BattleScript_DmgHazardsOnFaintedBattler;
}

static void atk52_switchineffects(void)
{
    s32 i;

    gActiveBattler = GetBattlerForBattleScript(gBattlescriptCurrInstr[1]);
    sub_803FA70(gActiveBattler);

    gHitMarker &= ~(HITMARKER_FAINTED(gActiveBattler));
    gSpecialStatuses[gActiveBattler].flag40 = 0;

    if (!(gSideStatuses[GetBattlerSide(gActiveBattler)] & SIDE_STATUS_SPIKES_DAMAGED)
        && (gSideStatuses[GetBattlerSide(gActiveBattler)] & SIDE_STATUS_SPIKES)
        && IsBattlerGrounded(gActiveBattler))
    {
        u8 spikesDmg = (5 - gSideTimers[GetBattlerSide(gActiveBattler)].spikesAmount) * 2;
        gBattleMoveDamage = gBattleMons[gActiveBattler].maxHP / (spikesDmg);
        if (gBattleMoveDamage == 0)
            gBattleMoveDamage = 1;

        gSideStatuses[GetBattlerSide(gActiveBattler)] |= SIDE_STATUS_SPIKES_DAMAGED;
        SetDmgHazardsBattlescript(gActiveBattler, 0);
    }
    else if (!(gSideStatuses[GetBattlerSide(gActiveBattler)] & SIDE_STATUS_STEALTH_ROCK_DAMAGED)
        && (gSideStatuses[GetBattlerSide(gActiveBattler)] & SIDE_STATUS_STEALTH_ROCK))
    {
        gSideStatuses[GetBattlerSide(gActiveBattler)] |= SIDE_STATUS_STEALTH_ROCK_DAMAGED;
        gBattleMoveDamage = GetStealthHazardDamage(gBattleMoves[MOVE_STEALTH_ROCK].type, gActiveBattler);

        if (gBattleMoveDamage != 0)
            SetDmgHazardsBattlescript(gActiveBattler, 1);
    }
    else if (!(gSideStatuses[GetBattlerSide(gActiveBattler)] & SIDE_STATUS_TOXIC_SPIKES_DAMAGED)
        && (gSideStatuses[GetBattlerSide(gActiveBattler)] & SIDE_STATUS_TOXIC_SPIKES)
        && IsBattlerGrounded(gActiveBattler))
    {
        gSideStatuses[GetBattlerSide(gActiveBattler)] |= SIDE_STATUS_TOXIC_SPIKES_DAMAGED;
        if (IS_BATTLER_OF_TYPE(gActiveBattler, TYPE_POISON)) // Absorb the toxic spikes.
        {
            gSideStatuses[GetBattlerSide(gActiveBattler)] &= ~(SIDE_STATUS_TOXIC_SPIKES);
            gSideTimers[GetBattlerSide(gActiveBattler)].toxicSpikesAmount = 0;
            gBattleScripting.battler = gActiveBattler;
            BattleScriptPushCursor();
            gBattlescriptCurrInstr = BattleScript_ToxicSpikesAbsorbed;
        }
        else
        {
            if (!(gBattleMons[gActiveBattler].status1 & STATUS1_ANY)
                && !IS_BATTLER_OF_TYPE(gActiveBattler, TYPE_STEEL)
                && GetBattlerAbility(gActiveBattler) != ABILITY_IMMUNITY
                && !(gSideStatuses[GetBattlerSide(gActiveBattler)] & SIDE_STATUS_SAFEGUARD))
            {
                if (gSideTimers[GetBattlerSide(gActiveBattler)].toxicSpikesAmount >= 2)
                    gBattleMons[gActiveBattler].status1 |= STATUS1_TOXIC_POISON;
                else
                    gBattleMons[gActiveBattler].status1 |= STATUS1_POISON;

                BtlController_EmitSetMonData(0, REQUEST_STATUS_BATTLE, 0, 4, &gBattleMons[gActiveBattler].status1);
                MarkBattlerForControllerExec(gActiveBattler);
                gBattleScripting.battler = gActiveBattler;
                BattleScriptPushCursor();
                gBattlescriptCurrInstr = BattleScript_ToxicSpikesPoisoned;
            }
        }
    }
    else if (!(gSideStatuses[GetBattlerSide(gActiveBattler)] & SIDE_STATUS_STICKY_WEB_DAMAGED)
        && (gSideStatuses[GetBattlerSide(gActiveBattler)] & SIDE_STATUS_STICKY_WEB)
        && IsBattlerGrounded(gActiveBattler))
    {
        gSideStatuses[GetBattlerSide(gActiveBattler)] |= SIDE_STATUS_STICKY_WEB_DAMAGED;
        gBattleScripting.battler = gActiveBattler;
        SET_STATCHANGER(STAT_SPEED, 1, TRUE);
        BattleScriptPushCursor();
        gBattlescriptCurrInstr = BattleScript_StickyWebOnSwitchIn;
    }
    else
    {
        // There is a hack here to ensure the truant counter will be 0 when the battler's next turn starts.
        // The truant counter is not updated in the case where a mon switches in after a lost judgement in the battle arena.
        if (gBattleMons[gActiveBattler].ability == ABILITY_TRUANT && !gDisableStructs[gActiveBattler].truantSwitchInHack)
            gDisableStructs[gActiveBattler].truantCounter = 1;

        gDisableStructs[gActiveBattler].truantSwitchInHack = 0;

        if (!AbilityBattleEffects(ABILITYEFFECT_ON_SWITCHIN, gActiveBattler, 0, 0, 0)
            && !ItemBattleEffects(ITEMEFFECT_ON_SWITCH_IN, gActiveBattler, FALSE))
        {
            gSideStatuses[GetBattlerSide(gActiveBattler)] &= ~(SIDE_STATUS_SPIKES_DAMAGED | SIDE_STATUS_TOXIC_SPIKES_DAMAGED | SIDE_STATUS_STEALTH_ROCK_DAMAGED | SIDE_STATUS_STICKY_WEB_DAMAGED);

            for (i = 0; i < gBattlersCount; i++)
            {
                if (gBattlerByTurnOrder[i] == gActiveBattler)
                    gActionsByTurnOrder[i] = B_ACTION_CANCEL_PARTNER;
            }

            for (i = 0; i < gBattlersCount; i++)
            {
                u16* hpOnSwitchout = &gBattleStruct->hpOnSwitchout[GetBattlerSide(i)];
                *hpOnSwitchout = gBattleMons[i].hp;
            }

            if (gBattlescriptCurrInstr[1] == 5)
            {
                u32 hitmarkerFaintBits = gHitMarker >> 0x1C;

                gBattlerFainted++;
                while (1)
                {
                    if (hitmarkerFaintBits & gBitTable[gBattlerFainted] && !(gAbsentBattlerFlags & gBitTable[gBattlerFainted]))
                        break;
                    if (gBattlerFainted >= gBattlersCount)
                        break;
                    gBattlerFainted++;
                }
            }
            gBattlescriptCurrInstr += 2;
        }
    }
}

static void atk53_trainerslidein(void)
{
    gActiveBattler = GetBattlerAtPosition(gBattlescriptCurrInstr[1]);
    BtlController_EmitTrainerSlide(0);
    MarkBattlerForControllerExec(gActiveBattler);

    gBattlescriptCurrInstr += 2;
}

static void atk54_playse(void)
{
    gActiveBattler = gBattlerAttacker;
    BtlController_EmitPlaySE(0, T2_READ_16(gBattlescriptCurrInstr + 1));
    MarkBattlerForControllerExec(gActiveBattler);

    gBattlescriptCurrInstr += 3;
}

static void atk55_fanfare(void)
{
    gActiveBattler = gBattlerAttacker;
    BtlController_EmitPlayFanfareOrBGM(0, T2_READ_16(gBattlescriptCurrInstr + 1), FALSE);
    MarkBattlerForControllerExec(gActiveBattler);

    gBattlescriptCurrInstr += 3;
}

static void atk56_playfaintcry(void)
{
    gActiveBattler = GetBattlerForBattleScript(gBattlescriptCurrInstr[1]);
    BtlController_EmitFaintingCry(0);
    MarkBattlerForControllerExec(gActiveBattler);

    gBattlescriptCurrInstr += 2;
}

static void atk57(void)
{
    gActiveBattler = GetBattlerAtPosition(B_POSITION_PLAYER_LEFT);
    BtlController_EmitCmd55(0, gBattleOutcome);
    MarkBattlerForControllerExec(gActiveBattler);

    gBattlescriptCurrInstr += 1;
}

static void atk58_returntoball(void)
{
    gActiveBattler = GetBattlerForBattleScript(gBattlescriptCurrInstr[1]);
    BtlController_EmitReturnMonToBall(0, 1);
    MarkBattlerForControllerExec(gActiveBattler);

    gBattlescriptCurrInstr += 2;
}

static void atk59_handlelearnnewmove(void)
{
    const u8 *jumpPtr1 = T1_READ_PTR(gBattlescriptCurrInstr + 1);
    const u8 *jumpPtr2 = T1_READ_PTR(gBattlescriptCurrInstr + 5);

    u16 ret = MonTryLearningNewMove(&gPlayerParty[gBattleStruct->expGetterMonId], gBattlescriptCurrInstr[9]);
    while (ret == 0xFFFE)
        ret = MonTryLearningNewMove(&gPlayerParty[gBattleStruct->expGetterMonId], 0);

    if (ret == 0)
    {
        gBattlescriptCurrInstr = jumpPtr2;
    }
    else if (ret == 0xFFFF)
    {
        gBattlescriptCurrInstr += 10;
    }
    else
    {
        gActiveBattler = GetBattlerAtPosition(B_POSITION_PLAYER_LEFT);

        if (gBattlerPartyIndexes[gActiveBattler] == gBattleStruct->expGetterMonId
            && !(gBattleMons[gActiveBattler].status2 & STATUS2_TRANSFORMED))
        {
            GiveMoveToBattleMon(&gBattleMons[gActiveBattler], ret);
        }
        if (gBattleTypeFlags & BATTLE_TYPE_DOUBLE)
        {
            gActiveBattler = GetBattlerAtPosition(B_POSITION_PLAYER_RIGHT);
            if (gBattlerPartyIndexes[gActiveBattler] == gBattleStruct->expGetterMonId
                && !(gBattleMons[gActiveBattler].status2 & STATUS2_TRANSFORMED))
            {
                GiveMoveToBattleMon(&gBattleMons[gActiveBattler], ret);
            }
        }

        gBattlescriptCurrInstr = jumpPtr1;
    }
}

static void atk5A_yesnoboxlearnmove(void)
{
    gActiveBattler = 0;

    switch (gBattleScripting.learnMoveState)
    {
    case 0:
        HandleBattleWindow(0x18, 8, 0x1D, 0xD, 0);
        BattlePutTextOnWindow(gText_BattleYesNoChoice, 0xC);
        gBattleScripting.learnMoveState++;
        gBattleCommunication[CURSOR_POSITION] = 0;
        BattleCreateYesNoCursorAt(0);
        break;
    case 1:
        if (gMain.newKeys & DPAD_UP && gBattleCommunication[CURSOR_POSITION] != 0)
        {
            PlaySE(SE_SELECT);
            BattleDestroyYesNoCursorAt(gBattleCommunication[CURSOR_POSITION]);
            gBattleCommunication[CURSOR_POSITION] = 0;
            BattleCreateYesNoCursorAt(0);
        }
        if (gMain.newKeys & DPAD_DOWN && gBattleCommunication[CURSOR_POSITION] == 0)
        {
            PlaySE(SE_SELECT);
            BattleDestroyYesNoCursorAt(gBattleCommunication[CURSOR_POSITION]);
            gBattleCommunication[CURSOR_POSITION] = 1;
            BattleCreateYesNoCursorAt(1);
        }
        if (gMain.newKeys & A_BUTTON)
        {
            PlaySE(SE_SELECT);
            if (gBattleCommunication[1] == 0)
            {
                HandleBattleWindow(0x18, 0x8, 0x1D, 0xD, WINDOW_CLEAR);
                BeginNormalPaletteFade(0xFFFFFFFF, 0, 0, 0x10, 0);
                gBattleScripting.learnMoveState++;
            }
            else
            {
                gBattleScripting.learnMoveState = 5;
            }
        }
        else if (gMain.newKeys & B_BUTTON)
        {
            PlaySE(SE_SELECT);
            gBattleScripting.learnMoveState = 5;
        }
        break;
    case 2:
        if (!gPaletteFade.active)
        {
            FreeAllWindowBuffers();
            ShowSelectMovePokemonSummaryScreen(gPlayerParty, gBattleStruct->expGetterMonId, gPlayerPartyCount - 1, ReshowBattleScreenAfterMenu, gMoveToLearn);
            gBattleScripting.learnMoveState++;
        }
        break;
    case 3:
        if (!gPaletteFade.active && gMain.callback2 == BattleMainCB2)
        {
            gBattleScripting.learnMoveState++;
        }
        break;
    case 4:
        if (!gPaletteFade.active && gMain.callback2 == BattleMainCB2)
        {
            u8 movePosition = sub_81C1B94();
            if (movePosition == 4)
            {
                gBattleScripting.learnMoveState = 5;
            }
            else
            {
                u16 moveId = GetMonData(&gPlayerParty[gBattleStruct->expGetterMonId], MON_DATA_MOVE1 + movePosition);
                if (IsHMMove2(moveId))
                {
                    PrepareStringBattle(STRINGID_HMMOVESCANTBEFORGOTTEN, gActiveBattler);
                    gBattleScripting.learnMoveState = 6;
                }
                else
                {
                    gBattlescriptCurrInstr = T1_READ_PTR(gBattlescriptCurrInstr + 1);

                    PREPARE_MOVE_BUFFER(gBattleTextBuff2, moveId)

                    RemoveMonPPBonus(&gPlayerParty[gBattleStruct->expGetterMonId], movePosition);
                    SetMonMoveSlot(&gPlayerParty[gBattleStruct->expGetterMonId], gMoveToLearn, movePosition);

                    if (gBattlerPartyIndexes[0] == gBattleStruct->expGetterMonId
                        && !(gBattleMons[0].status2 & STATUS2_TRANSFORMED)
                        && !(gDisableStructs[0].mimickedMoves & gBitTable[movePosition]))
                    {
                        RemoveBattleMonPPBonus(&gBattleMons[0], movePosition);
                        SetBattleMonMoveSlot(&gBattleMons[0], gMoveToLearn, movePosition);
                    }
                    if (gBattleTypeFlags & BATTLE_TYPE_DOUBLE
                        && gBattlerPartyIndexes[2] == gBattleStruct->expGetterMonId
                        && !(gBattleMons[2].status2 & STATUS2_TRANSFORMED)
                        && !(gDisableStructs[2].mimickedMoves & gBitTable[movePosition]))
                    {
                        RemoveBattleMonPPBonus(&gBattleMons[2], movePosition);
                        SetBattleMonMoveSlot(&gBattleMons[2], gMoveToLearn, movePosition);
                    }
                }
            }
        }
        break;
    case 5:
        HandleBattleWindow(0x18, 8, 0x1D, 0xD, WINDOW_CLEAR);
        gBattlescriptCurrInstr += 5;
        break;
    case 6:
        if (gBattleControllerExecFlags == 0)
        {
            gBattleScripting.learnMoveState = 2;
        }
        break;
    }
}

static void atk5B_yesnoboxstoplearningmove(void)
{
    switch (gBattleScripting.learnMoveState)
    {
    case 0:
        HandleBattleWindow(0x18, 8, 0x1D, 0xD, 0);
        BattlePutTextOnWindow(gText_BattleYesNoChoice, 0xC);
        gBattleScripting.learnMoveState++;
        gBattleCommunication[CURSOR_POSITION] = 0;
        BattleCreateYesNoCursorAt(0);
        break;
    case 1:
        if (gMain.newKeys & DPAD_UP && gBattleCommunication[CURSOR_POSITION] != 0)
        {
            PlaySE(SE_SELECT);
            BattleDestroyYesNoCursorAt(gBattleCommunication[CURSOR_POSITION]);
            gBattleCommunication[CURSOR_POSITION] = 0;
            BattleCreateYesNoCursorAt(0);
        }
        if (gMain.newKeys & DPAD_DOWN && gBattleCommunication[CURSOR_POSITION] == 0)
        {
            PlaySE(SE_SELECT);
            BattleDestroyYesNoCursorAt(gBattleCommunication[CURSOR_POSITION]);
            gBattleCommunication[CURSOR_POSITION] = 1;
            BattleCreateYesNoCursorAt(1);
        }
        if (gMain.newKeys & A_BUTTON)
        {
            PlaySE(SE_SELECT);

            if (gBattleCommunication[1] != 0)
                gBattlescriptCurrInstr = T1_READ_PTR(gBattlescriptCurrInstr + 1);
            else
                gBattlescriptCurrInstr += 5;

            HandleBattleWindow(0x18, 0x8, 0x1D, 0xD, WINDOW_CLEAR);
        }
        else if (gMain.newKeys & B_BUTTON)
        {
            PlaySE(SE_SELECT);
            gBattlescriptCurrInstr = T1_READ_PTR(gBattlescriptCurrInstr + 1);
            HandleBattleWindow(0x18, 0x8, 0x1D, 0xD, WINDOW_CLEAR);
        }
        break;
    }
}

static void atk5C_hitanimation(void)
{
    gActiveBattler = GetBattlerForBattleScript(gBattlescriptCurrInstr[1]);

    if (gMoveResultFlags & MOVE_RESULT_NO_EFFECT)
    {
        gBattlescriptCurrInstr += 2;
    }
    else if (!(gHitMarker & HITMARKER_IGNORE_SUBSTITUTE) || !(DoesSubstituteBlockMove(gBattlerAttacker, gActiveBattler, gCurrentMove)) || gDisableStructs[gActiveBattler].substituteHP == 0)
    {
        BtlController_EmitHitAnimation(0);
        MarkBattlerForControllerExec(gActiveBattler);
        gBattlescriptCurrInstr += 2;
    }
    else
    {
        gBattlescriptCurrInstr += 2;
    }
}

static u32 GetTrainerMoneyToGive(u16 trainerId)
{
    u32 i = 0;
    u32 lastMonLevel = 0;
    u32 moneyReward = 0;

    if (trainerId == TRAINER_SECRET_BASE)
    {
        moneyReward = 20 * gBattleResources->secretBase->party.levels[0] * gBattleStruct->moneyMultiplier;
    }
    else
    {
        switch (gTrainers[trainerId].partyFlags)
        {
        case 0:
            {
                const struct TrainerMonNoItemDefaultMoves *party = gTrainers[trainerId].party.NoItemDefaultMoves;
                lastMonLevel = party[gTrainers[trainerId].partySize - 1].lvl;
            }
            break;
        case F_TRAINER_PARTY_CUSTOM_MOVESET:
            {
                const struct TrainerMonNoItemCustomMoves *party = gTrainers[trainerId].party.NoItemCustomMoves;
                lastMonLevel = party[gTrainers[trainerId].partySize - 1].lvl;
            }
            break;
        case F_TRAINER_PARTY_HELD_ITEM:
            {
                const struct TrainerMonItemDefaultMoves *party = gTrainers[trainerId].party.ItemDefaultMoves;
                lastMonLevel = party[gTrainers[trainerId].partySize - 1].lvl;
            }
            break;
        case F_TRAINER_PARTY_CUSTOM_MOVESET | F_TRAINER_PARTY_HELD_ITEM:
            {
                const struct TrainerMonItemCustomMoves *party = gTrainers[trainerId].party.ItemCustomMoves;
                lastMonLevel = party[gTrainers[trainerId].partySize - 1].lvl;
            }
            break;
        }

        for (; gTrainerMoneyTable[i].classId != 0xFF; i++)
        {
            if (gTrainerMoneyTable[i].classId == gTrainers[trainerId].trainerClass)
                break;
        }

        if (gBattleTypeFlags & BATTLE_TYPE_TWO_OPPONENTS)
            moneyReward = 4 * lastMonLevel * gBattleStruct->moneyMultiplier * gTrainerMoneyTable[i].value;
        else if (gBattleTypeFlags & BATTLE_TYPE_DOUBLE)
            moneyReward = 4 * lastMonLevel * gBattleStruct->moneyMultiplier * 2 * gTrainerMoneyTable[i].value;
        else
            moneyReward = 4 * lastMonLevel * gBattleStruct->moneyMultiplier * gTrainerMoneyTable[i].value;
    }

    return moneyReward;
}

static void atk5D_getmoneyreward(void)
{
    u32 moneyReward = GetTrainerMoneyToGive(gTrainerBattleOpponent_A);
    if (gBattleTypeFlags & BATTLE_TYPE_TWO_OPPONENTS)
        moneyReward += GetTrainerMoneyToGive(gTrainerBattleOpponent_B);

    AddMoney(&gSaveBlock1Ptr->money, moneyReward);

    PREPARE_WORD_NUMBER_BUFFER(gBattleTextBuff1, 5, moneyReward)

    gBattlescriptCurrInstr++;
}

static void atk5E(void)
{
    gActiveBattler = GetBattlerForBattleScript(gBattlescriptCurrInstr[1]);

    switch (gBattleCommunication[0])
    {
    case 0:
        BtlController_EmitGetMonData(0, REQUEST_ALL_BATTLE, 0);
        MarkBattlerForControllerExec(gActiveBattler);
        gBattleCommunication[0]++;
        break;
    case 1:
         if (gBattleControllerExecFlags == 0)
         {
            s32 i;
            struct BattlePokemon *bufferPoke = (struct BattlePokemon*) &gBattleResources->bufferB[gActiveBattler][4];
            for (i = 0; i < MAX_MON_MOVES; i++)
            {
                gBattleMons[gActiveBattler].moves[i] = bufferPoke->moves[i];
                gBattleMons[gActiveBattler].pp[i] = bufferPoke->pp[i];
            }
            gBattlescriptCurrInstr += 2;
         }
         break;
    }
}

static void atk5F_swapattackerwithtarget(void)
{
    gActiveBattler = gBattlerAttacker;
    gBattlerAttacker = gBattlerTarget;
    gBattlerTarget = gActiveBattler;

    if (gHitMarker & HITMARKER_SWAP_ATTACKER_TARGET)
        gHitMarker &= ~(HITMARKER_SWAP_ATTACKER_TARGET);
    else
        gHitMarker |= HITMARKER_SWAP_ATTACKER_TARGET;

    gBattlescriptCurrInstr++;
}

static void atk60_incrementgamestat(void)
{
    if (GetBattlerSide(gBattlerAttacker) == B_SIDE_PLAYER)
        IncrementGameStat(gBattlescriptCurrInstr[1]);

    gBattlescriptCurrInstr += 2;
}

static void atk61_drawpartystatussummary(void)
{
    s32 i;
    struct Pokemon *party;
    struct HpAndStatus hpStatuses[PARTY_SIZE];

    if (gBattleControllerExecFlags)
        return;

    gActiveBattler = GetBattlerForBattleScript(gBattlescriptCurrInstr[1]);

    if (GetBattlerSide(gActiveBattler) == B_SIDE_PLAYER)
        party = gPlayerParty;
    else
        party = gEnemyParty;

    for (i = 0; i < PARTY_SIZE; i++)
    {
        if (GetMonData(&party[i], MON_DATA_SPECIES2) == SPECIES_NONE
            || GetMonData(&party[i], MON_DATA_SPECIES2) == SPECIES_EGG)
        {
            hpStatuses[i].hp = 0xFFFF;
            hpStatuses[i].status = 0;
        }
        else
        {
            hpStatuses[i].hp = GetMonData(&party[i], MON_DATA_HP);
            hpStatuses[i].status = GetMonData(&party[i], MON_DATA_STATUS);
        }
    }

    BtlController_EmitDrawPartyStatusSummary(0, hpStatuses, 1);
    MarkBattlerForControllerExec(gActiveBattler);

    gBattlescriptCurrInstr += 2;
}

static void atk62_hidepartystatussummary(void)
{
    gActiveBattler = GetBattlerForBattleScript(gBattlescriptCurrInstr[1]);
    BtlController_EmitHidePartyStatusSummary(0);
    MarkBattlerForControllerExec(gActiveBattler);

    gBattlescriptCurrInstr += 2;
}

static void atk63_jumptocalledmove(void)
{
    if (gBattlescriptCurrInstr[1])
        gCurrentMove = gCalledMove;
    else
        gChosenMove = gCurrentMove = gCalledMove;

    gBattlescriptCurrInstr = gBattleScriptsForMoveEffects[gBattleMoves[gCurrentMove].effect];
}

static void atk64_statusanimation(void)
{
    if (gBattleControllerExecFlags == 0)
    {
        gActiveBattler = GetBattlerForBattleScript(gBattlescriptCurrInstr[1]);
        if (!(gStatuses3[gActiveBattler] & STATUS3_SEMI_INVULNERABLE)
            && gDisableStructs[gActiveBattler].substituteHP == 0
            && !(gHitMarker & HITMARKER_NO_ANIMATIONS))
        {
            BtlController_EmitStatusAnimation(0, FALSE, gBattleMons[gActiveBattler].status1);
            MarkBattlerForControllerExec(gActiveBattler);
        }
        gBattlescriptCurrInstr += 2;
    }
}

static void atk65_status2animation(void)
{
    u32 wantedToAnimate;

    if (gBattleControllerExecFlags == 0)
    {
        gActiveBattler = GetBattlerForBattleScript(gBattlescriptCurrInstr[1]);
        wantedToAnimate = T1_READ_32(gBattlescriptCurrInstr + 2);
        if (!(gStatuses3[gActiveBattler] & STATUS3_SEMI_INVULNERABLE)
            && gDisableStructs[gActiveBattler].substituteHP == 0
            && !(gHitMarker & HITMARKER_NO_ANIMATIONS))
        {
            BtlController_EmitStatusAnimation(0, TRUE, gBattleMons[gActiveBattler].status2 & wantedToAnimate);
            MarkBattlerForControllerExec(gActiveBattler);
        }
        gBattlescriptCurrInstr += 6;
    }
}

static void atk66_chosenstatusanimation(void)
{
    u32 wantedStatus;

    if (gBattleControllerExecFlags == 0)
    {
        gActiveBattler = GetBattlerForBattleScript(gBattlescriptCurrInstr[1]);
        wantedStatus = T1_READ_32(gBattlescriptCurrInstr + 3);
        if (!(gStatuses3[gActiveBattler] & STATUS3_SEMI_INVULNERABLE)
            && gDisableStructs[gActiveBattler].substituteHP == 0
            && !(gHitMarker & HITMARKER_NO_ANIMATIONS))
        {
            BtlController_EmitStatusAnimation(0, gBattlescriptCurrInstr[2], wantedStatus);
            MarkBattlerForControllerExec(gActiveBattler);
        }
        gBattlescriptCurrInstr += 7;
    }
}

static void atk67_yesnobox(void)
{
    switch (gBattleCommunication[0])
    {
    case 0:
        HandleBattleWindow(0x18, 8, 0x1D, 0xD, 0);
        BattlePutTextOnWindow(gText_BattleYesNoChoice, 0xC);
        gBattleCommunication[0]++;
        gBattleCommunication[CURSOR_POSITION] = 0;
        BattleCreateYesNoCursorAt(0);
        break;
    case 1:
        if (gMain.newKeys & DPAD_UP && gBattleCommunication[CURSOR_POSITION] != 0)
        {
            PlaySE(SE_SELECT);
            BattleDestroyYesNoCursorAt(gBattleCommunication[CURSOR_POSITION]);
            gBattleCommunication[CURSOR_POSITION] = 0;
            BattleCreateYesNoCursorAt(0);
        }
        if (gMain.newKeys & DPAD_DOWN && gBattleCommunication[CURSOR_POSITION] == 0)
        {
            PlaySE(SE_SELECT);
            BattleDestroyYesNoCursorAt(gBattleCommunication[CURSOR_POSITION]);
            gBattleCommunication[CURSOR_POSITION] = 1;
            BattleCreateYesNoCursorAt(1);
        }
        if (gMain.newKeys & B_BUTTON)
        {
            gBattleCommunication[CURSOR_POSITION] = 1;
            PlaySE(SE_SELECT);
            HandleBattleWindow(0x18, 8, 0x1D, 0xD, WINDOW_CLEAR);
            gBattlescriptCurrInstr++;
        }
        else if (gMain.newKeys & A_BUTTON)
        {
            PlaySE(SE_SELECT);
            HandleBattleWindow(0x18, 8, 0x1D, 0xD, WINDOW_CLEAR);
            gBattlescriptCurrInstr++;
        }
        break;
    }
}

static void atk68_cancelallactions(void)
{
    s32 i;

    for (i = 0; i < gBattlersCount; i++)
        gActionsByTurnOrder[i] = B_ACTION_CANCEL_PARTNER;

    gBattlescriptCurrInstr++;
}

static void atk69_setgravity(void)
{
    if (gFieldStatuses & STATUS_FIELD_GRAVITY)
    {
        gBattlescriptCurrInstr = T1_READ_PTR(gBattlescriptCurrInstr + 1);
    }
    else
    {
        u32 i;

        gFieldStatuses |= STATUS_FIELD_GRAVITY;
        gFieldTimers.gravityTimer = 5;

        for (i = 0; i < MAX_BATTLERS_COUNT; i++)
            gStatuses3[i] &= ~(STATUS3_MAGNET_RISE | STATUS3_TELEKINESIS | STATUS3_ON_AIR);

        gBattlescriptCurrInstr += 5;
    }
}

static void atk6A_removeitem(void)
{
    gActiveBattler = GetBattlerForBattleScript(gBattlescriptCurrInstr[1]);
    gBattleStruct->usedHeldItems[gActiveBattler] = gBattleMons[gActiveBattler].item;
    gBattleMons[gActiveBattler].item = 0;

    BtlController_EmitSetMonData(0, REQUEST_HELDITEM_BATTLE, 0, 2, &gBattleMons[gActiveBattler].item);
    MarkBattlerForControllerExec(gActiveBattler);

    gBattlescriptCurrInstr += 2;
}

static void atk6B_atknameinbuff1(void)
{
    PREPARE_MON_NICK_BUFFER(gBattleTextBuff1, gBattlerAttacker, gBattlerPartyIndexes[gBattlerAttacker])

    gBattlescriptCurrInstr++;
}

static void atk6C_drawlvlupbox(void)
{
    if (gBattleScripting.atk6C_state == 0)
    {
        if (IsMonGettingExpSentOut())
            gBattleScripting.atk6C_state = 3;
        else
            gBattleScripting.atk6C_state = 1;
    }

    switch (gBattleScripting.atk6C_state)
    {
    case 1:
        gBattle_BG2_Y = 0x60;
        SetBgAttribute(2, BG_ATTR_PRIORITY, 0);
        ShowBg(2);
        sub_804F17C();
        gBattleScripting.atk6C_state = 2;
        break;
    case 2:
        if (!sub_804F1CC())
            gBattleScripting.atk6C_state = 3;
        break;
    case 3:
        gBattle_BG1_X = 0;
        gBattle_BG1_Y = 0x100;
        SetBgAttribute(0, BG_ATTR_PRIORITY, 1);
        SetBgAttribute(1, BG_ATTR_PRIORITY, 0);
        ShowBg(0);
        ShowBg(1);
        HandleBattleWindow(0x12, 7, 0x1D, 0x13, WINDOW_x80);
        gBattleScripting.atk6C_state = 4;
        break;
    case 4:
        sub_804F100();
        PutWindowTilemap(13);
        CopyWindowToVram(13, 3);
        gBattleScripting.atk6C_state++;
        break;
    case 5:
    case 7:
        if (!IsDma3ManagerBusyWithBgCopy())
        {
            gBattle_BG1_Y = 0;
            gBattleScripting.atk6C_state++;
        }
        break;
    case 6:
        if (gMain.newKeys != 0)
        {
            PlaySE(SE_SELECT);
            sub_804F144();
            CopyWindowToVram(13, 2);
            gBattleScripting.atk6C_state++;
        }
        break;
    case 8:
        if (gMain.newKeys != 0)
        {
            PlaySE(SE_SELECT);
            HandleBattleWindow(0x12, 7, 0x1D, 0x13, WINDOW_x80 | WINDOW_CLEAR);
            gBattleScripting.atk6C_state++;
        }
        break;
    case 9:
        if (!sub_804F344())
        {
            ClearWindowTilemap(14);
            CopyWindowToVram(14, 1);

            ClearWindowTilemap(13);
            CopyWindowToVram(13, 1);

            SetBgAttribute(2, BG_ATTR_PRIORITY, 2);
            ShowBg(2);

            gBattleScripting.atk6C_state = 10;
        }
        break;
    case 10:
        if (!IsDma3ManagerBusyWithBgCopy())
        {
            SetBgAttribute(0, BG_ATTR_PRIORITY, 0);
            SetBgAttribute(1, BG_ATTR_PRIORITY, 1);
            ShowBg(0);
            ShowBg(1);
            gBattlescriptCurrInstr++;
        }
        break;
    }
}

static void sub_804F100(void)
{
    struct StatsArray currentStats;

    sub_81D388C(&gPlayerParty[gBattleStruct->expGetterMonId], &currentStats);
    sub_81D3640(0xD, gBattleResources->statsBeforeLvlUp, &currentStats, 0xE, 0xD, 0xF);
}

static void sub_804F144(void)
{
    struct StatsArray currentStats;

    sub_81D388C(&gPlayerParty[gBattleStruct->expGetterMonId], &currentStats);
    sub_81D3784(0xD, &currentStats, 0xE, 0xD, 0xF);
}

static void sub_804F17C(void)
{
    gBattle_BG2_Y = 0;
    gBattle_BG2_X = 0x1A0;

    LoadPalette(sUnknown_0831C2C8, 0x60, 0x20);
    CopyToWindowPixelBuffer(14, sUnknown_0831C2E8, 0, 0);
    PutWindowTilemap(14);
    CopyWindowToVram(14, 3);

    PutMonIconOnLvlUpBox();
}

static bool8 sub_804F1CC(void)
{
    if (IsDma3ManagerBusyWithBgCopy())
        return TRUE;

    if (gBattle_BG2_X == 0x200)
        return FALSE;

    if (gBattle_BG2_X == 0x1A0)
        PutLevelAndGenderOnLvlUpBox();

    gBattle_BG2_X += 8;
    if (gBattle_BG2_X >= 0x200)
        gBattle_BG2_X = 0x200;

    return (gBattle_BG2_X != 0x200);
}

static void PutLevelAndGenderOnLvlUpBox(void)
{
    u16 monLevel;
    u8 monGender;
    struct TextPrinterTemplate printerTemplate;
    u8 *txtPtr;
    u32 var;

    monLevel = GetMonData(&gPlayerParty[gBattleStruct->expGetterMonId], MON_DATA_LEVEL);
    monGender = GetMonGender(&gPlayerParty[gBattleStruct->expGetterMonId]);
    GetMonNickname(&gPlayerParty[gBattleStruct->expGetterMonId], gStringVar4);

    printerTemplate.currentChar = gStringVar4;
    printerTemplate.windowId = 14;
    printerTemplate.fontId = 0;
    printerTemplate.x = 32;
    printerTemplate.y = 0;
    printerTemplate.currentX = 32;
    printerTemplate.currentY = 0;
    printerTemplate.letterSpacing = 0;
    printerTemplate.lineSpacing = 0;
    printerTemplate.unk = 0;
    printerTemplate.fgColor = TEXT_COLOR_WHITE;
    printerTemplate.bgColor = TEXT_COLOR_TRANSPARENT;
    printerTemplate.shadowColor = TEXT_COLOR_DARK_GREY;

    AddTextPrinter(&printerTemplate, 0xFF, NULL);

    txtPtr = gStringVar4;
    gStringVar4[0] = CHAR_SPECIAL_F9;
    txtPtr++;
    txtPtr[0] = 5;
    txtPtr++;

    var = (u32)(txtPtr);
    txtPtr = ConvertIntToDecimalStringN(txtPtr, monLevel, STR_CONV_MODE_LEFT_ALIGN, 3);
    var = (u32)(txtPtr) - var;
    txtPtr = StringFill(txtPtr, 0x77, 4 - var);

    if (monGender != MON_GENDERLESS)
    {
        if (monGender == MON_MALE)
        {
            txtPtr = WriteColorChangeControlCode(txtPtr, 0, 0xC);
            txtPtr = WriteColorChangeControlCode(txtPtr, 1, 0xD);
            *(txtPtr++) = CHAR_MALE;
        }
        else
        {
            txtPtr = WriteColorChangeControlCode(txtPtr, 0, 0xE);
            txtPtr = WriteColorChangeControlCode(txtPtr, 1, 0xF);
            *(txtPtr++) = CHAR_FEMALE;
        }
        *(txtPtr++) = EOS;
    }

    printerTemplate.y = 10;
    printerTemplate.currentY = 10;
    AddTextPrinter(&printerTemplate, 0xFF, NULL);

    CopyWindowToVram(14, 2);
}

static bool8 sub_804F344(void)
{
    if (gBattle_BG2_X == 0x1A0)
        return FALSE;

    if (gBattle_BG2_X - 16 < 0x1A0)
        gBattle_BG2_X = 0x1A0;
    else
        gBattle_BG2_X -= 16;

    return (gBattle_BG2_X != 0x1A0);
}

#define sDestroy                    data[0]
#define sSavedLvlUpBoxXPosition     data[1]

static void PutMonIconOnLvlUpBox(void)
{
    u8 spriteId;
    const u16* iconPal;
    struct SpriteSheet iconSheet;
    struct SpritePalette iconPalSheet;

    u16 species = GetMonData(&gPlayerParty[gBattleStruct->expGetterMonId], MON_DATA_SPECIES);
    u32 personality = GetMonData(&gPlayerParty[gBattleStruct->expGetterMonId], MON_DATA_PERSONALITY);

    const u8* iconPtr = GetMonIconPtr(species, personality, 1);
    iconSheet.data = iconPtr;
    iconSheet.size = 0x200;
    iconSheet.tag = MON_ICON_LVLUP_BOX_TAG;

    iconPal = GetValidMonIconPalettePtr(species);
    iconPalSheet.data = iconPal;
    iconPalSheet.tag = MON_ICON_LVLUP_BOX_TAG;

    LoadSpriteSheet(&iconSheet);
    LoadSpritePalette(&iconPalSheet);

    spriteId = CreateSprite(&sSpriteTemplate_MonIconOnLvlUpBox, 256, 10, 0);
    gSprites[spriteId].sDestroy = FALSE;
    gSprites[spriteId].sSavedLvlUpBoxXPosition = gBattle_BG2_X;
}

static void SpriteCB_MonIconOnLvlUpBox(struct Sprite* sprite)
{
    sprite->pos2.x = sprite->sSavedLvlUpBoxXPosition - gBattle_BG2_X;

    if (sprite->pos2.x != 0)
    {
        sprite->sDestroy = TRUE;
    }
    else if (sprite->sDestroy)
    {
        DestroySprite(sprite);
        FreeSpriteTilesByTag(MON_ICON_LVLUP_BOX_TAG);
        FreeSpritePaletteByTag(MON_ICON_LVLUP_BOX_TAG);
    }
}

#undef sDestroy
#undef sSavedLvlUpBoxXPosition

static bool32 IsMonGettingExpSentOut(void)
{
    if (gBattlerPartyIndexes[0] == gBattleStruct->expGetterMonId)
        return TRUE;
    if (gBattleTypeFlags & BATTLE_TYPE_DOUBLE && gBattlerPartyIndexes[2] == gBattleStruct->expGetterMonId)
        return TRUE;

    return FALSE;
}

static void atk6D_resetsentmonsvalue(void)
{
    ResetSentPokesToOpponentValue();
    gBattlescriptCurrInstr++;
}

static void atk6E_setatktoplayer0(void)
{
    gBattlerAttacker = GetBattlerAtPosition(B_POSITION_PLAYER_LEFT);
    gBattlescriptCurrInstr++;
}

static void atk6F_makevisible(void)
{
    if (gBattleControllerExecFlags)
        return;

    gActiveBattler = GetBattlerForBattleScript(gBattlescriptCurrInstr[1]);
    BtlController_EmitSpriteInvisibility(0, FALSE);
    MarkBattlerForControllerExec(gActiveBattler);

    gBattlescriptCurrInstr += 2;
}

static void atk70_recordability(void)
{
    u8 battler = GetBattlerForBattleScript(gBattlescriptCurrInstr[1]);
    RecordAbilityBattle(battler, gBattleMons[battler].ability);
    gBattlescriptCurrInstr += 2;
}

void BufferMoveToLearnIntoBattleTextBuff2(void)
{
    PREPARE_MOVE_BUFFER(gBattleTextBuff2, gMoveToLearn);
}

static void atk71_buffermovetolearn(void)
{
    BufferMoveToLearnIntoBattleTextBuff2();
    gBattlescriptCurrInstr++;
}

static void atk72_jumpifplayerran(void)
{
    if (TryRunFromBattle(gBattlerFainted))
        gBattlescriptCurrInstr = T1_READ_PTR(gBattlescriptCurrInstr + 1);
    else
        gBattlescriptCurrInstr += 5;
}

static void atk73_hpthresholds(void)
{
    u8 opposingBank;
    s32 result;

    if (!(gBattleTypeFlags & BATTLE_TYPE_DOUBLE))
    {
        gActiveBattler = GetBattlerForBattleScript(gBattlescriptCurrInstr[1]);
        opposingBank = gActiveBattler ^ BIT_SIDE;

        result = gBattleMons[opposingBank].hp * 100 / gBattleMons[opposingBank].maxHP;
        if (result == 0)
            result = 1;

        if (result > 69 || !gBattleMons[opposingBank].hp)
            gBattleStruct->hpScale = 0;
        else if (result > 39)
            gBattleStruct->hpScale = 1;
        else if (result > 9)
            gBattleStruct->hpScale = 2;
        else
            gBattleStruct->hpScale = 3;
    }

    gBattlescriptCurrInstr += 2;
}

static void atk74_hpthresholds2(void)
{
    u8 opposingBank;
    s32 result;
    u8 hpSwitchout;

    if (!(gBattleTypeFlags & BATTLE_TYPE_DOUBLE))
    {
        gActiveBattler = GetBattlerForBattleScript(gBattlescriptCurrInstr[1]);
        opposingBank = gActiveBattler ^ BIT_SIDE;
        hpSwitchout = *(gBattleStruct->hpOnSwitchout + GetBattlerSide(opposingBank));
        result = (hpSwitchout - gBattleMons[opposingBank].hp) * 100 / hpSwitchout;

        if (gBattleMons[opposingBank].hp >= hpSwitchout)
            gBattleStruct->hpScale = 0;
        else if (result <= 29)
            gBattleStruct->hpScale = 1;
        else if (result <= 69)
            gBattleStruct->hpScale = 2;
        else
            gBattleStruct->hpScale = 3;
    }

    gBattlescriptCurrInstr += 2;
}

static void atk75_useitemonopponent(void)
{
    gBattlerInMenuId = gBattlerAttacker;
    PokemonUseItemEffects(&gEnemyParty[gBattlerPartyIndexes[gBattlerAttacker]], gLastUsedItem, gBattlerPartyIndexes[gBattlerAttacker], 0, 1);
    gBattlescriptCurrInstr += 1;
}

static bool32 HasAttackerFaintedTarget(void)
{
    if (!(gMoveResultFlags & MOVE_RESULT_NO_EFFECT)
        && gBattleMoves[gCurrentMove].power != 0
        && (gLastHitBy[gBattlerTarget] == 0xFF || gLastHitBy[gBattlerTarget] == gBattlerAttacker)
        && gBattleStruct->moveTarget[gBattlerAttacker] == gBattlerTarget
        && gBattlerTarget != gBattlerAttacker
        && gCurrentTurnActionNumber == GetBattlerTurnOrderNum(gBattlerAttacker)
        && gChosenMove == gChosenMoveByBattler[gBattlerAttacker])
        return TRUE;
    else
        return FALSE;
}

static void HandleTerrainMove(u32 moveEffect)
{
    u32 statusFlag = 0;
    u8 *timer = NULL;

    switch (moveEffect)
    {
    case EFFECT_MISTY_TERRAIN:
        statusFlag = STATUS_FIELD_MISTY_TERRAIN, timer = &gFieldTimers.mistyTerrainTimer;
        gBattleCommunication[MULTISTRING_CHOOSER] = 0;
        break;
    case EFFECT_GRASSY_TERRAIN:
        statusFlag = STATUS_FIELD_GRASSY_TERRAIN, timer = &gFieldTimers.grassyTerrainTimer;
        gBattleCommunication[MULTISTRING_CHOOSER] = 1;
        break;
    case EFFECT_ELECTRIC_TERRAIN:
        statusFlag = STATUS_FIELD_ELECTRIC_TERRAIN, timer = &gFieldTimers.electricTerrainTimer;
        gBattleCommunication[MULTISTRING_CHOOSER] = 2;
        break;
    case EFFECT_PSYCHIC_TERRAIN:
        statusFlag = STATUS_FIELD_PSYCHIC_TERRAIN, timer = &gFieldTimers.psychicTerrainTimer;
        gBattleCommunication[MULTISTRING_CHOOSER] = 3;
        break;
    }

    if (gFieldStatuses & statusFlag || statusFlag == 0)
    {
        gBattlescriptCurrInstr = T1_READ_PTR(gBattlescriptCurrInstr + 3);
    }
    else
    {
        gFieldStatuses &= ~(STATUS_FIELD_MISTY_TERRAIN | STATUS_FIELD_GRASSY_TERRAIN | EFFECT_ELECTRIC_TERRAIN | EFFECT_PSYCHIC_TERRAIN);
        gFieldStatuses |= statusFlag;
        *timer = 5;
        gBattlescriptCurrInstr += 7;
    }
}

bool32 CanUseLastResort(u8 battlerId)
{
    u32 i;
    u32 knownMovesCount = 0, usedMovesCount = 0;

    for (i = 0; i < 4; i++)
    {
        if (gBattleMons[battlerId].moves[i] != MOVE_NONE)
            knownMovesCount++;
        if (gDisableStructs[battlerId].usedMoves & gBitTable[i])
            usedMovesCount++;
    }

    if (knownMovesCount >= 2 && usedMovesCount >= knownMovesCount - 1)
        return TRUE;
    else
        return FALSE;
}

#define DEFOG_CLEAR(status, structField, battlescript, move)\
{                                                           \
    if (*sideStatuses & status)                             \
    {                                                       \
        if (clear)                                          \
        {                                                   \
            if (move)                                       \
                PREPARE_MOVE_BUFFER(gBattleTextBuff1, move);\
            *sideStatuses &= ~(status);                     \
            sideTimer->structField = 0;                     \
            BattleScriptPushCursor();                       \
            gBattlescriptCurrInstr = battlescript;          \
        }                                                   \
        return TRUE;                                        \
    }                                                       \
}

static bool32 ClearDefogHazards(u8 battlerAtk, bool32 clear)
{
    s32 i;
    for (i = 0; i < 2; i++)
    {
        struct SideTimer *sideTimer = &gSideTimers[i];
        u32 *sideStatuses = &gSideStatuses[i];

        gBattlerAttacker = i;
        if (GetBattlerSide(battlerAtk) != i)
        {
            DEFOG_CLEAR(SIDE_STATUS_REFLECT, reflectTimer, BattleScript_SideStatusWoreOffReturn, MOVE_REFLECT);
            DEFOG_CLEAR(SIDE_STATUS_LIGHTSCREEN, lightscreenTimer, BattleScript_SideStatusWoreOffReturn, MOVE_LIGHT_SCREEN);
            DEFOG_CLEAR(SIDE_STATUS_MIST, mistTimer, BattleScript_SideStatusWoreOffReturn, MOVE_MIST);
            DEFOG_CLEAR(SIDE_STATUS_AURORA_VEIL, auroraVeilTimer, BattleScript_SideStatusWoreOffReturn, MOVE_AURORA_VEIL);
            DEFOG_CLEAR(SIDE_STATUS_SAFEGUARD, safeguardTimer, BattleScript_SideStatusWoreOffReturn, MOVE_SAFEGUARD);
        }
        DEFOG_CLEAR(SIDE_STATUS_SPIKES, spikesAmount, BattleScript_SpikesFree, 0);
        DEFOG_CLEAR(SIDE_STATUS_STEALTH_ROCK, stealthRockAmount, BattleScript_StealthRockFree, 0);
        DEFOG_CLEAR(SIDE_STATUS_TOXIC_SPIKES, toxicSpikesAmount, BattleScript_ToxicSpikesFree, 0);
        DEFOG_CLEAR(SIDE_STATUS_STICKY_WEB, stickyWebAmount, BattleScript_StickyWebFree, 0);
    }

    return FALSE;
}

static void atk76_various(void)
{
    struct Pokemon *mon;
    u8 side;
    s32 i, j;
    u8 data[10];
    u32 bits;

    if (gBattleControllerExecFlags)
        return;

    gActiveBattler = GetBattlerForBattleScript(gBattlescriptCurrInstr[1]);

    switch (gBattlescriptCurrInstr[2])
    {
    case VARIOUS_SET_POWDER:
        gBattleMons[gActiveBattler].status2 |= STATUS2_POWDER;
        break;
    case VARIOUS_ACUPRESSURE:
        bits = 0;
        for (i = STAT_ATK; i < NUM_BATTLE_STATS; i++)
        {
            if (gBattleMons[gActiveBattler].statStages[i] != 12)
                bits |= gBitTable[i];
        }
        if (bits)
        {
            u32 statId;
            do
            {
                statId = (Random() % NUM_BATTLE_STATS) + 1;
            } while (!(bits & gBitTable[statId]));

            if (gBattleMons[gActiveBattler].statStages[statId] >= 11)
                SET_STATCHANGER(statId, 1, FALSE);
            else
                SET_STATCHANGER(statId, 2, FALSE);

            gBattlescriptCurrInstr += 7;
        }
        else
        {
            gBattlescriptCurrInstr = T1_READ_PTR(gBattlescriptCurrInstr + 3);
        }
        return;
    case VARIOUS_CANCEL_MULTI_TURN_MOVES:
        CancelMultiTurnMoves(gActiveBattler);
        break;
    case VARIOUS_SET_MAGIC_COAT_TARGET:
        gBattlerAttacker = gBattlerTarget;
        side = GetBattlerSide(gBattlerAttacker) ^ BIT_SIDE;
        if (gSideTimers[side].followmeTimer != 0 && gBattleMons[gSideTimers[side].followmeTarget].hp != 0)
            gBattlerTarget = gSideTimers[side].followmeTarget;
        else
            gBattlerTarget = gActiveBattler;
        break;
    case VARIOUS_IS_RUNNING_IMPOSSIBLE:
        gBattleCommunication[0] = IsRunningFromBattleImpossible();
        break;
    case VARIOUS_GET_MOVE_TARGET:
        gBattlerTarget = GetMoveTarget(gCurrentMove, 0);
        break;
    case 4:
        if (gHitMarker & HITMARKER_FAINTED(gActiveBattler))
            gBattleCommunication[0] = 1;
        else
            gBattleCommunication[0] = 0;
        break;
    case VARIOUS_RESET_INTIMIDATE_TRACE_BITS:
        gSpecialStatuses[gActiveBattler].intimidatedMon = 0;
        gSpecialStatuses[gActiveBattler].traced = 0;
        gSpecialStatuses[gActiveBattler].switchInAbilityDone = 0;
        break;
    case VARIOUS_UPDATE_CHOICE_MOVE_ON_LVL_UP:
        if (gBattlerPartyIndexes[0] == gBattleStruct->expGetterMonId || gBattlerPartyIndexes[2] == gBattleStruct->expGetterMonId)
        {
            if (gBattlerPartyIndexes[0] == gBattleStruct->expGetterMonId)
                gActiveBattler = 0;
            else
                gActiveBattler = 2;

            for (i = 0; i < MAX_MON_MOVES; i++)
            {
                if (gBattleMons[gActiveBattler].moves[i] == gBattleStruct->choicedMove[gActiveBattler])
                    break;
            }
            if (i == MAX_MON_MOVES)
                gBattleStruct->choicedMove[gActiveBattler] = 0;
        }
        break;
    case 7:
        if (!(gBattleTypeFlags & (BATTLE_TYPE_LINK | BATTLE_TYPE_DOUBLE))
            && gBattleTypeFlags & BATTLE_TYPE_TRAINER
            && gBattleMons[0].hp != 0
            && gBattleMons[1].hp != 0)
        {
            gHitMarker &= ~(HITMARKER_x400000);
        }
        break;
    case 8:
        gBattleCommunication[0] = 0;
        gBattleScripting.battler = gActiveBattler = gBattleCommunication[1];
        if (!(gBattleStruct->field_92 & gBitTable[gActiveBattler])
            && gBattleMons[gActiveBattler].maxHP / 2 >= gBattleMons[gActiveBattler].hp
            && gBattleMons[gActiveBattler].hp != 0
            && !(gBattleMons[gActiveBattler].status1 & STATUS1_SLEEP))
        {
            gBattleStruct->field_92 |= gBitTable[gActiveBattler];
            gBattleCommunication[0] = 1;
            gBattleCommunication[MULTISTRING_CHOOSER] = sUnknown_0831C4F8[GetNatureFromPersonality(gBattleMons[gActiveBattler].personality)];
        }
        break;
    case VARIOUS_ARENA_JUDGMENT_WINDOW:
        i = BattleArena_ShowJudgmentWindow(&gBattleCommunication[0]);
        if (i == 0)
            return;

        gBattleCommunication[1] = i;
        break;
    case VARIOUS_ARENA_OPPONENT_MON_LOST:
        gBattleMons[1].hp = 0;
        gHitMarker |= HITMARKER_FAINTED(1);
        gBattleStruct->arenaLostOpponentMons |= gBitTable[gBattlerPartyIndexes[1]];
        gDisableStructs[1].truantSwitchInHack = 1;
        break;
    case VARIOUS_ARENA_PLAYER_MON_LOST:
        gBattleMons[0].hp = 0;
        gHitMarker |= HITMARKER_FAINTED(0);
        gHitMarker |= HITMARKER_x400000;
        gBattleStruct->arenaLostPlayerMons |= gBitTable[gBattlerPartyIndexes[0]];
        gDisableStructs[0].truantSwitchInHack = 1;
        break;
    case VARIOUS_ARENA_BOTH_MONS_LOST:
        gBattleMons[0].hp = 0;
        gBattleMons[1].hp = 0;
        gHitMarker |= HITMARKER_FAINTED(0);
        gHitMarker |= HITMARKER_FAINTED(1);
        gHitMarker |= HITMARKER_x400000;
        gBattleStruct->arenaLostPlayerMons |= gBitTable[gBattlerPartyIndexes[0]];
        gBattleStruct->arenaLostOpponentMons |= gBitTable[gBattlerPartyIndexes[1]];
        gDisableStructs[0].truantSwitchInHack = 1;
        gDisableStructs[1].truantSwitchInHack = 1;
        break;
    case VARIOUS_EMIT_YESNOBOX:
        BtlController_EmitUnknownYesNoBox(0);
        MarkBattlerForControllerExec(gActiveBattler);
        break;
    case 14:
        sub_81A5BF8();
        break;
    case 15:
        sub_81A5D44();
        break;
    case VARIOUS_ARENA_JUDGMENT_STRING:
        BattleStringExpandPlaceholdersToDisplayedString(gRefereeStringsTable[gBattlescriptCurrInstr[1]]);
        BattlePutTextOnWindow(gDisplayedStringBattle, 0x16);
        break;
    case VARIOUS_ARENA_WAIT_STRING:
        if (IsTextPrinterActive(0x16))
            return;
        break;
    case VARIOUS_WAIT_CRY:
        if (!IsCryFinished())
            return;
        break;
    case VARIOUS_RETURN_OPPONENT_MON1:
        gActiveBattler = 1;
        if (gBattleMons[gActiveBattler].hp != 0)
        {
            BtlController_EmitReturnMonToBall(0, 0);
            MarkBattlerForControllerExec(gActiveBattler);
        }
        break;
    case VARIOUS_RETURN_OPPONENT_MON2:
        if (gBattlersCount > 3)
        {
            gActiveBattler = 3;
            if (gBattleMons[gActiveBattler].hp != 0)
            {
                BtlController_EmitReturnMonToBall(0, 0);
                MarkBattlerForControllerExec(gActiveBattler);
            }
        }
        break;
    case VARIOUS_VOLUME_DOWN:
        m4aMPlayVolumeControl(&gMPlayInfo_BGM, 0xFFFF, 0x55);
        break;
    case VARIOUS_VOLUME_UP:
        m4aMPlayVolumeControl(&gMPlayInfo_BGM, 0xFFFF, 0x100);
        break;
    case VARIOUS_SET_ALREADY_STATUS_MOVE_ATTEMPT:
        gBattleStruct->alreadyStatusedMoveAttempt |= gBitTable[gActiveBattler];
        break;
    case 24:
        if (sub_805725C(gActiveBattler))
            return;
        break;
    case VARIOUS_SET_TELEPORT_OUTCOME:
        // Don't end the battle if one of the wild mons teleported from the wild double battle
        // and its partner is still alive.
        if (GetBattlerSide(gActiveBattler) == B_SIDE_OPPONENT && IsBattlerAlive(BATTLE_PARTNER(gActiveBattler)))
        {
            gAbsentBattlerFlags |= gBitTable[gActiveBattler];
            gHitMarker |= HITMARKER_FAINTED(gActiveBattler);
            gBattleMons[gActiveBattler].hp = 0;
            SetMonData(&gEnemyParty[gBattlerPartyIndexes[gActiveBattler]], MON_DATA_HP, &gBattleMons[gActiveBattler].hp);
            SetHealthboxSpriteInvisible(gHealthboxSpriteIds[gActiveBattler]);
            FaintClearSetData();
        }
        else if (GetBattlerSide(gActiveBattler) == B_SIDE_PLAYER)
        {
            gBattleOutcome = B_OUTCOME_PLAYER_TELEPORTED;
        }
        else
        {
            gBattleOutcome = B_OUTCOME_MON_TELEPORTED;
        }
        break;
    case VARIOUS_PLAY_TRAINER_DEFEATED_MUSIC:
        BtlController_EmitPlayFanfareOrBGM(0, MUS_KACHI1, TRUE);
        MarkBattlerForControllerExec(gActiveBattler);
        break;
    case VARIOUS_STAT_TEXT_BUFFER:
        PREPARE_STAT_BUFFER(gBattleTextBuff1, gBattleCommunication[0]);
        break;
    case VARIOUS_SWITCHIN_ABILITIES:
        gBattlescriptCurrInstr += 3;
        AbilityBattleEffects(ABILITYEFFECT_ON_SWITCHIN, gActiveBattler, 0, 0, 0);
        return;
    case VARIOUS_SAVE_TARGET:
        gBattleStruct->savedBattlerTarget = gBattlerTarget;
        break;
    case VARIOUS_RESTORE_TARGET:
        gBattlerTarget = gBattleStruct->savedBattlerTarget;
        break;
    case VARIOUS_INSTANT_HP_DROP:
        BtlController_EmitHealthBarUpdate(0, INSTANT_HP_BAR_DROP);
        MarkBattlerForControllerExec(gActiveBattler);
        break;
    case VARIOUS_CLEAR_STATUS:
        gBattleMons[gActiveBattler].status1 = 0;
        BtlController_EmitSetMonData(0, REQUEST_STATUS_BATTLE, 0, 4, &gBattleMons[gActiveBattler].status1);
        MarkBattlerForControllerExec(gActiveBattler);
        break;
    case VARIOUS_RESTORE_PP:
        for (i = 0; i < 4; i++)
        {
            gBattleMons[gActiveBattler].pp[i] = CalculatePPWithBonus(gBattleMons[gActiveBattler].moves[i], gBattleMons[gActiveBattler].ppBonuses, i);
            data[i] = gBattleMons[gActiveBattler].pp[i];
        }
        data[i] = gBattleMons[gActiveBattler].ppBonuses;
        BtlController_EmitSetMonData(0, REQUEST_PP_DATA_BATTLE, 0, 5, data);
        MarkBattlerForControllerExec(gActiveBattler);
        break;
    case VARIOUS_TRY_ACTIVATE_MOXIE:
        if (GetBattlerAbility(gActiveBattler) == ABILITY_MOXIE
            && HasAttackerFaintedTarget()
            && !IsBattleLostForPlayer()
            && !IsBattleWonForPlayer()
            && gBattleMons[gBattlerAttacker].statStages[STAT_ATK] != 12)
        {
            gBattleMons[gBattlerAttacker].statStages[STAT_ATK]++;
            SET_STATCHANGER(STAT_ATK, 1, FALSE);
            PREPARE_STAT_BUFFER(gBattleTextBuff1, STAT_ATK);
            BattleScriptPush(gBattlescriptCurrInstr + 3);
            gBattlescriptCurrInstr = BattleScript_AttackerAbilityStatRaise;
            return;
        }
        break;
    case VARIOUS_TRY_ACTIVATE_FELL_STINGER:
        if (gBattleMoves[gCurrentMove].effect == EFFECT_FELL_STINGER
            && HasAttackerFaintedTarget()
            && !IsBattleLostForPlayer()
            && !IsBattleWonForPlayer()
            && gBattleMons[gBattlerAttacker].statStages[STAT_ATK] != 12)
        {
            if (gBattleMons[gBattlerAttacker].statStages[STAT_ATK] >= 11)
                SET_STATCHANGER(STAT_ATK, 1, FALSE);
            else if (gBattleMons[gBattlerAttacker].statStages[STAT_ATK] <= 9 && B_FELL_STINGER_STAT_RAISE == GEN_7)
                SET_STATCHANGER(STAT_ATK, 3, FALSE);
            else
                SET_STATCHANGER(STAT_ATK, 2, FALSE);

            PREPARE_STAT_BUFFER(gBattleTextBuff1, STAT_ATK);
            BattleScriptPush(gBattlescriptCurrInstr + 3);
            gBattlescriptCurrInstr = BattleScript_FellStingerRaisesStat;
            return;
        }
        break;
    case VARIOUS_PLAY_MOVE_ANIMATION:
        BtlController_EmitMoveAnimation(0, T1_READ_16(gBattlescriptCurrInstr + 3), gBattleScripting.animTurn, 0, 0, gBattleMons[gActiveBattler].friendship, &gDisableStructs[gActiveBattler], gMultiHitCounter);
        MarkBattlerForControllerExec(gActiveBattler);
        gBattlescriptCurrInstr += 5;
        return;
    case VARIOUS_SET_LUCKY_CHANT:
        if (!(gSideStatuses[GET_BATTLER_SIDE(gActiveBattler)] & SIDE_STATUS_LUCKY_CHANT))
        {
            gSideStatuses[GET_BATTLER_SIDE(gActiveBattler)] |= SIDE_STATUS_LUCKY_CHANT;
            gSideTimers[GET_BATTLER_SIDE(gActiveBattler)].luckyChantBattlerId = gActiveBattler;
            gSideTimers[GET_BATTLER_SIDE(gActiveBattler)].luckyChantTimer = 5;
            gBattlescriptCurrInstr += 7;
        }
        else
        {
            gBattlescriptCurrInstr = T1_READ_PTR(gBattlescriptCurrInstr + 3);
        }
        return;
    case VARIOUS_SUCKER_PUNCH_CHECK:
        if (GetBattlerTurnOrderNum(gBattlerAttacker) > GetBattlerTurnOrderNum(gBattlerTarget))
            gBattlescriptCurrInstr = T1_READ_PTR(gBattlescriptCurrInstr + 3);
        else if (gBattleMoves[gBattleMons[gBattlerTarget].moves[gBattleStruct->chosenMovePositions[gBattlerTarget]]].power == 0)
            gBattlescriptCurrInstr = T1_READ_PTR(gBattlescriptCurrInstr + 3);
        else
            gBattlescriptCurrInstr += 7;
        return;
    case VARIOUS_SET_SIMPLE_BEAM:
        switch (gBattleMons[gActiveBattler].ability)
        {
        case ABILITY_SIMPLE:
        case ABILITY_TRUANT:
        case ABILITY_STANCE_CHANGE:
        case ABILITY_MULTITYPE:
            gBattlescriptCurrInstr = T1_READ_PTR(gBattlescriptCurrInstr + 3);
            break;
        default:
            gBattleMons[gActiveBattler].ability = ABILITY_SIMPLE;
            gBattlescriptCurrInstr += 7;
            break;
        }
        return;
    case VARIOUS_TRY_ENTRAINMENT:
        switch (gBattleMons[gBattlerTarget].ability)
        {
        case ABILITY_TRUANT:
        case ABILITY_MULTITYPE:
        case ABILITY_STANCE_CHANGE:
        case ABILITY_SCHOOLING:
        case ABILITY_COMATOSE:
        case ABILITY_SHIELDS_DOWN:
        case ABILITY_DISGUISE:
        case ABILITY_RKS_SYSTEM:
        case ABILITY_BATTLE_BOND:
            gBattlescriptCurrInstr = T1_READ_PTR(gBattlescriptCurrInstr + 3);
            return;
        }
        switch (gBattleMons[gBattlerAttacker].ability)
        {
        case ABILITY_TRACE:
        case ABILITY_FORECAST:
        case ABILITY_FLOWER_GIFT:
        case ABILITY_ZEN_MODE:
        case ABILITY_ILLUSION:
        case ABILITY_IMPOSTER:
        case ABILITY_POWER_OF_ALCHEMY:
        case ABILITY_RECEIVER:
        case ABILITY_DISGUISE:
        case ABILITY_POWER_CONSTRUCT:
            gBattlescriptCurrInstr = T1_READ_PTR(gBattlescriptCurrInstr + 3);
            return;
        }
        if (gBattleMons[gBattlerTarget].ability == gBattleMons[gBattlerAttacker].ability)
        {
            gBattlescriptCurrInstr = T1_READ_PTR(gBattlescriptCurrInstr + 3);
        }
        else
        {
            gBattleMons[gBattlerTarget].ability = gBattleMons[gBattlerAttacker].ability;
            gBattlescriptCurrInstr += 7;
        }
        return;
    case VARIOUS_SET_LAST_USED_ABILITY:
        gLastUsedAbility = gBattleMons[gActiveBattler].ability;
        break;
    case VARIOUS_TRY_HEAL_PULSE:
        if (BATTLER_MAX_HP(gActiveBattler))
        {
            gBattlescriptCurrInstr = T1_READ_PTR(gBattlescriptCurrInstr + 3);
        }
        else
        {
            if (GetBattlerAbility(gBattlerAttacker) == ABILITY_MEGA_LAUNCHER && gBattleMoves[gCurrentMove].flags & FLAG_MEGA_LAUNCHER_BOOST)
                gBattleMoveDamage = -(gBattleMons[gActiveBattler].maxHP * 75 / 100);
            else
                gBattleMoveDamage = -(gBattleMons[gActiveBattler].maxHP / 2);

            if (gBattleMoveDamage == 0)
                gBattleMoveDamage = -1;
            gBattlescriptCurrInstr += 7;
        }
        return;
    case VARIOUS_TRY_QUASH:
        if (GetBattlerTurnOrderNum(gBattlerAttacker) > GetBattlerTurnOrderNum(gBattlerTarget))
        {
            gBattlescriptCurrInstr = T1_READ_PTR(gBattlescriptCurrInstr + 3);
        }
        else
        {
            for (i = 0; i < gBattlersCount; i++)
                data[i] = gBattlerByTurnOrder[i];
            for (i = 0; i < gBattlersCount; i++)
            {
                if (data[i] == gBattlerTarget)
                {
                    for (j = i + 1; j < gBattlersCount; j++)
                        data[i++] = data[j];
                }
                else
                {
                    gBattlerByTurnOrder[i] = data[i];
                }
            }
            gBattlerByTurnOrder[gBattlersCount - 1] = gBattlerTarget;
            gBattlescriptCurrInstr += 7;
        }
        return;
    case VARIOUS_INVERT_STAT_STAGES:
        for (i = 0; i < NUM_BATTLE_STATS; i++)
        {
            if (gBattleMons[gActiveBattler].statStages[i] < 6) // Negative becomes positive.
                gBattleMons[gActiveBattler].statStages[i] = 6 + (6 - gBattleMons[gActiveBattler].statStages[i]);
            else if (gBattleMons[gActiveBattler].statStages[i] > 6) // Positive becomes negative.
                gBattleMons[gActiveBattler].statStages[i] = 6 - (gBattleMons[gActiveBattler].statStages[i] - 6);
        }
        break;
    case VARIOUS_SET_TERRAIN:
        HandleTerrainMove(gBattleMoves[gCurrentMove].effect);
        return;
    case VARIOUS_TRY_ME_FIRST:
        if (GetBattlerTurnOrderNum(gBattlerAttacker) > GetBattlerTurnOrderNum(gBattlerTarget))
            gBattlescriptCurrInstr = T1_READ_PTR(gBattlescriptCurrInstr + 3);
        else if (gBattleMoves[gBattleMons[gBattlerTarget].moves[gBattleStruct->chosenMovePositions[gBattlerTarget]]].power == 0)
            gBattlescriptCurrInstr = T1_READ_PTR(gBattlescriptCurrInstr + 3);
        else
        {
            u16 move = gBattleMons[gBattlerTarget].moves[gBattleStruct->chosenMovePositions[gBattlerTarget]];
            switch (move)
            {
            case MOVE_STRUGGLE:
            case MOVE_CHATTER:
            case MOVE_FOCUS_PUNCH:
            case MOVE_THIEF:
            case MOVE_COVET:
            case MOVE_COUNTER:
            case MOVE_MIRROR_COAT:
            case MOVE_METAL_BURST:
            case MOVE_ME_FIRST:
                gBattlescriptCurrInstr = T1_READ_PTR(gBattlescriptCurrInstr + 3);
                break;
            default:
                gCalledMove = move;
                gHitMarker &= ~(HITMARKER_ATTACKSTRING_PRINTED);
                gBattlerTarget = GetMoveTarget(gCalledMove, 0);
                gStatuses3[gBattlerAttacker] |= STATUS3_ME_FIRST;
                gBattlescriptCurrInstr += 7;
                break;
            }
        }
        return;
    case VARIOUS_JUMP_IF_BATTLE_END:
        if (IsBattleLostForPlayer() || IsBattleWonForPlayer())
            gBattlescriptCurrInstr = T1_READ_PTR(gBattlescriptCurrInstr + 3);
        else
            gBattlescriptCurrInstr += 7;
        return;
    case VARIOUS_TRY_ELECTRIFY:
        if (GetBattlerTurnOrderNum(gBattlerAttacker) > GetBattlerTurnOrderNum(gBattlerTarget))
        {
            gBattlescriptCurrInstr = T1_READ_PTR(gBattlescriptCurrInstr + 3);
        }
        else
        {
            gStatuses3[gBattlerTarget] |= STATUS3_ELECTRIFIED;
            gBattlescriptCurrInstr += 7;
        }
        return;
    case VARIOUS_TRY_REFLECT_TYPE:
        if (gBattleMons[gBattlerTarget].species == SPECIES_ARCEUS || gBattleMons[gBattlerTarget].species == SPECIES_SILVALLY)
        {
            gBattlescriptCurrInstr = T1_READ_PTR(gBattlescriptCurrInstr + 3);
        }
        else if (gBattleMons[gBattlerTarget].type1 == TYPE_MYSTERY && gBattleMons[gBattlerTarget].type2 != TYPE_MYSTERY)
        {
            gBattleMons[gBattlerAttacker].type1 = gBattleMons[gBattlerTarget].type2;
            gBattleMons[gBattlerAttacker].type2 = gBattleMons[gBattlerTarget].type2;
            gBattlescriptCurrInstr += 7;
        }
        else if (gBattleMons[gBattlerTarget].type1 != TYPE_MYSTERY && gBattleMons[gBattlerTarget].type2 == TYPE_MYSTERY)
        {
            gBattleMons[gBattlerAttacker].type1 = gBattleMons[gBattlerTarget].type1;
            gBattleMons[gBattlerAttacker].type2 = gBattleMons[gBattlerTarget].type1;
            gBattlescriptCurrInstr += 7;
        }
        else if (gBattleMons[gBattlerTarget].type1 == TYPE_MYSTERY && gBattleMons[gBattlerTarget].type2 == TYPE_MYSTERY)
        {
            gBattlescriptCurrInstr = T1_READ_PTR(gBattlescriptCurrInstr + 3);
        }
        else
        {
            gBattleMons[gBattlerAttacker].type1 = gBattleMons[gBattlerTarget].type1;
            gBattleMons[gBattlerAttacker].type2 = gBattleMons[gBattlerTarget].type2;
            gBattlescriptCurrInstr += 7;
        }
        return;
    case VARIOUS_TRY_SOAK:
        if (gBattleMons[gBattlerTarget].type1 == TYPE_WATER && gBattleMons[gBattlerTarget].type2 == TYPE_WATER)
        {
            gBattlescriptCurrInstr = T1_READ_PTR(gBattlescriptCurrInstr + 3);
        }
        else
        {
            SET_BATTLER_TYPE(gBattlerTarget, TYPE_WATER);
            gBattlescriptCurrInstr += 7;
        }
        return;
    case VARIOUS_HANDLE_MEGA_EVO:
        if (GetBattlerSide(gActiveBattler) == B_SIDE_OPPONENT)
            mon = &gEnemyParty[gBattlerPartyIndexes[gActiveBattler]];
        else
            mon = &gPlayerParty[gBattlerPartyIndexes[gActiveBattler]];

        gBattleStruct->mega.evolvedSpecies[gActiveBattler] = gBattleMons[gActiveBattler].species;
        if (GetBattlerPosition(gActiveBattler) == B_POSITION_PLAYER_LEFT
            || (GetBattlerPosition(gActiveBattler) == B_POSITION_PLAYER_RIGHT && !(gBattleTypeFlags & (BATTLE_TYPE_MULTI | BATTLE_TYPE_INGAME_PARTNER))))
        {
            gBattleStruct->mega.playerEvolvedSpecies = gBattleStruct->mega.evolvedSpecies[gActiveBattler];
        }

        gBattleMons[gActiveBattler].species = GetMegaEvolutionSpecies(gBattleStruct->mega.evolvedSpecies[gActiveBattler], gBattleMons[gActiveBattler].item);
        SetMonData(mon, MON_DATA_SPECIES, &gBattleMons[gActiveBattler].species);
        PREPARE_SPECIES_BUFFER(gBattleTextBuff1, gBattleMons[gActiveBattler].species);

        CalculateMonStats(mon);
        gBattleMons[gActiveBattler].level = GetMonData(mon, MON_DATA_LEVEL);
        gBattleMons[gActiveBattler].hp = GetMonData(mon, MON_DATA_HP);
        gBattleMons[gActiveBattler].maxHP = GetMonData(mon, MON_DATA_MAX_HP);
        gBattleMons[gActiveBattler].attack = GetMonData(mon, MON_DATA_ATK);
        gBattleMons[gActiveBattler].defense = GetMonData(mon, MON_DATA_DEF);
        gBattleMons[gActiveBattler].speed = GetMonData(mon, MON_DATA_SPEED);
        gBattleMons[gActiveBattler].spAttack = GetMonData(mon, MON_DATA_SPATK);
        gBattleMons[gActiveBattler].spDefense = GetMonData(mon, MON_DATA_SPDEF);
        gBattleMons[gActiveBattler].ability = GetMonAbility(mon);
        gBattleMons[gActiveBattler].type1 = gBaseStats[gBattleMons[gActiveBattler].species].type1;
        gBattleMons[gActiveBattler].type2 = gBaseStats[gBattleMons[gActiveBattler].species].type2;

        UpdateHealthboxAttribute(gHealthboxSpriteIds[gActiveBattler], mon, HEALTHBOX_ALL);
        gBattleStruct->mega.alreadyEvolved[GetBattlerPosition(gActiveBattler)] = TRUE;
        gBattleStruct->mega.evolvedPartyIds[GetBattlerSide(gActiveBattler)] |= gBitTable[gBattlerPartyIndexes[gActiveBattler]];

        BtlController_EmitSetMonData(0, REQUEST_ALL_BATTLE, gBitTable[gBattlerPartyIndexes[gActiveBattler]], sizeof(struct BattlePokemon), &gBattleMons[gActiveBattler]);
        MarkBattlerForControllerExec(gActiveBattler);
        break;
    case VARIOUS_TRY_LAST_RESORT:
        if (CanUseLastResort(gActiveBattler))
            gBattlescriptCurrInstr += 7;
        else
            gBattlescriptCurrInstr = T1_READ_PTR(gBattlescriptCurrInstr + 3);
        return;
    case VARIOUS_ARGUMENT_STATUS_EFFECT:
        switch (gBattleMoves[gCurrentMove].argument)
        {
        case STATUS1_BURN:
            gBattleCommunication[MOVE_EFFECT_BYTE] = MOVE_EFFECT_BURN;
            break;
        case STATUS1_FREEZE:
            gBattleCommunication[MOVE_EFFECT_BYTE] = MOVE_EFFECT_FREEZE;
            break;
        case STATUS1_PARALYSIS:
            gBattleCommunication[MOVE_EFFECT_BYTE] = MOVE_EFFECT_PARALYSIS;
            break;
        case STATUS1_POISON:
            gBattleCommunication[MOVE_EFFECT_BYTE] = MOVE_EFFECT_POISON;
            break;
        case STATUS1_TOXIC_POISON:
            gBattleCommunication[MOVE_EFFECT_BYTE] = MOVE_EFFECT_TOXIC;
            break;
        default:
            gBattleCommunication[MOVE_EFFECT_BYTE] = 0;
            break;
        }
        if (gBattleCommunication[MOVE_EFFECT_BYTE] != 0)
        {
            BattleScriptPush(gBattlescriptCurrInstr + 3);
            gBattlescriptCurrInstr = BattleScript_EffectWithChance;
            return;
        }
        break;
    case VARIOUS_TRY_HIT_SWITCH_TARGET:
        if (IsBattlerAlive(gBattlerAttacker)
            && IsBattlerAlive(gBattlerTarget)
            && !(gMoveResultFlags & MOVE_RESULT_NO_EFFECT)
            && TARGET_TURN_DAMAGED)
        {
            gBattlescriptCurrInstr = BattleScript_ForceRandomSwitch;
        }
        else
        {
            gBattlescriptCurrInstr = T1_READ_PTR(gBattlescriptCurrInstr + 3);
        }
        return;
    case VARIOUS_TRY_AUTONOMIZE:
        if (GetBattlerWeight(gActiveBattler) > 1)
        {
            gDisableStructs[gActiveBattler].autonomizeCount++;
            gBattlescriptCurrInstr += 7;
        }
        else
        {
            gBattlescriptCurrInstr = T1_READ_PTR(gBattlescriptCurrInstr + 3);
        }
        return;
    case VARIOUS_TRY_COPYCAT:
        for (i = 0; sMovesForbiddenToCopy[i] != COPYCAT_FORBIDDEN_END; i++)
        {
            if (sMovesForbiddenToCopy[i] == gLastUsedMove)
                break;
        }
        if (gLastUsedMove == 0 || gLastUsedMove == 0xFFFF || sMovesForbiddenToCopy[i] != COPYCAT_FORBIDDEN_END)
        {
            gBattlescriptCurrInstr = T1_READ_PTR(gBattlescriptCurrInstr + 3);
        }
        else
        {
            gCalledMove = gLastUsedMove;
            gHitMarker &= ~(HITMARKER_ATTACKSTRING_PRINTED);
            gBattlerTarget = GetMoveTarget(gCalledMove, 0);
            gBattlescriptCurrInstr += 7;
        }
        return;
    case VARIOUS_ABILITY_POPUP:
        CreateAbilityPopUp(gActiveBattler, gBattleMons[gActiveBattler].ability, (gBattleTypeFlags & BATTLE_TYPE_DOUBLE) != 0);
        break;
    case VARIOUS_DEFOG:
        if (T1_READ_8(gBattlescriptCurrInstr + 3)) // Clear
        {
            if (ClearDefogHazards(gEffectBattler, TRUE))
                return;
            else
                gBattlescriptCurrInstr += 8;
        }
        else
        {
            if (ClearDefogHazards(gActiveBattler, FALSE))
                gBattlescriptCurrInstr += 8;
            else
                gBattlescriptCurrInstr = T1_READ_PTR(gBattlescriptCurrInstr + 4);
        }
        return;
    case VARIOUS_JUMP_IF_TARGET_ALLY:
        if (GetBattlerSide(gBattlerAttacker) != GetBattlerSide(gBattlerTarget))
            gBattlescriptCurrInstr += 7;
        else
            gBattlescriptCurrInstr = T1_READ_PTR(gBattlescriptCurrInstr + 3);
        return;
    case VARIOUS_TRY_SYNCHRONOISE:
        if (!DoBattlersShareType(gBattlerAttacker, gBattlerTarget))
            gBattlescriptCurrInstr = T1_READ_PTR(gBattlescriptCurrInstr + 3);
        else
            gBattlescriptCurrInstr += 7;
        return;
    case VARIOUS_PSYCHO_SHIFT:
        i = TRUE;
        if (gBattleMons[gBattlerAttacker].status1 & STATUS1_PARALYSIS)
        {
            if (GetBattlerAbility(gBattlerTarget) == ABILITY_LIMBER)
            {
                gBattlerAbility = gBattlerTarget;
                BattleScriptPush(T1_READ_PTR(gBattlescriptCurrInstr + 3));
                gBattlescriptCurrInstr = BattleScript_PRLZPrevention;
                i = FALSE;
            }
            else if (IS_BATTLER_OF_TYPE(gBattlerTarget, TYPE_ELECTRIC))
            {
                BattleScriptPush(T1_READ_PTR(gBattlescriptCurrInstr + 3));
                gBattlescriptCurrInstr = BattleScript_PRLZPrevention;
                i = FALSE;
            }
            else
            {
                gBattleCommunication[MULTISTRING_CHOOSER] = 3;
            }
        }
        else if (gBattleMons[gBattlerAttacker].status1 & STATUS1_PSN_ANY)
        {
            if (GetBattlerAbility(gBattlerTarget) == ABILITY_IMMUNITY)
            {
                gBattlerAbility = gBattlerTarget;
                BattleScriptPush(T1_READ_PTR(gBattlescriptCurrInstr + 3));
                gBattlescriptCurrInstr = BattleScript_PSNPrevention;
                i = FALSE;
            }
            else if (IS_BATTLER_OF_TYPE(gBattlerTarget, TYPE_POISON) || IS_BATTLER_OF_TYPE(gBattlerTarget, TYPE_STEEL))
            {
                BattleScriptPush(T1_READ_PTR(gBattlescriptCurrInstr + 3));
                gBattlescriptCurrInstr = BattleScript_PSNPrevention;
                i = FALSE;
            }
            else
            {
                if (gBattleMons[gBattlerAttacker].status1 & STATUS1_POISON)
                    gBattleCommunication[MULTISTRING_CHOOSER] = 0;
                else
                    gBattleCommunication[MULTISTRING_CHOOSER] = 1;
            }
        }
        else if (gBattleMons[gBattlerAttacker].status1 & STATUS1_BURN)
        {
            if (GetBattlerAbility(gBattlerTarget) == ABILITY_WATER_VEIL)
            {
                gBattlerAbility = gBattlerTarget;
                BattleScriptPush(T1_READ_PTR(gBattlescriptCurrInstr + 3));
                gBattlescriptCurrInstr = BattleScript_BRNPrevention;
                i = FALSE;
            }
            else if (IS_BATTLER_OF_TYPE(gBattlerTarget, TYPE_FIRE))
            {
                BattleScriptPush(T1_READ_PTR(gBattlescriptCurrInstr + 3));
                gBattlescriptCurrInstr = BattleScript_BRNPrevention;
                i = FALSE;
            }
            else
            {
                gBattleCommunication[MULTISTRING_CHOOSER] = 2;
            }
        }
        else if (gBattleMons[gBattlerAttacker].status1 & STATUS1_SLEEP)
        {
            if (GetBattlerAbility(gBattlerTarget) == ABILITY_INSOMNIA || GetBattlerAbility(gBattlerTarget) == ABILITY_VITAL_SPIRIT)
            {
                gBattlerAbility = gBattlerTarget;
                // BattleScriptPush(T1_READ_PTR(gBattlescriptCurrInstr + 3));
                // gBattlescriptCurrInstr = T1_READ_PTR(gBattlescriptCurrInstr + 3);
                i = FALSE;
            }
            else
            {
                gBattleCommunication[MULTISTRING_CHOOSER] = 4;
            }
        }

        if (i == TRUE)
        {
            gBattleMons[gBattlerTarget].status1 = gBattleMons[gBattlerAttacker].status1;
            gActiveBattler = gBattlerTarget;
            BtlController_EmitSetMonData(0, REQUEST_STATUS_BATTLE, 0, 4, &gBattleMons[gActiveBattler].status1);
            MarkBattlerForControllerExec(gActiveBattler);
            gBattlescriptCurrInstr += 7;
        }
        return;
    case VARIOUS_CURE_STATUS:
        gBattleMons[gActiveBattler].status1 = 0;
        BtlController_EmitSetMonData(0, REQUEST_STATUS_BATTLE, 0, 4, &gBattleMons[gActiveBattler].status1);
        MarkBattlerForControllerExec(gActiveBattler);
        break;
    case VARIOUS_POWER_TRICK:
        gStatuses3[gActiveBattler] ^= STATUS3_POWER_TRICK;
        SWAP(gBattleMons[gActiveBattler].attack, gBattleMons[gActiveBattler].defense, i);
        break;
    case VARIOUS_AFTER_YOU:
        if (GetBattlerTurnOrderNum(gBattlerAttacker) > GetBattlerTurnOrderNum(gBattlerTarget)
            || GetBattlerTurnOrderNum(gBattlerAttacker) == GetBattlerTurnOrderNum(gBattlerTarget) + 1)
        {
            gBattlescriptCurrInstr = T1_READ_PTR(gBattlescriptCurrInstr + 3);
        }
        else
        {
            for (i = 0; i < gBattlersCount; i++)
                data[i] = gBattlerByTurnOrder[i];
            if (GetBattlerTurnOrderNum(gBattlerAttacker) == 0 && GetBattlerTurnOrderNum(gBattlerTarget) == 2)
            {
                gBattlerByTurnOrder[1] = gBattlerTarget;
                gBattlerByTurnOrder[2] = data[1];
                gBattlerByTurnOrder[3] = data[3];
            }
            else if (GetBattlerTurnOrderNum(gBattlerAttacker) == 0 && GetBattlerTurnOrderNum(gBattlerTarget) == 3)
            {
                gBattlerByTurnOrder[1] = gBattlerTarget;
                gBattlerByTurnOrder[2] = data[1];
                gBattlerByTurnOrder[3] = data[2];
            }
            else
            {
                gBattlerByTurnOrder[2] = gBattlerTarget;
                gBattlerByTurnOrder[3] = data[2];
            }
            gBattlescriptCurrInstr += 7;
        }
        return;
    case VARIOUS_BESTOW:
        if (gBattleMons[gBattlerAttacker].item == ITEM_NONE
            || gBattleMons[gBattlerTarget].item != ITEM_NONE
            || !CanBattlerGetOrLoseItem(gBattlerAttacker, gBattleMons[gBattlerAttacker].item)
            || !CanBattlerGetOrLoseItem(gBattlerTarget, gBattleMons[gBattlerAttacker].item))
        {
            gBattlescriptCurrInstr = T1_READ_PTR(gBattlescriptCurrInstr + 3);
        }
        else
        {
            gLastUsedItem = gBattleMons[gBattlerAttacker].item;

            gActiveBattler = gBattlerAttacker;
            gBattleMons[gActiveBattler].item = ITEM_NONE;
            BtlController_EmitSetMonData(0, REQUEST_HELDITEM_BATTLE, 0, 2, &gBattleMons[gActiveBattler].item);
            MarkBattlerForControllerExec(gActiveBattler);

            gActiveBattler = gBattlerTarget;
            gBattleMons[gActiveBattler].item = gLastUsedItem;
            BtlController_EmitSetMonData(0, REQUEST_HELDITEM_BATTLE, 0, 2, &gBattleMons[gActiveBattler].item);
            MarkBattlerForControllerExec(gActiveBattler);

            gBattlescriptCurrInstr += 7;
        }
        return;
    case VARIOUS_ARGUMENT_TO_MOVE_EFFECT:
        gBattleCommunication[MOVE_EFFECT_BYTE] = gBattleMoves[gCurrentMove].argument;
        break;
    case VARIOUS_JUMP_IF_NOT_GROUNDED:
        if (!IsBattlerGrounded(gActiveBattler))
            gBattlescriptCurrInstr = T1_READ_PTR(gBattlescriptCurrInstr + 3);
        else
            gBattlescriptCurrInstr += 7;
        return;
    case VARIOUS_HANDLE_TRAINER_SLIDE_MSG:
        if (gBattlescriptCurrInstr[3] == 0)
        {
            gBattleScripting.savedDmg = gBattlerSpriteIds[gActiveBattler];
        }
        else if (gBattlescriptCurrInstr[3] == 1)
        {
            BtlController_EmitPrintString(0, STRINGID_TRAINERSLIDE);
            MarkBattlerForControllerExec(gActiveBattler);
        }
        else
        {
            gBattlerSpriteIds[gActiveBattler] = gBattleScripting.savedDmg;
            if (gBattleMons[gActiveBattler].hp != 0)
            {
                BattleLoadOpponentMonSpriteGfx(&gEnemyParty[gBattlerPartyIndexes[gActiveBattler]], gActiveBattler);
            }
        }
        gBattlescriptCurrInstr += 4;
        return;
    case VARIOUS_TRY_TRAINER_SLIDE_MSG_FIRST_OFF:
        if (ShouldDoTrainerSlide(gActiveBattler, gTrainerBattleOpponent_A, TRAINER_SLIDE_FIRST_DOWN))
        {
            BattleScriptPush(gBattlescriptCurrInstr + 3);
            gBattlescriptCurrInstr = BattleScript_TrainerSlideMsgRet;
            return;
        }
        break;
    case VARIOUS_TRY_TRAINER_SLIDE_MSG_LAST_ON:
        if (ShouldDoTrainerSlide(gActiveBattler, gTrainerBattleOpponent_A, TRAINER_SLIDE_LAST_SWITCHIN))
        {
            BattleScriptPush(gBattlescriptCurrInstr + 3);
            gBattlescriptCurrInstr = BattleScript_TrainerSlideMsgRet;
            return;
        }
        break;
    case VARIOUS_SET_AURORA_VEIL:
        if (gSideStatuses[GET_BATTLER_SIDE(gActiveBattler)] & SIDE_STATUS_AURORA_VEIL)
        {
            gMoveResultFlags |= MOVE_RESULT_MISSED;
            gBattleCommunication[MULTISTRING_CHOOSER] = 0;
        }
        else
        {
            gSideStatuses[GET_BATTLER_SIDE(gActiveBattler)] |= SIDE_STATUS_AURORA_VEIL;
            if (GetBattlerHoldEffect(gActiveBattler, TRUE) == HOLD_EFFECT_LIGHT_CLAY)
                gSideTimers[GET_BATTLER_SIDE(gActiveBattler)].auroraVeilTimer = 8;
            else
                gSideTimers[GET_BATTLER_SIDE(gActiveBattler)].auroraVeilTimer = 5;
            gSideTimers[GET_BATTLER_SIDE(gActiveBattler)].auroraVeilBattlerId = gActiveBattler;

            if (gBattleTypeFlags & BATTLE_TYPE_DOUBLE && CountAliveMonsInBattle(BATTLE_ALIVE_ATK_SIDE) == 2)
                gBattleCommunication[MULTISTRING_CHOOSER] = 5;
            else
                gBattleCommunication[MULTISTRING_CHOOSER] = 5;
        }
        break;
    case VARIOUS_TRY_THIRD_TYPE:
        if (IS_BATTLER_OF_TYPE(gActiveBattler, gBattleMoves[gCurrentMove].argument))
        {
            gBattlescriptCurrInstr = T1_READ_PTR(gBattlescriptCurrInstr + 3);
        }
        else
        {
            gBattleMons[gActiveBattler].type3 = gBattleMoves[gCurrentMove].argument;
            PREPARE_TYPE_BUFFER(gBattleTextBuff1, gBattleMoves[gCurrentMove].argument);
            gBattlescriptCurrInstr += 7;
        }
        return;
    }

    gBattlescriptCurrInstr += 3;
}

static void atk77_setprotectlike(void)
{
    bool32 fail = TRUE;
    bool32 notLastTurn = TRUE;

    if (!(gBattleMoves[gLastResultingMoves[gBattlerAttacker]].flags & FLAG_PROTECTION_MOVE))
        gDisableStructs[gBattlerAttacker].protectUses = 0;

    if (gCurrentTurnActionNumber == (gBattlersCount - 1))
        notLastTurn = FALSE;

    if (sProtectSuccessRates[gDisableStructs[gBattlerAttacker].protectUses] >= Random() && notLastTurn)
    {
        if (!gBattleMoves[gCurrentMove].argument) // Protects one mon only.
        {
            if (gBattleMoves[gCurrentMove].effect == EFFECT_ENDURE)
            {
                gProtectStructs[gBattlerAttacker].endured = 1;
                gBattleCommunication[MULTISTRING_CHOOSER] = 1;
            }
            else if (gCurrentMove == MOVE_DETECT || gCurrentMove == MOVE_PROTECT)
            {
                gProtectStructs[gBattlerAttacker].protected = 1;
                gBattleCommunication[MULTISTRING_CHOOSER] = 0;
            }
            else if (gCurrentMove == MOVE_SPIKY_SHIELD)
            {
                gProtectStructs[gBattlerAttacker].spikyShielded = 1;
                gBattleCommunication[MULTISTRING_CHOOSER] = 0;
            }
            else if (gCurrentMove == MOVE_KING_S_SHIELD)
            {
                gProtectStructs[gBattlerAttacker].kingsShielded = 1;
                gBattleCommunication[MULTISTRING_CHOOSER] = 0;
            }
            else if (gCurrentMove == MOVE_BANEFUL_BUNKER)
            {
                gProtectStructs[gBattlerAttacker].banefulBunkered = 1;
                gBattleCommunication[MULTISTRING_CHOOSER] = 0;
            }

            gDisableStructs[gBattlerAttacker].protectUses++;
            fail = FALSE;
        }
        else // Protects the whole side.
        {
            u8 side = GetBattlerSide(gBattlerAttacker);
            if (gCurrentMove == MOVE_WIDE_GUARD && !(gSideStatuses[side] & SIDE_STATUS_WIDE_GUARD))
            {
                gSideStatuses[side] |= SIDE_STATUS_WIDE_GUARD;
                gBattleCommunication[MULTISTRING_CHOOSER] = 3;
                gDisableStructs[gBattlerAttacker].protectUses++;
                fail = FALSE;
            }
            else if (gCurrentMove == MOVE_QUICK_GUARD && !(gSideStatuses[side] & SIDE_STATUS_QUICK_GUARD))
            {
                gSideStatuses[side] |= SIDE_STATUS_QUICK_GUARD;
                gBattleCommunication[MULTISTRING_CHOOSER] = 3;
                gDisableStructs[gBattlerAttacker].protectUses++;
                fail = FALSE;
            }
        }
    }

    if (fail)
    {
        gDisableStructs[gBattlerAttacker].protectUses = 0;
        gBattleCommunication[MULTISTRING_CHOOSER] = 2;
        gMoveResultFlags |= MOVE_RESULT_MISSED;
    }

    gBattlescriptCurrInstr++;
}

static void atk78_faintifabilitynotdamp(void)
{
    if (gBattleControllerExecFlags)
        return;

    for (gBattlerTarget = 0; gBattlerTarget < gBattlersCount; gBattlerTarget++)
    {
        if (gBattleMons[gBattlerTarget].ability == ABILITY_DAMP)
            break;
    }

    if (gBattlerTarget == gBattlersCount)
    {
        gActiveBattler = gBattlerAttacker;
        gBattleMoveDamage = gBattleMons[gActiveBattler].hp;
        BtlController_EmitHealthBarUpdate(0, INSTANT_HP_BAR_DROP);
        MarkBattlerForControllerExec(gActiveBattler);
        gBattlescriptCurrInstr++;

        for (gBattlerTarget = 0; gBattlerTarget < gBattlersCount; gBattlerTarget++)
        {
            if (gBattlerTarget == gBattlerAttacker)
                continue;
            if (!(gAbsentBattlerFlags & gBitTable[gBattlerTarget]))
                break;
        }
    }
    else
    {
        gLastUsedAbility = ABILITY_DAMP;
        RecordAbilityBattle(gBattlerTarget, gBattleMons[gBattlerTarget].ability);
        gBattlescriptCurrInstr = BattleScript_DampStopsExplosion;
    }
}

static void atk79_setatkhptozero(void)
{
    if (gBattleControllerExecFlags)
        return;

    gActiveBattler = gBattlerAttacker;
    gBattleMons[gActiveBattler].hp = 0;
    BtlController_EmitSetMonData(0, REQUEST_HP_BATTLE, 0, 2, &gBattleMons[gActiveBattler].hp);
    MarkBattlerForControllerExec(gActiveBattler);

    gBattlescriptCurrInstr++;
}

static void atk7A_jumpifnexttargetvalid(void)
{
    const u8 *jumpPtr = T1_READ_PTR(gBattlescriptCurrInstr + 1);

    for (gBattlerTarget++; gBattlerTarget < gBattlersCount; gBattlerTarget++)
    {
        if (gBattlerTarget == gBattlerAttacker && !(gBattleMoves[gCurrentMove].target & MOVE_TARGET_USER))
            continue;
        if (!(gAbsentBattlerFlags & gBitTable[gBattlerTarget]))
            break;
    }

    if (gBattlerTarget >= gBattlersCount)
        gBattlescriptCurrInstr += 5;
    else
        gBattlescriptCurrInstr = jumpPtr;
}

static void atk7B_tryhealhalfhealth(void)
{
    const u8 *failPtr = T1_READ_PTR(gBattlescriptCurrInstr + 1);

    if (gBattlescriptCurrInstr[5] == BS_ATTACKER)
        gBattlerTarget = gBattlerAttacker;

    gBattleMoveDamage = gBattleMons[gBattlerTarget].maxHP / 2;
    if (gBattleMoveDamage == 0)
        gBattleMoveDamage = 1;
    gBattleMoveDamage *= -1;

    if (gBattleMons[gBattlerTarget].hp == gBattleMons[gBattlerTarget].maxHP)
        gBattlescriptCurrInstr = failPtr;
    else
        gBattlescriptCurrInstr += 6;
}

static void atk7C_trymirrormove(void)
{
    s32 validMovesCount;
    s32 i;
    u16 move;
    u16 movesArray[4] = {0};

    for (validMovesCount = 0, i = 0; i < gBattlersCount; i++)
    {
        if (i != gBattlerAttacker)
        {
            move = gBattleStruct->lastTakenMoveFrom[gBattlerAttacker][i];
            if (move != 0 && move != 0xFFFF)
            {
                movesArray[validMovesCount] = move;
                validMovesCount++;
            }
        }
    }

    move = gBattleStruct->lastTakenMove[gBattlerAttacker];
    if (move != 0 && move != 0xFFFF)
    {
        gHitMarker &= ~(HITMARKER_ATTACKSTRING_PRINTED);
        gCurrentMove = move;
        gBattlerTarget = GetMoveTarget(gCurrentMove, 0);
        gBattlescriptCurrInstr = gBattleScriptsForMoveEffects[gBattleMoves[gCurrentMove].effect];
    }
    else if (validMovesCount)
    {
        gHitMarker &= ~(HITMARKER_ATTACKSTRING_PRINTED);
        i = Random() % validMovesCount;
        gCurrentMove = movesArray[i];
        gBattlerTarget = GetMoveTarget(gCurrentMove, 0);
        gBattlescriptCurrInstr = gBattleScriptsForMoveEffects[gBattleMoves[gCurrentMove].effect];
    }
    else
    {
        gSpecialStatuses[gBattlerAttacker].ppNotAffectedByPressure = 1;
        gBattlescriptCurrInstr++;
    }
}

static void atk7D_setrain(void)
{
    if (!TryChangeBattleWeather(gBattlerAttacker, ENUM_WEATHER_RAIN, FALSE))
    {
        gMoveResultFlags |= MOVE_RESULT_MISSED;
        gBattleCommunication[MULTISTRING_CHOOSER] = 2;
    }
    else
    {
        gBattleCommunication[MULTISTRING_CHOOSER] = 0;
    }
    gBattlescriptCurrInstr++;
}

static void atk7E_setreflect(void)
{
    if (gSideStatuses[GET_BATTLER_SIDE(gBattlerAttacker)] & SIDE_STATUS_REFLECT)
    {
        gMoveResultFlags |= MOVE_RESULT_MISSED;
        gBattleCommunication[MULTISTRING_CHOOSER] = 0;
    }
    else
    {
        gSideStatuses[GET_BATTLER_SIDE(gBattlerAttacker)] |= SIDE_STATUS_REFLECT;
        if (GetBattlerHoldEffect(gBattlerAttacker, TRUE) == HOLD_EFFECT_LIGHT_CLAY)
            gSideTimers[GET_BATTLER_SIDE(gBattlerAttacker)].reflectTimer = 8;
        else
            gSideTimers[GET_BATTLER_SIDE(gBattlerAttacker)].reflectTimer = 5;
        gSideTimers[GET_BATTLER_SIDE(gBattlerAttacker)].reflectBattlerId = gBattlerAttacker;

        if (gBattleTypeFlags & BATTLE_TYPE_DOUBLE && CountAliveMonsInBattle(BATTLE_ALIVE_ATK_SIDE) == 2)
            gBattleCommunication[MULTISTRING_CHOOSER] = 2;
        else
            gBattleCommunication[MULTISTRING_CHOOSER] = 1;
    }
    gBattlescriptCurrInstr++;
}

static void atk7F_setseeded(void)
{
    if (gMoveResultFlags & MOVE_RESULT_NO_EFFECT || gStatuses3[gBattlerTarget] & STATUS3_LEECHSEED)
    {
        gMoveResultFlags |= MOVE_RESULT_MISSED;
        gBattleCommunication[MULTISTRING_CHOOSER] = 1;
    }
    else if (IS_BATTLER_OF_TYPE(gBattlerTarget, TYPE_GRASS))
    {
        gMoveResultFlags |= MOVE_RESULT_MISSED;
        gBattleCommunication[MULTISTRING_CHOOSER] = 2;
    }
    else
    {
        gStatuses3[gBattlerTarget] |= gBattlerAttacker;
        gStatuses3[gBattlerTarget] |= STATUS3_LEECHSEED;
        gBattleCommunication[MULTISTRING_CHOOSER] = 0;
    }

    gBattlescriptCurrInstr++;
}

static void atk80_manipulatedamage(void)
{
    switch (gBattlescriptCurrInstr[1])
    {
    case ATK80_DMG_CHANGE_SIGN:
        gBattleMoveDamage *= -1;
        break;
    case ATK80_DMG_HALF_BY_TWO_NOT_MORE_THAN_HALF_MAX_HP:
        gBattleMoveDamage /= 2;
        if (gBattleMoveDamage == 0)
            gBattleMoveDamage = 1;
        if ((gBattleMons[gBattlerTarget].maxHP / 2) < gBattleMoveDamage)
            gBattleMoveDamage = gBattleMons[gBattlerTarget].maxHP / 2;
        break;
    case ATK80_DMG_DOUBLED:
        gBattleMoveDamage *= 2;
        break;
    case ATK80_1_8_TARGET_HP:
        gBattleMoveDamage = gBattleMons[gBattlerTarget].maxHP / 8;
        if (gBattleMoveDamage == 0)
            gBattleMoveDamage = 1;
        break;
    case ATK80_FULL_ATTACKER_HP:
        gBattleMoveDamage = gBattleMons[gBattlerAttacker].maxHP;
        break;
    case ATK80_CURR_ATTACKER_HP:
        gBattleMoveDamage = gBattleMons[gBattlerAttacker].hp;
        break;
    }

    gBattlescriptCurrInstr += 2;
}

static void atk81_trysetrest(void)
{
    const u8 *failJump = T1_READ_PTR(gBattlescriptCurrInstr + 1);
    gActiveBattler = gBattlerTarget = gBattlerAttacker;
    gBattleMoveDamage = gBattleMons[gBattlerTarget].maxHP * (-1);

    if (gBattleMons[gBattlerTarget].hp == gBattleMons[gBattlerTarget].maxHP)
    {
        gBattlescriptCurrInstr = failJump;
    }
    else
    {
        if (gBattleMons[gBattlerTarget].status1 & ((u8)(~STATUS1_SLEEP)))
            gBattleCommunication[MULTISTRING_CHOOSER] = 1;
        else
            gBattleCommunication[MULTISTRING_CHOOSER] = 0;

        gBattleMons[gBattlerTarget].status1 = 3;
        BtlController_EmitSetMonData(0, REQUEST_STATUS_BATTLE, 0, 4, &gBattleMons[gActiveBattler].status1);
        MarkBattlerForControllerExec(gActiveBattler);
        gBattlescriptCurrInstr += 5;
    }
}

static void atk82_jumpifnotfirstturn(void)
{
    const u8* failJump = T1_READ_PTR(gBattlescriptCurrInstr + 1);

    if (gDisableStructs[gBattlerAttacker].isFirstTurn)
        gBattlescriptCurrInstr += 5;
    else
        gBattlescriptCurrInstr = failJump;
}

static void atk83_setmiracleeye(void)
{
    if (!(gStatuses3[gBattlerTarget] & STATUS3_MIRACLE_EYED))
    {
        gStatuses3[gBattlerTarget] |= STATUS3_MIRACLE_EYED;
        gBattlescriptCurrInstr += 5;
    }
    else
    {
        gBattlescriptCurrInstr = T1_READ_PTR(gBattlescriptCurrInstr + 1);
    }
}

bool8 UproarWakeUpCheck(u8 battlerId)
{
    s32 i;

    for (i = 0; i < gBattlersCount; i++)
    {
        if (!(gBattleMons[i].status2 & STATUS2_UPROAR) || gBattleMons[battlerId].ability == ABILITY_SOUNDPROOF)
            continue;

        gBattleScripting.battler = i;

        if (gBattlerTarget == 0xFF)
            gBattlerTarget = i;
        else if (gBattlerTarget == i)
            gBattleCommunication[MULTISTRING_CHOOSER] = 0;
        else
            gBattleCommunication[MULTISTRING_CHOOSER] = 1;

        break;
    }

    if (i == gBattlersCount)
        return FALSE;
    else
        return TRUE;
}

static void atk84_jumpifcantmakeasleep(void)
{
    const u8 *jumpPtr = T1_READ_PTR(gBattlescriptCurrInstr + 1);

    if (UproarWakeUpCheck(gBattlerTarget))
    {
        gBattlescriptCurrInstr = jumpPtr;
    }
    else if (gBattleMons[gBattlerTarget].ability == ABILITY_INSOMNIA
            || gBattleMons[gBattlerTarget].ability == ABILITY_VITAL_SPIRIT)
    {
        gLastUsedAbility = gBattleMons[gBattlerTarget].ability;
        gBattleCommunication[MULTISTRING_CHOOSER] = 2;
        gBattlescriptCurrInstr = jumpPtr;
        RecordAbilityBattle(gBattlerTarget, gLastUsedAbility);
    }
    else
    {
        gBattlescriptCurrInstr += 5;
    }
}

static void atk85_stockpile(void)
{
    if (gDisableStructs[gBattlerAttacker].stockpileCounter == 3)
    {
        gMoveResultFlags |= MOVE_RESULT_MISSED;
        gBattleCommunication[MULTISTRING_CHOOSER] = 1;
    }
    else
    {
        gDisableStructs[gBattlerAttacker].stockpileCounter++;

        PREPARE_BYTE_NUMBER_BUFFER(gBattleTextBuff1, 1, gDisableStructs[gBattlerAttacker].stockpileCounter)

        gBattleCommunication[MULTISTRING_CHOOSER] = 0;
    }
    gBattlescriptCurrInstr++;
}

static void atk86_stockpiletobasedamage(void)
{
    const u8* jumpPtr = T1_READ_PTR(gBattlescriptCurrInstr + 1);
    if (gDisableStructs[gBattlerAttacker].stockpileCounter == 0)
    {
        gBattlescriptCurrInstr = jumpPtr;
    }
    else
    {
        if (gBattleCommunication[6] != 1)
        {
            gBattleScripting.animTurn = gDisableStructs[gBattlerAttacker].stockpileCounter;
        }

        gDisableStructs[gBattlerAttacker].stockpileCounter = 0;
        gBattlescriptCurrInstr += 5;
    }
}

static void atk87_stockpiletohpheal(void)
{
    const u8* jumpPtr = T1_READ_PTR(gBattlescriptCurrInstr + 1);

    if (gDisableStructs[gBattlerAttacker].stockpileCounter == 0)
    {
        gBattlescriptCurrInstr = jumpPtr;
        gBattleCommunication[MULTISTRING_CHOOSER] = 0;
    }
    else if (gBattleMons[gBattlerAttacker].maxHP == gBattleMons[gBattlerAttacker].hp)
    {
        gDisableStructs[gBattlerAttacker].stockpileCounter = 0;
        gBattlescriptCurrInstr = jumpPtr;
        gBattlerTarget = gBattlerAttacker;
        gBattleCommunication[MULTISTRING_CHOOSER] = 1;
    }
    else
    {
        gBattleMoveDamage = gBattleMons[gBattlerAttacker].maxHP / (1 << (3 - gDisableStructs[gBattlerAttacker].stockpileCounter));

        if (gBattleMoveDamage == 0)
            gBattleMoveDamage = 1;
        gBattleMoveDamage *= -1;

        gBattleScripting.animTurn = gDisableStructs[gBattlerAttacker].stockpileCounter;
        gDisableStructs[gBattlerAttacker].stockpileCounter = 0;
        gBattlescriptCurrInstr += 5;
        gBattlerTarget = gBattlerAttacker;
    }
}

static void atk88_setdrainedhp(void)
{
    if (gBattleMoves[gCurrentMove].argument != 0)
        gBattleMoveDamage = -(gHpDealt * gBattleMoves[gCurrentMove].argument / 100);
    else
        gBattleMoveDamage = -(gHpDealt / 2);

    if (gBattleMoveDamage == 0)
        gBattleMoveDamage = -1;

    gBattlescriptCurrInstr++;
}

static u8 ChangeStatBuffs(s8 statValue, u8 statId, u8 flags, const u8 *BS_ptr)
{
    bool8 certain = FALSE;
    bool8 notProtectAffected = FALSE;
    u32 index;

    if (flags & MOVE_EFFECT_AFFECTS_USER)
        gActiveBattler = gBattlerAttacker;
    else
        gActiveBattler = gBattlerTarget;

    flags &= ~(MOVE_EFFECT_AFFECTS_USER);

    if (flags & MOVE_EFFECT_CERTAIN)
        certain++;
    flags &= ~(MOVE_EFFECT_CERTAIN);

    if (flags & STAT_CHANGE_NOT_PROTECT_AFFECTED)
        notProtectAffected++;
    flags &= ~(STAT_CHANGE_NOT_PROTECT_AFFECTED);

    if (GetBattlerAbility(gActiveBattler) == ABILITY_CONTRARY)
    {
        statValue ^= STAT_BUFF_NEGATIVE;
        gBattleScripting.statChanger ^= STAT_BUFF_NEGATIVE;
    }

    PREPARE_STAT_BUFFER(gBattleTextBuff1, statId);

    if (statValue <= -1) // Stat decrease.
    {
        if (gSideTimers[GET_BATTLER_SIDE(gActiveBattler)].mistTimer
            && !certain && gCurrentMove != MOVE_CURSE)
        {
            if (flags == STAT_CHANGE_BS_PTR)
            {
                if (gSpecialStatuses[gActiveBattler].statLowered)
                {
                    gBattlescriptCurrInstr = BS_ptr;
                }
                else
                {
                    BattleScriptPush(BS_ptr);
                    gBattleScripting.battler = gActiveBattler;
                    gBattlescriptCurrInstr = BattleScript_MistProtected;
                    gSpecialStatuses[gActiveBattler].statLowered = 1;
                }
            }
            return STAT_CHANGE_DIDNT_WORK;
        }
        else if (gCurrentMove != MOVE_CURSE
                 && notProtectAffected != TRUE && JumpIfMoveAffectedByProtect(0))
        {
            gBattlescriptCurrInstr = BattleScript_ButItFailed;
            return STAT_CHANGE_DIDNT_WORK;
        }
        else if ((gBattleMons[gActiveBattler].ability == ABILITY_CLEAR_BODY
                  || gBattleMons[gActiveBattler].ability == ABILITY_WHITE_SMOKE)
                 && !certain && gCurrentMove != MOVE_CURSE)
        {
            if (flags == STAT_CHANGE_BS_PTR)
            {
                if (gSpecialStatuses[gActiveBattler].statLowered)
                {
                    gBattlescriptCurrInstr = BS_ptr;
                }
                else
                {
                    BattleScriptPush(BS_ptr);
                    gBattleScripting.battler = gActiveBattler;
                    gBattlescriptCurrInstr = BattleScript_AbilityNoStatLoss;
                    gLastUsedAbility = gBattleMons[gActiveBattler].ability;
                    RecordAbilityBattle(gActiveBattler, gLastUsedAbility);
                    gSpecialStatuses[gActiveBattler].statLowered = 1;
                }
            }
            return STAT_CHANGE_DIDNT_WORK;
        }
        else if (gBattleMons[gActiveBattler].ability == ABILITY_KEEN_EYE
                 && !certain && statId == STAT_ACC)
        {
            if (flags == STAT_CHANGE_BS_PTR)
            {
                BattleScriptPush(BS_ptr);
                gBattleScripting.battler = gActiveBattler;
                gBattlescriptCurrInstr = BattleScript_AbilityNoSpecificStatLoss;
                gLastUsedAbility = gBattleMons[gActiveBattler].ability;
                RecordAbilityBattle(gActiveBattler, gLastUsedAbility);
            }
            return STAT_CHANGE_DIDNT_WORK;
        }
        else if (gBattleMons[gActiveBattler].ability == ABILITY_HYPER_CUTTER
                 && !certain && statId == STAT_ATK)
        {
            if (flags == STAT_CHANGE_BS_PTR)
            {
                BattleScriptPush(BS_ptr);
                gBattleScripting.battler = gActiveBattler;
                gBattlescriptCurrInstr = BattleScript_AbilityNoSpecificStatLoss;
                gLastUsedAbility = gBattleMons[gActiveBattler].ability;
                RecordAbilityBattle(gActiveBattler, gLastUsedAbility);
            }
            return STAT_CHANGE_DIDNT_WORK;
        }
        else if (gBattleMons[gActiveBattler].ability == ABILITY_SHIELD_DUST && flags == 0)
        {
            return STAT_CHANGE_DIDNT_WORK;
        }
        else // try to decrease
        {
            statValue = -GET_STAT_BUFF_VALUE(statValue);
            gBattleTextBuff2[0] = B_BUFF_PLACEHOLDER_BEGIN;
            index = 1;
            if (statValue == -2)
            {
                gBattleTextBuff2[1] = B_BUFF_STRING;
                gBattleTextBuff2[2] = STRINGID_STATHARSHLY;
                gBattleTextBuff2[3] = STRINGID_STATHARSHLY >> 8;
                index = 4;
            }
            else if (statValue == -3)
            {
                gBattleTextBuff2[1] = B_BUFF_STRING;
                gBattleTextBuff2[2] = STRINGID_SEVERELY & 0xFF;
                gBattleTextBuff2[3] = STRINGID_SEVERELY >> 8;
                index = 4;
            }
            gBattleTextBuff2[index] = B_BUFF_STRING;
            index++;
            gBattleTextBuff2[index] = STRINGID_STATFELL;
            index++;
            gBattleTextBuff2[index] = STRINGID_STATFELL >> 8;
            index++;
            gBattleTextBuff2[index] = B_BUFF_EOS;

            if (gBattleMons[gActiveBattler].statStages[statId] == 0)
                gBattleCommunication[MULTISTRING_CHOOSER] = 2;
            else
                gBattleCommunication[MULTISTRING_CHOOSER] = (gBattlerTarget == gActiveBattler);

        }
    }
    else // stat increase
    {
        statValue = GET_STAT_BUFF_VALUE(statValue);
        gBattleTextBuff2[0] = B_BUFF_PLACEHOLDER_BEGIN;
        index = 1;
        if (statValue == 2)
        {
            gBattleTextBuff2[1] = B_BUFF_STRING;
            gBattleTextBuff2[2] = STRINGID_STATSHARPLY;
            gBattleTextBuff2[3] = STRINGID_STATSHARPLY >> 8;
            index = 4;
        }
        else if (statValue == 3)
        {
            gBattleTextBuff2[1] = B_BUFF_STRING;
            gBattleTextBuff2[2] = STRINGID_DRASTICALLY & 0xFF;
            gBattleTextBuff2[3] = STRINGID_DRASTICALLY >> 8;
            index = 4;
        }
        gBattleTextBuff2[index] = B_BUFF_STRING;
        index++;
        gBattleTextBuff2[index] = STRINGID_STATROSE;
        index++;
        gBattleTextBuff2[index] = STRINGID_STATROSE >> 8;
        index++;
        gBattleTextBuff2[index] = B_BUFF_EOS;

        if (gBattleMons[gActiveBattler].statStages[statId] == 0xC)
            gBattleCommunication[MULTISTRING_CHOOSER] = 2;
        else
            gBattleCommunication[MULTISTRING_CHOOSER] = (gBattlerTarget == gActiveBattler);
    }

    gBattleMons[gActiveBattler].statStages[statId] += statValue;
    if (gBattleMons[gActiveBattler].statStages[statId] < 0)
        gBattleMons[gActiveBattler].statStages[statId] = 0;
    if (gBattleMons[gActiveBattler].statStages[statId] > 0xC)
        gBattleMons[gActiveBattler].statStages[statId] = 0xC;

    if (gBattleCommunication[MULTISTRING_CHOOSER] == 2 && flags & STAT_CHANGE_BS_PTR)
        gMoveResultFlags |= MOVE_RESULT_MISSED;

    if (gBattleCommunication[MULTISTRING_CHOOSER] == 2 && !(flags & STAT_CHANGE_BS_PTR))
        return STAT_CHANGE_DIDNT_WORK;

    return STAT_CHANGE_WORKED;
}

static void atk89_statbuffchange(void)
{
    const u8* jumpPtr = T1_READ_PTR(gBattlescriptCurrInstr + 2);
    if (ChangeStatBuffs(gBattleScripting.statChanger & 0xF0, GET_STAT_BUFF_ID(gBattleScripting.statChanger), gBattlescriptCurrInstr[1], jumpPtr) == STAT_CHANGE_WORKED)
        gBattlescriptCurrInstr += 6;
}

static void atk8A_normalisebuffs(void) // haze
{
    s32 i, j;

    for (i = 0; i < gBattlersCount; i++)
    {
        for (j = 0; j < NUM_BATTLE_STATS; j++)
            gBattleMons[i].statStages[j] = 6;
    }

    gBattlescriptCurrInstr++;
}

static void atk8B_setbide(void)
{
    gBattleMons[gBattlerAttacker].status2 |= STATUS2_MULTIPLETURNS;
    gLockedMoves[gBattlerAttacker] = gCurrentMove;
    gTakenDmg[gBattlerAttacker] = 0;
    gBattleMons[gBattlerAttacker].status2 |= (STATUS2_BIDE - 0x100); // 2 turns

    gBattlescriptCurrInstr++;
}

static void atk8C_confuseifrepeatingattackends(void)
{
    if (!(gBattleMons[gBattlerAttacker].status2 & STATUS2_LOCK_CONFUSE))
        gBattleCommunication[MOVE_EFFECT_BYTE] = (MOVE_EFFECT_THRASH | MOVE_EFFECT_AFFECTS_USER);

    gBattlescriptCurrInstr++;
}

static void atk8D_setmultihitcounter(void)
{
    if (gBattlescriptCurrInstr[1])
    {
        gMultiHitCounter = gBattlescriptCurrInstr[1];
    }
    else
    {
        gMultiHitCounter = Random() & 3;
        if (gMultiHitCounter > 1)
            gMultiHitCounter = (Random() & 3) + 2;
        else
            gMultiHitCounter += 2;

        if (GetBattlerAbility(gBattlerAttacker) == ABILITY_SKILL_LINK)
            gMultiHitCounter = 5;
    }

    gBattlescriptCurrInstr += 2;
}

static void atk8E_initmultihitstring(void)
{
    PREPARE_BYTE_NUMBER_BUFFER(gBattleScripting.multihitString, 1, 0)

    gBattlescriptCurrInstr++;
}

static bool8 TryDoForceSwitchOut(void)
{
    if (gBattleMons[gBattlerAttacker].level >= gBattleMons[gBattlerTarget].level)
    {
        *(gBattleStruct->field_58 + gBattlerTarget) = gBattlerPartyIndexes[gBattlerTarget];
    }
    else
    {
        u16 random = Random() & 0xFF;
        if ((u32)((random * (gBattleMons[gBattlerAttacker].level + gBattleMons[gBattlerTarget].level) >> 8) + 1) <= (gBattleMons[gBattlerTarget].level / 4))
        {
            gBattlescriptCurrInstr = T1_READ_PTR(gBattlescriptCurrInstr + 1);
            return FALSE;
        }
        *(gBattleStruct->field_58 + gBattlerTarget) = gBattlerPartyIndexes[gBattlerTarget];
    }

    gBattlescriptCurrInstr = BattleScript_SuccessForceOut;
    return TRUE;
}

static void atk8F_forcerandomswitch(void)
{
    s32 i;
    s32 battler1PartyId = 0;
    s32 battler2PartyId = 0;
    s32 lastMonId = 0; // + 1
    s32 firstMonId = 0;
    s32 monsCount = 0;
    struct Pokemon *party = NULL;
    s32 validMons = 0;
    s32 minNeeded = 0;

    if ((gBattleTypeFlags & BATTLE_TYPE_TRAINER))
    {
        if (GetBattlerSide(gBattlerTarget) == B_SIDE_PLAYER)
            party = gPlayerParty;
        else
            party = gEnemyParty;

        if (BATTLE_TWO_VS_ONE_OPPONENT && (gBattlerTarget & BIT_SIDE) == B_SIDE_OPPONENT)
        {
            firstMonId = 0;
            lastMonId = 6;
            monsCount = 6;
            minNeeded = 2;
            battler2PartyId = gBattlerPartyIndexes[gBattlerTarget];
            battler1PartyId = gBattlerPartyIndexes[gBattlerTarget ^ BIT_FLANK];
        }
        else if ((gBattleTypeFlags & BATTLE_TYPE_BATTLE_TOWER && gBattleTypeFlags & BATTLE_TYPE_LINK)
            || (gBattleTypeFlags & BATTLE_TYPE_BATTLE_TOWER && gBattleTypeFlags & BATTLE_TYPE_x2000000)
            || (gBattleTypeFlags & BATTLE_TYPE_INGAME_PARTNER))
        {
            if ((gBattlerTarget & BIT_FLANK) != 0)
            {
                firstMonId = 3;
                lastMonId = 6;
            }
            else
            {
                firstMonId = 0;
                lastMonId = 3;
            }
            monsCount = 3;
            minNeeded = 1;
            battler2PartyId = gBattlerPartyIndexes[gBattlerTarget];
            battler1PartyId = gBattlerPartyIndexes[gBattlerTarget ^ BIT_FLANK];
        }
        else if ((gBattleTypeFlags & BATTLE_TYPE_MULTI && gBattleTypeFlags & BATTLE_TYPE_LINK)
                 || (gBattleTypeFlags & BATTLE_TYPE_MULTI && gBattleTypeFlags & BATTLE_TYPE_x2000000))
        {
            if (GetLinkTrainerFlankId(GetBattlerMultiplayerId(gBattlerTarget)) == 1)
            {
                firstMonId = 3;
                lastMonId = 6;
            }
            else
            {
                firstMonId = 0;
                lastMonId = 3;
            }
            monsCount = 3;
            minNeeded = 1;
            battler2PartyId = gBattlerPartyIndexes[gBattlerTarget];
            battler1PartyId = gBattlerPartyIndexes[gBattlerTarget ^ BIT_FLANK];
        }
        else if (gBattleTypeFlags & BATTLE_TYPE_TWO_OPPONENTS)
        {
            if (GetBattlerSide(gBattlerTarget) == B_SIDE_PLAYER)
            {
                firstMonId = 0;
                lastMonId = 6;
                monsCount = 6;
                minNeeded = 2; // since there are two opponents, it has to be a double battle
            }
            else
            {
                if ((gBattlerTarget & BIT_FLANK) != 0)
                {
                    firstMonId = 3;
                    lastMonId = 6;
                }
                else
                {
                    firstMonId = 0;
                    lastMonId = 3;
                }
                monsCount = 3;
                minNeeded = 1;
            }
            battler2PartyId = gBattlerPartyIndexes[gBattlerTarget];
            battler1PartyId = gBattlerPartyIndexes[gBattlerTarget ^ BIT_FLANK];
        }
        else if (gBattleTypeFlags & BATTLE_TYPE_DOUBLE)
        {
            firstMonId = 0;
            lastMonId = 6;
            monsCount = 6;
            minNeeded = 2;
            battler2PartyId = gBattlerPartyIndexes[gBattlerTarget];
            battler1PartyId = gBattlerPartyIndexes[gBattlerTarget ^ BIT_FLANK];
        }
        else
        {
            firstMonId = 0;
            lastMonId = 6;
            monsCount = 6;
            minNeeded = 1;
            battler2PartyId = gBattlerPartyIndexes[gBattlerTarget]; // there is only one pokemon out in single battles
            battler1PartyId = gBattlerPartyIndexes[gBattlerTarget];
        }

        for (i = firstMonId; i < lastMonId; i++)
        {
            if (GetMonData(&party[i], MON_DATA_SPECIES) != SPECIES_NONE
             && !GetMonData(&party[i], MON_DATA_IS_EGG)
             && GetMonData(&party[i], MON_DATA_HP) != 0)
             {
                 validMons++;
             }
        }

        if (validMons <= minNeeded)
        {
            gBattlescriptCurrInstr = T1_READ_PTR(gBattlescriptCurrInstr + 1);
        }
        else
        {
            if (TryDoForceSwitchOut())
            {
                do
                {
                    i = Random() % monsCount;
                    i += firstMonId;
                }
                while (i == battler2PartyId
                       || i == battler1PartyId
                       || GetMonData(&party[i], MON_DATA_SPECIES) == SPECIES_NONE
                       || GetMonData(&party[i], MON_DATA_IS_EGG) == TRUE
                       || GetMonData(&party[i], MON_DATA_HP) == 0);
            }
            *(gBattleStruct->monToSwitchIntoId + gBattlerTarget) = i;

            if (!IsMultiBattle())
                sub_803BDA0(gBattlerTarget);

            if ((gBattleTypeFlags & BATTLE_TYPE_LINK && gBattleTypeFlags & BATTLE_TYPE_BATTLE_TOWER)
                || (gBattleTypeFlags & BATTLE_TYPE_LINK && gBattleTypeFlags & BATTLE_TYPE_MULTI)
                || (gBattleTypeFlags & BATTLE_TYPE_x2000000 && gBattleTypeFlags & BATTLE_TYPE_BATTLE_TOWER)
                || (gBattleTypeFlags & BATTLE_TYPE_x2000000 && gBattleTypeFlags & BATTLE_TYPE_MULTI))
            {
                sub_81B8E80(gBattlerTarget, i, 0);
                sub_81B8E80(gBattlerTarget ^ BIT_FLANK, i, 1);
            }

            if (gBattleTypeFlags & BATTLE_TYPE_INGAME_PARTNER)
                sub_80571DC(gBattlerTarget, i);
        }
    }
    else
    {
        TryDoForceSwitchOut();
    }
}

static void atk90_tryconversiontypechange(void) // randomly changes user's type to one of its moves' type
{
    u8 validMoves = 0;
    u8 moveChecked;
    u8 moveType;

    while (validMoves < MAX_MON_MOVES)
    {
        if (gBattleMons[gBattlerAttacker].moves[validMoves] == 0)
            break;

        validMoves++;
    }

    for (moveChecked = 0; moveChecked < validMoves; moveChecked++)
    {
        moveType = gBattleMoves[gBattleMons[gBattlerAttacker].moves[moveChecked]].type;

        if (moveType == TYPE_MYSTERY)
        {
            if (IS_BATTLER_OF_TYPE(gBattlerAttacker, TYPE_GHOST))
                moveType = TYPE_GHOST;
            else
                moveType = TYPE_NORMAL;
        }
        if (moveType != gBattleMons[gBattlerAttacker].type1
            && moveType != gBattleMons[gBattlerAttacker].type2
            && moveType != gBattleMons[gBattlerAttacker].type3)
        {
            break;
        }
    }

    if (moveChecked == validMoves)
    {
        gBattlescriptCurrInstr = T1_READ_PTR(gBattlescriptCurrInstr + 1);
    }
    else
    {
        do
        {

            while ((moveChecked = Random() & 3) >= validMoves);

            moveType = gBattleMoves[gBattleMons[gBattlerAttacker].moves[moveChecked]].type;

            if (moveType == TYPE_MYSTERY)
            {
                if (IS_BATTLER_OF_TYPE(gBattlerAttacker, TYPE_GHOST))
                    moveType = TYPE_GHOST;
                else
                    moveType = TYPE_NORMAL;
            }
        }
        while (moveType == gBattleMons[gBattlerAttacker].type1 || moveType == gBattleMons[gBattlerAttacker].type2 || moveType == gBattleMons[gBattlerAttacker].type3);

        SET_BATTLER_TYPE(gBattlerAttacker, moveType);
        PREPARE_TYPE_BUFFER(gBattleTextBuff1, moveType);

        gBattlescriptCurrInstr += 5;
    }
}

static void atk91_givepaydaymoney(void)
{
    if (!(gBattleTypeFlags & (BATTLE_TYPE_LINK | BATTLE_TYPE_x2000000)) && gPaydayMoney != 0)
    {
        u32 bonusMoney = gPaydayMoney * gBattleStruct->moneyMultiplier;
        AddMoney(&gSaveBlock1Ptr->money, bonusMoney);

        PREPARE_HWORD_NUMBER_BUFFER(gBattleTextBuff1, 5, bonusMoney)

        BattleScriptPush(gBattlescriptCurrInstr + 1);
        gBattlescriptCurrInstr = BattleScript_PrintPayDayMoneyString;
    }
    else
    {
        gBattlescriptCurrInstr++;
    }
}

static void atk92_setlightscreen(void)
{
    if (gSideStatuses[GET_BATTLER_SIDE(gBattlerAttacker)] & SIDE_STATUS_LIGHTSCREEN)
    {
        gMoveResultFlags |= MOVE_RESULT_MISSED;
        gBattleCommunication[MULTISTRING_CHOOSER] = 0;
    }
    else
    {
        gSideStatuses[GET_BATTLER_SIDE(gBattlerAttacker)] |= SIDE_STATUS_LIGHTSCREEN;
        if (GetBattlerHoldEffect(gBattlerAttacker, TRUE) == HOLD_EFFECT_LIGHT_CLAY)
            gSideTimers[GET_BATTLER_SIDE(gBattlerAttacker)].lightscreenTimer = 8;
        else
            gSideTimers[GET_BATTLER_SIDE(gBattlerAttacker)].lightscreenTimer = 5;
        gSideTimers[GET_BATTLER_SIDE(gBattlerAttacker)].lightscreenBattlerId = gBattlerAttacker;

        if (gBattleTypeFlags & BATTLE_TYPE_DOUBLE && CountAliveMonsInBattle(BATTLE_ALIVE_ATK_SIDE) == 2)
            gBattleCommunication[MULTISTRING_CHOOSER] = 4;
        else
            gBattleCommunication[MULTISTRING_CHOOSER] = 3;
    }

    gBattlescriptCurrInstr++;
}

static void atk93_tryKO(void)
{
    u8 holdEffect, param;

    if (gBattleMons[gBattlerTarget].item == ITEM_ENIGMA_BERRY)
    {
       holdEffect = gEnigmaBerries[gBattlerTarget].holdEffect;
       param = gEnigmaBerries[gBattlerTarget].holdEffectParam;
    }
    else
    {
        holdEffect = ItemId_GetHoldEffect(gBattleMons[gBattlerTarget].item);
        param = ItemId_GetHoldEffectParam(gBattleMons[gBattlerTarget].item);
    }

    gPotentialItemEffectBattler = gBattlerTarget;

    if (holdEffect == HOLD_EFFECT_FOCUS_BAND && (Random() % 100) < param)
    {
        RecordItemEffectBattle(gBattlerTarget, HOLD_EFFECT_FOCUS_BAND);
        gSpecialStatuses[gBattlerTarget].focusBanded = 1;
    }

    if (gBattleMons[gBattlerTarget].ability == ABILITY_STURDY)
    {
        gMoveResultFlags |= MOVE_RESULT_MISSED;
        gLastUsedAbility = ABILITY_STURDY;
        gBattlescriptCurrInstr = BattleScript_SturdyPreventsOHKO;
        RecordAbilityBattle(gBattlerTarget, ABILITY_STURDY);
    }
    else
    {
        u16 chance;
        if (!(gStatuses3[gBattlerTarget] & STATUS3_ALWAYS_HITS))
        {
            chance = gBattleMoves[gCurrentMove].accuracy + (gBattleMons[gBattlerAttacker].level - gBattleMons[gBattlerTarget].level);
            if (Random() % 100 + 1 < chance && gBattleMons[gBattlerAttacker].level >= gBattleMons[gBattlerTarget].level)
                chance = TRUE;
            else
                chance = FALSE;
        }
        else if (gDisableStructs[gBattlerTarget].battlerWithSureHit == gBattlerAttacker
                 && gBattleMons[gBattlerAttacker].level >= gBattleMons[gBattlerTarget].level)
        {
            chance = TRUE;
        }
        else
        {
            chance = gBattleMoves[gCurrentMove].accuracy + (gBattleMons[gBattlerAttacker].level - gBattleMons[gBattlerTarget].level);
            if (Random() % 100 + 1 < chance && gBattleMons[gBattlerAttacker].level >= gBattleMons[gBattlerTarget].level)
                chance = TRUE;
            else
                chance = FALSE;
        }
        if (chance)
        {
            if (gProtectStructs[gBattlerTarget].endured)
            {
                gBattleMoveDamage = gBattleMons[gBattlerTarget].hp - 1;
                gMoveResultFlags |= MOVE_RESULT_FOE_ENDURED;
            }
            else if (gSpecialStatuses[gBattlerTarget].focusBanded)
            {
                gBattleMoveDamage = gBattleMons[gBattlerTarget].hp - 1;
                gMoveResultFlags |= MOVE_RESULT_FOE_HUNG_ON;
                gLastUsedItem = gBattleMons[gBattlerTarget].item;
            }
            else
            {
                gBattleMoveDamage = gBattleMons[gBattlerTarget].hp;
                gMoveResultFlags |= MOVE_RESULT_ONE_HIT_KO;
            }
            gBattlescriptCurrInstr += 5;
        }
        else
        {
            gMoveResultFlags |= MOVE_RESULT_MISSED;
            if (gBattleMons[gBattlerAttacker].level >= gBattleMons[gBattlerTarget].level)
                gBattleCommunication[MULTISTRING_CHOOSER] = 0;
            else
                gBattleCommunication[MULTISTRING_CHOOSER] = 1;
            gBattlescriptCurrInstr = T1_READ_PTR(gBattlescriptCurrInstr + 1);
        }
    }
}

static void atk94_damagetohalftargethp(void) // super fang
{
    gBattleMoveDamage = gBattleMons[gBattlerTarget].hp / 2;
    if (gBattleMoveDamage == 0)
        gBattleMoveDamage = 1;

    gBattlescriptCurrInstr++;
}

static void atk95_setsandstorm(void)
{
    if (!TryChangeBattleWeather(gBattlerAttacker, ENUM_WEATHER_SANDSTORM, FALSE))
    {
        gMoveResultFlags |= MOVE_RESULT_MISSED;
        gBattleCommunication[MULTISTRING_CHOOSER] = 2;
    }
    else
    {
        gBattleCommunication[MULTISTRING_CHOOSER] = 3;
    }
    gBattlescriptCurrInstr++;
}

static void atk96_weatherdamage(void)
{
    if (WEATHER_HAS_EFFECT)
    {
        u32 ability = GetBattlerAbility(gBattlerAttacker);
        if (gBattleWeather & WEATHER_SANDSTORM_ANY)
        {
            if (!IS_BATTLER_OF_TYPE(gBattlerAttacker, TYPE_ROCK)
                && !IS_BATTLER_OF_TYPE(gBattlerAttacker, TYPE_GROUND)
                && !IS_BATTLER_OF_TYPE(gBattlerAttacker, TYPE_STEEL)
                && ability != ABILITY_SAND_VEIL
                && ability != ABILITY_SAND_FORCE
                && ability != ABILITY_SAND_RUSH
                && ability != ABILITY_OVERCOAT
                && !(gStatuses3[gBattlerAttacker] & STATUS3_UNDERGROUND)
                && !(gStatuses3[gBattlerAttacker] & STATUS3_UNDERWATER))
            {
                gBattleMoveDamage = gBattleMons[gBattlerAttacker].maxHP / 16;
                if (gBattleMoveDamage == 0)
                    gBattleMoveDamage = 1;
            }
            else
            {
                gBattleMoveDamage = 0;
            }
        }
        if (gBattleWeather & WEATHER_HAIL_ANY)
        {
            if (ability == ABILITY_ICE_BODY
                && !(gStatuses3[gBattlerAttacker] & STATUS3_UNDERGROUND)
                && !(gStatuses3[gBattlerAttacker] & STATUS3_UNDERWATER)
                && !BATTLER_MAX_HP(gBattlerAttacker)
                && !gStatuses3[gBattlerAttacker] & STATUS3_HEAL_BLOCK)
            {
                gBattleMoveDamage = gBattleMons[gBattlerAttacker].maxHP / 16;
                if (gBattleMoveDamage == 0)
                    gBattleMoveDamage = 1;
                gBattleMoveDamage *= -1;
            }
            else if (!IS_BATTLER_OF_TYPE(gBattlerAttacker, TYPE_ICE)
                && ability != ABILITY_SNOW_CLOAK
                && ability != ABILITY_OVERCOAT
                && ability != ABILITY_ICE_BODY
                && !(gStatuses3[gBattlerAttacker] & STATUS3_UNDERGROUND)
                && !(gStatuses3[gBattlerAttacker] & STATUS3_UNDERWATER))
            {
                gBattleMoveDamage = gBattleMons[gBattlerAttacker].maxHP / 16;
                if (gBattleMoveDamage == 0)
                    gBattleMoveDamage = 1;
            }
            else
            {
                gBattleMoveDamage = 0;
            }
        }
    }
    else
    {
        gBattleMoveDamage = 0;
    }

    if (gAbsentBattlerFlags & gBitTable[gBattlerAttacker])
        gBattleMoveDamage = 0;

    gBattlescriptCurrInstr++;
}

static void atk97_tryinfatuating(void)
{
    struct Pokemon *monAttacker, *monTarget;
    u16 speciesAttacker, speciesTarget;
    u32 personalityAttacker, personalityTarget;

    if (GetBattlerSide(gBattlerAttacker) == B_SIDE_PLAYER)
        monAttacker = &gPlayerParty[gBattlerPartyIndexes[gBattlerAttacker]];
    else
        monAttacker = &gEnemyParty[gBattlerPartyIndexes[gBattlerAttacker]];

    if (GetBattlerSide(gBattlerTarget) == B_SIDE_PLAYER)
        monTarget = &gPlayerParty[gBattlerPartyIndexes[gBattlerTarget]];
    else
        monTarget = &gEnemyParty[gBattlerPartyIndexes[gBattlerTarget]];

    speciesAttacker = GetMonData(monAttacker, MON_DATA_SPECIES);
    personalityAttacker = GetMonData(monAttacker, MON_DATA_PERSONALITY);

    speciesTarget = GetMonData(monTarget, MON_DATA_SPECIES);
    personalityTarget = GetMonData(monTarget, MON_DATA_PERSONALITY);

    if (gBattleMons[gBattlerTarget].ability == ABILITY_OBLIVIOUS)
    {
        gBattlescriptCurrInstr = BattleScript_ObliviousPreventsAttraction;
        gLastUsedAbility = ABILITY_OBLIVIOUS;
        RecordAbilityBattle(gBattlerTarget, ABILITY_OBLIVIOUS);
    }
    else
    {
        if (GetGenderFromSpeciesAndPersonality(speciesAttacker, personalityAttacker) == GetGenderFromSpeciesAndPersonality(speciesTarget, personalityTarget)
            || gBattleMons[gBattlerTarget].status2 & STATUS2_INFATUATION
            || GetGenderFromSpeciesAndPersonality(speciesAttacker, personalityAttacker) == MON_GENDERLESS
            || GetGenderFromSpeciesAndPersonality(speciesTarget, personalityTarget) == MON_GENDERLESS)
        {
            gBattlescriptCurrInstr = T1_READ_PTR(gBattlescriptCurrInstr + 1);
        }
        else
        {
            gBattleMons[gBattlerTarget].status2 |= STATUS2_INFATUATED_WITH(gBattlerAttacker);
            gBattlescriptCurrInstr += 5;
        }
    }
}

static void atk98_updatestatusicon(void)
{
    if (gBattleControllerExecFlags)
        return;

    if (gBattlescriptCurrInstr[1] != BS_ATTACKER_WITH_PARTNER)
    {
        gActiveBattler = GetBattlerForBattleScript(gBattlescriptCurrInstr[1]);
        BtlController_EmitStatusIconUpdate(0, gBattleMons[gActiveBattler].status1, gBattleMons[gActiveBattler].status2);
        MarkBattlerForControllerExec(gActiveBattler);
        gBattlescriptCurrInstr += 2;
    }
    else
    {
        gActiveBattler = gBattlerAttacker;
        if (!(gAbsentBattlerFlags & gBitTable[gActiveBattler]))
        {
            BtlController_EmitStatusIconUpdate(0, gBattleMons[gActiveBattler].status1, gBattleMons[gActiveBattler].status2);
            MarkBattlerForControllerExec(gActiveBattler);
        }
        if ((gBattleTypeFlags & BATTLE_TYPE_DOUBLE))
        {
            gActiveBattler = GetBattlerAtPosition(GetBattlerPosition(gBattlerAttacker) ^ BIT_FLANK);
            if (!(gAbsentBattlerFlags & gBitTable[gActiveBattler]))
            {
                BtlController_EmitStatusIconUpdate(0, gBattleMons[gActiveBattler].status1, gBattleMons[gActiveBattler].status2);
                MarkBattlerForControllerExec(gActiveBattler);
            }
        }
        gBattlescriptCurrInstr += 2;
    }
}

static void atk99_setmist(void)
{
    if (gSideTimers[GET_BATTLER_SIDE(gBattlerAttacker)].mistTimer)
    {
        gMoveResultFlags |= MOVE_RESULT_FAILED;
        gBattleCommunication[MULTISTRING_CHOOSER] = 1;
    }
    else
    {
        gSideTimers[GET_BATTLER_SIDE(gBattlerAttacker)].mistTimer = 5;
        gSideTimers[GET_BATTLER_SIDE(gBattlerAttacker)].mistBattlerId = gBattlerAttacker;
        gSideStatuses[GET_BATTLER_SIDE(gBattlerAttacker)] |= SIDE_STATUS_MIST;
        gBattleCommunication[MULTISTRING_CHOOSER] = 0;
    }
    gBattlescriptCurrInstr++;
}

static void atk9A_setfocusenergy(void)
{
    if (gBattleMons[gBattlerAttacker].status2 & STATUS2_FOCUS_ENERGY)
    {
        gMoveResultFlags |= MOVE_RESULT_FAILED;
        gBattleCommunication[MULTISTRING_CHOOSER] = 1;
    }
    else
    {
        gBattleMons[gBattlerAttacker].status2 |= STATUS2_FOCUS_ENERGY;
        gBattleCommunication[MULTISTRING_CHOOSER] = 0;
    }
    gBattlescriptCurrInstr++;
}

static void atk9B_transformdataexecution(void)
{
    gChosenMove = 0xFFFF;
    gBattlescriptCurrInstr++;
    if (gBattleMons[gBattlerTarget].status2 & STATUS2_TRANSFORMED
        || gStatuses3[gBattlerTarget] & STATUS3_SEMI_INVULNERABLE)
    {
        gMoveResultFlags |= MOVE_RESULT_FAILED;
        gBattleCommunication[MULTISTRING_CHOOSER] = 1;
    }
    else
    {
        s32 i;
        u8 *battleMonAttacker, *battleMonTarget;

        gBattleMons[gBattlerAttacker].status2 |= STATUS2_TRANSFORMED;
        gDisableStructs[gBattlerAttacker].disabledMove = 0;
        gDisableStructs[gBattlerAttacker].disableTimer = 0;
        gDisableStructs[gBattlerAttacker].transformedMonPersonality = gBattleMons[gBattlerTarget].personality;
<<<<<<< HEAD
        gDisableStructs[gBattlerAttacker].unk18_b = 0;
        gDisableStructs[gBattlerAttacker].usedMoves = 0;
=======
        gDisableStructs[gBattlerAttacker].mimickedMoves = 0;
>>>>>>> 14641e91

        PREPARE_SPECIES_BUFFER(gBattleTextBuff1, gBattleMons[gBattlerTarget].species)

        battleMonAttacker = (u8*)(&gBattleMons[gBattlerAttacker]);
        battleMonTarget = (u8*)(&gBattleMons[gBattlerTarget]);

        for (i = 0; i < offsetof(struct BattlePokemon, pp); i++)
            battleMonAttacker[i] = battleMonTarget[i];

        for (i = 0; i < MAX_MON_MOVES; i++)
        {
            if (gBattleMoves[gBattleMons[gBattlerAttacker].moves[i]].pp < 5)
                gBattleMons[gBattlerAttacker].pp[i] = gBattleMoves[gBattleMons[gBattlerAttacker].moves[i]].pp;
            else
                gBattleMons[gBattlerAttacker].pp[i] = 5;
        }

        gActiveBattler = gBattlerAttacker;
        BtlController_EmitResetActionMoveSelection(0, RESET_MOVE_SELECTION);
        MarkBattlerForControllerExec(gActiveBattler);
        gBattleCommunication[MULTISTRING_CHOOSER] = 0;
    }
}

static void atk9C_setsubstitute(void)
{
    u32 hp = gBattleMons[gBattlerAttacker].maxHP / 4;
    if (gBattleMons[gBattlerAttacker].maxHP / 4 == 0)
        hp = 1;

    if (gBattleMons[gBattlerAttacker].hp <= hp)
    {
        gBattleMoveDamage = 0;
        gBattleCommunication[MULTISTRING_CHOOSER] = 1;
    }
    else
    {
        gBattleMoveDamage = gBattleMons[gBattlerAttacker].maxHP / 4; // one bit value will only work for pokemon which max hp can go to 1020(which is more than possible in games)
        if (gBattleMoveDamage == 0)
            gBattleMoveDamage = 1;

        gBattleMons[gBattlerAttacker].status2 |= STATUS2_SUBSTITUTE;
        gBattleMons[gBattlerAttacker].status2 &= ~(STATUS2_WRAPPED);
        gDisableStructs[gBattlerAttacker].substituteHP = gBattleMoveDamage;
        gBattleCommunication[MULTISTRING_CHOOSER] = 0;
        gHitMarker |= HITMARKER_IGNORE_SUBSTITUTE;
    }

    gBattlescriptCurrInstr++;
}

static bool8 IsMoveUncopyableByMimic(u16 move)
{
    s32 i;
    for (i = 0; sMovesForbiddenToCopy[i] != MIMIC_FORBIDDEN_END
                && sMovesForbiddenToCopy[i] != move; i++);

    return (sMovesForbiddenToCopy[i] != MIMIC_FORBIDDEN_END);
}

static void atk9D_mimicattackcopy(void)
{
    gChosenMove = 0xFFFF;

    if (IsMoveUncopyableByMimic(gLastMoves[gBattlerTarget])
        || gBattleMons[gBattlerAttacker].status2 & STATUS2_TRANSFORMED
        || gLastMoves[gBattlerTarget] == 0
        || gLastMoves[gBattlerTarget] == 0xFFFF)
    {
        gBattlescriptCurrInstr = T1_READ_PTR(gBattlescriptCurrInstr + 1);
    }
    else
    {
        int i;

        for (i = 0; i < MAX_MON_MOVES; i++)
        {
            if (gBattleMons[gBattlerAttacker].moves[i] == gLastMoves[gBattlerTarget])
                break;
        }

        if (i == MAX_MON_MOVES)
        {
            gBattleMons[gBattlerAttacker].moves[gCurrMovePos] = gLastMoves[gBattlerTarget];
            if (gBattleMoves[gLastMoves[gBattlerTarget]].pp < 5)
                gBattleMons[gBattlerAttacker].pp[gCurrMovePos] = gBattleMoves[gLastMoves[gBattlerTarget]].pp;
            else
                gBattleMons[gBattlerAttacker].pp[gCurrMovePos] = 5;


            PREPARE_MOVE_BUFFER(gBattleTextBuff1, gLastMoves[gBattlerTarget])

            gDisableStructs[gBattlerAttacker].mimickedMoves |= gBitTable[gCurrMovePos];
            gBattlescriptCurrInstr += 5;
        }
        else
        {
            gBattlescriptCurrInstr = T1_READ_PTR(gBattlescriptCurrInstr + 1);
        }
    }
}

static void atk9E_metronome(void)
{
    while (1)
    {
        s32 i;

        gCurrentMove = (Random() % (MOVES_COUNT - 1)) + 1;
        if (gBattleMoves[gCurrentMove].effect == EFFECT_PLACEHOLDER)
            continue;

        i = -1;
        while (1)
        {
            i++;
            if (sMovesForbiddenToCopy[i] == gCurrentMove)
                break;
            if (sMovesForbiddenToCopy[i] == METRONOME_FORBIDDEN_END)
                break;
        }

        if (sMovesForbiddenToCopy[i] == METRONOME_FORBIDDEN_END)
        {
            gHitMarker &= ~(HITMARKER_ATTACKSTRING_PRINTED);
            gBattlescriptCurrInstr = gBattleScriptsForMoveEffects[gBattleMoves[gCurrentMove].effect];
            gBattlerTarget = GetMoveTarget(gCurrentMove, 0);
            return;
        }
    }
}

static void atk9F_dmgtolevel(void)
{
    gBattleMoveDamage = gBattleMons[gBattlerAttacker].level;
    gBattlescriptCurrInstr++;
}

static void atkA0_psywavedamageeffect(void)
{
    s32 randDamage;

    while ((randDamage = (Random() & 0xF)) > 10);

    randDamage *= 10;
    gBattleMoveDamage = gBattleMons[gBattlerAttacker].level * (randDamage + 50) / 100;
    gBattlescriptCurrInstr++;
}

static void atkA1_counterdamagecalculator(void)
{
    u8 sideAttacker = GetBattlerSide(gBattlerAttacker);
    u8 sideTarget = GetBattlerSide(gProtectStructs[gBattlerAttacker].physicalBattlerId);

    if (gProtectStructs[gBattlerAttacker].physicalDmg
        && sideAttacker != sideTarget
        && gBattleMons[gProtectStructs[gBattlerAttacker].physicalBattlerId].hp)
    {
        gBattleMoveDamage = gProtectStructs[gBattlerAttacker].physicalDmg * 2;

        if (gSideTimers[sideTarget].followmeTimer && gBattleMons[gSideTimers[sideTarget].followmeTarget].hp)
            gBattlerTarget = gSideTimers[sideTarget].followmeTarget;
        else
            gBattlerTarget = gProtectStructs[gBattlerAttacker].physicalBattlerId;

        gBattlescriptCurrInstr += 5;
    }
    else
    {
        gSpecialStatuses[gBattlerAttacker].ppNotAffectedByPressure = 1;
        gBattlescriptCurrInstr = T1_READ_PTR(gBattlescriptCurrInstr + 1);
    }
}

static void atkA2_mirrorcoatdamagecalculator(void) // a copy of atkA1 with the physical -> special field changes
{
    u8 sideAttacker = GetBattlerSide(gBattlerAttacker);
    u8 sideTarget = GetBattlerSide(gProtectStructs[gBattlerAttacker].specialBattlerId);

    if (gProtectStructs[gBattlerAttacker].specialDmg && sideAttacker != sideTarget && gBattleMons[gProtectStructs[gBattlerAttacker].specialBattlerId].hp)
    {
        gBattleMoveDamage = gProtectStructs[gBattlerAttacker].specialDmg * 2;

        if (gSideTimers[sideTarget].followmeTimer && gBattleMons[gSideTimers[sideTarget].followmeTarget].hp)
            gBattlerTarget = gSideTimers[sideTarget].followmeTarget;
        else
            gBattlerTarget = gProtectStructs[gBattlerAttacker].specialBattlerId;

        gBattlescriptCurrInstr += 5;
    }
    else
    {
        gSpecialStatuses[gBattlerAttacker].ppNotAffectedByPressure = 1;
        gBattlescriptCurrInstr = T1_READ_PTR(gBattlescriptCurrInstr + 1);
    }
}

static void atkA3_disablelastusedattack(void)
{
    s32 i;

    for (i = 0; i < MAX_MON_MOVES; i++)
    {
        if (gBattleMons[gBattlerTarget].moves[i] == gLastMoves[gBattlerTarget])
            break;
    }
    if (gDisableStructs[gBattlerTarget].disabledMove == 0
        && i != MAX_MON_MOVES && gBattleMons[gBattlerTarget].pp[i] != 0)
    {
        PREPARE_MOVE_BUFFER(gBattleTextBuff1, gBattleMons[gBattlerTarget].moves[i])

        gDisableStructs[gBattlerTarget].disabledMove = gBattleMons[gBattlerTarget].moves[i];
        gDisableStructs[gBattlerTarget].disableTimer = (Random() & 3) + 2;
        gDisableStructs[gBattlerTarget].disableTimerStartValue = gDisableStructs[gBattlerTarget].disableTimer; // used to save the random amount of turns?
        gBattlescriptCurrInstr += 5;
    }
    else
    {
        gBattlescriptCurrInstr = T1_READ_PTR(gBattlescriptCurrInstr + 1);
    }
}

static void atkA4_trysetencore(void)
{
    s32 i;

    for (i = 0; i < MAX_MON_MOVES; i++)
    {
        if (gBattleMons[gBattlerTarget].moves[i] == gLastMoves[gBattlerTarget])
            break;
    }

    if (gLastMoves[gBattlerTarget] == MOVE_STRUGGLE
        || gLastMoves[gBattlerTarget] == MOVE_ENCORE
        || gLastMoves[gBattlerTarget] == MOVE_MIRROR_MOVE)
    {
        i = 4;
    }

    if (gDisableStructs[gBattlerTarget].encoredMove == 0
        && i != 4 && gBattleMons[gBattlerTarget].pp[i] != 0)
    {
        gDisableStructs[gBattlerTarget].encoredMove = gBattleMons[gBattlerTarget].moves[i];
        gDisableStructs[gBattlerTarget].encoredMovePos = i;
        gDisableStructs[gBattlerTarget].encoreTimer = 3;
        gDisableStructs[gBattlerTarget].encoreTimerStartValue = gDisableStructs[gBattlerTarget].encoreTimer;
        gBattlescriptCurrInstr += 5;
    }
    else
    {
        gBattlescriptCurrInstr = T1_READ_PTR(gBattlescriptCurrInstr + 1);
    }
}

static void atkA5_painsplitdmgcalc(void)
{
    if (!(DoesSubstituteBlockMove(gBattlerAttacker, gBattlerTarget, gCurrentMove)))
    {
        s32 hpDiff = (gBattleMons[gBattlerAttacker].hp + gBattleMons[gBattlerTarget].hp) / 2;
        s32 painSplitHp = gBattleMoveDamage = gBattleMons[gBattlerTarget].hp - hpDiff;
        u8* storeLoc = (void*)(&gBattleScripting.painSplitHp);

        storeLoc[0] = (painSplitHp);
        storeLoc[1] = (painSplitHp & 0x0000FF00) >> 8;
        storeLoc[2] = (painSplitHp & 0x00FF0000) >> 16;
        storeLoc[3] = (painSplitHp & 0xFF000000) >> 24;

        gBattleMoveDamage = gBattleMons[gBattlerAttacker].hp - hpDiff;
        gSpecialStatuses[gBattlerTarget].dmg = 0xFFFF;

        gBattlescriptCurrInstr += 5;
    }
    else
    {
        gBattlescriptCurrInstr = T1_READ_PTR(gBattlescriptCurrInstr + 1);
    }
}

static void atkA6_settypetorandomresistance(void) // conversion 2
{
    if (gLastLandedMoves[gBattlerAttacker] == 0
        || gLastLandedMoves[gBattlerAttacker] == 0xFFFF)
    {
        gBattlescriptCurrInstr = T1_READ_PTR(gBattlescriptCurrInstr + 1);
    }
    else if (IsTwoTurnsMove(gLastLandedMoves[gBattlerAttacker])
            && gBattleMons[gLastHitBy[gBattlerAttacker]].status2 & STATUS2_MULTIPLETURNS)
    {
        gBattlescriptCurrInstr = T1_READ_PTR(gBattlescriptCurrInstr + 1);
    }
    else
    {
        u32 i, resistTypes = 0;
        u32 hitByType = gLastHitByType[gBattlerAttacker];

        for (i = 0; i < NUMBER_OF_MON_TYPES; i++) // Find all types that resist.
        {
            switch (GetTypeModifier(hitByType, i))
            {
            case UQ_4_12(0):
            case UQ_4_12(0.5):
                resistTypes |= gBitTable[i];
                break;
            }
        }

        while (resistTypes != 0)
        {
            i = Random() % NUMBER_OF_MON_TYPES;
            if (resistTypes & gBitTable[i])
            {
                if (IS_BATTLER_OF_TYPE(gBattlerAttacker, i))
                {
                    resistTypes &= ~(gBitTable[i]); // Type resists, but the user is already of this type.
                }
                else
                {
                    SET_BATTLER_TYPE(gBattlerAttacker, i);
                    PREPARE_TYPE_BUFFER(gBattleTextBuff1, i);
                    gBattlescriptCurrInstr += 5;
                    return;
                }
            }
        }

        gBattlescriptCurrInstr = T1_READ_PTR(gBattlescriptCurrInstr + 1);
    }
}

static void atkA7_setalwayshitflag(void)
{
    gStatuses3[gBattlerTarget] &= ~(STATUS3_ALWAYS_HITS);
    gStatuses3[gBattlerTarget] |= 0x10;
    gDisableStructs[gBattlerTarget].battlerWithSureHit = gBattlerAttacker;
    gBattlescriptCurrInstr++;
}

static void atkA8_copymovepermanently(void) // sketch
{
    gChosenMove = 0xFFFF;

    if (!(gBattleMons[gBattlerAttacker].status2 & STATUS2_TRANSFORMED)
        && gLastPrintedMoves[gBattlerTarget] != MOVE_STRUGGLE
        && gLastPrintedMoves[gBattlerTarget] != 0
        && gLastPrintedMoves[gBattlerTarget] != 0xFFFF
        && gLastPrintedMoves[gBattlerTarget] != MOVE_SKETCH)
    {
        s32 i;

        for (i = 0; i < MAX_MON_MOVES; i++)
        {
            if (gBattleMons[gBattlerAttacker].moves[i] == MOVE_SKETCH)
                continue;
            if (gBattleMons[gBattlerAttacker].moves[i] == gLastPrintedMoves[gBattlerTarget])
                break;
        }

        if (i != MAX_MON_MOVES)
        {
            gBattlescriptCurrInstr = T1_READ_PTR(gBattlescriptCurrInstr + 1);
        }
        else // sketch worked
        {
            struct MovePpInfo movePpData;

            gBattleMons[gBattlerAttacker].moves[gCurrMovePos] = gLastPrintedMoves[gBattlerTarget];
            gBattleMons[gBattlerAttacker].pp[gCurrMovePos] = gBattleMoves[gLastPrintedMoves[gBattlerTarget]].pp;
            gActiveBattler = gBattlerAttacker;

            for (i = 0; i < MAX_MON_MOVES; i++)
            {
                movePpData.moves[i] = gBattleMons[gBattlerAttacker].moves[i];
                movePpData.pp[i] = gBattleMons[gBattlerAttacker].pp[i];
            }
            movePpData.ppBonuses = gBattleMons[gBattlerAttacker].ppBonuses;

            BtlController_EmitSetMonData(0, REQUEST_MOVES_PP_BATTLE, 0, sizeof(struct MovePpInfo), &movePpData);
            MarkBattlerForControllerExec(gActiveBattler);

            PREPARE_MOVE_BUFFER(gBattleTextBuff1, gLastPrintedMoves[gBattlerTarget])

            gBattlescriptCurrInstr += 5;
        }
    }
    else
    {
        gBattlescriptCurrInstr = T1_READ_PTR(gBattlescriptCurrInstr + 1);
    }
}

static bool8 IsTwoTurnsMove(u16 move)
{
    if (gBattleMoves[move].effect == EFFECT_SKULL_BASH
        || gBattleMoves[move].effect == EFFECT_TWO_TURNS_ATTACK
        || gBattleMoves[move].effect == EFFECT_SOLARBEAM
        || gBattleMoves[move].effect == EFFECT_SEMI_INVULNERABLE
        || gBattleMoves[move].effect == EFFECT_BIDE)
        return TRUE;
    else
        return FALSE;
}

static bool8 IsInvalidForSleepTalkOrAssist(u16 move)
{
    if (move == 0 || move == MOVE_SLEEP_TALK || move == MOVE_ASSIST
        || move == MOVE_MIRROR_MOVE || move == MOVE_METRONOME)
        return TRUE;
    else
        return FALSE;
}

static u8 AttacksThisTurn(u8 battlerId, u16 move) // Note: returns 1 if it's a charging turn, otherwise 2
{
    // first argument is unused
    if (gBattleMoves[move].effect == EFFECT_SOLARBEAM
        && (gBattleWeather & WEATHER_SUN_ANY))
        return 2;

    if (gBattleMoves[move].effect == EFFECT_SKULL_BASH
        || gBattleMoves[move].effect == EFFECT_TWO_TURNS_ATTACK
        || gBattleMoves[move].effect == EFFECT_SOLARBEAM
        || gBattleMoves[move].effect == EFFECT_SEMI_INVULNERABLE
        || gBattleMoves[move].effect == EFFECT_BIDE)
    {
        if ((gHitMarker & HITMARKER_CHARGING))
            return 1;
    }
    return 2;
}

static void atkA9_trychoosesleeptalkmove(void)
{
    s32 i;
    u8 unusableMovesBits = 0;

    for (i = 0; i < MAX_MON_MOVES; i++)
    {
        if (IsInvalidForSleepTalkOrAssist(gBattleMons[gBattlerAttacker].moves[i])
            || gBattleMons[gBattlerAttacker].moves[i] == MOVE_FOCUS_PUNCH
            || gBattleMons[gBattlerAttacker].moves[i] == MOVE_UPROAR
            || IsTwoTurnsMove(gBattleMons[gBattlerAttacker].moves[i]))
        {
            unusableMovesBits |= gBitTable[i];
        }

    }

    unusableMovesBits = CheckMoveLimitations(gBattlerAttacker, unusableMovesBits, ~(MOVE_LIMITATION_PP));
    if (unusableMovesBits == 0xF) // all 4 moves cannot be chosen
    {
        gBattlescriptCurrInstr += 5;
    }
    else // at least one move can be chosen
    {
        u32 movePosition;

        do
        {
            movePosition = Random() & 3;
        } while ((gBitTable[movePosition] & unusableMovesBits));

        gCalledMove = gBattleMons[gBattlerAttacker].moves[movePosition];
        gCurrMovePos = movePosition;
        gHitMarker &= ~(HITMARKER_ATTACKSTRING_PRINTED);
        gBattlerTarget = GetMoveTarget(gCalledMove, 0);
        gBattlescriptCurrInstr = T1_READ_PTR(gBattlescriptCurrInstr + 1);
    }
}

static void atkAA_setdestinybond(void)
{
    gBattleMons[gBattlerAttacker].status2 |= STATUS2_DESTINY_BOND;
    gBattlescriptCurrInstr++;
}

static void TrySetDestinyBondToHappen(void)
{
    u8 sideAttacker = GetBattlerSide(gBattlerAttacker);
    u8 sideTarget = GetBattlerSide(gBattlerTarget);
    if (gBattleMons[gBattlerTarget].status2 & STATUS2_DESTINY_BOND
        && sideAttacker != sideTarget
        && !(gHitMarker & HITMARKER_GRUDGE))
    {
        gHitMarker |= HITMARKER_DESTINYBOND;
    }
}

static void atkAB_trysetdestinybondtohappen(void)
{
    TrySetDestinyBondToHappen();
    gBattlescriptCurrInstr++;
}

static void atkAC_settailwind(void)
{
    u8 side = GetBattlerSide(gBattlerAttacker);

    if (!(gSideStatuses[side] & SIDE_STATUS_TAILWIND))
    {
        gSideStatuses[side] |= SIDE_STATUS_TAILWIND;
        gSideTimers[side].tailwindBattlerId = gBattlerAttacker;
        gSideTimers[side].tailwindTimer = 3;
        gBattlescriptCurrInstr += 5;
    }
    else
    {
        gBattlescriptCurrInstr = T1_READ_PTR(gBattlescriptCurrInstr + 1);
    }
}

static void atkAD_tryspiteppreduce(void)
{
    if (gLastMoves[gBattlerTarget] != 0
        && gLastMoves[gBattlerTarget] != 0xFFFF)
    {
        s32 i;

        for (i = 0; i < MAX_MON_MOVES; i++)
        {
            if (gLastMoves[gBattlerTarget] == gBattleMons[gBattlerTarget].moves[i])
                break;
        }

        if (i != MAX_MON_MOVES && gBattleMons[gBattlerTarget].pp[i] > 1)
        {
            s32 ppToDeduct = (Random() & 3) + 2;
            if (gBattleMons[gBattlerTarget].pp[i] < ppToDeduct)
                ppToDeduct = gBattleMons[gBattlerTarget].pp[i];

            PREPARE_MOVE_BUFFER(gBattleTextBuff1, gLastMoves[gBattlerTarget])

            ConvertIntToDecimalStringN(gBattleTextBuff2, ppToDeduct, 0, 1);

            PREPARE_BYTE_NUMBER_BUFFER(gBattleTextBuff2, 1, ppToDeduct)

            gBattleMons[gBattlerTarget].pp[i] -= ppToDeduct;
            gActiveBattler = gBattlerTarget;

            if (!(gDisableStructs[gActiveBattler].mimickedMoves & gBitTable[i])
                && !(gBattleMons[gActiveBattler].status2 & STATUS2_TRANSFORMED))
            {
                BtlController_EmitSetMonData(0, REQUEST_PPMOVE1_BATTLE + i, 0, 1, &gBattleMons[gActiveBattler].pp[i]);
                MarkBattlerForControllerExec(gActiveBattler);
            }

            gBattlescriptCurrInstr += 5;

            if (gBattleMons[gBattlerTarget].pp[i] == 0)
                CancelMultiTurnMoves(gBattlerTarget);
        }
        else
        {
            gBattlescriptCurrInstr = T1_READ_PTR(gBattlescriptCurrInstr + 1);
        }
    }
    else
    {
        gBattlescriptCurrInstr = T1_READ_PTR(gBattlescriptCurrInstr + 1);
    }
}

static void atkAE_healpartystatus(void)
{
    u32 zero = 0;
    u8 toHeal = 0;

    if (gCurrentMove == MOVE_HEAL_BELL)
    {
        struct Pokemon *party;
        s32 i;

        gBattleCommunication[MULTISTRING_CHOOSER] = 0;

        if (GetBattlerSide(gBattlerAttacker) == B_SIDE_PLAYER)
            party = gPlayerParty;
        else
            party = gEnemyParty;

        if (gBattleMons[gBattlerAttacker].ability != ABILITY_SOUNDPROOF)
        {
            gBattleMons[gBattlerAttacker].status1 = 0;
            gBattleMons[gBattlerAttacker].status2 &= ~(STATUS2_NIGHTMARE);
        }
        else
        {
            RecordAbilityBattle(gBattlerAttacker, gBattleMons[gBattlerAttacker].ability);
            gBattleCommunication[MULTISTRING_CHOOSER] |= 1;
        }

        gActiveBattler = gBattleScripting.battler = GetBattlerAtPosition(GetBattlerPosition(gBattlerAttacker) ^ BIT_FLANK);

        if (gBattleTypeFlags & BATTLE_TYPE_DOUBLE
            && !(gAbsentBattlerFlags & gBitTable[gActiveBattler]))
        {
            if (gBattleMons[gActiveBattler].ability != ABILITY_SOUNDPROOF)
            {
                gBattleMons[gActiveBattler].status1 = 0;
                gBattleMons[gActiveBattler].status2 &= ~(STATUS2_NIGHTMARE);
            }
            else
            {
                RecordAbilityBattle(gActiveBattler, gBattleMons[gActiveBattler].ability);
                gBattleCommunication[MULTISTRING_CHOOSER] |= 2;
            }
        }

        for (i = 0; i < PARTY_SIZE; i++)
        {
            u16 species = GetMonData(&party[i], MON_DATA_SPECIES2);
            u8 abilityBit = GetMonData(&party[i], MON_DATA_ALT_ABILITY);

            if (species != SPECIES_NONE && species != SPECIES_EGG)
            {
                u8 ability;

                if (gBattlerPartyIndexes[gBattlerAttacker] == i)
                    ability = gBattleMons[gBattlerAttacker].ability;
                else if (gBattleTypeFlags & BATTLE_TYPE_DOUBLE
                         && gBattlerPartyIndexes[gActiveBattler] == i
                         && !(gAbsentBattlerFlags & gBitTable[gActiveBattler]))
                    ability = gBattleMons[gActiveBattler].ability;
                else
                    ability = GetAbilityBySpecies(species, abilityBit);

                if (ability != ABILITY_SOUNDPROOF)
                    toHeal |= (1 << i);
            }
        }
    }
    else // Aromatherapy
    {
        gBattleCommunication[MULTISTRING_CHOOSER] = 4;
        toHeal = 0x3F;

        gBattleMons[gBattlerAttacker].status1 = 0;
        gBattleMons[gBattlerAttacker].status2 &= ~(STATUS2_NIGHTMARE);

        gActiveBattler = GetBattlerAtPosition(GetBattlerPosition(gBattlerAttacker) ^ BIT_FLANK);
        if (gBattleTypeFlags & BATTLE_TYPE_DOUBLE
            && !(gAbsentBattlerFlags & gBitTable[gActiveBattler]))
        {
            gBattleMons[gActiveBattler].status1 = 0;
            gBattleMons[gActiveBattler].status2 &= ~(STATUS2_NIGHTMARE);
        }

    }

    if (toHeal)
    {
        gActiveBattler = gBattlerAttacker;
        BtlController_EmitSetMonData(0, REQUEST_STATUS_BATTLE, toHeal, 4, &zero);
        MarkBattlerForControllerExec(gActiveBattler);
    }

    gBattlescriptCurrInstr++;
}

static void atkAF_cursetarget(void)
{
    if (gBattleMons[gBattlerTarget].status2 & STATUS2_CURSED)
    {
        gBattlescriptCurrInstr = T1_READ_PTR(gBattlescriptCurrInstr + 1);
    }
    else
    {
        gBattleMons[gBattlerTarget].status2 |= STATUS2_CURSED;
        gBattleMoveDamage = gBattleMons[gBattlerAttacker].maxHP / 2;
        if (gBattleMoveDamage == 0)
            gBattleMoveDamage = 1;

        gBattlescriptCurrInstr += 5;
    }
}

static void atkB0_trysetspikes(void)
{
    u8 targetSide = GetBattlerSide(gBattlerAttacker) ^ BIT_SIDE;

    if (gSideTimers[targetSide].spikesAmount == 3)
    {
        gSpecialStatuses[gBattlerAttacker].ppNotAffectedByPressure = 1;
        gBattlescriptCurrInstr = T1_READ_PTR(gBattlescriptCurrInstr + 1);
    }
    else
    {
        gSideStatuses[targetSide] |= SIDE_STATUS_SPIKES;
        gSideTimers[targetSide].spikesAmount++;
        gBattlescriptCurrInstr += 5;
    }
}

static void atkB1_setforesight(void)
{
    gBattleMons[gBattlerTarget].status2 |= STATUS2_FORESIGHT;
    gBattlescriptCurrInstr++;
}

static void atkB2_trysetperishsong(void)
{
    s32 i;
    s32 notAffectedCount = 0;

    for (i = 0; i < gBattlersCount; i++)
    {
        if (gStatuses3[i] & STATUS3_PERISH_SONG
            || gBattleMons[i].ability == ABILITY_SOUNDPROOF)
        {
            notAffectedCount++;
        }
        else
        {
            gStatuses3[i] |= STATUS3_PERISH_SONG;
            gDisableStructs[i].perishSongTimer = 3;
            gDisableStructs[i].perishSongTimerStartValue = 3;
        }
    }

    PressurePPLoseOnUsingPerishSong(gBattlerAttacker);

    if (notAffectedCount == gBattlersCount)
        gBattlescriptCurrInstr = T1_READ_PTR(gBattlescriptCurrInstr + 1);
    else
        gBattlescriptCurrInstr += 5;
}

static void atkB3_handlerollout(void)
{
    if (gMoveResultFlags & MOVE_RESULT_NO_EFFECT)
    {
        CancelMultiTurnMoves(gBattlerAttacker);
        gBattlescriptCurrInstr = BattleScript_MoveMissedPause;
    }
    else
    {
        if (!(gBattleMons[gBattlerAttacker].status2 & STATUS2_MULTIPLETURNS)) // First hit.
        {
            gDisableStructs[gBattlerAttacker].rolloutTimer = 5;
            gDisableStructs[gBattlerAttacker].rolloutTimerStartValue = 5;
            gBattleMons[gBattlerAttacker].status2 |= STATUS2_MULTIPLETURNS;
            gLockedMoves[gBattlerAttacker] = gCurrentMove;
        }
        if (--gDisableStructs[gBattlerAttacker].rolloutTimer == 0) // Last hit.
        {
            gBattleMons[gBattlerAttacker].status2 &= ~(STATUS2_MULTIPLETURNS);
        }

        gBattlescriptCurrInstr++;
    }
}

static void atkB4_jumpifconfusedandstatmaxed(void)
{
    if (gBattleMons[gBattlerTarget].status2 & STATUS2_CONFUSION
        && gBattleMons[gBattlerTarget].statStages[gBattlescriptCurrInstr[1]] == 0xC)
        gBattlescriptCurrInstr = T1_READ_PTR(gBattlescriptCurrInstr + 2);
    else
        gBattlescriptCurrInstr += 6;
}

static void atkB5_handlefurycutter(void)
{
    if (gMoveResultFlags & MOVE_RESULT_NO_EFFECT)
    {
        gDisableStructs[gBattlerAttacker].furyCutterCounter = 0;
        gBattlescriptCurrInstr = BattleScript_MoveMissedPause;
    }
    else
    {
        if (gDisableStructs[gBattlerAttacker].furyCutterCounter != 5)
            gDisableStructs[gBattlerAttacker].furyCutterCounter++;

        gBattlescriptCurrInstr++;
    }
}

static void atkB6_setembargo(void)
{
    if (gStatuses3[gBattlerTarget] & STATUS3_EMBARGO)
    {
        gBattlescriptCurrInstr = T1_READ_PTR(gBattlescriptCurrInstr + 1);
    }
    else
    {
        gStatuses3[gBattlerTarget] |= STATUS3_EMBARGO;
        gDisableStructs[gBattlerTarget].embargoTimer = 5;
        gBattlescriptCurrInstr += 5;
    }
}

static void atkB7_presentdamagecalculation(void)
{
    u32 rand = Random() & 0xFF;

    if (rand < 102)
    {
        gBattleStruct->presentBasePower = 40;
    }
    else if (rand < 178)
    {
        gBattleStruct->presentBasePower = 80;
    }
    else if (rand < 204)
    {
        gBattleStruct->presentBasePower = 120;
    }
    else
    {
        gBattleMoveDamage = gBattleMons[gBattlerTarget].maxHP / 4;
        if (gBattleMoveDamage == 0)
            gBattleMoveDamage = 1;
        gBattleMoveDamage *= -1;
    }

    if (rand < 204)
    {
        gBattlescriptCurrInstr = BattleScript_HitFromCritCalc;
    }
    else if (gBattleMons[gBattlerTarget].maxHP == gBattleMons[gBattlerTarget].hp)
    {
        gBattlescriptCurrInstr = BattleScript_AlreadyAtFullHp;
    }
    else
    {
        gMoveResultFlags &= ~(MOVE_RESULT_DOESNT_AFFECT_FOE);
        gBattlescriptCurrInstr = BattleScript_PresentHealTarget;
    }
}

static void atkB8_setsafeguard(void)
{
    if (gSideStatuses[GET_BATTLER_SIDE(gBattlerAttacker)] & SIDE_STATUS_SAFEGUARD)
    {
        gMoveResultFlags |= MOVE_RESULT_MISSED;
        gBattleCommunication[MULTISTRING_CHOOSER] = 0;
    }
    else
    {
        gSideStatuses[GET_BATTLER_SIDE(gBattlerAttacker)] |= SIDE_STATUS_SAFEGUARD;
        gSideTimers[GET_BATTLER_SIDE(gBattlerAttacker)].safeguardTimer = 5;
        gSideTimers[GET_BATTLER_SIDE(gBattlerAttacker)].safeguardBattlerId = gBattlerAttacker;
        gBattleCommunication[MULTISTRING_CHOOSER] = 5;
    }

    gBattlescriptCurrInstr++;
}

static void atkB9_magnitudedamagecalculation(void)
{
    u32 magnitude = Random() % 100;

    if (magnitude < 5)
    {
        gBattleStruct->magnitudeBasePower = 10;
        magnitude = 4;
    }
    else if (magnitude < 15)
    {
        gBattleStruct->magnitudeBasePower = 30;
        magnitude = 5;
    }
    else if (magnitude < 35)
    {
        gBattleStruct->magnitudeBasePower = 50;
        magnitude = 6;
    }
    else if (magnitude < 65)
    {
        gBattleStruct->magnitudeBasePower = 70;
        magnitude = 7;
    }
    else if (magnitude < 85)
    {
        gBattleStruct->magnitudeBasePower = 90;
        magnitude = 8;
    }
    else if (magnitude < 95)
    {
        gBattleStruct->magnitudeBasePower = 110;
        magnitude = 9;
    }
    else
    {
        gBattleStruct->magnitudeBasePower = 150;
        magnitude = 10;
    }


    PREPARE_BYTE_NUMBER_BUFFER(gBattleTextBuff1, 2, magnitude);

    for (gBattlerTarget = 0; gBattlerTarget < gBattlersCount; gBattlerTarget++)
    {
        if (gBattlerTarget == gBattlerAttacker)
            continue;
        if (!(gAbsentBattlerFlags & gBitTable[gBattlerTarget])) // A valid target was found.
            break;
    }

    gBattlescriptCurrInstr++;
}

static void atkBA_jumpifnopursuitswitchdmg(void)
{
    if (gMultiHitCounter == 1)
    {
        if (GetBattlerSide(gBattlerAttacker) == B_SIDE_PLAYER)
            gBattlerTarget = GetBattlerAtPosition(B_POSITION_OPPONENT_LEFT);
        else
            gBattlerTarget = GetBattlerAtPosition(B_POSITION_PLAYER_LEFT);
    }
    else
    {
        if (GetBattlerSide(gBattlerAttacker) == B_SIDE_PLAYER)
            gBattlerTarget = GetBattlerAtPosition(B_POSITION_OPPONENT_RIGHT);
        else
            gBattlerTarget = GetBattlerAtPosition(B_POSITION_PLAYER_RIGHT);
    }

    if (gChosenActionByBattler[gBattlerTarget] == B_ACTION_USE_MOVE
        && gBattlerAttacker == *(gBattleStruct->moveTarget + gBattlerTarget)
        && !(gBattleMons[gBattlerTarget].status1 & (STATUS1_SLEEP | STATUS1_FREEZE))
        && gBattleMons[gBattlerAttacker].hp
        && !gDisableStructs[gBattlerTarget].truantCounter
        && gChosenMoveByBattler[gBattlerTarget] == MOVE_PURSUIT)
    {
        s32 i;

        for (i = 0; i < gBattlersCount; i++)
        {
            if (gBattlerByTurnOrder[i] == gBattlerTarget)
                gActionsByTurnOrder[i] = 11;
        }

        gCurrentMove = MOVE_PURSUIT;
        gCurrMovePos = gChosenMovePos = *(gBattleStruct->chosenMovePositions + gBattlerTarget);
        gBattlescriptCurrInstr += 5;
        gBattleScripting.animTurn = 1;
        gHitMarker &= ~(HITMARKER_ATTACKSTRING_PRINTED);
    }
    else
    {
        gBattlescriptCurrInstr = T1_READ_PTR(gBattlescriptCurrInstr + 1);
    }
}

static void atkBB_setsunny(void)
{
    if (!TryChangeBattleWeather(gBattlerAttacker, ENUM_WEATHER_SUN, FALSE))
    {
        gMoveResultFlags |= MOVE_RESULT_MISSED;
        gBattleCommunication[MULTISTRING_CHOOSER] = 2;
    }
    else
    {
        gBattleCommunication[MULTISTRING_CHOOSER] = 4;
    }

    gBattlescriptCurrInstr++;
}

static void atkBC_maxattackhalvehp(void) // belly drum
{
    u32 halfHp = gBattleMons[gBattlerAttacker].maxHP / 2;

    if (!(gBattleMons[gBattlerAttacker].maxHP / 2))
        halfHp = 1;

    if (gBattleMons[gBattlerAttacker].statStages[STAT_ATK] < 12
        && gBattleMons[gBattlerAttacker].hp > halfHp)
    {
        gBattleMons[gBattlerAttacker].statStages[STAT_ATK] = 12;
        gBattleMoveDamage = gBattleMons[gBattlerAttacker].maxHP / 2;
        if (gBattleMoveDamage == 0)
            gBattleMoveDamage = 1;

        gBattlescriptCurrInstr += 5;
    }
    else
    {
        gBattlescriptCurrInstr = T1_READ_PTR(gBattlescriptCurrInstr + 1);
    }
}

static void atkBD_copyfoestats(void) // psych up
{
    s32 i;

    for (i = 0; i < NUM_BATTLE_STATS; i++)
    {
        gBattleMons[gBattlerAttacker].statStages[i] = gBattleMons[gBattlerTarget].statStages[i];
    }

    gBattlescriptCurrInstr += 5; // Has an unused jump ptr(possibly for a failed attempt) parameter.
}

static void atkBE_rapidspinfree(void)
{
    u8 atkSide = GetBattlerSide(gBattlerAttacker);

    if (gBattleMons[gBattlerAttacker].status2 & STATUS2_WRAPPED)
    {
        gBattleScripting.battler = gBattlerTarget;
        gBattleMons[gBattlerAttacker].status2 &= ~(STATUS2_WRAPPED);
        gBattlerTarget = *(gBattleStruct->wrappedBy + gBattlerAttacker);
        PREPARE_MOVE_BUFFER(gBattleTextBuff1, gBattleStruct->wrappedMove[gBattlerAttacker]);
        BattleScriptPushCursor();
        gBattlescriptCurrInstr = BattleScript_WrapFree;
    }
    else if (gStatuses3[gBattlerAttacker] & STATUS3_LEECHSEED)
    {
        gStatuses3[gBattlerAttacker] &= ~(STATUS3_LEECHSEED);
        gStatuses3[gBattlerAttacker] &= ~(STATUS3_LEECHSEED_BATTLER);
        BattleScriptPushCursor();
        gBattlescriptCurrInstr = BattleScript_LeechSeedFree;
    }
    else if (gSideStatuses[atkSide] & SIDE_STATUS_SPIKES)
    {
        gSideStatuses[atkSide] &= ~(SIDE_STATUS_SPIKES);
        gSideTimers[atkSide].spikesAmount = 0;
        BattleScriptPushCursor();
        gBattlescriptCurrInstr = BattleScript_SpikesFree;
    }
    else if (gSideStatuses[atkSide] & SIDE_STATUS_TOXIC_SPIKES)
    {
        gSideStatuses[atkSide] &= ~(SIDE_STATUS_TOXIC_SPIKES);
        gSideTimers[atkSide].toxicSpikesAmount = 0;
        BattleScriptPushCursor();
        gBattlescriptCurrInstr = BattleScript_ToxicSpikesFree;
    }
    else if (gSideStatuses[atkSide] & SIDE_STATUS_STICKY_WEB)
    {
        gSideStatuses[atkSide] &= ~(SIDE_STATUS_STICKY_WEB);
        gSideTimers[atkSide].stickyWebAmount = 0;
        BattleScriptPushCursor();
        gBattlescriptCurrInstr = BattleScript_StickyWebFree;
    }
    else if (gSideStatuses[atkSide] & SIDE_STATUS_STEALTH_ROCK)
    {
        gSideStatuses[atkSide] &= ~(SIDE_STATUS_STEALTH_ROCK);
        gSideTimers[atkSide].stealthRockAmount = 0;
        BattleScriptPushCursor();
        gBattlescriptCurrInstr = BattleScript_StealthRockFree;
    }
    else
    {
        gBattlescriptCurrInstr++;
    }
}

static void atkBF_setdefensecurlbit(void)
{
    gBattleMons[gBattlerAttacker].status2 |= STATUS2_DEFENSE_CURL;
    gBattlescriptCurrInstr++;
}

static void atkC0_recoverbasedonsunlight(void)
{
    gBattlerTarget = gBattlerAttacker;

    if (gBattleMons[gBattlerAttacker].hp != gBattleMons[gBattlerAttacker].maxHP)
    {
        if (gBattleWeather == 0 || !WEATHER_HAS_EFFECT)
            gBattleMoveDamage = gBattleMons[gBattlerAttacker].maxHP / 2;
        else if (gBattleWeather & WEATHER_SUN_ANY)
            gBattleMoveDamage = 20 * gBattleMons[gBattlerAttacker].maxHP / 30;
        else // not sunny weather
            gBattleMoveDamage = gBattleMons[gBattlerAttacker].maxHP / 4;

        if (gBattleMoveDamage == 0)
            gBattleMoveDamage = 1;
        gBattleMoveDamage *= -1;

        gBattlescriptCurrInstr += 5;
    }
    else
    {
        gBattlescriptCurrInstr = T1_READ_PTR(gBattlescriptCurrInstr + 1);
    }
}

static void atkC1_setstickyweb(void)
{
    u8 targetSide = GetBattlerSide(gBattlerTarget);
    if (gSideStatuses[targetSide] & SIDE_STATUS_STICKY_WEB)
    {
        gBattlescriptCurrInstr = T1_READ_PTR(gBattlescriptCurrInstr + 1);
    }
    else
    {
        gSideStatuses[targetSide] |= SIDE_STATUS_STICKY_WEB;
        gSideTimers[targetSide].stickyWebAmount = 1;
        gBattlescriptCurrInstr += 5;
    }
}

static void atkC2_selectfirstvalidtarget(void)
{
    for (gBattlerTarget = 0; gBattlerTarget < gBattlersCount; gBattlerTarget++)
    {
        if (gBattlerTarget == gBattlerAttacker && !(gBattleMoves[gCurrentMove].target & MOVE_TARGET_USER))
            continue;
        if (!(gAbsentBattlerFlags & gBitTable[gBattlerTarget]))
            break;
    }
    gBattlescriptCurrInstr++;
}

static void atkC3_trysetfutureattack(void)
{
    if (gWishFutureKnock.futureSightCounter[gBattlerTarget] != 0)
    {
        gBattlescriptCurrInstr = T1_READ_PTR(gBattlescriptCurrInstr + 1);
    }
    else
    {
        gSideStatuses[GET_BATTLER_SIDE(gBattlerTarget)] |= SIDE_STATUS_FUTUREATTACK;
        gWishFutureKnock.futureSightMove[gBattlerTarget] = gCurrentMove;
        gWishFutureKnock.futureSightAttacker[gBattlerTarget] = gBattlerAttacker;
        gWishFutureKnock.futureSightCounter[gBattlerTarget] = 3;

        if (gCurrentMove == MOVE_DOOM_DESIRE)
            gBattleCommunication[MULTISTRING_CHOOSER] = 1;
        else
            gBattleCommunication[MULTISTRING_CHOOSER] = 0;

        gBattlescriptCurrInstr += 5;
    }
}

static void atkC4_trydobeatup(void)
{
    struct Pokemon *party;

    if (GetBattlerSide(gBattlerAttacker) == B_SIDE_PLAYER)
        party = gPlayerParty;
    else
        party = gEnemyParty;

    if (gBattleMons[gBattlerTarget].hp == 0)
    {
        gBattlescriptCurrInstr = T1_READ_PTR(gBattlescriptCurrInstr + 1);
    }
    else
    {
        u8 beforeLoop = gBattleCommunication[0];
        for (;gBattleCommunication[0] < 6; gBattleCommunication[0]++)
        {
            if (GetMonData(&party[gBattleCommunication[0]], MON_DATA_HP)
                && GetMonData(&party[gBattleCommunication[0]], MON_DATA_SPECIES2)
                && GetMonData(&party[gBattleCommunication[0]], MON_DATA_SPECIES2) != SPECIES_EGG
                && !GetMonData(&party[gBattleCommunication[0]], MON_DATA_STATUS))
                    break;
        }
        if (gBattleCommunication[0] < 6)
        {
            PREPARE_MON_NICK_WITH_PREFIX_BUFFER(gBattleTextBuff1, gBattlerAttacker, gBattleCommunication[0])

            gBattlescriptCurrInstr += 9;

            gBattleMoveDamage = gBaseStats[GetMonData(&party[gBattleCommunication[0]], MON_DATA_SPECIES)].baseAttack;
            gBattleMoveDamage *= gBattleMoves[gCurrentMove].power;
            gBattleMoveDamage *= (GetMonData(&party[gBattleCommunication[0]], MON_DATA_LEVEL) * 2 / 5 + 2);
            gBattleMoveDamage /= gBaseStats[gBattleMons[gBattlerTarget].species].baseDefense;
            gBattleMoveDamage = (gBattleMoveDamage / 50) + 2;
            if (gProtectStructs[gBattlerAttacker].helpingHand)
                gBattleMoveDamage = gBattleMoveDamage * 15 / 10;

            gBattleCommunication[0]++;
        }
        else if (beforeLoop != 0)
            gBattlescriptCurrInstr = T1_READ_PTR(gBattlescriptCurrInstr + 1);
        else
            gBattlescriptCurrInstr = T1_READ_PTR(gBattlescriptCurrInstr + 5);
    }
}

static void atkC5_setsemiinvulnerablebit(void)
{
    switch (gCurrentMove)
    {
    case MOVE_FLY:
    case MOVE_BOUNCE:
        gStatuses3[gBattlerAttacker] |= STATUS3_ON_AIR;
        break;
    case MOVE_DIG:
        gStatuses3[gBattlerAttacker] |= STATUS3_UNDERGROUND;
        break;
    case MOVE_DIVE:
        gStatuses3[gBattlerAttacker] |= STATUS3_UNDERWATER;
        break;
    case MOVE_PHANTOM_FORCE:
    case MOVE_SHADOW_FORCE:
        gStatuses3[gBattlerAttacker] |= STATUS3_PHANTOM_FORCE;
        break;
    }

    gBattlescriptCurrInstr++;
}

static void atkC6_clearsemiinvulnerablebit(void)
{
    gStatuses3[gBattlerAttacker] &= ~(STATUS3_SEMI_INVULNERABLE);
    gBattlescriptCurrInstr++;
}

static void atkC7_setminimize(void)
{
    if (gHitMarker & HITMARKER_OBEYS)
        gStatuses3[gBattlerAttacker] |= STATUS3_MINIMIZED;

    gBattlescriptCurrInstr++;
}

static void atkC8_sethail(void)
{
    if (!TryChangeBattleWeather(gBattlerAttacker, ENUM_WEATHER_HAIL, FALSE))
    {
        gMoveResultFlags |= MOVE_RESULT_MISSED;
        gBattleCommunication[MULTISTRING_CHOOSER] = 2;
    }
    else
    {
        gBattleCommunication[MULTISTRING_CHOOSER] = 5;
    }

    gBattlescriptCurrInstr++;
}

static void atkC9_jumpifattackandspecialattackcannotfall(void) // memento
{
    if (gBattleMons[gBattlerTarget].statStages[STAT_ATK] == 0
        && gBattleMons[gBattlerTarget].statStages[STAT_SPATK] == 0
        && gBattleCommunication[6] != 1)
    {
        gBattlescriptCurrInstr = T1_READ_PTR(gBattlescriptCurrInstr + 1);
    }
    else
    {
        gActiveBattler = gBattlerAttacker;
        gBattleMoveDamage = gBattleMons[gActiveBattler].hp;
        BtlController_EmitHealthBarUpdate(0, INSTANT_HP_BAR_DROP);
        MarkBattlerForControllerExec(gActiveBattler);
        gBattlescriptCurrInstr += 5;
    }
}

static void atkCA_setforcedtarget(void) // follow me
{
    gSideTimers[GetBattlerSide(gBattlerAttacker)].followmeTimer = 1;
    gSideTimers[GetBattlerSide(gBattlerAttacker)].followmeTarget = gBattlerAttacker;
    gBattlescriptCurrInstr++;
}

static void atkCB_setcharge(void)
{
    gStatuses3[gBattlerAttacker] |= STATUS3_CHARGED_UP;
    gDisableStructs[gBattlerAttacker].chargeTimer = 2;
    gDisableStructs[gBattlerAttacker].chargeTimerStartValue = 2;
    gBattlescriptCurrInstr++;
}

static void atkCC_callterrainattack(void) // nature power
{
    gHitMarker &= ~(HITMARKER_ATTACKSTRING_PRINTED);
    gCurrentMove = sNaturePowerMoves[gBattleTerrain];
    gBattlerTarget = GetMoveTarget(gCurrentMove, 0);
    BattleScriptPush(gBattleScriptsForMoveEffects[gBattleMoves[gCurrentMove].effect]);
    gBattlescriptCurrInstr++;
}

static void atkCD_cureifburnedparalysedorpoisoned(void) // refresh
{
    if (gBattleMons[gBattlerAttacker].status1 & (STATUS1_POISON | STATUS1_BURN | STATUS1_PARALYSIS | STATUS1_TOXIC_POISON))
    {
        gBattleMons[gBattlerAttacker].status1 = 0;
        gBattlescriptCurrInstr += 5;
        gActiveBattler = gBattlerAttacker;
        BtlController_EmitSetMonData(0, REQUEST_STATUS_BATTLE, 0, 4, &gBattleMons[gActiveBattler].status1);
        MarkBattlerForControllerExec(gActiveBattler);
    }
    else
    {
        gBattlescriptCurrInstr = T1_READ_PTR(gBattlescriptCurrInstr + 1);
    }
}

static void atkCE_settorment(void)
{
    if (gBattleMons[gBattlerTarget].status2 & STATUS2_TORMENT)
    {
        gBattlescriptCurrInstr = T1_READ_PTR(gBattlescriptCurrInstr + 1);
    }
    else
    {
        gBattleMons[gBattlerTarget].status2 |= STATUS2_TORMENT;
        gBattlescriptCurrInstr += 5;
    }
}

static void atkCF_jumpifnodamage(void)
{
    if (gProtectStructs[gBattlerAttacker].physicalDmg || gProtectStructs[gBattlerAttacker].specialDmg)
        gBattlescriptCurrInstr += 5;
    else
        gBattlescriptCurrInstr = T1_READ_PTR(gBattlescriptCurrInstr + 1);
}

static void atkD0_settaunt(void)
{
    if (gDisableStructs[gBattlerTarget].tauntTimer == 0)
    {
        gDisableStructs[gBattlerTarget].tauntTimer = 2;
        gDisableStructs[gBattlerTarget].tauntTimer2 = 2;
        gBattlescriptCurrInstr += 5;
    }
    else
    {
        gBattlescriptCurrInstr = T1_READ_PTR(gBattlescriptCurrInstr + 1);
    }
}

static void atkD1_trysethelpinghand(void)
{
    gBattlerTarget = GetBattlerAtPosition(GetBattlerPosition(gBattlerAttacker) ^ BIT_FLANK);

    if (gBattleTypeFlags & BATTLE_TYPE_DOUBLE
        && !(gAbsentBattlerFlags & gBitTable[gBattlerTarget])
        && !gProtectStructs[gBattlerAttacker].helpingHand
        && !gProtectStructs[gBattlerTarget].helpingHand)
    {
        gProtectStructs[gBattlerTarget].helpingHand = 1;
        gBattlescriptCurrInstr += 5;
    }
    else
    {
        gBattlescriptCurrInstr = T1_READ_PTR(gBattlescriptCurrInstr + 1);
    }
}

static void atkD2_tryswapitems(void) // trick
{
    // opponent can't swap items with player in regular battles
    if (gBattleTypeFlags & BATTLE_TYPE_TRAINER_HILL
        || (GetBattlerSide(gBattlerAttacker) == B_SIDE_OPPONENT
            && !(gBattleTypeFlags & (BATTLE_TYPE_LINK
                                  | BATTLE_TYPE_EREADER_TRAINER
                                  | BATTLE_TYPE_FRONTIER
                                  | BATTLE_TYPE_SECRET_BASE
                                  | BATTLE_TYPE_x2000000))))
    {
        gBattlescriptCurrInstr = T1_READ_PTR(gBattlescriptCurrInstr + 1);
    }
    else
    {
        u8 sideAttacker = GetBattlerSide(gBattlerAttacker);
        u8 sideTarget = GetBattlerSide(gBattlerTarget);

        // you can't swap items if they were knocked off in regular battles
        if (!(gBattleTypeFlags & (BATTLE_TYPE_LINK
                             | BATTLE_TYPE_EREADER_TRAINER
                             | BATTLE_TYPE_FRONTIER
                             | BATTLE_TYPE_SECRET_BASE
                             | BATTLE_TYPE_x2000000))
            && (gWishFutureKnock.knockedOffMons[sideAttacker] & gBitTable[gBattlerPartyIndexes[gBattlerAttacker]]
                || gWishFutureKnock.knockedOffMons[sideTarget] & gBitTable[gBattlerPartyIndexes[gBattlerTarget]]))
        {
            gBattlescriptCurrInstr = T1_READ_PTR(gBattlescriptCurrInstr + 1);
        }
        // can't swap if two pokemon don't have an item
        // or if either of them is an enigma berry or a mail
        else if ((gBattleMons[gBattlerAttacker].item == 0 && gBattleMons[gBattlerTarget].item == 0)
                 || !CanBattlerGetOrLoseItem(gBattlerAttacker, gBattleMons[gBattlerAttacker].item)
                 || !CanBattlerGetOrLoseItem(gBattlerAttacker, gBattleMons[gBattlerTarget].item)
                 || !CanBattlerGetOrLoseItem(gBattlerTarget, gBattleMons[gBattlerTarget].item)
                 || !CanBattlerGetOrLoseItem(gBattlerTarget, gBattleMons[gBattlerAttacker].item))
        {
            gBattlescriptCurrInstr = T1_READ_PTR(gBattlescriptCurrInstr + 1);
        }
        // check if ability prevents swapping
        else if (gBattleMons[gBattlerTarget].ability == ABILITY_STICKY_HOLD)
        {
            gBattlescriptCurrInstr = BattleScript_StickyHoldActivates;
            gLastUsedAbility = gBattleMons[gBattlerTarget].ability;
            RecordAbilityBattle(gBattlerTarget, gLastUsedAbility);
        }
        // took a while, but all checks passed and items can be safely swapped
        else
        {
            u16 oldItemAtk, *newItemAtk;

            newItemAtk = &gBattleStruct->changedItems[gBattlerAttacker];
            oldItemAtk = gBattleMons[gBattlerAttacker].item;
            *newItemAtk = gBattleMons[gBattlerTarget].item;

            gBattleMons[gBattlerAttacker].item = 0;
            gBattleMons[gBattlerTarget].item = oldItemAtk;

            gActiveBattler = gBattlerAttacker;
            BtlController_EmitSetMonData(0, REQUEST_HELDITEM_BATTLE, 0, 2, newItemAtk);
            MarkBattlerForControllerExec(gBattlerAttacker);

            gActiveBattler = gBattlerTarget;
            BtlController_EmitSetMonData(0, REQUEST_HELDITEM_BATTLE, 0, 2, &gBattleMons[gBattlerTarget].item);
            MarkBattlerForControllerExec(gBattlerTarget);

            gBattleStruct->choicedMove[gBattlerTarget] = 0;
            gBattleStruct->choicedMove[gBattlerAttacker] = 0;

            gBattlescriptCurrInstr += 5;

            PREPARE_ITEM_BUFFER(gBattleTextBuff1, *newItemAtk)
            PREPARE_ITEM_BUFFER(gBattleTextBuff2, oldItemAtk)

            if (oldItemAtk != 0 && *newItemAtk != 0)
                gBattleCommunication[MULTISTRING_CHOOSER] = 2; // attacker's item -> <- target's item
            else if (oldItemAtk == 0 && *newItemAtk != 0)
                gBattleCommunication[MULTISTRING_CHOOSER] = 0; // nothing -> <- target's item
            else
                gBattleCommunication[MULTISTRING_CHOOSER] = 1; // attacker's item -> <- nothing
        }
    }
}

static void atkD3_trycopyability(void) // role play
{
    if (gBattleMons[gBattlerTarget].ability != 0
        && gBattleMons[gBattlerTarget].ability != ABILITY_WONDER_GUARD)
    {
        gBattleMons[gBattlerAttacker].ability = gBattleMons[gBattlerTarget].ability;
        gLastUsedAbility = gBattleMons[gBattlerTarget].ability;
        gBattlescriptCurrInstr += 5;
    }
    else
    {
        gBattlescriptCurrInstr = T1_READ_PTR(gBattlescriptCurrInstr + 1);
    }
}

static void atkD4_trywish(void)
{
    switch (gBattlescriptCurrInstr[1])
    {
    case 0: // use wish
        if (gWishFutureKnock.wishCounter[gBattlerAttacker] == 0)
        {
            gWishFutureKnock.wishCounter[gBattlerAttacker] = 2;
            gWishFutureKnock.wishMonId[gBattlerAttacker] = gBattlerPartyIndexes[gBattlerAttacker];
            gBattlescriptCurrInstr += 6;
        }
        else
        {
            gBattlescriptCurrInstr = T1_READ_PTR(gBattlescriptCurrInstr + 2);
        }
        break;
    case 1: // heal effect
        PREPARE_MON_NICK_WITH_PREFIX_BUFFER(gBattleTextBuff1, gBattlerTarget, gWishFutureKnock.wishMonId[gBattlerTarget])

        gBattleMoveDamage = gBattleMons[gBattlerTarget].maxHP / 2;
        if (gBattleMoveDamage == 0)
            gBattleMoveDamage = 1;
        gBattleMoveDamage *= -1;

        if (gBattleMons[gBattlerTarget].hp == gBattleMons[gBattlerTarget].maxHP)
            gBattlescriptCurrInstr = T1_READ_PTR(gBattlescriptCurrInstr + 2);
        else
            gBattlescriptCurrInstr += 6;

        break;
    }
}

static void atkD5_settoxicspikes(void)
{
    u8 targetSide = GetBattlerSide(gBattlerTarget);
    if (gSideTimers[targetSide].toxicSpikesAmount >= 2)
    {
        gBattlescriptCurrInstr = T1_READ_PTR(gBattlescriptCurrInstr + 1);
    }
    else
    {
        gSideTimers[targetSide].toxicSpikesAmount++;
        gSideStatuses[targetSide] |= SIDE_STATUS_TOXIC_SPIKES;
        gBattlescriptCurrInstr += 5;
    }
}

static void atkD6_setgastroacid(void)
{
    switch (gBattleMons[gBattlerTarget].ability)
    {
    case ABILITY_MULTITYPE:
    case ABILITY_STANCE_CHANGE:
    case ABILITY_SCHOOLING:
    case ABILITY_COMATOSE:
    case ABILITY_SHIELDS_DOWN:
    case ABILITY_DISGUISE:
    case ABILITY_RKS_SYSTEM:
    case ABILITY_BATTLE_BOND:
    case ABILITY_POWER_CONSTRUCT:
        gBattlescriptCurrInstr = T1_READ_PTR(gBattlescriptCurrInstr + 1);
        break;
    default:
        gStatuses3[gBattlerTarget] |= STATUS3_GASTRO_ACID;
        gBattlescriptCurrInstr += 5;
        break;
    }
}

static void atkD7_setyawn(void)
{
    if (gStatuses3[gBattlerTarget] & STATUS3_YAWN
        || gBattleMons[gBattlerTarget].status1 & STATUS1_ANY)
    {
        gBattlescriptCurrInstr = T1_READ_PTR(gBattlescriptCurrInstr + 1);
    }
    else
    {
        gStatuses3[gBattlerTarget] |= 0x1000;
        gBattlescriptCurrInstr += 5;
    }
}

static void atkD8_setdamagetohealthdifference(void)
{
    if (gBattleMons[gBattlerTarget].hp <= gBattleMons[gBattlerAttacker].hp)
    {
        gBattlescriptCurrInstr = T1_READ_PTR(gBattlescriptCurrInstr + 1);
    }
    else
    {
        gBattleMoveDamage = gBattleMons[gBattlerTarget].hp - gBattleMons[gBattlerAttacker].hp;
        gBattlescriptCurrInstr += 5;
    }
}

static void HandleRoomMove(u32 statusFlag, u8 *timer, u8 stringId)
{
    if (gFieldStatuses & statusFlag)
    {
        gFieldStatuses &= ~(statusFlag);
        *timer = 0;
        gBattleCommunication[MULTISTRING_CHOOSER] = stringId + 1;
    }
    else
    {
        gFieldStatuses |= statusFlag;
        *timer = 5;
        gBattleCommunication[MULTISTRING_CHOOSER] = stringId;
    }
}

static void atkD9_setroom(void)
{
    switch (gBattleMoves[gCurrentMove].effect)
    {
    case EFFECT_TRICK_ROOM:
        HandleRoomMove(STATUS_FIELD_TRICK_ROOM, &gFieldTimers.trickRoomTimer, 0);
        break;
    case EFFECT_WONDER_ROOM:
        HandleRoomMove(STATUS_FIELD_WONDER_ROOM, &gFieldTimers.wonderRoomTimer, 2);
        break;
    case EFFECT_MAGIC_ROOM:
        HandleRoomMove(STATUS_FIELD_MAGIC_ROOM, &gFieldTimers.magicRoomTimer, 4);
        break;
    default:
        gBattleCommunication[MULTISTRING_CHOOSER] = 6;
        break;
    }
    gBattlescriptCurrInstr++;
}

static void atkDA_tryswapabilities(void) // skill swap
{
    if ((gBattleMons[gBattlerAttacker].ability == 0
         && gBattleMons[gBattlerTarget].ability == 0)
     || gBattleMons[gBattlerAttacker].ability == ABILITY_WONDER_GUARD
     || gBattleMons[gBattlerTarget].ability == ABILITY_WONDER_GUARD
     || gMoveResultFlags & MOVE_RESULT_NO_EFFECT)
     {
         gBattlescriptCurrInstr = T1_READ_PTR(gBattlescriptCurrInstr + 1);
     }
    else
    {
        u8 abilityAtk = gBattleMons[gBattlerAttacker].ability;
        gBattleMons[gBattlerAttacker].ability = gBattleMons[gBattlerTarget].ability;
        gBattleMons[gBattlerTarget].ability = abilityAtk;

        gBattlescriptCurrInstr += 5;
    }
}

static void atkDB_tryimprision(void)
{
    if ((gStatuses3[gBattlerAttacker] & STATUS3_IMPRISONED_OTHERS))
    {
        gBattlescriptCurrInstr = T1_READ_PTR(gBattlescriptCurrInstr + 1);
    }
    else
    {
        u8 battlerId, sideAttacker;

        sideAttacker = GetBattlerSide(gBattlerAttacker);
        PressurePPLoseOnUsingImprision(gBattlerAttacker);
        for (battlerId = 0; battlerId < gBattlersCount; battlerId++)
        {
            if (sideAttacker != GetBattlerSide(battlerId))
            {
                s32 attackerMoveId;
                for (attackerMoveId = 0; attackerMoveId < MAX_MON_MOVES; attackerMoveId++)
                {
                    s32 i;
                    for (i = 0; i < MAX_MON_MOVES; i++)
                    {
                        if (gBattleMons[gBattlerAttacker].moves[attackerMoveId] == gBattleMons[battlerId].moves[i]
                            && gBattleMons[gBattlerAttacker].moves[attackerMoveId] != MOVE_NONE)
                            break;
                    }
                    if (i != MAX_MON_MOVES)
                        break;
                }
                if (attackerMoveId != MAX_MON_MOVES)
                {
                    gStatuses3[gBattlerAttacker] |= STATUS3_IMPRISONED_OTHERS;
                    gBattlescriptCurrInstr += 5;
                    break;
                }
            }
        }
        if (battlerId == gBattlersCount) // In Generation 3 games, Imprison fails if the user doesn't share any moves with any of the foes.
            gBattlescriptCurrInstr = T1_READ_PTR(gBattlescriptCurrInstr + 1);
    }
}

static void atkDC_setstealthrock(void)
{
    u8 targetSide = GetBattlerSide(gBattlerTarget);
    if (gSideStatuses[targetSide] & SIDE_STATUS_STEALTH_ROCK)
    {
        gBattlescriptCurrInstr = T1_READ_PTR(gBattlescriptCurrInstr + 1);
    }
    else
    {
        gSideStatuses[targetSide] |= SIDE_STATUS_STEALTH_ROCK;
        gSideTimers[targetSide].stealthRockAmount = 1;
        gBattlescriptCurrInstr += 5;
    }
}

static void atkDD_setuserstatus3(void)
{
    u32 flags = T1_READ_32(gBattlescriptCurrInstr + 1);

    if (gStatuses3[gBattlerAttacker] & flags)
    {
        gBattlescriptCurrInstr = T1_READ_PTR(gBattlescriptCurrInstr + 5);
    }
    else
    {
        gStatuses3[gBattlerAttacker] |= flags;
        gBattlescriptCurrInstr += 9;
    }
}

static void atkDE_asistattackselect(void)
{
    s32 chooseableMovesNo = 0;
    struct Pokemon* party;
    s32 monId, moveId;
    u16* movesArray = gBattleStruct->assistPossibleMoves;

    if (GET_BATTLER_SIDE(gBattlerAttacker) != B_SIDE_PLAYER)
        party = gEnemyParty;
    else
        party = gPlayerParty;

    for (monId = 0; monId < PARTY_SIZE; monId++)
    {
        if (monId == gBattlerPartyIndexes[gBattlerAttacker])
            continue;
        if (GetMonData(&party[monId], MON_DATA_SPECIES2) == SPECIES_NONE)
            continue;
        if (GetMonData(&party[monId], MON_DATA_SPECIES2) == SPECIES_EGG)
            continue;

        for (moveId = 0; moveId < MAX_MON_MOVES; moveId++)
        {
            s32 i = 0;
            u16 move = GetMonData(&party[monId], MON_DATA_MOVE1 + moveId);

            if (IsInvalidForSleepTalkOrAssist(move))
                continue;

            for (; sMovesForbiddenToCopy[i] != ASSIST_FORBIDDEN_END && move != sMovesForbiddenToCopy[i]; i++);

            if (sMovesForbiddenToCopy[i] != ASSIST_FORBIDDEN_END)
                continue;
            if (move == MOVE_NONE)
                continue;

            movesArray[chooseableMovesNo] = move;
            chooseableMovesNo++;
        }
    }
    if (chooseableMovesNo)
    {
        gHitMarker &= ~(HITMARKER_ATTACKSTRING_PRINTED);
        gCalledMove = movesArray[((Random() & 0xFF) * chooseableMovesNo) >> 8];
        gBattlerTarget = GetMoveTarget(gCalledMove, 0);
        gBattlescriptCurrInstr += 5;
    }
    else
    {
        gBattlescriptCurrInstr = T1_READ_PTR(gBattlescriptCurrInstr + 1);
    }
}

static void atkDF_trysetmagiccoat(void)
{
    gBattlerTarget = gBattlerAttacker;
    gSpecialStatuses[gBattlerAttacker].ppNotAffectedByPressure = 1;
    if (gCurrentTurnActionNumber == gBattlersCount - 1) // moves last turn
    {
        gBattlescriptCurrInstr = T1_READ_PTR(gBattlescriptCurrInstr + 1);
    }
    else
    {
        gProtectStructs[gBattlerAttacker].bounceMove = 1;
        gBattlescriptCurrInstr += 5;
    }
}

static void atkE0_trysetsnatch(void) // snatch
{
    gSpecialStatuses[gBattlerAttacker].ppNotAffectedByPressure = 1;
    if (gCurrentTurnActionNumber == gBattlersCount - 1) // moves last turn
    {
        gBattlescriptCurrInstr = T1_READ_PTR(gBattlescriptCurrInstr + 1);
    }
    else
    {
        gProtectStructs[gBattlerAttacker].stealMove = 1;
        gBattlescriptCurrInstr += 5;
    }
}

static void atkE1_trygetintimidatetarget(void)
{
    u8 side;

    gBattleScripting.battler = gBattleStruct->intimidateBattler;
    side = GetBattlerSide(gBattleScripting.battler);

    PREPARE_ABILITY_BUFFER(gBattleTextBuff1, gBattleMons[gBattleScripting.battler].ability)

    for (;gBattlerTarget < gBattlersCount; gBattlerTarget++)
    {
        if (GetBattlerSide(gBattlerTarget) == side)
            continue;
        if (!(gAbsentBattlerFlags & gBitTable[gBattlerTarget]))
            break;
    }

    if (gBattlerTarget >= gBattlersCount)
        gBattlescriptCurrInstr = T1_READ_PTR(gBattlescriptCurrInstr + 1);
    else
        gBattlescriptCurrInstr += 5;
}

static void atkE2_switchoutabilities(void)
{
    gActiveBattler = GetBattlerForBattleScript(gBattlescriptCurrInstr[1]);

    switch (GetBattlerAbility(gActiveBattler))
    {
    case ABILITY_NATURAL_CURE:
        gBattleMons[gActiveBattler].status1 = 0;
        BtlController_EmitSetMonData(0, REQUEST_STATUS_BATTLE, gBitTable[*(gBattleStruct->field_58 + gActiveBattler)], 4, &gBattleMons[gActiveBattler].status1);
        MarkBattlerForControllerExec(gActiveBattler);
        break;
    case ABILITY_REGENERATOR:
        gBattleMoveDamage = gBattleMons[gActiveBattler].maxHP / 3;
        gBattleMoveDamage += gBattleMons[gActiveBattler].hp;
        if (gBattleMoveDamage > gBattleMons[gActiveBattler].maxHP)
            gBattleMons[gActiveBattler].maxHP = gBattleMons[gActiveBattler].maxHP;
        BtlController_EmitSetMonData(0, REQUEST_HP_BATTLE, gBitTable[*(gBattleStruct->field_58 + gActiveBattler)], 2, &gBattleMoveDamage);
        MarkBattlerForControllerExec(gActiveBattler);
        break;
    }

    gBattlescriptCurrInstr += 2;
}

static void atkE3_jumpifhasnohp(void)
{
    gActiveBattler = GetBattlerForBattleScript(gBattlescriptCurrInstr[1]);

    if (gBattleMons[gActiveBattler].hp == 0)
        gBattlescriptCurrInstr = T1_READ_PTR(gBattlescriptCurrInstr + 2);
    else
        gBattlescriptCurrInstr += 6;
}

static void atkE4_getsecretpowereffect(void)
{
    switch (gBattleTerrain)
    {
    case BATTLE_TERRAIN_GRASS:
        gBattleCommunication[MOVE_EFFECT_BYTE] = MOVE_EFFECT_POISON;
        break;
    case BATTLE_TERRAIN_LONG_GRASS:
        gBattleCommunication[MOVE_EFFECT_BYTE] = MOVE_EFFECT_SLEEP;
        break;
    case BATTLE_TERRAIN_SAND:
        gBattleCommunication[MOVE_EFFECT_BYTE] = MOVE_EFFECT_ACC_MINUS_1;
        break;
    case BATTLE_TERRAIN_UNDERWATER:
        gBattleCommunication[MOVE_EFFECT_BYTE] = MOVE_EFFECT_DEF_MINUS_1;
        break;
    case BATTLE_TERRAIN_WATER:
        gBattleCommunication[MOVE_EFFECT_BYTE] = MOVE_EFFECT_ATK_MINUS_1;
        break;
    case BATTLE_TERRAIN_POND:
        gBattleCommunication[MOVE_EFFECT_BYTE] = MOVE_EFFECT_SPD_MINUS_1;
        break;
    case BATTLE_TERRAIN_MOUNTAIN:
        gBattleCommunication[MOVE_EFFECT_BYTE] = MOVE_EFFECT_CONFUSION;
        break;
    case BATTLE_TERRAIN_CAVE:
        gBattleCommunication[MOVE_EFFECT_BYTE] = MOVE_EFFECT_FLINCH;
        break;
    default:
        gBattleCommunication[MOVE_EFFECT_BYTE] = MOVE_EFFECT_PARALYSIS;
        break;
    }
    gBattlescriptCurrInstr++;
}

static void atkE5_pickup(void)
{
    s32 i;
    u16 species, heldItem;
    u8 ability;

    if (InBattlePike())
    {

    }
    else if (InBattlePyramid())
    {
        for (i = 0; i < PARTY_SIZE; i++)
        {
            species = GetMonData(&gPlayerParty[i], MON_DATA_SPECIES2);
            heldItem = GetMonData(&gPlayerParty[i], MON_DATA_HELD_ITEM);

            if (GetMonData(&gPlayerParty[i], MON_DATA_ALT_ABILITY))
                ability = gBaseStats[species].ability2;
            else
                ability = gBaseStats[species].ability1;

            if (ability == ABILITY_PICKUP
                && species != 0
                && species != SPECIES_EGG
                && heldItem == ITEM_NONE
                && (Random() % 10) == 0)
            {
                heldItem = GetBattlePyramidPickupItemId();
                SetMonData(&gPlayerParty[i], MON_DATA_HELD_ITEM, &heldItem);
            }
        }
    }
    else
    {
        for (i = 0; i < PARTY_SIZE; i++)
        {
            species = GetMonData(&gPlayerParty[i], MON_DATA_SPECIES2);
            heldItem = GetMonData(&gPlayerParty[i], MON_DATA_HELD_ITEM);

            if (GetMonData(&gPlayerParty[i], MON_DATA_ALT_ABILITY))
                ability = gBaseStats[species].ability2;
            else
                ability = gBaseStats[species].ability1;

            if (ability == ABILITY_PICKUP
                && species != 0
                && species != SPECIES_EGG
                && heldItem == ITEM_NONE
                && (Random() % 10) == 0)
            {
                s32 j;
                s32 rand = Random() % 100;
                u8 lvlDivBy10 = (GetMonData(&gPlayerParty[i], MON_DATA_LEVEL) - 1) / 10;
                if (lvlDivBy10 > 9)
                    lvlDivBy10 = 9;

                for (j = 0; j < 9; j++)
                {
                    if (sPickupProbabilities[j] > rand)
                    {
                        SetMonData(&gPlayerParty[i], MON_DATA_HELD_ITEM, &sPickupItems[lvlDivBy10 + j]);
                        break;
                    }
                    else if (rand == 99 || rand == 98)
                    {
                        SetMonData(&gPlayerParty[i], MON_DATA_HELD_ITEM, &sRarePickupItems[lvlDivBy10 + (99 - rand)]);
                        break;
                    }
                }
            }
        }
    }

    gBattlescriptCurrInstr++;
}

static void atkE6_docastformchangeanimation(void)
{
    gActiveBattler = gBattleScripting.battler;

    if (gBattleMons[gActiveBattler].status2 & STATUS2_SUBSTITUTE)
        *(&gBattleStruct->formToChangeInto) |= 0x80;

    BtlController_EmitBattleAnimation(0, B_ANIM_CASTFORM_CHANGE, gBattleStruct->formToChangeInto);
    MarkBattlerForControllerExec(gActiveBattler);

    gBattlescriptCurrInstr++;
}

static void atkE7_trycastformdatachange(void)
{
    u8 form;

    gBattlescriptCurrInstr++;
    form = CastformDataTypeChange(gBattleScripting.battler);
    if (form)
    {
        BattleScriptPushCursorAndCallback(BattleScript_CastformChange);
        *(&gBattleStruct->formToChangeInto) = form - 1;
    }
}

static void atkE8_settypebasedhalvers(void) // water and mud sport
{
    bool8 worked = FALSE;

    if (gBattleMoves[gCurrentMove].effect == EFFECT_MUD_SPORT)
    {
        if (!(gFieldStatuses & STATUS_FIELD_MUDSPORT))
        {
            gFieldStatuses |= STATUS_FIELD_MUDSPORT;
            gFieldTimers.mudSportTimer = 5;
            gBattleCommunication[MULTISTRING_CHOOSER] = 0;
            worked = TRUE;
        }
    }
    else // water sport
    {
        if (!(gFieldStatuses & STATUS_FIELD_WATERSPORT))
        {
            gFieldStatuses |= STATUS_FIELD_WATERSPORT;
            gFieldTimers.waterSportTimer = 5;
            gBattleCommunication[MULTISTRING_CHOOSER] = 1;
            worked = TRUE;
        }
    }

    if (worked)
        gBattlescriptCurrInstr += 5;
    else
        gBattlescriptCurrInstr = T1_READ_PTR(gBattlescriptCurrInstr + 1);
}

bool32 DoesSubstituteBlockMove(u8 battlerAtk, u8 battlerDef, u32 move)
{
    if (!(gBattleMons[battlerDef].status2 & STATUS2_SUBSTITUTE))
        return FALSE;
    else if (gBattleMoves[move].flags & FLAG_SOUND && B_SOUND_SUBSTITUTE >= GEN_6)
        return FALSE;
    else if (GetBattlerAbility(battlerAtk) == ABILITY_INFILTRATOR)
        return FALSE;
    else
        return TRUE;
}

static void atkE9_jumpifsubstituteblocks(void)
{
    if (DoesSubstituteBlockMove(gBattlerAttacker, gBattlerTarget, gCurrentMove))
        gBattlescriptCurrInstr = T1_READ_PTR(gBattlescriptCurrInstr + 1);
    else
        gBattlescriptCurrInstr += 5;
}

static void atkEA_tryrecycleitem(void)
{
    u16 *usedHeldItem;

    gActiveBattler = gBattlerAttacker;
    usedHeldItem = &gBattleStruct->usedHeldItems[gActiveBattler];
    if (*usedHeldItem != 0 && gBattleMons[gActiveBattler].item == 0)
    {
        gLastUsedItem = *usedHeldItem;
        *usedHeldItem = 0;
        gBattleMons[gActiveBattler].item = gLastUsedItem;

        BtlController_EmitSetMonData(0, REQUEST_HELDITEM_BATTLE, 0, 2, &gBattleMons[gActiveBattler].item);
        MarkBattlerForControllerExec(gActiveBattler);

        gBattlescriptCurrInstr += 5;
    }
    else
    {
        gBattlescriptCurrInstr = T1_READ_PTR(gBattlescriptCurrInstr + 1);
    }
}

static void atkEB_settypetoterrain(void)
{
    if (!IS_BATTLER_OF_TYPE(gBattlerAttacker, sTerrainToType[gBattleTerrain]))
    {
        SET_BATTLER_TYPE(gBattlerAttacker, sTerrainToType[gBattleTerrain]);
        PREPARE_TYPE_BUFFER(gBattleTextBuff1, sTerrainToType[gBattleTerrain]);

        gBattlescriptCurrInstr += 5;
    }
    else
    {
        gBattlescriptCurrInstr = T1_READ_PTR(gBattlescriptCurrInstr + 1);
    }
}

static void atkEC_pursuitrelated(void)
{
    gActiveBattler = GetBattlerAtPosition(GetBattlerPosition(gBattlerAttacker) ^ BIT_FLANK);

    if (gBattleTypeFlags & BATTLE_TYPE_DOUBLE
        && !(gAbsentBattlerFlags & gBitTable[gActiveBattler])
        && gChosenActionByBattler[gActiveBattler] == 0
        && gChosenMoveByBattler[gActiveBattler] == MOVE_PURSUIT)
    {
        gActionsByTurnOrder[gActiveBattler] = 11;
        gCurrentMove = MOVE_PURSUIT;
        gBattlescriptCurrInstr += 5;
        gBattleScripting.animTurn = 1;
        gBattleScripting.field_20 = gBattlerAttacker;
        gBattlerAttacker = gActiveBattler;
    }
    else
    {
        gBattlescriptCurrInstr = T1_READ_PTR(gBattlescriptCurrInstr + 1);
    }
}

static void atkEF_snatchsetbattlers(void)
{
    gEffectBattler = gBattlerAttacker;

    if (gBattlerAttacker == gBattlerTarget)
        gBattlerAttacker = gBattlerTarget = gBattleScripting.battler;
    else
        gBattlerTarget = gBattleScripting.battler;

    gBattleScripting.battler = gEffectBattler;
    gBattlescriptCurrInstr++;
}

static void atkEE_removelightscreenreflect(void) // brick break
{
    u8 opposingSide = GetBattlerSide(gBattlerAttacker) ^ BIT_SIDE;

    if (gSideTimers[opposingSide].reflectTimer || gSideTimers[opposingSide].lightscreenTimer)
    {
        gSideStatuses[opposingSide] &= ~(SIDE_STATUS_REFLECT);
        gSideStatuses[opposingSide] &= ~(SIDE_STATUS_LIGHTSCREEN);
        gSideTimers[opposingSide].reflectTimer = 0;
        gSideTimers[opposingSide].lightscreenTimer = 0;
        gBattleScripting.animTurn = 1;
        gBattleScripting.animTargetsHit = 1;
    }
    else
    {
        gBattleScripting.animTurn = 0;
        gBattleScripting.animTargetsHit = 0;
    }

    gBattlescriptCurrInstr++;
}

static u8 GetCatchingBattler(void)
{
    if (IsBattlerAlive(GetBattlerAtPosition(B_POSITION_OPPONENT_LEFT)))
        return GetBattlerAtPosition(B_POSITION_OPPONENT_LEFT);
    else
        return GetBattlerAtPosition(B_POSITION_OPPONENT_RIGHT);
}

static void atkEF_handleballthrow(void)
{
    u8 ballMultiplier = 0;

    if (gBattleControllerExecFlags)
        return;

    gActiveBattler = gBattlerAttacker;
    gBattlerTarget = GetCatchingBattler();

    if (gBattleTypeFlags & BATTLE_TYPE_TRAINER)
    {
        BtlController_EmitBallThrowAnim(0, BALL_TRAINER_BLOCK);
        MarkBattlerForControllerExec(gActiveBattler);
        gBattlescriptCurrInstr = BattleScript_TrainerBallBlock;
    }
    else if (gBattleTypeFlags & BATTLE_TYPE_WALLY_TUTORIAL)
    {
        BtlController_EmitBallThrowAnim(0, BALL_3_SHAKES_SUCCESS);
        MarkBattlerForControllerExec(gActiveBattler);
        gBattlescriptCurrInstr = BattleScript_WallyBallThrow;
    }
    else
    {
        u32 odds;
        u8 catchRate;

        if (gLastUsedItem == ITEM_SAFARI_BALL)
            catchRate = gBattleStruct->safariCatchFactor * 1275 / 100;
        else
            catchRate = gBaseStats[gBattleMons[gBattlerTarget].species].catchRate;

        if (gLastUsedItem > ITEM_SAFARI_BALL)
        {
            switch (gLastUsedItem)
            {
            case ITEM_NET_BALL:
                if (IS_BATTLER_OF_TYPE(gBattlerTarget, TYPE_WATER) || IS_BATTLER_OF_TYPE(gBattlerTarget, TYPE_BUG))
                    ballMultiplier = 30;
                else
                    ballMultiplier = 10;
                break;
            case ITEM_DIVE_BALL:
                if (GetCurrentMapType() == MAP_TYPE_UNDERWATER)
                    ballMultiplier = 35;
                else
                    ballMultiplier = 10;
                break;
            case ITEM_NEST_BALL:
                if (gBattleMons[gBattlerTarget].level < 40)
                {
                    ballMultiplier = 40 - gBattleMons[gBattlerTarget].level;
                    if (ballMultiplier <= 9)
                        ballMultiplier = 10;
                }
                else
                {
                    ballMultiplier = 10;
                }
                break;
            case ITEM_REPEAT_BALL:
                if (GetSetPokedexFlag(SpeciesToNationalPokedexNum(gBattleMons[gBattlerTarget].species), FLAG_GET_CAUGHT))
                    ballMultiplier = 30;
                else
                    ballMultiplier = 10;
                break;
            case ITEM_TIMER_BALL:
                ballMultiplier = gBattleResults.battleTurnCounter + 10;
                if (ballMultiplier > 40)
                    ballMultiplier = 40;
                break;
            case ITEM_LUXURY_BALL:
            case ITEM_PREMIER_BALL:
                ballMultiplier = 10;
                break;
            }
        }
        else
            ballMultiplier = sBallCatchBonuses[gLastUsedItem - 2];

        odds = (catchRate * ballMultiplier / 10)
            * (gBattleMons[gBattlerTarget].maxHP * 3 - gBattleMons[gBattlerTarget].hp * 2)
            / (3 * gBattleMons[gBattlerTarget].maxHP);

        if (gBattleMons[gBattlerTarget].status1 & (STATUS1_SLEEP | STATUS1_FREEZE))
            odds *= 2;
        if (gBattleMons[gBattlerTarget].status1 & (STATUS1_POISON | STATUS1_BURN | STATUS1_PARALYSIS | STATUS1_TOXIC_POISON))
            odds = (odds * 15) / 10;

        if (gLastUsedItem != ITEM_SAFARI_BALL)
        {
            if (gLastUsedItem == ITEM_MASTER_BALL)
            {
                gBattleResults.usedMasterBall = TRUE;
            }
            else
            {
                if (gBattleResults.catchAttempts[gLastUsedItem - ITEM_ULTRA_BALL] < 0xFF)
                    gBattleResults.catchAttempts[gLastUsedItem - ITEM_ULTRA_BALL]++;
            }
        }

        if (odds > 254) // mon caught
        {
            BtlController_EmitBallThrowAnim(0, BALL_3_SHAKES_SUCCESS);
            MarkBattlerForControllerExec(gActiveBattler);
            gBattlescriptCurrInstr = BattleScript_SuccessBallThrow;
            SetMonData(&gEnemyParty[gBattlerPartyIndexes[gBattlerTarget]], MON_DATA_POKEBALL, &gLastUsedItem);

            if (CalculatePlayerPartyCount() == 6)
                gBattleCommunication[MULTISTRING_CHOOSER] = 0;
            else
                gBattleCommunication[MULTISTRING_CHOOSER] = 1;
        }
        else // mon may be caught, calculate shakes
        {
            u8 shakes;

            odds = Sqrt(Sqrt(16711680 / odds));
            odds = 1048560 / odds;

            for (shakes = 0; shakes < 4 && Random() < odds; shakes++);

            if (gLastUsedItem == ITEM_MASTER_BALL)
                shakes = BALL_3_SHAKES_SUCCESS; // why calculate the shakes before that check?

            BtlController_EmitBallThrowAnim(0, shakes);
            MarkBattlerForControllerExec(gActiveBattler);

            if (shakes == BALL_3_SHAKES_SUCCESS) // mon caught, copy of the code above
            {
                gBattlescriptCurrInstr = BattleScript_SuccessBallThrow;
                SetMonData(&gEnemyParty[gBattlerPartyIndexes[gBattlerTarget]], MON_DATA_POKEBALL, &gLastUsedItem);

                if (CalculatePlayerPartyCount() == 6)
                    gBattleCommunication[MULTISTRING_CHOOSER] = 0;
                else
                    gBattleCommunication[MULTISTRING_CHOOSER] = 1;
            }
            else // not caught
            {
                gBattleCommunication[MULTISTRING_CHOOSER] = shakes;
                gBattlescriptCurrInstr = BattleScript_ShakeBallThrow;
            }
        }
    }
}

static void atkF0_givecaughtmon(void)
{
    if (GiveMonToPlayer(&gEnemyParty[gBattlerPartyIndexes[GetCatchingBattler()]]) != MON_GIVEN_TO_PARTY)
    {
        if (!sub_813B21C())
        {
            gBattleCommunication[MULTISTRING_CHOOSER] = 0;
            StringCopy(gStringVar1, GetBoxNamePtr(VarGet(VAR_STORAGE_UNKNOWN)));
            GetMonData(&gEnemyParty[gBattlerPartyIndexes[GetCatchingBattler()]], MON_DATA_NICKNAME, gStringVar2);
        }
        else
        {
            StringCopy(gStringVar1, GetBoxNamePtr(VarGet(VAR_STORAGE_UNKNOWN)));
            GetMonData(&gEnemyParty[gBattlerPartyIndexes[GetCatchingBattler()]], MON_DATA_NICKNAME, gStringVar2);
            StringCopy(gStringVar3, GetBoxNamePtr(get_unknown_box_id()));
            gBattleCommunication[MULTISTRING_CHOOSER] = 2;
        }

        if (FlagGet(FLAG_SYS_PC_LANETTE))
            gBattleCommunication[MULTISTRING_CHOOSER]++;
    }

    gBattleResults.caughtMonSpecies = GetMonData(&gEnemyParty[gBattlerPartyIndexes[GetCatchingBattler()]], MON_DATA_SPECIES, NULL);
    GetMonData(&gEnemyParty[gBattlerPartyIndexes[GetCatchingBattler()]], MON_DATA_NICKNAME, gBattleResults.caughtMonNick);
    gBattleResults.caughtMonBall = GetMonData(&gEnemyParty[gBattlerPartyIndexes[GetCatchingBattler()]], MON_DATA_POKEBALL, NULL);

    gBattlescriptCurrInstr++;
}

static void atkF1_trysetcaughtmondexflags(void)
{
    u16 species = GetMonData(&gEnemyParty[gBattlerPartyIndexes[GetCatchingBattler()]], MON_DATA_SPECIES, NULL);
    u32 personality = GetMonData(&gEnemyParty[gBattlerPartyIndexes[GetCatchingBattler()]], MON_DATA_PERSONALITY, NULL);

    if (GetSetPokedexFlag(SpeciesToNationalPokedexNum(species), FLAG_GET_CAUGHT))
    {
        gBattlescriptCurrInstr = T1_READ_PTR(gBattlescriptCurrInstr + 1);
    }
    else
    {
        HandleSetPokedexFlag(SpeciesToNationalPokedexNum(species), FLAG_SET_CAUGHT, personality);
        gBattlescriptCurrInstr += 5;
    }
}

static void atkF2_displaydexinfo(void)
{
    u16 species = GetMonData(&gEnemyParty[gBattlerPartyIndexes[GetCatchingBattler()]], MON_DATA_SPECIES, NULL);

    switch (gBattleCommunication[0])
    {
    case 0:
        BeginNormalPaletteFade(0xFFFFFFFF, 0, 0, 0x10, 0);
        gBattleCommunication[0]++;
        break;
    case 1:
        if (!gPaletteFade.active)
        {
            FreeAllWindowBuffers();
            gBattleCommunication[TASK_ID] = CreateDexDisplayMonDataTask(SpeciesToNationalPokedexNum(species),
                                                                        gBattleMons[GetCatchingBattler()].otId,
                                                                        gBattleMons[GetCatchingBattler()].personality);
            gBattleCommunication[0]++;
        }
        break;
    case 2:
        if (!gPaletteFade.active
            && gMain.callback2 == BattleMainCB2
            && !gTasks[gBattleCommunication[TASK_ID]].isActive)
        {
            SetVBlankCallback(VBlankCB_Battle);
            gBattleCommunication[0]++;
        }
        break;
    case 3:
        sub_80356D0();
        LoadBattleTextboxAndBackground();
        gBattle_BG3_X = 0x100;
        gBattleCommunication[0]++;
        break;
    case 4:
        if (!IsDma3ManagerBusyWithBgCopy())
        {
            BeginNormalPaletteFade(0xFFFF, 0, 0x10, 0, 0);
            ShowBg(0);
            ShowBg(3);
            gBattleCommunication[0]++;
        }
        break;
    case 5:
        if (!gPaletteFade.active)
            gBattlescriptCurrInstr++;
        break;
    }
}

void HandleBattleWindow(u8 xStart, u8 yStart, u8 xEnd, u8 yEnd, u8 flags)
{
    s32 destY, destX;
    u16 var = 0;

    for (destY = yStart; destY <= yEnd; destY++)
    {
        for (destX = xStart; destX <= xEnd; destX++)
        {
            if (destY == yStart)
            {
                if (destX == xStart)
                    var = 0x1022;
                else if (destX == xEnd)
                    var = 0x1024;
                else
                    var = 0x1023;
            }
            else if (destY == yEnd)
            {
                if (destX == xStart)
                    var = 0x1028;
                else if (destX == xEnd)
                    var = 0x102A;
                else
                    var = 0x1029;
            }
            else
            {
                if (destX == xStart)
                    var = 0x1025;
                else if (destX == xEnd)
                    var = 0x1027;
                else
                    var = 0x1026;
            }

            if (flags & WINDOW_CLEAR)
                var = 0;

            if (flags & WINDOW_x80)
                CopyToBgTilemapBufferRect_ChangePalette(1, &var, destX, destY, 1, 1, 0x11);
            else
                CopyToBgTilemapBufferRect_ChangePalette(0, &var, destX, destY, 1, 1, 0x11);
        }
    }
}

void BattleCreateYesNoCursorAt(u8 cursorPosition)
{
    u16 src[2];
    src[0] = 1;
    src[1] = 2;

    CopyToBgTilemapBufferRect_ChangePalette(0, src, 0x19, 9 + (2 * cursorPosition), 1, 2, 0x11);
    CopyBgTilemapBufferToVram(0);
}

void BattleDestroyYesNoCursorAt(u8 cursorPosition)
{
    u16 src[2];
    src[0] = 0x1016;
    src[1] = 0x1016;

    CopyToBgTilemapBufferRect_ChangePalette(0, src, 0x19, 9 + (2 * cursorPosition), 1, 2, 0x11);
    CopyBgTilemapBufferToVram(0);
}

static void atkF3_trygivecaughtmonnick(void)
{
    switch (gBattleCommunication[MULTIUSE_STATE])
    {
    case 0:
        HandleBattleWindow(0x18, 8, 0x1D, 0xD, 0);
        BattlePutTextOnWindow(gText_BattleYesNoChoice, 0xC);
        gBattleCommunication[MULTIUSE_STATE]++;
        gBattleCommunication[CURSOR_POSITION] = 0;
        BattleCreateYesNoCursorAt(0);
        break;
    case 1:
        if (gMain.newKeys & DPAD_UP && gBattleCommunication[CURSOR_POSITION] != 0)
        {
            PlaySE(SE_SELECT);
            BattleDestroyYesNoCursorAt(gBattleCommunication[CURSOR_POSITION]);
            gBattleCommunication[CURSOR_POSITION] = 0;
            BattleCreateYesNoCursorAt(0);
        }
        if (gMain.newKeys & DPAD_DOWN && gBattleCommunication[CURSOR_POSITION] == 0)
        {
            PlaySE(SE_SELECT);
            BattleDestroyYesNoCursorAt(gBattleCommunication[CURSOR_POSITION]);
            gBattleCommunication[CURSOR_POSITION] = 1;
            BattleCreateYesNoCursorAt(1);
        }
        if (gMain.newKeys & A_BUTTON)
        {
            PlaySE(SE_SELECT);
            if (gBattleCommunication[CURSOR_POSITION] == 0)
            {
                gBattleCommunication[MULTIUSE_STATE]++;
                BeginFastPaletteFade(3);
            }
            else
            {
                gBattleCommunication[MULTIUSE_STATE] = 4;
            }
        }
        else if (gMain.newKeys & B_BUTTON)
        {
            PlaySE(SE_SELECT);
            gBattleCommunication[MULTIUSE_STATE] = 4;
        }
        break;
    case 2:
        if (!gPaletteFade.active)
        {
            GetMonData(&gEnemyParty[gBattlerPartyIndexes[gBattlerTarget]], MON_DATA_NICKNAME, gBattleStruct->caughtMonNick);
            FreeAllWindowBuffers();

            DoNamingScreen(NAMING_SCREEN_CAUGHT_MON, gBattleStruct->caughtMonNick,
                           GetMonData(&gEnemyParty[gBattlerPartyIndexes[gBattlerTarget]], MON_DATA_SPECIES),
                           GetMonGender(&gEnemyParty[gBattlerPartyIndexes[gBattlerTarget]]),
                           GetMonData(&gEnemyParty[gBattlerPartyIndexes[gBattlerTarget]], MON_DATA_PERSONALITY, NULL),
                           BattleMainCB2);

            gBattleCommunication[MULTIUSE_STATE]++;
        }
        break;
    case 3:
        if (gMain.callback2 == BattleMainCB2 && !gPaletteFade.active )
        {
            SetMonData(&gEnemyParty[gBattlerPartyIndexes[gBattlerTarget]], MON_DATA_NICKNAME, gBattleStruct->caughtMonNick);
            gBattlescriptCurrInstr = T1_READ_PTR(gBattlescriptCurrInstr + 1);
        }
        break;
    case 4:
        if (CalculatePlayerPartyCount() == 6)
            gBattlescriptCurrInstr += 5;
        else
            gBattlescriptCurrInstr = T1_READ_PTR(gBattlescriptCurrInstr + 1);
        break;
    }
}

static void atkF4_subattackerhpbydmg(void)
{
    gBattleMons[gBattlerAttacker].hp -= gBattleMoveDamage;
    gBattlescriptCurrInstr++;
}

static void atkF5_removeattackerstatus1(void)
{
    gBattleMons[gBattlerAttacker].status1 = 0;
    gBattlescriptCurrInstr++;
}

static void atkF6_finishaction(void)
{
    gCurrentActionFuncId = B_ACTION_FINISHED;
}

static void atkF7_finishturn(void)
{
    gCurrentActionFuncId = B_ACTION_FINISHED;
    gCurrentTurnActionNumber = gBattlersCount;
}

static void atkF8_trainerslideout(void)
{
    gActiveBattler = GetBattlerAtPosition(gBattlescriptCurrInstr[1]);
    BtlController_EmitTrainerSlideBack(0);
    MarkBattlerForControllerExec(gActiveBattler);

    gBattlescriptCurrInstr += 2;
}

static void atkF9_settelekinesis(void)
{
    if (gStatuses3[gBattlerTarget] & (STATUS3_TELEKINESIS | STATUS3_ROOTED | STATUS3_SMACKED_DOWN)
        || gFieldStatuses & STATUS_FIELD_GRAVITY
        || (gBattleMons[gBattlerTarget].species == SPECIES_DIGLETT || gBattleMons[gBattlerTarget].species == SPECIES_DUGTRIO))
    {
        gBattlescriptCurrInstr = T1_READ_PTR(gBattlescriptCurrInstr + 1);
    }
    else
    {
        gStatuses3[gBattlerTarget] |= STATUS3_TELEKINESIS;
        gDisableStructs[gBattlerTarget].telekinesisTimer = 3;
        gBattlescriptCurrInstr += 5;
    }
}

static void atkFA_swapstatstages(void)
{
    u8 statId = T1_READ_8(gBattlescriptCurrInstr + 1);
    s8 atkStatStage = gBattleMons[gBattlerAttacker].statStages[statId];
    s8 defStatStage = gBattleMons[gBattlerTarget].statStages[statId];

    gBattleMons[gBattlerAttacker].statStages[statId] = defStatStage;
    gBattleMons[gBattlerTarget].statStages[statId] = atkStatStage;

    gBattlescriptCurrInstr += 2;
}

static void atkFB_averagestats(void)
{
    u8 statId = T1_READ_8(gBattlescriptCurrInstr + 1);
    u16 atkStat = *(u16*)((&gBattleMons[gBattlerAttacker].attack) + (statId - 1));
    u16 defStat = *(u16*)((&gBattleMons[gBattlerTarget].attack) + (statId - 1));
    u16 average = (atkStat + defStat) / 2;

    *(u16*)((&gBattleMons[gBattlerAttacker].attack) + (statId - 1)) = average;
    *(u16*)((&gBattleMons[gBattlerTarget].attack) + (statId - 1)) = average;

    gBattlescriptCurrInstr += 2;
}

static void atkFC_jumpifoppositegenders(void)
{
    u32 atkGender = GetGenderFromSpeciesAndPersonality(gBattleMons[gBattlerAttacker].species, gBattleMons[gBattlerAttacker].personality);
    u32 defGender = GetGenderFromSpeciesAndPersonality(gBattleMons[gBattlerTarget].species, gBattleMons[gBattlerTarget].personality);

    if ((atkGender == MON_MALE && defGender == MON_FEMALE) || (atkGender == MON_FEMALE && defGender == MON_MALE))
        gBattlescriptCurrInstr = T1_READ_PTR(gBattlescriptCurrInstr + 1);
    else
        gBattlescriptCurrInstr += 5;
}

static void atkFD_trygetbaddreamstarget(void)
{
    u8 badDreamsMonSide = GetBattlerSide(gBattlerAttacker);
    for (;gBattlerTarget < gBattlersCount; gBattlerTarget++)
    {
        if (GetBattlerSide(gBattlerTarget) == badDreamsMonSide)
            continue;
        if (gBattleMons[gBattlerTarget].status1 & STATUS1_SLEEP && IsBattlerAlive(gBattlerTarget))
            break;
    }

    if (gBattlerTarget >= gBattlersCount)
        gBattlescriptCurrInstr = T1_READ_PTR(gBattlescriptCurrInstr + 1);
    else
        gBattlescriptCurrInstr += 5;
}

static void atkFE_tryworryseed(void)
{
    switch (gBattleMons[gBattlerTarget].ability)
    {
    case ABILITY_INSOMNIA:
    case ABILITY_MULTITYPE:
    case ABILITY_TRUANT:
    case ABILITY_STANCE_CHANGE:
        gBattlescriptCurrInstr = T1_READ_PTR(gBattlescriptCurrInstr + 1);
        break;
    default:
        gBattleMons[gBattlerTarget].ability = ABILITY_INSOMNIA;
        gBattlescriptCurrInstr += 5;
        break;
    }
}

static void atkFF_metalburstdamagecalculator(void)
{
    u8 sideAttacker = GetBattlerSide(gBattlerAttacker);
    u8 sideTarget = 0;

    if (gProtectStructs[gBattlerAttacker].physicalDmg
        && sideAttacker != (sideTarget = GetBattlerSide(gProtectStructs[gBattlerAttacker].physicalBattlerId))
        && gBattleMons[gProtectStructs[gBattlerAttacker].physicalBattlerId].hp)
    {
        gBattleMoveDamage = gProtectStructs[gBattlerAttacker].physicalDmg * 150 / 100;

        if (gSideTimers[sideTarget].followmeTimer && gBattleMons[gSideTimers[sideTarget].followmeTarget].hp)
            gBattlerTarget = gSideTimers[sideTarget].followmeTarget;
        else
            gBattlerTarget = gProtectStructs[gBattlerAttacker].physicalBattlerId;

        gBattlescriptCurrInstr += 5;
    }
    else if (gProtectStructs[gBattlerAttacker].specialDmg
             && sideAttacker != (sideTarget = GetBattlerSide(gProtectStructs[gBattlerAttacker].specialBattlerId))
             && gBattleMons[gProtectStructs[gBattlerAttacker].specialBattlerId].hp)
    {
        gBattleMoveDamage = gProtectStructs[gBattlerAttacker].specialDmg * 150 / 100;

        if (gSideTimers[sideTarget].followmeTimer && gBattleMons[gSideTimers[sideTarget].followmeTarget].hp)
            gBattlerTarget = gSideTimers[sideTarget].followmeTarget;
        else
            gBattlerTarget = gProtectStructs[gBattlerAttacker].specialBattlerId;

        gBattlescriptCurrInstr += 5;
    }
    else
    {
        gSpecialStatuses[gBattlerAttacker].ppNotAffectedByPressure = 1;
        gBattlescriptCurrInstr = T1_READ_PTR(gBattlescriptCurrInstr + 1);
    }
}<|MERGE_RESOLUTION|>--- conflicted
+++ resolved
@@ -8526,12 +8526,8 @@
         gDisableStructs[gBattlerAttacker].disabledMove = 0;
         gDisableStructs[gBattlerAttacker].disableTimer = 0;
         gDisableStructs[gBattlerAttacker].transformedMonPersonality = gBattleMons[gBattlerTarget].personality;
-<<<<<<< HEAD
-        gDisableStructs[gBattlerAttacker].unk18_b = 0;
+        gDisableStructs[gBattlerAttacker].mimickedMoves = 0;
         gDisableStructs[gBattlerAttacker].usedMoves = 0;
-=======
-        gDisableStructs[gBattlerAttacker].mimickedMoves = 0;
->>>>>>> 14641e91
 
         PREPARE_SPECIES_BUFFER(gBattleTextBuff1, gBattleMons[gBattlerTarget].species)
 
