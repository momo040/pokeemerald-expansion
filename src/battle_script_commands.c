--- conflicted
+++ resolved
@@ -295,15 +295,9 @@
 static void atkD8_setdamagetohealthdifference(void);
 static void atkD9_setroom(void);
 static void atkDA_tryswapabilities(void);
-<<<<<<< HEAD
-static void atkDB_tryimprision(void);
+static void atkDB_tryimprison(void);
 static void atkDC_setstealthrock(void);
 static void atkDD_setuserstatus3(void);
-=======
-static void atkDB_tryimprison(void);
-static void atkDC_trysetgrudge(void);
-static void atkDD_weightdamagecalculation(void);
->>>>>>> 00814740
 static void atkDE_asistattackselect(void);
 static void atkDF_trysetmagiccoat(void);
 static void atkE0_trysetsnatch(void);
@@ -560,15 +554,9 @@
     atkD8_setdamagetohealthdifference,
     atkD9_setroom,
     atkDA_tryswapabilities,
-<<<<<<< HEAD
-    atkDB_tryimprision,
+    atkDB_tryimprison,
     atkDC_setstealthrock,
     atkDD_setuserstatus3,
-=======
-    atkDB_tryimprison,
-    atkDC_trysetgrudge,
-    atkDD_weightdamagecalculation,
->>>>>>> 00814740
     atkDE_asistattackselect,
     atkDF_trysetmagiccoat,
     atkE0_trysetsnatch,
