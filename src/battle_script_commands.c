#include "global.h"
#include "battle.h"
#include "constants/battle_move_effects.h"
#include "constants/battle_script_commands.h"
#include "battle_message.h"
#include "battle_anim.h"
#include "battle_ai_script_commands.h"
#include "battle_scripts.h"
#include "constants/moves.h"
#include "constants/abilities.h"
#include "item.h"
#include "constants/items.h"
#include "constants/hold_effects.h"
#include "util.h"
#include "pokemon.h"
#include "random.h"
#include "battle_controllers.h"
#include "battle_interface.h"
#include "constants/species.h"
#include "constants/songs.h"
#include "constants/trainers.h"
#include "constants/battle_anim.h"
#include "constants/map_types.h"
#include "text.h"
#include "sound.h"
#include "pokedex.h"
#include "recorded_battle.h"
#include "window.h"
#include "reshow_battle_screen.h"
#include "main.h"
#include "palette.h"
#include "money.h"
#include "bg.h"
#include "string_util.h"
#include "pokemon_icon.h"
#include "m4a.h"
#include "mail.h"
#include "event_data.h"
#include "pokemon_storage_system.h"
#include "task.h"
#include "naming_screen.h"
#include "constants/battle_string_ids.h"
#include "battle_setup.h"
#include "overworld.h"
#include "party_menu.h"
#include "constants/battle_config.h"
#include "battle_arena.h"
#include "battle_pike.h"
#include "battle_pyramid.h"
#include "field_specials.h"
#include "pokemon_summary_screen.h"
#include "pokenav.h"
#include "menu_specialized.h"
#include "constants/rgb.h"
#include "data.h"
#include "constants/party_menu.h"

extern struct MusicPlayerInfo gMPlayInfo_BGM;

extern const u8* const gBattleScriptsForMoveEffects[];

// this file's functions
#define STAT_CHANGE_WORKED      0
#define STAT_CHANGE_DIDNT_WORK  1

static bool8 IsTwoTurnsMove(u16 move);
static void TrySetDestinyBondToHappen(void);
static u8 AttacksThisTurn(u8 battlerId, u16 move); // Note: returns 1 if it's a charging turn, otherwise 2.
static u32 ChangeStatBuffs(s8 statValue, u32 statId, u32 flags, const u8 *BS_ptr);
static bool32 IsMonGettingExpSentOut(void);
static void sub_804F17C(void);
static bool8 sub_804F1CC(void);
static void DrawLevelUpWindow1(void);
static void DrawLevelUpWindow2(void);
static bool8 sub_804F344(void);
static void PutMonIconOnLvlUpBox(void);
static void PutLevelAndGenderOnLvlUpBox(void);
static bool32 CriticalCapture(u32 odds);

static void SpriteCB_MonIconOnLvlUpBox(struct Sprite* sprite);

static void Cmd_attackcanceler(void);
static void Cmd_accuracycheck(void);
static void Cmd_attackstring(void);
static void Cmd_ppreduce(void);
static void Cmd_critcalc(void);
static void Cmd_damagecalc(void);
static void Cmd_typecalc(void);
static void Cmd_adjustdamage(void);
static void Cmd_multihitresultmessage(void);
static void Cmd_attackanimation(void);
static void Cmd_waitanimation(void);
static void Cmd_healthbarupdate(void);
static void Cmd_datahpupdate(void);
static void Cmd_critmessage(void);
static void Cmd_effectivenesssound(void);
static void Cmd_resultmessage(void);
static void Cmd_printstring(void);
static void Cmd_printselectionstring(void);
static void Cmd_waitmessage(void);
static void Cmd_printfromtable(void);
static void Cmd_printselectionstringfromtable(void);
static void Cmd_seteffectwithchance(void);
static void Cmd_seteffectprimary(void);
static void Cmd_seteffectsecondary(void);
static void Cmd_clearstatusfromeffect(void);
static void Cmd_tryfaintmon(void);
static void Cmd_dofaintanimation(void);
static void Cmd_cleareffectsonfaint(void);
static void Cmd_jumpifstatus(void);
static void Cmd_jumpifstatus2(void);
static void Cmd_jumpifability(void);
static void Cmd_jumpifsideaffecting(void);
static void Cmd_jumpifstat(void);
static void Cmd_jumpifstatus3condition(void);
static void Cmd_jumpbasedontype(void);
static void Cmd_getexp(void);
static void atk24(void);
static void Cmd_movevaluescleanup(void);
static void Cmd_setmultihit(void);
static void Cmd_decrementmultihit(void);
static void Cmd_goto(void);
static void Cmd_jumpifbyte(void);
static void Cmd_jumpifhalfword(void);
static void Cmd_jumpifword(void);
static void Cmd_jumpifarrayequal(void);
static void Cmd_jumpifarraynotequal(void);
static void Cmd_setbyte(void);
static void Cmd_addbyte(void);
static void Cmd_subbyte(void);
static void Cmd_copyarray(void);
static void Cmd_copyarraywithindex(void);
static void Cmd_orbyte(void);
static void Cmd_orhalfword(void);
static void Cmd_orword(void);
static void Cmd_bicbyte(void);
static void Cmd_bichalfword(void);
static void Cmd_bicword(void);
static void Cmd_pause(void);
static void Cmd_waitstate(void);
static void Cmd_update(void);
static void Cmd_return(void);
static void Cmd_end(void);
static void Cmd_end2(void);
static void Cmd_end3(void);
static void Cmd_jumpifaffectedbyprotect(void);
static void Cmd_call(void);
static void Cmd_setroost(void);
static void Cmd_jumpifabilitypresent(void);
static void Cmd_endselectionscript(void);
static void Cmd_playanimation(void);
static void Cmd_playanimation2(void);
static void Cmd_setgraphicalstatchangevalues(void);
static void Cmd_playstatchangeanimation(void);
static void Cmd_moveend(void);
static void Cmd_sethealblock(void);
static void Cmd_returnatktoball(void);
static void Cmd_getswitchedmondata(void);
static void Cmd_switchindataupdate(void);
static void Cmd_switchinanim(void);
static void Cmd_jumpifcantswitch(void);
static void Cmd_openpartyscreen(void);
static void Cmd_switchhandleorder(void);
static void Cmd_switchineffects(void);
static void Cmd_trainerslidein(void);
static void Cmd_playse(void);
static void Cmd_fanfare(void);
static void Cmd_playfaintcry(void);
static void atk57(void);
static void Cmd_returntoball(void);
static void Cmd_handlelearnnewmove(void);
static void Cmd_yesnoboxlearnmove(void);
static void Cmd_yesnoboxstoplearningmove(void);
static void Cmd_hitanimation(void);
static void Cmd_getmoneyreward(void);
static void atk5E(void);
static void Cmd_swapattackerwithtarget(void);
static void Cmd_incrementgamestat(void);
static void Cmd_drawpartystatussummary(void);
static void Cmd_hidepartystatussummary(void);
static void Cmd_jumptocalledmove(void);
static void Cmd_statusanimation(void);
static void Cmd_status2animation(void);
static void Cmd_chosenstatusanimation(void);
static void Cmd_yesnobox(void);
static void Cmd_cancelallactions(void);
static void Cmd_setgravity(void);
static void Cmd_removeitem(void);
static void Cmd_atknameinbuff1(void);
static void Cmd_drawlvlupbox(void);
static void Cmd_resetsentmonsvalue(void);
static void Cmd_setatktoplayer0(void);
static void Cmd_makevisible(void);
static void Cmd_recordability(void);
static void Cmd_buffermovetolearn(void);
static void Cmd_jumpifplayerran(void);
static void Cmd_hpthresholds(void);
static void Cmd_hpthresholds2(void);
static void Cmd_useitemonopponent(void);
static void Cmd_various(void);
static void Cmd_setprotectlike(void);
static void Cmd_faintifabilitynotdamp(void);
static void Cmd_setatkhptozero(void);
static void Cmd_jumpifnexttargetvalid(void);
static void Cmd_tryhealhalfhealth(void);
static void Cmd_trymirrormove(void);
static void Cmd_setrain(void);
static void Cmd_setreflect(void);
static void Cmd_setseeded(void);
static void Cmd_manipulatedamage(void);
static void Cmd_trysetrest(void);
static void Cmd_jumpifnotfirstturn(void);
static void Cmd_setmiracleeye(void);
static void Cmd_jumpifcantmakeasleep(void);
static void Cmd_stockpile(void);
static void Cmd_stockpiletobasedamage(void);
static void Cmd_stockpiletohpheal(void);
static void Cmd_setdrainedhp(void);
static void Cmd_statbuffchange(void);
static void Cmd_normalisebuffs(void);
static void Cmd_setbide(void);
static void Cmd_confuseifrepeatingattackends(void);
static void Cmd_setmultihitcounter(void);
static void Cmd_initmultihitstring(void);
static void Cmd_forcerandomswitch(void);
static void Cmd_tryconversiontypechange(void);
static void Cmd_givepaydaymoney(void);
static void Cmd_setlightscreen(void);
static void Cmd_tryKO(void);
static void Cmd_damagetohalftargethp(void);
static void Cmd_setsandstorm(void);
static void Cmd_weatherdamage(void);
static void Cmd_tryinfatuating(void);
static void Cmd_updatestatusicon(void);
static void Cmd_setmist(void);
static void Cmd_setfocusenergy(void);
static void Cmd_transformdataexecution(void);
static void Cmd_setsubstitute(void);
static void Cmd_mimicattackcopy(void);
static void Cmd_metronome(void);
static void Cmd_dmgtolevel(void);
static void Cmd_psywavedamageeffect(void);
static void Cmd_counterdamagecalculator(void);
static void Cmd_mirrorcoatdamagecalculator(void);
static void Cmd_disablelastusedattack(void);
static void Cmd_trysetencore(void);
static void Cmd_painsplitdmgcalc(void);
static void Cmd_settypetorandomresistance(void);
static void Cmd_setalwayshitflag(void);
static void Cmd_copymovepermanently(void);
static void Cmd_trychoosesleeptalkmove(void);
static void Cmd_setdestinybond(void);
static void Cmd_trysetdestinybondtohappen(void);
static void Cmd_settailwind(void);
static void Cmd_tryspiteppreduce(void);
static void Cmd_healpartystatus(void);
static void Cmd_cursetarget(void);
static void Cmd_trysetspikes(void);
static void Cmd_setforesight(void);
static void Cmd_trysetperishsong(void);
static void Cmd_handlerollout(void);
static void Cmd_jumpifconfusedandstatmaxed(void);
static void Cmd_handlefurycutter(void);
static void Cmd_setembargo(void);
static void Cmd_presentdamagecalculation(void);
static void Cmd_setsafeguard(void);
static void Cmd_magnitudedamagecalculation(void);
static void Cmd_jumpifnopursuitswitchdmg(void);
static void Cmd_setsunny(void);
static void Cmd_maxattackhalvehp(void);
static void Cmd_copyfoestats(void);
static void Cmd_rapidspinfree(void);
static void Cmd_setdefensecurlbit(void);
static void Cmd_recoverbasedonsunlight(void);
static void Cmd_setstickyweb(void);
static void Cmd_selectfirstvalidtarget(void);
static void Cmd_trysetfutureattack(void);
static void Cmd_trydobeatup(void);
static void Cmd_setsemiinvulnerablebit(void);
static void Cmd_clearsemiinvulnerablebit(void);
static void Cmd_setminimize(void);
static void Cmd_sethail(void);
static void Cmd_jumpifattackandspecialattackcannotfall(void);
static void Cmd_setforcedtarget(void);
static void Cmd_setcharge(void);
static void Cmd_callterrainattack(void);
static void Cmd_cureifburnedparalysedorpoisoned(void);
static void Cmd_settorment(void);
static void Cmd_jumpifnodamage(void);
static void Cmd_settaunt(void);
static void Cmd_trysethelpinghand(void);
static void Cmd_tryswapitems(void);
static void Cmd_trycopyability(void);
static void Cmd_trywish(void);
static void Cmd_settoxicspikes(void);
static void Cmd_setgastroacid(void);
static void Cmd_setyawn(void);
static void Cmd_setdamagetohealthdifference(void);
static void Cmd_setroom(void);
static void Cmd_tryswapabilities(void);
static void Cmd_tryimprison(void);
static void Cmd_setstealthrock(void);
static void Cmd_setuserstatus3(void);
static void Cmd_assistattackselect(void);
static void Cmd_trysetmagiccoat(void);
static void Cmd_trysetsnatch(void);
static void Cmd_trygetintimidatetarget(void);
static void Cmd_switchoutabilities(void);
static void Cmd_jumpifhasnohp(void);
static void Cmd_getsecretpowereffect(void);
static void Cmd_pickup(void);
static void Cmd_docastformchangeanimation(void);
static void Cmd_trycastformdatachange(void);
static void Cmd_settypebasedhalvers(void);
static void Cmd_jumpifsubstituteblocks(void);
static void Cmd_tryrecycleitem(void);
static void Cmd_settypetoterrain(void);
static void Cmd_pursuitrelated(void);
static void Cmd_snatchsetbattlers(void);
static void Cmd_removelightscreenreflect(void);
static void Cmd_handleballthrow(void);
static void Cmd_givecaughtmon(void);
static void Cmd_trysetcaughtmondexflags(void);
static void Cmd_displaydexinfo(void);
static void Cmd_trygivecaughtmonnick(void);
static void Cmd_subattackerhpbydmg(void);
static void Cmd_removeattackerstatus1(void);
static void Cmd_finishaction(void);
static void Cmd_finishturn(void);
static void Cmd_trainerslideout(void);
static void Cmd_settelekinesis(void);
static void Cmd_swapstatstages(void);
static void Cmd_averagestats(void);
static void Cmd_jumpifoppositegenders(void);
static void Cmd_trygetbaddreamstarget(void);
static void Cmd_tryworryseed(void);
static void Cmd_metalburstdamagecalculator(void);

void (* const gBattleScriptingCommandsTable[])(void) =
{
	Cmd_attackcanceler, // 0x0
	Cmd_accuracycheck, // 0x1
	Cmd_attackstring, // 0x2
	Cmd_ppreduce, // 0x3
	Cmd_critcalc, // 0x4
	Cmd_damagecalc, // 0x5
	Cmd_typecalc, // 0x6
	Cmd_adjustdamage, // 0x7
	Cmd_multihitresultmessage, // 0x8
	Cmd_attackanimation, // 0x9
	Cmd_waitanimation, // 0xA
	Cmd_healthbarupdate, // 0xB
	Cmd_datahpupdate, // 0xC
	Cmd_critmessage, // 0xD
	Cmd_effectivenesssound, // 0xE
	Cmd_resultmessage, // 0xF
	Cmd_printstring, // 0x10
	Cmd_printselectionstring, // 0x11
	Cmd_waitmessage, // 0x12
	Cmd_printfromtable, // 0x13
	Cmd_printselectionstringfromtable, // 0x14
	Cmd_seteffectwithchance, // 0x15
	Cmd_seteffectprimary, // 0x16
	Cmd_seteffectsecondary, // 0x17
	Cmd_clearstatusfromeffect, // 0x18
	Cmd_tryfaintmon, // 0x19
	Cmd_dofaintanimation, // 0x1A
	Cmd_cleareffectsonfaint, // 0x1B
	Cmd_jumpifstatus, // 0x1C
	Cmd_jumpifstatus2, // 0x1D
	Cmd_jumpifability, // 0x1E
	Cmd_jumpifsideaffecting, // 0x1F
	Cmd_jumpifstat, // 0x20
	Cmd_jumpifstatus3condition, // 0x21
	Cmd_jumpbasedontype, // 0x22
	Cmd_getexp, // 0x23
	atk24, // 0x24
	Cmd_movevaluescleanup, // 0x25
	Cmd_setmultihit, // 0x26
	Cmd_decrementmultihit, // 0x27
	Cmd_goto, // 0x28
	Cmd_jumpifbyte, // 0x29
	Cmd_jumpifhalfword, // 0x2A
	Cmd_jumpifword, // 0x2B
	Cmd_jumpifarrayequal, // 0x2C
	Cmd_jumpifarraynotequal, // 0x2D
	Cmd_setbyte, // 0x2E
	Cmd_addbyte, // 0x2F
	Cmd_subbyte, // 0x30
	Cmd_copyarray, // 0x31
	Cmd_copyarraywithindex, // 0x32
	Cmd_orbyte, // 0x33
	Cmd_orhalfword, // 0x34
	Cmd_orword, // 0x35
	Cmd_bicbyte, // 0x36
	Cmd_bichalfword, // 0x37
	Cmd_bicword, // 0x38
	Cmd_pause, // 0x39
	Cmd_waitstate, // 0x3A
	Cmd_update, // 0x3B
	Cmd_return, // 0x3C
	Cmd_end, // 0x3D
	Cmd_end2, // 0x3E
	Cmd_end3, // 0x3F
	Cmd_jumpifaffectedbyprotect, // 0x40
	Cmd_call, // 0x41
	Cmd_setroost, // 0x42
	Cmd_jumpifabilitypresent, // 0x43
	Cmd_endselectionscript, // 0x44
	Cmd_playanimation, // 0x45
	Cmd_playanimation2, // 0x46
	Cmd_setgraphicalstatchangevalues, // 0x47
	Cmd_playstatchangeanimation, // 0x48
	Cmd_moveend, // 0x49
	Cmd_sethealblock, // 0x4A
	Cmd_returnatktoball, // 0x4B
	Cmd_getswitchedmondata, // 0x4C
	Cmd_switchindataupdate, // 0x4D
	Cmd_switchinanim, // 0x4E
	Cmd_jumpifcantswitch, // 0x4F
	Cmd_openpartyscreen, // 0x50
	Cmd_switchhandleorder, // 0x51
	Cmd_switchineffects, // 0x52
	Cmd_trainerslidein, // 0x53
	Cmd_playse, // 0x54
	Cmd_fanfare, // 0x55
	Cmd_playfaintcry, // 0x56
	atk57, // 0x57
	Cmd_returntoball, // 0x58
	Cmd_handlelearnnewmove, // 0x59
	Cmd_yesnoboxlearnmove, // 0x5A
	Cmd_yesnoboxstoplearningmove, // 0x5B
	Cmd_hitanimation, // 0x5C
	Cmd_getmoneyreward, // 0x5D
	atk5E, // 0x5E
	Cmd_swapattackerwithtarget, // 0x5F
	Cmd_incrementgamestat, // 0x60
	Cmd_drawpartystatussummary, // 0x61
	Cmd_hidepartystatussummary, // 0x62
	Cmd_jumptocalledmove, // 0x63
	Cmd_statusanimation, // 0x64
	Cmd_status2animation, // 0x65
	Cmd_chosenstatusanimation, // 0x66
	Cmd_yesnobox, // 0x67
	Cmd_cancelallactions, // 0x68
	Cmd_setgravity, // 0x69
	Cmd_removeitem, // 0x6A
	Cmd_atknameinbuff1, // 0x6B
	Cmd_drawlvlupbox, // 0x6C
	Cmd_resetsentmonsvalue, // 0x6D
	Cmd_setatktoplayer0, // 0x6E
	Cmd_makevisible, // 0x6F
	Cmd_recordability, // 0x70
	Cmd_buffermovetolearn, // 0x71
	Cmd_jumpifplayerran, // 0x72
	Cmd_hpthresholds, // 0x73
	Cmd_hpthresholds2, // 0x74
	Cmd_useitemonopponent, // 0x75
	Cmd_various, // 0x76
	Cmd_setprotectlike, // 0x77
	Cmd_faintifabilitynotdamp, // 0x78
	Cmd_setatkhptozero, // 0x79
	Cmd_jumpifnexttargetvalid, // 0x7A
	Cmd_tryhealhalfhealth, // 0x7B
	Cmd_trymirrormove, // 0x7C
	Cmd_setrain, // 0x7D
	Cmd_setreflect, // 0x7E
	Cmd_setseeded, // 0x7F
	Cmd_manipulatedamage, // 0x80
	Cmd_trysetrest, // 0x81
	Cmd_jumpifnotfirstturn, // 0x82
	Cmd_setmiracleeye, // 0x83
	Cmd_jumpifcantmakeasleep, // 0x84
	Cmd_stockpile, // 0x85
	Cmd_stockpiletobasedamage, // 0x86
	Cmd_stockpiletohpheal, // 0x87
	Cmd_setdrainedhp, // 0x88
	Cmd_statbuffchange, // 0x89
	Cmd_normalisebuffs, // 0x8A
	Cmd_setbide, // 0x8B
	Cmd_confuseifrepeatingattackends, // 0x8C
	Cmd_setmultihitcounter, // 0x8D
	Cmd_initmultihitstring, // 0x8E
	Cmd_forcerandomswitch, // 0x8F
	Cmd_tryconversiontypechange, // 0x90
	Cmd_givepaydaymoney, // 0x91
	Cmd_setlightscreen, // 0x92
	Cmd_tryKO, // 0x93
	Cmd_damagetohalftargethp, // 0x94
	Cmd_setsandstorm, // 0x95
	Cmd_weatherdamage, // 0x96
	Cmd_tryinfatuating, // 0x97
	Cmd_updatestatusicon, // 0x98
	Cmd_setmist, // 0x99
	Cmd_setfocusenergy, // 0x9A
	Cmd_transformdataexecution, // 0x9B
	Cmd_setsubstitute, // 0x9C
	Cmd_mimicattackcopy, // 0x9D
	Cmd_metronome, // 0x9E
	Cmd_dmgtolevel, // 0x9F
	Cmd_psywavedamageeffect, // 0xA0
	Cmd_counterdamagecalculator, // 0xA1
	Cmd_mirrorcoatdamagecalculator, // 0xA2
	Cmd_disablelastusedattack, // 0xA3
	Cmd_trysetencore, // 0xA4
	Cmd_painsplitdmgcalc, // 0xA5
	Cmd_settypetorandomresistance, // 0xA6
	Cmd_setalwayshitflag, // 0xA7
	Cmd_copymovepermanently, // 0xA8
	Cmd_trychoosesleeptalkmove, // 0xA9
	Cmd_setdestinybond, // 0xAA
	Cmd_trysetdestinybondtohappen, // 0xAB
	Cmd_settailwind, // 0xAC
	Cmd_tryspiteppreduce, // 0xAD
	Cmd_healpartystatus, // 0xAE
	Cmd_cursetarget, // 0xAF
	Cmd_trysetspikes, // 0xB0
	Cmd_setforesight, // 0xB1
	Cmd_trysetperishsong, // 0xB2
	Cmd_handlerollout, // 0xB3
	Cmd_jumpifconfusedandstatmaxed, // 0xB4
	Cmd_handlefurycutter, // 0xB5
	Cmd_setembargo, // 0xB6
	Cmd_presentdamagecalculation, // 0xB7
	Cmd_setsafeguard, // 0xB8
	Cmd_magnitudedamagecalculation, // 0xB9
	Cmd_jumpifnopursuitswitchdmg, // 0xBA
	Cmd_setsunny, // 0xBB
	Cmd_maxattackhalvehp, // 0xBC
	Cmd_copyfoestats, // 0xBD
	Cmd_rapidspinfree, // 0xBE
	Cmd_setdefensecurlbit, // 0xBF
	Cmd_recoverbasedonsunlight, // 0xC0
	Cmd_setstickyweb, // 0xC1
	Cmd_selectfirstvalidtarget, // 0xC2
	Cmd_trysetfutureattack, // 0xC3
	Cmd_trydobeatup, // 0xC4
	Cmd_setsemiinvulnerablebit, // 0xC5
	Cmd_clearsemiinvulnerablebit, // 0xC6
	Cmd_setminimize, // 0xC7
	Cmd_sethail, // 0xC8
	Cmd_jumpifattackandspecialattackcannotfall, // 0xC9
	Cmd_setforcedtarget, // 0xCA
	Cmd_setcharge, // 0xCB
	Cmd_callterrainattack, // 0xCC
	Cmd_cureifburnedparalysedorpoisoned, // 0xCD
	Cmd_settorment, // 0xCE
	Cmd_jumpifnodamage, // 0xCF
	Cmd_settaunt, // 0xD0
	Cmd_trysethelpinghand, // 0xD1
	Cmd_tryswapitems, // 0xD2
	Cmd_trycopyability, // 0xD3
	Cmd_trywish, // 0xD4
	Cmd_settoxicspikes, // 0xD5
	Cmd_setgastroacid, // 0xD6
	Cmd_setyawn, // 0xD7
	Cmd_setdamagetohealthdifference, // 0xD8
	Cmd_setroom, // 0xD9
	Cmd_tryswapabilities, // 0xDA
	Cmd_tryimprison, // 0xDB
	Cmd_setstealthrock, // 0xDC
	Cmd_setuserstatus3, // 0xDD
	Cmd_assistattackselect, // 0xDE
	Cmd_trysetmagiccoat, // 0xDF
	Cmd_trysetsnatch, // 0xE0
	Cmd_trygetintimidatetarget, // 0xE1
	Cmd_switchoutabilities, // 0xE2
	Cmd_jumpifhasnohp, // 0xE3
	Cmd_getsecretpowereffect, // 0xE4
	Cmd_pickup, // 0xE5
	Cmd_docastformchangeanimation, // 0xE6
	Cmd_trycastformdatachange, // 0xE7
	Cmd_settypebasedhalvers, // 0xE8
	Cmd_jumpifsubstituteblocks, // 0xE9
	Cmd_tryrecycleitem, // 0xEA
	Cmd_settypetoterrain, // 0xEB
	Cmd_pursuitrelated, // 0xEC
	Cmd_snatchsetbattlers, // 0xED
	Cmd_removelightscreenreflect, // 0xEE
	Cmd_handleballthrow, // 0xEF
	Cmd_givecaughtmon, // 0xF0
	Cmd_trysetcaughtmondexflags, // 0xF1
	Cmd_displaydexinfo, // 0xF2
	Cmd_trygivecaughtmonnick, // 0xF3
	Cmd_subattackerhpbydmg, // 0xF4
	Cmd_removeattackerstatus1, // 0xF5
	Cmd_finishaction, // 0xF6
	Cmd_finishturn, // 0xF7
	Cmd_trainerslideout, // 0xF8
	Cmd_settelekinesis, // 0xF9
	Cmd_swapstatstages, // 0xFA
	Cmd_averagestats, // 0xFB
	Cmd_jumpifoppositegenders, // 0xFC
	Cmd_trygetbaddreamstarget, // 0xFD
	Cmd_tryworryseed, // 0xFE
	Cmd_metalburstdamagecalculator, // 0xFF
};

struct StatFractions
{
    u8 dividend;
    u8 divisor;
};

static const struct StatFractions sAccuracyStageRatios[] =
{
    { 33, 100}, // -6
    { 36, 100}, // -5
    { 43, 100}, // -4
    { 50, 100}, // -3
    { 60, 100}, // -2
    { 75, 100}, // -1
    {  1,   1}, //  0
    {133, 100}, // +1
    {166, 100}, // +2
    {  2,   1}, // +3
    {233, 100}, // +4
    {133,  50}, // +5
    {  3,   1}, // +6
};

static const u32 sStatusFlagsForMoveEffects[NUM_MOVE_EFFECTS] =
{
    [MOVE_EFFECT_SLEEP]          = STATUS1_SLEEP,
    [MOVE_EFFECT_POISON]         = STATUS1_POISON,
    [MOVE_EFFECT_BURN]           = STATUS1_BURN,
    [MOVE_EFFECT_FREEZE]         = STATUS1_FREEZE,
    [MOVE_EFFECT_PARALYSIS]      = STATUS1_PARALYSIS,
    [MOVE_EFFECT_TOXIC]          = STATUS1_TOXIC_POISON,
    [MOVE_EFFECT_CONFUSION]      = STATUS2_CONFUSION,
    [MOVE_EFFECT_FLINCH]         = STATUS2_FLINCHED,
    [MOVE_EFFECT_UPROAR]         = STATUS2_UPROAR,
    [MOVE_EFFECT_CHARGING]       = STATUS2_MULTIPLETURNS,
    [MOVE_EFFECT_WRAP]           = STATUS2_WRAPPED,
    [MOVE_EFFECT_RECHARGE]       = STATUS2_RECHARGE,
    [MOVE_EFFECT_PREVENT_ESCAPE] = STATUS2_ESCAPE_PREVENTION,
    [MOVE_EFFECT_NIGHTMARE]      = STATUS2_NIGHTMARE,
    [MOVE_EFFECT_THRASH]         = STATUS2_LOCK_CONFUSE,
};

static const u8* const sMoveEffectBS_Ptrs[] =
{
    [MOVE_EFFECT_SLEEP] = BattleScript_MoveEffectSleep,
    [MOVE_EFFECT_POISON] = BattleScript_MoveEffectPoison,
    [MOVE_EFFECT_BURN] = BattleScript_MoveEffectBurn,
    [MOVE_EFFECT_FREEZE] = BattleScript_MoveEffectFreeze,
    [MOVE_EFFECT_PARALYSIS] = BattleScript_MoveEffectParalysis,
    [MOVE_EFFECT_TOXIC] = BattleScript_MoveEffectToxic,
    [MOVE_EFFECT_CONFUSION] = BattleScript_MoveEffectConfusion,
    [MOVE_EFFECT_UPROAR] = BattleScript_MoveEffectUproar,
    [MOVE_EFFECT_PAYDAY] = BattleScript_MoveEffectPayDay,
    [MOVE_EFFECT_WRAP] = BattleScript_MoveEffectWrap,
    [MOVE_EFFECT_RECOIL_25] = BattleScript_MoveEffectRecoil,
    [MOVE_EFFECT_RECOIL_33] = BattleScript_MoveEffectRecoil,
};

static const struct WindowTemplate sUnusedWinTemplate = {0, 1, 3, 7, 0xF, 0x1F, 0x3F};

static const u16 sUnknown_0831C2C8[] = INCBIN_U16("graphics/battle_interface/unk_battlebox.gbapal");
static const u32 sUnknown_0831C2E8[] = INCBIN_U32("graphics/battle_interface/unk_battlebox.4bpp.lz");

#define MON_ICON_LVLUP_BOX_TAG      0xD75A

static const struct OamData sOamData_MonIconOnLvlUpBox =
{
    .y = 0,
    .affineMode = ST_OAM_AFFINE_OFF,
    .objMode = ST_OAM_OBJ_NORMAL,
    .mosaic = 0,
    .bpp = ST_OAM_4BPP,
    .shape = SPRITE_SHAPE(32x32),
    .x = 0,
    .matrixNum = 0,
    .size = SPRITE_SIZE(32x32),
    .tileNum = 0,
    .priority = 0,
    .paletteNum = 0,
    .affineParam = 0,
};

static const struct SpriteTemplate sSpriteTemplate_MonIconOnLvlUpBox =
{
    .tileTag = MON_ICON_LVLUP_BOX_TAG,
    .paletteTag = MON_ICON_LVLUP_BOX_TAG,
    .oam = &sOamData_MonIconOnLvlUpBox,
    .anims = gDummySpriteAnimTable,
    .images = NULL,
    .affineAnims = gDummySpriteAffineAnimTable,
    .callback = SpriteCB_MonIconOnLvlUpBox
};

static const u16 sProtectSuccessRates[] = {USHRT_MAX, USHRT_MAX / 2, USHRT_MAX / 4, USHRT_MAX / 8};

#define FORBIDDEN_MIMIC         0x1
#define FORBIDDEN_METRONOME     0x2
#define FORBIDDEN_ASSIST        0x4
#define FORBIDDEN_COPYCAT       0x8
#define FORBIDDEN_SLEEP_TALK    0x10

#define FORBIDDEN_INSTRUCT_END 0xFFFF

static const u8 sForbiddenMoves[MOVES_COUNT] =
{
    [MOVE_NONE] = 0xFF, // Can't use a non-move lol
    [MOVE_STRUGGLE] = 0xFF, // Neither Struggle
    [MOVE_AFTER_YOU] = FORBIDDEN_METRONOME,
    [MOVE_ASSIST] = FORBIDDEN_METRONOME | FORBIDDEN_ASSIST | FORBIDDEN_COPYCAT | FORBIDDEN_SLEEP_TALK,
    [MOVE_BANEFUL_BUNKER] = FORBIDDEN_METRONOME | FORBIDDEN_ASSIST | FORBIDDEN_COPYCAT,
    [MOVE_BEAK_BLAST] = FORBIDDEN_METRONOME | FORBIDDEN_ASSIST | FORBIDDEN_COPYCAT | FORBIDDEN_SLEEP_TALK,
    [MOVE_BELCH] = FORBIDDEN_METRONOME | FORBIDDEN_ASSIST | FORBIDDEN_COPYCAT | FORBIDDEN_SLEEP_TALK,
    [MOVE_BESTOW] = FORBIDDEN_METRONOME | FORBIDDEN_ASSIST | FORBIDDEN_COPYCAT,
    [MOVE_BIDE] = FORBIDDEN_SLEEP_TALK,
    [MOVE_CELEBRATE] = FORBIDDEN_METRONOME | FORBIDDEN_ASSIST | FORBIDDEN_COPYCAT | FORBIDDEN_SLEEP_TALK,
    [MOVE_CHATTER] = FORBIDDEN_METRONOME | FORBIDDEN_ASSIST | FORBIDDEN_COPYCAT | FORBIDDEN_MIMIC | FORBIDDEN_SLEEP_TALK,
    [MOVE_CIRCLE_THROW] = FORBIDDEN_ASSIST | FORBIDDEN_COPYCAT,
    [MOVE_COPYCAT] = FORBIDDEN_METRONOME | FORBIDDEN_ASSIST | FORBIDDEN_COPYCAT | FORBIDDEN_SLEEP_TALK,
    [MOVE_COUNTER] = FORBIDDEN_METRONOME | FORBIDDEN_ASSIST | FORBIDDEN_COPYCAT,
    [MOVE_COVET] = FORBIDDEN_METRONOME | FORBIDDEN_ASSIST | FORBIDDEN_COPYCAT,
    [MOVE_CRAFTY_SHIELD] = FORBIDDEN_METRONOME | FORBIDDEN_ASSIST | FORBIDDEN_COPYCAT,
    [MOVE_DESTINY_BOND] = FORBIDDEN_METRONOME | FORBIDDEN_ASSIST | FORBIDDEN_COPYCAT,
    [MOVE_DETECT] = FORBIDDEN_METRONOME | FORBIDDEN_ASSIST | FORBIDDEN_COPYCAT,
    [MOVE_DIG] = FORBIDDEN_ASSIST,
    [MOVE_DIVE] = FORBIDDEN_ASSIST,
    [MOVE_DRAGON_TAIL] = FORBIDDEN_ASSIST | FORBIDDEN_COPYCAT,
    [MOVE_DIAMOND_STORM] = FORBIDDEN_METRONOME,
    [MOVE_ENDURE] = FORBIDDEN_METRONOME | FORBIDDEN_ASSIST | FORBIDDEN_COPYCAT,
    [MOVE_FEINT] = FORBIDDEN_METRONOME | FORBIDDEN_ASSIST | FORBIDDEN_COPYCAT,
    [MOVE_FLEUR_CANNON] = FORBIDDEN_METRONOME,
    [MOVE_FLY] = FORBIDDEN_ASSIST,
    [MOVE_FOCUS_PUNCH] = FORBIDDEN_METRONOME | FORBIDDEN_ASSIST | FORBIDDEN_COPYCAT | FORBIDDEN_SLEEP_TALK,
    [MOVE_FOLLOW_ME] = FORBIDDEN_METRONOME | FORBIDDEN_ASSIST | FORBIDDEN_COPYCAT,
    [MOVE_FREEZE_SHOCK] = FORBIDDEN_METRONOME,
    [MOVE_HELPING_HAND] = FORBIDDEN_METRONOME | FORBIDDEN_ASSIST | FORBIDDEN_COPYCAT,
    [MOVE_HOLD_HANDS] = FORBIDDEN_METRONOME | FORBIDDEN_ASSIST | FORBIDDEN_COPYCAT | FORBIDDEN_SLEEP_TALK,
    [MOVE_HYPERSPACE_FURY] = FORBIDDEN_METRONOME,
    [MOVE_HYPERSPACE_HOLE] = FORBIDDEN_METRONOME,
    [MOVE_ICE_BURN] = FORBIDDEN_METRONOME,
    [MOVE_INSTRUCT] = FORBIDDEN_METRONOME,
    [MOVE_KINGS_SHIELD] = FORBIDDEN_METRONOME | FORBIDDEN_ASSIST | FORBIDDEN_COPYCAT,
    [MOVE_LIGHT_OF_RUIN] = FORBIDDEN_METRONOME,
    [MOVE_MAT_BLOCK] = FORBIDDEN_METRONOME | FORBIDDEN_ASSIST | FORBIDDEN_COPYCAT,
    [MOVE_ME_FIRST] = FORBIDDEN_METRONOME | FORBIDDEN_ASSIST | FORBIDDEN_COPYCAT | FORBIDDEN_SLEEP_TALK,
    [MOVE_METRONOME] = FORBIDDEN_METRONOME | FORBIDDEN_ASSIST | FORBIDDEN_COPYCAT | FORBIDDEN_SLEEP_TALK,
    [MOVE_MIMIC] = FORBIDDEN_METRONOME | FORBIDDEN_ASSIST | FORBIDDEN_COPYCAT | FORBIDDEN_MIMIC | FORBIDDEN_SLEEP_TALK,
    [MOVE_MIRROR_COAT] = FORBIDDEN_METRONOME | FORBIDDEN_ASSIST | FORBIDDEN_COPYCAT,
    [MOVE_MIRROR_MOVE] = FORBIDDEN_METRONOME | FORBIDDEN_ASSIST | FORBIDDEN_COPYCAT | FORBIDDEN_SLEEP_TALK,
    [MOVE_NATURE_POWER] = FORBIDDEN_METRONOME | FORBIDDEN_ASSIST | FORBIDDEN_COPYCAT | FORBIDDEN_SLEEP_TALK,
    [MOVE_ORIGIN_PULSE] = FORBIDDEN_METRONOME,
    [MOVE_PRECIPICE_BLADES] = FORBIDDEN_METRONOME,
    [MOVE_PROTECT] = FORBIDDEN_METRONOME | FORBIDDEN_ASSIST | FORBIDDEN_COPYCAT,
    [MOVE_QUASH] = FORBIDDEN_METRONOME,
    [MOVE_QUICK_GUARD] = FORBIDDEN_METRONOME,
    [MOVE_RAGE_POWDER] = FORBIDDEN_METRONOME | FORBIDDEN_ASSIST | FORBIDDEN_COPYCAT,
    [MOVE_RELIC_SONG] = FORBIDDEN_METRONOME,
    [MOVE_ROAR] = FORBIDDEN_ASSIST | FORBIDDEN_COPYCAT,
    [MOVE_SECRET_SWORD] = FORBIDDEN_METRONOME,
    [MOVE_SHELL_TRAP] = FORBIDDEN_METRONOME | FORBIDDEN_ASSIST | FORBIDDEN_COPYCAT | FORBIDDEN_SLEEP_TALK,
    [MOVE_SKETCH] = FORBIDDEN_METRONOME | FORBIDDEN_ASSIST | FORBIDDEN_COPYCAT | FORBIDDEN_SLEEP_TALK,
    [MOVE_SLEEP_TALK] = FORBIDDEN_METRONOME | FORBIDDEN_ASSIST | FORBIDDEN_COPYCAT | FORBIDDEN_SLEEP_TALK,
    [MOVE_SNARL] = FORBIDDEN_METRONOME,
    [MOVE_SNATCH] = FORBIDDEN_METRONOME | FORBIDDEN_ASSIST | FORBIDDEN_COPYCAT,
    [MOVE_SNORE] = FORBIDDEN_METRONOME,
    [MOVE_SPECTRAL_THIEF] = FORBIDDEN_METRONOME,
    [MOVE_SPIKY_SHIELD] = FORBIDDEN_METRONOME | FORBIDDEN_ASSIST | FORBIDDEN_COPYCAT,
    [MOVE_SPOTLIGHT] = FORBIDDEN_METRONOME | FORBIDDEN_ASSIST,
    [MOVE_STEAM_ERUPTION] = FORBIDDEN_METRONOME,
    [MOVE_SWITCHEROO] = FORBIDDEN_METRONOME | FORBIDDEN_ASSIST | FORBIDDEN_COPYCAT,
    [MOVE_TECHNO_BLAST] = FORBIDDEN_METRONOME,
    [MOVE_THIEF] = FORBIDDEN_METRONOME | FORBIDDEN_ASSIST | FORBIDDEN_COPYCAT,
    [MOVE_THOUSAND_ARROWS] = FORBIDDEN_METRONOME,
    [MOVE_THOUSAND_WAVES] = FORBIDDEN_METRONOME,
    [MOVE_TRANSFORM] = FORBIDDEN_METRONOME | FORBIDDEN_ASSIST | FORBIDDEN_COPYCAT | FORBIDDEN_MIMIC,
    [MOVE_TRICK] = FORBIDDEN_METRONOME | FORBIDDEN_ASSIST | FORBIDDEN_COPYCAT,
    [MOVE_V_CREATE] = FORBIDDEN_METRONOME,
    [MOVE_WIDE_GUARD] = FORBIDDEN_METRONOME,
    [MOVE_WHIRLWIND] = FORBIDDEN_ASSIST | FORBIDDEN_COPYCAT,
    [MOVE_UPROAR] = FORBIDDEN_SLEEP_TALK,
};

static const u16 sMoveEffectsForbiddenToInstruct[] =
{
    EFFECT_ASSIST,
    //EFFECT_BEAK_BLAST,
    EFFECT_BIDE,
    EFFECT_FOCUS_PUNCH,
    //EFFECT_GEOMANCY,
    EFFECT_INSTRUCT,
    EFFECT_ME_FIRST,
    EFFECT_METRONOME,
    EFFECT_MIRROR_MOVE,
    EFFECT_NATURE_POWER,
    EFFECT_RECHARGE,
    EFFECT_SEMI_INVULNERABLE,
    //EFFECT_SHELL_TRAP,
    EFFECT_SKETCH,
    //EFFECT_SKY_DROP,
    EFFECT_SKULL_BASH,
    EFFECT_SLEEP_TALK,
    EFFECT_SOLARBEAM,
    EFFECT_TRANSFORM,
    EFFECT_TWO_TURNS_ATTACK,
    FORBIDDEN_INSTRUCT_END
};

static const u16 sNaturePowerMoves[] =
{
    [BATTLE_TERRAIN_GRASS]      = MOVE_STUN_SPORE,
    [BATTLE_TERRAIN_LONG_GRASS] = MOVE_RAZOR_LEAF,
    [BATTLE_TERRAIN_SAND]       = MOVE_EARTHQUAKE,
    [BATTLE_TERRAIN_UNDERWATER] = MOVE_HYDRO_PUMP,
    [BATTLE_TERRAIN_WATER]      = MOVE_SURF,
    [BATTLE_TERRAIN_POND]       = MOVE_BUBBLE_BEAM,
    [BATTLE_TERRAIN_MOUNTAIN]   = MOVE_ROCK_SLIDE,
    [BATTLE_TERRAIN_CAVE]       = MOVE_SHADOW_BALL,
    [BATTLE_TERRAIN_BUILDING]   = MOVE_SWIFT,
    [BATTLE_TERRAIN_PLAIN]      = MOVE_SWIFT
};

static const u16 sPickupItems[] =
{
    ITEM_POTION,
    ITEM_ANTIDOTE,
    ITEM_SUPER_POTION,
    ITEM_GREAT_BALL,
    ITEM_REPEL,
    ITEM_ESCAPE_ROPE,
    ITEM_X_ATTACK,
    ITEM_FULL_HEAL,
    ITEM_ULTRA_BALL,
    ITEM_HYPER_POTION,
    ITEM_RARE_CANDY,
    ITEM_PROTEIN,
    ITEM_REVIVE,
    ITEM_HP_UP,
    ITEM_FULL_RESTORE,
    ITEM_MAX_REVIVE,
    ITEM_PP_UP,
    ITEM_MAX_ELIXIR,
};

static const u16 sRarePickupItems[] =
{
    ITEM_HYPER_POTION,
    ITEM_NUGGET,
    ITEM_KINGS_ROCK,
    ITEM_FULL_RESTORE,
    ITEM_ETHER,
    ITEM_WHITE_HERB,
    ITEM_TM44_REST,
    ITEM_ELIXIR,
    ITEM_TM01_FOCUS_PUNCH,
    ITEM_LEFTOVERS,
    ITEM_TM26_EARTHQUAKE,
};

static const u8 sPickupProbabilities[] =
{
    30, 40, 50, 60, 70, 80, 90, 94, 98
};

static const u8 sTerrainToType[] =
{
    [BATTLE_TERRAIN_GRASS]      = TYPE_GRASS,
    [BATTLE_TERRAIN_LONG_GRASS] = TYPE_GRASS,
    [BATTLE_TERRAIN_SAND]       = TYPE_GROUND,
    [BATTLE_TERRAIN_UNDERWATER] = TYPE_WATER,
    [BATTLE_TERRAIN_WATER]      = TYPE_WATER,
    [BATTLE_TERRAIN_POND]       = TYPE_WATER,
    [BATTLE_TERRAIN_MOUNTAIN]   = TYPE_ROCK,
    [BATTLE_TERRAIN_CAVE]       = TYPE_ROCK,
    [BATTLE_TERRAIN_BUILDING]   = TYPE_NORMAL,
    [BATTLE_TERRAIN_PLAIN]      = TYPE_NORMAL,
};

// - ITEM_ULTRA_BALL skips Master Ball and ITEM_NONE
static const u8 sBallCatchBonuses[] =
{
    [ITEM_ULTRA_BALL - ITEM_ULTRA_BALL]  = 20,
    [ITEM_GREAT_BALL - ITEM_ULTRA_BALL]  = 15,
    [ITEM_POKE_BALL - ITEM_ULTRA_BALL]   = 10,
    [ITEM_SAFARI_BALL - ITEM_ULTRA_BALL] = 15
};

// In Battle Palace, moves are chosen based on the pokemons nature rather than by the player
// Moves are grouped into "Attack", "Defense", or "Support" (see PALACE_MOVE_GROUP_*)
// Each nature has a certain percent chance of selecting a move from a particular group
// and a separate percent chance for each group when below 50% HP
// The table below doesn't list percentages for Support because you can subtract the other two
// Support percentages are listed in comments off to the side instead
#define PALACE_STYLE(atk, def, atkLow, defLow) {atk, atk + def, atkLow, atkLow + defLow}

const ALIGNED(4) u8 gBattlePalaceNatureToMoveGroupLikelihood[NUM_NATURES][4] =
{
    [NATURE_HARDY]   = PALACE_STYLE(61,  7, 61,  7), // 32% support >= 50% HP, 32% support < 50% HP
    [NATURE_LONELY]  = PALACE_STYLE(20, 25, 84,  8), // 55%,  8%
    [NATURE_BRAVE]   = PALACE_STYLE(70, 15, 32, 60), // 15%,  8%
    [NATURE_ADAMANT] = PALACE_STYLE(38, 31, 70, 15), // 31%, 15%
    [NATURE_NAUGHTY] = PALACE_STYLE(20, 70, 70, 22), // 10%,  8%
    [NATURE_BOLD]    = PALACE_STYLE(30, 20, 32, 58), // 50%, 10%
    [NATURE_DOCILE]  = PALACE_STYLE(56, 22, 56, 22), // 22%, 22%
    [NATURE_RELAXED] = PALACE_STYLE(25, 15, 75, 15), // 60%, 10%
    [NATURE_IMPISH]  = PALACE_STYLE(69,  6, 28, 55), // 25%, 17%
    [NATURE_LAX]     = PALACE_STYLE(35, 10, 29,  6), // 55%, 65%
    [NATURE_TIMID]   = PALACE_STYLE(62, 10, 30, 20), // 28%, 50%
    [NATURE_HASTY]   = PALACE_STYLE(58, 37, 88,  6), //  5%,  6%
    [NATURE_SERIOUS] = PALACE_STYLE(34, 11, 29, 11), // 55%, 60%
    [NATURE_JOLLY]   = PALACE_STYLE(35,  5, 35, 60), // 60%,  5%
    [NATURE_NAIVE]   = PALACE_STYLE(56, 22, 56, 22), // 22%, 22%
    [NATURE_MODEST]  = PALACE_STYLE(35, 45, 34, 60), // 20%,  6%
    [NATURE_MILD]    = PALACE_STYLE(44, 50, 34,  6), //  6%, 60%
    [NATURE_QUIET]   = PALACE_STYLE(56, 22, 56, 22), // 22%, 22%
    [NATURE_BASHFUL] = PALACE_STYLE(30, 58, 30, 58), // 12%, 12%
    [NATURE_RASH]    = PALACE_STYLE(30, 13, 27,  6), // 57%, 67%
    [NATURE_CALM]    = PALACE_STYLE(40, 50, 25, 62), // 10%, 13%
    [NATURE_GENTLE]  = PALACE_STYLE(18, 70, 90,  5), // 12%,  5%
    [NATURE_SASSY]   = PALACE_STYLE(88,  6, 22, 20), //  6%, 58%
    [NATURE_CAREFUL] = PALACE_STYLE(42, 50, 42,  5), //  8%, 53%
    [NATURE_QUIRKY]  = PALACE_STYLE(56, 22, 56, 22)  // 22%, 22%
};

// Indices into gBattlePalaceFlavorTextTable
static const u8 sBattlePalaceNatureToFlavorTextId[NUM_NATURES] =
{
    [NATURE_HARDY]   = 3,
    [NATURE_LONELY]  = 0,
    [NATURE_BRAVE]   = 1,
    [NATURE_ADAMANT] = 0,
    [NATURE_NAUGHTY] = 0,
    [NATURE_BOLD]    = 1,
    [NATURE_DOCILE]  = 3,
    [NATURE_RELAXED] = 0,
    [NATURE_IMPISH]  = 1,
    [NATURE_LAX]     = 2,
    [NATURE_TIMID]   = 2,
    [NATURE_HASTY]   = 0,
    [NATURE_SERIOUS] = 3,
    [NATURE_JOLLY]   = 1,
    [NATURE_NAIVE]   = 3,
    [NATURE_MODEST]  = 1,
    [NATURE_MILD]    = 2,
    [NATURE_QUIET]   = 3,
    [NATURE_BASHFUL] = 3,
    [NATURE_RASH]    = 2,
    [NATURE_CALM]    = 1,
    [NATURE_GENTLE]  = 0,
    [NATURE_SASSY]   = 2,
    [NATURE_CAREFUL] = 2,
    [NATURE_QUIRKY]  = 3,
};

bool32 IsBattlerProtected(u8 battlerId, u16 move)
{
    if (!(gBattleMoves[move].flags & FLAG_PROTECT_AFFECTED))
        return FALSE;
    else if (gBattleMoves[move].effect == MOVE_EFFECT_FEINT)
        return FALSE;
    else if (gProtectStructs[battlerId].protected)
        return TRUE;
    else if (gSideStatuses[GetBattlerSide(battlerId)] & SIDE_STATUS_WIDE_GUARD
             && gBattleMoves[move].target & (MOVE_TARGET_BOTH | MOVE_TARGET_FOES_AND_ALLY))
        return TRUE;
    else if (gProtectStructs[battlerId].banefulBunkered)
        return TRUE;
    else if (gProtectStructs[battlerId].spikyShielded)
        return TRUE;
    else if (gProtectStructs[battlerId].kingsShielded && gBattleMoves[move].power != 0)
        return TRUE;
    else if (gSideStatuses[GetBattlerSide(battlerId)] & SIDE_STATUS_QUICK_GUARD
             && GetChosenMovePriority(gBattlerAttacker) > 0)
        return TRUE;
    else if (gSideStatuses[GetBattlerSide(battlerId)] & SIDE_STATUS_CRAFTY_SHIELD
             && gBattleMoves[move].power == 0)
        return TRUE;
    else if (gSideStatuses[GetBattlerSide(battlerId)] & SIDE_STATUS_MAT_BLOCK
             && gBattleMoves[move].power != 0)
        return TRUE;
    else
        return FALSE;
}

static bool32 NoTargetPresent(u32 move)
{
    if (!IsBattlerAlive(gBattlerTarget))
        gBattlerTarget = GetMoveTarget(move, 0);

    switch (gBattleMoves[move].target)
    {
    case MOVE_TARGET_SELECTED:
    case MOVE_TARGET_DEPENDS:
    case MOVE_TARGET_RANDOM:
        if (!IsBattlerAlive(gBattlerTarget))
            return TRUE;
        break;
    case MOVE_TARGET_BOTH:
        if (!IsBattlerAlive(gBattlerTarget) && !IsBattlerAlive(BATTLE_PARTNER(gBattlerTarget)))
            return TRUE;
        break;
    case MOVE_TARGET_FOES_AND_ALLY:
        if (!IsBattlerAlive(gBattlerTarget) && !IsBattlerAlive(BATTLE_PARTNER(gBattlerTarget)) && !IsBattlerAlive(BATTLE_PARTNER(gBattlerAttacker)))
            return TRUE;
        break;
    }

    return FALSE;
}

static bool32 TryAegiFormChange(void)
{
    // Only Aegislash with Stance Change can transform, transformed mons cannot.
    if (GetBattlerAbility(gBattlerAttacker) != ABILITY_STANCE_CHANGE
        || gBattleMons[gBattlerAttacker].status2 & STATUS2_TRANSFORMED)
        return FALSE;

    switch (gBattleMons[gBattlerAttacker].species)
    {
    default:
        return FALSE;
    case SPECIES_AEGISLASH: // Shield -> Blade
        if (gBattleMoves[gCurrentMove].power == 0)
            return FALSE;
        gBattleMons[gBattlerAttacker].species = SPECIES_AEGISLASH_BLADE;
        break;
    case SPECIES_AEGISLASH_BLADE: // Blade -> Shield
        if (gCurrentMove != MOVE_KINGS_SHIELD)
            return FALSE;
        gBattleMons[gBattlerAttacker].species = SPECIES_AEGISLASH;
        break;
    }

    BattleScriptPushCursor();
    gBattlescriptCurrInstr = BattleScript_AttackerFormChange;
    return TRUE;
}

static void Cmd_attackcanceler(void)
{
    s32 i, moveType;

    if (gBattleOutcome != 0)
    {
        gCurrentActionFuncId = B_ACTION_FINISHED;
        return;
    }
    if (gBattleMons[gBattlerAttacker].hp == 0 && !(gHitMarker & HITMARKER_NO_ATTACKSTRING))
    {
        gHitMarker |= HITMARKER_UNABLE_TO_USE_MOVE;
        gBattlescriptCurrInstr = BattleScript_MoveEnd;
        return;
    }
    #if (B_STANCE_CHANGE_FAIL <= GEN_6)
    if (TryAegiFormChange())
        return;
    #endif
    if (AtkCanceller_UnableToUseMove())
        return;

    // Check Protean activation.
    GET_MOVE_TYPE(gCurrentMove, moveType);
    if (GetBattlerAbility(gBattlerAttacker) == ABILITY_PROTEAN
        && (gBattleMons[gBattlerAttacker].type1 != moveType || gBattleMons[gBattlerAttacker].type2 != moveType ||
            (gBattleMons[gBattlerAttacker].type3 != moveType && gBattleMons[gBattlerAttacker].type3 != TYPE_MYSTERY))
        && gCurrentMove != MOVE_STRUGGLE)
    {
        PREPARE_TYPE_BUFFER(gBattleTextBuff1, moveType);
        SET_BATTLER_TYPE(gBattlerAttacker, moveType);
        gBattlerAbility = gBattlerAttacker;
        BattleScriptPushCursor();
        gBattlescriptCurrInstr = BattleScript_ProteanActivates;
        return;
    }

    if (AtkCanceller_UnableToUseMove2())
        return;
    if (AbilityBattleEffects(ABILITYEFFECT_MOVES_BLOCK, gBattlerTarget, 0, 0, 0))
        return;
    if (!gBattleMons[gBattlerAttacker].pp[gCurrMovePos] && gCurrentMove != MOVE_STRUGGLE && !(gHitMarker & (HITMARKER_x800000 | HITMARKER_NO_ATTACKSTRING))
     && !(gBattleMons[gBattlerAttacker].status2 & STATUS2_MULTIPLETURNS))
    {
        gBattlescriptCurrInstr = BattleScript_NoPPForMove;
        gMoveResultFlags |= MOVE_RESULT_MISSED;
        return;
    }
    #if (B_STANCE_CHANGE_FAIL >= GEN_7)
    if (TryAegiFormChange())
        return;
    #endif

    gHitMarker &= ~(HITMARKER_x800000);
    if (!(gHitMarker & HITMARKER_OBEYS) && !(gBattleMons[gBattlerAttacker].status2 & STATUS2_MULTIPLETURNS))
    {
        switch (IsMonDisobedient())
        {
        case 0:
            break;
        case 2:
            gHitMarker |= HITMARKER_OBEYS;
            return;
        default:
            gMoveResultFlags |= MOVE_RESULT_MISSED;
            return;
        }
    }

    gHitMarker |= HITMARKER_OBEYS;
    if (NoTargetPresent(gCurrentMove))
    {
        gBattlescriptCurrInstr = BattleScript_ButItFailedAtkStringPpReduce;
        if (!IsTwoTurnsMove(gCurrentMove) || (gBattleMons[gBattlerAttacker].status2 & STATUS2_MULTIPLETURNS))
            CancelMultiTurnMoves(gBattlerAttacker);
        return;
    }

    if (gProtectStructs[gBattlerTarget].bounceMove
        && gBattleMoves[gCurrentMove].flags & FLAG_MAGICCOAT_AFFECTED
        && !gProtectStructs[gBattlerAttacker].usesBouncedMove)
    {
        PressurePPLose(gBattlerAttacker, gBattlerTarget, MOVE_MAGIC_COAT);
        gProtectStructs[gBattlerTarget].bounceMove = 0;
        gProtectStructs[gBattlerTarget].usesBouncedMove = 1;
        gBattleCommunication[MULTISTRING_CHOOSER] = 0;
        BattleScriptPushCursor();
        gBattlescriptCurrInstr = BattleScript_MagicCoatBounce;
        return;
    }
    else if (GetBattlerAbility(gBattlerTarget) == ABILITY_MAGIC_BOUNCE
             && gBattleMoves[gCurrentMove].flags & FLAG_MAGICCOAT_AFFECTED
             && !gProtectStructs[gBattlerAttacker].usesBouncedMove)
    {
        RecordAbilityBattle(gBattlerTarget, ABILITY_MAGIC_BOUNCE);
        gProtectStructs[gBattlerTarget].usesBouncedMove = 1;
        gBattleCommunication[MULTISTRING_CHOOSER] = 1;
        BattleScriptPushCursor();
        gBattlescriptCurrInstr = BattleScript_MagicCoatBounce;
        return;
    }

    for (i = 0; i < gBattlersCount; i++)
    {
        if ((gProtectStructs[gBattlerByTurnOrder[i]].stealMove) && gBattleMoves[gCurrentMove].flags & FLAG_SNATCH_AFFECTED)
        {
            PressurePPLose(gBattlerAttacker, gBattlerByTurnOrder[i], MOVE_SNATCH);
            gProtectStructs[gBattlerByTurnOrder[i]].stealMove = 0;
            gBattleScripting.battler = gBattlerByTurnOrder[i];
            BattleScriptPushCursor();
            gBattlescriptCurrInstr = BattleScript_SnatchedMove;
            return;
        }
    }

    if (gSpecialStatuses[gBattlerTarget].lightningRodRedirected)
    {
        gSpecialStatuses[gBattlerTarget].lightningRodRedirected = 0;
        gLastUsedAbility = ABILITY_LIGHTNING_ROD;
        BattleScriptPushCursor();
        gBattlescriptCurrInstr = BattleScript_TookAttack;
        RecordAbilityBattle(gBattlerTarget, gLastUsedAbility);
    }
    else if (gSpecialStatuses[gBattlerTarget].stormDrainRedirected)
    {
        gSpecialStatuses[gBattlerTarget].stormDrainRedirected = 0;
        gLastUsedAbility = ABILITY_STORM_DRAIN;
        BattleScriptPushCursor();
        gBattlescriptCurrInstr = BattleScript_TookAttack;
        RecordAbilityBattle(gBattlerTarget, gLastUsedAbility);
    }
    else if (IsBattlerProtected(gBattlerTarget, gCurrentMove)
     && (gCurrentMove != MOVE_CURSE || IS_BATTLER_OF_TYPE(gBattlerAttacker, TYPE_GHOST))
     && ((!IsTwoTurnsMove(gCurrentMove) || (gBattleMons[gBattlerAttacker].status2 & STATUS2_MULTIPLETURNS))))
    {
        CancelMultiTurnMoves(gBattlerAttacker);
        gMoveResultFlags |= MOVE_RESULT_MISSED;
        gLastLandedMoves[gBattlerTarget] = 0;
        gLastHitByType[gBattlerTarget] = 0;
        gBattleCommunication[6] = 1;
        gBattlescriptCurrInstr++;
    }
    else
    {
        gBattlescriptCurrInstr++;
    }
}

static bool32 JumpIfMoveFailed(u8 adder, u16 move)
{
    if (gMoveResultFlags & MOVE_RESULT_NO_EFFECT)
    {
        gLastLandedMoves[gBattlerTarget] = 0;
        gLastHitByType[gBattlerTarget] = 0;
        gBattlescriptCurrInstr = T1_READ_PTR(gBattlescriptCurrInstr + 1);
        return TRUE;
    }
    else
    {
        TrySetDestinyBondToHappen();
        if (AbilityBattleEffects(ABILITYEFFECT_ABSORBING, gBattlerTarget, 0, 0, move))
            return TRUE;
    }
    gBattlescriptCurrInstr += adder;
    return FALSE;
}

static void Cmd_jumpifaffectedbyprotect(void)
{
    if (IsBattlerProtected(gBattlerTarget, gCurrentMove))
    {
        gMoveResultFlags |= MOVE_RESULT_MISSED;
        JumpIfMoveFailed(5, 0);
        gBattleCommunication[6] = 1;
    }
    else
    {
        gBattlescriptCurrInstr += 5;
    }
}

bool8 JumpIfMoveAffectedByProtect(u16 move)
{
    bool8 affected = FALSE;
    if (IsBattlerProtected(gBattlerTarget, move))
    {
        gMoveResultFlags |= MOVE_RESULT_MISSED;
        JumpIfMoveFailed(7, move);
        gBattleCommunication[6] = 1;
        affected = TRUE;
    }
    return affected;
}

static bool32 AccuracyCalcHelper(u16 move)
{
    if (gStatuses3[gBattlerTarget] & STATUS3_ALWAYS_HITS && gDisableStructs[gBattlerTarget].battlerWithSureHit == gBattlerAttacker)
    {
        JumpIfMoveFailed(7, move);
        return TRUE;
    }
    else if (B_TOXIC_NEVER_MISS >= GEN_6
            && gBattleMoves[move].effect == EFFECT_TOXIC
            && IS_BATTLER_OF_TYPE(gBattlerAttacker, TYPE_POISON))
    {
        JumpIfMoveFailed(7, move);
        return TRUE;
    }
    else if (GetBattlerAbility(gBattlerAttacker) == ABILITY_NO_GUARD)
    {
        if (!JumpIfMoveFailed(7, move))
            RecordAbilityBattle(gBattlerAttacker, ABILITY_NO_GUARD);
        return TRUE;
    }
    else if (GetBattlerAbility(gBattlerTarget) == ABILITY_NO_GUARD)
    {
        if (!JumpIfMoveFailed(7, move))
            RecordAbilityBattle(gBattlerTarget, ABILITY_NO_GUARD);
        return TRUE;
    }

    if ((gStatuses3[gBattlerTarget] & STATUS3_PHANTOM_FORCE)
        || (!(gBattleMoves[move].flags & FLAG_HIT_IN_AIR) && gStatuses3[gBattlerTarget] & STATUS3_ON_AIR)
        || (!(gBattleMoves[move].flags & FLAG_DMG_UNDERGROUND) && gStatuses3[gBattlerTarget] & STATUS3_UNDERGROUND)
        || (!(gBattleMoves[move].flags & FLAG_DMG_UNDERWATER) && gStatuses3[gBattlerTarget] & STATUS3_UNDERWATER))
    {
        gMoveResultFlags |= MOVE_RESULT_MISSED;
        JumpIfMoveFailed(7, move);
        return TRUE;
    }

    if ((WEATHER_HAS_EFFECT &&
            (((gBattleWeather & WEATHER_RAIN_ANY) && (gBattleMoves[move].effect == EFFECT_THUNDER || gBattleMoves[move].effect == EFFECT_HURRICANE))
         || (((gBattleWeather & WEATHER_HAIL_ANY) && move == MOVE_BLIZZARD))))
     || (gBattleMoves[move].effect == EFFECT_VITAL_THROW)
     || (gBattleMoves[move].accuracy == 0)
     || ((B_MINIMIZE_DMG_ACC >= GEN_6) && (gStatuses3[gBattlerTarget] & STATUS3_MINIMIZED) && (gBattleMoves[move].flags & FLAG_DMG_MINIMIZE)))
    {
        JumpIfMoveFailed(7, move);
        return TRUE;
    }

    return FALSE;
}

u32 GetTotalAccuracy(u32 battlerAtk, u32 battlerDef, u32 move)
{
    u32 calc, moveAcc, atkHoldEffect, atkParam, defHoldEffect, defParam, atkAbility, defAbility;
    s8 buff, accStage, evasionStage;

    atkAbility = GetBattlerAbility(battlerAtk);
    atkHoldEffect = GetBattlerHoldEffect(battlerAtk, TRUE);
    atkParam = GetBattlerHoldEffectParam(battlerAtk);

    defAbility = GetBattlerAbility(battlerDef);
    defHoldEffect = GetBattlerHoldEffect(battlerDef, TRUE);
    defParam = GetBattlerHoldEffectParam(battlerDef);
    gPotentialItemEffectBattler = battlerDef;

    accStage = gBattleMons[battlerAtk].statStages[STAT_ACC];
    evasionStage = gBattleMons[battlerDef].statStages[STAT_EVASION];
    if (atkAbility == ABILITY_UNAWARE)
        evasionStage = 6;
    if (gBattleMoves[move].flags & FLAG_STAT_STAGES_IGNORED)
        evasionStage = 6;
    if (defAbility == ABILITY_UNAWARE)
        accStage = 6;

    if (gBattleMons[battlerDef].status2 & STATUS2_FORESIGHT || gStatuses3[battlerDef] & STATUS3_MIRACLE_EYED)
        buff = accStage;
    else
        buff = accStage + 6 - evasionStage;

    if (buff < 0)
        buff = 0;
    if (buff > 0xC)
        buff = 0xC;

    moveAcc = gBattleMoves[move].accuracy;
    // Check Thunder and Hurricane on sunny weather.
    if (WEATHER_HAS_EFFECT && gBattleWeather & WEATHER_SUN_ANY
        && (gBattleMoves[move].effect == EFFECT_THUNDER || gBattleMoves[move].effect == EFFECT_HURRICANE))
        moveAcc = 50;
    // Check Wonder Skin.
    if (defAbility == ABILITY_WONDER_SKIN && gBattleMoves[move].power == 0)
        moveAcc = 50;

    calc = sAccuracyStageRatios[buff].dividend * moveAcc;
    calc /= sAccuracyStageRatios[buff].divisor;

    if (atkAbility == ABILITY_COMPOUND_EYES)
        calc = (calc * 130) / 100; // 1.3 compound eyes boost
    else if (atkAbility == ABILITY_VICTORY_STAR)
        calc = (calc * 110) / 100; // 1.1 victory star boost
    if (IsBattlerAlive(BATTLE_PARTNER(battlerAtk)) && GetBattlerAbility(BATTLE_PARTNER(battlerAtk)) == ABILITY_VICTORY_STAR)
        calc = (calc * 110) / 100; // 1.1 ally's victory star boost

    if (defAbility == ABILITY_SAND_VEIL && WEATHER_HAS_EFFECT && gBattleWeather & WEATHER_SANDSTORM_ANY)
        calc = (calc * 80) / 100; // 1.2 sand veil loss
    else if (defAbility == ABILITY_SNOW_CLOAK && WEATHER_HAS_EFFECT && gBattleWeather & WEATHER_HAIL_ANY)
        calc = (calc * 80) / 100; // 1.2 snow cloak loss
    else if (defAbility == ABILITY_TANGLED_FEET && gBattleMons[battlerDef].status2 & STATUS2_CONFUSION)
        calc = (calc * 50) / 100; // 1.5 tangled feet loss

    if (atkAbility == ABILITY_HUSTLE && IS_MOVE_PHYSICAL(move))
        calc = (calc * 80) / 100; // 1.2 hustle loss

    if (defHoldEffect == HOLD_EFFECT_EVASION_UP)
        calc = (calc * (100 - defParam)) / 100;

    if (atkHoldEffect == HOLD_EFFECT_WIDE_LENS)
        calc = (calc * (100 + atkParam)) / 100;
    else if (atkHoldEffect == HOLD_EFFECT_ZOOM_LENS && GetBattlerTurnOrderNum(battlerAtk) > GetBattlerTurnOrderNum(battlerDef));
        calc = (calc * (100 + atkParam)) / 100;

    return calc;
}

static void Cmd_accuracycheck(void)
{
    u16 type, move = T2_READ_16(gBattlescriptCurrInstr + 5);

    if (move == ACC_CURR_MOVE)
        move = gCurrentMove;

    if (move == NO_ACC_CALC_CHECK_LOCK_ON)
    {
        if (gStatuses3[gBattlerTarget] & STATUS3_ALWAYS_HITS && gDisableStructs[gBattlerTarget].battlerWithSureHit == gBattlerAttacker)
            gBattlescriptCurrInstr += 7;
        else if (gStatuses3[gBattlerTarget] & (STATUS3_SEMI_INVULNERABLE))
            gBattlescriptCurrInstr = T1_READ_PTR(gBattlescriptCurrInstr + 1);
        else if (!JumpIfMoveAffectedByProtect(0))
            gBattlescriptCurrInstr += 7;
    }
    else
    {
        GET_MOVE_TYPE(move, type);
        if (JumpIfMoveAffectedByProtect(move))
            return;
        if (AccuracyCalcHelper(move))
            return;

        // final calculation
        if ((Random() % 100 + 1) > GetTotalAccuracy(gBattlerAttacker, gBattlerTarget, move))
        {
            gMoveResultFlags |= MOVE_RESULT_MISSED;
            if (gBattleTypeFlags & BATTLE_TYPE_DOUBLE &&
                (gBattleMoves[move].target == MOVE_TARGET_BOTH || gBattleMoves[move].target == MOVE_TARGET_FOES_AND_ALLY))
                gBattleCommunication[6] = 2;
            else
                gBattleCommunication[6] = 0;

            if (gBattleMoves[move].power)
                CalcTypeEffectivenessMultiplier(move, type, gBattlerAttacker, gBattlerTarget, TRUE);
        }
        JumpIfMoveFailed(7, move);
    }
}

static void Cmd_attackstring(void)
{
    if (gBattleControllerExecFlags)
         return;
    if (!(gHitMarker & (HITMARKER_NO_ATTACKSTRING | HITMARKER_ATTACKSTRING_PRINTED)))
    {
        PrepareStringBattle(STRINGID_USEDMOVE, gBattlerAttacker);
        gHitMarker |= HITMARKER_ATTACKSTRING_PRINTED;
    }
    gBattlescriptCurrInstr++;
    gBattleCommunication[MSG_DISPLAY] = 0;
}

static void Cmd_ppreduce(void)
{
    s32 i, ppToDeduct = 1;

    if (gBattleControllerExecFlags)
        return;

    if (!gSpecialStatuses[gBattlerAttacker].ppNotAffectedByPressure)
    {
        switch (gBattleMoves[gCurrentMove].target)
        {
        case MOVE_TARGET_FOES_AND_ALLY:
            for (i = 0; i < gBattlersCount; i++)
            {
                if (i != gBattlerAttacker && IsBattlerAlive(i))
                    ppToDeduct += (GetBattlerAbility(i) == ABILITY_PRESSURE);
            }
            break;
        case MOVE_TARGET_BOTH:
        case MOVE_TARGET_OPPONENTS_FIELD:
            for (i = 0; i < gBattlersCount; i++)
            {
                if (GetBattlerSide(i) != GetBattlerSide(gBattlerAttacker) && IsBattlerAlive(i))
                    ppToDeduct += (GetBattlerAbility(i) == ABILITY_PRESSURE);
            }
            break;
        default:
            if (gBattlerAttacker != gBattlerTarget && GetBattlerAbility(gBattlerTarget) == ABILITY_PRESSURE)
                ppToDeduct++;
            break;
        }
    }

    if (!(gHitMarker & (HITMARKER_NO_PPDEDUCT | HITMARKER_NO_ATTACKSTRING)) && gBattleMons[gBattlerAttacker].pp[gCurrMovePos])
    {
        gProtectStructs[gBattlerAttacker].notFirstStrike = 1;
        // For item Metronome
        if (gCurrentMove == gLastResultingMoves[gBattlerAttacker]
            && !(gMoveResultFlags & MOVE_RESULT_NO_EFFECT)
            && !WasUnableToUseMove(gBattlerAttacker))
                gBattleStruct->sameMoveTurns[gBattlerAttacker]++;
        else
            gBattleStruct->sameMoveTurns[gBattlerAttacker] = 0;

        if (gBattleMons[gBattlerAttacker].pp[gCurrMovePos] > ppToDeduct)
            gBattleMons[gBattlerAttacker].pp[gCurrMovePos] -= ppToDeduct;
        else
            gBattleMons[gBattlerAttacker].pp[gCurrMovePos] = 0;

        if (!(gBattleMons[gBattlerAttacker].status2 & STATUS2_TRANSFORMED)
            && !((gDisableStructs[gBattlerAttacker].mimickedMoves) & gBitTable[gCurrMovePos]))
        {
            gActiveBattler = gBattlerAttacker;
            BtlController_EmitSetMonData(0, REQUEST_PPMOVE1_BATTLE + gCurrMovePos, 0, 1, &gBattleMons[gBattlerAttacker].pp[gCurrMovePos]);
            MarkBattlerForControllerExec(gBattlerAttacker);
        }
    }

    gHitMarker &= ~(HITMARKER_NO_PPDEDUCT);
    gBattlescriptCurrInstr++;
}

// The chance is 1/N for each stage.
#if B_CRIT_CHANCE >= GEN_7
    static const u8 sCriticalHitChance[] = {24, 8, 2, 1, 1};
#elif B_CRIT_CHANCE == GEN_6
    static const u8 sCriticalHitChance[] = {16, 8, 2, 1, 1};
#else
    static const u8 sCriticalHitChance[] = {16, 8, 4, 3, 2}; // Gens 2,3,4,5
#endif // B_CRIT_CHANCE

s32 CalcCritChanceStage(u8 battlerAtk, u8 battlerDef, u32 move, bool32 recordAbility)
{
    s32 critChance = 0;
    u32 abilityAtk = GetBattlerAbility(gBattlerAttacker);
    u32 abilityDef = GetBattlerAbility(gBattlerTarget);

    if (gSideStatuses[battlerDef] & SIDE_STATUS_LUCKY_CHANT
        || gStatuses3[gBattlerAttacker] & STATUS3_CANT_SCORE_A_CRIT)
    {
        critChance = -1;
    }
    else if (abilityDef == ABILITY_BATTLE_ARMOR || abilityDef == ABILITY_SHELL_ARMOR)
    {
        if (recordAbility)
            RecordAbilityBattle(battlerDef, abilityDef);
        critChance = -1;
    }
    else if (gStatuses3[battlerAtk] & STATUS3_LASER_FOCUS
             || gBattleMoves[move].effect == EFFECT_ALWAYS_CRIT
             || (abilityAtk == ABILITY_MERCILESS && gBattleMons[battlerDef].status1 & STATUS1_PSN_ANY))
    {
        critChance = -2;
    }
    else
    {
        u32 holdEffectAtk = GetBattlerHoldEffect(battlerAtk, TRUE);

        critChance  = 2 * ((gBattleMons[gBattlerAttacker].status2 & STATUS2_FOCUS_ENERGY) != 0)
                    + ((gBattleMoves[gCurrentMove].flags & FLAG_HIGH_CRIT) != 0)
                    + (holdEffectAtk == HOLD_EFFECT_SCOPE_LENS)
                    + 2 * (holdEffectAtk == HOLD_EFFECT_LUCKY_PUNCH && gBattleMons[gBattlerAttacker].species == SPECIES_CHANSEY)
                    + 2 * (holdEffectAtk == HOLD_EFFECT_STICK && gBattleMons[gBattlerAttacker].species == SPECIES_FARFETCHD)
                    + (abilityAtk == ABILITY_SUPER_LUCK);

        if (critChance >= ARRAY_COUNT(sCriticalHitChance))
            critChance = ARRAY_COUNT(sCriticalHitChance) - 1;
    }

    return critChance;
}

static void Cmd_critcalc(void)
{
    s32 critChance = CalcCritChanceStage(gBattlerAttacker, gBattlerTarget, gCurrentMove, TRUE);
    gPotentialItemEffectBattler = gBattlerAttacker;

    if (gBattleTypeFlags & (BATTLE_TYPE_WALLY_TUTORIAL | BATTLE_TYPE_FIRST_BATTLE))
        gIsCriticalHit = FALSE;
    else if (critChance == -1)
        gIsCriticalHit = FALSE;
    else if (critChance == -2)
        gIsCriticalHit = TRUE;
    else if (Random() % sCriticalHitChance[critChance] == 0)
        gIsCriticalHit = TRUE;
    else
        gIsCriticalHit = FALSE;

    gBattlescriptCurrInstr++;
}

static void Cmd_damagecalc(void)
{
    u8 moveType;

    GET_MOVE_TYPE(gCurrentMove, moveType);
    gBattleMoveDamage = CalculateMoveDamage(gCurrentMove, gBattlerAttacker, gBattlerTarget, moveType, 0, gIsCriticalHit, TRUE, TRUE);
    gBattlescriptCurrInstr++;
}

static void Cmd_typecalc(void)
{
    u8 moveType;

    GET_MOVE_TYPE(gCurrentMove, moveType);
    CalcTypeEffectivenessMultiplier(gCurrentMove, moveType, gBattlerAttacker, gBattlerTarget, TRUE);

    gBattlescriptCurrInstr++;
}

static void Cmd_adjustdamage(void)
{
    u8 holdEffect, param;

    if (DoesSubstituteBlockMove(gBattlerAttacker, gBattlerTarget, gCurrentMove))
        goto END;
    if (DoesDisguiseBlockMove(gBattlerAttacker, gBattlerTarget, gCurrentMove))
        goto END;
    if (gBattleMons[gBattlerTarget].hp > gBattleMoveDamage)
        goto END;

    holdEffect = GetBattlerHoldEffect(gBattlerTarget, TRUE);
    param = GetBattlerHoldEffectParam(gBattlerTarget);

    gPotentialItemEffectBattler = gBattlerTarget;

    if (holdEffect == HOLD_EFFECT_FOCUS_BAND && (Random() % 100) < param)
    {
        RecordItemEffectBattle(gBattlerTarget, holdEffect);
        gSpecialStatuses[gBattlerTarget].focusBanded = 1;
    }
    else if (holdEffect == HOLD_EFFECT_FOCUS_SASH && BATTLER_MAX_HP(gBattlerTarget))
    {
        RecordItemEffectBattle(gBattlerTarget, holdEffect);
        gSpecialStatuses[gBattlerTarget].focusSashed = 1;
    }
    else if (GetBattlerAbility(gBattlerTarget) == ABILITY_STURDY && BATTLER_MAX_HP(gBattlerTarget))
    {
        RecordAbilityBattle(gBattlerTarget, ABILITY_STURDY);
        gSpecialStatuses[gBattlerTarget].sturdied = 1;
    }

    if (gBattleMoves[gCurrentMove].effect != EFFECT_FALSE_SWIPE
        && !gProtectStructs[gBattlerTarget].endured
        && !gSpecialStatuses[gBattlerTarget].focusBanded
        && !gSpecialStatuses[gBattlerTarget].focusSashed
        && !gSpecialStatuses[gBattlerTarget].sturdied)
        goto END;

    // Handle reducing the dmg to 1 hp.
    gBattleMoveDamage = gBattleMons[gBattlerTarget].hp - 1;

    if (gProtectStructs[gBattlerTarget].endured)
    {
        gMoveResultFlags |= MOVE_RESULT_FOE_ENDURED;
    }
    else if (gSpecialStatuses[gBattlerTarget].focusBanded || gSpecialStatuses[gBattlerTarget].focusSashed)
    {
        gMoveResultFlags |= MOVE_RESULT_FOE_HUNG_ON;
        gLastUsedItem = gBattleMons[gBattlerTarget].item;
    }
    else if (gSpecialStatuses[gBattlerTarget].sturdied)
    {
        gMoveResultFlags |= MOVE_RESULT_STURDIED;
        gLastUsedAbility = ABILITY_STURDY;
    }

END:
    gBattlescriptCurrInstr++;

    if (!(gMoveResultFlags & MOVE_RESULT_NO_EFFECT) && gBattleMoveDamage >= 1)
        gSpecialStatuses[gBattlerAttacker].damagedMons |= gBitTable[gBattlerTarget];

    // Check gems and damage reducing berries.
    if (gSpecialStatuses[gBattlerTarget].berryReduced
        && !(gMoveResultFlags & MOVE_RESULT_NO_EFFECT)
        && gBattleMons[gBattlerTarget].item)
    {
        BattleScriptPushCursor();
        gBattlescriptCurrInstr = BattleScript_BerryReduceDmg;
        gLastUsedItem = gBattleMons[gBattlerTarget].item;
    }
    if (gSpecialStatuses[gBattlerAttacker].gemBoost
        && !(gMoveResultFlags & MOVE_RESULT_NO_EFFECT)
        && gBattleMons[gBattlerAttacker].item)
    {
        BattleScriptPushCursor();
        gBattlescriptCurrInstr = BattleScript_GemActivates;
        gLastUsedItem = gBattleMons[gBattlerAttacker].item;
    }
}

static void Cmd_multihitresultmessage(void)
{
    if (gBattleControllerExecFlags)
        return;

    if (!(gMoveResultFlags & MOVE_RESULT_FAILED) && !(gMoveResultFlags & MOVE_RESULT_FOE_ENDURED))
    {
        if (gMoveResultFlags & MOVE_RESULT_STURDIED)
        {
            gMoveResultFlags &= ~(MOVE_RESULT_STURDIED | MOVE_RESULT_FOE_HUNG_ON);
            gSpecialStatuses[gBattlerTarget].sturdied = 0; // Delete this line to make Sturdy last for the duration of the whole move turn.
            BattleScriptPushCursor();
            gBattlescriptCurrInstr = BattleScript_SturdiedMsg;
            return;
        }
        else if (gMoveResultFlags & MOVE_RESULT_FOE_HUNG_ON)
        {
            gLastUsedItem = gBattleMons[gBattlerTarget].item;
            gPotentialItemEffectBattler = gBattlerTarget;
            gMoveResultFlags &= ~(MOVE_RESULT_STURDIED | MOVE_RESULT_FOE_HUNG_ON);
            gSpecialStatuses[gBattlerTarget].focusBanded = 0; // Delete this line to make Focus Band last for the duration of the whole move turn.
            gSpecialStatuses[gBattlerTarget].focusSashed = 0; // Delete this line to make Focus Sash last for the duration of the whole move turn.
            BattleScriptPushCursor();
            gBattlescriptCurrInstr = BattleScript_HangedOnMsg;
            return;
        }
    }
    gBattlescriptCurrInstr++;
}

static void Cmd_attackanimation(void)
{
    if (gBattleControllerExecFlags)
        return;

    if ((gHitMarker & HITMARKER_NO_ANIMATIONS)
        && gCurrentMove != MOVE_TRANSFORM
        && gCurrentMove != MOVE_SUBSTITUTE
        // In a wild double battle gotta use the teleport animation if two wild pokemon are alive.
        && !(gCurrentMove == MOVE_TELEPORT && WILD_DOUBLE_BATTLE && GetBattlerSide(gBattlerAttacker) == B_SIDE_OPPONENT && IsBattlerAlive(BATTLE_PARTNER(gBattlerAttacker))))
    {
        BattleScriptPush(gBattlescriptCurrInstr + 1);
        gBattlescriptCurrInstr = BattleScript_Pausex20;
        gBattleScripting.animTurn++;
        gBattleScripting.animTargetsHit++;
    }
    else
    {
        if ((gBattleMoves[gCurrentMove].target & MOVE_TARGET_BOTH
             || gBattleMoves[gCurrentMove].target & MOVE_TARGET_FOES_AND_ALLY
             || gBattleMoves[gCurrentMove].target & MOVE_TARGET_DEPENDS)
            && gBattleScripting.animTargetsHit)
        {
            gBattlescriptCurrInstr++;
            return;
        }
        if (!(gMoveResultFlags & MOVE_RESULT_NO_EFFECT))
        {
            u8 multihit;

            gActiveBattler = gBattlerAttacker;

            if (gBattleMons[gBattlerTarget].status2 & STATUS2_SUBSTITUTE)
                multihit = gMultiHitCounter;
            else if (gMultiHitCounter != 0 && gMultiHitCounter != 1)
            {
                if (gBattleMons[gBattlerTarget].hp <= gBattleMoveDamage)
                    multihit = 1;
                else
                    multihit = gMultiHitCounter;
            }
            else
                multihit = gMultiHitCounter;

            BtlController_EmitMoveAnimation(0, gCurrentMove, gBattleScripting.animTurn, gBattleMovePower, gBattleMoveDamage, gBattleMons[gBattlerAttacker].friendship, &gDisableStructs[gBattlerAttacker], multihit);
            gBattleScripting.animTurn += 1;
            gBattleScripting.animTargetsHit += 1;
            MarkBattlerForControllerExec(gBattlerAttacker);
            gBattlescriptCurrInstr++;
        }
        else
        {
            BattleScriptPush(gBattlescriptCurrInstr + 1);
            gBattlescriptCurrInstr = BattleScript_Pausex20;
        }
    }
}

static void Cmd_waitanimation(void)
{
    if (gBattleControllerExecFlags == 0)
        gBattlescriptCurrInstr++;
}

static void Cmd_healthbarupdate(void)
{
    if (gBattleControllerExecFlags)
        return;

    if (!(gMoveResultFlags & MOVE_RESULT_NO_EFFECT))
    {
        gActiveBattler = GetBattlerForBattleScript(gBattlescriptCurrInstr[1]);

        if (DoesSubstituteBlockMove(gBattlerAttacker, gActiveBattler, gCurrentMove) && gDisableStructs[gActiveBattler].substituteHP && !(gHitMarker & HITMARKER_IGNORE_SUBSTITUTE))
        {
            PrepareStringBattle(STRINGID_SUBSTITUTEDAMAGED, gActiveBattler);
        }
        else if (!DoesDisguiseBlockMove(gBattlerAttacker, gActiveBattler, gCurrentMove))
        {
            s16 healthValue = min(gBattleMoveDamage, 10000); // Max damage (10000) not present in R/S, ensures that huge damage values don't change sign

            BtlController_EmitHealthBarUpdate(0, healthValue);
            MarkBattlerForControllerExec(gActiveBattler);

            if (GetBattlerSide(gActiveBattler) == B_SIDE_PLAYER && gBattleMoveDamage > 0)
                gBattleResults.playerMonWasDamaged = TRUE;
        }
    }

    gBattlescriptCurrInstr += 2;
}

static void Cmd_datahpupdate(void)
{
    u32 moveType;

    if (gBattleControllerExecFlags)
        return;

    if (gBattleStruct->dynamicMoveType == 0)
        moveType = gBattleMoves[gCurrentMove].type;
    else if (!(gBattleStruct->dynamicMoveType & 0x40))
        moveType = gBattleStruct->dynamicMoveType & 0x3F;
    else
        moveType = gBattleMoves[gCurrentMove].type;

    if (!(gMoveResultFlags & MOVE_RESULT_NO_EFFECT))
    {
        gActiveBattler = GetBattlerForBattleScript(gBattlescriptCurrInstr[1]);
        if (DoesSubstituteBlockMove(gBattlerAttacker, gActiveBattler, gCurrentMove) && gDisableStructs[gActiveBattler].substituteHP && !(gHitMarker & HITMARKER_IGNORE_SUBSTITUTE))
        {
            if (gDisableStructs[gActiveBattler].substituteHP >= gBattleMoveDamage)
            {
                if (gSpecialStatuses[gActiveBattler].dmg == 0)
                    gSpecialStatuses[gActiveBattler].dmg = gBattleMoveDamage;
                gDisableStructs[gActiveBattler].substituteHP -= gBattleMoveDamage;
                gHpDealt = gBattleMoveDamage;
            }
            else
            {
                if (gSpecialStatuses[gActiveBattler].dmg == 0)
                    gSpecialStatuses[gActiveBattler].dmg = gDisableStructs[gActiveBattler].substituteHP;
                gHpDealt = gDisableStructs[gActiveBattler].substituteHP;
                gDisableStructs[gActiveBattler].substituteHP = 0;
            }
            // check substitute fading
            if (gDisableStructs[gActiveBattler].substituteHP == 0)
            {
                gBattlescriptCurrInstr += 2;
                BattleScriptPushCursor();
                gBattlescriptCurrInstr = BattleScript_SubstituteFade;
                return;
            }
        }
        else if (DoesDisguiseBlockMove(gBattlerAttacker, gActiveBattler, gCurrentMove))
        {
            gBattleMons[gActiveBattler].species = SPECIES_MIMIKYU_BUSTED;
            BattleScriptPush(gBattlescriptCurrInstr + 2);
            gBattlescriptCurrInstr = BattleScript_TargetFormChange;
        }
        else
        {
            gHitMarker &= ~(HITMARKER_IGNORE_SUBSTITUTE);
            if (gBattleMoveDamage < 0) // hp goes up
            {
                gBattleMons[gActiveBattler].hp -= gBattleMoveDamage;
                if (gBattleMons[gActiveBattler].hp > gBattleMons[gActiveBattler].maxHP)
                    gBattleMons[gActiveBattler].hp = gBattleMons[gActiveBattler].maxHP;

            }
            else // hp goes down
            {
                if (gHitMarker & HITMARKER_x20)
                {
                    gHitMarker &= ~(HITMARKER_x20);
                }
                else
                {
                    gTakenDmg[gActiveBattler] += gBattleMoveDamage;
                    if (gBattlescriptCurrInstr[1] == BS_TARGET)
                        gTakenDmgByBattler[gActiveBattler] = gBattlerAttacker;
                    else
                        gTakenDmgByBattler[gActiveBattler] = gBattlerTarget;
                }

                if (gBattleMons[gActiveBattler].hp > gBattleMoveDamage)
                {
                    gBattleMons[gActiveBattler].hp -= gBattleMoveDamage;
                    gHpDealt = gBattleMoveDamage;
                }
                else
                {
                    gHpDealt = gBattleMons[gActiveBattler].hp;
                    gBattleMons[gActiveBattler].hp = 0;
                }

                if (!gSpecialStatuses[gActiveBattler].dmg && !(gHitMarker & HITMARKER_x100000))
                    gSpecialStatuses[gActiveBattler].dmg = gHpDealt;

                if (IS_MOVE_PHYSICAL(gCurrentMove) && !(gHitMarker & HITMARKER_x100000) && gCurrentMove != MOVE_PAIN_SPLIT)
                {
                    gProtectStructs[gActiveBattler].physicalDmg = gHpDealt;
                    gSpecialStatuses[gActiveBattler].physicalDmg = gHpDealt;
                    if (gBattlescriptCurrInstr[1] == BS_TARGET)
                    {
                        gProtectStructs[gActiveBattler].physicalBattlerId = gBattlerAttacker;
                        gSpecialStatuses[gActiveBattler].physicalBattlerId = gBattlerAttacker;
                    }
                    else
                    {
                        gProtectStructs[gActiveBattler].physicalBattlerId = gBattlerTarget;
                        gSpecialStatuses[gActiveBattler].physicalBattlerId = gBattlerTarget;
                    }
                }
                else if (!IS_MOVE_PHYSICAL(gCurrentMove) && !(gHitMarker & HITMARKER_x100000))
                {
                    gProtectStructs[gActiveBattler].specialDmg = gHpDealt;
                    gSpecialStatuses[gActiveBattler].specialDmg = gHpDealt;
                    if (gBattlescriptCurrInstr[1] == BS_TARGET)
                    {
                        gProtectStructs[gActiveBattler].specialBattlerId = gBattlerAttacker;
                        gSpecialStatuses[gActiveBattler].specialBattlerId = gBattlerAttacker;
                    }
                    else
                    {
                        gProtectStructs[gActiveBattler].specialBattlerId = gBattlerTarget;
                        gSpecialStatuses[gActiveBattler].specialBattlerId = gBattlerTarget;
                    }
                }
            }
            gHitMarker &= ~(HITMARKER_x100000);
            BtlController_EmitSetMonData(0, REQUEST_HP_BATTLE, 0, 2, &gBattleMons[gActiveBattler].hp);
            MarkBattlerForControllerExec(gActiveBattler);
        }
    }
    else
    {
        gActiveBattler = GetBattlerForBattleScript(gBattlescriptCurrInstr[1]);
        if (gSpecialStatuses[gActiveBattler].dmg == 0)
            gSpecialStatuses[gActiveBattler].dmg = 0xFFFF;
    }
    gBattlescriptCurrInstr += 2;
}

static void Cmd_critmessage(void)
{
    if (gBattleControllerExecFlags == 0)
    {
        if (gIsCriticalHit == TRUE && !(gMoveResultFlags & MOVE_RESULT_NO_EFFECT))
        {
            PrepareStringBattle(STRINGID_CRITICALHIT, gBattlerAttacker);
            gBattleCommunication[MSG_DISPLAY] = 1;
        }
        gBattlescriptCurrInstr++;
    }
}

static void Cmd_effectivenesssound(void)
{
    if (gBattleControllerExecFlags)
        return;

    gActiveBattler = gBattlerTarget;
    if (!(gMoveResultFlags & MOVE_RESULT_MISSED))
    {
        switch (gMoveResultFlags & (~(MOVE_RESULT_MISSED)))
        {
        case MOVE_RESULT_SUPER_EFFECTIVE:
            BtlController_EmitPlaySE(0, SE_SUPER_EFFECTIVE);
            MarkBattlerForControllerExec(gActiveBattler);
            break;
        case MOVE_RESULT_NOT_VERY_EFFECTIVE:
            BtlController_EmitPlaySE(0, SE_NOT_EFFECTIVE);
            MarkBattlerForControllerExec(gActiveBattler);
            break;
        case MOVE_RESULT_DOESNT_AFFECT_FOE:
        case MOVE_RESULT_FAILED:
            // no sound
            break;
        case MOVE_RESULT_FOE_ENDURED:
        case MOVE_RESULT_ONE_HIT_KO:
        case MOVE_RESULT_FOE_HUNG_ON:
        case MOVE_RESULT_STURDIED:
        default:
            if (gMoveResultFlags & MOVE_RESULT_SUPER_EFFECTIVE)
            {
                BtlController_EmitPlaySE(0, SE_SUPER_EFFECTIVE);
                MarkBattlerForControllerExec(gActiveBattler);
            }
            else if (gMoveResultFlags & MOVE_RESULT_NOT_VERY_EFFECTIVE)
            {
                BtlController_EmitPlaySE(0, SE_NOT_EFFECTIVE);
                MarkBattlerForControllerExec(gActiveBattler);
            }
            else if (!(gMoveResultFlags & (MOVE_RESULT_DOESNT_AFFECT_FOE | MOVE_RESULT_FAILED)))
            {
                BtlController_EmitPlaySE(0, SE_EFFECTIVE);
                MarkBattlerForControllerExec(gActiveBattler);
            }
            break;
        }
    }
    gBattlescriptCurrInstr++;
}

static void Cmd_resultmessage(void)
{
    u32 stringId = 0;

    if (gBattleControllerExecFlags)
        return;

    if (gMoveResultFlags & MOVE_RESULT_MISSED && (!(gMoveResultFlags & MOVE_RESULT_DOESNT_AFFECT_FOE) || gBattleCommunication[6] > 2))
    {
        if (gBattleCommunication[6] > 2) // Wonder Guard or Levitate - show the ability pop-up
            CreateAbilityPopUp(gBattlerTarget, gBattleMons[gBattlerTarget].ability, (gBattleTypeFlags & BATTLE_TYPE_DOUBLE) != 0);
        stringId = gMissStringIds[gBattleCommunication[6]];
        gBattleCommunication[MSG_DISPLAY] = 1;
    }
    else
    {
        gBattleCommunication[MSG_DISPLAY] = 1;
        switch (gMoveResultFlags & (~MOVE_RESULT_MISSED))
        {
        case MOVE_RESULT_SUPER_EFFECTIVE:
            stringId = STRINGID_SUPEREFFECTIVE;
            break;
        case MOVE_RESULT_NOT_VERY_EFFECTIVE:
            stringId = STRINGID_NOTVERYEFFECTIVE;
            break;
        case MOVE_RESULT_ONE_HIT_KO:
            stringId = STRINGID_ONEHITKO;
            break;
        case MOVE_RESULT_FOE_ENDURED:
            stringId = STRINGID_PKMNENDUREDHIT;
            break;
        case MOVE_RESULT_FAILED:
            stringId = STRINGID_BUTITFAILED;
            break;
        case MOVE_RESULT_DOESNT_AFFECT_FOE:
            stringId = STRINGID_ITDOESNTAFFECT;
            break;
        case MOVE_RESULT_FOE_HUNG_ON:
            gLastUsedItem = gBattleMons[gBattlerTarget].item;
            gPotentialItemEffectBattler = gBattlerTarget;
            gMoveResultFlags &= ~(MOVE_RESULT_FOE_ENDURED | MOVE_RESULT_FOE_HUNG_ON);
            BattleScriptPushCursor();
            gBattlescriptCurrInstr = BattleScript_HangedOnMsg;
            return;
        default:
            if (gMoveResultFlags & MOVE_RESULT_DOESNT_AFFECT_FOE)
            {
                stringId = STRINGID_ITDOESNTAFFECT;
            }
            else if (gMoveResultFlags & MOVE_RESULT_ONE_HIT_KO)
            {
                gMoveResultFlags &= ~(MOVE_RESULT_ONE_HIT_KO);
                gMoveResultFlags &= ~(MOVE_RESULT_SUPER_EFFECTIVE);
                gMoveResultFlags &= ~(MOVE_RESULT_NOT_VERY_EFFECTIVE);
                BattleScriptPushCursor();
                gBattlescriptCurrInstr = BattleScript_OneHitKOMsg;
                return;
            }
            else if (gMoveResultFlags & MOVE_RESULT_STURDIED)
            {
                gMoveResultFlags &= ~(MOVE_RESULT_STURDIED | MOVE_RESULT_FOE_ENDURED | MOVE_RESULT_FOE_HUNG_ON);
                gSpecialStatuses[gBattlerTarget].sturdied = 0;
                BattleScriptPushCursor();
                gBattlescriptCurrInstr = BattleScript_SturdiedMsg;
                return;
            }
            else if (gMoveResultFlags & MOVE_RESULT_FOE_ENDURED)
            {
                gMoveResultFlags &= ~(MOVE_RESULT_FOE_ENDURED | MOVE_RESULT_FOE_HUNG_ON);
                BattleScriptPushCursor();
                gBattlescriptCurrInstr = BattleScript_EnduredMsg;
                return;
            }
            else if (gMoveResultFlags & MOVE_RESULT_FOE_HUNG_ON)
            {
                gLastUsedItem = gBattleMons[gBattlerTarget].item;
                gPotentialItemEffectBattler = gBattlerTarget;
                gMoveResultFlags &= ~(MOVE_RESULT_FOE_ENDURED | MOVE_RESULT_FOE_HUNG_ON);
                BattleScriptPushCursor();
                gBattlescriptCurrInstr = BattleScript_HangedOnMsg;
                return;
            }
            else if (gMoveResultFlags & MOVE_RESULT_FAILED)
            {
                stringId = STRINGID_BUTITFAILED;
            }
            else
            {
                gBattleCommunication[MSG_DISPLAY] = 0;
            }
        }
    }

    if (stringId)
        PrepareStringBattle(stringId, gBattlerAttacker);

    gBattlescriptCurrInstr++;

    // Print berry reducing message after result message.
    if (gSpecialStatuses[gBattlerTarget].berryReduced
        && !(gMoveResultFlags & MOVE_RESULT_NO_EFFECT))
    {
        gSpecialStatuses[gBattlerTarget].berryReduced = 0;
        BattleScriptPushCursor();
        gBattlescriptCurrInstr = BattleScript_PrintBerryReduceString;
    }
}

static void Cmd_printstring(void)
{
    if (gBattleControllerExecFlags == 0)
    {
        u16 var = T2_READ_16(gBattlescriptCurrInstr + 1);

        gBattlescriptCurrInstr += 3;
        PrepareStringBattle(var, gBattlerAttacker);
        gBattleCommunication[MSG_DISPLAY] = 1;
    }
}

static void Cmd_printselectionstring(void)
{
    gActiveBattler = gBattlerAttacker;

    BtlController_EmitPrintSelectionString(0, T2_READ_16(gBattlescriptCurrInstr + 1));
    MarkBattlerForControllerExec(gActiveBattler);

    gBattlescriptCurrInstr += 3;
    gBattleCommunication[MSG_DISPLAY] = 1;
}

static void Cmd_waitmessage(void)
{
    if (gBattleControllerExecFlags == 0)
    {
        if (!gBattleCommunication[MSG_DISPLAY])
        {
            gBattlescriptCurrInstr += 3;
        }
        else
        {
            u16 toWait = T2_READ_16(gBattlescriptCurrInstr + 1);
            if (++gPauseCounterBattle >= toWait)
            {
                gPauseCounterBattle = 0;
                gBattlescriptCurrInstr += 3;
                gBattleCommunication[MSG_DISPLAY] = 0;
            }
        }
    }
}

static void Cmd_printfromtable(void)
{
    if (gBattleControllerExecFlags == 0)
    {
        const u16 *ptr = (const u16*) T1_READ_PTR(gBattlescriptCurrInstr + 1);
        ptr += gBattleCommunication[MULTISTRING_CHOOSER];

        gBattlescriptCurrInstr += 5;
        PrepareStringBattle(*ptr, gBattlerAttacker);
        gBattleCommunication[MSG_DISPLAY] = 1;
    }
}

static void Cmd_printselectionstringfromtable(void)
{
    if (gBattleControllerExecFlags == 0)
    {
        const u16 *ptr = (const u16*) T1_READ_PTR(gBattlescriptCurrInstr + 1);
        ptr += gBattleCommunication[MULTISTRING_CHOOSER];

        gActiveBattler = gBattlerAttacker;
        BtlController_EmitPrintSelectionString(0, *ptr);
        MarkBattlerForControllerExec(gActiveBattler);

        gBattlescriptCurrInstr += 5;
        gBattleCommunication[MSG_DISPLAY] = 1;
    }
}

u8 GetBattlerTurnOrderNum(u8 battlerId)
{
    s32 i;
    for (i = 0; i < gBattlersCount; i++)
    {
        if (gBattlerByTurnOrder[i] == battlerId)
            break;
    }
    return i;
}

static void CheckSetUnburden(u8 battlerId)
{
    if (GetBattlerAbility(battlerId) == ABILITY_UNBURDEN)
    {
        gBattleResources->flags->flags[battlerId] |= RESOURCE_FLAG_UNBURDEN;
        RecordAbilityBattle(battlerId, ABILITY_UNBURDEN);
    }
}

#define INCREMENT_RESET_RETURN                  \
{                                               \
    gBattlescriptCurrInstr++;                   \
    gBattleScripting.moveEffect = 0; \
    return;                                     \
}

#define RESET_RETURN                            \
{                                               \
    gBattleScripting.moveEffect = 0; \
    return;                                     \
}

void SetMoveEffect(bool32 primary, u32 certain)
{
    s32 i, byTwo, affectsUser = 0;
    bool32 statusChanged = FALSE;
    bool32 noSunCanFreeze = TRUE;

    switch (gBattleScripting.moveEffect) // Set move effects which happen later on
    {
    case MOVE_EFFECT_KNOCK_OFF:
        gBattleStruct->moveEffect2 = gBattleScripting.moveEffect;
        gBattlescriptCurrInstr++;
        return;
    }

    if (gBattleScripting.moveEffect & MOVE_EFFECT_AFFECTS_USER)
    {
        gEffectBattler = gBattlerAttacker; // battlerId that effects get applied on
        gBattleScripting.moveEffect &= ~(MOVE_EFFECT_AFFECTS_USER);
        affectsUser = MOVE_EFFECT_AFFECTS_USER;
        gBattleScripting.battler = gBattlerTarget; // theoretically the attacker
    }
    else
    {
        gEffectBattler = gBattlerTarget;
        gBattleScripting.battler = gBattlerAttacker;
    }
     // Just in case this flag is still set
    gBattleScripting.moveEffect &= ~(MOVE_EFFECT_CERTAIN);

    if (GetBattlerAbility(gEffectBattler) == ABILITY_SHIELD_DUST && !(gHitMarker & HITMARKER_IGNORE_SAFEGUARD)
        && !primary && gBattleScripting.moveEffect <= 9)
        INCREMENT_RESET_RETURN

    if (gSideStatuses[GET_BATTLER_SIDE(gEffectBattler)] & SIDE_STATUS_SAFEGUARD && !(gHitMarker & HITMARKER_IGNORE_SAFEGUARD)
        && !primary && gBattleScripting.moveEffect <= 7)
        INCREMENT_RESET_RETURN

    if (GetBattlerAbility(gBattlerAttacker) == ABILITY_SHEER_FORCE
        && gBattleMoves[gCurrentMove].flags & FLAG_SHEER_FORCE_BOOST
        && affectsUser != MOVE_EFFECT_AFFECTS_USER)
        INCREMENT_RESET_RETURN

    if (gBattleMons[gEffectBattler].hp == 0
        && gBattleScripting.moveEffect != MOVE_EFFECT_PAYDAY
        && gBattleScripting.moveEffect != MOVE_EFFECT_STEAL_ITEM)
        INCREMENT_RESET_RETURN

    if (DoesSubstituteBlockMove(gBattlerAttacker, gEffectBattler, gCurrentMove) && affectsUser != MOVE_EFFECT_AFFECTS_USER)
        INCREMENT_RESET_RETURN

    if (gBattleScripting.moveEffect <= PRIMARY_STATUS_MOVE_EFFECT) // status change
    {
        switch (sStatusFlagsForMoveEffects[gBattleScripting.moveEffect])
        {
        case STATUS1_SLEEP:
            // check active uproar
            if (GetBattlerAbility(gEffectBattler) != ABILITY_SOUNDPROOF)
            {
                for (gActiveBattler = 0;
                    gActiveBattler < gBattlersCount && !(gBattleMons[gActiveBattler].status2 & STATUS2_UPROAR);
                    gActiveBattler++)
                    ;
            }
            else
                gActiveBattler = gBattlersCount;

            if (gBattleMons[gEffectBattler].status1)
                break;
            if (gActiveBattler != gBattlersCount)
                break;
            if (GetBattlerAbility(gEffectBattler) == ABILITY_VITAL_SPIRIT
                || GetBattlerAbility(gEffectBattler) == ABILITY_INSOMNIA
                || GetBattlerAbility(gEffectBattler) == ABILITY_COMATOSE
                || IsAbilityOnSide(gEffectBattler, ABILITY_SWEET_VEIL)
                || IsAbilityStatusProtected(gEffectBattler))
                break;

            CancelMultiTurnMoves(gEffectBattler);
            statusChanged = TRUE;
            break;
        case STATUS1_POISON:
            if (GetBattlerAbility(gEffectBattler) == ABILITY_IMMUNITY
                && (primary == TRUE || certain == MOVE_EFFECT_CERTAIN))
            {
                gLastUsedAbility = ABILITY_IMMUNITY;
                RecordAbilityBattle(gEffectBattler, ABILITY_IMMUNITY);

                BattleScriptPush(gBattlescriptCurrInstr + 1);
                gBattlescriptCurrInstr = BattleScript_PSNPrevention;

                if (gHitMarker & HITMARKER_IGNORE_SAFEGUARD)
                {
                    gBattleCommunication[MULTISTRING_CHOOSER] = 1;
                    gHitMarker &= ~(HITMARKER_IGNORE_SAFEGUARD);
                }
                else
                {
                    gBattleCommunication[MULTISTRING_CHOOSER] = 0;
                }
                RESET_RETURN
            }
            if (!CanPoisonType(gBattleScripting.battler, gEffectBattler)
                && (gHitMarker & HITMARKER_IGNORE_SAFEGUARD)
                && (primary == TRUE || certain == MOVE_EFFECT_CERTAIN))
            {
                BattleScriptPush(gBattlescriptCurrInstr + 1);
                gBattlescriptCurrInstr = BattleScript_PSNPrevention;

                gBattleCommunication[MULTISTRING_CHOOSER] = 2;
                RESET_RETURN
            }
            if (!CanPoisonType(gBattleScripting.battler, gEffectBattler))
                break;
            if (gBattleMons[gEffectBattler].status1)
                break;
            if (GetBattlerAbility(gEffectBattler) == ABILITY_IMMUNITY
                || GetBattlerAbility(gEffectBattler) == ABILITY_COMATOSE
                || IsAbilityStatusProtected(gEffectBattler))
                break;

            statusChanged = TRUE;
            break;
        case STATUS1_BURN:
            if (GetBattlerAbility(gEffectBattler) == ABILITY_WATER_VEIL
                && (primary == TRUE || certain == MOVE_EFFECT_CERTAIN))
            {
                gLastUsedAbility = ABILITY_WATER_VEIL;
                RecordAbilityBattle(gEffectBattler, ABILITY_WATER_VEIL);

                BattleScriptPush(gBattlescriptCurrInstr + 1);
                gBattlescriptCurrInstr = BattleScript_BRNPrevention;
                if (gHitMarker & HITMARKER_IGNORE_SAFEGUARD)
                {
                    gBattleCommunication[MULTISTRING_CHOOSER] = 1;
                    gHitMarker &= ~(HITMARKER_IGNORE_SAFEGUARD);
                }
                else
                {
                    gBattleCommunication[MULTISTRING_CHOOSER] = 0;
                }
                RESET_RETURN
            }
            if (IS_BATTLER_OF_TYPE(gEffectBattler, TYPE_FIRE)
                && (gHitMarker & HITMARKER_IGNORE_SAFEGUARD)
                && (primary == TRUE || certain == MOVE_EFFECT_CERTAIN))
            {
                BattleScriptPush(gBattlescriptCurrInstr + 1);
                gBattlescriptCurrInstr = BattleScript_BRNPrevention;

                gBattleCommunication[MULTISTRING_CHOOSER] = 2;
                RESET_RETURN
            }
            if (IS_BATTLER_OF_TYPE(gEffectBattler, TYPE_FIRE))
                break;
            if (GetBattlerAbility(gEffectBattler) == ABILITY_WATER_VEIL
                || GetBattlerAbility(gEffectBattler) == ABILITY_COMATOSE
                || IsAbilityStatusProtected(gEffectBattler))
                break;
            if (gBattleMons[gEffectBattler].status1)
                break;

            statusChanged = TRUE;
            break;
        case STATUS1_FREEZE:
            if (WEATHER_HAS_EFFECT && gBattleWeather & WEATHER_SUN_ANY)
                noSunCanFreeze = FALSE;
            if (IS_BATTLER_OF_TYPE(gEffectBattler, TYPE_ICE))
                break;
            if (gBattleMons[gEffectBattler].status1)
                break;
            if (noSunCanFreeze == 0)
                break;
            if (GetBattlerAbility(gEffectBattler) == ABILITY_MAGMA_ARMOR
                || GetBattlerAbility(gEffectBattler) == ABILITY_COMATOSE
                || IsAbilityStatusProtected(gEffectBattler))
                break;

            CancelMultiTurnMoves(gEffectBattler);
            statusChanged = TRUE;
            break;
        case STATUS1_PARALYSIS:
            if (GetBattlerAbility(gEffectBattler) == ABILITY_LIMBER)
            {
                if (primary == TRUE || certain == MOVE_EFFECT_CERTAIN)
                {
                    gLastUsedAbility = ABILITY_LIMBER;
                    RecordAbilityBattle(gEffectBattler, ABILITY_LIMBER);

                    BattleScriptPush(gBattlescriptCurrInstr + 1);
                    gBattlescriptCurrInstr = BattleScript_PRLZPrevention;

                    if (gHitMarker & HITMARKER_IGNORE_SAFEGUARD)
                    {
                        gBattleCommunication[MULTISTRING_CHOOSER] = 1;
                        gHitMarker &= ~(HITMARKER_IGNORE_SAFEGUARD);
                    }
                    else
                    {
                        gBattleCommunication[MULTISTRING_CHOOSER] = 0;
                    }
                    RESET_RETURN
                }
                else
                    break;
            }
            if (!CanParalyzeType(gBattleScripting.battler, gEffectBattler)
                && (gHitMarker & HITMARKER_IGNORE_SAFEGUARD)
                && (primary == TRUE || certain == MOVE_EFFECT_CERTAIN))
            {
                BattleScriptPush(gBattlescriptCurrInstr + 1);
                gBattlescriptCurrInstr = BattleScript_PRLZPrevention;

                gBattleCommunication[MULTISTRING_CHOOSER] = 2;
                RESET_RETURN
            }
            if (!CanParalyzeType(gBattleScripting.battler, gEffectBattler))
                break;
            if (GetBattlerAbility(gEffectBattler) == ABILITY_LIMBER
                || GetBattlerAbility(gEffectBattler) == ABILITY_COMATOSE
                || IsAbilityStatusProtected(gEffectBattler))
                break;
            if (gBattleMons[gEffectBattler].status1)
                break;

            statusChanged = TRUE;
            break;
        case STATUS1_TOXIC_POISON:
            if (GetBattlerAbility(gEffectBattler) == ABILITY_IMMUNITY && (primary == TRUE || certain == MOVE_EFFECT_CERTAIN))
            {
                gLastUsedAbility = ABILITY_IMMUNITY;
                RecordAbilityBattle(gEffectBattler, ABILITY_IMMUNITY);

                BattleScriptPush(gBattlescriptCurrInstr + 1);
                gBattlescriptCurrInstr = BattleScript_PSNPrevention;

                if (gHitMarker & HITMARKER_IGNORE_SAFEGUARD)
                {
                    gBattleCommunication[MULTISTRING_CHOOSER] = 1;
                    gHitMarker &= ~(HITMARKER_IGNORE_SAFEGUARD);
                }
                else
                {
                    gBattleCommunication[MULTISTRING_CHOOSER] = 0;
                }
                RESET_RETURN
            }
            if (!CanPoisonType(gBattleScripting.battler, gEffectBattler)
                && (gHitMarker & HITMARKER_IGNORE_SAFEGUARD)
                && (primary == TRUE || certain == MOVE_EFFECT_CERTAIN))
            {
                BattleScriptPush(gBattlescriptCurrInstr + 1);
                gBattlescriptCurrInstr = BattleScript_PSNPrevention;

                gBattleCommunication[MULTISTRING_CHOOSER] = 2;
                RESET_RETURN
            }
            if (gBattleMons[gEffectBattler].status1)
                break;
            if (CanPoisonType(gBattleScripting.battler, gEffectBattler))
            {
                if (GetBattlerAbility(gEffectBattler) == ABILITY_IMMUNITY
                    || GetBattlerAbility(gEffectBattler) == ABILITY_COMATOSE
                    || IsAbilityStatusProtected(gEffectBattler))
                    break;

                // It's redundant, because at this point we know the status1 value is 0.
                gBattleMons[gEffectBattler].status1 &= ~(STATUS1_TOXIC_POISON);
                gBattleMons[gEffectBattler].status1 &= ~(STATUS1_POISON);
                statusChanged = TRUE;
                break;
            }
            else
            {
                gMoveResultFlags |= MOVE_RESULT_DOESNT_AFFECT_FOE;
            }
            break;
        }
        if (statusChanged == TRUE)
        {
            BattleScriptPush(gBattlescriptCurrInstr + 1);

            if (sStatusFlagsForMoveEffects[gBattleScripting.moveEffect] == STATUS1_SLEEP)
                gBattleMons[gEffectBattler].status1 |= (B_SLEEP_TURNS >= GEN_5) ? ((Random() % 3) + 2) : ((Random() % 4) + 3);
            else
                gBattleMons[gEffectBattler].status1 |= sStatusFlagsForMoveEffects[gBattleScripting.moveEffect];

            gBattlescriptCurrInstr = sMoveEffectBS_Ptrs[gBattleScripting.moveEffect];

            gActiveBattler = gEffectBattler;
            BtlController_EmitSetMonData(0, REQUEST_STATUS_BATTLE, 0, 4, &gBattleMons[gEffectBattler].status1);
            MarkBattlerForControllerExec(gActiveBattler);

            if (gHitMarker & HITMARKER_IGNORE_SAFEGUARD)
            {
                gBattleCommunication[MULTISTRING_CHOOSER] = 1;
                gHitMarker &= ~(HITMARKER_IGNORE_SAFEGUARD);
            }
            else
            {
                gBattleCommunication[MULTISTRING_CHOOSER] = 0;
            }

            // for synchronize

            if (gBattleScripting.moveEffect == MOVE_EFFECT_POISON
             || gBattleScripting.moveEffect == MOVE_EFFECT_TOXIC
             || gBattleScripting.moveEffect == MOVE_EFFECT_PARALYSIS
             || gBattleScripting.moveEffect == MOVE_EFFECT_BURN)
             {
                gBattleStruct->synchronizeMoveEffect = gBattleScripting.moveEffect;
                gHitMarker |= HITMARKER_SYNCHRONISE_EFFECT;
             }
            return;
        }
        else if (statusChanged == FALSE)
        {
            gBattleScripting.moveEffect = 0;
            gBattlescriptCurrInstr++;
            return;
        }
        return;
    }
    else
    {
        if (gBattleMons[gEffectBattler].status2 & sStatusFlagsForMoveEffects[gBattleScripting.moveEffect])
        {
            gBattlescriptCurrInstr++;
        }
        else
        {
            u8 side;
            switch (gBattleScripting.moveEffect)
            {
            case MOVE_EFFECT_CONFUSION:
                if (GetBattlerAbility(gEffectBattler) == ABILITY_OWN_TEMPO
                    || gBattleMons[gEffectBattler].status2 & STATUS2_CONFUSION)
                {
                    gBattlescriptCurrInstr++;
                }
                else
                {
                    gBattleMons[gEffectBattler].status2 |= STATUS2_CONFUSION_TURN(((Random()) % 4) + 2); // 2-5 turns

                    BattleScriptPush(gBattlescriptCurrInstr + 1);
                    gBattlescriptCurrInstr = sMoveEffectBS_Ptrs[gBattleScripting.moveEffect];
                }
                break;
            case MOVE_EFFECT_FLINCH:
                if (GetBattlerAbility(gEffectBattler) == ABILITY_INNER_FOCUS)
                {
                    if (primary == TRUE || certain == MOVE_EFFECT_CERTAIN)
                    {
                        gLastUsedAbility = ABILITY_INNER_FOCUS;
                        RecordAbilityBattle(gEffectBattler, ABILITY_INNER_FOCUS);
                        gBattlescriptCurrInstr = BattleScript_FlinchPrevention;
                    }
                    else
                    {
                        gBattlescriptCurrInstr++;
                    }
                }
                else
                {
                    if (GetBattlerTurnOrderNum(gEffectBattler) > gCurrentTurnActionNumber)
                        gBattleMons[gEffectBattler].status2 |= sStatusFlagsForMoveEffects[gBattleScripting.moveEffect];
                    gBattlescriptCurrInstr++;
                }
                break;
            case MOVE_EFFECT_UPROAR:
                if (!(gBattleMons[gEffectBattler].status2 & STATUS2_UPROAR))
                {
                    gBattleMons[gEffectBattler].status2 |= STATUS2_MULTIPLETURNS;
                    gLockedMoves[gEffectBattler] = gCurrentMove;
                    gBattleMons[gEffectBattler].status2 |= STATUS2_UPROAR_TURN(B_UPROAR_TURNS >= GEN_5 ? 3 : ((Random() & 3) + 2));

                    BattleScriptPush(gBattlescriptCurrInstr + 1);
                    gBattlescriptCurrInstr = sMoveEffectBS_Ptrs[gBattleScripting.moveEffect];
                }
                else
                {
                    gBattlescriptCurrInstr++;
                }
                break;
            case MOVE_EFFECT_PAYDAY:
                if (GET_BATTLER_SIDE(gBattlerAttacker) == B_SIDE_PLAYER)
                {
                    u16 PayDay = gPaydayMoney;
                    gPaydayMoney += (gBattleMons[gBattlerAttacker].level * 5);
                    if (PayDay > gPaydayMoney)
                        gPaydayMoney = 0xFFFF;
                }
                BattleScriptPush(gBattlescriptCurrInstr + 1);
                gBattlescriptCurrInstr = sMoveEffectBS_Ptrs[gBattleScripting.moveEffect];
                break;
            case MOVE_EFFECT_HAPPY_HOUR:
                if (GET_BATTLER_SIDE(gBattlerAttacker) == B_SIDE_PLAYER)
                {
                    gBattleStruct->moneyMultiplier *= 2;
                }
                gBattlescriptCurrInstr++;
                break;
            case MOVE_EFFECT_TRI_ATTACK:
                if (gBattleMons[gEffectBattler].status1)
                {
                    gBattlescriptCurrInstr++;
                }
                else
                {
                    gBattleScripting.moveEffect = Random() % 3 + 3;
                    SetMoveEffect(FALSE, 0);
                }
                break;
            case MOVE_EFFECT_CHARGING:
                gBattleMons[gEffectBattler].status2 |= STATUS2_MULTIPLETURNS;
                gLockedMoves[gEffectBattler] = gCurrentMove;
                gProtectStructs[gEffectBattler].chargingTurn = 1;
                gBattlescriptCurrInstr++;
                break;
            case MOVE_EFFECT_WRAP:
                if (gBattleMons[gEffectBattler].status2 & STATUS2_WRAPPED)
                {
                    gBattlescriptCurrInstr++;
                }
                else
                {
                    gBattleMons[gEffectBattler].status2 |= STATUS2_WRAPPED;
                    if (GetBattlerHoldEffect(gBattlerAttacker, TRUE) == HOLD_EFFECT_GRIP_CLAW)
                        gDisableStructs[gEffectBattler].wrapTurns = (B_BINDING_TURNS >= GEN_5) ? 7 : 5;
                    else
                        gDisableStructs[gEffectBattler].wrapTurns = (B_BINDING_TURNS >= GEN_5) ? ((Random() % 2) + 4) : ((Random() % 4) + 2);

                    gBattleStruct->wrappedMove[gEffectBattler] = gCurrentMove;
                    gBattleStruct->wrappedBy[gEffectBattler] = gBattlerAttacker;

                    BattleScriptPush(gBattlescriptCurrInstr + 1);
                    gBattlescriptCurrInstr = sMoveEffectBS_Ptrs[gBattleScripting.moveEffect];

                    for (gBattleCommunication[MULTISTRING_CHOOSER] = 0; ; gBattleCommunication[MULTISTRING_CHOOSER]++)
                    {
                        if (gBattleCommunication[MULTISTRING_CHOOSER] > 5)
                            break;
                        if (gTrappingMoves[gBattleCommunication[MULTISTRING_CHOOSER]] == gCurrentMove)
                            break;
                    }
                }
                break;
            case MOVE_EFFECT_ATK_PLUS_1:
            case MOVE_EFFECT_DEF_PLUS_1:
            case MOVE_EFFECT_SPD_PLUS_1:
            case MOVE_EFFECT_SP_ATK_PLUS_1:
            case MOVE_EFFECT_SP_DEF_PLUS_1:
            case MOVE_EFFECT_ACC_PLUS_1:
            case MOVE_EFFECT_EVS_PLUS_1:
                if (ChangeStatBuffs(SET_STAT_BUFF_VALUE(1),
                                    gBattleScripting.moveEffect - MOVE_EFFECT_ATK_PLUS_1 + 1,
                                    affectsUser, 0))
                {
                    gBattlescriptCurrInstr++;
                }
                else
                {
                    gBattleScripting.animArg1 = gBattleScripting.moveEffect & ~(MOVE_EFFECT_AFFECTS_USER | MOVE_EFFECT_CERTAIN);
                    gBattleScripting.animArg2 = 0;
                    BattleScriptPush(gBattlescriptCurrInstr + 1);
                    gBattlescriptCurrInstr = BattleScript_StatUp;
                }
                break;
            case MOVE_EFFECT_ATK_MINUS_1:
            case MOVE_EFFECT_DEF_MINUS_1:
            case MOVE_EFFECT_SPD_MINUS_1:
            case MOVE_EFFECT_SP_ATK_MINUS_1:
            case MOVE_EFFECT_SP_DEF_MINUS_1:
            case MOVE_EFFECT_ACC_MINUS_1:
            case MOVE_EFFECT_EVS_MINUS_1:
                if (ChangeStatBuffs(SET_STAT_BUFF_VALUE(1) | STAT_BUFF_NEGATIVE,
                                    gBattleScripting.moveEffect - MOVE_EFFECT_ATK_MINUS_1 + 1,
                                     affectsUser, 0))
                {
                    gBattlescriptCurrInstr++;
                }
                else
                {
                    gBattleScripting.animArg1 = gBattleScripting.moveEffect & ~(MOVE_EFFECT_AFFECTS_USER | MOVE_EFFECT_CERTAIN);
                    gBattleScripting.animArg2 = 0;
                    BattleScriptPush(gBattlescriptCurrInstr + 1);
                    gBattlescriptCurrInstr = BattleScript_StatDown;
                }
                break;
            case MOVE_EFFECT_ATK_PLUS_2:
            case MOVE_EFFECT_DEF_PLUS_2:
            case MOVE_EFFECT_SPD_PLUS_2:
            case MOVE_EFFECT_SP_ATK_PLUS_2:
            case MOVE_EFFECT_SP_DEF_PLUS_2:
            case MOVE_EFFECT_ACC_PLUS_2:
            case MOVE_EFFECT_EVS_PLUS_2:
                if (ChangeStatBuffs(SET_STAT_BUFF_VALUE(2),
                                    gBattleScripting.moveEffect - MOVE_EFFECT_ATK_PLUS_2 + 1,
                                    affectsUser, 0))
                {
                    gBattlescriptCurrInstr++;
                }
                else
                {
                    gBattleScripting.animArg1 = gBattleScripting.moveEffect & ~(MOVE_EFFECT_AFFECTS_USER | MOVE_EFFECT_CERTAIN);
                    gBattleScripting.animArg2 = 0;
                    BattleScriptPush(gBattlescriptCurrInstr + 1);
                    gBattlescriptCurrInstr = BattleScript_StatUp;
                }
                break;
            case MOVE_EFFECT_ATK_MINUS_2:
            case MOVE_EFFECT_DEF_MINUS_2:
            case MOVE_EFFECT_SPD_MINUS_2:
            case MOVE_EFFECT_SP_ATK_MINUS_2:
            case MOVE_EFFECT_SP_DEF_MINUS_2:
            case MOVE_EFFECT_ACC_MINUS_2:
            case MOVE_EFFECT_EVS_MINUS_2:
                if (ChangeStatBuffs(SET_STAT_BUFF_VALUE(2) | STAT_BUFF_NEGATIVE,
                                    gBattleScripting.moveEffect - MOVE_EFFECT_ATK_MINUS_2 + 1,
                                    affectsUser, 0))
                {
                    gBattlescriptCurrInstr++;
                }
                else
                {
                    gBattleScripting.animArg1 = gBattleScripting.moveEffect & ~(MOVE_EFFECT_AFFECTS_USER | MOVE_EFFECT_CERTAIN);
                    gBattleScripting.animArg2 = 0;
                    BattleScriptPush(gBattlescriptCurrInstr + 1);
                    gBattlescriptCurrInstr = BattleScript_StatDown;
                }
                break;
            case MOVE_EFFECT_RECHARGE:
                gBattleMons[gEffectBattler].status2 |= STATUS2_RECHARGE;
                gDisableStructs[gEffectBattler].rechargeTimer = 2;
                gLockedMoves[gEffectBattler] = gCurrentMove;
                gBattlescriptCurrInstr++;
                break;
            case MOVE_EFFECT_RAGE:
                gBattleMons[gBattlerAttacker].status2 |= STATUS2_RAGE;
                gBattlescriptCurrInstr++;
                break;
            case MOVE_EFFECT_STEAL_ITEM:
                {
                    if (gBattleTypeFlags & BATTLE_TYPE_TRAINER_HILL)
                    {
                        gBattlescriptCurrInstr++;
                        break;
                    }

                    side = GetBattlerSide(gBattlerAttacker);
                    if (GetBattlerSide(gBattlerAttacker) == B_SIDE_OPPONENT
                        && !(gBattleTypeFlags &
                             (BATTLE_TYPE_EREADER_TRAINER
                              | BATTLE_TYPE_FRONTIER
                              | BATTLE_TYPE_LINK
                              | BATTLE_TYPE_x2000000
                              | BATTLE_TYPE_SECRET_BASE)))
                    {
                        gBattlescriptCurrInstr++;
                    }
                    else if (!(gBattleTypeFlags &
                          (BATTLE_TYPE_EREADER_TRAINER
                           | BATTLE_TYPE_FRONTIER
                           | BATTLE_TYPE_LINK
                           | BATTLE_TYPE_x2000000
                           | BATTLE_TYPE_SECRET_BASE))
                        && (gWishFutureKnock.knockedOffMons[side] & gBitTable[gBattlerPartyIndexes[gBattlerAttacker]]))
                    {
                        gBattlescriptCurrInstr++;
                    }
                    else if (gBattleMons[gBattlerTarget].item
                        && gBattleMons[gBattlerTarget].ability == ABILITY_STICKY_HOLD)
                    {
                        BattleScriptPushCursor();
                        gBattlescriptCurrInstr = BattleScript_NoItemSteal;

                        gLastUsedAbility = gBattleMons[gBattlerTarget].ability;
                        RecordAbilityBattle(gBattlerTarget, gLastUsedAbility);
                    }
                    else if (gBattleMons[gBattlerAttacker].item != 0
                        || gBattleMons[gBattlerTarget].item == ITEM_ENIGMA_BERRY
                        || IS_ITEM_MAIL(gBattleMons[gBattlerTarget].item)
                        || gBattleMons[gBattlerTarget].item == 0)
                    {
                        gBattlescriptCurrInstr++;
                    }
                    else
                    {
                        gLastUsedItem = gBattleStruct->changedItems[gBattlerAttacker] = gBattleMons[gBattlerTarget].item;
                        gBattleMons[gBattlerTarget].item = 0;

                        CheckSetUnburden(gBattlerTarget);
                        gBattleResources->flags->flags[gBattlerAttacker] &= ~(RESOURCE_FLAG_UNBURDEN);

                        gActiveBattler = gBattlerAttacker;
                        BtlController_EmitSetMonData(0, REQUEST_HELDITEM_BATTLE, 0, 2, &gLastUsedItem);
                        MarkBattlerForControllerExec(gBattlerAttacker);

                        gActiveBattler = gBattlerTarget;
                        BtlController_EmitSetMonData(0, REQUEST_HELDITEM_BATTLE, 0, 2, &gBattleMons[gBattlerTarget].item);
                        MarkBattlerForControllerExec(gBattlerTarget);

                        BattleScriptPush(gBattlescriptCurrInstr + 1);
                        gBattlescriptCurrInstr = BattleScript_ItemSteal;

                        gBattleStruct->choicedMove[gBattlerTarget] = 0;
                    }

                }
                break;
            case MOVE_EFFECT_PREVENT_ESCAPE:
                gBattleMons[gBattlerTarget].status2 |= STATUS2_ESCAPE_PREVENTION;
                gDisableStructs[gBattlerTarget].battlerPreventingEscape = gBattlerAttacker;
                gBattlescriptCurrInstr++;
                break;
            case MOVE_EFFECT_NIGHTMARE:
                gBattleMons[gBattlerTarget].status2 |= STATUS2_NIGHTMARE;
                gBattlescriptCurrInstr++;
                break;
            case MOVE_EFFECT_ALL_STATS_UP:
                BattleScriptPush(gBattlescriptCurrInstr + 1);
                gBattlescriptCurrInstr = BattleScript_AllStatsUp;
                break;
            case MOVE_EFFECT_RAPIDSPIN:
                BattleScriptPush(gBattlescriptCurrInstr + 1);
                gBattlescriptCurrInstr = BattleScript_RapidSpinAway;
                break;
            case MOVE_EFFECT_REMOVE_STATUS: // Smelling salts
                if (!(gBattleMons[gBattlerTarget].status1 & gBattleMoves[gCurrentMove].argument))
                {
                    gBattlescriptCurrInstr++;
                }
                else
                {
                    gBattleMons[gBattlerTarget].status1 &= ~(gBattleMoves[gCurrentMove].argument);

                    gActiveBattler = gBattlerTarget;
                    BtlController_EmitSetMonData(0, REQUEST_STATUS_BATTLE, 0, 4, &gBattleMons[gActiveBattler].status1);
                    MarkBattlerForControllerExec(gActiveBattler);

                    BattleScriptPush(gBattlescriptCurrInstr + 1);
                    gBattlescriptCurrInstr = BattleScript_TargetPRLZHeal;
                }
                break;
            case MOVE_EFFECT_ATK_DEF_DOWN: // SuperPower
                BattleScriptPush(gBattlescriptCurrInstr + 1);
                gBattlescriptCurrInstr = BattleScript_AtkDefDown;
                break;
            case MOVE_EFFECT_DEF_SPDEF_DOWN: // Close Combat
                BattleScriptPush(gBattlescriptCurrInstr + 1);
                gBattlescriptCurrInstr = BattleScript_DefSpDefDown;
                break;
            case MOVE_EFFECT_RECOIL_25: // Take Down, 25% recoil
                gBattleMoveDamage = (gHpDealt) / 4;
                if (gBattleMoveDamage == 0)
                    gBattleMoveDamage = 1;

                BattleScriptPush(gBattlescriptCurrInstr + 1);
                gBattlescriptCurrInstr = sMoveEffectBS_Ptrs[gBattleScripting.moveEffect];
                break;
            case MOVE_EFFECT_RECOIL_33: // Double Edge, 33 % recoil
                gBattleMoveDamage = gHpDealt / 3;
                if (gBattleMoveDamage == 0)
                    gBattleMoveDamage = 1;

                BattleScriptPush(gBattlescriptCurrInstr + 1);
                gBattlescriptCurrInstr = sMoveEffectBS_Ptrs[gBattleScripting.moveEffect];
                break;
            case MOVE_EFFECT_RECOIL_50: // Head Smash, 50 % recoil
                gBattleMoveDamage = gHpDealt / 2;
                if (gBattleMoveDamage == 0)
                    gBattleMoveDamage = 1;

                BattleScriptPush(gBattlescriptCurrInstr + 1);
                gBattlescriptCurrInstr = BattleScript_MoveEffectRecoil;
                break;
            case MOVE_EFFECT_RECOIL_33_STATUS: // Flare Blitz - can burn, Volt Tackle - can paralyze
                gBattleScripting.savedDmg = gHpDealt / 3;
                if (gBattleScripting.savedDmg == 0)
                    gBattleScripting.savedDmg = 1;

                BattleScriptPush(gBattlescriptCurrInstr + 1);
                gBattlescriptCurrInstr = BattleScript_MoveEffectRecoilWithStatus;
                break;
            case MOVE_EFFECT_THRASH:
                if (gBattleMons[gEffectBattler].status2 & STATUS2_LOCK_CONFUSE)
                {
                    gBattlescriptCurrInstr++;
                }
                else
                {
                    gBattleMons[gEffectBattler].status2 |= STATUS2_MULTIPLETURNS;
                    gLockedMoves[gEffectBattler] = gCurrentMove;
                    gBattleMons[gEffectBattler].status2 |= STATUS2_LOCK_CONFUSE_TURN((Random() & 1) + 2); // thrash for 2-3 turns
                }
                break;
            case MOVE_EFFECT_SP_ATK_TWO_DOWN: // Overheat
                BattleScriptPush(gBattlescriptCurrInstr + 1);
                gBattlescriptCurrInstr = BattleScript_SAtkDown2;
                break;
            case MOVE_EFFECT_CLEAR_SMOG:
                for (i = 0; i < NUM_BATTLE_STATS; i++)
                {
                    if (gBattleMons[gEffectBattler].statStages[i] != 6)
                        break;
                }
                if ((gSpecialStatuses[gEffectBattler].physicalDmg || gSpecialStatuses[gEffectBattler].specialDmg) && i != NUM_BATTLE_STATS)
                {
                    for (i = 0; i < NUM_BATTLE_STATS; i++)
                        gBattleMons[gEffectBattler].statStages[i] = 6;
                    BattleScriptPush(gBattlescriptCurrInstr + 1);
                    gBattlescriptCurrInstr = BattleScript_MoveEffectClearSmog;
                }
                break;
            case MOVE_EFFECT_SMACK_DOWN:
                if (!IsBattlerGrounded(gBattlerTarget))
                {
                    gStatuses3[gBattlerTarget] |= STATUS3_SMACKED_DOWN;
                    gStatuses3[gBattlerTarget] &= ~(STATUS3_MAGNET_RISE | STATUS3_TELEKINESIS | STATUS3_ON_AIR);
                    BattleScriptPush(gBattlescriptCurrInstr + 1);
                    gBattlescriptCurrInstr = BattleScript_MoveEffectSmackDown;
                }
                break;
            case MOVE_EFFECT_FLAME_BURST:
                if (IsBattlerAlive(BATTLE_PARTNER(gBattlerTarget)) && GetBattlerAbility(BATTLE_PARTNER(gBattlerTarget)) != ABILITY_MAGIC_GUARD)
                {
                    gBattleScripting.battler = BATTLE_PARTNER(gBattlerTarget);
                    gBattleMoveDamage = gBattleMons[BATTLE_PARTNER(gBattlerTarget)].hp / 16;
                    if (gBattleMoveDamage == 0)
                        gBattleMoveDamage = 1;
                    gBattlescriptCurrInstr = BattleScript_MoveEffectFlameBurst;
                }
                break;
            case MOVE_EFFECT_FEINT:
                if (gProtectStructs[gBattlerTarget].protected
                    || gSideStatuses[GetBattlerSide(gBattlerTarget)] & SIDE_STATUS_WIDE_GUARD
                    || gSideStatuses[GetBattlerSide(gBattlerTarget)] & SIDE_STATUS_QUICK_GUARD
                    || gSideStatuses[GetBattlerSide(gBattlerTarget)] & SIDE_STATUS_CRAFTY_SHIELD
                    || gSideStatuses[GetBattlerSide(gBattlerTarget)] & SIDE_STATUS_MAT_BLOCK
                    || gProtectStructs[gBattlerTarget].spikyShielded
                    || gProtectStructs[gBattlerTarget].kingsShielded
                    || gProtectStructs[gBattlerTarget].banefulBunkered)
                {
                    gProtectStructs[gBattlerTarget].protected = 0;
                    gSideStatuses[GetBattlerSide(gBattlerTarget)] &= ~(SIDE_STATUS_WIDE_GUARD);
                    gSideStatuses[GetBattlerSide(gBattlerTarget)] &= ~(SIDE_STATUS_QUICK_GUARD);
                    gSideStatuses[GetBattlerSide(gBattlerTarget)] &= ~(SIDE_STATUS_CRAFTY_SHIELD);
                    gSideStatuses[GetBattlerSide(gBattlerTarget)] &= ~(SIDE_STATUS_MAT_BLOCK);
                    gProtectStructs[gBattlerTarget].spikyShielded = 0;
                    gProtectStructs[gBattlerTarget].kingsShielded = 0;
                    gProtectStructs[gBattlerTarget].banefulBunkered = 0;
                    if (gCurrentMove == MOVE_FEINT)
                    {
                        BattleScriptPush(gBattlescriptCurrInstr + 1);
                        gBattlescriptCurrInstr = BattleScript_MoveEffectFeint;
                    }
                }
                break;
            case MOVE_EFFECT_SPECTRAL_THIEF:
                gBattleStruct->stolenStats[0] = 0; // Stats to steal.
                gBattleScripting.animArg1 = 0;
                for (i = STAT_ATK; i < NUM_BATTLE_STATS; i++)
                {
                    if (gBattleMons[gBattlerTarget].statStages[i] > 6 && gBattleMons[gBattlerAttacker].statStages[i] != 12)
                    {
                        gBattleStruct->stolenStats[0] |= gBitTable[i];
                        // Store by how many stages to raise the stat.
                        gBattleStruct->stolenStats[i] = gBattleMons[gBattlerTarget].statStages[i] - 6;
                        while (gBattleMons[gBattlerAttacker].statStages[i] + gBattleStruct->stolenStats[i] > 12)
                            gBattleStruct->stolenStats[i]--;
                        gBattleMons[gBattlerTarget].statStages[i] = 6;

                        if (gBattleStruct->stolenStats[i] >= 2)
                            byTwo++;

                        if (gBattleScripting.animArg1 == 0)
                        {
                            if (byTwo)
                                gBattleScripting.animArg1 = STAT_ANIM_PLUS2 - 1 + i;
                            else
                                gBattleScripting.animArg1 = STAT_ANIM_PLUS1 - 1 + i;
                        }
                        else
                        {
                            if (byTwo)
                                gBattleScripting.animArg1 = STAT_ANIM_MULTIPLE_PLUS2;
                            else
                                gBattleScripting.animArg1 = STAT_ANIM_MULTIPLE_PLUS1;
                        }
                    }
                }

                if (gBattleStruct->stolenStats[0] != 0)
                {
                    BattleScriptPush(gBattlescriptCurrInstr + 1);
                    gBattlescriptCurrInstr = BattleScript_SpectralThiefSteal;
                }
                break;
            case MOVE_EFFECT_V_CREATE:
                BattleScriptPush(gBattlescriptCurrInstr + 1);
                gBattlescriptCurrInstr = BattleScript_VCreateStatLoss;
                break;
            case MOVE_EFFECT_CORE_ENFORCER:
                if (GetBattlerTurnOrderNum(gBattlerAttacker) > GetBattlerTurnOrderNum(gBattlerTarget))
                {
                    BattleScriptPush(gBattlescriptCurrInstr + 1);
                    gBattlescriptCurrInstr = BattleScript_MoveEffectCoreEnforcer;
                }
                break;
            case MOVE_EFFECT_THROAT_CHOP:
                gDisableStructs[gEffectBattler].throatChopTimer = 2;
                gBattlescriptCurrInstr++;
                break;
            case MOVE_EFFECT_INCINERATE:
                if ((B_INCINERATE_GEMS >= GEN_6 && GetBattlerHoldEffect(gEffectBattler, FALSE) == HOLD_EFFECT_GEMS)
                    || (gBattleMons[gEffectBattler].item >= FIRST_BERRY_INDEX && gBattleMons[gEffectBattler].item <= LAST_BERRY_INDEX))
                {
                    gLastUsedItem = gBattleMons[gEffectBattler].item;
                    gBattleMons[gEffectBattler].item = 0;
                    CheckSetUnburden(gEffectBattler);

                    gActiveBattler = gEffectBattler;
                    BtlController_EmitSetMonData(0, REQUEST_HELDITEM_BATTLE, 0, 2, &gBattleMons[gEffectBattler].item);
                    MarkBattlerForControllerExec(gActiveBattler);
                    BattleScriptPush(gBattlescriptCurrInstr + 1);
                    gBattlescriptCurrInstr = BattleScript_MoveEffectIncinerate;
                }
                break;
            case MOVE_EFFECT_BUG_BITE:
                if ((gBattleMons[gEffectBattler].item >= FIRST_BERRY_INDEX && gBattleMons[gEffectBattler].item <= LAST_BERRY_INDEX)
                    && GetBattlerAbility(gEffectBattler) != ABILITY_STICKY_HOLD)
                {
                    gLastUsedItem = gBattleMons[gEffectBattler].item;
                    gBattleMons[gEffectBattler].item = 0;
                    CheckSetUnburden(gEffectBattler);

                    gActiveBattler = gEffectBattler;
                    BtlController_EmitSetMonData(0, REQUEST_HELDITEM_BATTLE, 0, 2, &gBattleMons[gEffectBattler].item);
                    MarkBattlerForControllerExec(gActiveBattler);
                    BattleScriptPush(gBattlescriptCurrInstr + 1);
                    gBattlescriptCurrInstr = BattleScript_MoveEffectBugBite;
                }
                break;
            }
        }
    }

    gBattleScripting.moveEffect = 0;
}

static void Cmd_seteffectwithchance(void)
{
    u32 percentChance;

    if (GetBattlerAbility(gBattlerAttacker) == ABILITY_SERENE_GRACE)
        percentChance = gBattleMoves[gCurrentMove].secondaryEffectChance * 2;
    else
        percentChance = gBattleMoves[gCurrentMove].secondaryEffectChance;

    if (gBattleScripting.moveEffect & MOVE_EFFECT_CERTAIN
        && !(gMoveResultFlags & MOVE_RESULT_NO_EFFECT))
    {
        gBattleScripting.moveEffect &= ~(MOVE_EFFECT_CERTAIN);
        SetMoveEffect(FALSE, MOVE_EFFECT_CERTAIN);
    }
    else if (Random() % 100 < percentChance
             && gBattleScripting.moveEffect
             && !(gMoveResultFlags & MOVE_RESULT_NO_EFFECT))
    {
        if (percentChance >= 100)
            SetMoveEffect(FALSE, MOVE_EFFECT_CERTAIN);
        else
            SetMoveEffect(FALSE, 0);
    }
    else
    {
        gBattlescriptCurrInstr++;
    }

    gBattleScripting.moveEffect = 0;
    gBattleScripting.multihitMoveEffect = 0;
}

static void Cmd_seteffectprimary(void)
{
    SetMoveEffect(TRUE, 0);
}

static void Cmd_seteffectsecondary(void)
{
    SetMoveEffect(FALSE, 0);
}

static void Cmd_clearstatusfromeffect(void)
{
    gActiveBattler = GetBattlerForBattleScript(gBattlescriptCurrInstr[1]);

    if (gBattleScripting.moveEffect <= PRIMARY_STATUS_MOVE_EFFECT)
        gBattleMons[gActiveBattler].status1 &= (~sStatusFlagsForMoveEffects[gBattleScripting.moveEffect]);
    else
        gBattleMons[gActiveBattler].status2 &= (~sStatusFlagsForMoveEffects[gBattleScripting.moveEffect]);

    gBattleScripting.moveEffect = 0;
    gBattlescriptCurrInstr += 2;
    gBattleScripting.multihitMoveEffect = 0;
}

static void Cmd_tryfaintmon(void)
{
    const u8 *BS_ptr;

    if (gBattlescriptCurrInstr[2] != 0)
    {
        gActiveBattler = GetBattlerForBattleScript(gBattlescriptCurrInstr[1]);
        if (gHitMarker & HITMARKER_FAINTED(gActiveBattler))
        {
            BS_ptr = T1_READ_PTR(gBattlescriptCurrInstr + 3);

            BattleScriptPop();
            gBattlescriptCurrInstr = BS_ptr;
            gSideStatuses[GetBattlerSide(gActiveBattler)] &= ~(SIDE_STATUS_SPIKES_DAMAGED | SIDE_STATUS_TOXIC_SPIKES_DAMAGED | SIDE_STATUS_STEALTH_ROCK_DAMAGED | SIDE_STATUS_STICKY_WEB_DAMAGED);
        }
        else
        {
            gBattlescriptCurrInstr += 7;
        }
    }
    else
    {
        u8 battlerId;

        if (gBattlescriptCurrInstr[1] == BS_ATTACKER)
        {
            gActiveBattler = gBattlerAttacker;
            battlerId = gBattlerTarget;
            BS_ptr = BattleScript_FaintAttacker;
        }
        else
        {
            gActiveBattler = gBattlerTarget;
            battlerId = gBattlerAttacker;
            BS_ptr = BattleScript_FaintTarget;
        }
        if (!(gAbsentBattlerFlags & gBitTable[gActiveBattler])
         && gBattleMons[gActiveBattler].hp == 0)
        {
            gHitMarker |= HITMARKER_FAINTED(gActiveBattler);
            BattleScriptPush(gBattlescriptCurrInstr + 7);
            gBattlescriptCurrInstr = BS_ptr;
            if (GetBattlerSide(gActiveBattler) == B_SIDE_PLAYER)
            {
                gHitMarker |= HITMARKER_x400000;
                if (gBattleResults.playerFaintCounter < 0xFF)
                    gBattleResults.playerFaintCounter++;
                AdjustFriendshipOnBattleFaint(gActiveBattler);
            }
            else
            {
                if (gBattleResults.opponentFaintCounter < 0xFF)
                    gBattleResults.opponentFaintCounter++;
                gBattleResults.lastOpponentSpecies = GetMonData(&gEnemyParty[gBattlerPartyIndexes[gActiveBattler]], MON_DATA_SPECIES, NULL);
            }
            if ((gHitMarker & HITMARKER_DESTINYBOND) && gBattleMons[gBattlerAttacker].hp != 0)
            {
                gHitMarker &= ~(HITMARKER_DESTINYBOND);
                BattleScriptPush(gBattlescriptCurrInstr);
                gBattleMoveDamage = gBattleMons[battlerId].hp;
                gBattlescriptCurrInstr = BattleScript_DestinyBondTakesLife;
            }
            if ((gStatuses3[gBattlerTarget] & STATUS3_GRUDGE)
             && !(gHitMarker & HITMARKER_GRUDGE)
             && GetBattlerSide(gBattlerAttacker) != GetBattlerSide(gBattlerTarget)
             && gBattleMons[gBattlerAttacker].hp != 0
             && gCurrentMove != MOVE_STRUGGLE)
            {
                u8 moveIndex = *(gBattleStruct->chosenMovePositions + gBattlerAttacker);

                gBattleMons[gBattlerAttacker].pp[moveIndex] = 0;
                BattleScriptPush(gBattlescriptCurrInstr);
                gBattlescriptCurrInstr = BattleScript_GrudgeTakesPp;
                gActiveBattler = gBattlerAttacker;
                BtlController_EmitSetMonData(0, moveIndex + REQUEST_PPMOVE1_BATTLE, 0, 1, &gBattleMons[gActiveBattler].pp[moveIndex]);
                MarkBattlerForControllerExec(gActiveBattler);

                PREPARE_MOVE_BUFFER(gBattleTextBuff1, gBattleMons[gBattlerAttacker].moves[moveIndex])
            }
        }
        else
        {
            gBattlescriptCurrInstr += 7;
        }
    }
}

static void Cmd_dofaintanimation(void)
{
    if (gBattleControllerExecFlags == 0)
    {
        gActiveBattler = GetBattlerForBattleScript(gBattlescriptCurrInstr[1]);
        BtlController_EmitFaintAnimation(0);
        MarkBattlerForControllerExec(gActiveBattler);
        gBattlescriptCurrInstr += 2;
    }
}

static void Cmd_cleareffectsonfaint(void)
{
    if (gBattleControllerExecFlags == 0)
    {
        gActiveBattler = GetBattlerForBattleScript(gBattlescriptCurrInstr[1]);

        if (!(gBattleTypeFlags & BATTLE_TYPE_ARENA) || gBattleMons[gActiveBattler].hp == 0)
        {
            gBattleMons[gActiveBattler].status1 = 0;
            BtlController_EmitSetMonData(0, REQUEST_STATUS_BATTLE, 0, 0x4, &gBattleMons[gActiveBattler].status1);
            MarkBattlerForControllerExec(gActiveBattler);
        }

        FaintClearSetData(); // Effects like attractions, trapping, etc.
        gBattlescriptCurrInstr += 2;
    }
}

static void Cmd_jumpifstatus(void)
{
    u8 battlerId = GetBattlerForBattleScript(gBattlescriptCurrInstr[1]);
    u32 flags = T2_READ_32(gBattlescriptCurrInstr + 2);
    const u8* jumpPtr = T2_READ_PTR(gBattlescriptCurrInstr + 6);

    if (gBattleMons[battlerId].status1 & flags && gBattleMons[battlerId].hp)
        gBattlescriptCurrInstr = jumpPtr;
    else
        gBattlescriptCurrInstr += 10;
}

static void Cmd_jumpifstatus2(void)
{
    u8 battlerId = GetBattlerForBattleScript(gBattlescriptCurrInstr[1]);
    u32 flags = T2_READ_32(gBattlescriptCurrInstr + 2);
    const u8* jumpPtr = T2_READ_PTR(gBattlescriptCurrInstr + 6);

    if (gBattleMons[battlerId].status2 & flags && gBattleMons[battlerId].hp)
        gBattlescriptCurrInstr = jumpPtr;
    else
        gBattlescriptCurrInstr += 10;
}

static void Cmd_jumpifability(void)
{
    u32 battlerId;
    bool32 hasAbility = FALSE;
    u32 ability = gBattlescriptCurrInstr[2];

    switch (gBattlescriptCurrInstr[1])
    {
    default:
        battlerId = GetBattlerForBattleScript(gBattlescriptCurrInstr[1]);
        if (GetBattlerAbility(battlerId) == ability)
            hasAbility = TRUE;
        break;
    case BS_ATTACKER_SIDE:
        battlerId = IsAbilityOnSide(gBattlerAttacker, ability);
        if (battlerId)
        {
            battlerId--;
            hasAbility = TRUE;
        }
        break;
    case BS_TARGET_SIDE:
        battlerId = IsAbilityOnOpposingSide(gBattlerAttacker, ability);
        if (battlerId)
        {
            battlerId--;
            hasAbility = TRUE;
        }
        break;
    }

    if (hasAbility)
    {
        gLastUsedAbility = ability;
        gBattlescriptCurrInstr = T2_READ_PTR(gBattlescriptCurrInstr + 3);
        RecordAbilityBattle(battlerId, gLastUsedAbility);
        gBattlerAbility = battlerId;
    }
    else
    {
        gBattlescriptCurrInstr += 7;
    }
}

static void Cmd_jumpifsideaffecting(void)
{
    u8 side;
    u32 flags;
    const u8 *jumpPtr;

    if (gBattlescriptCurrInstr[1] == BS_ATTACKER)
        side = GET_BATTLER_SIDE(gBattlerAttacker);
    else
        side = GET_BATTLER_SIDE(gBattlerTarget);

    flags = T2_READ_32(gBattlescriptCurrInstr + 2);
    jumpPtr = T2_READ_PTR(gBattlescriptCurrInstr + 6);

    if (gSideStatuses[side] & flags)
        gBattlescriptCurrInstr = jumpPtr;
    else
        gBattlescriptCurrInstr += 10;
}

static void Cmd_jumpifstat(void)
{
    bool32 ret = 0;
    u8 battlerId = GetBattlerForBattleScript(gBattlescriptCurrInstr[1]);
    u8 statValue = gBattleMons[battlerId].statStages[gBattlescriptCurrInstr[3]];
    u8 cmpTo = gBattlescriptCurrInstr[4];
    u8 cmpKind = gBattlescriptCurrInstr[2];

    // Because this command is used as a way of checking if a stat can be lowered/raised,
    // we need to do some modification at run-time.
    if (GetBattlerAbility(battlerId) == ABILITY_CONTRARY)
    {
        if (cmpKind == CMP_GREATER_THAN)
            cmpKind = CMP_LESS_THAN;
        else if (cmpKind == CMP_LESS_THAN)
            cmpKind = CMP_GREATER_THAN;

        if (cmpTo == 0)
            cmpTo = 0xC;
        else if (cmpTo == 0xC)
            cmpTo = 0;
    }

    switch (cmpKind)
    {
    case CMP_EQUAL:
        if (statValue == cmpTo)
            ret++;
        break;
    case CMP_NOT_EQUAL:
        if (statValue != cmpTo)
            ret++;
        break;
    case CMP_GREATER_THAN:
        if (statValue > cmpTo)
            ret++;
        break;
    case CMP_LESS_THAN:
        if (statValue < cmpTo)
            ret++;
        break;
    case CMP_COMMON_BITS:
        if (statValue & cmpTo)
            ret++;
        break;
    case CMP_NO_COMMON_BITS:
        if (!(statValue & cmpTo))
            ret++;
        break;
    }

    if (ret)
        gBattlescriptCurrInstr = T2_READ_PTR(gBattlescriptCurrInstr + 5);
    else
        gBattlescriptCurrInstr += 9;
}

static void Cmd_jumpifstatus3condition(void)
{
    u32 flags;
    const u8 *jumpPtr;

    gActiveBattler = GetBattlerForBattleScript(gBattlescriptCurrInstr[1]);
    flags = T2_READ_32(gBattlescriptCurrInstr + 2);
    jumpPtr = T2_READ_PTR(gBattlescriptCurrInstr + 7);

    if (gBattlescriptCurrInstr[6])
    {
        if ((gStatuses3[gActiveBattler] & flags) != 0)
            gBattlescriptCurrInstr += 11;
        else
            gBattlescriptCurrInstr = jumpPtr;
    }
    else
    {
        if ((gStatuses3[gActiveBattler] & flags) != 0)
            gBattlescriptCurrInstr = jumpPtr;
        else
            gBattlescriptCurrInstr += 11;
    }
}

static void Cmd_jumpbasedontype(void)
{
    u8 battlerId = GetBattlerForBattleScript(gBattlescriptCurrInstr[1]);
    u8 type = gBattlescriptCurrInstr[2];
    const u8* jumpPtr = T2_READ_PTR(gBattlescriptCurrInstr + 4);

    // jumpiftype
    if (gBattlescriptCurrInstr[3])
    {
        if (IS_BATTLER_OF_TYPE(battlerId, type))
            gBattlescriptCurrInstr = jumpPtr;
        else
            gBattlescriptCurrInstr += 8;
    }
    // jumpifnottype
    else
    {
        if (!IS_BATTLER_OF_TYPE(battlerId, type))
            gBattlescriptCurrInstr = jumpPtr;
        else
            gBattlescriptCurrInstr += 8;
    }
}

static void Cmd_getexp(void)
{
    u16 item;
    s32 i; // also used as stringId
    u8 holdEffect;
    s32 sentIn;
    s32 viaExpShare = 0;
    u16 *exp = &gBattleStruct->expValue;

    gBattlerFainted = GetBattlerForBattleScript(gBattlescriptCurrInstr[1]);
    sentIn = gSentPokesToOpponent[(gBattlerFainted & 2) >> 1];

    switch (gBattleScripting.getexpState)
    {
    case 0: // check if should receive exp at all
        if (GetBattlerSide(gBattlerFainted) != B_SIDE_OPPONENT || (gBattleTypeFlags &
             (BATTLE_TYPE_LINK
              | BATTLE_TYPE_x2000000
              | BATTLE_TYPE_TRAINER_HILL
              | BATTLE_TYPE_FRONTIER
              | BATTLE_TYPE_SAFARI
              | BATTLE_TYPE_BATTLE_TOWER
              | BATTLE_TYPE_EREADER_TRAINER)))
        {
            gBattleScripting.getexpState = 6; // goto last case
        }
        else
        {
            gBattleScripting.getexpState++;
            gBattleStruct->givenExpMons |= gBitTable[gBattlerPartyIndexes[gBattlerFainted]];
        }
        break;
    case 1: // calculate experience points to redistribute
        {
            u16 calculatedExp;
            s32 viaSentIn;

            for (viaSentIn = 0, i = 0; i < PARTY_SIZE; i++)
            {
                if (GetMonData(&gPlayerParty[i], MON_DATA_SPECIES) == SPECIES_NONE || GetMonData(&gPlayerParty[i], MON_DATA_HP) == 0)
                    continue;
                if (gBitTable[i] & sentIn)
                    viaSentIn++;

                item = GetMonData(&gPlayerParty[i], MON_DATA_HELD_ITEM);

                if (item == ITEM_ENIGMA_BERRY)
                    holdEffect = gSaveBlock1Ptr->enigmaBerry.holdEffect;
                else
                    holdEffect = ItemId_GetHoldEffect(item);

                if (holdEffect == HOLD_EFFECT_EXP_SHARE)
                    viaExpShare++;
            }

            calculatedExp = gBaseStats[gBattleMons[gBattlerFainted].species].expYield * gBattleMons[gBattlerFainted].level / 7;

            if (viaExpShare) // at least one mon is getting exp via exp share
            {
                *exp = calculatedExp / 2 / viaSentIn;
                if (*exp == 0)
                    *exp = 1;

                gExpShareExp = calculatedExp / 2 / viaExpShare;
                if (gExpShareExp == 0)
                    gExpShareExp = 1;
            }
            else
            {
                *exp = calculatedExp / viaSentIn;
                if (*exp == 0)
                    *exp = 1;
                gExpShareExp = 0;
            }

            gBattleScripting.getexpState++;
            gBattleStruct->expGetterMonId = 0;
            gBattleStruct->sentInPokes = sentIn;
        }
        // fall through
    case 2: // set exp value to the poke in expgetter_id and print message
        if (gBattleControllerExecFlags == 0)
        {
            item = GetMonData(&gPlayerParty[gBattleStruct->expGetterMonId], MON_DATA_HELD_ITEM);

            if (item == ITEM_ENIGMA_BERRY)
                holdEffect = gSaveBlock1Ptr->enigmaBerry.holdEffect;
            else
                holdEffect = ItemId_GetHoldEffect(item);

            if (holdEffect != HOLD_EFFECT_EXP_SHARE && !(gBattleStruct->sentInPokes & 1))
            {
                *(&gBattleStruct->sentInPokes) >>= 1;
                gBattleScripting.getexpState = 5;
                gBattleMoveDamage = 0; // used for exp
            }
            else if (GetMonData(&gPlayerParty[gBattleStruct->expGetterMonId], MON_DATA_LEVEL) == MAX_LEVEL)
            {
                *(&gBattleStruct->sentInPokes) >>= 1;
                gBattleScripting.getexpState = 5;
                gBattleMoveDamage = 0; // used for exp
            }
            else
            {
                // Music change in a wild battle after fainting opposing pokemon.
                if (!(gBattleTypeFlags & BATTLE_TYPE_TRAINER)
                    && (gBattleMons[0].hp || (gBattleTypeFlags & BATTLE_TYPE_DOUBLE && gBattleMons[2].hp))
                    && !IsBattlerAlive(GetBattlerAtPosition(B_POSITION_OPPONENT_LEFT))
                    && !IsBattlerAlive(GetBattlerAtPosition(B_POSITION_OPPONENT_RIGHT))
                    && !gBattleStruct->wildVictorySong)
                {
                    BattleStopLowHpSound();
                    PlayBGM(MUS_VICTORY_WILD);
                    gBattleStruct->wildVictorySong++;
                }

                if (GetMonData(&gPlayerParty[gBattleStruct->expGetterMonId], MON_DATA_HP))
                {
                    if (gBattleStruct->sentInPokes & 1)
                        gBattleMoveDamage = *exp;
                    else
                        gBattleMoveDamage = 0;

                    if (holdEffect == HOLD_EFFECT_EXP_SHARE)
                        gBattleMoveDamage += gExpShareExp;
                    if (holdEffect == HOLD_EFFECT_LUCKY_EGG)
                        gBattleMoveDamage = (gBattleMoveDamage * 150) / 100;
                    if (gBattleTypeFlags & BATTLE_TYPE_TRAINER && B_TRAINER_EXP_MULTIPLIER <= GEN_7)
                        gBattleMoveDamage = (gBattleMoveDamage * 150) / 100;

                    if (IsTradedMon(&gPlayerParty[gBattleStruct->expGetterMonId]))
                    {
                        // check if the pokemon doesn't belong to the player
                        if (gBattleTypeFlags & BATTLE_TYPE_INGAME_PARTNER && gBattleStruct->expGetterMonId >= 3)
                        {
                            i = STRINGID_EMPTYSTRING4;
                        }
                        else
                        {
                            gBattleMoveDamage = (gBattleMoveDamage * 150) / 100;
                            i = STRINGID_ABOOSTED;
                        }
                    }
                    else
                    {
                        i = STRINGID_EMPTYSTRING4;
                    }

                    // get exp getter battlerId
                    if (gBattleTypeFlags & BATTLE_TYPE_DOUBLE)
                    {
                        if (!(gBattlerPartyIndexes[2] != gBattleStruct->expGetterMonId) && !(gAbsentBattlerFlags & gBitTable[2]))
                            gBattleStruct->expGetterBattlerId = 2;
                        else
                        {
                            if (!(gAbsentBattlerFlags & gBitTable[0]))
                                gBattleStruct->expGetterBattlerId = 0;
                            else
                                gBattleStruct->expGetterBattlerId = 2;
                        }
                    }
                    else
                    {
                        gBattleStruct->expGetterBattlerId = 0;
                    }

                    PREPARE_MON_NICK_WITH_PREFIX_BUFFER(gBattleTextBuff1, gBattleStruct->expGetterBattlerId, gBattleStruct->expGetterMonId);
                    // buffer 'gained' or 'gained a boosted'
                    PREPARE_STRING_BUFFER(gBattleTextBuff2, i);
                    PREPARE_WORD_NUMBER_BUFFER(gBattleTextBuff3, 5, gBattleMoveDamage);

                    PrepareStringBattle(STRINGID_PKMNGAINEDEXP, gBattleStruct->expGetterBattlerId);
                    MonGainEVs(&gPlayerParty[gBattleStruct->expGetterMonId], gBattleMons[gBattlerFainted].species);
                }
                gBattleStruct->sentInPokes >>= 1;
                gBattleScripting.getexpState++;
            }
        }
        break;
    case 3: // Set stats and give exp
        if (gBattleControllerExecFlags == 0)
        {
            gBattleResources->bufferB[gBattleStruct->expGetterBattlerId][0] = 0;
            if (GetMonData(&gPlayerParty[gBattleStruct->expGetterMonId], MON_DATA_HP) && GetMonData(&gPlayerParty[gBattleStruct->expGetterMonId], MON_DATA_LEVEL) != MAX_LEVEL)
            {
                gBattleResources->beforeLvlUp->stats[STAT_HP]    = GetMonData(&gPlayerParty[gBattleStruct->expGetterMonId], MON_DATA_MAX_HP);
                gBattleResources->beforeLvlUp->stats[STAT_ATK]   = GetMonData(&gPlayerParty[gBattleStruct->expGetterMonId], MON_DATA_ATK);
                gBattleResources->beforeLvlUp->stats[STAT_DEF]   = GetMonData(&gPlayerParty[gBattleStruct->expGetterMonId], MON_DATA_DEF);
                gBattleResources->beforeLvlUp->stats[STAT_SPEED] = GetMonData(&gPlayerParty[gBattleStruct->expGetterMonId], MON_DATA_SPEED);
                gBattleResources->beforeLvlUp->stats[STAT_SPATK] = GetMonData(&gPlayerParty[gBattleStruct->expGetterMonId], MON_DATA_SPATK);
                gBattleResources->beforeLvlUp->stats[STAT_SPDEF] = GetMonData(&gPlayerParty[gBattleStruct->expGetterMonId], MON_DATA_SPDEF);

                gActiveBattler = gBattleStruct->expGetterBattlerId;
                BtlController_EmitExpUpdate(0, gBattleStruct->expGetterMonId, gBattleMoveDamage);
                MarkBattlerForControllerExec(gActiveBattler);
            }
            gBattleScripting.getexpState++;
        }
        break;
    case 4: // lvl up if necessary
        if (gBattleControllerExecFlags == 0)
        {
            gActiveBattler = gBattleStruct->expGetterBattlerId;
            if (gBattleResources->bufferB[gActiveBattler][0] == CONTROLLER_TWORETURNVALUES && gBattleResources->bufferB[gActiveBattler][1] == RET_VALUE_LEVELED_UP)
            {
                u16 temp, battlerId = 0xFF;
                if (gBattleTypeFlags & BATTLE_TYPE_TRAINER && gBattlerPartyIndexes[gActiveBattler] == gBattleStruct->expGetterMonId)
                    HandleLowHpMusicChange(&gPlayerParty[gBattlerPartyIndexes[gActiveBattler]], gActiveBattler);

                PREPARE_MON_NICK_WITH_PREFIX_BUFFER(gBattleTextBuff1, gActiveBattler, gBattleStruct->expGetterMonId);
                PREPARE_BYTE_NUMBER_BUFFER(gBattleTextBuff2, 3, GetMonData(&gPlayerParty[gBattleStruct->expGetterMonId], MON_DATA_LEVEL));

                BattleScriptPushCursor();
                gLeveledUpInBattle |= gBitTable[gBattleStruct->expGetterMonId];
                gBattlescriptCurrInstr = BattleScript_LevelUp;
                gBattleMoveDamage = (gBattleResources->bufferB[gActiveBattler][2] | (gBattleResources->bufferB[gActiveBattler][3] << 8));
                AdjustFriendship(&gPlayerParty[gBattleStruct->expGetterMonId], FRIENDSHIP_EVENT_GROW_LEVEL);

                // update battle mon structure after level up
                if (gBattlerPartyIndexes[0] == gBattleStruct->expGetterMonId && gBattleMons[0].hp)
                    battlerId = 0;
                else if (gBattlerPartyIndexes[2] == gBattleStruct->expGetterMonId && gBattleMons[2].hp && (gBattleTypeFlags & BATTLE_TYPE_DOUBLE))
                    battlerId = 2;

                if (battlerId != 0xFF)
                {
                    gBattleMons[battlerId].level = GetMonData(&gPlayerParty[gBattleStruct->expGetterMonId], MON_DATA_LEVEL);
                    gBattleMons[battlerId].hp = GetMonData(&gPlayerParty[gBattleStruct->expGetterMonId], MON_DATA_HP);
                    gBattleMons[battlerId].maxHP = GetMonData(&gPlayerParty[gBattleStruct->expGetterMonId], MON_DATA_MAX_HP);
                    gBattleMons[battlerId].attack = GetMonData(&gPlayerParty[gBattleStruct->expGetterMonId], MON_DATA_ATK);
                    gBattleMons[battlerId].defense = GetMonData(&gPlayerParty[gBattleStruct->expGetterMonId], MON_DATA_DEF);
                    gBattleMons[battlerId].speed = GetMonData(&gPlayerParty[gBattleStruct->expGetterMonId], MON_DATA_SPEED);
                    gBattleMons[battlerId].spAttack = GetMonData(&gPlayerParty[gBattleStruct->expGetterMonId], MON_DATA_SPATK);
                    gBattleMons[battlerId].spDefense = GetMonData(&gPlayerParty[gBattleStruct->expGetterMonId], MON_DATA_SPDEF);

                    if (gStatuses3[battlerId] & STATUS3_POWER_TRICK)
                        SWAP(gBattleMons[battlerId].attack, gBattleMons[battlerId].defense, temp);
                }

                gBattleScripting.getexpState = 5;
            }
            else
            {
                gBattleMoveDamage = 0;
                gBattleScripting.getexpState = 5;
            }
        }
        break;
    case 5: // looper increment
        if (gBattleMoveDamage) // there is exp to give, goto case 3 that gives exp
        {
            gBattleScripting.getexpState = 3;
        }
        else
        {
            gBattleStruct->expGetterMonId++;
            if (gBattleStruct->expGetterMonId < PARTY_SIZE)
                gBattleScripting.getexpState = 2; // loop again
            else
                gBattleScripting.getexpState = 6; // we're done
        }
        break;
    case 6: // increment instruction
        if (gBattleControllerExecFlags == 0)
        {
            // not sure why gf clears the item and ability here
            gBattleMons[gBattlerFainted].item = 0;
            gBattleMons[gBattlerFainted].ability = 0;
            gBattlescriptCurrInstr += 2;
        }
        break;
    }
}

static bool32 NoAliveMonsForPlayer(void)
{
    u32 i;
    u32 HP_count = 0;

    if (gBattleTypeFlags & BATTLE_TYPE_INGAME_PARTNER && (gPartnerTrainerId == TRAINER_STEVEN_PARTNER || gPartnerTrainerId >= TRAINER_CUSTOM_PARTNER))
    {
        for (i = 0; i < MULTI_PARTY_SIZE; i++)
        {
            if (GetMonData(&gPlayerParty[i], MON_DATA_SPECIES) && !GetMonData(&gPlayerParty[i], MON_DATA_IS_EGG))
                HP_count += GetMonData(&gPlayerParty[i], MON_DATA_HP);
        }
    }
    else
    {
        for (i = 0; i < PARTY_SIZE; i++)
        {
            if (GetMonData(&gPlayerParty[i], MON_DATA_SPECIES) && !GetMonData(&gPlayerParty[i], MON_DATA_IS_EGG)
             && (!(gBattleTypeFlags & BATTLE_TYPE_ARENA) || !(gBattleStruct->arenaLostPlayerMons & gBitTable[i])))
            {
                HP_count += GetMonData(&gPlayerParty[i], MON_DATA_HP);
            }
        }
    }

    return (HP_count == 0);
}

static bool32 NoAliveMonsForOpponent(void)
{
    u32 i;
    u32 HP_count = 0;

    for (i = 0; i < PARTY_SIZE; i++)
    {
        if (GetMonData(&gEnemyParty[i], MON_DATA_SPECIES) && !GetMonData(&gEnemyParty[i], MON_DATA_IS_EGG)
            && (!(gBattleTypeFlags & BATTLE_TYPE_ARENA) || !(gBattleStruct->arenaLostOpponentMons & gBitTable[i])))
        {
            HP_count += GetMonData(&gEnemyParty[i], MON_DATA_HP);
        }
    }

    return (HP_count == 0);
}

bool32 NoAliveMonsForEitherParty(void)
{
    return (NoAliveMonsForPlayer() || NoAliveMonsForOpponent());
}

static void atk24(void)
{
    if (gBattleControllerExecFlags)
        return;

    if (NoAliveMonsForPlayer())
        gBattleOutcome |= B_OUTCOME_LOST;
    if (NoAliveMonsForOpponent())
        gBattleOutcome |= B_OUTCOME_WON;

    if (gBattleOutcome == 0 && (gBattleTypeFlags & (BATTLE_TYPE_LINK | BATTLE_TYPE_x2000000)))
    {
        s32 i, foundPlayer, foundOpponent;

        for (foundPlayer = 0, i = 0; i < gBattlersCount; i += 2)
        {
            if ((gHitMarker & HITMARKER_FAINTED2(i)) && (!gSpecialStatuses[i].flag40))
                foundPlayer++;
        }

        foundOpponent = 0;
        for (i = 1; i < gBattlersCount; i += 2)
        {
            if ((gHitMarker & HITMARKER_FAINTED2(i)) && (!gSpecialStatuses[i].flag40))
                foundOpponent++;
        }

        if (gBattleTypeFlags & BATTLE_TYPE_MULTI)
        {
            if (foundOpponent + foundPlayer > 1)
                gBattlescriptCurrInstr = (u8*) T2_READ_32(gBattlescriptCurrInstr + 1);
            else
                gBattlescriptCurrInstr += 5;
        }
        else
        {
            if (foundOpponent != 0 && foundPlayer != 0)
                gBattlescriptCurrInstr = (u8*) T2_READ_32(gBattlescriptCurrInstr + 1);
            else
                gBattlescriptCurrInstr += 5;
        }
    }
    else
    {
        gBattlescriptCurrInstr += 5;
    }
}

static void MoveValuesCleanUp(void)
{
    gMoveResultFlags = 0;
    gIsCriticalHit = FALSE;
    gBattleScripting.moveEffect = 0;
    gBattleCommunication[6] = 0;
    gHitMarker &= ~(HITMARKER_DESTINYBOND);
    gHitMarker &= ~(HITMARKER_SYNCHRONISE_EFFECT);
}

static void Cmd_movevaluescleanup(void)
{
    MoveValuesCleanUp();
    gBattlescriptCurrInstr += 1;
}

static void Cmd_setmultihit(void)
{
    gMultiHitCounter = gBattlescriptCurrInstr[1];
    gBattlescriptCurrInstr += 2;
}

static void Cmd_decrementmultihit(void)
{
    if (--gMultiHitCounter == 0)
        gBattlescriptCurrInstr += 5;
    else
        gBattlescriptCurrInstr = T2_READ_PTR(gBattlescriptCurrInstr + 1);
}

static void Cmd_goto(void)
{
    gBattlescriptCurrInstr = T2_READ_PTR(gBattlescriptCurrInstr + 1);
}

static void Cmd_jumpifbyte(void)
{
    u8 caseID = gBattlescriptCurrInstr[1];
    const u8* memByte = T2_READ_PTR(gBattlescriptCurrInstr + 2);
    u8 value = gBattlescriptCurrInstr[6];
    const u8* jumpPtr = T2_READ_PTR(gBattlescriptCurrInstr + 7);

    gBattlescriptCurrInstr += 11;

    switch (caseID)
    {
    case CMP_EQUAL:
        if (*memByte == value)
            gBattlescriptCurrInstr = jumpPtr;
        break;
    case CMP_NOT_EQUAL:
        if (*memByte != value)
            gBattlescriptCurrInstr = jumpPtr;
        break;
    case CMP_GREATER_THAN:
        if (*memByte > value)
            gBattlescriptCurrInstr = jumpPtr;
        break;
    case CMP_LESS_THAN:
        if (*memByte < value)
            gBattlescriptCurrInstr = jumpPtr;
        break;
    case CMP_COMMON_BITS:
        if (*memByte & value)
            gBattlescriptCurrInstr = jumpPtr;
        break;
    case CMP_NO_COMMON_BITS:
        if (!(*memByte & value))
            gBattlescriptCurrInstr = jumpPtr;
        break;
    }
}

static void Cmd_jumpifhalfword(void)
{
    u8 caseID = gBattlescriptCurrInstr[1];
    const u16* memHword = T2_READ_PTR(gBattlescriptCurrInstr + 2);
    u16 value = T2_READ_16(gBattlescriptCurrInstr + 6);
    const u8* jumpPtr = T2_READ_PTR(gBattlescriptCurrInstr + 8);

    gBattlescriptCurrInstr += 12;

    switch (caseID)
    {
    case CMP_EQUAL:
        if (*memHword == value)
            gBattlescriptCurrInstr = jumpPtr;
        break;
    case CMP_NOT_EQUAL:
        if (*memHword != value)
            gBattlescriptCurrInstr = jumpPtr;
        break;
    case CMP_GREATER_THAN:
        if (*memHword > value)
            gBattlescriptCurrInstr = jumpPtr;
        break;
    case CMP_LESS_THAN:
        if (*memHword < value)
            gBattlescriptCurrInstr = jumpPtr;
        break;
    case CMP_COMMON_BITS:
        if (*memHword & value)
            gBattlescriptCurrInstr = jumpPtr;
        break;
    case CMP_NO_COMMON_BITS:
        if (!(*memHword & value))
            gBattlescriptCurrInstr = jumpPtr;
        break;
    }
}

static void Cmd_jumpifword(void)
{
    u8 caseID = gBattlescriptCurrInstr[1];
    const u32* memWord = T2_READ_PTR(gBattlescriptCurrInstr + 2);
    u32 value = T1_READ_32(gBattlescriptCurrInstr + 6);
    const u8* jumpPtr = T2_READ_PTR(gBattlescriptCurrInstr + 10);

    gBattlescriptCurrInstr += 14;

    switch (caseID)
    {
    case CMP_EQUAL:
        if (*memWord == value)
            gBattlescriptCurrInstr = jumpPtr;
        break;
    case CMP_NOT_EQUAL:
        if (*memWord != value)
            gBattlescriptCurrInstr = jumpPtr;
        break;
    case CMP_GREATER_THAN:
        if (*memWord > value)
            gBattlescriptCurrInstr = jumpPtr;
        break;
    case CMP_LESS_THAN:
        if (*memWord < value)
            gBattlescriptCurrInstr = jumpPtr;
        break;
    case CMP_COMMON_BITS:
        if (*memWord & value)
            gBattlescriptCurrInstr = jumpPtr;
        break;
    case CMP_NO_COMMON_BITS:
        if (!(*memWord & value))
            gBattlescriptCurrInstr = jumpPtr;
        break;
    }
}

static void Cmd_jumpifarrayequal(void)
{
    const u8* mem1 = T2_READ_PTR(gBattlescriptCurrInstr + 1);
    const u8* mem2 = T2_READ_PTR(gBattlescriptCurrInstr + 5);
    u32 size = gBattlescriptCurrInstr[9];
    const u8* jumpPtr = T2_READ_PTR(gBattlescriptCurrInstr + 10);

    u8 i;
    for (i = 0; i < size; i++)
    {
        if (*mem1 != *mem2)
        {
            gBattlescriptCurrInstr += 14;
            break;
        }
        mem1++, mem2++;
    }

    if (i == size)
        gBattlescriptCurrInstr = jumpPtr;
}

static void Cmd_jumpifarraynotequal(void)
{
    u8 equalBytes = 0;
    const u8* mem1 = T2_READ_PTR(gBattlescriptCurrInstr + 1);
    const u8* mem2 = T2_READ_PTR(gBattlescriptCurrInstr + 5);
    u32 size = gBattlescriptCurrInstr[9];
    const u8* jumpPtr = T2_READ_PTR(gBattlescriptCurrInstr + 10);

    u8 i;
    for (i = 0; i < size; i++)
    {
        if (*mem1 == *mem2)
        {
            equalBytes++;
        }
        mem1++, mem2++;
    }

    if (equalBytes != size)
        gBattlescriptCurrInstr = jumpPtr;
    else
        gBattlescriptCurrInstr += 14;
}

static void Cmd_setbyte(void)
{
    u8* memByte = T2_READ_PTR(gBattlescriptCurrInstr + 1);
    *memByte = gBattlescriptCurrInstr[5];

    gBattlescriptCurrInstr += 6;
}

static void Cmd_addbyte(void)
{
    u8* memByte = T2_READ_PTR(gBattlescriptCurrInstr + 1);
    *memByte += gBattlescriptCurrInstr[5];
    gBattlescriptCurrInstr += 6;
}

static void Cmd_subbyte(void)
{
    u8* memByte = T2_READ_PTR(gBattlescriptCurrInstr + 1);
    *memByte -= gBattlescriptCurrInstr[5];
    gBattlescriptCurrInstr += 6;
}

static void Cmd_copyarray(void)
{
    u8* dest = T2_READ_PTR(gBattlescriptCurrInstr + 1);
    const u8* src = T2_READ_PTR(gBattlescriptCurrInstr + 5);
    s32 size = gBattlescriptCurrInstr[9];

    s32 i;
    for (i = 0; i < size; i++)
    {
        dest[i] = src[i];
    }

    gBattlescriptCurrInstr += 10;
}

static void Cmd_copyarraywithindex(void)
{
    u8* dest = T2_READ_PTR(gBattlescriptCurrInstr + 1);
    const u8* src = T2_READ_PTR(gBattlescriptCurrInstr + 5);
    const u8* index = T2_READ_PTR(gBattlescriptCurrInstr + 9);
    s32 size = gBattlescriptCurrInstr[13];

    s32 i;
    for (i = 0; i < size; i++)
    {
        dest[i] = src[i + *index];
    }

    gBattlescriptCurrInstr += 14;
}

static void Cmd_orbyte(void)
{
    u8* memByte = T2_READ_PTR(gBattlescriptCurrInstr + 1);
    *memByte |= gBattlescriptCurrInstr[5];
    gBattlescriptCurrInstr += 6;
}

static void Cmd_orhalfword(void)
{
    u16* memHword = T2_READ_PTR(gBattlescriptCurrInstr + 1);
    u16 val = T2_READ_16(gBattlescriptCurrInstr + 5);

    *memHword |= val;
    gBattlescriptCurrInstr += 7;
}

static void Cmd_orword(void)
{
    u32* memWord = T2_READ_PTR(gBattlescriptCurrInstr + 1);
    u32 val = T2_READ_32(gBattlescriptCurrInstr + 5);

    *memWord |= val;
    gBattlescriptCurrInstr += 9;
}

static void Cmd_bicbyte(void)
{
    u8* memByte = T2_READ_PTR(gBattlescriptCurrInstr + 1);
    *memByte &= ~(gBattlescriptCurrInstr[5]);
    gBattlescriptCurrInstr += 6;
}

static void Cmd_bichalfword(void)
{
    u16* memHword = T2_READ_PTR(gBattlescriptCurrInstr + 1);
    u16 val = T2_READ_16(gBattlescriptCurrInstr + 5);

    *memHword &= ~val;
    gBattlescriptCurrInstr += 7;
}

static void Cmd_bicword(void)
{
    u32* memWord = T2_READ_PTR(gBattlescriptCurrInstr + 1);
    u32 val = T2_READ_32(gBattlescriptCurrInstr + 5);

    *memWord &= ~val;
    gBattlescriptCurrInstr += 9;
}

static void Cmd_pause(void)
{
    if (gBattleControllerExecFlags == 0)
    {
        u16 value = T2_READ_16(gBattlescriptCurrInstr + 1);
        if (++gPauseCounterBattle >= value)
        {
            gPauseCounterBattle = 0;
            gBattlescriptCurrInstr += 3;
        }
    }
}

static void Cmd_waitstate(void)
{
    if (gBattleControllerExecFlags == 0)
        gBattlescriptCurrInstr++;
}

static void Cmd_update(void)
{
    if (gBattlescriptCurrInstr[1] == BS_TARGET)
        gActiveBattler = gBattlerTarget;
    else
        gActiveBattler = gBattlerAttacker;

    BtlController_EmitHealthBarUpdate(0, gBattleMoveDamage);
    MarkBattlerForControllerExec(gActiveBattler);
    gBattlescriptCurrInstr += 2;
}

static void Cmd_return(void)
{
    BattleScriptPop();
}

static void Cmd_end(void)
{
    if (gBattleTypeFlags & BATTLE_TYPE_ARENA)
        BattleArena_AddSkillPoints(gBattlerAttacker);

    gMoveResultFlags = 0;
    gActiveBattler = 0;
    gCurrentActionFuncId = B_ACTION_TRY_FINISH;
}

static void Cmd_end2(void)
{
    gActiveBattler = 0;
    gCurrentActionFuncId = B_ACTION_TRY_FINISH;
}

static void Cmd_end3(void) // pops the main function stack
{
    BattleScriptPop();
    if (gBattleResources->battleCallbackStack->size != 0)
        gBattleResources->battleCallbackStack->size--;
    gBattleMainFunc = gBattleResources->battleCallbackStack->function[gBattleResources->battleCallbackStack->size];
}

static void Cmd_call(void)
{
    BattleScriptPush(gBattlescriptCurrInstr + 5);
    gBattlescriptCurrInstr = T1_READ_PTR(gBattlescriptCurrInstr + 1);
}

static void Cmd_setroost(void)
{
    gBattleResources->flags->flags[gBattlerAttacker] |= RESOURCE_FLAG_ROOST;

    // Pure flying type.
    if (gBattleMons[gBattlerAttacker].type1 == TYPE_FLYING && gBattleMons[gBattlerAttacker].type2 == TYPE_FLYING)
    {
        gBattleStruct->roostTypes[gBattlerAttacker][0] = TYPE_FLYING;
        gBattleStruct->roostTypes[gBattlerAttacker][1] = TYPE_FLYING;
        gBattleStruct->roostTypes[gBattlerAttacker][2] = TYPE_FLYING;
        SET_BATTLER_TYPE(gBattlerAttacker, TYPE_NORMAL);
    }
    // Dual Type with Flying Type.
    else if ((gBattleMons[gBattlerAttacker].type1 == TYPE_FLYING && gBattleMons[gBattlerAttacker].type2 != TYPE_FLYING)
           ||(gBattleMons[gBattlerAttacker].type2 == TYPE_FLYING && gBattleMons[gBattlerAttacker].type1 != TYPE_FLYING))
    {
        gBattleStruct->roostTypes[gBattlerAttacker][0] = gBattleMons[gBattlerAttacker].type1;
        gBattleStruct->roostTypes[gBattlerAttacker][1] = gBattleMons[gBattlerAttacker].type2;
        if (gBattleMons[gBattlerAttacker].type1 == TYPE_FLYING)
            gBattleMons[gBattlerAttacker].type1 = TYPE_MYSTERY;
        if (gBattleMons[gBattlerAttacker].type2 == TYPE_FLYING)
            gBattleMons[gBattlerAttacker].type2 = TYPE_MYSTERY;
    }
    // Non-flying type.
    else if (!IS_BATTLER_OF_TYPE(gBattlerAttacker, TYPE_FLYING))
    {
        gBattleStruct->roostTypes[gBattlerAttacker][0] = gBattleMons[gBattlerAttacker].type1;
        gBattleStruct->roostTypes[gBattlerAttacker][1] = gBattleMons[gBattlerAttacker].type2;
    }

    gBattlescriptCurrInstr++;
}

static void Cmd_jumpifabilitypresent(void)
{
    if (IsAbilityOnField(gBattlescriptCurrInstr[1]))
        gBattlescriptCurrInstr = T1_READ_PTR(gBattlescriptCurrInstr + 2);
    else
        gBattlescriptCurrInstr += 6;
}

static void Cmd_endselectionscript(void)
{
    *(gBattlerAttacker + gBattleStruct->selectionScriptFinished) = TRUE;
}

static void Cmd_playanimation(void)
{
    const u16* argumentPtr;

    gActiveBattler = GetBattlerForBattleScript(gBattlescriptCurrInstr[1]);
    argumentPtr = T2_READ_PTR(gBattlescriptCurrInstr + 3);

    if (gBattlescriptCurrInstr[2] == B_ANIM_STATS_CHANGE
        || gBattlescriptCurrInstr[2] == B_ANIM_SNATCH_MOVE
        || gBattlescriptCurrInstr[2] == B_ANIM_MEGA_EVOLUTION
        || gBattlescriptCurrInstr[2] == B_ANIM_ILLUSION_OFF
        || gBattlescriptCurrInstr[2] == B_ANIM_FORM_CHANGE
        || gBattlescriptCurrInstr[2] == B_ANIM_SUBSTITUTE_FADE)
    {
        BtlController_EmitBattleAnimation(0, gBattlescriptCurrInstr[2], *argumentPtr);
        MarkBattlerForControllerExec(gActiveBattler);
        gBattlescriptCurrInstr += 7;
    }
    else if (gHitMarker & HITMARKER_NO_ANIMATIONS)
    {
        BattleScriptPush(gBattlescriptCurrInstr + 7);
        gBattlescriptCurrInstr = BattleScript_Pausex20;
    }
    else if (gBattlescriptCurrInstr[2] == B_ANIM_RAIN_CONTINUES
             || gBattlescriptCurrInstr[2] == B_ANIM_SUN_CONTINUES
             || gBattlescriptCurrInstr[2] == B_ANIM_SANDSTORM_CONTINUES
             || gBattlescriptCurrInstr[2] == B_ANIM_HAIL_CONTINUES)
    {
        BtlController_EmitBattleAnimation(0, gBattlescriptCurrInstr[2], *argumentPtr);
        MarkBattlerForControllerExec(gActiveBattler);
        gBattlescriptCurrInstr += 7;
    }
    else if (gStatuses3[gActiveBattler] & STATUS3_SEMI_INVULNERABLE)
    {
        gBattlescriptCurrInstr += 7;
    }
    else
    {
        BtlController_EmitBattleAnimation(0, gBattlescriptCurrInstr[2], *argumentPtr);
        MarkBattlerForControllerExec(gActiveBattler);
        gBattlescriptCurrInstr += 7;
    }
}

static void Cmd_playanimation2(void) // animation Id is stored in the first pointer
{
    const u16* argumentPtr;
    const u8* animationIdPtr;

    gActiveBattler = GetBattlerForBattleScript(gBattlescriptCurrInstr[1]);
    animationIdPtr = T2_READ_PTR(gBattlescriptCurrInstr + 2);
    argumentPtr = T2_READ_PTR(gBattlescriptCurrInstr + 6);

    if (*animationIdPtr == B_ANIM_STATS_CHANGE
        || *animationIdPtr == B_ANIM_SNATCH_MOVE
        || *animationIdPtr == B_ANIM_MEGA_EVOLUTION
        || *animationIdPtr == B_ANIM_ILLUSION_OFF
        || *animationIdPtr == B_ANIM_FORM_CHANGE
        || *animationIdPtr == B_ANIM_SUBSTITUTE_FADE)
    {
        BtlController_EmitBattleAnimation(0, *animationIdPtr, *argumentPtr);
        MarkBattlerForControllerExec(gActiveBattler);
        gBattlescriptCurrInstr += 10;
    }
    else if (gHitMarker & HITMARKER_NO_ANIMATIONS)
    {
        gBattlescriptCurrInstr += 10;
    }
    else if (*animationIdPtr == B_ANIM_RAIN_CONTINUES
             || *animationIdPtr == B_ANIM_SUN_CONTINUES
             || *animationIdPtr == B_ANIM_SANDSTORM_CONTINUES
             || *animationIdPtr == B_ANIM_HAIL_CONTINUES)
    {
        BtlController_EmitBattleAnimation(0, *animationIdPtr, *argumentPtr);
        MarkBattlerForControllerExec(gActiveBattler);
        gBattlescriptCurrInstr += 10;
    }
    else if (gStatuses3[gActiveBattler] & STATUS3_SEMI_INVULNERABLE)
    {
        gBattlescriptCurrInstr += 10;
    }
    else
    {
        BtlController_EmitBattleAnimation(0, *animationIdPtr, *argumentPtr);
        MarkBattlerForControllerExec(gActiveBattler);
        gBattlescriptCurrInstr += 10;
    }
}

static void Cmd_setgraphicalstatchangevalues(void)
{
    u8 value = GET_STAT_BUFF_VALUE_WITH_SIGN(gBattleScripting.statChanger);

    switch (value)
    {
    case SET_STAT_BUFF_VALUE(1): // +1
        value = STAT_ANIM_PLUS1;
        break;
    case SET_STAT_BUFF_VALUE(2): // +2
        value = STAT_ANIM_PLUS2;
        break;
    case SET_STAT_BUFF_VALUE(3): // +3
        value = STAT_ANIM_PLUS2;
        break;
    case SET_STAT_BUFF_VALUE(1) | STAT_BUFF_NEGATIVE: // -1
        value = STAT_ANIM_MINUS1;
        break;
    case SET_STAT_BUFF_VALUE(2) | STAT_BUFF_NEGATIVE: // -2
        value = STAT_ANIM_MINUS2;
        break;
    case SET_STAT_BUFF_VALUE(3) | STAT_BUFF_NEGATIVE: // -3
        value = STAT_ANIM_MINUS2;
        break;
    default: // <-12,-4> and <4, 12>
        if (value & STAT_BUFF_NEGATIVE)
            value = STAT_ANIM_MINUS2;
        else
            value = STAT_ANIM_PLUS2;
        break;
    }
    gBattleScripting.animArg1 = GET_STAT_BUFF_ID(gBattleScripting.statChanger) + value - 1;
    gBattleScripting.animArg2 = 0;
    gBattlescriptCurrInstr++;
}

static void Cmd_playstatchangeanimation(void)
{
    u32 ability;
    u32 currStat = 0;
    u32 statAnimId = 0;
    u32 changeableStatsCount = 0;
    u32 statsToCheck = 0;
    u32 startingStatAnimId = 0;
    u32 flags = gBattlescriptCurrInstr[3];

    gActiveBattler = GetBattlerForBattleScript(gBattlescriptCurrInstr[1]);
    ability = GetBattlerAbility(gActiveBattler);
    statsToCheck = gBattlescriptCurrInstr[2];

    // Handle Contrary and Simple
    if (ability == ABILITY_CONTRARY)
        flags ^= STAT_CHANGE_NEGATIVE;
    else if (ability == ABILITY_SIMPLE)
        flags |= STAT_CHANGE_BY_TWO;

    if (flags & STAT_CHANGE_NEGATIVE) // goes down
    {
        if (flags & STAT_CHANGE_BY_TWO)
            startingStatAnimId = STAT_ANIM_MINUS2 - 1;
        else
            startingStatAnimId = STAT_ANIM_MINUS1 - 1;

        while (statsToCheck != 0)
        {
            if (statsToCheck & 1)
            {
                if (flags & STAT_CHANGE_CANT_PREVENT)
                {
                    if (gBattleMons[gActiveBattler].statStages[currStat] > MIN_STAT_STAGE)
                    {
                        statAnimId = startingStatAnimId + currStat;
                        changeableStatsCount++;
                    }
                }
                else if (!gSideTimers[GET_BATTLER_SIDE(gActiveBattler)].mistTimer
                        && ability != ABILITY_CLEAR_BODY
                        && ability != ABILITY_FULL_METAL_BODY
                        && ability != ABILITY_WHITE_SMOKE
                        && !(ability == ABILITY_KEEN_EYE && currStat == STAT_ACC)
                        && !(ability == ABILITY_HYPER_CUTTER && currStat == STAT_ATK)
                        && !(ability == ABILITY_BIG_PECKS && currStat == STAT_DEF))
                {
                    if (gBattleMons[gActiveBattler].statStages[currStat] > MIN_STAT_STAGE)
                    {
                        statAnimId = startingStatAnimId + currStat;
                        changeableStatsCount++;
                    }
                }
            }
            statsToCheck >>= 1, currStat++;
        }

        if (changeableStatsCount > 1) // more than one stat, so the color is gray
        {
            if (flags & STAT_CHANGE_BY_TWO)
                statAnimId = STAT_ANIM_MULTIPLE_MINUS2;
            else
                statAnimId = STAT_ANIM_MULTIPLE_MINUS1;
        }
    }
    else // goes up
    {
        if (flags & STAT_CHANGE_BY_TWO)
            startingStatAnimId = STAT_ANIM_PLUS2 - 1;
        else
            startingStatAnimId = STAT_ANIM_PLUS1 - 1;

        while (statsToCheck != 0)
        {
            if (statsToCheck & 1 && gBattleMons[gActiveBattler].statStages[currStat] < MAX_STAT_STAGE)
            {
                statAnimId = startingStatAnimId + currStat;
                changeableStatsCount++;
            }
            statsToCheck >>= 1, currStat++;
        }

        if (changeableStatsCount > 1) // more than one stat, so the color is gray
        {
            if (flags & STAT_CHANGE_BY_TWO)
                statAnimId = STAT_ANIM_MULTIPLE_PLUS2;
            else
                statAnimId = STAT_ANIM_MULTIPLE_PLUS1;
        }
    }

    if (flags & STAT_CHANGE_ONLY_MULTIPLE && changeableStatsCount < 2)
    {
        gBattlescriptCurrInstr += 4;
    }
    else if (changeableStatsCount != 0 && !gBattleScripting.statAnimPlayed)
    {
        BtlController_EmitBattleAnimation(0, B_ANIM_STATS_CHANGE, statAnimId);
        MarkBattlerForControllerExec(gActiveBattler);
        if (flags & STAT_CHANGE_ONLY_MULTIPLE && changeableStatsCount > 1)
            gBattleScripting.statAnimPlayed = TRUE;
        gBattlescriptCurrInstr += 4;
    }
    else
    {
        gBattlescriptCurrInstr += 4;
    }
}

static bool32 TryKnockOffBattleScript(u32 battlerDef)
{
    if (gBattleMons[battlerDef].item != 0
        && CanBattlerGetOrLoseItem(battlerDef, gBattleMons[battlerDef].item)
        && !NoAliveMonsForEitherParty())
    {
        if (GetBattlerAbility(battlerDef) == ABILITY_STICKY_HOLD && IsBattlerAlive(battlerDef))
        {
            gBattlerAbility = battlerDef;
            BattleScriptPushCursor();
            gBattlescriptCurrInstr = BattleScript_StickyHoldActivates;
        }
        else
        {
            u32 side = GetBattlerSide(battlerDef);

            gLastUsedItem = gBattleMons[battlerDef].item;
            gBattleMons[battlerDef].item = 0;
            gBattleStruct->choicedMove[battlerDef] = 0;
            gWishFutureKnock.knockedOffMons[side] |= gBitTable[gBattlerPartyIndexes[battlerDef]];
            CheckSetUnburden(battlerDef);

            BattleScriptPushCursor();
            gBattlescriptCurrInstr = BattleScript_KnockedOff;
        }
        return TRUE;
    }
    return FALSE;
}

static void Cmd_moveend(void)
{
    s32 i;
    bool32 effect = FALSE;
    u32 moveType = 0;
    u32 holdEffectAtk = 0;
    u16 *choicedMoveAtk = NULL;
    u32 arg1, arg2;
    u32 originallyUsedMove;

    if (gChosenMove == 0xFFFF)
        originallyUsedMove = 0;
    else
        originallyUsedMove = gChosenMove;

    arg1 = gBattlescriptCurrInstr[1];
    arg2 = gBattlescriptCurrInstr[2];

    holdEffectAtk = GetBattlerHoldEffect(gBattlerAttacker, TRUE);
    choicedMoveAtk = &gBattleStruct->choicedMove[gBattlerAttacker];
    GET_MOVE_TYPE(gCurrentMove, moveType);

    do
    {
        switch (gBattleScripting.moveendState)
        {
        case MOVEEND_PROTECT_LIKE_EFFECT:
            if (gBattleMoves[gCurrentMove].flags & FLAG_MAKES_CONTACT)
            {
                if (gProtectStructs[gBattlerTarget].spikyShielded && GetBattlerAbility(gBattlerAttacker) != ABILITY_MAGIC_GUARD)
                {
                    gBattleMoveDamage = gBattleMons[gBattlerAttacker].maxHP / 8;
                    if (gBattleMoveDamage == 0)
                        gBattleMoveDamage = 1;
                    PREPARE_MOVE_BUFFER(gBattleTextBuff1, MOVE_SPIKY_SHIELD);
                    BattleScriptPushCursor();
                    gBattlescriptCurrInstr = BattleScript_SpikyShieldEffect;
                    effect = 1;
                }
                else if (gProtectStructs[gBattlerTarget].kingsShielded)
                {
                    i = gBattlerAttacker;
                    gBattlerAttacker = gBattlerTarget;
                    gBattlerTarget = i; // gBattlerTarget and gBattlerAttacker are swapped in order to activate Defiant, if applicable
                    gBattleScripting.moveEffect = (B_KINGS_SHIELD_LOWER_ATK >= GEN_8) ? MOVE_EFFECT_ATK_MINUS_1 : MOVE_EFFECT_ATK_MINUS_2;
                    BattleScriptPushCursor();
                    gBattlescriptCurrInstr = BattleScript_KingsShieldEffect;
                    effect = 1;
                }
                else if (gProtectStructs[gBattlerTarget].banefulBunkered)
                {
                    gBattleScripting.moveEffect = MOVE_EFFECT_POISON | MOVE_EFFECT_AFFECTS_USER;
                    PREPARE_MOVE_BUFFER(gBattleTextBuff1, MOVE_BANEFUL_BUNKER);
                    BattleScriptPushCursor();
                    gBattlescriptCurrInstr = BattleScript_BanefulBunkerEffect;
                    effect = 1;
                }
            }
            gBattleScripting.moveendState++;
            break;
        case MOVEEND_RAGE: // rage check
            if (gBattleMons[gBattlerTarget].status2 & STATUS2_RAGE
                && gBattleMons[gBattlerTarget].hp != 0 && gBattlerAttacker != gBattlerTarget
                && GetBattlerSide(gBattlerAttacker) != GetBattlerSide(gBattlerTarget)
                && !(gMoveResultFlags & MOVE_RESULT_NO_EFFECT) && TARGET_TURN_DAMAGED
                && gBattleMoves[gCurrentMove].power && gBattleMons[gBattlerTarget].statStages[STAT_ATK] < MAX_STAT_STAGE)
            {
                gBattleMons[gBattlerTarget].statStages[STAT_ATK]++;
                BattleScriptPushCursor();
                gBattlescriptCurrInstr = BattleScript_RageIsBuilding;
                effect = TRUE;
            }
            gBattleScripting.moveendState++;
            break;
        case MOVEEND_DEFROST: // defrosting check
            if (gBattleMons[gBattlerTarget].status1 & STATUS1_FREEZE
                && gBattleMons[gBattlerTarget].hp != 0 && gBattlerAttacker != gBattlerTarget
                && gSpecialStatuses[gBattlerTarget].specialDmg
                && !(gMoveResultFlags & MOVE_RESULT_NO_EFFECT) && (moveType == TYPE_FIRE || gBattleMoves[gCurrentMove].effect == EFFECT_SCALD))
            {
                gBattleMons[gBattlerTarget].status1 &= ~(STATUS1_FREEZE);
                gActiveBattler = gBattlerTarget;
                BtlController_EmitSetMonData(0, REQUEST_STATUS_BATTLE, 0, 4, &gBattleMons[gBattlerTarget].status1);
                MarkBattlerForControllerExec(gActiveBattler);
                BattleScriptPushCursor();
                gBattlescriptCurrInstr = BattleScript_DefrostedViaFireMove;
                effect = TRUE;
            }
            gBattleScripting.moveendState++;
            break;
        case MOVEEND_SYNCHRONIZE_TARGET: // target synchronize
            if (AbilityBattleEffects(ABILITYEFFECT_SYNCHRONIZE, gBattlerTarget, 0, 0, 0))
                effect = TRUE;
            gBattleScripting.moveendState++;
            break;
        case MOVEEND_ABILITIES: // Such as abilities activating on contact(Poison Spore, Rough Skin, etc.).
            if (AbilityBattleEffects(ABILITYEFFECT_MOVE_END, gBattlerTarget, 0, 0, 0))
                effect = TRUE;
            gBattleScripting.moveendState++;
            break;
        case MOVEEND_ABILITIES_ATTACKER: // Poison Touch, possibly other in the future
            if (AbilityBattleEffects(ABILITYEFFECT_MOVE_END_ATTACKER, gBattlerAttacker, 0, 0, 0))
                effect = TRUE;
            gBattleScripting.moveendState++;
            break;
        case MOVEEND_STATUS_IMMUNITY_ABILITIES: // status immunities
            if (AbilityBattleEffects(ABILITYEFFECT_IMMUNITY, 0, 0, 0, 0))
                effect = TRUE; // it loops through all battlers, so we increment after its done with all battlers
            else
                gBattleScripting.moveendState++;
            break;
        case MOVEEND_SYNCHRONIZE_ATTACKER: // attacker synchronize
            if (AbilityBattleEffects(ABILITYEFFECT_ATK_SYNCHRONIZE, gBattlerAttacker, 0, 0, 0))
                effect = TRUE;
            gBattleScripting.moveendState++;
            break;
        case MOVEEND_CHOICE_MOVE: // update choice band move
            if (gHitMarker & HITMARKER_OBEYS
             && HOLD_EFFECT_CHOICE(holdEffectAtk)
             && gChosenMove != MOVE_STRUGGLE
             && (*choicedMoveAtk == 0 || *choicedMoveAtk == 0xFFFF))
            {
                if ((gBattleMoves[gChosenMove].effect == EFFECT_BATON_PASS
                 || gBattleMoves[gChosenMove].effect == EFFECT_HEALING_WISH
                 || gBattleMoves[gChosenMove].effect == EFFECT_HIT_ESCAPE)
                    && !(gMoveResultFlags & MOVE_RESULT_FAILED))
                {
                    ++gBattleScripting.moveendState;
                    break;
                }
                *choicedMoveAtk = gChosenMove;
            }
            for (i = 0; i < MAX_MON_MOVES; ++i)
            {
                if (gBattleMons[gBattlerAttacker].moves[i] == *choicedMoveAtk)
                    break;
            }
            if (i == MAX_MON_MOVES)
                *choicedMoveAtk = 0;
            ++gBattleScripting.moveendState;
            break;
        case MOVEEND_CHANGED_ITEMS: // changed held items
            for (i = 0; i < gBattlersCount; i++)
            {
                if (gBattleStruct->changedItems[i] != 0)
                {
                    gBattleMons[i].item = gBattleStruct->changedItems[i];
                    gBattleStruct->changedItems[i] = 0;
                }
            }
            gBattleScripting.moveendState++;
            break;
        case MOVEEND_ITEM_EFFECTS_TARGET:
            if (ItemBattleEffects(ITEMEFFECT_TARGET, gBattlerTarget, FALSE))
                effect = TRUE;
            gBattleScripting.moveendState++;
            break;
        case MOVEEND_MOVE_EFFECTS2: // For effects which should happen after target items, for example Knock Off after damage from Rocky Helmet.
            switch (gBattleStruct->moveEffect2)
            {
            case MOVE_EFFECT_KNOCK_OFF:
                effect = TryKnockOffBattleScript(gBattlerTarget);
                break;
            }
            gBattleStruct->moveEffect2 = 0;
            gBattleScripting.moveendState++;
            break;
        case MOVEEND_ITEM_EFFECTS_ALL: // item effects for all battlers
            if (ItemBattleEffects(ITEMEFFECT_MOVE_END, 0, FALSE))
                effect = TRUE;
            else
                gBattleScripting.moveendState++;
            break;
        case MOVEEND_KINGSROCK_SHELLBELL: // king's rock and shell bell
            if (ItemBattleEffects(ITEMEFFECT_KINGSROCK_SHELLBELL, 0, FALSE))
                effect = TRUE;
            gBattleScripting.moveendState++;
            break;
        case MOVEEND_ATTACKER_INVISIBLE: // make attacker sprite invisible
            if (gStatuses3[gBattlerAttacker] & (STATUS3_SEMI_INVULNERABLE)
                && gHitMarker & HITMARKER_NO_ANIMATIONS)
            {
                gActiveBattler = gBattlerAttacker;
                BtlController_EmitSpriteInvisibility(0, TRUE);
                MarkBattlerForControllerExec(gActiveBattler);
                gBattleScripting.moveendState++;
                return;
            }
            gBattleScripting.moveendState++;
            break;
        case MOVEEND_ATTACKER_VISIBLE: // make attacker sprite visible
            if (gMoveResultFlags & MOVE_RESULT_NO_EFFECT
                || !(gStatuses3[gBattlerAttacker] & (STATUS3_SEMI_INVULNERABLE))
                || WasUnableToUseMove(gBattlerAttacker))
            {
                gActiveBattler = gBattlerAttacker;
                BtlController_EmitSpriteInvisibility(0, FALSE);
                MarkBattlerForControllerExec(gActiveBattler);
                gStatuses3[gBattlerAttacker] &= ~(STATUS3_SEMI_INVULNERABLE);
                gSpecialStatuses[gBattlerAttacker].restoredBattlerSprite = 1;
                gBattleScripting.moveendState++;
                return;
            }
            gBattleScripting.moveendState++;
            break;
        case MOVEEND_TARGET_VISIBLE: // make target sprite visible
            if (!gSpecialStatuses[gBattlerTarget].restoredBattlerSprite && gBattlerTarget < gBattlersCount
                && !(gStatuses3[gBattlerTarget] & STATUS3_SEMI_INVULNERABLE))
            {
                gActiveBattler = gBattlerTarget;
                BtlController_EmitSpriteInvisibility(0, FALSE);
                MarkBattlerForControllerExec(gActiveBattler);
                gStatuses3[gBattlerTarget] &= ~(STATUS3_SEMI_INVULNERABLE);
                gBattleScripting.moveendState++;
                return;
            }
            gBattleScripting.moveendState++;
            break;
        case MOVEEND_SUBSTITUTE: // update substitute
            for (i = 0; i < gBattlersCount; i++)
            {
                if (gDisableStructs[i].substituteHP == 0)
                    gBattleMons[i].status2 &= ~(STATUS2_SUBSTITUTE);
            }
            gBattleScripting.moveendState++;
            break;
        case MOVEEND_UPDATE_LAST_MOVES:
            if (gMoveResultFlags & (MOVE_RESULT_FAILED | MOVE_RESULT_DOESNT_AFFECT_FOE))
                gBattleStruct->lastMoveFailed |= gBitTable[gBattlerAttacker];
            else
                gBattleStruct->lastMoveFailed &= ~(gBitTable[gBattlerAttacker]);

            if (gHitMarker & HITMARKER_SWAP_ATTACKER_TARGET)
            {
                gActiveBattler = gBattlerAttacker;
                gBattlerAttacker = gBattlerTarget;
                gBattlerTarget = gActiveBattler;
                gHitMarker &= ~(HITMARKER_SWAP_ATTACKER_TARGET);
            }
            if (!gSpecialStatuses[gBattlerAttacker].dancerUsedMove)
            {
                gDisableStructs[gBattlerAttacker].usedMoves |= gBitTable[gCurrMovePos];
                gBattleStruct->lastMoveTarget[gBattlerAttacker] = gBattlerTarget;
                if (gHitMarker & HITMARKER_ATTACKSTRING_PRINTED)
                {
                    gLastPrintedMoves[gBattlerAttacker] = gChosenMove;
                    gLastUsedMove = gCurrentMove;
                }
            }
            if (!(gAbsentBattlerFlags & gBitTable[gBattlerAttacker])
                && !(gBattleStruct->field_91 & gBitTable[gBattlerAttacker])
                && gBattleMoves[originallyUsedMove].effect != EFFECT_BATON_PASS
                && gBattleMoves[originallyUsedMove].effect != EFFECT_HEALING_WISH)
            {
                if (gHitMarker & HITMARKER_OBEYS)
                {   if (!gSpecialStatuses[gBattlerAttacker].dancerUsedMove)
                    {
                        gLastMoves[gBattlerAttacker] = gChosenMove;
                        gLastResultingMoves[gBattlerAttacker] = gCurrentMove;
                    }
                }
                else
                {
                    gLastMoves[gBattlerAttacker] = 0xFFFF;
                    gLastResultingMoves[gBattlerAttacker] = 0xFFFF;
                }

                if (!(gHitMarker & HITMARKER_FAINTED(gBattlerTarget)))
                    gLastHitBy[gBattlerTarget] = gBattlerAttacker;

                if (gHitMarker & HITMARKER_OBEYS && !(gMoveResultFlags & MOVE_RESULT_NO_EFFECT))
                {
                    if (gChosenMove == 0xFFFF)
                    {
                        gLastLandedMoves[gBattlerTarget] = gChosenMove;
                    }
                    else
                    {
                        gLastLandedMoves[gBattlerTarget] = gCurrentMove;
                        GET_MOVE_TYPE(gCurrentMove, gLastHitByType[gBattlerTarget]);
                    }
                }
                else
                {
                    gLastLandedMoves[gBattlerTarget] = 0xFFFF;
                }
            }
            gBattleScripting.moveendState++;
            break;
        case MOVEEND_MIRROR_MOVE: // mirror move
            if (!(gAbsentBattlerFlags & gBitTable[gBattlerAttacker]) && !(gBattleStruct->field_91 & gBitTable[gBattlerAttacker])
                && gBattleMoves[originallyUsedMove].flags & FLAG_MIRROR_MOVE_AFFECTED && gHitMarker & HITMARKER_OBEYS
                && gBattlerAttacker != gBattlerTarget && !(gHitMarker & HITMARKER_FAINTED(gBattlerTarget))
                && !(gMoveResultFlags & MOVE_RESULT_NO_EFFECT))
            {
                gBattleStruct->lastTakenMove[gBattlerTarget] = gChosenMove;
                gBattleStruct->lastTakenMoveFrom[gBattlerTarget][gBattlerAttacker] = gChosenMove;
            }
            gBattleScripting.moveendState++;
            break;
        case MOVEEND_NEXT_TARGET: // For moves hitting two opposing Pokemon.
            if (!(gHitMarker & HITMARKER_UNABLE_TO_USE_MOVE)
                && gBattleTypeFlags & BATTLE_TYPE_DOUBLE
                && !gProtectStructs[gBattlerAttacker].chargingTurn
                && (gBattleMoves[gCurrentMove].target == MOVE_TARGET_BOTH || gBattleMoves[gCurrentMove].target == MOVE_TARGET_FOES_AND_ALLY)
                && !(gHitMarker & HITMARKER_NO_ATTACKSTRING))
            {
                u8 battlerId;

                if (gBattleMoves[gCurrentMove].target == MOVE_TARGET_FOES_AND_ALLY)
                {
                    gHitMarker |= HITMARKER_NO_PPDEDUCT;
                    for (battlerId = gBattlerTarget + 1; battlerId < gBattlersCount; battlerId++)
                    {
                        if (battlerId == gBattlerAttacker)
                            continue;
                        if (IsBattlerAlive(battlerId))
                            break;
                    }
                }
                else
                {
                    battlerId = GetBattlerAtPosition(BATTLE_PARTNER(GetBattlerPosition(gBattlerTarget)));
                    gHitMarker |= HITMARKER_NO_ATTACKSTRING;
                }

                if (IsBattlerAlive(battlerId))
                {
                    gBattlerTarget = battlerId;
                    gBattleScripting.moveendState = 0;
                    MoveValuesCleanUp();
                    gBattleScripting.moveEffect = gBattleScripting.savedMoveEffect;
                    BattleScriptPush(gBattleScriptsForMoveEffects[gBattleMoves[gCurrentMove].effect]);
                    gBattlescriptCurrInstr = BattleScript_FlushMessageBox;
                    return;
                }
                else
                {
                    gHitMarker |= HITMARKER_NO_ATTACKSTRING;
                    gHitMarker &= ~(HITMARKER_NO_PPDEDUCT);
                }
            }
            RecordLastUsedMoveBy(gBattlerAttacker, gCurrentMove);
            gBattleScripting.moveendState++;
            break;
        case MOVEEND_LIFE_ORB:
            if (GetBattlerHoldEffect(gBattlerAttacker, TRUE) == HOLD_EFFECT_LIFE_ORB
                && IsBattlerAlive(gBattlerAttacker)
                && !(GetBattlerAbility(gBattlerAttacker) == ABILITY_SHEER_FORCE && gBattleMoves[gCurrentMove].flags & FLAG_SHEER_FORCE_BOOST)
                && GetBattlerAbility(gBattlerAttacker) != ABILITY_MAGIC_GUARD
                && gSpecialStatuses[gBattlerAttacker].damagedMons)
            {
                gBattleMoveDamage = gBattleMons[gBattlerAttacker].maxHP / 10;
                if (gBattleMoveDamage == 0)
                    gBattleMoveDamage = 1;
                effect = TRUE;
                BattleScriptPushCursor();
                gBattlescriptCurrInstr = BattleScript_ItemHurtRet;
                gLastUsedItem = gBattleMons[gBattlerAttacker].item;
            }
            gBattleScripting.moveendState++;
            break;
        case MOVEEND_DANCER: // Special case because it's so annoying
            if (gBattleMoves[gCurrentMove].flags & FLAG_DANCE)
            {
                u8 battler, nextDancer = 0;

                if (!(gBattleStruct->lastMoveFailed & gBitTable[gBattlerAttacker]
                    || (!gSpecialStatuses[gBattlerAttacker].dancerUsedMove
                        && gProtectStructs[gBattlerAttacker].usesBouncedMove)))
                {   // Dance move succeeds
                    // Set target for other Dancer mons; set bit so that mon cannot activate Dancer off of its own move
                    if (!gSpecialStatuses[gBattlerAttacker].dancerUsedMove)
                    {
                        gBattleScripting.savedBattler = gBattlerTarget | 0x4;
                        gBattleScripting.savedBattler |= (gBattlerAttacker << 4);
                        gSpecialStatuses[gBattlerAttacker].dancerUsedMove = 1;
                    }
                    for (battler = 0; battler < MAX_BATTLERS_COUNT; battler++)
                    {
                        if (GetBattlerAbility(battler) == ABILITY_DANCER && !gSpecialStatuses[battler].dancerUsedMove)
                        {
                            if (!nextDancer || (gBattleMons[battler].speed < gBattleMons[nextDancer & 0x3].speed))
                                nextDancer = battler | 0x4;
                        }
                    }
                    if (nextDancer && AbilityBattleEffects(ABILITYEFFECT_MOVE_END_OTHER, nextDancer & 0x3, 0, 0, 0))
                        effect = TRUE;
                }
            }
            gBattleScripting.moveendState++;
            break;
        case MOVEEND_EMERGENCY_EXIT: // Special case, because moves hitting multiple opponents stop after switching out
            for (i = 0; i < gBattlersCount; i++)
            {
                if (gBattleResources->flags->flags[i] & RESOURCE_FLAG_EMERGENCY_EXIT)
                {
                    gBattleResources->flags->flags[i] &= ~(RESOURCE_FLAG_EMERGENCY_EXIT);
                    gBattlerTarget = gBattlerAbility = i;
                    BattleScriptPushCursor();
                    if (gBattleTypeFlags & BATTLE_TYPE_TRAINER || GetBattlerSide(i) == B_SIDE_PLAYER)
                    {
                        if (B_ABILITY_POP_UP >= GEN_6)
                            gBattlescriptCurrInstr = BattleScript_EmergencyExit;
                        else
                            gBattlescriptCurrInstr = BattleScript_EmergencyExitNoPopUp;
                    }
                    else
                    {
                        if (B_ABILITY_POP_UP >= GEN_6)
                            gBattlescriptCurrInstr = BattleScript_EmergencyExitWild;
                        else
                            gBattlescriptCurrInstr = BattleScript_EmergencyExitWildNoPopUp;
                    }
                    return;
                }
            }
            gBattleScripting.moveendState++;
            break;
        case MOVEEND_CLEAR_BITS: // Clear/Set bits for things like using a move for all targets and all hits.
            if (gSpecialStatuses[gBattlerAttacker].instructedChosenTarget)
                *(gBattleStruct->moveTarget + gBattlerAttacker) = gSpecialStatuses[gBattlerAttacker].instructedChosenTarget & 0x3;
            if (gSpecialStatuses[gBattlerAttacker].dancerOriginalTarget)
                *(gBattleStruct->moveTarget + gBattlerAttacker) = gSpecialStatuses[gBattlerAttacker].dancerOriginalTarget & 0x3;
            gProtectStructs[gBattlerAttacker].usesBouncedMove = 0;
            gBattleStruct->ateBoost[gBattlerAttacker] = 0;
            gStatuses3[gBattlerAttacker] &= ~(STATUS3_ME_FIRST);
            gSpecialStatuses[gBattlerAttacker].gemBoost = 0;
            gSpecialStatuses[gBattlerAttacker].damagedMons = 0;
            gSpecialStatuses[gBattlerTarget].berryReduced = 0;
            gBattleScripting.moveEffect = 0;
            gBattleScripting.moveendState++;
            break;
        case MOVEEND_COUNT:
            break;
        }

        if (arg1 == 1 && effect == FALSE)
            gBattleScripting.moveendState = MOVEEND_COUNT;
        if (arg1 == 2 && arg2 == gBattleScripting.moveendState)
            gBattleScripting.moveendState = MOVEEND_COUNT;

    } while (gBattleScripting.moveendState != MOVEEND_COUNT && effect == FALSE);

    if (gBattleScripting.moveendState == MOVEEND_COUNT && effect == FALSE)
        gBattlescriptCurrInstr += 3;
}

static void Cmd_sethealblock(void)
{
    if (gStatuses3[gBattlerTarget] & STATUS3_HEAL_BLOCK)
    {
        gBattlescriptCurrInstr = T1_READ_PTR(gBattlescriptCurrInstr + 1);
    }
    else
    {
        gStatuses3[gBattlerTarget] |= STATUS3_HEAL_BLOCK;
        gDisableStructs[gBattlerTarget].healBlockTimer = 5;
        gBattlescriptCurrInstr += 5;
    }
}

static void Cmd_returnatktoball(void)
{
    gActiveBattler = gBattlerAttacker;
    if (!(gHitMarker & HITMARKER_FAINTED(gActiveBattler)))
    {
        BtlController_EmitReturnMonToBall(0, 0);
        MarkBattlerForControllerExec(gActiveBattler);
    }
    gBattlescriptCurrInstr++;
}

static void Cmd_getswitchedmondata(void)
{
    if (gBattleControllerExecFlags)
        return;

    gActiveBattler = GetBattlerForBattleScript(gBattlescriptCurrInstr[1]);

    gBattlerPartyIndexes[gActiveBattler] = *(gBattleStruct->monToSwitchIntoId + gActiveBattler);

    BtlController_EmitGetMonData(0, REQUEST_ALL_BATTLE, gBitTable[gBattlerPartyIndexes[gActiveBattler]]);
    MarkBattlerForControllerExec(gActiveBattler);

    gBattlescriptCurrInstr += 2;
}

static void Cmd_switchindataupdate(void)
{
    struct BattlePokemon oldData;
    s32 i;
    u8 *monData;

    if (gBattleControllerExecFlags)
        return;

    gActiveBattler = GetBattlerForBattleScript(gBattlescriptCurrInstr[1]);
    oldData = gBattleMons[gActiveBattler];
    monData = (u8*)(&gBattleMons[gActiveBattler]);

    for (i = 0; i < sizeof(struct BattlePokemon); i++)
    {
        monData[i] = gBattleResources->bufferB[gActiveBattler][4 + i];
    }

    gBattleMons[gActiveBattler].type1 = gBaseStats[gBattleMons[gActiveBattler].species].type1;
    gBattleMons[gActiveBattler].type2 = gBaseStats[gBattleMons[gActiveBattler].species].type2;
    gBattleMons[gActiveBattler].type3 = TYPE_MYSTERY;
    gBattleMons[gActiveBattler].ability = GetAbilityBySpecies(gBattleMons[gActiveBattler].species, gBattleMons[gActiveBattler].abilityNum);

    // check knocked off item
    i = GetBattlerSide(gActiveBattler);
    if (gWishFutureKnock.knockedOffMons[i] & gBitTable[gBattlerPartyIndexes[gActiveBattler]])
    {
        gBattleMons[gActiveBattler].item = 0;
    }

    if (gBattleMoves[gCurrentMove].effect == EFFECT_BATON_PASS)
    {
        for (i = 0; i < NUM_BATTLE_STATS; i++)
        {
            gBattleMons[gActiveBattler].statStages[i] = oldData.statStages[i];
        }
        gBattleMons[gActiveBattler].status2 = oldData.status2;
    }

    SwitchInClearSetData();

    if (gBattleTypeFlags & BATTLE_TYPE_PALACE
        && gBattleMons[gActiveBattler].maxHP / 2 >= gBattleMons[gActiveBattler].hp
        && gBattleMons[gActiveBattler].hp != 0
        && !(gBattleMons[gActiveBattler].status1 & STATUS1_SLEEP))
    {
        gBattleStruct->palaceFlags |= gBitTable[gActiveBattler];
    }

    gBattleScripting.battler = gActiveBattler;

    PREPARE_MON_NICK_BUFFER(gBattleTextBuff1, gActiveBattler, gBattlerPartyIndexes[gActiveBattler]);

    gBattlescriptCurrInstr += 2;
}

static void Cmd_switchinanim(void)
{
    if (gBattleControllerExecFlags)
        return;

    gActiveBattler = GetBattlerForBattleScript(gBattlescriptCurrInstr[1]);

    if (GetBattlerSide(gActiveBattler) == B_SIDE_OPPONENT
        && !(gBattleTypeFlags & (BATTLE_TYPE_LINK
                                 | BATTLE_TYPE_EREADER_TRAINER
                                 | BATTLE_TYPE_x2000000
                                 | BATTLE_TYPE_TRAINER_HILL
                                 | BATTLE_TYPE_FRONTIER)))
            HandleSetPokedexFlag(SpeciesToNationalPokedexNum(gBattleMons[gActiveBattler].species), FLAG_SET_SEEN, gBattleMons[gActiveBattler].personality);

    gAbsentBattlerFlags &= ~(gBitTable[gActiveBattler]);

    BtlController_EmitSwitchInAnim(0, gBattlerPartyIndexes[gActiveBattler], gBattlescriptCurrInstr[2]);
    MarkBattlerForControllerExec(gActiveBattler);

    gBattlescriptCurrInstr += 3;

    if (gBattleTypeFlags & BATTLE_TYPE_ARENA)
        BattleArena_InitPoints();
}

bool32 CanBattlerSwitch(u32 battlerId)
{
    s32 i, lastMonId, battlerIn1, battlerIn2;
    bool32 ret = FALSE;
    struct Pokemon *party;

    if (BATTLE_TWO_VS_ONE_OPPONENT && GetBattlerSide(battlerId) == B_SIDE_OPPONENT)
    {
        battlerIn1 = GetBattlerAtPosition(B_POSITION_OPPONENT_LEFT);
        battlerIn2 = GetBattlerAtPosition(B_POSITION_OPPONENT_RIGHT);
        party = gEnemyParty;

        for (i = 0; i < PARTY_SIZE; i++)
        {
            if (GetMonData(&party[i], MON_DATA_HP) != 0
             && GetMonData(&party[i], MON_DATA_SPECIES) != SPECIES_NONE
             && !GetMonData(&party[i], MON_DATA_IS_EGG)
             && i != gBattlerPartyIndexes[battlerIn1] && i != gBattlerPartyIndexes[battlerIn2])
                break;
        }

        ret = (i != PARTY_SIZE);
    }
    else if (gBattleTypeFlags & BATTLE_TYPE_INGAME_PARTNER)
    {
        if (GetBattlerSide(battlerId) == B_SIDE_OPPONENT)
            party = gEnemyParty;
        else
            party = gPlayerParty;

        i = 0;
        if (battlerId & 2)
            i = 3;

        for (lastMonId = i + 3; i < lastMonId; i++)
        {
            if (GetMonData(&party[i], MON_DATA_SPECIES) != SPECIES_NONE
             && !GetMonData(&party[i], MON_DATA_IS_EGG)
             && GetMonData(&party[i], MON_DATA_HP) != 0
             && gBattlerPartyIndexes[battlerId] != i)
                break;
        }

        ret = (i != lastMonId);
    }
    else if (gBattleTypeFlags & BATTLE_TYPE_MULTI)
    {
        if (gBattleTypeFlags & BATTLE_TYPE_x800000)
        {
            if (GetBattlerSide(battlerId) == B_SIDE_PLAYER)
            {
                party = gPlayerParty;

                i = 0;
                if (GetLinkTrainerFlankId(GetBattlerMultiplayerId(battlerId)) == TRUE)
                    i = 3;
            }
            else
            {
                party = gEnemyParty;

                if (battlerId == 1)
                    i = 0;
                else
                    i = 3;
            }
        }
        else
        {
            if (GetBattlerSide(battlerId) == B_SIDE_OPPONENT)
                party = gEnemyParty;
            else
                party = gPlayerParty;

            i = 0;
            if (GetLinkTrainerFlankId(GetBattlerMultiplayerId(battlerId)) == TRUE)
                i = 3;
        }

        for (lastMonId = i + 3; i < lastMonId; i++)
        {
            if (GetMonData(&party[i], MON_DATA_SPECIES) != SPECIES_NONE
             && !GetMonData(&party[i], MON_DATA_IS_EGG)
             && GetMonData(&party[i], MON_DATA_HP) != 0
             && gBattlerPartyIndexes[battlerId] != i)
                break;
        }

        ret = (i != lastMonId);
    }
    else if (gBattleTypeFlags & BATTLE_TYPE_TWO_OPPONENTS && GetBattlerSide(battlerId) == B_SIDE_OPPONENT)
    {
        party = gEnemyParty;

        i = 0;
        if (battlerId == B_POSITION_OPPONENT_RIGHT)
            i = 3;

        for (lastMonId = i + 3; i < lastMonId; i++)
        {
            if (GetMonData(&party[i], MON_DATA_SPECIES) != SPECIES_NONE
             && !GetMonData(&party[i], MON_DATA_IS_EGG)
             && GetMonData(&party[i], MON_DATA_HP) != 0
             && gBattlerPartyIndexes[battlerId] != i)
                break;
        }

        ret = (i != lastMonId);
    }
    else
    {
        if (GetBattlerSide(battlerId) == B_SIDE_OPPONENT)
        {
            battlerIn1 = GetBattlerAtPosition(B_POSITION_OPPONENT_LEFT);

            if (gBattleTypeFlags & BATTLE_TYPE_DOUBLE)
                battlerIn2 = GetBattlerAtPosition(B_POSITION_OPPONENT_RIGHT);
            else
                battlerIn2 = battlerIn1;

            party = gEnemyParty;
        }
        else
        {
            battlerIn1 = GetBattlerAtPosition(B_POSITION_PLAYER_LEFT);

            if (gBattleTypeFlags & BATTLE_TYPE_DOUBLE)
                battlerIn2 = GetBattlerAtPosition(B_POSITION_PLAYER_RIGHT);
            else
                battlerIn2 = battlerIn1;

            party = gPlayerParty;
        }

        for (i = 0; i < PARTY_SIZE; i++)
        {
            if (GetMonData(&party[i], MON_DATA_HP) != 0
             && GetMonData(&party[i], MON_DATA_SPECIES) != SPECIES_NONE
             && !GetMonData(&party[i], MON_DATA_IS_EGG)
             && i != gBattlerPartyIndexes[battlerIn1] && i != gBattlerPartyIndexes[battlerIn2])
                break;
        }

        ret = (i != PARTY_SIZE);
    }
    return ret;
}

static void Cmd_jumpifcantswitch(void)
{
    gActiveBattler = GetBattlerForBattleScript(gBattlescriptCurrInstr[1] & ~(SWITCH_IGNORE_ESCAPE_PREVENTION));

    if (!(gBattlescriptCurrInstr[1] & SWITCH_IGNORE_ESCAPE_PREVENTION)
        && !CanBattlerEscape(gActiveBattler))
    {
        gBattlescriptCurrInstr = T1_READ_PTR(gBattlescriptCurrInstr + 2);
    }
    else
    {
        if (CanBattlerSwitch(gActiveBattler))
            gBattlescriptCurrInstr += 6;
        else
           gBattlescriptCurrInstr = T1_READ_PTR(gBattlescriptCurrInstr + 2);
    }
}

static void sub_804CF10(u8 slotId)
{
    *(gBattleStruct->field_58 + gActiveBattler) = gBattlerPartyIndexes[gActiveBattler];
    *(gBattleStruct->monToSwitchIntoId + gActiveBattler) = PARTY_SIZE;
    gBattleStruct->field_93 &= ~(gBitTable[gActiveBattler]);

    BtlController_EmitChoosePokemon(0, PARTY_ACTION_SEND_OUT, slotId, ABILITY_NONE, gBattleStruct->field_60[gActiveBattler]);
    MarkBattlerForControllerExec(gActiveBattler);
}

static void Cmd_openpartyscreen(void)
{
    u32 flags;
    u8 hitmarkerFaintBits;
    u8 battlerId;
    const u8 *jumpPtr;

    battlerId = 0;
    flags = 0;
    jumpPtr = T1_READ_PTR(gBattlescriptCurrInstr + 2);

    if (gBattlescriptCurrInstr[1] == 5)
    {
        if ((gBattleTypeFlags & (BATTLE_TYPE_DOUBLE | BATTLE_TYPE_MULTI)) != BATTLE_TYPE_DOUBLE)
        {
            for (gActiveBattler = 0; gActiveBattler < gBattlersCount; gActiveBattler++)
            {
                if (gHitMarker & HITMARKER_FAINTED(gActiveBattler))
                {
                    if (HasNoMonsToSwitch(gActiveBattler, 6, 6))
                    {
                        gAbsentBattlerFlags |= gBitTable[gActiveBattler];
                        gHitMarker &= ~(HITMARKER_FAINTED(gActiveBattler));
                        BtlController_EmitLinkStandbyMsg(0, 2, 0);
                        MarkBattlerForControllerExec(gActiveBattler);
                    }
                    else if (!gSpecialStatuses[gActiveBattler].flag40)
                    {
                        sub_804CF10(PARTY_SIZE);
                        gSpecialStatuses[gActiveBattler].flag40 = 1;
                    }
                }
                else
                {
                    BtlController_EmitLinkStandbyMsg(0, 2, 0);
                    MarkBattlerForControllerExec(gActiveBattler);
                }
            }
        }
        else if (gBattleTypeFlags & BATTLE_TYPE_DOUBLE)
        {
            u8 flag40_0, flag40_1, flag40_2, flag40_3;

            hitmarkerFaintBits = gHitMarker >> 0x1C;

            if (gBitTable[0] & hitmarkerFaintBits)
            {
                gActiveBattler = 0;
                if (HasNoMonsToSwitch(0, 6, 6))
                {
                    gAbsentBattlerFlags |= gBitTable[gActiveBattler];
                    gHitMarker &= ~(HITMARKER_FAINTED(gActiveBattler));
                    BtlController_EmitCmd42(0);
                    MarkBattlerForControllerExec(gActiveBattler);
                }
                else if (!gSpecialStatuses[gActiveBattler].flag40)
                {
                    sub_804CF10(gBattleStruct->monToSwitchIntoId[2]);
                    gSpecialStatuses[gActiveBattler].flag40 = 1;
                }
                else
                {
                    BtlController_EmitLinkStandbyMsg(0, 2, 0);
                    MarkBattlerForControllerExec(gActiveBattler);
                    flags |= 1;
                }
            }
            if (gBitTable[2] & hitmarkerFaintBits && !(gBitTable[0] & hitmarkerFaintBits))
            {
                gActiveBattler = 2;
                if (HasNoMonsToSwitch(2, 6, 6))
                {
                    gAbsentBattlerFlags |= gBitTable[gActiveBattler];
                    gHitMarker &= ~(HITMARKER_FAINTED(gActiveBattler));
                    BtlController_EmitCmd42(0);
                    MarkBattlerForControllerExec(gActiveBattler);
                }
                else if (!gSpecialStatuses[gActiveBattler].flag40)
                {
                    sub_804CF10(gBattleStruct->monToSwitchIntoId[0]);
                    gSpecialStatuses[gActiveBattler].flag40 = 1;
                }
                else if (!(flags & 1))
                {
                    BtlController_EmitLinkStandbyMsg(0, 2, 0);
                    MarkBattlerForControllerExec(gActiveBattler);
                }
            }
            if (gBitTable[1] & hitmarkerFaintBits)
            {
                gActiveBattler = 1;
                if (HasNoMonsToSwitch(1, 6, 6))
                {
                    gAbsentBattlerFlags |= gBitTable[gActiveBattler];
                    gHitMarker &= ~(HITMARKER_FAINTED(gActiveBattler));
                    BtlController_EmitCmd42(0);
                    MarkBattlerForControllerExec(gActiveBattler);
                }
                else if (!gSpecialStatuses[gActiveBattler].flag40)
                {
                    sub_804CF10(gBattleStruct->monToSwitchIntoId[3]);
                    gSpecialStatuses[gActiveBattler].flag40 = 1;
                }
                else
                {
                    BtlController_EmitLinkStandbyMsg(0, 2, 0);
                    MarkBattlerForControllerExec(gActiveBattler);
                    flags |= 2;
                }
            }
            if (gBitTable[3] & hitmarkerFaintBits && !(gBitTable[1] & hitmarkerFaintBits))
            {
                gActiveBattler = 3;
                if (HasNoMonsToSwitch(3, 6, 6))
                {
                    gAbsentBattlerFlags |= gBitTable[gActiveBattler];
                    gHitMarker &= ~(HITMARKER_FAINTED(gActiveBattler));
                    BtlController_EmitCmd42(0);
                    MarkBattlerForControllerExec(gActiveBattler);
                }
                else if (!gSpecialStatuses[gActiveBattler].flag40)
                {
                    sub_804CF10(gBattleStruct->monToSwitchIntoId[1]);
                    gSpecialStatuses[gActiveBattler].flag40 = 1;
                }
                else if (!(flags & 2))
                {
                    BtlController_EmitLinkStandbyMsg(0, 2, 0);
                    MarkBattlerForControllerExec(gActiveBattler);
                }
            }

            flag40_0 = gSpecialStatuses[0].flag40;
            if (!flag40_0)
            {
                flag40_2 = gSpecialStatuses[2].flag40;
                if (!flag40_2 && hitmarkerFaintBits != 0)
                {
                    if (gAbsentBattlerFlags & gBitTable[0])
                        gActiveBattler = 2;
                    else
                        gActiveBattler = 0;

                    BtlController_EmitLinkStandbyMsg(0, 2, 0);
                    MarkBattlerForControllerExec(gActiveBattler);
                }

            }
            flag40_1 = gSpecialStatuses[1].flag40;
            if (!flag40_1)
            {
                flag40_3 = gSpecialStatuses[3].flag40;
                if (!flag40_3 && hitmarkerFaintBits != 0)
                {
                    if (gAbsentBattlerFlags & gBitTable[1])
                        gActiveBattler = 3;
                    else
                        gActiveBattler = 1;

                    BtlController_EmitLinkStandbyMsg(0, 2, 0);
                    MarkBattlerForControllerExec(gActiveBattler);
                }
            }
        }
        gBattlescriptCurrInstr += 6;
    }
    else if (gBattlescriptCurrInstr[1] == 6)
    {
        if (!(gBattleTypeFlags & BATTLE_TYPE_MULTI))
        {
            if (gBattleTypeFlags & BATTLE_TYPE_DOUBLE)
            {
                hitmarkerFaintBits = gHitMarker >> 0x1C;
                if (gBitTable[2] & hitmarkerFaintBits && gBitTable[0] & hitmarkerFaintBits)
                {
                    gActiveBattler = 2;
                    if (HasNoMonsToSwitch(2, gBattleResources->bufferB[0][1], 6))
                    {
                        gAbsentBattlerFlags |= gBitTable[gActiveBattler];
                        gHitMarker &= ~(HITMARKER_FAINTED(gActiveBattler));
                        BtlController_EmitCmd42(0);
                        MarkBattlerForControllerExec(gActiveBattler);
                    }
                    else if (!gSpecialStatuses[gActiveBattler].flag40)
                    {
                        sub_804CF10(gBattleStruct->monToSwitchIntoId[0]);
                        gSpecialStatuses[gActiveBattler].flag40 = 1;
                    }
                }
                if (gBitTable[3] & hitmarkerFaintBits && hitmarkerFaintBits & gBitTable[1])
                {
                    gActiveBattler = 3;
                    if (HasNoMonsToSwitch(3, gBattleResources->bufferB[1][1], 6))
                    {
                        gAbsentBattlerFlags |= gBitTable[gActiveBattler];
                        gHitMarker &= ~(HITMARKER_FAINTED(gActiveBattler));
                        BtlController_EmitCmd42(0);
                        MarkBattlerForControllerExec(gActiveBattler);
                    }
                    else if (!gSpecialStatuses[gActiveBattler].flag40)
                    {
                        sub_804CF10(gBattleStruct->monToSwitchIntoId[1]);
                        gSpecialStatuses[gActiveBattler].flag40 = 1;
                    }
                }
                gBattlescriptCurrInstr += 6;
            }
            else
            {
                gBattlescriptCurrInstr += 6;
            }
        }
        else
        {
            gBattlescriptCurrInstr += 6;
        }

        hitmarkerFaintBits = gHitMarker >> 0x1C;

        gBattlerFainted = 0;
        while (1)
        {
            if (gBitTable[gBattlerFainted] & hitmarkerFaintBits)
                break;
            if (gBattlerFainted >= gBattlersCount)
                break;
            gBattlerFainted++;
        }

        if (gBattlerFainted == gBattlersCount)
            gBattlescriptCurrInstr = jumpPtr;
    }
    else
    {
        if (gBattlescriptCurrInstr[1] & 0x80)
            hitmarkerFaintBits = PARTY_ACTION_CHOOSE_MON; // Used here as the caseId for the EmitChoose function.
        else
            hitmarkerFaintBits = PARTY_ACTION_SEND_OUT;

        battlerId = GetBattlerForBattleScript(gBattlescriptCurrInstr[1] & ~(0x80));
        if (gSpecialStatuses[battlerId].flag40)
        {
            gBattlescriptCurrInstr += 6;
        }
        else if (HasNoMonsToSwitch(battlerId, 6, 6))
        {
            gActiveBattler = battlerId;
            gAbsentBattlerFlags |= gBitTable[gActiveBattler];
            gHitMarker &= ~(HITMARKER_FAINTED(gActiveBattler));
            gBattlescriptCurrInstr = jumpPtr;
        }
        else
        {
            gActiveBattler = battlerId;
            *(gBattleStruct->field_58 + gActiveBattler) = gBattlerPartyIndexes[gActiveBattler];
            *(gBattleStruct->monToSwitchIntoId + gActiveBattler) = 6;
            gBattleStruct->field_93 &= ~(gBitTable[gActiveBattler]);

            BtlController_EmitChoosePokemon(0, hitmarkerFaintBits, *(gBattleStruct->monToSwitchIntoId + (gActiveBattler ^ 2)), ABILITY_NONE, gBattleStruct->field_60[gActiveBattler]);
            MarkBattlerForControllerExec(gActiveBattler);

            gBattlescriptCurrInstr += 6;

            if (GetBattlerPosition(gActiveBattler) == 0 && gBattleResults.playerSwitchesCounter < 0xFF)
                gBattleResults.playerSwitchesCounter++;

            if (gBattleTypeFlags & BATTLE_TYPE_MULTI)
            {
                for (gActiveBattler = 0; gActiveBattler < gBattlersCount; gActiveBattler++)
                {
                    if (gActiveBattler != battlerId)
                    {
                        BtlController_EmitLinkStandbyMsg(0, 2, 0);
                        MarkBattlerForControllerExec(gActiveBattler);
                    }
                }
            }
            else
            {
                gActiveBattler = GetBattlerAtPosition(GetBattlerPosition(battlerId) ^ BIT_SIDE);
                if (gAbsentBattlerFlags & gBitTable[gActiveBattler])
                    gActiveBattler ^= BIT_FLANK;

                BtlController_EmitLinkStandbyMsg(0, 2, 0);
                MarkBattlerForControllerExec(gActiveBattler);
            }
        }
    }
}

static void Cmd_switchhandleorder(void)
{
    s32 i;
    if (gBattleControllerExecFlags)
        return;

    gActiveBattler = GetBattlerForBattleScript(gBattlescriptCurrInstr[1]);

    switch (gBattlescriptCurrInstr[2])
    {
    case 0:
        for (i = 0; i < gBattlersCount; i++)
        {
            if (gBattleResources->bufferB[i][0] == 0x22)
            {
                *(gBattleStruct->monToSwitchIntoId + i) = gBattleResources->bufferB[i][1];
                if (!(gBattleStruct->field_93 & gBitTable[i]))
                {
                    RecordedBattle_SetBattlerAction(i, gBattleResources->bufferB[i][1]);
                    gBattleStruct->field_93 |= gBitTable[i];
                }
            }
        }
        break;
    case 1:
        if (!(gBattleTypeFlags & BATTLE_TYPE_MULTI))
            SwitchPartyOrder(gActiveBattler);
        break;
    case 2:
        if (!(gBattleStruct->field_93 & gBitTable[gActiveBattler]))
        {
            RecordedBattle_SetBattlerAction(gActiveBattler, gBattleResources->bufferB[gActiveBattler][1]);
            gBattleStruct->field_93 |= gBitTable[gActiveBattler];
        }
        // fall through
    case 3:
        gBattleCommunication[0] = gBattleResources->bufferB[gActiveBattler][1];
        *(gBattleStruct->monToSwitchIntoId + gActiveBattler) = gBattleResources->bufferB[gActiveBattler][1];

        if (gBattleTypeFlags & BATTLE_TYPE_LINK && gBattleTypeFlags & BATTLE_TYPE_MULTI)
        {
            *(gActiveBattler * 3 + (u8*)(gBattleStruct->field_60) + 0) &= 0xF;
            *(gActiveBattler * 3 + (u8*)(gBattleStruct->field_60) + 0) |= (gBattleResources->bufferB[gActiveBattler][2] & 0xF0);
            *(gActiveBattler * 3 + (u8*)(gBattleStruct->field_60) + 1) = gBattleResources->bufferB[gActiveBattler][3];

            *((gActiveBattler ^ BIT_FLANK) * 3 + (u8*)(gBattleStruct->field_60) + 0) &= (0xF0);
            *((gActiveBattler ^ BIT_FLANK) * 3 + (u8*)(gBattleStruct->field_60) + 0) |= (gBattleResources->bufferB[gActiveBattler][2] & 0xF0) >> 4;
            *((gActiveBattler ^ BIT_FLANK) * 3 + (u8*)(gBattleStruct->field_60) + 2) = gBattleResources->bufferB[gActiveBattler][3];
        }
        else if (gBattleTypeFlags & BATTLE_TYPE_INGAME_PARTNER)
        {
            SwitchPartyOrderInGameMulti(gActiveBattler, *(gBattleStruct->monToSwitchIntoId + gActiveBattler));
        }
        else
        {
            SwitchPartyOrder(gActiveBattler);
        }

        PREPARE_SPECIES_BUFFER(gBattleTextBuff1, gBattleMons[gBattlerAttacker].species)
        PREPARE_MON_NICK_BUFFER(gBattleTextBuff2, gActiveBattler, gBattleResources->bufferB[gActiveBattler][1])
        break;
    }

    gBattlescriptCurrInstr += 3;
}

static void SetDmgHazardsBattlescript(u8 battlerId, u8 multistringId)
{
    gBattleMons[battlerId].status2 &= ~(STATUS2_DESTINY_BOND);
    gHitMarker &= ~(HITMARKER_DESTINYBOND);
    gBattleScripting.battler = battlerId;
    gBattleCommunication[MULTISTRING_CHOOSER] = multistringId;

    BattleScriptPushCursor();
    if (gBattlescriptCurrInstr[1] == BS_TARGET)
        gBattlescriptCurrInstr = BattleScript_DmgHazardsOnTarget;
    else if (gBattlescriptCurrInstr[1] == BS_ATTACKER)
        gBattlescriptCurrInstr = BattleScript_DmgHazardsOnAttacker;
    else
        gBattlescriptCurrInstr = BattleScript_DmgHazardsOnFaintedBattler;
}

static void Cmd_switchineffects(void)
{
    s32 i;

    gActiveBattler = GetBattlerForBattleScript(gBattlescriptCurrInstr[1]);
    UpdateSentPokesToOpponentValue(gActiveBattler);

    gHitMarker &= ~(HITMARKER_FAINTED(gActiveBattler));
    gSpecialStatuses[gActiveBattler].flag40 = 0;

    if (!(gSideStatuses[GetBattlerSide(gActiveBattler)] & SIDE_STATUS_SPIKES_DAMAGED)
        && (gSideStatuses[GetBattlerSide(gActiveBattler)] & SIDE_STATUS_SPIKES)
        && GetBattlerAbility(gActiveBattler) != ABILITY_MAGIC_GUARD
        && IsBattlerGrounded(gActiveBattler))
    {
        u8 spikesDmg = (5 - gSideTimers[GetBattlerSide(gActiveBattler)].spikesAmount) * 2;
        gBattleMoveDamage = gBattleMons[gActiveBattler].maxHP / (spikesDmg);
        if (gBattleMoveDamage == 0)
            gBattleMoveDamage = 1;

        gSideStatuses[GetBattlerSide(gActiveBattler)] |= SIDE_STATUS_SPIKES_DAMAGED;
        SetDmgHazardsBattlescript(gActiveBattler, 0);
    }
    else if (!(gSideStatuses[GetBattlerSide(gActiveBattler)] & SIDE_STATUS_STEALTH_ROCK_DAMAGED)
        && (gSideStatuses[GetBattlerSide(gActiveBattler)] & SIDE_STATUS_STEALTH_ROCK)
        && GetBattlerAbility(gActiveBattler) != ABILITY_MAGIC_GUARD)
    {
        gSideStatuses[GetBattlerSide(gActiveBattler)] |= SIDE_STATUS_STEALTH_ROCK_DAMAGED;
        gBattleMoveDamage = GetStealthHazardDamage(gBattleMoves[MOVE_STEALTH_ROCK].type, gActiveBattler);

        if (gBattleMoveDamage != 0)
            SetDmgHazardsBattlescript(gActiveBattler, 1);
    }
    else if (!(gSideStatuses[GetBattlerSide(gActiveBattler)] & SIDE_STATUS_TOXIC_SPIKES_DAMAGED)
        && (gSideStatuses[GetBattlerSide(gActiveBattler)] & SIDE_STATUS_TOXIC_SPIKES)
        && IsBattlerGrounded(gActiveBattler))
    {
        gSideStatuses[GetBattlerSide(gActiveBattler)] |= SIDE_STATUS_TOXIC_SPIKES_DAMAGED;
        if (IS_BATTLER_OF_TYPE(gActiveBattler, TYPE_POISON)) // Absorb the toxic spikes.
        {
            gSideStatuses[GetBattlerSide(gActiveBattler)] &= ~(SIDE_STATUS_TOXIC_SPIKES);
            gSideTimers[GetBattlerSide(gActiveBattler)].toxicSpikesAmount = 0;
            gBattleScripting.battler = gActiveBattler;
            BattleScriptPushCursor();
            gBattlescriptCurrInstr = BattleScript_ToxicSpikesAbsorbed;
        }
        else
        {
            if (!(gBattleMons[gActiveBattler].status1 & STATUS1_ANY)
                && !IS_BATTLER_OF_TYPE(gActiveBattler, TYPE_STEEL)
                && GetBattlerAbility(gActiveBattler) != ABILITY_IMMUNITY
                && !(gSideStatuses[GetBattlerSide(gActiveBattler)] & SIDE_STATUS_SAFEGUARD))
            {
                if (gSideTimers[GetBattlerSide(gActiveBattler)].toxicSpikesAmount >= 2)
                    gBattleMons[gActiveBattler].status1 |= STATUS1_TOXIC_POISON;
                else
                    gBattleMons[gActiveBattler].status1 |= STATUS1_POISON;

                BtlController_EmitSetMonData(0, REQUEST_STATUS_BATTLE, 0, 4, &gBattleMons[gActiveBattler].status1);
                MarkBattlerForControllerExec(gActiveBattler);
                gBattleScripting.battler = gActiveBattler;
                BattleScriptPushCursor();
                gBattlescriptCurrInstr = BattleScript_ToxicSpikesPoisoned;
            }
        }
    }
    else if (!(gSideStatuses[GetBattlerSide(gActiveBattler)] & SIDE_STATUS_STICKY_WEB_DAMAGED)
        && (gSideStatuses[GetBattlerSide(gActiveBattler)] & SIDE_STATUS_STICKY_WEB)
        && IsBattlerGrounded(gActiveBattler))
    {
        gSideStatuses[GetBattlerSide(gActiveBattler)] |= SIDE_STATUS_STICKY_WEB_DAMAGED;
        gBattleScripting.battler = gActiveBattler;
        SET_STATCHANGER(STAT_SPEED, 1, TRUE);
        BattleScriptPushCursor();
        gBattlescriptCurrInstr = BattleScript_StickyWebOnSwitchIn;
    }
    else
    {
        // There is a hack here to ensure the truant counter will be 0 when the battler's next turn starts.
        // The truant counter is not updated in the case where a mon switches in after a lost judgement in the battle arena.
        if (gBattleMons[gActiveBattler].ability == ABILITY_TRUANT
            && gCurrentActionFuncId != B_ACTION_USE_MOVE
            && !gDisableStructs[gActiveBattler].truantSwitchInHack)
            gDisableStructs[gActiveBattler].truantCounter = 1;

        gDisableStructs[gActiveBattler].truantSwitchInHack = 0;

        if (AbilityBattleEffects(ABILITYEFFECT_ON_SWITCHIN, gActiveBattler, 0, 0, 0)
            || ItemBattleEffects(ITEMEFFECT_ON_SWITCH_IN, gActiveBattler, FALSE)
            || AbilityBattleEffects(ABILITYEFFECT_INTIMIDATE2, 0, 0, 0, 0)
            || AbilityBattleEffects(ABILITYEFFECT_TRACE2, 0, 0, 0, 0)
            || AbilityBattleEffects(ABILITYEFFECT_FORECAST, 0, 0, 0, 0))
            return;

        gSideStatuses[GetBattlerSide(gActiveBattler)] &= ~(SIDE_STATUS_SPIKES_DAMAGED | SIDE_STATUS_TOXIC_SPIKES_DAMAGED | SIDE_STATUS_STEALTH_ROCK_DAMAGED | SIDE_STATUS_STICKY_WEB_DAMAGED);

        for (i = 0; i < gBattlersCount; i++)
        {
            if (gBattlerByTurnOrder[i] == gActiveBattler)
                gActionsByTurnOrder[i] = B_ACTION_CANCEL_PARTNER;

            gBattleStruct->hpOnSwitchout[GetBattlerSide(i)] = gBattleMons[i].hp;
        }

        if (gBattlescriptCurrInstr[1] == 5)
        {
            u32 hitmarkerFaintBits = gHitMarker >> 0x1C;

            gBattlerFainted++;
            while (1)
            {
                if (hitmarkerFaintBits & gBitTable[gBattlerFainted] && !(gAbsentBattlerFlags & gBitTable[gBattlerFainted]))
                    break;
                if (gBattlerFainted >= gBattlersCount)
                    break;
                gBattlerFainted++;
            }
        }
        gBattlescriptCurrInstr += 2;
    }
}

static void Cmd_trainerslidein(void)
{
    gActiveBattler = GetBattlerAtPosition(gBattlescriptCurrInstr[1]);
    BtlController_EmitTrainerSlide(0);
    MarkBattlerForControllerExec(gActiveBattler);

    gBattlescriptCurrInstr += 2;
}

static void Cmd_playse(void)
{
    gActiveBattler = gBattlerAttacker;
    BtlController_EmitPlaySE(0, T2_READ_16(gBattlescriptCurrInstr + 1));
    MarkBattlerForControllerExec(gActiveBattler);

    gBattlescriptCurrInstr += 3;
}

static void Cmd_fanfare(void)
{
    gActiveBattler = gBattlerAttacker;
    BtlController_EmitPlayFanfareOrBGM(0, T2_READ_16(gBattlescriptCurrInstr + 1), FALSE);
    MarkBattlerForControllerExec(gActiveBattler);

    gBattlescriptCurrInstr += 3;
}

static void Cmd_playfaintcry(void)
{
    gActiveBattler = GetBattlerForBattleScript(gBattlescriptCurrInstr[1]);
    BtlController_EmitFaintingCry(0);
    MarkBattlerForControllerExec(gActiveBattler);

    gBattlescriptCurrInstr += 2;
}

static void atk57(void)
{
    gActiveBattler = GetBattlerAtPosition(B_POSITION_PLAYER_LEFT);
    BtlController_EmitCmd55(0, gBattleOutcome);
    MarkBattlerForControllerExec(gActiveBattler);

    gBattlescriptCurrInstr += 1;
}

static void Cmd_returntoball(void)
{
    gActiveBattler = GetBattlerForBattleScript(gBattlescriptCurrInstr[1]);
    BtlController_EmitReturnMonToBall(0, 1);
    MarkBattlerForControllerExec(gActiveBattler);

    gBattlescriptCurrInstr += 2;
}

static void Cmd_handlelearnnewmove(void)
{
    const u8 *jumpPtr1 = T1_READ_PTR(gBattlescriptCurrInstr + 1);
    const u8 *jumpPtr2 = T1_READ_PTR(gBattlescriptCurrInstr + 5);

    u16 learnMove = MonTryLearningNewMove(&gPlayerParty[gBattleStruct->expGetterMonId], gBattlescriptCurrInstr[9]);
    while (learnMove == MON_ALREADY_KNOWS_MOVE)
        learnMove = MonTryLearningNewMove(&gPlayerParty[gBattleStruct->expGetterMonId], FALSE);

    if (learnMove == 0)
    {
        gBattlescriptCurrInstr = jumpPtr2;
    }
    else if (learnMove == MON_HAS_MAX_MOVES)
    {
        gBattlescriptCurrInstr += 10;
    }
    else
    {
        gActiveBattler = GetBattlerAtPosition(B_POSITION_PLAYER_LEFT);

        if (gBattlerPartyIndexes[gActiveBattler] == gBattleStruct->expGetterMonId
            && !(gBattleMons[gActiveBattler].status2 & STATUS2_TRANSFORMED))
        {
            GiveMoveToBattleMon(&gBattleMons[gActiveBattler], learnMove);
        }
        if (gBattleTypeFlags & BATTLE_TYPE_DOUBLE)
        {
            gActiveBattler = GetBattlerAtPosition(B_POSITION_PLAYER_RIGHT);
            if (gBattlerPartyIndexes[gActiveBattler] == gBattleStruct->expGetterMonId
                && !(gBattleMons[gActiveBattler].status2 & STATUS2_TRANSFORMED))
            {
                GiveMoveToBattleMon(&gBattleMons[gActiveBattler], learnMove);
            }
        }

        gBattlescriptCurrInstr = jumpPtr1;
    }
}

static void Cmd_yesnoboxlearnmove(void)
{
    gActiveBattler = 0;

    switch (gBattleScripting.learnMoveState)
    {
    case 0:
        HandleBattleWindow(0x18, 8, 0x1D, 0xD, 0);
        BattlePutTextOnWindow(gText_BattleYesNoChoice, 0xC);
        gBattleScripting.learnMoveState++;
        gBattleCommunication[CURSOR_POSITION] = 0;
        BattleCreateYesNoCursorAt(0);
        break;
    case 1:
        if (JOY_NEW(DPAD_UP) && gBattleCommunication[CURSOR_POSITION] != 0)
        {
            PlaySE(SE_SELECT);
            BattleDestroyYesNoCursorAt(gBattleCommunication[CURSOR_POSITION]);
            gBattleCommunication[CURSOR_POSITION] = 0;
            BattleCreateYesNoCursorAt(0);
        }
        if (JOY_NEW(DPAD_DOWN) && gBattleCommunication[CURSOR_POSITION] == 0)
        {
            PlaySE(SE_SELECT);
            BattleDestroyYesNoCursorAt(gBattleCommunication[CURSOR_POSITION]);
            gBattleCommunication[CURSOR_POSITION] = 1;
            BattleCreateYesNoCursorAt(1);
        }
        if (JOY_NEW(A_BUTTON))
        {
            PlaySE(SE_SELECT);
            if (gBattleCommunication[1] == 0)
            {
                HandleBattleWindow(0x18, 0x8, 0x1D, 0xD, WINDOW_CLEAR);
                BeginNormalPaletteFade(0xFFFFFFFF, 0, 0, 0x10, RGB_BLACK);
                gBattleScripting.learnMoveState++;
            }
            else
            {
                gBattleScripting.learnMoveState = 5;
            }
        }
        else if (JOY_NEW(B_BUTTON))
        {
            PlaySE(SE_SELECT);
            gBattleScripting.learnMoveState = 5;
        }
        break;
    case 2:
        if (!gPaletteFade.active)
        {
            FreeAllWindowBuffers();
            ShowSelectMovePokemonSummaryScreen(gPlayerParty, gBattleStruct->expGetterMonId, gPlayerPartyCount - 1, ReshowBattleScreenAfterMenu, gMoveToLearn);
            gBattleScripting.learnMoveState++;
        }
        break;
    case 3:
        if (!gPaletteFade.active && gMain.callback2 == BattleMainCB2)
        {
            gBattleScripting.learnMoveState++;
        }
        break;
    case 4:
        if (!gPaletteFade.active && gMain.callback2 == BattleMainCB2)
        {
            u8 movePosition = GetMoveSlotToReplace();
            if (movePosition == MAX_MON_MOVES)
            {
                gBattleScripting.learnMoveState = 5;
            }
            else
            {
                u16 moveId = GetMonData(&gPlayerParty[gBattleStruct->expGetterMonId], MON_DATA_MOVE1 + movePosition);
                if (IsHMMove2(moveId))
                {
                    PrepareStringBattle(STRINGID_HMMOVESCANTBEFORGOTTEN, gActiveBattler);
                    gBattleScripting.learnMoveState = 6;
                }
                else
                {
                    gBattlescriptCurrInstr = T1_READ_PTR(gBattlescriptCurrInstr + 1);

                    PREPARE_MOVE_BUFFER(gBattleTextBuff2, moveId)

                    RemoveMonPPBonus(&gPlayerParty[gBattleStruct->expGetterMonId], movePosition);
                    SetMonMoveSlot(&gPlayerParty[gBattleStruct->expGetterMonId], gMoveToLearn, movePosition);

                    if (gBattlerPartyIndexes[0] == gBattleStruct->expGetterMonId
                        && !(gBattleMons[0].status2 & STATUS2_TRANSFORMED)
                        && !(gDisableStructs[0].mimickedMoves & gBitTable[movePosition]))
                    {
                        RemoveBattleMonPPBonus(&gBattleMons[0], movePosition);
                        SetBattleMonMoveSlot(&gBattleMons[0], gMoveToLearn, movePosition);
                    }
                    if (gBattleTypeFlags & BATTLE_TYPE_DOUBLE
                        && gBattlerPartyIndexes[2] == gBattleStruct->expGetterMonId
                        && !(gBattleMons[2].status2 & STATUS2_TRANSFORMED)
                        && !(gDisableStructs[2].mimickedMoves & gBitTable[movePosition]))
                    {
                        RemoveBattleMonPPBonus(&gBattleMons[2], movePosition);
                        SetBattleMonMoveSlot(&gBattleMons[2], gMoveToLearn, movePosition);
                    }
                }
            }
        }
        break;
    case 5:
        HandleBattleWindow(0x18, 8, 0x1D, 0xD, WINDOW_CLEAR);
        gBattlescriptCurrInstr += 5;
        break;
    case 6:
        if (gBattleControllerExecFlags == 0)
        {
            gBattleScripting.learnMoveState = 2;
        }
        break;
    }
}

static void Cmd_yesnoboxstoplearningmove(void)
{
    switch (gBattleScripting.learnMoveState)
    {
    case 0:
        HandleBattleWindow(0x18, 8, 0x1D, 0xD, 0);
        BattlePutTextOnWindow(gText_BattleYesNoChoice, 0xC);
        gBattleScripting.learnMoveState++;
        gBattleCommunication[CURSOR_POSITION] = 0;
        BattleCreateYesNoCursorAt(0);
        break;
    case 1:
        if (JOY_NEW(DPAD_UP) && gBattleCommunication[CURSOR_POSITION] != 0)
        {
            PlaySE(SE_SELECT);
            BattleDestroyYesNoCursorAt(gBattleCommunication[CURSOR_POSITION]);
            gBattleCommunication[CURSOR_POSITION] = 0;
            BattleCreateYesNoCursorAt(0);
        }
        if (JOY_NEW(DPAD_DOWN) && gBattleCommunication[CURSOR_POSITION] == 0)
        {
            PlaySE(SE_SELECT);
            BattleDestroyYesNoCursorAt(gBattleCommunication[CURSOR_POSITION]);
            gBattleCommunication[CURSOR_POSITION] = 1;
            BattleCreateYesNoCursorAt(1);
        }
<<<<<<< HEAD

        if (gMain.newKeys & A_BUTTON)
=======
        if (JOY_NEW(A_BUTTON))
>>>>>>> 16ecbc64
        {
            PlaySE(SE_SELECT);

            if (gBattleCommunication[1] != 0)
                gBattlescriptCurrInstr = T1_READ_PTR(gBattlescriptCurrInstr + 1);
            else
                gBattlescriptCurrInstr += 5;

            HandleBattleWindow(0x18, 0x8, 0x1D, 0xD, WINDOW_CLEAR);
        }
        else if (JOY_NEW(B_BUTTON))
        {
            PlaySE(SE_SELECT);
            gBattlescriptCurrInstr = T1_READ_PTR(gBattlescriptCurrInstr + 1);
            HandleBattleWindow(0x18, 0x8, 0x1D, 0xD, WINDOW_CLEAR);
        }
        break;
    }
}

static void Cmd_hitanimation(void)
{
    gActiveBattler = GetBattlerForBattleScript(gBattlescriptCurrInstr[1]);

    if (gMoveResultFlags & MOVE_RESULT_NO_EFFECT)
    {
        gBattlescriptCurrInstr += 2;
    }
    else if (!(gHitMarker & HITMARKER_IGNORE_SUBSTITUTE) || !(DoesSubstituteBlockMove(gBattlerAttacker, gActiveBattler, gCurrentMove)) || gDisableStructs[gActiveBattler].substituteHP == 0)
    {
        BtlController_EmitHitAnimation(0);
        MarkBattlerForControllerExec(gActiveBattler);
        gBattlescriptCurrInstr += 2;
    }
    else
    {
        gBattlescriptCurrInstr += 2;
    }
}

static u32 GetTrainerMoneyToGive(u16 trainerId)
{
    u32 i = 0;
    u32 moneyReward;
    u8 lastMonLevel = 0;

    if (trainerId == TRAINER_SECRET_BASE)
    {
        moneyReward = 20 * gBattleResources->secretBase->party.levels[0] * gBattleStruct->moneyMultiplier;
    }
    else
    {
        switch (gTrainers[trainerId].partyFlags)
        {
        case 0:
            {
                const struct TrainerMonNoItemDefaultMoves *party = gTrainers[trainerId].party.NoItemDefaultMoves;
                lastMonLevel = party[gTrainers[trainerId].partySize - 1].lvl;
            }
            break;
        case F_TRAINER_PARTY_CUSTOM_MOVESET:
            {
                const struct TrainerMonNoItemCustomMoves *party = gTrainers[trainerId].party.NoItemCustomMoves;
                lastMonLevel = party[gTrainers[trainerId].partySize - 1].lvl;
            }
            break;
        case F_TRAINER_PARTY_HELD_ITEM:
            {
                const struct TrainerMonItemDefaultMoves *party = gTrainers[trainerId].party.ItemDefaultMoves;
                lastMonLevel = party[gTrainers[trainerId].partySize - 1].lvl;
            }
            break;
        case F_TRAINER_PARTY_CUSTOM_MOVESET | F_TRAINER_PARTY_HELD_ITEM:
            {
                const struct TrainerMonItemCustomMoves *party = gTrainers[trainerId].party.ItemCustomMoves;
                lastMonLevel = party[gTrainers[trainerId].partySize - 1].lvl;
            }
            break;
        }

        for (; gTrainerMoneyTable[i].classId != 0xFF; i++)
        {
            if (gTrainerMoneyTable[i].classId == gTrainers[trainerId].trainerClass)
                break;
        }

        if (gBattleTypeFlags & BATTLE_TYPE_TWO_OPPONENTS)
            moneyReward = 4 * lastMonLevel * gBattleStruct->moneyMultiplier * gTrainerMoneyTable[i].value;
        else if (gBattleTypeFlags & BATTLE_TYPE_DOUBLE)
            moneyReward = 4 * lastMonLevel * gBattleStruct->moneyMultiplier * 2 * gTrainerMoneyTable[i].value;
        else
            moneyReward = 4 * lastMonLevel * gBattleStruct->moneyMultiplier * gTrainerMoneyTable[i].value;
    }

    return moneyReward;
}

static void Cmd_getmoneyreward(void)
{
    u32 moneyReward = GetTrainerMoneyToGive(gTrainerBattleOpponent_A);
    if (gBattleTypeFlags & BATTLE_TYPE_TWO_OPPONENTS)
        moneyReward += GetTrainerMoneyToGive(gTrainerBattleOpponent_B);

    AddMoney(&gSaveBlock1Ptr->money, moneyReward);
    PREPARE_WORD_NUMBER_BUFFER(gBattleTextBuff1, 5, moneyReward);

    gBattlescriptCurrInstr++;
}

static void atk5E(void)
{
    gActiveBattler = GetBattlerForBattleScript(gBattlescriptCurrInstr[1]);

    switch (gBattleCommunication[0])
    {
    case 0:
        BtlController_EmitGetMonData(0, REQUEST_ALL_BATTLE, 0);
        MarkBattlerForControllerExec(gActiveBattler);
        gBattleCommunication[0]++;
        break;
    case 1:
         if (gBattleControllerExecFlags == 0)
         {
            s32 i;
            struct BattlePokemon *bufferPoke = (struct BattlePokemon*) &gBattleResources->bufferB[gActiveBattler][4];
            for (i = 0; i < MAX_MON_MOVES; i++)
            {
                gBattleMons[gActiveBattler].moves[i] = bufferPoke->moves[i];
                gBattleMons[gActiveBattler].pp[i] = bufferPoke->pp[i];
            }
            gBattlescriptCurrInstr += 2;
         }
         break;
    }
}

static void Cmd_swapattackerwithtarget(void)
{
    gActiveBattler = gBattlerAttacker;
    gBattlerAttacker = gBattlerTarget;
    gBattlerTarget = gActiveBattler;

    if (gHitMarker & HITMARKER_SWAP_ATTACKER_TARGET)
        gHitMarker &= ~(HITMARKER_SWAP_ATTACKER_TARGET);
    else
        gHitMarker |= HITMARKER_SWAP_ATTACKER_TARGET;

    gBattlescriptCurrInstr++;
}

static void Cmd_incrementgamestat(void)
{
    if (GetBattlerSide(gBattlerAttacker) == B_SIDE_PLAYER)
        IncrementGameStat(gBattlescriptCurrInstr[1]);

    gBattlescriptCurrInstr += 2;
}

static void Cmd_drawpartystatussummary(void)
{
    s32 i;
    struct Pokemon *party;
    struct HpAndStatus hpStatuses[PARTY_SIZE];

    if (gBattleControllerExecFlags)
        return;

    gActiveBattler = GetBattlerForBattleScript(gBattlescriptCurrInstr[1]);

    if (GetBattlerSide(gActiveBattler) == B_SIDE_PLAYER)
        party = gPlayerParty;
    else
        party = gEnemyParty;

    for (i = 0; i < PARTY_SIZE; i++)
    {
        if (GetMonData(&party[i], MON_DATA_SPECIES2) == SPECIES_NONE
            || GetMonData(&party[i], MON_DATA_SPECIES2) == SPECIES_EGG)
        {
            hpStatuses[i].hp = 0xFFFF;
            hpStatuses[i].status = 0;
        }
        else
        {
            hpStatuses[i].hp = GetMonData(&party[i], MON_DATA_HP);
            hpStatuses[i].status = GetMonData(&party[i], MON_DATA_STATUS);
        }
    }

    BtlController_EmitDrawPartyStatusSummary(0, hpStatuses, 1);
    MarkBattlerForControllerExec(gActiveBattler);

    gBattlescriptCurrInstr += 2;
}

static void Cmd_hidepartystatussummary(void)
{
    gActiveBattler = GetBattlerForBattleScript(gBattlescriptCurrInstr[1]);
    BtlController_EmitHidePartyStatusSummary(0);
    MarkBattlerForControllerExec(gActiveBattler);

    gBattlescriptCurrInstr += 2;
}

static void Cmd_jumptocalledmove(void)
{
    if (gBattlescriptCurrInstr[1])
        gCurrentMove = gCalledMove;
    else
        gChosenMove = gCurrentMove = gCalledMove;

    gBattlescriptCurrInstr = gBattleScriptsForMoveEffects[gBattleMoves[gCurrentMove].effect];
}

static void Cmd_statusanimation(void)
{
    if (gBattleControllerExecFlags == 0)
    {
        gActiveBattler = GetBattlerForBattleScript(gBattlescriptCurrInstr[1]);
        if (!(gStatuses3[gActiveBattler] & STATUS3_SEMI_INVULNERABLE)
            && gDisableStructs[gActiveBattler].substituteHP == 0
            && !(gHitMarker & HITMARKER_NO_ANIMATIONS))
        {
            BtlController_EmitStatusAnimation(0, FALSE, gBattleMons[gActiveBattler].status1);
            MarkBattlerForControllerExec(gActiveBattler);
        }
        gBattlescriptCurrInstr += 2;
    }
}

static void Cmd_status2animation(void)
{
    u32 wantedToAnimate;

    if (gBattleControllerExecFlags == 0)
    {
        gActiveBattler = GetBattlerForBattleScript(gBattlescriptCurrInstr[1]);
        wantedToAnimate = T1_READ_32(gBattlescriptCurrInstr + 2);
        if (!(gStatuses3[gActiveBattler] & STATUS3_SEMI_INVULNERABLE)
            && gDisableStructs[gActiveBattler].substituteHP == 0
            && !(gHitMarker & HITMARKER_NO_ANIMATIONS))
        {
            BtlController_EmitStatusAnimation(0, TRUE, gBattleMons[gActiveBattler].status2 & wantedToAnimate);
            MarkBattlerForControllerExec(gActiveBattler);
        }
        gBattlescriptCurrInstr += 6;
    }
}

static void Cmd_chosenstatusanimation(void)
{
    u32 wantedStatus;

    if (gBattleControllerExecFlags == 0)
    {
        gActiveBattler = GetBattlerForBattleScript(gBattlescriptCurrInstr[1]);
        wantedStatus = T1_READ_32(gBattlescriptCurrInstr + 3);
        if (!(gStatuses3[gActiveBattler] & STATUS3_SEMI_INVULNERABLE)
            && gDisableStructs[gActiveBattler].substituteHP == 0
            && !(gHitMarker & HITMARKER_NO_ANIMATIONS))
        {
            BtlController_EmitStatusAnimation(0, gBattlescriptCurrInstr[2], wantedStatus);
            MarkBattlerForControllerExec(gActiveBattler);
        }
        gBattlescriptCurrInstr += 7;
    }
}

static void Cmd_yesnobox(void)
{
    switch (gBattleCommunication[0])
    {
    case 0:
        HandleBattleWindow(0x18, 8, 0x1D, 0xD, 0);
        BattlePutTextOnWindow(gText_BattleYesNoChoice, 0xC);
        gBattleCommunication[0]++;
        gBattleCommunication[CURSOR_POSITION] = 0;
        BattleCreateYesNoCursorAt(0);
        break;
    case 1:
        if (JOY_NEW(DPAD_UP) && gBattleCommunication[CURSOR_POSITION] != 0)
        {
            PlaySE(SE_SELECT);
            BattleDestroyYesNoCursorAt(gBattleCommunication[CURSOR_POSITION]);
            gBattleCommunication[CURSOR_POSITION] = 0;
            BattleCreateYesNoCursorAt(0);
        }
        if (JOY_NEW(DPAD_DOWN) && gBattleCommunication[CURSOR_POSITION] == 0)
        {
            PlaySE(SE_SELECT);
            BattleDestroyYesNoCursorAt(gBattleCommunication[CURSOR_POSITION]);
            gBattleCommunication[CURSOR_POSITION] = 1;
            BattleCreateYesNoCursorAt(1);
        }
        if (JOY_NEW(B_BUTTON))
        {
            gBattleCommunication[CURSOR_POSITION] = 1;
            PlaySE(SE_SELECT);
            HandleBattleWindow(0x18, 8, 0x1D, 0xD, WINDOW_CLEAR);
            gBattlescriptCurrInstr++;
        }
        else if (JOY_NEW(A_BUTTON))
        {
            PlaySE(SE_SELECT);
            HandleBattleWindow(0x18, 8, 0x1D, 0xD, WINDOW_CLEAR);
            gBattlescriptCurrInstr++;
        }
        break;
    }
}

static void Cmd_cancelallactions(void)
{
    s32 i;

    for (i = 0; i < gBattlersCount; i++)
        gActionsByTurnOrder[i] = B_ACTION_CANCEL_PARTNER;

    gBattlescriptCurrInstr++;
}

static void Cmd_setgravity(void)
{
    if (gFieldStatuses & STATUS_FIELD_GRAVITY)
    {
        gBattlescriptCurrInstr = T1_READ_PTR(gBattlescriptCurrInstr + 1);
    }
    else
    {
        gFieldStatuses |= STATUS_FIELD_GRAVITY;
        gFieldTimers.gravityTimer = 5;
        gBattlescriptCurrInstr += 5;
    }
}

static bool32 TryCheekPouch(u32 battlerId, u32 itemId)
{
    if (ItemId_GetPocket(itemId) == POCKET_BERRIES
        && GetBattlerAbility(battlerId) == ABILITY_CHEEK_POUCH
        && !(gStatuses3[battlerId] & STATUS3_HEAL_BLOCK)
        && gBattleStruct->ateBerry[GetBattlerSide(battlerId)] & gBitTable[gBattlerPartyIndexes[battlerId]]
        && !BATTLER_MAX_HP(battlerId))
    {
        gBattleMoveDamage = gBattleMons[battlerId].maxHP / 3;
        if (gBattleMoveDamage == 0)
            gBattleMoveDamage = 1;
        gBattleMoveDamage *= -1;
        gBattlerAbility = battlerId;
        BattleScriptPush(gBattlescriptCurrInstr + 2);
        gBattlescriptCurrInstr = BattleScript_CheekPouchActivates;
        return TRUE;
    }
    return FALSE;
}

static void Cmd_removeitem(void)
{
    u16 itemId = 0;

    gActiveBattler = GetBattlerForBattleScript(gBattlescriptCurrInstr[1]);
    itemId = gBattleMons[gActiveBattler].item;

    // Popped Air Balloon cannot be restored by no means.
    if (GetBattlerHoldEffect(gActiveBattler, TRUE) != HOLD_EFFECT_AIR_BALLOON)
        gBattleStruct->usedHeldItems[gActiveBattler] = itemId;

    gBattleMons[gActiveBattler].item = 0;
    CheckSetUnburden(gActiveBattler);

    BtlController_EmitSetMonData(0, REQUEST_HELDITEM_BATTLE, 0, 2, &gBattleMons[gActiveBattler].item);
    MarkBattlerForControllerExec(gActiveBattler);

    ClearBattlerItemEffectHistory(gActiveBattler);
    if (!TryCheekPouch(gActiveBattler, itemId))
        gBattlescriptCurrInstr += 2;
}

static void Cmd_atknameinbuff1(void)
{
    PREPARE_MON_NICK_BUFFER(gBattleTextBuff1, gBattlerAttacker, gBattlerPartyIndexes[gBattlerAttacker]);

    gBattlescriptCurrInstr++;
}

static void Cmd_drawlvlupbox(void)
{
    if (gBattleScripting.drawlvlupboxState == 0)
    {
        if (IsMonGettingExpSentOut())
            gBattleScripting.drawlvlupboxState = 3;
        else
            gBattleScripting.drawlvlupboxState = 1;
    }

    switch (gBattleScripting.drawlvlupboxState)
    {
    case 1:
        gBattle_BG2_Y = 0x60;
        SetBgAttribute(2, BG_ATTR_PRIORITY, 0);
        ShowBg(2);
        sub_804F17C();
        gBattleScripting.drawlvlupboxState = 2;
        break;
    case 2:
        if (!sub_804F1CC())
            gBattleScripting.drawlvlupboxState = 3;
        break;
    case 3:
        gBattle_BG1_X = 0;
        gBattle_BG1_Y = 0x100;
        SetBgAttribute(0, BG_ATTR_PRIORITY, 1);
        SetBgAttribute(1, BG_ATTR_PRIORITY, 0);
        ShowBg(0);
        ShowBg(1);
        HandleBattleWindow(0x12, 7, 0x1D, 0x13, WINDOW_x80);
        gBattleScripting.drawlvlupboxState = 4;
        break;
    case 4:
        DrawLevelUpWindow1();
        PutWindowTilemap(13);
        CopyWindowToVram(13, 3);
        gBattleScripting.drawlvlupboxState++;
        break;
    case 5:
    case 7:
        if (!IsDma3ManagerBusyWithBgCopy())
        {
            gBattle_BG1_Y = 0;
            gBattleScripting.drawlvlupboxState++;
        }
        break;
    case 6:
        if (gMain.newKeys != 0)
        {
            PlaySE(SE_SELECT);
            DrawLevelUpWindow2();
            CopyWindowToVram(13, 2);
            gBattleScripting.drawlvlupboxState++;
        }
        break;
    case 8:
        if (gMain.newKeys != 0)
        {
            PlaySE(SE_SELECT);
            HandleBattleWindow(0x12, 7, 0x1D, 0x13, WINDOW_x80 | WINDOW_CLEAR);
            gBattleScripting.drawlvlupboxState++;
        }
        break;
    case 9:
        if (!sub_804F344())
        {
            ClearWindowTilemap(14);
            CopyWindowToVram(14, 1);

            ClearWindowTilemap(13);
            CopyWindowToVram(13, 1);

            SetBgAttribute(2, BG_ATTR_PRIORITY, 2);
            ShowBg(2);

            gBattleScripting.drawlvlupboxState = 10;
        }
        break;
    case 10:
        if (!IsDma3ManagerBusyWithBgCopy())
        {
            SetBgAttribute(0, BG_ATTR_PRIORITY, 0);
            SetBgAttribute(1, BG_ATTR_PRIORITY, 1);
            ShowBg(0);
            ShowBg(1);
            gBattlescriptCurrInstr++;
        }
        break;
    }
}

static void DrawLevelUpWindow1(void)
{
    u16 currStats[NUM_STATS];

    GetMonLevelUpWindowStats(&gPlayerParty[gBattleStruct->expGetterMonId], currStats);
    DrawLevelUpWindowPg1(0xD, gBattleResources->beforeLvlUp->stats, currStats, TEXT_DYNAMIC_COLOR_5, TEXT_DYNAMIC_COLOR_4, TEXT_DYNAMIC_COLOR_6);
}

static void DrawLevelUpWindow2(void)
{
    u16 currStats[NUM_STATS];

    GetMonLevelUpWindowStats(&gPlayerParty[gBattleStruct->expGetterMonId], currStats);
    DrawLevelUpWindowPg2(0xD, currStats, TEXT_DYNAMIC_COLOR_5, TEXT_DYNAMIC_COLOR_4, TEXT_DYNAMIC_COLOR_6);
}

static void sub_804F17C(void)
{
    gBattle_BG2_Y = 0;
    gBattle_BG2_X = 0x1A0;

    LoadPalette(sUnknown_0831C2C8, 0x60, 0x20);
    CopyToWindowPixelBuffer(14, sUnknown_0831C2E8, 0, 0);
    PutWindowTilemap(14);
    CopyWindowToVram(14, 3);

    PutMonIconOnLvlUpBox();
}

static bool8 sub_804F1CC(void)
{
    if (IsDma3ManagerBusyWithBgCopy())
        return TRUE;

    if (gBattle_BG2_X == 0x200)
        return FALSE;

    if (gBattle_BG2_X == 0x1A0)
        PutLevelAndGenderOnLvlUpBox();

    gBattle_BG2_X += 8;
    if (gBattle_BG2_X >= 0x200)
        gBattle_BG2_X = 0x200;

    return (gBattle_BG2_X != 0x200);
}

static void PutLevelAndGenderOnLvlUpBox(void)
{
    u16 monLevel;
    u8 monGender;
    struct TextPrinterTemplate printerTemplate;
    u8 *txtPtr;
    u32 var;

    monLevel = GetMonData(&gPlayerParty[gBattleStruct->expGetterMonId], MON_DATA_LEVEL);
    monGender = GetMonGender(&gPlayerParty[gBattleStruct->expGetterMonId]);
    GetMonNickname(&gPlayerParty[gBattleStruct->expGetterMonId], gStringVar4);

    printerTemplate.currentChar = gStringVar4;
    printerTemplate.windowId = 14;
    printerTemplate.fontId = 0;
    printerTemplate.x = 32;
    printerTemplate.y = 0;
    printerTemplate.currentX = 32;
    printerTemplate.currentY = 0;
    printerTemplate.letterSpacing = 0;
    printerTemplate.lineSpacing = 0;
    printerTemplate.style = 0;
    printerTemplate.fgColor = TEXT_COLOR_WHITE;
    printerTemplate.bgColor = TEXT_COLOR_TRANSPARENT;
    printerTemplate.shadowColor = TEXT_COLOR_DARK_GREY;

    AddTextPrinter(&printerTemplate, 0xFF, NULL);

    txtPtr = gStringVar4;
    *(txtPtr)++ = CHAR_EXTRA_SYMBOL;
    *(txtPtr)++ = CHAR_LV_2;

    var = (u32)(txtPtr);
    txtPtr = ConvertIntToDecimalStringN(txtPtr, monLevel, STR_CONV_MODE_LEFT_ALIGN, 3);
    var = (u32)(txtPtr) - var;
    txtPtr = StringFill(txtPtr, CHAR_UNK_SPACER, 4 - var);

    if (monGender != MON_GENDERLESS)
    {
        if (monGender == MON_MALE)
        {
            txtPtr = WriteColorChangeControlCode(txtPtr, 0, 0xC);
            txtPtr = WriteColorChangeControlCode(txtPtr, 1, 0xD);
            *(txtPtr++) = CHAR_MALE;
        }
        else
        {
            txtPtr = WriteColorChangeControlCode(txtPtr, 0, 0xE);
            txtPtr = WriteColorChangeControlCode(txtPtr, 1, 0xF);
            *(txtPtr++) = CHAR_FEMALE;
        }
        *(txtPtr++) = EOS;
    }

    printerTemplate.y = 10;
    printerTemplate.currentY = 10;
    AddTextPrinter(&printerTemplate, 0xFF, NULL);

    CopyWindowToVram(14, 2);
}

static bool8 sub_804F344(void)
{
    if (gBattle_BG2_X == 0x1A0)
        return FALSE;

    if (gBattle_BG2_X - 16 < 0x1A0)
        gBattle_BG2_X = 0x1A0;
    else
        gBattle_BG2_X -= 16;

    return (gBattle_BG2_X != 0x1A0);
}

#define sDestroy                    data[0]
#define sSavedLvlUpBoxXPosition     data[1]

static void PutMonIconOnLvlUpBox(void)
{
    u8 spriteId;
    const u16* iconPal;
    struct SpriteSheet iconSheet;
    struct SpritePalette iconPalSheet;

    u16 species = GetMonData(&gPlayerParty[gBattleStruct->expGetterMonId], MON_DATA_SPECIES);
    u32 personality = GetMonData(&gPlayerParty[gBattleStruct->expGetterMonId], MON_DATA_PERSONALITY);

    const u8* iconPtr = GetMonIconPtr(species, personality, 1);
    iconSheet.data = iconPtr;
    iconSheet.size = 0x200;
    iconSheet.tag = MON_ICON_LVLUP_BOX_TAG;

    iconPal = GetValidMonIconPalettePtr(species);
    iconPalSheet.data = iconPal;
    iconPalSheet.tag = MON_ICON_LVLUP_BOX_TAG;

    LoadSpriteSheet(&iconSheet);
    LoadSpritePalette(&iconPalSheet);

    spriteId = CreateSprite(&sSpriteTemplate_MonIconOnLvlUpBox, 256, 10, 0);
    gSprites[spriteId].sDestroy = FALSE;
    gSprites[spriteId].sSavedLvlUpBoxXPosition = gBattle_BG2_X;
}

static void SpriteCB_MonIconOnLvlUpBox(struct Sprite* sprite)
{
    sprite->pos2.x = sprite->sSavedLvlUpBoxXPosition - gBattle_BG2_X;

    if (sprite->pos2.x != 0)
    {
        sprite->sDestroy = TRUE;
    }
    else if (sprite->sDestroy)
    {
        DestroySprite(sprite);
        FreeSpriteTilesByTag(MON_ICON_LVLUP_BOX_TAG);
        FreeSpritePaletteByTag(MON_ICON_LVLUP_BOX_TAG);
    }
}

#undef sDestroy
#undef sSavedLvlUpBoxXPosition

static bool32 IsMonGettingExpSentOut(void)
{
    if (gBattlerPartyIndexes[0] == gBattleStruct->expGetterMonId)
        return TRUE;
    if (gBattleTypeFlags & BATTLE_TYPE_DOUBLE && gBattlerPartyIndexes[2] == gBattleStruct->expGetterMonId)
        return TRUE;

    return FALSE;
}

static void Cmd_resetsentmonsvalue(void)
{
    ResetSentPokesToOpponentValue();
    gBattlescriptCurrInstr++;
}

static void Cmd_setatktoplayer0(void)
{
    gBattlerAttacker = GetBattlerAtPosition(B_POSITION_PLAYER_LEFT);
    gBattlescriptCurrInstr++;
}

static void Cmd_makevisible(void)
{
    if (gBattleControllerExecFlags)
        return;

    gActiveBattler = GetBattlerForBattleScript(gBattlescriptCurrInstr[1]);
    BtlController_EmitSpriteInvisibility(0, FALSE);
    MarkBattlerForControllerExec(gActiveBattler);

    gBattlescriptCurrInstr += 2;
}

static void Cmd_recordability(void)
{
    u8 battler = GetBattlerForBattleScript(gBattlescriptCurrInstr[1]);
    RecordAbilityBattle(battler, gBattleMons[battler].ability);
    gBattlescriptCurrInstr += 2;
}

void BufferMoveToLearnIntoBattleTextBuff2(void)
{
    PREPARE_MOVE_BUFFER(gBattleTextBuff2, gMoveToLearn);
}

static void Cmd_buffermovetolearn(void)
{
    BufferMoveToLearnIntoBattleTextBuff2();
    gBattlescriptCurrInstr++;
}

static void Cmd_jumpifplayerran(void)
{
    if (TryRunFromBattle(gBattlerFainted))
        gBattlescriptCurrInstr = T1_READ_PTR(gBattlescriptCurrInstr + 1);
    else
        gBattlescriptCurrInstr += 5;
}

static void Cmd_hpthresholds(void)
{
    u8 opposingBank;
    s32 result;

    if (!(gBattleTypeFlags & BATTLE_TYPE_DOUBLE))
    {
        gActiveBattler = GetBattlerForBattleScript(gBattlescriptCurrInstr[1]);
        opposingBank = gActiveBattler ^ BIT_SIDE;

        result = gBattleMons[opposingBank].hp * 100 / gBattleMons[opposingBank].maxHP;
        if (result == 0)
            result = 1;

        if (result > 69 || !gBattleMons[opposingBank].hp)
            gBattleStruct->hpScale = 0;
        else if (result > 39)
            gBattleStruct->hpScale = 1;
        else if (result > 9)
            gBattleStruct->hpScale = 2;
        else
            gBattleStruct->hpScale = 3;
    }

    gBattlescriptCurrInstr += 2;
}

static void Cmd_hpthresholds2(void)
{
    u8 opposingBank;
    s32 result;
    u8 hpSwitchout;

    if (!(gBattleTypeFlags & BATTLE_TYPE_DOUBLE))
    {
        gActiveBattler = GetBattlerForBattleScript(gBattlescriptCurrInstr[1]);
        opposingBank = gActiveBattler ^ BIT_SIDE;
        hpSwitchout = *(gBattleStruct->hpOnSwitchout + GetBattlerSide(opposingBank));
        result = (hpSwitchout - gBattleMons[opposingBank].hp) * 100 / hpSwitchout;

        if (gBattleMons[opposingBank].hp >= hpSwitchout)
            gBattleStruct->hpScale = 0;
        else if (result <= 29)
            gBattleStruct->hpScale = 1;
        else if (result <= 69)
            gBattleStruct->hpScale = 2;
        else
            gBattleStruct->hpScale = 3;
    }

    gBattlescriptCurrInstr += 2;
}

static void Cmd_useitemonopponent(void)
{
    gBattlerInMenuId = gBattlerAttacker;
    PokemonUseItemEffects(&gEnemyParty[gBattlerPartyIndexes[gBattlerAttacker]], gLastUsedItem, gBattlerPartyIndexes[gBattlerAttacker], 0, 1);
    gBattlescriptCurrInstr += 1;
}

static bool32 HasAttackerFaintedTarget(void)
{
    if (!(gMoveResultFlags & MOVE_RESULT_NO_EFFECT)
        && gBattleMoves[gCurrentMove].power != 0
        && (gLastHitBy[gBattlerTarget] == 0xFF || gLastHitBy[gBattlerTarget] == gBattlerAttacker)
        && gBattleStruct->moveTarget[gBattlerAttacker] == gBattlerTarget
        && gBattlerTarget != gBattlerAttacker
        && gCurrentTurnActionNumber == GetBattlerTurnOrderNum(gBattlerAttacker)
        && (gChosenMove == gChosenMoveByBattler[gBattlerAttacker] || gChosenMove == gBattleMons[gBattlerAttacker].moves[gChosenMovePos]))
        return TRUE;
    else
        return FALSE;
}

static void HandleTerrainMove(u32 moveEffect)
{
    u32 statusFlag = 0;
    u8 *timer = NULL;

    switch (moveEffect)
    {
    case EFFECT_MISTY_TERRAIN:
        statusFlag = STATUS_FIELD_MISTY_TERRAIN, timer = &gFieldTimers.mistyTerrainTimer;
        gBattleCommunication[MULTISTRING_CHOOSER] = 0;
        break;
    case EFFECT_GRASSY_TERRAIN:
        statusFlag = STATUS_FIELD_GRASSY_TERRAIN, timer = &gFieldTimers.grassyTerrainTimer;
        gBattleCommunication[MULTISTRING_CHOOSER] = 1;
        break;
    case EFFECT_ELECTRIC_TERRAIN:
        statusFlag = STATUS_FIELD_ELECTRIC_TERRAIN, timer = &gFieldTimers.electricTerrainTimer;
        gBattleCommunication[MULTISTRING_CHOOSER] = 2;
        break;
    case EFFECT_PSYCHIC_TERRAIN:
        statusFlag = STATUS_FIELD_PSYCHIC_TERRAIN, timer = &gFieldTimers.psychicTerrainTimer;
        gBattleCommunication[MULTISTRING_CHOOSER] = 3;
        break;
    }

    if (gFieldStatuses & statusFlag || statusFlag == 0)
    {
        gBattlescriptCurrInstr = T1_READ_PTR(gBattlescriptCurrInstr + 3);
    }
    else
    {
        gFieldStatuses &= ~(STATUS_FIELD_MISTY_TERRAIN | STATUS_FIELD_GRASSY_TERRAIN | STATUS_FIELD_ELECTRIC_TERRAIN | STATUS_FIELD_PSYCHIC_TERRAIN);
        gFieldStatuses |= statusFlag;
        if (GetBattlerHoldEffect(gBattlerAttacker, TRUE) == HOLD_EFFECT_TERRAIN_EXTENDER)
            *timer = 8;
        else
            *timer = 5;
        gBattlescriptCurrInstr += 7;
    }
}

bool32 CanPoisonType(u8 battlerAttacker, u8 battlerTarget)
{
    return (GetBattlerAbility(battlerAttacker) == ABILITY_CORROSION
            || !(IS_BATTLER_OF_TYPE(battlerTarget, TYPE_POISON)
                || IS_BATTLER_OF_TYPE(battlerTarget, TYPE_STEEL)));
}

bool32 CanParalyzeType(u8 battlerAttacker, u8 battlerTarget)
{
    return !(B_PARALYZE_ELECTRIC >= GEN_6 && IS_BATTLER_OF_TYPE(battlerTarget, TYPE_ELECTRIC));
}

bool32 CanUseLastResort(u8 battlerId)
{
    u32 i;
    u32 knownMovesCount = 0, usedMovesCount = 0;

    for (i = 0; i < 4; i++)
    {
        if (gBattleMons[battlerId].moves[i] != MOVE_NONE)
            knownMovesCount++;
        if (i != gCurrMovePos && gDisableStructs[battlerId].usedMoves & gBitTable[i]) // Increment used move count for all moves except current Last Resort.
            usedMovesCount++;
    }

    return (knownMovesCount >= 2 && usedMovesCount >= knownMovesCount - 1);
}

#define DEFOG_CLEAR(status, structField, battlescript, move)\
{                                                           \
    if (*sideStatuses & status)                             \
    {                                                       \
        if (clear)                                          \
        {                                                   \
            if (move)                                       \
                PREPARE_MOVE_BUFFER(gBattleTextBuff1, move);\
            *sideStatuses &= ~(status);                     \
            sideTimer->structField = 0;                     \
            BattleScriptPushCursor();                       \
            gBattlescriptCurrInstr = battlescript;          \
        }                                                   \
        return TRUE;                                        \
    }                                                       \
}

static bool32 ClearDefogHazards(u8 battlerAtk, bool32 clear)
{
    s32 i;
    for (i = 0; i < 2; i++)
    {
        struct SideTimer *sideTimer = &gSideTimers[i];
        u32 *sideStatuses = &gSideStatuses[i];

        gBattlerAttacker = i;
        if (GetBattlerSide(battlerAtk) != i)
        {
            DEFOG_CLEAR(SIDE_STATUS_REFLECT, reflectTimer, BattleScript_SideStatusWoreOffReturn, MOVE_REFLECT);
            DEFOG_CLEAR(SIDE_STATUS_LIGHTSCREEN, lightscreenTimer, BattleScript_SideStatusWoreOffReturn, MOVE_LIGHT_SCREEN);
            DEFOG_CLEAR(SIDE_STATUS_MIST, mistTimer, BattleScript_SideStatusWoreOffReturn, MOVE_MIST);
            DEFOG_CLEAR(SIDE_STATUS_AURORA_VEIL, auroraVeilTimer, BattleScript_SideStatusWoreOffReturn, MOVE_AURORA_VEIL);
            DEFOG_CLEAR(SIDE_STATUS_SAFEGUARD, safeguardTimer, BattleScript_SideStatusWoreOffReturn, MOVE_SAFEGUARD);
        }
        DEFOG_CLEAR(SIDE_STATUS_SPIKES, spikesAmount, BattleScript_SpikesFree, 0);
        DEFOG_CLEAR(SIDE_STATUS_STEALTH_ROCK, stealthRockAmount, BattleScript_StealthRockFree, 0);
        DEFOG_CLEAR(SIDE_STATUS_TOXIC_SPIKES, toxicSpikesAmount, BattleScript_ToxicSpikesFree, 0);
        DEFOG_CLEAR(SIDE_STATUS_STICKY_WEB, stickyWebAmount, BattleScript_StickyWebFree, 0);
    }

    return FALSE;
}

u32 IsFlowerVeilProtected(u32 battler)
{
    if (IS_BATTLER_OF_TYPE(battler, TYPE_GRASS))
        return IsAbilityOnSide(battler, ABILITY_FLOWER_VEIL);
    else
        return 0;
}

u32 IsLeafGuardProtected(u32 battler)
{
    if (WEATHER_HAS_EFFECT && (gBattleWeather & WEATHER_SUN_ANY))
        return GetBattlerAbility(battler) == ABILITY_LEAF_GUARD;
    else
        return 0;
}

bool32 IsShieldsDownProtected(u32 battler)
{
    return (gBattleMons[battler].ability == ABILITY_SHIELDS_DOWN
            && gBattleMons[battler].species == SPECIES_MINIOR);
}

u32 IsAbilityStatusProtected(u32 battler)
{
    return IsFlowerVeilProtected(battler)
        || IsLeafGuardProtected(battler)
        || IsShieldsDownProtected(battler);
}

static void RecalcBattlerStats(u32 battler, struct Pokemon *mon)
{
    CalculateMonStats(mon);
    gBattleMons[battler].level = GetMonData(mon, MON_DATA_LEVEL);
    gBattleMons[battler].hp = GetMonData(mon, MON_DATA_HP);
    gBattleMons[battler].maxHP = GetMonData(mon, MON_DATA_MAX_HP);
    gBattleMons[battler].attack = GetMonData(mon, MON_DATA_ATK);
    gBattleMons[battler].defense = GetMonData(mon, MON_DATA_DEF);
    gBattleMons[battler].speed = GetMonData(mon, MON_DATA_SPEED);
    gBattleMons[battler].spAttack = GetMonData(mon, MON_DATA_SPATK);
    gBattleMons[battler].spDefense = GetMonData(mon, MON_DATA_SPDEF);
    gBattleMons[battler].ability = GetMonAbility(mon);
    gBattleMons[battler].type1 = gBaseStats[gBattleMons[battler].species].type1;
    gBattleMons[battler].type2 = gBaseStats[gBattleMons[battler].species].type2;
}

static u32 GetHighestStatId(u32 battlerId)
{
    u32 i, highestId = STAT_ATK, highestStat = gBattleMons[battlerId].attack;

    for (i = STAT_DEF; i < NUM_STATS; i++)
    {
        u16 *statVal = &gBattleMons[battlerId].attack + (i - 1);
        if (*statVal > highestStat)
        {
            highestStat = *statVal;
            highestId = i;
        }
    }
    return highestId;
}

static void Cmd_various(void)
{
    struct Pokemon *mon;
    s32 i, j;
    u8 data[10];
    u32 side, bits;

    if (gBattleControllerExecFlags)
        return;

    gActiveBattler = GetBattlerForBattleScript(gBattlescriptCurrInstr[1]);

    switch (gBattlescriptCurrInstr[2])
    {
    // Roar will fail in a double wild battle when used by the player against one of the two alive wild mons.
    // Also when an opposing wild mon uses it againt its partner.
    case VARIOUS_JUMP_IF_ROAR_FAILS:
        if (WILD_DOUBLE_BATTLE
            && GetBattlerSide(gBattlerAttacker) == B_SIDE_PLAYER
            && GetBattlerSide(gBattlerTarget) == B_SIDE_OPPONENT
            && IS_WHOLE_SIDE_ALIVE(gBattlerTarget))
            gBattlescriptCurrInstr = T1_READ_PTR(gBattlescriptCurrInstr + 3);
        else if (WILD_DOUBLE_BATTLE
                 && GetBattlerSide(gBattlerAttacker) == B_SIDE_OPPONENT
                 && GetBattlerSide(gBattlerTarget) == B_SIDE_OPPONENT)
            gBattlescriptCurrInstr = T1_READ_PTR(gBattlescriptCurrInstr + 3);
        else
            gBattlescriptCurrInstr += 7;
        return;
    case VARIOUS_JUMP_IF_ABSENT:
        if (!IsBattlerAlive(gActiveBattler))
            gBattlescriptCurrInstr = T1_READ_PTR(gBattlescriptCurrInstr + 3);
        else
            gBattlescriptCurrInstr += 7;
        return;
    case VARIOUS_JUMP_IF_SHIELDS_DOWN_PROTECTED:
        if (IsShieldsDownProtected(gActiveBattler))
            gBattlescriptCurrInstr = T1_READ_PTR(gBattlescriptCurrInstr + 3);
        else
            gBattlescriptCurrInstr += 7;
        return;
    case VARIOUS_JUMP_IF_NO_HOLD_EFFECT:
        if (GetBattlerHoldEffect(gActiveBattler, TRUE) != gBattlescriptCurrInstr[3])
            gBattlescriptCurrInstr = T1_READ_PTR(gBattlescriptCurrInstr + 4);
        else
            gBattlescriptCurrInstr += 8;
        return;
    case VARIOUS_JUMP_IF_NO_ALLY:
        if (!IsBattlerAlive(BATTLE_PARTNER(gActiveBattler)))
            gBattlescriptCurrInstr = T1_READ_PTR(gBattlescriptCurrInstr + 3);
        else
            gBattlescriptCurrInstr += 7;
        return;
    case VARIOUS_INFATUATE_WITH_BATTLER:
        gBattleScripting.battler = gActiveBattler;
        gBattleMons[gActiveBattler].status2 |= STATUS2_INFATUATED_WITH(GetBattlerForBattleScript(gBattlescriptCurrInstr[3]));
        gBattlescriptCurrInstr += 4;
        return;
    case VARIOUS_SET_LAST_USED_ITEM:
        gLastUsedItem = gBattleMons[gActiveBattler].item;
        break;
    case VARIOUS_TRY_FAIRY_LOCK:
        if (gFieldStatuses & STATUS_FIELD_FAIRY_LOCK)
        {
            gBattlescriptCurrInstr = T1_READ_PTR(gBattlescriptCurrInstr + 3);
        }
        else
        {
            gFieldStatuses |= STATUS_FIELD_FAIRY_LOCK;
            gFieldTimers.fairyLockTimer = 2;
            gBattlescriptCurrInstr += 7;
        }
        return;
    case VARIOUS_GET_STAT_VALUE:
        i = gBattlescriptCurrInstr[3];
        gBattleMoveDamage = *(u16*)(&gBattleMons[gActiveBattler].attack) + (i - 1);
        gBattleMoveDamage *= gStatStageRatios[gBattleMons[gActiveBattler].statStages[i]][0];
        gBattleMoveDamage /= gStatStageRatios[gBattleMons[gActiveBattler].statStages[i]][1];
        gBattlescriptCurrInstr += 4;
        return;
    case VARIOUS_JUMP_IF_FULL_HP:
        if (BATTLER_MAX_HP(gActiveBattler))
            gBattlescriptCurrInstr = T1_READ_PTR(gBattlescriptCurrInstr + 3);
        else
            gBattlescriptCurrInstr += 7;
        return;
    case VARIOUS_TRY_FRISK:
        while (gBattleStruct->friskedBattler < gBattlersCount)
        {
            gBattlerTarget = gBattleStruct->friskedBattler++;
            if (GET_BATTLER_SIDE2(gActiveBattler) != GET_BATTLER_SIDE2(gBattlerTarget)
                && IsBattlerAlive(gBattlerTarget)
                && gBattleMons[gBattlerTarget].item != ITEM_NONE)
            {
                gLastUsedItem = gBattleMons[gBattlerTarget].item;
                RecordItemEffectBattle(gBattlerTarget, GetBattlerHoldEffect(gBattlerTarget, FALSE));
                BattleScriptPushCursor();
                // If Frisk identifies two mons' items, show the pop-up only once.
                if (gBattleStruct->friskedAbility)
                {
                    gBattlescriptCurrInstr = BattleScript_FriskMsg;
                }
                else
                {
                    gBattleStruct->friskedAbility = TRUE;
                    gBattlescriptCurrInstr = BattleScript_FriskMsgWithPopup;
                }
                return;
            }
        }
        gBattleStruct->friskedBattler = 0;
        gBattleStruct->friskedAbility = FALSE;
        break;
    case VARIOUS_POISON_TYPE_IMMUNITY:
        if (!CanPoisonType(gActiveBattler, GetBattlerForBattleScript(gBattlescriptCurrInstr[3])))
            gBattlescriptCurrInstr = T1_READ_PTR(gBattlescriptCurrInstr + 4);
        else
            gBattlescriptCurrInstr += 8;
        return;
    case VARIOUS_PARALYZE_TYPE_IMMUNITY:
        if (!CanParalyzeType(gActiveBattler, GetBattlerForBattleScript(gBattlescriptCurrInstr[3])))
            gBattlescriptCurrInstr = T1_READ_PTR(gBattlescriptCurrInstr + 4);
        else
            gBattlescriptCurrInstr += 8;
        return;
    case VARIOUS_TRACE_ABILITY:
        gBattleMons[gActiveBattler].ability = gBattleStruct->tracedAbility[gActiveBattler];
        RecordAbilityBattle(gActiveBattler, gBattleMons[gActiveBattler].ability);
        break;
    case VARIOUS_TRY_ILLUSION_OFF:
        if (GetIllusionMonPtr(gActiveBattler) != NULL)
        {
            gBattlescriptCurrInstr += 3;
            BattleScriptPushCursor();
            gBattlescriptCurrInstr = BattleScript_IllusionOff;
            return;
        }
        break;
    case VARIOUS_SET_SPRITEIGNORE0HP:
        gBattleStruct->spriteIgnore0Hp = gBattlescriptCurrInstr[3];
        gBattlescriptCurrInstr += 4;
        return;
    case VARIOUS_UPDATE_NICK:
        if (GetBattlerSide(gActiveBattler) == B_SIDE_PLAYER)
            mon = &gPlayerParty[gBattlerPartyIndexes[gActiveBattler]];
        else
            mon = &gEnemyParty[gBattlerPartyIndexes[gActiveBattler]];
        UpdateHealthboxAttribute(gHealthboxSpriteIds[gActiveBattler], mon, HEALTHBOX_NICK);
        break;
    case VARIOUS_JUMP_IF_NOT_BERRY:
        if (ItemId_GetPocket(gBattleMons[gActiveBattler].item) == POCKET_BERRIES)
            gBattlescriptCurrInstr += 7;
        else
            gBattlescriptCurrInstr = T1_READ_PTR(gBattlescriptCurrInstr + 3);
        return;
    case VARIOUS_CHECK_IF_GRASSY_TERRAIN_HEALS:
        if ((gStatuses3[gActiveBattler] & (STATUS3_SEMI_INVULNERABLE))
            || BATTLER_MAX_HP(gActiveBattler)
            || !gBattleMons[gActiveBattler].hp
            || !(IsBattlerGrounded(gActiveBattler)))
        {
            gBattlescriptCurrInstr = T1_READ_PTR(gBattlescriptCurrInstr + 3);
        }
        else
        {
            gBattleMoveDamage = gBattleMons[gActiveBattler].maxHP / 16;
            if (gBattleMoveDamage == 0)
                gBattleMoveDamage = 1;
            gBattleMoveDamage *= -1;

            gBattlescriptCurrInstr += 7;
        }
        return;
    case VARIOUS_GRAVITY_ON_AIRBORNE_MONS:
        if (gStatuses3[gActiveBattler] & STATUS3_ON_AIR)
            CancelMultiTurnMoves(gActiveBattler);

        gStatuses3[gActiveBattler] &= ~(STATUS3_MAGNET_RISE | STATUS3_TELEKINESIS | STATUS3_ON_AIR);
        break;
    case VARIOUS_SPECTRAL_THIEF:
        // Raise stats
        for (i = STAT_ATK; i < NUM_BATTLE_STATS; i++)
        {
            if (gBattleStruct->stolenStats[0] & gBitTable[i])
            {
                gBattleStruct->stolenStats[0] &= ~(gBitTable[i]);
                SET_STATCHANGER(i, gBattleStruct->stolenStats[i], FALSE);
                if (ChangeStatBuffs(GET_STAT_BUFF_VALUE_WITH_SIGN(gBattleScripting.statChanger), i, MOVE_EFFECT_CERTAIN | MOVE_EFFECT_AFFECTS_USER, NULL) == STAT_CHANGE_WORKED)
                {
                    BattleScriptPushCursor();
                    gBattlescriptCurrInstr = BattleScript_StatUpMsg;
                    return;
                }
            }
        }
        break;
    case VARIOUS_SET_POWDER:
        gBattleMons[gActiveBattler].status2 |= STATUS2_POWDER;
        break;
    case VARIOUS_ACUPRESSURE:
        bits = 0;
        for (i = STAT_ATK; i < NUM_BATTLE_STATS; i++)
        {
            if (gBattleMons[gActiveBattler].statStages[i] != 12)
                bits |= gBitTable[i];
        }
        if (bits)
        {
            u32 statId;
            do
            {
                statId = (Random() % (NUM_BATTLE_STATS - 1)) + 1;
            } while (!(bits & gBitTable[statId]));

            SET_STATCHANGER(statId, 2, FALSE);
            gBattlescriptCurrInstr += 7;
        }
        else
        {
            gBattlescriptCurrInstr = T1_READ_PTR(gBattlescriptCurrInstr + 3);
        }
        return;
    case VARIOUS_CANCEL_MULTI_TURN_MOVES:
        CancelMultiTurnMoves(gActiveBattler);
        break;
    case VARIOUS_SET_MAGIC_COAT_TARGET:
        gBattlerAttacker = gBattlerTarget;
        side = GetBattlerSide(gBattlerAttacker) ^ BIT_SIDE;
        if (gSideTimers[side].followmeTimer != 0 && gBattleMons[gSideTimers[side].followmeTarget].hp != 0)
            gBattlerTarget = gSideTimers[side].followmeTarget;
        else
            gBattlerTarget = gActiveBattler;
        break;
    case VARIOUS_IS_RUNNING_IMPOSSIBLE:
        gBattleCommunication[0] = IsRunningFromBattleImpossible();
        break;
    case VARIOUS_GET_MOVE_TARGET:
        gBattlerTarget = GetMoveTarget(gCurrentMove, 0);
        break;
    case VARIOUS_GET_BATTLER_FAINTED:
        if (gHitMarker & HITMARKER_FAINTED(gActiveBattler))
            gBattleCommunication[0] = 1;
        else
            gBattleCommunication[0] = 0;
        break;
    case VARIOUS_RESET_INTIMIDATE_TRACE_BITS:
        gSpecialStatuses[gActiveBattler].intimidatedMon = 0;
        gSpecialStatuses[gActiveBattler].traced = 0;
        gSpecialStatuses[gActiveBattler].switchInAbilityDone = 0;
        break;
    case VARIOUS_UPDATE_CHOICE_MOVE_ON_LVL_UP:
        if (gBattlerPartyIndexes[0] == gBattleStruct->expGetterMonId || gBattlerPartyIndexes[2] == gBattleStruct->expGetterMonId)
        {
            if (gBattlerPartyIndexes[0] == gBattleStruct->expGetterMonId)
                gActiveBattler = 0;
            else
                gActiveBattler = 2;

            for (i = 0; i < MAX_MON_MOVES; i++)
            {
                if (gBattleMons[gActiveBattler].moves[i] == gBattleStruct->choicedMove[gActiveBattler])
                    break;
            }
            if (i == MAX_MON_MOVES)
                gBattleStruct->choicedMove[gActiveBattler] = 0;
        }
        break;
    case 7:
        if (!(gBattleTypeFlags & (BATTLE_TYPE_LINK | BATTLE_TYPE_DOUBLE))
            && gBattleTypeFlags & BATTLE_TYPE_TRAINER
            && gBattleMons[0].hp != 0
            && gBattleMons[1].hp != 0)
        {
            gHitMarker &= ~(HITMARKER_x400000);
        }
        break;
    case VARIOUS_PALACE_FLAVOR_TEXT:
        gBattleCommunication[0] = 0;
        gBattleScripting.battler = gActiveBattler = gBattleCommunication[1];
        if (!(gBattleStruct->palaceFlags & gBitTable[gActiveBattler])
            && gBattleMons[gActiveBattler].maxHP / 2 >= gBattleMons[gActiveBattler].hp
            && gBattleMons[gActiveBattler].hp != 0
            && !(gBattleMons[gActiveBattler].status1 & STATUS1_SLEEP))
        {
            gBattleStruct->palaceFlags |= gBitTable[gActiveBattler];
            gBattleCommunication[0] = 1;
            gBattleCommunication[MULTISTRING_CHOOSER] = sBattlePalaceNatureToFlavorTextId[GetNatureFromPersonality(gBattleMons[gActiveBattler].personality)];
        }
        break;
    case VARIOUS_ARENA_JUDGMENT_WINDOW:
        i = BattleArena_ShowJudgmentWindow(&gBattleCommunication[0]);
        if (i == 0)
            return;

        gBattleCommunication[1] = i;
        break;
    case VARIOUS_ARENA_OPPONENT_MON_LOST:
        gBattleMons[1].hp = 0;
        gHitMarker |= HITMARKER_FAINTED(1);
        gBattleStruct->arenaLostOpponentMons |= gBitTable[gBattlerPartyIndexes[1]];
        gDisableStructs[1].truantSwitchInHack = 1;
        break;
    case VARIOUS_ARENA_PLAYER_MON_LOST:
        gBattleMons[0].hp = 0;
        gHitMarker |= HITMARKER_FAINTED(0);
        gHitMarker |= HITMARKER_x400000;
        gBattleStruct->arenaLostPlayerMons |= gBitTable[gBattlerPartyIndexes[0]];
        gDisableStructs[0].truantSwitchInHack = 1;
        break;
    case VARIOUS_ARENA_BOTH_MONS_LOST:
        gBattleMons[0].hp = 0;
        gBattleMons[1].hp = 0;
        gHitMarker |= HITMARKER_FAINTED(0);
        gHitMarker |= HITMARKER_FAINTED(1);
        gHitMarker |= HITMARKER_x400000;
        gBattleStruct->arenaLostPlayerMons |= gBitTable[gBattlerPartyIndexes[0]];
        gBattleStruct->arenaLostOpponentMons |= gBitTable[gBattlerPartyIndexes[1]];
        gDisableStructs[0].truantSwitchInHack = 1;
        gDisableStructs[1].truantSwitchInHack = 1;
        break;
    case VARIOUS_EMIT_YESNOBOX:
        BtlController_EmitUnknownYesNoBox(0);
        MarkBattlerForControllerExec(gActiveBattler);
        break;
    case 14:
        DrawArenaRefereeTextBox();
        break;
    case 15:
        RemoveArenaRefereeTextBox();
        break;
    case VARIOUS_ARENA_JUDGMENT_STRING:
        BattleStringExpandPlaceholdersToDisplayedString(gRefereeStringsTable[gBattlescriptCurrInstr[1]]);
        BattlePutTextOnWindow(gDisplayedStringBattle, 0x16);
        break;
    case VARIOUS_ARENA_WAIT_STRING:
        if (IsTextPrinterActive(0x16))
            return;
        break;
    case VARIOUS_WAIT_CRY:
        if (!IsCryFinished())
            return;
        break;
    case VARIOUS_RETURN_OPPONENT_MON1:
        gActiveBattler = 1;
        if (gBattleMons[gActiveBattler].hp != 0)
        {
            BtlController_EmitReturnMonToBall(0, 0);
            MarkBattlerForControllerExec(gActiveBattler);
        }
        break;
    case VARIOUS_RETURN_OPPONENT_MON2:
        if (gBattlersCount > 3)
        {
            gActiveBattler = 3;
            if (gBattleMons[gActiveBattler].hp != 0)
            {
                BtlController_EmitReturnMonToBall(0, 0);
                MarkBattlerForControllerExec(gActiveBattler);
            }
        }
        break;
    case VARIOUS_VOLUME_DOWN:
        m4aMPlayVolumeControl(&gMPlayInfo_BGM, 0xFFFF, 0x55);
        break;
    case VARIOUS_VOLUME_UP:
        m4aMPlayVolumeControl(&gMPlayInfo_BGM, 0xFFFF, 0x100);
        break;
    case VARIOUS_SET_ALREADY_STATUS_MOVE_ATTEMPT:
        gBattleStruct->alreadyStatusedMoveAttempt |= gBitTable[gActiveBattler];
        break;
    case 24:
        if (sub_805725C(gActiveBattler))
            return;
        break;
    case VARIOUS_SET_TELEPORT_OUTCOME:
        // Don't end the battle if one of the wild mons teleported from the wild double battle
        // and its partner is still alive.
        if (GetBattlerSide(gActiveBattler) == B_SIDE_OPPONENT && IsBattlerAlive(BATTLE_PARTNER(gActiveBattler)))
        {
            gAbsentBattlerFlags |= gBitTable[gActiveBattler];
            gHitMarker |= HITMARKER_FAINTED(gActiveBattler);
            gBattleMons[gActiveBattler].hp = 0;
            SetMonData(&gEnemyParty[gBattlerPartyIndexes[gActiveBattler]], MON_DATA_HP, &gBattleMons[gActiveBattler].hp);
            SetHealthboxSpriteInvisible(gHealthboxSpriteIds[gActiveBattler]);
            FaintClearSetData();
        }
        else if (GetBattlerSide(gActiveBattler) == B_SIDE_PLAYER)
        {
            gBattleOutcome = B_OUTCOME_PLAYER_TELEPORTED;
        }
        else
        {
            gBattleOutcome = B_OUTCOME_MON_TELEPORTED;
        }
        break;
    case VARIOUS_PLAY_TRAINER_DEFEATED_MUSIC:
        BtlController_EmitPlayFanfareOrBGM(0, MUS_KACHI1, TRUE);
        MarkBattlerForControllerExec(gActiveBattler);
        break;
    case VARIOUS_STAT_TEXT_BUFFER:
        PREPARE_STAT_BUFFER(gBattleTextBuff1, gBattleCommunication[0]);
        break;
    case VARIOUS_SWITCHIN_ABILITIES:
        gBattlescriptCurrInstr += 3;
        AbilityBattleEffects(ABILITYEFFECT_ON_SWITCHIN, gActiveBattler, 0, 0, 0);
        AbilityBattleEffects(ABILITYEFFECT_INTIMIDATE2, gActiveBattler, 0, 0, 0);
        AbilityBattleEffects(ABILITYEFFECT_TRACE2, gActiveBattler, 0, 0, 0);
        return;
    case VARIOUS_SAVE_TARGET:
        gBattleStruct->savedBattlerTarget = gBattlerTarget;
        break;
    case VARIOUS_RESTORE_TARGET:
        gBattlerTarget = gBattleStruct->savedBattlerTarget;
        break;
    case VARIOUS_INSTANT_HP_DROP:
        BtlController_EmitHealthBarUpdate(0, INSTANT_HP_BAR_DROP);
        MarkBattlerForControllerExec(gActiveBattler);
        break;
    case VARIOUS_CLEAR_STATUS:
        gBattleMons[gActiveBattler].status1 = 0;
        BtlController_EmitSetMonData(0, REQUEST_STATUS_BATTLE, 0, 4, &gBattleMons[gActiveBattler].status1);
        MarkBattlerForControllerExec(gActiveBattler);
        break;
    case VARIOUS_RESTORE_PP:
        for (i = 0; i < 4; i++)
        {
            gBattleMons[gActiveBattler].pp[i] = CalculatePPWithBonus(gBattleMons[gActiveBattler].moves[i], gBattleMons[gActiveBattler].ppBonuses, i);
            data[i] = gBattleMons[gActiveBattler].pp[i];
        }
        data[i] = gBattleMons[gActiveBattler].ppBonuses;
        BtlController_EmitSetMonData(0, REQUEST_PP_DATA_BATTLE, 0, 5, data);
        MarkBattlerForControllerExec(gActiveBattler);
        break;
    case VARIOUS_TRY_ACTIVATE_MOXIE:
        if (GetBattlerAbility(gActiveBattler) == ABILITY_MOXIE
            && HasAttackerFaintedTarget()
            && !NoAliveMonsForEitherParty()
            && gBattleMons[gBattlerAttacker].statStages[STAT_ATK] != 12)
        {
            gBattleMons[gBattlerAttacker].statStages[STAT_ATK]++;
            SET_STATCHANGER(STAT_ATK, 1, FALSE);
            PREPARE_STAT_BUFFER(gBattleTextBuff1, STAT_ATK);
            BattleScriptPush(gBattlescriptCurrInstr + 3);
            gBattlescriptCurrInstr = BattleScript_AttackerAbilityStatRaise;
            return;
        }
        break;
    case VARIOUS_TRY_ACTIVATE_RECEIVER: // Partner gets fainted's ally ability
        gBattlerAbility = BATTLE_PARTNER(gActiveBattler);
        i = GetBattlerAbility(gBattlerAbility);
        if (IsBattlerAlive(gBattlerAbility)
            && (i == ABILITY_RECEIVER || i == ABILITY_POWER_OF_ALCHEMY))
        {
            switch (gBattleMons[gActiveBattler].ability)
            { // Can't copy these abilities.
            case ABILITY_POWER_OF_ALCHEMY:  case ABILITY_RECEIVER:
            case ABILITY_FORECAST:          case ABILITY_MULTITYPE:
            case ABILITY_FLOWER_GIFT:       case ABILITY_ILLUSION:
            case ABILITY_WONDER_GUARD:      case ABILITY_ZEN_MODE:
            case ABILITY_STANCE_CHANGE:     case ABILITY_IMPOSTER:
            case ABILITY_POWER_CONSTRUCT:   case ABILITY_BATTLE_BOND:
            case ABILITY_SCHOOLING:         case ABILITY_COMATOSE:
            case ABILITY_SHIELDS_DOWN:      case ABILITY_DISGUISE:
            case ABILITY_RKS_SYSTEM:        case ABILITY_TRACE:
                break;
            default:
                gBattleStruct->tracedAbility[gBattlerAbility] = gBattleMons[gActiveBattler].ability; // re-using the variable for trace
                gBattleScripting.battler = gActiveBattler;
                BattleScriptPush(gBattlescriptCurrInstr + 3);
                gBattlescriptCurrInstr = BattleScript_ReceiverActivates;
                return;
            }
        }
        break;
    case VARIOUS_TRY_ACTIVATE_BEAST_BOOST:
        i = GetHighestStatId(gActiveBattler);
        if (GetBattlerAbility(gActiveBattler) == ABILITY_BEAST_BOOST
            && HasAttackerFaintedTarget()
            && !NoAliveMonsForEitherParty()
            && gBattleMons[gBattlerAttacker].statStages[i] != 12)
        {
            gBattleMons[gBattlerAttacker].statStages[i]++;
            SET_STATCHANGER(i, 1, FALSE);
            PREPARE_STAT_BUFFER(gBattleTextBuff1, i);
            BattleScriptPush(gBattlescriptCurrInstr + 3);
            gBattlescriptCurrInstr = BattleScript_AttackerAbilityStatRaise;
            return;
        }
        break;
    case VARIOUS_TRY_ACTIVATE_SOULHEART:
        while (gBattleStruct->soulheartBattlerId < gBattlersCount)
        {
            gBattleScripting.battler = gBattleStruct->soulheartBattlerId++;
            if (GetBattlerAbility(gBattleScripting.battler) == ABILITY_SOUL_HEART
                && IsBattlerAlive(gBattleScripting.battler)
                && !NoAliveMonsForEitherParty()
                && gBattleMons[gBattleScripting.battler].statStages[STAT_SPATK] != 12)
            {
                gBattleMons[gBattleScripting.battler].statStages[STAT_SPATK]++;
                SET_STATCHANGER(STAT_SPATK, 1, FALSE);
                PREPARE_STAT_BUFFER(gBattleTextBuff1, STAT_SPATK);
                BattleScriptPushCursor();
                gBattlescriptCurrInstr = BattleScript_ScriptingAbilityStatRaise;
                return;
            }
        }
        gBattleStruct->soulheartBattlerId = 0;
        break;
    case VARIOUS_TRY_ACTIVATE_FELL_STINGER:
        if (gBattleMoves[gCurrentMove].effect == EFFECT_FELL_STINGER
            && HasAttackerFaintedTarget()
            && !NoAliveMonsForEitherParty()
            && gBattleMons[gBattlerAttacker].statStages[STAT_ATK] != 12)
        {
            if (B_FELL_STINGER_STAT_RAISE >= GEN_7)
                SET_STATCHANGER(STAT_ATK, 3, FALSE);
            else
                SET_STATCHANGER(STAT_ATK, 2, FALSE);

            PREPARE_STAT_BUFFER(gBattleTextBuff1, STAT_ATK);
            BattleScriptPush(gBattlescriptCurrInstr + 3);
            gBattlescriptCurrInstr = BattleScript_FellStingerRaisesStat;
            return;
        }
        break;
    case VARIOUS_PLAY_MOVE_ANIMATION:
        BtlController_EmitMoveAnimation(0, T1_READ_16(gBattlescriptCurrInstr + 3), gBattleScripting.animTurn, 0, 0, gBattleMons[gActiveBattler].friendship, &gDisableStructs[gActiveBattler], gMultiHitCounter);
        MarkBattlerForControllerExec(gActiveBattler);
        gBattlescriptCurrInstr += 5;
        return;
    case VARIOUS_SET_LUCKY_CHANT:
        if (!(gSideStatuses[GET_BATTLER_SIDE(gActiveBattler)] & SIDE_STATUS_LUCKY_CHANT))
        {
            gSideStatuses[GET_BATTLER_SIDE(gActiveBattler)] |= SIDE_STATUS_LUCKY_CHANT;
            gSideTimers[GET_BATTLER_SIDE(gActiveBattler)].luckyChantBattlerId = gActiveBattler;
            gSideTimers[GET_BATTLER_SIDE(gActiveBattler)].luckyChantTimer = 5;
            gBattlescriptCurrInstr += 7;
        }
        else
        {
            gBattlescriptCurrInstr = T1_READ_PTR(gBattlescriptCurrInstr + 3);
        }
        return;
    case VARIOUS_SUCKER_PUNCH_CHECK:
        if (GetBattlerTurnOrderNum(gBattlerAttacker) > GetBattlerTurnOrderNum(gBattlerTarget))
            gBattlescriptCurrInstr = T1_READ_PTR(gBattlescriptCurrInstr + 3);
        else if (gBattleMoves[gBattleMons[gBattlerTarget].moves[gBattleStruct->chosenMovePositions[gBattlerTarget]]].power == 0)
            gBattlescriptCurrInstr = T1_READ_PTR(gBattlescriptCurrInstr + 3);
        else
            gBattlescriptCurrInstr += 7;
        return;
    case VARIOUS_SET_SIMPLE_BEAM:
        switch (gBattleMons[gActiveBattler].ability)
        {
        case ABILITY_SIMPLE:
        case ABILITY_TRUANT:
        case ABILITY_STANCE_CHANGE:
        case ABILITY_DISGUISE:
        case ABILITY_MULTITYPE:
            gBattlescriptCurrInstr = T1_READ_PTR(gBattlescriptCurrInstr + 3);
            break;
        default:
            gBattleMons[gActiveBattler].ability = ABILITY_SIMPLE;
            gBattlescriptCurrInstr += 7;
            break;
        }
        return;
    case VARIOUS_TRY_ENTRAINMENT:
        switch (gBattleMons[gBattlerTarget].ability)
        {
        case ABILITY_TRUANT:
        case ABILITY_MULTITYPE:
        case ABILITY_STANCE_CHANGE:
        case ABILITY_SCHOOLING:
        case ABILITY_COMATOSE:
        case ABILITY_SHIELDS_DOWN:
        case ABILITY_DISGUISE:
        case ABILITY_RKS_SYSTEM:
        case ABILITY_BATTLE_BOND:
            gBattlescriptCurrInstr = T1_READ_PTR(gBattlescriptCurrInstr + 3);
            return;
        }
        switch (gBattleMons[gBattlerAttacker].ability)
        {
        case ABILITY_TRACE:
        case ABILITY_FORECAST:
        case ABILITY_FLOWER_GIFT:
        case ABILITY_ZEN_MODE:
        case ABILITY_ILLUSION:
        case ABILITY_IMPOSTER:
        case ABILITY_POWER_OF_ALCHEMY:
        case ABILITY_RECEIVER:
        case ABILITY_DISGUISE:
        case ABILITY_POWER_CONSTRUCT:
            gBattlescriptCurrInstr = T1_READ_PTR(gBattlescriptCurrInstr + 3);
            return;
        }
        if (gBattleMons[gBattlerTarget].ability == gBattleMons[gBattlerAttacker].ability)
        {
            gBattlescriptCurrInstr = T1_READ_PTR(gBattlescriptCurrInstr + 3);
        }
        else
        {
            gBattleMons[gBattlerTarget].ability = gBattleMons[gBattlerAttacker].ability;
            gBattlescriptCurrInstr += 7;
        }
        return;
    case VARIOUS_SET_LAST_USED_ABILITY:
        gLastUsedAbility = gBattleMons[gActiveBattler].ability;
        break;
    case VARIOUS_TRY_HEAL_PULSE:
        if (BATTLER_MAX_HP(gActiveBattler))
        {
            gBattlescriptCurrInstr = T1_READ_PTR(gBattlescriptCurrInstr + 3);
        }
        else
        {
            if (GetBattlerAbility(gBattlerAttacker) == ABILITY_MEGA_LAUNCHER && gBattleMoves[gCurrentMove].flags & FLAG_MEGA_LAUNCHER_BOOST)
                gBattleMoveDamage = -(gBattleMons[gActiveBattler].maxHP * 75 / 100);
            else
                gBattleMoveDamage = -(gBattleMons[gActiveBattler].maxHP / 2);

            if (gBattleMoveDamage == 0)
                gBattleMoveDamage = -1;
            gBattlescriptCurrInstr += 7;
        }
        return;
    case VARIOUS_TRY_QUASH:
        if (GetBattlerTurnOrderNum(gBattlerAttacker) > GetBattlerTurnOrderNum(gBattlerTarget))
        {
            gBattlescriptCurrInstr = T1_READ_PTR(gBattlescriptCurrInstr + 3);
        }
        else
        {
            for (i = 0; i < gBattlersCount; i++)
                data[i] = gBattlerByTurnOrder[i];
            for (i = 0; i < gBattlersCount; i++)
            {
                if (data[i] == gBattlerTarget)
                {
                    for (j = i + 1; j < gBattlersCount; j++)
                        data[i++] = data[j];
                }
                else
                {
                    gBattlerByTurnOrder[i] = data[i];
                }
            }
            gBattlerByTurnOrder[gBattlersCount - 1] = gBattlerTarget;
            gBattlescriptCurrInstr += 7;
        }
        return;
    case VARIOUS_INVERT_STAT_STAGES:
        for (i = 0; i < NUM_BATTLE_STATS; i++)
        {
            if (gBattleMons[gActiveBattler].statStages[i] < 6) // Negative becomes positive.
                gBattleMons[gActiveBattler].statStages[i] = 6 + (6 - gBattleMons[gActiveBattler].statStages[i]);
            else if (gBattleMons[gActiveBattler].statStages[i] > 6) // Positive becomes negative.
                gBattleMons[gActiveBattler].statStages[i] = 6 - (gBattleMons[gActiveBattler].statStages[i] - 6);
        }
        break;
    case VARIOUS_SET_TERRAIN:
        HandleTerrainMove(gBattleMoves[gCurrentMove].effect);
        return;
    case VARIOUS_TRY_ME_FIRST:
        if (GetBattlerTurnOrderNum(gBattlerAttacker) > GetBattlerTurnOrderNum(gBattlerTarget))
            gBattlescriptCurrInstr = T1_READ_PTR(gBattlescriptCurrInstr + 3);
        else if (gBattleMoves[gBattleMons[gBattlerTarget].moves[gBattleStruct->chosenMovePositions[gBattlerTarget]]].power == 0)
            gBattlescriptCurrInstr = T1_READ_PTR(gBattlescriptCurrInstr + 3);
        else
        {
            u16 move = gBattleMons[gBattlerTarget].moves[gBattleStruct->chosenMovePositions[gBattlerTarget]];
            switch (move)
            {
            case MOVE_STRUGGLE:
            case MOVE_CHATTER:
            case MOVE_FOCUS_PUNCH:
            case MOVE_THIEF:
            case MOVE_COVET:
            case MOVE_COUNTER:
            case MOVE_MIRROR_COAT:
            case MOVE_METAL_BURST:
            case MOVE_ME_FIRST:
                gBattlescriptCurrInstr = T1_READ_PTR(gBattlescriptCurrInstr + 3);
                break;
            default:
                gCalledMove = move;
                gHitMarker &= ~(HITMARKER_ATTACKSTRING_PRINTED);
                gBattlerTarget = GetMoveTarget(gCalledMove, 0);
                gStatuses3[gBattlerAttacker] |= STATUS3_ME_FIRST;
                gBattlescriptCurrInstr += 7;
                break;
            }
        }
        return;
    case VARIOUS_JUMP_IF_BATTLE_END:
        if (NoAliveMonsForEitherParty())
            gBattlescriptCurrInstr = T1_READ_PTR(gBattlescriptCurrInstr + 3);
        else
            gBattlescriptCurrInstr += 7;
        return;
    case VARIOUS_TRY_ELECTRIFY:
        if (GetBattlerTurnOrderNum(gBattlerAttacker) > GetBattlerTurnOrderNum(gBattlerTarget))
        {
            gBattlescriptCurrInstr = T1_READ_PTR(gBattlescriptCurrInstr + 3);
        }
        else
        {
            gStatuses3[gBattlerTarget] |= STATUS3_ELECTRIFIED;
            gBattlescriptCurrInstr += 7;
        }
        return;
    case VARIOUS_TRY_REFLECT_TYPE:
        if (gBattleMons[gBattlerTarget].species == SPECIES_ARCEUS || gBattleMons[gBattlerTarget].species == SPECIES_SILVALLY)
        {
            gBattlescriptCurrInstr = T1_READ_PTR(gBattlescriptCurrInstr + 3);
        }
        else if (gBattleMons[gBattlerTarget].type1 == TYPE_MYSTERY && gBattleMons[gBattlerTarget].type2 != TYPE_MYSTERY)
        {
            gBattleMons[gBattlerAttacker].type1 = gBattleMons[gBattlerTarget].type2;
            gBattleMons[gBattlerAttacker].type2 = gBattleMons[gBattlerTarget].type2;
            gBattlescriptCurrInstr += 7;
        }
        else if (gBattleMons[gBattlerTarget].type1 != TYPE_MYSTERY && gBattleMons[gBattlerTarget].type2 == TYPE_MYSTERY)
        {
            gBattleMons[gBattlerAttacker].type1 = gBattleMons[gBattlerTarget].type1;
            gBattleMons[gBattlerAttacker].type2 = gBattleMons[gBattlerTarget].type1;
            gBattlescriptCurrInstr += 7;
        }
        else if (gBattleMons[gBattlerTarget].type1 == TYPE_MYSTERY && gBattleMons[gBattlerTarget].type2 == TYPE_MYSTERY)
        {
            gBattlescriptCurrInstr = T1_READ_PTR(gBattlescriptCurrInstr + 3);
        }
        else
        {
            gBattleMons[gBattlerAttacker].type1 = gBattleMons[gBattlerTarget].type1;
            gBattleMons[gBattlerAttacker].type2 = gBattleMons[gBattlerTarget].type2;
            gBattlescriptCurrInstr += 7;
        }
        return;
    case VARIOUS_TRY_SOAK:
        if (gBattleMons[gBattlerTarget].type1 == TYPE_WATER && gBattleMons[gBattlerTarget].type2 == TYPE_WATER)
        {
            gBattlescriptCurrInstr = T1_READ_PTR(gBattlescriptCurrInstr + 3);
        }
        else
        {
            SET_BATTLER_TYPE(gBattlerTarget, TYPE_WATER);
            gBattlescriptCurrInstr += 7;
        }
        return;
    case VARIOUS_HANDLE_MEGA_EVO:
        if (GetBattlerSide(gActiveBattler) == B_SIDE_OPPONENT)
            mon = &gEnemyParty[gBattlerPartyIndexes[gActiveBattler]];
        else
            mon = &gPlayerParty[gBattlerPartyIndexes[gActiveBattler]];

        // Change species.
        if (gBattlescriptCurrInstr[3] == 0)
        {
            gBattleStruct->mega.evolvedSpecies[gActiveBattler] = gBattleMons[gActiveBattler].species;
            if (GetBattlerPosition(gActiveBattler) == B_POSITION_PLAYER_LEFT
                || (GetBattlerPosition(gActiveBattler) == B_POSITION_PLAYER_RIGHT && !(gBattleTypeFlags & (BATTLE_TYPE_MULTI | BATTLE_TYPE_INGAME_PARTNER))))
            {
                gBattleStruct->mega.playerEvolvedSpecies = gBattleStruct->mega.evolvedSpecies[gActiveBattler];
            }

            gBattleMons[gActiveBattler].species = GetMegaEvolutionSpecies(gBattleStruct->mega.evolvedSpecies[gActiveBattler], gBattleMons[gActiveBattler].item);
            PREPARE_SPECIES_BUFFER(gBattleTextBuff1, gBattleMons[gActiveBattler].species);

            BtlController_EmitSetMonData(0, REQUEST_SPECIES_BATTLE, gBitTable[gBattlerPartyIndexes[gActiveBattler]], 2, &gBattleMons[gActiveBattler].species);
            MarkBattlerForControllerExec(gActiveBattler);
        }
        // Change stats.
        else if (gBattlescriptCurrInstr[3] == 1)
        {
            RecalcBattlerStats(gActiveBattler, mon);
            gBattleStruct->mega.alreadyEvolved[GetBattlerPosition(gActiveBattler)] = TRUE;
            gBattleStruct->mega.evolvedPartyIds[GetBattlerSide(gActiveBattler)] |= gBitTable[gBattlerPartyIndexes[gActiveBattler]];
        }
        // Update healthbox and elevation.
        else
        {
            UpdateHealthboxAttribute(gHealthboxSpriteIds[gActiveBattler], mon, HEALTHBOX_ALL);
            CreateMegaIndicatorSprite(gActiveBattler, 0);
            if (GetBattlerSide(gActiveBattler) == B_SIDE_OPPONENT)
                SetBattlerShadowSpriteCallback(gActiveBattler, gBattleMons[gActiveBattler].species);
        }
        gBattlescriptCurrInstr += 4;
        return;
    case VARIOUS_HANDLE_FORM_CHANGE:
        if (GetBattlerSide(gActiveBattler) == B_SIDE_OPPONENT)
            mon = &gEnemyParty[gBattlerPartyIndexes[gActiveBattler]];
        else
            mon = &gPlayerParty[gBattlerPartyIndexes[gActiveBattler]];

        // Change species.
        if (gBattlescriptCurrInstr[3] == 0)
        {
            PREPARE_SPECIES_BUFFER(gBattleTextBuff1, gBattleMons[gActiveBattler].species);
            BtlController_EmitSetMonData(0, REQUEST_SPECIES_BATTLE, gBitTable[gBattlerPartyIndexes[gActiveBattler]], 2, &gBattleMons[gActiveBattler].species);
            MarkBattlerForControllerExec(gActiveBattler);
        }
        // Change stats.
        else if (gBattlescriptCurrInstr[3] == 1)
        {
            RecalcBattlerStats(gActiveBattler, mon);
        }
        // Update healthbox.
        else
        {
            UpdateHealthboxAttribute(gHealthboxSpriteIds[gActiveBattler], mon, HEALTHBOX_ALL);
        }
        gBattlescriptCurrInstr += 4;
        return;
    case VARIOUS_TRY_LAST_RESORT:
        if (CanUseLastResort(gActiveBattler))
            gBattlescriptCurrInstr += 7;
        else
            gBattlescriptCurrInstr = T1_READ_PTR(gBattlescriptCurrInstr + 3);
        return;
    case VARIOUS_ARGUMENT_STATUS_EFFECT:
        switch (gBattleMoves[gCurrentMove].argument)
        {
        case STATUS1_BURN:
            gBattleScripting.moveEffect = MOVE_EFFECT_BURN;
            break;
        case STATUS1_FREEZE:
            gBattleScripting.moveEffect = MOVE_EFFECT_FREEZE;
            break;
        case STATUS1_PARALYSIS:
            gBattleScripting.moveEffect = MOVE_EFFECT_PARALYSIS;
            break;
        case STATUS1_POISON:
            gBattleScripting.moveEffect = MOVE_EFFECT_POISON;
            break;
        case STATUS1_TOXIC_POISON:
            gBattleScripting.moveEffect = MOVE_EFFECT_TOXIC;
            break;
        default:
            gBattleScripting.moveEffect = 0;
            break;
        }
        if (gBattleScripting.moveEffect != 0)
        {
            BattleScriptPush(gBattlescriptCurrInstr + 3);
            gBattlescriptCurrInstr = BattleScript_EffectWithChance;
            return;
        }
        break;
    case VARIOUS_TRY_HIT_SWITCH_TARGET:
        if (IsBattlerAlive(gBattlerAttacker)
            && IsBattlerAlive(gBattlerTarget)
            && !(gMoveResultFlags & MOVE_RESULT_NO_EFFECT)
            && TARGET_TURN_DAMAGED)
        {
            gBattlescriptCurrInstr = BattleScript_ForceRandomSwitch;
        }
        else
        {
            gBattlescriptCurrInstr = T1_READ_PTR(gBattlescriptCurrInstr + 3);
        }
        return;
    case VARIOUS_TRY_AUTOTOMIZE:
        if (GetBattlerWeight(gActiveBattler) > 1)
        {
            gDisableStructs[gActiveBattler].autotomizeCount++;
            gBattlescriptCurrInstr += 7;
        }
        else
        {
            gBattlescriptCurrInstr = T1_READ_PTR(gBattlescriptCurrInstr + 3);
        }
        return;
    case VARIOUS_TRY_COPYCAT:
        if (gLastUsedMove == 0xFFFF || (sForbiddenMoves[gLastUsedMove] & FORBIDDEN_COPYCAT))
        {
            gBattlescriptCurrInstr = T1_READ_PTR(gBattlescriptCurrInstr + 3);
        }
        else
        {
            gCalledMove = gLastUsedMove;
            gHitMarker &= ~(HITMARKER_ATTACKSTRING_PRINTED);
            gBattlerTarget = GetMoveTarget(gCalledMove, 0);
            gBattlescriptCurrInstr += 7;
        }
        return;
    case VARIOUS_TRY_INSTRUCT:
        for (i = 0; sMoveEffectsForbiddenToInstruct[i] != FORBIDDEN_INSTRUCT_END; i++)
        {
            if (sMoveEffectsForbiddenToInstruct[i] == gBattleMoves[gLastMoves[gBattlerTarget]].effect)
                break;
        }
        if (gLastMoves[gBattlerTarget] == 0 || gLastMoves[gBattlerTarget] == 0xFFFF || sMoveEffectsForbiddenToInstruct[i] != FORBIDDEN_INSTRUCT_END
            || gLastMoves[gBattlerTarget] == MOVE_STRUGGLE || gLastMoves[gBattlerTarget] == MOVE_KINGS_SHIELD)
        {
            gBattlescriptCurrInstr = T1_READ_PTR(gBattlescriptCurrInstr + 3);
        }
        else
        {
            gSpecialStatuses[gBattlerTarget].instructedChosenTarget = *(gBattleStruct->moveTarget + gBattlerTarget) | 0x4;
            gBattlerAttacker = gBattlerTarget;
            gCalledMove = gLastMoves[gBattlerAttacker];
            for (i = 0; i < MAX_MON_MOVES; i++)
            {
                if (gBattleMons[gBattlerAttacker].moves[i] == gCalledMove)
                {
                    gCurrMovePos = i;
                    i = 4;
                    break;
                }
            }
            if (i != 4 || gBattleMons[gBattlerAttacker].pp[gCurrMovePos] == 0)
                gBattlescriptCurrInstr = T1_READ_PTR(gBattlescriptCurrInstr + 3);
            else
            {
                gBattlerTarget = gBattleStruct->lastMoveTarget[gBattlerAttacker];
                gHitMarker &= ~(HITMARKER_ATTACKSTRING_PRINTED);
                PREPARE_MON_NICK_WITH_PREFIX_BUFFER(gBattleTextBuff1, gActiveBattler, gBattlerPartyIndexes[gActiveBattler]);
                gBattlescriptCurrInstr += 7;
            }
        }
        return;
    case VARIOUS_ABILITY_POPUP:
        CreateAbilityPopUp(gActiveBattler, gBattleMons[gActiveBattler].ability, (gBattleTypeFlags & BATTLE_TYPE_DOUBLE) != 0);
        break;
    case VARIOUS_DEFOG:
        if (T1_READ_8(gBattlescriptCurrInstr + 3)) // Clear
        {
            if (ClearDefogHazards(gEffectBattler, TRUE))
                return;
            else
                gBattlescriptCurrInstr += 8;
        }
        else
        {
            if (ClearDefogHazards(gActiveBattler, FALSE))
                gBattlescriptCurrInstr += 8;
            else
                gBattlescriptCurrInstr = T1_READ_PTR(gBattlescriptCurrInstr + 4);
        }
        return;
    case VARIOUS_JUMP_IF_TARGET_ALLY:
        if (GetBattlerSide(gBattlerAttacker) != GetBattlerSide(gBattlerTarget))
            gBattlescriptCurrInstr += 7;
        else
            gBattlescriptCurrInstr = T1_READ_PTR(gBattlescriptCurrInstr + 3);
        return;
    case VARIOUS_TRY_SYNCHRONOISE:
        if (!DoBattlersShareType(gBattlerAttacker, gBattlerTarget))
            gBattlescriptCurrInstr = T1_READ_PTR(gBattlescriptCurrInstr + 3);
        else
            gBattlescriptCurrInstr += 7;
        return;
    case VARIOUS_LOSE_TYPE:
        for (i = 0; i < 3; i++)
        {
            if (*(u8*)(&gBattleMons[gActiveBattler].type1 + i) == gBattlescriptCurrInstr[3])
                *(u8*)(&gBattleMons[gActiveBattler].type1 + i) = TYPE_MYSTERY;
        }
        gBattlescriptCurrInstr += 4;
        return;
    case VARIOUS_PSYCHO_SHIFT:
        i = TRUE;
        if (gBattleMons[gBattlerAttacker].status1 & STATUS1_PARALYSIS)
        {
            if (GetBattlerAbility(gBattlerTarget) == ABILITY_LIMBER)
            {
                gBattlerAbility = gBattlerTarget;
                BattleScriptPush(T1_READ_PTR(gBattlescriptCurrInstr + 3));
                gBattlescriptCurrInstr = BattleScript_PRLZPrevention;
                i = FALSE;
            }
            else if (IS_BATTLER_OF_TYPE(gBattlerTarget, TYPE_ELECTRIC))
            {
                BattleScriptPush(T1_READ_PTR(gBattlescriptCurrInstr + 3));
                gBattlescriptCurrInstr = BattleScript_PRLZPrevention;
                i = FALSE;
            }
            else
            {
                gBattleCommunication[MULTISTRING_CHOOSER] = 3;
            }
        }
        else if (gBattleMons[gBattlerAttacker].status1 & STATUS1_PSN_ANY)
        {
            if (GetBattlerAbility(gBattlerTarget) == ABILITY_IMMUNITY)
            {
                gBattlerAbility = gBattlerTarget;
                BattleScriptPush(T1_READ_PTR(gBattlescriptCurrInstr + 3));
                gBattlescriptCurrInstr = BattleScript_PSNPrevention;
                i = FALSE;
            }
            else if (IS_BATTLER_OF_TYPE(gBattlerTarget, TYPE_POISON) || IS_BATTLER_OF_TYPE(gBattlerTarget, TYPE_STEEL))
            {
                BattleScriptPush(T1_READ_PTR(gBattlescriptCurrInstr + 3));
                gBattlescriptCurrInstr = BattleScript_PSNPrevention;
                i = FALSE;
            }
            else
            {
                if (gBattleMons[gBattlerAttacker].status1 & STATUS1_POISON)
                    gBattleCommunication[MULTISTRING_CHOOSER] = 0;
                else
                    gBattleCommunication[MULTISTRING_CHOOSER] = 1;
            }
        }
        else if (gBattleMons[gBattlerAttacker].status1 & STATUS1_BURN)
        {
            if (GetBattlerAbility(gBattlerTarget) == ABILITY_WATER_VEIL)
            {
                gBattlerAbility = gBattlerTarget;
                BattleScriptPush(T1_READ_PTR(gBattlescriptCurrInstr + 3));
                gBattlescriptCurrInstr = BattleScript_BRNPrevention;
                i = FALSE;
            }
            else if (IS_BATTLER_OF_TYPE(gBattlerTarget, TYPE_FIRE))
            {
                BattleScriptPush(T1_READ_PTR(gBattlescriptCurrInstr + 3));
                gBattlescriptCurrInstr = BattleScript_BRNPrevention;
                i = FALSE;
            }
            else
            {
                gBattleCommunication[MULTISTRING_CHOOSER] = 2;
            }
        }
        else if (gBattleMons[gBattlerAttacker].status1 & STATUS1_SLEEP)
        {
            if (GetBattlerAbility(gBattlerTarget) == ABILITY_INSOMNIA || GetBattlerAbility(gBattlerTarget) == ABILITY_VITAL_SPIRIT)
            {
                gBattlerAbility = gBattlerTarget;
                // BattleScriptPush(T1_READ_PTR(gBattlescriptCurrInstr + 3));
                // gBattlescriptCurrInstr = T1_READ_PTR(gBattlescriptCurrInstr + 3);
                i = FALSE;
            }
            else
            {
                gBattleCommunication[MULTISTRING_CHOOSER] = 4;
            }
        }

        if (i == TRUE)
        {
            gBattleMons[gBattlerTarget].status1 = gBattleMons[gBattlerAttacker].status1 & STATUS1_ANY;
            gActiveBattler = gBattlerTarget;
            BtlController_EmitSetMonData(0, REQUEST_STATUS_BATTLE, 0, 4, &gBattleMons[gActiveBattler].status1);
            MarkBattlerForControllerExec(gActiveBattler);
            gBattlescriptCurrInstr += 7;
        }
        return;
    case VARIOUS_CURE_STATUS:
        gBattleMons[gActiveBattler].status1 = 0;
        BtlController_EmitSetMonData(0, REQUEST_STATUS_BATTLE, 0, 4, &gBattleMons[gActiveBattler].status1);
        MarkBattlerForControllerExec(gActiveBattler);
        break;
    case VARIOUS_POWER_TRICK:
        gStatuses3[gActiveBattler] ^= STATUS3_POWER_TRICK;
        SWAP(gBattleMons[gActiveBattler].attack, gBattleMons[gActiveBattler].defense, i);
        break;
    case VARIOUS_AFTER_YOU:
        if (GetBattlerTurnOrderNum(gBattlerAttacker) > GetBattlerTurnOrderNum(gBattlerTarget)
            || GetBattlerTurnOrderNum(gBattlerAttacker) == GetBattlerTurnOrderNum(gBattlerTarget) + 1)
        {
            gBattlescriptCurrInstr = T1_READ_PTR(gBattlescriptCurrInstr + 3);
        }
        else
        {
            for (i = 0; i < gBattlersCount; i++)
                data[i] = gBattlerByTurnOrder[i];
            if (GetBattlerTurnOrderNum(gBattlerAttacker) == 0 && GetBattlerTurnOrderNum(gBattlerTarget) == 2)
            {
                gBattlerByTurnOrder[1] = gBattlerTarget;
                gBattlerByTurnOrder[2] = data[1];
                gBattlerByTurnOrder[3] = data[3];
            }
            else if (GetBattlerTurnOrderNum(gBattlerAttacker) == 0 && GetBattlerTurnOrderNum(gBattlerTarget) == 3)
            {
                gBattlerByTurnOrder[1] = gBattlerTarget;
                gBattlerByTurnOrder[2] = data[1];
                gBattlerByTurnOrder[3] = data[2];
            }
            else
            {
                gBattlerByTurnOrder[2] = gBattlerTarget;
                gBattlerByTurnOrder[3] = data[2];
            }
            gBattlescriptCurrInstr += 7;
        }
        return;
    case VARIOUS_BESTOW:
        if (gBattleMons[gBattlerAttacker].item == ITEM_NONE
            || gBattleMons[gBattlerTarget].item != ITEM_NONE
            || !CanBattlerGetOrLoseItem(gBattlerAttacker, gBattleMons[gBattlerAttacker].item)
            || !CanBattlerGetOrLoseItem(gBattlerTarget, gBattleMons[gBattlerAttacker].item))
        {
            gBattlescriptCurrInstr = T1_READ_PTR(gBattlescriptCurrInstr + 3);
        }
        else
        {
            gLastUsedItem = gBattleMons[gBattlerAttacker].item;

            gActiveBattler = gBattlerAttacker;
            gBattleMons[gActiveBattler].item = ITEM_NONE;
            BtlController_EmitSetMonData(0, REQUEST_HELDITEM_BATTLE, 0, 2, &gBattleMons[gActiveBattler].item);
            MarkBattlerForControllerExec(gActiveBattler);
            CheckSetUnburden(gBattlerAttacker);

            gActiveBattler = gBattlerTarget;
            gBattleMons[gActiveBattler].item = gLastUsedItem;
            BtlController_EmitSetMonData(0, REQUEST_HELDITEM_BATTLE, 0, 2, &gBattleMons[gActiveBattler].item);
            MarkBattlerForControllerExec(gActiveBattler);
            gBattleResources->flags->flags[gBattlerTarget] &= ~(RESOURCE_FLAG_UNBURDEN);

            gBattlescriptCurrInstr += 7;
        }
        return;
    case VARIOUS_ARGUMENT_TO_MOVE_EFFECT:
        gBattleScripting.moveEffect = gBattleMoves[gCurrentMove].argument;
        break;
    case VARIOUS_JUMP_IF_NOT_GROUNDED:
        if (!IsBattlerGrounded(gActiveBattler))
            gBattlescriptCurrInstr = T1_READ_PTR(gBattlescriptCurrInstr + 3);
        else
            gBattlescriptCurrInstr += 7;
        return;
    case VARIOUS_HANDLE_TRAINER_SLIDE_MSG:
        if (gBattlescriptCurrInstr[3] == 0)
        {
            gBattleScripting.savedDmg = gBattlerSpriteIds[gActiveBattler];
            HideBattlerShadowSprite(gActiveBattler);
        }
        else if (gBattlescriptCurrInstr[3] == 1)
        {
            BtlController_EmitPrintString(0, STRINGID_TRAINERSLIDE);
            MarkBattlerForControllerExec(gActiveBattler);
        }
        else
        {
            gBattlerSpriteIds[gActiveBattler] = gBattleScripting.savedDmg;
            if (gBattleMons[gActiveBattler].hp != 0)
            {
                SetBattlerShadowSpriteCallback(gActiveBattler, gBattleMons[gActiveBattler].species);
                BattleLoadOpponentMonSpriteGfx(&gEnemyParty[gBattlerPartyIndexes[gActiveBattler]], gActiveBattler);
            }
        }
        gBattlescriptCurrInstr += 4;
        return;
    case VARIOUS_TRY_TRAINER_SLIDE_MSG_FIRST_OFF:
        if (ShouldDoTrainerSlide(gActiveBattler, gTrainerBattleOpponent_A, TRAINER_SLIDE_FIRST_DOWN))
        {
            BattleScriptPush(gBattlescriptCurrInstr + 3);
            gBattlescriptCurrInstr = BattleScript_TrainerSlideMsgRet;
            return;
        }
        break;
    case VARIOUS_TRY_TRAINER_SLIDE_MSG_LAST_ON:
        if (ShouldDoTrainerSlide(gActiveBattler, gTrainerBattleOpponent_A, TRAINER_SLIDE_LAST_SWITCHIN))
        {
            BattleScriptPush(gBattlescriptCurrInstr + 3);
            gBattlescriptCurrInstr = BattleScript_TrainerSlideMsgRet;
            return;
        }
        break;
    case VARIOUS_SET_AURORA_VEIL:
        if (gSideStatuses[GET_BATTLER_SIDE(gActiveBattler)] & SIDE_STATUS_AURORA_VEIL
            || !(WEATHER_HAS_EFFECT && gBattleWeather & WEATHER_HAIL_ANY))
        {
            gMoveResultFlags |= MOVE_RESULT_MISSED;
            gBattleCommunication[MULTISTRING_CHOOSER] = 0;
        }
        else
<<<<<<< HEAD
        {
            gSideStatuses[GET_BATTLER_SIDE(gActiveBattler)] |= SIDE_STATUS_AURORA_VEIL;
            if (GetBattlerHoldEffect(gActiveBattler, TRUE) == HOLD_EFFECT_LIGHT_CLAY)
                gSideTimers[GET_BATTLER_SIDE(gActiveBattler)].auroraVeilTimer = 8;
            else
                gSideTimers[GET_BATTLER_SIDE(gActiveBattler)].auroraVeilTimer = 5;
            gSideTimers[GET_BATTLER_SIDE(gActiveBattler)].auroraVeilBattlerId = gActiveBattler;

            if (gBattleTypeFlags & BATTLE_TYPE_DOUBLE && CountAliveMonsInBattle(BATTLE_ALIVE_ATK_SIDE) == 2)
                gBattleCommunication[MULTISTRING_CHOOSER] = 5;
            else
                gBattleCommunication[MULTISTRING_CHOOSER] = 5;
        }
=======
            gBattleOutcome = B_OUTCOME_MON_TELEPORTED;
        break;
    case VARIOUS_PLAY_TRAINER_DEFEATED_MUSIC:
        BtlController_EmitPlayFanfareOrBGM(0, MUS_VICTORY_TRAINER, TRUE);
        MarkBattlerForControllerExec(gActiveBattler);
>>>>>>> 16ecbc64
        break;
    case VARIOUS_TRY_THIRD_TYPE:
        if (IS_BATTLER_OF_TYPE(gActiveBattler, gBattleMoves[gCurrentMove].argument))
        {
            gBattlescriptCurrInstr = T1_READ_PTR(gBattlescriptCurrInstr + 3);
        }
        else
        {
            gBattleMons[gActiveBattler].type3 = gBattleMoves[gCurrentMove].argument;
            PREPARE_TYPE_BUFFER(gBattleTextBuff1, gBattleMoves[gCurrentMove].argument);
            gBattlescriptCurrInstr += 7;
        }
        return;
    }

    gBattlescriptCurrInstr += 3;
}

static void Cmd_setprotectlike(void)
{
    bool32 fail = TRUE;
    bool32 notLastTurn = TRUE;

    if (!(gBattleMoves[gLastResultingMoves[gBattlerAttacker]].flags & FLAG_PROTECTION_MOVE))
        gDisableStructs[gBattlerAttacker].protectUses = 0;

    if (gCurrentTurnActionNumber == (gBattlersCount - 1))
        notLastTurn = FALSE;

    if (sProtectSuccessRates[gDisableStructs[gBattlerAttacker].protectUses] >= Random() && notLastTurn)
    {
        if (!gBattleMoves[gCurrentMove].argument) // Protects one mon only.
        {
            if (gBattleMoves[gCurrentMove].effect == EFFECT_ENDURE)
            {
                gProtectStructs[gBattlerAttacker].endured = 1;
                gBattleCommunication[MULTISTRING_CHOOSER] = 1;
            }
            else if (gCurrentMove == MOVE_DETECT || gCurrentMove == MOVE_PROTECT)
            {
                gProtectStructs[gBattlerAttacker].protected = 1;
                gBattleCommunication[MULTISTRING_CHOOSER] = 0;
            }
            else if (gCurrentMove == MOVE_SPIKY_SHIELD)
            {
                gProtectStructs[gBattlerAttacker].spikyShielded = 1;
                gBattleCommunication[MULTISTRING_CHOOSER] = 0;
            }
            else if (gCurrentMove == MOVE_KINGS_SHIELD)
            {
                gProtectStructs[gBattlerAttacker].kingsShielded = 1;
                gBattleCommunication[MULTISTRING_CHOOSER] = 0;
            }
            else if (gCurrentMove == MOVE_BANEFUL_BUNKER)
            {
                gProtectStructs[gBattlerAttacker].banefulBunkered = 1;
                gBattleCommunication[MULTISTRING_CHOOSER] = 0;
            }

            gDisableStructs[gBattlerAttacker].protectUses++;
            fail = FALSE;
        }
        else // Protects the whole side.
        {
            u8 side = GetBattlerSide(gBattlerAttacker);
            if (gCurrentMove == MOVE_WIDE_GUARD && !(gSideStatuses[side] & SIDE_STATUS_WIDE_GUARD))
            {
                gSideStatuses[side] |= SIDE_STATUS_WIDE_GUARD;
                gBattleCommunication[MULTISTRING_CHOOSER] = 3;
                gDisableStructs[gBattlerAttacker].protectUses++;
                fail = FALSE;
            }
            else if (gCurrentMove == MOVE_QUICK_GUARD && !(gSideStatuses[side] & SIDE_STATUS_QUICK_GUARD))
            {
                gSideStatuses[side] |= SIDE_STATUS_QUICK_GUARD;
                gBattleCommunication[MULTISTRING_CHOOSER] = 3;
                gDisableStructs[gBattlerAttacker].protectUses++;
                fail = FALSE;
            }
            else if (gCurrentMove == MOVE_CRAFTY_SHIELD && !(gSideStatuses[side] & SIDE_STATUS_CRAFTY_SHIELD))
            {
                gSideStatuses[side] |= SIDE_STATUS_CRAFTY_SHIELD;
                gBattleCommunication[MULTISTRING_CHOOSER] = 3;
                gDisableStructs[gBattlerAttacker].protectUses++;
                fail = FALSE;
            }
            else if (gCurrentMove == MOVE_MAT_BLOCK && !(gSideStatuses[side] & SIDE_STATUS_MAT_BLOCK))
            {
                gSideStatuses[side] |= SIDE_STATUS_MAT_BLOCK;
                gBattleCommunication[MULTISTRING_CHOOSER] = 3;
                fail = FALSE;
            }
        }
    }

    if (fail)
    {
        gDisableStructs[gBattlerAttacker].protectUses = 0;
        gBattleCommunication[MULTISTRING_CHOOSER] = 2;
        gMoveResultFlags |= MOVE_RESULT_MISSED;
    }

    gBattlescriptCurrInstr++;
}

static void Cmd_faintifabilitynotdamp(void)
{
    if (gBattleControllerExecFlags)
        return;

    if ((gBattlerTarget = IsAbilityOnField(ABILITY_DAMP)))
    {
        gLastUsedAbility = ABILITY_DAMP;
        RecordAbilityBattle(--gBattlerTarget, ABILITY_DAMP);
        gBattlescriptCurrInstr = BattleScript_DampStopsExplosion;
        return;
    }

    gActiveBattler = gBattlerAttacker;
    gBattleMoveDamage = gBattleMons[gActiveBattler].hp;
    BtlController_EmitHealthBarUpdate(0, INSTANT_HP_BAR_DROP);
    MarkBattlerForControllerExec(gActiveBattler);
    gBattlescriptCurrInstr++;

    for (gBattlerTarget = 0; gBattlerTarget < gBattlersCount; gBattlerTarget++)
    {
        if (gBattlerTarget == gBattlerAttacker)
            continue;
        if (IsBattlerAlive(gBattlerTarget))
            break;
    }
}

static void Cmd_setatkhptozero(void)
{
    if (gBattleControllerExecFlags)
        return;

    gActiveBattler = gBattlerAttacker;
    gBattleMons[gActiveBattler].hp = 0;
    BtlController_EmitSetMonData(0, REQUEST_HP_BATTLE, 0, 2, &gBattleMons[gActiveBattler].hp);
    MarkBattlerForControllerExec(gActiveBattler);

    gBattlescriptCurrInstr++;
}

static void Cmd_jumpifnexttargetvalid(void)
{
    const u8 *jumpPtr = T1_READ_PTR(gBattlescriptCurrInstr + 1);

    for (gBattlerTarget++; gBattlerTarget < gBattlersCount; gBattlerTarget++)
    {
        if (gBattlerTarget == gBattlerAttacker && !(gBattleMoves[gCurrentMove].target & MOVE_TARGET_USER))
            continue;
        if (IsBattlerAlive(gBattlerTarget))
            break;
    }

    if (gBattlerTarget >= gBattlersCount)
        gBattlescriptCurrInstr += 5;
    else
        gBattlescriptCurrInstr = jumpPtr;
}

static void Cmd_tryhealhalfhealth(void)
{
    const u8 *failPtr = T1_READ_PTR(gBattlescriptCurrInstr + 1);

    if (gBattlescriptCurrInstr[5] == BS_ATTACKER)
        gBattlerTarget = gBattlerAttacker;

    gBattleMoveDamage = gBattleMons[gBattlerTarget].maxHP / 2;
    if (gBattleMoveDamage == 0)
        gBattleMoveDamage = 1;
    gBattleMoveDamage *= -1;

    if (gBattleMons[gBattlerTarget].hp == gBattleMons[gBattlerTarget].maxHP)
        gBattlescriptCurrInstr = failPtr;
    else
        gBattlescriptCurrInstr += 6;
}

static void Cmd_trymirrormove(void)
{
    s32 validMovesCount;
    s32 i;
    u16 move;
    u16 movesArray[4] = {0};

    for (validMovesCount = 0, i = 0; i < gBattlersCount; i++)
    {
        if (i != gBattlerAttacker)
        {
            move = gBattleStruct->lastTakenMoveFrom[gBattlerAttacker][i];
            if (move != 0 && move != 0xFFFF)
            {
                movesArray[validMovesCount] = move;
                validMovesCount++;
            }
        }
    }

    move = gBattleStruct->lastTakenMove[gBattlerAttacker];
    if (move != 0 && move != 0xFFFF)
    {
        gHitMarker &= ~(HITMARKER_ATTACKSTRING_PRINTED);
        gCurrentMove = move;
        gBattlerTarget = GetMoveTarget(gCurrentMove, 0);
        gBattlescriptCurrInstr = gBattleScriptsForMoveEffects[gBattleMoves[gCurrentMove].effect];
    }
    else if (validMovesCount)
    {
        gHitMarker &= ~(HITMARKER_ATTACKSTRING_PRINTED);
        i = Random() % validMovesCount;
        gCurrentMove = movesArray[i];
        gBattlerTarget = GetMoveTarget(gCurrentMove, 0);
        gBattlescriptCurrInstr = gBattleScriptsForMoveEffects[gBattleMoves[gCurrentMove].effect];
    }
    else
    {
        gSpecialStatuses[gBattlerAttacker].ppNotAffectedByPressure = 1;
        gBattlescriptCurrInstr++;
    }
}

static void Cmd_setrain(void)
{
    if (!TryChangeBattleWeather(gBattlerAttacker, ENUM_WEATHER_RAIN, FALSE))
    {
        gMoveResultFlags |= MOVE_RESULT_MISSED;
        gBattleCommunication[MULTISTRING_CHOOSER] = 2;
    }
    else
    {
        gBattleCommunication[MULTISTRING_CHOOSER] = 0;
    }
    gBattlescriptCurrInstr++;
}

static void Cmd_setreflect(void)
{
    if (gSideStatuses[GET_BATTLER_SIDE(gBattlerAttacker)] & SIDE_STATUS_REFLECT)
    {
        gMoveResultFlags |= MOVE_RESULT_MISSED;
        gBattleCommunication[MULTISTRING_CHOOSER] = 0;
    }
    else
    {
        gSideStatuses[GET_BATTLER_SIDE(gBattlerAttacker)] |= SIDE_STATUS_REFLECT;
        if (GetBattlerHoldEffect(gBattlerAttacker, TRUE) == HOLD_EFFECT_LIGHT_CLAY)
            gSideTimers[GET_BATTLER_SIDE(gBattlerAttacker)].reflectTimer = 8;
        else
            gSideTimers[GET_BATTLER_SIDE(gBattlerAttacker)].reflectTimer = 5;
        gSideTimers[GET_BATTLER_SIDE(gBattlerAttacker)].reflectBattlerId = gBattlerAttacker;

        if (gBattleTypeFlags & BATTLE_TYPE_DOUBLE && CountAliveMonsInBattle(BATTLE_ALIVE_ATK_SIDE) == 2)
            gBattleCommunication[MULTISTRING_CHOOSER] = 2;
        else
            gBattleCommunication[MULTISTRING_CHOOSER] = 1;
    }
    gBattlescriptCurrInstr++;
}

static void Cmd_setseeded(void)
{
    if (gMoveResultFlags & MOVE_RESULT_NO_EFFECT || gStatuses3[gBattlerTarget] & STATUS3_LEECHSEED)
    {
        gMoveResultFlags |= MOVE_RESULT_MISSED;
        gBattleCommunication[MULTISTRING_CHOOSER] = 1;
    }
    else if (IS_BATTLER_OF_TYPE(gBattlerTarget, TYPE_GRASS))
    {
        gMoveResultFlags |= MOVE_RESULT_MISSED;
        gBattleCommunication[MULTISTRING_CHOOSER] = 2;
    }
    else
    {
        gStatuses3[gBattlerTarget] |= gBattlerAttacker;
        gStatuses3[gBattlerTarget] |= STATUS3_LEECHSEED;
        gBattleCommunication[MULTISTRING_CHOOSER] = 0;
    }

    gBattlescriptCurrInstr++;
}

static void Cmd_manipulatedamage(void)
{
    switch (gBattlescriptCurrInstr[1])
    {
    case DMG_CHANGE_SIGN:
        gBattleMoveDamage *= -1;
        break;
    case DMG_RECOIL_FROM_MISS:
        gBattleMoveDamage /= 2;
        if (gBattleMoveDamage == 0)
            gBattleMoveDamage = 1;
        if (B_RECOIL_IF_MISS_DMG >= GEN_5 || ((gBattleMons[gBattlerTarget].maxHP / 2) < gBattleMoveDamage))
            gBattleMoveDamage = gBattleMons[gBattlerTarget].maxHP / 2;
        break;
    case DMG_DOUBLED:
        gBattleMoveDamage *= 2;
        break;
    case DMG_1_8_TARGET_HP:
        gBattleMoveDamage = gBattleMons[gBattlerTarget].maxHP / 8;
        if (gBattleMoveDamage == 0)
            gBattleMoveDamage = 1;
        break;
    case DMG_FULL_ATTACKER_HP:
        gBattleMoveDamage = gBattleMons[gBattlerAttacker].maxHP;
        break;
    case DMG_CURR_ATTACKER_HP:
        gBattleMoveDamage = gBattleMons[gBattlerAttacker].hp;
        break;
    case DMG_BIG_ROOT:
        gBattleMoveDamage = GetDrainedBigRootHp(gBattlerAttacker, gBattleMoveDamage);
        break;
    case DMG_1_2_ATTACKER_HP:
        gBattleMoveDamage = gBattleMons[gBattlerAttacker].maxHP / 2;
        break;
    }

    gBattlescriptCurrInstr += 2;
}

static void Cmd_trysetrest(void)
{
    const u8 *failJump = T1_READ_PTR(gBattlescriptCurrInstr + 1);
    gActiveBattler = gBattlerTarget = gBattlerAttacker;
    gBattleMoveDamage = gBattleMons[gBattlerTarget].maxHP * (-1);

    if (gBattleMons[gBattlerTarget].hp == gBattleMons[gBattlerTarget].maxHP)
    {
        gBattlescriptCurrInstr = failJump;
    }
    else
    {
        if (gBattleMons[gBattlerTarget].status1 & ((u8)(~STATUS1_SLEEP)))
            gBattleCommunication[MULTISTRING_CHOOSER] = 1;
        else
            gBattleCommunication[MULTISTRING_CHOOSER] = 0;

        gBattleMons[gBattlerTarget].status1 = 3;
        BtlController_EmitSetMonData(0, REQUEST_STATUS_BATTLE, 0, 4, &gBattleMons[gActiveBattler].status1);
        MarkBattlerForControllerExec(gActiveBattler);
        gBattlescriptCurrInstr += 5;
    }
}

static void Cmd_jumpifnotfirstturn(void)
{
    const u8* failJump = T1_READ_PTR(gBattlescriptCurrInstr + 1);

    if (gDisableStructs[gBattlerAttacker].isFirstTurn)
        gBattlescriptCurrInstr += 5;
    else
        gBattlescriptCurrInstr = failJump;
}

static void Cmd_setmiracleeye(void)
{
    if (!(gStatuses3[gBattlerTarget] & STATUS3_MIRACLE_EYED))
    {
        gStatuses3[gBattlerTarget] |= STATUS3_MIRACLE_EYED;
        gBattlescriptCurrInstr += 5;
    }
    else
    {
        gBattlescriptCurrInstr = T1_READ_PTR(gBattlescriptCurrInstr + 1);
    }
}

bool8 UproarWakeUpCheck(u8 battlerId)
{
    s32 i;

    for (i = 0; i < gBattlersCount; i++)
    {
        if (!(gBattleMons[i].status2 & STATUS2_UPROAR) || gBattleMons[battlerId].ability == ABILITY_SOUNDPROOF)
            continue;

        gBattleScripting.battler = i;

        if (gBattlerTarget == 0xFF)
            gBattlerTarget = i;
        else if (gBattlerTarget == i)
            gBattleCommunication[MULTISTRING_CHOOSER] = 0;
        else
            gBattleCommunication[MULTISTRING_CHOOSER] = 1;

        break;
    }

    if (i == gBattlersCount)
        return FALSE;
    else
        return TRUE;
}

static void Cmd_jumpifcantmakeasleep(void)
{
    const u8 *jumpPtr = T1_READ_PTR(gBattlescriptCurrInstr + 1);
    u32 ability = GetBattlerAbility(gBattlerTarget);

    if (UproarWakeUpCheck(gBattlerTarget))
    {
        gBattlescriptCurrInstr = jumpPtr;
    }
    else if (ability == ABILITY_INSOMNIA || ability == ABILITY_VITAL_SPIRIT)
    {
        gLastUsedAbility = ability;
        gBattleCommunication[MULTISTRING_CHOOSER] = 2;
        gBattlescriptCurrInstr = jumpPtr;
        RecordAbilityBattle(gBattlerTarget, gLastUsedAbility);
    }
    else
    {
        gBattlescriptCurrInstr += 5;
    }
}

static void Cmd_stockpile(void)
{
    switch (gBattlescriptCurrInstr[1])
    {
    case 0:
        if (gDisableStructs[gBattlerAttacker].stockpileCounter >= 3)
        {
            gMoveResultFlags |= MOVE_RESULT_MISSED;
            gBattleCommunication[MULTISTRING_CHOOSER] = 1;
        }
        else
        {
            gDisableStructs[gBattlerAttacker].stockpileCounter++;
            gDisableStructs[gBattlerAttacker].stockpileBeforeDef = gBattleMons[gBattlerAttacker].statStages[STAT_DEF];
            gDisableStructs[gBattlerAttacker].stockpileBeforeSpDef = gBattleMons[gBattlerAttacker].statStages[STAT_SPDEF];
            PREPARE_BYTE_NUMBER_BUFFER(gBattleTextBuff1, 1, gDisableStructs[gBattlerAttacker].stockpileCounter);
            gBattleCommunication[MULTISTRING_CHOOSER] = 0;
        }
        break;
    case 1: // Save def/sp def stats.
        if (!(gMoveResultFlags & MOVE_RESULT_NO_EFFECT))
        {
            gDisableStructs[gBattlerAttacker].stockpileDef += gBattleMons[gBattlerAttacker].statStages[STAT_DEF] - gDisableStructs[gBattlerAttacker].stockpileBeforeDef;
            gDisableStructs[gBattlerAttacker].stockpileSpDef += gBattleMons[gBattlerAttacker].statStages[STAT_SPDEF] - gDisableStructs[gBattlerAttacker].stockpileBeforeSpDef;
        }
        break;
    }

    gBattlescriptCurrInstr += 2;
}

static void Cmd_stockpiletobasedamage(void)
{
    const u8* jumpPtr = T1_READ_PTR(gBattlescriptCurrInstr + 1);
    if (gDisableStructs[gBattlerAttacker].stockpileCounter == 0)
    {
        gBattlescriptCurrInstr = jumpPtr;
    }
    else
    {
        if (gBattleCommunication[6] != 1)
            gBattleScripting.animTurn = gDisableStructs[gBattlerAttacker].stockpileCounter;

        gDisableStructs[gBattlerAttacker].stockpileCounter = 0;
        // Restore stat changes from stockpile.
        gBattleMons[gBattlerAttacker].statStages[STAT_DEF] -= gDisableStructs[gBattlerAttacker].stockpileDef;
        gBattleMons[gBattlerAttacker].statStages[STAT_SPDEF] -= gDisableStructs[gBattlerAttacker].stockpileSpDef;
        gBattlescriptCurrInstr += 5;
    }
}

static void Cmd_stockpiletohpheal(void)
{
    const u8* jumpPtr = T1_READ_PTR(gBattlescriptCurrInstr + 1);

    if (gDisableStructs[gBattlerAttacker].stockpileCounter == 0)
    {
        gBattlescriptCurrInstr = jumpPtr;
        gBattleCommunication[MULTISTRING_CHOOSER] = 0;
    }
    else
    {
        if (gBattleMons[gBattlerAttacker].maxHP == gBattleMons[gBattlerAttacker].hp)
        {
            gDisableStructs[gBattlerAttacker].stockpileCounter = 0;
            gBattlescriptCurrInstr = jumpPtr;
            gBattlerTarget = gBattlerAttacker;
            gBattleCommunication[MULTISTRING_CHOOSER] = 1;
        }
        else
        {
            gBattleMoveDamage = gBattleMons[gBattlerAttacker].maxHP / (1 << (3 - gDisableStructs[gBattlerAttacker].stockpileCounter));

            if (gBattleMoveDamage == 0)
                gBattleMoveDamage = 1;
            gBattleMoveDamage *= -1;

            gBattleScripting.animTurn = gDisableStructs[gBattlerAttacker].stockpileCounter;
            gDisableStructs[gBattlerAttacker].stockpileCounter = 0;
            gBattlescriptCurrInstr += 5;
            gBattlerTarget = gBattlerAttacker;
        }

        // Restore stat changes from stockpile.
        gBattleMons[gBattlerAttacker].statStages[STAT_DEF] -= gDisableStructs[gBattlerAttacker].stockpileDef;
        gBattleMons[gBattlerAttacker].statStages[STAT_SPDEF] -= gDisableStructs[gBattlerAttacker].stockpileSpDef;
    }
}

static void Cmd_setdrainedhp(void)
{
    if (gBattleMoves[gCurrentMove].argument != 0)
        gBattleMoveDamage = -(gHpDealt * gBattleMoves[gCurrentMove].argument / 100);
    else
        gBattleMoveDamage = -(gHpDealt / 2);

    if (gBattleMoveDamage == 0)
        gBattleMoveDamage = -1;

    gBattlescriptCurrInstr++;
}

static u32 ChangeStatBuffs(s8 statValue, u32 statId, u32 flags, const u8 *BS_ptr)
{
    bool32 certain = FALSE;
    bool32 notProtectAffected = FALSE;
    u32 index;

    if (flags & MOVE_EFFECT_AFFECTS_USER)
        gActiveBattler = gBattlerAttacker;
    else
        gActiveBattler = gBattlerTarget;

    gSpecialStatuses[gActiveBattler].changedStatsBattlerId = gBattlerAttacker;

    flags &= ~(MOVE_EFFECT_AFFECTS_USER);

    if (flags & MOVE_EFFECT_CERTAIN)
        certain++;
    flags &= ~(MOVE_EFFECT_CERTAIN);

    if (flags & STAT_BUFF_NOT_PROTECT_AFFECTED)
        notProtectAffected++;
    flags &= ~(STAT_BUFF_NOT_PROTECT_AFFECTED);

    if (GetBattlerAbility(gActiveBattler) == ABILITY_CONTRARY)
    {
        statValue ^= STAT_BUFF_NEGATIVE;
        gBattleScripting.statChanger ^= STAT_BUFF_NEGATIVE;
    }
    else if (GetBattlerAbility(gActiveBattler) == ABILITY_SIMPLE)
    {
        statValue = (SET_STAT_BUFF_VALUE(GET_STAT_BUFF_VALUE(statValue) * 2)) | ((statValue <= -1) ? STAT_BUFF_NEGATIVE : 0);
    }

    PREPARE_STAT_BUFFER(gBattleTextBuff1, statId);

    if (statValue <= -1) // Stat decrease.
    {
        if (gSideTimers[GET_BATTLER_SIDE(gActiveBattler)].mistTimer
            && !certain && gCurrentMove != MOVE_CURSE
            && !(gActiveBattler == gBattlerTarget && GetBattlerAbility(gBattlerAttacker) == ABILITY_INFILTRATOR))
        {
            if (flags == STAT_BUFF_ALLOW_PTR)
            {
                if (gSpecialStatuses[gActiveBattler].statLowered)
                {
                    gBattlescriptCurrInstr = BS_ptr;
                }
                else
                {
                    BattleScriptPush(BS_ptr);
                    gBattleScripting.battler = gActiveBattler;
                    gBattlescriptCurrInstr = BattleScript_MistProtected;
                    gSpecialStatuses[gActiveBattler].statLowered = 1;
                }
            }
            return STAT_CHANGE_DIDNT_WORK;
        }
        else if (gCurrentMove != MOVE_CURSE
                 && notProtectAffected != TRUE && JumpIfMoveAffectedByProtect(0))
        {
            gBattlescriptCurrInstr = BattleScript_ButItFailed;
            return STAT_CHANGE_DIDNT_WORK;
        }
        else if ((GetBattlerAbility(gActiveBattler) == ABILITY_CLEAR_BODY
                  || GetBattlerAbility(gActiveBattler) == ABILITY_FULL_METAL_BODY
                  || GetBattlerAbility(gActiveBattler) == ABILITY_WHITE_SMOKE)
                 && !certain && gCurrentMove != MOVE_CURSE)
        {
            if (flags == STAT_BUFF_ALLOW_PTR)
            {
                if (gSpecialStatuses[gActiveBattler].statLowered)
                {
                    gBattlescriptCurrInstr = BS_ptr;
                }
                else
                {
                    BattleScriptPush(BS_ptr);
                    gBattleScripting.battler = gActiveBattler;
                    gBattlerAbility = gActiveBattler;
                    gBattlescriptCurrInstr = BattleScript_AbilityNoStatLoss;
                    gLastUsedAbility = GetBattlerAbility(gActiveBattler);
                    RecordAbilityBattle(gActiveBattler, gLastUsedAbility);
                    gSpecialStatuses[gActiveBattler].statLowered = 1;
                }
            }
            return STAT_CHANGE_DIDNT_WORK;
        }
        else if ((index = IsFlowerVeilProtected(gActiveBattler)) && !certain)
        {
            if (flags == STAT_BUFF_ALLOW_PTR)
            {
                if (gSpecialStatuses[gActiveBattler].statLowered)
                {
                    gBattlescriptCurrInstr = BS_ptr;
                }
                else
                {
                    BattleScriptPush(BS_ptr);
                    gBattleScripting.battler = gActiveBattler;
                    gBattlerAbility = index - 1;
                    gBattlescriptCurrInstr = BattleScript_FlowerVeilProtectsRet;
                    gLastUsedAbility = ABILITY_FLOWER_VEIL;
                    gSpecialStatuses[gActiveBattler].statLowered = 1;
                }
            }
            return STAT_CHANGE_DIDNT_WORK;
        }
        else if (GetBattlerAbility(gActiveBattler) == ABILITY_KEEN_EYE
                 && !certain && statId == STAT_ACC)
        {
            if (flags == STAT_BUFF_ALLOW_PTR)
            {
                BattleScriptPush(BS_ptr);
                gBattleScripting.battler = gActiveBattler;
                gBattlerAbility = gActiveBattler;
                gBattlescriptCurrInstr = BattleScript_AbilityNoSpecificStatLoss;
                gLastUsedAbility = GetBattlerAbility(gActiveBattler);
                RecordAbilityBattle(gActiveBattler, gLastUsedAbility);
            }
            return STAT_CHANGE_DIDNT_WORK;
        }
        else if (GetBattlerAbility(gActiveBattler) == ABILITY_HYPER_CUTTER
                 && !certain && statId == STAT_ATK)
        {
            if (flags == STAT_BUFF_ALLOW_PTR)
            {
                BattleScriptPush(BS_ptr);
                gBattleScripting.battler = gActiveBattler;
                gBattlerAbility = gActiveBattler;
                gBattlescriptCurrInstr = BattleScript_AbilityNoSpecificStatLoss;
                gLastUsedAbility = GetBattlerAbility(gActiveBattler);
                RecordAbilityBattle(gActiveBattler, gLastUsedAbility);
            }
            return STAT_CHANGE_DIDNT_WORK;
        }
        else if (GetBattlerAbility(gActiveBattler) == ABILITY_SHIELD_DUST && flags == 0)
        {
            return STAT_CHANGE_DIDNT_WORK;
        }
        else // try to decrease
        {
            statValue = -GET_STAT_BUFF_VALUE(statValue);
            if (gBattleMons[gActiveBattler].statStages[statId] == 1)
                statValue = -1;
            else if (gBattleMons[gActiveBattler].statStages[statId] == 2 && statValue < -2)
                statValue = -2;
            gBattleTextBuff2[0] = B_BUFF_PLACEHOLDER_BEGIN;
            index = 1;
            if (statValue == -2)
            {
                gBattleTextBuff2[1] = B_BUFF_STRING;
                gBattleTextBuff2[2] = STRINGID_STATHARSHLY;
                gBattleTextBuff2[3] = STRINGID_STATHARSHLY >> 8;
                index = 4;
            }
            else if (statValue <= -3)
            {
                gBattleTextBuff2[1] = B_BUFF_STRING;
                gBattleTextBuff2[2] = STRINGID_SEVERELY & 0xFF;
                gBattleTextBuff2[3] = STRINGID_SEVERELY >> 8;
                index = 4;
            }
            gBattleTextBuff2[index] = B_BUFF_STRING;
            index++;
            gBattleTextBuff2[index] = STRINGID_STATFELL;
            index++;
            gBattleTextBuff2[index] = STRINGID_STATFELL >> 8;
            index++;
            gBattleTextBuff2[index] = B_BUFF_EOS;

            if (gBattleMons[gActiveBattler].statStages[statId] == MIN_STAT_STAGE)
                gBattleCommunication[MULTISTRING_CHOOSER] = 2;
            else
                gBattleCommunication[MULTISTRING_CHOOSER] = (gBattlerTarget == gActiveBattler);
        }
    }
    else // stat increase
    {
        statValue = GET_STAT_BUFF_VALUE(statValue);
        if (gBattleMons[gActiveBattler].statStages[statId] == 11)
            statValue = 1;
        else if (gBattleMons[gActiveBattler].statStages[statId] == 10 && statValue > 2)
            statValue = 2;
        gBattleTextBuff2[0] = B_BUFF_PLACEHOLDER_BEGIN;
        index = 1;
        if (statValue == 2)
        {
            gBattleTextBuff2[1] = B_BUFF_STRING;
            gBattleTextBuff2[2] = STRINGID_STATSHARPLY;
            gBattleTextBuff2[3] = STRINGID_STATSHARPLY >> 8;
            index = 4;
        }
        else if (statValue >= 3)
        {
            gBattleTextBuff2[1] = B_BUFF_STRING;
            gBattleTextBuff2[2] = STRINGID_DRASTICALLY & 0xFF;
            gBattleTextBuff2[3] = STRINGID_DRASTICALLY >> 8;
            index = 4;
        }
        gBattleTextBuff2[index] = B_BUFF_STRING;
        index++;
        gBattleTextBuff2[index] = STRINGID_STATROSE;
        index++;
        gBattleTextBuff2[index] = STRINGID_STATROSE >> 8;
        index++;
        gBattleTextBuff2[index] = B_BUFF_EOS;

        if (gBattleMons[gActiveBattler].statStages[statId] == MAX_STAT_STAGE)
            gBattleCommunication[MULTISTRING_CHOOSER] = 2;
        else
            gBattleCommunication[MULTISTRING_CHOOSER] = (gBattlerTarget == gActiveBattler);
    }

    gBattleMons[gActiveBattler].statStages[statId] += statValue;
    if (gBattleMons[gActiveBattler].statStages[statId] < MIN_STAT_STAGE)
        gBattleMons[gActiveBattler].statStages[statId] = MIN_STAT_STAGE;
    if (gBattleMons[gActiveBattler].statStages[statId] > MAX_STAT_STAGE)
        gBattleMons[gActiveBattler].statStages[statId] = MAX_STAT_STAGE;

    if (gBattleCommunication[MULTISTRING_CHOOSER] == 2 && flags & STAT_BUFF_ALLOW_PTR)
        gMoveResultFlags |= MOVE_RESULT_MISSED;

    if (gBattleCommunication[MULTISTRING_CHOOSER] == 2 && !(flags & STAT_BUFF_ALLOW_PTR))
        return STAT_CHANGE_DIDNT_WORK;

    return STAT_CHANGE_WORKED;
}

static void Cmd_statbuffchange(void)
{
    u16 flags = T1_READ_16(gBattlescriptCurrInstr + 1);
    const u8 *ptrBefore = gBattlescriptCurrInstr;
    const u8 *jumpPtr = T1_READ_PTR(gBattlescriptCurrInstr + 3);

    if (ChangeStatBuffs(GET_STAT_BUFF_VALUE_WITH_SIGN(gBattleScripting.statChanger), GET_STAT_BUFF_ID(gBattleScripting.statChanger), flags, jumpPtr) == STAT_CHANGE_WORKED)
        gBattlescriptCurrInstr += 7;
    else if (gBattlescriptCurrInstr == ptrBefore) // Prevent infinite looping.
        gBattlescriptCurrInstr = jumpPtr;
}

static void Cmd_normalisebuffs(void) // haze
{
    s32 i, j;

    for (i = 0; i < gBattlersCount; i++)
    {
        gDisableStructs[i].stockpileDef = 0;
        gDisableStructs[i].stockpileSpDef = 0;
        for (j = 0; j < NUM_BATTLE_STATS; j++)
            gBattleMons[i].statStages[j] = DEFAULT_STAT_STAGE;
    }

    gBattlescriptCurrInstr++;
}

static void Cmd_setbide(void)
{
    gBattleMons[gBattlerAttacker].status2 |= STATUS2_MULTIPLETURNS;
    gLockedMoves[gBattlerAttacker] = gCurrentMove;
    gTakenDmg[gBattlerAttacker] = 0;
    gBattleMons[gBattlerAttacker].status2 |= STATUS2_BIDE_TURN(2);

    gBattlescriptCurrInstr++;
}

static void Cmd_confuseifrepeatingattackends(void)
{
    if (!(gBattleMons[gBattlerAttacker].status2 & STATUS2_LOCK_CONFUSE) && !gSpecialStatuses[gBattlerAttacker].dancerUsedMove)
        gBattleScripting.moveEffect = (MOVE_EFFECT_THRASH | MOVE_EFFECT_AFFECTS_USER);

    gBattlescriptCurrInstr++;
}

static void Cmd_setmultihitcounter(void)
{
    if (gBattlescriptCurrInstr[1])
    {
        gMultiHitCounter = gBattlescriptCurrInstr[1];
    }
    else
    {
        if (GetBattlerAbility(gBattlerAttacker) == ABILITY_SKILL_LINK)
        {
            gMultiHitCounter = 5;
        }
        else if (B_MULTI_HIT_CHANCE >= GEN_5)
        {
            // 2 and 3 hits: 33.3%
            // 4 and 5 hits: 16.7%
            gMultiHitCounter = Random() % 4;
            if (gMultiHitCounter > 2)
            {
                gMultiHitCounter = (Random() % 3);
                if (gMultiHitCounter < 2)
                    gMultiHitCounter = 2;
                else
                    gMultiHitCounter = 3;
            }
            else
                gMultiHitCounter += 3;
        }
        else
        {
            // 2 and 3 hits: 37.5%
            // 4 and 5 hits: 12.5%
            gMultiHitCounter = Random() % 4;
            if (gMultiHitCounter > 1)
                gMultiHitCounter = (Random() % 4) + 2;
            else
                gMultiHitCounter += 2;
        }
    }

    gBattlescriptCurrInstr += 2;
}

static void Cmd_initmultihitstring(void)
{
    PREPARE_BYTE_NUMBER_BUFFER(gBattleScripting.multihitString, 1, 0)

    gBattlescriptCurrInstr++;
}

static void Cmd_forcerandomswitch(void)
{
    s32 i;
    s32 battler1PartyId = 0;
    s32 battler2PartyId = 0;
    s32 lastMonId = 0; // + 1
    s32 firstMonId = 0;
    s32 monsCount = 0;
    struct Pokemon *party = NULL;
    s32 validMons = 0;
    s32 minNeeded = 0;

    // Swapping pokemon happens in:
    // trainer battles
    // wild double battles when an opposing pokemon uses it against one of the two alive player mons
    // wild double battle when a player pokemon uses it against its partner
    if ((gBattleTypeFlags & BATTLE_TYPE_TRAINER)
        || (WILD_DOUBLE_BATTLE
            && GetBattlerSide(gBattlerAttacker) == B_SIDE_OPPONENT
            && GetBattlerSide(gBattlerTarget) == B_SIDE_PLAYER
            && IS_WHOLE_SIDE_ALIVE(gBattlerTarget))
        || (WILD_DOUBLE_BATTLE
            && GetBattlerSide(gBattlerAttacker) == B_SIDE_PLAYER
            && GetBattlerSide(gBattlerTarget) == B_SIDE_PLAYER)
       )
    {
        if (GetBattlerSide(gBattlerTarget) == B_SIDE_PLAYER)
            party = gPlayerParty;
        else
            party = gEnemyParty;

        if (BATTLE_TWO_VS_ONE_OPPONENT && GetBattlerSide(gBattlerTarget) == B_SIDE_OPPONENT)
        {
            firstMonId = 0;
            lastMonId = 6;
            monsCount = 6;
            minNeeded = 2;
            battler2PartyId = gBattlerPartyIndexes[gBattlerTarget];
            battler1PartyId = gBattlerPartyIndexes[gBattlerTarget ^ BIT_FLANK];
        }
        else if ((gBattleTypeFlags & BATTLE_TYPE_BATTLE_TOWER && gBattleTypeFlags & BATTLE_TYPE_LINK)
            || (gBattleTypeFlags & BATTLE_TYPE_BATTLE_TOWER && gBattleTypeFlags & BATTLE_TYPE_x2000000)
            || (gBattleTypeFlags & BATTLE_TYPE_INGAME_PARTNER))
        {
            if ((gBattlerTarget & BIT_FLANK) != 0)
            {
                firstMonId = 3;
                lastMonId = 6;
            }
            else
            {
                firstMonId = 0;
                lastMonId = 3;
            }
            monsCount = 3;
            minNeeded = 1;
            battler2PartyId = gBattlerPartyIndexes[gBattlerTarget];
            battler1PartyId = gBattlerPartyIndexes[gBattlerTarget ^ BIT_FLANK];
        }
        else if ((gBattleTypeFlags & BATTLE_TYPE_MULTI && gBattleTypeFlags & BATTLE_TYPE_LINK)
                 || (gBattleTypeFlags & BATTLE_TYPE_MULTI && gBattleTypeFlags & BATTLE_TYPE_x2000000))
        {
            if (GetLinkTrainerFlankId(GetBattlerMultiplayerId(gBattlerTarget)) == 1)
            {
                firstMonId = 3;
                lastMonId = 6;
            }
            else
            {
                firstMonId = 0;
                lastMonId = 3;
            }
            monsCount = 3;
            minNeeded = 1;
            battler2PartyId = gBattlerPartyIndexes[gBattlerTarget];
            battler1PartyId = gBattlerPartyIndexes[gBattlerTarget ^ BIT_FLANK];
        }
        else if (gBattleTypeFlags & BATTLE_TYPE_TWO_OPPONENTS)
        {
            if (GetBattlerSide(gBattlerTarget) == B_SIDE_PLAYER)
            {
                firstMonId = 0;
                lastMonId = 6;
                monsCount = 6;
                minNeeded = 2; // since there are two opponents, it has to be a double battle
            }
            else
            {
                if ((gBattlerTarget & BIT_FLANK) != 0)
                {
                    firstMonId = 3;
                    lastMonId = 6;
                }
                else
                {
                    firstMonId = 0;
                    lastMonId = 3;
                }
                monsCount = 3;
                minNeeded = 1;
            }
            battler2PartyId = gBattlerPartyIndexes[gBattlerTarget];
            battler1PartyId = gBattlerPartyIndexes[gBattlerTarget ^ BIT_FLANK];
        }
        else if (gBattleTypeFlags & BATTLE_TYPE_DOUBLE)
        {
            firstMonId = 0;
            lastMonId = 6;
            monsCount = 6;
            minNeeded = 2;
            battler2PartyId = gBattlerPartyIndexes[gBattlerTarget];
            battler1PartyId = gBattlerPartyIndexes[gBattlerTarget ^ BIT_FLANK];
        }
        else
        {
            firstMonId = 0;
            lastMonId = 6;
            monsCount = 6;
            minNeeded = 1;
            battler2PartyId = gBattlerPartyIndexes[gBattlerTarget]; // there is only one pokemon out in single battles
            battler1PartyId = gBattlerPartyIndexes[gBattlerTarget];
        }

        for (i = firstMonId; i < lastMonId; i++)
        {
            if (GetMonData(&party[i], MON_DATA_SPECIES) != SPECIES_NONE
             && !GetMonData(&party[i], MON_DATA_IS_EGG)
             && GetMonData(&party[i], MON_DATA_HP) != 0)
             {
                 validMons++;
             }
        }

        if (validMons <= minNeeded)
        {
            gBattlescriptCurrInstr = T1_READ_PTR(gBattlescriptCurrInstr + 1);
        }
        else
        {
            *(gBattleStruct->field_58 + gBattlerTarget) = gBattlerPartyIndexes[gBattlerTarget];
            gBattlescriptCurrInstr = BattleScript_RoarSuccessSwitch;

            do
            {
                i = Random() % monsCount;
                i += firstMonId;
            }
            while (i == battler2PartyId
                   || i == battler1PartyId
                   || GetMonData(&party[i], MON_DATA_SPECIES) == SPECIES_NONE
                   || GetMonData(&party[i], MON_DATA_IS_EGG) == TRUE
                   || GetMonData(&party[i], MON_DATA_HP) == 0);

            *(gBattleStruct->monToSwitchIntoId + gBattlerTarget) = i;

            if (!IsMultiBattle())
                SwitchPartyOrder(gBattlerTarget);

            if ((gBattleTypeFlags & BATTLE_TYPE_LINK && gBattleTypeFlags & BATTLE_TYPE_BATTLE_TOWER)
                || (gBattleTypeFlags & BATTLE_TYPE_LINK && gBattleTypeFlags & BATTLE_TYPE_MULTI)
                || (gBattleTypeFlags & BATTLE_TYPE_x2000000 && gBattleTypeFlags & BATTLE_TYPE_BATTLE_TOWER)
                || (gBattleTypeFlags & BATTLE_TYPE_x2000000 && gBattleTypeFlags & BATTLE_TYPE_MULTI))
            {
                SwitchPartyOrderLinkMulti(gBattlerTarget, i, 0);
                SwitchPartyOrderLinkMulti(gBattlerTarget ^ BIT_FLANK, i, 1);
            }

            if (gBattleTypeFlags & BATTLE_TYPE_INGAME_PARTNER)
                SwitchPartyOrderInGameMulti(gBattlerTarget, i);
        }
    }
    else
    {
        // In normal wild doubles, Roar will always fail if the user's level is less than the target's.
        if (gBattleMons[gBattlerAttacker].level >= gBattleMons[gBattlerTarget].level)
            gBattlescriptCurrInstr = BattleScript_RoarSuccessEndBattle;
        else
            gBattlescriptCurrInstr = T1_READ_PTR(gBattlescriptCurrInstr + 1);
    }
}

static void Cmd_tryconversiontypechange(void) // randomly changes user's type to one of its moves' type
{
    u8 validMoves = 0;
    u8 moveChecked;
    u8 moveType;

    while (validMoves < MAX_MON_MOVES)
    {
        if (gBattleMons[gBattlerAttacker].moves[validMoves] == 0)
            break;

        validMoves++;
    }

    for (moveChecked = 0; moveChecked < validMoves; moveChecked++)
    {
        moveType = gBattleMoves[gBattleMons[gBattlerAttacker].moves[moveChecked]].type;

        if (moveType == TYPE_MYSTERY)
        {
            if (IS_BATTLER_OF_TYPE(gBattlerAttacker, TYPE_GHOST))
                moveType = TYPE_GHOST;
            else
                moveType = TYPE_NORMAL;
        }
        if (moveType != gBattleMons[gBattlerAttacker].type1
            && moveType != gBattleMons[gBattlerAttacker].type2
            && moveType != gBattleMons[gBattlerAttacker].type3)
        {
            break;
        }
    }

    if (moveChecked == validMoves)
    {
        gBattlescriptCurrInstr = T1_READ_PTR(gBattlescriptCurrInstr + 1);
    }
    else
    {
        do
        {

            while ((moveChecked = Random() & 3) >= validMoves);

            moveType = gBattleMoves[gBattleMons[gBattlerAttacker].moves[moveChecked]].type;

            if (moveType == TYPE_MYSTERY)
            {
                if (IS_BATTLER_OF_TYPE(gBattlerAttacker, TYPE_GHOST))
                    moveType = TYPE_GHOST;
                else
                    moveType = TYPE_NORMAL;
            }
        }
        while (moveType == gBattleMons[gBattlerAttacker].type1 || moveType == gBattleMons[gBattlerAttacker].type2 || moveType == gBattleMons[gBattlerAttacker].type3);

        SET_BATTLER_TYPE(gBattlerAttacker, moveType);
        PREPARE_TYPE_BUFFER(gBattleTextBuff1, moveType);

        gBattlescriptCurrInstr += 5;
    }
}

static void Cmd_givepaydaymoney(void)
{
    if (!(gBattleTypeFlags & (BATTLE_TYPE_LINK | BATTLE_TYPE_x2000000)) && gPaydayMoney != 0)
    {
        u32 bonusMoney = gPaydayMoney * gBattleStruct->moneyMultiplier;
        AddMoney(&gSaveBlock1Ptr->money, bonusMoney);

        PREPARE_HWORD_NUMBER_BUFFER(gBattleTextBuff1, 5, bonusMoney)

        BattleScriptPush(gBattlescriptCurrInstr + 1);
        gBattlescriptCurrInstr = BattleScript_PrintPayDayMoneyString;
    }
    else
    {
        gBattlescriptCurrInstr++;
    }
}

static void Cmd_setlightscreen(void)
{
    if (gSideStatuses[GET_BATTLER_SIDE(gBattlerAttacker)] & SIDE_STATUS_LIGHTSCREEN)
    {
        gMoveResultFlags |= MOVE_RESULT_MISSED;
        gBattleCommunication[MULTISTRING_CHOOSER] = 0;
    }
    else
    {
        gSideStatuses[GET_BATTLER_SIDE(gBattlerAttacker)] |= SIDE_STATUS_LIGHTSCREEN;
        if (GetBattlerHoldEffect(gBattlerAttacker, TRUE) == HOLD_EFFECT_LIGHT_CLAY)
            gSideTimers[GET_BATTLER_SIDE(gBattlerAttacker)].lightscreenTimer = 8;
        else
            gSideTimers[GET_BATTLER_SIDE(gBattlerAttacker)].lightscreenTimer = 5;
        gSideTimers[GET_BATTLER_SIDE(gBattlerAttacker)].lightscreenBattlerId = gBattlerAttacker;

        if (gBattleTypeFlags & BATTLE_TYPE_DOUBLE && CountAliveMonsInBattle(BATTLE_ALIVE_ATK_SIDE) == 2)
            gBattleCommunication[MULTISTRING_CHOOSER] = 4;
        else
            gBattleCommunication[MULTISTRING_CHOOSER] = 3;
    }

    gBattlescriptCurrInstr++;
}

static void Cmd_tryKO(void)
{
    bool32 lands = FALSE;
    u32 holdEffect = GetBattlerHoldEffect(gBattlerTarget, TRUE);

    gPotentialItemEffectBattler = gBattlerTarget;
    if (holdEffect == HOLD_EFFECT_FOCUS_BAND
        && (Random() % 100) < GetBattlerHoldEffectParam(gBattlerTarget))
    {
        gSpecialStatuses[gBattlerTarget].focusBanded = 1;
        RecordItemEffectBattle(gBattlerTarget, holdEffect);
    }
    else if (holdEffect == HOLD_EFFECT_FOCUS_SASH && BATTLER_MAX_HP(gBattlerTarget))
    {
        gSpecialStatuses[gBattlerTarget].focusSashed = 1;
        RecordItemEffectBattle(gBattlerTarget, holdEffect);
    }

    if (GetBattlerAbility(gBattlerTarget) == ABILITY_STURDY)
    {
        gMoveResultFlags |= MOVE_RESULT_MISSED;
        gLastUsedAbility = ABILITY_STURDY;
        gBattlescriptCurrInstr = BattleScript_SturdyPreventsOHKO;
        gBattlerAbility = gBattlerTarget;
    }
    else
    {
        if ((((gStatuses3[gBattlerTarget] & STATUS3_ALWAYS_HITS)
                && gDisableStructs[gBattlerTarget].battlerWithSureHit == gBattlerAttacker)
            || GetBattlerAbility(gBattlerAttacker) == ABILITY_NO_GUARD
            || GetBattlerAbility(gBattlerTarget) == ABILITY_NO_GUARD)
            && gBattleMons[gBattlerAttacker].level >= gBattleMons[gBattlerTarget].level)
        {
            lands = TRUE;
        }
        else
        {
            u16 odds = gBattleMoves[gCurrentMove].accuracy + (gBattleMons[gBattlerAttacker].level - gBattleMons[gBattlerTarget].level);
            if (Random() % 100 + 1 < odds && gBattleMons[gBattlerAttacker].level >= gBattleMons[gBattlerTarget].level)
                lands = TRUE;
        }

        if (lands)
        {
            if (gProtectStructs[gBattlerTarget].endured)
            {
                gBattleMoveDamage = gBattleMons[gBattlerTarget].hp - 1;
                gMoveResultFlags |= MOVE_RESULT_FOE_ENDURED;
            }
            else if (gSpecialStatuses[gBattlerTarget].focusBanded || gSpecialStatuses[gBattlerTarget].focusSashed)
            {
                gBattleMoveDamage = gBattleMons[gBattlerTarget].hp - 1;
                gMoveResultFlags |= MOVE_RESULT_FOE_HUNG_ON;
                gLastUsedItem = gBattleMons[gBattlerTarget].item;
            }
            else
            {
                gBattleMoveDamage = gBattleMons[gBattlerTarget].hp;
                gMoveResultFlags |= MOVE_RESULT_ONE_HIT_KO;
            }
            gBattlescriptCurrInstr += 5;
        }
        else
        {
            gMoveResultFlags |= MOVE_RESULT_MISSED;
            if (gBattleMons[gBattlerAttacker].level >= gBattleMons[gBattlerTarget].level)
                gBattleCommunication[MULTISTRING_CHOOSER] = 0;
            else
                gBattleCommunication[MULTISTRING_CHOOSER] = 1;
            gBattlescriptCurrInstr = T1_READ_PTR(gBattlescriptCurrInstr + 1);
        }
    }
}

static void Cmd_damagetohalftargethp(void) // super fang
{
    gBattleMoveDamage = gBattleMons[gBattlerTarget].hp / 2;
    if (gBattleMoveDamage == 0)
        gBattleMoveDamage = 1;

    gBattlescriptCurrInstr++;
}

static void Cmd_setsandstorm(void)
{
    if (!TryChangeBattleWeather(gBattlerAttacker, ENUM_WEATHER_SANDSTORM, FALSE))
    {
        gMoveResultFlags |= MOVE_RESULT_MISSED;
        gBattleCommunication[MULTISTRING_CHOOSER] = 2;
    }
    else
    {
        gBattleCommunication[MULTISTRING_CHOOSER] = 3;
    }
    gBattlescriptCurrInstr++;
}

static void Cmd_weatherdamage(void)
{
    u32 ability = GetBattlerAbility(gBattlerAttacker);

    gBattleMoveDamage = 0;
    if (IsBattlerAlive(gBattlerAttacker) && WEATHER_HAS_EFFECT && ability != ABILITY_MAGIC_GUARD)
    {
        if (gBattleWeather & WEATHER_SANDSTORM_ANY)
        {
            if (!IS_BATTLER_OF_TYPE(gBattlerAttacker, TYPE_ROCK)
                && !IS_BATTLER_OF_TYPE(gBattlerAttacker, TYPE_GROUND)
                && !IS_BATTLER_OF_TYPE(gBattlerAttacker, TYPE_STEEL)
                && ability != ABILITY_SAND_VEIL
                && ability != ABILITY_SAND_FORCE
                && ability != ABILITY_SAND_RUSH
                && ability != ABILITY_OVERCOAT
                && !(gStatuses3[gBattlerAttacker] & (STATUS3_UNDERGROUND | STATUS3_UNDERWATER))
                && GetBattlerHoldEffect(gBattlerAttacker, TRUE) != HOLD_EFFECT_SAFETY_GOOGLES)
            {
                gBattleMoveDamage = gBattleMons[gBattlerAttacker].maxHP / 16;
                if (gBattleMoveDamage == 0)
                    gBattleMoveDamage = 1;
            }
        }
        if (gBattleWeather & WEATHER_HAIL_ANY)
        {
            if (ability == ABILITY_ICE_BODY
                && !(gStatuses3[gBattlerAttacker] & (STATUS3_UNDERGROUND | STATUS3_UNDERWATER))
                && !BATTLER_MAX_HP(gBattlerAttacker)
                && !(gStatuses3[gBattlerAttacker] & STATUS3_HEAL_BLOCK))
            {
                gBattlerAbility = gBattlerAttacker;
                gBattleMoveDamage = gBattleMons[gBattlerAttacker].maxHP / 16;
                if (gBattleMoveDamage == 0)
                    gBattleMoveDamage = 1;
                gBattleMoveDamage *= -1;
            }
            else if (!IS_BATTLER_OF_TYPE(gBattlerAttacker, TYPE_ICE)
                && ability != ABILITY_SNOW_CLOAK
                && ability != ABILITY_OVERCOAT
                && ability != ABILITY_ICE_BODY
                && !(gStatuses3[gBattlerAttacker] & (STATUS3_UNDERGROUND | STATUS3_UNDERWATER))
                && GetBattlerHoldEffect(gBattlerAttacker, TRUE) != HOLD_EFFECT_SAFETY_GOOGLES)
            {
                gBattleMoveDamage = gBattleMons[gBattlerAttacker].maxHP / 16;
                if (gBattleMoveDamage == 0)
                    gBattleMoveDamage = 1;
            }
        }
    }

    gBattlescriptCurrInstr++;
}

static void Cmd_tryinfatuating(void)
{
    struct Pokemon *monAttacker, *monTarget;
    u16 speciesAttacker, speciesTarget;
    u32 personalityAttacker, personalityTarget;

    if (GetBattlerSide(gBattlerAttacker) == B_SIDE_PLAYER)
        monAttacker = &gPlayerParty[gBattlerPartyIndexes[gBattlerAttacker]];
    else
        monAttacker = &gEnemyParty[gBattlerPartyIndexes[gBattlerAttacker]];

    if (GetBattlerSide(gBattlerTarget) == B_SIDE_PLAYER)
        monTarget = &gPlayerParty[gBattlerPartyIndexes[gBattlerTarget]];
    else
        monTarget = &gEnemyParty[gBattlerPartyIndexes[gBattlerTarget]];

    speciesAttacker = GetMonData(monAttacker, MON_DATA_SPECIES);
    personalityAttacker = GetMonData(monAttacker, MON_DATA_PERSONALITY);

    speciesTarget = GetMonData(monTarget, MON_DATA_SPECIES);
    personalityTarget = GetMonData(monTarget, MON_DATA_PERSONALITY);

    if (GetBattlerAbility(gBattlerTarget) == ABILITY_OBLIVIOUS)
    {
        gBattlescriptCurrInstr = BattleScript_ObliviousPreventsAttraction;
        gLastUsedAbility = ABILITY_OBLIVIOUS;
        RecordAbilityBattle(gBattlerTarget, ABILITY_OBLIVIOUS);
    }
    else
    {
        if (GetGenderFromSpeciesAndPersonality(speciesAttacker, personalityAttacker) == GetGenderFromSpeciesAndPersonality(speciesTarget, personalityTarget)
            || gBattleMons[gBattlerTarget].status2 & STATUS2_INFATUATION
            || GetGenderFromSpeciesAndPersonality(speciesAttacker, personalityAttacker) == MON_GENDERLESS
            || GetGenderFromSpeciesAndPersonality(speciesTarget, personalityTarget) == MON_GENDERLESS)
        {
            gBattlescriptCurrInstr = T1_READ_PTR(gBattlescriptCurrInstr + 1);
        }
        else
        {
            gBattleMons[gBattlerTarget].status2 |= STATUS2_INFATUATED_WITH(gBattlerAttacker);
            gBattlescriptCurrInstr += 5;
        }
    }
}

static void Cmd_updatestatusicon(void)
{
    if (gBattleControllerExecFlags)
        return;

    if (gBattlescriptCurrInstr[1] != BS_ATTACKER_WITH_PARTNER)
    {
        gActiveBattler = GetBattlerForBattleScript(gBattlescriptCurrInstr[1]);
        BtlController_EmitStatusIconUpdate(0, gBattleMons[gActiveBattler].status1, gBattleMons[gActiveBattler].status2);
        MarkBattlerForControllerExec(gActiveBattler);
        gBattlescriptCurrInstr += 2;
    }
    else
    {
        gActiveBattler = gBattlerAttacker;
        if (!(gAbsentBattlerFlags & gBitTable[gActiveBattler]))
        {
            BtlController_EmitStatusIconUpdate(0, gBattleMons[gActiveBattler].status1, gBattleMons[gActiveBattler].status2);
            MarkBattlerForControllerExec(gActiveBattler);
        }
        if ((gBattleTypeFlags & BATTLE_TYPE_DOUBLE))
        {
            gActiveBattler = GetBattlerAtPosition(GetBattlerPosition(gBattlerAttacker) ^ BIT_FLANK);
            if (!(gAbsentBattlerFlags & gBitTable[gActiveBattler]))
            {
                BtlController_EmitStatusIconUpdate(0, gBattleMons[gActiveBattler].status1, gBattleMons[gActiveBattler].status2);
                MarkBattlerForControllerExec(gActiveBattler);
            }
        }
        gBattlescriptCurrInstr += 2;
    }
}

static void Cmd_setmist(void)
{
    if (gSideTimers[GET_BATTLER_SIDE(gBattlerAttacker)].mistTimer)
    {
        gMoveResultFlags |= MOVE_RESULT_FAILED;
        gBattleCommunication[MULTISTRING_CHOOSER] = 1;
    }
    else
    {
        gSideTimers[GET_BATTLER_SIDE(gBattlerAttacker)].mistTimer = 5;
        gSideTimers[GET_BATTLER_SIDE(gBattlerAttacker)].mistBattlerId = gBattlerAttacker;
        gSideStatuses[GET_BATTLER_SIDE(gBattlerAttacker)] |= SIDE_STATUS_MIST;
        gBattleCommunication[MULTISTRING_CHOOSER] = 0;
    }
    gBattlescriptCurrInstr++;
}

static void Cmd_setfocusenergy(void)
{
    if (gBattleMons[gBattlerAttacker].status2 & STATUS2_FOCUS_ENERGY)
    {
        gMoveResultFlags |= MOVE_RESULT_FAILED;
        gBattleCommunication[MULTISTRING_CHOOSER] = 1;
    }
    else
    {
        gBattleMons[gBattlerAttacker].status2 |= STATUS2_FOCUS_ENERGY;
        gBattleCommunication[MULTISTRING_CHOOSER] = 0;
    }
    gBattlescriptCurrInstr++;
}

static void Cmd_transformdataexecution(void)
{
    gChosenMove = 0xFFFF;
    gBattlescriptCurrInstr++;
    if (gBattleMons[gBattlerTarget].status2 & STATUS2_TRANSFORMED
        || gBattleStruct->illusion[gBattlerTarget].on
        || gStatuses3[gBattlerTarget] & STATUS3_SEMI_INVULNERABLE)
    {
        gMoveResultFlags |= MOVE_RESULT_FAILED;
        gBattleCommunication[MULTISTRING_CHOOSER] = 1;
    }
    else
    {
        s32 i;
        u8 *battleMonAttacker, *battleMonTarget;

        gBattleMons[gBattlerAttacker].status2 |= STATUS2_TRANSFORMED;
        gDisableStructs[gBattlerAttacker].disabledMove = 0;
        gDisableStructs[gBattlerAttacker].disableTimer = 0;
        gDisableStructs[gBattlerAttacker].transformedMonPersonality = gBattleMons[gBattlerTarget].personality;
        gDisableStructs[gBattlerAttacker].mimickedMoves = 0;
        gDisableStructs[gBattlerAttacker].usedMoves = 0;

        PREPARE_SPECIES_BUFFER(gBattleTextBuff1, gBattleMons[gBattlerTarget].species)

        battleMonAttacker = (u8*)(&gBattleMons[gBattlerAttacker]);
        battleMonTarget = (u8*)(&gBattleMons[gBattlerTarget]);

        for (i = 0; i < offsetof(struct BattlePokemon, pp); i++)
            battleMonAttacker[i] = battleMonTarget[i];

        for (i = 0; i < MAX_MON_MOVES; i++)
        {
            if (gBattleMoves[gBattleMons[gBattlerAttacker].moves[i]].pp < 5)
                gBattleMons[gBattlerAttacker].pp[i] = gBattleMoves[gBattleMons[gBattlerAttacker].moves[i]].pp;
            else
                gBattleMons[gBattlerAttacker].pp[i] = 5;
        }

        gActiveBattler = gBattlerAttacker;
        BtlController_EmitResetActionMoveSelection(0, RESET_MOVE_SELECTION);
        MarkBattlerForControllerExec(gActiveBattler);
        gBattleCommunication[MULTISTRING_CHOOSER] = 0;
    }
}

static void Cmd_setsubstitute(void)
{
    u32 hp = gBattleMons[gBattlerAttacker].maxHP / 4;
    if (gBattleMons[gBattlerAttacker].maxHP / 4 == 0)
        hp = 1;

    if (gBattleMons[gBattlerAttacker].hp <= hp)
    {
        gBattleMoveDamage = 0;
        gBattleCommunication[MULTISTRING_CHOOSER] = 1;
    }
    else
    {
        gBattleMoveDamage = gBattleMons[gBattlerAttacker].maxHP / 4; // one bit value will only work for pokemon which max hp can go to 1020(which is more than possible in games)
        if (gBattleMoveDamage == 0)
            gBattleMoveDamage = 1;

        gBattleMons[gBattlerAttacker].status2 |= STATUS2_SUBSTITUTE;
        gBattleMons[gBattlerAttacker].status2 &= ~(STATUS2_WRAPPED);
        gDisableStructs[gBattlerAttacker].substituteHP = gBattleMoveDamage;
        gBattleCommunication[MULTISTRING_CHOOSER] = 0;
        gHitMarker |= HITMARKER_IGNORE_SUBSTITUTE;
    }

    gBattlescriptCurrInstr++;
}

static void Cmd_mimicattackcopy(void)
{
    if ((sForbiddenMoves[gLastMoves[gBattlerTarget]] & FORBIDDEN_MIMIC)
        || (gBattleMons[gBattlerAttacker].status2 & STATUS2_TRANSFORMED)
        || gLastMoves[gBattlerTarget] == 0xFFFF)
    {
        gBattlescriptCurrInstr = T1_READ_PTR(gBattlescriptCurrInstr + 1);
    }
    else
    {
        int i;

        for (i = 0; i < MAX_MON_MOVES; i++)
        {
            if (gBattleMons[gBattlerAttacker].moves[i] == gLastMoves[gBattlerTarget])
                break;
        }

        if (i == MAX_MON_MOVES)
        {
            gChosenMove = 0xFFFF;
            gBattleMons[gBattlerAttacker].moves[gCurrMovePos] = gLastMoves[gBattlerTarget];
            if (gBattleMoves[gLastMoves[gBattlerTarget]].pp < 5)
                gBattleMons[gBattlerAttacker].pp[gCurrMovePos] = gBattleMoves[gLastMoves[gBattlerTarget]].pp;
            else
                gBattleMons[gBattlerAttacker].pp[gCurrMovePos] = 5;

            PREPARE_MOVE_BUFFER(gBattleTextBuff1, gLastMoves[gBattlerTarget])

            gDisableStructs[gBattlerAttacker].mimickedMoves |= gBitTable[gCurrMovePos];
            gBattlescriptCurrInstr += 5;
        }
        else
        {
            gBattlescriptCurrInstr = T1_READ_PTR(gBattlescriptCurrInstr + 1);
        }
    }
}

static void Cmd_metronome(void)
{
    while (1)
    {
        gCurrentMove = (Random() % (MOVES_COUNT - 1)) + 1;
        if (gBattleMoves[gCurrentMove].effect == EFFECT_PLACEHOLDER)
            continue;

        if (!(sForbiddenMoves[gCurrentMove] & FORBIDDEN_METRONOME))
        {
            gHitMarker &= ~(HITMARKER_ATTACKSTRING_PRINTED);
            gBattlescriptCurrInstr = gBattleScriptsForMoveEffects[gBattleMoves[gCurrentMove].effect];
            gBattlerTarget = GetMoveTarget(gCurrentMove, 0);
            return;
        }
    }
}

static void Cmd_dmgtolevel(void)
{
    gBattleMoveDamage = gBattleMons[gBattlerAttacker].level;
    gBattlescriptCurrInstr++;
}

static void Cmd_psywavedamageeffect(void)
{
    s32 randDamage;
    if (B_PSYWAVE_DMG >= GEN_6)
        randDamage = (Random() % 101);
    else
        randDamage = (Random() % 11) * 10;
    gBattleMoveDamage = gBattleMons[gBattlerAttacker].level * (randDamage + 50) / 100;
    gBattlescriptCurrInstr++;
}

static void Cmd_counterdamagecalculator(void)
{
    u8 sideAttacker = GetBattlerSide(gBattlerAttacker);
    u8 sideTarget = GetBattlerSide(gProtectStructs[gBattlerAttacker].physicalBattlerId);

    if (gProtectStructs[gBattlerAttacker].physicalDmg
        && sideAttacker != sideTarget
        && gBattleMons[gProtectStructs[gBattlerAttacker].physicalBattlerId].hp)
    {
        gBattleMoveDamage = gProtectStructs[gBattlerAttacker].physicalDmg * 2;

        if (gSideTimers[sideTarget].followmeTimer && gBattleMons[gSideTimers[sideTarget].followmeTarget].hp)
            gBattlerTarget = gSideTimers[sideTarget].followmeTarget;
        else
            gBattlerTarget = gProtectStructs[gBattlerAttacker].physicalBattlerId;

        gBattlescriptCurrInstr += 5;
    }
    else
    {
        gSpecialStatuses[gBattlerAttacker].ppNotAffectedByPressure = 1;
        gBattlescriptCurrInstr = T1_READ_PTR(gBattlescriptCurrInstr + 1);
    }
}

static void Cmd_mirrorcoatdamagecalculator(void) // a copy of atkA1 with the physical -> special field changes
{
    u8 sideAttacker = GetBattlerSide(gBattlerAttacker);
    u8 sideTarget = GetBattlerSide(gProtectStructs[gBattlerAttacker].specialBattlerId);

    if (gProtectStructs[gBattlerAttacker].specialDmg && sideAttacker != sideTarget && gBattleMons[gProtectStructs[gBattlerAttacker].specialBattlerId].hp)
    {
        gBattleMoveDamage = gProtectStructs[gBattlerAttacker].specialDmg * 2;

        if (gSideTimers[sideTarget].followmeTimer && gBattleMons[gSideTimers[sideTarget].followmeTarget].hp)
            gBattlerTarget = gSideTimers[sideTarget].followmeTarget;
        else
            gBattlerTarget = gProtectStructs[gBattlerAttacker].specialBattlerId;

        gBattlescriptCurrInstr += 5;
    }
    else
    {
        gSpecialStatuses[gBattlerAttacker].ppNotAffectedByPressure = 1;
        gBattlescriptCurrInstr = T1_READ_PTR(gBattlescriptCurrInstr + 1);
    }
}

static void Cmd_disablelastusedattack(void)
{
    s32 i;

    for (i = 0; i < MAX_MON_MOVES; i++)
    {
        if (gBattleMons[gBattlerTarget].moves[i] == gLastMoves[gBattlerTarget])
            break;
    }
    if (gDisableStructs[gBattlerTarget].disabledMove == 0
        && i != MAX_MON_MOVES && gBattleMons[gBattlerTarget].pp[i] != 0)
    {
        PREPARE_MOVE_BUFFER(gBattleTextBuff1, gBattleMons[gBattlerTarget].moves[i])

        gDisableStructs[gBattlerTarget].disabledMove = gBattleMons[gBattlerTarget].moves[i];
        if (B_DISABLE_TURNS == GEN_3)
            gDisableStructs[gBattlerTarget].disableTimer = (Random() & 3) + 2;
        else if (B_DISABLE_TURNS == GEN_4)
            gDisableStructs[gBattlerTarget].disableTimer = (Random() & 3) + 4;
        else
            gDisableStructs[gBattlerTarget].disableTimer = 4;
        gDisableStructs[gBattlerTarget].disableTimerStartValue = gDisableStructs[gBattlerTarget].disableTimer; // used to save the random amount of turns?
        gBattlescriptCurrInstr += 5;
    }
    else
    {
        gBattlescriptCurrInstr = T1_READ_PTR(gBattlescriptCurrInstr + 1);
    }
}

static void Cmd_trysetencore(void)
{
    s32 i;

    for (i = 0; i < MAX_MON_MOVES; i++)
    {
        if (gBattleMons[gBattlerTarget].moves[i] == gLastMoves[gBattlerTarget])
            break;
    }

    if (gLastMoves[gBattlerTarget] == MOVE_STRUGGLE
        || gLastMoves[gBattlerTarget] == MOVE_ENCORE
        || gLastMoves[gBattlerTarget] == MOVE_MIRROR_MOVE)
    {
        i = 4;
    }

    if (gDisableStructs[gBattlerTarget].encoredMove == 0
        && i != 4 && gBattleMons[gBattlerTarget].pp[i] != 0)
    {
        gDisableStructs[gBattlerTarget].encoredMove = gBattleMons[gBattlerTarget].moves[i];
        gDisableStructs[gBattlerTarget].encoredMovePos = i;
        gDisableStructs[gBattlerTarget].encoreTimer = 3;
        gDisableStructs[gBattlerTarget].encoreTimerStartValue = gDisableStructs[gBattlerTarget].encoreTimer;
        gBattlescriptCurrInstr += 5;
    }
    else
    {
        gBattlescriptCurrInstr = T1_READ_PTR(gBattlescriptCurrInstr + 1);
    }
}

static void Cmd_painsplitdmgcalc(void)
{
    if (!(DoesSubstituteBlockMove(gBattlerAttacker, gBattlerTarget, gCurrentMove)))
    {
        s32 hpDiff = (gBattleMons[gBattlerAttacker].hp + gBattleMons[gBattlerTarget].hp) / 2;
        s32 painSplitHp = gBattleMoveDamage = gBattleMons[gBattlerTarget].hp - hpDiff;
        u8* storeLoc = (void*)(&gBattleScripting.painSplitHp);

        storeLoc[0] = (painSplitHp);
        storeLoc[1] = (painSplitHp & 0x0000FF00) >> 8;
        storeLoc[2] = (painSplitHp & 0x00FF0000) >> 16;
        storeLoc[3] = (painSplitHp & 0xFF000000) >> 24;

        gBattleMoveDamage = gBattleMons[gBattlerAttacker].hp - hpDiff;
        gSpecialStatuses[gBattlerTarget].dmg = 0xFFFF;

        gBattlescriptCurrInstr += 5;
    }
    else
    {
        gBattlescriptCurrInstr = T1_READ_PTR(gBattlescriptCurrInstr + 1);
    }
}

static void Cmd_settypetorandomresistance(void) // conversion 2
{
    if (gLastLandedMoves[gBattlerAttacker] == 0
        || gLastLandedMoves[gBattlerAttacker] == 0xFFFF)
    {
        gBattlescriptCurrInstr = T1_READ_PTR(gBattlescriptCurrInstr + 1);
    }
    else if (IsTwoTurnsMove(gLastLandedMoves[gBattlerAttacker])
            && gBattleMons[gLastHitBy[gBattlerAttacker]].status2 & STATUS2_MULTIPLETURNS)
    {
        gBattlescriptCurrInstr = T1_READ_PTR(gBattlescriptCurrInstr + 1);
    }
    else
    {
        u32 i, resistTypes = 0;
        u32 hitByType = gLastHitByType[gBattlerAttacker];

        for (i = 0; i < NUMBER_OF_MON_TYPES; i++) // Find all types that resist.
        {
            switch (GetTypeModifier(hitByType, i))
            {
            case UQ_4_12(0):
            case UQ_4_12(0.5):
                resistTypes |= gBitTable[i];
                break;
            }
        }

        while (resistTypes != 0)
        {
            i = Random() % NUMBER_OF_MON_TYPES;
            if (resistTypes & gBitTable[i])
            {
                if (IS_BATTLER_OF_TYPE(gBattlerAttacker, i))
                {
                    resistTypes &= ~(gBitTable[i]); // Type resists, but the user is already of this type.
                }
                else
                {
                    SET_BATTLER_TYPE(gBattlerAttacker, i);
                    PREPARE_TYPE_BUFFER(gBattleTextBuff1, i);
                    gBattlescriptCurrInstr += 5;
                    return;
                }
            }
        }

        gBattlescriptCurrInstr = T1_READ_PTR(gBattlescriptCurrInstr + 1);
    }
}

static void Cmd_setalwayshitflag(void)
{
    gStatuses3[gBattlerTarget] &= ~(STATUS3_ALWAYS_HITS);
    gStatuses3[gBattlerTarget] |= STATUS3_ALWAYS_HITS_TURN(2);
    gDisableStructs[gBattlerTarget].battlerWithSureHit = gBattlerAttacker;
    gBattlescriptCurrInstr++;
}

static void Cmd_copymovepermanently(void) // sketch
{
    gChosenMove = 0xFFFF;

    if (!(gBattleMons[gBattlerAttacker].status2 & STATUS2_TRANSFORMED)
        && gLastPrintedMoves[gBattlerTarget] != MOVE_STRUGGLE
        && gLastPrintedMoves[gBattlerTarget] != 0
        && gLastPrintedMoves[gBattlerTarget] != 0xFFFF
        && gLastPrintedMoves[gBattlerTarget] != MOVE_SKETCH)
    {
        s32 i;

        for (i = 0; i < MAX_MON_MOVES; i++)
        {
            if (gBattleMons[gBattlerAttacker].moves[i] == MOVE_SKETCH)
                continue;
            if (gBattleMons[gBattlerAttacker].moves[i] == gLastPrintedMoves[gBattlerTarget])
                break;
        }

        if (i != MAX_MON_MOVES)
        {
            gBattlescriptCurrInstr = T1_READ_PTR(gBattlescriptCurrInstr + 1);
        }
        else // sketch worked
        {
            struct MovePpInfo movePpData;

            gBattleMons[gBattlerAttacker].moves[gCurrMovePos] = gLastPrintedMoves[gBattlerTarget];
            gBattleMons[gBattlerAttacker].pp[gCurrMovePos] = gBattleMoves[gLastPrintedMoves[gBattlerTarget]].pp;
            gActiveBattler = gBattlerAttacker;

            for (i = 0; i < MAX_MON_MOVES; i++)
            {
                movePpData.moves[i] = gBattleMons[gBattlerAttacker].moves[i];
                movePpData.pp[i] = gBattleMons[gBattlerAttacker].pp[i];
            }
            movePpData.ppBonuses = gBattleMons[gBattlerAttacker].ppBonuses;

            BtlController_EmitSetMonData(0, REQUEST_MOVES_PP_BATTLE, 0, sizeof(struct MovePpInfo), &movePpData);
            MarkBattlerForControllerExec(gActiveBattler);

            PREPARE_MOVE_BUFFER(gBattleTextBuff1, gLastPrintedMoves[gBattlerTarget])

            gBattlescriptCurrInstr += 5;
        }
    }
    else
    {
        gBattlescriptCurrInstr = T1_READ_PTR(gBattlescriptCurrInstr + 1);
    }
}

static bool8 IsTwoTurnsMove(u16 move)
{
    if (gBattleMoves[move].effect == EFFECT_SKULL_BASH
        || gBattleMoves[move].effect == EFFECT_TWO_TURNS_ATTACK
        || gBattleMoves[move].effect == EFFECT_SOLARBEAM
        || gBattleMoves[move].effect == EFFECT_SEMI_INVULNERABLE
        || gBattleMoves[move].effect == EFFECT_BIDE)
        return TRUE;
    else
        return FALSE;
}

static u8 AttacksThisTurn(u8 battlerId, u16 move) // Note: returns 1 if it's a charging turn, otherwise 2
{
    // first argument is unused
    if (gBattleMoves[move].effect == EFFECT_SOLARBEAM
        && (gBattleWeather & WEATHER_SUN_ANY))
        return 2;

    if (gBattleMoves[move].effect == EFFECT_SKULL_BASH
        || gBattleMoves[move].effect == EFFECT_TWO_TURNS_ATTACK
        || gBattleMoves[move].effect == EFFECT_SOLARBEAM
        || gBattleMoves[move].effect == EFFECT_SEMI_INVULNERABLE
        || gBattleMoves[move].effect == EFFECT_BIDE)
    {
        if ((gHitMarker & HITMARKER_CHARGING))
            return 1;
    }
    return 2;
}

static void Cmd_trychoosesleeptalkmove(void)
{
    u32 i, unusableMovesBits = 0, movePosition;

    for (i = 0; i < MAX_MON_MOVES; i++)
    {
        if ((sForbiddenMoves[gBattleMons[gBattlerAttacker].moves[i]] & FORBIDDEN_SLEEP_TALK)
            || IsTwoTurnsMove(gBattleMons[gBattlerAttacker].moves[i]))
        {
            unusableMovesBits |= gBitTable[i];
        }
    }

    unusableMovesBits = CheckMoveLimitations(gBattlerAttacker, unusableMovesBits, ~(MOVE_LIMITATION_PP));
    if (unusableMovesBits == 0xF) // all 4 moves cannot be chosen
    {
        gBattlescriptCurrInstr += 5;
    }
    else // at least one move can be chosen
    {
        do
        {
            movePosition = Random() & 3;
        } while ((gBitTable[movePosition] & unusableMovesBits));

        gCalledMove = gBattleMons[gBattlerAttacker].moves[movePosition];
        gCurrMovePos = movePosition;
        gHitMarker &= ~(HITMARKER_ATTACKSTRING_PRINTED);
        gBattlerTarget = GetMoveTarget(gCalledMove, 0);
        gBattlescriptCurrInstr = T1_READ_PTR(gBattlescriptCurrInstr + 1);
    }
}

static void Cmd_setdestinybond(void)
{
    gBattleMons[gBattlerAttacker].status2 |= STATUS2_DESTINY_BOND;
    gBattlescriptCurrInstr++;
}

static void TrySetDestinyBondToHappen(void)
{
    u8 sideAttacker = GetBattlerSide(gBattlerAttacker);
    u8 sideTarget = GetBattlerSide(gBattlerTarget);
    if (gBattleMons[gBattlerTarget].status2 & STATUS2_DESTINY_BOND
        && sideAttacker != sideTarget
        && !(gHitMarker & HITMARKER_GRUDGE))
    {
        gHitMarker |= HITMARKER_DESTINYBOND;
    }
}

static void Cmd_trysetdestinybondtohappen(void)
{
    TrySetDestinyBondToHappen();
    gBattlescriptCurrInstr++;
}

static void Cmd_settailwind(void)
{
    u8 side = GetBattlerSide(gBattlerAttacker);

    if (!(gSideStatuses[side] & SIDE_STATUS_TAILWIND))
    {
        gSideStatuses[side] |= SIDE_STATUS_TAILWIND;
        gSideTimers[side].tailwindBattlerId = gBattlerAttacker;
        gSideTimers[side].tailwindTimer = 3;
        gBattlescriptCurrInstr += 5;
    }
    else
    {
        gBattlescriptCurrInstr = T1_READ_PTR(gBattlescriptCurrInstr + 1);
    }
}

static void Cmd_tryspiteppreduce(void)
{
    if (gLastMoves[gBattlerTarget] != 0
        && gLastMoves[gBattlerTarget] != 0xFFFF)
    {
        s32 i;

        for (i = 0; i < MAX_MON_MOVES; i++)
        {
            if (gLastMoves[gBattlerTarget] == gBattleMons[gBattlerTarget].moves[i])
                break;
        }

        if (i != MAX_MON_MOVES && gBattleMons[gBattlerTarget].pp[i] > 1)
        {
            s32 ppToDeduct = (Random() & 3) + 2;
            if (gBattleMons[gBattlerTarget].pp[i] < ppToDeduct)
                ppToDeduct = gBattleMons[gBattlerTarget].pp[i];

            PREPARE_MOVE_BUFFER(gBattleTextBuff1, gLastMoves[gBattlerTarget])

            ConvertIntToDecimalStringN(gBattleTextBuff2, ppToDeduct, STR_CONV_MODE_LEFT_ALIGN, 1);

            PREPARE_BYTE_NUMBER_BUFFER(gBattleTextBuff2, 1, ppToDeduct)

            gBattleMons[gBattlerTarget].pp[i] -= ppToDeduct;
            gActiveBattler = gBattlerTarget;

            if (!(gDisableStructs[gActiveBattler].mimickedMoves & gBitTable[i])
                && !(gBattleMons[gActiveBattler].status2 & STATUS2_TRANSFORMED))
            {
                BtlController_EmitSetMonData(0, REQUEST_PPMOVE1_BATTLE + i, 0, 1, &gBattleMons[gActiveBattler].pp[i]);
                MarkBattlerForControllerExec(gActiveBattler);
            }

            gBattlescriptCurrInstr += 5;

            if (gBattleMons[gBattlerTarget].pp[i] == 0)
                CancelMultiTurnMoves(gBattlerTarget);
        }
        else
        {
            gBattlescriptCurrInstr = T1_READ_PTR(gBattlescriptCurrInstr + 1);
        }
    }
    else
    {
        gBattlescriptCurrInstr = T1_READ_PTR(gBattlescriptCurrInstr + 1);
    }
}

static void Cmd_healpartystatus(void)
{
    u32 zero = 0;
    u8 toHeal = 0;

    if (gCurrentMove == MOVE_HEAL_BELL)
    {
        struct Pokemon *party;
        s32 i;

        gBattleCommunication[MULTISTRING_CHOOSER] = 0;

        if (GetBattlerSide(gBattlerAttacker) == B_SIDE_PLAYER)
            party = gPlayerParty;
        else
            party = gEnemyParty;

        if (gBattleMons[gBattlerAttacker].ability != ABILITY_SOUNDPROOF)
        {
            gBattleMons[gBattlerAttacker].status1 = 0;
            gBattleMons[gBattlerAttacker].status2 &= ~(STATUS2_NIGHTMARE);
        }
        else
        {
            RecordAbilityBattle(gBattlerAttacker, gBattleMons[gBattlerAttacker].ability);
            gBattleCommunication[MULTISTRING_CHOOSER] |= 1;
        }

        gActiveBattler = gBattleScripting.battler = GetBattlerAtPosition(GetBattlerPosition(gBattlerAttacker) ^ BIT_FLANK);

        if (gBattleTypeFlags & BATTLE_TYPE_DOUBLE
            && !(gAbsentBattlerFlags & gBitTable[gActiveBattler]))
        {
            if (gBattleMons[gActiveBattler].ability != ABILITY_SOUNDPROOF)
            {
                gBattleMons[gActiveBattler].status1 = 0;
                gBattleMons[gActiveBattler].status2 &= ~(STATUS2_NIGHTMARE);
            }
            else
            {
                RecordAbilityBattle(gActiveBattler, gBattleMons[gActiveBattler].ability);
                gBattleCommunication[MULTISTRING_CHOOSER] |= 2;
            }
        }

        for (i = 0; i < PARTY_SIZE; i++)
        {
            u16 species = GetMonData(&party[i], MON_DATA_SPECIES2);
            u8 abilityNum = GetMonData(&party[i], MON_DATA_ABILITY_NUM);

            if (species != SPECIES_NONE && species != SPECIES_EGG)
            {
                u8 ability;

                if (gBattlerPartyIndexes[gBattlerAttacker] == i)
                    ability = gBattleMons[gBattlerAttacker].ability;
                else if (gBattleTypeFlags & BATTLE_TYPE_DOUBLE
                         && gBattlerPartyIndexes[gActiveBattler] == i
                         && !(gAbsentBattlerFlags & gBitTable[gActiveBattler]))
                    ability = gBattleMons[gActiveBattler].ability;
                else
                    ability = GetAbilityBySpecies(species, abilityNum);

                if (ability != ABILITY_SOUNDPROOF)
                    toHeal |= (1 << i);
            }
        }
    }
    else // Aromatherapy
    {
        gBattleCommunication[MULTISTRING_CHOOSER] = 4;
        toHeal = 0x3F;

        gBattleMons[gBattlerAttacker].status1 = 0;
        gBattleMons[gBattlerAttacker].status2 &= ~(STATUS2_NIGHTMARE);

        gActiveBattler = GetBattlerAtPosition(GetBattlerPosition(gBattlerAttacker) ^ BIT_FLANK);
        if (gBattleTypeFlags & BATTLE_TYPE_DOUBLE
            && !(gAbsentBattlerFlags & gBitTable[gActiveBattler]))
        {
            gBattleMons[gActiveBattler].status1 = 0;
            gBattleMons[gActiveBattler].status2 &= ~(STATUS2_NIGHTMARE);
        }

    }

    if (toHeal)
    {
        gActiveBattler = gBattlerAttacker;
        BtlController_EmitSetMonData(0, REQUEST_STATUS_BATTLE, toHeal, 4, &zero);
        MarkBattlerForControllerExec(gActiveBattler);
    }

    gBattlescriptCurrInstr++;
}

static void Cmd_cursetarget(void)
{
    if (gBattleMons[gBattlerTarget].status2 & STATUS2_CURSED)
    {
        gBattlescriptCurrInstr = T1_READ_PTR(gBattlescriptCurrInstr + 1);
    }
    else
    {
        gBattleMons[gBattlerTarget].status2 |= STATUS2_CURSED;
        gBattleMoveDamage = gBattleMons[gBattlerAttacker].maxHP / 2;
        if (gBattleMoveDamage == 0)
            gBattleMoveDamage = 1;

        gBattlescriptCurrInstr += 5;
    }
}

static void Cmd_trysetspikes(void)
{
    u8 targetSide = GetBattlerSide(gBattlerAttacker) ^ BIT_SIDE;

    if (gSideTimers[targetSide].spikesAmount == 3)
    {
        gSpecialStatuses[gBattlerAttacker].ppNotAffectedByPressure = 1;
        gBattlescriptCurrInstr = T1_READ_PTR(gBattlescriptCurrInstr + 1);
    }
    else
    {
        gSideStatuses[targetSide] |= SIDE_STATUS_SPIKES;
        gSideTimers[targetSide].spikesAmount++;
        gBattlescriptCurrInstr += 5;
    }
}

static void Cmd_setforesight(void)
{
    gBattleMons[gBattlerTarget].status2 |= STATUS2_FORESIGHT;
    gBattlescriptCurrInstr++;
}

static void Cmd_trysetperishsong(void)
{
    s32 i;
    s32 notAffectedCount = 0;

    for (i = 0; i < gBattlersCount; i++)
    {
        if (gStatuses3[i] & STATUS3_PERISH_SONG
            || gBattleMons[i].ability == ABILITY_SOUNDPROOF)
        {
            notAffectedCount++;
        }
        else
        {
            gStatuses3[i] |= STATUS3_PERISH_SONG;
            gDisableStructs[i].perishSongTimer = 3;
            gDisableStructs[i].perishSongTimerStartValue = 3;
        }
    }

    PressurePPLoseOnUsingPerishSong(gBattlerAttacker);

    if (notAffectedCount == gBattlersCount)
        gBattlescriptCurrInstr = T1_READ_PTR(gBattlescriptCurrInstr + 1);
    else
        gBattlescriptCurrInstr += 5;
}

static void Cmd_handlerollout(void)
{
    if (gMoveResultFlags & MOVE_RESULT_NO_EFFECT)
    {
        CancelMultiTurnMoves(gBattlerAttacker);
        gBattlescriptCurrInstr = BattleScript_MoveMissedPause;
    }
    else
    {
        if (!(gBattleMons[gBattlerAttacker].status2 & STATUS2_MULTIPLETURNS)) // First hit.
        {
            gDisableStructs[gBattlerAttacker].rolloutTimer = 5;
            gDisableStructs[gBattlerAttacker].rolloutTimerStartValue = 5;
            gBattleMons[gBattlerAttacker].status2 |= STATUS2_MULTIPLETURNS;
            gLockedMoves[gBattlerAttacker] = gCurrentMove;
        }
        if (--gDisableStructs[gBattlerAttacker].rolloutTimer == 0) // Last hit.
        {
            gBattleMons[gBattlerAttacker].status2 &= ~(STATUS2_MULTIPLETURNS);
        }

        gBattlescriptCurrInstr++;
    }
}

static void Cmd_jumpifconfusedandstatmaxed(void)
{
    if (gBattleMons[gBattlerTarget].status2 & STATUS2_CONFUSION
        && gBattleMons[gBattlerTarget].statStages[gBattlescriptCurrInstr[1]] == MAX_STAT_STAGE)
        gBattlescriptCurrInstr = T1_READ_PTR(gBattlescriptCurrInstr + 2);
    else
        gBattlescriptCurrInstr += 6;
}

static void Cmd_handlefurycutter(void)
{
    if (gMoveResultFlags & MOVE_RESULT_NO_EFFECT)
    {
        gDisableStructs[gBattlerAttacker].furyCutterCounter = 0;
        gBattlescriptCurrInstr = BattleScript_MoveMissedPause;
    }
    else
    {
        if (gDisableStructs[gBattlerAttacker].furyCutterCounter != 5)
            gDisableStructs[gBattlerAttacker].furyCutterCounter++;

        gBattlescriptCurrInstr++;
    }
}

static void Cmd_setembargo(void)
{
    if (gStatuses3[gBattlerTarget] & STATUS3_EMBARGO)
    {
        gBattlescriptCurrInstr = T1_READ_PTR(gBattlescriptCurrInstr + 1);
    }
    else
    {
        gStatuses3[gBattlerTarget] |= STATUS3_EMBARGO;
        gDisableStructs[gBattlerTarget].embargoTimer = 5;
        gBattlescriptCurrInstr += 5;
    }
}

static void Cmd_presentdamagecalculation(void)
{
    u32 rand = Random() & 0xFF;

    if (rand < 102)
    {
        gBattleStruct->presentBasePower = 40;
    }
    else if (rand < 178)
    {
        gBattleStruct->presentBasePower = 80;
    }
    else if (rand < 204)
    {
        gBattleStruct->presentBasePower = 120;
    }
    else
    {
        gBattleMoveDamage = gBattleMons[gBattlerTarget].maxHP / 4;
        if (gBattleMoveDamage == 0)
            gBattleMoveDamage = 1;
        gBattleMoveDamage *= -1;
    }

    if (rand < 204)
    {
        gBattlescriptCurrInstr = BattleScript_HitFromCritCalc;
    }
    else if (gBattleMons[gBattlerTarget].maxHP == gBattleMons[gBattlerTarget].hp)
    {
        gBattlescriptCurrInstr = BattleScript_AlreadyAtFullHp;
    }
    else
    {
        gMoveResultFlags &= ~(MOVE_RESULT_DOESNT_AFFECT_FOE);
        gBattlescriptCurrInstr = BattleScript_PresentHealTarget;
    }
}

static void Cmd_setsafeguard(void)
{
    if (gSideStatuses[GET_BATTLER_SIDE(gBattlerAttacker)] & SIDE_STATUS_SAFEGUARD)
    {
        gMoveResultFlags |= MOVE_RESULT_MISSED;
        gBattleCommunication[MULTISTRING_CHOOSER] = 0;
    }
    else
    {
        gSideStatuses[GET_BATTLER_SIDE(gBattlerAttacker)] |= SIDE_STATUS_SAFEGUARD;
        gSideTimers[GET_BATTLER_SIDE(gBattlerAttacker)].safeguardTimer = 5;
        gSideTimers[GET_BATTLER_SIDE(gBattlerAttacker)].safeguardBattlerId = gBattlerAttacker;
        gBattleCommunication[MULTISTRING_CHOOSER] = 5;
    }

    gBattlescriptCurrInstr++;
}

static void Cmd_magnitudedamagecalculation(void)
{
    u32 magnitude = Random() % 100;

    if (magnitude < 5)
    {
        gBattleStruct->magnitudeBasePower = 10;
        magnitude = 4;
    }
    else if (magnitude < 15)
    {
        gBattleStruct->magnitudeBasePower = 30;
        magnitude = 5;
    }
    else if (magnitude < 35)
    {
        gBattleStruct->magnitudeBasePower = 50;
        magnitude = 6;
    }
    else if (magnitude < 65)
    {
        gBattleStruct->magnitudeBasePower = 70;
        magnitude = 7;
    }
    else if (magnitude < 85)
    {
        gBattleStruct->magnitudeBasePower = 90;
        magnitude = 8;
    }
    else if (magnitude < 95)
    {
        gBattleStruct->magnitudeBasePower = 110;
        magnitude = 9;
    }
    else
    {
        gBattleStruct->magnitudeBasePower = 150;
        magnitude = 10;
    }

    PREPARE_BYTE_NUMBER_BUFFER(gBattleTextBuff1, 2, magnitude);
    for (gBattlerTarget = 0; gBattlerTarget < gBattlersCount; gBattlerTarget++)
    {
        if (gBattlerTarget == gBattlerAttacker)
            continue;
        if (!(gAbsentBattlerFlags & gBitTable[gBattlerTarget])) // A valid target was found.
            break;
    }

    gBattlescriptCurrInstr++;
}

static void Cmd_jumpifnopursuitswitchdmg(void)
{
    if (gMultiHitCounter == 1)
    {
        if (GetBattlerSide(gBattlerAttacker) == B_SIDE_PLAYER)
            gBattlerTarget = GetBattlerAtPosition(B_POSITION_OPPONENT_LEFT);
        else
            gBattlerTarget = GetBattlerAtPosition(B_POSITION_PLAYER_LEFT);
    }
    else
    {
        if (GetBattlerSide(gBattlerAttacker) == B_SIDE_PLAYER)
            gBattlerTarget = GetBattlerAtPosition(B_POSITION_OPPONENT_RIGHT);
        else
            gBattlerTarget = GetBattlerAtPosition(B_POSITION_PLAYER_RIGHT);
    }

    if (gChosenActionByBattler[gBattlerTarget] == B_ACTION_USE_MOVE
        && gBattlerAttacker == *(gBattleStruct->moveTarget + gBattlerTarget)
        && !(gBattleMons[gBattlerTarget].status1 & (STATUS1_SLEEP | STATUS1_FREEZE))
        && gBattleMons[gBattlerAttacker].hp
        && !gDisableStructs[gBattlerTarget].truantCounter
        && gChosenMoveByBattler[gBattlerTarget] == MOVE_PURSUIT)
    {
        s32 i;

        for (i = 0; i < gBattlersCount; i++)
        {
            if (gBattlerByTurnOrder[i] == gBattlerTarget)
                gActionsByTurnOrder[i] = B_ACTION_TRY_FINISH;
        }

        gCurrentMove = MOVE_PURSUIT;
        gCurrMovePos = gChosenMovePos = *(gBattleStruct->chosenMovePositions + gBattlerTarget);
        gBattlescriptCurrInstr += 5;
        gBattleScripting.animTurn = 1;
        gHitMarker &= ~(HITMARKER_ATTACKSTRING_PRINTED);
    }
    else
    {
        gBattlescriptCurrInstr = T1_READ_PTR(gBattlescriptCurrInstr + 1);
    }
}

static void Cmd_setsunny(void)
{
    if (!TryChangeBattleWeather(gBattlerAttacker, ENUM_WEATHER_SUN, FALSE))
    {
        gMoveResultFlags |= MOVE_RESULT_MISSED;
        gBattleCommunication[MULTISTRING_CHOOSER] = 2;
    }
    else
    {
        gBattleCommunication[MULTISTRING_CHOOSER] = 4;
    }

    gBattlescriptCurrInstr++;
}

static void Cmd_maxattackhalvehp(void) // belly drum
{
    u32 halfHp = gBattleMons[gBattlerAttacker].maxHP / 2;

    if (!(gBattleMons[gBattlerAttacker].maxHP / 2))
        halfHp = 1;

    if (gBattleMons[gBattlerAttacker].statStages[STAT_ATK] < MAX_STAT_STAGE
        && gBattleMons[gBattlerAttacker].hp > halfHp)
    {
        gBattleMons[gBattlerAttacker].statStages[STAT_ATK] = MAX_STAT_STAGE;
        gBattleMoveDamage = gBattleMons[gBattlerAttacker].maxHP / 2;
        if (gBattleMoveDamage == 0)
            gBattleMoveDamage = 1;

        gBattlescriptCurrInstr += 5;
    }
    else
    {
        gBattlescriptCurrInstr = T1_READ_PTR(gBattlescriptCurrInstr + 1);
    }
}

static void Cmd_copyfoestats(void) // psych up
{
    s32 i;

    for (i = 0; i < NUM_BATTLE_STATS; i++)
    {
        gBattleMons[gBattlerAttacker].statStages[i] = gBattleMons[gBattlerTarget].statStages[i];
    }

    gBattlescriptCurrInstr += 5; // Has an unused jump ptr(possibly for a failed attempt) parameter.
}

static void Cmd_rapidspinfree(void)
{
    u8 atkSide = GetBattlerSide(gBattlerAttacker);

    if (gBattleMons[gBattlerAttacker].status2 & STATUS2_WRAPPED)
    {
        gBattleScripting.battler = gBattlerTarget;
        gBattleMons[gBattlerAttacker].status2 &= ~(STATUS2_WRAPPED);
        gBattlerTarget = *(gBattleStruct->wrappedBy + gBattlerAttacker);
        PREPARE_MOVE_BUFFER(gBattleTextBuff1, gBattleStruct->wrappedMove[gBattlerAttacker]);
        BattleScriptPushCursor();
        gBattlescriptCurrInstr = BattleScript_WrapFree;
    }
    else if (gStatuses3[gBattlerAttacker] & STATUS3_LEECHSEED)
    {
        gStatuses3[gBattlerAttacker] &= ~(STATUS3_LEECHSEED);
        gStatuses3[gBattlerAttacker] &= ~(STATUS3_LEECHSEED_BATTLER);
        BattleScriptPushCursor();
        gBattlescriptCurrInstr = BattleScript_LeechSeedFree;
    }
    else if (gSideStatuses[atkSide] & SIDE_STATUS_SPIKES)
    {
        gSideStatuses[atkSide] &= ~(SIDE_STATUS_SPIKES);
        gSideTimers[atkSide].spikesAmount = 0;
        BattleScriptPushCursor();
        gBattlescriptCurrInstr = BattleScript_SpikesFree;
    }
    else if (gSideStatuses[atkSide] & SIDE_STATUS_TOXIC_SPIKES)
    {
        gSideStatuses[atkSide] &= ~(SIDE_STATUS_TOXIC_SPIKES);
        gSideTimers[atkSide].toxicSpikesAmount = 0;
        BattleScriptPushCursor();
        gBattlescriptCurrInstr = BattleScript_ToxicSpikesFree;
    }
    else if (gSideStatuses[atkSide] & SIDE_STATUS_STICKY_WEB)
    {
        gSideStatuses[atkSide] &= ~(SIDE_STATUS_STICKY_WEB);
        gSideTimers[atkSide].stickyWebAmount = 0;
        BattleScriptPushCursor();
        gBattlescriptCurrInstr = BattleScript_StickyWebFree;
    }
    else if (gSideStatuses[atkSide] & SIDE_STATUS_STEALTH_ROCK)
    {
        gSideStatuses[atkSide] &= ~(SIDE_STATUS_STEALTH_ROCK);
        gSideTimers[atkSide].stealthRockAmount = 0;
        BattleScriptPushCursor();
        gBattlescriptCurrInstr = BattleScript_StealthRockFree;
    }
    else
    {
        gBattlescriptCurrInstr++;
    }
}

static void Cmd_setdefensecurlbit(void)
{
    gBattleMons[gBattlerAttacker].status2 |= STATUS2_DEFENSE_CURL;
    gBattlescriptCurrInstr++;
}

static void Cmd_recoverbasedonsunlight(void)
{
    gBattlerTarget = gBattlerAttacker;
    if (gBattleMons[gBattlerAttacker].hp != gBattleMons[gBattlerAttacker].maxHP)
    {
        if (gCurrentMove == MOVE_SHORE_UP)
        {
            if (WEATHER_HAS_EFFECT && gBattleWeather & WEATHER_SANDSTORM_ANY)
                gBattleMoveDamage = 20 * gBattleMons[gBattlerAttacker].maxHP / 30;
            else
                gBattleMoveDamage = gBattleMons[gBattlerAttacker].maxHP / 2;
        }
        else
        {
            if (!(gBattleWeather & WEATHER_ANY) || !WEATHER_HAS_EFFECT)
                gBattleMoveDamage = gBattleMons[gBattlerAttacker].maxHP / 2;
            else if (gBattleWeather & WEATHER_SUN_ANY)
                gBattleMoveDamage = 20 * gBattleMons[gBattlerAttacker].maxHP / 30;
            else // not sunny weather
                gBattleMoveDamage = gBattleMons[gBattlerAttacker].maxHP / 4;
        }

        if (gBattleMoveDamage == 0)
            gBattleMoveDamage = 1;
        gBattleMoveDamage *= -1;

        gBattlescriptCurrInstr += 5;
    }
    else
    {
        gBattlescriptCurrInstr = T1_READ_PTR(gBattlescriptCurrInstr + 1);
    }
}

static void Cmd_setstickyweb(void)
{
    u8 targetSide = GetBattlerSide(gBattlerTarget);
    if (gSideStatuses[targetSide] & SIDE_STATUS_STICKY_WEB)
    {
        gBattlescriptCurrInstr = T1_READ_PTR(gBattlescriptCurrInstr + 1);
    }
    else
    {
        gSideStatuses[targetSide] |= SIDE_STATUS_STICKY_WEB;
        gSideTimers[targetSide].stickyWebAmount = 1;
        gBattlescriptCurrInstr += 5;
    }
}

static void Cmd_selectfirstvalidtarget(void)
{
    for (gBattlerTarget = 0; gBattlerTarget < gBattlersCount; gBattlerTarget++)
    {
        if (gBattlerTarget == gBattlerAttacker && !(gBattleMoves[gCurrentMove].target & MOVE_TARGET_USER))
            continue;
        if (IsBattlerAlive(gBattlerTarget))
            break;
    }
    gBattlescriptCurrInstr++;
}

static void Cmd_trysetfutureattack(void)
{
    if (gWishFutureKnock.futureSightCounter[gBattlerTarget] != 0)
    {
        gBattlescriptCurrInstr = T1_READ_PTR(gBattlescriptCurrInstr + 1);
    }
    else
    {
        gSideStatuses[GET_BATTLER_SIDE(gBattlerTarget)] |= SIDE_STATUS_FUTUREATTACK;
        gWishFutureKnock.futureSightMove[gBattlerTarget] = gCurrentMove;
        gWishFutureKnock.futureSightAttacker[gBattlerTarget] = gBattlerAttacker;
        gWishFutureKnock.futureSightCounter[gBattlerTarget] = 3;

        if (gCurrentMove == MOVE_DOOM_DESIRE)
            gBattleCommunication[MULTISTRING_CHOOSER] = 1;
        else
            gBattleCommunication[MULTISTRING_CHOOSER] = 0;

        gBattlescriptCurrInstr += 5;
    }
}

static void Cmd_trydobeatup(void)
{
    struct Pokemon *party;

    if (GetBattlerSide(gBattlerAttacker) == B_SIDE_PLAYER)
        party = gPlayerParty;
    else
        party = gEnemyParty;

    if (gBattleMons[gBattlerTarget].hp == 0)
    {
        gBattlescriptCurrInstr = T1_READ_PTR(gBattlescriptCurrInstr + 1);
    }
    else
    {
        u8 beforeLoop = gBattleCommunication[0];
        for (;gBattleCommunication[0] < PARTY_SIZE; gBattleCommunication[0]++)
        {
            if (GetMonData(&party[gBattleCommunication[0]], MON_DATA_HP)
                && GetMonData(&party[gBattleCommunication[0]], MON_DATA_SPECIES2)
                && GetMonData(&party[gBattleCommunication[0]], MON_DATA_SPECIES2) != SPECIES_EGG
                && !GetMonData(&party[gBattleCommunication[0]], MON_DATA_STATUS))
                    break;
        }
        if (gBattleCommunication[0] < PARTY_SIZE)
        {
            PREPARE_MON_NICK_WITH_PREFIX_BUFFER(gBattleTextBuff1, gBattlerAttacker, gBattleCommunication[0])

            gBattlescriptCurrInstr += 9;

            gBattleMoveDamage = gBaseStats[GetMonData(&party[gBattleCommunication[0]], MON_DATA_SPECIES)].baseAttack;
            gBattleMoveDamage *= gBattleMoves[gCurrentMove].power;
            gBattleMoveDamage *= (GetMonData(&party[gBattleCommunication[0]], MON_DATA_LEVEL) * 2 / 5 + 2);
            gBattleMoveDamage /= gBaseStats[gBattleMons[gBattlerTarget].species].baseDefense;
            gBattleMoveDamage = (gBattleMoveDamage / 50) + 2;
            if (gProtectStructs[gBattlerAttacker].helpingHand)
                gBattleMoveDamage = gBattleMoveDamage * 15 / 10;

            gBattleCommunication[0]++;
        }
        else if (beforeLoop != 0)
            gBattlescriptCurrInstr = T1_READ_PTR(gBattlescriptCurrInstr + 1);
        else
            gBattlescriptCurrInstr = T1_READ_PTR(gBattlescriptCurrInstr + 5);
    }
}

static void Cmd_setsemiinvulnerablebit(void)
{
    switch (gCurrentMove)
    {
    case MOVE_FLY:
    case MOVE_BOUNCE:
        gStatuses3[gBattlerAttacker] |= STATUS3_ON_AIR;
        break;
    case MOVE_DIG:
        gStatuses3[gBattlerAttacker] |= STATUS3_UNDERGROUND;
        break;
    case MOVE_DIVE:
        gStatuses3[gBattlerAttacker] |= STATUS3_UNDERWATER;
        break;
    case MOVE_PHANTOM_FORCE:
    case MOVE_SHADOW_FORCE:
        gStatuses3[gBattlerAttacker] |= STATUS3_PHANTOM_FORCE;
        break;
    }

    gBattlescriptCurrInstr++;
}

static void Cmd_clearsemiinvulnerablebit(void)
{
    gStatuses3[gBattlerAttacker] &= ~(STATUS3_SEMI_INVULNERABLE);
    gBattlescriptCurrInstr++;
}

static void Cmd_setminimize(void)
{
    if (gHitMarker & HITMARKER_OBEYS)
        gStatuses3[gBattlerAttacker] |= STATUS3_MINIMIZED;

    gBattlescriptCurrInstr++;
}

static void Cmd_sethail(void)
{
    if (!TryChangeBattleWeather(gBattlerAttacker, ENUM_WEATHER_HAIL, FALSE))
    {
        gMoveResultFlags |= MOVE_RESULT_MISSED;
        gBattleCommunication[MULTISTRING_CHOOSER] = 2;
    }
    else
    {
        gBattleCommunication[MULTISTRING_CHOOSER] = 5;
    }

    gBattlescriptCurrInstr++;
}

static void Cmd_jumpifattackandspecialattackcannotfall(void) // memento
{
    if (gBattleMons[gBattlerTarget].statStages[STAT_ATK] == MIN_STAT_STAGE
        && gBattleMons[gBattlerTarget].statStages[STAT_SPATK] == MIN_STAT_STAGE
        && gBattleCommunication[6] != 1)
    {
        gBattlescriptCurrInstr = T1_READ_PTR(gBattlescriptCurrInstr + 1);
    }
    else
    {
        gActiveBattler = gBattlerAttacker;
        gBattleMoveDamage = gBattleMons[gActiveBattler].hp;
        BtlController_EmitHealthBarUpdate(0, INSTANT_HP_BAR_DROP);
        MarkBattlerForControllerExec(gActiveBattler);
        gBattlescriptCurrInstr += 5;
    }
}

static void Cmd_setforcedtarget(void) // follow me
{
    gSideTimers[GetBattlerSide(gBattlerAttacker)].followmeTimer = 1;
    gSideTimers[GetBattlerSide(gBattlerAttacker)].followmeTarget = gBattlerAttacker;
    gBattlescriptCurrInstr++;
}

static void Cmd_setcharge(void)
{
    gStatuses3[gBattlerAttacker] |= STATUS3_CHARGED_UP;
    gDisableStructs[gBattlerAttacker].chargeTimer = 2;
    gDisableStructs[gBattlerAttacker].chargeTimerStartValue = 2;
    gBattlescriptCurrInstr++;
}

static void Cmd_callterrainattack(void) // nature power
{
    gHitMarker &= ~(HITMARKER_ATTACKSTRING_PRINTED);
    gCurrentMove = sNaturePowerMoves[gBattleTerrain];
    gBattlerTarget = GetMoveTarget(gCurrentMove, 0);
    BattleScriptPush(gBattleScriptsForMoveEffects[gBattleMoves[gCurrentMove].effect]);
    gBattlescriptCurrInstr++;
}

static void Cmd_cureifburnedparalysedorpoisoned(void) // refresh
{
    if (gBattleMons[gBattlerAttacker].status1 & (STATUS1_POISON | STATUS1_BURN | STATUS1_PARALYSIS | STATUS1_TOXIC_POISON))
    {
        gBattleMons[gBattlerAttacker].status1 = 0;
        gBattlescriptCurrInstr += 5;
        gActiveBattler = gBattlerAttacker;
        BtlController_EmitSetMonData(0, REQUEST_STATUS_BATTLE, 0, 4, &gBattleMons[gActiveBattler].status1);
        MarkBattlerForControllerExec(gActiveBattler);
    }
    else
    {
        gBattlescriptCurrInstr = T1_READ_PTR(gBattlescriptCurrInstr + 1);
    }
}

static void Cmd_settorment(void)
{
    if (gBattleMons[gBattlerTarget].status2 & STATUS2_TORMENT)
    {
        gBattlescriptCurrInstr = T1_READ_PTR(gBattlescriptCurrInstr + 1);
    }
    else
    {
        gBattleMons[gBattlerTarget].status2 |= STATUS2_TORMENT;
        gBattlescriptCurrInstr += 5;
    }
}

static void Cmd_jumpifnodamage(void)
{
    if (gProtectStructs[gBattlerAttacker].physicalDmg || gProtectStructs[gBattlerAttacker].specialDmg)
        gBattlescriptCurrInstr += 5;
    else
        gBattlescriptCurrInstr = T1_READ_PTR(gBattlescriptCurrInstr + 1);
}

static void Cmd_settaunt(void)
{
    if (gDisableStructs[gBattlerTarget].tauntTimer == 0)
    {
        u8 turns = 4;
        if (GetBattlerTurnOrderNum(gBattlerTarget) > GetBattlerTurnOrderNum(gBattlerAttacker))
            turns--; // If the target hasn't yet moved this turn, Taunt lasts for only three turns (source: Bulbapedia)

        gDisableStructs[gBattlerTarget].tauntTimer = gDisableStructs[gBattlerTarget].tauntTimer2 = turns;
        gBattlescriptCurrInstr += 5;
    }
    else
    {
        gBattlescriptCurrInstr = T1_READ_PTR(gBattlescriptCurrInstr + 1);
    }
}

static void Cmd_trysethelpinghand(void)
{
    gBattlerTarget = GetBattlerAtPosition(GetBattlerPosition(gBattlerAttacker) ^ BIT_FLANK);

    if (gBattleTypeFlags & BATTLE_TYPE_DOUBLE
        && !(gAbsentBattlerFlags & gBitTable[gBattlerTarget])
        && !gProtectStructs[gBattlerAttacker].helpingHand
        && !gProtectStructs[gBattlerTarget].helpingHand)
    {
        gProtectStructs[gBattlerTarget].helpingHand = 1;
        gBattlescriptCurrInstr += 5;
    }
    else
    {
        gBattlescriptCurrInstr = T1_READ_PTR(gBattlescriptCurrInstr + 1);
    }
}

static void Cmd_tryswapitems(void) // trick
{
    // opponent can't swap items with player in regular battles
    if (gBattleTypeFlags & BATTLE_TYPE_TRAINER_HILL
        || (GetBattlerSide(gBattlerAttacker) == B_SIDE_OPPONENT
            && !(gBattleTypeFlags & (BATTLE_TYPE_LINK
                                  | BATTLE_TYPE_EREADER_TRAINER
                                  | BATTLE_TYPE_FRONTIER
                                  | BATTLE_TYPE_SECRET_BASE
                                  | BATTLE_TYPE_x2000000))))
    {
        gBattlescriptCurrInstr = T1_READ_PTR(gBattlescriptCurrInstr + 1);
    }
    else
    {
        u8 sideAttacker = GetBattlerSide(gBattlerAttacker);
        u8 sideTarget = GetBattlerSide(gBattlerTarget);

        // you can't swap items if they were knocked off in regular battles
        if (!(gBattleTypeFlags & (BATTLE_TYPE_LINK
                             | BATTLE_TYPE_EREADER_TRAINER
                             | BATTLE_TYPE_FRONTIER
                             | BATTLE_TYPE_SECRET_BASE
                             | BATTLE_TYPE_x2000000))
            && (gWishFutureKnock.knockedOffMons[sideAttacker] & gBitTable[gBattlerPartyIndexes[gBattlerAttacker]]
                || gWishFutureKnock.knockedOffMons[sideTarget] & gBitTable[gBattlerPartyIndexes[gBattlerTarget]]))
        {
            gBattlescriptCurrInstr = T1_READ_PTR(gBattlescriptCurrInstr + 1);
        }
        // can't swap if two pokemon don't have an item
        // or if either of them is an enigma berry or a mail
        else if ((gBattleMons[gBattlerAttacker].item == 0 && gBattleMons[gBattlerTarget].item == 0)
                 || !CanBattlerGetOrLoseItem(gBattlerAttacker, gBattleMons[gBattlerAttacker].item)
                 || !CanBattlerGetOrLoseItem(gBattlerAttacker, gBattleMons[gBattlerTarget].item)
                 || !CanBattlerGetOrLoseItem(gBattlerTarget, gBattleMons[gBattlerTarget].item)
                 || !CanBattlerGetOrLoseItem(gBattlerTarget, gBattleMons[gBattlerAttacker].item))
        {
            gBattlescriptCurrInstr = T1_READ_PTR(gBattlescriptCurrInstr + 1);
        }
        // check if ability prevents swapping
        else if (gBattleMons[gBattlerTarget].ability == ABILITY_STICKY_HOLD)
        {
            gBattlescriptCurrInstr = BattleScript_StickyHoldActivates;
            gLastUsedAbility = gBattleMons[gBattlerTarget].ability;
            RecordAbilityBattle(gBattlerTarget, gLastUsedAbility);
        }
        // took a while, but all checks passed and items can be safely swapped
        else
        {
            u16 oldItemAtk, *newItemAtk;

            newItemAtk = &gBattleStruct->changedItems[gBattlerAttacker];
            oldItemAtk = gBattleMons[gBattlerAttacker].item;
            *newItemAtk = gBattleMons[gBattlerTarget].item;

            gBattleMons[gBattlerAttacker].item = 0;
            gBattleMons[gBattlerTarget].item = oldItemAtk;

            gActiveBattler = gBattlerAttacker;
            BtlController_EmitSetMonData(0, REQUEST_HELDITEM_BATTLE, 0, 2, newItemAtk);
            MarkBattlerForControllerExec(gBattlerAttacker);

            gActiveBattler = gBattlerTarget;
            BtlController_EmitSetMonData(0, REQUEST_HELDITEM_BATTLE, 0, 2, &gBattleMons[gBattlerTarget].item);
            MarkBattlerForControllerExec(gBattlerTarget);

            gBattleStruct->choicedMove[gBattlerTarget] = 0;
            gBattleStruct->choicedMove[gBattlerAttacker] = 0;

            gBattlescriptCurrInstr += 5;

            PREPARE_ITEM_BUFFER(gBattleTextBuff1, *newItemAtk)
            PREPARE_ITEM_BUFFER(gBattleTextBuff2, oldItemAtk)

            if (oldItemAtk != 0 && *newItemAtk != 0)
                gBattleCommunication[MULTISTRING_CHOOSER] = 2; // attacker's item -> <- target's item
            else if (oldItemAtk == 0 && *newItemAtk != 0)
                {
                    if (GetBattlerAbility(gBattlerAttacker) == ABILITY_UNBURDEN && gBattleResources->flags->flags[gBattlerAttacker] & RESOURCE_FLAG_UNBURDEN)
                        gBattleResources->flags->flags[gBattlerAttacker] &= ~(RESOURCE_FLAG_UNBURDEN);

                    gBattleCommunication[MULTISTRING_CHOOSER] = 0; // nothing -> <- target's item
                }
            else
            {
                CheckSetUnburden(gBattlerAttacker);
                gBattleCommunication[MULTISTRING_CHOOSER] = 1; // attacker's item -> <- nothing
            }
        }
    }
}

static void Cmd_trycopyability(void) // role play
{
    switch (gBattleMons[gBattlerTarget].ability)
    {
        case ABILITY_NONE:
        case ABILITY_WONDER_GUARD:
        case ABILITY_DISGUISE:
            gBattlescriptCurrInstr = T1_READ_PTR(gBattlescriptCurrInstr + 1);
            break;
        default:
            gBattleMons[gBattlerAttacker].ability = gBattleMons[gBattlerTarget].ability;
            gLastUsedAbility = gBattleMons[gBattlerTarget].ability;
            gBattlescriptCurrInstr += 5;
            break;
    }
}

static void Cmd_trywish(void)
{
    switch (gBattlescriptCurrInstr[1])
    {
    case 0: // use wish
        if (gWishFutureKnock.wishCounter[gBattlerAttacker] == 0)
        {
            gWishFutureKnock.wishCounter[gBattlerAttacker] = 2;
            gWishFutureKnock.wishMonId[gBattlerAttacker] = gBattlerPartyIndexes[gBattlerAttacker];
            gBattlescriptCurrInstr += 6;
        }
        else
        {
            gBattlescriptCurrInstr = T1_READ_PTR(gBattlescriptCurrInstr + 2);
        }
        break;
    case 1: // heal effect
        PREPARE_MON_NICK_WITH_PREFIX_BUFFER(gBattleTextBuff1, gBattlerTarget, gWishFutureKnock.wishMonId[gBattlerTarget])

        gBattleMoveDamage = gBattleMons[gBattlerTarget].maxHP / 2;
        if (gBattleMoveDamage == 0)
            gBattleMoveDamage = 1;
        gBattleMoveDamage *= -1;

        if (gBattleMons[gBattlerTarget].hp == gBattleMons[gBattlerTarget].maxHP)
            gBattlescriptCurrInstr = T1_READ_PTR(gBattlescriptCurrInstr + 2);
        else
            gBattlescriptCurrInstr += 6;

        break;
    }
}

static void Cmd_settoxicspikes(void)
{
    u8 targetSide = GetBattlerSide(gBattlerTarget);
    if (gSideTimers[targetSide].toxicSpikesAmount >= 2)
    {
        gBattlescriptCurrInstr = T1_READ_PTR(gBattlescriptCurrInstr + 1);
    }
    else
    {
        gSideTimers[targetSide].toxicSpikesAmount++;
        gSideStatuses[targetSide] |= SIDE_STATUS_TOXIC_SPIKES;
        gBattlescriptCurrInstr += 5;
    }
}

static void Cmd_setgastroacid(void)
{
    switch (gBattleMons[gBattlerTarget].ability)
    {
    case ABILITY_MULTITYPE:
    case ABILITY_STANCE_CHANGE:
    case ABILITY_SCHOOLING:
    case ABILITY_COMATOSE:
    case ABILITY_SHIELDS_DOWN:
    case ABILITY_DISGUISE:
    case ABILITY_RKS_SYSTEM:
    case ABILITY_BATTLE_BOND:
    case ABILITY_POWER_CONSTRUCT:
        gBattlescriptCurrInstr = T1_READ_PTR(gBattlescriptCurrInstr + 1);
        break;
    default:
        gStatuses3[gBattlerTarget] |= STATUS3_GASTRO_ACID;
        gBattlescriptCurrInstr += 5;
        break;
    }
}

static void Cmd_setyawn(void)
{
    if (gStatuses3[gBattlerTarget] & STATUS3_YAWN
        || gBattleMons[gBattlerTarget].status1 & STATUS1_ANY)
    {
        gBattlescriptCurrInstr = T1_READ_PTR(gBattlescriptCurrInstr + 1);
    }
    else
    {
        gStatuses3[gBattlerTarget] |= STATUS3_YAWN_TURN(2);
        gBattlescriptCurrInstr += 5;
    }
}

static void Cmd_setdamagetohealthdifference(void)
{
    if (gBattleMons[gBattlerTarget].hp <= gBattleMons[gBattlerAttacker].hp)
    {
        gBattlescriptCurrInstr = T1_READ_PTR(gBattlescriptCurrInstr + 1);
    }
    else
    {
        gBattleMoveDamage = gBattleMons[gBattlerTarget].hp - gBattleMons[gBattlerAttacker].hp;
        gBattlescriptCurrInstr += 5;
    }
}

static void HandleRoomMove(u32 statusFlag, u8 *timer, u8 stringId)
{
    if (gFieldStatuses & statusFlag)
    {
        gFieldStatuses &= ~(statusFlag);
        *timer = 0;
        gBattleCommunication[MULTISTRING_CHOOSER] = stringId + 1;
    }
    else
    {
        gFieldStatuses |= statusFlag;
        *timer = 5;
        gBattleCommunication[MULTISTRING_CHOOSER] = stringId;
    }
}

static void Cmd_setroom(void)
{
    switch (gBattleMoves[gCurrentMove].effect)
    {
    case EFFECT_TRICK_ROOM:
        HandleRoomMove(STATUS_FIELD_TRICK_ROOM, &gFieldTimers.trickRoomTimer, 0);
        break;
    case EFFECT_WONDER_ROOM:
        HandleRoomMove(STATUS_FIELD_WONDER_ROOM, &gFieldTimers.wonderRoomTimer, 2);
        break;
    case EFFECT_MAGIC_ROOM:
        HandleRoomMove(STATUS_FIELD_MAGIC_ROOM, &gFieldTimers.magicRoomTimer, 4);
        break;
    default:
        gBattleCommunication[MULTISTRING_CHOOSER] = 6;
        break;
    }
    gBattlescriptCurrInstr++;
}

static void Cmd_tryswapabilities(void) // skill swap
{
    switch (gBattleMons[gBattlerAttacker].ability)
    {
    case ABILITY_NONE:
    case ABILITY_WONDER_GUARD:
    case ABILITY_DISGUISE:
        gBattlescriptCurrInstr = T1_READ_PTR(gBattlescriptCurrInstr + 1);
        return;
    }

    switch (gBattleMons[gBattlerTarget].ability)
    {
    case ABILITY_NONE:
    case ABILITY_WONDER_GUARD:
    case ABILITY_DISGUISE:
        gBattlescriptCurrInstr = T1_READ_PTR(gBattlescriptCurrInstr + 1);
        return;
    }

    if (gMoveResultFlags & MOVE_RESULT_NO_EFFECT)
    {
        gBattlescriptCurrInstr = T1_READ_PTR(gBattlescriptCurrInstr + 1);
    }
    else
    {
        u8 abilityAtk = gBattleMons[gBattlerAttacker].ability;
        gBattleMons[gBattlerAttacker].ability = gBattleMons[gBattlerTarget].ability;
        gBattleMons[gBattlerTarget].ability = abilityAtk;

        gBattlescriptCurrInstr += 5;
    }
}

static void Cmd_tryimprison(void)
{
    if ((gStatuses3[gBattlerAttacker] & STATUS3_IMPRISONED_OTHERS))
    {
        gBattlescriptCurrInstr = T1_READ_PTR(gBattlescriptCurrInstr + 1);
    }
    else
    {
        u8 battlerId, sideAttacker;

        sideAttacker = GetBattlerSide(gBattlerAttacker);
        PressurePPLoseOnUsingImprison(gBattlerAttacker);
        for (battlerId = 0; battlerId < gBattlersCount; battlerId++)
        {
            if (sideAttacker != GetBattlerSide(battlerId))
            {
                s32 attackerMoveId;
                for (attackerMoveId = 0; attackerMoveId < MAX_MON_MOVES; attackerMoveId++)
                {
                    s32 i;
                    for (i = 0; i < MAX_MON_MOVES; i++)
                    {
                        if (gBattleMons[gBattlerAttacker].moves[attackerMoveId] == gBattleMons[battlerId].moves[i]
                            && gBattleMons[gBattlerAttacker].moves[attackerMoveId] != MOVE_NONE)
                            break;
                    }
                    if (i != MAX_MON_MOVES)
                        break;
                }
                if (attackerMoveId != MAX_MON_MOVES)
                {
                    gStatuses3[gBattlerAttacker] |= STATUS3_IMPRISONED_OTHERS;
                    gBattlescriptCurrInstr += 5;
                    break;
                }
            }
        }
        if (battlerId == gBattlersCount) // In Generation 3 games, Imprison fails if the user doesn't share any moves with any of the foes.
            gBattlescriptCurrInstr = T1_READ_PTR(gBattlescriptCurrInstr + 1);
    }
}

static void Cmd_setstealthrock(void)
{
    u8 targetSide = GetBattlerSide(gBattlerTarget);
    if (gSideStatuses[targetSide] & SIDE_STATUS_STEALTH_ROCK)
    {
        gBattlescriptCurrInstr = T1_READ_PTR(gBattlescriptCurrInstr + 1);
    }
    else
    {
        gSideStatuses[targetSide] |= SIDE_STATUS_STEALTH_ROCK;
        gSideTimers[targetSide].stealthRockAmount = 1;
        gBattlescriptCurrInstr += 5;
    }
}

static void Cmd_setuserstatus3(void)
{
    u32 flags = T1_READ_32(gBattlescriptCurrInstr + 1);

    if (gStatuses3[gBattlerAttacker] & flags)
    {
        gBattlescriptCurrInstr = T1_READ_PTR(gBattlescriptCurrInstr + 5);
    }
    else
    {
        gStatuses3[gBattlerAttacker] |= flags;
        if (flags & STATUS3_MAGNET_RISE)
            gDisableStructs[gBattlerAttacker].magnetRiseTimer = 5;
        if (flags & STATUS3_LASER_FOCUS)
            gDisableStructs[gBattlerAttacker].laserFocusTimer = 2;
        gBattlescriptCurrInstr += 9;
    }
}

static void Cmd_assistattackselect(void)
{
    s32 chooseableMovesNo = 0;
    struct Pokemon* party;
    s32 monId, moveId;
    u16* movesArray = gBattleStruct->assistPossibleMoves;

    if (GET_BATTLER_SIDE(gBattlerAttacker) != B_SIDE_PLAYER)
        party = gEnemyParty;
    else
        party = gPlayerParty;

    for (monId = 0; monId < PARTY_SIZE; monId++)
    {
        if (monId == gBattlerPartyIndexes[gBattlerAttacker])
            continue;
        if (GetMonData(&party[monId], MON_DATA_SPECIES2) == SPECIES_NONE)
            continue;
        if (GetMonData(&party[monId], MON_DATA_SPECIES2) == SPECIES_EGG)
            continue;

        for (moveId = 0; moveId < MAX_MON_MOVES; moveId++)
        {
            s32 i = 0;
            u16 move = GetMonData(&party[monId], MON_DATA_MOVE1 + moveId);

            if (sForbiddenMoves[move] & FORBIDDEN_ASSIST)
                continue;

            movesArray[chooseableMovesNo] = move;
            chooseableMovesNo++;
        }
    }
    if (chooseableMovesNo)
    {
        gHitMarker &= ~(HITMARKER_ATTACKSTRING_PRINTED);
        gCalledMove = movesArray[((Random() & 0xFF) * chooseableMovesNo) >> 8];
        gBattlerTarget = GetMoveTarget(gCalledMove, 0);
        gBattlescriptCurrInstr += 5;
    }
    else
    {
        gBattlescriptCurrInstr = T1_READ_PTR(gBattlescriptCurrInstr + 1);
    }
}

static void Cmd_trysetmagiccoat(void)
{
    gBattlerTarget = gBattlerAttacker;
    gSpecialStatuses[gBattlerAttacker].ppNotAffectedByPressure = 1;
    if (gCurrentTurnActionNumber == gBattlersCount - 1) // moves last turn
    {
        gBattlescriptCurrInstr = T1_READ_PTR(gBattlescriptCurrInstr + 1);
    }
    else
    {
        gProtectStructs[gBattlerAttacker].bounceMove = 1;
        gBattlescriptCurrInstr += 5;
    }
}

static void Cmd_trysetsnatch(void) // snatch
{
    gSpecialStatuses[gBattlerAttacker].ppNotAffectedByPressure = 1;
    if (gCurrentTurnActionNumber == gBattlersCount - 1) // moves last turn
    {
        gBattlescriptCurrInstr = T1_READ_PTR(gBattlescriptCurrInstr + 1);
    }
    else
    {
        gProtectStructs[gBattlerAttacker].stealMove = 1;
        gBattlescriptCurrInstr += 5;
    }
}

static void Cmd_trygetintimidatetarget(void)
{
    u8 side;

    gBattleScripting.battler = gBattleStruct->intimidateBattler;
    side = GetBattlerSide(gBattleScripting.battler);

    PREPARE_ABILITY_BUFFER(gBattleTextBuff1, gBattleMons[gBattleScripting.battler].ability)

    for (;gBattlerTarget < gBattlersCount; gBattlerTarget++)
    {
        if (GetBattlerSide(gBattlerTarget) == side)
            continue;
        if (!(gAbsentBattlerFlags & gBitTable[gBattlerTarget]))
            break;
    }

    if (gBattlerTarget >= gBattlersCount)
        gBattlescriptCurrInstr = T1_READ_PTR(gBattlescriptCurrInstr + 1);
    else
        gBattlescriptCurrInstr += 5;
}

static void Cmd_switchoutabilities(void)
{
    gActiveBattler = GetBattlerForBattleScript(gBattlescriptCurrInstr[1]);

    switch (GetBattlerAbility(gActiveBattler))
    {
    case ABILITY_NATURAL_CURE:
        gBattleMons[gActiveBattler].status1 = 0;
        BtlController_EmitSetMonData(0, REQUEST_STATUS_BATTLE, gBitTable[*(gBattleStruct->field_58 + gActiveBattler)], 4, &gBattleMons[gActiveBattler].status1);
        MarkBattlerForControllerExec(gActiveBattler);
        break;
    case ABILITY_REGENERATOR:
        gBattleMoveDamage = gBattleMons[gActiveBattler].maxHP / 3;
        gBattleMoveDamage += gBattleMons[gActiveBattler].hp;
        if (gBattleMoveDamage > gBattleMons[gActiveBattler].maxHP)
            gBattleMoveDamage = gBattleMons[gActiveBattler].maxHP;
        BtlController_EmitSetMonData(0, REQUEST_HP_BATTLE, gBitTable[*(gBattleStruct->field_58 + gActiveBattler)], 2, &gBattleMoveDamage);
        MarkBattlerForControllerExec(gActiveBattler);
        break;
    }

    gBattlescriptCurrInstr += 2;
}

static void Cmd_jumpifhasnohp(void)
{
    gActiveBattler = GetBattlerForBattleScript(gBattlescriptCurrInstr[1]);

    if (gBattleMons[gActiveBattler].hp == 0)
        gBattlescriptCurrInstr = T1_READ_PTR(gBattlescriptCurrInstr + 2);
    else
        gBattlescriptCurrInstr += 6;
}

static void Cmd_getsecretpowereffect(void)
{
    switch (gBattleTerrain)
    {
    case BATTLE_TERRAIN_GRASS:
        gBattleScripting.moveEffect = MOVE_EFFECT_POISON;
        break;
    case BATTLE_TERRAIN_LONG_GRASS:
        gBattleScripting.moveEffect = MOVE_EFFECT_SLEEP;
        break;
    case BATTLE_TERRAIN_SAND:
        gBattleScripting.moveEffect = MOVE_EFFECT_ACC_MINUS_1;
        break;
    case BATTLE_TERRAIN_UNDERWATER:
        gBattleScripting.moveEffect = MOVE_EFFECT_DEF_MINUS_1;
        break;
    case BATTLE_TERRAIN_WATER:
        gBattleScripting.moveEffect = MOVE_EFFECT_ATK_MINUS_1;
        break;
    case BATTLE_TERRAIN_POND:
        gBattleScripting.moveEffect = MOVE_EFFECT_SPD_MINUS_1;
        break;
    case BATTLE_TERRAIN_MOUNTAIN:
        gBattleScripting.moveEffect = MOVE_EFFECT_CONFUSION;
        break;
    case BATTLE_TERRAIN_CAVE:
        gBattleScripting.moveEffect = MOVE_EFFECT_FLINCH;
        break;
    default:
        gBattleScripting.moveEffect = MOVE_EFFECT_PARALYSIS;
        break;
    }
    gBattlescriptCurrInstr++;
}

static void Cmd_pickup(void)
{
    s32 i;
    u16 species, heldItem;
    u8 ability;
    u8 lvlDivBy10;

    if (InBattlePike())
    {

    }
    else if (InBattlePyramid())
    {
        for (i = 0; i < PARTY_SIZE; i++)
        {
            species = GetMonData(&gPlayerParty[i], MON_DATA_SPECIES2);
            heldItem = GetMonData(&gPlayerParty[i], MON_DATA_HELD_ITEM);

            if (GetMonData(&gPlayerParty[i], MON_DATA_ABILITY_NUM))
                ability = gBaseStats[species].abilities[1];
            else
                ability = gBaseStats[species].abilities[0];

            if (ability == ABILITY_PICKUP
                && species != 0
                && species != SPECIES_EGG
                && heldItem == ITEM_NONE
                && (Random() % 10) == 0)
            {
                heldItem = GetBattlePyramidPickupItemId();
                SetMonData(&gPlayerParty[i], MON_DATA_HELD_ITEM, &heldItem);
            }
            #if (defined ITEM_HONEY)
            else if (ability == ABILITY_HONEY_GATHER
                && species != 0
                && species != SPECIES_EGG
                && heldItem == ITEM_NONE)
            {
                if ((lvlDivBy10 + 1 ) * 5 > Random() % 100)
                {
                    heldItem = ITEM_HONEY;
                    SetMonData(&gPlayerParty[i], MON_DATA_HELD_ITEM, &heldItem);
                }
            }
            #endif
        }
    }
    else
    {
        for (i = 0; i < PARTY_SIZE; i++)
        {
            species = GetMonData(&gPlayerParty[i], MON_DATA_SPECIES2);
            heldItem = GetMonData(&gPlayerParty[i], MON_DATA_HELD_ITEM);
            lvlDivBy10 = (GetMonData(&gPlayerParty[i], MON_DATA_LEVEL)-1) / 10; //Moving this here makes it easier to add in abilities like Honey Gather
            if (lvlDivBy10 > 9)
                lvlDivBy10 = 9;

            if (GetMonData(&gPlayerParty[i], MON_DATA_ABILITY_NUM))
                ability = gBaseStats[species].abilities[1];
            else
                ability = gBaseStats[species].abilities[0];

            if (ability == ABILITY_PICKUP
                && species != 0
                && species != SPECIES_EGG
                && heldItem == ITEM_NONE
                && (Random() % 10) == 0)
            {
                s32 j;
                s32 rand = Random() % 100;

                for (j = 0; j < (int)ARRAY_COUNT(sPickupProbabilities); j++)
                {
                    if (sPickupProbabilities[j] > rand)
                    {
                        SetMonData(&gPlayerParty[i], MON_DATA_HELD_ITEM, &sPickupItems[lvlDivBy10 + j]);
                        break;
                    }
                    else if (rand == 99 || rand == 98)
                    {
                        SetMonData(&gPlayerParty[i], MON_DATA_HELD_ITEM, &sRarePickupItems[lvlDivBy10 + (99 - rand)]);
                        break;
                    }
                }
            }
            #if (defined ITEM_HONEY)
            else if (ability == ABILITY_HONEY_GATHER
                && species != 0
                && species != SPECIES_EGG
                && heldItem == ITEM_NONE)
            {
                if ((lvlDivBy10 + 1 ) * 5 > Random() % 100)
                {
                    heldItem = ITEM_HONEY;
                    SetMonData(&gPlayerParty[i], MON_DATA_HELD_ITEM, &heldItem);
                }
            }
            #endif
        }
    }

    gBattlescriptCurrInstr++;
}

static void Cmd_docastformchangeanimation(void)
{
    gActiveBattler = gBattleScripting.battler;

    if (gBattleMons[gActiveBattler].status2 & STATUS2_SUBSTITUTE)
        *(&gBattleStruct->formToChangeInto) |= 0x80;

    BtlController_EmitBattleAnimation(0, B_ANIM_CASTFORM_CHANGE, gBattleStruct->formToChangeInto);
    MarkBattlerForControllerExec(gActiveBattler);

    gBattlescriptCurrInstr++;
}

static void Cmd_trycastformdatachange(void)
{
    u8 form;

    gBattlescriptCurrInstr++;
    form = TryWeatherFormChange(gBattleScripting.battler);
    if (form)
    {
        BattleScriptPushCursorAndCallback(BattleScript_CastformChange);
        *(&gBattleStruct->formToChangeInto) = form - 1;
    }
}

static void Cmd_settypebasedhalvers(void) // water and mud sport
{
    bool8 worked = FALSE;

    if (gBattleMoves[gCurrentMove].effect == EFFECT_MUD_SPORT)
    {
        if (!(gFieldStatuses & STATUS_FIELD_MUDSPORT))
        {
            gFieldStatuses |= STATUS_FIELD_MUDSPORT;
            gFieldTimers.mudSportTimer = 5;
            gBattleCommunication[MULTISTRING_CHOOSER] = 0;
            worked = TRUE;
        }
    }
    else // water sport
    {
        if (!(gFieldStatuses & STATUS_FIELD_WATERSPORT))
        {
            gFieldStatuses |= STATUS_FIELD_WATERSPORT;
            gFieldTimers.waterSportTimer = 5;
            gBattleCommunication[MULTISTRING_CHOOSER] = 1;
            worked = TRUE;
        }
    }

    if (worked)
        gBattlescriptCurrInstr += 5;
    else
        gBattlescriptCurrInstr = T1_READ_PTR(gBattlescriptCurrInstr + 1);
}

bool32 DoesSubstituteBlockMove(u8 battlerAtk, u8 battlerDef, u32 move)
{
    if (!(gBattleMons[battlerDef].status2 & STATUS2_SUBSTITUTE))
        return FALSE;
    else if (gBattleMoves[move].flags & FLAG_SOUND && B_SOUND_SUBSTITUTE >= GEN_6)
        return FALSE;
    else if (GetBattlerAbility(battlerAtk) == ABILITY_INFILTRATOR)
        return FALSE;
    else
        return TRUE;
}

bool32 DoesDisguiseBlockMove(u8 battlerAtk, u8 battlerDef, u32 move)
{
    if (GetBattlerAbility(battlerDef) != ABILITY_DISGUISE
        || gBattleMons[battlerDef].species != SPECIES_MIMIKYU
        || gBattleMons[battlerDef].status2 & STATUS2_TRANSFORMED
        || gBattleMoves[move].power == 0)
        return FALSE;
    else
        return TRUE;
}

static void Cmd_jumpifsubstituteblocks(void)
{
    if (DoesSubstituteBlockMove(gBattlerAttacker, gBattlerTarget, gCurrentMove))
        gBattlescriptCurrInstr = T1_READ_PTR(gBattlescriptCurrInstr + 1);
    else
        gBattlescriptCurrInstr += 5;
}

static void Cmd_tryrecycleitem(void)
{
    u16 *usedHeldItem;

    gActiveBattler = gBattlerAttacker;
    usedHeldItem = &gBattleStruct->usedHeldItems[gActiveBattler];
    if (*usedHeldItem != 0 && gBattleMons[gActiveBattler].item == 0)
    {
        gLastUsedItem = *usedHeldItem;
        *usedHeldItem = 0;
        gBattleMons[gActiveBattler].item = gLastUsedItem;

        BtlController_EmitSetMonData(0, REQUEST_HELDITEM_BATTLE, 0, 2, &gBattleMons[gActiveBattler].item);
        MarkBattlerForControllerExec(gActiveBattler);

        gBattlescriptCurrInstr += 5;
    }
    else
    {
        gBattlescriptCurrInstr = T1_READ_PTR(gBattlescriptCurrInstr + 1);
    }
}

static void Cmd_settypetoterrain(void)
{
    if (!IS_BATTLER_OF_TYPE(gBattlerAttacker, sTerrainToType[gBattleTerrain]))
    {
        SET_BATTLER_TYPE(gBattlerAttacker, sTerrainToType[gBattleTerrain]);
        PREPARE_TYPE_BUFFER(gBattleTextBuff1, sTerrainToType[gBattleTerrain]);

        gBattlescriptCurrInstr += 5;
    }
    else
    {
        gBattlescriptCurrInstr = T1_READ_PTR(gBattlescriptCurrInstr + 1);
    }
}

static void Cmd_pursuitrelated(void)
{
    gActiveBattler = GetBattlerAtPosition(GetBattlerPosition(gBattlerAttacker) ^ BIT_FLANK);

    if (gBattleTypeFlags & BATTLE_TYPE_DOUBLE
        && !(gAbsentBattlerFlags & gBitTable[gActiveBattler])
        && gChosenActionByBattler[gActiveBattler] == B_ACTION_USE_MOVE
        && gChosenMoveByBattler[gActiveBattler] == MOVE_PURSUIT)
    {
        gActionsByTurnOrder[gActiveBattler] = 11;
        gCurrentMove = MOVE_PURSUIT;
        gBattlescriptCurrInstr += 5;
        gBattleScripting.animTurn = 1;
        gBattleScripting.savedBattler = gBattlerAttacker;
        gBattlerAttacker = gActiveBattler;
    }
    else
    {
        gBattlescriptCurrInstr = T1_READ_PTR(gBattlescriptCurrInstr + 1);
    }
}

static void Cmd_snatchsetbattlers(void)
{
    gEffectBattler = gBattlerAttacker;

    if (gBattlerAttacker == gBattlerTarget)
        gBattlerAttacker = gBattlerTarget = gBattleScripting.battler;
    else
        gBattlerTarget = gBattleScripting.battler;

    gBattleScripting.battler = gEffectBattler;
    gBattlescriptCurrInstr++;
}

static void Cmd_removelightscreenreflect(void) // brick break
{
    u8 opposingSide = GetBattlerSide(gBattlerAttacker) ^ BIT_SIDE;

    if (gSideTimers[opposingSide].reflectTimer || gSideTimers[opposingSide].lightscreenTimer)
    {
        gSideStatuses[opposingSide] &= ~(SIDE_STATUS_REFLECT);
        gSideStatuses[opposingSide] &= ~(SIDE_STATUS_LIGHTSCREEN);
        gSideTimers[opposingSide].reflectTimer = 0;
        gSideTimers[opposingSide].lightscreenTimer = 0;
        gBattleScripting.animTurn = 1;
        gBattleScripting.animTargetsHit = 1;
    }
    else
    {
        gBattleScripting.animTurn = 0;
        gBattleScripting.animTargetsHit = 0;
    }

    gBattlescriptCurrInstr++;
}

static u8 GetCatchingBattler(void)
{
    if (IsBattlerAlive(GetBattlerAtPosition(B_POSITION_OPPONENT_LEFT)))
        return GetBattlerAtPosition(B_POSITION_OPPONENT_LEFT);
    else
        return GetBattlerAtPosition(B_POSITION_OPPONENT_RIGHT);
}

static void Cmd_handleballthrow(void)
{
    u8 ballMultiplier = 0;

    if (gBattleControllerExecFlags)
        return;

    gActiveBattler = gBattlerAttacker;
    gBattlerTarget = GetCatchingBattler();

    if (gBattleTypeFlags & BATTLE_TYPE_TRAINER)
    {
        BtlController_EmitBallThrowAnim(0, BALL_TRAINER_BLOCK);
        MarkBattlerForControllerExec(gActiveBattler);
        gBattlescriptCurrInstr = BattleScript_TrainerBallBlock;
    }
    else if (gBattleTypeFlags & BATTLE_TYPE_WALLY_TUTORIAL)
    {
        BtlController_EmitBallThrowAnim(0, BALL_3_SHAKES_SUCCESS);
        MarkBattlerForControllerExec(gActiveBattler);
        gBattlescriptCurrInstr = BattleScript_WallyBallThrow;
    }
    else
    {
        u32 odds;
        u8 catchRate;

        if (gLastUsedItem == ITEM_SAFARI_BALL)
            catchRate = gBattleStruct->safariCatchFactor * 1275 / 100;
        else
            catchRate = gBaseStats[gBattleMons[gBattlerTarget].species].catchRate;

        if (gLastUsedItem > ITEM_SAFARI_BALL)
        {
            switch (gLastUsedItem)
            {
            case ITEM_NET_BALL:
                if (IS_BATTLER_OF_TYPE(gBattlerTarget, TYPE_WATER) || IS_BATTLER_OF_TYPE(gBattlerTarget, TYPE_BUG))
                    ballMultiplier = 30;
                else
                    ballMultiplier = 10;
                break;
            case ITEM_DIVE_BALL:
                if (GetCurrentMapType() == MAP_TYPE_UNDERWATER)
                    ballMultiplier = 35;
                else
                    ballMultiplier = 10;
                break;
            case ITEM_NEST_BALL:
                if (gBattleMons[gBattlerTarget].level < 40)
                {
                    ballMultiplier = 40 - gBattleMons[gBattlerTarget].level;
                    if (ballMultiplier <= 9)
                        ballMultiplier = 10;
                }
                else
                {
                    ballMultiplier = 10;
                }
                break;
            case ITEM_REPEAT_BALL:
                if (GetSetPokedexFlag(SpeciesToNationalPokedexNum(gBattleMons[gBattlerTarget].species), FLAG_GET_CAUGHT))
                    ballMultiplier = 30;
                else
                    ballMultiplier = 10;
                break;
            case ITEM_TIMER_BALL:
                ballMultiplier = gBattleResults.battleTurnCounter + 10;
                if (ballMultiplier > 40)
                    ballMultiplier = 40;
                break;
            case ITEM_LUXURY_BALL:
            case ITEM_PREMIER_BALL:
                ballMultiplier = 10;
                break;
            }
        }
        else
            ballMultiplier = sBallCatchBonuses[gLastUsedItem - ITEM_ULTRA_BALL];

        odds = (catchRate * ballMultiplier / 10)
            * (gBattleMons[gBattlerTarget].maxHP * 3 - gBattleMons[gBattlerTarget].hp * 2)
            / (3 * gBattleMons[gBattlerTarget].maxHP);

        if (gBattleMons[gBattlerTarget].status1 & (STATUS1_SLEEP | STATUS1_FREEZE))
            odds *= 2;
        if (gBattleMons[gBattlerTarget].status1 & (STATUS1_POISON | STATUS1_BURN | STATUS1_PARALYSIS | STATUS1_TOXIC_POISON))
            odds = (odds * 15) / 10;

        if (gLastUsedItem != ITEM_SAFARI_BALL)
        {
            if (gLastUsedItem == ITEM_MASTER_BALL)
            {
                gBattleResults.usedMasterBall = TRUE;
            }
            else
            {
                if (gBattleResults.catchAttempts[gLastUsedItem - ITEM_ULTRA_BALL] < 0xFF)
                    gBattleResults.catchAttempts[gLastUsedItem - ITEM_ULTRA_BALL]++;
            }
        }

        if (odds > 254) // mon caught
        {
            BtlController_EmitBallThrowAnim(0, BALL_3_SHAKES_SUCCESS);
            MarkBattlerForControllerExec(gActiveBattler);
            gBattlescriptCurrInstr = BattleScript_SuccessBallThrow;
            SetMonData(&gEnemyParty[gBattlerPartyIndexes[gBattlerTarget]], MON_DATA_POKEBALL, &gLastUsedItem);

            if (CalculatePlayerPartyCount() == PARTY_SIZE)
                gBattleCommunication[MULTISTRING_CHOOSER] = 0;
            else
                gBattleCommunication[MULTISTRING_CHOOSER] = 1;
        }
        else // mon may be caught, calculate shakes
        {
            u8 shakes;
            u8 maxShakes;

            gBattleSpritesDataPtr->animationData->isCriticalCapture = 0;    //initialize
            gBattleSpritesDataPtr->animationData->criticalCaptureSuccess = 0;
            if (CriticalCapture(odds))
            {
                maxShakes = 1;  //critical capture doesn't gauarantee capture
                gBattleSpritesDataPtr->animationData->isCriticalCapture = 1;
            }
            else
            {
                maxShakes = 4;
            }

            if (gLastUsedItem == ITEM_MASTER_BALL)
            {
                shakes = maxShakes;
            }
            else
            {
                odds = Sqrt(Sqrt(16711680 / odds));
                odds = 1048560 / odds;
                for (shakes = 0; shakes < maxShakes && Random() < odds; shakes++);
            }

            BtlController_EmitBallThrowAnim(0, shakes);
            MarkBattlerForControllerExec(gActiveBattler);

            if (shakes == maxShakes) // mon caught, copy of the code above
            {
                if (IsCriticalCapture())
                    gBattleSpritesDataPtr->animationData->criticalCaptureSuccess = 1;

                gBattlescriptCurrInstr = BattleScript_SuccessBallThrow;
                SetMonData(&gEnemyParty[gBattlerPartyIndexes[gBattlerTarget]], MON_DATA_POKEBALL, &gLastUsedItem);
                if (CalculatePlayerPartyCount() == PARTY_SIZE)
                    gBattleCommunication[MULTISTRING_CHOOSER] = 0;
                else
                    gBattleCommunication[MULTISTRING_CHOOSER] = 1;
            }
            else // not caught
            {
<<<<<<< HEAD
                if (IsCriticalCapture())
                    gBattleCommunication[MULTISTRING_CHOOSER] = shakes + 3;
                else
                    gBattleCommunication[MULTISTRING_CHOOSER] = shakes;

=======
                gBattleCommunication[MULTISTRING_CHOOSER] = shakes;
                // Maybe inject SpriteCB_TestBallThrow here
>>>>>>> 16ecbc64
                gBattlescriptCurrInstr = BattleScript_ShakeBallThrow;
            }
        }
    }
}

static void Cmd_givecaughtmon(void)
{
    if (GiveMonToPlayer(&gEnemyParty[gBattlerPartyIndexes[GetCatchingBattler()]]) != MON_GIVEN_TO_PARTY)
    {
        if (!ShouldShowBoxWasFullMessage())
        {
            gBattleCommunication[MULTISTRING_CHOOSER] = 0;
            StringCopy(gStringVar1, GetBoxNamePtr(VarGet(VAR_PC_BOX_TO_SEND_MON)));
            GetMonData(&gEnemyParty[gBattlerPartyIndexes[GetCatchingBattler()]], MON_DATA_NICKNAME, gStringVar2);
        }
        else
        {
            StringCopy(gStringVar1, GetBoxNamePtr(VarGet(VAR_PC_BOX_TO_SEND_MON)));
            GetMonData(&gEnemyParty[gBattlerPartyIndexes[GetCatchingBattler()]], MON_DATA_NICKNAME, gStringVar2);
            StringCopy(gStringVar3, GetBoxNamePtr(GetPCBoxToSendMon()));
            gBattleCommunication[MULTISTRING_CHOOSER] = 2;
        }

        if (FlagGet(FLAG_SYS_PC_LANETTE))
            gBattleCommunication[MULTISTRING_CHOOSER]++;
    }

    gBattleResults.caughtMonSpecies = GetMonData(&gEnemyParty[gBattlerPartyIndexes[GetCatchingBattler()]], MON_DATA_SPECIES, NULL);
    GetMonData(&gEnemyParty[gBattlerPartyIndexes[GetCatchingBattler()]], MON_DATA_NICKNAME, gBattleResults.caughtMonNick);
    gBattleResults.caughtMonBall = GetMonData(&gEnemyParty[gBattlerPartyIndexes[GetCatchingBattler()]], MON_DATA_POKEBALL, NULL);

    gBattlescriptCurrInstr++;
}

static void Cmd_trysetcaughtmondexflags(void)
{
    u16 species = GetMonData(&gEnemyParty[gBattlerPartyIndexes[GetCatchingBattler()]], MON_DATA_SPECIES, NULL);
    u32 personality = GetMonData(&gEnemyParty[gBattlerPartyIndexes[GetCatchingBattler()]], MON_DATA_PERSONALITY, NULL);

    if (GetSetPokedexFlag(SpeciesToNationalPokedexNum(species), FLAG_GET_CAUGHT))
    {
        gBattlescriptCurrInstr = T1_READ_PTR(gBattlescriptCurrInstr + 1);
    }
    else
    {
        HandleSetPokedexFlag(SpeciesToNationalPokedexNum(species), FLAG_SET_CAUGHT, personality);
        gBattlescriptCurrInstr += 5;
    }
}

static void Cmd_displaydexinfo(void)
{
    u16 species = GetMonData(&gEnemyParty[gBattlerPartyIndexes[GetCatchingBattler()]], MON_DATA_SPECIES, NULL);

    switch (gBattleCommunication[0])
    {
    case 0:
        BeginNormalPaletteFade(0xFFFFFFFF, 0, 0, 0x10, RGB_BLACK);
        gBattleCommunication[0]++;
        break;
    case 1:
        if (!gPaletteFade.active)
        {
            FreeAllWindowBuffers();
            gBattleCommunication[TASK_ID] = DisplayCaughtMonDexPage(SpeciesToNationalPokedexNum(species),
                                                                        gBattleMons[GetCatchingBattler()].otId,
                                                                        gBattleMons[GetCatchingBattler()].personality);
            gBattleCommunication[0]++;
        }
        break;
    case 2:
        if (!gPaletteFade.active
            && gMain.callback2 == BattleMainCB2
            && !gTasks[gBattleCommunication[TASK_ID]].isActive)
        {
            SetVBlankCallback(VBlankCB_Battle);
            gBattleCommunication[0]++;
        }
        break;
    case 3:
        InitBattleBgsVideo();
        LoadBattleTextboxAndBackground();
        gBattle_BG3_X = 0x100;
        gBattleCommunication[0]++;
        break;
    case 4:
        if (!IsDma3ManagerBusyWithBgCopy())
        {
            BeginNormalPaletteFade(0xFFFF, 0, 0x10, 0, RGB_BLACK);
            ShowBg(0);
            ShowBg(3);
            gBattleCommunication[0]++;
        }
        break;
    case 5:
        if (!gPaletteFade.active)
            gBattlescriptCurrInstr++;
        break;
    }
}

void HandleBattleWindow(u8 xStart, u8 yStart, u8 xEnd, u8 yEnd, u8 flags)
{
    s32 destY, destX, bgId;
    u16 var = 0;

    for (destY = yStart; destY <= yEnd; destY++)
    {
        for (destX = xStart; destX <= xEnd; destX++)
        {
            if (destY == yStart)
            {
                if (destX == xStart)
                    var = 0x1022;
                else if (destX == xEnd)
                    var = 0x1024;
                else
                    var = 0x1023;
            }
            else if (destY == yEnd)
            {
                if (destX == xStart)
                    var = 0x1028;
                else if (destX == xEnd)
                    var = 0x102A;
                else
                    var = 0x1029;
            }
            else
            {
                if (destX == xStart)
                    var = 0x1025;
                else if (destX == xEnd)
                    var = 0x1027;
                else
                    var = 0x1026;
            }

            if (flags & WINDOW_CLEAR)
                var = 0;

            bgId = (flags & WINDOW_x80) ? 1 : 0;
            CopyToBgTilemapBufferRect_ChangePalette(bgId, &var, destX, destY, 1, 1, 0x11);
        }
    }
}

void BattleCreateYesNoCursorAt(u8 cursorPosition)
{
    u16 src[2];
    src[0] = 1;
    src[1] = 2;

    CopyToBgTilemapBufferRect_ChangePalette(0, src, 0x19, 9 + (2 * cursorPosition), 1, 2, 0x11);
    CopyBgTilemapBufferToVram(0);
}

void BattleDestroyYesNoCursorAt(u8 cursorPosition)
{
    u16 src[2];
    src[0] = 0x1016;
    src[1] = 0x1016;

    CopyToBgTilemapBufferRect_ChangePalette(0, src, 0x19, 9 + (2 * cursorPosition), 1, 2, 0x11);
    CopyBgTilemapBufferToVram(0);
}

static void Cmd_trygivecaughtmonnick(void)
{
    switch (gBattleCommunication[MULTIUSE_STATE])
    {
    case 0:
        HandleBattleWindow(0x18, 8, 0x1D, 0xD, 0);
        BattlePutTextOnWindow(gText_BattleYesNoChoice, 0xC);
        gBattleCommunication[MULTIUSE_STATE]++;
        gBattleCommunication[CURSOR_POSITION] = 0;
        BattleCreateYesNoCursorAt(0);
        break;
    case 1:
        if (JOY_NEW(DPAD_UP) && gBattleCommunication[CURSOR_POSITION] != 0)
        {
            PlaySE(SE_SELECT);
            BattleDestroyYesNoCursorAt(gBattleCommunication[CURSOR_POSITION]);
            gBattleCommunication[CURSOR_POSITION] = 0;
            BattleCreateYesNoCursorAt(0);
        }
        if (JOY_NEW(DPAD_DOWN) && gBattleCommunication[CURSOR_POSITION] == 0)
        {
            PlaySE(SE_SELECT);
            BattleDestroyYesNoCursorAt(gBattleCommunication[CURSOR_POSITION]);
            gBattleCommunication[CURSOR_POSITION] = 1;
            BattleCreateYesNoCursorAt(1);
        }
        if (JOY_NEW(A_BUTTON))
        {
            PlaySE(SE_SELECT);
            if (gBattleCommunication[CURSOR_POSITION] == 0)
            {
                gBattleCommunication[MULTIUSE_STATE]++;
                BeginFastPaletteFade(3);
            }
            else
            {
                gBattleCommunication[MULTIUSE_STATE] = 4;
            }
        }
        else if (JOY_NEW(B_BUTTON))
        {
            PlaySE(SE_SELECT);
            gBattleCommunication[MULTIUSE_STATE] = 4;
        }
        break;
    case 2:
        if (!gPaletteFade.active)
        {
            GetMonData(&gEnemyParty[gBattlerPartyIndexes[gBattlerTarget]], MON_DATA_NICKNAME, gBattleStruct->caughtMonNick);
            FreeAllWindowBuffers();

            DoNamingScreen(NAMING_SCREEN_CAUGHT_MON, gBattleStruct->caughtMonNick,
                           GetMonData(&gEnemyParty[gBattlerPartyIndexes[gBattlerTarget]], MON_DATA_SPECIES),
                           GetMonGender(&gEnemyParty[gBattlerPartyIndexes[gBattlerTarget]]),
                           GetMonData(&gEnemyParty[gBattlerPartyIndexes[gBattlerTarget]], MON_DATA_PERSONALITY, NULL),
                           BattleMainCB2);

            gBattleCommunication[MULTIUSE_STATE]++;
        }
        break;
    case 3:
        if (gMain.callback2 == BattleMainCB2 && !gPaletteFade.active )
        {
            SetMonData(&gEnemyParty[gBattlerPartyIndexes[gBattlerTarget]], MON_DATA_NICKNAME, gBattleStruct->caughtMonNick);
            gBattlescriptCurrInstr = T1_READ_PTR(gBattlescriptCurrInstr + 1);
        }
        break;
    case 4:
        if (CalculatePlayerPartyCount() == PARTY_SIZE)
            gBattlescriptCurrInstr += 5;
        else
            gBattlescriptCurrInstr = T1_READ_PTR(gBattlescriptCurrInstr + 1);
        break;
    }
}

static void Cmd_subattackerhpbydmg(void)
{
    gBattleMons[gBattlerAttacker].hp -= gBattleMoveDamage;
    gBattlescriptCurrInstr++;
}

static void Cmd_removeattackerstatus1(void)
{
    gBattleMons[gBattlerAttacker].status1 = 0;
    gBattlescriptCurrInstr++;
}

static void Cmd_finishaction(void)
{
    gCurrentActionFuncId = B_ACTION_FINISHED;
}

static void Cmd_finishturn(void)
{
    gCurrentActionFuncId = B_ACTION_FINISHED;
    gCurrentTurnActionNumber = gBattlersCount;
}

static void Cmd_trainerslideout(void)
{
    gActiveBattler = GetBattlerAtPosition(gBattlescriptCurrInstr[1]);
    BtlController_EmitTrainerSlideBack(0);
    MarkBattlerForControllerExec(gActiveBattler);

    gBattlescriptCurrInstr += 2;
}

static void Cmd_settelekinesis(void)
{
    if (gStatuses3[gBattlerTarget] & (STATUS3_TELEKINESIS | STATUS3_ROOTED | STATUS3_SMACKED_DOWN)
        || gFieldStatuses & STATUS_FIELD_GRAVITY
        || (gBattleMons[gBattlerTarget].species == SPECIES_DIGLETT || gBattleMons[gBattlerTarget].species == SPECIES_DUGTRIO))
    {
        gBattlescriptCurrInstr = T1_READ_PTR(gBattlescriptCurrInstr + 1);
    }
    else
    {
        gStatuses3[gBattlerTarget] |= STATUS3_TELEKINESIS;
        gDisableStructs[gBattlerTarget].telekinesisTimer = 3;
        gBattlescriptCurrInstr += 5;
    }
}

static void Cmd_swapstatstages(void)
{
    u8 statId = T1_READ_8(gBattlescriptCurrInstr + 1);
    s8 atkStatStage = gBattleMons[gBattlerAttacker].statStages[statId];
    s8 defStatStage = gBattleMons[gBattlerTarget].statStages[statId];

    gBattleMons[gBattlerAttacker].statStages[statId] = defStatStage;
    gBattleMons[gBattlerTarget].statStages[statId] = atkStatStage;

    gBattlescriptCurrInstr += 2;
}

static void Cmd_averagestats(void)
{
    u8 statId = T1_READ_8(gBattlescriptCurrInstr + 1);
    u16 atkStat = *(u16*)((&gBattleMons[gBattlerAttacker].attack) + (statId - 1));
    u16 defStat = *(u16*)((&gBattleMons[gBattlerTarget].attack) + (statId - 1));
    u16 average = (atkStat + defStat) / 2;

    *(u16*)((&gBattleMons[gBattlerAttacker].attack) + (statId - 1)) = average;
    *(u16*)((&gBattleMons[gBattlerTarget].attack) + (statId - 1)) = average;

    gBattlescriptCurrInstr += 2;
}

static void Cmd_jumpifoppositegenders(void)
{
    u32 atkGender = GetGenderFromSpeciesAndPersonality(gBattleMons[gBattlerAttacker].species, gBattleMons[gBattlerAttacker].personality);
    u32 defGender = GetGenderFromSpeciesAndPersonality(gBattleMons[gBattlerTarget].species, gBattleMons[gBattlerTarget].personality);

    if ((atkGender == MON_MALE && defGender == MON_FEMALE) || (atkGender == MON_FEMALE && defGender == MON_MALE))
        gBattlescriptCurrInstr = T1_READ_PTR(gBattlescriptCurrInstr + 1);
    else
        gBattlescriptCurrInstr += 5;
}

static void Cmd_trygetbaddreamstarget(void)
{
    u8 badDreamsMonSide = GetBattlerSide(gBattlerAttacker);
    for (;gBattlerTarget < gBattlersCount; gBattlerTarget++)
    {
        if (GetBattlerSide(gBattlerTarget) == badDreamsMonSide)
            continue;
        if ((gBattleMons[gBattlerTarget].status1 & STATUS1_SLEEP || GetBattlerAbility(gBattlerTarget) == ABILITY_COMATOSE)
            && IsBattlerAlive(gBattlerTarget))
            break;
    }

    if (gBattlerTarget >= gBattlersCount)
        gBattlescriptCurrInstr = T1_READ_PTR(gBattlescriptCurrInstr + 1);
    else
        gBattlescriptCurrInstr += 5;
}

static void Cmd_tryworryseed(void)
{
    switch (gBattleMons[gBattlerTarget].ability)
    {
    case ABILITY_INSOMNIA:
    case ABILITY_MULTITYPE:
    case ABILITY_TRUANT:
    case ABILITY_STANCE_CHANGE:
    case ABILITY_DISGUISE:
        gBattlescriptCurrInstr = T1_READ_PTR(gBattlescriptCurrInstr + 1);
        break;
    default:
        gBattleMons[gBattlerTarget].ability = ABILITY_INSOMNIA;
        gBattlescriptCurrInstr += 5;
        break;
    }
}

static void Cmd_metalburstdamagecalculator(void)
{
    u8 sideAttacker = GetBattlerSide(gBattlerAttacker);
    u8 sideTarget = 0;

    if (gProtectStructs[gBattlerAttacker].physicalDmg
        && sideAttacker != (sideTarget = GetBattlerSide(gProtectStructs[gBattlerAttacker].physicalBattlerId))
        && gBattleMons[gProtectStructs[gBattlerAttacker].physicalBattlerId].hp)
    {
        gBattleMoveDamage = gProtectStructs[gBattlerAttacker].physicalDmg * 150 / 100;

        if (gSideTimers[sideTarget].followmeTimer && gBattleMons[gSideTimers[sideTarget].followmeTarget].hp)
            gBattlerTarget = gSideTimers[sideTarget].followmeTarget;
        else
            gBattlerTarget = gProtectStructs[gBattlerAttacker].physicalBattlerId;

        gBattlescriptCurrInstr += 5;
    }
    else if (gProtectStructs[gBattlerAttacker].specialDmg
             && sideAttacker != (sideTarget = GetBattlerSide(gProtectStructs[gBattlerAttacker].specialBattlerId))
             && gBattleMons[gProtectStructs[gBattlerAttacker].specialBattlerId].hp)
    {
        gBattleMoveDamage = gProtectStructs[gBattlerAttacker].specialDmg * 150 / 100;

        if (gSideTimers[sideTarget].followmeTimer && gBattleMons[gSideTimers[sideTarget].followmeTarget].hp)
            gBattlerTarget = gSideTimers[sideTarget].followmeTarget;
        else
            gBattlerTarget = gProtectStructs[gBattlerAttacker].specialBattlerId;

        gBattlescriptCurrInstr += 5;
    }
    else
    {
        gSpecialStatuses[gBattlerAttacker].ppNotAffectedByPressure = 1;
        gBattlescriptCurrInstr = T1_READ_PTR(gBattlescriptCurrInstr + 1);
    }
}

static bool32 CriticalCapture(u32 odds)
{
    u16 numCaught = GetNationalPokedexCount(FLAG_GET_CAUGHT);

    if (numCaught <= 30)
        odds = 0;
    else if (numCaught <= 150)
        odds /= 2;
    else if (numCaught <= 300)
        ;
    else if (numCaught <= 450)
        odds = (odds * 150) / 100;
    else if (numCaught <= 600)
        odds *= 2;
    else
        odds = (odds * 250) / 100;

    odds /= 6;
    if ((Random() % 255) < odds)
        return TRUE;

    return FALSE;
}
<|MERGE_RESOLUTION|>--- conflicted
+++ resolved
@@ -5906,12 +5906,7 @@
             gBattleCommunication[CURSOR_POSITION] = 1;
             BattleCreateYesNoCursorAt(1);
         }
-<<<<<<< HEAD
-
-        if (gMain.newKeys & A_BUTTON)
-=======
         if (JOY_NEW(A_BUTTON))
->>>>>>> 16ecbc64
         {
             PlaySE(SE_SELECT);
 
@@ -7261,7 +7256,7 @@
         }
         break;
     case VARIOUS_PLAY_TRAINER_DEFEATED_MUSIC:
-        BtlController_EmitPlayFanfareOrBGM(0, MUS_KACHI1, TRUE);
+        BtlController_EmitPlayFanfareOrBGM(0, MUS_VICTORY_TRAINER, TRUE);
         MarkBattlerForControllerExec(gActiveBattler);
         break;
     case VARIOUS_STAT_TEXT_BUFFER:
@@ -8037,7 +8032,6 @@
             gBattleCommunication[MULTISTRING_CHOOSER] = 0;
         }
         else
-<<<<<<< HEAD
         {
             gSideStatuses[GET_BATTLER_SIDE(gActiveBattler)] |= SIDE_STATUS_AURORA_VEIL;
             if (GetBattlerHoldEffect(gActiveBattler, TRUE) == HOLD_EFFECT_LIGHT_CLAY)
@@ -8051,13 +8045,6 @@
             else
                 gBattleCommunication[MULTISTRING_CHOOSER] = 5;
         }
-=======
-            gBattleOutcome = B_OUTCOME_MON_TELEPORTED;
-        break;
-    case VARIOUS_PLAY_TRAINER_DEFEATED_MUSIC:
-        BtlController_EmitPlayFanfareOrBGM(0, MUS_VICTORY_TRAINER, TRUE);
-        MarkBattlerForControllerExec(gActiveBattler);
->>>>>>> 16ecbc64
         break;
     case VARIOUS_TRY_THIRD_TYPE:
         if (IS_BATTLER_OF_TYPE(gActiveBattler, gBattleMoves[gCurrentMove].argument))
@@ -11760,16 +11747,11 @@
             }
             else // not caught
             {
-<<<<<<< HEAD
                 if (IsCriticalCapture())
                     gBattleCommunication[MULTISTRING_CHOOSER] = shakes + 3;
                 else
                     gBattleCommunication[MULTISTRING_CHOOSER] = shakes;
 
-=======
-                gBattleCommunication[MULTISTRING_CHOOSER] = shakes;
-                // Maybe inject SpriteCB_TestBallThrow here
->>>>>>> 16ecbc64
                 gBattlescriptCurrInstr = BattleScript_ShakeBallThrow;
             }
         }
