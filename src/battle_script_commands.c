--- conflicted
+++ resolved
@@ -1327,13 +1327,9 @@
         return;
     }
 
-<<<<<<< HEAD
     if (gProtectStructs[gBattlerTarget].bounceMove
-        && gBattleMoves[gCurrentMove].flags & FLAG_MAGICCOAT_AFFECTED
+        && gBattleMoves[gCurrentMove].flags & FLAG_MAGIC_COAT_AFFECTED
         && !gProtectStructs[gBattlerAttacker].usesBouncedMove)
-=======
-    if (gProtectStructs[gBattlerTarget].bounceMove && gBattleMoves[gCurrentMove].flags & FLAG_MAGIC_COAT_AFFECTED)
->>>>>>> dfe03618
     {
         PressurePPLose(gBattlerAttacker, gBattlerTarget, MOVE_MAGIC_COAT);
         gProtectStructs[gBattlerTarget].bounceMove = 0;
@@ -1344,7 +1340,7 @@
         return;
     }
     else if (GetBattlerAbility(gBattlerTarget) == ABILITY_MAGIC_BOUNCE
-             && gBattleMoves[gCurrentMove].flags & FLAG_MAGICCOAT_AFFECTED
+             && gBattleMoves[gCurrentMove].flags & FLAG_MAGIC_COAT_AFFECTED
              && !gProtectStructs[gBattlerAttacker].usesBouncedMove)
     {
         RecordAbilityBattle(gBattlerTarget, ABILITY_MAGIC_BOUNCE);
@@ -5260,24 +5256,14 @@
     }
     else if (gBattleTypeFlags & BATTLE_TYPE_INGAME_PARTNER)
     {
-<<<<<<< HEAD
         if (GetBattlerSide(battlerId) == B_SIDE_OPPONENT)
-=======
-        if (GetBattlerSide(gActiveBattler) == B_SIDE_OPPONENT)
->>>>>>> dfe03618
             party = gEnemyParty;
         else
             party = gPlayerParty;
 
-<<<<<<< HEAD
-        i = 0;
+        lastMonId = 0;
         if (battlerId & 2)
-            i = 3;
-=======
-        lastMonId = 0;
-        if (gActiveBattler & 2)
             lastMonId = 3;
->>>>>>> dfe03618
 
         for (i = lastMonId; i < lastMonId + 3; i++)
         {
@@ -5288,14 +5274,7 @@
                 break;
         }
 
-<<<<<<< HEAD
-        ret = (i != lastMonId);
-=======
-        if (i == lastMonId + 3)
-            gBattlescriptCurrInstr = T1_READ_PTR(gBattlescriptCurrInstr + 2);
-        else
-            gBattlescriptCurrInstr += 6;
->>>>>>> dfe03618
+        ret = (i != lastMonId + 3);
     }
     else if (gBattleTypeFlags & BATTLE_TYPE_MULTI)
     {
@@ -5305,27 +5284,16 @@
             {
                 party = gPlayerParty;
 
-<<<<<<< HEAD
-                i = 0;
+                lastMonId = 0;
                 if (GetLinkTrainerFlankId(GetBattlerMultiplayerId(battlerId)) == TRUE)
-                    i = 3;
-=======
-                lastMonId = 0;
-                if (GetLinkTrainerFlankId(GetBattlerMultiplayerId(gActiveBattler)) == TRUE)
                     lastMonId = 3;
->>>>>>> dfe03618
             }
             else
             {
                 party = gEnemyParty;
 
-<<<<<<< HEAD
                 if (battlerId == 1)
-                    i = 0;
-=======
-                if (gActiveBattler == 1)
                     lastMonId = 0;
->>>>>>> dfe03618
                 else
                     lastMonId = 3;
             }
@@ -5337,15 +5305,9 @@
             else
                 party = gPlayerParty;
 
-<<<<<<< HEAD
-            i = 0;
+            lastMonId = 0;
             if (GetLinkTrainerFlankId(GetBattlerMultiplayerId(battlerId)) == TRUE)
-                i = 3;
-=======
-            lastMonId = 0;
-            if (GetLinkTrainerFlankId(GetBattlerMultiplayerId(gActiveBattler)) == TRUE)
                 lastMonId = 3;
->>>>>>> dfe03618
         }
 
         for (i = lastMonId; i < lastMonId + 3; i++)
@@ -5357,28 +5319,15 @@
                 break;
         }
 
-<<<<<<< HEAD
-        ret = (i != lastMonId);
-=======
-        if (i == lastMonId + 3)
-            gBattlescriptCurrInstr = T1_READ_PTR(gBattlescriptCurrInstr + 2);
-        else
-            gBattlescriptCurrInstr += 6;
->>>>>>> dfe03618
+        ret = (i != lastMonId + 3);
     }
     else if (gBattleTypeFlags & BATTLE_TYPE_TWO_OPPONENTS && GetBattlerSide(battlerId) == B_SIDE_OPPONENT)
     {
         party = gEnemyParty;
 
-<<<<<<< HEAD
-        i = 0;
+        lastMonId = 0;
         if (battlerId == B_POSITION_OPPONENT_RIGHT)
-            i = 3;
-=======
-        lastMonId = 0;
-        if (gActiveBattler == B_POSITION_OPPONENT_RIGHT)
             lastMonId = 3;
->>>>>>> dfe03618
 
         for (i = lastMonId; i < lastMonId + 3; i++)
         {
@@ -5389,14 +5338,7 @@
                 break;
         }
 
-<<<<<<< HEAD
-        ret = (i != lastMonId);
-=======
-        if (i == lastMonId + 3)
-            gBattlescriptCurrInstr = T1_READ_PTR(gBattlescriptCurrInstr + 2);
-        else
-            gBattlescriptCurrInstr += 6;
->>>>>>> dfe03618
+        ret = (i != lastMonId + 3);
     }
     else
     {
