#include "global.h"
#include "battle.h"
#include "constants/battle_move_effects.h"
#include "constants/battle_script_commands.h"
#include "battle_message.h"
#include "battle_anim.h"
#include "battle_ai_script_commands.h"
#include "battle_scripts.h"
#include "constants/moves.h"
#include "constants/abilities.h"
#include "item.h"
#include "constants/items.h"
#include "constants/hold_effects.h"
#include "util.h"
#include "pokemon.h"
#include "random.h"
#include "battle_controllers.h"
#include "battle_interface.h"
#include "constants/species.h"
#include "constants/songs.h"
#include "constants/trainers.h"
#include "constants/battle_anim.h"
#include "constants/map_types.h"
#include "text.h"
#include "sound.h"
#include "pokedex.h"
#include "recorded_battle.h"
#include "window.h"
#include "reshow_battle_screen.h"
#include "main.h"
#include "palette.h"
#include "money.h"
#include "bg.h"
#include "string_util.h"
#include "pokemon_icon.h"
#include "m4a.h"
#include "mail.h"
#include "event_data.h"
#include "pokemon_storage_system.h"
#include "task.h"
#include "naming_screen.h"
#include "constants/battle_string_ids.h"
#include "battle_setup.h"
#include "overworld.h"
#include "party_menu.h"
#include "constants/battle_config.h"

extern u16 gBattle_BG1_X;
extern u16 gBattle_BG1_Y;
extern u16 gBattle_BG2_X;
extern u16 gBattle_BG2_Y;
extern u16 gBattle_BG3_X;
extern struct MusicPlayerInfo gMPlayInfo_BGM;

extern const u8* const gBattleScriptsForMoveEffects[];

// functions
extern void sub_81A5718(u8 battlerId); // battle frontier 2
extern void sub_81A56B4(void); // battle frontier 2
extern void ShowSelectMovePokemonSummaryScreen(struct Pokemon* party, u8 monPartyId, u8 monCount, void (*callback)(void), u16 move); // pokemon summary screen
extern u8 sub_81C1B94(void); // pokemon summary screen
extern void sub_81D388C(struct Pokemon* mon, void* statStoreLocation); // pokenav.s
extern void sub_81D3640(u8 arg0, void* statStoreLocation1, void* statStoreLocation2, u8 arg3, u8 arg4, u8 arg5); // pokenav.s
extern void sub_81D3784(u8 arg0, void* statStoreLocation1, u8 arg2, u8 arg3, u8 arg4); // pokenav.s
extern u8* GetMonNickname(struct Pokemon* mon, u8* dst); // party_menu
extern u8 sub_81A5258(u8* arg0); // battle frontier 2
extern void sub_81A5BF8(void); // battle frontier 2
extern void sub_81A5D44(void); // battle frontier 2
extern void sub_81B8E80(u8 battlerId, u8, u8); // party menu
extern bool8 sub_81B1250(void); // ?
extern bool8 InBattlePike(void);
extern bool8 InBattlePyramid(void);
extern u16 GetBattlePyramidPickupItemId(void);
extern u8 sub_813B21C(void);
extern u16 get_unknown_box_id(void);

// this file's functions
static bool8 IsTwoTurnsMove(u16 move);
static void TrySetDestinyBondToHappen(void);
static u8 AttacksThisTurn(u8 battlerId, u16 move); // Note: returns 1 if it's a charging turn, otherwise 2.
static u8 ChangeStatBuffs(s8 statValue, u8 statId, u8, const u8* BS_ptr);
static bool32 IsMonGettingExpSentOut(void);
static void sub_804F17C(void);
static bool8 sub_804F1CC(void);
static void sub_804F100(void);
static void sub_804F144(void);
static bool8 sub_804F344(void);
static void PutMonIconOnLvlUpBox(void);
static void PutLevelAndGenderOnLvlUpBox(void);

static void SpriteCB_MonIconOnLvlUpBox(struct Sprite* sprite);

static void atk00_attackcanceler(void);
static void atk01_accuracycheck(void);
static void atk02_attackstring(void);
static void atk03_ppreduce(void);
static void atk04_critcalc(void);
static void atk05_damagecalc(void);
static void atk06_typecalc(void);
static void atk07_adjustdamage(void);
static void atk08_multihitresultmessage(void);
static void atk09_attackanimation(void);
static void atk0A_waitanimation(void);
static void atk0B_healthbarupdate(void);
static void atk0C_datahpupdate(void);
static void atk0D_critmessage(void);
static void atk0E_effectivenesssound(void);
static void atk0F_resultmessage(void);
static void atk10_printstring(void);
static void atk11_printselectionstring(void);
static void atk12_waitmessage(void);
static void atk13_printfromtable(void);
static void atk14_printselectionstringfromtable(void);
static void atk15_seteffectwithchance(void);
static void atk16_seteffectprimary(void);
static void atk17_seteffectsecondary(void);
static void atk18_clearstatusfromeffect(void);
static void atk19_tryfaintmon(void);
static void atk1A_dofaintanimation(void);
static void atk1B_cleareffectsonfaint(void);
static void atk1C_jumpifstatus(void);
static void atk1D_jumpifstatus2(void);
static void atk1E_jumpifability(void);
static void atk1F_jumpifsideaffecting(void);
static void atk20_jumpifstat(void);
static void atk21_jumpifstatus3condition(void);
static void atk22_jumpiftype(void);
static void atk23_getexp(void);
static void atk24(void);
static void atk25_movevaluescleanup(void);
static void atk26_setmultihit(void);
static void atk27_decrementmultihit(void);
static void atk28_goto(void);
static void atk29_jumpifbyte(void);
static void atk2A_jumpifhalfword(void);
static void atk2B_jumpifword(void);
static void atk2C_jumpifarrayequal(void);
static void atk2D_jumpifarraynotequal(void);
static void atk2E_setbyte(void);
static void atk2F_addbyte(void);
static void atk30_subbyte(void);
static void atk31_copyarray(void);
static void atk32_copyarraywithindex(void);
static void atk33_orbyte(void);
static void atk34_orhalfword(void);
static void atk35_orword(void);
static void atk36_bicbyte(void);
static void atk37_bichalfword(void);
static void atk38_bicword(void);
static void atk39_pause(void);
static void atk3A_waitstate(void);
static void atk3B_healthbar_update(void);
static void atk3C_return(void);
static void atk3D_end(void);
static void atk3E_end2(void);
static void atk3F_end3(void);
static void atk40_jumpifaffectedbyprotect(void);
static void atk41_call(void);
static void atk42_setroost(void);
static void atk43_jumpifabilitypresent(void);
static void atk44_endselectionscript(void);
static void atk45_playanimation(void);
static void atk46_playanimation2(void);
static void atk47_setgraphicalstatchangevalues(void);
static void atk48_playstatchangeanimation(void);
static void atk49_moveend(void);
static void atk4A_sethealblock(void);
static void atk4B_returnatktoball(void);
static void atk4C_getswitchedmondata(void);
static void atk4D_switchindataupdate(void);
static void atk4E_switchinanim(void);
static void atk4F_jumpifcantswitch(void);
static void atk50_openpartyscreen(void);
static void atk51_switchhandleorder(void);
static void atk52_switchineffects(void);
static void atk53_trainerslidein(void);
static void atk54_playse(void);
static void atk55_fanfare(void);
static void atk56_playfaintcry(void);
static void atk57(void);
static void atk58_returntoball(void);
static void atk59_handlelearnnewmove(void);
static void atk5A_yesnoboxlearnmove(void);
static void atk5B_yesnoboxstoplearningmove(void);
static void atk5C_hitanimation(void);
static void atk5D_getmoneyreward(void);
static void atk5E(void);
static void atk5F_swapattackerwithtarget(void);
static void atk60_incrementgamestat(void);
static void atk61_drawpartystatussummary(void);
static void atk62_hidepartystatussummary(void);
static void atk63_jumptocalledmove(void);
static void atk64_statusanimation(void);
static void atk65_status2animation(void);
static void atk66_chosenstatusanimation(void);
static void atk67_yesnobox(void);
static void atk68_cancelallactions(void);
static void atk69_setgravity(void);
static void atk6A_removeitem(void);
static void atk6B_atknameinbuff1(void);
static void atk6C_drawlvlupbox(void);
static void atk6D_resetsentmonsvalue(void);
static void atk6E_setatktoplayer0(void);
static void atk6F_makevisible(void);
static void atk70_recordability(void);
static void atk71_buffermovetolearn(void);
static void atk72_jumpifplayerran(void);
static void atk73_hpthresholds(void);
static void atk74_hpthresholds2(void);
static void atk75_useitemonopponent(void);
static void atk76_various(void);
static void atk77_setprotectlike(void);
static void atk78_faintifabilitynotdamp(void);
static void atk79_setatkhptozero(void);
static void atk7A_jumpifnexttargetvalid(void);
static void atk7B_tryhealhalfhealth(void);
static void atk7C_trymirrormove(void);
static void atk7D_setrain(void);
static void atk7E_setreflect(void);
static void atk7F_setseeded(void);
static void atk80_manipulatedamage(void);
static void atk81_trysetrest(void);
static void atk82_jumpifnotfirstturn(void);
static void atk83_setmiracleeye(void);
static void atk84_jumpifcantmakeasleep(void);
static void atk85_stockpile(void);
static void atk86_stockpiletobasedamage(void);
static void atk87_stockpiletohpheal(void);
static void atk88_setdrainedhp(void);
static void atk89_statbuffchange(void);
static void atk8A_normalisebuffs(void);
static void atk8B_setbide(void);
static void atk8C_confuseifrepeatingattackends(void);
static void atk8D_setmultihitcounter(void);
static void atk8E_initmultihitstring(void);
static void atk8F_forcerandomswitch(void);
static void atk90_tryconversiontypechange(void);
static void atk91_givepaydaymoney(void);
static void atk92_setlightscreen(void);
static void atk93_tryKO(void);
static void atk94_damagetohalftargethp(void);
static void atk95_setsandstorm(void);
static void atk96_weatherdamage(void);
static void atk97_tryinfatuating(void);
static void atk98_updatestatusicon(void);
static void atk99_setmist(void);
static void atk9A_setfocusenergy(void);
static void atk9B_transformdataexecution(void);
static void atk9C_setsubstitute(void);
static void atk9D_mimicattackcopy(void);
static void atk9E_metronome(void);
static void atk9F_dmgtolevel(void);
static void atkA0_psywavedamageeffect(void);
static void atkA1_counterdamagecalculator(void);
static void atkA2_mirrorcoatdamagecalculator(void);
static void atkA3_disablelastusedattack(void);
static void atkA4_trysetencore(void);
static void atkA5_painsplitdmgcalc(void);
static void atkA6_settypetorandomresistance(void);
static void atkA7_setalwayshitflag(void);
static void atkA8_copymovepermanently(void);
static void atkA9_trychoosesleeptalkmove(void);
static void atkAA_setdestinybond(void);
static void atkAB_trysetdestinybondtohappen(void);
static void atkAC_settailwind(void);
static void atkAD_tryspiteppreduce(void);
static void atkAE_healpartystatus(void);
static void atkAF_cursetarget(void);
static void atkB0_trysetspikes(void);
static void atkB1_setforesight(void);
static void atkB2_trysetperishsong(void);
static void atkB3_handlerollout(void);
static void atkB4_jumpifconfusedandstatmaxed(void);
static void atkB5_handlefurycutter(void);
static void atkB6_setembargo(void);
static void atkB7_presentdamagecalculation(void);
static void atkB8_setsafeguard(void);
static void atkB9_magnitudedamagecalculation(void);
static void atkBA_jumpifnopursuitswitchdmg(void);
static void atkBB_setsunny(void);
static void atkBC_maxattackhalvehp(void);
static void atkBD_copyfoestats(void);
static void atkBE_rapidspinfree(void);
static void atkBF_setdefensecurlbit(void);
static void atkC0_recoverbasedonsunlight(void);
static void atkC1_setstickyweb(void);
static void atkC2_selectfirstvalidtarget(void);
static void atkC3_trysetfutureattack(void);
static void atkC4_trydobeatup(void);
static void atkC5_setsemiinvulnerablebit(void);
static void atkC6_clearsemiinvulnerablebit(void);
static void atkC7_setminimize(void);
static void atkC8_sethail(void);
static void atkC9_jumpifattackandspecialattackcannotfall(void);
static void atkCA_setforcedtarget(void);
static void atkCB_setcharge(void);
static void atkCC_callterrainattack(void);
static void atkCD_cureifburnedparalysedorpoisoned(void);
static void atkCE_settorment(void);
static void atkCF_jumpifnodamage(void);
static void atkD0_settaunt(void);
static void atkD1_trysethelpinghand(void);
static void atkD2_tryswapitems(void);
static void atkD3_trycopyability(void);
static void atkD4_trywish(void);
static void atkD5_settoxicspikes(void);
static void atkD6_setgastroacid(void);
static void atkD7_setyawn(void);
static void atkD8_setdamagetohealthdifference(void);
static void atkD9_setroom(void);
static void atkDA_tryswapabilities(void);
static void atkDB_tryimprision(void);
static void atkDC_setstealthrock(void);
static void atkDD_setuserstatus3(void);
static void atkDE_asistattackselect(void);
static void atkDF_trysetmagiccoat(void);
static void atkE0_trysetsnatch(void);
static void atkE1_trygetintimidatetarget(void);
static void atkE2_switchoutabilities(void);
static void atkE3_jumpifhasnohp(void);
static void atkE4_getsecretpowereffect(void);
static void atkE5_pickup(void);
static void atkE6_docastformchangeanimation(void);
static void atkE7_trycastformdatachange(void);
static void atkE8_settypebasedhalvers(void);
static void atkE9_jumpifsubstituteblocks(void);
static void atkEA_tryrecycleitem(void);
static void atkEB_settypetoterrain(void);
static void atkEC_pursuitrelated(void);
static void atkEF_snatchsetbattlers(void);
static void atkEE_removelightscreenreflect(void);
static void atkEF_handleballthrow(void);
static void atkF0_givecaughtmon(void);
static void atkF1_trysetcaughtmondexflags(void);
static void atkF2_displaydexinfo(void);
static void atkF3_trygivecaughtmonnick(void);
static void atkF4_subattackerhpbydmg(void);
static void atkF5_removeattackerstatus1(void);
static void atkF6_finishaction(void);
static void atkF7_finishturn(void);
static void atkF8_trainerslideout(void);
static void atkF9_settelekinesis(void);
static void atkFA_swapstatstages(void);
static void atkFB_averagestats(void);
static void atkFC_jumpifoppositegenders(void);
static void atkFD_trygetbaddreamstarget(void);
static void atkFE_tryworryseed(void);
static void atkFF_metalburstdamagecalculator(void);

void (* const gBattleScriptingCommandsTable[])(void) =
{
    atk00_attackcanceler,
    atk01_accuracycheck,
    atk02_attackstring,
    atk03_ppreduce,
    atk04_critcalc,
    atk05_damagecalc,
    atk06_typecalc,
    atk07_adjustdamage,
    atk08_multihitresultmessage,
    atk09_attackanimation,
    atk0A_waitanimation,
    atk0B_healthbarupdate,
    atk0C_datahpupdate,
    atk0D_critmessage,
    atk0E_effectivenesssound,
    atk0F_resultmessage,
    atk10_printstring,
    atk11_printselectionstring,
    atk12_waitmessage,
    atk13_printfromtable,
    atk14_printselectionstringfromtable,
    atk15_seteffectwithchance,
    atk16_seteffectprimary,
    atk17_seteffectsecondary,
    atk18_clearstatusfromeffect,
    atk19_tryfaintmon,
    atk1A_dofaintanimation,
    atk1B_cleareffectsonfaint,
    atk1C_jumpifstatus,
    atk1D_jumpifstatus2,
    atk1E_jumpifability,
    atk1F_jumpifsideaffecting,
    atk20_jumpifstat,
    atk21_jumpifstatus3condition,
    atk22_jumpiftype,
    atk23_getexp,
    atk24,
    atk25_movevaluescleanup,
    atk26_setmultihit,
    atk27_decrementmultihit,
    atk28_goto,
    atk29_jumpifbyte,
    atk2A_jumpifhalfword,
    atk2B_jumpifword,
    atk2C_jumpifarrayequal,
    atk2D_jumpifarraynotequal,
    atk2E_setbyte,
    atk2F_addbyte,
    atk30_subbyte,
    atk31_copyarray,
    atk32_copyarraywithindex,
    atk33_orbyte,
    atk34_orhalfword,
    atk35_orword,
    atk36_bicbyte,
    atk37_bichalfword,
    atk38_bicword,
    atk39_pause,
    atk3A_waitstate,
    atk3B_healthbar_update,
    atk3C_return,
    atk3D_end,
    atk3E_end2,
    atk3F_end3,
    atk40_jumpifaffectedbyprotect,
    atk41_call,
    atk42_setroost,
    atk43_jumpifabilitypresent,
    atk44_endselectionscript,
    atk45_playanimation,
    atk46_playanimation2,
    atk47_setgraphicalstatchangevalues,
    atk48_playstatchangeanimation,
    atk49_moveend,
    atk4A_sethealblock,
    atk4B_returnatktoball,
    atk4C_getswitchedmondata,
    atk4D_switchindataupdate,
    atk4E_switchinanim,
    atk4F_jumpifcantswitch,
    atk50_openpartyscreen,
    atk51_switchhandleorder,
    atk52_switchineffects,
    atk53_trainerslidein,
    atk54_playse,
    atk55_fanfare,
    atk56_playfaintcry,
    atk57,
    atk58_returntoball,
    atk59_handlelearnnewmove,
    atk5A_yesnoboxlearnmove,
    atk5B_yesnoboxstoplearningmove,
    atk5C_hitanimation,
    atk5D_getmoneyreward,
    atk5E,
    atk5F_swapattackerwithtarget,
    atk60_incrementgamestat,
    atk61_drawpartystatussummary,
    atk62_hidepartystatussummary,
    atk63_jumptocalledmove,
    atk64_statusanimation,
    atk65_status2animation,
    atk66_chosenstatusanimation,
    atk67_yesnobox,
    atk68_cancelallactions,
    atk69_setgravity,
    atk6A_removeitem,
    atk6B_atknameinbuff1,
    atk6C_drawlvlupbox,
    atk6D_resetsentmonsvalue,
    atk6E_setatktoplayer0,
    atk6F_makevisible,
    atk70_recordability,
    atk71_buffermovetolearn,
    atk72_jumpifplayerran,
    atk73_hpthresholds,
    atk74_hpthresholds2,
    atk75_useitemonopponent,
    atk76_various,
    atk77_setprotectlike,
    atk78_faintifabilitynotdamp,
    atk79_setatkhptozero,
    atk7A_jumpifnexttargetvalid,
    atk7B_tryhealhalfhealth,
    atk7C_trymirrormove,
    atk7D_setrain,
    atk7E_setreflect,
    atk7F_setseeded,
    atk80_manipulatedamage,
    atk81_trysetrest,
    atk82_jumpifnotfirstturn,
    atk83_setmiracleeye,
    atk84_jumpifcantmakeasleep,
    atk85_stockpile,
    atk86_stockpiletobasedamage,
    atk87_stockpiletohpheal,
    atk88_setdrainedhp,
    atk89_statbuffchange,
    atk8A_normalisebuffs,
    atk8B_setbide,
    atk8C_confuseifrepeatingattackends,
    atk8D_setmultihitcounter,
    atk8E_initmultihitstring,
    atk8F_forcerandomswitch,
    atk90_tryconversiontypechange,
    atk91_givepaydaymoney,
    atk92_setlightscreen,
    atk93_tryKO,
    atk94_damagetohalftargethp,
    atk95_setsandstorm,
    atk96_weatherdamage,
    atk97_tryinfatuating,
    atk98_updatestatusicon,
    atk99_setmist,
    atk9A_setfocusenergy,
    atk9B_transformdataexecution,
    atk9C_setsubstitute,
    atk9D_mimicattackcopy,
    atk9E_metronome,
    atk9F_dmgtolevel,
    atkA0_psywavedamageeffect,
    atkA1_counterdamagecalculator,
    atkA2_mirrorcoatdamagecalculator,
    atkA3_disablelastusedattack,
    atkA4_trysetencore,
    atkA5_painsplitdmgcalc,
    atkA6_settypetorandomresistance,
    atkA7_setalwayshitflag,
    atkA8_copymovepermanently,
    atkA9_trychoosesleeptalkmove,
    atkAA_setdestinybond,
    atkAB_trysetdestinybondtohappen,
    atkAC_settailwind,
    atkAD_tryspiteppreduce,
    atkAE_healpartystatus,
    atkAF_cursetarget,
    atkB0_trysetspikes,
    atkB1_setforesight,
    atkB2_trysetperishsong,
    atkB3_handlerollout,
    atkB4_jumpifconfusedandstatmaxed,
    atkB5_handlefurycutter,
    atkB6_setembargo,
    atkB7_presentdamagecalculation,
    atkB8_setsafeguard,
    atkB9_magnitudedamagecalculation,
    atkBA_jumpifnopursuitswitchdmg,
    atkBB_setsunny,
    atkBC_maxattackhalvehp,
    atkBD_copyfoestats,
    atkBE_rapidspinfree,
    atkBF_setdefensecurlbit,
    atkC0_recoverbasedonsunlight,
    atkC1_setstickyweb,
    atkC2_selectfirstvalidtarget,
    atkC3_trysetfutureattack,
    atkC4_trydobeatup,
    atkC5_setsemiinvulnerablebit,
    atkC6_clearsemiinvulnerablebit,
    atkC7_setminimize,
    atkC8_sethail,
    atkC9_jumpifattackandspecialattackcannotfall,
    atkCA_setforcedtarget,
    atkCB_setcharge,
    atkCC_callterrainattack,
    atkCD_cureifburnedparalysedorpoisoned,
    atkCE_settorment,
    atkCF_jumpifnodamage,
    atkD0_settaunt,
    atkD1_trysethelpinghand,
    atkD2_tryswapitems,
    atkD3_trycopyability,
    atkD4_trywish,
    atkD5_settoxicspikes,
    atkD6_setgastroacid,
    atkD7_setyawn,
    atkD8_setdamagetohealthdifference,
    atkD9_setroom,
    atkDA_tryswapabilities,
    atkDB_tryimprision,
    atkDC_setstealthrock,
    atkDD_setuserstatus3,
    atkDE_asistattackselect,
    atkDF_trysetmagiccoat,
    atkE0_trysetsnatch,
    atkE1_trygetintimidatetarget,
    atkE2_switchoutabilities,
    atkE3_jumpifhasnohp,
    atkE4_getsecretpowereffect,
    atkE5_pickup,
    atkE6_docastformchangeanimation,
    atkE7_trycastformdatachange,
    atkE8_settypebasedhalvers,
    atkE9_jumpifsubstituteblocks,
    atkEA_tryrecycleitem,
    atkEB_settypetoterrain,
    atkEC_pursuitrelated,
    atkEF_snatchsetbattlers,
    atkEE_removelightscreenreflect,
    atkEF_handleballthrow,
    atkF0_givecaughtmon,
    atkF1_trysetcaughtmondexflags,
    atkF2_displaydexinfo,
    atkF3_trygivecaughtmonnick,
    atkF4_subattackerhpbydmg,
    atkF5_removeattackerstatus1,
    atkF6_finishaction,
    atkF7_finishturn,
    atkF8_trainerslideout,
    atkF9_settelekinesis,
    atkFA_swapstatstages,
    atkFB_averagestats,
    atkFC_jumpifoppositegenders,
    atkFD_trygetbaddreamstarget,
    atkFE_tryworryseed,
    atkFF_metalburstdamagecalculator,
};

struct StatFractions
{
    u8 dividend;
    u8 divisor;
};

static const struct StatFractions sAccuracyStageRatios[] =
{
    { 33, 100}, // -6
    { 36, 100}, // -5
    { 43, 100}, // -4
    { 50, 100}, // -3
    { 60, 100}, // -2
    { 75, 100}, // -1
    {  1,   1}, //  0
    {133, 100}, // +1
    {166, 100}, // +2
    {  2,   1}, // +3
    {233, 100}, // +4
    {133,  50}, // +5
    {  3,   1}, // +6
};

static const u32 sStatusFlagsForMoveEffects[] =
{
    0x00000000,
    STATUS1_SLEEP,
    STATUS1_POISON,
    STATUS1_BURN,
    STATUS1_FREEZE,
    STATUS1_PARALYSIS,
    STATUS1_TOXIC_POISON,
    STATUS2_CONFUSION,
    STATUS2_FLINCHED,
    0x00000000,
    STATUS2_UPROAR,
    0x00000000,
    STATUS2_MULTIPLETURNS,
    STATUS2_WRAPPED,
    0x00000000,
    0x00000000,
    0x00000000,
    0x00000000,
    0x00000000,
    0x00000000,
    0x00000000,
    0x00000000,
    0x00000000,
    0x00000000,
    0x00000000,
    0x00000000,
    0x00000000,
    0x00000000,
    0x00000000,
    STATUS2_RECHARGE,
    0x00000000,
    0x00000000,
    STATUS2_ESCAPE_PREVENTION,
    STATUS2_NIGHTMARE,
    0x00000000,
    0x00000000,
    0x00000000,
    0x00000000,
    0x00000000,
    0x00000000,
    0x00000000,
    0x00000000,
    0x00000000,
    0x00000000,
    0x00000000,
    0x00000000,
    0x00000000,
    0x00000000,
    0x00000000,
    0x00000000,
    0x00000000,
    0x00000000,
    0x00000000,
    STATUS2_LOCK_CONFUSE,
    0x00000000,
    0x00000000,
    0x00000000,
    0x00000000,
    0x00000000,
    0x00000000
};

static const u8* const sMoveEffectBS_Ptrs[] =
{
    BattleScript_MoveEffectSleep,	    //  0
    BattleScript_MoveEffectSleep,		//	MOVE_EFFECT_SLEEP
    BattleScript_MoveEffectPoison,		//	MOVE_EFFECT_POISON
    BattleScript_MoveEffectBurn,		//	MOVE_EFFECT_BURN
    BattleScript_MoveEffectFreeze,		//	MOVE_EFFECT_FREEZE
    BattleScript_MoveEffectParalysis,   //	MOVE_EFFECT_PARALYSIS
    BattleScript_MoveEffectToxic,		//	MOVE_EFFECT_TOXIC
    BattleScript_MoveEffectConfusion,	//	MOVE_EFFECT_CONFUSION
    BattleScript_MoveEffectSleep,		//	MOVE_EFFECT_FLINCH
    BattleScript_MoveEffectSleep,		//	MOVE_EFFECT_TRI_ATTACK
    BattleScript_MoveEffectUproar,		//	MOVE_EFFECT_UPROAR
    BattleScript_MoveEffectPayDay,		//	MOVE_EFFECT_PAYDAY
    BattleScript_MoveEffectSleep,		//	MOVE_EFFECT_CHARGING
    BattleScript_MoveEffectWrap,		//	MOVE_EFFECT_WRAP
    BattleScript_MoveEffectRecoil,	    //	MOVE_EFFECT_RECOIL_25
    BattleScript_MoveEffectSleep,		//	MOVE_EFFECT_ATK_PLUS_1
    BattleScript_MoveEffectSleep,		//	MOVE_EFFECT_DEF_PLUS_1
    BattleScript_MoveEffectSleep,		//	MOVE_EFFECT_SPD_PLUS_1
    BattleScript_MoveEffectSleep,		//	MOVE_EFFECT_SP_ATK_PLUS_1
    BattleScript_MoveEffectSleep,		//	MOVE_EFFECT_SP_DEF_PLUS_1
    BattleScript_MoveEffectSleep,		//	MOVE_EFFECT_ACC_PLUS_1
    BattleScript_MoveEffectSleep,		//	MOVE_EFFECT_EVS_PLUS_1
    BattleScript_MoveEffectSleep,		//	MOVE_EFFECT_ATK_MINUS_1
    BattleScript_MoveEffectSleep,		//	MOVE_EFFECT_DEF_MINUS_1
    BattleScript_MoveEffectSleep,		//	MOVE_EFFECT_SPD_MINUS_1
    BattleScript_MoveEffectSleep,		//	MOVE_EFFECT_SP_ATK_MINUS_1
    BattleScript_MoveEffectSleep,		//	MOVE_EFFECT_SP_DEF_MINUS_1
    BattleScript_MoveEffectSleep,		//	MOVE_EFFECT_ACC_MINUS_1
    BattleScript_MoveEffectSleep,		//	MOVE_EFFECT_EVS_MINUS_1
    BattleScript_MoveEffectSleep,		//	MOVE_EFFECT_RECHARGE
    BattleScript_MoveEffectSleep,		//	MOVE_EFFECT_RAGE
    BattleScript_MoveEffectSleep,		//	MOVE_EFFECT_STEAL_ITEM
    BattleScript_MoveEffectSleep,		//	MOVE_EFFECT_PREVENT_ESCAPE
    BattleScript_MoveEffectSleep,		//	MOVE_EFFECT_NIGHTMARE
    BattleScript_MoveEffectSleep,		//	MOVE_EFFECT_ALL_STATS_UP
    BattleScript_MoveEffectSleep,		//	MOVE_EFFECT_RAPIDSPIN
    BattleScript_MoveEffectSleep,		//	MOVE_EFFECT_REMOVE_PARALYSIS
    BattleScript_MoveEffectSleep,		//	MOVE_EFFECT_ATK_DEF_DOWN
    BattleScript_MoveEffectRecoil,	    //	MOVE_EFFECT_RECOIL_33
};

static const struct WindowTemplate sUnusedWinTemplate = {0, 1, 3, 7, 0xF, 0x1F, 0x3F};

static const u16 sUnknown_0831C2C8[] = INCBIN_U16("graphics/battle_interface/unk_battlebox.gbapal");
static const u8 sUnknown_0831C2E8[] = INCBIN_U8("graphics/battle_interface/unk_battlebox.4bpp.lz");

// unused
static const u8 sRubyLevelUpStatBoxStats[] =
{
    MON_DATA_MAX_HP, MON_DATA_SPATK, MON_DATA_ATK,
    MON_DATA_SPDEF, MON_DATA_DEF, MON_DATA_SPEED
};

#define MON_ICON_LVLUP_BOX_TAG      0xD75A

static const struct OamData sOamData_MonIconOnLvlUpBox =
{
    .y = 0,
    .affineMode = 0,
    .objMode = 0,
    .mosaic = 0,
    .bpp = 0,
    .shape = 0,
    .x = 0,
    .matrixNum = 0,
    .size = 2,
    .tileNum = 0,
    .priority = 0,
    .paletteNum = 0,
    .affineParam = 0,
};

static const struct SpriteTemplate sSpriteTemplate_MonIconOnLvlUpBox =
{
    .tileTag = MON_ICON_LVLUP_BOX_TAG,
    .paletteTag = MON_ICON_LVLUP_BOX_TAG,
    .oam = &sOamData_MonIconOnLvlUpBox,
    .anims = gDummySpriteAnimTable,
    .images = NULL,
    .affineAnims = gDummySpriteAffineAnimTable,
    .callback = SpriteCB_MonIconOnLvlUpBox
};

static const u16 sProtectSuccessRates[] = {USHRT_MAX, USHRT_MAX / 2, USHRT_MAX / 4, USHRT_MAX / 8};

#define MIMIC_FORBIDDEN_END             0xFFFE
#define METRONOME_FORBIDDEN_END         0xFFFF
#define ASSIST_FORBIDDEN_END            0xFFFF
#define COPYCAT_FORBIDDEN_END           0xFFFF

static const u16 sMovesForbiddenToCopy[] =
{
     MOVE_TRANSFORM,
     MOVE_METRONOME,
     MOVE_STRUGGLE,
     MOVE_SKETCH,
     MOVE_MIMIC,
     MIMIC_FORBIDDEN_END,
     MOVE_COUNTER,
     MOVE_MIRROR_COAT,
     MOVE_PROTECT,
     MOVE_DETECT,
     MOVE_ENDURE,
     MOVE_DESTINY_BOND,
     MOVE_SLEEP_TALK,
     MOVE_THIEF,
     MOVE_FOLLOW_ME,
     MOVE_SNATCH,
     MOVE_HELPING_HAND,
     MOVE_COVET,
     MOVE_TRICK,
     MOVE_FOCUS_PUNCH,
     MOVE_CIRCLE_THROW,
     MOVE_DRAGON_TAIL,
     MOVE_RAGE_POWDER,
     MOVE_MAT_BLOCK,
     MOVE_SPIKY_SHIELD,
     MOVE_SHELL_TRAP,
     MOVE_SPOTLIGHT,
     MOVE_FEINT,
     MOVE_KING_S_SHIELD,
     METRONOME_FORBIDDEN_END
};

static const u16 sNaturePowerMoves[] =
{
    MOVE_STUN_SPORE,
    MOVE_RAZOR_LEAF,
    MOVE_EARTHQUAKE,
    MOVE_HYDRO_PUMP,
    MOVE_SURF,
    MOVE_BUBBLE_BEAM,
    MOVE_ROCK_SLIDE,
    MOVE_SHADOW_BALL,
    MOVE_SWIFT,
    MOVE_SWIFT
};

static const u16 sPickupItems[] =
{
    ITEM_POTION,
	ITEM_ANTIDOTE,
	ITEM_SUPER_POTION,
	ITEM_GREAT_BALL,
	ITEM_REPEL,
	ITEM_ESCAPE_ROPE,
	ITEM_X_ATTACK,
	ITEM_FULL_HEAL,
	ITEM_ULTRA_BALL,
	ITEM_HYPER_POTION,
	ITEM_RARE_CANDY,
	ITEM_PROTEIN,
	ITEM_REVIVE,
	ITEM_HP_UP,
	ITEM_FULL_RESTORE,
	ITEM_MAX_REVIVE,
	ITEM_PP_UP,
	ITEM_MAX_ELIXIR,
};

static const u16 sRarePickupItems[] =
{
    ITEM_HYPER_POTION,
	ITEM_NUGGET,
	ITEM_KINGS_ROCK,
	ITEM_FULL_RESTORE,
	ITEM_ETHER,
	ITEM_WHITE_HERB,
	ITEM_TM44_REST,
	ITEM_ELIXIR,
	ITEM_TM01_FOCUS_PUNCH,
	ITEM_LEFTOVERS,
	ITEM_TM26_EARTHQUAKE,
};

static const u8 sPickupProbabilities[] =
{
    30, 40, 50, 60, 70, 80, 90, 94, 98
};

static const u8 sTerrainToType[] =
{
    TYPE_GRASS, // tall grass
    TYPE_GRASS, // long grass
    TYPE_GROUND, // sand
    TYPE_WATER, // underwater
    TYPE_WATER, // water
    TYPE_WATER, // pond water
    TYPE_ROCK, // rock
    TYPE_ROCK, // cave
    TYPE_NORMAL, // building
    TYPE_NORMAL, // plain
};

static const u8 sBallCatchBonuses[] =
{
    20, 15, 10, 15 // Ultra, Great, Poke, Safari
};

const ALIGNED(4) u8 gUnknown_0831C494[][4] =
{
    {0x3d, 0x44, 0x3d, 0x44},
    {0x14, 0x2d, 0x54, 0x5c},
    {0x46, 0x55, 0x20, 0x5c},
    {0x26, 0x45, 0x46, 0x55},
    {0x14, 0x5a, 0x46, 0x5c},
    {0x1e, 0x32, 0x20, 0x5a},
    {0x38, 0x4e, 0x38, 0x4e},
    {0x19, 0x28, 0x4b, 0x5a},
    {0x45, 0x4b, 0x1c, 0x53},
    {0x23, 0x2d, 0x1d, 0x23},
    {0x3e, 0x48, 0x1e, 0x32},
    {0x3a, 0x5f, 0x58, 0x5e},
    {0x22, 0x2d, 0x1d, 0x28},
    {0x23, 0x28, 0x23, 0x5f},
    {0x38, 0x4e, 0x38, 0x4e},
    {0x23, 0x50, 0x22, 0x5e},
    {0x2c, 0x5e, 0x22, 0x28},
    {0x38, 0x4e, 0x38, 0x4e},
    {0x1e, 0x58, 0x1e, 0x58},
    {0x1e, 0x2b, 0x1b, 0x21},
    {0x28, 0x5a, 0x19, 0x57},
    {0x12, 0x58, 0x5a, 0x5f},
    {0x58, 0x5e, 0x16, 0x2a},
    {0x2a, 0x5c, 0x2a, 0x2f},
    {0x38, 0x4e, 0x38, 0x4e}
};

static const u8 sUnknown_0831C4F8[] =
{
	0x03, 0x00, 0x01, 0x00, 0x00, 0x01, 0x03, 0x00,
	0x01, 0x02, 0x02, 0x00, 0x03, 0x01, 0x03, 0x01,
	0x02, 0x03, 0x03, 0x02, 0x01, 0x00, 0x02, 0x02,
	0x03, 0x00, 0x00, 0x00
};

bool32 IsBattlerProtected(u8 battlerId, u16 move)
{
    if (!(gBattleMoves[move].flags & FLAG_PROTECT_AFFECTED))
        return FALSE;
    else if (gProtectStructs[battlerId].protected)
        return TRUE;
    else if ((gProtectStructs[battlerId].wideGuarded || gProtectStructs[BATTLE_PARTNER(battlerId)].wideGuarded)
             && gBattleMoves[move].target & (MOVE_TARGET_BOTH | MOVE_TARGET_FOES_AND_ALLY))
        return TRUE;
    else if (gProtectStructs[battlerId].banefulBunkered)
        return TRUE;
    else if (gProtectStructs[battlerId].spikyShielded)
        return TRUE;
    else if (gProtectStructs[battlerId].kingsShielded && gBattleMoves[move].power != 0)
        return TRUE;
    else if ((gProtectStructs[battlerId].quickGuarded || gProtectStructs[BATTLE_PARTNER(battlerId)].quickGuarded)
             && gBattleMoves[move].priority > 0)
        return TRUE;
    else
        return FALSE;
}

static void atk00_attackcanceler(void)
{
    s32 i;

    if (gBattleOutcome != 0)
    {
        gCurrentActionFuncId = B_ACTION_FINISHED;
        return;
    }
    if (gBattleMons[gBattlerAttacker].hp == 0 && !(gHitMarker & HITMARKER_NO_ATTACKSTRING))
    {
        gHitMarker |= HITMARKER_UNABLE_TO_USE_MOVE;
        gBattlescriptCurrInstr = BattleScript_MoveEnd;
        return;
    }
    if (AtkCanceller_UnableToUseMove())
        return;
    if (AbilityBattleEffects(ABILITYEFFECT_MOVES_BLOCK, gBattlerTarget, 0, 0, 0))
        return;
    if (!gBattleMons[gBattlerAttacker].pp[gCurrMovePos] && gCurrentMove != MOVE_STRUGGLE && !(gHitMarker & 0x800200)
     && !(gBattleMons[gBattlerAttacker].status2 & STATUS2_MULTIPLETURNS))
    {
        gBattlescriptCurrInstr = BattleScript_NoPPForMove;
        gMoveResultFlags |= MOVE_RESULT_MISSED;
        return;
    }

    gHitMarker &= ~(HITMARKER_x800000);

    if (!(gHitMarker & HITMARKER_OBEYS) && !(gBattleMons[gBattlerAttacker].status2 & STATUS2_MULTIPLETURNS))
    {
        i = IsMonDisobedient(); // why use the 'i' variable...?
        switch (i)
        {
        case 0:
            break;
        case 2:
            gHitMarker |= HITMARKER_OBEYS;
            return;
        default:
            gMoveResultFlags |= MOVE_RESULT_MISSED;
            return;
        }
    }

    gHitMarker |= HITMARKER_OBEYS;

    if (gProtectStructs[gBattlerTarget].bounceMove
        && gBattleMoves[gCurrentMove].flags & FLAG_MAGICCOAT_AFFECTED
        && !gProtectStructs[gBattlerAttacker].usesBouncedMove)
    {
        PressurePPLose(gBattlerAttacker, gBattlerTarget, MOVE_MAGIC_COAT);
        gProtectStructs[gBattlerTarget].bounceMove = 0;
        gProtectStructs[gBattlerTarget].usesBouncedMove = 1;
        gBattleCommunication[MULTISTRING_CHOOSER] = 0;
        BattleScriptPushCursor();
        gBattlescriptCurrInstr = BattleScript_MagicCoatBounce;
        return;
    }
    else if (GetBattlerAbility(gBattlerTarget) == ABILITY_MAGIC_BOUNCE
             && gBattleMoves[gCurrentMove].flags & FLAG_MAGICCOAT_AFFECTED
             && !gProtectStructs[gBattlerAttacker].usesBouncedMove)
    {
        RecordAbilityBattle(gBattlerTarget, ABILITY_MAGIC_BOUNCE);
        gProtectStructs[gBattlerTarget].usesBouncedMove = 1;
        gBattleCommunication[MULTISTRING_CHOOSER] = 1;
        BattleScriptPushCursor();
        gBattlescriptCurrInstr = BattleScript_MagicCoatBounce;
        return;
    }

    for (i = 0; i < gBattlersCount; i++)
    {
        if ((gProtectStructs[gBattlerByTurnOrder[i]].stealMove) && gBattleMoves[gCurrentMove].flags & FLAG_SNATCH_AFFECTED)
        {
            PressurePPLose(gBattlerAttacker, gBattlerByTurnOrder[i], MOVE_SNATCH);
            gProtectStructs[gBattlerByTurnOrder[i]].stealMove = 0;
            gBattleScripting.battler = gBattlerByTurnOrder[i];
            BattleScriptPushCursor();
            gBattlescriptCurrInstr = BattleScript_SnatchedMove;
            return;
        }
    }

    if (gSpecialStatuses[gBattlerTarget].lightningRodRedirected)
    {
        gSpecialStatuses[gBattlerTarget].lightningRodRedirected = 0;
        gLastUsedAbility = ABILITY_LIGHTNING_ROD;
        BattleScriptPushCursor();
        gBattlescriptCurrInstr = BattleScript_TookAttack;
        RecordAbilityBattle(gBattlerTarget, gLastUsedAbility);
    }
    else if (gSpecialStatuses[gBattlerTarget].stormDrainRedirected)
    {
        gSpecialStatuses[gBattlerTarget].stormDrainRedirected = 0;
        gLastUsedAbility = ABILITY_STORM_DRAIN;
        BattleScriptPushCursor();
        gBattlescriptCurrInstr = BattleScript_TookAttack;
        RecordAbilityBattle(gBattlerTarget, gLastUsedAbility);
    }
    else if (IsBattlerProtected(gBattlerTarget, gCurrentMove)
     && (gCurrentMove != MOVE_CURSE || IS_BATTLER_OF_TYPE(gBattlerAttacker, TYPE_GHOST))
     && ((!IsTwoTurnsMove(gCurrentMove) || (gBattleMons[gBattlerAttacker].status2 & STATUS2_MULTIPLETURNS))))
    {
        CancelMultiTurnMoves(gBattlerAttacker);
        gMoveResultFlags |= MOVE_RESULT_MISSED;
        gLastLandedMoves[gBattlerTarget] = 0;
        gLastHitByType[gBattlerTarget] = 0;
        gBattleCommunication[6] = 1;
        gBattlescriptCurrInstr++;
    }
    else
    {
        gBattlescriptCurrInstr++;
    }
}

static bool32 JumpIfMoveFailed(u8 adder, u16 move)
{
    if (gMoveResultFlags & MOVE_RESULT_NO_EFFECT)
    {
        gLastLandedMoves[gBattlerTarget] = 0;
        gLastHitByType[gBattlerTarget] = 0;
        gBattlescriptCurrInstr = T1_READ_PTR(gBattlescriptCurrInstr + 1);
        return TRUE;
    }
    else
    {
        TrySetDestinyBondToHappen();
        if (AbilityBattleEffects(ABILITYEFFECT_ABSORBING, gBattlerTarget, 0, 0, move))
            return TRUE;
    }
    gBattlescriptCurrInstr += adder;
    return FALSE;
}

static void atk40_jumpifaffectedbyprotect(void)
{
    if (IsBattlerProtected(gBattlerTarget, gCurrentMove))
    {
        gMoveResultFlags |= MOVE_RESULT_MISSED;
        JumpIfMoveFailed(5, 0);
        gBattleCommunication[6] = 1;
    }
    else
    {
        gBattlescriptCurrInstr += 5;
    }
}

bool8 JumpIfMoveAffectedByProtect(u16 move)
{
    bool8 affected = FALSE;
    if (IsBattlerProtected(gBattlerTarget, move))
    {
        gMoveResultFlags |= MOVE_RESULT_MISSED;
        JumpIfMoveFailed(7, move);
        gBattleCommunication[6] = 1;
        affected = TRUE;
    }
    return affected;
}

static bool32 AccuracyCalcHelper(u16 move)
{
    if (gStatuses3[gBattlerTarget] & STATUS3_ALWAYS_HITS && gDisableStructs[gBattlerTarget].battlerWithSureHit == gBattlerAttacker)
    {
        JumpIfMoveFailed(7, move);
        return TRUE;
    }
    else if (gBattleMoves[move].effect == EFFECT_TOXIC && IS_BATTLER_OF_TYPE(gBattlerAttacker, TYPE_POISON))
    {
        JumpIfMoveFailed(7, move);
        return TRUE;
    }
    else if (GetBattlerAbility(gBattlerAttacker) == ABILITY_NO_GUARD)
    {
        if (!JumpIfMoveFailed(7, move))
            RecordAbilityBattle(gBattlerAttacker, ABILITY_NO_GUARD);
        return TRUE;
    }
    else if (GetBattlerAbility(gBattlerTarget) == ABILITY_NO_GUARD)
    {
        if (!JumpIfMoveFailed(7, move))
            RecordAbilityBattle(gBattlerTarget, ABILITY_NO_GUARD);
        return TRUE;
    }

    if (!(gHitMarker & HITMARKER_IGNORE_ON_AIR) && gStatuses3[gBattlerTarget] & STATUS3_ON_AIR)
    {
        gMoveResultFlags |= MOVE_RESULT_MISSED;
        JumpIfMoveFailed(7, move);
        return TRUE;
    }

    gHitMarker &= ~HITMARKER_IGNORE_ON_AIR;

    if (!(gHitMarker & HITMARKER_IGNORE_UNDERGROUND) && gStatuses3[gBattlerTarget] & STATUS3_UNDERGROUND)
    {
        gMoveResultFlags |= MOVE_RESULT_MISSED;
        JumpIfMoveFailed(7, move);
        return TRUE;
    }

    gHitMarker &= ~HITMARKER_IGNORE_UNDERGROUND;

    if (!(gHitMarker & HITMARKER_IGNORE_UNDERWATER) && gStatuses3[gBattlerTarget] & STATUS3_UNDERWATER)
    {
        gMoveResultFlags |= MOVE_RESULT_MISSED;
        JumpIfMoveFailed(7, move);
        return TRUE;
    }

    gHitMarker &= ~HITMARKER_IGNORE_UNDERWATER;

    if ((WEATHER_HAS_EFFECT && (gBattleWeather & WEATHER_RAIN_ANY) && (gBattleMoves[move].effect == EFFECT_THUNDER || gBattleMoves[move].effect == EFFECT_HURRICANE))
     || (gBattleMoves[move].effect == EFFECT_VITAL_THROW)
     || (gBattleMoves[move].accuracy == 0))
    {
        JumpIfMoveFailed(7, move);
        return TRUE;
    }

    return FALSE;
}

static void atk01_accuracycheck(void)
{
    u16 move = T2_READ_16(gBattlescriptCurrInstr + 5);

    if (move == ACC_CURR_MOVE)
        move = gCurrentMove;

    if (move == NO_ACC_CALC_CHECK_LOCK_ON)
    {
        if (gStatuses3[gBattlerTarget] & STATUS3_ALWAYS_HITS && gDisableStructs[gBattlerTarget].battlerWithSureHit == gBattlerAttacker)
            gBattlescriptCurrInstr += 7;
        else if (gStatuses3[gBattlerTarget] & (STATUS3_SEMI_INVULNERABLE))
            gBattlescriptCurrInstr = T1_READ_PTR(gBattlescriptCurrInstr + 1);
        else if (!JumpIfMoveAffectedByProtect(0))
            gBattlescriptCurrInstr += 7;
    }
    else
    {
        u8 type, moveAcc, atkHoldEffect, atkParam, defHoldEffect, defParam, atkAbility, defAbility;
        s8 buff, accStage, evasionStage;
        u32 calc;

        GET_MOVE_TYPE(move, type);

        if (JumpIfMoveAffectedByProtect(move))
            return;
        if (AccuracyCalcHelper(move))
            return;

        atkAbility = GetBattlerAbility(gBattlerAttacker);
        defAbility = GetBattlerAbility(gBattlerTarget);

        accStage = gBattleMons[gBattlerAttacker].statStages[STAT_ACC];
        evasionStage = gBattleMons[gBattlerTarget].statStages[STAT_EVASION];
        if (atkAbility == ABILITY_UNAWARE)
            evasionStage = 6;
        if (gBattleMoves[move].flags & FLAG_STAT_STAGES_IGNORED)
            evasionStage = 6;
        if (defAbility == ABILITY_UNAWARE)
            accStage = 6;

        if (gBattleMons[gBattlerTarget].status2 & STATUS2_FORESIGHT || gStatuses3[gBattlerTarget] & STATUS3_MIRACLE_EYED)
            buff = accStage;
        else
            buff = accStage + 6 - evasionStage;

        if (buff < 0)
            buff = 0;
        if (buff > 0xC)
            buff = 0xC;

        moveAcc = gBattleMoves[move].accuracy;
        // Check Thunder and Hurricane on sunny weather.
        if (WEATHER_HAS_EFFECT && gBattleWeather & WEATHER_SUN_ANY && (gBattleMoves[move].effect == EFFECT_THUNDER || gBattleMoves[move].effect == EFFECT_HURRICANE))
            moveAcc = 50;
        // Check Wonder Skin.
        if (defAbility == ABILITY_WONDER_SKIN && gBattleMoves[move].power == 0)
            moveAcc = 50;

        calc = sAccuracyStageRatios[buff].dividend * moveAcc;
        calc /= sAccuracyStageRatios[buff].divisor;

        if (atkAbility == ABILITY_COMPOUND_EYES)
            calc = (calc * 130) / 100; // 1.3 compound eyes boost
        else if (atkAbility == ABILITY_VICTORY_STAR)
            calc = (calc * 110) / 100; // 1.1 victory star boost
        if (IsBattlerAlive(BATTLE_PARTNER(gBattlerAttacker)) && GetBattlerAbility(BATTLE_PARTNER(gBattlerAttacker)) == ABILITY_VICTORY_STAR)
            calc = (calc * 110) / 100; // 1.1 ally's victory star boost

        if (defAbility == ABILITY_SAND_VEIL && WEATHER_HAS_EFFECT && gBattleWeather & WEATHER_SANDSTORM_ANY)
            calc = (calc * 80) / 100; // 1.2 sand veil loss
        else if (defAbility == ABILITY_SNOW_CLOAK && WEATHER_HAS_EFFECT && gBattleWeather & WEATHER_HAIL_ANY)
            calc = (calc * 80) / 100; // 1.2 snow cloak loss
        else if (defAbility == ABILITY_TANGLED_FEET && gBattleMons[gBattlerTarget].status2 & STATUS2_CONFUSION)
            calc = (calc * 50) / 100; // 1.5 tangled feet loss

        if (atkAbility == ABILITY_HUSTLE && IS_MOVE_PHYSICAL(move))
            calc = (calc * 80) / 100; // 1.2 hustle loss

        defHoldEffect = GetBattlerHoldEffect(gBattlerTarget, TRUE);
        defParam = GetBattlerHoldEffectParam(gBattlerTarget);
        gPotentialItemEffectBattler = gBattlerTarget;

        atkHoldEffect = GetBattlerHoldEffect(gBattlerAttacker, TRUE);
        atkParam = GetBattlerHoldEffectParam(gBattlerAttacker);

        if (defHoldEffect == HOLD_EFFECT_EVASION_UP)
            calc = (calc * (100 - defParam)) / 100;

        if (atkHoldEffect == HOLD_EFFECT_WIDE_LENS)
            calc = (calc * (100 + atkParam)) / 100;
        else if (atkHoldEffect == HOLD_EFFECT_ZOOM_LENS && GetBattlerTurnOrderNum(gBattlerAttacker) > GetBattlerTurnOrderNum(gBattlerTarget));
            calc = (calc * (100 + atkParam)) / 100;

        // final calculation
        if ((Random() % 100 + 1) > calc)
        {
            gMoveResultFlags |= MOVE_RESULT_MISSED;
            if (gBattleTypeFlags & BATTLE_TYPE_DOUBLE &&
                (gBattleMoves[move].target == MOVE_TARGET_BOTH || gBattleMoves[move].target == MOVE_TARGET_FOES_AND_ALLY))
                gBattleCommunication[6] = 2;
            else
                gBattleCommunication[6] = 0;

            CalcTypeEffectivenessMultiplier(move, type, gBattlerAttacker, gBattlerTarget, TRUE);
        }
        JumpIfMoveFailed(7, move);
    }
}

static void atk02_attackstring(void)
{
    if (gBattleControllerExecFlags)
         return;
    if (!(gHitMarker & (HITMARKER_NO_ATTACKSTRING | HITMARKER_ATTACKSTRING_PRINTED)))
    {
        PrepareStringBattle(STRINGID_USEDMOVE, gBattlerAttacker);
        gHitMarker |= HITMARKER_ATTACKSTRING_PRINTED;
    }
    gBattlescriptCurrInstr++;
    gBattleCommunication[MSG_DISPLAY] = 0;
}

static void atk03_ppreduce(void)
{
    s32 ppToDeduct = 1;

    if (gBattleControllerExecFlags)
        return;

    if (!gSpecialStatuses[gBattlerAttacker].ppNotAffectedByPressure)
    {
        switch (gBattleMoves[gCurrentMove].target)
        {
        case MOVE_TARGET_FOES_AND_ALLY:
            ppToDeduct += AbilityBattleEffects(ABILITYEFFECT_COUNT_ON_FIELD, gBattlerAttacker, ABILITY_PRESSURE, 0, 0);
            break;
        case MOVE_TARGET_BOTH:
        case MOVE_TARGET_OPPONENTS_FIELD:
            ppToDeduct += AbilityBattleEffects(ABILITYEFFECT_COUNT_OTHER_SIDE, gBattlerAttacker, ABILITY_PRESSURE, 0, 0);
            break;
        default:
            if (gBattlerAttacker != gBattlerTarget && gBattleMons[gBattlerTarget].ability == ABILITY_PRESSURE)
                ppToDeduct++;
            break;
        }
    }

    if (!(gHitMarker & (HITMARKER_NO_PPDEDUCT | HITMARKER_NO_ATTACKSTRING)) && gBattleMons[gBattlerAttacker].pp[gCurrMovePos])
    {
        gProtectStructs[gBattlerAttacker].notFirstStrike = 1;

        if (gBattleMons[gBattlerAttacker].pp[gCurrMovePos] > ppToDeduct)
            gBattleMons[gBattlerAttacker].pp[gCurrMovePos] -= ppToDeduct;
        else
            gBattleMons[gBattlerAttacker].pp[gCurrMovePos] = 0;

        if (!(gBattleMons[gBattlerAttacker].status2 & STATUS2_TRANSFORMED)
            && !((gDisableStructs[gBattlerAttacker].unk18_b) & gBitTable[gCurrMovePos]))
        {
            gActiveBattler = gBattlerAttacker;
            BtlController_EmitSetMonData(0, REQUEST_PPMOVE1_BATTLE + gCurrMovePos, 0, 1, &gBattleMons[gBattlerAttacker].pp[gCurrMovePos]);
            MarkBattlerForControllerExec(gBattlerAttacker);
        }
    }

    gHitMarker &= ~(HITMARKER_NO_PPDEDUCT);
    gBattlescriptCurrInstr++;
}

s32 CalcCritChanceStage(u8 battlerAtk, u8 battlerDef, u32 move, bool32 recordAbility)
{
    s32 critChance = 0;
    u32 abilityAtk = GetBattlerAbility(gBattlerAttacker);
    u32 abilityDef = GetBattlerAbility(gBattlerTarget);

    if (gSideStatuses[battlerDef] & SIDE_STATUS_LUCKY_CHANT
        || gStatuses3[gBattlerAttacker] & STATUS3_CANT_SCORE_A_CRIT)
    {
        critChance = -1;
    }
    else if (abilityDef == ABILITY_BATTLE_ARMOR || abilityDef == ABILITY_SHELL_ARMOR)
    {
        if (recordAbility)
            RecordAbilityBattle(battlerDef, abilityDef);
        critChance = -1;
    }
    else if (gStatuses3[battlerAtk] & STATUS3_LASER_FOCUS
             || gBattleMoves[move].effect == EFFECT_ALWAYS_CRIT
             || (abilityAtk == ABILITY_MERCILESS && gBattleMons[battlerDef].status1 & STATUS1_PSN_ANY))
    {
        critChance = -2;
    }
    else
    {
        u32 holdEffectAtk = GetBattlerHoldEffect(battlerAtk, TRUE);

        critChance  = 2 * ((gBattleMons[gBattlerAttacker].status2 & STATUS2_FOCUS_ENERGY) != 0)
                    + ((gBattleMoves[gCurrentMove].flags & FLAG_HIGH_CRIT) != 0)
                    + (holdEffectAtk == HOLD_EFFECT_SCOPE_LENS)
                    + 2 * (holdEffectAtk == HOLD_EFFECT_LUCKY_PUNCH && gBattleMons[gBattlerAttacker].species == SPECIES_CHANSEY)
                    + 2 * (holdEffectAtk == HOLD_EFFECT_STICK && gBattleMons[gBattlerAttacker].species == SPECIES_FARFETCHD)
                    + (abilityAtk == ABILITY_SUPER_LUCK);
    }

    if (critChance > 4)
        critChance = 4;

    return critChance;
}

// The chance is 1/N for each stage.
#if B_CRIT_CHANCE == GEN_7
    static const u8 sCriticalHitChance[] = {24, 8, 2, 1, 1};
#elif B_CRIT_CHANCE == GEN_6
    static const u8 sCriticalHitChance[] = {16, 8, 2, 1, 1};
#else
    static const u8 sCriticalHitChance[] = {16, 8, 4, 3, 2}; // Gens 2,3,4,5
#endif // B_CRIT_CHANCE

static void atk04_critcalc(void)
{
    s32 critChance = CalcCritChanceStage(gBattlerAttacker, gBattlerTarget, gCurrentMove, TRUE);
    gPotentialItemEffectBattler = gBattlerAttacker;

    if (gBattleTypeFlags & (BATTLE_TYPE_WALLY_TUTORIAL | BATTLE_TYPE_FIRST_BATTLE))
        gIsCriticalHit = FALSE;
    else if (critChance == -1)
        gIsCriticalHit = FALSE;
    else if (critChance == -2)
        gIsCriticalHit = TRUE;
    else if (Random() % sCriticalHitChance[critChance] == 0)
        gIsCriticalHit = TRUE;
    else
        gIsCriticalHit = FALSE;

    gBattlescriptCurrInstr++;
}

static void atk05_damagecalc(void)
{
    u8 moveType;

    GET_MOVE_TYPE(gCurrentMove, moveType);
    gBattleMoveDamage = CalculateMoveDamage(gCurrentMove, gBattlerAttacker, gBattlerTarget, moveType, 0, gIsCriticalHit, TRUE);
    gBattlescriptCurrInstr++;
}

static void atk06_typecalc(void)
{
    u8 moveType;

    GET_MOVE_TYPE(gCurrentMove, moveType);
    CalcTypeEffectivenessMultiplier(gCurrentMove, moveType, gBattlerAttacker, gBattlerTarget, TRUE);

    gBattlescriptCurrInstr++;
}

static void atk07_adjustdamage(void)
{
    u8 holdEffect, param;

    if (DoesSubstituteBlockMove(gBattlerAttacker, gBattlerTarget, gCurrentMove))
        goto END;
    if (gBattleMons[gBattlerTarget].hp > gBattleMoveDamage)
        goto END;

    holdEffect = GetBattlerHoldEffect(gBattlerTarget, TRUE);
    param = GetBattlerHoldEffectParam(gBattlerTarget);

    gPotentialItemEffectBattler = gBattlerTarget;

    if (holdEffect == HOLD_EFFECT_FOCUS_BAND && (Random() % 100) < param)
    {
        RecordItemEffectBattle(gBattlerTarget, holdEffect);
        gSpecialStatuses[gBattlerTarget].focusBanded = 1;
    }
    else if (holdEffect == HOLD_EFFECT_FOCUS_SASH && BATTLER_MAX_HP(gBattlerTarget))
    {
        RecordItemEffectBattle(gBattlerTarget, holdEffect);
        gSpecialStatuses[gBattlerTarget].focusSashed = 1;
    }
    else if (GetBattlerAbility(gBattlerTarget) == ABILITY_STURDY && BATTLER_MAX_HP(gBattlerTarget))
    {
        RecordAbilityBattle(gBattlerTarget, ABILITY_STURDY);
        gSpecialStatuses[gBattlerTarget].sturdied = 1;
    }

    if (gBattleMoves[gCurrentMove].effect != EFFECT_FALSE_SWIPE
        && !gProtectStructs[gBattlerTarget].endured
        && !gSpecialStatuses[gBattlerTarget].focusBanded
        && !gSpecialStatuses[gBattlerTarget].focusSashed
        && !gSpecialStatuses[gBattlerTarget].sturdied)
        goto END;

    // Handle reducing the dmg to 1 hp.
    gBattleMoveDamage = gBattleMons[gBattlerTarget].hp - 1;

    if (gProtectStructs[gBattlerTarget].endured)
    {
        gMoveResultFlags |= MOVE_RESULT_FOE_ENDURED;
    }
    else if (gSpecialStatuses[gBattlerTarget].focusBanded || gSpecialStatuses[gBattlerTarget].focusSashed)
    {
        gMoveResultFlags |= MOVE_RESULT_FOE_HUNG_ON;
        gLastUsedItem = gBattleMons[gBattlerTarget].item;
    }
    else if (gSpecialStatuses[gBattlerTarget].sturdied)
    {
        gMoveResultFlags |= MOVE_RESULT_STURDIED;
        gLastUsedAbility = ABILITY_STURDY;
    }

END:
    gBattlescriptCurrInstr++;
}

static void atk08_multihitresultmessage(void)
{
    if (gBattleControllerExecFlags)
        return;

    if (!(gMoveResultFlags & MOVE_RESULT_FAILED) && !(gMoveResultFlags & MOVE_RESULT_FOE_ENDURED))
    {
        if (gMoveResultFlags & MOVE_RESULT_STURDIED)
        {
            gMoveResultFlags &= ~(MOVE_RESULT_STURDIED | MOVE_RESULT_FOE_HUNG_ON);
            gSpecialStatuses[gBattlerTarget].sturdied = 0; // Delete this line to make Sturdy last for the duration of the whole move turn.
            BattleScriptPushCursor();
            gBattlescriptCurrInstr = BattleScript_SturdiedMsg;
            return;
        }
        else if (gMoveResultFlags & MOVE_RESULT_FOE_HUNG_ON)
        {
            gLastUsedItem = gBattleMons[gBattlerTarget].item;
            gPotentialItemEffectBattler = gBattlerTarget;
            gMoveResultFlags &= ~(MOVE_RESULT_STURDIED | MOVE_RESULT_FOE_HUNG_ON);
            gSpecialStatuses[gBattlerTarget].focusBanded = 0; // Delete this line to make Focus Band last for the duration of the whole move turn.
            gSpecialStatuses[gBattlerTarget].focusSashed = 0; // Delete this line to make Focus Sash last for the duration of the whole move turn.
            BattleScriptPushCursor();
            gBattlescriptCurrInstr = BattleScript_HangedOnMsg;
            return;
        }
    }

    gBattlescriptCurrInstr++;
}

static void atk09_attackanimation(void)
{
    if (gBattleControllerExecFlags)
        return;

    if ((gHitMarker & HITMARKER_NO_ANIMATIONS) && (gCurrentMove != MOVE_TRANSFORM && gCurrentMove != MOVE_SUBSTITUTE))
    {
        BattleScriptPush(gBattlescriptCurrInstr + 1);
        gBattlescriptCurrInstr = BattleScript_Pausex20;
        gBattleScripting.animTurn++;
        gBattleScripting.animTargetsHit++;
    }
    else
    {
        if ((gBattleMoves[gCurrentMove].target & MOVE_TARGET_BOTH
             || gBattleMoves[gCurrentMove].target & MOVE_TARGET_FOES_AND_ALLY
             || gBattleMoves[gCurrentMove].target & MOVE_TARGET_DEPENDS)
            && gBattleScripting.animTargetsHit)
        {
            gBattlescriptCurrInstr++;
            return;
        }
        if (!(gMoveResultFlags & MOVE_RESULT_NO_EFFECT))
        {
            u8 multihit;

            gActiveBattler = gBattlerAttacker;

            if (gBattleMons[gBattlerTarget].status2 & STATUS2_SUBSTITUTE)
                multihit = gMultiHitCounter;
            else if (gMultiHitCounter != 0 && gMultiHitCounter != 1)
            {
                if (gBattleMons[gBattlerTarget].hp <= gBattleMoveDamage)
                    multihit = 1;
                else
                    multihit = gMultiHitCounter;
            }
            else
                multihit = gMultiHitCounter;

            BtlController_EmitMoveAnimation(0, gCurrentMove, gBattleScripting.animTurn, gBattleMovePower, gBattleMoveDamage, gBattleMons[gBattlerAttacker].friendship, &gDisableStructs[gBattlerAttacker], multihit);
            gBattleScripting.animTurn += 1;
            gBattleScripting.animTargetsHit += 1;
            MarkBattlerForControllerExec(gBattlerAttacker);
            gBattlescriptCurrInstr++;
        }
        else
        {
            BattleScriptPush(gBattlescriptCurrInstr + 1);
            gBattlescriptCurrInstr = BattleScript_Pausex20;
        }
    }
}

static void atk0A_waitanimation(void)
{
    if (gBattleControllerExecFlags == 0)
        gBattlescriptCurrInstr++;
}

static void atk0B_healthbarupdate(void)
{
    if (gBattleControllerExecFlags)
        return;

    if (!(gMoveResultFlags & MOVE_RESULT_NO_EFFECT))
    {
        gActiveBattler = GetBattlerForBattleScript(gBattlescriptCurrInstr[1]);

        if (DoesSubstituteBlockMove(gBattlerAttacker, gActiveBattler, gCurrentMove) && gDisableStructs[gActiveBattler].substituteHP && !(gHitMarker & HITMARKER_IGNORE_SUBSTITUTE))
        {
            PrepareStringBattle(STRINGID_SUBSTITUTEDAMAGED, gActiveBattler);
        }
        else
        {
            s16 healthValue;

            s32 currDmg = gBattleMoveDamage;
            s32 maxPossibleDmgValue = 10000; // not present in R/S, ensures that huge damage values don't change sign

            if (currDmg <= maxPossibleDmgValue)
                healthValue = currDmg;
            else
                healthValue = maxPossibleDmgValue;

            BtlController_EmitHealthBarUpdate(0, healthValue);
            MarkBattlerForControllerExec(gActiveBattler);

            if (GetBattlerSide(gActiveBattler) == B_SIDE_PLAYER && gBattleMoveDamage > 0)
                gBattleResults.playerMonWasDamaged = TRUE;
        }
    }

    gBattlescriptCurrInstr += 2;
}

static void atk0C_datahpupdate(void)
{
    u32 moveType;

    if (gBattleControllerExecFlags)
        return;

    if (gBattleStruct->dynamicMoveType == 0)
        moveType = gBattleMoves[gCurrentMove].type;
    else if (!(gBattleStruct->dynamicMoveType & 0x40))
        moveType = gBattleStruct->dynamicMoveType & 0x3F;
    else
        moveType = gBattleMoves[gCurrentMove].type;

    if (!(gMoveResultFlags & MOVE_RESULT_NO_EFFECT))
    {
        gActiveBattler = GetBattlerForBattleScript(gBattlescriptCurrInstr[1]);
        if (DoesSubstituteBlockMove(gBattlerAttacker, gActiveBattler, gCurrentMove) && gDisableStructs[gActiveBattler].substituteHP && !(gHitMarker & HITMARKER_IGNORE_SUBSTITUTE))
        {
            if (gDisableStructs[gActiveBattler].substituteHP >= gBattleMoveDamage)
            {
                if (gSpecialStatuses[gActiveBattler].dmg == 0)
                    gSpecialStatuses[gActiveBattler].dmg = gBattleMoveDamage;
                gDisableStructs[gActiveBattler].substituteHP -= gBattleMoveDamage;
                gHpDealt = gBattleMoveDamage;
            }
            else
            {
                if (gSpecialStatuses[gActiveBattler].dmg == 0)
                    gSpecialStatuses[gActiveBattler].dmg = gDisableStructs[gActiveBattler].substituteHP;
                gHpDealt = gDisableStructs[gActiveBattler].substituteHP;
                gDisableStructs[gActiveBattler].substituteHP = 0;
            }
            // check substitute fading
            if (gDisableStructs[gActiveBattler].substituteHP == 0)
            {
                gBattlescriptCurrInstr += 2;
                BattleScriptPushCursor();
                gBattlescriptCurrInstr = BattleScript_SubstituteFade;
                return;
            }
        }
        else
        {
            gHitMarker &= ~(HITMARKER_IGNORE_SUBSTITUTE);
            if (gBattleMoveDamage < 0) // hp goes up
            {
                gBattleMons[gActiveBattler].hp -= gBattleMoveDamage;
                if (gBattleMons[gActiveBattler].hp > gBattleMons[gActiveBattler].maxHP)
                    gBattleMons[gActiveBattler].hp = gBattleMons[gActiveBattler].maxHP;

            }
            else // hp goes down
            {
                if (gHitMarker & HITMARKER_x20)
                {
                    gHitMarker &= ~(HITMARKER_x20);
                }
                else
                {
                    gTakenDmg[gActiveBattler] += gBattleMoveDamage;
                    if (gBattlescriptCurrInstr[1] == BS_TARGET)
                        gTakenDmgByBattler[gActiveBattler] = gBattlerAttacker;
                    else
                        gTakenDmgByBattler[gActiveBattler] = gBattlerTarget;
                }

                if (gBattleMons[gActiveBattler].hp > gBattleMoveDamage)
                {
                    gBattleMons[gActiveBattler].hp -= gBattleMoveDamage;
                    gHpDealt = gBattleMoveDamage;
                }
                else
                {
                    gHpDealt = gBattleMons[gActiveBattler].hp;
                    gBattleMons[gActiveBattler].hp = 0;
                }

                if (!gSpecialStatuses[gActiveBattler].dmg && !(gHitMarker & HITMARKER_x100000))
                    gSpecialStatuses[gActiveBattler].dmg = gHpDealt;

                if (IS_MOVE_PHYSICAL(gCurrentMove) && !(gHitMarker & HITMARKER_x100000) && gCurrentMove != MOVE_PAIN_SPLIT)
                {
                    gProtectStructs[gActiveBattler].physicalDmg = gHpDealt;
                    gSpecialStatuses[gActiveBattler].physicalDmg = gHpDealt;
                    if (gBattlescriptCurrInstr[1] == BS_TARGET)
                    {
                        gProtectStructs[gActiveBattler].physicalBattlerId = gBattlerAttacker;
                        gSpecialStatuses[gActiveBattler].physicalBattlerId = gBattlerAttacker;
                    }
                    else
                    {
                        gProtectStructs[gActiveBattler].physicalBattlerId = gBattlerTarget;
                        gSpecialStatuses[gActiveBattler].physicalBattlerId = gBattlerTarget;
                    }
                }
                else if (!IS_MOVE_PHYSICAL(gCurrentMove) && !(gHitMarker & HITMARKER_x100000))
                {
                    gProtectStructs[gActiveBattler].specialDmg = gHpDealt;
                    gSpecialStatuses[gActiveBattler].specialDmg = gHpDealt;
                    if (gBattlescriptCurrInstr[1] == BS_TARGET)
                    {
                        gProtectStructs[gActiveBattler].specialBattlerId = gBattlerAttacker;
                        gSpecialStatuses[gActiveBattler].specialBattlerId = gBattlerAttacker;
                    }
                    else
                    {
                        gProtectStructs[gActiveBattler].specialBattlerId = gBattlerTarget;
                        gSpecialStatuses[gActiveBattler].specialBattlerId = gBattlerTarget;
                    }
                }
            }
            gHitMarker &= ~(HITMARKER_x100000);
            BtlController_EmitSetMonData(0, REQUEST_HP_BATTLE, 0, 2, &gBattleMons[gActiveBattler].hp);
            MarkBattlerForControllerExec(gActiveBattler);
        }
    }
    else
    {
        gActiveBattler = GetBattlerForBattleScript(gBattlescriptCurrInstr[1]);
        if (gSpecialStatuses[gActiveBattler].dmg == 0)
            gSpecialStatuses[gActiveBattler].dmg = 0xFFFF;
    }
    gBattlescriptCurrInstr += 2;
}

static void atk0D_critmessage(void)
{
    if (gBattleControllerExecFlags == 0)
    {
        if (gIsCriticalHit == TRUE && !(gMoveResultFlags & MOVE_RESULT_NO_EFFECT))
        {
            PrepareStringBattle(STRINGID_CRITICALHIT, gBattlerAttacker);
            gBattleCommunication[MSG_DISPLAY] = 1;
        }
        gBattlescriptCurrInstr++;
    }
}

static void atk0E_effectivenesssound(void)
{
    if (gBattleControllerExecFlags)
        return;

    gActiveBattler = gBattlerTarget;
    if (!(gMoveResultFlags & MOVE_RESULT_MISSED))
    {
        switch (gMoveResultFlags & (~(MOVE_RESULT_MISSED)))
        {
        case MOVE_RESULT_SUPER_EFFECTIVE:
            BtlController_EmitPlaySE(0, SE_KOUKA_H);
            MarkBattlerForControllerExec(gActiveBattler);
            break;
        case MOVE_RESULT_NOT_VERY_EFFECTIVE:
            BtlController_EmitPlaySE(0, SE_KOUKA_L);
            MarkBattlerForControllerExec(gActiveBattler);
            break;
        case MOVE_RESULT_DOESNT_AFFECT_FOE:
        case MOVE_RESULT_FAILED:
            // no sound
            break;
        case MOVE_RESULT_FOE_ENDURED:
        case MOVE_RESULT_ONE_HIT_KO:
        case MOVE_RESULT_FOE_HUNG_ON:
        case MOVE_RESULT_STURDIED:
        default:
            if (gMoveResultFlags & MOVE_RESULT_SUPER_EFFECTIVE)
            {
                BtlController_EmitPlaySE(0, SE_KOUKA_H);
                MarkBattlerForControllerExec(gActiveBattler);
            }
            else if (gMoveResultFlags & MOVE_RESULT_NOT_VERY_EFFECTIVE)
            {
                BtlController_EmitPlaySE(0, SE_KOUKA_L);
                MarkBattlerForControllerExec(gActiveBattler);
            }
            else if (!(gMoveResultFlags & (MOVE_RESULT_DOESNT_AFFECT_FOE | MOVE_RESULT_FAILED)))
            {
                BtlController_EmitPlaySE(0, SE_KOUKA_M);
                MarkBattlerForControllerExec(gActiveBattler);
            }
            break;
        }
    }
    gBattlescriptCurrInstr++;
}

static void atk0F_resultmessage(void)
{
    u32 stringId = 0;

    if (gBattleControllerExecFlags)
        return;

    if (gMoveResultFlags & MOVE_RESULT_MISSED && (!(gMoveResultFlags & MOVE_RESULT_DOESNT_AFFECT_FOE) || gBattleCommunication[6] > 2))
    {
        stringId = gMissStringIds[gBattleCommunication[6]];
        gBattleCommunication[MSG_DISPLAY] = 1;
    }
    else
    {
        gBattleCommunication[MSG_DISPLAY] = 1;
        switch (gMoveResultFlags & (~MOVE_RESULT_MISSED))
        {
        case MOVE_RESULT_SUPER_EFFECTIVE:
            stringId = STRINGID_SUPEREFFECTIVE;
            break;
        case MOVE_RESULT_NOT_VERY_EFFECTIVE:
            stringId = STRINGID_NOTVERYEFFECTIVE;
            break;
        case MOVE_RESULT_ONE_HIT_KO:
            stringId = STRINGID_ONEHITKO;
            break;
        case MOVE_RESULT_FOE_ENDURED:
            stringId = STRINGID_PKMNENDUREDHIT;
            break;
        case MOVE_RESULT_FAILED:
            stringId = STRINGID_BUTITFAILED;
            break;
        case MOVE_RESULT_DOESNT_AFFECT_FOE:
            stringId = STRINGID_ITDOESNTAFFECT;
            break;
        case MOVE_RESULT_FOE_HUNG_ON:
            gLastUsedItem = gBattleMons[gBattlerTarget].item;
            gPotentialItemEffectBattler = gBattlerTarget;
            gMoveResultFlags &= ~(MOVE_RESULT_FOE_ENDURED | MOVE_RESULT_FOE_HUNG_ON);
            BattleScriptPushCursor();
            gBattlescriptCurrInstr = BattleScript_HangedOnMsg;
            return;
        default:
            if (gMoveResultFlags & MOVE_RESULT_DOESNT_AFFECT_FOE)
            {
                stringId = STRINGID_ITDOESNTAFFECT;
            }
            else if (gMoveResultFlags & MOVE_RESULT_ONE_HIT_KO)
            {
                gMoveResultFlags &= ~(MOVE_RESULT_ONE_HIT_KO);
                gMoveResultFlags &= ~(MOVE_RESULT_SUPER_EFFECTIVE);
                gMoveResultFlags &= ~(MOVE_RESULT_NOT_VERY_EFFECTIVE);
                BattleScriptPushCursor();
                gBattlescriptCurrInstr = BattleScript_OneHitKOMsg;
                return;
            }
            else if (gMoveResultFlags & MOVE_RESULT_STURDIED)
            {
                gMoveResultFlags &= ~(MOVE_RESULT_STURDIED | MOVE_RESULT_FOE_ENDURED | MOVE_RESULT_FOE_HUNG_ON);
                gSpecialStatuses[gBattlerTarget].sturdied = 0;
                BattleScriptPushCursor();
                gBattlescriptCurrInstr = BattleScript_SturdiedMsg;
                return;
            }
            else if (gMoveResultFlags & MOVE_RESULT_FOE_ENDURED)
            {
                gMoveResultFlags &= ~(MOVE_RESULT_FOE_ENDURED | MOVE_RESULT_FOE_HUNG_ON);
                BattleScriptPushCursor();
                gBattlescriptCurrInstr = BattleScript_EnduredMsg;
                return;
            }
            else if (gMoveResultFlags & MOVE_RESULT_FOE_HUNG_ON)
            {
                gLastUsedItem = gBattleMons[gBattlerTarget].item;
                gPotentialItemEffectBattler = gBattlerTarget;
                gMoveResultFlags &= ~(MOVE_RESULT_FOE_ENDURED | MOVE_RESULT_FOE_HUNG_ON);
                BattleScriptPushCursor();
                gBattlescriptCurrInstr = BattleScript_HangedOnMsg;
                return;
            }
            else if (gMoveResultFlags & MOVE_RESULT_FAILED)
            {
                stringId = STRINGID_BUTITFAILED;
            }
            else
            {
                gBattleCommunication[MSG_DISPLAY] = 0;
            }
        }
    }

    if (stringId)
        PrepareStringBattle(stringId, gBattlerAttacker);

    gBattlescriptCurrInstr++;
}

static void atk10_printstring(void)
{
    if (gBattleControllerExecFlags == 0)
    {
        u16 var = T2_READ_16(gBattlescriptCurrInstr + 1);
        PrepareStringBattle(var, gBattlerAttacker);
        gBattlescriptCurrInstr += 3;
        gBattleCommunication[MSG_DISPLAY] = 1;
    }
}

static void atk11_printselectionstring(void)
{
    gActiveBattler = gBattlerAttacker;

    BtlController_EmitPrintSelectionString(0, T2_READ_16(gBattlescriptCurrInstr + 1));
    MarkBattlerForControllerExec(gActiveBattler);

    gBattlescriptCurrInstr += 3;
    gBattleCommunication[MSG_DISPLAY] = 1;
}

static void atk12_waitmessage(void)
{
    if (gBattleControllerExecFlags == 0)
    {
        if (!gBattleCommunication[MSG_DISPLAY])
        {
            gBattlescriptCurrInstr += 3;
        }
        else
        {
            u16 toWait = T2_READ_16(gBattlescriptCurrInstr + 1);
            if (++gPauseCounterBattle >= toWait)
            {
                gPauseCounterBattle = 0;
                gBattlescriptCurrInstr += 3;
                gBattleCommunication[MSG_DISPLAY] = 0;
            }
        }
    }
}

static void atk13_printfromtable(void)
{
    if (gBattleControllerExecFlags == 0)
    {
        const u16 *ptr = (const u16*) T1_READ_PTR(gBattlescriptCurrInstr + 1);
        ptr += gBattleCommunication[MULTISTRING_CHOOSER];

        PrepareStringBattle(*ptr, gBattlerAttacker);

        gBattlescriptCurrInstr += 5;
        gBattleCommunication[MSG_DISPLAY] = 1;
    }
}

static void atk14_printselectionstringfromtable(void)
{
    if (gBattleControllerExecFlags == 0)
    {
        const u16 *ptr = (const u16*) T1_READ_PTR(gBattlescriptCurrInstr + 1);
        ptr += gBattleCommunication[MULTISTRING_CHOOSER];

        gActiveBattler = gBattlerAttacker;
        BtlController_EmitPrintSelectionString(0, *ptr);
        MarkBattlerForControllerExec(gActiveBattler);

        gBattlescriptCurrInstr += 5;
        gBattleCommunication[MSG_DISPLAY] = 1;
    }
}

u8 GetBattlerTurnOrderNum(u8 battlerId)
{
    s32 i;
    for (i = 0; i < gBattlersCount; i++)
    {
        if (gBattlerByTurnOrder[i] == battlerId)
            break;
    }
    return i;
}

#define INCREMENT_RESET_RETURN                  \
{                                               \
    gBattlescriptCurrInstr++;                   \
    gBattleCommunication[MOVE_EFFECT_BYTE] = 0; \
    return;                                     \
}

#define RESET_RETURN                            \
{                                               \
    gBattleCommunication[MOVE_EFFECT_BYTE] = 0; \
    return;                                     \
}

void SetMoveEffect(bool8 primary, u8 certain)
{
    s32 i;
    bool32 statusChanged = FALSE;
    u8 affectsUser = 0; // 0x40 otherwise
    bool32 noSunCanFreeze = TRUE;

    if (gBattleCommunication[MOVE_EFFECT_BYTE] & MOVE_EFFECT_AFFECTS_USER)
    {
        gEffectBattler = gBattlerAttacker; // battlerId that effects get applied on
        gBattleCommunication[MOVE_EFFECT_BYTE] &= ~(MOVE_EFFECT_AFFECTS_USER);
        affectsUser = MOVE_EFFECT_AFFECTS_USER;
        gBattleScripting.battler = gBattlerTarget; // theoretically the attacker
    }
    else
    {
        gEffectBattler = gBattlerTarget;
        gBattleScripting.battler = gBattlerAttacker;
    }

    if (gBattleMons[gEffectBattler].ability == ABILITY_SHIELD_DUST && !(gHitMarker & HITMARKER_IGNORE_SAFEGUARD)
        && !primary && gBattleCommunication[MOVE_EFFECT_BYTE] <= 9)
        INCREMENT_RESET_RETURN

    if (gSideStatuses[GET_BATTLER_SIDE(gEffectBattler)] & SIDE_STATUS_SAFEGUARD && !(gHitMarker & HITMARKER_IGNORE_SAFEGUARD)
        && !primary && gBattleCommunication[MOVE_EFFECT_BYTE] <= 7)
        INCREMENT_RESET_RETURN

    if (gBattleMons[gEffectBattler].hp == 0
        && gBattleCommunication[MOVE_EFFECT_BYTE] != MOVE_EFFECT_PAYDAY
        && gBattleCommunication[MOVE_EFFECT_BYTE] != MOVE_EFFECT_STEAL_ITEM)
        INCREMENT_RESET_RETURN

    if (DoesSubstituteBlockMove(gBattlerAttacker, gEffectBattler, gCurrentMove) && affectsUser != MOVE_EFFECT_AFFECTS_USER)
        INCREMENT_RESET_RETURN

    if (gBattleCommunication[MOVE_EFFECT_BYTE] <= 6) // status change
    {
        switch (sStatusFlagsForMoveEffects[gBattleCommunication[MOVE_EFFECT_BYTE]])
        {
        case STATUS1_SLEEP:
            // check active uproar
            if (gBattleMons[gEffectBattler].ability != ABILITY_SOUNDPROOF)
            {
                for (gActiveBattler = 0;
                    gActiveBattler < gBattlersCount && !(gBattleMons[gActiveBattler].status2 & STATUS2_UPROAR);
                    gActiveBattler++)
                {}
            }
            else
                gActiveBattler = gBattlersCount;

            if (gBattleMons[gEffectBattler].status1)
                break;
            if (gActiveBattler != gBattlersCount)
                break;
            if (gBattleMons[gEffectBattler].ability == ABILITY_VITAL_SPIRIT)
                break;
            if (gBattleMons[gEffectBattler].ability == ABILITY_INSOMNIA)
                break;

            CancelMultiTurnMoves(gEffectBattler);
            statusChanged = TRUE;
            break;
        case STATUS1_POISON:
            if (gBattleMons[gEffectBattler].ability == ABILITY_IMMUNITY
                && (primary == TRUE || certain == MOVE_EFFECT_CERTAIN))
            {
                gLastUsedAbility = ABILITY_IMMUNITY;
                RecordAbilityBattle(gEffectBattler, ABILITY_IMMUNITY);

                BattleScriptPush(gBattlescriptCurrInstr + 1);
                gBattlescriptCurrInstr = BattleScript_PSNPrevention;

                if (gHitMarker & HITMARKER_IGNORE_SAFEGUARD)
                {
                    gBattleCommunication[MULTISTRING_CHOOSER] = 1;
                    gHitMarker &= ~(HITMARKER_IGNORE_SAFEGUARD);
                }
                else
                {
                    gBattleCommunication[MULTISTRING_CHOOSER] = 0;
                }
                RESET_RETURN
            }
            if ((IS_BATTLER_OF_TYPE(gEffectBattler, TYPE_POISON) || IS_BATTLER_OF_TYPE(gEffectBattler, TYPE_STEEL))
                && (gHitMarker & HITMARKER_IGNORE_SAFEGUARD)
                && (primary == TRUE || certain == MOVE_EFFECT_CERTAIN))
            {
                BattleScriptPush(gBattlescriptCurrInstr + 1);
                gBattlescriptCurrInstr = BattleScript_PSNPrevention;

                gBattleCommunication[MULTISTRING_CHOOSER] = 2;
                RESET_RETURN
            }
            if (IS_BATTLER_OF_TYPE(gEffectBattler, TYPE_POISON))
                break;
            if (IS_BATTLER_OF_TYPE(gEffectBattler, TYPE_STEEL))
                break;
            if (gBattleMons[gEffectBattler].status1)
                break;
            if (gBattleMons[gEffectBattler].ability == ABILITY_IMMUNITY)
                break;

            statusChanged = TRUE;
            break;
        case STATUS1_BURN:
            if (gBattleMons[gEffectBattler].ability == ABILITY_WATER_VEIL
                && (primary == TRUE || certain == MOVE_EFFECT_CERTAIN))
            {
                gLastUsedAbility = ABILITY_WATER_VEIL;
                RecordAbilityBattle(gEffectBattler, ABILITY_WATER_VEIL);

                BattleScriptPush(gBattlescriptCurrInstr + 1);
                gBattlescriptCurrInstr = BattleScript_BRNPrevention;
                if (gHitMarker & HITMARKER_IGNORE_SAFEGUARD)
                {
                    gBattleCommunication[MULTISTRING_CHOOSER] = 1;
                    gHitMarker &= ~(HITMARKER_IGNORE_SAFEGUARD);
                }
                else
                {
                    gBattleCommunication[MULTISTRING_CHOOSER] = 0;
                }
                RESET_RETURN
            }
            if (IS_BATTLER_OF_TYPE(gEffectBattler, TYPE_FIRE)
                && (gHitMarker & HITMARKER_IGNORE_SAFEGUARD)
                && (primary == TRUE || certain == MOVE_EFFECT_CERTAIN))
            {
                BattleScriptPush(gBattlescriptCurrInstr + 1);
                gBattlescriptCurrInstr = BattleScript_BRNPrevention;

                gBattleCommunication[MULTISTRING_CHOOSER] = 2;
                RESET_RETURN
            }
            if (IS_BATTLER_OF_TYPE(gEffectBattler, TYPE_FIRE))
                break;
            if (gBattleMons[gEffectBattler].ability == ABILITY_WATER_VEIL)
                break;
            if (gBattleMons[gEffectBattler].status1)
                break;

            statusChanged = TRUE;
            break;
        case STATUS1_FREEZE:
            if (WEATHER_HAS_EFFECT && gBattleWeather & WEATHER_SUN_ANY)
                noSunCanFreeze = FALSE;
            if (IS_BATTLER_OF_TYPE(gEffectBattler, TYPE_ICE))
                break;
            if (gBattleMons[gEffectBattler].status1)
                break;
            if (noSunCanFreeze == 0)
                break;
            if (gBattleMons[gEffectBattler].ability == ABILITY_MAGMA_ARMOR)
                break;

            CancelMultiTurnMoves(gEffectBattler);
            statusChanged = TRUE;
            break;
        case STATUS1_PARALYSIS:
            if (gBattleMons[gEffectBattler].ability == ABILITY_LIMBER)
            {
                if (primary == TRUE || certain == MOVE_EFFECT_CERTAIN)
                {
                    gLastUsedAbility = ABILITY_LIMBER;
                    RecordAbilityBattle(gEffectBattler, ABILITY_LIMBER);

                    BattleScriptPush(gBattlescriptCurrInstr + 1);
                    gBattlescriptCurrInstr = BattleScript_PRLZPrevention;

                    if (gHitMarker & HITMARKER_IGNORE_SAFEGUARD)
                    {
                        gBattleCommunication[MULTISTRING_CHOOSER] = 1;
                        gHitMarker &= ~(HITMARKER_IGNORE_SAFEGUARD);
                    }
                    else
                    {
                        gBattleCommunication[MULTISTRING_CHOOSER] = 0;
                    }
                    RESET_RETURN
                }
                else
                    break;
            }
            if ((IS_BATTLER_OF_TYPE(gEffectBattler, TYPE_ELECTRIC))
                && (gHitMarker & HITMARKER_IGNORE_SAFEGUARD)
                && (primary == TRUE || certain == MOVE_EFFECT_CERTAIN))
            {
                BattleScriptPush(gBattlescriptCurrInstr + 1);
                gBattlescriptCurrInstr = BattleScript_PRLZPrevention;

                gBattleCommunication[MULTISTRING_CHOOSER] = 2;
                RESET_RETURN
            }
            if (IS_BATTLER_OF_TYPE(gEffectBattler, TYPE_ELECTRIC))
                break;
            if (gBattleMons[gEffectBattler].ability == ABILITY_LIMBER)
                break;
            if (gBattleMons[gEffectBattler].status1)
                break;

            statusChanged = TRUE;
            break;
        case STATUS1_TOXIC_POISON:
            if (gBattleMons[gEffectBattler].ability == ABILITY_IMMUNITY && (primary == TRUE || certain == MOVE_EFFECT_CERTAIN))
            {
                gLastUsedAbility = ABILITY_IMMUNITY;
                RecordAbilityBattle(gEffectBattler, ABILITY_IMMUNITY);

                BattleScriptPush(gBattlescriptCurrInstr + 1);
                gBattlescriptCurrInstr = BattleScript_PSNPrevention;

                if (gHitMarker & HITMARKER_IGNORE_SAFEGUARD)
                {
                    gBattleCommunication[MULTISTRING_CHOOSER] = 1;
                    gHitMarker &= ~(HITMARKER_IGNORE_SAFEGUARD);
                }
                else
                {
                    gBattleCommunication[MULTISTRING_CHOOSER] = 0;
                }
                RESET_RETURN
            }
            if ((IS_BATTLER_OF_TYPE(gEffectBattler, TYPE_POISON) || IS_BATTLER_OF_TYPE(gEffectBattler, TYPE_STEEL))
                && (gHitMarker & HITMARKER_IGNORE_SAFEGUARD)
                && (primary == TRUE || certain == MOVE_EFFECT_CERTAIN))
            {
                BattleScriptPush(gBattlescriptCurrInstr + 1);
                gBattlescriptCurrInstr = BattleScript_PSNPrevention;

                gBattleCommunication[MULTISTRING_CHOOSER] = 2;
                RESET_RETURN
            }
            if (gBattleMons[gEffectBattler].status1)
                break;
            if (!IS_BATTLER_OF_TYPE(gEffectBattler, TYPE_POISON) && !IS_BATTLER_OF_TYPE(gEffectBattler, TYPE_STEEL))
            {
                if (gBattleMons[gEffectBattler].ability == ABILITY_IMMUNITY)
                    break;

                // It's redundant, because at this point we know the status1 value is 0.
                gBattleMons[gEffectBattler].status1 &= ~(STATUS1_TOXIC_POISON);
                gBattleMons[gEffectBattler].status1 &= ~(STATUS1_POISON);
                statusChanged = TRUE;
                break;
            }
            else
            {
                gMoveResultFlags |= MOVE_RESULT_DOESNT_AFFECT_FOE;
            }
            break;
        }
        if (statusChanged == TRUE)
        {
            BattleScriptPush(gBattlescriptCurrInstr + 1);

            if (sStatusFlagsForMoveEffects[gBattleCommunication[MOVE_EFFECT_BYTE]] == STATUS1_SLEEP)
                gBattleMons[gEffectBattler].status1 |= ((Random() & 3) + 2);
            else
                gBattleMons[gEffectBattler].status1 |= sStatusFlagsForMoveEffects[gBattleCommunication[MOVE_EFFECT_BYTE]];

            gBattlescriptCurrInstr = sMoveEffectBS_Ptrs[gBattleCommunication[MOVE_EFFECT_BYTE]];

            gActiveBattler = gEffectBattler;
            BtlController_EmitSetMonData(0, REQUEST_STATUS_BATTLE, 0, 4, &gBattleMons[gEffectBattler].status1);
            MarkBattlerForControllerExec(gActiveBattler);

            if (gHitMarker & HITMARKER_IGNORE_SAFEGUARD)
            {
                gBattleCommunication[MULTISTRING_CHOOSER] = 1;
                gHitMarker &= ~(HITMARKER_IGNORE_SAFEGUARD);
            }
            else
            {
                gBattleCommunication[MULTISTRING_CHOOSER] = 0;
            }

            // for synchronize

            if (gBattleCommunication[MOVE_EFFECT_BYTE] == MOVE_EFFECT_POISON
             || gBattleCommunication[MOVE_EFFECT_BYTE] == MOVE_EFFECT_TOXIC
             || gBattleCommunication[MOVE_EFFECT_BYTE] == MOVE_EFFECT_PARALYSIS
             || gBattleCommunication[MOVE_EFFECT_BYTE] == MOVE_EFFECT_BURN)
             {
                u8* synchronizeEffect = &gBattleStruct->synchronizeMoveEffect;
                *synchronizeEffect = gBattleCommunication[MOVE_EFFECT_BYTE];
                gHitMarker |= HITMARKER_SYNCHRONISE_EFFECT;
             }
            return;
        }
        else if (statusChanged == FALSE)
        {
            gBattleCommunication[MOVE_EFFECT_BYTE] = 0;
            gBattlescriptCurrInstr++;
            return;
        }
        return;
    }
    else
    {
        if (gBattleMons[gEffectBattler].status2 & sStatusFlagsForMoveEffects[gBattleCommunication[MOVE_EFFECT_BYTE]])
        {
            gBattlescriptCurrInstr++;
        }
        else
        {
            u8 side;
            switch (gBattleCommunication[MOVE_EFFECT_BYTE])
            {
            case MOVE_EFFECT_CONFUSION:
                if (gBattleMons[gEffectBattler].ability == ABILITY_OWN_TEMPO
                    || gBattleMons[gEffectBattler].status2 & STATUS2_CONFUSION)
                {
                    gBattlescriptCurrInstr++;
                }
                else
                {
                    gBattleMons[gEffectBattler].status2 |= (((Random()) % 0x4)) + 2;

                    BattleScriptPush(gBattlescriptCurrInstr + 1);
                    gBattlescriptCurrInstr = sMoveEffectBS_Ptrs[gBattleCommunication[MOVE_EFFECT_BYTE]];
                }
                break;
            case MOVE_EFFECT_FLINCH:
                if (GetBattlerAbility(gEffectBattler) == ABILITY_INNER_FOCUS)
                {
                    if (primary == TRUE || certain == MOVE_EFFECT_CERTAIN)
                    {
                        gLastUsedAbility = ABILITY_INNER_FOCUS;
                        RecordAbilityBattle(gEffectBattler, ABILITY_INNER_FOCUS);
                        gBattlescriptCurrInstr = BattleScript_FlinchPrevention;
                    }
                    else
                    {
                        gBattlescriptCurrInstr++;
                    }
                }
                else
                {
                    if (GetBattlerTurnOrderNum(gEffectBattler) > gCurrentTurnActionNumber)
                        gBattleMons[gEffectBattler].status2 |= sStatusFlagsForMoveEffects[gBattleCommunication[MOVE_EFFECT_BYTE]];
                    gBattlescriptCurrInstr++;
                }
                break;
            case MOVE_EFFECT_UPROAR:
                if (!(gBattleMons[gEffectBattler].status2 & STATUS2_UPROAR))
                {

                    gBattleMons[gEffectBattler].status2 |= STATUS2_MULTIPLETURNS;
                    gLockedMoves[gEffectBattler] = gCurrentMove;
                    gBattleMons[gEffectBattler].status2 |= ((Random() & 3) + 2) << 4;

                    BattleScriptPush(gBattlescriptCurrInstr + 1);
                    gBattlescriptCurrInstr = sMoveEffectBS_Ptrs[gBattleCommunication[MOVE_EFFECT_BYTE]];
                }
                else
                {
                    gBattlescriptCurrInstr++;
                }
                break;
            case MOVE_EFFECT_PAYDAY:
                if (GET_BATTLER_SIDE(gBattlerAttacker) == B_SIDE_PLAYER)
                {
                    u16 PayDay = gPaydayMoney;
                    gPaydayMoney += (gBattleMons[gBattlerAttacker].level * 5);
                    if (PayDay > gPaydayMoney)
                        gPaydayMoney = 0xFFFF;
                }
                BattleScriptPush(gBattlescriptCurrInstr + 1);
                gBattlescriptCurrInstr = sMoveEffectBS_Ptrs[gBattleCommunication[MOVE_EFFECT_BYTE]];
                break;
            case MOVE_EFFECT_TRI_ATTACK:
                if (gBattleMons[gEffectBattler].status1)
                {
                    gBattlescriptCurrInstr++;
                }
                else
                {
                    gBattleCommunication[MOVE_EFFECT_BYTE] = Random() % 3 + 3;
                    SetMoveEffect(FALSE, 0);
                }
                break;
            case MOVE_EFFECT_CHARGING:
                gBattleMons[gEffectBattler].status2 |= STATUS2_MULTIPLETURNS;
                gLockedMoves[gEffectBattler] = gCurrentMove;
                gProtectStructs[gEffectBattler].chargingTurn = 1;
                gBattlescriptCurrInstr++;
                break;
            case MOVE_EFFECT_WRAP:
                if (gBattleMons[gEffectBattler].status2 & STATUS2_WRAPPED)
                {
                    gBattlescriptCurrInstr++;
                }
                else
                {
                    gBattleMons[gEffectBattler].status2 |= STATUS2_WRAPPED;
                    if (GetBattlerHoldEffect(gBattlerAttacker, TRUE) == HOLD_EFFECT_GRIP_CLAW)
                        gDisableStructs[gEffectBattler].wrapTurns = 7;
                    else
                        gDisableStructs[gEffectBattler].wrapTurns = ((Random() % 2) + 4);

                    *(gBattleStruct->wrappedMove + gEffectBattler * 2 + 0) = gCurrentMove;
                    *(gBattleStruct->wrappedMove + gEffectBattler * 2 + 1) = gCurrentMove >> 8;
                    *(gBattleStruct->wrappedBy + gEffectBattler) = gBattlerAttacker;

                    BattleScriptPush(gBattlescriptCurrInstr + 1);
                    gBattlescriptCurrInstr = sMoveEffectBS_Ptrs[gBattleCommunication[MOVE_EFFECT_BYTE]];

                    for (gBattleCommunication[MULTISTRING_CHOOSER] = 0; ; gBattleCommunication[MULTISTRING_CHOOSER]++)
                    {
                        if (gBattleCommunication[MULTISTRING_CHOOSER] > 5)
                            break;
                        if (gTrappingMoves[gBattleCommunication[MULTISTRING_CHOOSER]] == gCurrentMove)
                            break;
                    }
                }
                break;
            case MOVE_EFFECT_RECOIL_25: // 25% recoil
                gBattleMoveDamage = (gHpDealt) / 4;
                if (gBattleMoveDamage == 0)
                    gBattleMoveDamage = 1;

                BattleScriptPush(gBattlescriptCurrInstr + 1);
                gBattlescriptCurrInstr = sMoveEffectBS_Ptrs[gBattleCommunication[MOVE_EFFECT_BYTE]];
                break;
            case MOVE_EFFECT_ATK_PLUS_1:
            case MOVE_EFFECT_DEF_PLUS_1:
            case MOVE_EFFECT_SPD_PLUS_1:
            case MOVE_EFFECT_SP_ATK_PLUS_1:
            case MOVE_EFFECT_SP_DEF_PLUS_1:
            case MOVE_EFFECT_ACC_PLUS_1:
            case MOVE_EFFECT_EVS_PLUS_1:
                if (ChangeStatBuffs(SET_STAT_BUFF_VALUE(1),
                                    gBattleCommunication[MOVE_EFFECT_BYTE] - MOVE_EFFECT_ATK_PLUS_1 + 1,
                                    affectsUser, 0))
                {
                    gBattlescriptCurrInstr++;
                }
                else
                {
                    gBattleScripting.animArg1 = gBattleCommunication[MOVE_EFFECT_BYTE] & ~(MOVE_EFFECT_AFFECTS_USER | MOVE_EFFECT_CERTAIN);
                    gBattleScripting.animArg2 = 0;
                    BattleScriptPush(gBattlescriptCurrInstr + 1);
                    gBattlescriptCurrInstr = BattleScript_StatUp;
                }
                break;
            case MOVE_EFFECT_ATK_MINUS_1:
            case MOVE_EFFECT_DEF_MINUS_1:
            case MOVE_EFFECT_SPD_MINUS_1:
            case MOVE_EFFECT_SP_ATK_MINUS_1:
            case MOVE_EFFECT_SP_DEF_MINUS_1:
            case MOVE_EFFECT_ACC_MINUS_1:
            case MOVE_EFFECT_EVS_MINUS_1:
                if (ChangeStatBuffs(SET_STAT_BUFF_VALUE(1) | STAT_BUFF_NEGATIVE,
                                    gBattleCommunication[MOVE_EFFECT_BYTE] - MOVE_EFFECT_ATK_MINUS_1 + 1,
                                     affectsUser, 0))
                {
                    gBattlescriptCurrInstr++;
                }
                else
                {
                    gBattleScripting.animArg1 = gBattleCommunication[MOVE_EFFECT_BYTE] & ~(MOVE_EFFECT_AFFECTS_USER | MOVE_EFFECT_CERTAIN);
                    gBattleScripting.animArg2 = 0;
                    BattleScriptPush(gBattlescriptCurrInstr + 1);
                    gBattlescriptCurrInstr = BattleScript_StatDown;
                }
                break;
            case MOVE_EFFECT_ATK_PLUS_2:
            case MOVE_EFFECT_DEF_PLUS_2:
            case MOVE_EFFECT_SPD_PLUS_2:
            case MOVE_EFFECT_SP_ATK_PLUS_2:
            case MOVE_EFFECT_SP_DEF_PLUS_2:
            case MOVE_EFFECT_ACC_PLUS_2:
            case MOVE_EFFECT_EVS_PLUS_2:
                if (ChangeStatBuffs(SET_STAT_BUFF_VALUE(2),
                                    gBattleCommunication[MOVE_EFFECT_BYTE] - MOVE_EFFECT_ATK_PLUS_2 + 1,
                                    affectsUser, 0))
                {
                    gBattlescriptCurrInstr++;
                }
                else
                {
                    gBattleScripting.animArg1 = gBattleCommunication[MOVE_EFFECT_BYTE] & ~(MOVE_EFFECT_AFFECTS_USER | MOVE_EFFECT_CERTAIN);
                    gBattleScripting.animArg2 = 0;
                    BattleScriptPush(gBattlescriptCurrInstr + 1);
                    gBattlescriptCurrInstr = BattleScript_StatUp;
                }
                break;
            case MOVE_EFFECT_ATK_MINUS_2:
            case MOVE_EFFECT_DEF_MINUS_2:
            case MOVE_EFFECT_SPD_MINUS_2:
            case MOVE_EFFECT_SP_ATK_MINUS_2:
            case MOVE_EFFECT_SP_DEF_MINUS_2:
            case MOVE_EFFECT_ACC_MINUS_2:
            case MOVE_EFFECT_EVS_MINUS_2:
                if (ChangeStatBuffs(SET_STAT_BUFF_VALUE(2) | STAT_BUFF_NEGATIVE,
                                    gBattleCommunication[MOVE_EFFECT_BYTE] - MOVE_EFFECT_ATK_MINUS_2 + 1,
                                    affectsUser, 0))
                {
                    gBattlescriptCurrInstr++;
                }
                else
                {
                    gBattleScripting.animArg1 = gBattleCommunication[MOVE_EFFECT_BYTE] & ~(MOVE_EFFECT_AFFECTS_USER | MOVE_EFFECT_CERTAIN);
                    gBattleScripting.animArg2 = 0;
                    BattleScriptPush(gBattlescriptCurrInstr + 1);
                    gBattlescriptCurrInstr = BattleScript_StatDown;
                }
                break;
            case MOVE_EFFECT_RECHARGE:
                gBattleMons[gEffectBattler].status2 |= STATUS2_RECHARGE;
                gDisableStructs[gEffectBattler].rechargeTimer = 2;
                gLockedMoves[gEffectBattler] = gCurrentMove;
                gBattlescriptCurrInstr++;
                break;
            case MOVE_EFFECT_RAGE:
                gBattleMons[gBattlerAttacker].status2 |= STATUS2_RAGE;
                gBattlescriptCurrInstr++;
                break;
            case MOVE_EFFECT_STEAL_ITEM:
                {
                    if (gBattleTypeFlags & BATTLE_TYPE_TRAINER_HILL)
                    {
                        gBattlescriptCurrInstr++;
                        break;
                    }

                    side = GetBattlerSide(gBattlerAttacker);
                    if (GetBattlerSide(gBattlerAttacker) == B_SIDE_OPPONENT
                        && !(gBattleTypeFlags &
                             (BATTLE_TYPE_EREADER_TRAINER
                              | BATTLE_TYPE_FRONTIER
                              | BATTLE_TYPE_LINK
                              | BATTLE_TYPE_x2000000
                              | BATTLE_TYPE_SECRET_BASE)))
                    {
                        gBattlescriptCurrInstr++;
                    }
                    else if (!(gBattleTypeFlags &
                          (BATTLE_TYPE_EREADER_TRAINER
                           | BATTLE_TYPE_FRONTIER
                           | BATTLE_TYPE_LINK
                           | BATTLE_TYPE_x2000000
                           | BATTLE_TYPE_SECRET_BASE))
                        && (gWishFutureKnock.knockedOffMons[side] & gBitTable[gBattlerPartyIndexes[gBattlerAttacker]]))
                    {
                        gBattlescriptCurrInstr++;
                    }
                    else if (gBattleMons[gBattlerTarget].item
                        && gBattleMons[gBattlerTarget].ability == ABILITY_STICKY_HOLD)
                    {
                        BattleScriptPushCursor();
                        gBattlescriptCurrInstr = BattleScript_NoItemSteal;

                        gLastUsedAbility = gBattleMons[gBattlerTarget].ability;
                        RecordAbilityBattle(gBattlerTarget, gLastUsedAbility);
                    }
                    else if (gBattleMons[gBattlerAttacker].item != 0
                        || gBattleMons[gBattlerTarget].item == ITEM_ENIGMA_BERRY
                        || IS_ITEM_MAIL(gBattleMons[gBattlerTarget].item)
                        || gBattleMons[gBattlerTarget].item == 0)
                    {
                        gBattlescriptCurrInstr++;
                    }
                    else
                    {
                        u16* changedItem = &gBattleStruct->changedItems[gBattlerAttacker];
                        gLastUsedItem = *changedItem = gBattleMons[gBattlerTarget].item;
                        gBattleMons[gBattlerTarget].item = 0;

                        gActiveBattler = gBattlerAttacker;
                        BtlController_EmitSetMonData(0, REQUEST_HELDITEM_BATTLE, 0, 2, &gLastUsedItem);
                        MarkBattlerForControllerExec(gBattlerAttacker);

                        gActiveBattler = gBattlerTarget;
                        BtlController_EmitSetMonData(0, REQUEST_HELDITEM_BATTLE, 0, 2, &gBattleMons[gBattlerTarget].item);
                        MarkBattlerForControllerExec(gBattlerTarget);

                        BattleScriptPush(gBattlescriptCurrInstr + 1);
                        gBattlescriptCurrInstr = BattleScript_ItemSteal;

                        *(u8*)((u8*)(&gBattleStruct->choicedMove[gBattlerTarget]) + 0) = 0;
                        *(u8*)((u8*)(&gBattleStruct->choicedMove[gBattlerTarget]) + 1) = 0;
                    }

                }
                break;
            case MOVE_EFFECT_PREVENT_ESCAPE:
                gBattleMons[gBattlerTarget].status2 |= STATUS2_ESCAPE_PREVENTION;
                gDisableStructs[gBattlerTarget].battlerPreventingEscape = gBattlerAttacker;
                gBattlescriptCurrInstr++;
                break;
            case MOVE_EFFECT_NIGHTMARE:
                gBattleMons[gBattlerTarget].status2 |= STATUS2_NIGHTMARE;
                gBattlescriptCurrInstr++;
                break;
            case MOVE_EFFECT_ALL_STATS_UP:
                BattleScriptPush(gBattlescriptCurrInstr + 1);
                gBattlescriptCurrInstr = BattleScript_AllStatsUp;
                break;
            case MOVE_EFFECT_RAPIDSPIN:
                BattleScriptPush(gBattlescriptCurrInstr + 1);
                gBattlescriptCurrInstr = BattleScript_RapidSpinAway;
                break;
            case MOVE_EFFECT_REMOVE_PARALYSIS: // Smelling salts
                if (!(gBattleMons[gBattlerTarget].status1 & STATUS1_PARALYSIS))
                {
                    gBattlescriptCurrInstr++;
                }
                else
                {
                    gBattleMons[gBattlerTarget].status1 &= ~(STATUS1_PARALYSIS);

                    gActiveBattler = gBattlerTarget;
                    BtlController_EmitSetMonData(0, REQUEST_STATUS_BATTLE, 0, 4, &gBattleMons[gActiveBattler].status1);
                    MarkBattlerForControllerExec(gActiveBattler);

                    BattleScriptPush(gBattlescriptCurrInstr + 1);
                    gBattlescriptCurrInstr = BattleScript_TargetPRLZHeal;
                }
                break;
            case MOVE_EFFECT_ATK_DEF_DOWN: // SuperPower
                BattleScriptPush(gBattlescriptCurrInstr + 1);
                gBattlescriptCurrInstr = BattleScript_AtkDefDown;
                break;
            case MOVE_EFFECT_DEF_SPDEF_DOWN: // Close Combat
                BattleScriptPush(gBattlescriptCurrInstr + 1);
                gBattlescriptCurrInstr = BattleScript_DefSpDefDown;
                break;
            case MOVE_EFFECT_RECOIL_33: // Double Edge
                gBattleMoveDamage = gHpDealt / 3;
                if (gBattleMoveDamage == 0)
                    gBattleMoveDamage = 1;

                BattleScriptPush(gBattlescriptCurrInstr + 1);
                gBattlescriptCurrInstr = sMoveEffectBS_Ptrs[gBattleCommunication[MOVE_EFFECT_BYTE]];
                break;
            case MOVE_EFFECT_RECOIL_50: // Head Smash
                gBattleMoveDamage = gHpDealt / 2;
                if (gBattleMoveDamage == 0)
                    gBattleMoveDamage = 1;

                BattleScriptPush(gBattlescriptCurrInstr + 1);
                gBattlescriptCurrInstr = BattleScript_MoveEffectRecoil;
                break;
            case MOVE_EFFECT_RECOIL_33_STATUS: // Flare Blitz - can burn, Volt Tackle - can paralyze
                gBattleScripting.savedDmg = gHpDealt / 3;
                if (gBattleScripting.savedDmg == 0)
                    gBattleScripting.savedDmg = 1;

                BattleScriptPush(gBattlescriptCurrInstr + 1);
                gBattlescriptCurrInstr = BattleScript_MoveEffectRecoilWithStatus;
                break;
            case MOVE_EFFECT_THRASH:
                if (gBattleMons[gEffectBattler].status2 & STATUS2_LOCK_CONFUSE)
                {
                    gBattlescriptCurrInstr++;
                }
                else
                {
                    gBattleMons[gEffectBattler].status2 |= STATUS2_MULTIPLETURNS;
                    gLockedMoves[gEffectBattler] = gCurrentMove;
                    gBattleMons[gEffectBattler].status2 |= (((Random() & 1) + 2) << 0xA);
                }
                break;
            case MOVE_EFFECT_KNOCK_OFF:
                if (gBattleMons[gEffectBattler].ability == ABILITY_STICKY_HOLD)
                {
                    if (gBattleMons[gEffectBattler].item == 0)
                    {
                        gBattlescriptCurrInstr++;
                    }
                    else
                    {
                        gLastUsedAbility = ABILITY_STICKY_HOLD;
                        gBattlescriptCurrInstr = BattleScript_StickyHoldActivates;
                        RecordAbilityBattle(gEffectBattler, ABILITY_STICKY_HOLD);
                    }
                    break;
                }
                if (gBattleMons[gEffectBattler].item)
                {
                    side = GetBattlerSide(gEffectBattler);

                    gLastUsedItem = gBattleMons[gEffectBattler].item;
                    gBattleMons[gEffectBattler].item = 0;
                    gWishFutureKnock.knockedOffMons[side] |= gBitTable[gBattlerPartyIndexes[gEffectBattler]];

                    BattleScriptPush(gBattlescriptCurrInstr + 1);
                    gBattlescriptCurrInstr = BattleScript_KnockedOff;

                    *(u8*)((u8*)(&gBattleStruct->choicedMove[gEffectBattler]) + 0) = 0;
                    *(u8*)((u8*)(&gBattleStruct->choicedMove[gEffectBattler]) + 1) = 0;
                }
                else
                {
                    gBattlescriptCurrInstr++;
                }
                break;
            case MOVE_EFFECT_SP_ATK_TWO_DOWN: // Overheat
                BattleScriptPush(gBattlescriptCurrInstr + 1);
                gBattlescriptCurrInstr = BattleScript_SAtkDown2;
                break;
            case MOVE_EFFECT_CLEAR_SMOG:
                for (i = 0; i < BATTLE_STATS_NO; i++)
                {
                    if (gBattleMons[gEffectBattler].statStages[i] != 6)
                        break;
                }
                if ((gSpecialStatuses[gEffectBattler].physicalDmg || gSpecialStatuses[gEffectBattler].specialDmg) && i != BATTLE_STATS_NO)
                {
                    for (i = 0; i < BATTLE_STATS_NO; i++)
                        gBattleMons[gEffectBattler].statStages[i] = 6;
                    BattleScriptPush(gBattlescriptCurrInstr + 1);
                    gBattlescriptCurrInstr = BattleScript_MoveEffectClearSmog;
                }
                break;
            case MOVE_EFFECT_SMACK_DOWN:
                if (!IsBattlerGrounded(gBattlerTarget))
                {
                    gStatuses3[gBattlerTarget] |= STATUS3_SMACKED_DOWN;
                    gStatuses3[gBattlerTarget] &= ~(STATUS3_MAGNET_RISE | STATUS3_TELEKINESIS | STATUS3_ON_AIR);
                    BattleScriptPush(gBattlescriptCurrInstr + 1);
                    gBattlescriptCurrInstr = BattleScript_MoveEffectSmackDown;
                }
                break;
            case MOVE_EFFECT_FLAME_BURST:
                if (IsBattlerAlive(BATTLE_PARTNER(gBattlerTarget)) && GetBattlerAbility(BATTLE_PARTNER(gBattlerTarget)) != ABILITY_MAGIC_GUARD)
                {
                    gBattleScripting.battler = BATTLE_PARTNER(gBattlerTarget);
                    gBattleMoveDamage = gBattleMons[BATTLE_PARTNER(gBattlerTarget)].hp / 16;
                    if (gBattleMoveDamage == 0)
                        gBattleMoveDamage = 1;
                    BattleScriptPush(gBattlescriptCurrInstr + 1);
                    gBattlescriptCurrInstr = BattleScript_MoveEffectFlameBurst;
                }
                break;
            }
        }
    }

    gBattleCommunication[MOVE_EFFECT_BYTE] = 0;
}

static void atk15_seteffectwithchance(void)
{
    u32 percentChance;

    if (GetBattlerAbility(gBattlerAttacker) == ABILITY_SERENE_GRACE)
        percentChance = gBattleMoves[gCurrentMove].secondaryEffectChance * 2;
    else
        percentChance = gBattleMoves[gCurrentMove].secondaryEffectChance;

    if (gBattleCommunication[MOVE_EFFECT_BYTE] & MOVE_EFFECT_CERTAIN
        && !(gMoveResultFlags & MOVE_RESULT_NO_EFFECT))
    {
        gBattleCommunication[MOVE_EFFECT_BYTE] &= ~(MOVE_EFFECT_CERTAIN);
        SetMoveEffect(0, MOVE_EFFECT_CERTAIN);
    }
    else if (Random() % 100 < percentChance
             && gBattleCommunication[MOVE_EFFECT_BYTE]
             && !(gMoveResultFlags & MOVE_RESULT_NO_EFFECT))
    {
        if (percentChance >= 100)
            SetMoveEffect(0, MOVE_EFFECT_CERTAIN);
        else
            SetMoveEffect(0, 0);
    }
    else
    {
        gBattlescriptCurrInstr++;
    }

    gBattleCommunication[MOVE_EFFECT_BYTE] = 0;
    gBattleScripting.multihitMoveEffect = 0;
}

static void atk16_seteffectprimary(void)
{
    SetMoveEffect(TRUE, 0);
}

static void atk17_seteffectsecondary(void)
{
    SetMoveEffect(FALSE, 0);
}

static void atk18_clearstatusfromeffect(void)
{
    gActiveBattler = GetBattlerForBattleScript(gBattlescriptCurrInstr[1]);

    if (gBattleCommunication[MOVE_EFFECT_BYTE] <= MOVE_EFFECT_TOXIC)
        gBattleMons[gActiveBattler].status1 &= (~sStatusFlagsForMoveEffects[gBattleCommunication[MOVE_EFFECT_BYTE]]);
    else
        gBattleMons[gActiveBattler].status2 &= (~sStatusFlagsForMoveEffects[gBattleCommunication[MOVE_EFFECT_BYTE]]);

    gBattleCommunication[MOVE_EFFECT_BYTE] = 0;
    gBattlescriptCurrInstr += 2;
    gBattleScripting.multihitMoveEffect = 0;
}

static void atk19_tryfaintmon(void)
{
    const u8 *BS_ptr;

    if (gBattlescriptCurrInstr[2] != 0)
    {
        gActiveBattler = GetBattlerForBattleScript(gBattlescriptCurrInstr[1]);
        if (gHitMarker & HITMARKER_FAINTED(gActiveBattler))
        {
            BS_ptr = T1_READ_PTR(gBattlescriptCurrInstr + 3);

            BattleScriptPop();
            gBattlescriptCurrInstr = BS_ptr;
            gSideStatuses[GetBattlerSide(gActiveBattler)] &= ~(SIDE_STATUS_SPIKES_DAMAGED | SIDE_STATUS_TOXIC_SPIKES_DAMAGED | SIDE_STATUS_STEALTH_ROCK_DAMAGED | SIDE_STATUS_STICKY_WEB_DAMAGED);
        }
        else
        {
            gBattlescriptCurrInstr += 7;
        }
    }
    else
    {
        u8 battlerId;

        if (gBattlescriptCurrInstr[1] == BS_ATTACKER)
        {
            gActiveBattler = gBattlerAttacker;
            battlerId = gBattlerTarget;
            BS_ptr = BattleScript_FaintAttacker;
        }
        else
        {
            gActiveBattler = gBattlerTarget;
            battlerId = gBattlerAttacker;
            BS_ptr = BattleScript_FaintTarget;
        }
        if (!(gAbsentBattlerFlags & gBitTable[gActiveBattler])
         && gBattleMons[gActiveBattler].hp == 0)
        {
            gHitMarker |= HITMARKER_FAINTED(gActiveBattler);
            BattleScriptPush(gBattlescriptCurrInstr + 7);
            gBattlescriptCurrInstr = BS_ptr;
            if (GetBattlerSide(gActiveBattler) == B_SIDE_PLAYER)
            {
                gHitMarker |= HITMARKER_x400000;
                if (gBattleResults.playerFaintCounter < 0xFF)
                    gBattleResults.playerFaintCounter++;
                AdjustFriendshipOnBattleFaint(gActiveBattler);
            }
            else
            {
                if (gBattleResults.opponentFaintCounter < 0xFF)
                    gBattleResults.opponentFaintCounter++;
                gBattleResults.lastOpponentSpecies = GetMonData(&gEnemyParty[gBattlerPartyIndexes[gActiveBattler]], MON_DATA_SPECIES, NULL);
            }
            if ((gHitMarker & HITMARKER_DESTINYBOND) && gBattleMons[gBattlerAttacker].hp != 0)
            {
                gHitMarker &= ~(HITMARKER_DESTINYBOND);
                BattleScriptPush(gBattlescriptCurrInstr);
                gBattleMoveDamage = gBattleMons[battlerId].hp;
                gBattlescriptCurrInstr = BattleScript_DestinyBondTakesLife;
            }
            if ((gStatuses3[gBattlerTarget] & STATUS3_GRUDGE)
             && !(gHitMarker & HITMARKER_GRUDGE)
             && GetBattlerSide(gBattlerAttacker) != GetBattlerSide(gBattlerTarget)
             && gBattleMons[gBattlerAttacker].hp != 0
             && gCurrentMove != MOVE_STRUGGLE)
            {
                u8 moveIndex = *(gBattleStruct->chosenMovePositions + gBattlerAttacker);

                gBattleMons[gBattlerAttacker].pp[moveIndex] = 0;
                BattleScriptPush(gBattlescriptCurrInstr);
                gBattlescriptCurrInstr = BattleScript_GrudgeTakesPp;
                gActiveBattler = gBattlerAttacker;
                BtlController_EmitSetMonData(0, moveIndex + REQUEST_PPMOVE1_BATTLE, 0, 1, &gBattleMons[gActiveBattler].pp[moveIndex]);
                MarkBattlerForControllerExec(gActiveBattler);

                PREPARE_MOVE_BUFFER(gBattleTextBuff1, gBattleMons[gBattlerAttacker].moves[moveIndex])
            }
        }
        else
        {
            gBattlescriptCurrInstr += 7;
        }
    }
}

static void atk1A_dofaintanimation(void)
{
    if (gBattleControllerExecFlags == 0)
    {
        gActiveBattler = GetBattlerForBattleScript(gBattlescriptCurrInstr[1]);
        BtlController_EmitFaintAnimation(0);
        MarkBattlerForControllerExec(gActiveBattler);
        gBattlescriptCurrInstr += 2;
    }
}

static void atk1B_cleareffectsonfaint(void)
{
    if (gBattleControllerExecFlags == 0)
    {
        gActiveBattler = GetBattlerForBattleScript(gBattlescriptCurrInstr[1]);

        if (!(gBattleTypeFlags & BATTLE_TYPE_ARENA) || gBattleMons[gActiveBattler].hp == 0)
        {
            gBattleMons[gActiveBattler].status1 = 0;
            BtlController_EmitSetMonData(0, REQUEST_STATUS_BATTLE, 0, 0x4, &gBattleMons[gActiveBattler].status1);
            MarkBattlerForControllerExec(gActiveBattler);
        }

        FaintClearSetData(); // Effects like attractions, trapping, etc.
        gBattlescriptCurrInstr += 2;
    }
}

static void atk1C_jumpifstatus(void)
{
    u8 battlerId = GetBattlerForBattleScript(gBattlescriptCurrInstr[1]);
    u32 flags = T2_READ_32(gBattlescriptCurrInstr + 2);
    const u8* jumpPtr = T2_READ_PTR(gBattlescriptCurrInstr + 6);

    if (gBattleMons[battlerId].status1 & flags && gBattleMons[battlerId].hp)
        gBattlescriptCurrInstr = jumpPtr;
    else
        gBattlescriptCurrInstr += 10;
}

static void atk1D_jumpifstatus2(void)
{
    u8 battlerId = GetBattlerForBattleScript(gBattlescriptCurrInstr[1]);
    u32 flags = T2_READ_32(gBattlescriptCurrInstr + 2);
    const u8* jumpPtr = T2_READ_PTR(gBattlescriptCurrInstr + 6);

    if (gBattleMons[battlerId].status2 & flags && gBattleMons[battlerId].hp)
        gBattlescriptCurrInstr = jumpPtr;
    else
        gBattlescriptCurrInstr += 10;
}

static void atk1E_jumpifability(void)
{
    u8 battlerId;
    u8 ability = gBattlescriptCurrInstr[2];
    const u8* jumpPtr = T2_READ_PTR(gBattlescriptCurrInstr + 3);

    if (gBattlescriptCurrInstr[1] == BS_ATTACKER_SIDE)
    {
        battlerId = AbilityBattleEffects(ABILITYEFFECT_CHECK_BATTLER_SIDE, gBattlerAttacker, ability, 0, 0);
        if (battlerId)
        {
            gLastUsedAbility = ability;
            gBattlescriptCurrInstr = jumpPtr;
            RecordAbilityBattle(battlerId - 1, gLastUsedAbility);
            gBattleScripting.battlerWithAbility = battlerId - 1;
        }
        else
            gBattlescriptCurrInstr += 7;
    }
    else if (gBattlescriptCurrInstr[1] == BS_NOT_ATTACKER_SIDE)
    {
        battlerId = AbilityBattleEffects(ABILITYEFFECT_CHECK_OTHER_SIDE, gBattlerAttacker, ability, 0, 0);
        if (battlerId)
        {
            gLastUsedAbility = ability;
            gBattlescriptCurrInstr = jumpPtr;
            RecordAbilityBattle(battlerId - 1, gLastUsedAbility);
            gBattleScripting.battlerWithAbility = battlerId - 1;
        }
        else
            gBattlescriptCurrInstr += 7;
    }
    else
    {
        battlerId = GetBattlerForBattleScript(gBattlescriptCurrInstr[1]);
        if (gBattleMons[battlerId].ability == ability)
        {
            gLastUsedAbility = ability;
            gBattlescriptCurrInstr = jumpPtr;
            RecordAbilityBattle(battlerId, gLastUsedAbility);
            gBattleScripting.battlerWithAbility = battlerId;
        }
        else
            gBattlescriptCurrInstr += 7;
    }
}

static void atk1F_jumpifsideaffecting(void)
{
    u8 side;
    u32 flags;
    const u8 *jumpPtr;

    if (gBattlescriptCurrInstr[1] == BS_ATTACKER)
        side = GET_BATTLER_SIDE(gBattlerAttacker);
    else
        side = GET_BATTLER_SIDE(gBattlerTarget);

    flags = T2_READ_32(gBattlescriptCurrInstr + 2);
    jumpPtr = T2_READ_PTR(gBattlescriptCurrInstr + 6);

    if (gSideStatuses[side] & flags)
        gBattlescriptCurrInstr = jumpPtr;
    else
        gBattlescriptCurrInstr += 10;
}

static void atk20_jumpifstat(void)
{
    u8 ret = 0;
    u8 battlerId = GetBattlerForBattleScript(gBattlescriptCurrInstr[1]);
    u8 value = gBattleMons[battlerId].statStages[gBattlescriptCurrInstr[3]];

    switch (gBattlescriptCurrInstr[2])
    {
    case CMP_EQUAL:
        if (value == gBattlescriptCurrInstr[4])
            ret++;
        break;
    case CMP_NOT_EQUAL:
        if (value != gBattlescriptCurrInstr[4])
            ret++;
        break;
    case CMP_GREATER_THAN:
        if (value > gBattlescriptCurrInstr[4])
            ret++;
        break;
    case CMP_LESS_THAN:
        if (value < gBattlescriptCurrInstr[4])
            ret++;
        break;
    case CMP_COMMON_BITS:
        if (value & gBattlescriptCurrInstr[4])
            ret++;
        break;
    case CMP_NO_COMMON_BITS:
        if (!(value & gBattlescriptCurrInstr[4]))
            ret++;
        break;
    }

    if (ret)
        gBattlescriptCurrInstr = T2_READ_PTR(gBattlescriptCurrInstr + 5);
    else
        gBattlescriptCurrInstr += 9;
}

static void atk21_jumpifstatus3condition(void)
{
    u32 flags;
    const u8 *jumpPtr;

    gActiveBattler = GetBattlerForBattleScript(gBattlescriptCurrInstr[1]);
    flags = T2_READ_32(gBattlescriptCurrInstr + 2);
    jumpPtr = T2_READ_PTR(gBattlescriptCurrInstr + 7);

    if (gBattlescriptCurrInstr[6])
    {
        if ((gStatuses3[gActiveBattler] & flags) != 0)
            gBattlescriptCurrInstr += 11;
        else
            gBattlescriptCurrInstr = jumpPtr;
    }
    else
    {
        if ((gStatuses3[gActiveBattler] & flags) != 0)
            gBattlescriptCurrInstr = jumpPtr;
        else
            gBattlescriptCurrInstr += 11;
    }
}

static void atk22_jumpiftype(void)
{
    u8 battlerId = GetBattlerForBattleScript(gBattlescriptCurrInstr[1]);
    u8 type = gBattlescriptCurrInstr[2];
    const u8* jumpPtr = T2_READ_PTR(gBattlescriptCurrInstr + 3);

    if (IS_BATTLER_OF_TYPE(battlerId, type))
        gBattlescriptCurrInstr = jumpPtr;
    else
        gBattlescriptCurrInstr += 7;
}

static void atk23_getexp(void)
{
    u16 item;
    s32 i; // also used as stringId
    u8 holdEffect;
    s32 sentIn;

    s32 viaExpShare = 0;
    u16* exp = &gBattleStruct->expValue;

    gBattlerFainted = GetBattlerForBattleScript(gBattlescriptCurrInstr[1]);
    sentIn = gSentPokesToOpponent[(gBattlerFainted & 2) >> 1];

    switch (gBattleScripting.atk23_state)
    {
    case 0: // check if should receive exp at all
        if (GetBattlerSide(gBattlerFainted) != B_SIDE_OPPONENT || (gBattleTypeFlags &
             (BATTLE_TYPE_LINK
              | BATTLE_TYPE_x2000000
              | BATTLE_TYPE_TRAINER_HILL
              | BATTLE_TYPE_FRONTIER
              | BATTLE_TYPE_SAFARI
              | BATTLE_TYPE_BATTLE_TOWER
              | BATTLE_TYPE_EREADER_TRAINER)))
        {
            gBattleScripting.atk23_state = 6; // goto last case
        }
        else
        {
            gBattleScripting.atk23_state++;
            gBattleStruct->field_DF |= gBitTable[gBattlerPartyIndexes[gBattlerFainted]];
        }
        break;
    case 1: // calculate experience points to redistribute
        {
            u16 calculatedExp;
            s32 viaSentIn;

            for (viaSentIn = 0, i = 0; i < 6; i++)
            {
                if (GetMonData(&gPlayerParty[i], MON_DATA_SPECIES) == SPECIES_NONE || GetMonData(&gPlayerParty[i], MON_DATA_HP) == 0)
                    continue;
                if (gBitTable[i] & sentIn)
                    viaSentIn++;

                item = GetMonData(&gPlayerParty[i], MON_DATA_HELD_ITEM);

                if (item == ITEM_ENIGMA_BERRY)
                    holdEffect = gSaveBlock1Ptr->enigmaBerry.holdEffect;
                else
                    holdEffect = ItemId_GetHoldEffect(item);

                if (holdEffect == HOLD_EFFECT_EXP_SHARE)
                    viaExpShare++;
            }

            calculatedExp = gBaseStats[gBattleMons[gBattlerFainted].species].expYield * gBattleMons[gBattlerFainted].level / 7;

            if (viaExpShare) // at least one mon is getting exp via exp share
            {
                *exp = calculatedExp / 2 / viaSentIn;
                if (*exp == 0)
                    *exp = 1;

                gExpShareExp = calculatedExp / 2 / viaExpShare;
                if (gExpShareExp == 0)
                    gExpShareExp = 1;
            }
            else
            {
                *exp = calculatedExp / viaSentIn;
                if (*exp == 0)
                    *exp = 1;
                gExpShareExp = 0;
            }

            gBattleScripting.atk23_state++;
            gBattleStruct->expGetterMonId = 0;
            gBattleStruct->sentInPokes = sentIn;
        }
        // fall through
    case 2: // set exp value to the poke in expgetter_id and print message
        if (gBattleControllerExecFlags == 0)
        {
            item = GetMonData(&gPlayerParty[gBattleStruct->expGetterMonId], MON_DATA_HELD_ITEM);

            if (item == ITEM_ENIGMA_BERRY)
                holdEffect = gSaveBlock1Ptr->enigmaBerry.holdEffect;
            else
                holdEffect = ItemId_GetHoldEffect(item);

            if (holdEffect != HOLD_EFFECT_EXP_SHARE && !(gBattleStruct->sentInPokes & 1))
            {
                *(&gBattleStruct->sentInPokes) >>= 1;
                gBattleScripting.atk23_state = 5;
                gBattleMoveDamage = 0; // used for exp
            }
            else if (GetMonData(&gPlayerParty[gBattleStruct->expGetterMonId], MON_DATA_LEVEL) == MAX_MON_LEVEL)
            {
                *(&gBattleStruct->sentInPokes) >>= 1;
                gBattleScripting.atk23_state = 5;
                gBattleMoveDamage = 0; // used for exp
            }
            else
            {
                // music change in wild battle after fainting a poke
                if (!(gBattleTypeFlags & BATTLE_TYPE_TRAINER) && gBattleMons[0].hp && !gBattleStruct->wildVictorySong)
                {
                    BattleStopLowHpSound();
                    PlayBGM(MUS_KACHI2);
                    gBattleStruct->wildVictorySong++;
                }

                if (GetMonData(&gPlayerParty[gBattleStruct->expGetterMonId], MON_DATA_HP))
                {
                    if (gBattleStruct->sentInPokes & 1)
                        gBattleMoveDamage = *exp;
                    else
                        gBattleMoveDamage = 0;

                    if (holdEffect == HOLD_EFFECT_EXP_SHARE)
                        gBattleMoveDamage += gExpShareExp;
                    if (holdEffect == HOLD_EFFECT_LUCKY_EGG)
                        gBattleMoveDamage = (gBattleMoveDamage * 150) / 100;
                    if (gBattleTypeFlags & BATTLE_TYPE_TRAINER)
                        gBattleMoveDamage = (gBattleMoveDamage * 150) / 100;

                    if (IsTradedMon(&gPlayerParty[gBattleStruct->expGetterMonId]))
                    {
                        // check if the pokemon doesn't belong to the player
                        if (gBattleTypeFlags & BATTLE_TYPE_INGAME_PARTNER && gBattleStruct->expGetterMonId >= 3)
                        {
                            i = 0x149;
                        }
                        else
                        {
                            gBattleMoveDamage = (gBattleMoveDamage * 150) / 100;
                            i = 0x14A;
                        }
                    }
                    else
                    {
                        i = 0x149;
                    }

                    // get exp getter battlerId
                    if (gBattleTypeFlags & BATTLE_TYPE_DOUBLE)
                    {
                        if (!(gBattlerPartyIndexes[2] != gBattleStruct->expGetterMonId) && !(gAbsentBattlerFlags & gBitTable[2]))
                            gBattleStruct->expGetterBattlerId = 2;
                        else
                        {
                            if (!(gAbsentBattlerFlags & gBitTable[0]))
                                gBattleStruct->expGetterBattlerId = 0;
                            else
                                gBattleStruct->expGetterBattlerId = 2;
                        }
                    }
                    else
                        gBattleStruct->expGetterBattlerId = 0;

                    PREPARE_MON_NICK_WITH_PREFIX_BUFFER(gBattleTextBuff1, gBattleStruct->expGetterBattlerId, gBattleStruct->expGetterMonId)

					// buffer 'gained' or 'gained a boosted'
					PREPARE_STRING_BUFFER(gBattleTextBuff2, i)

                    PREPARE_WORD_NUMBER_BUFFER(gBattleTextBuff3, 5, gBattleMoveDamage)

                    PrepareStringBattle(STRINGID_PKMNGAINEDEXP, gBattleStruct->expGetterBattlerId);
                    MonGainEVs(&gPlayerParty[gBattleStruct->expGetterMonId], gBattleMons[gBattlerFainted].species);
                }
                gBattleStruct->sentInPokes >>= 1;
                gBattleScripting.atk23_state++;
            }
        }
        break;
    case 3: // Set stats and give exp
        if (gBattleControllerExecFlags == 0)
        {
            gBattleBufferB[gBattleStruct->expGetterBattlerId][0] = 0;
            if (GetMonData(&gPlayerParty[gBattleStruct->expGetterMonId], MON_DATA_HP) && GetMonData(&gPlayerParty[gBattleStruct->expGetterMonId], MON_DATA_LEVEL) != MAX_MON_LEVEL)
            {
                gBattleResources->statsBeforeLvlUp->hp = GetMonData(&gPlayerParty[gBattleStruct->expGetterMonId], MON_DATA_MAX_HP);
                gBattleResources->statsBeforeLvlUp->atk = GetMonData(&gPlayerParty[gBattleStruct->expGetterMonId], MON_DATA_ATK);
                gBattleResources->statsBeforeLvlUp->def = GetMonData(&gPlayerParty[gBattleStruct->expGetterMonId], MON_DATA_DEF);
                gBattleResources->statsBeforeLvlUp->spd = GetMonData(&gPlayerParty[gBattleStruct->expGetterMonId], MON_DATA_SPEED);
                gBattleResources->statsBeforeLvlUp->spAtk = GetMonData(&gPlayerParty[gBattleStruct->expGetterMonId], MON_DATA_SPATK);
                gBattleResources->statsBeforeLvlUp->spDef = GetMonData(&gPlayerParty[gBattleStruct->expGetterMonId], MON_DATA_SPDEF);

                gActiveBattler = gBattleStruct->expGetterBattlerId;
                BtlController_EmitExpUpdate(0, gBattleStruct->expGetterMonId, gBattleMoveDamage);
                MarkBattlerForControllerExec(gActiveBattler);
            }
            gBattleScripting.atk23_state++;
        }
        break;
    case 4: // lvl up if necessary
        if (gBattleControllerExecFlags == 0)
        {
            gActiveBattler = gBattleStruct->expGetterBattlerId;
            if (gBattleBufferB[gActiveBattler][0] == CONTROLLER_TWORETURNVALUES && gBattleBufferB[gActiveBattler][1] == RET_VALUE_LEVELED_UP)
            {
                u16 temp, battlerId = 0xFF;
                if (gBattleTypeFlags & BATTLE_TYPE_TRAINER && gBattlerPartyIndexes[gActiveBattler] == gBattleStruct->expGetterMonId)
                    HandleLowHpMusicChange(&gPlayerParty[gBattlerPartyIndexes[gActiveBattler]], gActiveBattler);

                PREPARE_MON_NICK_WITH_PREFIX_BUFFER(gBattleTextBuff1, gActiveBattler, gBattleStruct->expGetterMonId)

                PREPARE_BYTE_NUMBER_BUFFER(gBattleTextBuff2, 3, GetMonData(&gPlayerParty[gBattleStruct->expGetterMonId], MON_DATA_LEVEL))

                BattleScriptPushCursor();
                gLeveledUpInBattle |= gBitTable[gBattleStruct->expGetterMonId];
                gBattlescriptCurrInstr = BattleScript_LevelUp;
                gBattleMoveDamage = (gBattleBufferB[gActiveBattler][2] | (gBattleBufferB[gActiveBattler][3] << 8));
                AdjustFriendship(&gPlayerParty[gBattleStruct->expGetterMonId], 0);

                // update battle mon structure after level up
                if (gBattlerPartyIndexes[0] == gBattleStruct->expGetterMonId && gBattleMons[0].hp)
                    battlerId = 0;
                else if (gBattlerPartyIndexes[2] == gBattleStruct->expGetterMonId && gBattleMons[2].hp && (gBattleTypeFlags & BATTLE_TYPE_DOUBLE))
                    battlerId = 2;

                if (battlerId != 0xFF)
                {
                    gBattleMons[battlerId].level = GetMonData(&gPlayerParty[gBattleStruct->expGetterMonId], MON_DATA_LEVEL);
                    gBattleMons[battlerId].hp = GetMonData(&gPlayerParty[gBattleStruct->expGetterMonId], MON_DATA_HP);
                    gBattleMons[battlerId].maxHP = GetMonData(&gPlayerParty[gBattleStruct->expGetterMonId], MON_DATA_MAX_HP);
                    gBattleMons[battlerId].attack = GetMonData(&gPlayerParty[gBattleStruct->expGetterMonId], MON_DATA_ATK);
                    gBattleMons[battlerId].defense = GetMonData(&gPlayerParty[gBattleStruct->expGetterMonId], MON_DATA_DEF);
                    gBattleMons[battlerId].speed = GetMonData(&gPlayerParty[gBattleStruct->expGetterMonId], MON_DATA_SPEED);
                    gBattleMons[battlerId].spAttack = GetMonData(&gPlayerParty[gBattleStruct->expGetterMonId], MON_DATA_SPATK);
                    gBattleMons[battlerId].spDefense = GetMonData(&gPlayerParty[gBattleStruct->expGetterMonId], MON_DATA_SPDEF);

                    if (gStatuses3[battlerId] & STATUS3_POWER_TRICK)
                        SWAP(gBattleMons[battlerId].attack, gBattleMons[battlerId].defense, temp);
                }

                gBattleScripting.atk23_state = 5;
            }
            else
            {
                gBattleMoveDamage = 0;
                gBattleScripting.atk23_state = 5;
            }
        }
        break;
    case 5: // looper increment
        if (gBattleMoveDamage) // there is exp to give, goto case 3 that gives exp
            gBattleScripting.atk23_state = 3;
        else
        {
            gBattleStruct->expGetterMonId++;
            if (gBattleStruct->expGetterMonId <= 5)
                gBattleScripting.atk23_state = 2; // loop again
            else
                gBattleScripting.atk23_state = 6; // we're done
        }
        break;
    case 6: // increment instruction
        if (gBattleControllerExecFlags == 0)
        {
            // not sure why gf clears the item and ability here
            gBattleMons[gBattlerFainted].item = 0;
            gBattleMons[gBattlerFainted].ability = 0;
            gBattlescriptCurrInstr += 2;
        }
        break;
    }
}

static bool32 IsBattleLostForPlayer(void)
{
    u32 i;
    u32 HP_count = 0;

    if (gBattleTypeFlags & BATTLE_TYPE_INGAME_PARTNER && gPartnerTrainerId == TRAINER_STEVEN_PARTNER)
    {
        for (i = 0; i < 3; i++)
        {
            if (GetMonData(&gPlayerParty[i], MON_DATA_SPECIES) && !GetMonData(&gPlayerParty[i], MON_DATA_IS_EGG))
                HP_count += GetMonData(&gPlayerParty[i], MON_DATA_HP);
        }
    }
    else
    {
        for (i = 0; i < PARTY_SIZE; i++)
        {
            if (GetMonData(&gPlayerParty[i], MON_DATA_SPECIES) && !GetMonData(&gPlayerParty[i], MON_DATA_IS_EGG)
             && (!(gBattleTypeFlags & BATTLE_TYPE_ARENA) || !(gBattleStruct->field_2A0 & gBitTable[i])))
            {
                HP_count += GetMonData(&gPlayerParty[i], MON_DATA_HP);
            }
        }
    }

    return (HP_count == 0);
}

static bool32 IsBattleWonForPlayer(void)
{
    u32 i;
    u32 HP_count = 0;

    for (i = 0; i < PARTY_SIZE; i++)
    {
        if (GetMonData(&gEnemyParty[i], MON_DATA_SPECIES) && !GetMonData(&gEnemyParty[i], MON_DATA_IS_EGG)
            && (!(gBattleTypeFlags & BATTLE_TYPE_ARENA) || !(gBattleStruct->field_2A1 & gBitTable[i])))
        {
            HP_count += GetMonData(&gEnemyParty[i], MON_DATA_HP);
        }
    }

    return (HP_count == 0);
}

static void atk24(void)
{
    if (gBattleControllerExecFlags)
        return;

    if (IsBattleLostForPlayer())
        gBattleOutcome |= B_OUTCOME_LOST;
    if (IsBattleWonForPlayer())
        gBattleOutcome |= B_OUTCOME_WON;

    if (gBattleOutcome == 0 && (gBattleTypeFlags & (BATTLE_TYPE_LINK | BATTLE_TYPE_x2000000)))
    {
        s32 i;
        s32 foundPlayer;
        s32 foundOpponent;

        // Impossible to decompile loops.
        for (foundPlayer = 0, i = 0; i < gBattlersCount; i += 2)
        {
            if (HITMARKER_UNK(i) & gHitMarker && !gSpecialStatuses[i].flag40)
                foundPlayer++;
        }

        for (foundOpponent = 0, i = 1; i < gBattlersCount; i += 2)
        {
            if (HITMARKER_UNK(i) & gHitMarker && !gSpecialStatuses[i].flag40)
                foundOpponent++;
        }

        if (gBattleTypeFlags & BATTLE_TYPE_MULTI)
        {
            if (foundOpponent + foundPlayer > 1)
                gBattlescriptCurrInstr = T2_READ_PTR(gBattlescriptCurrInstr + 1);
            else
                gBattlescriptCurrInstr += 5;
        }
        else
        {
            if (foundOpponent != 0 && foundPlayer != 0)
                gBattlescriptCurrInstr = T2_READ_PTR(gBattlescriptCurrInstr + 1);
            else
                gBattlescriptCurrInstr += 5;
        }
    }
    else
    {
        gBattlescriptCurrInstr += 5;
    }
}

static void MoveValuesCleanUp(void)
{
    gMoveResultFlags = 0;
    gIsCriticalHit = FALSE;
    gBattleCommunication[MOVE_EFFECT_BYTE] = 0;
    gBattleCommunication[6] = 0;
    gHitMarker &= ~(HITMARKER_DESTINYBOND);
    gHitMarker &= ~(HITMARKER_SYNCHRONISE_EFFECT);
}

static void atk25_movevaluescleanup(void)
{
    MoveValuesCleanUp();
    gBattlescriptCurrInstr += 1;
}

static void atk26_setmultihit(void)
{
    gMultiHitCounter = gBattlescriptCurrInstr[1];
    gBattlescriptCurrInstr += 2;
}

static void atk27_decrementmultihit(void)
{
    if (--gMultiHitCounter == 0)
        gBattlescriptCurrInstr += 5;
    else
        gBattlescriptCurrInstr = T2_READ_PTR(gBattlescriptCurrInstr + 1);
}

static void atk28_goto(void)
{
    gBattlescriptCurrInstr = T2_READ_PTR(gBattlescriptCurrInstr + 1);
}

static void atk29_jumpifbyte(void)
{
    u8 caseID = gBattlescriptCurrInstr[1];
    const u8* memByte = T2_READ_PTR(gBattlescriptCurrInstr + 2);
    u8 value = gBattlescriptCurrInstr[6];
    const u8* jumpPtr = T2_READ_PTR(gBattlescriptCurrInstr + 7);

    gBattlescriptCurrInstr += 11;

    switch (caseID)
    {
    case CMP_EQUAL:
        if (*memByte == value)
            gBattlescriptCurrInstr = jumpPtr;
        break;
    case CMP_NOT_EQUAL:
        if (*memByte != value)
            gBattlescriptCurrInstr = jumpPtr;
        break;
    case CMP_GREATER_THAN:
        if (*memByte > value)
            gBattlescriptCurrInstr = jumpPtr;
        break;
    case CMP_LESS_THAN:
        if (*memByte < value)
            gBattlescriptCurrInstr = jumpPtr;
        break;
    case CMP_COMMON_BITS:
        if (*memByte & value)
            gBattlescriptCurrInstr = jumpPtr;
        break;
    case CMP_NO_COMMON_BITS:
        if (!(*memByte & value))
            gBattlescriptCurrInstr = jumpPtr;
        break;
    }
}

static void atk2A_jumpifhalfword(void)
{
    u8 caseID = gBattlescriptCurrInstr[1];
    const u16* memHword = T2_READ_PTR(gBattlescriptCurrInstr + 2);
    u16 value = T2_READ_16(gBattlescriptCurrInstr + 6);
    const u8* jumpPtr = T2_READ_PTR(gBattlescriptCurrInstr + 8);

    gBattlescriptCurrInstr += 12;

    switch (caseID)
    {
    case CMP_EQUAL:
        if (*memHword == value)
            gBattlescriptCurrInstr = jumpPtr;
        break;
    case CMP_NOT_EQUAL:
        if (*memHword != value)
            gBattlescriptCurrInstr = jumpPtr;
        break;
    case CMP_GREATER_THAN:
        if (*memHword > value)
            gBattlescriptCurrInstr = jumpPtr;
        break;
    case CMP_LESS_THAN:
        if (*memHword < value)
            gBattlescriptCurrInstr = jumpPtr;
        break;
    case CMP_COMMON_BITS:
        if (*memHword & value)
            gBattlescriptCurrInstr = jumpPtr;
        break;
    case CMP_NO_COMMON_BITS:
        if (!(*memHword & value))
            gBattlescriptCurrInstr = jumpPtr;
        break;
    }
}

static void atk2B_jumpifword(void)
{
    u8 caseID = gBattlescriptCurrInstr[1];
    const u32* memWord = T2_READ_PTR(gBattlescriptCurrInstr + 2);
    u32 value = T1_READ_32(gBattlescriptCurrInstr + 6);
    const u8* jumpPtr = T2_READ_PTR(gBattlescriptCurrInstr + 10);

    gBattlescriptCurrInstr += 14;

    switch (caseID)
    {
    case CMP_EQUAL:
        if (*memWord == value)
            gBattlescriptCurrInstr = jumpPtr;
        break;
    case CMP_NOT_EQUAL:
        if (*memWord != value)
            gBattlescriptCurrInstr = jumpPtr;
        break;
    case CMP_GREATER_THAN:
        if (*memWord > value)
            gBattlescriptCurrInstr = jumpPtr;
        break;
    case CMP_LESS_THAN:
        if (*memWord < value)
            gBattlescriptCurrInstr = jumpPtr;
        break;
    case CMP_COMMON_BITS:
        if (*memWord & value)
            gBattlescriptCurrInstr = jumpPtr;
        break;
    case CMP_NO_COMMON_BITS:
        if (!(*memWord & value))
            gBattlescriptCurrInstr = jumpPtr;
        break;
    }
}

static void atk2C_jumpifarrayequal(void)
{
    const u8* mem1 = T2_READ_PTR(gBattlescriptCurrInstr + 1);
    const u8* mem2 = T2_READ_PTR(gBattlescriptCurrInstr + 5);
    u32 size = gBattlescriptCurrInstr[9];
    const u8* jumpPtr = T2_READ_PTR(gBattlescriptCurrInstr + 10);

    u8 i;
    for (i = 0; i < size; i++)
    {
        if (*mem1 != *mem2)
        {
            gBattlescriptCurrInstr += 14;
            break;
        }
        mem1++, mem2++;
    }

    if (i == size)
        gBattlescriptCurrInstr = jumpPtr;
}

static void atk2D_jumpifarraynotequal(void)
{
    u8 equalBytes = 0;
    const u8* mem1 = T2_READ_PTR(gBattlescriptCurrInstr + 1);
    const u8* mem2 = T2_READ_PTR(gBattlescriptCurrInstr + 5);
    u32 size = gBattlescriptCurrInstr[9];
    const u8* jumpPtr = T2_READ_PTR(gBattlescriptCurrInstr + 10);

    u8 i;
    for (i = 0; i < size; i++)
    {
        if (*mem1 == *mem2)
        {
            equalBytes++;
        }
        mem1++, mem2++;
    }

    if (equalBytes != size)
        gBattlescriptCurrInstr = jumpPtr;
    else
        gBattlescriptCurrInstr += 14;
}

static void atk2E_setbyte(void)
{
    u8* memByte = T2_READ_PTR(gBattlescriptCurrInstr + 1);
    *memByte = gBattlescriptCurrInstr[5];

    gBattlescriptCurrInstr += 6;
}

static void atk2F_addbyte(void)
{
    u8* memByte = T2_READ_PTR(gBattlescriptCurrInstr + 1);
    *memByte += gBattlescriptCurrInstr[5];
    gBattlescriptCurrInstr += 6;
}

static void atk30_subbyte(void)
{
    u8* memByte = T2_READ_PTR(gBattlescriptCurrInstr + 1);
    *memByte -= gBattlescriptCurrInstr[5];
    gBattlescriptCurrInstr += 6;
}

static void atk31_copyarray(void)
{
    u8* dest = T2_READ_PTR(gBattlescriptCurrInstr + 1);
    const u8* src = T2_READ_PTR(gBattlescriptCurrInstr + 5);
    s32 size = gBattlescriptCurrInstr[9];

    s32 i;
    for (i = 0; i < size; i++)
    {
        dest[i] = src[i];
    }

    gBattlescriptCurrInstr += 10;
}

static void atk32_copyarraywithindex(void)
{
    u8* dest = T2_READ_PTR(gBattlescriptCurrInstr + 1);
    const u8* src = T2_READ_PTR(gBattlescriptCurrInstr + 5);
    const u8* index = T2_READ_PTR(gBattlescriptCurrInstr + 9);
    s32 size = gBattlescriptCurrInstr[13];

    s32 i;
    for (i = 0; i < size; i++)
    {
        dest[i] = src[i + *index];
    }

    gBattlescriptCurrInstr += 14;
}

static void atk33_orbyte(void)
{
    u8* memByte = T2_READ_PTR(gBattlescriptCurrInstr + 1);
    *memByte |= gBattlescriptCurrInstr[5];
    gBattlescriptCurrInstr += 6;
}

static void atk34_orhalfword(void)
{
    u16* memHword = T2_READ_PTR(gBattlescriptCurrInstr + 1);
    u16 val = T2_READ_16(gBattlescriptCurrInstr + 5);

    *memHword |= val;
    gBattlescriptCurrInstr += 7;
}

static void atk35_orword(void)
{
    u32* memWord = T2_READ_PTR(gBattlescriptCurrInstr + 1);
    u32 val = T2_READ_32(gBattlescriptCurrInstr + 5);

    *memWord |= val;
    gBattlescriptCurrInstr += 9;
}

static void atk36_bicbyte(void)
{
    u8* memByte = T2_READ_PTR(gBattlescriptCurrInstr + 1);
    *memByte &= ~(gBattlescriptCurrInstr[5]);
    gBattlescriptCurrInstr += 6;
}

static void atk37_bichalfword(void)
{
    u16* memHword = T2_READ_PTR(gBattlescriptCurrInstr + 1);
    u16 val = T2_READ_16(gBattlescriptCurrInstr + 5);

    *memHword &= ~val;
    gBattlescriptCurrInstr += 7;
}

static void atk38_bicword(void)
{
    u32* memWord = T2_READ_PTR(gBattlescriptCurrInstr + 1);
    u32 val = T2_READ_32(gBattlescriptCurrInstr + 5);

    *memWord &= ~val;
    gBattlescriptCurrInstr += 9;
}

static void atk39_pause(void)
{
    if (gBattleControllerExecFlags == 0)
    {
        u16 value = T2_READ_16(gBattlescriptCurrInstr + 1);
        if (++gPauseCounterBattle >= value)
        {
            gPauseCounterBattle = 0;
            gBattlescriptCurrInstr += 3;
        }
    }
}

static void atk3A_waitstate(void)
{
    if (gBattleControllerExecFlags == 0)
        gBattlescriptCurrInstr++;
}

static void atk3B_healthbar_update(void)
{
    if (gBattlescriptCurrInstr[1] == BS_TARGET)
        gActiveBattler = gBattlerTarget;
    else
        gActiveBattler = gBattlerAttacker;

    BtlController_EmitHealthBarUpdate(0, gBattleMoveDamage);
    MarkBattlerForControllerExec(gActiveBattler);
    gBattlescriptCurrInstr += 2;
}

static void atk3C_return(void)
{
    BattleScriptPop();
}

static void atk3D_end(void)
{
    if (gBattleTypeFlags & BATTLE_TYPE_ARENA)
        sub_81A5718(gBattlerAttacker);

    gMoveResultFlags = 0;
    gActiveBattler = 0;
    gCurrentActionFuncId = 0xB;
}

static void atk3E_end2(void)
{
    gActiveBattler = 0;
    gCurrentActionFuncId = 0xB;
}

static void atk3F_end3(void) // pops the main function stack
{
    BattleScriptPop();
    if (gBattleResources->battleCallbackStack->size != 0)
        gBattleResources->battleCallbackStack->size--;
    gBattleMainFunc = gBattleResources->battleCallbackStack->function[gBattleResources->battleCallbackStack->size];
}

static void atk41_call(void)
{
    BattleScriptPush(gBattlescriptCurrInstr + 5);
    gBattlescriptCurrInstr = T1_READ_PTR(gBattlescriptCurrInstr + 1);
}

static void atk42_setroost(void)
{
    gBattleResources->flags->flags[gBattlerAttacker] |= RESOURCE_FLAG_ROOST;

    // Pure flying type.
    if (gBattleMons[gBattlerAttacker].type1 == TYPE_FLYING && gBattleMons[gBattlerAttacker].type2 == TYPE_FLYING)
    {
        gBattleStruct->roostTypes[gBattlerAttacker][0] = TYPE_FLYING;
        gBattleStruct->roostTypes[gBattlerAttacker][1] = TYPE_FLYING;
        gBattleStruct->roostTypes[gBattlerAttacker][2] = TYPE_FLYING;
        SET_BATTLER_TYPE(gBattlerAttacker, TYPE_NORMAL);
    }
    // Dual Type with Flying Type.
    else if ((gBattleMons[gBattlerAttacker].type1 == TYPE_FLYING && gBattleMons[gBattlerAttacker].type2 != TYPE_FLYING)
           ||(gBattleMons[gBattlerAttacker].type2 == TYPE_FLYING && gBattleMons[gBattlerAttacker].type1 != TYPE_FLYING))
    {
        gBattleStruct->roostTypes[gBattlerAttacker][0] = gBattleMons[gBattlerAttacker].type1;
        gBattleStruct->roostTypes[gBattlerAttacker][1] = gBattleMons[gBattlerAttacker].type2;
        if (gBattleMons[gBattlerAttacker].type1 == TYPE_FLYING)
            gBattleMons[gBattlerAttacker].type1 = TYPE_MYSTERY;
        if (gBattleMons[gBattlerAttacker].type2 == TYPE_FLYING)
            gBattleMons[gBattlerAttacker].type2 = TYPE_MYSTERY;
    }
    // Non-flying type.
    else if (!IS_BATTLER_OF_TYPE(gBattlerAttacker, TYPE_FLYING))
    {
        gBattleStruct->roostTypes[gBattlerAttacker][0] = gBattleMons[gBattlerAttacker].type1;
        gBattleStruct->roostTypes[gBattlerAttacker][1] = gBattleMons[gBattlerAttacker].type2;
    }

    gBattlescriptCurrInstr++;
}

static void atk43_jumpifabilitypresent(void)
{
    if (AbilityBattleEffects(ABILITYEFFECT_CHECK_ON_FIELD, 0, gBattlescriptCurrInstr[1], 0, 0))
        gBattlescriptCurrInstr = T1_READ_PTR(gBattlescriptCurrInstr + 2);
    else
        gBattlescriptCurrInstr += 6;
}

static void atk44_endselectionscript(void)
{
    *(gBattlerAttacker + gBattleStruct->selectionScriptFinished) = TRUE;
}

static void atk45_playanimation(void)
{
    const u16* argumentPtr;

    gActiveBattler = GetBattlerForBattleScript(gBattlescriptCurrInstr[1]);
    argumentPtr = T2_READ_PTR(gBattlescriptCurrInstr + 3);

    if (gBattlescriptCurrInstr[2] == B_ANIM_STATS_CHANGE
        || gBattlescriptCurrInstr[2] == B_ANIM_SNATCH_MOVE
        || gBattlescriptCurrInstr[2] == B_ANIM_SUBSTITUTE_FADE)
    {
        BtlController_EmitBattleAnimation(0, gBattlescriptCurrInstr[2], *argumentPtr);
        MarkBattlerForControllerExec(gActiveBattler);
        gBattlescriptCurrInstr += 7;
    }
    else if (gHitMarker & HITMARKER_NO_ANIMATIONS)
    {
        BattleScriptPush(gBattlescriptCurrInstr + 7);
        gBattlescriptCurrInstr = BattleScript_Pausex20;
    }
    else if (gBattlescriptCurrInstr[2] == B_ANIM_RAIN_CONTINUES
             || gBattlescriptCurrInstr[2] == B_ANIM_SUN_CONTINUES
             || gBattlescriptCurrInstr[2] == B_ANIM_SANDSTORM_CONTINUES
             || gBattlescriptCurrInstr[2] == B_ANIM_HAIL_CONTINUES)
    {
        BtlController_EmitBattleAnimation(0, gBattlescriptCurrInstr[2], *argumentPtr);
        MarkBattlerForControllerExec(gActiveBattler);
        gBattlescriptCurrInstr += 7;
    }
    else if (gStatuses3[gActiveBattler] & STATUS3_SEMI_INVULNERABLE)
    {
        gBattlescriptCurrInstr += 7;
    }
    else
    {
        BtlController_EmitBattleAnimation(0, gBattlescriptCurrInstr[2], *argumentPtr);
        MarkBattlerForControllerExec(gActiveBattler);
        gBattlescriptCurrInstr += 7;
    }
}

static void atk46_playanimation2(void) // animation Id is stored in the first pointer
{
    const u16* argumentPtr;
    const u8* animationIdPtr;

    gActiveBattler = GetBattlerForBattleScript(gBattlescriptCurrInstr[1]);
    animationIdPtr = T2_READ_PTR(gBattlescriptCurrInstr + 2);
    argumentPtr = T2_READ_PTR(gBattlescriptCurrInstr + 6);

    if (*animationIdPtr == B_ANIM_STATS_CHANGE
        || *animationIdPtr == B_ANIM_SNATCH_MOVE
        || *animationIdPtr == B_ANIM_SUBSTITUTE_FADE)
    {
        BtlController_EmitBattleAnimation(0, *animationIdPtr, *argumentPtr);
        MarkBattlerForControllerExec(gActiveBattler);
        gBattlescriptCurrInstr += 10;
    }
    else if (gHitMarker & HITMARKER_NO_ANIMATIONS)
    {
        gBattlescriptCurrInstr += 10;
    }
    else if (*animationIdPtr == B_ANIM_RAIN_CONTINUES
             || *animationIdPtr == B_ANIM_SUN_CONTINUES
             || *animationIdPtr == B_ANIM_SANDSTORM_CONTINUES
             || *animationIdPtr == B_ANIM_HAIL_CONTINUES)
    {
        BtlController_EmitBattleAnimation(0, *animationIdPtr, *argumentPtr);
        MarkBattlerForControllerExec(gActiveBattler);
        gBattlescriptCurrInstr += 10;
    }
    else if (gStatuses3[gActiveBattler] & STATUS3_SEMI_INVULNERABLE)
    {
        gBattlescriptCurrInstr += 10;
    }
    else
    {
        BtlController_EmitBattleAnimation(0, *animationIdPtr, *argumentPtr);
        MarkBattlerForControllerExec(gActiveBattler);
        gBattlescriptCurrInstr += 10;
    }
}

static void atk47_setgraphicalstatchangevalues(void)
{
    u8 value = 0;
    switch (GET_STAT_BUFF_VALUE2(gBattleScripting.statChanger))
    {
    case SET_STAT_BUFF_VALUE(1): // +1
        value = STAT_ANIM_PLUS1;
        break;
    case SET_STAT_BUFF_VALUE(2): // +2
        value = STAT_ANIM_PLUS2;
        break;
    case SET_STAT_BUFF_VALUE(3): // +3
        value = STAT_ANIM_PLUS2;
        break;
    case SET_STAT_BUFF_VALUE(1) | STAT_BUFF_NEGATIVE: // -1
        value = STAT_ANIM_MINUS1;
        break;
    case SET_STAT_BUFF_VALUE(2) | STAT_BUFF_NEGATIVE: // -2
        value = STAT_ANIM_MINUS2;
        break;
    case SET_STAT_BUFF_VALUE(3) | STAT_BUFF_NEGATIVE: // -3
        value = STAT_ANIM_MINUS2;
        break;
    }
    gBattleScripting.animArg1 = GET_STAT_BUFF_ID(gBattleScripting.statChanger) + value - 1;
    gBattleScripting.animArg2 = 0;
    gBattlescriptCurrInstr++;
}

static void atk48_playstatchangeanimation(void)
{
    u32 currStat = 0;
    u16 statAnimId = 0;
    s32 changeableStatsCount = 0;
    u8 statsToCheck = 0;

    gActiveBattler = GetBattlerForBattleScript(gBattlescriptCurrInstr[1]);
    statsToCheck = gBattlescriptCurrInstr[2];

    if (gBattlescriptCurrInstr[3] & ATK48_STAT_NEGATIVE) // goes down
    {
        s16 startingStatAnimId;
        if (gBattlescriptCurrInstr[3] & ATK48_STAT_BY_TWO)
            startingStatAnimId = STAT_ANIM_MINUS2 - 1;
        else
            startingStatAnimId = STAT_ANIM_MINUS1 - 1;

        while (statsToCheck != 0)
        {
            if (statsToCheck & 1)
            {
                if (gBattlescriptCurrInstr[3] & ATK48_DONT_CHECK_LOWER)
                {
                    if (gBattleMons[gActiveBattler].statStages[currStat] > 0)
                    {
                        statAnimId = startingStatAnimId + currStat;
                        changeableStatsCount++;
                    }
                }
                else if (!gSideTimers[GET_BATTLER_SIDE(gActiveBattler)].mistTimer
                        && gBattleMons[gActiveBattler].ability != ABILITY_CLEAR_BODY
                        && gBattleMons[gActiveBattler].ability != ABILITY_WHITE_SMOKE
                        && !(gBattleMons[gActiveBattler].ability == ABILITY_KEEN_EYE && currStat == STAT_ACC)
                        && !(gBattleMons[gActiveBattler].ability == ABILITY_HYPER_CUTTER && currStat == STAT_ATK))
                {
                    if (gBattleMons[gActiveBattler].statStages[currStat] > 0)
                    {
                        statAnimId = startingStatAnimId + currStat;
                        changeableStatsCount++;
                    }
                }
            }
            statsToCheck >>= 1, currStat++;
        }

        if (changeableStatsCount > 1) // more than one stat, so the color is gray
        {
            if (gBattlescriptCurrInstr[3] & ATK48_STAT_BY_TWO)
                statAnimId = STAT_ANIM_MULTIPLE_MINUS2;
            else
                statAnimId = STAT_ANIM_MULTIPLE_MINUS1;
        }
    }
    else // goes up
    {
        s16 startingStatAnimId;
        if (gBattlescriptCurrInstr[3] & ATK48_STAT_BY_TWO)
            startingStatAnimId = STAT_ANIM_PLUS2 - 1;
        else
            startingStatAnimId = STAT_ANIM_PLUS1 - 1;

        while (statsToCheck != 0)
        {
            if (statsToCheck & 1 && gBattleMons[gActiveBattler].statStages[currStat] < 0xC)
            {
                statAnimId = startingStatAnimId + currStat;
                changeableStatsCount++;
            }
            statsToCheck >>= 1, currStat++;
        }

        if (changeableStatsCount > 1) // more than one stat, so the color is gray
        {
            if (gBattlescriptCurrInstr[3] & ATK48_STAT_BY_TWO)
                statAnimId = STAT_ANIM_MULTIPLE_PLUS2;
            else
                statAnimId = STAT_ANIM_MULTIPLE_PLUS1;
        }
    }

    if (gBattlescriptCurrInstr[3] & ATK48_ONLY_MULTIPLE && changeableStatsCount < 2)
    {
        gBattlescriptCurrInstr += 4;
    }
    else if (changeableStatsCount != 0 && !gBattleScripting.statAnimPlayed)
    {
        BtlController_EmitBattleAnimation(0, B_ANIM_STATS_CHANGE, statAnimId);
        MarkBattlerForControllerExec(gActiveBattler);
        if (gBattlescriptCurrInstr[3] & ATK48_ONLY_MULTIPLE && changeableStatsCount > 1)
            gBattleScripting.statAnimPlayed = TRUE;
        gBattlescriptCurrInstr += 4;
    }
    else
    {
        gBattlescriptCurrInstr += 4;
    }
}

enum
{
	ATK49_RAGE,
	ATK49_DEFROST,
	ATK49_SYNCHRONIZE_TARGET,
	ATK49_MOVE_END_ABILITIES,
	ATK49_STATUS_IMMUNITY_ABILITIES,
	ATK49_SYNCHRONIZE_ATTACKER,
	ATK49_CHOICE_MOVE,
	ATK49_CHANGED_ITEMS,
	ATK49_ATTACKER_INVISIBLE,
	ATK49_ATTACKER_VISIBLE,
	ATK49_TARGET_VISIBLE,
	ATK49_ITEM_EFFECTS_ALL,
	ATK49_KINGSROCK_SHELLBELL,
	ATK49_SUBSTITUTE,
	ATK49_UPDATE_LAST_MOVES,
	ATK49_MIRROR_MOVE,
	ATK49_NEXT_TARGET,
	ATK49_CLEAR_BITS,
	ATK49_COUNT,
};

static void atk49_moveend(void)
{
    s32 i;
    bool32 effect = FALSE;
    u8 moveType = 0;
    u8 holdEffectAtk = 0;
    u16 *choicedMoveAtk = NULL;
    u8 arg1, arg2;
    u16 originallyUsedMove;

    if (gChosenMove == 0xFFFF)
        originallyUsedMove = 0;
    else
        originallyUsedMove = gChosenMove;

    arg1 = gBattlescriptCurrInstr[1];
    arg2 = gBattlescriptCurrInstr[2];

    if (gBattleMons[gBattlerAttacker].item == ITEM_ENIGMA_BERRY)
        holdEffectAtk = gEnigmaBerries[gBattlerAttacker].holdEffect;
    else
        holdEffectAtk = ItemId_GetHoldEffect(gBattleMons[gBattlerAttacker].item);

    choicedMoveAtk = &gBattleStruct->choicedMove[gBattlerAttacker];
    GET_MOVE_TYPE(gCurrentMove, moveType);

    do
    {
        switch (gBattleScripting.atk49_state)
        {
        case ATK49_RAGE: // rage check
            if (gBattleMons[gBattlerTarget].status2 & STATUS2_RAGE
                && gBattleMons[gBattlerTarget].hp != 0 && gBattlerAttacker != gBattlerTarget
                && GetBattlerSide(gBattlerAttacker) != GetBattlerSide(gBattlerTarget)
                && !(gMoveResultFlags & MOVE_RESULT_NO_EFFECT) && TARGET_TURN_DAMAGED
                && gBattleMoves[gCurrentMove].power && gBattleMons[gBattlerTarget].statStages[STAT_ATK] <= 0xB)
            {
                gBattleMons[gBattlerTarget].statStages[STAT_ATK]++;
                BattleScriptPushCursor();
                gBattlescriptCurrInstr = BattleScript_RageIsBuilding;
                effect = TRUE;
            }
            gBattleScripting.atk49_state++;
            break;
        case ATK49_DEFROST: // defrosting check
            if (gBattleMons[gBattlerTarget].status1 & STATUS1_FREEZE
                && gBattleMons[gBattlerTarget].hp != 0 && gBattlerAttacker != gBattlerTarget
                && gSpecialStatuses[gBattlerTarget].specialDmg
                && !(gMoveResultFlags & MOVE_RESULT_NO_EFFECT) && (moveType == TYPE_FIRE || gBattleMoves[gCurrentMove].effect == EFFECT_SCALD))
            {
                gBattleMons[gBattlerTarget].status1 &= ~(STATUS1_FREEZE);
                gActiveBattler = gBattlerTarget;
                BtlController_EmitSetMonData(0, REQUEST_STATUS_BATTLE, 0, 4, &gBattleMons[gBattlerTarget].status1);
                MarkBattlerForControllerExec(gActiveBattler);
                BattleScriptPushCursor();
                gBattlescriptCurrInstr = BattleScript_DefrostedViaFireMove;
                effect = TRUE;
            }
            gBattleScripting.atk49_state++;
            break;
        case ATK49_SYNCHRONIZE_TARGET: // target synchronize
            if (AbilityBattleEffects(ABILITYEFFECT_SYNCHRONIZE, gBattlerTarget, 0, 0, 0))
                effect = TRUE;
            gBattleScripting.atk49_state++;
            break;
        case ATK49_MOVE_END_ABILITIES: // Such as abilities activating on contact(Poison Spore, Rough Skin, etc.).
            if (AbilityBattleEffects(ABILITYEFFECT_MOVE_END, gBattlerTarget, 0, 0, 0))
                effect = TRUE;
            gBattleScripting.atk49_state++;
            break;
        case ATK49_STATUS_IMMUNITY_ABILITIES: // status immunities
            if (AbilityBattleEffects(ABILITYEFFECT_IMMUNITY, 0, 0, 0, 0))
                effect = TRUE; // it loops through all battlers, so we increment after its done with all battlers
            else
                gBattleScripting.atk49_state++;
            break;
        case ATK49_SYNCHRONIZE_ATTACKER: // attacker synchronize
            if (AbilityBattleEffects(ABILITYEFFECT_ATK_SYNCHRONIZE, gBattlerAttacker, 0, 0, 0))
                effect = TRUE;
            gBattleScripting.atk49_state++;
            break;
        case ATK49_CHOICE_MOVE: // update choice band move
            if (!(gHitMarker & HITMARKER_OBEYS) || !HOLD_EFFECT_CHOICE(holdEffectAtk)
                || gChosenMove == MOVE_STRUGGLE || (*choicedMoveAtk != 0 && *choicedMoveAtk != 0xFFFF))
                    goto LOOP;
            if ((gBattleMoves[gChosenMove].effect == EFFECT_BATON_PASS
                 || gBattleMoves[gChosenMove].effect == EFFECT_HEALING_WISH
                 || gBattleMoves[gChosenMove].effect == EFFECT_HIT_ESCAPE)
            && !(gMoveResultFlags & MOVE_RESULT_FAILED))
            {
                gBattleScripting.atk49_state++;
                break;
            }
            *choicedMoveAtk = gChosenMove;
            LOOP:
            {
                for (i = 0; i < 4; i++)
                {
                    if (gBattleMons[gBattlerAttacker].moves[i] == *choicedMoveAtk)
                        break;
                }
                if (i == 4)
                    *choicedMoveAtk = 0;

                gBattleScripting.atk49_state++;
            }
            break;
        case ATK49_CHANGED_ITEMS: // changed held items
            for (i = 0; i < gBattlersCount; i++)
            {
                u16* changedItem = &gBattleStruct->changedItems[i];
                if (*changedItem != 0)
                {
                    gBattleMons[i].item = *changedItem;
                    *changedItem = 0;
                }
            }
            gBattleScripting.atk49_state++;
            break;
        case ATK49_ITEM_EFFECTS_ALL: // item effects for all battlers
            if (ItemBattleEffects(ITEMEFFECT_MOVE_END, 0, FALSE))
                effect = TRUE;
            else
                gBattleScripting.atk49_state++;
            break;
        case ATK49_KINGSROCK_SHELLBELL: // king's rock and shell bell
            if (ItemBattleEffects(ITEMEFFECT_KINGSROCK_SHELLBELL, 0, FALSE))
                effect = TRUE;
            gBattleScripting.atk49_state++;
            break;
        case ATK49_ATTACKER_INVISIBLE: // make attacker sprite invisible
            if (gStatuses3[gBattlerAttacker] & (STATUS3_SEMI_INVULNERABLE)
                && gHitMarker & HITMARKER_NO_ANIMATIONS)
            {
                gActiveBattler = gBattlerAttacker;
                BtlController_EmitSpriteInvisibility(0, TRUE);
                MarkBattlerForControllerExec(gActiveBattler);
                gBattleScripting.atk49_state++;
                return;
            }
            gBattleScripting.atk49_state++;
            break;
        case ATK49_ATTACKER_VISIBLE: // make attacker sprite visible
            if (gMoveResultFlags & MOVE_RESULT_NO_EFFECT
                || !(gStatuses3[gBattlerAttacker] & (STATUS3_SEMI_INVULNERABLE))
                || WasUnableToUseMove(gBattlerAttacker))
            {
                gActiveBattler = gBattlerAttacker;
                BtlController_EmitSpriteInvisibility(0, FALSE);
                MarkBattlerForControllerExec(gActiveBattler);
                gStatuses3[gBattlerAttacker] &= ~(STATUS3_SEMI_INVULNERABLE);
                gSpecialStatuses[gBattlerAttacker].restoredBattlerSprite = 1;
                gBattleScripting.atk49_state++;
                return;
            }
            gBattleScripting.atk49_state++;
            break;
        case ATK49_TARGET_VISIBLE: // make target sprite visible
            if (!gSpecialStatuses[gBattlerTarget].restoredBattlerSprite && gBattlerTarget < gBattlersCount
                && !(gStatuses3[gBattlerTarget] & STATUS3_SEMI_INVULNERABLE))
            {
                gActiveBattler = gBattlerTarget;
                BtlController_EmitSpriteInvisibility(0, FALSE);
                MarkBattlerForControllerExec(gActiveBattler);
                gStatuses3[gBattlerTarget] &= ~(STATUS3_SEMI_INVULNERABLE);
                gBattleScripting.atk49_state++;
                return;
            }
            gBattleScripting.atk49_state++;
            break;
        case ATK49_SUBSTITUTE: // update substitute
            for (i = 0; i < gBattlersCount; i++)
            {
                if (gDisableStructs[i].substituteHP == 0)
                    gBattleMons[i].status2 &= ~(STATUS2_SUBSTITUTE);
            }
            gBattleScripting.atk49_state++;
            break;
        case ATK49_UPDATE_LAST_MOVES:
            gDisableStructs[gBattlerAttacker].usedMoves |= gBitTable[gCurrMovePos];
            if (gHitMarker & HITMARKER_SWAP_ATTACKER_TARGET)
            {
                gActiveBattler = gBattlerAttacker;
                gBattlerAttacker = gBattlerTarget;
                gBattlerTarget = gActiveBattler;
                gHitMarker &= ~(HITMARKER_SWAP_ATTACKER_TARGET);
            }
            if (gHitMarker & HITMARKER_ATTACKSTRING_PRINTED)
            {
                gLastPrintedMoves[gBattlerAttacker] = gChosenMove;
                gLastUsedMove = gCurrentMove;
            }
            if (!(gAbsentBattlerFlags & gBitTable[gBattlerAttacker])
                && !(gBattleStruct->field_91 & gBitTable[gBattlerAttacker])
                && gBattleMoves[originallyUsedMove].effect != EFFECT_BATON_PASS
                && gBattleMoves[originallyUsedMove].effect != EFFECT_HEALING_WISH)
            {
                if (gHitMarker & HITMARKER_OBEYS)
                {
                    gLastMoves[gBattlerAttacker] = gChosenMove;
                    gLastResultingMoves[gBattlerAttacker] = gCurrentMove;
                }
                else
                {
                    gLastMoves[gBattlerAttacker] = 0xFFFF;
                    gLastResultingMoves[gBattlerAttacker] = 0xFFFF;
                }

                if (!(gHitMarker & HITMARKER_FAINTED(gBattlerTarget)))
                    gLastHitBy[gBattlerTarget] = gBattlerAttacker;

                if (gHitMarker & HITMARKER_OBEYS && !(gMoveResultFlags & MOVE_RESULT_NO_EFFECT))
                {
                    if (gChosenMove == 0xFFFF)
                    {
                        gLastLandedMoves[gBattlerTarget] = gChosenMove;
                    }
                    else
                    {
                        gLastLandedMoves[gBattlerTarget] = gCurrentMove;
                        GET_MOVE_TYPE(gCurrentMove, gLastHitByType[gBattlerTarget]);
                    }
                }
                else
                {
                    gLastLandedMoves[gBattlerTarget] = 0xFFFF;
                }
            }
            gBattleScripting.atk49_state++;
            break;
        case ATK49_MIRROR_MOVE: // mirror move
            if (!(gAbsentBattlerFlags & gBitTable[gBattlerAttacker]) && !(gBattleStruct->field_91 & gBitTable[gBattlerAttacker])
                && gBattleMoves[originallyUsedMove].flags & FLAG_MIRROR_MOVE_AFFECTED && gHitMarker & HITMARKER_OBEYS
                && gBattlerAttacker != gBattlerTarget && !(gHitMarker & HITMARKER_FAINTED(gBattlerTarget))
                && !(gMoveResultFlags & MOVE_RESULT_NO_EFFECT))
            {
                u8 target, attacker;

                *(gBattleStruct->lastTakenMove + gBattlerTarget * 2 + 0) = gChosenMove;
                *(gBattleStruct->lastTakenMove + gBattlerTarget * 2 + 1) = gChosenMove >> 8;

                target = gBattlerTarget;
                attacker = gBattlerAttacker;
                *(attacker * 2 + target * 8 + (u8*)(gBattleStruct->lastTakenMoveFrom) + 0) = gChosenMove;

                target = gBattlerTarget;
                attacker = gBattlerAttacker;
                *(attacker * 2 + target * 8 + (u8*)(gBattleStruct->lastTakenMoveFrom) + 1) = gChosenMove >> 8;
            }
            gBattleScripting.atk49_state++;
            break;
        case ATK49_NEXT_TARGET: // For moves hitting two opposing Pokemon.
            if (!(gHitMarker & HITMARKER_UNABLE_TO_USE_MOVE)
                && gBattleTypeFlags & BATTLE_TYPE_DOUBLE
                && !gProtectStructs[gBattlerAttacker].chargingTurn
                && (gBattleMoves[gCurrentMove].target == MOVE_TARGET_BOTH || gBattleMoves[gCurrentMove].target == MOVE_TARGET_FOES_AND_ALLY)
                && !(gHitMarker & HITMARKER_NO_ATTACKSTRING))
            {
                u8 battlerId;

                if (gBattleMoves[gCurrentMove].target == MOVE_TARGET_FOES_AND_ALLY)
                {
                    for (battlerId = gBattlerTarget + 1; battlerId < gBattlersCount; battlerId++)
                    {
                        if (battlerId == gBattlerAttacker)
                            continue;
                        if (IsBattlerAlive(battlerId))
                            break;
                    }
                }
                else
                {
                    battlerId = GetBattlerAtPosition(BATTLE_PARTNER(GetBattlerPosition(gBattlerTarget)));
                    gHitMarker |= HITMARKER_NO_ATTACKSTRING;
                }

                if (battlerId < gBattlersCount && gBattleMons[battlerId].hp != 0)
                {
                    gBattlerTarget = battlerId;
                    gBattleScripting.atk49_state = 0;
                    MoveValuesCleanUp();
                    gBattleCommunication[MOVE_EFFECT_BYTE] = gBattleScripting.savedMoveEffect;
                    BattleScriptPush(gBattleScriptsForMoveEffects[gBattleMoves[gCurrentMove].effect]);
                    gBattlescriptCurrInstr = BattleScript_FlushMessageBox;
                    return;
                }
                else
                {
                    gHitMarker |= HITMARKER_NO_ATTACKSTRING;
                }
            }
            gBattleScripting.atk49_state++;
            break;
        case ATK49_CLEAR_BITS: // Clear bits active just while using a move.
            gProtectStructs[gBattlerAttacker].usesBouncedMove = 0;
            gBattleStruct->ateBoost[gBattlerAttacker] = 0;
            gStatuses3[gBattlerAttacker] &= ~(STATUS3_ME_FIRST);
            gBattleScripting.atk49_state++;
            break;
        case ATK49_COUNT:
            break;
        }

        if (arg1 == 1 && effect == FALSE)
            gBattleScripting.atk49_state = ATK49_COUNT;
        if (arg1 == 2 && arg2 == gBattleScripting.atk49_state)
            gBattleScripting.atk49_state = ATK49_COUNT;

    } while (gBattleScripting.atk49_state != ATK49_COUNT && effect == FALSE);

    if (gBattleScripting.atk49_state == ATK49_COUNT && effect == FALSE)
        gBattlescriptCurrInstr += 3;
}

static void atk4A_sethealblock(void)
{
    if (gStatuses3[gBattlerTarget] & STATUS3_HEAL_BLOCK)
    {
        gBattlescriptCurrInstr = T1_READ_PTR(gBattlescriptCurrInstr + 1);
    }
    else
    {
        gStatuses3[gBattlerTarget] |= STATUS3_HEAL_BLOCK;
        gDisableStructs[gBattlerTarget].healBlockTimer = 5;
        gBattlescriptCurrInstr += 5;
    }
}

static void atk4B_returnatktoball(void)
{
    gActiveBattler = gBattlerAttacker;
    if (!(gHitMarker & HITMARKER_FAINTED(gActiveBattler)))
    {
        BtlController_EmitReturnMonToBall(0, 0);
        MarkBattlerForControllerExec(gActiveBattler);
    }
    gBattlescriptCurrInstr++;
}

static void atk4C_getswitchedmondata(void)
{
    if (gBattleControllerExecFlags)
        return;

    gActiveBattler = GetBattlerForBattleScript(gBattlescriptCurrInstr[1]);

    gBattlerPartyIndexes[gActiveBattler] = *(gBattleStruct->monToSwitchIntoId + gActiveBattler);

    BtlController_EmitGetMonData(0, REQUEST_ALL_BATTLE, gBitTable[gBattlerPartyIndexes[gActiveBattler]]);
    MarkBattlerForControllerExec(gActiveBattler);

    gBattlescriptCurrInstr += 2;
}

static void atk4D_switchindataupdate(void)
{
    struct BattlePokemon oldData;
    s32 i;
    u8 *monData;

    if (gBattleControllerExecFlags)
        return;

    gActiveBattler = GetBattlerForBattleScript(gBattlescriptCurrInstr[1]);
    oldData = gBattleMons[gActiveBattler];
    monData = (u8*)(&gBattleMons[gActiveBattler]);

    for (i = 0; i < sizeof(struct BattlePokemon); i++)
    {
        monData[i] = gBattleBufferB[gActiveBattler][4 + i];
    }

    gBattleMons[gActiveBattler].type1 = gBaseStats[gBattleMons[gActiveBattler].species].type1;
    gBattleMons[gActiveBattler].type2 = gBaseStats[gBattleMons[gActiveBattler].species].type2;
    gBattleMons[gActiveBattler].ability = GetAbilityBySpecies(gBattleMons[gActiveBattler].species, gBattleMons[gActiveBattler].altAbility);

    // check knocked off item
    i = GetBattlerSide(gActiveBattler);
    if (gWishFutureKnock.knockedOffMons[i] & gBitTable[gBattlerPartyIndexes[gActiveBattler]])
    {
        gBattleMons[gActiveBattler].item = 0;
    }

    if (gBattleMoves[gCurrentMove].effect == EFFECT_BATON_PASS)
    {
        for (i = 0; i < BATTLE_STATS_NO; i++)
        {
            gBattleMons[gActiveBattler].statStages[i] = oldData.statStages[i];
        }
        gBattleMons[gActiveBattler].status2 = oldData.status2;
    }

    SwitchInClearSetData();

    if (gBattleTypeFlags & BATTLE_TYPE_PALACE && gBattleMons[gActiveBattler].maxHP / 2 >= gBattleMons[gActiveBattler].hp
        && gBattleMons[gActiveBattler].hp != 0 && !(gBattleMons[gActiveBattler].status1 & STATUS1_SLEEP))
    {
        gBattleStruct->field_92 |= gBitTable[gActiveBattler];
    }

    gBattleScripting.battler = gActiveBattler;

    PREPARE_MON_NICK_BUFFER(gBattleTextBuff1, gActiveBattler, gBattlerPartyIndexes[gActiveBattler]);

    gBattlescriptCurrInstr += 2;
}

static void atk4E_switchinanim(void)
{
    if (gBattleControllerExecFlags)
        return;

    gActiveBattler = GetBattlerForBattleScript(gBattlescriptCurrInstr[1]);

    if (GetBattlerSide(gActiveBattler) == B_SIDE_OPPONENT
        && !(gBattleTypeFlags & (BATTLE_TYPE_LINK
                                 | BATTLE_TYPE_EREADER_TRAINER
                                 | BATTLE_TYPE_x2000000
                                 | BATTLE_TYPE_TRAINER_HILL
                                 | BATTLE_TYPE_FRONTIER)))
            HandleSetPokedexFlag(SpeciesToNationalPokedexNum(gBattleMons[gActiveBattler].species), FLAG_SET_SEEN, gBattleMons[gActiveBattler].personality);

    gAbsentBattlerFlags &= ~(gBitTable[gActiveBattler]);

    BtlController_EmitSwitchInAnim(0, gBattlerPartyIndexes[gActiveBattler], gBattlescriptCurrInstr[2]);
    MarkBattlerForControllerExec(gActiveBattler);

    gBattlescriptCurrInstr += 3;

    if (gBattleTypeFlags & BATTLE_TYPE_ARENA)
        sub_81A56B4();
}

static void atk4F_jumpifcantswitch(void)
{
    s32 i;
    s32 lastMonId;
    struct Pokemon *party;

    gActiveBattler = GetBattlerForBattleScript(gBattlescriptCurrInstr[1] & ~(ATK4F_DONT_CHECK_STATUSES));

    if (!(gBattlescriptCurrInstr[1] & ATK4F_DONT_CHECK_STATUSES)
        && ((gBattleMons[gActiveBattler].status2 & (STATUS2_WRAPPED | STATUS2_ESCAPE_PREVENTION))
            || (gStatuses3[gActiveBattler] & STATUS3_ROOTED)))
    {
        gBattlescriptCurrInstr = T1_READ_PTR(gBattlescriptCurrInstr + 2);
    }
    else if (gBattleTypeFlags & BATTLE_TYPE_INGAME_PARTNER)
    {
        #ifndef NONMATCHING
            asm("":::"r5");
        #endif // NONMATCHING
        if (GetBattlerSide(gActiveBattler) == B_SIDE_OPPONENT)
            party = gEnemyParty;
        else
            party = gPlayerParty;

        i = 0;
        if (gActiveBattler & 2)
            i = 3;

        for (lastMonId = i + 3; i < lastMonId; i++)
        {
            if (GetMonData(&party[i], MON_DATA_SPECIES) != SPECIES_NONE
             && !GetMonData(&party[i], MON_DATA_IS_EGG)
             && GetMonData(&party[i], MON_DATA_HP) != 0
             && gBattlerPartyIndexes[gActiveBattler] != i)
                break;
        }

        if (i == lastMonId)
            gBattlescriptCurrInstr = T1_READ_PTR(gBattlescriptCurrInstr + 2);
        else
            gBattlescriptCurrInstr += 6;
    }
    else if (gBattleTypeFlags & BATTLE_TYPE_MULTI)
    {
        if (gBattleTypeFlags & BATTLE_TYPE_x800000)
        {
            if (GetBattlerSide(gActiveBattler) == B_SIDE_PLAYER)
            {
                party = gPlayerParty;

                i = 0;
                if (GetLinkTrainerFlankId(GetBattlerMultiplayerId(gActiveBattler)) == TRUE)
                    i = 3;
            }
            else
            {
                party = gEnemyParty;

                if (gActiveBattler == 1)
                    i = 0;
                else
                    i = 3;
            }
        }
        else
        {
            if (GetBattlerSide(gActiveBattler) == B_SIDE_OPPONENT)
                party = gEnemyParty;
            else
                party = gPlayerParty;

            i = 0;
            if (GetLinkTrainerFlankId(GetBattlerMultiplayerId(gActiveBattler)) == TRUE)
                i = 3;
        }

        for (lastMonId = i + 3; i < lastMonId; i++)
        {
            if (GetMonData(&party[i], MON_DATA_SPECIES) != SPECIES_NONE
             && !GetMonData(&party[i], MON_DATA_IS_EGG)
             && GetMonData(&party[i], MON_DATA_HP) != 0
             && gBattlerPartyIndexes[gActiveBattler] != i)
                break;
        }

        if (i == lastMonId)
            gBattlescriptCurrInstr = T1_READ_PTR(gBattlescriptCurrInstr + 2);
        else
            gBattlescriptCurrInstr += 6;
    }
    else if (gBattleTypeFlags & BATTLE_TYPE_TWO_OPPONENTS && GetBattlerSide(gActiveBattler) == B_SIDE_OPPONENT)
    {
        party = gEnemyParty;

        i = 0;
        if (gActiveBattler == B_POSITION_OPPONENT_RIGHT)
            i = 3;

        for (lastMonId = i + 3; i < lastMonId; i++)
        {
            if (GetMonData(&party[i], MON_DATA_SPECIES) != SPECIES_NONE
             && !GetMonData(&party[i], MON_DATA_IS_EGG)
             && GetMonData(&party[i], MON_DATA_HP) != 0
             && gBattlerPartyIndexes[gActiveBattler] != i)
                break;
        }

        if (i == lastMonId)
            gBattlescriptCurrInstr = T1_READ_PTR(gBattlescriptCurrInstr + 2);
        else
            gBattlescriptCurrInstr += 6;
    }
    else
    {
        u8 battlerIn1, battlerIn2;

        if (GetBattlerSide(gActiveBattler) == B_SIDE_OPPONENT)
        {
            battlerIn1 = GetBattlerAtPosition(B_POSITION_OPPONENT_LEFT);

            if (gBattleTypeFlags & BATTLE_TYPE_DOUBLE)
                battlerIn2 = GetBattlerAtPosition(B_POSITION_OPPONENT_RIGHT);
            else
                battlerIn2 = battlerIn1;

            party = gEnemyParty;
        }
        else
        {
            battlerIn1 = GetBattlerAtPosition(B_POSITION_PLAYER_LEFT);

            if (gBattleTypeFlags & BATTLE_TYPE_DOUBLE)
                battlerIn2 = GetBattlerAtPosition(B_POSITION_PLAYER_RIGHT);
            else
                battlerIn2 = battlerIn1;

            party = gPlayerParty;
        }

        for (i = 0; i < PARTY_SIZE; i++)
        {
            if (GetMonData(&party[i], MON_DATA_HP) != 0
             && GetMonData(&party[i], MON_DATA_SPECIES) != SPECIES_NONE
             && !GetMonData(&party[i], MON_DATA_IS_EGG)
             && i != gBattlerPartyIndexes[battlerIn1] && i != gBattlerPartyIndexes[battlerIn2])
                break;
        }

        if (i == 6)
            gBattlescriptCurrInstr = T1_READ_PTR(gBattlescriptCurrInstr + 2);
        else
            gBattlescriptCurrInstr += 6;
    }
}

static void sub_804CF10(u8 arg0)
{
    *(gBattleStruct->field_58 + gActiveBattler) = gBattlerPartyIndexes[gActiveBattler];
    *(gBattleStruct->monToSwitchIntoId + gActiveBattler) = 6;
    gBattleStruct->field_93 &= ~(gBitTable[gActiveBattler]);

    BtlController_EmitChoosePokemon(0, PARTY_MUST_CHOOSE_MON, arg0, 0, gBattleStruct->field_60[gActiveBattler]);
    MarkBattlerForControllerExec(gActiveBattler);
}

static void atk50_openpartyscreen(void)
{
    u32 flags;
    u8 hitmarkerFaintBits;
    u8 battlerId;
    const u8 *jumpPtr;

    battlerId = 0;
    flags = 0;
    jumpPtr = T1_READ_PTR(gBattlescriptCurrInstr + 2);

    if (gBattlescriptCurrInstr[1] == 5)
    {
        if ((gBattleTypeFlags & (BATTLE_TYPE_DOUBLE | BATTLE_TYPE_MULTI)) != BATTLE_TYPE_DOUBLE)
        {
            for (gActiveBattler = 0; gActiveBattler < gBattlersCount; gActiveBattler++)
            {
                if (gHitMarker & HITMARKER_FAINTED(gActiveBattler))
                {
                    if (HasNoMonsToSwitch(gActiveBattler, 6, 6))
                    {
                        gAbsentBattlerFlags |= gBitTable[gActiveBattler];
                        gHitMarker &= ~(HITMARKER_FAINTED(gActiveBattler));
                        BtlController_EmitLinkStandbyMsg(0, 2, 0);
                        MarkBattlerForControllerExec(gActiveBattler);
                    }
                    else if (!gSpecialStatuses[gActiveBattler].flag40)
                    {
                        sub_804CF10(6);
                        gSpecialStatuses[gActiveBattler].flag40 = 1;
                    }
                }
                else
                {
                    BtlController_EmitLinkStandbyMsg(0, 2, 0);
                    MarkBattlerForControllerExec(gActiveBattler);
                }
            }
        }
        else if (gBattleTypeFlags & BATTLE_TYPE_DOUBLE)
        {
            u8 flag40_0, flag40_1, flag40_2, flag40_3;

            hitmarkerFaintBits = gHitMarker >> 0x1C;

            if (gBitTable[0] & hitmarkerFaintBits)
            {
                gActiveBattler = 0;
                if (HasNoMonsToSwitch(0, 6, 6))
                {
                    gAbsentBattlerFlags |= gBitTable[gActiveBattler];
                    gHitMarker &= ~(HITMARKER_FAINTED(gActiveBattler));
                    BtlController_EmitCmd42(0);
                    MarkBattlerForControllerExec(gActiveBattler);
                }
                else if (!gSpecialStatuses[gActiveBattler].flag40)
                {
                    sub_804CF10(gBattleStruct->monToSwitchIntoId[2]);
                    gSpecialStatuses[gActiveBattler].flag40 = 1;
                }
                else
                {
                    BtlController_EmitLinkStandbyMsg(0, 2, 0);
                    MarkBattlerForControllerExec(gActiveBattler);
                    flags |= 1;
                }
            }
            if (gBitTable[2] & hitmarkerFaintBits && !(gBitTable[0] & hitmarkerFaintBits))
            {
                gActiveBattler = 2;
                if (HasNoMonsToSwitch(2, 6, 6))
                {
                    gAbsentBattlerFlags |= gBitTable[gActiveBattler];
                    gHitMarker &= ~(HITMARKER_FAINTED(gActiveBattler));
                    BtlController_EmitCmd42(0);
                    MarkBattlerForControllerExec(gActiveBattler);
                }
                else if (!gSpecialStatuses[gActiveBattler].flag40)
                {
                    sub_804CF10(gBattleStruct->monToSwitchIntoId[0]);
                    gSpecialStatuses[gActiveBattler].flag40 = 1;
                }
                else if (!(flags & 1))
                {
                    BtlController_EmitLinkStandbyMsg(0, 2, 0);
                    MarkBattlerForControllerExec(gActiveBattler);
                }
            }
            if (gBitTable[1] & hitmarkerFaintBits)
            {
                gActiveBattler = 1;
                if (HasNoMonsToSwitch(1, 6, 6))
                {
                    gAbsentBattlerFlags |= gBitTable[gActiveBattler];
                    gHitMarker &= ~(HITMARKER_FAINTED(gActiveBattler));
                    BtlController_EmitCmd42(0);
                    MarkBattlerForControllerExec(gActiveBattler);
                }
                else if (!gSpecialStatuses[gActiveBattler].flag40)
                {
                    sub_804CF10(gBattleStruct->monToSwitchIntoId[3]);
                    gSpecialStatuses[gActiveBattler].flag40 = 1;
                }
                else
                {
                    BtlController_EmitLinkStandbyMsg(0, 2, 0);
                    MarkBattlerForControllerExec(gActiveBattler);
                    flags |= 2;
                }
            }
            if (gBitTable[3] & hitmarkerFaintBits && !(gBitTable[1] & hitmarkerFaintBits))
            {
                gActiveBattler = 3;
                if (HasNoMonsToSwitch(3, 6, 6))
                {
                    gAbsentBattlerFlags |= gBitTable[gActiveBattler];
                    gHitMarker &= ~(HITMARKER_FAINTED(gActiveBattler));
                    BtlController_EmitCmd42(0);
                    MarkBattlerForControllerExec(gActiveBattler);
                }
                else if (!gSpecialStatuses[gActiveBattler].flag40)
                {
                    sub_804CF10(gBattleStruct->monToSwitchIntoId[1]);
                    gSpecialStatuses[gActiveBattler].flag40 = 1;
                }
                else if (!(flags & 2))
                {
                    BtlController_EmitLinkStandbyMsg(0, 2, 0);
                    MarkBattlerForControllerExec(gActiveBattler);
                }
            }

            flag40_0 = gSpecialStatuses[0].flag40;
            if (!flag40_0)
            {
                flag40_2 = gSpecialStatuses[2].flag40;
                if (!flag40_2 && hitmarkerFaintBits != 0)
                {
                    if (gAbsentBattlerFlags & gBitTable[0])
                        gActiveBattler = 2;
                    else
                        gActiveBattler = 0;

                    BtlController_EmitLinkStandbyMsg(0, 2, 0);
                    MarkBattlerForControllerExec(gActiveBattler);
                }

            }
            flag40_1 = gSpecialStatuses[1].flag40;
            if (!flag40_1)
            {
                flag40_3 = gSpecialStatuses[3].flag40;
                if (!flag40_3 && hitmarkerFaintBits != 0)
                {
                    if (gAbsentBattlerFlags & gBitTable[1])
                        gActiveBattler = 3;
                    else
                        gActiveBattler = 1;

                    BtlController_EmitLinkStandbyMsg(0, 2, 0);
                    MarkBattlerForControllerExec(gActiveBattler);
                }
            }
        }
        gBattlescriptCurrInstr += 6;
    }
    else if (gBattlescriptCurrInstr[1] == 6)
    {
        if (!(gBattleTypeFlags & BATTLE_TYPE_MULTI))
        {
            if (gBattleTypeFlags & BATTLE_TYPE_DOUBLE)
            {
                hitmarkerFaintBits = gHitMarker >> 0x1C;
                if (gBitTable[2] & hitmarkerFaintBits && gBitTable[0] & hitmarkerFaintBits)
                {
                    gActiveBattler = 2;
                    if (HasNoMonsToSwitch(2, gBattleBufferB[0][1], 6))
                    {
                        gAbsentBattlerFlags |= gBitTable[gActiveBattler];
                        gHitMarker &= ~(HITMARKER_FAINTED(gActiveBattler));
                        BtlController_EmitCmd42(0);
                        MarkBattlerForControllerExec(gActiveBattler);
                    }
                    else if (!gSpecialStatuses[gActiveBattler].flag40)
                    {
                        sub_804CF10(gBattleStruct->monToSwitchIntoId[0]);
                        gSpecialStatuses[gActiveBattler].flag40 = 1;
                    }
                }
                if (gBitTable[3] & hitmarkerFaintBits && hitmarkerFaintBits & gBitTable[1])
                {
                    gActiveBattler = 3;
                    if (HasNoMonsToSwitch(3, gBattleBufferB[1][1], 6))
                    {
                        gAbsentBattlerFlags |= gBitTable[gActiveBattler];
                        gHitMarker &= ~(HITMARKER_FAINTED(gActiveBattler));
                        BtlController_EmitCmd42(0);
                        MarkBattlerForControllerExec(gActiveBattler);
                    }
                    else if (!gSpecialStatuses[gActiveBattler].flag40)
                    {
                        sub_804CF10(gBattleStruct->monToSwitchIntoId[1]);
                        gSpecialStatuses[gActiveBattler].flag40 = 1;
                    }
                }
                gBattlescriptCurrInstr += 6;
            }
            else
            {
                gBattlescriptCurrInstr += 6;
            }
        }
        else
        {
            gBattlescriptCurrInstr += 6;
        }

        hitmarkerFaintBits = gHitMarker >> 0x1C;

        gBattlerFainted = 0;
        while (1)
        {
            if (gBitTable[gBattlerFainted] & hitmarkerFaintBits)
                break;
            if (gBattlerFainted >= gBattlersCount)
                break;
            gBattlerFainted++;
        }

        if (gBattlerFainted == gBattlersCount)
            gBattlescriptCurrInstr = jumpPtr;
    }
    else
    {
        if (gBattlescriptCurrInstr[1] & 0x80)
            hitmarkerFaintBits = PARTY_CHOOSE_MON; // Used here as the caseId for the EmitChoose function.
        else
            hitmarkerFaintBits = PARTY_MUST_CHOOSE_MON;

        battlerId = GetBattlerForBattleScript(gBattlescriptCurrInstr[1] & ~(0x80));
        if (gSpecialStatuses[battlerId].flag40)
        {
            gBattlescriptCurrInstr += 6;
        }
        else if (HasNoMonsToSwitch(battlerId, 6, 6))
        {
            gActiveBattler = battlerId;
            gAbsentBattlerFlags |= gBitTable[gActiveBattler];
            gHitMarker &= ~(HITMARKER_FAINTED(gActiveBattler));
            gBattlescriptCurrInstr = jumpPtr;
        }
        else
        {
            gActiveBattler = battlerId;
            *(gBattleStruct->field_58 + gActiveBattler) = gBattlerPartyIndexes[gActiveBattler];
            *(gBattleStruct->monToSwitchIntoId + gActiveBattler) = 6;
            gBattleStruct->field_93 &= ~(gBitTable[gActiveBattler]);

            BtlController_EmitChoosePokemon(0, hitmarkerFaintBits, *(gBattleStruct->monToSwitchIntoId + (gActiveBattler ^ 2)), 0, gBattleStruct->field_60[gActiveBattler]);
            MarkBattlerForControllerExec(gActiveBattler);

            gBattlescriptCurrInstr += 6;

            if (GetBattlerPosition(gActiveBattler) == 0 && gBattleResults.playerSwitchesCounter < 0xFF)
                gBattleResults.playerSwitchesCounter++;

            if (gBattleTypeFlags & BATTLE_TYPE_MULTI)
            {
                for (gActiveBattler = 0; gActiveBattler < gBattlersCount; gActiveBattler++)
                {
                    if (gActiveBattler != battlerId)
                    {
                        BtlController_EmitLinkStandbyMsg(0, 2, 0);
                        MarkBattlerForControllerExec(gActiveBattler);
                    }
                }
            }
            else
            {
                gActiveBattler = GetBattlerAtPosition(GetBattlerPosition(battlerId) ^ BIT_SIDE);
                if (gAbsentBattlerFlags & gBitTable[gActiveBattler])
                    gActiveBattler ^= BIT_FLANK;

                BtlController_EmitLinkStandbyMsg(0, 2, 0);
                MarkBattlerForControllerExec(gActiveBattler);
            }
        }
    }
}

static void atk51_switchhandleorder(void)
{
    s32 i;
    if (gBattleControllerExecFlags)
        return;

    gActiveBattler = GetBattlerForBattleScript(gBattlescriptCurrInstr[1]);

    switch (gBattlescriptCurrInstr[2])
    {
    case 0:
        for (i = 0; i < gBattlersCount; i++)
        {
            if (gBattleBufferB[i][0] == 0x22)
            {
                *(gBattleStruct->monToSwitchIntoId + i) = gBattleBufferB[i][1];
                if (!(gBattleStruct->field_93 & gBitTable[i]))
                {
                    RecordedBattle_SetBattlerAction(i, gBattleBufferB[i][1]);
                    gBattleStruct->field_93 |= gBitTable[i];
                }
            }
        }
        break;
    case 1:
        if (!(gBattleTypeFlags & BATTLE_TYPE_MULTI))
            sub_803BDA0(gActiveBattler);
        break;
    case 2:
        if (!(gBattleStruct->field_93 & gBitTable[gActiveBattler]))
        {
            RecordedBattle_SetBattlerAction(gActiveBattler, gBattleBufferB[gActiveBattler][1]);
            gBattleStruct->field_93 |= gBitTable[gActiveBattler];
        }
        // fall through
    case 3:
        gBattleCommunication[0] = gBattleBufferB[gActiveBattler][1];
        *(gBattleStruct->monToSwitchIntoId + gActiveBattler) = gBattleBufferB[gActiveBattler][1];

        if (gBattleTypeFlags & BATTLE_TYPE_LINK && gBattleTypeFlags & BATTLE_TYPE_MULTI)
        {
            *(gActiveBattler * 3 + (u8*)(gBattleStruct->field_60) + 0) &= 0xF;
            *(gActiveBattler * 3 + (u8*)(gBattleStruct->field_60) + 0) |= (gBattleBufferB[gActiveBattler][2] & 0xF0);
            *(gActiveBattler * 3 + (u8*)(gBattleStruct->field_60) + 1) = gBattleBufferB[gActiveBattler][3];

            *((gActiveBattler ^ BIT_FLANK) * 3 + (u8*)(gBattleStruct->field_60) + 0) &= (0xF0);
            *((gActiveBattler ^ BIT_FLANK) * 3 + (u8*)(gBattleStruct->field_60) + 0) |= (gBattleBufferB[gActiveBattler][2] & 0xF0) >> 4;
            *((gActiveBattler ^ BIT_FLANK) * 3 + (u8*)(gBattleStruct->field_60) + 2) = gBattleBufferB[gActiveBattler][3];
        }
        else if (gBattleTypeFlags & BATTLE_TYPE_INGAME_PARTNER)
        {
            sub_80571DC(gActiveBattler, *(gBattleStruct->monToSwitchIntoId + gActiveBattler));
        }
        else
        {
            sub_803BDA0(gActiveBattler);
        }

        PREPARE_SPECIES_BUFFER(gBattleTextBuff1, gBattleMons[gBattlerAttacker].species)
        PREPARE_MON_NICK_BUFFER(gBattleTextBuff2, gActiveBattler, gBattleBufferB[gActiveBattler][1])
        break;
    }

    gBattlescriptCurrInstr += 3;
}

static void SetDmgHazardsBattlescript(u8 battlerId, u8 multistringId)
{
    gBattleMons[battlerId].status2 &= ~(STATUS2_DESTINY_BOND);
    gHitMarker &= ~(HITMARKER_DESTINYBOND);
    gBattleScripting.battler = battlerId;
    gBattleCommunication[MULTISTRING_CHOOSER] = multistringId;

    BattleScriptPushCursor();
    if (gBattlescriptCurrInstr[1] == BS_TARGET)
        gBattlescriptCurrInstr = BattleScript_DmgHazardsOnTarget;
    else if (gBattlescriptCurrInstr[1] == BS_ATTACKER)
        gBattlescriptCurrInstr = BattleScript_DmgHazardsOnAttacker;
    else
        gBattlescriptCurrInstr = BattleScript_DmgHazardsOnFaintedBattler;
}

static void atk52_switchineffects(void)
{
    s32 i;

    gActiveBattler = GetBattlerForBattleScript(gBattlescriptCurrInstr[1]);
    sub_803FA70(gActiveBattler);

    gHitMarker &= ~(HITMARKER_FAINTED(gActiveBattler));
    gSpecialStatuses[gActiveBattler].flag40 = 0;

    if (!(gSideStatuses[GetBattlerSide(gActiveBattler)] & SIDE_STATUS_SPIKES_DAMAGED)
        && (gSideStatuses[GetBattlerSide(gActiveBattler)] & SIDE_STATUS_SPIKES)
        && IsBattlerGrounded(gActiveBattler))
    {
        u8 spikesDmg = (5 - gSideTimers[GetBattlerSide(gActiveBattler)].spikesAmount) * 2;
        gBattleMoveDamage = gBattleMons[gActiveBattler].maxHP / (spikesDmg);
        if (gBattleMoveDamage == 0)
            gBattleMoveDamage = 1;

        gSideStatuses[GetBattlerSide(gActiveBattler)] |= SIDE_STATUS_SPIKES_DAMAGED;
        SetDmgHazardsBattlescript(gActiveBattler, 0);
    }
    else if (!(gSideStatuses[GetBattlerSide(gActiveBattler)] & SIDE_STATUS_STEALTH_ROCK_DAMAGED)
        && (gSideStatuses[GetBattlerSide(gActiveBattler)] & SIDE_STATUS_STEALTH_ROCK))
    {
        gSideStatuses[GetBattlerSide(gActiveBattler)] |= SIDE_STATUS_STEALTH_ROCK_DAMAGED;
        gBattleMoveDamage = GetStealthHazardDamage(gBattleMoves[MOVE_STEALTH_ROCK].type, gActiveBattler);

        if (gBattleMoveDamage != 0)
            SetDmgHazardsBattlescript(gActiveBattler, 1);
    }
    else if (!(gSideStatuses[GetBattlerSide(gActiveBattler)] & SIDE_STATUS_TOXIC_SPIKES_DAMAGED)
        && (gSideStatuses[GetBattlerSide(gActiveBattler)] & SIDE_STATUS_TOXIC_SPIKES)
        && IsBattlerGrounded(gActiveBattler))
    {
        gSideStatuses[GetBattlerSide(gActiveBattler)] |= SIDE_STATUS_TOXIC_SPIKES_DAMAGED;
        if (IS_BATTLER_OF_TYPE(gActiveBattler, TYPE_POISON)) // Absorb the toxic spikes.
        {
            gSideStatuses[GetBattlerSide(gActiveBattler)] &= ~(SIDE_STATUS_TOXIC_SPIKES);
            gSideTimers[GetBattlerSide(gActiveBattler)].toxicSpikesAmount = 0;
            gBattleScripting.battler = gActiveBattler;
            BattleScriptPushCursor();
            gBattlescriptCurrInstr = BattleScript_ToxicSpikesAbsorbed;
        }
        else
        {
            if (!(gBattleMons[gActiveBattler].status1 & STATUS1_ANY)
                && !IS_BATTLER_OF_TYPE(gActiveBattler, TYPE_STEEL)
                && GetBattlerAbility(gActiveBattler) != ABILITY_IMMUNITY
                && !(gSideStatuses[GetBattlerSide(gActiveBattler)] & SIDE_STATUS_SAFEGUARD))
            {
                if (gSideTimers[GetBattlerSide(gActiveBattler)].toxicSpikesAmount >= 2)
                    gBattleMons[gActiveBattler].status1 |= STATUS1_TOXIC_POISON;
                else
                    gBattleMons[gActiveBattler].status1 |= STATUS1_POISON;

                BtlController_EmitSetMonData(0, REQUEST_STATUS_BATTLE, 0, 4, &gBattleMons[gActiveBattler].status1);
                MarkBattlerForControllerExec(gActiveBattler);
                gBattleScripting.battler = gActiveBattler;
                BattleScriptPushCursor();
                gBattlescriptCurrInstr = BattleScript_ToxicSpikesPoisoned;
            }
        }
    }
    else if (!(gSideStatuses[GetBattlerSide(gActiveBattler)] & SIDE_STATUS_STICKY_WEB_DAMAGED)
        && (gSideStatuses[GetBattlerSide(gActiveBattler)] & SIDE_STATUS_STICKY_WEB)
        && IsBattlerGrounded(gActiveBattler))
    {
        gSideStatuses[GetBattlerSide(gActiveBattler)] |= SIDE_STATUS_STICKY_WEB_DAMAGED;
        gBattleScripting.battler = gActiveBattler;
        SET_STATCHANGER(STAT_SPEED, 1, TRUE);
        BattleScriptPushCursor();
        gBattlescriptCurrInstr = BattleScript_StickyWebOnSwitchIn;
    }
    else
    {
        if (gBattleMons[gActiveBattler].ability == ABILITY_TRUANT && !gDisableStructs[gActiveBattler].truantUnknownBit)
            gDisableStructs[gActiveBattler].truantCounter = 1;

        gDisableStructs[gActiveBattler].truantUnknownBit = 0;

        if (!AbilityBattleEffects(ABILITYEFFECT_ON_SWITCHIN, gActiveBattler, 0, 0, 0)
			&& !ItemBattleEffects(ITEMEFFECT_ON_SWITCH_IN, gActiveBattler, FALSE))
        {
            gSideStatuses[GetBattlerSide(gActiveBattler)] &= ~(SIDE_STATUS_SPIKES_DAMAGED | SIDE_STATUS_TOXIC_SPIKES_DAMAGED | SIDE_STATUS_STEALTH_ROCK_DAMAGED | SIDE_STATUS_STICKY_WEB_DAMAGED);

            for (i = 0; i < gBattlersCount; i++)
            {
                if (gBattlerByTurnOrder[i] == gActiveBattler)
                    gActionsByTurnOrder[i] = B_ACTION_CANCEL_PARTNER;
            }

            for (i = 0; i < gBattlersCount; i++)
            {
                u16* hpOnSwitchout = &gBattleStruct->hpOnSwitchout[GetBattlerSide(i)];
                *hpOnSwitchout = gBattleMons[i].hp;
            }

            if (gBattlescriptCurrInstr[1] == 5)
            {
                u32 hitmarkerFaintBits = gHitMarker >> 0x1C;

                gBattlerFainted++;
                while (1)
                {
                    if (hitmarkerFaintBits & gBitTable[gBattlerFainted] && !(gAbsentBattlerFlags & gBitTable[gBattlerFainted]))
                        break;
                    if (gBattlerFainted >= gBattlersCount)
                        break;
                    gBattlerFainted++;
                }
            }
            gBattlescriptCurrInstr += 2;
        }
    }
}

static void atk53_trainerslidein(void)
{
    gActiveBattler = GetBattlerAtPosition(gBattlescriptCurrInstr[1]);
    BtlController_EmitTrainerSlide(0);
    MarkBattlerForControllerExec(gActiveBattler);

    gBattlescriptCurrInstr += 2;
}

static void atk54_playse(void)
{
    gActiveBattler = gBattlerAttacker;
    BtlController_EmitPlaySE(0, T2_READ_16(gBattlescriptCurrInstr + 1));
    MarkBattlerForControllerExec(gActiveBattler);

    gBattlescriptCurrInstr += 3;
}

static void atk55_fanfare(void)
{
    gActiveBattler = gBattlerAttacker;
    BtlController_EmitPlayFanfareOrBGM(0, T2_READ_16(gBattlescriptCurrInstr + 1), FALSE);
    MarkBattlerForControllerExec(gActiveBattler);

    gBattlescriptCurrInstr += 3;
}

static void atk56_playfaintcry(void)
{
    gActiveBattler = GetBattlerForBattleScript(gBattlescriptCurrInstr[1]);
    BtlController_EmitFaintingCry(0);
    MarkBattlerForControllerExec(gActiveBattler);

    gBattlescriptCurrInstr += 2;
}

static void atk57(void)
{
    gActiveBattler = GetBattlerAtPosition(B_POSITION_PLAYER_LEFT);
    BtlController_EmitCmd55(0, gBattleOutcome);
    MarkBattlerForControllerExec(gActiveBattler);

    gBattlescriptCurrInstr += 1;
}

static void atk58_returntoball(void)
{
    gActiveBattler = GetBattlerForBattleScript(gBattlescriptCurrInstr[1]);
    BtlController_EmitReturnMonToBall(0, 1);
    MarkBattlerForControllerExec(gActiveBattler);

    gBattlescriptCurrInstr += 2;
}

static void atk59_handlelearnnewmove(void)
{
    const u8 *jumpPtr1 = T1_READ_PTR(gBattlescriptCurrInstr + 1);
    const u8 *jumpPtr2 = T1_READ_PTR(gBattlescriptCurrInstr + 5);

    u16 ret = MonTryLearningNewMove(&gPlayerParty[gBattleStruct->expGetterMonId], gBattlescriptCurrInstr[9]);
    while (ret == 0xFFFE)
        ret = MonTryLearningNewMove(&gPlayerParty[gBattleStruct->expGetterMonId], 0);

    if (ret == 0)
    {
        gBattlescriptCurrInstr = jumpPtr2;
    }
    else if (ret == 0xFFFF)
    {
        gBattlescriptCurrInstr += 10;
    }
    else
    {
        gActiveBattler = GetBattlerAtPosition(B_POSITION_PLAYER_LEFT);

        if (gBattlerPartyIndexes[gActiveBattler] == gBattleStruct->expGetterMonId
            && !(gBattleMons[gActiveBattler].status2 & STATUS2_TRANSFORMED))
        {
            GiveMoveToBattleMon(&gBattleMons[gActiveBattler], ret);
        }
        if (gBattleTypeFlags & BATTLE_TYPE_DOUBLE)
        {
            gActiveBattler = GetBattlerAtPosition(B_POSITION_PLAYER_RIGHT);
            if (gBattlerPartyIndexes[gActiveBattler] == gBattleStruct->expGetterMonId
                && !(gBattleMons[gActiveBattler].status2 & STATUS2_TRANSFORMED))
            {
                GiveMoveToBattleMon(&gBattleMons[gActiveBattler], ret);
            }
        }

        gBattlescriptCurrInstr = jumpPtr1;
    }
}

static void atk5A_yesnoboxlearnmove(void)
{
    gActiveBattler = 0;

    switch (gBattleScripting.learnMoveState)
    {
    case 0:
        HandleBattleWindow(0x18, 8, 0x1D, 0xD, 0);
        BattlePutTextOnWindow(gText_BattleYesNoChoice, 0xC);
        gBattleScripting.learnMoveState++;
        gBattleCommunication[CURSOR_POSITION] = 0;
        BattleCreateYesNoCursorAt(0);
        break;
    case 1:
        if (gMain.newKeys & DPAD_UP && gBattleCommunication[CURSOR_POSITION] != 0)
        {
            PlaySE(SE_SELECT);
            BattleDestroyYesNoCursorAt(gBattleCommunication[CURSOR_POSITION]);
            gBattleCommunication[CURSOR_POSITION] = 0;
            BattleCreateYesNoCursorAt(0);
        }
        if (gMain.newKeys & DPAD_DOWN && gBattleCommunication[CURSOR_POSITION] == 0)
        {
            PlaySE(SE_SELECT);
            BattleDestroyYesNoCursorAt(gBattleCommunication[CURSOR_POSITION]);
            gBattleCommunication[CURSOR_POSITION] = 1;
            BattleCreateYesNoCursorAt(1);
        }
        if (gMain.newKeys & A_BUTTON)
        {
            PlaySE(SE_SELECT);
            if (gBattleCommunication[1] == 0)
            {
                HandleBattleWindow(0x18, 0x8, 0x1D, 0xD, WINDOW_CLEAR);
                BeginNormalPaletteFade(0xFFFFFFFF, 0, 0, 0x10, 0);
                gBattleScripting.learnMoveState++;
            }
            else
            {
                gBattleScripting.learnMoveState = 5;
            }
        }
        else if (gMain.newKeys & B_BUTTON)
        {
            PlaySE(SE_SELECT);
            gBattleScripting.learnMoveState = 5;
        }
        break;
    case 2:
        if (!gPaletteFade.active)
        {
            FreeAllWindowBuffers();
            ShowSelectMovePokemonSummaryScreen(gPlayerParty, gBattleStruct->expGetterMonId, gPlayerPartyCount - 1, ReshowBattleScreenAfterMenu, gMoveToLearn);
            gBattleScripting.learnMoveState++;
        }
        break;
    case 3:
        if (!gPaletteFade.active && gMain.callback2 == BattleMainCB2)
        {
            gBattleScripting.learnMoveState++;
        }
        break;
    case 4:
        if (!gPaletteFade.active && gMain.callback2 == BattleMainCB2)
        {
            u8 movePosition = sub_81C1B94();
            if (movePosition == 4)
            {
                gBattleScripting.learnMoveState = 5;
            }
            else
            {
                u16 moveId = GetMonData(&gPlayerParty[gBattleStruct->expGetterMonId], MON_DATA_MOVE1 + movePosition);
                if (IsHMMove2(moveId))
                {
                    PrepareStringBattle(STRINGID_HMMOVESCANTBEFORGOTTEN, gActiveBattler);
                    gBattleScripting.learnMoveState = 6;
                }
                else
                {
                    gBattlescriptCurrInstr = T1_READ_PTR(gBattlescriptCurrInstr + 1);

                    PREPARE_MOVE_BUFFER(gBattleTextBuff2, moveId)

                    RemoveMonPPBonus(&gPlayerParty[gBattleStruct->expGetterMonId], movePosition);
                    SetMonMoveSlot(&gPlayerParty[gBattleStruct->expGetterMonId], gMoveToLearn, movePosition);

                    if (gBattlerPartyIndexes[0] == gBattleStruct->expGetterMonId
                        && !(gBattleMons[0].status2 & STATUS2_TRANSFORMED)
                        && !(gDisableStructs[0].unk18_b & gBitTable[movePosition]))
                    {
                        RemoveBattleMonPPBonus(&gBattleMons[0], movePosition);
                        SetBattleMonMoveSlot(&gBattleMons[0], gMoveToLearn, movePosition);
                    }
                    if (gBattleTypeFlags & BATTLE_TYPE_DOUBLE
                        && gBattlerPartyIndexes[2] == gBattleStruct->expGetterMonId
                        && !(gBattleMons[2].status2 & STATUS2_TRANSFORMED)
                        && !(gDisableStructs[2].unk18_b & gBitTable[movePosition]))
                    {
                        RemoveBattleMonPPBonus(&gBattleMons[2], movePosition);
                        SetBattleMonMoveSlot(&gBattleMons[2], gMoveToLearn, movePosition);
                    }
                }
            }
        }
        break;
    case 5:
        HandleBattleWindow(0x18, 8, 0x1D, 0xD, WINDOW_CLEAR);
        gBattlescriptCurrInstr += 5;
        break;
    case 6:
        if (gBattleControllerExecFlags == 0)
        {
            gBattleScripting.learnMoveState = 2;
        }
        break;
    }
}

static void atk5B_yesnoboxstoplearningmove(void)
{
    switch (gBattleScripting.learnMoveState)
    {
    case 0:
        HandleBattleWindow(0x18, 8, 0x1D, 0xD, 0);
        BattlePutTextOnWindow(gText_BattleYesNoChoice, 0xC);
        gBattleScripting.learnMoveState++;
        gBattleCommunication[CURSOR_POSITION] = 0;
        BattleCreateYesNoCursorAt(0);
        break;
    case 1:
        if (gMain.newKeys & DPAD_UP && gBattleCommunication[CURSOR_POSITION] != 0)
        {
            PlaySE(SE_SELECT);
            BattleDestroyYesNoCursorAt(gBattleCommunication[CURSOR_POSITION]);
            gBattleCommunication[CURSOR_POSITION] = 0;
            BattleCreateYesNoCursorAt(0);
        }
        if (gMain.newKeys & DPAD_DOWN && gBattleCommunication[CURSOR_POSITION] == 0)
        {
            PlaySE(SE_SELECT);
            BattleDestroyYesNoCursorAt(gBattleCommunication[CURSOR_POSITION]);
            gBattleCommunication[CURSOR_POSITION] = 1;
            BattleCreateYesNoCursorAt(1);
        }
        if (gMain.newKeys & A_BUTTON)
        {
            PlaySE(SE_SELECT);

            if (gBattleCommunication[1] != 0)
                gBattlescriptCurrInstr = T1_READ_PTR(gBattlescriptCurrInstr + 1);
            else
                gBattlescriptCurrInstr += 5;

            HandleBattleWindow(0x18, 0x8, 0x1D, 0xD, WINDOW_CLEAR);
        }
        else if (gMain.newKeys & B_BUTTON)
        {
            PlaySE(SE_SELECT);
            gBattlescriptCurrInstr = T1_READ_PTR(gBattlescriptCurrInstr + 1);
            HandleBattleWindow(0x18, 0x8, 0x1D, 0xD, WINDOW_CLEAR);
        }
        break;
    }
}

static void atk5C_hitanimation(void)
{
    gActiveBattler = GetBattlerForBattleScript(gBattlescriptCurrInstr[1]);

    if (gMoveResultFlags & MOVE_RESULT_NO_EFFECT)
    {
        gBattlescriptCurrInstr += 2;
    }
    else if (!(gHitMarker & HITMARKER_IGNORE_SUBSTITUTE) || !(DoesSubstituteBlockMove(gBattlerAttacker, gActiveBattler, gCurrentMove)) || gDisableStructs[gActiveBattler].substituteHP == 0)
    {
        BtlController_EmitHitAnimation(0);
        MarkBattlerForControllerExec(gActiveBattler);
        gBattlescriptCurrInstr += 2;
    }
    else
    {
        gBattlescriptCurrInstr += 2;
    }
}

static u32 GetTrainerMoneyToGive(u16 trainerId)
{
    u32 i = 0;
    u32 lastMonLevel = 0;
    u32 moneyReward = 0;

    if (trainerId == TRAINER_SECRET_BASE)
    {
        moneyReward = 20 * gBattleResources->secretBase->party.levels[0] * gBattleStruct->moneyMultiplier;
    }
    else
    {
        switch (gTrainers[trainerId].partyFlags)
        {
        case 0:
            {
                const struct TrainerMonNoItemDefaultMoves *party = gTrainers[trainerId].party.NoItemDefaultMoves;
                lastMonLevel = party[gTrainers[trainerId].partySize - 1].lvl;
            }
            break;
        case F_TRAINER_PARTY_CUSTOM_MOVESET:
            {
                const struct TrainerMonNoItemCustomMoves *party = gTrainers[trainerId].party.NoItemCustomMoves;
                lastMonLevel = party[gTrainers[trainerId].partySize - 1].lvl;
            }
            break;
        case F_TRAINER_PARTY_HELD_ITEM:
            {
                const struct TrainerMonItemDefaultMoves *party = gTrainers[trainerId].party.ItemDefaultMoves;
                lastMonLevel = party[gTrainers[trainerId].partySize - 1].lvl;
            }
            break;
        case F_TRAINER_PARTY_CUSTOM_MOVESET | F_TRAINER_PARTY_HELD_ITEM:
            {
                const struct TrainerMonItemCustomMoves *party = gTrainers[trainerId].party.ItemCustomMoves;
                lastMonLevel = party[gTrainers[trainerId].partySize - 1].lvl;
            }
            break;
        }

        for (; gTrainerMoneyTable[i].classId != 0xFF; i++)
        {
            if (gTrainerMoneyTable[i].classId == gTrainers[trainerId].trainerClass)
                break;
        }

        if (gBattleTypeFlags & BATTLE_TYPE_TWO_OPPONENTS)
            moneyReward = 4 * lastMonLevel * gBattleStruct->moneyMultiplier * gTrainerMoneyTable[i].value;
        else if (gBattleTypeFlags & BATTLE_TYPE_DOUBLE)
            moneyReward = 4 * lastMonLevel * gBattleStruct->moneyMultiplier * 2 * gTrainerMoneyTable[i].value;
        else
            moneyReward = 4 * lastMonLevel * gBattleStruct->moneyMultiplier * gTrainerMoneyTable[i].value;
    }

    return moneyReward;
}

static void atk5D_getmoneyreward(void)
{
    u32 moneyReward = GetTrainerMoneyToGive(gTrainerBattleOpponent_A);
    if (gBattleTypeFlags & BATTLE_TYPE_TWO_OPPONENTS)
        moneyReward += GetTrainerMoneyToGive(gTrainerBattleOpponent_B);

    AddMoney(&gSaveBlock1Ptr->money, moneyReward);

    PREPARE_WORD_NUMBER_BUFFER(gBattleTextBuff1, 5, moneyReward)

    gBattlescriptCurrInstr++;
}

static void atk5E(void)
{
    gActiveBattler = GetBattlerForBattleScript(gBattlescriptCurrInstr[1]);

    switch (gBattleCommunication[0])
    {
    case 0:
        BtlController_EmitGetMonData(0, REQUEST_ALL_BATTLE, 0);
        MarkBattlerForControllerExec(gActiveBattler);
        gBattleCommunication[0]++;
        break;
    case 1:
         if (gBattleControllerExecFlags == 0)
         {
            s32 i;
            struct BattlePokemon *bufferPoke = (struct BattlePokemon*) &gBattleBufferB[gActiveBattler][4];
            for (i = 0; i < 4; i++)
            {
                gBattleMons[gActiveBattler].moves[i] = bufferPoke->moves[i];
                gBattleMons[gActiveBattler].pp[i] = bufferPoke->pp[i];
            }
            gBattlescriptCurrInstr += 2;
         }
         break;
    }
}

static void atk5F_swapattackerwithtarget(void)
{
    gActiveBattler = gBattlerAttacker;
    gBattlerAttacker = gBattlerTarget;
    gBattlerTarget = gActiveBattler;

    if (gHitMarker & HITMARKER_SWAP_ATTACKER_TARGET)
        gHitMarker &= ~(HITMARKER_SWAP_ATTACKER_TARGET);
    else
        gHitMarker |= HITMARKER_SWAP_ATTACKER_TARGET;

    gBattlescriptCurrInstr++;
}

static void atk60_incrementgamestat(void)
{
    if (GetBattlerSide(gBattlerAttacker) == B_SIDE_PLAYER)
        IncrementGameStat(gBattlescriptCurrInstr[1]);

    gBattlescriptCurrInstr += 2;
}

static void atk61_drawpartystatussummary(void)
{
    s32 i;
    struct Pokemon *party;
    struct HpAndStatus hpStatuses[PARTY_SIZE];

    if (gBattleControllerExecFlags)
        return;

    gActiveBattler = GetBattlerForBattleScript(gBattlescriptCurrInstr[1]);

    if (GetBattlerSide(gActiveBattler) == B_SIDE_PLAYER)
        party = gPlayerParty;
    else
        party = gEnemyParty;

    for (i = 0; i < PARTY_SIZE; i++)
    {
        if (GetMonData(&party[i], MON_DATA_SPECIES2) == SPECIES_NONE
            || GetMonData(&party[i], MON_DATA_SPECIES2) == SPECIES_EGG)
        {
            hpStatuses[i].hp = 0xFFFF;
            hpStatuses[i].status = 0;
        }
        else
        {
            hpStatuses[i].hp = GetMonData(&party[i], MON_DATA_HP);
            hpStatuses[i].status = GetMonData(&party[i], MON_DATA_STATUS);
        }
    }

    BtlController_EmitDrawPartyStatusSummary(0, hpStatuses, 1);
    MarkBattlerForControllerExec(gActiveBattler);

    gBattlescriptCurrInstr += 2;
}

static void atk62_hidepartystatussummary(void)
{
    gActiveBattler = GetBattlerForBattleScript(gBattlescriptCurrInstr[1]);
    BtlController_EmitHidePartyStatusSummary(0);
    MarkBattlerForControllerExec(gActiveBattler);

    gBattlescriptCurrInstr += 2;
}

static void atk63_jumptocalledmove(void)
{
    if (gBattlescriptCurrInstr[1])
        gCurrentMove = gCalledMove;
    else
        gChosenMove = gCurrentMove = gCalledMove;

    gBattlescriptCurrInstr = gBattleScriptsForMoveEffects[gBattleMoves[gCurrentMove].effect];
}

static void atk64_statusanimation(void)
{
    if (gBattleControllerExecFlags == 0)
    {
        gActiveBattler = GetBattlerForBattleScript(gBattlescriptCurrInstr[1]);
        if (!(gStatuses3[gActiveBattler] & STATUS3_SEMI_INVULNERABLE)
            && gDisableStructs[gActiveBattler].substituteHP == 0
            && !(gHitMarker & HITMARKER_NO_ANIMATIONS))
        {
            BtlController_EmitStatusAnimation(0, FALSE, gBattleMons[gActiveBattler].status1);
            MarkBattlerForControllerExec(gActiveBattler);
        }
        gBattlescriptCurrInstr += 2;
    }
}

static void atk65_status2animation(void)
{
    u32 wantedToAnimate;

    if (gBattleControllerExecFlags == 0)
    {
        gActiveBattler = GetBattlerForBattleScript(gBattlescriptCurrInstr[1]);
        wantedToAnimate = T1_READ_32(gBattlescriptCurrInstr + 2);
        if (!(gStatuses3[gActiveBattler] & STATUS3_SEMI_INVULNERABLE)
            && gDisableStructs[gActiveBattler].substituteHP == 0
            && !(gHitMarker & HITMARKER_NO_ANIMATIONS))
        {
            BtlController_EmitStatusAnimation(0, TRUE, gBattleMons[gActiveBattler].status2 & wantedToAnimate);
            MarkBattlerForControllerExec(gActiveBattler);
        }
        gBattlescriptCurrInstr += 6;
    }
}

static void atk66_chosenstatusanimation(void)
{
    u32 wantedStatus;

    if (gBattleControllerExecFlags == 0)
    {
        gActiveBattler = GetBattlerForBattleScript(gBattlescriptCurrInstr[1]);
        wantedStatus = T1_READ_32(gBattlescriptCurrInstr + 3);
        if (!(gStatuses3[gActiveBattler] & STATUS3_SEMI_INVULNERABLE)
            && gDisableStructs[gActiveBattler].substituteHP == 0
            && !(gHitMarker & HITMARKER_NO_ANIMATIONS))
        {
            BtlController_EmitStatusAnimation(0, gBattlescriptCurrInstr[2], wantedStatus);
            MarkBattlerForControllerExec(gActiveBattler);
        }
        gBattlescriptCurrInstr += 7;
    }
}

static void atk67_yesnobox(void)
{
    switch (gBattleCommunication[0])
    {
    case 0:
        HandleBattleWindow(0x18, 8, 0x1D, 0xD, 0);
        BattlePutTextOnWindow(gText_BattleYesNoChoice, 0xC);
        gBattleCommunication[0]++;
        gBattleCommunication[CURSOR_POSITION] = 0;
        BattleCreateYesNoCursorAt(0);
        break;
    case 1:
        if (gMain.newKeys & DPAD_UP && gBattleCommunication[CURSOR_POSITION] != 0)
        {
            PlaySE(SE_SELECT);
            BattleDestroyYesNoCursorAt(gBattleCommunication[CURSOR_POSITION]);
            gBattleCommunication[CURSOR_POSITION] = 0;
            BattleCreateYesNoCursorAt(0);
        }
        if (gMain.newKeys & DPAD_DOWN && gBattleCommunication[CURSOR_POSITION] == 0)
        {
            PlaySE(SE_SELECT);
            BattleDestroyYesNoCursorAt(gBattleCommunication[CURSOR_POSITION]);
            gBattleCommunication[CURSOR_POSITION] = 1;
            BattleCreateYesNoCursorAt(1);
        }
        if (gMain.newKeys & B_BUTTON)
        {
            gBattleCommunication[CURSOR_POSITION] = 1;
            PlaySE(SE_SELECT);
            HandleBattleWindow(0x18, 8, 0x1D, 0xD, WINDOW_CLEAR);
            gBattlescriptCurrInstr++;
        }
        else if (gMain.newKeys & A_BUTTON)
        {
            PlaySE(SE_SELECT);
            HandleBattleWindow(0x18, 8, 0x1D, 0xD, WINDOW_CLEAR);
            gBattlescriptCurrInstr++;
        }
        break;
    }
}

static void atk68_cancelallactions(void)
{
    s32 i;

    for (i = 0; i < gBattlersCount; i++)
        gActionsByTurnOrder[i] = B_ACTION_CANCEL_PARTNER;

    gBattlescriptCurrInstr++;
}

static void atk69_setgravity(void)
{
    if (gFieldStatuses & STATUS_FIELD_GRAVITY)
    {
        gBattlescriptCurrInstr = T1_READ_PTR(gBattlescriptCurrInstr + 1);
    }
    else
    {
        u32 i;

        gFieldStatuses |= STATUS_FIELD_GRAVITY;
        gFieldTimers.gravityTimer = 5;

        for (i = 0; i < MAX_BATTLERS_COUNT; i++)
            gStatuses3[i] &= ~(STATUS3_MAGNET_RISE | STATUS3_TELEKINESIS | STATUS3_ON_AIR);

        gBattlescriptCurrInstr += 5;
    }
}

static void atk6A_removeitem(void)
{
    u16 *usedHeldItem;

    gActiveBattler = GetBattlerForBattleScript(gBattlescriptCurrInstr[1]);

    usedHeldItem = &gBattleStruct->usedHeldItems[gActiveBattler];
    *usedHeldItem = gBattleMons[gActiveBattler].item;
    gBattleMons[gActiveBattler].item = 0;

    BtlController_EmitSetMonData(0, REQUEST_HELDITEM_BATTLE, 0, 2, &gBattleMons[gActiveBattler].item);
    MarkBattlerForControllerExec(gActiveBattler);

    gBattlescriptCurrInstr += 2;
}

static void atk6B_atknameinbuff1(void)
{
    PREPARE_MON_NICK_BUFFER(gBattleTextBuff1, gBattlerAttacker, gBattlerPartyIndexes[gBattlerAttacker])

    gBattlescriptCurrInstr++;
}

static void atk6C_drawlvlupbox(void)
{
    if (gBattleScripting.atk6C_state == 0)
    {
        if (IsMonGettingExpSentOut())
            gBattleScripting.atk6C_state = 3;
        else
            gBattleScripting.atk6C_state = 1;
    }

    switch (gBattleScripting.atk6C_state)
    {
    case 1:
        gBattle_BG2_Y = 0x60;
        SetBgAttribute(2, BG_CTRL_ATTR_MOSAIC, 0);
        ShowBg(2);
        sub_804F17C();
        gBattleScripting.atk6C_state = 2;
        break;
    case 2:
        if (!sub_804F1CC())
            gBattleScripting.atk6C_state = 3;
        break;
    case 3:
        gBattle_BG1_X = 0;
        gBattle_BG1_Y = 0x100;
        SetBgAttribute(0, BG_CTRL_ATTR_MOSAIC, 1);
        SetBgAttribute(1, BG_CTRL_ATTR_MOSAIC, 0);
        ShowBg(0);
        ShowBg(1);
        HandleBattleWindow(0x12, 7, 0x1D, 0x13, WINDOW_x80);
        gBattleScripting.atk6C_state = 4;
        break;
    case 4:
        sub_804F100();
        PutWindowTilemap(13);
        CopyWindowToVram(13, 3);
        gBattleScripting.atk6C_state++;
        break;
    case 5:
    case 7:
        if (!IsDma3ManagerBusyWithBgCopy())
        {
            gBattle_BG1_Y = 0;
            gBattleScripting.atk6C_state++;
        }
        break;
    case 6:
        if (gMain.newKeys != 0)
        {
            PlaySE(SE_SELECT);
            sub_804F144();
            CopyWindowToVram(13, 2);
            gBattleScripting.atk6C_state++;
        }
        break;
    case 8:
        if (gMain.newKeys != 0)
        {
            PlaySE(SE_SELECT);
            HandleBattleWindow(0x12, 7, 0x1D, 0x13, WINDOW_x80 | WINDOW_CLEAR);
            gBattleScripting.atk6C_state++;
        }
        break;
    case 9:
        if (!sub_804F344())
        {
            ClearWindowTilemap(14);
            CopyWindowToVram(14, 1);

            ClearWindowTilemap(13);
            CopyWindowToVram(13, 1);

            SetBgAttribute(2, BG_CTRL_ATTR_MOSAIC, 2);
            ShowBg(2);

            gBattleScripting.atk6C_state = 10;
        }
        break;
    case 10:
        if (!IsDma3ManagerBusyWithBgCopy())
        {
            SetBgAttribute(0, BG_CTRL_ATTR_MOSAIC, 0);
            SetBgAttribute(1, BG_CTRL_ATTR_MOSAIC, 1);
            ShowBg(0);
            ShowBg(1);
            gBattlescriptCurrInstr++;
        }
        break;
    }
}

static void sub_804F100(void)
{
    struct StatsArray currentStats;

    sub_81D388C(&gPlayerParty[gBattleStruct->expGetterMonId], &currentStats);
    sub_81D3640(0xD, gBattleResources->statsBeforeLvlUp, &currentStats, 0xE, 0xD, 0xF);
}

static void sub_804F144(void)
{
    struct StatsArray currentStats;

    sub_81D388C(&gPlayerParty[gBattleStruct->expGetterMonId], &currentStats);
    sub_81D3784(0xD, &currentStats, 0xE, 0xD, 0xF);
}

static void sub_804F17C(void)
{
    gBattle_BG2_Y = 0;
    gBattle_BG2_X = 0x1A0;

    LoadPalette(sUnknown_0831C2C8, 0x60, 0x20);
    CopyToWindowPixelBuffer(14, sUnknown_0831C2E8, 0, 0);
    PutWindowTilemap(14);
    CopyWindowToVram(14, 3);

    PutMonIconOnLvlUpBox();
}

static bool8 sub_804F1CC(void)
{
    if (IsDma3ManagerBusyWithBgCopy())
        return TRUE;

    if (gBattle_BG2_X == 0x200)
        return FALSE;

    if (gBattle_BG2_X == 0x1A0)
        PutLevelAndGenderOnLvlUpBox();

    gBattle_BG2_X += 8;
    if (gBattle_BG2_X >= 0x200)
        gBattle_BG2_X = 0x200;

    return (gBattle_BG2_X != 0x200);
}

static void PutLevelAndGenderOnLvlUpBox(void)
{
    u16 monLevel;
    u8 monGender;
    struct TextSubPrinter subPrinter;
    u8 *txtPtr;
    u32 var;

    monLevel = GetMonData(&gPlayerParty[gBattleStruct->expGetterMonId], MON_DATA_LEVEL);
    monGender = GetMonGender(&gPlayerParty[gBattleStruct->expGetterMonId]);
    GetMonNickname(&gPlayerParty[gBattleStruct->expGetterMonId], gStringVar4);

    subPrinter.current_text_offset = gStringVar4;
    subPrinter.windowId = 14;
    subPrinter.fontId = 0;
    subPrinter.x = 32;
    subPrinter.y = 0;
    subPrinter.currentX = 32;
    subPrinter.currentY = 0;
    subPrinter.letterSpacing = 0;
    subPrinter.lineSpacing = 0;
    subPrinter.fontColor_l = TEXT_COLOR_TRANSPARENT;
    subPrinter.fgColor = TEXT_COLOR_WHITE;
    subPrinter.bgColor = TEXT_COLOR_TRANSPARENT;
    subPrinter.shadowColor = TEXT_COLOR_DARK_GREY;

    AddTextPrinter(&subPrinter, 0xFF, NULL);

    txtPtr = gStringVar4;
    gStringVar4[0] = CHAR_SPECIAL_F9;
    txtPtr++;
    txtPtr[0] = 5;
    txtPtr++;

    var = (u32)(txtPtr);
    txtPtr = ConvertIntToDecimalStringN(txtPtr, monLevel, STR_CONV_MODE_LEFT_ALIGN, 3);
    var = (u32)(txtPtr) - var;
    txtPtr = StringFill(txtPtr, 0x77, 4 - var);

    if (monGender != MON_GENDERLESS)
    {
        if (monGender == MON_MALE)
        {
            txtPtr = WriteColorChangeControlCode(txtPtr, 0, 0xC);
            txtPtr = WriteColorChangeControlCode(txtPtr, 1, 0xD);
            *(txtPtr++) = CHAR_MALE;
        }
        else
        {
            txtPtr = WriteColorChangeControlCode(txtPtr, 0, 0xE);
            txtPtr = WriteColorChangeControlCode(txtPtr, 1, 0xF);
            *(txtPtr++) = CHAR_FEMALE;
        }
        *(txtPtr++) = EOS;
    }

    subPrinter.y = 10;
    subPrinter.currentY = 10;
    AddTextPrinter(&subPrinter, 0xFF, NULL);

    CopyWindowToVram(14, 2);
}

static bool8 sub_804F344(void)
{
    if (gBattle_BG2_X == 0x1A0)
        return FALSE;

    if (gBattle_BG2_X - 16 < 0x1A0)
        gBattle_BG2_X = 0x1A0;
    else
        gBattle_BG2_X -= 16;

    return (gBattle_BG2_X != 0x1A0);
}

#define sDestroy                    data[0]
#define sSavedLvlUpBoxXPosition     data[1]

static void PutMonIconOnLvlUpBox(void)
{
    u8 spriteId;
    const u16* iconPal;
    struct SpriteSheet iconSheet;
    struct SpritePalette iconPalSheet;

    u16 species = GetMonData(&gPlayerParty[gBattleStruct->expGetterMonId], MON_DATA_SPECIES);
    u32 personality = GetMonData(&gPlayerParty[gBattleStruct->expGetterMonId], MON_DATA_PERSONALITY);

    const u8* iconPtr = GetMonIconPtr(species, personality, 1);
    iconSheet.data = iconPtr;
    iconSheet.size = 0x200;
    iconSheet.tag = MON_ICON_LVLUP_BOX_TAG;

    iconPal = GetValidMonIconPalettePtr(species);
    iconPalSheet.data = iconPal;
    iconPalSheet.tag = MON_ICON_LVLUP_BOX_TAG;

    LoadSpriteSheet(&iconSheet);
    LoadSpritePalette(&iconPalSheet);

    spriteId = CreateSprite(&sSpriteTemplate_MonIconOnLvlUpBox, 256, 10, 0);
    gSprites[spriteId].sDestroy = FALSE;
    gSprites[spriteId].sSavedLvlUpBoxXPosition = gBattle_BG2_X;
}

static void SpriteCB_MonIconOnLvlUpBox(struct Sprite* sprite)
{
    sprite->pos2.x = sprite->sSavedLvlUpBoxXPosition - gBattle_BG2_X;

    if (sprite->pos2.x != 0)
    {
        sprite->sDestroy = TRUE;
    }
    else if (sprite->sDestroy)
    {
        DestroySprite(sprite);
        FreeSpriteTilesByTag(MON_ICON_LVLUP_BOX_TAG);
        FreeSpritePaletteByTag(MON_ICON_LVLUP_BOX_TAG);
    }
}

#undef sDestroy
#undef sSavedLvlUpBoxXPosition

static bool32 IsMonGettingExpSentOut(void)
{
    if (gBattlerPartyIndexes[0] == gBattleStruct->expGetterMonId)
        return TRUE;
    if (gBattleTypeFlags & BATTLE_TYPE_DOUBLE && gBattlerPartyIndexes[2] == gBattleStruct->expGetterMonId)
        return TRUE;

    return FALSE;
}

static void atk6D_resetsentmonsvalue(void)
{
    ResetSentPokesToOpponentValue();
    gBattlescriptCurrInstr++;
}

static void atk6E_setatktoplayer0(void)
{
    gBattlerAttacker = GetBattlerAtPosition(B_POSITION_PLAYER_LEFT);
    gBattlescriptCurrInstr++;
}

static void atk6F_makevisible(void)
{
    if (gBattleControllerExecFlags)
        return;

    gActiveBattler = GetBattlerForBattleScript(gBattlescriptCurrInstr[1]);
    BtlController_EmitSpriteInvisibility(0, FALSE);
    MarkBattlerForControllerExec(gActiveBattler);

    gBattlescriptCurrInstr += 2;
}

static void atk70_recordability(void)
{
    u8 battler = GetBattlerForBattleScript(gBattlescriptCurrInstr[1]);
    RecordAbilityBattle(battler, gBattleMons[battler].ability);
    gBattlescriptCurrInstr += 2;
}

void BufferMoveToLearnIntoBattleTextBuff2(void)
{
    PREPARE_MOVE_BUFFER(gBattleTextBuff2, gMoveToLearn);
}

static void atk71_buffermovetolearn(void)
{
    BufferMoveToLearnIntoBattleTextBuff2();
    gBattlescriptCurrInstr++;
}

static void atk72_jumpifplayerran(void)
{
    if (TryRunFromBattle(gBattlerFainted))
        gBattlescriptCurrInstr = T1_READ_PTR(gBattlescriptCurrInstr + 1);
    else
        gBattlescriptCurrInstr += 5;
}

static void atk73_hpthresholds(void)
{
    u8 opposingBank;
    s32 result;

    if (!(gBattleTypeFlags & BATTLE_TYPE_DOUBLE))
    {
        gActiveBattler = GetBattlerForBattleScript(gBattlescriptCurrInstr[1]);
        opposingBank = gActiveBattler ^ BIT_SIDE;

        result = gBattleMons[opposingBank].hp * 100 / gBattleMons[opposingBank].maxHP;
        if (result == 0)
            result = 1;

        if (result > 69 || !gBattleMons[opposingBank].hp)
            gBattleStruct->hpScale = 0;
        else if (result > 39)
            gBattleStruct->hpScale = 1;
        else if (result > 9)
            gBattleStruct->hpScale = 2;
        else
            gBattleStruct->hpScale = 3;
    }

    gBattlescriptCurrInstr += 2;
}

static void atk74_hpthresholds2(void)
{
    u8 opposingBank;
    s32 result;
    u8 hpSwitchout;

    if (!(gBattleTypeFlags & BATTLE_TYPE_DOUBLE))
    {
        gActiveBattler = GetBattlerForBattleScript(gBattlescriptCurrInstr[1]);
        opposingBank = gActiveBattler ^ BIT_SIDE;
        hpSwitchout = *(gBattleStruct->hpOnSwitchout + GetBattlerSide(opposingBank));
        result = (hpSwitchout - gBattleMons[opposingBank].hp) * 100 / hpSwitchout;

        if (gBattleMons[opposingBank].hp >= hpSwitchout)
            gBattleStruct->hpScale = 0;
        else if (result <= 29)
            gBattleStruct->hpScale = 1;
        else if (result <= 69)
            gBattleStruct->hpScale = 2;
        else
            gBattleStruct->hpScale = 3;
    }

    gBattlescriptCurrInstr += 2;
}

static void atk75_useitemonopponent(void)
{
    gBattlerInMenuId = gBattlerAttacker;
    PokemonUseItemEffects(&gEnemyParty[gBattlerPartyIndexes[gBattlerAttacker]], gLastUsedItem, gBattlerPartyIndexes[gBattlerAttacker], 0, 1);
    gBattlescriptCurrInstr += 1;
}

static bool32 HasAttackerFaintedTarget(void)
{
    if (!(gMoveResultFlags & MOVE_RESULT_NO_EFFECT)
        && gBattleMoves[gCurrentMove].power != 0
        && (gLastHitBy[gBattlerTarget] == 0xFF || gLastHitBy[gBattlerTarget] == gBattlerAttacker)
        && gBattleStruct->moveTarget[gBattlerAttacker] == gBattlerTarget
        && gBattlerTarget != gBattlerAttacker
        && gCurrentTurnActionNumber == GetBattlerTurnOrderNum(gBattlerAttacker)
        && gChosenMove == gChosenMoveByBattler[gBattlerAttacker])
        return TRUE;
    else
        return FALSE;
}

static void HandleTerrainMove(u32 moveEffect)
{
    u32 statusFlag = 0;
    u8 *timer = NULL;

    switch (moveEffect)
    {
    case EFFECT_MISTY_TERRAIN:
        statusFlag = STATUS_FIELD_MISTY_TERRAIN, timer = &gFieldTimers.mistyTerrainTimer;
        gBattleCommunication[MULTISTRING_CHOOSER] = 0;
        break;
    case EFFECT_GRASSY_TERRAIN:
        statusFlag = STATUS_FIELD_GRASSY_TERRAIN, timer = &gFieldTimers.grassyTerrainTimer;
        gBattleCommunication[MULTISTRING_CHOOSER] = 1;
        break;
    case EFFECT_ELECTRIC_TERRAIN:
        statusFlag = STATUS_FIELD_ELECTRIC_TERRAIN, timer = &gFieldTimers.electricTerrainTimer;
        gBattleCommunication[MULTISTRING_CHOOSER] = 2;
        break;
    case EFFECT_PSYCHIC_TERRAIN:
        statusFlag = STATUS_FIELD_PSYCHIC_TERRAIN, timer = &gFieldTimers.psychicTerrainTimer;
        gBattleCommunication[MULTISTRING_CHOOSER] = 3;
        break;
    }

    if (gFieldStatuses & statusFlag || statusFlag == 0)
    {
        gBattlescriptCurrInstr = T1_READ_PTR(gBattlescriptCurrInstr + 3);
    }
    else
    {
        gFieldStatuses &= ~(STATUS_FIELD_MISTY_TERRAIN | STATUS_FIELD_GRASSY_TERRAIN | EFFECT_ELECTRIC_TERRAIN | EFFECT_PSYCHIC_TERRAIN);
        gFieldStatuses |= statusFlag;
        *timer = 5;
        gBattlescriptCurrInstr += 7;
    }
}

bool32 CanUseLastResort(u8 battlerId)
{
    u32 i;
    u32 knownMovesCount = 0, usedMovesCount = 0;

    for (i = 0; i < 4; i++)
    {
        if (gBattleMons[battlerId].moves[i] != MOVE_NONE)
            knownMovesCount++;
        if (gDisableStructs[battlerId].usedMoves & gBitTable[i])
            usedMovesCount++;
    }

    if (knownMovesCount >= 2 && usedMovesCount >= knownMovesCount - 1)
        return TRUE;
    else
        return FALSE;
}

#define DEFOG_CLEAR(status, structField, battlescript, move)\
{                                                           \
    if (*sideStatuses & status)                             \
    {                                                       \
        if (clear)                                          \
        {                                                   \
            if (move)                                       \
                PREPARE_MOVE_BUFFER(gBattleTextBuff1, move);\
            *sideStatuses &= ~(status);                     \
            sideTimer->structField = 0;                     \
            BattleScriptPushCursor();                       \
            gBattlescriptCurrInstr = battlescript;          \
        }                                                   \
        return TRUE;                                        \
    }                                                       \
}

static bool32 ClearDefogHazards(u8 battlerAtk, bool32 clear)
{
    s32 i;
    for (i = 0; i < 2; i++)
    {
        struct SideTimer *sideTimer = &gSideTimers[i];
        u32 *sideStatuses = &gSideStatuses[i];

        gBattlerAttacker = i;
        if (GetBattlerSide(battlerAtk) != i)
        {
            DEFOG_CLEAR(SIDE_STATUS_REFLECT, reflectTimer, BattleScript_SideStatusWoreOffReturn, MOVE_REFLECT);
            DEFOG_CLEAR(SIDE_STATUS_LIGHTSCREEN, lightscreenTimer, BattleScript_SideStatusWoreOffReturn, MOVE_LIGHT_SCREEN);
            DEFOG_CLEAR(SIDE_STATUS_MIST, mistTimer, BattleScript_SideStatusWoreOffReturn, MOVE_MIST);
            DEFOG_CLEAR(SIDE_STATUS_AURORA_VEIL, auroraVeilTimer, BattleScript_SideStatusWoreOffReturn, MOVE_AURORA_VEIL);
            DEFOG_CLEAR(SIDE_STATUS_SAFEGUARD, safeguardTimer, BattleScript_SideStatusWoreOffReturn, MOVE_SAFEGUARD);
        }
        DEFOG_CLEAR(SIDE_STATUS_SPIKES, spikesAmount, BattleScript_SpikesFree, 0);
        DEFOG_CLEAR(SIDE_STATUS_STEALTH_ROCK, stealthRockAmount, BattleScript_StealthRockFree, 0);
        DEFOG_CLEAR(SIDE_STATUS_TOXIC_SPIKES, toxicSpikesAmount, BattleScript_ToxicSpikesFree, 0);
        DEFOG_CLEAR(SIDE_STATUS_STICKY_WEB, stickyWebAmount, BattleScript_StickyWebFree, 0);
    }

    return FALSE;
}

static void atk76_various(void)
{
    struct Pokemon *mon;
    u8 side;
    s32 i, j;
    u8 data[10];

    if (gBattleControllerExecFlags)
        return;

    gActiveBattler = GetBattlerForBattleScript(gBattlescriptCurrInstr[1]);

    switch (gBattlescriptCurrInstr[2])
    {
    case VARIOUS_CANCEL_MULTI_TURN_MOVES:
        CancelMultiTurnMoves(gActiveBattler);
        break;
    case VARIOUS_SET_MAGIC_COAT_TARGET:
        gBattlerAttacker = gBattlerTarget;
        side = GetBattlerSide(gBattlerAttacker) ^ BIT_SIDE;
        if (gSideTimers[side].followmeTimer != 0 && gBattleMons[gSideTimers[side].followmeTarget].hp != 0)
            gBattlerTarget = gSideTimers[side].followmeTarget;
        else
            gBattlerTarget = gActiveBattler;
        break;
    case VARIOUS_IS_RUNNING_IMPOSSIBLE:
        gBattleCommunication[0] = IsRunningFromBattleImpossible();
        break;
    case VARIOUS_GET_MOVE_TARGET:
        gBattlerTarget = GetMoveTarget(gCurrentMove, 0);
        break;
    case 4:
        if (gHitMarker & HITMARKER_FAINTED(gActiveBattler))
            gBattleCommunication[0] = 1;
        else
            gBattleCommunication[0] = 0;
        break;
    case VARIOUS_RESET_INTIMIDATE_TRACE_BITS:
        gSpecialStatuses[gActiveBattler].intimidatedMon = 0;
        gSpecialStatuses[gActiveBattler].traced = 0;
        gSpecialStatuses[gActiveBattler].switchInAbilityDone = 0;
        break;
    case VARIOUS_UPDATE_CHOICE_MOVE_ON_LVL_UP:
        if (gBattlerPartyIndexes[0] == gBattleStruct->expGetterMonId || gBattlerPartyIndexes[2] == gBattleStruct->expGetterMonId)
        {
            u16 *choicedMove;

            if (gBattlerPartyIndexes[0] == gBattleStruct->expGetterMonId)
                gActiveBattler = 0;
            else
                gActiveBattler = 2;

            choicedMove = &gBattleStruct->choicedMove[gActiveBattler];

            for (i = 0; i < 4; i++)
            {
                if (gBattleMons[gActiveBattler].moves[i] == *choicedMove)
                    break;
            }
            if (i == 4)
                *choicedMove = 0;
        }
        break;
    case 7:
        if (!(gBattleTypeFlags & (BATTLE_TYPE_LINK | BATTLE_TYPE_DOUBLE))
            && gBattleTypeFlags & BATTLE_TYPE_TRAINER
            && gBattleMons[0].hp != 0
            && gBattleMons[1].hp != 0)
        {
            gHitMarker &= ~(HITMARKER_x400000);
        }
        break;
    case 8:
        gBattleCommunication[0] = 0;
        gBattleScripting.battler = gActiveBattler = gBattleCommunication[1];
        if (!(gBattleStruct->field_92 & gBitTable[gActiveBattler])
            && gBattleMons[gActiveBattler].maxHP / 2 >= gBattleMons[gActiveBattler].hp
            && gBattleMons[gActiveBattler].hp != 0
            && !(gBattleMons[gActiveBattler].status1 & STATUS1_SLEEP))
        {
            gBattleStruct->field_92 |= gBitTable[gActiveBattler];
            gBattleCommunication[0] = 1;
            gBattleCommunication[MULTISTRING_CHOOSER] = sUnknown_0831C4F8[GetNatureFromPersonality(gBattleMons[gActiveBattler].personality)];
        }
        break;
    case 9:
        i = sub_81A5258(gBattleCommunication);
        if (i == 0)
            return;

        gBattleCommunication[1] = i;
        break;
    case 10:
        gBattleMons[1].hp = 0;
        gHitMarker |= HITMARKER_FAINTED(1);
        gBattleStruct->field_2A1 |= gBitTable[gBattlerPartyIndexes[1]];
        gDisableStructs[1].truantUnknownBit = 1;
        break;
    case 11:
        gBattleMons[0].hp = 0;
        gHitMarker |= HITMARKER_FAINTED(0);
        gHitMarker |= HITMARKER_x400000;
        gBattleStruct->field_2A0 |= gBitTable[gBattlerPartyIndexes[0]];
        gDisableStructs[0].truantUnknownBit = 1;
        break;
    case 12:
        gBattleMons[0].hp = 0;
        gBattleMons[1].hp = 0;
        gHitMarker |= HITMARKER_FAINTED(0);
        gHitMarker |= HITMARKER_FAINTED(1);
        gHitMarker |= HITMARKER_x400000;
        gBattleStruct->field_2A0 |= gBitTable[gBattlerPartyIndexes[0]];
        gBattleStruct->field_2A1 |= gBitTable[gBattlerPartyIndexes[1]];
        gDisableStructs[0].truantUnknownBit = 1;
        gDisableStructs[1].truantUnknownBit = 1;
        break;
    case VARIOUS_EMIT_YESNOBOX:
        BtlController_EmitUnknownYesNoBox(0);
        MarkBattlerForControllerExec(gActiveBattler);
        break;
    case 14:
        sub_81A5BF8();
        break;
    case 15:
        sub_81A5D44();
        break;
    case 16:
        BattleStringExpandPlaceholdersToDisplayedString(gRefereeStringsTable[gBattlescriptCurrInstr[1]]);
        BattlePutTextOnWindow(gDisplayedStringBattle, 0x16);
        break;
    case 17:
        if (IsTextPrinterActive(0x16))
            return;
        break;
    case VARIOUS_WAIT_CRY:
        if (!IsCryFinished())
            return;
        break;
    case VARIOUS_RETURN_OPPONENT_MON1:
        gActiveBattler = 1;
        if (gBattleMons[gActiveBattler].hp != 0)
        {
            BtlController_EmitReturnMonToBall(0, 0);
            MarkBattlerForControllerExec(gActiveBattler);
        }
        break;
    case VARIOUS_RETURN_OPPONENT_MON2:
        if (gBattlersCount > 3)
        {
            gActiveBattler = 3;
            if (gBattleMons[gActiveBattler].hp != 0)
            {
                BtlController_EmitReturnMonToBall(0, 0);
                MarkBattlerForControllerExec(gActiveBattler);
            }
        }
        break;
    case VARIOUS_VOLUME_DOWN:
        m4aMPlayVolumeControl(&gMPlayInfo_BGM, 0xFFFF, 0x55);
        break;
    case VARIOUS_VOLUME_UP:
        m4aMPlayVolumeControl(&gMPlayInfo_BGM, 0xFFFF, 0x100);
        break;
    case 23:
        gBattleStruct->field_2A2 |= gBitTable[gActiveBattler];
        break;
    case 24:
        if (sub_805725C(gActiveBattler))
            return;
        break;
    case VARIOUS_SET_TELEPORT_OUTCOME:
        if (GetBattlerSide(gActiveBattler) == B_SIDE_PLAYER)
            gBattleOutcome = B_OUTCOME_PLAYER_TELEPORTED;
        else
            gBattleOutcome = B_OUTCOME_MON_TELEPORTED;
        break;
    case VARIOUS_PLAY_TRAINER_DEFEATED_MUSIC:
        BtlController_EmitPlayFanfareOrBGM(0, MUS_KACHI1, TRUE);
        MarkBattlerForControllerExec(gActiveBattler);
        break;
    case VARIOUS_STAT_TEXT_BUFFER:
        PREPARE_STAT_BUFFER(gBattleTextBuff1, gBattleCommunication[0]);
        break;
    case VARIOUS_SWITCHIN_ABILITIES:
        gBattlescriptCurrInstr += 3;
        AbilityBattleEffects(ABILITYEFFECT_ON_SWITCHIN, gActiveBattler, 0, 0, 0);
        return;
    case VARIOUS_SAVE_TARGET:
        gBattleStruct->savedBattlerTarget = gBattlerTarget;
        break;
    case VARIOUS_RESTORE_TARGET:
        gBattlerTarget = gBattleStruct->savedBattlerTarget;
        break;
    case VARIOUS_INSTANT_HP_DROP:
        BtlController_EmitHealthBarUpdate(0, INSTANT_HP_BAR_DROP);
        MarkBattlerForControllerExec(gActiveBattler);
        break;
    case VARIOUS_CLEAR_STATUS:
        gBattleMons[gActiveBattler].status1 = 0;
        BtlController_EmitSetMonData(0, REQUEST_STATUS_BATTLE, 0, 4, &gBattleMons[gActiveBattler].status1);
        MarkBattlerForControllerExec(gActiveBattler);
        break;
    case VARIOUS_RESTORE_PP:
        for (i = 0; i < 4; i++)
        {
            gBattleMons[gActiveBattler].pp[i] = CalculatePPWithBonus(gBattleMons[gActiveBattler].moves[i], gBattleMons[gActiveBattler].ppBonuses, i);
            data[i] = gBattleMons[gActiveBattler].pp[i];
        }
        data[i] = gBattleMons[gActiveBattler].ppBonuses;
        BtlController_EmitSetMonData(0, REQUEST_PP_DATA_BATTLE, 0, 5, data);
        MarkBattlerForControllerExec(gActiveBattler);
        break;
    case VARIOUS_TRY_ACTIVATE_MOXIE:
        if (GetBattlerAbility(gActiveBattler) == ABILITY_MOXIE
            && HasAttackerFaintedTarget()
            && !IsBattleLostForPlayer()
            && !IsBattleWonForPlayer()
            && gBattleMons[gBattlerAttacker].statStages[STAT_ATK] != 12)
        {
            gBattleMons[gBattlerAttacker].statStages[STAT_ATK]++;
            SET_STATCHANGER(STAT_ATK, 1, FALSE);
            PREPARE_STAT_BUFFER(gBattleTextBuff1, STAT_ATK);
            BattleScriptPush(gBattlescriptCurrInstr + 3);
            gBattlescriptCurrInstr = BattleScript_AttackerAbilityStatRaise;
            return;
        }
        break;
    case VARIOUS_TRY_ACTIVATE_FELL_STINGER:
        if (gBattleMoves[gCurrentMove].effect == EFFECT_FELL_STINGER
            && HasAttackerFaintedTarget()
            && !IsBattleLostForPlayer()
            && !IsBattleWonForPlayer()
            && gBattleMons[gBattlerAttacker].statStages[STAT_ATK] != 12)
        {
            if (gBattleMons[gBattlerAttacker].statStages[STAT_ATK] >= 11)
                SET_STATCHANGER(STAT_ATK, 1, FALSE);
            else if (gBattleMons[gBattlerAttacker].statStages[STAT_ATK] <= 9 && B_FELL_STINGER_STAT_RAISE == GEN_7)
                SET_STATCHANGER(STAT_ATK, 3, FALSE);
            else
                SET_STATCHANGER(STAT_ATK, 2, FALSE);

            PREPARE_STAT_BUFFER(gBattleTextBuff1, STAT_ATK);
            BattleScriptPush(gBattlescriptCurrInstr + 3);
            gBattlescriptCurrInstr = BattleScript_FellStingerRaisesStat;
            return;
        }
        break;
    case VARIOUS_PLAY_MOVE_ANIMATION:
        BtlController_EmitMoveAnimation(0, T1_READ_16(gBattlescriptCurrInstr + 3), gBattleScripting.animTurn, 0, 0, gBattleMons[gActiveBattler].friendship, &gDisableStructs[gActiveBattler], gMultiHitCounter);
        MarkBattlerForControllerExec(gActiveBattler);
        gBattlescriptCurrInstr += 5;
        return;
    case VARIOUS_SET_LUCKY_CHANT:
        if (!(gSideStatuses[GET_BATTLER_SIDE(gActiveBattler)] & SIDE_STATUS_LUCKY_CHANT))
        {
            gSideStatuses[GET_BATTLER_SIDE(gActiveBattler)] |= SIDE_STATUS_LUCKY_CHANT;
            gSideTimers[GET_BATTLER_SIDE(gActiveBattler)].luckyChantBattlerId = gActiveBattler;
            gSideTimers[GET_BATTLER_SIDE(gActiveBattler)].luckyChantTimer = 5;
            gBattlescriptCurrInstr += 7;
        }
        else
        {
            gBattlescriptCurrInstr = T1_READ_PTR(gBattlescriptCurrInstr + 3);
        }
        return;
    case VARIOUS_SUCKER_PUNCH_CHECK:
        if (GetBattlerTurnOrderNum(gBattlerAttacker) > GetBattlerTurnOrderNum(gBattlerTarget))
            gBattlescriptCurrInstr = T1_READ_PTR(gBattlescriptCurrInstr + 3);
        else if (gBattleMoves[gBattleMons[gBattlerTarget].moves[gBattleStruct->chosenMovePositions[gBattlerTarget]]].power == 0)
            gBattlescriptCurrInstr = T1_READ_PTR(gBattlescriptCurrInstr + 3);
        else
            gBattlescriptCurrInstr += 7;
        return;
    case VARIOUS_SET_SIMPLE_BEAM:
        switch (gBattleMons[gActiveBattler].ability)
        {
        case ABILITY_SIMPLE:
        case ABILITY_TRUANT:
        case ABILITY_STANCE_CHANGE:
        case ABILITY_MULTITYPE:
            gBattlescriptCurrInstr = T1_READ_PTR(gBattlescriptCurrInstr + 3);
            break;
        default:
            gBattleMons[gActiveBattler].ability = ABILITY_SIMPLE;
            gBattlescriptCurrInstr += 7;
            break;
        }
        return;
    case VARIOUS_TRY_ENTRAINMENT:
        switch (gBattleMons[gBattlerTarget].ability)
        {
        case ABILITY_TRUANT:
        case ABILITY_MULTITYPE:
        case ABILITY_STANCE_CHANGE:
        case ABILITY_SCHOOLING:
        case ABILITY_COMATOSE:
        case ABILITY_SHIELDS_DOWN:
        case ABILITY_DISGUISE:
        case ABILITY_RKS_SYSTEM:
        case ABILITY_BATTLE_BOND:
            gBattlescriptCurrInstr = T1_READ_PTR(gBattlescriptCurrInstr + 3);
            return;
        }
        switch (gBattleMons[gBattlerAttacker].ability)
        {
        case ABILITY_TRACE:
        case ABILITY_FORECAST:
        case ABILITY_FLOWER_GIFT:
        case ABILITY_ZEN_MODE:
        case ABILITY_ILLUSION:
        case ABILITY_IMPOSTER:
        case ABILITY_POWER_OF_ALCHEMY:
        case ABILITY_RECEIVER:
        case ABILITY_DISGUISE:
        case ABILITY_POWER_CONSTRUCT:
            gBattlescriptCurrInstr = T1_READ_PTR(gBattlescriptCurrInstr + 3);
            return;
        }
        if (gBattleMons[gBattlerTarget].ability == gBattleMons[gBattlerAttacker].ability)
        {
            gBattlescriptCurrInstr = T1_READ_PTR(gBattlescriptCurrInstr + 3);
        }
        else
        {
            gBattleMons[gBattlerTarget].ability = gBattleMons[gBattlerAttacker].ability;
            gBattlescriptCurrInstr += 7;
        }
        return;
    case VARIOUS_SET_LAST_USED_ABILITY:
        gLastUsedAbility = gBattleMons[gActiveBattler].ability;
        break;
    case VARIOUS_TRY_HEAL_PULSE:
        if (BATTLER_MAX_HP(gActiveBattler))
        {
            gBattlescriptCurrInstr = T1_READ_PTR(gBattlescriptCurrInstr + 3);
        }
        else
        {
            if (GetBattlerAbility(gBattlerAttacker) == ABILITY_MEGA_LAUNCHER && gBattleMoves[gCurrentMove].flags & FLAG_MEGA_LAUNCHER_BOOST)
                gBattleMoveDamage = -(gBattleMons[gActiveBattler].maxHP * 75 / 100);
            else
                gBattleMoveDamage = -(gBattleMons[gActiveBattler].maxHP / 2);

            if (gBattleMoveDamage == 0)
                gBattleMoveDamage = -1;
            gBattlescriptCurrInstr += 7;
        }
        return;
    case VARIOUS_TRY_QUASH:
        if (GetBattlerTurnOrderNum(gBattlerAttacker) > GetBattlerTurnOrderNum(gBattlerTarget))
        {
            gBattlescriptCurrInstr = T1_READ_PTR(gBattlescriptCurrInstr + 3);
        }
        else
        {
            for (i = 0; i < gBattlersCount; i++)
                data[i] = gBattlerByTurnOrder[i];
            for (i = 0; i < gBattlersCount; i++)
            {
                if (data[i] == gBattlerTarget)
                {
                    for (j = i + 1; j < gBattlersCount; j++)
                        data[i++] = data[j];
                }
                else
                {
                    gBattlerByTurnOrder[i] = data[i];
                }
            }
            gBattlerByTurnOrder[gBattlersCount - 1] = gBattlerTarget;
            gBattlescriptCurrInstr += 7;
        }
        return;
    case VARIOUS_INVERT_STAT_STAGES:
        for (i = 0; i < BATTLE_STATS_NO; i++)
        {
            if (gBattleMons[gActiveBattler].statStages[i] < 6) // Negative becomes positive.
                gBattleMons[gActiveBattler].statStages[i] = 6 + (6 - gBattleMons[gActiveBattler].statStages[i]);
            else if (gBattleMons[gActiveBattler].statStages[i] > 6) // Positive becomes negative.
                gBattleMons[gActiveBattler].statStages[i] = 6 - (gBattleMons[gActiveBattler].statStages[i] - 6);
        }
        break;
    case VARIOUS_SET_TERRAIN:
        HandleTerrainMove(gBattleMoves[gCurrentMove].effect);
        return;
    case VARIOUS_TRY_ME_FIRST:
        if (GetBattlerTurnOrderNum(gBattlerAttacker) > GetBattlerTurnOrderNum(gBattlerTarget))
            gBattlescriptCurrInstr = T1_READ_PTR(gBattlescriptCurrInstr + 3);
        else if (gBattleMoves[gBattleMons[gBattlerTarget].moves[gBattleStruct->chosenMovePositions[gBattlerTarget]]].power == 0)
            gBattlescriptCurrInstr = T1_READ_PTR(gBattlescriptCurrInstr + 3);
        else
        {
            u16 move = gBattleMons[gBattlerTarget].moves[gBattleStruct->chosenMovePositions[gBattlerTarget]];
            switch (move)
            {
            case MOVE_STRUGGLE:
            case MOVE_CHATTER:
            case MOVE_FOCUS_PUNCH:
            case MOVE_THIEF:
            case MOVE_COVET:
            case MOVE_COUNTER:
            case MOVE_MIRROR_COAT:
            case MOVE_METAL_BURST:
            case MOVE_ME_FIRST:
                gBattlescriptCurrInstr = T1_READ_PTR(gBattlescriptCurrInstr + 3);
                break;
            default:
                gCalledMove = move;
                gHitMarker &= ~(HITMARKER_ATTACKSTRING_PRINTED);
                gBattlerTarget = GetMoveTarget(gCalledMove, 0);
                gStatuses3[gBattlerAttacker] |= STATUS3_ME_FIRST;
                gBattlescriptCurrInstr += 7;
                break;
            }
        }
        return;
    case VARIOUS_JUMP_IF_BATTLE_END:
        if (IsBattleLostForPlayer() || IsBattleWonForPlayer())
            gBattlescriptCurrInstr = T1_READ_PTR(gBattlescriptCurrInstr + 3);
        else
            gBattlescriptCurrInstr += 7;
        return;
    case VARIOUS_TRY_ELECTRIFY:
        if (GetBattlerTurnOrderNum(gBattlerAttacker) > GetBattlerTurnOrderNum(gBattlerTarget))
        {
            gBattlescriptCurrInstr = T1_READ_PTR(gBattlescriptCurrInstr + 3);
        }
        else
        {
            gStatuses3[gBattlerTarget] |= STATUS3_ELECTRIFIED;
            gBattlescriptCurrInstr += 7;
        }
        return;
    case VARIOUS_TRY_REFLECT_TYPE:
        if (gBattleMons[gBattlerTarget].species == SPECIES_ARCEUS || gBattleMons[gBattlerTarget].species == SPECIES_SILVALLY)
        {
            gBattlescriptCurrInstr = T1_READ_PTR(gBattlescriptCurrInstr + 3);
        }
        else if (gBattleMons[gBattlerTarget].type1 == TYPE_MYSTERY && gBattleMons[gBattlerTarget].type2 != TYPE_MYSTERY)
        {
            gBattleMons[gBattlerAttacker].type1 = gBattleMons[gBattlerTarget].type2;
            gBattleMons[gBattlerAttacker].type2 = gBattleMons[gBattlerTarget].type2;
            gBattlescriptCurrInstr += 7;
        }
        else if (gBattleMons[gBattlerTarget].type1 != TYPE_MYSTERY && gBattleMons[gBattlerTarget].type2 == TYPE_MYSTERY)
        {
            gBattleMons[gBattlerAttacker].type1 = gBattleMons[gBattlerTarget].type1;
            gBattleMons[gBattlerAttacker].type2 = gBattleMons[gBattlerTarget].type1;
            gBattlescriptCurrInstr += 7;
        }
        else if (gBattleMons[gBattlerTarget].type1 == TYPE_MYSTERY && gBattleMons[gBattlerTarget].type2 == TYPE_MYSTERY)
        {
            gBattlescriptCurrInstr = T1_READ_PTR(gBattlescriptCurrInstr + 3);
        }
        else
        {
            gBattleMons[gBattlerAttacker].type1 = gBattleMons[gBattlerTarget].type1;
            gBattleMons[gBattlerAttacker].type2 = gBattleMons[gBattlerTarget].type2;
            gBattlescriptCurrInstr += 7;
        }
        return;
    case VARIOUS_TRY_SOAK:
        if (gBattleMons[gBattlerTarget].type1 == TYPE_WATER && gBattleMons[gBattlerTarget].type2 == TYPE_WATER)
        {
            gBattlescriptCurrInstr = T1_READ_PTR(gBattlescriptCurrInstr + 3);
        }
        else
        {
            SET_BATTLER_TYPE(gBattlerTarget, TYPE_WATER);
            gBattlescriptCurrInstr += 7;
        }
        return;
    case VARIOUS_HANDLE_MEGA_EVO:
        if (GetBattlerSide(gActiveBattler) == B_SIDE_OPPONENT)
            mon = &gEnemyParty[gBattlerPartyIndexes[gActiveBattler]];
        else
            mon = &gPlayerParty[gBattlerPartyIndexes[gActiveBattler]];

        gBattleStruct->mega.evolvedSpecies[gActiveBattler] = gBattleMons[gActiveBattler].species;
        if (GetBattlerPosition(gActiveBattler) == B_POSITION_PLAYER_LEFT
            || (GetBattlerPosition(gActiveBattler) == B_POSITION_PLAYER_RIGHT && !(gBattleTypeFlags & (BATTLE_TYPE_MULTI | BATTLE_TYPE_INGAME_PARTNER))))
        {
            gBattleStruct->mega.playerEvolvedSpecies = gBattleStruct->mega.evolvedSpecies[gActiveBattler];
        }

        gBattleMons[gActiveBattler].species = GetMegaEvolutionSpecies(gBattleStruct->mega.evolvedSpecies[gActiveBattler], gBattleMons[gActiveBattler].item);
        SetMonData(mon, MON_DATA_SPECIES, &gBattleMons[gActiveBattler].species);
        PREPARE_SPECIES_BUFFER(gBattleTextBuff1, gBattleMons[gActiveBattler].species);

        CalculateMonStats(mon);
        gBattleMons[gActiveBattler].level = GetMonData(mon, MON_DATA_LEVEL);
        gBattleMons[gActiveBattler].hp = GetMonData(mon, MON_DATA_HP);
        gBattleMons[gActiveBattler].maxHP = GetMonData(mon, MON_DATA_MAX_HP);
        gBattleMons[gActiveBattler].attack = GetMonData(mon, MON_DATA_ATK);
        gBattleMons[gActiveBattler].defense = GetMonData(mon, MON_DATA_DEF);
        gBattleMons[gActiveBattler].speed = GetMonData(mon, MON_DATA_SPEED);
        gBattleMons[gActiveBattler].spAttack = GetMonData(mon, MON_DATA_SPATK);
        gBattleMons[gActiveBattler].spDefense = GetMonData(mon, MON_DATA_SPDEF);
        gBattleMons[gActiveBattler].ability = GetMonAbility(mon);
        gBattleMons[gActiveBattler].type1 = gBaseStats[gBattleMons[gActiveBattler].species].type1;
        gBattleMons[gActiveBattler].type2 = gBaseStats[gBattleMons[gActiveBattler].species].type2;

        UpdateHealthboxAttribute(gHealthboxSpriteIds[gActiveBattler], mon, HEALTHBOX_ALL);
        gBattleStruct->mega.alreadyEvolved[GetBattlerPosition(gActiveBattler)] = TRUE;
        gBattleStruct->mega.evolvedPartyIds[GetBattlerSide(gActiveBattler)] |= gBitTable[gBattlerPartyIndexes[gActiveBattler]];

        BtlController_EmitSetMonData(0, REQUEST_ALL_BATTLE, gBitTable[gBattlerPartyIndexes[gActiveBattler]], sizeof(struct BattlePokemon), &gBattleMons[gActiveBattler]);
        MarkBattlerForControllerExec(gActiveBattler);
        break;
    case VARIOUS_TRY_LAST_RESORT:
        if (CanUseLastResort(gActiveBattler))
            gBattlescriptCurrInstr += 7;
        else
            gBattlescriptCurrInstr = T1_READ_PTR(gBattlescriptCurrInstr + 3);
        return;
    case VARIOUS_ARGUMENT_STATUS_EFFECT:
        switch (gBattleMoves[gCurrentMove].argument)
        {
        case STATUS1_BURN:
            gBattleCommunication[MOVE_EFFECT_BYTE] = MOVE_EFFECT_BURN;
            break;
        case STATUS1_FREEZE:
            gBattleCommunication[MOVE_EFFECT_BYTE] = MOVE_EFFECT_FREEZE;
            break;
        case STATUS1_PARALYSIS:
            gBattleCommunication[MOVE_EFFECT_BYTE] = MOVE_EFFECT_PARALYSIS;
            break;
        case STATUS1_POISON:
            gBattleCommunication[MOVE_EFFECT_BYTE] = MOVE_EFFECT_POISON;
            break;
        case STATUS1_TOXIC_POISON:
            gBattleCommunication[MOVE_EFFECT_BYTE] = MOVE_EFFECT_TOXIC;
            break;
        default:
            gBattleCommunication[MOVE_EFFECT_BYTE] = 0;
            break;
        }
        if (gBattleCommunication[MOVE_EFFECT_BYTE] != 0)
        {
            BattleScriptPush(gBattlescriptCurrInstr + 3);
            gBattlescriptCurrInstr = BattleScript_EffectWithChance;
            return;
        }
        break;
    case VARIOUS_TRY_HIT_SWITCH_TARGET:
        if (IsBattlerAlive(gBattlerAttacker)
            && IsBattlerAlive(gBattlerTarget)
            && !(gMoveResultFlags & MOVE_RESULT_NO_EFFECT)
            && TARGET_TURN_DAMAGED)
        {
            gBattlescriptCurrInstr = BattleScript_ForceRandomSwitch;
        }
        else
        {
            gBattlescriptCurrInstr = T1_READ_PTR(gBattlescriptCurrInstr + 3);
        }
        return;
    case VARIOUS_TRY_AUTONOMIZE:
        if (GetBattlerWeight(gActiveBattler) > 1)
        {
            gDisableStructs[gActiveBattler].autonomizeCount++;
            gBattlescriptCurrInstr += 7;
        }
        else
        {
            gBattlescriptCurrInstr = T1_READ_PTR(gBattlescriptCurrInstr + 3);
        }
        return;
    case VARIOUS_TRY_COPYCAT:
        for (i = 0; sMovesForbiddenToCopy[i] != COPYCAT_FORBIDDEN_END; i++)
        {
            if (sMovesForbiddenToCopy[i] == gLastUsedMove)
                break;
        }
        if (gLastUsedMove == 0 || gLastUsedMove == 0xFFFF || sMovesForbiddenToCopy[i] != COPYCAT_FORBIDDEN_END)
        {
            gBattlescriptCurrInstr = T1_READ_PTR(gBattlescriptCurrInstr + 3);
        }
        else
        {
            gCalledMove = gLastUsedMove;
            gHitMarker &= ~(HITMARKER_ATTACKSTRING_PRINTED);
            gBattlerTarget = GetMoveTarget(gCalledMove, 0);
            gBattlescriptCurrInstr += 7;
        }
        return;
    case VARIOUS_ABILITY_POPUP:
        CreateAbilityPopUp(gActiveBattler, gBattleMons[gActiveBattler].ability, (gBattleTypeFlags & BATTLE_TYPE_DOUBLE) != 0);
        break;
    case VARIOUS_DEFOG:
        if (T1_READ_8(gBattlescriptCurrInstr + 3)) // Clear
        {
            if (ClearDefogHazards(gEffectBattler, TRUE))
                return;
            else
                gBattlescriptCurrInstr += 8;
        }
        else
        {
            if (ClearDefogHazards(gActiveBattler, FALSE))
                gBattlescriptCurrInstr += 8;
            else
                gBattlescriptCurrInstr = T1_READ_PTR(gBattlescriptCurrInstr + 4);
        }
        return;
    case VARIOUS_JUMP_IF_TARGET_ALLY:
        if (GetBattlerSide(gBattlerAttacker) != GetBattlerSide(gBattlerTarget))
            gBattlescriptCurrInstr += 7;
        else
            gBattlescriptCurrInstr = T1_READ_PTR(gBattlescriptCurrInstr + 3);
        return;
    case VARIOUS_TRY_SYNCHRONOISE:
        if (!DoBattlersShareType(gBattlerAttacker, gBattlerTarget))
            gBattlescriptCurrInstr = T1_READ_PTR(gBattlescriptCurrInstr + 3);
        else
            gBattlescriptCurrInstr += 7;
        return;
    case VARIOUS_PSYCHO_SHIFT:
        i = TRUE;
        if (gBattleMons[gBattlerAttacker].status1 & STATUS1_PARALYSIS)
        {
            if (GetBattlerAbility(gBattlerTarget) == ABILITY_LIMBER)
            {
                gBattlerAbility = gBattlerTarget;
                BattleScriptPush(T1_READ_PTR(gBattlescriptCurrInstr + 3));
                gBattlescriptCurrInstr = BattleScript_PRLZPrevention;
                i = FALSE;
            }
            else if (IS_BATTLER_OF_TYPE(gBattlerTarget, TYPE_ELECTRIC))
            {
                BattleScriptPush(T1_READ_PTR(gBattlescriptCurrInstr + 3));
                gBattlescriptCurrInstr = BattleScript_PRLZPrevention;
                i = FALSE;
            }
            else
            {
                gBattleCommunication[MULTISTRING_CHOOSER] = 3;
            }
        }
        else if (gBattleMons[gBattlerAttacker].status1 & STATUS1_PSN_ANY)
        {
            if (GetBattlerAbility(gBattlerTarget) == ABILITY_IMMUNITY)
            {
                gBattlerAbility = gBattlerTarget;
                BattleScriptPush(T1_READ_PTR(gBattlescriptCurrInstr + 3));
                gBattlescriptCurrInstr = BattleScript_PSNPrevention;
                i = FALSE;
            }
            else if (IS_BATTLER_OF_TYPE(gBattlerTarget, TYPE_POISON) || IS_BATTLER_OF_TYPE(gBattlerTarget, TYPE_STEEL))
            {
                BattleScriptPush(T1_READ_PTR(gBattlescriptCurrInstr + 3));
                gBattlescriptCurrInstr = BattleScript_PSNPrevention;
                i = FALSE;
            }
            else
            {
                if (gBattleMons[gBattlerAttacker].status1 & STATUS1_POISON)
                    gBattleCommunication[MULTISTRING_CHOOSER] = 0;
                else
                    gBattleCommunication[MULTISTRING_CHOOSER] = 1;
            }
        }
        else if (gBattleMons[gBattlerAttacker].status1 & STATUS1_BURN)
        {
            if (GetBattlerAbility(gBattlerTarget) == ABILITY_WATER_VEIL)
            {
                gBattlerAbility = gBattlerTarget;
                BattleScriptPush(T1_READ_PTR(gBattlescriptCurrInstr + 3));
                gBattlescriptCurrInstr = BattleScript_BRNPrevention;
                i = FALSE;
            }
            else if (IS_BATTLER_OF_TYPE(gBattlerTarget, TYPE_FIRE))
            {
                BattleScriptPush(T1_READ_PTR(gBattlescriptCurrInstr + 3));
                gBattlescriptCurrInstr = BattleScript_BRNPrevention;
                i = FALSE;
            }
            else
            {
                gBattleCommunication[MULTISTRING_CHOOSER] = 2;
            }
        }
        else if (gBattleMons[gBattlerAttacker].status1 & STATUS1_SLEEP)
        {
            if (GetBattlerAbility(gBattlerTarget) == ABILITY_INSOMNIA || GetBattlerAbility(gBattlerTarget) == ABILITY_VITAL_SPIRIT)
            {
                gBattlerAbility = gBattlerTarget;
                // BattleScriptPush(T1_READ_PTR(gBattlescriptCurrInstr + 3));
                // gBattlescriptCurrInstr = T1_READ_PTR(gBattlescriptCurrInstr + 3);
                i = FALSE;
            }
            else
            {
                gBattleCommunication[MULTISTRING_CHOOSER] = 4;
            }
        }

        if (i == TRUE)
        {
            gBattleMons[gBattlerTarget].status1 = gBattleMons[gBattlerAttacker].status1;
            gActiveBattler = gBattlerTarget;
            BtlController_EmitSetMonData(0, REQUEST_STATUS_BATTLE, 0, 4, &gBattleMons[gActiveBattler].status1);
            MarkBattlerForControllerExec(gActiveBattler);
            gBattlescriptCurrInstr += 7;
        }
        return;
    case VARIOUS_CURE_STATUS:
        gBattleMons[gActiveBattler].status1 = 0;
        BtlController_EmitSetMonData(0, REQUEST_STATUS_BATTLE, 0, 4, &gBattleMons[gActiveBattler].status1);
        MarkBattlerForControllerExec(gActiveBattler);
        break;
    case VARIOUS_POWER_TRICK:
        gStatuses3[gActiveBattler] ^= STATUS3_POWER_TRICK;
        SWAP(gBattleMons[gActiveBattler].attack, gBattleMons[gActiveBattler].defense, i);
        break;
    case VARIOUS_AFTER_YOU:
        if (GetBattlerTurnOrderNum(gBattlerAttacker) > GetBattlerTurnOrderNum(gBattlerTarget)
            || GetBattlerTurnOrderNum(gBattlerAttacker) == GetBattlerTurnOrderNum(gBattlerTarget) + 1)
        {
            gBattlescriptCurrInstr = T1_READ_PTR(gBattlescriptCurrInstr + 3);
        }
        else
        {
            for (i = 0; i < gBattlersCount; i++)
                data[i] = gBattlerByTurnOrder[i];
            if (GetBattlerTurnOrderNum(gBattlerAttacker) == 0 && GetBattlerTurnOrderNum(gBattlerTarget) == 2)
            {
                gBattlerByTurnOrder[1] = gBattlerTarget;
                gBattlerByTurnOrder[2] = data[1];
                gBattlerByTurnOrder[3] = data[3];
            }
            else if (GetBattlerTurnOrderNum(gBattlerAttacker) == 0 && GetBattlerTurnOrderNum(gBattlerTarget) == 3)
            {
                gBattlerByTurnOrder[1] = gBattlerTarget;
                gBattlerByTurnOrder[2] = data[1];
                gBattlerByTurnOrder[3] = data[2];
            }
            else
            {
                gBattlerByTurnOrder[2] = gBattlerTarget;
                gBattlerByTurnOrder[3] = data[2];
            }
            gBattlescriptCurrInstr += 7;
        }
        return;
    case VARIOUS_BESTOW:
        if (gBattleMons[gBattlerAttacker].item == ITEM_NONE
            || gBattleMons[gBattlerTarget].item != ITEM_NONE
            || !CanBattlerGetOrLoseItem(gBattlerAttacker, gBattleMons[gBattlerAttacker].item)
            || !CanBattlerGetOrLoseItem(gBattlerTarget, gBattleMons[gBattlerAttacker].item))
        {
            gBattlescriptCurrInstr = T1_READ_PTR(gBattlescriptCurrInstr + 3);
        }
        else
        {
            gLastUsedItem = gBattleMons[gBattlerAttacker].item;

            gActiveBattler = gBattlerAttacker;
            gBattleMons[gActiveBattler].item = ITEM_NONE;
            BtlController_EmitSetMonData(0, REQUEST_HELDITEM_BATTLE, 0, 2, &gBattleMons[gActiveBattler].item);
            MarkBattlerForControllerExec(gActiveBattler);

            gActiveBattler = gBattlerTarget;
            gBattleMons[gActiveBattler].item = gLastUsedItem;
            BtlController_EmitSetMonData(0, REQUEST_HELDITEM_BATTLE, 0, 2, &gBattleMons[gActiveBattler].item);
            MarkBattlerForControllerExec(gActiveBattler);

            gBattlescriptCurrInstr += 7;
        }
        return;
    case VARIOUS_ARGUMENT_TO_MOVE_EFFECT:
        gBattleCommunication[MOVE_EFFECT_BYTE] = gBattleMoves[gCurrentMove].argument;
        break;
    case VARIOUS_JUMP_IF_NOT_GROUNDED:
        if (!IsBattlerGrounded(gActiveBattler))
            gBattlescriptCurrInstr = T1_READ_PTR(gBattlescriptCurrInstr + 3);
        else
            gBattlescriptCurrInstr += 7;
        return;
    }

    gBattlescriptCurrInstr += 3;
}

static void atk77_setprotectlike(void) // protect and endure
{
    bool32 notLastTurn = TRUE;

    if (gBattleMoves[gLastResultingMoves[gBattlerAttacker]].flags & FLAG_PROTECTION_MOVE)
        gDisableStructs[gBattlerAttacker].protectUses = 0;

    if (gCurrentTurnActionNumber == (gBattlersCount - 1))
        notLastTurn = FALSE;

    if (sProtectSuccessRates[gDisableStructs[gBattlerAttacker].protectUses] >= Random() && notLastTurn)
    {
        if (gBattleMoves[gCurrentMove].effect == EFFECT_ENDURE)
        {
            gProtectStructs[gBattlerAttacker].endured = 1;
            gBattleCommunication[MULTISTRING_CHOOSER] = 1;
        }
        else if (gCurrentMove == MOVE_DETECT || gCurrentMove == MOVE_PROTECT)
        {
            gProtectStructs[gBattlerAttacker].protected = 1;
            gBattleCommunication[MULTISTRING_CHOOSER] = 0;
        }
        else if (gCurrentMove == MOVE_SPIKY_SHIELD)
        {
            gProtectStructs[gBattlerAttacker].spikyShielded = 1;
            gBattleCommunication[MULTISTRING_CHOOSER] = 0;
        }
        else if (gCurrentMove == MOVE_KING_S_SHIELD)
        {
            gProtectStructs[gBattlerAttacker].kingsShielded = 1;
            gBattleCommunication[MULTISTRING_CHOOSER] = 0;
        }
        else if (gCurrentMove == MOVE_BANEFUL_BUNKER)
        {
            gProtectStructs[gBattlerAttacker].banefulBunkered = 1;
            gBattleCommunication[MULTISTRING_CHOOSER] = 0;
        }
        else if (gCurrentMove == MOVE_WIDE_GUARD)
        {
            gProtectStructs[gBattlerAttacker].wideGuarded = 1;
            gBattleCommunication[MULTISTRING_CHOOSER] = 3;
        }
        else if (gCurrentMove == MOVE_QUICK_GUARD)
        {
            gProtectStructs[gBattlerAttacker].quickGuarded = 1;
            gBattleCommunication[MULTISTRING_CHOOSER] = 3;
        }
        gDisableStructs[gBattlerAttacker].protectUses++;
    }
    else
    {
        gDisableStructs[gBattlerAttacker].protectUses = 0;
        gBattleCommunication[MULTISTRING_CHOOSER] = 2;
        gMoveResultFlags |= MOVE_RESULT_MISSED;
    }

    gBattlescriptCurrInstr++;
}

static void atk78_faintifabilitynotdamp(void)
{
    if (gBattleControllerExecFlags)
        return;

    for (gBattlerTarget = 0; gBattlerTarget < gBattlersCount; gBattlerTarget++)
    {
        if (gBattleMons[gBattlerTarget].ability == ABILITY_DAMP)
            break;
    }

    if (gBattlerTarget == gBattlersCount)
    {
        gActiveBattler = gBattlerAttacker;
        gBattleMoveDamage = gBattleMons[gActiveBattler].hp;
        BtlController_EmitHealthBarUpdate(0, INSTANT_HP_BAR_DROP);
        MarkBattlerForControllerExec(gActiveBattler);
        gBattlescriptCurrInstr++;

        for (gBattlerTarget = 0; gBattlerTarget < gBattlersCount; gBattlerTarget++)
        {
            if (gBattlerTarget == gBattlerAttacker)
                continue;
            if (!(gAbsentBattlerFlags & gBitTable[gBattlerTarget]))
                break;
        }
    }
    else
    {
        gLastUsedAbility = ABILITY_DAMP;
        RecordAbilityBattle(gBattlerTarget, gBattleMons[gBattlerTarget].ability);
        gBattlescriptCurrInstr = BattleScript_DampStopsExplosion;
    }
}

static void atk79_setatkhptozero(void)
{
    if (gBattleControllerExecFlags)
        return;

    gActiveBattler = gBattlerAttacker;
    gBattleMons[gActiveBattler].hp = 0;
    BtlController_EmitSetMonData(0, REQUEST_HP_BATTLE, 0, 2, &gBattleMons[gActiveBattler].hp);
    MarkBattlerForControllerExec(gActiveBattler);

    gBattlescriptCurrInstr++;
}

static void atk7A_jumpifnexttargetvalid(void)
{
    const u8 *jumpPtr = T1_READ_PTR(gBattlescriptCurrInstr + 1);

    for (gBattlerTarget++; gBattlerTarget < gBattlersCount; gBattlerTarget++)
    {
        if (gBattlerTarget == gBattlerAttacker && !(gBattleMoves[gCurrentMove].target & MOVE_TARGET_USER))
            continue;
        if (!(gAbsentBattlerFlags & gBitTable[gBattlerTarget]))
            break;
    }

    if (gBattlerTarget >= gBattlersCount)
        gBattlescriptCurrInstr += 5;
    else
        gBattlescriptCurrInstr = jumpPtr;
}

static void atk7B_tryhealhalfhealth(void)
{
    const u8 *failPtr = T1_READ_PTR(gBattlescriptCurrInstr + 1);

    if (gBattlescriptCurrInstr[5] == BS_ATTACKER)
        gBattlerTarget = gBattlerAttacker;

    gBattleMoveDamage = gBattleMons[gBattlerTarget].maxHP / 2;
    if (gBattleMoveDamage == 0)
        gBattleMoveDamage = 1;
    gBattleMoveDamage *= -1;

    if (gBattleMons[gBattlerTarget].hp == gBattleMons[gBattlerTarget].maxHP)
        gBattlescriptCurrInstr = failPtr;
    else
        gBattlescriptCurrInstr += 6;
}

static void atk7C_trymirrormove(void)
{
    s32 validMovesCount;
    s32 i;
    u16 move;
    u16 movesArray[4];

    for (i = 0; i < 3; i++)
        movesArray[i] = 0;

    for (validMovesCount = 0, i = 0; i < gBattlersCount; i++)
    {
        if (i != gBattlerAttacker)
        {
            move = *(i * 2 + gBattlerAttacker * 8 + (u8*)(gBattleStruct->lastTakenMoveFrom) + 0)
                | (*(i * 2 + gBattlerAttacker * 8 + (u8*)(gBattleStruct->lastTakenMoveFrom) + 1) << 8);

            if (move != 0 && move != 0xFFFF)
            {
                movesArray[validMovesCount] = move;
                validMovesCount++;
            }
        }
    }

    move = *(gBattleStruct->lastTakenMove + gBattlerAttacker * 2 + 0)
        | (*(gBattleStruct->lastTakenMove + gBattlerAttacker * 2 + 1) << 8);

    if (move != 0 && move != 0xFFFF)
    {
        gHitMarker &= ~(HITMARKER_ATTACKSTRING_PRINTED);
        gCurrentMove = move;
        gBattlerTarget = GetMoveTarget(gCurrentMove, 0);
        gBattlescriptCurrInstr = gBattleScriptsForMoveEffects[gBattleMoves[gCurrentMove].effect];
    }
    else if (validMovesCount)
    {
        gHitMarker &= ~(HITMARKER_ATTACKSTRING_PRINTED);
        i = Random() % validMovesCount;
        gCurrentMove = movesArray[i];
        gBattlerTarget = GetMoveTarget(gCurrentMove, 0);
        gBattlescriptCurrInstr = gBattleScriptsForMoveEffects[gBattleMoves[gCurrentMove].effect];
    }
    else
    {
        gSpecialStatuses[gBattlerAttacker].ppNotAffectedByPressure = 1;
        gBattlescriptCurrInstr++;
    }
}

static void atk7D_setrain(void)
{
    if (!TryChangeBattleWeather(gBattlerAttacker, ENUM_WEATHER_RAIN, FALSE))
    {
        gMoveResultFlags |= MOVE_RESULT_MISSED;
        gBattleCommunication[MULTISTRING_CHOOSER] = 2;
    }
    else
    {
        gBattleCommunication[MULTISTRING_CHOOSER] = 0;
    }
    gBattlescriptCurrInstr++;
}

static void atk7E_setreflect(void)
{
    if (gSideStatuses[GET_BATTLER_SIDE(gBattlerAttacker)] & SIDE_STATUS_REFLECT)
    {
        gMoveResultFlags |= MOVE_RESULT_MISSED;
        gBattleCommunication[MULTISTRING_CHOOSER] = 0;
    }
    else
    {
        gSideStatuses[GET_BATTLER_SIDE(gBattlerAttacker)] |= SIDE_STATUS_REFLECT;
        gSideTimers[GET_BATTLER_SIDE(gBattlerAttacker)].reflectTimer = 5;
        gSideTimers[GET_BATTLER_SIDE(gBattlerAttacker)].reflectBattlerId = gBattlerAttacker;

        if (gBattleTypeFlags & BATTLE_TYPE_DOUBLE && CountAliveMonsInBattle(BATTLE_ALIVE_ATK_SIDE) == 2)
            gBattleCommunication[MULTISTRING_CHOOSER] = 2;
        else
            gBattleCommunication[MULTISTRING_CHOOSER] = 1;
    }
    gBattlescriptCurrInstr++;
}

static void atk7F_setseeded(void)
{
    if (gMoveResultFlags & MOVE_RESULT_NO_EFFECT || gStatuses3[gBattlerTarget] & STATUS3_LEECHSEED)
    {
        gMoveResultFlags |= MOVE_RESULT_MISSED;
        gBattleCommunication[MULTISTRING_CHOOSER] = 1;
    }
    else if (IS_BATTLER_OF_TYPE(gBattlerTarget, TYPE_GRASS))
    {
        gMoveResultFlags |= MOVE_RESULT_MISSED;
        gBattleCommunication[MULTISTRING_CHOOSER] = 2;
    }
    else
    {
        gStatuses3[gBattlerTarget] |= gBattlerAttacker;
        gStatuses3[gBattlerTarget] |= STATUS3_LEECHSEED;
        gBattleCommunication[MULTISTRING_CHOOSER] = 0;
    }

    gBattlescriptCurrInstr++;
}

static void atk80_manipulatedamage(void)
{
    switch (gBattlescriptCurrInstr[1])
    {
    case ATK80_DMG_CHANGE_SIGN:
        gBattleMoveDamage *= -1;
        break;
    case ATK80_DMG_HALF_BY_TWO_NOT_MORE_THAN_HALF_MAX_HP:
        gBattleMoveDamage /= 2;
        if (gBattleMoveDamage == 0)
            gBattleMoveDamage = 1;
        if ((gBattleMons[gBattlerTarget].maxHP / 2) < gBattleMoveDamage)
            gBattleMoveDamage = gBattleMons[gBattlerTarget].maxHP / 2;
        break;
    case ATK80_DMG_DOUBLED:
        gBattleMoveDamage *= 2;
        break;
    case ATK80_1_8_TARGET_HP:
        gBattleMoveDamage = gBattleMons[gBattlerTarget].maxHP / 8;
        if (gBattleMoveDamage == 0)
            gBattleMoveDamage = 1;
        break;
    case ATK80_FULL_ATTACKER_HP:
        gBattleMoveDamage = gBattleMons[gBattlerAttacker].maxHP;
        break;
    case ATK80_CURR_ATTACKER_HP:
        gBattleMoveDamage = gBattleMons[gBattlerAttacker].hp;
        break;
    }

    gBattlescriptCurrInstr += 2;
}

static void atk81_trysetrest(void)
{
    const u8 *failJump = T1_READ_PTR(gBattlescriptCurrInstr + 1);
    gActiveBattler = gBattlerTarget = gBattlerAttacker;
    gBattleMoveDamage = gBattleMons[gBattlerTarget].maxHP * (-1);

    if (gBattleMons[gBattlerTarget].hp == gBattleMons[gBattlerTarget].maxHP)
    {
        gBattlescriptCurrInstr = failJump;
    }
    else
    {
        if (gBattleMons[gBattlerTarget].status1 & ((u8)(~STATUS1_SLEEP)))
            gBattleCommunication[MULTISTRING_CHOOSER] = 1;
        else
            gBattleCommunication[MULTISTRING_CHOOSER] = 0;

        gBattleMons[gBattlerTarget].status1 = 3;
        BtlController_EmitSetMonData(0, REQUEST_STATUS_BATTLE, 0, 4, &gBattleMons[gActiveBattler].status1);
        MarkBattlerForControllerExec(gActiveBattler);
        gBattlescriptCurrInstr += 5;
    }
}

static void atk82_jumpifnotfirstturn(void)
{
    const u8* failJump = T1_READ_PTR(gBattlescriptCurrInstr + 1);

    if (gDisableStructs[gBattlerAttacker].isFirstTurn)
        gBattlescriptCurrInstr += 5;
    else
        gBattlescriptCurrInstr = failJump;
}

static void atk83_setmiracleeye(void)
{
    if (!(gStatuses3[gBattlerTarget] & STATUS3_MIRACLE_EYED))
    {
        gStatuses3[gBattlerTarget] |= STATUS3_MIRACLE_EYED;
        gBattlescriptCurrInstr += 5;
    }
    else
    {
        gBattlescriptCurrInstr = T1_READ_PTR(gBattlescriptCurrInstr + 1);
    }
}

bool8 UproarWakeUpCheck(u8 battlerId)
{
    s32 i;

    for (i = 0; i < gBattlersCount; i++)
    {
        if (!(gBattleMons[i].status2 & STATUS2_UPROAR) || gBattleMons[battlerId].ability == ABILITY_SOUNDPROOF)
            continue;

        gBattleScripting.battler = i;

        if (gBattlerTarget == 0xFF)
            gBattlerTarget = i;
        else if (gBattlerTarget == i)
            gBattleCommunication[MULTISTRING_CHOOSER] = 0;
        else
            gBattleCommunication[MULTISTRING_CHOOSER] = 1;

        break;
    }

    if (i == gBattlersCount)
        return FALSE;
    else
        return TRUE;
}

static void atk84_jumpifcantmakeasleep(void)
{
    const u8 *jumpPtr = T1_READ_PTR(gBattlescriptCurrInstr + 1);

    if (UproarWakeUpCheck(gBattlerTarget))
    {
        gBattlescriptCurrInstr = jumpPtr;
    }
    else if (gBattleMons[gBattlerTarget].ability == ABILITY_INSOMNIA
            || gBattleMons[gBattlerTarget].ability == ABILITY_VITAL_SPIRIT)
    {
        gLastUsedAbility = gBattleMons[gBattlerTarget].ability;
        gBattleCommunication[MULTISTRING_CHOOSER] = 2;
        gBattlescriptCurrInstr = jumpPtr;
        RecordAbilityBattle(gBattlerTarget, gLastUsedAbility);
    }
    else
    {
        gBattlescriptCurrInstr += 5;
    }
}

static void atk85_stockpile(void)
{
    if (gDisableStructs[gBattlerAttacker].stockpileCounter == 3)
    {
        gMoveResultFlags |= MOVE_RESULT_MISSED;
        gBattleCommunication[MULTISTRING_CHOOSER] = 1;
    }
    else
    {
        gDisableStructs[gBattlerAttacker].stockpileCounter++;

        PREPARE_BYTE_NUMBER_BUFFER(gBattleTextBuff1, 1, gDisableStructs[gBattlerAttacker].stockpileCounter)

        gBattleCommunication[MULTISTRING_CHOOSER] = 0;
    }
    gBattlescriptCurrInstr++;
}

static void atk86_stockpiletobasedamage(void)
{
    const u8* jumpPtr = T1_READ_PTR(gBattlescriptCurrInstr + 1);
    if (gDisableStructs[gBattlerAttacker].stockpileCounter == 0)
    {
        gBattlescriptCurrInstr = jumpPtr;
    }
    else
    {
        if (gBattleCommunication[6] != 1)
        {
            gBattleScripting.animTurn = gDisableStructs[gBattlerAttacker].stockpileCounter;
        }

        gDisableStructs[gBattlerAttacker].stockpileCounter = 0;
        gBattlescriptCurrInstr += 5;
    }
}

static void atk87_stockpiletohpheal(void)
{
    const u8* jumpPtr = T1_READ_PTR(gBattlescriptCurrInstr + 1);

    if (gDisableStructs[gBattlerAttacker].stockpileCounter == 0)
    {
        gBattlescriptCurrInstr = jumpPtr;
        gBattleCommunication[MULTISTRING_CHOOSER] = 0;
    }
    else if (gBattleMons[gBattlerAttacker].maxHP == gBattleMons[gBattlerAttacker].hp)
    {
        gDisableStructs[gBattlerAttacker].stockpileCounter = 0;
        gBattlescriptCurrInstr = jumpPtr;
        gBattlerTarget = gBattlerAttacker;
        gBattleCommunication[MULTISTRING_CHOOSER] = 1;
    }
    else
    {
        gBattleMoveDamage = gBattleMons[gBattlerAttacker].maxHP / (1 << (3 - gDisableStructs[gBattlerAttacker].stockpileCounter));

        if (gBattleMoveDamage == 0)
            gBattleMoveDamage = 1;
        gBattleMoveDamage *= -1;

        gBattleScripting.animTurn = gDisableStructs[gBattlerAttacker].stockpileCounter;
        gDisableStructs[gBattlerAttacker].stockpileCounter = 0;
        gBattlescriptCurrInstr += 5;
        gBattlerTarget = gBattlerAttacker;
    }
}

static void atk88_setdrainedhp(void)
{
    if (gBattleMoves[gCurrentMove].argument != 0)
        gBattleMoveDamage = -(gHpDealt * gBattleMoves[gCurrentMove].argument / 100);
    else
        gBattleMoveDamage = -(gHpDealt / 2);

    if (gBattleMoveDamage == 0)
        gBattleMoveDamage = -1;

    gBattlescriptCurrInstr++;
}

static u8 ChangeStatBuffs(s8 statValue, u8 statId, u8 flags, const u8 *BS_ptr)
{
    bool8 certain = FALSE;
    bool8 notProtectAffected = FALSE;
    u32 index;

    if (flags & MOVE_EFFECT_AFFECTS_USER)
        gActiveBattler = gBattlerAttacker;
    else
        gActiveBattler = gBattlerTarget;

    flags &= ~(MOVE_EFFECT_AFFECTS_USER);

    if (flags & MOVE_EFFECT_CERTAIN)
        certain++;
    flags &= ~(MOVE_EFFECT_CERTAIN);

    if (flags & STAT_CHANGE_NOT_PROTECT_AFFECTED)
        notProtectAffected++;
    flags &= ~(STAT_CHANGE_NOT_PROTECT_AFFECTED);

    PREPARE_STAT_BUFFER(gBattleTextBuff1, statId)

    if (statValue <= -1) // Stat decrease.
    {
        if (gSideTimers[GET_BATTLER_SIDE(gActiveBattler)].mistTimer
            && !certain && gCurrentMove != MOVE_CURSE)
        {
            if (flags == STAT_CHANGE_BS_PTR)
            {
                if (gSpecialStatuses[gActiveBattler].statLowered)
                {
                    gBattlescriptCurrInstr = BS_ptr;
                }
                else
                {
                    BattleScriptPush(BS_ptr);
                    gBattleScripting.battler = gActiveBattler;
                    gBattlescriptCurrInstr = BattleScript_MistProtected;
                    gSpecialStatuses[gActiveBattler].statLowered = 1;
                }
            }
            return STAT_CHANGE_DIDNT_WORK;
        }
        else if (gCurrentMove != MOVE_CURSE
                 && notProtectAffected != TRUE && JumpIfMoveAffectedByProtect(0))
        {
            gBattlescriptCurrInstr = BattleScript_ButItFailed;
            return STAT_CHANGE_DIDNT_WORK;
        }
        else if ((gBattleMons[gActiveBattler].ability == ABILITY_CLEAR_BODY
                  || gBattleMons[gActiveBattler].ability == ABILITY_WHITE_SMOKE)
                 && !certain && gCurrentMove != MOVE_CURSE)
        {
            if (flags == STAT_CHANGE_BS_PTR)
            {
                if (gSpecialStatuses[gActiveBattler].statLowered)
                {
                    gBattlescriptCurrInstr = BS_ptr;
                }
                else
                {
                    BattleScriptPush(BS_ptr);
                    gBattleScripting.battler = gActiveBattler;
                    gBattlescriptCurrInstr = BattleScript_AbilityNoStatLoss;
                    gLastUsedAbility = gBattleMons[gActiveBattler].ability;
                    RecordAbilityBattle(gActiveBattler, gLastUsedAbility);
                    gSpecialStatuses[gActiveBattler].statLowered = 1;
                }
            }
            return STAT_CHANGE_DIDNT_WORK;
        }
        else if (gBattleMons[gActiveBattler].ability == ABILITY_KEEN_EYE
                 && !certain && statId == STAT_ACC)
        {
            if (flags == STAT_CHANGE_BS_PTR)
            {
                BattleScriptPush(BS_ptr);
                gBattleScripting.battler = gActiveBattler;
                gBattlescriptCurrInstr = BattleScript_AbilityNoSpecificStatLoss;
                gLastUsedAbility = gBattleMons[gActiveBattler].ability;
                RecordAbilityBattle(gActiveBattler, gLastUsedAbility);
            }
            return STAT_CHANGE_DIDNT_WORK;
        }
        else if (gBattleMons[gActiveBattler].ability == ABILITY_HYPER_CUTTER
                 && !certain && statId == STAT_ATK)
        {
            if (flags == STAT_CHANGE_BS_PTR)
            {
                BattleScriptPush(BS_ptr);
                gBattleScripting.battler = gActiveBattler;
                gBattlescriptCurrInstr = BattleScript_AbilityNoSpecificStatLoss;
                gLastUsedAbility = gBattleMons[gActiveBattler].ability;
                RecordAbilityBattle(gActiveBattler, gLastUsedAbility);
            }
            return STAT_CHANGE_DIDNT_WORK;
        }
        else if (gBattleMons[gActiveBattler].ability == ABILITY_SHIELD_DUST && flags == 0)
        {
            return STAT_CHANGE_DIDNT_WORK;
        }
        else // try to decrease
        {
            statValue = -GET_STAT_BUFF_VALUE(statValue);
            gBattleTextBuff2[0] = B_BUFF_PLACEHOLDER_BEGIN;
            index = 1;
            if (statValue == -2)
            {
                gBattleTextBuff2[1] = B_BUFF_STRING;
                gBattleTextBuff2[2] = STRINGID_STATHARSHLY;
                gBattleTextBuff2[3] = STRINGID_STATHARSHLY >> 8;
                index = 4;
            }
            else if (statValue == -3)
            {
                gBattleTextBuff2[1] = B_BUFF_STRING;
                gBattleTextBuff2[2] = STRINGID_SEVERELY & 0xFF;
                gBattleTextBuff2[3] = STRINGID_SEVERELY >> 8;
                index = 4;
            }
            gBattleTextBuff2[index] = B_BUFF_STRING;
            index++;
            gBattleTextBuff2[index] = STRINGID_STATFELL;
            index++;
            gBattleTextBuff2[index] = STRINGID_STATFELL >> 8;
            index++;
            gBattleTextBuff2[index] = B_BUFF_EOS;

            if (gBattleMons[gActiveBattler].statStages[statId] == 0)
                gBattleCommunication[MULTISTRING_CHOOSER] = 2;
            else
                gBattleCommunication[MULTISTRING_CHOOSER] = (gBattlerTarget == gActiveBattler);

        }
    }
    else // stat increase
    {
        statValue = GET_STAT_BUFF_VALUE(statValue);
        gBattleTextBuff2[0] = B_BUFF_PLACEHOLDER_BEGIN;
        index = 1;
        if (statValue == 2)
        {
            gBattleTextBuff2[1] = B_BUFF_STRING;
            gBattleTextBuff2[2] = STRINGID_STATSHARPLY;
            gBattleTextBuff2[3] = STRINGID_STATSHARPLY >> 8;
            index = 4;
        }
        else if (statValue == 3)
        {
            gBattleTextBuff2[1] = B_BUFF_STRING;
            gBattleTextBuff2[2] = STRINGID_DRASTICALLY & 0xFF;
            gBattleTextBuff2[3] = STRINGID_DRASTICALLY >> 8;
            index = 4;
        }
        gBattleTextBuff2[index] = B_BUFF_STRING;
        index++;
        gBattleTextBuff2[index] = STRINGID_STATROSE;
        index++;
        gBattleTextBuff2[index] = STRINGID_STATROSE >> 8;
        index++;
        gBattleTextBuff2[index] = B_BUFF_EOS;

        if (gBattleMons[gActiveBattler].statStages[statId] == 0xC)
            gBattleCommunication[MULTISTRING_CHOOSER] = 2;
        else
            gBattleCommunication[MULTISTRING_CHOOSER] = (gBattlerTarget == gActiveBattler);
    }

    gBattleMons[gActiveBattler].statStages[statId] += statValue;
    if (gBattleMons[gActiveBattler].statStages[statId] < 0)
        gBattleMons[gActiveBattler].statStages[statId] = 0;
    if (gBattleMons[gActiveBattler].statStages[statId] > 0xC)
        gBattleMons[gActiveBattler].statStages[statId] = 0xC;

    if (gBattleCommunication[MULTISTRING_CHOOSER] == 2 && flags & STAT_CHANGE_BS_PTR)
        gMoveResultFlags |= MOVE_RESULT_MISSED;

    if (gBattleCommunication[MULTISTRING_CHOOSER] == 2 && !(flags & STAT_CHANGE_BS_PTR))
        return STAT_CHANGE_DIDNT_WORK;

    return STAT_CHANGE_WORKED;
}

static void atk89_statbuffchange(void)
{
    const u8* jumpPtr = T1_READ_PTR(gBattlescriptCurrInstr + 2);
    if (ChangeStatBuffs(gBattleScripting.statChanger & 0xF0, GET_STAT_BUFF_ID(gBattleScripting.statChanger), gBattlescriptCurrInstr[1], jumpPtr) == STAT_CHANGE_WORKED)
        gBattlescriptCurrInstr += 6;
}

static void atk8A_normalisebuffs(void) // haze
{
    s32 i, j;

    for (i = 0; i < gBattlersCount; i++)
    {
        for (j = 0; j < BATTLE_STATS_NO; j++)
            gBattleMons[i].statStages[j] = 6;
    }

    gBattlescriptCurrInstr++;
}

static void atk8B_setbide(void)
{
    gBattleMons[gBattlerAttacker].status2 |= STATUS2_MULTIPLETURNS;
    gLockedMoves[gBattlerAttacker] = gCurrentMove;
    gTakenDmg[gBattlerAttacker] = 0;
    gBattleMons[gBattlerAttacker].status2 |= (STATUS2_BIDE - 0x100); // 2 turns

    gBattlescriptCurrInstr++;
}

static void atk8C_confuseifrepeatingattackends(void)
{
    if (!(gBattleMons[gBattlerAttacker].status2 & STATUS2_LOCK_CONFUSE))
        gBattleCommunication[MOVE_EFFECT_BYTE] = (MOVE_EFFECT_THRASH | MOVE_EFFECT_AFFECTS_USER);

    gBattlescriptCurrInstr++;
}

static void atk8D_setmultihitcounter(void)
{
    if (gBattlescriptCurrInstr[1])
    {
        gMultiHitCounter = gBattlescriptCurrInstr[1];
    }
    else
    {
        gMultiHitCounter = Random() & 3;
        if (gMultiHitCounter > 1)
            gMultiHitCounter = (Random() & 3) + 2;
        else
            gMultiHitCounter += 2;

        if (GetBattlerAbility(gBattlerAttacker) == ABILITY_SKILL_LINK)
            gMultiHitCounter = 5;
    }

    gBattlescriptCurrInstr += 2;
}

static void atk8E_initmultihitstring(void)
{
    PREPARE_BYTE_NUMBER_BUFFER(gBattleScripting.multihitString, 1, 0)

    gBattlescriptCurrInstr++;
}

static bool8 TryDoForceSwitchOut(void)
{
    if (gBattleMons[gBattlerAttacker].level >= gBattleMons[gBattlerTarget].level)
    {
        *(gBattleStruct->field_58 + gBattlerTarget) = gBattlerPartyIndexes[gBattlerTarget];
    }
    else
    {
        u16 random = Random() & 0xFF;
        if ((u32)((random * (gBattleMons[gBattlerAttacker].level + gBattleMons[gBattlerTarget].level) >> 8) + 1) <= (gBattleMons[gBattlerTarget].level / 4))
        {
            gBattlescriptCurrInstr = T1_READ_PTR(gBattlescriptCurrInstr + 1);
            return FALSE;
        }
        *(gBattleStruct->field_58 + gBattlerTarget) = gBattlerPartyIndexes[gBattlerTarget];
    }

    gBattlescriptCurrInstr = BattleScript_SuccessForceOut;
    return TRUE;
}

static void atk8F_forcerandomswitch(void)
{
    s32 i;
    s32 battler1PartyId = 0;
    s32 battler2PartyId = 0;
    s32 lastMonId = 0; // + 1
    s32 firstMonId = 0;
    s32 monsCount = 0;
    struct Pokemon *party = NULL;
    s32 validMons = 0;
    s32 minNeeded = 0;

    if ((gBattleTypeFlags & BATTLE_TYPE_TRAINER))
    {
        if (GetBattlerSide(gBattlerTarget) == B_SIDE_PLAYER)
            party = gPlayerParty;
        else
            party = gEnemyParty;

        if ((gBattleTypeFlags & BATTLE_TYPE_BATTLE_TOWER && gBattleTypeFlags & BATTLE_TYPE_LINK)
            || (gBattleTypeFlags & BATTLE_TYPE_BATTLE_TOWER && gBattleTypeFlags & BATTLE_TYPE_x2000000)
            || (gBattleTypeFlags & BATTLE_TYPE_INGAME_PARTNER))
        {
            if ((gBattlerTarget & BIT_FLANK) != 0)
            {
                firstMonId = 3;
                lastMonId = 6;
            }
            else
            {
                firstMonId = 0;
                lastMonId = 3;
            }
            monsCount = 3;
            minNeeded = 1;
            battler2PartyId = gBattlerPartyIndexes[gBattlerTarget];
            battler1PartyId = gBattlerPartyIndexes[gBattlerTarget ^ BIT_FLANK];
        }
        else if ((gBattleTypeFlags & BATTLE_TYPE_MULTI && gBattleTypeFlags & BATTLE_TYPE_LINK)
                 || (gBattleTypeFlags & BATTLE_TYPE_MULTI && gBattleTypeFlags & BATTLE_TYPE_x2000000))
        {
            if (GetLinkTrainerFlankId(GetBattlerMultiplayerId(gBattlerTarget)) == 1)
            {
                firstMonId = 3;
                lastMonId = 6;
            }
            else
            {
                firstMonId = 0;
                lastMonId = 3;
            }
            monsCount = 3;
            minNeeded = 1;
            battler2PartyId = gBattlerPartyIndexes[gBattlerTarget];
            battler1PartyId = gBattlerPartyIndexes[gBattlerTarget ^ BIT_FLANK];
        }
        else if (gBattleTypeFlags & BATTLE_TYPE_TWO_OPPONENTS)
        {
            if (GetBattlerSide(gBattlerTarget) == B_SIDE_PLAYER)
            {
                firstMonId = 0;
                lastMonId = 6;
                monsCount = 6;
                minNeeded = 2; // since there are two opponents, it has to be a double battle
            }
            else
            {
                if ((gBattlerTarget & BIT_FLANK) != 0)
                {
                    firstMonId = 3;
                    lastMonId = 6;
                }
                else
                {
                    firstMonId = 0;
                    lastMonId = 3;
                }
                monsCount = 3;
                minNeeded = 1;
            }
            battler2PartyId = gBattlerPartyIndexes[gBattlerTarget];
            battler1PartyId = gBattlerPartyIndexes[gBattlerTarget ^ BIT_FLANK];
        }
        else if (gBattleTypeFlags & BATTLE_TYPE_DOUBLE)
        {
            firstMonId = 0;
            lastMonId = 6;
            monsCount = 6;
            minNeeded = 2;
            battler2PartyId = gBattlerPartyIndexes[gBattlerTarget];
            battler1PartyId = gBattlerPartyIndexes[gBattlerTarget ^ BIT_FLANK];
        }
        else
        {
            firstMonId = 0;
            lastMonId = 6;
            monsCount = 6;
            minNeeded = 1;
            battler2PartyId = gBattlerPartyIndexes[gBattlerTarget]; // there is only one pokemon out in single battles
            battler1PartyId = gBattlerPartyIndexes[gBattlerTarget];
        }

        for (i = firstMonId; i < lastMonId; i++)
        {
            if (GetMonData(&party[i], MON_DATA_SPECIES) != SPECIES_NONE
             && !GetMonData(&party[i], MON_DATA_IS_EGG)
             && GetMonData(&party[i], MON_DATA_HP) != 0)
             {
                 validMons++;
             }
        }

        if (validMons <= minNeeded)
        {
            gBattlescriptCurrInstr = T1_READ_PTR(gBattlescriptCurrInstr + 1);
        }
        else
        {
            if (TryDoForceSwitchOut())
            {
                do
                {
                    i = Random() % monsCount;
                    i += firstMonId;
                }
                while (i == battler2PartyId
                       || i == battler1PartyId
                       || GetMonData(&party[i], MON_DATA_SPECIES) == SPECIES_NONE
                       || GetMonData(&party[i], MON_DATA_IS_EGG) == TRUE
                       || GetMonData(&party[i], MON_DATA_HP) == 0);
            }
            *(gBattleStruct->monToSwitchIntoId + gBattlerTarget) = i;

            if (!sub_81B1250())
                sub_803BDA0(gBattlerTarget);

            if ((gBattleTypeFlags & BATTLE_TYPE_LINK && gBattleTypeFlags & BATTLE_TYPE_BATTLE_TOWER)
                || (gBattleTypeFlags & BATTLE_TYPE_LINK && gBattleTypeFlags & BATTLE_TYPE_MULTI)
                || (gBattleTypeFlags & BATTLE_TYPE_x2000000 && gBattleTypeFlags & BATTLE_TYPE_BATTLE_TOWER)
                || (gBattleTypeFlags & BATTLE_TYPE_x2000000 && gBattleTypeFlags & BATTLE_TYPE_MULTI))
            {
                sub_81B8E80(gBattlerTarget, i, 0);
                sub_81B8E80(gBattlerTarget ^ BIT_FLANK, i, 1);
            }

            if (gBattleTypeFlags & BATTLE_TYPE_INGAME_PARTNER)
                sub_80571DC(gBattlerTarget, i);
        }
    }
    else
    {
        TryDoForceSwitchOut();
    }
}

static void atk90_tryconversiontypechange(void) // randomly changes user's type to one of its moves' type
{
    u8 validMoves = 0;
    u8 moveChecked;
    u8 moveType;

    while (validMoves < 4)
    {
        if (gBattleMons[gBattlerAttacker].moves[validMoves] == 0)
            break;

        validMoves++;
    }

    for (moveChecked = 0; moveChecked < validMoves; moveChecked++)
    {
        moveType = gBattleMoves[gBattleMons[gBattlerAttacker].moves[moveChecked]].type;

        if (moveType == TYPE_MYSTERY)
        {
            if (IS_BATTLER_OF_TYPE(gBattlerAttacker, TYPE_GHOST))
                moveType = TYPE_GHOST;
            else
                moveType = TYPE_NORMAL;
        }
        if (moveType != gBattleMons[gBattlerAttacker].type1
            && moveType != gBattleMons[gBattlerAttacker].type2)
        {
            break;
        }
    }

    if (moveChecked == validMoves)
    {
        gBattlescriptCurrInstr = T1_READ_PTR(gBattlescriptCurrInstr + 1);
    }
    else
    {
        do
        {

            while ((moveChecked = Random() & 3) >= validMoves);

            moveType = gBattleMoves[gBattleMons[gBattlerAttacker].moves[moveChecked]].type;

            if (moveType == TYPE_MYSTERY)
            {
                if (IS_BATTLER_OF_TYPE(gBattlerAttacker, TYPE_GHOST))
                    moveType = TYPE_GHOST;
                else
                    moveType = TYPE_NORMAL;
            }
        }
        while (moveType == gBattleMons[gBattlerAttacker].type1 || moveType == gBattleMons[gBattlerAttacker].type2);

        SET_BATTLER_TYPE(gBattlerAttacker, moveType);
        PREPARE_TYPE_BUFFER(gBattleTextBuff1, moveType);

        gBattlescriptCurrInstr += 5;
    }
}

static void atk91_givepaydaymoney(void)
{
    if (!(gBattleTypeFlags & (BATTLE_TYPE_LINK | BATTLE_TYPE_x2000000)) && gPaydayMoney != 0)
    {
        u32 bonusMoney = gPaydayMoney * gBattleStruct->moneyMultiplier;
        AddMoney(&gSaveBlock1Ptr->money, bonusMoney);

        PREPARE_HWORD_NUMBER_BUFFER(gBattleTextBuff1, 5, bonusMoney)

        BattleScriptPush(gBattlescriptCurrInstr + 1);
        gBattlescriptCurrInstr = BattleScript_PrintPayDayMoneyString;
    }
    else
    {
        gBattlescriptCurrInstr++;
    }
}

static void atk92_setlightscreen(void)
{
    if (gSideStatuses[GET_BATTLER_SIDE(gBattlerAttacker)] & SIDE_STATUS_LIGHTSCREEN)
    {
        gMoveResultFlags |= MOVE_RESULT_MISSED;
        gBattleCommunication[MULTISTRING_CHOOSER] = 0;
    }
    else
    {
        gSideStatuses[GET_BATTLER_SIDE(gBattlerAttacker)] |= SIDE_STATUS_LIGHTSCREEN;
        gSideTimers[GET_BATTLER_SIDE(gBattlerAttacker)].lightscreenTimer = 5;
        gSideTimers[GET_BATTLER_SIDE(gBattlerAttacker)].lightscreenBattlerId = gBattlerAttacker;

        if (gBattleTypeFlags & BATTLE_TYPE_DOUBLE && CountAliveMonsInBattle(BATTLE_ALIVE_ATK_SIDE) == 2)
            gBattleCommunication[MULTISTRING_CHOOSER] = 4;
        else
            gBattleCommunication[MULTISTRING_CHOOSER] = 3;
    }

    gBattlescriptCurrInstr++;
}

static void atk93_tryKO(void)
{
    u8 holdEffect, param;

    if (gBattleMons[gBattlerTarget].item == ITEM_ENIGMA_BERRY)
    {
       holdEffect = gEnigmaBerries[gBattlerTarget].holdEffect;
       param = gEnigmaBerries[gBattlerTarget].holdEffectParam;
    }
    else
    {
        holdEffect = ItemId_GetHoldEffect(gBattleMons[gBattlerTarget].item);
        param = ItemId_GetHoldEffectParam(gBattleMons[gBattlerTarget].item);
    }

    gPotentialItemEffectBattler = gBattlerTarget;

    if (holdEffect == HOLD_EFFECT_FOCUS_BAND && (Random() % 100) < param)
    {
        RecordItemEffectBattle(gBattlerTarget, HOLD_EFFECT_FOCUS_BAND);
        gSpecialStatuses[gBattlerTarget].focusBanded = 1;
    }

    if (gBattleMons[gBattlerTarget].ability == ABILITY_STURDY)
    {
        gMoveResultFlags |= MOVE_RESULT_MISSED;
        gLastUsedAbility = ABILITY_STURDY;
        gBattlescriptCurrInstr = BattleScript_SturdyPreventsOHKO;
        RecordAbilityBattle(gBattlerTarget, ABILITY_STURDY);
    }
    else
    {
        u16 chance;
        if (!(gStatuses3[gBattlerTarget] & STATUS3_ALWAYS_HITS))
        {
            chance = gBattleMoves[gCurrentMove].accuracy + (gBattleMons[gBattlerAttacker].level - gBattleMons[gBattlerTarget].level);
            if (Random() % 100 + 1 < chance && gBattleMons[gBattlerAttacker].level >= gBattleMons[gBattlerTarget].level)
                chance = TRUE;
            else
                chance = FALSE;
        }
        else if (gDisableStructs[gBattlerTarget].battlerWithSureHit == gBattlerAttacker
                 && gBattleMons[gBattlerAttacker].level >= gBattleMons[gBattlerTarget].level)
        {
            chance = TRUE;
        }
        else
        {
            chance = gBattleMoves[gCurrentMove].accuracy + (gBattleMons[gBattlerAttacker].level - gBattleMons[gBattlerTarget].level);
            if (Random() % 100 + 1 < chance && gBattleMons[gBattlerAttacker].level >= gBattleMons[gBattlerTarget].level)
                chance = TRUE;
            else
                chance = FALSE;
        }
        if (chance)
        {
            if (gProtectStructs[gBattlerTarget].endured)
            {
                gBattleMoveDamage = gBattleMons[gBattlerTarget].hp - 1;
                gMoveResultFlags |= MOVE_RESULT_FOE_ENDURED;
            }
            else if (gSpecialStatuses[gBattlerTarget].focusBanded)
            {
                gBattleMoveDamage = gBattleMons[gBattlerTarget].hp - 1;
                gMoveResultFlags |= MOVE_RESULT_FOE_HUNG_ON;
                gLastUsedItem = gBattleMons[gBattlerTarget].item;
            }
            else
            {
                gBattleMoveDamage = gBattleMons[gBattlerTarget].hp;
                gMoveResultFlags |= MOVE_RESULT_ONE_HIT_KO;
            }
            gBattlescriptCurrInstr += 5;
        }
        else
        {
            gMoveResultFlags |= MOVE_RESULT_MISSED;
            if (gBattleMons[gBattlerAttacker].level >= gBattleMons[gBattlerTarget].level)
                gBattleCommunication[MULTISTRING_CHOOSER] = 0;
            else
                gBattleCommunication[MULTISTRING_CHOOSER] = 1;
            gBattlescriptCurrInstr = T1_READ_PTR(gBattlescriptCurrInstr + 1);
        }
    }
}

static void atk94_damagetohalftargethp(void) // super fang
{
    gBattleMoveDamage = gBattleMons[gBattlerTarget].hp / 2;
    if (gBattleMoveDamage == 0)
        gBattleMoveDamage = 1;

    gBattlescriptCurrInstr++;
}

static void atk95_setsandstorm(void)
{
    if (!TryChangeBattleWeather(gBattlerAttacker, ENUM_WEATHER_SANDSTORM, FALSE))
    {
        gMoveResultFlags |= MOVE_RESULT_MISSED;
        gBattleCommunication[MULTISTRING_CHOOSER] = 2;
    }
    else
    {
        gBattleCommunication[MULTISTRING_CHOOSER] = 3;
    }
    gBattlescriptCurrInstr++;
}

static void atk96_weatherdamage(void)
{
    if (WEATHER_HAS_EFFECT)
    {
        u32 ability = GetBattlerAbility(gBattlerAttacker);
        if (gBattleWeather & WEATHER_SANDSTORM_ANY)
        {
            if (!IS_BATTLER_OF_TYPE(gBattlerAttacker, TYPE_ROCK)
                && !IS_BATTLER_OF_TYPE(gBattlerAttacker, TYPE_GROUND)
                && !IS_BATTLER_OF_TYPE(gBattlerAttacker, TYPE_STEEL)
                && ability != ABILITY_SAND_VEIL
                && ability != ABILITY_SAND_FORCE
                && ability != ABILITY_SAND_RUSH
                && ability != ABILITY_OVERCOAT
                && !(gStatuses3[gBattlerAttacker] & STATUS3_UNDERGROUND)
                && !(gStatuses3[gBattlerAttacker] & STATUS3_UNDERWATER))
            {
                gBattleMoveDamage = gBattleMons[gBattlerAttacker].maxHP / 16;
                if (gBattleMoveDamage == 0)
                    gBattleMoveDamage = 1;
            }
            else
            {
                gBattleMoveDamage = 0;
            }
        }
        if (gBattleWeather & WEATHER_HAIL_ANY)
        {
            if (ability == ABILITY_ICE_BODY
                && !(gStatuses3[gBattlerAttacker] & STATUS3_UNDERGROUND)
                && !(gStatuses3[gBattlerAttacker] & STATUS3_UNDERWATER)
                && !BATTLER_MAX_HP(gBattlerAttacker)
                && !gStatuses3[gBattlerAttacker] & STATUS3_HEAL_BLOCK)
            {
                gBattleMoveDamage = gBattleMons[gBattlerAttacker].maxHP / 16;
                if (gBattleMoveDamage == 0)
                    gBattleMoveDamage = 1;
                gBattleMoveDamage *= -1;
            }
            else if (!IS_BATTLER_OF_TYPE(gBattlerAttacker, TYPE_ICE)
                && ability != ABILITY_SNOW_CLOAK
                && ability != ABILITY_OVERCOAT
                && ability != ABILITY_ICE_BODY
                && !(gStatuses3[gBattlerAttacker] & STATUS3_UNDERGROUND)
                && !(gStatuses3[gBattlerAttacker] & STATUS3_UNDERWATER))
            {
                gBattleMoveDamage = gBattleMons[gBattlerAttacker].maxHP / 16;
                if (gBattleMoveDamage == 0)
                    gBattleMoveDamage = 1;
            }
            else
            {
                gBattleMoveDamage = 0;
            }
        }
    }
    else
    {
        gBattleMoveDamage = 0;
    }

    if (gAbsentBattlerFlags & gBitTable[gBattlerAttacker])
        gBattleMoveDamage = 0;

    gBattlescriptCurrInstr++;
}

static void atk97_tryinfatuating(void)
{
    struct Pokemon *monAttacker, *monTarget;
    u16 speciesAttacker, speciesTarget;
    u32 personalityAttacker, personalityTarget;

    if (GetBattlerSide(gBattlerAttacker) == B_SIDE_PLAYER)
        monAttacker = &gPlayerParty[gBattlerPartyIndexes[gBattlerAttacker]];
    else
        monAttacker = &gEnemyParty[gBattlerPartyIndexes[gBattlerAttacker]];

    if (GetBattlerSide(gBattlerTarget) == B_SIDE_PLAYER)
        monTarget = &gPlayerParty[gBattlerPartyIndexes[gBattlerTarget]];
    else
        monTarget = &gEnemyParty[gBattlerPartyIndexes[gBattlerTarget]];

    speciesAttacker = GetMonData(monAttacker, MON_DATA_SPECIES);
    personalityAttacker = GetMonData(monAttacker, MON_DATA_PERSONALITY);

    speciesTarget = GetMonData(monTarget, MON_DATA_SPECIES);
    personalityTarget = GetMonData(monTarget, MON_DATA_PERSONALITY);

    if (gBattleMons[gBattlerTarget].ability == ABILITY_OBLIVIOUS)
    {
        gBattlescriptCurrInstr = BattleScript_ObliviousPreventsAttraction;
        gLastUsedAbility = ABILITY_OBLIVIOUS;
        RecordAbilityBattle(gBattlerTarget, ABILITY_OBLIVIOUS);
    }
    else
    {
        if (GetGenderFromSpeciesAndPersonality(speciesAttacker, personalityAttacker) == GetGenderFromSpeciesAndPersonality(speciesTarget, personalityTarget)
            || gBattleMons[gBattlerTarget].status2 & STATUS2_INFATUATION
            || GetGenderFromSpeciesAndPersonality(speciesAttacker, personalityAttacker) == MON_GENDERLESS
            || GetGenderFromSpeciesAndPersonality(speciesTarget, personalityTarget) == MON_GENDERLESS)
        {
            gBattlescriptCurrInstr = T1_READ_PTR(gBattlescriptCurrInstr + 1);
        }
        else
        {
            gBattleMons[gBattlerTarget].status2 |= STATUS2_INFATUATED_WITH(gBattlerAttacker);
            gBattlescriptCurrInstr += 5;
        }
    }
}

static void atk98_updatestatusicon(void)
{
    if (gBattleControllerExecFlags)
        return;

    if (gBattlescriptCurrInstr[1] != BS_ATTACKER_WITH_PARTNER)
    {
        gActiveBattler = GetBattlerForBattleScript(gBattlescriptCurrInstr[1]);
        BtlController_EmitStatusIconUpdate(0, gBattleMons[gActiveBattler].status1, gBattleMons[gActiveBattler].status2);
        MarkBattlerForControllerExec(gActiveBattler);
        gBattlescriptCurrInstr += 2;
    }
    else
    {
        gActiveBattler = gBattlerAttacker;
        if (!(gAbsentBattlerFlags & gBitTable[gActiveBattler]))
        {
            BtlController_EmitStatusIconUpdate(0, gBattleMons[gActiveBattler].status1, gBattleMons[gActiveBattler].status2);
            MarkBattlerForControllerExec(gActiveBattler);
        }
        if ((gBattleTypeFlags & BATTLE_TYPE_DOUBLE))
        {
            gActiveBattler = GetBattlerAtPosition(GetBattlerPosition(gBattlerAttacker) ^ BIT_FLANK);
            if (!(gAbsentBattlerFlags & gBitTable[gActiveBattler]))
            {
                BtlController_EmitStatusIconUpdate(0, gBattleMons[gActiveBattler].status1, gBattleMons[gActiveBattler].status2);
                MarkBattlerForControllerExec(gActiveBattler);
            }
        }
        gBattlescriptCurrInstr += 2;
    }
}

static void atk99_setmist(void)
{
    if (gSideTimers[GET_BATTLER_SIDE(gBattlerAttacker)].mistTimer)
    {
        gMoveResultFlags |= MOVE_RESULT_FAILED;
        gBattleCommunication[MULTISTRING_CHOOSER] = 1;
    }
    else
    {
        gSideTimers[GET_BATTLER_SIDE(gBattlerAttacker)].mistTimer = 5;
        gSideTimers[GET_BATTLER_SIDE(gBattlerAttacker)].mistBattlerId = gBattlerAttacker;
        gSideStatuses[GET_BATTLER_SIDE(gBattlerAttacker)] |= SIDE_STATUS_MIST;
        gBattleCommunication[MULTISTRING_CHOOSER] = 0;
    }
    gBattlescriptCurrInstr++;
}

static void atk9A_setfocusenergy(void)
{
    if (gBattleMons[gBattlerAttacker].status2 & STATUS2_FOCUS_ENERGY)
    {
        gMoveResultFlags |= MOVE_RESULT_FAILED;
        gBattleCommunication[MULTISTRING_CHOOSER] = 1;
    }
    else
    {
        gBattleMons[gBattlerAttacker].status2 |= STATUS2_FOCUS_ENERGY;
        gBattleCommunication[MULTISTRING_CHOOSER] = 0;
    }
    gBattlescriptCurrInstr++;
}

static void atk9B_transformdataexecution(void)
{
    gChosenMove = 0xFFFF;
    gBattlescriptCurrInstr++;
    if (gBattleMons[gBattlerTarget].status2 & STATUS2_TRANSFORMED
        || gStatuses3[gBattlerTarget] & STATUS3_SEMI_INVULNERABLE)
    {
        gMoveResultFlags |= MOVE_RESULT_FAILED;
        gBattleCommunication[MULTISTRING_CHOOSER] = 1;
    }
    else
    {
        s32 i;
        u8 *battleMonAttacker, *battleMonTarget;

        gBattleMons[gBattlerAttacker].status2 |= STATUS2_TRANSFORMED;
        gDisableStructs[gBattlerAttacker].disabledMove = 0;
        gDisableStructs[gBattlerAttacker].disableTimer = 0;
        gDisableStructs[gBattlerAttacker].transformedMonPersonality = gBattleMons[gBattlerTarget].personality;
        gDisableStructs[gBattlerAttacker].unk18_b = 0;
        gDisableStructs[gBattlerAttacker].usedMoves = 0;

        PREPARE_SPECIES_BUFFER(gBattleTextBuff1, gBattleMons[gBattlerTarget].species)

        battleMonAttacker = (u8*)(&gBattleMons[gBattlerAttacker]);
        battleMonTarget = (u8*)(&gBattleMons[gBattlerTarget]);

        for (i = 0; i < offsetof(struct BattlePokemon, pp); i++)
            battleMonAttacker[i] = battleMonTarget[i];

        for (i = 0; i < 4; i++)
        {
            if (gBattleMoves[gBattleMons[gBattlerAttacker].moves[i]].pp < 5)
                gBattleMons[gBattlerAttacker].pp[i] = gBattleMoves[gBattleMons[gBattlerAttacker].moves[i]].pp;
            else
                gBattleMons[gBattlerAttacker].pp[i] = 5;
        }

        gActiveBattler = gBattlerAttacker;
        BtlController_EmitResetActionMoveSelection(0, RESET_MOVE_SELECTION);
        MarkBattlerForControllerExec(gActiveBattler);
        gBattleCommunication[MULTISTRING_CHOOSER] = 0;
    }
}

static void atk9C_setsubstitute(void)
{
    u32 hp = gBattleMons[gBattlerAttacker].maxHP / 4;
    if (gBattleMons[gBattlerAttacker].maxHP / 4 == 0)
        hp = 1;

    if (gBattleMons[gBattlerAttacker].hp <= hp)
    {
        gBattleMoveDamage = 0;
        gBattleCommunication[MULTISTRING_CHOOSER] = 1;
    }
    else
    {
        gBattleMoveDamage = gBattleMons[gBattlerAttacker].maxHP / 4; // one bit value will only work for pokemon which max hp can go to 1020(which is more than possible in games)
        if (gBattleMoveDamage == 0)
            gBattleMoveDamage = 1;

        gBattleMons[gBattlerAttacker].status2 |= STATUS2_SUBSTITUTE;
        gBattleMons[gBattlerAttacker].status2 &= ~(STATUS2_WRAPPED);
        gDisableStructs[gBattlerAttacker].substituteHP = gBattleMoveDamage;
        gBattleCommunication[MULTISTRING_CHOOSER] = 0;
        gHitMarker |= HITMARKER_IGNORE_SUBSTITUTE;
    }

    gBattlescriptCurrInstr++;
}

static bool8 IsMoveUncopyableByMimic(u16 move)
{
    s32 i;
    for (i = 0; sMovesForbiddenToCopy[i] != MIMIC_FORBIDDEN_END
                && sMovesForbiddenToCopy[i] != move; i++);

    return (sMovesForbiddenToCopy[i] != MIMIC_FORBIDDEN_END);
}

static void atk9D_mimicattackcopy(void)
{
    gChosenMove = 0xFFFF;

    if (IsMoveUncopyableByMimic(gLastMoves[gBattlerTarget])
        || gBattleMons[gBattlerAttacker].status2 & STATUS2_TRANSFORMED
        || gLastMoves[gBattlerTarget] == 0
        || gLastMoves[gBattlerTarget] == 0xFFFF)
    {
        gBattlescriptCurrInstr = T1_READ_PTR(gBattlescriptCurrInstr + 1);
    }
    else
    {
        s32 i;

        for (i = 0; i < 4; i++)
        {
            if (gBattleMons[gBattlerAttacker].moves[i] == gLastMoves[gBattlerTarget])
                break;
        }

        if (i == 4)
        {
            gBattleMons[gBattlerAttacker].moves[gCurrMovePos] = gLastMoves[gBattlerTarget];
            if (gBattleMoves[gLastMoves[gBattlerTarget]].pp < 5)
                gBattleMons[gBattlerAttacker].pp[gCurrMovePos] = gBattleMoves[gLastMoves[gBattlerTarget]].pp;
            else
                gBattleMons[gBattlerAttacker].pp[gCurrMovePos] = 5;


            PREPARE_MOVE_BUFFER(gBattleTextBuff1, gLastMoves[gBattlerTarget])

            gDisableStructs[gBattlerAttacker].unk18_b |= gBitTable[gCurrMovePos];
            gBattlescriptCurrInstr += 5;
        }
        else
        {
            gBattlescriptCurrInstr = T1_READ_PTR(gBattlescriptCurrInstr + 1);
        }
    }
}

static void atk9E_metronome(void)
{
    while (1)
    {
        s32 i;

        gCurrentMove = (Random() % (MOVES_COUNT - 1)) + 1;
        if (gBattleMoves[gCurrentMove].effect == EFFECT_PLACEHOLDER)
            continue;

        i = -1;
        while (1)
        {
            i++;
            if (sMovesForbiddenToCopy[i] == gCurrentMove)
                break;
            if (sMovesForbiddenToCopy[i] == METRONOME_FORBIDDEN_END)
                break;
        }

        if (sMovesForbiddenToCopy[i] == METRONOME_FORBIDDEN_END)
        {
            gHitMarker &= ~(HITMARKER_ATTACKSTRING_PRINTED);
            gBattlescriptCurrInstr = gBattleScriptsForMoveEffects[gBattleMoves[gCurrentMove].effect];
            gBattlerTarget = GetMoveTarget(gCurrentMove, 0);
            return;
        }
    }
}

static void atk9F_dmgtolevel(void)
{
    gBattleMoveDamage = gBattleMons[gBattlerAttacker].level;
    gBattlescriptCurrInstr++;
}

static void atkA0_psywavedamageeffect(void)
{
    s32 randDamage;

    while ((randDamage = (Random() & 0xF)) > 10);

    randDamage *= 10;
    gBattleMoveDamage = gBattleMons[gBattlerAttacker].level * (randDamage + 50) / 100;
    gBattlescriptCurrInstr++;
}

static void atkA1_counterdamagecalculator(void)
{
    u8 sideAttacker = GetBattlerSide(gBattlerAttacker);
    u8 sideTarget = GetBattlerSide(gProtectStructs[gBattlerAttacker].physicalBattlerId);

    if (gProtectStructs[gBattlerAttacker].physicalDmg
        && sideAttacker != sideTarget
        && gBattleMons[gProtectStructs[gBattlerAttacker].physicalBattlerId].hp)
    {
        gBattleMoveDamage = gProtectStructs[gBattlerAttacker].physicalDmg * 2;

        if (gSideTimers[sideTarget].followmeTimer && gBattleMons[gSideTimers[sideTarget].followmeTarget].hp)
            gBattlerTarget = gSideTimers[sideTarget].followmeTarget;
        else
            gBattlerTarget = gProtectStructs[gBattlerAttacker].physicalBattlerId;

        gBattlescriptCurrInstr += 5;
    }
    else
    {
        gSpecialStatuses[gBattlerAttacker].ppNotAffectedByPressure = 1;
        gBattlescriptCurrInstr = T1_READ_PTR(gBattlescriptCurrInstr + 1);
    }
}

static void atkA2_mirrorcoatdamagecalculator(void) // a copy of atkA1 with the physical -> special field changes
{
    u8 sideAttacker = GetBattlerSide(gBattlerAttacker);
    u8 sideTarget = GetBattlerSide(gProtectStructs[gBattlerAttacker].specialBattlerId);

    if (gProtectStructs[gBattlerAttacker].specialDmg && sideAttacker != sideTarget && gBattleMons[gProtectStructs[gBattlerAttacker].specialBattlerId].hp)
    {
        gBattleMoveDamage = gProtectStructs[gBattlerAttacker].specialDmg * 2;

        if (gSideTimers[sideTarget].followmeTimer && gBattleMons[gSideTimers[sideTarget].followmeTarget].hp)
            gBattlerTarget = gSideTimers[sideTarget].followmeTarget;
        else
            gBattlerTarget = gProtectStructs[gBattlerAttacker].specialBattlerId;

        gBattlescriptCurrInstr += 5;
    }
    else
    {
        gSpecialStatuses[gBattlerAttacker].ppNotAffectedByPressure = 1;
        gBattlescriptCurrInstr = T1_READ_PTR(gBattlescriptCurrInstr + 1);
    }
}

static void atkA3_disablelastusedattack(void)
{
    s32 i;

    for (i = 0; i < 4; i++)
    {
        if (gBattleMons[gBattlerTarget].moves[i] == gLastMoves[gBattlerTarget])
            break;
    }
    if (gDisableStructs[gBattlerTarget].disabledMove == 0
        && i != 4 && gBattleMons[gBattlerTarget].pp[i] != 0)
    {
        PREPARE_MOVE_BUFFER(gBattleTextBuff1, gBattleMons[gBattlerTarget].moves[i])

        gDisableStructs[gBattlerTarget].disabledMove = gBattleMons[gBattlerTarget].moves[i];
        gDisableStructs[gBattlerTarget].disableTimer = (Random() & 3) + 2;
        gDisableStructs[gBattlerTarget].disableTimerStartValue = gDisableStructs[gBattlerTarget].disableTimer; // used to save the random amount of turns?
        gBattlescriptCurrInstr += 5;
    }
    else
    {
        gBattlescriptCurrInstr = T1_READ_PTR(gBattlescriptCurrInstr + 1);
    }
}

static void atkA4_trysetencore(void)
{
    s32 i;

    for (i = 0; i < 4; i++)
    {
        if (gBattleMons[gBattlerTarget].moves[i] == gLastMoves[gBattlerTarget])
            break;
    }

    if (gLastMoves[gBattlerTarget] == MOVE_STRUGGLE
        || gLastMoves[gBattlerTarget] == MOVE_ENCORE
        || gLastMoves[gBattlerTarget] == MOVE_MIRROR_MOVE)
    {
        i = 4;
    }

    if (gDisableStructs[gBattlerTarget].encoredMove == 0
        && i != 4 && gBattleMons[gBattlerTarget].pp[i] != 0)
    {
        gDisableStructs[gBattlerTarget].encoredMove = gBattleMons[gBattlerTarget].moves[i];
        gDisableStructs[gBattlerTarget].encoredMovePos = i;
        gDisableStructs[gBattlerTarget].encoreTimer = (Random() & 3) + 3;
        gDisableStructs[gBattlerTarget].encoreTimerStartValue = gDisableStructs[gBattlerTarget].encoreTimer;
        gBattlescriptCurrInstr += 5;
    }
    else
    {
        gBattlescriptCurrInstr = T1_READ_PTR(gBattlescriptCurrInstr + 1);
    }
}

static void atkA5_painsplitdmgcalc(void)
{
    if (!(DoesSubstituteBlockMove(gBattlerAttacker, gBattlerTarget, gCurrentMove)))
    {
        s32 hpDiff = (gBattleMons[gBattlerAttacker].hp + gBattleMons[gBattlerTarget].hp) / 2;
        s32 painSplitHp = gBattleMoveDamage = gBattleMons[gBattlerTarget].hp - hpDiff;
        u8* storeLoc = (void*)(&gBattleScripting.painSplitHp);

        storeLoc[0] = (painSplitHp);
        storeLoc[1] = (painSplitHp & 0x0000FF00) >> 8;
        storeLoc[2] = (painSplitHp & 0x00FF0000) >> 16;
        storeLoc[3] = (painSplitHp & 0xFF000000) >> 24;

        gBattleMoveDamage = gBattleMons[gBattlerAttacker].hp - hpDiff;
        gSpecialStatuses[gBattlerTarget].dmg = 0xFFFF;

        gBattlescriptCurrInstr += 5;
    }
    else
    {
        gBattlescriptCurrInstr = T1_READ_PTR(gBattlescriptCurrInstr + 1);
    }
}

static void atkA6_settypetorandomresistance(void) // conversion 2
{
    if (gLastLandedMoves[gBattlerAttacker] == 0
        || gLastLandedMoves[gBattlerAttacker] == 0xFFFF)
    {
        gBattlescriptCurrInstr = T1_READ_PTR(gBattlescriptCurrInstr + 1);
    }
    else if (IsTwoTurnsMove(gLastLandedMoves[gBattlerAttacker])
            && gBattleMons[gLastHitBy[gBattlerAttacker]].status2 & STATUS2_MULTIPLETURNS)
    {
        gBattlescriptCurrInstr = T1_READ_PTR(gBattlescriptCurrInstr + 1);
    }
    else
    {
        s32 i, j, rands;

        for (rands = 0; rands < 1000; rands++)
        {
            while (((i = (Random() & 0x7F)) > sizeof(gTypeEffectiveness) / 3));

            i *= 3;

            if (TYPE_EFFECT_ATK_TYPE(i) == gLastHitByType[gBattlerAttacker]
                && TYPE_EFFECT_MULTIPLIER(i) <= TYPE_MUL_NOT_EFFECTIVE
                && !IS_BATTLER_OF_TYPE(gBattlerAttacker, TYPE_EFFECT_DEF_TYPE(i)))
            {
                SET_BATTLER_TYPE(gBattlerAttacker, TYPE_EFFECT_DEF_TYPE(i));
                PREPARE_TYPE_BUFFER(gBattleTextBuff1, TYPE_EFFECT_DEF_TYPE(i));

                gBattlescriptCurrInstr += 5;
                return;
            }
        }

        for (j = 0, rands = 0; rands < sizeof(gTypeEffectiveness); j += 3, rands += 3)
        {
            switch (TYPE_EFFECT_ATK_TYPE(j))
            {
            case TYPE_ENDTABLE:
            case TYPE_FORESIGHT:
                break;
            default:
                if (TYPE_EFFECT_ATK_TYPE(j) == gLastHitByType[gBattlerAttacker]
                 && TYPE_EFFECT_MULTIPLIER(j) <= 5
                 && !IS_BATTLER_OF_TYPE(gBattlerAttacker, TYPE_EFFECT_DEF_TYPE(i)))
                {
                    SET_BATTLER_TYPE(gBattlerAttacker, TYPE_EFFECT_DEF_TYPE(rands));
                    PREPARE_TYPE_BUFFER(gBattleTextBuff1, TYPE_EFFECT_DEF_TYPE(rands))

                    gBattlescriptCurrInstr += 5;
                    return;
                }
                break;
            }
        }

        gBattlescriptCurrInstr = T1_READ_PTR(gBattlescriptCurrInstr + 1);
    }
}

static void atkA7_setalwayshitflag(void)
{
    gStatuses3[gBattlerTarget] &= ~(STATUS3_ALWAYS_HITS);
    gStatuses3[gBattlerTarget] |= 0x10;
    gDisableStructs[gBattlerTarget].battlerWithSureHit = gBattlerAttacker;
    gBattlescriptCurrInstr++;
}

static void atkA8_copymovepermanently(void) // sketch
{
    gChosenMove = 0xFFFF;

    if (!(gBattleMons[gBattlerAttacker].status2 & STATUS2_TRANSFORMED)
        && gLastPrintedMoves[gBattlerTarget] != MOVE_STRUGGLE
        && gLastPrintedMoves[gBattlerTarget] != 0
        && gLastPrintedMoves[gBattlerTarget] != 0xFFFF
        && gLastPrintedMoves[gBattlerTarget] != MOVE_SKETCH)
    {
        s32 i;

        for (i = 0; i < 4; i++)
        {
            if (gBattleMons[gBattlerAttacker].moves[i] == MOVE_SKETCH)
                continue;
            if (gBattleMons[gBattlerAttacker].moves[i] == gLastPrintedMoves[gBattlerTarget])
                break;
        }

        if (i != 4)
        {
            gBattlescriptCurrInstr = T1_READ_PTR(gBattlescriptCurrInstr + 1);
        }
        else // sketch worked
        {
            struct MovePpInfo movePpData;

            gBattleMons[gBattlerAttacker].moves[gCurrMovePos] = gLastPrintedMoves[gBattlerTarget];
            gBattleMons[gBattlerAttacker].pp[gCurrMovePos] = gBattleMoves[gLastPrintedMoves[gBattlerTarget]].pp;
            gActiveBattler = gBattlerAttacker;

            for (i = 0; i < 4; i++)
            {
                movePpData.moves[i] = gBattleMons[gBattlerAttacker].moves[i];
                movePpData.pp[i] = gBattleMons[gBattlerAttacker].pp[i];
            }
            movePpData.ppBonuses = gBattleMons[gBattlerAttacker].ppBonuses;

            BtlController_EmitSetMonData(0, REQUEST_MOVES_PP_BATTLE, 0, sizeof(struct MovePpInfo), &movePpData);
            MarkBattlerForControllerExec(gActiveBattler);

            PREPARE_MOVE_BUFFER(gBattleTextBuff1, gLastPrintedMoves[gBattlerTarget])

            gBattlescriptCurrInstr += 5;
        }
    }
    else
    {
        gBattlescriptCurrInstr = T1_READ_PTR(gBattlescriptCurrInstr + 1);
    }
}

static bool8 IsTwoTurnsMove(u16 move)
{
    if (gBattleMoves[move].effect == EFFECT_SKULL_BASH
        || gBattleMoves[move].effect == EFFECT_TWO_TURNS_ATTACK
        || gBattleMoves[move].effect == EFFECT_SOLARBEAM
        || gBattleMoves[move].effect == EFFECT_SEMI_INVULNERABLE
        || gBattleMoves[move].effect == EFFECT_BIDE)
        return TRUE;
    else
        return FALSE;
}

static bool8 IsInvalidForSleepTalkOrAssist(u16 move)
{
    if (move == 0 || move == MOVE_SLEEP_TALK || move == MOVE_ASSIST
        || move == MOVE_MIRROR_MOVE || move == MOVE_METRONOME)
        return TRUE;
    else
        return FALSE;
}

static u8 AttacksThisTurn(u8 battlerId, u16 move) // Note: returns 1 if it's a charging turn, otherwise 2
{
    // first argument is unused
    if (gBattleMoves[move].effect == EFFECT_SOLARBEAM
        && (gBattleWeather & WEATHER_SUN_ANY))
        return 2;

    if (gBattleMoves[move].effect == EFFECT_SKULL_BASH
        || gBattleMoves[move].effect == EFFECT_TWO_TURNS_ATTACK
        || gBattleMoves[move].effect == EFFECT_SOLARBEAM
        || gBattleMoves[move].effect == EFFECT_SEMI_INVULNERABLE
        || gBattleMoves[move].effect == EFFECT_BIDE)
    {
        if ((gHitMarker & HITMARKER_x8000000))
            return 1;
    }
    return 2;
}

static void atkA9_trychoosesleeptalkmove(void)
{
    s32 i;
    u8 unusableMovesBits = 0;

    for (i = 0; i < 4; i++)
    {
        if (IsInvalidForSleepTalkOrAssist(gBattleMons[gBattlerAttacker].moves[i])
            || gBattleMons[gBattlerAttacker].moves[i] == MOVE_FOCUS_PUNCH
            || gBattleMons[gBattlerAttacker].moves[i] == MOVE_UPROAR
            || IsTwoTurnsMove(gBattleMons[gBattlerAttacker].moves[i]))
        {
            unusableMovesBits |= gBitTable[i];
        }

    }

    unusableMovesBits = CheckMoveLimitations(gBattlerAttacker, unusableMovesBits, ~(MOVE_LIMITATION_PP));
    if (unusableMovesBits == 0xF) // all 4 moves cannot be chosen
    {
        gBattlescriptCurrInstr += 5;
    }
    else // at least one move can be chosen
    {
        u32 movePosition;

        do
        {
            movePosition = Random() & 3;
        } while ((gBitTable[movePosition] & unusableMovesBits));

        gCalledMove = gBattleMons[gBattlerAttacker].moves[movePosition];
        gCurrMovePos = movePosition;
        gHitMarker &= ~(HITMARKER_ATTACKSTRING_PRINTED);
        gBattlerTarget = GetMoveTarget(gCalledMove, 0);
        gBattlescriptCurrInstr = T1_READ_PTR(gBattlescriptCurrInstr + 1);
    }
}

static void atkAA_setdestinybond(void)
{
    gBattleMons[gBattlerAttacker].status2 |= STATUS2_DESTINY_BOND;
    gBattlescriptCurrInstr++;
}

static void TrySetDestinyBondToHappen(void)
{
    u8 sideAttacker = GetBattlerSide(gBattlerAttacker);
    u8 sideTarget = GetBattlerSide(gBattlerTarget);
    if (gBattleMons[gBattlerTarget].status2 & STATUS2_DESTINY_BOND
        && sideAttacker != sideTarget
        && !(gHitMarker & HITMARKER_GRUDGE))
    {
        gHitMarker |= HITMARKER_DESTINYBOND;
    }
}

static void atkAB_trysetdestinybondtohappen(void)
{
    TrySetDestinyBondToHappen();
    gBattlescriptCurrInstr++;
}

static void atkAC_settailwind(void)
{
    u8 side = GetBattlerSide(gBattlerAttacker);

    if (!(gSideStatuses[side] & SIDE_STATUS_TAILWIND))
    {
        gSideStatuses[side] |= SIDE_STATUS_TAILWIND;
        gSideTimers[side].tailwindBattlerId = gBattlerAttacker;
        gSideTimers[side].tailwindTimer = 3;
        gBattlescriptCurrInstr += 5;
    }
    else
    {
        gBattlescriptCurrInstr = T1_READ_PTR(gBattlescriptCurrInstr + 1);
    }
}

static void atkAD_tryspiteppreduce(void)
{
    if (gLastMoves[gBattlerTarget] != 0
        && gLastMoves[gBattlerTarget] != 0xFFFF)
    {
        s32 i;

        for (i = 0; i < 4; i++)
        {
            if (gLastMoves[gBattlerTarget] == gBattleMons[gBattlerTarget].moves[i])
                break;
        }

        if (i != 4 && gBattleMons[gBattlerTarget].pp[i] > 1)
        {
            s32 ppToDeduct = (Random() & 3) + 2;
            if (gBattleMons[gBattlerTarget].pp[i] < ppToDeduct)
                ppToDeduct = gBattleMons[gBattlerTarget].pp[i];

            PREPARE_MOVE_BUFFER(gBattleTextBuff1, gLastMoves[gBattlerTarget])

            ConvertIntToDecimalStringN(gBattleTextBuff2, ppToDeduct, 0, 1);

            PREPARE_BYTE_NUMBER_BUFFER(gBattleTextBuff2, 1, ppToDeduct)

            gBattleMons[gBattlerTarget].pp[i] -= ppToDeduct;
            gActiveBattler = gBattlerTarget;

            if (!(gDisableStructs[gActiveBattler].unk18_b & gBitTable[i])
                && !(gBattleMons[gActiveBattler].status2 & STATUS2_TRANSFORMED))
            {
                BtlController_EmitSetMonData(0, REQUEST_PPMOVE1_BATTLE + i, 0, 1, &gBattleMons[gActiveBattler].pp[i]);
                MarkBattlerForControllerExec(gActiveBattler);
            }

            gBattlescriptCurrInstr += 5;

            if (gBattleMons[gBattlerTarget].pp[i] == 0)
                CancelMultiTurnMoves(gBattlerTarget);
        }
        else
        {
            gBattlescriptCurrInstr = T1_READ_PTR(gBattlescriptCurrInstr + 1);
        }
    }
    else
    {
        gBattlescriptCurrInstr = T1_READ_PTR(gBattlescriptCurrInstr + 1);
    }
}

static void atkAE_healpartystatus(void)
{
    u32 zero = 0;
    u8 toHeal = 0;

    if (gCurrentMove == MOVE_HEAL_BELL)
    {
        struct Pokemon *party;
        s32 i;

        gBattleCommunication[MULTISTRING_CHOOSER] = 0;

        if (GetBattlerSide(gBattlerAttacker) == B_SIDE_PLAYER)
            party = gPlayerParty;
        else
            party = gEnemyParty;

        if (gBattleMons[gBattlerAttacker].ability != ABILITY_SOUNDPROOF)
        {
            gBattleMons[gBattlerAttacker].status1 = 0;
            gBattleMons[gBattlerAttacker].status2 &= ~(STATUS2_NIGHTMARE);
        }
        else
        {
            RecordAbilityBattle(gBattlerAttacker, gBattleMons[gBattlerAttacker].ability);
            gBattleCommunication[MULTISTRING_CHOOSER] |= 1;
        }

        gActiveBattler = gBattleScripting.battler = GetBattlerAtPosition(GetBattlerPosition(gBattlerAttacker) ^ BIT_FLANK);

        if (gBattleTypeFlags & BATTLE_TYPE_DOUBLE
            && !(gAbsentBattlerFlags & gBitTable[gActiveBattler]))
        {
            if (gBattleMons[gActiveBattler].ability != ABILITY_SOUNDPROOF)
            {
                gBattleMons[gActiveBattler].status1 = 0;
                gBattleMons[gActiveBattler].status2 &= ~(STATUS2_NIGHTMARE);
            }
            else
            {
                RecordAbilityBattle(gActiveBattler, gBattleMons[gActiveBattler].ability);
                gBattleCommunication[MULTISTRING_CHOOSER] |= 2;
            }
        }

        for (i = 0; i < PARTY_SIZE; i++)
        {
            u16 species = GetMonData(&party[i], MON_DATA_SPECIES2);
            u8 abilityBit = GetMonData(&party[i], MON_DATA_ALT_ABILITY);

            if (species != 0 && species != SPECIES_EGG)
            {
                u8 ability;

                if (gBattlerPartyIndexes[gBattlerAttacker] == i)
                    ability = gBattleMons[gBattlerAttacker].ability;
                else if (gBattleTypeFlags & BATTLE_TYPE_DOUBLE
                         && gBattlerPartyIndexes[gActiveBattler] == i
                         && !(gAbsentBattlerFlags & gBitTable[gActiveBattler]))
                    ability = gBattleMons[gActiveBattler].ability;
                else
                    ability = GetAbilityBySpecies(species, abilityBit);

                if (ability != ABILITY_SOUNDPROOF)
                    toHeal |= (1 << i);
            }
        }
    }
    else // Aromatherapy
    {
        gBattleCommunication[MULTISTRING_CHOOSER] = 4;
        toHeal = 0x3F;

        gBattleMons[gBattlerAttacker].status1 = 0;
        gBattleMons[gBattlerAttacker].status2 &= ~(STATUS2_NIGHTMARE);

        gActiveBattler = GetBattlerAtPosition(GetBattlerPosition(gBattlerAttacker) ^ BIT_FLANK);
        if (gBattleTypeFlags & BATTLE_TYPE_DOUBLE
            && !(gAbsentBattlerFlags & gBitTable[gActiveBattler]))
        {
            gBattleMons[gActiveBattler].status1 = 0;
            gBattleMons[gActiveBattler].status2 &= ~(STATUS2_NIGHTMARE);
        }

    }

    if (toHeal)
    {
        gActiveBattler = gBattlerAttacker;
        BtlController_EmitSetMonData(0, REQUEST_STATUS_BATTLE, toHeal, 4, &zero);
        MarkBattlerForControllerExec(gActiveBattler);
    }

    gBattlescriptCurrInstr++;
}

static void atkAF_cursetarget(void)
{
    if (gBattleMons[gBattlerTarget].status2 & STATUS2_CURSED)
    {
        gBattlescriptCurrInstr = T1_READ_PTR(gBattlescriptCurrInstr + 1);
    }
    else
    {
        gBattleMons[gBattlerTarget].status2 |= STATUS2_CURSED;
        gBattleMoveDamage = gBattleMons[gBattlerAttacker].maxHP / 2;
        if (gBattleMoveDamage == 0)
            gBattleMoveDamage = 1;

        gBattlescriptCurrInstr += 5;
    }
}

static void atkB0_trysetspikes(void)
{
    u8 targetSide = GetBattlerSide(gBattlerAttacker) ^ BIT_SIDE;

    if (gSideTimers[targetSide].spikesAmount == 3)
    {
        gSpecialStatuses[gBattlerAttacker].ppNotAffectedByPressure = 1;
        gBattlescriptCurrInstr = T1_READ_PTR(gBattlescriptCurrInstr + 1);
    }
    else
    {
        gSideStatuses[targetSide] |= SIDE_STATUS_SPIKES;
        gSideTimers[targetSide].spikesAmount++;
        gBattlescriptCurrInstr += 5;
    }
}

static void atkB1_setforesight(void)
{
    gBattleMons[gBattlerTarget].status2 |= STATUS2_FORESIGHT;
    gBattlescriptCurrInstr++;
}

static void atkB2_trysetperishsong(void)
{
    s32 i;
    s32 notAffectedCount = 0;

    for (i = 0; i < gBattlersCount; i++)
    {
        if (gStatuses3[i] & STATUS3_PERISH_SONG
            || gBattleMons[i].ability == ABILITY_SOUNDPROOF)
        {
            notAffectedCount++;
        }
        else
        {
            gStatuses3[i] |= STATUS3_PERISH_SONG;
            gDisableStructs[i].perishSongTimer = 3;
            gDisableStructs[i].perishSongTimerStartValue = 3;
        }
    }

    PressurePPLoseOnUsingPerishSong(gBattlerAttacker);

    if (notAffectedCount == gBattlersCount)
        gBattlescriptCurrInstr = T1_READ_PTR(gBattlescriptCurrInstr + 1);
    else
        gBattlescriptCurrInstr += 5;
}

static void atkB3_handlerollout(void)
{
    if (gMoveResultFlags & MOVE_RESULT_NO_EFFECT)
    {
        CancelMultiTurnMoves(gBattlerAttacker);
        gBattlescriptCurrInstr = BattleScript_MoveMissedPause;
    }
    else
    {
        if (!(gBattleMons[gBattlerAttacker].status2 & STATUS2_MULTIPLETURNS)) // First hit.
        {
            gDisableStructs[gBattlerAttacker].rolloutTimer = 5;
            gDisableStructs[gBattlerAttacker].rolloutTimerStartValue = 5;
            gBattleMons[gBattlerAttacker].status2 |= STATUS2_MULTIPLETURNS;
            gLockedMoves[gBattlerAttacker] = gCurrentMove;
        }
<<<<<<< HEAD
        if (--gDisableStructs[gBattlerAttacker].rolloutCounter1 == 0) // Last hit.
=======
        if (--gDisableStructs[gBattlerAttacker].rolloutTimer == 0) // last hit
>>>>>>> 02049d52
        {
            gBattleMons[gBattlerAttacker].status2 &= ~(STATUS2_MULTIPLETURNS);
        }

<<<<<<< HEAD
=======
        gDynamicBasePower = gBattleMoves[gCurrentMove].power;

        for (i = 1; i < (5 - gDisableStructs[gBattlerAttacker].rolloutTimer); i++)
            gDynamicBasePower *= 2;

        if (gBattleMons[gBattlerAttacker].status2 & STATUS2_DEFENSE_CURL)
            gDynamicBasePower *= 2;

>>>>>>> 02049d52
        gBattlescriptCurrInstr++;
    }
}

static void atkB4_jumpifconfusedandstatmaxed(void)
{
    if (gBattleMons[gBattlerTarget].status2 & STATUS2_CONFUSION
        && gBattleMons[gBattlerTarget].statStages[gBattlescriptCurrInstr[1]] == 0xC)
        gBattlescriptCurrInstr = T1_READ_PTR(gBattlescriptCurrInstr + 2);
    else
        gBattlescriptCurrInstr += 6;
}

static void atkB5_handlefurycutter(void)
{
    if (gMoveResultFlags & MOVE_RESULT_NO_EFFECT)
    {
        gDisableStructs[gBattlerAttacker].furyCutterCounter = 0;
        gBattlescriptCurrInstr = BattleScript_MoveMissedPause;
    }
    else
    {
        if (gDisableStructs[gBattlerAttacker].furyCutterCounter != 5)
            gDisableStructs[gBattlerAttacker].furyCutterCounter++;

        gBattlescriptCurrInstr++;
    }
}

static void atkB6_setembargo(void)
{
    if (gStatuses3[gBattlerTarget] & STATUS3_EMBARGO)
    {
        gBattlescriptCurrInstr = T1_READ_PTR(gBattlescriptCurrInstr + 1);
    }
    else
    {
        gStatuses3[gBattlerTarget] |= STATUS3_EMBARGO;
        gDisableStructs[gBattlerTarget].embargoTimer = 5;
        gBattlescriptCurrInstr += 5;
    }
}

static void atkB7_presentdamagecalculation(void)
{
    u32 rand = Random() & 0xFF;

    if (rand < 102)
    {
        gBattleStruct->presentBasePower = 40;
    }
    else if (rand < 178)
    {
        gBattleStruct->presentBasePower = 80;
    }
    else if (rand < 204)
    {
        gBattleStruct->presentBasePower = 120;
    }
    else
    {
        gBattleMoveDamage = gBattleMons[gBattlerTarget].maxHP / 4;
        if (gBattleMoveDamage == 0)
            gBattleMoveDamage = 1;
        gBattleMoveDamage *= -1;
    }

    if (rand < 204)
    {
        gBattlescriptCurrInstr = BattleScript_HitFromCritCalc;
    }
    else if (gBattleMons[gBattlerTarget].maxHP == gBattleMons[gBattlerTarget].hp)
    {
        gBattlescriptCurrInstr = BattleScript_AlreadyAtFullHp;
    }
    else
    {
        gMoveResultFlags &= ~(MOVE_RESULT_DOESNT_AFFECT_FOE);
        gBattlescriptCurrInstr = BattleScript_PresentHealTarget;
    }
}

static void atkB8_setsafeguard(void)
{
    if (gSideStatuses[GET_BATTLER_SIDE(gBattlerAttacker)] & SIDE_STATUS_SAFEGUARD)
    {
        gMoveResultFlags |= MOVE_RESULT_MISSED;
        gBattleCommunication[MULTISTRING_CHOOSER] = 0;
    }
    else
    {
        gSideStatuses[GET_BATTLER_SIDE(gBattlerAttacker)] |= SIDE_STATUS_SAFEGUARD;
        gSideTimers[GET_BATTLER_SIDE(gBattlerAttacker)].safeguardTimer = 5;
        gSideTimers[GET_BATTLER_SIDE(gBattlerAttacker)].safeguardBattlerId = gBattlerAttacker;
        gBattleCommunication[MULTISTRING_CHOOSER] = 5;
    }

    gBattlescriptCurrInstr++;
}

static void atkB9_magnitudedamagecalculation(void)
{
    u32 magnitude = Random() % 100;

    if (magnitude < 5)
    {
        gBattleStruct->magnitudeBasePower = 10;
        magnitude = 4;
    }
    else if (magnitude < 15)
    {
        gBattleStruct->magnitudeBasePower = 30;
        magnitude = 5;
    }
    else if (magnitude < 35)
    {
        gBattleStruct->magnitudeBasePower = 50;
        magnitude = 6;
    }
    else if (magnitude < 65)
    {
        gBattleStruct->magnitudeBasePower = 70;
        magnitude = 7;
    }
    else if (magnitude < 85)
    {
        gBattleStruct->magnitudeBasePower = 90;
        magnitude = 8;
    }
    else if (magnitude < 95)
    {
        gBattleStruct->magnitudeBasePower = 110;
        magnitude = 9;
    }
    else
    {
        gBattleStruct->magnitudeBasePower = 150;
        magnitude = 10;
    }


    PREPARE_BYTE_NUMBER_BUFFER(gBattleTextBuff1, 2, magnitude);

    for (gBattlerTarget = 0; gBattlerTarget < gBattlersCount; gBattlerTarget++)
    {
        if (gBattlerTarget == gBattlerAttacker)
            continue;
        if (!(gAbsentBattlerFlags & gBitTable[gBattlerTarget])) // A valid target was found.
            break;
    }

    gBattlescriptCurrInstr++;
}

static void atkBA_jumpifnopursuitswitchdmg(void)
{
    if (gMultiHitCounter == 1)
    {
        if (GetBattlerSide(gBattlerAttacker) == B_SIDE_PLAYER)
            gBattlerTarget = GetBattlerAtPosition(B_POSITION_OPPONENT_LEFT);
        else
            gBattlerTarget = GetBattlerAtPosition(B_POSITION_PLAYER_LEFT);
    }
    else
    {
        if (GetBattlerSide(gBattlerAttacker) == B_SIDE_PLAYER)
            gBattlerTarget = GetBattlerAtPosition(B_POSITION_OPPONENT_RIGHT);
        else
            gBattlerTarget = GetBattlerAtPosition(B_POSITION_PLAYER_RIGHT);
    }

    if (gChosenActionByBattler[gBattlerTarget] == B_ACTION_USE_MOVE
        && gBattlerAttacker == *(gBattleStruct->moveTarget + gBattlerTarget)
        && !(gBattleMons[gBattlerTarget].status1 & (STATUS1_SLEEP | STATUS1_FREEZE))
        && gBattleMons[gBattlerAttacker].hp
        && !gDisableStructs[gBattlerTarget].truantCounter
        && gChosenMoveByBattler[gBattlerTarget] == MOVE_PURSUIT)
    {
        s32 i;

        for (i = 0; i < gBattlersCount; i++)
        {
            if (gBattlerByTurnOrder[i] == gBattlerTarget)
                gActionsByTurnOrder[i] = 11;
        }

        gCurrentMove = MOVE_PURSUIT;
        gCurrMovePos = gChosenMovePos = *(gBattleStruct->chosenMovePositions + gBattlerTarget);
        gBattlescriptCurrInstr += 5;
        gBattleScripting.animTurn = 1;
        gHitMarker &= ~(HITMARKER_ATTACKSTRING_PRINTED);
    }
    else
    {
        gBattlescriptCurrInstr = T1_READ_PTR(gBattlescriptCurrInstr + 1);
    }
}

static void atkBB_setsunny(void)
{
    if (!TryChangeBattleWeather(gBattlerAttacker, ENUM_WEATHER_SUN, FALSE))
    {
        gMoveResultFlags |= MOVE_RESULT_MISSED;
        gBattleCommunication[MULTISTRING_CHOOSER] = 2;
    }
    else
    {
        gBattleCommunication[MULTISTRING_CHOOSER] = 4;
    }

    gBattlescriptCurrInstr++;
}

static void atkBC_maxattackhalvehp(void) // belly drum
{
    u32 halfHp = gBattleMons[gBattlerAttacker].maxHP / 2;

    if (!(gBattleMons[gBattlerAttacker].maxHP / 2))
        halfHp = 1;

    if (gBattleMons[gBattlerAttacker].statStages[STAT_ATK] < 12
        && gBattleMons[gBattlerAttacker].hp > halfHp)
    {
        gBattleMons[gBattlerAttacker].statStages[STAT_ATK] = 12;
        gBattleMoveDamage = gBattleMons[gBattlerAttacker].maxHP / 2;
        if (gBattleMoveDamage == 0)
            gBattleMoveDamage = 1;

        gBattlescriptCurrInstr += 5;
    }
    else
    {
        gBattlescriptCurrInstr = T1_READ_PTR(gBattlescriptCurrInstr + 1);
    }
}

static void atkBD_copyfoestats(void) // psych up
{
    s32 i;

    for (i = 0; i < BATTLE_STATS_NO; i++)
    {
        gBattleMons[gBattlerAttacker].statStages[i] = gBattleMons[gBattlerTarget].statStages[i];
    }

    gBattlescriptCurrInstr += 5; // Has an unused jump ptr(possibly for a failed attempt) parameter.
}

static void atkBE_rapidspinfree(void)
{
    u8 atkSide = GetBattlerSide(gBattlerAttacker);

    if (gBattleMons[gBattlerAttacker].status2 & STATUS2_WRAPPED)
    {
        gBattleScripting.battler = gBattlerTarget;
        gBattleMons[gBattlerAttacker].status2 &= ~(STATUS2_WRAPPED);
        gBattlerTarget = *(gBattleStruct->wrappedBy + gBattlerAttacker);

        gBattleTextBuff1[0] = B_BUFF_PLACEHOLDER_BEGIN;
        gBattleTextBuff1[1] = B_BUFF_MOVE;
        gBattleTextBuff1[2] = *(gBattleStruct->wrappedMove + gBattlerAttacker * 2 + 0);
        gBattleTextBuff1[3] = *(gBattleStruct->wrappedMove + gBattlerAttacker * 2 + 1);
        gBattleTextBuff1[4] = B_BUFF_EOS;

        BattleScriptPushCursor();
        gBattlescriptCurrInstr = BattleScript_WrapFree;
    }
    else if (gStatuses3[gBattlerAttacker] & STATUS3_LEECHSEED)
    {
        gStatuses3[gBattlerAttacker] &= ~(STATUS3_LEECHSEED);
        gStatuses3[gBattlerAttacker] &= ~(STATUS3_LEECHSEED_BATTLER);
        BattleScriptPushCursor();
        gBattlescriptCurrInstr = BattleScript_LeechSeedFree;
    }
    else if (gSideStatuses[atkSide] & SIDE_STATUS_SPIKES)
    {
        gSideStatuses[atkSide] &= ~(SIDE_STATUS_SPIKES);
        gSideTimers[atkSide].spikesAmount = 0;
        BattleScriptPushCursor();
        gBattlescriptCurrInstr = BattleScript_SpikesFree;
    }
    else if (gSideStatuses[atkSide] & SIDE_STATUS_TOXIC_SPIKES)
    {
        gSideStatuses[atkSide] &= ~(SIDE_STATUS_TOXIC_SPIKES);
        gSideTimers[atkSide].toxicSpikesAmount = 0;
        BattleScriptPushCursor();
        gBattlescriptCurrInstr = BattleScript_ToxicSpikesFree;
    }
    else if (gSideStatuses[atkSide] & SIDE_STATUS_STICKY_WEB)
    {
        gSideStatuses[atkSide] &= ~(SIDE_STATUS_STICKY_WEB);
        gSideTimers[atkSide].stickyWebAmount = 0;
        BattleScriptPushCursor();
        gBattlescriptCurrInstr = BattleScript_StickyWebFree;
    }
    else if (gSideStatuses[atkSide] & SIDE_STATUS_STEALTH_ROCK)
    {
        gSideStatuses[atkSide] &= ~(SIDE_STATUS_STEALTH_ROCK);
        gSideTimers[atkSide].stealthRockAmount = 0;
        BattleScriptPushCursor();
        gBattlescriptCurrInstr = BattleScript_StealthRockFree;
    }
    else
    {
        gBattlescriptCurrInstr++;
    }
}

static void atkBF_setdefensecurlbit(void)
{
    gBattleMons[gBattlerAttacker].status2 |= STATUS2_DEFENSE_CURL;
    gBattlescriptCurrInstr++;
}

static void atkC0_recoverbasedonsunlight(void)
{
    gBattlerTarget = gBattlerAttacker;

    if (gBattleMons[gBattlerAttacker].hp != gBattleMons[gBattlerAttacker].maxHP)
    {
        if (gBattleWeather == 0 || !WEATHER_HAS_EFFECT)
            gBattleMoveDamage = gBattleMons[gBattlerAttacker].maxHP / 2;
        else if (gBattleWeather & WEATHER_SUN_ANY)
            gBattleMoveDamage = 20 * gBattleMons[gBattlerAttacker].maxHP / 30;
        else // not sunny weather
            gBattleMoveDamage = gBattleMons[gBattlerAttacker].maxHP / 4;

        if (gBattleMoveDamage == 0)
            gBattleMoveDamage = 1;
        gBattleMoveDamage *= -1;

        gBattlescriptCurrInstr += 5;
    }
    else
    {
        gBattlescriptCurrInstr = T1_READ_PTR(gBattlescriptCurrInstr + 1);
    }
}

static void atkC1_setstickyweb(void)
{
    u8 targetSide = GetBattlerSide(gBattlerTarget);
    if (gSideStatuses[targetSide] & SIDE_STATUS_STICKY_WEB)
    {
        gBattlescriptCurrInstr = T1_READ_PTR(gBattlescriptCurrInstr + 1);
    }
    else
    {
        gSideStatuses[targetSide] |= SIDE_STATUS_STICKY_WEB;
        gSideTimers[targetSide].stickyWebAmount = 1;
        gBattlescriptCurrInstr += 5;
    }
}

static void atkC2_selectfirstvalidtarget(void)
{
    for (gBattlerTarget = 0; gBattlerTarget < gBattlersCount; gBattlerTarget++)
    {
        if (gBattlerTarget == gBattlerAttacker && !(gBattleMoves[gCurrentMove].target & MOVE_TARGET_USER))
            continue;
        if (!(gAbsentBattlerFlags & gBitTable[gBattlerTarget]))
            break;
    }
    gBattlescriptCurrInstr++;
}

static void atkC3_trysetfutureattack(void)
{
    if (gWishFutureKnock.futureSightCounter[gBattlerTarget] != 0)
    {
        gBattlescriptCurrInstr = T1_READ_PTR(gBattlescriptCurrInstr + 1);
    }
    else
    {
        gSideStatuses[GET_BATTLER_SIDE(gBattlerTarget)] |= SIDE_STATUS_FUTUREATTACK;
        gWishFutureKnock.futureSightMove[gBattlerTarget] = gCurrentMove;
        gWishFutureKnock.futureSightAttacker[gBattlerTarget] = gBattlerAttacker;
        gWishFutureKnock.futureSightCounter[gBattlerTarget] = 3;

        if (gCurrentMove == MOVE_DOOM_DESIRE)
            gBattleCommunication[MULTISTRING_CHOOSER] = 1;
        else
            gBattleCommunication[MULTISTRING_CHOOSER] = 0;

        gBattlescriptCurrInstr += 5;
    }
}

static void atkC4_trydobeatup(void)
{
    struct Pokemon *party;

    if (GetBattlerSide(gBattlerAttacker) == B_SIDE_PLAYER)
        party = gPlayerParty;
    else
        party = gEnemyParty;

    if (gBattleMons[gBattlerTarget].hp == 0)
    {
        gBattlescriptCurrInstr = T1_READ_PTR(gBattlescriptCurrInstr + 1);
    }
    else
    {
        u8 beforeLoop = gBattleCommunication[0];
        for (;gBattleCommunication[0] < 6; gBattleCommunication[0]++)
        {
            if (GetMonData(&party[gBattleCommunication[0]], MON_DATA_HP)
                && GetMonData(&party[gBattleCommunication[0]], MON_DATA_SPECIES2)
                && GetMonData(&party[gBattleCommunication[0]], MON_DATA_SPECIES2) != SPECIES_EGG
                && !GetMonData(&party[gBattleCommunication[0]], MON_DATA_STATUS))
                    break;
        }
        if (gBattleCommunication[0] < 6)
        {
            PREPARE_MON_NICK_WITH_PREFIX_BUFFER(gBattleTextBuff1, gBattlerAttacker, gBattleCommunication[0])

            gBattlescriptCurrInstr += 9;

            gBattleMoveDamage = gBaseStats[GetMonData(&party[gBattleCommunication[0]], MON_DATA_SPECIES)].baseAttack;
            gBattleMoveDamage *= gBattleMoves[gCurrentMove].power;
            gBattleMoveDamage *= (GetMonData(&party[gBattleCommunication[0]], MON_DATA_LEVEL) * 2 / 5 + 2);
            gBattleMoveDamage /= gBaseStats[gBattleMons[gBattlerTarget].species].baseDefense;
            gBattleMoveDamage = (gBattleMoveDamage / 50) + 2;
            if (gProtectStructs[gBattlerAttacker].helpingHand)
                gBattleMoveDamage = gBattleMoveDamage * 15 / 10;

            gBattleCommunication[0]++;
        }
        else if (beforeLoop != 0)
            gBattlescriptCurrInstr = T1_READ_PTR(gBattlescriptCurrInstr + 1);
        else
            gBattlescriptCurrInstr = T1_READ_PTR(gBattlescriptCurrInstr + 5);
    }
}

static void atkC5_setsemiinvulnerablebit(void)
{
    switch (gCurrentMove)
    {
    case MOVE_FLY:
    case MOVE_BOUNCE:
        gStatuses3[gBattlerAttacker] |= STATUS3_ON_AIR;
        break;
    case MOVE_DIG:
        gStatuses3[gBattlerAttacker] |= STATUS3_UNDERGROUND;
        break;
    case MOVE_DIVE:
        gStatuses3[gBattlerAttacker] |= STATUS3_UNDERWATER;
        break;
    }

    gBattlescriptCurrInstr++;
}

static void atkC6_clearsemiinvulnerablebit(void)
{
    switch (gCurrentMove)
    {
    case MOVE_FLY:
    case MOVE_BOUNCE:
        gStatuses3[gBattlerAttacker] &= ~STATUS3_ON_AIR;
        break;
    case MOVE_DIG:
        gStatuses3[gBattlerAttacker] &= ~STATUS3_UNDERGROUND;
        break;
    case MOVE_DIVE:
        gStatuses3[gBattlerAttacker] &= ~STATUS3_UNDERWATER;
        break;
    }

    gBattlescriptCurrInstr++;
}

static void atkC7_setminimize(void)
{
    if (gHitMarker & HITMARKER_OBEYS)
        gStatuses3[gBattlerAttacker] |= STATUS3_MINIMIZED;

    gBattlescriptCurrInstr++;
}

static void atkC8_sethail(void)
{
    if (!TryChangeBattleWeather(gBattlerAttacker, ENUM_WEATHER_HAIL, FALSE))
    {
        gMoveResultFlags |= MOVE_RESULT_MISSED;
        gBattleCommunication[MULTISTRING_CHOOSER] = 2;
    }
    else
    {
        gBattleCommunication[MULTISTRING_CHOOSER] = 5;
    }

    gBattlescriptCurrInstr++;
}

static void atkC9_jumpifattackandspecialattackcannotfall(void) // memento
{
    if (gBattleMons[gBattlerTarget].statStages[STAT_ATK] == 0
        && gBattleMons[gBattlerTarget].statStages[STAT_SPATK] == 0
        && gBattleCommunication[6] != 1)
    {
        gBattlescriptCurrInstr = T1_READ_PTR(gBattlescriptCurrInstr + 1);
    }
    else
    {
        gActiveBattler = gBattlerAttacker;
        gBattleMoveDamage = gBattleMons[gActiveBattler].hp;
        BtlController_EmitHealthBarUpdate(0, INSTANT_HP_BAR_DROP);
        MarkBattlerForControllerExec(gActiveBattler);
        gBattlescriptCurrInstr += 5;
    }
}

static void atkCA_setforcedtarget(void) // follow me
{
    gSideTimers[GetBattlerSide(gBattlerAttacker)].followmeTimer = 1;
    gSideTimers[GetBattlerSide(gBattlerAttacker)].followmeTarget = gBattlerAttacker;
    gBattlescriptCurrInstr++;
}

static void atkCB_setcharge(void)
{
    gStatuses3[gBattlerAttacker] |= STATUS3_CHARGED_UP;
    gDisableStructs[gBattlerAttacker].chargeTimer = 2;
    gDisableStructs[gBattlerAttacker].chargeTimerStartValue = 2;
    gBattlescriptCurrInstr++;
}

static void atkCC_callterrainattack(void) // nature power
{
    gHitMarker &= ~(HITMARKER_ATTACKSTRING_PRINTED);
    gCurrentMove = sNaturePowerMoves[gBattleTerrain];
    gBattlerTarget = GetMoveTarget(gCurrentMove, 0);
    BattleScriptPush(gBattleScriptsForMoveEffects[gBattleMoves[gCurrentMove].effect]);
    gBattlescriptCurrInstr++;
}

static void atkCD_cureifburnedparalysedorpoisoned(void) // refresh
{
    if (gBattleMons[gBattlerAttacker].status1 & (STATUS1_POISON | STATUS1_BURN | STATUS1_PARALYSIS | STATUS1_TOXIC_POISON))
    {
        gBattleMons[gBattlerAttacker].status1 = 0;
        gBattlescriptCurrInstr += 5;
        gActiveBattler = gBattlerAttacker;
        BtlController_EmitSetMonData(0, REQUEST_STATUS_BATTLE, 0, 4, &gBattleMons[gActiveBattler].status1);
        MarkBattlerForControllerExec(gActiveBattler);
    }
    else
    {
        gBattlescriptCurrInstr = T1_READ_PTR(gBattlescriptCurrInstr + 1);
    }
}

static void atkCE_settorment(void)
{
    if (gBattleMons[gBattlerTarget].status2 & STATUS2_TORMENT)
    {
        gBattlescriptCurrInstr = T1_READ_PTR(gBattlescriptCurrInstr + 1);
    }
    else
    {
        gBattleMons[gBattlerTarget].status2 |= STATUS2_TORMENT;
        gBattlescriptCurrInstr += 5;
    }
}

static void atkCF_jumpifnodamage(void)
{
    if (gProtectStructs[gBattlerAttacker].physicalDmg || gProtectStructs[gBattlerAttacker].specialDmg)
        gBattlescriptCurrInstr += 5;
    else
        gBattlescriptCurrInstr = T1_READ_PTR(gBattlescriptCurrInstr + 1);
}

static void atkD0_settaunt(void)
{
    if (gDisableStructs[gBattlerTarget].tauntTimer == 0)
    {
        gDisableStructs[gBattlerTarget].tauntTimer = 2;
        gDisableStructs[gBattlerTarget].tauntTimer2 = 2;
        gBattlescriptCurrInstr += 5;
    }
    else
    {
        gBattlescriptCurrInstr = T1_READ_PTR(gBattlescriptCurrInstr + 1);
    }
}

static void atkD1_trysethelpinghand(void)
{
    gBattlerTarget = GetBattlerAtPosition(GetBattlerPosition(gBattlerAttacker) ^ BIT_FLANK);

    if (gBattleTypeFlags & BATTLE_TYPE_DOUBLE
        && !(gAbsentBattlerFlags & gBitTable[gBattlerTarget])
        && !gProtectStructs[gBattlerAttacker].helpingHand
        && !gProtectStructs[gBattlerTarget].helpingHand)
    {
        gProtectStructs[gBattlerTarget].helpingHand = 1;
        gBattlescriptCurrInstr += 5;
    }
    else
    {
        gBattlescriptCurrInstr = T1_READ_PTR(gBattlescriptCurrInstr + 1);
    }
}

static void atkD2_tryswapitems(void) // trick
{
    // opponent can't swap items with player in regular battles
    if (gBattleTypeFlags & BATTLE_TYPE_TRAINER_HILL
        || (GetBattlerSide(gBattlerAttacker) == B_SIDE_OPPONENT
            && !(gBattleTypeFlags & (BATTLE_TYPE_LINK
                                  | BATTLE_TYPE_EREADER_TRAINER
                                  | BATTLE_TYPE_FRONTIER
                                  | BATTLE_TYPE_SECRET_BASE
                                  | BATTLE_TYPE_x2000000))))
    {
        gBattlescriptCurrInstr = T1_READ_PTR(gBattlescriptCurrInstr + 1);
    }
    else
    {
        u8 sideAttacker = GetBattlerSide(gBattlerAttacker);
        u8 sideTarget = GetBattlerSide(gBattlerTarget);

        // you can't swap items if they were knocked off in regular battles
        if (!(gBattleTypeFlags & (BATTLE_TYPE_LINK
                             | BATTLE_TYPE_EREADER_TRAINER
                             | BATTLE_TYPE_FRONTIER
                             | BATTLE_TYPE_SECRET_BASE
                             | BATTLE_TYPE_x2000000))
            && (gWishFutureKnock.knockedOffMons[sideAttacker] & gBitTable[gBattlerPartyIndexes[gBattlerAttacker]]
                || gWishFutureKnock.knockedOffMons[sideTarget] & gBitTable[gBattlerPartyIndexes[gBattlerTarget]]))
        {
            gBattlescriptCurrInstr = T1_READ_PTR(gBattlescriptCurrInstr + 1);
        }
        // can't swap if two pokemon don't have an item
        // or if either of them is an enigma berry or a mail
        else if ((gBattleMons[gBattlerAttacker].item == 0 && gBattleMons[gBattlerTarget].item == 0)
                 || !CanBattlerGetOrLoseItem(gBattlerAttacker, gBattleMons[gBattlerAttacker].item)
                 || !CanBattlerGetOrLoseItem(gBattlerAttacker, gBattleMons[gBattlerTarget].item)
                 || !CanBattlerGetOrLoseItem(gBattlerTarget, gBattleMons[gBattlerTarget].item)
                 || !CanBattlerGetOrLoseItem(gBattlerTarget, gBattleMons[gBattlerAttacker].item))
        {
            gBattlescriptCurrInstr = T1_READ_PTR(gBattlescriptCurrInstr + 1);
        }
        // check if ability prevents swapping
        else if (gBattleMons[gBattlerTarget].ability == ABILITY_STICKY_HOLD)
        {
            gBattlescriptCurrInstr = BattleScript_StickyHoldActivates;
            gLastUsedAbility = gBattleMons[gBattlerTarget].ability;
            RecordAbilityBattle(gBattlerTarget, gLastUsedAbility);
        }
        // took a while, but all checks passed and items can be safely swapped
        else
        {
            u16 oldItemAtk, *newItemAtk;

            newItemAtk = &gBattleStruct->changedItems[gBattlerAttacker];
            oldItemAtk = gBattleMons[gBattlerAttacker].item;
            *newItemAtk = gBattleMons[gBattlerTarget].item;

            gBattleMons[gBattlerAttacker].item = 0;
            gBattleMons[gBattlerTarget].item = oldItemAtk;

            gActiveBattler = gBattlerAttacker;
            BtlController_EmitSetMonData(0, REQUEST_HELDITEM_BATTLE, 0, 2, newItemAtk);
            MarkBattlerForControllerExec(gBattlerAttacker);

            gActiveBattler = gBattlerTarget;
            BtlController_EmitSetMonData(0, REQUEST_HELDITEM_BATTLE, 0, 2, &gBattleMons[gBattlerTarget].item);
            MarkBattlerForControllerExec(gBattlerTarget);

            *(u8*)((u8*)(&gBattleStruct->choicedMove[gBattlerTarget]) + 0) = 0;
            *(u8*)((u8*)(&gBattleStruct->choicedMove[gBattlerTarget]) + 1) = 0;

            *(u8*)((u8*)(&gBattleStruct->choicedMove[gBattlerAttacker]) + 0) = 0;
            *(u8*)((u8*)(&gBattleStruct->choicedMove[gBattlerAttacker]) + 1) = 0;

            gBattlescriptCurrInstr += 5;

            PREPARE_ITEM_BUFFER(gBattleTextBuff1, *newItemAtk)
            PREPARE_ITEM_BUFFER(gBattleTextBuff2, oldItemAtk)

            if (oldItemAtk != 0 && *newItemAtk != 0)
                gBattleCommunication[MULTISTRING_CHOOSER] = 2; // attacker's item -> <- target's item
            else if (oldItemAtk == 0 && *newItemAtk != 0)
                gBattleCommunication[MULTISTRING_CHOOSER] = 0; // nothing -> <- target's item
            else
                gBattleCommunication[MULTISTRING_CHOOSER] = 1; // attacker's item -> <- nothing
        }
    }
}

static void atkD3_trycopyability(void) // role play
{
    if (gBattleMons[gBattlerTarget].ability != 0
        && gBattleMons[gBattlerTarget].ability != ABILITY_WONDER_GUARD)
    {
        gBattleMons[gBattlerAttacker].ability = gBattleMons[gBattlerTarget].ability;
        gLastUsedAbility = gBattleMons[gBattlerTarget].ability;
        gBattlescriptCurrInstr += 5;
    }
    else
    {
        gBattlescriptCurrInstr = T1_READ_PTR(gBattlescriptCurrInstr + 1);
    }
}

static void atkD4_trywish(void)
{
    switch (gBattlescriptCurrInstr[1])
    {
    case 0: // use wish
        if (gWishFutureKnock.wishCounter[gBattlerAttacker] == 0)
        {
            gWishFutureKnock.wishCounter[gBattlerAttacker] = 2;
            gWishFutureKnock.wishMonId[gBattlerAttacker] = gBattlerPartyIndexes[gBattlerAttacker];
            gBattlescriptCurrInstr += 6;
        }
        else
        {
            gBattlescriptCurrInstr = T1_READ_PTR(gBattlescriptCurrInstr + 2);
        }
        break;
    case 1: // heal effect
        PREPARE_MON_NICK_WITH_PREFIX_BUFFER(gBattleTextBuff1, gBattlerTarget, gWishFutureKnock.wishMonId[gBattlerTarget])

        gBattleMoveDamage = gBattleMons[gBattlerTarget].maxHP / 2;
        if (gBattleMoveDamage == 0)
            gBattleMoveDamage = 1;
        gBattleMoveDamage *= -1;

        if (gBattleMons[gBattlerTarget].hp == gBattleMons[gBattlerTarget].maxHP)
            gBattlescriptCurrInstr = T1_READ_PTR(gBattlescriptCurrInstr + 2);
        else
            gBattlescriptCurrInstr += 6;

        break;
    }
}

static void atkD5_settoxicspikes(void)
{
    u8 targetSide = GetBattlerSide(gBattlerTarget);
    if (gSideTimers[targetSide].toxicSpikesAmount >= 2)
    {
        gBattlescriptCurrInstr = T1_READ_PTR(gBattlescriptCurrInstr + 1);
    }
    else
    {
        gSideTimers[targetSide].toxicSpikesAmount++;
        gSideStatuses[targetSide] |= SIDE_STATUS_TOXIC_SPIKES;
        gBattlescriptCurrInstr += 5;
    }
}

static void atkD6_setgastroacid(void)
{
    switch (gBattleMons[gBattlerTarget].ability)
    {
    case ABILITY_MULTITYPE:
    case ABILITY_STANCE_CHANGE:
    case ABILITY_SCHOOLING:
    case ABILITY_COMATOSE:
    case ABILITY_SHIELDS_DOWN:
    case ABILITY_DISGUISE:
    case ABILITY_RKS_SYSTEM:
    case ABILITY_BATTLE_BOND:
    case ABILITY_POWER_CONSTRUCT:
        gBattlescriptCurrInstr = T1_READ_PTR(gBattlescriptCurrInstr + 1);
        break;
    default:
        gStatuses3[gBattlerTarget] |= STATUS3_GASTRO_ACID;
        gBattlescriptCurrInstr += 5;
        break;
    }
}

static void atkD7_setyawn(void)
{
    if (gStatuses3[gBattlerTarget] & STATUS3_YAWN
        || gBattleMons[gBattlerTarget].status1 & STATUS1_ANY)
    {
        gBattlescriptCurrInstr = T1_READ_PTR(gBattlescriptCurrInstr + 1);
    }
    else
    {
        gStatuses3[gBattlerTarget] |= 0x1000;
        gBattlescriptCurrInstr += 5;
    }
}

static void atkD8_setdamagetohealthdifference(void)
{
    if (gBattleMons[gBattlerTarget].hp <= gBattleMons[gBattlerAttacker].hp)
    {
        gBattlescriptCurrInstr = T1_READ_PTR(gBattlescriptCurrInstr + 1);
    }
    else
    {
        gBattleMoveDamage = gBattleMons[gBattlerTarget].hp - gBattleMons[gBattlerAttacker].hp;
        gBattlescriptCurrInstr += 5;
    }
}

static void HandleRoomMove(u32 statusFlag, u8 *timer, u8 stringId)
{
    if (gFieldStatuses & statusFlag)
    {
        gFieldStatuses &= ~(statusFlag);
        *timer = 0;
        gBattleCommunication[MULTISTRING_CHOOSER] = stringId + 1;
    }
    else
    {
        gFieldStatuses |= statusFlag;
        *timer = 5;
        gBattleCommunication[MULTISTRING_CHOOSER] = stringId;
    }
}

static void atkD9_setroom(void)
{
    switch (gBattleMoves[gCurrentMove].effect)
    {
    case EFFECT_TRICK_ROOM:
        HandleRoomMove(STATUS_FIELD_TRICK_ROOM, &gFieldTimers.trickRoomTimer, 0);
        break;
    case EFFECT_WONDER_ROOM:
        HandleRoomMove(STATUS_FIELD_WONDER_ROOM, &gFieldTimers.wonderRoomTimer, 2);
        break;
    case EFFECT_MAGIC_ROOM:
        HandleRoomMove(STATUS_FIELD_MAGIC_ROOM, &gFieldTimers.magicRoomTimer, 4);
        break;
    default:
        gBattleCommunication[MULTISTRING_CHOOSER] = 6;
        break;
    }
    gBattlescriptCurrInstr++;
}

static void atkDA_tryswapabilities(void) // skill swap
{
    if ((gBattleMons[gBattlerAttacker].ability == 0
         && gBattleMons[gBattlerTarget].ability == 0)
     || gBattleMons[gBattlerAttacker].ability == ABILITY_WONDER_GUARD
     || gBattleMons[gBattlerTarget].ability == ABILITY_WONDER_GUARD
     || gMoveResultFlags & MOVE_RESULT_NO_EFFECT)
     {
         gBattlescriptCurrInstr = T1_READ_PTR(gBattlescriptCurrInstr + 1);
     }
    else
    {
        u8 abilityAtk = gBattleMons[gBattlerAttacker].ability;
        gBattleMons[gBattlerAttacker].ability = gBattleMons[gBattlerTarget].ability;
        gBattleMons[gBattlerTarget].ability = abilityAtk;

        gBattlescriptCurrInstr += 5;
    }
}

static void atkDB_tryimprision(void)
{
    if ((gStatuses3[gBattlerAttacker] & STATUS3_IMPRISONED_OTHERS))
    {
        gBattlescriptCurrInstr = T1_READ_PTR(gBattlescriptCurrInstr + 1);
    }
    else
    {
        u8 battlerId, sideAttacker;

        sideAttacker = GetBattlerSide(gBattlerAttacker);
        PressurePPLoseOnUsingImprision(gBattlerAttacker);
        for (battlerId = 0; battlerId < gBattlersCount; battlerId++)
        {
            if (sideAttacker != GetBattlerSide(battlerId))
            {
                s32 attackerMoveId;
                for (attackerMoveId = 0; attackerMoveId < 4; attackerMoveId++)
                {
                    s32 i;
                    for (i = 0; i < 4; i++)
                    {
                        if (gBattleMons[gBattlerAttacker].moves[attackerMoveId] == gBattleMons[battlerId].moves[i]
                            && gBattleMons[gBattlerAttacker].moves[attackerMoveId] != MOVE_NONE)
                            break;
                    }
                    if (i != 4)
                        break;
                }
                if (attackerMoveId != 4)
                {
                    gStatuses3[gBattlerAttacker] |= STATUS3_IMPRISONED_OTHERS;
                    gBattlescriptCurrInstr += 5;
                    break;
                }
            }
        }
        if (battlerId == gBattlersCount) // In Generation 3 games, Imprison fails if the user doesn't share any moves with any of the foes.
            gBattlescriptCurrInstr = T1_READ_PTR(gBattlescriptCurrInstr + 1);
    }
}

static void atkDC_setstealthrock(void)
{
    u8 targetSide = GetBattlerSide(gBattlerTarget);
    if (gSideStatuses[targetSide] & SIDE_STATUS_STEALTH_ROCK)
    {
        gBattlescriptCurrInstr = T1_READ_PTR(gBattlescriptCurrInstr + 1);
    }
    else
    {
        gSideStatuses[targetSide] |= SIDE_STATUS_STEALTH_ROCK;
        gSideTimers[targetSide].stealthRockAmount = 1;
        gBattlescriptCurrInstr += 5;
    }
}

static void atkDD_setuserstatus3(void)
{
    u32 flags = T1_READ_32(gBattlescriptCurrInstr + 1);

    if (gStatuses3[gBattlerAttacker] & flags)
    {
        gBattlescriptCurrInstr = T1_READ_PTR(gBattlescriptCurrInstr + 5);
    }
    else
    {
        gStatuses3[gBattlerAttacker] |= flags;
        gBattlescriptCurrInstr += 9;
    }
}

static void atkDE_asistattackselect(void)
{
    s32 chooseableMovesNo = 0;
    struct Pokemon* party;
    s32 monId, moveId;
    u16* movesArray = gBattleStruct->assistPossibleMoves;

    if (GET_BATTLER_SIDE(gBattlerAttacker) != B_SIDE_PLAYER)
        party = gEnemyParty;
    else
        party = gPlayerParty;

    for (monId = 0; monId < PARTY_SIZE; monId++)
    {
        if (monId == gBattlerPartyIndexes[gBattlerAttacker])
            continue;
        if (GetMonData(&party[monId], MON_DATA_SPECIES2) == SPECIES_NONE)
            continue;
        if (GetMonData(&party[monId], MON_DATA_SPECIES2) == SPECIES_EGG)
            continue;

        for (moveId = 0; moveId < 4; moveId++)
        {
            s32 i = 0;
            u16 move = GetMonData(&party[monId], MON_DATA_MOVE1 + moveId);

            if (IsInvalidForSleepTalkOrAssist(move))
                continue;

            for (; sMovesForbiddenToCopy[i] != ASSIST_FORBIDDEN_END && move != sMovesForbiddenToCopy[i]; i++);

            if (sMovesForbiddenToCopy[i] != ASSIST_FORBIDDEN_END)
                continue;
            if (move == MOVE_NONE)
                continue;

            movesArray[chooseableMovesNo] = move;
            chooseableMovesNo++;
        }
    }
    if (chooseableMovesNo)
    {
        gHitMarker &= ~(HITMARKER_ATTACKSTRING_PRINTED);
        gCalledMove = movesArray[((Random() & 0xFF) * chooseableMovesNo) >> 8];
        gBattlerTarget = GetMoveTarget(gCalledMove, 0);
        gBattlescriptCurrInstr += 5;
    }
    else
    {
        gBattlescriptCurrInstr = T1_READ_PTR(gBattlescriptCurrInstr + 1);
    }
}

static void atkDF_trysetmagiccoat(void)
{
    gBattlerTarget = gBattlerAttacker;
    gSpecialStatuses[gBattlerAttacker].ppNotAffectedByPressure = 1;
    if (gCurrentTurnActionNumber == gBattlersCount - 1) // moves last turn
    {
        gBattlescriptCurrInstr = T1_READ_PTR(gBattlescriptCurrInstr + 1);
    }
    else
    {
        gProtectStructs[gBattlerAttacker].bounceMove = 1;
        gBattlescriptCurrInstr += 5;
    }
}

static void atkE0_trysetsnatch(void) // snatch
{
    gSpecialStatuses[gBattlerAttacker].ppNotAffectedByPressure = 1;
    if (gCurrentTurnActionNumber == gBattlersCount - 1) // moves last turn
    {
        gBattlescriptCurrInstr = T1_READ_PTR(gBattlescriptCurrInstr + 1);
    }
    else
    {
        gProtectStructs[gBattlerAttacker].stealMove = 1;
        gBattlescriptCurrInstr += 5;
    }
}

static void atkE1_trygetintimidatetarget(void)
{
    u8 side;

    gBattleScripting.battler = gBattleStruct->intimidateBattler;
    side = GetBattlerSide(gBattleScripting.battler);

    PREPARE_ABILITY_BUFFER(gBattleTextBuff1, gBattleMons[gBattleScripting.battler].ability)

    for (;gBattlerTarget < gBattlersCount; gBattlerTarget++)
    {
        if (GetBattlerSide(gBattlerTarget) == side)
            continue;
        if (!(gAbsentBattlerFlags & gBitTable[gBattlerTarget]))
            break;
    }

    if (gBattlerTarget >= gBattlersCount)
        gBattlescriptCurrInstr = T1_READ_PTR(gBattlescriptCurrInstr + 1);
    else
        gBattlescriptCurrInstr += 5;
}

static void atkE2_switchoutabilities(void)
{
    gActiveBattler = GetBattlerForBattleScript(gBattlescriptCurrInstr[1]);

    switch (GetBattlerAbility(gActiveBattler))
    {
    case ABILITY_NATURAL_CURE:
        gBattleMons[gActiveBattler].status1 = 0;
        BtlController_EmitSetMonData(0, REQUEST_STATUS_BATTLE, gBitTable[*(gBattleStruct->field_58 + gActiveBattler)], 4, &gBattleMons[gActiveBattler].status1);
        MarkBattlerForControllerExec(gActiveBattler);
        break;
    case ABILITY_REGENERATOR:
        gBattleMoveDamage = gBattleMons[gActiveBattler].maxHP / 3;
        gBattleMoveDamage += gBattleMons[gActiveBattler].hp;
        if (gBattleMoveDamage > gBattleMons[gActiveBattler].maxHP)
            gBattleMons[gActiveBattler].maxHP = gBattleMons[gActiveBattler].maxHP;
        BtlController_EmitSetMonData(0, REQUEST_HP_BATTLE, gBitTable[*(gBattleStruct->field_58 + gActiveBattler)], 2, &gBattleMoveDamage);
        MarkBattlerForControllerExec(gActiveBattler);
        break;
    }

    gBattlescriptCurrInstr += 2;
}

static void atkE3_jumpifhasnohp(void)
{
    gActiveBattler = GetBattlerForBattleScript(gBattlescriptCurrInstr[1]);

    if (gBattleMons[gActiveBattler].hp == 0)
        gBattlescriptCurrInstr = T1_READ_PTR(gBattlescriptCurrInstr + 2);
    else
        gBattlescriptCurrInstr += 6;
}

static void atkE4_getsecretpowereffect(void)
{
    switch (gBattleTerrain)
    {
    case BATTLE_TERRAIN_GRASS:
        gBattleCommunication[MOVE_EFFECT_BYTE] = MOVE_EFFECT_POISON;
        break;
    case BATTLE_TERRAIN_LONG_GRASS:
        gBattleCommunication[MOVE_EFFECT_BYTE] = MOVE_EFFECT_SLEEP;
        break;
    case BATTLE_TERRAIN_SAND:
        gBattleCommunication[MOVE_EFFECT_BYTE] = MOVE_EFFECT_ACC_MINUS_1;
        break;
    case BATTLE_TERRAIN_UNDERWATER:
        gBattleCommunication[MOVE_EFFECT_BYTE] = MOVE_EFFECT_DEF_MINUS_1;
        break;
    case BATTLE_TERRAIN_WATER:
        gBattleCommunication[MOVE_EFFECT_BYTE] = MOVE_EFFECT_ATK_MINUS_1;
        break;
    case BATTLE_TERRAIN_POND:
        gBattleCommunication[MOVE_EFFECT_BYTE] = MOVE_EFFECT_SPD_MINUS_1;
        break;
    case BATTLE_TERRAIN_MOUNTAIN:
        gBattleCommunication[MOVE_EFFECT_BYTE] = MOVE_EFFECT_CONFUSION;
        break;
    case BATTLE_TERRAIN_CAVE:
        gBattleCommunication[MOVE_EFFECT_BYTE] = MOVE_EFFECT_FLINCH;
        break;
    default:
        gBattleCommunication[MOVE_EFFECT_BYTE] = MOVE_EFFECT_PARALYSIS;
        break;
    }
    gBattlescriptCurrInstr++;
}

static void atkE5_pickup(void)
{
    if (!InBattlePike())
    {
        s32 i;
        u16 species, heldItem;
        u8 ability;

        if (InBattlePyramid())
        {
            for (i = 0; i < 6; i++)
            {
                species = GetMonData(&gPlayerParty[i], MON_DATA_SPECIES2);
                heldItem = GetMonData(&gPlayerParty[i], MON_DATA_HELD_ITEM);

                if (GetMonData(&gPlayerParty[i], MON_DATA_ALT_ABILITY))
                    ability = gBaseStats[species].ability2;
                else
                    ability = gBaseStats[species].ability1;

                if (ability == ABILITY_PICKUP
                    && species != 0
                    && species != SPECIES_EGG
                    && heldItem == ITEM_NONE
                    && (Random() % 10) == 0)
                {
                    heldItem = GetBattlePyramidPickupItemId();
                    SetMonData(&gPlayerParty[i], MON_DATA_HELD_ITEM, &heldItem);
                }
            }
        }
        else
        {
            for (i = 0; i < 6; i++)
            {
                species = GetMonData(&gPlayerParty[i], MON_DATA_SPECIES2);
                heldItem = GetMonData(&gPlayerParty[i], MON_DATA_HELD_ITEM);

                if (GetMonData(&gPlayerParty[i], MON_DATA_ALT_ABILITY))
                    ability = gBaseStats[species].ability2;
                else
                    ability = gBaseStats[species].ability1;

                if (ability == ABILITY_PICKUP
                    && species != 0
                    && species != SPECIES_EGG
                    && heldItem == ITEM_NONE
                    && (Random() % 10) == 0)
                {
                    s32 j;
                    s32 rand = Random() % 100;
                    u8 lvlDivBy10 = (GetMonData(&gPlayerParty[i], MON_DATA_LEVEL) - 1) / 10;
                    if (lvlDivBy10 > 9)
                        lvlDivBy10 = 9;

                    for (j = 0; j < 9; j++)
                    {
                        if (sPickupProbabilities[j] > rand)
                        {
                            SetMonData(&gPlayerParty[i], MON_DATA_HELD_ITEM, &sPickupItems[lvlDivBy10 + j]);
                            break;
                        }
                        else if (rand == 99 || rand == 98)
                        {
                            SetMonData(&gPlayerParty[i], MON_DATA_HELD_ITEM, &sRarePickupItems[lvlDivBy10 + (99 - rand)]);
                            break;
                        }
                    }
                }
            }
        }
    }

    gBattlescriptCurrInstr++;
}

static void atkE6_docastformchangeanimation(void)
{
    gActiveBattler = gBattleScripting.battler;

    if (gBattleMons[gActiveBattler].status2 & STATUS2_SUBSTITUTE)
        *(&gBattleStruct->formToChangeInto) |= 0x80;

    BtlController_EmitBattleAnimation(0, B_ANIM_CASTFORM_CHANGE, gBattleStruct->formToChangeInto);
    MarkBattlerForControllerExec(gActiveBattler);

    gBattlescriptCurrInstr++;
}

static void atkE7_trycastformdatachange(void)
{
    u8 form;

    gBattlescriptCurrInstr++;
    form = CastformDataTypeChange(gBattleScripting.battler);
    if (form)
    {
        BattleScriptPushCursorAndCallback(BattleScript_CastformChange);
        *(&gBattleStruct->formToChangeInto) = form - 1;
    }
}

static void atkE8_settypebasedhalvers(void) // water and mud sport
{
    bool8 worked = FALSE;

    if (gBattleMoves[gCurrentMove].effect == EFFECT_MUD_SPORT)
    {
        if (!(gFieldStatuses & STATUS_FIELD_MUDSPORT))
        {
            gFieldStatuses |= STATUS_FIELD_MUDSPORT;
            gFieldTimers.mudSportTimer = 5;
            gBattleCommunication[MULTISTRING_CHOOSER] = 0;
            worked = TRUE;
        }
    }
    else // water sport
    {
        if (!(gFieldStatuses & STATUS_FIELD_WATERSPORT))
        {
            gFieldStatuses |= STATUS_FIELD_WATERSPORT;
            gFieldTimers.waterSportTimer = 5;
            gBattleCommunication[MULTISTRING_CHOOSER] = 1;
            worked = TRUE;
        }
    }

    if (worked)
        gBattlescriptCurrInstr += 5;
    else
        gBattlescriptCurrInstr = T1_READ_PTR(gBattlescriptCurrInstr + 1);
}

bool32 DoesSubstituteBlockMove(u8 battlerAtk, u8 battlerDef, u32 move)
{
    if (!(gBattleMons[battlerDef].status2 & STATUS2_SUBSTITUTE))
        return FALSE;
    else if (gBattleMoves[move].flags & FLAG_SOUND && B_SOUND_SUBSTITUTE >= GEN_6)
        return FALSE;
    else if (GetBattlerAbility(battlerAtk) == ABILITY_INFILTRATOR)
        return FALSE;
    else
        return TRUE;
}

static void atkE9_jumpifsubstituteblocks(void)
{
    if (DoesSubstituteBlockMove(gBattlerAttacker, gBattlerTarget, gCurrentMove))
        gBattlescriptCurrInstr = T1_READ_PTR(gBattlescriptCurrInstr + 1);
    else
        gBattlescriptCurrInstr += 5;
}

static void atkEA_tryrecycleitem(void)
{
    u16 *usedHeldItem;

    gActiveBattler = gBattlerAttacker;
    usedHeldItem = &gBattleStruct->usedHeldItems[gActiveBattler];
    if (*usedHeldItem != 0 && gBattleMons[gActiveBattler].item == 0)
    {
        gLastUsedItem = *usedHeldItem;
        *usedHeldItem = 0;
        gBattleMons[gActiveBattler].item = gLastUsedItem;

        BtlController_EmitSetMonData(0, REQUEST_HELDITEM_BATTLE, 0, 2, &gBattleMons[gActiveBattler].item);
        MarkBattlerForControllerExec(gActiveBattler);

        gBattlescriptCurrInstr += 5;
    }
    else
    {
        gBattlescriptCurrInstr = T1_READ_PTR(gBattlescriptCurrInstr + 1);
    }
}

static void atkEB_settypetoterrain(void)
{
    if (!IS_BATTLER_OF_TYPE(gBattlerAttacker, sTerrainToType[gBattleTerrain]))
    {
        SET_BATTLER_TYPE(gBattlerAttacker, sTerrainToType[gBattleTerrain]);
        PREPARE_TYPE_BUFFER(gBattleTextBuff1, sTerrainToType[gBattleTerrain]);

        gBattlescriptCurrInstr += 5;
    }
    else
    {
        gBattlescriptCurrInstr = T1_READ_PTR(gBattlescriptCurrInstr + 1);
    }
}

static void atkEC_pursuitrelated(void)
{
    gActiveBattler = GetBattlerAtPosition(GetBattlerPosition(gBattlerAttacker) ^ BIT_FLANK);

    if (gBattleTypeFlags & BATTLE_TYPE_DOUBLE
        && !(gAbsentBattlerFlags & gBitTable[gActiveBattler])
        && gChosenActionByBattler[gActiveBattler] == 0
        && gChosenMoveByBattler[gActiveBattler] == MOVE_PURSUIT)
    {
        gActionsByTurnOrder[gActiveBattler] = 11;
        gCurrentMove = MOVE_PURSUIT;
        gBattlescriptCurrInstr += 5;
        gBattleScripting.animTurn = 1;
        gBattleScripting.field_20 = gBattlerAttacker;
        gBattlerAttacker = gActiveBattler;
    }
    else
    {
        gBattlescriptCurrInstr = T1_READ_PTR(gBattlescriptCurrInstr + 1);
    }
}

static void atkEF_snatchsetbattlers(void)
{
    gEffectBattler = gBattlerAttacker;

    if (gBattlerAttacker == gBattlerTarget)
        gBattlerAttacker = gBattlerTarget = gBattleScripting.battler;
    else
        gBattlerTarget = gBattleScripting.battler;

    gBattleScripting.battler = gEffectBattler;
    gBattlescriptCurrInstr++;
}

static void atkEE_removelightscreenreflect(void) // brick break
{
    u8 opposingSide = GetBattlerSide(gBattlerAttacker) ^ BIT_SIDE;

    if (gSideTimers[opposingSide].reflectTimer || gSideTimers[opposingSide].lightscreenTimer)
    {
        gSideStatuses[opposingSide] &= ~(SIDE_STATUS_REFLECT);
        gSideStatuses[opposingSide] &= ~(SIDE_STATUS_LIGHTSCREEN);
        gSideTimers[opposingSide].reflectTimer = 0;
        gSideTimers[opposingSide].lightscreenTimer = 0;
        gBattleScripting.animTurn = 1;
        gBattleScripting.animTargetsHit = 1;
    }
    else
    {
        gBattleScripting.animTurn = 0;
        gBattleScripting.animTargetsHit = 0;
    }

    gBattlescriptCurrInstr++;
}

static void atkEF_handleballthrow(void)
{
    u8 ballMultiplier = 0;

    if (gBattleControllerExecFlags)
        return;

    gActiveBattler = gBattlerAttacker;
    gBattlerTarget = gBattlerAttacker ^ BIT_SIDE;

    if (gBattleTypeFlags & BATTLE_TYPE_TRAINER)
    {
        BtlController_EmitBallThrowAnim(0, BALL_TRAINER_BLOCK);
        MarkBattlerForControllerExec(gActiveBattler);
        gBattlescriptCurrInstr = BattleScript_TrainerBallBlock;
    }
    else if (gBattleTypeFlags & BATTLE_TYPE_WALLY_TUTORIAL)
    {
        BtlController_EmitBallThrowAnim(0, BALL_3_SHAKES_SUCCESS);
        MarkBattlerForControllerExec(gActiveBattler);
        gBattlescriptCurrInstr = BattleScript_WallyBallThrow;
    }
    else
    {
        u32 odds;
        u8 catchRate;

        if (gLastUsedItem == ITEM_SAFARI_BALL)
            catchRate = gBattleStruct->safariCatchFactor * 1275 / 100;
        else
            catchRate = gBaseStats[gBattleMons[gBattlerTarget].species].catchRate;

        if (gLastUsedItem > ITEM_SAFARI_BALL)
        {
            switch (gLastUsedItem)
            {
            case ITEM_NET_BALL:
                if (IS_BATTLER_OF_TYPE(gBattlerTarget, TYPE_WATER) || IS_BATTLER_OF_TYPE(gBattlerTarget, TYPE_BUG))
                    ballMultiplier = 30;
                else
                    ballMultiplier = 10;
                break;
            case ITEM_DIVE_BALL:
                if (Overworld_GetMapTypeOfSaveblockLocation() == MAP_TYPE_UNDERWATER)
                    ballMultiplier = 35;
                else
                    ballMultiplier = 10;
                break;
            case ITEM_NEST_BALL:
                if (gBattleMons[gBattlerTarget].level < 40)
                {
                    ballMultiplier = 40 - gBattleMons[gBattlerTarget].level;
                    if (ballMultiplier <= 9)
                        ballMultiplier = 10;
                }
                else
                {
                    ballMultiplier = 10;
                }
                break;
            case ITEM_REPEAT_BALL:
                if (GetSetPokedexFlag(SpeciesToNationalPokedexNum(gBattleMons[gBattlerTarget].species), FLAG_GET_CAUGHT))
                    ballMultiplier = 30;
                else
                    ballMultiplier = 10;
                break;
            case ITEM_TIMER_BALL:
                ballMultiplier = gBattleResults.battleTurnCounter + 10;
                if (ballMultiplier > 40)
                    ballMultiplier = 40;
                break;
            case ITEM_LUXURY_BALL:
            case ITEM_PREMIER_BALL:
                ballMultiplier = 10;
                break;
            }
        }
        else
            ballMultiplier = sBallCatchBonuses[gLastUsedItem - 2];

        odds = (catchRate * ballMultiplier / 10)
            * (gBattleMons[gBattlerTarget].maxHP * 3 - gBattleMons[gBattlerTarget].hp * 2)
            / (3 * gBattleMons[gBattlerTarget].maxHP);

        if (gBattleMons[gBattlerTarget].status1 & (STATUS1_SLEEP | STATUS1_FREEZE))
            odds *= 2;
        if (gBattleMons[gBattlerTarget].status1 & (STATUS1_POISON | STATUS1_BURN | STATUS1_PARALYSIS | STATUS1_TOXIC_POISON))
            odds = (odds * 15) / 10;

        if (gLastUsedItem != ITEM_SAFARI_BALL)
        {
            if (gLastUsedItem == ITEM_MASTER_BALL)
            {
                gBattleResults.usedMasterBall = TRUE;
            }
            else
            {
                if (gBattleResults.catchAttempts[gLastUsedItem - ITEM_ULTRA_BALL] < 0xFF)
                    gBattleResults.catchAttempts[gLastUsedItem - ITEM_ULTRA_BALL]++;
            }
        }

        if (odds > 254) // mon caught
        {
            BtlController_EmitBallThrowAnim(0, BALL_3_SHAKES_SUCCESS);
            MarkBattlerForControllerExec(gActiveBattler);
            gBattlescriptCurrInstr = BattleScript_SuccessBallThrow;
            SetMonData(&gEnemyParty[gBattlerPartyIndexes[gBattlerTarget]], MON_DATA_POKEBALL, &gLastUsedItem);

            if (CalculatePlayerPartyCount() == 6)
                gBattleCommunication[MULTISTRING_CHOOSER] = 0;
            else
                gBattleCommunication[MULTISTRING_CHOOSER] = 1;
        }
        else // mon may be caught, calculate shakes
        {
            u8 shakes;

            odds = Sqrt(Sqrt(16711680 / odds));
            odds = 1048560 / odds;

            for (shakes = 0; shakes < 4 && Random() < odds; shakes++);

            if (gLastUsedItem == ITEM_MASTER_BALL)
                shakes = BALL_3_SHAKES_SUCCESS; // why calculate the shakes before that check?

            BtlController_EmitBallThrowAnim(0, shakes);
            MarkBattlerForControllerExec(gActiveBattler);

            if (shakes == BALL_3_SHAKES_SUCCESS) // mon caught, copy of the code above
            {
                gBattlescriptCurrInstr = BattleScript_SuccessBallThrow;
                SetMonData(&gEnemyParty[gBattlerPartyIndexes[gBattlerTarget]], MON_DATA_POKEBALL, &gLastUsedItem);

                if (CalculatePlayerPartyCount() == 6)
                    gBattleCommunication[MULTISTRING_CHOOSER] = 0;
                else
                    gBattleCommunication[MULTISTRING_CHOOSER] = 1;
            }
            else // not caught
            {
                gBattleCommunication[MULTISTRING_CHOOSER] = shakes;
                gBattlescriptCurrInstr = BattleScript_ShakeBallThrow;
            }
        }
    }
}

static void atkF0_givecaughtmon(void)
{
    if (GiveMonToPlayer(&gEnemyParty[gBattlerPartyIndexes[gBattlerAttacker ^ BIT_SIDE]]) != MON_GIVEN_TO_PARTY)
    {
        if (!sub_813B21C())
        {
            gBattleCommunication[MULTISTRING_CHOOSER] = 0;
            StringCopy(gStringVar1, GetBoxNamePtr(VarGet(VAR_STORAGE_UNKNOWN)));
            GetMonData(&gEnemyParty[gBattlerPartyIndexes[gBattlerAttacker ^ BIT_SIDE]], MON_DATA_NICKNAME, gStringVar2);
        }
        else
        {
            StringCopy(gStringVar1, GetBoxNamePtr(VarGet(VAR_STORAGE_UNKNOWN)));
            GetMonData(&gEnemyParty[gBattlerPartyIndexes[gBattlerAttacker ^ BIT_SIDE]], MON_DATA_NICKNAME, gStringVar2);
            StringCopy(gStringVar3, GetBoxNamePtr(get_unknown_box_id()));
            gBattleCommunication[MULTISTRING_CHOOSER] = 2;
        }

        if (FlagGet(FLAG_SYS_PC_LANETTE))
            gBattleCommunication[MULTISTRING_CHOOSER]++;
    }

    gBattleResults.caughtMonSpecies = GetMonData(&gEnemyParty[gBattlerPartyIndexes[gBattlerAttacker ^ BIT_SIDE]], MON_DATA_SPECIES, NULL);
    GetMonData(&gEnemyParty[gBattlerPartyIndexes[gBattlerAttacker ^ BIT_SIDE]], MON_DATA_NICKNAME, gBattleResults.caughtMonNick);
    gBattleResults.caughtMonBall = GetMonData(&gEnemyParty[gBattlerPartyIndexes[gBattlerAttacker ^ BIT_SIDE]], MON_DATA_POKEBALL, NULL);

    gBattlescriptCurrInstr++;
}

static void atkF1_trysetcaughtmondexflags(void)
{
    u16 species = GetMonData(&gEnemyParty[0], MON_DATA_SPECIES, NULL);
    u32 personality = GetMonData(&gEnemyParty[0], MON_DATA_PERSONALITY, NULL);

    if (GetSetPokedexFlag(SpeciesToNationalPokedexNum(species), FLAG_GET_CAUGHT))
    {
        gBattlescriptCurrInstr = T1_READ_PTR(gBattlescriptCurrInstr + 1);
    }
    else
    {
        HandleSetPokedexFlag(SpeciesToNationalPokedexNum(species), FLAG_SET_CAUGHT, personality);
        gBattlescriptCurrInstr += 5;
    }
}

static void atkF2_displaydexinfo(void)
{
    u16 species = GetMonData(&gEnemyParty[0], MON_DATA_SPECIES, NULL);

    switch (gBattleCommunication[0])
    {
    case 0:
        BeginNormalPaletteFade(0xFFFFFFFF, 0, 0, 0x10, 0);
        gBattleCommunication[0]++;
        break;
    case 1:
        if (!gPaletteFade.active)
        {
            FreeAllWindowBuffers();
            gBattleCommunication[TASK_ID] = CreateDexDisplayMonDataTask(SpeciesToNationalPokedexNum(species),
                                                                        gBattleMons[gBattlerTarget].otId,
                                                                        gBattleMons[gBattlerTarget].personality);
            gBattleCommunication[0]++;
        }
        break;
    case 2:
        if (!gPaletteFade.active
            && gMain.callback2 == BattleMainCB2
            && !gTasks[gBattleCommunication[TASK_ID]].isActive)
        {
            SetVBlankCallback(VBlankCB_Battle);
            gBattleCommunication[0]++;
        }
        break;
    case 3:
        sub_80356D0();
        LoadBattleTextboxAndBackground();
        gBattle_BG3_X = 0x100;
        gBattleCommunication[0]++;
        break;
    case 4:
        if (!IsDma3ManagerBusyWithBgCopy())
        {
            BeginNormalPaletteFade(0xFFFF, 0, 0x10, 0, 0);
            ShowBg(0);
            ShowBg(3);
            gBattleCommunication[0]++;
        }
        break;
    case 5:
        if (!gPaletteFade.active)
            gBattlescriptCurrInstr++;
        break;
    }
}

void HandleBattleWindow(u8 xStart, u8 yStart, u8 xEnd, u8 yEnd, u8 flags)
{
    s32 destY, destX;
    u16 var = 0;

    for (destY = yStart; destY <= yEnd; destY++)
    {
        for (destX = xStart; destX <= xEnd; destX++)
        {
            if (destY == yStart)
            {
                if (destX == xStart)
                    var = 0x1022;
                else if (destX == xEnd)
                    var = 0x1024;
                else
                    var = 0x1023;
            }
            else if (destY == yEnd)
            {
                if (destX == xStart)
                    var = 0x1028;
                else if (destX == xEnd)
                    var = 0x102A;
                else
                    var = 0x1029;
            }
            else
            {
                if (destX == xStart)
                    var = 0x1025;
                else if (destX == xEnd)
                    var = 0x1027;
                else
                    var = 0x1026;
            }

            if (flags & WINDOW_CLEAR)
                var = 0;

            if (flags & WINDOW_x80)
                CopyToBgTilemapBufferRect_ChangePalette(1, &var, destX, destY, 1, 1, 0x11);
            else
                CopyToBgTilemapBufferRect_ChangePalette(0, &var, destX, destY, 1, 1, 0x11);
        }
    }
}

void BattleCreateYesNoCursorAt(u8 cursorPosition)
{
    u16 src[2];
    src[0] = 1;
    src[1] = 2;

    CopyToBgTilemapBufferRect_ChangePalette(0, src, 0x19, 9 + (2 * cursorPosition), 1, 2, 0x11);
    CopyBgTilemapBufferToVram(0);
}

void BattleDestroyYesNoCursorAt(u8 cursorPosition)
{
    u16 src[2];
    src[0] = 0x1016;
    src[1] = 0x1016;

    CopyToBgTilemapBufferRect_ChangePalette(0, src, 0x19, 9 + (2 * cursorPosition), 1, 2, 0x11);
    CopyBgTilemapBufferToVram(0);
}

static void atkF3_trygivecaughtmonnick(void)
{
    switch (gBattleCommunication[MULTIUSE_STATE])
    {
    case 0:
        HandleBattleWindow(0x18, 8, 0x1D, 0xD, 0);
        BattlePutTextOnWindow(gText_BattleYesNoChoice, 0xC);
        gBattleCommunication[MULTIUSE_STATE]++;
        gBattleCommunication[CURSOR_POSITION] = 0;
        BattleCreateYesNoCursorAt(0);
        break;
    case 1:
        if (gMain.newKeys & DPAD_UP && gBattleCommunication[CURSOR_POSITION] != 0)
        {
            PlaySE(SE_SELECT);
            BattleDestroyYesNoCursorAt(gBattleCommunication[CURSOR_POSITION]);
            gBattleCommunication[CURSOR_POSITION] = 0;
            BattleCreateYesNoCursorAt(0);
        }
        if (gMain.newKeys & DPAD_DOWN && gBattleCommunication[CURSOR_POSITION] == 0)
        {
            PlaySE(SE_SELECT);
            BattleDestroyYesNoCursorAt(gBattleCommunication[CURSOR_POSITION]);
            gBattleCommunication[CURSOR_POSITION] = 1;
            BattleCreateYesNoCursorAt(1);
        }
        if (gMain.newKeys & A_BUTTON)
        {
            PlaySE(SE_SELECT);
            if (gBattleCommunication[CURSOR_POSITION] == 0)
            {
                gBattleCommunication[MULTIUSE_STATE]++;
                BeginFastPaletteFade(3);
            }
            else
            {
                gBattleCommunication[MULTIUSE_STATE] = 4;
            }
        }
        else if (gMain.newKeys & B_BUTTON)
        {
            PlaySE(SE_SELECT);
            gBattleCommunication[MULTIUSE_STATE] = 4;
        }
        break;
    case 2:
        if (!gPaletteFade.active)
        {
            GetMonData(&gEnemyParty[gBattlerPartyIndexes[gBattlerAttacker ^ BIT_SIDE]], MON_DATA_NICKNAME, gBattleStruct->caughtMonNick);
            FreeAllWindowBuffers();

            DoNamingScreen(NAMING_SCREEN_CAUGHT_MON, gBattleStruct->caughtMonNick,
                           GetMonData(&gEnemyParty[gBattlerPartyIndexes[gBattlerAttacker ^ BIT_SIDE]], MON_DATA_SPECIES),
                           GetMonGender(&gEnemyParty[gBattlerPartyIndexes[gBattlerAttacker ^ BIT_SIDE]]),
                           GetMonData(&gEnemyParty[gBattlerPartyIndexes[gBattlerAttacker ^ BIT_SIDE]], MON_DATA_PERSONALITY, NULL),
                           BattleMainCB2);

            gBattleCommunication[MULTIUSE_STATE]++;
        }
        break;
    case 3:
        if (gMain.callback2 == BattleMainCB2 && !gPaletteFade.active )
        {
            SetMonData(&gEnemyParty[gBattlerPartyIndexes[gBattlerAttacker ^ BIT_SIDE]], MON_DATA_NICKNAME, gBattleStruct->caughtMonNick);
            gBattlescriptCurrInstr = T1_READ_PTR(gBattlescriptCurrInstr + 1);
        }
        break;
    case 4:
        if (CalculatePlayerPartyCount() == 6)
            gBattlescriptCurrInstr += 5;
        else
            gBattlescriptCurrInstr = T1_READ_PTR(gBattlescriptCurrInstr + 1);
        break;
    }
}

static void atkF4_subattackerhpbydmg(void)
{
    gBattleMons[gBattlerAttacker].hp -= gBattleMoveDamage;
    gBattlescriptCurrInstr++;
}

static void atkF5_removeattackerstatus1(void)
{
    gBattleMons[gBattlerAttacker].status1 = 0;
    gBattlescriptCurrInstr++;
}

static void atkF6_finishaction(void)
{
    gCurrentActionFuncId = B_ACTION_FINISHED;
}

static void atkF7_finishturn(void)
{
    gCurrentActionFuncId = B_ACTION_FINISHED;
    gCurrentTurnActionNumber = gBattlersCount;
}

static void atkF8_trainerslideout(void)
{
    gActiveBattler = GetBattlerAtPosition(gBattlescriptCurrInstr[1]);
    BtlController_EmitTrainerSlideBack(0);
    MarkBattlerForControllerExec(gActiveBattler);

    gBattlescriptCurrInstr += 2;
}

static void atkF9_settelekinesis(void)
{
    if (gStatuses3[gBattlerTarget] & (STATUS3_TELEKINESIS | STATUS3_ROOTED | STATUS3_SMACKED_DOWN)
        || gFieldStatuses & STATUS_FIELD_GRAVITY
        || (gBattleMons[gBattlerTarget].species == SPECIES_DIGLETT || gBattleMons[gBattlerTarget].species == SPECIES_DUGTRIO))
    {
        gBattlescriptCurrInstr = T1_READ_PTR(gBattlescriptCurrInstr + 1);
    }
    else
    {
        gStatuses3[gBattlerTarget] |= STATUS3_TELEKINESIS;
        gDisableStructs[gBattlerTarget].telekinesisTimer = 3;
        gBattlescriptCurrInstr += 5;
    }
}

static void atkFA_swapstatstages(void)
{
    u8 statId = T1_READ_8(gBattlescriptCurrInstr + 1);
    s8 atkStatStage = gBattleMons[gBattlerAttacker].statStages[statId];
    s8 defStatStage = gBattleMons[gBattlerTarget].statStages[statId];

    gBattleMons[gBattlerAttacker].statStages[statId] = defStatStage;
    gBattleMons[gBattlerTarget].statStages[statId] = atkStatStage;

    gBattlescriptCurrInstr += 2;
}

static void atkFB_averagestats(void)
{
    u8 statId = T1_READ_8(gBattlescriptCurrInstr + 1);
    u16 atkStat = *(u16*)((&gBattleMons[gBattlerAttacker].attack) + (statId - 1));
    u16 defStat = *(u16*)((&gBattleMons[gBattlerTarget].attack) + (statId - 1));
    u16 average = (atkStat + defStat) / 2;

    *(u16*)((&gBattleMons[gBattlerAttacker].attack) + (statId - 1)) = average;
    *(u16*)((&gBattleMons[gBattlerTarget].attack) + (statId - 1)) = average;

    gBattlescriptCurrInstr += 2;
}

static void atkFC_jumpifoppositegenders(void)
{
    u32 atkGender = GetGenderFromSpeciesAndPersonality(gBattleMons[gBattlerAttacker].species, gBattleMons[gBattlerAttacker].personality);
    u32 defGender = GetGenderFromSpeciesAndPersonality(gBattleMons[gBattlerTarget].species, gBattleMons[gBattlerTarget].personality);

    if ((atkGender == MON_MALE && defGender == MON_FEMALE) || (atkGender == MON_FEMALE && defGender == MON_MALE))
        gBattlescriptCurrInstr = T1_READ_PTR(gBattlescriptCurrInstr + 1);
    else
        gBattlescriptCurrInstr += 5;
}

static void atkFD_trygetbaddreamstarget(void)
{
    u8 badDreamsMonSide = GetBattlerSide(gBattlerAttacker);
    for (;gBattlerTarget < gBattlersCount; gBattlerTarget++)
    {
        if (GetBattlerSide(gBattlerTarget) == badDreamsMonSide)
            continue;
        if (gBattleMons[gBattlerTarget].status1 & STATUS1_SLEEP && IsBattlerAlive(gBattlerTarget))
            break;
    }

    if (gBattlerTarget >= gBattlersCount)
        gBattlescriptCurrInstr = T1_READ_PTR(gBattlescriptCurrInstr + 1);
    else
        gBattlescriptCurrInstr += 5;
}

static void atkFE_tryworryseed(void)
{
    switch (gBattleMons[gBattlerTarget].ability)
    {
    case ABILITY_INSOMNIA:
    case ABILITY_MULTITYPE:
    case ABILITY_TRUANT:
    case ABILITY_STANCE_CHANGE:
        gBattlescriptCurrInstr = T1_READ_PTR(gBattlescriptCurrInstr + 1);
        break;
    default:
        gBattleMons[gBattlerTarget].ability = ABILITY_INSOMNIA;
        gBattlescriptCurrInstr += 5;
        break;
    }
}

static void atkFF_metalburstdamagecalculator(void)
{
    u8 sideAttacker = GetBattlerSide(gBattlerAttacker);
    u8 sideTarget = 0;

    if (gProtectStructs[gBattlerAttacker].physicalDmg
        && sideAttacker != (sideTarget = GetBattlerSide(gProtectStructs[gBattlerAttacker].physicalBattlerId))
        && gBattleMons[gProtectStructs[gBattlerAttacker].physicalBattlerId].hp)
    {
        gBattleMoveDamage = gProtectStructs[gBattlerAttacker].physicalDmg * 150 / 100;

        if (gSideTimers[sideTarget].followmeTimer && gBattleMons[gSideTimers[sideTarget].followmeTarget].hp)
            gBattlerTarget = gSideTimers[sideTarget].followmeTarget;
        else
            gBattlerTarget = gProtectStructs[gBattlerAttacker].physicalBattlerId;

        gBattlescriptCurrInstr += 5;
    }
    else if (gProtectStructs[gBattlerAttacker].specialDmg
             && sideAttacker != (sideTarget = GetBattlerSide(gProtectStructs[gBattlerAttacker].specialBattlerId))
             && gBattleMons[gProtectStructs[gBattlerAttacker].specialBattlerId].hp)
    {
        gBattleMoveDamage = gProtectStructs[gBattlerAttacker].specialDmg * 150 / 100;

        if (gSideTimers[sideTarget].followmeTimer && gBattleMons[gSideTimers[sideTarget].followmeTarget].hp)
            gBattlerTarget = gSideTimers[sideTarget].followmeTarget;
        else
            gBattlerTarget = gProtectStructs[gBattlerAttacker].specialBattlerId;

        gBattlescriptCurrInstr += 5;
    }
    else
    {
        gSpecialStatuses[gBattlerAttacker].flag20 = 1;
        gBattlescriptCurrInstr = T1_READ_PTR(gBattlescriptCurrInstr + 1);
    }
}
<|MERGE_RESOLUTION|>--- conflicted
+++ resolved
@@ -9119,26 +9119,11 @@
             gBattleMons[gBattlerAttacker].status2 |= STATUS2_MULTIPLETURNS;
             gLockedMoves[gBattlerAttacker] = gCurrentMove;
         }
-<<<<<<< HEAD
-        if (--gDisableStructs[gBattlerAttacker].rolloutCounter1 == 0) // Last hit.
-=======
-        if (--gDisableStructs[gBattlerAttacker].rolloutTimer == 0) // last hit
->>>>>>> 02049d52
+        if (--gDisableStructs[gBattlerAttacker].rolloutTimer == 0) // Last hit.
         {
             gBattleMons[gBattlerAttacker].status2 &= ~(STATUS2_MULTIPLETURNS);
         }
 
-<<<<<<< HEAD
-=======
-        gDynamicBasePower = gBattleMoves[gCurrentMove].power;
-
-        for (i = 1; i < (5 - gDisableStructs[gBattlerAttacker].rolloutTimer); i++)
-            gDynamicBasePower *= 2;
-
-        if (gBattleMons[gBattlerAttacker].status2 & STATUS2_DEFENSE_CURL)
-            gDynamicBasePower *= 2;
-
->>>>>>> 02049d52
         gBattlescriptCurrInstr++;
     }
 }
@@ -11034,7 +11019,7 @@
     }
     else
     {
-        gSpecialStatuses[gBattlerAttacker].flag20 = 1;
+        gSpecialStatuses[gBattlerAttacker].ppNotAffectedByPressure = 1;
         gBattlescriptCurrInstr = T1_READ_PTR(gBattlescriptCurrInstr + 1);
     }
-}
+}