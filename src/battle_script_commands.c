#include "global.h"
#include "battle.h"
#include "constants/battle_move_effects.h"
#include "constants/battle_script_commands.h"
#include "battle_message.h"
#include "battle_ai_script_commands.h"
#include "battle_scripts.h"
#include "constants/moves.h"
#include "constants/abilities.h"
#include "item.h"
#include "constants/items.h"
#include "constants/hold_effects.h"
#include "util.h"
#include "pokemon.h"
#include "random.h"
#include "battle_controllers.h"
#include "battle_interface.h"
#include "constants/species.h"
#include "constants/songs.h"
#include "constants/trainers.h"
#include "constants/battle_anim.h"
#include "constants/map_types.h"
#include "text.h"
#include "sound.h"
#include "pokedex.h"
#include "recorded_battle.h"
#include "window.h"
#include "reshow_battle_screen.h"
#include "main.h"
#include "palette.h"
#include "money.h"
#include "bg.h"
#include "string_util.h"
#include "pokemon_icon.h"
#include "m4a.h"
#include "mail.h"
#include "event_data.h"
#include "pokemon_storage_system.h"
#include "task.h"
#include "naming_screen.h"
#include "constants/battle_string_ids.h"
#include "battle_setup.h"
#include "overworld.h"
#include "party_menu.h"

extern u16 gBattle_BG1_X;
extern u16 gBattle_BG1_Y;
extern u16 gBattle_BG2_X;
extern u16 gBattle_BG2_Y;
extern u16 gBattle_BG3_X;
extern struct MusicPlayerInfo gMPlayInfo_BGM;

extern const u8* const gBattleScriptsForMoveEffects[];

// functions
extern void sub_81A5718(u8 battlerId); // battle frontier 2
extern void sub_81A56B4(void); // battle frontier 2
extern void sub_81BFA38(struct Pokemon* party, u8 monPartyId, u8 monCount, void (*callback)(void), u16 move); // pokemon summary screen
extern u8 sub_81C1B94(void); // pokemon summary screen
extern void sub_81D388C(struct Pokemon* mon, void* statStoreLocation); // pokenav.s
extern void sub_81D3640(u8 arg0, void* statStoreLocation1, void* statStoreLocation2, u8 arg3, u8 arg4, u8 arg5); // pokenav.s
extern void sub_81D3784(u8 arg0, void* statStoreLocation1, u8 arg2, u8 arg3, u8 arg4); // pokenav.s
extern u8* GetMonNickname(struct Pokemon* mon, u8* dst); // party_menu
extern u8 sub_81A5258(u8* arg0); // battle frontier 2
extern void sub_81A5BF8(void); // battle frontier 2
extern void sub_81A5D44(void); // battle frontier 2
extern void sub_81B8E80(u8 battlerId, u8, u8); // party menu
extern bool8 sub_81B1250(void); // ?
extern bool8 InBattlePike(void);
extern bool8 InBattlePyramid(void);
extern u16 GetBattlePyramidPickupItemId(void);
extern u8 sub_813B21C(void);
extern u16 get_unknown_box_id(void);

#define DEFENDER_IS_PROTECTED ((gProtectStructs[gBattlerTarget].protected) && (gBattleMoves[gCurrentMove].flags & FLAG_PROTECT_AFFECTED))

// this file's functions
static bool8 IsTwoTurnsMove(u16 move);
static void TrySetDestinyBondToHappen(void);
static u8 AttacksThisTurn(u8 battlerId, u16 move); // Note: returns 1 if it's a charging turn, otherwise 2.
static void CheckWonderGuardAndLevitate(void);
static u8 ChangeStatBuffs(s8 statValue, u8 statId, u8, const u8* BS_ptr);
static bool32 IsMonGettingExpSentOut(void);
static void sub_804F17C(void);
static bool8 sub_804F1CC(void);
static void sub_804F100(void);
static void sub_804F144(void);
static bool8 sub_804F344(void);
static void PutMonIconOnLvlUpBox(void);
static void PutLevelAndGenderOnLvlUpBox(void);

static void SpriteCB_MonIconOnLvlUpBox(struct Sprite* sprite);

static void atk00_attackcanceler(void);
static void atk01_accuracycheck(void);
static void atk02_attackstring(void);
static void atk03_ppreduce(void);
static void atk04_critcalc(void);
static void atk05_damagecalc(void);
static void atk06_typecalc(void);
static void atk07_adjustdamage(void);
static void atk08_nop(void);
static void atk09_attackanimation(void);
static void atk0A_waitanimation(void);
static void atk0B_healthbarupdate(void);
static void atk0C_datahpupdate(void);
static void atk0D_critmessage(void);
static void atk0E_effectivenesssound(void);
static void atk0F_resultmessage(void);
static void atk10_printstring(void);
static void atk11_printselectionstring(void);
static void atk12_waitmessage(void);
static void atk13_printfromtable(void);
static void atk14_printselectionstringfromtable(void);
static void atk15_seteffectwithchance(void);
static void atk16_seteffectprimary(void);
static void atk17_seteffectsecondary(void);
static void atk18_clearstatusfromeffect(void);
static void atk19_tryfaintmon(void);
static void atk1A_dofaintanimation(void);
static void atk1B_cleareffectsonfaint(void);
static void atk1C_jumpifstatus(void);
static void atk1D_jumpifstatus2(void);
static void atk1E_jumpifability(void);
static void atk1F_jumpifsideaffecting(void);
static void atk20_jumpifstat(void);
static void atk21_jumpifstatus3condition(void);
static void atk22_jumpiftype(void);
static void atk23_getexp(void);
static void atk24(void);
static void atk25_movevaluescleanup(void);
static void atk26_setmultihit(void);
static void atk27_decrementmultihit(void);
static void atk28_goto(void);
static void atk29_jumpifbyte(void);
static void atk2A_jumpifhalfword(void);
static void atk2B_jumpifword(void);
static void atk2C_jumpifarrayequal(void);
static void atk2D_jumpifarraynotequal(void);
static void atk2E_setbyte(void);
static void atk2F_addbyte(void);
static void atk30_subbyte(void);
static void atk31_copyarray(void);
static void atk32_copyarraywithindex(void);
static void atk33_orbyte(void);
static void atk34_orhalfword(void);
static void atk35_orword(void);
static void atk36_bicbyte(void);
static void atk37_bichalfword(void);
static void atk38_bicword(void);
static void atk39_pause(void);
static void atk3A_waitstate(void);
static void atk3B_healthbar_update(void);
static void atk3C_return(void);
static void atk3D_end(void);
static void atk3E_end2(void);
static void atk3F_end3(void);
static void atk40_jumpifaffectedbyprotect(void);
static void atk41_call(void);
static void atk42_nop(void);
static void atk43_jumpifabilitypresent(void);
static void atk44_endselectionscript(void);
static void atk45_playanimation(void);
static void atk46_playanimation2(void);
static void atk47_setgraphicalstatchangevalues(void);
static void atk48_playstatchangeanimation(void);
static void atk49_moveend(void);
static void atk4A_typecalc2(void);
static void atk4B_returnatktoball(void);
static void atk4C_getswitchedmondata(void);
static void atk4D_switchindataupdate(void);
static void atk4E_switchinanim(void);
static void atk4F_jumpifcantswitch(void);
static void atk50_openpartyscreen(void);
static void atk51_switchhandleorder(void);
static void atk52_switchineffects(void);
static void atk53_trainerslidein(void);
static void atk54_playse(void);
static void atk55_fanfare(void);
static void atk56_playfaintcry(void);
static void atk57(void);
static void atk58_returntoball(void);
static void atk59_handlelearnnewmove(void);
static void atk5A_yesnoboxlearnmove(void);
static void atk5B_yesnoboxstoplearningmove(void);
static void atk5C_hitanimation(void);
static void atk5D_getmoneyreward(void);
static void atk5E(void);
static void atk5F_swapattackerwithtarget(void);
static void atk60_incrementgamestat(void);
static void atk61_drawpartystatussummary(void);
static void atk62_hidepartystatussummary(void);
static void atk63_jumptorandomattack(void);
static void atk64_statusanimation(void);
static void atk65_status2animation(void);
static void atk66_chosenstatusanimation(void);
static void atk67_yesnobox(void);
static void atk68_cancelallactions(void);
static void atk69_nop(void);
static void atk6A_removeitem(void);
static void atk6B_atknameinbuff1(void);
static void atk6C_drawlvlupbox(void);
static void atk6D_resetsentmonsvalue(void);
static void atk6E_setatktoplayer0(void);
static void atk6F_makevisible(void);
static void atk70_recordlastability(void);
static void atk71_buffermovetolearn(void);
static void atk72_jumpifplayerran(void);
static void atk73_hpthresholds(void);
static void atk74_hpthresholds2(void);
static void atk75_useitemonopponent(void);
static void atk76_various(void);
static void atk77_setprotectlike(void);
static void atk78_faintifabilitynotdamp(void);
static void atk79_setatkhptozero(void);
static void atk7A_jumpifnexttargetvalid(void);
static void atk7B_tryhealhalfhealth(void);
static void atk7C_trymirrormove(void);
static void atk7D_setrain(void);
static void atk7E_setreflect(void);
static void atk7F_setseeded(void);
static void atk80_manipulatedamage(void);
static void atk81_trysetrest(void);
static void atk82_jumpifnotfirstturn(void);
static void atk83_nop(void);
static void atk84_jumpifcantmakeasleep(void);
static void atk85_stockpile(void);
static void atk86_stockpiletobasedamage(void);
static void atk87_stockpiletohpheal(void);
static void atk88_negativedamage(void);
static void atk89_statbuffchange(void);
static void atk8A_normalisebuffs(void);
static void atk8B_setbide(void);
static void atk8C_confuseifrepeatingattackends(void);
static void atk8D_setmultihitcounter(void);
static void atk8E_initmultihitstring(void);
static void atk8F_forcerandomswitch(void);
static void atk90_tryconversiontypechange(void);
static void atk91_givepaydaymoney(void);
static void atk92_setlightscreen(void);
static void atk93_tryKO(void);
static void atk94_damagetohalftargethp(void);
static void atk95_setsandstorm(void);
static void atk96_weatherdamage(void);
static void atk97_tryinfatuating(void);
static void atk98_updatestatusicon(void);
static void atk99_setmist(void);
static void atk9A_setfocusenergy(void);
static void atk9B_transformdataexecution(void);
static void atk9C_setsubstitute(void);
static void atk9D_mimicattackcopy(void);
static void atk9E_metronome(void);
static void atk9F_dmgtolevel(void);
static void atkA0_psywavedamageeffect(void);
static void atkA1_counterdamagecalculator(void);
static void atkA2_mirrorcoatdamagecalculator(void);
static void atkA3_disablelastusedattack(void);
static void atkA4_trysetencore(void);
static void atkA5_painsplitdmgcalc(void);
static void atkA6_settypetorandomresistance(void);
static void atkA7_setalwayshitflag(void);
static void atkA8_copymovepermanently(void);
static void atkA9_trychoosesleeptalkmove(void);
static void atkAA_setdestinybond(void);
static void atkAB_trysetdestinybondtohappen(void);
static void atkAC_nop(void);
static void atkAD_tryspiteppreduce(void);
static void atkAE_healpartystatus(void);
static void atkAF_cursetarget(void);
static void atkB0_trysetspikes(void);
static void atkB1_setforesight(void);
static void atkB2_trysetperishsong(void);
static void atkB3_handlerollout(void);
static void atkB4_jumpifconfusedandstatmaxed(void);
static void atkB5_handlefurycutter(void);
static void atkB6_nop(void);
static void atkB7_presentdamagecalculation(void);
static void atkB8_setsafeguard(void);
static void atkB9_magnitudedamagecalculation(void);
static void atkBA_jumpifnopursuitswitchdmg(void);
static void atkBB_setsunny(void);
static void atkBC_maxattackhalvehp(void);
static void atkBD_copyfoestats(void);
static void atkBE_rapidspinfree(void);
static void atkBF_setdefensecurlbit(void);
static void atkC0_recoverbasedonsunlight(void);
static void atkC1_hiddenpowercalc(void);
static void atkC2_selectfirstvalidtarget(void);
static void atkC3_trysetfutureattack(void);
static void atkC4_trydobeatup(void);
static void atkC5_setsemiinvulnerablebit(void);
static void atkC6_clearsemiinvulnerablebit(void);
static void atkC7_setminimize(void);
static void atkC8_sethail(void);
static void atkC9_jumpifattackandspecialattackcannotfall(void);
static void atkCA_setforcedtarget(void);
static void atkCB_setcharge(void);
static void atkCC_callterrainattack(void);
static void atkCD_cureifburnedparalysedorpoisoned(void);
static void atkCE_settorment(void);
static void atkCF_jumpifnodamage(void);
static void atkD0_settaunt(void);
static void atkD1_trysethelpinghand(void);
static void atkD2_tryswapitems(void);
static void atkD3_trycopyability(void);
static void atkD4_trywish(void);
static void atkD5_trysetroots(void);
static void atkD6_nop(void);
static void atkD7_setyawn(void);
static void atkD8_setdamagetohealthdifference(void);
static void atkD9_nop(void);
static void atkDA_tryswapabilities(void);
static void atkDB_tryimprision(void);
static void atkDC_trysetgrudge(void);
static void atkDD_nop(void);
static void atkDE_asistattackselect(void);
static void atkDF_trysetmagiccoat(void);
static void atkE0_trysetsnatch(void);
static void atkE1_trygetintimidatetarget(void);
static void atkE2_switchoutabilities(void);
static void atkE3_jumpifhasnohp(void);
static void atkE4_getsecretpowereffect(void);
static void atkE5_pickup(void);
static void atkE6_docastformchangeanimation(void);
static void atkE7_trycastformdatachange(void);
static void atkE8_settypebasedhalvers(void);
static void atkE9_setweatherballtype(void);
static void atkEA_tryrecycleitem(void);
static void atkEB_settypetoterrain(void);
static void atkEC_pursuitrelated(void);
static void atkEF_snatchsetbattlers(void);
static void atkEE_removelightscreenreflect(void);
static void atkEF_handleballthrow(void);
static void atkF0_givecaughtmon(void);
static void atkF1_trysetcaughtmondexflags(void);
static void atkF2_displaydexinfo(void);
static void atkF3_trygivecaughtmonnick(void);
static void atkF4_subattackerhpbydmg(void);
static void atkF5_removeattackerstatus1(void);
static void atkF6_finishaction(void);
static void atkF7_finishturn(void);
static void atkF8_trainerslideout(void);

void (* const gBattleScriptingCommandsTable[])(void) =
{
    atk00_attackcanceler,
    atk01_accuracycheck,
    atk02_attackstring,
    atk03_ppreduce,
    atk04_critcalc,
    atk05_damagecalc,
    atk06_typecalc,
    atk07_adjustdamage,
    atk08_nop,
    atk09_attackanimation,
    atk0A_waitanimation,
    atk0B_healthbarupdate,
    atk0C_datahpupdate,
    atk0D_critmessage,
    atk0E_effectivenesssound,
    atk0F_resultmessage,
    atk10_printstring,
    atk11_printselectionstring,
    atk12_waitmessage,
    atk13_printfromtable,
    atk14_printselectionstringfromtable,
    atk15_seteffectwithchance,
    atk16_seteffectprimary,
    atk17_seteffectsecondary,
    atk18_clearstatusfromeffect,
    atk19_tryfaintmon,
    atk1A_dofaintanimation,
    atk1B_cleareffectsonfaint,
    atk1C_jumpifstatus,
    atk1D_jumpifstatus2,
    atk1E_jumpifability,
    atk1F_jumpifsideaffecting,
    atk20_jumpifstat,
    atk21_jumpifstatus3condition,
    atk22_jumpiftype,
    atk23_getexp,
    atk24,
    atk25_movevaluescleanup,
    atk26_setmultihit,
    atk27_decrementmultihit,
    atk28_goto,
    atk29_jumpifbyte,
    atk2A_jumpifhalfword,
    atk2B_jumpifword,
    atk2C_jumpifarrayequal,
    atk2D_jumpifarraynotequal,
    atk2E_setbyte,
    atk2F_addbyte,
    atk30_subbyte,
    atk31_copyarray,
    atk32_copyarraywithindex,
    atk33_orbyte,
    atk34_orhalfword,
    atk35_orword,
    atk36_bicbyte,
    atk37_bichalfword,
    atk38_bicword,
    atk39_pause,
    atk3A_waitstate,
    atk3B_healthbar_update,
    atk3C_return,
    atk3D_end,
    atk3E_end2,
    atk3F_end3,
    atk40_jumpifaffectedbyprotect,
    atk41_call,
    atk42_nop,
    atk43_jumpifabilitypresent,
    atk44_endselectionscript,
    atk45_playanimation,
    atk46_playanimation2,
    atk47_setgraphicalstatchangevalues,
    atk48_playstatchangeanimation,
    atk49_moveend,
    atk4A_typecalc2,
    atk4B_returnatktoball,
    atk4C_getswitchedmondata,
    atk4D_switchindataupdate,
    atk4E_switchinanim,
    atk4F_jumpifcantswitch,
    atk50_openpartyscreen,
    atk51_switchhandleorder,
    atk52_switchineffects,
    atk53_trainerslidein,
    atk54_playse,
    atk55_fanfare,
    atk56_playfaintcry,
    atk57,
    atk58_returntoball,
    atk59_handlelearnnewmove,
    atk5A_yesnoboxlearnmove,
    atk5B_yesnoboxstoplearningmove,
    atk5C_hitanimation,
    atk5D_getmoneyreward,
    atk5E,
    atk5F_swapattackerwithtarget,
    atk60_incrementgamestat,
    atk61_drawpartystatussummary,
    atk62_hidepartystatussummary,
    atk63_jumptorandomattack,
    atk64_statusanimation,
    atk65_status2animation,
    atk66_chosenstatusanimation,
    atk67_yesnobox,
    atk68_cancelallactions,
    atk69_nop,
    atk6A_removeitem,
    atk6B_atknameinbuff1,
    atk6C_drawlvlupbox,
    atk6D_resetsentmonsvalue,
    atk6E_setatktoplayer0,
    atk6F_makevisible,
    atk70_recordlastability,
    atk71_buffermovetolearn,
    atk72_jumpifplayerran,
    atk73_hpthresholds,
    atk74_hpthresholds2,
    atk75_useitemonopponent,
    atk76_various,
    atk77_setprotectlike,
    atk78_faintifabilitynotdamp,
    atk79_setatkhptozero,
    atk7A_jumpifnexttargetvalid,
    atk7B_tryhealhalfhealth,
    atk7C_trymirrormove,
    atk7D_setrain,
    atk7E_setreflect,
    atk7F_setseeded,
    atk80_manipulatedamage,
    atk81_trysetrest,
    atk82_jumpifnotfirstturn,
    atk83_nop,
    atk84_jumpifcantmakeasleep,
    atk85_stockpile,
    atk86_stockpiletobasedamage,
    atk87_stockpiletohpheal,
    atk88_negativedamage,
    atk89_statbuffchange,
    atk8A_normalisebuffs,
    atk8B_setbide,
    atk8C_confuseifrepeatingattackends,
    atk8D_setmultihitcounter,
    atk8E_initmultihitstring,
    atk8F_forcerandomswitch,
    atk90_tryconversiontypechange,
    atk91_givepaydaymoney,
    atk92_setlightscreen,
    atk93_tryKO,
    atk94_damagetohalftargethp,
    atk95_setsandstorm,
    atk96_weatherdamage,
    atk97_tryinfatuating,
    atk98_updatestatusicon,
    atk99_setmist,
    atk9A_setfocusenergy,
    atk9B_transformdataexecution,
    atk9C_setsubstitute,
    atk9D_mimicattackcopy,
    atk9E_metronome,
    atk9F_dmgtolevel,
    atkA0_psywavedamageeffect,
    atkA1_counterdamagecalculator,
    atkA2_mirrorcoatdamagecalculator,
    atkA3_disablelastusedattack,
    atkA4_trysetencore,
    atkA5_painsplitdmgcalc,
    atkA6_settypetorandomresistance,
    atkA7_setalwayshitflag,
    atkA8_copymovepermanently,
    atkA9_trychoosesleeptalkmove,
    atkAA_setdestinybond,
    atkAB_trysetdestinybondtohappen,
    atkAC_nop,
    atkAD_tryspiteppreduce,
    atkAE_healpartystatus,
    atkAF_cursetarget,
    atkB0_trysetspikes,
    atkB1_setforesight,
    atkB2_trysetperishsong,
    atkB3_handlerollout,
    atkB4_jumpifconfusedandstatmaxed,
    atkB5_handlefurycutter,
    atkB6_nop,
    atkB7_presentdamagecalculation,
    atkB8_setsafeguard,
    atkB9_magnitudedamagecalculation,
    atkBA_jumpifnopursuitswitchdmg,
    atkBB_setsunny,
    atkBC_maxattackhalvehp,
    atkBD_copyfoestats,
    atkBE_rapidspinfree,
    atkBF_setdefensecurlbit,
    atkC0_recoverbasedonsunlight,
    atkC1_hiddenpowercalc,
    atkC2_selectfirstvalidtarget,
    atkC3_trysetfutureattack,
    atkC4_trydobeatup,
    atkC5_setsemiinvulnerablebit,
    atkC6_clearsemiinvulnerablebit,
    atkC7_setminimize,
    atkC8_sethail,
    atkC9_jumpifattackandspecialattackcannotfall,
    atkCA_setforcedtarget,
    atkCB_setcharge,
    atkCC_callterrainattack,
    atkCD_cureifburnedparalysedorpoisoned,
    atkCE_settorment,
    atkCF_jumpifnodamage,
    atkD0_settaunt,
    atkD1_trysethelpinghand,
    atkD2_tryswapitems,
    atkD3_trycopyability,
    atkD4_trywish,
    atkD5_trysetroots,
    atkD6_nop,
    atkD7_setyawn,
    atkD8_setdamagetohealthdifference,
    atkD9_nop,
    atkDA_tryswapabilities,
    atkDB_tryimprision,
    atkDC_trysetgrudge,
    atkDD_nop,
    atkDE_asistattackselect,
    atkDF_trysetmagiccoat,
    atkE0_trysetsnatch,
    atkE1_trygetintimidatetarget,
    atkE2_switchoutabilities,
    atkE3_jumpifhasnohp,
    atkE4_getsecretpowereffect,
    atkE5_pickup,
    atkE6_docastformchangeanimation,
    atkE7_trycastformdatachange,
    atkE8_settypebasedhalvers,
    atkE9_setweatherballtype,
    atkEA_tryrecycleitem,
    atkEB_settypetoterrain,
    atkEC_pursuitrelated,
    atkEF_snatchsetbattlers,
    atkEE_removelightscreenreflect,
    atkEF_handleballthrow,
    atkF0_givecaughtmon,
    atkF1_trysetcaughtmondexflags,
    atkF2_displaydexinfo,
    atkF3_trygivecaughtmonnick,
    atkF4_subattackerhpbydmg,
    atkF5_removeattackerstatus1,
    atkF6_finishaction,
    atkF7_finishturn,
    atkF8_trainerslideout
};

struct StatFractions
{
    u8 dividend;
    u8 divisor;
};

static const struct StatFractions sAccuracyStageRatios[] =
{
    { 33, 100}, // -6
    { 36, 100}, // -5
    { 43, 100}, // -4
    { 50, 100}, // -3
    { 60, 100}, // -2
    { 75, 100}, // -1
    {  1,   1}, //  0
    {133, 100}, // +1
    {166, 100}, // +2
    {  2,   1}, // +3
    {233, 100}, // +4
    {133,  50}, // +5
    {  3,   1}, // +6
};

// The chance is 1/N for each stage.
static const u16 sCriticalHitChance[] = {16, 8, 4, 3, 2};

static const u32 sStatusFlagsForMoveEffects[] =
{
    0x00000000,
    STATUS1_SLEEP,
    STATUS1_POISON,
    STATUS1_BURN,
    STATUS1_FREEZE,
    STATUS1_PARALYSIS,
    STATUS1_TOXIC_POISON,
    STATUS2_CONFUSION,
    STATUS2_FLINCHED,
    0x00000000,
    STATUS2_UPROAR,
    0x00000000,
    STATUS2_MULTIPLETURNS,
    STATUS2_WRAPPED,
    0x00000000,
    0x00000000,
    0x00000000,
    0x00000000,
    0x00000000,
    0x00000000,
    0x00000000,
    0x00000000,
    0x00000000,
    0x00000000,
    0x00000000,
    0x00000000,
    0x00000000,
    0x00000000,
    0x00000000,
    STATUS2_RECHARGE,
    0x00000000,
    0x00000000,
    STATUS2_ESCAPE_PREVENTION,
    STATUS2_NIGHTMARE,
    0x00000000,
    0x00000000,
    0x00000000,
    0x00000000,
    0x00000000,
    0x00000000,
    0x00000000,
    0x00000000,
    0x00000000,
    0x00000000,
    0x00000000,
    0x00000000,
    0x00000000,
    0x00000000,
    0x00000000,
    0x00000000,
    0x00000000,
    0x00000000,
    0x00000000,
    STATUS2_LOCK_CONFUSE,
    0x00000000,
    0x00000000,
    0x00000000,
    0x00000000,
    0x00000000,
    0x00000000
};

static const u8* const sMoveEffectBS_Ptrs[] =
{
    BattleScript_MoveEffectSleep,	    //  0
    BattleScript_MoveEffectSleep,		//	MOVE_EFFECT_SLEEP
    BattleScript_MoveEffectPoison,		//	MOVE_EFFECT_POISON
    BattleScript_MoveEffectBurn,		//	MOVE_EFFECT_BURN
    BattleScript_MoveEffectFreeze,		//	MOVE_EFFECT_FREEZE
    BattleScript_MoveEffectParalysis,   //	MOVE_EFFECT_PARALYSIS
    BattleScript_MoveEffectToxic,		//	MOVE_EFFECT_TOXIC
    BattleScript_MoveEffectConfusion,	//	MOVE_EFFECT_CONFUSION
    BattleScript_MoveEffectSleep,		//	MOVE_EFFECT_FLINCH
    BattleScript_MoveEffectSleep,		//	MOVE_EFFECT_TRI_ATTACK
    BattleScript_MoveEffectUproar,		//	MOVE_EFFECT_UPROAR
    BattleScript_MoveEffectPayDay,		//	MOVE_EFFECT_PAYDAY
    BattleScript_MoveEffectSleep,		//	MOVE_EFFECT_CHARGING
    BattleScript_MoveEffectWrap,		//	MOVE_EFFECT_WRAP
    BattleScript_MoveEffectRecoil33,	//	MOVE_EFFECT_RECOIL_25
    BattleScript_MoveEffectSleep,		//	MOVE_EFFECT_ATK_PLUS_1
    BattleScript_MoveEffectSleep,		//	MOVE_EFFECT_DEF_PLUS_1
    BattleScript_MoveEffectSleep,		//	MOVE_EFFECT_SPD_PLUS_1
    BattleScript_MoveEffectSleep,		//	MOVE_EFFECT_SP_ATK_PLUS_1
    BattleScript_MoveEffectSleep,		//	MOVE_EFFECT_SP_DEF_PLUS_1
    BattleScript_MoveEffectSleep,		//	MOVE_EFFECT_ACC_PLUS_1
    BattleScript_MoveEffectSleep,		//	MOVE_EFFECT_EVS_PLUS_1
    BattleScript_MoveEffectSleep,		//	MOVE_EFFECT_ATK_MINUS_1
    BattleScript_MoveEffectSleep,		//	MOVE_EFFECT_DEF_MINUS_1
    BattleScript_MoveEffectSleep,		//	MOVE_EFFECT_SPD_MINUS_1
    BattleScript_MoveEffectSleep,		//	MOVE_EFFECT_SP_ATK_MINUS_1
    BattleScript_MoveEffectSleep,		//	MOVE_EFFECT_SP_DEF_MINUS_1
    BattleScript_MoveEffectSleep,		//	MOVE_EFFECT_ACC_MINUS_1
    BattleScript_MoveEffectSleep,		//	MOVE_EFFECT_EVS_MINUS_1
    BattleScript_MoveEffectSleep,		//	MOVE_EFFECT_RECHARGE
    BattleScript_MoveEffectSleep,		//	MOVE_EFFECT_RAGE
    BattleScript_MoveEffectSleep,		//	MOVE_EFFECT_STEAL_ITEM
    BattleScript_MoveEffectSleep,		//	MOVE_EFFECT_PREVENT_ESCAPE
    BattleScript_MoveEffectSleep,		//	MOVE_EFFECT_NIGHTMARE
    BattleScript_MoveEffectSleep,		//	MOVE_EFFECT_ALL_STATS_UP
    BattleScript_MoveEffectSleep,		//	MOVE_EFFECT_RAPIDSPIN
    BattleScript_MoveEffectSleep,		//	MOVE_EFFECT_REMOVE_PARALYSIS
    BattleScript_MoveEffectSleep,		//	MOVE_EFFECT_ATK_DEF_DOWN
    BattleScript_MoveEffectRecoil33,	//	MOVE_EFFECT_RECOIL_33_PARALYSIS
};

static const struct WindowTemplate sUnusedWinTemplate = {0, 1, 3, 7, 0xF, 0x1F, 0x3F};

static const u16 sUnknown_0831C2C8[] = INCBIN_U16("graphics/battle_interface/unk_battlebox.gbapal");
static const u8 sUnknown_0831C2E8[] = INCBIN_U8("graphics/battle_interface/unk_battlebox.4bpp.lz");

// unused
static const u8 sRubyLevelUpStatBoxStats[] =
{
    MON_DATA_MAX_HP, MON_DATA_SPATK, MON_DATA_ATK,
    MON_DATA_SPDEF, MON_DATA_DEF, MON_DATA_SPEED
};

#define MON_ICON_LVLUP_BOX_TAG      0xD75A

static const struct OamData sOamData_MonIconOnLvlUpBox =
{
    .y = 0,
    .affineMode = 0,
    .objMode = 0,
    .mosaic = 0,
    .bpp = 0,
    .shape = 0,
    .x = 0,
    .matrixNum = 0,
    .size = 2,
    .tileNum = 0,
    .priority = 0,
    .paletteNum = 0,
    .affineParam = 0,
};

static const struct SpriteTemplate sSpriteTemplate_MonIconOnLvlUpBox =
{
    .tileTag = MON_ICON_LVLUP_BOX_TAG,
    .paletteTag = MON_ICON_LVLUP_BOX_TAG,
    .oam = &sOamData_MonIconOnLvlUpBox,
    .anims = gDummySpriteAnimTable,
    .images = NULL,
    .affineAnims = gDummySpriteAffineAnimTable,
    .callback = SpriteCB_MonIconOnLvlUpBox
};

static const u16 sProtectSuccessRates[] = {USHRT_MAX, USHRT_MAX / 2, USHRT_MAX / 4, USHRT_MAX / 8};

#define MIMIC_FORBIDDEN_END             0xFFFE
#define METRONOME_FORBIDDEN_END         0xFFFF
#define ASSIST_FORBIDDEN_END            0xFFFF

static const u16 sMovesForbiddenToCopy[] =
{
     MOVE_METRONOME,
     MOVE_STRUGGLE,
     MOVE_SKETCH,
     MOVE_MIMIC,
     MIMIC_FORBIDDEN_END,
     MOVE_COUNTER,
     MOVE_MIRROR_COAT,
     MOVE_PROTECT,
     MOVE_DETECT,
     MOVE_ENDURE,
     MOVE_DESTINY_BOND,
     MOVE_SLEEP_TALK,
     MOVE_THIEF,
     MOVE_FOLLOW_ME,
     MOVE_SNATCH,
     MOVE_HELPING_HAND,
     MOVE_COVET,
     MOVE_TRICK,
     MOVE_FOCUS_PUNCH,
     METRONOME_FORBIDDEN_END
};

static const u16 sNaturePowerMoves[] =
{
    MOVE_STUN_SPORE,
    MOVE_RAZOR_LEAF,
    MOVE_EARTHQUAKE,
    MOVE_HYDRO_PUMP,
    MOVE_SURF,
    MOVE_BUBBLE_BEAM,
    MOVE_ROCK_SLIDE,
    MOVE_SHADOW_BALL,
    MOVE_SWIFT,
    MOVE_SWIFT
};

static const u16 sPickupItems[] =
{
    ITEM_POTION,
	ITEM_ANTIDOTE,
	ITEM_SUPER_POTION,
	ITEM_GREAT_BALL,
	ITEM_REPEL,
	ITEM_ESCAPE_ROPE,
	ITEM_X_ATTACK,
	ITEM_FULL_HEAL,
	ITEM_ULTRA_BALL,
	ITEM_HYPER_POTION,
	ITEM_RARE_CANDY,
	ITEM_PROTEIN,
	ITEM_REVIVE,
	ITEM_HP_UP,
	ITEM_FULL_RESTORE,
	ITEM_MAX_REVIVE,
	ITEM_PP_UP,
	ITEM_MAX_ELIXIR,
};

static const u16 sRarePickupItems[] =
{
    ITEM_HYPER_POTION,
	ITEM_NUGGET,
	ITEM_KINGS_ROCK,
	ITEM_FULL_RESTORE,
	ITEM_ETHER,
	ITEM_WHITE_HERB,
	ITEM_TM44_REST,
	ITEM_ELIXIR,
	ITEM_TM01_FOCUS_PUNCH,
	ITEM_LEFTOVERS,
	ITEM_TM26_EARTHQUAKE,
};

static const u8 sPickupProbabilities[] =
{
    30, 40, 50, 60, 70, 80, 90, 94, 98
};

static const u8 sTerrainToType[] =
{
    TYPE_GRASS, // tall grass
    TYPE_GRASS, // long grass
    TYPE_GROUND, // sand
    TYPE_WATER, // underwater
    TYPE_WATER, // water
    TYPE_WATER, // pond water
    TYPE_ROCK, // rock
    TYPE_ROCK, // cave
    TYPE_NORMAL, // building
    TYPE_NORMAL, // plain
};

static const u8 sBallCatchBonuses[] =
{
    20, 15, 10, 15 // Ultra, Great, Poke, Safari
};

const ALIGNED(4) u8 gUnknown_0831C494[][4] =
{
    {0x3d, 0x44, 0x3d, 0x44},
    {0x14, 0x2d, 0x54, 0x5c},
    {0x46, 0x55, 0x20, 0x5c},
    {0x26, 0x45, 0x46, 0x55},
    {0x14, 0x5a, 0x46, 0x5c},
    {0x1e, 0x32, 0x20, 0x5a},
    {0x38, 0x4e, 0x38, 0x4e},
    {0x19, 0x28, 0x4b, 0x5a},
    {0x45, 0x4b, 0x1c, 0x53},
    {0x23, 0x2d, 0x1d, 0x23},
    {0x3e, 0x48, 0x1e, 0x32},
    {0x3a, 0x5f, 0x58, 0x5e},
    {0x22, 0x2d, 0x1d, 0x28},
    {0x23, 0x28, 0x23, 0x5f},
    {0x38, 0x4e, 0x38, 0x4e},
    {0x23, 0x50, 0x22, 0x5e},
    {0x2c, 0x5e, 0x22, 0x28},
    {0x38, 0x4e, 0x38, 0x4e},
    {0x1e, 0x58, 0x1e, 0x58},
    {0x1e, 0x2b, 0x1b, 0x21},
    {0x28, 0x5a, 0x19, 0x57},
    {0x12, 0x58, 0x5a, 0x5f},
    {0x58, 0x5e, 0x16, 0x2a},
    {0x2a, 0x5c, 0x2a, 0x2f},
    {0x38, 0x4e, 0x38, 0x4e}
};

static const u8 sUnknown_0831C4F8[] =
{
	0x03, 0x00, 0x01, 0x00, 0x00, 0x01, 0x03, 0x00,
	0x01, 0x02, 0x02, 0x00, 0x03, 0x01, 0x03, 0x01,
	0x02, 0x03, 0x03, 0x02, 0x01, 0x00, 0x02, 0x02,
	0x03, 0x00, 0x00, 0x00
};

static void atk00_attackcanceler(void)
{
    s32 i;

    if (gBattleOutcome != 0)
    {
        gCurrentActionFuncId = B_ACTION_FINISHED;
        return;
    }
    if (gBattleMons[gBattlerAttacker].hp == 0 && !(gHitMarker & HITMARKER_NO_ATTACKSTRING))
    {
        gHitMarker |= HITMARKER_UNABLE_TO_USE_MOVE;
        gBattlescriptCurrInstr = BattleScript_MoveEnd;
        return;
    }
    if (AtkCanceller_UnableToUseMove())
        return;
    if (AbilityBattleEffects(ABILITYEFFECT_MOVES_BLOCK, gBattlerTarget, 0, 0, 0))
        return;
    if (!gBattleMons[gBattlerAttacker].pp[gCurrMovePos] && gCurrentMove != MOVE_STRUGGLE && !(gHitMarker & 0x800200)
     && !(gBattleMons[gBattlerAttacker].status2 & STATUS2_MULTIPLETURNS))
    {
        gBattlescriptCurrInstr = BattleScript_NoPPForMove;
        gMoveResultFlags |= MOVE_RESULT_MISSED;
        return;
    }

    gHitMarker &= ~(HITMARKER_x800000);

    if (!(gHitMarker & HITMARKER_OBEYS) && !(gBattleMons[gBattlerAttacker].status2 & STATUS2_MULTIPLETURNS))
    {
        i = IsMonDisobedient(); // why use the 'i' variable...?
        switch (i)
        {
        case 0:
            break;
        case 2:
            gHitMarker |= HITMARKER_OBEYS;
            return;
        default:
            gMoveResultFlags |= MOVE_RESULT_MISSED;
            return;
        }
    }

    gHitMarker |= HITMARKER_OBEYS;

    if (gProtectStructs[gBattlerTarget].bounceMove && gBattleMoves[gCurrentMove].flags & FLAG_MAGICCOAT_AFFECTED)
    {
        PressurePPLose(gBattlerAttacker, gBattlerTarget, MOVE_MAGIC_COAT);
        gProtectStructs[gBattlerTarget].bounceMove = 0;
        BattleScriptPushCursor();
        gBattlescriptCurrInstr = BattleScript_MagicCoatBounce;
        return;
    }

    for (i = 0; i < gBattlersCount; i++)
    {
        if ((gProtectStructs[gBattlerByTurnOrder[i]].stealMove) && gBattleMoves[gCurrentMove].flags & FLAG_SNATCH_AFFECTED)
        {
            PressurePPLose(gBattlerAttacker, gBattlerByTurnOrder[i], MOVE_SNATCH);
            gProtectStructs[gBattlerByTurnOrder[i]].stealMove = 0;
            gBattleScripting.battler = gBattlerByTurnOrder[i];
            BattleScriptPushCursor();
            gBattlescriptCurrInstr = BattleScript_SnatchedMove;
            return;
        }
    }

    if (gSpecialStatuses[gBattlerTarget].lightningRodRedirected)
    {
        gSpecialStatuses[gBattlerTarget].lightningRodRedirected = 0;
        gLastUsedAbility = ABILITY_LIGHTNING_ROD;
        BattleScriptPushCursor();
        gBattlescriptCurrInstr = BattleScript_TookAttack;
        RecordAbilityBattle(gBattlerTarget, gLastUsedAbility);
    }
    else if (DEFENDER_IS_PROTECTED
     && (gCurrentMove != MOVE_CURSE || IS_BATTLER_OF_TYPE(gBattlerAttacker, TYPE_GHOST))
     && ((!IsTwoTurnsMove(gCurrentMove) || (gBattleMons[gBattlerAttacker].status2 & STATUS2_MULTIPLETURNS))))
    {
        CancelMultiTurnMoves(gBattlerAttacker);
        gMoveResultFlags |= MOVE_RESULT_MISSED;
        gLastLandedMoves[gBattlerTarget] = 0;
        gLastHitByType[gBattlerTarget] = 0;
        gBattleCommunication[6] = 1;
        gBattlescriptCurrInstr++;
    }
    else
    {
        gBattlescriptCurrInstr++;
    }
}

static void JumpIfMoveFailed(u8 adder, u16 move)
{
    const u8 *BS_ptr = gBattlescriptCurrInstr + adder;
    if (gMoveResultFlags & MOVE_RESULT_NO_EFFECT)
    {
        gLastLandedMoves[gBattlerTarget] = 0;
        gLastHitByType[gBattlerTarget] = 0;
        BS_ptr = T1_READ_PTR(gBattlescriptCurrInstr + 1);
    }
    else
    {
        TrySetDestinyBondToHappen();
        if (AbilityBattleEffects(ABILITYEFFECT_ABSORBING, gBattlerTarget, 0, 0, move))
            return;
    }
    gBattlescriptCurrInstr = BS_ptr;
}

static void atk40_jumpifaffectedbyprotect(void)
{
    if (DEFENDER_IS_PROTECTED)
    {
        gMoveResultFlags |= MOVE_RESULT_MISSED;
        JumpIfMoveFailed(5, 0);
        gBattleCommunication[6] = 1;
    }
    else
    {
        gBattlescriptCurrInstr += 5;
    }
}

bool8 JumpIfMoveAffectedByProtect(u16 move)
{
    bool8 affected = FALSE;
    if (DEFENDER_IS_PROTECTED)
    {
        gMoveResultFlags |= MOVE_RESULT_MISSED;
        JumpIfMoveFailed(7, move);
        gBattleCommunication[6] = 1;
        affected = TRUE;
    }
    return affected;
}

static bool8 AccuracyCalcHelper(u16 move)
{
    if (gStatuses3[gBattlerTarget] & STATUS3_ALWAYS_HITS && gDisableStructs[gBattlerTarget].battlerWithSureHit == gBattlerAttacker)
    {
        JumpIfMoveFailed(7, move);
        return TRUE;
    }

    if (!(gHitMarker & HITMARKER_IGNORE_ON_AIR) && gStatuses3[gBattlerTarget] & STATUS3_ON_AIR)
    {
        gMoveResultFlags |= MOVE_RESULT_MISSED;
        JumpIfMoveFailed(7, move);
        return TRUE;
    }

    gHitMarker &= ~HITMARKER_IGNORE_ON_AIR;

    if (!(gHitMarker & HITMARKER_IGNORE_UNDERGROUND) && gStatuses3[gBattlerTarget] & STATUS3_UNDERGROUND)
    {
        gMoveResultFlags |= MOVE_RESULT_MISSED;
        JumpIfMoveFailed(7, move);
        return TRUE;
    }

    gHitMarker &= ~HITMARKER_IGNORE_UNDERGROUND;

    if (!(gHitMarker & HITMARKER_IGNORE_UNDERWATER) && gStatuses3[gBattlerTarget] & STATUS3_UNDERWATER)
    {
        gMoveResultFlags |= MOVE_RESULT_MISSED;
        JumpIfMoveFailed(7, move);
        return TRUE;
    }

    gHitMarker &= ~HITMARKER_IGNORE_UNDERWATER;

    if ((WEATHER_HAS_EFFECT && (gBattleWeather & WEATHER_RAIN_ANY) && gBattleMoves[move].effect == EFFECT_THUNDER)
     || (gBattleMoves[move].effect == EFFECT_ALWAYS_HIT || gBattleMoves[move].effect == EFFECT_VITAL_THROW))
    {
        JumpIfMoveFailed(7, move);
        return TRUE;
    }

    return FALSE;
}

static void atk01_accuracycheck(void)
{
    u16 move = T2_READ_16(gBattlescriptCurrInstr + 5);

    if (move == 0xFFFE || move == 0xFFFF)
    {
        if (gStatuses3[gBattlerTarget] & STATUS3_ALWAYS_HITS && move == 0xFFFF && gDisableStructs[gBattlerTarget].battlerWithSureHit == gBattlerAttacker)
            gBattlescriptCurrInstr += 7;
        else if (gStatuses3[gBattlerTarget] & (STATUS3_ON_AIR | STATUS3_UNDERGROUND | STATUS3_UNDERWATER))
            gBattlescriptCurrInstr = T1_READ_PTR(gBattlescriptCurrInstr + 1);
        else if (!JumpIfMoveAffectedByProtect(0))
            gBattlescriptCurrInstr += 7;
    }
    else
    {
        u8 type, moveAcc, holdEffect, param;
        s8 buff;
        u16 calc;

        if (move == 0)
            move = gCurrentMove;

        GET_MOVE_TYPE(move, type);

        if (JumpIfMoveAffectedByProtect(move))
            return;
        if (AccuracyCalcHelper(move))
            return;

        if (gBattleMons[gBattlerTarget].status2 & STATUS2_FORESIGHT)
        {
            u8 acc = gBattleMons[gBattlerAttacker].statStages[STAT_ACC];
            buff = acc;
        }
        else
        {
            u8 acc = gBattleMons[gBattlerAttacker].statStages[STAT_ACC];
            buff = acc + 6 - gBattleMons[gBattlerTarget].statStages[STAT_EVASION];
        }

        if (buff < 0)
            buff = 0;
        if (buff > 0xC)
            buff = 0xC;

        moveAcc = gBattleMoves[move].accuracy;
        // check Thunder on sunny weather
        if (WEATHER_HAS_EFFECT && gBattleWeather & WEATHER_SUN_ANY && gBattleMoves[move].effect == EFFECT_THUNDER)
            moveAcc = 50;

        calc = sAccuracyStageRatios[buff].dividend * moveAcc;
        calc /= sAccuracyStageRatios[buff].divisor;

        if (gBattleMons[gBattlerAttacker].ability == ABILITY_COMPOUND_EYES)
            calc = (calc * 130) / 100; // 1.3 compound eyes boost
        if (WEATHER_HAS_EFFECT && gBattleMons[gBattlerTarget].ability == ABILITY_SAND_VEIL && gBattleWeather & WEATHER_SANDSTORM_ANY)
            calc = (calc * 80) / 100; // 1.2 sand veil loss
<<<<<<< HEAD
        if (gBattleMons[gBattlerAttacker].ability == ABILITY_HUSTLE && IS_MOVE_PHYSICAL(move))
=======
        if (gBattleMons[gBattlerAttacker].ability == ABILITY_HUSTLE && IS_TYPE_PHYSICAL(type))
>>>>>>> 06b3ce40
            calc = (calc * 80) / 100; // 1.2 hustle loss

        if (gBattleMons[gBattlerTarget].item == ITEM_ENIGMA_BERRY)
        {
            holdEffect = gEnigmaBerries[gBattlerTarget].holdEffect;
            param = gEnigmaBerries[gBattlerTarget].holdEffectParam;
        }
        else
        {
            holdEffect = ItemId_GetHoldEffect(gBattleMons[gBattlerTarget].item);
            param = ItemId_GetHoldEffectParam(gBattleMons[gBattlerTarget].item);
        }

        gPotentialItemEffectBattler = gBattlerTarget;

        if (holdEffect == HOLD_EFFECT_EVASION_UP)
            calc = (calc * (100 - param)) / 100;

        // final calculation
        if ((Random() % 100 + 1) > calc)
        {
            gMoveResultFlags |= MOVE_RESULT_MISSED;
            if (gBattleTypeFlags & BATTLE_TYPE_DOUBLE &&
                (gBattleMoves[move].target == MOVE_TARGET_BOTH || gBattleMoves[move].target == MOVE_TARGET_FOES_AND_ALLY))
                gBattleCommunication[6] = 2;
            else
                gBattleCommunication[6] = 0;

            CheckWonderGuardAndLevitate();
        }
        JumpIfMoveFailed(7, move);
    }
}

static void atk02_attackstring(void)
{
    if (gBattleControllerExecFlags)
         return;
    if (!(gHitMarker & (HITMARKER_NO_ATTACKSTRING | HITMARKER_ATTACKSTRING_PRINTED)))
    {
        PrepareStringBattle(STRINGID_USEDMOVE, gBattlerAttacker);
        gHitMarker |= HITMARKER_ATTACKSTRING_PRINTED;
    }
    gBattlescriptCurrInstr++;
    gBattleCommunication[MSG_DISPLAY] = 0;
}

static void atk03_ppreduce(void)
{
    s32 ppToDeduct = 1;

    if (gBattleControllerExecFlags)
        return;

    if (!gSpecialStatuses[gBattlerAttacker].flag20)
    {
        switch (gBattleMoves[gCurrentMove].target)
        {
        case MOVE_TARGET_FOES_AND_ALLY:
            ppToDeduct += AbilityBattleEffects(ABILITYEFFECT_COUNT_ON_FIELD, gBattlerAttacker, ABILITY_PRESSURE, 0, 0);
            break;
        case MOVE_TARGET_BOTH:
        case MOVE_TARGET_OPPONENTS_FIELD:
            ppToDeduct += AbilityBattleEffects(ABILITYEFFECT_COUNT_OTHER_SIDE, gBattlerAttacker, ABILITY_PRESSURE, 0, 0);
            break;
        default:
            if (gBattlerAttacker != gBattlerTarget && gBattleMons[gBattlerTarget].ability == ABILITY_PRESSURE)
                ppToDeduct++;
            break;
        }
    }

    if (!(gHitMarker & (HITMARKER_NO_PPDEDUCT | HITMARKER_NO_ATTACKSTRING)) && gBattleMons[gBattlerAttacker].pp[gCurrMovePos])
    {
        gProtectStructs[gBattlerAttacker].notFirstStrike = 1;

        if (gBattleMons[gBattlerAttacker].pp[gCurrMovePos] > ppToDeduct)
            gBattleMons[gBattlerAttacker].pp[gCurrMovePos] -= ppToDeduct;
        else
            gBattleMons[gBattlerAttacker].pp[gCurrMovePos] = 0;

        if (!(gBattleMons[gBattlerAttacker].status2 & STATUS2_TRANSFORMED)
            && !((gDisableStructs[gBattlerAttacker].unk18_b) & gBitTable[gCurrMovePos]))
        {
            gActiveBattler = gBattlerAttacker;
            BtlController_EmitSetMonData(0, REQUEST_PPMOVE1_BATTLE + gCurrMovePos, 0, 1, &gBattleMons[gBattlerAttacker].pp[gCurrMovePos]);
            MarkBattlerForControllerExec(gBattlerAttacker);
        }
    }

    gHitMarker &= ~(HITMARKER_NO_PPDEDUCT);
    gBattlescriptCurrInstr++;
}

static void atk04_critcalc(void)
{
    u8 holdEffect;
    u16 item, critChance;

    item = gBattleMons[gBattlerAttacker].item;

    if (item == ITEM_ENIGMA_BERRY)
        holdEffect = gEnigmaBerries[gBattlerAttacker].holdEffect;
    else
        holdEffect = ItemId_GetHoldEffect(item);

    gPotentialItemEffectBattler = gBattlerAttacker;

    critChance  = 2 * ((gBattleMons[gBattlerAttacker].status2 & STATUS2_FOCUS_ENERGY) != 0)
                + ((gBattleMoves[gCurrentMove].flags & FLAG_HIGH_CRIT) != 0)
                + (holdEffect == HOLD_EFFECT_SCOPE_LENS)
                + 2 * (holdEffect == HOLD_EFFECT_LUCKY_PUNCH && gBattleMons[gBattlerAttacker].species == SPECIES_CHANSEY)
                + 2 * (holdEffect == HOLD_EFFECT_STICK && gBattleMons[gBattlerAttacker].species == SPECIES_FARFETCHD);

    if (critChance > 4)
        critChance = 4;

    if ((gBattleMons[gBattlerTarget].ability != ABILITY_BATTLE_ARMOR && gBattleMons[gBattlerTarget].ability != ABILITY_SHELL_ARMOR)
     && !(gStatuses3[gBattlerAttacker] & STATUS3_CANT_SCORE_A_CRIT)
     && !(gBattleTypeFlags & (BATTLE_TYPE_WALLY_TUTORIAL | BATTLE_TYPE_FIRST_BATTLE))
     && !(Random() % sCriticalHitChance[critChance]))
        gIsCriticalHit = TRUE;
    else
        gIsCriticalHit = FALSE;

    gBattlescriptCurrInstr++;
}

static void atk05_damagecalc(void)
{
    u8 moveType;

    GET_MOVE_TYPE(gCurrentMove, moveType);
    gBattleMoveDamage = CalculateMoveDamage(gCurrentMove, gBattlerAttacker, gBattlerTarget, moveType, 0, gIsCriticalHit, TRUE);
    gBattlescriptCurrInstr++;
}

static void atk06_typecalc(void)
{
    u8 moveType;

    GET_MOVE_TYPE(gCurrentMove, moveType);
    CalcTypeEffectivenessMultiplier(gCurrentMove, moveType, gBattlerAttacker, gBattlerTarget, TRUE);

    gBattlescriptCurrInstr++;
}

static void CheckWonderGuardAndLevitate(void)
{
    u8 flags = 0;
    s32 i = 0;
    u8 moveType;

    if (gCurrentMove == MOVE_STRUGGLE || !gBattleMoves[gCurrentMove].power)
        return;

    GET_MOVE_TYPE(gCurrentMove, moveType);

    if (gBattleMons[gBattlerTarget].ability == ABILITY_LEVITATE && moveType == TYPE_GROUND)
    {
        gLastUsedAbility = ABILITY_LEVITATE;
        gBattleCommunication[6] = moveType;
        RecordAbilityBattle(gBattlerTarget, ABILITY_LEVITATE);
        return;
    }

    while (TYPE_EFFECT_ATK_TYPE(i) != TYPE_ENDTABLE)
    {
        if (TYPE_EFFECT_ATK_TYPE(i) == TYPE_FORESIGHT)
        {
            if (gBattleMons[gBattlerTarget].status2 & STATUS2_FORESIGHT)
                break;
            i += 3;
            continue;
        }
        if (TYPE_EFFECT_ATK_TYPE(i) == moveType)
        {
            // check no effect
            if (TYPE_EFFECT_DEF_TYPE(i) == gBattleMons[gBattlerTarget].type1
                && TYPE_EFFECT_MULTIPLIER(i) == TYPE_MUL_NO_EFFECT)
            {
                gMoveResultFlags |= MOVE_RESULT_DOESNT_AFFECT_FOE;
                gProtectStructs[gBattlerAttacker].targetNotAffected = 1;
            }
            if (TYPE_EFFECT_DEF_TYPE(i) == gBattleMons[gBattlerTarget].type2 &&
                gBattleMons[gBattlerTarget].type1 != gBattleMons[gBattlerTarget].type2 &&
                TYPE_EFFECT_MULTIPLIER(i) == TYPE_MUL_NO_EFFECT)
            {
                gMoveResultFlags |= MOVE_RESULT_DOESNT_AFFECT_FOE;
                gProtectStructs[gBattlerAttacker].targetNotAffected = 1;
            }

            // check super effective
            if (TYPE_EFFECT_DEF_TYPE(i) == gBattleMons[gBattlerTarget].type1 && TYPE_EFFECT_MULTIPLIER(i) == 20)
                flags |= 1;
            if (TYPE_EFFECT_DEF_TYPE(i) == gBattleMons[gBattlerTarget].type2
             && gBattleMons[gBattlerTarget].type1 != gBattleMons[gBattlerTarget].type2
             && TYPE_EFFECT_MULTIPLIER(i) == TYPE_MUL_SUPER_EFFECTIVE)
                flags |= 1;

            // check not very effective
            if (TYPE_EFFECT_DEF_TYPE(i) == gBattleMons[gBattlerTarget].type1 && TYPE_EFFECT_MULTIPLIER(i) == 5)
                flags |= 2;
            if (TYPE_EFFECT_DEF_TYPE(i) == gBattleMons[gBattlerTarget].type2
             && gBattleMons[gBattlerTarget].type1 != gBattleMons[gBattlerTarget].type2
             && TYPE_EFFECT_MULTIPLIER(i) == TYPE_MUL_NOT_EFFECTIVE)
                flags |= 2;
        }
        i += 3;
    }

    if (gBattleMons[gBattlerTarget].ability == ABILITY_WONDER_GUARD && AttacksThisTurn(gBattlerAttacker, gCurrentMove) == 2)
    {
        if (((flags & 2) || !(flags & 1)) && gBattleMoves[gCurrentMove].power)
        {
            gLastUsedAbility = ABILITY_WONDER_GUARD;
            gBattleCommunication[6] = 3;
            RecordAbilityBattle(gBattlerTarget, ABILITY_WONDER_GUARD);
        }
    }
}

static void atk07_adjustdamage(void)
{
    u8 holdEffect, param;

    holdEffect = GetBattlerHoldEffect(gBattlerTarget, TRUE);
    if (gBattleMons[gBattlerTarget].item == ITEM_ENIGMA_BERRY)
        param = gEnigmaBerries[gBattlerTarget].holdEffectParam;
    else
        param = ItemId_GetHoldEffectParam(gBattleMons[gBattlerTarget].item);

    gPotentialItemEffectBattler = gBattlerTarget;

    if (gBattleMons[gBattlerTarget].status2 & STATUS2_SUBSTITUTE)
        goto END;
    if (gBattleMons[gBattlerTarget].hp > gBattleMoveDamage)
        goto END;

    if (holdEffect == HOLD_EFFECT_FOCUS_BAND && (Random() % 100) < param)
    {
        RecordItemEffectBattle(gBattlerTarget, holdEffect);
        gSpecialStatuses[gBattlerTarget].focusBanded = 1;
    }
    else if (holdEffect == HOLD_EFFECT_FOCUS_SASH && BATTLER_MAX_HP(gBattlerTarget))
    {
        RecordItemEffectBattle(gBattlerTarget, holdEffect);
        gSpecialStatuses[gBattlerTarget].focusSashed = 1;
    }

    if (gBattleMoves[gCurrentMove].effect != EFFECT_FALSE_SWIPE
        && !gProtectStructs[gBattlerTarget].endured
        && !gSpecialStatuses[gBattlerTarget].focusBanded
        && !gSpecialStatuses[gBattlerTarget].focusSashed)
        goto END;

    // Handle reducing the dmg to 1 hp
    gBattleMoveDamage = gBattleMons[gBattlerTarget].hp - 1;

    if (gProtectStructs[gBattlerTarget].endured)
    {
        gMoveResultFlags |= MOVE_RESULT_FOE_ENDURED;
    }
    else if (gSpecialStatuses[gBattlerTarget].focusBanded || gSpecialStatuses[gBattlerTarget].focusSashed)
    {
        gMoveResultFlags |= MOVE_RESULT_FOE_HUNG_ON;
        gLastUsedItem = gBattleMons[gBattlerTarget].item;
    }

END:
    gBattlescriptCurrInstr++;
}

static void atk08_nop(void)
{

}

static void atk09_attackanimation(void)
{
    if (gBattleControllerExecFlags)
        return;

    if ((gHitMarker & HITMARKER_NO_ANIMATIONS) && (gCurrentMove != MOVE_TRANSFORM && gCurrentMove != MOVE_SUBSTITUTE))
    {
        BattleScriptPush(gBattlescriptCurrInstr + 1);
        gBattlescriptCurrInstr = BattleScript_Pausex20;
        gBattleScripting.animTurn++;
        gBattleScripting.animTargetsHit++;
    }
    else
    {
        if ((gBattleMoves[gCurrentMove].target & MOVE_TARGET_BOTH
             || gBattleMoves[gCurrentMove].target & MOVE_TARGET_FOES_AND_ALLY
             || gBattleMoves[gCurrentMove].target & MOVE_TARGET_DEPENDS)
            && gBattleScripting.animTargetsHit)
        {
            gBattlescriptCurrInstr++;
            return;
        }
        if (!(gMoveResultFlags & MOVE_RESULT_NO_EFFECT))
        {
            u8 multihit;

            gActiveBattler = gBattlerAttacker;

            if (gBattleMons[gBattlerTarget].status2 & STATUS2_SUBSTITUTE)
                multihit = gMultiHitCounter;
            else if (gMultiHitCounter != 0 && gMultiHitCounter != 1)
            {
                if (gBattleMons[gBattlerTarget].hp <= gBattleMoveDamage)
                    multihit = 1;
                else
                    multihit = gMultiHitCounter;
            }
            else
                multihit = gMultiHitCounter;

            BtlController_EmitMoveAnimation(0, gCurrentMove, gBattleScripting.animTurn, gBattleMovePower, gBattleMoveDamage, gBattleMons[gBattlerAttacker].friendship, &gDisableStructs[gBattlerAttacker], multihit);
            gBattleScripting.animTurn += 1;
            gBattleScripting.animTargetsHit += 1;
            MarkBattlerForControllerExec(gBattlerAttacker);
            gBattlescriptCurrInstr++;
        }
        else
        {
            BattleScriptPush(gBattlescriptCurrInstr + 1);
            gBattlescriptCurrInstr = BattleScript_Pausex20;
        }
    }
}

static void atk0A_waitanimation(void)
{
    if (gBattleControllerExecFlags == 0)
        gBattlescriptCurrInstr++;
}

static void atk0B_healthbarupdate(void)
{
    if (gBattleControllerExecFlags)
        return;

    if (!(gMoveResultFlags & MOVE_RESULT_NO_EFFECT))
    {
        gActiveBattler = GetBattlerForBattleScript(gBattlescriptCurrInstr[1]);

        if (gBattleMons[gActiveBattler].status2 & STATUS2_SUBSTITUTE && gDisableStructs[gActiveBattler].substituteHP && !(gHitMarker & HITMARKER_IGNORE_SUBSTITUTE))
        {
            PrepareStringBattle(STRINGID_SUBSTITUTEDAMAGED, gActiveBattler);
        }
        else
        {
            s16 healthValue;

            s32 currDmg = gBattleMoveDamage;
            s32 maxPossibleDmgValue = 10000; // not present in R/S, ensures that huge damage values don't change sign

            if (currDmg <= maxPossibleDmgValue)
                healthValue = currDmg;
            else
                healthValue = maxPossibleDmgValue;

            BtlController_EmitHealthBarUpdate(0, healthValue);
            MarkBattlerForControllerExec(gActiveBattler);

            if (GetBattlerSide(gActiveBattler) == B_SIDE_PLAYER && gBattleMoveDamage > 0)
                gBattleResults.unk5_0 = 1;
        }
    }

    gBattlescriptCurrInstr += 2;
}

static void atk0C_datahpupdate(void)
{
    u32 moveType;

    if (gBattleControllerExecFlags)
        return;

    if (gBattleStruct->dynamicMoveType == 0)
        moveType = gBattleMoves[gCurrentMove].type;
    else if (!(gBattleStruct->dynamicMoveType & 0x40))
        moveType = gBattleStruct->dynamicMoveType & 0x3F;
    else
        moveType = gBattleMoves[gCurrentMove].type;

    if (!(gMoveResultFlags & MOVE_RESULT_NO_EFFECT))
    {
        gActiveBattler = GetBattlerForBattleScript(gBattlescriptCurrInstr[1]);
        if (gBattleMons[gActiveBattler].status2 & STATUS2_SUBSTITUTE && gDisableStructs[gActiveBattler].substituteHP && !(gHitMarker & HITMARKER_IGNORE_SUBSTITUTE))
        {
            if (gDisableStructs[gActiveBattler].substituteHP >= gBattleMoveDamage)
            {
                if (gSpecialStatuses[gActiveBattler].dmg == 0)
                    gSpecialStatuses[gActiveBattler].dmg = gBattleMoveDamage;
                gDisableStructs[gActiveBattler].substituteHP -= gBattleMoveDamage;
                gHpDealt = gBattleMoveDamage;
            }
            else
            {
                if (gSpecialStatuses[gActiveBattler].dmg == 0)
                    gSpecialStatuses[gActiveBattler].dmg = gDisableStructs[gActiveBattler].substituteHP;
                gHpDealt = gDisableStructs[gActiveBattler].substituteHP;
                gDisableStructs[gActiveBattler].substituteHP = 0;
            }
            // check substitute fading
            if (gDisableStructs[gActiveBattler].substituteHP == 0)
            {
                gBattlescriptCurrInstr += 2;
                BattleScriptPushCursor();
                gBattlescriptCurrInstr = BattleScript_SubstituteFade;
                return;
            }
        }
        else
        {
            gHitMarker &= ~(HITMARKER_IGNORE_SUBSTITUTE);
            if (gBattleMoveDamage < 0) // hp goes up
            {
                gBattleMons[gActiveBattler].hp -= gBattleMoveDamage;
                if (gBattleMons[gActiveBattler].hp > gBattleMons[gActiveBattler].maxHP)
                    gBattleMons[gActiveBattler].hp = gBattleMons[gActiveBattler].maxHP;

            }
            else // hp goes down
            {
                if (gHitMarker & HITMARKER_x20)
                {
                    gHitMarker &= ~(HITMARKER_x20);
                }
                else
                {
                    gTakenDmg[gActiveBattler] += gBattleMoveDamage;
                    if (gBattlescriptCurrInstr[1] == BS_TARGET)
                        gTakenDmgByBattler[gActiveBattler] = gBattlerAttacker;
                    else
                        gTakenDmgByBattler[gActiveBattler] = gBattlerTarget;
                }

                if (gBattleMons[gActiveBattler].hp > gBattleMoveDamage)
                {
                    gBattleMons[gActiveBattler].hp -= gBattleMoveDamage;
                    gHpDealt = gBattleMoveDamage;
                }
                else
                {
                    gHpDealt = gBattleMons[gActiveBattler].hp;
                    gBattleMons[gActiveBattler].hp = 0;
                }

                if (!gSpecialStatuses[gActiveBattler].dmg && !(gHitMarker & HITMARKER_x100000))
                    gSpecialStatuses[gActiveBattler].dmg = gHpDealt;

<<<<<<< HEAD
                if (IS_MOVE_PHYSICAL(gCurrentMove) && !(gHitMarker & HITMARKER_x100000) && gCurrentMove != MOVE_PAIN_SPLIT)
=======
                if (IS_TYPE_PHYSICAL(moveType) && !(gHitMarker & HITMARKER_x100000) && gCurrentMove != MOVE_PAIN_SPLIT)
>>>>>>> 06b3ce40
                {
                    gProtectStructs[gActiveBattler].physicalDmg = gHpDealt;
                    gSpecialStatuses[gActiveBattler].physicalDmg = gHpDealt;
                    if (gBattlescriptCurrInstr[1] == BS_TARGET)
                    {
                        gProtectStructs[gActiveBattler].physicalBattlerId = gBattlerAttacker;
                        gSpecialStatuses[gActiveBattler].physicalBattlerId = gBattlerAttacker;
                    }
                    else
                    {
                        gProtectStructs[gActiveBattler].physicalBattlerId = gBattlerTarget;
                        gSpecialStatuses[gActiveBattler].physicalBattlerId = gBattlerTarget;
                    }
                }
<<<<<<< HEAD
                else if (!IS_MOVE_PHYSICAL(gCurrentMove) && !(gHitMarker & HITMARKER_x100000))
=======
                else if (!IS_TYPE_PHYSICAL(moveType) && !(gHitMarker & HITMARKER_x100000))
>>>>>>> 06b3ce40
                {
                    gProtectStructs[gActiveBattler].specialDmg = gHpDealt;
                    gSpecialStatuses[gActiveBattler].specialDmg = gHpDealt;
                    if (gBattlescriptCurrInstr[1] == BS_TARGET)
                    {
                        gProtectStructs[gActiveBattler].specialBattlerId = gBattlerAttacker;
                        gSpecialStatuses[gActiveBattler].specialBattlerId = gBattlerAttacker;
                    }
                    else
                    {
                        gProtectStructs[gActiveBattler].specialBattlerId = gBattlerTarget;
                        gSpecialStatuses[gActiveBattler].specialBattlerId = gBattlerTarget;
                    }
                }
            }
            gHitMarker &= ~(HITMARKER_x100000);
            BtlController_EmitSetMonData(0, REQUEST_HP_BATTLE, 0, 2, &gBattleMons[gActiveBattler].hp);
            MarkBattlerForControllerExec(gActiveBattler);
        }
    }
    else
    {
        gActiveBattler = GetBattlerForBattleScript(gBattlescriptCurrInstr[1]);
        if (gSpecialStatuses[gActiveBattler].dmg == 0)
            gSpecialStatuses[gActiveBattler].dmg = 0xFFFF;
    }
    gBattlescriptCurrInstr += 2;
}

static void atk0D_critmessage(void)
{
    if (gBattleControllerExecFlags == 0)
    {
        if (gIsCriticalHit == TRUE && !(gMoveResultFlags & MOVE_RESULT_NO_EFFECT))
        {
            PrepareStringBattle(STRINGID_CRITICALHIT, gBattlerAttacker);
            gBattleCommunication[MSG_DISPLAY] = 1;
        }
        gBattlescriptCurrInstr++;
    }
}

static void atk0E_effectivenesssound(void)
{
    if (gBattleControllerExecFlags)
        return;

    gActiveBattler = gBattlerTarget;
    if (!(gMoveResultFlags & MOVE_RESULT_MISSED))
    {
        switch (gMoveResultFlags & (u8)(~(MOVE_RESULT_MISSED)))
        {
        case MOVE_RESULT_SUPER_EFFECTIVE:
            BtlController_EmitPlaySE(0, SE_KOUKA_H);
            MarkBattlerForControllerExec(gActiveBattler);
            break;
        case MOVE_RESULT_NOT_VERY_EFFECTIVE:
            BtlController_EmitPlaySE(0, SE_KOUKA_L);
            MarkBattlerForControllerExec(gActiveBattler);
            break;
        case MOVE_RESULT_DOESNT_AFFECT_FOE:
        case MOVE_RESULT_FAILED:
            // no sound
            break;
        case MOVE_RESULT_FOE_ENDURED:
        case MOVE_RESULT_ONE_HIT_KO:
        case MOVE_RESULT_FOE_HUNG_ON:
        default:
            if (gMoveResultFlags & MOVE_RESULT_SUPER_EFFECTIVE)
            {
                BtlController_EmitPlaySE(0, SE_KOUKA_H);
                MarkBattlerForControllerExec(gActiveBattler);
            }
            else if (gMoveResultFlags & MOVE_RESULT_NOT_VERY_EFFECTIVE)
            {
                BtlController_EmitPlaySE(0, SE_KOUKA_L);
                MarkBattlerForControllerExec(gActiveBattler);
            }
            else if (!(gMoveResultFlags & (MOVE_RESULT_DOESNT_AFFECT_FOE | MOVE_RESULT_FAILED)))
            {
                BtlController_EmitPlaySE(0, SE_KOUKA_M);
                MarkBattlerForControllerExec(gActiveBattler);
            }
            break;
        }
    }
    gBattlescriptCurrInstr++;
}

static void atk0F_resultmessage(void)
{
    u32 stringId = 0;

    if (gBattleControllerExecFlags)
        return;

    if (gMoveResultFlags & MOVE_RESULT_MISSED && (!(gMoveResultFlags & MOVE_RESULT_DOESNT_AFFECT_FOE) || gBattleCommunication[6] > 2))
    {
        stringId = gMissStringIds[gBattleCommunication[6]];
        gBattleCommunication[MSG_DISPLAY] = 1;
    }
    else
    {
        gBattleCommunication[MSG_DISPLAY] = 1;
        switch (gMoveResultFlags & (u8)(~(MOVE_RESULT_MISSED)))
        {
        case MOVE_RESULT_SUPER_EFFECTIVE:
            stringId = STRINGID_SUPEREFFECTIVE;
            break;
        case MOVE_RESULT_NOT_VERY_EFFECTIVE:
            stringId = STRINGID_NOTVERYEFFECTIVE;
            break;
        case MOVE_RESULT_ONE_HIT_KO:
            stringId = STRINGID_ONEHITKO;
            break;
        case MOVE_RESULT_FOE_ENDURED:
            stringId = STRINGID_PKMNENDUREDHIT;
            break;
        case MOVE_RESULT_FAILED:
            stringId = STRINGID_BUTITFAILED;
            break;
        case MOVE_RESULT_DOESNT_AFFECT_FOE:
            stringId = STRINGID_ITDOESNTAFFECT;
            break;
        case MOVE_RESULT_FOE_HUNG_ON:
            gLastUsedItem = gBattleMons[gBattlerTarget].item;
            gPotentialItemEffectBattler = gBattlerTarget;
            gMoveResultFlags &= ~(MOVE_RESULT_FOE_ENDURED | MOVE_RESULT_FOE_HUNG_ON);
            BattleScriptPushCursor();
            gBattlescriptCurrInstr = BattleScript_HangedOnMsg;
            return;
        default:
            if (gMoveResultFlags & MOVE_RESULT_DOESNT_AFFECT_FOE)
            {
                stringId = STRINGID_ITDOESNTAFFECT;
            }
            else if (gMoveResultFlags & MOVE_RESULT_ONE_HIT_KO)
            {
                gMoveResultFlags &= ~(MOVE_RESULT_ONE_HIT_KO);
                gMoveResultFlags &= ~(MOVE_RESULT_SUPER_EFFECTIVE);
                gMoveResultFlags &= ~(MOVE_RESULT_NOT_VERY_EFFECTIVE);
                BattleScriptPushCursor();
                gBattlescriptCurrInstr = BattleScript_OneHitKOMsg;
                return;
            }
            else if (gMoveResultFlags & MOVE_RESULT_FOE_ENDURED)
            {
                gMoveResultFlags &= ~(MOVE_RESULT_FOE_ENDURED | MOVE_RESULT_FOE_HUNG_ON);
                BattleScriptPushCursor();
                gBattlescriptCurrInstr = BattleScript_EnduredMsg;
                return;
            }
            else if (gMoveResultFlags & MOVE_RESULT_FOE_HUNG_ON)
            {
                gLastUsedItem = gBattleMons[gBattlerTarget].item;
                gPotentialItemEffectBattler = gBattlerTarget;
                gMoveResultFlags &= ~(MOVE_RESULT_FOE_ENDURED | MOVE_RESULT_FOE_HUNG_ON);
                BattleScriptPushCursor();
                gBattlescriptCurrInstr = BattleScript_HangedOnMsg;
                return;
            }
            else if (gMoveResultFlags & MOVE_RESULT_FAILED)
            {
                stringId = STRINGID_BUTITFAILED;
            }
            else
            {
                gBattleCommunication[MSG_DISPLAY] = 0;
            }
        }
    }

    if (stringId)
        PrepareStringBattle(stringId, gBattlerAttacker);

    gBattlescriptCurrInstr++;
}

static void atk10_printstring(void)
{
    if (gBattleControllerExecFlags == 0)
    {
        u16 var = T2_READ_16(gBattlescriptCurrInstr + 1);
        PrepareStringBattle(var, gBattlerAttacker);
        gBattlescriptCurrInstr += 3;
        gBattleCommunication[MSG_DISPLAY] = 1;
    }
}

static void atk11_printselectionstring(void)
{
    gActiveBattler = gBattlerAttacker;

    BtlController_EmitPrintSelectionString(0, T2_READ_16(gBattlescriptCurrInstr + 1));
    MarkBattlerForControllerExec(gActiveBattler);

    gBattlescriptCurrInstr += 3;
    gBattleCommunication[MSG_DISPLAY] = 1;
}

static void atk12_waitmessage(void)
{
    if (gBattleControllerExecFlags == 0)
    {
        if (!gBattleCommunication[MSG_DISPLAY])
        {
            gBattlescriptCurrInstr += 3;
        }
        else
        {
            u16 toWait = T2_READ_16(gBattlescriptCurrInstr + 1);
            if (++gPauseCounterBattle >= toWait)
            {
                gPauseCounterBattle = 0;
                gBattlescriptCurrInstr += 3;
                gBattleCommunication[MSG_DISPLAY] = 0;
            }
        }
    }
}

static void atk13_printfromtable(void)
{
    if (gBattleControllerExecFlags == 0)
    {
        const u16 *ptr = (const u16*) T1_READ_PTR(gBattlescriptCurrInstr + 1);
        ptr += gBattleCommunication[MULTISTRING_CHOOSER];

        PrepareStringBattle(*ptr, gBattlerAttacker);

        gBattlescriptCurrInstr += 5;
        gBattleCommunication[MSG_DISPLAY] = 1;
    }
}

static void atk14_printselectionstringfromtable(void)
{
    if (gBattleControllerExecFlags == 0)
    {
        const u16 *ptr = (const u16*) T1_READ_PTR(gBattlescriptCurrInstr + 1);
        ptr += gBattleCommunication[MULTISTRING_CHOOSER];

        gActiveBattler = gBattlerAttacker;
        BtlController_EmitPrintSelectionString(0, *ptr);
        MarkBattlerForControllerExec(gActiveBattler);

        gBattlescriptCurrInstr += 5;
        gBattleCommunication[MSG_DISPLAY] = 1;
    }
}

u8 GetBattlerTurnOrderNum(u8 battlerId)
{
    s32 i;
    for (i = 0; i < gBattlersCount; i++)
    {
        if (gBattlerByTurnOrder[i] == battlerId)
            break;
    }
    return i;
}

#define INCREMENT_RESET_RETURN                  \
{                                               \
    gBattlescriptCurrInstr++;                   \
    gBattleCommunication[MOVE_EFFECT_BYTE] = 0; \
    return;                                     \
}

#define RESET_RETURN                            \
{                                               \
    gBattleCommunication[MOVE_EFFECT_BYTE] = 0; \
    return;                                     \
}

void SetMoveEffect(bool8 primary, u8 certain)
{
    bool32 statusChanged = FALSE;
    u8 affectsUser = 0; // 0x40 otherwise
    bool32 noSunCanFreeze = TRUE;

    if (gBattleCommunication[MOVE_EFFECT_BYTE] & MOVE_EFFECT_AFFECTS_USER)
    {
        gEffectBattler = gBattlerAttacker; // battlerId that effects get applied on
        gBattleCommunication[MOVE_EFFECT_BYTE] &= ~(MOVE_EFFECT_AFFECTS_USER);
        affectsUser = MOVE_EFFECT_AFFECTS_USER;
        gBattleScripting.battler = gBattlerTarget; // theoretically the attacker
    }
    else
    {
        gEffectBattler = gBattlerTarget;
        gBattleScripting.battler = gBattlerAttacker;
    }

    if (gBattleMons[gEffectBattler].ability == ABILITY_SHIELD_DUST && !(gHitMarker & HITMARKER_IGNORE_SAFEGUARD)
        && !primary && gBattleCommunication[MOVE_EFFECT_BYTE] <= 9)
        INCREMENT_RESET_RETURN

    if (gSideStatuses[GET_BATTLER_SIDE(gEffectBattler)] & SIDE_STATUS_SAFEGUARD && !(gHitMarker & HITMARKER_IGNORE_SAFEGUARD)
        && !primary && gBattleCommunication[MOVE_EFFECT_BYTE] <= 7)
        INCREMENT_RESET_RETURN

    if (gBattleMons[gEffectBattler].hp == 0
        && gBattleCommunication[MOVE_EFFECT_BYTE] != MOVE_EFFECT_PAYDAY
        && gBattleCommunication[MOVE_EFFECT_BYTE] != MOVE_EFFECT_STEAL_ITEM)
        INCREMENT_RESET_RETURN

    if (gBattleMons[gEffectBattler].status2 & STATUS2_SUBSTITUTE && affectsUser != MOVE_EFFECT_AFFECTS_USER)
        INCREMENT_RESET_RETURN

    if (gBattleCommunication[MOVE_EFFECT_BYTE] <= 6) // status change
    {
        switch (sStatusFlagsForMoveEffects[gBattleCommunication[MOVE_EFFECT_BYTE]])
        {
        case STATUS1_SLEEP:
            // check active uproar
            if (gBattleMons[gEffectBattler].ability != ABILITY_SOUNDPROOF)
            {
                for (gActiveBattler = 0;
                    gActiveBattler < gBattlersCount && !(gBattleMons[gActiveBattler].status2 & STATUS2_UPROAR);
                    gActiveBattler++)
                {}
            }
            else
                gActiveBattler = gBattlersCount;

            if (gBattleMons[gEffectBattler].status1)
                break;
            if (gActiveBattler != gBattlersCount)
                break;
            if (gBattleMons[gEffectBattler].ability == ABILITY_VITAL_SPIRIT)
                break;
            if (gBattleMons[gEffectBattler].ability == ABILITY_INSOMNIA)
                break;

            CancelMultiTurnMoves(gEffectBattler);
            statusChanged = TRUE;
            break;
        case STATUS1_POISON:
            if (gBattleMons[gEffectBattler].ability == ABILITY_IMMUNITY
                && (primary == TRUE || certain == MOVE_EFFECT_CERTAIN))
            {
                gLastUsedAbility = ABILITY_IMMUNITY;
                RecordAbilityBattle(gEffectBattler, ABILITY_IMMUNITY);

                BattleScriptPush(gBattlescriptCurrInstr + 1);
                gBattlescriptCurrInstr = BattleScript_PSNPrevention;

                if (gHitMarker & HITMARKER_IGNORE_SAFEGUARD)
                {
                    gBattleCommunication[MULTISTRING_CHOOSER] = 1;
                    gHitMarker &= ~(HITMARKER_IGNORE_SAFEGUARD);
                }
                else
                {
                    gBattleCommunication[MULTISTRING_CHOOSER] = 0;
                }
                RESET_RETURN
            }
            if ((IS_BATTLER_OF_TYPE(gEffectBattler, TYPE_POISON) || IS_BATTLER_OF_TYPE(gEffectBattler, TYPE_STEEL))
                && (gHitMarker & HITMARKER_IGNORE_SAFEGUARD)
                && (primary == TRUE || certain == MOVE_EFFECT_CERTAIN))
            {
                BattleScriptPush(gBattlescriptCurrInstr + 1);
                gBattlescriptCurrInstr = BattleScript_PSNPrevention;

                gBattleCommunication[MULTISTRING_CHOOSER] = 2;
                RESET_RETURN
            }
            if (IS_BATTLER_OF_TYPE(gEffectBattler, TYPE_POISON))
                break;
            if (IS_BATTLER_OF_TYPE(gEffectBattler, TYPE_STEEL))
                break;
            if (gBattleMons[gEffectBattler].status1)
                break;
            if (gBattleMons[gEffectBattler].ability == ABILITY_IMMUNITY)
                break;

            statusChanged = TRUE;
            break;
        case STATUS1_BURN:
            if (gBattleMons[gEffectBattler].ability == ABILITY_WATER_VEIL
                && (primary == TRUE || certain == MOVE_EFFECT_CERTAIN))
            {
                gLastUsedAbility = ABILITY_WATER_VEIL;
                RecordAbilityBattle(gEffectBattler, ABILITY_WATER_VEIL);

                BattleScriptPush(gBattlescriptCurrInstr + 1);
                gBattlescriptCurrInstr = BattleScript_BRNPrevention;
                if (gHitMarker & HITMARKER_IGNORE_SAFEGUARD)
                {
                    gBattleCommunication[MULTISTRING_CHOOSER] = 1;
                    gHitMarker &= ~(HITMARKER_IGNORE_SAFEGUARD);
                }
                else
                {
                    gBattleCommunication[MULTISTRING_CHOOSER] = 0;
                }
                RESET_RETURN
            }
            if (IS_BATTLER_OF_TYPE(gEffectBattler, TYPE_FIRE)
                && (gHitMarker & HITMARKER_IGNORE_SAFEGUARD)
                && (primary == TRUE || certain == MOVE_EFFECT_CERTAIN))
            {
                BattleScriptPush(gBattlescriptCurrInstr + 1);
                gBattlescriptCurrInstr = BattleScript_BRNPrevention;

                gBattleCommunication[MULTISTRING_CHOOSER] = 2;
                RESET_RETURN
            }
            if (IS_BATTLER_OF_TYPE(gEffectBattler, TYPE_FIRE))
                break;
            if (gBattleMons[gEffectBattler].ability == ABILITY_WATER_VEIL)
                break;
            if (gBattleMons[gEffectBattler].status1)
                break;

            statusChanged = TRUE;
            break;
        case STATUS1_FREEZE:
            if (WEATHER_HAS_EFFECT && gBattleWeather & WEATHER_SUN_ANY)
                noSunCanFreeze = FALSE;
            if (IS_BATTLER_OF_TYPE(gEffectBattler, TYPE_ICE))
                break;
            if (gBattleMons[gEffectBattler].status1)
                break;
            if (noSunCanFreeze == 0)
                break;
            if (gBattleMons[gEffectBattler].ability == ABILITY_MAGMA_ARMOR)
                break;

            CancelMultiTurnMoves(gEffectBattler);
            statusChanged = TRUE;
            break;
        case STATUS1_PARALYSIS:
            if (gBattleMons[gEffectBattler].ability == ABILITY_LIMBER)
            {
                if (primary == TRUE || certain == MOVE_EFFECT_CERTAIN)
                {
                    gLastUsedAbility = ABILITY_LIMBER;
                    RecordAbilityBattle(gEffectBattler, ABILITY_LIMBER);

                    BattleScriptPush(gBattlescriptCurrInstr + 1);
                    gBattlescriptCurrInstr = BattleScript_PRLZPrevention;

                    if (gHitMarker & HITMARKER_IGNORE_SAFEGUARD)
                    {
                        gBattleCommunication[MULTISTRING_CHOOSER] = 1;
                        gHitMarker &= ~(HITMARKER_IGNORE_SAFEGUARD);
                    }
                    else
                    {
                        gBattleCommunication[MULTISTRING_CHOOSER] = 0;
                    }
                    RESET_RETURN
                }
                else
                    break;
            }
            if (gBattleMons[gEffectBattler].status1)
                break;

            statusChanged = TRUE;
            break;
        case STATUS1_TOXIC_POISON:
            if (gBattleMons[gEffectBattler].ability == ABILITY_IMMUNITY && (primary == TRUE || certain == MOVE_EFFECT_CERTAIN))
            {
                gLastUsedAbility = ABILITY_IMMUNITY;
                RecordAbilityBattle(gEffectBattler, ABILITY_IMMUNITY);

                BattleScriptPush(gBattlescriptCurrInstr + 1);
                gBattlescriptCurrInstr = BattleScript_PSNPrevention;

                if (gHitMarker & HITMARKER_IGNORE_SAFEGUARD)
                {
                    gBattleCommunication[MULTISTRING_CHOOSER] = 1;
                    gHitMarker &= ~(HITMARKER_IGNORE_SAFEGUARD);
                }
                else
                {
                    gBattleCommunication[MULTISTRING_CHOOSER] = 0;
                }
                RESET_RETURN
            }
            if ((IS_BATTLER_OF_TYPE(gEffectBattler, TYPE_POISON) || IS_BATTLER_OF_TYPE(gEffectBattler, TYPE_STEEL))
                && (gHitMarker & HITMARKER_IGNORE_SAFEGUARD)
                && (primary == TRUE || certain == MOVE_EFFECT_CERTAIN))
            {
                BattleScriptPush(gBattlescriptCurrInstr + 1);
                gBattlescriptCurrInstr = BattleScript_PSNPrevention;

                gBattleCommunication[MULTISTRING_CHOOSER] = 2;
                RESET_RETURN
            }
            if (gBattleMons[gEffectBattler].status1)
                break;
            if (!IS_BATTLER_OF_TYPE(gEffectBattler, TYPE_POISON) && !IS_BATTLER_OF_TYPE(gEffectBattler, TYPE_STEEL))
            {
                if (gBattleMons[gEffectBattler].ability == ABILITY_IMMUNITY)
                    break;

                // It's redundant, because at this point we know the status1 value is 0.
                gBattleMons[gEffectBattler].status1 &= ~(STATUS1_TOXIC_POISON);
                gBattleMons[gEffectBattler].status1 &= ~(STATUS1_POISON);
                statusChanged = TRUE;
                break;
            }
            else
            {
                gMoveResultFlags |= MOVE_RESULT_DOESNT_AFFECT_FOE;
            }
            break;
        }
        if (statusChanged == TRUE)
        {
            BattleScriptPush(gBattlescriptCurrInstr + 1);

            if (sStatusFlagsForMoveEffects[gBattleCommunication[MOVE_EFFECT_BYTE]] == STATUS1_SLEEP)
                gBattleMons[gEffectBattler].status1 |= ((Random() & 3) + 2);
            else
                gBattleMons[gEffectBattler].status1 |= sStatusFlagsForMoveEffects[gBattleCommunication[MOVE_EFFECT_BYTE]];

            gBattlescriptCurrInstr = sMoveEffectBS_Ptrs[gBattleCommunication[MOVE_EFFECT_BYTE]];

            gActiveBattler = gEffectBattler;
            BtlController_EmitSetMonData(0, REQUEST_STATUS_BATTLE, 0, 4, &gBattleMons[gEffectBattler].status1);
            MarkBattlerForControllerExec(gActiveBattler);

            if (gHitMarker & HITMARKER_IGNORE_SAFEGUARD)
            {
                gBattleCommunication[MULTISTRING_CHOOSER] = 1;
                gHitMarker &= ~(HITMARKER_IGNORE_SAFEGUARD);
            }
            else
            {
                gBattleCommunication[MULTISTRING_CHOOSER] = 0;
            }

            // for synchronize

            if (gBattleCommunication[MOVE_EFFECT_BYTE] == MOVE_EFFECT_POISON
             || gBattleCommunication[MOVE_EFFECT_BYTE] == MOVE_EFFECT_TOXIC
             || gBattleCommunication[MOVE_EFFECT_BYTE] == MOVE_EFFECT_PARALYSIS
             || gBattleCommunication[MOVE_EFFECT_BYTE] == MOVE_EFFECT_BURN)
             {
                u8* synchronizeEffect = &gBattleStruct->synchronizeMoveEffect;
                *synchronizeEffect = gBattleCommunication[MOVE_EFFECT_BYTE];
                gHitMarker |= HITMARKER_SYNCHRONISE_EFFECT;
             }
            return;
        }
        else if (statusChanged == FALSE)
        {
            gBattleCommunication[MOVE_EFFECT_BYTE] = 0;
            gBattlescriptCurrInstr++;
            return;
        }
        return;
    }
    else
    {
        if (gBattleMons[gEffectBattler].status2 & sStatusFlagsForMoveEffects[gBattleCommunication[MOVE_EFFECT_BYTE]])
        {
            gBattlescriptCurrInstr++;
        }
        else
        {
            u8 side;
            switch (gBattleCommunication[MOVE_EFFECT_BYTE])
            {
            case MOVE_EFFECT_CONFUSION:
                if (gBattleMons[gEffectBattler].ability == ABILITY_OWN_TEMPO
                    || gBattleMons[gEffectBattler].status2 & STATUS2_CONFUSION)
                {
                    gBattlescriptCurrInstr++;
                }
                else
                {
                    gBattleMons[gEffectBattler].status2 |= (((Random()) % 0x4)) + 2;

                    BattleScriptPush(gBattlescriptCurrInstr + 1);
                    gBattlescriptCurrInstr = sMoveEffectBS_Ptrs[gBattleCommunication[MOVE_EFFECT_BYTE]];
                }
                break;
            case MOVE_EFFECT_FLINCH:
                if (gBattleMons[gEffectBattler].ability == ABILITY_INNER_FOCUS)
                {
                    if (primary == TRUE || certain == MOVE_EFFECT_CERTAIN)
                    {
                        gLastUsedAbility = ABILITY_INNER_FOCUS;
                        RecordAbilityBattle(gEffectBattler, ABILITY_INNER_FOCUS);
                        gBattlescriptCurrInstr = BattleScript_FlinchPrevention;
                    }
                    else
                    {
                        gBattlescriptCurrInstr++;
                    }
                }
                else
                {
                    if (GetBattlerTurnOrderNum(gEffectBattler) > gCurrentTurnActionNumber)
                        gBattleMons[gEffectBattler].status2 |= sStatusFlagsForMoveEffects[gBattleCommunication[MOVE_EFFECT_BYTE]];
                    gBattlescriptCurrInstr++;
                }
                break;
            case MOVE_EFFECT_UPROAR:
                if (!(gBattleMons[gEffectBattler].status2 & STATUS2_UPROAR))
                {

                    gBattleMons[gEffectBattler].status2 |= STATUS2_MULTIPLETURNS;
                    gLockedMoves[gEffectBattler] = gCurrentMove;
                    gBattleMons[gEffectBattler].status2 |= ((Random() & 3) + 2) << 4;

                    BattleScriptPush(gBattlescriptCurrInstr + 1);
                    gBattlescriptCurrInstr = sMoveEffectBS_Ptrs[gBattleCommunication[MOVE_EFFECT_BYTE]];
                }
                else
                {
                    gBattlescriptCurrInstr++;
                }
                break;
            case MOVE_EFFECT_PAYDAY:
                if (GET_BATTLER_SIDE(gBattlerAttacker) == B_SIDE_PLAYER)
                {
                    u16 PayDay = gPaydayMoney;
                    gPaydayMoney += (gBattleMons[gBattlerAttacker].level * 5);
                    if (PayDay > gPaydayMoney)
                        gPaydayMoney = 0xFFFF;
                }
                BattleScriptPush(gBattlescriptCurrInstr + 1);
                gBattlescriptCurrInstr = sMoveEffectBS_Ptrs[gBattleCommunication[MOVE_EFFECT_BYTE]];
                break;
            case MOVE_EFFECT_TRI_ATTACK:
                if (gBattleMons[gEffectBattler].status1)
                {
                    gBattlescriptCurrInstr++;
                }
                else
                {
                    gBattleCommunication[MOVE_EFFECT_BYTE] = Random() % 3 + 3;
                    SetMoveEffect(FALSE, 0);
                }
                break;
            case MOVE_EFFECT_CHARGING:
                gBattleMons[gEffectBattler].status2 |= STATUS2_MULTIPLETURNS;
                gLockedMoves[gEffectBattler] = gCurrentMove;
                gProtectStructs[gEffectBattler].chargingTurn = 1;
                gBattlescriptCurrInstr++;
                break;
            case MOVE_EFFECT_WRAP:
                if (gBattleMons[gEffectBattler].status2 & STATUS2_WRAPPED)
                {
                    gBattlescriptCurrInstr++;
                }
                else
                {
                    gBattleMons[gEffectBattler].status2 |= ((Random() & 3) + 3) << 0xD;

                    *(gBattleStruct->wrappedMove + gEffectBattler * 2 + 0) = gCurrentMove;
                    *(gBattleStruct->wrappedMove + gEffectBattler * 2 + 1) = gCurrentMove >> 8;
                    *(gBattleStruct->wrappedBy + gEffectBattler) = gBattlerAttacker;

                    BattleScriptPush(gBattlescriptCurrInstr + 1);
                    gBattlescriptCurrInstr = sMoveEffectBS_Ptrs[gBattleCommunication[MOVE_EFFECT_BYTE]];

                    for (gBattleCommunication[MULTISTRING_CHOOSER] = 0; ; gBattleCommunication[MULTISTRING_CHOOSER]++)
                    {
                        if (gBattleCommunication[MULTISTRING_CHOOSER] > 4)
                            break;
                        if (gTrappingMoves[gBattleCommunication[MULTISTRING_CHOOSER]] == gCurrentMove)
                            break;
                    }
                }
                break;
            case MOVE_EFFECT_RECOIL_25: // 25% recoil
                gBattleMoveDamage = (gHpDealt) / 4;
                if (gBattleMoveDamage == 0)
                    gBattleMoveDamage = 1;

                BattleScriptPush(gBattlescriptCurrInstr + 1);
                gBattlescriptCurrInstr = sMoveEffectBS_Ptrs[gBattleCommunication[MOVE_EFFECT_BYTE]];
                break;
            case MOVE_EFFECT_ATK_PLUS_1:
            case MOVE_EFFECT_DEF_PLUS_1:
            case MOVE_EFFECT_SPD_PLUS_1:
            case MOVE_EFFECT_SP_ATK_PLUS_1:
            case MOVE_EFFECT_SP_DEF_PLUS_1:
            case MOVE_EFFECT_ACC_PLUS_1:
            case MOVE_EFFECT_EVS_PLUS_1:
                if (ChangeStatBuffs(SET_STAT_BUFF_VALUE(1),
                                    gBattleCommunication[MOVE_EFFECT_BYTE] - MOVE_EFFECT_ATK_PLUS_1 + 1,
                                    affectsUser, 0))
                {
                    gBattlescriptCurrInstr++;
                }
                else
                {
                    gBattleScripting.animArg1 = gBattleCommunication[MOVE_EFFECT_BYTE] & ~(MOVE_EFFECT_AFFECTS_USER | MOVE_EFFECT_CERTAIN);
                    gBattleScripting.animArg2 = 0;
                    BattleScriptPush(gBattlescriptCurrInstr + 1);
                    gBattlescriptCurrInstr = BattleScript_StatUp;
                }
                break;
            case MOVE_EFFECT_ATK_MINUS_1:
            case MOVE_EFFECT_DEF_MINUS_1:
            case MOVE_EFFECT_SPD_MINUS_1:
            case MOVE_EFFECT_SP_ATK_MINUS_1:
            case MOVE_EFFECT_SP_DEF_MINUS_1:
            case MOVE_EFFECT_ACC_MINUS_1:
            case MOVE_EFFECT_EVS_MINUS_1:
                if (ChangeStatBuffs(SET_STAT_BUFF_VALUE(1) | STAT_BUFF_NEGATIVE,
                                    gBattleCommunication[MOVE_EFFECT_BYTE] - MOVE_EFFECT_ATK_MINUS_1 + 1,
                                     affectsUser, 0))
                {
                    gBattlescriptCurrInstr++;
                }
                else
                {
                    gBattleScripting.animArg1 = gBattleCommunication[MOVE_EFFECT_BYTE] & ~(MOVE_EFFECT_AFFECTS_USER | MOVE_EFFECT_CERTAIN);
                    gBattleScripting.animArg2 = 0;
                    BattleScriptPush(gBattlescriptCurrInstr + 1);
                    gBattlescriptCurrInstr = BattleScript_StatDown;
                }
                break;
            case MOVE_EFFECT_ATK_PLUS_2:
            case MOVE_EFFECT_DEF_PLUS_2:
            case MOVE_EFFECT_SPD_PLUS_2:
            case MOVE_EFFECT_SP_ATK_PLUS_2:
            case MOVE_EFFECT_SP_DEF_PLUS_2:
            case MOVE_EFFECT_ACC_PLUS_2:
            case MOVE_EFFECT_EVS_PLUS_2:
                if (ChangeStatBuffs(SET_STAT_BUFF_VALUE(2),
                                    gBattleCommunication[MOVE_EFFECT_BYTE] - MOVE_EFFECT_ATK_PLUS_2 + 1,
                                    affectsUser, 0))
                {
                    gBattlescriptCurrInstr++;
                }
                else
                {
                    gBattleScripting.animArg1 = gBattleCommunication[MOVE_EFFECT_BYTE] & ~(MOVE_EFFECT_AFFECTS_USER | MOVE_EFFECT_CERTAIN);
                    gBattleScripting.animArg2 = 0;
                    BattleScriptPush(gBattlescriptCurrInstr + 1);
                    gBattlescriptCurrInstr = BattleScript_StatUp;
                }
                break;
            case MOVE_EFFECT_ATK_MINUS_2:
            case MOVE_EFFECT_DEF_MINUS_2:
            case MOVE_EFFECT_SPD_MINUS_2:
            case MOVE_EFFECT_SP_ATK_MINUS_2:
            case MOVE_EFFECT_SP_DEF_MINUS_2:
            case MOVE_EFFECT_ACC_MINUS_2:
            case MOVE_EFFECT_EVS_MINUS_2:
                if (ChangeStatBuffs(SET_STAT_BUFF_VALUE(2) | STAT_BUFF_NEGATIVE,
                                    gBattleCommunication[MOVE_EFFECT_BYTE] - MOVE_EFFECT_ATK_MINUS_2 + 1,
                                    affectsUser, 0))
                {
                    gBattlescriptCurrInstr++;
                }
                else
                {
                    gBattleScripting.animArg1 = gBattleCommunication[MOVE_EFFECT_BYTE] & ~(MOVE_EFFECT_AFFECTS_USER | MOVE_EFFECT_CERTAIN);
                    gBattleScripting.animArg2 = 0;
                    BattleScriptPush(gBattlescriptCurrInstr + 1);
                    gBattlescriptCurrInstr = BattleScript_StatDown;
                }
                break;
            case MOVE_EFFECT_RECHARGE:
                gBattleMons[gEffectBattler].status2 |= STATUS2_RECHARGE;
                gDisableStructs[gEffectBattler].rechargeCounter = 2;
                gLockedMoves[gEffectBattler] = gCurrentMove;
                gBattlescriptCurrInstr++;
                break;
            case MOVE_EFFECT_RAGE:
                gBattleMons[gBattlerAttacker].status2 |= STATUS2_RAGE;
                gBattlescriptCurrInstr++;
                break;
            case MOVE_EFFECT_STEAL_ITEM:
                {
                    if (gBattleTypeFlags & BATTLE_TYPE_x4000000)
                    {
                        gBattlescriptCurrInstr++;
                        break;
                    }

                    side = GetBattlerSide(gBattlerAttacker);
                    if (GetBattlerSide(gBattlerAttacker) == B_SIDE_OPPONENT
                        && !(gBattleTypeFlags &
                             (BATTLE_TYPE_EREADER_TRAINER
                              | BATTLE_TYPE_FRONTIER
                              | BATTLE_TYPE_LINK
                              | BATTLE_TYPE_x2000000
                              | BATTLE_TYPE_SECRET_BASE)))
                    {
                        gBattlescriptCurrInstr++;
                    }
                    else if (!(gBattleTypeFlags &
                          (BATTLE_TYPE_EREADER_TRAINER
                           | BATTLE_TYPE_FRONTIER
                           | BATTLE_TYPE_LINK
                           | BATTLE_TYPE_x2000000
                           | BATTLE_TYPE_SECRET_BASE))
                        && (gWishFutureKnock.knockedOffPokes[side] & gBitTable[gBattlerPartyIndexes[gBattlerAttacker]]))
                    {
                        gBattlescriptCurrInstr++;
                    }
                    else if (gBattleMons[gBattlerTarget].item
                        && gBattleMons[gBattlerTarget].ability == ABILITY_STICKY_HOLD)
                    {
                        BattleScriptPushCursor();
                        gBattlescriptCurrInstr = BattleScript_NoItemSteal;

                        gLastUsedAbility = gBattleMons[gBattlerTarget].ability;
                        RecordAbilityBattle(gBattlerTarget, gLastUsedAbility);
                    }
                    else if (gBattleMons[gBattlerAttacker].item != 0
                        || gBattleMons[gBattlerTarget].item == ITEM_ENIGMA_BERRY
                        || IS_ITEM_MAIL(gBattleMons[gBattlerTarget].item)
                        || gBattleMons[gBattlerTarget].item == 0)
                    {
                        gBattlescriptCurrInstr++;
                    }
                    else
                    {
                        u16* changedItem = &gBattleStruct->changedItems[gBattlerAttacker];
                        gLastUsedItem = *changedItem = gBattleMons[gBattlerTarget].item;
                        gBattleMons[gBattlerTarget].item = 0;

                        gActiveBattler = gBattlerAttacker;
                        BtlController_EmitSetMonData(0, REQUEST_HELDITEM_BATTLE, 0, 2, &gLastUsedItem);
                        MarkBattlerForControllerExec(gBattlerAttacker);

                        gActiveBattler = gBattlerTarget;
                        BtlController_EmitSetMonData(0, REQUEST_HELDITEM_BATTLE, 0, 2, &gBattleMons[gBattlerTarget].item);
                        MarkBattlerForControllerExec(gBattlerTarget);

                        BattleScriptPush(gBattlescriptCurrInstr + 1);
                        gBattlescriptCurrInstr = BattleScript_ItemSteal;

                        *(u8*)((u8*)(&gBattleStruct->choicedMove[gBattlerTarget]) + 0) = 0;
                        *(u8*)((u8*)(&gBattleStruct->choicedMove[gBattlerTarget]) + 1) = 0;
                    }

                }
                break;
            case MOVE_EFFECT_PREVENT_ESCAPE:
                gBattleMons[gBattlerTarget].status2 |= STATUS2_ESCAPE_PREVENTION;
                gDisableStructs[gBattlerTarget].battlerPreventingEscape = gBattlerAttacker;
                gBattlescriptCurrInstr++;
                break;
            case MOVE_EFFECT_NIGHTMARE:
                gBattleMons[gBattlerTarget].status2 |= STATUS2_NIGHTMARE;
                gBattlescriptCurrInstr++;
                break;
            case MOVE_EFFECT_ALL_STATS_UP:
                BattleScriptPush(gBattlescriptCurrInstr + 1);
                gBattlescriptCurrInstr = BattleScript_AllStatsUp;
                break;
            case MOVE_EFFECT_RAPIDSPIN:
                BattleScriptPush(gBattlescriptCurrInstr + 1);
                gBattlescriptCurrInstr = BattleScript_RapidSpinAway;
                break;
            case MOVE_EFFECT_REMOVE_PARALYSIS: // Smelling salts
                if (!(gBattleMons[gBattlerTarget].status1 & STATUS1_PARALYSIS))
                {
                    gBattlescriptCurrInstr++;
                }
                else
                {
                    gBattleMons[gBattlerTarget].status1 &= ~(STATUS1_PARALYSIS);

                    gActiveBattler = gBattlerTarget;
                    BtlController_EmitSetMonData(0, REQUEST_STATUS_BATTLE, 0, 4, &gBattleMons[gActiveBattler].status1);
                    MarkBattlerForControllerExec(gActiveBattler);

                    BattleScriptPush(gBattlescriptCurrInstr + 1);
                    gBattlescriptCurrInstr = BattleScript_TargetPRLZHeal;
                }
                break;
            case MOVE_EFFECT_ATK_DEF_DOWN: // SuperPower
                BattleScriptPush(gBattlescriptCurrInstr + 1);
                gBattlescriptCurrInstr = BattleScript_AtkDefDown;
                break;
            case MOVE_EFFECT_RECOIL_33_PARALYSIS: // Volt Tackle
                gBattleMoveDamage = gHpDealt / 3;
                if (gBattleMoveDamage == 0)
                    gBattleMoveDamage = 1;

                BattleScriptPush(gBattlescriptCurrInstr + 1);
                gBattlescriptCurrInstr = sMoveEffectBS_Ptrs[gBattleCommunication[MOVE_EFFECT_BYTE]];
                break;
            case MOVE_EFFECT_THRASH:
                if (gBattleMons[gEffectBattler].status2 & STATUS2_LOCK_CONFUSE)
                {
                    gBattlescriptCurrInstr++;
                }
                else
                {
                    gBattleMons[gEffectBattler].status2 |= STATUS2_MULTIPLETURNS;
                    gLockedMoves[gEffectBattler] = gCurrentMove;
                    gBattleMons[gEffectBattler].status2 |= (((Random() & 1) + 2) << 0xA);
                }
                break;
            case MOVE_EFFECT_KNOCK_OFF:
                if (gBattleMons[gEffectBattler].ability == ABILITY_STICKY_HOLD)
                {
                    if (gBattleMons[gEffectBattler].item == 0)
                    {
                        gBattlescriptCurrInstr++;
                    }
                    else
                    {
                        gLastUsedAbility = ABILITY_STICKY_HOLD;
                        gBattlescriptCurrInstr = BattleScript_StickyHoldActivates;
                        RecordAbilityBattle(gEffectBattler, ABILITY_STICKY_HOLD);
                    }
                    break;
                }
                if (gBattleMons[gEffectBattler].item)
                {
                    side = GetBattlerSide(gEffectBattler);

                    gLastUsedItem = gBattleMons[gEffectBattler].item;
                    gBattleMons[gEffectBattler].item = 0;
                    gWishFutureKnock.knockedOffPokes[side] |= gBitTable[gBattlerPartyIndexes[gEffectBattler]];

                    BattleScriptPush(gBattlescriptCurrInstr + 1);
                    gBattlescriptCurrInstr = BattleScript_KnockedOff;

                    *(u8*)((u8*)(&gBattleStruct->choicedMove[gEffectBattler]) + 0) = 0;
                    *(u8*)((u8*)(&gBattleStruct->choicedMove[gEffectBattler]) + 1) = 0;
                }
                else
                {
                    gBattlescriptCurrInstr++;
                }
                break;
            case MOVE_EFFECT_SP_ATK_TWO_DOWN: // Overheat
                BattleScriptPush(gBattlescriptCurrInstr + 1);
                gBattlescriptCurrInstr = BattleScript_SAtkDown2;
                break;
            }
        }
    }

    gBattleCommunication[MOVE_EFFECT_BYTE] = 0;
}

static void atk15_seteffectwithchance(void)
{
    u32 percentChance;

    if (gBattleMons[gBattlerAttacker].ability == ABILITY_SERENE_GRACE)
        percentChance = gBattleMoves[gCurrentMove].secondaryEffectChance * 2;
    else
        percentChance = gBattleMoves[gCurrentMove].secondaryEffectChance;

    if (gBattleCommunication[MOVE_EFFECT_BYTE] & MOVE_EFFECT_CERTAIN
        && !(gMoveResultFlags & MOVE_RESULT_NO_EFFECT))
    {
        gBattleCommunication[MOVE_EFFECT_BYTE] &= ~(MOVE_EFFECT_CERTAIN);
        SetMoveEffect(0, MOVE_EFFECT_CERTAIN);
    }
    else if (Random() % 100 < percentChance
             && gBattleCommunication[MOVE_EFFECT_BYTE]
             && !(gMoveResultFlags & MOVE_RESULT_NO_EFFECT))
    {
        if (percentChance >= 100)
            SetMoveEffect(0, MOVE_EFFECT_CERTAIN);
        else
            SetMoveEffect(0, 0);
    }
    else
    {
        gBattlescriptCurrInstr++;
    }

    gBattleCommunication[MOVE_EFFECT_BYTE] = 0;
    gBattleScripting.multihitMoveEffect = 0;
}

static void atk16_seteffectprimary(void)
{
    SetMoveEffect(TRUE, 0);
}

static void atk17_seteffectsecondary(void)
{
    SetMoveEffect(FALSE, 0);
}

static void atk18_clearstatusfromeffect(void)
{
    gActiveBattler = GetBattlerForBattleScript(gBattlescriptCurrInstr[1]);

    if (gBattleCommunication[MOVE_EFFECT_BYTE] <= MOVE_EFFECT_TOXIC)
        gBattleMons[gActiveBattler].status1 &= (~sStatusFlagsForMoveEffects[gBattleCommunication[MOVE_EFFECT_BYTE]]);
    else
        gBattleMons[gActiveBattler].status2 &= (~sStatusFlagsForMoveEffects[gBattleCommunication[MOVE_EFFECT_BYTE]]);

    gBattleCommunication[MOVE_EFFECT_BYTE] = 0;
    gBattlescriptCurrInstr += 2;
    gBattleScripting.multihitMoveEffect = 0;
}

static void atk19_tryfaintmon(void)
{
    const u8 *BS_ptr;

    if (gBattlescriptCurrInstr[2] != 0)
    {
        gActiveBattler = GetBattlerForBattleScript(gBattlescriptCurrInstr[1]);
        if (gHitMarker & HITMARKER_FAINTED(gActiveBattler))
        {
            BS_ptr = T1_READ_PTR(gBattlescriptCurrInstr + 3);

            BattleScriptPop();
            gBattlescriptCurrInstr = BS_ptr;
            gSideStatuses[GetBattlerSide(gActiveBattler)] &= ~(SIDE_STATUS_SPIKES_DAMAGED);
        }
        else
        {
            gBattlescriptCurrInstr += 7;
        }
    }
    else
    {
        u8 battlerId;

        if (gBattlescriptCurrInstr[1] == BS_ATTACKER)
        {
            gActiveBattler = gBattlerAttacker;
            battlerId = gBattlerTarget;
            BS_ptr = BattleScript_FaintAttacker;
        }
        else
        {
            gActiveBattler = gBattlerTarget;
            battlerId = gBattlerAttacker;
            BS_ptr = BattleScript_FaintTarget;
        }
        if (!(gAbsentBattlerFlags & gBitTable[gActiveBattler])
         && gBattleMons[gActiveBattler].hp == 0)
        {
            gHitMarker |= HITMARKER_FAINTED(gActiveBattler);
            BattleScriptPush(gBattlescriptCurrInstr + 7);
            gBattlescriptCurrInstr = BS_ptr;
            if (GetBattlerSide(gActiveBattler) == B_SIDE_PLAYER)
            {
                gHitMarker |= HITMARKER_x400000;
                if (gBattleResults.playerFaintCounter < 0xFF)
                    gBattleResults.playerFaintCounter++;
                AdjustFriendshipOnBattleFaint(gActiveBattler);
            }
            else
            {
                if (gBattleResults.opponentFaintCounter < 0xFF)
                    gBattleResults.opponentFaintCounter++;
                gBattleResults.lastOpponentSpecies = GetMonData(&gEnemyParty[gBattlerPartyIndexes[gActiveBattler]], MON_DATA_SPECIES, NULL);
            }
            if ((gHitMarker & HITMARKER_DESTINYBOND) && gBattleMons[gBattlerAttacker].hp != 0)
            {
                gHitMarker &= ~(HITMARKER_DESTINYBOND);
                BattleScriptPush(gBattlescriptCurrInstr);
                gBattleMoveDamage = gBattleMons[battlerId].hp;
                gBattlescriptCurrInstr = BattleScript_DestinyBondTakesLife;
            }
            if ((gStatuses3[gBattlerTarget] & STATUS3_GRUDGE)
             && !(gHitMarker & HITMARKER_GRUDGE)
             && GetBattlerSide(gBattlerAttacker) != GetBattlerSide(gBattlerTarget)
             && gBattleMons[gBattlerAttacker].hp != 0
             && gCurrentMove != MOVE_STRUGGLE)
            {
                u8 moveIndex = *(gBattleStruct->chosenMovePositions + gBattlerAttacker);

                gBattleMons[gBattlerAttacker].pp[moveIndex] = 0;
                BattleScriptPush(gBattlescriptCurrInstr);
                gBattlescriptCurrInstr = BattleScript_GrudgeTakesPp;
                gActiveBattler = gBattlerAttacker;
                BtlController_EmitSetMonData(0, moveIndex + REQUEST_PPMOVE1_BATTLE, 0, 1, &gBattleMons[gActiveBattler].pp[moveIndex]);
                MarkBattlerForControllerExec(gActiveBattler);

                PREPARE_MOVE_BUFFER(gBattleTextBuff1, gBattleMons[gBattlerAttacker].moves[moveIndex])
            }
        }
        else
        {
            gBattlescriptCurrInstr += 7;
        }
    }
}

static void atk1A_dofaintanimation(void)
{
    if (gBattleControllerExecFlags == 0)
    {
        gActiveBattler = GetBattlerForBattleScript(gBattlescriptCurrInstr[1]);
        BtlController_EmitFaintAnimation(0);
        MarkBattlerForControllerExec(gActiveBattler);
        gBattlescriptCurrInstr += 2;
    }
}

static void atk1B_cleareffectsonfaint(void)
{
    if (gBattleControllerExecFlags == 0)
    {
        gActiveBattler = GetBattlerForBattleScript(gBattlescriptCurrInstr[1]);

        if (!(gBattleTypeFlags & BATTLE_TYPE_ARENA) || gBattleMons[gActiveBattler].hp == 0)
        {
            gBattleMons[gActiveBattler].status1 = 0;
            BtlController_EmitSetMonData(0, REQUEST_STATUS_BATTLE, 0, 0x4, &gBattleMons[gActiveBattler].status1);
            MarkBattlerForControllerExec(gActiveBattler);
        }

        FaintClearSetData(); // Effects like attractions, trapping, etc.
        gBattlescriptCurrInstr += 2;
    }
}

static void atk1C_jumpifstatus(void)
{
    u8 battlerId = GetBattlerForBattleScript(gBattlescriptCurrInstr[1]);
    u32 flags = T2_READ_32(gBattlescriptCurrInstr + 2);
    const u8* jumpPtr = T2_READ_PTR(gBattlescriptCurrInstr + 6);

    if (gBattleMons[battlerId].status1 & flags && gBattleMons[battlerId].hp)
        gBattlescriptCurrInstr = jumpPtr;
    else
        gBattlescriptCurrInstr += 10;
}

static void atk1D_jumpifstatus2(void)
{
    u8 battlerId = GetBattlerForBattleScript(gBattlescriptCurrInstr[1]);
    u32 flags = T2_READ_32(gBattlescriptCurrInstr + 2);
    const u8* jumpPtr = T2_READ_PTR(gBattlescriptCurrInstr + 6);

    if (gBattleMons[battlerId].status2 & flags && gBattleMons[battlerId].hp)
        gBattlescriptCurrInstr = jumpPtr;
    else
        gBattlescriptCurrInstr += 10;
}

static void atk1E_jumpifability(void)
{
    u8 battlerId;
    u8 ability = gBattlescriptCurrInstr[2];
    const u8* jumpPtr = T2_READ_PTR(gBattlescriptCurrInstr + 3);

    if (gBattlescriptCurrInstr[1] == BS_ATTACKER_SIDE)
    {
        battlerId = AbilityBattleEffects(ABILITYEFFECT_CHECK_BATTLER_SIDE, gBattlerAttacker, ability, 0, 0);
        if (battlerId)
        {
            gLastUsedAbility = ability;
            gBattlescriptCurrInstr = jumpPtr;
            RecordAbilityBattle(battlerId - 1, gLastUsedAbility);
            gBattleScripting.battlerWithAbility = battlerId - 1;
        }
        else
            gBattlescriptCurrInstr += 7;
    }
    else if (gBattlescriptCurrInstr[1] == BS_NOT_ATTACKER_SIDE)
    {
        battlerId = AbilityBattleEffects(ABILITYEFFECT_CHECK_OTHER_SIDE, gBattlerAttacker, ability, 0, 0);
        if (battlerId)
        {
            gLastUsedAbility = ability;
            gBattlescriptCurrInstr = jumpPtr;
            RecordAbilityBattle(battlerId - 1, gLastUsedAbility);
            gBattleScripting.battlerWithAbility = battlerId - 1;
        }
        else
            gBattlescriptCurrInstr += 7;
    }
    else
    {
        battlerId = GetBattlerForBattleScript(gBattlescriptCurrInstr[1]);
        if (gBattleMons[battlerId].ability == ability)
        {
            gLastUsedAbility = ability;
            gBattlescriptCurrInstr = jumpPtr;
            RecordAbilityBattle(battlerId, gLastUsedAbility);
            gBattleScripting.battlerWithAbility = battlerId;
        }
        else
            gBattlescriptCurrInstr += 7;
    }
}

static void atk1F_jumpifsideaffecting(void)
{
    u8 side;
    u16 flags;
    const u8* jumpPtr;

    if (gBattlescriptCurrInstr[1] == BS_ATTACKER)
        side = GET_BATTLER_SIDE(gBattlerAttacker);
    else
        side = GET_BATTLER_SIDE(gBattlerTarget);

    flags = T2_READ_16(gBattlescriptCurrInstr + 2);
    jumpPtr = T2_READ_PTR(gBattlescriptCurrInstr + 4);

    if (gSideStatuses[side] & flags)
        gBattlescriptCurrInstr = jumpPtr;
    else
        gBattlescriptCurrInstr += 8;
}

static void atk20_jumpifstat(void)
{
    u8 ret = 0;
    u8 battlerId = GetBattlerForBattleScript(gBattlescriptCurrInstr[1]);
    u8 value = gBattleMons[battlerId].statStages[gBattlescriptCurrInstr[3]];

    switch (gBattlescriptCurrInstr[2])
    {
    case CMP_EQUAL:
        if (value == gBattlescriptCurrInstr[4])
            ret++;
        break;
    case CMP_NOT_EQUAL:
        if (value != gBattlescriptCurrInstr[4])
            ret++;
        break;
    case CMP_GREATER_THAN:
        if (value > gBattlescriptCurrInstr[4])
            ret++;
        break;
    case CMP_LESS_THAN:
        if (value < gBattlescriptCurrInstr[4])
            ret++;
        break;
    case CMP_COMMON_BITS:
        if (value & gBattlescriptCurrInstr[4])
            ret++;
        break;
    case CMP_NO_COMMON_BITS:
        if (!(value & gBattlescriptCurrInstr[4]))
            ret++;
        break;
    }

    if (ret)
        gBattlescriptCurrInstr = T2_READ_PTR(gBattlescriptCurrInstr + 5);
    else
        gBattlescriptCurrInstr += 9;
}

static void atk21_jumpifstatus3condition(void)
{
    u32 flags;
    const u8 *jumpPtr;

    gActiveBattler = GetBattlerForBattleScript(gBattlescriptCurrInstr[1]);
    flags = T2_READ_32(gBattlescriptCurrInstr + 2);
    jumpPtr = T2_READ_PTR(gBattlescriptCurrInstr + 7);

    if (gBattlescriptCurrInstr[6])
    {
        if ((gStatuses3[gActiveBattler] & flags) != 0)
            gBattlescriptCurrInstr += 11;
        else
            gBattlescriptCurrInstr = jumpPtr;
    }
    else
    {
        if ((gStatuses3[gActiveBattler] & flags) != 0)
            gBattlescriptCurrInstr = jumpPtr;
        else
            gBattlescriptCurrInstr += 11;
    }
}

static void atk22_jumpiftype(void)
{
    u8 battlerId = GetBattlerForBattleScript(gBattlescriptCurrInstr[1]);
    u8 type = gBattlescriptCurrInstr[2];
    const u8* jumpPtr = T2_READ_PTR(gBattlescriptCurrInstr + 3);

    if (IS_BATTLER_OF_TYPE(battlerId, type))
        gBattlescriptCurrInstr = jumpPtr;
    else
        gBattlescriptCurrInstr += 7;
}

static void atk23_getexp(void)
{
    u16 item;
    s32 i; // also used as stringId
    u8 holdEffect;
    s32 sentIn;

    s32 viaExpShare = 0;
    u16* exp = &gBattleStruct->expValue;

    gBattlerFainted = GetBattlerForBattleScript(gBattlescriptCurrInstr[1]);
    sentIn = gSentPokesToOpponent[(gBattlerFainted & 2) >> 1];

    switch (gBattleScripting.atk23_state)
    {
    case 0: // check if should receive exp at all
        if (GetBattlerSide(gBattlerFainted) != B_SIDE_OPPONENT || (gBattleTypeFlags &
             (BATTLE_TYPE_LINK
              | BATTLE_TYPE_x2000000
              | BATTLE_TYPE_x4000000
              | BATTLE_TYPE_FRONTIER
              | BATTLE_TYPE_SAFARI
              | BATTLE_TYPE_BATTLE_TOWER
              | BATTLE_TYPE_EREADER_TRAINER)))
        {
            gBattleScripting.atk23_state = 6; // goto last case
        }
        else
        {
            gBattleScripting.atk23_state++;
            gBattleStruct->field_DF |= gBitTable[gBattlerPartyIndexes[gBattlerFainted]];
        }
        break;
    case 1: // calculate experience points to redistribute
        {
            u16 calculatedExp;
            s32 viaSentIn;

            for (viaSentIn = 0, i = 0; i < 6; i++)
            {
                if (GetMonData(&gPlayerParty[i], MON_DATA_SPECIES) == SPECIES_NONE || GetMonData(&gPlayerParty[i], MON_DATA_HP) == 0)
                    continue;
                if (gBitTable[i] & sentIn)
                    viaSentIn++;

                item = GetMonData(&gPlayerParty[i], MON_DATA_HELD_ITEM);

                if (item == ITEM_ENIGMA_BERRY)
                    holdEffect = gSaveBlock1Ptr->enigmaBerry.holdEffect;
                else
                    holdEffect = ItemId_GetHoldEffect(item);

                if (holdEffect == HOLD_EFFECT_EXP_SHARE)
                    viaExpShare++;
            }

            calculatedExp = gBaseStats[gBattleMons[gBattlerFainted].species].expYield * gBattleMons[gBattlerFainted].level / 7;

            if (viaExpShare) // at least one mon is getting exp via exp share
            {
                *exp = calculatedExp / 2 / viaSentIn;
                if (*exp == 0)
                    *exp = 1;

                gExpShareExp = calculatedExp / 2 / viaExpShare;
                if (gExpShareExp == 0)
                    gExpShareExp = 1;
            }
            else
            {
                *exp = calculatedExp / viaSentIn;
                if (*exp == 0)
                    *exp = 1;
                gExpShareExp = 0;
            }

            gBattleScripting.atk23_state++;
            gBattleStruct->expGetterMonId = 0;
            gBattleStruct->sentInPokes = sentIn;
        }
        // fall through
    case 2: // set exp value to the poke in expgetter_id and print message
        if (gBattleControllerExecFlags == 0)
        {
            item = GetMonData(&gPlayerParty[gBattleStruct->expGetterMonId], MON_DATA_HELD_ITEM);

            if (item == ITEM_ENIGMA_BERRY)
                holdEffect = gSaveBlock1Ptr->enigmaBerry.holdEffect;
            else
                holdEffect = ItemId_GetHoldEffect(item);

            if (holdEffect != HOLD_EFFECT_EXP_SHARE && !(gBattleStruct->sentInPokes & 1))
            {
                *(&gBattleStruct->sentInPokes) >>= 1;
                gBattleScripting.atk23_state = 5;
                gBattleMoveDamage = 0; // used for exp
            }
            else if (GetMonData(&gPlayerParty[gBattleStruct->expGetterMonId], MON_DATA_LEVEL) == MAX_MON_LEVEL)
            {
                *(&gBattleStruct->sentInPokes) >>= 1;
                gBattleScripting.atk23_state = 5;
                gBattleMoveDamage = 0; // used for exp
            }
            else
            {
                // music change in wild battle after fainting a poke
                if (!(gBattleTypeFlags & BATTLE_TYPE_TRAINER) && gBattleMons[0].hp && !gBattleStruct->wildVictorySong)
                {
                    BattleStopLowHpSound();
                    PlayBGM(MUS_KACHI2);
                    gBattleStruct->wildVictorySong++;
                }

                if (GetMonData(&gPlayerParty[gBattleStruct->expGetterMonId], MON_DATA_HP))
                {
                    if (gBattleStruct->sentInPokes & 1)
                        gBattleMoveDamage = *exp;
                    else
                        gBattleMoveDamage = 0;

                    if (holdEffect == HOLD_EFFECT_EXP_SHARE)
                        gBattleMoveDamage += gExpShareExp;
                    if (holdEffect == HOLD_EFFECT_LUCKY_EGG)
                        gBattleMoveDamage = (gBattleMoveDamage * 150) / 100;
                    if (gBattleTypeFlags & BATTLE_TYPE_TRAINER)
                        gBattleMoveDamage = (gBattleMoveDamage * 150) / 100;

                    if (IsTradedMon(&gPlayerParty[gBattleStruct->expGetterMonId]))
                    {
                        // check if the pokemon doesn't belong to the player
                        if (gBattleTypeFlags & BATTLE_TYPE_INGAME_PARTNER && gBattleStruct->expGetterMonId >= 3)
                        {
                            i = 0x149;
                        }
                        else
                        {
                            gBattleMoveDamage = (gBattleMoveDamage * 150) / 100;
                            i = 0x14A;
                        }
                    }
                    else
                    {
                        i = 0x149;
                    }

                    // get exp getter battlerId
                    if (gBattleTypeFlags & BATTLE_TYPE_DOUBLE)
                    {
                        if (!(gBattlerPartyIndexes[2] != gBattleStruct->expGetterMonId) && !(gAbsentBattlerFlags & gBitTable[2]))
                            gBattleStruct->expGetterBattlerId = 2;
                        else
                        {
                            if (!(gAbsentBattlerFlags & gBitTable[0]))
                                gBattleStruct->expGetterBattlerId = 0;
                            else
                                gBattleStruct->expGetterBattlerId = 2;
                        }
                    }
                    else
                        gBattleStruct->expGetterBattlerId = 0;

                    PREPARE_MON_NICK_WITH_PREFIX_BUFFER(gBattleTextBuff1, gBattleStruct->expGetterBattlerId, gBattleStruct->expGetterMonId)

					// buffer 'gained' or 'gained a boosted'
					PREPARE_STRING_BUFFER(gBattleTextBuff2, i)

                    PREPARE_WORD_NUMBER_BUFFER(gBattleTextBuff3, 5, gBattleMoveDamage)

                    PrepareStringBattle(STRINGID_PKMNGAINEDEXP, gBattleStruct->expGetterBattlerId);
                    MonGainEVs(&gPlayerParty[gBattleStruct->expGetterMonId], gBattleMons[gBattlerFainted].species);
                }
                gBattleStruct->sentInPokes >>= 1;
                gBattleScripting.atk23_state++;
            }
        }
        break;
    case 3: // Set stats and give exp
        if (gBattleControllerExecFlags == 0)
        {
            gBattleBufferB[gBattleStruct->expGetterBattlerId][0] = 0;
            if (GetMonData(&gPlayerParty[gBattleStruct->expGetterMonId], MON_DATA_HP) && GetMonData(&gPlayerParty[gBattleStruct->expGetterMonId], MON_DATA_LEVEL) != MAX_MON_LEVEL)
            {
                gBattleResources->statsBeforeLvlUp->hp = GetMonData(&gPlayerParty[gBattleStruct->expGetterMonId], MON_DATA_MAX_HP);
                gBattleResources->statsBeforeLvlUp->atk = GetMonData(&gPlayerParty[gBattleStruct->expGetterMonId], MON_DATA_ATK);
                gBattleResources->statsBeforeLvlUp->def = GetMonData(&gPlayerParty[gBattleStruct->expGetterMonId], MON_DATA_DEF);
                gBattleResources->statsBeforeLvlUp->spd = GetMonData(&gPlayerParty[gBattleStruct->expGetterMonId], MON_DATA_SPEED);
                gBattleResources->statsBeforeLvlUp->spAtk = GetMonData(&gPlayerParty[gBattleStruct->expGetterMonId], MON_DATA_SPATK);
                gBattleResources->statsBeforeLvlUp->spDef = GetMonData(&gPlayerParty[gBattleStruct->expGetterMonId], MON_DATA_SPDEF);

                gActiveBattler = gBattleStruct->expGetterBattlerId;
                BtlController_EmitExpUpdate(0, gBattleStruct->expGetterMonId, gBattleMoveDamage);
                MarkBattlerForControllerExec(gActiveBattler);
            }
            gBattleScripting.atk23_state++;
        }
        break;
    case 4: // lvl up if necessary
        if (gBattleControllerExecFlags == 0)
        {
            gActiveBattler = gBattleStruct->expGetterBattlerId;
            if (gBattleBufferB[gActiveBattler][0] == CONTROLLER_TWORETURNVALUES && gBattleBufferB[gActiveBattler][1] == RET_VALUE_LEVELED_UP)
            {
                if (gBattleTypeFlags & BATTLE_TYPE_TRAINER && gBattlerPartyIndexes[gActiveBattler] == gBattleStruct->expGetterMonId)
                    HandleLowHpMusicChange(&gPlayerParty[gBattlerPartyIndexes[gActiveBattler]], gActiveBattler);

                PREPARE_MON_NICK_WITH_PREFIX_BUFFER(gBattleTextBuff1, gActiveBattler, gBattleStruct->expGetterMonId)

                PREPARE_BYTE_NUMBER_BUFFER(gBattleTextBuff2, 3, GetMonData(&gPlayerParty[gBattleStruct->expGetterMonId], MON_DATA_LEVEL))

                BattleScriptPushCursor();
                gLeveledUpInBattle |= gBitTable[gBattleStruct->expGetterMonId];
                gBattlescriptCurrInstr = BattleScript_LevelUp;
                gBattleMoveDamage = (gBattleBufferB[gActiveBattler][2] | (gBattleBufferB[gActiveBattler][3] << 8));
                AdjustFriendship(&gPlayerParty[gBattleStruct->expGetterMonId], 0);

                // update battle mon structure after level up
                if (gBattlerPartyIndexes[0] == gBattleStruct->expGetterMonId && gBattleMons[0].hp)
                {
                    gBattleMons[0].level = GetMonData(&gPlayerParty[gBattleStruct->expGetterMonId], MON_DATA_LEVEL);
                    gBattleMons[0].hp = GetMonData(&gPlayerParty[gBattleStruct->expGetterMonId], MON_DATA_HP);
                    gBattleMons[0].maxHP = GetMonData(&gPlayerParty[gBattleStruct->expGetterMonId], MON_DATA_MAX_HP);
                    gBattleMons[0].attack = GetMonData(&gPlayerParty[gBattleStruct->expGetterMonId], MON_DATA_ATK);
                    gBattleMons[0].defense = GetMonData(&gPlayerParty[gBattleStruct->expGetterMonId], MON_DATA_DEF);
                    // Why is this duplicated?
                    gBattleMons[0].speed = GetMonData(&gPlayerParty[gBattleStruct->expGetterMonId], MON_DATA_SPEED);
                    gBattleMons[0].speed = GetMonData(&gPlayerParty[gBattleStruct->expGetterMonId], MON_DATA_SPEED);

                    gBattleMons[0].spAttack = GetMonData(&gPlayerParty[gBattleStruct->expGetterMonId], MON_DATA_SPATK);
                    gBattleMons[0].spDefense = GetMonData(&gPlayerParty[gBattleStruct->expGetterMonId], MON_DATA_SPDEF);
                }
                // What is else if?
                if (gBattlerPartyIndexes[2] == gBattleStruct->expGetterMonId && gBattleMons[2].hp && (gBattleTypeFlags & BATTLE_TYPE_DOUBLE))
                {
                    gBattleMons[2].level = GetMonData(&gPlayerParty[gBattleStruct->expGetterMonId], MON_DATA_LEVEL);
                    gBattleMons[2].hp = GetMonData(&gPlayerParty[gBattleStruct->expGetterMonId], MON_DATA_HP);
                    gBattleMons[2].maxHP = GetMonData(&gPlayerParty[gBattleStruct->expGetterMonId], MON_DATA_MAX_HP);
                    gBattleMons[2].attack = GetMonData(&gPlayerParty[gBattleStruct->expGetterMonId], MON_DATA_ATK);
                    gBattleMons[2].defense = GetMonData(&gPlayerParty[gBattleStruct->expGetterMonId], MON_DATA_DEF);
                    // Duplicated again, but this time there's no Sp Defense
                    gBattleMons[2].speed = GetMonData(&gPlayerParty[gBattleStruct->expGetterMonId], MON_DATA_SPEED);
                    gBattleMons[2].speed = GetMonData(&gPlayerParty[gBattleStruct->expGetterMonId], MON_DATA_SPEED);

                    gBattleMons[2].spAttack = GetMonData(&gPlayerParty[gBattleStruct->expGetterMonId], MON_DATA_SPATK);
                }
                gBattleScripting.atk23_state = 5;
            }
            else
            {
                gBattleMoveDamage = 0;
                gBattleScripting.atk23_state = 5;
            }
        }
        break;
    case 5: // looper increment
        if (gBattleMoveDamage) // there is exp to give, goto case 3 that gives exp
            gBattleScripting.atk23_state = 3;
        else
        {
            gBattleStruct->expGetterMonId++;
            if (gBattleStruct->expGetterMonId <= 5)
                gBattleScripting.atk23_state = 2; // loop again
            else
                gBattleScripting.atk23_state = 6; // we're done
        }
        break;
    case 6: // increment instruction
        if (gBattleControllerExecFlags == 0)
        {
            // not sure why gf clears the item and ability here
            gBattleMons[gBattlerFainted].item = 0;
            gBattleMons[gBattlerFainted].ability = 0;
            gBattlescriptCurrInstr += 2;
        }
        break;
    }
}

#ifdef NONMATCHING
static void atk24(void)
{
    u16 HP_count = 0;
    s32 i;

    if (gBattleControllerExecFlags)
        return;

    if (gBattleTypeFlags & BATTLE_TYPE_INGAME_PARTNER && gPartnerTrainerId == TRAINER_STEVEN_PARTNER)
    {
        for (i = 0; i < 3; i++)
        {
            if (GetMonData(&gPlayerParty[i], MON_DATA_SPECIES) && !GetMonData(&gPlayerParty[i], MON_DATA_IS_EGG))
                HP_count += GetMonData(&gPlayerParty[i], MON_DATA_HP);
        }
    }
    else
    {
        for (i = 0; i < 6; i++)
        {
            if (GetMonData(&gPlayerParty[i], MON_DATA_SPECIES) && !GetMonData(&gPlayerParty[i], MON_DATA_IS_EGG)
             && (!(gBattleTypeFlags & BATTLE_TYPE_ARENA) || !(gBattleStruct->field_2A0 & gBitTable[i])))
            {
                HP_count += GetMonData(&gPlayerParty[i], MON_DATA_HP);
            }
        }
    }

    if (HP_count == 0)
        gBattleOutcome |= B_OUTCOME_LOST;

    for (HP_count = 0, i = 0; i < 6; i++)
    {
        if (GetMonData(&gEnemyParty[i], MON_DATA_SPECIES) && !GetMonData(&gEnemyParty[i], MON_DATA_IS_EGG)
            && (!(gBattleTypeFlags & BATTLE_TYPE_ARENA) || !(gBattleStruct->field_2A1 & gBitTable[i])))
        {
            HP_count += GetMonData(&gEnemyParty[i], MON_DATA_HP);
        }
    }

    if (HP_count == 0)
        gBattleOutcome |= B_OUTCOME_WON;

    if (gBattleOutcome == 0 && (gBattleTypeFlags & (BATTLE_TYPE_LINK | BATTLE_TYPE_x2000000)))
    {
        s32 foundPlayer;
        s32 foundOpponent;

        // Impossible to decompile loops.
        for (foundPlayer = 0, i = 0; i < gBattlersCount; i += 2)
        {
            if (HITMARKER_UNK(i) & gHitMarker && !gSpecialStatuses[i].flag40)
                foundPlayer++;
        }

        for (foundOpponent = 0, i = 1; i < gBattlersCount; i += 2)
        {
            if (HITMARKER_UNK(i) & gHitMarker && !gSpecialStatuses[i].flag40)
                foundOpponent++;
        }

        if (gBattleTypeFlags & BATTLE_TYPE_MULTI)
        {
            if (foundOpponent + foundPlayer > 1)
                gBattlescriptCurrInstr = T2_READ_PTR(gBattlescriptCurrInstr + 1);
            else
                gBattlescriptCurrInstr += 5;
        }
        else
        {
            if (foundOpponent != 0 && foundPlayer != 0)
                gBattlescriptCurrInstr = T2_READ_PTR(gBattlescriptCurrInstr + 1);
            else
                gBattlescriptCurrInstr += 5;
        }
    }
    else
    {
        gBattlescriptCurrInstr += 5;
    }
}
#else
NAKED
static void atk24(void)
{
    asm("\n\
        .syntax unified\n\
        push {r4-r7,lr}\n\
        mov r7, r8\n\
        push {r7}\n\
        movs r6, 0\n\
        ldr r0, =gBattleControllerExecFlags\n\
        ldr r0, [r0]\n\
        cmp r0, 0\n\
        beq _0804ACE2\n\
        b _0804AF22\n\
    _0804ACE2:\n\
        ldr r0, =gBattleTypeFlags\n\
        ldr r0, [r0]\n\
        movs r1, 0x80\n\
        lsls r1, 15\n\
        ands r0, r1\n\
        cmp r0, 0\n\
        beq _0804AD48\n\
        ldr r0, =gPartnerTrainerId\n\
        ldrh r1, [r0]\n\
        ldr r0, =0x00000c03\n\
        cmp r1, r0\n\
        bne _0804AD48\n\
        movs r5, 0\n\
    _0804ACFC:\n\
        movs r0, 0x64\n\
        adds r1, r5, 0\n\
        muls r1, r0\n\
        ldr r0, =gPlayerParty\n\
        adds r4, r1, r0\n\
        adds r0, r4, 0\n\
        movs r1, 0xB\n\
        bl GetMonData\n\
        cmp r0, 0\n\
        beq _0804AD2C\n\
        adds r0, r4, 0\n\
        movs r1, 0x2D\n\
        bl GetMonData\n\
        cmp r0, 0\n\
        bne _0804AD2C\n\
        adds r0, r4, 0\n\
        movs r1, 0x39\n\
        bl GetMonData\n\
        adds r0, r6, r0\n\
        lsls r0, 16\n\
        lsrs r6, r0, 16\n\
    _0804AD2C:\n\
        adds r5, 0x1\n\
        cmp r5, 0x2\n\
        ble _0804ACFC\n\
        b _0804ADA8\n\
        .pool\n\
    _0804AD48:\n\
        movs r5, 0\n\
    _0804AD4A:\n\
        movs r0, 0x64\n\
        adds r1, r5, 0\n\
        muls r1, r0\n\
        ldr r0, =gPlayerParty\n\
        adds r4, r1, r0\n\
        adds r0, r4, 0\n\
        movs r1, 0xB\n\
        bl GetMonData\n\
        cmp r0, 0\n\
        beq _0804ADA2\n\
        adds r0, r4, 0\n\
        movs r1, 0x2D\n\
        bl GetMonData\n\
        cmp r0, 0\n\
        bne _0804ADA2\n\
        ldr r0, =gBattleTypeFlags\n\
        ldr r0, [r0]\n\
        movs r1, 0x80\n\
        lsls r1, 11\n\
        ands r0, r1\n\
        cmp r0, 0\n\
        beq _0804AD94\n\
        ldr r0, =gBattleStruct\n\
        ldr r0, [r0]\n\
        movs r1, 0xA8\n\
        lsls r1, 2\n\
        adds r0, r1\n\
        ldrb r1, [r0]\n\
        ldr r2, =gBitTable\n\
        lsls r0, r5, 2\n\
        adds r0, r2\n\
        ldr r0, [r0]\n\
        ands r1, r0\n\
        cmp r1, 0\n\
        bne _0804ADA2\n\
    _0804AD94:\n\
        adds r0, r4, 0\n\
        movs r1, 0x39\n\
        bl GetMonData\n\
        adds r0, r6, r0\n\
        lsls r0, 16\n\
        lsrs r6, r0, 16\n\
    _0804ADA2:\n\
        adds r5, 0x1\n\
        cmp r5, 0x5\n\
        ble _0804AD4A\n\
    _0804ADA8:\n\
        cmp r6, 0\n\
        bne _0804ADB6\n\
        ldr r0, =gBattleOutcome\n\
        ldrb r1, [r0]\n\
        movs r2, 0x2\n\
        orrs r1, r2\n\
        strb r1, [r0]\n\
    _0804ADB6:\n\
        movs r6, 0\n\
        movs r5, 0\n\
    _0804ADBA:\n\
        movs r0, 0x64\n\
        adds r1, r5, 0\n\
        muls r1, r0\n\
        ldr r0, =gEnemyParty\n\
        adds r4, r1, r0\n\
        adds r0, r4, 0\n\
        movs r1, 0xB\n\
        bl GetMonData\n\
        cmp r0, 0\n\
        beq _0804AE10\n\
        adds r0, r4, 0\n\
        movs r1, 0x2D\n\
        bl GetMonData\n\
        cmp r0, 0\n\
        bne _0804AE10\n\
        ldr r0, =gBattleTypeFlags\n\
        ldr r0, [r0]\n\
        movs r1, 0x80\n\
        lsls r1, 11\n\
        ands r0, r1\n\
        cmp r0, 0\n\
        beq _0804AE02\n\
        ldr r0, =gBattleStruct\n\
        ldr r0, [r0]\n\
        ldr r1, =0x000002a1\n\
        adds r0, r1\n\
        ldrb r1, [r0]\n\
        ldr r2, =gBitTable\n\
        lsls r0, r5, 2\n\
        adds r0, r2\n\
        ldr r0, [r0]\n\
        ands r1, r0\n\
        cmp r1, 0\n\
        bne _0804AE10\n\
    _0804AE02:\n\
        adds r0, r4, 0\n\
        movs r1, 0x39\n\
        bl GetMonData\n\
        adds r0, r6, r0\n\
        lsls r0, 16\n\
        lsrs r6, r0, 16\n\
    _0804AE10:\n\
        adds r5, 0x1\n\
        cmp r5, 0x5\n\
        ble _0804ADBA\n\
        ldr r2, =gBattleOutcome\n\
        cmp r6, 0\n\
        bne _0804AE24\n\
        ldrb r0, [r2]\n\
        movs r1, 0x1\n\
        orrs r0, r1\n\
        strb r0, [r2]\n\
    _0804AE24:\n\
        ldrb r0, [r2]\n\
        cmp r0, 0\n\
        bne _0804AF1A\n\
        ldr r0, =gBattleTypeFlags\n\
        ldr r1, [r0]\n\
        ldr r2, =0x02000002\n\
        ands r1, r2\n\
        mov r8, r0\n\
        cmp r1, 0\n\
        beq _0804AF1A\n\
        movs r3, 0\n\
        movs r5, 0\n\
        ldr r0, =gBattlersCount\n\
        ldrb r1, [r0]\n\
        mov r12, r0\n\
        ldr r7, =gBattlescriptCurrInstr\n\
        cmp r3, r1\n\
        bge _0804AE70\n\
        ldr r0, =gHitMarker\n\
        movs r6, 0x80\n\
        lsls r6, 21\n\
        ldr r4, [r0]\n\
        adds r2, r1, 0\n\
        ldr r1, =gSpecialStatuses\n\
    _0804AE54:\n\
        adds r0, r6, 0\n\
        lsls r0, r5\n\
        ands r0, r4\n\
        cmp r0, 0\n\
        beq _0804AE68\n\
        ldrb r0, [r1]\n\
        lsls r0, 25\n\
        cmp r0, 0\n\
        blt _0804AE68\n\
        adds r3, 0x1\n\
    _0804AE68:\n\
        adds r1, 0x28\n\
        adds r5, 0x2\n\
        cmp r5, r2\n\
        blt _0804AE54\n\
    _0804AE70:\n\
        movs r2, 0\n\
        movs r5, 0x1\n\
        mov r4, r12\n\
        ldrb r1, [r4]\n\
        cmp r5, r1\n\
        bge _0804AEAA\n\
        ldr r0, =gHitMarker\n\
        movs r4, 0x80\n\
        lsls r4, 21\n\
        mov r12, r4\n\
        ldr r6, [r0]\n\
        ldr r0, =gSpecialStatuses\n\
        adds r4, r1, 0\n\
        adds r1, r0, 0\n\
        adds r1, 0x14\n\
    _0804AE8E:\n\
        mov r0, r12\n\
        lsls r0, r5\n\
        ands r0, r6\n\
        cmp r0, 0\n\
        beq _0804AEA2\n\
        ldrb r0, [r1]\n\
        lsls r0, 25\n\
        cmp r0, 0\n\
        blt _0804AEA2\n\
        adds r2, 0x1\n\
    _0804AEA2:\n\
        adds r1, 0x28\n\
        adds r5, 0x2\n\
        cmp r5, r4\n\
        blt _0804AE8E\n\
    _0804AEAA:\n\
        mov r1, r8\n\
        ldr r0, [r1]\n\
        movs r1, 0x40\n\
        ands r0, r1\n\
        cmp r0, 0\n\
        beq _0804AEF0\n\
        adds r0, r2, r3\n\
        cmp r0, 0x1\n\
        bgt _0804AEF8\n\
        b _0804AF12\n\
        .pool\n\
    _0804AEF0:\n\
        cmp r2, 0\n\
        beq _0804AF12\n\
        cmp r3, 0\n\
        beq _0804AF12\n\
    _0804AEF8:\n\
        ldr r2, [r7]\n\
        ldrb r1, [r2, 0x1]\n\
        ldrb r0, [r2, 0x2]\n\
        lsls r0, 8\n\
        adds r1, r0\n\
        ldrb r0, [r2, 0x3]\n\
        lsls r0, 16\n\
        adds r1, r0\n\
        ldrb r0, [r2, 0x4]\n\
        lsls r0, 24\n\
        adds r1, r0\n\
        str r1, [r7]\n\
        b _0804AF22\n\
    _0804AF12:\n\
        ldr r0, [r7]\n\
        adds r0, 0x5\n\
        str r0, [r7]\n\
        b _0804AF22\n\
    _0804AF1A:\n\
        ldr r1, =gBattlescriptCurrInstr\n\
        ldr r0, [r1]\n\
        adds r0, 0x5\n\
        str r0, [r1]\n\
    _0804AF22:\n\
        pop {r3}\n\
        mov r8, r3\n\
        pop {r4-r7}\n\
        pop {r0}\n\
        bx r0\n\
        .pool\n\
        .syntax divided");
}

#endif // NONMATCHING

static void MoveValuesCleanUp(void)
{
    gMoveResultFlags = 0;
    gIsCriticalHit = FALSE;
    gBattleCommunication[MOVE_EFFECT_BYTE] = 0;
    gBattleCommunication[6] = 0;
    gHitMarker &= ~(HITMARKER_DESTINYBOND);
    gHitMarker &= ~(HITMARKER_SYNCHRONISE_EFFECT);
}

static void atk25_movevaluescleanup(void)
{
    MoveValuesCleanUp();
    gBattlescriptCurrInstr += 1;
}

static void atk26_setmultihit(void)
{
    gMultiHitCounter = gBattlescriptCurrInstr[1];
    gBattlescriptCurrInstr += 2;
}

static void atk27_decrementmultihit(void)
{
    if (--gMultiHitCounter == 0)
        gBattlescriptCurrInstr += 5;
    else
        gBattlescriptCurrInstr = T2_READ_PTR(gBattlescriptCurrInstr + 1);
}

static void atk28_goto(void)
{
    gBattlescriptCurrInstr = T2_READ_PTR(gBattlescriptCurrInstr + 1);
}

static void atk29_jumpifbyte(void)
{
    u8 caseID = gBattlescriptCurrInstr[1];
    const u8* memByte = T2_READ_PTR(gBattlescriptCurrInstr + 2);
    u8 value = gBattlescriptCurrInstr[6];
    const u8* jumpPtr = T2_READ_PTR(gBattlescriptCurrInstr + 7);

    gBattlescriptCurrInstr += 11;

    switch (caseID)
    {
    case CMP_EQUAL:
        if (*memByte == value)
            gBattlescriptCurrInstr = jumpPtr;
        break;
    case CMP_NOT_EQUAL:
        if (*memByte != value)
            gBattlescriptCurrInstr = jumpPtr;
        break;
    case CMP_GREATER_THAN:
        if (*memByte > value)
            gBattlescriptCurrInstr = jumpPtr;
        break;
    case CMP_LESS_THAN:
        if (*memByte < value)
            gBattlescriptCurrInstr = jumpPtr;
        break;
    case CMP_COMMON_BITS:
        if (*memByte & value)
            gBattlescriptCurrInstr = jumpPtr;
        break;
    case CMP_NO_COMMON_BITS:
        if (!(*memByte & value))
            gBattlescriptCurrInstr = jumpPtr;
        break;
    }
}

static void atk2A_jumpifhalfword(void)
{
    u8 caseID = gBattlescriptCurrInstr[1];
    const u16* memHword = T2_READ_PTR(gBattlescriptCurrInstr + 2);
    u16 value = T2_READ_16(gBattlescriptCurrInstr + 6);
    const u8* jumpPtr = T2_READ_PTR(gBattlescriptCurrInstr + 8);

    gBattlescriptCurrInstr += 12;

    switch (caseID)
    {
    case CMP_EQUAL:
        if (*memHword == value)
            gBattlescriptCurrInstr = jumpPtr;
        break;
    case CMP_NOT_EQUAL:
        if (*memHword != value)
            gBattlescriptCurrInstr = jumpPtr;
        break;
    case CMP_GREATER_THAN:
        if (*memHword > value)
            gBattlescriptCurrInstr = jumpPtr;
        break;
    case CMP_LESS_THAN:
        if (*memHword < value)
            gBattlescriptCurrInstr = jumpPtr;
        break;
    case CMP_COMMON_BITS:
        if (*memHword & value)
            gBattlescriptCurrInstr = jumpPtr;
        break;
    case CMP_NO_COMMON_BITS:
        if (!(*memHword & value))
            gBattlescriptCurrInstr = jumpPtr;
        break;
    }
}

static void atk2B_jumpifword(void)
{
    u8 caseID = gBattlescriptCurrInstr[1];
    const u32* memWord = T2_READ_PTR(gBattlescriptCurrInstr + 2);
    u32 value = T1_READ_32(gBattlescriptCurrInstr + 6);
    const u8* jumpPtr = T2_READ_PTR(gBattlescriptCurrInstr + 10);

    gBattlescriptCurrInstr += 14;

    switch (caseID)
    {
    case CMP_EQUAL:
        if (*memWord == value)
            gBattlescriptCurrInstr = jumpPtr;
        break;
    case CMP_NOT_EQUAL:
        if (*memWord != value)
            gBattlescriptCurrInstr = jumpPtr;
        break;
    case CMP_GREATER_THAN:
        if (*memWord > value)
            gBattlescriptCurrInstr = jumpPtr;
        break;
    case CMP_LESS_THAN:
        if (*memWord < value)
            gBattlescriptCurrInstr = jumpPtr;
        break;
    case CMP_COMMON_BITS:
        if (*memWord & value)
            gBattlescriptCurrInstr = jumpPtr;
        break;
    case CMP_NO_COMMON_BITS:
        if (!(*memWord & value))
            gBattlescriptCurrInstr = jumpPtr;
        break;
    }
}

static void atk2C_jumpifarrayequal(void)
{
    const u8* mem1 = T2_READ_PTR(gBattlescriptCurrInstr + 1);
    const u8* mem2 = T2_READ_PTR(gBattlescriptCurrInstr + 5);
    u32 size = gBattlescriptCurrInstr[9];
    const u8* jumpPtr = T2_READ_PTR(gBattlescriptCurrInstr + 10);

    u8 i;
    for (i = 0; i < size; i++)
    {
        if (*mem1 != *mem2)
        {
            gBattlescriptCurrInstr += 14;
            break;
        }
        mem1++, mem2++;
    }

    if (i == size)
        gBattlescriptCurrInstr = jumpPtr;
}

static void atk2D_jumpifarraynotequal(void)
{
    u8 equalBytes = 0;
    const u8* mem1 = T2_READ_PTR(gBattlescriptCurrInstr + 1);
    const u8* mem2 = T2_READ_PTR(gBattlescriptCurrInstr + 5);
    u32 size = gBattlescriptCurrInstr[9];
    const u8* jumpPtr = T2_READ_PTR(gBattlescriptCurrInstr + 10);

    u8 i;
    for (i = 0; i < size; i++)
    {
        if (*mem1 == *mem2)
        {
            equalBytes++;
        }
        mem1++, mem2++;
    }

    if (equalBytes != size)
        gBattlescriptCurrInstr = jumpPtr;
    else
        gBattlescriptCurrInstr += 14;
}

static void atk2E_setbyte(void)
{
    u8* memByte = T2_READ_PTR(gBattlescriptCurrInstr + 1);
    *memByte = gBattlescriptCurrInstr[5];

    gBattlescriptCurrInstr += 6;
}

static void atk2F_addbyte(void)
{
    u8* memByte = T2_READ_PTR(gBattlescriptCurrInstr + 1);
    *memByte += gBattlescriptCurrInstr[5];
    gBattlescriptCurrInstr += 6;
}

static void atk30_subbyte(void)
{
    u8* memByte = T2_READ_PTR(gBattlescriptCurrInstr + 1);
    *memByte -= gBattlescriptCurrInstr[5];
    gBattlescriptCurrInstr += 6;
}

static void atk31_copyarray(void)
{
    u8* dest = T2_READ_PTR(gBattlescriptCurrInstr + 1);
    const u8* src = T2_READ_PTR(gBattlescriptCurrInstr + 5);
    s32 size = gBattlescriptCurrInstr[9];

    s32 i;
    for (i = 0; i < size; i++)
    {
        dest[i] = src[i];
    }

    gBattlescriptCurrInstr += 10;
}

static void atk32_copyarraywithindex(void)
{
    u8* dest = T2_READ_PTR(gBattlescriptCurrInstr + 1);
    const u8* src = T2_READ_PTR(gBattlescriptCurrInstr + 5);
    const u8* index = T2_READ_PTR(gBattlescriptCurrInstr + 9);
    s32 size = gBattlescriptCurrInstr[13];

    s32 i;
    for (i = 0; i < size; i++)
    {
        dest[i] = src[i + *index];
    }

    gBattlescriptCurrInstr += 14;
}

static void atk33_orbyte(void)
{
    u8* memByte = T2_READ_PTR(gBattlescriptCurrInstr + 1);
    *memByte |= gBattlescriptCurrInstr[5];
    gBattlescriptCurrInstr += 6;
}

static void atk34_orhalfword(void)
{
    u16* memHword = T2_READ_PTR(gBattlescriptCurrInstr + 1);
    u16 val = T2_READ_16(gBattlescriptCurrInstr + 5);

    *memHword |= val;
    gBattlescriptCurrInstr += 7;
}

static void atk35_orword(void)
{
    u32* memWord = T2_READ_PTR(gBattlescriptCurrInstr + 1);
    u32 val = T2_READ_32(gBattlescriptCurrInstr + 5);

    *memWord |= val;
    gBattlescriptCurrInstr += 9;
}

static void atk36_bicbyte(void)
{
    u8* memByte = T2_READ_PTR(gBattlescriptCurrInstr + 1);
    *memByte &= ~(gBattlescriptCurrInstr[5]);
    gBattlescriptCurrInstr += 6;
}

static void atk37_bichalfword(void)
{
    u16* memHword = T2_READ_PTR(gBattlescriptCurrInstr + 1);
    u16 val = T2_READ_16(gBattlescriptCurrInstr + 5);

    *memHword &= ~val;
    gBattlescriptCurrInstr += 7;
}

static void atk38_bicword(void)
{
    u32* memWord = T2_READ_PTR(gBattlescriptCurrInstr + 1);
    u32 val = T2_READ_32(gBattlescriptCurrInstr + 5);

    *memWord &= ~val;
    gBattlescriptCurrInstr += 9;
}

static void atk39_pause(void)
{
    if (gBattleControllerExecFlags == 0)
    {
        u16 value = T2_READ_16(gBattlescriptCurrInstr + 1);
        if (++gPauseCounterBattle >= value)
        {
            gPauseCounterBattle = 0;
            gBattlescriptCurrInstr += 3;
        }
    }
}

static void atk3A_waitstate(void)
{
    if (gBattleControllerExecFlags == 0)
        gBattlescriptCurrInstr++;
}

static void atk3B_healthbar_update(void)
{
    if (gBattlescriptCurrInstr[1] == BS_TARGET)
        gActiveBattler = gBattlerTarget;
    else
        gActiveBattler = gBattlerAttacker;

    BtlController_EmitHealthBarUpdate(0, gBattleMoveDamage);
    MarkBattlerForControllerExec(gActiveBattler);
    gBattlescriptCurrInstr += 2;
}

static void atk3C_return(void)
{
    BattleScriptPop();
}

static void atk3D_end(void)
{
    if (gBattleTypeFlags & BATTLE_TYPE_ARENA)
        sub_81A5718(gBattlerAttacker);

    gMoveResultFlags = 0;
    gActiveBattler = 0;
    gCurrentActionFuncId = 0xB;
}

static void atk3E_end2(void)
{
    gActiveBattler = 0;
    gCurrentActionFuncId = 0xB;
}

static void atk3F_end3(void) // pops the main function stack
{
    BattleScriptPop();
    if (gBattleResources->battleCallbackStack->size != 0)
        gBattleResources->battleCallbackStack->size--;
    gBattleMainFunc = gBattleResources->battleCallbackStack->function[gBattleResources->battleCallbackStack->size];
}

static void atk41_call(void)
{
    BattleScriptPush(gBattlescriptCurrInstr + 5);
    gBattlescriptCurrInstr = T1_READ_PTR(gBattlescriptCurrInstr + 1);
}

static void atk42_nop(void)
{
    gBattlescriptCurrInstr++;
}

static void atk43_jumpifabilitypresent(void)
{
    if (AbilityBattleEffects(ABILITYEFFECT_CHECK_ON_FIELD, 0, gBattlescriptCurrInstr[1], 0, 0))
        gBattlescriptCurrInstr = T1_READ_PTR(gBattlescriptCurrInstr + 2);
    else
        gBattlescriptCurrInstr += 6;
}

static void atk44_endselectionscript(void)
{
    *(gBattlerAttacker + gBattleStruct->selectionScriptFinished) = TRUE;
}

static void atk45_playanimation(void)
{
    const u16* argumentPtr;

    gActiveBattler = GetBattlerForBattleScript(gBattlescriptCurrInstr[1]);
    argumentPtr = T2_READ_PTR(gBattlescriptCurrInstr + 3);

    if (gBattlescriptCurrInstr[2] == B_ANIM_STATS_CHANGE
        || gBattlescriptCurrInstr[2] == B_ANIM_SNATCH_MOVE
        || gBattlescriptCurrInstr[2] == B_ANIM_SUBSTITUTE_FADE)
    {
        BtlController_EmitBattleAnimation(0, gBattlescriptCurrInstr[2], *argumentPtr);
        MarkBattlerForControllerExec(gActiveBattler);
        gBattlescriptCurrInstr += 7;
    }
    else if (gHitMarker & HITMARKER_NO_ANIMATIONS)
    {
        BattleScriptPush(gBattlescriptCurrInstr + 7);
        gBattlescriptCurrInstr = BattleScript_Pausex20;
    }
    else if (gBattlescriptCurrInstr[2] == B_ANIM_RAIN_CONTINUES
             || gBattlescriptCurrInstr[2] == B_ANIM_SUN_CONTINUES
             || gBattlescriptCurrInstr[2] == B_ANIM_SANDSTORM_CONTINUES
             || gBattlescriptCurrInstr[2] == B_ANIM_HAIL_CONTINUES)
    {
        BtlController_EmitBattleAnimation(0, gBattlescriptCurrInstr[2], *argumentPtr);
        MarkBattlerForControllerExec(gActiveBattler);
        gBattlescriptCurrInstr += 7;
    }
    else if (gStatuses3[gActiveBattler] & STATUS3_SEMI_INVULNERABLE)
    {
        gBattlescriptCurrInstr += 7;
    }
    else
    {
        BtlController_EmitBattleAnimation(0, gBattlescriptCurrInstr[2], *argumentPtr);
        MarkBattlerForControllerExec(gActiveBattler);
        gBattlescriptCurrInstr += 7;
    }
}

static void atk46_playanimation2(void) // animation Id is stored in the first pointer
{
    const u16* argumentPtr;
    const u8* animationIdPtr;

    gActiveBattler = GetBattlerForBattleScript(gBattlescriptCurrInstr[1]);
    animationIdPtr = T2_READ_PTR(gBattlescriptCurrInstr + 2);
    argumentPtr = T2_READ_PTR(gBattlescriptCurrInstr + 6);

    if (*animationIdPtr == B_ANIM_STATS_CHANGE
        || *animationIdPtr == B_ANIM_SNATCH_MOVE
        || *animationIdPtr == B_ANIM_SUBSTITUTE_FADE)
    {
        BtlController_EmitBattleAnimation(0, *animationIdPtr, *argumentPtr);
        MarkBattlerForControllerExec(gActiveBattler);
        gBattlescriptCurrInstr += 10;
    }
    else if (gHitMarker & HITMARKER_NO_ANIMATIONS)
    {
        gBattlescriptCurrInstr += 10;
    }
    else if (*animationIdPtr == B_ANIM_RAIN_CONTINUES
             || *animationIdPtr == B_ANIM_SUN_CONTINUES
             || *animationIdPtr == B_ANIM_SANDSTORM_CONTINUES
             || *animationIdPtr == B_ANIM_HAIL_CONTINUES)
    {
        BtlController_EmitBattleAnimation(0, *animationIdPtr, *argumentPtr);
        MarkBattlerForControllerExec(gActiveBattler);
        gBattlescriptCurrInstr += 10;
    }
    else if (gStatuses3[gActiveBattler] & STATUS3_SEMI_INVULNERABLE)
    {
        gBattlescriptCurrInstr += 10;
    }
    else
    {
        BtlController_EmitBattleAnimation(0, *animationIdPtr, *argumentPtr);
        MarkBattlerForControllerExec(gActiveBattler);
        gBattlescriptCurrInstr += 10;
    }
}

static void atk47_setgraphicalstatchangevalues(void)
{
    u8 value = 0;
    switch (gBattleScripting.statChanger & 0xF0)
    {
    case 0x10: // +1
        value = 0xF;
        break;
    case 0x20: // +2
        value = 0x27;
        break;
    case 0x90: // -1
        value = 0x16;
        break;
    case 0xA0: // -2
        value = 0x2E;
        break;
    }
    gBattleScripting.animArg1 = (gBattleScripting.statChanger & 0xF) + value - 1;
    gBattleScripting.animArg2 = 0;
    gBattlescriptCurrInstr++;
}

static void atk48_playstatchangeanimation(void)
{
    u32 currStat = 0;
    u16 statAnimId = 0;
    s32 changeableStatsCount = 0;
    u8 statsToCheck = 0;

    gActiveBattler = GetBattlerForBattleScript(gBattlescriptCurrInstr[1]);
    statsToCheck = gBattlescriptCurrInstr[2];

    if (gBattlescriptCurrInstr[3] & ATK48_STAT_NEGATIVE) // goes down
    {
        s16 startingStatAnimId;
        if (gBattlescriptCurrInstr[3] & ATK48_STAT_BY_TWO)
            startingStatAnimId = 0x2D;
        else
            startingStatAnimId = 0x15;

        while (statsToCheck != 0)
        {
            if (statsToCheck & 1)
            {
                if (gBattlescriptCurrInstr[3] & ATK48_DONT_CHECK_LOWER)
                {
                    if (gBattleMons[gActiveBattler].statStages[currStat] > 0)
                    {
                        statAnimId = startingStatAnimId + currStat;
                        changeableStatsCount++;
                    }
                }
                else if (!gSideTimers[GET_BATTLER_SIDE(gActiveBattler)].mistTimer
                        && gBattleMons[gActiveBattler].ability != ABILITY_CLEAR_BODY
                        && gBattleMons[gActiveBattler].ability != ABILITY_WHITE_SMOKE
                        && !(gBattleMons[gActiveBattler].ability == ABILITY_KEEN_EYE && currStat == STAT_ACC)
                        && !(gBattleMons[gActiveBattler].ability == ABILITY_HYPER_CUTTER && currStat == STAT_ATK))
                {
                    if (gBattleMons[gActiveBattler].statStages[currStat] > 0)
                    {
                        statAnimId = startingStatAnimId + currStat;
                        changeableStatsCount++;
                    }
                }
            }
            statsToCheck >>= 1, currStat++;
        }

        if (changeableStatsCount > 1) // more than one stat, so the color is gray
        {
            if (gBattlescriptCurrInstr[3] & ATK48_STAT_BY_TWO)
                statAnimId = 0x3A;
            else
                statAnimId = 0x39;
        }
    }
    else // goes up
    {
        s16 startingStatAnimId;
        if (gBattlescriptCurrInstr[3] & ATK48_STAT_BY_TWO)
            startingStatAnimId = 0x26;
        else
            startingStatAnimId = 0xE;

        while (statsToCheck != 0)
        {
            if (statsToCheck & 1 && gBattleMons[gActiveBattler].statStages[currStat] < 0xC)
            {
                statAnimId = startingStatAnimId + currStat;
                changeableStatsCount++;
            }
            statsToCheck >>= 1, currStat++;
        }

        if (changeableStatsCount > 1) // more than one stat, so the color is gray
        {
            if (gBattlescriptCurrInstr[3] & ATK48_STAT_BY_TWO)
                statAnimId = 0x38;
            else
                statAnimId = 0x37;
        }
    }

    if (gBattlescriptCurrInstr[3] & ATK48_BIT_x4 && changeableStatsCount < 2)
    {
        gBattlescriptCurrInstr += 4;
    }
    else if (changeableStatsCount != 0 && gBattleScripting.field_1B == 0)
    {
        BtlController_EmitBattleAnimation(0, B_ANIM_STATS_CHANGE, statAnimId);
        MarkBattlerForControllerExec(gActiveBattler);
        if (gBattlescriptCurrInstr[3] & ATK48_BIT_x4 && changeableStatsCount > 1)
            gBattleScripting.field_1B = 1;
        gBattlescriptCurrInstr += 4;
    }
    else
    {
        gBattlescriptCurrInstr += 4;
    }
}

#define ATK49_LAST_CASE 17

static void atk49_moveend(void)
{
    s32 i;
    bool32 effect;
    u8 moveType;
    u8 holdEffectAtk;
    u16 *choicedMoveAtk;
    u8 arg1, arg2;
    u16 originallyUsedMove;

    effect = FALSE;

    if (gChosenMove == 0xFFFF)
        originallyUsedMove = 0;
    else
        originallyUsedMove = gChosenMove;

    arg1 = gBattlescriptCurrInstr[1];
    arg2 = gBattlescriptCurrInstr[2];

    if (gBattleMons[gBattlerAttacker].item == ITEM_ENIGMA_BERRY)
        holdEffectAtk = gEnigmaBerries[gBattlerAttacker].holdEffect;
    else
        holdEffectAtk = ItemId_GetHoldEffect(gBattleMons[gBattlerAttacker].item);

    choicedMoveAtk = &gBattleStruct->choicedMove[gBattlerAttacker];
    GET_MOVE_TYPE(gCurrentMove, moveType);

    do
    {
        switch (gBattleScripting.atk49_state)
        {
        case 0: // rage check
            if (gBattleMons[gBattlerTarget].status2 & STATUS2_RAGE
                && gBattleMons[gBattlerTarget].hp != 0 && gBattlerAttacker != gBattlerTarget
                && GetBattlerSide(gBattlerAttacker) != GetBattlerSide(gBattlerTarget)
                && !(gMoveResultFlags & MOVE_RESULT_NO_EFFECT) && TARGET_TURN_DAMAGED
                && gBattleMoves[gCurrentMove].power && gBattleMons[gBattlerTarget].statStages[STAT_ATK] <= 0xB)
            {
                gBattleMons[gBattlerTarget].statStages[STAT_ATK]++;
                BattleScriptPushCursor();
                gBattlescriptCurrInstr = BattleScript_RageIsBuilding;
                effect = TRUE;
            }
            gBattleScripting.atk49_state++;
            break;
        case 1: // defrosting check
            if (gBattleMons[gBattlerTarget].status1 & STATUS1_FREEZE
                && gBattleMons[gBattlerTarget].hp != 0 && gBattlerAttacker != gBattlerTarget
                && gSpecialStatuses[gBattlerTarget].specialDmg
                && !(gMoveResultFlags & MOVE_RESULT_NO_EFFECT) && moveType == TYPE_FIRE)
            {
                gBattleMons[gBattlerTarget].status1 &= ~(STATUS1_FREEZE);
                gActiveBattler = gBattlerTarget;
                BtlController_EmitSetMonData(0, REQUEST_STATUS_BATTLE, 0, 4, &gBattleMons[gBattlerTarget].status1);
                MarkBattlerForControllerExec(gActiveBattler);
                BattleScriptPushCursor();
                gBattlescriptCurrInstr = BattleScript_DefrostedViaFireMove;
                effect = TRUE;
            }
            gBattleScripting.atk49_state++;
            break;
        case 2: // target synchronize
            if (AbilityBattleEffects(ABILITYEFFECT_SYNCHRONIZE, gBattlerTarget, 0, 0, 0))
                effect = TRUE;
            gBattleScripting.atk49_state++;
            break;
        case 3: // contact abilities
            if (AbilityBattleEffects(ABILITYEFFECT_CONTACT, gBattlerTarget, 0, 0, 0))
                effect = TRUE;
            gBattleScripting.atk49_state++;
            break;
        case 4: // status immunities
            if (AbilityBattleEffects(ABILITYEFFECT_IMMUNITY, 0, 0, 0, 0))
                effect = TRUE; // it loops through all battlers, so we increment after its done with all battlers
            else
                gBattleScripting.atk49_state++;
            break;
        case 5: // attacker synchronize
            if (AbilityBattleEffects(ABILITYEFFECT_ATK_SYNCHRONIZE, gBattlerAttacker, 0, 0, 0))
                effect = TRUE;
            gBattleScripting.atk49_state++;
            break;
        case 6: // update choice band move
            if (!(gHitMarker & HITMARKER_OBEYS) || holdEffectAtk != HOLD_EFFECT_CHOICE_BAND
                || gChosenMove == MOVE_STRUGGLE || (*choicedMoveAtk != 0 && *choicedMoveAtk != 0xFFFF))
                    goto LOOP;
            if (gChosenMove == MOVE_BATON_PASS && !(gMoveResultFlags & MOVE_RESULT_FAILED))
            {
                gBattleScripting.atk49_state++;
                break;
            }
            *choicedMoveAtk = gChosenMove;
            LOOP:
            {
                for (i = 0; i < 4; i++)
                {
                    if (gBattleMons[gBattlerAttacker].moves[i] == *choicedMoveAtk)
                        break;
                }
                if (i == 4)
                    *choicedMoveAtk = 0;

                gBattleScripting.atk49_state++;
            }
            break;
        case 7: // changed held items
            for (i = 0; i < gBattlersCount; i++)
            {
                u16* changedItem = &gBattleStruct->changedItems[i];
                if (*changedItem != 0)
                {
                    gBattleMons[i].item = *changedItem;
                    *changedItem = 0;
                }
            }
            gBattleScripting.atk49_state++;
            break;
        case 11: // item effects for all battlers
            if (ItemBattleEffects(3, 0, FALSE))
                effect = TRUE;
            else
                gBattleScripting.atk49_state++;
            break;
        case 12: // king's rock and shell bell
            if (ItemBattleEffects(4, 0, FALSE))
                effect = TRUE;
            gBattleScripting.atk49_state++;
            break;
        case 8: // make attacker sprite invisible
            if (gStatuses3[gBattlerAttacker] & (STATUS3_SEMI_INVULNERABLE)
                && gHitMarker & HITMARKER_NO_ANIMATIONS)
            {
                gActiveBattler = gBattlerAttacker;
                BtlController_EmitSpriteInvisibility(0, TRUE);
                MarkBattlerForControllerExec(gActiveBattler);
                gBattleScripting.atk49_state++;
                return;
            }
            gBattleScripting.atk49_state++;
            break;
        case 9: // make attacker sprite visible
            if (gMoveResultFlags & MOVE_RESULT_NO_EFFECT
                || !(gStatuses3[gBattlerAttacker] & (STATUS3_SEMI_INVULNERABLE))
                || WasUnableToUseMove(gBattlerAttacker))
            {
                gActiveBattler = gBattlerAttacker;
                BtlController_EmitSpriteInvisibility(0, FALSE);
                MarkBattlerForControllerExec(gActiveBattler);
                gStatuses3[gBattlerAttacker] &= ~(STATUS3_SEMI_INVULNERABLE);
                gSpecialStatuses[gBattlerAttacker].restoredBattlerSprite = 1;
                gBattleScripting.atk49_state++;
                return;
            }
            gBattleScripting.atk49_state++;
            break;
        case 10: // make target sprite visible
            if (!gSpecialStatuses[gBattlerTarget].restoredBattlerSprite && gBattlerTarget < gBattlersCount
                && !(gStatuses3[gBattlerTarget] & STATUS3_SEMI_INVULNERABLE))
            {
                gActiveBattler = gBattlerTarget;
                BtlController_EmitSpriteInvisibility(0, FALSE);
                MarkBattlerForControllerExec(gActiveBattler);
                gStatuses3[gBattlerTarget] &= ~(STATUS3_SEMI_INVULNERABLE);
                gBattleScripting.atk49_state++;
                return;
            }
            gBattleScripting.atk49_state++;
            break;
        case 13: // update substitute
            for (i = 0; i < gBattlersCount; i++)
            {
                if (gDisableStructs[i].substituteHP == 0)
                    gBattleMons[i].status2 &= ~(STATUS2_SUBSTITUTE);
            }
            gBattleScripting.atk49_state++;
            break;
        case 14: // This case looks interesting, although I am not certain what it does. Probably fine tunes edge cases.
            if (gHitMarker & HITMARKER_SWAP_ATTACKER_TARGET)
            {
                gActiveBattler = gBattlerAttacker;
                gBattlerAttacker = gBattlerTarget;
                gBattlerTarget = gActiveBattler;
                gHitMarker &= ~(HITMARKER_SWAP_ATTACKER_TARGET);
            }
            if (gHitMarker & HITMARKER_ATTACKSTRING_PRINTED)
            {
                gLastPrintedMoves[gBattlerAttacker] = gChosenMove;
            }
            if (!(gAbsentBattlerFlags & gBitTable[gBattlerAttacker])
                && !(gBattleStruct->field_91 & gBitTable[gBattlerAttacker])
                && gBattleMoves[originallyUsedMove].effect != EFFECT_BATON_PASS)
            {
                if (gHitMarker & HITMARKER_OBEYS)
                {
                    gLastMoves[gBattlerAttacker] = gChosenMove;
                    gLastResultingMoves[gBattlerAttacker] = gCurrentMove;
                }
                else
                {
                    gLastMoves[gBattlerAttacker] = 0xFFFF;
                    gLastResultingMoves[gBattlerAttacker] = 0xFFFF;
                }

                if (!(gHitMarker & HITMARKER_FAINTED(gBattlerTarget)))
                    gLastHitBy[gBattlerTarget] = gBattlerAttacker;

                if (gHitMarker & HITMARKER_OBEYS && !(gMoveResultFlags & MOVE_RESULT_NO_EFFECT))
                {
                    if (gChosenMove == 0xFFFF)
                    {
                        gLastLandedMoves[gBattlerTarget] = gChosenMove;
                    }
                    else
                    {
                        gLastLandedMoves[gBattlerTarget] = gCurrentMove;
                        GET_MOVE_TYPE(gCurrentMove, gLastHitByType[gBattlerTarget]);
                    }
                }
                else
                {
                    gLastLandedMoves[gBattlerTarget] = 0xFFFF;
                }
            }
            gBattleScripting.atk49_state++;
            break;
        case 15: // mirror move
            if (!(gAbsentBattlerFlags & gBitTable[gBattlerAttacker]) && !(gBattleStruct->field_91 & gBitTable[gBattlerAttacker])
                && gBattleMoves[originallyUsedMove].flags & FLAG_MIRROR_MOVE_AFFECTED && gHitMarker & HITMARKER_OBEYS
                && gBattlerAttacker != gBattlerTarget && !(gHitMarker & HITMARKER_FAINTED(gBattlerTarget))
                && !(gMoveResultFlags & MOVE_RESULT_NO_EFFECT))
            {
                u8 target, attacker;

                *(gBattleStruct->mirrorMoves + gBattlerTarget * 2 + 0) = gChosenMove;
                *(gBattleStruct->mirrorMoves + gBattlerTarget * 2 + 1) = gChosenMove >> 8;

                target = gBattlerTarget;
                attacker = gBattlerAttacker;
                *(attacker * 2 + target * 8 + (u8*)(gBattleStruct->mirrorMoveArrays) + 0) = gChosenMove;

                target = gBattlerTarget;
                attacker = gBattlerAttacker;
                *(attacker * 2 + target * 8 + (u8*)(gBattleStruct->mirrorMoveArrays) + 1) = gChosenMove >> 8;
            }
            gBattleScripting.atk49_state++;
            break;
        case 16: //
            if (!(gHitMarker & HITMARKER_UNABLE_TO_USE_MOVE) && gBattleTypeFlags & BATTLE_TYPE_DOUBLE
                && !gProtectStructs[gBattlerAttacker].chargingTurn && gBattleMoves[gCurrentMove].target == MOVE_TARGET_BOTH
                && !(gHitMarker & HITMARKER_NO_ATTACKSTRING))
            {
                u8 battlerId = GetBattlerAtPosition(BATTLE_PARTNER(GetBattlerPosition(gBattlerTarget)));
                if (gBattleMons[battlerId].hp != 0)
                {
                    gBattlerTarget = battlerId;
                    gHitMarker |= HITMARKER_NO_ATTACKSTRING;
                    gBattleScripting.atk49_state = 0;
                    MoveValuesCleanUp();
                    BattleScriptPush(gBattleScriptsForMoveEffects[gBattleMoves[gCurrentMove].effect]);
                    gBattlescriptCurrInstr = BattleScript_82DB87D;
                    return;
                }
                else
                {
                    gHitMarker |= HITMARKER_NO_ATTACKSTRING;
                }
            }
            gBattleScripting.atk49_state++;
            break;
        case ATK49_LAST_CASE:
            break;
        }

        if (arg1 == 1 && effect == FALSE)
            gBattleScripting.atk49_state = ATK49_LAST_CASE;
        if (arg1 == 2 && arg2 == gBattleScripting.atk49_state)
            gBattleScripting.atk49_state = ATK49_LAST_CASE;

    } while (gBattleScripting.atk49_state != ATK49_LAST_CASE && effect == FALSE);

    if (gBattleScripting.atk49_state == ATK49_LAST_CASE && effect == FALSE)
        gBattlescriptCurrInstr += 3;
}

static void atk4A_typecalc2(void)
{
    u8 flags = 0;
    s32 i = 0;
    u8 moveType = gBattleMoves[gCurrentMove].type;

    if (gBattleMons[gBattlerTarget].ability == ABILITY_LEVITATE && moveType == TYPE_GROUND)
    {
        gLastUsedAbility = gBattleMons[gBattlerTarget].ability;
        gMoveResultFlags |= (MOVE_RESULT_MISSED | MOVE_RESULT_DOESNT_AFFECT_FOE);
        gLastLandedMoves[gBattlerTarget] = 0;
        gBattleCommunication[6] = moveType;
        RecordAbilityBattle(gBattlerTarget, gLastUsedAbility);
    }
    else
    {
        while (TYPE_EFFECT_ATK_TYPE(i) != TYPE_ENDTABLE)
        {
            if (TYPE_EFFECT_ATK_TYPE(i) == TYPE_FORESIGHT)
            {
                if (gBattleMons[gBattlerTarget].status2 & STATUS2_FORESIGHT)
                {
                    break;
                }
                else
                {
                    i += 3;
                    continue;
                }
            }

            if (TYPE_EFFECT_ATK_TYPE(i) == moveType)
            {
                // check type1
                if (TYPE_EFFECT_DEF_TYPE(i) == gBattleMons[gBattlerTarget].type1)
                {
                    if (TYPE_EFFECT_MULTIPLIER(i) == TYPE_MUL_NO_EFFECT)
                    {
                        gMoveResultFlags |= MOVE_RESULT_DOESNT_AFFECT_FOE;
                        break;
                    }
                    if (TYPE_EFFECT_MULTIPLIER(i) == TYPE_MUL_NOT_EFFECTIVE)
                    {
                        flags |= MOVE_RESULT_NOT_VERY_EFFECTIVE;
                    }
                    if (TYPE_EFFECT_MULTIPLIER(i) == TYPE_MUL_SUPER_EFFECTIVE)
                    {
                        flags |= MOVE_RESULT_SUPER_EFFECTIVE;
                    }
                }
                // check type2
                if (TYPE_EFFECT_DEF_TYPE(i) == gBattleMons[gBattlerTarget].type2)
                {
                    if (gBattleMons[gBattlerTarget].type1 != gBattleMons[gBattlerTarget].type2
                        && TYPE_EFFECT_MULTIPLIER(i) == TYPE_MUL_NO_EFFECT)
                    {
                        gMoveResultFlags |= MOVE_RESULT_DOESNT_AFFECT_FOE;
                        break;
                    }
                    if (TYPE_EFFECT_DEF_TYPE(i) == gBattleMons[gBattlerTarget].type2
                        && gBattleMons[gBattlerTarget].type1 != gBattleMons[gBattlerTarget].type2
                        && TYPE_EFFECT_MULTIPLIER(i) == TYPE_MUL_NOT_EFFECTIVE)
                    {
                        flags |= MOVE_RESULT_NOT_VERY_EFFECTIVE;
                    }
                    if (TYPE_EFFECT_DEF_TYPE(i) == gBattleMons[gBattlerTarget].type2
                        && gBattleMons[gBattlerTarget].type1 != gBattleMons[gBattlerTarget].type2
                        && TYPE_EFFECT_MULTIPLIER(i) == TYPE_MUL_SUPER_EFFECTIVE)
                    {
                        flags |= MOVE_RESULT_SUPER_EFFECTIVE;
                    }
                }
            }
            i += 3;
        }
    }

    if (gBattleMons[gBattlerTarget].ability == ABILITY_WONDER_GUARD
        && !(flags & MOVE_RESULT_NO_EFFECT)
        && AttacksThisTurn(gBattlerAttacker, gCurrentMove) == 2
        && (!(flags & MOVE_RESULT_SUPER_EFFECTIVE) || ((flags & (MOVE_RESULT_SUPER_EFFECTIVE | MOVE_RESULT_NOT_VERY_EFFECTIVE)) == (MOVE_RESULT_SUPER_EFFECTIVE | MOVE_RESULT_NOT_VERY_EFFECTIVE)))
        && gBattleMoves[gCurrentMove].power)
    {
        gLastUsedAbility = ABILITY_WONDER_GUARD;
        gMoveResultFlags |= MOVE_RESULT_MISSED;
        gLastLandedMoves[gBattlerTarget] = 0;
        gBattleCommunication[6] = 3;
        RecordAbilityBattle(gBattlerTarget, gLastUsedAbility);
    }
    if (gMoveResultFlags & MOVE_RESULT_DOESNT_AFFECT_FOE)
        gProtectStructs[gBattlerAttacker].targetNotAffected = 1;

    gBattlescriptCurrInstr++;
}

static void atk4B_returnatktoball(void)
{
    gActiveBattler = gBattlerAttacker;
    if (!(gHitMarker & HITMARKER_FAINTED(gActiveBattler)))
    {
        BtlController_EmitReturnMonToBall(0, 0);
        MarkBattlerForControllerExec(gActiveBattler);
    }
    gBattlescriptCurrInstr++;
}

static void atk4C_getswitchedmondata(void)
{
    if (gBattleControllerExecFlags)
        return;

    gActiveBattler = GetBattlerForBattleScript(gBattlescriptCurrInstr[1]);

    gBattlerPartyIndexes[gActiveBattler] = *(gBattleStruct->monToSwitchIntoId + gActiveBattler);

    BtlController_EmitGetMonData(0, REQUEST_ALL_BATTLE, gBitTable[gBattlerPartyIndexes[gActiveBattler]]);
    MarkBattlerForControllerExec(gActiveBattler);

    gBattlescriptCurrInstr += 2;
}

static void atk4D_switchindataupdate(void)
{
    struct BattlePokemon oldData;
    s32 i;
    u8 *monData;

    if (gBattleControllerExecFlags)
        return;

    gActiveBattler = GetBattlerForBattleScript(gBattlescriptCurrInstr[1]);
    oldData = gBattleMons[gActiveBattler];
    monData = (u8*)(&gBattleMons[gActiveBattler]);

    for (i = 0; i < sizeof(struct BattlePokemon); i++)
    {
        monData[i] = gBattleBufferB[gActiveBattler][4 + i];
    }

    gBattleMons[gActiveBattler].type1 = gBaseStats[gBattleMons[gActiveBattler].species].type1;
    gBattleMons[gActiveBattler].type2 = gBaseStats[gBattleMons[gActiveBattler].species].type2;
    gBattleMons[gActiveBattler].ability = GetAbilityBySpecies(gBattleMons[gActiveBattler].species, gBattleMons[gActiveBattler].altAbility);

    // check knocked off item
    i = GetBattlerSide(gActiveBattler);
    if (gWishFutureKnock.knockedOffPokes[i] & gBitTable[gBattlerPartyIndexes[gActiveBattler]])
    {
        gBattleMons[gActiveBattler].item = 0;
    }

    if (gBattleMoves[gCurrentMove].effect == EFFECT_BATON_PASS)
    {
        for (i = 0; i < BATTLE_STATS_NO; i++)
        {
            gBattleMons[gActiveBattler].statStages[i] = oldData.statStages[i];
        }
        gBattleMons[gActiveBattler].status2 = oldData.status2;
    }

    SwitchInClearSetData();

    if (gBattleTypeFlags & BATTLE_TYPE_PALACE && gBattleMons[gActiveBattler].maxHP / 2 >= gBattleMons[gActiveBattler].hp
        && gBattleMons[gActiveBattler].hp != 0 && !(gBattleMons[gActiveBattler].status1 & STATUS1_SLEEP))
    {
        gBattleStruct->field_92 |= gBitTable[gActiveBattler];
    }

    gBattleScripting.battler = gActiveBattler;

    PREPARE_MON_NICK_BUFFER(gBattleTextBuff1, gActiveBattler, gBattlerPartyIndexes[gActiveBattler]);

    gBattlescriptCurrInstr += 2;
}

static void atk4E_switchinanim(void)
{
    if (gBattleControllerExecFlags)
        return;

    gActiveBattler = GetBattlerForBattleScript(gBattlescriptCurrInstr[1]);

    if (GetBattlerSide(gActiveBattler) == B_SIDE_OPPONENT
        && !(gBattleTypeFlags & (BATTLE_TYPE_LINK
                                 | BATTLE_TYPE_EREADER_TRAINER
                                 | BATTLE_TYPE_x2000000
                                 | BATTLE_TYPE_x4000000
                                 | BATTLE_TYPE_FRONTIER)))
            HandleSetPokedexFlag(SpeciesToNationalPokedexNum(gBattleMons[gActiveBattler].species), FLAG_SET_SEEN, gBattleMons[gActiveBattler].personality);

    gAbsentBattlerFlags &= ~(gBitTable[gActiveBattler]);

    BtlController_EmitSwitchInAnim(0, gBattlerPartyIndexes[gActiveBattler], gBattlescriptCurrInstr[2]);
    MarkBattlerForControllerExec(gActiveBattler);

    gBattlescriptCurrInstr += 3;

    if (gBattleTypeFlags & BATTLE_TYPE_ARENA)
        sub_81A56B4();
}

static void atk4F_jumpifcantswitch(void)
{
    s32 i;
    s32 lastMonId;
    struct Pokemon *party;

    gActiveBattler = GetBattlerForBattleScript(gBattlescriptCurrInstr[1] & ~(ATK4F_DONT_CHECK_STATUSES));

    if (!(gBattlescriptCurrInstr[1] & ATK4F_DONT_CHECK_STATUSES)
        && ((gBattleMons[gActiveBattler].status2 & (STATUS2_WRAPPED | STATUS2_ESCAPE_PREVENTION))
            || (gStatuses3[gActiveBattler] & STATUS3_ROOTED)))
    {
        gBattlescriptCurrInstr = T1_READ_PTR(gBattlescriptCurrInstr + 2);
    }
    else if (gBattleTypeFlags & BATTLE_TYPE_INGAME_PARTNER)
    {
        #ifndef NONMATCHING
            asm("":::"r5");
        #endif // NONMATCHING
        if (GetBattlerSide(gActiveBattler) == B_SIDE_OPPONENT)
            party = gEnemyParty;
        else
            party = gPlayerParty;

        i = 0;
        if (gActiveBattler & 2)
            i = 3;

        for (lastMonId = i + 3; i < lastMonId; i++)
        {
            if (GetMonData(&party[i], MON_DATA_SPECIES) != SPECIES_NONE
             && !GetMonData(&party[i], MON_DATA_IS_EGG)
             && GetMonData(&party[i], MON_DATA_HP) != 0
             && gBattlerPartyIndexes[gActiveBattler] != i)
                break;
        }

        if (i == lastMonId)
            gBattlescriptCurrInstr = T1_READ_PTR(gBattlescriptCurrInstr + 2);
        else
            gBattlescriptCurrInstr += 6;
    }
    else if (gBattleTypeFlags & BATTLE_TYPE_MULTI)
    {
        if (gBattleTypeFlags & BATTLE_TYPE_x800000)
        {
            if (GetBattlerSide(gActiveBattler) == B_SIDE_PLAYER)
            {
                party = gPlayerParty;

                i = 0;
                if (GetLinkTrainerFlankId(GetBattlerMultiplayerId(gActiveBattler)) == TRUE)
                    i = 3;
            }
            else
            {
                party = gEnemyParty;

                if (gActiveBattler == 1)
                    i = 0;
                else
                    i = 3;
            }
        }
        else
        {
            if (GetBattlerSide(gActiveBattler) == B_SIDE_OPPONENT)
                party = gEnemyParty;
            else
                party = gPlayerParty;

            i = 0;
            if (GetLinkTrainerFlankId(GetBattlerMultiplayerId(gActiveBattler)) == TRUE)
                i = 3;
        }

        for (lastMonId = i + 3; i < lastMonId; i++)
        {
            if (GetMonData(&party[i], MON_DATA_SPECIES) != SPECIES_NONE
             && !GetMonData(&party[i], MON_DATA_IS_EGG)
             && GetMonData(&party[i], MON_DATA_HP) != 0
             && gBattlerPartyIndexes[gActiveBattler] != i)
                break;
        }

        if (i == lastMonId)
            gBattlescriptCurrInstr = T1_READ_PTR(gBattlescriptCurrInstr + 2);
        else
            gBattlescriptCurrInstr += 6;
    }
    else if (gBattleTypeFlags & BATTLE_TYPE_TWO_OPPONENTS && GetBattlerSide(gActiveBattler) == B_SIDE_OPPONENT)
    {
        party = gEnemyParty;

        i = 0;
        if (gActiveBattler == B_POSITION_OPPONENT_RIGHT)
            i = 3;

        for (lastMonId = i + 3; i < lastMonId; i++)
        {
            if (GetMonData(&party[i], MON_DATA_SPECIES) != SPECIES_NONE
             && !GetMonData(&party[i], MON_DATA_IS_EGG)
             && GetMonData(&party[i], MON_DATA_HP) != 0
             && gBattlerPartyIndexes[gActiveBattler] != i)
                break;
        }

        if (i == lastMonId)
            gBattlescriptCurrInstr = T1_READ_PTR(gBattlescriptCurrInstr + 2);
        else
            gBattlescriptCurrInstr += 6;
    }
    else
    {
        u8 battlerIn1, battlerIn2;

        if (GetBattlerSide(gActiveBattler) == B_SIDE_OPPONENT)
        {
            battlerIn1 = GetBattlerAtPosition(B_POSITION_OPPONENT_LEFT);

            if (gBattleTypeFlags & BATTLE_TYPE_DOUBLE)
                battlerIn2 = GetBattlerAtPosition(B_POSITION_OPPONENT_RIGHT);
            else
                battlerIn2 = battlerIn1;

            party = gEnemyParty;
        }
        else
        {
            battlerIn1 = GetBattlerAtPosition(B_POSITION_PLAYER_LEFT);

            if (gBattleTypeFlags & BATTLE_TYPE_DOUBLE)
                battlerIn2 = GetBattlerAtPosition(B_POSITION_PLAYER_RIGHT);
            else
                battlerIn2 = battlerIn1;

            party = gPlayerParty;
        }

        for (i = 0; i < PARTY_SIZE; i++)
        {
            if (GetMonData(&party[i], MON_DATA_HP) != 0
             && GetMonData(&party[i], MON_DATA_SPECIES) != SPECIES_NONE
             && !GetMonData(&party[i], MON_DATA_IS_EGG)
             && i != gBattlerPartyIndexes[battlerIn1] && i != gBattlerPartyIndexes[battlerIn2])
                break;
        }

        if (i == 6)
            gBattlescriptCurrInstr = T1_READ_PTR(gBattlescriptCurrInstr + 2);
        else
            gBattlescriptCurrInstr += 6;
    }
}

static void sub_804CF10(u8 arg0)
{
    *(gBattleStruct->field_58 + gActiveBattler) = gBattlerPartyIndexes[gActiveBattler];
    *(gBattleStruct->monToSwitchIntoId + gActiveBattler) = 6;
    gBattleStruct->field_93 &= ~(gBitTable[gActiveBattler]);

    BtlController_EmitChoosePokemon(0, PARTY_MUST_CHOOSE_MON, arg0, 0, gBattleStruct->field_60[gActiveBattler]);
    MarkBattlerForControllerExec(gActiveBattler);
}

static void atk50_openpartyscreen(void)
{
    u32 flags;
    u8 hitmarkerFaintBits;
    u8 battlerId;
    const u8 *jumpPtr;

    battlerId = 0;
    flags = 0;
    jumpPtr = T1_READ_PTR(gBattlescriptCurrInstr + 2);

    if (gBattlescriptCurrInstr[1] == 5)
    {
        if ((gBattleTypeFlags & (BATTLE_TYPE_DOUBLE | BATTLE_TYPE_MULTI)) != BATTLE_TYPE_DOUBLE)
        {
            for (gActiveBattler = 0; gActiveBattler < gBattlersCount; gActiveBattler++)
            {
                if (gHitMarker & HITMARKER_FAINTED(gActiveBattler))
                {
                    if (HasNoMonsToSwitch(gActiveBattler, 6, 6))
                    {
                        gAbsentBattlerFlags |= gBitTable[gActiveBattler];
                        gHitMarker &= ~(HITMARKER_FAINTED(gActiveBattler));
                        BtlController_EmitLinkStandbyMsg(0, 2, 0);
                        MarkBattlerForControllerExec(gActiveBattler);
                    }
                    else if (!gSpecialStatuses[gActiveBattler].flag40)
                    {
                        sub_804CF10(6);
                        gSpecialStatuses[gActiveBattler].flag40 = 1;
                    }
                }
                else
                {
                    BtlController_EmitLinkStandbyMsg(0, 2, 0);
                    MarkBattlerForControllerExec(gActiveBattler);
                }
            }
        }
        else if (gBattleTypeFlags & BATTLE_TYPE_DOUBLE)
        {
            u8 flag40_0, flag40_1, flag40_2, flag40_3;

            hitmarkerFaintBits = gHitMarker >> 0x1C;

            if (gBitTable[0] & hitmarkerFaintBits)
            {
                gActiveBattler = 0;
                if (HasNoMonsToSwitch(0, 6, 6))
                {
                    gAbsentBattlerFlags |= gBitTable[gActiveBattler];
                    gHitMarker &= ~(HITMARKER_FAINTED(gActiveBattler));
                    BtlController_EmitCmd42(0);
                    MarkBattlerForControllerExec(gActiveBattler);
                }
                else if (!gSpecialStatuses[gActiveBattler].flag40)
                {
                    sub_804CF10(gBattleStruct->monToSwitchIntoId[2]);
                    gSpecialStatuses[gActiveBattler].flag40 = 1;
                }
                else
                {
                    BtlController_EmitLinkStandbyMsg(0, 2, 0);
                    MarkBattlerForControllerExec(gActiveBattler);
                    flags |= 1;
                }
            }
            if (gBitTable[2] & hitmarkerFaintBits && !(gBitTable[0] & hitmarkerFaintBits))
            {
                gActiveBattler = 2;
                if (HasNoMonsToSwitch(2, 6, 6))
                {
                    gAbsentBattlerFlags |= gBitTable[gActiveBattler];
                    gHitMarker &= ~(HITMARKER_FAINTED(gActiveBattler));
                    BtlController_EmitCmd42(0);
                    MarkBattlerForControllerExec(gActiveBattler);
                }
                else if (!gSpecialStatuses[gActiveBattler].flag40)
                {
                    sub_804CF10(gBattleStruct->monToSwitchIntoId[0]);
                    gSpecialStatuses[gActiveBattler].flag40 = 1;
                }
                else if (!(flags & 1))
                {
                    BtlController_EmitLinkStandbyMsg(0, 2, 0);
                    MarkBattlerForControllerExec(gActiveBattler);
                }
            }
            if (gBitTable[1] & hitmarkerFaintBits)
            {
                gActiveBattler = 1;
                if (HasNoMonsToSwitch(1, 6, 6))
                {
                    gAbsentBattlerFlags |= gBitTable[gActiveBattler];
                    gHitMarker &= ~(HITMARKER_FAINTED(gActiveBattler));
                    BtlController_EmitCmd42(0);
                    MarkBattlerForControllerExec(gActiveBattler);
                }
                else if (!gSpecialStatuses[gActiveBattler].flag40)
                {
                    sub_804CF10(gBattleStruct->monToSwitchIntoId[3]);
                    gSpecialStatuses[gActiveBattler].flag40 = 1;
                }
                else
                {
                    BtlController_EmitLinkStandbyMsg(0, 2, 0);
                    MarkBattlerForControllerExec(gActiveBattler);
                    flags |= 2;
                }
            }
            if (gBitTable[3] & hitmarkerFaintBits && !(gBitTable[1] & hitmarkerFaintBits))
            {
                gActiveBattler = 3;
                if (HasNoMonsToSwitch(3, 6, 6))
                {
                    gAbsentBattlerFlags |= gBitTable[gActiveBattler];
                    gHitMarker &= ~(HITMARKER_FAINTED(gActiveBattler));
                    BtlController_EmitCmd42(0);
                    MarkBattlerForControllerExec(gActiveBattler);
                }
                else if (!gSpecialStatuses[gActiveBattler].flag40)
                {
                    sub_804CF10(gBattleStruct->monToSwitchIntoId[1]);
                    gSpecialStatuses[gActiveBattler].flag40 = 1;
                }
                else if (!(flags & 2))
                {
                    BtlController_EmitLinkStandbyMsg(0, 2, 0);
                    MarkBattlerForControllerExec(gActiveBattler);
                }
            }

            flag40_0 = gSpecialStatuses[0].flag40;
            if (!flag40_0)
            {
                flag40_2 = gSpecialStatuses[2].flag40;
                if (!flag40_2 && hitmarkerFaintBits != 0)
                {
                    if (gAbsentBattlerFlags & gBitTable[0])
                        gActiveBattler = 2;
                    else
                        gActiveBattler = 0;

                    BtlController_EmitLinkStandbyMsg(0, 2, 0);
                    MarkBattlerForControllerExec(gActiveBattler);
                }

            }
            flag40_1 = gSpecialStatuses[1].flag40;
            if (!flag40_1)
            {
                flag40_3 = gSpecialStatuses[3].flag40;
                if (!flag40_3 && hitmarkerFaintBits != 0)
                {
                    if (gAbsentBattlerFlags & gBitTable[1])
                        gActiveBattler = 3;
                    else
                        gActiveBattler = 1;

                    BtlController_EmitLinkStandbyMsg(0, 2, 0);
                    MarkBattlerForControllerExec(gActiveBattler);
                }
            }
        }
        gBattlescriptCurrInstr += 6;
    }
    else if (gBattlescriptCurrInstr[1] == 6)
    {
        if (!(gBattleTypeFlags & BATTLE_TYPE_MULTI))
        {
            if (gBattleTypeFlags & BATTLE_TYPE_DOUBLE)
            {
                hitmarkerFaintBits = gHitMarker >> 0x1C;
                if (gBitTable[2] & hitmarkerFaintBits && gBitTable[0] & hitmarkerFaintBits)
                {
                    gActiveBattler = 2;
                    if (HasNoMonsToSwitch(2, gBattleBufferB[0][1], 6))
                    {
                        gAbsentBattlerFlags |= gBitTable[gActiveBattler];
                        gHitMarker &= ~(HITMARKER_FAINTED(gActiveBattler));
                        BtlController_EmitCmd42(0);
                        MarkBattlerForControllerExec(gActiveBattler);
                    }
                    else if (!gSpecialStatuses[gActiveBattler].flag40)
                    {
                        sub_804CF10(gBattleStruct->monToSwitchIntoId[0]);
                        gSpecialStatuses[gActiveBattler].flag40 = 1;
                    }
                }
                if (gBitTable[3] & hitmarkerFaintBits && hitmarkerFaintBits & gBitTable[1])
                {
                    gActiveBattler = 3;
                    if (HasNoMonsToSwitch(3, gBattleBufferB[1][1], 6))
                    {
                        gAbsentBattlerFlags |= gBitTable[gActiveBattler];
                        gHitMarker &= ~(HITMARKER_FAINTED(gActiveBattler));
                        BtlController_EmitCmd42(0);
                        MarkBattlerForControllerExec(gActiveBattler);
                    }
                    else if (!gSpecialStatuses[gActiveBattler].flag40)
                    {
                        sub_804CF10(gBattleStruct->monToSwitchIntoId[1]);
                        gSpecialStatuses[gActiveBattler].flag40 = 1;
                    }
                }
                gBattlescriptCurrInstr += 6;
            }
            else
            {
                gBattlescriptCurrInstr += 6;
            }
        }
        else
        {
            gBattlescriptCurrInstr += 6;
        }

        hitmarkerFaintBits = gHitMarker >> 0x1C;

        gBattlerFainted = 0;
        while (1)
        {
            if (gBitTable[gBattlerFainted] & hitmarkerFaintBits)
                break;
            if (gBattlerFainted >= gBattlersCount)
                break;
            gBattlerFainted++;
        }

        if (gBattlerFainted == gBattlersCount)
            gBattlescriptCurrInstr = jumpPtr;
    }
    else
    {
        if (gBattlescriptCurrInstr[1] & 0x80)
            hitmarkerFaintBits = PARTY_CHOOSE_MON; // Used here as the caseId for the EmitChoose function.
        else
            hitmarkerFaintBits = PARTY_MUST_CHOOSE_MON;

        battlerId = GetBattlerForBattleScript(gBattlescriptCurrInstr[1] & ~(0x80));
        if (gSpecialStatuses[battlerId].flag40)
        {
            gBattlescriptCurrInstr += 6;
        }
        else if (HasNoMonsToSwitch(battlerId, 6, 6))
        {
            gActiveBattler = battlerId;
            gAbsentBattlerFlags |= gBitTable[gActiveBattler];
            gHitMarker &= ~(HITMARKER_FAINTED(gActiveBattler));
            gBattlescriptCurrInstr = jumpPtr;
        }
        else
        {
            gActiveBattler = battlerId;
            *(gBattleStruct->field_58 + gActiveBattler) = gBattlerPartyIndexes[gActiveBattler];
            *(gBattleStruct->monToSwitchIntoId + gActiveBattler) = 6;
            gBattleStruct->field_93 &= ~(gBitTable[gActiveBattler]);

            BtlController_EmitChoosePokemon(0, hitmarkerFaintBits, *(gBattleStruct->monToSwitchIntoId + (gActiveBattler ^ 2)), 0, gBattleStruct->field_60[gActiveBattler]);
            MarkBattlerForControllerExec(gActiveBattler);

            gBattlescriptCurrInstr += 6;

            if (GetBattlerPosition(gActiveBattler) == 0 && gBattleResults.playerSwitchesCounter < 0xFF)
                gBattleResults.playerSwitchesCounter++;

            if (gBattleTypeFlags & BATTLE_TYPE_MULTI)
            {
                for (gActiveBattler = 0; gActiveBattler < gBattlersCount; gActiveBattler++)
                {
                    if (gActiveBattler != battlerId)
                    {
                        BtlController_EmitLinkStandbyMsg(0, 2, 0);
                        MarkBattlerForControllerExec(gActiveBattler);
                    }
                }
            }
            else
            {
                gActiveBattler = GetBattlerAtPosition(GetBattlerPosition(battlerId) ^ BIT_SIDE);
                if (gAbsentBattlerFlags & gBitTable[gActiveBattler])
                    gActiveBattler ^= BIT_FLANK;

                BtlController_EmitLinkStandbyMsg(0, 2, 0);
                MarkBattlerForControllerExec(gActiveBattler);
            }
        }
    }
}

static void atk51_switchhandleorder(void)
{
    s32 i;
    if (gBattleControllerExecFlags)
        return;

    gActiveBattler = GetBattlerForBattleScript(gBattlescriptCurrInstr[1]);

    switch (gBattlescriptCurrInstr[2])
    {
    case 0:
        for (i = 0; i < gBattlersCount; i++)
        {
            if (gBattleBufferB[i][0] == 0x22)
            {
                *(gBattleStruct->monToSwitchIntoId + i) = gBattleBufferB[i][1];
                if (!(gBattleStruct->field_93 & gBitTable[i]))
                {
                    RecordedBattle_SetBattlerAction(i, gBattleBufferB[i][1]);
                    gBattleStruct->field_93 |= gBitTable[i];
                }
            }
        }
        break;
    case 1:
        if (!(gBattleTypeFlags & BATTLE_TYPE_MULTI))
            sub_803BDA0(gActiveBattler);
        break;
    case 2:
        if (!(gBattleStruct->field_93 & gBitTable[gActiveBattler]))
        {
            RecordedBattle_SetBattlerAction(gActiveBattler, gBattleBufferB[gActiveBattler][1]);
            gBattleStruct->field_93 |= gBitTable[gActiveBattler];
        }
        // fall through
    case 3:
        gBattleCommunication[0] = gBattleBufferB[gActiveBattler][1];
        *(gBattleStruct->monToSwitchIntoId + gActiveBattler) = gBattleBufferB[gActiveBattler][1];

        if (gBattleTypeFlags & BATTLE_TYPE_LINK && gBattleTypeFlags & BATTLE_TYPE_MULTI)
        {
            *(gActiveBattler * 3 + (u8*)(gBattleStruct->field_60) + 0) &= 0xF;
            *(gActiveBattler * 3 + (u8*)(gBattleStruct->field_60) + 0) |= (gBattleBufferB[gActiveBattler][2] & 0xF0);
            *(gActiveBattler * 3 + (u8*)(gBattleStruct->field_60) + 1) = gBattleBufferB[gActiveBattler][3];

            *((gActiveBattler ^ BIT_FLANK) * 3 + (u8*)(gBattleStruct->field_60) + 0) &= (0xF0);
            *((gActiveBattler ^ BIT_FLANK) * 3 + (u8*)(gBattleStruct->field_60) + 0) |= (gBattleBufferB[gActiveBattler][2] & 0xF0) >> 4;
            *((gActiveBattler ^ BIT_FLANK) * 3 + (u8*)(gBattleStruct->field_60) + 2) = gBattleBufferB[gActiveBattler][3];
        }
        else if (gBattleTypeFlags & BATTLE_TYPE_INGAME_PARTNER)
        {
            sub_80571DC(gActiveBattler, *(gBattleStruct->monToSwitchIntoId + gActiveBattler));
        }
        else
        {
            sub_803BDA0(gActiveBattler);
        }

        PREPARE_SPECIES_BUFFER(gBattleTextBuff1, gBattleMons[gBattlerAttacker].species)
        PREPARE_MON_NICK_BUFFER(gBattleTextBuff2, gActiveBattler, gBattleBufferB[gActiveBattler][1])

        break;
    }

    gBattlescriptCurrInstr += 3;
}

static void atk52_switchineffects(void)
{
    s32 i;

    gActiveBattler = GetBattlerForBattleScript(gBattlescriptCurrInstr[1]);
    sub_803FA70(gActiveBattler);

    gHitMarker &= ~(HITMARKER_FAINTED(gActiveBattler));
    gSpecialStatuses[gActiveBattler].flag40 = 0;

    if (!(gSideStatuses[GetBattlerSide(gActiveBattler)] & SIDE_STATUS_SPIKES_DAMAGED)
        && (gSideStatuses[GetBattlerSide(gActiveBattler)] & SIDE_STATUS_SPIKES)
        && !IS_BATTLER_OF_TYPE(gActiveBattler, TYPE_FLYING)
        && gBattleMons[gActiveBattler].ability != ABILITY_LEVITATE)
    {
        u8 spikesDmg;

        gSideStatuses[GetBattlerSide(gActiveBattler)] |= SIDE_STATUS_SPIKES_DAMAGED;

        gBattleMons[gActiveBattler].status2 &= ~(STATUS2_DESTINY_BOND);
        gHitMarker &= ~(HITMARKER_DESTINYBOND);

        spikesDmg = (5 - gSideTimers[GetBattlerSide(gActiveBattler)].spikesAmount) * 2;
        gBattleMoveDamage = gBattleMons[gActiveBattler].maxHP / (spikesDmg);
        if (gBattleMoveDamage == 0)
            gBattleMoveDamage = 1;

        gBattleScripting.battler = gActiveBattler;
        BattleScriptPushCursor();

        if (gBattlescriptCurrInstr[1] == BS_TARGET)
            gBattlescriptCurrInstr = BattleScript_SpikesOnTarget;
        else if (gBattlescriptCurrInstr[1] == BS_ATTACKER)
            gBattlescriptCurrInstr = BattleScript_SpikesOnAttacker;
        else
            gBattlescriptCurrInstr = BattleScript_SpikesOnFaintedBattler;
    }
    else
    {
        if (gBattleMons[gActiveBattler].ability == ABILITY_TRUANT && !gDisableStructs[gActiveBattler].truantUnknownBit)
            gDisableStructs[gActiveBattler].truantCounter = 1;

        gDisableStructs[gActiveBattler].truantUnknownBit = 0;

        if (AbilityBattleEffects(ABILITYEFFECT_ON_SWITCHIN, gActiveBattler, 0, 0, 0) == 0 &&
            ItemBattleEffects(0, gActiveBattler, 0) == 0)
        {
            gSideStatuses[GetBattlerSide(gActiveBattler)] &= ~(SIDE_STATUS_SPIKES_DAMAGED);

            for (i = 0; i < gBattlersCount; i++)
            {
                if (gBattlerByTurnOrder[i] == gActiveBattler)
                    gActionsByTurnOrder[i] = B_ACTION_CANCEL_PARTNER;
            }

            for (i = 0; i < gBattlersCount; i++)
            {
                u16* hpOnSwitchout = &gBattleStruct->hpOnSwitchout[GetBattlerSide(i)];
                *hpOnSwitchout = gBattleMons[i].hp;
            }

            if (gBattlescriptCurrInstr[1] == 5)
            {
                u32 hitmarkerFaintBits = gHitMarker >> 0x1C;

                gBattlerFainted++;
                while (1)
                {
                    if (hitmarkerFaintBits & gBitTable[gBattlerFainted] && !(gAbsentBattlerFlags & gBitTable[gBattlerFainted]))
                        break;
                    if (gBattlerFainted >= gBattlersCount)
                        break;
                    gBattlerFainted++;
                }
            }
            gBattlescriptCurrInstr += 2;
        }
    }
}

static void atk53_trainerslidein(void)
{
    gActiveBattler = GetBattlerAtPosition(gBattlescriptCurrInstr[1]);
    BtlController_EmitTrainerSlide(0);
    MarkBattlerForControllerExec(gActiveBattler);

    gBattlescriptCurrInstr += 2;
}

static void atk54_playse(void)
{
    gActiveBattler = gBattlerAttacker;
    BtlController_EmitPlaySE(0, T2_READ_16(gBattlescriptCurrInstr + 1));
    MarkBattlerForControllerExec(gActiveBattler);

    gBattlescriptCurrInstr += 3;
}

static void atk55_fanfare(void)
{
    gActiveBattler = gBattlerAttacker;
    BtlController_EmitPlayFanfareOrBGM(0, T2_READ_16(gBattlescriptCurrInstr + 1), FALSE);
    MarkBattlerForControllerExec(gActiveBattler);

    gBattlescriptCurrInstr += 3;
}

static void atk56_playfaintcry(void)
{
    gActiveBattler = GetBattlerForBattleScript(gBattlescriptCurrInstr[1]);
    BtlController_EmitFaintingCry(0);
    MarkBattlerForControllerExec(gActiveBattler);

    gBattlescriptCurrInstr += 2;
}

static void atk57(void)
{
    gActiveBattler = GetBattlerAtPosition(B_POSITION_PLAYER_LEFT);
    BtlController_EmitCmd55(0, gBattleOutcome);
    MarkBattlerForControllerExec(gActiveBattler);

    gBattlescriptCurrInstr += 1;
}

static void atk58_returntoball(void)
{
    gActiveBattler = GetBattlerForBattleScript(gBattlescriptCurrInstr[1]);
    BtlController_EmitReturnMonToBall(0, 1);
    MarkBattlerForControllerExec(gActiveBattler);

    gBattlescriptCurrInstr += 2;
}

static void atk59_handlelearnnewmove(void)
{
    const u8 *jumpPtr1 = T1_READ_PTR(gBattlescriptCurrInstr + 1);
    const u8 *jumpPtr2 = T1_READ_PTR(gBattlescriptCurrInstr + 5);

    u16 ret = MonTryLearningNewMove(&gPlayerParty[gBattleStruct->expGetterMonId], gBattlescriptCurrInstr[9]);
    while (ret == 0xFFFE)
        ret = MonTryLearningNewMove(&gPlayerParty[gBattleStruct->expGetterMonId], 0);

    if (ret == 0)
    {
        gBattlescriptCurrInstr = jumpPtr2;
    }
    else if (ret == 0xFFFF)
    {
        gBattlescriptCurrInstr += 10;
    }
    else
    {
        gActiveBattler = GetBattlerAtPosition(B_POSITION_PLAYER_LEFT);

        if (gBattlerPartyIndexes[gActiveBattler] == gBattleStruct->expGetterMonId
            && !(gBattleMons[gActiveBattler].status2 & STATUS2_TRANSFORMED))
        {
            GiveMoveToBattleMon(&gBattleMons[gActiveBattler], ret);
        }
        if (gBattleTypeFlags & BATTLE_TYPE_DOUBLE)
        {
            gActiveBattler = GetBattlerAtPosition(B_POSITION_PLAYER_RIGHT);
            if (gBattlerPartyIndexes[gActiveBattler] == gBattleStruct->expGetterMonId
                && !(gBattleMons[gActiveBattler].status2 & STATUS2_TRANSFORMED))
            {
                GiveMoveToBattleMon(&gBattleMons[gActiveBattler], ret);
            }
        }

        gBattlescriptCurrInstr = jumpPtr1;
    }
}

static void atk5A_yesnoboxlearnmove(void)
{
    gActiveBattler = 0;

    switch (gBattleScripting.learnMoveState)
    {
    case 0:
        HandleBattleWindow(0x18, 8, 0x1D, 0xD, 0);
        BattlePutTextOnWindow(gText_BattleYesNoChoice, 0xC);
        gBattleScripting.learnMoveState++;
        gBattleCommunication[CURSOR_POSITION] = 0;
        BattleCreateYesNoCursorAt(0);
        break;
    case 1:
        if (gMain.newKeys & DPAD_UP && gBattleCommunication[CURSOR_POSITION] != 0)
        {
            PlaySE(SE_SELECT);
            BattleDestroyYesNoCursorAt(gBattleCommunication[CURSOR_POSITION]);
            gBattleCommunication[CURSOR_POSITION] = 0;
            BattleCreateYesNoCursorAt(0);
        }
        if (gMain.newKeys & DPAD_DOWN && gBattleCommunication[CURSOR_POSITION] == 0)
        {
            PlaySE(SE_SELECT);
            BattleDestroyYesNoCursorAt(gBattleCommunication[CURSOR_POSITION]);
            gBattleCommunication[CURSOR_POSITION] = 1;
            BattleCreateYesNoCursorAt(1);
        }
        if (gMain.newKeys & A_BUTTON)
        {
            PlaySE(SE_SELECT);
            if (gBattleCommunication[1] == 0)
            {
                HandleBattleWindow(0x18, 0x8, 0x1D, 0xD, WINDOW_CLEAR);
                BeginNormalPaletteFade(0xFFFFFFFF, 0, 0, 0x10, 0);
                gBattleScripting.learnMoveState++;
            }
            else
            {
                gBattleScripting.learnMoveState = 5;
            }
        }
        else if (gMain.newKeys & B_BUTTON)
        {
            PlaySE(SE_SELECT);
            gBattleScripting.learnMoveState = 5;
        }
        break;
    case 2:
        if (!gPaletteFade.active)
        {
            FreeAllWindowBuffers();
            sub_81BFA38(gPlayerParty, gBattleStruct->expGetterMonId, gPlayerPartyCount - 1, ReshowBattleScreenAfterMenu, gMoveToLearn);
            gBattleScripting.learnMoveState++;
        }
        break;
    case 3:
        if (!gPaletteFade.active && gMain.callback2 == BattleMainCB2)
        {
            gBattleScripting.learnMoveState++;
        }
        break;
    case 4:
        if (!gPaletteFade.active && gMain.callback2 == BattleMainCB2)
        {
            u8 movePosition = sub_81C1B94();
            if (movePosition == 4)
            {
                gBattleScripting.learnMoveState = 5;
            }
            else
            {
                u16 moveId = GetMonData(&gPlayerParty[gBattleStruct->expGetterMonId], MON_DATA_MOVE1 + movePosition);
                if (IsHMMove2(moveId))
                {
                    PrepareStringBattle(STRINGID_HMMOVESCANTBEFORGOTTEN, gActiveBattler);
                    gBattleScripting.learnMoveState = 6;
                }
                else
                {
                    gBattlescriptCurrInstr = T1_READ_PTR(gBattlescriptCurrInstr + 1);

                    PREPARE_MOVE_BUFFER(gBattleTextBuff2, moveId)

                    RemoveMonPPBonus(&gPlayerParty[gBattleStruct->expGetterMonId], movePosition);
                    SetMonMoveSlot(&gPlayerParty[gBattleStruct->expGetterMonId], gMoveToLearn, movePosition);

                    if (gBattlerPartyIndexes[0] == gBattleStruct->expGetterMonId
                        && !(gBattleMons[0].status2 & STATUS2_TRANSFORMED)
                        && !(gDisableStructs[0].unk18_b & gBitTable[movePosition]))
                    {
                        RemoveBattleMonPPBonus(&gBattleMons[0], movePosition);
                        SetBattleMonMoveSlot(&gBattleMons[0], gMoveToLearn, movePosition);
                    }
                    if (gBattleTypeFlags & BATTLE_TYPE_DOUBLE
                        && gBattlerPartyIndexes[2] == gBattleStruct->expGetterMonId
                        && !(gBattleMons[2].status2 & STATUS2_TRANSFORMED)
                        && !(gDisableStructs[2].unk18_b & gBitTable[movePosition]))
                    {
                        RemoveBattleMonPPBonus(&gBattleMons[2], movePosition);
                        SetBattleMonMoveSlot(&gBattleMons[2], gMoveToLearn, movePosition);
                    }
                }
            }
        }
        break;
    case 5:
        HandleBattleWindow(0x18, 8, 0x1D, 0xD, WINDOW_CLEAR);
        gBattlescriptCurrInstr += 5;
        break;
    case 6:
        if (gBattleControllerExecFlags == 0)
        {
            gBattleScripting.learnMoveState = 2;
        }
        break;
    }
}

static void atk5B_yesnoboxstoplearningmove(void)
{
    switch (gBattleScripting.learnMoveState)
    {
    case 0:
        HandleBattleWindow(0x18, 8, 0x1D, 0xD, 0);
        BattlePutTextOnWindow(gText_BattleYesNoChoice, 0xC);
        gBattleScripting.learnMoveState++;
        gBattleCommunication[CURSOR_POSITION] = 0;
        BattleCreateYesNoCursorAt(0);
        break;
    case 1:
        if (gMain.newKeys & DPAD_UP && gBattleCommunication[CURSOR_POSITION] != 0)
        {
            PlaySE(SE_SELECT);
            BattleDestroyYesNoCursorAt(gBattleCommunication[CURSOR_POSITION]);
            gBattleCommunication[CURSOR_POSITION] = 0;
            BattleCreateYesNoCursorAt(0);
        }
        if (gMain.newKeys & DPAD_DOWN && gBattleCommunication[CURSOR_POSITION] == 0)
        {
            PlaySE(SE_SELECT);
            BattleDestroyYesNoCursorAt(gBattleCommunication[CURSOR_POSITION]);
            gBattleCommunication[CURSOR_POSITION] = 1;
            BattleCreateYesNoCursorAt(1);
        }
        if (gMain.newKeys & A_BUTTON)
        {
            PlaySE(SE_SELECT);

            if (gBattleCommunication[1] != 0)
                gBattlescriptCurrInstr = T1_READ_PTR(gBattlescriptCurrInstr + 1);
            else
                gBattlescriptCurrInstr += 5;

            HandleBattleWindow(0x18, 0x8, 0x1D, 0xD, WINDOW_CLEAR);
        }
        else if (gMain.newKeys & B_BUTTON)
        {
            PlaySE(SE_SELECT);
            gBattlescriptCurrInstr = T1_READ_PTR(gBattlescriptCurrInstr + 1);
            HandleBattleWindow(0x18, 0x8, 0x1D, 0xD, WINDOW_CLEAR);
        }
        break;
    }
}

static void atk5C_hitanimation(void)
{
    gActiveBattler = GetBattlerForBattleScript(gBattlescriptCurrInstr[1]);

    if (gMoveResultFlags & MOVE_RESULT_NO_EFFECT)
    {
        gBattlescriptCurrInstr += 2;
    }
    else if (!(gHitMarker & HITMARKER_IGNORE_SUBSTITUTE) || !(gBattleMons[gActiveBattler].status2 & STATUS2_SUBSTITUTE) || gDisableStructs[gActiveBattler].substituteHP == 0)
    {
        BtlController_EmitHitAnimation(0);
        MarkBattlerForControllerExec(gActiveBattler);
        gBattlescriptCurrInstr += 2;
    }
    else
    {
        gBattlescriptCurrInstr += 2;
    }
}

static u32 GetTrainerMoneyToGive(u16 trainerId)
{
    u32 i = 0;
    u32 lastMonLevel = 0;
    u32 moneyReward = 0;

    if (trainerId == TRAINER_SECRET_BASE)
    {
        moneyReward = 20 * gBattleResources->secretBase->party.levels[0] * gBattleStruct->moneyMultiplier;
    }
    else
    {
        switch (gTrainers[trainerId].partyFlags)
        {
        case 0:
            {
                const struct TrainerMonNoItemDefaultMoves *party = gTrainers[trainerId].party.NoItemDefaultMoves;
                lastMonLevel = party[gTrainers[trainerId].partySize - 1].lvl;
            }
            break;
        case F_TRAINER_PARTY_CUSTOM_MOVESET:
            {
                const struct TrainerMonNoItemCustomMoves *party = gTrainers[trainerId].party.NoItemCustomMoves;
                lastMonLevel = party[gTrainers[trainerId].partySize - 1].lvl;
            }
            break;
        case F_TRAINER_PARTY_HELD_ITEM:
            {
                const struct TrainerMonItemDefaultMoves *party = gTrainers[trainerId].party.ItemDefaultMoves;
                lastMonLevel = party[gTrainers[trainerId].partySize - 1].lvl;
            }
            break;
        case F_TRAINER_PARTY_CUSTOM_MOVESET | F_TRAINER_PARTY_HELD_ITEM:
            {
                const struct TrainerMonItemCustomMoves *party = gTrainers[trainerId].party.ItemCustomMoves;
                lastMonLevel = party[gTrainers[trainerId].partySize - 1].lvl;
            }
            break;
        }

        for (; gTrainerMoneyTable[i].classId != 0xFF; i++)
        {
            if (gTrainerMoneyTable[i].classId == gTrainers[trainerId].trainerClass)
                break;
        }

        if (gBattleTypeFlags & BATTLE_TYPE_TWO_OPPONENTS)
            moneyReward = 4 * lastMonLevel * gBattleStruct->moneyMultiplier * gTrainerMoneyTable[i].value;
        else if (gBattleTypeFlags & BATTLE_TYPE_DOUBLE)
            moneyReward = 4 * lastMonLevel * gBattleStruct->moneyMultiplier * 2 * gTrainerMoneyTable[i].value;
        else
            moneyReward = 4 * lastMonLevel * gBattleStruct->moneyMultiplier * gTrainerMoneyTable[i].value;
    }

    return moneyReward;
}

static void atk5D_getmoneyreward(void)
{
    u32 moneyReward = GetTrainerMoneyToGive(gTrainerBattleOpponent_A);
    if (gBattleTypeFlags & BATTLE_TYPE_TWO_OPPONENTS)
        moneyReward += GetTrainerMoneyToGive(gTrainerBattleOpponent_B);

    AddMoney(&gSaveBlock1Ptr->money, moneyReward);

    PREPARE_WORD_NUMBER_BUFFER(gBattleTextBuff1, 5, moneyReward)

    gBattlescriptCurrInstr++;
}

static void atk5E(void)
{
    gActiveBattler = GetBattlerForBattleScript(gBattlescriptCurrInstr[1]);

    switch (gBattleCommunication[0])
    {
    case 0:
        BtlController_EmitGetMonData(0, REQUEST_ALL_BATTLE, 0);
        MarkBattlerForControllerExec(gActiveBattler);
        gBattleCommunication[0]++;
        break;
    case 1:
         if (gBattleControllerExecFlags == 0)
         {
            s32 i;
            struct BattlePokemon *bufferPoke = (struct BattlePokemon*) &gBattleBufferB[gActiveBattler][4];
            for (i = 0; i < 4; i++)
            {
                gBattleMons[gActiveBattler].moves[i] = bufferPoke->moves[i];
                gBattleMons[gActiveBattler].pp[i] = bufferPoke->pp[i];
            }
            gBattlescriptCurrInstr += 2;
         }
         break;
    }
}

static void atk5F_swapattackerwithtarget(void)
{
    gActiveBattler = gBattlerAttacker;
    gBattlerAttacker = gBattlerTarget;
    gBattlerTarget = gActiveBattler;

    if (gHitMarker & HITMARKER_SWAP_ATTACKER_TARGET)
        gHitMarker &= ~(HITMARKER_SWAP_ATTACKER_TARGET);
    else
        gHitMarker |= HITMARKER_SWAP_ATTACKER_TARGET;

    gBattlescriptCurrInstr++;
}

static void atk60_incrementgamestat(void)
{
    if (GetBattlerSide(gBattlerAttacker) == B_SIDE_PLAYER)
        IncrementGameStat(gBattlescriptCurrInstr[1]);

    gBattlescriptCurrInstr += 2;
}

static void atk61_drawpartystatussummary(void)
{
    s32 i;
    struct Pokemon *party;
    struct HpAndStatus hpStatuses[PARTY_SIZE];

    if (gBattleControllerExecFlags)
        return;

    gActiveBattler = GetBattlerForBattleScript(gBattlescriptCurrInstr[1]);

    if (GetBattlerSide(gActiveBattler) == B_SIDE_PLAYER)
        party = gPlayerParty;
    else
        party = gEnemyParty;

    for (i = 0; i < PARTY_SIZE; i++)
    {
        if (GetMonData(&party[i], MON_DATA_SPECIES2) == SPECIES_NONE
            || GetMonData(&party[i], MON_DATA_SPECIES2) == SPECIES_EGG)
        {
            hpStatuses[i].hp = 0xFFFF;
            hpStatuses[i].status = 0;
        }
        else
        {
            hpStatuses[i].hp = GetMonData(&party[i], MON_DATA_HP);
            hpStatuses[i].status = GetMonData(&party[i], MON_DATA_STATUS);
        }
    }

    BtlController_EmitDrawPartyStatusSummary(0, hpStatuses, 1);
    MarkBattlerForControllerExec(gActiveBattler);

    gBattlescriptCurrInstr += 2;
}

static void atk62_hidepartystatussummary(void)
{
    gActiveBattler = GetBattlerForBattleScript(gBattlescriptCurrInstr[1]);
    BtlController_EmitHidePartyStatusSummary(0);
    MarkBattlerForControllerExec(gActiveBattler);

    gBattlescriptCurrInstr += 2;
}

static void atk63_jumptorandomattack(void)
{
    if (gBattlescriptCurrInstr[1])
        gCurrentMove = gRandomMove;
    else
        gChosenMove = gCurrentMove = gRandomMove;

    gBattlescriptCurrInstr = gBattleScriptsForMoveEffects[gBattleMoves[gCurrentMove].effect];
}

static void atk64_statusanimation(void)
{
    if (gBattleControllerExecFlags == 0)
    {
        gActiveBattler = GetBattlerForBattleScript(gBattlescriptCurrInstr[1]);
        if (!(gStatuses3[gActiveBattler] & STATUS3_SEMI_INVULNERABLE)
            && gDisableStructs[gActiveBattler].substituteHP == 0
            && !(gHitMarker & HITMARKER_NO_ANIMATIONS))
        {
            BtlController_EmitStatusAnimation(0, FALSE, gBattleMons[gActiveBattler].status1);
            MarkBattlerForControllerExec(gActiveBattler);
        }
        gBattlescriptCurrInstr += 2;
    }
}

static void atk65_status2animation(void)
{
    u32 wantedToAnimate;

    if (gBattleControllerExecFlags == 0)
    {
        gActiveBattler = GetBattlerForBattleScript(gBattlescriptCurrInstr[1]);
        wantedToAnimate = T1_READ_32(gBattlescriptCurrInstr + 2);
        if (!(gStatuses3[gActiveBattler] & STATUS3_SEMI_INVULNERABLE)
            && gDisableStructs[gActiveBattler].substituteHP == 0
            && !(gHitMarker & HITMARKER_NO_ANIMATIONS))
        {
            BtlController_EmitStatusAnimation(0, TRUE, gBattleMons[gActiveBattler].status2 & wantedToAnimate);
            MarkBattlerForControllerExec(gActiveBattler);
        }
        gBattlescriptCurrInstr += 6;
    }
}

static void atk66_chosenstatusanimation(void)
{
    u32 wantedStatus;

    if (gBattleControllerExecFlags == 0)
    {
        gActiveBattler = GetBattlerForBattleScript(gBattlescriptCurrInstr[1]);
        wantedStatus = T1_READ_32(gBattlescriptCurrInstr + 3);
        if (!(gStatuses3[gActiveBattler] & STATUS3_SEMI_INVULNERABLE)
            && gDisableStructs[gActiveBattler].substituteHP == 0
            && !(gHitMarker & HITMARKER_NO_ANIMATIONS))
        {
            BtlController_EmitStatusAnimation(0, gBattlescriptCurrInstr[2], wantedStatus);
            MarkBattlerForControllerExec(gActiveBattler);
        }
        gBattlescriptCurrInstr += 7;
    }
}

static void atk67_yesnobox(void)
{
    switch (gBattleCommunication[0])
    {
    case 0:
        HandleBattleWindow(0x18, 8, 0x1D, 0xD, 0);
        BattlePutTextOnWindow(gText_BattleYesNoChoice, 0xC);
        gBattleCommunication[0]++;
        gBattleCommunication[CURSOR_POSITION] = 0;
        BattleCreateYesNoCursorAt(0);
        break;
    case 1:
        if (gMain.newKeys & DPAD_UP && gBattleCommunication[CURSOR_POSITION] != 0)
        {
            PlaySE(SE_SELECT);
            BattleDestroyYesNoCursorAt(gBattleCommunication[CURSOR_POSITION]);
            gBattleCommunication[CURSOR_POSITION] = 0;
            BattleCreateYesNoCursorAt(0);
        }
        if (gMain.newKeys & DPAD_DOWN && gBattleCommunication[CURSOR_POSITION] == 0)
        {
            PlaySE(SE_SELECT);
            BattleDestroyYesNoCursorAt(gBattleCommunication[CURSOR_POSITION]);
            gBattleCommunication[CURSOR_POSITION] = 1;
            BattleCreateYesNoCursorAt(1);
        }
        if (gMain.newKeys & B_BUTTON)
        {
            gBattleCommunication[CURSOR_POSITION] = 1;
            PlaySE(SE_SELECT);
            HandleBattleWindow(0x18, 8, 0x1D, 0xD, WINDOW_CLEAR);
            gBattlescriptCurrInstr++;
        }
        else if (gMain.newKeys & A_BUTTON)
        {
            PlaySE(SE_SELECT);
            HandleBattleWindow(0x18, 8, 0x1D, 0xD, WINDOW_CLEAR);
            gBattlescriptCurrInstr++;
        }
        break;
    }
}

static void atk68_cancelallactions(void)
{
    s32 i;

    for (i = 0; i < gBattlersCount; i++)
        gActionsByTurnOrder[i] = B_ACTION_CANCEL_PARTNER;

    gBattlescriptCurrInstr++;
}

static void atk69_nop(void)
{
    gBattlescriptCurrInstr++;
}

static void atk6A_removeitem(void)
{
    u16 *usedHeldItem;

    gActiveBattler = GetBattlerForBattleScript(gBattlescriptCurrInstr[1]);

    usedHeldItem = &gBattleStruct->usedHeldItems[gActiveBattler];
    *usedHeldItem = gBattleMons[gActiveBattler].item;
    gBattleMons[gActiveBattler].item = 0;

    BtlController_EmitSetMonData(0, REQUEST_HELDITEM_BATTLE, 0, 2, &gBattleMons[gActiveBattler].item);
    MarkBattlerForControllerExec(gActiveBattler);

    gBattlescriptCurrInstr += 2;
}

static void atk6B_atknameinbuff1(void)
{
    PREPARE_MON_NICK_BUFFER(gBattleTextBuff1, gBattlerAttacker, gBattlerPartyIndexes[gBattlerAttacker])

    gBattlescriptCurrInstr++;
}

static void atk6C_drawlvlupbox(void)
{
    if (gBattleScripting.atk6C_state == 0)
    {
        if (IsMonGettingExpSentOut())
            gBattleScripting.atk6C_state = 3;
        else
            gBattleScripting.atk6C_state = 1;
    }

    switch (gBattleScripting.atk6C_state)
    {
    case 1:
        gBattle_BG2_Y = 0x60;
        SetBgAttribute(2, BG_CTRL_ATTR_MOSAIC, 0);
        ShowBg(2);
        sub_804F17C();
        gBattleScripting.atk6C_state = 2;
        break;
    case 2:
        if (!sub_804F1CC())
            gBattleScripting.atk6C_state = 3;
        break;
    case 3:
        gBattle_BG1_X = 0;
        gBattle_BG1_Y = 0x100;
        SetBgAttribute(0, BG_CTRL_ATTR_MOSAIC, 1);
        SetBgAttribute(1, BG_CTRL_ATTR_MOSAIC, 0);
        ShowBg(0);
        ShowBg(1);
        HandleBattleWindow(0x12, 7, 0x1D, 0x13, WINDOW_x80);
        gBattleScripting.atk6C_state = 4;
        break;
    case 4:
        sub_804F100();
        PutWindowTilemap(13);
        CopyWindowToVram(13, 3);
        gBattleScripting.atk6C_state++;
        break;
    case 5:
    case 7:
        if (!IsDma3ManagerBusyWithBgCopy())
        {
            gBattle_BG1_Y = 0;
            gBattleScripting.atk6C_state++;
        }
        break;
    case 6:
        if (gMain.newKeys != 0)
        {
            PlaySE(SE_SELECT);
            sub_804F144();
            CopyWindowToVram(13, 2);
            gBattleScripting.atk6C_state++;
        }
        break;
    case 8:
        if (gMain.newKeys != 0)
        {
            PlaySE(SE_SELECT);
            HandleBattleWindow(0x12, 7, 0x1D, 0x13, WINDOW_x80 | WINDOW_CLEAR);
            gBattleScripting.atk6C_state++;
        }
        break;
    case 9:
        if (!sub_804F344())
        {
            ClearWindowTilemap(14);
            CopyWindowToVram(14, 1);

            ClearWindowTilemap(13);
            CopyWindowToVram(13, 1);

            SetBgAttribute(2, BG_CTRL_ATTR_MOSAIC, 2);
            ShowBg(2);

            gBattleScripting.atk6C_state = 10;
        }
        break;
    case 10:
        if (!IsDma3ManagerBusyWithBgCopy())
        {
            SetBgAttribute(0, BG_CTRL_ATTR_MOSAIC, 0);
            SetBgAttribute(1, BG_CTRL_ATTR_MOSAIC, 1);
            ShowBg(0);
            ShowBg(1);
            gBattlescriptCurrInstr++;
        }
        break;
    }
}

static void sub_804F100(void)
{
    struct StatsArray currentStats;

    sub_81D388C(&gPlayerParty[gBattleStruct->expGetterMonId], &currentStats);
    sub_81D3640(0xD, gBattleResources->statsBeforeLvlUp, &currentStats, 0xE, 0xD, 0xF);
}

static void sub_804F144(void)
{
    struct StatsArray currentStats;

    sub_81D388C(&gPlayerParty[gBattleStruct->expGetterMonId], &currentStats);
    sub_81D3784(0xD, &currentStats, 0xE, 0xD, 0xF);
}

static void sub_804F17C(void)
{
    gBattle_BG2_Y = 0;
    gBattle_BG2_X = 0x1A0;

    LoadPalette(sUnknown_0831C2C8, 0x60, 0x20);
    CopyToWindowPixelBuffer(14, sUnknown_0831C2E8, 0, 0);
    PutWindowTilemap(14);
    CopyWindowToVram(14, 3);

    PutMonIconOnLvlUpBox();
}

static bool8 sub_804F1CC(void)
{
    if (IsDma3ManagerBusyWithBgCopy())
        return TRUE;

    if (gBattle_BG2_X == 0x200)
        return FALSE;

    if (gBattle_BG2_X == 0x1A0)
        PutLevelAndGenderOnLvlUpBox();

    gBattle_BG2_X += 8;
    if (gBattle_BG2_X >= 0x200)
        gBattle_BG2_X = 0x200;

    return (gBattle_BG2_X != 0x200);
}

static void PutLevelAndGenderOnLvlUpBox(void)
{
    u16 monLevel;
    u8 monGender;
    struct TextSubPrinter subPrinter;
    u8 *txtPtr;
    u32 var;

    monLevel = GetMonData(&gPlayerParty[gBattleStruct->expGetterMonId], MON_DATA_LEVEL);
    monGender = GetMonGender(&gPlayerParty[gBattleStruct->expGetterMonId]);
    GetMonNickname(&gPlayerParty[gBattleStruct->expGetterMonId], gStringVar4);

    subPrinter.current_text_offset = gStringVar4;
    subPrinter.windowId = 14;
    subPrinter.fontId = 0;
    subPrinter.x = 32;
    subPrinter.y = 0;
    subPrinter.currentX = 32;
    subPrinter.currentY = 0;
    subPrinter.letterSpacing = 0;
    subPrinter.lineSpacing = 0;
    subPrinter.fontColor_l = TEXT_COLOR_TRANSPARENT;
    subPrinter.fgColor = TEXT_COLOR_WHITE;
    subPrinter.bgColor = TEXT_COLOR_TRANSPARENT;
    subPrinter.shadowColor = TEXT_COLOR_DARK_GREY;

    AddTextPrinter(&subPrinter, 0xFF, NULL);

    txtPtr = gStringVar4;
    gStringVar4[0] = CHAR_SPECIAL_F9;
    txtPtr++;
    txtPtr[0] = 5;
    txtPtr++;

    var = (u32)(txtPtr);
    txtPtr = ConvertIntToDecimalStringN(txtPtr, monLevel, STR_CONV_MODE_LEFT_ALIGN, 3);
    var = (u32)(txtPtr) - var;
    txtPtr = StringFill(txtPtr, 0x77, 4 - var);

    if (monGender != MON_GENDERLESS)
    {
        if (monGender == MON_MALE)
        {
            txtPtr = WriteColorChangeControlCode(txtPtr, 0, 0xC);
            txtPtr = WriteColorChangeControlCode(txtPtr, 1, 0xD);
            *(txtPtr++) = CHAR_MALE;
        }
        else
        {
            txtPtr = WriteColorChangeControlCode(txtPtr, 0, 0xE);
            txtPtr = WriteColorChangeControlCode(txtPtr, 1, 0xF);
            *(txtPtr++) = CHAR_FEMALE;
        }
        *(txtPtr++) = EOS;
    }

    subPrinter.y = 10;
    subPrinter.currentY = 10;
    AddTextPrinter(&subPrinter, 0xFF, NULL);

    CopyWindowToVram(14, 2);
}

static bool8 sub_804F344(void)
{
    if (gBattle_BG2_X == 0x1A0)
        return FALSE;

    if (gBattle_BG2_X - 16 < 0x1A0)
        gBattle_BG2_X = 0x1A0;
    else
        gBattle_BG2_X -= 16;

    return (gBattle_BG2_X != 0x1A0);
}

#define sDestroy                    data[0]
#define sSavedLvlUpBoxXPosition     data[1]

static void PutMonIconOnLvlUpBox(void)
{
    u8 spriteId;
    const u16* iconPal;
    struct SpriteSheet iconSheet;
    struct SpritePalette iconPalSheet;

    u16 species = GetMonData(&gPlayerParty[gBattleStruct->expGetterMonId], MON_DATA_SPECIES);
    u32 personality = GetMonData(&gPlayerParty[gBattleStruct->expGetterMonId], MON_DATA_PERSONALITY);

    const u8* iconPtr = GetMonIconPtr(species, personality, 1);
    iconSheet.data = iconPtr;
    iconSheet.size = 0x200;
    iconSheet.tag = MON_ICON_LVLUP_BOX_TAG;

    iconPal = GetValidMonIconPalettePtr(species);
    iconPalSheet.data = iconPal;
    iconPalSheet.tag = MON_ICON_LVLUP_BOX_TAG;

    LoadSpriteSheet(&iconSheet);
    LoadSpritePalette(&iconPalSheet);

    spriteId = CreateSprite(&sSpriteTemplate_MonIconOnLvlUpBox, 256, 10, 0);
    gSprites[spriteId].sDestroy = FALSE;
    gSprites[spriteId].sSavedLvlUpBoxXPosition = gBattle_BG2_X;
}

static void SpriteCB_MonIconOnLvlUpBox(struct Sprite* sprite)
{
    sprite->pos2.x = sprite->sSavedLvlUpBoxXPosition - gBattle_BG2_X;

    if (sprite->pos2.x != 0)
    {
        sprite->sDestroy = TRUE;
    }
    else if (sprite->sDestroy)
    {
        DestroySprite(sprite);
        FreeSpriteTilesByTag(MON_ICON_LVLUP_BOX_TAG);
        FreeSpritePaletteByTag(MON_ICON_LVLUP_BOX_TAG);
    }
}

#undef sDestroy
#undef sSavedLvlUpBoxXPosition

static bool32 IsMonGettingExpSentOut(void)
{
    if (gBattlerPartyIndexes[0] == gBattleStruct->expGetterMonId)
        return TRUE;
    if (gBattleTypeFlags & BATTLE_TYPE_DOUBLE && gBattlerPartyIndexes[2] == gBattleStruct->expGetterMonId)
        return TRUE;

    return FALSE;
}

static void atk6D_resetsentmonsvalue(void)
{
    ResetSentPokesToOpponentValue();
    gBattlescriptCurrInstr++;
}

static void atk6E_setatktoplayer0(void)
{
    gBattlerAttacker = GetBattlerAtPosition(B_POSITION_PLAYER_LEFT);
    gBattlescriptCurrInstr++;
}

static void atk6F_makevisible(void)
{
    gActiveBattler = GetBattlerForBattleScript(gBattlescriptCurrInstr[1]);
    BtlController_EmitSpriteInvisibility(0, FALSE);
    MarkBattlerForControllerExec(gActiveBattler);

    gBattlescriptCurrInstr += 2;
}

static void atk70_recordlastability(void)
{
    gActiveBattler = GetBattlerForBattleScript(gBattlescriptCurrInstr[1]);
    RecordAbilityBattle(gActiveBattler, gLastUsedAbility);
    gBattlescriptCurrInstr += 1; // UB: Should be + 2, one byte for command and one byte for battlerId argument.
}

void BufferMoveToLearnIntoBattleTextBuff2(void)
{
    PREPARE_MOVE_BUFFER(gBattleTextBuff2, gMoveToLearn);
}

static void atk71_buffermovetolearn(void)
{
    BufferMoveToLearnIntoBattleTextBuff2();
    gBattlescriptCurrInstr++;
}

static void atk72_jumpifplayerran(void)
{
    if (TryRunFromBattle(gBattlerFainted))
        gBattlescriptCurrInstr = T1_READ_PTR(gBattlescriptCurrInstr + 1);
    else
        gBattlescriptCurrInstr += 5;
}

static void atk73_hpthresholds(void)
{
    u8 opposingBank;
    s32 result;

    if (!(gBattleTypeFlags & BATTLE_TYPE_DOUBLE))
    {
        gActiveBattler = GetBattlerForBattleScript(gBattlescriptCurrInstr[1]);
        opposingBank = gActiveBattler ^ BIT_SIDE;

        result = gBattleMons[opposingBank].hp * 100 / gBattleMons[opposingBank].maxHP;
        if (result == 0)
            result = 1;

        if (result > 69 || !gBattleMons[opposingBank].hp)
            gBattleStruct->hpScale = 0;
        else if (result > 39)
            gBattleStruct->hpScale = 1;
        else if (result > 9)
            gBattleStruct->hpScale = 2;
        else
            gBattleStruct->hpScale = 3;
    }

    gBattlescriptCurrInstr += 2;
}

static void atk74_hpthresholds2(void)
{
    u8 opposingBank;
    s32 result;
    u8 hpSwitchout;

    if (!(gBattleTypeFlags & BATTLE_TYPE_DOUBLE))
    {
        gActiveBattler = GetBattlerForBattleScript(gBattlescriptCurrInstr[1]);
        opposingBank = gActiveBattler ^ BIT_SIDE;
        hpSwitchout = *(gBattleStruct->hpOnSwitchout + GetBattlerSide(opposingBank));
        result = (hpSwitchout - gBattleMons[opposingBank].hp) * 100 / hpSwitchout;

        if (gBattleMons[opposingBank].hp >= hpSwitchout)
            gBattleStruct->hpScale = 0;
        else if (result <= 29)
            gBattleStruct->hpScale = 1;
        else if (result <= 69)
            gBattleStruct->hpScale = 2;
        else
            gBattleStruct->hpScale = 3;
    }

    gBattlescriptCurrInstr += 2;
}

static void atk75_useitemonopponent(void)
{
    gBattlerInMenuId = gBattlerAttacker;
    PokemonUseItemEffects(&gEnemyParty[gBattlerPartyIndexes[gBattlerAttacker]], gLastUsedItem, gBattlerPartyIndexes[gBattlerAttacker], 0, 1);
    gBattlescriptCurrInstr += 1;
}

static void atk76_various(void)
{
    u8 side;
    s32 i;

    gActiveBattler = GetBattlerForBattleScript(gBattlescriptCurrInstr[1]);

    switch (gBattlescriptCurrInstr[2])
    {
    case VARIOUS_CANCEL_MULTI_TURN_MOVES:
        CancelMultiTurnMoves(gActiveBattler);
        break;
    case VARIOUS_SET_MAGIC_COAT_TARGET:
        gBattlerAttacker = gBattlerTarget;
        side = GetBattlerSide(gBattlerAttacker) ^ BIT_SIDE;
        if (gSideTimers[side].followmeTimer != 0 && gBattleMons[gSideTimers[side].followmeTarget].hp != 0)
            gBattlerTarget = gSideTimers[side].followmeTarget;
        else
            gBattlerTarget = gActiveBattler;
        break;
    case VARIOUS_IS_RUNNING_IMPOSSIBLE:
        gBattleCommunication[0] = IsRunningFromBattleImpossible();
        break;
    case VARIOUS_GET_MOVE_TARGET:
        gBattlerTarget = GetMoveTarget(gCurrentMove, 0);
        break;
    case 4:
        if (gHitMarker & HITMARKER_FAINTED(gActiveBattler))
            gBattleCommunication[0] = 1;
        else
            gBattleCommunication[0] = 0;
        break;
    case VARIOUS_RESET_INTIMIDATE_TRACE_BITS:
        gSpecialStatuses[gActiveBattler].intimidatedMon = 0;
        gSpecialStatuses[gActiveBattler].traced = 0;
        break;
    case VARIOUS_UPDATE_CHOICE_MOVE_ON_LVL_UP:
        if (gBattlerPartyIndexes[0] == gBattleStruct->expGetterMonId || gBattlerPartyIndexes[2] == gBattleStruct->expGetterMonId)
        {
            u16 *choicedMove;

            if (gBattlerPartyIndexes[0] == gBattleStruct->expGetterMonId)
                gActiveBattler = 0;
            else
                gActiveBattler = 2;

            choicedMove = &gBattleStruct->choicedMove[gActiveBattler];

            for (i = 0; i < 4; i++)
            {
                if (gBattleMons[gActiveBattler].moves[i] == *choicedMove)
                    break;
            }
            if (i == 4)
                *choicedMove = 0;
        }
        break;
    case 7:
        if (!(gBattleTypeFlags & (BATTLE_TYPE_LINK | BATTLE_TYPE_DOUBLE))
            && gBattleTypeFlags & BATTLE_TYPE_TRAINER
            && gBattleMons[0].hp != 0
            && gBattleMons[1].hp != 0)
        {
            gHitMarker &= ~(HITMARKER_x400000);
        }
        break;
    case 8:
        gBattleCommunication[0] = 0;
        gBattleScripting.battler = gActiveBattler = gBattleCommunication[1];
        if (!(gBattleStruct->field_92 & gBitTable[gActiveBattler])
            && gBattleMons[gActiveBattler].maxHP / 2 >= gBattleMons[gActiveBattler].hp
            && gBattleMons[gActiveBattler].hp != 0
            && !(gBattleMons[gActiveBattler].status1 & STATUS1_SLEEP))
        {
            gBattleStruct->field_92 |= gBitTable[gActiveBattler];
            gBattleCommunication[0] = 1;
            gBattleCommunication[MULTISTRING_CHOOSER] = sUnknown_0831C4F8[GetNatureFromPersonality(gBattleMons[gActiveBattler].personality)];
        }
        break;
    case 9:
        i = sub_81A5258(gBattleCommunication);
        if (i == 0)
            return;

        gBattleCommunication[1] = i;
        break;
    case 10:
        gBattleMons[1].hp = 0;
        gHitMarker |= HITMARKER_FAINTED(1);
        gBattleStruct->field_2A1 |= gBitTable[gBattlerPartyIndexes[1]];
        gDisableStructs[1].truantUnknownBit = 1;
        break;
    case 11:
        gBattleMons[0].hp = 0;
        gHitMarker |= HITMARKER_FAINTED(0);
        gHitMarker |= HITMARKER_x400000;
        gBattleStruct->field_2A0 |= gBitTable[gBattlerPartyIndexes[0]];
        gDisableStructs[0].truantUnknownBit = 1;
        break;
    case 12:
        gBattleMons[0].hp = 0;
        gBattleMons[1].hp = 0;
        gHitMarker |= HITMARKER_FAINTED(0);
        gHitMarker |= HITMARKER_FAINTED(1);
        gHitMarker |= HITMARKER_x400000;
        gBattleStruct->field_2A0 |= gBitTable[gBattlerPartyIndexes[0]];
        gBattleStruct->field_2A1 |= gBitTable[gBattlerPartyIndexes[1]];
        gDisableStructs[0].truantUnknownBit = 1;
        gDisableStructs[1].truantUnknownBit = 1;
        break;
    case VARIOUS_EMIT_YESNOBOX:
        BtlController_EmitUnknownYesNoBox(0);
        MarkBattlerForControllerExec(gActiveBattler);
        break;
    case 14:
        sub_81A5BF8();
        break;
    case 15:
        sub_81A5D44();
        break;
    case 16:
        BattleStringExpandPlaceholdersToDisplayedString(gRefereeStringsTable[gBattlescriptCurrInstr[1]]);
        BattlePutTextOnWindow(gDisplayedStringBattle, 0x16);
        break;
    case 17:
        if (IsTextPrinterActive(0x16))
            return;
        break;
    case VARIOUS_WAIT_CRY:
        if (!IsCryFinished())
            return;
        break;
    case VARIOUS_RETURN_OPPONENT_MON1:
        gActiveBattler = 1;
        if (gBattleMons[gActiveBattler].hp != 0)
        {
            BtlController_EmitReturnMonToBall(0, 0);
            MarkBattlerForControllerExec(gActiveBattler);
        }
        break;
    case VARIOUS_RETURN_OPPONENT_MON2:
        if (gBattlersCount > 3)
        {
            gActiveBattler = 3;
            if (gBattleMons[gActiveBattler].hp != 0)
            {
                BtlController_EmitReturnMonToBall(0, 0);
                MarkBattlerForControllerExec(gActiveBattler);
            }
        }
        break;
    case 21:
        m4aMPlayVolumeControl(&gMPlayInfo_BGM, 0xFFFF, 0x55);
        break;
    case 22:
        m4aMPlayVolumeControl(&gMPlayInfo_BGM, 0xFFFF, 0x100);
        break;
    case 23:
        gBattleStruct->field_2A2 |= gBitTable[gActiveBattler];
        break;
    case 24:
        if (sub_805725C(gActiveBattler))
            return;
        break;
    case VARIOUS_SET_TELEPORT_OUTCOME:
        if (GetBattlerSide(gActiveBattler) == B_SIDE_PLAYER)
            gBattleOutcome = B_OUTCOME_PLAYER_TELEPORTED;
        else
            gBattleOutcome = B_OUTCOME_MON_TELEPORTED;
        break;
    case VARIOUS_PLAY_TRAINER_DEFEATED_MUSIC:
        BtlController_EmitPlayFanfareOrBGM(0, MUS_KACHI1, TRUE);
        MarkBattlerForControllerExec(gActiveBattler);
        break;
    }

    gBattlescriptCurrInstr += 3;
}

static void atk77_setprotectlike(void) // protect and endure
{
    bool8 notLastTurn = TRUE;
    u16 lastMove = gLastResultingMoves[gBattlerAttacker];

    if (lastMove != MOVE_PROTECT && lastMove != MOVE_DETECT && lastMove != MOVE_ENDURE)
        gDisableStructs[gBattlerAttacker].protectUses = 0;

    if (gCurrentTurnActionNumber == (gBattlersCount - 1))
        notLastTurn = FALSE;

    if (sProtectSuccessRates[gDisableStructs[gBattlerAttacker].protectUses] >= Random() && notLastTurn)
    {
        if (gBattleMoves[gCurrentMove].effect == EFFECT_PROTECT)
        {
            gProtectStructs[gBattlerAttacker].protected = 1;
            gBattleCommunication[MULTISTRING_CHOOSER] = 0;
        }
        if (gBattleMoves[gCurrentMove].effect == EFFECT_ENDURE)
        {
            gProtectStructs[gBattlerAttacker].endured = 1;
            gBattleCommunication[MULTISTRING_CHOOSER] = 1;
        }
        gDisableStructs[gBattlerAttacker].protectUses++;
    }
    else
    {
        gDisableStructs[gBattlerAttacker].protectUses = 0;
        gBattleCommunication[MULTISTRING_CHOOSER] = 2;
        gMoveResultFlags |= MOVE_RESULT_MISSED;
    }

    gBattlescriptCurrInstr++;
}

static void atk78_faintifabilitynotdamp(void)
{
    if (gBattleControllerExecFlags)
        return;

    for (gBattlerTarget = 0; gBattlerTarget < gBattlersCount; gBattlerTarget++)
    {
        if (gBattleMons[gBattlerTarget].ability == ABILITY_DAMP)
            break;
    }

    if (gBattlerTarget == gBattlersCount)
    {
        gActiveBattler = gBattlerAttacker;
        gBattleMoveDamage = gBattleMons[gActiveBattler].hp;
        BtlController_EmitHealthBarUpdate(0, INSTANT_HP_BAR_DROP);
        MarkBattlerForControllerExec(gActiveBattler);
        gBattlescriptCurrInstr++;

        for (gBattlerTarget = 0; gBattlerTarget < gBattlersCount; gBattlerTarget++)
        {
            if (gBattlerTarget == gBattlerAttacker)
                continue;
            if (!(gAbsentBattlerFlags & gBitTable[gBattlerTarget]))
                break;
        }
    }
    else
    {
        gLastUsedAbility = ABILITY_DAMP;
        RecordAbilityBattle(gBattlerTarget, gBattleMons[gBattlerTarget].ability);
        gBattlescriptCurrInstr = BattleScript_DampStopsExplosion;
    }
}

static void atk79_setatkhptozero(void)
{
    if (gBattleControllerExecFlags)
        return;

    gActiveBattler = gBattlerAttacker;
    gBattleMons[gActiveBattler].hp = 0;
    BtlController_EmitSetMonData(0, REQUEST_HP_BATTLE, 0, 2, &gBattleMons[gActiveBattler].hp);
    MarkBattlerForControllerExec(gActiveBattler);

    gBattlescriptCurrInstr++;
}

static void atk7A_jumpifnexttargetvalid(void)
{
    const u8 *jumpPtr = T1_READ_PTR(gBattlescriptCurrInstr + 1);

    if (gBattleTypeFlags & BATTLE_TYPE_DOUBLE)
    {
        for (gBattlerTarget++; ; gBattlerTarget++)
        {
            if (gBattlerTarget == gBattlerAttacker)
                continue;
            if (!(gAbsentBattlerFlags & gBitTable[gBattlerTarget]))
                break;
        }

        if (gBattlerTarget >= gBattlersCount)
            gBattlescriptCurrInstr += 5;
        else
            gBattlescriptCurrInstr = jumpPtr;
    }
    else
    {
        gBattlescriptCurrInstr += 5;
    }
}

static void atk7B_tryhealhalfhealth(void)
{
    const u8* failPtr = T1_READ_PTR(gBattlescriptCurrInstr + 1);

    if (gBattlescriptCurrInstr[5] == BS_ATTACKER)
        gBattlerTarget = gBattlerAttacker;

    gBattleMoveDamage = gBattleMons[gBattlerTarget].maxHP / 2;
    if (gBattleMoveDamage == 0)
        gBattleMoveDamage = 1;
    gBattleMoveDamage *= -1;

    if (gBattleMons[gBattlerTarget].hp == gBattleMons[gBattlerTarget].maxHP)
        gBattlescriptCurrInstr = failPtr;
    else
        gBattlescriptCurrInstr += 6;
}

static void atk7C_trymirrormove(void)
{
    s32 validMovesCount;
    s32 i;
    u16 move;
    u16 movesArray[4];

    for (i = 0; i < 3; i++)
        movesArray[i] = 0;

    for (validMovesCount = 0, i = 0; i < gBattlersCount; i++)
    {
        if (i != gBattlerAttacker)
        {
            move = *(i * 2 + gBattlerAttacker * 8 + (u8*)(gBattleStruct->mirrorMoveArrays) + 0)
                | (*(i * 2 + gBattlerAttacker * 8 + (u8*)(gBattleStruct->mirrorMoveArrays) + 1) << 8);

            if (move != 0 && move != 0xFFFF)
            {
                movesArray[validMovesCount] = move;
                validMovesCount++;
            }
        }
    }

    move = *(gBattleStruct->mirrorMoves + gBattlerAttacker * 2 + 0)
        | (*(gBattleStruct->mirrorMoves + gBattlerAttacker * 2 + 1) << 8);

    if (move != 0 && move != 0xFFFF)
    {
        gHitMarker &= ~(HITMARKER_ATTACKSTRING_PRINTED);
        gCurrentMove = move;
        gBattlerTarget = GetMoveTarget(gCurrentMove, 0);
        gBattlescriptCurrInstr = gBattleScriptsForMoveEffects[gBattleMoves[gCurrentMove].effect];
    }
    else if (validMovesCount)
    {
        gHitMarker &= ~(HITMARKER_ATTACKSTRING_PRINTED);
        i = Random() % validMovesCount;
        gCurrentMove = movesArray[i];
        gBattlerTarget = GetMoveTarget(gCurrentMove, 0);
        gBattlescriptCurrInstr = gBattleScriptsForMoveEffects[gBattleMoves[gCurrentMove].effect];
    }
    else
    {
        gSpecialStatuses[gBattlerAttacker].flag20 = 1;
        gBattlescriptCurrInstr++;
    }
}

static void atk7D_setrain(void)
{
    if (gBattleWeather & WEATHER_RAIN_ANY)
    {
        gMoveResultFlags |= MOVE_RESULT_MISSED;
        gBattleCommunication[MULTISTRING_CHOOSER] = 2;
    }
    else
    {
        gBattleWeather = WEATHER_RAIN_TEMPORARY;
        gBattleCommunication[MULTISTRING_CHOOSER] = 0;
        gWishFutureKnock.weatherDuration = 5;
    }
    gBattlescriptCurrInstr++;
}

static void atk7E_setreflect(void)
{
    if (gSideStatuses[GET_BATTLER_SIDE(gBattlerAttacker)] & SIDE_STATUS_REFLECT)
    {
        gMoveResultFlags |= MOVE_RESULT_MISSED;
        gBattleCommunication[MULTISTRING_CHOOSER] = 0;
    }
    else
    {
        gSideStatuses[GET_BATTLER_SIDE(gBattlerAttacker)] |= SIDE_STATUS_REFLECT;
        gSideTimers[GET_BATTLER_SIDE(gBattlerAttacker)].reflectTimer = 5;
        gSideTimers[GET_BATTLER_SIDE(gBattlerAttacker)].reflectBattlerId = gBattlerAttacker;

        if (gBattleTypeFlags & BATTLE_TYPE_DOUBLE && CountAliveMonsInBattle(BATTLE_ALIVE_ATK_SIDE) == 2)
            gBattleCommunication[MULTISTRING_CHOOSER] = 2;
        else
            gBattleCommunication[MULTISTRING_CHOOSER] = 1;
    }
    gBattlescriptCurrInstr++;
}

static void atk7F_setseeded(void)
{
    if (gMoveResultFlags & MOVE_RESULT_NO_EFFECT || gStatuses3[gBattlerTarget] & STATUS3_LEECHSEED)
    {
        gMoveResultFlags |= MOVE_RESULT_MISSED;
        gBattleCommunication[MULTISTRING_CHOOSER] = 1;
    }
    else if (IS_BATTLER_OF_TYPE(gBattlerTarget, TYPE_GRASS))
    {
        gMoveResultFlags |= MOVE_RESULT_MISSED;
        gBattleCommunication[MULTISTRING_CHOOSER] = 2;
    }
    else
    {
        gStatuses3[gBattlerTarget] |= gBattlerAttacker;
        gStatuses3[gBattlerTarget] |= STATUS3_LEECHSEED;
        gBattleCommunication[MULTISTRING_CHOOSER] = 0;
    }

    gBattlescriptCurrInstr++;
}

static void atk80_manipulatedamage(void)
{
    switch (gBattlescriptCurrInstr[1])
    {
    case ATK80_DMG_CHANGE_SIGN:
        gBattleMoveDamage *= -1;
        break;
    case ATK80_DMG_HALF_BY_TWO_NOT_MORE_THAN_HALF_MAX_HP:
        gBattleMoveDamage /= 2;
        if (gBattleMoveDamage == 0)
            gBattleMoveDamage = 1;
        if ((gBattleMons[gBattlerTarget].maxHP / 2) < gBattleMoveDamage)
            gBattleMoveDamage = gBattleMons[gBattlerTarget].maxHP / 2;
        break;
    case ATK80_DMG_DOUBLED:
        gBattleMoveDamage *= 2;
        break;
    }

    gBattlescriptCurrInstr += 2;
}

static void atk81_trysetrest(void)
{
    const u8 *failJump = T1_READ_PTR(gBattlescriptCurrInstr + 1);
    gActiveBattler = gBattlerTarget = gBattlerAttacker;
    gBattleMoveDamage = gBattleMons[gBattlerTarget].maxHP * (-1);

    if (gBattleMons[gBattlerTarget].hp == gBattleMons[gBattlerTarget].maxHP)
    {
        gBattlescriptCurrInstr = failJump;
    }
    else
    {
        if (gBattleMons[gBattlerTarget].status1 & ((u8)(~STATUS1_SLEEP)))
            gBattleCommunication[MULTISTRING_CHOOSER] = 1;
        else
            gBattleCommunication[MULTISTRING_CHOOSER] = 0;

        gBattleMons[gBattlerTarget].status1 = 3;
        BtlController_EmitSetMonData(0, REQUEST_STATUS_BATTLE, 0, 4, &gBattleMons[gActiveBattler].status1);
        MarkBattlerForControllerExec(gActiveBattler);
        gBattlescriptCurrInstr += 5;
    }
}

static void atk82_jumpifnotfirstturn(void)
{
    const u8* failJump = T1_READ_PTR(gBattlescriptCurrInstr + 1);

    if (gDisableStructs[gBattlerAttacker].isFirstTurn)
        gBattlescriptCurrInstr += 5;
    else
        gBattlescriptCurrInstr = failJump;
}

static void atk83_nop(void)
{
    gBattlescriptCurrInstr++;
}

bool8 UproarWakeUpCheck(u8 battlerId)
{
    s32 i;

    for (i = 0; i < gBattlersCount; i++)
    {
        if (!(gBattleMons[i].status2 & STATUS2_UPROAR) || gBattleMons[battlerId].ability == ABILITY_SOUNDPROOF)
            continue;

        gBattleScripting.battler = i;

        if (gBattlerTarget == 0xFF)
            gBattlerTarget = i;
        else if (gBattlerTarget == i)
            gBattleCommunication[MULTISTRING_CHOOSER] = 0;
        else
            gBattleCommunication[MULTISTRING_CHOOSER] = 1;

        break;
    }

    if (i == gBattlersCount)
        return FALSE;
    else
        return TRUE;
}

static void atk84_jumpifcantmakeasleep(void)
{
    const u8 *jumpPtr = T1_READ_PTR(gBattlescriptCurrInstr + 1);

    if (UproarWakeUpCheck(gBattlerTarget))
    {
        gBattlescriptCurrInstr = jumpPtr;
    }
    else if (gBattleMons[gBattlerTarget].ability == ABILITY_INSOMNIA
            || gBattleMons[gBattlerTarget].ability == ABILITY_VITAL_SPIRIT)
    {
        gLastUsedAbility = gBattleMons[gBattlerTarget].ability;
        gBattleCommunication[MULTISTRING_CHOOSER] = 2;
        gBattlescriptCurrInstr = jumpPtr;
        RecordAbilityBattle(gBattlerTarget, gLastUsedAbility);
    }
    else
    {
        gBattlescriptCurrInstr += 5;
    }
}

static void atk85_stockpile(void)
{
    if (gDisableStructs[gBattlerAttacker].stockpileCounter == 3)
    {
        gMoveResultFlags |= MOVE_RESULT_MISSED;
        gBattleCommunication[MULTISTRING_CHOOSER] = 1;
    }
    else
    {
        gDisableStructs[gBattlerAttacker].stockpileCounter++;

        PREPARE_BYTE_NUMBER_BUFFER(gBattleTextBuff1, 1, gDisableStructs[gBattlerAttacker].stockpileCounter)

        gBattleCommunication[MULTISTRING_CHOOSER] = 0;
    }
    gBattlescriptCurrInstr++;
}

static void atk86_stockpiletobasedamage(void)
{
    const u8* jumpPtr = T1_READ_PTR(gBattlescriptCurrInstr + 1);
    if (gDisableStructs[gBattlerAttacker].stockpileCounter == 0)
    {
        gBattlescriptCurrInstr = jumpPtr;
    }
    else
    {
        if (gBattleCommunication[6] != 1)
        {
            gBattleScripting.animTurn = gDisableStructs[gBattlerAttacker].stockpileCounter;
        }

        gDisableStructs[gBattlerAttacker].stockpileCounter = 0;
        gBattlescriptCurrInstr += 5;
    }
}

static void atk87_stockpiletohpheal(void)
{
    const u8* jumpPtr = T1_READ_PTR(gBattlescriptCurrInstr + 1);

    if (gDisableStructs[gBattlerAttacker].stockpileCounter == 0)
    {
        gBattlescriptCurrInstr = jumpPtr;
        gBattleCommunication[MULTISTRING_CHOOSER] = 0;
    }
    else if (gBattleMons[gBattlerAttacker].maxHP == gBattleMons[gBattlerAttacker].hp)
    {
        gDisableStructs[gBattlerAttacker].stockpileCounter = 0;
        gBattlescriptCurrInstr = jumpPtr;
        gBattlerTarget = gBattlerAttacker;
        gBattleCommunication[MULTISTRING_CHOOSER] = 1;
    }
    else
    {
        gBattleMoveDamage = gBattleMons[gBattlerAttacker].maxHP / (1 << (3 - gDisableStructs[gBattlerAttacker].stockpileCounter));

        if (gBattleMoveDamage == 0)
            gBattleMoveDamage = 1;
        gBattleMoveDamage *= -1;

        gBattleScripting.animTurn = gDisableStructs[gBattlerAttacker].stockpileCounter;
        gDisableStructs[gBattlerAttacker].stockpileCounter = 0;
        gBattlescriptCurrInstr += 5;
        gBattlerTarget = gBattlerAttacker;
    }
}

static void atk88_negativedamage(void)
{
    gBattleMoveDamage = -(gHpDealt / 2);
    if (gBattleMoveDamage == 0)
        gBattleMoveDamage = -1;

    gBattlescriptCurrInstr++;
}

static u8 ChangeStatBuffs(s8 statValue, u8 statId, u8 flags, const u8 *BS_ptr)
{
    bool8 certain = FALSE;
    bool8 notProtectAffected = FALSE;
    u32 index;

    if (flags & MOVE_EFFECT_AFFECTS_USER)
        gActiveBattler = gBattlerAttacker;
    else
        gActiveBattler = gBattlerTarget;

    flags &= ~(MOVE_EFFECT_AFFECTS_USER);

    if (flags & MOVE_EFFECT_CERTAIN)
        certain++;
    flags &= ~(MOVE_EFFECT_CERTAIN);

    if (flags & STAT_CHANGE_NOT_PROTECT_AFFECTED)
        notProtectAffected++;
    flags &= ~(STAT_CHANGE_NOT_PROTECT_AFFECTED);

    PREPARE_STAT_BUFFER(gBattleTextBuff1, statId)

    if ((statValue << 0x18) < 0) // stat decrease
    {
        if (gSideTimers[GET_BATTLER_SIDE(gActiveBattler)].mistTimer
            && !certain && gCurrentMove != MOVE_CURSE)
        {
            if (flags == STAT_CHANGE_BS_PTR)
            {
                if (gSpecialStatuses[gActiveBattler].statLowered)
                {
                    gBattlescriptCurrInstr = BS_ptr;
                }
                else
                {
                    BattleScriptPush(BS_ptr);
                    gBattleScripting.battler = gActiveBattler;
                    gBattlescriptCurrInstr = BattleScript_MistProtected;
                    gSpecialStatuses[gActiveBattler].statLowered = 1;
                }
            }
            return STAT_CHANGE_DIDNT_WORK;
        }
        else if (gCurrentMove != MOVE_CURSE
                 && notProtectAffected != TRUE && JumpIfMoveAffectedByProtect(0))
        {
            gBattlescriptCurrInstr = BattleScript_ButItFailed;
            return STAT_CHANGE_DIDNT_WORK;
        }
        else if ((gBattleMons[gActiveBattler].ability == ABILITY_CLEAR_BODY
                  || gBattleMons[gActiveBattler].ability == ABILITY_WHITE_SMOKE)
                 && !certain && gCurrentMove != MOVE_CURSE)
        {
            if (flags == STAT_CHANGE_BS_PTR)
            {
                if (gSpecialStatuses[gActiveBattler].statLowered)
                {
                    gBattlescriptCurrInstr = BS_ptr;
                }
                else
                {
                    BattleScriptPush(BS_ptr);
                    gBattleScripting.battler = gActiveBattler;
                    gBattlescriptCurrInstr = BattleScript_AbilityNoStatLoss;
                    gLastUsedAbility = gBattleMons[gActiveBattler].ability;
                    RecordAbilityBattle(gActiveBattler, gLastUsedAbility);
                    gSpecialStatuses[gActiveBattler].statLowered = 1;
                }
            }
            return STAT_CHANGE_DIDNT_WORK;
        }
        else if (gBattleMons[gActiveBattler].ability == ABILITY_KEEN_EYE
                 && !certain && statId == STAT_ACC)
        {
            if (flags == STAT_CHANGE_BS_PTR)
            {
                BattleScriptPush(BS_ptr);
                gBattleScripting.battler = gActiveBattler;
                gBattlescriptCurrInstr = BattleScript_AbilityNoSpecificStatLoss;
                gLastUsedAbility = gBattleMons[gActiveBattler].ability;
                RecordAbilityBattle(gActiveBattler, gLastUsedAbility);
            }
            return STAT_CHANGE_DIDNT_WORK;
        }
        else if (gBattleMons[gActiveBattler].ability == ABILITY_HYPER_CUTTER
                 && !certain && statId == STAT_ATK)
        {
            if (flags == STAT_CHANGE_BS_PTR)
            {
                BattleScriptPush(BS_ptr);
                gBattleScripting.battler = gActiveBattler;
                gBattlescriptCurrInstr = BattleScript_AbilityNoSpecificStatLoss;
                gLastUsedAbility = gBattleMons[gActiveBattler].ability;
                RecordAbilityBattle(gActiveBattler, gLastUsedAbility);
            }
            return STAT_CHANGE_DIDNT_WORK;
        }
        else if (gBattleMons[gActiveBattler].ability == ABILITY_SHIELD_DUST && flags == 0)
        {
            return STAT_CHANGE_DIDNT_WORK;
        }
        else // try to decrease
        {
            statValue = -GET_STAT_BUFF_VALUE(statValue);
            gBattleTextBuff2[0] = B_BUFF_PLACEHOLDER_BEGIN;
            index = 1;
            if (statValue == -2)
            {
                gBattleTextBuff2[1] = B_BUFF_STRING;
                gBattleTextBuff2[2] = STRINGID_STATHARSHLY;
                gBattleTextBuff2[3] = STRINGID_STATHARSHLY >> 8;
                index = 4;
            }
            gBattleTextBuff2[index] = B_BUFF_STRING;
            index++;
            gBattleTextBuff2[index] = STRINGID_STATFELL;
            index++;
            gBattleTextBuff2[index] = STRINGID_STATFELL >> 8;
            index++;
            gBattleTextBuff2[index] = B_BUFF_EOS;

            if (gBattleMons[gActiveBattler].statStages[statId] == 0)
                gBattleCommunication[MULTISTRING_CHOOSER] = 2;
            else
                gBattleCommunication[MULTISTRING_CHOOSER] = (gBattlerTarget == gActiveBattler);

        }
    }
    else // stat increase
    {
        statValue = GET_STAT_BUFF_VALUE(statValue);
        gBattleTextBuff2[0] = B_BUFF_PLACEHOLDER_BEGIN;
        index = 1;
        if (statValue == 2)
        {
            gBattleTextBuff2[1] = B_BUFF_STRING;
            gBattleTextBuff2[2] = STRINGID_STATSHARPLY;
            gBattleTextBuff2[3] = STRINGID_STATSHARPLY >> 8;
            index = 4;
        }
        gBattleTextBuff2[index] = B_BUFF_STRING;
        index++;
        gBattleTextBuff2[index] = STRINGID_STATROSE;
        index++;
        gBattleTextBuff2[index] = STRINGID_STATROSE >> 8;
        index++;
        gBattleTextBuff2[index] = B_BUFF_EOS;

        if (gBattleMons[gActiveBattler].statStages[statId] == 0xC)
            gBattleCommunication[MULTISTRING_CHOOSER] = 2;
        else
            gBattleCommunication[MULTISTRING_CHOOSER] = (gBattlerTarget == gActiveBattler);
    }

    gBattleMons[gActiveBattler].statStages[statId] += statValue;
    if (gBattleMons[gActiveBattler].statStages[statId] < 0)
        gBattleMons[gActiveBattler].statStages[statId] = 0;
    if (gBattleMons[gActiveBattler].statStages[statId] > 0xC)
        gBattleMons[gActiveBattler].statStages[statId] = 0xC;

    if (gBattleCommunication[MULTISTRING_CHOOSER] == 2 && flags & STAT_CHANGE_BS_PTR)
        gMoveResultFlags |= MOVE_RESULT_MISSED;

    if (gBattleCommunication[MULTISTRING_CHOOSER] == 2 && !(flags & STAT_CHANGE_BS_PTR))
        return STAT_CHANGE_DIDNT_WORK;

    return STAT_CHANGE_WORKED;
}

static void atk89_statbuffchange(void)
{
    const u8* jumpPtr = T1_READ_PTR(gBattlescriptCurrInstr + 2);
    if (ChangeStatBuffs(gBattleScripting.statChanger & 0xF0, GET_STAT_BUFF_ID(gBattleScripting.statChanger), gBattlescriptCurrInstr[1], jumpPtr) == STAT_CHANGE_WORKED)
        gBattlescriptCurrInstr += 6;
}

static void atk8A_normalisebuffs(void) // haze
{
    s32 i, j;

    for (i = 0; i < gBattlersCount; i++)
    {
        for (j = 0; j < BATTLE_STATS_NO; j++)
            gBattleMons[i].statStages[j] = 6;
    }

    gBattlescriptCurrInstr++;
}

static void atk8B_setbide(void)
{
    gBattleMons[gBattlerAttacker].status2 |= STATUS2_MULTIPLETURNS;
    gLockedMoves[gBattlerAttacker] = gCurrentMove;
    gTakenDmg[gBattlerAttacker] = 0;
    gBattleMons[gBattlerAttacker].status2 |= (STATUS2_BIDE - 0x100); // 2 turns

    gBattlescriptCurrInstr++;
}

static void atk8C_confuseifrepeatingattackends(void)
{
    if (!(gBattleMons[gBattlerAttacker].status2 & STATUS2_LOCK_CONFUSE))
        gBattleCommunication[MOVE_EFFECT_BYTE] = (MOVE_EFFECT_THRASH | MOVE_EFFECT_AFFECTS_USER);

    gBattlescriptCurrInstr++;
}

static void atk8D_setmultihitcounter(void)
{
    if (gBattlescriptCurrInstr[1])
    {
        gMultiHitCounter = gBattlescriptCurrInstr[1];
    }
    else
    {
        gMultiHitCounter = Random() & 3;
        if (gMultiHitCounter > 1)
            gMultiHitCounter = (Random() & 3) + 2;
        else
            gMultiHitCounter += 2;
    }

    gBattlescriptCurrInstr += 2;
}

static void atk8E_initmultihitstring(void)
{
    PREPARE_BYTE_NUMBER_BUFFER(gBattleScripting.multihitString, 1, 0)

    gBattlescriptCurrInstr++;
}

static bool8 TryDoForceSwitchOut(void)
{
    if (gBattleMons[gBattlerAttacker].level >= gBattleMons[gBattlerTarget].level)
    {
        *(gBattleStruct->field_58 + gBattlerTarget) = gBattlerPartyIndexes[gBattlerTarget];
    }
    else
    {
        u16 random = Random() & 0xFF;
        if ((u32)((random * (gBattleMons[gBattlerAttacker].level + gBattleMons[gBattlerTarget].level) >> 8) + 1) <= (gBattleMons[gBattlerTarget].level / 4))
        {
            gBattlescriptCurrInstr = T1_READ_PTR(gBattlescriptCurrInstr + 1);
            return FALSE;
        }
        *(gBattleStruct->field_58 + gBattlerTarget) = gBattlerPartyIndexes[gBattlerTarget];
    }

    gBattlescriptCurrInstr = BattleScript_SuccessForceOut;
    return TRUE;
}

static void atk8F_forcerandomswitch(void)
{
    s32 i;
    s32 battler1PartyId = 0;
    s32 battler2PartyId = 0;

    #ifdef NONMATCHING
        s32 lastMonId = 0; // + 1
    #else
        register s32 lastMonId asm("r8") = 0; // + 1
    #endif // NONMATCHING

    s32 firstMonId = 0;
    s32 monsCount = 0;
    struct Pokemon* party = NULL;
    s32 validMons = 0;
    s32 minNeeded = 0;

    if ((gBattleTypeFlags & BATTLE_TYPE_TRAINER))
    {
        if (GetBattlerSide(gBattlerTarget) == B_SIDE_PLAYER)
            party = gPlayerParty;
        else
            party = gEnemyParty;

        if ((gBattleTypeFlags & BATTLE_TYPE_BATTLE_TOWER && gBattleTypeFlags & BATTLE_TYPE_LINK)
            || (gBattleTypeFlags & BATTLE_TYPE_BATTLE_TOWER && gBattleTypeFlags & BATTLE_TYPE_x2000000)
            || (gBattleTypeFlags & BATTLE_TYPE_INGAME_PARTNER))
        {
            if ((gBattlerTarget & BIT_FLANK) != 0)
            {
                firstMonId = 3;
                lastMonId = 6;
            }
            else
            {
                firstMonId = 0;
                lastMonId = 3;
            }
            monsCount = 3;
            minNeeded = 1;
            battler2PartyId = gBattlerPartyIndexes[gBattlerTarget];
            battler1PartyId = gBattlerPartyIndexes[gBattlerTarget ^ BIT_FLANK];
        }
        else if ((gBattleTypeFlags & BATTLE_TYPE_MULTI && gBattleTypeFlags & BATTLE_TYPE_LINK)
                 || (gBattleTypeFlags & BATTLE_TYPE_MULTI && gBattleTypeFlags & BATTLE_TYPE_x2000000))
        {
            if (GetLinkTrainerFlankId(GetBattlerMultiplayerId(gBattlerTarget)) == 1)
            {
                firstMonId = 3;
                lastMonId = 6;
            }
            else
            {
                firstMonId = 0;
                lastMonId = 3;
            }
            monsCount = 3;
            minNeeded = 1;
            battler2PartyId = gBattlerPartyIndexes[gBattlerTarget];
            battler1PartyId = gBattlerPartyIndexes[gBattlerTarget ^ BIT_FLANK];
        }
        else if (gBattleTypeFlags & BATTLE_TYPE_TWO_OPPONENTS)
        {
            if (GetBattlerSide(gBattlerTarget) == B_SIDE_PLAYER)
            {
                firstMonId = 0;
                lastMonId = 6;
                monsCount = 6;
                minNeeded = 2; // since there are two opponents, it has to be a double battle
            }
            else
            {
                if ((gBattlerTarget & BIT_FLANK) != 0)
                {
                    firstMonId = 3;
                    lastMonId = 6;
                }
                else
                {
                    firstMonId = 0;
                    lastMonId = 3;
                }
                monsCount = 3;
                minNeeded = 1;
            }
            battler2PartyId = gBattlerPartyIndexes[gBattlerTarget];
            battler1PartyId = gBattlerPartyIndexes[gBattlerTarget ^ BIT_FLANK];
        }
        else if (gBattleTypeFlags & BATTLE_TYPE_DOUBLE)
        {
            firstMonId = 0;
            lastMonId = 6;
            monsCount = 6;
            minNeeded = 2;
            battler2PartyId = gBattlerPartyIndexes[gBattlerTarget];
            battler1PartyId = gBattlerPartyIndexes[gBattlerTarget ^ BIT_FLANK];
        }
        else
        {
            firstMonId = 0;
            lastMonId = 6;
            monsCount = 6;
            minNeeded = 1;
            battler2PartyId = gBattlerPartyIndexes[gBattlerTarget]; // there is only one pokemon out in single battles
            battler1PartyId = gBattlerPartyIndexes[gBattlerTarget];
        }

        for (i = firstMonId; i < lastMonId; i++)
        {
            if (GetMonData(&party[i], MON_DATA_SPECIES) != SPECIES_NONE
             && !GetMonData(&party[i], MON_DATA_IS_EGG)
             && GetMonData(&party[i], MON_DATA_HP) != 0)
             {
                 validMons++;
             }
        }

        if (validMons <= minNeeded)
        {
            gBattlescriptCurrInstr = T1_READ_PTR(gBattlescriptCurrInstr + 1);
        }
        else
        {
            if (TryDoForceSwitchOut())
            {
                do
                {
                    i = Random() % monsCount;
                    i += firstMonId;
                }
                while (i == battler2PartyId
                       || i == battler1PartyId
                       || GetMonData(&party[i], MON_DATA_SPECIES) == SPECIES_NONE
                       || GetMonData(&party[i], MON_DATA_IS_EGG) == TRUE
                       || GetMonData(&party[i], MON_DATA_HP) == 0);
            }
            *(gBattleStruct->monToSwitchIntoId + gBattlerTarget) = i;

            if (!sub_81B1250())
                sub_803BDA0(gBattlerTarget);

            if ((gBattleTypeFlags & BATTLE_TYPE_LINK && gBattleTypeFlags & BATTLE_TYPE_BATTLE_TOWER)
                || (gBattleTypeFlags & BATTLE_TYPE_LINK && gBattleTypeFlags & BATTLE_TYPE_MULTI)
                || (gBattleTypeFlags & BATTLE_TYPE_x2000000 && gBattleTypeFlags & BATTLE_TYPE_BATTLE_TOWER)
                || (gBattleTypeFlags & BATTLE_TYPE_x2000000 && gBattleTypeFlags & BATTLE_TYPE_MULTI))
            {
                sub_81B8E80(gBattlerTarget, i, 0);
                sub_81B8E80(gBattlerTarget ^ BIT_FLANK, i, 1);
            }

            if (gBattleTypeFlags & BATTLE_TYPE_INGAME_PARTNER)
                sub_80571DC(gBattlerTarget, i);
        }
    }
    else
    {
        TryDoForceSwitchOut();
    }
}

static void atk90_tryconversiontypechange(void) // randomly changes user's type to one of its moves' type
{
    u8 validMoves = 0;
    u8 moveChecked;
    u8 moveType;

    while (validMoves < 4)
    {
        if (gBattleMons[gBattlerAttacker].moves[validMoves] == 0)
            break;

        validMoves++;
    }

    for (moveChecked = 0; moveChecked < validMoves; moveChecked++)
    {
        moveType = gBattleMoves[gBattleMons[gBattlerAttacker].moves[moveChecked]].type;

        if (moveType == TYPE_MYSTERY)
        {
            if (IS_BATTLER_OF_TYPE(gBattlerAttacker, TYPE_GHOST))
                moveType = TYPE_GHOST;
            else
                moveType = TYPE_NORMAL;
        }
        if (moveType != gBattleMons[gBattlerAttacker].type1
            && moveType != gBattleMons[gBattlerAttacker].type2)
        {
            break;
        }
    }

    if (moveChecked == validMoves)
    {
        gBattlescriptCurrInstr = T1_READ_PTR(gBattlescriptCurrInstr + 1);
    }
    else
    {
        do
        {

            while ((moveChecked = Random() & 3) >= validMoves);

            moveType = gBattleMoves[gBattleMons[gBattlerAttacker].moves[moveChecked]].type;

            if (moveType == TYPE_MYSTERY)
            {
                if (IS_BATTLER_OF_TYPE(gBattlerAttacker, TYPE_GHOST))
                    moveType = TYPE_GHOST;
                else
                    moveType = TYPE_NORMAL;
            }
        }
        while (moveType == gBattleMons[gBattlerAttacker].type1 || moveType == gBattleMons[gBattlerAttacker].type2);

        SET_BATTLER_TYPE(gBattlerAttacker, moveType);
        PREPARE_TYPE_BUFFER(gBattleTextBuff1, moveType);

        gBattlescriptCurrInstr += 5;
    }
}

static void atk91_givepaydaymoney(void)
{
    if (!(gBattleTypeFlags & (BATTLE_TYPE_LINK | BATTLE_TYPE_x2000000)) && gPaydayMoney != 0)
    {
        u32 bonusMoney = gPaydayMoney * gBattleStruct->moneyMultiplier;
        AddMoney(&gSaveBlock1Ptr->money, bonusMoney);

        PREPARE_HWORD_NUMBER_BUFFER(gBattleTextBuff1, 5, bonusMoney)

        BattleScriptPush(gBattlescriptCurrInstr + 1);
        gBattlescriptCurrInstr = BattleScript_PrintPayDayMoneyString;
    }
    else
    {
        gBattlescriptCurrInstr++;
    }
}

static void atk92_setlightscreen(void)
{
    if (gSideStatuses[GET_BATTLER_SIDE(gBattlerAttacker)] & SIDE_STATUS_LIGHTSCREEN)
    {
        gMoveResultFlags |= MOVE_RESULT_MISSED;
        gBattleCommunication[MULTISTRING_CHOOSER] = 0;
    }
    else
    {
        gSideStatuses[GET_BATTLER_SIDE(gBattlerAttacker)] |= SIDE_STATUS_LIGHTSCREEN;
        gSideTimers[GET_BATTLER_SIDE(gBattlerAttacker)].lightscreenTimer = 5;
        gSideTimers[GET_BATTLER_SIDE(gBattlerAttacker)].lightscreenBattlerId = gBattlerAttacker;

        if (gBattleTypeFlags & BATTLE_TYPE_DOUBLE && CountAliveMonsInBattle(BATTLE_ALIVE_ATK_SIDE) == 2)
            gBattleCommunication[MULTISTRING_CHOOSER] = 4;
        else
            gBattleCommunication[MULTISTRING_CHOOSER] = 3;
    }

    gBattlescriptCurrInstr++;
}

static void atk93_tryKO(void)
{
    u8 holdEffect, param;

    if (gBattleMons[gBattlerTarget].item == ITEM_ENIGMA_BERRY)
    {
       holdEffect = gEnigmaBerries[gBattlerTarget].holdEffect;
       param = gEnigmaBerries[gBattlerTarget].holdEffectParam;
    }
    else
    {
        holdEffect = ItemId_GetHoldEffect(gBattleMons[gBattlerTarget].item);
        param = ItemId_GetHoldEffectParam(gBattleMons[gBattlerTarget].item);
    }

    gPotentialItemEffectBattler = gBattlerTarget;

    if (holdEffect == HOLD_EFFECT_FOCUS_BAND && (Random() % 100) < param)
    {
        RecordItemEffectBattle(gBattlerTarget, HOLD_EFFECT_FOCUS_BAND);
        gSpecialStatuses[gBattlerTarget].focusBanded = 1;
    }

    if (gBattleMons[gBattlerTarget].ability == ABILITY_STURDY)
    {
        gMoveResultFlags |= MOVE_RESULT_MISSED;
        gLastUsedAbility = ABILITY_STURDY;
        gBattlescriptCurrInstr = BattleScript_SturdyPreventsOHKO;
        RecordAbilityBattle(gBattlerTarget, ABILITY_STURDY);
    }
    else
    {
        u16 chance;
        if (!(gStatuses3[gBattlerTarget] & STATUS3_ALWAYS_HITS))
        {
            chance = gBattleMoves[gCurrentMove].accuracy + (gBattleMons[gBattlerAttacker].level - gBattleMons[gBattlerTarget].level);
            if (Random() % 100 + 1 < chance && gBattleMons[gBattlerAttacker].level >= gBattleMons[gBattlerTarget].level)
                chance = TRUE;
            else
                chance = FALSE;
        }
        else if (gDisableStructs[gBattlerTarget].battlerWithSureHit == gBattlerAttacker
                 && gBattleMons[gBattlerAttacker].level >= gBattleMons[gBattlerTarget].level)
        {
            chance = TRUE;
        }
        else
        {
            chance = gBattleMoves[gCurrentMove].accuracy + (gBattleMons[gBattlerAttacker].level - gBattleMons[gBattlerTarget].level);
            if (Random() % 100 + 1 < chance && gBattleMons[gBattlerAttacker].level >= gBattleMons[gBattlerTarget].level)
                chance = TRUE;
            else
                chance = FALSE;
        }
        if (chance)
        {
            if (gProtectStructs[gBattlerTarget].endured)
            {
                gBattleMoveDamage = gBattleMons[gBattlerTarget].hp - 1;
                gMoveResultFlags |= MOVE_RESULT_FOE_ENDURED;
            }
            else if (gSpecialStatuses[gBattlerTarget].focusBanded)
            {
                gBattleMoveDamage = gBattleMons[gBattlerTarget].hp - 1;
                gMoveResultFlags |= MOVE_RESULT_FOE_HUNG_ON;
                gLastUsedItem = gBattleMons[gBattlerTarget].item;
            }
            else
            {
                gBattleMoveDamage = gBattleMons[gBattlerTarget].hp;
                gMoveResultFlags |= MOVE_RESULT_ONE_HIT_KO;
            }
            gBattlescriptCurrInstr += 5;
        }
        else
        {
            gMoveResultFlags |= MOVE_RESULT_MISSED;
            if (gBattleMons[gBattlerAttacker].level >= gBattleMons[gBattlerTarget].level)
                gBattleCommunication[MULTISTRING_CHOOSER] = 0;
            else
                gBattleCommunication[MULTISTRING_CHOOSER] = 1;
            gBattlescriptCurrInstr = T1_READ_PTR(gBattlescriptCurrInstr + 1);
        }
    }
}

static void atk94_damagetohalftargethp(void) // super fang
{
    gBattleMoveDamage = gBattleMons[gBattlerTarget].hp / 2;
    if (gBattleMoveDamage == 0)
        gBattleMoveDamage = 1;

    gBattlescriptCurrInstr++;
}

static void atk95_setsandstorm(void)
{
    if (gBattleWeather & WEATHER_SANDSTORM_ANY)
    {
        gMoveResultFlags |= MOVE_RESULT_MISSED;
        gBattleCommunication[MULTISTRING_CHOOSER] = 2;
    }
    else
    {
        gBattleWeather = WEATHER_SANDSTORM_TEMPORARY;
        gBattleCommunication[MULTISTRING_CHOOSER] = 3;
        gWishFutureKnock.weatherDuration = 5;
    }
    gBattlescriptCurrInstr++;
}

static void atk96_weatherdamage(void)
{
    if (WEATHER_HAS_EFFECT)
    {
        if (gBattleWeather & WEATHER_SANDSTORM_ANY)
        {
            if (gBattleMons[gBattlerAttacker].type1 != TYPE_ROCK
                && gBattleMons[gBattlerAttacker].type1 != TYPE_STEEL
                && gBattleMons[gBattlerAttacker].type1 != TYPE_GROUND
                && gBattleMons[gBattlerAttacker].type2 != TYPE_ROCK
                && gBattleMons[gBattlerAttacker].type2 != TYPE_STEEL
                && gBattleMons[gBattlerAttacker].type2 != TYPE_GROUND
                && gBattleMons[gBattlerAttacker].ability != ABILITY_SAND_VEIL
                && !(gStatuses3[gBattlerAttacker] & STATUS3_UNDERGROUND)
                && !(gStatuses3[gBattlerAttacker] & STATUS3_UNDERWATER))
            {
                gBattleMoveDamage = gBattleMons[gBattlerAttacker].maxHP / 16;
                if (gBattleMoveDamage == 0)
                    gBattleMoveDamage = 1;
            }
            else
            {
                gBattleMoveDamage = 0;
            }
        }
        if (gBattleWeather & WEATHER_HAIL)
        {
            if (!IS_BATTLER_OF_TYPE(gBattlerAttacker, TYPE_ICE)
                && !(gStatuses3[gBattlerAttacker] & STATUS3_UNDERGROUND)
                && !(gStatuses3[gBattlerAttacker] & STATUS3_UNDERWATER))
            {
                gBattleMoveDamage = gBattleMons[gBattlerAttacker].maxHP / 16;
                if (gBattleMoveDamage == 0)
                    gBattleMoveDamage = 1;
            }
            else
            {
                gBattleMoveDamage = 0;
            }
        }
    }
    else
    {
        gBattleMoveDamage = 0;
    }

    if (gAbsentBattlerFlags & gBitTable[gBattlerAttacker])
        gBattleMoveDamage = 0;

    gBattlescriptCurrInstr++;
}

static void atk97_tryinfatuating(void)
{
    struct Pokemon *monAttacker, *monTarget;
    u16 speciesAttacker, speciesTarget;
    u32 personalityAttacker, personalityTarget;

    if (GetBattlerSide(gBattlerAttacker) == B_SIDE_PLAYER)
        monAttacker = &gPlayerParty[gBattlerPartyIndexes[gBattlerAttacker]];
    else
        monAttacker = &gEnemyParty[gBattlerPartyIndexes[gBattlerAttacker]];

    if (GetBattlerSide(gBattlerTarget) == B_SIDE_PLAYER)
        monTarget = &gPlayerParty[gBattlerPartyIndexes[gBattlerTarget]];
    else
        monTarget = &gEnemyParty[gBattlerPartyIndexes[gBattlerTarget]];

    speciesAttacker = GetMonData(monAttacker, MON_DATA_SPECIES);
    personalityAttacker = GetMonData(monAttacker, MON_DATA_PERSONALITY);

    speciesTarget = GetMonData(monTarget, MON_DATA_SPECIES);
    personalityTarget = GetMonData(monTarget, MON_DATA_PERSONALITY);

    if (gBattleMons[gBattlerTarget].ability == ABILITY_OBLIVIOUS)
    {
        gBattlescriptCurrInstr = BattleScript_ObliviousPreventsAttraction;
        gLastUsedAbility = ABILITY_OBLIVIOUS;
        RecordAbilityBattle(gBattlerTarget, ABILITY_OBLIVIOUS);
    }
    else
    {
        if (GetGenderFromSpeciesAndPersonality(speciesAttacker, personalityAttacker) == GetGenderFromSpeciesAndPersonality(speciesTarget, personalityTarget)
            || gBattleMons[gBattlerTarget].status2 & STATUS2_INFATUATION
            || GetGenderFromSpeciesAndPersonality(speciesAttacker, personalityAttacker) == MON_GENDERLESS
            || GetGenderFromSpeciesAndPersonality(speciesTarget, personalityTarget) == MON_GENDERLESS)
        {
            gBattlescriptCurrInstr = T1_READ_PTR(gBattlescriptCurrInstr + 1);
        }
        else
        {
            gBattleMons[gBattlerTarget].status2 |= STATUS2_INFATUATED_WITH(gBattlerAttacker);
            gBattlescriptCurrInstr += 5;
        }
    }
}

static void atk98_updatestatusicon(void)
{
    if (gBattleControllerExecFlags)
        return;

    if (gBattlescriptCurrInstr[1] != BS_ATTACKER_WITH_PARTNER)
    {
        gActiveBattler = GetBattlerForBattleScript(gBattlescriptCurrInstr[1]);
        BtlController_EmitStatusIconUpdate(0, gBattleMons[gActiveBattler].status1, gBattleMons[gActiveBattler].status2);
        MarkBattlerForControllerExec(gActiveBattler);
        gBattlescriptCurrInstr += 2;
    }
    else
    {
        gActiveBattler = gBattlerAttacker;
        if (!(gAbsentBattlerFlags & gBitTable[gActiveBattler]))
        {
            BtlController_EmitStatusIconUpdate(0, gBattleMons[gActiveBattler].status1, gBattleMons[gActiveBattler].status2);
            MarkBattlerForControllerExec(gActiveBattler);
        }
        if ((gBattleTypeFlags & BATTLE_TYPE_DOUBLE))
        {
            gActiveBattler = GetBattlerAtPosition(GetBattlerPosition(gBattlerAttacker) ^ BIT_FLANK);
            if (!(gAbsentBattlerFlags & gBitTable[gActiveBattler]))
            {
                BtlController_EmitStatusIconUpdate(0, gBattleMons[gActiveBattler].status1, gBattleMons[gActiveBattler].status2);
                MarkBattlerForControllerExec(gActiveBattler);
            }
        }
        gBattlescriptCurrInstr += 2;
    }
}

static void atk99_setmist(void)
{
    if (gSideTimers[GET_BATTLER_SIDE(gBattlerAttacker)].mistTimer)
    {
        gMoveResultFlags |= MOVE_RESULT_FAILED;
        gBattleCommunication[MULTISTRING_CHOOSER] = 1;
    }
    else
    {
        gSideTimers[GET_BATTLER_SIDE(gBattlerAttacker)].mistTimer = 5;
        gSideTimers[GET_BATTLER_SIDE(gBattlerAttacker)].mistBattlerId = gBattlerAttacker;
        gSideStatuses[GET_BATTLER_SIDE(gBattlerAttacker)] |= SIDE_STATUS_MIST;
        gBattleCommunication[MULTISTRING_CHOOSER] = 0;
    }
    gBattlescriptCurrInstr++;
}

static void atk9A_setfocusenergy(void)
{
    if (gBattleMons[gBattlerAttacker].status2 & STATUS2_FOCUS_ENERGY)
    {
        gMoveResultFlags |= MOVE_RESULT_FAILED;
        gBattleCommunication[MULTISTRING_CHOOSER] = 1;
    }
    else
    {
        gBattleMons[gBattlerAttacker].status2 |= STATUS2_FOCUS_ENERGY;
        gBattleCommunication[MULTISTRING_CHOOSER] = 0;
    }
    gBattlescriptCurrInstr++;
}

static void atk9B_transformdataexecution(void)
{
    gChosenMove = 0xFFFF;
    gBattlescriptCurrInstr++;
    if (gBattleMons[gBattlerTarget].status2 & STATUS2_TRANSFORMED
        || gStatuses3[gBattlerTarget] & STATUS3_SEMI_INVULNERABLE)
    {
        gMoveResultFlags |= MOVE_RESULT_FAILED;
        gBattleCommunication[MULTISTRING_CHOOSER] = 1;
    }
    else
    {
        s32 i;
        u8 *battleMonAttacker, *battleMonTarget;

        gBattleMons[gBattlerAttacker].status2 |= STATUS2_TRANSFORMED;
        gDisableStructs[gBattlerAttacker].disabledMove = 0;
        gDisableStructs[gBattlerAttacker].disableTimer1 = 0;
        gDisableStructs[gBattlerAttacker].transformedMonPersonality = gBattleMons[gBattlerTarget].personality;
        gDisableStructs[gBattlerAttacker].unk18_b = 0;

        PREPARE_SPECIES_BUFFER(gBattleTextBuff1, gBattleMons[gBattlerTarget].species)

        battleMonAttacker = (u8*)(&gBattleMons[gBattlerAttacker]);
        battleMonTarget = (u8*)(&gBattleMons[gBattlerTarget]);

        for (i = 0; i < offsetof(struct BattlePokemon, pp); i++)
            battleMonAttacker[i] = battleMonTarget[i];

        for (i = 0; i < 4; i++)
        {
            if (gBattleMoves[gBattleMons[gBattlerAttacker].moves[i]].pp < 5)
                gBattleMons[gBattlerAttacker].pp[i] = gBattleMoves[gBattleMons[gBattlerAttacker].moves[i]].pp;
            else
                gBattleMons[gBattlerAttacker].pp[i] = 5;
        }

        gActiveBattler = gBattlerAttacker;
        BtlController_EmitResetActionMoveSelection(0, RESET_MOVE_SELECTION);
        MarkBattlerForControllerExec(gActiveBattler);
        gBattleCommunication[MULTISTRING_CHOOSER] = 0;
    }
}

static void atk9C_setsubstitute(void)
{
    u32 hp = gBattleMons[gBattlerAttacker].maxHP / 4;
    if (gBattleMons[gBattlerAttacker].maxHP / 4 == 0)
        hp = 1;

    if (gBattleMons[gBattlerAttacker].hp <= hp)
    {
        gBattleMoveDamage = 0;
        gBattleCommunication[MULTISTRING_CHOOSER] = 1;
    }
    else
    {
        gBattleMoveDamage = gBattleMons[gBattlerAttacker].maxHP / 4; // one bit value will only work for pokemon which max hp can go to 1020(which is more than possible in games)
        if (gBattleMoveDamage == 0)
            gBattleMoveDamage = 1;

        gBattleMons[gBattlerAttacker].status2 |= STATUS2_SUBSTITUTE;
        gBattleMons[gBattlerAttacker].status2 &= ~(STATUS2_WRAPPED);
        gDisableStructs[gBattlerAttacker].substituteHP = gBattleMoveDamage;
        gBattleCommunication[MULTISTRING_CHOOSER] = 0;
        gHitMarker |= HITMARKER_IGNORE_SUBSTITUTE;
    }

    gBattlescriptCurrInstr++;
}

static bool8 IsMoveUncopyableByMimic(u16 move)
{
    s32 i;
    for (i = 0; sMovesForbiddenToCopy[i] != MIMIC_FORBIDDEN_END
                && sMovesForbiddenToCopy[i] != move; i++);

    return (sMovesForbiddenToCopy[i] != MIMIC_FORBIDDEN_END);
}

static void atk9D_mimicattackcopy(void)
{
    gChosenMove = 0xFFFF;

    if (IsMoveUncopyableByMimic(gLastMoves[gBattlerTarget])
        || gBattleMons[gBattlerAttacker].status2 & STATUS2_TRANSFORMED
        || gLastMoves[gBattlerTarget] == 0
        || gLastMoves[gBattlerTarget] == 0xFFFF)
    {
        gBattlescriptCurrInstr = T1_READ_PTR(gBattlescriptCurrInstr + 1);
    }
    else
    {
        s32 i;

        for (i = 0; i < 4; i++)
        {
            if (gBattleMons[gBattlerAttacker].moves[i] == gLastMoves[gBattlerTarget])
                break;
        }

        if (i == 4)
        {
            gBattleMons[gBattlerAttacker].moves[gCurrMovePos] = gLastMoves[gBattlerTarget];
            if (gBattleMoves[gLastMoves[gBattlerTarget]].pp < 5)
                gBattleMons[gBattlerAttacker].pp[gCurrMovePos] = gBattleMoves[gLastMoves[gBattlerTarget]].pp;
            else
                gBattleMons[gBattlerAttacker].pp[gCurrMovePos] = 5;


            PREPARE_MOVE_BUFFER(gBattleTextBuff1, gLastMoves[gBattlerTarget])

            gDisableStructs[gBattlerAttacker].unk18_b |= gBitTable[gCurrMovePos];
            gBattlescriptCurrInstr += 5;
        }
        else
        {
            gBattlescriptCurrInstr = T1_READ_PTR(gBattlescriptCurrInstr + 1);
        }
    }
}

static void atk9E_metronome(void)
{
    while (1)
    {
        s32 i;

        gCurrentMove = (Random() & 0x1FF) + 1;
        if (gCurrentMove >= MOVES_COUNT)
            continue;

        for (i = 0; i < 4; i++); // ?

        i = -1;
        while (1)
        {
            i++;
            if (sMovesForbiddenToCopy[i] == gCurrentMove)
                break;
            if (sMovesForbiddenToCopy[i] == METRONOME_FORBIDDEN_END)
                break;
        }

        if (sMovesForbiddenToCopy[i] == METRONOME_FORBIDDEN_END)
        {
            gHitMarker &= ~(HITMARKER_ATTACKSTRING_PRINTED);
            gBattlescriptCurrInstr = gBattleScriptsForMoveEffects[gBattleMoves[gCurrentMove].effect];
            gBattlerTarget = GetMoveTarget(gCurrentMove, 0);
            return;
        }
    }
}

static void atk9F_dmgtolevel(void)
{
    gBattleMoveDamage = gBattleMons[gBattlerAttacker].level;
    gBattlescriptCurrInstr++;
}

static void atkA0_psywavedamageeffect(void)
{
    s32 randDamage;

    while ((randDamage = (Random() & 0xF)) > 10);

    randDamage *= 10;
    gBattleMoveDamage = gBattleMons[gBattlerAttacker].level * (randDamage + 50) / 100;
    gBattlescriptCurrInstr++;
}

static void atkA1_counterdamagecalculator(void)
{
    u8 sideAttacker = GetBattlerSide(gBattlerAttacker);
    u8 sideTarget = GetBattlerSide(gProtectStructs[gBattlerAttacker].physicalBattlerId);

    if (gProtectStructs[gBattlerAttacker].physicalDmg
        && sideAttacker != sideTarget
        && gBattleMons[gProtectStructs[gBattlerAttacker].physicalBattlerId].hp)
    {
        gBattleMoveDamage = gProtectStructs[gBattlerAttacker].physicalDmg * 2;

        if (gSideTimers[sideTarget].followmeTimer && gBattleMons[gSideTimers[sideTarget].followmeTarget].hp)
            gBattlerTarget = gSideTimers[sideTarget].followmeTarget;
        else
            gBattlerTarget = gProtectStructs[gBattlerAttacker].physicalBattlerId;

        gBattlescriptCurrInstr += 5;
    }
    else
    {
        gSpecialStatuses[gBattlerAttacker].flag20 = 1;
        gBattlescriptCurrInstr = T1_READ_PTR(gBattlescriptCurrInstr + 1);
    }
}

static void atkA2_mirrorcoatdamagecalculator(void) // a copy of atkA1 with the physical -> special field changes
{
    u8 sideAttacker = GetBattlerSide(gBattlerAttacker);
    u8 sideTarget = GetBattlerSide(gProtectStructs[gBattlerAttacker].specialBattlerId);

    if (gProtectStructs[gBattlerAttacker].specialDmg && sideAttacker != sideTarget && gBattleMons[gProtectStructs[gBattlerAttacker].specialBattlerId].hp)
    {
        gBattleMoveDamage = gProtectStructs[gBattlerAttacker].specialDmg * 2;

        if (gSideTimers[sideTarget].followmeTimer && gBattleMons[gSideTimers[sideTarget].followmeTarget].hp)
            gBattlerTarget = gSideTimers[sideTarget].followmeTarget;
        else
            gBattlerTarget = gProtectStructs[gBattlerAttacker].specialBattlerId;

        gBattlescriptCurrInstr += 5;
    }
    else
    {
        gSpecialStatuses[gBattlerAttacker].flag20 = 1;
        gBattlescriptCurrInstr = T1_READ_PTR(gBattlescriptCurrInstr + 1);
    }
}

static void atkA3_disablelastusedattack(void)
{
    s32 i;

    for (i = 0; i < 4; i++)
    {
        if (gBattleMons[gBattlerTarget].moves[i] == gLastMoves[gBattlerTarget])
            break;
    }
    if (gDisableStructs[gBattlerTarget].disabledMove == 0
        && i != 4 && gBattleMons[gBattlerTarget].pp[i] != 0)
    {
        PREPARE_MOVE_BUFFER(gBattleTextBuff1, gBattleMons[gBattlerTarget].moves[i])

        gDisableStructs[gBattlerTarget].disabledMove = gBattleMons[gBattlerTarget].moves[i];
        gDisableStructs[gBattlerTarget].disableTimer1 = (Random() & 3) + 2;
        gDisableStructs[gBattlerTarget].disableTimer2 = gDisableStructs[gBattlerTarget].disableTimer1; // used to save the random amount of turns?
        gBattlescriptCurrInstr += 5;
    }
    else
    {
        gBattlescriptCurrInstr = T1_READ_PTR(gBattlescriptCurrInstr + 1);
    }
}

static void atkA4_trysetencore(void)
{
    s32 i;

    for (i = 0; i < 4; i++)
    {
        if (gBattleMons[gBattlerTarget].moves[i] == gLastMoves[gBattlerTarget])
            break;
    }

    if (gLastMoves[gBattlerTarget] == MOVE_STRUGGLE
        || gLastMoves[gBattlerTarget] == MOVE_ENCORE
        || gLastMoves[gBattlerTarget] == MOVE_MIRROR_MOVE)
    {
        i = 4;
    }

    if (gDisableStructs[gBattlerTarget].encoredMove == 0
        && i != 4 && gBattleMons[gBattlerTarget].pp[i] != 0)
    {
        gDisableStructs[gBattlerTarget].encoredMove = gBattleMons[gBattlerTarget].moves[i];
        gDisableStructs[gBattlerTarget].encoredMovePos = i;
        gDisableStructs[gBattlerTarget].encoreTimer1 = (Random() & 3) + 3;
        gDisableStructs[gBattlerTarget].encoreTimer2 = gDisableStructs[gBattlerTarget].encoreTimer1;
        gBattlescriptCurrInstr += 5;
    }
    else
    {
        gBattlescriptCurrInstr = T1_READ_PTR(gBattlescriptCurrInstr + 1);
    }
}

static void atkA5_painsplitdmgcalc(void)
{
    if (!(gBattleMons[gBattlerTarget].status2 & STATUS2_SUBSTITUTE))
    {
        s32 hpDiff = (gBattleMons[gBattlerAttacker].hp + gBattleMons[gBattlerTarget].hp) / 2;
        s32 painSplitHp = gBattleMoveDamage = gBattleMons[gBattlerTarget].hp - hpDiff;
        u8* storeLoc = (void*)(&gBattleScripting.painSplitHp);

        storeLoc[0] = (painSplitHp);
        storeLoc[1] = (painSplitHp & 0x0000FF00) >> 8;
        storeLoc[2] = (painSplitHp & 0x00FF0000) >> 16;
        storeLoc[3] = (painSplitHp & 0xFF000000) >> 24;

        gBattleMoveDamage = gBattleMons[gBattlerAttacker].hp - hpDiff;
        gSpecialStatuses[gBattlerTarget].dmg = 0xFFFF;

        gBattlescriptCurrInstr += 5;
    }
    else
    {
        gBattlescriptCurrInstr = T1_READ_PTR(gBattlescriptCurrInstr + 1);
    }
}

static void atkA6_settypetorandomresistance(void) // conversion 2
{
    if (gLastLandedMoves[gBattlerAttacker] == 0
        || gLastLandedMoves[gBattlerAttacker] == 0xFFFF)
    {
        gBattlescriptCurrInstr = T1_READ_PTR(gBattlescriptCurrInstr + 1);
    }
    else if (IsTwoTurnsMove(gLastLandedMoves[gBattlerAttacker])
            && gBattleMons[gLastHitBy[gBattlerAttacker]].status2 & STATUS2_MULTIPLETURNS)
    {
        gBattlescriptCurrInstr = T1_READ_PTR(gBattlescriptCurrInstr + 1);
    }
    else
    {
        s32 i, j, rands;

        for (rands = 0; rands < 1000; rands++)
        {
            while (((i = (Random() & 0x7F)) > sizeof(gTypeEffectiveness) / 3));

            i *= 3;

            if (TYPE_EFFECT_ATK_TYPE(i) == gLastHitByType[gBattlerAttacker]
                && TYPE_EFFECT_MULTIPLIER(i) <= TYPE_MUL_NOT_EFFECTIVE
                && !IS_BATTLER_OF_TYPE(gBattlerAttacker, TYPE_EFFECT_DEF_TYPE(i)))
            {
                SET_BATTLER_TYPE(gBattlerAttacker, TYPE_EFFECT_DEF_TYPE(i));
                PREPARE_TYPE_BUFFER(gBattleTextBuff1, TYPE_EFFECT_DEF_TYPE(i));

                gBattlescriptCurrInstr += 5;
                return;
            }
        }

        for (j = 0, rands = 0; rands < sizeof(gTypeEffectiveness); j += 3, rands += 3)
        {
            switch (TYPE_EFFECT_ATK_TYPE(j))
            {
            case TYPE_ENDTABLE:
            case TYPE_FORESIGHT:
                break;
            default:
                if (TYPE_EFFECT_ATK_TYPE(j) == gLastHitByType[gBattlerAttacker]
                 && TYPE_EFFECT_MULTIPLIER(j) <= 5
                 && !IS_BATTLER_OF_TYPE(gBattlerAttacker, TYPE_EFFECT_DEF_TYPE(i)))
                {
                    SET_BATTLER_TYPE(gBattlerAttacker, TYPE_EFFECT_DEF_TYPE(rands));
                    PREPARE_TYPE_BUFFER(gBattleTextBuff1, TYPE_EFFECT_DEF_TYPE(rands))

                    gBattlescriptCurrInstr += 5;
                    return;
                }
                break;
            }
        }

        gBattlescriptCurrInstr = T1_READ_PTR(gBattlescriptCurrInstr + 1);
    }
}

static void atkA7_setalwayshitflag(void)
{
    gStatuses3[gBattlerTarget] &= ~(STATUS3_ALWAYS_HITS);
    gStatuses3[gBattlerTarget] |= 0x10;
    gDisableStructs[gBattlerTarget].battlerWithSureHit = gBattlerAttacker;
    gBattlescriptCurrInstr++;
}

static void atkA8_copymovepermanently(void) // sketch
{
    gChosenMove = 0xFFFF;

    if (!(gBattleMons[gBattlerAttacker].status2 & STATUS2_TRANSFORMED)
        && gLastPrintedMoves[gBattlerTarget] != MOVE_STRUGGLE
        && gLastPrintedMoves[gBattlerTarget] != 0
        && gLastPrintedMoves[gBattlerTarget] != 0xFFFF
        && gLastPrintedMoves[gBattlerTarget] != MOVE_SKETCH)
    {
        s32 i;

        for (i = 0; i < 4; i++)
        {
            if (gBattleMons[gBattlerAttacker].moves[i] == MOVE_SKETCH)
                continue;
            if (gBattleMons[gBattlerAttacker].moves[i] == gLastPrintedMoves[gBattlerTarget])
                break;
        }

        if (i != 4)
        {
            gBattlescriptCurrInstr = T1_READ_PTR(gBattlescriptCurrInstr + 1);
        }
        else // sketch worked
        {
            struct MovePpInfo movePpData;

            gBattleMons[gBattlerAttacker].moves[gCurrMovePos] = gLastPrintedMoves[gBattlerTarget];
            gBattleMons[gBattlerAttacker].pp[gCurrMovePos] = gBattleMoves[gLastPrintedMoves[gBattlerTarget]].pp;
            gActiveBattler = gBattlerAttacker;

            for (i = 0; i < 4; i++)
            {
                movePpData.moves[i] = gBattleMons[gBattlerAttacker].moves[i];
                movePpData.pp[i] = gBattleMons[gBattlerAttacker].pp[i];
            }
            movePpData.ppBonuses = gBattleMons[gBattlerAttacker].ppBonuses;

            BtlController_EmitSetMonData(0, REQUEST_MOVES_PP_BATTLE, 0, sizeof(struct MovePpInfo), &movePpData);
            MarkBattlerForControllerExec(gActiveBattler);

            PREPARE_MOVE_BUFFER(gBattleTextBuff1, gLastPrintedMoves[gBattlerTarget])

            gBattlescriptCurrInstr += 5;
        }
    }
    else
    {
        gBattlescriptCurrInstr = T1_READ_PTR(gBattlescriptCurrInstr + 1);
    }
}

static bool8 IsTwoTurnsMove(u16 move)
{
    if (gBattleMoves[move].effect == EFFECT_SKULL_BASH
        || gBattleMoves[move].effect == EFFECT_RAZOR_WIND
        || gBattleMoves[move].effect == EFFECT_SKY_ATTACK
        || gBattleMoves[move].effect == EFFECT_SOLARBEAM
        || gBattleMoves[move].effect == EFFECT_SEMI_INVULNERABLE
        || gBattleMoves[move].effect == EFFECT_BIDE)
        return TRUE;
    else
        return FALSE;
}

static bool8 IsInvalidForSleepTalkOrAssist(u16 move)
{
    if (move == 0 || move == MOVE_SLEEP_TALK || move == MOVE_ASSIST
        || move == MOVE_MIRROR_MOVE || move == MOVE_METRONOME)
        return TRUE;
    else
        return FALSE;
}

static u8 AttacksThisTurn(u8 battlerId, u16 move) // Note: returns 1 if it's a charging turn, otherwise 2
{
    // first argument is unused
    if (gBattleMoves[move].effect == EFFECT_SOLARBEAM
        && (gBattleWeather & WEATHER_SUN_ANY))
        return 2;

    if (gBattleMoves[move].effect == EFFECT_SKULL_BASH
        || gBattleMoves[move].effect == EFFECT_RAZOR_WIND
        || gBattleMoves[move].effect == EFFECT_SKY_ATTACK
        || gBattleMoves[move].effect == EFFECT_SOLARBEAM
        || gBattleMoves[move].effect == EFFECT_SEMI_INVULNERABLE
        || gBattleMoves[move].effect == EFFECT_BIDE)
    {
        if ((gHitMarker & HITMARKER_x8000000))
            return 1;
    }
    return 2;
}

static void atkA9_trychoosesleeptalkmove(void)
{
    s32 i;
    u8 unusableMovesBits = 0;

    for (i = 0; i < 4; i++)
    {
        if (IsInvalidForSleepTalkOrAssist(gBattleMons[gBattlerAttacker].moves[i])
            || gBattleMons[gBattlerAttacker].moves[i] == MOVE_FOCUS_PUNCH
            || gBattleMons[gBattlerAttacker].moves[i] == MOVE_UPROAR
            || IsTwoTurnsMove(gBattleMons[gBattlerAttacker].moves[i]))
        {
            unusableMovesBits |= gBitTable[i];
        }

    }

    unusableMovesBits = CheckMoveLimitations(gBattlerAttacker, unusableMovesBits, ~(MOVE_LIMITATION_PP));
    if (unusableMovesBits == 0xF) // all 4 moves cannot be chosen
    {
        gBattlescriptCurrInstr += 5;
    }
    else // at least one move can be chosen
    {
        u32 movePosition;

        do
        {
            movePosition = Random() & 3;
        } while ((gBitTable[movePosition] & unusableMovesBits));

        gRandomMove = gBattleMons[gBattlerAttacker].moves[movePosition];
        gCurrMovePos = movePosition;
        gHitMarker &= ~(HITMARKER_ATTACKSTRING_PRINTED);
        gBattlerTarget = GetMoveTarget(gRandomMove, 0);
        gBattlescriptCurrInstr = T1_READ_PTR(gBattlescriptCurrInstr + 1);
    }
}

static void atkAA_setdestinybond(void)
{
    gBattleMons[gBattlerAttacker].status2 |= STATUS2_DESTINY_BOND;
    gBattlescriptCurrInstr++;
}

static void TrySetDestinyBondToHappen(void)
{
    u8 sideAttacker = GetBattlerSide(gBattlerAttacker);
    u8 sideTarget = GetBattlerSide(gBattlerTarget);
    if (gBattleMons[gBattlerTarget].status2 & STATUS2_DESTINY_BOND
        && sideAttacker != sideTarget
        && !(gHitMarker & HITMARKER_GRUDGE))
    {
        gHitMarker |= HITMARKER_DESTINYBOND;
    }
}

static void atkAB_trysetdestinybondtohappen(void)
{
    TrySetDestinyBondToHappen();
    gBattlescriptCurrInstr++;
}

static void atkAC_nop(void)
{
    gBattlescriptCurrInstr++;
}

static void atkAD_tryspiteppreduce(void)
{
    if (gLastMoves[gBattlerTarget] != 0
        && gLastMoves[gBattlerTarget] != 0xFFFF)
    {
        s32 i;

        for (i = 0; i < 4; i++)
        {
            if (gLastMoves[gBattlerTarget] == gBattleMons[gBattlerTarget].moves[i])
                break;
        }

        if (i != 4 && gBattleMons[gBattlerTarget].pp[i] > 1)
        {
            s32 ppToDeduct = (Random() & 3) + 2;
            if (gBattleMons[gBattlerTarget].pp[i] < ppToDeduct)
                ppToDeduct = gBattleMons[gBattlerTarget].pp[i];

            PREPARE_MOVE_BUFFER(gBattleTextBuff1, gLastMoves[gBattlerTarget])

            ConvertIntToDecimalStringN(gBattleTextBuff2, ppToDeduct, 0, 1);

            PREPARE_BYTE_NUMBER_BUFFER(gBattleTextBuff2, 1, ppToDeduct)

            gBattleMons[gBattlerTarget].pp[i] -= ppToDeduct;
            gActiveBattler = gBattlerTarget;

            if (!(gDisableStructs[gActiveBattler].unk18_b & gBitTable[i])
                && !(gBattleMons[gActiveBattler].status2 & STATUS2_TRANSFORMED))
            {
                BtlController_EmitSetMonData(0, REQUEST_PPMOVE1_BATTLE + i, 0, 1, &gBattleMons[gActiveBattler].pp[i]);
                MarkBattlerForControllerExec(gActiveBattler);
            }

            gBattlescriptCurrInstr += 5;

            if (gBattleMons[gBattlerTarget].pp[i] == 0)
                CancelMultiTurnMoves(gBattlerTarget);
        }
        else
        {
            gBattlescriptCurrInstr = T1_READ_PTR(gBattlescriptCurrInstr + 1);
        }
    }
    else
    {
        gBattlescriptCurrInstr = T1_READ_PTR(gBattlescriptCurrInstr + 1);
    }
}

static void atkAE_healpartystatus(void)
{
    u32 zero = 0;
    u8 toHeal = 0;

    if (gCurrentMove == MOVE_HEAL_BELL)
    {
        struct Pokemon *party;
        s32 i;

        gBattleCommunication[MULTISTRING_CHOOSER] = 0;

        if (GetBattlerSide(gBattlerAttacker) == B_SIDE_PLAYER)
            party = gPlayerParty;
        else
            party = gEnemyParty;

        if (gBattleMons[gBattlerAttacker].ability != ABILITY_SOUNDPROOF)
        {
            gBattleMons[gBattlerAttacker].status1 = 0;
            gBattleMons[gBattlerAttacker].status2 &= ~(STATUS2_NIGHTMARE);
        }
        else
        {
            RecordAbilityBattle(gBattlerAttacker, gBattleMons[gBattlerAttacker].ability);
            gBattleCommunication[MULTISTRING_CHOOSER] |= 1;
        }

        gActiveBattler = gBattleScripting.battler = GetBattlerAtPosition(GetBattlerPosition(gBattlerAttacker) ^ BIT_FLANK);

        if (gBattleTypeFlags & BATTLE_TYPE_DOUBLE
            && !(gAbsentBattlerFlags & gBitTable[gActiveBattler]))
        {
            if (gBattleMons[gActiveBattler].ability != ABILITY_SOUNDPROOF)
            {
                gBattleMons[gActiveBattler].status1 = 0;
                gBattleMons[gActiveBattler].status2 &= ~(STATUS2_NIGHTMARE);
            }
            else
            {
                RecordAbilityBattle(gActiveBattler, gBattleMons[gActiveBattler].ability);
                gBattleCommunication[MULTISTRING_CHOOSER] |= 2;
            }
        }

        for (i = 0; i < PARTY_SIZE; i++)
        {
            u16 species = GetMonData(&party[i], MON_DATA_SPECIES2);
            u8 abilityBit = GetMonData(&party[i], MON_DATA_ALT_ABILITY);

            if (species != 0 && species != SPECIES_EGG)
            {
                u8 ability;

                if (gBattlerPartyIndexes[gBattlerAttacker] == i)
                    ability = gBattleMons[gBattlerAttacker].ability;
                else if (gBattleTypeFlags & BATTLE_TYPE_DOUBLE
                         && gBattlerPartyIndexes[gActiveBattler] == i
                         && !(gAbsentBattlerFlags & gBitTable[gActiveBattler]))
                    ability = gBattleMons[gActiveBattler].ability;
                else
                    ability = GetAbilityBySpecies(species, abilityBit);

                if (ability != ABILITY_SOUNDPROOF)
                    toHeal |= (1 << i);
            }
        }
    }
    else // Aromatherapy
    {
        gBattleCommunication[MULTISTRING_CHOOSER] = 4;
        toHeal = 0x3F;

        gBattleMons[gBattlerAttacker].status1 = 0;
        gBattleMons[gBattlerAttacker].status2 &= ~(STATUS2_NIGHTMARE);

        gActiveBattler = GetBattlerAtPosition(GetBattlerPosition(gBattlerAttacker) ^ BIT_FLANK);
        if (gBattleTypeFlags & BATTLE_TYPE_DOUBLE
            && !(gAbsentBattlerFlags & gBitTable[gActiveBattler]))
        {
            gBattleMons[gActiveBattler].status1 = 0;
            gBattleMons[gActiveBattler].status2 &= ~(STATUS2_NIGHTMARE);
        }

    }

    if (toHeal)
    {
        gActiveBattler = gBattlerAttacker;
        BtlController_EmitSetMonData(0, REQUEST_STATUS_BATTLE, toHeal, 4, &zero);
        MarkBattlerForControllerExec(gActiveBattler);
    }

    gBattlescriptCurrInstr++;
}

static void atkAF_cursetarget(void)
{
    if (gBattleMons[gBattlerTarget].status2 & STATUS2_CURSED)
    {
        gBattlescriptCurrInstr = T1_READ_PTR(gBattlescriptCurrInstr + 1);
    }
    else
    {
        gBattleMons[gBattlerTarget].status2 |= STATUS2_CURSED;
        gBattleMoveDamage = gBattleMons[gBattlerAttacker].maxHP / 2;
        if (gBattleMoveDamage == 0)
            gBattleMoveDamage = 1;

        gBattlescriptCurrInstr += 5;
    }
}

static void atkB0_trysetspikes(void)
{
    u8 targetSide = GetBattlerSide(gBattlerAttacker) ^ BIT_SIDE;

    if (gSideTimers[targetSide].spikesAmount == 3)
    {
        gSpecialStatuses[gBattlerAttacker].flag20 = 1;
        gBattlescriptCurrInstr = T1_READ_PTR(gBattlescriptCurrInstr + 1);
    }
    else
    {
        gSideStatuses[targetSide] |= SIDE_STATUS_SPIKES;
        gSideTimers[targetSide].spikesAmount++;
        gBattlescriptCurrInstr += 5;
    }
}

static void atkB1_setforesight(void)
{
    gBattleMons[gBattlerTarget].status2 |= STATUS2_FORESIGHT;
    gBattlescriptCurrInstr++;
}

static void atkB2_trysetperishsong(void)
{
    s32 i;
    s32 notAffectedCount = 0;

    for (i = 0; i < gBattlersCount; i++)
    {
        if (gStatuses3[i] & STATUS3_PERISH_SONG
            || gBattleMons[i].ability == ABILITY_SOUNDPROOF)
        {
            notAffectedCount++;
        }
        else
        {
            gStatuses3[i] |= STATUS3_PERISH_SONG;
            gDisableStructs[i].perishSongTimer1 = 3;
            gDisableStructs[i].perishSongTimer2 = 3;
        }
    }

    PressurePPLoseOnUsingPerishSong(gBattlerAttacker);

    if (notAffectedCount == gBattlersCount)
        gBattlescriptCurrInstr = T1_READ_PTR(gBattlescriptCurrInstr + 1);
    else
        gBattlescriptCurrInstr += 5;
}

static void atkB3_handlerollout(void)
{
    if (gMoveResultFlags & MOVE_RESULT_NO_EFFECT)
    {
        CancelMultiTurnMoves(gBattlerAttacker);
        gBattlescriptCurrInstr = BattleScript_MoveMissedPause;
    }
    else
    {
        if (!(gBattleMons[gBattlerAttacker].status2 & STATUS2_MULTIPLETURNS)) // First hit.
        {
            gDisableStructs[gBattlerAttacker].rolloutCounter1 = 5;
            gDisableStructs[gBattlerAttacker].rolloutCounter2 = 5;
            gBattleMons[gBattlerAttacker].status2 |= STATUS2_MULTIPLETURNS;
            gLockedMoves[gBattlerAttacker] = gCurrentMove;
        }
        if (--gDisableStructs[gBattlerAttacker].rolloutCounter1 == 0) // Last hit.
        {
            gBattleMons[gBattlerAttacker].status2 &= ~(STATUS2_MULTIPLETURNS);
        }

        gBattlescriptCurrInstr++;
    }
}

static void atkB4_jumpifconfusedandstatmaxed(void)
{
    if (gBattleMons[gBattlerTarget].status2 & STATUS2_CONFUSION
        && gBattleMons[gBattlerTarget].statStages[gBattlescriptCurrInstr[1]] == 0xC)
        gBattlescriptCurrInstr = T1_READ_PTR(gBattlescriptCurrInstr + 2);
    else
        gBattlescriptCurrInstr += 6;
}

static void atkB5_handlefurycutter(void)
{
    if (gMoveResultFlags & MOVE_RESULT_NO_EFFECT)
    {
        gDisableStructs[gBattlerAttacker].furyCutterCounter = 0;
        gBattlescriptCurrInstr = BattleScript_MoveMissedPause;
    }
    else
    {
        if (gDisableStructs[gBattlerAttacker].furyCutterCounter != 5)
            gDisableStructs[gBattlerAttacker].furyCutterCounter++;

        gBattlescriptCurrInstr++;
    }
}

static void atkB6_nop(void)
{
    gBattlescriptCurrInstr++;
}

static void atkB7_presentdamagecalculation(void)
{
    u32 rand = Random() & 0xFF;

    if (rand < 102)
    {
        gBattleStruct->presentBasePower = 40;
    }
    else if (rand < 178)
    {
        gBattleStruct->presentBasePower = 80;
    }
    else if (rand < 204)
    {
        gBattleStruct->presentBasePower = 120;
    }
    else
    {
        gBattleMoveDamage = gBattleMons[gBattlerTarget].maxHP / 4;
        if (gBattleMoveDamage == 0)
            gBattleMoveDamage = 1;
        gBattleMoveDamage *= -1;
    }

    if (rand < 204)
    {
        gBattlescriptCurrInstr = BattleScript_HitFromCritCalc;
    }
    else if (gBattleMons[gBattlerTarget].maxHP == gBattleMons[gBattlerTarget].hp)
    {
        gBattlescriptCurrInstr = BattleScript_AlreadyAtFullHp;
    }
    else
    {
        gMoveResultFlags &= ~(MOVE_RESULT_DOESNT_AFFECT_FOE);
        gBattlescriptCurrInstr = BattleScript_PresentHealTarget;
    }
}

static void atkB8_setsafeguard(void)
{
    if (gSideStatuses[GET_BATTLER_SIDE(gBattlerAttacker)] & SIDE_STATUS_SAFEGUARD)
    {
        gMoveResultFlags |= MOVE_RESULT_MISSED;
        gBattleCommunication[MULTISTRING_CHOOSER] = 0;
    }
    else
    {
        gSideStatuses[GET_BATTLER_SIDE(gBattlerAttacker)] |= SIDE_STATUS_SAFEGUARD;
        gSideTimers[GET_BATTLER_SIDE(gBattlerAttacker)].safeguardTimer = 5;
        gSideTimers[GET_BATTLER_SIDE(gBattlerAttacker)].safeguardBattlerId = gBattlerAttacker;
        gBattleCommunication[MULTISTRING_CHOOSER] = 5;
    }

    gBattlescriptCurrInstr++;
}

static void atkB9_magnitudedamagecalculation(void)
{
    u32 magnitude = Random() % 100;

    if (magnitude < 5)
    {
        gBattleStruct->magnitudeBasePower = 10;
        magnitude = 4;
    }
    else if (magnitude < 15)
    {
        gBattleStruct->magnitudeBasePower = 30;
        magnitude = 5;
    }
    else if (magnitude < 35)
    {
        gBattleStruct->magnitudeBasePower = 50;
        magnitude = 6;
    }
    else if (magnitude < 65)
    {
        gBattleStruct->magnitudeBasePower = 70;
        magnitude = 7;
    }
    else if (magnitude < 85)
    {
        gBattleStruct->magnitudeBasePower = 90;
        magnitude = 8;
    }
    else if (magnitude < 95)
    {
        gBattleStruct->magnitudeBasePower = 110;
        magnitude = 9;
    }
    else
    {
        gBattleStruct->magnitudeBasePower = 150;
        magnitude = 10;
    }


    PREPARE_BYTE_NUMBER_BUFFER(gBattleTextBuff1, 2, magnitude);

    for (gBattlerTarget = 0; gBattlerTarget < gBattlersCount; gBattlerTarget++)
    {
        if (gBattlerTarget == gBattlerAttacker)
            continue;
        if (!(gAbsentBattlerFlags & gBitTable[gBattlerTarget])) // A valid target was found.
            break;
    }

    gBattlescriptCurrInstr++;
}

static void atkBA_jumpifnopursuitswitchdmg(void)
{
    if (gMultiHitCounter == 1)
    {
        if (GetBattlerSide(gBattlerAttacker) == B_SIDE_PLAYER)
            gBattlerTarget = GetBattlerAtPosition(B_POSITION_OPPONENT_LEFT);
        else
            gBattlerTarget = GetBattlerAtPosition(B_POSITION_PLAYER_LEFT);
    }
    else
    {
        if (GetBattlerSide(gBattlerAttacker) == B_SIDE_PLAYER)
            gBattlerTarget = GetBattlerAtPosition(B_POSITION_OPPONENT_RIGHT);
        else
            gBattlerTarget = GetBattlerAtPosition(B_POSITION_PLAYER_RIGHT);
    }

    if (gChosenActionByBattler[gBattlerTarget] == B_ACTION_USE_MOVE
        && gBattlerAttacker == *(gBattleStruct->moveTarget + gBattlerTarget)
        && !(gBattleMons[gBattlerTarget].status1 & (STATUS1_SLEEP | STATUS1_FREEZE))
        && gBattleMons[gBattlerAttacker].hp
        && !gDisableStructs[gBattlerTarget].truantCounter
        && gChosenMoveByBattler[gBattlerTarget] == MOVE_PURSUIT)
    {
        s32 i;

        for (i = 0; i < gBattlersCount; i++)
        {
            if (gBattlerByTurnOrder[i] == gBattlerTarget)
                gActionsByTurnOrder[i] = 11;
        }

        gCurrentMove = MOVE_PURSUIT;
        gCurrMovePos = gChosenMovePos = *(gBattleStruct->chosenMovePositions + gBattlerTarget);
        gBattlescriptCurrInstr += 5;
        gBattleScripting.animTurn = 1;
        gHitMarker &= ~(HITMARKER_ATTACKSTRING_PRINTED);
    }
    else
    {
        gBattlescriptCurrInstr = T1_READ_PTR(gBattlescriptCurrInstr + 1);
    }
}

static void atkBB_setsunny(void)
{
    if (gBattleWeather & WEATHER_SUN_ANY)
    {
        gMoveResultFlags |= MOVE_RESULT_MISSED;
        gBattleCommunication[MULTISTRING_CHOOSER] = 2;
    }
    else
    {
        gBattleWeather = WEATHER_SUN_TEMPORARY;
        gBattleCommunication[MULTISTRING_CHOOSER] = 4;
        gWishFutureKnock.weatherDuration = 5;
    }

    gBattlescriptCurrInstr++;
}

static void atkBC_maxattackhalvehp(void) // belly drum
{
    u32 halfHp = gBattleMons[gBattlerAttacker].maxHP / 2;

    if (!(gBattleMons[gBattlerAttacker].maxHP / 2))
        halfHp = 1;

    if (gBattleMons[gBattlerAttacker].statStages[STAT_ATK] < 12
        && gBattleMons[gBattlerAttacker].hp > halfHp)
    {
        gBattleMons[gBattlerAttacker].statStages[STAT_ATK] = 12;
        gBattleMoveDamage = gBattleMons[gBattlerAttacker].maxHP / 2;
        if (gBattleMoveDamage == 0)
            gBattleMoveDamage = 1;

        gBattlescriptCurrInstr += 5;
    }
    else
    {
        gBattlescriptCurrInstr = T1_READ_PTR(gBattlescriptCurrInstr + 1);
    }
}

static void atkBD_copyfoestats(void) // psych up
{
    s32 i;

    for (i = 0; i < BATTLE_STATS_NO; i++)
    {
        gBattleMons[gBattlerAttacker].statStages[i] = gBattleMons[gBattlerTarget].statStages[i];
    }

    gBattlescriptCurrInstr += 5; // Has an unused jump ptr(possibly for a failed attempt) parameter.
}

static void atkBE_rapidspinfree(void)
{
    if (gBattleMons[gBattlerAttacker].status2 & STATUS2_WRAPPED)
    {
        gBattleScripting.battler = gBattlerTarget;
        gBattleMons[gBattlerAttacker].status2 &= ~(STATUS2_WRAPPED);
        gBattlerTarget = *(gBattleStruct->wrappedBy + gBattlerAttacker);

        gBattleTextBuff1[0] = B_BUFF_PLACEHOLDER_BEGIN;
        gBattleTextBuff1[1] = B_BUFF_MOVE;
        gBattleTextBuff1[2] = *(gBattleStruct->wrappedMove + gBattlerAttacker * 2 + 0);
        gBattleTextBuff1[3] = *(gBattleStruct->wrappedMove + gBattlerAttacker * 2 + 1);
        gBattleTextBuff1[4] = B_BUFF_EOS;

        BattleScriptPushCursor();
        gBattlescriptCurrInstr = BattleScript_WrapFree;
    }
    else if (gStatuses3[gBattlerAttacker] & STATUS3_LEECHSEED)
    {
        gStatuses3[gBattlerAttacker] &= ~(STATUS3_LEECHSEED);
        gStatuses3[gBattlerAttacker] &= ~(STATUS3_LEECHSEED_BATTLER);
        BattleScriptPushCursor();
        gBattlescriptCurrInstr = BattleScript_LeechSeedFree;
    }
    else if (gSideStatuses[GetBattlerSide(gBattlerAttacker)] & SIDE_STATUS_SPIKES)
    {
        gSideStatuses[GetBattlerSide(gBattlerAttacker)] &= ~(SIDE_STATUS_SPIKES);
        gSideTimers[GetBattlerSide(gBattlerAttacker)].spikesAmount = 0;
        BattleScriptPushCursor();
        gBattlescriptCurrInstr = BattleScript_SpikesFree;
    }
    else
    {
        gBattlescriptCurrInstr++;
    }
}

static void atkBF_setdefensecurlbit(void)
{
    gBattleMons[gBattlerAttacker].status2 |= STATUS2_DEFENSE_CURL;
    gBattlescriptCurrInstr++;
}

static void atkC0_recoverbasedonsunlight(void)
{
    gBattlerTarget = gBattlerAttacker;

    if (gBattleMons[gBattlerAttacker].hp != gBattleMons[gBattlerAttacker].maxHP)
    {
        if (gBattleWeather == 0 || !WEATHER_HAS_EFFECT)
            gBattleMoveDamage = gBattleMons[gBattlerAttacker].maxHP / 2;
        else if (gBattleWeather & WEATHER_SUN_ANY)
            gBattleMoveDamage = 20 * gBattleMons[gBattlerAttacker].maxHP / 30;
        else // not sunny weather
            gBattleMoveDamage = gBattleMons[gBattlerAttacker].maxHP / 4;

        if (gBattleMoveDamage == 0)
            gBattleMoveDamage = 1;
        gBattleMoveDamage *= -1;

        gBattlescriptCurrInstr += 5;
    }
    else
    {
        gBattlescriptCurrInstr = T1_READ_PTR(gBattlescriptCurrInstr + 1);
    }
}

static void atkC1_hiddenpowercalc(void)
{
    u8 typeBits;

    typeBits  = ((gBattleMons[gBattlerAttacker].hpIV & 1) << 0)
              | ((gBattleMons[gBattlerAttacker].attackIV & 1) << 1)
              | ((gBattleMons[gBattlerAttacker].defenseIV & 1) << 2)
              | ((gBattleMons[gBattlerAttacker].speedIV & 1) << 3)
              | ((gBattleMons[gBattlerAttacker].spAttackIV & 1) << 4)
              | ((gBattleMons[gBattlerAttacker].spDefenseIV & 1) << 5);

    gBattleStruct->dynamicMoveType = (15 * typeBits) / 63 + 1;
    if (gBattleStruct->dynamicMoveType >= TYPE_MYSTERY)
        gBattleStruct->dynamicMoveType++;
    gBattleStruct->dynamicMoveType |= 0xC0;

    gBattlescriptCurrInstr++;
}

static void atkC2_selectfirstvalidtarget(void)
{
    for (gBattlerTarget = 0; gBattlerTarget < gBattlersCount; gBattlerTarget++)
    {
        if (gBattlerTarget == gBattlerAttacker)
            continue;
        if (!(gAbsentBattlerFlags & gBitTable[gBattlerTarget]))
            break;
    }
    gBattlescriptCurrInstr++;
}

static void atkC3_trysetfutureattack(void)
{
    if (gWishFutureKnock.futureSightCounter[gBattlerTarget] != 0)
    {
        gBattlescriptCurrInstr = T1_READ_PTR(gBattlescriptCurrInstr + 1);
    }
    else
    {
        gSideStatuses[GET_BATTLER_SIDE(gBattlerTarget)] |= SIDE_STATUS_FUTUREATTACK;
        gWishFutureKnock.futureSightMove[gBattlerTarget] = gCurrentMove;
        gWishFutureKnock.futureSightAttacker[gBattlerTarget] = gBattlerAttacker;
        gWishFutureKnock.futureSightCounter[gBattlerTarget] = 3;

        if (gCurrentMove == MOVE_DOOM_DESIRE)
            gBattleCommunication[MULTISTRING_CHOOSER] = 1;
        else
            gBattleCommunication[MULTISTRING_CHOOSER] = 0;

        gBattlescriptCurrInstr += 5;
    }
}

static void atkC4_trydobeatup(void)
{
    struct Pokemon *party;

    if (GetBattlerSide(gBattlerAttacker) == B_SIDE_PLAYER)
        party = gPlayerParty;
    else
        party = gEnemyParty;

    if (gBattleMons[gBattlerTarget].hp == 0)
    {
        gBattlescriptCurrInstr = T1_READ_PTR(gBattlescriptCurrInstr + 1);
    }
    else
    {
        u8 beforeLoop = gBattleCommunication[0];
        for (;gBattleCommunication[0] < 6; gBattleCommunication[0]++)
        {
            if (GetMonData(&party[gBattleCommunication[0]], MON_DATA_HP)
                && GetMonData(&party[gBattleCommunication[0]], MON_DATA_SPECIES2)
                && GetMonData(&party[gBattleCommunication[0]], MON_DATA_SPECIES2) != SPECIES_EGG
                && !GetMonData(&party[gBattleCommunication[0]], MON_DATA_STATUS))
                    break;
        }
        if (gBattleCommunication[0] < 6)
        {
            PREPARE_MON_NICK_WITH_PREFIX_BUFFER(gBattleTextBuff1, gBattlerAttacker, gBattleCommunication[0])

            gBattlescriptCurrInstr += 9;

            gBattleMoveDamage = gBaseStats[GetMonData(&party[gBattleCommunication[0]], MON_DATA_SPECIES)].baseAttack;
            gBattleMoveDamage *= gBattleMoves[gCurrentMove].power;
            gBattleMoveDamage *= (GetMonData(&party[gBattleCommunication[0]], MON_DATA_LEVEL) * 2 / 5 + 2);
            gBattleMoveDamage /= gBaseStats[gBattleMons[gBattlerTarget].species].baseDefense;
            gBattleMoveDamage = (gBattleMoveDamage / 50) + 2;
            if (gProtectStructs[gBattlerAttacker].helpingHand)
                gBattleMoveDamage = gBattleMoveDamage * 15 / 10;

            gBattleCommunication[0]++;
        }
        else if (beforeLoop != 0)
            gBattlescriptCurrInstr = T1_READ_PTR(gBattlescriptCurrInstr + 1);
        else
            gBattlescriptCurrInstr = T1_READ_PTR(gBattlescriptCurrInstr + 5);
    }
}

static void atkC5_setsemiinvulnerablebit(void)
{
    switch (gCurrentMove)
    {
    case MOVE_FLY:
    case MOVE_BOUNCE:
        gStatuses3[gBattlerAttacker] |= STATUS3_ON_AIR;
        break;
    case MOVE_DIG:
        gStatuses3[gBattlerAttacker] |= STATUS3_UNDERGROUND;
        break;
    case MOVE_DIVE:
        gStatuses3[gBattlerAttacker] |= STATUS3_UNDERWATER;
        break;
    }

    gBattlescriptCurrInstr++;
}

static void atkC6_clearsemiinvulnerablebit(void)
{
    switch (gCurrentMove)
    {
    case MOVE_FLY:
    case MOVE_BOUNCE:
        gStatuses3[gBattlerAttacker] &= ~STATUS3_ON_AIR;
        break;
    case MOVE_DIG:
        gStatuses3[gBattlerAttacker] &= ~STATUS3_UNDERGROUND;
        break;
    case MOVE_DIVE:
        gStatuses3[gBattlerAttacker] &= ~STATUS3_UNDERWATER;
        break;
    }

    gBattlescriptCurrInstr++;
}

static void atkC7_setminimize(void)
{
    if (gHitMarker & HITMARKER_OBEYS)
        gStatuses3[gBattlerAttacker] |= STATUS3_MINIMIZED;

    gBattlescriptCurrInstr++;
}

static void atkC8_sethail(void)
{
    if (gBattleWeather & WEATHER_HAIL_ANY)
    {
        gMoveResultFlags |= MOVE_RESULT_MISSED;
        gBattleCommunication[MULTISTRING_CHOOSER] = 2;
    }
    else
    {
        gBattleWeather = WEATHER_HAIL;
        gBattleCommunication[MULTISTRING_CHOOSER] = 5;
        gWishFutureKnock.weatherDuration = 5;
    }

    gBattlescriptCurrInstr++;
}

static void atkC9_jumpifattackandspecialattackcannotfall(void) // memento
{
    if (gBattleMons[gBattlerTarget].statStages[STAT_ATK] == 0
        && gBattleMons[gBattlerTarget].statStages[STAT_SPATK] == 0
        && gBattleCommunication[6] != 1)
    {
        gBattlescriptCurrInstr = T1_READ_PTR(gBattlescriptCurrInstr + 1);
    }
    else
    {
        gActiveBattler = gBattlerAttacker;
        gBattleMoveDamage = gBattleMons[gActiveBattler].hp;
        BtlController_EmitHealthBarUpdate(0, INSTANT_HP_BAR_DROP);
        MarkBattlerForControllerExec(gActiveBattler);
        gBattlescriptCurrInstr += 5;
    }
}

static void atkCA_setforcedtarget(void) // follow me
{
    gSideTimers[GetBattlerSide(gBattlerAttacker)].followmeTimer = 1;
    gSideTimers[GetBattlerSide(gBattlerAttacker)].followmeTarget = gBattlerAttacker;
    gBattlescriptCurrInstr++;
}

static void atkCB_setcharge(void)
{
    gStatuses3[gBattlerAttacker] |= STATUS3_CHARGED_UP;
    gDisableStructs[gBattlerAttacker].chargeTimer1 = 2;
    gDisableStructs[gBattlerAttacker].chargeTimer2 = 2;
    gBattlescriptCurrInstr++;
}

static void atkCC_callterrainattack(void) // nature power
{
    gHitMarker &= ~(HITMARKER_ATTACKSTRING_PRINTED);
    gCurrentMove = sNaturePowerMoves[gBattleTerrain];
    gBattlerTarget = GetMoveTarget(gCurrentMove, 0);
    BattleScriptPush(gBattleScriptsForMoveEffects[gBattleMoves[gCurrentMove].effect]);
    gBattlescriptCurrInstr++;
}

static void atkCD_cureifburnedparalysedorpoisoned(void) // refresh
{
    if (gBattleMons[gBattlerAttacker].status1 & (STATUS1_POISON | STATUS1_BURN | STATUS1_PARALYSIS | STATUS1_TOXIC_POISON))
    {
        gBattleMons[gBattlerAttacker].status1 = 0;
        gBattlescriptCurrInstr += 5;
        gActiveBattler = gBattlerAttacker;
        BtlController_EmitSetMonData(0, REQUEST_STATUS_BATTLE, 0, 4, &gBattleMons[gActiveBattler].status1);
        MarkBattlerForControllerExec(gActiveBattler);
    }
    else
    {
        gBattlescriptCurrInstr = T1_READ_PTR(gBattlescriptCurrInstr + 1);
    }
}

static void atkCE_settorment(void)
{
    if (gBattleMons[gBattlerTarget].status2 & STATUS2_TORMENT)
    {
        gBattlescriptCurrInstr = T1_READ_PTR(gBattlescriptCurrInstr + 1);
    }
    else
    {
        gBattleMons[gBattlerTarget].status2 |= STATUS2_TORMENT;
        gBattlescriptCurrInstr += 5;
    }
}

static void atkCF_jumpifnodamage(void)
{
    if (gProtectStructs[gBattlerAttacker].physicalDmg || gProtectStructs[gBattlerAttacker].specialDmg)
        gBattlescriptCurrInstr += 5;
    else
        gBattlescriptCurrInstr = T1_READ_PTR(gBattlescriptCurrInstr + 1);
}

static void atkD0_settaunt(void)
{
    if (gDisableStructs[gBattlerTarget].tauntTimer1 == 0)
    {
        gDisableStructs[gBattlerTarget].tauntTimer1 = 2;
        gDisableStructs[gBattlerTarget].tauntTimer2 = 2;
        gBattlescriptCurrInstr += 5;
    }
    else
    {
        gBattlescriptCurrInstr = T1_READ_PTR(gBattlescriptCurrInstr + 1);
    }
}

static void atkD1_trysethelpinghand(void)
{
    gBattlerTarget = GetBattlerAtPosition(GetBattlerPosition(gBattlerAttacker) ^ BIT_FLANK);

    if (gBattleTypeFlags & BATTLE_TYPE_DOUBLE
        && !(gAbsentBattlerFlags & gBitTable[gBattlerTarget])
        && !gProtectStructs[gBattlerAttacker].helpingHand
        && !gProtectStructs[gBattlerTarget].helpingHand)
    {
        gProtectStructs[gBattlerTarget].helpingHand = 1;
        gBattlescriptCurrInstr += 5;
    }
    else
    {
        gBattlescriptCurrInstr = T1_READ_PTR(gBattlescriptCurrInstr + 1);
    }
}

static void atkD2_tryswapitems(void) // trick
{
    // opponent can't swap items with player in regular battles
    if (gBattleTypeFlags & BATTLE_TYPE_x4000000
        || (GetBattlerSide(gBattlerAttacker) == B_SIDE_OPPONENT
            && !(gBattleTypeFlags & (BATTLE_TYPE_LINK
                                  | BATTLE_TYPE_EREADER_TRAINER
                                  | BATTLE_TYPE_FRONTIER
                                  | BATTLE_TYPE_SECRET_BASE
                                  | BATTLE_TYPE_x2000000))))
    {
        gBattlescriptCurrInstr = T1_READ_PTR(gBattlescriptCurrInstr + 1);
    }
    else
    {
        u8 sideAttacker = GetBattlerSide(gBattlerAttacker);
        u8 sideTarget = GetBattlerSide(gBattlerTarget);

        // you can't swap items if they were knocked off in regular battles
        if (!(gBattleTypeFlags & (BATTLE_TYPE_LINK
                             | BATTLE_TYPE_EREADER_TRAINER
                             | BATTLE_TYPE_FRONTIER
                             | BATTLE_TYPE_SECRET_BASE
                             | BATTLE_TYPE_x2000000))
            && (gWishFutureKnock.knockedOffPokes[sideAttacker] & gBitTable[gBattlerPartyIndexes[gBattlerAttacker]]
                || gWishFutureKnock.knockedOffPokes[sideTarget] & gBitTable[gBattlerPartyIndexes[gBattlerTarget]]))
        {
            gBattlescriptCurrInstr = T1_READ_PTR(gBattlescriptCurrInstr + 1);
        }
        // can't swap if two pokemon don't have an item
        // or if either of them is an enigma berry or a mail
        else if ((gBattleMons[gBattlerAttacker].item == 0 && gBattleMons[gBattlerTarget].item == 0)
                 || gBattleMons[gBattlerAttacker].item == ITEM_ENIGMA_BERRY
                 || gBattleMons[gBattlerTarget].item == ITEM_ENIGMA_BERRY
                 || IS_ITEM_MAIL(gBattleMons[gBattlerAttacker].item)
                 || IS_ITEM_MAIL(gBattleMons[gBattlerTarget].item))
        {
            gBattlescriptCurrInstr = T1_READ_PTR(gBattlescriptCurrInstr + 1);
        }
        // check if ability prevents swapping
        else if (gBattleMons[gBattlerTarget].ability == ABILITY_STICKY_HOLD)
        {
            gBattlescriptCurrInstr = BattleScript_StickyHoldActivates;
            gLastUsedAbility = gBattleMons[gBattlerTarget].ability;
            RecordAbilityBattle(gBattlerTarget, gLastUsedAbility);
        }
        // took a while, but all checks passed and items can be safely swapped
        else
        {
            u16 oldItemAtk, *newItemAtk;

            newItemAtk = &gBattleStruct->changedItems[gBattlerAttacker];
            oldItemAtk = gBattleMons[gBattlerAttacker].item;
            *newItemAtk = gBattleMons[gBattlerTarget].item;

            gBattleMons[gBattlerAttacker].item = 0;
            gBattleMons[gBattlerTarget].item = oldItemAtk;

            gActiveBattler = gBattlerAttacker;
            BtlController_EmitSetMonData(0, REQUEST_HELDITEM_BATTLE, 0, 2, newItemAtk);
            MarkBattlerForControllerExec(gBattlerAttacker);

            gActiveBattler = gBattlerTarget;
            BtlController_EmitSetMonData(0, REQUEST_HELDITEM_BATTLE, 0, 2, &gBattleMons[gBattlerTarget].item);
            MarkBattlerForControllerExec(gBattlerTarget);

            *(u8*)((u8*)(&gBattleStruct->choicedMove[gBattlerTarget]) + 0) = 0;
            *(u8*)((u8*)(&gBattleStruct->choicedMove[gBattlerTarget]) + 1) = 0;

            *(u8*)((u8*)(&gBattleStruct->choicedMove[gBattlerAttacker]) + 0) = 0;
            *(u8*)((u8*)(&gBattleStruct->choicedMove[gBattlerAttacker]) + 1) = 0;

            gBattlescriptCurrInstr += 5;

            PREPARE_ITEM_BUFFER(gBattleTextBuff1, *newItemAtk)
            PREPARE_ITEM_BUFFER(gBattleTextBuff2, oldItemAtk)

            if (oldItemAtk != 0 && *newItemAtk != 0)
                gBattleCommunication[MULTISTRING_CHOOSER] = 2; // attacker's item -> <- target's item
            else if (oldItemAtk == 0 && *newItemAtk != 0)
                gBattleCommunication[MULTISTRING_CHOOSER] = 0; // nothing -> <- target's item
            else
                gBattleCommunication[MULTISTRING_CHOOSER] = 1; // attacker's item -> <- nothing
        }
    }
}

static void atkD3_trycopyability(void) // role play
{
    if (gBattleMons[gBattlerTarget].ability != 0
        && gBattleMons[gBattlerTarget].ability != ABILITY_WONDER_GUARD)
    {
        gBattleMons[gBattlerAttacker].ability = gBattleMons[gBattlerTarget].ability;
        gLastUsedAbility = gBattleMons[gBattlerTarget].ability;
        gBattlescriptCurrInstr += 5;
    }
    else
    {
        gBattlescriptCurrInstr = T1_READ_PTR(gBattlescriptCurrInstr + 1);
    }
}

static void atkD4_trywish(void)
{
    switch (gBattlescriptCurrInstr[1])
    {
    case 0: // use wish
        if (gWishFutureKnock.wishCounter[gBattlerAttacker] == 0)
        {
            gWishFutureKnock.wishCounter[gBattlerAttacker] = 2;
            gWishFutureKnock.wishMonId[gBattlerAttacker] = gBattlerPartyIndexes[gBattlerAttacker];
            gBattlescriptCurrInstr += 6;
        }
        else
        {
            gBattlescriptCurrInstr = T1_READ_PTR(gBattlescriptCurrInstr + 2);
        }
        break;
    case 1: // heal effect
        PREPARE_MON_NICK_WITH_PREFIX_BUFFER(gBattleTextBuff1, gBattlerTarget, gWishFutureKnock.wishMonId[gBattlerTarget])

        gBattleMoveDamage = gBattleMons[gBattlerTarget].maxHP / 2;
        if (gBattleMoveDamage == 0)
            gBattleMoveDamage = 1;
        gBattleMoveDamage *= -1;

        if (gBattleMons[gBattlerTarget].hp == gBattleMons[gBattlerTarget].maxHP)
            gBattlescriptCurrInstr = T1_READ_PTR(gBattlescriptCurrInstr + 2);
        else
            gBattlescriptCurrInstr += 6;

        break;
    }
}

static void atkD5_trysetroots(void) // ingrain
{
    if (gStatuses3[gBattlerAttacker] & STATUS3_ROOTED)
    {
        gBattlescriptCurrInstr = T1_READ_PTR(gBattlescriptCurrInstr + 1);
    }
    else
    {
        gStatuses3[gBattlerAttacker] |= STATUS3_ROOTED;
        gBattlescriptCurrInstr += 5;
    }
}

static void atkD6_nop(void)
{
    gBattlescriptCurrInstr++;
}

static void atkD7_setyawn(void)
{
    if (gStatuses3[gBattlerTarget] & STATUS3_YAWN
        || gBattleMons[gBattlerTarget].status1 & STATUS1_ANY)
    {
        gBattlescriptCurrInstr = T1_READ_PTR(gBattlescriptCurrInstr + 1);
    }
    else
    {
        gStatuses3[gBattlerTarget] |= 0x1000;
        gBattlescriptCurrInstr += 5;
    }
}

static void atkD8_setdamagetohealthdifference(void)
{
    if (gBattleMons[gBattlerTarget].hp <= gBattleMons[gBattlerAttacker].hp)
    {
        gBattlescriptCurrInstr = T1_READ_PTR(gBattlescriptCurrInstr + 1);
    }
    else
    {
        gBattleMoveDamage = gBattleMons[gBattlerTarget].hp - gBattleMons[gBattlerAttacker].hp;
        gBattlescriptCurrInstr += 5;
    }
}

static void atkD9_nop(void)
{
    gBattlescriptCurrInstr++;
}

static void atkDA_tryswapabilities(void) // skill swap
{
    if ((gBattleMons[gBattlerAttacker].ability == 0
         && gBattleMons[gBattlerTarget].ability == 0)
     || gBattleMons[gBattlerAttacker].ability == ABILITY_WONDER_GUARD
     || gBattleMons[gBattlerTarget].ability == ABILITY_WONDER_GUARD
     || gMoveResultFlags & MOVE_RESULT_NO_EFFECT)
     {
         gBattlescriptCurrInstr = T1_READ_PTR(gBattlescriptCurrInstr + 1);
     }
    else
    {
        u8 abilityAtk = gBattleMons[gBattlerAttacker].ability;
        gBattleMons[gBattlerAttacker].ability = gBattleMons[gBattlerTarget].ability;
        gBattleMons[gBattlerTarget].ability = abilityAtk;

            gBattlescriptCurrInstr += 5;
    }
}

static void atkDB_tryimprision(void)
{
    if ((gStatuses3[gBattlerAttacker] & STATUS3_IMPRISONED_OTHERS))
    {
        gBattlescriptCurrInstr = T1_READ_PTR(gBattlescriptCurrInstr + 1);
    }
    else
    {
        u8 battlerId, sideAttacker;

        sideAttacker = GetBattlerSide(gBattlerAttacker);
        PressurePPLoseOnUsingImprision(gBattlerAttacker);
        for (battlerId = 0; battlerId < gBattlersCount; battlerId++)
        {
            if (sideAttacker != GetBattlerSide(battlerId))
            {
                s32 attackerMoveId;
                for (attackerMoveId = 0; attackerMoveId < 4; attackerMoveId++)
                {
                    s32 i;
                    for (i = 0; i < 4; i++)
                    {
                        if (gBattleMons[gBattlerAttacker].moves[attackerMoveId] == gBattleMons[battlerId].moves[i]
                            && gBattleMons[gBattlerAttacker].moves[attackerMoveId] != MOVE_NONE)
                            break;
                    }
                    if (i != 4)
                        break;
                }
                if (attackerMoveId != 4)
                {
                    gStatuses3[gBattlerAttacker] |= STATUS3_IMPRISONED_OTHERS;
                    gBattlescriptCurrInstr += 5;
                    break;
                }
            }
        }
        if (battlerId == gBattlersCount) // In Generation 3 games, Imprison fails if the user doesn't share any moves with any of the foes
            gBattlescriptCurrInstr = T1_READ_PTR(gBattlescriptCurrInstr + 1);
    }
}

static void atkDC_trysetgrudge(void)
{
    if (gStatuses3[gBattlerAttacker] & STATUS3_GRUDGE)
    {
        gBattlescriptCurrInstr = T1_READ_PTR(gBattlescriptCurrInstr + 1);
    }
    else
    {
        gStatuses3[gBattlerAttacker] |= STATUS3_GRUDGE;
        gBattlescriptCurrInstr += 5;
    }
}

static void atkDD_nop(void)
{
    gBattlescriptCurrInstr++;
}

static void atkDE_asistattackselect(void)
{
    s32 chooseableMovesNo = 0;
    struct Pokemon* party;
    s32 monId, moveId;
    u16* movesArray = gBattleStruct->assistPossibleMoves;

    if (GET_BATTLER_SIDE(gBattlerAttacker) != B_SIDE_PLAYER)
        party = gEnemyParty;
    else
        party = gPlayerParty;

    for (monId = 0; monId < 6; monId++)
    {
        if (monId == gBattlerPartyIndexes[gBattlerAttacker])
            continue;
        if (GetMonData(&party[monId], MON_DATA_SPECIES2) == SPECIES_NONE)
            continue;
        if (GetMonData(&party[monId], MON_DATA_SPECIES2) == SPECIES_EGG)
            continue;

        for (moveId = 0; moveId < 4; moveId++)
        {
            s32 i = 0;
            u16 move = GetMonData(&party[monId], MON_DATA_MOVE1 + moveId);

            if (IsInvalidForSleepTalkOrAssist(move))
                continue;

            for (; sMovesForbiddenToCopy[i] != ASSIST_FORBIDDEN_END && move != sMovesForbiddenToCopy[i]; i++);

            if (sMovesForbiddenToCopy[i] != ASSIST_FORBIDDEN_END)
                continue;
            if (move == MOVE_NONE)
                continue;

            movesArray[chooseableMovesNo] = move;
            chooseableMovesNo++;
        }
    }
    if (chooseableMovesNo)
    {
        gHitMarker &= ~(HITMARKER_ATTACKSTRING_PRINTED);
        gRandomMove = movesArray[((Random() & 0xFF) * chooseableMovesNo) >> 8];
        gBattlerTarget = GetMoveTarget(gRandomMove, 0);
        gBattlescriptCurrInstr += 5;
    }
    else
    {
        gBattlescriptCurrInstr = T1_READ_PTR(gBattlescriptCurrInstr + 1);
    }
}

static void atkDF_trysetmagiccoat(void)
{
    gBattlerTarget = gBattlerAttacker;
    gSpecialStatuses[gBattlerAttacker].flag20 = 1;
    if (gCurrentTurnActionNumber == gBattlersCount - 1) // moves last turn
    {
        gBattlescriptCurrInstr = T1_READ_PTR(gBattlescriptCurrInstr + 1);
    }
    else
    {
        gProtectStructs[gBattlerAttacker].bounceMove = 1;
        gBattlescriptCurrInstr += 5;
    }
}

static void atkE0_trysetsnatch(void) // snatch
{
    gSpecialStatuses[gBattlerAttacker].flag20 = 1;
    if (gCurrentTurnActionNumber == gBattlersCount - 1) // moves last turn
    {
        gBattlescriptCurrInstr = T1_READ_PTR(gBattlescriptCurrInstr + 1);
    }
    else
    {
        gProtectStructs[gBattlerAttacker].stealMove = 1;
        gBattlescriptCurrInstr += 5;
    }
}

static void atkE1_trygetintimidatetarget(void)
{
    u8 side;

    gBattleScripting.battler = gBattleStruct->intimidateBattler;
    side = GetBattlerSide(gBattleScripting.battler);

    PREPARE_ABILITY_BUFFER(gBattleTextBuff1, gBattleMons[gBattleScripting.battler].ability)

    for (;gBattlerTarget < gBattlersCount; gBattlerTarget++)
    {
        if (GetBattlerSide(gBattlerTarget) == side)
            continue;
        if (!(gAbsentBattlerFlags & gBitTable[gBattlerTarget]))
            break;
    }

    if (gBattlerTarget >= gBattlersCount)
        gBattlescriptCurrInstr = T1_READ_PTR(gBattlescriptCurrInstr + 1);
    else
        gBattlescriptCurrInstr += 5;
}

static void atkE2_switchoutabilities(void)
{
    gActiveBattler = GetBattlerForBattleScript(gBattlescriptCurrInstr[1]);

    switch (gBattleMons[gActiveBattler].ability)
    {
    case ABILITY_NATURAL_CURE:
        gBattleMons[gActiveBattler].status1 = 0;
        BtlController_EmitSetMonData(0, REQUEST_STATUS_BATTLE, gBitTable[*(gBattleStruct->field_58 + gActiveBattler)], 4, &gBattleMons[gActiveBattler].status1);
        MarkBattlerForControllerExec(gActiveBattler);
        break;
    }

    gBattlescriptCurrInstr += 2;
}

static void atkE3_jumpifhasnohp(void)
{
    gActiveBattler = GetBattlerForBattleScript(gBattlescriptCurrInstr[1]);

    if (gBattleMons[gActiveBattler].hp == 0)
        gBattlescriptCurrInstr = T1_READ_PTR(gBattlescriptCurrInstr + 2);
    else
        gBattlescriptCurrInstr += 6;
}

static void atkE4_getsecretpowereffect(void)
{
    switch (gBattleTerrain)
    {
    case BATTLE_TERRAIN_GRASS:
        gBattleCommunication[MOVE_EFFECT_BYTE] = MOVE_EFFECT_POISON;
        break;
    case BATTLE_TERRAIN_LONG_GRASS:
        gBattleCommunication[MOVE_EFFECT_BYTE] = MOVE_EFFECT_SLEEP;
        break;
    case BATTLE_TERRAIN_SAND:
        gBattleCommunication[MOVE_EFFECT_BYTE] = MOVE_EFFECT_ACC_MINUS_1;
        break;
    case BATTLE_TERRAIN_UNDERWATER:
        gBattleCommunication[MOVE_EFFECT_BYTE] = MOVE_EFFECT_DEF_MINUS_1;
        break;
    case BATTLE_TERRAIN_WATER:
        gBattleCommunication[MOVE_EFFECT_BYTE] = MOVE_EFFECT_ATK_MINUS_1;
        break;
    case BATTLE_TERRAIN_POND:
        gBattleCommunication[MOVE_EFFECT_BYTE] = MOVE_EFFECT_SPD_MINUS_1;
        break;
    case BATTLE_TERRAIN_MOUNTAIN:
        gBattleCommunication[MOVE_EFFECT_BYTE] = MOVE_EFFECT_CONFUSION;
        break;
    case BATTLE_TERRAIN_CAVE:
        gBattleCommunication[MOVE_EFFECT_BYTE] = MOVE_EFFECT_FLINCH;
        break;
    default:
        gBattleCommunication[MOVE_EFFECT_BYTE] = MOVE_EFFECT_PARALYSIS;
        break;
    }
    gBattlescriptCurrInstr++;
}

static void atkE5_pickup(void)
{
    if (!InBattlePike())
    {
        s32 i;
        u16 species, heldItem;
        u8 ability;

        if (InBattlePyramid())
        {
            for (i = 0; i < 6; i++)
            {
                species = GetMonData(&gPlayerParty[i], MON_DATA_SPECIES2);
                heldItem = GetMonData(&gPlayerParty[i], MON_DATA_HELD_ITEM);

                if (GetMonData(&gPlayerParty[i], MON_DATA_ALT_ABILITY))
                    ability = gBaseStats[species].ability2;
                else
                    ability = gBaseStats[species].ability1;

                if (ability == ABILITY_PICKUP
                    && species != 0
                    && species != SPECIES_EGG
                    && heldItem == ITEM_NONE
                    && (Random() % 10) == 0)
                {
                    heldItem = GetBattlePyramidPickupItemId();
                    SetMonData(&gPlayerParty[i], MON_DATA_HELD_ITEM, &heldItem);
                }
            }
        }
        else
        {
            for (i = 0; i < 6; i++)
            {
                species = GetMonData(&gPlayerParty[i], MON_DATA_SPECIES2);
                heldItem = GetMonData(&gPlayerParty[i], MON_DATA_HELD_ITEM);

                if (GetMonData(&gPlayerParty[i], MON_DATA_ALT_ABILITY))
                    ability = gBaseStats[species].ability2;
                else
                    ability = gBaseStats[species].ability1;

                if (ability == ABILITY_PICKUP
                    && species != 0
                    && species != SPECIES_EGG
                    && heldItem == ITEM_NONE
                    && (Random() % 10) == 0)
                {
                    s32 j;
                    s32 rand = Random() % 100;
                    u8 lvlDivBy10 = (GetMonData(&gPlayerParty[i], MON_DATA_LEVEL) - 1) / 10;
                    if (lvlDivBy10 > 9)
                        lvlDivBy10 = 9;

                    for (j = 0; j < 9; j++)
                    {
                        if (sPickupProbabilities[j] > rand)
                        {
                            SetMonData(&gPlayerParty[i], MON_DATA_HELD_ITEM, &sPickupItems[lvlDivBy10 + j]);
                            break;
                        }
                        else if (rand == 99 || rand == 98)
                        {
                            SetMonData(&gPlayerParty[i], MON_DATA_HELD_ITEM, &sRarePickupItems[lvlDivBy10 + (99 - rand)]);
                            break;
                        }
                    }
                }
            }
        }
    }

    gBattlescriptCurrInstr++;
}

static void atkE6_docastformchangeanimation(void)
{
    gActiveBattler = gBattleScripting.battler;

    if (gBattleMons[gActiveBattler].status2 & STATUS2_SUBSTITUTE)
        *(&gBattleStruct->formToChangeInto) |= 0x80;

    BtlController_EmitBattleAnimation(0, B_ANIM_CASTFORM_CHANGE, gBattleStruct->formToChangeInto);
    MarkBattlerForControllerExec(gActiveBattler);

    gBattlescriptCurrInstr++;
}

static void atkE7_trycastformdatachange(void)
{
    u8 form;

    gBattlescriptCurrInstr++;
    form = CastformDataTypeChange(gBattleScripting.battler);
    if (form)
    {
        BattleScriptPushCursorAndCallback(BattleScript_CastformChange);
        *(&gBattleStruct->formToChangeInto) = form - 1;
    }
}

static void atkE8_settypebasedhalvers(void) // water and mud sport
{
    bool8 worked = FALSE;

    if (gBattleMoves[gCurrentMove].effect == EFFECT_MUD_SPORT)
    {
        if (!(gFieldStatuses & STATUS_FIELD_MUDSPORT))
        {
            gFieldStatuses |= STATUS_FIELD_MUDSPORT;
            gFieldTimers.mudSportTimer = 5;
            gBattleCommunication[MULTISTRING_CHOOSER] = 0;
            worked = TRUE;
        }
    }
    else // water sport
    {
        if (!(gFieldStatuses & STATUS_FIELD_WATERSPORT))
        {
            gFieldStatuses |= STATUS_FIELD_WATERSPORT;
            gFieldTimers.waterSportTimer = 5;
            gBattleCommunication[MULTISTRING_CHOOSER] = 1;
            worked = TRUE;
        }
    }

    if (worked)
        gBattlescriptCurrInstr += 5;
    else
        gBattlescriptCurrInstr = T1_READ_PTR(gBattlescriptCurrInstr + 1);
}

static void atkE9_setweatherballtype(void)
{
    if (WEATHER_HAS_EFFECT)
    {
        if (gBattleWeather & WEATHER_RAIN_ANY)
            *(&gBattleStruct->dynamicMoveType) = TYPE_WATER | 0x80;
        else if (gBattleWeather & WEATHER_SANDSTORM_ANY)
            *(&gBattleStruct->dynamicMoveType) = TYPE_ROCK | 0x80;
        else if (gBattleWeather & WEATHER_SUN_ANY)
            *(&gBattleStruct->dynamicMoveType) = TYPE_FIRE | 0x80;
        else if (gBattleWeather & WEATHER_HAIL_ANY)
            *(&gBattleStruct->dynamicMoveType) = TYPE_ICE | 0x80;
        else
            *(&gBattleStruct->dynamicMoveType) = TYPE_NORMAL | 0x80;
    }

    gBattlescriptCurrInstr++;
}

static void atkEA_tryrecycleitem(void)
{
    u16 *usedHeldItem;

    gActiveBattler = gBattlerAttacker;
    usedHeldItem = &gBattleStruct->usedHeldItems[gActiveBattler];
    if (*usedHeldItem != 0 && gBattleMons[gActiveBattler].item == 0)
    {
        gLastUsedItem = *usedHeldItem;
        *usedHeldItem = 0;
        gBattleMons[gActiveBattler].item = gLastUsedItem;

        BtlController_EmitSetMonData(0, REQUEST_HELDITEM_BATTLE, 0, 2, &gBattleMons[gActiveBattler].item);
        MarkBattlerForControllerExec(gActiveBattler);

        gBattlescriptCurrInstr += 5;
    }
    else
    {
        gBattlescriptCurrInstr = T1_READ_PTR(gBattlescriptCurrInstr + 1);
    }
}

static void atkEB_settypetoterrain(void)
{
    if (!IS_BATTLER_OF_TYPE(gBattlerAttacker, sTerrainToType[gBattleTerrain]))
    {
        SET_BATTLER_TYPE(gBattlerAttacker, sTerrainToType[gBattleTerrain]);
        PREPARE_TYPE_BUFFER(gBattleTextBuff1, sTerrainToType[gBattleTerrain]);

        gBattlescriptCurrInstr += 5;
    }
    else
    {
        gBattlescriptCurrInstr = T1_READ_PTR(gBattlescriptCurrInstr + 1);
    }
}

static void atkEC_pursuitrelated(void)
{
    gActiveBattler = GetBattlerAtPosition(GetBattlerPosition(gBattlerAttacker) ^ BIT_FLANK);

    if (gBattleTypeFlags & BATTLE_TYPE_DOUBLE
        && !(gAbsentBattlerFlags & gBitTable[gActiveBattler])
        && gChosenActionByBattler[gActiveBattler] == 0
        && gChosenMoveByBattler[gActiveBattler] == MOVE_PURSUIT)
    {
        gActionsByTurnOrder[gActiveBattler] = 11;
        gCurrentMove = MOVE_PURSUIT;
        gBattlescriptCurrInstr += 5;
        gBattleScripting.animTurn = 1;
        gBattleScripting.field_20 = gBattlerAttacker;
        gBattlerAttacker = gActiveBattler;
    }
    else
    {
        gBattlescriptCurrInstr = T1_READ_PTR(gBattlescriptCurrInstr + 1);
    }
}

static void atkEF_snatchsetbattlers(void)
{
    gEffectBattler = gBattlerAttacker;

    if (gBattlerAttacker == gBattlerTarget)
        gBattlerAttacker = gBattlerTarget = gBattleScripting.battler;
    else
        gBattlerTarget = gBattleScripting.battler;

    gBattleScripting.battler = gEffectBattler;
    gBattlescriptCurrInstr++;
}

static void atkEE_removelightscreenreflect(void) // brick break
{
    u8 opposingSide = GetBattlerSide(gBattlerAttacker) ^ BIT_SIDE;

    if (gSideTimers[opposingSide].reflectTimer || gSideTimers[opposingSide].lightscreenTimer)
    {
        gSideStatuses[opposingSide] &= ~(SIDE_STATUS_REFLECT);
        gSideStatuses[opposingSide] &= ~(SIDE_STATUS_LIGHTSCREEN);
        gSideTimers[opposingSide].reflectTimer = 0;
        gSideTimers[opposingSide].lightscreenTimer = 0;
        gBattleScripting.animTurn = 1;
        gBattleScripting.animTargetsHit = 1;
    }
    else
    {
        gBattleScripting.animTurn = 0;
        gBattleScripting.animTargetsHit = 0;
    }

    gBattlescriptCurrInstr++;
}

static void atkEF_handleballthrow(void)
{
    u8 ballMultiplier = 0;

    if (gBattleControllerExecFlags)
        return;

    gActiveBattler = gBattlerAttacker;
    gBattlerTarget = gBattlerAttacker ^ BIT_SIDE;

    if (gBattleTypeFlags & BATTLE_TYPE_TRAINER)
    {
        BtlController_EmitBallThrowAnim(0, BALL_TRAINER_BLOCK);
        MarkBattlerForControllerExec(gActiveBattler);
        gBattlescriptCurrInstr = BattleScript_TrainerBallBlock;
    }
    else if (gBattleTypeFlags & BATTLE_TYPE_WALLY_TUTORIAL)
    {
        BtlController_EmitBallThrowAnim(0, BALL_3_SHAKES_SUCCESS);
        MarkBattlerForControllerExec(gActiveBattler);
        gBattlescriptCurrInstr = BattleScript_WallyBallThrow;
    }
    else
    {
        u32 odds;
        u8 catchRate;

        if (gLastUsedItem == ITEM_SAFARI_BALL)
            catchRate = gBattleStruct->safariCatchFactor * 1275 / 100;
        else
            catchRate = gBaseStats[gBattleMons[gBattlerTarget].species].catchRate;

        if (gLastUsedItem > ITEM_SAFARI_BALL)
        {
            switch (gLastUsedItem)
            {
            case ITEM_NET_BALL:
                if (IS_BATTLER_OF_TYPE(gBattlerTarget, TYPE_WATER) || IS_BATTLER_OF_TYPE(gBattlerTarget, TYPE_BUG))
                    ballMultiplier = 30;
                else
                    ballMultiplier = 10;
                break;
            case ITEM_DIVE_BALL:
                if (Overworld_GetMapTypeOfSaveblockLocation() == MAP_TYPE_UNDERWATER)
                    ballMultiplier = 35;
                else
                    ballMultiplier = 10;
                break;
            case ITEM_NEST_BALL:
                if (gBattleMons[gBattlerTarget].level < 40)
                {
                    ballMultiplier = 40 - gBattleMons[gBattlerTarget].level;
                    if (ballMultiplier <= 9)
                        ballMultiplier = 10;
                }
                else
                {
                    ballMultiplier = 10;
                }
                break;
            case ITEM_REPEAT_BALL:
                if (GetSetPokedexFlag(SpeciesToNationalPokedexNum(gBattleMons[gBattlerTarget].species), FLAG_GET_CAUGHT))
                    ballMultiplier = 30;
                else
                    ballMultiplier = 10;
                break;
            case ITEM_TIMER_BALL:
                ballMultiplier = gBattleResults.battleTurnCounter + 10;
                if (ballMultiplier > 40)
                    ballMultiplier = 40;
                break;
            case ITEM_LUXURY_BALL:
            case ITEM_PREMIER_BALL:
                ballMultiplier = 10;
                break;
            }
        }
        else
            ballMultiplier = sBallCatchBonuses[gLastUsedItem - 2];

        odds = (catchRate * ballMultiplier / 10)
            * (gBattleMons[gBattlerTarget].maxHP * 3 - gBattleMons[gBattlerTarget].hp * 2)
            / (3 * gBattleMons[gBattlerTarget].maxHP);

        if (gBattleMons[gBattlerTarget].status1 & (STATUS1_SLEEP | STATUS1_FREEZE))
            odds *= 2;
        if (gBattleMons[gBattlerTarget].status1 & (STATUS1_POISON | STATUS1_BURN | STATUS1_PARALYSIS | STATUS1_TOXIC_POISON))
            odds = (odds * 15) / 10;

        if (gLastUsedItem != ITEM_SAFARI_BALL)
        {
            if (gLastUsedItem == ITEM_MASTER_BALL)
            {
                gBattleResults.usedMasterBall = TRUE;
            }
            else
            {
                if (gBattleResults.catchAttempts[gLastUsedItem - ITEM_ULTRA_BALL] < 0xFF)
                    gBattleResults.catchAttempts[gLastUsedItem - ITEM_ULTRA_BALL]++;
            }
        }

        if (odds > 254) // mon caught
        {
            BtlController_EmitBallThrowAnim(0, BALL_3_SHAKES_SUCCESS);
            MarkBattlerForControllerExec(gActiveBattler);
            gBattlescriptCurrInstr = BattleScript_SuccessBallThrow;
            SetMonData(&gEnemyParty[gBattlerPartyIndexes[gBattlerTarget]], MON_DATA_POKEBALL, &gLastUsedItem);

            if (CalculatePlayerPartyCount() == 6)
                gBattleCommunication[MULTISTRING_CHOOSER] = 0;
            else
                gBattleCommunication[MULTISTRING_CHOOSER] = 1;
        }
        else // mon may be caught, calculate shakes
        {
            u8 shakes;

            odds = Sqrt(Sqrt(16711680 / odds));
            odds = 1048560 / odds;

            for (shakes = 0; shakes < 4 && Random() < odds; shakes++);

            if (gLastUsedItem == ITEM_MASTER_BALL)
                shakes = BALL_3_SHAKES_SUCCESS; // why calculate the shakes before that check?

            BtlController_EmitBallThrowAnim(0, shakes);
            MarkBattlerForControllerExec(gActiveBattler);

            if (shakes == BALL_3_SHAKES_SUCCESS) // mon caught, copy of the code above
            {
                gBattlescriptCurrInstr = BattleScript_SuccessBallThrow;
                SetMonData(&gEnemyParty[gBattlerPartyIndexes[gBattlerTarget]], MON_DATA_POKEBALL, &gLastUsedItem);

                if (CalculatePlayerPartyCount() == 6)
                    gBattleCommunication[MULTISTRING_CHOOSER] = 0;
                else
                    gBattleCommunication[MULTISTRING_CHOOSER] = 1;
            }
            else // not caught
            {
                gBattleCommunication[MULTISTRING_CHOOSER] = shakes;
                gBattlescriptCurrInstr = BattleScript_ShakeBallThrow;
            }
        }
    }
}

static void atkF0_givecaughtmon(void)
{
    if (GiveMonToPlayer(&gEnemyParty[gBattlerPartyIndexes[gBattlerAttacker ^ BIT_SIDE]]) != MON_GIVEN_TO_PARTY)
    {
        if (!sub_813B21C())
        {
            gBattleCommunication[MULTISTRING_CHOOSER] = 0;
            StringCopy(gStringVar1, GetBoxNamePtr(VarGet(VAR_STORAGE_UNKNOWN)));
            GetMonData(&gEnemyParty[gBattlerPartyIndexes[gBattlerAttacker ^ BIT_SIDE]], MON_DATA_NICKNAME, gStringVar2);
        }
        else
        {
            StringCopy(gStringVar1, GetBoxNamePtr(VarGet(VAR_STORAGE_UNKNOWN)));
            GetMonData(&gEnemyParty[gBattlerPartyIndexes[gBattlerAttacker ^ BIT_SIDE]], MON_DATA_NICKNAME, gStringVar2);
            StringCopy(gStringVar3, GetBoxNamePtr(get_unknown_box_id()));
            gBattleCommunication[MULTISTRING_CHOOSER] = 2;
        }

        if (FlagGet(FLAG_SYS_PC_LANETTE))
            gBattleCommunication[MULTISTRING_CHOOSER]++;
    }

    gBattleResults.caughtMonSpecies = GetMonData(&gEnemyParty[gBattlerPartyIndexes[gBattlerAttacker ^ BIT_SIDE]], MON_DATA_SPECIES, NULL);
    GetMonData(&gEnemyParty[gBattlerPartyIndexes[gBattlerAttacker ^ BIT_SIDE]], MON_DATA_NICKNAME, gBattleResults.caughtMonNick);
    gBattleResults.caughtMonBall = GetMonData(&gEnemyParty[gBattlerPartyIndexes[gBattlerAttacker ^ BIT_SIDE]], MON_DATA_POKEBALL, NULL);

    gBattlescriptCurrInstr++;
}

static void atkF1_trysetcaughtmondexflags(void)
{
    u16 species = GetMonData(&gEnemyParty[0], MON_DATA_SPECIES, NULL);
    u32 personality = GetMonData(&gEnemyParty[0], MON_DATA_PERSONALITY, NULL);

    if (GetSetPokedexFlag(SpeciesToNationalPokedexNum(species), FLAG_GET_CAUGHT))
    {
        gBattlescriptCurrInstr = T1_READ_PTR(gBattlescriptCurrInstr + 1);
    }
    else
    {
        HandleSetPokedexFlag(SpeciesToNationalPokedexNum(species), FLAG_SET_CAUGHT, personality);
        gBattlescriptCurrInstr += 5;
    }
}

static void atkF2_displaydexinfo(void)
{
    u16 species = GetMonData(&gEnemyParty[0], MON_DATA_SPECIES, NULL);

    switch (gBattleCommunication[0])
    {
    case 0:
        BeginNormalPaletteFade(0xFFFFFFFF, 0, 0, 0x10, 0);
        gBattleCommunication[0]++;
        break;
    case 1:
        if (!gPaletteFade.active)
        {
            FreeAllWindowBuffers();
            gBattleCommunication[TASK_ID] = CreateDexDisplayMonDataTask(SpeciesToNationalPokedexNum(species),
                                                                        gBattleMons[gBattlerTarget].otId,
                                                                        gBattleMons[gBattlerTarget].personality);
            gBattleCommunication[0]++;
        }
        break;
    case 2:
        if (!gPaletteFade.active
            && gMain.callback2 == BattleMainCB2
            && !gTasks[gBattleCommunication[TASK_ID]].isActive)
        {
            SetVBlankCallback(VBlankCB_Battle);
            gBattleCommunication[0]++;
        }
        break;
    case 3:
        sub_80356D0();
        LoadBattleTextboxAndBackground();
        gBattle_BG3_X = 0x100;
        gBattleCommunication[0]++;
        break;
    case 4:
        if (!IsDma3ManagerBusyWithBgCopy())
        {
            BeginNormalPaletteFade(0xFFFF, 0, 0x10, 0, 0);
            ShowBg(0);
            ShowBg(3);
            gBattleCommunication[0]++;
        }
        break;
    case 5:
        if (!gPaletteFade.active)
            gBattlescriptCurrInstr++;
        break;
    }
}

void HandleBattleWindow(u8 xStart, u8 yStart, u8 xEnd, u8 yEnd, u8 flags)
{
    s32 destY, destX;
    u16 var = 0;

    for (destY = yStart; destY <= yEnd; destY++)
    {
        for (destX = xStart; destX <= xEnd; destX++)
        {
            if (destY == yStart)
            {
                if (destX == xStart)
                    var = 0x1022;
                else if (destX == xEnd)
                    var = 0x1024;
                else
                    var = 0x1023;
            }
            else if (destY == yEnd)
            {
                if (destX == xStart)
                    var = 0x1028;
                else if (destX == xEnd)
                    var = 0x102A;
                else
                    var = 0x1029;
            }
            else
            {
                if (destX == xStart)
                    var = 0x1025;
                else if (destX == xEnd)
                    var = 0x1027;
                else
                    var = 0x1026;
            }

            if (flags & WINDOW_CLEAR)
                var = 0;

            if (flags & WINDOW_x80)
                CopyToBgTilemapBufferRect_ChangePalette(1, &var, destX, destY, 1, 1, 0x11);
            else
                CopyToBgTilemapBufferRect_ChangePalette(0, &var, destX, destY, 1, 1, 0x11);
        }
    }
}

void BattleCreateYesNoCursorAt(u8 cursorPosition)
{
    u16 src[2];
    src[0] = 1;
    src[1] = 2;

    CopyToBgTilemapBufferRect_ChangePalette(0, src, 0x19, 9 + (2 * cursorPosition), 1, 2, 0x11);
    CopyBgTilemapBufferToVram(0);
}

void BattleDestroyYesNoCursorAt(u8 cursorPosition)
{
    u16 src[2];
    src[0] = 0x1016;
    src[1] = 0x1016;

    CopyToBgTilemapBufferRect_ChangePalette(0, src, 0x19, 9 + (2 * cursorPosition), 1, 2, 0x11);
    CopyBgTilemapBufferToVram(0);
}

static void atkF3_trygivecaughtmonnick(void)
{
    switch (gBattleCommunication[MULTIUSE_STATE])
    {
    case 0:
        HandleBattleWindow(0x18, 8, 0x1D, 0xD, 0);
        BattlePutTextOnWindow(gText_BattleYesNoChoice, 0xC);
        gBattleCommunication[MULTIUSE_STATE]++;
        gBattleCommunication[CURSOR_POSITION] = 0;
        BattleCreateYesNoCursorAt(0);
        break;
    case 1:
        if (gMain.newKeys & DPAD_UP && gBattleCommunication[CURSOR_POSITION] != 0)
        {
            PlaySE(SE_SELECT);
            BattleDestroyYesNoCursorAt(gBattleCommunication[CURSOR_POSITION]);
            gBattleCommunication[CURSOR_POSITION] = 0;
            BattleCreateYesNoCursorAt(0);
        }
        if (gMain.newKeys & DPAD_DOWN && gBattleCommunication[CURSOR_POSITION] == 0)
        {
            PlaySE(SE_SELECT);
            BattleDestroyYesNoCursorAt(gBattleCommunication[CURSOR_POSITION]);
            gBattleCommunication[CURSOR_POSITION] = 1;
            BattleCreateYesNoCursorAt(1);
        }
        if (gMain.newKeys & A_BUTTON)
        {
            PlaySE(SE_SELECT);
            if (gBattleCommunication[CURSOR_POSITION] == 0)
            {
                gBattleCommunication[MULTIUSE_STATE]++;
                BeginFastPaletteFade(3);
            }
            else
            {
                gBattleCommunication[MULTIUSE_STATE] = 4;
            }
        }
        else if (gMain.newKeys & B_BUTTON)
        {
            PlaySE(SE_SELECT);
            gBattleCommunication[MULTIUSE_STATE] = 4;
        }
        break;
    case 2:
        if (!gPaletteFade.active)
        {
            GetMonData(&gEnemyParty[gBattlerPartyIndexes[gBattlerAttacker ^ BIT_SIDE]], MON_DATA_NICKNAME, gBattleStruct->caughtMonNick);
            FreeAllWindowBuffers();

            DoNamingScreen(NAMING_SCREEN_CAUGHT_MON, gBattleStruct->caughtMonNick,
                           GetMonData(&gEnemyParty[gBattlerPartyIndexes[gBattlerAttacker ^ BIT_SIDE]], MON_DATA_SPECIES),
                           GetMonGender(&gEnemyParty[gBattlerPartyIndexes[gBattlerAttacker ^ BIT_SIDE]]),
                           GetMonData(&gEnemyParty[gBattlerPartyIndexes[gBattlerAttacker ^ BIT_SIDE]], MON_DATA_PERSONALITY, NULL),
                           BattleMainCB2);

            gBattleCommunication[MULTIUSE_STATE]++;
        }
        break;
    case 3:
        if (gMain.callback2 == BattleMainCB2 && !gPaletteFade.active )
        {
            SetMonData(&gEnemyParty[gBattlerPartyIndexes[gBattlerAttacker ^ BIT_SIDE]], MON_DATA_NICKNAME, gBattleStruct->caughtMonNick);
            gBattlescriptCurrInstr = T1_READ_PTR(gBattlescriptCurrInstr + 1);
        }
        break;
    case 4:
        if (CalculatePlayerPartyCount() == 6)
            gBattlescriptCurrInstr += 5;
        else
            gBattlescriptCurrInstr = T1_READ_PTR(gBattlescriptCurrInstr + 1);
        break;
    }
}

static void atkF4_subattackerhpbydmg(void)
{
    gBattleMons[gBattlerAttacker].hp -= gBattleMoveDamage;
    gBattlescriptCurrInstr++;
}

static void atkF5_removeattackerstatus1(void)
{
    gBattleMons[gBattlerAttacker].status1 = 0;
    gBattlescriptCurrInstr++;
}

static void atkF6_finishaction(void)
{
    gCurrentActionFuncId = B_ACTION_FINISHED;
}

static void atkF7_finishturn(void)
{
    gCurrentActionFuncId = B_ACTION_FINISHED;
    gCurrentTurnActionNumber = gBattlersCount;
}

static void atkF8_trainerslideout(void)
{
    gActiveBattler = GetBattlerAtPosition(gBattlescriptCurrInstr[1]);
    BtlController_EmitTrainerSlideBack(0);
    MarkBattlerForControllerExec(gActiveBattler);

    gBattlescriptCurrInstr += 2;
}<|MERGE_RESOLUTION|>--- conflicted
+++ resolved
@@ -1152,11 +1152,8 @@
             calc = (calc * 130) / 100; // 1.3 compound eyes boost
         if (WEATHER_HAS_EFFECT && gBattleMons[gBattlerTarget].ability == ABILITY_SAND_VEIL && gBattleWeather & WEATHER_SANDSTORM_ANY)
             calc = (calc * 80) / 100; // 1.2 sand veil loss
-<<<<<<< HEAD
+
         if (gBattleMons[gBattlerAttacker].ability == ABILITY_HUSTLE && IS_MOVE_PHYSICAL(move))
-=======
-        if (gBattleMons[gBattlerAttacker].ability == ABILITY_HUSTLE && IS_TYPE_PHYSICAL(type))
->>>>>>> 06b3ce40
             calc = (calc * 80) / 100; // 1.2 hustle loss
 
         if (gBattleMons[gBattlerTarget].item == ITEM_ENIGMA_BERRY)
@@ -1612,11 +1609,7 @@
                 if (!gSpecialStatuses[gActiveBattler].dmg && !(gHitMarker & HITMARKER_x100000))
                     gSpecialStatuses[gActiveBattler].dmg = gHpDealt;
 
-<<<<<<< HEAD
                 if (IS_MOVE_PHYSICAL(gCurrentMove) && !(gHitMarker & HITMARKER_x100000) && gCurrentMove != MOVE_PAIN_SPLIT)
-=======
-                if (IS_TYPE_PHYSICAL(moveType) && !(gHitMarker & HITMARKER_x100000) && gCurrentMove != MOVE_PAIN_SPLIT)
->>>>>>> 06b3ce40
                 {
                     gProtectStructs[gActiveBattler].physicalDmg = gHpDealt;
                     gSpecialStatuses[gActiveBattler].physicalDmg = gHpDealt;
@@ -1631,11 +1624,7 @@
                         gSpecialStatuses[gActiveBattler].physicalBattlerId = gBattlerTarget;
                     }
                 }
-<<<<<<< HEAD
                 else if (!IS_MOVE_PHYSICAL(gCurrentMove) && !(gHitMarker & HITMARKER_x100000))
-=======
-                else if (!IS_TYPE_PHYSICAL(moveType) && !(gHitMarker & HITMARKER_x100000))
->>>>>>> 06b3ce40
                 {
                     gProtectStructs[gActiveBattler].specialDmg = gHpDealt;
                     gSpecialStatuses[gActiveBattler].specialDmg = gHpDealt;
