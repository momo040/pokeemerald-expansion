#include "global.h"
#include "battle.h"
#include "constants/battle_move_effects.h"
#include "constants/battle_script_commands.h"
#include "battle_message.h"
#include "battle_anim.h"
#include "battle_ai_script_commands.h"
#include "battle_scripts.h"
#include "constants/moves.h"
#include "constants/abilities.h"
#include "item.h"
#include "constants/items.h"
#include "constants/hold_effects.h"
#include "util.h"
#include "pokemon.h"
#include "random.h"
#include "battle_controllers.h"
#include "battle_interface.h"
#include "constants/songs.h"
#include "constants/trainers.h"
#include "constants/battle_anim.h"
#include "constants/map_types.h"
#include "text.h"
#include "sound.h"
#include "pokedex.h"
#include "recorded_battle.h"
#include "window.h"
#include "reshow_battle_screen.h"
#include "main.h"
#include "palette.h"
#include "money.h"
#include "bg.h"
#include "string_util.h"
#include "pokemon_icon.h"
#include "m4a.h"
#include "mail.h"
#include "event_data.h"
#include "pokemon_storage_system.h"
#include "task.h"
#include "naming_screen.h"
#include "constants/battle_string_ids.h"
#include "battle_setup.h"
#include "overworld.h"
#include "party_menu.h"
#include "constants/battle_config.h"
#include "battle_arena.h"
#include "battle_pike.h"
#include "battle_pyramid.h"
#include "field_specials.h"
#include "pokemon_summary_screen.h"
#include "pokenav.h"
#include "menu_specialized.h"
#include "constants/rgb.h"
#include "data.h"
#include "constants/party_menu.h"

extern struct MusicPlayerInfo gMPlayInfo_BGM;

extern const u8* const gBattleScriptsForMoveEffects[];

// table to avoid ugly powing on gba (courtesy of doesnt)
// this returns (i^2.5)/4
// the quarters cancel so no need to re-quadruple them in actual calculation
static const s32 sExperienceScalingFactors[] = 
{
    0,
    0,
    1,
    3,
    8,
    13,
    22,
    32,
    45,
    60,
    79,
    100,
    124,
    152,
    183,
    217,
    256,
    297,
    343,
    393,
    447,
    505,
    567,
    634,
    705,
    781,
    861,
    946,
    1037,
    1132,
    1232,
    1337,
    1448,
    1563,
    1685,
    1811,
    1944,
    2081,
    2225,
    2374,
    2529,
    2690,
    2858,
    3031,
    3210,
    3396,
    3587,
    3786,
    3990,
    4201,
    4419,
    4643,
    4874,
    5112,
    5357,
    5608,
    5866,
    6132,
    6404,
    6684,
    6971,
    7265,
    7566,
    7875,
    8192,
    8515,
    8847,
    9186,
    9532,
    9886,
    10249,
    10619,
    10996,
    11382,
    11776,
    12178,
    12588,
    13006,
    13433,
    13867,
    14310,
    14762,
    15222,
    15690,
    16167,
    16652,
    17146,
    17649,
    18161,
    18681,
    19210,
    19748,
    20295,
    20851,
    21417,
    21991,
    22574,
    23166,
    23768,
    24379,
    25000,
    25629,
    26268,
    26917,
    27575,
    28243,
    28920,
    29607,
    30303,
    31010,
    31726,
    32452,
    33188,
    33934,
    34689,
    35455,
    36231,
    37017,
    37813,
    38619,
    39436,
    40262,
    41099,
    41947,
    42804,
    43673,
    44551,
    45441,
    46340,
    47251,
    48172,
    49104,
    50046,
    50999,
    51963,
    52938,
    53924,
    54921,
    55929,
    56947,
    57977,
    59018,
    60070,
    61133,
    62208,
    63293,
    64390,
    65498,
    66618,
    67749,
    68891,
    70045,
    71211,
    72388,
    73576,
    74777,
    75989,
    77212,
    78448,
    79695,
    80954,
    82225,
    83507,
    84802,
    86109,
    87427,
    88758,
    90101,
    91456,
    92823,
    94202,
    95593,
    96997,
    98413,
    99841,
    101282,
    102735,
    104201,
    105679,
    107169,
    108672,
    110188,
    111716,
    113257,
    114811,
    116377,
    117956,
    119548,
    121153,
    122770,
    124401,
    126044,
    127700,
    129369,
    131052,
    132747,
    134456,
    136177,
    137912,
    139660,
    141421,
    143195,
    144983,
    146784,
    148598,
    150426,
    152267,
    154122,
    155990,
    157872,
    159767,
};

#define STAT_CHANGE_WORKED      0
#define STAT_CHANGE_DIDNT_WORK  1

// this file's functions
static bool8 IsTwoTurnsMove(u16 move);
static void TrySetDestinyBondToHappen(void);
static u8 AttacksThisTurn(u8 battlerId, u16 move); // Note: returns 1 if it's a charging turn, otherwise 2.
static u32 ChangeStatBuffs(s8 statValue, u32 statId, u32 flags, const u8 *BS_ptr);
static bool32 IsMonGettingExpSentOut(void);
static void sub_804F17C(void);
static bool8 sub_804F1CC(void);
static void DrawLevelUpWindow1(void);
static void DrawLevelUpWindow2(void);
static bool8 sub_804F344(void);
static void PutMonIconOnLvlUpBox(void);
static void PutLevelAndGenderOnLvlUpBox(void);
static bool32 CriticalCapture(u32 odds);

static void SpriteCB_MonIconOnLvlUpBox(struct Sprite* sprite);

static void Cmd_attackcanceler(void);
static void Cmd_accuracycheck(void);
static void Cmd_attackstring(void);
static void Cmd_ppreduce(void);
static void Cmd_critcalc(void);
static void Cmd_damagecalc(void);
static void Cmd_typecalc(void);
static void Cmd_adjustdamage(void);
static void Cmd_multihitresultmessage(void);
static void Cmd_attackanimation(void);
static void Cmd_waitanimation(void);
static void Cmd_healthbarupdate(void);
static void Cmd_datahpupdate(void);
static void Cmd_critmessage(void);
static void Cmd_effectivenesssound(void);
static void Cmd_resultmessage(void);
static void Cmd_printstring(void);
static void Cmd_printselectionstring(void);
static void Cmd_waitmessage(void);
static void Cmd_printfromtable(void);
static void Cmd_printselectionstringfromtable(void);
static void Cmd_seteffectwithchance(void);
static void Cmd_seteffectprimary(void);
static void Cmd_seteffectsecondary(void);
static void Cmd_clearstatusfromeffect(void);
static void Cmd_tryfaintmon(void);
static void Cmd_dofaintanimation(void);
static void Cmd_cleareffectsonfaint(void);
static void Cmd_jumpifstatus(void);
static void Cmd_jumpifstatus2(void);
static void Cmd_jumpifability(void);
static void Cmd_jumpifsideaffecting(void);
static void Cmd_jumpifstat(void);
static void Cmd_jumpifstatus3condition(void);
static void Cmd_jumpbasedontype(void);
static void Cmd_getexp(void);
static void atk24(void);
static void Cmd_movevaluescleanup(void);
static void Cmd_setmultihit(void);
static void Cmd_decrementmultihit(void);
static void Cmd_goto(void);
static void Cmd_jumpifbyte(void);
static void Cmd_jumpifhalfword(void);
static void Cmd_jumpifword(void);
static void Cmd_jumpifarrayequal(void);
static void Cmd_jumpifarraynotequal(void);
static void Cmd_setbyte(void);
static void Cmd_addbyte(void);
static void Cmd_subbyte(void);
static void Cmd_copyarray(void);
static void Cmd_copyarraywithindex(void);
static void Cmd_orbyte(void);
static void Cmd_orhalfword(void);
static void Cmd_orword(void);
static void Cmd_bicbyte(void);
static void Cmd_bichalfword(void);
static void Cmd_bicword(void);
static void Cmd_pause(void);
static void Cmd_waitstate(void);
static void Cmd_update(void);
static void Cmd_return(void);
static void Cmd_end(void);
static void Cmd_end2(void);
static void Cmd_end3(void);
static void Cmd_jumpifaffectedbyprotect(void);
static void Cmd_call(void);
static void Cmd_setroost(void);
static void Cmd_jumpifabilitypresent(void);
static void Cmd_endselectionscript(void);
static void Cmd_playanimation(void);
static void Cmd_playanimation2(void);
static void Cmd_setgraphicalstatchangevalues(void);
static void Cmd_playstatchangeanimation(void);
static void Cmd_moveend(void);
static void Cmd_sethealblock(void);
static void Cmd_returnatktoball(void);
static void Cmd_getswitchedmondata(void);
static void Cmd_switchindataupdate(void);
static void Cmd_switchinanim(void);
static void Cmd_jumpifcantswitch(void);
static void Cmd_openpartyscreen(void);
static void Cmd_switchhandleorder(void);
static void Cmd_switchineffects(void);
static void Cmd_trainerslidein(void);
static void Cmd_playse(void);
static void Cmd_fanfare(void);
static void Cmd_playfaintcry(void);
static void atk57(void);
static void Cmd_returntoball(void);
static void Cmd_handlelearnnewmove(void);
static void Cmd_yesnoboxlearnmove(void);
static void Cmd_yesnoboxstoplearningmove(void);
static void Cmd_hitanimation(void);
static void Cmd_getmoneyreward(void);
static void atk5E(void);
static void Cmd_swapattackerwithtarget(void);
static void Cmd_incrementgamestat(void);
static void Cmd_drawpartystatussummary(void);
static void Cmd_hidepartystatussummary(void);
static void Cmd_jumptocalledmove(void);
static void Cmd_statusanimation(void);
static void Cmd_status2animation(void);
static void Cmd_chosenstatusanimation(void);
static void Cmd_yesnobox(void);
static void Cmd_cancelallactions(void);
static void Cmd_setgravity(void);
static void Cmd_removeitem(void);
static void Cmd_atknameinbuff1(void);
static void Cmd_drawlvlupbox(void);
static void Cmd_resetsentmonsvalue(void);
static void Cmd_setatktoplayer0(void);
static void Cmd_makevisible(void);
static void Cmd_recordability(void);
static void Cmd_buffermovetolearn(void);
static void Cmd_jumpifplayerran(void);
static void Cmd_hpthresholds(void);
static void Cmd_hpthresholds2(void);
static void Cmd_useitemonopponent(void);
static void Cmd_various(void);
static void Cmd_setprotectlike(void);
static void Cmd_faintifabilitynotdamp(void);
static void Cmd_setatkhptozero(void);
static void Cmd_jumpifnexttargetvalid(void);
static void Cmd_tryhealhalfhealth(void);
static void Cmd_trymirrormove(void);
static void Cmd_setrain(void);
static void Cmd_setreflect(void);
static void Cmd_setseeded(void);
static void Cmd_manipulatedamage(void);
static void Cmd_trysetrest(void);
static void Cmd_jumpifnotfirstturn(void);
static void Cmd_setmiracleeye(void);
static void Cmd_jumpifcantmakeasleep(void);
static void Cmd_stockpile(void);
static void Cmd_stockpiletobasedamage(void);
static void Cmd_stockpiletohpheal(void);
static void Cmd_setdrainedhp(void);
static void Cmd_statbuffchange(void);
static void Cmd_normalisebuffs(void);
static void Cmd_setbide(void);
static void Cmd_confuseifrepeatingattackends(void);
static void Cmd_setmultihitcounter(void);
static void Cmd_initmultihitstring(void);
static void Cmd_forcerandomswitch(void);
static void Cmd_tryconversiontypechange(void);
static void Cmd_givepaydaymoney(void);
static void Cmd_setlightscreen(void);
static void Cmd_tryKO(void);
static void Cmd_damagetohalftargethp(void);
static void Cmd_setsandstorm(void);
static void Cmd_weatherdamage(void);
static void Cmd_tryinfatuating(void);
static void Cmd_updatestatusicon(void);
static void Cmd_setmist(void);
static void Cmd_setfocusenergy(void);
static void Cmd_transformdataexecution(void);
static void Cmd_setsubstitute(void);
static void Cmd_mimicattackcopy(void);
static void Cmd_metronome(void);
static void Cmd_dmgtolevel(void);
static void Cmd_psywavedamageeffect(void);
static void Cmd_counterdamagecalculator(void);
static void Cmd_mirrorcoatdamagecalculator(void);
static void Cmd_disablelastusedattack(void);
static void Cmd_trysetencore(void);
static void Cmd_painsplitdmgcalc(void);
static void Cmd_settypetorandomresistance(void);
static void Cmd_setalwayshitflag(void);
static void Cmd_copymovepermanently(void);
static void Cmd_trychoosesleeptalkmove(void);
static void Cmd_setdestinybond(void);
static void Cmd_trysetdestinybondtohappen(void);
static void Cmd_settailwind(void);
static void Cmd_tryspiteppreduce(void);
static void Cmd_healpartystatus(void);
static void Cmd_cursetarget(void);
static void Cmd_trysetspikes(void);
static void Cmd_setforesight(void);
static void Cmd_trysetperishsong(void);
static void Cmd_handlerollout(void);
static void Cmd_jumpifconfusedandstatmaxed(void);
static void Cmd_handlefurycutter(void);
static void Cmd_setembargo(void);
static void Cmd_presentdamagecalculation(void);
static void Cmd_setsafeguard(void);
static void Cmd_magnitudedamagecalculation(void);
static void Cmd_jumpifnopursuitswitchdmg(void);
static void Cmd_setsunny(void);
static void Cmd_maxattackhalvehp(void);
static void Cmd_copyfoestats(void);
static void Cmd_rapidspinfree(void);
static void Cmd_setdefensecurlbit(void);
static void Cmd_recoverbasedonsunlight(void);
static void Cmd_setstickyweb(void);
static void Cmd_selectfirstvalidtarget(void);
static void Cmd_trysetfutureattack(void);
static void Cmd_trydobeatup(void);
static void Cmd_setsemiinvulnerablebit(void);
static void Cmd_clearsemiinvulnerablebit(void);
static void Cmd_setminimize(void);
static void Cmd_sethail(void);
static void Cmd_jumpifattackandspecialattackcannotfall(void);
static void Cmd_setforcedtarget(void);
static void Cmd_setcharge(void);
static void Cmd_callterrainattack(void);
static void Cmd_cureifburnedparalysedorpoisoned(void);
static void Cmd_settorment(void);
static void Cmd_jumpifnodamage(void);
static void Cmd_settaunt(void);
static void Cmd_trysethelpinghand(void);
static void Cmd_tryswapitems(void);
static void Cmd_trycopyability(void);
static void Cmd_trywish(void);
static void Cmd_settoxicspikes(void);
static void Cmd_setgastroacid(void);
static void Cmd_setyawn(void);
static void Cmd_setdamagetohealthdifference(void);
static void Cmd_setroom(void);
static void Cmd_tryswapabilities(void);
static void Cmd_tryimprison(void);
static void Cmd_setstealthrock(void);
static void Cmd_setuserstatus3(void);
static void Cmd_assistattackselect(void);
static void Cmd_trysetmagiccoat(void);
static void Cmd_trysetsnatch(void);
static void Cmd_trygetintimidatetarget(void);
static void Cmd_switchoutabilities(void);
static void Cmd_jumpifhasnohp(void);
static void Cmd_getsecretpowereffect(void);
static void Cmd_pickup(void);
static void Cmd_docastformchangeanimation(void);
static void Cmd_trycastformdatachange(void);
static void Cmd_settypebasedhalvers(void);
static void Cmd_jumpifsubstituteblocks(void);
static void Cmd_tryrecycleitem(void);
static void Cmd_settypetoterrain(void);
static void Cmd_pursuitrelated(void);
static void Cmd_snatchsetbattlers(void);
static void Cmd_removelightscreenreflect(void);
static void Cmd_handleballthrow(void);
static void Cmd_givecaughtmon(void);
static void Cmd_trysetcaughtmondexflags(void);
static void Cmd_displaydexinfo(void);
static void Cmd_trygivecaughtmonnick(void);
static void Cmd_subattackerhpbydmg(void);
static void Cmd_removeattackerstatus1(void);
static void Cmd_finishaction(void);
static void Cmd_finishturn(void);
static void Cmd_trainerslideout(void);
static void Cmd_settelekinesis(void);
static void Cmd_swapstatstages(void);
static void Cmd_averagestats(void);
static void Cmd_jumpifoppositegenders(void);
static void Cmd_trygetbaddreamstarget(void);
static void Cmd_tryworryseed(void);
static void Cmd_metalburstdamagecalculator(void);

void (* const gBattleScriptingCommandsTable[])(void) =
{
    Cmd_attackcanceler,                         // 0x0
    Cmd_accuracycheck,                          // 0x1
    Cmd_attackstring,                           // 0x2
    Cmd_ppreduce,                               // 0x3
    Cmd_critcalc,                               // 0x4
    Cmd_damagecalc,                             // 0x5
    Cmd_typecalc,                               // 0x6
    Cmd_adjustdamage,                           // 0x7
    Cmd_multihitresultmessage,                  // 0x8
    Cmd_attackanimation,                        // 0x9
    Cmd_waitanimation,                          // 0xA
    Cmd_healthbarupdate,                        // 0xB
    Cmd_datahpupdate,                           // 0xC
    Cmd_critmessage,                            // 0xD
    Cmd_effectivenesssound,                     // 0xE
    Cmd_resultmessage,                          // 0xF
    Cmd_printstring,                            // 0x10
    Cmd_printselectionstring,                   // 0x11
    Cmd_waitmessage,                            // 0x12
    Cmd_printfromtable,                         // 0x13
    Cmd_printselectionstringfromtable,          // 0x14
    Cmd_seteffectwithchance,                    // 0x15
    Cmd_seteffectprimary,                       // 0x16
    Cmd_seteffectsecondary,                     // 0x17
    Cmd_clearstatusfromeffect,                  // 0x18
    Cmd_tryfaintmon,                            // 0x19
    Cmd_dofaintanimation,                       // 0x1A
    Cmd_cleareffectsonfaint,                    // 0x1B
    Cmd_jumpifstatus,                           // 0x1C
    Cmd_jumpifstatus2,                          // 0x1D
    Cmd_jumpifability,                          // 0x1E
    Cmd_jumpifsideaffecting,                    // 0x1F
    Cmd_jumpifstat,                             // 0x20
    Cmd_jumpifstatus3condition,                 // 0x21
    Cmd_jumpbasedontype,                        // 0x22
    Cmd_getexp,                                 // 0x23
    atk24,                                      // 0x24
    Cmd_movevaluescleanup,                      // 0x25
    Cmd_setmultihit,                            // 0x26
    Cmd_decrementmultihit,                      // 0x27
    Cmd_goto,                                   // 0x28
    Cmd_jumpifbyte,                             // 0x29
    Cmd_jumpifhalfword,                         // 0x2A
    Cmd_jumpifword,                             // 0x2B
    Cmd_jumpifarrayequal,                       // 0x2C
    Cmd_jumpifarraynotequal,                    // 0x2D
    Cmd_setbyte,                                // 0x2E
    Cmd_addbyte,                                // 0x2F
    Cmd_subbyte,                                // 0x30
    Cmd_copyarray,                              // 0x31
    Cmd_copyarraywithindex,                     // 0x32
    Cmd_orbyte,                                 // 0x33
    Cmd_orhalfword,                             // 0x34
    Cmd_orword,                                 // 0x35
    Cmd_bicbyte,                                // 0x36
    Cmd_bichalfword,                            // 0x37
    Cmd_bicword,                                // 0x38
    Cmd_pause,                                  // 0x39
    Cmd_waitstate,                              // 0x3A
    Cmd_update,                                 // 0x3B
    Cmd_return,                                 // 0x3C
    Cmd_end,                                    // 0x3D
    Cmd_end2,                                   // 0x3E
    Cmd_end3,                                   // 0x3F
    Cmd_jumpifaffectedbyprotect,                // 0x40
    Cmd_call,                                   // 0x41
    Cmd_setroost,                               // 0x42
    Cmd_jumpifabilitypresent,                   // 0x43
    Cmd_endselectionscript,                     // 0x44
    Cmd_playanimation,                          // 0x45
    Cmd_playanimation2,                         // 0x46
    Cmd_setgraphicalstatchangevalues,           // 0x47
    Cmd_playstatchangeanimation,                // 0x48
    Cmd_moveend,                                // 0x49
    Cmd_sethealblock,                           // 0x4A
    Cmd_returnatktoball,                        // 0x4B
    Cmd_getswitchedmondata,                     // 0x4C
    Cmd_switchindataupdate,                     // 0x4D
    Cmd_switchinanim,                           // 0x4E
    Cmd_jumpifcantswitch,                       // 0x4F
    Cmd_openpartyscreen,                        // 0x50
    Cmd_switchhandleorder,                      // 0x51
    Cmd_switchineffects,                        // 0x52
    Cmd_trainerslidein,                         // 0x53
    Cmd_playse,                                 // 0x54
    Cmd_fanfare,                                // 0x55
    Cmd_playfaintcry,                           // 0x56
    atk57,                                      // 0x57
    Cmd_returntoball,                           // 0x58
    Cmd_handlelearnnewmove,                     // 0x59
    Cmd_yesnoboxlearnmove,                      // 0x5A
    Cmd_yesnoboxstoplearningmove,               // 0x5B
    Cmd_hitanimation,                           // 0x5C
    Cmd_getmoneyreward,                         // 0x5D
    atk5E,                                      // 0x5E
    Cmd_swapattackerwithtarget,                 // 0x5F
    Cmd_incrementgamestat,                      // 0x60
    Cmd_drawpartystatussummary,                 // 0x61
    Cmd_hidepartystatussummary,                 // 0x62
    Cmd_jumptocalledmove,                       // 0x63
    Cmd_statusanimation,                        // 0x64
    Cmd_status2animation,                       // 0x65
    Cmd_chosenstatusanimation,                  // 0x66
    Cmd_yesnobox,                               // 0x67
    Cmd_cancelallactions,                       // 0x68
    Cmd_setgravity,                             // 0x69
    Cmd_removeitem,                             // 0x6A
    Cmd_atknameinbuff1,                         // 0x6B
    Cmd_drawlvlupbox,                           // 0x6C
    Cmd_resetsentmonsvalue,                     // 0x6D
    Cmd_setatktoplayer0,                        // 0x6E
    Cmd_makevisible,                            // 0x6F
    Cmd_recordability,                          // 0x70
    Cmd_buffermovetolearn,                      // 0x71
    Cmd_jumpifplayerran,                        // 0x72
    Cmd_hpthresholds,                           // 0x73
    Cmd_hpthresholds2,                          // 0x74
    Cmd_useitemonopponent,                      // 0x75
    Cmd_various,                                // 0x76
    Cmd_setprotectlike,                         // 0x77
    Cmd_faintifabilitynotdamp,                  // 0x78
    Cmd_setatkhptozero,                         // 0x79
    Cmd_jumpifnexttargetvalid,                  // 0x7A
    Cmd_tryhealhalfhealth,                      // 0x7B
    Cmd_trymirrormove,                          // 0x7C
    Cmd_setrain,                                // 0x7D
    Cmd_setreflect,                             // 0x7E
    Cmd_setseeded,                              // 0x7F
    Cmd_manipulatedamage,                       // 0x80
    Cmd_trysetrest,                             // 0x81
    Cmd_jumpifnotfirstturn,                     // 0x82
    Cmd_setmiracleeye,                          // 0x83
    Cmd_jumpifcantmakeasleep,                   // 0x84
    Cmd_stockpile,                              // 0x85
    Cmd_stockpiletobasedamage,                  // 0x86
    Cmd_stockpiletohpheal,                      // 0x87
    Cmd_setdrainedhp,                           // 0x88
    Cmd_statbuffchange,                         // 0x89
    Cmd_normalisebuffs,                         // 0x8A
    Cmd_setbide,                                // 0x8B
    Cmd_confuseifrepeatingattackends,           // 0x8C
    Cmd_setmultihitcounter,                     // 0x8D
    Cmd_initmultihitstring,                     // 0x8E
    Cmd_forcerandomswitch,                      // 0x8F
    Cmd_tryconversiontypechange,                // 0x90
    Cmd_givepaydaymoney,                        // 0x91
    Cmd_setlightscreen,                         // 0x92
    Cmd_tryKO,                                  // 0x93
    Cmd_damagetohalftargethp,                   // 0x94
    Cmd_setsandstorm,                           // 0x95
    Cmd_weatherdamage,                          // 0x96
    Cmd_tryinfatuating,                         // 0x97
    Cmd_updatestatusicon,                       // 0x98
    Cmd_setmist,                                // 0x99
    Cmd_setfocusenergy,                         // 0x9A
    Cmd_transformdataexecution,                 // 0x9B
    Cmd_setsubstitute,                          // 0x9C
    Cmd_mimicattackcopy,                        // 0x9D
    Cmd_metronome,                              // 0x9E
    Cmd_dmgtolevel,                             // 0x9F
    Cmd_psywavedamageeffect,                    // 0xA0
    Cmd_counterdamagecalculator,                // 0xA1
    Cmd_mirrorcoatdamagecalculator,             // 0xA2
    Cmd_disablelastusedattack,                  // 0xA3
    Cmd_trysetencore,                           // 0xA4
    Cmd_painsplitdmgcalc,                       // 0xA5
    Cmd_settypetorandomresistance,              // 0xA6
    Cmd_setalwayshitflag,                       // 0xA7
    Cmd_copymovepermanently,                    // 0xA8
    Cmd_trychoosesleeptalkmove,                 // 0xA9
    Cmd_setdestinybond,                         // 0xAA
    Cmd_trysetdestinybondtohappen,              // 0xAB
    Cmd_settailwind,                            // 0xAC
    Cmd_tryspiteppreduce,                       // 0xAD
    Cmd_healpartystatus,                        // 0xAE
    Cmd_cursetarget,                            // 0xAF
    Cmd_trysetspikes,                           // 0xB0
    Cmd_setforesight,                           // 0xB1
    Cmd_trysetperishsong,                       // 0xB2
    Cmd_handlerollout,                          // 0xB3
    Cmd_jumpifconfusedandstatmaxed,             // 0xB4
    Cmd_handlefurycutter,                       // 0xB5
    Cmd_setembargo,                             // 0xB6
    Cmd_presentdamagecalculation,               // 0xB7
    Cmd_setsafeguard,                           // 0xB8
    Cmd_magnitudedamagecalculation,             // 0xB9
    Cmd_jumpifnopursuitswitchdmg,               // 0xBA
    Cmd_setsunny,                               // 0xBB
    Cmd_maxattackhalvehp,                       // 0xBC
    Cmd_copyfoestats,                           // 0xBD
    Cmd_rapidspinfree,                          // 0xBE
    Cmd_setdefensecurlbit,                      // 0xBF
    Cmd_recoverbasedonsunlight,                 // 0xC0
    Cmd_setstickyweb,                           // 0xC1
    Cmd_selectfirstvalidtarget,                 // 0xC2
    Cmd_trysetfutureattack,                     // 0xC3
    Cmd_trydobeatup,                            // 0xC4
    Cmd_setsemiinvulnerablebit,                 // 0xC5
    Cmd_clearsemiinvulnerablebit,               // 0xC6
    Cmd_setminimize,                            // 0xC7
    Cmd_sethail,                                // 0xC8
    Cmd_jumpifattackandspecialattackcannotfall, // 0xC9
    Cmd_setforcedtarget,                        // 0xCA
    Cmd_setcharge,                              // 0xCB
    Cmd_callterrainattack,                      // 0xCC
    Cmd_cureifburnedparalysedorpoisoned,        // 0xCD
    Cmd_settorment,                             // 0xCE
    Cmd_jumpifnodamage,                         // 0xCF
    Cmd_settaunt,                               // 0xD0
    Cmd_trysethelpinghand,                      // 0xD1
    Cmd_tryswapitems,                           // 0xD2
    Cmd_trycopyability,                         // 0xD3
    Cmd_trywish,                                // 0xD4
    Cmd_settoxicspikes,                         // 0xD5
    Cmd_setgastroacid,                          // 0xD6
    Cmd_setyawn,                                // 0xD7
    Cmd_setdamagetohealthdifference,            // 0xD8
    Cmd_setroom,                                // 0xD9
    Cmd_tryswapabilities,                       // 0xDA
    Cmd_tryimprison,                            // 0xDB
    Cmd_setstealthrock,                         // 0xDC
    Cmd_setuserstatus3,                         // 0xDD
    Cmd_assistattackselect,                     // 0xDE
    Cmd_trysetmagiccoat,                        // 0xDF
    Cmd_trysetsnatch,                           // 0xE0
    Cmd_trygetintimidatetarget,                 // 0xE1
    Cmd_switchoutabilities,                     // 0xE2
    Cmd_jumpifhasnohp,                          // 0xE3
    Cmd_getsecretpowereffect,                   // 0xE4
    Cmd_pickup,                                 // 0xE5
    Cmd_docastformchangeanimation,              // 0xE6
    Cmd_trycastformdatachange,                  // 0xE7
    Cmd_settypebasedhalvers,                    // 0xE8
    Cmd_jumpifsubstituteblocks,                 // 0xE9
    Cmd_tryrecycleitem,                         // 0xEA
    Cmd_settypetoterrain,                       // 0xEB
    Cmd_pursuitrelated,                         // 0xEC
    Cmd_snatchsetbattlers,                      // 0xED
    Cmd_removelightscreenreflect,               // 0xEE
    Cmd_handleballthrow,                        // 0xEF
    Cmd_givecaughtmon,                          // 0xF0
    Cmd_trysetcaughtmondexflags,                // 0xF1
    Cmd_displaydexinfo,                         // 0xF2
    Cmd_trygivecaughtmonnick,                   // 0xF3
    Cmd_subattackerhpbydmg,                     // 0xF4
    Cmd_removeattackerstatus1,                  // 0xF5
    Cmd_finishaction,                           // 0xF6
    Cmd_finishturn,                             // 0xF7
    Cmd_trainerslideout,                        // 0xF8
    Cmd_settelekinesis,                         // 0xF9
    Cmd_swapstatstages,                         // 0xFA
    Cmd_averagestats,                           // 0xFB
    Cmd_jumpifoppositegenders,                  // 0xFC
    Cmd_trygetbaddreamstarget,                  // 0xFD
    Cmd_tryworryseed,                           // 0xFE
    Cmd_metalburstdamagecalculator,             // 0xFF
};

struct StatFractions
{
    u8 dividend;
    u8 divisor;
};

static const struct StatFractions sAccuracyStageRatios[] =
{
    { 33, 100}, // -6
    { 36, 100}, // -5
    { 43, 100}, // -4
    { 50, 100}, // -3
    { 60, 100}, // -2
    { 75, 100}, // -1
    {  1,   1}, //  0
    {133, 100}, // +1
    {166, 100}, // +2
    {  2,   1}, // +3
    {233, 100}, // +4
    {133,  50}, // +5
    {  3,   1}, // +6
};

static const u32 sStatusFlagsForMoveEffects[NUM_MOVE_EFFECTS] =
{
    [MOVE_EFFECT_SLEEP]          = STATUS1_SLEEP,
    [MOVE_EFFECT_POISON]         = STATUS1_POISON,
    [MOVE_EFFECT_BURN]           = STATUS1_BURN,
    [MOVE_EFFECT_FREEZE]         = STATUS1_FREEZE,
    [MOVE_EFFECT_PARALYSIS]      = STATUS1_PARALYSIS,
    [MOVE_EFFECT_TOXIC]          = STATUS1_TOXIC_POISON,
    [MOVE_EFFECT_CONFUSION]      = STATUS2_CONFUSION,
    [MOVE_EFFECT_FLINCH]         = STATUS2_FLINCHED,
    [MOVE_EFFECT_UPROAR]         = STATUS2_UPROAR,
    [MOVE_EFFECT_CHARGING]       = STATUS2_MULTIPLETURNS,
    [MOVE_EFFECT_WRAP]           = STATUS2_WRAPPED,
    [MOVE_EFFECT_RECHARGE]       = STATUS2_RECHARGE,
    [MOVE_EFFECT_PREVENT_ESCAPE] = STATUS2_ESCAPE_PREVENTION,
    [MOVE_EFFECT_NIGHTMARE]      = STATUS2_NIGHTMARE,
    [MOVE_EFFECT_THRASH]         = STATUS2_LOCK_CONFUSE,
};

static const u8* const sMoveEffectBS_Ptrs[] =
{
    [MOVE_EFFECT_SLEEP] = BattleScript_MoveEffectSleep,
    [MOVE_EFFECT_POISON] = BattleScript_MoveEffectPoison,
    [MOVE_EFFECT_BURN] = BattleScript_MoveEffectBurn,
    [MOVE_EFFECT_FREEZE] = BattleScript_MoveEffectFreeze,
    [MOVE_EFFECT_PARALYSIS] = BattleScript_MoveEffectParalysis,
    [MOVE_EFFECT_TOXIC] = BattleScript_MoveEffectToxic,
    [MOVE_EFFECT_CONFUSION] = BattleScript_MoveEffectConfusion,
    [MOVE_EFFECT_UPROAR] = BattleScript_MoveEffectUproar,
    [MOVE_EFFECT_PAYDAY] = BattleScript_MoveEffectPayDay,
    [MOVE_EFFECT_WRAP] = BattleScript_MoveEffectWrap,
    [MOVE_EFFECT_RECOIL_25] = BattleScript_MoveEffectRecoil,
    [MOVE_EFFECT_RECOIL_33] = BattleScript_MoveEffectRecoil,
};

static const struct WindowTemplate sUnusedWinTemplate = {0, 1, 3, 7, 0xF, 0x1F, 0x3F};

static const u16 sUnknown_0831C2C8[] = INCBIN_U16("graphics/battle_interface/unk_battlebox.gbapal");
static const u32 sUnknown_0831C2E8[] = INCBIN_U32("graphics/battle_interface/unk_battlebox.4bpp.lz");

#define MON_ICON_LVLUP_BOX_TAG      0xD75A

static const struct OamData sOamData_MonIconOnLvlUpBox =
{
    .y = 0,
    .affineMode = ST_OAM_AFFINE_OFF,
    .objMode = ST_OAM_OBJ_NORMAL,
    .mosaic = 0,
    .bpp = ST_OAM_4BPP,
    .shape = SPRITE_SHAPE(32x32),
    .x = 0,
    .matrixNum = 0,
    .size = SPRITE_SIZE(32x32),
    .tileNum = 0,
    .priority = 0,
    .paletteNum = 0,
    .affineParam = 0,
};

static const struct SpriteTemplate sSpriteTemplate_MonIconOnLvlUpBox =
{
    .tileTag = MON_ICON_LVLUP_BOX_TAG,
    .paletteTag = MON_ICON_LVLUP_BOX_TAG,
    .oam = &sOamData_MonIconOnLvlUpBox,
    .anims = gDummySpriteAnimTable,
    .images = NULL,
    .affineAnims = gDummySpriteAffineAnimTable,
    .callback = SpriteCB_MonIconOnLvlUpBox
};

static const u16 sProtectSuccessRates[] = {USHRT_MAX, USHRT_MAX / 2, USHRT_MAX / 4, USHRT_MAX / 8};

#define FORBIDDEN_MIMIC         0x1
#define FORBIDDEN_METRONOME     0x2
#define FORBIDDEN_ASSIST        0x4
#define FORBIDDEN_COPYCAT       0x8
#define FORBIDDEN_SLEEP_TALK    0x10

#define FORBIDDEN_INSTRUCT_END 0xFFFF

static const u8 sForbiddenMoves[MOVES_COUNT] =
{
    [MOVE_NONE] = 0xFF, // Can't use a non-move lol
    [MOVE_STRUGGLE] = 0xFF, // Neither Struggle
    [MOVE_AFTER_YOU] = FORBIDDEN_METRONOME,
    [MOVE_ASSIST] = FORBIDDEN_METRONOME | FORBIDDEN_ASSIST | FORBIDDEN_COPYCAT | FORBIDDEN_SLEEP_TALK,
    [MOVE_BANEFUL_BUNKER] = FORBIDDEN_METRONOME | FORBIDDEN_ASSIST | FORBIDDEN_COPYCAT,
    [MOVE_BEAK_BLAST] = FORBIDDEN_METRONOME | FORBIDDEN_ASSIST | FORBIDDEN_COPYCAT | FORBIDDEN_SLEEP_TALK,
    [MOVE_BELCH] = FORBIDDEN_METRONOME | FORBIDDEN_ASSIST | FORBIDDEN_COPYCAT | FORBIDDEN_SLEEP_TALK,
    [MOVE_BESTOW] = FORBIDDEN_METRONOME | FORBIDDEN_ASSIST | FORBIDDEN_COPYCAT,
    [MOVE_BIDE] = FORBIDDEN_SLEEP_TALK,
    [MOVE_CELEBRATE] = FORBIDDEN_METRONOME | FORBIDDEN_ASSIST | FORBIDDEN_COPYCAT | FORBIDDEN_SLEEP_TALK,
    [MOVE_CHATTER] = FORBIDDEN_METRONOME | FORBIDDEN_ASSIST | FORBIDDEN_COPYCAT | FORBIDDEN_MIMIC | FORBIDDEN_SLEEP_TALK,
    [MOVE_CIRCLE_THROW] = FORBIDDEN_ASSIST | FORBIDDEN_COPYCAT,
    [MOVE_COPYCAT] = FORBIDDEN_METRONOME | FORBIDDEN_ASSIST | FORBIDDEN_COPYCAT | FORBIDDEN_SLEEP_TALK,
    [MOVE_COUNTER] = FORBIDDEN_METRONOME | FORBIDDEN_ASSIST | FORBIDDEN_COPYCAT,
    [MOVE_COVET] = FORBIDDEN_METRONOME | FORBIDDEN_ASSIST | FORBIDDEN_COPYCAT,
    [MOVE_CRAFTY_SHIELD] = FORBIDDEN_METRONOME | FORBIDDEN_ASSIST | FORBIDDEN_COPYCAT,
    [MOVE_DESTINY_BOND] = FORBIDDEN_METRONOME | FORBIDDEN_ASSIST | FORBIDDEN_COPYCAT,
    [MOVE_DETECT] = FORBIDDEN_METRONOME | FORBIDDEN_ASSIST | FORBIDDEN_COPYCAT,
    [MOVE_DIG] = FORBIDDEN_ASSIST,
    [MOVE_DIVE] = FORBIDDEN_ASSIST,
    [MOVE_DRAGON_TAIL] = FORBIDDEN_ASSIST | FORBIDDEN_COPYCAT,
    [MOVE_DIAMOND_STORM] = FORBIDDEN_METRONOME,
    [MOVE_ENDURE] = FORBIDDEN_METRONOME | FORBIDDEN_ASSIST | FORBIDDEN_COPYCAT,
    [MOVE_FEINT] = FORBIDDEN_METRONOME | FORBIDDEN_ASSIST | FORBIDDEN_COPYCAT,
    [MOVE_FLEUR_CANNON] = FORBIDDEN_METRONOME,
    [MOVE_FLY] = FORBIDDEN_ASSIST,
    [MOVE_FOCUS_PUNCH] = FORBIDDEN_METRONOME | FORBIDDEN_ASSIST | FORBIDDEN_COPYCAT | FORBIDDEN_SLEEP_TALK,
    [MOVE_FOLLOW_ME] = FORBIDDEN_METRONOME | FORBIDDEN_ASSIST | FORBIDDEN_COPYCAT,
    [MOVE_FREEZE_SHOCK] = FORBIDDEN_METRONOME,
    [MOVE_HELPING_HAND] = FORBIDDEN_METRONOME | FORBIDDEN_ASSIST | FORBIDDEN_COPYCAT,
    [MOVE_HOLD_HANDS] = FORBIDDEN_METRONOME | FORBIDDEN_ASSIST | FORBIDDEN_COPYCAT | FORBIDDEN_SLEEP_TALK,
    [MOVE_HYPERSPACE_FURY] = FORBIDDEN_METRONOME,
    [MOVE_HYPERSPACE_HOLE] = FORBIDDEN_METRONOME,
    [MOVE_ICE_BURN] = FORBIDDEN_METRONOME,
    [MOVE_INSTRUCT] = FORBIDDEN_METRONOME,
    [MOVE_KINGS_SHIELD] = FORBIDDEN_METRONOME | FORBIDDEN_ASSIST | FORBIDDEN_COPYCAT,
    [MOVE_LIGHT_OF_RUIN] = FORBIDDEN_METRONOME,
    [MOVE_MAT_BLOCK] = FORBIDDEN_METRONOME | FORBIDDEN_ASSIST | FORBIDDEN_COPYCAT,
    [MOVE_ME_FIRST] = FORBIDDEN_METRONOME | FORBIDDEN_ASSIST | FORBIDDEN_COPYCAT | FORBIDDEN_SLEEP_TALK,
    [MOVE_METRONOME] = FORBIDDEN_METRONOME | FORBIDDEN_ASSIST | FORBIDDEN_COPYCAT | FORBIDDEN_SLEEP_TALK,
    [MOVE_MIMIC] = FORBIDDEN_METRONOME | FORBIDDEN_ASSIST | FORBIDDEN_COPYCAT | FORBIDDEN_MIMIC | FORBIDDEN_SLEEP_TALK,
    [MOVE_MIRROR_COAT] = FORBIDDEN_METRONOME | FORBIDDEN_ASSIST | FORBIDDEN_COPYCAT,
    [MOVE_MIRROR_MOVE] = FORBIDDEN_METRONOME | FORBIDDEN_ASSIST | FORBIDDEN_COPYCAT | FORBIDDEN_SLEEP_TALK,
    [MOVE_NATURE_POWER] = FORBIDDEN_METRONOME | FORBIDDEN_ASSIST | FORBIDDEN_COPYCAT | FORBIDDEN_SLEEP_TALK,
    [MOVE_ORIGIN_PULSE] = FORBIDDEN_METRONOME,
    [MOVE_PRECIPICE_BLADES] = FORBIDDEN_METRONOME,
    [MOVE_PROTECT] = FORBIDDEN_METRONOME | FORBIDDEN_ASSIST | FORBIDDEN_COPYCAT,
    [MOVE_QUASH] = FORBIDDEN_METRONOME,
    [MOVE_QUICK_GUARD] = FORBIDDEN_METRONOME,
    [MOVE_RAGE_POWDER] = FORBIDDEN_METRONOME | FORBIDDEN_ASSIST | FORBIDDEN_COPYCAT,
    [MOVE_RELIC_SONG] = FORBIDDEN_METRONOME,
    [MOVE_ROAR] = FORBIDDEN_ASSIST | FORBIDDEN_COPYCAT,
    [MOVE_SECRET_SWORD] = FORBIDDEN_METRONOME,
    [MOVE_SHELL_TRAP] = FORBIDDEN_METRONOME | FORBIDDEN_ASSIST | FORBIDDEN_COPYCAT | FORBIDDEN_SLEEP_TALK,
    [MOVE_SKETCH] = FORBIDDEN_METRONOME | FORBIDDEN_ASSIST | FORBIDDEN_COPYCAT | FORBIDDEN_SLEEP_TALK,
    [MOVE_SLEEP_TALK] = FORBIDDEN_METRONOME | FORBIDDEN_ASSIST | FORBIDDEN_COPYCAT | FORBIDDEN_SLEEP_TALK,
    [MOVE_SNARL] = FORBIDDEN_METRONOME,
    [MOVE_SNATCH] = FORBIDDEN_METRONOME | FORBIDDEN_ASSIST | FORBIDDEN_COPYCAT,
    [MOVE_SNORE] = FORBIDDEN_METRONOME,
    [MOVE_SPECTRAL_THIEF] = FORBIDDEN_METRONOME,
    [MOVE_SPIKY_SHIELD] = FORBIDDEN_METRONOME | FORBIDDEN_ASSIST | FORBIDDEN_COPYCAT,
    [MOVE_SPOTLIGHT] = FORBIDDEN_METRONOME | FORBIDDEN_ASSIST,
    [MOVE_STEAM_ERUPTION] = FORBIDDEN_METRONOME,
    [MOVE_SWITCHEROO] = FORBIDDEN_METRONOME | FORBIDDEN_ASSIST | FORBIDDEN_COPYCAT,
    [MOVE_TECHNO_BLAST] = FORBIDDEN_METRONOME,
    [MOVE_THIEF] = FORBIDDEN_METRONOME | FORBIDDEN_ASSIST | FORBIDDEN_COPYCAT,
    [MOVE_THOUSAND_ARROWS] = FORBIDDEN_METRONOME,
    [MOVE_THOUSAND_WAVES] = FORBIDDEN_METRONOME,
    [MOVE_TRANSFORM] = FORBIDDEN_METRONOME | FORBIDDEN_ASSIST | FORBIDDEN_COPYCAT | FORBIDDEN_MIMIC,
    [MOVE_TRICK] = FORBIDDEN_METRONOME | FORBIDDEN_ASSIST | FORBIDDEN_COPYCAT,
    [MOVE_V_CREATE] = FORBIDDEN_METRONOME,
    [MOVE_WIDE_GUARD] = FORBIDDEN_METRONOME,
    [MOVE_WHIRLWIND] = FORBIDDEN_ASSIST | FORBIDDEN_COPYCAT,
    [MOVE_UPROAR] = FORBIDDEN_SLEEP_TALK,
};

static const u16 sMoveEffectsForbiddenToInstruct[] =
{
    EFFECT_ASSIST,
    //EFFECT_BEAK_BLAST,
    EFFECT_BIDE,
    EFFECT_FOCUS_PUNCH,
    //EFFECT_GEOMANCY,
    EFFECT_INSTRUCT,
    EFFECT_ME_FIRST,
    EFFECT_METRONOME,
    EFFECT_MIRROR_MOVE,
    EFFECT_NATURE_POWER,
    EFFECT_RECHARGE,
    EFFECT_SEMI_INVULNERABLE,
    //EFFECT_SHELL_TRAP,
    EFFECT_SKETCH,
    //EFFECT_SKY_DROP,
    EFFECT_SKULL_BASH,
    EFFECT_SLEEP_TALK,
    EFFECT_SOLARBEAM,
    EFFECT_TRANSFORM,
    EFFECT_TWO_TURNS_ATTACK,
    FORBIDDEN_INSTRUCT_END
};

static const u16 sNaturePowerMoves[] =
{
    [BATTLE_TERRAIN_GRASS]      = MOVE_STUN_SPORE,
    [BATTLE_TERRAIN_LONG_GRASS] = MOVE_RAZOR_LEAF,
    [BATTLE_TERRAIN_SAND]       = MOVE_EARTHQUAKE,
    [BATTLE_TERRAIN_UNDERWATER] = MOVE_HYDRO_PUMP,
    [BATTLE_TERRAIN_WATER]      = MOVE_SURF,
    [BATTLE_TERRAIN_POND]       = MOVE_BUBBLE_BEAM,
    [BATTLE_TERRAIN_MOUNTAIN]   = MOVE_ROCK_SLIDE,
    [BATTLE_TERRAIN_CAVE]       = MOVE_SHADOW_BALL,
    [BATTLE_TERRAIN_BUILDING]   = MOVE_SWIFT,
    [BATTLE_TERRAIN_PLAIN]      = MOVE_SWIFT
};

static const u16 sPickupItems[] =
{
    ITEM_POTION,
    ITEM_ANTIDOTE,
    ITEM_SUPER_POTION,
    ITEM_GREAT_BALL,
    ITEM_REPEL,
    ITEM_ESCAPE_ROPE,
    ITEM_X_ATTACK,
    ITEM_FULL_HEAL,
    ITEM_ULTRA_BALL,
    ITEM_HYPER_POTION,
    ITEM_RARE_CANDY,
    ITEM_PROTEIN,
    ITEM_REVIVE,
    ITEM_HP_UP,
    ITEM_FULL_RESTORE,
    ITEM_MAX_REVIVE,
    ITEM_PP_UP,
    ITEM_MAX_ELIXIR,
};

static const u16 sRarePickupItems[] =
{
    ITEM_HYPER_POTION,
    ITEM_NUGGET,
    ITEM_KINGS_ROCK,
    ITEM_FULL_RESTORE,
    ITEM_ETHER,
    ITEM_WHITE_HERB,
    ITEM_TM44_REST,
    ITEM_ELIXIR,
    ITEM_TM01_FOCUS_PUNCH,
    ITEM_LEFTOVERS,
    ITEM_TM26_EARTHQUAKE,
};

static const u8 sPickupProbabilities[] =
{
    30, 40, 50, 60, 70, 80, 90, 94, 98
};

static const u8 sTerrainToType[] =
{
    [BATTLE_TERRAIN_GRASS]      = TYPE_GRASS,
    [BATTLE_TERRAIN_LONG_GRASS] = TYPE_GRASS,
    [BATTLE_TERRAIN_SAND]       = TYPE_GROUND,
    [BATTLE_TERRAIN_UNDERWATER] = TYPE_WATER,
    [BATTLE_TERRAIN_WATER]      = TYPE_WATER,
    [BATTLE_TERRAIN_POND]       = TYPE_WATER,
    [BATTLE_TERRAIN_MOUNTAIN]   = TYPE_ROCK,
    [BATTLE_TERRAIN_CAVE]       = TYPE_ROCK,
    [BATTLE_TERRAIN_BUILDING]   = TYPE_NORMAL,
    [BATTLE_TERRAIN_PLAIN]      = TYPE_NORMAL,
};

// - ITEM_ULTRA_BALL skips Master Ball and ITEM_NONE
static const u8 sBallCatchBonuses[] =
{
    [ITEM_ULTRA_BALL - ITEM_ULTRA_BALL]  = 20,
    [ITEM_GREAT_BALL - ITEM_ULTRA_BALL]  = 15,
    [ITEM_POKE_BALL - ITEM_ULTRA_BALL]   = 10,
    [ITEM_SAFARI_BALL - ITEM_ULTRA_BALL] = 15
};

// In Battle Palace, moves are chosen based on the pokemons nature rather than by the player
// Moves are grouped into "Attack", "Defense", or "Support" (see PALACE_MOVE_GROUP_*)
// Each nature has a certain percent chance of selecting a move from a particular group
// and a separate percent chance for each group when below 50% HP
// The table below doesn't list percentages for Support because you can subtract the other two
// Support percentages are listed in comments off to the side instead
#define PALACE_STYLE(atk, def, atkLow, defLow) {atk, atk + def, atkLow, atkLow + defLow}

const ALIGNED(4) u8 gBattlePalaceNatureToMoveGroupLikelihood[NUM_NATURES][4] =
{
    [NATURE_HARDY]   = PALACE_STYLE(61,  7, 61,  7), // 32% support >= 50% HP, 32% support < 50% HP
    [NATURE_LONELY]  = PALACE_STYLE(20, 25, 84,  8), // 55%,  8%
    [NATURE_BRAVE]   = PALACE_STYLE(70, 15, 32, 60), // 15%,  8%
    [NATURE_ADAMANT] = PALACE_STYLE(38, 31, 70, 15), // 31%, 15%
    [NATURE_NAUGHTY] = PALACE_STYLE(20, 70, 70, 22), // 10%,  8%
    [NATURE_BOLD]    = PALACE_STYLE(30, 20, 32, 58), // 50%, 10%
    [NATURE_DOCILE]  = PALACE_STYLE(56, 22, 56, 22), // 22%, 22%
    [NATURE_RELAXED] = PALACE_STYLE(25, 15, 75, 15), // 60%, 10%
    [NATURE_IMPISH]  = PALACE_STYLE(69,  6, 28, 55), // 25%, 17%
    [NATURE_LAX]     = PALACE_STYLE(35, 10, 29,  6), // 55%, 65%
    [NATURE_TIMID]   = PALACE_STYLE(62, 10, 30, 20), // 28%, 50%
    [NATURE_HASTY]   = PALACE_STYLE(58, 37, 88,  6), //  5%,  6%
    [NATURE_SERIOUS] = PALACE_STYLE(34, 11, 29, 11), // 55%, 60%
    [NATURE_JOLLY]   = PALACE_STYLE(35,  5, 35, 60), // 60%,  5%
    [NATURE_NAIVE]   = PALACE_STYLE(56, 22, 56, 22), // 22%, 22%
    [NATURE_MODEST]  = PALACE_STYLE(35, 45, 34, 60), // 20%,  6%
    [NATURE_MILD]    = PALACE_STYLE(44, 50, 34,  6), //  6%, 60%
    [NATURE_QUIET]   = PALACE_STYLE(56, 22, 56, 22), // 22%, 22%
    [NATURE_BASHFUL] = PALACE_STYLE(30, 58, 30, 58), // 12%, 12%
    [NATURE_RASH]    = PALACE_STYLE(30, 13, 27,  6), // 57%, 67%
    [NATURE_CALM]    = PALACE_STYLE(40, 50, 25, 62), // 10%, 13%
    [NATURE_GENTLE]  = PALACE_STYLE(18, 70, 90,  5), // 12%,  5%
    [NATURE_SASSY]   = PALACE_STYLE(88,  6, 22, 20), //  6%, 58%
    [NATURE_CAREFUL] = PALACE_STYLE(42, 50, 42,  5), //  8%, 53%
    [NATURE_QUIRKY]  = PALACE_STYLE(56, 22, 56, 22)  // 22%, 22%
};

// Indices into gBattlePalaceFlavorTextTable
static const u8 sBattlePalaceNatureToFlavorTextId[NUM_NATURES] =
{
    [NATURE_HARDY]   = 3,
    [NATURE_LONELY]  = 0,
    [NATURE_BRAVE]   = 1,
    [NATURE_ADAMANT] = 0,
    [NATURE_NAUGHTY] = 0,
    [NATURE_BOLD]    = 1,
    [NATURE_DOCILE]  = 3,
    [NATURE_RELAXED] = 0,
    [NATURE_IMPISH]  = 1,
    [NATURE_LAX]     = 2,
    [NATURE_TIMID]   = 2,
    [NATURE_HASTY]   = 0,
    [NATURE_SERIOUS] = 3,
    [NATURE_JOLLY]   = 1,
    [NATURE_NAIVE]   = 3,
    [NATURE_MODEST]  = 1,
    [NATURE_MILD]    = 2,
    [NATURE_QUIET]   = 3,
    [NATURE_BASHFUL] = 3,
    [NATURE_RASH]    = 2,
    [NATURE_CALM]    = 1,
    [NATURE_GENTLE]  = 0,
    [NATURE_SASSY]   = 2,
    [NATURE_CAREFUL] = 2,
    [NATURE_QUIRKY]  = 3,
};

bool32 IsBattlerProtected(u8 battlerId, u16 move)
{
    if (!(gBattleMoves[move].flags & FLAG_PROTECT_AFFECTED))
        return FALSE;
    else if (gBattleMoves[move].effect == MOVE_EFFECT_FEINT)
        return FALSE;
    else if (gProtectStructs[battlerId].protected)
        return TRUE;
    else if (gSideStatuses[GetBattlerSide(battlerId)] & SIDE_STATUS_WIDE_GUARD
             && gBattleMoves[move].target & (MOVE_TARGET_BOTH | MOVE_TARGET_FOES_AND_ALLY))
        return TRUE;
    else if (gProtectStructs[battlerId].banefulBunkered)
        return TRUE;
    else if (gProtectStructs[battlerId].spikyShielded)
        return TRUE;
    else if (gProtectStructs[battlerId].kingsShielded && gBattleMoves[move].power != 0)
        return TRUE;
    else if (gSideStatuses[GetBattlerSide(battlerId)] & SIDE_STATUS_QUICK_GUARD
             && GetChosenMovePriority(gBattlerAttacker) > 0)
        return TRUE;
    else if (gSideStatuses[GetBattlerSide(battlerId)] & SIDE_STATUS_CRAFTY_SHIELD
             && gBattleMoves[move].power == 0)
        return TRUE;
    else if (gSideStatuses[GetBattlerSide(battlerId)] & SIDE_STATUS_MAT_BLOCK
             && gBattleMoves[move].power != 0)
        return TRUE;
    else
        return FALSE;
}

static bool32 NoTargetPresent(u32 move)
{
    if (!IsBattlerAlive(gBattlerTarget))
        gBattlerTarget = GetMoveTarget(move, 0);

    switch (gBattleMoves[move].target)
    {
    case MOVE_TARGET_SELECTED:
    case MOVE_TARGET_DEPENDS:
    case MOVE_TARGET_RANDOM:
        if (!IsBattlerAlive(gBattlerTarget))
            return TRUE;
        break;
    case MOVE_TARGET_BOTH:
        if (!IsBattlerAlive(gBattlerTarget) && !IsBattlerAlive(BATTLE_PARTNER(gBattlerTarget)))
            return TRUE;
        break;
    case MOVE_TARGET_FOES_AND_ALLY:
        if (!IsBattlerAlive(gBattlerTarget) && !IsBattlerAlive(BATTLE_PARTNER(gBattlerTarget)) && !IsBattlerAlive(BATTLE_PARTNER(gBattlerAttacker)))
            return TRUE;
        break;
    }

    return FALSE;
}

static bool32 TryAegiFormChange(void)
{
    // Only Aegislash with Stance Change can transform, transformed mons cannot.
    if (GetBattlerAbility(gBattlerAttacker) != ABILITY_STANCE_CHANGE
        || gBattleMons[gBattlerAttacker].status2 & STATUS2_TRANSFORMED)
        return FALSE;

    switch (gBattleMons[gBattlerAttacker].species)
    {
    default:
        return FALSE;
    case SPECIES_AEGISLASH: // Shield -> Blade
        if (gBattleMoves[gCurrentMove].power == 0)
            return FALSE;
        gBattleMons[gBattlerAttacker].species = SPECIES_AEGISLASH_BLADE;
        break;
    case SPECIES_AEGISLASH_BLADE: // Blade -> Shield
        if (gCurrentMove != MOVE_KINGS_SHIELD)
            return FALSE;
        gBattleMons[gBattlerAttacker].species = SPECIES_AEGISLASH;
        break;
    }

    BattleScriptPushCursor();
    gBattlescriptCurrInstr = BattleScript_AttackerFormChange;
    return TRUE;
}

static void Cmd_attackcanceler(void)
{
    s32 i, moveType;

    if (gBattleOutcome != 0)
    {
        gCurrentActionFuncId = B_ACTION_FINISHED;
        return;
    }
    if (gBattleMons[gBattlerAttacker].hp == 0 && !(gHitMarker & HITMARKER_NO_ATTACKSTRING))
    {
        gHitMarker |= HITMARKER_UNABLE_TO_USE_MOVE;
        gBattlescriptCurrInstr = BattleScript_MoveEnd;
        return;
    }
    #if (B_STANCE_CHANGE_FAIL <= GEN_6)
    if (TryAegiFormChange())
        return;
    #endif
    if (AtkCanceller_UnableToUseMove())
        return;

    // Check Protean activation.
    GET_MOVE_TYPE(gCurrentMove, moveType);
    if ((GetBattlerAbility(gBattlerAttacker) == ABILITY_PROTEAN || GetBattlerAbility(gBattlerAttacker) == ABILITY_LIBERO)
        && (gBattleMons[gBattlerAttacker].type1 != moveType || gBattleMons[gBattlerAttacker].type2 != moveType ||
            (gBattleMons[gBattlerAttacker].type3 != moveType && gBattleMons[gBattlerAttacker].type3 != TYPE_MYSTERY))
        && gCurrentMove != MOVE_STRUGGLE)
    {
        PREPARE_TYPE_BUFFER(gBattleTextBuff1, moveType);
        SET_BATTLER_TYPE(gBattlerAttacker, moveType);
        gBattlerAbility = gBattlerAttacker;
        BattleScriptPushCursor();
        gBattlescriptCurrInstr = BattleScript_ProteanActivates;
        return;
    }

    if (AtkCanceller_UnableToUseMove2())
        return;
    if (AbilityBattleEffects(ABILITYEFFECT_MOVES_BLOCK, gBattlerTarget, 0, 0, 0))
        return;
    if (!gBattleMons[gBattlerAttacker].pp[gCurrMovePos] && gCurrentMove != MOVE_STRUGGLE && !(gHitMarker & (HITMARKER_x800000 | HITMARKER_NO_ATTACKSTRING))
     && !(gBattleMons[gBattlerAttacker].status2 & STATUS2_MULTIPLETURNS))
    {
        gBattlescriptCurrInstr = BattleScript_NoPPForMove;
        gMoveResultFlags |= MOVE_RESULT_MISSED;
        return;
    }
    #if (B_STANCE_CHANGE_FAIL >= GEN_7)
    if (TryAegiFormChange())
        return;
    #endif

    gHitMarker &= ~(HITMARKER_x800000);
    if (!(gHitMarker & HITMARKER_OBEYS) && !(gBattleMons[gBattlerAttacker].status2 & STATUS2_MULTIPLETURNS))
    {
        switch (IsMonDisobedient())
        {
        case 0:
            break;
        case 2:
            gHitMarker |= HITMARKER_OBEYS;
            return;
        default:
            gMoveResultFlags |= MOVE_RESULT_MISSED;
            return;
        }
    }

    gHitMarker |= HITMARKER_OBEYS;
    if (NoTargetPresent(gCurrentMove))
    {
        gBattlescriptCurrInstr = BattleScript_ButItFailedAtkStringPpReduce;
        if (!IsTwoTurnsMove(gCurrentMove) || (gBattleMons[gBattlerAttacker].status2 & STATUS2_MULTIPLETURNS))
            CancelMultiTurnMoves(gBattlerAttacker);
        return;
    }

    if (gProtectStructs[gBattlerTarget].bounceMove
        && gBattleMoves[gCurrentMove].flags & FLAG_MAGIC_COAT_AFFECTED
        && !gProtectStructs[gBattlerAttacker].usesBouncedMove)
    {
        PressurePPLose(gBattlerAttacker, gBattlerTarget, MOVE_MAGIC_COAT);
        gProtectStructs[gBattlerTarget].bounceMove = 0;
        gProtectStructs[gBattlerTarget].usesBouncedMove = 1;
        gBattleCommunication[MULTISTRING_CHOOSER] = 0;
        BattleScriptPushCursor();
        gBattlescriptCurrInstr = BattleScript_MagicCoatBounce;
        return;
    }
    else if (GetBattlerAbility(gBattlerTarget) == ABILITY_MAGIC_BOUNCE
             && gBattleMoves[gCurrentMove].flags & FLAG_MAGIC_COAT_AFFECTED
             && !gProtectStructs[gBattlerAttacker].usesBouncedMove)
    {
        RecordAbilityBattle(gBattlerTarget, ABILITY_MAGIC_BOUNCE);
        gProtectStructs[gBattlerTarget].usesBouncedMove = 1;
        gBattleCommunication[MULTISTRING_CHOOSER] = 1;
        BattleScriptPushCursor();
        gBattlescriptCurrInstr = BattleScript_MagicCoatBounce;
        return;
    }

    for (i = 0; i < gBattlersCount; i++)
    {
        if ((gProtectStructs[gBattlerByTurnOrder[i]].stealMove) && gBattleMoves[gCurrentMove].flags & FLAG_SNATCH_AFFECTED)
        {
            PressurePPLose(gBattlerAttacker, gBattlerByTurnOrder[i], MOVE_SNATCH);
            gProtectStructs[gBattlerByTurnOrder[i]].stealMove = 0;
            gBattleScripting.battler = gBattlerByTurnOrder[i];
            BattleScriptPushCursor();
            gBattlescriptCurrInstr = BattleScript_SnatchedMove;
            return;
        }
    }

    if (gSpecialStatuses[gBattlerTarget].lightningRodRedirected)
    {
        gSpecialStatuses[gBattlerTarget].lightningRodRedirected = 0;
        gLastUsedAbility = ABILITY_LIGHTNING_ROD;
        BattleScriptPushCursor();
        gBattlescriptCurrInstr = BattleScript_TookAttack;
        RecordAbilityBattle(gBattlerTarget, gLastUsedAbility);
    }
    else if (gSpecialStatuses[gBattlerTarget].stormDrainRedirected)
    {
        gSpecialStatuses[gBattlerTarget].stormDrainRedirected = 0;
        gLastUsedAbility = ABILITY_STORM_DRAIN;
        BattleScriptPushCursor();
        gBattlescriptCurrInstr = BattleScript_TookAttack;
        RecordAbilityBattle(gBattlerTarget, gLastUsedAbility);
    }
    else if (IsBattlerProtected(gBattlerTarget, gCurrentMove)
     && (gCurrentMove != MOVE_CURSE || IS_BATTLER_OF_TYPE(gBattlerAttacker, TYPE_GHOST))
     && ((!IsTwoTurnsMove(gCurrentMove) || (gBattleMons[gBattlerAttacker].status2 & STATUS2_MULTIPLETURNS))))
    {
        CancelMultiTurnMoves(gBattlerAttacker);
        gMoveResultFlags |= MOVE_RESULT_MISSED;
        gLastLandedMoves[gBattlerTarget] = 0;
        gLastHitByType[gBattlerTarget] = 0;
        gBattleCommunication[6] = 1;
        gBattlescriptCurrInstr++;
    }
    else
    {
        gBattlescriptCurrInstr++;
    }
}

static bool32 JumpIfMoveFailed(u8 adder, u16 move)
{
    if (gMoveResultFlags & MOVE_RESULT_NO_EFFECT)
    {
        gLastLandedMoves[gBattlerTarget] = 0;
        gLastHitByType[gBattlerTarget] = 0;
        gBattlescriptCurrInstr = T1_READ_PTR(gBattlescriptCurrInstr + 1);
        return TRUE;
    }
    else
    {
        TrySetDestinyBondToHappen();
        if (AbilityBattleEffects(ABILITYEFFECT_ABSORBING, gBattlerTarget, 0, 0, move))
            return TRUE;
    }
    gBattlescriptCurrInstr += adder;
    return FALSE;
}

static void Cmd_jumpifaffectedbyprotect(void)
{
    if (IsBattlerProtected(gBattlerTarget, gCurrentMove))
    {
        gMoveResultFlags |= MOVE_RESULT_MISSED;
        JumpIfMoveFailed(5, 0);
        gBattleCommunication[6] = 1;
    }
    else
    {
        gBattlescriptCurrInstr += 5;
    }
}

bool8 JumpIfMoveAffectedByProtect(u16 move)
{
    bool8 affected = FALSE;
    if (IsBattlerProtected(gBattlerTarget, move))
    {
        gMoveResultFlags |= MOVE_RESULT_MISSED;
        JumpIfMoveFailed(7, move);
        gBattleCommunication[6] = 1;
        affected = TRUE;
    }
    return affected;
}

static bool32 AccuracyCalcHelper(u16 move)
{
    if (gStatuses3[gBattlerTarget] & STATUS3_ALWAYS_HITS && gDisableStructs[gBattlerTarget].battlerWithSureHit == gBattlerAttacker)
    {
        JumpIfMoveFailed(7, move);
        return TRUE;
    }
    else if (B_TOXIC_NEVER_MISS >= GEN_6
            && gBattleMoves[move].effect == EFFECT_TOXIC
            && IS_BATTLER_OF_TYPE(gBattlerAttacker, TYPE_POISON))
    {
        JumpIfMoveFailed(7, move);
        return TRUE;
    }
    else if (GetBattlerAbility(gBattlerAttacker) == ABILITY_NO_GUARD)
    {
        if (!JumpIfMoveFailed(7, move))
            RecordAbilityBattle(gBattlerAttacker, ABILITY_NO_GUARD);
        return TRUE;
    }
    else if (GetBattlerAbility(gBattlerTarget) == ABILITY_NO_GUARD)
    {
        if (!JumpIfMoveFailed(7, move))
            RecordAbilityBattle(gBattlerTarget, ABILITY_NO_GUARD);
        return TRUE;
    }

    if ((gStatuses3[gBattlerTarget] & STATUS3_PHANTOM_FORCE)
        || (!(gBattleMoves[move].flags & FLAG_HIT_IN_AIR) && gStatuses3[gBattlerTarget] & STATUS3_ON_AIR)
        || (!(gBattleMoves[move].flags & FLAG_DMG_UNDERGROUND) && gStatuses3[gBattlerTarget] & STATUS3_UNDERGROUND)
        || (!(gBattleMoves[move].flags & FLAG_DMG_UNDERWATER) && gStatuses3[gBattlerTarget] & STATUS3_UNDERWATER))
    {
        gMoveResultFlags |= MOVE_RESULT_MISSED;
        JumpIfMoveFailed(7, move);
        return TRUE;
    }

    if ((WEATHER_HAS_EFFECT &&
            (((gBattleWeather & WEATHER_RAIN_ANY) && (gBattleMoves[move].effect == EFFECT_THUNDER || gBattleMoves[move].effect == EFFECT_HURRICANE))
         || (((gBattleWeather & WEATHER_HAIL_ANY) && move == MOVE_BLIZZARD))))
     || (gBattleMoves[move].effect == EFFECT_VITAL_THROW)
     || (gBattleMoves[move].accuracy == 0)
     || ((B_MINIMIZE_DMG_ACC >= GEN_6) && (gStatuses3[gBattlerTarget] & STATUS3_MINIMIZED) && (gBattleMoves[move].flags & FLAG_DMG_MINIMIZE)))
    {
        JumpIfMoveFailed(7, move);
        return TRUE;
    }

    return FALSE;
}

u32 GetTotalAccuracy(u32 battlerAtk, u32 battlerDef, u32 move)
{
    u32 calc, moveAcc, atkHoldEffect, atkParam, defHoldEffect, defParam, atkAbility, defAbility;
    s8 buff, accStage, evasionStage;

    atkAbility = GetBattlerAbility(battlerAtk);
    atkHoldEffect = GetBattlerHoldEffect(battlerAtk, TRUE);
    atkParam = GetBattlerHoldEffectParam(battlerAtk);

    defAbility = GetBattlerAbility(battlerDef);
    defHoldEffect = GetBattlerHoldEffect(battlerDef, TRUE);
    defParam = GetBattlerHoldEffectParam(battlerDef);
    gPotentialItemEffectBattler = battlerDef;

    accStage = gBattleMons[battlerAtk].statStages[STAT_ACC];
    evasionStage = gBattleMons[battlerDef].statStages[STAT_EVASION];
    if (atkAbility == ABILITY_UNAWARE)
        evasionStage = 6;
    if (gBattleMoves[move].flags & FLAG_STAT_STAGES_IGNORED)
        evasionStage = 6;
    if (defAbility == ABILITY_UNAWARE)
        accStage = 6;

    if (gBattleMons[battlerDef].status2 & STATUS2_FORESIGHT || gStatuses3[battlerDef] & STATUS3_MIRACLE_EYED)
        buff = accStage;
    else
        buff = accStage + 6 - evasionStage;

    if (buff < 0)
        buff = 0;
    if (buff > 0xC)
        buff = 0xC;

    moveAcc = gBattleMoves[move].accuracy;
    // Check Thunder and Hurricane on sunny weather.
    if (WEATHER_HAS_EFFECT && gBattleWeather & WEATHER_SUN_ANY
        && (gBattleMoves[move].effect == EFFECT_THUNDER || gBattleMoves[move].effect == EFFECT_HURRICANE))
        moveAcc = 50;
    // Check Wonder Skin.
    if (defAbility == ABILITY_WONDER_SKIN && gBattleMoves[move].power == 0)
        moveAcc = 50;

    calc = sAccuracyStageRatios[buff].dividend * moveAcc;
    calc /= sAccuracyStageRatios[buff].divisor;

    if (atkAbility == ABILITY_COMPOUND_EYES)
        calc = (calc * 130) / 100; // 1.3 compound eyes boost
    else if (atkAbility == ABILITY_VICTORY_STAR)
        calc = (calc * 110) / 100; // 1.1 victory star boost
    if (IsBattlerAlive(BATTLE_PARTNER(battlerAtk)) && GetBattlerAbility(BATTLE_PARTNER(battlerAtk)) == ABILITY_VICTORY_STAR)
        calc = (calc * 110) / 100; // 1.1 ally's victory star boost

    if (defAbility == ABILITY_SAND_VEIL && WEATHER_HAS_EFFECT && gBattleWeather & WEATHER_SANDSTORM_ANY)
        calc = (calc * 80) / 100; // 1.2 sand veil loss
    else if (defAbility == ABILITY_SNOW_CLOAK && WEATHER_HAS_EFFECT && gBattleWeather & WEATHER_HAIL_ANY)
        calc = (calc * 80) / 100; // 1.2 snow cloak loss
    else if (defAbility == ABILITY_TANGLED_FEET && gBattleMons[battlerDef].status2 & STATUS2_CONFUSION)
        calc = (calc * 50) / 100; // 1.5 tangled feet loss

    if (atkAbility == ABILITY_HUSTLE && IS_MOVE_PHYSICAL(move))
        calc = (calc * 80) / 100; // 1.2 hustle loss

    if (defHoldEffect == HOLD_EFFECT_EVASION_UP)
        calc = (calc * (100 - defParam)) / 100;

    if (atkHoldEffect == HOLD_EFFECT_WIDE_LENS)
        calc = (calc * (100 + atkParam)) / 100;
    else if (atkHoldEffect == HOLD_EFFECT_ZOOM_LENS && GetBattlerTurnOrderNum(battlerAtk) > GetBattlerTurnOrderNum(battlerDef));
        calc = (calc * (100 + atkParam)) / 100;

    return calc;
}

static void Cmd_accuracycheck(void)
{
    u16 type, move = T2_READ_16(gBattlescriptCurrInstr + 5);

    if (move == ACC_CURR_MOVE)
        move = gCurrentMove;

    if (move == NO_ACC_CALC_CHECK_LOCK_ON)
    {
        if (gStatuses3[gBattlerTarget] & STATUS3_ALWAYS_HITS && gDisableStructs[gBattlerTarget].battlerWithSureHit == gBattlerAttacker)
            gBattlescriptCurrInstr += 7;
        else if (gStatuses3[gBattlerTarget] & (STATUS3_SEMI_INVULNERABLE))
            gBattlescriptCurrInstr = T1_READ_PTR(gBattlescriptCurrInstr + 1);
        else if (!JumpIfMoveAffectedByProtect(0))
            gBattlescriptCurrInstr += 7;
    }
    else
    {
        GET_MOVE_TYPE(move, type);
        if (JumpIfMoveAffectedByProtect(move))
            return;
        if (AccuracyCalcHelper(move))
            return;

        // final calculation
        if ((Random() % 100 + 1) > GetTotalAccuracy(gBattlerAttacker, gBattlerTarget, move))
        {
            gMoveResultFlags |= MOVE_RESULT_MISSED;
            if (gBattleTypeFlags & BATTLE_TYPE_DOUBLE &&
                (gBattleMoves[move].target == MOVE_TARGET_BOTH || gBattleMoves[move].target == MOVE_TARGET_FOES_AND_ALLY))
                gBattleCommunication[6] = 2;
            else
                gBattleCommunication[6] = 0;

            if (gBattleMoves[move].power)
                CalcTypeEffectivenessMultiplier(move, type, gBattlerAttacker, gBattlerTarget, TRUE);
        }
        JumpIfMoveFailed(7, move);
    }
}

static void Cmd_attackstring(void)
{
    if (gBattleControllerExecFlags)
         return;
    if (!(gHitMarker & (HITMARKER_NO_ATTACKSTRING | HITMARKER_ATTACKSTRING_PRINTED)))
    {
        PrepareStringBattle(STRINGID_USEDMOVE, gBattlerAttacker);
        gHitMarker |= HITMARKER_ATTACKSTRING_PRINTED;
    }
    gBattlescriptCurrInstr++;
    gBattleCommunication[MSG_DISPLAY] = 0;
}

static void Cmd_ppreduce(void)
{
    s32 i, ppToDeduct = 1;

    if (gBattleControllerExecFlags)
        return;

    if (!gSpecialStatuses[gBattlerAttacker].ppNotAffectedByPressure)
    {
        switch (gBattleMoves[gCurrentMove].target)
        {
        case MOVE_TARGET_FOES_AND_ALLY:
            for (i = 0; i < gBattlersCount; i++)
            {
                if (i != gBattlerAttacker && IsBattlerAlive(i))
                    ppToDeduct += (GetBattlerAbility(i) == ABILITY_PRESSURE);
            }
            break;
        case MOVE_TARGET_BOTH:
        case MOVE_TARGET_OPPONENTS_FIELD:
            for (i = 0; i < gBattlersCount; i++)
            {
                if (GetBattlerSide(i) != GetBattlerSide(gBattlerAttacker) && IsBattlerAlive(i))
                    ppToDeduct += (GetBattlerAbility(i) == ABILITY_PRESSURE);
            }
            break;
        default:
            if (gBattlerAttacker != gBattlerTarget && GetBattlerAbility(gBattlerTarget) == ABILITY_PRESSURE)
                ppToDeduct++;
            break;
        }
    }

    if (!(gHitMarker & (HITMARKER_NO_PPDEDUCT | HITMARKER_NO_ATTACKSTRING)) && gBattleMons[gBattlerAttacker].pp[gCurrMovePos])
    {
        gProtectStructs[gBattlerAttacker].notFirstStrike = 1;
        // For item Metronome
        if (gCurrentMove == gLastResultingMoves[gBattlerAttacker]
            && !(gMoveResultFlags & MOVE_RESULT_NO_EFFECT)
            && !WasUnableToUseMove(gBattlerAttacker))
                gBattleStruct->sameMoveTurns[gBattlerAttacker]++;
        else
            gBattleStruct->sameMoveTurns[gBattlerAttacker] = 0;

        if (gBattleMons[gBattlerAttacker].pp[gCurrMovePos] > ppToDeduct)
            gBattleMons[gBattlerAttacker].pp[gCurrMovePos] -= ppToDeduct;
        else
            gBattleMons[gBattlerAttacker].pp[gCurrMovePos] = 0;

        if (!(gBattleMons[gBattlerAttacker].status2 & STATUS2_TRANSFORMED)
            && !((gDisableStructs[gBattlerAttacker].mimickedMoves) & gBitTable[gCurrMovePos]))
        {
            gActiveBattler = gBattlerAttacker;
            BtlController_EmitSetMonData(0, REQUEST_PPMOVE1_BATTLE + gCurrMovePos, 0, 1, &gBattleMons[gBattlerAttacker].pp[gCurrMovePos]);
            MarkBattlerForControllerExec(gBattlerAttacker);
        }
    }

    gHitMarker &= ~(HITMARKER_NO_PPDEDUCT);
    gBattlescriptCurrInstr++;
}

// The chance is 1/N for each stage.
#if B_CRIT_CHANCE >= GEN_7
    static const u8 sCriticalHitChance[] = {24, 8, 2, 1, 1};
#elif B_CRIT_CHANCE == GEN_6
    static const u8 sCriticalHitChance[] = {16, 8, 2, 1, 1};
#else
    static const u8 sCriticalHitChance[] = {16, 8, 4, 3, 2}; // Gens 2,3,4,5
#endif // B_CRIT_CHANCE

s32 CalcCritChanceStage(u8 battlerAtk, u8 battlerDef, u32 move, bool32 recordAbility)
{
    s32 critChance = 0;
    u32 abilityAtk = GetBattlerAbility(gBattlerAttacker);
    u32 abilityDef = GetBattlerAbility(gBattlerTarget);

    if (gSideStatuses[battlerDef] & SIDE_STATUS_LUCKY_CHANT
        || gStatuses3[gBattlerAttacker] & STATUS3_CANT_SCORE_A_CRIT)
    {
        critChance = -1;
    }
    else if (abilityDef == ABILITY_BATTLE_ARMOR || abilityDef == ABILITY_SHELL_ARMOR)
    {
        if (recordAbility)
            RecordAbilityBattle(battlerDef, abilityDef);
        critChance = -1;
    }
    else if (gStatuses3[battlerAtk] & STATUS3_LASER_FOCUS
             || gBattleMoves[move].effect == EFFECT_ALWAYS_CRIT
             || (abilityAtk == ABILITY_MERCILESS && gBattleMons[battlerDef].status1 & STATUS1_PSN_ANY))
    {
        critChance = -2;
    }
    else
    {
        u32 holdEffectAtk = GetBattlerHoldEffect(battlerAtk, TRUE);

        critChance  = 2 * ((gBattleMons[gBattlerAttacker].status2 & STATUS2_FOCUS_ENERGY) != 0)
                    + ((gBattleMoves[gCurrentMove].flags & FLAG_HIGH_CRIT) != 0)
                    + (holdEffectAtk == HOLD_EFFECT_SCOPE_LENS)
                    + 2 * (holdEffectAtk == HOLD_EFFECT_LUCKY_PUNCH && gBattleMons[gBattlerAttacker].species == SPECIES_CHANSEY)
                    + 2 * (holdEffectAtk == HOLD_EFFECT_STICK && gBattleMons[gBattlerAttacker].species == SPECIES_FARFETCHD)
                    + (abilityAtk == ABILITY_SUPER_LUCK);

        if (critChance >= ARRAY_COUNT(sCriticalHitChance))
            critChance = ARRAY_COUNT(sCriticalHitChance) - 1;
    }

    return critChance;
}

static void Cmd_critcalc(void)
{
    s32 critChance = CalcCritChanceStage(gBattlerAttacker, gBattlerTarget, gCurrentMove, TRUE);
    gPotentialItemEffectBattler = gBattlerAttacker;

    if (gBattleTypeFlags & (BATTLE_TYPE_WALLY_TUTORIAL | BATTLE_TYPE_FIRST_BATTLE))
        gIsCriticalHit = FALSE;
    else if (critChance == -1)
        gIsCriticalHit = FALSE;
    else if (critChance == -2)
        gIsCriticalHit = TRUE;
    else if (Random() % sCriticalHitChance[critChance] == 0)
        gIsCriticalHit = TRUE;
    else
        gIsCriticalHit = FALSE;

    gBattlescriptCurrInstr++;
}

static void Cmd_damagecalc(void)
{
    u8 moveType;

    GET_MOVE_TYPE(gCurrentMove, moveType);
    gBattleMoveDamage = CalculateMoveDamage(gCurrentMove, gBattlerAttacker, gBattlerTarget, moveType, 0, gIsCriticalHit, TRUE, TRUE);
    gBattlescriptCurrInstr++;
}

static void Cmd_typecalc(void)
{
    u8 moveType;

    GET_MOVE_TYPE(gCurrentMove, moveType);
    CalcTypeEffectivenessMultiplier(gCurrentMove, moveType, gBattlerAttacker, gBattlerTarget, TRUE);

    gBattlescriptCurrInstr++;
}

static void Cmd_adjustdamage(void)
{
    u8 holdEffect, param;

    if (DoesSubstituteBlockMove(gBattlerAttacker, gBattlerTarget, gCurrentMove))
        goto END;
    if (DoesDisguiseBlockMove(gBattlerAttacker, gBattlerTarget, gCurrentMove))
        goto END;
    if (gBattleMons[gBattlerTarget].hp > gBattleMoveDamage)
        goto END;

    holdEffect = GetBattlerHoldEffect(gBattlerTarget, TRUE);
    param = GetBattlerHoldEffectParam(gBattlerTarget);

    gPotentialItemEffectBattler = gBattlerTarget;

    if (holdEffect == HOLD_EFFECT_FOCUS_BAND && (Random() % 100) < param)
    {
        RecordItemEffectBattle(gBattlerTarget, holdEffect);
        gSpecialStatuses[gBattlerTarget].focusBanded = 1;
    }
    else if (holdEffect == HOLD_EFFECT_FOCUS_SASH && BATTLER_MAX_HP(gBattlerTarget))
    {
        RecordItemEffectBattle(gBattlerTarget, holdEffect);
        gSpecialStatuses[gBattlerTarget].focusSashed = 1;
    }
    else if (GetBattlerAbility(gBattlerTarget) == ABILITY_STURDY && BATTLER_MAX_HP(gBattlerTarget))
    {
        RecordAbilityBattle(gBattlerTarget, ABILITY_STURDY);
        gSpecialStatuses[gBattlerTarget].sturdied = 1;
    }

    if (gBattleMoves[gCurrentMove].effect != EFFECT_FALSE_SWIPE
        && !gProtectStructs[gBattlerTarget].endured
        && !gSpecialStatuses[gBattlerTarget].focusBanded
        && !gSpecialStatuses[gBattlerTarget].focusSashed
        && !gSpecialStatuses[gBattlerTarget].sturdied)
        goto END;

    // Handle reducing the dmg to 1 hp.
    gBattleMoveDamage = gBattleMons[gBattlerTarget].hp - 1;

    if (gProtectStructs[gBattlerTarget].endured)
    {
        gMoveResultFlags |= MOVE_RESULT_FOE_ENDURED;
    }
    else if (gSpecialStatuses[gBattlerTarget].focusBanded || gSpecialStatuses[gBattlerTarget].focusSashed)
    {
        gMoveResultFlags |= MOVE_RESULT_FOE_HUNG_ON;
        gLastUsedItem = gBattleMons[gBattlerTarget].item;
    }
    else if (gSpecialStatuses[gBattlerTarget].sturdied)
    {
        gMoveResultFlags |= MOVE_RESULT_STURDIED;
        gLastUsedAbility = ABILITY_STURDY;
    }

END:
    gBattlescriptCurrInstr++;

    if (!(gMoveResultFlags & MOVE_RESULT_NO_EFFECT) && gBattleMoveDamage >= 1)
        gSpecialStatuses[gBattlerAttacker].damagedMons |= gBitTable[gBattlerTarget];

    // Check gems and damage reducing berries.
    if (gSpecialStatuses[gBattlerTarget].berryReduced
        && !(gMoveResultFlags & MOVE_RESULT_NO_EFFECT)
        && gBattleMons[gBattlerTarget].item)
    {
        BattleScriptPushCursor();
        gBattlescriptCurrInstr = BattleScript_BerryReduceDmg;
        gLastUsedItem = gBattleMons[gBattlerTarget].item;
    }
    if (gSpecialStatuses[gBattlerAttacker].gemBoost
        && !(gMoveResultFlags & MOVE_RESULT_NO_EFFECT)
        && gBattleMons[gBattlerAttacker].item)
    {
        BattleScriptPushCursor();
        gBattlescriptCurrInstr = BattleScript_GemActivates;
        gLastUsedItem = gBattleMons[gBattlerAttacker].item;
    }
}

static void Cmd_multihitresultmessage(void)
{
    if (gBattleControllerExecFlags)
        return;

    if (!(gMoveResultFlags & MOVE_RESULT_FAILED) && !(gMoveResultFlags & MOVE_RESULT_FOE_ENDURED))
    {
        if (gMoveResultFlags & MOVE_RESULT_STURDIED)
        {
            gMoveResultFlags &= ~(MOVE_RESULT_STURDIED | MOVE_RESULT_FOE_HUNG_ON);
            gSpecialStatuses[gBattlerTarget].sturdied = 0; // Delete this line to make Sturdy last for the duration of the whole move turn.
            BattleScriptPushCursor();
            gBattlescriptCurrInstr = BattleScript_SturdiedMsg;
            return;
        }
        else if (gMoveResultFlags & MOVE_RESULT_FOE_HUNG_ON)
        {
            gLastUsedItem = gBattleMons[gBattlerTarget].item;
            gPotentialItemEffectBattler = gBattlerTarget;
            gMoveResultFlags &= ~(MOVE_RESULT_STURDIED | MOVE_RESULT_FOE_HUNG_ON);
            gSpecialStatuses[gBattlerTarget].focusBanded = 0; // Delete this line to make Focus Band last for the duration of the whole move turn.
            gSpecialStatuses[gBattlerTarget].focusSashed = 0; // Delete this line to make Focus Sash last for the duration of the whole move turn.
            BattleScriptPushCursor();
            gBattlescriptCurrInstr = BattleScript_HangedOnMsg;
            return;
        }
    }
    gBattlescriptCurrInstr++;
}

static void Cmd_attackanimation(void)
{
    if (gBattleControllerExecFlags)
        return;

    if ((gHitMarker & HITMARKER_NO_ANIMATIONS)
        && gCurrentMove != MOVE_TRANSFORM
        && gCurrentMove != MOVE_SUBSTITUTE
        // In a wild double battle gotta use the teleport animation if two wild pokemon are alive.
        && !(gCurrentMove == MOVE_TELEPORT && WILD_DOUBLE_BATTLE && GetBattlerSide(gBattlerAttacker) == B_SIDE_OPPONENT && IsBattlerAlive(BATTLE_PARTNER(gBattlerAttacker))))
    {
        BattleScriptPush(gBattlescriptCurrInstr + 1);
        gBattlescriptCurrInstr = BattleScript_Pausex20;
        gBattleScripting.animTurn++;
        gBattleScripting.animTargetsHit++;
    }
    else
    {
        if ((gBattleMoves[gCurrentMove].target & MOVE_TARGET_BOTH
             || gBattleMoves[gCurrentMove].target & MOVE_TARGET_FOES_AND_ALLY
             || gBattleMoves[gCurrentMove].target & MOVE_TARGET_DEPENDS)
            && gBattleScripting.animTargetsHit)
        {
            gBattlescriptCurrInstr++;
            return;
        }
        if (!(gMoveResultFlags & MOVE_RESULT_NO_EFFECT))
        {
            u8 multihit;

            gActiveBattler = gBattlerAttacker;

            if (gBattleMons[gBattlerTarget].status2 & STATUS2_SUBSTITUTE)
                multihit = gMultiHitCounter;
            else if (gMultiHitCounter != 0 && gMultiHitCounter != 1)
            {
                if (gBattleMons[gBattlerTarget].hp <= gBattleMoveDamage)
                    multihit = 1;
                else
                    multihit = gMultiHitCounter;
            }
            else
                multihit = gMultiHitCounter;

            BtlController_EmitMoveAnimation(0, gCurrentMove, gBattleScripting.animTurn, gBattleMovePower, gBattleMoveDamage, gBattleMons[gBattlerAttacker].friendship, &gDisableStructs[gBattlerAttacker], multihit);
            gBattleScripting.animTurn += 1;
            gBattleScripting.animTargetsHit += 1;
            MarkBattlerForControllerExec(gBattlerAttacker);
            gBattlescriptCurrInstr++;
        }
        else
        {
            BattleScriptPush(gBattlescriptCurrInstr + 1);
            gBattlescriptCurrInstr = BattleScript_Pausex20;
        }
    }
}

static void Cmd_waitanimation(void)
{
    if (gBattleControllerExecFlags == 0)
        gBattlescriptCurrInstr++;
}

static void Cmd_healthbarupdate(void)
{
    if (gBattleControllerExecFlags)
        return;

    if (!(gMoveResultFlags & MOVE_RESULT_NO_EFFECT))
    {
        gActiveBattler = GetBattlerForBattleScript(gBattlescriptCurrInstr[1]);

        if (DoesSubstituteBlockMove(gBattlerAttacker, gActiveBattler, gCurrentMove) && gDisableStructs[gActiveBattler].substituteHP && !(gHitMarker & HITMARKER_IGNORE_SUBSTITUTE))
        {
            PrepareStringBattle(STRINGID_SUBSTITUTEDAMAGED, gActiveBattler);
        }
        else if (!DoesDisguiseBlockMove(gBattlerAttacker, gActiveBattler, gCurrentMove))
        {
            s16 healthValue = min(gBattleMoveDamage, 10000); // Max damage (10000) not present in R/S, ensures that huge damage values don't change sign

            BtlController_EmitHealthBarUpdate(0, healthValue);
            MarkBattlerForControllerExec(gActiveBattler);

            if (GetBattlerSide(gActiveBattler) == B_SIDE_PLAYER && gBattleMoveDamage > 0)
                gBattleResults.playerMonWasDamaged = TRUE;
        }
    }

    gBattlescriptCurrInstr += 2;
}

static void Cmd_datahpupdate(void)
{
    u32 moveType;

    if (gBattleControllerExecFlags)
        return;

    if (gBattleStruct->dynamicMoveType == 0)
        moveType = gBattleMoves[gCurrentMove].type;
    else if (!(gBattleStruct->dynamicMoveType & 0x40))
        moveType = gBattleStruct->dynamicMoveType & 0x3F;
    else
        moveType = gBattleMoves[gCurrentMove].type;

    if (!(gMoveResultFlags & MOVE_RESULT_NO_EFFECT))
    {
        gActiveBattler = GetBattlerForBattleScript(gBattlescriptCurrInstr[1]);
        if (DoesSubstituteBlockMove(gBattlerAttacker, gActiveBattler, gCurrentMove) && gDisableStructs[gActiveBattler].substituteHP && !(gHitMarker & HITMARKER_IGNORE_SUBSTITUTE))
        {
            if (gDisableStructs[gActiveBattler].substituteHP >= gBattleMoveDamage)
            {
                if (gSpecialStatuses[gActiveBattler].dmg == 0)
                    gSpecialStatuses[gActiveBattler].dmg = gBattleMoveDamage;
                gDisableStructs[gActiveBattler].substituteHP -= gBattleMoveDamage;
                gHpDealt = gBattleMoveDamage;
            }
            else
            {
                if (gSpecialStatuses[gActiveBattler].dmg == 0)
                    gSpecialStatuses[gActiveBattler].dmg = gDisableStructs[gActiveBattler].substituteHP;
                gHpDealt = gDisableStructs[gActiveBattler].substituteHP;
                gDisableStructs[gActiveBattler].substituteHP = 0;
            }
            // check substitute fading
            if (gDisableStructs[gActiveBattler].substituteHP == 0)
            {
                gBattlescriptCurrInstr += 2;
                BattleScriptPushCursor();
                gBattlescriptCurrInstr = BattleScript_SubstituteFade;
                return;
            }
        }
        else if (DoesDisguiseBlockMove(gBattlerAttacker, gActiveBattler, gCurrentMove))
        {
            gBattleMons[gActiveBattler].species = SPECIES_MIMIKYU_BUSTED;
            BattleScriptPush(gBattlescriptCurrInstr + 2);
            gBattlescriptCurrInstr = BattleScript_TargetFormChange;
        }
        else
        {
            gHitMarker &= ~(HITMARKER_IGNORE_SUBSTITUTE);
            if (gBattleMoveDamage < 0) // hp goes up
            {
                gBattleMons[gActiveBattler].hp -= gBattleMoveDamage;
                if (gBattleMons[gActiveBattler].hp > gBattleMons[gActiveBattler].maxHP)
                    gBattleMons[gActiveBattler].hp = gBattleMons[gActiveBattler].maxHP;

            }
            else // hp goes down
            {
                if (gHitMarker & HITMARKER_x20)
                {
                    gHitMarker &= ~(HITMARKER_x20);
                }
                else
                {
                    gTakenDmg[gActiveBattler] += gBattleMoveDamage;
                    if (gBattlescriptCurrInstr[1] == BS_TARGET)
                        gTakenDmgByBattler[gActiveBattler] = gBattlerAttacker;
                    else
                        gTakenDmgByBattler[gActiveBattler] = gBattlerTarget;
                }

                if (gBattleMons[gActiveBattler].hp > gBattleMoveDamage)
                {
                    gBattleMons[gActiveBattler].hp -= gBattleMoveDamage;
                    gHpDealt = gBattleMoveDamage;
                }
                else
                {
                    gHpDealt = gBattleMons[gActiveBattler].hp;
                    gBattleMons[gActiveBattler].hp = 0;
                }

                if (!gSpecialStatuses[gActiveBattler].dmg && !(gHitMarker & HITMARKER_x100000))
                    gSpecialStatuses[gActiveBattler].dmg = gHpDealt;

                if (IS_MOVE_PHYSICAL(gCurrentMove) && !(gHitMarker & HITMARKER_x100000) && gCurrentMove != MOVE_PAIN_SPLIT)
                {
                    gProtectStructs[gActiveBattler].physicalDmg = gHpDealt;
                    gSpecialStatuses[gActiveBattler].physicalDmg = gHpDealt;
                    if (gBattlescriptCurrInstr[1] == BS_TARGET)
                    {
                        gProtectStructs[gActiveBattler].physicalBattlerId = gBattlerAttacker;
                        gSpecialStatuses[gActiveBattler].physicalBattlerId = gBattlerAttacker;
                    }
                    else
                    {
                        gProtectStructs[gActiveBattler].physicalBattlerId = gBattlerTarget;
                        gSpecialStatuses[gActiveBattler].physicalBattlerId = gBattlerTarget;
                    }
                }
                else if (!IS_MOVE_PHYSICAL(gCurrentMove) && !(gHitMarker & HITMARKER_x100000))
                {
                    gProtectStructs[gActiveBattler].specialDmg = gHpDealt;
                    gSpecialStatuses[gActiveBattler].specialDmg = gHpDealt;
                    if (gBattlescriptCurrInstr[1] == BS_TARGET)
                    {
                        gProtectStructs[gActiveBattler].specialBattlerId = gBattlerAttacker;
                        gSpecialStatuses[gActiveBattler].specialBattlerId = gBattlerAttacker;
                    }
                    else
                    {
                        gProtectStructs[gActiveBattler].specialBattlerId = gBattlerTarget;
                        gSpecialStatuses[gActiveBattler].specialBattlerId = gBattlerTarget;
                    }
                }
            }
            gHitMarker &= ~(HITMARKER_x100000);
            BtlController_EmitSetMonData(0, REQUEST_HP_BATTLE, 0, 2, &gBattleMons[gActiveBattler].hp);
            MarkBattlerForControllerExec(gActiveBattler);
        }
    }
    else
    {
        gActiveBattler = GetBattlerForBattleScript(gBattlescriptCurrInstr[1]);
        if (gSpecialStatuses[gActiveBattler].dmg == 0)
            gSpecialStatuses[gActiveBattler].dmg = 0xFFFF;
    }
    gBattlescriptCurrInstr += 2;
}

static void Cmd_critmessage(void)
{
    if (gBattleControllerExecFlags == 0)
    {
        if (gIsCriticalHit == TRUE && !(gMoveResultFlags & MOVE_RESULT_NO_EFFECT))
        {
            PrepareStringBattle(STRINGID_CRITICALHIT, gBattlerAttacker);
            gBattleCommunication[MSG_DISPLAY] = 1;
        }
        gBattlescriptCurrInstr++;
    }
}

static void Cmd_effectivenesssound(void)
{
    if (gBattleControllerExecFlags)
        return;

    gActiveBattler = gBattlerTarget;
    if (!(gMoveResultFlags & MOVE_RESULT_MISSED))
    {
        switch (gMoveResultFlags & (~(MOVE_RESULT_MISSED)))
        {
        case MOVE_RESULT_SUPER_EFFECTIVE:
            BtlController_EmitPlaySE(0, SE_SUPER_EFFECTIVE);
            MarkBattlerForControllerExec(gActiveBattler);
            break;
        case MOVE_RESULT_NOT_VERY_EFFECTIVE:
            BtlController_EmitPlaySE(0, SE_NOT_EFFECTIVE);
            MarkBattlerForControllerExec(gActiveBattler);
            break;
        case MOVE_RESULT_DOESNT_AFFECT_FOE:
        case MOVE_RESULT_FAILED:
            // no sound
            break;
        case MOVE_RESULT_FOE_ENDURED:
        case MOVE_RESULT_ONE_HIT_KO:
        case MOVE_RESULT_FOE_HUNG_ON:
        case MOVE_RESULT_STURDIED:
        default:
            if (gMoveResultFlags & MOVE_RESULT_SUPER_EFFECTIVE)
            {
                BtlController_EmitPlaySE(0, SE_SUPER_EFFECTIVE);
                MarkBattlerForControllerExec(gActiveBattler);
            }
            else if (gMoveResultFlags & MOVE_RESULT_NOT_VERY_EFFECTIVE)
            {
                BtlController_EmitPlaySE(0, SE_NOT_EFFECTIVE);
                MarkBattlerForControllerExec(gActiveBattler);
            }
            else if (!(gMoveResultFlags & (MOVE_RESULT_DOESNT_AFFECT_FOE | MOVE_RESULT_FAILED)))
            {
                BtlController_EmitPlaySE(0, SE_EFFECTIVE);
                MarkBattlerForControllerExec(gActiveBattler);
            }
            break;
        }
    }
    gBattlescriptCurrInstr++;
}

static void Cmd_resultmessage(void)
{
    u32 stringId = 0;

    if (gBattleControllerExecFlags)
        return;

    if (gMoveResultFlags & MOVE_RESULT_MISSED && (!(gMoveResultFlags & MOVE_RESULT_DOESNT_AFFECT_FOE) || gBattleCommunication[6] > 2))
    {
        if (gBattleCommunication[6] > 2) // Wonder Guard or Levitate - show the ability pop-up
            CreateAbilityPopUp(gBattlerTarget, gBattleMons[gBattlerTarget].ability, (gBattleTypeFlags & BATTLE_TYPE_DOUBLE) != 0);
        stringId = gMissStringIds[gBattleCommunication[6]];
        gBattleCommunication[MSG_DISPLAY] = 1;
    }
    else
    {
        gBattleCommunication[MSG_DISPLAY] = 1;
        switch (gMoveResultFlags & (~MOVE_RESULT_MISSED))
        {
        case MOVE_RESULT_SUPER_EFFECTIVE:
            stringId = STRINGID_SUPEREFFECTIVE;
            break;
        case MOVE_RESULT_NOT_VERY_EFFECTIVE:
            stringId = STRINGID_NOTVERYEFFECTIVE;
            break;
        case MOVE_RESULT_ONE_HIT_KO:
            stringId = STRINGID_ONEHITKO;
            break;
        case MOVE_RESULT_FOE_ENDURED:
            stringId = STRINGID_PKMNENDUREDHIT;
            break;
        case MOVE_RESULT_FAILED:
            stringId = STRINGID_BUTITFAILED;
            break;
        case MOVE_RESULT_DOESNT_AFFECT_FOE:
            stringId = STRINGID_ITDOESNTAFFECT;
            break;
        case MOVE_RESULT_FOE_HUNG_ON:
            gLastUsedItem = gBattleMons[gBattlerTarget].item;
            gPotentialItemEffectBattler = gBattlerTarget;
            gMoveResultFlags &= ~(MOVE_RESULT_FOE_ENDURED | MOVE_RESULT_FOE_HUNG_ON);
            BattleScriptPushCursor();
            gBattlescriptCurrInstr = BattleScript_HangedOnMsg;
            return;
        default:
            if (gMoveResultFlags & MOVE_RESULT_DOESNT_AFFECT_FOE)
            {
                stringId = STRINGID_ITDOESNTAFFECT;
            }
            else if (gMoveResultFlags & MOVE_RESULT_ONE_HIT_KO)
            {
                gMoveResultFlags &= ~(MOVE_RESULT_ONE_HIT_KO);
                gMoveResultFlags &= ~(MOVE_RESULT_SUPER_EFFECTIVE);
                gMoveResultFlags &= ~(MOVE_RESULT_NOT_VERY_EFFECTIVE);
                BattleScriptPushCursor();
                gBattlescriptCurrInstr = BattleScript_OneHitKOMsg;
                return;
            }
            else if (gMoveResultFlags & MOVE_RESULT_STURDIED)
            {
                gMoveResultFlags &= ~(MOVE_RESULT_STURDIED | MOVE_RESULT_FOE_ENDURED | MOVE_RESULT_FOE_HUNG_ON);
                gSpecialStatuses[gBattlerTarget].sturdied = 0;
                BattleScriptPushCursor();
                gBattlescriptCurrInstr = BattleScript_SturdiedMsg;
                return;
            }
            else if (gMoveResultFlags & MOVE_RESULT_FOE_ENDURED)
            {
                gMoveResultFlags &= ~(MOVE_RESULT_FOE_ENDURED | MOVE_RESULT_FOE_HUNG_ON);
                BattleScriptPushCursor();
                gBattlescriptCurrInstr = BattleScript_EnduredMsg;
                return;
            }
            else if (gMoveResultFlags & MOVE_RESULT_FOE_HUNG_ON)
            {
                gLastUsedItem = gBattleMons[gBattlerTarget].item;
                gPotentialItemEffectBattler = gBattlerTarget;
                gMoveResultFlags &= ~(MOVE_RESULT_FOE_ENDURED | MOVE_RESULT_FOE_HUNG_ON);
                BattleScriptPushCursor();
                gBattlescriptCurrInstr = BattleScript_HangedOnMsg;
                return;
            }
            else if (gMoveResultFlags & MOVE_RESULT_FAILED)
            {
                stringId = STRINGID_BUTITFAILED;
            }
            else
            {
                gBattleCommunication[MSG_DISPLAY] = 0;
            }
        }
    }

    if (stringId)
        PrepareStringBattle(stringId, gBattlerAttacker);

    gBattlescriptCurrInstr++;

    // Print berry reducing message after result message.
    if (gSpecialStatuses[gBattlerTarget].berryReduced
        && !(gMoveResultFlags & MOVE_RESULT_NO_EFFECT))
    {
        gSpecialStatuses[gBattlerTarget].berryReduced = 0;
        BattleScriptPushCursor();
        gBattlescriptCurrInstr = BattleScript_PrintBerryReduceString;
    }
}

static void Cmd_printstring(void)
{
    if (gBattleControllerExecFlags == 0)
    {
        u16 var = T2_READ_16(gBattlescriptCurrInstr + 1);

        gBattlescriptCurrInstr += 3;
        PrepareStringBattle(var, gBattlerAttacker);
        gBattleCommunication[MSG_DISPLAY] = 1;
    }
}

static void Cmd_printselectionstring(void)
{
    gActiveBattler = gBattlerAttacker;

    BtlController_EmitPrintSelectionString(0, T2_READ_16(gBattlescriptCurrInstr + 1));
    MarkBattlerForControllerExec(gActiveBattler);

    gBattlescriptCurrInstr += 3;
    gBattleCommunication[MSG_DISPLAY] = 1;
}

static void Cmd_waitmessage(void)
{
    if (gBattleControllerExecFlags == 0)
    {
        if (!gBattleCommunication[MSG_DISPLAY])
        {
            gBattlescriptCurrInstr += 3;
        }
        else
        {
            u16 toWait = T2_READ_16(gBattlescriptCurrInstr + 1);
            if (++gPauseCounterBattle >= toWait)
            {
                gPauseCounterBattle = 0;
                gBattlescriptCurrInstr += 3;
                gBattleCommunication[MSG_DISPLAY] = 0;
            }
        }
    }
}

static void Cmd_printfromtable(void)
{
    if (gBattleControllerExecFlags == 0)
    {
        const u16 *ptr = (const u16*) T1_READ_PTR(gBattlescriptCurrInstr + 1);
        ptr += gBattleCommunication[MULTISTRING_CHOOSER];

        gBattlescriptCurrInstr += 5;
        PrepareStringBattle(*ptr, gBattlerAttacker);
        gBattleCommunication[MSG_DISPLAY] = 1;
    }
}

static void Cmd_printselectionstringfromtable(void)
{
    if (gBattleControllerExecFlags == 0)
    {
        const u16 *ptr = (const u16*) T1_READ_PTR(gBattlescriptCurrInstr + 1);
        ptr += gBattleCommunication[MULTISTRING_CHOOSER];

        gActiveBattler = gBattlerAttacker;
        BtlController_EmitPrintSelectionString(0, *ptr);
        MarkBattlerForControllerExec(gActiveBattler);

        gBattlescriptCurrInstr += 5;
        gBattleCommunication[MSG_DISPLAY] = 1;
    }
}

u8 GetBattlerTurnOrderNum(u8 battlerId)
{
    s32 i;
    for (i = 0; i < gBattlersCount; i++)
    {
        if (gBattlerByTurnOrder[i] == battlerId)
            break;
    }
    return i;
}

static void CheckSetUnburden(u8 battlerId)
{
    if (GetBattlerAbility(battlerId) == ABILITY_UNBURDEN)
    {
        gBattleResources->flags->flags[battlerId] |= RESOURCE_FLAG_UNBURDEN;
        RecordAbilityBattle(battlerId, ABILITY_UNBURDEN);
    }
}

// battlerStealer steals the item of battlerItem
void StealTargetItem(u8 battlerStealer, u8 battlerItem)
{ 
    gLastUsedItem = gBattleMons[battlerItem].item;
    gBattleMons[battlerItem].item = 0;
    
    RecordItemEffectBattle(battlerItem, 0);
    RecordItemEffectBattle(battlerStealer, ItemId_GetHoldEffect(gLastUsedItem));
    gBattleMons[battlerStealer].item = gLastUsedItem;
    
    CheckSetUnburden(battlerItem);
    gBattleResources->flags->flags[battlerStealer] &= ~(RESOURCE_FLAG_UNBURDEN);

    gActiveBattler = battlerStealer;
    BtlController_EmitSetMonData(0, REQUEST_HELDITEM_BATTLE, 0, 2, &gLastUsedItem); // set attacker item
    MarkBattlerForControllerExec(battlerStealer);

    gActiveBattler = battlerItem;
    BtlController_EmitSetMonData(0, REQUEST_HELDITEM_BATTLE, 0, 2, &gBattleMons[battlerItem].item);  // remove target item
    MarkBattlerForControllerExec(battlerItem);
    
    gBattleStruct->choicedMove[battlerItem] = 0;
    
    TrySaveExchangedItem(battlerItem, gLastUsedItem);
}

#define INCREMENT_RESET_RETURN                  \
{                                               \
    gBattlescriptCurrInstr++;                   \
    gBattleScripting.moveEffect = 0; \
    return;                                     \
}

#define RESET_RETURN                            \
{                                               \
    gBattleScripting.moveEffect = 0; \
    return;                                     \
}

void SetMoveEffect(bool32 primary, u32 certain)
{
    s32 i, byTwo, affectsUser = 0;
    bool32 statusChanged = FALSE;
    bool32 noSunCanFreeze = TRUE;

    switch (gBattleScripting.moveEffect) // Set move effects which happen later on
    {
    case MOVE_EFFECT_KNOCK_OFF:
        gBattleStruct->moveEffect2 = gBattleScripting.moveEffect;
        gBattlescriptCurrInstr++;
        return;
    }

    if (gBattleScripting.moveEffect & MOVE_EFFECT_AFFECTS_USER)
    {
        gEffectBattler = gBattlerAttacker; // battlerId that effects get applied on
        gBattleScripting.moveEffect &= ~(MOVE_EFFECT_AFFECTS_USER);
        affectsUser = MOVE_EFFECT_AFFECTS_USER;
        gBattleScripting.battler = gBattlerTarget; // theoretically the attacker
    }
    else
    {
        gEffectBattler = gBattlerTarget;
        gBattleScripting.battler = gBattlerAttacker;
    }
     // Just in case this flag is still set
    gBattleScripting.moveEffect &= ~(MOVE_EFFECT_CERTAIN);

    if (GetBattlerAbility(gEffectBattler) == ABILITY_SHIELD_DUST && !(gHitMarker & HITMARKER_IGNORE_SAFEGUARD)
        && !primary && gBattleScripting.moveEffect <= 9)
        INCREMENT_RESET_RETURN

    if (gSideStatuses[GET_BATTLER_SIDE(gEffectBattler)] & SIDE_STATUS_SAFEGUARD && !(gHitMarker & HITMARKER_IGNORE_SAFEGUARD)
        && !primary && gBattleScripting.moveEffect <= 7)
        INCREMENT_RESET_RETURN

    if (TestSheerForceFlag(gBattlerAttacker, gCurrentMove) && affectsUser != MOVE_EFFECT_AFFECTS_USER)
        INCREMENT_RESET_RETURN

    if (gBattleMons[gEffectBattler].hp == 0
        && gBattleScripting.moveEffect != MOVE_EFFECT_PAYDAY
        && gBattleScripting.moveEffect != MOVE_EFFECT_STEAL_ITEM)
        INCREMENT_RESET_RETURN

    if (DoesSubstituteBlockMove(gBattlerAttacker, gEffectBattler, gCurrentMove) && affectsUser != MOVE_EFFECT_AFFECTS_USER)
        INCREMENT_RESET_RETURN

    if (gBattleScripting.moveEffect <= PRIMARY_STATUS_MOVE_EFFECT) // status change
    {
        switch (sStatusFlagsForMoveEffects[gBattleScripting.moveEffect])
        {
        case STATUS1_SLEEP:
            // check active uproar
            if (GetBattlerAbility(gEffectBattler) != ABILITY_SOUNDPROOF)
            {
                for (gActiveBattler = 0;
                    gActiveBattler < gBattlersCount && !(gBattleMons[gActiveBattler].status2 & STATUS2_UPROAR);
                    gActiveBattler++)
                    ;
            }
            else
                gActiveBattler = gBattlersCount;

            if (gBattleMons[gEffectBattler].status1)
                break;
            if (gActiveBattler != gBattlersCount)
                break;
            if (GetBattlerAbility(gEffectBattler) == ABILITY_VITAL_SPIRIT
                || GetBattlerAbility(gEffectBattler) == ABILITY_INSOMNIA
                || GetBattlerAbility(gEffectBattler) == ABILITY_COMATOSE
                || IsAbilityOnSide(gEffectBattler, ABILITY_SWEET_VEIL)
                || IsAbilityStatusProtected(gEffectBattler))
                break;

            CancelMultiTurnMoves(gEffectBattler);
            statusChanged = TRUE;
            break;
        case STATUS1_POISON:
            if (GetBattlerAbility(gEffectBattler) == ABILITY_IMMUNITY
                && (primary == TRUE || certain == MOVE_EFFECT_CERTAIN))
            {
                gLastUsedAbility = ABILITY_IMMUNITY;
                RecordAbilityBattle(gEffectBattler, ABILITY_IMMUNITY);

                BattleScriptPush(gBattlescriptCurrInstr + 1);
                gBattlescriptCurrInstr = BattleScript_PSNPrevention;

                if (gHitMarker & HITMARKER_IGNORE_SAFEGUARD)
                {
                    gBattleCommunication[MULTISTRING_CHOOSER] = 1;
                    gHitMarker &= ~(HITMARKER_IGNORE_SAFEGUARD);
                }
                else
                {
                    gBattleCommunication[MULTISTRING_CHOOSER] = 0;
                }
                RESET_RETURN
            }
            if (!CanPoisonType(gBattleScripting.battler, gEffectBattler)
                && (gHitMarker & HITMARKER_IGNORE_SAFEGUARD)
                && (primary == TRUE || certain == MOVE_EFFECT_CERTAIN))
            {
                BattleScriptPush(gBattlescriptCurrInstr + 1);
                gBattlescriptCurrInstr = BattleScript_PSNPrevention;

                gBattleCommunication[MULTISTRING_CHOOSER] = 2;
                RESET_RETURN
            }
            if (!CanPoisonType(gBattleScripting.battler, gEffectBattler))
                break;
            if (gBattleMons[gEffectBattler].status1)
                break;
            if (GetBattlerAbility(gEffectBattler) == ABILITY_IMMUNITY
                || GetBattlerAbility(gEffectBattler) == ABILITY_COMATOSE
                || IsAbilityStatusProtected(gEffectBattler))
                break;

            statusChanged = TRUE;
            break;
        case STATUS1_BURN:
            if (GetBattlerAbility(gEffectBattler) == ABILITY_WATER_VEIL
                && (primary == TRUE || certain == MOVE_EFFECT_CERTAIN))
            {
                gLastUsedAbility = ABILITY_WATER_VEIL;
                RecordAbilityBattle(gEffectBattler, ABILITY_WATER_VEIL);

                BattleScriptPush(gBattlescriptCurrInstr + 1);
                gBattlescriptCurrInstr = BattleScript_BRNPrevention;
                if (gHitMarker & HITMARKER_IGNORE_SAFEGUARD)
                {
                    gBattleCommunication[MULTISTRING_CHOOSER] = 1;
                    gHitMarker &= ~(HITMARKER_IGNORE_SAFEGUARD);
                }
                else
                {
                    gBattleCommunication[MULTISTRING_CHOOSER] = 0;
                }
                RESET_RETURN
            }
            if (IS_BATTLER_OF_TYPE(gEffectBattler, TYPE_FIRE)
                && (gHitMarker & HITMARKER_IGNORE_SAFEGUARD)
                && (primary == TRUE || certain == MOVE_EFFECT_CERTAIN))
            {
                BattleScriptPush(gBattlescriptCurrInstr + 1);
                gBattlescriptCurrInstr = BattleScript_BRNPrevention;

                gBattleCommunication[MULTISTRING_CHOOSER] = 2;
                RESET_RETURN
            }
            if (IS_BATTLER_OF_TYPE(gEffectBattler, TYPE_FIRE))
                break;
            if (GetBattlerAbility(gEffectBattler) == ABILITY_WATER_VEIL
                || GetBattlerAbility(gEffectBattler) == ABILITY_COMATOSE
                || IsAbilityStatusProtected(gEffectBattler))
                break;
            if (gBattleMons[gEffectBattler].status1)
                break;

            statusChanged = TRUE;
            break;
        case STATUS1_FREEZE:
            if (WEATHER_HAS_EFFECT && gBattleWeather & WEATHER_SUN_ANY)
                noSunCanFreeze = FALSE;
            if (IS_BATTLER_OF_TYPE(gEffectBattler, TYPE_ICE))
                break;
            if (gBattleMons[gEffectBattler].status1)
                break;
            if (noSunCanFreeze == 0)
                break;
            if (GetBattlerAbility(gEffectBattler) == ABILITY_MAGMA_ARMOR
                || GetBattlerAbility(gEffectBattler) == ABILITY_COMATOSE
                || IsAbilityStatusProtected(gEffectBattler))
                break;

            CancelMultiTurnMoves(gEffectBattler);
            statusChanged = TRUE;
            break;
        case STATUS1_PARALYSIS:
            if (GetBattlerAbility(gEffectBattler) == ABILITY_LIMBER)
            {
                if (primary == TRUE || certain == MOVE_EFFECT_CERTAIN)
                {
                    gLastUsedAbility = ABILITY_LIMBER;
                    RecordAbilityBattle(gEffectBattler, ABILITY_LIMBER);

                    BattleScriptPush(gBattlescriptCurrInstr + 1);
                    gBattlescriptCurrInstr = BattleScript_PRLZPrevention;

                    if (gHitMarker & HITMARKER_IGNORE_SAFEGUARD)
                    {
                        gBattleCommunication[MULTISTRING_CHOOSER] = 1;
                        gHitMarker &= ~(HITMARKER_IGNORE_SAFEGUARD);
                    }
                    else
                    {
                        gBattleCommunication[MULTISTRING_CHOOSER] = 0;
                    }
                    RESET_RETURN
                }
                else
                    break;
            }
            if (!CanParalyzeType(gBattleScripting.battler, gEffectBattler)
                && (gHitMarker & HITMARKER_IGNORE_SAFEGUARD)
                && (primary == TRUE || certain == MOVE_EFFECT_CERTAIN))
            {
                BattleScriptPush(gBattlescriptCurrInstr + 1);
                gBattlescriptCurrInstr = BattleScript_PRLZPrevention;

                gBattleCommunication[MULTISTRING_CHOOSER] = 2;
                RESET_RETURN
            }
            if (!CanParalyzeType(gBattleScripting.battler, gEffectBattler))
                break;
            if (GetBattlerAbility(gEffectBattler) == ABILITY_LIMBER
                || GetBattlerAbility(gEffectBattler) == ABILITY_COMATOSE
                || IsAbilityStatusProtected(gEffectBattler))
                break;
            if (gBattleMons[gEffectBattler].status1)
                break;

            statusChanged = TRUE;
            break;
        case STATUS1_TOXIC_POISON:
            if (GetBattlerAbility(gEffectBattler) == ABILITY_IMMUNITY && (primary == TRUE || certain == MOVE_EFFECT_CERTAIN))
            {
                gLastUsedAbility = ABILITY_IMMUNITY;
                RecordAbilityBattle(gEffectBattler, ABILITY_IMMUNITY);

                BattleScriptPush(gBattlescriptCurrInstr + 1);
                gBattlescriptCurrInstr = BattleScript_PSNPrevention;

                if (gHitMarker & HITMARKER_IGNORE_SAFEGUARD)
                {
                    gBattleCommunication[MULTISTRING_CHOOSER] = 1;
                    gHitMarker &= ~(HITMARKER_IGNORE_SAFEGUARD);
                }
                else
                {
                    gBattleCommunication[MULTISTRING_CHOOSER] = 0;
                }
                RESET_RETURN
            }
            if (!CanPoisonType(gBattleScripting.battler, gEffectBattler)
                && (gHitMarker & HITMARKER_IGNORE_SAFEGUARD)
                && (primary == TRUE || certain == MOVE_EFFECT_CERTAIN))
            {
                BattleScriptPush(gBattlescriptCurrInstr + 1);
                gBattlescriptCurrInstr = BattleScript_PSNPrevention;

                gBattleCommunication[MULTISTRING_CHOOSER] = 2;
                RESET_RETURN
            }
            if (gBattleMons[gEffectBattler].status1)
                break;
            if (CanPoisonType(gBattleScripting.battler, gEffectBattler))
            {
                if (GetBattlerAbility(gEffectBattler) == ABILITY_IMMUNITY
                    || GetBattlerAbility(gEffectBattler) == ABILITY_COMATOSE
                    || IsAbilityStatusProtected(gEffectBattler))
                    break;

                // It's redundant, because at this point we know the status1 value is 0.
                gBattleMons[gEffectBattler].status1 &= ~(STATUS1_TOXIC_POISON);
                gBattleMons[gEffectBattler].status1 &= ~(STATUS1_POISON);
                statusChanged = TRUE;
                break;
            }
            else
            {
                gMoveResultFlags |= MOVE_RESULT_DOESNT_AFFECT_FOE;
            }
            break;
        }
        if (statusChanged == TRUE)
        {
            BattleScriptPush(gBattlescriptCurrInstr + 1);

            if (sStatusFlagsForMoveEffects[gBattleScripting.moveEffect] == STATUS1_SLEEP)
                gBattleMons[gEffectBattler].status1 |= (B_SLEEP_TURNS >= GEN_5) ? ((Random() % 3) + 2) : ((Random() % 4) + 3);
            else
                gBattleMons[gEffectBattler].status1 |= sStatusFlagsForMoveEffects[gBattleScripting.moveEffect];

            gBattlescriptCurrInstr = sMoveEffectBS_Ptrs[gBattleScripting.moveEffect];

            gActiveBattler = gEffectBattler;
            BtlController_EmitSetMonData(0, REQUEST_STATUS_BATTLE, 0, 4, &gBattleMons[gEffectBattler].status1);
            MarkBattlerForControllerExec(gActiveBattler);

            if (gHitMarker & HITMARKER_IGNORE_SAFEGUARD)
            {
                gBattleCommunication[MULTISTRING_CHOOSER] = 1;
                gHitMarker &= ~(HITMARKER_IGNORE_SAFEGUARD);
            }
            else
            {
                gBattleCommunication[MULTISTRING_CHOOSER] = 0;
            }

            // for synchronize

            if (gBattleScripting.moveEffect == MOVE_EFFECT_POISON
             || gBattleScripting.moveEffect == MOVE_EFFECT_TOXIC
             || gBattleScripting.moveEffect == MOVE_EFFECT_PARALYSIS
             || gBattleScripting.moveEffect == MOVE_EFFECT_BURN)
             {
                gBattleStruct->synchronizeMoveEffect = gBattleScripting.moveEffect;
                gHitMarker |= HITMARKER_SYNCHRONISE_EFFECT;
             }
            return;
        }
        else if (statusChanged == FALSE)
        {
            gBattleScripting.moveEffect = 0;
            gBattlescriptCurrInstr++;
            return;
        }
        return;
    }
    else
    {
        if (gBattleMons[gEffectBattler].status2 & sStatusFlagsForMoveEffects[gBattleScripting.moveEffect])
        {
            gBattlescriptCurrInstr++;
        }
        else
        {
            u8 side;
            switch (gBattleScripting.moveEffect)
            {
            case MOVE_EFFECT_CONFUSION:
                if (GetBattlerAbility(gEffectBattler) == ABILITY_OWN_TEMPO
                    || gBattleMons[gEffectBattler].status2 & STATUS2_CONFUSION)
                {
                    gBattlescriptCurrInstr++;
                }
                else
                {
                    gBattleMons[gEffectBattler].status2 |= STATUS2_CONFUSION_TURN(((Random()) % 4) + 2); // 2-5 turns

                    BattleScriptPush(gBattlescriptCurrInstr + 1);
                    gBattlescriptCurrInstr = sMoveEffectBS_Ptrs[gBattleScripting.moveEffect];
                }
                break;
            case MOVE_EFFECT_FLINCH:
                if (GetBattlerAbility(gEffectBattler) == ABILITY_INNER_FOCUS)
                {
                    if (primary == TRUE || certain == MOVE_EFFECT_CERTAIN)
                    {
                        gLastUsedAbility = ABILITY_INNER_FOCUS;
                        RecordAbilityBattle(gEffectBattler, ABILITY_INNER_FOCUS);
                        gBattlescriptCurrInstr = BattleScript_FlinchPrevention;
                    }
                    else
                    {
                        gBattlescriptCurrInstr++;
                    }
                }
                else
                {
                    if (GetBattlerTurnOrderNum(gEffectBattler) > gCurrentTurnActionNumber)
                        gBattleMons[gEffectBattler].status2 |= sStatusFlagsForMoveEffects[gBattleScripting.moveEffect];
                    gBattlescriptCurrInstr++;
                }
                break;
            case MOVE_EFFECT_UPROAR:
                if (!(gBattleMons[gEffectBattler].status2 & STATUS2_UPROAR))
                {
                    gBattleMons[gEffectBattler].status2 |= STATUS2_MULTIPLETURNS;
                    gLockedMoves[gEffectBattler] = gCurrentMove;
                    gBattleMons[gEffectBattler].status2 |= STATUS2_UPROAR_TURN(B_UPROAR_TURNS >= GEN_5 ? 3 : ((Random() & 3) + 2));

                    BattleScriptPush(gBattlescriptCurrInstr + 1);
                    gBattlescriptCurrInstr = sMoveEffectBS_Ptrs[gBattleScripting.moveEffect];
                }
                else
                {
                    gBattlescriptCurrInstr++;
                }
                break;
            case MOVE_EFFECT_PAYDAY:
                if (GET_BATTLER_SIDE(gBattlerAttacker) == B_SIDE_PLAYER)
                {
                    u16 PayDay = gPaydayMoney;
                    gPaydayMoney += (gBattleMons[gBattlerAttacker].level * 5);
                    if (PayDay > gPaydayMoney)
                        gPaydayMoney = 0xFFFF;
                }
                BattleScriptPush(gBattlescriptCurrInstr + 1);
                gBattlescriptCurrInstr = sMoveEffectBS_Ptrs[gBattleScripting.moveEffect];
                break;
            case MOVE_EFFECT_HAPPY_HOUR:
                if (GET_BATTLER_SIDE(gBattlerAttacker) == B_SIDE_PLAYER)
                {
                    gBattleStruct->moneyMultiplier *= 2;
                }
                gBattlescriptCurrInstr++;
                break;
            case MOVE_EFFECT_TRI_ATTACK:
                if (gBattleMons[gEffectBattler].status1)
                {
                    gBattlescriptCurrInstr++;
                }
                else
                {
                    gBattleScripting.moveEffect = Random() % 3 + 3;
                    SetMoveEffect(FALSE, 0);
                }
                break;
            case MOVE_EFFECT_CHARGING:
                gBattleMons[gEffectBattler].status2 |= STATUS2_MULTIPLETURNS;
                gLockedMoves[gEffectBattler] = gCurrentMove;
                gProtectStructs[gEffectBattler].chargingTurn = 1;
                gBattlescriptCurrInstr++;
                break;
            case MOVE_EFFECT_WRAP:
                if (gBattleMons[gEffectBattler].status2 & STATUS2_WRAPPED)
                {
                    gBattlescriptCurrInstr++;
                }
                else
                {
                    gBattleMons[gEffectBattler].status2 |= STATUS2_WRAPPED;
                    if (GetBattlerHoldEffect(gBattlerAttacker, TRUE) == HOLD_EFFECT_GRIP_CLAW)
                        gDisableStructs[gEffectBattler].wrapTurns = (B_BINDING_TURNS >= GEN_5) ? 7 : 5;
                    else
                        gDisableStructs[gEffectBattler].wrapTurns = (B_BINDING_TURNS >= GEN_5) ? ((Random() % 2) + 4) : ((Random() % 4) + 2);

                    gBattleStruct->wrappedMove[gEffectBattler] = gCurrentMove;
                    gBattleStruct->wrappedBy[gEffectBattler] = gBattlerAttacker;

                    BattleScriptPush(gBattlescriptCurrInstr + 1);
                    gBattlescriptCurrInstr = sMoveEffectBS_Ptrs[gBattleScripting.moveEffect];

                    for (gBattleCommunication[MULTISTRING_CHOOSER] = 0; ; gBattleCommunication[MULTISTRING_CHOOSER]++)
                    {
                        if (gBattleCommunication[MULTISTRING_CHOOSER] > 5)
                            break;
                        if (gTrappingMoves[gBattleCommunication[MULTISTRING_CHOOSER]] == gCurrentMove)
                            break;
                    }
                }
                break;
            case MOVE_EFFECT_ATK_PLUS_1:
            case MOVE_EFFECT_DEF_PLUS_1:
            case MOVE_EFFECT_SPD_PLUS_1:
            case MOVE_EFFECT_SP_ATK_PLUS_1:
            case MOVE_EFFECT_SP_DEF_PLUS_1:
            case MOVE_EFFECT_ACC_PLUS_1:
            case MOVE_EFFECT_EVS_PLUS_1:
                if (ChangeStatBuffs(SET_STAT_BUFF_VALUE(1),
                                    gBattleScripting.moveEffect - MOVE_EFFECT_ATK_PLUS_1 + 1,
                                    affectsUser, 0))
                {
                    gBattlescriptCurrInstr++;
                }
                else
                {
                    gBattleScripting.animArg1 = gBattleScripting.moveEffect & ~(MOVE_EFFECT_AFFECTS_USER | MOVE_EFFECT_CERTAIN);
                    gBattleScripting.animArg2 = 0;
                    BattleScriptPush(gBattlescriptCurrInstr + 1);
                    gBattlescriptCurrInstr = BattleScript_StatUp;
                }
                break;
            case MOVE_EFFECT_ATK_MINUS_1:
            case MOVE_EFFECT_DEF_MINUS_1:
            case MOVE_EFFECT_SPD_MINUS_1:
            case MOVE_EFFECT_SP_ATK_MINUS_1:
            case MOVE_EFFECT_SP_DEF_MINUS_1:
            case MOVE_EFFECT_ACC_MINUS_1:
            case MOVE_EFFECT_EVS_MINUS_1:
                if (ChangeStatBuffs(SET_STAT_BUFF_VALUE(1) | STAT_BUFF_NEGATIVE,
                                    gBattleScripting.moveEffect - MOVE_EFFECT_ATK_MINUS_1 + 1,
                                     affectsUser, 0))
                {
                    gBattlescriptCurrInstr++;
                }
                else
                {
                    gBattleScripting.animArg1 = gBattleScripting.moveEffect & ~(MOVE_EFFECT_AFFECTS_USER | MOVE_EFFECT_CERTAIN);
                    gBattleScripting.animArg2 = 0;
                    BattleScriptPush(gBattlescriptCurrInstr + 1);
                    gBattlescriptCurrInstr = BattleScript_StatDown;
                }
                break;
            case MOVE_EFFECT_ATK_PLUS_2:
            case MOVE_EFFECT_DEF_PLUS_2:
            case MOVE_EFFECT_SPD_PLUS_2:
            case MOVE_EFFECT_SP_ATK_PLUS_2:
            case MOVE_EFFECT_SP_DEF_PLUS_2:
            case MOVE_EFFECT_ACC_PLUS_2:
            case MOVE_EFFECT_EVS_PLUS_2:
                if (ChangeStatBuffs(SET_STAT_BUFF_VALUE(2),
                                    gBattleScripting.moveEffect - MOVE_EFFECT_ATK_PLUS_2 + 1,
                                    affectsUser, 0))
                {
                    gBattlescriptCurrInstr++;
                }
                else
                {
                    gBattleScripting.animArg1 = gBattleScripting.moveEffect & ~(MOVE_EFFECT_AFFECTS_USER | MOVE_EFFECT_CERTAIN);
                    gBattleScripting.animArg2 = 0;
                    BattleScriptPush(gBattlescriptCurrInstr + 1);
                    gBattlescriptCurrInstr = BattleScript_StatUp;
                }
                break;
            case MOVE_EFFECT_ATK_MINUS_2:
            case MOVE_EFFECT_DEF_MINUS_2:
            case MOVE_EFFECT_SPD_MINUS_2:
            case MOVE_EFFECT_SP_ATK_MINUS_2:
            case MOVE_EFFECT_SP_DEF_MINUS_2:
            case MOVE_EFFECT_ACC_MINUS_2:
            case MOVE_EFFECT_EVS_MINUS_2:
                if (ChangeStatBuffs(SET_STAT_BUFF_VALUE(2) | STAT_BUFF_NEGATIVE,
                                    gBattleScripting.moveEffect - MOVE_EFFECT_ATK_MINUS_2 + 1,
                                    affectsUser, 0))
                {
                    gBattlescriptCurrInstr++;
                }
                else
                {
                    gBattleScripting.animArg1 = gBattleScripting.moveEffect & ~(MOVE_EFFECT_AFFECTS_USER | MOVE_EFFECT_CERTAIN);
                    gBattleScripting.animArg2 = 0;
                    BattleScriptPush(gBattlescriptCurrInstr + 1);
                    gBattlescriptCurrInstr = BattleScript_StatDown;
                }
                break;
            case MOVE_EFFECT_RECHARGE:
                gBattleMons[gEffectBattler].status2 |= STATUS2_RECHARGE;
                gDisableStructs[gEffectBattler].rechargeTimer = 2;
                gLockedMoves[gEffectBattler] = gCurrentMove;
                gBattlescriptCurrInstr++;
                break;
            case MOVE_EFFECT_RAGE:
                gBattleMons[gBattlerAttacker].status2 |= STATUS2_RAGE;
                gBattlescriptCurrInstr++;
                break;
            case MOVE_EFFECT_STEAL_ITEM:
                {
                    if (!CanStealItem(gBattlerAttacker, gBattlerTarget, gBattleMons[gBattlerTarget].item))
                    {
                        gBattlescriptCurrInstr++;
                        break;
                    }
                    else if (gBattleMons[gBattlerTarget].item && gBattleMons[gBattlerTarget].ability == ABILITY_STICKY_HOLD)
                    {
                        BattleScriptPushCursor();
                        gBattlescriptCurrInstr = BattleScript_NoItemSteal;

                        gLastUsedAbility = gBattleMons[gBattlerTarget].ability;
                        RecordAbilityBattle(gBattlerTarget, gLastUsedAbility);
                    }
                    else if (gBattleMons[gBattlerAttacker].item != 0
                        || gBattleMons[gBattlerTarget].item == ITEM_ENIGMA_BERRY
                        || gBattleMons[gBattlerTarget].item == 0)
                    {
                        gBattlescriptCurrInstr++;
                    }
                    else
                    {
                        StealTargetItem(gBattlerAttacker, gBattlerTarget);  // Attacker steals target item
                        gBattleMons[gBattlerAttacker].item = 0; // Item assigned later on with thief (see MOVEEND_CHANGED_ITEMS)
                        gBattleStruct->changedItems[gBattlerAttacker] = gLastUsedItem; // Stolen item to be assigned later
                        BattleScriptPush(gBattlescriptCurrInstr + 1);
                        gBattlescriptCurrInstr = BattleScript_ItemSteal;
                    }

                }
                break;
            case MOVE_EFFECT_PREVENT_ESCAPE:
                gBattleMons[gBattlerTarget].status2 |= STATUS2_ESCAPE_PREVENTION;
                gDisableStructs[gBattlerTarget].battlerPreventingEscape = gBattlerAttacker;
                gBattlescriptCurrInstr++;
                break;
            case MOVE_EFFECT_NIGHTMARE:
                gBattleMons[gBattlerTarget].status2 |= STATUS2_NIGHTMARE;
                gBattlescriptCurrInstr++;
                break;
            case MOVE_EFFECT_ALL_STATS_UP:
                BattleScriptPush(gBattlescriptCurrInstr + 1);
                gBattlescriptCurrInstr = BattleScript_AllStatsUp;
                break;
            case MOVE_EFFECT_RAPIDSPIN:
                BattleScriptPush(gBattlescriptCurrInstr + 1);
                gBattlescriptCurrInstr = BattleScript_RapidSpinAway;
                break;
            case MOVE_EFFECT_REMOVE_STATUS: // Smelling salts
                if (!(gBattleMons[gBattlerTarget].status1 & gBattleMoves[gCurrentMove].argument))
                {
                    gBattlescriptCurrInstr++;
                }
                else
                {
                    gBattleMons[gBattlerTarget].status1 &= ~(gBattleMoves[gCurrentMove].argument);

                    gActiveBattler = gBattlerTarget;
                    BtlController_EmitSetMonData(0, REQUEST_STATUS_BATTLE, 0, 4, &gBattleMons[gActiveBattler].status1);
                    MarkBattlerForControllerExec(gActiveBattler);

                    BattleScriptPush(gBattlescriptCurrInstr + 1);
                    gBattlescriptCurrInstr = BattleScript_TargetPRLZHeal;
                }
                break;
            case MOVE_EFFECT_ATK_DEF_DOWN: // SuperPower
                BattleScriptPush(gBattlescriptCurrInstr + 1);
                gBattlescriptCurrInstr = BattleScript_AtkDefDown;
                break;
            case MOVE_EFFECT_DEF_SPDEF_DOWN: // Close Combat
                BattleScriptPush(gBattlescriptCurrInstr + 1);
                gBattlescriptCurrInstr = BattleScript_DefSpDefDown;
                break;
            case MOVE_EFFECT_RECOIL_25: // Take Down, 25% recoil
                gBattleMoveDamage = (gHpDealt) / 4;
                if (gBattleMoveDamage == 0)
                    gBattleMoveDamage = 1;

                BattleScriptPush(gBattlescriptCurrInstr + 1);
                gBattlescriptCurrInstr = sMoveEffectBS_Ptrs[gBattleScripting.moveEffect];
                break;
            case MOVE_EFFECT_RECOIL_33: // Double Edge, 33 % recoil
                gBattleMoveDamage = gHpDealt / 3;
                if (gBattleMoveDamage == 0)
                    gBattleMoveDamage = 1;

                BattleScriptPush(gBattlescriptCurrInstr + 1);
                gBattlescriptCurrInstr = sMoveEffectBS_Ptrs[gBattleScripting.moveEffect];
                break;
            case MOVE_EFFECT_RECOIL_50: // Head Smash, 50 % recoil
                gBattleMoveDamage = gHpDealt / 2;
                if (gBattleMoveDamage == 0)
                    gBattleMoveDamage = 1;

                BattleScriptPush(gBattlescriptCurrInstr + 1);
                gBattlescriptCurrInstr = BattleScript_MoveEffectRecoil;
                break;
            case MOVE_EFFECT_RECOIL_33_STATUS: // Flare Blitz - can burn, Volt Tackle - can paralyze
                gBattleScripting.savedDmg = gHpDealt / 3;
                if (gBattleScripting.savedDmg == 0)
                    gBattleScripting.savedDmg = 1;

                BattleScriptPush(gBattlescriptCurrInstr + 1);
                gBattlescriptCurrInstr = BattleScript_MoveEffectRecoilWithStatus;
                break;
            case MOVE_EFFECT_THRASH:
                if (gBattleMons[gEffectBattler].status2 & STATUS2_LOCK_CONFUSE)
                {
                    gBattlescriptCurrInstr++;
                }
                else
                {
                    gBattleMons[gEffectBattler].status2 |= STATUS2_MULTIPLETURNS;
                    gLockedMoves[gEffectBattler] = gCurrentMove;
                    gBattleMons[gEffectBattler].status2 |= STATUS2_LOCK_CONFUSE_TURN((Random() & 1) + 2); // thrash for 2-3 turns
                }
                break;
            case MOVE_EFFECT_SP_ATK_TWO_DOWN: // Overheat
                BattleScriptPush(gBattlescriptCurrInstr + 1);
                gBattlescriptCurrInstr = BattleScript_SAtkDown2;
                break;
            case MOVE_EFFECT_CLEAR_SMOG:
                for (i = 0; i < NUM_BATTLE_STATS; i++)
                {
                    if (gBattleMons[gEffectBattler].statStages[i] != 6)
                        break;
                }
                if ((gSpecialStatuses[gEffectBattler].physicalDmg || gSpecialStatuses[gEffectBattler].specialDmg) && i != NUM_BATTLE_STATS)
                {
                    for (i = 0; i < NUM_BATTLE_STATS; i++)
                        gBattleMons[gEffectBattler].statStages[i] = 6;
                    BattleScriptPush(gBattlescriptCurrInstr + 1);
                    gBattlescriptCurrInstr = BattleScript_MoveEffectClearSmog;
                }
                break;
            case MOVE_EFFECT_SMACK_DOWN:
                if (!IsBattlerGrounded(gBattlerTarget))
                {
                    gStatuses3[gBattlerTarget] |= STATUS3_SMACKED_DOWN;
                    gStatuses3[gBattlerTarget] &= ~(STATUS3_MAGNET_RISE | STATUS3_TELEKINESIS | STATUS3_ON_AIR);
                    BattleScriptPush(gBattlescriptCurrInstr + 1);
                    gBattlescriptCurrInstr = BattleScript_MoveEffectSmackDown;
                }
                break;
            case MOVE_EFFECT_FLAME_BURST:
                if (IsBattlerAlive(BATTLE_PARTNER(gBattlerTarget)) && GetBattlerAbility(BATTLE_PARTNER(gBattlerTarget)) != ABILITY_MAGIC_GUARD)
                {
                    gBattleScripting.battler = BATTLE_PARTNER(gBattlerTarget);
                    gBattleMoveDamage = gBattleMons[BATTLE_PARTNER(gBattlerTarget)].hp / 16;
                    if (gBattleMoveDamage == 0)
                        gBattleMoveDamage = 1;
                    gBattlescriptCurrInstr = BattleScript_MoveEffectFlameBurst;
                }
                break;
            case MOVE_EFFECT_FEINT:
                if (gProtectStructs[gBattlerTarget].protected
                    || gSideStatuses[GetBattlerSide(gBattlerTarget)] & SIDE_STATUS_WIDE_GUARD
                    || gSideStatuses[GetBattlerSide(gBattlerTarget)] & SIDE_STATUS_QUICK_GUARD
                    || gSideStatuses[GetBattlerSide(gBattlerTarget)] & SIDE_STATUS_CRAFTY_SHIELD
                    || gSideStatuses[GetBattlerSide(gBattlerTarget)] & SIDE_STATUS_MAT_BLOCK
                    || gProtectStructs[gBattlerTarget].spikyShielded
                    || gProtectStructs[gBattlerTarget].kingsShielded
                    || gProtectStructs[gBattlerTarget].banefulBunkered)
                {
                    gProtectStructs[gBattlerTarget].protected = 0;
                    gSideStatuses[GetBattlerSide(gBattlerTarget)] &= ~(SIDE_STATUS_WIDE_GUARD);
                    gSideStatuses[GetBattlerSide(gBattlerTarget)] &= ~(SIDE_STATUS_QUICK_GUARD);
                    gSideStatuses[GetBattlerSide(gBattlerTarget)] &= ~(SIDE_STATUS_CRAFTY_SHIELD);
                    gSideStatuses[GetBattlerSide(gBattlerTarget)] &= ~(SIDE_STATUS_MAT_BLOCK);
                    gProtectStructs[gBattlerTarget].spikyShielded = 0;
                    gProtectStructs[gBattlerTarget].kingsShielded = 0;
                    gProtectStructs[gBattlerTarget].banefulBunkered = 0;
                    if (gCurrentMove == MOVE_FEINT)
                    {
                        BattleScriptPush(gBattlescriptCurrInstr + 1);
                        gBattlescriptCurrInstr = BattleScript_MoveEffectFeint;
                    }
                }
                break;
            case MOVE_EFFECT_SPECTRAL_THIEF:
                gBattleStruct->stolenStats[0] = 0; // Stats to steal.
                gBattleScripting.animArg1 = 0;
                for (i = STAT_ATK; i < NUM_BATTLE_STATS; i++)
                {
                    if (gBattleMons[gBattlerTarget].statStages[i] > 6 && gBattleMons[gBattlerAttacker].statStages[i] != 12)
                    {
                        gBattleStruct->stolenStats[0] |= gBitTable[i];
                        // Store by how many stages to raise the stat.
                        gBattleStruct->stolenStats[i] = gBattleMons[gBattlerTarget].statStages[i] - 6;
                        while (gBattleMons[gBattlerAttacker].statStages[i] + gBattleStruct->stolenStats[i] > 12)
                            gBattleStruct->stolenStats[i]--;
                        gBattleMons[gBattlerTarget].statStages[i] = 6;

                        if (gBattleStruct->stolenStats[i] >= 2)
                            byTwo++;

                        if (gBattleScripting.animArg1 == 0)
                        {
                            if (byTwo)
                                gBattleScripting.animArg1 = STAT_ANIM_PLUS2 - 1 + i;
                            else
                                gBattleScripting.animArg1 = STAT_ANIM_PLUS1 - 1 + i;
                        }
                        else
                        {
                            if (byTwo)
                                gBattleScripting.animArg1 = STAT_ANIM_MULTIPLE_PLUS2;
                            else
                                gBattleScripting.animArg1 = STAT_ANIM_MULTIPLE_PLUS1;
                        }
                    }
                }

                if (gBattleStruct->stolenStats[0] != 0)
                {
                    BattleScriptPush(gBattlescriptCurrInstr + 1);
                    gBattlescriptCurrInstr = BattleScript_SpectralThiefSteal;
                }
                break;
            case MOVE_EFFECT_V_CREATE:
                BattleScriptPush(gBattlescriptCurrInstr + 1);
                gBattlescriptCurrInstr = BattleScript_VCreateStatLoss;
                break;
            case MOVE_EFFECT_CORE_ENFORCER:
                if (GetBattlerTurnOrderNum(gBattlerAttacker) > GetBattlerTurnOrderNum(gBattlerTarget))
                {
                    BattleScriptPush(gBattlescriptCurrInstr + 1);
                    gBattlescriptCurrInstr = BattleScript_MoveEffectCoreEnforcer;
                }
                break;
            case MOVE_EFFECT_THROAT_CHOP:
                gDisableStructs[gEffectBattler].throatChopTimer = 2;
                gBattlescriptCurrInstr++;
                break;
            case MOVE_EFFECT_INCINERATE:
                if ((B_INCINERATE_GEMS >= GEN_6 && GetBattlerHoldEffect(gEffectBattler, FALSE) == HOLD_EFFECT_GEMS)
                    || (gBattleMons[gEffectBattler].item >= FIRST_BERRY_INDEX && gBattleMons[gEffectBattler].item <= LAST_BERRY_INDEX))
                {
                    gLastUsedItem = gBattleMons[gEffectBattler].item;
                    gBattleMons[gEffectBattler].item = 0;
                    CheckSetUnburden(gEffectBattler);

                    gActiveBattler = gEffectBattler;
                    BtlController_EmitSetMonData(0, REQUEST_HELDITEM_BATTLE, 0, 2, &gBattleMons[gEffectBattler].item);
                    MarkBattlerForControllerExec(gActiveBattler);
                    BattleScriptPush(gBattlescriptCurrInstr + 1);
                    gBattlescriptCurrInstr = BattleScript_MoveEffectIncinerate;
                }
                break;
            case MOVE_EFFECT_BUG_BITE:
                if ((gBattleMons[gEffectBattler].item >= FIRST_BERRY_INDEX && gBattleMons[gEffectBattler].item <= LAST_BERRY_INDEX)
                    && GetBattlerAbility(gEffectBattler) != ABILITY_STICKY_HOLD)
                {
                    gLastUsedItem = gBattleMons[gEffectBattler].item;
                    gBattleMons[gEffectBattler].item = 0;
                    CheckSetUnburden(gEffectBattler);

                    gActiveBattler = gEffectBattler;
                    BtlController_EmitSetMonData(0, REQUEST_HELDITEM_BATTLE, 0, 2, &gBattleMons[gEffectBattler].item);
                    MarkBattlerForControllerExec(gActiveBattler);
                    BattleScriptPush(gBattlescriptCurrInstr + 1);
                    gBattlescriptCurrInstr = BattleScript_MoveEffectBugBite;
                }
                break;
            }
        }
    }

    gBattleScripting.moveEffect = 0;
}

static void Cmd_seteffectwithchance(void)
{
    u32 percentChance;

    if (GetBattlerAbility(gBattlerAttacker) == ABILITY_SERENE_GRACE)
        percentChance = gBattleMoves[gCurrentMove].secondaryEffectChance * 2;
    else
        percentChance = gBattleMoves[gCurrentMove].secondaryEffectChance;

    if (gBattleScripting.moveEffect & MOVE_EFFECT_CERTAIN
        && !(gMoveResultFlags & MOVE_RESULT_NO_EFFECT))
    {
        gBattleScripting.moveEffect &= ~(MOVE_EFFECT_CERTAIN);
        SetMoveEffect(FALSE, MOVE_EFFECT_CERTAIN);
    }
    else if (Random() % 100 < percentChance
             && gBattleScripting.moveEffect
             && !(gMoveResultFlags & MOVE_RESULT_NO_EFFECT))
    {
        if (percentChance >= 100)
            SetMoveEffect(FALSE, MOVE_EFFECT_CERTAIN);
        else
            SetMoveEffect(FALSE, 0);
    }
    else
    {
        gBattlescriptCurrInstr++;
    }

    gBattleScripting.moveEffect = 0;
    gBattleScripting.multihitMoveEffect = 0;
}

static void Cmd_seteffectprimary(void)
{
    SetMoveEffect(TRUE, 0);
}

static void Cmd_seteffectsecondary(void)
{
    SetMoveEffect(FALSE, 0);
}

static void Cmd_clearstatusfromeffect(void)
{
    gActiveBattler = GetBattlerForBattleScript(gBattlescriptCurrInstr[1]);

    if (gBattleScripting.moveEffect <= PRIMARY_STATUS_MOVE_EFFECT)
        gBattleMons[gActiveBattler].status1 &= (~sStatusFlagsForMoveEffects[gBattleScripting.moveEffect]);
    else
        gBattleMons[gActiveBattler].status2 &= (~sStatusFlagsForMoveEffects[gBattleScripting.moveEffect]);

    gBattleScripting.moveEffect = 0;
    gBattlescriptCurrInstr += 2;
    gBattleScripting.multihitMoveEffect = 0;
}

static void Cmd_tryfaintmon(void)
{
    const u8 *BS_ptr;

    if (gBattlescriptCurrInstr[2] != 0)
    {
        gActiveBattler = GetBattlerForBattleScript(gBattlescriptCurrInstr[1]);
        if (gHitMarker & HITMARKER_FAINTED(gActiveBattler))
        {
            BS_ptr = T1_READ_PTR(gBattlescriptCurrInstr + 3);

            BattleScriptPop();
            gBattlescriptCurrInstr = BS_ptr;
            gSideStatuses[GetBattlerSide(gActiveBattler)] &= ~(SIDE_STATUS_SPIKES_DAMAGED | SIDE_STATUS_TOXIC_SPIKES_DAMAGED | SIDE_STATUS_STEALTH_ROCK_DAMAGED | SIDE_STATUS_STICKY_WEB_DAMAGED);
        }
        else
        {
            gBattlescriptCurrInstr += 7;
        }
    }
    else
    {
        u8 battlerId;

        if (gBattlescriptCurrInstr[1] == BS_ATTACKER)
        {
            gActiveBattler = gBattlerAttacker;
            battlerId = gBattlerTarget;
            BS_ptr = BattleScript_FaintAttacker;
        }
        else
        {
            gActiveBattler = gBattlerTarget;
            battlerId = gBattlerAttacker;
            BS_ptr = BattleScript_FaintTarget;
        }
        if (!(gAbsentBattlerFlags & gBitTable[gActiveBattler])
         && gBattleMons[gActiveBattler].hp == 0)
        {
            gHitMarker |= HITMARKER_FAINTED(gActiveBattler);
            BattleScriptPush(gBattlescriptCurrInstr + 7);
            gBattlescriptCurrInstr = BS_ptr;
            if (GetBattlerSide(gActiveBattler) == B_SIDE_PLAYER)
            {
                gHitMarker |= HITMARKER_x400000;
                if (gBattleResults.playerFaintCounter < 0xFF)
                    gBattleResults.playerFaintCounter++;
                AdjustFriendshipOnBattleFaint(gActiveBattler);
            }
            else
            {
                if (gBattleResults.opponentFaintCounter < 0xFF)
                    gBattleResults.opponentFaintCounter++;
                gBattleResults.lastOpponentSpecies = GetMonData(&gEnemyParty[gBattlerPartyIndexes[gActiveBattler]], MON_DATA_SPECIES, NULL);
            }
            if ((gHitMarker & HITMARKER_DESTINYBOND) && gBattleMons[gBattlerAttacker].hp != 0)
            {
                gHitMarker &= ~(HITMARKER_DESTINYBOND);
                BattleScriptPush(gBattlescriptCurrInstr);
                gBattleMoveDamage = gBattleMons[battlerId].hp;
                gBattlescriptCurrInstr = BattleScript_DestinyBondTakesLife;
            }
            if ((gStatuses3[gBattlerTarget] & STATUS3_GRUDGE)
             && !(gHitMarker & HITMARKER_GRUDGE)
             && GetBattlerSide(gBattlerAttacker) != GetBattlerSide(gBattlerTarget)
             && gBattleMons[gBattlerAttacker].hp != 0
             && gCurrentMove != MOVE_STRUGGLE)
            {
                u8 moveIndex = *(gBattleStruct->chosenMovePositions + gBattlerAttacker);

                gBattleMons[gBattlerAttacker].pp[moveIndex] = 0;
                BattleScriptPush(gBattlescriptCurrInstr);
                gBattlescriptCurrInstr = BattleScript_GrudgeTakesPp;
                gActiveBattler = gBattlerAttacker;
                BtlController_EmitSetMonData(0, moveIndex + REQUEST_PPMOVE1_BATTLE, 0, 1, &gBattleMons[gActiveBattler].pp[moveIndex]);
                MarkBattlerForControllerExec(gActiveBattler);

                PREPARE_MOVE_BUFFER(gBattleTextBuff1, gBattleMons[gBattlerAttacker].moves[moveIndex])
            }
        }
        else
        {
            gBattlescriptCurrInstr += 7;
        }
    }
}

static void Cmd_dofaintanimation(void)
{
    if (gBattleControllerExecFlags == 0)
    {
        gActiveBattler = GetBattlerForBattleScript(gBattlescriptCurrInstr[1]);
        BtlController_EmitFaintAnimation(0);
        MarkBattlerForControllerExec(gActiveBattler);
        gBattlescriptCurrInstr += 2;
    }
}

static void Cmd_cleareffectsonfaint(void)
{
    if (gBattleControllerExecFlags == 0)
    {
        gActiveBattler = GetBattlerForBattleScript(gBattlescriptCurrInstr[1]);

        if (!(gBattleTypeFlags & BATTLE_TYPE_ARENA) || gBattleMons[gActiveBattler].hp == 0)
        {
            gBattleMons[gActiveBattler].status1 = 0;
            BtlController_EmitSetMonData(0, REQUEST_STATUS_BATTLE, 0, 0x4, &gBattleMons[gActiveBattler].status1);
            MarkBattlerForControllerExec(gActiveBattler);
        }

        FaintClearSetData(); // Effects like attractions, trapping, etc.
        gBattlescriptCurrInstr += 2;
    }
}

static void Cmd_jumpifstatus(void)
{
    u8 battlerId = GetBattlerForBattleScript(gBattlescriptCurrInstr[1]);
    u32 flags = T2_READ_32(gBattlescriptCurrInstr + 2);
    const u8* jumpPtr = T2_READ_PTR(gBattlescriptCurrInstr + 6);

    if (gBattleMons[battlerId].status1 & flags && gBattleMons[battlerId].hp)
        gBattlescriptCurrInstr = jumpPtr;
    else
        gBattlescriptCurrInstr += 10;
}

static void Cmd_jumpifstatus2(void)
{
    u8 battlerId = GetBattlerForBattleScript(gBattlescriptCurrInstr[1]);
    u32 flags = T2_READ_32(gBattlescriptCurrInstr + 2);
    const u8* jumpPtr = T2_READ_PTR(gBattlescriptCurrInstr + 6);

    if (gBattleMons[battlerId].status2 & flags && gBattleMons[battlerId].hp)
        gBattlescriptCurrInstr = jumpPtr;
    else
        gBattlescriptCurrInstr += 10;
}

static void Cmd_jumpifability(void)
{
    u32 battlerId;
    bool32 hasAbility = FALSE;
    u32 ability = T2_READ_16(gBattlescriptCurrInstr + 2);

    switch (gBattlescriptCurrInstr[1])
    {
    default:
        battlerId = GetBattlerForBattleScript(gBattlescriptCurrInstr[1]);
        if (GetBattlerAbility(battlerId) == ability)
            hasAbility = TRUE;
        break;
    case BS_ATTACKER_SIDE:
        battlerId = IsAbilityOnSide(gBattlerAttacker, ability);
        if (battlerId)
        {
            battlerId--;
            hasAbility = TRUE;
        }
        break;
    case BS_TARGET_SIDE:
        battlerId = IsAbilityOnOpposingSide(gBattlerAttacker, ability);
        if (battlerId)
        {
            battlerId--;
            hasAbility = TRUE;
        }
        break;
    }

    if (hasAbility)
    {
        gLastUsedAbility = ability;
        gBattlescriptCurrInstr = T2_READ_PTR(gBattlescriptCurrInstr + 4);
        RecordAbilityBattle(battlerId, gLastUsedAbility);
        gBattlerAbility = battlerId;
    }
    else
    {
        gBattlescriptCurrInstr += 8;
    }
}

static void Cmd_jumpifsideaffecting(void)
{
    u8 side;
    u32 flags;
    const u8 *jumpPtr;

    if (gBattlescriptCurrInstr[1] == BS_ATTACKER)
        side = GET_BATTLER_SIDE(gBattlerAttacker);
    else
        side = GET_BATTLER_SIDE(gBattlerTarget);

    flags = T2_READ_32(gBattlescriptCurrInstr + 2);
    jumpPtr = T2_READ_PTR(gBattlescriptCurrInstr + 6);

    if (gSideStatuses[side] & flags)
        gBattlescriptCurrInstr = jumpPtr;
    else
        gBattlescriptCurrInstr += 10;
}

static void Cmd_jumpifstat(void)
{
    bool32 ret = 0;
    u8 battlerId = GetBattlerForBattleScript(gBattlescriptCurrInstr[1]);
    u8 statValue = gBattleMons[battlerId].statStages[gBattlescriptCurrInstr[3]];
    u8 cmpTo = gBattlescriptCurrInstr[4];
    u8 cmpKind = gBattlescriptCurrInstr[2];

    // Because this command is used as a way of checking if a stat can be lowered/raised,
    // we need to do some modification at run-time.
    if (GetBattlerAbility(battlerId) == ABILITY_CONTRARY)
    {
        if (cmpKind == CMP_GREATER_THAN)
            cmpKind = CMP_LESS_THAN;
        else if (cmpKind == CMP_LESS_THAN)
            cmpKind = CMP_GREATER_THAN;

        if (cmpTo == 0)
            cmpTo = 0xC;
        else if (cmpTo == 0xC)
            cmpTo = 0;
    }

    switch (cmpKind)
    {
    case CMP_EQUAL:
        if (statValue == cmpTo)
            ret++;
        break;
    case CMP_NOT_EQUAL:
        if (statValue != cmpTo)
            ret++;
        break;
    case CMP_GREATER_THAN:
        if (statValue > cmpTo)
            ret++;
        break;
    case CMP_LESS_THAN:
        if (statValue < cmpTo)
            ret++;
        break;
    case CMP_COMMON_BITS:
        if (statValue & cmpTo)
            ret++;
        break;
    case CMP_NO_COMMON_BITS:
        if (!(statValue & cmpTo))
            ret++;
        break;
    }

    if (ret)
        gBattlescriptCurrInstr = T2_READ_PTR(gBattlescriptCurrInstr + 5);
    else
        gBattlescriptCurrInstr += 9;
}

static void Cmd_jumpifstatus3condition(void)
{
    u32 flags;
    const u8 *jumpPtr;

    gActiveBattler = GetBattlerForBattleScript(gBattlescriptCurrInstr[1]);
    flags = T2_READ_32(gBattlescriptCurrInstr + 2);
    jumpPtr = T2_READ_PTR(gBattlescriptCurrInstr + 7);

    if (gBattlescriptCurrInstr[6])
    {
        if ((gStatuses3[gActiveBattler] & flags) != 0)
            gBattlescriptCurrInstr += 11;
        else
            gBattlescriptCurrInstr = jumpPtr;
    }
    else
    {
        if ((gStatuses3[gActiveBattler] & flags) != 0)
            gBattlescriptCurrInstr = jumpPtr;
        else
            gBattlescriptCurrInstr += 11;
    }
}

static void Cmd_jumpbasedontype(void)
{
    u8 battlerId = GetBattlerForBattleScript(gBattlescriptCurrInstr[1]);
    u8 type = gBattlescriptCurrInstr[2];
    const u8* jumpPtr = T2_READ_PTR(gBattlescriptCurrInstr + 4);

    // jumpiftype
    if (gBattlescriptCurrInstr[3])
    {
        if (IS_BATTLER_OF_TYPE(battlerId, type))
            gBattlescriptCurrInstr = jumpPtr;
        else
            gBattlescriptCurrInstr += 8;
    }
    // jumpifnottype
    else
    {
        if (!IS_BATTLER_OF_TYPE(battlerId, type))
            gBattlescriptCurrInstr = jumpPtr;
        else
            gBattlescriptCurrInstr += 8;
    }
}

static void Cmd_getexp(void)
{
    u16 item;
    s32 i; // also used as stringId
    u8 holdEffect;
    s32 sentIn;
    s32 viaExpShare = 0;
    u16 *exp = &gBattleStruct->expValue;

    gBattlerFainted = GetBattlerForBattleScript(gBattlescriptCurrInstr[1]);
    sentIn = gSentPokesToOpponent[(gBattlerFainted & 2) >> 1];

    switch (gBattleScripting.getexpState)
    {
    case 0: // check if should receive exp at all
        if (GetBattlerSide(gBattlerFainted) != B_SIDE_OPPONENT || (gBattleTypeFlags &
             (BATTLE_TYPE_LINK
              | BATTLE_TYPE_x2000000
              | BATTLE_TYPE_TRAINER_HILL
              | BATTLE_TYPE_FRONTIER
              | BATTLE_TYPE_SAFARI
              | BATTLE_TYPE_BATTLE_TOWER
              | BATTLE_TYPE_EREADER_TRAINER)))
        {
            gBattleScripting.getexpState = 6; // goto last case
        }
        else
        {
            gBattleScripting.getexpState++;
            gBattleStruct->givenExpMons |= gBitTable[gBattlerPartyIndexes[gBattlerFainted]];
        }
        break;
    case 1: // calculate experience points to redistribute
        {
            u16 calculatedExp;
            s32 viaSentIn;

            for (viaSentIn = 0, i = 0; i < PARTY_SIZE; i++)
            {
                if (GetMonData(&gPlayerParty[i], MON_DATA_SPECIES) == SPECIES_NONE || GetMonData(&gPlayerParty[i], MON_DATA_HP) == 0)
                    continue;
                if (gBitTable[i] & sentIn)
                    viaSentIn++;

                item = GetMonData(&gPlayerParty[i], MON_DATA_HELD_ITEM);

                if (item == ITEM_ENIGMA_BERRY)
                    holdEffect = gSaveBlock1Ptr->enigmaBerry.holdEffect;
                else
                    holdEffect = ItemId_GetHoldEffect(item);

                if (holdEffect == HOLD_EFFECT_EXP_SHARE)
                    viaExpShare++;
            }
            #if (B_SCALED_EXP >= GEN_5) && (B_SCALED_EXP != GEN_6)
                calculatedExp = gBaseStats[gBattleMons[gBattlerFainted].species].expYield * gBattleMons[gBattlerFainted].level / 5;
            #else
                calculatedExp = gBaseStats[gBattleMons[gBattlerFainted].species].expYield * gBattleMons[gBattlerFainted].level / 7;
            #endif

            #if B_SPLIT_EXP < GEN_6
                if (viaExpShare) // at least one mon is getting exp via exp share
                {
                    *exp = calculatedExp / 2 / viaSentIn;
                    if (*exp == 0)
                        *exp = 1;

                    gExpShareExp = calculatedExp / 2 / viaExpShare;
                    if (gExpShareExp == 0)
                        gExpShareExp = 1;
                }
                else
                {
                    *exp = calculatedExp / viaSentIn;
                    if (*exp == 0)
                        *exp = 1;
                    gExpShareExp = 0;
                }
            #else
                *exp = calculatedExp;
                gExpShareExp = calculatedExp / 2;
                if (gExpShareExp == 0)
                    gExpShareExp = 1;
            #endif

            gBattleScripting.getexpState++;
            gBattleStruct->expGetterMonId = 0;
            gBattleStruct->sentInPokes = sentIn;
        }
        // fall through
    case 2: // set exp value to the poke in expgetter_id and print message
        if (gBattleControllerExecFlags == 0)
        {
            item = GetMonData(&gPlayerParty[gBattleStruct->expGetterMonId], MON_DATA_HELD_ITEM);

            if (item == ITEM_ENIGMA_BERRY)
                holdEffect = gSaveBlock1Ptr->enigmaBerry.holdEffect;
            else
                holdEffect = ItemId_GetHoldEffect(item);

            if (holdEffect != HOLD_EFFECT_EXP_SHARE && !(gBattleStruct->sentInPokes & 1))
            {
                *(&gBattleStruct->sentInPokes) >>= 1;
                gBattleScripting.getexpState = 5;
                gBattleMoveDamage = 0; // used for exp
            }
            else if (GetMonData(&gPlayerParty[gBattleStruct->expGetterMonId], MON_DATA_LEVEL) == MAX_LEVEL)
            {
                *(&gBattleStruct->sentInPokes) >>= 1;
                gBattleScripting.getexpState = 5;
                gBattleMoveDamage = 0; // used for exp
            }
            else
            {
                // Music change in a wild battle after fainting opposing pokemon.
                if (!(gBattleTypeFlags & BATTLE_TYPE_TRAINER)
                    && (gBattleMons[0].hp || (gBattleTypeFlags & BATTLE_TYPE_DOUBLE && gBattleMons[2].hp))
                    && !IsBattlerAlive(GetBattlerAtPosition(B_POSITION_OPPONENT_LEFT))
                    && !IsBattlerAlive(GetBattlerAtPosition(B_POSITION_OPPONENT_RIGHT))
                    && !gBattleStruct->wildVictorySong)
                {
                    BattleStopLowHpSound();
                    PlayBGM(MUS_VICTORY_WILD);
                    gBattleStruct->wildVictorySong++;
                }

                if (GetMonData(&gPlayerParty[gBattleStruct->expGetterMonId], MON_DATA_HP))
                {
                    if (gBattleStruct->sentInPokes & 1)
                        gBattleMoveDamage = *exp;
                    else
                        gBattleMoveDamage = 0;

                    // only give exp share bonus in later gens if the mon wasn't sent out
                    if ((holdEffect == HOLD_EFFECT_EXP_SHARE) && ((gBattleMoveDamage == 0) || (B_SPLIT_EXP < GEN_6)))
                        gBattleMoveDamage += gExpShareExp;
                    if (holdEffect == HOLD_EFFECT_LUCKY_EGG)
                        gBattleMoveDamage = (gBattleMoveDamage * 150) / 100;
                    if (gBattleTypeFlags & BATTLE_TYPE_TRAINER && B_TRAINER_EXP_MULTIPLIER <= GEN_7)
                        gBattleMoveDamage = (gBattleMoveDamage * 150) / 100;
                    #if (B_SCALED_EXP >= GEN_5) && (B_SCALED_EXP != GEN_6)
                        gBattleMoveDamage *= sExperienceScalingFactors[(gBattleMons[gBattlerFainted].level * 2) + 10];
                        gBattleMoveDamage /= sExperienceScalingFactors[gBattleMons[gBattlerFainted].level + GetMonData(&gPlayerParty[gBattleStruct->expGetterMonId], MON_DATA_LEVEL) + 10];
                        gBattleMoveDamage++;
                    #endif

                    if (IsTradedMon(&gPlayerParty[gBattleStruct->expGetterMonId]))
                    {
                        // check if the pokemon doesn't belong to the player
                        if (gBattleTypeFlags & BATTLE_TYPE_INGAME_PARTNER && gBattleStruct->expGetterMonId >= 3)
                        {
                            i = STRINGID_EMPTYSTRING4;
                        }
                        else
                        {
                            gBattleMoveDamage = (gBattleMoveDamage * 150) / 100;
                            i = STRINGID_ABOOSTED;
                        }
                    }
                    else
                    {
                        i = STRINGID_EMPTYSTRING4;
                    }

                    // get exp getter battlerId
                    if (gBattleTypeFlags & BATTLE_TYPE_DOUBLE)
                    {
                        if (!(gBattlerPartyIndexes[2] != gBattleStruct->expGetterMonId) && !(gAbsentBattlerFlags & gBitTable[2]))
                            gBattleStruct->expGetterBattlerId = 2;
                        else
                        {
                            if (!(gAbsentBattlerFlags & gBitTable[0]))
                                gBattleStruct->expGetterBattlerId = 0;
                            else
                                gBattleStruct->expGetterBattlerId = 2;
                        }
                    }
                    else
                    {
                        gBattleStruct->expGetterBattlerId = 0;
                    }

                    PREPARE_MON_NICK_WITH_PREFIX_BUFFER(gBattleTextBuff1, gBattleStruct->expGetterBattlerId, gBattleStruct->expGetterMonId);
                    // buffer 'gained' or 'gained a boosted'
                    PREPARE_STRING_BUFFER(gBattleTextBuff2, i);
                    PREPARE_WORD_NUMBER_BUFFER(gBattleTextBuff3, 5, gBattleMoveDamage);

                    PrepareStringBattle(STRINGID_PKMNGAINEDEXP, gBattleStruct->expGetterBattlerId);
                    MonGainEVs(&gPlayerParty[gBattleStruct->expGetterMonId], gBattleMons[gBattlerFainted].species);
                }
                gBattleStruct->sentInPokes >>= 1;
                gBattleScripting.getexpState++;
            }
        }
        break;
    case 3: // Set stats and give exp
        if (gBattleControllerExecFlags == 0)
        {
            gBattleResources->bufferB[gBattleStruct->expGetterBattlerId][0] = 0;
            if (GetMonData(&gPlayerParty[gBattleStruct->expGetterMonId], MON_DATA_HP) && GetMonData(&gPlayerParty[gBattleStruct->expGetterMonId], MON_DATA_LEVEL) != MAX_LEVEL)
            {
                gBattleResources->beforeLvlUp->stats[STAT_HP]    = GetMonData(&gPlayerParty[gBattleStruct->expGetterMonId], MON_DATA_MAX_HP);
                gBattleResources->beforeLvlUp->stats[STAT_ATK]   = GetMonData(&gPlayerParty[gBattleStruct->expGetterMonId], MON_DATA_ATK);
                gBattleResources->beforeLvlUp->stats[STAT_DEF]   = GetMonData(&gPlayerParty[gBattleStruct->expGetterMonId], MON_DATA_DEF);
                gBattleResources->beforeLvlUp->stats[STAT_SPEED] = GetMonData(&gPlayerParty[gBattleStruct->expGetterMonId], MON_DATA_SPEED);
                gBattleResources->beforeLvlUp->stats[STAT_SPATK] = GetMonData(&gPlayerParty[gBattleStruct->expGetterMonId], MON_DATA_SPATK);
                gBattleResources->beforeLvlUp->stats[STAT_SPDEF] = GetMonData(&gPlayerParty[gBattleStruct->expGetterMonId], MON_DATA_SPDEF);

                gActiveBattler = gBattleStruct->expGetterBattlerId;
                BtlController_EmitExpUpdate(0, gBattleStruct->expGetterMonId, gBattleMoveDamage);
                MarkBattlerForControllerExec(gActiveBattler);
            }
            gBattleScripting.getexpState++;
        }
        break;
    case 4: // lvl up if necessary
        if (gBattleControllerExecFlags == 0)
        {
            gActiveBattler = gBattleStruct->expGetterBattlerId;
            if (gBattleResources->bufferB[gActiveBattler][0] == CONTROLLER_TWORETURNVALUES && gBattleResources->bufferB[gActiveBattler][1] == RET_VALUE_LEVELED_UP)
            {
                u16 temp, battlerId = 0xFF;
                if (gBattleTypeFlags & BATTLE_TYPE_TRAINER && gBattlerPartyIndexes[gActiveBattler] == gBattleStruct->expGetterMonId)
                    HandleLowHpMusicChange(&gPlayerParty[gBattlerPartyIndexes[gActiveBattler]], gActiveBattler);

                PREPARE_MON_NICK_WITH_PREFIX_BUFFER(gBattleTextBuff1, gActiveBattler, gBattleStruct->expGetterMonId);
                PREPARE_BYTE_NUMBER_BUFFER(gBattleTextBuff2, 3, GetMonData(&gPlayerParty[gBattleStruct->expGetterMonId], MON_DATA_LEVEL));

                BattleScriptPushCursor();
                gLeveledUpInBattle |= gBitTable[gBattleStruct->expGetterMonId];
                gBattlescriptCurrInstr = BattleScript_LevelUp;
                gBattleMoveDamage = (gBattleResources->bufferB[gActiveBattler][2] | (gBattleResources->bufferB[gActiveBattler][3] << 8));
                AdjustFriendship(&gPlayerParty[gBattleStruct->expGetterMonId], FRIENDSHIP_EVENT_GROW_LEVEL);

                // update battle mon structure after level up
                if (gBattlerPartyIndexes[0] == gBattleStruct->expGetterMonId && gBattleMons[0].hp)
                    battlerId = 0;
                else if (gBattlerPartyIndexes[2] == gBattleStruct->expGetterMonId && gBattleMons[2].hp && (gBattleTypeFlags & BATTLE_TYPE_DOUBLE))
                    battlerId = 2;

                if (battlerId != 0xFF)
                {
                    gBattleMons[battlerId].level = GetMonData(&gPlayerParty[gBattleStruct->expGetterMonId], MON_DATA_LEVEL);
                    gBattleMons[battlerId].hp = GetMonData(&gPlayerParty[gBattleStruct->expGetterMonId], MON_DATA_HP);
                    gBattleMons[battlerId].maxHP = GetMonData(&gPlayerParty[gBattleStruct->expGetterMonId], MON_DATA_MAX_HP);
                    gBattleMons[battlerId].attack = GetMonData(&gPlayerParty[gBattleStruct->expGetterMonId], MON_DATA_ATK);
                    gBattleMons[battlerId].defense = GetMonData(&gPlayerParty[gBattleStruct->expGetterMonId], MON_DATA_DEF);
                    gBattleMons[battlerId].speed = GetMonData(&gPlayerParty[gBattleStruct->expGetterMonId], MON_DATA_SPEED);
                    gBattleMons[battlerId].spAttack = GetMonData(&gPlayerParty[gBattleStruct->expGetterMonId], MON_DATA_SPATK);
                    gBattleMons[battlerId].spDefense = GetMonData(&gPlayerParty[gBattleStruct->expGetterMonId], MON_DATA_SPDEF);

                    if (gStatuses3[battlerId] & STATUS3_POWER_TRICK)
                        SWAP(gBattleMons[battlerId].attack, gBattleMons[battlerId].defense, temp);
                }

                gBattleScripting.getexpState = 5;
            }
            else
            {
                gBattleMoveDamage = 0;
                gBattleScripting.getexpState = 5;
            }
        }
        break;
    case 5: // looper increment
        if (gBattleMoveDamage) // there is exp to give, goto case 3 that gives exp
        {
            gBattleScripting.getexpState = 3;
        }
        else
        {
            gBattleStruct->expGetterMonId++;
            if (gBattleStruct->expGetterMonId < PARTY_SIZE)
                gBattleScripting.getexpState = 2; // loop again
            else
                gBattleScripting.getexpState = 6; // we're done
        }
        break;
    case 6: // increment instruction
        if (gBattleControllerExecFlags == 0)
        {
            // not sure why gf clears the item and ability here
            gBattleMons[gBattlerFainted].item = 0;
            gBattleMons[gBattlerFainted].ability = 0;
            gBattlescriptCurrInstr += 2;
        }
        break;
    }
}

static bool32 NoAliveMonsForPlayer(void)
{
    u32 i;
    u32 HP_count = 0;

    if (gBattleTypeFlags & BATTLE_TYPE_INGAME_PARTNER && (gPartnerTrainerId == TRAINER_STEVEN_PARTNER || gPartnerTrainerId >= TRAINER_CUSTOM_PARTNER))
    {
        for (i = 0; i < MULTI_PARTY_SIZE; i++)
        {
            if (GetMonData(&gPlayerParty[i], MON_DATA_SPECIES) && !GetMonData(&gPlayerParty[i], MON_DATA_IS_EGG))
                HP_count += GetMonData(&gPlayerParty[i], MON_DATA_HP);
        }
    }
    else
    {
        for (i = 0; i < PARTY_SIZE; i++)
        {
            if (GetMonData(&gPlayerParty[i], MON_DATA_SPECIES) && !GetMonData(&gPlayerParty[i], MON_DATA_IS_EGG)
             && (!(gBattleTypeFlags & BATTLE_TYPE_ARENA) || !(gBattleStruct->arenaLostPlayerMons & gBitTable[i])))
            {
                HP_count += GetMonData(&gPlayerParty[i], MON_DATA_HP);
            }
        }
    }

    return (HP_count == 0);
}

static bool32 NoAliveMonsForOpponent(void)
{
    u32 i;
    u32 HP_count = 0;

    for (i = 0; i < PARTY_SIZE; i++)
    {
        if (GetMonData(&gEnemyParty[i], MON_DATA_SPECIES) && !GetMonData(&gEnemyParty[i], MON_DATA_IS_EGG)
            && (!(gBattleTypeFlags & BATTLE_TYPE_ARENA) || !(gBattleStruct->arenaLostOpponentMons & gBitTable[i])))
        {
            HP_count += GetMonData(&gEnemyParty[i], MON_DATA_HP);
        }
    }

    return (HP_count == 0);
}

bool32 NoAliveMonsForEitherParty(void)
{
    return (NoAliveMonsForPlayer() || NoAliveMonsForOpponent());
}

static void atk24(void)
{
    if (gBattleControllerExecFlags)
        return;

    if (NoAliveMonsForPlayer())
        gBattleOutcome |= B_OUTCOME_LOST;
    if (NoAliveMonsForOpponent())
        gBattleOutcome |= B_OUTCOME_WON;

    if (gBattleOutcome == 0 && (gBattleTypeFlags & (BATTLE_TYPE_LINK | BATTLE_TYPE_x2000000)))
    {
        s32 i, foundPlayer, foundOpponent;

        for (foundPlayer = 0, i = 0; i < gBattlersCount; i += 2)
        {
            if ((gHitMarker & HITMARKER_FAINTED2(i)) && (!gSpecialStatuses[i].flag40))
                foundPlayer++;
        }
        
        foundOpponent = 0;

        for (i = 1; i < gBattlersCount; i += 2)
        {
            if ((gHitMarker & HITMARKER_FAINTED2(i)) && (!gSpecialStatuses[i].flag40))
                foundOpponent++;
        }

        if (gBattleTypeFlags & BATTLE_TYPE_MULTI)
        {
            if (foundOpponent + foundPlayer > 1)
                gBattlescriptCurrInstr = T2_READ_PTR(gBattlescriptCurrInstr + 1);
            else
                gBattlescriptCurrInstr += 5;
        }
        else
        {
            if (foundOpponent != 0 && foundPlayer != 0)
                gBattlescriptCurrInstr = T2_READ_PTR(gBattlescriptCurrInstr + 1);
            else
                gBattlescriptCurrInstr += 5;
        }
    }
    else
    {
        gBattlescriptCurrInstr += 5;
    }
}

static void MoveValuesCleanUp(void)
{
    gMoveResultFlags = 0;
    gIsCriticalHit = FALSE;
    gBattleScripting.moveEffect = 0;
    gBattleCommunication[6] = 0;
    gHitMarker &= ~(HITMARKER_DESTINYBOND);
    gHitMarker &= ~(HITMARKER_SYNCHRONISE_EFFECT);
}

static void Cmd_movevaluescleanup(void)
{
    MoveValuesCleanUp();
    gBattlescriptCurrInstr += 1;
}

static void Cmd_setmultihit(void)
{
    gMultiHitCounter = gBattlescriptCurrInstr[1];
    gBattlescriptCurrInstr += 2;
}

static void Cmd_decrementmultihit(void)
{
    if (--gMultiHitCounter == 0)
        gBattlescriptCurrInstr += 5;
    else
        gBattlescriptCurrInstr = T2_READ_PTR(gBattlescriptCurrInstr + 1);
}

static void Cmd_goto(void)
{
    gBattlescriptCurrInstr = T2_READ_PTR(gBattlescriptCurrInstr + 1);
}

static void Cmd_jumpifbyte(void)
{
    u8 caseID = gBattlescriptCurrInstr[1];
    const u8* memByte = T2_READ_PTR(gBattlescriptCurrInstr + 2);
    u8 value = gBattlescriptCurrInstr[6];
    const u8* jumpPtr = T2_READ_PTR(gBattlescriptCurrInstr + 7);

    gBattlescriptCurrInstr += 11;

    switch (caseID)
    {
    case CMP_EQUAL:
        if (*memByte == value)
            gBattlescriptCurrInstr = jumpPtr;
        break;
    case CMP_NOT_EQUAL:
        if (*memByte != value)
            gBattlescriptCurrInstr = jumpPtr;
        break;
    case CMP_GREATER_THAN:
        if (*memByte > value)
            gBattlescriptCurrInstr = jumpPtr;
        break;
    case CMP_LESS_THAN:
        if (*memByte < value)
            gBattlescriptCurrInstr = jumpPtr;
        break;
    case CMP_COMMON_BITS:
        if (*memByte & value)
            gBattlescriptCurrInstr = jumpPtr;
        break;
    case CMP_NO_COMMON_BITS:
        if (!(*memByte & value))
            gBattlescriptCurrInstr = jumpPtr;
        break;
    }
}

static void Cmd_jumpifhalfword(void)
{
    u8 caseID = gBattlescriptCurrInstr[1];
    const u16* memHword = T2_READ_PTR(gBattlescriptCurrInstr + 2);
    u16 value = T2_READ_16(gBattlescriptCurrInstr + 6);
    const u8* jumpPtr = T2_READ_PTR(gBattlescriptCurrInstr + 8);

    gBattlescriptCurrInstr += 12;

    switch (caseID)
    {
    case CMP_EQUAL:
        if (*memHword == value)
            gBattlescriptCurrInstr = jumpPtr;
        break;
    case CMP_NOT_EQUAL:
        if (*memHword != value)
            gBattlescriptCurrInstr = jumpPtr;
        break;
    case CMP_GREATER_THAN:
        if (*memHword > value)
            gBattlescriptCurrInstr = jumpPtr;
        break;
    case CMP_LESS_THAN:
        if (*memHword < value)
            gBattlescriptCurrInstr = jumpPtr;
        break;
    case CMP_COMMON_BITS:
        if (*memHword & value)
            gBattlescriptCurrInstr = jumpPtr;
        break;
    case CMP_NO_COMMON_BITS:
        if (!(*memHword & value))
            gBattlescriptCurrInstr = jumpPtr;
        break;
    }
}

static void Cmd_jumpifword(void)
{
    u8 caseID = gBattlescriptCurrInstr[1];
    const u32* memWord = T2_READ_PTR(gBattlescriptCurrInstr + 2);
    u32 value = T1_READ_32(gBattlescriptCurrInstr + 6);
    const u8* jumpPtr = T2_READ_PTR(gBattlescriptCurrInstr + 10);

    gBattlescriptCurrInstr += 14;

    switch (caseID)
    {
    case CMP_EQUAL:
        if (*memWord == value)
            gBattlescriptCurrInstr = jumpPtr;
        break;
    case CMP_NOT_EQUAL:
        if (*memWord != value)
            gBattlescriptCurrInstr = jumpPtr;
        break;
    case CMP_GREATER_THAN:
        if (*memWord > value)
            gBattlescriptCurrInstr = jumpPtr;
        break;
    case CMP_LESS_THAN:
        if (*memWord < value)
            gBattlescriptCurrInstr = jumpPtr;
        break;
    case CMP_COMMON_BITS:
        if (*memWord & value)
            gBattlescriptCurrInstr = jumpPtr;
        break;
    case CMP_NO_COMMON_BITS:
        if (!(*memWord & value))
            gBattlescriptCurrInstr = jumpPtr;
        break;
    }
}

static void Cmd_jumpifarrayequal(void)
{
    const u8* mem1 = T2_READ_PTR(gBattlescriptCurrInstr + 1);
    const u8* mem2 = T2_READ_PTR(gBattlescriptCurrInstr + 5);
    u32 size = gBattlescriptCurrInstr[9];
    const u8* jumpPtr = T2_READ_PTR(gBattlescriptCurrInstr + 10);

    u8 i;
    for (i = 0; i < size; i++)
    {
        if (*mem1 != *mem2)
        {
            gBattlescriptCurrInstr += 14;
            break;
        }
        mem1++, mem2++;
    }

    if (i == size)
        gBattlescriptCurrInstr = jumpPtr;
}

static void Cmd_jumpifarraynotequal(void)
{
    u8 equalBytes = 0;
    const u8* mem1 = T2_READ_PTR(gBattlescriptCurrInstr + 1);
    const u8* mem2 = T2_READ_PTR(gBattlescriptCurrInstr + 5);
    u32 size = gBattlescriptCurrInstr[9];
    const u8* jumpPtr = T2_READ_PTR(gBattlescriptCurrInstr + 10);

    u8 i;
    for (i = 0; i < size; i++)
    {
        if (*mem1 == *mem2)
        {
            equalBytes++;
        }
        mem1++, mem2++;
    }

    if (equalBytes != size)
        gBattlescriptCurrInstr = jumpPtr;
    else
        gBattlescriptCurrInstr += 14;
}

static void Cmd_setbyte(void)
{
    u8* memByte = T2_READ_PTR(gBattlescriptCurrInstr + 1);
    *memByte = gBattlescriptCurrInstr[5];

    gBattlescriptCurrInstr += 6;
}

static void Cmd_addbyte(void)
{
    u8* memByte = T2_READ_PTR(gBattlescriptCurrInstr + 1);
    *memByte += gBattlescriptCurrInstr[5];
    gBattlescriptCurrInstr += 6;
}

static void Cmd_subbyte(void)
{
    u8* memByte = T2_READ_PTR(gBattlescriptCurrInstr + 1);
    *memByte -= gBattlescriptCurrInstr[5];
    gBattlescriptCurrInstr += 6;
}

static void Cmd_copyarray(void)
{
    u8* dest = T2_READ_PTR(gBattlescriptCurrInstr + 1);
    const u8* src = T2_READ_PTR(gBattlescriptCurrInstr + 5);
    s32 size = gBattlescriptCurrInstr[9];

    s32 i;
    for (i = 0; i < size; i++)
    {
        dest[i] = src[i];
    }

    gBattlescriptCurrInstr += 10;
}

static void Cmd_copyarraywithindex(void)
{
    u8* dest = T2_READ_PTR(gBattlescriptCurrInstr + 1);
    const u8* src = T2_READ_PTR(gBattlescriptCurrInstr + 5);
    const u8* index = T2_READ_PTR(gBattlescriptCurrInstr + 9);
    s32 size = gBattlescriptCurrInstr[13];

    s32 i;
    for (i = 0; i < size; i++)
    {
        dest[i] = src[i + *index];
    }

    gBattlescriptCurrInstr += 14;
}

static void Cmd_orbyte(void)
{
    u8* memByte = T2_READ_PTR(gBattlescriptCurrInstr + 1);
    *memByte |= gBattlescriptCurrInstr[5];
    gBattlescriptCurrInstr += 6;
}

static void Cmd_orhalfword(void)
{
    u16* memHword = T2_READ_PTR(gBattlescriptCurrInstr + 1);
    u16 val = T2_READ_16(gBattlescriptCurrInstr + 5);

    *memHword |= val;
    gBattlescriptCurrInstr += 7;
}

static void Cmd_orword(void)
{
    u32* memWord = T2_READ_PTR(gBattlescriptCurrInstr + 1);
    u32 val = T2_READ_32(gBattlescriptCurrInstr + 5);

    *memWord |= val;
    gBattlescriptCurrInstr += 9;
}

static void Cmd_bicbyte(void)
{
    u8* memByte = T2_READ_PTR(gBattlescriptCurrInstr + 1);
    *memByte &= ~(gBattlescriptCurrInstr[5]);
    gBattlescriptCurrInstr += 6;
}

static void Cmd_bichalfword(void)
{
    u16* memHword = T2_READ_PTR(gBattlescriptCurrInstr + 1);
    u16 val = T2_READ_16(gBattlescriptCurrInstr + 5);

    *memHword &= ~val;
    gBattlescriptCurrInstr += 7;
}

static void Cmd_bicword(void)
{
    u32* memWord = T2_READ_PTR(gBattlescriptCurrInstr + 1);
    u32 val = T2_READ_32(gBattlescriptCurrInstr + 5);

    *memWord &= ~val;
    gBattlescriptCurrInstr += 9;
}

static void Cmd_pause(void)
{
    if (gBattleControllerExecFlags == 0)
    {
        u16 value = T2_READ_16(gBattlescriptCurrInstr + 1);
        if (++gPauseCounterBattle >= value)
        {
            gPauseCounterBattle = 0;
            gBattlescriptCurrInstr += 3;
        }
    }
}

static void Cmd_waitstate(void)
{
    if (gBattleControllerExecFlags == 0)
        gBattlescriptCurrInstr++;
}

static void Cmd_update(void)
{
    if (gBattlescriptCurrInstr[1] == BS_TARGET)
        gActiveBattler = gBattlerTarget;
    else
        gActiveBattler = gBattlerAttacker;

    BtlController_EmitHealthBarUpdate(0, gBattleMoveDamage);
    MarkBattlerForControllerExec(gActiveBattler);
    gBattlescriptCurrInstr += 2;
}

static void Cmd_return(void)
{
    BattleScriptPop();
}

static void Cmd_end(void)
{
    if (gBattleTypeFlags & BATTLE_TYPE_ARENA)
        BattleArena_AddSkillPoints(gBattlerAttacker);

    gMoveResultFlags = 0;
    gActiveBattler = 0;
    gCurrentActionFuncId = B_ACTION_TRY_FINISH;
}

static void Cmd_end2(void)
{
    gActiveBattler = 0;
    gCurrentActionFuncId = B_ACTION_TRY_FINISH;
}

static void Cmd_end3(void) // pops the main function stack
{
    BattleScriptPop();
    if (gBattleResources->battleCallbackStack->size != 0)
        gBattleResources->battleCallbackStack->size--;
    gBattleMainFunc = gBattleResources->battleCallbackStack->function[gBattleResources->battleCallbackStack->size];
}

static void Cmd_call(void)
{
    BattleScriptPush(gBattlescriptCurrInstr + 5);
    gBattlescriptCurrInstr = T1_READ_PTR(gBattlescriptCurrInstr + 1);
}

static void Cmd_setroost(void)
{
    gBattleResources->flags->flags[gBattlerAttacker] |= RESOURCE_FLAG_ROOST;

    // Pure flying type.
    if (gBattleMons[gBattlerAttacker].type1 == TYPE_FLYING && gBattleMons[gBattlerAttacker].type2 == TYPE_FLYING)
    {
        gBattleStruct->roostTypes[gBattlerAttacker][0] = TYPE_FLYING;
        gBattleStruct->roostTypes[gBattlerAttacker][1] = TYPE_FLYING;
        gBattleStruct->roostTypes[gBattlerAttacker][2] = TYPE_FLYING;
        SET_BATTLER_TYPE(gBattlerAttacker, TYPE_NORMAL);
    }
    // Dual Type with Flying Type.
    else if ((gBattleMons[gBattlerAttacker].type1 == TYPE_FLYING && gBattleMons[gBattlerAttacker].type2 != TYPE_FLYING)
           ||(gBattleMons[gBattlerAttacker].type2 == TYPE_FLYING && gBattleMons[gBattlerAttacker].type1 != TYPE_FLYING))
    {
        gBattleStruct->roostTypes[gBattlerAttacker][0] = gBattleMons[gBattlerAttacker].type1;
        gBattleStruct->roostTypes[gBattlerAttacker][1] = gBattleMons[gBattlerAttacker].type2;
        if (gBattleMons[gBattlerAttacker].type1 == TYPE_FLYING)
            gBattleMons[gBattlerAttacker].type1 = TYPE_MYSTERY;
        if (gBattleMons[gBattlerAttacker].type2 == TYPE_FLYING)
            gBattleMons[gBattlerAttacker].type2 = TYPE_MYSTERY;
    }
    // Non-flying type.
    else if (!IS_BATTLER_OF_TYPE(gBattlerAttacker, TYPE_FLYING))
    {
        gBattleStruct->roostTypes[gBattlerAttacker][0] = gBattleMons[gBattlerAttacker].type1;
        gBattleStruct->roostTypes[gBattlerAttacker][1] = gBattleMons[gBattlerAttacker].type2;
    }

    gBattlescriptCurrInstr++;
}

static void Cmd_jumpifabilitypresent(void)
{
    if (IsAbilityOnField(T1_READ_16(gBattlescriptCurrInstr + 1)))
        gBattlescriptCurrInstr = T1_READ_PTR(gBattlescriptCurrInstr + 3);
    else
        gBattlescriptCurrInstr += 7;
}

static void Cmd_endselectionscript(void)
{
    *(gBattlerAttacker + gBattleStruct->selectionScriptFinished) = TRUE;
}

static void Cmd_playanimation(void)
{
    const u16* argumentPtr;

    gActiveBattler = GetBattlerForBattleScript(gBattlescriptCurrInstr[1]);
    argumentPtr = T2_READ_PTR(gBattlescriptCurrInstr + 3);

    if (gBattlescriptCurrInstr[2] == B_ANIM_STATS_CHANGE
        || gBattlescriptCurrInstr[2] == B_ANIM_SNATCH_MOVE
        || gBattlescriptCurrInstr[2] == B_ANIM_MEGA_EVOLUTION
        || gBattlescriptCurrInstr[2] == B_ANIM_ILLUSION_OFF
        || gBattlescriptCurrInstr[2] == B_ANIM_FORM_CHANGE
        || gBattlescriptCurrInstr[2] == B_ANIM_SUBSTITUTE_FADE)
    {
        BtlController_EmitBattleAnimation(0, gBattlescriptCurrInstr[2], *argumentPtr);
        MarkBattlerForControllerExec(gActiveBattler);
        gBattlescriptCurrInstr += 7;
    }
    else if (gHitMarker & HITMARKER_NO_ANIMATIONS)
    {
        BattleScriptPush(gBattlescriptCurrInstr + 7);
        gBattlescriptCurrInstr = BattleScript_Pausex20;
    }
    else if (gBattlescriptCurrInstr[2] == B_ANIM_RAIN_CONTINUES
             || gBattlescriptCurrInstr[2] == B_ANIM_SUN_CONTINUES
             || gBattlescriptCurrInstr[2] == B_ANIM_SANDSTORM_CONTINUES
             || gBattlescriptCurrInstr[2] == B_ANIM_HAIL_CONTINUES)
    {
        BtlController_EmitBattleAnimation(0, gBattlescriptCurrInstr[2], *argumentPtr);
        MarkBattlerForControllerExec(gActiveBattler);
        gBattlescriptCurrInstr += 7;
    }
    else if (gStatuses3[gActiveBattler] & STATUS3_SEMI_INVULNERABLE)
    {
        gBattlescriptCurrInstr += 7;
    }
    else
    {
        BtlController_EmitBattleAnimation(0, gBattlescriptCurrInstr[2], *argumentPtr);
        MarkBattlerForControllerExec(gActiveBattler);
        gBattlescriptCurrInstr += 7;
    }
}

static void Cmd_playanimation2(void) // animation Id is stored in the first pointer
{
    const u16* argumentPtr;
    const u8* animationIdPtr;

    gActiveBattler = GetBattlerForBattleScript(gBattlescriptCurrInstr[1]);
    animationIdPtr = T2_READ_PTR(gBattlescriptCurrInstr + 2);
    argumentPtr = T2_READ_PTR(gBattlescriptCurrInstr + 6);

    if (*animationIdPtr == B_ANIM_STATS_CHANGE
        || *animationIdPtr == B_ANIM_SNATCH_MOVE
        || *animationIdPtr == B_ANIM_MEGA_EVOLUTION
        || *animationIdPtr == B_ANIM_ILLUSION_OFF
        || *animationIdPtr == B_ANIM_FORM_CHANGE
        || *animationIdPtr == B_ANIM_SUBSTITUTE_FADE)
    {
        BtlController_EmitBattleAnimation(0, *animationIdPtr, *argumentPtr);
        MarkBattlerForControllerExec(gActiveBattler);
        gBattlescriptCurrInstr += 10;
    }
    else if (gHitMarker & HITMARKER_NO_ANIMATIONS)
    {
        gBattlescriptCurrInstr += 10;
    }
    else if (*animationIdPtr == B_ANIM_RAIN_CONTINUES
             || *animationIdPtr == B_ANIM_SUN_CONTINUES
             || *animationIdPtr == B_ANIM_SANDSTORM_CONTINUES
             || *animationIdPtr == B_ANIM_HAIL_CONTINUES)
    {
        BtlController_EmitBattleAnimation(0, *animationIdPtr, *argumentPtr);
        MarkBattlerForControllerExec(gActiveBattler);
        gBattlescriptCurrInstr += 10;
    }
    else if (gStatuses3[gActiveBattler] & STATUS3_SEMI_INVULNERABLE)
    {
        gBattlescriptCurrInstr += 10;
    }
    else
    {
        BtlController_EmitBattleAnimation(0, *animationIdPtr, *argumentPtr);
        MarkBattlerForControllerExec(gActiveBattler);
        gBattlescriptCurrInstr += 10;
    }
}

static void Cmd_setgraphicalstatchangevalues(void)
{
    u8 value = GET_STAT_BUFF_VALUE_WITH_SIGN(gBattleScripting.statChanger);

    switch (value)
    {
    case SET_STAT_BUFF_VALUE(1): // +1
        value = STAT_ANIM_PLUS1;
        break;
    case SET_STAT_BUFF_VALUE(2): // +2
        value = STAT_ANIM_PLUS2;
        break;
    case SET_STAT_BUFF_VALUE(3): // +3
        value = STAT_ANIM_PLUS2;
        break;
    case SET_STAT_BUFF_VALUE(1) | STAT_BUFF_NEGATIVE: // -1
        value = STAT_ANIM_MINUS1;
        break;
    case SET_STAT_BUFF_VALUE(2) | STAT_BUFF_NEGATIVE: // -2
        value = STAT_ANIM_MINUS2;
        break;
    case SET_STAT_BUFF_VALUE(3) | STAT_BUFF_NEGATIVE: // -3
        value = STAT_ANIM_MINUS2;
        break;
    default: // <-12,-4> and <4, 12>
        if (value & STAT_BUFF_NEGATIVE)
            value = STAT_ANIM_MINUS2;
        else
            value = STAT_ANIM_PLUS2;
        break;
    }
    gBattleScripting.animArg1 = GET_STAT_BUFF_ID(gBattleScripting.statChanger) + value - 1;
    gBattleScripting.animArg2 = 0;
    gBattlescriptCurrInstr++;
}

static void Cmd_playstatchangeanimation(void)
{
    u32 ability;
    u32 currStat = 0;
    u32 statAnimId = 0;
    u32 changeableStatsCount = 0;
    u32 statsToCheck = 0;
    u32 startingStatAnimId = 0;
    u32 flags = gBattlescriptCurrInstr[3];

    gActiveBattler = GetBattlerForBattleScript(gBattlescriptCurrInstr[1]);
    ability = GetBattlerAbility(gActiveBattler);
    statsToCheck = gBattlescriptCurrInstr[2];

    // Handle Contrary and Simple
    if (ability == ABILITY_CONTRARY)
        flags ^= STAT_CHANGE_NEGATIVE;
    else if (ability == ABILITY_SIMPLE)
        flags |= STAT_CHANGE_BY_TWO;

    if (flags & STAT_CHANGE_NEGATIVE) // goes down
    {
        if (flags & STAT_CHANGE_BY_TWO)
            startingStatAnimId = STAT_ANIM_MINUS2 - 1;
        else
            startingStatAnimId = STAT_ANIM_MINUS1 - 1;

        while (statsToCheck != 0)
        {
            if (statsToCheck & 1)
            {
                if (flags & STAT_CHANGE_CANT_PREVENT)
                {
                    if (gBattleMons[gActiveBattler].statStages[currStat] > MIN_STAT_STAGE)
                    {
                        statAnimId = startingStatAnimId + currStat;
                        changeableStatsCount++;
                    }
                }
                else if (!gSideTimers[GET_BATTLER_SIDE(gActiveBattler)].mistTimer
                        && ability != ABILITY_CLEAR_BODY
                        && ability != ABILITY_FULL_METAL_BODY
                        && ability != ABILITY_WHITE_SMOKE
                        && !(ability == ABILITY_KEEN_EYE && currStat == STAT_ACC)
                        && !(ability == ABILITY_HYPER_CUTTER && currStat == STAT_ATK)
                        && !(ability == ABILITY_BIG_PECKS && currStat == STAT_DEF))
                {
                    if (gBattleMons[gActiveBattler].statStages[currStat] > MIN_STAT_STAGE)
                    {
                        statAnimId = startingStatAnimId + currStat;
                        changeableStatsCount++;
                    }
                }
            }
            statsToCheck >>= 1, currStat++;
        }

        if (changeableStatsCount > 1) // more than one stat, so the color is gray
        {
            if (flags & STAT_CHANGE_BY_TWO)
                statAnimId = STAT_ANIM_MULTIPLE_MINUS2;
            else
                statAnimId = STAT_ANIM_MULTIPLE_MINUS1;
        }
    }
    else // goes up
    {
        if (flags & STAT_CHANGE_BY_TWO)
            startingStatAnimId = STAT_ANIM_PLUS2 - 1;
        else
            startingStatAnimId = STAT_ANIM_PLUS1 - 1;

        while (statsToCheck != 0)
        {
            if (statsToCheck & 1 && gBattleMons[gActiveBattler].statStages[currStat] < MAX_STAT_STAGE)
            {
                statAnimId = startingStatAnimId + currStat;
                changeableStatsCount++;
            }
            statsToCheck >>= 1, currStat++;
        }

        if (changeableStatsCount > 1) // more than one stat, so the color is gray
        {
            if (flags & STAT_CHANGE_BY_TWO)
                statAnimId = STAT_ANIM_MULTIPLE_PLUS2;
            else
                statAnimId = STAT_ANIM_MULTIPLE_PLUS1;
        }
    }

    if (flags & STAT_CHANGE_ONLY_MULTIPLE && changeableStatsCount < 2)
    {
        gBattlescriptCurrInstr += 4;
    }
    else if (changeableStatsCount != 0 && !gBattleScripting.statAnimPlayed)
    {
        BtlController_EmitBattleAnimation(0, B_ANIM_STATS_CHANGE, statAnimId);
        MarkBattlerForControllerExec(gActiveBattler);
        if (flags & STAT_CHANGE_ONLY_MULTIPLE && changeableStatsCount > 1)
            gBattleScripting.statAnimPlayed = TRUE;
        gBattlescriptCurrInstr += 4;
    }
    else
    {
        gBattlescriptCurrInstr += 4;
    }
}

static bool32 TryKnockOffBattleScript(u32 battlerDef)
{
    if (gBattleMons[battlerDef].item != 0
        && CanBattlerGetOrLoseItem(battlerDef, gBattleMons[battlerDef].item)
        && !NoAliveMonsForEitherParty())
    {
        if (GetBattlerAbility(battlerDef) == ABILITY_STICKY_HOLD && IsBattlerAlive(battlerDef))
        {
            gBattlerAbility = battlerDef;
            BattleScriptPushCursor();
            gBattlescriptCurrInstr = BattleScript_StickyHoldActivates;
        }
        else
        {
            u32 side = GetBattlerSide(battlerDef);

            gLastUsedItem = gBattleMons[battlerDef].item;
            gBattleMons[battlerDef].item = 0;
            gBattleStruct->choicedMove[battlerDef] = 0;
            gWishFutureKnock.knockedOffMons[side] |= gBitTable[gBattlerPartyIndexes[battlerDef]];
            CheckSetUnburden(battlerDef);

            BattleScriptPushCursor();
            gBattlescriptCurrInstr = BattleScript_KnockedOff;
        }
        return TRUE;
    }
    return FALSE;
}

static void Cmd_moveend(void)
{
    s32 i;
    bool32 effect = FALSE;
    u32 moveType = 0;
    u32 holdEffectAtk = 0;
    u16 *choicedMoveAtk = NULL;
    u32 arg1, arg2;
    u32 originallyUsedMove;

    if (gChosenMove == 0xFFFF)
        originallyUsedMove = 0;
    else
        originallyUsedMove = gChosenMove;

    arg1 = gBattlescriptCurrInstr[1];
    arg2 = gBattlescriptCurrInstr[2];

    holdEffectAtk = GetBattlerHoldEffect(gBattlerAttacker, TRUE);
    choicedMoveAtk = &gBattleStruct->choicedMove[gBattlerAttacker];
    GET_MOVE_TYPE(gCurrentMove, moveType);

    do
    {
        switch (gBattleScripting.moveendState)
        {
        case MOVEEND_PROTECT_LIKE_EFFECT:
            if (gBattleMoves[gCurrentMove].flags & FLAG_MAKES_CONTACT)
            {
                if (gProtectStructs[gBattlerTarget].spikyShielded && GetBattlerAbility(gBattlerAttacker) != ABILITY_MAGIC_GUARD)
                {
                    gBattleMoveDamage = gBattleMons[gBattlerAttacker].maxHP / 8;
                    if (gBattleMoveDamage == 0)
                        gBattleMoveDamage = 1;
                    PREPARE_MOVE_BUFFER(gBattleTextBuff1, MOVE_SPIKY_SHIELD);
                    BattleScriptPushCursor();
                    gBattlescriptCurrInstr = BattleScript_SpikyShieldEffect;
                    effect = 1;
                }
                else if (gProtectStructs[gBattlerTarget].kingsShielded)
                {
                    i = gBattlerAttacker;
                    gBattlerAttacker = gBattlerTarget;
                    gBattlerTarget = i; // gBattlerTarget and gBattlerAttacker are swapped in order to activate Defiant, if applicable
                    gBattleScripting.moveEffect = (B_KINGS_SHIELD_LOWER_ATK >= GEN_8) ? MOVE_EFFECT_ATK_MINUS_1 : MOVE_EFFECT_ATK_MINUS_2;
                    BattleScriptPushCursor();
                    gBattlescriptCurrInstr = BattleScript_KingsShieldEffect;
                    effect = 1;
                }
                else if (gProtectStructs[gBattlerTarget].banefulBunkered)
                {
                    gBattleScripting.moveEffect = MOVE_EFFECT_POISON | MOVE_EFFECT_AFFECTS_USER;
                    PREPARE_MOVE_BUFFER(gBattleTextBuff1, MOVE_BANEFUL_BUNKER);
                    BattleScriptPushCursor();
                    gBattlescriptCurrInstr = BattleScript_BanefulBunkerEffect;
                    effect = 1;
                }
            }
            gBattleScripting.moveendState++;
            break;
        case MOVEEND_RAGE: // rage check
            if (gBattleMons[gBattlerTarget].status2 & STATUS2_RAGE
                && gBattleMons[gBattlerTarget].hp != 0 && gBattlerAttacker != gBattlerTarget
                && GetBattlerSide(gBattlerAttacker) != GetBattlerSide(gBattlerTarget)
                && !(gMoveResultFlags & MOVE_RESULT_NO_EFFECT) && TARGET_TURN_DAMAGED
                && gBattleMoves[gCurrentMove].power && gBattleMons[gBattlerTarget].statStages[STAT_ATK] < MAX_STAT_STAGE)
            {
                gBattleMons[gBattlerTarget].statStages[STAT_ATK]++;
                BattleScriptPushCursor();
                gBattlescriptCurrInstr = BattleScript_RageIsBuilding;
                effect = TRUE;
            }
            gBattleScripting.moveendState++;
            break;
        case MOVEEND_DEFROST: // defrosting check
            if (gBattleMons[gBattlerTarget].status1 & STATUS1_FREEZE
                && gBattleMons[gBattlerTarget].hp != 0 && gBattlerAttacker != gBattlerTarget
                && gSpecialStatuses[gBattlerTarget].specialDmg
                && !(gMoveResultFlags & MOVE_RESULT_NO_EFFECT) && (moveType == TYPE_FIRE || gBattleMoves[gCurrentMove].effect == EFFECT_SCALD))
            {
                gBattleMons[gBattlerTarget].status1 &= ~(STATUS1_FREEZE);
                gActiveBattler = gBattlerTarget;
                BtlController_EmitSetMonData(0, REQUEST_STATUS_BATTLE, 0, 4, &gBattleMons[gBattlerTarget].status1);
                MarkBattlerForControllerExec(gActiveBattler);
                BattleScriptPushCursor();
                gBattlescriptCurrInstr = BattleScript_DefrostedViaFireMove;
                effect = TRUE;
            }
            gBattleScripting.moveendState++;
            break;
        case MOVEEND_SYNCHRONIZE_TARGET: // target synchronize
            if (AbilityBattleEffects(ABILITYEFFECT_SYNCHRONIZE, gBattlerTarget, 0, 0, 0))
                effect = TRUE;
            gBattleScripting.moveendState++;
            break;
        case MOVEEND_ABILITIES: // Such as abilities activating on contact(Poison Spore, Rough Skin, etc.).
            if (AbilityBattleEffects(ABILITYEFFECT_MOVE_END, gBattlerTarget, 0, 0, 0))
                effect = TRUE;
            gBattleScripting.moveendState++;
            break;
        case MOVEEND_ABILITIES_ATTACKER: // Poison Touch, possibly other in the future
            if (AbilityBattleEffects(ABILITYEFFECT_MOVE_END_ATTACKER, gBattlerAttacker, 0, 0, 0))
                effect = TRUE;
            gBattleScripting.moveendState++;
            break;
        case MOVEEND_STATUS_IMMUNITY_ABILITIES: // status immunities
            if (AbilityBattleEffects(ABILITYEFFECT_IMMUNITY, 0, 0, 0, 0))
                effect = TRUE; // it loops through all battlers, so we increment after its done with all battlers
            else
                gBattleScripting.moveendState++;
            break;
        case MOVEEND_SYNCHRONIZE_ATTACKER: // attacker synchronize
            if (AbilityBattleEffects(ABILITYEFFECT_ATK_SYNCHRONIZE, gBattlerAttacker, 0, 0, 0))
                effect = TRUE;
            gBattleScripting.moveendState++;
            break;
        case MOVEEND_CHOICE_MOVE: // update choice band move
            if (gHitMarker & HITMARKER_OBEYS
             && HOLD_EFFECT_CHOICE(holdEffectAtk)
             && gChosenMove != MOVE_STRUGGLE
             && (*choicedMoveAtk == 0 || *choicedMoveAtk == 0xFFFF))
            {
                if ((gBattleMoves[gChosenMove].effect == EFFECT_BATON_PASS
                 || gBattleMoves[gChosenMove].effect == EFFECT_HEALING_WISH
                 || gBattleMoves[gChosenMove].effect == EFFECT_HIT_ESCAPE)
                    && !(gMoveResultFlags & MOVE_RESULT_FAILED))
                {
                    ++gBattleScripting.moveendState;
                    break;
                }
                *choicedMoveAtk = gChosenMove;
            }
            for (i = 0; i < MAX_MON_MOVES; ++i)
            {
                if (gBattleMons[gBattlerAttacker].moves[i] == *choicedMoveAtk)
                    break;
            }
            if (i == MAX_MON_MOVES)
                *choicedMoveAtk = 0;
            ++gBattleScripting.moveendState;
            break;
        case MOVEEND_CHANGED_ITEMS: // changed held items
            for (i = 0; i < gBattlersCount; i++)
            {
                if (gBattleStruct->changedItems[i] != 0)
                {
                    gBattleMons[i].item = gBattleStruct->changedItems[i];
                    gBattleStruct->changedItems[i] = 0;
                }
            }
            gBattleScripting.moveendState++;
            break;
        case MOVEEND_ITEM_EFFECTS_TARGET:
            if (ItemBattleEffects(ITEMEFFECT_TARGET, gBattlerTarget, FALSE))
                effect = TRUE;
            gBattleScripting.moveendState++;
            break;
        case MOVEEND_MOVE_EFFECTS2: // For effects which should happen after target items, for example Knock Off after damage from Rocky Helmet.
            switch (gBattleStruct->moveEffect2)
            {
            case MOVE_EFFECT_KNOCK_OFF:
                effect = TryKnockOffBattleScript(gBattlerTarget);
                break;
            }
            gBattleStruct->moveEffect2 = 0;
            gBattleScripting.moveendState++;
            break;
        case MOVEEND_ITEM_EFFECTS_ALL: // item effects for all battlers
            if (ItemBattleEffects(ITEMEFFECT_MOVE_END, 0, FALSE))
                effect = TRUE;
            else
                gBattleScripting.moveendState++;
            break;
        case MOVEEND_KINGSROCK_SHELLBELL: // king's rock and shell bell
            if (ItemBattleEffects(ITEMEFFECT_KINGSROCK_SHELLBELL, 0, FALSE))
                effect = TRUE;
            gBattleScripting.moveendState++;
            break;
        case MOVEEND_ATTACKER_INVISIBLE: // make attacker sprite invisible
            if (gStatuses3[gBattlerAttacker] & (STATUS3_SEMI_INVULNERABLE)
                && gHitMarker & HITMARKER_NO_ANIMATIONS)
            {
                gActiveBattler = gBattlerAttacker;
                BtlController_EmitSpriteInvisibility(0, TRUE);
                MarkBattlerForControllerExec(gActiveBattler);
                gBattleScripting.moveendState++;
                return;
            }
            gBattleScripting.moveendState++;
            break;
        case MOVEEND_ATTACKER_VISIBLE: // make attacker sprite visible
            if (gMoveResultFlags & MOVE_RESULT_NO_EFFECT
                || !(gStatuses3[gBattlerAttacker] & (STATUS3_SEMI_INVULNERABLE))
                || WasUnableToUseMove(gBattlerAttacker))
            {
                gActiveBattler = gBattlerAttacker;
                BtlController_EmitSpriteInvisibility(0, FALSE);
                MarkBattlerForControllerExec(gActiveBattler);
                gStatuses3[gBattlerAttacker] &= ~(STATUS3_SEMI_INVULNERABLE);
                gSpecialStatuses[gBattlerAttacker].restoredBattlerSprite = 1;
                gBattleScripting.moveendState++;
                return;
            }
            gBattleScripting.moveendState++;
            break;
        case MOVEEND_TARGET_VISIBLE: // make target sprite visible
            if (!gSpecialStatuses[gBattlerTarget].restoredBattlerSprite && gBattlerTarget < gBattlersCount
                && !(gStatuses3[gBattlerTarget] & STATUS3_SEMI_INVULNERABLE))
            {
                gActiveBattler = gBattlerTarget;
                BtlController_EmitSpriteInvisibility(0, FALSE);
                MarkBattlerForControllerExec(gActiveBattler);
                gStatuses3[gBattlerTarget] &= ~(STATUS3_SEMI_INVULNERABLE);
                gBattleScripting.moveendState++;
                return;
            }
            gBattleScripting.moveendState++;
            break;
        case MOVEEND_SUBSTITUTE: // update substitute
            for (i = 0; i < gBattlersCount; i++)
            {
                if (gDisableStructs[i].substituteHP == 0)
                    gBattleMons[i].status2 &= ~(STATUS2_SUBSTITUTE);
            }
            gBattleScripting.moveendState++;
            break;
        case MOVEEND_UPDATE_LAST_MOVES:
            if (gMoveResultFlags & (MOVE_RESULT_FAILED | MOVE_RESULT_DOESNT_AFFECT_FOE))
                gBattleStruct->lastMoveFailed |= gBitTable[gBattlerAttacker];
            else
                gBattleStruct->lastMoveFailed &= ~(gBitTable[gBattlerAttacker]);

            if (gHitMarker & HITMARKER_SWAP_ATTACKER_TARGET)
            {
                gActiveBattler = gBattlerAttacker;
                gBattlerAttacker = gBattlerTarget;
                gBattlerTarget = gActiveBattler;
                gHitMarker &= ~(HITMARKER_SWAP_ATTACKER_TARGET);
            }
            if (!gSpecialStatuses[gBattlerAttacker].dancerUsedMove)
            {
                gDisableStructs[gBattlerAttacker].usedMoves |= gBitTable[gCurrMovePos];
                gBattleStruct->lastMoveTarget[gBattlerAttacker] = gBattlerTarget;
                if (gHitMarker & HITMARKER_ATTACKSTRING_PRINTED)
                {
                    gLastPrintedMoves[gBattlerAttacker] = gChosenMove;
                    gLastUsedMove = gCurrentMove;
                }
            }
            if (!(gAbsentBattlerFlags & gBitTable[gBattlerAttacker])
                && !(gBattleStruct->field_91 & gBitTable[gBattlerAttacker])
                && gBattleMoves[originallyUsedMove].effect != EFFECT_BATON_PASS
                && gBattleMoves[originallyUsedMove].effect != EFFECT_HEALING_WISH)
            {
                if (gHitMarker & HITMARKER_OBEYS)
                {   if (!gSpecialStatuses[gBattlerAttacker].dancerUsedMove)
                    {
                        gLastMoves[gBattlerAttacker] = gChosenMove;
                        gLastResultingMoves[gBattlerAttacker] = gCurrentMove;
                    }
                }
                else
                {
                    gLastMoves[gBattlerAttacker] = 0xFFFF;
                    gLastResultingMoves[gBattlerAttacker] = 0xFFFF;
                }

                if (!(gHitMarker & HITMARKER_FAINTED(gBattlerTarget)))
                    gLastHitBy[gBattlerTarget] = gBattlerAttacker;

                if (gHitMarker & HITMARKER_OBEYS && !(gMoveResultFlags & MOVE_RESULT_NO_EFFECT))
                {
                    if (gChosenMove == 0xFFFF)
                    {
                        gLastLandedMoves[gBattlerTarget] = gChosenMove;
                    }
                    else
                    {
                        gLastLandedMoves[gBattlerTarget] = gCurrentMove;
                        GET_MOVE_TYPE(gCurrentMove, gLastHitByType[gBattlerTarget]);
                    }
                }
                else
                {
                    gLastLandedMoves[gBattlerTarget] = 0xFFFF;
                }
            }
            gBattleScripting.moveendState++;
            break;
        case MOVEEND_MIRROR_MOVE: // mirror move
            if (!(gAbsentBattlerFlags & gBitTable[gBattlerAttacker]) && !(gBattleStruct->field_91 & gBitTable[gBattlerAttacker])
                && gBattleMoves[originallyUsedMove].flags & FLAG_MIRROR_MOVE_AFFECTED && gHitMarker & HITMARKER_OBEYS
                && gBattlerAttacker != gBattlerTarget && !(gHitMarker & HITMARKER_FAINTED(gBattlerTarget))
                && !(gMoveResultFlags & MOVE_RESULT_NO_EFFECT))
            {
                gBattleStruct->lastTakenMove[gBattlerTarget] = gChosenMove;
                gBattleStruct->lastTakenMoveFrom[gBattlerTarget][gBattlerAttacker] = gChosenMove;
            }
            gBattleScripting.moveendState++;
            break;
        case MOVEEND_NEXT_TARGET: // For moves hitting two opposing Pokemon.
            if (!(gHitMarker & HITMARKER_UNABLE_TO_USE_MOVE)
                && gBattleTypeFlags & BATTLE_TYPE_DOUBLE
                && !gProtectStructs[gBattlerAttacker].chargingTurn
                && (gBattleMoves[gCurrentMove].target == MOVE_TARGET_BOTH || gBattleMoves[gCurrentMove].target == MOVE_TARGET_FOES_AND_ALLY)
                && !(gHitMarker & HITMARKER_NO_ATTACKSTRING))
            {
                u8 battlerId;

                if (gBattleMoves[gCurrentMove].target == MOVE_TARGET_FOES_AND_ALLY)
                {
                    gHitMarker |= HITMARKER_NO_PPDEDUCT;
                    for (battlerId = gBattlerTarget + 1; battlerId < gBattlersCount; battlerId++)
                    {
                        if (battlerId == gBattlerAttacker)
                            continue;
                        if (IsBattlerAlive(battlerId))
                            break;
                    }
                }
                else
                {
                    battlerId = GetBattlerAtPosition(BATTLE_PARTNER(GetBattlerPosition(gBattlerTarget)));
                    gHitMarker |= HITMARKER_NO_ATTACKSTRING;
                }

                if (IsBattlerAlive(battlerId))
                {
                    gBattlerTarget = battlerId;
                    gBattleScripting.moveendState = 0;
                    MoveValuesCleanUp();
                    gBattleScripting.moveEffect = gBattleScripting.savedMoveEffect;
                    BattleScriptPush(gBattleScriptsForMoveEffects[gBattleMoves[gCurrentMove].effect]);
                    gBattlescriptCurrInstr = BattleScript_FlushMessageBox;
                    return;
                }
                else
                {
                    gHitMarker |= HITMARKER_NO_ATTACKSTRING;
                    gHitMarker &= ~(HITMARKER_NO_PPDEDUCT);
                }
            }
            RecordLastUsedMoveBy(gBattlerAttacker, gCurrentMove);
            gBattleScripting.moveendState++;
            break;
        case MOVEEND_LIFE_ORB:
            if (GetBattlerHoldEffect(gBattlerAttacker, TRUE) == HOLD_EFFECT_LIFE_ORB
                && IsBattlerAlive(gBattlerAttacker)
                && !(TestSheerForceFlag(gBattlerAttacker, gCurrentMove))
                && GetBattlerAbility(gBattlerAttacker) != ABILITY_MAGIC_GUARD
                && gSpecialStatuses[gBattlerAttacker].damagedMons)
            {
                gBattleMoveDamage = gBattleMons[gBattlerAttacker].maxHP / 10;
                if (gBattleMoveDamage == 0)
                    gBattleMoveDamage = 1;
                effect = TRUE;
                BattleScriptPushCursor();
                gBattlescriptCurrInstr = BattleScript_ItemHurtRet;
                gLastUsedItem = gBattleMons[gBattlerAttacker].item;
            }
            gBattleScripting.moveendState++;
            break;
        case MOVEEND_PICKPOCKET:
            if (IsBattlerAlive(gBattlerAttacker)
              && gBattleMons[gBattlerAttacker].item != ITEM_NONE        // Attacker must be holding an item
              && !(TestSheerForceFlag(gBattlerAttacker, gCurrentMove))  // Pickpocket doesn't activate for sheer force
              && IsMoveMakingContact(gCurrentMove, gBattlerAttacker)    // Pickpocket requires contact
              && !(gMoveResultFlags & MOVE_RESULT_NO_EFFECT))           // Obviously attack needs to have worked
            {
                u8 battlers[4] = {0, 1, 2, 3};
                SortBattlersBySpeed(battlers, FALSE); // Pickpocket activates for fastest mon without item
                for (i = 0; i < gBattlersCount; i++)
                {
                    u8 battler = battlers[i];
                    // Attacker is mon who made contact, battler is mon with pickpocket
                    if (battler != gBattlerAttacker                                                     // Cannot pickpocket yourself
                      && GetBattlerAbility(battler) == ABILITY_PICKPOCKET                               // Target must have pickpocket ability
                      && BATTLER_DAMAGED(battler)                                                       // Target needs to have been damaged
                      && !DoesSubstituteBlockMove(gCurrentMove, gBattlerAttacker, battler)              // Subsitute unaffected
                      && IsBattlerAlive(battler)                                                        // Battler must be alive to pickpocket
                      && gBattleMons[battler].item == ITEM_NONE                                         // Pickpocketer can't have an item already
                      && CanStealItem(battler, gBattlerAttacker, gBattleMons[gBattlerAttacker].item))   // Cannot steal plates, mega stones, etc
                    {
                        gBattlerTarget = gBattlerAbility = battler;
                        // Battle scripting is super brittle so we shall do the item exchange now (if possible)
                        if (GetBattlerAbility(gBattlerAttacker) != ABILITY_STICKY_HOLD)
                            StealTargetItem(gBattlerTarget, gBattlerAttacker);  // Target takes attacker's item
                        
                        gEffectBattler = gBattlerAttacker;
                        BattleScriptPushCursor();
                        gBattlescriptCurrInstr = BattleScript_Pickpocket;   // Includes sticky hold check to print separate string
                        effect = TRUE;
                        break; // Pickpocket activates on fastest mon, so exit loop.
                    }
                }
            }
            gBattleScripting.moveendState++;
            break;
        case MOVEEND_DANCER: // Special case because it's so annoying
            if (gBattleMoves[gCurrentMove].flags & FLAG_DANCE)
            {
                u8 battler, nextDancer = 0;

                if (!(gBattleStruct->lastMoveFailed & gBitTable[gBattlerAttacker]
                    || (!gSpecialStatuses[gBattlerAttacker].dancerUsedMove
                        && gProtectStructs[gBattlerAttacker].usesBouncedMove)))
                {   // Dance move succeeds
                    // Set target for other Dancer mons; set bit so that mon cannot activate Dancer off of its own move
                    if (!gSpecialStatuses[gBattlerAttacker].dancerUsedMove)
                    {
                        gBattleScripting.savedBattler = gBattlerTarget | 0x4;
                        gBattleScripting.savedBattler |= (gBattlerAttacker << 4);
                        gSpecialStatuses[gBattlerAttacker].dancerUsedMove = 1;
                    }
                    for (battler = 0; battler < MAX_BATTLERS_COUNT; battler++)
                    {
                        if (GetBattlerAbility(battler) == ABILITY_DANCER && !gSpecialStatuses[battler].dancerUsedMove)
                        {
                            if (!nextDancer || (gBattleMons[battler].speed < gBattleMons[nextDancer & 0x3].speed))
                                nextDancer = battler | 0x4;
                        }
                    }
                    if (nextDancer && AbilityBattleEffects(ABILITYEFFECT_MOVE_END_OTHER, nextDancer & 0x3, 0, 0, 0))
                        effect = TRUE;
                }
            }
            gBattleScripting.moveendState++;
            break;
        case MOVEEND_EMERGENCY_EXIT: // Special case, because moves hitting multiple opponents stop after switching out
            for (i = 0; i < gBattlersCount; i++)
            {
                if (gBattleResources->flags->flags[i] & RESOURCE_FLAG_EMERGENCY_EXIT)
                {
                    gBattleResources->flags->flags[i] &= ~(RESOURCE_FLAG_EMERGENCY_EXIT);
                    gBattlerTarget = gBattlerAbility = i;
                    BattleScriptPushCursor();
                    if (gBattleTypeFlags & BATTLE_TYPE_TRAINER || GetBattlerSide(i) == B_SIDE_PLAYER)
                    {
                        if (B_ABILITY_POP_UP)
                            gBattlescriptCurrInstr = BattleScript_EmergencyExit;
                        else
                            gBattlescriptCurrInstr = BattleScript_EmergencyExitNoPopUp;
                    }
                    else
                    {
                        if (B_ABILITY_POP_UP)
                            gBattlescriptCurrInstr = BattleScript_EmergencyExitWild;
                        else
                            gBattlescriptCurrInstr = BattleScript_EmergencyExitWildNoPopUp;
                    }
                    return;
                }
            }
            gBattleScripting.moveendState++;
            break;
        case MOVEEND_CLEAR_BITS: // Clear/Set bits for things like using a move for all targets and all hits.
            if (gSpecialStatuses[gBattlerAttacker].instructedChosenTarget)
                *(gBattleStruct->moveTarget + gBattlerAttacker) = gSpecialStatuses[gBattlerAttacker].instructedChosenTarget & 0x3;
            if (gSpecialStatuses[gBattlerAttacker].dancerOriginalTarget)
                *(gBattleStruct->moveTarget + gBattlerAttacker) = gSpecialStatuses[gBattlerAttacker].dancerOriginalTarget & 0x3;
            gProtectStructs[gBattlerAttacker].usesBouncedMove = 0;
            gBattleStruct->ateBoost[gBattlerAttacker] = 0;
            gStatuses3[gBattlerAttacker] &= ~(STATUS3_ME_FIRST);
            gSpecialStatuses[gBattlerAttacker].gemBoost = 0;
            gSpecialStatuses[gBattlerAttacker].damagedMons = 0;
            gSpecialStatuses[gBattlerTarget].berryReduced = 0;
            gBattleScripting.moveEffect = 0;
            gBattleScripting.moveendState++;
            break;
        case MOVEEND_COUNT:
            break;
        }

        if (arg1 == 1 && effect == FALSE)
            gBattleScripting.moveendState = MOVEEND_COUNT;
        if (arg1 == 2 && arg2 == gBattleScripting.moveendState)
            gBattleScripting.moveendState = MOVEEND_COUNT;

    } while (gBattleScripting.moveendState != MOVEEND_COUNT && effect == FALSE);

    if (gBattleScripting.moveendState == MOVEEND_COUNT && effect == FALSE)
        gBattlescriptCurrInstr += 3;
}

static void Cmd_sethealblock(void)
{
    if (gStatuses3[gBattlerTarget] & STATUS3_HEAL_BLOCK)
    {
        gBattlescriptCurrInstr = T1_READ_PTR(gBattlescriptCurrInstr + 1);
    }
    else
    {
        gStatuses3[gBattlerTarget] |= STATUS3_HEAL_BLOCK;
        gDisableStructs[gBattlerTarget].healBlockTimer = 5;
        gBattlescriptCurrInstr += 5;
    }
}

static void Cmd_returnatktoball(void)
{
    gActiveBattler = gBattlerAttacker;
    if (!(gHitMarker & HITMARKER_FAINTED(gActiveBattler)))
    {
        BtlController_EmitReturnMonToBall(0, 0);
        MarkBattlerForControllerExec(gActiveBattler);
    }
    gBattlescriptCurrInstr++;
}

static void Cmd_getswitchedmondata(void)
{
    if (gBattleControllerExecFlags)
        return;

    gActiveBattler = GetBattlerForBattleScript(gBattlescriptCurrInstr[1]);

    gBattlerPartyIndexes[gActiveBattler] = *(gBattleStruct->monToSwitchIntoId + gActiveBattler);

    BtlController_EmitGetMonData(0, REQUEST_ALL_BATTLE, gBitTable[gBattlerPartyIndexes[gActiveBattler]]);
    MarkBattlerForControllerExec(gActiveBattler);

    gBattlescriptCurrInstr += 2;
}

static void Cmd_switchindataupdate(void)
{
    struct BattlePokemon oldData;
    s32 i;
    u8 *monData;

    if (gBattleControllerExecFlags)
        return;

    gActiveBattler = GetBattlerForBattleScript(gBattlescriptCurrInstr[1]);
    oldData = gBattleMons[gActiveBattler];
    monData = (u8*)(&gBattleMons[gActiveBattler]);

    for (i = 0; i < sizeof(struct BattlePokemon); i++)
    {
        monData[i] = gBattleResources->bufferB[gActiveBattler][4 + i];
    }

    gBattleMons[gActiveBattler].type1 = gBaseStats[gBattleMons[gActiveBattler].species].type1;
    gBattleMons[gActiveBattler].type2 = gBaseStats[gBattleMons[gActiveBattler].species].type2;
    gBattleMons[gActiveBattler].type3 = TYPE_MYSTERY;
    gBattleMons[gActiveBattler].ability = GetAbilityBySpecies(gBattleMons[gActiveBattler].species, gBattleMons[gActiveBattler].abilityNum);

    // check knocked off item
    i = GetBattlerSide(gActiveBattler);
    if (gWishFutureKnock.knockedOffMons[i] & gBitTable[gBattlerPartyIndexes[gActiveBattler]])
    {
        gBattleMons[gActiveBattler].item = 0;
    }

    if (gBattleMoves[gCurrentMove].effect == EFFECT_BATON_PASS)
    {
        for (i = 0; i < NUM_BATTLE_STATS; i++)
        {
            gBattleMons[gActiveBattler].statStages[i] = oldData.statStages[i];
        }
        gBattleMons[gActiveBattler].status2 = oldData.status2;
    }

    SwitchInClearSetData();

    if (gBattleTypeFlags & BATTLE_TYPE_PALACE
        && gBattleMons[gActiveBattler].maxHP / 2 >= gBattleMons[gActiveBattler].hp
        && gBattleMons[gActiveBattler].hp != 0
        && !(gBattleMons[gActiveBattler].status1 & STATUS1_SLEEP))
    {
        gBattleStruct->palaceFlags |= gBitTable[gActiveBattler];
    }

    gBattleScripting.battler = gActiveBattler;

    PREPARE_MON_NICK_BUFFER(gBattleTextBuff1, gActiveBattler, gBattlerPartyIndexes[gActiveBattler]);

    gBattlescriptCurrInstr += 2;
}

static void Cmd_switchinanim(void)
{
    if (gBattleControllerExecFlags)
        return;

    gActiveBattler = GetBattlerForBattleScript(gBattlescriptCurrInstr[1]);

    if (GetBattlerSide(gActiveBattler) == B_SIDE_OPPONENT
        && !(gBattleTypeFlags & (BATTLE_TYPE_LINK
                                 | BATTLE_TYPE_EREADER_TRAINER
                                 | BATTLE_TYPE_x2000000
                                 | BATTLE_TYPE_TRAINER_HILL
                                 | BATTLE_TYPE_FRONTIER)))
            HandleSetPokedexFlag(SpeciesToNationalPokedexNum(gBattleMons[gActiveBattler].species), FLAG_SET_SEEN, gBattleMons[gActiveBattler].personality);

    gAbsentBattlerFlags &= ~(gBitTable[gActiveBattler]);

    BtlController_EmitSwitchInAnim(0, gBattlerPartyIndexes[gActiveBattler], gBattlescriptCurrInstr[2]);
    MarkBattlerForControllerExec(gActiveBattler);

    gBattlescriptCurrInstr += 3;

    if (gBattleTypeFlags & BATTLE_TYPE_ARENA)
        BattleArena_InitPoints();
}

bool32 CanBattlerSwitch(u32 battlerId)
{
    s32 i, lastMonId, battlerIn1, battlerIn2;
    bool32 ret = FALSE;
    struct Pokemon *party;

    if (BATTLE_TWO_VS_ONE_OPPONENT && GetBattlerSide(battlerId) == B_SIDE_OPPONENT)
    {
        battlerIn1 = GetBattlerAtPosition(B_POSITION_OPPONENT_LEFT);
        battlerIn2 = GetBattlerAtPosition(B_POSITION_OPPONENT_RIGHT);
        party = gEnemyParty;

        for (i = 0; i < PARTY_SIZE; i++)
        {
            if (GetMonData(&party[i], MON_DATA_HP) != 0
             && GetMonData(&party[i], MON_DATA_SPECIES) != SPECIES_NONE
             && !GetMonData(&party[i], MON_DATA_IS_EGG)
             && i != gBattlerPartyIndexes[battlerIn1] && i != gBattlerPartyIndexes[battlerIn2])
                break;
        }

        ret = (i != PARTY_SIZE);
    }
    else if (gBattleTypeFlags & BATTLE_TYPE_INGAME_PARTNER)
    {
        if (GetBattlerSide(battlerId) == B_SIDE_OPPONENT)
            party = gEnemyParty;
        else
            party = gPlayerParty;

        lastMonId = 0;
        if (battlerId & 2)
            lastMonId = 3;

        for (i = lastMonId; i < lastMonId + 3; i++)
        {
            if (GetMonData(&party[i], MON_DATA_SPECIES) != SPECIES_NONE
             && !GetMonData(&party[i], MON_DATA_IS_EGG)
             && GetMonData(&party[i], MON_DATA_HP) != 0
             && gBattlerPartyIndexes[battlerId] != i)
                break;
        }

        ret = (i != lastMonId + 3);
    }
    else if (gBattleTypeFlags & BATTLE_TYPE_MULTI)
    {
        if (gBattleTypeFlags & BATTLE_TYPE_x800000)
        {
            if (GetBattlerSide(battlerId) == B_SIDE_PLAYER)
            {
                party = gPlayerParty;

                lastMonId = 0;
                if (GetLinkTrainerFlankId(GetBattlerMultiplayerId(battlerId)) == TRUE)
                    lastMonId = 3;
            }
            else
            {
                party = gEnemyParty;

                if (battlerId == 1)
                    lastMonId = 0;
                else
                    lastMonId = 3;
            }
        }
        else
        {
            if (GetBattlerSide(battlerId) == B_SIDE_OPPONENT)
                party = gEnemyParty;
            else
                party = gPlayerParty;

            lastMonId = 0;
            if (GetLinkTrainerFlankId(GetBattlerMultiplayerId(battlerId)) == TRUE)
                lastMonId = 3;
        }

        for (i = lastMonId; i < lastMonId + 3; i++)
        {
            if (GetMonData(&party[i], MON_DATA_SPECIES) != SPECIES_NONE
             && !GetMonData(&party[i], MON_DATA_IS_EGG)
             && GetMonData(&party[i], MON_DATA_HP) != 0
             && gBattlerPartyIndexes[battlerId] != i)
                break;
        }

        ret = (i != lastMonId + 3);
    }
    else if (gBattleTypeFlags & BATTLE_TYPE_TWO_OPPONENTS && GetBattlerSide(battlerId) == B_SIDE_OPPONENT)
    {
        party = gEnemyParty;

        lastMonId = 0;
        if (battlerId == B_POSITION_OPPONENT_RIGHT)
            lastMonId = 3;

        for (i = lastMonId; i < lastMonId + 3; i++)
        {
            if (GetMonData(&party[i], MON_DATA_SPECIES) != SPECIES_NONE
             && !GetMonData(&party[i], MON_DATA_IS_EGG)
             && GetMonData(&party[i], MON_DATA_HP) != 0
             && gBattlerPartyIndexes[battlerId] != i)
                break;
        }

        ret = (i != lastMonId + 3);
    }
    else
    {
        if (GetBattlerSide(battlerId) == B_SIDE_OPPONENT)
        {
            battlerIn1 = GetBattlerAtPosition(B_POSITION_OPPONENT_LEFT);

            if (gBattleTypeFlags & BATTLE_TYPE_DOUBLE)
                battlerIn2 = GetBattlerAtPosition(B_POSITION_OPPONENT_RIGHT);
            else
                battlerIn2 = battlerIn1;

            party = gEnemyParty;
        }
        else
        {
            battlerIn1 = GetBattlerAtPosition(B_POSITION_PLAYER_LEFT);

            if (gBattleTypeFlags & BATTLE_TYPE_DOUBLE)
                battlerIn2 = GetBattlerAtPosition(B_POSITION_PLAYER_RIGHT);
            else
                battlerIn2 = battlerIn1;

            party = gPlayerParty;
        }

        for (i = 0; i < PARTY_SIZE; i++)
        {
            if (GetMonData(&party[i], MON_DATA_HP) != 0
             && GetMonData(&party[i], MON_DATA_SPECIES) != SPECIES_NONE
             && !GetMonData(&party[i], MON_DATA_IS_EGG)
             && i != gBattlerPartyIndexes[battlerIn1] && i != gBattlerPartyIndexes[battlerIn2])
                break;
        }

        ret = (i != PARTY_SIZE);
    }
    return ret;
}

static void Cmd_jumpifcantswitch(void)
{
    gActiveBattler = GetBattlerForBattleScript(gBattlescriptCurrInstr[1] & ~(SWITCH_IGNORE_ESCAPE_PREVENTION));

    if (!(gBattlescriptCurrInstr[1] & SWITCH_IGNORE_ESCAPE_PREVENTION)
        && !CanBattlerEscape(gActiveBattler))
    {
        gBattlescriptCurrInstr = T1_READ_PTR(gBattlescriptCurrInstr + 2);
    }
    else
    {
        if (CanBattlerSwitch(gActiveBattler))
            gBattlescriptCurrInstr += 6;
        else
           gBattlescriptCurrInstr = T1_READ_PTR(gBattlescriptCurrInstr + 2);
    }
}

static void sub_804CF10(u8 slotId)
{
    *(gBattleStruct->field_58 + gActiveBattler) = gBattlerPartyIndexes[gActiveBattler];
    *(gBattleStruct->monToSwitchIntoId + gActiveBattler) = PARTY_SIZE;
    gBattleStruct->field_93 &= ~(gBitTable[gActiveBattler]);

    BtlController_EmitChoosePokemon(0, PARTY_ACTION_SEND_OUT, slotId, ABILITY_NONE, gBattleStruct->field_60[gActiveBattler]);
    MarkBattlerForControllerExec(gActiveBattler);
}

static void Cmd_openpartyscreen(void)
{
    u32 flags;
    u8 hitmarkerFaintBits;
    u8 battlerId;
    const u8 *jumpPtr;

    battlerId = 0;
    flags = 0;
    jumpPtr = T1_READ_PTR(gBattlescriptCurrInstr + 2);

    if (gBattlescriptCurrInstr[1] == 5)
    {
        if ((gBattleTypeFlags & (BATTLE_TYPE_DOUBLE | BATTLE_TYPE_MULTI)) != BATTLE_TYPE_DOUBLE)
        {
            for (gActiveBattler = 0; gActiveBattler < gBattlersCount; gActiveBattler++)
            {
                if (gHitMarker & HITMARKER_FAINTED(gActiveBattler))
                {
                    if (HasNoMonsToSwitch(gActiveBattler, 6, 6))
                    {
                        gAbsentBattlerFlags |= gBitTable[gActiveBattler];
                        gHitMarker &= ~(HITMARKER_FAINTED(gActiveBattler));
                        BtlController_EmitLinkStandbyMsg(0, 2, 0);
                        MarkBattlerForControllerExec(gActiveBattler);
                    }
                    else if (!gSpecialStatuses[gActiveBattler].flag40)
                    {
                        sub_804CF10(PARTY_SIZE);
                        gSpecialStatuses[gActiveBattler].flag40 = 1;
                    }
                }
                else
                {
                    BtlController_EmitLinkStandbyMsg(0, 2, 0);
                    MarkBattlerForControllerExec(gActiveBattler);
                }
            }
        }
        else if (gBattleTypeFlags & BATTLE_TYPE_DOUBLE)
        {
            u8 flag40_0, flag40_1, flag40_2, flag40_3;

            hitmarkerFaintBits = gHitMarker >> 0x1C;

            if (gBitTable[0] & hitmarkerFaintBits)
            {
                gActiveBattler = 0;
                if (HasNoMonsToSwitch(0, 6, 6))
                {
                    gAbsentBattlerFlags |= gBitTable[gActiveBattler];
                    gHitMarker &= ~(HITMARKER_FAINTED(gActiveBattler));
                    BtlController_EmitCmd42(0);
                    MarkBattlerForControllerExec(gActiveBattler);
                }
                else if (!gSpecialStatuses[gActiveBattler].flag40)
                {
                    sub_804CF10(gBattleStruct->monToSwitchIntoId[2]);
                    gSpecialStatuses[gActiveBattler].flag40 = 1;
                }
                else
                {
                    BtlController_EmitLinkStandbyMsg(0, 2, 0);
                    MarkBattlerForControllerExec(gActiveBattler);
                    flags |= 1;
                }
            }
            if (gBitTable[2] & hitmarkerFaintBits && !(gBitTable[0] & hitmarkerFaintBits))
            {
                gActiveBattler = 2;
                if (HasNoMonsToSwitch(2, 6, 6))
                {
                    gAbsentBattlerFlags |= gBitTable[gActiveBattler];
                    gHitMarker &= ~(HITMARKER_FAINTED(gActiveBattler));
                    BtlController_EmitCmd42(0);
                    MarkBattlerForControllerExec(gActiveBattler);
                }
                else if (!gSpecialStatuses[gActiveBattler].flag40)
                {
                    sub_804CF10(gBattleStruct->monToSwitchIntoId[0]);
                    gSpecialStatuses[gActiveBattler].flag40 = 1;
                }
                else if (!(flags & 1))
                {
                    BtlController_EmitLinkStandbyMsg(0, 2, 0);
                    MarkBattlerForControllerExec(gActiveBattler);
                }
            }
            if (gBitTable[1] & hitmarkerFaintBits)
            {
                gActiveBattler = 1;
                if (HasNoMonsToSwitch(1, 6, 6))
                {
                    gAbsentBattlerFlags |= gBitTable[gActiveBattler];
                    gHitMarker &= ~(HITMARKER_FAINTED(gActiveBattler));
                    BtlController_EmitCmd42(0);
                    MarkBattlerForControllerExec(gActiveBattler);
                }
                else if (!gSpecialStatuses[gActiveBattler].flag40)
                {
                    sub_804CF10(gBattleStruct->monToSwitchIntoId[3]);
                    gSpecialStatuses[gActiveBattler].flag40 = 1;
                }
                else
                {
                    BtlController_EmitLinkStandbyMsg(0, 2, 0);
                    MarkBattlerForControllerExec(gActiveBattler);
                    flags |= 2;
                }
            }
            if (gBitTable[3] & hitmarkerFaintBits && !(gBitTable[1] & hitmarkerFaintBits))
            {
                gActiveBattler = 3;
                if (HasNoMonsToSwitch(3, 6, 6))
                {
                    gAbsentBattlerFlags |= gBitTable[gActiveBattler];
                    gHitMarker &= ~(HITMARKER_FAINTED(gActiveBattler));
                    BtlController_EmitCmd42(0);
                    MarkBattlerForControllerExec(gActiveBattler);
                }
                else if (!gSpecialStatuses[gActiveBattler].flag40)
                {
                    sub_804CF10(gBattleStruct->monToSwitchIntoId[1]);
                    gSpecialStatuses[gActiveBattler].flag40 = 1;
                }
                else if (!(flags & 2))
                {
                    BtlController_EmitLinkStandbyMsg(0, 2, 0);
                    MarkBattlerForControllerExec(gActiveBattler);
                }
            }

            flag40_0 = gSpecialStatuses[0].flag40;
            if (!flag40_0)
            {
                flag40_2 = gSpecialStatuses[2].flag40;
                if (!flag40_2 && hitmarkerFaintBits != 0)
                {
                    if (gAbsentBattlerFlags & gBitTable[0])
                        gActiveBattler = 2;
                    else
                        gActiveBattler = 0;

                    BtlController_EmitLinkStandbyMsg(0, 2, 0);
                    MarkBattlerForControllerExec(gActiveBattler);
                }

            }
            flag40_1 = gSpecialStatuses[1].flag40;
            if (!flag40_1)
            {
                flag40_3 = gSpecialStatuses[3].flag40;
                if (!flag40_3 && hitmarkerFaintBits != 0)
                {
                    if (gAbsentBattlerFlags & gBitTable[1])
                        gActiveBattler = 3;
                    else
                        gActiveBattler = 1;

                    BtlController_EmitLinkStandbyMsg(0, 2, 0);
                    MarkBattlerForControllerExec(gActiveBattler);
                }
            }
        }
        gBattlescriptCurrInstr += 6;
    }
    else if (gBattlescriptCurrInstr[1] == 6)
    {
        if (!(gBattleTypeFlags & BATTLE_TYPE_MULTI))
        {
            if (gBattleTypeFlags & BATTLE_TYPE_DOUBLE)
            {
                hitmarkerFaintBits = gHitMarker >> 0x1C;
                if (gBitTable[2] & hitmarkerFaintBits && gBitTable[0] & hitmarkerFaintBits)
                {
                    gActiveBattler = 2;
                    if (HasNoMonsToSwitch(2, gBattleResources->bufferB[0][1], 6))
                    {
                        gAbsentBattlerFlags |= gBitTable[gActiveBattler];
                        gHitMarker &= ~(HITMARKER_FAINTED(gActiveBattler));
                        BtlController_EmitCmd42(0);
                        MarkBattlerForControllerExec(gActiveBattler);
                    }
                    else if (!gSpecialStatuses[gActiveBattler].flag40)
                    {
                        sub_804CF10(gBattleStruct->monToSwitchIntoId[0]);
                        gSpecialStatuses[gActiveBattler].flag40 = 1;
                    }
                }
                if (gBitTable[3] & hitmarkerFaintBits && hitmarkerFaintBits & gBitTable[1])
                {
                    gActiveBattler = 3;
                    if (HasNoMonsToSwitch(3, gBattleResources->bufferB[1][1], 6))
                    {
                        gAbsentBattlerFlags |= gBitTable[gActiveBattler];
                        gHitMarker &= ~(HITMARKER_FAINTED(gActiveBattler));
                        BtlController_EmitCmd42(0);
                        MarkBattlerForControllerExec(gActiveBattler);
                    }
                    else if (!gSpecialStatuses[gActiveBattler].flag40)
                    {
                        sub_804CF10(gBattleStruct->monToSwitchIntoId[1]);
                        gSpecialStatuses[gActiveBattler].flag40 = 1;
                    }
                }
                gBattlescriptCurrInstr += 6;
            }
            else
            {
                gBattlescriptCurrInstr += 6;
            }
        }
        else
        {
            gBattlescriptCurrInstr += 6;
        }

        hitmarkerFaintBits = gHitMarker >> 0x1C;

        gBattlerFainted = 0;
        while (!(gBitTable[gBattlerFainted] & hitmarkerFaintBits)
               && gBattlerFainted < gBattlersCount)
            gBattlerFainted++;

        if (gBattlerFainted == gBattlersCount)
            gBattlescriptCurrInstr = jumpPtr;
    }
    else
    {
        if (gBattlescriptCurrInstr[1] & 0x80)
            hitmarkerFaintBits = PARTY_ACTION_CHOOSE_MON; // Used here as the caseId for the EmitChoose function.
        else
            hitmarkerFaintBits = PARTY_ACTION_SEND_OUT;

        battlerId = GetBattlerForBattleScript(gBattlescriptCurrInstr[1] & ~(0x80));
        if (gSpecialStatuses[battlerId].flag40)
        {
            gBattlescriptCurrInstr += 6;
        }
        else if (HasNoMonsToSwitch(battlerId, 6, 6))
        {
            gActiveBattler = battlerId;
            gAbsentBattlerFlags |= gBitTable[gActiveBattler];
            gHitMarker &= ~(HITMARKER_FAINTED(gActiveBattler));
            gBattlescriptCurrInstr = jumpPtr;
        }
        else
        {
            gActiveBattler = battlerId;
            *(gBattleStruct->field_58 + gActiveBattler) = gBattlerPartyIndexes[gActiveBattler];
            *(gBattleStruct->monToSwitchIntoId + gActiveBattler) = 6;
            gBattleStruct->field_93 &= ~(gBitTable[gActiveBattler]);

            BtlController_EmitChoosePokemon(0, hitmarkerFaintBits, *(gBattleStruct->monToSwitchIntoId + (gActiveBattler ^ 2)), ABILITY_NONE, gBattleStruct->field_60[gActiveBattler]);
            MarkBattlerForControllerExec(gActiveBattler);

            gBattlescriptCurrInstr += 6;

            if (GetBattlerPosition(gActiveBattler) == 0 && gBattleResults.playerSwitchesCounter < 0xFF)
                gBattleResults.playerSwitchesCounter++;

            if (gBattleTypeFlags & BATTLE_TYPE_MULTI)
            {
                for (gActiveBattler = 0; gActiveBattler < gBattlersCount; gActiveBattler++)
                {
                    if (gActiveBattler != battlerId)
                    {
                        BtlController_EmitLinkStandbyMsg(0, 2, 0);
                        MarkBattlerForControllerExec(gActiveBattler);
                    }
                }
            }
            else
            {
                gActiveBattler = GetBattlerAtPosition(GetBattlerPosition(battlerId) ^ BIT_SIDE);
                if (gAbsentBattlerFlags & gBitTable[gActiveBattler])
                    gActiveBattler ^= BIT_FLANK;

                BtlController_EmitLinkStandbyMsg(0, 2, 0);
                MarkBattlerForControllerExec(gActiveBattler);
            }
        }
    }
}

static void Cmd_switchhandleorder(void)
{
    s32 i;
    if (gBattleControllerExecFlags)
        return;

    gActiveBattler = GetBattlerForBattleScript(gBattlescriptCurrInstr[1]);

    switch (gBattlescriptCurrInstr[2])
    {
    case 0:
        for (i = 0; i < gBattlersCount; i++)
        {
            if (gBattleResources->bufferB[i][0] == 0x22)
            {
                *(gBattleStruct->monToSwitchIntoId + i) = gBattleResources->bufferB[i][1];
                if (!(gBattleStruct->field_93 & gBitTable[i]))
                {
                    RecordedBattle_SetBattlerAction(i, gBattleResources->bufferB[i][1]);
                    gBattleStruct->field_93 |= gBitTable[i];
                }
            }
        }
        break;
    case 1:
        if (!(gBattleTypeFlags & BATTLE_TYPE_MULTI))
            SwitchPartyOrder(gActiveBattler);
        break;
    case 2:
        if (!(gBattleStruct->field_93 & gBitTable[gActiveBattler]))
        {
            RecordedBattle_SetBattlerAction(gActiveBattler, gBattleResources->bufferB[gActiveBattler][1]);
            gBattleStruct->field_93 |= gBitTable[gActiveBattler];
        }
        // fall through
    case 3:
        gBattleCommunication[0] = gBattleResources->bufferB[gActiveBattler][1];
        *(gBattleStruct->monToSwitchIntoId + gActiveBattler) = gBattleResources->bufferB[gActiveBattler][1];

        if (gBattleTypeFlags & BATTLE_TYPE_LINK && gBattleTypeFlags & BATTLE_TYPE_MULTI)
        {
            *(gActiveBattler * 3 + (u8*)(gBattleStruct->field_60) + 0) &= 0xF;
            *(gActiveBattler * 3 + (u8*)(gBattleStruct->field_60) + 0) |= (gBattleResources->bufferB[gActiveBattler][2] & 0xF0);
            *(gActiveBattler * 3 + (u8*)(gBattleStruct->field_60) + 1) = gBattleResources->bufferB[gActiveBattler][3];

            *((gActiveBattler ^ BIT_FLANK) * 3 + (u8*)(gBattleStruct->field_60) + 0) &= (0xF0);
            *((gActiveBattler ^ BIT_FLANK) * 3 + (u8*)(gBattleStruct->field_60) + 0) |= (gBattleResources->bufferB[gActiveBattler][2] & 0xF0) >> 4;
            *((gActiveBattler ^ BIT_FLANK) * 3 + (u8*)(gBattleStruct->field_60) + 2) = gBattleResources->bufferB[gActiveBattler][3];
        }
        else if (gBattleTypeFlags & BATTLE_TYPE_INGAME_PARTNER)
        {
            SwitchPartyOrderInGameMulti(gActiveBattler, *(gBattleStruct->monToSwitchIntoId + gActiveBattler));
        }
        else
        {
            SwitchPartyOrder(gActiveBattler);
        }

        PREPARE_SPECIES_BUFFER(gBattleTextBuff1, gBattleMons[gBattlerAttacker].species)
        PREPARE_MON_NICK_BUFFER(gBattleTextBuff2, gActiveBattler, gBattleResources->bufferB[gActiveBattler][1])
        break;
    }

    gBattlescriptCurrInstr += 3;
}

static void SetDmgHazardsBattlescript(u8 battlerId, u8 multistringId)
{
    gBattleMons[battlerId].status2 &= ~(STATUS2_DESTINY_BOND);
    gHitMarker &= ~(HITMARKER_DESTINYBOND);
    gBattleScripting.battler = battlerId;
    gBattleCommunication[MULTISTRING_CHOOSER] = multistringId;

    BattleScriptPushCursor();
    if (gBattlescriptCurrInstr[1] == BS_TARGET)
        gBattlescriptCurrInstr = BattleScript_DmgHazardsOnTarget;
    else if (gBattlescriptCurrInstr[1] == BS_ATTACKER)
        gBattlescriptCurrInstr = BattleScript_DmgHazardsOnAttacker;
    else
        gBattlescriptCurrInstr = BattleScript_DmgHazardsOnFaintedBattler;
}

static void Cmd_switchineffects(void)
{
    s32 i;

    gActiveBattler = GetBattlerForBattleScript(gBattlescriptCurrInstr[1]);
    UpdateSentPokesToOpponentValue(gActiveBattler);

    gHitMarker &= ~(HITMARKER_FAINTED(gActiveBattler));
    gSpecialStatuses[gActiveBattler].flag40 = 0;

    if (!(gSideStatuses[GetBattlerSide(gActiveBattler)] & SIDE_STATUS_SPIKES_DAMAGED)
        && (gSideStatuses[GetBattlerSide(gActiveBattler)] & SIDE_STATUS_SPIKES)
        && GetBattlerAbility(gActiveBattler) != ABILITY_MAGIC_GUARD
        && IsBattlerGrounded(gActiveBattler))
    {
        u8 spikesDmg = (5 - gSideTimers[GetBattlerSide(gActiveBattler)].spikesAmount) * 2;
        gBattleMoveDamage = gBattleMons[gActiveBattler].maxHP / (spikesDmg);
        if (gBattleMoveDamage == 0)
            gBattleMoveDamage = 1;

        gSideStatuses[GetBattlerSide(gActiveBattler)] |= SIDE_STATUS_SPIKES_DAMAGED;
        SetDmgHazardsBattlescript(gActiveBattler, 0);
    }
    else if (!(gSideStatuses[GetBattlerSide(gActiveBattler)] & SIDE_STATUS_STEALTH_ROCK_DAMAGED)
        && (gSideStatuses[GetBattlerSide(gActiveBattler)] & SIDE_STATUS_STEALTH_ROCK)
        && GetBattlerAbility(gActiveBattler) != ABILITY_MAGIC_GUARD)
    {
        gSideStatuses[GetBattlerSide(gActiveBattler)] |= SIDE_STATUS_STEALTH_ROCK_DAMAGED;
        gBattleMoveDamage = GetStealthHazardDamage(gBattleMoves[MOVE_STEALTH_ROCK].type, gActiveBattler);

        if (gBattleMoveDamage != 0)
            SetDmgHazardsBattlescript(gActiveBattler, 1);
    }
    else if (!(gSideStatuses[GetBattlerSide(gActiveBattler)] & SIDE_STATUS_TOXIC_SPIKES_DAMAGED)
        && (gSideStatuses[GetBattlerSide(gActiveBattler)] & SIDE_STATUS_TOXIC_SPIKES)
        && IsBattlerGrounded(gActiveBattler))
    {
        gSideStatuses[GetBattlerSide(gActiveBattler)] |= SIDE_STATUS_TOXIC_SPIKES_DAMAGED;
        if (IS_BATTLER_OF_TYPE(gActiveBattler, TYPE_POISON)) // Absorb the toxic spikes.
        {
            gSideStatuses[GetBattlerSide(gActiveBattler)] &= ~(SIDE_STATUS_TOXIC_SPIKES);
            gSideTimers[GetBattlerSide(gActiveBattler)].toxicSpikesAmount = 0;
            gBattleScripting.battler = gActiveBattler;
            BattleScriptPushCursor();
            gBattlescriptCurrInstr = BattleScript_ToxicSpikesAbsorbed;
        }
        else
        {
            if (!(gBattleMons[gActiveBattler].status1 & STATUS1_ANY)
                && !IS_BATTLER_OF_TYPE(gActiveBattler, TYPE_STEEL)
                && GetBattlerAbility(gActiveBattler) != ABILITY_IMMUNITY
                && !(gSideStatuses[GetBattlerSide(gActiveBattler)] & SIDE_STATUS_SAFEGUARD))
            {
                if (gSideTimers[GetBattlerSide(gActiveBattler)].toxicSpikesAmount >= 2)
                    gBattleMons[gActiveBattler].status1 |= STATUS1_TOXIC_POISON;
                else
                    gBattleMons[gActiveBattler].status1 |= STATUS1_POISON;

                BtlController_EmitSetMonData(0, REQUEST_STATUS_BATTLE, 0, 4, &gBattleMons[gActiveBattler].status1);
                MarkBattlerForControllerExec(gActiveBattler);
                gBattleScripting.battler = gActiveBattler;
                BattleScriptPushCursor();
                gBattlescriptCurrInstr = BattleScript_ToxicSpikesPoisoned;
            }
        }
    }
    else if (!(gSideStatuses[GetBattlerSide(gActiveBattler)] & SIDE_STATUS_STICKY_WEB_DAMAGED)
        && (gSideStatuses[GetBattlerSide(gActiveBattler)] & SIDE_STATUS_STICKY_WEB)
        && IsBattlerGrounded(gActiveBattler))
    {
        gSideStatuses[GetBattlerSide(gActiveBattler)] |= SIDE_STATUS_STICKY_WEB_DAMAGED;
        gBattleScripting.battler = gActiveBattler;
        SET_STATCHANGER(STAT_SPEED, 1, TRUE);
        BattleScriptPushCursor();
        gBattlescriptCurrInstr = BattleScript_StickyWebOnSwitchIn;
    }
    else
    {
        // There is a hack here to ensure the truant counter will be 0 when the battler's next turn starts.
        // The truant counter is not updated in the case where a mon switches in after a lost judgement in the battle arena.
        if (gBattleMons[gActiveBattler].ability == ABILITY_TRUANT
            && gCurrentActionFuncId != B_ACTION_USE_MOVE
            && !gDisableStructs[gActiveBattler].truantSwitchInHack)
            gDisableStructs[gActiveBattler].truantCounter = 1;

        gDisableStructs[gActiveBattler].truantSwitchInHack = 0;

        if (AbilityBattleEffects(ABILITYEFFECT_ON_SWITCHIN, gActiveBattler, 0, 0, 0)
            || ItemBattleEffects(ITEMEFFECT_ON_SWITCH_IN, gActiveBattler, FALSE)
            || AbilityBattleEffects(ABILITYEFFECT_INTIMIDATE2, 0, 0, 0, 0)
            || AbilityBattleEffects(ABILITYEFFECT_TRACE2, 0, 0, 0, 0)
            || AbilityBattleEffects(ABILITYEFFECT_FORECAST, 0, 0, 0, 0))
            return;

        gSideStatuses[GetBattlerSide(gActiveBattler)] &= ~(SIDE_STATUS_SPIKES_DAMAGED | SIDE_STATUS_TOXIC_SPIKES_DAMAGED | SIDE_STATUS_STEALTH_ROCK_DAMAGED | SIDE_STATUS_STICKY_WEB_DAMAGED);

        for (i = 0; i < gBattlersCount; i++)
        {
            if (gBattlerByTurnOrder[i] == gActiveBattler)
                gActionsByTurnOrder[i] = B_ACTION_CANCEL_PARTNER;

            gBattleStruct->hpOnSwitchout[GetBattlerSide(i)] = gBattleMons[i].hp;
        }

        if (gBattlescriptCurrInstr[1] == 5)
        {
            u32 hitmarkerFaintBits = gHitMarker >> 0x1C;

            gBattlerFainted++;
            while (1)
            {
                if (hitmarkerFaintBits & gBitTable[gBattlerFainted] && !(gAbsentBattlerFlags & gBitTable[gBattlerFainted]))
                    break;
                if (gBattlerFainted >= gBattlersCount)
                    break;
                gBattlerFainted++;
            }
        }
        gBattlescriptCurrInstr += 2;
    }
}

static void Cmd_trainerslidein(void)
{
    gActiveBattler = GetBattlerAtPosition(gBattlescriptCurrInstr[1]);
    BtlController_EmitTrainerSlide(0);
    MarkBattlerForControllerExec(gActiveBattler);

    gBattlescriptCurrInstr += 2;
}

static void Cmd_playse(void)
{
    gActiveBattler = gBattlerAttacker;
    BtlController_EmitPlaySE(0, T2_READ_16(gBattlescriptCurrInstr + 1));
    MarkBattlerForControllerExec(gActiveBattler);

    gBattlescriptCurrInstr += 3;
}

static void Cmd_fanfare(void)
{
    gActiveBattler = gBattlerAttacker;
    BtlController_EmitPlayFanfareOrBGM(0, T2_READ_16(gBattlescriptCurrInstr + 1), FALSE);
    MarkBattlerForControllerExec(gActiveBattler);

    gBattlescriptCurrInstr += 3;
}

static void Cmd_playfaintcry(void)
{
    gActiveBattler = GetBattlerForBattleScript(gBattlescriptCurrInstr[1]);
    BtlController_EmitFaintingCry(0);
    MarkBattlerForControllerExec(gActiveBattler);

    gBattlescriptCurrInstr += 2;
}

static void atk57(void)
{
    gActiveBattler = GetBattlerAtPosition(B_POSITION_PLAYER_LEFT);
    BtlController_EmitCmd55(0, gBattleOutcome);
    MarkBattlerForControllerExec(gActiveBattler);

    gBattlescriptCurrInstr += 1;
}

static void Cmd_returntoball(void)
{
    gActiveBattler = GetBattlerForBattleScript(gBattlescriptCurrInstr[1]);
    BtlController_EmitReturnMonToBall(0, 1);
    MarkBattlerForControllerExec(gActiveBattler);

    gBattlescriptCurrInstr += 2;
}

static void Cmd_handlelearnnewmove(void)
{
    const u8 *jumpPtr1 = T1_READ_PTR(gBattlescriptCurrInstr + 1);
    const u8 *jumpPtr2 = T1_READ_PTR(gBattlescriptCurrInstr + 5);

    u16 learnMove = MonTryLearningNewMove(&gPlayerParty[gBattleStruct->expGetterMonId], gBattlescriptCurrInstr[9]);
    while (learnMove == MON_ALREADY_KNOWS_MOVE)
        learnMove = MonTryLearningNewMove(&gPlayerParty[gBattleStruct->expGetterMonId], FALSE);

    if (learnMove == 0)
    {
        gBattlescriptCurrInstr = jumpPtr2;
    }
    else if (learnMove == MON_HAS_MAX_MOVES)
    {
        gBattlescriptCurrInstr += 10;
    }
    else
    {
        gActiveBattler = GetBattlerAtPosition(B_POSITION_PLAYER_LEFT);

        if (gBattlerPartyIndexes[gActiveBattler] == gBattleStruct->expGetterMonId
            && !(gBattleMons[gActiveBattler].status2 & STATUS2_TRANSFORMED))
        {
            GiveMoveToBattleMon(&gBattleMons[gActiveBattler], learnMove);
        }
        if (gBattleTypeFlags & BATTLE_TYPE_DOUBLE)
        {
            gActiveBattler = GetBattlerAtPosition(B_POSITION_PLAYER_RIGHT);
            if (gBattlerPartyIndexes[gActiveBattler] == gBattleStruct->expGetterMonId
                && !(gBattleMons[gActiveBattler].status2 & STATUS2_TRANSFORMED))
            {
                GiveMoveToBattleMon(&gBattleMons[gActiveBattler], learnMove);
            }
        }

        gBattlescriptCurrInstr = jumpPtr1;
    }
}

static void Cmd_yesnoboxlearnmove(void)
{
    gActiveBattler = 0;

    switch (gBattleScripting.learnMoveState)
    {
    case 0:
        HandleBattleWindow(0x18, 8, 0x1D, 0xD, 0);
        BattlePutTextOnWindow(gText_BattleYesNoChoice, 0xC);
        gBattleScripting.learnMoveState++;
        gBattleCommunication[CURSOR_POSITION] = 0;
        BattleCreateYesNoCursorAt(0);
        break;
    case 1:
        if (JOY_NEW(DPAD_UP) && gBattleCommunication[CURSOR_POSITION] != 0)
        {
            PlaySE(SE_SELECT);
            BattleDestroyYesNoCursorAt(gBattleCommunication[CURSOR_POSITION]);
            gBattleCommunication[CURSOR_POSITION] = 0;
            BattleCreateYesNoCursorAt(0);
        }
        if (JOY_NEW(DPAD_DOWN) && gBattleCommunication[CURSOR_POSITION] == 0)
        {
            PlaySE(SE_SELECT);
            BattleDestroyYesNoCursorAt(gBattleCommunication[CURSOR_POSITION]);
            gBattleCommunication[CURSOR_POSITION] = 1;
            BattleCreateYesNoCursorAt(1);
        }
        if (JOY_NEW(A_BUTTON))
        {
            PlaySE(SE_SELECT);
            if (gBattleCommunication[1] == 0)
            {
                HandleBattleWindow(0x18, 0x8, 0x1D, 0xD, WINDOW_CLEAR);
                BeginNormalPaletteFade(0xFFFFFFFF, 0, 0, 0x10, RGB_BLACK);
                gBattleScripting.learnMoveState++;
            }
            else
            {
                gBattleScripting.learnMoveState = 5;
            }
        }
        else if (JOY_NEW(B_BUTTON))
        {
            PlaySE(SE_SELECT);
            gBattleScripting.learnMoveState = 5;
        }
        break;
    case 2:
        if (!gPaletteFade.active)
        {
            FreeAllWindowBuffers();
            ShowSelectMovePokemonSummaryScreen(gPlayerParty, gBattleStruct->expGetterMonId, gPlayerPartyCount - 1, ReshowBattleScreenAfterMenu, gMoveToLearn);
            gBattleScripting.learnMoveState++;
        }
        break;
    case 3:
        if (!gPaletteFade.active && gMain.callback2 == BattleMainCB2)
        {
            gBattleScripting.learnMoveState++;
        }
        break;
    case 4:
        if (!gPaletteFade.active && gMain.callback2 == BattleMainCB2)
        {
            u8 movePosition = GetMoveSlotToReplace();
            if (movePosition == MAX_MON_MOVES)
            {
                gBattleScripting.learnMoveState = 5;
            }
            else
            {
                u16 moveId = GetMonData(&gPlayerParty[gBattleStruct->expGetterMonId], MON_DATA_MOVE1 + movePosition);
                if (IsHMMove2(moveId))
                {
                    PrepareStringBattle(STRINGID_HMMOVESCANTBEFORGOTTEN, gActiveBattler);
                    gBattleScripting.learnMoveState = 6;
                }
                else
                {
                    gBattlescriptCurrInstr = T1_READ_PTR(gBattlescriptCurrInstr + 1);

                    PREPARE_MOVE_BUFFER(gBattleTextBuff2, moveId)

                    RemoveMonPPBonus(&gPlayerParty[gBattleStruct->expGetterMonId], movePosition);
                    SetMonMoveSlot(&gPlayerParty[gBattleStruct->expGetterMonId], gMoveToLearn, movePosition);

                    if (gBattlerPartyIndexes[0] == gBattleStruct->expGetterMonId
                        && !(gBattleMons[0].status2 & STATUS2_TRANSFORMED)
                        && !(gDisableStructs[0].mimickedMoves & gBitTable[movePosition]))
                    {
                        RemoveBattleMonPPBonus(&gBattleMons[0], movePosition);
                        SetBattleMonMoveSlot(&gBattleMons[0], gMoveToLearn, movePosition);
                    }
                    if (gBattleTypeFlags & BATTLE_TYPE_DOUBLE
                        && gBattlerPartyIndexes[2] == gBattleStruct->expGetterMonId
                        && !(gBattleMons[2].status2 & STATUS2_TRANSFORMED)
                        && !(gDisableStructs[2].mimickedMoves & gBitTable[movePosition]))
                    {
                        RemoveBattleMonPPBonus(&gBattleMons[2], movePosition);
                        SetBattleMonMoveSlot(&gBattleMons[2], gMoveToLearn, movePosition);
                    }
                }
            }
        }
        break;
    case 5:
        HandleBattleWindow(0x18, 8, 0x1D, 0xD, WINDOW_CLEAR);
        gBattlescriptCurrInstr += 5;
        break;
    case 6:
        if (gBattleControllerExecFlags == 0)
        {
            gBattleScripting.learnMoveState = 2;
        }
        break;
    }
}

static void Cmd_yesnoboxstoplearningmove(void)
{
    switch (gBattleScripting.learnMoveState)
    {
    case 0:
        HandleBattleWindow(0x18, 8, 0x1D, 0xD, 0);
        BattlePutTextOnWindow(gText_BattleYesNoChoice, 0xC);
        gBattleScripting.learnMoveState++;
        gBattleCommunication[CURSOR_POSITION] = 0;
        BattleCreateYesNoCursorAt(0);
        break;
    case 1:
        if (JOY_NEW(DPAD_UP) && gBattleCommunication[CURSOR_POSITION] != 0)
        {
            PlaySE(SE_SELECT);
            BattleDestroyYesNoCursorAt(gBattleCommunication[CURSOR_POSITION]);
            gBattleCommunication[CURSOR_POSITION] = 0;
            BattleCreateYesNoCursorAt(0);
        }
        if (JOY_NEW(DPAD_DOWN) && gBattleCommunication[CURSOR_POSITION] == 0)
        {
            PlaySE(SE_SELECT);
            BattleDestroyYesNoCursorAt(gBattleCommunication[CURSOR_POSITION]);
            gBattleCommunication[CURSOR_POSITION] = 1;
            BattleCreateYesNoCursorAt(1);
        }
        if (JOY_NEW(A_BUTTON))
        {
            PlaySE(SE_SELECT);

            if (gBattleCommunication[1] != 0)
                gBattlescriptCurrInstr = T1_READ_PTR(gBattlescriptCurrInstr + 1);
            else
                gBattlescriptCurrInstr += 5;

            HandleBattleWindow(0x18, 0x8, 0x1D, 0xD, WINDOW_CLEAR);
        }
        else if (JOY_NEW(B_BUTTON))
        {
            PlaySE(SE_SELECT);
            gBattlescriptCurrInstr = T1_READ_PTR(gBattlescriptCurrInstr + 1);
            HandleBattleWindow(0x18, 0x8, 0x1D, 0xD, WINDOW_CLEAR);
        }
        break;
    }
}

static void Cmd_hitanimation(void)
{
    gActiveBattler = GetBattlerForBattleScript(gBattlescriptCurrInstr[1]);

    if (gMoveResultFlags & MOVE_RESULT_NO_EFFECT)
    {
        gBattlescriptCurrInstr += 2;
    }
    else if (!(gHitMarker & HITMARKER_IGNORE_SUBSTITUTE) || !(DoesSubstituteBlockMove(gBattlerAttacker, gActiveBattler, gCurrentMove)) || gDisableStructs[gActiveBattler].substituteHP == 0)
    {
        BtlController_EmitHitAnimation(0);
        MarkBattlerForControllerExec(gActiveBattler);
        gBattlescriptCurrInstr += 2;
    }
    else
    {
        gBattlescriptCurrInstr += 2;
    }
}

static u32 GetTrainerMoneyToGive(u16 trainerId)
{
    u32 i = 0;
    u32 lastMonLevel = 0;
    u32 moneyReward;

    if (trainerId == TRAINER_SECRET_BASE)
    {
        moneyReward = 20 * gBattleResources->secretBase->party.levels[0] * gBattleStruct->moneyMultiplier;
    }
    else
    {
        switch (gTrainers[trainerId].partyFlags)
        {
        case 0:
            {
                const struct TrainerMonNoItemDefaultMoves *party = gTrainers[trainerId].party.NoItemDefaultMoves;
                lastMonLevel = party[gTrainers[trainerId].partySize - 1].lvl;
            }
            break;
        case F_TRAINER_PARTY_CUSTOM_MOVESET:
            {
                const struct TrainerMonNoItemCustomMoves *party = gTrainers[trainerId].party.NoItemCustomMoves;
                lastMonLevel = party[gTrainers[trainerId].partySize - 1].lvl;
            }
            break;
        case F_TRAINER_PARTY_HELD_ITEM:
            {
                const struct TrainerMonItemDefaultMoves *party = gTrainers[trainerId].party.ItemDefaultMoves;
                lastMonLevel = party[gTrainers[trainerId].partySize - 1].lvl;
            }
            break;
        case F_TRAINER_PARTY_CUSTOM_MOVESET | F_TRAINER_PARTY_HELD_ITEM:
            {
                const struct TrainerMonItemCustomMoves *party = gTrainers[trainerId].party.ItemCustomMoves;
                lastMonLevel = party[gTrainers[trainerId].partySize - 1].lvl;
            }
            break;
        }

        for (; gTrainerMoneyTable[i].classId != 0xFF; i++)
        {
            if (gTrainerMoneyTable[i].classId == gTrainers[trainerId].trainerClass)
                break;
        }

        if (gBattleTypeFlags & BATTLE_TYPE_TWO_OPPONENTS)
            moneyReward = 4 * lastMonLevel * gBattleStruct->moneyMultiplier * gTrainerMoneyTable[i].value;
        else if (gBattleTypeFlags & BATTLE_TYPE_DOUBLE)
            moneyReward = 4 * lastMonLevel * gBattleStruct->moneyMultiplier * 2 * gTrainerMoneyTable[i].value;
        else
            moneyReward = 4 * lastMonLevel * gBattleStruct->moneyMultiplier * gTrainerMoneyTable[i].value;
    }

    return moneyReward;
}

static void Cmd_getmoneyreward(void)
{
    u32 moneyReward = GetTrainerMoneyToGive(gTrainerBattleOpponent_A);
    if (gBattleTypeFlags & BATTLE_TYPE_TWO_OPPONENTS)
        moneyReward += GetTrainerMoneyToGive(gTrainerBattleOpponent_B);

    AddMoney(&gSaveBlock1Ptr->money, moneyReward);
    PREPARE_WORD_NUMBER_BUFFER(gBattleTextBuff1, 5, moneyReward);

    gBattlescriptCurrInstr++;
}

static void atk5E(void)
{
    gActiveBattler = GetBattlerForBattleScript(gBattlescriptCurrInstr[1]);

    switch (gBattleCommunication[0])
    {
    case 0:
        BtlController_EmitGetMonData(0, REQUEST_ALL_BATTLE, 0);
        MarkBattlerForControllerExec(gActiveBattler);
        gBattleCommunication[0]++;
        break;
    case 1:
         if (gBattleControllerExecFlags == 0)
         {
            s32 i;
            struct BattlePokemon *bufferPoke = (struct BattlePokemon*) &gBattleResources->bufferB[gActiveBattler][4];
            for (i = 0; i < MAX_MON_MOVES; i++)
            {
                gBattleMons[gActiveBattler].moves[i] = bufferPoke->moves[i];
                gBattleMons[gActiveBattler].pp[i] = bufferPoke->pp[i];
            }
            gBattlescriptCurrInstr += 2;
         }
         break;
    }
}

static void Cmd_swapattackerwithtarget(void)
{
    gActiveBattler = gBattlerAttacker;
    gBattlerAttacker = gBattlerTarget;
    gBattlerTarget = gActiveBattler;

    if (gHitMarker & HITMARKER_SWAP_ATTACKER_TARGET)
        gHitMarker &= ~(HITMARKER_SWAP_ATTACKER_TARGET);
    else
        gHitMarker |= HITMARKER_SWAP_ATTACKER_TARGET;

    gBattlescriptCurrInstr++;
}

static void Cmd_incrementgamestat(void)
{
    if (GetBattlerSide(gBattlerAttacker) == B_SIDE_PLAYER)
        IncrementGameStat(gBattlescriptCurrInstr[1]);

    gBattlescriptCurrInstr += 2;
}

static void Cmd_drawpartystatussummary(void)
{
    s32 i;
    struct Pokemon *party;
    struct HpAndStatus hpStatuses[PARTY_SIZE];

    if (gBattleControllerExecFlags)
        return;

    gActiveBattler = GetBattlerForBattleScript(gBattlescriptCurrInstr[1]);

    if (GetBattlerSide(gActiveBattler) == B_SIDE_PLAYER)
        party = gPlayerParty;
    else
        party = gEnemyParty;

    for (i = 0; i < PARTY_SIZE; i++)
    {
        if (GetMonData(&party[i], MON_DATA_SPECIES2) == SPECIES_NONE
            || GetMonData(&party[i], MON_DATA_SPECIES2) == SPECIES_EGG)
        {
            hpStatuses[i].hp = 0xFFFF;
            hpStatuses[i].status = 0;
        }
        else
        {
            hpStatuses[i].hp = GetMonData(&party[i], MON_DATA_HP);
            hpStatuses[i].status = GetMonData(&party[i], MON_DATA_STATUS);
        }
    }

    BtlController_EmitDrawPartyStatusSummary(0, hpStatuses, 1);
    MarkBattlerForControllerExec(gActiveBattler);

    gBattlescriptCurrInstr += 2;
}

static void Cmd_hidepartystatussummary(void)
{
    gActiveBattler = GetBattlerForBattleScript(gBattlescriptCurrInstr[1]);
    BtlController_EmitHidePartyStatusSummary(0);
    MarkBattlerForControllerExec(gActiveBattler);

    gBattlescriptCurrInstr += 2;
}

static void Cmd_jumptocalledmove(void)
{
    if (gBattlescriptCurrInstr[1])
        gCurrentMove = gCalledMove;
    else
        gChosenMove = gCurrentMove = gCalledMove;

    gBattlescriptCurrInstr = gBattleScriptsForMoveEffects[gBattleMoves[gCurrentMove].effect];
}

static void Cmd_statusanimation(void)
{
    if (gBattleControllerExecFlags == 0)
    {
        gActiveBattler = GetBattlerForBattleScript(gBattlescriptCurrInstr[1]);
        if (!(gStatuses3[gActiveBattler] & STATUS3_SEMI_INVULNERABLE)
            && gDisableStructs[gActiveBattler].substituteHP == 0
            && !(gHitMarker & HITMARKER_NO_ANIMATIONS))
        {
            BtlController_EmitStatusAnimation(0, FALSE, gBattleMons[gActiveBattler].status1);
            MarkBattlerForControllerExec(gActiveBattler);
        }
        gBattlescriptCurrInstr += 2;
    }
}

static void Cmd_status2animation(void)
{
    u32 wantedToAnimate;

    if (gBattleControllerExecFlags == 0)
    {
        gActiveBattler = GetBattlerForBattleScript(gBattlescriptCurrInstr[1]);
        wantedToAnimate = T1_READ_32(gBattlescriptCurrInstr + 2);
        if (!(gStatuses3[gActiveBattler] & STATUS3_SEMI_INVULNERABLE)
            && gDisableStructs[gActiveBattler].substituteHP == 0
            && !(gHitMarker & HITMARKER_NO_ANIMATIONS))
        {
            BtlController_EmitStatusAnimation(0, TRUE, gBattleMons[gActiveBattler].status2 & wantedToAnimate);
            MarkBattlerForControllerExec(gActiveBattler);
        }
        gBattlescriptCurrInstr += 6;
    }
}

static void Cmd_chosenstatusanimation(void)
{
    u32 wantedStatus;

    if (gBattleControllerExecFlags == 0)
    {
        gActiveBattler = GetBattlerForBattleScript(gBattlescriptCurrInstr[1]);
        wantedStatus = T1_READ_32(gBattlescriptCurrInstr + 3);
        if (!(gStatuses3[gActiveBattler] & STATUS3_SEMI_INVULNERABLE)
            && gDisableStructs[gActiveBattler].substituteHP == 0
            && !(gHitMarker & HITMARKER_NO_ANIMATIONS))
        {
            BtlController_EmitStatusAnimation(0, gBattlescriptCurrInstr[2], wantedStatus);
            MarkBattlerForControllerExec(gActiveBattler);
        }
        gBattlescriptCurrInstr += 7;
    }
}

static void Cmd_yesnobox(void)
{
    switch (gBattleCommunication[0])
    {
    case 0:
        HandleBattleWindow(0x18, 8, 0x1D, 0xD, 0);
        BattlePutTextOnWindow(gText_BattleYesNoChoice, 0xC);
        gBattleCommunication[0]++;
        gBattleCommunication[CURSOR_POSITION] = 0;
        BattleCreateYesNoCursorAt(0);
        break;
    case 1:
        if (JOY_NEW(DPAD_UP) && gBattleCommunication[CURSOR_POSITION] != 0)
        {
            PlaySE(SE_SELECT);
            BattleDestroyYesNoCursorAt(gBattleCommunication[CURSOR_POSITION]);
            gBattleCommunication[CURSOR_POSITION] = 0;
            BattleCreateYesNoCursorAt(0);
        }
        if (JOY_NEW(DPAD_DOWN) && gBattleCommunication[CURSOR_POSITION] == 0)
        {
            PlaySE(SE_SELECT);
            BattleDestroyYesNoCursorAt(gBattleCommunication[CURSOR_POSITION]);
            gBattleCommunication[CURSOR_POSITION] = 1;
            BattleCreateYesNoCursorAt(1);
        }
        if (JOY_NEW(B_BUTTON))
        {
            gBattleCommunication[CURSOR_POSITION] = 1;
            PlaySE(SE_SELECT);
            HandleBattleWindow(0x18, 8, 0x1D, 0xD, WINDOW_CLEAR);
            gBattlescriptCurrInstr++;
        }
        else if (JOY_NEW(A_BUTTON))
        {
            PlaySE(SE_SELECT);
            HandleBattleWindow(0x18, 8, 0x1D, 0xD, WINDOW_CLEAR);
            gBattlescriptCurrInstr++;
        }
        break;
    }
}

static void Cmd_cancelallactions(void)
{
    s32 i;

    for (i = 0; i < gBattlersCount; i++)
        gActionsByTurnOrder[i] = B_ACTION_CANCEL_PARTNER;

    gBattlescriptCurrInstr++;
}

static void Cmd_setgravity(void)
{
    if (gFieldStatuses & STATUS_FIELD_GRAVITY)
    {
        gBattlescriptCurrInstr = T1_READ_PTR(gBattlescriptCurrInstr + 1);
    }
    else
    {
        gFieldStatuses |= STATUS_FIELD_GRAVITY;
        gFieldTimers.gravityTimer = 5;
        gBattlescriptCurrInstr += 5;
    }
}

static bool32 TryCheekPouch(u32 battlerId, u32 itemId)
{
    if (ItemId_GetPocket(itemId) == POCKET_BERRIES
        && GetBattlerAbility(battlerId) == ABILITY_CHEEK_POUCH
        && !(gStatuses3[battlerId] & STATUS3_HEAL_BLOCK)
        && gBattleStruct->ateBerry[GetBattlerSide(battlerId)] & gBitTable[gBattlerPartyIndexes[battlerId]]
        && !BATTLER_MAX_HP(battlerId))
    {
        gBattleMoveDamage = gBattleMons[battlerId].maxHP / 3;
        if (gBattleMoveDamage == 0)
            gBattleMoveDamage = 1;
        gBattleMoveDamage *= -1;
        gBattlerAbility = battlerId;
        BattleScriptPush(gBattlescriptCurrInstr + 2);
        gBattlescriptCurrInstr = BattleScript_CheekPouchActivates;
        return TRUE;
    }
    return FALSE;
}

static void Cmd_removeitem(void)
{
    u16 itemId = 0;

    gActiveBattler = GetBattlerForBattleScript(gBattlescriptCurrInstr[1]);
    itemId = gBattleMons[gActiveBattler].item;

    // Popped Air Balloon cannot be restored by no means.
    if (GetBattlerHoldEffect(gActiveBattler, TRUE) != HOLD_EFFECT_AIR_BALLOON)
        gBattleStruct->usedHeldItems[gActiveBattler] = itemId;

    gBattleMons[gActiveBattler].item = 0;
    CheckSetUnburden(gActiveBattler);

    BtlController_EmitSetMonData(0, REQUEST_HELDITEM_BATTLE, 0, 2, &gBattleMons[gActiveBattler].item);
    MarkBattlerForControllerExec(gActiveBattler);

    ClearBattlerItemEffectHistory(gActiveBattler);
    if (!TryCheekPouch(gActiveBattler, itemId))
        gBattlescriptCurrInstr += 2;
}

static void Cmd_atknameinbuff1(void)
{
    PREPARE_MON_NICK_BUFFER(gBattleTextBuff1, gBattlerAttacker, gBattlerPartyIndexes[gBattlerAttacker]);

    gBattlescriptCurrInstr++;
}

static void Cmd_drawlvlupbox(void)
{
    if (gBattleScripting.drawlvlupboxState == 0)
    {
        if (IsMonGettingExpSentOut())
            gBattleScripting.drawlvlupboxState = 3;
        else
            gBattleScripting.drawlvlupboxState = 1;
    }

    switch (gBattleScripting.drawlvlupboxState)
    {
    case 1:
        gBattle_BG2_Y = 0x60;
        SetBgAttribute(2, BG_ATTR_PRIORITY, 0);
        ShowBg(2);
        sub_804F17C();
        gBattleScripting.drawlvlupboxState = 2;
        break;
    case 2:
        if (!sub_804F1CC())
            gBattleScripting.drawlvlupboxState = 3;
        break;
    case 3:
        gBattle_BG1_X = 0;
        gBattle_BG1_Y = 0x100;
        SetBgAttribute(0, BG_ATTR_PRIORITY, 1);
        SetBgAttribute(1, BG_ATTR_PRIORITY, 0);
        ShowBg(0);
        ShowBg(1);
        HandleBattleWindow(0x12, 7, 0x1D, 0x13, WINDOW_x80);
        gBattleScripting.drawlvlupboxState = 4;
        break;
    case 4:
        DrawLevelUpWindow1();
        PutWindowTilemap(13);
        CopyWindowToVram(13, 3);
        gBattleScripting.drawlvlupboxState++;
        break;
    case 5:
    case 7:
        if (!IsDma3ManagerBusyWithBgCopy())
        {
            gBattle_BG1_Y = 0;
            gBattleScripting.drawlvlupboxState++;
        }
        break;
    case 6:
        if (gMain.newKeys != 0)
        {
            PlaySE(SE_SELECT);
            DrawLevelUpWindow2();
            CopyWindowToVram(13, 2);
            gBattleScripting.drawlvlupboxState++;
        }
        break;
    case 8:
        if (gMain.newKeys != 0)
        {
            PlaySE(SE_SELECT);
            HandleBattleWindow(0x12, 7, 0x1D, 0x13, WINDOW_x80 | WINDOW_CLEAR);
            gBattleScripting.drawlvlupboxState++;
        }
        break;
    case 9:
        if (!sub_804F344())
        {
            ClearWindowTilemap(14);
            CopyWindowToVram(14, 1);

            ClearWindowTilemap(13);
            CopyWindowToVram(13, 1);

            SetBgAttribute(2, BG_ATTR_PRIORITY, 2);
            ShowBg(2);

            gBattleScripting.drawlvlupboxState = 10;
        }
        break;
    case 10:
        if (!IsDma3ManagerBusyWithBgCopy())
        {
            SetBgAttribute(0, BG_ATTR_PRIORITY, 0);
            SetBgAttribute(1, BG_ATTR_PRIORITY, 1);
            ShowBg(0);
            ShowBg(1);
            gBattlescriptCurrInstr++;
        }
        break;
    }
}

static void DrawLevelUpWindow1(void)
{
    u16 currStats[NUM_STATS];

    GetMonLevelUpWindowStats(&gPlayerParty[gBattleStruct->expGetterMonId], currStats);
    DrawLevelUpWindowPg1(0xD, gBattleResources->beforeLvlUp->stats, currStats, TEXT_DYNAMIC_COLOR_5, TEXT_DYNAMIC_COLOR_4, TEXT_DYNAMIC_COLOR_6);
}

static void DrawLevelUpWindow2(void)
{
    u16 currStats[NUM_STATS];

    GetMonLevelUpWindowStats(&gPlayerParty[gBattleStruct->expGetterMonId], currStats);
    DrawLevelUpWindowPg2(0xD, currStats, TEXT_DYNAMIC_COLOR_5, TEXT_DYNAMIC_COLOR_4, TEXT_DYNAMIC_COLOR_6);
}

static void sub_804F17C(void)
{
    gBattle_BG2_Y = 0;
    gBattle_BG2_X = 0x1A0;

    LoadPalette(sUnknown_0831C2C8, 0x60, 0x20);
    CopyToWindowPixelBuffer(14, sUnknown_0831C2E8, 0, 0);
    PutWindowTilemap(14);
    CopyWindowToVram(14, 3);

    PutMonIconOnLvlUpBox();
}

static bool8 sub_804F1CC(void)
{
    if (IsDma3ManagerBusyWithBgCopy())
        return TRUE;

    if (gBattle_BG2_X == 0x200)
        return FALSE;

    if (gBattle_BG2_X == 0x1A0)
        PutLevelAndGenderOnLvlUpBox();

    gBattle_BG2_X += 8;
    if (gBattle_BG2_X >= 0x200)
        gBattle_BG2_X = 0x200;

    return (gBattle_BG2_X != 0x200);
}

static void PutLevelAndGenderOnLvlUpBox(void)
{
    u16 monLevel;
    u8 monGender;
    struct TextPrinterTemplate printerTemplate;
    u8 *txtPtr;
    u32 var;

    monLevel = GetMonData(&gPlayerParty[gBattleStruct->expGetterMonId], MON_DATA_LEVEL);
    monGender = GetMonGender(&gPlayerParty[gBattleStruct->expGetterMonId]);
    GetMonNickname(&gPlayerParty[gBattleStruct->expGetterMonId], gStringVar4);

    printerTemplate.currentChar = gStringVar4;
    printerTemplate.windowId = 14;
    printerTemplate.fontId = 0;
    printerTemplate.x = 32;
    printerTemplate.y = 0;
    printerTemplate.currentX = 32;
    printerTemplate.currentY = 0;
    printerTemplate.letterSpacing = 0;
    printerTemplate.lineSpacing = 0;
    printerTemplate.unk = 0;
    printerTemplate.fgColor = TEXT_COLOR_WHITE;
    printerTemplate.bgColor = TEXT_COLOR_TRANSPARENT;
    printerTemplate.shadowColor = TEXT_COLOR_DARK_GREY;

    AddTextPrinter(&printerTemplate, 0xFF, NULL);

    txtPtr = gStringVar4;
    *(txtPtr)++ = CHAR_EXTRA_SYMBOL;
    *(txtPtr)++ = CHAR_LV_2;

    var = (u32)(txtPtr);
    txtPtr = ConvertIntToDecimalStringN(txtPtr, monLevel, STR_CONV_MODE_LEFT_ALIGN, 3);
    var = (u32)(txtPtr) - var;
    txtPtr = StringFill(txtPtr, CHAR_UNK_SPACER, 4 - var);

    if (monGender != MON_GENDERLESS)
    {
        if (monGender == MON_MALE)
        {
            txtPtr = WriteColorChangeControlCode(txtPtr, 0, 0xC);
            txtPtr = WriteColorChangeControlCode(txtPtr, 1, 0xD);
            *(txtPtr++) = CHAR_MALE;
        }
        else
        {
            txtPtr = WriteColorChangeControlCode(txtPtr, 0, 0xE);
            txtPtr = WriteColorChangeControlCode(txtPtr, 1, 0xF);
            *(txtPtr++) = CHAR_FEMALE;
        }
        *(txtPtr++) = EOS;
    }

    printerTemplate.y = 10;
    printerTemplate.currentY = 10;
    AddTextPrinter(&printerTemplate, 0xFF, NULL);

    CopyWindowToVram(14, 2);
}

static bool8 sub_804F344(void)
{
    if (gBattle_BG2_X == 0x1A0)
        return FALSE;

    if (gBattle_BG2_X - 16 < 0x1A0)
        gBattle_BG2_X = 0x1A0;
    else
        gBattle_BG2_X -= 16;

    return (gBattle_BG2_X != 0x1A0);
}

#define sDestroy                    data[0]
#define sSavedLvlUpBoxXPosition     data[1]

static void PutMonIconOnLvlUpBox(void)
{
    u8 spriteId;
    const u16* iconPal;
    struct SpriteSheet iconSheet;
    struct SpritePalette iconPalSheet;

    u16 species = GetMonData(&gPlayerParty[gBattleStruct->expGetterMonId], MON_DATA_SPECIES);
    u32 personality = GetMonData(&gPlayerParty[gBattleStruct->expGetterMonId], MON_DATA_PERSONALITY);

    const u8* iconPtr = GetMonIconPtr(species, personality, 1);
    iconSheet.data = iconPtr;
    iconSheet.size = 0x200;
    iconSheet.tag = MON_ICON_LVLUP_BOX_TAG;

    iconPal = GetValidMonIconPalettePtr(species);
    iconPalSheet.data = iconPal;
    iconPalSheet.tag = MON_ICON_LVLUP_BOX_TAG;

    LoadSpriteSheet(&iconSheet);
    LoadSpritePalette(&iconPalSheet);

    spriteId = CreateSprite(&sSpriteTemplate_MonIconOnLvlUpBox, 256, 10, 0);
    gSprites[spriteId].sDestroy = FALSE;
    gSprites[spriteId].sSavedLvlUpBoxXPosition = gBattle_BG2_X;
}

static void SpriteCB_MonIconOnLvlUpBox(struct Sprite* sprite)
{
    sprite->pos2.x = sprite->sSavedLvlUpBoxXPosition - gBattle_BG2_X;

    if (sprite->pos2.x != 0)
    {
        sprite->sDestroy = TRUE;
    }
    else if (sprite->sDestroy)
    {
        DestroySprite(sprite);
        FreeSpriteTilesByTag(MON_ICON_LVLUP_BOX_TAG);
        FreeSpritePaletteByTag(MON_ICON_LVLUP_BOX_TAG);
    }
}

#undef sDestroy
#undef sSavedLvlUpBoxXPosition

static bool32 IsMonGettingExpSentOut(void)
{
    if (gBattlerPartyIndexes[0] == gBattleStruct->expGetterMonId)
        return TRUE;
    if (gBattleTypeFlags & BATTLE_TYPE_DOUBLE && gBattlerPartyIndexes[2] == gBattleStruct->expGetterMonId)
        return TRUE;

    return FALSE;
}

static void Cmd_resetsentmonsvalue(void)
{
    ResetSentPokesToOpponentValue();
    gBattlescriptCurrInstr++;
}

static void Cmd_setatktoplayer0(void)
{
    gBattlerAttacker = GetBattlerAtPosition(B_POSITION_PLAYER_LEFT);
    gBattlescriptCurrInstr++;
}

static void Cmd_makevisible(void)
{
    if (gBattleControllerExecFlags)
        return;

    gActiveBattler = GetBattlerForBattleScript(gBattlescriptCurrInstr[1]);
    BtlController_EmitSpriteInvisibility(0, FALSE);
    MarkBattlerForControllerExec(gActiveBattler);

    gBattlescriptCurrInstr += 2;
}

static void Cmd_recordability(void)
{
    u8 battler = GetBattlerForBattleScript(gBattlescriptCurrInstr[1]);
    RecordAbilityBattle(battler, gBattleMons[battler].ability);
    gBattlescriptCurrInstr += 2;
}

void BufferMoveToLearnIntoBattleTextBuff2(void)
{
    PREPARE_MOVE_BUFFER(gBattleTextBuff2, gMoveToLearn);
}

static void Cmd_buffermovetolearn(void)
{
    BufferMoveToLearnIntoBattleTextBuff2();
    gBattlescriptCurrInstr++;
}

static void Cmd_jumpifplayerran(void)
{
    if (TryRunFromBattle(gBattlerFainted))
        gBattlescriptCurrInstr = T1_READ_PTR(gBattlescriptCurrInstr + 1);
    else
        gBattlescriptCurrInstr += 5;
}

static void Cmd_hpthresholds(void)
{
    u8 opposingBank;
    s32 result;

    if (!(gBattleTypeFlags & BATTLE_TYPE_DOUBLE))
    {
        gActiveBattler = GetBattlerForBattleScript(gBattlescriptCurrInstr[1]);
        opposingBank = gActiveBattler ^ BIT_SIDE;

        result = gBattleMons[opposingBank].hp * 100 / gBattleMons[opposingBank].maxHP;
        if (result == 0)
            result = 1;

        if (result > 69 || !gBattleMons[opposingBank].hp)
            gBattleStruct->hpScale = 0;
        else if (result > 39)
            gBattleStruct->hpScale = 1;
        else if (result > 9)
            gBattleStruct->hpScale = 2;
        else
            gBattleStruct->hpScale = 3;
    }

    gBattlescriptCurrInstr += 2;
}

static void Cmd_hpthresholds2(void)
{
    u8 opposingBank;
    s32 result;
    u8 hpSwitchout;

    if (!(gBattleTypeFlags & BATTLE_TYPE_DOUBLE))
    {
        gActiveBattler = GetBattlerForBattleScript(gBattlescriptCurrInstr[1]);
        opposingBank = gActiveBattler ^ BIT_SIDE;
        hpSwitchout = *(gBattleStruct->hpOnSwitchout + GetBattlerSide(opposingBank));
        result = (hpSwitchout - gBattleMons[opposingBank].hp) * 100 / hpSwitchout;

        if (gBattleMons[opposingBank].hp >= hpSwitchout)
            gBattleStruct->hpScale = 0;
        else if (result <= 29)
            gBattleStruct->hpScale = 1;
        else if (result <= 69)
            gBattleStruct->hpScale = 2;
        else
            gBattleStruct->hpScale = 3;
    }

    gBattlescriptCurrInstr += 2;
}

static void Cmd_useitemonopponent(void)
{
    gBattlerInMenuId = gBattlerAttacker;
    PokemonUseItemEffects(&gEnemyParty[gBattlerPartyIndexes[gBattlerAttacker]], gLastUsedItem, gBattlerPartyIndexes[gBattlerAttacker], 0, 1);
    gBattlescriptCurrInstr += 1;
}

static bool32 HasAttackerFaintedTarget(void)
{
    if (!(gMoveResultFlags & MOVE_RESULT_NO_EFFECT)
        && gBattleMoves[gCurrentMove].power != 0
        && (gLastHitBy[gBattlerTarget] == 0xFF || gLastHitBy[gBattlerTarget] == gBattlerAttacker)
        && gBattleStruct->moveTarget[gBattlerAttacker] == gBattlerTarget
        && gBattlerTarget != gBattlerAttacker
        && gCurrentTurnActionNumber == GetBattlerTurnOrderNum(gBattlerAttacker)
        && (gChosenMove == gChosenMoveByBattler[gBattlerAttacker] || gChosenMove == gBattleMons[gBattlerAttacker].moves[gChosenMovePos]))
        return TRUE;
    else
        return FALSE;
}

static void HandleTerrainMove(u32 moveEffect)
{
    u32 statusFlag = 0;
    u8 *timer = NULL;

    switch (moveEffect)
    {
    case EFFECT_MISTY_TERRAIN:
        statusFlag = STATUS_FIELD_MISTY_TERRAIN, timer = &gFieldTimers.mistyTerrainTimer;
        gBattleCommunication[MULTISTRING_CHOOSER] = 0;
        break;
    case EFFECT_GRASSY_TERRAIN:
        statusFlag = STATUS_FIELD_GRASSY_TERRAIN, timer = &gFieldTimers.grassyTerrainTimer;
        gBattleCommunication[MULTISTRING_CHOOSER] = 1;
        break;
    case EFFECT_ELECTRIC_TERRAIN:
        statusFlag = STATUS_FIELD_ELECTRIC_TERRAIN, timer = &gFieldTimers.electricTerrainTimer;
        gBattleCommunication[MULTISTRING_CHOOSER] = 2;
        break;
    case EFFECT_PSYCHIC_TERRAIN:
        statusFlag = STATUS_FIELD_PSYCHIC_TERRAIN, timer = &gFieldTimers.psychicTerrainTimer;
        gBattleCommunication[MULTISTRING_CHOOSER] = 3;
        break;
    }

    if (gFieldStatuses & statusFlag || statusFlag == 0)
    {
        gBattlescriptCurrInstr = T1_READ_PTR(gBattlescriptCurrInstr + 3);
    }
    else
    {
        gFieldStatuses &= ~STATUS_TERRAIN_ANY;
        gFieldStatuses |= statusFlag;
        if (GetBattlerHoldEffect(gBattlerAttacker, TRUE) == HOLD_EFFECT_TERRAIN_EXTENDER)
            *timer = 8;
        else
            *timer = 5;
        gBattlescriptCurrInstr += 7;
    }
}

bool32 CanPoisonType(u8 battlerAttacker, u8 battlerTarget)
{
    return (GetBattlerAbility(battlerAttacker) == ABILITY_CORROSION
            || !(IS_BATTLER_OF_TYPE(battlerTarget, TYPE_POISON)
                || IS_BATTLER_OF_TYPE(battlerTarget, TYPE_STEEL)));
}

bool32 CanParalyzeType(u8 battlerAttacker, u8 battlerTarget)
{
    return !(B_PARALYZE_ELECTRIC >= GEN_6 && IS_BATTLER_OF_TYPE(battlerTarget, TYPE_ELECTRIC));
}

bool32 CanUseLastResort(u8 battlerId)
{
    u32 i;
    u32 knownMovesCount = 0, usedMovesCount = 0;

    for (i = 0; i < 4; i++)
    {
        if (gBattleMons[battlerId].moves[i] != MOVE_NONE)
            knownMovesCount++;
        if (i != gCurrMovePos && gDisableStructs[battlerId].usedMoves & gBitTable[i]) // Increment used move count for all moves except current Last Resort.
            usedMovesCount++;
    }

    return (knownMovesCount >= 2 && usedMovesCount >= knownMovesCount - 1);
}

#define DEFOG_CLEAR(status, structField, battlescript, move)\
{                                                           \
    if (*sideStatuses & status)                             \
    {                                                       \
        if (clear)                                          \
        {                                                   \
            if (move)                                       \
                PREPARE_MOVE_BUFFER(gBattleTextBuff1, move);\
            *sideStatuses &= ~(status);                     \
            sideTimer->structField = 0;                     \
            BattleScriptPushCursor();                       \
            gBattlescriptCurrInstr = battlescript;          \
        }                                                   \
        return TRUE;                                        \
    }                                                       \
}

static bool32 ClearDefogHazards(u8 battlerAtk, bool32 clear)
{
    s32 i;
    for (i = 0; i < 2; i++)
    {
        struct SideTimer *sideTimer = &gSideTimers[i];
        u32 *sideStatuses = &gSideStatuses[i];

        gBattlerAttacker = i;
        if (GetBattlerSide(battlerAtk) != i)
        {
            DEFOG_CLEAR(SIDE_STATUS_REFLECT, reflectTimer, BattleScript_SideStatusWoreOffReturn, MOVE_REFLECT);
            DEFOG_CLEAR(SIDE_STATUS_LIGHTSCREEN, lightscreenTimer, BattleScript_SideStatusWoreOffReturn, MOVE_LIGHT_SCREEN);
            DEFOG_CLEAR(SIDE_STATUS_MIST, mistTimer, BattleScript_SideStatusWoreOffReturn, MOVE_MIST);
            DEFOG_CLEAR(SIDE_STATUS_AURORA_VEIL, auroraVeilTimer, BattleScript_SideStatusWoreOffReturn, MOVE_AURORA_VEIL);
            DEFOG_CLEAR(SIDE_STATUS_SAFEGUARD, safeguardTimer, BattleScript_SideStatusWoreOffReturn, MOVE_SAFEGUARD);
        }
        DEFOG_CLEAR(SIDE_STATUS_SPIKES, spikesAmount, BattleScript_SpikesFree, 0);
        DEFOG_CLEAR(SIDE_STATUS_STEALTH_ROCK, stealthRockAmount, BattleScript_StealthRockFree, 0);
        DEFOG_CLEAR(SIDE_STATUS_TOXIC_SPIKES, toxicSpikesAmount, BattleScript_ToxicSpikesFree, 0);
        DEFOG_CLEAR(SIDE_STATUS_STICKY_WEB, stickyWebAmount, BattleScript_StickyWebFree, 0);
    }

    return FALSE;
}

u32 IsFlowerVeilProtected(u32 battler)
{
    if (IS_BATTLER_OF_TYPE(battler, TYPE_GRASS))
        return IsAbilityOnSide(battler, ABILITY_FLOWER_VEIL);
    else
        return 0;
}

u32 IsLeafGuardProtected(u32 battler)
{
    if (WEATHER_HAS_EFFECT && (gBattleWeather & WEATHER_SUN_ANY))
        return GetBattlerAbility(battler) == ABILITY_LEAF_GUARD;
    else
        return 0;
}

bool32 IsShieldsDownProtected(u32 battler)
{
    return (gBattleMons[battler].ability == ABILITY_SHIELDS_DOWN
            && gBattleMons[battler].species == SPECIES_MINIOR);
}

u32 IsAbilityStatusProtected(u32 battler)
{
    return IsFlowerVeilProtected(battler)
        || IsLeafGuardProtected(battler)
        || IsShieldsDownProtected(battler);
}

static void RecalcBattlerStats(u32 battler, struct Pokemon *mon)
{
    CalculateMonStats(mon);
    gBattleMons[battler].level = GetMonData(mon, MON_DATA_LEVEL);
    gBattleMons[battler].hp = GetMonData(mon, MON_DATA_HP);
    gBattleMons[battler].maxHP = GetMonData(mon, MON_DATA_MAX_HP);
    gBattleMons[battler].attack = GetMonData(mon, MON_DATA_ATK);
    gBattleMons[battler].defense = GetMonData(mon, MON_DATA_DEF);
    gBattleMons[battler].speed = GetMonData(mon, MON_DATA_SPEED);
    gBattleMons[battler].spAttack = GetMonData(mon, MON_DATA_SPATK);
    gBattleMons[battler].spDefense = GetMonData(mon, MON_DATA_SPDEF);
    gBattleMons[battler].ability = GetMonAbility(mon);
    gBattleMons[battler].type1 = gBaseStats[gBattleMons[battler].species].type1;
    gBattleMons[battler].type2 = gBaseStats[gBattleMons[battler].species].type2;
}

static u32 GetHighestStatId(u32 battlerId)
{
    u32 i, highestId = STAT_ATK, highestStat = gBattleMons[battlerId].attack;

    for (i = STAT_DEF; i < NUM_STATS; i++)
    {
        u16 *statVal = &gBattleMons[battlerId].attack + (i - 1);
        if (*statVal > highestStat)
        {
            highestStat = *statVal;
            highestId = i;
        }
    }
    return highestId;
}

static void Cmd_various(void)
{
    struct Pokemon *mon;
    s32 i, j;
    u8 data[10];
    u32 side, bits;

    if (gBattleControllerExecFlags)
        return;

    gActiveBattler = GetBattlerForBattleScript(gBattlescriptCurrInstr[1]);

    switch (gBattlescriptCurrInstr[2])
    {
    // Roar will fail in a double wild battle when used by the player against one of the two alive wild mons.
    // Also when an opposing wild mon uses it againt its partner.
    case VARIOUS_JUMP_IF_ROAR_FAILS:
        if (WILD_DOUBLE_BATTLE
            && GetBattlerSide(gBattlerAttacker) == B_SIDE_PLAYER
            && GetBattlerSide(gBattlerTarget) == B_SIDE_OPPONENT
            && IS_WHOLE_SIDE_ALIVE(gBattlerTarget))
            gBattlescriptCurrInstr = T1_READ_PTR(gBattlescriptCurrInstr + 3);
        else if (WILD_DOUBLE_BATTLE
                 && GetBattlerSide(gBattlerAttacker) == B_SIDE_OPPONENT
                 && GetBattlerSide(gBattlerTarget) == B_SIDE_OPPONENT)
            gBattlescriptCurrInstr = T1_READ_PTR(gBattlescriptCurrInstr + 3);
        else
            gBattlescriptCurrInstr += 7;
        return;
    case VARIOUS_JUMP_IF_ABSENT:
        if (!IsBattlerAlive(gActiveBattler))
            gBattlescriptCurrInstr = T1_READ_PTR(gBattlescriptCurrInstr + 3);
        else
            gBattlescriptCurrInstr += 7;
        return;
    case VARIOUS_JUMP_IF_SHIELDS_DOWN_PROTECTED:
        if (IsShieldsDownProtected(gActiveBattler))
            gBattlescriptCurrInstr = T1_READ_PTR(gBattlescriptCurrInstr + 3);
        else
            gBattlescriptCurrInstr += 7;
        return;
    case VARIOUS_JUMP_IF_NO_HOLD_EFFECT:
        if (GetBattlerHoldEffect(gActiveBattler, TRUE) != gBattlescriptCurrInstr[3])
            gBattlescriptCurrInstr = T1_READ_PTR(gBattlescriptCurrInstr + 4);
        else
            gBattlescriptCurrInstr += 8;
        return;
    case VARIOUS_JUMP_IF_NO_ALLY:
        if (!IsBattlerAlive(BATTLE_PARTNER(gActiveBattler)))
            gBattlescriptCurrInstr = T1_READ_PTR(gBattlescriptCurrInstr + 3);
        else
            gBattlescriptCurrInstr += 7;
        return;
    case VARIOUS_INFATUATE_WITH_BATTLER:
        gBattleScripting.battler = gActiveBattler;
        gBattleMons[gActiveBattler].status2 |= STATUS2_INFATUATED_WITH(GetBattlerForBattleScript(gBattlescriptCurrInstr[3]));
        gBattlescriptCurrInstr += 4;
        return;
    case VARIOUS_SET_LAST_USED_ITEM:
        gLastUsedItem = gBattleMons[gActiveBattler].item;
        break;
    case VARIOUS_TRY_FAIRY_LOCK:
        if (gFieldStatuses & STATUS_FIELD_FAIRY_LOCK)
        {
            gBattlescriptCurrInstr = T1_READ_PTR(gBattlescriptCurrInstr + 3);
        }
        else
        {
            gFieldStatuses |= STATUS_FIELD_FAIRY_LOCK;
            gFieldTimers.fairyLockTimer = 2;
            gBattlescriptCurrInstr += 7;
        }
        return;
    case VARIOUS_GET_STAT_VALUE:
        i = gBattlescriptCurrInstr[3];
        gBattleMoveDamage = *(u16*)(&gBattleMons[gActiveBattler].attack) + (i - 1);
        gBattleMoveDamage *= gStatStageRatios[gBattleMons[gActiveBattler].statStages[i]][0];
        gBattleMoveDamage /= gStatStageRatios[gBattleMons[gActiveBattler].statStages[i]][1];
        gBattlescriptCurrInstr += 4;
        return;
    case VARIOUS_JUMP_IF_FULL_HP:
        if (BATTLER_MAX_HP(gActiveBattler))
            gBattlescriptCurrInstr = T1_READ_PTR(gBattlescriptCurrInstr + 3);
        else
            gBattlescriptCurrInstr += 7;
        return;
    case VARIOUS_TRY_FRISK:
        while (gBattleStruct->friskedBattler < gBattlersCount)
        {
            gBattlerTarget = gBattleStruct->friskedBattler++;
            if (GET_BATTLER_SIDE2(gActiveBattler) != GET_BATTLER_SIDE2(gBattlerTarget)
                && IsBattlerAlive(gBattlerTarget)
                && gBattleMons[gBattlerTarget].item != ITEM_NONE)
            {
                gLastUsedItem = gBattleMons[gBattlerTarget].item;
                RecordItemEffectBattle(gBattlerTarget, GetBattlerHoldEffect(gBattlerTarget, FALSE));
                BattleScriptPushCursor();
                // If Frisk identifies two mons' items, show the pop-up only once.
                if (gBattleStruct->friskedAbility)
                {
                    gBattlescriptCurrInstr = BattleScript_FriskMsg;
                }
                else
                {
                    gBattleStruct->friskedAbility = TRUE;
                    gBattlescriptCurrInstr = BattleScript_FriskMsgWithPopup;
                }
                return;
            }
        }
        gBattleStruct->friskedBattler = 0;
        gBattleStruct->friskedAbility = FALSE;
        break;
    case VARIOUS_POISON_TYPE_IMMUNITY:
        if (!CanPoisonType(gActiveBattler, GetBattlerForBattleScript(gBattlescriptCurrInstr[3])))
            gBattlescriptCurrInstr = T1_READ_PTR(gBattlescriptCurrInstr + 4);
        else
            gBattlescriptCurrInstr += 8;
        return;
    case VARIOUS_PARALYZE_TYPE_IMMUNITY:
        if (!CanParalyzeType(gActiveBattler, GetBattlerForBattleScript(gBattlescriptCurrInstr[3])))
            gBattlescriptCurrInstr = T1_READ_PTR(gBattlescriptCurrInstr + 4);
        else
            gBattlescriptCurrInstr += 8;
        return;
    case VARIOUS_TRACE_ABILITY:
        gBattleMons[gActiveBattler].ability = gBattleStruct->tracedAbility[gActiveBattler];
        RecordAbilityBattle(gActiveBattler, gBattleMons[gActiveBattler].ability);
        break;
    case VARIOUS_TRY_ILLUSION_OFF:
        if (GetIllusionMonPtr(gActiveBattler) != NULL)
        {
            gBattlescriptCurrInstr += 3;
            BattleScriptPushCursor();
            gBattlescriptCurrInstr = BattleScript_IllusionOff;
            return;
        }
        break;
    case VARIOUS_SET_SPRITEIGNORE0HP:
        gBattleStruct->spriteIgnore0Hp = gBattlescriptCurrInstr[3];
        gBattlescriptCurrInstr += 4;
        return;
    case VARIOUS_UPDATE_NICK:
        if (GetBattlerSide(gActiveBattler) == B_SIDE_PLAYER)
            mon = &gPlayerParty[gBattlerPartyIndexes[gActiveBattler]];
        else
            mon = &gEnemyParty[gBattlerPartyIndexes[gActiveBattler]];
        UpdateHealthboxAttribute(gHealthboxSpriteIds[gActiveBattler], mon, HEALTHBOX_NICK);
        break;
    case VARIOUS_JUMP_IF_NOT_BERRY:
        if (ItemId_GetPocket(gBattleMons[gActiveBattler].item) == POCKET_BERRIES)
            gBattlescriptCurrInstr += 7;
        else
            gBattlescriptCurrInstr = T1_READ_PTR(gBattlescriptCurrInstr + 3);
        return;
    case VARIOUS_CHECK_IF_GRASSY_TERRAIN_HEALS:
        if ((gStatuses3[gActiveBattler] & (STATUS3_SEMI_INVULNERABLE))
            || BATTLER_MAX_HP(gActiveBattler)
            || !gBattleMons[gActiveBattler].hp
            || !(IsBattlerGrounded(gActiveBattler)))
        {
            gBattlescriptCurrInstr = T1_READ_PTR(gBattlescriptCurrInstr + 3);
        }
        else
        {
            gBattleMoveDamage = gBattleMons[gActiveBattler].maxHP / 16;
            if (gBattleMoveDamage == 0)
                gBattleMoveDamage = 1;
            gBattleMoveDamage *= -1;

            gBattlescriptCurrInstr += 7;
        }
        return;
    case VARIOUS_GRAVITY_ON_AIRBORNE_MONS:
        if (gStatuses3[gActiveBattler] & STATUS3_ON_AIR)
            CancelMultiTurnMoves(gActiveBattler);

        gStatuses3[gActiveBattler] &= ~(STATUS3_MAGNET_RISE | STATUS3_TELEKINESIS | STATUS3_ON_AIR);
        break;
    case VARIOUS_SPECTRAL_THIEF:
        // Raise stats
        for (i = STAT_ATK; i < NUM_BATTLE_STATS; i++)
        {
            if (gBattleStruct->stolenStats[0] & gBitTable[i])
            {
                gBattleStruct->stolenStats[0] &= ~(gBitTable[i]);
                SET_STATCHANGER(i, gBattleStruct->stolenStats[i], FALSE);
                if (ChangeStatBuffs(GET_STAT_BUFF_VALUE_WITH_SIGN(gBattleScripting.statChanger), i, MOVE_EFFECT_CERTAIN | MOVE_EFFECT_AFFECTS_USER, NULL) == STAT_CHANGE_WORKED)
                {
                    BattleScriptPushCursor();
                    gBattlescriptCurrInstr = BattleScript_StatUpMsg;
                    return;
                }
            }
        }
        break;
    case VARIOUS_SET_POWDER:
        gBattleMons[gActiveBattler].status2 |= STATUS2_POWDER;
        break;
    case VARIOUS_ACUPRESSURE:
        bits = 0;
        for (i = STAT_ATK; i < NUM_BATTLE_STATS; i++)
        {
            if (gBattleMons[gActiveBattler].statStages[i] != 12)
                bits |= gBitTable[i];
        }
        if (bits)
        {
            u32 statId;
            do
            {
                statId = (Random() % (NUM_BATTLE_STATS - 1)) + 1;
            } while (!(bits & gBitTable[statId]));

            SET_STATCHANGER(statId, 2, FALSE);
            gBattlescriptCurrInstr += 7;
        }
        else
        {
            gBattlescriptCurrInstr = T1_READ_PTR(gBattlescriptCurrInstr + 3);
        }
        return;
    case VARIOUS_CANCEL_MULTI_TURN_MOVES:
        CancelMultiTurnMoves(gActiveBattler);
        break;
    case VARIOUS_SET_MAGIC_COAT_TARGET:
        gBattlerAttacker = gBattlerTarget;
        side = GetBattlerSide(gBattlerAttacker) ^ BIT_SIDE;
        if (gSideTimers[side].followmeTimer != 0 && gBattleMons[gSideTimers[side].followmeTarget].hp != 0)
            gBattlerTarget = gSideTimers[side].followmeTarget;
        else
            gBattlerTarget = gActiveBattler;
        break;
    case VARIOUS_IS_RUNNING_IMPOSSIBLE:
        gBattleCommunication[0] = IsRunningFromBattleImpossible();
        break;
    case VARIOUS_GET_MOVE_TARGET:
        gBattlerTarget = GetMoveTarget(gCurrentMove, 0);
        break;
    case VARIOUS_GET_BATTLER_FAINTED:
        if (gHitMarker & HITMARKER_FAINTED(gActiveBattler))
            gBattleCommunication[0] = 1;
        else
            gBattleCommunication[0] = 0;
        break;
    case VARIOUS_RESET_INTIMIDATE_TRACE_BITS:
        gSpecialStatuses[gActiveBattler].intimidatedMon = 0;
        gSpecialStatuses[gActiveBattler].traced = 0;
        gSpecialStatuses[gActiveBattler].switchInAbilityDone = 0;
        break;
    case VARIOUS_UPDATE_CHOICE_MOVE_ON_LVL_UP:
        if (gBattlerPartyIndexes[0] == gBattleStruct->expGetterMonId || gBattlerPartyIndexes[2] == gBattleStruct->expGetterMonId)
        {
            if (gBattlerPartyIndexes[0] == gBattleStruct->expGetterMonId)
                gActiveBattler = 0;
            else
                gActiveBattler = 2;

            for (i = 0; i < MAX_MON_MOVES; i++)
            {
                if (gBattleMons[gActiveBattler].moves[i] == gBattleStruct->choicedMove[gActiveBattler])
                    break;
            }
            if (i == MAX_MON_MOVES)
                gBattleStruct->choicedMove[gActiveBattler] = 0;
        }
        break;
    case 7:
        if (!(gBattleTypeFlags & (BATTLE_TYPE_LINK | BATTLE_TYPE_DOUBLE))
            && gBattleTypeFlags & BATTLE_TYPE_TRAINER
            && gBattleMons[0].hp != 0
            && gBattleMons[1].hp != 0)
        {
            gHitMarker &= ~(HITMARKER_x400000);
        }
        break;
    case VARIOUS_PALACE_FLAVOR_TEXT:
        gBattleCommunication[0] = 0;
        gBattleScripting.battler = gActiveBattler = gBattleCommunication[1];
        if (!(gBattleStruct->palaceFlags & gBitTable[gActiveBattler])
            && gBattleMons[gActiveBattler].maxHP / 2 >= gBattleMons[gActiveBattler].hp
            && gBattleMons[gActiveBattler].hp != 0
            && !(gBattleMons[gActiveBattler].status1 & STATUS1_SLEEP))
        {
            gBattleStruct->palaceFlags |= gBitTable[gActiveBattler];
            gBattleCommunication[0] = 1;
            gBattleCommunication[MULTISTRING_CHOOSER] = sBattlePalaceNatureToFlavorTextId[GetNatureFromPersonality(gBattleMons[gActiveBattler].personality)];
        }
        break;
    case VARIOUS_ARENA_JUDGMENT_WINDOW:
        i = BattleArena_ShowJudgmentWindow(&gBattleCommunication[0]);
        if (i == 0)
            return;

        gBattleCommunication[1] = i;
        break;
    case VARIOUS_ARENA_OPPONENT_MON_LOST:
        gBattleMons[1].hp = 0;
        gHitMarker |= HITMARKER_FAINTED(1);
        gBattleStruct->arenaLostOpponentMons |= gBitTable[gBattlerPartyIndexes[1]];
        gDisableStructs[1].truantSwitchInHack = 1;
        break;
    case VARIOUS_ARENA_PLAYER_MON_LOST:
        gBattleMons[0].hp = 0;
        gHitMarker |= HITMARKER_FAINTED(0);
        gHitMarker |= HITMARKER_x400000;
        gBattleStruct->arenaLostPlayerMons |= gBitTable[gBattlerPartyIndexes[0]];
        gDisableStructs[0].truantSwitchInHack = 1;
        break;
    case VARIOUS_ARENA_BOTH_MONS_LOST:
        gBattleMons[0].hp = 0;
        gBattleMons[1].hp = 0;
        gHitMarker |= HITMARKER_FAINTED(0);
        gHitMarker |= HITMARKER_FAINTED(1);
        gHitMarker |= HITMARKER_x400000;
        gBattleStruct->arenaLostPlayerMons |= gBitTable[gBattlerPartyIndexes[0]];
        gBattleStruct->arenaLostOpponentMons |= gBitTable[gBattlerPartyIndexes[1]];
        gDisableStructs[0].truantSwitchInHack = 1;
        gDisableStructs[1].truantSwitchInHack = 1;
        break;
    case VARIOUS_EMIT_YESNOBOX:
        BtlController_EmitUnknownYesNoBox(0);
        MarkBattlerForControllerExec(gActiveBattler);
        break;
    case 14:
        DrawArenaRefereeTextBox();
        break;
    case 15:
        RemoveArenaRefereeTextBox();
        break;
    case VARIOUS_ARENA_JUDGMENT_STRING:
        BattleStringExpandPlaceholdersToDisplayedString(gRefereeStringsTable[gBattlescriptCurrInstr[1]]);
        BattlePutTextOnWindow(gDisplayedStringBattle, 0x16);
        break;
    case VARIOUS_ARENA_WAIT_STRING:
        if (IsTextPrinterActive(0x16))
            return;
        break;
    case VARIOUS_WAIT_CRY:
        if (!IsCryFinished())
            return;
        break;
    case VARIOUS_RETURN_OPPONENT_MON1:
        gActiveBattler = 1;
        if (gBattleMons[gActiveBattler].hp != 0)
        {
            BtlController_EmitReturnMonToBall(0, 0);
            MarkBattlerForControllerExec(gActiveBattler);
        }
        break;
    case VARIOUS_RETURN_OPPONENT_MON2:
        if (gBattlersCount > 3)
        {
            gActiveBattler = 3;
            if (gBattleMons[gActiveBattler].hp != 0)
            {
                BtlController_EmitReturnMonToBall(0, 0);
                MarkBattlerForControllerExec(gActiveBattler);
            }
        }
        break;
    case VARIOUS_VOLUME_DOWN:
        m4aMPlayVolumeControl(&gMPlayInfo_BGM, 0xFFFF, 0x55);
        break;
    case VARIOUS_VOLUME_UP:
        m4aMPlayVolumeControl(&gMPlayInfo_BGM, 0xFFFF, 0x100);
        break;
    case VARIOUS_SET_ALREADY_STATUS_MOVE_ATTEMPT:
        gBattleStruct->alreadyStatusedMoveAttempt |= gBitTable[gActiveBattler];
        break;
    case 24:
        if (sub_805725C(gActiveBattler))
            return;
        break;
    case VARIOUS_SET_TELEPORT_OUTCOME:
        // Don't end the battle if one of the wild mons teleported from the wild double battle
        // and its partner is still alive.
        if (GetBattlerSide(gActiveBattler) == B_SIDE_OPPONENT && IsBattlerAlive(BATTLE_PARTNER(gActiveBattler)))
        {
            gAbsentBattlerFlags |= gBitTable[gActiveBattler];
            gHitMarker |= HITMARKER_FAINTED(gActiveBattler);
            gBattleMons[gActiveBattler].hp = 0;
            SetMonData(&gEnemyParty[gBattlerPartyIndexes[gActiveBattler]], MON_DATA_HP, &gBattleMons[gActiveBattler].hp);
            SetHealthboxSpriteInvisible(gHealthboxSpriteIds[gActiveBattler]);
            FaintClearSetData();
        }
        else if (GetBattlerSide(gActiveBattler) == B_SIDE_PLAYER)
        {
            gBattleOutcome = B_OUTCOME_PLAYER_TELEPORTED;
        }
        else
        {
            gBattleOutcome = B_OUTCOME_MON_TELEPORTED;
        }
        break;
    case VARIOUS_PLAY_TRAINER_DEFEATED_MUSIC:
        BtlController_EmitPlayFanfareOrBGM(0, MUS_VICTORY_TRAINER, TRUE);
        MarkBattlerForControllerExec(gActiveBattler);
        break;
    case VARIOUS_STAT_TEXT_BUFFER:
        PREPARE_STAT_BUFFER(gBattleTextBuff1, gBattleCommunication[0]);
        break;
    case VARIOUS_SWITCHIN_ABILITIES:
        gBattlescriptCurrInstr += 3;
        AbilityBattleEffects(ABILITYEFFECT_ON_SWITCHIN, gActiveBattler, 0, 0, 0);
        AbilityBattleEffects(ABILITYEFFECT_INTIMIDATE2, gActiveBattler, 0, 0, 0);
        AbilityBattleEffects(ABILITYEFFECT_TRACE2, gActiveBattler, 0, 0, 0);
        return;
    case VARIOUS_SAVE_TARGET:
        gBattleStruct->savedBattlerTarget = gBattlerTarget;
        break;
    case VARIOUS_RESTORE_TARGET:
        gBattlerTarget = gBattleStruct->savedBattlerTarget;
        break;
    case VARIOUS_INSTANT_HP_DROP:
        BtlController_EmitHealthBarUpdate(0, INSTANT_HP_BAR_DROP);
        MarkBattlerForControllerExec(gActiveBattler);
        break;
    case VARIOUS_CLEAR_STATUS:
        gBattleMons[gActiveBattler].status1 = 0;
        BtlController_EmitSetMonData(0, REQUEST_STATUS_BATTLE, 0, 4, &gBattleMons[gActiveBattler].status1);
        MarkBattlerForControllerExec(gActiveBattler);
        break;
    case VARIOUS_RESTORE_PP:
        for (i = 0; i < 4; i++)
        {
            gBattleMons[gActiveBattler].pp[i] = CalculatePPWithBonus(gBattleMons[gActiveBattler].moves[i], gBattleMons[gActiveBattler].ppBonuses, i);
            data[i] = gBattleMons[gActiveBattler].pp[i];
        }
        data[i] = gBattleMons[gActiveBattler].ppBonuses;
        BtlController_EmitSetMonData(0, REQUEST_PP_DATA_BATTLE, 0, 5, data);
        MarkBattlerForControllerExec(gActiveBattler);
        break;
    case VARIOUS_TRY_ACTIVATE_MOXIE:
        if (GetBattlerAbility(gActiveBattler) == ABILITY_MOXIE
            && HasAttackerFaintedTarget()
            && !NoAliveMonsForEitherParty()
            && gBattleMons[gBattlerAttacker].statStages[STAT_ATK] != 12)
        {
            gBattleMons[gBattlerAttacker].statStages[STAT_ATK]++;
            SET_STATCHANGER(STAT_ATK, 1, FALSE);
            PREPARE_STAT_BUFFER(gBattleTextBuff1, STAT_ATK);
            BattleScriptPush(gBattlescriptCurrInstr + 3);
            gBattlescriptCurrInstr = BattleScript_AttackerAbilityStatRaise;
            return;
        }
        break;
    case VARIOUS_TRY_ACTIVATE_RECEIVER: // Partner gets fainted's ally ability
        gBattlerAbility = BATTLE_PARTNER(gActiveBattler);
        i = GetBattlerAbility(gBattlerAbility);
        if (IsBattlerAlive(gBattlerAbility)
            && (i == ABILITY_RECEIVER || i == ABILITY_POWER_OF_ALCHEMY))
        {
            switch (gBattleMons[gActiveBattler].ability)
            { // Can't copy these abilities.
            case ABILITY_POWER_OF_ALCHEMY:  case ABILITY_RECEIVER:
            case ABILITY_FORECAST:          case ABILITY_MULTITYPE:
            case ABILITY_FLOWER_GIFT:       case ABILITY_ILLUSION:
            case ABILITY_WONDER_GUARD:      case ABILITY_ZEN_MODE:
            case ABILITY_STANCE_CHANGE:     case ABILITY_IMPOSTER:
            case ABILITY_POWER_CONSTRUCT:   case ABILITY_BATTLE_BOND:
            case ABILITY_SCHOOLING:         case ABILITY_COMATOSE:
            case ABILITY_SHIELDS_DOWN:      case ABILITY_DISGUISE:
            case ABILITY_RKS_SYSTEM:        case ABILITY_TRACE:
                break;
            default:
                gBattleStruct->tracedAbility[gBattlerAbility] = gBattleMons[gActiveBattler].ability; // re-using the variable for trace
                gBattleScripting.battler = gActiveBattler;
                BattleScriptPush(gBattlescriptCurrInstr + 3);
                gBattlescriptCurrInstr = BattleScript_ReceiverActivates;
                return;
            }
        }
        break;
    case VARIOUS_TRY_ACTIVATE_BEAST_BOOST:
        i = GetHighestStatId(gActiveBattler);
        if (GetBattlerAbility(gActiveBattler) == ABILITY_BEAST_BOOST
            && HasAttackerFaintedTarget()
            && !NoAliveMonsForEitherParty()
            && gBattleMons[gBattlerAttacker].statStages[i] != 12)
        {
            gBattleMons[gBattlerAttacker].statStages[i]++;
            SET_STATCHANGER(i, 1, FALSE);
            PREPARE_STAT_BUFFER(gBattleTextBuff1, i);
            BattleScriptPush(gBattlescriptCurrInstr + 3);
            gBattlescriptCurrInstr = BattleScript_AttackerAbilityStatRaise;
            return;
        }
        break;
    case VARIOUS_TRY_ACTIVATE_SOULHEART:
        while (gBattleStruct->soulheartBattlerId < gBattlersCount)
        {
            gBattleScripting.battler = gBattleStruct->soulheartBattlerId++;
            if (GetBattlerAbility(gBattleScripting.battler) == ABILITY_SOUL_HEART
                && IsBattlerAlive(gBattleScripting.battler)
                && !NoAliveMonsForEitherParty()
                && gBattleMons[gBattleScripting.battler].statStages[STAT_SPATK] != 12)
            {
                gBattleMons[gBattleScripting.battler].statStages[STAT_SPATK]++;
                SET_STATCHANGER(STAT_SPATK, 1, FALSE);
                PREPARE_STAT_BUFFER(gBattleTextBuff1, STAT_SPATK);
                BattleScriptPushCursor();
                gBattlescriptCurrInstr = BattleScript_ScriptingAbilityStatRaise;
                return;
            }
        }
        gBattleStruct->soulheartBattlerId = 0;
        break;
    case VARIOUS_TRY_ACTIVATE_FELL_STINGER:
        if (gBattleMoves[gCurrentMove].effect == EFFECT_FELL_STINGER
            && HasAttackerFaintedTarget()
            && !NoAliveMonsForEitherParty()
            && gBattleMons[gBattlerAttacker].statStages[STAT_ATK] != 12)
        {
            if (B_FELL_STINGER_STAT_RAISE >= GEN_7)
                SET_STATCHANGER(STAT_ATK, 3, FALSE);
            else
                SET_STATCHANGER(STAT_ATK, 2, FALSE);

            PREPARE_STAT_BUFFER(gBattleTextBuff1, STAT_ATK);
            BattleScriptPush(gBattlescriptCurrInstr + 3);
            gBattlescriptCurrInstr = BattleScript_FellStingerRaisesStat;
            return;
        }
        break;
    case VARIOUS_PLAY_MOVE_ANIMATION:
        BtlController_EmitMoveAnimation(0, T1_READ_16(gBattlescriptCurrInstr + 3), gBattleScripting.animTurn, 0, 0, gBattleMons[gActiveBattler].friendship, &gDisableStructs[gActiveBattler], gMultiHitCounter);
        MarkBattlerForControllerExec(gActiveBattler);
        gBattlescriptCurrInstr += 5;
        return;
    case VARIOUS_SET_LUCKY_CHANT:
        if (!(gSideStatuses[GET_BATTLER_SIDE(gActiveBattler)] & SIDE_STATUS_LUCKY_CHANT))
        {
            gSideStatuses[GET_BATTLER_SIDE(gActiveBattler)] |= SIDE_STATUS_LUCKY_CHANT;
            gSideTimers[GET_BATTLER_SIDE(gActiveBattler)].luckyChantBattlerId = gActiveBattler;
            gSideTimers[GET_BATTLER_SIDE(gActiveBattler)].luckyChantTimer = 5;
            gBattlescriptCurrInstr += 7;
        }
        else
        {
            gBattlescriptCurrInstr = T1_READ_PTR(gBattlescriptCurrInstr + 3);
        }
        return;
    case VARIOUS_SUCKER_PUNCH_CHECK:
        if (GetBattlerTurnOrderNum(gBattlerAttacker) > GetBattlerTurnOrderNum(gBattlerTarget))
            gBattlescriptCurrInstr = T1_READ_PTR(gBattlescriptCurrInstr + 3);
        else if (gBattleMoves[gBattleMons[gBattlerTarget].moves[gBattleStruct->chosenMovePositions[gBattlerTarget]]].power == 0)
            gBattlescriptCurrInstr = T1_READ_PTR(gBattlescriptCurrInstr + 3);
        else
            gBattlescriptCurrInstr += 7;
        return;
    case VARIOUS_SET_SIMPLE_BEAM:
        switch (gBattleMons[gActiveBattler].ability)
        {
        case ABILITY_SIMPLE:
        case ABILITY_TRUANT:
        case ABILITY_STANCE_CHANGE:
        case ABILITY_DISGUISE:
        case ABILITY_MULTITYPE:
            gBattlescriptCurrInstr = T1_READ_PTR(gBattlescriptCurrInstr + 3);
            break;
        default:
            gBattleMons[gActiveBattler].ability = ABILITY_SIMPLE;
            gBattlescriptCurrInstr += 7;
            break;
        }
        return;
    case VARIOUS_TRY_ENTRAINMENT:
        switch (gBattleMons[gBattlerTarget].ability)
        {
        case ABILITY_TRUANT:
        case ABILITY_MULTITYPE:
        case ABILITY_STANCE_CHANGE:
        case ABILITY_SCHOOLING:
        case ABILITY_COMATOSE:
        case ABILITY_SHIELDS_DOWN:
        case ABILITY_DISGUISE:
        case ABILITY_RKS_SYSTEM:
        case ABILITY_BATTLE_BOND:
            gBattlescriptCurrInstr = T1_READ_PTR(gBattlescriptCurrInstr + 3);
            return;
        }
        switch (gBattleMons[gBattlerAttacker].ability)
        {
        case ABILITY_TRACE:
        case ABILITY_FORECAST:
        case ABILITY_FLOWER_GIFT:
        case ABILITY_ZEN_MODE:
        case ABILITY_ILLUSION:
        case ABILITY_IMPOSTER:
        case ABILITY_POWER_OF_ALCHEMY:
        case ABILITY_RECEIVER:
        case ABILITY_DISGUISE:
        case ABILITY_POWER_CONSTRUCT:
            gBattlescriptCurrInstr = T1_READ_PTR(gBattlescriptCurrInstr + 3);
            return;
        }
        if (gBattleMons[gBattlerTarget].ability == gBattleMons[gBattlerAttacker].ability)
        {
            gBattlescriptCurrInstr = T1_READ_PTR(gBattlescriptCurrInstr + 3);
        }
        else
        {
            gBattleMons[gBattlerTarget].ability = gBattleMons[gBattlerAttacker].ability;
            gBattlescriptCurrInstr += 7;
        }
        return;
    case VARIOUS_SET_LAST_USED_ABILITY:
        gLastUsedAbility = gBattleMons[gActiveBattler].ability;
        break;
    case VARIOUS_TRY_HEAL_PULSE:
        if (BATTLER_MAX_HP(gActiveBattler))
        {
            gBattlescriptCurrInstr = T1_READ_PTR(gBattlescriptCurrInstr + 3);
        }
        else
        {
            if (GetBattlerAbility(gBattlerAttacker) == ABILITY_MEGA_LAUNCHER && gBattleMoves[gCurrentMove].flags & FLAG_MEGA_LAUNCHER_BOOST)
                gBattleMoveDamage = -(gBattleMons[gActiveBattler].maxHP * 75 / 100);
            else
                gBattleMoveDamage = -(gBattleMons[gActiveBattler].maxHP / 2);

            if (gBattleMoveDamage == 0)
                gBattleMoveDamage = -1;
            gBattlescriptCurrInstr += 7;
        }
        return;
    case VARIOUS_TRY_QUASH:
        if (GetBattlerTurnOrderNum(gBattlerAttacker) > GetBattlerTurnOrderNum(gBattlerTarget))
        {
            gBattlescriptCurrInstr = T1_READ_PTR(gBattlescriptCurrInstr + 3);
        }
        else
        {
            for (i = 0; i < gBattlersCount; i++)
                data[i] = gBattlerByTurnOrder[i];
            for (i = 0; i < gBattlersCount; i++)
            {
                if (data[i] == gBattlerTarget)
                {
                    for (j = i + 1; j < gBattlersCount; j++)
                        data[i++] = data[j];
                }
                else
                {
                    gBattlerByTurnOrder[i] = data[i];
                }
            }
            gBattlerByTurnOrder[gBattlersCount - 1] = gBattlerTarget;
            gBattlescriptCurrInstr += 7;
        }
        return;
    case VARIOUS_INVERT_STAT_STAGES:
        for (i = 0; i < NUM_BATTLE_STATS; i++)
        {
            if (gBattleMons[gActiveBattler].statStages[i] < 6) // Negative becomes positive.
                gBattleMons[gActiveBattler].statStages[i] = 6 + (6 - gBattleMons[gActiveBattler].statStages[i]);
            else if (gBattleMons[gActiveBattler].statStages[i] > 6) // Positive becomes negative.
                gBattleMons[gActiveBattler].statStages[i] = 6 - (gBattleMons[gActiveBattler].statStages[i] - 6);
        }
        break;
    case VARIOUS_SET_TERRAIN:
        HandleTerrainMove(gBattleMoves[gCurrentMove].effect);
        return;
    case VARIOUS_TRY_ME_FIRST:
        if (GetBattlerTurnOrderNum(gBattlerAttacker) > GetBattlerTurnOrderNum(gBattlerTarget))
            gBattlescriptCurrInstr = T1_READ_PTR(gBattlescriptCurrInstr + 3);
        else if (gBattleMoves[gBattleMons[gBattlerTarget].moves[gBattleStruct->chosenMovePositions[gBattlerTarget]]].power == 0)
            gBattlescriptCurrInstr = T1_READ_PTR(gBattlescriptCurrInstr + 3);
        else
        {
            u16 move = gBattleMons[gBattlerTarget].moves[gBattleStruct->chosenMovePositions[gBattlerTarget]];
            switch (move)
            {
            case MOVE_STRUGGLE:
            case MOVE_CHATTER:
            case MOVE_FOCUS_PUNCH:
            case MOVE_THIEF:
            case MOVE_COVET:
            case MOVE_COUNTER:
            case MOVE_MIRROR_COAT:
            case MOVE_METAL_BURST:
            case MOVE_ME_FIRST:
                gBattlescriptCurrInstr = T1_READ_PTR(gBattlescriptCurrInstr + 3);
                break;
            default:
                gCalledMove = move;
                gHitMarker &= ~(HITMARKER_ATTACKSTRING_PRINTED);
                gBattlerTarget = GetMoveTarget(gCalledMove, 0);
                gStatuses3[gBattlerAttacker] |= STATUS3_ME_FIRST;
                gBattlescriptCurrInstr += 7;
                break;
            }
        }
        return;
    case VARIOUS_JUMP_IF_BATTLE_END:
        if (NoAliveMonsForEitherParty())
            gBattlescriptCurrInstr = T1_READ_PTR(gBattlescriptCurrInstr + 3);
        else
            gBattlescriptCurrInstr += 7;
        return;
    case VARIOUS_TRY_ELECTRIFY:
        if (GetBattlerTurnOrderNum(gBattlerAttacker) > GetBattlerTurnOrderNum(gBattlerTarget))
        {
            gBattlescriptCurrInstr = T1_READ_PTR(gBattlescriptCurrInstr + 3);
        }
        else
        {
            gStatuses3[gBattlerTarget] |= STATUS3_ELECTRIFIED;
            gBattlescriptCurrInstr += 7;
        }
        return;
    case VARIOUS_TRY_REFLECT_TYPE:
        if (gBattleMons[gBattlerTarget].species == SPECIES_ARCEUS || gBattleMons[gBattlerTarget].species == SPECIES_SILVALLY)
        {
            gBattlescriptCurrInstr = T1_READ_PTR(gBattlescriptCurrInstr + 3);
        }
        else if (gBattleMons[gBattlerTarget].type1 == TYPE_MYSTERY && gBattleMons[gBattlerTarget].type2 != TYPE_MYSTERY)
        {
            gBattleMons[gBattlerAttacker].type1 = gBattleMons[gBattlerTarget].type2;
            gBattleMons[gBattlerAttacker].type2 = gBattleMons[gBattlerTarget].type2;
            gBattlescriptCurrInstr += 7;
        }
        else if (gBattleMons[gBattlerTarget].type1 != TYPE_MYSTERY && gBattleMons[gBattlerTarget].type2 == TYPE_MYSTERY)
        {
            gBattleMons[gBattlerAttacker].type1 = gBattleMons[gBattlerTarget].type1;
            gBattleMons[gBattlerAttacker].type2 = gBattleMons[gBattlerTarget].type1;
            gBattlescriptCurrInstr += 7;
        }
        else if (gBattleMons[gBattlerTarget].type1 == TYPE_MYSTERY && gBattleMons[gBattlerTarget].type2 == TYPE_MYSTERY)
        {
            gBattlescriptCurrInstr = T1_READ_PTR(gBattlescriptCurrInstr + 3);
        }
        else
        {
            gBattleMons[gBattlerAttacker].type1 = gBattleMons[gBattlerTarget].type1;
            gBattleMons[gBattlerAttacker].type2 = gBattleMons[gBattlerTarget].type2;
            gBattlescriptCurrInstr += 7;
        }
        return;
    case VARIOUS_TRY_SOAK:
        if (gBattleMons[gBattlerTarget].type1 == TYPE_WATER && gBattleMons[gBattlerTarget].type2 == TYPE_WATER)
        {
            gBattlescriptCurrInstr = T1_READ_PTR(gBattlescriptCurrInstr + 3);
        }
        else
        {
            SET_BATTLER_TYPE(gBattlerTarget, TYPE_WATER);
            gBattlescriptCurrInstr += 7;
        }
        return;
    case VARIOUS_HANDLE_MEGA_EVO:
        if (GetBattlerSide(gActiveBattler) == B_SIDE_OPPONENT)
            mon = &gEnemyParty[gBattlerPartyIndexes[gActiveBattler]];
        else
            mon = &gPlayerParty[gBattlerPartyIndexes[gActiveBattler]];

        // Change species.
        if (gBattlescriptCurrInstr[3] == 0)
        {
            u16 megaSpecies;
            gBattleStruct->mega.evolvedSpecies[gActiveBattler] = gBattleMons[gActiveBattler].species;
            if (GetBattlerPosition(gActiveBattler) == B_POSITION_PLAYER_LEFT
                || (GetBattlerPosition(gActiveBattler) == B_POSITION_PLAYER_RIGHT && !(gBattleTypeFlags & (BATTLE_TYPE_MULTI | BATTLE_TYPE_INGAME_PARTNER))))
            {
                gBattleStruct->mega.playerEvolvedSpecies = gBattleStruct->mega.evolvedSpecies[gActiveBattler];
            }
            //Checks regular Mega Evolution
            megaSpecies = GetMegaEvolutionSpecies(gBattleStruct->mega.evolvedSpecies[gActiveBattler], gBattleMons[gActiveBattler].item);
            //Checks Wish Mega Evolution
            if (megaSpecies == SPECIES_NONE)
            {
                megaSpecies = GetWishMegaEvolutionSpecies(gBattleStruct->mega.evolvedSpecies[gActiveBattler], gBattleMons[gActiveBattler].moves[0], gBattleMons[gActiveBattler].moves[1], gBattleMons[gActiveBattler].moves[2], gBattleMons[gActiveBattler].moves[3]);
            }

            gBattleMons[gActiveBattler].species = megaSpecies;
            PREPARE_SPECIES_BUFFER(gBattleTextBuff1, gBattleMons[gActiveBattler].species);

            BtlController_EmitSetMonData(0, REQUEST_SPECIES_BATTLE, gBitTable[gBattlerPartyIndexes[gActiveBattler]], 2, &gBattleMons[gActiveBattler].species);
            MarkBattlerForControllerExec(gActiveBattler);
        }
        // Change stats.
        else if (gBattlescriptCurrInstr[3] == 1)
        {
            RecalcBattlerStats(gActiveBattler, mon);
            gBattleStruct->mega.alreadyEvolved[GetBattlerPosition(gActiveBattler)] = TRUE;
            gBattleStruct->mega.evolvedPartyIds[GetBattlerSide(gActiveBattler)] |= gBitTable[gBattlerPartyIndexes[gActiveBattler]];
        }
        // Update healthbox and elevation.
        else
        {
            UpdateHealthboxAttribute(gHealthboxSpriteIds[gActiveBattler], mon, HEALTHBOX_ALL);
            CreateMegaIndicatorSprite(gActiveBattler, 0);
            if (GetBattlerSide(gActiveBattler) == B_SIDE_OPPONENT)
                SetBattlerShadowSpriteCallback(gActiveBattler, gBattleMons[gActiveBattler].species);
        }
        gBattlescriptCurrInstr += 4;
        return;
    case VARIOUS_HANDLE_FORM_CHANGE:
        if (GetBattlerSide(gActiveBattler) == B_SIDE_OPPONENT)
            mon = &gEnemyParty[gBattlerPartyIndexes[gActiveBattler]];
        else
            mon = &gPlayerParty[gBattlerPartyIndexes[gActiveBattler]];

        // Change species.
        if (gBattlescriptCurrInstr[3] == 0)
        {
            PREPARE_SPECIES_BUFFER(gBattleTextBuff1, gBattleMons[gActiveBattler].species);
            BtlController_EmitSetMonData(0, REQUEST_SPECIES_BATTLE, gBitTable[gBattlerPartyIndexes[gActiveBattler]], 2, &gBattleMons[gActiveBattler].species);
            MarkBattlerForControllerExec(gActiveBattler);
        }
        // Change stats.
        else if (gBattlescriptCurrInstr[3] == 1)
        {
            RecalcBattlerStats(gActiveBattler, mon);
        }
        // Update healthbox.
        else
        {
            UpdateHealthboxAttribute(gHealthboxSpriteIds[gActiveBattler], mon, HEALTHBOX_ALL);
        }
        gBattlescriptCurrInstr += 4;
        return;
    case VARIOUS_TRY_LAST_RESORT:
        if (CanUseLastResort(gActiveBattler))
            gBattlescriptCurrInstr += 7;
        else
            gBattlescriptCurrInstr = T1_READ_PTR(gBattlescriptCurrInstr + 3);
        return;
    case VARIOUS_ARGUMENT_STATUS_EFFECT:
        switch (gBattleMoves[gCurrentMove].argument)
        {
        case STATUS1_BURN:
            gBattleScripting.moveEffect = MOVE_EFFECT_BURN;
            break;
        case STATUS1_FREEZE:
            gBattleScripting.moveEffect = MOVE_EFFECT_FREEZE;
            break;
        case STATUS1_PARALYSIS:
            gBattleScripting.moveEffect = MOVE_EFFECT_PARALYSIS;
            break;
        case STATUS1_POISON:
            gBattleScripting.moveEffect = MOVE_EFFECT_POISON;
            break;
        case STATUS1_TOXIC_POISON:
            gBattleScripting.moveEffect = MOVE_EFFECT_TOXIC;
            break;
        default:
            gBattleScripting.moveEffect = 0;
            break;
        }
        if (gBattleScripting.moveEffect != 0)
        {
            BattleScriptPush(gBattlescriptCurrInstr + 3);
            gBattlescriptCurrInstr = BattleScript_EffectWithChance;
            return;
        }
        break;
    case VARIOUS_TRY_HIT_SWITCH_TARGET:
        if (IsBattlerAlive(gBattlerAttacker)
            && IsBattlerAlive(gBattlerTarget)
            && !(gMoveResultFlags & MOVE_RESULT_NO_EFFECT)
            && TARGET_TURN_DAMAGED)
        {
            gBattlescriptCurrInstr = BattleScript_ForceRandomSwitch;
        }
        else
        {
            gBattlescriptCurrInstr = T1_READ_PTR(gBattlescriptCurrInstr + 3);
        }
        return;
    case VARIOUS_TRY_AUTOTOMIZE:
        if (GetBattlerWeight(gActiveBattler) > 1)
        {
            gDisableStructs[gActiveBattler].autotomizeCount++;
            gBattlescriptCurrInstr += 7;
        }
        else
        {
            gBattlescriptCurrInstr = T1_READ_PTR(gBattlescriptCurrInstr + 3);
        }
        return;
    case VARIOUS_TRY_COPYCAT:
        if (gLastUsedMove == 0xFFFF || (sForbiddenMoves[gLastUsedMove] & FORBIDDEN_COPYCAT))
        {
            gBattlescriptCurrInstr = T1_READ_PTR(gBattlescriptCurrInstr + 3);
        }
        else
        {
            gCalledMove = gLastUsedMove;
            gHitMarker &= ~(HITMARKER_ATTACKSTRING_PRINTED);
            gBattlerTarget = GetMoveTarget(gCalledMove, 0);
            gBattlescriptCurrInstr += 7;
        }
        return;
    case VARIOUS_TRY_INSTRUCT:
        for (i = 0; sMoveEffectsForbiddenToInstruct[i] != FORBIDDEN_INSTRUCT_END; i++)
        {
            if (sMoveEffectsForbiddenToInstruct[i] == gBattleMoves[gLastMoves[gBattlerTarget]].effect)
                break;
        }
        if (gLastMoves[gBattlerTarget] == 0 || gLastMoves[gBattlerTarget] == 0xFFFF || sMoveEffectsForbiddenToInstruct[i] != FORBIDDEN_INSTRUCT_END
            || gLastMoves[gBattlerTarget] == MOVE_STRUGGLE || gLastMoves[gBattlerTarget] == MOVE_KINGS_SHIELD)
        {
            gBattlescriptCurrInstr = T1_READ_PTR(gBattlescriptCurrInstr + 3);
        }
        else
        {
            gSpecialStatuses[gBattlerTarget].instructedChosenTarget = *(gBattleStruct->moveTarget + gBattlerTarget) | 0x4;
            gBattlerAttacker = gBattlerTarget;
            gCalledMove = gLastMoves[gBattlerAttacker];
            for (i = 0; i < MAX_MON_MOVES; i++)
            {
                if (gBattleMons[gBattlerAttacker].moves[i] == gCalledMove)
                {
                    gCurrMovePos = i;
                    i = 4;
                    break;
                }
            }
            if (i != 4 || gBattleMons[gBattlerAttacker].pp[gCurrMovePos] == 0)
                gBattlescriptCurrInstr = T1_READ_PTR(gBattlescriptCurrInstr + 3);
            else
            {
                gBattlerTarget = gBattleStruct->lastMoveTarget[gBattlerAttacker];
                gHitMarker &= ~(HITMARKER_ATTACKSTRING_PRINTED);
                PREPARE_MON_NICK_WITH_PREFIX_BUFFER(gBattleTextBuff1, gActiveBattler, gBattlerPartyIndexes[gActiveBattler]);
                gBattlescriptCurrInstr += 7;
            }
        }
        return;
    case VARIOUS_ABILITY_POPUP:
        CreateAbilityPopUp(gActiveBattler, gBattleMons[gActiveBattler].ability, (gBattleTypeFlags & BATTLE_TYPE_DOUBLE) != 0);
        break;
    case VARIOUS_DEFOG:
        if (T1_READ_8(gBattlescriptCurrInstr + 3)) // Clear
        {
            if (ClearDefogHazards(gEffectBattler, TRUE))
                return;
            else
                gBattlescriptCurrInstr += 8;
        }
        else
        {
            if (ClearDefogHazards(gActiveBattler, FALSE))
                gBattlescriptCurrInstr += 8;
            else
                gBattlescriptCurrInstr = T1_READ_PTR(gBattlescriptCurrInstr + 4);
        }
        return;
    case VARIOUS_JUMP_IF_TARGET_ALLY:
        if (GetBattlerSide(gBattlerAttacker) != GetBattlerSide(gBattlerTarget))
            gBattlescriptCurrInstr += 7;
        else
            gBattlescriptCurrInstr = T1_READ_PTR(gBattlescriptCurrInstr + 3);
        return;
    case VARIOUS_TRY_SYNCHRONOISE:
        if (!DoBattlersShareType(gBattlerAttacker, gBattlerTarget))
            gBattlescriptCurrInstr = T1_READ_PTR(gBattlescriptCurrInstr + 3);
        else
            gBattlescriptCurrInstr += 7;
        return;
    case VARIOUS_LOSE_TYPE:
        for (i = 0; i < 3; i++)
        {
            if (*(u8*)(&gBattleMons[gActiveBattler].type1 + i) == gBattlescriptCurrInstr[3])
                *(u8*)(&gBattleMons[gActiveBattler].type1 + i) = TYPE_MYSTERY;
        }
        gBattlescriptCurrInstr += 4;
        return;
    case VARIOUS_PSYCHO_SHIFT:
        i = TRUE;
        if (gBattleMons[gBattlerAttacker].status1 & STATUS1_PARALYSIS)
        {
            if (GetBattlerAbility(gBattlerTarget) == ABILITY_LIMBER)
            {
                gBattlerAbility = gBattlerTarget;
                BattleScriptPush(T1_READ_PTR(gBattlescriptCurrInstr + 3));
                gBattlescriptCurrInstr = BattleScript_PRLZPrevention;
                i = FALSE;
            }
            else if (IS_BATTLER_OF_TYPE(gBattlerTarget, TYPE_ELECTRIC))
            {
                BattleScriptPush(T1_READ_PTR(gBattlescriptCurrInstr + 3));
                gBattlescriptCurrInstr = BattleScript_PRLZPrevention;
                i = FALSE;
            }
            else
            {
                gBattleCommunication[MULTISTRING_CHOOSER] = 3;
            }
        }
        else if (gBattleMons[gBattlerAttacker].status1 & STATUS1_PSN_ANY)
        {
            if (GetBattlerAbility(gBattlerTarget) == ABILITY_IMMUNITY)
            {
                gBattlerAbility = gBattlerTarget;
                BattleScriptPush(T1_READ_PTR(gBattlescriptCurrInstr + 3));
                gBattlescriptCurrInstr = BattleScript_PSNPrevention;
                i = FALSE;
            }
            else if (IS_BATTLER_OF_TYPE(gBattlerTarget, TYPE_POISON) || IS_BATTLER_OF_TYPE(gBattlerTarget, TYPE_STEEL))
            {
                BattleScriptPush(T1_READ_PTR(gBattlescriptCurrInstr + 3));
                gBattlescriptCurrInstr = BattleScript_PSNPrevention;
                i = FALSE;
            }
            else
            {
                if (gBattleMons[gBattlerAttacker].status1 & STATUS1_POISON)
                    gBattleCommunication[MULTISTRING_CHOOSER] = 0;
                else
                    gBattleCommunication[MULTISTRING_CHOOSER] = 1;
            }
        }
        else if (gBattleMons[gBattlerAttacker].status1 & STATUS1_BURN)
        {
            if (GetBattlerAbility(gBattlerTarget) == ABILITY_WATER_VEIL)
            {
                gBattlerAbility = gBattlerTarget;
                BattleScriptPush(T1_READ_PTR(gBattlescriptCurrInstr + 3));
                gBattlescriptCurrInstr = BattleScript_BRNPrevention;
                i = FALSE;
            }
            else if (IS_BATTLER_OF_TYPE(gBattlerTarget, TYPE_FIRE))
            {
                BattleScriptPush(T1_READ_PTR(gBattlescriptCurrInstr + 3));
                gBattlescriptCurrInstr = BattleScript_BRNPrevention;
                i = FALSE;
            }
            else
            {
                gBattleCommunication[MULTISTRING_CHOOSER] = 2;
            }
        }
        else if (gBattleMons[gBattlerAttacker].status1 & STATUS1_SLEEP)
        {
            if (GetBattlerAbility(gBattlerTarget) == ABILITY_INSOMNIA || GetBattlerAbility(gBattlerTarget) == ABILITY_VITAL_SPIRIT)
            {
                gBattlerAbility = gBattlerTarget;
                // BattleScriptPush(T1_READ_PTR(gBattlescriptCurrInstr + 3));
                // gBattlescriptCurrInstr = T1_READ_PTR(gBattlescriptCurrInstr + 3);
                i = FALSE;
            }
            else
            {
                gBattleCommunication[MULTISTRING_CHOOSER] = 4;
            }
        }

        if (i == TRUE)
        {
            gBattleMons[gBattlerTarget].status1 = gBattleMons[gBattlerAttacker].status1 & STATUS1_ANY;
            gActiveBattler = gBattlerTarget;
            BtlController_EmitSetMonData(0, REQUEST_STATUS_BATTLE, 0, 4, &gBattleMons[gActiveBattler].status1);
            MarkBattlerForControllerExec(gActiveBattler);
            gBattlescriptCurrInstr += 7;
        }
        return;
    case VARIOUS_CURE_STATUS:
        gBattleMons[gActiveBattler].status1 = 0;
        BtlController_EmitSetMonData(0, REQUEST_STATUS_BATTLE, 0, 4, &gBattleMons[gActiveBattler].status1);
        MarkBattlerForControllerExec(gActiveBattler);
        break;
    case VARIOUS_POWER_TRICK:
        gStatuses3[gActiveBattler] ^= STATUS3_POWER_TRICK;
        SWAP(gBattleMons[gActiveBattler].attack, gBattleMons[gActiveBattler].defense, i);
        break;
    case VARIOUS_AFTER_YOU:
        if (GetBattlerTurnOrderNum(gBattlerAttacker) > GetBattlerTurnOrderNum(gBattlerTarget)
            || GetBattlerTurnOrderNum(gBattlerAttacker) == GetBattlerTurnOrderNum(gBattlerTarget) + 1)
        {
            gBattlescriptCurrInstr = T1_READ_PTR(gBattlescriptCurrInstr + 3);
        }
        else
        {
            for (i = 0; i < gBattlersCount; i++)
                data[i] = gBattlerByTurnOrder[i];
            if (GetBattlerTurnOrderNum(gBattlerAttacker) == 0 && GetBattlerTurnOrderNum(gBattlerTarget) == 2)
            {
                gBattlerByTurnOrder[1] = gBattlerTarget;
                gBattlerByTurnOrder[2] = data[1];
                gBattlerByTurnOrder[3] = data[3];
            }
            else if (GetBattlerTurnOrderNum(gBattlerAttacker) == 0 && GetBattlerTurnOrderNum(gBattlerTarget) == 3)
            {
                gBattlerByTurnOrder[1] = gBattlerTarget;
                gBattlerByTurnOrder[2] = data[1];
                gBattlerByTurnOrder[3] = data[2];
            }
            else
            {
                gBattlerByTurnOrder[2] = gBattlerTarget;
                gBattlerByTurnOrder[3] = data[2];
            }
            gBattlescriptCurrInstr += 7;
        }
        return;
    case VARIOUS_BESTOW:
        if (gBattleMons[gBattlerAttacker].item == ITEM_NONE
            || gBattleMons[gBattlerTarget].item != ITEM_NONE
            || !CanBattlerGetOrLoseItem(gBattlerAttacker, gBattleMons[gBattlerAttacker].item)
            || !CanBattlerGetOrLoseItem(gBattlerTarget, gBattleMons[gBattlerAttacker].item))
        {
            gBattlescriptCurrInstr = T1_READ_PTR(gBattlescriptCurrInstr + 3);
        }
        else
        {
            gLastUsedItem = gBattleMons[gBattlerAttacker].item;

            gActiveBattler = gBattlerAttacker;
            gBattleMons[gActiveBattler].item = ITEM_NONE;
            BtlController_EmitSetMonData(0, REQUEST_HELDITEM_BATTLE, 0, 2, &gBattleMons[gActiveBattler].item);
            MarkBattlerForControllerExec(gActiveBattler);
            CheckSetUnburden(gBattlerAttacker);

            gActiveBattler = gBattlerTarget;
            gBattleMons[gActiveBattler].item = gLastUsedItem;
            BtlController_EmitSetMonData(0, REQUEST_HELDITEM_BATTLE, 0, 2, &gBattleMons[gActiveBattler].item);
            MarkBattlerForControllerExec(gActiveBattler);
            gBattleResources->flags->flags[gBattlerTarget] &= ~(RESOURCE_FLAG_UNBURDEN);

            gBattlescriptCurrInstr += 7;
        }
        return;
    case VARIOUS_ARGUMENT_TO_MOVE_EFFECT:
        gBattleScripting.moveEffect = gBattleMoves[gCurrentMove].argument;
        break;
    case VARIOUS_JUMP_IF_NOT_GROUNDED:
        if (!IsBattlerGrounded(gActiveBattler))
            gBattlescriptCurrInstr = T1_READ_PTR(gBattlescriptCurrInstr + 3);
        else
            gBattlescriptCurrInstr += 7;
        return;
    case VARIOUS_HANDLE_TRAINER_SLIDE_MSG:
        if (gBattlescriptCurrInstr[3] == 0)
        {
            gBattleScripting.savedDmg = gBattlerSpriteIds[gActiveBattler];
            HideBattlerShadowSprite(gActiveBattler);
        }
        else if (gBattlescriptCurrInstr[3] == 1)
        {
            BtlController_EmitPrintString(0, STRINGID_TRAINERSLIDE);
            MarkBattlerForControllerExec(gActiveBattler);
        }
        else
        {
            gBattlerSpriteIds[gActiveBattler] = gBattleScripting.savedDmg;
            if (gBattleMons[gActiveBattler].hp != 0)
            {
                SetBattlerShadowSpriteCallback(gActiveBattler, gBattleMons[gActiveBattler].species);
                BattleLoadOpponentMonSpriteGfx(&gEnemyParty[gBattlerPartyIndexes[gActiveBattler]], gActiveBattler);
            }
        }
        gBattlescriptCurrInstr += 4;
        return;
    case VARIOUS_TRY_TRAINER_SLIDE_MSG_FIRST_OFF:
        if (ShouldDoTrainerSlide(gActiveBattler, gTrainerBattleOpponent_A, TRAINER_SLIDE_FIRST_DOWN))
        {
            BattleScriptPush(gBattlescriptCurrInstr + 3);
            gBattlescriptCurrInstr = BattleScript_TrainerSlideMsgRet;
            return;
        }
        break;
    case VARIOUS_TRY_TRAINER_SLIDE_MSG_LAST_ON:
        if (ShouldDoTrainerSlide(gActiveBattler, gTrainerBattleOpponent_A, TRAINER_SLIDE_LAST_SWITCHIN))
        {
            BattleScriptPush(gBattlescriptCurrInstr + 3);
            gBattlescriptCurrInstr = BattleScript_TrainerSlideMsgRet;
            return;
        }
        break;
    case VARIOUS_SET_AURORA_VEIL:
        if (gSideStatuses[GET_BATTLER_SIDE(gActiveBattler)] & SIDE_STATUS_AURORA_VEIL
            || !(WEATHER_HAS_EFFECT && gBattleWeather & WEATHER_HAIL_ANY))
        {
            gMoveResultFlags |= MOVE_RESULT_MISSED;
            gBattleCommunication[MULTISTRING_CHOOSER] = 0;
        }
        else
        {
            gSideStatuses[GET_BATTLER_SIDE(gActiveBattler)] |= SIDE_STATUS_AURORA_VEIL;
            if (GetBattlerHoldEffect(gActiveBattler, TRUE) == HOLD_EFFECT_LIGHT_CLAY)
                gSideTimers[GET_BATTLER_SIDE(gActiveBattler)].auroraVeilTimer = 8;
            else
                gSideTimers[GET_BATTLER_SIDE(gActiveBattler)].auroraVeilTimer = 5;
            gSideTimers[GET_BATTLER_SIDE(gActiveBattler)].auroraVeilBattlerId = gActiveBattler;

            if (gBattleTypeFlags & BATTLE_TYPE_DOUBLE && CountAliveMonsInBattle(BATTLE_ALIVE_ATK_SIDE) == 2)
                gBattleCommunication[MULTISTRING_CHOOSER] = 5;
            else
                gBattleCommunication[MULTISTRING_CHOOSER] = 5;
        }
        break;
    case VARIOUS_TRY_THIRD_TYPE:
        if (IS_BATTLER_OF_TYPE(gActiveBattler, gBattleMoves[gCurrentMove].argument))
        {
            gBattlescriptCurrInstr = T1_READ_PTR(gBattlescriptCurrInstr + 3);
        }
        else
        {
            gBattleMons[gActiveBattler].type3 = gBattleMoves[gCurrentMove].argument;
            PREPARE_TYPE_BUFFER(gBattleTextBuff1, gBattleMoves[gCurrentMove].argument);
            gBattlescriptCurrInstr += 7;
        }
        return;
    case VARIOUS_DESTROY_ABILITY_POPUP:
        DestroyAbilityPopUp(gActiveBattler);
        break;
<<<<<<< HEAD
    case VARIOUS_MOVEEND_ITEM_EFFECTS:
        if (ItemBattleEffects(1, gActiveBattler, FALSE))
            return;
        break;
=======
    case VARIOUS_TOTEM_BOOST:
        gActiveBattler = gBattlerAttacker;
        if (gTotemBoosts[gActiveBattler].stats == 0)
        {
            gBattlescriptCurrInstr += 7;    // stats done, exit
        }
        else
        {
            for (i = 0; i < (NUM_BATTLE_STATS - 1); i++)
            {
                if (gTotemBoosts[gActiveBattler].stats & (1 << i))
                {
                    if (gTotemBoosts[gActiveBattler].statChanges[i] <= -1)
                        SET_STATCHANGER(i + 1, abs(gTotemBoosts[gActiveBattler].statChanges[i]), TRUE);
                    else
                        SET_STATCHANGER(i + 1, gTotemBoosts[gActiveBattler].statChanges[i], FALSE);
                    
                    gTotemBoosts[gActiveBattler].stats &= ~(1 << i);
                    gBattleScripting.battler = gActiveBattler;
                    gBattlerTarget = gActiveBattler;
                    if (gTotemBoosts[gActiveBattler].stats & 0x80)
                    {
                        gTotemBoosts[gActiveBattler].stats &= ~0x80; // set 'aura flared to life' flag
                        gBattlescriptCurrInstr = BattleScript_TotemFlaredToLife;
                    }
                    else
                    {
                        gBattlescriptCurrInstr = T1_READ_PTR(gBattlescriptCurrInstr + 3);   // do boost
                    }
                    return;
                }
            }
            gBattlescriptCurrInstr += 7;    // exit if loop failed (failsafe)
        }
        return;
>>>>>>> 71f18bfb
    }

    gBattlescriptCurrInstr += 3;
}

static void Cmd_setprotectlike(void)
{
    bool32 fail = TRUE;
    bool32 notLastTurn = TRUE;

    if (!(gBattleMoves[gLastResultingMoves[gBattlerAttacker]].flags & FLAG_PROTECTION_MOVE))
        gDisableStructs[gBattlerAttacker].protectUses = 0;

    if (gCurrentTurnActionNumber == (gBattlersCount - 1))
        notLastTurn = FALSE;

    if (sProtectSuccessRates[gDisableStructs[gBattlerAttacker].protectUses] >= Random() && notLastTurn)
    {
        if (!gBattleMoves[gCurrentMove].argument) // Protects one mon only.
        {
            if (gBattleMoves[gCurrentMove].effect == EFFECT_ENDURE)
            {
                gProtectStructs[gBattlerAttacker].endured = 1;
                gBattleCommunication[MULTISTRING_CHOOSER] = 1;
            }
            else if (gCurrentMove == MOVE_DETECT || gCurrentMove == MOVE_PROTECT)
            {
                gProtectStructs[gBattlerAttacker].protected = 1;
                gBattleCommunication[MULTISTRING_CHOOSER] = 0;
            }
            else if (gCurrentMove == MOVE_SPIKY_SHIELD)
            {
                gProtectStructs[gBattlerAttacker].spikyShielded = 1;
                gBattleCommunication[MULTISTRING_CHOOSER] = 0;
            }
            else if (gCurrentMove == MOVE_KINGS_SHIELD)
            {
                gProtectStructs[gBattlerAttacker].kingsShielded = 1;
                gBattleCommunication[MULTISTRING_CHOOSER] = 0;
            }
            else if (gCurrentMove == MOVE_BANEFUL_BUNKER)
            {
                gProtectStructs[gBattlerAttacker].banefulBunkered = 1;
                gBattleCommunication[MULTISTRING_CHOOSER] = 0;
            }

            gDisableStructs[gBattlerAttacker].protectUses++;
            fail = FALSE;
        }
        else // Protects the whole side.
        {
            u8 side = GetBattlerSide(gBattlerAttacker);
            if (gCurrentMove == MOVE_WIDE_GUARD && !(gSideStatuses[side] & SIDE_STATUS_WIDE_GUARD))
            {
                gSideStatuses[side] |= SIDE_STATUS_WIDE_GUARD;
                gBattleCommunication[MULTISTRING_CHOOSER] = 3;
                gDisableStructs[gBattlerAttacker].protectUses++;
                fail = FALSE;
            }
            else if (gCurrentMove == MOVE_QUICK_GUARD && !(gSideStatuses[side] & SIDE_STATUS_QUICK_GUARD))
            {
                gSideStatuses[side] |= SIDE_STATUS_QUICK_GUARD;
                gBattleCommunication[MULTISTRING_CHOOSER] = 3;
                gDisableStructs[gBattlerAttacker].protectUses++;
                fail = FALSE;
            }
            else if (gCurrentMove == MOVE_CRAFTY_SHIELD && !(gSideStatuses[side] & SIDE_STATUS_CRAFTY_SHIELD))
            {
                gSideStatuses[side] |= SIDE_STATUS_CRAFTY_SHIELD;
                gBattleCommunication[MULTISTRING_CHOOSER] = 3;
                gDisableStructs[gBattlerAttacker].protectUses++;
                fail = FALSE;
            }
            else if (gCurrentMove == MOVE_MAT_BLOCK && !(gSideStatuses[side] & SIDE_STATUS_MAT_BLOCK))
            {
                gSideStatuses[side] |= SIDE_STATUS_MAT_BLOCK;
                gBattleCommunication[MULTISTRING_CHOOSER] = 3;
                fail = FALSE;
            }
        }
    }

    if (fail)
    {
        gDisableStructs[gBattlerAttacker].protectUses = 0;
        gBattleCommunication[MULTISTRING_CHOOSER] = 2;
        gMoveResultFlags |= MOVE_RESULT_MISSED;
    }

    gBattlescriptCurrInstr++;
}

static void Cmd_faintifabilitynotdamp(void)
{
    if (gBattleControllerExecFlags)
        return;

    if ((gBattlerTarget = IsAbilityOnField(ABILITY_DAMP)))
    {
        gLastUsedAbility = ABILITY_DAMP;
        RecordAbilityBattle(--gBattlerTarget, ABILITY_DAMP);
        gBattlescriptCurrInstr = BattleScript_DampStopsExplosion;
        return;
    }

    gActiveBattler = gBattlerAttacker;
    gBattleMoveDamage = gBattleMons[gActiveBattler].hp;
    BtlController_EmitHealthBarUpdate(0, INSTANT_HP_BAR_DROP);
    MarkBattlerForControllerExec(gActiveBattler);
    gBattlescriptCurrInstr++;

    for (gBattlerTarget = 0; gBattlerTarget < gBattlersCount; gBattlerTarget++)
    {
        if (gBattlerTarget == gBattlerAttacker)
            continue;
        if (IsBattlerAlive(gBattlerTarget))
            break;
    }
}

static void Cmd_setatkhptozero(void)
{
    if (gBattleControllerExecFlags)
        return;

    gActiveBattler = gBattlerAttacker;
    gBattleMons[gActiveBattler].hp = 0;
    BtlController_EmitSetMonData(0, REQUEST_HP_BATTLE, 0, 2, &gBattleMons[gActiveBattler].hp);
    MarkBattlerForControllerExec(gActiveBattler);

    gBattlescriptCurrInstr++;
}

static void Cmd_jumpifnexttargetvalid(void)
{
    const u8 *jumpPtr = T1_READ_PTR(gBattlescriptCurrInstr + 1);

    for (gBattlerTarget++; gBattlerTarget < gBattlersCount; gBattlerTarget++)
    {
        if (gBattlerTarget == gBattlerAttacker && !(gBattleMoves[gCurrentMove].target & MOVE_TARGET_USER))
            continue;
        if (IsBattlerAlive(gBattlerTarget))
            break;
    }

    if (gBattlerTarget >= gBattlersCount)
        gBattlescriptCurrInstr += 5;
    else
        gBattlescriptCurrInstr = jumpPtr;
}

static void Cmd_tryhealhalfhealth(void)
{
    const u8 *failPtr = T1_READ_PTR(gBattlescriptCurrInstr + 1);

    if (gBattlescriptCurrInstr[5] == BS_ATTACKER)
        gBattlerTarget = gBattlerAttacker;

    gBattleMoveDamage = gBattleMons[gBattlerTarget].maxHP / 2;
    if (gBattleMoveDamage == 0)
        gBattleMoveDamage = 1;
    gBattleMoveDamage *= -1;

    if (gBattleMons[gBattlerTarget].hp == gBattleMons[gBattlerTarget].maxHP)
        gBattlescriptCurrInstr = failPtr;
    else
        gBattlescriptCurrInstr += 6;
}

static void Cmd_trymirrormove(void)
{
    s32 validMovesCount;
    s32 i;
    u16 move;
    u16 movesArray[4] = {0};

    for (validMovesCount = 0, i = 0; i < gBattlersCount; i++)
    {
        if (i != gBattlerAttacker)
        {
            move = gBattleStruct->lastTakenMoveFrom[gBattlerAttacker][i];
            if (move != 0 && move != 0xFFFF)
            {
                movesArray[validMovesCount] = move;
                validMovesCount++;
            }
        }
    }

    move = gBattleStruct->lastTakenMove[gBattlerAttacker];
    if (move != 0 && move != 0xFFFF)
    {
        gHitMarker &= ~(HITMARKER_ATTACKSTRING_PRINTED);
        gCurrentMove = move;
        gBattlerTarget = GetMoveTarget(gCurrentMove, 0);
        gBattlescriptCurrInstr = gBattleScriptsForMoveEffects[gBattleMoves[gCurrentMove].effect];
    }
    else if (validMovesCount)
    {
        gHitMarker &= ~(HITMARKER_ATTACKSTRING_PRINTED);
        i = Random() % validMovesCount;
        gCurrentMove = movesArray[i];
        gBattlerTarget = GetMoveTarget(gCurrentMove, 0);
        gBattlescriptCurrInstr = gBattleScriptsForMoveEffects[gBattleMoves[gCurrentMove].effect];
    }
    else
    {
        gSpecialStatuses[gBattlerAttacker].ppNotAffectedByPressure = 1;
        gBattlescriptCurrInstr++;
    }
}

static void Cmd_setrain(void)
{
    if (!TryChangeBattleWeather(gBattlerAttacker, ENUM_WEATHER_RAIN, FALSE))
    {
        gMoveResultFlags |= MOVE_RESULT_MISSED;
        gBattleCommunication[MULTISTRING_CHOOSER] = 2;
    }
    else
    {
        gBattleCommunication[MULTISTRING_CHOOSER] = 0;
    }
    gBattlescriptCurrInstr++;
}

static void Cmd_setreflect(void)
{
    if (gSideStatuses[GET_BATTLER_SIDE(gBattlerAttacker)] & SIDE_STATUS_REFLECT)
    {
        gMoveResultFlags |= MOVE_RESULT_MISSED;
        gBattleCommunication[MULTISTRING_CHOOSER] = 0;
    }
    else
    {
        gSideStatuses[GET_BATTLER_SIDE(gBattlerAttacker)] |= SIDE_STATUS_REFLECT;
        if (GetBattlerHoldEffect(gBattlerAttacker, TRUE) == HOLD_EFFECT_LIGHT_CLAY)
            gSideTimers[GET_BATTLER_SIDE(gBattlerAttacker)].reflectTimer = 8;
        else
            gSideTimers[GET_BATTLER_SIDE(gBattlerAttacker)].reflectTimer = 5;
        gSideTimers[GET_BATTLER_SIDE(gBattlerAttacker)].reflectBattlerId = gBattlerAttacker;

        if (gBattleTypeFlags & BATTLE_TYPE_DOUBLE && CountAliveMonsInBattle(BATTLE_ALIVE_ATK_SIDE) == 2)
            gBattleCommunication[MULTISTRING_CHOOSER] = 2;
        else
            gBattleCommunication[MULTISTRING_CHOOSER] = 1;
    }
    gBattlescriptCurrInstr++;
}

static void Cmd_setseeded(void)
{
    if (gMoveResultFlags & MOVE_RESULT_NO_EFFECT || gStatuses3[gBattlerTarget] & STATUS3_LEECHSEED)
    {
        gMoveResultFlags |= MOVE_RESULT_MISSED;
        gBattleCommunication[MULTISTRING_CHOOSER] = 1;
    }
    else if (IS_BATTLER_OF_TYPE(gBattlerTarget, TYPE_GRASS))
    {
        gMoveResultFlags |= MOVE_RESULT_MISSED;
        gBattleCommunication[MULTISTRING_CHOOSER] = 2;
    }
    else
    {
        gStatuses3[gBattlerTarget] |= gBattlerAttacker;
        gStatuses3[gBattlerTarget] |= STATUS3_LEECHSEED;
        gBattleCommunication[MULTISTRING_CHOOSER] = 0;
    }

    gBattlescriptCurrInstr++;
}

static void Cmd_manipulatedamage(void)
{
    switch (gBattlescriptCurrInstr[1])
    {
    case DMG_CHANGE_SIGN:
        gBattleMoveDamage *= -1;
        break;
    case DMG_RECOIL_FROM_MISS:
        gBattleMoveDamage /= 2;
        if (gBattleMoveDamage == 0)
            gBattleMoveDamage = 1;
        if (B_RECOIL_IF_MISS_DMG >= GEN_5)
            gBattleMoveDamage = gBattleMons[gBattlerAttacker].maxHP / 2;
        if ((B_RECOIL_IF_MISS_DMG <= GEN_4) && ((gBattleMons[gBattlerTarget].maxHP / 2) < gBattleMoveDamage))
            gBattleMoveDamage = gBattleMons[gBattlerTarget].maxHP / 2;
        break;
    case DMG_DOUBLED:
        gBattleMoveDamage *= 2;
        break;
    case DMG_1_8_TARGET_HP:
        gBattleMoveDamage = gBattleMons[gBattlerTarget].maxHP / 8;
        if (gBattleMoveDamage == 0)
            gBattleMoveDamage = 1;
        break;
    case DMG_FULL_ATTACKER_HP:
        gBattleMoveDamage = gBattleMons[gBattlerAttacker].maxHP;
        break;
    case DMG_CURR_ATTACKER_HP:
        gBattleMoveDamage = gBattleMons[gBattlerAttacker].hp;
        break;
    case DMG_BIG_ROOT:
        gBattleMoveDamage = GetDrainedBigRootHp(gBattlerAttacker, gBattleMoveDamage);
        break;
    case DMG_1_2_ATTACKER_HP:
        gBattleMoveDamage = gBattleMons[gBattlerAttacker].maxHP / 2;
        break;
    case DMG_RECOIL_FROM_IMMUNE:
        gBattleMoveDamage = gBattleMons[gBattlerTarget].maxHP / 2;
        break;
    }

    gBattlescriptCurrInstr += 2;
}

static void Cmd_trysetrest(void)
{
    const u8 *failJump = T1_READ_PTR(gBattlescriptCurrInstr + 1);
    gActiveBattler = gBattlerTarget = gBattlerAttacker;
    gBattleMoveDamage = gBattleMons[gBattlerTarget].maxHP * (-1);

    if (gBattleMons[gBattlerTarget].hp == gBattleMons[gBattlerTarget].maxHP)
    {
        gBattlescriptCurrInstr = failJump;
    }
    else
    {
        if (gBattleMons[gBattlerTarget].status1 & ((u8)(~STATUS1_SLEEP)))
            gBattleCommunication[MULTISTRING_CHOOSER] = 1;
        else
            gBattleCommunication[MULTISTRING_CHOOSER] = 0;

        gBattleMons[gBattlerTarget].status1 = 3;
        BtlController_EmitSetMonData(0, REQUEST_STATUS_BATTLE, 0, 4, &gBattleMons[gActiveBattler].status1);
        MarkBattlerForControllerExec(gActiveBattler);
        gBattlescriptCurrInstr += 5;
    }
}

static void Cmd_jumpifnotfirstturn(void)
{
    const u8* failJump = T1_READ_PTR(gBattlescriptCurrInstr + 1);

    if (gDisableStructs[gBattlerAttacker].isFirstTurn)
        gBattlescriptCurrInstr += 5;
    else
        gBattlescriptCurrInstr = failJump;
}

static void Cmd_setmiracleeye(void)
{
    if (!(gStatuses3[gBattlerTarget] & STATUS3_MIRACLE_EYED))
    {
        gStatuses3[gBattlerTarget] |= STATUS3_MIRACLE_EYED;
        gBattlescriptCurrInstr += 5;
    }
    else
    {
        gBattlescriptCurrInstr = T1_READ_PTR(gBattlescriptCurrInstr + 1);
    }
}

bool8 UproarWakeUpCheck(u8 battlerId)
{
    s32 i;

    for (i = 0; i < gBattlersCount; i++)
    {
        if (!(gBattleMons[i].status2 & STATUS2_UPROAR) || gBattleMons[battlerId].ability == ABILITY_SOUNDPROOF)
            continue;

        gBattleScripting.battler = i;

        if (gBattlerTarget == 0xFF)
            gBattlerTarget = i;
        else if (gBattlerTarget == i)
            gBattleCommunication[MULTISTRING_CHOOSER] = 0;
        else
            gBattleCommunication[MULTISTRING_CHOOSER] = 1;

        break;
    }

    if (i == gBattlersCount)
        return FALSE;
    else
        return TRUE;
}

static void Cmd_jumpifcantmakeasleep(void)
{
    const u8 *jumpPtr = T1_READ_PTR(gBattlescriptCurrInstr + 1);
    u32 ability = GetBattlerAbility(gBattlerTarget);

    if (UproarWakeUpCheck(gBattlerTarget))
    {
        gBattlescriptCurrInstr = jumpPtr;
    }
    else if (ability == ABILITY_INSOMNIA || ability == ABILITY_VITAL_SPIRIT)
    {
        gLastUsedAbility = ability;
        gBattleCommunication[MULTISTRING_CHOOSER] = 2;
        gBattlescriptCurrInstr = jumpPtr;
        RecordAbilityBattle(gBattlerTarget, gLastUsedAbility);
    }
    else
    {
        gBattlescriptCurrInstr += 5;
    }
}

static void Cmd_stockpile(void)
{
    switch (gBattlescriptCurrInstr[1])
    {
    case 0:
        if (gDisableStructs[gBattlerAttacker].stockpileCounter >= 3)
        {
            gMoveResultFlags |= MOVE_RESULT_MISSED;
            gBattleCommunication[MULTISTRING_CHOOSER] = 1;
        }
        else
        {
            gDisableStructs[gBattlerAttacker].stockpileCounter++;
            gDisableStructs[gBattlerAttacker].stockpileBeforeDef = gBattleMons[gBattlerAttacker].statStages[STAT_DEF];
            gDisableStructs[gBattlerAttacker].stockpileBeforeSpDef = gBattleMons[gBattlerAttacker].statStages[STAT_SPDEF];
            PREPARE_BYTE_NUMBER_BUFFER(gBattleTextBuff1, 1, gDisableStructs[gBattlerAttacker].stockpileCounter);
            gBattleCommunication[MULTISTRING_CHOOSER] = 0;
        }
        break;
    case 1: // Save def/sp def stats.
        if (!(gMoveResultFlags & MOVE_RESULT_NO_EFFECT))
        {
            gDisableStructs[gBattlerAttacker].stockpileDef += gBattleMons[gBattlerAttacker].statStages[STAT_DEF] - gDisableStructs[gBattlerAttacker].stockpileBeforeDef;
            gDisableStructs[gBattlerAttacker].stockpileSpDef += gBattleMons[gBattlerAttacker].statStages[STAT_SPDEF] - gDisableStructs[gBattlerAttacker].stockpileBeforeSpDef;
        }
        break;
    }

    gBattlescriptCurrInstr += 2;
}

static void Cmd_stockpiletobasedamage(void)
{
    const u8* jumpPtr = T1_READ_PTR(gBattlescriptCurrInstr + 1);
    if (gDisableStructs[gBattlerAttacker].stockpileCounter == 0)
    {
        gBattlescriptCurrInstr = jumpPtr;
    }
    else
    {
        if (gBattleCommunication[6] != 1)
            gBattleScripting.animTurn = gDisableStructs[gBattlerAttacker].stockpileCounter;

        gDisableStructs[gBattlerAttacker].stockpileCounter = 0;
        // Restore stat changes from stockpile.
        gBattleMons[gBattlerAttacker].statStages[STAT_DEF] -= gDisableStructs[gBattlerAttacker].stockpileDef;
        gBattleMons[gBattlerAttacker].statStages[STAT_SPDEF] -= gDisableStructs[gBattlerAttacker].stockpileSpDef;
        gBattlescriptCurrInstr += 5;
    }
}

static void Cmd_stockpiletohpheal(void)
{
    const u8* jumpPtr = T1_READ_PTR(gBattlescriptCurrInstr + 1);

    if (gDisableStructs[gBattlerAttacker].stockpileCounter == 0)
    {
        gBattlescriptCurrInstr = jumpPtr;
        gBattleCommunication[MULTISTRING_CHOOSER] = 0;
    }
    else
    {
        if (gBattleMons[gBattlerAttacker].maxHP == gBattleMons[gBattlerAttacker].hp)
        {
            gDisableStructs[gBattlerAttacker].stockpileCounter = 0;
            gBattlescriptCurrInstr = jumpPtr;
            gBattlerTarget = gBattlerAttacker;
            gBattleCommunication[MULTISTRING_CHOOSER] = 1;
        }
        else
        {
            gBattleMoveDamage = gBattleMons[gBattlerAttacker].maxHP / (1 << (3 - gDisableStructs[gBattlerAttacker].stockpileCounter));

            if (gBattleMoveDamage == 0)
                gBattleMoveDamage = 1;
            gBattleMoveDamage *= -1;

            gBattleScripting.animTurn = gDisableStructs[gBattlerAttacker].stockpileCounter;
            gDisableStructs[gBattlerAttacker].stockpileCounter = 0;
            gBattlescriptCurrInstr += 5;
            gBattlerTarget = gBattlerAttacker;
        }

        // Restore stat changes from stockpile.
        gBattleMons[gBattlerAttacker].statStages[STAT_DEF] -= gDisableStructs[gBattlerAttacker].stockpileDef;
        gBattleMons[gBattlerAttacker].statStages[STAT_SPDEF] -= gDisableStructs[gBattlerAttacker].stockpileSpDef;
    }
}

static void Cmd_setdrainedhp(void)
{
    if (gBattleMoves[gCurrentMove].argument != 0)
        gBattleMoveDamage = -(gHpDealt * gBattleMoves[gCurrentMove].argument / 100);
    else
        gBattleMoveDamage = -(gHpDealt / 2);

    if (gBattleMoveDamage == 0)
        gBattleMoveDamage = -1;

    gBattlescriptCurrInstr++;
}

static u32 ChangeStatBuffs(s8 statValue, u32 statId, u32 flags, const u8 *BS_ptr)
{
    bool32 certain = FALSE;
    bool32 notProtectAffected = FALSE;
    u32 index;

    if (flags & MOVE_EFFECT_AFFECTS_USER)
        gActiveBattler = gBattlerAttacker;
    else
        gActiveBattler = gBattlerTarget;

    gSpecialStatuses[gActiveBattler].changedStatsBattlerId = gBattlerAttacker;

    flags &= ~(MOVE_EFFECT_AFFECTS_USER);

    if (flags & MOVE_EFFECT_CERTAIN)
        certain++;
    flags &= ~(MOVE_EFFECT_CERTAIN);

    if (flags & STAT_BUFF_NOT_PROTECT_AFFECTED)
        notProtectAffected++;
    flags &= ~(STAT_BUFF_NOT_PROTECT_AFFECTED);

    if (GetBattlerAbility(gActiveBattler) == ABILITY_CONTRARY)
    {
        statValue ^= STAT_BUFF_NEGATIVE;
        gBattleScripting.statChanger ^= STAT_BUFF_NEGATIVE;
    }
    else if (GetBattlerAbility(gActiveBattler) == ABILITY_SIMPLE)
    {
        statValue = (SET_STAT_BUFF_VALUE(GET_STAT_BUFF_VALUE(statValue) * 2)) | ((statValue <= -1) ? STAT_BUFF_NEGATIVE : 0);
    }

    PREPARE_STAT_BUFFER(gBattleTextBuff1, statId);

    if (statValue <= -1) // Stat decrease.
    {
        if (gSideTimers[GET_BATTLER_SIDE(gActiveBattler)].mistTimer
            && !certain && gCurrentMove != MOVE_CURSE
            && !(gActiveBattler == gBattlerTarget && GetBattlerAbility(gBattlerAttacker) == ABILITY_INFILTRATOR))
        {
            if (flags == STAT_BUFF_ALLOW_PTR)
            {
                if (gSpecialStatuses[gActiveBattler].statLowered)
                {
                    gBattlescriptCurrInstr = BS_ptr;
                }
                else
                {
                    BattleScriptPush(BS_ptr);
                    gBattleScripting.battler = gActiveBattler;
                    gBattlescriptCurrInstr = BattleScript_MistProtected;
                    gSpecialStatuses[gActiveBattler].statLowered = 1;
                }
            }
            return STAT_CHANGE_DIDNT_WORK;
        }
        else if (gCurrentMove != MOVE_CURSE
                 && notProtectAffected != TRUE && JumpIfMoveAffectedByProtect(0))
        {
            gBattlescriptCurrInstr = BattleScript_ButItFailed;
            return STAT_CHANGE_DIDNT_WORK;
        }
        else if ((GetBattlerAbility(gActiveBattler) == ABILITY_CLEAR_BODY
                  || GetBattlerAbility(gActiveBattler) == ABILITY_FULL_METAL_BODY
                  || GetBattlerAbility(gActiveBattler) == ABILITY_WHITE_SMOKE)
                 && !certain && gCurrentMove != MOVE_CURSE)
        {
            if (flags == STAT_BUFF_ALLOW_PTR)
            {
                if (gSpecialStatuses[gActiveBattler].statLowered)
                {
                    gBattlescriptCurrInstr = BS_ptr;
                }
                else
                {
                    BattleScriptPush(BS_ptr);
                    gBattleScripting.battler = gActiveBattler;
                    gBattlerAbility = gActiveBattler;
                    gBattlescriptCurrInstr = BattleScript_AbilityNoStatLoss;
                    gLastUsedAbility = GetBattlerAbility(gActiveBattler);
                    RecordAbilityBattle(gActiveBattler, gLastUsedAbility);
                    gSpecialStatuses[gActiveBattler].statLowered = 1;
                }
            }
            return STAT_CHANGE_DIDNT_WORK;
        }
        else if ((index = IsFlowerVeilProtected(gActiveBattler)) && !certain)
        {
            if (flags == STAT_BUFF_ALLOW_PTR)
            {
                if (gSpecialStatuses[gActiveBattler].statLowered)
                {
                    gBattlescriptCurrInstr = BS_ptr;
                }
                else
                {
                    BattleScriptPush(BS_ptr);
                    gBattleScripting.battler = gActiveBattler;
                    gBattlerAbility = index - 1;
                    gBattlescriptCurrInstr = BattleScript_FlowerVeilProtectsRet;
                    gLastUsedAbility = ABILITY_FLOWER_VEIL;
                    gSpecialStatuses[gActiveBattler].statLowered = 1;
                }
            }
            return STAT_CHANGE_DIDNT_WORK;
        }
        else if (GetBattlerAbility(gActiveBattler) == ABILITY_KEEN_EYE
                 && !certain && statId == STAT_ACC)
        {
            if (flags == STAT_BUFF_ALLOW_PTR)
            {
                BattleScriptPush(BS_ptr);
                gBattleScripting.battler = gActiveBattler;
                gBattlerAbility = gActiveBattler;
                gBattlescriptCurrInstr = BattleScript_AbilityNoSpecificStatLoss;
                gLastUsedAbility = GetBattlerAbility(gActiveBattler);
                RecordAbilityBattle(gActiveBattler, gLastUsedAbility);
            }
            return STAT_CHANGE_DIDNT_WORK;
        }
        else if (GetBattlerAbility(gActiveBattler) == ABILITY_HYPER_CUTTER
                 && !certain && statId == STAT_ATK)
        {
            if (flags == STAT_BUFF_ALLOW_PTR)
            {
                BattleScriptPush(BS_ptr);
                gBattleScripting.battler = gActiveBattler;
                gBattlerAbility = gActiveBattler;
                gBattlescriptCurrInstr = BattleScript_AbilityNoSpecificStatLoss;
                gLastUsedAbility = GetBattlerAbility(gActiveBattler);
                RecordAbilityBattle(gActiveBattler, gLastUsedAbility);
            }
            return STAT_CHANGE_DIDNT_WORK;
        }
        else if (GetBattlerAbility(gActiveBattler) == ABILITY_SHIELD_DUST && flags == 0)
        {
            return STAT_CHANGE_DIDNT_WORK;
        }
        else // try to decrease
        {
            statValue = -GET_STAT_BUFF_VALUE(statValue);
            if (gBattleMons[gActiveBattler].statStages[statId] == 1)
                statValue = -1;
            else if (gBattleMons[gActiveBattler].statStages[statId] == 2 && statValue < -2)
                statValue = -2;
            gBattleTextBuff2[0] = B_BUFF_PLACEHOLDER_BEGIN;
            index = 1;
            if (statValue == -2)
            {
                gBattleTextBuff2[1] = B_BUFF_STRING;
                gBattleTextBuff2[2] = STRINGID_STATHARSHLY;
                gBattleTextBuff2[3] = STRINGID_STATHARSHLY >> 8;
                index = 4;
            }
            else if (statValue <= -3)
            {
                gBattleTextBuff2[1] = B_BUFF_STRING;
                gBattleTextBuff2[2] = STRINGID_SEVERELY & 0xFF;
                gBattleTextBuff2[3] = STRINGID_SEVERELY >> 8;
                index = 4;
            }
            gBattleTextBuff2[index] = B_BUFF_STRING;
            index++;
            gBattleTextBuff2[index] = STRINGID_STATFELL;
            index++;
            gBattleTextBuff2[index] = STRINGID_STATFELL >> 8;
            index++;
            gBattleTextBuff2[index] = B_BUFF_EOS;

            if (gBattleMons[gActiveBattler].statStages[statId] == MIN_STAT_STAGE)
                gBattleCommunication[MULTISTRING_CHOOSER] = 2;
            else
                gBattleCommunication[MULTISTRING_CHOOSER] = (gBattlerTarget == gActiveBattler);
        }
    }
    else // stat increase
    {
        statValue = GET_STAT_BUFF_VALUE(statValue);
        if (gBattleMons[gActiveBattler].statStages[statId] == 11)
            statValue = 1;
        else if (gBattleMons[gActiveBattler].statStages[statId] == 10 && statValue > 2)
            statValue = 2;
        gBattleTextBuff2[0] = B_BUFF_PLACEHOLDER_BEGIN;
        index = 1;
        if (statValue == 2)
        {
            gBattleTextBuff2[1] = B_BUFF_STRING;
            gBattleTextBuff2[2] = STRINGID_STATSHARPLY;
            gBattleTextBuff2[3] = STRINGID_STATSHARPLY >> 8;
            index = 4;
        }
        else if (statValue >= 3)
        {
            gBattleTextBuff2[1] = B_BUFF_STRING;
            gBattleTextBuff2[2] = STRINGID_DRASTICALLY & 0xFF;
            gBattleTextBuff2[3] = STRINGID_DRASTICALLY >> 8;
            index = 4;
        }
        gBattleTextBuff2[index] = B_BUFF_STRING;
        index++;
        gBattleTextBuff2[index] = STRINGID_STATROSE;
        index++;
        gBattleTextBuff2[index] = STRINGID_STATROSE >> 8;
        index++;
        gBattleTextBuff2[index] = B_BUFF_EOS;

        if (gBattleMons[gActiveBattler].statStages[statId] == MAX_STAT_STAGE)
            gBattleCommunication[MULTISTRING_CHOOSER] = 2;
        else
            gBattleCommunication[MULTISTRING_CHOOSER] = (gBattlerTarget == gActiveBattler);
    }

    gBattleMons[gActiveBattler].statStages[statId] += statValue;
    if (gBattleMons[gActiveBattler].statStages[statId] < MIN_STAT_STAGE)
        gBattleMons[gActiveBattler].statStages[statId] = MIN_STAT_STAGE;
    if (gBattleMons[gActiveBattler].statStages[statId] > MAX_STAT_STAGE)
        gBattleMons[gActiveBattler].statStages[statId] = MAX_STAT_STAGE;

    if (gBattleCommunication[MULTISTRING_CHOOSER] == 2 && flags & STAT_BUFF_ALLOW_PTR)
        gMoveResultFlags |= MOVE_RESULT_MISSED;

    if (gBattleCommunication[MULTISTRING_CHOOSER] == 2 && !(flags & STAT_BUFF_ALLOW_PTR))
        return STAT_CHANGE_DIDNT_WORK;

    return STAT_CHANGE_WORKED;
}

static void Cmd_statbuffchange(void)
{
    u16 flags = T1_READ_16(gBattlescriptCurrInstr + 1);
    const u8 *ptrBefore = gBattlescriptCurrInstr;
    const u8 *jumpPtr = T1_READ_PTR(gBattlescriptCurrInstr + 3);

    if (ChangeStatBuffs(GET_STAT_BUFF_VALUE_WITH_SIGN(gBattleScripting.statChanger), GET_STAT_BUFF_ID(gBattleScripting.statChanger), flags, jumpPtr) == STAT_CHANGE_WORKED)
        gBattlescriptCurrInstr += 7;
    else if (gBattlescriptCurrInstr == ptrBefore) // Prevent infinite looping.
        gBattlescriptCurrInstr = jumpPtr;
}

static void Cmd_normalisebuffs(void) // haze
{
    s32 i, j;

    for (i = 0; i < gBattlersCount; i++)
    {
        gDisableStructs[i].stockpileDef = 0;
        gDisableStructs[i].stockpileSpDef = 0;
        for (j = 0; j < NUM_BATTLE_STATS; j++)
            gBattleMons[i].statStages[j] = DEFAULT_STAT_STAGE;
    }

    gBattlescriptCurrInstr++;
}

static void Cmd_setbide(void)
{
    gBattleMons[gBattlerAttacker].status2 |= STATUS2_MULTIPLETURNS;
    gLockedMoves[gBattlerAttacker] = gCurrentMove;
    gTakenDmg[gBattlerAttacker] = 0;
    gBattleMons[gBattlerAttacker].status2 |= STATUS2_BIDE_TURN(2);

    gBattlescriptCurrInstr++;
}

static void Cmd_confuseifrepeatingattackends(void)
{
    if (!(gBattleMons[gBattlerAttacker].status2 & STATUS2_LOCK_CONFUSE) && !gSpecialStatuses[gBattlerAttacker].dancerUsedMove)
        gBattleScripting.moveEffect = (MOVE_EFFECT_THRASH | MOVE_EFFECT_AFFECTS_USER);

    gBattlescriptCurrInstr++;
}

static void Cmd_setmultihitcounter(void)
{
    if (gBattlescriptCurrInstr[1])
    {
        gMultiHitCounter = gBattlescriptCurrInstr[1];
    }
    else
    {
        if (GetBattlerAbility(gBattlerAttacker) == ABILITY_SKILL_LINK)
        {
            gMultiHitCounter = 5;
        }
        else if (B_MULTI_HIT_CHANCE >= GEN_5)
        {
            // 2 and 3 hits: 33.3%
            // 4 and 5 hits: 16.7%
            gMultiHitCounter = Random() % 4;
            if (gMultiHitCounter > 2)
            {
                gMultiHitCounter = (Random() % 3);
                if (gMultiHitCounter < 2)
                    gMultiHitCounter = 2;
                else
                    gMultiHitCounter = 3;
            }
            else
                gMultiHitCounter += 3;
        }
        else
        {
            // 2 and 3 hits: 37.5%
            // 4 and 5 hits: 12.5%
            gMultiHitCounter = Random() % 4;
            if (gMultiHitCounter > 1)
                gMultiHitCounter = (Random() % 4) + 2;
            else
                gMultiHitCounter += 2;
        }
    }

    gBattlescriptCurrInstr += 2;
}

static void Cmd_initmultihitstring(void)
{
    PREPARE_BYTE_NUMBER_BUFFER(gBattleScripting.multihitString, 1, 0)

    gBattlescriptCurrInstr++;
}

static void Cmd_forcerandomswitch(void)
{
    s32 i;
    s32 battler1PartyId = 0;
    s32 battler2PartyId = 0;

    s32 firstMonId;
    s32 lastMonId = 0; // + 1
    s32 monsCount;
    struct Pokemon* party = NULL;
    s32 validMons = 0;
    s32 minNeeded;

    // Swapping pokemon happens in:
    // trainer battles
    // wild double battles when an opposing pokemon uses it against one of the two alive player mons
    // wild double battle when a player pokemon uses it against its partner
    if ((gBattleTypeFlags & BATTLE_TYPE_TRAINER)
        || (WILD_DOUBLE_BATTLE
            && GetBattlerSide(gBattlerAttacker) == B_SIDE_OPPONENT
            && GetBattlerSide(gBattlerTarget) == B_SIDE_PLAYER
            && IS_WHOLE_SIDE_ALIVE(gBattlerTarget))
        || (WILD_DOUBLE_BATTLE
            && GetBattlerSide(gBattlerAttacker) == B_SIDE_PLAYER
            && GetBattlerSide(gBattlerTarget) == B_SIDE_PLAYER)
       )
    {
        if (GetBattlerSide(gBattlerTarget) == B_SIDE_PLAYER)
            party = gPlayerParty;
        else
            party = gEnemyParty;

        if (BATTLE_TWO_VS_ONE_OPPONENT && GetBattlerSide(gBattlerTarget) == B_SIDE_OPPONENT)
        {
            firstMonId = 0;
            lastMonId = 6;
            monsCount = 6;
            minNeeded = 2;
            battler2PartyId = gBattlerPartyIndexes[gBattlerTarget];
            battler1PartyId = gBattlerPartyIndexes[gBattlerTarget ^ BIT_FLANK];
        }
        else if ((gBattleTypeFlags & BATTLE_TYPE_BATTLE_TOWER && gBattleTypeFlags & BATTLE_TYPE_LINK)
            || (gBattleTypeFlags & BATTLE_TYPE_BATTLE_TOWER && gBattleTypeFlags & BATTLE_TYPE_x2000000)
            || (gBattleTypeFlags & BATTLE_TYPE_INGAME_PARTNER))
        {
            if ((gBattlerTarget & BIT_FLANK) != 0)
            {
                firstMonId = 3;
                lastMonId = 6;
            }
            else
            {
                firstMonId = 0;
                lastMonId = 3;
            }
            monsCount = 3;
            minNeeded = 1;
            battler2PartyId = gBattlerPartyIndexes[gBattlerTarget];
            battler1PartyId = gBattlerPartyIndexes[gBattlerTarget ^ BIT_FLANK];
        }
        else if ((gBattleTypeFlags & BATTLE_TYPE_MULTI && gBattleTypeFlags & BATTLE_TYPE_LINK)
                 || (gBattleTypeFlags & BATTLE_TYPE_MULTI && gBattleTypeFlags & BATTLE_TYPE_x2000000))
        {
            if (GetLinkTrainerFlankId(GetBattlerMultiplayerId(gBattlerTarget)) == 1)
            {
                firstMonId = 3;
                lastMonId = 6;
            }
            else
            {
                firstMonId = 0;
                lastMonId = 3;
            }
            monsCount = 3;
            minNeeded = 1;
            battler2PartyId = gBattlerPartyIndexes[gBattlerTarget];
            battler1PartyId = gBattlerPartyIndexes[gBattlerTarget ^ BIT_FLANK];
        }
        else if (gBattleTypeFlags & BATTLE_TYPE_TWO_OPPONENTS)
        {
            if (GetBattlerSide(gBattlerTarget) == B_SIDE_PLAYER)
            {
                firstMonId = 0;
                lastMonId = 6;
                monsCount = 6;
                minNeeded = 2; // since there are two opponents, it has to be a double battle
            }
            else
            {
                if ((gBattlerTarget & BIT_FLANK) != 0)
                {
                    firstMonId = 3;
                    lastMonId = 6;
                }
                else
                {
                    firstMonId = 0;
                    lastMonId = 3;
                }
                monsCount = 3;
                minNeeded = 1;
            }
            battler2PartyId = gBattlerPartyIndexes[gBattlerTarget];
            battler1PartyId = gBattlerPartyIndexes[gBattlerTarget ^ BIT_FLANK];
        }
        else if (gBattleTypeFlags & BATTLE_TYPE_DOUBLE)
        {
            firstMonId = 0;
            lastMonId = 6;
            monsCount = 6;
            minNeeded = 2;
            battler2PartyId = gBattlerPartyIndexes[gBattlerTarget];
            battler1PartyId = gBattlerPartyIndexes[gBattlerTarget ^ BIT_FLANK];
        }
        else
        {
            firstMonId = 0;
            lastMonId = 6;
            monsCount = 6;
            minNeeded = 1;
            battler2PartyId = gBattlerPartyIndexes[gBattlerTarget]; // there is only one pokemon out in single battles
            battler1PartyId = gBattlerPartyIndexes[gBattlerTarget];
        }

        for (i = firstMonId; i < lastMonId; i++)
        {
            if (GetMonData(&party[i], MON_DATA_SPECIES) != SPECIES_NONE
             && !GetMonData(&party[i], MON_DATA_IS_EGG)
             && GetMonData(&party[i], MON_DATA_HP) != 0)
             {
                 validMons++;
             }
        }

        if (validMons <= minNeeded)
        {
            gBattlescriptCurrInstr = T1_READ_PTR(gBattlescriptCurrInstr + 1);
        }
        else
        {
            *(gBattleStruct->field_58 + gBattlerTarget) = gBattlerPartyIndexes[gBattlerTarget];
            gBattlescriptCurrInstr = BattleScript_RoarSuccessSwitch;

            do
            {
                i = Random() % monsCount;
                i += firstMonId;
            }
            while (i == battler2PartyId
                   || i == battler1PartyId
                   || GetMonData(&party[i], MON_DATA_SPECIES) == SPECIES_NONE
                   || GetMonData(&party[i], MON_DATA_IS_EGG) == TRUE
                   || GetMonData(&party[i], MON_DATA_HP) == 0);

            *(gBattleStruct->monToSwitchIntoId + gBattlerTarget) = i;

            if (!IsMultiBattle())
                SwitchPartyOrder(gBattlerTarget);

            if ((gBattleTypeFlags & BATTLE_TYPE_LINK && gBattleTypeFlags & BATTLE_TYPE_BATTLE_TOWER)
                || (gBattleTypeFlags & BATTLE_TYPE_LINK && gBattleTypeFlags & BATTLE_TYPE_MULTI)
                || (gBattleTypeFlags & BATTLE_TYPE_x2000000 && gBattleTypeFlags & BATTLE_TYPE_BATTLE_TOWER)
                || (gBattleTypeFlags & BATTLE_TYPE_x2000000 && gBattleTypeFlags & BATTLE_TYPE_MULTI))
            {
                SwitchPartyOrderLinkMulti(gBattlerTarget, i, 0);
                SwitchPartyOrderLinkMulti(gBattlerTarget ^ BIT_FLANK, i, 1);
            }

            if (gBattleTypeFlags & BATTLE_TYPE_INGAME_PARTNER)
                SwitchPartyOrderInGameMulti(gBattlerTarget, i);
        }
    }
    else
    {
        // In normal wild doubles, Roar will always fail if the user's level is less than the target's.
        if (gBattleMons[gBattlerAttacker].level >= gBattleMons[gBattlerTarget].level)
            gBattlescriptCurrInstr = BattleScript_RoarSuccessEndBattle;
        else
            gBattlescriptCurrInstr = T1_READ_PTR(gBattlescriptCurrInstr + 1);
    }
}

static void Cmd_tryconversiontypechange(void) // randomly changes user's type to one of its moves' type
{
    u8 validMoves = 0;
    u8 moveChecked;
    u8 moveType;

    while (validMoves < MAX_MON_MOVES)
    {
        if (gBattleMons[gBattlerAttacker].moves[validMoves] == 0)
            break;

        validMoves++;
    }

    for (moveChecked = 0; moveChecked < validMoves; moveChecked++)
    {
        moveType = gBattleMoves[gBattleMons[gBattlerAttacker].moves[moveChecked]].type;

        if (moveType == TYPE_MYSTERY)
        {
            if (IS_BATTLER_OF_TYPE(gBattlerAttacker, TYPE_GHOST))
                moveType = TYPE_GHOST;
            else
                moveType = TYPE_NORMAL;
        }
        if (moveType != gBattleMons[gBattlerAttacker].type1
            && moveType != gBattleMons[gBattlerAttacker].type2
            && moveType != gBattleMons[gBattlerAttacker].type3)
        {
            break;
        }
    }

    if (moveChecked == validMoves)
    {
        gBattlescriptCurrInstr = T1_READ_PTR(gBattlescriptCurrInstr + 1);
    }
    else
    {
        do
        {

            while ((moveChecked = Random() & 3) >= validMoves);

            moveType = gBattleMoves[gBattleMons[gBattlerAttacker].moves[moveChecked]].type;

            if (moveType == TYPE_MYSTERY)
            {
                if (IS_BATTLER_OF_TYPE(gBattlerAttacker, TYPE_GHOST))
                    moveType = TYPE_GHOST;
                else
                    moveType = TYPE_NORMAL;
            }
        }
        while (moveType == gBattleMons[gBattlerAttacker].type1 || moveType == gBattleMons[gBattlerAttacker].type2 || moveType == gBattleMons[gBattlerAttacker].type3);

        SET_BATTLER_TYPE(gBattlerAttacker, moveType);
        PREPARE_TYPE_BUFFER(gBattleTextBuff1, moveType);

        gBattlescriptCurrInstr += 5;
    }
}

static void Cmd_givepaydaymoney(void)
{
    if (!(gBattleTypeFlags & (BATTLE_TYPE_LINK | BATTLE_TYPE_x2000000)) && gPaydayMoney != 0)
    {
        u32 bonusMoney = gPaydayMoney * gBattleStruct->moneyMultiplier;
        AddMoney(&gSaveBlock1Ptr->money, bonusMoney);

        PREPARE_HWORD_NUMBER_BUFFER(gBattleTextBuff1, 5, bonusMoney)

        BattleScriptPush(gBattlescriptCurrInstr + 1);
        gBattlescriptCurrInstr = BattleScript_PrintPayDayMoneyString;
    }
    else
    {
        gBattlescriptCurrInstr++;
    }
}

static void Cmd_setlightscreen(void)
{
    if (gSideStatuses[GET_BATTLER_SIDE(gBattlerAttacker)] & SIDE_STATUS_LIGHTSCREEN)
    {
        gMoveResultFlags |= MOVE_RESULT_MISSED;
        gBattleCommunication[MULTISTRING_CHOOSER] = 0;
    }
    else
    {
        gSideStatuses[GET_BATTLER_SIDE(gBattlerAttacker)] |= SIDE_STATUS_LIGHTSCREEN;
        if (GetBattlerHoldEffect(gBattlerAttacker, TRUE) == HOLD_EFFECT_LIGHT_CLAY)
            gSideTimers[GET_BATTLER_SIDE(gBattlerAttacker)].lightscreenTimer = 8;
        else
            gSideTimers[GET_BATTLER_SIDE(gBattlerAttacker)].lightscreenTimer = 5;
        gSideTimers[GET_BATTLER_SIDE(gBattlerAttacker)].lightscreenBattlerId = gBattlerAttacker;

        if (gBattleTypeFlags & BATTLE_TYPE_DOUBLE && CountAliveMonsInBattle(BATTLE_ALIVE_ATK_SIDE) == 2)
            gBattleCommunication[MULTISTRING_CHOOSER] = 4;
        else
            gBattleCommunication[MULTISTRING_CHOOSER] = 3;
    }

    gBattlescriptCurrInstr++;
}

static void Cmd_tryKO(void)
{
    bool32 lands = FALSE;
    u32 holdEffect = GetBattlerHoldEffect(gBattlerTarget, TRUE);

    gPotentialItemEffectBattler = gBattlerTarget;
    if (holdEffect == HOLD_EFFECT_FOCUS_BAND
        && (Random() % 100) < GetBattlerHoldEffectParam(gBattlerTarget))
    {
        gSpecialStatuses[gBattlerTarget].focusBanded = 1;
        RecordItemEffectBattle(gBattlerTarget, holdEffect);
    }
    else if (holdEffect == HOLD_EFFECT_FOCUS_SASH && BATTLER_MAX_HP(gBattlerTarget))
    {
        gSpecialStatuses[gBattlerTarget].focusSashed = 1;
        RecordItemEffectBattle(gBattlerTarget, holdEffect);
    }

    if (GetBattlerAbility(gBattlerTarget) == ABILITY_STURDY)
    {
        gMoveResultFlags |= MOVE_RESULT_MISSED;
        gLastUsedAbility = ABILITY_STURDY;
        gBattlescriptCurrInstr = BattleScript_SturdyPreventsOHKO;
        gBattlerAbility = gBattlerTarget;
    }
    else
    {
        if ((((gStatuses3[gBattlerTarget] & STATUS3_ALWAYS_HITS)
                && gDisableStructs[gBattlerTarget].battlerWithSureHit == gBattlerAttacker)
            || GetBattlerAbility(gBattlerAttacker) == ABILITY_NO_GUARD
            || GetBattlerAbility(gBattlerTarget) == ABILITY_NO_GUARD)
            && gBattleMons[gBattlerAttacker].level >= gBattleMons[gBattlerTarget].level)
        {
            lands = TRUE;
        }
        else
        {
            u16 odds = gBattleMoves[gCurrentMove].accuracy + (gBattleMons[gBattlerAttacker].level - gBattleMons[gBattlerTarget].level);
            if (Random() % 100 + 1 < odds && gBattleMons[gBattlerAttacker].level >= gBattleMons[gBattlerTarget].level)
                lands = TRUE;
        }

        if (lands)
        {
            if (gProtectStructs[gBattlerTarget].endured)
            {
                gBattleMoveDamage = gBattleMons[gBattlerTarget].hp - 1;
                gMoveResultFlags |= MOVE_RESULT_FOE_ENDURED;
            }
            else if (gSpecialStatuses[gBattlerTarget].focusBanded || gSpecialStatuses[gBattlerTarget].focusSashed)
            {
                gBattleMoveDamage = gBattleMons[gBattlerTarget].hp - 1;
                gMoveResultFlags |= MOVE_RESULT_FOE_HUNG_ON;
                gLastUsedItem = gBattleMons[gBattlerTarget].item;
            }
            else
            {
                gBattleMoveDamage = gBattleMons[gBattlerTarget].hp;
                gMoveResultFlags |= MOVE_RESULT_ONE_HIT_KO;
            }
            gBattlescriptCurrInstr += 5;
        }
        else
        {
            gMoveResultFlags |= MOVE_RESULT_MISSED;
            if (gBattleMons[gBattlerAttacker].level >= gBattleMons[gBattlerTarget].level)
                gBattleCommunication[MULTISTRING_CHOOSER] = 0;
            else
                gBattleCommunication[MULTISTRING_CHOOSER] = 1;
            gBattlescriptCurrInstr = T1_READ_PTR(gBattlescriptCurrInstr + 1);
        }
    }
}

static void Cmd_damagetohalftargethp(void) // super fang
{
    gBattleMoveDamage = gBattleMons[gBattlerTarget].hp / 2;
    if (gBattleMoveDamage == 0)
        gBattleMoveDamage = 1;

    gBattlescriptCurrInstr++;
}

static void Cmd_setsandstorm(void)
{
    if (!TryChangeBattleWeather(gBattlerAttacker, ENUM_WEATHER_SANDSTORM, FALSE))
    {
        gMoveResultFlags |= MOVE_RESULT_MISSED;
        gBattleCommunication[MULTISTRING_CHOOSER] = 2;
    }
    else
    {
        gBattleCommunication[MULTISTRING_CHOOSER] = 3;
    }
    gBattlescriptCurrInstr++;
}

static void Cmd_weatherdamage(void)
{
    u32 ability = GetBattlerAbility(gBattlerAttacker);

    gBattleMoveDamage = 0;
    if (IsBattlerAlive(gBattlerAttacker) && WEATHER_HAS_EFFECT && ability != ABILITY_MAGIC_GUARD)
    {
        if (gBattleWeather & WEATHER_SANDSTORM_ANY)
        {
            if (!IS_BATTLER_OF_TYPE(gBattlerAttacker, TYPE_ROCK)
                && !IS_BATTLER_OF_TYPE(gBattlerAttacker, TYPE_GROUND)
                && !IS_BATTLER_OF_TYPE(gBattlerAttacker, TYPE_STEEL)
                && ability != ABILITY_SAND_VEIL
                && ability != ABILITY_SAND_FORCE
                && ability != ABILITY_SAND_RUSH
                && ability != ABILITY_OVERCOAT
                && !(gStatuses3[gBattlerAttacker] & (STATUS3_UNDERGROUND | STATUS3_UNDERWATER))
                && GetBattlerHoldEffect(gBattlerAttacker, TRUE) != HOLD_EFFECT_SAFETY_GOOGLES)
            {
                gBattleMoveDamage = gBattleMons[gBattlerAttacker].maxHP / 16;
                if (gBattleMoveDamage == 0)
                    gBattleMoveDamage = 1;
            }
        }
        if (gBattleWeather & WEATHER_HAIL_ANY)
        {
            if (ability == ABILITY_ICE_BODY
                && !(gStatuses3[gBattlerAttacker] & (STATUS3_UNDERGROUND | STATUS3_UNDERWATER))
                && !BATTLER_MAX_HP(gBattlerAttacker)
                && !(gStatuses3[gBattlerAttacker] & STATUS3_HEAL_BLOCK))
            {
                gBattlerAbility = gBattlerAttacker;
                gBattleMoveDamage = gBattleMons[gBattlerAttacker].maxHP / 16;
                if (gBattleMoveDamage == 0)
                    gBattleMoveDamage = 1;
                gBattleMoveDamage *= -1;
            }
            else if (!IS_BATTLER_OF_TYPE(gBattlerAttacker, TYPE_ICE)
                && ability != ABILITY_SNOW_CLOAK
                && ability != ABILITY_OVERCOAT
                && ability != ABILITY_ICE_BODY
                && !(gStatuses3[gBattlerAttacker] & (STATUS3_UNDERGROUND | STATUS3_UNDERWATER))
                && GetBattlerHoldEffect(gBattlerAttacker, TRUE) != HOLD_EFFECT_SAFETY_GOOGLES)
            {
                gBattleMoveDamage = gBattleMons[gBattlerAttacker].maxHP / 16;
                if (gBattleMoveDamage == 0)
                    gBattleMoveDamage = 1;
            }
        }
    }

    gBattlescriptCurrInstr++;
}

static void Cmd_tryinfatuating(void)
{
    struct Pokemon *monAttacker, *monTarget;
    u16 speciesAttacker, speciesTarget;
    u32 personalityAttacker, personalityTarget;

    if (GetBattlerSide(gBattlerAttacker) == B_SIDE_PLAYER)
        monAttacker = &gPlayerParty[gBattlerPartyIndexes[gBattlerAttacker]];
    else
        monAttacker = &gEnemyParty[gBattlerPartyIndexes[gBattlerAttacker]];

    if (GetBattlerSide(gBattlerTarget) == B_SIDE_PLAYER)
        monTarget = &gPlayerParty[gBattlerPartyIndexes[gBattlerTarget]];
    else
        monTarget = &gEnemyParty[gBattlerPartyIndexes[gBattlerTarget]];

    speciesAttacker = GetMonData(monAttacker, MON_DATA_SPECIES);
    personalityAttacker = GetMonData(monAttacker, MON_DATA_PERSONALITY);

    speciesTarget = GetMonData(monTarget, MON_DATA_SPECIES);
    personalityTarget = GetMonData(monTarget, MON_DATA_PERSONALITY);

    if (GetBattlerAbility(gBattlerTarget) == ABILITY_OBLIVIOUS)
    {
        gBattlescriptCurrInstr = BattleScript_ObliviousPreventsAttraction;
        gLastUsedAbility = ABILITY_OBLIVIOUS;
        RecordAbilityBattle(gBattlerTarget, ABILITY_OBLIVIOUS);
    }
    else
    {
        if (GetGenderFromSpeciesAndPersonality(speciesAttacker, personalityAttacker) == GetGenderFromSpeciesAndPersonality(speciesTarget, personalityTarget)
            || gBattleMons[gBattlerTarget].status2 & STATUS2_INFATUATION
            || GetGenderFromSpeciesAndPersonality(speciesAttacker, personalityAttacker) == MON_GENDERLESS
            || GetGenderFromSpeciesAndPersonality(speciesTarget, personalityTarget) == MON_GENDERLESS)
        {
            gBattlescriptCurrInstr = T1_READ_PTR(gBattlescriptCurrInstr + 1);
        }
        else
        {
            gBattleMons[gBattlerTarget].status2 |= STATUS2_INFATUATED_WITH(gBattlerAttacker);
            gBattlescriptCurrInstr += 5;
        }
    }
}

static void Cmd_updatestatusicon(void)
{
    if (gBattleControllerExecFlags)
        return;

    if (gBattlescriptCurrInstr[1] != BS_ATTACKER_WITH_PARTNER)
    {
        gActiveBattler = GetBattlerForBattleScript(gBattlescriptCurrInstr[1]);
        BtlController_EmitStatusIconUpdate(0, gBattleMons[gActiveBattler].status1, gBattleMons[gActiveBattler].status2);
        MarkBattlerForControllerExec(gActiveBattler);
        gBattlescriptCurrInstr += 2;
    }
    else
    {
        gActiveBattler = gBattlerAttacker;
        if (!(gAbsentBattlerFlags & gBitTable[gActiveBattler]))
        {
            BtlController_EmitStatusIconUpdate(0, gBattleMons[gActiveBattler].status1, gBattleMons[gActiveBattler].status2);
            MarkBattlerForControllerExec(gActiveBattler);
        }
        if ((gBattleTypeFlags & BATTLE_TYPE_DOUBLE))
        {
            gActiveBattler = GetBattlerAtPosition(GetBattlerPosition(gBattlerAttacker) ^ BIT_FLANK);
            if (!(gAbsentBattlerFlags & gBitTable[gActiveBattler]))
            {
                BtlController_EmitStatusIconUpdate(0, gBattleMons[gActiveBattler].status1, gBattleMons[gActiveBattler].status2);
                MarkBattlerForControllerExec(gActiveBattler);
            }
        }
        gBattlescriptCurrInstr += 2;
    }
}

static void Cmd_setmist(void)
{
    if (gSideTimers[GET_BATTLER_SIDE(gBattlerAttacker)].mistTimer)
    {
        gMoveResultFlags |= MOVE_RESULT_FAILED;
        gBattleCommunication[MULTISTRING_CHOOSER] = 1;
    }
    else
    {
        gSideTimers[GET_BATTLER_SIDE(gBattlerAttacker)].mistTimer = 5;
        gSideTimers[GET_BATTLER_SIDE(gBattlerAttacker)].mistBattlerId = gBattlerAttacker;
        gSideStatuses[GET_BATTLER_SIDE(gBattlerAttacker)] |= SIDE_STATUS_MIST;
        gBattleCommunication[MULTISTRING_CHOOSER] = 0;
    }
    gBattlescriptCurrInstr++;
}

static void Cmd_setfocusenergy(void)
{
    if (gBattleMons[gBattlerAttacker].status2 & STATUS2_FOCUS_ENERGY)
    {
        gMoveResultFlags |= MOVE_RESULT_FAILED;
        gBattleCommunication[MULTISTRING_CHOOSER] = 1;
    }
    else
    {
        gBattleMons[gBattlerAttacker].status2 |= STATUS2_FOCUS_ENERGY;
        gBattleCommunication[MULTISTRING_CHOOSER] = 0;
    }
    gBattlescriptCurrInstr++;
}

static void Cmd_transformdataexecution(void)
{
    gChosenMove = 0xFFFF;
    gBattlescriptCurrInstr++;
    if (gBattleMons[gBattlerTarget].status2 & STATUS2_TRANSFORMED
        || gBattleStruct->illusion[gBattlerTarget].on
        || gStatuses3[gBattlerTarget] & STATUS3_SEMI_INVULNERABLE)
    {
        gMoveResultFlags |= MOVE_RESULT_FAILED;
        gBattleCommunication[MULTISTRING_CHOOSER] = 1;
    }
    else
    {
        s32 i;
        u8 *battleMonAttacker, *battleMonTarget;

        gBattleMons[gBattlerAttacker].status2 |= STATUS2_TRANSFORMED;
        gDisableStructs[gBattlerAttacker].disabledMove = 0;
        gDisableStructs[gBattlerAttacker].disableTimer = 0;
        gDisableStructs[gBattlerAttacker].transformedMonPersonality = gBattleMons[gBattlerTarget].personality;
        gDisableStructs[gBattlerAttacker].mimickedMoves = 0;
        gDisableStructs[gBattlerAttacker].usedMoves = 0;

        PREPARE_SPECIES_BUFFER(gBattleTextBuff1, gBattleMons[gBattlerTarget].species)

        battleMonAttacker = (u8*)(&gBattleMons[gBattlerAttacker]);
        battleMonTarget = (u8*)(&gBattleMons[gBattlerTarget]);

        for (i = 0; i < offsetof(struct BattlePokemon, pp); i++)
            battleMonAttacker[i] = battleMonTarget[i];

        for (i = 0; i < MAX_MON_MOVES; i++)
        {
            if (gBattleMoves[gBattleMons[gBattlerAttacker].moves[i]].pp < 5)
                gBattleMons[gBattlerAttacker].pp[i] = gBattleMoves[gBattleMons[gBattlerAttacker].moves[i]].pp;
            else
                gBattleMons[gBattlerAttacker].pp[i] = 5;
        }

        gActiveBattler = gBattlerAttacker;
        BtlController_EmitResetActionMoveSelection(0, RESET_MOVE_SELECTION);
        MarkBattlerForControllerExec(gActiveBattler);
        gBattleCommunication[MULTISTRING_CHOOSER] = 0;
    }
}

static void Cmd_setsubstitute(void)
{
    u32 hp = gBattleMons[gBattlerAttacker].maxHP / 4;
    if (gBattleMons[gBattlerAttacker].maxHP / 4 == 0)
        hp = 1;

    if (gBattleMons[gBattlerAttacker].hp <= hp)
    {
        gBattleMoveDamage = 0;
        gBattleCommunication[MULTISTRING_CHOOSER] = 1;
    }
    else
    {
        gBattleMoveDamage = gBattleMons[gBattlerAttacker].maxHP / 4; // one bit value will only work for pokemon which max hp can go to 1020(which is more than possible in games)
        if (gBattleMoveDamage == 0)
            gBattleMoveDamage = 1;

        gBattleMons[gBattlerAttacker].status2 |= STATUS2_SUBSTITUTE;
        gBattleMons[gBattlerAttacker].status2 &= ~(STATUS2_WRAPPED);
        gDisableStructs[gBattlerAttacker].substituteHP = gBattleMoveDamage;
        gBattleCommunication[MULTISTRING_CHOOSER] = 0;
        gHitMarker |= HITMARKER_IGNORE_SUBSTITUTE;
    }

    gBattlescriptCurrInstr++;
}

static void Cmd_mimicattackcopy(void)
{
    if ((sForbiddenMoves[gLastMoves[gBattlerTarget]] & FORBIDDEN_MIMIC)
        || (gBattleMons[gBattlerAttacker].status2 & STATUS2_TRANSFORMED)
        || gLastMoves[gBattlerTarget] == 0xFFFF)
    {
        gBattlescriptCurrInstr = T1_READ_PTR(gBattlescriptCurrInstr + 1);
    }
    else
    {
        int i;

        for (i = 0; i < MAX_MON_MOVES; i++)
        {
            if (gBattleMons[gBattlerAttacker].moves[i] == gLastMoves[gBattlerTarget])
                break;
        }

        if (i == MAX_MON_MOVES)
        {
            gChosenMove = 0xFFFF;
            gBattleMons[gBattlerAttacker].moves[gCurrMovePos] = gLastMoves[gBattlerTarget];
            if (gBattleMoves[gLastMoves[gBattlerTarget]].pp < 5)
                gBattleMons[gBattlerAttacker].pp[gCurrMovePos] = gBattleMoves[gLastMoves[gBattlerTarget]].pp;
            else
                gBattleMons[gBattlerAttacker].pp[gCurrMovePos] = 5;

            PREPARE_MOVE_BUFFER(gBattleTextBuff1, gLastMoves[gBattlerTarget])

            gDisableStructs[gBattlerAttacker].mimickedMoves |= gBitTable[gCurrMovePos];
            gBattlescriptCurrInstr += 5;
        }
        else
        {
            gBattlescriptCurrInstr = T1_READ_PTR(gBattlescriptCurrInstr + 1);
        }
    }
}

static void Cmd_metronome(void)
{
    while (1)
    {
        gCurrentMove = (Random() % (MOVES_COUNT - 1)) + 1;
        if (gBattleMoves[gCurrentMove].effect == EFFECT_PLACEHOLDER)
            continue;

        if (!(sForbiddenMoves[gCurrentMove] & FORBIDDEN_METRONOME))
        {
            gHitMarker &= ~(HITMARKER_ATTACKSTRING_PRINTED);
            gBattlescriptCurrInstr = gBattleScriptsForMoveEffects[gBattleMoves[gCurrentMove].effect];
            gBattlerTarget = GetMoveTarget(gCurrentMove, 0);
            return;
        }
    }
}

static void Cmd_dmgtolevel(void)
{
    gBattleMoveDamage = gBattleMons[gBattlerAttacker].level;
    gBattlescriptCurrInstr++;
}

static void Cmd_psywavedamageeffect(void)
{
    s32 randDamage;
    if (B_PSYWAVE_DMG >= GEN_6)
        randDamage = (Random() % 101);
    else
        randDamage = (Random() % 11) * 10;
    gBattleMoveDamage = gBattleMons[gBattlerAttacker].level * (randDamage + 50) / 100;
    gBattlescriptCurrInstr++;
}

static void Cmd_counterdamagecalculator(void)
{
    u8 sideAttacker = GetBattlerSide(gBattlerAttacker);
    u8 sideTarget = GetBattlerSide(gProtectStructs[gBattlerAttacker].physicalBattlerId);

    if (gProtectStructs[gBattlerAttacker].physicalDmg
        && sideAttacker != sideTarget
        && gBattleMons[gProtectStructs[gBattlerAttacker].physicalBattlerId].hp)
    {
        gBattleMoveDamage = gProtectStructs[gBattlerAttacker].physicalDmg * 2;

        if (gSideTimers[sideTarget].followmeTimer && gBattleMons[gSideTimers[sideTarget].followmeTarget].hp)
            gBattlerTarget = gSideTimers[sideTarget].followmeTarget;
        else
            gBattlerTarget = gProtectStructs[gBattlerAttacker].physicalBattlerId;

        gBattlescriptCurrInstr += 5;
    }
    else
    {
        gSpecialStatuses[gBattlerAttacker].ppNotAffectedByPressure = 1;
        gBattlescriptCurrInstr = T1_READ_PTR(gBattlescriptCurrInstr + 1);
    }
}

static void Cmd_mirrorcoatdamagecalculator(void) // a copy of atkA1 with the physical -> special field changes
{
    u8 sideAttacker = GetBattlerSide(gBattlerAttacker);
    u8 sideTarget = GetBattlerSide(gProtectStructs[gBattlerAttacker].specialBattlerId);

    if (gProtectStructs[gBattlerAttacker].specialDmg && sideAttacker != sideTarget && gBattleMons[gProtectStructs[gBattlerAttacker].specialBattlerId].hp)
    {
        gBattleMoveDamage = gProtectStructs[gBattlerAttacker].specialDmg * 2;

        if (gSideTimers[sideTarget].followmeTimer && gBattleMons[gSideTimers[sideTarget].followmeTarget].hp)
            gBattlerTarget = gSideTimers[sideTarget].followmeTarget;
        else
            gBattlerTarget = gProtectStructs[gBattlerAttacker].specialBattlerId;

        gBattlescriptCurrInstr += 5;
    }
    else
    {
        gSpecialStatuses[gBattlerAttacker].ppNotAffectedByPressure = 1;
        gBattlescriptCurrInstr = T1_READ_PTR(gBattlescriptCurrInstr + 1);
    }
}

static void Cmd_disablelastusedattack(void)
{
    s32 i;

    for (i = 0; i < MAX_MON_MOVES; i++)
    {
        if (gBattleMons[gBattlerTarget].moves[i] == gLastMoves[gBattlerTarget])
            break;
    }
    if (gDisableStructs[gBattlerTarget].disabledMove == 0
        && i != MAX_MON_MOVES && gBattleMons[gBattlerTarget].pp[i] != 0)
    {
        PREPARE_MOVE_BUFFER(gBattleTextBuff1, gBattleMons[gBattlerTarget].moves[i])

        gDisableStructs[gBattlerTarget].disabledMove = gBattleMons[gBattlerTarget].moves[i];
        if (B_DISABLE_TURNS == GEN_3)
            gDisableStructs[gBattlerTarget].disableTimer = (Random() & 3) + 2;
        else if (B_DISABLE_TURNS == GEN_4)
            gDisableStructs[gBattlerTarget].disableTimer = (Random() & 3) + 4;
        else
            gDisableStructs[gBattlerTarget].disableTimer = 4;
        gDisableStructs[gBattlerTarget].disableTimerStartValue = gDisableStructs[gBattlerTarget].disableTimer; // used to save the random amount of turns?
        gBattlescriptCurrInstr += 5;
    }
    else
    {
        gBattlescriptCurrInstr = T1_READ_PTR(gBattlescriptCurrInstr + 1);
    }
}

static void Cmd_trysetencore(void)
{
    s32 i;

    for (i = 0; i < MAX_MON_MOVES; i++)
    {
        if (gBattleMons[gBattlerTarget].moves[i] == gLastMoves[gBattlerTarget])
            break;
    }

    if (gLastMoves[gBattlerTarget] == MOVE_STRUGGLE
        || gLastMoves[gBattlerTarget] == MOVE_ENCORE
        || gLastMoves[gBattlerTarget] == MOVE_MIRROR_MOVE)
    {
        i = 4;
    }

    if (gDisableStructs[gBattlerTarget].encoredMove == 0
        && i != 4 && gBattleMons[gBattlerTarget].pp[i] != 0)
    {
        gDisableStructs[gBattlerTarget].encoredMove = gBattleMons[gBattlerTarget].moves[i];
        gDisableStructs[gBattlerTarget].encoredMovePos = i;
        gDisableStructs[gBattlerTarget].encoreTimer = 3;
        gDisableStructs[gBattlerTarget].encoreTimerStartValue = gDisableStructs[gBattlerTarget].encoreTimer;
        gBattlescriptCurrInstr += 5;
    }
    else
    {
        gBattlescriptCurrInstr = T1_READ_PTR(gBattlescriptCurrInstr + 1);
    }
}

static void Cmd_painsplitdmgcalc(void)
{
    if (!(DoesSubstituteBlockMove(gBattlerAttacker, gBattlerTarget, gCurrentMove)))
    {
        s32 hpDiff = (gBattleMons[gBattlerAttacker].hp + gBattleMons[gBattlerTarget].hp) / 2;
        s32 painSplitHp = gBattleMoveDamage = gBattleMons[gBattlerTarget].hp - hpDiff;
        u8* storeLoc = (void*)(&gBattleScripting.painSplitHp);

        storeLoc[0] = (painSplitHp);
        storeLoc[1] = (painSplitHp & 0x0000FF00) >> 8;
        storeLoc[2] = (painSplitHp & 0x00FF0000) >> 16;
        storeLoc[3] = (painSplitHp & 0xFF000000) >> 24;

        gBattleMoveDamage = gBattleMons[gBattlerAttacker].hp - hpDiff;
        gSpecialStatuses[gBattlerTarget].dmg = 0xFFFF;

        gBattlescriptCurrInstr += 5;
    }
    else
    {
        gBattlescriptCurrInstr = T1_READ_PTR(gBattlescriptCurrInstr + 1);
    }
}

static void Cmd_settypetorandomresistance(void) // conversion 2
{
    if (gLastLandedMoves[gBattlerAttacker] == 0
        || gLastLandedMoves[gBattlerAttacker] == 0xFFFF)
    {
        gBattlescriptCurrInstr = T1_READ_PTR(gBattlescriptCurrInstr + 1);
    }
    else if (IsTwoTurnsMove(gLastLandedMoves[gBattlerAttacker])
            && gBattleMons[gLastHitBy[gBattlerAttacker]].status2 & STATUS2_MULTIPLETURNS)
    {
        gBattlescriptCurrInstr = T1_READ_PTR(gBattlescriptCurrInstr + 1);
    }
    else
    {
        u32 i, resistTypes = 0;
        u32 hitByType = gLastHitByType[gBattlerAttacker];

        for (i = 0; i < NUMBER_OF_MON_TYPES; i++) // Find all types that resist.
        {
            switch (GetTypeModifier(hitByType, i))
            {
            case UQ_4_12(0):
            case UQ_4_12(0.5):
                resistTypes |= gBitTable[i];
                break;
            }
        }

        while (resistTypes != 0)
        {
            i = Random() % NUMBER_OF_MON_TYPES;
            if (resistTypes & gBitTable[i])
            {
                if (IS_BATTLER_OF_TYPE(gBattlerAttacker, i))
                {
                    resistTypes &= ~(gBitTable[i]); // Type resists, but the user is already of this type.
                }
                else
                {
                    SET_BATTLER_TYPE(gBattlerAttacker, i);
                    PREPARE_TYPE_BUFFER(gBattleTextBuff1, i);
                    gBattlescriptCurrInstr += 5;
                    return;
                }
            }
        }

        gBattlescriptCurrInstr = T1_READ_PTR(gBattlescriptCurrInstr + 1);
    }
}

static void Cmd_setalwayshitflag(void)
{
    gStatuses3[gBattlerTarget] &= ~(STATUS3_ALWAYS_HITS);
    gStatuses3[gBattlerTarget] |= STATUS3_ALWAYS_HITS_TURN(2);
    gDisableStructs[gBattlerTarget].battlerWithSureHit = gBattlerAttacker;
    gBattlescriptCurrInstr++;
}

static void Cmd_copymovepermanently(void) // sketch
{
    gChosenMove = 0xFFFF;

    if (!(gBattleMons[gBattlerAttacker].status2 & STATUS2_TRANSFORMED)
        && gLastPrintedMoves[gBattlerTarget] != MOVE_STRUGGLE
        && gLastPrintedMoves[gBattlerTarget] != 0
        && gLastPrintedMoves[gBattlerTarget] != 0xFFFF
        && gLastPrintedMoves[gBattlerTarget] != MOVE_SKETCH)
    {
        s32 i;

        for (i = 0; i < MAX_MON_MOVES; i++)
        {
            if (gBattleMons[gBattlerAttacker].moves[i] == MOVE_SKETCH)
                continue;
            if (gBattleMons[gBattlerAttacker].moves[i] == gLastPrintedMoves[gBattlerTarget])
                break;
        }

        if (i != MAX_MON_MOVES)
        {
            gBattlescriptCurrInstr = T1_READ_PTR(gBattlescriptCurrInstr + 1);
        }
        else // sketch worked
        {
            struct MovePpInfo movePpData;

            gBattleMons[gBattlerAttacker].moves[gCurrMovePos] = gLastPrintedMoves[gBattlerTarget];
            gBattleMons[gBattlerAttacker].pp[gCurrMovePos] = gBattleMoves[gLastPrintedMoves[gBattlerTarget]].pp;
            gActiveBattler = gBattlerAttacker;

            for (i = 0; i < MAX_MON_MOVES; i++)
            {
                movePpData.moves[i] = gBattleMons[gBattlerAttacker].moves[i];
                movePpData.pp[i] = gBattleMons[gBattlerAttacker].pp[i];
            }
            movePpData.ppBonuses = gBattleMons[gBattlerAttacker].ppBonuses;

            BtlController_EmitSetMonData(0, REQUEST_MOVES_PP_BATTLE, 0, sizeof(struct MovePpInfo), &movePpData);
            MarkBattlerForControllerExec(gActiveBattler);

            PREPARE_MOVE_BUFFER(gBattleTextBuff1, gLastPrintedMoves[gBattlerTarget])

            gBattlescriptCurrInstr += 5;
        }
    }
    else
    {
        gBattlescriptCurrInstr = T1_READ_PTR(gBattlescriptCurrInstr + 1);
    }
}

static bool8 IsTwoTurnsMove(u16 move)
{
    if (gBattleMoves[move].effect == EFFECT_SKULL_BASH
        || gBattleMoves[move].effect == EFFECT_TWO_TURNS_ATTACK
        || gBattleMoves[move].effect == EFFECT_SOLARBEAM
        || gBattleMoves[move].effect == EFFECT_SEMI_INVULNERABLE
        || gBattleMoves[move].effect == EFFECT_BIDE)
        return TRUE;
    else
        return FALSE;
}

static u8 AttacksThisTurn(u8 battlerId, u16 move) // Note: returns 1 if it's a charging turn, otherwise 2
{
    // first argument is unused
    if (gBattleMoves[move].effect == EFFECT_SOLARBEAM
        && (gBattleWeather & WEATHER_SUN_ANY))
        return 2;

    if (gBattleMoves[move].effect == EFFECT_SKULL_BASH
        || gBattleMoves[move].effect == EFFECT_TWO_TURNS_ATTACK
        || gBattleMoves[move].effect == EFFECT_SOLARBEAM
        || gBattleMoves[move].effect == EFFECT_SEMI_INVULNERABLE
        || gBattleMoves[move].effect == EFFECT_BIDE)
    {
        if ((gHitMarker & HITMARKER_CHARGING))
            return 1;
    }
    return 2;
}

static void Cmd_trychoosesleeptalkmove(void)
{
    u32 i, unusableMovesBits = 0, movePosition;

    for (i = 0; i < MAX_MON_MOVES; i++)
    {
        if ((sForbiddenMoves[gBattleMons[gBattlerAttacker].moves[i]] & FORBIDDEN_SLEEP_TALK)
            || IsTwoTurnsMove(gBattleMons[gBattlerAttacker].moves[i]))
        {
            unusableMovesBits |= gBitTable[i];
        }
    }

    unusableMovesBits = CheckMoveLimitations(gBattlerAttacker, unusableMovesBits, ~(MOVE_LIMITATION_PP));
    if (unusableMovesBits == 0xF) // all 4 moves cannot be chosen
    {
        gBattlescriptCurrInstr += 5;
    }
    else // at least one move can be chosen
    {
        do
        {
            movePosition = Random() & 3;
        } while ((gBitTable[movePosition] & unusableMovesBits));

        gCalledMove = gBattleMons[gBattlerAttacker].moves[movePosition];
        gCurrMovePos = movePosition;
        gHitMarker &= ~(HITMARKER_ATTACKSTRING_PRINTED);
        gBattlerTarget = GetMoveTarget(gCalledMove, 0);
        gBattlescriptCurrInstr = T1_READ_PTR(gBattlescriptCurrInstr + 1);
    }
}

static void Cmd_setdestinybond(void)
{
    gBattleMons[gBattlerAttacker].status2 |= STATUS2_DESTINY_BOND;
    gBattlescriptCurrInstr++;
}

static void TrySetDestinyBondToHappen(void)
{
    u8 sideAttacker = GetBattlerSide(gBattlerAttacker);
    u8 sideTarget = GetBattlerSide(gBattlerTarget);
    if (gBattleMons[gBattlerTarget].status2 & STATUS2_DESTINY_BOND
        && sideAttacker != sideTarget
        && !(gHitMarker & HITMARKER_GRUDGE))
    {
        gHitMarker |= HITMARKER_DESTINYBOND;
    }
}

static void Cmd_trysetdestinybondtohappen(void)
{
    TrySetDestinyBondToHappen();
    gBattlescriptCurrInstr++;
}

static void Cmd_settailwind(void)
{
    u8 side = GetBattlerSide(gBattlerAttacker);

    if (!(gSideStatuses[side] & SIDE_STATUS_TAILWIND))
    {
        gSideStatuses[side] |= SIDE_STATUS_TAILWIND;
        gSideTimers[side].tailwindBattlerId = gBattlerAttacker;
        gSideTimers[side].tailwindTimer = 3;
        gBattlescriptCurrInstr += 5;
    }
    else
    {
        gBattlescriptCurrInstr = T1_READ_PTR(gBattlescriptCurrInstr + 1);
    }
}

static void Cmd_tryspiteppreduce(void)
{
    if (gLastMoves[gBattlerTarget] != 0
        && gLastMoves[gBattlerTarget] != 0xFFFF)
    {
        s32 i;

        for (i = 0; i < MAX_MON_MOVES; i++)
        {
            if (gLastMoves[gBattlerTarget] == gBattleMons[gBattlerTarget].moves[i])
                break;
        }

    #if B_CAN_SPITE_FAIL <= GEN_3
        if (i != MAX_MON_MOVES && gBattleMons[gBattlerTarget].pp[i] > 1)
    #else
        if (i != MAX_MON_MOVES && gBattleMons[gBattlerTarget].pp[i] != 0)
    #endif
        {
        #if B_PP_REDUCED_BY_SPITE <= GEN_3
            s32 ppToDeduct = (Random() & 3) + 2;
        #else
            s32 ppToDeduct = 4;
        #endif

            if (gBattleMons[gBattlerTarget].pp[i] < ppToDeduct)
                ppToDeduct = gBattleMons[gBattlerTarget].pp[i];

            PREPARE_MOVE_BUFFER(gBattleTextBuff1, gLastMoves[gBattlerTarget])

            ConvertIntToDecimalStringN(gBattleTextBuff2, ppToDeduct, STR_CONV_MODE_LEFT_ALIGN, 1);

            PREPARE_BYTE_NUMBER_BUFFER(gBattleTextBuff2, 1, ppToDeduct)

            gBattleMons[gBattlerTarget].pp[i] -= ppToDeduct;
            gActiveBattler = gBattlerTarget;

            if (!(gDisableStructs[gActiveBattler].mimickedMoves & gBitTable[i])
                && !(gBattleMons[gActiveBattler].status2 & STATUS2_TRANSFORMED))
            {
                BtlController_EmitSetMonData(0, REQUEST_PPMOVE1_BATTLE + i, 0, 1, &gBattleMons[gActiveBattler].pp[i]);
                MarkBattlerForControllerExec(gActiveBattler);
            }

            gBattlescriptCurrInstr += 5;

            if (gBattleMons[gBattlerTarget].pp[i] == 0)
                CancelMultiTurnMoves(gBattlerTarget);
        }
        else
        {
            gBattlescriptCurrInstr = T1_READ_PTR(gBattlescriptCurrInstr + 1);
        }
    }
    else
    {
        gBattlescriptCurrInstr = T1_READ_PTR(gBattlescriptCurrInstr + 1);
    }
}

static void Cmd_healpartystatus(void)
{
    u32 zero = 0;
    u8 toHeal = 0;

    if (gCurrentMove == MOVE_HEAL_BELL)
    {
        struct Pokemon *party;
        s32 i;

        gBattleCommunication[MULTISTRING_CHOOSER] = 0;

        if (GetBattlerSide(gBattlerAttacker) == B_SIDE_PLAYER)
            party = gPlayerParty;
        else
            party = gEnemyParty;

        if (gBattleMons[gBattlerAttacker].ability != ABILITY_SOUNDPROOF)
        {
            gBattleMons[gBattlerAttacker].status1 = 0;
            gBattleMons[gBattlerAttacker].status2 &= ~(STATUS2_NIGHTMARE);
        }
        else
        {
            RecordAbilityBattle(gBattlerAttacker, gBattleMons[gBattlerAttacker].ability);
            gBattleCommunication[MULTISTRING_CHOOSER] |= 1;
        }

        gActiveBattler = gBattleScripting.battler = GetBattlerAtPosition(GetBattlerPosition(gBattlerAttacker) ^ BIT_FLANK);

        if (gBattleTypeFlags & BATTLE_TYPE_DOUBLE
            && !(gAbsentBattlerFlags & gBitTable[gActiveBattler]))
        {
            if (gBattleMons[gActiveBattler].ability != ABILITY_SOUNDPROOF)
            {
                gBattleMons[gActiveBattler].status1 = 0;
                gBattleMons[gActiveBattler].status2 &= ~(STATUS2_NIGHTMARE);
            }
            else
            {
                RecordAbilityBattle(gActiveBattler, gBattleMons[gActiveBattler].ability);
                gBattleCommunication[MULTISTRING_CHOOSER] |= 2;
            }
        }

        for (i = 0; i < PARTY_SIZE; i++)
        {
            u16 species = GetMonData(&party[i], MON_DATA_SPECIES2);
            u8 abilityNum = GetMonData(&party[i], MON_DATA_ABILITY_NUM);

            if (species != SPECIES_NONE && species != SPECIES_EGG)
            {
                u16 ability;

                if (gBattlerPartyIndexes[gBattlerAttacker] == i)
                    ability = gBattleMons[gBattlerAttacker].ability;
                else if (gBattleTypeFlags & BATTLE_TYPE_DOUBLE
                         && gBattlerPartyIndexes[gActiveBattler] == i
                         && !(gAbsentBattlerFlags & gBitTable[gActiveBattler]))
                    ability = gBattleMons[gActiveBattler].ability;
                else
                    ability = GetAbilityBySpecies(species, abilityNum);

                if (ability != ABILITY_SOUNDPROOF)
                    toHeal |= (1 << i);
            }
        }
    }
    else // Aromatherapy
    {
        gBattleCommunication[MULTISTRING_CHOOSER] = 4;
        toHeal = 0x3F;

        gBattleMons[gBattlerAttacker].status1 = 0;
        gBattleMons[gBattlerAttacker].status2 &= ~(STATUS2_NIGHTMARE);

        gActiveBattler = GetBattlerAtPosition(GetBattlerPosition(gBattlerAttacker) ^ BIT_FLANK);
        if (gBattleTypeFlags & BATTLE_TYPE_DOUBLE
            && !(gAbsentBattlerFlags & gBitTable[gActiveBattler]))
        {
            gBattleMons[gActiveBattler].status1 = 0;
            gBattleMons[gActiveBattler].status2 &= ~(STATUS2_NIGHTMARE);
        }

    }

    if (toHeal)
    {
        gActiveBattler = gBattlerAttacker;
        BtlController_EmitSetMonData(0, REQUEST_STATUS_BATTLE, toHeal, 4, &zero);
        MarkBattlerForControllerExec(gActiveBattler);
    }

    gBattlescriptCurrInstr++;
}

static void Cmd_cursetarget(void)
{
    if (gBattleMons[gBattlerTarget].status2 & STATUS2_CURSED)
    {
        gBattlescriptCurrInstr = T1_READ_PTR(gBattlescriptCurrInstr + 1);
    }
    else
    {
        gBattleMons[gBattlerTarget].status2 |= STATUS2_CURSED;
        gBattleMoveDamage = gBattleMons[gBattlerAttacker].maxHP / 2;
        if (gBattleMoveDamage == 0)
            gBattleMoveDamage = 1;

        gBattlescriptCurrInstr += 5;
    }
}

static void Cmd_trysetspikes(void)
{
    u8 targetSide = GetBattlerSide(gBattlerAttacker) ^ BIT_SIDE;

    if (gSideTimers[targetSide].spikesAmount == 3)
    {
        gSpecialStatuses[gBattlerAttacker].ppNotAffectedByPressure = 1;
        gBattlescriptCurrInstr = T1_READ_PTR(gBattlescriptCurrInstr + 1);
    }
    else
    {
        gSideStatuses[targetSide] |= SIDE_STATUS_SPIKES;
        gSideTimers[targetSide].spikesAmount++;
        gBattlescriptCurrInstr += 5;
    }
}

static void Cmd_setforesight(void)
{
    gBattleMons[gBattlerTarget].status2 |= STATUS2_FORESIGHT;
    gBattlescriptCurrInstr++;
}

static void Cmd_trysetperishsong(void)
{
    s32 i;
    s32 notAffectedCount = 0;

    for (i = 0; i < gBattlersCount; i++)
    {
        if (gStatuses3[i] & STATUS3_PERISH_SONG
            || gBattleMons[i].ability == ABILITY_SOUNDPROOF)
        {
            notAffectedCount++;
        }
        else
        {
            gStatuses3[i] |= STATUS3_PERISH_SONG;
            gDisableStructs[i].perishSongTimer = 3;
            gDisableStructs[i].perishSongTimerStartValue = 3;
        }
    }

    PressurePPLoseOnUsingPerishSong(gBattlerAttacker);

    if (notAffectedCount == gBattlersCount)
        gBattlescriptCurrInstr = T1_READ_PTR(gBattlescriptCurrInstr + 1);
    else
        gBattlescriptCurrInstr += 5;
}

static void Cmd_handlerollout(void)
{
    if (gMoveResultFlags & MOVE_RESULT_NO_EFFECT)
    {
        CancelMultiTurnMoves(gBattlerAttacker);
        gBattlescriptCurrInstr = BattleScript_MoveMissedPause;
    }
    else
    {
        if (!(gBattleMons[gBattlerAttacker].status2 & STATUS2_MULTIPLETURNS)) // First hit.
        {
            gDisableStructs[gBattlerAttacker].rolloutTimer = 5;
            gDisableStructs[gBattlerAttacker].rolloutTimerStartValue = 5;
            gBattleMons[gBattlerAttacker].status2 |= STATUS2_MULTIPLETURNS;
            gLockedMoves[gBattlerAttacker] = gCurrentMove;
        }
        if (--gDisableStructs[gBattlerAttacker].rolloutTimer == 0) // Last hit.
        {
            gBattleMons[gBattlerAttacker].status2 &= ~(STATUS2_MULTIPLETURNS);
        }

        gBattlescriptCurrInstr++;
    }
}

static void Cmd_jumpifconfusedandstatmaxed(void)
{
    if (gBattleMons[gBattlerTarget].status2 & STATUS2_CONFUSION
        && gBattleMons[gBattlerTarget].statStages[gBattlescriptCurrInstr[1]] == MAX_STAT_STAGE)
        gBattlescriptCurrInstr = T1_READ_PTR(gBattlescriptCurrInstr + 2);
    else
        gBattlescriptCurrInstr += 6;
}

static void Cmd_handlefurycutter(void)
{
    if (gMoveResultFlags & MOVE_RESULT_NO_EFFECT)
    {
        gDisableStructs[gBattlerAttacker].furyCutterCounter = 0;
        gBattlescriptCurrInstr = BattleScript_MoveMissedPause;
    }
    else
    {
        if (gDisableStructs[gBattlerAttacker].furyCutterCounter != 5)
            gDisableStructs[gBattlerAttacker].furyCutterCounter++;

        gBattlescriptCurrInstr++;
    }
}

static void Cmd_setembargo(void)
{
    if (gStatuses3[gBattlerTarget] & STATUS3_EMBARGO)
    {
        gBattlescriptCurrInstr = T1_READ_PTR(gBattlescriptCurrInstr + 1);
    }
    else
    {
        gStatuses3[gBattlerTarget] |= STATUS3_EMBARGO;
        gDisableStructs[gBattlerTarget].embargoTimer = 5;
        gBattlescriptCurrInstr += 5;
    }
}

static void Cmd_presentdamagecalculation(void)
{
    u32 rand = Random() & 0xFF;

    if (rand < 102)
    {
        gBattleStruct->presentBasePower = 40;
    }
    else if (rand < 178)
    {
        gBattleStruct->presentBasePower = 80;
    }
    else if (rand < 204)
    {
        gBattleStruct->presentBasePower = 120;
    }
    else
    {
        gBattleMoveDamage = gBattleMons[gBattlerTarget].maxHP / 4;
        if (gBattleMoveDamage == 0)
            gBattleMoveDamage = 1;
        gBattleMoveDamage *= -1;
    }

    if (rand < 204)
    {
        gBattlescriptCurrInstr = BattleScript_HitFromCritCalc;
    }
    else if (gBattleMons[gBattlerTarget].maxHP == gBattleMons[gBattlerTarget].hp)
    {
        gBattlescriptCurrInstr = BattleScript_AlreadyAtFullHp;
    }
    else
    {
        gMoveResultFlags &= ~(MOVE_RESULT_DOESNT_AFFECT_FOE);
        gBattlescriptCurrInstr = BattleScript_PresentHealTarget;
    }
}

static void Cmd_setsafeguard(void)
{
    if (gSideStatuses[GET_BATTLER_SIDE(gBattlerAttacker)] & SIDE_STATUS_SAFEGUARD)
    {
        gMoveResultFlags |= MOVE_RESULT_MISSED;
        gBattleCommunication[MULTISTRING_CHOOSER] = 0;
    }
    else
    {
        gSideStatuses[GET_BATTLER_SIDE(gBattlerAttacker)] |= SIDE_STATUS_SAFEGUARD;
        gSideTimers[GET_BATTLER_SIDE(gBattlerAttacker)].safeguardTimer = 5;
        gSideTimers[GET_BATTLER_SIDE(gBattlerAttacker)].safeguardBattlerId = gBattlerAttacker;
        gBattleCommunication[MULTISTRING_CHOOSER] = 5;
    }

    gBattlescriptCurrInstr++;
}

static void Cmd_magnitudedamagecalculation(void)
{
    u32 magnitude = Random() % 100;

    if (magnitude < 5)
    {
        gBattleStruct->magnitudeBasePower = 10;
        magnitude = 4;
    }
    else if (magnitude < 15)
    {
        gBattleStruct->magnitudeBasePower = 30;
        magnitude = 5;
    }
    else if (magnitude < 35)
    {
        gBattleStruct->magnitudeBasePower = 50;
        magnitude = 6;
    }
    else if (magnitude < 65)
    {
        gBattleStruct->magnitudeBasePower = 70;
        magnitude = 7;
    }
    else if (magnitude < 85)
    {
        gBattleStruct->magnitudeBasePower = 90;
        magnitude = 8;
    }
    else if (magnitude < 95)
    {
        gBattleStruct->magnitudeBasePower = 110;
        magnitude = 9;
    }
    else
    {
        gBattleStruct->magnitudeBasePower = 150;
        magnitude = 10;
    }

    PREPARE_BYTE_NUMBER_BUFFER(gBattleTextBuff1, 2, magnitude);
    for (gBattlerTarget = 0; gBattlerTarget < gBattlersCount; gBattlerTarget++)
    {
        if (gBattlerTarget == gBattlerAttacker)
            continue;
        if (!(gAbsentBattlerFlags & gBitTable[gBattlerTarget])) // A valid target was found.
            break;
    }

    gBattlescriptCurrInstr++;
}

static void Cmd_jumpifnopursuitswitchdmg(void)
{
    if (gMultiHitCounter == 1)
    {
        if (GetBattlerSide(gBattlerAttacker) == B_SIDE_PLAYER)
            gBattlerTarget = GetBattlerAtPosition(B_POSITION_OPPONENT_LEFT);
        else
            gBattlerTarget = GetBattlerAtPosition(B_POSITION_PLAYER_LEFT);
    }
    else
    {
        if (GetBattlerSide(gBattlerAttacker) == B_SIDE_PLAYER)
            gBattlerTarget = GetBattlerAtPosition(B_POSITION_OPPONENT_RIGHT);
        else
            gBattlerTarget = GetBattlerAtPosition(B_POSITION_PLAYER_RIGHT);
    }

    if (gChosenActionByBattler[gBattlerTarget] == B_ACTION_USE_MOVE
        && gBattlerAttacker == *(gBattleStruct->moveTarget + gBattlerTarget)
        && !(gBattleMons[gBattlerTarget].status1 & (STATUS1_SLEEP | STATUS1_FREEZE))
        && gBattleMons[gBattlerAttacker].hp
        && !gDisableStructs[gBattlerTarget].truantCounter
        && gChosenMoveByBattler[gBattlerTarget] == MOVE_PURSUIT)
    {
        s32 i;

        for (i = 0; i < gBattlersCount; i++)
        {
            if (gBattlerByTurnOrder[i] == gBattlerTarget)
                gActionsByTurnOrder[i] = B_ACTION_TRY_FINISH;
        }

        gCurrentMove = MOVE_PURSUIT;
        gCurrMovePos = gChosenMovePos = *(gBattleStruct->chosenMovePositions + gBattlerTarget);
        gBattlescriptCurrInstr += 5;
        gBattleScripting.animTurn = 1;
        gHitMarker &= ~(HITMARKER_ATTACKSTRING_PRINTED);
    }
    else
    {
        gBattlescriptCurrInstr = T1_READ_PTR(gBattlescriptCurrInstr + 1);
    }
}

static void Cmd_setsunny(void)
{
    if (!TryChangeBattleWeather(gBattlerAttacker, ENUM_WEATHER_SUN, FALSE))
    {
        gMoveResultFlags |= MOVE_RESULT_MISSED;
        gBattleCommunication[MULTISTRING_CHOOSER] = 2;
    }
    else
    {
        gBattleCommunication[MULTISTRING_CHOOSER] = 4;
    }

    gBattlescriptCurrInstr++;
}

static void Cmd_maxattackhalvehp(void) // belly drum
{
    u32 halfHp = gBattleMons[gBattlerAttacker].maxHP / 2;

    if (!(gBattleMons[gBattlerAttacker].maxHP / 2))
        halfHp = 1;

    if (gBattleMons[gBattlerAttacker].statStages[STAT_ATK] < MAX_STAT_STAGE
        && gBattleMons[gBattlerAttacker].hp > halfHp)
    {
        gBattleMons[gBattlerAttacker].statStages[STAT_ATK] = MAX_STAT_STAGE;
        gBattleMoveDamage = gBattleMons[gBattlerAttacker].maxHP / 2;
        if (gBattleMoveDamage == 0)
            gBattleMoveDamage = 1;

        gBattlescriptCurrInstr += 5;
    }
    else
    {
        gBattlescriptCurrInstr = T1_READ_PTR(gBattlescriptCurrInstr + 1);
    }
}

static void Cmd_copyfoestats(void) // psych up
{
    s32 i;

    for (i = 0; i < NUM_BATTLE_STATS; i++)
    {
        gBattleMons[gBattlerAttacker].statStages[i] = gBattleMons[gBattlerTarget].statStages[i];
    }

    gBattlescriptCurrInstr += 5; // Has an unused jump ptr(possibly for a failed attempt) parameter.
}

static void Cmd_rapidspinfree(void)
{
    u8 atkSide = GetBattlerSide(gBattlerAttacker);

    if (gBattleMons[gBattlerAttacker].status2 & STATUS2_WRAPPED)
    {
        gBattleScripting.battler = gBattlerTarget;
        gBattleMons[gBattlerAttacker].status2 &= ~(STATUS2_WRAPPED);
        gBattlerTarget = *(gBattleStruct->wrappedBy + gBattlerAttacker);
        PREPARE_MOVE_BUFFER(gBattleTextBuff1, gBattleStruct->wrappedMove[gBattlerAttacker]);
        BattleScriptPushCursor();
        gBattlescriptCurrInstr = BattleScript_WrapFree;
    }
    else if (gStatuses3[gBattlerAttacker] & STATUS3_LEECHSEED)
    {
        gStatuses3[gBattlerAttacker] &= ~(STATUS3_LEECHSEED);
        gStatuses3[gBattlerAttacker] &= ~(STATUS3_LEECHSEED_BATTLER);
        BattleScriptPushCursor();
        gBattlescriptCurrInstr = BattleScript_LeechSeedFree;
    }
    else if (gSideStatuses[atkSide] & SIDE_STATUS_SPIKES)
    {
        gSideStatuses[atkSide] &= ~(SIDE_STATUS_SPIKES);
        gSideTimers[atkSide].spikesAmount = 0;
        BattleScriptPushCursor();
        gBattlescriptCurrInstr = BattleScript_SpikesFree;
    }
    else if (gSideStatuses[atkSide] & SIDE_STATUS_TOXIC_SPIKES)
    {
        gSideStatuses[atkSide] &= ~(SIDE_STATUS_TOXIC_SPIKES);
        gSideTimers[atkSide].toxicSpikesAmount = 0;
        BattleScriptPushCursor();
        gBattlescriptCurrInstr = BattleScript_ToxicSpikesFree;
    }
    else if (gSideStatuses[atkSide] & SIDE_STATUS_STICKY_WEB)
    {
        gSideStatuses[atkSide] &= ~(SIDE_STATUS_STICKY_WEB);
        gSideTimers[atkSide].stickyWebAmount = 0;
        BattleScriptPushCursor();
        gBattlescriptCurrInstr = BattleScript_StickyWebFree;
    }
    else if (gSideStatuses[atkSide] & SIDE_STATUS_STEALTH_ROCK)
    {
        gSideStatuses[atkSide] &= ~(SIDE_STATUS_STEALTH_ROCK);
        gSideTimers[atkSide].stealthRockAmount = 0;
        BattleScriptPushCursor();
        gBattlescriptCurrInstr = BattleScript_StealthRockFree;
    }
    else
    {
        gBattlescriptCurrInstr++;
    }
}

static void Cmd_setdefensecurlbit(void)
{
    gBattleMons[gBattlerAttacker].status2 |= STATUS2_DEFENSE_CURL;
    gBattlescriptCurrInstr++;
}

static void Cmd_recoverbasedonsunlight(void)
{
    gBattlerTarget = gBattlerAttacker;
    if (gBattleMons[gBattlerAttacker].hp != gBattleMons[gBattlerAttacker].maxHP)
    {
        if (gCurrentMove == MOVE_SHORE_UP)
        {
            if (WEATHER_HAS_EFFECT && gBattleWeather & WEATHER_SANDSTORM_ANY)
                gBattleMoveDamage = 20 * gBattleMons[gBattlerAttacker].maxHP / 30;
            else
                gBattleMoveDamage = gBattleMons[gBattlerAttacker].maxHP / 2;
        }
        else
        {
            if (!(gBattleWeather & WEATHER_ANY) || !WEATHER_HAS_EFFECT)
                gBattleMoveDamage = gBattleMons[gBattlerAttacker].maxHP / 2;
            else if (gBattleWeather & WEATHER_SUN_ANY)
                gBattleMoveDamage = 20 * gBattleMons[gBattlerAttacker].maxHP / 30;
            else // not sunny weather
                gBattleMoveDamage = gBattleMons[gBattlerAttacker].maxHP / 4;
        }

        if (gBattleMoveDamage == 0)
            gBattleMoveDamage = 1;
        gBattleMoveDamage *= -1;

        gBattlescriptCurrInstr += 5;
    }
    else
    {
        gBattlescriptCurrInstr = T1_READ_PTR(gBattlescriptCurrInstr + 1);
    }
}

static void Cmd_setstickyweb(void)
{
    u8 targetSide = GetBattlerSide(gBattlerTarget);
    if (gSideStatuses[targetSide] & SIDE_STATUS_STICKY_WEB)
    {
        gBattlescriptCurrInstr = T1_READ_PTR(gBattlescriptCurrInstr + 1);
    }
    else
    {
        gSideStatuses[targetSide] |= SIDE_STATUS_STICKY_WEB;
        gSideTimers[targetSide].stickyWebAmount = 1;
        gBattlescriptCurrInstr += 5;
    }
}

static void Cmd_selectfirstvalidtarget(void)
{
    for (gBattlerTarget = 0; gBattlerTarget < gBattlersCount; gBattlerTarget++)
    {
        if (gBattlerTarget == gBattlerAttacker && !(gBattleMoves[gCurrentMove].target & MOVE_TARGET_USER))
            continue;
        if (IsBattlerAlive(gBattlerTarget))
            break;
    }
    gBattlescriptCurrInstr++;
}

static void Cmd_trysetfutureattack(void)
{
    if (gWishFutureKnock.futureSightCounter[gBattlerTarget] != 0)
    {
        gBattlescriptCurrInstr = T1_READ_PTR(gBattlescriptCurrInstr + 1);
    }
    else
    {
        gSideStatuses[GET_BATTLER_SIDE(gBattlerTarget)] |= SIDE_STATUS_FUTUREATTACK;
        gWishFutureKnock.futureSightMove[gBattlerTarget] = gCurrentMove;
        gWishFutureKnock.futureSightAttacker[gBattlerTarget] = gBattlerAttacker;
        gWishFutureKnock.futureSightCounter[gBattlerTarget] = 3;

        if (gCurrentMove == MOVE_DOOM_DESIRE)
            gBattleCommunication[MULTISTRING_CHOOSER] = 1;
        else
            gBattleCommunication[MULTISTRING_CHOOSER] = 0;

        gBattlescriptCurrInstr += 5;
    }
}

static void Cmd_trydobeatup(void)
{
    struct Pokemon *party;

    if (GetBattlerSide(gBattlerAttacker) == B_SIDE_PLAYER)
        party = gPlayerParty;
    else
        party = gEnemyParty;

    if (gBattleMons[gBattlerTarget].hp == 0)
    {
        gBattlescriptCurrInstr = T1_READ_PTR(gBattlescriptCurrInstr + 1);
    }
    else
    {
        u8 beforeLoop = gBattleCommunication[0];
        for (;gBattleCommunication[0] < PARTY_SIZE; gBattleCommunication[0]++)
        {
            if (GetMonData(&party[gBattleCommunication[0]], MON_DATA_HP)
                && GetMonData(&party[gBattleCommunication[0]], MON_DATA_SPECIES2)
                && GetMonData(&party[gBattleCommunication[0]], MON_DATA_SPECIES2) != SPECIES_EGG
                && !GetMonData(&party[gBattleCommunication[0]], MON_DATA_STATUS))
                    break;
        }
        if (gBattleCommunication[0] < PARTY_SIZE)
        {
            PREPARE_MON_NICK_WITH_PREFIX_BUFFER(gBattleTextBuff1, gBattlerAttacker, gBattleCommunication[0])

            gBattlescriptCurrInstr += 9;

            gBattleMoveDamage = gBaseStats[GetMonData(&party[gBattleCommunication[0]], MON_DATA_SPECIES)].baseAttack;
            gBattleMoveDamage *= gBattleMoves[gCurrentMove].power;
            gBattleMoveDamage *= (GetMonData(&party[gBattleCommunication[0]], MON_DATA_LEVEL) * 2 / 5 + 2);
            gBattleMoveDamage /= gBaseStats[gBattleMons[gBattlerTarget].species].baseDefense;
            gBattleMoveDamage = (gBattleMoveDamage / 50) + 2;
            if (gProtectStructs[gBattlerAttacker].helpingHand)
                gBattleMoveDamage = gBattleMoveDamage * 15 / 10;

            gBattleCommunication[0]++;
        }
        else if (beforeLoop != 0)
            gBattlescriptCurrInstr = T1_READ_PTR(gBattlescriptCurrInstr + 1);
        else
            gBattlescriptCurrInstr = T1_READ_PTR(gBattlescriptCurrInstr + 5);
    }
}

static void Cmd_setsemiinvulnerablebit(void)
{
    switch (gCurrentMove)
    {
    case MOVE_FLY:
    case MOVE_BOUNCE:
        gStatuses3[gBattlerAttacker] |= STATUS3_ON_AIR;
        break;
    case MOVE_DIG:
        gStatuses3[gBattlerAttacker] |= STATUS3_UNDERGROUND;
        break;
    case MOVE_DIVE:
        gStatuses3[gBattlerAttacker] |= STATUS3_UNDERWATER;
        break;
    case MOVE_PHANTOM_FORCE:
    case MOVE_SHADOW_FORCE:
        gStatuses3[gBattlerAttacker] |= STATUS3_PHANTOM_FORCE;
        break;
    }

    gBattlescriptCurrInstr++;
}

static void Cmd_clearsemiinvulnerablebit(void)
{
    gStatuses3[gBattlerAttacker] &= ~(STATUS3_SEMI_INVULNERABLE);
    gBattlescriptCurrInstr++;
}

static void Cmd_setminimize(void)
{
    if (gHitMarker & HITMARKER_OBEYS)
        gStatuses3[gBattlerAttacker] |= STATUS3_MINIMIZED;

    gBattlescriptCurrInstr++;
}

static void Cmd_sethail(void)
{
    if (!TryChangeBattleWeather(gBattlerAttacker, ENUM_WEATHER_HAIL, FALSE))
    {
        gMoveResultFlags |= MOVE_RESULT_MISSED;
        gBattleCommunication[MULTISTRING_CHOOSER] = 2;
    }
    else
    {
        gBattleCommunication[MULTISTRING_CHOOSER] = 5;
    }

    gBattlescriptCurrInstr++;
}

static void Cmd_jumpifattackandspecialattackcannotfall(void) // memento
{
    if (gBattleMons[gBattlerTarget].statStages[STAT_ATK] == MIN_STAT_STAGE
        && gBattleMons[gBattlerTarget].statStages[STAT_SPATK] == MIN_STAT_STAGE
        && gBattleCommunication[6] != 1)
    {
        gBattlescriptCurrInstr = T1_READ_PTR(gBattlescriptCurrInstr + 1);
    }
    else
    {
        gActiveBattler = gBattlerAttacker;
        gBattleMoveDamage = gBattleMons[gActiveBattler].hp;
        BtlController_EmitHealthBarUpdate(0, INSTANT_HP_BAR_DROP);
        MarkBattlerForControllerExec(gActiveBattler);
        gBattlescriptCurrInstr += 5;
    }
}

static void Cmd_setforcedtarget(void) // follow me
{
    gSideTimers[GetBattlerSide(gBattlerAttacker)].followmeTimer = 1;
    gSideTimers[GetBattlerSide(gBattlerAttacker)].followmeTarget = gBattlerAttacker;
    gBattlescriptCurrInstr++;
}

static void Cmd_setcharge(void)
{
    gStatuses3[gBattlerAttacker] |= STATUS3_CHARGED_UP;
    gDisableStructs[gBattlerAttacker].chargeTimer = 2;
    gDisableStructs[gBattlerAttacker].chargeTimerStartValue = 2;
    gBattlescriptCurrInstr++;
}

static void Cmd_callterrainattack(void) // nature power
{
    gHitMarker &= ~(HITMARKER_ATTACKSTRING_PRINTED);
    gCurrentMove = sNaturePowerMoves[gBattleTerrain];
    gBattlerTarget = GetMoveTarget(gCurrentMove, 0);
    BattleScriptPush(gBattleScriptsForMoveEffects[gBattleMoves[gCurrentMove].effect]);
    gBattlescriptCurrInstr++;
}

static void Cmd_cureifburnedparalysedorpoisoned(void) // refresh
{
    if (gBattleMons[gBattlerAttacker].status1 & (STATUS1_POISON | STATUS1_BURN | STATUS1_PARALYSIS | STATUS1_TOXIC_POISON))
    {
        gBattleMons[gBattlerAttacker].status1 = 0;
        gBattlescriptCurrInstr += 5;
        gActiveBattler = gBattlerAttacker;
        BtlController_EmitSetMonData(0, REQUEST_STATUS_BATTLE, 0, 4, &gBattleMons[gActiveBattler].status1);
        MarkBattlerForControllerExec(gActiveBattler);
    }
    else
    {
        gBattlescriptCurrInstr = T1_READ_PTR(gBattlescriptCurrInstr + 1);
    }
}

static void Cmd_settorment(void)
{
    if (gBattleMons[gBattlerTarget].status2 & STATUS2_TORMENT)
    {
        gBattlescriptCurrInstr = T1_READ_PTR(gBattlescriptCurrInstr + 1);
    }
    else
    {
        gBattleMons[gBattlerTarget].status2 |= STATUS2_TORMENT;
        gBattlescriptCurrInstr += 5;
    }
}

static void Cmd_jumpifnodamage(void)
{
    if (gProtectStructs[gBattlerAttacker].physicalDmg || gProtectStructs[gBattlerAttacker].specialDmg)
        gBattlescriptCurrInstr += 5;
    else
        gBattlescriptCurrInstr = T1_READ_PTR(gBattlescriptCurrInstr + 1);
}

static void Cmd_settaunt(void)
{
    if (gDisableStructs[gBattlerTarget].tauntTimer == 0)
    {
        u8 turns = 4;
        if (GetBattlerTurnOrderNum(gBattlerTarget) > GetBattlerTurnOrderNum(gBattlerAttacker))
            turns--; // If the target hasn't yet moved this turn, Taunt lasts for only three turns (source: Bulbapedia)

        gDisableStructs[gBattlerTarget].tauntTimer = gDisableStructs[gBattlerTarget].tauntTimer2 = turns;
        gBattlescriptCurrInstr += 5;
    }
    else
    {
        gBattlescriptCurrInstr = T1_READ_PTR(gBattlescriptCurrInstr + 1);
    }
}

static void Cmd_trysethelpinghand(void)
{
    gBattlerTarget = GetBattlerAtPosition(GetBattlerPosition(gBattlerAttacker) ^ BIT_FLANK);

    if (gBattleTypeFlags & BATTLE_TYPE_DOUBLE
        && !(gAbsentBattlerFlags & gBitTable[gBattlerTarget])
        && !gProtectStructs[gBattlerAttacker].helpingHand
        && !gProtectStructs[gBattlerTarget].helpingHand)
    {
        gProtectStructs[gBattlerTarget].helpingHand = 1;
        gBattlescriptCurrInstr += 5;
    }
    else
    {
        gBattlescriptCurrInstr = T1_READ_PTR(gBattlescriptCurrInstr + 1);
    }
}

static void Cmd_tryswapitems(void) // trick
{
    // opponent can't swap items with player in regular battles
    if (gBattleTypeFlags & BATTLE_TYPE_TRAINER_HILL
        || (GetBattlerSide(gBattlerAttacker) == B_SIDE_OPPONENT
            && !(gBattleTypeFlags & (BATTLE_TYPE_LINK
                                  | BATTLE_TYPE_EREADER_TRAINER
                                  | BATTLE_TYPE_FRONTIER
                                  | BATTLE_TYPE_SECRET_BASE
                                  | BATTLE_TYPE_x2000000
                                  #if B_TRAINERS_KNOCK_OFF_ITEMS
                                  | BATTLE_TYPE_TRAINER
                                  #endif
                                  ))))
    {
        gBattlescriptCurrInstr = T1_READ_PTR(gBattlescriptCurrInstr + 1);
    }
    else
    {
        u8 sideAttacker = GetBattlerSide(gBattlerAttacker);
        u8 sideTarget = GetBattlerSide(gBattlerTarget);

        // you can't swap items if they were knocked off in regular battles
        if (!(gBattleTypeFlags & (BATTLE_TYPE_LINK
                             | BATTLE_TYPE_EREADER_TRAINER
                             | BATTLE_TYPE_FRONTIER
                             | BATTLE_TYPE_SECRET_BASE
                             | BATTLE_TYPE_x2000000))
            && (gWishFutureKnock.knockedOffMons[sideAttacker] & gBitTable[gBattlerPartyIndexes[gBattlerAttacker]]
                || gWishFutureKnock.knockedOffMons[sideTarget] & gBitTable[gBattlerPartyIndexes[gBattlerTarget]]))
        {
            gBattlescriptCurrInstr = T1_READ_PTR(gBattlescriptCurrInstr + 1);
        }
        // can't swap if two pokemon don't have an item
        // or if either of them is an enigma berry or a mail
        else if ((gBattleMons[gBattlerAttacker].item == 0 && gBattleMons[gBattlerTarget].item == 0)
                 || !CanBattlerGetOrLoseItem(gBattlerAttacker, gBattleMons[gBattlerAttacker].item)
                 || !CanBattlerGetOrLoseItem(gBattlerAttacker, gBattleMons[gBattlerTarget].item)
                 || !CanBattlerGetOrLoseItem(gBattlerTarget, gBattleMons[gBattlerTarget].item)
                 || !CanBattlerGetOrLoseItem(gBattlerTarget, gBattleMons[gBattlerAttacker].item))
        {
            gBattlescriptCurrInstr = T1_READ_PTR(gBattlescriptCurrInstr + 1);
        }
        // check if ability prevents swapping
        else if (gBattleMons[gBattlerTarget].ability == ABILITY_STICKY_HOLD)
        {
            gBattlescriptCurrInstr = BattleScript_StickyHoldActivates;
            gLastUsedAbility = gBattleMons[gBattlerTarget].ability;
            RecordAbilityBattle(gBattlerTarget, gLastUsedAbility);
        }
        // took a while, but all checks passed and items can be safely swapped
        else
        {
            u16 oldItemAtk, *newItemAtk;

            newItemAtk = &gBattleStruct->changedItems[gBattlerAttacker];
            oldItemAtk = gBattleMons[gBattlerAttacker].item;
            *newItemAtk = gBattleMons[gBattlerTarget].item;

            gBattleMons[gBattlerAttacker].item = 0;
            gBattleMons[gBattlerTarget].item = oldItemAtk;

            gActiveBattler = gBattlerAttacker;
            BtlController_EmitSetMonData(0, REQUEST_HELDITEM_BATTLE, 0, 2, newItemAtk);
            MarkBattlerForControllerExec(gBattlerAttacker);

            gActiveBattler = gBattlerTarget;
            BtlController_EmitSetMonData(0, REQUEST_HELDITEM_BATTLE, 0, 2, &gBattleMons[gBattlerTarget].item);
            MarkBattlerForControllerExec(gBattlerTarget);

            gBattleStruct->choicedMove[gBattlerTarget] = 0;
            gBattleStruct->choicedMove[gBattlerAttacker] = 0;

            gBattlescriptCurrInstr += 5;

            PREPARE_ITEM_BUFFER(gBattleTextBuff1, *newItemAtk)
            PREPARE_ITEM_BUFFER(gBattleTextBuff2, oldItemAtk)
            
            if (!(sideAttacker == sideTarget && IsPartnerMonFromSameTrainer(gBattlerAttacker)))
            {
                // if targeting your own side and you aren't in a multi battle, don't save items as stolen
                if (GetBattlerSide(gBattlerAttacker) == B_SIDE_PLAYER)
                    TrySaveExchangedItem(gBattlerAttacker, oldItemAtk);
                if (GetBattlerSide(gBattlerTarget) == B_SIDE_PLAYER)
                    TrySaveExchangedItem(gBattlerTarget, *newItemAtk);
            }

            if (oldItemAtk != 0 && *newItemAtk != 0)
                gBattleCommunication[MULTISTRING_CHOOSER] = 2; // attacker's item -> <- target's item
            else if (oldItemAtk == 0 && *newItemAtk != 0)
                {
                    if (GetBattlerAbility(gBattlerAttacker) == ABILITY_UNBURDEN && gBattleResources->flags->flags[gBattlerAttacker] & RESOURCE_FLAG_UNBURDEN)
                        gBattleResources->flags->flags[gBattlerAttacker] &= ~(RESOURCE_FLAG_UNBURDEN);

                    gBattleCommunication[MULTISTRING_CHOOSER] = 0; // nothing -> <- target's item
                }
            else
            {
                CheckSetUnburden(gBattlerAttacker);
                gBattleCommunication[MULTISTRING_CHOOSER] = 1; // attacker's item -> <- nothing
            }
        }
    }
}

static void Cmd_trycopyability(void) // role play
{
    switch (gBattleMons[gBattlerTarget].ability)
    {
        case ABILITY_NONE:
        case ABILITY_WONDER_GUARD:
        case ABILITY_DISGUISE:
            gBattlescriptCurrInstr = T1_READ_PTR(gBattlescriptCurrInstr + 1);
            break;
        default:
            gBattleMons[gBattlerAttacker].ability = gBattleMons[gBattlerTarget].ability;
            gLastUsedAbility = gBattleMons[gBattlerTarget].ability;
            gBattlescriptCurrInstr += 5;
            break;
    }
}

static void Cmd_trywish(void)
{
    switch (gBattlescriptCurrInstr[1])
    {
    case 0: // use wish
        if (gWishFutureKnock.wishCounter[gBattlerAttacker] == 0)
        {
            gWishFutureKnock.wishCounter[gBattlerAttacker] = 2;
            gWishFutureKnock.wishMonId[gBattlerAttacker] = gBattlerPartyIndexes[gBattlerAttacker];
            gBattlescriptCurrInstr += 6;
        }
        else
        {
            gBattlescriptCurrInstr = T1_READ_PTR(gBattlescriptCurrInstr + 2);
        }
        break;
    case 1: // heal effect
        PREPARE_MON_NICK_WITH_PREFIX_BUFFER(gBattleTextBuff1, gBattlerTarget, gWishFutureKnock.wishMonId[gBattlerTarget])

        gBattleMoveDamage = gBattleMons[gBattlerTarget].maxHP / 2;
        if (gBattleMoveDamage == 0)
            gBattleMoveDamage = 1;
        gBattleMoveDamage *= -1;

        if (gBattleMons[gBattlerTarget].hp == gBattleMons[gBattlerTarget].maxHP)
            gBattlescriptCurrInstr = T1_READ_PTR(gBattlescriptCurrInstr + 2);
        else
            gBattlescriptCurrInstr += 6;

        break;
    }
}

static void Cmd_settoxicspikes(void)
{
    u8 targetSide = GetBattlerSide(gBattlerTarget);
    if (gSideTimers[targetSide].toxicSpikesAmount >= 2)
    {
        gBattlescriptCurrInstr = T1_READ_PTR(gBattlescriptCurrInstr + 1);
    }
    else
    {
        gSideTimers[targetSide].toxicSpikesAmount++;
        gSideStatuses[targetSide] |= SIDE_STATUS_TOXIC_SPIKES;
        gBattlescriptCurrInstr += 5;
    }
}

static void Cmd_setgastroacid(void)
{
    switch (gBattleMons[gBattlerTarget].ability)
    {
    case ABILITY_MULTITYPE:
    case ABILITY_STANCE_CHANGE:
    case ABILITY_SCHOOLING:
    case ABILITY_COMATOSE:
    case ABILITY_SHIELDS_DOWN:
    case ABILITY_DISGUISE:
    case ABILITY_RKS_SYSTEM:
    case ABILITY_BATTLE_BOND:
    case ABILITY_POWER_CONSTRUCT:
        gBattlescriptCurrInstr = T1_READ_PTR(gBattlescriptCurrInstr + 1);
        break;
    default:
        gStatuses3[gBattlerTarget] |= STATUS3_GASTRO_ACID;
        gBattlescriptCurrInstr += 5;
        break;
    }
}

static void Cmd_setyawn(void)
{
    if (gStatuses3[gBattlerTarget] & STATUS3_YAWN
        || gBattleMons[gBattlerTarget].status1 & STATUS1_ANY)
    {
        gBattlescriptCurrInstr = T1_READ_PTR(gBattlescriptCurrInstr + 1);
    }
    else
    {
        gStatuses3[gBattlerTarget] |= STATUS3_YAWN_TURN(2);
        gBattlescriptCurrInstr += 5;
    }
}

static void Cmd_setdamagetohealthdifference(void)
{
    if (gBattleMons[gBattlerTarget].hp <= gBattleMons[gBattlerAttacker].hp)
    {
        gBattlescriptCurrInstr = T1_READ_PTR(gBattlescriptCurrInstr + 1);
    }
    else
    {
        gBattleMoveDamage = gBattleMons[gBattlerTarget].hp - gBattleMons[gBattlerAttacker].hp;
        gBattlescriptCurrInstr += 5;
    }
}

static void HandleRoomMove(u32 statusFlag, u8 *timer, u8 stringId)
{
    if (gFieldStatuses & statusFlag)
    {
        gFieldStatuses &= ~(statusFlag);
        *timer = 0;
        gBattleCommunication[MULTISTRING_CHOOSER] = stringId + 1;
    }
    else
    {
        gFieldStatuses |= statusFlag;
        *timer = 5;
        gBattleCommunication[MULTISTRING_CHOOSER] = stringId;
    }
}

static void Cmd_setroom(void)
{
    switch (gBattleMoves[gCurrentMove].effect)
    {
    case EFFECT_TRICK_ROOM:
        HandleRoomMove(STATUS_FIELD_TRICK_ROOM, &gFieldTimers.trickRoomTimer, 0);
        break;
    case EFFECT_WONDER_ROOM:
        HandleRoomMove(STATUS_FIELD_WONDER_ROOM, &gFieldTimers.wonderRoomTimer, 2);
        break;
    case EFFECT_MAGIC_ROOM:
        HandleRoomMove(STATUS_FIELD_MAGIC_ROOM, &gFieldTimers.magicRoomTimer, 4);
        break;
    default:
        gBattleCommunication[MULTISTRING_CHOOSER] = 6;
        break;
    }
    gBattlescriptCurrInstr++;
}

static void Cmd_tryswapabilities(void) // skill swap
{
    switch (gBattleMons[gBattlerAttacker].ability)
    {
    case ABILITY_NONE:
    case ABILITY_WONDER_GUARD:
    case ABILITY_DISGUISE:
        gBattlescriptCurrInstr = T1_READ_PTR(gBattlescriptCurrInstr + 1);
        return;
    }

    switch (gBattleMons[gBattlerTarget].ability)
    {
    case ABILITY_NONE:
    case ABILITY_WONDER_GUARD:
    case ABILITY_DISGUISE:
        gBattlescriptCurrInstr = T1_READ_PTR(gBattlescriptCurrInstr + 1);
        return;
    }

    if (gMoveResultFlags & MOVE_RESULT_NO_EFFECT)
    {
        gBattlescriptCurrInstr = T1_READ_PTR(gBattlescriptCurrInstr + 1);
    }
    else
    {
        u16 abilityAtk = gBattleMons[gBattlerAttacker].ability;
        gBattleMons[gBattlerAttacker].ability = gBattleMons[gBattlerTarget].ability;
        gBattleMons[gBattlerTarget].ability = abilityAtk;

        gBattlescriptCurrInstr += 5;
    }
}

static void Cmd_tryimprison(void)
{
    if ((gStatuses3[gBattlerAttacker] & STATUS3_IMPRISONED_OTHERS))
    {
        gBattlescriptCurrInstr = T1_READ_PTR(gBattlescriptCurrInstr + 1);
    }
    else
    {
        u8 battlerId, sideAttacker;

        sideAttacker = GetBattlerSide(gBattlerAttacker);
        PressurePPLoseOnUsingImprison(gBattlerAttacker);
        for (battlerId = 0; battlerId < gBattlersCount; battlerId++)
        {
            if (sideAttacker != GetBattlerSide(battlerId))
            {
                s32 attackerMoveId;
                for (attackerMoveId = 0; attackerMoveId < MAX_MON_MOVES; attackerMoveId++)
                {
                    s32 i;
                    for (i = 0; i < MAX_MON_MOVES; i++)
                    {
                        if (gBattleMons[gBattlerAttacker].moves[attackerMoveId] == gBattleMons[battlerId].moves[i]
                            && gBattleMons[gBattlerAttacker].moves[attackerMoveId] != MOVE_NONE)
                            break;
                    }
                    if (i != MAX_MON_MOVES)
                        break;
                }
                if (attackerMoveId != MAX_MON_MOVES)
                {
                    gStatuses3[gBattlerAttacker] |= STATUS3_IMPRISONED_OTHERS;
                    gBattlescriptCurrInstr += 5;
                    break;
                }
            }
        }
        if (battlerId == gBattlersCount) // In Generation 3 games, Imprison fails if the user doesn't share any moves with any of the foes.
            gBattlescriptCurrInstr = T1_READ_PTR(gBattlescriptCurrInstr + 1);
    }
}

static void Cmd_setstealthrock(void)
{
    u8 targetSide = GetBattlerSide(gBattlerTarget);
    if (gSideStatuses[targetSide] & SIDE_STATUS_STEALTH_ROCK)
    {
        gBattlescriptCurrInstr = T1_READ_PTR(gBattlescriptCurrInstr + 1);
    }
    else
    {
        gSideStatuses[targetSide] |= SIDE_STATUS_STEALTH_ROCK;
        gSideTimers[targetSide].stealthRockAmount = 1;
        gBattlescriptCurrInstr += 5;
    }
}

static void Cmd_setuserstatus3(void)
{
    u32 flags = T1_READ_32(gBattlescriptCurrInstr + 1);

    if (gStatuses3[gBattlerAttacker] & flags)
    {
        gBattlescriptCurrInstr = T1_READ_PTR(gBattlescriptCurrInstr + 5);
    }
    else
    {
        gStatuses3[gBattlerAttacker] |= flags;
        if (flags & STATUS3_MAGNET_RISE)
            gDisableStructs[gBattlerAttacker].magnetRiseTimer = 5;
        if (flags & STATUS3_LASER_FOCUS)
            gDisableStructs[gBattlerAttacker].laserFocusTimer = 2;
        gBattlescriptCurrInstr += 9;
    }
}

static void Cmd_assistattackselect(void)
{
    s32 chooseableMovesNo = 0;
    struct Pokemon* party;
    s32 monId, moveId;
    u16* movesArray = gBattleStruct->assistPossibleMoves;

    if (GET_BATTLER_SIDE(gBattlerAttacker) != B_SIDE_PLAYER)
        party = gEnemyParty;
    else
        party = gPlayerParty;

    for (monId = 0; monId < PARTY_SIZE; monId++)
    {
        if (monId == gBattlerPartyIndexes[gBattlerAttacker])
            continue;
        if (GetMonData(&party[monId], MON_DATA_SPECIES2) == SPECIES_NONE)
            continue;
        if (GetMonData(&party[monId], MON_DATA_SPECIES2) == SPECIES_EGG)
            continue;

        for (moveId = 0; moveId < MAX_MON_MOVES; moveId++)
        {
            s32 i = 0;
            u16 move = GetMonData(&party[monId], MON_DATA_MOVE1 + moveId);

            if (sForbiddenMoves[move] & FORBIDDEN_ASSIST)
                continue;

            movesArray[chooseableMovesNo] = move;
            chooseableMovesNo++;
        }
    }
    if (chooseableMovesNo)
    {
        gHitMarker &= ~(HITMARKER_ATTACKSTRING_PRINTED);
        gCalledMove = movesArray[((Random() & 0xFF) * chooseableMovesNo) >> 8];
        gBattlerTarget = GetMoveTarget(gCalledMove, 0);
        gBattlescriptCurrInstr += 5;
    }
    else
    {
        gBattlescriptCurrInstr = T1_READ_PTR(gBattlescriptCurrInstr + 1);
    }
}

static void Cmd_trysetmagiccoat(void)
{
    gBattlerTarget = gBattlerAttacker;
    gSpecialStatuses[gBattlerAttacker].ppNotAffectedByPressure = 1;
    if (gCurrentTurnActionNumber == gBattlersCount - 1) // moves last turn
    {
        gBattlescriptCurrInstr = T1_READ_PTR(gBattlescriptCurrInstr + 1);
    }
    else
    {
        gProtectStructs[gBattlerAttacker].bounceMove = 1;
        gBattlescriptCurrInstr += 5;
    }
}

static void Cmd_trysetsnatch(void) // snatch
{
    gSpecialStatuses[gBattlerAttacker].ppNotAffectedByPressure = 1;
    if (gCurrentTurnActionNumber == gBattlersCount - 1) // moves last turn
    {
        gBattlescriptCurrInstr = T1_READ_PTR(gBattlescriptCurrInstr + 1);
    }
    else
    {
        gProtectStructs[gBattlerAttacker].stealMove = 1;
        gBattlescriptCurrInstr += 5;
    }
}

static void Cmd_trygetintimidatetarget(void)
{
    u8 side;

    gBattleScripting.battler = gBattleStruct->intimidateBattler;
    side = GetBattlerSide(gBattleScripting.battler);

    PREPARE_ABILITY_BUFFER(gBattleTextBuff1, gBattleMons[gBattleScripting.battler].ability)

    for (;gBattlerTarget < gBattlersCount; gBattlerTarget++)
    {
        if (GetBattlerSide(gBattlerTarget) == side)
            continue;
        if (!(gAbsentBattlerFlags & gBitTable[gBattlerTarget]))
            break;
    }

    if (gBattlerTarget >= gBattlersCount)
        gBattlescriptCurrInstr = T1_READ_PTR(gBattlescriptCurrInstr + 1);
    else
        gBattlescriptCurrInstr += 5;
}

static void Cmd_switchoutabilities(void)
{
    gActiveBattler = GetBattlerForBattleScript(gBattlescriptCurrInstr[1]);

    switch (GetBattlerAbility(gActiveBattler))
    {
    case ABILITY_NATURAL_CURE:
        gBattleMons[gActiveBattler].status1 = 0;
        BtlController_EmitSetMonData(0, REQUEST_STATUS_BATTLE, gBitTable[*(gBattleStruct->field_58 + gActiveBattler)], 4, &gBattleMons[gActiveBattler].status1);
        MarkBattlerForControllerExec(gActiveBattler);
        break;
    case ABILITY_REGENERATOR:
        gBattleMoveDamage = gBattleMons[gActiveBattler].maxHP / 3;
        gBattleMoveDamage += gBattleMons[gActiveBattler].hp;
        if (gBattleMoveDamage > gBattleMons[gActiveBattler].maxHP)
            gBattleMoveDamage = gBattleMons[gActiveBattler].maxHP;
        BtlController_EmitSetMonData(0, REQUEST_HP_BATTLE, gBitTable[*(gBattleStruct->field_58 + gActiveBattler)], 2, &gBattleMoveDamage);
        MarkBattlerForControllerExec(gActiveBattler);
        break;
    }

    gBattlescriptCurrInstr += 2;
}

static void Cmd_jumpifhasnohp(void)
{
    gActiveBattler = GetBattlerForBattleScript(gBattlescriptCurrInstr[1]);

    if (gBattleMons[gActiveBattler].hp == 0)
        gBattlescriptCurrInstr = T1_READ_PTR(gBattlescriptCurrInstr + 2);
    else
        gBattlescriptCurrInstr += 6;
}

static void Cmd_getsecretpowereffect(void)
{
    switch (gBattleTerrain)
    {
    case BATTLE_TERRAIN_GRASS:
        gBattleScripting.moveEffect = MOVE_EFFECT_POISON;
        break;
    case BATTLE_TERRAIN_LONG_GRASS:
        gBattleScripting.moveEffect = MOVE_EFFECT_SLEEP;
        break;
    case BATTLE_TERRAIN_SAND:
        gBattleScripting.moveEffect = MOVE_EFFECT_ACC_MINUS_1;
        break;
    case BATTLE_TERRAIN_UNDERWATER:
        gBattleScripting.moveEffect = MOVE_EFFECT_DEF_MINUS_1;
        break;
    case BATTLE_TERRAIN_WATER:
        gBattleScripting.moveEffect = MOVE_EFFECT_ATK_MINUS_1;
        break;
    case BATTLE_TERRAIN_POND:
        gBattleScripting.moveEffect = MOVE_EFFECT_SPD_MINUS_1;
        break;
    case BATTLE_TERRAIN_MOUNTAIN:
        gBattleScripting.moveEffect = MOVE_EFFECT_CONFUSION;
        break;
    case BATTLE_TERRAIN_CAVE:
        gBattleScripting.moveEffect = MOVE_EFFECT_FLINCH;
        break;
    default:
        gBattleScripting.moveEffect = MOVE_EFFECT_PARALYSIS;
        break;
    }
    gBattlescriptCurrInstr++;
}

static void Cmd_pickup(void)
{
    s32 i;
    u16 species, heldItem;
    u16 ability;
    u8 lvlDivBy10;

    if (InBattlePike())
    {

    }
    else if (InBattlePyramid())
    {
        for (i = 0; i < PARTY_SIZE; i++)
        {
            species = GetMonData(&gPlayerParty[i], MON_DATA_SPECIES2);
            heldItem = GetMonData(&gPlayerParty[i], MON_DATA_HELD_ITEM);

            if (GetMonData(&gPlayerParty[i], MON_DATA_ABILITY_NUM))
                ability = gBaseStats[species].abilities[1];
            else
                ability = gBaseStats[species].abilities[0];

            if (ability == ABILITY_PICKUP
                && species != 0
                && species != SPECIES_EGG
                && heldItem == ITEM_NONE
                && (Random() % 10) == 0)
            {
                heldItem = GetBattlePyramidPickupItemId();
                SetMonData(&gPlayerParty[i], MON_DATA_HELD_ITEM, &heldItem);
            }
            #if (defined ITEM_HONEY)
            else if (ability == ABILITY_HONEY_GATHER
                && species != 0
                && species != SPECIES_EGG
                && heldItem == ITEM_NONE)
            {
                if ((lvlDivBy10 + 1 ) * 5 > Random() % 100)
                {
                    heldItem = ITEM_HONEY;
                    SetMonData(&gPlayerParty[i], MON_DATA_HELD_ITEM, &heldItem);
                }
            }
            #endif
        }
    }
    else
    {
        for (i = 0; i < PARTY_SIZE; i++)
        {
            species = GetMonData(&gPlayerParty[i], MON_DATA_SPECIES2);
            heldItem = GetMonData(&gPlayerParty[i], MON_DATA_HELD_ITEM);
            lvlDivBy10 = (GetMonData(&gPlayerParty[i], MON_DATA_LEVEL)-1) / 10; //Moving this here makes it easier to add in abilities like Honey Gather
            if (lvlDivBy10 > 9)
                lvlDivBy10 = 9;

            if (GetMonData(&gPlayerParty[i], MON_DATA_ABILITY_NUM))
                ability = gBaseStats[species].abilities[1];
            else
                ability = gBaseStats[species].abilities[0];

            if (ability == ABILITY_PICKUP
                && species != 0
                && species != SPECIES_EGG
                && heldItem == ITEM_NONE
                && (Random() % 10) == 0)
            {
                s32 j;
                s32 rand = Random() % 100;

                for (j = 0; j < (int)ARRAY_COUNT(sPickupProbabilities); j++)
                {
                    if (sPickupProbabilities[j] > rand)
                    {
                        SetMonData(&gPlayerParty[i], MON_DATA_HELD_ITEM, &sPickupItems[lvlDivBy10 + j]);
                        break;
                    }
                    else if (rand == 99 || rand == 98)
                    {
                        SetMonData(&gPlayerParty[i], MON_DATA_HELD_ITEM, &sRarePickupItems[lvlDivBy10 + (99 - rand)]);
                        break;
                    }
                }
            }
            #if (defined ITEM_HONEY)
            else if (ability == ABILITY_HONEY_GATHER
                && species != 0
                && species != SPECIES_EGG
                && heldItem == ITEM_NONE)
            {
                if ((lvlDivBy10 + 1 ) * 5 > Random() % 100)
                {
                    heldItem = ITEM_HONEY;
                    SetMonData(&gPlayerParty[i], MON_DATA_HELD_ITEM, &heldItem);
                }
            }
            #endif
        }
    }

    gBattlescriptCurrInstr++;
}

static void Cmd_docastformchangeanimation(void)
{
    gActiveBattler = gBattleScripting.battler;

    if (gBattleMons[gActiveBattler].status2 & STATUS2_SUBSTITUTE)
        *(&gBattleStruct->formToChangeInto) |= 0x80;

    BtlController_EmitBattleAnimation(0, B_ANIM_CASTFORM_CHANGE, gBattleStruct->formToChangeInto);
    MarkBattlerForControllerExec(gActiveBattler);

    gBattlescriptCurrInstr++;
}

static void Cmd_trycastformdatachange(void)
{
    u8 form;

    gBattlescriptCurrInstr++;
    form = TryWeatherFormChange(gBattleScripting.battler);
    if (form)
    {
        BattleScriptPushCursorAndCallback(BattleScript_CastformChange);
        *(&gBattleStruct->formToChangeInto) = form - 1;
    }
}

static void Cmd_settypebasedhalvers(void) // water and mud sport
{
    bool8 worked = FALSE;

    if (gBattleMoves[gCurrentMove].effect == EFFECT_MUD_SPORT)
    {
        if (!(gFieldStatuses & STATUS_FIELD_MUDSPORT))
        {
            gFieldStatuses |= STATUS_FIELD_MUDSPORT;
            gFieldTimers.mudSportTimer = 5;
            gBattleCommunication[MULTISTRING_CHOOSER] = 0;
            worked = TRUE;
        }
    }
    else // water sport
    {
        if (!(gFieldStatuses & STATUS_FIELD_WATERSPORT))
        {
            gFieldStatuses |= STATUS_FIELD_WATERSPORT;
            gFieldTimers.waterSportTimer = 5;
            gBattleCommunication[MULTISTRING_CHOOSER] = 1;
            worked = TRUE;
        }
    }

    if (worked)
        gBattlescriptCurrInstr += 5;
    else
        gBattlescriptCurrInstr = T1_READ_PTR(gBattlescriptCurrInstr + 1);
}

bool32 DoesSubstituteBlockMove(u8 battlerAtk, u8 battlerDef, u32 move)
{
    if (!(gBattleMons[battlerDef].status2 & STATUS2_SUBSTITUTE))
        return FALSE;
    else if (gBattleMoves[move].flags & FLAG_SOUND && B_SOUND_SUBSTITUTE >= GEN_6)
        return FALSE;
    else if (GetBattlerAbility(battlerAtk) == ABILITY_INFILTRATOR)
        return FALSE;
    else
        return TRUE;
}

bool32 DoesDisguiseBlockMove(u8 battlerAtk, u8 battlerDef, u32 move)
{
    if (GetBattlerAbility(battlerDef) != ABILITY_DISGUISE
        || gBattleMons[battlerDef].species != SPECIES_MIMIKYU
        || gBattleMons[battlerDef].status2 & STATUS2_TRANSFORMED
        || gBattleMoves[move].power == 0)
        return FALSE;
    else
        return TRUE;
}

static void Cmd_jumpifsubstituteblocks(void)
{
    if (DoesSubstituteBlockMove(gBattlerAttacker, gBattlerTarget, gCurrentMove))
        gBattlescriptCurrInstr = T1_READ_PTR(gBattlescriptCurrInstr + 1);
    else
        gBattlescriptCurrInstr += 5;
}

static void Cmd_tryrecycleitem(void)
{
    u16 *usedHeldItem;

    gActiveBattler = gBattlerAttacker;
    usedHeldItem = &gBattleStruct->usedHeldItems[gActiveBattler];
    if (*usedHeldItem != 0 && gBattleMons[gActiveBattler].item == 0)
    {
        gLastUsedItem = *usedHeldItem;
        *usedHeldItem = 0;
        gBattleMons[gActiveBattler].item = gLastUsedItem;

        BtlController_EmitSetMonData(0, REQUEST_HELDITEM_BATTLE, 0, 2, &gBattleMons[gActiveBattler].item);
        MarkBattlerForControllerExec(gActiveBattler);

        gBattlescriptCurrInstr += 5;
    }
    else
    {
        gBattlescriptCurrInstr = T1_READ_PTR(gBattlescriptCurrInstr + 1);
    }
}

static void Cmd_settypetoterrain(void)
{
    if (!IS_BATTLER_OF_TYPE(gBattlerAttacker, sTerrainToType[gBattleTerrain]))
    {
        SET_BATTLER_TYPE(gBattlerAttacker, sTerrainToType[gBattleTerrain]);
        PREPARE_TYPE_BUFFER(gBattleTextBuff1, sTerrainToType[gBattleTerrain]);

        gBattlescriptCurrInstr += 5;
    }
    else
    {
        gBattlescriptCurrInstr = T1_READ_PTR(gBattlescriptCurrInstr + 1);
    }
}

static void Cmd_pursuitrelated(void)
{
    gActiveBattler = GetBattlerAtPosition(GetBattlerPosition(gBattlerAttacker) ^ BIT_FLANK);

    if (gBattleTypeFlags & BATTLE_TYPE_DOUBLE
        && !(gAbsentBattlerFlags & gBitTable[gActiveBattler])
        && gChosenActionByBattler[gActiveBattler] == B_ACTION_USE_MOVE
        && gChosenMoveByBattler[gActiveBattler] == MOVE_PURSUIT)
    {
        gActionsByTurnOrder[gActiveBattler] = 11;
        gCurrentMove = MOVE_PURSUIT;
        gBattlescriptCurrInstr += 5;
        gBattleScripting.animTurn = 1;
        gBattleScripting.savedBattler = gBattlerAttacker;
        gBattlerAttacker = gActiveBattler;
    }
    else
    {
        gBattlescriptCurrInstr = T1_READ_PTR(gBattlescriptCurrInstr + 1);
    }
}

static void Cmd_snatchsetbattlers(void)
{
    gEffectBattler = gBattlerAttacker;

    if (gBattlerAttacker == gBattlerTarget)
        gBattlerAttacker = gBattlerTarget = gBattleScripting.battler;
    else
        gBattlerTarget = gBattleScripting.battler;

    gBattleScripting.battler = gEffectBattler;
    gBattlescriptCurrInstr++;
}

static void Cmd_removelightscreenreflect(void) // brick break
{
    u8 opposingSide = GetBattlerSide(gBattlerAttacker) ^ BIT_SIDE;

    if (gSideTimers[opposingSide].reflectTimer || gSideTimers[opposingSide].lightscreenTimer)
    {
        gSideStatuses[opposingSide] &= ~(SIDE_STATUS_REFLECT);
        gSideStatuses[opposingSide] &= ~(SIDE_STATUS_LIGHTSCREEN);
        gSideTimers[opposingSide].reflectTimer = 0;
        gSideTimers[opposingSide].lightscreenTimer = 0;
        gBattleScripting.animTurn = 1;
        gBattleScripting.animTargetsHit = 1;
    }
    else
    {
        gBattleScripting.animTurn = 0;
        gBattleScripting.animTargetsHit = 0;
    }

    gBattlescriptCurrInstr++;
}

static u8 GetCatchingBattler(void)
{
    if (IsBattlerAlive(GetBattlerAtPosition(B_POSITION_OPPONENT_LEFT)))
        return GetBattlerAtPosition(B_POSITION_OPPONENT_LEFT);
    else
        return GetBattlerAtPosition(B_POSITION_OPPONENT_RIGHT);
}

static void Cmd_handleballthrow(void)
{
    u8 ballMultiplier = 0;

    if (gBattleControllerExecFlags)
        return;

    gActiveBattler = gBattlerAttacker;
    gBattlerTarget = GetCatchingBattler();

    if (gBattleTypeFlags & BATTLE_TYPE_TRAINER)
    {
        BtlController_EmitBallThrowAnim(0, BALL_TRAINER_BLOCK);
        MarkBattlerForControllerExec(gActiveBattler);
        gBattlescriptCurrInstr = BattleScript_TrainerBallBlock;
    }
    else if (gBattleTypeFlags & BATTLE_TYPE_WALLY_TUTORIAL)
    {
        BtlController_EmitBallThrowAnim(0, BALL_3_SHAKES_SUCCESS);
        MarkBattlerForControllerExec(gActiveBattler);
        gBattlescriptCurrInstr = BattleScript_WallyBallThrow;
    }
    else
    {
        u32 odds;
        u8 catchRate;

        if (gLastUsedItem == ITEM_SAFARI_BALL)
            catchRate = gBattleStruct->safariCatchFactor * 1275 / 100;
        else
            catchRate = gBaseStats[gBattleMons[gBattlerTarget].species].catchRate;

        if (gLastUsedItem > ITEM_SAFARI_BALL)
        {
            switch (gLastUsedItem)
            {
            case ITEM_NET_BALL:
                if (IS_BATTLER_OF_TYPE(gBattlerTarget, TYPE_WATER) || IS_BATTLER_OF_TYPE(gBattlerTarget, TYPE_BUG))
                    ballMultiplier = 30;
                else
                    ballMultiplier = 10;
                break;
            case ITEM_DIVE_BALL:
                if (GetCurrentMapType() == MAP_TYPE_UNDERWATER)
                    ballMultiplier = 35;
                else
                    ballMultiplier = 10;
                break;
            case ITEM_NEST_BALL:
                if (gBattleMons[gBattlerTarget].level < 40)
                {
                    ballMultiplier = 40 - gBattleMons[gBattlerTarget].level;
                    if (ballMultiplier <= 9)
                        ballMultiplier = 10;
                }
                else
                {
                    ballMultiplier = 10;
                }
                break;
            case ITEM_REPEAT_BALL:
                if (GetSetPokedexFlag(SpeciesToNationalPokedexNum(gBattleMons[gBattlerTarget].species), FLAG_GET_CAUGHT))
                    ballMultiplier = 30;
                else
                    ballMultiplier = 10;
                break;
            case ITEM_TIMER_BALL:
                ballMultiplier = gBattleResults.battleTurnCounter + 10;
                if (ballMultiplier > 40)
                    ballMultiplier = 40;
                break;
            case ITEM_LUXURY_BALL:
            case ITEM_PREMIER_BALL:
                ballMultiplier = 10;
                break;
            }
        }
        else
            ballMultiplier = sBallCatchBonuses[gLastUsedItem - ITEM_ULTRA_BALL];

        odds = (catchRate * ballMultiplier / 10)
            * (gBattleMons[gBattlerTarget].maxHP * 3 - gBattleMons[gBattlerTarget].hp * 2)
            / (3 * gBattleMons[gBattlerTarget].maxHP);

        if (gBattleMons[gBattlerTarget].status1 & (STATUS1_SLEEP | STATUS1_FREEZE))
            odds *= 2;
        if (gBattleMons[gBattlerTarget].status1 & (STATUS1_POISON | STATUS1_BURN | STATUS1_PARALYSIS | STATUS1_TOXIC_POISON))
            odds = (odds * 15) / 10;

        if (gLastUsedItem != ITEM_SAFARI_BALL)
        {
            if (gLastUsedItem == ITEM_MASTER_BALL)
            {
                gBattleResults.usedMasterBall = TRUE;
            }
            else
            {
                if (gBattleResults.catchAttempts[gLastUsedItem - ITEM_ULTRA_BALL] < 0xFF)
                    gBattleResults.catchAttempts[gLastUsedItem - ITEM_ULTRA_BALL]++;
            }
        }

        if (odds > 254) // mon caught
        {
            BtlController_EmitBallThrowAnim(0, BALL_3_SHAKES_SUCCESS);
            MarkBattlerForControllerExec(gActiveBattler);
            gBattlescriptCurrInstr = BattleScript_SuccessBallThrow;
            SetMonData(&gEnemyParty[gBattlerPartyIndexes[gBattlerTarget]], MON_DATA_POKEBALL, &gLastUsedItem);

            if (CalculatePlayerPartyCount() == PARTY_SIZE)
                gBattleCommunication[MULTISTRING_CHOOSER] = 0;
            else
                gBattleCommunication[MULTISTRING_CHOOSER] = 1;
        }
        else // mon may be caught, calculate shakes
        {
            u8 shakes;
            u8 maxShakes;

            gBattleSpritesDataPtr->animationData->isCriticalCapture = 0;    //initialize
            gBattleSpritesDataPtr->animationData->criticalCaptureSuccess = 0;
            if (CriticalCapture(odds))
            {
                maxShakes = 1;  //critical capture doesn't gauarantee capture
                gBattleSpritesDataPtr->animationData->isCriticalCapture = 1;
            }
            else
            {
                maxShakes = 4;
            }

            if (gLastUsedItem == ITEM_MASTER_BALL)
            {
                shakes = maxShakes;
            }
            else
            {
                odds = Sqrt(Sqrt(16711680 / odds));
                odds = 1048560 / odds;
                for (shakes = 0; shakes < maxShakes && Random() < odds; shakes++);
            }

            BtlController_EmitBallThrowAnim(0, shakes);
            MarkBattlerForControllerExec(gActiveBattler);

            if (shakes == maxShakes) // mon caught, copy of the code above
            {
                if (IsCriticalCapture())
                    gBattleSpritesDataPtr->animationData->criticalCaptureSuccess = 1;

                gBattlescriptCurrInstr = BattleScript_SuccessBallThrow;
                SetMonData(&gEnemyParty[gBattlerPartyIndexes[gBattlerTarget]], MON_DATA_POKEBALL, &gLastUsedItem);
                if (CalculatePlayerPartyCount() == PARTY_SIZE)
                    gBattleCommunication[MULTISTRING_CHOOSER] = 0;
                else
                    gBattleCommunication[MULTISTRING_CHOOSER] = 1;
            }
            else // not caught
            {
                if (!gHasFetchedBall)
                    gLastUsedBall = gLastUsedItem;

                if (IsCriticalCapture())
                    gBattleCommunication[MULTISTRING_CHOOSER] = shakes + 3;
                else
                    gBattleCommunication[MULTISTRING_CHOOSER] = shakes;

                gBattlescriptCurrInstr = BattleScript_ShakeBallThrow;
            }
        }
    }
}

static void Cmd_givecaughtmon(void)
{
    if (GiveMonToPlayer(&gEnemyParty[gBattlerPartyIndexes[GetCatchingBattler()]]) != MON_GIVEN_TO_PARTY)
    {
        if (!ShouldShowBoxWasFullMessage())
        {
            gBattleCommunication[MULTISTRING_CHOOSER] = 0;
            StringCopy(gStringVar1, GetBoxNamePtr(VarGet(VAR_PC_BOX_TO_SEND_MON)));
            GetMonData(&gEnemyParty[gBattlerPartyIndexes[GetCatchingBattler()]], MON_DATA_NICKNAME, gStringVar2);
        }
        else
        {
            StringCopy(gStringVar1, GetBoxNamePtr(VarGet(VAR_PC_BOX_TO_SEND_MON)));
            GetMonData(&gEnemyParty[gBattlerPartyIndexes[GetCatchingBattler()]], MON_DATA_NICKNAME, gStringVar2);
            StringCopy(gStringVar3, GetBoxNamePtr(GetPCBoxToSendMon()));
            gBattleCommunication[MULTISTRING_CHOOSER] = 2;
        }

        if (FlagGet(FLAG_SYS_PC_LANETTE))
            gBattleCommunication[MULTISTRING_CHOOSER]++;
    }

    gBattleResults.caughtMonSpecies = GetMonData(&gEnemyParty[gBattlerPartyIndexes[GetCatchingBattler()]], MON_DATA_SPECIES, NULL);
    GetMonData(&gEnemyParty[gBattlerPartyIndexes[GetCatchingBattler()]], MON_DATA_NICKNAME, gBattleResults.caughtMonNick);
    gBattleResults.caughtMonBall = GetMonData(&gEnemyParty[gBattlerPartyIndexes[GetCatchingBattler()]], MON_DATA_POKEBALL, NULL);

    gBattlescriptCurrInstr++;
}

static void Cmd_trysetcaughtmondexflags(void)
{
    u16 species = GetMonData(&gEnemyParty[gBattlerPartyIndexes[GetCatchingBattler()]], MON_DATA_SPECIES, NULL);
    u32 personality = GetMonData(&gEnemyParty[gBattlerPartyIndexes[GetCatchingBattler()]], MON_DATA_PERSONALITY, NULL);

    if (GetSetPokedexFlag(SpeciesToNationalPokedexNum(species), FLAG_GET_CAUGHT))
    {
        gBattlescriptCurrInstr = T1_READ_PTR(gBattlescriptCurrInstr + 1);
    }
    else
    {
        HandleSetPokedexFlag(SpeciesToNationalPokedexNum(species), FLAG_SET_CAUGHT, personality);
        gBattlescriptCurrInstr += 5;
    }
}

static void Cmd_displaydexinfo(void)
{
    u16 species = GetMonData(&gEnemyParty[gBattlerPartyIndexes[GetCatchingBattler()]], MON_DATA_SPECIES, NULL);

    switch (gBattleCommunication[0])
    {
    case 0:
        BeginNormalPaletteFade(0xFFFFFFFF, 0, 0, 0x10, RGB_BLACK);
        gBattleCommunication[0]++;
        break;
    case 1:
        if (!gPaletteFade.active)
        {
            FreeAllWindowBuffers();
            gBattleCommunication[TASK_ID] = DisplayCaughtMonDexPage(SpeciesToNationalPokedexNum(species),
                                                                        gBattleMons[GetCatchingBattler()].otId,
                                                                        gBattleMons[GetCatchingBattler()].personality);
            gBattleCommunication[0]++;
        }
        break;
    case 2:
        if (!gPaletteFade.active
            && gMain.callback2 == BattleMainCB2
            && !gTasks[gBattleCommunication[TASK_ID]].isActive)
        {
            SetVBlankCallback(VBlankCB_Battle);
            gBattleCommunication[0]++;
        }
        break;
    case 3:
        InitBattleBgsVideo();
        LoadBattleTextboxAndBackground();
        gBattle_BG3_X = 0x100;
        gBattleCommunication[0]++;
        break;
    case 4:
        if (!IsDma3ManagerBusyWithBgCopy())
        {
            BeginNormalPaletteFade(0xFFFF, 0, 0x10, 0, RGB_BLACK);
            ShowBg(0);
            ShowBg(3);
            gBattleCommunication[0]++;
        }
        break;
    case 5:
        if (!gPaletteFade.active)
            gBattlescriptCurrInstr++;
        break;
    }
}

void HandleBattleWindow(u8 xStart, u8 yStart, u8 xEnd, u8 yEnd, u8 flags)
{
    s32 destY, destX, bgId;
    u16 var = 0;

    for (destY = yStart; destY <= yEnd; destY++)
    {
        for (destX = xStart; destX <= xEnd; destX++)
        {
            if (destY == yStart)
            {
                if (destX == xStart)
                    var = 0x1022;
                else if (destX == xEnd)
                    var = 0x1024;
                else
                    var = 0x1023;
            }
            else if (destY == yEnd)
            {
                if (destX == xStart)
                    var = 0x1028;
                else if (destX == xEnd)
                    var = 0x102A;
                else
                    var = 0x1029;
            }
            else
            {
                if (destX == xStart)
                    var = 0x1025;
                else if (destX == xEnd)
                    var = 0x1027;
                else
                    var = 0x1026;
            }

            if (flags & WINDOW_CLEAR)
                var = 0;

            bgId = (flags & WINDOW_x80) ? 1 : 0;
            CopyToBgTilemapBufferRect_ChangePalette(bgId, &var, destX, destY, 1, 1, 0x11);
        }
    }
}

void BattleCreateYesNoCursorAt(u8 cursorPosition)
{
    u16 src[2];
    src[0] = 1;
    src[1] = 2;

    CopyToBgTilemapBufferRect_ChangePalette(0, src, 0x19, 9 + (2 * cursorPosition), 1, 2, 0x11);
    CopyBgTilemapBufferToVram(0);
}

void BattleDestroyYesNoCursorAt(u8 cursorPosition)
{
    u16 src[2];
    src[0] = 0x1016;
    src[1] = 0x1016;

    CopyToBgTilemapBufferRect_ChangePalette(0, src, 0x19, 9 + (2 * cursorPosition), 1, 2, 0x11);
    CopyBgTilemapBufferToVram(0);
}

static void Cmd_trygivecaughtmonnick(void)
{
    switch (gBattleCommunication[MULTIUSE_STATE])
    {
    case 0:
        HandleBattleWindow(0x18, 8, 0x1D, 0xD, 0);
        BattlePutTextOnWindow(gText_BattleYesNoChoice, 0xC);
        gBattleCommunication[MULTIUSE_STATE]++;
        gBattleCommunication[CURSOR_POSITION] = 0;
        BattleCreateYesNoCursorAt(0);
        break;
    case 1:
        if (JOY_NEW(DPAD_UP) && gBattleCommunication[CURSOR_POSITION] != 0)
        {
            PlaySE(SE_SELECT);
            BattleDestroyYesNoCursorAt(gBattleCommunication[CURSOR_POSITION]);
            gBattleCommunication[CURSOR_POSITION] = 0;
            BattleCreateYesNoCursorAt(0);
        }
        if (JOY_NEW(DPAD_DOWN) && gBattleCommunication[CURSOR_POSITION] == 0)
        {
            PlaySE(SE_SELECT);
            BattleDestroyYesNoCursorAt(gBattleCommunication[CURSOR_POSITION]);
            gBattleCommunication[CURSOR_POSITION] = 1;
            BattleCreateYesNoCursorAt(1);
        }
        if (JOY_NEW(A_BUTTON))
        {
            PlaySE(SE_SELECT);
            if (gBattleCommunication[CURSOR_POSITION] == 0)
            {
                gBattleCommunication[MULTIUSE_STATE]++;
                BeginFastPaletteFade(3);
            }
            else
            {
                gBattleCommunication[MULTIUSE_STATE] = 4;
            }
        }
        else if (JOY_NEW(B_BUTTON))
        {
            PlaySE(SE_SELECT);
            gBattleCommunication[MULTIUSE_STATE] = 4;
        }
        break;
    case 2:
        if (!gPaletteFade.active)
        {
            GetMonData(&gEnemyParty[gBattlerPartyIndexes[gBattlerTarget]], MON_DATA_NICKNAME, gBattleStruct->caughtMonNick);
            FreeAllWindowBuffers();

            DoNamingScreen(NAMING_SCREEN_CAUGHT_MON, gBattleStruct->caughtMonNick,
                           GetMonData(&gEnemyParty[gBattlerPartyIndexes[gBattlerTarget]], MON_DATA_SPECIES),
                           GetMonGender(&gEnemyParty[gBattlerPartyIndexes[gBattlerTarget]]),
                           GetMonData(&gEnemyParty[gBattlerPartyIndexes[gBattlerTarget]], MON_DATA_PERSONALITY, NULL),
                           BattleMainCB2);

            gBattleCommunication[MULTIUSE_STATE]++;
        }
        break;
    case 3:
        if (gMain.callback2 == BattleMainCB2 && !gPaletteFade.active )
        {
            SetMonData(&gEnemyParty[gBattlerPartyIndexes[gBattlerTarget]], MON_DATA_NICKNAME, gBattleStruct->caughtMonNick);
            gBattlescriptCurrInstr = T1_READ_PTR(gBattlescriptCurrInstr + 1);
        }
        break;
    case 4:
        if (CalculatePlayerPartyCount() == PARTY_SIZE)
            gBattlescriptCurrInstr += 5;
        else
            gBattlescriptCurrInstr = T1_READ_PTR(gBattlescriptCurrInstr + 1);
        break;
    }
}

static void Cmd_subattackerhpbydmg(void)
{
    gBattleMons[gBattlerAttacker].hp -= gBattleMoveDamage;
    gBattlescriptCurrInstr++;
}

static void Cmd_removeattackerstatus1(void)
{
    gBattleMons[gBattlerAttacker].status1 = 0;
    gBattlescriptCurrInstr++;
}

static void Cmd_finishaction(void)
{
    gCurrentActionFuncId = B_ACTION_FINISHED;
}

static void Cmd_finishturn(void)
{
    gCurrentActionFuncId = B_ACTION_FINISHED;
    gCurrentTurnActionNumber = gBattlersCount;
}

static void Cmd_trainerslideout(void)
{
    gActiveBattler = GetBattlerAtPosition(gBattlescriptCurrInstr[1]);
    BtlController_EmitTrainerSlideBack(0);
    MarkBattlerForControllerExec(gActiveBattler);

    gBattlescriptCurrInstr += 2;
}

static void Cmd_settelekinesis(void)
{
    if (gStatuses3[gBattlerTarget] & (STATUS3_TELEKINESIS | STATUS3_ROOTED | STATUS3_SMACKED_DOWN)
        || gFieldStatuses & STATUS_FIELD_GRAVITY
        || (gBattleMons[gBattlerTarget].species == SPECIES_DIGLETT || gBattleMons[gBattlerTarget].species == SPECIES_DUGTRIO))
    {
        gBattlescriptCurrInstr = T1_READ_PTR(gBattlescriptCurrInstr + 1);
    }
    else
    {
        gStatuses3[gBattlerTarget] |= STATUS3_TELEKINESIS;
        gDisableStructs[gBattlerTarget].telekinesisTimer = 3;
        gBattlescriptCurrInstr += 5;
    }
}

static void Cmd_swapstatstages(void)
{
    u8 statId = T1_READ_8(gBattlescriptCurrInstr + 1);
    s8 atkStatStage = gBattleMons[gBattlerAttacker].statStages[statId];
    s8 defStatStage = gBattleMons[gBattlerTarget].statStages[statId];

    gBattleMons[gBattlerAttacker].statStages[statId] = defStatStage;
    gBattleMons[gBattlerTarget].statStages[statId] = atkStatStage;

    gBattlescriptCurrInstr += 2;
}

static void Cmd_averagestats(void)
{
    u8 statId = T1_READ_8(gBattlescriptCurrInstr + 1);
    u16 atkStat = *(u16*)((&gBattleMons[gBattlerAttacker].attack) + (statId - 1));
    u16 defStat = *(u16*)((&gBattleMons[gBattlerTarget].attack) + (statId - 1));
    u16 average = (atkStat + defStat) / 2;

    *(u16*)((&gBattleMons[gBattlerAttacker].attack) + (statId - 1)) = average;
    *(u16*)((&gBattleMons[gBattlerTarget].attack) + (statId - 1)) = average;

    gBattlescriptCurrInstr += 2;
}

static void Cmd_jumpifoppositegenders(void)
{
    u32 atkGender = GetGenderFromSpeciesAndPersonality(gBattleMons[gBattlerAttacker].species, gBattleMons[gBattlerAttacker].personality);
    u32 defGender = GetGenderFromSpeciesAndPersonality(gBattleMons[gBattlerTarget].species, gBattleMons[gBattlerTarget].personality);

    if ((atkGender == MON_MALE && defGender == MON_FEMALE) || (atkGender == MON_FEMALE && defGender == MON_MALE))
        gBattlescriptCurrInstr = T1_READ_PTR(gBattlescriptCurrInstr + 1);
    else
        gBattlescriptCurrInstr += 5;
}

static void Cmd_trygetbaddreamstarget(void)
{
    u8 badDreamsMonSide = GetBattlerSide(gBattlerAttacker);
    for (;gBattlerTarget < gBattlersCount; gBattlerTarget++)
    {
        if (GetBattlerSide(gBattlerTarget) == badDreamsMonSide)
            continue;
        if ((gBattleMons[gBattlerTarget].status1 & STATUS1_SLEEP || GetBattlerAbility(gBattlerTarget) == ABILITY_COMATOSE)
            && IsBattlerAlive(gBattlerTarget))
            break;
    }

    if (gBattlerTarget >= gBattlersCount)
        gBattlescriptCurrInstr = T1_READ_PTR(gBattlescriptCurrInstr + 1);
    else
        gBattlescriptCurrInstr += 5;
}

static void Cmd_tryworryseed(void)
{
    switch (gBattleMons[gBattlerTarget].ability)
    {
    case ABILITY_INSOMNIA:
    case ABILITY_MULTITYPE:
    case ABILITY_TRUANT:
    case ABILITY_STANCE_CHANGE:
    case ABILITY_DISGUISE:
        gBattlescriptCurrInstr = T1_READ_PTR(gBattlescriptCurrInstr + 1);
        break;
    default:
        gBattleMons[gBattlerTarget].ability = ABILITY_INSOMNIA;
        gBattlescriptCurrInstr += 5;
        break;
    }
}

static void Cmd_metalburstdamagecalculator(void)
{
    u8 sideAttacker = GetBattlerSide(gBattlerAttacker);
    u8 sideTarget = 0;

    if (gProtectStructs[gBattlerAttacker].physicalDmg
        && sideAttacker != (sideTarget = GetBattlerSide(gProtectStructs[gBattlerAttacker].physicalBattlerId))
        && gBattleMons[gProtectStructs[gBattlerAttacker].physicalBattlerId].hp)
    {
        gBattleMoveDamage = gProtectStructs[gBattlerAttacker].physicalDmg * 150 / 100;

        if (gSideTimers[sideTarget].followmeTimer && gBattleMons[gSideTimers[sideTarget].followmeTarget].hp)
            gBattlerTarget = gSideTimers[sideTarget].followmeTarget;
        else
            gBattlerTarget = gProtectStructs[gBattlerAttacker].physicalBattlerId;

        gBattlescriptCurrInstr += 5;
    }
    else if (gProtectStructs[gBattlerAttacker].specialDmg
             && sideAttacker != (sideTarget = GetBattlerSide(gProtectStructs[gBattlerAttacker].specialBattlerId))
             && gBattleMons[gProtectStructs[gBattlerAttacker].specialBattlerId].hp)
    {
        gBattleMoveDamage = gProtectStructs[gBattlerAttacker].specialDmg * 150 / 100;

        if (gSideTimers[sideTarget].followmeTimer && gBattleMons[gSideTimers[sideTarget].followmeTarget].hp)
            gBattlerTarget = gSideTimers[sideTarget].followmeTarget;
        else
            gBattlerTarget = gProtectStructs[gBattlerAttacker].specialBattlerId;

        gBattlescriptCurrInstr += 5;
    }
    else
    {
        gSpecialStatuses[gBattlerAttacker].ppNotAffectedByPressure = 1;
        gBattlescriptCurrInstr = T1_READ_PTR(gBattlescriptCurrInstr + 1);
    }
}

static bool32 CriticalCapture(u32 odds)
{
    #if B_CRITICAL_CAPTURE == TRUE
        u32 numCaught = GetNationalPokedexCount(FLAG_GET_CAUGHT);

        if (numCaught <= (NATIONAL_DEX_COUNT * 30) / 650)
            odds = 0;
        else if (numCaught <= (NATIONAL_DEX_COUNT * 150) / 650)
            odds /= 2;
        else if (numCaught <= (NATIONAL_DEX_COUNT * 300) / 650)
            ;   // odds = (odds * 100) / 100;
        else if (numCaught <= (NATIONAL_DEX_COUNT * 450) / 650)
            odds = (odds * 150) / 100;
        else if (numCaught <= (NATIONAL_DEX_COUNT * 600) / 650)
            odds *= 2;
        else
            odds = (odds * 250) / 100;

        #ifdef ITEM_CATCHING_CHARM
        if (CheckBagHasItem(ITEM_CATCHING_CHARM, 1))
            odds = (odds * (100 + B_CATCHING_CHARM_BOOST)) / 100;
        #endif

        odds /= 6;
        if ((Random() % 255) < odds)
            return TRUE;

        return FALSE;
    #else
        return FALSE;
    #endif
}
<|MERGE_RESOLUTION|>--- conflicted
+++ resolved
@@ -8321,12 +8321,6 @@
     case VARIOUS_DESTROY_ABILITY_POPUP:
         DestroyAbilityPopUp(gActiveBattler);
         break;
-<<<<<<< HEAD
-    case VARIOUS_MOVEEND_ITEM_EFFECTS:
-        if (ItemBattleEffects(1, gActiveBattler, FALSE))
-            return;
-        break;
-=======
     case VARIOUS_TOTEM_BOOST:
         gActiveBattler = gBattlerAttacker;
         if (gTotemBoosts[gActiveBattler].stats == 0)
@@ -8362,7 +8356,10 @@
             gBattlescriptCurrInstr += 7;    // exit if loop failed (failsafe)
         }
         return;
->>>>>>> 71f18bfb
+    case VARIOUS_MOVEEND_ITEM_EFFECTS:
+        if (ItemBattleEffects(1, gActiveBattler, FALSE))
+            return;
+        break;
     }
 
     gBattlescriptCurrInstr += 3;
