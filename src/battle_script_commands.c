#include "global.h"
#include "battle.h"
#include "constants/battle_move_effects.h"
#include "constants/battle_script_commands.h"
#include "battle_message.h"
#include "battle_anim.h"
#include "battle_ai_script_commands.h"
#include "battle_scripts.h"
#include "constants/moves.h"
#include "constants/abilities.h"
#include "item.h"
#include "constants/items.h"
#include "constants/hold_effects.h"
#include "util.h"
#include "pokemon.h"
#include "random.h"
#include "battle_controllers.h"
#include "battle_interface.h"
#include "constants/species.h"
#include "constants/songs.h"
#include "constants/trainers.h"
#include "constants/battle_anim.h"
#include "constants/map_types.h"
#include "text.h"
#include "sound.h"
#include "pokedex.h"
#include "recorded_battle.h"
#include "window.h"
#include "reshow_battle_screen.h"
#include "main.h"
#include "palette.h"
#include "money.h"
#include "bg.h"
#include "string_util.h"
#include "pokemon_icon.h"
#include "m4a.h"
#include "mail.h"
#include "event_data.h"
#include "pokemon_storage_system.h"
#include "task.h"
#include "naming_screen.h"
#include "constants/battle_string_ids.h"
#include "battle_setup.h"
#include "overworld.h"
#include "party_menu.h"
#include "constants/battle_config.h"
#include "battle_arena.h"
#include "battle_pike.h"
#include "battle_pyramid.h"
#include "field_specials.h"
#include "pokemon_summary_screen.h"
#include "pokenav.h"
#include "menu_specialized.h"
#include "constants/rgb.h"
#include "data.h"
#include "constants/party_menu.h"

extern struct MusicPlayerInfo gMPlayInfo_BGM;

extern const u8* const gBattleScriptsForMoveEffects[];

// this file's functions
#define STAT_CHANGE_WORKED      0
#define STAT_CHANGE_DIDNT_WORK  1

static bool8 IsTwoTurnsMove(u16 move);
static void TrySetDestinyBondToHappen(void);
static u8 AttacksThisTurn(u8 battlerId, u16 move); // Note: returns 1 if it's a charging turn, otherwise 2.
static u32 ChangeStatBuffs(s8 statValue, u32 statId, u32 flags, const u8 *BS_ptr);
static bool32 IsMonGettingExpSentOut(void);
static void sub_804F17C(void);
static bool8 sub_804F1CC(void);
static void DrawLevelUpWindow1(void);
static void DrawLevelUpWindow2(void);
static bool8 sub_804F344(void);
static void PutMonIconOnLvlUpBox(void);
static void PutLevelAndGenderOnLvlUpBox(void);

static void SpriteCB_MonIconOnLvlUpBox(struct Sprite* sprite);

static void Cmd_attackcanceler(void);
static void Cmd_accuracycheck(void);
static void Cmd_attackstring(void);
static void Cmd_ppreduce(void);
static void Cmd_critcalc(void);
static void Cmd_damagecalc(void);
static void Cmd_typecalc(void);
static void Cmd_adjustdamage(void);
static void Cmd_multihitresultmessage(void);
static void Cmd_attackanimation(void);
static void Cmd_waitanimation(void);
static void Cmd_healthbarupdate(void);
static void Cmd_datahpupdate(void);
static void Cmd_critmessage(void);
static void Cmd_effectivenesssound(void);
static void Cmd_resultmessage(void);
static void Cmd_printstring(void);
static void Cmd_printselectionstring(void);
static void Cmd_waitmessage(void);
static void Cmd_printfromtable(void);
static void Cmd_printselectionstringfromtable(void);
static void Cmd_seteffectwithchance(void);
static void Cmd_seteffectprimary(void);
static void Cmd_seteffectsecondary(void);
static void Cmd_clearstatusfromeffect(void);
static void Cmd_tryfaintmon(void);
static void Cmd_dofaintanimation(void);
static void Cmd_cleareffectsonfaint(void);
static void Cmd_jumpifstatus(void);
static void Cmd_jumpifstatus2(void);
static void Cmd_jumpifability(void);
static void Cmd_jumpifsideaffecting(void);
static void Cmd_jumpifstat(void);
static void Cmd_jumpifstatus3condition(void);
static void Cmd_jumpbasedontype(void);
static void Cmd_getexp(void);
static void atk24(void);
static void Cmd_movevaluescleanup(void);
static void Cmd_setmultihit(void);
static void Cmd_decrementmultihit(void);
static void Cmd_goto(void);
static void Cmd_jumpifbyte(void);
static void Cmd_jumpifhalfword(void);
static void Cmd_jumpifword(void);
static void Cmd_jumpifarrayequal(void);
static void Cmd_jumpifarraynotequal(void);
static void Cmd_setbyte(void);
static void Cmd_addbyte(void);
static void Cmd_subbyte(void);
static void Cmd_copyarray(void);
static void Cmd_copyarraywithindex(void);
static void Cmd_orbyte(void);
static void Cmd_orhalfword(void);
static void Cmd_orword(void);
static void Cmd_bicbyte(void);
static void Cmd_bichalfword(void);
static void Cmd_bicword(void);
static void Cmd_pause(void);
static void Cmd_waitstate(void);
static void Cmd_update(void);
static void Cmd_return(void);
static void Cmd_end(void);
static void Cmd_end2(void);
static void Cmd_end3(void);
static void Cmd_jumpifaffectedbyprotect(void);
static void Cmd_call(void);
static void Cmd_setroost(void);
static void Cmd_jumpifabilitypresent(void);
static void Cmd_endselectionscript(void);
static void Cmd_playanimation(void);
static void Cmd_playanimation2(void);
static void Cmd_setgraphicalstatchangevalues(void);
static void Cmd_playstatchangeanimation(void);
static void Cmd_moveend(void);
static void Cmd_sethealblock(void);
static void Cmd_returnatktoball(void);
static void Cmd_getswitchedmondata(void);
static void Cmd_switchindataupdate(void);
static void Cmd_switchinanim(void);
static void Cmd_jumpifcantswitch(void);
static void Cmd_openpartyscreen(void);
static void Cmd_switchhandleorder(void);
static void Cmd_switchineffects(void);
static void Cmd_trainerslidein(void);
static void Cmd_playse(void);
static void Cmd_fanfare(void);
static void Cmd_playfaintcry(void);
static void atk57(void);
static void Cmd_returntoball(void);
static void Cmd_handlelearnnewmove(void);
static void Cmd_yesnoboxlearnmove(void);
static void Cmd_yesnoboxstoplearningmove(void);
static void Cmd_hitanimation(void);
static void Cmd_getmoneyreward(void);
static void atk5E(void);
static void Cmd_swapattackerwithtarget(void);
static void Cmd_incrementgamestat(void);
static void Cmd_drawpartystatussummary(void);
static void Cmd_hidepartystatussummary(void);
static void Cmd_jumptocalledmove(void);
static void Cmd_statusanimation(void);
static void Cmd_status2animation(void);
static void Cmd_chosenstatusanimation(void);
static void Cmd_yesnobox(void);
static void Cmd_cancelallactions(void);
static void Cmd_setgravity(void);
static void Cmd_removeitem(void);
static void Cmd_atknameinbuff1(void);
static void Cmd_drawlvlupbox(void);
static void Cmd_resetsentmonsvalue(void);
static void Cmd_setatktoplayer0(void);
static void Cmd_makevisible(void);
static void Cmd_recordability(void);
static void Cmd_buffermovetolearn(void);
static void Cmd_jumpifplayerran(void);
static void Cmd_hpthresholds(void);
static void Cmd_hpthresholds2(void);
static void Cmd_useitemonopponent(void);
static void Cmd_various(void);
static void Cmd_setprotectlike(void);
static void Cmd_faintifabilitynotdamp(void);
static void Cmd_setatkhptozero(void);
static void Cmd_jumpifnexttargetvalid(void);
static void Cmd_tryhealhalfhealth(void);
static void Cmd_trymirrormove(void);
static void Cmd_setrain(void);
static void Cmd_setreflect(void);
static void Cmd_setseeded(void);
static void Cmd_manipulatedamage(void);
static void Cmd_trysetrest(void);
static void Cmd_jumpifnotfirstturn(void);
static void Cmd_setmiracleeye(void);
static void Cmd_jumpifcantmakeasleep(void);
static void Cmd_stockpile(void);
static void Cmd_stockpiletobasedamage(void);
static void Cmd_stockpiletohpheal(void);
static void Cmd_setdrainedhp(void);
static void Cmd_statbuffchange(void);
static void Cmd_normalisebuffs(void);
static void Cmd_setbide(void);
static void Cmd_confuseifrepeatingattackends(void);
static void Cmd_setmultihitcounter(void);
static void Cmd_initmultihitstring(void);
static void Cmd_forcerandomswitch(void);
static void Cmd_tryconversiontypechange(void);
static void Cmd_givepaydaymoney(void);
static void Cmd_setlightscreen(void);
static void Cmd_tryKO(void);
static void Cmd_damagetohalftargethp(void);
static void Cmd_setsandstorm(void);
static void Cmd_weatherdamage(void);
static void Cmd_tryinfatuating(void);
static void Cmd_updatestatusicon(void);
static void Cmd_setmist(void);
static void Cmd_setfocusenergy(void);
static void Cmd_transformdataexecution(void);
static void Cmd_setsubstitute(void);
static void Cmd_mimicattackcopy(void);
static void Cmd_metronome(void);
static void Cmd_dmgtolevel(void);
static void Cmd_psywavedamageeffect(void);
static void Cmd_counterdamagecalculator(void);
static void Cmd_mirrorcoatdamagecalculator(void);
static void Cmd_disablelastusedattack(void);
static void Cmd_trysetencore(void);
static void Cmd_painsplitdmgcalc(void);
static void Cmd_settypetorandomresistance(void);
static void Cmd_setalwayshitflag(void);
static void Cmd_copymovepermanently(void);
static void Cmd_trychoosesleeptalkmove(void);
static void Cmd_setdestinybond(void);
static void Cmd_trysetdestinybondtohappen(void);
static void Cmd_settailwind(void);
static void Cmd_tryspiteppreduce(void);
static void Cmd_healpartystatus(void);
static void Cmd_cursetarget(void);
static void Cmd_trysetspikes(void);
static void Cmd_setforesight(void);
static void Cmd_trysetperishsong(void);
static void Cmd_handlerollout(void);
static void Cmd_jumpifconfusedandstatmaxed(void);
static void Cmd_handlefurycutter(void);
static void Cmd_setembargo(void);
static void Cmd_presentdamagecalculation(void);
static void Cmd_setsafeguard(void);
static void Cmd_magnitudedamagecalculation(void);
static void Cmd_jumpifnopursuitswitchdmg(void);
static void Cmd_setsunny(void);
static void Cmd_maxattackhalvehp(void);
static void Cmd_copyfoestats(void);
static void Cmd_rapidspinfree(void);
static void Cmd_setdefensecurlbit(void);
static void Cmd_recoverbasedonsunlight(void);
static void Cmd_setstickyweb(void);
static void Cmd_selectfirstvalidtarget(void);
static void Cmd_trysetfutureattack(void);
static void Cmd_trydobeatup(void);
static void Cmd_setsemiinvulnerablebit(void);
static void Cmd_clearsemiinvulnerablebit(void);
static void Cmd_setminimize(void);
static void Cmd_sethail(void);
static void Cmd_jumpifattackandspecialattackcannotfall(void);
static void Cmd_setforcedtarget(void);
static void Cmd_setcharge(void);
static void Cmd_callterrainattack(void);
static void Cmd_cureifburnedparalysedorpoisoned(void);
static void Cmd_settorment(void);
static void Cmd_jumpifnodamage(void);
static void Cmd_settaunt(void);
static void Cmd_trysethelpinghand(void);
static void Cmd_tryswapitems(void);
static void Cmd_trycopyability(void);
static void Cmd_trywish(void);
static void Cmd_settoxicspikes(void);
static void Cmd_setgastroacid(void);
static void Cmd_setyawn(void);
static void Cmd_setdamagetohealthdifference(void);
static void Cmd_setroom(void);
static void Cmd_tryswapabilities(void);
static void Cmd_tryimprison(void);
static void Cmd_setstealthrock(void);
static void Cmd_setuserstatus3(void);
static void Cmd_assistattackselect(void);
static void Cmd_trysetmagiccoat(void);
static void Cmd_trysetsnatch(void);
static void Cmd_trygetintimidatetarget(void);
static void Cmd_switchoutabilities(void);
static void Cmd_jumpifhasnohp(void);
static void Cmd_getsecretpowereffect(void);
static void Cmd_pickup(void);
static void Cmd_docastformchangeanimation(void);
static void Cmd_trycastformdatachange(void);
static void Cmd_settypebasedhalvers(void);
static void Cmd_jumpifsubstituteblocks(void);
static void Cmd_tryrecycleitem(void);
static void Cmd_settypetoterrain(void);
static void Cmd_pursuitrelated(void);
static void Cmd_snatchsetbattlers(void);
static void Cmd_removelightscreenreflect(void);
static void Cmd_handleballthrow(void);
static void Cmd_givecaughtmon(void);
static void Cmd_trysetcaughtmondexflags(void);
static void Cmd_displaydexinfo(void);
static void Cmd_trygivecaughtmonnick(void);
static void Cmd_subattackerhpbydmg(void);
static void Cmd_removeattackerstatus1(void);
static void Cmd_finishaction(void);
static void Cmd_finishturn(void);
static void Cmd_trainerslideout(void);
static void Cmd_settelekinesis(void);
static void Cmd_swapstatstages(void);
static void Cmd_averagestats(void);
static void Cmd_jumpifoppositegenders(void);
static void Cmd_trygetbaddreamstarget(void);
static void Cmd_tryworryseed(void);
static void Cmd_metalburstdamagecalculator(void);

void (* const gBattleScriptingCommandsTable[])(void) =
{
	Cmd_attackcanceler, // 0x0
	Cmd_accuracycheck, // 0x1
	Cmd_attackstring, // 0x2
	Cmd_ppreduce, // 0x3
	Cmd_critcalc, // 0x4
	Cmd_damagecalc, // 0x5
	Cmd_typecalc, // 0x6
	Cmd_adjustdamage, // 0x7
	Cmd_multihitresultmessage, // 0x8
	Cmd_attackanimation, // 0x9
	Cmd_waitanimation, // 0xA
	Cmd_healthbarupdate, // 0xB
	Cmd_datahpupdate, // 0xC
	Cmd_critmessage, // 0xD
	Cmd_effectivenesssound, // 0xE
	Cmd_resultmessage, // 0xF
	Cmd_printstring, // 0x10
	Cmd_printselectionstring, // 0x11
	Cmd_waitmessage, // 0x12
	Cmd_printfromtable, // 0x13
	Cmd_printselectionstringfromtable, // 0x14
	Cmd_seteffectwithchance, // 0x15
	Cmd_seteffectprimary, // 0x16
	Cmd_seteffectsecondary, // 0x17
	Cmd_clearstatusfromeffect, // 0x18
	Cmd_tryfaintmon, // 0x19
	Cmd_dofaintanimation, // 0x1A
	Cmd_cleareffectsonfaint, // 0x1B
	Cmd_jumpifstatus, // 0x1C
	Cmd_jumpifstatus2, // 0x1D
	Cmd_jumpifability, // 0x1E
	Cmd_jumpifsideaffecting, // 0x1F
	Cmd_jumpifstat, // 0x20
	Cmd_jumpifstatus3condition, // 0x21
	Cmd_jumpbasedontype, // 0x22
	Cmd_getexp, // 0x23
	atk24, // 0x24
	Cmd_movevaluescleanup, // 0x25
	Cmd_setmultihit, // 0x26
	Cmd_decrementmultihit, // 0x27
	Cmd_goto, // 0x28
	Cmd_jumpifbyte, // 0x29
	Cmd_jumpifhalfword, // 0x2A
	Cmd_jumpifword, // 0x2B
	Cmd_jumpifarrayequal, // 0x2C
	Cmd_jumpifarraynotequal, // 0x2D
	Cmd_setbyte, // 0x2E
	Cmd_addbyte, // 0x2F
	Cmd_subbyte, // 0x30
	Cmd_copyarray, // 0x31
	Cmd_copyarraywithindex, // 0x32
	Cmd_orbyte, // 0x33
	Cmd_orhalfword, // 0x34
	Cmd_orword, // 0x35
	Cmd_bicbyte, // 0x36
	Cmd_bichalfword, // 0x37
	Cmd_bicword, // 0x38
	Cmd_pause, // 0x39
	Cmd_waitstate, // 0x3A
	Cmd_update, // 0x3B
	Cmd_return, // 0x3C
	Cmd_end, // 0x3D
	Cmd_end2, // 0x3E
	Cmd_end3, // 0x3F
	Cmd_jumpifaffectedbyprotect, // 0x40
	Cmd_call, // 0x41
	Cmd_setroost, // 0x42
	Cmd_jumpifabilitypresent, // 0x43
	Cmd_endselectionscript, // 0x44
	Cmd_playanimation, // 0x45
	Cmd_playanimation2, // 0x46
	Cmd_setgraphicalstatchangevalues, // 0x47
	Cmd_playstatchangeanimation, // 0x48
	Cmd_moveend, // 0x49
	Cmd_sethealblock, // 0x4A
	Cmd_returnatktoball, // 0x4B
	Cmd_getswitchedmondata, // 0x4C
	Cmd_switchindataupdate, // 0x4D
	Cmd_switchinanim, // 0x4E
	Cmd_jumpifcantswitch, // 0x4F
	Cmd_openpartyscreen, // 0x50
	Cmd_switchhandleorder, // 0x51
	Cmd_switchineffects, // 0x52
	Cmd_trainerslidein, // 0x53
	Cmd_playse, // 0x54
	Cmd_fanfare, // 0x55
	Cmd_playfaintcry, // 0x56
	atk57, // 0x57
	Cmd_returntoball, // 0x58
	Cmd_handlelearnnewmove, // 0x59
	Cmd_yesnoboxlearnmove, // 0x5A
	Cmd_yesnoboxstoplearningmove, // 0x5B
	Cmd_hitanimation, // 0x5C
	Cmd_getmoneyreward, // 0x5D
	atk5E, // 0x5E
	Cmd_swapattackerwithtarget, // 0x5F
	Cmd_incrementgamestat, // 0x60
	Cmd_drawpartystatussummary, // 0x61
	Cmd_hidepartystatussummary, // 0x62
	Cmd_jumptocalledmove, // 0x63
	Cmd_statusanimation, // 0x64
	Cmd_status2animation, // 0x65
	Cmd_chosenstatusanimation, // 0x66
	Cmd_yesnobox, // 0x67
	Cmd_cancelallactions, // 0x68
	Cmd_setgravity, // 0x69
	Cmd_removeitem, // 0x6A
	Cmd_atknameinbuff1, // 0x6B
	Cmd_drawlvlupbox, // 0x6C
	Cmd_resetsentmonsvalue, // 0x6D
	Cmd_setatktoplayer0, // 0x6E
	Cmd_makevisible, // 0x6F
	Cmd_recordability, // 0x70
	Cmd_buffermovetolearn, // 0x71
	Cmd_jumpifplayerran, // 0x72
	Cmd_hpthresholds, // 0x73
	Cmd_hpthresholds2, // 0x74
	Cmd_useitemonopponent, // 0x75
	Cmd_various, // 0x76
	Cmd_setprotectlike, // 0x77
	Cmd_faintifabilitynotdamp, // 0x78
	Cmd_setatkhptozero, // 0x79
	Cmd_jumpifnexttargetvalid, // 0x7A
	Cmd_tryhealhalfhealth, // 0x7B
	Cmd_trymirrormove, // 0x7C
	Cmd_setrain, // 0x7D
	Cmd_setreflect, // 0x7E
	Cmd_setseeded, // 0x7F
	Cmd_manipulatedamage, // 0x80
	Cmd_trysetrest, // 0x81
	Cmd_jumpifnotfirstturn, // 0x82
	Cmd_setmiracleeye, // 0x83
	Cmd_jumpifcantmakeasleep, // 0x84
	Cmd_stockpile, // 0x85
	Cmd_stockpiletobasedamage, // 0x86
	Cmd_stockpiletohpheal, // 0x87
	Cmd_setdrainedhp, // 0x88
	Cmd_statbuffchange, // 0x89
	Cmd_normalisebuffs, // 0x8A
	Cmd_setbide, // 0x8B
	Cmd_confuseifrepeatingattackends, // 0x8C
	Cmd_setmultihitcounter, // 0x8D
	Cmd_initmultihitstring, // 0x8E
	Cmd_forcerandomswitch, // 0x8F
	Cmd_tryconversiontypechange, // 0x90
	Cmd_givepaydaymoney, // 0x91
	Cmd_setlightscreen, // 0x92
	Cmd_tryKO, // 0x93
	Cmd_damagetohalftargethp, // 0x94
	Cmd_setsandstorm, // 0x95
	Cmd_weatherdamage, // 0x96
	Cmd_tryinfatuating, // 0x97
	Cmd_updatestatusicon, // 0x98
	Cmd_setmist, // 0x99
	Cmd_setfocusenergy, // 0x9A
	Cmd_transformdataexecution, // 0x9B
	Cmd_setsubstitute, // 0x9C
	Cmd_mimicattackcopy, // 0x9D
	Cmd_metronome, // 0x9E
	Cmd_dmgtolevel, // 0x9F
	Cmd_psywavedamageeffect, // 0xA0
	Cmd_counterdamagecalculator, // 0xA1
	Cmd_mirrorcoatdamagecalculator, // 0xA2
	Cmd_disablelastusedattack, // 0xA3
	Cmd_trysetencore, // 0xA4
	Cmd_painsplitdmgcalc, // 0xA5
	Cmd_settypetorandomresistance, // 0xA6
	Cmd_setalwayshitflag, // 0xA7
	Cmd_copymovepermanently, // 0xA8
	Cmd_trychoosesleeptalkmove, // 0xA9
	Cmd_setdestinybond, // 0xAA
	Cmd_trysetdestinybondtohappen, // 0xAB
	Cmd_settailwind, // 0xAC
	Cmd_tryspiteppreduce, // 0xAD
	Cmd_healpartystatus, // 0xAE
	Cmd_cursetarget, // 0xAF
	Cmd_trysetspikes, // 0xB0
	Cmd_setforesight, // 0xB1
	Cmd_trysetperishsong, // 0xB2
	Cmd_handlerollout, // 0xB3
	Cmd_jumpifconfusedandstatmaxed, // 0xB4
	Cmd_handlefurycutter, // 0xB5
	Cmd_setembargo, // 0xB6
	Cmd_presentdamagecalculation, // 0xB7
	Cmd_setsafeguard, // 0xB8
	Cmd_magnitudedamagecalculation, // 0xB9
	Cmd_jumpifnopursuitswitchdmg, // 0xBA
	Cmd_setsunny, // 0xBB
	Cmd_maxattackhalvehp, // 0xBC
	Cmd_copyfoestats, // 0xBD
	Cmd_rapidspinfree, // 0xBE
	Cmd_setdefensecurlbit, // 0xBF
	Cmd_recoverbasedonsunlight, // 0xC0
	Cmd_setstickyweb, // 0xC1
	Cmd_selectfirstvalidtarget, // 0xC2
	Cmd_trysetfutureattack, // 0xC3
	Cmd_trydobeatup, // 0xC4
	Cmd_setsemiinvulnerablebit, // 0xC5
	Cmd_clearsemiinvulnerablebit, // 0xC6
	Cmd_setminimize, // 0xC7
	Cmd_sethail, // 0xC8
	Cmd_jumpifattackandspecialattackcannotfall, // 0xC9
	Cmd_setforcedtarget, // 0xCA
	Cmd_setcharge, // 0xCB
	Cmd_callterrainattack, // 0xCC
	Cmd_cureifburnedparalysedorpoisoned, // 0xCD
	Cmd_settorment, // 0xCE
	Cmd_jumpifnodamage, // 0xCF
	Cmd_settaunt, // 0xD0
	Cmd_trysethelpinghand, // 0xD1
	Cmd_tryswapitems, // 0xD2
	Cmd_trycopyability, // 0xD3
	Cmd_trywish, // 0xD4
	Cmd_settoxicspikes, // 0xD5
	Cmd_setgastroacid, // 0xD6
	Cmd_setyawn, // 0xD7
	Cmd_setdamagetohealthdifference, // 0xD8
	Cmd_setroom, // 0xD9
	Cmd_tryswapabilities, // 0xDA
	Cmd_tryimprison, // 0xDB
	Cmd_setstealthrock, // 0xDC
	Cmd_setuserstatus3, // 0xDD
	Cmd_assistattackselect, // 0xDE
	Cmd_trysetmagiccoat, // 0xDF
	Cmd_trysetsnatch, // 0xE0
	Cmd_trygetintimidatetarget, // 0xE1
	Cmd_switchoutabilities, // 0xE2
	Cmd_jumpifhasnohp, // 0xE3
	Cmd_getsecretpowereffect, // 0xE4
	Cmd_pickup, // 0xE5
	Cmd_docastformchangeanimation, // 0xE6
	Cmd_trycastformdatachange, // 0xE7
	Cmd_settypebasedhalvers, // 0xE8
	Cmd_jumpifsubstituteblocks, // 0xE9
	Cmd_tryrecycleitem, // 0xEA
	Cmd_settypetoterrain, // 0xEB
	Cmd_pursuitrelated, // 0xEC
	Cmd_snatchsetbattlers, // 0xED
	Cmd_removelightscreenreflect, // 0xEE
	Cmd_handleballthrow, // 0xEF
	Cmd_givecaughtmon, // 0xF0
	Cmd_trysetcaughtmondexflags, // 0xF1
	Cmd_displaydexinfo, // 0xF2
	Cmd_trygivecaughtmonnick, // 0xF3
	Cmd_subattackerhpbydmg, // 0xF4
	Cmd_removeattackerstatus1, // 0xF5
	Cmd_finishaction, // 0xF6
	Cmd_finishturn, // 0xF7
	Cmd_trainerslideout, // 0xF8
	Cmd_settelekinesis, // 0xF9
	Cmd_swapstatstages, // 0xFA
	Cmd_averagestats, // 0xFB
	Cmd_jumpifoppositegenders, // 0xFC
	Cmd_trygetbaddreamstarget, // 0xFD
	Cmd_tryworryseed, // 0xFE
	Cmd_metalburstdamagecalculator, // 0xFF
};

struct StatFractions
{
    u8 dividend;
    u8 divisor;
};

static const struct StatFractions sAccuracyStageRatios[] =
{
    { 33, 100}, // -6
    { 36, 100}, // -5
    { 43, 100}, // -4
    { 50, 100}, // -3
    { 60, 100}, // -2
    { 75, 100}, // -1
    {  1,   1}, //  0
    {133, 100}, // +1
    {166, 100}, // +2
    {  2,   1}, // +3
    {233, 100}, // +4
    {133,  50}, // +5
    {  3,   1}, // +6
};

static const u32 sStatusFlagsForMoveEffects[] =
{
    0x00000000,
    STATUS1_SLEEP,
    STATUS1_POISON,
    STATUS1_BURN,
    STATUS1_FREEZE,
    STATUS1_PARALYSIS,
    STATUS1_TOXIC_POISON,
    STATUS2_CONFUSION,
    STATUS2_FLINCHED,
    0x00000000,
    STATUS2_UPROAR,
    0x00000000,
    STATUS2_MULTIPLETURNS,
    STATUS2_WRAPPED,
    0x00000000,
    0x00000000,
    0x00000000,
    0x00000000,
    0x00000000,
    0x00000000,
    0x00000000,
    0x00000000,
    0x00000000,
    0x00000000,
    0x00000000,
    0x00000000,
    0x00000000,
    0x00000000,
    0x00000000,
    STATUS2_RECHARGE,
    0x00000000,
    0x00000000,
    STATUS2_ESCAPE_PREVENTION,
    STATUS2_NIGHTMARE,
    0x00000000,
    0x00000000,
    0x00000000,
    0x00000000,
    0x00000000,
    0x00000000,
    0x00000000,
    0x00000000,
    0x00000000,
    0x00000000,
    0x00000000,
    0x00000000,
    0x00000000,
    0x00000000,
    0x00000000,
    0x00000000,
    0x00000000,
    0x00000000,
    0x00000000,
    STATUS2_LOCK_CONFUSE,
    0x00000000,
    0x00000000,
    0x00000000,
    0x00000000,
    0x00000000,
    0x00000000
};

static const u8* const sMoveEffectBS_Ptrs[] =
{
    [MOVE_EFFECT_SLEEP] = BattleScript_MoveEffectSleep,
    [MOVE_EFFECT_POISON] = BattleScript_MoveEffectPoison,
    [MOVE_EFFECT_BURN] = BattleScript_MoveEffectBurn,
    [MOVE_EFFECT_FREEZE] = BattleScript_MoveEffectFreeze,
    [MOVE_EFFECT_PARALYSIS] = BattleScript_MoveEffectParalysis,
    [MOVE_EFFECT_TOXIC] = BattleScript_MoveEffectToxic,
    [MOVE_EFFECT_CONFUSION] = BattleScript_MoveEffectConfusion,
    [MOVE_EFFECT_UPROAR] = BattleScript_MoveEffectUproar,
    [MOVE_EFFECT_PAYDAY] = BattleScript_MoveEffectPayDay,
    [MOVE_EFFECT_WRAP] = BattleScript_MoveEffectWrap,
    [MOVE_EFFECT_RECOIL_25] = BattleScript_MoveEffectRecoil,
    [MOVE_EFFECT_RECOIL_33] = BattleScript_MoveEffectRecoil,
};

static const struct WindowTemplate sUnusedWinTemplate = {0, 1, 3, 7, 0xF, 0x1F, 0x3F};

static const u16 sUnknown_0831C2C8[] = INCBIN_U16("graphics/battle_interface/unk_battlebox.gbapal");
static const u32 sUnknown_0831C2E8[] = INCBIN_U32("graphics/battle_interface/unk_battlebox.4bpp.lz");

#define MON_ICON_LVLUP_BOX_TAG      0xD75A

static const struct OamData sOamData_MonIconOnLvlUpBox =
{
    .y = 0,
    .affineMode = ST_OAM_AFFINE_OFF,
    .objMode = ST_OAM_OBJ_NORMAL,
    .mosaic = 0,
    .bpp = ST_OAM_4BPP,
    .shape = SPRITE_SHAPE(32x32),
    .x = 0,
    .matrixNum = 0,
    .size = SPRITE_SIZE(32x32),
    .tileNum = 0,
    .priority = 0,
    .paletteNum = 0,
    .affineParam = 0,
};

static const struct SpriteTemplate sSpriteTemplate_MonIconOnLvlUpBox =
{
    .tileTag = MON_ICON_LVLUP_BOX_TAG,
    .paletteTag = MON_ICON_LVLUP_BOX_TAG,
    .oam = &sOamData_MonIconOnLvlUpBox,
    .anims = gDummySpriteAnimTable,
    .images = NULL,
    .affineAnims = gDummySpriteAffineAnimTable,
    .callback = SpriteCB_MonIconOnLvlUpBox
};

static const u16 sProtectSuccessRates[] = {USHRT_MAX, USHRT_MAX / 2, USHRT_MAX / 4, USHRT_MAX / 8};

#define MIMIC_FORBIDDEN_END             0xFFFE
#define METRONOME_FORBIDDEN_END         0xFFFF
#define ASSIST_FORBIDDEN_END            0xFFFF
#define COPYCAT_FORBIDDEN_END           0xFFFF
#define INSTRUCT_FORBIDDEN_END          0xFFFF

static const u16 sMovesForbiddenToCopy[] =
{
    MOVE_TRANSFORM,
    MOVE_METRONOME,
    MOVE_STRUGGLE,
    MOVE_SKETCH,
    MOVE_MIMIC,
    MIMIC_FORBIDDEN_END,
    MOVE_COUNTER,
    MOVE_MIRROR_COAT,
    MOVE_PROTECT,
    MOVE_DETECT,
    MOVE_ENDURE,
    MOVE_DESTINY_BOND,
    MOVE_SLEEP_TALK,
    MOVE_THIEF,
    MOVE_FOLLOW_ME,
    MOVE_SNATCH,
    MOVE_HELPING_HAND,
    MOVE_COVET,
    MOVE_TRICK,
    MOVE_FOCUS_PUNCH,
    MOVE_CIRCLE_THROW,
    MOVE_DRAGON_TAIL,
    MOVE_RAGE_POWDER,
    MOVE_MAT_BLOCK,
    MOVE_SPIKY_SHIELD,
    MOVE_SHELL_TRAP,
    MOVE_SPOTLIGHT,
    MOVE_FEINT,
    MOVE_KING_S_SHIELD,
    METRONOME_FORBIDDEN_END
};


static const u16 sMoveEffectsForbiddenToInstruct[] =
{
    EFFECT_ASSIST,
    //EFFECT_BEAK_BLAST,
    EFFECT_BIDE,
    EFFECT_FOCUS_PUNCH,
    //EFFECT_GEOMANCY,
    EFFECT_INSTRUCT,
    EFFECT_ME_FIRST,
    EFFECT_METRONOME,
    EFFECT_MIRROR_MOVE,
    EFFECT_NATURE_POWER,
    EFFECT_PLACEHOLDER,
    EFFECT_RECHARGE,
    EFFECT_SEMI_INVULNERABLE,
    //EFFECT_SHELL_TRAP,
    EFFECT_SKETCH,
    //EFFECT_SKY_DROP,
    EFFECT_SKULL_BASH,
    EFFECT_SLEEP_TALK,
    EFFECT_SOLARBEAM,
    EFFECT_TRANSFORM,
    EFFECT_TWO_TURNS_ATTACK,
    INSTRUCT_FORBIDDEN_END
};

static const u16 sNaturePowerMoves[] =
{
    MOVE_STUN_SPORE,
    MOVE_RAZOR_LEAF,
    MOVE_EARTHQUAKE,
    MOVE_HYDRO_PUMP,
    MOVE_SURF,
    MOVE_BUBBLE_BEAM,
    MOVE_ROCK_SLIDE,
    MOVE_SHADOW_BALL,
    MOVE_SWIFT,
    MOVE_SWIFT
};

static const u16 sPickupItems[] =
{
    ITEM_POTION,
    ITEM_ANTIDOTE,
    ITEM_SUPER_POTION,
    ITEM_GREAT_BALL,
    ITEM_REPEL,
    ITEM_ESCAPE_ROPE,
    ITEM_X_ATTACK,
    ITEM_FULL_HEAL,
    ITEM_ULTRA_BALL,
    ITEM_HYPER_POTION,
    ITEM_RARE_CANDY,
    ITEM_PROTEIN,
    ITEM_REVIVE,
    ITEM_HP_UP,
    ITEM_FULL_RESTORE,
    ITEM_MAX_REVIVE,
    ITEM_PP_UP,
    ITEM_MAX_ELIXIR,
};

static const u16 sRarePickupItems[] =
{
    ITEM_HYPER_POTION,
    ITEM_NUGGET,
    ITEM_KINGS_ROCK,
    ITEM_FULL_RESTORE,
    ITEM_ETHER,
    ITEM_WHITE_HERB,
    ITEM_TM44_REST,
    ITEM_ELIXIR,
    ITEM_TM01_FOCUS_PUNCH,
    ITEM_LEFTOVERS,
    ITEM_TM26_EARTHQUAKE,
};

static const u8 sPickupProbabilities[] =
{
    30, 40, 50, 60, 70, 80, 90, 94, 98
};

static const u8 sTerrainToType[] =
{
    TYPE_GRASS, // tall grass
    TYPE_GRASS, // long grass
    TYPE_GROUND, // sand
    TYPE_WATER, // underwater
    TYPE_WATER, // water
    TYPE_WATER, // pond water
    TYPE_ROCK, // rock
    TYPE_ROCK, // cave
    TYPE_NORMAL, // building
    TYPE_NORMAL, // plain
};

static const u8 sBallCatchBonuses[] =
{
    20, 15, 10, 15 // Ultra, Great, Poke, Safari
};

const ALIGNED(4) u8 gUnknown_0831C494[][4] =
{
    {0x3d, 0x44, 0x3d, 0x44},
    {0x14, 0x2d, 0x54, 0x5c},
    {0x46, 0x55, 0x20, 0x5c},
    {0x26, 0x45, 0x46, 0x55},
    {0x14, 0x5a, 0x46, 0x5c},
    {0x1e, 0x32, 0x20, 0x5a},
    {0x38, 0x4e, 0x38, 0x4e},
    {0x19, 0x28, 0x4b, 0x5a},
    {0x45, 0x4b, 0x1c, 0x53},
    {0x23, 0x2d, 0x1d, 0x23},
    {0x3e, 0x48, 0x1e, 0x32},
    {0x3a, 0x5f, 0x58, 0x5e},
    {0x22, 0x2d, 0x1d, 0x28},
    {0x23, 0x28, 0x23, 0x5f},
    {0x38, 0x4e, 0x38, 0x4e},
    {0x23, 0x50, 0x22, 0x5e},
    {0x2c, 0x5e, 0x22, 0x28},
    {0x38, 0x4e, 0x38, 0x4e},
    {0x1e, 0x58, 0x1e, 0x58},
    {0x1e, 0x2b, 0x1b, 0x21},
    {0x28, 0x5a, 0x19, 0x57},
    {0x12, 0x58, 0x5a, 0x5f},
    {0x58, 0x5e, 0x16, 0x2a},
    {0x2a, 0x5c, 0x2a, 0x2f},
    {0x38, 0x4e, 0x38, 0x4e}
};

static const u8 sUnknown_0831C4F8[] =
{
    0x03, 0x00, 0x01, 0x00, 0x00, 0x01, 0x03, 0x00,
    0x01, 0x02, 0x02, 0x00, 0x03, 0x01, 0x03, 0x01,
    0x02, 0x03, 0x03, 0x02, 0x01, 0x00, 0x02, 0x02,
    0x03, 0x00, 0x00, 0x00
};

bool32 IsBattlerProtected(u8 battlerId, u16 move)
{
    if (!(gBattleMoves[move].flags & FLAG_PROTECT_AFFECTED))
        return FALSE;
    else if (gBattleMoves[move].effect == MOVE_EFFECT_FEINT)
        return FALSE;
    else if (gProtectStructs[battlerId].protected)
        return TRUE;
    else if (gSideStatuses[GetBattlerSide(battlerId)] & SIDE_STATUS_WIDE_GUARD
             && gBattleMoves[move].target & (MOVE_TARGET_BOTH | MOVE_TARGET_FOES_AND_ALLY))
        return TRUE;
    else if (gProtectStructs[battlerId].banefulBunkered)
        return TRUE;
    else if (gProtectStructs[battlerId].spikyShielded)
        return TRUE;
    else if (gProtectStructs[battlerId].kingsShielded && gBattleMoves[move].power != 0)
        return TRUE;
    else if (gSideStatuses[GetBattlerSide(battlerId)] & SIDE_STATUS_QUICK_GUARD
             && GetChosenMovePriority(gBattlerAttacker) > 0)
        return TRUE;
    else if (gSideStatuses[GetBattlerSide(battlerId)] & SIDE_STATUS_CRAFTY_SHIELD
             && gBattleMoves[move].power == 0)
        return TRUE;
    else if (gSideStatuses[GetBattlerSide(battlerId)] & SIDE_STATUS_MAT_BLOCK
             && gBattleMoves[move].power != 0)
        return TRUE;
    else
        return FALSE;
}

static bool32 NoTargetPresent(u32 move)
{
    if (!IsBattlerAlive(gBattlerTarget))
        gBattlerTarget = GetMoveTarget(move, 0);

    switch (gBattleMoves[move].target)
    {
    case MOVE_TARGET_SELECTED:
    case MOVE_TARGET_DEPENDS:
    case MOVE_TARGET_RANDOM:
        if (!IsBattlerAlive(gBattlerTarget))
            return TRUE;
        break;
    case MOVE_TARGET_BOTH:
        if (!IsBattlerAlive(gBattlerTarget) && !IsBattlerAlive(BATTLE_PARTNER(gBattlerTarget)))
            return TRUE;
        break;
    case MOVE_TARGET_FOES_AND_ALLY:
        if (!IsBattlerAlive(gBattlerTarget) && !IsBattlerAlive(BATTLE_PARTNER(gBattlerTarget)) && !IsBattlerAlive(BATTLE_PARTNER(gBattlerAttacker)))
            return TRUE;
        break;
    }

    return FALSE;
}

static bool32 TryAegiFormChange(void)
{
    // Only Aegislash with Stance Change can transform, transformed mons cannot.
    if (GetBattlerAbility(gBattlerAttacker) != ABILITY_STANCE_CHANGE
        || gBattleMons[gBattlerAttacker].status2 & STATUS2_TRANSFORMED)
        return FALSE;

    switch (gBattleMons[gBattlerAttacker].species)
    {
    default:
        return FALSE;
    case SPECIES_AEGISLASH: // Shield -> Blade
        if (gBattleMoves[gCurrentMove].power == 0)
            return FALSE;
        gBattleMons[gBattlerAttacker].species = SPECIES_AEGISLASH_BLADE;
        break;
    case SPECIES_AEGISLASH_BLADE: // Blade -> Shield
        if (gCurrentMove != MOVE_KING_S_SHIELD)
            return FALSE;
        gBattleMons[gBattlerAttacker].species = SPECIES_AEGISLASH;
        break;
    }

    BattleScriptPushCursor();
    gBattlescriptCurrInstr = BattleScript_StanceChangeActivates;
    return TRUE;
}

static void Cmd_attackcanceler(void)
{
    s32 i, moveType;

    if (gBattleOutcome != 0)
    {
        gCurrentActionFuncId = B_ACTION_FINISHED;
        return;
    }
    if (gBattleMons[gBattlerAttacker].hp == 0 && !(gHitMarker & HITMARKER_NO_ATTACKSTRING))
    {
        gHitMarker |= HITMARKER_UNABLE_TO_USE_MOVE;
        gBattlescriptCurrInstr = BattleScript_MoveEnd;
        return;
    }
    #if (B_STANCE_CHANGE_FAIL <= GEN_6)
    if (TryAegiFormChange())
        return;
    #endif
    if (AtkCanceller_UnableToUseMove())
        return;

    // Check Protean activation.
    GET_MOVE_TYPE(gCurrentMove, moveType);
    if (GetBattlerAbility(gBattlerAttacker) == ABILITY_PROTEAN
        && (gBattleMons[gBattlerAttacker].type1 != moveType || gBattleMons[gBattlerAttacker].type2 != moveType ||
            (gBattleMons[gBattlerAttacker].type3 != moveType && gBattleMons[gBattlerAttacker].type3 != TYPE_MYSTERY))
        && gCurrentMove != MOVE_STRUGGLE)
    {
        PREPARE_TYPE_BUFFER(gBattleTextBuff1, moveType);
        SET_BATTLER_TYPE(gBattlerAttacker, moveType);
        gBattlerAbility = gBattlerAttacker;
        BattleScriptPushCursor();
        gBattlescriptCurrInstr = BattleScript_ProteanActivates;
        return;
    }

    if (AtkCanceller_UnableToUseMove2())
        return;
    if (AbilityBattleEffects(ABILITYEFFECT_MOVES_BLOCK, gBattlerTarget, 0, 0, 0))
        return;
    if (!gBattleMons[gBattlerAttacker].pp[gCurrMovePos] && gCurrentMove != MOVE_STRUGGLE && !(gHitMarker & (HITMARKER_x800000 | HITMARKER_NO_ATTACKSTRING))
     && !(gBattleMons[gBattlerAttacker].status2 & STATUS2_MULTIPLETURNS))
    {
        gBattlescriptCurrInstr = BattleScript_NoPPForMove;
        gMoveResultFlags |= MOVE_RESULT_MISSED;
        return;
    }
    #if (B_STANCE_CHANGE_FAIL >= GEN_7)
    if (TryAegiFormChange())
        return;
    #endif

    gHitMarker &= ~(HITMARKER_x800000);
    if (!(gHitMarker & HITMARKER_OBEYS) && !(gBattleMons[gBattlerAttacker].status2 & STATUS2_MULTIPLETURNS))
    {
        switch (IsMonDisobedient())
        {
        case 0:
            break;
        case 2:
            gHitMarker |= HITMARKER_OBEYS;
            return;
        default:
            gMoveResultFlags |= MOVE_RESULT_MISSED;
            return;
        }
    }

    gHitMarker |= HITMARKER_OBEYS;
    if (NoTargetPresent(gCurrentMove))
    {
        gBattlescriptCurrInstr = BattleScript_ButItFailedAtkStringPpReduce;
        return;
    }

    if (gProtectStructs[gBattlerTarget].bounceMove
        && gBattleMoves[gCurrentMove].flags & FLAG_MAGICCOAT_AFFECTED
        && !gProtectStructs[gBattlerAttacker].usesBouncedMove)
    {
        PressurePPLose(gBattlerAttacker, gBattlerTarget, MOVE_MAGIC_COAT);
        gProtectStructs[gBattlerTarget].bounceMove = 0;
        gProtectStructs[gBattlerTarget].usesBouncedMove = 1;
        gBattleCommunication[MULTISTRING_CHOOSER] = 0;
        BattleScriptPushCursor();
        gBattlescriptCurrInstr = BattleScript_MagicCoatBounce;
        return;
    }
    else if (GetBattlerAbility(gBattlerTarget) == ABILITY_MAGIC_BOUNCE
             && gBattleMoves[gCurrentMove].flags & FLAG_MAGICCOAT_AFFECTED
             && !gProtectStructs[gBattlerAttacker].usesBouncedMove)
    {
        RecordAbilityBattle(gBattlerTarget, ABILITY_MAGIC_BOUNCE);
        gProtectStructs[gBattlerTarget].usesBouncedMove = 1;
        gBattleCommunication[MULTISTRING_CHOOSER] = 1;
        BattleScriptPushCursor();
        gBattlescriptCurrInstr = BattleScript_MagicCoatBounce;
        return;
    }

    for (i = 0; i < gBattlersCount; i++)
    {
        if ((gProtectStructs[gBattlerByTurnOrder[i]].stealMove) && gBattleMoves[gCurrentMove].flags & FLAG_SNATCH_AFFECTED)
        {
            PressurePPLose(gBattlerAttacker, gBattlerByTurnOrder[i], MOVE_SNATCH);
            gProtectStructs[gBattlerByTurnOrder[i]].stealMove = 0;
            gBattleScripting.battler = gBattlerByTurnOrder[i];
            BattleScriptPushCursor();
            gBattlescriptCurrInstr = BattleScript_SnatchedMove;
            return;
        }
    }

    if (gSpecialStatuses[gBattlerTarget].lightningRodRedirected)
    {
        gSpecialStatuses[gBattlerTarget].lightningRodRedirected = 0;
        gLastUsedAbility = ABILITY_LIGHTNING_ROD;
        BattleScriptPushCursor();
        gBattlescriptCurrInstr = BattleScript_TookAttack;
        RecordAbilityBattle(gBattlerTarget, gLastUsedAbility);
    }
    else if (gSpecialStatuses[gBattlerTarget].stormDrainRedirected)
    {
        gSpecialStatuses[gBattlerTarget].stormDrainRedirected = 0;
        gLastUsedAbility = ABILITY_STORM_DRAIN;
        BattleScriptPushCursor();
        gBattlescriptCurrInstr = BattleScript_TookAttack;
        RecordAbilityBattle(gBattlerTarget, gLastUsedAbility);
    }
    else if (IsBattlerProtected(gBattlerTarget, gCurrentMove)
     && (gCurrentMove != MOVE_CURSE || IS_BATTLER_OF_TYPE(gBattlerAttacker, TYPE_GHOST))
     && ((!IsTwoTurnsMove(gCurrentMove) || (gBattleMons[gBattlerAttacker].status2 & STATUS2_MULTIPLETURNS))))
    {
        CancelMultiTurnMoves(gBattlerAttacker);
        gMoveResultFlags |= MOVE_RESULT_MISSED;
        gLastLandedMoves[gBattlerTarget] = 0;
        gLastHitByType[gBattlerTarget] = 0;
        gBattleCommunication[6] = 1;
        gBattlescriptCurrInstr++;
    }
    else
    {
        gBattlescriptCurrInstr++;
    }
}

static bool32 JumpIfMoveFailed(u8 adder, u16 move)
{
    if (gMoveResultFlags & MOVE_RESULT_NO_EFFECT)
    {
        gLastLandedMoves[gBattlerTarget] = 0;
        gLastHitByType[gBattlerTarget] = 0;
        gBattlescriptCurrInstr = T1_READ_PTR(gBattlescriptCurrInstr + 1);
        return TRUE;
    }
    else
    {
        TrySetDestinyBondToHappen();
        if (AbilityBattleEffects(ABILITYEFFECT_ABSORBING, gBattlerTarget, 0, 0, move))
            return TRUE;
    }
    gBattlescriptCurrInstr += adder;
    return FALSE;
}

static void Cmd_jumpifaffectedbyprotect(void)
{
    if (IsBattlerProtected(gBattlerTarget, gCurrentMove))
    {
        gMoveResultFlags |= MOVE_RESULT_MISSED;
        JumpIfMoveFailed(5, 0);
        gBattleCommunication[6] = 1;
    }
    else
    {
        gBattlescriptCurrInstr += 5;
    }
}

bool8 JumpIfMoveAffectedByProtect(u16 move)
{
    bool8 affected = FALSE;
    if (IsBattlerProtected(gBattlerTarget, move))
    {
        gMoveResultFlags |= MOVE_RESULT_MISSED;
        JumpIfMoveFailed(7, move);
        gBattleCommunication[6] = 1;
        affected = TRUE;
    }
    return affected;
}

static bool32 AccuracyCalcHelper(u16 move)
{
    if (gStatuses3[gBattlerTarget] & STATUS3_ALWAYS_HITS && gDisableStructs[gBattlerTarget].battlerWithSureHit == gBattlerAttacker)
    {
        JumpIfMoveFailed(7, move);
        return TRUE;
    }
    else if (gBattleMoves[move].effect == EFFECT_TOXIC && IS_BATTLER_OF_TYPE(gBattlerAttacker, TYPE_POISON))
    {
        JumpIfMoveFailed(7, move);
        return TRUE;
    }
    else if (GetBattlerAbility(gBattlerAttacker) == ABILITY_NO_GUARD)
    {
        if (!JumpIfMoveFailed(7, move))
            RecordAbilityBattle(gBattlerAttacker, ABILITY_NO_GUARD);
        return TRUE;
    }
    else if (GetBattlerAbility(gBattlerTarget) == ABILITY_NO_GUARD)
    {
        if (!JumpIfMoveFailed(7, move))
            RecordAbilityBattle(gBattlerTarget, ABILITY_NO_GUARD);
        return TRUE;
    }

    if (!(gHitMarker & HITMARKER_IGNORE_ON_AIR) && gStatuses3[gBattlerTarget] & STATUS3_ON_AIR)
    {
        gMoveResultFlags |= MOVE_RESULT_MISSED;
        JumpIfMoveFailed(7, move);
        return TRUE;
    }
    gHitMarker &= ~HITMARKER_IGNORE_ON_AIR;

    if (!(gHitMarker & HITMARKER_IGNORE_UNDERGROUND) && gStatuses3[gBattlerTarget] & STATUS3_UNDERGROUND)
    {
        gMoveResultFlags |= MOVE_RESULT_MISSED;
        JumpIfMoveFailed(7, move);
        return TRUE;
    }
    gHitMarker &= ~HITMARKER_IGNORE_UNDERGROUND;

    if (!(gHitMarker & HITMARKER_IGNORE_UNDERWATER) && gStatuses3[gBattlerTarget] & STATUS3_UNDERWATER)
    {
        gMoveResultFlags |= MOVE_RESULT_MISSED;
        JumpIfMoveFailed(7, move);
        return TRUE;
    }
    gHitMarker &= ~HITMARKER_IGNORE_UNDERWATER;

    if (gStatuses3[gBattlerTarget] & STATUS3_PHANTOM_FORCE)
    {
        gMoveResultFlags |= MOVE_RESULT_MISSED;
        JumpIfMoveFailed(7, move);
        return TRUE;
    }

    if ((WEATHER_HAS_EFFECT &&
            (((gBattleWeather & WEATHER_RAIN_ANY) && (gBattleMoves[move].effect == EFFECT_THUNDER || gBattleMoves[move].effect == EFFECT_HURRICANE))
         || (((gBattleWeather & WEATHER_HAIL_ANY) && move == MOVE_BLIZZARD))))
     || (gBattleMoves[move].effect == EFFECT_VITAL_THROW)
     || (gBattleMoves[move].accuracy == 0))
    {
        JumpIfMoveFailed(7, move);
        return TRUE;
    }

    return FALSE;
}

static void Cmd_accuracycheck(void)
{
    u16 move = T2_READ_16(gBattlescriptCurrInstr + 5);

    if (move == ACC_CURR_MOVE)
        move = gCurrentMove;

    if (move == NO_ACC_CALC_CHECK_LOCK_ON)
    {
        if (gStatuses3[gBattlerTarget] & STATUS3_ALWAYS_HITS && gDisableStructs[gBattlerTarget].battlerWithSureHit == gBattlerAttacker)
            gBattlescriptCurrInstr += 7;
        else if (gStatuses3[gBattlerTarget] & (STATUS3_SEMI_INVULNERABLE))
            gBattlescriptCurrInstr = T1_READ_PTR(gBattlescriptCurrInstr + 1);
        else if (!JumpIfMoveAffectedByProtect(0))
            gBattlescriptCurrInstr += 7;
    }
    else
    {
        u8 type, moveAcc, atkHoldEffect, atkParam, defHoldEffect, defParam, atkAbility, defAbility;
        s8 buff, accStage, evasionStage;
        u32 calc;

        GET_MOVE_TYPE(move, type);

        if (JumpIfMoveAffectedByProtect(move))
            return;
        if (AccuracyCalcHelper(move))
            return;

        atkAbility = GetBattlerAbility(gBattlerAttacker);
        defAbility = GetBattlerAbility(gBattlerTarget);

        accStage = gBattleMons[gBattlerAttacker].statStages[STAT_ACC];
        evasionStage = gBattleMons[gBattlerTarget].statStages[STAT_EVASION];
        if (atkAbility == ABILITY_UNAWARE)
            evasionStage = 6;
        if (gBattleMoves[move].flags & FLAG_STAT_STAGES_IGNORED)
            evasionStage = 6;
        if (defAbility == ABILITY_UNAWARE)
            accStage = 6;

        if (gBattleMons[gBattlerTarget].status2 & STATUS2_FORESIGHT || gStatuses3[gBattlerTarget] & STATUS3_MIRACLE_EYED)
            buff = accStage;
        else
            buff = accStage + 6 - evasionStage;

        if (buff < 0)
            buff = 0;
        if (buff > 0xC)
            buff = 0xC;

        moveAcc = gBattleMoves[move].accuracy;
        // Check Thunder and Hurricane on sunny weather.
        if (WEATHER_HAS_EFFECT && gBattleWeather & WEATHER_SUN_ANY && (gBattleMoves[move].effect == EFFECT_THUNDER || gBattleMoves[move].effect == EFFECT_HURRICANE))
            moveAcc = 50;
        // Check Wonder Skin.
        if (defAbility == ABILITY_WONDER_SKIN && gBattleMoves[move].power == 0)
            moveAcc = 50;

        calc = sAccuracyStageRatios[buff].dividend * moveAcc;
        calc /= sAccuracyStageRatios[buff].divisor;

        if (atkAbility == ABILITY_COMPOUND_EYES)
            calc = (calc * 130) / 100; // 1.3 compound eyes boost
        else if (atkAbility == ABILITY_VICTORY_STAR)
            calc = (calc * 110) / 100; // 1.1 victory star boost
        if (IsBattlerAlive(BATTLE_PARTNER(gBattlerAttacker)) && GetBattlerAbility(BATTLE_PARTNER(gBattlerAttacker)) == ABILITY_VICTORY_STAR)
            calc = (calc * 110) / 100; // 1.1 ally's victory star boost

        if (defAbility == ABILITY_SAND_VEIL && WEATHER_HAS_EFFECT && gBattleWeather & WEATHER_SANDSTORM_ANY)
            calc = (calc * 80) / 100; // 1.2 sand veil loss
        else if (defAbility == ABILITY_SNOW_CLOAK && WEATHER_HAS_EFFECT && gBattleWeather & WEATHER_HAIL_ANY)
            calc = (calc * 80) / 100; // 1.2 snow cloak loss
        else if (defAbility == ABILITY_TANGLED_FEET && gBattleMons[gBattlerTarget].status2 & STATUS2_CONFUSION)
            calc = (calc * 50) / 100; // 1.5 tangled feet loss

        if (atkAbility == ABILITY_HUSTLE && IS_MOVE_PHYSICAL(move))
            calc = (calc * 80) / 100; // 1.2 hustle loss

        defHoldEffect = GetBattlerHoldEffect(gBattlerTarget, TRUE);
        defParam = GetBattlerHoldEffectParam(gBattlerTarget);
        gPotentialItemEffectBattler = gBattlerTarget;

        atkHoldEffect = GetBattlerHoldEffect(gBattlerAttacker, TRUE);
        atkParam = GetBattlerHoldEffectParam(gBattlerAttacker);

        if (defHoldEffect == HOLD_EFFECT_EVASION_UP)
            calc = (calc * (100 - defParam)) / 100;

        if (atkHoldEffect == HOLD_EFFECT_WIDE_LENS)
            calc = (calc * (100 + atkParam)) / 100;
        else if (atkHoldEffect == HOLD_EFFECT_ZOOM_LENS && GetBattlerTurnOrderNum(gBattlerAttacker) > GetBattlerTurnOrderNum(gBattlerTarget));
            calc = (calc * (100 + atkParam)) / 100;

        // final calculation
        if ((Random() % 100 + 1) > calc)
        {
            gMoveResultFlags |= MOVE_RESULT_MISSED;
            if (gBattleTypeFlags & BATTLE_TYPE_DOUBLE &&
                (gBattleMoves[move].target == MOVE_TARGET_BOTH || gBattleMoves[move].target == MOVE_TARGET_FOES_AND_ALLY))
                gBattleCommunication[6] = 2;
            else
                gBattleCommunication[6] = 0;

            if (gBattleMoves[move].power)
                CalcTypeEffectivenessMultiplier(move, type, gBattlerAttacker, gBattlerTarget, TRUE);
        }
        JumpIfMoveFailed(7, move);
    }
}

static void Cmd_attackstring(void)
{
    if (gBattleControllerExecFlags)
         return;
    if (!(gHitMarker & (HITMARKER_NO_ATTACKSTRING | HITMARKER_ATTACKSTRING_PRINTED)))
    {
        PrepareStringBattle(STRINGID_USEDMOVE, gBattlerAttacker);
        gHitMarker |= HITMARKER_ATTACKSTRING_PRINTED;
    }
    gBattlescriptCurrInstr++;
    gBattleCommunication[MSG_DISPLAY] = 0;
}

static void Cmd_ppreduce(void)
{
    s32 i, ppToDeduct = 1;

    if (gBattleControllerExecFlags)
        return;

    if (!gSpecialStatuses[gBattlerAttacker].ppNotAffectedByPressure)
    {
        switch (gBattleMoves[gCurrentMove].target)
        {
        case MOVE_TARGET_FOES_AND_ALLY:
            for (i = 0; i < gBattlersCount; i++)
            {
                if (i != gBattlerAttacker && IsBattlerAlive(i))
                    ppToDeduct += (GetBattlerAbility(i) == ABILITY_PRESSURE);
            }
            break;
        case MOVE_TARGET_BOTH:
        case MOVE_TARGET_OPPONENTS_FIELD:
            for (i = 0; i < gBattlersCount; i++)
            {
                if (GetBattlerSide(i) != GetBattlerSide(gBattlerAttacker) && IsBattlerAlive(i))
                    ppToDeduct += (GetBattlerAbility(i) == ABILITY_PRESSURE);
            }
            break;
        default:
            if (gBattlerAttacker != gBattlerTarget && GetBattlerAbility(gBattlerTarget) == ABILITY_PRESSURE)
                ppToDeduct++;
            break;
        }
    }

    if (!(gHitMarker & (HITMARKER_NO_PPDEDUCT | HITMARKER_NO_ATTACKSTRING)) && gBattleMons[gBattlerAttacker].pp[gCurrMovePos])
    {
        gProtectStructs[gBattlerAttacker].notFirstStrike = 1;

        if (gBattleMons[gBattlerAttacker].pp[gCurrMovePos] > ppToDeduct)
            gBattleMons[gBattlerAttacker].pp[gCurrMovePos] -= ppToDeduct;
        else
            gBattleMons[gBattlerAttacker].pp[gCurrMovePos] = 0;

        if (!(gBattleMons[gBattlerAttacker].status2 & STATUS2_TRANSFORMED)
            && !((gDisableStructs[gBattlerAttacker].mimickedMoves) & gBitTable[gCurrMovePos]))
        {
            gActiveBattler = gBattlerAttacker;
            BtlController_EmitSetMonData(0, REQUEST_PPMOVE1_BATTLE + gCurrMovePos, 0, 1, &gBattleMons[gBattlerAttacker].pp[gCurrMovePos]);
            MarkBattlerForControllerExec(gBattlerAttacker);
        }
    }

    gHitMarker &= ~(HITMARKER_NO_PPDEDUCT);
    gBattlescriptCurrInstr++;
}

// The chance is 1/N for each stage.
#if B_CRIT_CHANCE == GEN_7
    static const u8 sCriticalHitChance[] = {24, 8, 2, 1, 1};
#elif B_CRIT_CHANCE == GEN_6
    static const u8 sCriticalHitChance[] = {16, 8, 2, 1, 1};
#else
    static const u8 sCriticalHitChance[] = {16, 8, 4, 3, 2}; // Gens 2,3,4,5
#endif // B_CRIT_CHANCE

s32 CalcCritChanceStage(u8 battlerAtk, u8 battlerDef, u32 move, bool32 recordAbility)
{
    s32 critChance = 0;
    u32 abilityAtk = GetBattlerAbility(gBattlerAttacker);
    u32 abilityDef = GetBattlerAbility(gBattlerTarget);

    if (gSideStatuses[battlerDef] & SIDE_STATUS_LUCKY_CHANT
        || gStatuses3[gBattlerAttacker] & STATUS3_CANT_SCORE_A_CRIT)
    {
        critChance = -1;
    }
    else if (abilityDef == ABILITY_BATTLE_ARMOR || abilityDef == ABILITY_SHELL_ARMOR)
    {
        if (recordAbility)
            RecordAbilityBattle(battlerDef, abilityDef);
        critChance = -1;
    }
    else if (gStatuses3[battlerAtk] & STATUS3_LASER_FOCUS
             || gBattleMoves[move].effect == EFFECT_ALWAYS_CRIT
             || (abilityAtk == ABILITY_MERCILESS && gBattleMons[battlerDef].status1 & STATUS1_PSN_ANY))
    {
        critChance = -2;
    }
    else
    {
        u32 holdEffectAtk = GetBattlerHoldEffect(battlerAtk, TRUE);

        critChance  = 2 * ((gBattleMons[gBattlerAttacker].status2 & STATUS2_FOCUS_ENERGY) != 0)
                    + ((gBattleMoves[gCurrentMove].flags & FLAG_HIGH_CRIT) != 0)
                    + (holdEffectAtk == HOLD_EFFECT_SCOPE_LENS)
                    + 2 * (holdEffectAtk == HOLD_EFFECT_LUCKY_PUNCH && gBattleMons[gBattlerAttacker].species == SPECIES_CHANSEY)
                    + 2 * (holdEffectAtk == HOLD_EFFECT_STICK && gBattleMons[gBattlerAttacker].species == SPECIES_FARFETCHD)
                    + (abilityAtk == ABILITY_SUPER_LUCK);

        if (critChance >= ARRAY_COUNT(sCriticalHitChance))
            critChance = ARRAY_COUNT(sCriticalHitChance) - 1;
    }

    return critChance;
}

static void Cmd_critcalc(void)
{
    s32 critChance = CalcCritChanceStage(gBattlerAttacker, gBattlerTarget, gCurrentMove, TRUE);
    gPotentialItemEffectBattler = gBattlerAttacker;

    if (gBattleTypeFlags & (BATTLE_TYPE_WALLY_TUTORIAL | BATTLE_TYPE_FIRST_BATTLE))
        gIsCriticalHit = FALSE;
    else if (critChance == -1)
        gIsCriticalHit = FALSE;
    else if (critChance == -2)
        gIsCriticalHit = TRUE;
    else if (Random() % sCriticalHitChance[critChance] == 0)
        gIsCriticalHit = TRUE;
    else
        gIsCriticalHit = FALSE;

    gBattlescriptCurrInstr++;
}

static void Cmd_damagecalc(void)
{
    u8 moveType;

    GET_MOVE_TYPE(gCurrentMove, moveType);
    gBattleMoveDamage = CalculateMoveDamage(gCurrentMove, gBattlerAttacker, gBattlerTarget, moveType, 0, gIsCriticalHit, TRUE, TRUE);
    gBattlescriptCurrInstr++;
}

static void Cmd_typecalc(void)
{
    u8 moveType;

    GET_MOVE_TYPE(gCurrentMove, moveType);
    CalcTypeEffectivenessMultiplier(gCurrentMove, moveType, gBattlerAttacker, gBattlerTarget, TRUE);

    gBattlescriptCurrInstr++;
}

static void Cmd_adjustdamage(void)
{
    u8 holdEffect, param;

    if (DoesSubstituteBlockMove(gBattlerAttacker, gBattlerTarget, gCurrentMove))
        goto END;
    if (DoesDisguiseBlockMove(gBattlerAttacker, gBattlerTarget, gCurrentMove))
        goto END;
    if (gBattleMons[gBattlerTarget].hp > gBattleMoveDamage)
        goto END;

    holdEffect = GetBattlerHoldEffect(gBattlerTarget, TRUE);
    param = GetBattlerHoldEffectParam(gBattlerTarget);

    gPotentialItemEffectBattler = gBattlerTarget;

    if (holdEffect == HOLD_EFFECT_FOCUS_BAND && (Random() % 100) < param)
    {
        RecordItemEffectBattle(gBattlerTarget, holdEffect);
        gSpecialStatuses[gBattlerTarget].focusBanded = 1;
    }
    else if (holdEffect == HOLD_EFFECT_FOCUS_SASH && BATTLER_MAX_HP(gBattlerTarget))
    {
        RecordItemEffectBattle(gBattlerTarget, holdEffect);
        gSpecialStatuses[gBattlerTarget].focusSashed = 1;
    }
    else if (GetBattlerAbility(gBattlerTarget) == ABILITY_STURDY && BATTLER_MAX_HP(gBattlerTarget))
    {
        RecordAbilityBattle(gBattlerTarget, ABILITY_STURDY);
        gSpecialStatuses[gBattlerTarget].sturdied = 1;
    }

    if (gBattleMoves[gCurrentMove].effect != EFFECT_FALSE_SWIPE
        && !gProtectStructs[gBattlerTarget].endured
        && !gSpecialStatuses[gBattlerTarget].focusBanded
        && !gSpecialStatuses[gBattlerTarget].focusSashed
        && !gSpecialStatuses[gBattlerTarget].sturdied)
        goto END;

    // Handle reducing the dmg to 1 hp.
    gBattleMoveDamage = gBattleMons[gBattlerTarget].hp - 1;

    if (gProtectStructs[gBattlerTarget].endured)
    {
        gMoveResultFlags |= MOVE_RESULT_FOE_ENDURED;
    }
    else if (gSpecialStatuses[gBattlerTarget].focusBanded || gSpecialStatuses[gBattlerTarget].focusSashed)
    {
        gMoveResultFlags |= MOVE_RESULT_FOE_HUNG_ON;
        gLastUsedItem = gBattleMons[gBattlerTarget].item;
    }
    else if (gSpecialStatuses[gBattlerTarget].sturdied)
    {
        gMoveResultFlags |= MOVE_RESULT_STURDIED;
        gLastUsedAbility = ABILITY_STURDY;
    }

END:
    gBattlescriptCurrInstr++;

    if (!(gMoveResultFlags & MOVE_RESULT_NO_EFFECT) && gBattleMoveDamage >= 1)
        gSpecialStatuses[gBattlerAttacker].damagedMons |= gBitTable[gBattlerTarget];

    // Check gems and damage reducing berries.
    if (gSpecialStatuses[gBattlerTarget].berryReduced
        && !(gMoveResultFlags & MOVE_RESULT_NO_EFFECT)
        && gBattleMons[gBattlerTarget].item)
    {
        BattleScriptPushCursor();
        gBattlescriptCurrInstr = BattleScript_BerryReduceDmg;
        gLastUsedItem = gBattleMons[gBattlerTarget].item;
    }
    if (gSpecialStatuses[gBattlerAttacker].gemBoost
        && !(gMoveResultFlags & MOVE_RESULT_NO_EFFECT)
        && gBattleMons[gBattlerAttacker].item)
    {
        BattleScriptPushCursor();
        gBattlescriptCurrInstr = BattleScript_GemActivates;
        gLastUsedItem = gBattleMons[gBattlerAttacker].item;
    }
}

static void Cmd_multihitresultmessage(void)
{
    if (gBattleControllerExecFlags)
        return;

    if (!(gMoveResultFlags & MOVE_RESULT_FAILED) && !(gMoveResultFlags & MOVE_RESULT_FOE_ENDURED))
    {
        if (gMoveResultFlags & MOVE_RESULT_STURDIED)
        {
            gMoveResultFlags &= ~(MOVE_RESULT_STURDIED | MOVE_RESULT_FOE_HUNG_ON);
            gSpecialStatuses[gBattlerTarget].sturdied = 0; // Delete this line to make Sturdy last for the duration of the whole move turn.
            BattleScriptPushCursor();
            gBattlescriptCurrInstr = BattleScript_SturdiedMsg;
            return;
        }
        else if (gMoveResultFlags & MOVE_RESULT_FOE_HUNG_ON)
        {
            gLastUsedItem = gBattleMons[gBattlerTarget].item;
            gPotentialItemEffectBattler = gBattlerTarget;
            gMoveResultFlags &= ~(MOVE_RESULT_STURDIED | MOVE_RESULT_FOE_HUNG_ON);
            gSpecialStatuses[gBattlerTarget].focusBanded = 0; // Delete this line to make Focus Band last for the duration of the whole move turn.
            gSpecialStatuses[gBattlerTarget].focusSashed = 0; // Delete this line to make Focus Sash last for the duration of the whole move turn.
            BattleScriptPushCursor();
            gBattlescriptCurrInstr = BattleScript_HangedOnMsg;
            return;
        }
    }
    gBattlescriptCurrInstr++;
}

static void Cmd_attackanimation(void)
{
    if (gBattleControllerExecFlags)
        return;

    if ((gHitMarker & HITMARKER_NO_ANIMATIONS) && (gCurrentMove != MOVE_TRANSFORM && gCurrentMove != MOVE_SUBSTITUTE))
    {
        BattleScriptPush(gBattlescriptCurrInstr + 1);
        gBattlescriptCurrInstr = BattleScript_Pausex20;
        gBattleScripting.animTurn++;
        gBattleScripting.animTargetsHit++;
    }
    else
    {
        if ((gBattleMoves[gCurrentMove].target & MOVE_TARGET_BOTH
             || gBattleMoves[gCurrentMove].target & MOVE_TARGET_FOES_AND_ALLY
             || gBattleMoves[gCurrentMove].target & MOVE_TARGET_DEPENDS)
            && gBattleScripting.animTargetsHit)
        {
            gBattlescriptCurrInstr++;
            return;
        }
        if (!(gMoveResultFlags & MOVE_RESULT_NO_EFFECT))
        {
            u8 multihit;

            gActiveBattler = gBattlerAttacker;

            if (gBattleMons[gBattlerTarget].status2 & STATUS2_SUBSTITUTE)
                multihit = gMultiHitCounter;
            else if (gMultiHitCounter != 0 && gMultiHitCounter != 1)
            {
                if (gBattleMons[gBattlerTarget].hp <= gBattleMoveDamage)
                    multihit = 1;
                else
                    multihit = gMultiHitCounter;
            }
            else
                multihit = gMultiHitCounter;

            BtlController_EmitMoveAnimation(0, gCurrentMove, gBattleScripting.animTurn, gBattleMovePower, gBattleMoveDamage, gBattleMons[gBattlerAttacker].friendship, &gDisableStructs[gBattlerAttacker], multihit);
            gBattleScripting.animTurn += 1;
            gBattleScripting.animTargetsHit += 1;
            MarkBattlerForControllerExec(gBattlerAttacker);
            gBattlescriptCurrInstr++;
        }
        else
        {
            BattleScriptPush(gBattlescriptCurrInstr + 1);
            gBattlescriptCurrInstr = BattleScript_Pausex20;
        }
    }
}

static void Cmd_waitanimation(void)
{
    if (gBattleControllerExecFlags == 0)
        gBattlescriptCurrInstr++;
}

static void Cmd_healthbarupdate(void)
{
    if (gBattleControllerExecFlags)
        return;

    if (!(gMoveResultFlags & MOVE_RESULT_NO_EFFECT))
    {
        gActiveBattler = GetBattlerForBattleScript(gBattlescriptCurrInstr[1]);

        if (DoesSubstituteBlockMove(gBattlerAttacker, gActiveBattler, gCurrentMove) && gDisableStructs[gActiveBattler].substituteHP && !(gHitMarker & HITMARKER_IGNORE_SUBSTITUTE))
        {
            PrepareStringBattle(STRINGID_SUBSTITUTEDAMAGED, gActiveBattler);
        }
        else if (!DoesDisguiseBlockMove(gBattlerAttacker, gActiveBattler, gCurrentMove))
        {
            s16 healthValue = min(gBattleMoveDamage, 10000); // Max damage (10000) not present in R/S, ensures that huge damage values don't change sign

            BtlController_EmitHealthBarUpdate(0, healthValue);
            MarkBattlerForControllerExec(gActiveBattler);

            if (GetBattlerSide(gActiveBattler) == B_SIDE_PLAYER && gBattleMoveDamage > 0)
                gBattleResults.playerMonWasDamaged = TRUE;
        }
    }

    gBattlescriptCurrInstr += 2;
}

static void Cmd_datahpupdate(void)
{
    u32 moveType;

    if (gBattleControllerExecFlags)
        return;

    if (gBattleStruct->dynamicMoveType == 0)
        moveType = gBattleMoves[gCurrentMove].type;
    else if (!(gBattleStruct->dynamicMoveType & 0x40))
        moveType = gBattleStruct->dynamicMoveType & 0x3F;
    else
        moveType = gBattleMoves[gCurrentMove].type;

    if (!(gMoveResultFlags & MOVE_RESULT_NO_EFFECT))
    {
        gActiveBattler = GetBattlerForBattleScript(gBattlescriptCurrInstr[1]);
        if (DoesSubstituteBlockMove(gBattlerAttacker, gActiveBattler, gCurrentMove) && gDisableStructs[gActiveBattler].substituteHP && !(gHitMarker & HITMARKER_IGNORE_SUBSTITUTE))
        {
            if (gDisableStructs[gActiveBattler].substituteHP >= gBattleMoveDamage)
            {
                if (gSpecialStatuses[gActiveBattler].dmg == 0)
                    gSpecialStatuses[gActiveBattler].dmg = gBattleMoveDamage;
                gDisableStructs[gActiveBattler].substituteHP -= gBattleMoveDamage;
                gHpDealt = gBattleMoveDamage;
            }
            else
            {
                if (gSpecialStatuses[gActiveBattler].dmg == 0)
                    gSpecialStatuses[gActiveBattler].dmg = gDisableStructs[gActiveBattler].substituteHP;
                gHpDealt = gDisableStructs[gActiveBattler].substituteHP;
                gDisableStructs[gActiveBattler].substituteHP = 0;
            }
            // check substitute fading
            if (gDisableStructs[gActiveBattler].substituteHP == 0)
            {
                gBattlescriptCurrInstr += 2;
                BattleScriptPushCursor();
                gBattlescriptCurrInstr = BattleScript_SubstituteFade;
                return;
            }
        }
        else if (DoesDisguiseBlockMove(gBattlerAttacker, gActiveBattler, gCurrentMove))
        {
            gBattleMons[gActiveBattler].species = SPECIES_MIMIKYU_BUSTED;
            BattleScriptPush(gBattlescriptCurrInstr + 2);
            gBattlescriptCurrInstr = BattleScript_DisguiseBustedActivates;
        }
        else
        {
            gHitMarker &= ~(HITMARKER_IGNORE_SUBSTITUTE);
            if (gBattleMoveDamage < 0) // hp goes up
            {
                gBattleMons[gActiveBattler].hp -= gBattleMoveDamage;
                if (gBattleMons[gActiveBattler].hp > gBattleMons[gActiveBattler].maxHP)
                    gBattleMons[gActiveBattler].hp = gBattleMons[gActiveBattler].maxHP;

            }
            else // hp goes down
            {
                if (gHitMarker & HITMARKER_x20)
                {
                    gHitMarker &= ~(HITMARKER_x20);
                }
                else
                {
                    gTakenDmg[gActiveBattler] += gBattleMoveDamage;
                    if (gBattlescriptCurrInstr[1] == BS_TARGET)
                        gTakenDmgByBattler[gActiveBattler] = gBattlerAttacker;
                    else
                        gTakenDmgByBattler[gActiveBattler] = gBattlerTarget;
                }

                if (gBattleMons[gActiveBattler].hp > gBattleMoveDamage)
                {
                    gBattleMons[gActiveBattler].hp -= gBattleMoveDamage;
                    gHpDealt = gBattleMoveDamage;
                }
                else
                {
                    gHpDealt = gBattleMons[gActiveBattler].hp;
                    gBattleMons[gActiveBattler].hp = 0;
                }

                if (!gSpecialStatuses[gActiveBattler].dmg && !(gHitMarker & HITMARKER_x100000))
                    gSpecialStatuses[gActiveBattler].dmg = gHpDealt;

                if (IS_MOVE_PHYSICAL(gCurrentMove) && !(gHitMarker & HITMARKER_x100000) && gCurrentMove != MOVE_PAIN_SPLIT)
                {
                    gProtectStructs[gActiveBattler].physicalDmg = gHpDealt;
                    gSpecialStatuses[gActiveBattler].physicalDmg = gHpDealt;
                    if (gBattlescriptCurrInstr[1] == BS_TARGET)
                    {
                        gProtectStructs[gActiveBattler].physicalBattlerId = gBattlerAttacker;
                        gSpecialStatuses[gActiveBattler].physicalBattlerId = gBattlerAttacker;
                    }
                    else
                    {
                        gProtectStructs[gActiveBattler].physicalBattlerId = gBattlerTarget;
                        gSpecialStatuses[gActiveBattler].physicalBattlerId = gBattlerTarget;
                    }
                }
                else if (!IS_MOVE_PHYSICAL(gCurrentMove) && !(gHitMarker & HITMARKER_x100000))
                {
                    gProtectStructs[gActiveBattler].specialDmg = gHpDealt;
                    gSpecialStatuses[gActiveBattler].specialDmg = gHpDealt;
                    if (gBattlescriptCurrInstr[1] == BS_TARGET)
                    {
                        gProtectStructs[gActiveBattler].specialBattlerId = gBattlerAttacker;
                        gSpecialStatuses[gActiveBattler].specialBattlerId = gBattlerAttacker;
                    }
                    else
                    {
                        gProtectStructs[gActiveBattler].specialBattlerId = gBattlerTarget;
                        gSpecialStatuses[gActiveBattler].specialBattlerId = gBattlerTarget;
                    }
                }
            }
            gHitMarker &= ~(HITMARKER_x100000);
            BtlController_EmitSetMonData(0, REQUEST_HP_BATTLE, 0, 2, &gBattleMons[gActiveBattler].hp);
            MarkBattlerForControllerExec(gActiveBattler);
        }
    }
    else
    {
        gActiveBattler = GetBattlerForBattleScript(gBattlescriptCurrInstr[1]);
        if (gSpecialStatuses[gActiveBattler].dmg == 0)
            gSpecialStatuses[gActiveBattler].dmg = 0xFFFF;
    }
    gBattlescriptCurrInstr += 2;
}

static void Cmd_critmessage(void)
{
    if (gBattleControllerExecFlags == 0)
    {
        if (gIsCriticalHit == TRUE && !(gMoveResultFlags & MOVE_RESULT_NO_EFFECT))
        {
            PrepareStringBattle(STRINGID_CRITICALHIT, gBattlerAttacker);
            gBattleCommunication[MSG_DISPLAY] = 1;
        }
        gBattlescriptCurrInstr++;
    }
}

static void Cmd_effectivenesssound(void)
{
    if (gBattleControllerExecFlags)
        return;

    gActiveBattler = gBattlerTarget;
    if (!(gMoveResultFlags & MOVE_RESULT_MISSED))
    {
        switch (gMoveResultFlags & (~(MOVE_RESULT_MISSED)))
        {
        case MOVE_RESULT_SUPER_EFFECTIVE:
            BtlController_EmitPlaySE(0, SE_KOUKA_H);
            MarkBattlerForControllerExec(gActiveBattler);
            break;
        case MOVE_RESULT_NOT_VERY_EFFECTIVE:
            BtlController_EmitPlaySE(0, SE_KOUKA_L);
            MarkBattlerForControllerExec(gActiveBattler);
            break;
        case MOVE_RESULT_DOESNT_AFFECT_FOE:
        case MOVE_RESULT_FAILED:
            // no sound
            break;
        case MOVE_RESULT_FOE_ENDURED:
        case MOVE_RESULT_ONE_HIT_KO:
        case MOVE_RESULT_FOE_HUNG_ON:
        case MOVE_RESULT_STURDIED:
        default:
            if (gMoveResultFlags & MOVE_RESULT_SUPER_EFFECTIVE)
            {
                BtlController_EmitPlaySE(0, SE_KOUKA_H);
                MarkBattlerForControllerExec(gActiveBattler);
            }
            else if (gMoveResultFlags & MOVE_RESULT_NOT_VERY_EFFECTIVE)
            {
                BtlController_EmitPlaySE(0, SE_KOUKA_L);
                MarkBattlerForControllerExec(gActiveBattler);
            }
            else if (!(gMoveResultFlags & (MOVE_RESULT_DOESNT_AFFECT_FOE | MOVE_RESULT_FAILED)))
            {
                BtlController_EmitPlaySE(0, SE_KOUKA_M);
                MarkBattlerForControllerExec(gActiveBattler);
            }
            break;
        }
    }
    gBattlescriptCurrInstr++;
}

static void Cmd_resultmessage(void)
{
    u32 stringId = 0;

    if (gBattleControllerExecFlags)
        return;

    if (gMoveResultFlags & MOVE_RESULT_MISSED && (!(gMoveResultFlags & MOVE_RESULT_DOESNT_AFFECT_FOE) || gBattleCommunication[6] > 2))
    {
        stringId = gMissStringIds[gBattleCommunication[6]];
        gBattleCommunication[MSG_DISPLAY] = 1;
    }
    else
    {
        gBattleCommunication[MSG_DISPLAY] = 1;
        switch (gMoveResultFlags & (~MOVE_RESULT_MISSED))
        {
        case MOVE_RESULT_SUPER_EFFECTIVE:
            stringId = STRINGID_SUPEREFFECTIVE;
            break;
        case MOVE_RESULT_NOT_VERY_EFFECTIVE:
            stringId = STRINGID_NOTVERYEFFECTIVE;
            break;
        case MOVE_RESULT_ONE_HIT_KO:
            stringId = STRINGID_ONEHITKO;
            break;
        case MOVE_RESULT_FOE_ENDURED:
            stringId = STRINGID_PKMNENDUREDHIT;
            break;
        case MOVE_RESULT_FAILED:
            stringId = STRINGID_BUTITFAILED;
            break;
        case MOVE_RESULT_DOESNT_AFFECT_FOE:
            stringId = STRINGID_ITDOESNTAFFECT;
            break;
        case MOVE_RESULT_FOE_HUNG_ON:
            gLastUsedItem = gBattleMons[gBattlerTarget].item;
            gPotentialItemEffectBattler = gBattlerTarget;
            gMoveResultFlags &= ~(MOVE_RESULT_FOE_ENDURED | MOVE_RESULT_FOE_HUNG_ON);
            BattleScriptPushCursor();
            gBattlescriptCurrInstr = BattleScript_HangedOnMsg;
            return;
        default:
            if (gMoveResultFlags & MOVE_RESULT_DOESNT_AFFECT_FOE)
            {
                stringId = STRINGID_ITDOESNTAFFECT;
            }
            else if (gMoveResultFlags & MOVE_RESULT_ONE_HIT_KO)
            {
                gMoveResultFlags &= ~(MOVE_RESULT_ONE_HIT_KO);
                gMoveResultFlags &= ~(MOVE_RESULT_SUPER_EFFECTIVE);
                gMoveResultFlags &= ~(MOVE_RESULT_NOT_VERY_EFFECTIVE);
                BattleScriptPushCursor();
                gBattlescriptCurrInstr = BattleScript_OneHitKOMsg;
                return;
            }
            else if (gMoveResultFlags & MOVE_RESULT_STURDIED)
            {
                gMoveResultFlags &= ~(MOVE_RESULT_STURDIED | MOVE_RESULT_FOE_ENDURED | MOVE_RESULT_FOE_HUNG_ON);
                gSpecialStatuses[gBattlerTarget].sturdied = 0;
                BattleScriptPushCursor();
                gBattlescriptCurrInstr = BattleScript_SturdiedMsg;
                return;
            }
            else if (gMoveResultFlags & MOVE_RESULT_FOE_ENDURED)
            {
                gMoveResultFlags &= ~(MOVE_RESULT_FOE_ENDURED | MOVE_RESULT_FOE_HUNG_ON);
                BattleScriptPushCursor();
                gBattlescriptCurrInstr = BattleScript_EnduredMsg;
                return;
            }
            else if (gMoveResultFlags & MOVE_RESULT_FOE_HUNG_ON)
            {
                gLastUsedItem = gBattleMons[gBattlerTarget].item;
                gPotentialItemEffectBattler = gBattlerTarget;
                gMoveResultFlags &= ~(MOVE_RESULT_FOE_ENDURED | MOVE_RESULT_FOE_HUNG_ON);
                BattleScriptPushCursor();
                gBattlescriptCurrInstr = BattleScript_HangedOnMsg;
                return;
            }
            else if (gMoveResultFlags & MOVE_RESULT_FAILED)
            {
                stringId = STRINGID_BUTITFAILED;
            }
            else
            {
                gBattleCommunication[MSG_DISPLAY] = 0;
            }
        }
    }

    if (stringId)
        PrepareStringBattle(stringId, gBattlerAttacker);

    gBattlescriptCurrInstr++;

    // Print berry reducing message after result message.
    if (gSpecialStatuses[gBattlerTarget].berryReduced
        && !(gMoveResultFlags & MOVE_RESULT_NO_EFFECT))
    {
        gSpecialStatuses[gBattlerTarget].berryReduced = 0;
        BattleScriptPushCursor();
        gBattlescriptCurrInstr = BattleScript_PrintBerryReduceString;
    }
}

static void Cmd_printstring(void)
{
    if (gBattleControllerExecFlags == 0)
    {
        u16 var = T2_READ_16(gBattlescriptCurrInstr + 1);

        gBattlescriptCurrInstr += 3;
        PrepareStringBattle(var, gBattlerAttacker);
        gBattleCommunication[MSG_DISPLAY] = 1;
    }
}

static void Cmd_printselectionstring(void)
{
    gActiveBattler = gBattlerAttacker;

    BtlController_EmitPrintSelectionString(0, T2_READ_16(gBattlescriptCurrInstr + 1));
    MarkBattlerForControllerExec(gActiveBattler);

    gBattlescriptCurrInstr += 3;
    gBattleCommunication[MSG_DISPLAY] = 1;
}

static void Cmd_waitmessage(void)
{
    if (gBattleControllerExecFlags == 0)
    {
        if (!gBattleCommunication[MSG_DISPLAY])
        {
            gBattlescriptCurrInstr += 3;
        }
        else
        {
            u16 toWait = T2_READ_16(gBattlescriptCurrInstr + 1);
            if (++gPauseCounterBattle >= toWait)
            {
                gPauseCounterBattle = 0;
                gBattlescriptCurrInstr += 3;
                gBattleCommunication[MSG_DISPLAY] = 0;
            }
        }
    }
}

static void Cmd_printfromtable(void)
{
    if (gBattleControllerExecFlags == 0)
    {
        const u16 *ptr = (const u16*) T1_READ_PTR(gBattlescriptCurrInstr + 1);
        ptr += gBattleCommunication[MULTISTRING_CHOOSER];

        gBattlescriptCurrInstr += 5;
        PrepareStringBattle(*ptr, gBattlerAttacker);
        gBattleCommunication[MSG_DISPLAY] = 1;
    }
}

static void Cmd_printselectionstringfromtable(void)
{
    if (gBattleControllerExecFlags == 0)
    {
        const u16 *ptr = (const u16*) T1_READ_PTR(gBattlescriptCurrInstr + 1);
        ptr += gBattleCommunication[MULTISTRING_CHOOSER];

        gActiveBattler = gBattlerAttacker;
        BtlController_EmitPrintSelectionString(0, *ptr);
        MarkBattlerForControllerExec(gActiveBattler);

        gBattlescriptCurrInstr += 5;
        gBattleCommunication[MSG_DISPLAY] = 1;
    }
}

u8 GetBattlerTurnOrderNum(u8 battlerId)
{
    s32 i;
    for (i = 0; i < gBattlersCount; i++)
    {
        if (gBattlerByTurnOrder[i] == battlerId)
            break;
    }
    return i;
}

static void CheckSetUnburden(u8 battlerId)
{
    if (GetBattlerAbility(battlerId) == ABILITY_UNBURDEN)
    {
        gBattleResources->flags->flags[battlerId] |= RESOURCE_FLAG_UNBURDEN;
        RecordAbilityBattle(battlerId, ABILITY_UNBURDEN);
    }
}

#define INCREMENT_RESET_RETURN                  \
{                                               \
    gBattlescriptCurrInstr++;                   \
    gBattleScripting.moveEffect = 0; \
    return;                                     \
}

#define RESET_RETURN                            \
{                                               \
    gBattleScripting.moveEffect = 0; \
    return;                                     \
}

void SetMoveEffect(bool32 primary, u32 certain)
{
    s32 i, byTwo, affectsUser = 0;
    bool32 statusChanged = FALSE;
    bool32 noSunCanFreeze = TRUE;

    if (gBattleScripting.moveEffect & MOVE_EFFECT_AFFECTS_USER)
    {
        gEffectBattler = gBattlerAttacker; // battlerId that effects get applied on
        gBattleScripting.moveEffect &= ~(MOVE_EFFECT_AFFECTS_USER);
        affectsUser = MOVE_EFFECT_AFFECTS_USER;
        gBattleScripting.battler = gBattlerTarget; // theoretically the attacker
    }
    else
    {
        gEffectBattler = gBattlerTarget;
        gBattleScripting.battler = gBattlerAttacker;
    }
     // Just in case this flag is still set
    gBattleScripting.moveEffect &= ~(MOVE_EFFECT_CERTAIN);

    if (GetBattlerAbility(gEffectBattler) == ABILITY_SHIELD_DUST && !(gHitMarker & HITMARKER_IGNORE_SAFEGUARD)
        && !primary && gBattleScripting.moveEffect <= 9)
        INCREMENT_RESET_RETURN

    if (gSideStatuses[GET_BATTLER_SIDE(gEffectBattler)] & SIDE_STATUS_SAFEGUARD && !(gHitMarker & HITMARKER_IGNORE_SAFEGUARD)
        && !primary && gBattleScripting.moveEffect <= 7)
        INCREMENT_RESET_RETURN

    if (GetBattlerAbility(gBattlerAttacker) == ABILITY_SHEER_FORCE
        && gBattleMoves[gCurrentMove].flags & FLAG_SHEER_FORCE_BOOST
        && affectsUser != MOVE_EFFECT_AFFECTS_USER)
        INCREMENT_RESET_RETURN

    if (gBattleMons[gEffectBattler].hp == 0
        && gBattleScripting.moveEffect != MOVE_EFFECT_PAYDAY
        && gBattleScripting.moveEffect != MOVE_EFFECT_STEAL_ITEM)
        INCREMENT_RESET_RETURN

    if (DoesSubstituteBlockMove(gBattlerAttacker, gEffectBattler, gCurrentMove) && affectsUser != MOVE_EFFECT_AFFECTS_USER)
        INCREMENT_RESET_RETURN

    if (gBattleScripting.moveEffect <= 6) // status change
    {
        switch (sStatusFlagsForMoveEffects[gBattleScripting.moveEffect])
        {
        case STATUS1_SLEEP:
            // check active uproar
            if (GetBattlerAbility(gEffectBattler) != ABILITY_SOUNDPROOF)
            {
                for (gActiveBattler = 0;
                    gActiveBattler < gBattlersCount && !(gBattleMons[gActiveBattler].status2 & STATUS2_UPROAR);
                    gActiveBattler++)
                    ;
            }
            else
                gActiveBattler = gBattlersCount;

            if (gBattleMons[gEffectBattler].status1)
                break;
            if (gActiveBattler != gBattlersCount)
                break;
            if (GetBattlerAbility(gEffectBattler) == ABILITY_VITAL_SPIRIT
                || GetBattlerAbility(gEffectBattler) == ABILITY_INSOMNIA
                || GetBattlerAbility(gEffectBattler) == ABILITY_COMATOSE
                || IsAbilityOnSide(gEffectBattler, ABILITY_SWEET_VEIL)
                || IsFlowerVeilProtected(gEffectBattler)
                || IsLeafGuardProtected(gEffectBattler))
                break;

            CancelMultiTurnMoves(gEffectBattler);
            statusChanged = TRUE;
            break;
        case STATUS1_POISON:
            if (GetBattlerAbility(gEffectBattler) == ABILITY_IMMUNITY
                && (primary == TRUE || certain == MOVE_EFFECT_CERTAIN))
            {
                gLastUsedAbility = ABILITY_IMMUNITY;
                RecordAbilityBattle(gEffectBattler, ABILITY_IMMUNITY);

                BattleScriptPush(gBattlescriptCurrInstr + 1);
                gBattlescriptCurrInstr = BattleScript_PSNPrevention;

                if (gHitMarker & HITMARKER_IGNORE_SAFEGUARD)
                {
                    gBattleCommunication[MULTISTRING_CHOOSER] = 1;
                    gHitMarker &= ~(HITMARKER_IGNORE_SAFEGUARD);
                }
                else
                {
                    gBattleCommunication[MULTISTRING_CHOOSER] = 0;
                }
                RESET_RETURN
            }
            if ((IS_BATTLER_OF_TYPE(gEffectBattler, TYPE_POISON) || IS_BATTLER_OF_TYPE(gEffectBattler, TYPE_STEEL))
                && (gHitMarker & HITMARKER_IGNORE_SAFEGUARD)
                && (primary == TRUE || certain == MOVE_EFFECT_CERTAIN))
            {
                BattleScriptPush(gBattlescriptCurrInstr + 1);
                gBattlescriptCurrInstr = BattleScript_PSNPrevention;

                gBattleCommunication[MULTISTRING_CHOOSER] = 2;
                RESET_RETURN
            }
            if (IS_BATTLER_OF_TYPE(gEffectBattler, TYPE_POISON))
                break;
            if (IS_BATTLER_OF_TYPE(gEffectBattler, TYPE_STEEL))
                break;
            if (gBattleMons[gEffectBattler].status1)
                break;
            if (GetBattlerAbility(gEffectBattler) == ABILITY_IMMUNITY
                || GetBattlerAbility(gEffectBattler) == ABILITY_COMATOSE
                || IsFlowerVeilProtected(gEffectBattler)
                || IsLeafGuardProtected(gEffectBattler))
                break;

            statusChanged = TRUE;
            break;
        case STATUS1_BURN:
            if (GetBattlerAbility(gEffectBattler) == ABILITY_WATER_VEIL
                && (primary == TRUE || certain == MOVE_EFFECT_CERTAIN))
            {
                gLastUsedAbility = ABILITY_WATER_VEIL;
                RecordAbilityBattle(gEffectBattler, ABILITY_WATER_VEIL);

                BattleScriptPush(gBattlescriptCurrInstr + 1);
                gBattlescriptCurrInstr = BattleScript_BRNPrevention;
                if (gHitMarker & HITMARKER_IGNORE_SAFEGUARD)
                {
                    gBattleCommunication[MULTISTRING_CHOOSER] = 1;
                    gHitMarker &= ~(HITMARKER_IGNORE_SAFEGUARD);
                }
                else
                {
                    gBattleCommunication[MULTISTRING_CHOOSER] = 0;
                }
                RESET_RETURN
            }
            if (IS_BATTLER_OF_TYPE(gEffectBattler, TYPE_FIRE)
                && (gHitMarker & HITMARKER_IGNORE_SAFEGUARD)
                && (primary == TRUE || certain == MOVE_EFFECT_CERTAIN))
            {
                BattleScriptPush(gBattlescriptCurrInstr + 1);
                gBattlescriptCurrInstr = BattleScript_BRNPrevention;

                gBattleCommunication[MULTISTRING_CHOOSER] = 2;
                RESET_RETURN
            }
            if (IS_BATTLER_OF_TYPE(gEffectBattler, TYPE_FIRE))
                break;
            if (GetBattlerAbility(gEffectBattler) == ABILITY_WATER_VEIL
                || GetBattlerAbility(gEffectBattler) == ABILITY_COMATOSE
                || IsFlowerVeilProtected(gEffectBattler)
                || IsLeafGuardProtected(gEffectBattler))
                break;
            if (gBattleMons[gEffectBattler].status1)
                break;

            statusChanged = TRUE;
            break;
        case STATUS1_FREEZE:
            if (WEATHER_HAS_EFFECT && gBattleWeather & WEATHER_SUN_ANY)
                noSunCanFreeze = FALSE;
            if (IS_BATTLER_OF_TYPE(gEffectBattler, TYPE_ICE))
                break;
            if (gBattleMons[gEffectBattler].status1)
                break;
            if (noSunCanFreeze == 0)
                break;
            if (GetBattlerAbility(gEffectBattler) == ABILITY_MAGMA_ARMOR
                || GetBattlerAbility(gEffectBattler) == ABILITY_COMATOSE
                || IsFlowerVeilProtected(gEffectBattler)
                || IsLeafGuardProtected(gEffectBattler))
                break;

            CancelMultiTurnMoves(gEffectBattler);
            statusChanged = TRUE;
            break;
        case STATUS1_PARALYSIS:
            if (GetBattlerAbility(gEffectBattler) == ABILITY_LIMBER)
            {
                if (primary == TRUE || certain == MOVE_EFFECT_CERTAIN)
                {
                    gLastUsedAbility = ABILITY_LIMBER;
                    RecordAbilityBattle(gEffectBattler, ABILITY_LIMBER);

                    BattleScriptPush(gBattlescriptCurrInstr + 1);
                    gBattlescriptCurrInstr = BattleScript_PRLZPrevention;

                    if (gHitMarker & HITMARKER_IGNORE_SAFEGUARD)
                    {
                        gBattleCommunication[MULTISTRING_CHOOSER] = 1;
                        gHitMarker &= ~(HITMARKER_IGNORE_SAFEGUARD);
                    }
                    else
                    {
                        gBattleCommunication[MULTISTRING_CHOOSER] = 0;
                    }
                    RESET_RETURN
                }
                else
                    break;
            }
            if ((IS_BATTLER_OF_TYPE(gEffectBattler, TYPE_ELECTRIC))
                && (gHitMarker & HITMARKER_IGNORE_SAFEGUARD)
                && (primary == TRUE || certain == MOVE_EFFECT_CERTAIN))
            {
                BattleScriptPush(gBattlescriptCurrInstr + 1);
                gBattlescriptCurrInstr = BattleScript_PRLZPrevention;

                gBattleCommunication[MULTISTRING_CHOOSER] = 2;
                RESET_RETURN
            }
            if (IS_BATTLER_OF_TYPE(gEffectBattler, TYPE_ELECTRIC))
                break;
            if (GetBattlerAbility(gEffectBattler) == ABILITY_LIMBER
                || GetBattlerAbility(gEffectBattler) == ABILITY_COMATOSE
                || IsFlowerVeilProtected(gEffectBattler)
                || IsLeafGuardProtected(gEffectBattler))
                break;
            if (gBattleMons[gEffectBattler].status1)
                break;

            statusChanged = TRUE;
            break;
        case STATUS1_TOXIC_POISON:
            if (GetBattlerAbility(gEffectBattler) == ABILITY_IMMUNITY && (primary == TRUE || certain == MOVE_EFFECT_CERTAIN))
            {
                gLastUsedAbility = ABILITY_IMMUNITY;
                RecordAbilityBattle(gEffectBattler, ABILITY_IMMUNITY);

                BattleScriptPush(gBattlescriptCurrInstr + 1);
                gBattlescriptCurrInstr = BattleScript_PSNPrevention;

                if (gHitMarker & HITMARKER_IGNORE_SAFEGUARD)
                {
                    gBattleCommunication[MULTISTRING_CHOOSER] = 1;
                    gHitMarker &= ~(HITMARKER_IGNORE_SAFEGUARD);
                }
                else
                {
                    gBattleCommunication[MULTISTRING_CHOOSER] = 0;
                }
                RESET_RETURN
            }
            if ((IS_BATTLER_OF_TYPE(gEffectBattler, TYPE_POISON) || IS_BATTLER_OF_TYPE(gEffectBattler, TYPE_STEEL))
                && (gHitMarker & HITMARKER_IGNORE_SAFEGUARD)
                && (primary == TRUE || certain == MOVE_EFFECT_CERTAIN))
            {
                BattleScriptPush(gBattlescriptCurrInstr + 1);
                gBattlescriptCurrInstr = BattleScript_PSNPrevention;

                gBattleCommunication[MULTISTRING_CHOOSER] = 2;
                RESET_RETURN
            }
            if (gBattleMons[gEffectBattler].status1)
                break;
            if (!IS_BATTLER_OF_TYPE(gEffectBattler, TYPE_POISON) && !IS_BATTLER_OF_TYPE(gEffectBattler, TYPE_STEEL))
            {
                if (GetBattlerAbility(gEffectBattler) == ABILITY_IMMUNITY
                    || GetBattlerAbility(gEffectBattler) == ABILITY_COMATOSE
                    || IsFlowerVeilProtected(gEffectBattler)
                    || IsLeafGuardProtected(gEffectBattler))
                    break;

                // It's redundant, because at this point we know the status1 value is 0.
                gBattleMons[gEffectBattler].status1 &= ~(STATUS1_TOXIC_POISON);
                gBattleMons[gEffectBattler].status1 &= ~(STATUS1_POISON);
                statusChanged = TRUE;
                break;
            }
            else
            {
                gMoveResultFlags |= MOVE_RESULT_DOESNT_AFFECT_FOE;
            }
            break;
        }
        if (statusChanged == TRUE)
        {
            BattleScriptPush(gBattlescriptCurrInstr + 1);

            if (sStatusFlagsForMoveEffects[gBattleScripting.moveEffect] == STATUS1_SLEEP)
                gBattleMons[gEffectBattler].status1 |= ((Random() & 3) + 2);
            else
                gBattleMons[gEffectBattler].status1 |= sStatusFlagsForMoveEffects[gBattleScripting.moveEffect];

            gBattlescriptCurrInstr = sMoveEffectBS_Ptrs[gBattleScripting.moveEffect];

            gActiveBattler = gEffectBattler;
            BtlController_EmitSetMonData(0, REQUEST_STATUS_BATTLE, 0, 4, &gBattleMons[gEffectBattler].status1);
            MarkBattlerForControllerExec(gActiveBattler);

            if (gHitMarker & HITMARKER_IGNORE_SAFEGUARD)
            {
                gBattleCommunication[MULTISTRING_CHOOSER] = 1;
                gHitMarker &= ~(HITMARKER_IGNORE_SAFEGUARD);
            }
            else
            {
                gBattleCommunication[MULTISTRING_CHOOSER] = 0;
            }

            // for synchronize

            if (gBattleScripting.moveEffect == MOVE_EFFECT_POISON
             || gBattleScripting.moveEffect == MOVE_EFFECT_TOXIC
             || gBattleScripting.moveEffect == MOVE_EFFECT_PARALYSIS
             || gBattleScripting.moveEffect == MOVE_EFFECT_BURN)
             {
                gBattleStruct->synchronizeMoveEffect = gBattleScripting.moveEffect;
                gHitMarker |= HITMARKER_SYNCHRONISE_EFFECT;
             }
            return;
        }
        else if (statusChanged == FALSE)
        {
            gBattleScripting.moveEffect = 0;
            gBattlescriptCurrInstr++;
            return;
        }
        return;
    }
    else
    {
        if (gBattleMons[gEffectBattler].status2 & sStatusFlagsForMoveEffects[gBattleScripting.moveEffect])
        {
            gBattlescriptCurrInstr++;
        }
        else
        {
            u8 side;
            switch (gBattleScripting.moveEffect)
            {
            case MOVE_EFFECT_CONFUSION:
                if (GetBattlerAbility(gEffectBattler) == ABILITY_OWN_TEMPO
                    || gBattleMons[gEffectBattler].status2 & STATUS2_CONFUSION)
                {
                    gBattlescriptCurrInstr++;
                }
                else
                {
                    gBattleMons[gEffectBattler].status2 |= (((Random()) % 0x4)) + 2;

                    BattleScriptPush(gBattlescriptCurrInstr + 1);
                    gBattlescriptCurrInstr = sMoveEffectBS_Ptrs[gBattleScripting.moveEffect];
                }
                break;
            case MOVE_EFFECT_FLINCH:
                if (GetBattlerAbility(gEffectBattler) == ABILITY_INNER_FOCUS)
                {
                    if (primary == TRUE || certain == MOVE_EFFECT_CERTAIN)
                    {
                        gLastUsedAbility = ABILITY_INNER_FOCUS;
                        RecordAbilityBattle(gEffectBattler, ABILITY_INNER_FOCUS);
                        gBattlescriptCurrInstr = BattleScript_FlinchPrevention;
                    }
                    else
                    {
                        gBattlescriptCurrInstr++;
                    }
                }
                else
                {
                    if (GetBattlerTurnOrderNum(gEffectBattler) > gCurrentTurnActionNumber)
                        gBattleMons[gEffectBattler].status2 |= sStatusFlagsForMoveEffects[gBattleScripting.moveEffect];
                    gBattlescriptCurrInstr++;
                }
                break;
            case MOVE_EFFECT_UPROAR:
                if (!(gBattleMons[gEffectBattler].status2 & STATUS2_UPROAR))
                {

                    gBattleMons[gEffectBattler].status2 |= STATUS2_MULTIPLETURNS;
                    gLockedMoves[gEffectBattler] = gCurrentMove;
                    gBattleMons[gEffectBattler].status2 |= ((Random() & 3) + 2) << 4;

                    BattleScriptPush(gBattlescriptCurrInstr + 1);
                    gBattlescriptCurrInstr = sMoveEffectBS_Ptrs[gBattleScripting.moveEffect];
                }
                else
                {
                    gBattlescriptCurrInstr++;
                }
                break;
            case MOVE_EFFECT_PAYDAY:
                if (GET_BATTLER_SIDE(gBattlerAttacker) == B_SIDE_PLAYER)
                {
                    u16 PayDay = gPaydayMoney;
                    gPaydayMoney += (gBattleMons[gBattlerAttacker].level * 5);
                    if (PayDay > gPaydayMoney)
                        gPaydayMoney = 0xFFFF;
                }
                BattleScriptPush(gBattlescriptCurrInstr + 1);
                gBattlescriptCurrInstr = sMoveEffectBS_Ptrs[gBattleScripting.moveEffect];
                break;
            case MOVE_EFFECT_HAPPY_HOUR:
                if (GET_BATTLER_SIDE(gBattlerAttacker) == B_SIDE_PLAYER)
                {
                    gBattleStruct->moneyMultiplier *= 2;
                }
                gBattlescriptCurrInstr++;
                break;
            case MOVE_EFFECT_TRI_ATTACK:
                if (gBattleMons[gEffectBattler].status1)
                {
                    gBattlescriptCurrInstr++;
                }
                else
                {
                    gBattleScripting.moveEffect = Random() % 3 + 3;
                    SetMoveEffect(FALSE, 0);
                }
                break;
            case MOVE_EFFECT_CHARGING:
                gBattleMons[gEffectBattler].status2 |= STATUS2_MULTIPLETURNS;
                gLockedMoves[gEffectBattler] = gCurrentMove;
                gProtectStructs[gEffectBattler].chargingTurn = 1;
                gBattlescriptCurrInstr++;
                break;
            case MOVE_EFFECT_WRAP:
                if (gBattleMons[gEffectBattler].status2 & STATUS2_WRAPPED)
                {
                    gBattlescriptCurrInstr++;
                }
                else
                {
                    gBattleMons[gEffectBattler].status2 |= STATUS2_WRAPPED;
                    if (GetBattlerHoldEffect(gBattlerAttacker, TRUE) == HOLD_EFFECT_GRIP_CLAW)
                        gDisableStructs[gEffectBattler].wrapTurns = 7;
                    else
                        gDisableStructs[gEffectBattler].wrapTurns = ((Random() % 2) + 4);

                    gBattleStruct->wrappedMove[gEffectBattler] = gCurrentMove;
                    gBattleStruct->wrappedBy[gEffectBattler] = gBattlerAttacker;

                    BattleScriptPush(gBattlescriptCurrInstr + 1);
                    gBattlescriptCurrInstr = sMoveEffectBS_Ptrs[gBattleScripting.moveEffect];

                    for (gBattleCommunication[MULTISTRING_CHOOSER] = 0; ; gBattleCommunication[MULTISTRING_CHOOSER]++)
                    {
                        if (gBattleCommunication[MULTISTRING_CHOOSER] > 5)
                            break;
                        if (gTrappingMoves[gBattleCommunication[MULTISTRING_CHOOSER]] == gCurrentMove)
                            break;
                    }
                }
                break;
            case MOVE_EFFECT_RECOIL_25: // 25% recoil
                gBattleMoveDamage = (gHpDealt) / 4;
                if (gBattleMoveDamage == 0)
                    gBattleMoveDamage = 1;

                BattleScriptPush(gBattlescriptCurrInstr + 1);
                gBattlescriptCurrInstr = sMoveEffectBS_Ptrs[gBattleScripting.moveEffect];
                break;
            case MOVE_EFFECT_ATK_PLUS_1:
            case MOVE_EFFECT_DEF_PLUS_1:
            case MOVE_EFFECT_SPD_PLUS_1:
            case MOVE_EFFECT_SP_ATK_PLUS_1:
            case MOVE_EFFECT_SP_DEF_PLUS_1:
            case MOVE_EFFECT_ACC_PLUS_1:
            case MOVE_EFFECT_EVS_PLUS_1:
                if (ChangeStatBuffs(SET_STAT_BUFF_VALUE(1),
                                    gBattleScripting.moveEffect - MOVE_EFFECT_ATK_PLUS_1 + 1,
                                    affectsUser, 0))
                {
                    gBattlescriptCurrInstr++;
                }
                else
                {
                    gBattleScripting.animArg1 = gBattleScripting.moveEffect & ~(MOVE_EFFECT_AFFECTS_USER | MOVE_EFFECT_CERTAIN);
                    gBattleScripting.animArg2 = 0;
                    BattleScriptPush(gBattlescriptCurrInstr + 1);
                    gBattlescriptCurrInstr = BattleScript_StatUp;
                }
                break;
            case MOVE_EFFECT_ATK_MINUS_1:
            case MOVE_EFFECT_DEF_MINUS_1:
            case MOVE_EFFECT_SPD_MINUS_1:
            case MOVE_EFFECT_SP_ATK_MINUS_1:
            case MOVE_EFFECT_SP_DEF_MINUS_1:
            case MOVE_EFFECT_ACC_MINUS_1:
            case MOVE_EFFECT_EVS_MINUS_1:
                if (ChangeStatBuffs(SET_STAT_BUFF_VALUE(1) | STAT_BUFF_NEGATIVE,
                                    gBattleScripting.moveEffect - MOVE_EFFECT_ATK_MINUS_1 + 1,
                                     affectsUser, 0))
                {
                    gBattlescriptCurrInstr++;
                }
                else
                {
                    gBattleScripting.animArg1 = gBattleScripting.moveEffect & ~(MOVE_EFFECT_AFFECTS_USER | MOVE_EFFECT_CERTAIN);
                    gBattleScripting.animArg2 = 0;
                    BattleScriptPush(gBattlescriptCurrInstr + 1);
                    gBattlescriptCurrInstr = BattleScript_StatDown;
                }
                break;
            case MOVE_EFFECT_ATK_PLUS_2:
            case MOVE_EFFECT_DEF_PLUS_2:
            case MOVE_EFFECT_SPD_PLUS_2:
            case MOVE_EFFECT_SP_ATK_PLUS_2:
            case MOVE_EFFECT_SP_DEF_PLUS_2:
            case MOVE_EFFECT_ACC_PLUS_2:
            case MOVE_EFFECT_EVS_PLUS_2:
                if (ChangeStatBuffs(SET_STAT_BUFF_VALUE(2),
                                    gBattleScripting.moveEffect - MOVE_EFFECT_ATK_PLUS_2 + 1,
                                    affectsUser, 0))
                {
                    gBattlescriptCurrInstr++;
                }
                else
                {
                    gBattleScripting.animArg1 = gBattleScripting.moveEffect & ~(MOVE_EFFECT_AFFECTS_USER | MOVE_EFFECT_CERTAIN);
                    gBattleScripting.animArg2 = 0;
                    BattleScriptPush(gBattlescriptCurrInstr + 1);
                    gBattlescriptCurrInstr = BattleScript_StatUp;
                }
                break;
            case MOVE_EFFECT_ATK_MINUS_2:
            case MOVE_EFFECT_DEF_MINUS_2:
            case MOVE_EFFECT_SPD_MINUS_2:
            case MOVE_EFFECT_SP_ATK_MINUS_2:
            case MOVE_EFFECT_SP_DEF_MINUS_2:
            case MOVE_EFFECT_ACC_MINUS_2:
            case MOVE_EFFECT_EVS_MINUS_2:
                if (ChangeStatBuffs(SET_STAT_BUFF_VALUE(2) | STAT_BUFF_NEGATIVE,
                                    gBattleScripting.moveEffect - MOVE_EFFECT_ATK_MINUS_2 + 1,
                                    affectsUser, 0))
                {
                    gBattlescriptCurrInstr++;
                }
                else
                {
                    gBattleScripting.animArg1 = gBattleScripting.moveEffect & ~(MOVE_EFFECT_AFFECTS_USER | MOVE_EFFECT_CERTAIN);
                    gBattleScripting.animArg2 = 0;
                    BattleScriptPush(gBattlescriptCurrInstr + 1);
                    gBattlescriptCurrInstr = BattleScript_StatDown;
                }
                break;
            case MOVE_EFFECT_RECHARGE:
                gBattleMons[gEffectBattler].status2 |= STATUS2_RECHARGE;
                gDisableStructs[gEffectBattler].rechargeTimer = 2;
                gLockedMoves[gEffectBattler] = gCurrentMove;
                gBattlescriptCurrInstr++;
                break;
            case MOVE_EFFECT_RAGE:
                gBattleMons[gBattlerAttacker].status2 |= STATUS2_RAGE;
                gBattlescriptCurrInstr++;
                break;
            case MOVE_EFFECT_STEAL_ITEM:
                {
                    if (gBattleTypeFlags & BATTLE_TYPE_TRAINER_HILL)
                    {
                        gBattlescriptCurrInstr++;
                        break;
                    }

                    side = GetBattlerSide(gBattlerAttacker);
                    if (GetBattlerSide(gBattlerAttacker) == B_SIDE_OPPONENT
                        && !(gBattleTypeFlags &
                             (BATTLE_TYPE_EREADER_TRAINER
                              | BATTLE_TYPE_FRONTIER
                              | BATTLE_TYPE_LINK
                              | BATTLE_TYPE_x2000000
                              | BATTLE_TYPE_SECRET_BASE)))
                    {
                        gBattlescriptCurrInstr++;
                    }
                    else if (!(gBattleTypeFlags &
                          (BATTLE_TYPE_EREADER_TRAINER
                           | BATTLE_TYPE_FRONTIER
                           | BATTLE_TYPE_LINK
                           | BATTLE_TYPE_x2000000
                           | BATTLE_TYPE_SECRET_BASE))
                        && (gWishFutureKnock.knockedOffMons[side] & gBitTable[gBattlerPartyIndexes[gBattlerAttacker]]))
                    {
                        gBattlescriptCurrInstr++;
                    }
                    else if (gBattleMons[gBattlerTarget].item
                        && gBattleMons[gBattlerTarget].ability == ABILITY_STICKY_HOLD)
                    {
                        BattleScriptPushCursor();
                        gBattlescriptCurrInstr = BattleScript_NoItemSteal;

                        gLastUsedAbility = gBattleMons[gBattlerTarget].ability;
                        RecordAbilityBattle(gBattlerTarget, gLastUsedAbility);
                    }
                    else if (gBattleMons[gBattlerAttacker].item != 0
                        || gBattleMons[gBattlerTarget].item == ITEM_ENIGMA_BERRY
                        || IS_ITEM_MAIL(gBattleMons[gBattlerTarget].item)
                        || gBattleMons[gBattlerTarget].item == 0)
                    {
                        gBattlescriptCurrInstr++;
                    }
                    else
                    {
                        gLastUsedItem = gBattleStruct->changedItems[gBattlerAttacker] = gBattleMons[gBattlerTarget].item;
                        gBattleMons[gBattlerTarget].item = 0;

                        CheckSetUnburden(gBattlerTarget);
                        gBattleResources->flags->flags[gBattlerAttacker] &= ~(RESOURCE_FLAG_UNBURDEN);

                        gActiveBattler = gBattlerAttacker;
                        BtlController_EmitSetMonData(0, REQUEST_HELDITEM_BATTLE, 0, 2, &gLastUsedItem);
                        MarkBattlerForControllerExec(gBattlerAttacker);

                        gActiveBattler = gBattlerTarget;
                        BtlController_EmitSetMonData(0, REQUEST_HELDITEM_BATTLE, 0, 2, &gBattleMons[gBattlerTarget].item);
                        MarkBattlerForControllerExec(gBattlerTarget);

                        BattleScriptPush(gBattlescriptCurrInstr + 1);
                        gBattlescriptCurrInstr = BattleScript_ItemSteal;

                        gBattleStruct->choicedMove[gBattlerTarget] = 0;
                    }

                }
                break;
            case MOVE_EFFECT_PREVENT_ESCAPE:
                gBattleMons[gBattlerTarget].status2 |= STATUS2_ESCAPE_PREVENTION;
                gDisableStructs[gBattlerTarget].battlerPreventingEscape = gBattlerAttacker;
                gBattlescriptCurrInstr++;
                break;
            case MOVE_EFFECT_NIGHTMARE:
                gBattleMons[gBattlerTarget].status2 |= STATUS2_NIGHTMARE;
                gBattlescriptCurrInstr++;
                break;
            case MOVE_EFFECT_ALL_STATS_UP:
                BattleScriptPush(gBattlescriptCurrInstr + 1);
                gBattlescriptCurrInstr = BattleScript_AllStatsUp;
                break;
            case MOVE_EFFECT_RAPIDSPIN:
                BattleScriptPush(gBattlescriptCurrInstr + 1);
                gBattlescriptCurrInstr = BattleScript_RapidSpinAway;
                break;
            case MOVE_EFFECT_REMOVE_STATUS: // Smelling salts
                if (!(gBattleMons[gBattlerTarget].status1 & gBattleMoves[gCurrentMove].argument))
                {
                    gBattlescriptCurrInstr++;
                }
                else
                {
                    gBattleMons[gBattlerTarget].status1 &= ~(gBattleMoves[gCurrentMove].argument);

                    gActiveBattler = gBattlerTarget;
                    BtlController_EmitSetMonData(0, REQUEST_STATUS_BATTLE, 0, 4, &gBattleMons[gActiveBattler].status1);
                    MarkBattlerForControllerExec(gActiveBattler);

                    BattleScriptPush(gBattlescriptCurrInstr + 1);
                    gBattlescriptCurrInstr = BattleScript_TargetPRLZHeal;
                }
                break;
            case MOVE_EFFECT_ATK_DEF_DOWN: // SuperPower
                BattleScriptPush(gBattlescriptCurrInstr + 1);
                gBattlescriptCurrInstr = BattleScript_AtkDefDown;
                break;
            case MOVE_EFFECT_DEF_SPDEF_DOWN: // Close Combat
                BattleScriptPush(gBattlescriptCurrInstr + 1);
                gBattlescriptCurrInstr = BattleScript_DefSpDefDown;
                break;
            case MOVE_EFFECT_RECOIL_33: // Double Edge
                gBattleMoveDamage = gHpDealt / 3;
                if (gBattleMoveDamage == 0)
                    gBattleMoveDamage = 1;

                BattleScriptPush(gBattlescriptCurrInstr + 1);
                gBattlescriptCurrInstr = sMoveEffectBS_Ptrs[gBattleScripting.moveEffect];
                break;
            case MOVE_EFFECT_RECOIL_50: // Head Smash
                gBattleMoveDamage = gHpDealt / 2;
                if (gBattleMoveDamage == 0)
                    gBattleMoveDamage = 1;

                BattleScriptPush(gBattlescriptCurrInstr + 1);
                gBattlescriptCurrInstr = BattleScript_MoveEffectRecoil;
                break;
            case MOVE_EFFECT_RECOIL_33_STATUS: // Flare Blitz - can burn, Volt Tackle - can paralyze
                gBattleScripting.savedDmg = gHpDealt / 3;
                if (gBattleScripting.savedDmg == 0)
                    gBattleScripting.savedDmg = 1;

                BattleScriptPush(gBattlescriptCurrInstr + 1);
                gBattlescriptCurrInstr = BattleScript_MoveEffectRecoilWithStatus;
                break;
            case MOVE_EFFECT_THRASH:
                if (gBattleMons[gEffectBattler].status2 & STATUS2_LOCK_CONFUSE)
                {
                    gBattlescriptCurrInstr++;
                }
                else
                {
                    gBattleMons[gEffectBattler].status2 |= STATUS2_MULTIPLETURNS;
                    gLockedMoves[gEffectBattler] = gCurrentMove;
                    gBattleMons[gEffectBattler].status2 |= (((Random() & 1) + 2) << 0xA);
                }
                break;
            case MOVE_EFFECT_KNOCK_OFF:
                if (!CanBattlerGetOrLoseItem(gEffectBattler, gBattleMons[gEffectBattler].item))
                {
                    gBattlescriptCurrInstr++;
                }
                else if (GetBattlerAbility(gEffectBattler) == ABILITY_STICKY_HOLD)
                {
                    if (gBattleMons[gEffectBattler].item == 0)
                    {
                        gBattlescriptCurrInstr++;
                    }
                    else
                    {
                        gLastUsedAbility = ABILITY_STICKY_HOLD;
                        gBattlescriptCurrInstr = BattleScript_StickyHoldActivates;
                        RecordAbilityBattle(gEffectBattler, ABILITY_STICKY_HOLD);
                    }
                }
                else if (gBattleMons[gEffectBattler].item)
                {
                    side = GetBattlerSide(gEffectBattler);

                    gLastUsedItem = gBattleMons[gEffectBattler].item;
                    gBattleMons[gEffectBattler].item = 0;
                    gWishFutureKnock.knockedOffMons[side] |= gBitTable[gBattlerPartyIndexes[gEffectBattler]];
                    CheckSetUnburden(gEffectBattler);

                    BattleScriptPush(gBattlescriptCurrInstr + 1);
                    gBattlescriptCurrInstr = BattleScript_KnockedOff;

                    gBattleStruct->choicedMove[gEffectBattler] = 0;
                }
                else
                {
                    gBattlescriptCurrInstr++;
                }
                break;
            case MOVE_EFFECT_SP_ATK_TWO_DOWN: // Overheat
                BattleScriptPush(gBattlescriptCurrInstr + 1);
                gBattlescriptCurrInstr = BattleScript_SAtkDown2;
                break;
            case MOVE_EFFECT_CLEAR_SMOG:
                for (i = 0; i < NUM_BATTLE_STATS; i++)
                {
                    if (gBattleMons[gEffectBattler].statStages[i] != 6)
                        break;
                }
                if ((gSpecialStatuses[gEffectBattler].physicalDmg || gSpecialStatuses[gEffectBattler].specialDmg) && i != NUM_BATTLE_STATS)
                {
                    for (i = 0; i < NUM_BATTLE_STATS; i++)
                        gBattleMons[gEffectBattler].statStages[i] = 6;
                    BattleScriptPush(gBattlescriptCurrInstr + 1);
                    gBattlescriptCurrInstr = BattleScript_MoveEffectClearSmog;
                }
                break;
            case MOVE_EFFECT_SMACK_DOWN:
                if (!IsBattlerGrounded(gBattlerTarget))
                {
                    gStatuses3[gBattlerTarget] |= STATUS3_SMACKED_DOWN;
                    gStatuses3[gBattlerTarget] &= ~(STATUS3_MAGNET_RISE | STATUS3_TELEKINESIS | STATUS3_ON_AIR);
                    BattleScriptPush(gBattlescriptCurrInstr + 1);
                    gBattlescriptCurrInstr = BattleScript_MoveEffectSmackDown;
                }
                break;
            case MOVE_EFFECT_FLAME_BURST:
                if (IsBattlerAlive(BATTLE_PARTNER(gBattlerTarget)) && GetBattlerAbility(BATTLE_PARTNER(gBattlerTarget)) != ABILITY_MAGIC_GUARD)
                {
                    gBattleScripting.battler = BATTLE_PARTNER(gBattlerTarget);
                    gBattleMoveDamage = gBattleMons[BATTLE_PARTNER(gBattlerTarget)].hp / 16;
                    if (gBattleMoveDamage == 0)
                        gBattleMoveDamage = 1;
                    gBattlescriptCurrInstr = BattleScript_MoveEffectFlameBurst;
                }
                break;
            case MOVE_EFFECT_FEINT:
                if (gProtectStructs[gBattlerTarget].protected
                    || gSideStatuses[GetBattlerSide(gBattlerTarget)] & SIDE_STATUS_WIDE_GUARD
                    || gSideStatuses[GetBattlerSide(gBattlerTarget)] & SIDE_STATUS_QUICK_GUARD
                    || gSideStatuses[GetBattlerSide(gBattlerTarget)] & SIDE_STATUS_CRAFTY_SHIELD
                    || gSideStatuses[GetBattlerSide(gBattlerTarget)] & SIDE_STATUS_MAT_BLOCK
                    || gProtectStructs[gBattlerTarget].spikyShielded
                    || gProtectStructs[gBattlerTarget].kingsShielded
                    || gProtectStructs[gBattlerTarget].banefulBunkered)
                {
                    gProtectStructs[gBattlerTarget].protected = 0;
                    gSideStatuses[GetBattlerSide(gBattlerTarget)] &= ~(SIDE_STATUS_WIDE_GUARD);
                    gSideStatuses[GetBattlerSide(gBattlerTarget)] &= ~(SIDE_STATUS_QUICK_GUARD);
                    gSideStatuses[GetBattlerSide(gBattlerTarget)] &= ~(SIDE_STATUS_CRAFTY_SHIELD);
                    gSideStatuses[GetBattlerSide(gBattlerTarget)] &= ~(SIDE_STATUS_MAT_BLOCK);
                    gProtectStructs[gBattlerTarget].spikyShielded = 0;
                    gProtectStructs[gBattlerTarget].kingsShielded = 0;
                    gProtectStructs[gBattlerTarget].banefulBunkered = 0;
                    if (gCurrentMove == MOVE_FEINT)
                    {
                        BattleScriptPush(gBattlescriptCurrInstr + 1);
                        gBattlescriptCurrInstr = BattleScript_MoveEffectFeint;
                    }
                }
                break;
            case MOVE_EFFECT_SPECTRAL_THIEF:
                gBattleStruct->stolenStats[0] = 0; // Stats to steal.
                gBattleScripting.animArg1 = 0;
                for (i = STAT_ATK; i < NUM_BATTLE_STATS; i++)
                {
                    if (gBattleMons[gBattlerTarget].statStages[i] > 6 && gBattleMons[gBattlerAttacker].statStages[i] != 12)
                    {
                        gBattleStruct->stolenStats[0] |= gBitTable[i];
                        // Store by how many stages to raise the stat.
                        gBattleStruct->stolenStats[i] = gBattleMons[gBattlerTarget].statStages[i] - 6;
                        while (gBattleMons[gBattlerAttacker].statStages[i] + gBattleStruct->stolenStats[i] > 12)
                            gBattleStruct->stolenStats[i]--;
                        gBattleMons[gBattlerTarget].statStages[i] = 6;

                        if (gBattleStruct->stolenStats[i] >= 2)
                            byTwo++;

                        if (gBattleScripting.animArg1 == 0)
                        {
                            if (byTwo)
                                gBattleScripting.animArg1 = STAT_ANIM_PLUS2 - 1 + i;
                            else
                                gBattleScripting.animArg1 = STAT_ANIM_PLUS1 - 1 + i;
                        }
                        else
                        {
                            if (byTwo)
                                gBattleScripting.animArg1 = STAT_ANIM_MULTIPLE_PLUS2;
                            else
                                gBattleScripting.animArg1 = STAT_ANIM_MULTIPLE_PLUS1;
                        }
                    }
                }

                if (gBattleStruct->stolenStats[0] != 0)
                {
                    BattleScriptPush(gBattlescriptCurrInstr + 1);
                    gBattlescriptCurrInstr = BattleScript_SpectralThiefSteal;
                }
                break;
            case MOVE_EFFECT_V_CREATE:
                BattleScriptPush(gBattlescriptCurrInstr + 1);
                gBattlescriptCurrInstr = BattleScript_VCreateStatLoss;
                break;
            case MOVE_EFFECT_CORE_ENFORCER:
                if (GetBattlerTurnOrderNum(gBattlerAttacker) > GetBattlerTurnOrderNum(gBattlerTarget))
                {
                    BattleScriptPush(gBattlescriptCurrInstr + 1);
                    gBattlescriptCurrInstr = BattleScript_MoveEffectCoreEnforcer;
                }
                break;
            case MOVE_EFFECT_THROAT_CHOP:
                gDisableStructs[gEffectBattler].throatChopTimer = 2;
                gBattlescriptCurrInstr++;
                break;
            case MOVE_EFFECT_INCINERATE:
                if (GetBattlerHoldEffect(gEffectBattler, FALSE) == HOLD_EFFECT_GEMS
                    || (gBattleMons[gEffectBattler].item >= FIRST_BERRY_INDEX && gBattleMons[gEffectBattler].item <= LAST_BERRY_INDEX))
                {
                    gLastUsedItem = gBattleMons[gEffectBattler].item;
                    gBattleMons[gEffectBattler].item = 0;
                    CheckSetUnburden(gEffectBattler);

                    gActiveBattler = gEffectBattler;
                    BtlController_EmitSetMonData(0, REQUEST_HELDITEM_BATTLE, 0, 2, &gBattleMons[gEffectBattler].item);
                    MarkBattlerForControllerExec(gActiveBattler);
                    BattleScriptPush(gBattlescriptCurrInstr + 1);
                    gBattlescriptCurrInstr = BattleScript_MoveEffectIncinerate;
                }
                break;
            case MOVE_EFFECT_BUG_BITE:
                if ((gBattleMons[gEffectBattler].item >= FIRST_BERRY_INDEX && gBattleMons[gEffectBattler].item <= LAST_BERRY_INDEX)
                    && GetBattlerAbility(gEffectBattler) != ABILITY_STICKY_HOLD)
                {
                    gLastUsedItem = gBattleMons[gEffectBattler].item;
                    gBattleMons[gEffectBattler].item = 0;
                    CheckSetUnburden(gEffectBattler);

                    gActiveBattler = gEffectBattler;
                    BtlController_EmitSetMonData(0, REQUEST_HELDITEM_BATTLE, 0, 2, &gBattleMons[gEffectBattler].item);
                    MarkBattlerForControllerExec(gActiveBattler);
                    BattleScriptPush(gBattlescriptCurrInstr + 1);
                    gBattlescriptCurrInstr = BattleScript_MoveEffectBugBite;
                }
                break;
            }
        }
    }

    gBattleScripting.moveEffect = 0;
}

static void Cmd_seteffectwithchance(void)
{
    u32 percentChance;

    if (GetBattlerAbility(gBattlerAttacker) == ABILITY_SERENE_GRACE)
        percentChance = gBattleMoves[gCurrentMove].secondaryEffectChance * 2;
    else
        percentChance = gBattleMoves[gCurrentMove].secondaryEffectChance;

    if (gBattleScripting.moveEffect & MOVE_EFFECT_CERTAIN
        && !(gMoveResultFlags & MOVE_RESULT_NO_EFFECT))
    {
<<<<<<< HEAD
        gBattleScripting.moveEffect &= ~(MOVE_EFFECT_CERTAIN);
        SetMoveEffect(0, MOVE_EFFECT_CERTAIN);
=======
        gBattleCommunication[MOVE_EFFECT_BYTE] &= ~(MOVE_EFFECT_CERTAIN);
        SetMoveEffect(FALSE, MOVE_EFFECT_CERTAIN);
>>>>>>> 20d28ee1
    }
    else if (Random() % 100 < percentChance
             && gBattleScripting.moveEffect
             && !(gMoveResultFlags & MOVE_RESULT_NO_EFFECT))
    {
        if (percentChance >= 100)
            SetMoveEffect(FALSE, MOVE_EFFECT_CERTAIN);
        else
            SetMoveEffect(FALSE, 0);
    }
    else
    {
        gBattlescriptCurrInstr++;
    }

    gBattleScripting.moveEffect = 0;
    gBattleScripting.multihitMoveEffect = 0;
}

static void Cmd_seteffectprimary(void)
{
    SetMoveEffect(TRUE, 0);
}

static void Cmd_seteffectsecondary(void)
{
    SetMoveEffect(FALSE, 0);
}

static void Cmd_clearstatusfromeffect(void)
{
    gActiveBattler = GetBattlerForBattleScript(gBattlescriptCurrInstr[1]);

    if (gBattleScripting.moveEffect <= MOVE_EFFECT_TOXIC)
        gBattleMons[gActiveBattler].status1 &= (~sStatusFlagsForMoveEffects[gBattleScripting.moveEffect]);
    else
        gBattleMons[gActiveBattler].status2 &= (~sStatusFlagsForMoveEffects[gBattleScripting.moveEffect]);

    gBattleScripting.moveEffect = 0;
    gBattlescriptCurrInstr += 2;
    gBattleScripting.multihitMoveEffect = 0;
}

static void Cmd_tryfaintmon(void)
{
    const u8 *BS_ptr;

    if (gBattlescriptCurrInstr[2] != 0)
    {
        gActiveBattler = GetBattlerForBattleScript(gBattlescriptCurrInstr[1]);
        if (gHitMarker & HITMARKER_FAINTED(gActiveBattler))
        {
            BS_ptr = T1_READ_PTR(gBattlescriptCurrInstr + 3);

            BattleScriptPop();
            gBattlescriptCurrInstr = BS_ptr;
            gSideStatuses[GetBattlerSide(gActiveBattler)] &= ~(SIDE_STATUS_SPIKES_DAMAGED | SIDE_STATUS_TOXIC_SPIKES_DAMAGED | SIDE_STATUS_STEALTH_ROCK_DAMAGED | SIDE_STATUS_STICKY_WEB_DAMAGED);
        }
        else
        {
            gBattlescriptCurrInstr += 7;
        }
    }
    else
    {
        u8 battlerId;

        if (gBattlescriptCurrInstr[1] == BS_ATTACKER)
        {
            gActiveBattler = gBattlerAttacker;
            battlerId = gBattlerTarget;
            BS_ptr = BattleScript_FaintAttacker;
        }
        else
        {
            gActiveBattler = gBattlerTarget;
            battlerId = gBattlerAttacker;
            BS_ptr = BattleScript_FaintTarget;
        }
        if (!(gAbsentBattlerFlags & gBitTable[gActiveBattler])
         && gBattleMons[gActiveBattler].hp == 0)
        {
            gHitMarker |= HITMARKER_FAINTED(gActiveBattler);
            BattleScriptPush(gBattlescriptCurrInstr + 7);
            gBattlescriptCurrInstr = BS_ptr;
            if (GetBattlerSide(gActiveBattler) == B_SIDE_PLAYER)
            {
                gHitMarker |= HITMARKER_x400000;
                if (gBattleResults.playerFaintCounter < 0xFF)
                    gBattleResults.playerFaintCounter++;
                AdjustFriendshipOnBattleFaint(gActiveBattler);
            }
            else
            {
                if (gBattleResults.opponentFaintCounter < 0xFF)
                    gBattleResults.opponentFaintCounter++;
                gBattleResults.lastOpponentSpecies = GetMonData(&gEnemyParty[gBattlerPartyIndexes[gActiveBattler]], MON_DATA_SPECIES, NULL);
            }
            if ((gHitMarker & HITMARKER_DESTINYBOND) && gBattleMons[gBattlerAttacker].hp != 0)
            {
                gHitMarker &= ~(HITMARKER_DESTINYBOND);
                BattleScriptPush(gBattlescriptCurrInstr);
                gBattleMoveDamage = gBattleMons[battlerId].hp;
                gBattlescriptCurrInstr = BattleScript_DestinyBondTakesLife;
            }
            if ((gStatuses3[gBattlerTarget] & STATUS3_GRUDGE)
             && !(gHitMarker & HITMARKER_GRUDGE)
             && GetBattlerSide(gBattlerAttacker) != GetBattlerSide(gBattlerTarget)
             && gBattleMons[gBattlerAttacker].hp != 0
             && gCurrentMove != MOVE_STRUGGLE)
            {
                u8 moveIndex = *(gBattleStruct->chosenMovePositions + gBattlerAttacker);

                gBattleMons[gBattlerAttacker].pp[moveIndex] = 0;
                BattleScriptPush(gBattlescriptCurrInstr);
                gBattlescriptCurrInstr = BattleScript_GrudgeTakesPp;
                gActiveBattler = gBattlerAttacker;
                BtlController_EmitSetMonData(0, moveIndex + REQUEST_PPMOVE1_BATTLE, 0, 1, &gBattleMons[gActiveBattler].pp[moveIndex]);
                MarkBattlerForControllerExec(gActiveBattler);

                PREPARE_MOVE_BUFFER(gBattleTextBuff1, gBattleMons[gBattlerAttacker].moves[moveIndex])
            }
        }
        else
        {
            gBattlescriptCurrInstr += 7;
        }
    }
}

static void Cmd_dofaintanimation(void)
{
    if (gBattleControllerExecFlags == 0)
    {
        gActiveBattler = GetBattlerForBattleScript(gBattlescriptCurrInstr[1]);
        BtlController_EmitFaintAnimation(0);
        MarkBattlerForControllerExec(gActiveBattler);
        gBattlescriptCurrInstr += 2;
    }
}

static void Cmd_cleareffectsonfaint(void)
{
    if (gBattleControllerExecFlags == 0)
    {
        gActiveBattler = GetBattlerForBattleScript(gBattlescriptCurrInstr[1]);

        if (!(gBattleTypeFlags & BATTLE_TYPE_ARENA) || gBattleMons[gActiveBattler].hp == 0)
        {
            gBattleMons[gActiveBattler].status1 = 0;
            BtlController_EmitSetMonData(0, REQUEST_STATUS_BATTLE, 0, 0x4, &gBattleMons[gActiveBattler].status1);
            MarkBattlerForControllerExec(gActiveBattler);
        }

        FaintClearSetData(); // Effects like attractions, trapping, etc.
        gBattlescriptCurrInstr += 2;
    }
}

static void Cmd_jumpifstatus(void)
{
    u8 battlerId = GetBattlerForBattleScript(gBattlescriptCurrInstr[1]);
    u32 flags = T2_READ_32(gBattlescriptCurrInstr + 2);
    const u8* jumpPtr = T2_READ_PTR(gBattlescriptCurrInstr + 6);

    if (gBattleMons[battlerId].status1 & flags && gBattleMons[battlerId].hp)
        gBattlescriptCurrInstr = jumpPtr;
    else
        gBattlescriptCurrInstr += 10;
}

static void Cmd_jumpifstatus2(void)
{
    u8 battlerId = GetBattlerForBattleScript(gBattlescriptCurrInstr[1]);
    u32 flags = T2_READ_32(gBattlescriptCurrInstr + 2);
    const u8* jumpPtr = T2_READ_PTR(gBattlescriptCurrInstr + 6);

    if (gBattleMons[battlerId].status2 & flags && gBattleMons[battlerId].hp)
        gBattlescriptCurrInstr = jumpPtr;
    else
        gBattlescriptCurrInstr += 10;
}

static void Cmd_jumpifability(void)
{
    u32 battlerId;
    bool32 hasAbility = FALSE;
    u32 ability = gBattlescriptCurrInstr[2];

    switch (gBattlescriptCurrInstr[1])
    {
    default:
        battlerId = GetBattlerForBattleScript(gBattlescriptCurrInstr[1]);
        if (GetBattlerAbility(battlerId) == ability)
            hasAbility = TRUE;
        break;
    case BS_ATTACKER_SIDE:
        battlerId = IsAbilityOnSide(gBattlerAttacker, ability);
        if (battlerId)
        {
            battlerId--;
            hasAbility = TRUE;
        }
        break;
    case BS_TARGET_SIDE:
        battlerId = IsAbilityOnOpposingSide(gBattlerAttacker, ability);
        if (battlerId)
        {
            battlerId--;
            hasAbility = TRUE;
        }
        break;
    }

    if (hasAbility)
    {
        gLastUsedAbility = ability;
        gBattlescriptCurrInstr = T2_READ_PTR(gBattlescriptCurrInstr + 3);
        RecordAbilityBattle(battlerId, gLastUsedAbility);
        gBattlerAbility = battlerId;
    }
    else
    {
        gBattlescriptCurrInstr += 7;
    }
}

static void Cmd_jumpifsideaffecting(void)
{
    u8 side;
    u32 flags;
    const u8 *jumpPtr;

    if (gBattlescriptCurrInstr[1] == BS_ATTACKER)
        side = GET_BATTLER_SIDE(gBattlerAttacker);
    else
        side = GET_BATTLER_SIDE(gBattlerTarget);

    flags = T2_READ_32(gBattlescriptCurrInstr + 2);
    jumpPtr = T2_READ_PTR(gBattlescriptCurrInstr + 6);

    if (gSideStatuses[side] & flags)
        gBattlescriptCurrInstr = jumpPtr;
    else
        gBattlescriptCurrInstr += 10;
}

static void Cmd_jumpifstat(void)
{
    bool32 ret = 0;
    u8 battlerId = GetBattlerForBattleScript(gBattlescriptCurrInstr[1]);
    u8 statValue = gBattleMons[battlerId].statStages[gBattlescriptCurrInstr[3]];
    u8 cmpTo = gBattlescriptCurrInstr[4];
    u8 cmpKind = gBattlescriptCurrInstr[2];

    // Because this command is used as a way of checking if a stat can be lowered/raised,
    // we need to do some modification at run-time.
    if (GetBattlerAbility(battlerId) == ABILITY_CONTRARY)
    {
        if (cmpKind == CMP_GREATER_THAN)
            cmpKind = CMP_LESS_THAN;
        else if (cmpKind == CMP_LESS_THAN)
            cmpKind = CMP_GREATER_THAN;

        if (cmpTo == 0)
            cmpTo = 0xC;
        else if (cmpTo == 0xC)
            cmpTo = 0;
    }

    switch (cmpKind)
    {
    case CMP_EQUAL:
        if (statValue == cmpTo)
            ret++;
        break;
    case CMP_NOT_EQUAL:
        if (statValue != cmpTo)
            ret++;
        break;
    case CMP_GREATER_THAN:
        if (statValue > cmpTo)
            ret++;
        break;
    case CMP_LESS_THAN:
        if (statValue < cmpTo)
            ret++;
        break;
    case CMP_COMMON_BITS:
        if (statValue & cmpTo)
            ret++;
        break;
    case CMP_NO_COMMON_BITS:
        if (!(statValue & cmpTo))
            ret++;
        break;
    }

    if (ret)
        gBattlescriptCurrInstr = T2_READ_PTR(gBattlescriptCurrInstr + 5);
    else
        gBattlescriptCurrInstr += 9;
}

static void Cmd_jumpifstatus3condition(void)
{
    u32 flags;
    const u8 *jumpPtr;

    gActiveBattler = GetBattlerForBattleScript(gBattlescriptCurrInstr[1]);
    flags = T2_READ_32(gBattlescriptCurrInstr + 2);
    jumpPtr = T2_READ_PTR(gBattlescriptCurrInstr + 7);

    if (gBattlescriptCurrInstr[6])
    {
        if ((gStatuses3[gActiveBattler] & flags) != 0)
            gBattlescriptCurrInstr += 11;
        else
            gBattlescriptCurrInstr = jumpPtr;
    }
    else
    {
        if ((gStatuses3[gActiveBattler] & flags) != 0)
            gBattlescriptCurrInstr = jumpPtr;
        else
            gBattlescriptCurrInstr += 11;
    }
}

static void Cmd_jumpbasedontype(void)
{
    u8 battlerId = GetBattlerForBattleScript(gBattlescriptCurrInstr[1]);
    u8 type = gBattlescriptCurrInstr[2];
    const u8* jumpPtr = T2_READ_PTR(gBattlescriptCurrInstr + 4);

    // jumpiftype
    if (gBattlescriptCurrInstr[3])
    {
        if (IS_BATTLER_OF_TYPE(battlerId, type))
            gBattlescriptCurrInstr = jumpPtr;
        else
            gBattlescriptCurrInstr += 8;
    }
    // jumpifnottype
    else
    {
        if (!IS_BATTLER_OF_TYPE(battlerId, type))
            gBattlescriptCurrInstr = jumpPtr;
        else
            gBattlescriptCurrInstr += 8;
    }
}

static void Cmd_getexp(void)
{
    u16 item;
    s32 i; // also used as stringId
    u8 holdEffect;
    s32 sentIn;
    s32 viaExpShare = 0;
    u16 *exp = &gBattleStruct->expValue;

    gBattlerFainted = GetBattlerForBattleScript(gBattlescriptCurrInstr[1]);
    sentIn = gSentPokesToOpponent[(gBattlerFainted & 2) >> 1];

    switch (gBattleScripting.getexpState)
    {
    case 0: // check if should receive exp at all
        if (GetBattlerSide(gBattlerFainted) != B_SIDE_OPPONENT || (gBattleTypeFlags &
             (BATTLE_TYPE_LINK
              | BATTLE_TYPE_x2000000
              | BATTLE_TYPE_TRAINER_HILL
              | BATTLE_TYPE_FRONTIER
              | BATTLE_TYPE_SAFARI
              | BATTLE_TYPE_BATTLE_TOWER
              | BATTLE_TYPE_EREADER_TRAINER)))
        {
            gBattleScripting.getexpState = 6; // goto last case
        }
        else
        {
            gBattleScripting.getexpState++;
            gBattleStruct->givenExpMons |= gBitTable[gBattlerPartyIndexes[gBattlerFainted]];
        }
        break;
    case 1: // calculate experience points to redistribute
        {
            u16 calculatedExp;
            s32 viaSentIn;

            for (viaSentIn = 0, i = 0; i < PARTY_SIZE; i++)
            {
                if (GetMonData(&gPlayerParty[i], MON_DATA_SPECIES) == SPECIES_NONE || GetMonData(&gPlayerParty[i], MON_DATA_HP) == 0)
                    continue;
                if (gBitTable[i] & sentIn)
                    viaSentIn++;

                item = GetMonData(&gPlayerParty[i], MON_DATA_HELD_ITEM);

                if (item == ITEM_ENIGMA_BERRY)
                    holdEffect = gSaveBlock1Ptr->enigmaBerry.holdEffect;
                else
                    holdEffect = ItemId_GetHoldEffect(item);

                if (holdEffect == HOLD_EFFECT_EXP_SHARE)
                    viaExpShare++;
            }

            calculatedExp = gBaseStats[gBattleMons[gBattlerFainted].species].expYield * gBattleMons[gBattlerFainted].level / 7;

            if (viaExpShare) // at least one mon is getting exp via exp share
            {
                *exp = calculatedExp / 2 / viaSentIn;
                if (*exp == 0)
                    *exp = 1;

                gExpShareExp = calculatedExp / 2 / viaExpShare;
                if (gExpShareExp == 0)
                    gExpShareExp = 1;
            }
            else
            {
                *exp = calculatedExp / viaSentIn;
                if (*exp == 0)
                    *exp = 1;
                gExpShareExp = 0;
            }

            gBattleScripting.getexpState++;
            gBattleStruct->expGetterMonId = 0;
            gBattleStruct->sentInPokes = sentIn;
        }
        // fall through
    case 2: // set exp value to the poke in expgetter_id and print message
        if (gBattleControllerExecFlags == 0)
        {
            item = GetMonData(&gPlayerParty[gBattleStruct->expGetterMonId], MON_DATA_HELD_ITEM);

            if (item == ITEM_ENIGMA_BERRY)
                holdEffect = gSaveBlock1Ptr->enigmaBerry.holdEffect;
            else
                holdEffect = ItemId_GetHoldEffect(item);

            if (holdEffect != HOLD_EFFECT_EXP_SHARE && !(gBattleStruct->sentInPokes & 1))
            {
                *(&gBattleStruct->sentInPokes) >>= 1;
                gBattleScripting.getexpState = 5;
                gBattleMoveDamage = 0; // used for exp
            }
            else if (GetMonData(&gPlayerParty[gBattleStruct->expGetterMonId], MON_DATA_LEVEL) == MAX_LEVEL)
            {
                *(&gBattleStruct->sentInPokes) >>= 1;
                gBattleScripting.getexpState = 5;
                gBattleMoveDamage = 0; // used for exp
            }
            else
            {
                // Music change in a wild battle after fainting opposing pokemon.
                if (!(gBattleTypeFlags & BATTLE_TYPE_TRAINER)
                    && (gBattleMons[0].hp || (gBattleTypeFlags & BATTLE_TYPE_DOUBLE && gBattleMons[2].hp))
                    && !IsBattlerAlive(GetBattlerAtPosition(B_POSITION_OPPONENT_LEFT))
                    && !IsBattlerAlive(GetBattlerAtPosition(B_POSITION_OPPONENT_RIGHT))
                    && !gBattleStruct->wildVictorySong)
                {
                    BattleStopLowHpSound();
                    PlayBGM(MUS_KACHI2);
                    gBattleStruct->wildVictorySong++;
                }

                if (GetMonData(&gPlayerParty[gBattleStruct->expGetterMonId], MON_DATA_HP))
                {
                    if (gBattleStruct->sentInPokes & 1)
                        gBattleMoveDamage = *exp;
                    else
                        gBattleMoveDamage = 0;

                    if (holdEffect == HOLD_EFFECT_EXP_SHARE)
                        gBattleMoveDamage += gExpShareExp;
                    if (holdEffect == HOLD_EFFECT_LUCKY_EGG)
                        gBattleMoveDamage = (gBattleMoveDamage * 150) / 100;
                    if (gBattleTypeFlags & BATTLE_TYPE_TRAINER && B_TRAINER_EXP_MULTIPLIER != GEN_7)
                        gBattleMoveDamage = (gBattleMoveDamage * 150) / 100;

                    if (IsTradedMon(&gPlayerParty[gBattleStruct->expGetterMonId]))
                    {
                        // check if the pokemon doesn't belong to the player
                        if (gBattleTypeFlags & BATTLE_TYPE_INGAME_PARTNER && gBattleStruct->expGetterMonId >= 3)
                        {
                            i = STRINGID_EMPTYSTRING4;
                        }
                        else
                        {
                            gBattleMoveDamage = (gBattleMoveDamage * 150) / 100;
                            i = STRINGID_ABOOSTED;
                        }
                    }
                    else
                    {
                        i = STRINGID_EMPTYSTRING4;
                    }

                    // get exp getter battlerId
                    if (gBattleTypeFlags & BATTLE_TYPE_DOUBLE)
                    {
                        if (!(gBattlerPartyIndexes[2] != gBattleStruct->expGetterMonId) && !(gAbsentBattlerFlags & gBitTable[2]))
                            gBattleStruct->expGetterBattlerId = 2;
                        else
                        {
                            if (!(gAbsentBattlerFlags & gBitTable[0]))
                                gBattleStruct->expGetterBattlerId = 0;
                            else
                                gBattleStruct->expGetterBattlerId = 2;
                        }
                    }
                    else
                    {
                        gBattleStruct->expGetterBattlerId = 0;
                    }

                    PREPARE_MON_NICK_WITH_PREFIX_BUFFER(gBattleTextBuff1, gBattleStruct->expGetterBattlerId, gBattleStruct->expGetterMonId);
                    // buffer 'gained' or 'gained a boosted'
                    PREPARE_STRING_BUFFER(gBattleTextBuff2, i);
                    PREPARE_WORD_NUMBER_BUFFER(gBattleTextBuff3, 5, gBattleMoveDamage);

                    PrepareStringBattle(STRINGID_PKMNGAINEDEXP, gBattleStruct->expGetterBattlerId);
                    MonGainEVs(&gPlayerParty[gBattleStruct->expGetterMonId], gBattleMons[gBattlerFainted].species);
                }
                gBattleStruct->sentInPokes >>= 1;
                gBattleScripting.getexpState++;
            }
        }
        break;
    case 3: // Set stats and give exp
        if (gBattleControllerExecFlags == 0)
        {
            gBattleResources->bufferB[gBattleStruct->expGetterBattlerId][0] = 0;
            if (GetMonData(&gPlayerParty[gBattleStruct->expGetterMonId], MON_DATA_HP) && GetMonData(&gPlayerParty[gBattleStruct->expGetterMonId], MON_DATA_LEVEL) != MAX_LEVEL)
            {
                gBattleResources->beforeLvlUp->stats[STAT_HP]    = GetMonData(&gPlayerParty[gBattleStruct->expGetterMonId], MON_DATA_MAX_HP);
                gBattleResources->beforeLvlUp->stats[STAT_ATK]   = GetMonData(&gPlayerParty[gBattleStruct->expGetterMonId], MON_DATA_ATK);
                gBattleResources->beforeLvlUp->stats[STAT_DEF]   = GetMonData(&gPlayerParty[gBattleStruct->expGetterMonId], MON_DATA_DEF);
                gBattleResources->beforeLvlUp->stats[STAT_SPEED] = GetMonData(&gPlayerParty[gBattleStruct->expGetterMonId], MON_DATA_SPEED);
                gBattleResources->beforeLvlUp->stats[STAT_SPATK] = GetMonData(&gPlayerParty[gBattleStruct->expGetterMonId], MON_DATA_SPATK);
                gBattleResources->beforeLvlUp->stats[STAT_SPDEF] = GetMonData(&gPlayerParty[gBattleStruct->expGetterMonId], MON_DATA_SPDEF);

                gActiveBattler = gBattleStruct->expGetterBattlerId;
                BtlController_EmitExpUpdate(0, gBattleStruct->expGetterMonId, gBattleMoveDamage);
                MarkBattlerForControllerExec(gActiveBattler);
            }
            gBattleScripting.getexpState++;
        }
        break;
    case 4: // lvl up if necessary
        if (gBattleControllerExecFlags == 0)
        {
            gActiveBattler = gBattleStruct->expGetterBattlerId;
            if (gBattleResources->bufferB[gActiveBattler][0] == CONTROLLER_TWORETURNVALUES && gBattleResources->bufferB[gActiveBattler][1] == RET_VALUE_LEVELED_UP)
            {
                u16 temp, battlerId = 0xFF;
                if (gBattleTypeFlags & BATTLE_TYPE_TRAINER && gBattlerPartyIndexes[gActiveBattler] == gBattleStruct->expGetterMonId)
                    HandleLowHpMusicChange(&gPlayerParty[gBattlerPartyIndexes[gActiveBattler]], gActiveBattler);

                PREPARE_MON_NICK_WITH_PREFIX_BUFFER(gBattleTextBuff1, gActiveBattler, gBattleStruct->expGetterMonId);
                PREPARE_BYTE_NUMBER_BUFFER(gBattleTextBuff2, 3, GetMonData(&gPlayerParty[gBattleStruct->expGetterMonId], MON_DATA_LEVEL));

                BattleScriptPushCursor();
                gLeveledUpInBattle |= gBitTable[gBattleStruct->expGetterMonId];
                gBattlescriptCurrInstr = BattleScript_LevelUp;
                gBattleMoveDamage = (gBattleResources->bufferB[gActiveBattler][2] | (gBattleResources->bufferB[gActiveBattler][3] << 8));
                AdjustFriendship(&gPlayerParty[gBattleStruct->expGetterMonId], FRIENDSHIP_EVENT_GROW_LEVEL);

                // update battle mon structure after level up
                if (gBattlerPartyIndexes[0] == gBattleStruct->expGetterMonId && gBattleMons[0].hp)
                    battlerId = 0;
                else if (gBattlerPartyIndexes[2] == gBattleStruct->expGetterMonId && gBattleMons[2].hp && (gBattleTypeFlags & BATTLE_TYPE_DOUBLE))
                    battlerId = 2;

                if (battlerId != 0xFF)
                {
                    gBattleMons[battlerId].level = GetMonData(&gPlayerParty[gBattleStruct->expGetterMonId], MON_DATA_LEVEL);
                    gBattleMons[battlerId].hp = GetMonData(&gPlayerParty[gBattleStruct->expGetterMonId], MON_DATA_HP);
                    gBattleMons[battlerId].maxHP = GetMonData(&gPlayerParty[gBattleStruct->expGetterMonId], MON_DATA_MAX_HP);
                    gBattleMons[battlerId].attack = GetMonData(&gPlayerParty[gBattleStruct->expGetterMonId], MON_DATA_ATK);
                    gBattleMons[battlerId].defense = GetMonData(&gPlayerParty[gBattleStruct->expGetterMonId], MON_DATA_DEF);
                    gBattleMons[battlerId].speed = GetMonData(&gPlayerParty[gBattleStruct->expGetterMonId], MON_DATA_SPEED);
                    gBattleMons[battlerId].spAttack = GetMonData(&gPlayerParty[gBattleStruct->expGetterMonId], MON_DATA_SPATK);
                    gBattleMons[battlerId].spDefense = GetMonData(&gPlayerParty[gBattleStruct->expGetterMonId], MON_DATA_SPDEF);

                    if (gStatuses3[battlerId] & STATUS3_POWER_TRICK)
                        SWAP(gBattleMons[battlerId].attack, gBattleMons[battlerId].defense, temp);
                }

                gBattleScripting.getexpState = 5;
            }
            else
            {
                gBattleMoveDamage = 0;
                gBattleScripting.getexpState = 5;
            }
        }
        break;
    case 5: // looper increment
        if (gBattleMoveDamage) // there is exp to give, goto case 3 that gives exp
        {
            gBattleScripting.getexpState = 3;
        }
        else
        {
            gBattleStruct->expGetterMonId++;
            if (gBattleStruct->expGetterMonId <= 5)
                gBattleScripting.getexpState = 2; // loop again
            else
                gBattleScripting.getexpState = 6; // we're done
        }
        break;
    case 6: // increment instruction
        if (gBattleControllerExecFlags == 0)
        {
            // not sure why gf clears the item and ability here
            gBattleMons[gBattlerFainted].item = 0;
            gBattleMons[gBattlerFainted].ability = 0;
            gBattlescriptCurrInstr += 2;
        }
        break;
    }
}

static bool32 NoAliveMonsForPlayer(void)
{
    u32 i;
    u32 HP_count = 0;

    if (gBattleTypeFlags & BATTLE_TYPE_INGAME_PARTNER && (gPartnerTrainerId == TRAINER_STEVEN_PARTNER || gPartnerTrainerId >= TRAINER_CUSTOM_PARTNER))
    {
        for (i = 0; i < 3; i++)
        {
            if (GetMonData(&gPlayerParty[i], MON_DATA_SPECIES) && !GetMonData(&gPlayerParty[i], MON_DATA_IS_EGG))
                HP_count += GetMonData(&gPlayerParty[i], MON_DATA_HP);
        }
    }
    else
    {
        for (i = 0; i < PARTY_SIZE; i++)
        {
            if (GetMonData(&gPlayerParty[i], MON_DATA_SPECIES) && !GetMonData(&gPlayerParty[i], MON_DATA_IS_EGG)
             && (!(gBattleTypeFlags & BATTLE_TYPE_ARENA) || !(gBattleStruct->arenaLostPlayerMons & gBitTable[i])))
            {
                HP_count += GetMonData(&gPlayerParty[i], MON_DATA_HP);
            }
        }
    }

    return (HP_count == 0);
}

static bool32 NoAliveMonsForOpponent(void)
{
    u32 i;
    u32 HP_count = 0;

    for (i = 0; i < PARTY_SIZE; i++)
    {
        if (GetMonData(&gEnemyParty[i], MON_DATA_SPECIES) && !GetMonData(&gEnemyParty[i], MON_DATA_IS_EGG)
            && (!(gBattleTypeFlags & BATTLE_TYPE_ARENA) || !(gBattleStruct->arenaLostOpponentMons & gBitTable[i])))
        {
            HP_count += GetMonData(&gEnemyParty[i], MON_DATA_HP);
        }
    }

    return (HP_count == 0);
}

bool32 NoAliveMonsForEitherParty(void)
{
    return (NoAliveMonsForPlayer() || NoAliveMonsForOpponent());
}

static void atk24(void)
{
    if (gBattleControllerExecFlags)
        return;

    if (NoAliveMonsForPlayer())
        gBattleOutcome |= B_OUTCOME_LOST;
    if (NoAliveMonsForOpponent())
        gBattleOutcome |= B_OUTCOME_WON;

    if (gBattleOutcome == 0 && (gBattleTypeFlags & (BATTLE_TYPE_LINK | BATTLE_TYPE_x2000000)))
    {
        s32 i;
        s32 foundPlayer;
        s32 foundOpponent;

        // Impossible to decompile loops.
        for (foundPlayer = 0, i = 0; i < gBattlersCount; i += 2)
        {
            if (HITMARKER_UNK(i) & gHitMarker && !gSpecialStatuses[i].flag40)
                foundPlayer++;
        }

        for (foundOpponent = 0, i = 1; i < gBattlersCount; i += 2)
        {
            if (HITMARKER_UNK(i) & gHitMarker && !gSpecialStatuses[i].flag40)
                foundOpponent++;
        }

        if (gBattleTypeFlags & BATTLE_TYPE_MULTI)
        {
            if (foundOpponent + foundPlayer > 1)
                gBattlescriptCurrInstr = T2_READ_PTR(gBattlescriptCurrInstr + 1);
            else
                gBattlescriptCurrInstr += 5;
        }
        else
        {
            if (foundOpponent != 0 && foundPlayer != 0)
                gBattlescriptCurrInstr = T2_READ_PTR(gBattlescriptCurrInstr + 1);
            else
                gBattlescriptCurrInstr += 5;
        }
    }
    else
    {
        gBattlescriptCurrInstr += 5;
    }
}

static void MoveValuesCleanUp(void)
{
    gMoveResultFlags = 0;
    gIsCriticalHit = FALSE;
    gBattleScripting.moveEffect = 0;
    gBattleCommunication[6] = 0;
    gHitMarker &= ~(HITMARKER_DESTINYBOND);
    gHitMarker &= ~(HITMARKER_SYNCHRONISE_EFFECT);
}

static void Cmd_movevaluescleanup(void)
{
    MoveValuesCleanUp();
    gBattlescriptCurrInstr += 1;
}

static void Cmd_setmultihit(void)
{
    gMultiHitCounter = gBattlescriptCurrInstr[1];
    gBattlescriptCurrInstr += 2;
}

static void Cmd_decrementmultihit(void)
{
    if (--gMultiHitCounter == 0)
        gBattlescriptCurrInstr += 5;
    else
        gBattlescriptCurrInstr = T2_READ_PTR(gBattlescriptCurrInstr + 1);
}

static void Cmd_goto(void)
{
    gBattlescriptCurrInstr = T2_READ_PTR(gBattlescriptCurrInstr + 1);
}

static void Cmd_jumpifbyte(void)
{
    u8 caseID = gBattlescriptCurrInstr[1];
    const u8* memByte = T2_READ_PTR(gBattlescriptCurrInstr + 2);
    u8 value = gBattlescriptCurrInstr[6];
    const u8* jumpPtr = T2_READ_PTR(gBattlescriptCurrInstr + 7);

    gBattlescriptCurrInstr += 11;

    switch (caseID)
    {
    case CMP_EQUAL:
        if (*memByte == value)
            gBattlescriptCurrInstr = jumpPtr;
        break;
    case CMP_NOT_EQUAL:
        if (*memByte != value)
            gBattlescriptCurrInstr = jumpPtr;
        break;
    case CMP_GREATER_THAN:
        if (*memByte > value)
            gBattlescriptCurrInstr = jumpPtr;
        break;
    case CMP_LESS_THAN:
        if (*memByte < value)
            gBattlescriptCurrInstr = jumpPtr;
        break;
    case CMP_COMMON_BITS:
        if (*memByte & value)
            gBattlescriptCurrInstr = jumpPtr;
        break;
    case CMP_NO_COMMON_BITS:
        if (!(*memByte & value))
            gBattlescriptCurrInstr = jumpPtr;
        break;
    }
}

static void Cmd_jumpifhalfword(void)
{
    u8 caseID = gBattlescriptCurrInstr[1];
    const u16* memHword = T2_READ_PTR(gBattlescriptCurrInstr + 2);
    u16 value = T2_READ_16(gBattlescriptCurrInstr + 6);
    const u8* jumpPtr = T2_READ_PTR(gBattlescriptCurrInstr + 8);

    gBattlescriptCurrInstr += 12;

    switch (caseID)
    {
    case CMP_EQUAL:
        if (*memHword == value)
            gBattlescriptCurrInstr = jumpPtr;
        break;
    case CMP_NOT_EQUAL:
        if (*memHword != value)
            gBattlescriptCurrInstr = jumpPtr;
        break;
    case CMP_GREATER_THAN:
        if (*memHword > value)
            gBattlescriptCurrInstr = jumpPtr;
        break;
    case CMP_LESS_THAN:
        if (*memHword < value)
            gBattlescriptCurrInstr = jumpPtr;
        break;
    case CMP_COMMON_BITS:
        if (*memHword & value)
            gBattlescriptCurrInstr = jumpPtr;
        break;
    case CMP_NO_COMMON_BITS:
        if (!(*memHword & value))
            gBattlescriptCurrInstr = jumpPtr;
        break;
    }
}

static void Cmd_jumpifword(void)
{
    u8 caseID = gBattlescriptCurrInstr[1];
    const u32* memWord = T2_READ_PTR(gBattlescriptCurrInstr + 2);
    u32 value = T1_READ_32(gBattlescriptCurrInstr + 6);
    const u8* jumpPtr = T2_READ_PTR(gBattlescriptCurrInstr + 10);

    gBattlescriptCurrInstr += 14;

    switch (caseID)
    {
    case CMP_EQUAL:
        if (*memWord == value)
            gBattlescriptCurrInstr = jumpPtr;
        break;
    case CMP_NOT_EQUAL:
        if (*memWord != value)
            gBattlescriptCurrInstr = jumpPtr;
        break;
    case CMP_GREATER_THAN:
        if (*memWord > value)
            gBattlescriptCurrInstr = jumpPtr;
        break;
    case CMP_LESS_THAN:
        if (*memWord < value)
            gBattlescriptCurrInstr = jumpPtr;
        break;
    case CMP_COMMON_BITS:
        if (*memWord & value)
            gBattlescriptCurrInstr = jumpPtr;
        break;
    case CMP_NO_COMMON_BITS:
        if (!(*memWord & value))
            gBattlescriptCurrInstr = jumpPtr;
        break;
    }
}

static void Cmd_jumpifarrayequal(void)
{
    const u8* mem1 = T2_READ_PTR(gBattlescriptCurrInstr + 1);
    const u8* mem2 = T2_READ_PTR(gBattlescriptCurrInstr + 5);
    u32 size = gBattlescriptCurrInstr[9];
    const u8* jumpPtr = T2_READ_PTR(gBattlescriptCurrInstr + 10);

    u8 i;
    for (i = 0; i < size; i++)
    {
        if (*mem1 != *mem2)
        {
            gBattlescriptCurrInstr += 14;
            break;
        }
        mem1++, mem2++;
    }

    if (i == size)
        gBattlescriptCurrInstr = jumpPtr;
}

static void Cmd_jumpifarraynotequal(void)
{
    u8 equalBytes = 0;
    const u8* mem1 = T2_READ_PTR(gBattlescriptCurrInstr + 1);
    const u8* mem2 = T2_READ_PTR(gBattlescriptCurrInstr + 5);
    u32 size = gBattlescriptCurrInstr[9];
    const u8* jumpPtr = T2_READ_PTR(gBattlescriptCurrInstr + 10);

    u8 i;
    for (i = 0; i < size; i++)
    {
        if (*mem1 == *mem2)
        {
            equalBytes++;
        }
        mem1++, mem2++;
    }

    if (equalBytes != size)
        gBattlescriptCurrInstr = jumpPtr;
    else
        gBattlescriptCurrInstr += 14;
}

static void Cmd_setbyte(void)
{
    u8* memByte = T2_READ_PTR(gBattlescriptCurrInstr + 1);
    *memByte = gBattlescriptCurrInstr[5];

    gBattlescriptCurrInstr += 6;
}

static void Cmd_addbyte(void)
{
    u8* memByte = T2_READ_PTR(gBattlescriptCurrInstr + 1);
    *memByte += gBattlescriptCurrInstr[5];
    gBattlescriptCurrInstr += 6;
}

static void Cmd_subbyte(void)
{
    u8* memByte = T2_READ_PTR(gBattlescriptCurrInstr + 1);
    *memByte -= gBattlescriptCurrInstr[5];
    gBattlescriptCurrInstr += 6;
}

static void Cmd_copyarray(void)
{
    u8* dest = T2_READ_PTR(gBattlescriptCurrInstr + 1);
    const u8* src = T2_READ_PTR(gBattlescriptCurrInstr + 5);
    s32 size = gBattlescriptCurrInstr[9];

    s32 i;
    for (i = 0; i < size; i++)
    {
        dest[i] = src[i];
    }

    gBattlescriptCurrInstr += 10;
}

static void Cmd_copyarraywithindex(void)
{
    u8* dest = T2_READ_PTR(gBattlescriptCurrInstr + 1);
    const u8* src = T2_READ_PTR(gBattlescriptCurrInstr + 5);
    const u8* index = T2_READ_PTR(gBattlescriptCurrInstr + 9);
    s32 size = gBattlescriptCurrInstr[13];

    s32 i;
    for (i = 0; i < size; i++)
    {
        dest[i] = src[i + *index];
    }

    gBattlescriptCurrInstr += 14;
}

static void Cmd_orbyte(void)
{
    u8* memByte = T2_READ_PTR(gBattlescriptCurrInstr + 1);
    *memByte |= gBattlescriptCurrInstr[5];
    gBattlescriptCurrInstr += 6;
}

static void Cmd_orhalfword(void)
{
    u16* memHword = T2_READ_PTR(gBattlescriptCurrInstr + 1);
    u16 val = T2_READ_16(gBattlescriptCurrInstr + 5);

    *memHword |= val;
    gBattlescriptCurrInstr += 7;
}

static void Cmd_orword(void)
{
    u32* memWord = T2_READ_PTR(gBattlescriptCurrInstr + 1);
    u32 val = T2_READ_32(gBattlescriptCurrInstr + 5);

    *memWord |= val;
    gBattlescriptCurrInstr += 9;
}

static void Cmd_bicbyte(void)
{
    u8* memByte = T2_READ_PTR(gBattlescriptCurrInstr + 1);
    *memByte &= ~(gBattlescriptCurrInstr[5]);
    gBattlescriptCurrInstr += 6;
}

static void Cmd_bichalfword(void)
{
    u16* memHword = T2_READ_PTR(gBattlescriptCurrInstr + 1);
    u16 val = T2_READ_16(gBattlescriptCurrInstr + 5);

    *memHword &= ~val;
    gBattlescriptCurrInstr += 7;
}

static void Cmd_bicword(void)
{
    u32* memWord = T2_READ_PTR(gBattlescriptCurrInstr + 1);
    u32 val = T2_READ_32(gBattlescriptCurrInstr + 5);

    *memWord &= ~val;
    gBattlescriptCurrInstr += 9;
}

static void Cmd_pause(void)
{
    if (gBattleControllerExecFlags == 0)
    {
        u16 value = T2_READ_16(gBattlescriptCurrInstr + 1);
        if (++gPauseCounterBattle >= value)
        {
            gPauseCounterBattle = 0;
            gBattlescriptCurrInstr += 3;
        }
    }
}

static void Cmd_waitstate(void)
{
    if (gBattleControllerExecFlags == 0)
        gBattlescriptCurrInstr++;
}

static void Cmd_update(void)
{
    if (gBattlescriptCurrInstr[1] == BS_TARGET)
        gActiveBattler = gBattlerTarget;
    else
        gActiveBattler = gBattlerAttacker;

    BtlController_EmitHealthBarUpdate(0, gBattleMoveDamage);
    MarkBattlerForControllerExec(gActiveBattler);
    gBattlescriptCurrInstr += 2;
}

static void Cmd_return(void)
{
    BattleScriptPop();
}

static void Cmd_end(void)
{
    if (gBattleTypeFlags & BATTLE_TYPE_ARENA)
        BattleArena_AddSkillPoints(gBattlerAttacker);

    gMoveResultFlags = 0;
    gActiveBattler = 0;
    gCurrentActionFuncId = B_ACTION_TRY_FINISH;
}

static void Cmd_end2(void)
{
    gActiveBattler = 0;
    gCurrentActionFuncId = B_ACTION_TRY_FINISH;
}

static void Cmd_end3(void) // pops the main function stack
{
    BattleScriptPop();
    if (gBattleResources->battleCallbackStack->size != 0)
        gBattleResources->battleCallbackStack->size--;
    gBattleMainFunc = gBattleResources->battleCallbackStack->function[gBattleResources->battleCallbackStack->size];
}

static void Cmd_call(void)
{
    BattleScriptPush(gBattlescriptCurrInstr + 5);
    gBattlescriptCurrInstr = T1_READ_PTR(gBattlescriptCurrInstr + 1);
}

static void Cmd_setroost(void)
{
    gBattleResources->flags->flags[gBattlerAttacker] |= RESOURCE_FLAG_ROOST;

    // Pure flying type.
    if (gBattleMons[gBattlerAttacker].type1 == TYPE_FLYING && gBattleMons[gBattlerAttacker].type2 == TYPE_FLYING)
    {
        gBattleStruct->roostTypes[gBattlerAttacker][0] = TYPE_FLYING;
        gBattleStruct->roostTypes[gBattlerAttacker][1] = TYPE_FLYING;
        gBattleStruct->roostTypes[gBattlerAttacker][2] = TYPE_FLYING;
        SET_BATTLER_TYPE(gBattlerAttacker, TYPE_NORMAL);
    }
    // Dual Type with Flying Type.
    else if ((gBattleMons[gBattlerAttacker].type1 == TYPE_FLYING && gBattleMons[gBattlerAttacker].type2 != TYPE_FLYING)
           ||(gBattleMons[gBattlerAttacker].type2 == TYPE_FLYING && gBattleMons[gBattlerAttacker].type1 != TYPE_FLYING))
    {
        gBattleStruct->roostTypes[gBattlerAttacker][0] = gBattleMons[gBattlerAttacker].type1;
        gBattleStruct->roostTypes[gBattlerAttacker][1] = gBattleMons[gBattlerAttacker].type2;
        if (gBattleMons[gBattlerAttacker].type1 == TYPE_FLYING)
            gBattleMons[gBattlerAttacker].type1 = TYPE_MYSTERY;
        if (gBattleMons[gBattlerAttacker].type2 == TYPE_FLYING)
            gBattleMons[gBattlerAttacker].type2 = TYPE_MYSTERY;
    }
    // Non-flying type.
    else if (!IS_BATTLER_OF_TYPE(gBattlerAttacker, TYPE_FLYING))
    {
        gBattleStruct->roostTypes[gBattlerAttacker][0] = gBattleMons[gBattlerAttacker].type1;
        gBattleStruct->roostTypes[gBattlerAttacker][1] = gBattleMons[gBattlerAttacker].type2;
    }

    gBattlescriptCurrInstr++;
}

static void Cmd_jumpifabilitypresent(void)
{
    if (IsAbilityOnField(gBattlescriptCurrInstr[1]))
        gBattlescriptCurrInstr = T1_READ_PTR(gBattlescriptCurrInstr + 2);
    else
        gBattlescriptCurrInstr += 6;
}

static void Cmd_endselectionscript(void)
{
    *(gBattlerAttacker + gBattleStruct->selectionScriptFinished) = TRUE;
}

static void Cmd_playanimation(void)
{
    const u16* argumentPtr;

    gActiveBattler = GetBattlerForBattleScript(gBattlescriptCurrInstr[1]);
    argumentPtr = T2_READ_PTR(gBattlescriptCurrInstr + 3);

    if (gBattlescriptCurrInstr[2] == B_ANIM_STATS_CHANGE
        || gBattlescriptCurrInstr[2] == B_ANIM_SNATCH_MOVE
        || gBattlescriptCurrInstr[2] == B_ANIM_MEGA_EVOLUTION
        || gBattlescriptCurrInstr[2] == B_ANIM_ILLUSION_OFF
        || gBattlescriptCurrInstr[2] == B_ANIM_FORM_CHANGE
        || gBattlescriptCurrInstr[2] == B_ANIM_SUBSTITUTE_FADE)
    {
        BtlController_EmitBattleAnimation(0, gBattlescriptCurrInstr[2], *argumentPtr);
        MarkBattlerForControllerExec(gActiveBattler);
        gBattlescriptCurrInstr += 7;
    }
    else if (gHitMarker & HITMARKER_NO_ANIMATIONS)
    {
        BattleScriptPush(gBattlescriptCurrInstr + 7);
        gBattlescriptCurrInstr = BattleScript_Pausex20;
    }
    else if (gBattlescriptCurrInstr[2] == B_ANIM_RAIN_CONTINUES
             || gBattlescriptCurrInstr[2] == B_ANIM_SUN_CONTINUES
             || gBattlescriptCurrInstr[2] == B_ANIM_SANDSTORM_CONTINUES
             || gBattlescriptCurrInstr[2] == B_ANIM_HAIL_CONTINUES)
    {
        BtlController_EmitBattleAnimation(0, gBattlescriptCurrInstr[2], *argumentPtr);
        MarkBattlerForControllerExec(gActiveBattler);
        gBattlescriptCurrInstr += 7;
    }
    else if (gStatuses3[gActiveBattler] & STATUS3_SEMI_INVULNERABLE)
    {
        gBattlescriptCurrInstr += 7;
    }
    else
    {
        BtlController_EmitBattleAnimation(0, gBattlescriptCurrInstr[2], *argumentPtr);
        MarkBattlerForControllerExec(gActiveBattler);
        gBattlescriptCurrInstr += 7;
    }
}

static void Cmd_playanimation2(void) // animation Id is stored in the first pointer
{
    const u16* argumentPtr;
    const u8* animationIdPtr;

    gActiveBattler = GetBattlerForBattleScript(gBattlescriptCurrInstr[1]);
    animationIdPtr = T2_READ_PTR(gBattlescriptCurrInstr + 2);
    argumentPtr = T2_READ_PTR(gBattlescriptCurrInstr + 6);

    if (*animationIdPtr == B_ANIM_STATS_CHANGE
        || *animationIdPtr == B_ANIM_SNATCH_MOVE
        || *animationIdPtr == B_ANIM_MEGA_EVOLUTION
        || *animationIdPtr == B_ANIM_ILLUSION_OFF
        || *animationIdPtr == B_ANIM_FORM_CHANGE
        || *animationIdPtr == B_ANIM_SUBSTITUTE_FADE)
    {
        BtlController_EmitBattleAnimation(0, *animationIdPtr, *argumentPtr);
        MarkBattlerForControllerExec(gActiveBattler);
        gBattlescriptCurrInstr += 10;
    }
    else if (gHitMarker & HITMARKER_NO_ANIMATIONS)
    {
        gBattlescriptCurrInstr += 10;
    }
    else if (*animationIdPtr == B_ANIM_RAIN_CONTINUES
             || *animationIdPtr == B_ANIM_SUN_CONTINUES
             || *animationIdPtr == B_ANIM_SANDSTORM_CONTINUES
             || *animationIdPtr == B_ANIM_HAIL_CONTINUES)
    {
        BtlController_EmitBattleAnimation(0, *animationIdPtr, *argumentPtr);
        MarkBattlerForControllerExec(gActiveBattler);
        gBattlescriptCurrInstr += 10;
    }
    else if (gStatuses3[gActiveBattler] & STATUS3_SEMI_INVULNERABLE)
    {
        gBattlescriptCurrInstr += 10;
    }
    else
    {
        BtlController_EmitBattleAnimation(0, *animationIdPtr, *argumentPtr);
        MarkBattlerForControllerExec(gActiveBattler);
        gBattlescriptCurrInstr += 10;
    }
}

static void Cmd_setgraphicalstatchangevalues(void)
{
    u8 value = GET_STAT_BUFF_VALUE_WITH_SIGN(gBattleScripting.statChanger);

    switch (value)
    {
    case SET_STAT_BUFF_VALUE(1): // +1
        value = STAT_ANIM_PLUS1;
        break;
    case SET_STAT_BUFF_VALUE(2): // +2
        value = STAT_ANIM_PLUS2;
        break;
    case SET_STAT_BUFF_VALUE(3): // +3
        value = STAT_ANIM_PLUS2;
        break;
    case SET_STAT_BUFF_VALUE(1) | STAT_BUFF_NEGATIVE: // -1
        value = STAT_ANIM_MINUS1;
        break;
    case SET_STAT_BUFF_VALUE(2) | STAT_BUFF_NEGATIVE: // -2
        value = STAT_ANIM_MINUS2;
        break;
    case SET_STAT_BUFF_VALUE(3) | STAT_BUFF_NEGATIVE: // -3
        value = STAT_ANIM_MINUS2;
        break;
    default: // <-12,-4> and <4, 12>
        if (value & STAT_BUFF_NEGATIVE)
            value = STAT_ANIM_MINUS2;
        else
            value = STAT_ANIM_PLUS2;
        break;
    }
    gBattleScripting.animArg1 = GET_STAT_BUFF_ID(gBattleScripting.statChanger) + value - 1;
    gBattleScripting.animArg2 = 0;
    gBattlescriptCurrInstr++;
}

static void Cmd_playstatchangeanimation(void)
{
    u32 ability;
    u32 currStat = 0;
    u32 statAnimId = 0;
    u32 changeableStatsCount = 0;
    u32 statsToCheck = 0;
    u32 startingStatAnimId = 0;
    u32 flags = gBattlescriptCurrInstr[3];

    gActiveBattler = GetBattlerForBattleScript(gBattlescriptCurrInstr[1]);
    ability = GetBattlerAbility(gActiveBattler);
    statsToCheck = gBattlescriptCurrInstr[2];

    // Handle Contrary and Simple
    if (ability == ABILITY_CONTRARY)
        flags ^= STAT_CHANGE_NEGATIVE;
    else if (ability == ABILITY_SIMPLE)
        flags |= STAT_CHANGE_BY_TWO;

    if (flags & STAT_CHANGE_NEGATIVE) // goes down
    {
        if (flags & STAT_CHANGE_BY_TWO)
            startingStatAnimId = STAT_ANIM_MINUS2 - 1;
        else
            startingStatAnimId = STAT_ANIM_MINUS1 - 1;

        while (statsToCheck != 0)
        {
            if (statsToCheck & 1)
            {
                if (flags & STAT_CHANGE_CANT_PREVENT)
                {
                    if (gBattleMons[gActiveBattler].statStages[currStat] > 0)
                    {
                        statAnimId = startingStatAnimId + currStat;
                        changeableStatsCount++;
                    }
                }
                else if (!gSideTimers[GET_BATTLER_SIDE(gActiveBattler)].mistTimer
                        && ability != ABILITY_CLEAR_BODY
                        && ability != ABILITY_WHITE_SMOKE
                        && !(ability == ABILITY_KEEN_EYE && currStat == STAT_ACC)
                        && !(ability == ABILITY_HYPER_CUTTER && currStat == STAT_ATK)
                        && !(ability == ABILITY_BIG_PECKS && currStat == STAT_DEF))
                {
                    if (gBattleMons[gActiveBattler].statStages[currStat] > 0)
                    {
                        statAnimId = startingStatAnimId + currStat;
                        changeableStatsCount++;
                    }
                }
            }
            statsToCheck >>= 1, currStat++;
        }

        if (changeableStatsCount > 1) // more than one stat, so the color is gray
        {
            if (flags & STAT_CHANGE_BY_TWO)
                statAnimId = STAT_ANIM_MULTIPLE_MINUS2;
            else
                statAnimId = STAT_ANIM_MULTIPLE_MINUS1;
        }
    }
    else // goes up
    {
        if (flags & STAT_CHANGE_BY_TWO)
            startingStatAnimId = STAT_ANIM_PLUS2 - 1;
        else
            startingStatAnimId = STAT_ANIM_PLUS1 - 1;

        while (statsToCheck != 0)
        {
            if (statsToCheck & 1 && gBattleMons[gActiveBattler].statStages[currStat] < 0xC)
            {
                statAnimId = startingStatAnimId + currStat;
                changeableStatsCount++;
            }
            statsToCheck >>= 1, currStat++;
        }

        if (changeableStatsCount > 1) // more than one stat, so the color is gray
        {
            if (flags & STAT_CHANGE_BY_TWO)
                statAnimId = STAT_ANIM_MULTIPLE_PLUS2;
            else
                statAnimId = STAT_ANIM_MULTIPLE_PLUS1;
        }
    }

    if (flags & STAT_CHANGE_ONLY_MULTIPLE && changeableStatsCount < 2)
    {
        gBattlescriptCurrInstr += 4;
    }
    else if (changeableStatsCount != 0 && !gBattleScripting.statAnimPlayed)
    {
        BtlController_EmitBattleAnimation(0, B_ANIM_STATS_CHANGE, statAnimId);
        MarkBattlerForControllerExec(gActiveBattler);
        if (flags & STAT_CHANGE_ONLY_MULTIPLE && changeableStatsCount > 1)
            gBattleScripting.statAnimPlayed = TRUE;
        gBattlescriptCurrInstr += 4;
    }
    else
    {
        gBattlescriptCurrInstr += 4;
    }
}

static void Cmd_moveend(void)
{
    s32 i;
    bool32 effect = FALSE;
    u32 moveType = 0;
    u32 holdEffectAtk = 0;
    u16 *choicedMoveAtk = NULL;
    u32 arg1, arg2;
    u32 originallyUsedMove;

    if (gChosenMove == 0xFFFF)
        originallyUsedMove = 0;
    else
        originallyUsedMove = gChosenMove;

    arg1 = gBattlescriptCurrInstr[1];
    arg2 = gBattlescriptCurrInstr[2];

    holdEffectAtk = GetBattlerHoldEffect(gBattlerAttacker, TRUE);
    choicedMoveAtk = &gBattleStruct->choicedMove[gBattlerAttacker];
    GET_MOVE_TYPE(gCurrentMove, moveType);

    do
    {
        switch (gBattleScripting.moveendState)
        {
        case MOVEEND_PROTECT_LIKE_EFFECT:
            if (gBattleMoves[gCurrentMove].flags & FLAG_MAKES_CONTACT)
            {
                if (gProtectStructs[gBattlerTarget].spikyShielded && GetBattlerAbility(gBattlerAttacker) != ABILITY_MAGIC_GUARD)
                {
                    gBattleMoveDamage = gBattleMons[gBattlerAttacker].maxHP / 8;
                    if (gBattleMoveDamage == 0)
                        gBattleMoveDamage = 1;
                    PREPARE_MOVE_BUFFER(gBattleTextBuff1, MOVE_SPIKY_SHIELD);
                    BattleScriptPushCursor();
                    gBattlescriptCurrInstr = BattleScript_SpikyShieldEffect;
                    effect = 1;
                }
                else if (gProtectStructs[gBattlerTarget].kingsShielded)
                {
                    i = gBattlerAttacker;
                    gBattlerAttacker = gBattlerTarget;
                    gBattlerTarget = i; // gBattlerTarget and gBattlerAttacker are swapped in order to activate Defiant, if applicable
                    gBattleScripting.moveEffect = MOVE_EFFECT_ATK_MINUS_2;
                    BattleScriptPushCursor();
                    gBattlescriptCurrInstr = BattleScript_KingsShieldEffect;
                    effect = 1;
                }
                else if (gProtectStructs[gBattlerTarget].banefulBunkered)
                {
                    gBattleScripting.moveEffect = MOVE_EFFECT_POISON | MOVE_EFFECT_AFFECTS_USER;
                    PREPARE_MOVE_BUFFER(gBattleTextBuff1, MOVE_BANEFUL_BUNKER);
                    BattleScriptPushCursor();
                    gBattlescriptCurrInstr = BattleScript_BanefulBunkerEffect;
                    effect = 1;
                }
            }
            gBattleScripting.moveendState++;
            break;
        case MOVEEND_RAGE: // rage check
            if (gBattleMons[gBattlerTarget].status2 & STATUS2_RAGE
                && gBattleMons[gBattlerTarget].hp != 0 && gBattlerAttacker != gBattlerTarget
                && GetBattlerSide(gBattlerAttacker) != GetBattlerSide(gBattlerTarget)
                && !(gMoveResultFlags & MOVE_RESULT_NO_EFFECT) && TARGET_TURN_DAMAGED
                && gBattleMoves[gCurrentMove].power && gBattleMons[gBattlerTarget].statStages[STAT_ATK] <= 0xB)
            {
                gBattleMons[gBattlerTarget].statStages[STAT_ATK]++;
                BattleScriptPushCursor();
                gBattlescriptCurrInstr = BattleScript_RageIsBuilding;
                effect = TRUE;
            }
            gBattleScripting.moveendState++;
            break;
        case MOVEEND_DEFROST: // defrosting check
            if (gBattleMons[gBattlerTarget].status1 & STATUS1_FREEZE
                && gBattleMons[gBattlerTarget].hp != 0 && gBattlerAttacker != gBattlerTarget
                && gSpecialStatuses[gBattlerTarget].specialDmg
                && !(gMoveResultFlags & MOVE_RESULT_NO_EFFECT) && (moveType == TYPE_FIRE || gBattleMoves[gCurrentMove].effect == EFFECT_SCALD))
            {
                gBattleMons[gBattlerTarget].status1 &= ~(STATUS1_FREEZE);
                gActiveBattler = gBattlerTarget;
                BtlController_EmitSetMonData(0, REQUEST_STATUS_BATTLE, 0, 4, &gBattleMons[gBattlerTarget].status1);
                MarkBattlerForControllerExec(gActiveBattler);
                BattleScriptPushCursor();
                gBattlescriptCurrInstr = BattleScript_DefrostedViaFireMove;
                effect = TRUE;
            }
            gBattleScripting.moveendState++;
            break;
        case MOVEEND_SYNCHRONIZE_TARGET: // target synchronize
            if (AbilityBattleEffects(ABILITYEFFECT_SYNCHRONIZE, gBattlerTarget, 0, 0, 0))
                effect = TRUE;
            gBattleScripting.moveendState++;
            break;
        case MOVEEND_ABILITIES: // Such as abilities activating on contact(Poison Spore, Rough Skin, etc.).
            if (AbilityBattleEffects(ABILITYEFFECT_MOVE_END, gBattlerTarget, 0, 0, 0))
                effect = TRUE;
            gBattleScripting.moveendState++;
            break;
        case MOVEEND_STATUS_IMMUNITY_ABILITIES: // status immunities
            if (AbilityBattleEffects(ABILITYEFFECT_IMMUNITY, 0, 0, 0, 0))
                effect = TRUE; // it loops through all battlers, so we increment after its done with all battlers
            else
                gBattleScripting.moveendState++;
            break;
        case MOVEEND_SYNCHRONIZE_ATTACKER: // attacker synchronize
            if (AbilityBattleEffects(ABILITYEFFECT_ATK_SYNCHRONIZE, gBattlerAttacker, 0, 0, 0))
                effect = TRUE;
            gBattleScripting.moveendState++;
            break;
        case MOVEEND_CHOICE_MOVE: // update choice band move
            if (gHitMarker & HITMARKER_OBEYS
             && HOLD_EFFECT_CHOICE(holdEffectAtk)
             && gChosenMove != MOVE_STRUGGLE
             && (*choicedMoveAtk == 0 || *choicedMoveAtk == 0xFFFF))
            {
                if ((gBattleMoves[gChosenMove].effect == EFFECT_BATON_PASS
                 || gBattleMoves[gChosenMove].effect == EFFECT_HEALING_WISH
                 || gBattleMoves[gChosenMove].effect == EFFECT_HIT_ESCAPE)
                    && !(gMoveResultFlags & MOVE_RESULT_FAILED))
                {
                    ++gBattleScripting.moveendState;
                    break;
                }
                *choicedMoveAtk = gChosenMove;
            }
            for (i = 0; i < MAX_MON_MOVES; ++i)
            {
                if (gBattleMons[gBattlerAttacker].moves[i] == *choicedMoveAtk)
                    break;
            }
            if (i == MAX_MON_MOVES)
                *choicedMoveAtk = 0;
            ++gBattleScripting.moveendState;
            break;
        case MOVEEND_CHANGED_ITEMS: // changed held items
            for (i = 0; i < gBattlersCount; i++)
            {
                if (gBattleStruct->changedItems[i] != 0)
                {
                    gBattleMons[i].item = gBattleStruct->changedItems[i];
                    gBattleStruct->changedItems[i] = 0;
                }
            }
            gBattleScripting.moveendState++;
            break;
        case MOVEEND_ITEM_EFFECTS_TARGET:
            if (ItemBattleEffects(ITEMEFFECT_TARGET, gBattlerTarget, FALSE))
                effect = TRUE;
            gBattleScripting.moveendState++;
            break;
        case MOVEEND_ITEM_EFFECTS_ALL: // item effects for all battlers
            if (ItemBattleEffects(ITEMEFFECT_MOVE_END, 0, FALSE))
                effect = TRUE;
            else
                gBattleScripting.moveendState++;
            break;
        case MOVEEND_KINGSROCK_SHELLBELL: // king's rock and shell bell
            if (ItemBattleEffects(ITEMEFFECT_KINGSROCK_SHELLBELL, 0, FALSE))
                effect = TRUE;
            gBattleScripting.moveendState++;
            break;
        case MOVEEND_ATTACKER_INVISIBLE: // make attacker sprite invisible
            if (gStatuses3[gBattlerAttacker] & (STATUS3_SEMI_INVULNERABLE)
                && gHitMarker & HITMARKER_NO_ANIMATIONS)
            {
                gActiveBattler = gBattlerAttacker;
                BtlController_EmitSpriteInvisibility(0, TRUE);
                MarkBattlerForControllerExec(gActiveBattler);
                gBattleScripting.moveendState++;
                return;
            }
            gBattleScripting.moveendState++;
            break;
        case MOVEEND_ATTACKER_VISIBLE: // make attacker sprite visible
            if (gMoveResultFlags & MOVE_RESULT_NO_EFFECT
                || !(gStatuses3[gBattlerAttacker] & (STATUS3_SEMI_INVULNERABLE))
                || WasUnableToUseMove(gBattlerAttacker))
            {
                gActiveBattler = gBattlerAttacker;
                BtlController_EmitSpriteInvisibility(0, FALSE);
                MarkBattlerForControllerExec(gActiveBattler);
                gStatuses3[gBattlerAttacker] &= ~(STATUS3_SEMI_INVULNERABLE);
                gSpecialStatuses[gBattlerAttacker].restoredBattlerSprite = 1;
                gBattleScripting.moveendState++;
                return;
            }
            gBattleScripting.moveendState++;
            break;
        case MOVEEND_TARGET_VISIBLE: // make target sprite visible
            if (!gSpecialStatuses[gBattlerTarget].restoredBattlerSprite && gBattlerTarget < gBattlersCount
                && !(gStatuses3[gBattlerTarget] & STATUS3_SEMI_INVULNERABLE))
            {
                gActiveBattler = gBattlerTarget;
                BtlController_EmitSpriteInvisibility(0, FALSE);
                MarkBattlerForControllerExec(gActiveBattler);
                gStatuses3[gBattlerTarget] &= ~(STATUS3_SEMI_INVULNERABLE);
                gBattleScripting.moveendState++;
                return;
            }
            gBattleScripting.moveendState++;
            break;
        case MOVEEND_SUBSTITUTE: // update substitute
            for (i = 0; i < gBattlersCount; i++)
            {
                if (gDisableStructs[i].substituteHP == 0)
                    gBattleMons[i].status2 &= ~(STATUS2_SUBSTITUTE);
            }
            gBattleScripting.moveendState++;
            break;
        case MOVEEND_UPDATE_LAST_MOVES:
            if (gMoveResultFlags & (MOVE_RESULT_FAILED | MOVE_RESULT_DOESNT_AFFECT_FOE))
                gBattleStruct->lastMoveFailed |= gBitTable[gBattlerAttacker];
            else
                gBattleStruct->lastMoveFailed &= ~(gBitTable[gBattlerAttacker]);

            if (gHitMarker & HITMARKER_SWAP_ATTACKER_TARGET)
            {
                gActiveBattler = gBattlerAttacker;
                gBattlerAttacker = gBattlerTarget;
                gBattlerTarget = gActiveBattler;
                gHitMarker &= ~(HITMARKER_SWAP_ATTACKER_TARGET);
            }
            if (!gSpecialStatuses[gBattlerAttacker].dancerUsedMove)
            {
                gDisableStructs[gBattlerAttacker].usedMoves |= gBitTable[gCurrMovePos];
                gBattleStruct->lastMoveTarget[gBattlerAttacker] = gBattlerTarget;
                if (gHitMarker & HITMARKER_ATTACKSTRING_PRINTED)
                {
                    gLastPrintedMoves[gBattlerAttacker] = gChosenMove;
                    gLastUsedMove = gCurrentMove;
                }
            }
            if (!(gAbsentBattlerFlags & gBitTable[gBattlerAttacker])
                && !(gBattleStruct->field_91 & gBitTable[gBattlerAttacker])
                && gBattleMoves[originallyUsedMove].effect != EFFECT_BATON_PASS
                && gBattleMoves[originallyUsedMove].effect != EFFECT_HEALING_WISH)
            {
                if (gHitMarker & HITMARKER_OBEYS)
                {   if (!gSpecialStatuses[gBattlerAttacker].dancerUsedMove)
                    {
                        gLastMoves[gBattlerAttacker] = gChosenMove;
                        gLastResultingMoves[gBattlerAttacker] = gCurrentMove;
                    }
                }
                else
                {
                    gLastMoves[gBattlerAttacker] = 0xFFFF;
                    gLastResultingMoves[gBattlerAttacker] = 0xFFFF;
                }

                if (!(gHitMarker & HITMARKER_FAINTED(gBattlerTarget)))
                    gLastHitBy[gBattlerTarget] = gBattlerAttacker;

                if (gHitMarker & HITMARKER_OBEYS && !(gMoveResultFlags & MOVE_RESULT_NO_EFFECT))
                {
                    if (gChosenMove == 0xFFFF)
                    {
                        gLastLandedMoves[gBattlerTarget] = gChosenMove;
                    }
                    else
                    {
                        gLastLandedMoves[gBattlerTarget] = gCurrentMove;
                        GET_MOVE_TYPE(gCurrentMove, gLastHitByType[gBattlerTarget]);
                    }
                }
                else
                {
                    gLastLandedMoves[gBattlerTarget] = 0xFFFF;
                }
            }
            gBattleScripting.moveendState++;
            break;
        case MOVEEND_MIRROR_MOVE: // mirror move
            if (!(gAbsentBattlerFlags & gBitTable[gBattlerAttacker]) && !(gBattleStruct->field_91 & gBitTable[gBattlerAttacker])
                && gBattleMoves[originallyUsedMove].flags & FLAG_MIRROR_MOVE_AFFECTED && gHitMarker & HITMARKER_OBEYS
                && gBattlerAttacker != gBattlerTarget && !(gHitMarker & HITMARKER_FAINTED(gBattlerTarget))
                && !(gMoveResultFlags & MOVE_RESULT_NO_EFFECT))
            {
                gBattleStruct->lastTakenMove[gBattlerTarget] = gChosenMove;
                gBattleStruct->lastTakenMoveFrom[gBattlerTarget][gBattlerAttacker] = gChosenMove;
            }
            gBattleScripting.moveendState++;
            break;
        case MOVEEND_NEXT_TARGET: // For moves hitting two opposing Pokemon.
            if (!(gHitMarker & HITMARKER_UNABLE_TO_USE_MOVE)
                && gBattleTypeFlags & BATTLE_TYPE_DOUBLE
                && !gProtectStructs[gBattlerAttacker].chargingTurn
                && (gBattleMoves[gCurrentMove].target == MOVE_TARGET_BOTH || gBattleMoves[gCurrentMove].target == MOVE_TARGET_FOES_AND_ALLY)
                && !(gHitMarker & HITMARKER_NO_ATTACKSTRING))
            {
                u8 battlerId;

                if (gBattleMoves[gCurrentMove].target == MOVE_TARGET_FOES_AND_ALLY)
                {
                    gHitMarker |= HITMARKER_NO_PPDEDUCT;
                    for (battlerId = gBattlerTarget + 1; battlerId < gBattlersCount; battlerId++)
                    {
                        if (battlerId == gBattlerAttacker)
                            continue;
                        if (IsBattlerAlive(battlerId))
                            break;
                    }
                }
                else
                {
                    battlerId = GetBattlerAtPosition(BATTLE_PARTNER(GetBattlerPosition(gBattlerTarget)));
                    gHitMarker |= HITMARKER_NO_ATTACKSTRING;
                }

                if (IsBattlerAlive(battlerId))
                {
                    gBattlerTarget = battlerId;
                    gBattleScripting.moveendState = 0;
                    MoveValuesCleanUp();
                    gBattleScripting.moveEffect = gBattleScripting.savedMoveEffect;
                    BattleScriptPush(gBattleScriptsForMoveEffects[gBattleMoves[gCurrentMove].effect]);
                    gBattlescriptCurrInstr = BattleScript_FlushMessageBox;
                    return;
                }
                else
                {
                    gHitMarker |= HITMARKER_NO_ATTACKSTRING;
                    gHitMarker &= ~(HITMARKER_NO_PPDEDUCT);
                }
            }
            gBattleScripting.moveendState++;
            break;
        case MOVEEND_LIFE_ORB:
            if (GetBattlerHoldEffect(gBattlerAttacker, TRUE) == HOLD_EFFECT_LIFE_ORB
                && !(GetBattlerAbility(gBattlerAttacker) == ABILITY_SHEER_FORCE && gBattleMoves[gCurrentMove].flags & FLAG_SHEER_FORCE_BOOST)
                && GetBattlerAbility(gBattlerAttacker) != ABILITY_MAGIC_GUARD
                && gSpecialStatuses[gBattlerAttacker].damagedMons)
            {
                gBattleMoveDamage = gBattleMons[gBattlerAttacker].maxHP / 10;
                if (gBattleMoveDamage == 0)
                    gBattleMoveDamage = 1;
                effect = TRUE;
                BattleScriptPushCursor();
                gBattlescriptCurrInstr = BattleScript_ItemHurtRet;
                gLastUsedItem = gBattleMons[gBattlerAttacker].item;
            }
            gBattleScripting.moveendState++;
            break;
        case MOVEEND_DANCER: // Special case because it's so annoying
            if (gBattleMoves[gCurrentMove].flags & FLAG_DANCE)
            {
                u8 battler, nextDancer = 0;

                if (!(gBattleStruct->lastMoveFailed & gBitTable[gBattlerAttacker]
                    || (!gSpecialStatuses[gBattlerAttacker].dancerUsedMove
                        && gProtectStructs[gBattlerAttacker].usesBouncedMove)))
                {   // Dance move succeeds
                    // Set target for other Dancer mons; set bit so that mon cannot activate Dancer off of its own move
                    if (!gSpecialStatuses[gBattlerAttacker].dancerUsedMove)
                    {
                        gBattleScripting.savedBattler = gBattlerTarget | 0x4;
                        gBattleScripting.savedBattler |= (gBattlerAttacker << 4);
                        gSpecialStatuses[gBattlerAttacker].dancerUsedMove = 1;
                    }
                    for (battler = 0; battler < MAX_BATTLERS_COUNT; battler++)
                    {
                        if (GetBattlerAbility(battler) == ABILITY_DANCER && !gSpecialStatuses[battler].dancerUsedMove)
                        {
                            if (!nextDancer || (gBattleMons[battler].speed < gBattleMons[nextDancer & 0x3].speed))
                                nextDancer = battler | 0x4;
                        }
                    }
                    if (nextDancer && AbilityBattleEffects(ABILITYEFFECT_MOVE_END_OTHER, nextDancer & 0x3, 0, 0, 0))
                        effect = TRUE;
                }
            }
            gBattleScripting.moveendState++;
            break;
        case MOVEEND_CLEAR_BITS: // Clear bits active while using a move for all targets and all hits.
            if (gSpecialStatuses[gBattlerAttacker].instructedChosenTarget)
                *(gBattleStruct->moveTarget + gBattlerAttacker) = gSpecialStatuses[gBattlerAttacker].instructedChosenTarget & 0x3;
            if (gSpecialStatuses[gBattlerAttacker].dancerOriginalTarget)
                *(gBattleStruct->moveTarget + gBattlerAttacker) = gSpecialStatuses[gBattlerAttacker].dancerOriginalTarget & 0x3;
            gProtectStructs[gBattlerAttacker].usesBouncedMove = 0;
            gBattleStruct->ateBoost[gBattlerAttacker] = 0;
            gStatuses3[gBattlerAttacker] &= ~(STATUS3_ME_FIRST);
            gSpecialStatuses[gBattlerAttacker].gemBoost = 0;
            gSpecialStatuses[gBattlerAttacker].damagedMons = 0;
            gSpecialStatuses[gBattlerTarget].berryReduced = 0;
            gBattleScripting.moveEffect = 0;
            gBattleScripting.moveendState++;
            break;
        case MOVEEND_COUNT:
            break;
        }

        if (arg1 == 1 && effect == FALSE)
            gBattleScripting.moveendState = MOVEEND_COUNT;
        if (arg1 == 2 && arg2 == gBattleScripting.moveendState)
            gBattleScripting.moveendState = MOVEEND_COUNT;

    } while (gBattleScripting.moveendState != MOVEEND_COUNT && effect == FALSE);

    if (gBattleScripting.moveendState == MOVEEND_COUNT && effect == FALSE)
        gBattlescriptCurrInstr += 3;
}

static void Cmd_sethealblock(void)
{
    if (gStatuses3[gBattlerTarget] & STATUS3_HEAL_BLOCK)
    {
        gBattlescriptCurrInstr = T1_READ_PTR(gBattlescriptCurrInstr + 1);
    }
    else
    {
        gStatuses3[gBattlerTarget] |= STATUS3_HEAL_BLOCK;
        gDisableStructs[gBattlerTarget].healBlockTimer = 5;
        gBattlescriptCurrInstr += 5;
    }
}

static void Cmd_returnatktoball(void)
{
    gActiveBattler = gBattlerAttacker;
    if (!(gHitMarker & HITMARKER_FAINTED(gActiveBattler)))
    {
        BtlController_EmitReturnMonToBall(0, 0);
        MarkBattlerForControllerExec(gActiveBattler);
    }
    gBattlescriptCurrInstr++;
}

static void Cmd_getswitchedmondata(void)
{
    if (gBattleControllerExecFlags)
        return;

    gActiveBattler = GetBattlerForBattleScript(gBattlescriptCurrInstr[1]);

    gBattlerPartyIndexes[gActiveBattler] = *(gBattleStruct->monToSwitchIntoId + gActiveBattler);

    BtlController_EmitGetMonData(0, REQUEST_ALL_BATTLE, gBitTable[gBattlerPartyIndexes[gActiveBattler]]);
    MarkBattlerForControllerExec(gActiveBattler);

    gBattlescriptCurrInstr += 2;
}

static void Cmd_switchindataupdate(void)
{
    struct BattlePokemon oldData;
    s32 i;
    u8 *monData;

    if (gBattleControllerExecFlags)
        return;

    gActiveBattler = GetBattlerForBattleScript(gBattlescriptCurrInstr[1]);
    oldData = gBattleMons[gActiveBattler];
    monData = (u8*)(&gBattleMons[gActiveBattler]);

    for (i = 0; i < sizeof(struct BattlePokemon); i++)
    {
        monData[i] = gBattleResources->bufferB[gActiveBattler][4 + i];
    }

    gBattleMons[gActiveBattler].type1 = gBaseStats[gBattleMons[gActiveBattler].species].type1;
    gBattleMons[gActiveBattler].type2 = gBaseStats[gBattleMons[gActiveBattler].species].type2;
    gBattleMons[gActiveBattler].type3 = TYPE_MYSTERY;
    gBattleMons[gActiveBattler].ability = GetAbilityBySpecies(gBattleMons[gActiveBattler].species, gBattleMons[gActiveBattler].abilityNum);

    // check knocked off item
    i = GetBattlerSide(gActiveBattler);
    if (gWishFutureKnock.knockedOffMons[i] & gBitTable[gBattlerPartyIndexes[gActiveBattler]])
    {
        gBattleMons[gActiveBattler].item = 0;
    }

    if (gBattleMoves[gCurrentMove].effect == EFFECT_BATON_PASS)
    {
        for (i = 0; i < NUM_BATTLE_STATS; i++)
        {
            gBattleMons[gActiveBattler].statStages[i] = oldData.statStages[i];
        }
        gBattleMons[gActiveBattler].status2 = oldData.status2;
    }

    SwitchInClearSetData();

    if (gBattleTypeFlags & BATTLE_TYPE_PALACE && gBattleMons[gActiveBattler].maxHP / 2 >= gBattleMons[gActiveBattler].hp
        && gBattleMons[gActiveBattler].hp != 0 && !(gBattleMons[gActiveBattler].status1 & STATUS1_SLEEP))
    {
        gBattleStruct->field_92 |= gBitTable[gActiveBattler];
    }

    gBattleScripting.battler = gActiveBattler;

    PREPARE_MON_NICK_BUFFER(gBattleTextBuff1, gActiveBattler, gBattlerPartyIndexes[gActiveBattler]);

    gBattlescriptCurrInstr += 2;
}

static void Cmd_switchinanim(void)
{
    if (gBattleControllerExecFlags)
        return;

    gActiveBattler = GetBattlerForBattleScript(gBattlescriptCurrInstr[1]);

    if (GetBattlerSide(gActiveBattler) == B_SIDE_OPPONENT
        && !(gBattleTypeFlags & (BATTLE_TYPE_LINK
                                 | BATTLE_TYPE_EREADER_TRAINER
                                 | BATTLE_TYPE_x2000000
                                 | BATTLE_TYPE_TRAINER_HILL
                                 | BATTLE_TYPE_FRONTIER)))
            HandleSetPokedexFlag(SpeciesToNationalPokedexNum(gBattleMons[gActiveBattler].species), FLAG_SET_SEEN, gBattleMons[gActiveBattler].personality);

    gAbsentBattlerFlags &= ~(gBitTable[gActiveBattler]);

    BtlController_EmitSwitchInAnim(0, gBattlerPartyIndexes[gActiveBattler], gBattlescriptCurrInstr[2]);
    MarkBattlerForControllerExec(gActiveBattler);

    gBattlescriptCurrInstr += 3;

    if (gBattleTypeFlags & BATTLE_TYPE_ARENA)
        BattleArena_InitPoints();
}

static void Cmd_jumpifcantswitch(void)
{
    s32 i;
    s32 lastMonId;
    u8 battlerIn1, battlerIn2;
    struct Pokemon *party;

    gActiveBattler = GetBattlerForBattleScript(gBattlescriptCurrInstr[1] & ~(SWITCH_IGNORE_ESCAPE_PREVENTION));

    if (!(gBattlescriptCurrInstr[1] & SWITCH_IGNORE_ESCAPE_PREVENTION)
        && ((gBattleMons[gActiveBattler].status2 & (STATUS2_WRAPPED | STATUS2_ESCAPE_PREVENTION))
            || (gStatuses3[gActiveBattler] & STATUS3_ROOTED)))
    {
        gBattlescriptCurrInstr = T1_READ_PTR(gBattlescriptCurrInstr + 2);
    }
    else if (BATTLE_TWO_VS_ONE_OPPONENT && GetBattlerSide(gActiveBattler) == B_SIDE_OPPONENT)
    {
        battlerIn1 = GetBattlerAtPosition(B_POSITION_OPPONENT_LEFT);
        battlerIn2 = GetBattlerAtPosition(B_POSITION_OPPONENT_RIGHT);
        party = gEnemyParty;

        for (i = 0; i < PARTY_SIZE; i++)
        {
            if (GetMonData(&party[i], MON_DATA_HP) != 0
             && GetMonData(&party[i], MON_DATA_SPECIES) != SPECIES_NONE
             && !GetMonData(&party[i], MON_DATA_IS_EGG)
             && i != gBattlerPartyIndexes[battlerIn1] && i != gBattlerPartyIndexes[battlerIn2])
                break;
        }

        if (i == PARTY_SIZE)
            gBattlescriptCurrInstr = T1_READ_PTR(gBattlescriptCurrInstr + 2);
        else
            gBattlescriptCurrInstr += 6;
    }
    else if (gBattleTypeFlags & BATTLE_TYPE_INGAME_PARTNER)
    {
        if (GetBattlerSide(gActiveBattler) == B_SIDE_OPPONENT)
            party = gEnemyParty;
        else
            party = gPlayerParty;

        i = 0;
        if (gActiveBattler & 2)
            i = 3;

        for (lastMonId = i + 3; i < lastMonId; i++)
        {
            if (GetMonData(&party[i], MON_DATA_SPECIES) != SPECIES_NONE
             && !GetMonData(&party[i], MON_DATA_IS_EGG)
             && GetMonData(&party[i], MON_DATA_HP) != 0
             && gBattlerPartyIndexes[gActiveBattler] != i)
                break;
        }

        if (i == lastMonId)
            gBattlescriptCurrInstr = T1_READ_PTR(gBattlescriptCurrInstr + 2);
        else
            gBattlescriptCurrInstr += 6;
    }
    else if (gBattleTypeFlags & BATTLE_TYPE_MULTI)
    {
        if (gBattleTypeFlags & BATTLE_TYPE_x800000)
        {
            if (GetBattlerSide(gActiveBattler) == B_SIDE_PLAYER)
            {
                party = gPlayerParty;

                i = 0;
                if (GetLinkTrainerFlankId(GetBattlerMultiplayerId(gActiveBattler)) == TRUE)
                    i = 3;
            }
            else
            {
                party = gEnemyParty;

                if (gActiveBattler == 1)
                    i = 0;
                else
                    i = 3;
            }
        }
        else
        {
            if (GetBattlerSide(gActiveBattler) == B_SIDE_OPPONENT)
                party = gEnemyParty;
            else
                party = gPlayerParty;

            i = 0;
            if (GetLinkTrainerFlankId(GetBattlerMultiplayerId(gActiveBattler)) == TRUE)
                i = 3;
        }

        for (lastMonId = i + 3; i < lastMonId; i++)
        {
            if (GetMonData(&party[i], MON_DATA_SPECIES) != SPECIES_NONE
             && !GetMonData(&party[i], MON_DATA_IS_EGG)
             && GetMonData(&party[i], MON_DATA_HP) != 0
             && gBattlerPartyIndexes[gActiveBattler] != i)
                break;
        }

        if (i == lastMonId)
            gBattlescriptCurrInstr = T1_READ_PTR(gBattlescriptCurrInstr + 2);
        else
            gBattlescriptCurrInstr += 6;
    }
    else if (gBattleTypeFlags & BATTLE_TYPE_TWO_OPPONENTS && GetBattlerSide(gActiveBattler) == B_SIDE_OPPONENT)
    {
        party = gEnemyParty;

        i = 0;
        if (gActiveBattler == B_POSITION_OPPONENT_RIGHT)
            i = 3;

        for (lastMonId = i + 3; i < lastMonId; i++)
        {
            if (GetMonData(&party[i], MON_DATA_SPECIES) != SPECIES_NONE
             && !GetMonData(&party[i], MON_DATA_IS_EGG)
             && GetMonData(&party[i], MON_DATA_HP) != 0
             && gBattlerPartyIndexes[gActiveBattler] != i)
                break;
        }

        if (i == lastMonId)
            gBattlescriptCurrInstr = T1_READ_PTR(gBattlescriptCurrInstr + 2);
        else
            gBattlescriptCurrInstr += 6;
    }
    else
    {
        if (GetBattlerSide(gActiveBattler) == B_SIDE_OPPONENT)
        {
            battlerIn1 = GetBattlerAtPosition(B_POSITION_OPPONENT_LEFT);

            if (gBattleTypeFlags & BATTLE_TYPE_DOUBLE)
                battlerIn2 = GetBattlerAtPosition(B_POSITION_OPPONENT_RIGHT);
            else
                battlerIn2 = battlerIn1;

            party = gEnemyParty;
        }
        else
        {
            battlerIn1 = GetBattlerAtPosition(B_POSITION_PLAYER_LEFT);

            if (gBattleTypeFlags & BATTLE_TYPE_DOUBLE)
                battlerIn2 = GetBattlerAtPosition(B_POSITION_PLAYER_RIGHT);
            else
                battlerIn2 = battlerIn1;

            party = gPlayerParty;
        }

        for (i = 0; i < PARTY_SIZE; i++)
        {
            if (GetMonData(&party[i], MON_DATA_HP) != 0
             && GetMonData(&party[i], MON_DATA_SPECIES) != SPECIES_NONE
             && !GetMonData(&party[i], MON_DATA_IS_EGG)
             && i != gBattlerPartyIndexes[battlerIn1] && i != gBattlerPartyIndexes[battlerIn2])
                break;
        }

        if (i == 6)
            gBattlescriptCurrInstr = T1_READ_PTR(gBattlescriptCurrInstr + 2);
        else
            gBattlescriptCurrInstr += 6;
    }
}

static void sub_804CF10(u8 slotId)
{
    *(gBattleStruct->field_58 + gActiveBattler) = gBattlerPartyIndexes[gActiveBattler];
    *(gBattleStruct->monToSwitchIntoId + gActiveBattler) = PARTY_SIZE;
    gBattleStruct->field_93 &= ~(gBitTable[gActiveBattler]);

    BtlController_EmitChoosePokemon(0, PARTY_ACTION_SEND_OUT, slotId, ABILITY_NONE, gBattleStruct->field_60[gActiveBattler]);
    MarkBattlerForControllerExec(gActiveBattler);
}

static void Cmd_openpartyscreen(void)
{
    u32 flags;
    u8 hitmarkerFaintBits;
    u8 battlerId;
    const u8 *jumpPtr;

    battlerId = 0;
    flags = 0;
    jumpPtr = T1_READ_PTR(gBattlescriptCurrInstr + 2);

    if (gBattlescriptCurrInstr[1] == 5)
    {
        if ((gBattleTypeFlags & (BATTLE_TYPE_DOUBLE | BATTLE_TYPE_MULTI)) != BATTLE_TYPE_DOUBLE)
        {
            for (gActiveBattler = 0; gActiveBattler < gBattlersCount; gActiveBattler++)
            {
                if (gHitMarker & HITMARKER_FAINTED(gActiveBattler))
                {
                    if (HasNoMonsToSwitch(gActiveBattler, 6, 6))
                    {
                        gAbsentBattlerFlags |= gBitTable[gActiveBattler];
                        gHitMarker &= ~(HITMARKER_FAINTED(gActiveBattler));
                        BtlController_EmitLinkStandbyMsg(0, 2, 0);
                        MarkBattlerForControllerExec(gActiveBattler);
                    }
                    else if (!gSpecialStatuses[gActiveBattler].flag40)
                    {
                        sub_804CF10(PARTY_SIZE);
                        gSpecialStatuses[gActiveBattler].flag40 = 1;
                    }
                }
                else
                {
                    BtlController_EmitLinkStandbyMsg(0, 2, 0);
                    MarkBattlerForControllerExec(gActiveBattler);
                }
            }
        }
        else if (gBattleTypeFlags & BATTLE_TYPE_DOUBLE)
        {
            u8 flag40_0, flag40_1, flag40_2, flag40_3;

            hitmarkerFaintBits = gHitMarker >> 0x1C;

            if (gBitTable[0] & hitmarkerFaintBits)
            {
                gActiveBattler = 0;
                if (HasNoMonsToSwitch(0, 6, 6))
                {
                    gAbsentBattlerFlags |= gBitTable[gActiveBattler];
                    gHitMarker &= ~(HITMARKER_FAINTED(gActiveBattler));
                    BtlController_EmitCmd42(0);
                    MarkBattlerForControllerExec(gActiveBattler);
                }
                else if (!gSpecialStatuses[gActiveBattler].flag40)
                {
                    sub_804CF10(gBattleStruct->monToSwitchIntoId[2]);
                    gSpecialStatuses[gActiveBattler].flag40 = 1;
                }
                else
                {
                    BtlController_EmitLinkStandbyMsg(0, 2, 0);
                    MarkBattlerForControllerExec(gActiveBattler);
                    flags |= 1;
                }
            }
            if (gBitTable[2] & hitmarkerFaintBits && !(gBitTable[0] & hitmarkerFaintBits))
            {
                gActiveBattler = 2;
                if (HasNoMonsToSwitch(2, 6, 6))
                {
                    gAbsentBattlerFlags |= gBitTable[gActiveBattler];
                    gHitMarker &= ~(HITMARKER_FAINTED(gActiveBattler));
                    BtlController_EmitCmd42(0);
                    MarkBattlerForControllerExec(gActiveBattler);
                }
                else if (!gSpecialStatuses[gActiveBattler].flag40)
                {
                    sub_804CF10(gBattleStruct->monToSwitchIntoId[0]);
                    gSpecialStatuses[gActiveBattler].flag40 = 1;
                }
                else if (!(flags & 1))
                {
                    BtlController_EmitLinkStandbyMsg(0, 2, 0);
                    MarkBattlerForControllerExec(gActiveBattler);
                }
            }
            if (gBitTable[1] & hitmarkerFaintBits)
            {
                gActiveBattler = 1;
                if (HasNoMonsToSwitch(1, 6, 6))
                {
                    gAbsentBattlerFlags |= gBitTable[gActiveBattler];
                    gHitMarker &= ~(HITMARKER_FAINTED(gActiveBattler));
                    BtlController_EmitCmd42(0);
                    MarkBattlerForControllerExec(gActiveBattler);
                }
                else if (!gSpecialStatuses[gActiveBattler].flag40)
                {
                    sub_804CF10(gBattleStruct->monToSwitchIntoId[3]);
                    gSpecialStatuses[gActiveBattler].flag40 = 1;
                }
                else
                {
                    BtlController_EmitLinkStandbyMsg(0, 2, 0);
                    MarkBattlerForControllerExec(gActiveBattler);
                    flags |= 2;
                }
            }
            if (gBitTable[3] & hitmarkerFaintBits && !(gBitTable[1] & hitmarkerFaintBits))
            {
                gActiveBattler = 3;
                if (HasNoMonsToSwitch(3, 6, 6))
                {
                    gAbsentBattlerFlags |= gBitTable[gActiveBattler];
                    gHitMarker &= ~(HITMARKER_FAINTED(gActiveBattler));
                    BtlController_EmitCmd42(0);
                    MarkBattlerForControllerExec(gActiveBattler);
                }
                else if (!gSpecialStatuses[gActiveBattler].flag40)
                {
                    sub_804CF10(gBattleStruct->monToSwitchIntoId[1]);
                    gSpecialStatuses[gActiveBattler].flag40 = 1;
                }
                else if (!(flags & 2))
                {
                    BtlController_EmitLinkStandbyMsg(0, 2, 0);
                    MarkBattlerForControllerExec(gActiveBattler);
                }
            }

            flag40_0 = gSpecialStatuses[0].flag40;
            if (!flag40_0)
            {
                flag40_2 = gSpecialStatuses[2].flag40;
                if (!flag40_2 && hitmarkerFaintBits != 0)
                {
                    if (gAbsentBattlerFlags & gBitTable[0])
                        gActiveBattler = 2;
                    else
                        gActiveBattler = 0;

                    BtlController_EmitLinkStandbyMsg(0, 2, 0);
                    MarkBattlerForControllerExec(gActiveBattler);
                }

            }
            flag40_1 = gSpecialStatuses[1].flag40;
            if (!flag40_1)
            {
                flag40_3 = gSpecialStatuses[3].flag40;
                if (!flag40_3 && hitmarkerFaintBits != 0)
                {
                    if (gAbsentBattlerFlags & gBitTable[1])
                        gActiveBattler = 3;
                    else
                        gActiveBattler = 1;

                    BtlController_EmitLinkStandbyMsg(0, 2, 0);
                    MarkBattlerForControllerExec(gActiveBattler);
                }
            }
        }
        gBattlescriptCurrInstr += 6;
    }
    else if (gBattlescriptCurrInstr[1] == 6)
    {
        if (!(gBattleTypeFlags & BATTLE_TYPE_MULTI))
        {
            if (gBattleTypeFlags & BATTLE_TYPE_DOUBLE)
            {
                hitmarkerFaintBits = gHitMarker >> 0x1C;
                if (gBitTable[2] & hitmarkerFaintBits && gBitTable[0] & hitmarkerFaintBits)
                {
                    gActiveBattler = 2;
                    if (HasNoMonsToSwitch(2, gBattleResources->bufferB[0][1], 6))
                    {
                        gAbsentBattlerFlags |= gBitTable[gActiveBattler];
                        gHitMarker &= ~(HITMARKER_FAINTED(gActiveBattler));
                        BtlController_EmitCmd42(0);
                        MarkBattlerForControllerExec(gActiveBattler);
                    }
                    else if (!gSpecialStatuses[gActiveBattler].flag40)
                    {
                        sub_804CF10(gBattleStruct->monToSwitchIntoId[0]);
                        gSpecialStatuses[gActiveBattler].flag40 = 1;
                    }
                }
                if (gBitTable[3] & hitmarkerFaintBits && hitmarkerFaintBits & gBitTable[1])
                {
                    gActiveBattler = 3;
                    if (HasNoMonsToSwitch(3, gBattleResources->bufferB[1][1], 6))
                    {
                        gAbsentBattlerFlags |= gBitTable[gActiveBattler];
                        gHitMarker &= ~(HITMARKER_FAINTED(gActiveBattler));
                        BtlController_EmitCmd42(0);
                        MarkBattlerForControllerExec(gActiveBattler);
                    }
                    else if (!gSpecialStatuses[gActiveBattler].flag40)
                    {
                        sub_804CF10(gBattleStruct->monToSwitchIntoId[1]);
                        gSpecialStatuses[gActiveBattler].flag40 = 1;
                    }
                }
                gBattlescriptCurrInstr += 6;
            }
            else
            {
                gBattlescriptCurrInstr += 6;
            }
        }
        else
        {
            gBattlescriptCurrInstr += 6;
        }

        hitmarkerFaintBits = gHitMarker >> 0x1C;

        gBattlerFainted = 0;
        while (1)
        {
            if (gBitTable[gBattlerFainted] & hitmarkerFaintBits)
                break;
            if (gBattlerFainted >= gBattlersCount)
                break;
            gBattlerFainted++;
        }

        if (gBattlerFainted == gBattlersCount)
            gBattlescriptCurrInstr = jumpPtr;
    }
    else
    {
        if (gBattlescriptCurrInstr[1] & 0x80)
            hitmarkerFaintBits = PARTY_ACTION_CHOOSE_MON; // Used here as the caseId for the EmitChoose function.
        else
            hitmarkerFaintBits = PARTY_ACTION_SEND_OUT;

        battlerId = GetBattlerForBattleScript(gBattlescriptCurrInstr[1] & ~(0x80));
        if (gSpecialStatuses[battlerId].flag40)
        {
            gBattlescriptCurrInstr += 6;
        }
        else if (HasNoMonsToSwitch(battlerId, 6, 6))
        {
            gActiveBattler = battlerId;
            gAbsentBattlerFlags |= gBitTable[gActiveBattler];
            gHitMarker &= ~(HITMARKER_FAINTED(gActiveBattler));
            gBattlescriptCurrInstr = jumpPtr;
        }
        else
        {
            gActiveBattler = battlerId;
            *(gBattleStruct->field_58 + gActiveBattler) = gBattlerPartyIndexes[gActiveBattler];
            *(gBattleStruct->monToSwitchIntoId + gActiveBattler) = 6;
            gBattleStruct->field_93 &= ~(gBitTable[gActiveBattler]);

            BtlController_EmitChoosePokemon(0, hitmarkerFaintBits, *(gBattleStruct->monToSwitchIntoId + (gActiveBattler ^ 2)), ABILITY_NONE, gBattleStruct->field_60[gActiveBattler]);
            MarkBattlerForControllerExec(gActiveBattler);

            gBattlescriptCurrInstr += 6;

            if (GetBattlerPosition(gActiveBattler) == 0 && gBattleResults.playerSwitchesCounter < 0xFF)
                gBattleResults.playerSwitchesCounter++;

            if (gBattleTypeFlags & BATTLE_TYPE_MULTI)
            {
                for (gActiveBattler = 0; gActiveBattler < gBattlersCount; gActiveBattler++)
                {
                    if (gActiveBattler != battlerId)
                    {
                        BtlController_EmitLinkStandbyMsg(0, 2, 0);
                        MarkBattlerForControllerExec(gActiveBattler);
                    }
                }
            }
            else
            {
                gActiveBattler = GetBattlerAtPosition(GetBattlerPosition(battlerId) ^ BIT_SIDE);
                if (gAbsentBattlerFlags & gBitTable[gActiveBattler])
                    gActiveBattler ^= BIT_FLANK;

                BtlController_EmitLinkStandbyMsg(0, 2, 0);
                MarkBattlerForControllerExec(gActiveBattler);
            }
        }
    }
}

static void Cmd_switchhandleorder(void)
{
    s32 i;
    if (gBattleControllerExecFlags)
        return;

    gActiveBattler = GetBattlerForBattleScript(gBattlescriptCurrInstr[1]);

    switch (gBattlescriptCurrInstr[2])
    {
    case 0:
        for (i = 0; i < gBattlersCount; i++)
        {
            if (gBattleResources->bufferB[i][0] == 0x22)
            {
                *(gBattleStruct->monToSwitchIntoId + i) = gBattleResources->bufferB[i][1];
                if (!(gBattleStruct->field_93 & gBitTable[i]))
                {
                    RecordedBattle_SetBattlerAction(i, gBattleResources->bufferB[i][1]);
                    gBattleStruct->field_93 |= gBitTable[i];
                }
            }
        }
        break;
    case 1:
        if (!(gBattleTypeFlags & BATTLE_TYPE_MULTI))
            SwitchPartyOrder(gActiveBattler);
        break;
    case 2:
        if (!(gBattleStruct->field_93 & gBitTable[gActiveBattler]))
        {
            RecordedBattle_SetBattlerAction(gActiveBattler, gBattleResources->bufferB[gActiveBattler][1]);
            gBattleStruct->field_93 |= gBitTable[gActiveBattler];
        }
        // fall through
    case 3:
        gBattleCommunication[0] = gBattleResources->bufferB[gActiveBattler][1];
        *(gBattleStruct->monToSwitchIntoId + gActiveBattler) = gBattleResources->bufferB[gActiveBattler][1];

        if (gBattleTypeFlags & BATTLE_TYPE_LINK && gBattleTypeFlags & BATTLE_TYPE_MULTI)
        {
            *(gActiveBattler * 3 + (u8*)(gBattleStruct->field_60) + 0) &= 0xF;
            *(gActiveBattler * 3 + (u8*)(gBattleStruct->field_60) + 0) |= (gBattleResources->bufferB[gActiveBattler][2] & 0xF0);
            *(gActiveBattler * 3 + (u8*)(gBattleStruct->field_60) + 1) = gBattleResources->bufferB[gActiveBattler][3];

            *((gActiveBattler ^ BIT_FLANK) * 3 + (u8*)(gBattleStruct->field_60) + 0) &= (0xF0);
            *((gActiveBattler ^ BIT_FLANK) * 3 + (u8*)(gBattleStruct->field_60) + 0) |= (gBattleResources->bufferB[gActiveBattler][2] & 0xF0) >> 4;
            *((gActiveBattler ^ BIT_FLANK) * 3 + (u8*)(gBattleStruct->field_60) + 2) = gBattleResources->bufferB[gActiveBattler][3];
        }
        else if (gBattleTypeFlags & BATTLE_TYPE_INGAME_PARTNER)
        {
            SwitchPartyOrderInGameMulti(gActiveBattler, *(gBattleStruct->monToSwitchIntoId + gActiveBattler));
        }
        else
        {
            SwitchPartyOrder(gActiveBattler);
        }

        PREPARE_SPECIES_BUFFER(gBattleTextBuff1, gBattleMons[gBattlerAttacker].species)
        PREPARE_MON_NICK_BUFFER(gBattleTextBuff2, gActiveBattler, gBattleResources->bufferB[gActiveBattler][1])
        break;
    }

    gBattlescriptCurrInstr += 3;
}

static void SetDmgHazardsBattlescript(u8 battlerId, u8 multistringId)
{
    gBattleMons[battlerId].status2 &= ~(STATUS2_DESTINY_BOND);
    gHitMarker &= ~(HITMARKER_DESTINYBOND);
    gBattleScripting.battler = battlerId;
    gBattleCommunication[MULTISTRING_CHOOSER] = multistringId;

    BattleScriptPushCursor();
    if (gBattlescriptCurrInstr[1] == BS_TARGET)
        gBattlescriptCurrInstr = BattleScript_DmgHazardsOnTarget;
    else if (gBattlescriptCurrInstr[1] == BS_ATTACKER)
        gBattlescriptCurrInstr = BattleScript_DmgHazardsOnAttacker;
    else
        gBattlescriptCurrInstr = BattleScript_DmgHazardsOnFaintedBattler;
}

static void Cmd_switchineffects(void)
{
    s32 i;

    gActiveBattler = GetBattlerForBattleScript(gBattlescriptCurrInstr[1]);
    sub_803FA70(gActiveBattler);

    gHitMarker &= ~(HITMARKER_FAINTED(gActiveBattler));
    gSpecialStatuses[gActiveBattler].flag40 = 0;

    if (!(gSideStatuses[GetBattlerSide(gActiveBattler)] & SIDE_STATUS_SPIKES_DAMAGED)
        && (gSideStatuses[GetBattlerSide(gActiveBattler)] & SIDE_STATUS_SPIKES)
        && IsBattlerGrounded(gActiveBattler))
    {
        u8 spikesDmg = (5 - gSideTimers[GetBattlerSide(gActiveBattler)].spikesAmount) * 2;
        gBattleMoveDamage = gBattleMons[gActiveBattler].maxHP / (spikesDmg);
        if (gBattleMoveDamage == 0)
            gBattleMoveDamage = 1;

        gSideStatuses[GetBattlerSide(gActiveBattler)] |= SIDE_STATUS_SPIKES_DAMAGED;
        SetDmgHazardsBattlescript(gActiveBattler, 0);
    }
    else if (!(gSideStatuses[GetBattlerSide(gActiveBattler)] & SIDE_STATUS_STEALTH_ROCK_DAMAGED)
        && (gSideStatuses[GetBattlerSide(gActiveBattler)] & SIDE_STATUS_STEALTH_ROCK))
    {
        gSideStatuses[GetBattlerSide(gActiveBattler)] |= SIDE_STATUS_STEALTH_ROCK_DAMAGED;
        gBattleMoveDamage = GetStealthHazardDamage(gBattleMoves[MOVE_STEALTH_ROCK].type, gActiveBattler);

        if (gBattleMoveDamage != 0)
            SetDmgHazardsBattlescript(gActiveBattler, 1);
    }
    else if (!(gSideStatuses[GetBattlerSide(gActiveBattler)] & SIDE_STATUS_TOXIC_SPIKES_DAMAGED)
        && (gSideStatuses[GetBattlerSide(gActiveBattler)] & SIDE_STATUS_TOXIC_SPIKES)
        && IsBattlerGrounded(gActiveBattler))
    {
        gSideStatuses[GetBattlerSide(gActiveBattler)] |= SIDE_STATUS_TOXIC_SPIKES_DAMAGED;
        if (IS_BATTLER_OF_TYPE(gActiveBattler, TYPE_POISON)) // Absorb the toxic spikes.
        {
            gSideStatuses[GetBattlerSide(gActiveBattler)] &= ~(SIDE_STATUS_TOXIC_SPIKES);
            gSideTimers[GetBattlerSide(gActiveBattler)].toxicSpikesAmount = 0;
            gBattleScripting.battler = gActiveBattler;
            BattleScriptPushCursor();
            gBattlescriptCurrInstr = BattleScript_ToxicSpikesAbsorbed;
        }
        else
        {
            if (!(gBattleMons[gActiveBattler].status1 & STATUS1_ANY)
                && !IS_BATTLER_OF_TYPE(gActiveBattler, TYPE_STEEL)
                && GetBattlerAbility(gActiveBattler) != ABILITY_IMMUNITY
                && !(gSideStatuses[GetBattlerSide(gActiveBattler)] & SIDE_STATUS_SAFEGUARD))
            {
                if (gSideTimers[GetBattlerSide(gActiveBattler)].toxicSpikesAmount >= 2)
                    gBattleMons[gActiveBattler].status1 |= STATUS1_TOXIC_POISON;
                else
                    gBattleMons[gActiveBattler].status1 |= STATUS1_POISON;

                BtlController_EmitSetMonData(0, REQUEST_STATUS_BATTLE, 0, 4, &gBattleMons[gActiveBattler].status1);
                MarkBattlerForControllerExec(gActiveBattler);
                gBattleScripting.battler = gActiveBattler;
                BattleScriptPushCursor();
                gBattlescriptCurrInstr = BattleScript_ToxicSpikesPoisoned;
            }
        }
    }
    else if (!(gSideStatuses[GetBattlerSide(gActiveBattler)] & SIDE_STATUS_STICKY_WEB_DAMAGED)
        && (gSideStatuses[GetBattlerSide(gActiveBattler)] & SIDE_STATUS_STICKY_WEB)
        && IsBattlerGrounded(gActiveBattler))
    {
        gSideStatuses[GetBattlerSide(gActiveBattler)] |= SIDE_STATUS_STICKY_WEB_DAMAGED;
        gBattleScripting.battler = gActiveBattler;
        SET_STATCHANGER(STAT_SPEED, 1, TRUE);
        BattleScriptPushCursor();
        gBattlescriptCurrInstr = BattleScript_StickyWebOnSwitchIn;
    }
    else
    {
        // There is a hack here to ensure the truant counter will be 0 when the battler's next turn starts.
        // The truant counter is not updated in the case where a mon switches in after a lost judgement in the battle arena.
        if (gBattleMons[gActiveBattler].ability == ABILITY_TRUANT
            && gCurrentActionFuncId != B_ACTION_USE_MOVE
            && !gDisableStructs[gActiveBattler].truantSwitchInHack)
            gDisableStructs[gActiveBattler].truantCounter = 1;

        gDisableStructs[gActiveBattler].truantSwitchInHack = 0;

        if (AbilityBattleEffects(ABILITYEFFECT_ON_SWITCHIN, gActiveBattler, 0, 0, 0)
            || ItemBattleEffects(ITEMEFFECT_ON_SWITCH_IN, gActiveBattler, FALSE)
            || AbilityBattleEffects(ABILITYEFFECT_INTIMIDATE2, 0, 0, 0, 0)
            || AbilityBattleEffects(ABILITYEFFECT_TRACE2, 0, 0, 0, 0)
            || AbilityBattleEffects(ABILITYEFFECT_FORECAST, 0, 0, 0, 0))
            return;

        gSideStatuses[GetBattlerSide(gActiveBattler)] &= ~(SIDE_STATUS_SPIKES_DAMAGED | SIDE_STATUS_TOXIC_SPIKES_DAMAGED | SIDE_STATUS_STEALTH_ROCK_DAMAGED | SIDE_STATUS_STICKY_WEB_DAMAGED);

        for (i = 0; i < gBattlersCount; i++)
        {
            if (gBattlerByTurnOrder[i] == gActiveBattler)
                gActionsByTurnOrder[i] = B_ACTION_CANCEL_PARTNER;

            gBattleStruct->hpOnSwitchout[GetBattlerSide(i)] = gBattleMons[i].hp;
        }

        if (gBattlescriptCurrInstr[1] == 5)
        {
            u32 hitmarkerFaintBits = gHitMarker >> 0x1C;

            gBattlerFainted++;
            while (1)
            {
                if (hitmarkerFaintBits & gBitTable[gBattlerFainted] && !(gAbsentBattlerFlags & gBitTable[gBattlerFainted]))
                    break;
                if (gBattlerFainted >= gBattlersCount)
                    break;
                gBattlerFainted++;
            }
        }
        gBattlescriptCurrInstr += 2;
    }
}

static void Cmd_trainerslidein(void)
{
    gActiveBattler = GetBattlerAtPosition(gBattlescriptCurrInstr[1]);
    BtlController_EmitTrainerSlide(0);
    MarkBattlerForControllerExec(gActiveBattler);

    gBattlescriptCurrInstr += 2;
}

static void Cmd_playse(void)
{
    gActiveBattler = gBattlerAttacker;
    BtlController_EmitPlaySE(0, T2_READ_16(gBattlescriptCurrInstr + 1));
    MarkBattlerForControllerExec(gActiveBattler);

    gBattlescriptCurrInstr += 3;
}

static void Cmd_fanfare(void)
{
    gActiveBattler = gBattlerAttacker;
    BtlController_EmitPlayFanfareOrBGM(0, T2_READ_16(gBattlescriptCurrInstr + 1), FALSE);
    MarkBattlerForControllerExec(gActiveBattler);

    gBattlescriptCurrInstr += 3;
}

static void Cmd_playfaintcry(void)
{
    gActiveBattler = GetBattlerForBattleScript(gBattlescriptCurrInstr[1]);
    BtlController_EmitFaintingCry(0);
    MarkBattlerForControllerExec(gActiveBattler);

    gBattlescriptCurrInstr += 2;
}

static void atk57(void)
{
    gActiveBattler = GetBattlerAtPosition(B_POSITION_PLAYER_LEFT);
    BtlController_EmitCmd55(0, gBattleOutcome);
    MarkBattlerForControllerExec(gActiveBattler);

    gBattlescriptCurrInstr += 1;
}

static void Cmd_returntoball(void)
{
    gActiveBattler = GetBattlerForBattleScript(gBattlescriptCurrInstr[1]);
    BtlController_EmitReturnMonToBall(0, 1);
    MarkBattlerForControllerExec(gActiveBattler);

    gBattlescriptCurrInstr += 2;
}

static void Cmd_handlelearnnewmove(void)
{
    const u8 *jumpPtr1 = T1_READ_PTR(gBattlescriptCurrInstr + 1);
    const u8 *jumpPtr2 = T1_READ_PTR(gBattlescriptCurrInstr + 5);

    u16 learnMove = MonTryLearningNewMove(&gPlayerParty[gBattleStruct->expGetterMonId], gBattlescriptCurrInstr[9]);
    while (learnMove == MON_ALREADY_KNOWS_MOVE)
        learnMove = MonTryLearningNewMove(&gPlayerParty[gBattleStruct->expGetterMonId], FALSE);

    if (learnMove == 0)
    {
        gBattlescriptCurrInstr = jumpPtr2;
    }
    else if (learnMove == MON_HAS_MAX_MOVES)
    {
        gBattlescriptCurrInstr += 10;
    }
    else
    {
        gActiveBattler = GetBattlerAtPosition(B_POSITION_PLAYER_LEFT);

        if (gBattlerPartyIndexes[gActiveBattler] == gBattleStruct->expGetterMonId
            && !(gBattleMons[gActiveBattler].status2 & STATUS2_TRANSFORMED))
        {
            GiveMoveToBattleMon(&gBattleMons[gActiveBattler], learnMove);
        }
        if (gBattleTypeFlags & BATTLE_TYPE_DOUBLE)
        {
            gActiveBattler = GetBattlerAtPosition(B_POSITION_PLAYER_RIGHT);
            if (gBattlerPartyIndexes[gActiveBattler] == gBattleStruct->expGetterMonId
                && !(gBattleMons[gActiveBattler].status2 & STATUS2_TRANSFORMED))
            {
                GiveMoveToBattleMon(&gBattleMons[gActiveBattler], learnMove);
            }
        }

        gBattlescriptCurrInstr = jumpPtr1;
    }
}

static void Cmd_yesnoboxlearnmove(void)
{
    gActiveBattler = 0;

    switch (gBattleScripting.learnMoveState)
    {
    case 0:
        HandleBattleWindow(0x18, 8, 0x1D, 0xD, 0);
        BattlePutTextOnWindow(gText_BattleYesNoChoice, 0xC);
        gBattleScripting.learnMoveState++;
        gBattleCommunication[CURSOR_POSITION] = 0;
        BattleCreateYesNoCursorAt(0);
        break;
    case 1:
        if (gMain.newKeys & DPAD_UP && gBattleCommunication[CURSOR_POSITION] != 0)
        {
            PlaySE(SE_SELECT);
            BattleDestroyYesNoCursorAt(gBattleCommunication[CURSOR_POSITION]);
            gBattleCommunication[CURSOR_POSITION] = 0;
            BattleCreateYesNoCursorAt(0);
        }
        if (gMain.newKeys & DPAD_DOWN && gBattleCommunication[CURSOR_POSITION] == 0)
        {
            PlaySE(SE_SELECT);
            BattleDestroyYesNoCursorAt(gBattleCommunication[CURSOR_POSITION]);
            gBattleCommunication[CURSOR_POSITION] = 1;
            BattleCreateYesNoCursorAt(1);
        }
        if (gMain.newKeys & A_BUTTON)
        {
            PlaySE(SE_SELECT);
            if (gBattleCommunication[1] == 0)
            {
                HandleBattleWindow(0x18, 0x8, 0x1D, 0xD, WINDOW_CLEAR);
                BeginNormalPaletteFade(0xFFFFFFFF, 0, 0, 0x10, RGB_BLACK);
                gBattleScripting.learnMoveState++;
            }
            else
            {
                gBattleScripting.learnMoveState = 5;
            }
        }
        else if (gMain.newKeys & B_BUTTON)
        {
            PlaySE(SE_SELECT);
            gBattleScripting.learnMoveState = 5;
        }
        break;
    case 2:
        if (!gPaletteFade.active)
        {
            FreeAllWindowBuffers();
            ShowSelectMovePokemonSummaryScreen(gPlayerParty, gBattleStruct->expGetterMonId, gPlayerPartyCount - 1, ReshowBattleScreenAfterMenu, gMoveToLearn);
            gBattleScripting.learnMoveState++;
        }
        break;
    case 3:
        if (!gPaletteFade.active && gMain.callback2 == BattleMainCB2)
        {
            gBattleScripting.learnMoveState++;
        }
        break;
    case 4:
        if (!gPaletteFade.active && gMain.callback2 == BattleMainCB2)
        {
            u8 movePosition = GetMoveSlotToReplace();
            if (movePosition == MAX_MON_MOVES)
            {
                gBattleScripting.learnMoveState = 5;
            }
            else
            {
                u16 moveId = GetMonData(&gPlayerParty[gBattleStruct->expGetterMonId], MON_DATA_MOVE1 + movePosition);
                if (IsHMMove2(moveId))
                {
                    PrepareStringBattle(STRINGID_HMMOVESCANTBEFORGOTTEN, gActiveBattler);
                    gBattleScripting.learnMoveState = 6;
                }
                else
                {
                    gBattlescriptCurrInstr = T1_READ_PTR(gBattlescriptCurrInstr + 1);

                    PREPARE_MOVE_BUFFER(gBattleTextBuff2, moveId)

                    RemoveMonPPBonus(&gPlayerParty[gBattleStruct->expGetterMonId], movePosition);
                    SetMonMoveSlot(&gPlayerParty[gBattleStruct->expGetterMonId], gMoveToLearn, movePosition);

                    if (gBattlerPartyIndexes[0] == gBattleStruct->expGetterMonId
                        && !(gBattleMons[0].status2 & STATUS2_TRANSFORMED)
                        && !(gDisableStructs[0].mimickedMoves & gBitTable[movePosition]))
                    {
                        RemoveBattleMonPPBonus(&gBattleMons[0], movePosition);
                        SetBattleMonMoveSlot(&gBattleMons[0], gMoveToLearn, movePosition);
                    }
                    if (gBattleTypeFlags & BATTLE_TYPE_DOUBLE
                        && gBattlerPartyIndexes[2] == gBattleStruct->expGetterMonId
                        && !(gBattleMons[2].status2 & STATUS2_TRANSFORMED)
                        && !(gDisableStructs[2].mimickedMoves & gBitTable[movePosition]))
                    {
                        RemoveBattleMonPPBonus(&gBattleMons[2], movePosition);
                        SetBattleMonMoveSlot(&gBattleMons[2], gMoveToLearn, movePosition);
                    }
                }
            }
        }
        break;
    case 5:
        HandleBattleWindow(0x18, 8, 0x1D, 0xD, WINDOW_CLEAR);
        gBattlescriptCurrInstr += 5;
        break;
    case 6:
        if (gBattleControllerExecFlags == 0)
        {
            gBattleScripting.learnMoveState = 2;
        }
        break;
    }
}

static void Cmd_yesnoboxstoplearningmove(void)
{
    switch (gBattleScripting.learnMoveState)
    {
    case 0:
        HandleBattleWindow(0x18, 8, 0x1D, 0xD, 0);
        BattlePutTextOnWindow(gText_BattleYesNoChoice, 0xC);
        gBattleScripting.learnMoveState++;
        gBattleCommunication[CURSOR_POSITION] = 0;
        BattleCreateYesNoCursorAt(0);
        break;
    case 1:
        if (gMain.newKeys & DPAD_UP && gBattleCommunication[CURSOR_POSITION] != 0)
        {
            PlaySE(SE_SELECT);
            BattleDestroyYesNoCursorAt(gBattleCommunication[CURSOR_POSITION]);
            gBattleCommunication[CURSOR_POSITION] = 0;
            BattleCreateYesNoCursorAt(0);
        }
        if (gMain.newKeys & DPAD_DOWN && gBattleCommunication[CURSOR_POSITION] == 0)
        {
            PlaySE(SE_SELECT);
            BattleDestroyYesNoCursorAt(gBattleCommunication[CURSOR_POSITION]);
            gBattleCommunication[CURSOR_POSITION] = 1;
            BattleCreateYesNoCursorAt(1);
        }

        if (gMain.newKeys & A_BUTTON)
        {
            PlaySE(SE_SELECT);

            if (gBattleCommunication[1] != 0)
                gBattlescriptCurrInstr = T1_READ_PTR(gBattlescriptCurrInstr + 1);
            else
                gBattlescriptCurrInstr += 5;

            HandleBattleWindow(0x18, 0x8, 0x1D, 0xD, WINDOW_CLEAR);
        }
        else if (gMain.newKeys & B_BUTTON)
        {
            PlaySE(SE_SELECT);
            gBattlescriptCurrInstr = T1_READ_PTR(gBattlescriptCurrInstr + 1);
            HandleBattleWindow(0x18, 0x8, 0x1D, 0xD, WINDOW_CLEAR);
        }
        break;
    }
}

static void Cmd_hitanimation(void)
{
    gActiveBattler = GetBattlerForBattleScript(gBattlescriptCurrInstr[1]);

    if (gMoveResultFlags & MOVE_RESULT_NO_EFFECT)
    {
        gBattlescriptCurrInstr += 2;
    }
    else if (!(gHitMarker & HITMARKER_IGNORE_SUBSTITUTE) || !(DoesSubstituteBlockMove(gBattlerAttacker, gActiveBattler, gCurrentMove)) || gDisableStructs[gActiveBattler].substituteHP == 0)
    {
        BtlController_EmitHitAnimation(0);
        MarkBattlerForControllerExec(gActiveBattler);
        gBattlescriptCurrInstr += 2;
    }
    else
    {
        gBattlescriptCurrInstr += 2;
    }
}

static u32 GetTrainerMoneyToGive(u16 trainerId)
{
    u32 i = 0;
    u32 lastMonLevel = 0;
    u32 moneyReward = 0;

    if (trainerId == TRAINER_SECRET_BASE)
    {
        moneyReward = 20 * gBattleResources->secretBase->party.levels[0] * gBattleStruct->moneyMultiplier;
    }
    else
    {
        switch (gTrainers[trainerId].partyFlags)
        {
        case 0:
            {
                const struct TrainerMonNoItemDefaultMoves *party = gTrainers[trainerId].party.NoItemDefaultMoves;
                lastMonLevel = party[gTrainers[trainerId].partySize - 1].lvl;
            }
            break;
        case F_TRAINER_PARTY_CUSTOM_MOVESET:
            {
                const struct TrainerMonNoItemCustomMoves *party = gTrainers[trainerId].party.NoItemCustomMoves;
                lastMonLevel = party[gTrainers[trainerId].partySize - 1].lvl;
            }
            break;
        case F_TRAINER_PARTY_HELD_ITEM:
            {
                const struct TrainerMonItemDefaultMoves *party = gTrainers[trainerId].party.ItemDefaultMoves;
                lastMonLevel = party[gTrainers[trainerId].partySize - 1].lvl;
            }
            break;
        case F_TRAINER_PARTY_CUSTOM_MOVESET | F_TRAINER_PARTY_HELD_ITEM:
            {
                const struct TrainerMonItemCustomMoves *party = gTrainers[trainerId].party.ItemCustomMoves;
                lastMonLevel = party[gTrainers[trainerId].partySize - 1].lvl;
            }
            break;
        }

        for (; gTrainerMoneyTable[i].classId != 0xFF; i++)
        {
            if (gTrainerMoneyTable[i].classId == gTrainers[trainerId].trainerClass)
                break;
        }

        if (gBattleTypeFlags & BATTLE_TYPE_TWO_OPPONENTS)
            moneyReward = 4 * lastMonLevel * gBattleStruct->moneyMultiplier * gTrainerMoneyTable[i].value;
        else if (gBattleTypeFlags & BATTLE_TYPE_DOUBLE)
            moneyReward = 4 * lastMonLevel * gBattleStruct->moneyMultiplier * 2 * gTrainerMoneyTable[i].value;
        else
            moneyReward = 4 * lastMonLevel * gBattleStruct->moneyMultiplier * gTrainerMoneyTable[i].value;
    }

    return moneyReward;
}

static void Cmd_getmoneyreward(void)
{
    u32 moneyReward = GetTrainerMoneyToGive(gTrainerBattleOpponent_A);
    if (gBattleTypeFlags & BATTLE_TYPE_TWO_OPPONENTS)
        moneyReward += GetTrainerMoneyToGive(gTrainerBattleOpponent_B);

    AddMoney(&gSaveBlock1Ptr->money, moneyReward);
    PREPARE_WORD_NUMBER_BUFFER(gBattleTextBuff1, 5, moneyReward);

    gBattlescriptCurrInstr++;
}

static void atk5E(void)
{
    gActiveBattler = GetBattlerForBattleScript(gBattlescriptCurrInstr[1]);

    switch (gBattleCommunication[0])
    {
    case 0:
        BtlController_EmitGetMonData(0, REQUEST_ALL_BATTLE, 0);
        MarkBattlerForControllerExec(gActiveBattler);
        gBattleCommunication[0]++;
        break;
    case 1:
         if (gBattleControllerExecFlags == 0)
         {
            s32 i;
            struct BattlePokemon *bufferPoke = (struct BattlePokemon*) &gBattleResources->bufferB[gActiveBattler][4];
            for (i = 0; i < MAX_MON_MOVES; i++)
            {
                gBattleMons[gActiveBattler].moves[i] = bufferPoke->moves[i];
                gBattleMons[gActiveBattler].pp[i] = bufferPoke->pp[i];
            }
            gBattlescriptCurrInstr += 2;
         }
         break;
    }
}

static void Cmd_swapattackerwithtarget(void)
{
    gActiveBattler = gBattlerAttacker;
    gBattlerAttacker = gBattlerTarget;
    gBattlerTarget = gActiveBattler;

    if (gHitMarker & HITMARKER_SWAP_ATTACKER_TARGET)
        gHitMarker &= ~(HITMARKER_SWAP_ATTACKER_TARGET);
    else
        gHitMarker |= HITMARKER_SWAP_ATTACKER_TARGET;

    gBattlescriptCurrInstr++;
}

static void Cmd_incrementgamestat(void)
{
    if (GetBattlerSide(gBattlerAttacker) == B_SIDE_PLAYER)
        IncrementGameStat(gBattlescriptCurrInstr[1]);

    gBattlescriptCurrInstr += 2;
}

static void Cmd_drawpartystatussummary(void)
{
    s32 i;
    struct Pokemon *party;
    struct HpAndStatus hpStatuses[PARTY_SIZE];

    if (gBattleControllerExecFlags)
        return;

    gActiveBattler = GetBattlerForBattleScript(gBattlescriptCurrInstr[1]);

    if (GetBattlerSide(gActiveBattler) == B_SIDE_PLAYER)
        party = gPlayerParty;
    else
        party = gEnemyParty;

    for (i = 0; i < PARTY_SIZE; i++)
    {
        if (GetMonData(&party[i], MON_DATA_SPECIES2) == SPECIES_NONE
            || GetMonData(&party[i], MON_DATA_SPECIES2) == SPECIES_EGG)
        {
            hpStatuses[i].hp = 0xFFFF;
            hpStatuses[i].status = 0;
        }
        else
        {
            hpStatuses[i].hp = GetMonData(&party[i], MON_DATA_HP);
            hpStatuses[i].status = GetMonData(&party[i], MON_DATA_STATUS);
        }
    }

    BtlController_EmitDrawPartyStatusSummary(0, hpStatuses, 1);
    MarkBattlerForControllerExec(gActiveBattler);

    gBattlescriptCurrInstr += 2;
}

static void Cmd_hidepartystatussummary(void)
{
    gActiveBattler = GetBattlerForBattleScript(gBattlescriptCurrInstr[1]);
    BtlController_EmitHidePartyStatusSummary(0);
    MarkBattlerForControllerExec(gActiveBattler);

    gBattlescriptCurrInstr += 2;
}

static void Cmd_jumptocalledmove(void)
{
    if (gBattlescriptCurrInstr[1])
        gCurrentMove = gCalledMove;
    else
        gChosenMove = gCurrentMove = gCalledMove;

    gBattlescriptCurrInstr = gBattleScriptsForMoveEffects[gBattleMoves[gCurrentMove].effect];
}

static void Cmd_statusanimation(void)
{
    if (gBattleControllerExecFlags == 0)
    {
        gActiveBattler = GetBattlerForBattleScript(gBattlescriptCurrInstr[1]);
        if (!(gStatuses3[gActiveBattler] & STATUS3_SEMI_INVULNERABLE)
            && gDisableStructs[gActiveBattler].substituteHP == 0
            && !(gHitMarker & HITMARKER_NO_ANIMATIONS))
        {
            BtlController_EmitStatusAnimation(0, FALSE, gBattleMons[gActiveBattler].status1);
            MarkBattlerForControllerExec(gActiveBattler);
        }
        gBattlescriptCurrInstr += 2;
    }
}

static void Cmd_status2animation(void)
{
    u32 wantedToAnimate;

    if (gBattleControllerExecFlags == 0)
    {
        gActiveBattler = GetBattlerForBattleScript(gBattlescriptCurrInstr[1]);
        wantedToAnimate = T1_READ_32(gBattlescriptCurrInstr + 2);
        if (!(gStatuses3[gActiveBattler] & STATUS3_SEMI_INVULNERABLE)
            && gDisableStructs[gActiveBattler].substituteHP == 0
            && !(gHitMarker & HITMARKER_NO_ANIMATIONS))
        {
            BtlController_EmitStatusAnimation(0, TRUE, gBattleMons[gActiveBattler].status2 & wantedToAnimate);
            MarkBattlerForControllerExec(gActiveBattler);
        }
        gBattlescriptCurrInstr += 6;
    }
}

static void Cmd_chosenstatusanimation(void)
{
    u32 wantedStatus;

    if (gBattleControllerExecFlags == 0)
    {
        gActiveBattler = GetBattlerForBattleScript(gBattlescriptCurrInstr[1]);
        wantedStatus = T1_READ_32(gBattlescriptCurrInstr + 3);
        if (!(gStatuses3[gActiveBattler] & STATUS3_SEMI_INVULNERABLE)
            && gDisableStructs[gActiveBattler].substituteHP == 0
            && !(gHitMarker & HITMARKER_NO_ANIMATIONS))
        {
            BtlController_EmitStatusAnimation(0, gBattlescriptCurrInstr[2], wantedStatus);
            MarkBattlerForControllerExec(gActiveBattler);
        }
        gBattlescriptCurrInstr += 7;
    }
}

static void Cmd_yesnobox(void)
{
    switch (gBattleCommunication[0])
    {
    case 0:
        HandleBattleWindow(0x18, 8, 0x1D, 0xD, 0);
        BattlePutTextOnWindow(gText_BattleYesNoChoice, 0xC);
        gBattleCommunication[0]++;
        gBattleCommunication[CURSOR_POSITION] = 0;
        BattleCreateYesNoCursorAt(0);
        break;
    case 1:
        if (gMain.newKeys & DPAD_UP && gBattleCommunication[CURSOR_POSITION] != 0)
        {
            PlaySE(SE_SELECT);
            BattleDestroyYesNoCursorAt(gBattleCommunication[CURSOR_POSITION]);
            gBattleCommunication[CURSOR_POSITION] = 0;
            BattleCreateYesNoCursorAt(0);
        }
        if (gMain.newKeys & DPAD_DOWN && gBattleCommunication[CURSOR_POSITION] == 0)
        {
            PlaySE(SE_SELECT);
            BattleDestroyYesNoCursorAt(gBattleCommunication[CURSOR_POSITION]);
            gBattleCommunication[CURSOR_POSITION] = 1;
            BattleCreateYesNoCursorAt(1);
        }
        if (gMain.newKeys & B_BUTTON)
        {
            gBattleCommunication[CURSOR_POSITION] = 1;
            PlaySE(SE_SELECT);
            HandleBattleWindow(0x18, 8, 0x1D, 0xD, WINDOW_CLEAR);
            gBattlescriptCurrInstr++;
        }
        else if (gMain.newKeys & A_BUTTON)
        {
            PlaySE(SE_SELECT);
            HandleBattleWindow(0x18, 8, 0x1D, 0xD, WINDOW_CLEAR);
            gBattlescriptCurrInstr++;
        }
        break;
    }
}

static void Cmd_cancelallactions(void)
{
    s32 i;

    for (i = 0; i < gBattlersCount; i++)
        gActionsByTurnOrder[i] = B_ACTION_CANCEL_PARTNER;

    gBattlescriptCurrInstr++;
}

static void Cmd_setgravity(void)
{
    if (gFieldStatuses & STATUS_FIELD_GRAVITY)
    {
        gBattlescriptCurrInstr = T1_READ_PTR(gBattlescriptCurrInstr + 1);
    }
    else
    {
        u32 i;

        gFieldStatuses |= STATUS_FIELD_GRAVITY;
        gFieldTimers.gravityTimer = 5;
        gBattlescriptCurrInstr += 5;
    }
}

static void Cmd_removeitem(void)
{
    gActiveBattler = GetBattlerForBattleScript(gBattlescriptCurrInstr[1]);

    // Popped Air Balloon cannot be restored by no means.
    if (GetBattlerHoldEffect(gActiveBattler, TRUE) != HOLD_EFFECT_AIR_BALLOON)
        gBattleStruct->usedHeldItems[gActiveBattler] = gBattleMons[gActiveBattler].item;

    gBattleMons[gActiveBattler].item = 0;
    CheckSetUnburden(gActiveBattler);

    BtlController_EmitSetMonData(0, REQUEST_HELDITEM_BATTLE, 0, 2, &gBattleMons[gActiveBattler].item);
    MarkBattlerForControllerExec(gActiveBattler);

    ClearBattlerItemEffectHistory(gActiveBattler);

    gBattlescriptCurrInstr += 2;
}

static void Cmd_atknameinbuff1(void)
{
    PREPARE_MON_NICK_BUFFER(gBattleTextBuff1, gBattlerAttacker, gBattlerPartyIndexes[gBattlerAttacker]);

    gBattlescriptCurrInstr++;
}

static void Cmd_drawlvlupbox(void)
{
    if (gBattleScripting.drawlvlupboxState == 0)
    {
        if (IsMonGettingExpSentOut())
            gBattleScripting.drawlvlupboxState = 3;
        else
            gBattleScripting.drawlvlupboxState = 1;
    }

    switch (gBattleScripting.drawlvlupboxState)
    {
    case 1:
        gBattle_BG2_Y = 0x60;
        SetBgAttribute(2, BG_ATTR_PRIORITY, 0);
        ShowBg(2);
        sub_804F17C();
        gBattleScripting.drawlvlupboxState = 2;
        break;
    case 2:
        if (!sub_804F1CC())
            gBattleScripting.drawlvlupboxState = 3;
        break;
    case 3:
        gBattle_BG1_X = 0;
        gBattle_BG1_Y = 0x100;
        SetBgAttribute(0, BG_ATTR_PRIORITY, 1);
        SetBgAttribute(1, BG_ATTR_PRIORITY, 0);
        ShowBg(0);
        ShowBg(1);
        HandleBattleWindow(0x12, 7, 0x1D, 0x13, WINDOW_x80);
        gBattleScripting.drawlvlupboxState = 4;
        break;
    case 4:
        DrawLevelUpWindow1();
        PutWindowTilemap(13);
        CopyWindowToVram(13, 3);
        gBattleScripting.drawlvlupboxState++;
        break;
    case 5:
    case 7:
        if (!IsDma3ManagerBusyWithBgCopy())
        {
            gBattle_BG1_Y = 0;
            gBattleScripting.drawlvlupboxState++;
        }
        break;
    case 6:
        if (gMain.newKeys != 0)
        {
            PlaySE(SE_SELECT);
            DrawLevelUpWindow2();
            CopyWindowToVram(13, 2);
            gBattleScripting.drawlvlupboxState++;
        }
        break;
    case 8:
        if (gMain.newKeys != 0)
        {
            PlaySE(SE_SELECT);
            HandleBattleWindow(0x12, 7, 0x1D, 0x13, WINDOW_x80 | WINDOW_CLEAR);
            gBattleScripting.drawlvlupboxState++;
        }
        break;
    case 9:
        if (!sub_804F344())
        {
            ClearWindowTilemap(14);
            CopyWindowToVram(14, 1);

            ClearWindowTilemap(13);
            CopyWindowToVram(13, 1);

            SetBgAttribute(2, BG_ATTR_PRIORITY, 2);
            ShowBg(2);

            gBattleScripting.drawlvlupboxState = 10;
        }
        break;
    case 10:
        if (!IsDma3ManagerBusyWithBgCopy())
        {
            SetBgAttribute(0, BG_ATTR_PRIORITY, 0);
            SetBgAttribute(1, BG_ATTR_PRIORITY, 1);
            ShowBg(0);
            ShowBg(1);
            gBattlescriptCurrInstr++;
        }
        break;
    }
}

static void DrawLevelUpWindow1(void)
{
    u16 currStats[NUM_STATS];

    GetMonLevelUpWindowStats(&gPlayerParty[gBattleStruct->expGetterMonId], currStats);
    DrawLevelUpWindowPg1(0xD, gBattleResources->beforeLvlUp->stats, currStats, TEXT_DYNAMIC_COLOR_5, TEXT_DYNAMIC_COLOR_4, TEXT_DYNAMIC_COLOR_6);
}

static void DrawLevelUpWindow2(void)
{
    u16 currStats[NUM_STATS];

    GetMonLevelUpWindowStats(&gPlayerParty[gBattleStruct->expGetterMonId], currStats);
    DrawLevelUpWindowPg2(0xD, currStats, TEXT_DYNAMIC_COLOR_5, TEXT_DYNAMIC_COLOR_4, TEXT_DYNAMIC_COLOR_6);
}

static void sub_804F17C(void)
{
    gBattle_BG2_Y = 0;
    gBattle_BG2_X = 0x1A0;

    LoadPalette(sUnknown_0831C2C8, 0x60, 0x20);
    CopyToWindowPixelBuffer(14, sUnknown_0831C2E8, 0, 0);
    PutWindowTilemap(14);
    CopyWindowToVram(14, 3);

    PutMonIconOnLvlUpBox();
}

static bool8 sub_804F1CC(void)
{
    if (IsDma3ManagerBusyWithBgCopy())
        return TRUE;

    if (gBattle_BG2_X == 0x200)
        return FALSE;

    if (gBattle_BG2_X == 0x1A0)
        PutLevelAndGenderOnLvlUpBox();

    gBattle_BG2_X += 8;
    if (gBattle_BG2_X >= 0x200)
        gBattle_BG2_X = 0x200;

    return (gBattle_BG2_X != 0x200);
}

static void PutLevelAndGenderOnLvlUpBox(void)
{
    u16 monLevel;
    u8 monGender;
    struct TextPrinterTemplate printerTemplate;
    u8 *txtPtr;
    u32 var;

    monLevel = GetMonData(&gPlayerParty[gBattleStruct->expGetterMonId], MON_DATA_LEVEL);
    monGender = GetMonGender(&gPlayerParty[gBattleStruct->expGetterMonId]);
    GetMonNickname(&gPlayerParty[gBattleStruct->expGetterMonId], gStringVar4);

    printerTemplate.currentChar = gStringVar4;
    printerTemplate.windowId = 14;
    printerTemplate.fontId = 0;
    printerTemplate.x = 32;
    printerTemplate.y = 0;
    printerTemplate.currentX = 32;
    printerTemplate.currentY = 0;
    printerTemplate.letterSpacing = 0;
    printerTemplate.lineSpacing = 0;
    printerTemplate.unk = 0;
    printerTemplate.fgColor = TEXT_COLOR_WHITE;
    printerTemplate.bgColor = TEXT_COLOR_TRANSPARENT;
    printerTemplate.shadowColor = TEXT_COLOR_DARK_GREY;

    AddTextPrinter(&printerTemplate, 0xFF, NULL);

    txtPtr = gStringVar4;
    gStringVar4[0] = CHAR_SPECIAL_F9;
    txtPtr++;
    txtPtr[0] = CHAR_LV_2;
    txtPtr++;

    var = (u32)(txtPtr);
    txtPtr = ConvertIntToDecimalStringN(txtPtr, monLevel, STR_CONV_MODE_LEFT_ALIGN, 3);
    var = (u32)(txtPtr) - var;
    txtPtr = StringFill(txtPtr, 0x77, 4 - var);

    if (monGender != MON_GENDERLESS)
    {
        if (monGender == MON_MALE)
        {
            txtPtr = WriteColorChangeControlCode(txtPtr, 0, 0xC);
            txtPtr = WriteColorChangeControlCode(txtPtr, 1, 0xD);
            *(txtPtr++) = CHAR_MALE;
        }
        else
        {
            txtPtr = WriteColorChangeControlCode(txtPtr, 0, 0xE);
            txtPtr = WriteColorChangeControlCode(txtPtr, 1, 0xF);
            *(txtPtr++) = CHAR_FEMALE;
        }
        *(txtPtr++) = EOS;
    }

    printerTemplate.y = 10;
    printerTemplate.currentY = 10;
    AddTextPrinter(&printerTemplate, 0xFF, NULL);

    CopyWindowToVram(14, 2);
}

static bool8 sub_804F344(void)
{
    if (gBattle_BG2_X == 0x1A0)
        return FALSE;

    if (gBattle_BG2_X - 16 < 0x1A0)
        gBattle_BG2_X = 0x1A0;
    else
        gBattle_BG2_X -= 16;

    return (gBattle_BG2_X != 0x1A0);
}

#define sDestroy                    data[0]
#define sSavedLvlUpBoxXPosition     data[1]

static void PutMonIconOnLvlUpBox(void)
{
    u8 spriteId;
    const u16* iconPal;
    struct SpriteSheet iconSheet;
    struct SpritePalette iconPalSheet;

    u16 species = GetMonData(&gPlayerParty[gBattleStruct->expGetterMonId], MON_DATA_SPECIES);
    u32 personality = GetMonData(&gPlayerParty[gBattleStruct->expGetterMonId], MON_DATA_PERSONALITY);

    const u8* iconPtr = GetMonIconPtr(species, personality, 1);
    iconSheet.data = iconPtr;
    iconSheet.size = 0x200;
    iconSheet.tag = MON_ICON_LVLUP_BOX_TAG;

    iconPal = GetValidMonIconPalettePtr(species);
    iconPalSheet.data = iconPal;
    iconPalSheet.tag = MON_ICON_LVLUP_BOX_TAG;

    LoadSpriteSheet(&iconSheet);
    LoadSpritePalette(&iconPalSheet);

    spriteId = CreateSprite(&sSpriteTemplate_MonIconOnLvlUpBox, 256, 10, 0);
    gSprites[spriteId].sDestroy = FALSE;
    gSprites[spriteId].sSavedLvlUpBoxXPosition = gBattle_BG2_X;
}

static void SpriteCB_MonIconOnLvlUpBox(struct Sprite* sprite)
{
    sprite->pos2.x = sprite->sSavedLvlUpBoxXPosition - gBattle_BG2_X;

    if (sprite->pos2.x != 0)
    {
        sprite->sDestroy = TRUE;
    }
    else if (sprite->sDestroy)
    {
        DestroySprite(sprite);
        FreeSpriteTilesByTag(MON_ICON_LVLUP_BOX_TAG);
        FreeSpritePaletteByTag(MON_ICON_LVLUP_BOX_TAG);
    }
}

#undef sDestroy
#undef sSavedLvlUpBoxXPosition

static bool32 IsMonGettingExpSentOut(void)
{
    if (gBattlerPartyIndexes[0] == gBattleStruct->expGetterMonId)
        return TRUE;
    if (gBattleTypeFlags & BATTLE_TYPE_DOUBLE && gBattlerPartyIndexes[2] == gBattleStruct->expGetterMonId)
        return TRUE;

    return FALSE;
}

static void Cmd_resetsentmonsvalue(void)
{
    ResetSentPokesToOpponentValue();
    gBattlescriptCurrInstr++;
}

static void Cmd_setatktoplayer0(void)
{
    gBattlerAttacker = GetBattlerAtPosition(B_POSITION_PLAYER_LEFT);
    gBattlescriptCurrInstr++;
}

static void Cmd_makevisible(void)
{
    if (gBattleControllerExecFlags)
        return;

    gActiveBattler = GetBattlerForBattleScript(gBattlescriptCurrInstr[1]);
    BtlController_EmitSpriteInvisibility(0, FALSE);
    MarkBattlerForControllerExec(gActiveBattler);

    gBattlescriptCurrInstr += 2;
}

static void Cmd_recordability(void)
{
    u8 battler = GetBattlerForBattleScript(gBattlescriptCurrInstr[1]);
    RecordAbilityBattle(battler, gBattleMons[battler].ability);
    gBattlescriptCurrInstr += 2;
}

void BufferMoveToLearnIntoBattleTextBuff2(void)
{
    PREPARE_MOVE_BUFFER(gBattleTextBuff2, gMoveToLearn);
}

static void Cmd_buffermovetolearn(void)
{
    BufferMoveToLearnIntoBattleTextBuff2();
    gBattlescriptCurrInstr++;
}

static void Cmd_jumpifplayerran(void)
{
    if (TryRunFromBattle(gBattlerFainted))
        gBattlescriptCurrInstr = T1_READ_PTR(gBattlescriptCurrInstr + 1);
    else
        gBattlescriptCurrInstr += 5;
}

static void Cmd_hpthresholds(void)
{
    u8 opposingBank;
    s32 result;

    if (!(gBattleTypeFlags & BATTLE_TYPE_DOUBLE))
    {
        gActiveBattler = GetBattlerForBattleScript(gBattlescriptCurrInstr[1]);
        opposingBank = gActiveBattler ^ BIT_SIDE;

        result = gBattleMons[opposingBank].hp * 100 / gBattleMons[opposingBank].maxHP;
        if (result == 0)
            result = 1;

        if (result > 69 || !gBattleMons[opposingBank].hp)
            gBattleStruct->hpScale = 0;
        else if (result > 39)
            gBattleStruct->hpScale = 1;
        else if (result > 9)
            gBattleStruct->hpScale = 2;
        else
            gBattleStruct->hpScale = 3;
    }

    gBattlescriptCurrInstr += 2;
}

static void Cmd_hpthresholds2(void)
{
    u8 opposingBank;
    s32 result;
    u8 hpSwitchout;

    if (!(gBattleTypeFlags & BATTLE_TYPE_DOUBLE))
    {
        gActiveBattler = GetBattlerForBattleScript(gBattlescriptCurrInstr[1]);
        opposingBank = gActiveBattler ^ BIT_SIDE;
        hpSwitchout = *(gBattleStruct->hpOnSwitchout + GetBattlerSide(opposingBank));
        result = (hpSwitchout - gBattleMons[opposingBank].hp) * 100 / hpSwitchout;

        if (gBattleMons[opposingBank].hp >= hpSwitchout)
            gBattleStruct->hpScale = 0;
        else if (result <= 29)
            gBattleStruct->hpScale = 1;
        else if (result <= 69)
            gBattleStruct->hpScale = 2;
        else
            gBattleStruct->hpScale = 3;
    }

    gBattlescriptCurrInstr += 2;
}

static void Cmd_useitemonopponent(void)
{
    gBattlerInMenuId = gBattlerAttacker;
    PokemonUseItemEffects(&gEnemyParty[gBattlerPartyIndexes[gBattlerAttacker]], gLastUsedItem, gBattlerPartyIndexes[gBattlerAttacker], 0, 1);
    gBattlescriptCurrInstr += 1;
}

static bool32 HasAttackerFaintedTarget(void)
{
    if (!(gMoveResultFlags & MOVE_RESULT_NO_EFFECT)
        && gBattleMoves[gCurrentMove].power != 0
        && (gLastHitBy[gBattlerTarget] == 0xFF || gLastHitBy[gBattlerTarget] == gBattlerAttacker)
        && gBattleStruct->moveTarget[gBattlerAttacker] == gBattlerTarget
        && gBattlerTarget != gBattlerAttacker
        && gCurrentTurnActionNumber == GetBattlerTurnOrderNum(gBattlerAttacker)
        && (gChosenMove == gChosenMoveByBattler[gBattlerAttacker] || gChosenMove == gBattleMons[gBattlerAttacker].moves[gChosenMovePos]))
        return TRUE;
    else
        return FALSE;
}

static void HandleTerrainMove(u32 moveEffect)
{
    u32 statusFlag = 0;
    u8 *timer = NULL;

    switch (moveEffect)
    {
    case EFFECT_MISTY_TERRAIN:
        statusFlag = STATUS_FIELD_MISTY_TERRAIN, timer = &gFieldTimers.mistyTerrainTimer;
        gBattleCommunication[MULTISTRING_CHOOSER] = 0;
        break;
    case EFFECT_GRASSY_TERRAIN:
        statusFlag = STATUS_FIELD_GRASSY_TERRAIN, timer = &gFieldTimers.grassyTerrainTimer;
        gBattleCommunication[MULTISTRING_CHOOSER] = 1;
        break;
    case EFFECT_ELECTRIC_TERRAIN:
        statusFlag = STATUS_FIELD_ELECTRIC_TERRAIN, timer = &gFieldTimers.electricTerrainTimer;
        gBattleCommunication[MULTISTRING_CHOOSER] = 2;
        break;
    case EFFECT_PSYCHIC_TERRAIN:
        statusFlag = STATUS_FIELD_PSYCHIC_TERRAIN, timer = &gFieldTimers.psychicTerrainTimer;
        gBattleCommunication[MULTISTRING_CHOOSER] = 3;
        break;
    }

    if (gFieldStatuses & statusFlag || statusFlag == 0)
    {
        gBattlescriptCurrInstr = T1_READ_PTR(gBattlescriptCurrInstr + 3);
    }
    else
    {
        gFieldStatuses &= ~(STATUS_FIELD_MISTY_TERRAIN | STATUS_FIELD_GRASSY_TERRAIN | STATUS_FIELD_ELECTRIC_TERRAIN | STATUS_FIELD_PSYCHIC_TERRAIN);
        gFieldStatuses |= statusFlag;
        if (GetBattlerHoldEffect(gBattlerAttacker, TRUE) == HOLD_EFFECT_TERRAIN_EXTENDER)
            *timer = 8;
        else
            *timer = 5;
        gBattlescriptCurrInstr += 7;
    }
}

bool32 CanUseLastResort(u8 battlerId)
{
    u32 i;
    u32 knownMovesCount = 0, usedMovesCount = 0;

    for (i = 0; i < 4; i++)
    {
        if (gBattleMons[battlerId].moves[i] != MOVE_NONE)
            knownMovesCount++;
        if (i != gCurrMovePos && gDisableStructs[battlerId].usedMoves & gBitTable[i]) // Increment used move count for all moves except current Last Resort.
            usedMovesCount++;
    }

    return (knownMovesCount >= 2 && usedMovesCount >= knownMovesCount - 1);
}

#define DEFOG_CLEAR(status, structField, battlescript, move)\
{                                                           \
    if (*sideStatuses & status)                             \
    {                                                       \
        if (clear)                                          \
        {                                                   \
            if (move)                                       \
                PREPARE_MOVE_BUFFER(gBattleTextBuff1, move);\
            *sideStatuses &= ~(status);                     \
            sideTimer->structField = 0;                     \
            BattleScriptPushCursor();                       \
            gBattlescriptCurrInstr = battlescript;          \
        }                                                   \
        return TRUE;                                        \
    }                                                       \
}

static bool32 ClearDefogHazards(u8 battlerAtk, bool32 clear)
{
    s32 i;
    for (i = 0; i < 2; i++)
    {
        struct SideTimer *sideTimer = &gSideTimers[i];
        u32 *sideStatuses = &gSideStatuses[i];

        gBattlerAttacker = i;
        if (GetBattlerSide(battlerAtk) != i)
        {
            DEFOG_CLEAR(SIDE_STATUS_REFLECT, reflectTimer, BattleScript_SideStatusWoreOffReturn, MOVE_REFLECT);
            DEFOG_CLEAR(SIDE_STATUS_LIGHTSCREEN, lightscreenTimer, BattleScript_SideStatusWoreOffReturn, MOVE_LIGHT_SCREEN);
            DEFOG_CLEAR(SIDE_STATUS_MIST, mistTimer, BattleScript_SideStatusWoreOffReturn, MOVE_MIST);
            DEFOG_CLEAR(SIDE_STATUS_AURORA_VEIL, auroraVeilTimer, BattleScript_SideStatusWoreOffReturn, MOVE_AURORA_VEIL);
            DEFOG_CLEAR(SIDE_STATUS_SAFEGUARD, safeguardTimer, BattleScript_SideStatusWoreOffReturn, MOVE_SAFEGUARD);
        }
        DEFOG_CLEAR(SIDE_STATUS_SPIKES, spikesAmount, BattleScript_SpikesFree, 0);
        DEFOG_CLEAR(SIDE_STATUS_STEALTH_ROCK, stealthRockAmount, BattleScript_StealthRockFree, 0);
        DEFOG_CLEAR(SIDE_STATUS_TOXIC_SPIKES, toxicSpikesAmount, BattleScript_ToxicSpikesFree, 0);
        DEFOG_CLEAR(SIDE_STATUS_STICKY_WEB, stickyWebAmount, BattleScript_StickyWebFree, 0);
    }

    return FALSE;
}

u32 IsFlowerVeilProtected(u32 battler)
{
    if (IS_BATTLER_OF_TYPE(battler, TYPE_GRASS))
        return IsAbilityOnSide(battler, ABILITY_FLOWER_VEIL);
    else
        return 0;
}

u32 IsLeafGuardProtected(u32 battler)
{
    if (WEATHER_HAS_EFFECT && (gBattleWeather & WEATHER_SUN_ANY))
        return GetBattlerAbility(battler) == ABILITY_LEAF_GUARD;
    else
        return 0;
}

static void RecalcBattlerStats(u32 battler, struct Pokemon *mon)
{
    CalculateMonStats(mon);
    gBattleMons[battler].level = GetMonData(mon, MON_DATA_LEVEL);
    gBattleMons[battler].hp = GetMonData(mon, MON_DATA_HP);
    gBattleMons[battler].maxHP = GetMonData(mon, MON_DATA_MAX_HP);
    gBattleMons[battler].attack = GetMonData(mon, MON_DATA_ATK);
    gBattleMons[battler].defense = GetMonData(mon, MON_DATA_DEF);
    gBattleMons[battler].speed = GetMonData(mon, MON_DATA_SPEED);
    gBattleMons[battler].spAttack = GetMonData(mon, MON_DATA_SPATK);
    gBattleMons[battler].spDefense = GetMonData(mon, MON_DATA_SPDEF);
    gBattleMons[battler].ability = GetMonAbility(mon);
    gBattleMons[battler].type1 = gBaseStats[gBattleMons[battler].species].type1;
    gBattleMons[battler].type2 = gBaseStats[gBattleMons[battler].species].type2;
}

static void Cmd_various(void)
{
    struct Pokemon *mon;
    s32 i, j;
    u8 data[10];
    u32 side, bits;

    if (gBattleControllerExecFlags)
        return;

    gActiveBattler = GetBattlerForBattleScript(gBattlescriptCurrInstr[1]);

    switch (gBattlescriptCurrInstr[2])
    {
    // Roar will fail in a double wild battle when used by the player against one of the two alive wild mons.
    // Also when an opposing wild mon uses it againt its partner.
    case VARIOUS_JUMP_IF_ROAR_FAILS:
        if (WILD_DOUBLE_BATTLE
            && GetBattlerSide(gBattlerAttacker) == B_SIDE_PLAYER
            && GetBattlerSide(gBattlerTarget) == B_SIDE_OPPONENT
            && IS_WHOLE_SIDE_ALIVE(gBattlerTarget))
            gBattlescriptCurrInstr = T1_READ_PTR(gBattlescriptCurrInstr + 3);
        else if (WILD_DOUBLE_BATTLE
                 && GetBattlerSide(gBattlerAttacker) == B_SIDE_OPPONENT
                 && GetBattlerSide(gBattlerTarget) == B_SIDE_OPPONENT)
            gBattlescriptCurrInstr = T1_READ_PTR(gBattlescriptCurrInstr + 3);
        else
            gBattlescriptCurrInstr += 7;
        return;
    case VARIOUS_TRACE_ABILITY:
        gBattleMons[gActiveBattler].ability = gBattleStruct->tracedAbility[gActiveBattler];
        break;
    case VARIOUS_TRY_ILLUSION_OFF:
        if (GetIllusionMonPtr(gActiveBattler) != NULL)
        {
            gBattlescriptCurrInstr += 3;
            BattleScriptPushCursor();
            gBattlescriptCurrInstr = BattleScript_IllusionOff;
            return;
        }
        break;
    case VARIOUS_SET_SPRITEIGNORE0HP:
        gBattleStruct->spriteIgnore0Hp = gBattlescriptCurrInstr[3];
        gBattlescriptCurrInstr += 4;
        return;
    case VARIOUS_UPDATE_NICK:
        if (GetBattlerSide(gActiveBattler) == B_SIDE_PLAYER)
            mon = &gPlayerParty[gBattlerPartyIndexes[gActiveBattler]];
        else
            mon = &gEnemyParty[gBattlerPartyIndexes[gActiveBattler]];
        UpdateHealthboxAttribute(gHealthboxSpriteIds[gActiveBattler], mon, HEALTHBOX_NICK);
        break;
    case VARIOUS_JUMP_IF_NOT_BERRY:
        if (ItemId_GetPocket(gBattleMons[gActiveBattler].item) == POCKET_BERRIES)
            gBattlescriptCurrInstr += 7;
        else
            gBattlescriptCurrInstr = T1_READ_PTR(gBattlescriptCurrInstr + 3);
        return;
    case VARIOUS_CHECK_IF_GRASSY_TERRAIN_HEALS:
        if ((gStatuses3[gActiveBattler] & (STATUS3_SEMI_INVULNERABLE))
            || BATTLER_MAX_HP(gActiveBattler)
            || !gBattleMons[gActiveBattler].hp
            || !(IsBattlerGrounded(gActiveBattler)))
        {
            gBattlescriptCurrInstr = T1_READ_PTR(gBattlescriptCurrInstr + 3);
        }
        else
        {
            gBattleMoveDamage = gBattleMons[gActiveBattler].maxHP / 16;
            if (gBattleMoveDamage == 0)
                gBattleMoveDamage = 1;
            gBattleMoveDamage *= -1;

            gBattlescriptCurrInstr += 7;
        }
        return;
    case VARIOUS_GRAVITY_ON_AIRBORNE_MONS:
        if (gStatuses3[gActiveBattler] & STATUS3_ON_AIR)
            CancelMultiTurnMoves(gActiveBattler);

        gStatuses3[gActiveBattler] &= ~(STATUS3_MAGNET_RISE | STATUS3_TELEKINESIS | STATUS3_ON_AIR);
        break;
    case VARIOUS_SPECTRAL_THIEF:
        // Raise stats
        for (i = STAT_ATK; i < NUM_BATTLE_STATS; i++)
        {
            if (gBattleStruct->stolenStats[0] & gBitTable[i])
            {
                gBattleStruct->stolenStats[0] &= ~(gBitTable[i]);
                SET_STATCHANGER(i, gBattleStruct->stolenStats[i], FALSE);
                if (ChangeStatBuffs(GET_STAT_BUFF_VALUE_WITH_SIGN(gBattleScripting.statChanger), i, MOVE_EFFECT_CERTAIN | MOVE_EFFECT_AFFECTS_USER, NULL) == STAT_CHANGE_WORKED)
                {
                    BattleScriptPushCursor();
                    gBattlescriptCurrInstr = BattleScript_StatUpMsg;
                    return;
                }
            }
        }
        break;
    case VARIOUS_SET_POWDER:
        gBattleMons[gActiveBattler].status2 |= STATUS2_POWDER;
        break;
    case VARIOUS_ACUPRESSURE:
        bits = 0;
        for (i = STAT_ATK; i < NUM_BATTLE_STATS; i++)
        {
            if (gBattleMons[gActiveBattler].statStages[i] != 12)
                bits |= gBitTable[i];
        }
        if (bits)
        {
            u32 statId;
            do
            {
                statId = (Random() % NUM_BATTLE_STATS) + 1;
            } while (!(bits & gBitTable[statId]));

            if (gBattleMons[gActiveBattler].statStages[statId] >= 11)
                SET_STATCHANGER(statId, 1, FALSE);
            else
                SET_STATCHANGER(statId, 2, FALSE);

            gBattlescriptCurrInstr += 7;
        }
        else
        {
            gBattlescriptCurrInstr = T1_READ_PTR(gBattlescriptCurrInstr + 3);
        }
        return;
    case VARIOUS_CANCEL_MULTI_TURN_MOVES:
        CancelMultiTurnMoves(gActiveBattler);
        break;
    case VARIOUS_SET_MAGIC_COAT_TARGET:
        gBattlerAttacker = gBattlerTarget;
        side = GetBattlerSide(gBattlerAttacker) ^ BIT_SIDE;
        if (gSideTimers[side].followmeTimer != 0 && gBattleMons[gSideTimers[side].followmeTarget].hp != 0)
            gBattlerTarget = gSideTimers[side].followmeTarget;
        else
            gBattlerTarget = gActiveBattler;
        break;
    case VARIOUS_IS_RUNNING_IMPOSSIBLE:
        gBattleCommunication[0] = IsRunningFromBattleImpossible();
        break;
    case VARIOUS_GET_MOVE_TARGET:
        gBattlerTarget = GetMoveTarget(gCurrentMove, 0);
        break;
    case 4:
        if (gHitMarker & HITMARKER_FAINTED(gActiveBattler))
            gBattleCommunication[0] = 1;
        else
            gBattleCommunication[0] = 0;
        break;
    case VARIOUS_RESET_INTIMIDATE_TRACE_BITS:
        gSpecialStatuses[gActiveBattler].intimidatedMon = 0;
        gSpecialStatuses[gActiveBattler].traced = 0;
        gSpecialStatuses[gActiveBattler].switchInAbilityDone = 0;
        break;
    case VARIOUS_UPDATE_CHOICE_MOVE_ON_LVL_UP:
        if (gBattlerPartyIndexes[0] == gBattleStruct->expGetterMonId || gBattlerPartyIndexes[2] == gBattleStruct->expGetterMonId)
        {
            if (gBattlerPartyIndexes[0] == gBattleStruct->expGetterMonId)
                gActiveBattler = 0;
            else
                gActiveBattler = 2;

            for (i = 0; i < MAX_MON_MOVES; i++)
            {
                if (gBattleMons[gActiveBattler].moves[i] == gBattleStruct->choicedMove[gActiveBattler])
                    break;
            }
            if (i == MAX_MON_MOVES)
                gBattleStruct->choicedMove[gActiveBattler] = 0;
        }
        break;
    case 7:
        if (!(gBattleTypeFlags & (BATTLE_TYPE_LINK | BATTLE_TYPE_DOUBLE))
            && gBattleTypeFlags & BATTLE_TYPE_TRAINER
            && gBattleMons[0].hp != 0
            && gBattleMons[1].hp != 0)
        {
            gHitMarker &= ~(HITMARKER_x400000);
        }
        break;
    case 8:
        gBattleCommunication[0] = 0;
        gBattleScripting.battler = gActiveBattler = gBattleCommunication[1];
        if (!(gBattleStruct->field_92 & gBitTable[gActiveBattler])
            && gBattleMons[gActiveBattler].maxHP / 2 >= gBattleMons[gActiveBattler].hp
            && gBattleMons[gActiveBattler].hp != 0
            && !(gBattleMons[gActiveBattler].status1 & STATUS1_SLEEP))
        {
            gBattleStruct->field_92 |= gBitTable[gActiveBattler];
            gBattleCommunication[0] = 1;
            gBattleCommunication[MULTISTRING_CHOOSER] = sUnknown_0831C4F8[GetNatureFromPersonality(gBattleMons[gActiveBattler].personality)];
        }
        break;
    case VARIOUS_ARENA_JUDGMENT_WINDOW:
        i = BattleArena_ShowJudgmentWindow(&gBattleCommunication[0]);
        if (i == 0)
            return;

        gBattleCommunication[1] = i;
        break;
    case VARIOUS_ARENA_OPPONENT_MON_LOST:
        gBattleMons[1].hp = 0;
        gHitMarker |= HITMARKER_FAINTED(1);
        gBattleStruct->arenaLostOpponentMons |= gBitTable[gBattlerPartyIndexes[1]];
        gDisableStructs[1].truantSwitchInHack = 1;
        break;
    case VARIOUS_ARENA_PLAYER_MON_LOST:
        gBattleMons[0].hp = 0;
        gHitMarker |= HITMARKER_FAINTED(0);
        gHitMarker |= HITMARKER_x400000;
        gBattleStruct->arenaLostPlayerMons |= gBitTable[gBattlerPartyIndexes[0]];
        gDisableStructs[0].truantSwitchInHack = 1;
        break;
    case VARIOUS_ARENA_BOTH_MONS_LOST:
        gBattleMons[0].hp = 0;
        gBattleMons[1].hp = 0;
        gHitMarker |= HITMARKER_FAINTED(0);
        gHitMarker |= HITMARKER_FAINTED(1);
        gHitMarker |= HITMARKER_x400000;
        gBattleStruct->arenaLostPlayerMons |= gBitTable[gBattlerPartyIndexes[0]];
        gBattleStruct->arenaLostOpponentMons |= gBitTable[gBattlerPartyIndexes[1]];
        gDisableStructs[0].truantSwitchInHack = 1;
        gDisableStructs[1].truantSwitchInHack = 1;
        break;
    case VARIOUS_EMIT_YESNOBOX:
        BtlController_EmitUnknownYesNoBox(0);
        MarkBattlerForControllerExec(gActiveBattler);
        break;
    case 14:
        DrawArenaRefereeTextBox();
        break;
    case 15:
        RemoveArenaRefereeTextBox();
        break;
    case VARIOUS_ARENA_JUDGMENT_STRING:
        BattleStringExpandPlaceholdersToDisplayedString(gRefereeStringsTable[gBattlescriptCurrInstr[1]]);
        BattlePutTextOnWindow(gDisplayedStringBattle, 0x16);
        break;
    case VARIOUS_ARENA_WAIT_STRING:
        if (IsTextPrinterActive(0x16))
            return;
        break;
    case VARIOUS_WAIT_CRY:
        if (!IsCryFinished())
            return;
        break;
    case VARIOUS_RETURN_OPPONENT_MON1:
        gActiveBattler = 1;
        if (gBattleMons[gActiveBattler].hp != 0)
        {
            BtlController_EmitReturnMonToBall(0, 0);
            MarkBattlerForControllerExec(gActiveBattler);
        }
        break;
    case VARIOUS_RETURN_OPPONENT_MON2:
        if (gBattlersCount > 3)
        {
            gActiveBattler = 3;
            if (gBattleMons[gActiveBattler].hp != 0)
            {
                BtlController_EmitReturnMonToBall(0, 0);
                MarkBattlerForControllerExec(gActiveBattler);
            }
        }
        break;
    case VARIOUS_VOLUME_DOWN:
        m4aMPlayVolumeControl(&gMPlayInfo_BGM, 0xFFFF, 0x55);
        break;
    case VARIOUS_VOLUME_UP:
        m4aMPlayVolumeControl(&gMPlayInfo_BGM, 0xFFFF, 0x100);
        break;
    case VARIOUS_SET_ALREADY_STATUS_MOVE_ATTEMPT:
        gBattleStruct->alreadyStatusedMoveAttempt |= gBitTable[gActiveBattler];
        break;
    case 24:
        if (sub_805725C(gActiveBattler))
            return;
        break;
    case VARIOUS_SET_TELEPORT_OUTCOME:
        // Don't end the battle if one of the wild mons teleported from the wild double battle
        // and its partner is still alive.
        if (GetBattlerSide(gActiveBattler) == B_SIDE_OPPONENT && IsBattlerAlive(BATTLE_PARTNER(gActiveBattler)))
        {
            gAbsentBattlerFlags |= gBitTable[gActiveBattler];
            gHitMarker |= HITMARKER_FAINTED(gActiveBattler);
            gBattleMons[gActiveBattler].hp = 0;
            SetMonData(&gEnemyParty[gBattlerPartyIndexes[gActiveBattler]], MON_DATA_HP, &gBattleMons[gActiveBattler].hp);
            SetHealthboxSpriteInvisible(gHealthboxSpriteIds[gActiveBattler]);
            FaintClearSetData();
        }
        else if (GetBattlerSide(gActiveBattler) == B_SIDE_PLAYER)
        {
            gBattleOutcome = B_OUTCOME_PLAYER_TELEPORTED;
        }
        else
        {
            gBattleOutcome = B_OUTCOME_MON_TELEPORTED;
        }
        break;
    case VARIOUS_PLAY_TRAINER_DEFEATED_MUSIC:
        BtlController_EmitPlayFanfareOrBGM(0, MUS_KACHI1, TRUE);
        MarkBattlerForControllerExec(gActiveBattler);
        break;
    case VARIOUS_STAT_TEXT_BUFFER:
        PREPARE_STAT_BUFFER(gBattleTextBuff1, gBattleCommunication[0]);
        break;
    case VARIOUS_SWITCHIN_ABILITIES:
        gBattlescriptCurrInstr += 3;
        AbilityBattleEffects(ABILITYEFFECT_ON_SWITCHIN, gActiveBattler, 0, 0, 0);
        return;
    case VARIOUS_SAVE_TARGET:
        gBattleStruct->savedBattlerTarget = gBattlerTarget;
        break;
    case VARIOUS_RESTORE_TARGET:
        gBattlerTarget = gBattleStruct->savedBattlerTarget;
        break;
    case VARIOUS_INSTANT_HP_DROP:
        BtlController_EmitHealthBarUpdate(0, INSTANT_HP_BAR_DROP);
        MarkBattlerForControllerExec(gActiveBattler);
        break;
    case VARIOUS_CLEAR_STATUS:
        gBattleMons[gActiveBattler].status1 = 0;
        BtlController_EmitSetMonData(0, REQUEST_STATUS_BATTLE, 0, 4, &gBattleMons[gActiveBattler].status1);
        MarkBattlerForControllerExec(gActiveBattler);
        break;
    case VARIOUS_RESTORE_PP:
        for (i = 0; i < 4; i++)
        {
            gBattleMons[gActiveBattler].pp[i] = CalculatePPWithBonus(gBattleMons[gActiveBattler].moves[i], gBattleMons[gActiveBattler].ppBonuses, i);
            data[i] = gBattleMons[gActiveBattler].pp[i];
        }
        data[i] = gBattleMons[gActiveBattler].ppBonuses;
        BtlController_EmitSetMonData(0, REQUEST_PP_DATA_BATTLE, 0, 5, data);
        MarkBattlerForControllerExec(gActiveBattler);
        break;
    case VARIOUS_TRY_ACTIVATE_MOXIE:
        if (GetBattlerAbility(gActiveBattler) == ABILITY_MOXIE
            && HasAttackerFaintedTarget()
            && !NoAliveMonsForEitherParty()
            && gBattleMons[gBattlerAttacker].statStages[STAT_ATK] != 12)
        {
            gBattleMons[gBattlerAttacker].statStages[STAT_ATK]++;
            SET_STATCHANGER(STAT_ATK, 1, FALSE);
            PREPARE_STAT_BUFFER(gBattleTextBuff1, STAT_ATK);
            BattleScriptPush(gBattlescriptCurrInstr + 3);
            gBattlescriptCurrInstr = BattleScript_AttackerAbilityStatRaise;
            return;
        }
        break;
    case VARIOUS_TRY_ACTIVATE_FELL_STINGER:
        if (gBattleMoves[gCurrentMove].effect == EFFECT_FELL_STINGER
            && HasAttackerFaintedTarget()
            && !NoAliveMonsForEitherParty()
            && gBattleMons[gBattlerAttacker].statStages[STAT_ATK] != 12)
        {
            if (gBattleMons[gBattlerAttacker].statStages[STAT_ATK] >= 11)
                SET_STATCHANGER(STAT_ATK, 1, FALSE);
            else if (gBattleMons[gBattlerAttacker].statStages[STAT_ATK] <= 9 && B_FELL_STINGER_STAT_RAISE == GEN_7)
                SET_STATCHANGER(STAT_ATK, 3, FALSE);
            else
                SET_STATCHANGER(STAT_ATK, 2, FALSE);

            PREPARE_STAT_BUFFER(gBattleTextBuff1, STAT_ATK);
            BattleScriptPush(gBattlescriptCurrInstr + 3);
            gBattlescriptCurrInstr = BattleScript_FellStingerRaisesStat;
            return;
        }
        break;
    case VARIOUS_PLAY_MOVE_ANIMATION:
        BtlController_EmitMoveAnimation(0, T1_READ_16(gBattlescriptCurrInstr + 3), gBattleScripting.animTurn, 0, 0, gBattleMons[gActiveBattler].friendship, &gDisableStructs[gActiveBattler], gMultiHitCounter);
        MarkBattlerForControllerExec(gActiveBattler);
        gBattlescriptCurrInstr += 5;
        return;
    case VARIOUS_SET_LUCKY_CHANT:
        if (!(gSideStatuses[GET_BATTLER_SIDE(gActiveBattler)] & SIDE_STATUS_LUCKY_CHANT))
        {
            gSideStatuses[GET_BATTLER_SIDE(gActiveBattler)] |= SIDE_STATUS_LUCKY_CHANT;
            gSideTimers[GET_BATTLER_SIDE(gActiveBattler)].luckyChantBattlerId = gActiveBattler;
            gSideTimers[GET_BATTLER_SIDE(gActiveBattler)].luckyChantTimer = 5;
            gBattlescriptCurrInstr += 7;
        }
        else
        {
            gBattlescriptCurrInstr = T1_READ_PTR(gBattlescriptCurrInstr + 3);
        }
        return;
    case VARIOUS_SUCKER_PUNCH_CHECK:
        if (GetBattlerTurnOrderNum(gBattlerAttacker) > GetBattlerTurnOrderNum(gBattlerTarget))
            gBattlescriptCurrInstr = T1_READ_PTR(gBattlescriptCurrInstr + 3);
        else if (gBattleMoves[gBattleMons[gBattlerTarget].moves[gBattleStruct->chosenMovePositions[gBattlerTarget]]].power == 0)
            gBattlescriptCurrInstr = T1_READ_PTR(gBattlescriptCurrInstr + 3);
        else
            gBattlescriptCurrInstr += 7;
        return;
    case VARIOUS_SET_SIMPLE_BEAM:
        switch (gBattleMons[gActiveBattler].ability)
        {
        case ABILITY_SIMPLE:
        case ABILITY_TRUANT:
        case ABILITY_STANCE_CHANGE:
        case ABILITY_DISGUISE:
        case ABILITY_MULTITYPE:
            gBattlescriptCurrInstr = T1_READ_PTR(gBattlescriptCurrInstr + 3);
            break;
        default:
            gBattleMons[gActiveBattler].ability = ABILITY_SIMPLE;
            gBattlescriptCurrInstr += 7;
            break;
        }
        return;
    case VARIOUS_TRY_ENTRAINMENT:
        switch (gBattleMons[gBattlerTarget].ability)
        {
        case ABILITY_TRUANT:
        case ABILITY_MULTITYPE:
        case ABILITY_STANCE_CHANGE:
        case ABILITY_SCHOOLING:
        case ABILITY_COMATOSE:
        case ABILITY_SHIELDS_DOWN:
        case ABILITY_DISGUISE:
        case ABILITY_RKS_SYSTEM:
        case ABILITY_BATTLE_BOND:
            gBattlescriptCurrInstr = T1_READ_PTR(gBattlescriptCurrInstr + 3);
            return;
        }
        switch (gBattleMons[gBattlerAttacker].ability)
        {
        case ABILITY_TRACE:
        case ABILITY_FORECAST:
        case ABILITY_FLOWER_GIFT:
        case ABILITY_ZEN_MODE:
        case ABILITY_ILLUSION:
        case ABILITY_IMPOSTER:
        case ABILITY_POWER_OF_ALCHEMY:
        case ABILITY_RECEIVER:
        case ABILITY_DISGUISE:
        case ABILITY_POWER_CONSTRUCT:
            gBattlescriptCurrInstr = T1_READ_PTR(gBattlescriptCurrInstr + 3);
            return;
        }
        if (gBattleMons[gBattlerTarget].ability == gBattleMons[gBattlerAttacker].ability)
        {
            gBattlescriptCurrInstr = T1_READ_PTR(gBattlescriptCurrInstr + 3);
        }
        else
        {
            gBattleMons[gBattlerTarget].ability = gBattleMons[gBattlerAttacker].ability;
            gBattlescriptCurrInstr += 7;
        }
        return;
    case VARIOUS_SET_LAST_USED_ABILITY:
        gLastUsedAbility = gBattleMons[gActiveBattler].ability;
        break;
    case VARIOUS_TRY_HEAL_PULSE:
        if (BATTLER_MAX_HP(gActiveBattler))
        {
            gBattlescriptCurrInstr = T1_READ_PTR(gBattlescriptCurrInstr + 3);
        }
        else
        {
            if (GetBattlerAbility(gBattlerAttacker) == ABILITY_MEGA_LAUNCHER && gBattleMoves[gCurrentMove].flags & FLAG_MEGA_LAUNCHER_BOOST)
                gBattleMoveDamage = -(gBattleMons[gActiveBattler].maxHP * 75 / 100);
            else
                gBattleMoveDamage = -(gBattleMons[gActiveBattler].maxHP / 2);

            if (gBattleMoveDamage == 0)
                gBattleMoveDamage = -1;
            gBattlescriptCurrInstr += 7;
        }
        return;
    case VARIOUS_TRY_QUASH:
        if (GetBattlerTurnOrderNum(gBattlerAttacker) > GetBattlerTurnOrderNum(gBattlerTarget))
        {
            gBattlescriptCurrInstr = T1_READ_PTR(gBattlescriptCurrInstr + 3);
        }
        else
        {
            for (i = 0; i < gBattlersCount; i++)
                data[i] = gBattlerByTurnOrder[i];
            for (i = 0; i < gBattlersCount; i++)
            {
                if (data[i] == gBattlerTarget)
                {
                    for (j = i + 1; j < gBattlersCount; j++)
                        data[i++] = data[j];
                }
                else
                {
                    gBattlerByTurnOrder[i] = data[i];
                }
            }
            gBattlerByTurnOrder[gBattlersCount - 1] = gBattlerTarget;
            gBattlescriptCurrInstr += 7;
        }
        return;
    case VARIOUS_INVERT_STAT_STAGES:
        for (i = 0; i < NUM_BATTLE_STATS; i++)
        {
            if (gBattleMons[gActiveBattler].statStages[i] < 6) // Negative becomes positive.
                gBattleMons[gActiveBattler].statStages[i] = 6 + (6 - gBattleMons[gActiveBattler].statStages[i]);
            else if (gBattleMons[gActiveBattler].statStages[i] > 6) // Positive becomes negative.
                gBattleMons[gActiveBattler].statStages[i] = 6 - (gBattleMons[gActiveBattler].statStages[i] - 6);
        }
        break;
    case VARIOUS_SET_TERRAIN:
        HandleTerrainMove(gBattleMoves[gCurrentMove].effect);
        return;
    case VARIOUS_TRY_ME_FIRST:
        if (GetBattlerTurnOrderNum(gBattlerAttacker) > GetBattlerTurnOrderNum(gBattlerTarget))
            gBattlescriptCurrInstr = T1_READ_PTR(gBattlescriptCurrInstr + 3);
        else if (gBattleMoves[gBattleMons[gBattlerTarget].moves[gBattleStruct->chosenMovePositions[gBattlerTarget]]].power == 0)
            gBattlescriptCurrInstr = T1_READ_PTR(gBattlescriptCurrInstr + 3);
        else
        {
            u16 move = gBattleMons[gBattlerTarget].moves[gBattleStruct->chosenMovePositions[gBattlerTarget]];
            switch (move)
            {
            case MOVE_STRUGGLE:
            case MOVE_CHATTER:
            case MOVE_FOCUS_PUNCH:
            case MOVE_THIEF:
            case MOVE_COVET:
            case MOVE_COUNTER:
            case MOVE_MIRROR_COAT:
            case MOVE_METAL_BURST:
            case MOVE_ME_FIRST:
                gBattlescriptCurrInstr = T1_READ_PTR(gBattlescriptCurrInstr + 3);
                break;
            default:
                gCalledMove = move;
                gHitMarker &= ~(HITMARKER_ATTACKSTRING_PRINTED);
                gBattlerTarget = GetMoveTarget(gCalledMove, 0);
                gStatuses3[gBattlerAttacker] |= STATUS3_ME_FIRST;
                gBattlescriptCurrInstr += 7;
                break;
            }
        }
        return;
    case VARIOUS_JUMP_IF_BATTLE_END:
        if (NoAliveMonsForEitherParty())
            gBattlescriptCurrInstr = T1_READ_PTR(gBattlescriptCurrInstr + 3);
        else
            gBattlescriptCurrInstr += 7;
        return;
    case VARIOUS_TRY_ELECTRIFY:
        if (GetBattlerTurnOrderNum(gBattlerAttacker) > GetBattlerTurnOrderNum(gBattlerTarget))
        {
            gBattlescriptCurrInstr = T1_READ_PTR(gBattlescriptCurrInstr + 3);
        }
        else
        {
            gStatuses3[gBattlerTarget] |= STATUS3_ELECTRIFIED;
            gBattlescriptCurrInstr += 7;
        }
        return;
    case VARIOUS_TRY_REFLECT_TYPE:
        if (gBattleMons[gBattlerTarget].species == SPECIES_ARCEUS || gBattleMons[gBattlerTarget].species == SPECIES_SILVALLY)
        {
            gBattlescriptCurrInstr = T1_READ_PTR(gBattlescriptCurrInstr + 3);
        }
        else if (gBattleMons[gBattlerTarget].type1 == TYPE_MYSTERY && gBattleMons[gBattlerTarget].type2 != TYPE_MYSTERY)
        {
            gBattleMons[gBattlerAttacker].type1 = gBattleMons[gBattlerTarget].type2;
            gBattleMons[gBattlerAttacker].type2 = gBattleMons[gBattlerTarget].type2;
            gBattlescriptCurrInstr += 7;
        }
        else if (gBattleMons[gBattlerTarget].type1 != TYPE_MYSTERY && gBattleMons[gBattlerTarget].type2 == TYPE_MYSTERY)
        {
            gBattleMons[gBattlerAttacker].type1 = gBattleMons[gBattlerTarget].type1;
            gBattleMons[gBattlerAttacker].type2 = gBattleMons[gBattlerTarget].type1;
            gBattlescriptCurrInstr += 7;
        }
        else if (gBattleMons[gBattlerTarget].type1 == TYPE_MYSTERY && gBattleMons[gBattlerTarget].type2 == TYPE_MYSTERY)
        {
            gBattlescriptCurrInstr = T1_READ_PTR(gBattlescriptCurrInstr + 3);
        }
        else
        {
            gBattleMons[gBattlerAttacker].type1 = gBattleMons[gBattlerTarget].type1;
            gBattleMons[gBattlerAttacker].type2 = gBattleMons[gBattlerTarget].type2;
            gBattlescriptCurrInstr += 7;
        }
        return;
    case VARIOUS_TRY_SOAK:
        if (gBattleMons[gBattlerTarget].type1 == TYPE_WATER && gBattleMons[gBattlerTarget].type2 == TYPE_WATER)
        {
            gBattlescriptCurrInstr = T1_READ_PTR(gBattlescriptCurrInstr + 3);
        }
        else
        {
            SET_BATTLER_TYPE(gBattlerTarget, TYPE_WATER);
            gBattlescriptCurrInstr += 7;
        }
        return;
    case VARIOUS_HANDLE_MEGA_EVO:
        if (GetBattlerSide(gActiveBattler) == B_SIDE_OPPONENT)
            mon = &gEnemyParty[gBattlerPartyIndexes[gActiveBattler]];
        else
            mon = &gPlayerParty[gBattlerPartyIndexes[gActiveBattler]];

        // Change species.
        if (gBattlescriptCurrInstr[3] == 0)
        {
            gBattleStruct->mega.evolvedSpecies[gActiveBattler] = gBattleMons[gActiveBattler].species;
            if (GetBattlerPosition(gActiveBattler) == B_POSITION_PLAYER_LEFT
                || (GetBattlerPosition(gActiveBattler) == B_POSITION_PLAYER_RIGHT && !(gBattleTypeFlags & (BATTLE_TYPE_MULTI | BATTLE_TYPE_INGAME_PARTNER))))
            {
                gBattleStruct->mega.playerEvolvedSpecies = gBattleStruct->mega.evolvedSpecies[gActiveBattler];
            }

            gBattleMons[gActiveBattler].species = GetMegaEvolutionSpecies(gBattleStruct->mega.evolvedSpecies[gActiveBattler], gBattleMons[gActiveBattler].item);
            PREPARE_SPECIES_BUFFER(gBattleTextBuff1, gBattleMons[gActiveBattler].species);

            BtlController_EmitSetMonData(0, REQUEST_SPECIES_BATTLE, gBitTable[gBattlerPartyIndexes[gActiveBattler]], 2, &gBattleMons[gActiveBattler].species);
            MarkBattlerForControllerExec(gActiveBattler);
        }
        // Change stats.
        else if (gBattlescriptCurrInstr[3] == 1)
        {
            RecalcBattlerStats(gActiveBattler, mon);
            gBattleStruct->mega.alreadyEvolved[GetBattlerPosition(gActiveBattler)] = TRUE;
            gBattleStruct->mega.evolvedPartyIds[GetBattlerSide(gActiveBattler)] |= gBitTable[gBattlerPartyIndexes[gActiveBattler]];
        }
        // Update healthbox and elevation.
        else
        {
            UpdateHealthboxAttribute(gHealthboxSpriteIds[gActiveBattler], mon, HEALTHBOX_ALL);
            CreateMegaIndicatorSprite(gActiveBattler, 0);
            if (GetBattlerSide(gActiveBattler) == B_SIDE_OPPONENT)
                SetBattlerShadowSpriteCallback(gActiveBattler, gBattleMons[gActiveBattler].species);
        }
        gBattlescriptCurrInstr += 4;
        return;
    case VARIOUS_HANDLE_FORM_CHANGE:
        if (GetBattlerSide(gActiveBattler) == B_SIDE_OPPONENT)
            mon = &gEnemyParty[gBattlerPartyIndexes[gActiveBattler]];
        else
            mon = &gPlayerParty[gBattlerPartyIndexes[gActiveBattler]];

        // Change species.
        if (gBattlescriptCurrInstr[3] == 0)
        {
            PREPARE_SPECIES_BUFFER(gBattleTextBuff1, gBattleMons[gActiveBattler].species);
            BtlController_EmitSetMonData(0, REQUEST_SPECIES_BATTLE, gBitTable[gBattlerPartyIndexes[gActiveBattler]], 2, &gBattleMons[gActiveBattler].species);
            MarkBattlerForControllerExec(gActiveBattler);
        }
        // Change stats.
        else if (gBattlescriptCurrInstr[3] == 1)
        {
            RecalcBattlerStats(gActiveBattler, mon);
        }
        // Update healthbox.
        else
        {
            UpdateHealthboxAttribute(gHealthboxSpriteIds[gActiveBattler], mon, HEALTHBOX_ALL);
        }
        gBattlescriptCurrInstr += 4;
        return;
    case VARIOUS_TRY_LAST_RESORT:
        if (CanUseLastResort(gActiveBattler))
            gBattlescriptCurrInstr += 7;
        else
            gBattlescriptCurrInstr = T1_READ_PTR(gBattlescriptCurrInstr + 3);
        return;
    case VARIOUS_ARGUMENT_STATUS_EFFECT:
        switch (gBattleMoves[gCurrentMove].argument)
        {
        case STATUS1_BURN:
            gBattleScripting.moveEffect = MOVE_EFFECT_BURN;
            break;
        case STATUS1_FREEZE:
            gBattleScripting.moveEffect = MOVE_EFFECT_FREEZE;
            break;
        case STATUS1_PARALYSIS:
            gBattleScripting.moveEffect = MOVE_EFFECT_PARALYSIS;
            break;
        case STATUS1_POISON:
            gBattleScripting.moveEffect = MOVE_EFFECT_POISON;
            break;
        case STATUS1_TOXIC_POISON:
            gBattleScripting.moveEffect = MOVE_EFFECT_TOXIC;
            break;
        default:
            gBattleScripting.moveEffect = 0;
            break;
        }
        if (gBattleScripting.moveEffect != 0)
        {
            BattleScriptPush(gBattlescriptCurrInstr + 3);
            gBattlescriptCurrInstr = BattleScript_EffectWithChance;
            return;
        }
        break;
    case VARIOUS_TRY_HIT_SWITCH_TARGET:
        if (IsBattlerAlive(gBattlerAttacker)
            && IsBattlerAlive(gBattlerTarget)
            && !(gMoveResultFlags & MOVE_RESULT_NO_EFFECT)
            && TARGET_TURN_DAMAGED)
        {
            gBattlescriptCurrInstr = BattleScript_ForceRandomSwitch;
        }
        else
        {
            gBattlescriptCurrInstr = T1_READ_PTR(gBattlescriptCurrInstr + 3);
        }
        return;
    case VARIOUS_TRY_AUTONOMIZE:
        if (GetBattlerWeight(gActiveBattler) > 1)
        {
            gDisableStructs[gActiveBattler].autonomizeCount++;
            gBattlescriptCurrInstr += 7;
        }
        else
        {
            gBattlescriptCurrInstr = T1_READ_PTR(gBattlescriptCurrInstr + 3);
        }
        return;
    case VARIOUS_TRY_COPYCAT:
        for (i = 0; sMovesForbiddenToCopy[i] != COPYCAT_FORBIDDEN_END; i++)
        {
            if (sMovesForbiddenToCopy[i] == gLastUsedMove)
                break;
        }
        if (gLastUsedMove == 0 || gLastUsedMove == 0xFFFF || sMovesForbiddenToCopy[i] != COPYCAT_FORBIDDEN_END)
        {
            gBattlescriptCurrInstr = T1_READ_PTR(gBattlescriptCurrInstr + 3);
        }
        else
        {
            gCalledMove = gLastUsedMove;
            gHitMarker &= ~(HITMARKER_ATTACKSTRING_PRINTED);
            gBattlerTarget = GetMoveTarget(gCalledMove, 0);
            gBattlescriptCurrInstr += 7;
        }
        return;
    case VARIOUS_TRY_INSTRUCT:
        for (i = 0; sMoveEffectsForbiddenToInstruct[i] != INSTRUCT_FORBIDDEN_END; i++)
        {
            if (sMoveEffectsForbiddenToInstruct[i] == gBattleMoves[gLastMoves[gBattlerTarget]].effect)
                break;
        }
        if (gLastMoves[gBattlerTarget] == 0 || gLastMoves[gBattlerTarget] == 0xFFFF || sMoveEffectsForbiddenToInstruct[i] != INSTRUCT_FORBIDDEN_END
            || gLastMoves[gBattlerTarget] == MOVE_STRUGGLE || gLastMoves[gBattlerTarget] == MOVE_KING_S_SHIELD)
        {
            gBattlescriptCurrInstr = T1_READ_PTR(gBattlescriptCurrInstr + 3);
        }
        else
        {
            gSpecialStatuses[gBattlerTarget].instructedChosenTarget = *(gBattleStruct->moveTarget + gBattlerTarget) | 0x4;
            gBattlerAttacker = gBattlerTarget;
            gCalledMove = gLastMoves[gBattlerAttacker];
            for (i = 0; i < MAX_MON_MOVES; i++)
            {
                if (gBattleMons[gBattlerAttacker].moves[i] == gCalledMove)
                {
                    gCurrMovePos = i;
                    i = 4;
                    break;
                }
            }
            if (i != 4 || gBattleMons[gBattlerAttacker].pp[gCurrMovePos] == 0)
                gBattlescriptCurrInstr = T1_READ_PTR(gBattlescriptCurrInstr + 3);
            else
            {
                gBattlerTarget = gBattleStruct->lastMoveTarget[gBattlerAttacker];
                gHitMarker &= ~(HITMARKER_ATTACKSTRING_PRINTED);
                PREPARE_MON_NICK_WITH_PREFIX_BUFFER(gBattleTextBuff1, gActiveBattler, gBattlerPartyIndexes[gActiveBattler]);
                gBattlescriptCurrInstr += 7;
            }
        }
        return;
    case VARIOUS_ABILITY_POPUP:
        CreateAbilityPopUp(gActiveBattler, gBattleMons[gActiveBattler].ability, (gBattleTypeFlags & BATTLE_TYPE_DOUBLE) != 0);
        break;
    case VARIOUS_DEFOG:
        if (T1_READ_8(gBattlescriptCurrInstr + 3)) // Clear
        {
            if (ClearDefogHazards(gEffectBattler, TRUE))
                return;
            else
                gBattlescriptCurrInstr += 8;
        }
        else
        {
            if (ClearDefogHazards(gActiveBattler, FALSE))
                gBattlescriptCurrInstr += 8;
            else
                gBattlescriptCurrInstr = T1_READ_PTR(gBattlescriptCurrInstr + 4);
        }
        return;
    case VARIOUS_JUMP_IF_TARGET_ALLY:
        if (GetBattlerSide(gBattlerAttacker) != GetBattlerSide(gBattlerTarget))
            gBattlescriptCurrInstr += 7;
        else
            gBattlescriptCurrInstr = T1_READ_PTR(gBattlescriptCurrInstr + 3);
        return;
    case VARIOUS_TRY_SYNCHRONOISE:
        if (!DoBattlersShareType(gBattlerAttacker, gBattlerTarget))
            gBattlescriptCurrInstr = T1_READ_PTR(gBattlescriptCurrInstr + 3);
        else
            gBattlescriptCurrInstr += 7;
        return;
    case VARIOUS_PSYCHO_SHIFT:
        i = TRUE;
        if (gBattleMons[gBattlerAttacker].status1 & STATUS1_PARALYSIS)
        {
            if (GetBattlerAbility(gBattlerTarget) == ABILITY_LIMBER)
            {
                gBattlerAbility = gBattlerTarget;
                BattleScriptPush(T1_READ_PTR(gBattlescriptCurrInstr + 3));
                gBattlescriptCurrInstr = BattleScript_PRLZPrevention;
                i = FALSE;
            }
            else if (IS_BATTLER_OF_TYPE(gBattlerTarget, TYPE_ELECTRIC))
            {
                BattleScriptPush(T1_READ_PTR(gBattlescriptCurrInstr + 3));
                gBattlescriptCurrInstr = BattleScript_PRLZPrevention;
                i = FALSE;
            }
            else
            {
                gBattleCommunication[MULTISTRING_CHOOSER] = 3;
            }
        }
        else if (gBattleMons[gBattlerAttacker].status1 & STATUS1_PSN_ANY)
        {
            if (GetBattlerAbility(gBattlerTarget) == ABILITY_IMMUNITY)
            {
                gBattlerAbility = gBattlerTarget;
                BattleScriptPush(T1_READ_PTR(gBattlescriptCurrInstr + 3));
                gBattlescriptCurrInstr = BattleScript_PSNPrevention;
                i = FALSE;
            }
            else if (IS_BATTLER_OF_TYPE(gBattlerTarget, TYPE_POISON) || IS_BATTLER_OF_TYPE(gBattlerTarget, TYPE_STEEL))
            {
                BattleScriptPush(T1_READ_PTR(gBattlescriptCurrInstr + 3));
                gBattlescriptCurrInstr = BattleScript_PSNPrevention;
                i = FALSE;
            }
            else
            {
                if (gBattleMons[gBattlerAttacker].status1 & STATUS1_POISON)
                    gBattleCommunication[MULTISTRING_CHOOSER] = 0;
                else
                    gBattleCommunication[MULTISTRING_CHOOSER] = 1;
            }
        }
        else if (gBattleMons[gBattlerAttacker].status1 & STATUS1_BURN)
        {
            if (GetBattlerAbility(gBattlerTarget) == ABILITY_WATER_VEIL)
            {
                gBattlerAbility = gBattlerTarget;
                BattleScriptPush(T1_READ_PTR(gBattlescriptCurrInstr + 3));
                gBattlescriptCurrInstr = BattleScript_BRNPrevention;
                i = FALSE;
            }
            else if (IS_BATTLER_OF_TYPE(gBattlerTarget, TYPE_FIRE))
            {
                BattleScriptPush(T1_READ_PTR(gBattlescriptCurrInstr + 3));
                gBattlescriptCurrInstr = BattleScript_BRNPrevention;
                i = FALSE;
            }
            else
            {
                gBattleCommunication[MULTISTRING_CHOOSER] = 2;
            }
        }
        else if (gBattleMons[gBattlerAttacker].status1 & STATUS1_SLEEP)
        {
            if (GetBattlerAbility(gBattlerTarget) == ABILITY_INSOMNIA || GetBattlerAbility(gBattlerTarget) == ABILITY_VITAL_SPIRIT)
            {
                gBattlerAbility = gBattlerTarget;
                // BattleScriptPush(T1_READ_PTR(gBattlescriptCurrInstr + 3));
                // gBattlescriptCurrInstr = T1_READ_PTR(gBattlescriptCurrInstr + 3);
                i = FALSE;
            }
            else
            {
                gBattleCommunication[MULTISTRING_CHOOSER] = 4;
            }
        }

        if (i == TRUE)
        {
            gBattleMons[gBattlerTarget].status1 = gBattleMons[gBattlerAttacker].status1 & STATUS1_ANY;
            gActiveBattler = gBattlerTarget;
            BtlController_EmitSetMonData(0, REQUEST_STATUS_BATTLE, 0, 4, &gBattleMons[gActiveBattler].status1);
            MarkBattlerForControllerExec(gActiveBattler);
            gBattlescriptCurrInstr += 7;
        }
        return;
    case VARIOUS_CURE_STATUS:
        gBattleMons[gActiveBattler].status1 = 0;
        BtlController_EmitSetMonData(0, REQUEST_STATUS_BATTLE, 0, 4, &gBattleMons[gActiveBattler].status1);
        MarkBattlerForControllerExec(gActiveBattler);
        break;
    case VARIOUS_POWER_TRICK:
        gStatuses3[gActiveBattler] ^= STATUS3_POWER_TRICK;
        SWAP(gBattleMons[gActiveBattler].attack, gBattleMons[gActiveBattler].defense, i);
        break;
    case VARIOUS_AFTER_YOU:
        if (GetBattlerTurnOrderNum(gBattlerAttacker) > GetBattlerTurnOrderNum(gBattlerTarget)
            || GetBattlerTurnOrderNum(gBattlerAttacker) == GetBattlerTurnOrderNum(gBattlerTarget) + 1)
        {
            gBattlescriptCurrInstr = T1_READ_PTR(gBattlescriptCurrInstr + 3);
        }
        else
        {
            for (i = 0; i < gBattlersCount; i++)
                data[i] = gBattlerByTurnOrder[i];
            if (GetBattlerTurnOrderNum(gBattlerAttacker) == 0 && GetBattlerTurnOrderNum(gBattlerTarget) == 2)
            {
                gBattlerByTurnOrder[1] = gBattlerTarget;
                gBattlerByTurnOrder[2] = data[1];
                gBattlerByTurnOrder[3] = data[3];
            }
            else if (GetBattlerTurnOrderNum(gBattlerAttacker) == 0 && GetBattlerTurnOrderNum(gBattlerTarget) == 3)
            {
                gBattlerByTurnOrder[1] = gBattlerTarget;
                gBattlerByTurnOrder[2] = data[1];
                gBattlerByTurnOrder[3] = data[2];
            }
            else
            {
                gBattlerByTurnOrder[2] = gBattlerTarget;
                gBattlerByTurnOrder[3] = data[2];
            }
            gBattlescriptCurrInstr += 7;
        }
        return;
    case VARIOUS_BESTOW:
        if (gBattleMons[gBattlerAttacker].item == ITEM_NONE
            || gBattleMons[gBattlerTarget].item != ITEM_NONE
            || !CanBattlerGetOrLoseItem(gBattlerAttacker, gBattleMons[gBattlerAttacker].item)
            || !CanBattlerGetOrLoseItem(gBattlerTarget, gBattleMons[gBattlerAttacker].item))
        {
            gBattlescriptCurrInstr = T1_READ_PTR(gBattlescriptCurrInstr + 3);
        }
        else
        {
            gLastUsedItem = gBattleMons[gBattlerAttacker].item;

            gActiveBattler = gBattlerAttacker;
            gBattleMons[gActiveBattler].item = ITEM_NONE;
            BtlController_EmitSetMonData(0, REQUEST_HELDITEM_BATTLE, 0, 2, &gBattleMons[gActiveBattler].item);
            MarkBattlerForControllerExec(gActiveBattler);
            CheckSetUnburden(gBattlerAttacker);

            gActiveBattler = gBattlerTarget;
            gBattleMons[gActiveBattler].item = gLastUsedItem;
            BtlController_EmitSetMonData(0, REQUEST_HELDITEM_BATTLE, 0, 2, &gBattleMons[gActiveBattler].item);
            MarkBattlerForControllerExec(gActiveBattler);
            gBattleResources->flags->flags[gBattlerTarget] &= ~(RESOURCE_FLAG_UNBURDEN);

            gBattlescriptCurrInstr += 7;
        }
        return;
    case VARIOUS_ARGUMENT_TO_MOVE_EFFECT:
        gBattleScripting.moveEffect = gBattleMoves[gCurrentMove].argument;
        break;
    case VARIOUS_JUMP_IF_NOT_GROUNDED:
        if (!IsBattlerGrounded(gActiveBattler))
            gBattlescriptCurrInstr = T1_READ_PTR(gBattlescriptCurrInstr + 3);
        else
            gBattlescriptCurrInstr += 7;
        return;
    case VARIOUS_HANDLE_TRAINER_SLIDE_MSG:
        if (gBattlescriptCurrInstr[3] == 0)
        {
            gBattleScripting.savedDmg = gBattlerSpriteIds[gActiveBattler];
        }
        else if (gBattlescriptCurrInstr[3] == 1)
        {
            BtlController_EmitPrintString(0, STRINGID_TRAINERSLIDE);
            MarkBattlerForControllerExec(gActiveBattler);
        }
        else
        {
            gBattlerSpriteIds[gActiveBattler] = gBattleScripting.savedDmg;
            if (gBattleMons[gActiveBattler].hp != 0)
            {
                BattleLoadOpponentMonSpriteGfx(&gEnemyParty[gBattlerPartyIndexes[gActiveBattler]], gActiveBattler);
            }
        }
        gBattlescriptCurrInstr += 4;
        return;
    case VARIOUS_TRY_TRAINER_SLIDE_MSG_FIRST_OFF:
        if (ShouldDoTrainerSlide(gActiveBattler, gTrainerBattleOpponent_A, TRAINER_SLIDE_FIRST_DOWN))
        {
            BattleScriptPush(gBattlescriptCurrInstr + 3);
            gBattlescriptCurrInstr = BattleScript_TrainerSlideMsgRet;
            return;
        }
        break;
    case VARIOUS_TRY_TRAINER_SLIDE_MSG_LAST_ON:
        if (ShouldDoTrainerSlide(gActiveBattler, gTrainerBattleOpponent_A, TRAINER_SLIDE_LAST_SWITCHIN))
        {
            BattleScriptPush(gBattlescriptCurrInstr + 3);
            gBattlescriptCurrInstr = BattleScript_TrainerSlideMsgRet;
            return;
        }
        break;
    case VARIOUS_SET_AURORA_VEIL:
        if (gSideStatuses[GET_BATTLER_SIDE(gActiveBattler)] & SIDE_STATUS_AURORA_VEIL
            || !(WEATHER_HAS_EFFECT && gBattleWeather & WEATHER_HAIL_ANY))
        {
            gMoveResultFlags |= MOVE_RESULT_MISSED;
            gBattleCommunication[MULTISTRING_CHOOSER] = 0;
        }
        else
        {
            gSideStatuses[GET_BATTLER_SIDE(gActiveBattler)] |= SIDE_STATUS_AURORA_VEIL;
            if (GetBattlerHoldEffect(gActiveBattler, TRUE) == HOLD_EFFECT_LIGHT_CLAY)
                gSideTimers[GET_BATTLER_SIDE(gActiveBattler)].auroraVeilTimer = 8;
            else
                gSideTimers[GET_BATTLER_SIDE(gActiveBattler)].auroraVeilTimer = 5;
            gSideTimers[GET_BATTLER_SIDE(gActiveBattler)].auroraVeilBattlerId = gActiveBattler;

            if (gBattleTypeFlags & BATTLE_TYPE_DOUBLE && CountAliveMonsInBattle(BATTLE_ALIVE_ATK_SIDE) == 2)
                gBattleCommunication[MULTISTRING_CHOOSER] = 5;
            else
                gBattleCommunication[MULTISTRING_CHOOSER] = 5;
        }
        break;
    case VARIOUS_TRY_THIRD_TYPE:
        if (IS_BATTLER_OF_TYPE(gActiveBattler, gBattleMoves[gCurrentMove].argument))
        {
            gBattlescriptCurrInstr = T1_READ_PTR(gBattlescriptCurrInstr + 3);
        }
        else
        {
            gBattleMons[gActiveBattler].type3 = gBattleMoves[gCurrentMove].argument;
            PREPARE_TYPE_BUFFER(gBattleTextBuff1, gBattleMoves[gCurrentMove].argument);
            gBattlescriptCurrInstr += 7;
        }
        return;
    }

    gBattlescriptCurrInstr += 3;
}

static void Cmd_setprotectlike(void)
{
    bool32 fail = TRUE;
    bool32 notLastTurn = TRUE;

    if (!(gBattleMoves[gLastResultingMoves[gBattlerAttacker]].flags & FLAG_PROTECTION_MOVE))
        gDisableStructs[gBattlerAttacker].protectUses = 0;

    if (gCurrentTurnActionNumber == (gBattlersCount - 1))
        notLastTurn = FALSE;

    if (sProtectSuccessRates[gDisableStructs[gBattlerAttacker].protectUses] >= Random() && notLastTurn)
    {
        if (!gBattleMoves[gCurrentMove].argument) // Protects one mon only.
        {
            if (gBattleMoves[gCurrentMove].effect == EFFECT_ENDURE)
            {
                gProtectStructs[gBattlerAttacker].endured = 1;
                gBattleCommunication[MULTISTRING_CHOOSER] = 1;
            }
            else if (gCurrentMove == MOVE_DETECT || gCurrentMove == MOVE_PROTECT)
            {
                gProtectStructs[gBattlerAttacker].protected = 1;
                gBattleCommunication[MULTISTRING_CHOOSER] = 0;
            }
            else if (gCurrentMove == MOVE_SPIKY_SHIELD)
            {
                gProtectStructs[gBattlerAttacker].spikyShielded = 1;
                gBattleCommunication[MULTISTRING_CHOOSER] = 0;
            }
            else if (gCurrentMove == MOVE_KING_S_SHIELD)
            {
                gProtectStructs[gBattlerAttacker].kingsShielded = 1;
                gBattleCommunication[MULTISTRING_CHOOSER] = 0;
            }
            else if (gCurrentMove == MOVE_BANEFUL_BUNKER)
            {
                gProtectStructs[gBattlerAttacker].banefulBunkered = 1;
                gBattleCommunication[MULTISTRING_CHOOSER] = 0;
            }

            gDisableStructs[gBattlerAttacker].protectUses++;
            fail = FALSE;
        }
        else // Protects the whole side.
        {
            u8 side = GetBattlerSide(gBattlerAttacker);
            if (gCurrentMove == MOVE_WIDE_GUARD && !(gSideStatuses[side] & SIDE_STATUS_WIDE_GUARD))
            {
                gSideStatuses[side] |= SIDE_STATUS_WIDE_GUARD;
                gBattleCommunication[MULTISTRING_CHOOSER] = 3;
                gDisableStructs[gBattlerAttacker].protectUses++;
                fail = FALSE;
            }
            else if (gCurrentMove == MOVE_QUICK_GUARD && !(gSideStatuses[side] & SIDE_STATUS_QUICK_GUARD))
            {
                gSideStatuses[side] |= SIDE_STATUS_QUICK_GUARD;
                gBattleCommunication[MULTISTRING_CHOOSER] = 3;
                gDisableStructs[gBattlerAttacker].protectUses++;
                fail = FALSE;
            }
            else if (gCurrentMove == MOVE_CRAFTY_SHIELD && !(gSideStatuses[side] & SIDE_STATUS_CRAFTY_SHIELD))
            {
                gSideStatuses[side] |= SIDE_STATUS_CRAFTY_SHIELD;
                gBattleCommunication[MULTISTRING_CHOOSER] = 3;
                gDisableStructs[gBattlerAttacker].protectUses++;
                fail = FALSE;
            }
            else if (gCurrentMove == MOVE_MAT_BLOCK && !(gSideStatuses[side] & SIDE_STATUS_MAT_BLOCK))
            {
                gSideStatuses[side] |= SIDE_STATUS_MAT_BLOCK;
                gBattleCommunication[MULTISTRING_CHOOSER] = 3;
                fail = FALSE;
            }
        }
    }

    if (fail)
    {
        gDisableStructs[gBattlerAttacker].protectUses = 0;
        gBattleCommunication[MULTISTRING_CHOOSER] = 2;
        gMoveResultFlags |= MOVE_RESULT_MISSED;
    }

    gBattlescriptCurrInstr++;
}

static void Cmd_faintifabilitynotdamp(void)
{
    if (gBattleControllerExecFlags)
        return;

    for (gBattlerTarget = 0; gBattlerTarget < gBattlersCount; gBattlerTarget++)
    {
        if (gBattleMons[gBattlerTarget].ability == ABILITY_DAMP)
            break;
    }

    if (gBattlerTarget == gBattlersCount)
    {
        gActiveBattler = gBattlerAttacker;
        gBattleMoveDamage = gBattleMons[gActiveBattler].hp;
        BtlController_EmitHealthBarUpdate(0, INSTANT_HP_BAR_DROP);
        MarkBattlerForControllerExec(gActiveBattler);
        gBattlescriptCurrInstr++;

        for (gBattlerTarget = 0; gBattlerTarget < gBattlersCount; gBattlerTarget++)
        {
            if (gBattlerTarget == gBattlerAttacker)
                continue;
            if (!(gAbsentBattlerFlags & gBitTable[gBattlerTarget]))
                break;
        }
    }
    else
    {
        gLastUsedAbility = ABILITY_DAMP;
        RecordAbilityBattle(gBattlerTarget, gBattleMons[gBattlerTarget].ability);
        gBattlescriptCurrInstr = BattleScript_DampStopsExplosion;
    }
}

static void Cmd_setatkhptozero(void)
{
    if (gBattleControllerExecFlags)
        return;

    gActiveBattler = gBattlerAttacker;
    gBattleMons[gActiveBattler].hp = 0;
    BtlController_EmitSetMonData(0, REQUEST_HP_BATTLE, 0, 2, &gBattleMons[gActiveBattler].hp);
    MarkBattlerForControllerExec(gActiveBattler);

    gBattlescriptCurrInstr++;
}

static void Cmd_jumpifnexttargetvalid(void)
{
    const u8 *jumpPtr = T1_READ_PTR(gBattlescriptCurrInstr + 1);

    for (gBattlerTarget++; gBattlerTarget < gBattlersCount; gBattlerTarget++)
    {
        if (gBattlerTarget == gBattlerAttacker && !(gBattleMoves[gCurrentMove].target & MOVE_TARGET_USER))
            continue;
        if (IsBattlerAlive(gBattlerTarget))
            break;
    }

    if (gBattlerTarget >= gBattlersCount)
        gBattlescriptCurrInstr += 5;
    else
        gBattlescriptCurrInstr = jumpPtr;
}

static void Cmd_tryhealhalfhealth(void)
{
    const u8 *failPtr = T1_READ_PTR(gBattlescriptCurrInstr + 1);

    if (gBattlescriptCurrInstr[5] == BS_ATTACKER)
        gBattlerTarget = gBattlerAttacker;

    gBattleMoveDamage = gBattleMons[gBattlerTarget].maxHP / 2;
    if (gBattleMoveDamage == 0)
        gBattleMoveDamage = 1;
    gBattleMoveDamage *= -1;

    if (gBattleMons[gBattlerTarget].hp == gBattleMons[gBattlerTarget].maxHP)
        gBattlescriptCurrInstr = failPtr;
    else
        gBattlescriptCurrInstr += 6;
}

static void Cmd_trymirrormove(void)
{
    s32 validMovesCount;
    s32 i;
    u16 move;
    u16 movesArray[4] = {0};

    for (validMovesCount = 0, i = 0; i < gBattlersCount; i++)
    {
        if (i != gBattlerAttacker)
        {
            move = gBattleStruct->lastTakenMoveFrom[gBattlerAttacker][i];
            if (move != 0 && move != 0xFFFF)
            {
                movesArray[validMovesCount] = move;
                validMovesCount++;
            }
        }
    }

    move = gBattleStruct->lastTakenMove[gBattlerAttacker];
    if (move != 0 && move != 0xFFFF)
    {
        gHitMarker &= ~(HITMARKER_ATTACKSTRING_PRINTED);
        gCurrentMove = move;
        gBattlerTarget = GetMoveTarget(gCurrentMove, 0);
        gBattlescriptCurrInstr = gBattleScriptsForMoveEffects[gBattleMoves[gCurrentMove].effect];
    }
    else if (validMovesCount)
    {
        gHitMarker &= ~(HITMARKER_ATTACKSTRING_PRINTED);
        i = Random() % validMovesCount;
        gCurrentMove = movesArray[i];
        gBattlerTarget = GetMoveTarget(gCurrentMove, 0);
        gBattlescriptCurrInstr = gBattleScriptsForMoveEffects[gBattleMoves[gCurrentMove].effect];
    }
    else
    {
        gSpecialStatuses[gBattlerAttacker].ppNotAffectedByPressure = 1;
        gBattlescriptCurrInstr++;
    }
}

static void Cmd_setrain(void)
{
    if (!TryChangeBattleWeather(gBattlerAttacker, ENUM_WEATHER_RAIN, FALSE))
    {
        gMoveResultFlags |= MOVE_RESULT_MISSED;
        gBattleCommunication[MULTISTRING_CHOOSER] = 2;
    }
    else
    {
        gBattleCommunication[MULTISTRING_CHOOSER] = 0;
    }
    gBattlescriptCurrInstr++;
}

static void Cmd_setreflect(void)
{
    if (gSideStatuses[GET_BATTLER_SIDE(gBattlerAttacker)] & SIDE_STATUS_REFLECT)
    {
        gMoveResultFlags |= MOVE_RESULT_MISSED;
        gBattleCommunication[MULTISTRING_CHOOSER] = 0;
    }
    else
    {
        gSideStatuses[GET_BATTLER_SIDE(gBattlerAttacker)] |= SIDE_STATUS_REFLECT;
        if (GetBattlerHoldEffect(gBattlerAttacker, TRUE) == HOLD_EFFECT_LIGHT_CLAY)
            gSideTimers[GET_BATTLER_SIDE(gBattlerAttacker)].reflectTimer = 8;
        else
            gSideTimers[GET_BATTLER_SIDE(gBattlerAttacker)].reflectTimer = 5;
        gSideTimers[GET_BATTLER_SIDE(gBattlerAttacker)].reflectBattlerId = gBattlerAttacker;

        if (gBattleTypeFlags & BATTLE_TYPE_DOUBLE && CountAliveMonsInBattle(BATTLE_ALIVE_ATK_SIDE) == 2)
            gBattleCommunication[MULTISTRING_CHOOSER] = 2;
        else
            gBattleCommunication[MULTISTRING_CHOOSER] = 1;
    }
    gBattlescriptCurrInstr++;
}

static void Cmd_setseeded(void)
{
    if (gMoveResultFlags & MOVE_RESULT_NO_EFFECT || gStatuses3[gBattlerTarget] & STATUS3_LEECHSEED)
    {
        gMoveResultFlags |= MOVE_RESULT_MISSED;
        gBattleCommunication[MULTISTRING_CHOOSER] = 1;
    }
    else if (IS_BATTLER_OF_TYPE(gBattlerTarget, TYPE_GRASS))
    {
        gMoveResultFlags |= MOVE_RESULT_MISSED;
        gBattleCommunication[MULTISTRING_CHOOSER] = 2;
    }
    else
    {
        gStatuses3[gBattlerTarget] |= gBattlerAttacker;
        gStatuses3[gBattlerTarget] |= STATUS3_LEECHSEED;
        gBattleCommunication[MULTISTRING_CHOOSER] = 0;
    }

    gBattlescriptCurrInstr++;
}

static void Cmd_manipulatedamage(void)
{
    switch (gBattlescriptCurrInstr[1])
    {
    case DMG_CHANGE_SIGN:
        gBattleMoveDamage *= -1;
        break;
    case DMG_RECOIL_FROM_MISS:
        gBattleMoveDamage /= 2;
        if (gBattleMoveDamage == 0)
            gBattleMoveDamage = 1;
        if ((gBattleMons[gBattlerTarget].maxHP / 2) < gBattleMoveDamage)
            gBattleMoveDamage = gBattleMons[gBattlerTarget].maxHP / 2;
        break;
    case DMG_DOUBLED:
        gBattleMoveDamage *= 2;
        break;
    case DMG_1_8_TARGET_HP:
        gBattleMoveDamage = gBattleMons[gBattlerTarget].maxHP / 8;
        if (gBattleMoveDamage == 0)
            gBattleMoveDamage = 1;
        break;
    case DMG_FULL_ATTACKER_HP:
        gBattleMoveDamage = gBattleMons[gBattlerAttacker].maxHP;
        break;
    case DMG_CURR_ATTACKER_HP:
        gBattleMoveDamage = gBattleMons[gBattlerAttacker].hp;
        break;
    }

    gBattlescriptCurrInstr += 2;
}

static void Cmd_trysetrest(void)
{
    const u8 *failJump = T1_READ_PTR(gBattlescriptCurrInstr + 1);
    gActiveBattler = gBattlerTarget = gBattlerAttacker;
    gBattleMoveDamage = gBattleMons[gBattlerTarget].maxHP * (-1);

    if (gBattleMons[gBattlerTarget].hp == gBattleMons[gBattlerTarget].maxHP)
    {
        gBattlescriptCurrInstr = failJump;
    }
    else
    {
        if (gBattleMons[gBattlerTarget].status1 & ((u8)(~STATUS1_SLEEP)))
            gBattleCommunication[MULTISTRING_CHOOSER] = 1;
        else
            gBattleCommunication[MULTISTRING_CHOOSER] = 0;

        gBattleMons[gBattlerTarget].status1 = 3;
        BtlController_EmitSetMonData(0, REQUEST_STATUS_BATTLE, 0, 4, &gBattleMons[gActiveBattler].status1);
        MarkBattlerForControllerExec(gActiveBattler);
        gBattlescriptCurrInstr += 5;
    }
}

static void Cmd_jumpifnotfirstturn(void)
{
    const u8* failJump = T1_READ_PTR(gBattlescriptCurrInstr + 1);

    if (gDisableStructs[gBattlerAttacker].isFirstTurn)
        gBattlescriptCurrInstr += 5;
    else
        gBattlescriptCurrInstr = failJump;
}

static void Cmd_setmiracleeye(void)
{
    if (!(gStatuses3[gBattlerTarget] & STATUS3_MIRACLE_EYED))
    {
        gStatuses3[gBattlerTarget] |= STATUS3_MIRACLE_EYED;
        gBattlescriptCurrInstr += 5;
    }
    else
    {
        gBattlescriptCurrInstr = T1_READ_PTR(gBattlescriptCurrInstr + 1);
    }
}

bool8 UproarWakeUpCheck(u8 battlerId)
{
    s32 i;

    for (i = 0; i < gBattlersCount; i++)
    {
        if (!(gBattleMons[i].status2 & STATUS2_UPROAR) || gBattleMons[battlerId].ability == ABILITY_SOUNDPROOF)
            continue;

        gBattleScripting.battler = i;

        if (gBattlerTarget == 0xFF)
            gBattlerTarget = i;
        else if (gBattlerTarget == i)
            gBattleCommunication[MULTISTRING_CHOOSER] = 0;
        else
            gBattleCommunication[MULTISTRING_CHOOSER] = 1;

        break;
    }

    if (i == gBattlersCount)
        return FALSE;
    else
        return TRUE;
}

static void Cmd_jumpifcantmakeasleep(void)
{
    const u8 *jumpPtr = T1_READ_PTR(gBattlescriptCurrInstr + 1);
    u32 ability = GetBattlerAbility(gBattlerTarget);

    if (UproarWakeUpCheck(gBattlerTarget))
    {
        gBattlescriptCurrInstr = jumpPtr;
    }
    else if (ability == ABILITY_INSOMNIA || ability == ABILITY_VITAL_SPIRIT)
    {
        gLastUsedAbility = ability;
        gBattleCommunication[MULTISTRING_CHOOSER] = 2;
        gBattlescriptCurrInstr = jumpPtr;
        RecordAbilityBattle(gBattlerTarget, gLastUsedAbility);
    }
    else
    {
        gBattlescriptCurrInstr += 5;
    }
}

static void Cmd_stockpile(void)
{
    switch (gBattlescriptCurrInstr[1])
    {
    case 0:
        if (gDisableStructs[gBattlerAttacker].stockpileCounter >= 3)
        {
            gMoveResultFlags |= MOVE_RESULT_MISSED;
            gBattleCommunication[MULTISTRING_CHOOSER] = 1;
        }
        else
        {
            gDisableStructs[gBattlerAttacker].stockpileCounter++;
            gDisableStructs[gBattlerAttacker].stockpileBeforeDef = gBattleMons[gBattlerAttacker].statStages[STAT_DEF];
            gDisableStructs[gBattlerAttacker].stockpileBeforeSpDef = gBattleMons[gBattlerAttacker].statStages[STAT_SPDEF];
            PREPARE_BYTE_NUMBER_BUFFER(gBattleTextBuff1, 1, gDisableStructs[gBattlerAttacker].stockpileCounter);
            gBattleCommunication[MULTISTRING_CHOOSER] = 0;
        }
        break;
    case 1: // Save def/sp def stats.
        if (!(gMoveResultFlags & MOVE_RESULT_NO_EFFECT))
        {
            gDisableStructs[gBattlerAttacker].stockpileDef += gBattleMons[gBattlerAttacker].statStages[STAT_DEF] - gDisableStructs[gBattlerAttacker].stockpileBeforeDef;
            gDisableStructs[gBattlerAttacker].stockpileSpDef += gBattleMons[gBattlerAttacker].statStages[STAT_SPDEF] - gDisableStructs[gBattlerAttacker].stockpileBeforeSpDef;
        }
        break;
    }

    gBattlescriptCurrInstr += 2;
}

static void Cmd_stockpiletobasedamage(void)
{
    const u8* jumpPtr = T1_READ_PTR(gBattlescriptCurrInstr + 1);
    if (gDisableStructs[gBattlerAttacker].stockpileCounter == 0)
    {
        gBattlescriptCurrInstr = jumpPtr;
    }
    else
    {
        if (gBattleCommunication[6] != 1)
            gBattleScripting.animTurn = gDisableStructs[gBattlerAttacker].stockpileCounter;

        gDisableStructs[gBattlerAttacker].stockpileCounter = 0;
        // Restore stat changes from stockpile.
        gBattleMons[gBattlerAttacker].statStages[STAT_DEF] -= gDisableStructs[gBattlerAttacker].stockpileDef;
        gBattleMons[gBattlerAttacker].statStages[STAT_SPDEF] -= gDisableStructs[gBattlerAttacker].stockpileSpDef;
        gBattlescriptCurrInstr += 5;
    }
}

static void Cmd_stockpiletohpheal(void)
{
    const u8* jumpPtr = T1_READ_PTR(gBattlescriptCurrInstr + 1);

    if (gDisableStructs[gBattlerAttacker].stockpileCounter == 0)
    {
        gBattlescriptCurrInstr = jumpPtr;
        gBattleCommunication[MULTISTRING_CHOOSER] = 0;
    }
    else
    {
        if (gBattleMons[gBattlerAttacker].maxHP == gBattleMons[gBattlerAttacker].hp)
        {
            gDisableStructs[gBattlerAttacker].stockpileCounter = 0;
            gBattlescriptCurrInstr = jumpPtr;
            gBattlerTarget = gBattlerAttacker;
            gBattleCommunication[MULTISTRING_CHOOSER] = 1;
        }
        else
        {
            gBattleMoveDamage = gBattleMons[gBattlerAttacker].maxHP / (1 << (3 - gDisableStructs[gBattlerAttacker].stockpileCounter));

            if (gBattleMoveDamage == 0)
                gBattleMoveDamage = 1;
            gBattleMoveDamage *= -1;

            gBattleScripting.animTurn = gDisableStructs[gBattlerAttacker].stockpileCounter;
            gDisableStructs[gBattlerAttacker].stockpileCounter = 0;
            gBattlescriptCurrInstr += 5;
            gBattlerTarget = gBattlerAttacker;
        }

        // Restore stat changes from stockpile.
        gBattleMons[gBattlerAttacker].statStages[STAT_DEF] -= gDisableStructs[gBattlerAttacker].stockpileDef;
        gBattleMons[gBattlerAttacker].statStages[STAT_SPDEF] -= gDisableStructs[gBattlerAttacker].stockpileSpDef;
    }
}

static void Cmd_setdrainedhp(void)
{
    if (gBattleMoves[gCurrentMove].argument != 0)
        gBattleMoveDamage = -(gHpDealt * gBattleMoves[gCurrentMove].argument / 100);
    else
        gBattleMoveDamage = -(gHpDealt / 2);

    if (gBattleMoveDamage == 0)
        gBattleMoveDamage = -1;

    gBattlescriptCurrInstr++;
}

static u32 ChangeStatBuffs(s8 statValue, u32 statId, u32 flags, const u8 *BS_ptr)
{
    bool32 certain = FALSE;
    bool32 notProtectAffected = FALSE;
    u32 index;

    if (flags & MOVE_EFFECT_AFFECTS_USER)
        gActiveBattler = gBattlerAttacker;
    else
        gActiveBattler = gBattlerTarget;

    gSpecialStatuses[gActiveBattler].changedStatsBattlerId = gBattlerAttacker;

    flags &= ~(MOVE_EFFECT_AFFECTS_USER);

    if (flags & MOVE_EFFECT_CERTAIN)
        certain++;
    flags &= ~(MOVE_EFFECT_CERTAIN);

    if (flags & STAT_BUFF_NOT_PROTECT_AFFECTED)
        notProtectAffected++;
    flags &= ~(STAT_BUFF_NOT_PROTECT_AFFECTED);

    if (GetBattlerAbility(gActiveBattler) == ABILITY_CONTRARY)
    {
        statValue ^= STAT_BUFF_NEGATIVE;
        gBattleScripting.statChanger ^= STAT_BUFF_NEGATIVE;
    }
    else if (GetBattlerAbility(gActiveBattler) == ABILITY_SIMPLE)
    {
        statValue = (SET_STAT_BUFF_VALUE(GET_STAT_BUFF_VALUE(statValue) * 2)) | ((statValue <= -1) ? STAT_BUFF_NEGATIVE : 0);
    }

    PREPARE_STAT_BUFFER(gBattleTextBuff1, statId);

    if (statValue <= -1) // Stat decrease.
    {
        if (gSideTimers[GET_BATTLER_SIDE(gActiveBattler)].mistTimer
            && !certain && gCurrentMove != MOVE_CURSE)
        {
            if (flags == STAT_BUFF_ALLOW_PTR)
            {
                if (gSpecialStatuses[gActiveBattler].statLowered)
                {
                    gBattlescriptCurrInstr = BS_ptr;
                }
                else
                {
                    BattleScriptPush(BS_ptr);
                    gBattleScripting.battler = gActiveBattler;
                    gBattlescriptCurrInstr = BattleScript_MistProtected;
                    gSpecialStatuses[gActiveBattler].statLowered = 1;
                }
            }
            return STAT_CHANGE_DIDNT_WORK;
        }
        else if (gCurrentMove != MOVE_CURSE
                 && notProtectAffected != TRUE && JumpIfMoveAffectedByProtect(0))
        {
            gBattlescriptCurrInstr = BattleScript_ButItFailed;
            return STAT_CHANGE_DIDNT_WORK;
        }
        else if ((GetBattlerAbility(gActiveBattler) == ABILITY_CLEAR_BODY
                  || GetBattlerAbility(gActiveBattler) == ABILITY_WHITE_SMOKE)
                 && !certain && gCurrentMove != MOVE_CURSE)
        {
            if (flags == STAT_BUFF_ALLOW_PTR)
            {
                if (gSpecialStatuses[gActiveBattler].statLowered)
                {
                    gBattlescriptCurrInstr = BS_ptr;
                }
                else
                {
                    BattleScriptPush(BS_ptr);
                    gBattleScripting.battler = gActiveBattler;
                    gBattlerAbility = gActiveBattler;
                    gBattlescriptCurrInstr = BattleScript_AbilityNoStatLoss;
                    gLastUsedAbility = GetBattlerAbility(gActiveBattler);
                    RecordAbilityBattle(gActiveBattler, gLastUsedAbility);
                    gSpecialStatuses[gActiveBattler].statLowered = 1;
                }
            }
            return STAT_CHANGE_DIDNT_WORK;
        }
        else if ((index = IsFlowerVeilProtected(gActiveBattler)) && !certain)
        {
            if (flags == STAT_BUFF_ALLOW_PTR)
            {
                if (gSpecialStatuses[gActiveBattler].statLowered)
                {
                    gBattlescriptCurrInstr = BS_ptr;
                }
                else
                {
                    BattleScriptPush(BS_ptr);
                    gBattleScripting.battler = gActiveBattler;
                    gBattlerAbility = index - 1;
                    gBattlescriptCurrInstr = BattleScript_FlowerVeilProtectsRet;
                    gLastUsedAbility = ABILITY_FLOWER_VEIL;
                    gSpecialStatuses[gActiveBattler].statLowered = 1;
                }
            }
            return STAT_CHANGE_DIDNT_WORK;
        }
        else if (GetBattlerAbility(gActiveBattler) == ABILITY_KEEN_EYE
                 && !certain && statId == STAT_ACC)
        {
            if (flags == STAT_BUFF_ALLOW_PTR)
            {
                BattleScriptPush(BS_ptr);
                gBattleScripting.battler = gActiveBattler;
                gBattlerAbility = gActiveBattler;
                gBattlescriptCurrInstr = BattleScript_AbilityNoSpecificStatLoss;
                gLastUsedAbility = GetBattlerAbility(gActiveBattler);
                RecordAbilityBattle(gActiveBattler, gLastUsedAbility);
            }
            return STAT_CHANGE_DIDNT_WORK;
        }
        else if (GetBattlerAbility(gActiveBattler) == ABILITY_HYPER_CUTTER
                 && !certain && statId == STAT_ATK)
        {
            if (flags == STAT_BUFF_ALLOW_PTR)
            {
                BattleScriptPush(BS_ptr);
                gBattleScripting.battler = gActiveBattler;
                gBattlerAbility = gActiveBattler;
                gBattlescriptCurrInstr = BattleScript_AbilityNoSpecificStatLoss;
                gLastUsedAbility = GetBattlerAbility(gActiveBattler);
                RecordAbilityBattle(gActiveBattler, gLastUsedAbility);
            }
            return STAT_CHANGE_DIDNT_WORK;
        }
        else if (GetBattlerAbility(gActiveBattler) == ABILITY_SHIELD_DUST && flags == 0)
        {
            return STAT_CHANGE_DIDNT_WORK;
        }
        else // try to decrease
        {
            statValue = -GET_STAT_BUFF_VALUE(statValue);
            gBattleTextBuff2[0] = B_BUFF_PLACEHOLDER_BEGIN;
            index = 1;
            if (statValue == -2)
            {
                gBattleTextBuff2[1] = B_BUFF_STRING;
                gBattleTextBuff2[2] = STRINGID_STATHARSHLY;
                gBattleTextBuff2[3] = STRINGID_STATHARSHLY >> 8;
                index = 4;
            }
            else if (statValue <= -3)
            {
                gBattleTextBuff2[1] = B_BUFF_STRING;
                gBattleTextBuff2[2] = STRINGID_SEVERELY & 0xFF;
                gBattleTextBuff2[3] = STRINGID_SEVERELY >> 8;
                index = 4;
            }
            gBattleTextBuff2[index] = B_BUFF_STRING;
            index++;
            gBattleTextBuff2[index] = STRINGID_STATFELL;
            index++;
            gBattleTextBuff2[index] = STRINGID_STATFELL >> 8;
            index++;
            gBattleTextBuff2[index] = B_BUFF_EOS;

            if (gBattleMons[gActiveBattler].statStages[statId] == 0)
                gBattleCommunication[MULTISTRING_CHOOSER] = 2;
            else
                gBattleCommunication[MULTISTRING_CHOOSER] = (gBattlerTarget == gActiveBattler);

        }
    }
    else // stat increase
    {
        statValue = GET_STAT_BUFF_VALUE(statValue);
        gBattleTextBuff2[0] = B_BUFF_PLACEHOLDER_BEGIN;
        index = 1;
        if (statValue == 2)
        {
            gBattleTextBuff2[1] = B_BUFF_STRING;
            gBattleTextBuff2[2] = STRINGID_STATSHARPLY;
            gBattleTextBuff2[3] = STRINGID_STATSHARPLY >> 8;
            index = 4;
        }
        else if (statValue >= 3)
        {
            gBattleTextBuff2[1] = B_BUFF_STRING;
            gBattleTextBuff2[2] = STRINGID_DRASTICALLY & 0xFF;
            gBattleTextBuff2[3] = STRINGID_DRASTICALLY >> 8;
            index = 4;
        }
        gBattleTextBuff2[index] = B_BUFF_STRING;
        index++;
        gBattleTextBuff2[index] = STRINGID_STATROSE;
        index++;
        gBattleTextBuff2[index] = STRINGID_STATROSE >> 8;
        index++;
        gBattleTextBuff2[index] = B_BUFF_EOS;

        if (gBattleMons[gActiveBattler].statStages[statId] == 0xC)
            gBattleCommunication[MULTISTRING_CHOOSER] = 2;
        else
            gBattleCommunication[MULTISTRING_CHOOSER] = (gBattlerTarget == gActiveBattler);
    }

    gBattleMons[gActiveBattler].statStages[statId] += statValue;
    if (gBattleMons[gActiveBattler].statStages[statId] < 0)
        gBattleMons[gActiveBattler].statStages[statId] = 0;
    if (gBattleMons[gActiveBattler].statStages[statId] > 0xC)
        gBattleMons[gActiveBattler].statStages[statId] = 0xC;

    if (gBattleCommunication[MULTISTRING_CHOOSER] == 2 && flags & STAT_BUFF_ALLOW_PTR)
        gMoveResultFlags |= MOVE_RESULT_MISSED;

    if (gBattleCommunication[MULTISTRING_CHOOSER] == 2 && !(flags & STAT_BUFF_ALLOW_PTR))
        return STAT_CHANGE_DIDNT_WORK;

    return STAT_CHANGE_WORKED;
}

static void Cmd_statbuffchange(void)
{
    u16 flags = T1_READ_16(gBattlescriptCurrInstr + 1);
    const u8 *ptrBefore = gBattlescriptCurrInstr;
    const u8 *jumpPtr = T1_READ_PTR(gBattlescriptCurrInstr + 3);

    if (ChangeStatBuffs(GET_STAT_BUFF_VALUE_WITH_SIGN(gBattleScripting.statChanger), GET_STAT_BUFF_ID(gBattleScripting.statChanger), flags, jumpPtr) == STAT_CHANGE_WORKED)
        gBattlescriptCurrInstr += 7;
    else if (gBattlescriptCurrInstr == ptrBefore) // Prevent infinite looping.
        gBattlescriptCurrInstr = jumpPtr;
}

static void Cmd_normalisebuffs(void) // haze
{
    s32 i, j;

    for (i = 0; i < gBattlersCount; i++)
    {
        gDisableStructs[i].stockpileDef = 0;
        gDisableStructs[i].stockpileSpDef = 0;
        for (j = 0; j < NUM_BATTLE_STATS; j++)
            gBattleMons[i].statStages[j] = 6;
    }

    gBattlescriptCurrInstr++;
}

static void Cmd_setbide(void)
{
    gBattleMons[gBattlerAttacker].status2 |= STATUS2_MULTIPLETURNS;
    gLockedMoves[gBattlerAttacker] = gCurrentMove;
    gTakenDmg[gBattlerAttacker] = 0;
    gBattleMons[gBattlerAttacker].status2 |= (STATUS2_BIDE - 0x100); // 2 turns

    gBattlescriptCurrInstr++;
}

static void Cmd_confuseifrepeatingattackends(void)
{
    if (!(gBattleMons[gBattlerAttacker].status2 & STATUS2_LOCK_CONFUSE) && !gSpecialStatuses[gBattlerAttacker].dancerUsedMove)
        gBattleScripting.moveEffect = (MOVE_EFFECT_THRASH | MOVE_EFFECT_AFFECTS_USER);

    gBattlescriptCurrInstr++;
}

static void Cmd_setmultihitcounter(void)
{
    if (gBattlescriptCurrInstr[1])
    {
        gMultiHitCounter = gBattlescriptCurrInstr[1];
    }
    else
    {
        gMultiHitCounter = Random() & 3;
        if (gMultiHitCounter > 1)
            gMultiHitCounter = (Random() & 3) + 2;
        else
            gMultiHitCounter += 2;

        if (GetBattlerAbility(gBattlerAttacker) == ABILITY_SKILL_LINK)
            gMultiHitCounter = 5;
    }

    gBattlescriptCurrInstr += 2;
}

static void Cmd_initmultihitstring(void)
{
    PREPARE_BYTE_NUMBER_BUFFER(gBattleScripting.multihitString, 1, 0)

    gBattlescriptCurrInstr++;
}

static void Cmd_forcerandomswitch(void)
{
    s32 i;
    s32 battler1PartyId = 0;
    s32 battler2PartyId = 0;
    s32 lastMonId = 0; // + 1
    s32 firstMonId = 0;
    s32 monsCount = 0;
    struct Pokemon *party = NULL;
    s32 validMons = 0;
    s32 minNeeded = 0;

    // Swapping pokemon happens in:
    // trainer battles
    // wild double battles when an opposing pokemon uses it against one of the two alive player mons
    // wild double battle when a player pokemon uses it against its partner
    if ((gBattleTypeFlags & BATTLE_TYPE_TRAINER)
        || (WILD_DOUBLE_BATTLE
            && GetBattlerSide(gBattlerAttacker) == B_SIDE_OPPONENT
            && GetBattlerSide(gBattlerTarget) == B_SIDE_PLAYER
            && IS_WHOLE_SIDE_ALIVE(gBattlerTarget))
        || (WILD_DOUBLE_BATTLE
            && GetBattlerSide(gBattlerAttacker) == B_SIDE_PLAYER
            && GetBattlerSide(gBattlerTarget) == B_SIDE_PLAYER)
       )
    {
        if (GetBattlerSide(gBattlerTarget) == B_SIDE_PLAYER)
            party = gPlayerParty;
        else
            party = gEnemyParty;

        if (BATTLE_TWO_VS_ONE_OPPONENT && GetBattlerSide(gBattlerTarget) == B_SIDE_OPPONENT)
        {
            firstMonId = 0;
            lastMonId = 6;
            monsCount = 6;
            minNeeded = 2;
            battler2PartyId = gBattlerPartyIndexes[gBattlerTarget];
            battler1PartyId = gBattlerPartyIndexes[gBattlerTarget ^ BIT_FLANK];
        }
        else if ((gBattleTypeFlags & BATTLE_TYPE_BATTLE_TOWER && gBattleTypeFlags & BATTLE_TYPE_LINK)
            || (gBattleTypeFlags & BATTLE_TYPE_BATTLE_TOWER && gBattleTypeFlags & BATTLE_TYPE_x2000000)
            || (gBattleTypeFlags & BATTLE_TYPE_INGAME_PARTNER))
        {
            if ((gBattlerTarget & BIT_FLANK) != 0)
            {
                firstMonId = 3;
                lastMonId = 6;
            }
            else
            {
                firstMonId = 0;
                lastMonId = 3;
            }
            monsCount = 3;
            minNeeded = 1;
            battler2PartyId = gBattlerPartyIndexes[gBattlerTarget];
            battler1PartyId = gBattlerPartyIndexes[gBattlerTarget ^ BIT_FLANK];
        }
        else if ((gBattleTypeFlags & BATTLE_TYPE_MULTI && gBattleTypeFlags & BATTLE_TYPE_LINK)
                 || (gBattleTypeFlags & BATTLE_TYPE_MULTI && gBattleTypeFlags & BATTLE_TYPE_x2000000))
        {
            if (GetLinkTrainerFlankId(GetBattlerMultiplayerId(gBattlerTarget)) == 1)
            {
                firstMonId = 3;
                lastMonId = 6;
            }
            else
            {
                firstMonId = 0;
                lastMonId = 3;
            }
            monsCount = 3;
            minNeeded = 1;
            battler2PartyId = gBattlerPartyIndexes[gBattlerTarget];
            battler1PartyId = gBattlerPartyIndexes[gBattlerTarget ^ BIT_FLANK];
        }
        else if (gBattleTypeFlags & BATTLE_TYPE_TWO_OPPONENTS)
        {
            if (GetBattlerSide(gBattlerTarget) == B_SIDE_PLAYER)
            {
                firstMonId = 0;
                lastMonId = 6;
                monsCount = 6;
                minNeeded = 2; // since there are two opponents, it has to be a double battle
            }
            else
            {
                if ((gBattlerTarget & BIT_FLANK) != 0)
                {
                    firstMonId = 3;
                    lastMonId = 6;
                }
                else
                {
                    firstMonId = 0;
                    lastMonId = 3;
                }
                monsCount = 3;
                minNeeded = 1;
            }
            battler2PartyId = gBattlerPartyIndexes[gBattlerTarget];
            battler1PartyId = gBattlerPartyIndexes[gBattlerTarget ^ BIT_FLANK];
        }
        else if (gBattleTypeFlags & BATTLE_TYPE_DOUBLE)
        {
            firstMonId = 0;
            lastMonId = 6;
            monsCount = 6;
            minNeeded = 2;
            battler2PartyId = gBattlerPartyIndexes[gBattlerTarget];
            battler1PartyId = gBattlerPartyIndexes[gBattlerTarget ^ BIT_FLANK];
        }
        else
        {
            firstMonId = 0;
            lastMonId = 6;
            monsCount = 6;
            minNeeded = 1;
            battler2PartyId = gBattlerPartyIndexes[gBattlerTarget]; // there is only one pokemon out in single battles
            battler1PartyId = gBattlerPartyIndexes[gBattlerTarget];
        }

        for (i = firstMonId; i < lastMonId; i++)
        {
            if (GetMonData(&party[i], MON_DATA_SPECIES) != SPECIES_NONE
             && !GetMonData(&party[i], MON_DATA_IS_EGG)
             && GetMonData(&party[i], MON_DATA_HP) != 0)
             {
                 validMons++;
             }
        }

        if (validMons <= minNeeded)
        {
            gBattlescriptCurrInstr = T1_READ_PTR(gBattlescriptCurrInstr + 1);
        }
        else
        {
            *(gBattleStruct->field_58 + gBattlerTarget) = gBattlerPartyIndexes[gBattlerTarget];
            gBattlescriptCurrInstr = BattleScript_RoarSuccessSwitch;

            do
            {
                i = Random() % monsCount;
                i += firstMonId;
            }
            while (i == battler2PartyId
                   || i == battler1PartyId
                   || GetMonData(&party[i], MON_DATA_SPECIES) == SPECIES_NONE
                   || GetMonData(&party[i], MON_DATA_IS_EGG) == TRUE
                   || GetMonData(&party[i], MON_DATA_HP) == 0);

            *(gBattleStruct->monToSwitchIntoId + gBattlerTarget) = i;

            if (!IsMultiBattle())
                SwitchPartyOrder(gBattlerTarget);

            if ((gBattleTypeFlags & BATTLE_TYPE_LINK && gBattleTypeFlags & BATTLE_TYPE_BATTLE_TOWER)
                || (gBattleTypeFlags & BATTLE_TYPE_LINK && gBattleTypeFlags & BATTLE_TYPE_MULTI)
                || (gBattleTypeFlags & BATTLE_TYPE_x2000000 && gBattleTypeFlags & BATTLE_TYPE_BATTLE_TOWER)
                || (gBattleTypeFlags & BATTLE_TYPE_x2000000 && gBattleTypeFlags & BATTLE_TYPE_MULTI))
            {
                SwitchPartyOrderLinkMulti(gBattlerTarget, i, 0);
                SwitchPartyOrderLinkMulti(gBattlerTarget ^ BIT_FLANK, i, 1);
            }

            if (gBattleTypeFlags & BATTLE_TYPE_INGAME_PARTNER)
                SwitchPartyOrderInGameMulti(gBattlerTarget, i);
        }
    }
    else
    {
        // In normal wild doubles, Roar will always fail if the user's level is less than the target's.
        if (gBattleMons[gBattlerAttacker].level >= gBattleMons[gBattlerTarget].level)
            gBattlescriptCurrInstr = BattleScript_RoarSuccessEndBattle;
        else
            gBattlescriptCurrInstr = T1_READ_PTR(gBattlescriptCurrInstr + 1);
    }
}

static void Cmd_tryconversiontypechange(void) // randomly changes user's type to one of its moves' type
{
    u8 validMoves = 0;
    u8 moveChecked;
    u8 moveType;

    while (validMoves < MAX_MON_MOVES)
    {
        if (gBattleMons[gBattlerAttacker].moves[validMoves] == 0)
            break;

        validMoves++;
    }

    for (moveChecked = 0; moveChecked < validMoves; moveChecked++)
    {
        moveType = gBattleMoves[gBattleMons[gBattlerAttacker].moves[moveChecked]].type;

        if (moveType == TYPE_MYSTERY)
        {
            if (IS_BATTLER_OF_TYPE(gBattlerAttacker, TYPE_GHOST))
                moveType = TYPE_GHOST;
            else
                moveType = TYPE_NORMAL;
        }
        if (moveType != gBattleMons[gBattlerAttacker].type1
            && moveType != gBattleMons[gBattlerAttacker].type2
            && moveType != gBattleMons[gBattlerAttacker].type3)
        {
            break;
        }
    }

    if (moveChecked == validMoves)
    {
        gBattlescriptCurrInstr = T1_READ_PTR(gBattlescriptCurrInstr + 1);
    }
    else
    {
        do
        {

            while ((moveChecked = Random() & 3) >= validMoves);

            moveType = gBattleMoves[gBattleMons[gBattlerAttacker].moves[moveChecked]].type;

            if (moveType == TYPE_MYSTERY)
            {
                if (IS_BATTLER_OF_TYPE(gBattlerAttacker, TYPE_GHOST))
                    moveType = TYPE_GHOST;
                else
                    moveType = TYPE_NORMAL;
            }
        }
        while (moveType == gBattleMons[gBattlerAttacker].type1 || moveType == gBattleMons[gBattlerAttacker].type2 || moveType == gBattleMons[gBattlerAttacker].type3);

        SET_BATTLER_TYPE(gBattlerAttacker, moveType);
        PREPARE_TYPE_BUFFER(gBattleTextBuff1, moveType);

        gBattlescriptCurrInstr += 5;
    }
}

static void Cmd_givepaydaymoney(void)
{
    if (!(gBattleTypeFlags & (BATTLE_TYPE_LINK | BATTLE_TYPE_x2000000)) && gPaydayMoney != 0)
    {
        u32 bonusMoney = gPaydayMoney * gBattleStruct->moneyMultiplier;
        AddMoney(&gSaveBlock1Ptr->money, bonusMoney);

        PREPARE_HWORD_NUMBER_BUFFER(gBattleTextBuff1, 5, bonusMoney)

        BattleScriptPush(gBattlescriptCurrInstr + 1);
        gBattlescriptCurrInstr = BattleScript_PrintPayDayMoneyString;
    }
    else
    {
        gBattlescriptCurrInstr++;
    }
}

static void Cmd_setlightscreen(void)
{
    if (gSideStatuses[GET_BATTLER_SIDE(gBattlerAttacker)] & SIDE_STATUS_LIGHTSCREEN)
    {
        gMoveResultFlags |= MOVE_RESULT_MISSED;
        gBattleCommunication[MULTISTRING_CHOOSER] = 0;
    }
    else
    {
        gSideStatuses[GET_BATTLER_SIDE(gBattlerAttacker)] |= SIDE_STATUS_LIGHTSCREEN;
        if (GetBattlerHoldEffect(gBattlerAttacker, TRUE) == HOLD_EFFECT_LIGHT_CLAY)
            gSideTimers[GET_BATTLER_SIDE(gBattlerAttacker)].lightscreenTimer = 8;
        else
            gSideTimers[GET_BATTLER_SIDE(gBattlerAttacker)].lightscreenTimer = 5;
        gSideTimers[GET_BATTLER_SIDE(gBattlerAttacker)].lightscreenBattlerId = gBattlerAttacker;

        if (gBattleTypeFlags & BATTLE_TYPE_DOUBLE && CountAliveMonsInBattle(BATTLE_ALIVE_ATK_SIDE) == 2)
            gBattleCommunication[MULTISTRING_CHOOSER] = 4;
        else
            gBattleCommunication[MULTISTRING_CHOOSER] = 3;
    }

    gBattlescriptCurrInstr++;
}

static void Cmd_tryKO(void)
{
    bool32 lands = FALSE;
    u32 holdEffect = GetBattlerHoldEffect(gBattlerTarget, TRUE);

    gPotentialItemEffectBattler = gBattlerTarget;
    if (holdEffect == HOLD_EFFECT_FOCUS_BAND
        && (Random() % 100) < GetBattlerHoldEffectParam(gBattlerTarget))
    {
        gSpecialStatuses[gBattlerTarget].focusBanded = 1;
        RecordItemEffectBattle(gBattlerTarget, holdEffect);
    }
    else if (holdEffect == HOLD_EFFECT_FOCUS_SASH && BATTLER_MAX_HP(gBattlerTarget))
    {
        gSpecialStatuses[gBattlerTarget].focusSashed = 1;
        RecordItemEffectBattle(gBattlerTarget, holdEffect);
    }

    if (GetBattlerAbility(gBattlerTarget) == ABILITY_STURDY)
    {
        gMoveResultFlags |= MOVE_RESULT_MISSED;
        gLastUsedAbility = ABILITY_STURDY;
        gBattlescriptCurrInstr = BattleScript_SturdyPreventsOHKO;
        gBattlerAbility = gBattlerTarget;
    }
    else
    {
        if ((((gStatuses3[gBattlerTarget] & STATUS3_ALWAYS_HITS)
                && gDisableStructs[gBattlerTarget].battlerWithSureHit == gBattlerAttacker)
            || GetBattlerAbility(gBattlerAttacker) == ABILITY_NO_GUARD
            || GetBattlerAbility(gBattlerTarget) == ABILITY_NO_GUARD)
            && gBattleMons[gBattlerAttacker].level >= gBattleMons[gBattlerTarget].level)
        {
            lands = TRUE;
        }
        else
        {
            u16 odds = gBattleMoves[gCurrentMove].accuracy + (gBattleMons[gBattlerAttacker].level - gBattleMons[gBattlerTarget].level);
            if (Random() % 100 + 1 < odds && gBattleMons[gBattlerAttacker].level >= gBattleMons[gBattlerTarget].level)
                lands = TRUE;
        }

        if (lands)
        {
            if (gProtectStructs[gBattlerTarget].endured)
            {
                gBattleMoveDamage = gBattleMons[gBattlerTarget].hp - 1;
                gMoveResultFlags |= MOVE_RESULT_FOE_ENDURED;
            }
            else if (gSpecialStatuses[gBattlerTarget].focusBanded || gSpecialStatuses[gBattlerTarget].focusSashed)
            {
                gBattleMoveDamage = gBattleMons[gBattlerTarget].hp - 1;
                gMoveResultFlags |= MOVE_RESULT_FOE_HUNG_ON;
                gLastUsedItem = gBattleMons[gBattlerTarget].item;
            }
            else
            {
                gBattleMoveDamage = gBattleMons[gBattlerTarget].hp;
                gMoveResultFlags |= MOVE_RESULT_ONE_HIT_KO;
            }
            gBattlescriptCurrInstr += 5;
        }
        else
        {
            gMoveResultFlags |= MOVE_RESULT_MISSED;
            if (gBattleMons[gBattlerAttacker].level >= gBattleMons[gBattlerTarget].level)
                gBattleCommunication[MULTISTRING_CHOOSER] = 0;
            else
                gBattleCommunication[MULTISTRING_CHOOSER] = 1;
            gBattlescriptCurrInstr = T1_READ_PTR(gBattlescriptCurrInstr + 1);
        }
    }
}

static void Cmd_damagetohalftargethp(void) // super fang
{
    gBattleMoveDamage = gBattleMons[gBattlerTarget].hp / 2;
    if (gBattleMoveDamage == 0)
        gBattleMoveDamage = 1;

    gBattlescriptCurrInstr++;
}

static void Cmd_setsandstorm(void)
{
    if (!TryChangeBattleWeather(gBattlerAttacker, ENUM_WEATHER_SANDSTORM, FALSE))
    {
        gMoveResultFlags |= MOVE_RESULT_MISSED;
        gBattleCommunication[MULTISTRING_CHOOSER] = 2;
    }
    else
    {
        gBattleCommunication[MULTISTRING_CHOOSER] = 3;
    }
    gBattlescriptCurrInstr++;
}

static void Cmd_weatherdamage(void)
{
    gBattleMoveDamage = 0;
    if (IsBattlerAlive(gBattlerAttacker) && WEATHER_HAS_EFFECT)
    {
        u32 ability = GetBattlerAbility(gBattlerAttacker);
        if (gBattleWeather & WEATHER_SANDSTORM_ANY)
        {
            if (!IS_BATTLER_OF_TYPE(gBattlerAttacker, TYPE_ROCK)
                && !IS_BATTLER_OF_TYPE(gBattlerAttacker, TYPE_GROUND)
                && !IS_BATTLER_OF_TYPE(gBattlerAttacker, TYPE_STEEL)
                && ability != ABILITY_SAND_VEIL
                && ability != ABILITY_SAND_FORCE
                && ability != ABILITY_SAND_RUSH
                && ability != ABILITY_OVERCOAT
                && !(gStatuses3[gBattlerAttacker] & (STATUS3_UNDERGROUND | STATUS3_UNDERWATER))
                && GetBattlerHoldEffect(gBattlerAttacker, TRUE) != HOLD_EFFECT_SAFETY_GOOGLES)
            {
                gBattleMoveDamage = gBattleMons[gBattlerAttacker].maxHP / 16;
                if (gBattleMoveDamage == 0)
                    gBattleMoveDamage = 1;
            }
        }
        if (gBattleWeather & WEATHER_HAIL_ANY)
        {
            if (ability == ABILITY_ICE_BODY
                && !(gStatuses3[gBattlerAttacker] & (STATUS3_UNDERGROUND | STATUS3_UNDERWATER))
                && !BATTLER_MAX_HP(gBattlerAttacker)
                && !(gStatuses3[gBattlerAttacker] & STATUS3_HEAL_BLOCK))
            {
                gBattlerAbility = gBattlerAttacker;
                gBattleMoveDamage = gBattleMons[gBattlerAttacker].maxHP / 16;
                if (gBattleMoveDamage == 0)
                    gBattleMoveDamage = 1;
                gBattleMoveDamage *= -1;
            }
            else if (!IS_BATTLER_OF_TYPE(gBattlerAttacker, TYPE_ICE)
                && ability != ABILITY_SNOW_CLOAK
                && ability != ABILITY_OVERCOAT
                && ability != ABILITY_ICE_BODY
                && !(gStatuses3[gBattlerAttacker] & (STATUS3_UNDERGROUND | STATUS3_UNDERWATER))
                && GetBattlerHoldEffect(gBattlerAttacker, TRUE) != HOLD_EFFECT_SAFETY_GOOGLES)
            {
                gBattleMoveDamage = gBattleMons[gBattlerAttacker].maxHP / 16;
                if (gBattleMoveDamage == 0)
                    gBattleMoveDamage = 1;
            }
        }
    }

    gBattlescriptCurrInstr++;
}

static void Cmd_tryinfatuating(void)
{
    struct Pokemon *monAttacker, *monTarget;
    u16 speciesAttacker, speciesTarget;
    u32 personalityAttacker, personalityTarget;

    if (GetBattlerSide(gBattlerAttacker) == B_SIDE_PLAYER)
        monAttacker = &gPlayerParty[gBattlerPartyIndexes[gBattlerAttacker]];
    else
        monAttacker = &gEnemyParty[gBattlerPartyIndexes[gBattlerAttacker]];

    if (GetBattlerSide(gBattlerTarget) == B_SIDE_PLAYER)
        monTarget = &gPlayerParty[gBattlerPartyIndexes[gBattlerTarget]];
    else
        monTarget = &gEnemyParty[gBattlerPartyIndexes[gBattlerTarget]];

    speciesAttacker = GetMonData(monAttacker, MON_DATA_SPECIES);
    personalityAttacker = GetMonData(monAttacker, MON_DATA_PERSONALITY);

    speciesTarget = GetMonData(monTarget, MON_DATA_SPECIES);
    personalityTarget = GetMonData(monTarget, MON_DATA_PERSONALITY);

    if (gBattleMons[gBattlerTarget].ability == ABILITY_OBLIVIOUS)
    {
        gBattlescriptCurrInstr = BattleScript_ObliviousPreventsAttraction;
        gLastUsedAbility = ABILITY_OBLIVIOUS;
        RecordAbilityBattle(gBattlerTarget, ABILITY_OBLIVIOUS);
    }
    else
    {
        if (GetGenderFromSpeciesAndPersonality(speciesAttacker, personalityAttacker) == GetGenderFromSpeciesAndPersonality(speciesTarget, personalityTarget)
            || gBattleMons[gBattlerTarget].status2 & STATUS2_INFATUATION
            || GetGenderFromSpeciesAndPersonality(speciesAttacker, personalityAttacker) == MON_GENDERLESS
            || GetGenderFromSpeciesAndPersonality(speciesTarget, personalityTarget) == MON_GENDERLESS)
        {
            gBattlescriptCurrInstr = T1_READ_PTR(gBattlescriptCurrInstr + 1);
        }
        else
        {
            gBattleMons[gBattlerTarget].status2 |= STATUS2_INFATUATED_WITH(gBattlerAttacker);
            gBattlescriptCurrInstr += 5;
        }
    }
}

static void Cmd_updatestatusicon(void)
{
    if (gBattleControllerExecFlags)
        return;

    if (gBattlescriptCurrInstr[1] != BS_ATTACKER_WITH_PARTNER)
    {
        gActiveBattler = GetBattlerForBattleScript(gBattlescriptCurrInstr[1]);
        BtlController_EmitStatusIconUpdate(0, gBattleMons[gActiveBattler].status1, gBattleMons[gActiveBattler].status2);
        MarkBattlerForControllerExec(gActiveBattler);
        gBattlescriptCurrInstr += 2;
    }
    else
    {
        gActiveBattler = gBattlerAttacker;
        if (!(gAbsentBattlerFlags & gBitTable[gActiveBattler]))
        {
            BtlController_EmitStatusIconUpdate(0, gBattleMons[gActiveBattler].status1, gBattleMons[gActiveBattler].status2);
            MarkBattlerForControllerExec(gActiveBattler);
        }
        if ((gBattleTypeFlags & BATTLE_TYPE_DOUBLE))
        {
            gActiveBattler = GetBattlerAtPosition(GetBattlerPosition(gBattlerAttacker) ^ BIT_FLANK);
            if (!(gAbsentBattlerFlags & gBitTable[gActiveBattler]))
            {
                BtlController_EmitStatusIconUpdate(0, gBattleMons[gActiveBattler].status1, gBattleMons[gActiveBattler].status2);
                MarkBattlerForControllerExec(gActiveBattler);
            }
        }
        gBattlescriptCurrInstr += 2;
    }
}

static void Cmd_setmist(void)
{
    if (gSideTimers[GET_BATTLER_SIDE(gBattlerAttacker)].mistTimer)
    {
        gMoveResultFlags |= MOVE_RESULT_FAILED;
        gBattleCommunication[MULTISTRING_CHOOSER] = 1;
    }
    else
    {
        gSideTimers[GET_BATTLER_SIDE(gBattlerAttacker)].mistTimer = 5;
        gSideTimers[GET_BATTLER_SIDE(gBattlerAttacker)].mistBattlerId = gBattlerAttacker;
        gSideStatuses[GET_BATTLER_SIDE(gBattlerAttacker)] |= SIDE_STATUS_MIST;
        gBattleCommunication[MULTISTRING_CHOOSER] = 0;
    }
    gBattlescriptCurrInstr++;
}

static void Cmd_setfocusenergy(void)
{
    if (gBattleMons[gBattlerAttacker].status2 & STATUS2_FOCUS_ENERGY)
    {
        gMoveResultFlags |= MOVE_RESULT_FAILED;
        gBattleCommunication[MULTISTRING_CHOOSER] = 1;
    }
    else
    {
        gBattleMons[gBattlerAttacker].status2 |= STATUS2_FOCUS_ENERGY;
        gBattleCommunication[MULTISTRING_CHOOSER] = 0;
    }
    gBattlescriptCurrInstr++;
}

static void Cmd_transformdataexecution(void)
{
    gChosenMove = 0xFFFF;
    gBattlescriptCurrInstr++;
    if (gBattleMons[gBattlerTarget].status2 & STATUS2_TRANSFORMED
        || gStatuses3[gBattlerTarget] & STATUS3_SEMI_INVULNERABLE)
    {
        gMoveResultFlags |= MOVE_RESULT_FAILED;
        gBattleCommunication[MULTISTRING_CHOOSER] = 1;
    }
    else
    {
        s32 i;
        u8 *battleMonAttacker, *battleMonTarget;

        gBattleMons[gBattlerAttacker].status2 |= STATUS2_TRANSFORMED;
        gDisableStructs[gBattlerAttacker].disabledMove = 0;
        gDisableStructs[gBattlerAttacker].disableTimer = 0;
        gDisableStructs[gBattlerAttacker].transformedMonPersonality = gBattleMons[gBattlerTarget].personality;
        gDisableStructs[gBattlerAttacker].mimickedMoves = 0;
        gDisableStructs[gBattlerAttacker].usedMoves = 0;

        PREPARE_SPECIES_BUFFER(gBattleTextBuff1, gBattleMons[gBattlerTarget].species)

        battleMonAttacker = (u8*)(&gBattleMons[gBattlerAttacker]);
        battleMonTarget = (u8*)(&gBattleMons[gBattlerTarget]);

        for (i = 0; i < offsetof(struct BattlePokemon, pp); i++)
            battleMonAttacker[i] = battleMonTarget[i];

        for (i = 0; i < MAX_MON_MOVES; i++)
        {
            if (gBattleMoves[gBattleMons[gBattlerAttacker].moves[i]].pp < 5)
                gBattleMons[gBattlerAttacker].pp[i] = gBattleMoves[gBattleMons[gBattlerAttacker].moves[i]].pp;
            else
                gBattleMons[gBattlerAttacker].pp[i] = 5;
        }

        gActiveBattler = gBattlerAttacker;
        BtlController_EmitResetActionMoveSelection(0, RESET_MOVE_SELECTION);
        MarkBattlerForControllerExec(gActiveBattler);
        gBattleCommunication[MULTISTRING_CHOOSER] = 0;
    }
}

static void Cmd_setsubstitute(void)
{
    u32 hp = gBattleMons[gBattlerAttacker].maxHP / 4;
    if (gBattleMons[gBattlerAttacker].maxHP / 4 == 0)
        hp = 1;

    if (gBattleMons[gBattlerAttacker].hp <= hp)
    {
        gBattleMoveDamage = 0;
        gBattleCommunication[MULTISTRING_CHOOSER] = 1;
    }
    else
    {
        gBattleMoveDamage = gBattleMons[gBattlerAttacker].maxHP / 4; // one bit value will only work for pokemon which max hp can go to 1020(which is more than possible in games)
        if (gBattleMoveDamage == 0)
            gBattleMoveDamage = 1;

        gBattleMons[gBattlerAttacker].status2 |= STATUS2_SUBSTITUTE;
        gBattleMons[gBattlerAttacker].status2 &= ~(STATUS2_WRAPPED);
        gDisableStructs[gBattlerAttacker].substituteHP = gBattleMoveDamage;
        gBattleCommunication[MULTISTRING_CHOOSER] = 0;
        gHitMarker |= HITMARKER_IGNORE_SUBSTITUTE;
    }

    gBattlescriptCurrInstr++;
}

static bool8 IsMoveUncopyableByMimic(u16 move)
{
    s32 i;
    for (i = 0; sMovesForbiddenToCopy[i] != MIMIC_FORBIDDEN_END
                && sMovesForbiddenToCopy[i] != move; i++);

    return (sMovesForbiddenToCopy[i] != MIMIC_FORBIDDEN_END);
}

static void Cmd_mimicattackcopy(void)
{
    gChosenMove = 0xFFFF;

    if (IsMoveUncopyableByMimic(gLastMoves[gBattlerTarget])
        || gBattleMons[gBattlerAttacker].status2 & STATUS2_TRANSFORMED
        || gLastMoves[gBattlerTarget] == 0
        || gLastMoves[gBattlerTarget] == 0xFFFF)
    {
        gBattlescriptCurrInstr = T1_READ_PTR(gBattlescriptCurrInstr + 1);
    }
    else
    {
        int i;

        for (i = 0; i < MAX_MON_MOVES; i++)
        {
            if (gBattleMons[gBattlerAttacker].moves[i] == gLastMoves[gBattlerTarget])
                break;
        }

        if (i == MAX_MON_MOVES)
        {
            gBattleMons[gBattlerAttacker].moves[gCurrMovePos] = gLastMoves[gBattlerTarget];
            if (gBattleMoves[gLastMoves[gBattlerTarget]].pp < 5)
                gBattleMons[gBattlerAttacker].pp[gCurrMovePos] = gBattleMoves[gLastMoves[gBattlerTarget]].pp;
            else
                gBattleMons[gBattlerAttacker].pp[gCurrMovePos] = 5;


            PREPARE_MOVE_BUFFER(gBattleTextBuff1, gLastMoves[gBattlerTarget])

            gDisableStructs[gBattlerAttacker].mimickedMoves |= gBitTable[gCurrMovePos];
            gBattlescriptCurrInstr += 5;
        }
        else
        {
            gBattlescriptCurrInstr = T1_READ_PTR(gBattlescriptCurrInstr + 1);
        }
    }
}

static void Cmd_metronome(void)
{
    while (1)
    {
        s32 i;

        gCurrentMove = (Random() % (MOVES_COUNT - 1)) + 1;
        if (gBattleMoves[gCurrentMove].effect == EFFECT_PLACEHOLDER)
            continue;

        i = -1;
        while (1)
        {
            i++;
            if (sMovesForbiddenToCopy[i] == gCurrentMove)
                break;
            if (sMovesForbiddenToCopy[i] == METRONOME_FORBIDDEN_END)
                break;
        }

        if (sMovesForbiddenToCopy[i] == METRONOME_FORBIDDEN_END)
        {
            gHitMarker &= ~(HITMARKER_ATTACKSTRING_PRINTED);
            gBattlescriptCurrInstr = gBattleScriptsForMoveEffects[gBattleMoves[gCurrentMove].effect];
            gBattlerTarget = GetMoveTarget(gCurrentMove, 0);
            return;
        }
    }
}

static void Cmd_dmgtolevel(void)
{
    gBattleMoveDamage = gBattleMons[gBattlerAttacker].level;
    gBattlescriptCurrInstr++;
}

static void Cmd_psywavedamageeffect(void)
{
    s32 randDamage;

    while ((randDamage = (Random() & 0xF)) > 10);

    randDamage *= 10;
    gBattleMoveDamage = gBattleMons[gBattlerAttacker].level * (randDamage + 50) / 100;
    gBattlescriptCurrInstr++;
}

static void Cmd_counterdamagecalculator(void)
{
    u8 sideAttacker = GetBattlerSide(gBattlerAttacker);
    u8 sideTarget = GetBattlerSide(gProtectStructs[gBattlerAttacker].physicalBattlerId);

    if (gProtectStructs[gBattlerAttacker].physicalDmg
        && sideAttacker != sideTarget
        && gBattleMons[gProtectStructs[gBattlerAttacker].physicalBattlerId].hp)
    {
        gBattleMoveDamage = gProtectStructs[gBattlerAttacker].physicalDmg * 2;

        if (gSideTimers[sideTarget].followmeTimer && gBattleMons[gSideTimers[sideTarget].followmeTarget].hp)
            gBattlerTarget = gSideTimers[sideTarget].followmeTarget;
        else
            gBattlerTarget = gProtectStructs[gBattlerAttacker].physicalBattlerId;

        gBattlescriptCurrInstr += 5;
    }
    else
    {
        gSpecialStatuses[gBattlerAttacker].ppNotAffectedByPressure = 1;
        gBattlescriptCurrInstr = T1_READ_PTR(gBattlescriptCurrInstr + 1);
    }
}

static void Cmd_mirrorcoatdamagecalculator(void) // a copy of atkA1 with the physical -> special field changes
{
    u8 sideAttacker = GetBattlerSide(gBattlerAttacker);
    u8 sideTarget = GetBattlerSide(gProtectStructs[gBattlerAttacker].specialBattlerId);

    if (gProtectStructs[gBattlerAttacker].specialDmg && sideAttacker != sideTarget && gBattleMons[gProtectStructs[gBattlerAttacker].specialBattlerId].hp)
    {
        gBattleMoveDamage = gProtectStructs[gBattlerAttacker].specialDmg * 2;

        if (gSideTimers[sideTarget].followmeTimer && gBattleMons[gSideTimers[sideTarget].followmeTarget].hp)
            gBattlerTarget = gSideTimers[sideTarget].followmeTarget;
        else
            gBattlerTarget = gProtectStructs[gBattlerAttacker].specialBattlerId;

        gBattlescriptCurrInstr += 5;
    }
    else
    {
        gSpecialStatuses[gBattlerAttacker].ppNotAffectedByPressure = 1;
        gBattlescriptCurrInstr = T1_READ_PTR(gBattlescriptCurrInstr + 1);
    }
}

static void Cmd_disablelastusedattack(void)
{
    s32 i;

    for (i = 0; i < MAX_MON_MOVES; i++)
    {
        if (gBattleMons[gBattlerTarget].moves[i] == gLastMoves[gBattlerTarget])
            break;
    }
    if (gDisableStructs[gBattlerTarget].disabledMove == 0
        && i != MAX_MON_MOVES && gBattleMons[gBattlerTarget].pp[i] != 0)
    {
        PREPARE_MOVE_BUFFER(gBattleTextBuff1, gBattleMons[gBattlerTarget].moves[i])

        gDisableStructs[gBattlerTarget].disabledMove = gBattleMons[gBattlerTarget].moves[i];
        gDisableStructs[gBattlerTarget].disableTimer = (Random() & 3) + 2;
        gDisableStructs[gBattlerTarget].disableTimerStartValue = gDisableStructs[gBattlerTarget].disableTimer; // used to save the random amount of turns?
        gBattlescriptCurrInstr += 5;
    }
    else
    {
        gBattlescriptCurrInstr = T1_READ_PTR(gBattlescriptCurrInstr + 1);
    }
}

static void Cmd_trysetencore(void)
{
    s32 i;

    for (i = 0; i < MAX_MON_MOVES; i++)
    {
        if (gBattleMons[gBattlerTarget].moves[i] == gLastMoves[gBattlerTarget])
            break;
    }

    if (gLastMoves[gBattlerTarget] == MOVE_STRUGGLE
        || gLastMoves[gBattlerTarget] == MOVE_ENCORE
        || gLastMoves[gBattlerTarget] == MOVE_MIRROR_MOVE)
    {
        i = 4;
    }

    if (gDisableStructs[gBattlerTarget].encoredMove == 0
        && i != 4 && gBattleMons[gBattlerTarget].pp[i] != 0)
    {
        gDisableStructs[gBattlerTarget].encoredMove = gBattleMons[gBattlerTarget].moves[i];
        gDisableStructs[gBattlerTarget].encoredMovePos = i;
        gDisableStructs[gBattlerTarget].encoreTimer = 3;
        gDisableStructs[gBattlerTarget].encoreTimerStartValue = gDisableStructs[gBattlerTarget].encoreTimer;
        gBattlescriptCurrInstr += 5;
    }
    else
    {
        gBattlescriptCurrInstr = T1_READ_PTR(gBattlescriptCurrInstr + 1);
    }
}

static void Cmd_painsplitdmgcalc(void)
{
    if (!(DoesSubstituteBlockMove(gBattlerAttacker, gBattlerTarget, gCurrentMove)))
    {
        s32 hpDiff = (gBattleMons[gBattlerAttacker].hp + gBattleMons[gBattlerTarget].hp) / 2;
        s32 painSplitHp = gBattleMoveDamage = gBattleMons[gBattlerTarget].hp - hpDiff;
        u8* storeLoc = (void*)(&gBattleScripting.painSplitHp);

        storeLoc[0] = (painSplitHp);
        storeLoc[1] = (painSplitHp & 0x0000FF00) >> 8;
        storeLoc[2] = (painSplitHp & 0x00FF0000) >> 16;
        storeLoc[3] = (painSplitHp & 0xFF000000) >> 24;

        gBattleMoveDamage = gBattleMons[gBattlerAttacker].hp - hpDiff;
        gSpecialStatuses[gBattlerTarget].dmg = 0xFFFF;

        gBattlescriptCurrInstr += 5;
    }
    else
    {
        gBattlescriptCurrInstr = T1_READ_PTR(gBattlescriptCurrInstr + 1);
    }
}

static void Cmd_settypetorandomresistance(void) // conversion 2
{
    if (gLastLandedMoves[gBattlerAttacker] == 0
        || gLastLandedMoves[gBattlerAttacker] == 0xFFFF)
    {
        gBattlescriptCurrInstr = T1_READ_PTR(gBattlescriptCurrInstr + 1);
    }
    else if (IsTwoTurnsMove(gLastLandedMoves[gBattlerAttacker])
            && gBattleMons[gLastHitBy[gBattlerAttacker]].status2 & STATUS2_MULTIPLETURNS)
    {
        gBattlescriptCurrInstr = T1_READ_PTR(gBattlescriptCurrInstr + 1);
    }
    else
    {
        u32 i, resistTypes = 0;
        u32 hitByType = gLastHitByType[gBattlerAttacker];

        for (i = 0; i < NUMBER_OF_MON_TYPES; i++) // Find all types that resist.
        {
            switch (GetTypeModifier(hitByType, i))
            {
            case UQ_4_12(0):
            case UQ_4_12(0.5):
                resistTypes |= gBitTable[i];
                break;
            }
        }

        while (resistTypes != 0)
        {
            i = Random() % NUMBER_OF_MON_TYPES;
            if (resistTypes & gBitTable[i])
            {
                if (IS_BATTLER_OF_TYPE(gBattlerAttacker, i))
                {
                    resistTypes &= ~(gBitTable[i]); // Type resists, but the user is already of this type.
                }
                else
                {
                    SET_BATTLER_TYPE(gBattlerAttacker, i);
                    PREPARE_TYPE_BUFFER(gBattleTextBuff1, i);
                    gBattlescriptCurrInstr += 5;
                    return;
                }
            }
        }

        gBattlescriptCurrInstr = T1_READ_PTR(gBattlescriptCurrInstr + 1);
    }
}

static void Cmd_setalwayshitflag(void)
{
    gStatuses3[gBattlerTarget] &= ~(STATUS3_ALWAYS_HITS);
    gStatuses3[gBattlerTarget] |= 0x10;
    gDisableStructs[gBattlerTarget].battlerWithSureHit = gBattlerAttacker;
    gBattlescriptCurrInstr++;
}

static void Cmd_copymovepermanently(void) // sketch
{
    gChosenMove = 0xFFFF;

    if (!(gBattleMons[gBattlerAttacker].status2 & STATUS2_TRANSFORMED)
        && gLastPrintedMoves[gBattlerTarget] != MOVE_STRUGGLE
        && gLastPrintedMoves[gBattlerTarget] != 0
        && gLastPrintedMoves[gBattlerTarget] != 0xFFFF
        && gLastPrintedMoves[gBattlerTarget] != MOVE_SKETCH)
    {
        s32 i;

        for (i = 0; i < MAX_MON_MOVES; i++)
        {
            if (gBattleMons[gBattlerAttacker].moves[i] == MOVE_SKETCH)
                continue;
            if (gBattleMons[gBattlerAttacker].moves[i] == gLastPrintedMoves[gBattlerTarget])
                break;
        }

        if (i != MAX_MON_MOVES)
        {
            gBattlescriptCurrInstr = T1_READ_PTR(gBattlescriptCurrInstr + 1);
        }
        else // sketch worked
        {
            struct MovePpInfo movePpData;

            gBattleMons[gBattlerAttacker].moves[gCurrMovePos] = gLastPrintedMoves[gBattlerTarget];
            gBattleMons[gBattlerAttacker].pp[gCurrMovePos] = gBattleMoves[gLastPrintedMoves[gBattlerTarget]].pp;
            gActiveBattler = gBattlerAttacker;

            for (i = 0; i < MAX_MON_MOVES; i++)
            {
                movePpData.moves[i] = gBattleMons[gBattlerAttacker].moves[i];
                movePpData.pp[i] = gBattleMons[gBattlerAttacker].pp[i];
            }
            movePpData.ppBonuses = gBattleMons[gBattlerAttacker].ppBonuses;

            BtlController_EmitSetMonData(0, REQUEST_MOVES_PP_BATTLE, 0, sizeof(struct MovePpInfo), &movePpData);
            MarkBattlerForControllerExec(gActiveBattler);

            PREPARE_MOVE_BUFFER(gBattleTextBuff1, gLastPrintedMoves[gBattlerTarget])

            gBattlescriptCurrInstr += 5;
        }
    }
    else
    {
        gBattlescriptCurrInstr = T1_READ_PTR(gBattlescriptCurrInstr + 1);
    }
}

static bool8 IsTwoTurnsMove(u16 move)
{
    if (gBattleMoves[move].effect == EFFECT_SKULL_BASH
        || gBattleMoves[move].effect == EFFECT_TWO_TURNS_ATTACK
        || gBattleMoves[move].effect == EFFECT_SOLARBEAM
        || gBattleMoves[move].effect == EFFECT_SEMI_INVULNERABLE
        || gBattleMoves[move].effect == EFFECT_BIDE)
        return TRUE;
    else
        return FALSE;
}

static bool8 IsInvalidForSleepTalkOrAssist(u16 move)
{
    if (move == 0 || move == MOVE_SLEEP_TALK || move == MOVE_ASSIST
        || move == MOVE_MIRROR_MOVE || move == MOVE_METRONOME)
        return TRUE;
    else
        return FALSE;
}

static u8 AttacksThisTurn(u8 battlerId, u16 move) // Note: returns 1 if it's a charging turn, otherwise 2
{
    // first argument is unused
    if (gBattleMoves[move].effect == EFFECT_SOLARBEAM
        && (gBattleWeather & WEATHER_SUN_ANY))
        return 2;

    if (gBattleMoves[move].effect == EFFECT_SKULL_BASH
        || gBattleMoves[move].effect == EFFECT_TWO_TURNS_ATTACK
        || gBattleMoves[move].effect == EFFECT_SOLARBEAM
        || gBattleMoves[move].effect == EFFECT_SEMI_INVULNERABLE
        || gBattleMoves[move].effect == EFFECT_BIDE)
    {
        if ((gHitMarker & HITMARKER_CHARGING))
            return 1;
    }
    return 2;
}

static void Cmd_trychoosesleeptalkmove(void)
{
    s32 i;
    u8 unusableMovesBits = 0;

    for (i = 0; i < MAX_MON_MOVES; i++)
    {
        if (IsInvalidForSleepTalkOrAssist(gBattleMons[gBattlerAttacker].moves[i])
            || gBattleMons[gBattlerAttacker].moves[i] == MOVE_FOCUS_PUNCH
            || gBattleMons[gBattlerAttacker].moves[i] == MOVE_UPROAR
            || IsTwoTurnsMove(gBattleMons[gBattlerAttacker].moves[i]))
        {
            unusableMovesBits |= gBitTable[i];
        }

    }

    unusableMovesBits = CheckMoveLimitations(gBattlerAttacker, unusableMovesBits, ~(MOVE_LIMITATION_PP));
    if (unusableMovesBits == 0xF) // all 4 moves cannot be chosen
    {
        gBattlescriptCurrInstr += 5;
    }
    else // at least one move can be chosen
    {
        u32 movePosition;

        do
        {
            movePosition = Random() & 3;
        } while ((gBitTable[movePosition] & unusableMovesBits));

        gCalledMove = gBattleMons[gBattlerAttacker].moves[movePosition];
        gCurrMovePos = movePosition;
        gHitMarker &= ~(HITMARKER_ATTACKSTRING_PRINTED);
        gBattlerTarget = GetMoveTarget(gCalledMove, 0);
        gBattlescriptCurrInstr = T1_READ_PTR(gBattlescriptCurrInstr + 1);
    }
}

static void Cmd_setdestinybond(void)
{
    gBattleMons[gBattlerAttacker].status2 |= STATUS2_DESTINY_BOND;
    gBattlescriptCurrInstr++;
}

static void TrySetDestinyBondToHappen(void)
{
    u8 sideAttacker = GetBattlerSide(gBattlerAttacker);
    u8 sideTarget = GetBattlerSide(gBattlerTarget);
    if (gBattleMons[gBattlerTarget].status2 & STATUS2_DESTINY_BOND
        && sideAttacker != sideTarget
        && !(gHitMarker & HITMARKER_GRUDGE))
    {
        gHitMarker |= HITMARKER_DESTINYBOND;
    }
}

static void Cmd_trysetdestinybondtohappen(void)
{
    TrySetDestinyBondToHappen();
    gBattlescriptCurrInstr++;
}

static void Cmd_settailwind(void)
{
    u8 side = GetBattlerSide(gBattlerAttacker);

    if (!(gSideStatuses[side] & SIDE_STATUS_TAILWIND))
    {
        gSideStatuses[side] |= SIDE_STATUS_TAILWIND;
        gSideTimers[side].tailwindBattlerId = gBattlerAttacker;
        gSideTimers[side].tailwindTimer = 3;
        gBattlescriptCurrInstr += 5;
    }
    else
    {
        gBattlescriptCurrInstr = T1_READ_PTR(gBattlescriptCurrInstr + 1);
    }
}

static void Cmd_tryspiteppreduce(void)
{
    if (gLastMoves[gBattlerTarget] != 0
        && gLastMoves[gBattlerTarget] != 0xFFFF)
    {
        s32 i;

        for (i = 0; i < MAX_MON_MOVES; i++)
        {
            if (gLastMoves[gBattlerTarget] == gBattleMons[gBattlerTarget].moves[i])
                break;
        }

        if (i != MAX_MON_MOVES && gBattleMons[gBattlerTarget].pp[i] > 1)
        {
            s32 ppToDeduct = (Random() & 3) + 2;
            if (gBattleMons[gBattlerTarget].pp[i] < ppToDeduct)
                ppToDeduct = gBattleMons[gBattlerTarget].pp[i];

            PREPARE_MOVE_BUFFER(gBattleTextBuff1, gLastMoves[gBattlerTarget])

            ConvertIntToDecimalStringN(gBattleTextBuff2, ppToDeduct, STR_CONV_MODE_LEFT_ALIGN, 1);

            PREPARE_BYTE_NUMBER_BUFFER(gBattleTextBuff2, 1, ppToDeduct)

            gBattleMons[gBattlerTarget].pp[i] -= ppToDeduct;
            gActiveBattler = gBattlerTarget;

            if (!(gDisableStructs[gActiveBattler].mimickedMoves & gBitTable[i])
                && !(gBattleMons[gActiveBattler].status2 & STATUS2_TRANSFORMED))
            {
                BtlController_EmitSetMonData(0, REQUEST_PPMOVE1_BATTLE + i, 0, 1, &gBattleMons[gActiveBattler].pp[i]);
                MarkBattlerForControllerExec(gActiveBattler);
            }

            gBattlescriptCurrInstr += 5;

            if (gBattleMons[gBattlerTarget].pp[i] == 0)
                CancelMultiTurnMoves(gBattlerTarget);
        }
        else
        {
            gBattlescriptCurrInstr = T1_READ_PTR(gBattlescriptCurrInstr + 1);
        }
    }
    else
    {
        gBattlescriptCurrInstr = T1_READ_PTR(gBattlescriptCurrInstr + 1);
    }
}

static void Cmd_healpartystatus(void)
{
    u32 zero = 0;
    u8 toHeal = 0;

    if (gCurrentMove == MOVE_HEAL_BELL)
    {
        struct Pokemon *party;
        s32 i;

        gBattleCommunication[MULTISTRING_CHOOSER] = 0;

        if (GetBattlerSide(gBattlerAttacker) == B_SIDE_PLAYER)
            party = gPlayerParty;
        else
            party = gEnemyParty;

        if (gBattleMons[gBattlerAttacker].ability != ABILITY_SOUNDPROOF)
        {
            gBattleMons[gBattlerAttacker].status1 = 0;
            gBattleMons[gBattlerAttacker].status2 &= ~(STATUS2_NIGHTMARE);
        }
        else
        {
            RecordAbilityBattle(gBattlerAttacker, gBattleMons[gBattlerAttacker].ability);
            gBattleCommunication[MULTISTRING_CHOOSER] |= 1;
        }

        gActiveBattler = gBattleScripting.battler = GetBattlerAtPosition(GetBattlerPosition(gBattlerAttacker) ^ BIT_FLANK);

        if (gBattleTypeFlags & BATTLE_TYPE_DOUBLE
            && !(gAbsentBattlerFlags & gBitTable[gActiveBattler]))
        {
            if (gBattleMons[gActiveBattler].ability != ABILITY_SOUNDPROOF)
            {
                gBattleMons[gActiveBattler].status1 = 0;
                gBattleMons[gActiveBattler].status2 &= ~(STATUS2_NIGHTMARE);
            }
            else
            {
                RecordAbilityBattle(gActiveBattler, gBattleMons[gActiveBattler].ability);
                gBattleCommunication[MULTISTRING_CHOOSER] |= 2;
            }
        }

        for (i = 0; i < PARTY_SIZE; i++)
        {
            u16 species = GetMonData(&party[i], MON_DATA_SPECIES2);
            u8 abilityNum = GetMonData(&party[i], MON_DATA_ABILITY_NUM);

            if (species != SPECIES_NONE && species != SPECIES_EGG)
            {
                u8 ability;

                if (gBattlerPartyIndexes[gBattlerAttacker] == i)
                    ability = gBattleMons[gBattlerAttacker].ability;
                else if (gBattleTypeFlags & BATTLE_TYPE_DOUBLE
                         && gBattlerPartyIndexes[gActiveBattler] == i
                         && !(gAbsentBattlerFlags & gBitTable[gActiveBattler]))
                    ability = gBattleMons[gActiveBattler].ability;
                else
                    ability = GetAbilityBySpecies(species, abilityNum);

                if (ability != ABILITY_SOUNDPROOF)
                    toHeal |= (1 << i);
            }
        }
    }
    else // Aromatherapy
    {
        gBattleCommunication[MULTISTRING_CHOOSER] = 4;
        toHeal = 0x3F;

        gBattleMons[gBattlerAttacker].status1 = 0;
        gBattleMons[gBattlerAttacker].status2 &= ~(STATUS2_NIGHTMARE);

        gActiveBattler = GetBattlerAtPosition(GetBattlerPosition(gBattlerAttacker) ^ BIT_FLANK);
        if (gBattleTypeFlags & BATTLE_TYPE_DOUBLE
            && !(gAbsentBattlerFlags & gBitTable[gActiveBattler]))
        {
            gBattleMons[gActiveBattler].status1 = 0;
            gBattleMons[gActiveBattler].status2 &= ~(STATUS2_NIGHTMARE);
        }

    }

    if (toHeal)
    {
        gActiveBattler = gBattlerAttacker;
        BtlController_EmitSetMonData(0, REQUEST_STATUS_BATTLE, toHeal, 4, &zero);
        MarkBattlerForControllerExec(gActiveBattler);
    }

    gBattlescriptCurrInstr++;
}

static void Cmd_cursetarget(void)
{
    if (gBattleMons[gBattlerTarget].status2 & STATUS2_CURSED)
    {
        gBattlescriptCurrInstr = T1_READ_PTR(gBattlescriptCurrInstr + 1);
    }
    else
    {
        gBattleMons[gBattlerTarget].status2 |= STATUS2_CURSED;
        gBattleMoveDamage = gBattleMons[gBattlerAttacker].maxHP / 2;
        if (gBattleMoveDamage == 0)
            gBattleMoveDamage = 1;

        gBattlescriptCurrInstr += 5;
    }
}

static void Cmd_trysetspikes(void)
{
    u8 targetSide = GetBattlerSide(gBattlerAttacker) ^ BIT_SIDE;

    if (gSideTimers[targetSide].spikesAmount == 3)
    {
        gSpecialStatuses[gBattlerAttacker].ppNotAffectedByPressure = 1;
        gBattlescriptCurrInstr = T1_READ_PTR(gBattlescriptCurrInstr + 1);
    }
    else
    {
        gSideStatuses[targetSide] |= SIDE_STATUS_SPIKES;
        gSideTimers[targetSide].spikesAmount++;
        gBattlescriptCurrInstr += 5;
    }
}

static void Cmd_setforesight(void)
{
    gBattleMons[gBattlerTarget].status2 |= STATUS2_FORESIGHT;
    gBattlescriptCurrInstr++;
}

static void Cmd_trysetperishsong(void)
{
    s32 i;
    s32 notAffectedCount = 0;

    for (i = 0; i < gBattlersCount; i++)
    {
        if (gStatuses3[i] & STATUS3_PERISH_SONG
            || gBattleMons[i].ability == ABILITY_SOUNDPROOF)
        {
            notAffectedCount++;
        }
        else
        {
            gStatuses3[i] |= STATUS3_PERISH_SONG;
            gDisableStructs[i].perishSongTimer = 3;
            gDisableStructs[i].perishSongTimerStartValue = 3;
        }
    }

    PressurePPLoseOnUsingPerishSong(gBattlerAttacker);

    if (notAffectedCount == gBattlersCount)
        gBattlescriptCurrInstr = T1_READ_PTR(gBattlescriptCurrInstr + 1);
    else
        gBattlescriptCurrInstr += 5;
}

static void Cmd_handlerollout(void)
{
    if (gMoveResultFlags & MOVE_RESULT_NO_EFFECT)
    {
        CancelMultiTurnMoves(gBattlerAttacker);
        gBattlescriptCurrInstr = BattleScript_MoveMissedPause;
    }
    else
    {
        if (!(gBattleMons[gBattlerAttacker].status2 & STATUS2_MULTIPLETURNS)) // First hit.
        {
            gDisableStructs[gBattlerAttacker].rolloutTimer = 5;
            gDisableStructs[gBattlerAttacker].rolloutTimerStartValue = 5;
            gBattleMons[gBattlerAttacker].status2 |= STATUS2_MULTIPLETURNS;
            gLockedMoves[gBattlerAttacker] = gCurrentMove;
        }
        if (--gDisableStructs[gBattlerAttacker].rolloutTimer == 0) // Last hit.
        {
            gBattleMons[gBattlerAttacker].status2 &= ~(STATUS2_MULTIPLETURNS);
        }

        gBattlescriptCurrInstr++;
    }
}

static void Cmd_jumpifconfusedandstatmaxed(void)
{
    if (gBattleMons[gBattlerTarget].status2 & STATUS2_CONFUSION
        && gBattleMons[gBattlerTarget].statStages[gBattlescriptCurrInstr[1]] == 0xC)
        gBattlescriptCurrInstr = T1_READ_PTR(gBattlescriptCurrInstr + 2);
    else
        gBattlescriptCurrInstr += 6;
}

static void Cmd_handlefurycutter(void)
{
    if (gMoveResultFlags & MOVE_RESULT_NO_EFFECT)
    {
        gDisableStructs[gBattlerAttacker].furyCutterCounter = 0;
        gBattlescriptCurrInstr = BattleScript_MoveMissedPause;
    }
    else
    {
        if (gDisableStructs[gBattlerAttacker].furyCutterCounter != 5)
            gDisableStructs[gBattlerAttacker].furyCutterCounter++;

        gBattlescriptCurrInstr++;
    }
}

static void Cmd_setembargo(void)
{
    if (gStatuses3[gBattlerTarget] & STATUS3_EMBARGO)
    {
        gBattlescriptCurrInstr = T1_READ_PTR(gBattlescriptCurrInstr + 1);
    }
    else
    {
        gStatuses3[gBattlerTarget] |= STATUS3_EMBARGO;
        gDisableStructs[gBattlerTarget].embargoTimer = 5;
        gBattlescriptCurrInstr += 5;
    }
}

static void Cmd_presentdamagecalculation(void)
{
    u32 rand = Random() & 0xFF;

    if (rand < 102)
    {
        gBattleStruct->presentBasePower = 40;
    }
    else if (rand < 178)
    {
        gBattleStruct->presentBasePower = 80;
    }
    else if (rand < 204)
    {
        gBattleStruct->presentBasePower = 120;
    }
    else
    {
        gBattleMoveDamage = gBattleMons[gBattlerTarget].maxHP / 4;
        if (gBattleMoveDamage == 0)
            gBattleMoveDamage = 1;
        gBattleMoveDamage *= -1;
    }

    if (rand < 204)
    {
        gBattlescriptCurrInstr = BattleScript_HitFromCritCalc;
    }
    else if (gBattleMons[gBattlerTarget].maxHP == gBattleMons[gBattlerTarget].hp)
    {
        gBattlescriptCurrInstr = BattleScript_AlreadyAtFullHp;
    }
    else
    {
        gMoveResultFlags &= ~(MOVE_RESULT_DOESNT_AFFECT_FOE);
        gBattlescriptCurrInstr = BattleScript_PresentHealTarget;
    }
}

static void Cmd_setsafeguard(void)
{
    if (gSideStatuses[GET_BATTLER_SIDE(gBattlerAttacker)] & SIDE_STATUS_SAFEGUARD)
    {
        gMoveResultFlags |= MOVE_RESULT_MISSED;
        gBattleCommunication[MULTISTRING_CHOOSER] = 0;
    }
    else
    {
        gSideStatuses[GET_BATTLER_SIDE(gBattlerAttacker)] |= SIDE_STATUS_SAFEGUARD;
        gSideTimers[GET_BATTLER_SIDE(gBattlerAttacker)].safeguardTimer = 5;
        gSideTimers[GET_BATTLER_SIDE(gBattlerAttacker)].safeguardBattlerId = gBattlerAttacker;
        gBattleCommunication[MULTISTRING_CHOOSER] = 5;
    }

    gBattlescriptCurrInstr++;
}

static void Cmd_magnitudedamagecalculation(void)
{
    u32 magnitude = Random() % 100;

    if (magnitude < 5)
    {
        gBattleStruct->magnitudeBasePower = 10;
        magnitude = 4;
    }
    else if (magnitude < 15)
    {
        gBattleStruct->magnitudeBasePower = 30;
        magnitude = 5;
    }
    else if (magnitude < 35)
    {
        gBattleStruct->magnitudeBasePower = 50;
        magnitude = 6;
    }
    else if (magnitude < 65)
    {
        gBattleStruct->magnitudeBasePower = 70;
        magnitude = 7;
    }
    else if (magnitude < 85)
    {
        gBattleStruct->magnitudeBasePower = 90;
        magnitude = 8;
    }
    else if (magnitude < 95)
    {
        gBattleStruct->magnitudeBasePower = 110;
        magnitude = 9;
    }
    else
    {
        gBattleStruct->magnitudeBasePower = 150;
        magnitude = 10;
    }


    PREPARE_BYTE_NUMBER_BUFFER(gBattleTextBuff1, 2, magnitude);

    for (gBattlerTarget = 0; gBattlerTarget < gBattlersCount; gBattlerTarget++)
    {
        if (gBattlerTarget == gBattlerAttacker)
            continue;
        if (!(gAbsentBattlerFlags & gBitTable[gBattlerTarget])) // A valid target was found.
            break;
    }

    gBattlescriptCurrInstr++;
}

static void Cmd_jumpifnopursuitswitchdmg(void)
{
    if (gMultiHitCounter == 1)
    {
        if (GetBattlerSide(gBattlerAttacker) == B_SIDE_PLAYER)
            gBattlerTarget = GetBattlerAtPosition(B_POSITION_OPPONENT_LEFT);
        else
            gBattlerTarget = GetBattlerAtPosition(B_POSITION_PLAYER_LEFT);
    }
    else
    {
        if (GetBattlerSide(gBattlerAttacker) == B_SIDE_PLAYER)
            gBattlerTarget = GetBattlerAtPosition(B_POSITION_OPPONENT_RIGHT);
        else
            gBattlerTarget = GetBattlerAtPosition(B_POSITION_PLAYER_RIGHT);
    }

    if (gChosenActionByBattler[gBattlerTarget] == B_ACTION_USE_MOVE
        && gBattlerAttacker == *(gBattleStruct->moveTarget + gBattlerTarget)
        && !(gBattleMons[gBattlerTarget].status1 & (STATUS1_SLEEP | STATUS1_FREEZE))
        && gBattleMons[gBattlerAttacker].hp
        && !gDisableStructs[gBattlerTarget].truantCounter
        && gChosenMoveByBattler[gBattlerTarget] == MOVE_PURSUIT)
    {
        s32 i;

        for (i = 0; i < gBattlersCount; i++)
        {
            if (gBattlerByTurnOrder[i] == gBattlerTarget)
                gActionsByTurnOrder[i] = 11;
        }

        gCurrentMove = MOVE_PURSUIT;
        gCurrMovePos = gChosenMovePos = *(gBattleStruct->chosenMovePositions + gBattlerTarget);
        gBattlescriptCurrInstr += 5;
        gBattleScripting.animTurn = 1;
        gHitMarker &= ~(HITMARKER_ATTACKSTRING_PRINTED);
    }
    else
    {
        gBattlescriptCurrInstr = T1_READ_PTR(gBattlescriptCurrInstr + 1);
    }
}

static void Cmd_setsunny(void)
{
    if (!TryChangeBattleWeather(gBattlerAttacker, ENUM_WEATHER_SUN, FALSE))
    {
        gMoveResultFlags |= MOVE_RESULT_MISSED;
        gBattleCommunication[MULTISTRING_CHOOSER] = 2;
    }
    else
    {
        gBattleCommunication[MULTISTRING_CHOOSER] = 4;
    }

    gBattlescriptCurrInstr++;
}

static void Cmd_maxattackhalvehp(void) // belly drum
{
    u32 halfHp = gBattleMons[gBattlerAttacker].maxHP / 2;

    if (!(gBattleMons[gBattlerAttacker].maxHP / 2))
        halfHp = 1;

    if (gBattleMons[gBattlerAttacker].statStages[STAT_ATK] < 12
        && gBattleMons[gBattlerAttacker].hp > halfHp)
    {
        gBattleMons[gBattlerAttacker].statStages[STAT_ATK] = 12;
        gBattleMoveDamage = gBattleMons[gBattlerAttacker].maxHP / 2;
        if (gBattleMoveDamage == 0)
            gBattleMoveDamage = 1;

        gBattlescriptCurrInstr += 5;
    }
    else
    {
        gBattlescriptCurrInstr = T1_READ_PTR(gBattlescriptCurrInstr + 1);
    }
}

static void Cmd_copyfoestats(void) // psych up
{
    s32 i;

    for (i = 0; i < NUM_BATTLE_STATS; i++)
    {
        gBattleMons[gBattlerAttacker].statStages[i] = gBattleMons[gBattlerTarget].statStages[i];
    }

    gBattlescriptCurrInstr += 5; // Has an unused jump ptr(possibly for a failed attempt) parameter.
}

static void Cmd_rapidspinfree(void)
{
    u8 atkSide = GetBattlerSide(gBattlerAttacker);

    if (gBattleMons[gBattlerAttacker].status2 & STATUS2_WRAPPED)
    {
        gBattleScripting.battler = gBattlerTarget;
        gBattleMons[gBattlerAttacker].status2 &= ~(STATUS2_WRAPPED);
        gBattlerTarget = *(gBattleStruct->wrappedBy + gBattlerAttacker);
        PREPARE_MOVE_BUFFER(gBattleTextBuff1, gBattleStruct->wrappedMove[gBattlerAttacker]);
        BattleScriptPushCursor();
        gBattlescriptCurrInstr = BattleScript_WrapFree;
    }
    else if (gStatuses3[gBattlerAttacker] & STATUS3_LEECHSEED)
    {
        gStatuses3[gBattlerAttacker] &= ~(STATUS3_LEECHSEED);
        gStatuses3[gBattlerAttacker] &= ~(STATUS3_LEECHSEED_BATTLER);
        BattleScriptPushCursor();
        gBattlescriptCurrInstr = BattleScript_LeechSeedFree;
    }
    else if (gSideStatuses[atkSide] & SIDE_STATUS_SPIKES)
    {
        gSideStatuses[atkSide] &= ~(SIDE_STATUS_SPIKES);
        gSideTimers[atkSide].spikesAmount = 0;
        BattleScriptPushCursor();
        gBattlescriptCurrInstr = BattleScript_SpikesFree;
    }
    else if (gSideStatuses[atkSide] & SIDE_STATUS_TOXIC_SPIKES)
    {
        gSideStatuses[atkSide] &= ~(SIDE_STATUS_TOXIC_SPIKES);
        gSideTimers[atkSide].toxicSpikesAmount = 0;
        BattleScriptPushCursor();
        gBattlescriptCurrInstr = BattleScript_ToxicSpikesFree;
    }
    else if (gSideStatuses[atkSide] & SIDE_STATUS_STICKY_WEB)
    {
        gSideStatuses[atkSide] &= ~(SIDE_STATUS_STICKY_WEB);
        gSideTimers[atkSide].stickyWebAmount = 0;
        BattleScriptPushCursor();
        gBattlescriptCurrInstr = BattleScript_StickyWebFree;
    }
    else if (gSideStatuses[atkSide] & SIDE_STATUS_STEALTH_ROCK)
    {
        gSideStatuses[atkSide] &= ~(SIDE_STATUS_STEALTH_ROCK);
        gSideTimers[atkSide].stealthRockAmount = 0;
        BattleScriptPushCursor();
        gBattlescriptCurrInstr = BattleScript_StealthRockFree;
    }
    else
    {
        gBattlescriptCurrInstr++;
    }
}

static void Cmd_setdefensecurlbit(void)
{
    gBattleMons[gBattlerAttacker].status2 |= STATUS2_DEFENSE_CURL;
    gBattlescriptCurrInstr++;
}

static void Cmd_recoverbasedonsunlight(void)
{
    gBattlerTarget = gBattlerAttacker;

    if (gBattleMons[gBattlerAttacker].hp != gBattleMons[gBattlerAttacker].maxHP)
    {
        if (gBattleWeather == 0 || !WEATHER_HAS_EFFECT)
            gBattleMoveDamage = gBattleMons[gBattlerAttacker].maxHP / 2;
        else if (gBattleWeather & WEATHER_SUN_ANY)
            gBattleMoveDamage = 20 * gBattleMons[gBattlerAttacker].maxHP / 30;
        else // not sunny weather
            gBattleMoveDamage = gBattleMons[gBattlerAttacker].maxHP / 4;

        if (gBattleMoveDamage == 0)
            gBattleMoveDamage = 1;
        gBattleMoveDamage *= -1;

        gBattlescriptCurrInstr += 5;
    }
    else
    {
        gBattlescriptCurrInstr = T1_READ_PTR(gBattlescriptCurrInstr + 1);
    }
}

static void Cmd_setstickyweb(void)
{
    u8 targetSide = GetBattlerSide(gBattlerTarget);
    if (gSideStatuses[targetSide] & SIDE_STATUS_STICKY_WEB)
    {
        gBattlescriptCurrInstr = T1_READ_PTR(gBattlescriptCurrInstr + 1);
    }
    else
    {
        gSideStatuses[targetSide] |= SIDE_STATUS_STICKY_WEB;
        gSideTimers[targetSide].stickyWebAmount = 1;
        gBattlescriptCurrInstr += 5;
    }
}

static void Cmd_selectfirstvalidtarget(void)
{
    for (gBattlerTarget = 0; gBattlerTarget < gBattlersCount; gBattlerTarget++)
    {
        if (gBattlerTarget == gBattlerAttacker && !(gBattleMoves[gCurrentMove].target & MOVE_TARGET_USER))
            continue;
        if (IsBattlerAlive(gBattlerTarget))
            break;
    }
    gBattlescriptCurrInstr++;
}

static void Cmd_trysetfutureattack(void)
{
    if (gWishFutureKnock.futureSightCounter[gBattlerTarget] != 0)
    {
        gBattlescriptCurrInstr = T1_READ_PTR(gBattlescriptCurrInstr + 1);
    }
    else
    {
        gSideStatuses[GET_BATTLER_SIDE(gBattlerTarget)] |= SIDE_STATUS_FUTUREATTACK;
        gWishFutureKnock.futureSightMove[gBattlerTarget] = gCurrentMove;
        gWishFutureKnock.futureSightAttacker[gBattlerTarget] = gBattlerAttacker;
        gWishFutureKnock.futureSightCounter[gBattlerTarget] = 3;

        if (gCurrentMove == MOVE_DOOM_DESIRE)
            gBattleCommunication[MULTISTRING_CHOOSER] = 1;
        else
            gBattleCommunication[MULTISTRING_CHOOSER] = 0;

        gBattlescriptCurrInstr += 5;
    }
}

static void Cmd_trydobeatup(void)
{
    struct Pokemon *party;

    if (GetBattlerSide(gBattlerAttacker) == B_SIDE_PLAYER)
        party = gPlayerParty;
    else
        party = gEnemyParty;

    if (gBattleMons[gBattlerTarget].hp == 0)
    {
        gBattlescriptCurrInstr = T1_READ_PTR(gBattlescriptCurrInstr + 1);
    }
    else
    {
        u8 beforeLoop = gBattleCommunication[0];
        for (;gBattleCommunication[0] < 6; gBattleCommunication[0]++)
        {
            if (GetMonData(&party[gBattleCommunication[0]], MON_DATA_HP)
                && GetMonData(&party[gBattleCommunication[0]], MON_DATA_SPECIES2)
                && GetMonData(&party[gBattleCommunication[0]], MON_DATA_SPECIES2) != SPECIES_EGG
                && !GetMonData(&party[gBattleCommunication[0]], MON_DATA_STATUS))
                    break;
        }
        if (gBattleCommunication[0] < 6)
        {
            PREPARE_MON_NICK_WITH_PREFIX_BUFFER(gBattleTextBuff1, gBattlerAttacker, gBattleCommunication[0])

            gBattlescriptCurrInstr += 9;

            gBattleMoveDamage = gBaseStats[GetMonData(&party[gBattleCommunication[0]], MON_DATA_SPECIES)].baseAttack;
            gBattleMoveDamage *= gBattleMoves[gCurrentMove].power;
            gBattleMoveDamage *= (GetMonData(&party[gBattleCommunication[0]], MON_DATA_LEVEL) * 2 / 5 + 2);
            gBattleMoveDamage /= gBaseStats[gBattleMons[gBattlerTarget].species].baseDefense;
            gBattleMoveDamage = (gBattleMoveDamage / 50) + 2;
            if (gProtectStructs[gBattlerAttacker].helpingHand)
                gBattleMoveDamage = gBattleMoveDamage * 15 / 10;

            gBattleCommunication[0]++;
        }
        else if (beforeLoop != 0)
            gBattlescriptCurrInstr = T1_READ_PTR(gBattlescriptCurrInstr + 1);
        else
            gBattlescriptCurrInstr = T1_READ_PTR(gBattlescriptCurrInstr + 5);
    }
}

static void Cmd_setsemiinvulnerablebit(void)
{
    switch (gCurrentMove)
    {
    case MOVE_FLY:
    case MOVE_BOUNCE:
        gStatuses3[gBattlerAttacker] |= STATUS3_ON_AIR;
        break;
    case MOVE_DIG:
        gStatuses3[gBattlerAttacker] |= STATUS3_UNDERGROUND;
        break;
    case MOVE_DIVE:
        gStatuses3[gBattlerAttacker] |= STATUS3_UNDERWATER;
        break;
    case MOVE_PHANTOM_FORCE:
    case MOVE_SHADOW_FORCE:
        gStatuses3[gBattlerAttacker] |= STATUS3_PHANTOM_FORCE;
        break;
    }

    gBattlescriptCurrInstr++;
}

static void Cmd_clearsemiinvulnerablebit(void)
{
    gStatuses3[gBattlerAttacker] &= ~(STATUS3_SEMI_INVULNERABLE);
    gBattlescriptCurrInstr++;
}

static void Cmd_setminimize(void)
{
    if (gHitMarker & HITMARKER_OBEYS)
        gStatuses3[gBattlerAttacker] |= STATUS3_MINIMIZED;

    gBattlescriptCurrInstr++;
}

static void Cmd_sethail(void)
{
    if (!TryChangeBattleWeather(gBattlerAttacker, ENUM_WEATHER_HAIL, FALSE))
    {
        gMoveResultFlags |= MOVE_RESULT_MISSED;
        gBattleCommunication[MULTISTRING_CHOOSER] = 2;
    }
    else
    {
        gBattleCommunication[MULTISTRING_CHOOSER] = 5;
    }

    gBattlescriptCurrInstr++;
}

static void Cmd_jumpifattackandspecialattackcannotfall(void) // memento
{
    if (gBattleMons[gBattlerTarget].statStages[STAT_ATK] == 0
        && gBattleMons[gBattlerTarget].statStages[STAT_SPATK] == 0
        && gBattleCommunication[6] != 1)
    {
        gBattlescriptCurrInstr = T1_READ_PTR(gBattlescriptCurrInstr + 1);
    }
    else
    {
        gActiveBattler = gBattlerAttacker;
        gBattleMoveDamage = gBattleMons[gActiveBattler].hp;
        BtlController_EmitHealthBarUpdate(0, INSTANT_HP_BAR_DROP);
        MarkBattlerForControllerExec(gActiveBattler);
        gBattlescriptCurrInstr += 5;
    }
}

static void Cmd_setforcedtarget(void) // follow me
{
    gSideTimers[GetBattlerSide(gBattlerAttacker)].followmeTimer = 1;
    gSideTimers[GetBattlerSide(gBattlerAttacker)].followmeTarget = gBattlerAttacker;
    gBattlescriptCurrInstr++;
}

static void Cmd_setcharge(void)
{
    gStatuses3[gBattlerAttacker] |= STATUS3_CHARGED_UP;
    gDisableStructs[gBattlerAttacker].chargeTimer = 2;
    gDisableStructs[gBattlerAttacker].chargeTimerStartValue = 2;
    gBattlescriptCurrInstr++;
}

static void Cmd_callterrainattack(void) // nature power
{
    gHitMarker &= ~(HITMARKER_ATTACKSTRING_PRINTED);
    gCurrentMove = sNaturePowerMoves[gBattleTerrain];
    gBattlerTarget = GetMoveTarget(gCurrentMove, 0);
    BattleScriptPush(gBattleScriptsForMoveEffects[gBattleMoves[gCurrentMove].effect]);
    gBattlescriptCurrInstr++;
}

static void Cmd_cureifburnedparalysedorpoisoned(void) // refresh
{
    if (gBattleMons[gBattlerAttacker].status1 & (STATUS1_POISON | STATUS1_BURN | STATUS1_PARALYSIS | STATUS1_TOXIC_POISON))
    {
        gBattleMons[gBattlerAttacker].status1 = 0;
        gBattlescriptCurrInstr += 5;
        gActiveBattler = gBattlerAttacker;
        BtlController_EmitSetMonData(0, REQUEST_STATUS_BATTLE, 0, 4, &gBattleMons[gActiveBattler].status1);
        MarkBattlerForControllerExec(gActiveBattler);
    }
    else
    {
        gBattlescriptCurrInstr = T1_READ_PTR(gBattlescriptCurrInstr + 1);
    }
}

static void Cmd_settorment(void)
{
    if (gBattleMons[gBattlerTarget].status2 & STATUS2_TORMENT)
    {
        gBattlescriptCurrInstr = T1_READ_PTR(gBattlescriptCurrInstr + 1);
    }
    else
    {
        gBattleMons[gBattlerTarget].status2 |= STATUS2_TORMENT;
        gBattlescriptCurrInstr += 5;
    }
}

static void Cmd_jumpifnodamage(void)
{
    if (gProtectStructs[gBattlerAttacker].physicalDmg || gProtectStructs[gBattlerAttacker].specialDmg)
        gBattlescriptCurrInstr += 5;
    else
        gBattlescriptCurrInstr = T1_READ_PTR(gBattlescriptCurrInstr + 1);
}

static void Cmd_settaunt(void)
{
    if (gDisableStructs[gBattlerTarget].tauntTimer == 0)
    {
        u8 turns = 4;
        if (GetBattlerTurnOrderNum(gBattlerTarget) > GetBattlerTurnOrderNum(gBattlerAttacker))
            turns--; // If the target hasn't yet moved this turn, Taunt lasts for only three turns (source: Bulbapedia)

        gDisableStructs[gBattlerTarget].tauntTimer = gDisableStructs[gBattlerTarget].tauntTimer2 = turns;
        gBattlescriptCurrInstr += 5;
    }
    else
    {
        gBattlescriptCurrInstr = T1_READ_PTR(gBattlescriptCurrInstr + 1);
    }
}

static void Cmd_trysethelpinghand(void)
{
    gBattlerTarget = GetBattlerAtPosition(GetBattlerPosition(gBattlerAttacker) ^ BIT_FLANK);

    if (gBattleTypeFlags & BATTLE_TYPE_DOUBLE
        && !(gAbsentBattlerFlags & gBitTable[gBattlerTarget])
        && !gProtectStructs[gBattlerAttacker].helpingHand
        && !gProtectStructs[gBattlerTarget].helpingHand)
    {
        gProtectStructs[gBattlerTarget].helpingHand = 1;
        gBattlescriptCurrInstr += 5;
    }
    else
    {
        gBattlescriptCurrInstr = T1_READ_PTR(gBattlescriptCurrInstr + 1);
    }
}

static void Cmd_tryswapitems(void) // trick
{
    // opponent can't swap items with player in regular battles
    if (gBattleTypeFlags & BATTLE_TYPE_TRAINER_HILL
        || (GetBattlerSide(gBattlerAttacker) == B_SIDE_OPPONENT
            && !(gBattleTypeFlags & (BATTLE_TYPE_LINK
                                  | BATTLE_TYPE_EREADER_TRAINER
                                  | BATTLE_TYPE_FRONTIER
                                  | BATTLE_TYPE_SECRET_BASE
                                  | BATTLE_TYPE_x2000000))))
    {
        gBattlescriptCurrInstr = T1_READ_PTR(gBattlescriptCurrInstr + 1);
    }
    else
    {
        u8 sideAttacker = GetBattlerSide(gBattlerAttacker);
        u8 sideTarget = GetBattlerSide(gBattlerTarget);

        // you can't swap items if they were knocked off in regular battles
        if (!(gBattleTypeFlags & (BATTLE_TYPE_LINK
                             | BATTLE_TYPE_EREADER_TRAINER
                             | BATTLE_TYPE_FRONTIER
                             | BATTLE_TYPE_SECRET_BASE
                             | BATTLE_TYPE_x2000000))
            && (gWishFutureKnock.knockedOffMons[sideAttacker] & gBitTable[gBattlerPartyIndexes[gBattlerAttacker]]
                || gWishFutureKnock.knockedOffMons[sideTarget] & gBitTable[gBattlerPartyIndexes[gBattlerTarget]]))
        {
            gBattlescriptCurrInstr = T1_READ_PTR(gBattlescriptCurrInstr + 1);
        }
        // can't swap if two pokemon don't have an item
        // or if either of them is an enigma berry or a mail
        else if ((gBattleMons[gBattlerAttacker].item == 0 && gBattleMons[gBattlerTarget].item == 0)
                 || !CanBattlerGetOrLoseItem(gBattlerAttacker, gBattleMons[gBattlerAttacker].item)
                 || !CanBattlerGetOrLoseItem(gBattlerAttacker, gBattleMons[gBattlerTarget].item)
                 || !CanBattlerGetOrLoseItem(gBattlerTarget, gBattleMons[gBattlerTarget].item)
                 || !CanBattlerGetOrLoseItem(gBattlerTarget, gBattleMons[gBattlerAttacker].item))
        {
            gBattlescriptCurrInstr = T1_READ_PTR(gBattlescriptCurrInstr + 1);
        }
        // check if ability prevents swapping
        else if (gBattleMons[gBattlerTarget].ability == ABILITY_STICKY_HOLD)
        {
            gBattlescriptCurrInstr = BattleScript_StickyHoldActivates;
            gLastUsedAbility = gBattleMons[gBattlerTarget].ability;
            RecordAbilityBattle(gBattlerTarget, gLastUsedAbility);
        }
        // took a while, but all checks passed and items can be safely swapped
        else
        {
            u16 oldItemAtk, *newItemAtk;

            newItemAtk = &gBattleStruct->changedItems[gBattlerAttacker];
            oldItemAtk = gBattleMons[gBattlerAttacker].item;
            *newItemAtk = gBattleMons[gBattlerTarget].item;

            gBattleMons[gBattlerAttacker].item = 0;
            gBattleMons[gBattlerTarget].item = oldItemAtk;

            gActiveBattler = gBattlerAttacker;
            BtlController_EmitSetMonData(0, REQUEST_HELDITEM_BATTLE, 0, 2, newItemAtk);
            MarkBattlerForControllerExec(gBattlerAttacker);

            gActiveBattler = gBattlerTarget;
            BtlController_EmitSetMonData(0, REQUEST_HELDITEM_BATTLE, 0, 2, &gBattleMons[gBattlerTarget].item);
            MarkBattlerForControllerExec(gBattlerTarget);

            gBattleStruct->choicedMove[gBattlerTarget] = 0;
            gBattleStruct->choicedMove[gBattlerAttacker] = 0;

            gBattlescriptCurrInstr += 5;

            PREPARE_ITEM_BUFFER(gBattleTextBuff1, *newItemAtk)
            PREPARE_ITEM_BUFFER(gBattleTextBuff2, oldItemAtk)

            if (oldItemAtk != 0 && *newItemAtk != 0)
                gBattleCommunication[MULTISTRING_CHOOSER] = 2; // attacker's item -> <- target's item
            else if (oldItemAtk == 0 && *newItemAtk != 0)
                {
                    if (GetBattlerAbility(gBattlerAttacker) == ABILITY_UNBURDEN && gBattleResources->flags->flags[gBattlerAttacker] & RESOURCE_FLAG_UNBURDEN)
                        gBattleResources->flags->flags[gBattlerAttacker] &= ~(RESOURCE_FLAG_UNBURDEN);

                    gBattleCommunication[MULTISTRING_CHOOSER] = 0; // nothing -> <- target's item
                }
            else
            {
                CheckSetUnburden(gBattlerAttacker);
                gBattleCommunication[MULTISTRING_CHOOSER] = 1; // attacker's item -> <- nothing
            }
        }
    }
}

static void Cmd_trycopyability(void) // role play
{
    switch (gBattleMons[gBattlerTarget].ability)
    {
        case ABILITY_NONE:
        case ABILITY_WONDER_GUARD:
        case ABILITY_DISGUISE:
            gBattlescriptCurrInstr = T1_READ_PTR(gBattlescriptCurrInstr + 1);
            break;
        default:
            gBattleMons[gBattlerAttacker].ability = gBattleMons[gBattlerTarget].ability;
            gLastUsedAbility = gBattleMons[gBattlerTarget].ability;
            gBattlescriptCurrInstr += 5;
            break;
    }
}

static void Cmd_trywish(void)
{
    switch (gBattlescriptCurrInstr[1])
    {
    case 0: // use wish
        if (gWishFutureKnock.wishCounter[gBattlerAttacker] == 0)
        {
            gWishFutureKnock.wishCounter[gBattlerAttacker] = 2;
            gWishFutureKnock.wishMonId[gBattlerAttacker] = gBattlerPartyIndexes[gBattlerAttacker];
            gBattlescriptCurrInstr += 6;
        }
        else
        {
            gBattlescriptCurrInstr = T1_READ_PTR(gBattlescriptCurrInstr + 2);
        }
        break;
    case 1: // heal effect
        PREPARE_MON_NICK_WITH_PREFIX_BUFFER(gBattleTextBuff1, gBattlerTarget, gWishFutureKnock.wishMonId[gBattlerTarget])

        gBattleMoveDamage = gBattleMons[gBattlerTarget].maxHP / 2;
        if (gBattleMoveDamage == 0)
            gBattleMoveDamage = 1;
        gBattleMoveDamage *= -1;

        if (gBattleMons[gBattlerTarget].hp == gBattleMons[gBattlerTarget].maxHP)
            gBattlescriptCurrInstr = T1_READ_PTR(gBattlescriptCurrInstr + 2);
        else
            gBattlescriptCurrInstr += 6;

        break;
    }
}

static void Cmd_settoxicspikes(void)
{
    u8 targetSide = GetBattlerSide(gBattlerTarget);
    if (gSideTimers[targetSide].toxicSpikesAmount >= 2)
    {
        gBattlescriptCurrInstr = T1_READ_PTR(gBattlescriptCurrInstr + 1);
    }
    else
    {
        gSideTimers[targetSide].toxicSpikesAmount++;
        gSideStatuses[targetSide] |= SIDE_STATUS_TOXIC_SPIKES;
        gBattlescriptCurrInstr += 5;
    }
}

static void Cmd_setgastroacid(void)
{
    switch (gBattleMons[gBattlerTarget].ability)
    {
    case ABILITY_MULTITYPE:
    case ABILITY_STANCE_CHANGE:
    case ABILITY_SCHOOLING:
    case ABILITY_COMATOSE:
    case ABILITY_SHIELDS_DOWN:
    case ABILITY_DISGUISE:
    case ABILITY_RKS_SYSTEM:
    case ABILITY_BATTLE_BOND:
    case ABILITY_POWER_CONSTRUCT:
        gBattlescriptCurrInstr = T1_READ_PTR(gBattlescriptCurrInstr + 1);
        break;
    default:
        gStatuses3[gBattlerTarget] |= STATUS3_GASTRO_ACID;
        gBattlescriptCurrInstr += 5;
        break;
    }
}

static void Cmd_setyawn(void)
{
    if (gStatuses3[gBattlerTarget] & STATUS3_YAWN
        || gBattleMons[gBattlerTarget].status1 & STATUS1_ANY)
    {
        gBattlescriptCurrInstr = T1_READ_PTR(gBattlescriptCurrInstr + 1);
    }
    else
    {
        gStatuses3[gBattlerTarget] |= 0x1000;
        gBattlescriptCurrInstr += 5;
    }
}

static void Cmd_setdamagetohealthdifference(void)
{
    if (gBattleMons[gBattlerTarget].hp <= gBattleMons[gBattlerAttacker].hp)
    {
        gBattlescriptCurrInstr = T1_READ_PTR(gBattlescriptCurrInstr + 1);
    }
    else
    {
        gBattleMoveDamage = gBattleMons[gBattlerTarget].hp - gBattleMons[gBattlerAttacker].hp;
        gBattlescriptCurrInstr += 5;
    }
}

static void HandleRoomMove(u32 statusFlag, u8 *timer, u8 stringId)
{
    if (gFieldStatuses & statusFlag)
    {
        gFieldStatuses &= ~(statusFlag);
        *timer = 0;
        gBattleCommunication[MULTISTRING_CHOOSER] = stringId + 1;
    }
    else
    {
        gFieldStatuses |= statusFlag;
        *timer = 5;
        gBattleCommunication[MULTISTRING_CHOOSER] = stringId;
    }
}

static void Cmd_setroom(void)
{
    switch (gBattleMoves[gCurrentMove].effect)
    {
    case EFFECT_TRICK_ROOM:
        HandleRoomMove(STATUS_FIELD_TRICK_ROOM, &gFieldTimers.trickRoomTimer, 0);
        break;
    case EFFECT_WONDER_ROOM:
        HandleRoomMove(STATUS_FIELD_WONDER_ROOM, &gFieldTimers.wonderRoomTimer, 2);
        break;
    case EFFECT_MAGIC_ROOM:
        HandleRoomMove(STATUS_FIELD_MAGIC_ROOM, &gFieldTimers.magicRoomTimer, 4);
        break;
    default:
        gBattleCommunication[MULTISTRING_CHOOSER] = 6;
        break;
    }
    gBattlescriptCurrInstr++;
}

static void Cmd_tryswapabilities(void) // skill swap
{
    switch (gBattleMons[gBattlerAttacker].ability)
    {
    case ABILITY_NONE:
    case ABILITY_WONDER_GUARD:
    case ABILITY_DISGUISE:
        gBattlescriptCurrInstr = T1_READ_PTR(gBattlescriptCurrInstr + 1);
        return;
    }

    switch (gBattleMons[gBattlerTarget].ability)
    {
    case ABILITY_NONE:
    case ABILITY_WONDER_GUARD:
    case ABILITY_DISGUISE:
        gBattlescriptCurrInstr = T1_READ_PTR(gBattlescriptCurrInstr + 1);
        return;
    }

    if (!(gMoveResultFlags & MOVE_RESULT_NO_EFFECT))
    {
        gBattlescriptCurrInstr = T1_READ_PTR(gBattlescriptCurrInstr + 1);
    }
    else
    {
        u8 abilityAtk = gBattleMons[gBattlerAttacker].ability;
        gBattleMons[gBattlerAttacker].ability = gBattleMons[gBattlerTarget].ability;
        gBattleMons[gBattlerTarget].ability = abilityAtk;

        gBattlescriptCurrInstr += 5;
    }
}

static void Cmd_tryimprison(void)
{
    if ((gStatuses3[gBattlerAttacker] & STATUS3_IMPRISONED_OTHERS))
    {
        gBattlescriptCurrInstr = T1_READ_PTR(gBattlescriptCurrInstr + 1);
    }
    else
    {
        u8 battlerId, sideAttacker;

        sideAttacker = GetBattlerSide(gBattlerAttacker);
        PressurePPLoseOnUsingImprison(gBattlerAttacker);
        for (battlerId = 0; battlerId < gBattlersCount; battlerId++)
        {
            if (sideAttacker != GetBattlerSide(battlerId))
            {
                s32 attackerMoveId;
                for (attackerMoveId = 0; attackerMoveId < MAX_MON_MOVES; attackerMoveId++)
                {
                    s32 i;
                    for (i = 0; i < MAX_MON_MOVES; i++)
                    {
                        if (gBattleMons[gBattlerAttacker].moves[attackerMoveId] == gBattleMons[battlerId].moves[i]
                            && gBattleMons[gBattlerAttacker].moves[attackerMoveId] != MOVE_NONE)
                            break;
                    }
                    if (i != MAX_MON_MOVES)
                        break;
                }
                if (attackerMoveId != MAX_MON_MOVES)
                {
                    gStatuses3[gBattlerAttacker] |= STATUS3_IMPRISONED_OTHERS;
                    gBattlescriptCurrInstr += 5;
                    break;
                }
            }
        }
        if (battlerId == gBattlersCount) // In Generation 3 games, Imprison fails if the user doesn't share any moves with any of the foes.
            gBattlescriptCurrInstr = T1_READ_PTR(gBattlescriptCurrInstr + 1);
    }
}

static void Cmd_setstealthrock(void)
{
    u8 targetSide = GetBattlerSide(gBattlerTarget);
    if (gSideStatuses[targetSide] & SIDE_STATUS_STEALTH_ROCK)
    {
        gBattlescriptCurrInstr = T1_READ_PTR(gBattlescriptCurrInstr + 1);
    }
    else
    {
        gSideStatuses[targetSide] |= SIDE_STATUS_STEALTH_ROCK;
        gSideTimers[targetSide].stealthRockAmount = 1;
        gBattlescriptCurrInstr += 5;
    }
}

static void Cmd_setuserstatus3(void)
{
    u32 flags = T1_READ_32(gBattlescriptCurrInstr + 1);

    if (gStatuses3[gBattlerAttacker] & flags)
    {
        gBattlescriptCurrInstr = T1_READ_PTR(gBattlescriptCurrInstr + 5);
    }
    else
    {
        gStatuses3[gBattlerAttacker] |= flags;
        if (flags & STATUS3_MAGNET_RISE)
            gDisableStructs[gBattlerAttacker].magnetRiseTimer = 5;
        if (flags & STATUS3_LASER_FOCUS)
            gDisableStructs[gBattlerAttacker].laserFocusTimer = 2;
        gBattlescriptCurrInstr += 9;
    }
}

static void Cmd_assistattackselect(void)
{
    s32 chooseableMovesNo = 0;
    struct Pokemon* party;
    s32 monId, moveId;
    u16* movesArray = gBattleStruct->assistPossibleMoves;

    if (GET_BATTLER_SIDE(gBattlerAttacker) != B_SIDE_PLAYER)
        party = gEnemyParty;
    else
        party = gPlayerParty;

    for (monId = 0; monId < PARTY_SIZE; monId++)
    {
        if (monId == gBattlerPartyIndexes[gBattlerAttacker])
            continue;
        if (GetMonData(&party[monId], MON_DATA_SPECIES2) == SPECIES_NONE)
            continue;
        if (GetMonData(&party[monId], MON_DATA_SPECIES2) == SPECIES_EGG)
            continue;

        for (moveId = 0; moveId < MAX_MON_MOVES; moveId++)
        {
            s32 i = 0;
            u16 move = GetMonData(&party[monId], MON_DATA_MOVE1 + moveId);

            if (IsInvalidForSleepTalkOrAssist(move))
                continue;

            for (; sMovesForbiddenToCopy[i] != ASSIST_FORBIDDEN_END && move != sMovesForbiddenToCopy[i]; i++);

            if (sMovesForbiddenToCopy[i] != ASSIST_FORBIDDEN_END)
                continue;
            if (move == MOVE_NONE)
                continue;

            movesArray[chooseableMovesNo] = move;
            chooseableMovesNo++;
        }
    }
    if (chooseableMovesNo)
    {
        gHitMarker &= ~(HITMARKER_ATTACKSTRING_PRINTED);
        gCalledMove = movesArray[((Random() & 0xFF) * chooseableMovesNo) >> 8];
        gBattlerTarget = GetMoveTarget(gCalledMove, 0);
        gBattlescriptCurrInstr += 5;
    }
    else
    {
        gBattlescriptCurrInstr = T1_READ_PTR(gBattlescriptCurrInstr + 1);
    }
}

static void Cmd_trysetmagiccoat(void)
{
    gBattlerTarget = gBattlerAttacker;
    gSpecialStatuses[gBattlerAttacker].ppNotAffectedByPressure = 1;
    if (gCurrentTurnActionNumber == gBattlersCount - 1) // moves last turn
    {
        gBattlescriptCurrInstr = T1_READ_PTR(gBattlescriptCurrInstr + 1);
    }
    else
    {
        gProtectStructs[gBattlerAttacker].bounceMove = 1;
        gBattlescriptCurrInstr += 5;
    }
}

static void Cmd_trysetsnatch(void) // snatch
{
    gSpecialStatuses[gBattlerAttacker].ppNotAffectedByPressure = 1;
    if (gCurrentTurnActionNumber == gBattlersCount - 1) // moves last turn
    {
        gBattlescriptCurrInstr = T1_READ_PTR(gBattlescriptCurrInstr + 1);
    }
    else
    {
        gProtectStructs[gBattlerAttacker].stealMove = 1;
        gBattlescriptCurrInstr += 5;
    }
}

static void Cmd_trygetintimidatetarget(void)
{
    u8 side;

    gBattleScripting.battler = gBattleStruct->intimidateBattler;
    side = GetBattlerSide(gBattleScripting.battler);

    PREPARE_ABILITY_BUFFER(gBattleTextBuff1, gBattleMons[gBattleScripting.battler].ability)

    for (;gBattlerTarget < gBattlersCount; gBattlerTarget++)
    {
        if (GetBattlerSide(gBattlerTarget) == side)
            continue;
        if (!(gAbsentBattlerFlags & gBitTable[gBattlerTarget]))
            break;
    }

    if (gBattlerTarget >= gBattlersCount)
        gBattlescriptCurrInstr = T1_READ_PTR(gBattlescriptCurrInstr + 1);
    else
        gBattlescriptCurrInstr += 5;
}

static void Cmd_switchoutabilities(void)
{
    gActiveBattler = GetBattlerForBattleScript(gBattlescriptCurrInstr[1]);

    switch (GetBattlerAbility(gActiveBattler))
    {
    case ABILITY_NATURAL_CURE:
        gBattleMons[gActiveBattler].status1 = 0;
        BtlController_EmitSetMonData(0, REQUEST_STATUS_BATTLE, gBitTable[*(gBattleStruct->field_58 + gActiveBattler)], 4, &gBattleMons[gActiveBattler].status1);
        MarkBattlerForControllerExec(gActiveBattler);
        break;
    case ABILITY_REGENERATOR:
        gBattleMoveDamage = gBattleMons[gActiveBattler].maxHP / 3;
        gBattleMoveDamage += gBattleMons[gActiveBattler].hp;
        if (gBattleMoveDamage > gBattleMons[gActiveBattler].maxHP)
            gBattleMons[gActiveBattler].maxHP = gBattleMons[gActiveBattler].maxHP;
        BtlController_EmitSetMonData(0, REQUEST_HP_BATTLE, gBitTable[*(gBattleStruct->field_58 + gActiveBattler)], 2, &gBattleMoveDamage);
        MarkBattlerForControllerExec(gActiveBattler);
        break;
    }

    gBattlescriptCurrInstr += 2;
}

static void Cmd_jumpifhasnohp(void)
{
    gActiveBattler = GetBattlerForBattleScript(gBattlescriptCurrInstr[1]);

    if (gBattleMons[gActiveBattler].hp == 0)
        gBattlescriptCurrInstr = T1_READ_PTR(gBattlescriptCurrInstr + 2);
    else
        gBattlescriptCurrInstr += 6;
}

static void Cmd_getsecretpowereffect(void)
{
    switch (gBattleTerrain)
    {
    case BATTLE_TERRAIN_GRASS:
        gBattleScripting.moveEffect = MOVE_EFFECT_POISON;
        break;
    case BATTLE_TERRAIN_LONG_GRASS:
        gBattleScripting.moveEffect = MOVE_EFFECT_SLEEP;
        break;
    case BATTLE_TERRAIN_SAND:
        gBattleScripting.moveEffect = MOVE_EFFECT_ACC_MINUS_1;
        break;
    case BATTLE_TERRAIN_UNDERWATER:
        gBattleScripting.moveEffect = MOVE_EFFECT_DEF_MINUS_1;
        break;
    case BATTLE_TERRAIN_WATER:
        gBattleScripting.moveEffect = MOVE_EFFECT_ATK_MINUS_1;
        break;
    case BATTLE_TERRAIN_POND:
        gBattleScripting.moveEffect = MOVE_EFFECT_SPD_MINUS_1;
        break;
    case BATTLE_TERRAIN_MOUNTAIN:
        gBattleScripting.moveEffect = MOVE_EFFECT_CONFUSION;
        break;
    case BATTLE_TERRAIN_CAVE:
        gBattleScripting.moveEffect = MOVE_EFFECT_FLINCH;
        break;
    default:
        gBattleScripting.moveEffect = MOVE_EFFECT_PARALYSIS;
        break;
    }
    gBattlescriptCurrInstr++;
}

static void Cmd_pickup(void)
{
    s32 i;
    u16 species, heldItem;
    u8 ability;
    u8 lvlDivBy10;

    if (InBattlePike())
    {

    }
    else if (InBattlePyramid())
    {
        for (i = 0; i < PARTY_SIZE; i++)
        {
            species = GetMonData(&gPlayerParty[i], MON_DATA_SPECIES2);
            heldItem = GetMonData(&gPlayerParty[i], MON_DATA_HELD_ITEM);

            if (GetMonData(&gPlayerParty[i], MON_DATA_ABILITY_NUM))
                ability = gBaseStats[species].abilities[1];
            else
                ability = gBaseStats[species].abilities[0];

            if (ability == ABILITY_PICKUP
                && species != 0
                && species != SPECIES_EGG
                && heldItem == ITEM_NONE
                && (Random() % 10) == 0)
            {
                heldItem = GetBattlePyramidPickupItemId();
                SetMonData(&gPlayerParty[i], MON_DATA_HELD_ITEM, &heldItem);
            }
        }
    }
    else
    {
        for (i = 0; i < PARTY_SIZE; i++)
        {
            species = GetMonData(&gPlayerParty[i], MON_DATA_SPECIES2);
            heldItem = GetMonData(&gPlayerParty[i], MON_DATA_HELD_ITEM);
            lvlDivBy10 = (GetMonData(&gPlayerParty[i], MON_DATA_LEVEL)-1) / 10; //Moving this here makes it easier to add in abilities like Honey Gather
            if (lvlDivBy10 > 9)
                lvlDivBy10 = 9;

            if (GetMonData(&gPlayerParty[i], MON_DATA_ABILITY_NUM))
                ability = gBaseStats[species].abilities[1];
            else
                ability = gBaseStats[species].abilities[0];

            if (ability == ABILITY_PICKUP
                && species != 0
                && species != SPECIES_EGG
                && heldItem == ITEM_NONE
                && (Random() % 10) == 0)
            {
                s32 j;
                s32 rand = Random() % 100;

                for (j = 0; j < 9; j++)
                {
                    if (sPickupProbabilities[j] > rand)
                    {
                        SetMonData(&gPlayerParty[i], MON_DATA_HELD_ITEM, &sPickupItems[lvlDivBy10 + j]);
                        break;
                    }
                    else if (rand == 99 || rand == 98)
                    {
                        SetMonData(&gPlayerParty[i], MON_DATA_HELD_ITEM, &sRarePickupItems[lvlDivBy10 + (99 - rand)]);
                        break;
                    }
                }
            }
        }
    }

    gBattlescriptCurrInstr++;
}

static void Cmd_docastformchangeanimation(void)
{
    gActiveBattler = gBattleScripting.battler;

    if (gBattleMons[gActiveBattler].status2 & STATUS2_SUBSTITUTE)
        *(&gBattleStruct->formToChangeInto) |= 0x80;

    BtlController_EmitBattleAnimation(0, B_ANIM_CASTFORM_CHANGE, gBattleStruct->formToChangeInto);
    MarkBattlerForControllerExec(gActiveBattler);

    gBattlescriptCurrInstr++;
}

static void Cmd_trycastformdatachange(void)
{
    u8 form;

    gBattlescriptCurrInstr++;
    form = TryWeatherFormChange(gBattleScripting.battler);
    if (form)
    {
        BattleScriptPushCursorAndCallback(BattleScript_CastformChange);
        *(&gBattleStruct->formToChangeInto) = form - 1;
    }
}

static void Cmd_settypebasedhalvers(void) // water and mud sport
{
    bool8 worked = FALSE;

    if (gBattleMoves[gCurrentMove].effect == EFFECT_MUD_SPORT)
    {
        if (!(gFieldStatuses & STATUS_FIELD_MUDSPORT))
        {
            gFieldStatuses |= STATUS_FIELD_MUDSPORT;
            gFieldTimers.mudSportTimer = 5;
            gBattleCommunication[MULTISTRING_CHOOSER] = 0;
            worked = TRUE;
        }
    }
    else // water sport
    {
        if (!(gFieldStatuses & STATUS_FIELD_WATERSPORT))
        {
            gFieldStatuses |= STATUS_FIELD_WATERSPORT;
            gFieldTimers.waterSportTimer = 5;
            gBattleCommunication[MULTISTRING_CHOOSER] = 1;
            worked = TRUE;
        }
    }

    if (worked)
        gBattlescriptCurrInstr += 5;
    else
        gBattlescriptCurrInstr = T1_READ_PTR(gBattlescriptCurrInstr + 1);
}

bool32 DoesSubstituteBlockMove(u8 battlerAtk, u8 battlerDef, u32 move)
{
    if (!(gBattleMons[battlerDef].status2 & STATUS2_SUBSTITUTE))
        return FALSE;
    else if (gBattleMoves[move].flags & FLAG_SOUND && B_SOUND_SUBSTITUTE >= GEN_6)
        return FALSE;
    else if (GetBattlerAbility(battlerAtk) == ABILITY_INFILTRATOR)
        return FALSE;
    else
        return TRUE;
}

bool32 DoesDisguiseBlockMove(u8 battlerAtk, u8 battlerDef, u32 move)
{
    if (GetBattlerAbility(battlerDef) != ABILITY_DISGUISE
        || gBattleMons[battlerDef].species != SPECIES_MIMIKYU
        || gBattleMons[battlerDef].status2 & STATUS2_TRANSFORMED
        || gBattleMoves[move].power == 0)
        return FALSE;
    else
        return TRUE;
}

static void Cmd_jumpifsubstituteblocks(void)
{
    if (DoesSubstituteBlockMove(gBattlerAttacker, gBattlerTarget, gCurrentMove))
        gBattlescriptCurrInstr = T1_READ_PTR(gBattlescriptCurrInstr + 1);
    else
        gBattlescriptCurrInstr += 5;
}

static void Cmd_tryrecycleitem(void)
{
    u16 *usedHeldItem;

    gActiveBattler = gBattlerAttacker;
    usedHeldItem = &gBattleStruct->usedHeldItems[gActiveBattler];
    if (*usedHeldItem != 0 && gBattleMons[gActiveBattler].item == 0)
    {
        gLastUsedItem = *usedHeldItem;
        *usedHeldItem = 0;
        gBattleMons[gActiveBattler].item = gLastUsedItem;

        BtlController_EmitSetMonData(0, REQUEST_HELDITEM_BATTLE, 0, 2, &gBattleMons[gActiveBattler].item);
        MarkBattlerForControllerExec(gActiveBattler);

        gBattlescriptCurrInstr += 5;
    }
    else
    {
        gBattlescriptCurrInstr = T1_READ_PTR(gBattlescriptCurrInstr + 1);
    }
}

static void Cmd_settypetoterrain(void)
{
    if (!IS_BATTLER_OF_TYPE(gBattlerAttacker, sTerrainToType[gBattleTerrain]))
    {
        SET_BATTLER_TYPE(gBattlerAttacker, sTerrainToType[gBattleTerrain]);
        PREPARE_TYPE_BUFFER(gBattleTextBuff1, sTerrainToType[gBattleTerrain]);

        gBattlescriptCurrInstr += 5;
    }
    else
    {
        gBattlescriptCurrInstr = T1_READ_PTR(gBattlescriptCurrInstr + 1);
    }
}

static void Cmd_pursuitrelated(void)
{
    gActiveBattler = GetBattlerAtPosition(GetBattlerPosition(gBattlerAttacker) ^ BIT_FLANK);

    if (gBattleTypeFlags & BATTLE_TYPE_DOUBLE
        && !(gAbsentBattlerFlags & gBitTable[gActiveBattler])
        && gChosenActionByBattler[gActiveBattler] == 0
        && gChosenMoveByBattler[gActiveBattler] == MOVE_PURSUIT)
    {
        gActionsByTurnOrder[gActiveBattler] = 11;
        gCurrentMove = MOVE_PURSUIT;
        gBattlescriptCurrInstr += 5;
        gBattleScripting.animTurn = 1;
        gBattleScripting.savedBattler = gBattlerAttacker;
        gBattlerAttacker = gActiveBattler;
    }
    else
    {
        gBattlescriptCurrInstr = T1_READ_PTR(gBattlescriptCurrInstr + 1);
    }
}

static void Cmd_snatchsetbattlers(void)
{
    gEffectBattler = gBattlerAttacker;

    if (gBattlerAttacker == gBattlerTarget)
        gBattlerAttacker = gBattlerTarget = gBattleScripting.battler;
    else
        gBattlerTarget = gBattleScripting.battler;

    gBattleScripting.battler = gEffectBattler;
    gBattlescriptCurrInstr++;
}

static void Cmd_removelightscreenreflect(void) // brick break
{
    u8 opposingSide = GetBattlerSide(gBattlerAttacker) ^ BIT_SIDE;

    if (gSideTimers[opposingSide].reflectTimer || gSideTimers[opposingSide].lightscreenTimer)
    {
        gSideStatuses[opposingSide] &= ~(SIDE_STATUS_REFLECT);
        gSideStatuses[opposingSide] &= ~(SIDE_STATUS_LIGHTSCREEN);
        gSideTimers[opposingSide].reflectTimer = 0;
        gSideTimers[opposingSide].lightscreenTimer = 0;
        gBattleScripting.animTurn = 1;
        gBattleScripting.animTargetsHit = 1;
    }
    else
    {
        gBattleScripting.animTurn = 0;
        gBattleScripting.animTargetsHit = 0;
    }

    gBattlescriptCurrInstr++;
}

static u8 GetCatchingBattler(void)
{
    if (IsBattlerAlive(GetBattlerAtPosition(B_POSITION_OPPONENT_LEFT)))
        return GetBattlerAtPosition(B_POSITION_OPPONENT_LEFT);
    else
        return GetBattlerAtPosition(B_POSITION_OPPONENT_RIGHT);
}

static void Cmd_handleballthrow(void)
{
    u8 ballMultiplier = 0;

    if (gBattleControllerExecFlags)
        return;

    gActiveBattler = gBattlerAttacker;
    gBattlerTarget = GetCatchingBattler();

    if (gBattleTypeFlags & BATTLE_TYPE_TRAINER)
    {
        BtlController_EmitBallThrowAnim(0, BALL_TRAINER_BLOCK);
        MarkBattlerForControllerExec(gActiveBattler);
        gBattlescriptCurrInstr = BattleScript_TrainerBallBlock;
    }
    else if (gBattleTypeFlags & BATTLE_TYPE_WALLY_TUTORIAL)
    {
        BtlController_EmitBallThrowAnim(0, BALL_3_SHAKES_SUCCESS);
        MarkBattlerForControllerExec(gActiveBattler);
        gBattlescriptCurrInstr = BattleScript_WallyBallThrow;
    }
    else
    {
        u32 odds;
        u8 catchRate;

        if (gLastUsedItem == ITEM_SAFARI_BALL)
            catchRate = gBattleStruct->safariCatchFactor * 1275 / 100;
        else
            catchRate = gBaseStats[gBattleMons[gBattlerTarget].species].catchRate;

        if (gLastUsedItem > ITEM_SAFARI_BALL)
        {
            switch (gLastUsedItem)
            {
            case ITEM_NET_BALL:
                if (IS_BATTLER_OF_TYPE(gBattlerTarget, TYPE_WATER) || IS_BATTLER_OF_TYPE(gBattlerTarget, TYPE_BUG))
                    ballMultiplier = 30;
                else
                    ballMultiplier = 10;
                break;
            case ITEM_DIVE_BALL:
                if (GetCurrentMapType() == MAP_TYPE_UNDERWATER)
                    ballMultiplier = 35;
                else
                    ballMultiplier = 10;
                break;
            case ITEM_NEST_BALL:
                if (gBattleMons[gBattlerTarget].level < 40)
                {
                    ballMultiplier = 40 - gBattleMons[gBattlerTarget].level;
                    if (ballMultiplier <= 9)
                        ballMultiplier = 10;
                }
                else
                {
                    ballMultiplier = 10;
                }
                break;
            case ITEM_REPEAT_BALL:
                if (GetSetPokedexFlag(SpeciesToNationalPokedexNum(gBattleMons[gBattlerTarget].species), FLAG_GET_CAUGHT))
                    ballMultiplier = 30;
                else
                    ballMultiplier = 10;
                break;
            case ITEM_TIMER_BALL:
                ballMultiplier = gBattleResults.battleTurnCounter + 10;
                if (ballMultiplier > 40)
                    ballMultiplier = 40;
                break;
            case ITEM_LUXURY_BALL:
            case ITEM_PREMIER_BALL:
                ballMultiplier = 10;
                break;
            }
        }
        else
            ballMultiplier = sBallCatchBonuses[gLastUsedItem - 2];

        odds = (catchRate * ballMultiplier / 10)
            * (gBattleMons[gBattlerTarget].maxHP * 3 - gBattleMons[gBattlerTarget].hp * 2)
            / (3 * gBattleMons[gBattlerTarget].maxHP);

        if (gBattleMons[gBattlerTarget].status1 & (STATUS1_SLEEP | STATUS1_FREEZE))
            odds *= 2;
        if (gBattleMons[gBattlerTarget].status1 & (STATUS1_POISON | STATUS1_BURN | STATUS1_PARALYSIS | STATUS1_TOXIC_POISON))
            odds = (odds * 15) / 10;

        if (gLastUsedItem != ITEM_SAFARI_BALL)
        {
            if (gLastUsedItem == ITEM_MASTER_BALL)
            {
                gBattleResults.usedMasterBall = TRUE;
            }
            else
            {
                if (gBattleResults.catchAttempts[gLastUsedItem - ITEM_ULTRA_BALL] < 0xFF)
                    gBattleResults.catchAttempts[gLastUsedItem - ITEM_ULTRA_BALL]++;
            }
        }

        if (odds > 254) // mon caught
        {
            BtlController_EmitBallThrowAnim(0, BALL_3_SHAKES_SUCCESS);
            MarkBattlerForControllerExec(gActiveBattler);
            gBattlescriptCurrInstr = BattleScript_SuccessBallThrow;
            SetMonData(&gEnemyParty[gBattlerPartyIndexes[gBattlerTarget]], MON_DATA_POKEBALL, &gLastUsedItem);

            if (CalculatePlayerPartyCount() == PARTY_SIZE)
                gBattleCommunication[MULTISTRING_CHOOSER] = 0;
            else
                gBattleCommunication[MULTISTRING_CHOOSER] = 1;
        }
        else // mon may be caught, calculate shakes
        {
            u8 shakes;

            odds = Sqrt(Sqrt(16711680 / odds));
            odds = 1048560 / odds;

            for (shakes = 0; shakes < BALL_3_SHAKES_SUCCESS && Random() < odds; shakes++);

            if (gLastUsedItem == ITEM_MASTER_BALL)
                shakes = BALL_3_SHAKES_SUCCESS; // why calculate the shakes before that check?

            BtlController_EmitBallThrowAnim(0, shakes);
            MarkBattlerForControllerExec(gActiveBattler);

            if (shakes == BALL_3_SHAKES_SUCCESS) // mon caught, copy of the code above
            {
                gBattlescriptCurrInstr = BattleScript_SuccessBallThrow;
                SetMonData(&gEnemyParty[gBattlerPartyIndexes[gBattlerTarget]], MON_DATA_POKEBALL, &gLastUsedItem);

                if (CalculatePlayerPartyCount() == PARTY_SIZE)
                    gBattleCommunication[MULTISTRING_CHOOSER] = 0;
                else
                    gBattleCommunication[MULTISTRING_CHOOSER] = 1;
            }
            else // not caught
            {
                gBattleCommunication[MULTISTRING_CHOOSER] = shakes;
                gBattlescriptCurrInstr = BattleScript_ShakeBallThrow;
            }
        }
    }
}

static void Cmd_givecaughtmon(void)
{
    if (GiveMonToPlayer(&gEnemyParty[gBattlerPartyIndexes[GetCatchingBattler()]]) != MON_GIVEN_TO_PARTY)
    {
        if (!ShouldShowBoxWasFullMessage())
        {
            gBattleCommunication[MULTISTRING_CHOOSER] = 0;
            StringCopy(gStringVar1, GetBoxNamePtr(VarGet(VAR_PC_BOX_TO_SEND_MON)));
            GetMonData(&gEnemyParty[gBattlerPartyIndexes[GetCatchingBattler()]], MON_DATA_NICKNAME, gStringVar2);
        }
        else
        {
            StringCopy(gStringVar1, GetBoxNamePtr(VarGet(VAR_PC_BOX_TO_SEND_MON)));
            GetMonData(&gEnemyParty[gBattlerPartyIndexes[GetCatchingBattler()]], MON_DATA_NICKNAME, gStringVar2);
            StringCopy(gStringVar3, GetBoxNamePtr(GetPCBoxToSendMon()));
            gBattleCommunication[MULTISTRING_CHOOSER] = 2;
        }

        if (FlagGet(FLAG_SYS_PC_LANETTE))
            gBattleCommunication[MULTISTRING_CHOOSER]++;
    }

    gBattleResults.caughtMonSpecies = GetMonData(&gEnemyParty[gBattlerPartyIndexes[GetCatchingBattler()]], MON_DATA_SPECIES, NULL);
    GetMonData(&gEnemyParty[gBattlerPartyIndexes[GetCatchingBattler()]], MON_DATA_NICKNAME, gBattleResults.caughtMonNick);
    gBattleResults.caughtMonBall = GetMonData(&gEnemyParty[gBattlerPartyIndexes[GetCatchingBattler()]], MON_DATA_POKEBALL, NULL);

    gBattlescriptCurrInstr++;
}

static void Cmd_trysetcaughtmondexflags(void)
{
    u16 species = GetMonData(&gEnemyParty[gBattlerPartyIndexes[GetCatchingBattler()]], MON_DATA_SPECIES, NULL);
    u32 personality = GetMonData(&gEnemyParty[gBattlerPartyIndexes[GetCatchingBattler()]], MON_DATA_PERSONALITY, NULL);

    if (GetSetPokedexFlag(SpeciesToNationalPokedexNum(species), FLAG_GET_CAUGHT))
    {
        gBattlescriptCurrInstr = T1_READ_PTR(gBattlescriptCurrInstr + 1);
    }
    else
    {
        HandleSetPokedexFlag(SpeciesToNationalPokedexNum(species), FLAG_SET_CAUGHT, personality);
        gBattlescriptCurrInstr += 5;
    }
}

static void Cmd_displaydexinfo(void)
{
    u16 species = GetMonData(&gEnemyParty[gBattlerPartyIndexes[GetCatchingBattler()]], MON_DATA_SPECIES, NULL);

    switch (gBattleCommunication[0])
    {
    case 0:
        BeginNormalPaletteFade(0xFFFFFFFF, 0, 0, 0x10, RGB_BLACK);
        gBattleCommunication[0]++;
        break;
    case 1:
        if (!gPaletteFade.active)
        {
            FreeAllWindowBuffers();
            gBattleCommunication[TASK_ID] = CreateDexDisplayMonDataTask(SpeciesToNationalPokedexNum(species),
                                                                        gBattleMons[GetCatchingBattler()].otId,
                                                                        gBattleMons[GetCatchingBattler()].personality);
            gBattleCommunication[0]++;
        }
        break;
    case 2:
        if (!gPaletteFade.active
            && gMain.callback2 == BattleMainCB2
            && !gTasks[gBattleCommunication[TASK_ID]].isActive)
        {
            SetVBlankCallback(VBlankCB_Battle);
            gBattleCommunication[0]++;
        }
        break;
    case 3:
        InitBattleBgsVideo();
        LoadBattleTextboxAndBackground();
        gBattle_BG3_X = 0x100;
        gBattleCommunication[0]++;
        break;
    case 4:
        if (!IsDma3ManagerBusyWithBgCopy())
        {
            BeginNormalPaletteFade(0xFFFF, 0, 0x10, 0, RGB_BLACK);
            ShowBg(0);
            ShowBg(3);
            gBattleCommunication[0]++;
        }
        break;
    case 5:
        if (!gPaletteFade.active)
            gBattlescriptCurrInstr++;
        break;
    }
}

void HandleBattleWindow(u8 xStart, u8 yStart, u8 xEnd, u8 yEnd, u8 flags)
{
    s32 destY, destX, bgId;
    u16 var = 0;

    for (destY = yStart; destY <= yEnd; destY++)
    {
        for (destX = xStart; destX <= xEnd; destX++)
        {
            if (destY == yStart)
            {
                if (destX == xStart)
                    var = 0x1022;
                else if (destX == xEnd)
                    var = 0x1024;
                else
                    var = 0x1023;
            }
            else if (destY == yEnd)
            {
                if (destX == xStart)
                    var = 0x1028;
                else if (destX == xEnd)
                    var = 0x102A;
                else
                    var = 0x1029;
            }
            else
            {
                if (destX == xStart)
                    var = 0x1025;
                else if (destX == xEnd)
                    var = 0x1027;
                else
                    var = 0x1026;
            }

            if (flags & WINDOW_CLEAR)
                var = 0;

            bgId = (flags & WINDOW_x80) ? 1 : 0;
            CopyToBgTilemapBufferRect_ChangePalette(bgId, &var, destX, destY, 1, 1, 0x11);
        }
    }
}

void BattleCreateYesNoCursorAt(u8 cursorPosition)
{
    u16 src[2];
    src[0] = 1;
    src[1] = 2;

    CopyToBgTilemapBufferRect_ChangePalette(0, src, 0x19, 9 + (2 * cursorPosition), 1, 2, 0x11);
    CopyBgTilemapBufferToVram(0);
}

void BattleDestroyYesNoCursorAt(u8 cursorPosition)
{
    u16 src[2];
    src[0] = 0x1016;
    src[1] = 0x1016;

    CopyToBgTilemapBufferRect_ChangePalette(0, src, 0x19, 9 + (2 * cursorPosition), 1, 2, 0x11);
    CopyBgTilemapBufferToVram(0);
}

static void Cmd_trygivecaughtmonnick(void)
{
    switch (gBattleCommunication[MULTIUSE_STATE])
    {
    case 0:
        HandleBattleWindow(0x18, 8, 0x1D, 0xD, 0);
        BattlePutTextOnWindow(gText_BattleYesNoChoice, 0xC);
        gBattleCommunication[MULTIUSE_STATE]++;
        gBattleCommunication[CURSOR_POSITION] = 0;
        BattleCreateYesNoCursorAt(0);
        break;
    case 1:
        if (gMain.newKeys & DPAD_UP && gBattleCommunication[CURSOR_POSITION] != 0)
        {
            PlaySE(SE_SELECT);
            BattleDestroyYesNoCursorAt(gBattleCommunication[CURSOR_POSITION]);
            gBattleCommunication[CURSOR_POSITION] = 0;
            BattleCreateYesNoCursorAt(0);
        }
        if (gMain.newKeys & DPAD_DOWN && gBattleCommunication[CURSOR_POSITION] == 0)
        {
            PlaySE(SE_SELECT);
            BattleDestroyYesNoCursorAt(gBattleCommunication[CURSOR_POSITION]);
            gBattleCommunication[CURSOR_POSITION] = 1;
            BattleCreateYesNoCursorAt(1);
        }
        if (gMain.newKeys & A_BUTTON)
        {
            PlaySE(SE_SELECT);
            if (gBattleCommunication[CURSOR_POSITION] == 0)
            {
                gBattleCommunication[MULTIUSE_STATE]++;
                BeginFastPaletteFade(3);
            }
            else
            {
                gBattleCommunication[MULTIUSE_STATE] = 4;
            }
        }
        else if (gMain.newKeys & B_BUTTON)
        {
            PlaySE(SE_SELECT);
            gBattleCommunication[MULTIUSE_STATE] = 4;
        }
        break;
    case 2:
        if (!gPaletteFade.active)
        {
            GetMonData(&gEnemyParty[gBattlerPartyIndexes[gBattlerTarget]], MON_DATA_NICKNAME, gBattleStruct->caughtMonNick);
            FreeAllWindowBuffers();

            DoNamingScreen(NAMING_SCREEN_CAUGHT_MON, gBattleStruct->caughtMonNick,
                           GetMonData(&gEnemyParty[gBattlerPartyIndexes[gBattlerTarget]], MON_DATA_SPECIES),
                           GetMonGender(&gEnemyParty[gBattlerPartyIndexes[gBattlerTarget]]),
                           GetMonData(&gEnemyParty[gBattlerPartyIndexes[gBattlerTarget]], MON_DATA_PERSONALITY, NULL),
                           BattleMainCB2);

            gBattleCommunication[MULTIUSE_STATE]++;
        }
        break;
    case 3:
        if (gMain.callback2 == BattleMainCB2 && !gPaletteFade.active )
        {
            SetMonData(&gEnemyParty[gBattlerPartyIndexes[gBattlerTarget]], MON_DATA_NICKNAME, gBattleStruct->caughtMonNick);
            gBattlescriptCurrInstr = T1_READ_PTR(gBattlescriptCurrInstr + 1);
        }
        break;
    case 4:
        if (CalculatePlayerPartyCount() == 6)
            gBattlescriptCurrInstr += 5;
        else
            gBattlescriptCurrInstr = T1_READ_PTR(gBattlescriptCurrInstr + 1);
        break;
    }
}

static void Cmd_subattackerhpbydmg(void)
{
    gBattleMons[gBattlerAttacker].hp -= gBattleMoveDamage;
    gBattlescriptCurrInstr++;
}

static void Cmd_removeattackerstatus1(void)
{
    gBattleMons[gBattlerAttacker].status1 = 0;
    gBattlescriptCurrInstr++;
}

static void Cmd_finishaction(void)
{
    gCurrentActionFuncId = B_ACTION_FINISHED;
}

static void Cmd_finishturn(void)
{
    gCurrentActionFuncId = B_ACTION_FINISHED;
    gCurrentTurnActionNumber = gBattlersCount;
}

static void Cmd_trainerslideout(void)
{
    gActiveBattler = GetBattlerAtPosition(gBattlescriptCurrInstr[1]);
    BtlController_EmitTrainerSlideBack(0);
    MarkBattlerForControllerExec(gActiveBattler);

    gBattlescriptCurrInstr += 2;
}

static void Cmd_settelekinesis(void)
{
    if (gStatuses3[gBattlerTarget] & (STATUS3_TELEKINESIS | STATUS3_ROOTED | STATUS3_SMACKED_DOWN)
        || gFieldStatuses & STATUS_FIELD_GRAVITY
        || (gBattleMons[gBattlerTarget].species == SPECIES_DIGLETT || gBattleMons[gBattlerTarget].species == SPECIES_DUGTRIO))
    {
        gBattlescriptCurrInstr = T1_READ_PTR(gBattlescriptCurrInstr + 1);
    }
    else
    {
        gStatuses3[gBattlerTarget] |= STATUS3_TELEKINESIS;
        gDisableStructs[gBattlerTarget].telekinesisTimer = 3;
        gBattlescriptCurrInstr += 5;
    }
}

static void Cmd_swapstatstages(void)
{
    u8 statId = T1_READ_8(gBattlescriptCurrInstr + 1);
    s8 atkStatStage = gBattleMons[gBattlerAttacker].statStages[statId];
    s8 defStatStage = gBattleMons[gBattlerTarget].statStages[statId];

    gBattleMons[gBattlerAttacker].statStages[statId] = defStatStage;
    gBattleMons[gBattlerTarget].statStages[statId] = atkStatStage;

    gBattlescriptCurrInstr += 2;
}

static void Cmd_averagestats(void)
{
    u8 statId = T1_READ_8(gBattlescriptCurrInstr + 1);
    u16 atkStat = *(u16*)((&gBattleMons[gBattlerAttacker].attack) + (statId - 1));
    u16 defStat = *(u16*)((&gBattleMons[gBattlerTarget].attack) + (statId - 1));
    u16 average = (atkStat + defStat) / 2;

    *(u16*)((&gBattleMons[gBattlerAttacker].attack) + (statId - 1)) = average;
    *(u16*)((&gBattleMons[gBattlerTarget].attack) + (statId - 1)) = average;

    gBattlescriptCurrInstr += 2;
}

static void Cmd_jumpifoppositegenders(void)
{
    u32 atkGender = GetGenderFromSpeciesAndPersonality(gBattleMons[gBattlerAttacker].species, gBattleMons[gBattlerAttacker].personality);
    u32 defGender = GetGenderFromSpeciesAndPersonality(gBattleMons[gBattlerTarget].species, gBattleMons[gBattlerTarget].personality);

    if ((atkGender == MON_MALE && defGender == MON_FEMALE) || (atkGender == MON_FEMALE && defGender == MON_MALE))
        gBattlescriptCurrInstr = T1_READ_PTR(gBattlescriptCurrInstr + 1);
    else
        gBattlescriptCurrInstr += 5;
}

static void Cmd_trygetbaddreamstarget(void)
{
    u8 badDreamsMonSide = GetBattlerSide(gBattlerAttacker);
    for (;gBattlerTarget < gBattlersCount; gBattlerTarget++)
    {
        if (GetBattlerSide(gBattlerTarget) == badDreamsMonSide)
            continue;
        if ((gBattleMons[gBattlerTarget].status1 & STATUS1_SLEEP || GetBattlerAbility(gBattlerTarget) == ABILITY_COMATOSE)
            && IsBattlerAlive(gBattlerTarget))
            break;
    }

    if (gBattlerTarget >= gBattlersCount)
        gBattlescriptCurrInstr = T1_READ_PTR(gBattlescriptCurrInstr + 1);
    else
        gBattlescriptCurrInstr += 5;
}

static void Cmd_tryworryseed(void)
{
    switch (gBattleMons[gBattlerTarget].ability)
    {
    case ABILITY_INSOMNIA:
    case ABILITY_MULTITYPE:
    case ABILITY_TRUANT:
    case ABILITY_STANCE_CHANGE:
    case ABILITY_DISGUISE:
        gBattlescriptCurrInstr = T1_READ_PTR(gBattlescriptCurrInstr + 1);
        break;
    default:
        gBattleMons[gBattlerTarget].ability = ABILITY_INSOMNIA;
        gBattlescriptCurrInstr += 5;
        break;
    }
}

static void Cmd_metalburstdamagecalculator(void)
{
    u8 sideAttacker = GetBattlerSide(gBattlerAttacker);
    u8 sideTarget = 0;

    if (gProtectStructs[gBattlerAttacker].physicalDmg
        && sideAttacker != (sideTarget = GetBattlerSide(gProtectStructs[gBattlerAttacker].physicalBattlerId))
        && gBattleMons[gProtectStructs[gBattlerAttacker].physicalBattlerId].hp)
    {
        gBattleMoveDamage = gProtectStructs[gBattlerAttacker].physicalDmg * 150 / 100;

        if (gSideTimers[sideTarget].followmeTimer && gBattleMons[gSideTimers[sideTarget].followmeTarget].hp)
            gBattlerTarget = gSideTimers[sideTarget].followmeTarget;
        else
            gBattlerTarget = gProtectStructs[gBattlerAttacker].physicalBattlerId;

        gBattlescriptCurrInstr += 5;
    }
    else if (gProtectStructs[gBattlerAttacker].specialDmg
             && sideAttacker != (sideTarget = GetBattlerSide(gProtectStructs[gBattlerAttacker].specialBattlerId))
             && gBattleMons[gProtectStructs[gBattlerAttacker].specialBattlerId].hp)
    {
        gBattleMoveDamage = gProtectStructs[gBattlerAttacker].specialDmg * 150 / 100;

        if (gSideTimers[sideTarget].followmeTimer && gBattleMons[gSideTimers[sideTarget].followmeTarget].hp)
            gBattlerTarget = gSideTimers[sideTarget].followmeTarget;
        else
            gBattlerTarget = gProtectStructs[gBattlerAttacker].specialBattlerId;

        gBattlescriptCurrInstr += 5;
    }
    else
    {
        gSpecialStatuses[gBattlerAttacker].ppNotAffectedByPressure = 1;
        gBattlescriptCurrInstr = T1_READ_PTR(gBattlescriptCurrInstr + 1);
    }
}<|MERGE_RESOLUTION|>--- conflicted
+++ resolved
@@ -3030,13 +3030,8 @@
     if (gBattleScripting.moveEffect & MOVE_EFFECT_CERTAIN
         && !(gMoveResultFlags & MOVE_RESULT_NO_EFFECT))
     {
-<<<<<<< HEAD
         gBattleScripting.moveEffect &= ~(MOVE_EFFECT_CERTAIN);
-        SetMoveEffect(0, MOVE_EFFECT_CERTAIN);
-=======
-        gBattleCommunication[MOVE_EFFECT_BYTE] &= ~(MOVE_EFFECT_CERTAIN);
         SetMoveEffect(FALSE, MOVE_EFFECT_CERTAIN);
->>>>>>> 20d28ee1
     }
     else if (Random() % 100 < percentChance
              && gBattleScripting.moveEffect
