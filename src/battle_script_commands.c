#include "global.h"
#include "battle.h"
#include "constants/battle_move_effects.h"
#include "constants/battle_script_commands.h"
#include "battle_message.h"
#include "battle_anim.h"
#include "battle_ai_script_commands.h"
#include "battle_scripts.h"
#include "constants/moves.h"
#include "constants/abilities.h"
#include "item.h"
#include "constants/items.h"
#include "constants/hold_effects.h"
#include "util.h"
#include "pokemon.h"
#include "random.h"
#include "battle_controllers.h"
#include "battle_interface.h"
#include "constants/species.h"
#include "constants/songs.h"
#include "constants/trainers.h"
#include "constants/battle_anim.h"
#include "constants/map_types.h"
#include "text.h"
#include "sound.h"
#include "pokedex.h"
#include "recorded_battle.h"
#include "window.h"
#include "reshow_battle_screen.h"
#include "main.h"
#include "palette.h"
#include "money.h"
#include "bg.h"
#include "string_util.h"
#include "pokemon_icon.h"
#include "m4a.h"
#include "mail.h"
#include "event_data.h"
#include "pokemon_storage_system.h"
#include "task.h"
#include "naming_screen.h"
#include "constants/battle_string_ids.h"
#include "battle_setup.h"
#include "overworld.h"
#include "party_menu.h"
#include "constants/battle_config.h"
#include "battle_arena.h"
#include "battle_pike.h"
#include "battle_pyramid.h"
#include "field_specials.h"
#include "pokemon_summary_screen.h"
#include "pokenav.h"
#include "menu_specialized.h"
#include "constants/rgb.h"
#include "data.h"
#include "constants/party_menu.h"

extern struct MusicPlayerInfo gMPlayInfo_BGM;

extern const u8* const gBattleScriptsForMoveEffects[];

// this file's functions
#define STAT_CHANGE_WORKED      0
#define STAT_CHANGE_DIDNT_WORK  1

static bool8 IsTwoTurnsMove(u16 move);
static void TrySetDestinyBondToHappen(void);
static u8 AttacksThisTurn(u8 battlerId, u16 move); // Note: returns 1 if it's a charging turn, otherwise 2.
static u32 ChangeStatBuffs(s8 statValue, u32 statId, u32 flags, const u8 *BS_ptr);
static bool32 IsMonGettingExpSentOut(void);
static void sub_804F17C(void);
static bool8 sub_804F1CC(void);
static void DrawLevelUpWindow1(void);
static void DrawLevelUpWindow2(void);
static bool8 sub_804F344(void);
static void PutMonIconOnLvlUpBox(void);
static void PutLevelAndGenderOnLvlUpBox(void);

static void SpriteCB_MonIconOnLvlUpBox(struct Sprite* sprite);

static void Cmd_attackcanceler(void);
static void Cmd_accuracycheck(void);
static void Cmd_attackstring(void);
static void Cmd_ppreduce(void);
static void Cmd_critcalc(void);
static void Cmd_damagecalc(void);
static void Cmd_typecalc(void);
static void Cmd_adjustdamage(void);
static void Cmd_multihitresultmessage(void);
static void Cmd_attackanimation(void);
static void Cmd_waitanimation(void);
static void Cmd_healthbarupdate(void);
static void Cmd_datahpupdate(void);
static void Cmd_critmessage(void);
static void Cmd_effectivenesssound(void);
static void Cmd_resultmessage(void);
static void Cmd_printstring(void);
static void Cmd_printselectionstring(void);
static void Cmd_waitmessage(void);
static void Cmd_printfromtable(void);
static void Cmd_printselectionstringfromtable(void);
static void Cmd_seteffectwithchance(void);
static void Cmd_seteffectprimary(void);
static void Cmd_seteffectsecondary(void);
static void Cmd_clearstatusfromeffect(void);
static void Cmd_tryfaintmon(void);
static void Cmd_dofaintanimation(void);
static void Cmd_cleareffectsonfaint(void);
static void Cmd_jumpifstatus(void);
static void Cmd_jumpifstatus2(void);
static void Cmd_jumpifability(void);
static void Cmd_jumpifsideaffecting(void);
static void Cmd_jumpifstat(void);
static void Cmd_jumpifstatus3condition(void);
static void Cmd_jumpbasedontype(void);
static void Cmd_getexp(void);
static void atk24(void);
static void Cmd_movevaluescleanup(void);
static void Cmd_setmultihit(void);
static void Cmd_decrementmultihit(void);
static void Cmd_goto(void);
static void Cmd_jumpifbyte(void);
static void Cmd_jumpifhalfword(void);
static void Cmd_jumpifword(void);
static void Cmd_jumpifarrayequal(void);
static void Cmd_jumpifarraynotequal(void);
static void Cmd_setbyte(void);
static void Cmd_addbyte(void);
static void Cmd_subbyte(void);
static void Cmd_copyarray(void);
static void Cmd_copyarraywithindex(void);
static void Cmd_orbyte(void);
static void Cmd_orhalfword(void);
static void Cmd_orword(void);
static void Cmd_bicbyte(void);
static void Cmd_bichalfword(void);
static void Cmd_bicword(void);
static void Cmd_pause(void);
static void Cmd_waitstate(void);
static void Cmd_update(void);
static void Cmd_return(void);
static void Cmd_end(void);
static void Cmd_end2(void);
static void Cmd_end3(void);
static void Cmd_jumpifaffectedbyprotect(void);
static void Cmd_call(void);
static void Cmd_setroost(void);
static void Cmd_jumpifabilitypresent(void);
static void Cmd_endselectionscript(void);
static void Cmd_playanimation(void);
static void Cmd_playanimation2(void);
static void Cmd_setgraphicalstatchangevalues(void);
static void Cmd_playstatchangeanimation(void);
static void Cmd_moveend(void);
static void Cmd_sethealblock(void);
static void Cmd_returnatktoball(void);
static void Cmd_getswitchedmondata(void);
static void Cmd_switchindataupdate(void);
static void Cmd_switchinanim(void);
static void Cmd_jumpifcantswitch(void);
static void Cmd_openpartyscreen(void);
static void Cmd_switchhandleorder(void);
static void Cmd_switchineffects(void);
static void Cmd_trainerslidein(void);
static void Cmd_playse(void);
static void Cmd_fanfare(void);
static void Cmd_playfaintcry(void);
static void atk57(void);
static void Cmd_returntoball(void);
static void Cmd_handlelearnnewmove(void);
static void Cmd_yesnoboxlearnmove(void);
static void Cmd_yesnoboxstoplearningmove(void);
static void Cmd_hitanimation(void);
static void Cmd_getmoneyreward(void);
static void atk5E(void);
static void Cmd_swapattackerwithtarget(void);
static void Cmd_incrementgamestat(void);
static void Cmd_drawpartystatussummary(void);
static void Cmd_hidepartystatussummary(void);
static void Cmd_jumptocalledmove(void);
static void Cmd_statusanimation(void);
static void Cmd_status2animation(void);
static void Cmd_chosenstatusanimation(void);
static void Cmd_yesnobox(void);
static void Cmd_cancelallactions(void);
static void Cmd_setgravity(void);
static void Cmd_removeitem(void);
static void Cmd_atknameinbuff1(void);
static void Cmd_drawlvlupbox(void);
static void Cmd_resetsentmonsvalue(void);
static void Cmd_setatktoplayer0(void);
static void Cmd_makevisible(void);
static void Cmd_recordability(void);
static void Cmd_buffermovetolearn(void);
static void Cmd_jumpifplayerran(void);
static void Cmd_hpthresholds(void);
static void Cmd_hpthresholds2(void);
static void Cmd_useitemonopponent(void);
static void Cmd_various(void);
static void Cmd_setprotectlike(void);
static void Cmd_faintifabilitynotdamp(void);
static void Cmd_setatkhptozero(void);
static void Cmd_jumpifnexttargetvalid(void);
static void Cmd_tryhealhalfhealth(void);
static void Cmd_trymirrormove(void);
static void Cmd_setrain(void);
static void Cmd_setreflect(void);
static void Cmd_setseeded(void);
static void Cmd_manipulatedamage(void);
static void Cmd_trysetrest(void);
static void Cmd_jumpifnotfirstturn(void);
static void Cmd_setmiracleeye(void);
static void Cmd_jumpifcantmakeasleep(void);
static void Cmd_stockpile(void);
static void Cmd_stockpiletobasedamage(void);
static void Cmd_stockpiletohpheal(void);
static void Cmd_setdrainedhp(void);
static void Cmd_statbuffchange(void);
static void Cmd_normalisebuffs(void);
static void Cmd_setbide(void);
static void Cmd_confuseifrepeatingattackends(void);
static void Cmd_setmultihitcounter(void);
static void Cmd_initmultihitstring(void);
static void Cmd_forcerandomswitch(void);
static void Cmd_tryconversiontypechange(void);
static void Cmd_givepaydaymoney(void);
static void Cmd_setlightscreen(void);
static void Cmd_tryKO(void);
static void Cmd_damagetohalftargethp(void);
static void Cmd_setsandstorm(void);
static void Cmd_weatherdamage(void);
static void Cmd_tryinfatuating(void);
static void Cmd_updatestatusicon(void);
static void Cmd_setmist(void);
static void Cmd_setfocusenergy(void);
static void Cmd_transformdataexecution(void);
static void Cmd_setsubstitute(void);
static void Cmd_mimicattackcopy(void);
static void Cmd_metronome(void);
static void Cmd_dmgtolevel(void);
static void Cmd_psywavedamageeffect(void);
static void Cmd_counterdamagecalculator(void);
static void Cmd_mirrorcoatdamagecalculator(void);
static void Cmd_disablelastusedattack(void);
static void Cmd_trysetencore(void);
static void Cmd_painsplitdmgcalc(void);
static void Cmd_settypetorandomresistance(void);
static void Cmd_setalwayshitflag(void);
static void Cmd_copymovepermanently(void);
static void Cmd_trychoosesleeptalkmove(void);
static void Cmd_setdestinybond(void);
static void Cmd_trysetdestinybondtohappen(void);
static void Cmd_settailwind(void);
static void Cmd_tryspiteppreduce(void);
static void Cmd_healpartystatus(void);
static void Cmd_cursetarget(void);
static void Cmd_trysetspikes(void);
static void Cmd_setforesight(void);
static void Cmd_trysetperishsong(void);
static void Cmd_handlerollout(void);
static void Cmd_jumpifconfusedandstatmaxed(void);
static void Cmd_handlefurycutter(void);
static void Cmd_setembargo(void);
static void Cmd_presentdamagecalculation(void);
static void Cmd_setsafeguard(void);
static void Cmd_magnitudedamagecalculation(void);
static void Cmd_jumpifnopursuitswitchdmg(void);
static void Cmd_setsunny(void);
static void Cmd_maxattackhalvehp(void);
static void Cmd_copyfoestats(void);
static void Cmd_rapidspinfree(void);
static void Cmd_setdefensecurlbit(void);
static void Cmd_recoverbasedonsunlight(void);
static void Cmd_setstickyweb(void);
static void Cmd_selectfirstvalidtarget(void);
static void Cmd_trysetfutureattack(void);
static void Cmd_trydobeatup(void);
static void Cmd_setsemiinvulnerablebit(void);
static void Cmd_clearsemiinvulnerablebit(void);
static void Cmd_setminimize(void);
static void Cmd_sethail(void);
static void Cmd_jumpifattackandspecialattackcannotfall(void);
static void Cmd_setforcedtarget(void);
static void Cmd_setcharge(void);
static void Cmd_callterrainattack(void);
static void Cmd_cureifburnedparalysedorpoisoned(void);
static void Cmd_settorment(void);
static void Cmd_jumpifnodamage(void);
static void Cmd_settaunt(void);
static void Cmd_trysethelpinghand(void);
static void Cmd_tryswapitems(void);
static void Cmd_trycopyability(void);
static void Cmd_trywish(void);
static void Cmd_settoxicspikes(void);
static void Cmd_setgastroacid(void);
static void Cmd_setyawn(void);
static void Cmd_setdamagetohealthdifference(void);
static void Cmd_setroom(void);
static void Cmd_tryswapabilities(void);
static void Cmd_tryimprison(void);
static void Cmd_setstealthrock(void);
static void Cmd_setuserstatus3(void);
static void Cmd_assistattackselect(void);
static void Cmd_trysetmagiccoat(void);
static void Cmd_trysetsnatch(void);
static void Cmd_trygetintimidatetarget(void);
static void Cmd_switchoutabilities(void);
static void Cmd_jumpifhasnohp(void);
static void Cmd_getsecretpowereffect(void);
static void Cmd_pickup(void);
static void Cmd_docastformchangeanimation(void);
static void Cmd_trycastformdatachange(void);
static void Cmd_settypebasedhalvers(void);
static void Cmd_jumpifsubstituteblocks(void);
static void Cmd_tryrecycleitem(void);
static void Cmd_settypetoterrain(void);
static void Cmd_pursuitrelated(void);
static void Cmd_snatchsetbattlers(void);
static void Cmd_removelightscreenreflect(void);
static void Cmd_handleballthrow(void);
static void Cmd_givecaughtmon(void);
static void Cmd_trysetcaughtmondexflags(void);
static void Cmd_displaydexinfo(void);
static void Cmd_trygivecaughtmonnick(void);
static void Cmd_subattackerhpbydmg(void);
static void Cmd_removeattackerstatus1(void);
static void Cmd_finishaction(void);
static void Cmd_finishturn(void);
static void Cmd_trainerslideout(void);
static void Cmd_settelekinesis(void);
static void Cmd_swapstatstages(void);
static void Cmd_averagestats(void);
static void Cmd_jumpifoppositegenders(void);
static void Cmd_trygetbaddreamstarget(void);
static void Cmd_tryworryseed(void);
static void Cmd_metalburstdamagecalculator(void);

void (* const gBattleScriptingCommandsTable[])(void) =
{
	Cmd_attackcanceler, // 0x0
	Cmd_accuracycheck, // 0x1
	Cmd_attackstring, // 0x2
	Cmd_ppreduce, // 0x3
	Cmd_critcalc, // 0x4
	Cmd_damagecalc, // 0x5
	Cmd_typecalc, // 0x6
	Cmd_adjustdamage, // 0x7
	Cmd_multihitresultmessage, // 0x8
	Cmd_attackanimation, // 0x9
	Cmd_waitanimation, // 0xA
	Cmd_healthbarupdate, // 0xB
	Cmd_datahpupdate, // 0xC
	Cmd_critmessage, // 0xD
	Cmd_effectivenesssound, // 0xE
	Cmd_resultmessage, // 0xF
	Cmd_printstring, // 0x10
	Cmd_printselectionstring, // 0x11
	Cmd_waitmessage, // 0x12
	Cmd_printfromtable, // 0x13
	Cmd_printselectionstringfromtable, // 0x14
	Cmd_seteffectwithchance, // 0x15
	Cmd_seteffectprimary, // 0x16
	Cmd_seteffectsecondary, // 0x17
	Cmd_clearstatusfromeffect, // 0x18
	Cmd_tryfaintmon, // 0x19
	Cmd_dofaintanimation, // 0x1A
	Cmd_cleareffectsonfaint, // 0x1B
	Cmd_jumpifstatus, // 0x1C
	Cmd_jumpifstatus2, // 0x1D
	Cmd_jumpifability, // 0x1E
	Cmd_jumpifsideaffecting, // 0x1F
	Cmd_jumpifstat, // 0x20
	Cmd_jumpifstatus3condition, // 0x21
	Cmd_jumpbasedontype, // 0x22
	Cmd_getexp, // 0x23
	atk24, // 0x24
	Cmd_movevaluescleanup, // 0x25
	Cmd_setmultihit, // 0x26
	Cmd_decrementmultihit, // 0x27
	Cmd_goto, // 0x28
	Cmd_jumpifbyte, // 0x29
	Cmd_jumpifhalfword, // 0x2A
	Cmd_jumpifword, // 0x2B
	Cmd_jumpifarrayequal, // 0x2C
	Cmd_jumpifarraynotequal, // 0x2D
	Cmd_setbyte, // 0x2E
	Cmd_addbyte, // 0x2F
	Cmd_subbyte, // 0x30
	Cmd_copyarray, // 0x31
	Cmd_copyarraywithindex, // 0x32
	Cmd_orbyte, // 0x33
	Cmd_orhalfword, // 0x34
	Cmd_orword, // 0x35
	Cmd_bicbyte, // 0x36
	Cmd_bichalfword, // 0x37
	Cmd_bicword, // 0x38
	Cmd_pause, // 0x39
	Cmd_waitstate, // 0x3A
	Cmd_update, // 0x3B
	Cmd_return, // 0x3C
	Cmd_end, // 0x3D
	Cmd_end2, // 0x3E
	Cmd_end3, // 0x3F
	Cmd_jumpifaffectedbyprotect, // 0x40
	Cmd_call, // 0x41
	Cmd_setroost, // 0x42
	Cmd_jumpifabilitypresent, // 0x43
	Cmd_endselectionscript, // 0x44
	Cmd_playanimation, // 0x45
	Cmd_playanimation2, // 0x46
	Cmd_setgraphicalstatchangevalues, // 0x47
	Cmd_playstatchangeanimation, // 0x48
	Cmd_moveend, // 0x49
	Cmd_sethealblock, // 0x4A
	Cmd_returnatktoball, // 0x4B
	Cmd_getswitchedmondata, // 0x4C
	Cmd_switchindataupdate, // 0x4D
	Cmd_switchinanim, // 0x4E
	Cmd_jumpifcantswitch, // 0x4F
	Cmd_openpartyscreen, // 0x50
	Cmd_switchhandleorder, // 0x51
	Cmd_switchineffects, // 0x52
	Cmd_trainerslidein, // 0x53
	Cmd_playse, // 0x54
	Cmd_fanfare, // 0x55
	Cmd_playfaintcry, // 0x56
	atk57, // 0x57
	Cmd_returntoball, // 0x58
	Cmd_handlelearnnewmove, // 0x59
	Cmd_yesnoboxlearnmove, // 0x5A
	Cmd_yesnoboxstoplearningmove, // 0x5B
	Cmd_hitanimation, // 0x5C
	Cmd_getmoneyreward, // 0x5D
	atk5E, // 0x5E
	Cmd_swapattackerwithtarget, // 0x5F
	Cmd_incrementgamestat, // 0x60
	Cmd_drawpartystatussummary, // 0x61
	Cmd_hidepartystatussummary, // 0x62
	Cmd_jumptocalledmove, // 0x63
	Cmd_statusanimation, // 0x64
	Cmd_status2animation, // 0x65
	Cmd_chosenstatusanimation, // 0x66
	Cmd_yesnobox, // 0x67
	Cmd_cancelallactions, // 0x68
	Cmd_setgravity, // 0x69
	Cmd_removeitem, // 0x6A
	Cmd_atknameinbuff1, // 0x6B
	Cmd_drawlvlupbox, // 0x6C
	Cmd_resetsentmonsvalue, // 0x6D
	Cmd_setatktoplayer0, // 0x6E
	Cmd_makevisible, // 0x6F
	Cmd_recordability, // 0x70
	Cmd_buffermovetolearn, // 0x71
	Cmd_jumpifplayerran, // 0x72
	Cmd_hpthresholds, // 0x73
	Cmd_hpthresholds2, // 0x74
	Cmd_useitemonopponent, // 0x75
	Cmd_various, // 0x76
	Cmd_setprotectlike, // 0x77
	Cmd_faintifabilitynotdamp, // 0x78
	Cmd_setatkhptozero, // 0x79
	Cmd_jumpifnexttargetvalid, // 0x7A
	Cmd_tryhealhalfhealth, // 0x7B
	Cmd_trymirrormove, // 0x7C
	Cmd_setrain, // 0x7D
	Cmd_setreflect, // 0x7E
	Cmd_setseeded, // 0x7F
	Cmd_manipulatedamage, // 0x80
	Cmd_trysetrest, // 0x81
	Cmd_jumpifnotfirstturn, // 0x82
	Cmd_setmiracleeye, // 0x83
	Cmd_jumpifcantmakeasleep, // 0x84
	Cmd_stockpile, // 0x85
	Cmd_stockpiletobasedamage, // 0x86
	Cmd_stockpiletohpheal, // 0x87
	Cmd_setdrainedhp, // 0x88
	Cmd_statbuffchange, // 0x89
	Cmd_normalisebuffs, // 0x8A
	Cmd_setbide, // 0x8B
	Cmd_confuseifrepeatingattackends, // 0x8C
	Cmd_setmultihitcounter, // 0x8D
	Cmd_initmultihitstring, // 0x8E
	Cmd_forcerandomswitch, // 0x8F
	Cmd_tryconversiontypechange, // 0x90
	Cmd_givepaydaymoney, // 0x91
	Cmd_setlightscreen, // 0x92
	Cmd_tryKO, // 0x93
	Cmd_damagetohalftargethp, // 0x94
	Cmd_setsandstorm, // 0x95
	Cmd_weatherdamage, // 0x96
	Cmd_tryinfatuating, // 0x97
	Cmd_updatestatusicon, // 0x98
	Cmd_setmist, // 0x99
	Cmd_setfocusenergy, // 0x9A
	Cmd_transformdataexecution, // 0x9B
	Cmd_setsubstitute, // 0x9C
	Cmd_mimicattackcopy, // 0x9D
	Cmd_metronome, // 0x9E
	Cmd_dmgtolevel, // 0x9F
	Cmd_psywavedamageeffect, // 0xA0
	Cmd_counterdamagecalculator, // 0xA1
	Cmd_mirrorcoatdamagecalculator, // 0xA2
	Cmd_disablelastusedattack, // 0xA3
	Cmd_trysetencore, // 0xA4
	Cmd_painsplitdmgcalc, // 0xA5
	Cmd_settypetorandomresistance, // 0xA6
	Cmd_setalwayshitflag, // 0xA7
	Cmd_copymovepermanently, // 0xA8
	Cmd_trychoosesleeptalkmove, // 0xA9
	Cmd_setdestinybond, // 0xAA
	Cmd_trysetdestinybondtohappen, // 0xAB
	Cmd_settailwind, // 0xAC
	Cmd_tryspiteppreduce, // 0xAD
	Cmd_healpartystatus, // 0xAE
	Cmd_cursetarget, // 0xAF
	Cmd_trysetspikes, // 0xB0
	Cmd_setforesight, // 0xB1
	Cmd_trysetperishsong, // 0xB2
	Cmd_handlerollout, // 0xB3
	Cmd_jumpifconfusedandstatmaxed, // 0xB4
	Cmd_handlefurycutter, // 0xB5
	Cmd_setembargo, // 0xB6
	Cmd_presentdamagecalculation, // 0xB7
	Cmd_setsafeguard, // 0xB8
	Cmd_magnitudedamagecalculation, // 0xB9
	Cmd_jumpifnopursuitswitchdmg, // 0xBA
	Cmd_setsunny, // 0xBB
	Cmd_maxattackhalvehp, // 0xBC
	Cmd_copyfoestats, // 0xBD
	Cmd_rapidspinfree, // 0xBE
	Cmd_setdefensecurlbit, // 0xBF
	Cmd_recoverbasedonsunlight, // 0xC0
	Cmd_setstickyweb, // 0xC1
	Cmd_selectfirstvalidtarget, // 0xC2
	Cmd_trysetfutureattack, // 0xC3
	Cmd_trydobeatup, // 0xC4
	Cmd_setsemiinvulnerablebit, // 0xC5
	Cmd_clearsemiinvulnerablebit, // 0xC6
	Cmd_setminimize, // 0xC7
	Cmd_sethail, // 0xC8
	Cmd_jumpifattackandspecialattackcannotfall, // 0xC9
	Cmd_setforcedtarget, // 0xCA
	Cmd_setcharge, // 0xCB
	Cmd_callterrainattack, // 0xCC
	Cmd_cureifburnedparalysedorpoisoned, // 0xCD
	Cmd_settorment, // 0xCE
	Cmd_jumpifnodamage, // 0xCF
	Cmd_settaunt, // 0xD0
	Cmd_trysethelpinghand, // 0xD1
	Cmd_tryswapitems, // 0xD2
	Cmd_trycopyability, // 0xD3
	Cmd_trywish, // 0xD4
	Cmd_settoxicspikes, // 0xD5
	Cmd_setgastroacid, // 0xD6
	Cmd_setyawn, // 0xD7
	Cmd_setdamagetohealthdifference, // 0xD8
	Cmd_setroom, // 0xD9
	Cmd_tryswapabilities, // 0xDA
	Cmd_tryimprison, // 0xDB
	Cmd_setstealthrock, // 0xDC
	Cmd_setuserstatus3, // 0xDD
	Cmd_assistattackselect, // 0xDE
	Cmd_trysetmagiccoat, // 0xDF
	Cmd_trysetsnatch, // 0xE0
	Cmd_trygetintimidatetarget, // 0xE1
	Cmd_switchoutabilities, // 0xE2
	Cmd_jumpifhasnohp, // 0xE3
	Cmd_getsecretpowereffect, // 0xE4
	Cmd_pickup, // 0xE5
	Cmd_docastformchangeanimation, // 0xE6
	Cmd_trycastformdatachange, // 0xE7
	Cmd_settypebasedhalvers, // 0xE8
	Cmd_jumpifsubstituteblocks, // 0xE9
	Cmd_tryrecycleitem, // 0xEA
	Cmd_settypetoterrain, // 0xEB
	Cmd_pursuitrelated, // 0xEC
	Cmd_snatchsetbattlers, // 0xED
	Cmd_removelightscreenreflect, // 0xEE
	Cmd_handleballthrow, // 0xEF
	Cmd_givecaughtmon, // 0xF0
	Cmd_trysetcaughtmondexflags, // 0xF1
	Cmd_displaydexinfo, // 0xF2
	Cmd_trygivecaughtmonnick, // 0xF3
	Cmd_subattackerhpbydmg, // 0xF4
	Cmd_removeattackerstatus1, // 0xF5
	Cmd_finishaction, // 0xF6
	Cmd_finishturn, // 0xF7
	Cmd_trainerslideout, // 0xF8
	Cmd_settelekinesis, // 0xF9
	Cmd_swapstatstages, // 0xFA
	Cmd_averagestats, // 0xFB
	Cmd_jumpifoppositegenders, // 0xFC
	Cmd_trygetbaddreamstarget, // 0xFD
	Cmd_tryworryseed, // 0xFE
	Cmd_metalburstdamagecalculator, // 0xFF
};

struct StatFractions
{
    u8 dividend;
    u8 divisor;
};

static const struct StatFractions sAccuracyStageRatios[] =
{
    { 33, 100}, // -6
    { 36, 100}, // -5
    { 43, 100}, // -4
    { 50, 100}, // -3
    { 60, 100}, // -2
    { 75, 100}, // -1
    {  1,   1}, //  0
    {133, 100}, // +1
    {166, 100}, // +2
    {  2,   1}, // +3
    {233, 100}, // +4
    {133,  50}, // +5
    {  3,   1}, // +6
};

static const u32 sStatusFlagsForMoveEffects[] =
{
    0x00000000,
    STATUS1_SLEEP,
    STATUS1_POISON,
    STATUS1_BURN,
    STATUS1_FREEZE,
    STATUS1_PARALYSIS,
    STATUS1_TOXIC_POISON,
    STATUS2_CONFUSION,
    STATUS2_FLINCHED,
    0x00000000,
    STATUS2_UPROAR,
    0x00000000,
    STATUS2_MULTIPLETURNS,
    STATUS2_WRAPPED,
    0x00000000,
    0x00000000,
    0x00000000,
    0x00000000,
    0x00000000,
    0x00000000,
    0x00000000,
    0x00000000,
    0x00000000,
    0x00000000,
    0x00000000,
    0x00000000,
    0x00000000,
    0x00000000,
    0x00000000,
    STATUS2_RECHARGE,
    0x00000000,
    0x00000000,
    STATUS2_ESCAPE_PREVENTION,
    STATUS2_NIGHTMARE,
    0x00000000,
    0x00000000,
    0x00000000,
    0x00000000,
    0x00000000,
    0x00000000,
    0x00000000,
    0x00000000,
    0x00000000,
    0x00000000,
    0x00000000,
    0x00000000,
    0x00000000,
    0x00000000,
    0x00000000,
    0x00000000,
    0x00000000,
    0x00000000,
    0x00000000,
    STATUS2_LOCK_CONFUSE,
    0x00000000,
    0x00000000,
    0x00000000,
    0x00000000,
    0x00000000,
    0x00000000
};

static const u8* const sMoveEffectBS_Ptrs[] =
{
    [MOVE_EFFECT_SLEEP] = BattleScript_MoveEffectSleep,
    [MOVE_EFFECT_POISON] = BattleScript_MoveEffectPoison,
    [MOVE_EFFECT_BURN] = BattleScript_MoveEffectBurn,
    [MOVE_EFFECT_FREEZE] = BattleScript_MoveEffectFreeze,
    [MOVE_EFFECT_PARALYSIS] = BattleScript_MoveEffectParalysis,
    [MOVE_EFFECT_TOXIC] = BattleScript_MoveEffectToxic,
    [MOVE_EFFECT_CONFUSION] = BattleScript_MoveEffectConfusion,
    [MOVE_EFFECT_UPROAR] = BattleScript_MoveEffectUproar,
    [MOVE_EFFECT_PAYDAY] = BattleScript_MoveEffectPayDay,
    [MOVE_EFFECT_WRAP] = BattleScript_MoveEffectWrap,
    [MOVE_EFFECT_RECOIL_25] = BattleScript_MoveEffectRecoil,
    [MOVE_EFFECT_RECOIL_33] = BattleScript_MoveEffectRecoil,
};

static const struct WindowTemplate sUnusedWinTemplate = {0, 1, 3, 7, 0xF, 0x1F, 0x3F};

static const u16 sUnknown_0831C2C8[] = INCBIN_U16("graphics/battle_interface/unk_battlebox.gbapal");
static const u32 sUnknown_0831C2E8[] = INCBIN_U32("graphics/battle_interface/unk_battlebox.4bpp.lz");

#define MON_ICON_LVLUP_BOX_TAG      0xD75A

static const struct OamData sOamData_MonIconOnLvlUpBox =
{
    .y = 0,
    .affineMode = ST_OAM_AFFINE_OFF,
    .objMode = ST_OAM_OBJ_NORMAL,
    .mosaic = 0,
    .bpp = ST_OAM_4BPP,
    .shape = SPRITE_SHAPE(32x32),
    .x = 0,
    .matrixNum = 0,
    .size = SPRITE_SIZE(32x32),
    .tileNum = 0,
    .priority = 0,
    .paletteNum = 0,
    .affineParam = 0,
};

static const struct SpriteTemplate sSpriteTemplate_MonIconOnLvlUpBox =
{
    .tileTag = MON_ICON_LVLUP_BOX_TAG,
    .paletteTag = MON_ICON_LVLUP_BOX_TAG,
    .oam = &sOamData_MonIconOnLvlUpBox,
    .anims = gDummySpriteAnimTable,
    .images = NULL,
    .affineAnims = gDummySpriteAffineAnimTable,
    .callback = SpriteCB_MonIconOnLvlUpBox
};

static const u16 sProtectSuccessRates[] = {USHRT_MAX, USHRT_MAX / 2, USHRT_MAX / 4, USHRT_MAX / 8};

#define MIMIC_FORBIDDEN_END             0xFFFE
#define METRONOME_FORBIDDEN_END         0xFFFF
#define ASSIST_FORBIDDEN_END            0xFFFF
#define COPYCAT_FORBIDDEN_END           0xFFFF
#define INSTRUCT_FORBIDDEN_END          0xFFFF

static const u16 sMovesForbiddenToCopy[] =
{
    MOVE_TRANSFORM,
    MOVE_METRONOME,
    MOVE_STRUGGLE,
    MOVE_SKETCH,
    MOVE_MIMIC,
    MIMIC_FORBIDDEN_END,
    MOVE_COUNTER,
    MOVE_MIRROR_COAT,
    MOVE_PROTECT,
    MOVE_DETECT,
    MOVE_ENDURE,
    MOVE_DESTINY_BOND,
    MOVE_SLEEP_TALK,
    MOVE_THIEF,
    MOVE_FOLLOW_ME,
    MOVE_SNATCH,
    MOVE_HELPING_HAND,
    MOVE_COVET,
    MOVE_TRICK,
    MOVE_FOCUS_PUNCH,
    MOVE_CIRCLE_THROW,
    MOVE_DRAGON_TAIL,
    MOVE_RAGE_POWDER,
    MOVE_MAT_BLOCK,
    MOVE_SPIKY_SHIELD,
    MOVE_SHELL_TRAP,
    MOVE_SPOTLIGHT,
    MOVE_FEINT,
    MOVE_KING_S_SHIELD,
    METRONOME_FORBIDDEN_END
};


static const u16 sMoveEffectsForbiddenToInstruct[] =
{
    EFFECT_ASSIST,
    //EFFECT_BEAK_BLAST,
    EFFECT_BIDE,
    EFFECT_FOCUS_PUNCH,
    //EFFECT_GEOMANCY,
    EFFECT_INSTRUCT,
    EFFECT_ME_FIRST,
    EFFECT_METRONOME,
    EFFECT_MIRROR_MOVE,
    EFFECT_NATURE_POWER,
    EFFECT_PLACEHOLDER,
    EFFECT_RECHARGE,
    EFFECT_SEMI_INVULNERABLE,
    //EFFECT_SHELL_TRAP,
    EFFECT_SKETCH,
    //EFFECT_SKY_DROP,
    EFFECT_SKULL_BASH,
    EFFECT_SLEEP_TALK,
    EFFECT_SOLARBEAM,
    EFFECT_TRANSFORM,
    EFFECT_TWO_TURNS_ATTACK,
    INSTRUCT_FORBIDDEN_END
};

static const u16 sNaturePowerMoves[] =
{
    MOVE_STUN_SPORE,
    MOVE_RAZOR_LEAF,
    MOVE_EARTHQUAKE,
    MOVE_HYDRO_PUMP,
    MOVE_SURF,
    MOVE_BUBBLE_BEAM,
    MOVE_ROCK_SLIDE,
    MOVE_SHADOW_BALL,
    MOVE_SWIFT,
    MOVE_SWIFT
};

static const u16 sPickupItems[] =
{
    ITEM_POTION,
    ITEM_ANTIDOTE,
    ITEM_SUPER_POTION,
    ITEM_GREAT_BALL,
    ITEM_REPEL,
    ITEM_ESCAPE_ROPE,
    ITEM_X_ATTACK,
    ITEM_FULL_HEAL,
    ITEM_ULTRA_BALL,
    ITEM_HYPER_POTION,
    ITEM_RARE_CANDY,
    ITEM_PROTEIN,
    ITEM_REVIVE,
    ITEM_HP_UP,
    ITEM_FULL_RESTORE,
    ITEM_MAX_REVIVE,
    ITEM_PP_UP,
    ITEM_MAX_ELIXIR,
};

static const u16 sRarePickupItems[] =
{
    ITEM_HYPER_POTION,
    ITEM_NUGGET,
    ITEM_KINGS_ROCK,
    ITEM_FULL_RESTORE,
    ITEM_ETHER,
    ITEM_WHITE_HERB,
    ITEM_TM44_REST,
    ITEM_ELIXIR,
    ITEM_TM01_FOCUS_PUNCH,
    ITEM_LEFTOVERS,
    ITEM_TM26_EARTHQUAKE,
};

static const u8 sPickupProbabilities[] =
{
    30, 40, 50, 60, 70, 80, 90, 94, 98
};

static const u8 sTerrainToType[] =
{
    TYPE_GRASS, // tall grass
    TYPE_GRASS, // long grass
    TYPE_GROUND, // sand
    TYPE_WATER, // underwater
    TYPE_WATER, // water
    TYPE_WATER, // pond water
    TYPE_ROCK, // rock
    TYPE_ROCK, // cave
    TYPE_NORMAL, // building
    TYPE_NORMAL, // plain
};

static const u8 sBallCatchBonuses[] =
{
    20, 15, 10, 15 // Ultra, Great, Poke, Safari
};

const ALIGNED(4) u8 gUnknown_0831C494[][4] =
{
    {0x3d, 0x44, 0x3d, 0x44},
    {0x14, 0x2d, 0x54, 0x5c},
    {0x46, 0x55, 0x20, 0x5c},
    {0x26, 0x45, 0x46, 0x55},
    {0x14, 0x5a, 0x46, 0x5c},
    {0x1e, 0x32, 0x20, 0x5a},
    {0x38, 0x4e, 0x38, 0x4e},
    {0x19, 0x28, 0x4b, 0x5a},
    {0x45, 0x4b, 0x1c, 0x53},
    {0x23, 0x2d, 0x1d, 0x23},
    {0x3e, 0x48, 0x1e, 0x32},
    {0x3a, 0x5f, 0x58, 0x5e},
    {0x22, 0x2d, 0x1d, 0x28},
    {0x23, 0x28, 0x23, 0x5f},
    {0x38, 0x4e, 0x38, 0x4e},
    {0x23, 0x50, 0x22, 0x5e},
    {0x2c, 0x5e, 0x22, 0x28},
    {0x38, 0x4e, 0x38, 0x4e},
    {0x1e, 0x58, 0x1e, 0x58},
    {0x1e, 0x2b, 0x1b, 0x21},
    {0x28, 0x5a, 0x19, 0x57},
    {0x12, 0x58, 0x5a, 0x5f},
    {0x58, 0x5e, 0x16, 0x2a},
    {0x2a, 0x5c, 0x2a, 0x2f},
    {0x38, 0x4e, 0x38, 0x4e}
};

static const u8 sUnknown_0831C4F8[] =
{
    0x03, 0x00, 0x01, 0x00, 0x00, 0x01, 0x03, 0x00,
    0x01, 0x02, 0x02, 0x00, 0x03, 0x01, 0x03, 0x01,
    0x02, 0x03, 0x03, 0x02, 0x01, 0x00, 0x02, 0x02,
    0x03, 0x00, 0x00, 0x00
};

bool32 IsBattlerProtected(u8 battlerId, u16 move)
{
    if (!(gBattleMoves[move].flags & FLAG_PROTECT_AFFECTED))
        return FALSE;
    else if (gBattleMoves[move].effect == MOVE_EFFECT_FEINT)
        return FALSE;
    else if (gProtectStructs[battlerId].protected)
        return TRUE;
    else if (gSideStatuses[GetBattlerSide(battlerId)] & SIDE_STATUS_WIDE_GUARD
             && gBattleMoves[move].target & (MOVE_TARGET_BOTH | MOVE_TARGET_FOES_AND_ALLY))
        return TRUE;
    else if (gProtectStructs[battlerId].banefulBunkered)
        return TRUE;
    else if (gProtectStructs[battlerId].spikyShielded)
        return TRUE;
    else if (gProtectStructs[battlerId].kingsShielded && gBattleMoves[move].power != 0)
        return TRUE;
    else if (gSideStatuses[GetBattlerSide(battlerId)] & SIDE_STATUS_QUICK_GUARD
             && GetChosenMovePriority(gBattlerAttacker) > 0)
        return TRUE;
    else if (gSideStatuses[GetBattlerSide(battlerId)] & SIDE_STATUS_CRAFTY_SHIELD
             && gBattleMoves[move].power == 0)
        return TRUE;
    else if (gSideStatuses[GetBattlerSide(battlerId)] & SIDE_STATUS_MAT_BLOCK
             && gBattleMoves[move].power != 0)
        return TRUE;
    else
        return FALSE;
}

static bool32 NoTargetPresent(u32 move)
{
    if (!IsBattlerAlive(gBattlerTarget))
        gBattlerTarget = GetMoveTarget(move, 0);

    switch (gBattleMoves[move].target)
    {
    case MOVE_TARGET_SELECTED:
    case MOVE_TARGET_DEPENDS:
    case MOVE_TARGET_RANDOM:
        if (!IsBattlerAlive(gBattlerTarget))
            return TRUE;
        break;
    case MOVE_TARGET_BOTH:
        if (!IsBattlerAlive(gBattlerTarget) && !IsBattlerAlive(BATTLE_PARTNER(gBattlerTarget)))
            return TRUE;
        break;
    case MOVE_TARGET_FOES_AND_ALLY:
        if (!IsBattlerAlive(gBattlerTarget) && !IsBattlerAlive(BATTLE_PARTNER(gBattlerTarget)) && !IsBattlerAlive(BATTLE_PARTNER(gBattlerAttacker)))
            return TRUE;
        break;
    }

    return FALSE;
}

static bool32 TryAegiFormChange(void)
{
    if (GetBattlerAbility(gBattlerAttacker) != ABILITY_STANCE_CHANGE)
        return FALSE;

    switch (gBattleMons[gBattlerAttacker].species)
    {
    default:
        return FALSE;
    case SPECIES_AEGISLASH: // Shield -> Blade
        if (gBattleMoves[gCurrentMove].power == 0)
            return FALSE;
        gBattleMons[gBattlerAttacker].species = SPECIES_AEGISLASH_BLADE;
        break;
    case SPECIES_AEGISLASH_BLADE: // Blade -> Shield
        if (gCurrentMove != MOVE_KING_S_SHIELD)
            return FALSE;
        gBattleMons[gBattlerAttacker].species = SPECIES_AEGISLASH;
        break;
    }

    BattleScriptPushCursor();
    gBattlescriptCurrInstr = BattleScript_StanceChangeActivates;
    return TRUE;
}

static void Cmd_attackcanceler(void)
{
    s32 i, moveType;

    if (gBattleOutcome != 0)
    {
        gCurrentActionFuncId = B_ACTION_FINISHED;
        return;
    }
    if (gBattleMons[gBattlerAttacker].hp == 0 && !(gHitMarker & HITMARKER_NO_ATTACKSTRING))
    {
        gHitMarker |= HITMARKER_UNABLE_TO_USE_MOVE;
        gBattlescriptCurrInstr = BattleScript_MoveEnd;
        return;
    }
    #if (B_STANCE_CHANGE_FAIL <= GEN_6)
    if (TryAegiFormChange())
        return;
    #endif
    if (AtkCanceller_UnableToUseMove())
        return;

    // Check Protean activation.
    GET_MOVE_TYPE(gCurrentMove, moveType);
    if (GetBattlerAbility(gBattlerAttacker) == ABILITY_PROTEAN
        && (gBattleMons[gBattlerAttacker].type1 != moveType || gBattleMons[gBattlerAttacker].type2 != moveType ||
            (gBattleMons[gBattlerAttacker].type3 != moveType && gBattleMons[gBattlerAttacker].type3 != TYPE_MYSTERY))
        && gCurrentMove != MOVE_STRUGGLE)
    {
        PREPARE_TYPE_BUFFER(gBattleTextBuff1, moveType);
        SET_BATTLER_TYPE(gBattlerAttacker, moveType);
        gBattlerAbility = gBattlerAttacker;
        BattleScriptPushCursor();
        gBattlescriptCurrInstr = BattleScript_ProteanActivates;
        return;
    }

    if (AtkCanceller_UnableToUseMove2())
        return;
    if (AbilityBattleEffects(ABILITYEFFECT_MOVES_BLOCK, gBattlerTarget, 0, 0, 0))
        return;
    if (!gBattleMons[gBattlerAttacker].pp[gCurrMovePos] && gCurrentMove != MOVE_STRUGGLE && !(gHitMarker & (HITMARKER_x800000 | HITMARKER_NO_ATTACKSTRING))
     && !(gBattleMons[gBattlerAttacker].status2 & STATUS2_MULTIPLETURNS))
    {
        gBattlescriptCurrInstr = BattleScript_NoPPForMove;
        gMoveResultFlags |= MOVE_RESULT_MISSED;
        return;
    }
    #if (B_STANCE_CHANGE_FAIL >= GEN_7)
    if (TryAegiFormChange())
        return;
    #endif

    gHitMarker &= ~(HITMARKER_x800000);
    if (!(gHitMarker & HITMARKER_OBEYS) && !(gBattleMons[gBattlerAttacker].status2 & STATUS2_MULTIPLETURNS))
    {
        switch (IsMonDisobedient())
        {
        case 0:
            break;
        case 2:
            gHitMarker |= HITMARKER_OBEYS;
            return;
        default:
            gMoveResultFlags |= MOVE_RESULT_MISSED;
            return;
        }
    }

    gHitMarker |= HITMARKER_OBEYS;
    if (NoTargetPresent(gCurrentMove))
    {
        gBattlescriptCurrInstr = BattleScript_ButItFailedAtkStringPpReduce;
        return;
    }

    if (gProtectStructs[gBattlerTarget].bounceMove
        && gBattleMoves[gCurrentMove].flags & FLAG_MAGICCOAT_AFFECTED
        && !gProtectStructs[gBattlerAttacker].usesBouncedMove)
    {
        PressurePPLose(gBattlerAttacker, gBattlerTarget, MOVE_MAGIC_COAT);
        gProtectStructs[gBattlerTarget].bounceMove = 0;
        gProtectStructs[gBattlerTarget].usesBouncedMove = 1;
        gBattleCommunication[MULTISTRING_CHOOSER] = 0;
        BattleScriptPushCursor();
        gBattlescriptCurrInstr = BattleScript_MagicCoatBounce;
        return;
    }
    else if (GetBattlerAbility(gBattlerTarget) == ABILITY_MAGIC_BOUNCE
             && gBattleMoves[gCurrentMove].flags & FLAG_MAGICCOAT_AFFECTED
             && !gProtectStructs[gBattlerAttacker].usesBouncedMove)
    {
        RecordAbilityBattle(gBattlerTarget, ABILITY_MAGIC_BOUNCE);
        gProtectStructs[gBattlerTarget].usesBouncedMove = 1;
        gBattleCommunication[MULTISTRING_CHOOSER] = 1;
        BattleScriptPushCursor();
        gBattlescriptCurrInstr = BattleScript_MagicCoatBounce;
        return;
    }

    for (i = 0; i < gBattlersCount; i++)
    {
        if ((gProtectStructs[gBattlerByTurnOrder[i]].stealMove) && gBattleMoves[gCurrentMove].flags & FLAG_SNATCH_AFFECTED)
        {
            PressurePPLose(gBattlerAttacker, gBattlerByTurnOrder[i], MOVE_SNATCH);
            gProtectStructs[gBattlerByTurnOrder[i]].stealMove = 0;
            gBattleScripting.battler = gBattlerByTurnOrder[i];
            BattleScriptPushCursor();
            gBattlescriptCurrInstr = BattleScript_SnatchedMove;
            return;
        }
    }

    if (gSpecialStatuses[gBattlerTarget].lightningRodRedirected)
    {
        gSpecialStatuses[gBattlerTarget].lightningRodRedirected = 0;
        gLastUsedAbility = ABILITY_LIGHTNING_ROD;
        BattleScriptPushCursor();
        gBattlescriptCurrInstr = BattleScript_TookAttack;
        RecordAbilityBattle(gBattlerTarget, gLastUsedAbility);
    }
    else if (gSpecialStatuses[gBattlerTarget].stormDrainRedirected)
    {
        gSpecialStatuses[gBattlerTarget].stormDrainRedirected = 0;
        gLastUsedAbility = ABILITY_STORM_DRAIN;
        BattleScriptPushCursor();
        gBattlescriptCurrInstr = BattleScript_TookAttack;
        RecordAbilityBattle(gBattlerTarget, gLastUsedAbility);
    }
    else if (IsBattlerProtected(gBattlerTarget, gCurrentMove)
     && (gCurrentMove != MOVE_CURSE || IS_BATTLER_OF_TYPE(gBattlerAttacker, TYPE_GHOST))
     && ((!IsTwoTurnsMove(gCurrentMove) || (gBattleMons[gBattlerAttacker].status2 & STATUS2_MULTIPLETURNS))))
    {
        CancelMultiTurnMoves(gBattlerAttacker);
        gMoveResultFlags |= MOVE_RESULT_MISSED;
        gLastLandedMoves[gBattlerTarget] = 0;
        gLastHitByType[gBattlerTarget] = 0;
        gBattleCommunication[6] = 1;
        gBattlescriptCurrInstr++;
    }
    else
    {
        gBattlescriptCurrInstr++;
    }
}

static bool32 JumpIfMoveFailed(u8 adder, u16 move)
{
    if (gMoveResultFlags & MOVE_RESULT_NO_EFFECT)
    {
        gLastLandedMoves[gBattlerTarget] = 0;
        gLastHitByType[gBattlerTarget] = 0;
        gBattlescriptCurrInstr = T1_READ_PTR(gBattlescriptCurrInstr + 1);
        return TRUE;
    }
    else
    {
        TrySetDestinyBondToHappen();
        if (AbilityBattleEffects(ABILITYEFFECT_ABSORBING, gBattlerTarget, 0, 0, move))
            return TRUE;
    }
    gBattlescriptCurrInstr += adder;
    return FALSE;
}

static void Cmd_jumpifaffectedbyprotect(void)
{
    if (IsBattlerProtected(gBattlerTarget, gCurrentMove))
    {
        gMoveResultFlags |= MOVE_RESULT_MISSED;
        JumpIfMoveFailed(5, 0);
        gBattleCommunication[6] = 1;
    }
    else
    {
        gBattlescriptCurrInstr += 5;
    }
}

bool8 JumpIfMoveAffectedByProtect(u16 move)
{
    bool8 affected = FALSE;
    if (IsBattlerProtected(gBattlerTarget, move))
    {
        gMoveResultFlags |= MOVE_RESULT_MISSED;
        JumpIfMoveFailed(7, move);
        gBattleCommunication[6] = 1;
        affected = TRUE;
    }
    return affected;
}

static bool32 AccuracyCalcHelper(u16 move)
{
    if (gStatuses3[gBattlerTarget] & STATUS3_ALWAYS_HITS && gDisableStructs[gBattlerTarget].battlerWithSureHit == gBattlerAttacker)
    {
        JumpIfMoveFailed(7, move);
        return TRUE;
    }
    else if (gBattleMoves[move].effect == EFFECT_TOXIC && IS_BATTLER_OF_TYPE(gBattlerAttacker, TYPE_POISON))
    {
        JumpIfMoveFailed(7, move);
        return TRUE;
    }
    else if (GetBattlerAbility(gBattlerAttacker) == ABILITY_NO_GUARD)
    {
        if (!JumpIfMoveFailed(7, move))
            RecordAbilityBattle(gBattlerAttacker, ABILITY_NO_GUARD);
        return TRUE;
    }
    else if (GetBattlerAbility(gBattlerTarget) == ABILITY_NO_GUARD)
    {
        if (!JumpIfMoveFailed(7, move))
            RecordAbilityBattle(gBattlerTarget, ABILITY_NO_GUARD);
        return TRUE;
    }

    if (!(gHitMarker & HITMARKER_IGNORE_ON_AIR) && gStatuses3[gBattlerTarget] & STATUS3_ON_AIR)
    {
        gMoveResultFlags |= MOVE_RESULT_MISSED;
        JumpIfMoveFailed(7, move);
        return TRUE;
    }
    gHitMarker &= ~HITMARKER_IGNORE_ON_AIR;

    if (!(gHitMarker & HITMARKER_IGNORE_UNDERGROUND) && gStatuses3[gBattlerTarget] & STATUS3_UNDERGROUND)
    {
        gMoveResultFlags |= MOVE_RESULT_MISSED;
        JumpIfMoveFailed(7, move);
        return TRUE;
    }
    gHitMarker &= ~HITMARKER_IGNORE_UNDERGROUND;

    if (!(gHitMarker & HITMARKER_IGNORE_UNDERWATER) && gStatuses3[gBattlerTarget] & STATUS3_UNDERWATER)
    {
        gMoveResultFlags |= MOVE_RESULT_MISSED;
        JumpIfMoveFailed(7, move);
        return TRUE;
    }
    gHitMarker &= ~HITMARKER_IGNORE_UNDERWATER;

    if (gStatuses3[gBattlerTarget] & STATUS3_PHANTOM_FORCE)
    {
        gMoveResultFlags |= MOVE_RESULT_MISSED;
        JumpIfMoveFailed(7, move);
        return TRUE;
    }

    if ((WEATHER_HAS_EFFECT &&
            (((gBattleWeather & WEATHER_RAIN_ANY) && (gBattleMoves[move].effect == EFFECT_THUNDER || gBattleMoves[move].effect == EFFECT_HURRICANE))
         || (((gBattleWeather & WEATHER_HAIL_ANY) && move == MOVE_BLIZZARD))))
     || (gBattleMoves[move].effect == EFFECT_VITAL_THROW)
     || (gBattleMoves[move].accuracy == 0))
    {
        JumpIfMoveFailed(7, move);
        return TRUE;
    }

    return FALSE;
}

static void Cmd_accuracycheck(void)
{
    u16 move = T2_READ_16(gBattlescriptCurrInstr + 5);

    if (move == ACC_CURR_MOVE)
        move = gCurrentMove;

    if (move == NO_ACC_CALC_CHECK_LOCK_ON)
    {
        if (gStatuses3[gBattlerTarget] & STATUS3_ALWAYS_HITS && gDisableStructs[gBattlerTarget].battlerWithSureHit == gBattlerAttacker)
            gBattlescriptCurrInstr += 7;
        else if (gStatuses3[gBattlerTarget] & (STATUS3_SEMI_INVULNERABLE))
            gBattlescriptCurrInstr = T1_READ_PTR(gBattlescriptCurrInstr + 1);
        else if (!JumpIfMoveAffectedByProtect(0))
            gBattlescriptCurrInstr += 7;
    }
    else
    {
        u8 type, moveAcc, atkHoldEffect, atkParam, defHoldEffect, defParam, atkAbility, defAbility;
        s8 buff, accStage, evasionStage;
        u32 calc;

        GET_MOVE_TYPE(move, type);

        if (JumpIfMoveAffectedByProtect(move))
            return;
        if (AccuracyCalcHelper(move))
            return;

        atkAbility = GetBattlerAbility(gBattlerAttacker);
        defAbility = GetBattlerAbility(gBattlerTarget);

        accStage = gBattleMons[gBattlerAttacker].statStages[STAT_ACC];
        evasionStage = gBattleMons[gBattlerTarget].statStages[STAT_EVASION];
        if (atkAbility == ABILITY_UNAWARE)
            evasionStage = 6;
        if (gBattleMoves[move].flags & FLAG_STAT_STAGES_IGNORED)
            evasionStage = 6;
        if (defAbility == ABILITY_UNAWARE)
            accStage = 6;

        if (gBattleMons[gBattlerTarget].status2 & STATUS2_FORESIGHT || gStatuses3[gBattlerTarget] & STATUS3_MIRACLE_EYED)
            buff = accStage;
        else
            buff = accStage + 6 - evasionStage;

        if (buff < 0)
            buff = 0;
        if (buff > 0xC)
            buff = 0xC;

        moveAcc = gBattleMoves[move].accuracy;
        // Check Thunder and Hurricane on sunny weather.
        if (WEATHER_HAS_EFFECT && gBattleWeather & WEATHER_SUN_ANY && (gBattleMoves[move].effect == EFFECT_THUNDER || gBattleMoves[move].effect == EFFECT_HURRICANE))
            moveAcc = 50;
        // Check Wonder Skin.
        if (defAbility == ABILITY_WONDER_SKIN && gBattleMoves[move].power == 0)
            moveAcc = 50;

        calc = sAccuracyStageRatios[buff].dividend * moveAcc;
        calc /= sAccuracyStageRatios[buff].divisor;

        if (atkAbility == ABILITY_COMPOUND_EYES)
            calc = (calc * 130) / 100; // 1.3 compound eyes boost
        else if (atkAbility == ABILITY_VICTORY_STAR)
            calc = (calc * 110) / 100; // 1.1 victory star boost
        if (IsBattlerAlive(BATTLE_PARTNER(gBattlerAttacker)) && GetBattlerAbility(BATTLE_PARTNER(gBattlerAttacker)) == ABILITY_VICTORY_STAR)
            calc = (calc * 110) / 100; // 1.1 ally's victory star boost

        if (defAbility == ABILITY_SAND_VEIL && WEATHER_HAS_EFFECT && gBattleWeather & WEATHER_SANDSTORM_ANY)
            calc = (calc * 80) / 100; // 1.2 sand veil loss
        else if (defAbility == ABILITY_SNOW_CLOAK && WEATHER_HAS_EFFECT && gBattleWeather & WEATHER_HAIL_ANY)
            calc = (calc * 80) / 100; // 1.2 snow cloak loss
        else if (defAbility == ABILITY_TANGLED_FEET && gBattleMons[gBattlerTarget].status2 & STATUS2_CONFUSION)
            calc = (calc * 50) / 100; // 1.5 tangled feet loss

        if (atkAbility == ABILITY_HUSTLE && IS_MOVE_PHYSICAL(move))
            calc = (calc * 80) / 100; // 1.2 hustle loss

        defHoldEffect = GetBattlerHoldEffect(gBattlerTarget, TRUE);
        defParam = GetBattlerHoldEffectParam(gBattlerTarget);
        gPotentialItemEffectBattler = gBattlerTarget;

        atkHoldEffect = GetBattlerHoldEffect(gBattlerAttacker, TRUE);
        atkParam = GetBattlerHoldEffectParam(gBattlerAttacker);

        if (defHoldEffect == HOLD_EFFECT_EVASION_UP)
            calc = (calc * (100 - defParam)) / 100;

        if (atkHoldEffect == HOLD_EFFECT_WIDE_LENS)
            calc = (calc * (100 + atkParam)) / 100;
        else if (atkHoldEffect == HOLD_EFFECT_ZOOM_LENS && GetBattlerTurnOrderNum(gBattlerAttacker) > GetBattlerTurnOrderNum(gBattlerTarget));
            calc = (calc * (100 + atkParam)) / 100;

        // final calculation
        if ((Random() % 100 + 1) > calc)
        {
            gMoveResultFlags |= MOVE_RESULT_MISSED;
            if (gBattleTypeFlags & BATTLE_TYPE_DOUBLE &&
                (gBattleMoves[move].target == MOVE_TARGET_BOTH || gBattleMoves[move].target == MOVE_TARGET_FOES_AND_ALLY))
                gBattleCommunication[6] = 2;
            else
                gBattleCommunication[6] = 0;

            if (gBattleMoves[move].power)
                CalcTypeEffectivenessMultiplier(move, type, gBattlerAttacker, gBattlerTarget, TRUE);
        }
        JumpIfMoveFailed(7, move);
    }
}

static void Cmd_attackstring(void)
{
    if (gBattleControllerExecFlags)
         return;
    if (!(gHitMarker & (HITMARKER_NO_ATTACKSTRING | HITMARKER_ATTACKSTRING_PRINTED)))
    {
        PrepareStringBattle(STRINGID_USEDMOVE, gBattlerAttacker);
        gHitMarker |= HITMARKER_ATTACKSTRING_PRINTED;
    }
    gBattlescriptCurrInstr++;
    gBattleCommunication[MSG_DISPLAY] = 0;
}

static void Cmd_ppreduce(void)
{
    s32 i, ppToDeduct = 1;

    if (gBattleControllerExecFlags)
        return;

    if (!gSpecialStatuses[gBattlerAttacker].ppNotAffectedByPressure)
    {
        switch (gBattleMoves[gCurrentMove].target)
        {
        case MOVE_TARGET_FOES_AND_ALLY:
            for (i = 0; i < gBattlersCount; i++)
            {
                if (i != gBattlerAttacker && IsBattlerAlive(i))
                    ppToDeduct += (GetBattlerAbility(i) == ABILITY_PRESSURE);
            }
            break;
        case MOVE_TARGET_BOTH:
        case MOVE_TARGET_OPPONENTS_FIELD:
            for (i = 0; i < gBattlersCount; i++)
            {
                if (GetBattlerSide(i) != GetBattlerSide(gBattlerAttacker) && IsBattlerAlive(i))
                    ppToDeduct += (GetBattlerAbility(i) == ABILITY_PRESSURE);
            }
            break;
        default:
            if (gBattlerAttacker != gBattlerTarget && GetBattlerAbility(gBattlerTarget) == ABILITY_PRESSURE)
                ppToDeduct++;
            break;
        }
    }

    if (!(gHitMarker & (HITMARKER_NO_PPDEDUCT | HITMARKER_NO_ATTACKSTRING)) && gBattleMons[gBattlerAttacker].pp[gCurrMovePos])
    {
        gProtectStructs[gBattlerAttacker].notFirstStrike = 1;

        if (gBattleMons[gBattlerAttacker].pp[gCurrMovePos] > ppToDeduct)
            gBattleMons[gBattlerAttacker].pp[gCurrMovePos] -= ppToDeduct;
        else
            gBattleMons[gBattlerAttacker].pp[gCurrMovePos] = 0;

        if (!(gBattleMons[gBattlerAttacker].status2 & STATUS2_TRANSFORMED)
            && !((gDisableStructs[gBattlerAttacker].mimickedMoves) & gBitTable[gCurrMovePos]))
        {
            gActiveBattler = gBattlerAttacker;
            BtlController_EmitSetMonData(0, REQUEST_PPMOVE1_BATTLE + gCurrMovePos, 0, 1, &gBattleMons[gBattlerAttacker].pp[gCurrMovePos]);
            MarkBattlerForControllerExec(gBattlerAttacker);
        }
    }

    gHitMarker &= ~(HITMARKER_NO_PPDEDUCT);
    gBattlescriptCurrInstr++;
}

// The chance is 1/N for each stage.
#if B_CRIT_CHANCE == GEN_7
    static const u8 sCriticalHitChance[] = {24, 8, 2, 1, 1};
#elif B_CRIT_CHANCE == GEN_6
    static const u8 sCriticalHitChance[] = {16, 8, 2, 1, 1};
#else
    static const u8 sCriticalHitChance[] = {16, 8, 4, 3, 2}; // Gens 2,3,4,5
#endif // B_CRIT_CHANCE

s32 CalcCritChanceStage(u8 battlerAtk, u8 battlerDef, u32 move, bool32 recordAbility)
{
    s32 critChance = 0;
    u32 abilityAtk = GetBattlerAbility(gBattlerAttacker);
    u32 abilityDef = GetBattlerAbility(gBattlerTarget);

    if (gSideStatuses[battlerDef] & SIDE_STATUS_LUCKY_CHANT
        || gStatuses3[gBattlerAttacker] & STATUS3_CANT_SCORE_A_CRIT)
    {
        critChance = -1;
    }
    else if (abilityDef == ABILITY_BATTLE_ARMOR || abilityDef == ABILITY_SHELL_ARMOR)
    {
        if (recordAbility)
            RecordAbilityBattle(battlerDef, abilityDef);
        critChance = -1;
    }
    else if (gStatuses3[battlerAtk] & STATUS3_LASER_FOCUS
             || gBattleMoves[move].effect == EFFECT_ALWAYS_CRIT
             || (abilityAtk == ABILITY_MERCILESS && gBattleMons[battlerDef].status1 & STATUS1_PSN_ANY))
    {
        critChance = -2;
    }
    else
    {
        u32 holdEffectAtk = GetBattlerHoldEffect(battlerAtk, TRUE);

        critChance  = 2 * ((gBattleMons[gBattlerAttacker].status2 & STATUS2_FOCUS_ENERGY) != 0)
                    + ((gBattleMoves[gCurrentMove].flags & FLAG_HIGH_CRIT) != 0)
                    + (holdEffectAtk == HOLD_EFFECT_SCOPE_LENS)
                    + 2 * (holdEffectAtk == HOLD_EFFECT_LUCKY_PUNCH && gBattleMons[gBattlerAttacker].species == SPECIES_CHANSEY)
                    + 2 * (holdEffectAtk == HOLD_EFFECT_STICK && gBattleMons[gBattlerAttacker].species == SPECIES_FARFETCHD)
                    + (abilityAtk == ABILITY_SUPER_LUCK);

        if (critChance >= ARRAY_COUNT(sCriticalHitChance))
            critChance = ARRAY_COUNT(sCriticalHitChance) - 1;
    }

    return critChance;
}

static void Cmd_critcalc(void)
{
    s32 critChance = CalcCritChanceStage(gBattlerAttacker, gBattlerTarget, gCurrentMove, TRUE);
    gPotentialItemEffectBattler = gBattlerAttacker;

    if (gBattleTypeFlags & (BATTLE_TYPE_WALLY_TUTORIAL | BATTLE_TYPE_FIRST_BATTLE))
        gIsCriticalHit = FALSE;
    else if (critChance == -1)
        gIsCriticalHit = FALSE;
    else if (critChance == -2)
        gIsCriticalHit = TRUE;
    else if (Random() % sCriticalHitChance[critChance] == 0)
        gIsCriticalHit = TRUE;
    else
        gIsCriticalHit = FALSE;

    gBattlescriptCurrInstr++;
}

static void Cmd_damagecalc(void)
{
    u8 moveType;

    GET_MOVE_TYPE(gCurrentMove, moveType);
    gBattleMoveDamage = CalculateMoveDamage(gCurrentMove, gBattlerAttacker, gBattlerTarget, moveType, 0, gIsCriticalHit, TRUE, TRUE);
    gBattlescriptCurrInstr++;
}

static void Cmd_typecalc(void)
{
    u8 moveType;

    GET_MOVE_TYPE(gCurrentMove, moveType);
    CalcTypeEffectivenessMultiplier(gCurrentMove, moveType, gBattlerAttacker, gBattlerTarget, TRUE);

    gBattlescriptCurrInstr++;
}

static void Cmd_adjustdamage(void)
{
    u8 holdEffect, param;

    if (DoesSubstituteBlockMove(gBattlerAttacker, gBattlerTarget, gCurrentMove))
        goto END;
    if (gBattleMons[gBattlerTarget].hp > gBattleMoveDamage)
        goto END;

    holdEffect = GetBattlerHoldEffect(gBattlerTarget, TRUE);
    param = GetBattlerHoldEffectParam(gBattlerTarget);

    gPotentialItemEffectBattler = gBattlerTarget;

    if (holdEffect == HOLD_EFFECT_FOCUS_BAND && (Random() % 100) < param)
    {
        RecordItemEffectBattle(gBattlerTarget, holdEffect);
        gSpecialStatuses[gBattlerTarget].focusBanded = 1;
    }
    else if (holdEffect == HOLD_EFFECT_FOCUS_SASH && BATTLER_MAX_HP(gBattlerTarget))
    {
        RecordItemEffectBattle(gBattlerTarget, holdEffect);
        gSpecialStatuses[gBattlerTarget].focusSashed = 1;
    }
    else if (GetBattlerAbility(gBattlerTarget) == ABILITY_STURDY && BATTLER_MAX_HP(gBattlerTarget))
    {
        RecordAbilityBattle(gBattlerTarget, ABILITY_STURDY);
        gSpecialStatuses[gBattlerTarget].sturdied = 1;
    }

    if (gBattleMoves[gCurrentMove].effect != EFFECT_FALSE_SWIPE
        && !gProtectStructs[gBattlerTarget].endured
        && !gSpecialStatuses[gBattlerTarget].focusBanded
        && !gSpecialStatuses[gBattlerTarget].focusSashed
        && !gSpecialStatuses[gBattlerTarget].sturdied)
        goto END;

    // Handle reducing the dmg to 1 hp.
    gBattleMoveDamage = gBattleMons[gBattlerTarget].hp - 1;

    if (gProtectStructs[gBattlerTarget].endured)
    {
        gMoveResultFlags |= MOVE_RESULT_FOE_ENDURED;
    }
    else if (gSpecialStatuses[gBattlerTarget].focusBanded || gSpecialStatuses[gBattlerTarget].focusSashed)
    {
        gMoveResultFlags |= MOVE_RESULT_FOE_HUNG_ON;
        gLastUsedItem = gBattleMons[gBattlerTarget].item;
    }
    else if (gSpecialStatuses[gBattlerTarget].sturdied)
    {
        gMoveResultFlags |= MOVE_RESULT_STURDIED;
        gLastUsedAbility = ABILITY_STURDY;
    }

END:
    gBattlescriptCurrInstr++;

    if (!(gMoveResultFlags & MOVE_RESULT_NO_EFFECT) && gBattleMoveDamage >= 1)
        gSpecialStatuses[gBattlerAttacker].damagedMons |= gBitTable[gBattlerTarget];

    // Check gems and damage reducing berries.
    if (gSpecialStatuses[gBattlerTarget].berryReduced
        && !(gMoveResultFlags & MOVE_RESULT_NO_EFFECT)
        && gBattleMons[gBattlerTarget].item)
    {
        BattleScriptPushCursor();
        gBattlescriptCurrInstr = BattleScript_BerryReduceDmg;
        gLastUsedItem = gBattleMons[gBattlerTarget].item;
    }
    if (gSpecialStatuses[gBattlerAttacker].gemBoost
        && !(gMoveResultFlags & MOVE_RESULT_NO_EFFECT)
        && gBattleMons[gBattlerAttacker].item)
    {
        BattleScriptPushCursor();
        gBattlescriptCurrInstr = BattleScript_GemActivates;
        gLastUsedItem = gBattleMons[gBattlerAttacker].item;
    }
}

static void Cmd_multihitresultmessage(void)
{
    if (gBattleControllerExecFlags)
        return;

    if (!(gMoveResultFlags & MOVE_RESULT_FAILED) && !(gMoveResultFlags & MOVE_RESULT_FOE_ENDURED))
    {
        if (gMoveResultFlags & MOVE_RESULT_STURDIED)
        {
            gMoveResultFlags &= ~(MOVE_RESULT_STURDIED | MOVE_RESULT_FOE_HUNG_ON);
            gSpecialStatuses[gBattlerTarget].sturdied = 0; // Delete this line to make Sturdy last for the duration of the whole move turn.
            BattleScriptPushCursor();
            gBattlescriptCurrInstr = BattleScript_SturdiedMsg;
            return;
        }
        else if (gMoveResultFlags & MOVE_RESULT_FOE_HUNG_ON)
        {
            gLastUsedItem = gBattleMons[gBattlerTarget].item;
            gPotentialItemEffectBattler = gBattlerTarget;
            gMoveResultFlags &= ~(MOVE_RESULT_STURDIED | MOVE_RESULT_FOE_HUNG_ON);
            gSpecialStatuses[gBattlerTarget].focusBanded = 0; // Delete this line to make Focus Band last for the duration of the whole move turn.
            gSpecialStatuses[gBattlerTarget].focusSashed = 0; // Delete this line to make Focus Sash last for the duration of the whole move turn.
            BattleScriptPushCursor();
            gBattlescriptCurrInstr = BattleScript_HangedOnMsg;
            return;
        }
    }
    gBattlescriptCurrInstr++;
}

static void Cmd_attackanimation(void)
{
    if (gBattleControllerExecFlags)
        return;

    if ((gHitMarker & HITMARKER_NO_ANIMATIONS) && (gCurrentMove != MOVE_TRANSFORM && gCurrentMove != MOVE_SUBSTITUTE))
    {
        BattleScriptPush(gBattlescriptCurrInstr + 1);
        gBattlescriptCurrInstr = BattleScript_Pausex20;
        gBattleScripting.animTurn++;
        gBattleScripting.animTargetsHit++;
    }
    else
    {
        if ((gBattleMoves[gCurrentMove].target & MOVE_TARGET_BOTH
             || gBattleMoves[gCurrentMove].target & MOVE_TARGET_FOES_AND_ALLY
             || gBattleMoves[gCurrentMove].target & MOVE_TARGET_DEPENDS)
            && gBattleScripting.animTargetsHit)
        {
            gBattlescriptCurrInstr++;
            return;
        }
        if (!(gMoveResultFlags & MOVE_RESULT_NO_EFFECT))
        {
            u8 multihit;

            gActiveBattler = gBattlerAttacker;

            if (gBattleMons[gBattlerTarget].status2 & STATUS2_SUBSTITUTE)
                multihit = gMultiHitCounter;
            else if (gMultiHitCounter != 0 && gMultiHitCounter != 1)
            {
                if (gBattleMons[gBattlerTarget].hp <= gBattleMoveDamage)
                    multihit = 1;
                else
                    multihit = gMultiHitCounter;
            }
            else
                multihit = gMultiHitCounter;

            BtlController_EmitMoveAnimation(0, gCurrentMove, gBattleScripting.animTurn, gBattleMovePower, gBattleMoveDamage, gBattleMons[gBattlerAttacker].friendship, &gDisableStructs[gBattlerAttacker], multihit);
            gBattleScripting.animTurn += 1;
            gBattleScripting.animTargetsHit += 1;
            MarkBattlerForControllerExec(gBattlerAttacker);
            gBattlescriptCurrInstr++;
        }
        else
        {
            BattleScriptPush(gBattlescriptCurrInstr + 1);
            gBattlescriptCurrInstr = BattleScript_Pausex20;
        }
    }
}

static void Cmd_waitanimation(void)
{
    if (gBattleControllerExecFlags == 0)
        gBattlescriptCurrInstr++;
}

static void Cmd_healthbarupdate(void)
{
    if (gBattleControllerExecFlags)
        return;

    if (!(gMoveResultFlags & MOVE_RESULT_NO_EFFECT))
    {
        gActiveBattler = GetBattlerForBattleScript(gBattlescriptCurrInstr[1]);

        if (DoesSubstituteBlockMove(gBattlerAttacker, gActiveBattler, gCurrentMove) && gDisableStructs[gActiveBattler].substituteHP && !(gHitMarker & HITMARKER_IGNORE_SUBSTITUTE))
        {
            PrepareStringBattle(STRINGID_SUBSTITUTEDAMAGED, gActiveBattler);
        }
        else
        {
            s16 healthValue;

            s32 currDmg = gBattleMoveDamage;
            s32 maxPossibleDmgValue = 10000; // not present in R/S, ensures that huge damage values don't change sign

            if (currDmg <= maxPossibleDmgValue)
                healthValue = currDmg;
            else
                healthValue = maxPossibleDmgValue;

            BtlController_EmitHealthBarUpdate(0, healthValue);
            MarkBattlerForControllerExec(gActiveBattler);

            if (GetBattlerSide(gActiveBattler) == B_SIDE_PLAYER && gBattleMoveDamage > 0)
                gBattleResults.playerMonWasDamaged = TRUE;
        }
    }

    gBattlescriptCurrInstr += 2;
}

static void Cmd_datahpupdate(void)
{
    u32 moveType;

    if (gBattleControllerExecFlags)
        return;

    if (gBattleStruct->dynamicMoveType == 0)
        moveType = gBattleMoves[gCurrentMove].type;
    else if (!(gBattleStruct->dynamicMoveType & 0x40))
        moveType = gBattleStruct->dynamicMoveType & 0x3F;
    else
        moveType = gBattleMoves[gCurrentMove].type;

    if (!(gMoveResultFlags & MOVE_RESULT_NO_EFFECT))
    {
        gActiveBattler = GetBattlerForBattleScript(gBattlescriptCurrInstr[1]);
        if (DoesSubstituteBlockMove(gBattlerAttacker, gActiveBattler, gCurrentMove) && gDisableStructs[gActiveBattler].substituteHP && !(gHitMarker & HITMARKER_IGNORE_SUBSTITUTE))
        {
            if (gDisableStructs[gActiveBattler].substituteHP >= gBattleMoveDamage)
            {
                if (gSpecialStatuses[gActiveBattler].dmg == 0)
                    gSpecialStatuses[gActiveBattler].dmg = gBattleMoveDamage;
                gDisableStructs[gActiveBattler].substituteHP -= gBattleMoveDamage;
                gHpDealt = gBattleMoveDamage;
            }
            else
            {
                if (gSpecialStatuses[gActiveBattler].dmg == 0)
                    gSpecialStatuses[gActiveBattler].dmg = gDisableStructs[gActiveBattler].substituteHP;
                gHpDealt = gDisableStructs[gActiveBattler].substituteHP;
                gDisableStructs[gActiveBattler].substituteHP = 0;
            }
            // check substitute fading
            if (gDisableStructs[gActiveBattler].substituteHP == 0)
            {
                gBattlescriptCurrInstr += 2;
                BattleScriptPushCursor();
                gBattlescriptCurrInstr = BattleScript_SubstituteFade;
                return;
            }
        }
        else
        {
            gHitMarker &= ~(HITMARKER_IGNORE_SUBSTITUTE);
            if (gBattleMoveDamage < 0) // hp goes up
            {
                gBattleMons[gActiveBattler].hp -= gBattleMoveDamage;
                if (gBattleMons[gActiveBattler].hp > gBattleMons[gActiveBattler].maxHP)
                    gBattleMons[gActiveBattler].hp = gBattleMons[gActiveBattler].maxHP;

            }
            else // hp goes down
            {
                if (gHitMarker & HITMARKER_x20)
                {
                    gHitMarker &= ~(HITMARKER_x20);
                }
                else
                {
                    gTakenDmg[gActiveBattler] += gBattleMoveDamage;
                    if (gBattlescriptCurrInstr[1] == BS_TARGET)
                        gTakenDmgByBattler[gActiveBattler] = gBattlerAttacker;
                    else
                        gTakenDmgByBattler[gActiveBattler] = gBattlerTarget;
                }

                if (gBattleMons[gActiveBattler].hp > gBattleMoveDamage)
                {
                    gBattleMons[gActiveBattler].hp -= gBattleMoveDamage;
                    gHpDealt = gBattleMoveDamage;
                }
                else
                {
                    gHpDealt = gBattleMons[gActiveBattler].hp;
                    gBattleMons[gActiveBattler].hp = 0;
                }

                if (!gSpecialStatuses[gActiveBattler].dmg && !(gHitMarker & HITMARKER_x100000))
                    gSpecialStatuses[gActiveBattler].dmg = gHpDealt;

                if (IS_MOVE_PHYSICAL(gCurrentMove) && !(gHitMarker & HITMARKER_x100000) && gCurrentMove != MOVE_PAIN_SPLIT)
                {
                    gProtectStructs[gActiveBattler].physicalDmg = gHpDealt;
                    gSpecialStatuses[gActiveBattler].physicalDmg = gHpDealt;
                    if (gBattlescriptCurrInstr[1] == BS_TARGET)
                    {
                        gProtectStructs[gActiveBattler].physicalBattlerId = gBattlerAttacker;
                        gSpecialStatuses[gActiveBattler].physicalBattlerId = gBattlerAttacker;
                    }
                    else
                    {
                        gProtectStructs[gActiveBattler].physicalBattlerId = gBattlerTarget;
                        gSpecialStatuses[gActiveBattler].physicalBattlerId = gBattlerTarget;
                    }
                }
                else if (!IS_MOVE_PHYSICAL(gCurrentMove) && !(gHitMarker & HITMARKER_x100000))
                {
                    gProtectStructs[gActiveBattler].specialDmg = gHpDealt;
                    gSpecialStatuses[gActiveBattler].specialDmg = gHpDealt;
                    if (gBattlescriptCurrInstr[1] == BS_TARGET)
                    {
                        gProtectStructs[gActiveBattler].specialBattlerId = gBattlerAttacker;
                        gSpecialStatuses[gActiveBattler].specialBattlerId = gBattlerAttacker;
                    }
                    else
                    {
                        gProtectStructs[gActiveBattler].specialBattlerId = gBattlerTarget;
                        gSpecialStatuses[gActiveBattler].specialBattlerId = gBattlerTarget;
                    }
                }
            }
            gHitMarker &= ~(HITMARKER_x100000);
            BtlController_EmitSetMonData(0, REQUEST_HP_BATTLE, 0, 2, &gBattleMons[gActiveBattler].hp);
            MarkBattlerForControllerExec(gActiveBattler);
        }
    }
    else
    {
        gActiveBattler = GetBattlerForBattleScript(gBattlescriptCurrInstr[1]);
        if (gSpecialStatuses[gActiveBattler].dmg == 0)
            gSpecialStatuses[gActiveBattler].dmg = 0xFFFF;
    }
    gBattlescriptCurrInstr += 2;
}

static void Cmd_critmessage(void)
{
    if (gBattleControllerExecFlags == 0)
    {
        if (gIsCriticalHit == TRUE && !(gMoveResultFlags & MOVE_RESULT_NO_EFFECT))
        {
            PrepareStringBattle(STRINGID_CRITICALHIT, gBattlerAttacker);
            gBattleCommunication[MSG_DISPLAY] = 1;
        }
        gBattlescriptCurrInstr++;
    }
}

static void Cmd_effectivenesssound(void)
{
    if (gBattleControllerExecFlags)
        return;

    gActiveBattler = gBattlerTarget;
    if (!(gMoveResultFlags & MOVE_RESULT_MISSED))
    {
        switch (gMoveResultFlags & (~(MOVE_RESULT_MISSED)))
        {
        case MOVE_RESULT_SUPER_EFFECTIVE:
            BtlController_EmitPlaySE(0, SE_KOUKA_H);
            MarkBattlerForControllerExec(gActiveBattler);
            break;
        case MOVE_RESULT_NOT_VERY_EFFECTIVE:
            BtlController_EmitPlaySE(0, SE_KOUKA_L);
            MarkBattlerForControllerExec(gActiveBattler);
            break;
        case MOVE_RESULT_DOESNT_AFFECT_FOE:
        case MOVE_RESULT_FAILED:
            // no sound
            break;
        case MOVE_RESULT_FOE_ENDURED:
        case MOVE_RESULT_ONE_HIT_KO:
        case MOVE_RESULT_FOE_HUNG_ON:
        case MOVE_RESULT_STURDIED:
        default:
            if (gMoveResultFlags & MOVE_RESULT_SUPER_EFFECTIVE)
            {
                BtlController_EmitPlaySE(0, SE_KOUKA_H);
                MarkBattlerForControllerExec(gActiveBattler);
            }
            else if (gMoveResultFlags & MOVE_RESULT_NOT_VERY_EFFECTIVE)
            {
                BtlController_EmitPlaySE(0, SE_KOUKA_L);
                MarkBattlerForControllerExec(gActiveBattler);
            }
            else if (!(gMoveResultFlags & (MOVE_RESULT_DOESNT_AFFECT_FOE | MOVE_RESULT_FAILED)))
            {
                BtlController_EmitPlaySE(0, SE_KOUKA_M);
                MarkBattlerForControllerExec(gActiveBattler);
            }
            break;
        }
    }
    gBattlescriptCurrInstr++;
}

static void Cmd_resultmessage(void)
{
    u32 stringId = 0;

    if (gBattleControllerExecFlags)
        return;

    if (gMoveResultFlags & MOVE_RESULT_MISSED && (!(gMoveResultFlags & MOVE_RESULT_DOESNT_AFFECT_FOE) || gBattleCommunication[6] > 2))
    {
        stringId = gMissStringIds[gBattleCommunication[6]];
        gBattleCommunication[MSG_DISPLAY] = 1;
    }
    else
    {
        gBattleCommunication[MSG_DISPLAY] = 1;
        switch (gMoveResultFlags & (~MOVE_RESULT_MISSED))
        {
        case MOVE_RESULT_SUPER_EFFECTIVE:
            stringId = STRINGID_SUPEREFFECTIVE;
            break;
        case MOVE_RESULT_NOT_VERY_EFFECTIVE:
            stringId = STRINGID_NOTVERYEFFECTIVE;
            break;
        case MOVE_RESULT_ONE_HIT_KO:
            stringId = STRINGID_ONEHITKO;
            break;
        case MOVE_RESULT_FOE_ENDURED:
            stringId = STRINGID_PKMNENDUREDHIT;
            break;
        case MOVE_RESULT_FAILED:
            stringId = STRINGID_BUTITFAILED;
            break;
        case MOVE_RESULT_DOESNT_AFFECT_FOE:
            stringId = STRINGID_ITDOESNTAFFECT;
            break;
        case MOVE_RESULT_FOE_HUNG_ON:
            gLastUsedItem = gBattleMons[gBattlerTarget].item;
            gPotentialItemEffectBattler = gBattlerTarget;
            gMoveResultFlags &= ~(MOVE_RESULT_FOE_ENDURED | MOVE_RESULT_FOE_HUNG_ON);
            BattleScriptPushCursor();
            gBattlescriptCurrInstr = BattleScript_HangedOnMsg;
            return;
        default:
            if (gMoveResultFlags & MOVE_RESULT_DOESNT_AFFECT_FOE)
            {
                stringId = STRINGID_ITDOESNTAFFECT;
            }
            else if (gMoveResultFlags & MOVE_RESULT_ONE_HIT_KO)
            {
                gMoveResultFlags &= ~(MOVE_RESULT_ONE_HIT_KO);
                gMoveResultFlags &= ~(MOVE_RESULT_SUPER_EFFECTIVE);
                gMoveResultFlags &= ~(MOVE_RESULT_NOT_VERY_EFFECTIVE);
                BattleScriptPushCursor();
                gBattlescriptCurrInstr = BattleScript_OneHitKOMsg;
                return;
            }
            else if (gMoveResultFlags & MOVE_RESULT_STURDIED)
            {
                gMoveResultFlags &= ~(MOVE_RESULT_STURDIED | MOVE_RESULT_FOE_ENDURED | MOVE_RESULT_FOE_HUNG_ON);
                gSpecialStatuses[gBattlerTarget].sturdied = 0;
                BattleScriptPushCursor();
                gBattlescriptCurrInstr = BattleScript_SturdiedMsg;
                return;
            }
            else if (gMoveResultFlags & MOVE_RESULT_FOE_ENDURED)
            {
                gMoveResultFlags &= ~(MOVE_RESULT_FOE_ENDURED | MOVE_RESULT_FOE_HUNG_ON);
                BattleScriptPushCursor();
                gBattlescriptCurrInstr = BattleScript_EnduredMsg;
                return;
            }
            else if (gMoveResultFlags & MOVE_RESULT_FOE_HUNG_ON)
            {
                gLastUsedItem = gBattleMons[gBattlerTarget].item;
                gPotentialItemEffectBattler = gBattlerTarget;
                gMoveResultFlags &= ~(MOVE_RESULT_FOE_ENDURED | MOVE_RESULT_FOE_HUNG_ON);
                BattleScriptPushCursor();
                gBattlescriptCurrInstr = BattleScript_HangedOnMsg;
                return;
            }
            else if (gMoveResultFlags & MOVE_RESULT_FAILED)
            {
                stringId = STRINGID_BUTITFAILED;
            }
            else
            {
                gBattleCommunication[MSG_DISPLAY] = 0;
            }
        }
    }

    if (stringId)
        PrepareStringBattle(stringId, gBattlerAttacker);

    gBattlescriptCurrInstr++;

    // Print berry reducing message after result message.
    if (gSpecialStatuses[gBattlerTarget].berryReduced
        && !(gMoveResultFlags & MOVE_RESULT_NO_EFFECT))
    {
        gSpecialStatuses[gBattlerTarget].berryReduced = 0;
        BattleScriptPushCursor();
        gBattlescriptCurrInstr = BattleScript_PrintBerryReduceString;
    }
}

static void Cmd_printstring(void)
{
    if (gBattleControllerExecFlags == 0)
    {
        u16 var = T2_READ_16(gBattlescriptCurrInstr + 1);

        gBattlescriptCurrInstr += 3;
        PrepareStringBattle(var, gBattlerAttacker);
        gBattleCommunication[MSG_DISPLAY] = 1;
    }
}

static void Cmd_printselectionstring(void)
{
    gActiveBattler = gBattlerAttacker;

    BtlController_EmitPrintSelectionString(0, T2_READ_16(gBattlescriptCurrInstr + 1));
    MarkBattlerForControllerExec(gActiveBattler);

    gBattlescriptCurrInstr += 3;
    gBattleCommunication[MSG_DISPLAY] = 1;
}

static void Cmd_waitmessage(void)
{
    if (gBattleControllerExecFlags == 0)
    {
        if (!gBattleCommunication[MSG_DISPLAY])
        {
            gBattlescriptCurrInstr += 3;
        }
        else
        {
            u16 toWait = T2_READ_16(gBattlescriptCurrInstr + 1);
            if (++gPauseCounterBattle >= toWait)
            {
                gPauseCounterBattle = 0;
                gBattlescriptCurrInstr += 3;
                gBattleCommunication[MSG_DISPLAY] = 0;
            }
        }
    }
}

static void Cmd_printfromtable(void)
{
    if (gBattleControllerExecFlags == 0)
    {
        const u16 *ptr = (const u16*) T1_READ_PTR(gBattlescriptCurrInstr + 1);
        ptr += gBattleCommunication[MULTISTRING_CHOOSER];

        gBattlescriptCurrInstr += 5;
        PrepareStringBattle(*ptr, gBattlerAttacker);
        gBattleCommunication[MSG_DISPLAY] = 1;
    }
}

static void Cmd_printselectionstringfromtable(void)
{
    if (gBattleControllerExecFlags == 0)
    {
        const u16 *ptr = (const u16*) T1_READ_PTR(gBattlescriptCurrInstr + 1);
        ptr += gBattleCommunication[MULTISTRING_CHOOSER];

        gActiveBattler = gBattlerAttacker;
        BtlController_EmitPrintSelectionString(0, *ptr);
        MarkBattlerForControllerExec(gActiveBattler);

        gBattlescriptCurrInstr += 5;
        gBattleCommunication[MSG_DISPLAY] = 1;
    }
}

u8 GetBattlerTurnOrderNum(u8 battlerId)
{
    s32 i;
    for (i = 0; i < gBattlersCount; i++)
    {
        if (gBattlerByTurnOrder[i] == battlerId)
            break;
    }
    return i;
}

static void CheckSetUnburden(u8 battlerId)
{
    if (GetBattlerAbility(battlerId) == ABILITY_UNBURDEN)
    {
        gBattleResources->flags->flags[battlerId] |= RESOURCE_FLAG_UNBURDEN;
        RecordAbilityBattle(battlerId, ABILITY_UNBURDEN);
    }
}

#define INCREMENT_RESET_RETURN                  \
{                                               \
    gBattlescriptCurrInstr++;                   \
    gBattleScripting.moveEffect = 0; \
    return;                                     \
}

#define RESET_RETURN                            \
{                                               \
    gBattleScripting.moveEffect = 0; \
    return;                                     \
}

void SetMoveEffect(bool32 primary, u32 certain)
{
    s32 i, byTwo, affectsUser = 0;
    bool32 statusChanged = FALSE;
    bool32 noSunCanFreeze = TRUE;

    if (gBattleScripting.moveEffect & MOVE_EFFECT_AFFECTS_USER)
    {
        gEffectBattler = gBattlerAttacker; // battlerId that effects get applied on
        gBattleScripting.moveEffect &= ~(MOVE_EFFECT_AFFECTS_USER);
        affectsUser = MOVE_EFFECT_AFFECTS_USER;
        gBattleScripting.battler = gBattlerTarget; // theoretically the attacker
    }
    else
    {
        gEffectBattler = gBattlerTarget;
        gBattleScripting.battler = gBattlerAttacker;
    }
     // Just in case this flag is still set
    gBattleScripting.moveEffect &= ~(MOVE_EFFECT_CERTAIN);

    if (GetBattlerAbility(gEffectBattler) == ABILITY_SHIELD_DUST && !(gHitMarker & HITMARKER_IGNORE_SAFEGUARD)
        && !primary && gBattleScripting.moveEffect <= 9)
        INCREMENT_RESET_RETURN

    if (gSideStatuses[GET_BATTLER_SIDE(gEffectBattler)] & SIDE_STATUS_SAFEGUARD && !(gHitMarker & HITMARKER_IGNORE_SAFEGUARD)
        && !primary && gBattleScripting.moveEffect <= 7)
        INCREMENT_RESET_RETURN

    if (GetBattlerAbility(gBattlerAttacker) == ABILITY_SHEER_FORCE
        && gBattleMoves[gCurrentMove].flags & FLAG_SHEER_FORCE_BOOST
        && affectsUser != MOVE_EFFECT_AFFECTS_USER)
        INCREMENT_RESET_RETURN

    if (gBattleMons[gEffectBattler].hp == 0
        && gBattleScripting.moveEffect != MOVE_EFFECT_PAYDAY
        && gBattleScripting.moveEffect != MOVE_EFFECT_STEAL_ITEM)
        INCREMENT_RESET_RETURN

    if (DoesSubstituteBlockMove(gBattlerAttacker, gEffectBattler, gCurrentMove) && affectsUser != MOVE_EFFECT_AFFECTS_USER)
        INCREMENT_RESET_RETURN

    if (gBattleScripting.moveEffect <= 6) // status change
    {
        switch (sStatusFlagsForMoveEffects[gBattleScripting.moveEffect])
        {
        case STATUS1_SLEEP:
            // check active uproar
            if (GetBattlerAbility(gEffectBattler) != ABILITY_SOUNDPROOF)
            {
                for (gActiveBattler = 0;
                    gActiveBattler < gBattlersCount && !(gBattleMons[gActiveBattler].status2 & STATUS2_UPROAR);
                    gActiveBattler++)
                    ;
            }
            else
                gActiveBattler = gBattlersCount;

            if (gBattleMons[gEffectBattler].status1)
                break;
            if (gActiveBattler != gBattlersCount)
                break;
            if (GetBattlerAbility(gEffectBattler) == ABILITY_VITAL_SPIRIT
                || GetBattlerAbility(gEffectBattler) == ABILITY_INSOMNIA
                || GetBattlerAbility(gEffectBattler) == ABILITY_COMATOSE
                || IsAbilityOnSide(gEffectBattler, ABILITY_SWEET_VEIL)
                || IsFlowerVeilProtected(gEffectBattler)
                || IsLeafGuardProtected(gEffectBattler))
                break;

            CancelMultiTurnMoves(gEffectBattler);
            statusChanged = TRUE;
            break;
        case STATUS1_POISON:
            if (GetBattlerAbility(gEffectBattler) == ABILITY_IMMUNITY
                && (primary == TRUE || certain == MOVE_EFFECT_CERTAIN))
            {
                gLastUsedAbility = ABILITY_IMMUNITY;
                RecordAbilityBattle(gEffectBattler, ABILITY_IMMUNITY);

                BattleScriptPush(gBattlescriptCurrInstr + 1);
                gBattlescriptCurrInstr = BattleScript_PSNPrevention;

                if (gHitMarker & HITMARKER_IGNORE_SAFEGUARD)
                {
                    gBattleCommunication[MULTISTRING_CHOOSER] = 1;
                    gHitMarker &= ~(HITMARKER_IGNORE_SAFEGUARD);
                }
                else
                {
                    gBattleCommunication[MULTISTRING_CHOOSER] = 0;
                }
                RESET_RETURN
            }
            if ((IS_BATTLER_OF_TYPE(gEffectBattler, TYPE_POISON) || IS_BATTLER_OF_TYPE(gEffectBattler, TYPE_STEEL))
                && (gHitMarker & HITMARKER_IGNORE_SAFEGUARD)
                && (primary == TRUE || certain == MOVE_EFFECT_CERTAIN))
            {
                BattleScriptPush(gBattlescriptCurrInstr + 1);
                gBattlescriptCurrInstr = BattleScript_PSNPrevention;

                gBattleCommunication[MULTISTRING_CHOOSER] = 2;
                RESET_RETURN
            }
            if (IS_BATTLER_OF_TYPE(gEffectBattler, TYPE_POISON))
                break;
            if (IS_BATTLER_OF_TYPE(gEffectBattler, TYPE_STEEL))
                break;
            if (gBattleMons[gEffectBattler].status1)
                break;
            if (GetBattlerAbility(gEffectBattler) == ABILITY_IMMUNITY
                || GetBattlerAbility(gEffectBattler) == ABILITY_COMATOSE
                || IsFlowerVeilProtected(gEffectBattler)
                || IsLeafGuardProtected(gEffectBattler))
                break;

            statusChanged = TRUE;
            break;
        case STATUS1_BURN:
            if (GetBattlerAbility(gEffectBattler) == ABILITY_WATER_VEIL
                && (primary == TRUE || certain == MOVE_EFFECT_CERTAIN))
            {
                gLastUsedAbility = ABILITY_WATER_VEIL;
                RecordAbilityBattle(gEffectBattler, ABILITY_WATER_VEIL);

                BattleScriptPush(gBattlescriptCurrInstr + 1);
                gBattlescriptCurrInstr = BattleScript_BRNPrevention;
                if (gHitMarker & HITMARKER_IGNORE_SAFEGUARD)
                {
                    gBattleCommunication[MULTISTRING_CHOOSER] = 1;
                    gHitMarker &= ~(HITMARKER_IGNORE_SAFEGUARD);
                }
                else
                {
                    gBattleCommunication[MULTISTRING_CHOOSER] = 0;
                }
                RESET_RETURN
            }
            if (IS_BATTLER_OF_TYPE(gEffectBattler, TYPE_FIRE)
                && (gHitMarker & HITMARKER_IGNORE_SAFEGUARD)
                && (primary == TRUE || certain == MOVE_EFFECT_CERTAIN))
            {
                BattleScriptPush(gBattlescriptCurrInstr + 1);
                gBattlescriptCurrInstr = BattleScript_BRNPrevention;

                gBattleCommunication[MULTISTRING_CHOOSER] = 2;
                RESET_RETURN
            }
            if (IS_BATTLER_OF_TYPE(gEffectBattler, TYPE_FIRE))
                break;
            if (GetBattlerAbility(gEffectBattler) == ABILITY_WATER_VEIL
                || GetBattlerAbility(gEffectBattler) == ABILITY_COMATOSE
                || IsFlowerVeilProtected(gEffectBattler)
                || IsLeafGuardProtected(gEffectBattler))
                break;
            if (gBattleMons[gEffectBattler].status1)
                break;

            statusChanged = TRUE;
            break;
        case STATUS1_FREEZE:
            if (WEATHER_HAS_EFFECT && gBattleWeather & WEATHER_SUN_ANY)
                noSunCanFreeze = FALSE;
            if (IS_BATTLER_OF_TYPE(gEffectBattler, TYPE_ICE))
                break;
            if (gBattleMons[gEffectBattler].status1)
                break;
            if (noSunCanFreeze == 0)
                break;
            if (GetBattlerAbility(gEffectBattler) == ABILITY_MAGMA_ARMOR
                || GetBattlerAbility(gEffectBattler) == ABILITY_COMATOSE
                || IsFlowerVeilProtected(gEffectBattler)
                || IsLeafGuardProtected(gEffectBattler))
                break;

            CancelMultiTurnMoves(gEffectBattler);
            statusChanged = TRUE;
            break;
        case STATUS1_PARALYSIS:
            if (GetBattlerAbility(gEffectBattler) == ABILITY_LIMBER)
            {
                if (primary == TRUE || certain == MOVE_EFFECT_CERTAIN)
                {
                    gLastUsedAbility = ABILITY_LIMBER;
                    RecordAbilityBattle(gEffectBattler, ABILITY_LIMBER);

                    BattleScriptPush(gBattlescriptCurrInstr + 1);
                    gBattlescriptCurrInstr = BattleScript_PRLZPrevention;

                    if (gHitMarker & HITMARKER_IGNORE_SAFEGUARD)
                    {
                        gBattleCommunication[MULTISTRING_CHOOSER] = 1;
                        gHitMarker &= ~(HITMARKER_IGNORE_SAFEGUARD);
                    }
                    else
                    {
                        gBattleCommunication[MULTISTRING_CHOOSER] = 0;
                    }
                    RESET_RETURN
                }
                else
                    break;
            }
            if ((IS_BATTLER_OF_TYPE(gEffectBattler, TYPE_ELECTRIC))
                && (gHitMarker & HITMARKER_IGNORE_SAFEGUARD)
                && (primary == TRUE || certain == MOVE_EFFECT_CERTAIN))
            {
                BattleScriptPush(gBattlescriptCurrInstr + 1);
                gBattlescriptCurrInstr = BattleScript_PRLZPrevention;

                gBattleCommunication[MULTISTRING_CHOOSER] = 2;
                RESET_RETURN
            }
            if (IS_BATTLER_OF_TYPE(gEffectBattler, TYPE_ELECTRIC))
                break;
            if (GetBattlerAbility(gEffectBattler) == ABILITY_LIMBER
                || GetBattlerAbility(gEffectBattler) == ABILITY_COMATOSE
                || IsFlowerVeilProtected(gEffectBattler)
                || IsLeafGuardProtected(gEffectBattler))
                break;
            if (gBattleMons[gEffectBattler].status1)
                break;

            statusChanged = TRUE;
            break;
        case STATUS1_TOXIC_POISON:
            if (GetBattlerAbility(gEffectBattler) == ABILITY_IMMUNITY && (primary == TRUE || certain == MOVE_EFFECT_CERTAIN))
            {
                gLastUsedAbility = ABILITY_IMMUNITY;
                RecordAbilityBattle(gEffectBattler, ABILITY_IMMUNITY);

                BattleScriptPush(gBattlescriptCurrInstr + 1);
                gBattlescriptCurrInstr = BattleScript_PSNPrevention;

                if (gHitMarker & HITMARKER_IGNORE_SAFEGUARD)
                {
                    gBattleCommunication[MULTISTRING_CHOOSER] = 1;
                    gHitMarker &= ~(HITMARKER_IGNORE_SAFEGUARD);
                }
                else
                {
                    gBattleCommunication[MULTISTRING_CHOOSER] = 0;
                }
                RESET_RETURN
            }
            if ((IS_BATTLER_OF_TYPE(gEffectBattler, TYPE_POISON) || IS_BATTLER_OF_TYPE(gEffectBattler, TYPE_STEEL))
                && (gHitMarker & HITMARKER_IGNORE_SAFEGUARD)
                && (primary == TRUE || certain == MOVE_EFFECT_CERTAIN))
            {
                BattleScriptPush(gBattlescriptCurrInstr + 1);
                gBattlescriptCurrInstr = BattleScript_PSNPrevention;

                gBattleCommunication[MULTISTRING_CHOOSER] = 2;
                RESET_RETURN
            }
            if (gBattleMons[gEffectBattler].status1)
                break;
            if (!IS_BATTLER_OF_TYPE(gEffectBattler, TYPE_POISON) && !IS_BATTLER_OF_TYPE(gEffectBattler, TYPE_STEEL))
            {
                if (GetBattlerAbility(gEffectBattler) == ABILITY_IMMUNITY
                    || GetBattlerAbility(gEffectBattler) == ABILITY_COMATOSE
                    || IsFlowerVeilProtected(gEffectBattler)
                    || IsLeafGuardProtected(gEffectBattler))
                    break;

                // It's redundant, because at this point we know the status1 value is 0.
                gBattleMons[gEffectBattler].status1 &= ~(STATUS1_TOXIC_POISON);
                gBattleMons[gEffectBattler].status1 &= ~(STATUS1_POISON);
                statusChanged = TRUE;
                break;
            }
            else
            {
                gMoveResultFlags |= MOVE_RESULT_DOESNT_AFFECT_FOE;
            }
            break;
        }
        if (statusChanged == TRUE)
        {
            BattleScriptPush(gBattlescriptCurrInstr + 1);

            if (sStatusFlagsForMoveEffects[gBattleScripting.moveEffect] == STATUS1_SLEEP)
                gBattleMons[gEffectBattler].status1 |= ((Random() & 3) + 2);
            else
                gBattleMons[gEffectBattler].status1 |= sStatusFlagsForMoveEffects[gBattleScripting.moveEffect];

            gBattlescriptCurrInstr = sMoveEffectBS_Ptrs[gBattleScripting.moveEffect];

            gActiveBattler = gEffectBattler;
            BtlController_EmitSetMonData(0, REQUEST_STATUS_BATTLE, 0, 4, &gBattleMons[gEffectBattler].status1);
            MarkBattlerForControllerExec(gActiveBattler);

            if (gHitMarker & HITMARKER_IGNORE_SAFEGUARD)
            {
                gBattleCommunication[MULTISTRING_CHOOSER] = 1;
                gHitMarker &= ~(HITMARKER_IGNORE_SAFEGUARD);
            }
            else
            {
                gBattleCommunication[MULTISTRING_CHOOSER] = 0;
            }

            // for synchronize

            if (gBattleScripting.moveEffect == MOVE_EFFECT_POISON
             || gBattleScripting.moveEffect == MOVE_EFFECT_TOXIC
             || gBattleScripting.moveEffect == MOVE_EFFECT_PARALYSIS
             || gBattleScripting.moveEffect == MOVE_EFFECT_BURN)
             {
                gBattleStruct->synchronizeMoveEffect = gBattleScripting.moveEffect;
                gHitMarker |= HITMARKER_SYNCHRONISE_EFFECT;
             }
            return;
        }
        else if (statusChanged == FALSE)
        {
            gBattleScripting.moveEffect = 0;
            gBattlescriptCurrInstr++;
            return;
        }
        return;
    }
    else
    {
        if (gBattleMons[gEffectBattler].status2 & sStatusFlagsForMoveEffects[gBattleScripting.moveEffect])
        {
            gBattlescriptCurrInstr++;
        }
        else
        {
            u8 side;
            switch (gBattleScripting.moveEffect)
            {
            case MOVE_EFFECT_CONFUSION:
                if (GetBattlerAbility(gEffectBattler) == ABILITY_OWN_TEMPO
                    || gBattleMons[gEffectBattler].status2 & STATUS2_CONFUSION)
                {
                    gBattlescriptCurrInstr++;
                }
                else
                {
                    gBattleMons[gEffectBattler].status2 |= (((Random()) % 0x4)) + 2;

                    BattleScriptPush(gBattlescriptCurrInstr + 1);
                    gBattlescriptCurrInstr = sMoveEffectBS_Ptrs[gBattleScripting.moveEffect];
                }
                break;
            case MOVE_EFFECT_FLINCH:
                if (GetBattlerAbility(gEffectBattler) == ABILITY_INNER_FOCUS)
                {
                    if (primary == TRUE || certain == MOVE_EFFECT_CERTAIN)
                    {
                        gLastUsedAbility = ABILITY_INNER_FOCUS;
                        RecordAbilityBattle(gEffectBattler, ABILITY_INNER_FOCUS);
                        gBattlescriptCurrInstr = BattleScript_FlinchPrevention;
                    }
                    else
                    {
                        gBattlescriptCurrInstr++;
                    }
                }
                else
                {
                    if (GetBattlerTurnOrderNum(gEffectBattler) > gCurrentTurnActionNumber)
                        gBattleMons[gEffectBattler].status2 |= sStatusFlagsForMoveEffects[gBattleScripting.moveEffect];
                    gBattlescriptCurrInstr++;
                }
                break;
            case MOVE_EFFECT_UPROAR:
                if (!(gBattleMons[gEffectBattler].status2 & STATUS2_UPROAR))
                {

                    gBattleMons[gEffectBattler].status2 |= STATUS2_MULTIPLETURNS;
                    gLockedMoves[gEffectBattler] = gCurrentMove;
                    gBattleMons[gEffectBattler].status2 |= ((Random() & 3) + 2) << 4;

                    BattleScriptPush(gBattlescriptCurrInstr + 1);
                    gBattlescriptCurrInstr = sMoveEffectBS_Ptrs[gBattleScripting.moveEffect];
                }
                else
                {
                    gBattlescriptCurrInstr++;
                }
                break;
            case MOVE_EFFECT_PAYDAY:
                if (GET_BATTLER_SIDE(gBattlerAttacker) == B_SIDE_PLAYER)
                {
                    u16 PayDay = gPaydayMoney;
                    gPaydayMoney += (gBattleMons[gBattlerAttacker].level * 5);
                    if (PayDay > gPaydayMoney)
                        gPaydayMoney = 0xFFFF;
                }
                BattleScriptPush(gBattlescriptCurrInstr + 1);
                gBattlescriptCurrInstr = sMoveEffectBS_Ptrs[gBattleScripting.moveEffect];
                break;
            case MOVE_EFFECT_HAPPY_HOUR:
                if (GET_BATTLER_SIDE(gBattlerAttacker) == B_SIDE_PLAYER)
                {
                    gBattleStruct->moneyMultiplier *= 2;
                }
                gBattlescriptCurrInstr++;
                break;
            case MOVE_EFFECT_TRI_ATTACK:
                if (gBattleMons[gEffectBattler].status1)
                {
                    gBattlescriptCurrInstr++;
                }
                else
                {
                    gBattleScripting.moveEffect = Random() % 3 + 3;
                    SetMoveEffect(FALSE, 0);
                }
                break;
            case MOVE_EFFECT_CHARGING:
                gBattleMons[gEffectBattler].status2 |= STATUS2_MULTIPLETURNS;
                gLockedMoves[gEffectBattler] = gCurrentMove;
                gProtectStructs[gEffectBattler].chargingTurn = 1;
                gBattlescriptCurrInstr++;
                break;
            case MOVE_EFFECT_WRAP:
                if (gBattleMons[gEffectBattler].status2 & STATUS2_WRAPPED)
                {
                    gBattlescriptCurrInstr++;
                }
                else
                {
                    gBattleMons[gEffectBattler].status2 |= STATUS2_WRAPPED;
                    if (GetBattlerHoldEffect(gBattlerAttacker, TRUE) == HOLD_EFFECT_GRIP_CLAW)
                        gDisableStructs[gEffectBattler].wrapTurns = 7;
                    else
                        gDisableStructs[gEffectBattler].wrapTurns = ((Random() % 2) + 4);

                    gBattleStruct->wrappedMove[gEffectBattler] = gCurrentMove;
                    gBattleStruct->wrappedBy[gEffectBattler] = gBattlerAttacker;

                    BattleScriptPush(gBattlescriptCurrInstr + 1);
                    gBattlescriptCurrInstr = sMoveEffectBS_Ptrs[gBattleScripting.moveEffect];

                    for (gBattleCommunication[MULTISTRING_CHOOSER] = 0; ; gBattleCommunication[MULTISTRING_CHOOSER]++)
                    {
                        if (gBattleCommunication[MULTISTRING_CHOOSER] > 5)
                            break;
                        if (gTrappingMoves[gBattleCommunication[MULTISTRING_CHOOSER]] == gCurrentMove)
                            break;
                    }
                }
                break;
            case MOVE_EFFECT_RECOIL_25: // 25% recoil
                gBattleMoveDamage = (gHpDealt) / 4;
                if (gBattleMoveDamage == 0)
                    gBattleMoveDamage = 1;

                BattleScriptPush(gBattlescriptCurrInstr + 1);
                gBattlescriptCurrInstr = sMoveEffectBS_Ptrs[gBattleScripting.moveEffect];
                break;
            case MOVE_EFFECT_ATK_PLUS_1:
            case MOVE_EFFECT_DEF_PLUS_1:
            case MOVE_EFFECT_SPD_PLUS_1:
            case MOVE_EFFECT_SP_ATK_PLUS_1:
            case MOVE_EFFECT_SP_DEF_PLUS_1:
            case MOVE_EFFECT_ACC_PLUS_1:
            case MOVE_EFFECT_EVS_PLUS_1:
                if (ChangeStatBuffs(SET_STAT_BUFF_VALUE(1),
                                    gBattleScripting.moveEffect - MOVE_EFFECT_ATK_PLUS_1 + 1,
                                    affectsUser, 0))
                {
                    gBattlescriptCurrInstr++;
                }
                else
                {
                    gBattleScripting.animArg1 = gBattleScripting.moveEffect & ~(MOVE_EFFECT_AFFECTS_USER | MOVE_EFFECT_CERTAIN);
                    gBattleScripting.animArg2 = 0;
                    BattleScriptPush(gBattlescriptCurrInstr + 1);
                    gBattlescriptCurrInstr = BattleScript_StatUp;
                }
                break;
            case MOVE_EFFECT_ATK_MINUS_1:
            case MOVE_EFFECT_DEF_MINUS_1:
            case MOVE_EFFECT_SPD_MINUS_1:
            case MOVE_EFFECT_SP_ATK_MINUS_1:
            case MOVE_EFFECT_SP_DEF_MINUS_1:
            case MOVE_EFFECT_ACC_MINUS_1:
            case MOVE_EFFECT_EVS_MINUS_1:
                if (ChangeStatBuffs(SET_STAT_BUFF_VALUE(1) | STAT_BUFF_NEGATIVE,
                                    gBattleScripting.moveEffect - MOVE_EFFECT_ATK_MINUS_1 + 1,
                                     affectsUser, 0))
                {
                    gBattlescriptCurrInstr++;
                }
                else
                {
                    gBattleScripting.animArg1 = gBattleScripting.moveEffect & ~(MOVE_EFFECT_AFFECTS_USER | MOVE_EFFECT_CERTAIN);
                    gBattleScripting.animArg2 = 0;
                    BattleScriptPush(gBattlescriptCurrInstr + 1);
                    gBattlescriptCurrInstr = BattleScript_StatDown;
                }
                break;
            case MOVE_EFFECT_ATK_PLUS_2:
            case MOVE_EFFECT_DEF_PLUS_2:
            case MOVE_EFFECT_SPD_PLUS_2:
            case MOVE_EFFECT_SP_ATK_PLUS_2:
            case MOVE_EFFECT_SP_DEF_PLUS_2:
            case MOVE_EFFECT_ACC_PLUS_2:
            case MOVE_EFFECT_EVS_PLUS_2:
                if (ChangeStatBuffs(SET_STAT_BUFF_VALUE(2),
                                    gBattleScripting.moveEffect - MOVE_EFFECT_ATK_PLUS_2 + 1,
                                    affectsUser, 0))
                {
                    gBattlescriptCurrInstr++;
                }
                else
                {
                    gBattleScripting.animArg1 = gBattleScripting.moveEffect & ~(MOVE_EFFECT_AFFECTS_USER | MOVE_EFFECT_CERTAIN);
                    gBattleScripting.animArg2 = 0;
                    BattleScriptPush(gBattlescriptCurrInstr + 1);
                    gBattlescriptCurrInstr = BattleScript_StatUp;
                }
                break;
            case MOVE_EFFECT_ATK_MINUS_2:
            case MOVE_EFFECT_DEF_MINUS_2:
            case MOVE_EFFECT_SPD_MINUS_2:
            case MOVE_EFFECT_SP_ATK_MINUS_2:
            case MOVE_EFFECT_SP_DEF_MINUS_2:
            case MOVE_EFFECT_ACC_MINUS_2:
            case MOVE_EFFECT_EVS_MINUS_2:
                if (ChangeStatBuffs(SET_STAT_BUFF_VALUE(2) | STAT_BUFF_NEGATIVE,
                                    gBattleScripting.moveEffect - MOVE_EFFECT_ATK_MINUS_2 + 1,
                                    affectsUser, 0))
                {
                    gBattlescriptCurrInstr++;
                }
                else
                {
                    gBattleScripting.animArg1 = gBattleScripting.moveEffect & ~(MOVE_EFFECT_AFFECTS_USER | MOVE_EFFECT_CERTAIN);
                    gBattleScripting.animArg2 = 0;
                    BattleScriptPush(gBattlescriptCurrInstr + 1);
                    gBattlescriptCurrInstr = BattleScript_StatDown;
                }
                break;
            case MOVE_EFFECT_RECHARGE:
                gBattleMons[gEffectBattler].status2 |= STATUS2_RECHARGE;
                gDisableStructs[gEffectBattler].rechargeTimer = 2;
                gLockedMoves[gEffectBattler] = gCurrentMove;
                gBattlescriptCurrInstr++;
                break;
            case MOVE_EFFECT_RAGE:
                gBattleMons[gBattlerAttacker].status2 |= STATUS2_RAGE;
                gBattlescriptCurrInstr++;
                break;
            case MOVE_EFFECT_STEAL_ITEM:
                {
                    if (gBattleTypeFlags & BATTLE_TYPE_TRAINER_HILL)
                    {
                        gBattlescriptCurrInstr++;
                        break;
                    }

                    side = GetBattlerSide(gBattlerAttacker);
                    if (GetBattlerSide(gBattlerAttacker) == B_SIDE_OPPONENT
                        && !(gBattleTypeFlags &
                             (BATTLE_TYPE_EREADER_TRAINER
                              | BATTLE_TYPE_FRONTIER
                              | BATTLE_TYPE_LINK
                              | BATTLE_TYPE_x2000000
                              | BATTLE_TYPE_SECRET_BASE)))
                    {
                        gBattlescriptCurrInstr++;
                    }
                    else if (!(gBattleTypeFlags &
                          (BATTLE_TYPE_EREADER_TRAINER
                           | BATTLE_TYPE_FRONTIER
                           | BATTLE_TYPE_LINK
                           | BATTLE_TYPE_x2000000
                           | BATTLE_TYPE_SECRET_BASE))
                        && (gWishFutureKnock.knockedOffMons[side] & gBitTable[gBattlerPartyIndexes[gBattlerAttacker]]))
                    {
                        gBattlescriptCurrInstr++;
                    }
                    else if (gBattleMons[gBattlerTarget].item
                        && gBattleMons[gBattlerTarget].ability == ABILITY_STICKY_HOLD)
                    {
                        BattleScriptPushCursor();
                        gBattlescriptCurrInstr = BattleScript_NoItemSteal;

                        gLastUsedAbility = gBattleMons[gBattlerTarget].ability;
                        RecordAbilityBattle(gBattlerTarget, gLastUsedAbility);
                    }
                    else if (gBattleMons[gBattlerAttacker].item != 0
                        || gBattleMons[gBattlerTarget].item == ITEM_ENIGMA_BERRY
                        || IS_ITEM_MAIL(gBattleMons[gBattlerTarget].item)
                        || gBattleMons[gBattlerTarget].item == 0)
                    {
                        gBattlescriptCurrInstr++;
                    }
                    else
                    {
                        gLastUsedItem = gBattleStruct->changedItems[gBattlerAttacker] = gBattleMons[gBattlerTarget].item;
                        gBattleMons[gBattlerTarget].item = 0;

                        CheckSetUnburden(gBattlerTarget);
                        gBattleResources->flags->flags[gBattlerAttacker] &= ~(RESOURCE_FLAG_UNBURDEN);

                        gActiveBattler = gBattlerAttacker;
                        BtlController_EmitSetMonData(0, REQUEST_HELDITEM_BATTLE, 0, 2, &gLastUsedItem);
                        MarkBattlerForControllerExec(gBattlerAttacker);

                        gActiveBattler = gBattlerTarget;
                        BtlController_EmitSetMonData(0, REQUEST_HELDITEM_BATTLE, 0, 2, &gBattleMons[gBattlerTarget].item);
                        MarkBattlerForControllerExec(gBattlerTarget);

                        BattleScriptPush(gBattlescriptCurrInstr + 1);
                        gBattlescriptCurrInstr = BattleScript_ItemSteal;

                        gBattleStruct->choicedMove[gBattlerTarget] = 0;
                    }

                }
                break;
            case MOVE_EFFECT_PREVENT_ESCAPE:
                gBattleMons[gBattlerTarget].status2 |= STATUS2_ESCAPE_PREVENTION;
                gDisableStructs[gBattlerTarget].battlerPreventingEscape = gBattlerAttacker;
                gBattlescriptCurrInstr++;
                break;
            case MOVE_EFFECT_NIGHTMARE:
                gBattleMons[gBattlerTarget].status2 |= STATUS2_NIGHTMARE;
                gBattlescriptCurrInstr++;
                break;
            case MOVE_EFFECT_ALL_STATS_UP:
                BattleScriptPush(gBattlescriptCurrInstr + 1);
                gBattlescriptCurrInstr = BattleScript_AllStatsUp;
                break;
            case MOVE_EFFECT_RAPIDSPIN:
                BattleScriptPush(gBattlescriptCurrInstr + 1);
                gBattlescriptCurrInstr = BattleScript_RapidSpinAway;
                break;
            case MOVE_EFFECT_REMOVE_STATUS: // Smelling salts
                if (!(gBattleMons[gBattlerTarget].status1 & gBattleMoves[gCurrentMove].argument))
                {
                    gBattlescriptCurrInstr++;
                }
                else
                {
                    gBattleMons[gBattlerTarget].status1 &= ~(gBattleMoves[gCurrentMove].argument);

                    gActiveBattler = gBattlerTarget;
                    BtlController_EmitSetMonData(0, REQUEST_STATUS_BATTLE, 0, 4, &gBattleMons[gActiveBattler].status1);
                    MarkBattlerForControllerExec(gActiveBattler);

                    BattleScriptPush(gBattlescriptCurrInstr + 1);
                    gBattlescriptCurrInstr = BattleScript_TargetPRLZHeal;
                }
                break;
            case MOVE_EFFECT_ATK_DEF_DOWN: // SuperPower
                BattleScriptPush(gBattlescriptCurrInstr + 1);
                gBattlescriptCurrInstr = BattleScript_AtkDefDown;
                break;
            case MOVE_EFFECT_DEF_SPDEF_DOWN: // Close Combat
                BattleScriptPush(gBattlescriptCurrInstr + 1);
                gBattlescriptCurrInstr = BattleScript_DefSpDefDown;
                break;
            case MOVE_EFFECT_RECOIL_33: // Double Edge
                gBattleMoveDamage = gHpDealt / 3;
                if (gBattleMoveDamage == 0)
                    gBattleMoveDamage = 1;

                BattleScriptPush(gBattlescriptCurrInstr + 1);
                gBattlescriptCurrInstr = sMoveEffectBS_Ptrs[gBattleScripting.moveEffect];
                break;
            case MOVE_EFFECT_RECOIL_50: // Head Smash
                gBattleMoveDamage = gHpDealt / 2;
                if (gBattleMoveDamage == 0)
                    gBattleMoveDamage = 1;

                BattleScriptPush(gBattlescriptCurrInstr + 1);
                gBattlescriptCurrInstr = BattleScript_MoveEffectRecoil;
                break;
            case MOVE_EFFECT_RECOIL_33_STATUS: // Flare Blitz - can burn, Volt Tackle - can paralyze
                gBattleScripting.savedDmg = gHpDealt / 3;
                if (gBattleScripting.savedDmg == 0)
                    gBattleScripting.savedDmg = 1;

                BattleScriptPush(gBattlescriptCurrInstr + 1);
                gBattlescriptCurrInstr = BattleScript_MoveEffectRecoilWithStatus;
                break;
            case MOVE_EFFECT_THRASH:
                if (gBattleMons[gEffectBattler].status2 & STATUS2_LOCK_CONFUSE)
                {
                    gBattlescriptCurrInstr++;
                }
                else
                {
                    gBattleMons[gEffectBattler].status2 |= STATUS2_MULTIPLETURNS;
                    gLockedMoves[gEffectBattler] = gCurrentMove;
                    gBattleMons[gEffectBattler].status2 |= (((Random() & 1) + 2) << 0xA);
                }
                break;
            case MOVE_EFFECT_KNOCK_OFF:
                if (GetBattlerAbility(gEffectBattler) == ABILITY_STICKY_HOLD)
                {
                    if (gBattleMons[gEffectBattler].item == 0)
                    {
                        gBattlescriptCurrInstr++;
                    }
                    else
                    {
                        gLastUsedAbility = ABILITY_STICKY_HOLD;
                        gBattlescriptCurrInstr = BattleScript_StickyHoldActivates;
                        RecordAbilityBattle(gEffectBattler, ABILITY_STICKY_HOLD);
                    }
                    break;
                }
                if (gBattleMons[gEffectBattler].item)
                {
                    side = GetBattlerSide(gEffectBattler);

                    gLastUsedItem = gBattleMons[gEffectBattler].item;
                    gBattleMons[gEffectBattler].item = 0;
                    gWishFutureKnock.knockedOffMons[side] |= gBitTable[gBattlerPartyIndexes[gEffectBattler]];
                    CheckSetUnburden(gEffectBattler);

                    BattleScriptPush(gBattlescriptCurrInstr + 1);
                    gBattlescriptCurrInstr = BattleScript_KnockedOff;

                    gBattleStruct->choicedMove[gEffectBattler] = 0;
                }
                else
                {
                    gBattlescriptCurrInstr++;
                }
                break;
            case MOVE_EFFECT_SP_ATK_TWO_DOWN: // Overheat
                BattleScriptPush(gBattlescriptCurrInstr + 1);
                gBattlescriptCurrInstr = BattleScript_SAtkDown2;
                break;
            case MOVE_EFFECT_CLEAR_SMOG:
                for (i = 0; i < NUM_BATTLE_STATS; i++)
                {
                    if (gBattleMons[gEffectBattler].statStages[i] != 6)
                        break;
                }
                if ((gSpecialStatuses[gEffectBattler].physicalDmg || gSpecialStatuses[gEffectBattler].specialDmg) && i != NUM_BATTLE_STATS)
                {
                    for (i = 0; i < NUM_BATTLE_STATS; i++)
                        gBattleMons[gEffectBattler].statStages[i] = 6;
                    BattleScriptPush(gBattlescriptCurrInstr + 1);
                    gBattlescriptCurrInstr = BattleScript_MoveEffectClearSmog;
                }
                break;
            case MOVE_EFFECT_SMACK_DOWN:
                if (!IsBattlerGrounded(gBattlerTarget))
                {
                    gStatuses3[gBattlerTarget] |= STATUS3_SMACKED_DOWN;
                    gStatuses3[gBattlerTarget] &= ~(STATUS3_MAGNET_RISE | STATUS3_TELEKINESIS | STATUS3_ON_AIR);
                    BattleScriptPush(gBattlescriptCurrInstr + 1);
                    gBattlescriptCurrInstr = BattleScript_MoveEffectSmackDown;
                }
                break;
            case MOVE_EFFECT_FLAME_BURST:
                if (IsBattlerAlive(BATTLE_PARTNER(gBattlerTarget)) && GetBattlerAbility(BATTLE_PARTNER(gBattlerTarget)) != ABILITY_MAGIC_GUARD)
                {
                    gBattleScripting.battler = BATTLE_PARTNER(gBattlerTarget);
                    gBattleMoveDamage = gBattleMons[BATTLE_PARTNER(gBattlerTarget)].hp / 16;
                    if (gBattleMoveDamage == 0)
                        gBattleMoveDamage = 1;
                    gBattlescriptCurrInstr = BattleScript_MoveEffectFlameBurst;
                }
                break;
            case MOVE_EFFECT_FEINT:
                if (gProtectStructs[gBattlerTarget].protected
                    || gSideStatuses[GetBattlerSide(gBattlerTarget)] & SIDE_STATUS_WIDE_GUARD
                    || gSideStatuses[GetBattlerSide(gBattlerTarget)] & SIDE_STATUS_QUICK_GUARD
                    || gSideStatuses[GetBattlerSide(gBattlerTarget)] & SIDE_STATUS_CRAFTY_SHIELD
                    || gSideStatuses[GetBattlerSide(gBattlerTarget)] & SIDE_STATUS_MAT_BLOCK
                    || gProtectStructs[gBattlerTarget].spikyShielded
                    || gProtectStructs[gBattlerTarget].kingsShielded
                    || gProtectStructs[gBattlerTarget].banefulBunkered)
                {
                    gProtectStructs[gBattlerTarget].protected = 0;
                    gSideStatuses[GetBattlerSide(gBattlerTarget)] &= ~(SIDE_STATUS_WIDE_GUARD);
                    gSideStatuses[GetBattlerSide(gBattlerTarget)] &= ~(SIDE_STATUS_QUICK_GUARD);
                    gSideStatuses[GetBattlerSide(gBattlerTarget)] &= ~(SIDE_STATUS_CRAFTY_SHIELD);
                    gSideStatuses[GetBattlerSide(gBattlerTarget)] &= ~(SIDE_STATUS_MAT_BLOCK);
                    gProtectStructs[gBattlerTarget].spikyShielded = 0;
                    gProtectStructs[gBattlerTarget].kingsShielded = 0;
                    gProtectStructs[gBattlerTarget].banefulBunkered = 0;
                    if (gCurrentMove == MOVE_FEINT)
                    {
                        BattleScriptPush(gBattlescriptCurrInstr + 1);
                        gBattlescriptCurrInstr = BattleScript_MoveEffectFeint;
                    }
                }
                break;
            case MOVE_EFFECT_SPECTRAL_THIEF:
                gBattleStruct->stolenStats[0] = 0; // Stats to steal.
                gBattleScripting.animArg1 = 0;
                for (i = STAT_ATK; i < NUM_BATTLE_STATS; i++)
                {
                    if (gBattleMons[gBattlerTarget].statStages[i] > 6 && gBattleMons[gBattlerAttacker].statStages[i] != 12)
                    {
                        gBattleStruct->stolenStats[0] |= gBitTable[i];
                        // Store by how many stages to raise the stat.
                        gBattleStruct->stolenStats[i] = gBattleMons[gBattlerTarget].statStages[i] - 6;
                        while (gBattleMons[gBattlerAttacker].statStages[i] + gBattleStruct->stolenStats[i] > 12)
                            gBattleStruct->stolenStats[i]--;
                        gBattleMons[gBattlerTarget].statStages[i] = 6;

                        if (gBattleStruct->stolenStats[i] >= 2)
                            byTwo++;

                        if (gBattleScripting.animArg1 == 0)
                        {
                            if (byTwo)
                                gBattleScripting.animArg1 = STAT_ANIM_PLUS2 - 1 + i;
                            else
                                gBattleScripting.animArg1 = STAT_ANIM_PLUS1 - 1 + i;
                        }
                        else
                        {
                            if (byTwo)
                                gBattleScripting.animArg1 = STAT_ANIM_MULTIPLE_PLUS2;
                            else
                                gBattleScripting.animArg1 = STAT_ANIM_MULTIPLE_PLUS1;
                        }
                    }
                }

                if (gBattleStruct->stolenStats[0] != 0)
                {
                    BattleScriptPush(gBattlescriptCurrInstr + 1);
                    gBattlescriptCurrInstr = BattleScript_SpectralThiefSteal;
                }
                break;
            case MOVE_EFFECT_V_CREATE:
                BattleScriptPush(gBattlescriptCurrInstr + 1);
                gBattlescriptCurrInstr = BattleScript_VCreateStatLoss;
                break;
            case MOVE_EFFECT_CORE_ENFORCER:
                if (GetBattlerTurnOrderNum(gBattlerAttacker) > GetBattlerTurnOrderNum(gBattlerTarget))
                {
                    BattleScriptPush(gBattlescriptCurrInstr + 1);
                    gBattlescriptCurrInstr = BattleScript_MoveEffectCoreEnforcer;
                }
                break;
            case MOVE_EFFECT_THROAT_CHOP:
                gDisableStructs[gEffectBattler].throatChopTimer = 2;
                gBattlescriptCurrInstr++;
                break;
            case MOVE_EFFECT_INCINERATE:
                if (GetBattlerHoldEffect(gEffectBattler, FALSE) == HOLD_EFFECT_GEMS
                    || (gBattleMons[gEffectBattler].item >= FIRST_BERRY_INDEX && gBattleMons[gEffectBattler].item <= LAST_BERRY_INDEX))
                {
                    gLastUsedItem = gBattleMons[gEffectBattler].item;
                    gBattleMons[gEffectBattler].item = 0;
                    CheckSetUnburden(gEffectBattler);

                    gActiveBattler = gEffectBattler;
                    BtlController_EmitSetMonData(0, REQUEST_HELDITEM_BATTLE, 0, 2, &gBattleMons[gEffectBattler].item);
                    MarkBattlerForControllerExec(gActiveBattler);
                    BattleScriptPush(gBattlescriptCurrInstr + 1);
                    gBattlescriptCurrInstr = BattleScript_MoveEffectIncinerate;
                }
                break;
            case MOVE_EFFECT_BUG_BITE:
                if ((gBattleMons[gEffectBattler].item >= FIRST_BERRY_INDEX && gBattleMons[gEffectBattler].item <= LAST_BERRY_INDEX)
                    && GetBattlerAbility(gEffectBattler) != ABILITY_STICKY_HOLD)
                {
                    gLastUsedItem = gBattleMons[gEffectBattler].item;
                    gBattleMons[gEffectBattler].item = 0;
                    CheckSetUnburden(gEffectBattler);

                    gActiveBattler = gEffectBattler;
                    BtlController_EmitSetMonData(0, REQUEST_HELDITEM_BATTLE, 0, 2, &gBattleMons[gEffectBattler].item);
                    MarkBattlerForControllerExec(gActiveBattler);
                    BattleScriptPush(gBattlescriptCurrInstr + 1);
                    gBattlescriptCurrInstr = BattleScript_MoveEffectBugBite;
                }
                break;
            }
        }
    }

    gBattleScripting.moveEffect = 0;
}

static void Cmd_seteffectwithchance(void)
{
    u32 percentChance;

    if (GetBattlerAbility(gBattlerAttacker) == ABILITY_SERENE_GRACE)
        percentChance = gBattleMoves[gCurrentMove].secondaryEffectChance * 2;
    else
        percentChance = gBattleMoves[gCurrentMove].secondaryEffectChance;

    if (gBattleScripting.moveEffect & MOVE_EFFECT_CERTAIN
        && !(gMoveResultFlags & MOVE_RESULT_NO_EFFECT))
    {
        gBattleScripting.moveEffect &= ~(MOVE_EFFECT_CERTAIN);
        SetMoveEffect(0, MOVE_EFFECT_CERTAIN);
    }
    else if (Random() % 100 < percentChance
             && gBattleScripting.moveEffect
             && !(gMoveResultFlags & MOVE_RESULT_NO_EFFECT))
    {
        if (percentChance >= 100)
            SetMoveEffect(0, MOVE_EFFECT_CERTAIN);
        else
            SetMoveEffect(0, 0);
    }
    else
    {
        gBattlescriptCurrInstr++;
    }

    gBattleScripting.moveEffect = 0;
    gBattleScripting.multihitMoveEffect = 0;
}

static void Cmd_seteffectprimary(void)
{
    SetMoveEffect(TRUE, 0);
}

static void Cmd_seteffectsecondary(void)
{
    SetMoveEffect(FALSE, 0);
}

static void Cmd_clearstatusfromeffect(void)
{
    gActiveBattler = GetBattlerForBattleScript(gBattlescriptCurrInstr[1]);

    if (gBattleScripting.moveEffect <= MOVE_EFFECT_TOXIC)
        gBattleMons[gActiveBattler].status1 &= (~sStatusFlagsForMoveEffects[gBattleScripting.moveEffect]);
    else
        gBattleMons[gActiveBattler].status2 &= (~sStatusFlagsForMoveEffects[gBattleScripting.moveEffect]);

    gBattleScripting.moveEffect = 0;
    gBattlescriptCurrInstr += 2;
    gBattleScripting.multihitMoveEffect = 0;
}

static void Cmd_tryfaintmon(void)
{
    const u8 *BS_ptr;

    if (gBattlescriptCurrInstr[2] != 0)
    {
        gActiveBattler = GetBattlerForBattleScript(gBattlescriptCurrInstr[1]);
        if (gHitMarker & HITMARKER_FAINTED(gActiveBattler))
        {
            BS_ptr = T1_READ_PTR(gBattlescriptCurrInstr + 3);

            BattleScriptPop();
            gBattlescriptCurrInstr = BS_ptr;
            gSideStatuses[GetBattlerSide(gActiveBattler)] &= ~(SIDE_STATUS_SPIKES_DAMAGED | SIDE_STATUS_TOXIC_SPIKES_DAMAGED | SIDE_STATUS_STEALTH_ROCK_DAMAGED | SIDE_STATUS_STICKY_WEB_DAMAGED);
        }
        else
        {
            gBattlescriptCurrInstr += 7;
        }
    }
    else
    {
        u8 battlerId;

        if (gBattlescriptCurrInstr[1] == BS_ATTACKER)
        {
            gActiveBattler = gBattlerAttacker;
            battlerId = gBattlerTarget;
            BS_ptr = BattleScript_FaintAttacker;
        }
        else
        {
            gActiveBattler = gBattlerTarget;
            battlerId = gBattlerAttacker;
            BS_ptr = BattleScript_FaintTarget;
        }
        if (!(gAbsentBattlerFlags & gBitTable[gActiveBattler])
         && gBattleMons[gActiveBattler].hp == 0)
        {
            gHitMarker |= HITMARKER_FAINTED(gActiveBattler);
            BattleScriptPush(gBattlescriptCurrInstr + 7);
            gBattlescriptCurrInstr = BS_ptr;
            if (GetBattlerSide(gActiveBattler) == B_SIDE_PLAYER)
            {
                gHitMarker |= HITMARKER_x400000;
                if (gBattleResults.playerFaintCounter < 0xFF)
                    gBattleResults.playerFaintCounter++;
                AdjustFriendshipOnBattleFaint(gActiveBattler);
            }
            else
            {
                if (gBattleResults.opponentFaintCounter < 0xFF)
                    gBattleResults.opponentFaintCounter++;
                gBattleResults.lastOpponentSpecies = GetMonData(&gEnemyParty[gBattlerPartyIndexes[gActiveBattler]], MON_DATA_SPECIES, NULL);
            }
            if ((gHitMarker & HITMARKER_DESTINYBOND) && gBattleMons[gBattlerAttacker].hp != 0)
            {
                gHitMarker &= ~(HITMARKER_DESTINYBOND);
                BattleScriptPush(gBattlescriptCurrInstr);
                gBattleMoveDamage = gBattleMons[battlerId].hp;
                gBattlescriptCurrInstr = BattleScript_DestinyBondTakesLife;
            }
            if ((gStatuses3[gBattlerTarget] & STATUS3_GRUDGE)
             && !(gHitMarker & HITMARKER_GRUDGE)
             && GetBattlerSide(gBattlerAttacker) != GetBattlerSide(gBattlerTarget)
             && gBattleMons[gBattlerAttacker].hp != 0
             && gCurrentMove != MOVE_STRUGGLE)
            {
                u8 moveIndex = *(gBattleStruct->chosenMovePositions + gBattlerAttacker);

                gBattleMons[gBattlerAttacker].pp[moveIndex] = 0;
                BattleScriptPush(gBattlescriptCurrInstr);
                gBattlescriptCurrInstr = BattleScript_GrudgeTakesPp;
                gActiveBattler = gBattlerAttacker;
                BtlController_EmitSetMonData(0, moveIndex + REQUEST_PPMOVE1_BATTLE, 0, 1, &gBattleMons[gActiveBattler].pp[moveIndex]);
                MarkBattlerForControllerExec(gActiveBattler);

                PREPARE_MOVE_BUFFER(gBattleTextBuff1, gBattleMons[gBattlerAttacker].moves[moveIndex])
            }
        }
        else
        {
            gBattlescriptCurrInstr += 7;
        }
    }
}

static void Cmd_dofaintanimation(void)
{
    if (gBattleControllerExecFlags == 0)
    {
        gActiveBattler = GetBattlerForBattleScript(gBattlescriptCurrInstr[1]);
        BtlController_EmitFaintAnimation(0);
        MarkBattlerForControllerExec(gActiveBattler);
        gBattlescriptCurrInstr += 2;
    }
}

static void Cmd_cleareffectsonfaint(void)
{
    if (gBattleControllerExecFlags == 0)
    {
        gActiveBattler = GetBattlerForBattleScript(gBattlescriptCurrInstr[1]);

        if (!(gBattleTypeFlags & BATTLE_TYPE_ARENA) || gBattleMons[gActiveBattler].hp == 0)
        {
            gBattleMons[gActiveBattler].status1 = 0;
            BtlController_EmitSetMonData(0, REQUEST_STATUS_BATTLE, 0, 0x4, &gBattleMons[gActiveBattler].status1);
            MarkBattlerForControllerExec(gActiveBattler);
        }

        FaintClearSetData(); // Effects like attractions, trapping, etc.
        gBattlescriptCurrInstr += 2;
    }
}

static void Cmd_jumpifstatus(void)
{
    u8 battlerId = GetBattlerForBattleScript(gBattlescriptCurrInstr[1]);
    u32 flags = T2_READ_32(gBattlescriptCurrInstr + 2);
    const u8* jumpPtr = T2_READ_PTR(gBattlescriptCurrInstr + 6);

    if (gBattleMons[battlerId].status1 & flags && gBattleMons[battlerId].hp)
        gBattlescriptCurrInstr = jumpPtr;
    else
        gBattlescriptCurrInstr += 10;
}

static void Cmd_jumpifstatus2(void)
{
    u8 battlerId = GetBattlerForBattleScript(gBattlescriptCurrInstr[1]);
    u32 flags = T2_READ_32(gBattlescriptCurrInstr + 2);
    const u8* jumpPtr = T2_READ_PTR(gBattlescriptCurrInstr + 6);

    if (gBattleMons[battlerId].status2 & flags && gBattleMons[battlerId].hp)
        gBattlescriptCurrInstr = jumpPtr;
    else
        gBattlescriptCurrInstr += 10;
}

static void Cmd_jumpifability(void)
{
    u32 battlerId;
    bool32 hasAbility = FALSE;
    u32 ability = gBattlescriptCurrInstr[2];

    switch (gBattlescriptCurrInstr[1])
    {
    default:
        battlerId = GetBattlerForBattleScript(gBattlescriptCurrInstr[1]);
        if (GetBattlerAbility(battlerId) == ability)
            hasAbility = TRUE;
        break;
    case BS_ATTACKER_SIDE:
        battlerId = IsAbilityOnSide(gBattlerAttacker, ability);
        if (battlerId)
        {
            battlerId--;
            hasAbility = TRUE;
        }
        break;
    case BS_TARGET_SIDE:
        battlerId = IsAbilityOnOpposingSide(gBattlerAttacker, ability);
        if (battlerId)
        {
            battlerId--;
            hasAbility = TRUE;
        }
        break;
    }

    if (hasAbility)
    {
        gLastUsedAbility = ability;
        gBattlescriptCurrInstr = T2_READ_PTR(gBattlescriptCurrInstr + 3);
        RecordAbilityBattle(battlerId, gLastUsedAbility);
        gBattlerAbility = battlerId;
    }
    else
    {
        gBattlescriptCurrInstr += 7;
    }
}

static void Cmd_jumpifsideaffecting(void)
{
    u8 side;
    u32 flags;
    const u8 *jumpPtr;

    if (gBattlescriptCurrInstr[1] == BS_ATTACKER)
        side = GET_BATTLER_SIDE(gBattlerAttacker);
    else
        side = GET_BATTLER_SIDE(gBattlerTarget);

    flags = T2_READ_32(gBattlescriptCurrInstr + 2);
    jumpPtr = T2_READ_PTR(gBattlescriptCurrInstr + 6);

    if (gSideStatuses[side] & flags)
        gBattlescriptCurrInstr = jumpPtr;
    else
        gBattlescriptCurrInstr += 10;
}

static void Cmd_jumpifstat(void)
{
    bool32 ret = 0;
    u8 battlerId = GetBattlerForBattleScript(gBattlescriptCurrInstr[1]);
    u8 statValue = gBattleMons[battlerId].statStages[gBattlescriptCurrInstr[3]];
    u8 cmpTo = gBattlescriptCurrInstr[4];
    u8 cmpKind = gBattlescriptCurrInstr[2];

    // Because this command is used as a way of checking if a stat can be lowered/raised,
    // we need to do some modification at run-time.
    if (GetBattlerAbility(battlerId) == ABILITY_CONTRARY)
    {
        if (cmpKind == CMP_GREATER_THAN)
            cmpKind = CMP_LESS_THAN;
        else if (cmpKind == CMP_LESS_THAN)
            cmpKind = CMP_GREATER_THAN;

        if (cmpTo == 0)
            cmpTo = 0xC;
        else if (cmpTo == 0xC)
            cmpTo = 0;
    }

    switch (cmpKind)
    {
    case CMP_EQUAL:
        if (statValue == cmpTo)
            ret++;
        break;
    case CMP_NOT_EQUAL:
        if (statValue != cmpTo)
            ret++;
        break;
    case CMP_GREATER_THAN:
        if (statValue > cmpTo)
            ret++;
        break;
    case CMP_LESS_THAN:
        if (statValue < cmpTo)
            ret++;
        break;
    case CMP_COMMON_BITS:
        if (statValue & cmpTo)
            ret++;
        break;
    case CMP_NO_COMMON_BITS:
        if (!(statValue & cmpTo))
            ret++;
        break;
    }

    if (ret)
        gBattlescriptCurrInstr = T2_READ_PTR(gBattlescriptCurrInstr + 5);
    else
        gBattlescriptCurrInstr += 9;
}

static void Cmd_jumpifstatus3condition(void)
{
    u32 flags;
    const u8 *jumpPtr;

    gActiveBattler = GetBattlerForBattleScript(gBattlescriptCurrInstr[1]);
    flags = T2_READ_32(gBattlescriptCurrInstr + 2);
    jumpPtr = T2_READ_PTR(gBattlescriptCurrInstr + 7);

    if (gBattlescriptCurrInstr[6])
    {
        if ((gStatuses3[gActiveBattler] & flags) != 0)
            gBattlescriptCurrInstr += 11;
        else
            gBattlescriptCurrInstr = jumpPtr;
    }
    else
    {
        if ((gStatuses3[gActiveBattler] & flags) != 0)
            gBattlescriptCurrInstr = jumpPtr;
        else
            gBattlescriptCurrInstr += 11;
    }
}

static void Cmd_jumpbasedontype(void)
{
    u8 battlerId = GetBattlerForBattleScript(gBattlescriptCurrInstr[1]);
    u8 type = gBattlescriptCurrInstr[2];
    const u8* jumpPtr = T2_READ_PTR(gBattlescriptCurrInstr + 4);

    // jumpiftype
    if (gBattlescriptCurrInstr[3])
    {
        if (IS_BATTLER_OF_TYPE(battlerId, type))
            gBattlescriptCurrInstr = jumpPtr;
        else
            gBattlescriptCurrInstr += 8;
    }
    // jumpifnottype
    else
    {
        if (!IS_BATTLER_OF_TYPE(battlerId, type))
            gBattlescriptCurrInstr = jumpPtr;
        else
            gBattlescriptCurrInstr += 8;
    }
}

static void Cmd_getexp(void)
{
    u16 item;
    s32 i; // also used as stringId
    u8 holdEffect;
    s32 sentIn;
    s32 viaExpShare = 0;
    u16 *exp = &gBattleStruct->expValue;

    gBattlerFainted = GetBattlerForBattleScript(gBattlescriptCurrInstr[1]);
    sentIn = gSentPokesToOpponent[(gBattlerFainted & 2) >> 1];

    switch (gBattleScripting.getexpState)
    {
    case 0: // check if should receive exp at all
        if (GetBattlerSide(gBattlerFainted) != B_SIDE_OPPONENT || (gBattleTypeFlags &
             (BATTLE_TYPE_LINK
              | BATTLE_TYPE_x2000000
              | BATTLE_TYPE_TRAINER_HILL
              | BATTLE_TYPE_FRONTIER
              | BATTLE_TYPE_SAFARI
              | BATTLE_TYPE_BATTLE_TOWER
              | BATTLE_TYPE_EREADER_TRAINER)))
        {
            gBattleScripting.getexpState = 6; // goto last case
        }
        else
        {
            gBattleScripting.getexpState++;
            gBattleStruct->givenExpMons |= gBitTable[gBattlerPartyIndexes[gBattlerFainted]];
        }
        break;
    case 1: // calculate experience points to redistribute
        {
            u16 calculatedExp;
            s32 viaSentIn;

            for (viaSentIn = 0, i = 0; i < PARTY_SIZE; i++)
            {
                if (GetMonData(&gPlayerParty[i], MON_DATA_SPECIES) == SPECIES_NONE || GetMonData(&gPlayerParty[i], MON_DATA_HP) == 0)
                    continue;
                if (gBitTable[i] & sentIn)
                    viaSentIn++;

                item = GetMonData(&gPlayerParty[i], MON_DATA_HELD_ITEM);

                if (item == ITEM_ENIGMA_BERRY)
                    holdEffect = gSaveBlock1Ptr->enigmaBerry.holdEffect;
                else
                    holdEffect = ItemId_GetHoldEffect(item);

                if (holdEffect == HOLD_EFFECT_EXP_SHARE)
                    viaExpShare++;
            }

            calculatedExp = gBaseStats[gBattleMons[gBattlerFainted].species].expYield * gBattleMons[gBattlerFainted].level / 7;

            if (viaExpShare) // at least one mon is getting exp via exp share
            {
                *exp = calculatedExp / 2 / viaSentIn;
                if (*exp == 0)
                    *exp = 1;

                gExpShareExp = calculatedExp / 2 / viaExpShare;
                if (gExpShareExp == 0)
                    gExpShareExp = 1;
            }
            else
            {
                *exp = calculatedExp / viaSentIn;
                if (*exp == 0)
                    *exp = 1;
                gExpShareExp = 0;
            }

            gBattleScripting.getexpState++;
            gBattleStruct->expGetterMonId = 0;
            gBattleStruct->sentInPokes = sentIn;
        }
        // fall through
    case 2: // set exp value to the poke in expgetter_id and print message
        if (gBattleControllerExecFlags == 0)
        {
            item = GetMonData(&gPlayerParty[gBattleStruct->expGetterMonId], MON_DATA_HELD_ITEM);

            if (item == ITEM_ENIGMA_BERRY)
                holdEffect = gSaveBlock1Ptr->enigmaBerry.holdEffect;
            else
                holdEffect = ItemId_GetHoldEffect(item);

            if (holdEffect != HOLD_EFFECT_EXP_SHARE && !(gBattleStruct->sentInPokes & 1))
            {
                *(&gBattleStruct->sentInPokes) >>= 1;
                gBattleScripting.getexpState = 5;
                gBattleMoveDamage = 0; // used for exp
            }
            else if (GetMonData(&gPlayerParty[gBattleStruct->expGetterMonId], MON_DATA_LEVEL) == MAX_LEVEL)
            {
                *(&gBattleStruct->sentInPokes) >>= 1;
                gBattleScripting.getexpState = 5;
                gBattleMoveDamage = 0; // used for exp
            }
            else
            {
                // Music change in a wild battle after fainting opposing pokemon.
                if (!(gBattleTypeFlags & BATTLE_TYPE_TRAINER)
                    && (gBattleMons[0].hp || (gBattleTypeFlags & BATTLE_TYPE_DOUBLE && gBattleMons[2].hp))
                    && !IsBattlerAlive(GetBattlerAtPosition(B_POSITION_OPPONENT_LEFT))
                    && !IsBattlerAlive(GetBattlerAtPosition(B_POSITION_OPPONENT_RIGHT))
                    && !gBattleStruct->wildVictorySong)
                {
                    BattleStopLowHpSound();
                    PlayBGM(MUS_KACHI2);
                    gBattleStruct->wildVictorySong++;
                }

                if (GetMonData(&gPlayerParty[gBattleStruct->expGetterMonId], MON_DATA_HP))
                {
                    if (gBattleStruct->sentInPokes & 1)
                        gBattleMoveDamage = *exp;
                    else
                        gBattleMoveDamage = 0;

                    if (holdEffect == HOLD_EFFECT_EXP_SHARE)
                        gBattleMoveDamage += gExpShareExp;
                    if (holdEffect == HOLD_EFFECT_LUCKY_EGG)
                        gBattleMoveDamage = (gBattleMoveDamage * 150) / 100;
                    if (gBattleTypeFlags & BATTLE_TYPE_TRAINER && B_TRAINER_BATTLE_MULTIPLIER != GEN_7)
                        gBattleMoveDamage = (gBattleMoveDamage * 150) / 100;

                    if (IsTradedMon(&gPlayerParty[gBattleStruct->expGetterMonId]))
                    {
                        // check if the pokemon doesn't belong to the player
                        if (gBattleTypeFlags & BATTLE_TYPE_INGAME_PARTNER && gBattleStruct->expGetterMonId >= 3)
                        {
                            i = STRINGID_EMPTYSTRING4;
                        }
                        else
                        {
                            gBattleMoveDamage = (gBattleMoveDamage * 150) / 100;
                            i = STRINGID_ABOOSTED;
                        }
                    }
                    else
                    {
                        i = STRINGID_EMPTYSTRING4;
                    }

                    // get exp getter battlerId
                    if (gBattleTypeFlags & BATTLE_TYPE_DOUBLE)
                    {
                        if (!(gBattlerPartyIndexes[2] != gBattleStruct->expGetterMonId) && !(gAbsentBattlerFlags & gBitTable[2]))
                            gBattleStruct->expGetterBattlerId = 2;
                        else
                        {
                            if (!(gAbsentBattlerFlags & gBitTable[0]))
                                gBattleStruct->expGetterBattlerId = 0;
                            else
                                gBattleStruct->expGetterBattlerId = 2;
                        }
                    }
                    else
                    {
                        gBattleStruct->expGetterBattlerId = 0;
                    }

                    PREPARE_MON_NICK_WITH_PREFIX_BUFFER(gBattleTextBuff1, gBattleStruct->expGetterBattlerId, gBattleStruct->expGetterMonId);
                    // buffer 'gained' or 'gained a boosted'
                    PREPARE_STRING_BUFFER(gBattleTextBuff2, i);
                    PREPARE_WORD_NUMBER_BUFFER(gBattleTextBuff3, 5, gBattleMoveDamage);

                    PrepareStringBattle(STRINGID_PKMNGAINEDEXP, gBattleStruct->expGetterBattlerId);
                    MonGainEVs(&gPlayerParty[gBattleStruct->expGetterMonId], gBattleMons[gBattlerFainted].species);
                }
                gBattleStruct->sentInPokes >>= 1;
                gBattleScripting.getexpState++;
            }
        }
        break;
    case 3: // Set stats and give exp
        if (gBattleControllerExecFlags == 0)
        {
            gBattleResources->bufferB[gBattleStruct->expGetterBattlerId][0] = 0;
            if (GetMonData(&gPlayerParty[gBattleStruct->expGetterMonId], MON_DATA_HP) && GetMonData(&gPlayerParty[gBattleStruct->expGetterMonId], MON_DATA_LEVEL) != MAX_LEVEL)
            {
                gBattleResources->beforeLvlUp->stats[STAT_HP]    = GetMonData(&gPlayerParty[gBattleStruct->expGetterMonId], MON_DATA_MAX_HP);
                gBattleResources->beforeLvlUp->stats[STAT_ATK]   = GetMonData(&gPlayerParty[gBattleStruct->expGetterMonId], MON_DATA_ATK);
                gBattleResources->beforeLvlUp->stats[STAT_DEF]   = GetMonData(&gPlayerParty[gBattleStruct->expGetterMonId], MON_DATA_DEF);
                gBattleResources->beforeLvlUp->stats[STAT_SPEED] = GetMonData(&gPlayerParty[gBattleStruct->expGetterMonId], MON_DATA_SPEED);
                gBattleResources->beforeLvlUp->stats[STAT_SPATK] = GetMonData(&gPlayerParty[gBattleStruct->expGetterMonId], MON_DATA_SPATK);
                gBattleResources->beforeLvlUp->stats[STAT_SPDEF] = GetMonData(&gPlayerParty[gBattleStruct->expGetterMonId], MON_DATA_SPDEF);

                gActiveBattler = gBattleStruct->expGetterBattlerId;
                BtlController_EmitExpUpdate(0, gBattleStruct->expGetterMonId, gBattleMoveDamage);
                MarkBattlerForControllerExec(gActiveBattler);
            }
            gBattleScripting.getexpState++;
        }
        break;
    case 4: // lvl up if necessary
        if (gBattleControllerExecFlags == 0)
        {
            gActiveBattler = gBattleStruct->expGetterBattlerId;
            if (gBattleResources->bufferB[gActiveBattler][0] == CONTROLLER_TWORETURNVALUES && gBattleResources->bufferB[gActiveBattler][1] == RET_VALUE_LEVELED_UP)
            {
                u16 temp, battlerId = 0xFF;
                if (gBattleTypeFlags & BATTLE_TYPE_TRAINER && gBattlerPartyIndexes[gActiveBattler] == gBattleStruct->expGetterMonId)
                    HandleLowHpMusicChange(&gPlayerParty[gBattlerPartyIndexes[gActiveBattler]], gActiveBattler);

                PREPARE_MON_NICK_WITH_PREFIX_BUFFER(gBattleTextBuff1, gActiveBattler, gBattleStruct->expGetterMonId);
                PREPARE_BYTE_NUMBER_BUFFER(gBattleTextBuff2, 3, GetMonData(&gPlayerParty[gBattleStruct->expGetterMonId], MON_DATA_LEVEL));

                BattleScriptPushCursor();
                gLeveledUpInBattle |= gBitTable[gBattleStruct->expGetterMonId];
                gBattlescriptCurrInstr = BattleScript_LevelUp;
<<<<<<< HEAD
                gBattleMoveDamage = (gBattleResources->bufferB[gActiveBattler][2] | (gBattleResources->bufferB[gActiveBattler][3] << 8));
                AdjustFriendship(&gPlayerParty[gBattleStruct->expGetterMonId], 0);
=======
                gBattleMoveDamage = (gBattleBufferB[gActiveBattler][2] | (gBattleBufferB[gActiveBattler][3] << 8));
                AdjustFriendship(&gPlayerParty[gBattleStruct->expGetterMonId], FRIENDSHIP_EVENT_GROW_LEVEL);
>>>>>>> 27c4329e

                // update battle mon structure after level up
                if (gBattlerPartyIndexes[0] == gBattleStruct->expGetterMonId && gBattleMons[0].hp)
                    battlerId = 0;
                else if (gBattlerPartyIndexes[2] == gBattleStruct->expGetterMonId && gBattleMons[2].hp && (gBattleTypeFlags & BATTLE_TYPE_DOUBLE))
                    battlerId = 2;

                if (battlerId != 0xFF)
                {
                    gBattleMons[battlerId].level = GetMonData(&gPlayerParty[gBattleStruct->expGetterMonId], MON_DATA_LEVEL);
                    gBattleMons[battlerId].hp = GetMonData(&gPlayerParty[gBattleStruct->expGetterMonId], MON_DATA_HP);
                    gBattleMons[battlerId].maxHP = GetMonData(&gPlayerParty[gBattleStruct->expGetterMonId], MON_DATA_MAX_HP);
                    gBattleMons[battlerId].attack = GetMonData(&gPlayerParty[gBattleStruct->expGetterMonId], MON_DATA_ATK);
                    gBattleMons[battlerId].defense = GetMonData(&gPlayerParty[gBattleStruct->expGetterMonId], MON_DATA_DEF);
                    gBattleMons[battlerId].speed = GetMonData(&gPlayerParty[gBattleStruct->expGetterMonId], MON_DATA_SPEED);
                    gBattleMons[battlerId].spAttack = GetMonData(&gPlayerParty[gBattleStruct->expGetterMonId], MON_DATA_SPATK);
                    gBattleMons[battlerId].spDefense = GetMonData(&gPlayerParty[gBattleStruct->expGetterMonId], MON_DATA_SPDEF);

                    if (gStatuses3[battlerId] & STATUS3_POWER_TRICK)
                        SWAP(gBattleMons[battlerId].attack, gBattleMons[battlerId].defense, temp);
                }

                gBattleScripting.getexpState = 5;
            }
            else
            {
                gBattleMoveDamage = 0;
                gBattleScripting.getexpState = 5;
            }
        }
        break;
    case 5: // looper increment
        if (gBattleMoveDamage) // there is exp to give, goto case 3 that gives exp
        {
            gBattleScripting.getexpState = 3;
        }
        else
        {
            gBattleStruct->expGetterMonId++;
            if (gBattleStruct->expGetterMonId <= 5)
                gBattleScripting.getexpState = 2; // loop again
            else
                gBattleScripting.getexpState = 6; // we're done
        }
        break;
    case 6: // increment instruction
        if (gBattleControllerExecFlags == 0)
        {
            // not sure why gf clears the item and ability here
            gBattleMons[gBattlerFainted].item = 0;
            gBattleMons[gBattlerFainted].ability = 0;
            gBattlescriptCurrInstr += 2;
        }
        break;
    }
}

static bool32 NoAliveMonsForPlayer(void)
{
    u32 i;
    u32 HP_count = 0;

    if (gBattleTypeFlags & BATTLE_TYPE_INGAME_PARTNER && (gPartnerTrainerId == TRAINER_STEVEN_PARTNER || gPartnerTrainerId >= TRAINER_CUSTOM_PARTNER))
    {
        for (i = 0; i < 3; i++)
        {
            if (GetMonData(&gPlayerParty[i], MON_DATA_SPECIES) && !GetMonData(&gPlayerParty[i], MON_DATA_IS_EGG))
                HP_count += GetMonData(&gPlayerParty[i], MON_DATA_HP);
        }
    }
    else
    {
        for (i = 0; i < PARTY_SIZE; i++)
        {
            if (GetMonData(&gPlayerParty[i], MON_DATA_SPECIES) && !GetMonData(&gPlayerParty[i], MON_DATA_IS_EGG)
             && (!(gBattleTypeFlags & BATTLE_TYPE_ARENA) || !(gBattleStruct->arenaLostPlayerMons & gBitTable[i])))
            {
                HP_count += GetMonData(&gPlayerParty[i], MON_DATA_HP);
            }
        }
    }

    return (HP_count == 0);
}

static bool32 NoAliveMonsForOpponent(void)
{
    u32 i;
    u32 HP_count = 0;

    for (i = 0; i < PARTY_SIZE; i++)
    {
        if (GetMonData(&gEnemyParty[i], MON_DATA_SPECIES) && !GetMonData(&gEnemyParty[i], MON_DATA_IS_EGG)
            && (!(gBattleTypeFlags & BATTLE_TYPE_ARENA) || !(gBattleStruct->arenaLostOpponentMons & gBitTable[i])))
        {
            HP_count += GetMonData(&gEnemyParty[i], MON_DATA_HP);
        }
    }

    return (HP_count == 0);
}

bool32 NoAliveMonsForEitherParty(void)
{
    return (NoAliveMonsForPlayer() || NoAliveMonsForOpponent());
}

static void atk24(void)
{
    if (gBattleControllerExecFlags)
        return;

    if (NoAliveMonsForPlayer())
        gBattleOutcome |= B_OUTCOME_LOST;
    if (NoAliveMonsForOpponent())
        gBattleOutcome |= B_OUTCOME_WON;

    if (gBattleOutcome == 0 && (gBattleTypeFlags & (BATTLE_TYPE_LINK | BATTLE_TYPE_x2000000)))
    {
        s32 i;
        s32 foundPlayer;
        s32 foundOpponent;

        // Impossible to decompile loops.
        for (foundPlayer = 0, i = 0; i < gBattlersCount; i += 2)
        {
            if (HITMARKER_UNK(i) & gHitMarker && !gSpecialStatuses[i].flag40)
                foundPlayer++;
        }

        for (foundOpponent = 0, i = 1; i < gBattlersCount; i += 2)
        {
            if (HITMARKER_UNK(i) & gHitMarker && !gSpecialStatuses[i].flag40)
                foundOpponent++;
        }

        if (gBattleTypeFlags & BATTLE_TYPE_MULTI)
        {
            if (foundOpponent + foundPlayer > 1)
                gBattlescriptCurrInstr = T2_READ_PTR(gBattlescriptCurrInstr + 1);
            else
                gBattlescriptCurrInstr += 5;
        }
        else
        {
            if (foundOpponent != 0 && foundPlayer != 0)
                gBattlescriptCurrInstr = T2_READ_PTR(gBattlescriptCurrInstr + 1);
            else
                gBattlescriptCurrInstr += 5;
        }
    }
    else
    {
        gBattlescriptCurrInstr += 5;
    }
}

static void MoveValuesCleanUp(void)
{
    gMoveResultFlags = 0;
    gIsCriticalHit = FALSE;
    gBattleScripting.moveEffect = 0;
    gBattleCommunication[6] = 0;
    gHitMarker &= ~(HITMARKER_DESTINYBOND);
    gHitMarker &= ~(HITMARKER_SYNCHRONISE_EFFECT);
}

static void Cmd_movevaluescleanup(void)
{
    MoveValuesCleanUp();
    gBattlescriptCurrInstr += 1;
}

static void Cmd_setmultihit(void)
{
    gMultiHitCounter = gBattlescriptCurrInstr[1];
    gBattlescriptCurrInstr += 2;
}

static void Cmd_decrementmultihit(void)
{
    if (--gMultiHitCounter == 0)
        gBattlescriptCurrInstr += 5;
    else
        gBattlescriptCurrInstr = T2_READ_PTR(gBattlescriptCurrInstr + 1);
}

static void Cmd_goto(void)
{
    gBattlescriptCurrInstr = T2_READ_PTR(gBattlescriptCurrInstr + 1);
}

static void Cmd_jumpifbyte(void)
{
    u8 caseID = gBattlescriptCurrInstr[1];
    const u8* memByte = T2_READ_PTR(gBattlescriptCurrInstr + 2);
    u8 value = gBattlescriptCurrInstr[6];
    const u8* jumpPtr = T2_READ_PTR(gBattlescriptCurrInstr + 7);

    gBattlescriptCurrInstr += 11;

    switch (caseID)
    {
    case CMP_EQUAL:
        if (*memByte == value)
            gBattlescriptCurrInstr = jumpPtr;
        break;
    case CMP_NOT_EQUAL:
        if (*memByte != value)
            gBattlescriptCurrInstr = jumpPtr;
        break;
    case CMP_GREATER_THAN:
        if (*memByte > value)
            gBattlescriptCurrInstr = jumpPtr;
        break;
    case CMP_LESS_THAN:
        if (*memByte < value)
            gBattlescriptCurrInstr = jumpPtr;
        break;
    case CMP_COMMON_BITS:
        if (*memByte & value)
            gBattlescriptCurrInstr = jumpPtr;
        break;
    case CMP_NO_COMMON_BITS:
        if (!(*memByte & value))
            gBattlescriptCurrInstr = jumpPtr;
        break;
    }
}

static void Cmd_jumpifhalfword(void)
{
    u8 caseID = gBattlescriptCurrInstr[1];
    const u16* memHword = T2_READ_PTR(gBattlescriptCurrInstr + 2);
    u16 value = T2_READ_16(gBattlescriptCurrInstr + 6);
    const u8* jumpPtr = T2_READ_PTR(gBattlescriptCurrInstr + 8);

    gBattlescriptCurrInstr += 12;

    switch (caseID)
    {
    case CMP_EQUAL:
        if (*memHword == value)
            gBattlescriptCurrInstr = jumpPtr;
        break;
    case CMP_NOT_EQUAL:
        if (*memHword != value)
            gBattlescriptCurrInstr = jumpPtr;
        break;
    case CMP_GREATER_THAN:
        if (*memHword > value)
            gBattlescriptCurrInstr = jumpPtr;
        break;
    case CMP_LESS_THAN:
        if (*memHword < value)
            gBattlescriptCurrInstr = jumpPtr;
        break;
    case CMP_COMMON_BITS:
        if (*memHword & value)
            gBattlescriptCurrInstr = jumpPtr;
        break;
    case CMP_NO_COMMON_BITS:
        if (!(*memHword & value))
            gBattlescriptCurrInstr = jumpPtr;
        break;
    }
}

static void Cmd_jumpifword(void)
{
    u8 caseID = gBattlescriptCurrInstr[1];
    const u32* memWord = T2_READ_PTR(gBattlescriptCurrInstr + 2);
    u32 value = T1_READ_32(gBattlescriptCurrInstr + 6);
    const u8* jumpPtr = T2_READ_PTR(gBattlescriptCurrInstr + 10);

    gBattlescriptCurrInstr += 14;

    switch (caseID)
    {
    case CMP_EQUAL:
        if (*memWord == value)
            gBattlescriptCurrInstr = jumpPtr;
        break;
    case CMP_NOT_EQUAL:
        if (*memWord != value)
            gBattlescriptCurrInstr = jumpPtr;
        break;
    case CMP_GREATER_THAN:
        if (*memWord > value)
            gBattlescriptCurrInstr = jumpPtr;
        break;
    case CMP_LESS_THAN:
        if (*memWord < value)
            gBattlescriptCurrInstr = jumpPtr;
        break;
    case CMP_COMMON_BITS:
        if (*memWord & value)
            gBattlescriptCurrInstr = jumpPtr;
        break;
    case CMP_NO_COMMON_BITS:
        if (!(*memWord & value))
            gBattlescriptCurrInstr = jumpPtr;
        break;
    }
}

static void Cmd_jumpifarrayequal(void)
{
    const u8* mem1 = T2_READ_PTR(gBattlescriptCurrInstr + 1);
    const u8* mem2 = T2_READ_PTR(gBattlescriptCurrInstr + 5);
    u32 size = gBattlescriptCurrInstr[9];
    const u8* jumpPtr = T2_READ_PTR(gBattlescriptCurrInstr + 10);

    u8 i;
    for (i = 0; i < size; i++)
    {
        if (*mem1 != *mem2)
        {
            gBattlescriptCurrInstr += 14;
            break;
        }
        mem1++, mem2++;
    }

    if (i == size)
        gBattlescriptCurrInstr = jumpPtr;
}

static void Cmd_jumpifarraynotequal(void)
{
    u8 equalBytes = 0;
    const u8* mem1 = T2_READ_PTR(gBattlescriptCurrInstr + 1);
    const u8* mem2 = T2_READ_PTR(gBattlescriptCurrInstr + 5);
    u32 size = gBattlescriptCurrInstr[9];
    const u8* jumpPtr = T2_READ_PTR(gBattlescriptCurrInstr + 10);

    u8 i;
    for (i = 0; i < size; i++)
    {
        if (*mem1 == *mem2)
        {
            equalBytes++;
        }
        mem1++, mem2++;
    }

    if (equalBytes != size)
        gBattlescriptCurrInstr = jumpPtr;
    else
        gBattlescriptCurrInstr += 14;
}

static void Cmd_setbyte(void)
{
    u8* memByte = T2_READ_PTR(gBattlescriptCurrInstr + 1);
    *memByte = gBattlescriptCurrInstr[5];

    gBattlescriptCurrInstr += 6;
}

static void Cmd_addbyte(void)
{
    u8* memByte = T2_READ_PTR(gBattlescriptCurrInstr + 1);
    *memByte += gBattlescriptCurrInstr[5];
    gBattlescriptCurrInstr += 6;
}

static void Cmd_subbyte(void)
{
    u8* memByte = T2_READ_PTR(gBattlescriptCurrInstr + 1);
    *memByte -= gBattlescriptCurrInstr[5];
    gBattlescriptCurrInstr += 6;
}

static void Cmd_copyarray(void)
{
    u8* dest = T2_READ_PTR(gBattlescriptCurrInstr + 1);
    const u8* src = T2_READ_PTR(gBattlescriptCurrInstr + 5);
    s32 size = gBattlescriptCurrInstr[9];

    s32 i;
    for (i = 0; i < size; i++)
    {
        dest[i] = src[i];
    }

    gBattlescriptCurrInstr += 10;
}

static void Cmd_copyarraywithindex(void)
{
    u8* dest = T2_READ_PTR(gBattlescriptCurrInstr + 1);
    const u8* src = T2_READ_PTR(gBattlescriptCurrInstr + 5);
    const u8* index = T2_READ_PTR(gBattlescriptCurrInstr + 9);
    s32 size = gBattlescriptCurrInstr[13];

    s32 i;
    for (i = 0; i < size; i++)
    {
        dest[i] = src[i + *index];
    }

    gBattlescriptCurrInstr += 14;
}

static void Cmd_orbyte(void)
{
    u8* memByte = T2_READ_PTR(gBattlescriptCurrInstr + 1);
    *memByte |= gBattlescriptCurrInstr[5];
    gBattlescriptCurrInstr += 6;
}

static void Cmd_orhalfword(void)
{
    u16* memHword = T2_READ_PTR(gBattlescriptCurrInstr + 1);
    u16 val = T2_READ_16(gBattlescriptCurrInstr + 5);

    *memHword |= val;
    gBattlescriptCurrInstr += 7;
}

static void Cmd_orword(void)
{
    u32* memWord = T2_READ_PTR(gBattlescriptCurrInstr + 1);
    u32 val = T2_READ_32(gBattlescriptCurrInstr + 5);

    *memWord |= val;
    gBattlescriptCurrInstr += 9;
}

static void Cmd_bicbyte(void)
{
    u8* memByte = T2_READ_PTR(gBattlescriptCurrInstr + 1);
    *memByte &= ~(gBattlescriptCurrInstr[5]);
    gBattlescriptCurrInstr += 6;
}

static void Cmd_bichalfword(void)
{
    u16* memHword = T2_READ_PTR(gBattlescriptCurrInstr + 1);
    u16 val = T2_READ_16(gBattlescriptCurrInstr + 5);

    *memHword &= ~val;
    gBattlescriptCurrInstr += 7;
}

static void Cmd_bicword(void)
{
    u32* memWord = T2_READ_PTR(gBattlescriptCurrInstr + 1);
    u32 val = T2_READ_32(gBattlescriptCurrInstr + 5);

    *memWord &= ~val;
    gBattlescriptCurrInstr += 9;
}

static void Cmd_pause(void)
{
    if (gBattleControllerExecFlags == 0)
    {
        u16 value = T2_READ_16(gBattlescriptCurrInstr + 1);
        if (++gPauseCounterBattle >= value)
        {
            gPauseCounterBattle = 0;
            gBattlescriptCurrInstr += 3;
        }
    }
}

static void Cmd_waitstate(void)
{
    if (gBattleControllerExecFlags == 0)
        gBattlescriptCurrInstr++;
}

static void Cmd_update(void)
{
    if (gBattlescriptCurrInstr[1] == BS_TARGET)
        gActiveBattler = gBattlerTarget;
    else
        gActiveBattler = gBattlerAttacker;

    BtlController_EmitHealthBarUpdate(0, gBattleMoveDamage);
    MarkBattlerForControllerExec(gActiveBattler);
    gBattlescriptCurrInstr += 2;
}

static void Cmd_return(void)
{
    BattleScriptPop();
}

static void Cmd_end(void)
{
    if (gBattleTypeFlags & BATTLE_TYPE_ARENA)
        BattleArena_AddSkillPoints(gBattlerAttacker);

    gMoveResultFlags = 0;
    gActiveBattler = 0;
    gCurrentActionFuncId = B_ACTION_TRY_FINISH;
}

static void Cmd_end2(void)
{
    gActiveBattler = 0;
    gCurrentActionFuncId = B_ACTION_TRY_FINISH;
}

static void Cmd_end3(void) // pops the main function stack
{
    BattleScriptPop();
    if (gBattleResources->battleCallbackStack->size != 0)
        gBattleResources->battleCallbackStack->size--;
    gBattleMainFunc = gBattleResources->battleCallbackStack->function[gBattleResources->battleCallbackStack->size];
}

static void Cmd_call(void)
{
    BattleScriptPush(gBattlescriptCurrInstr + 5);
    gBattlescriptCurrInstr = T1_READ_PTR(gBattlescriptCurrInstr + 1);
}

static void Cmd_setroost(void)
{
    gBattleResources->flags->flags[gBattlerAttacker] |= RESOURCE_FLAG_ROOST;

    // Pure flying type.
    if (gBattleMons[gBattlerAttacker].type1 == TYPE_FLYING && gBattleMons[gBattlerAttacker].type2 == TYPE_FLYING)
    {
        gBattleStruct->roostTypes[gBattlerAttacker][0] = TYPE_FLYING;
        gBattleStruct->roostTypes[gBattlerAttacker][1] = TYPE_FLYING;
        gBattleStruct->roostTypes[gBattlerAttacker][2] = TYPE_FLYING;
        SET_BATTLER_TYPE(gBattlerAttacker, TYPE_NORMAL);
    }
    // Dual Type with Flying Type.
    else if ((gBattleMons[gBattlerAttacker].type1 == TYPE_FLYING && gBattleMons[gBattlerAttacker].type2 != TYPE_FLYING)
           ||(gBattleMons[gBattlerAttacker].type2 == TYPE_FLYING && gBattleMons[gBattlerAttacker].type1 != TYPE_FLYING))
    {
        gBattleStruct->roostTypes[gBattlerAttacker][0] = gBattleMons[gBattlerAttacker].type1;
        gBattleStruct->roostTypes[gBattlerAttacker][1] = gBattleMons[gBattlerAttacker].type2;
        if (gBattleMons[gBattlerAttacker].type1 == TYPE_FLYING)
            gBattleMons[gBattlerAttacker].type1 = TYPE_MYSTERY;
        if (gBattleMons[gBattlerAttacker].type2 == TYPE_FLYING)
            gBattleMons[gBattlerAttacker].type2 = TYPE_MYSTERY;
    }
    // Non-flying type.
    else if (!IS_BATTLER_OF_TYPE(gBattlerAttacker, TYPE_FLYING))
    {
        gBattleStruct->roostTypes[gBattlerAttacker][0] = gBattleMons[gBattlerAttacker].type1;
        gBattleStruct->roostTypes[gBattlerAttacker][1] = gBattleMons[gBattlerAttacker].type2;
    }

    gBattlescriptCurrInstr++;
}

static void Cmd_jumpifabilitypresent(void)
{
    if (IsAbilityOnField(gBattlescriptCurrInstr[1]))
        gBattlescriptCurrInstr = T1_READ_PTR(gBattlescriptCurrInstr + 2);
    else
        gBattlescriptCurrInstr += 6;
}

static void Cmd_endselectionscript(void)
{
    *(gBattlerAttacker + gBattleStruct->selectionScriptFinished) = TRUE;
}

static void Cmd_playanimation(void)
{
    const u16* argumentPtr;

    gActiveBattler = GetBattlerForBattleScript(gBattlescriptCurrInstr[1]);
    argumentPtr = T2_READ_PTR(gBattlescriptCurrInstr + 3);

    if (gBattlescriptCurrInstr[2] == B_ANIM_STATS_CHANGE
        || gBattlescriptCurrInstr[2] == B_ANIM_SNATCH_MOVE
        || gBattlescriptCurrInstr[2] == B_ANIM_MEGA_EVOLUTION
        || gBattlescriptCurrInstr[2] == B_ANIM_ILLUSION_OFF
        || gBattlescriptCurrInstr[2] == B_ANIM_FORM_CHANGE
        || gBattlescriptCurrInstr[2] == B_ANIM_SUBSTITUTE_FADE)
    {
        BtlController_EmitBattleAnimation(0, gBattlescriptCurrInstr[2], *argumentPtr);
        MarkBattlerForControllerExec(gActiveBattler);
        gBattlescriptCurrInstr += 7;
    }
    else if (gHitMarker & HITMARKER_NO_ANIMATIONS)
    {
        BattleScriptPush(gBattlescriptCurrInstr + 7);
        gBattlescriptCurrInstr = BattleScript_Pausex20;
    }
    else if (gBattlescriptCurrInstr[2] == B_ANIM_RAIN_CONTINUES
             || gBattlescriptCurrInstr[2] == B_ANIM_SUN_CONTINUES
             || gBattlescriptCurrInstr[2] == B_ANIM_SANDSTORM_CONTINUES
             || gBattlescriptCurrInstr[2] == B_ANIM_HAIL_CONTINUES)
    {
        BtlController_EmitBattleAnimation(0, gBattlescriptCurrInstr[2], *argumentPtr);
        MarkBattlerForControllerExec(gActiveBattler);
        gBattlescriptCurrInstr += 7;
    }
    else if (gStatuses3[gActiveBattler] & STATUS3_SEMI_INVULNERABLE)
    {
        gBattlescriptCurrInstr += 7;
    }
    else
    {
        BtlController_EmitBattleAnimation(0, gBattlescriptCurrInstr[2], *argumentPtr);
        MarkBattlerForControllerExec(gActiveBattler);
        gBattlescriptCurrInstr += 7;
    }
}

static void Cmd_playanimation2(void) // animation Id is stored in the first pointer
{
    const u16* argumentPtr;
    const u8* animationIdPtr;

    gActiveBattler = GetBattlerForBattleScript(gBattlescriptCurrInstr[1]);
    animationIdPtr = T2_READ_PTR(gBattlescriptCurrInstr + 2);
    argumentPtr = T2_READ_PTR(gBattlescriptCurrInstr + 6);

    if (*animationIdPtr == B_ANIM_STATS_CHANGE
        || *animationIdPtr == B_ANIM_SNATCH_MOVE
        || *animationIdPtr == B_ANIM_MEGA_EVOLUTION
        || *animationIdPtr == B_ANIM_ILLUSION_OFF
        || *animationIdPtr == B_ANIM_FORM_CHANGE
        || *animationIdPtr == B_ANIM_SUBSTITUTE_FADE)
    {
        BtlController_EmitBattleAnimation(0, *animationIdPtr, *argumentPtr);
        MarkBattlerForControllerExec(gActiveBattler);
        gBattlescriptCurrInstr += 10;
    }
    else if (gHitMarker & HITMARKER_NO_ANIMATIONS)
    {
        gBattlescriptCurrInstr += 10;
    }
    else if (*animationIdPtr == B_ANIM_RAIN_CONTINUES
             || *animationIdPtr == B_ANIM_SUN_CONTINUES
             || *animationIdPtr == B_ANIM_SANDSTORM_CONTINUES
             || *animationIdPtr == B_ANIM_HAIL_CONTINUES)
    {
        BtlController_EmitBattleAnimation(0, *animationIdPtr, *argumentPtr);
        MarkBattlerForControllerExec(gActiveBattler);
        gBattlescriptCurrInstr += 10;
    }
    else if (gStatuses3[gActiveBattler] & STATUS3_SEMI_INVULNERABLE)
    {
        gBattlescriptCurrInstr += 10;
    }
    else
    {
        BtlController_EmitBattleAnimation(0, *animationIdPtr, *argumentPtr);
        MarkBattlerForControllerExec(gActiveBattler);
        gBattlescriptCurrInstr += 10;
    }
}

static void Cmd_setgraphicalstatchangevalues(void)
{
    u8 value = GET_STAT_BUFF_VALUE_WITH_SIGN(gBattleScripting.statChanger);

    switch (value)
    {
    case SET_STAT_BUFF_VALUE(1): // +1
        value = STAT_ANIM_PLUS1;
        break;
    case SET_STAT_BUFF_VALUE(2): // +2
        value = STAT_ANIM_PLUS2;
        break;
    case SET_STAT_BUFF_VALUE(3): // +3
        value = STAT_ANIM_PLUS2;
        break;
    case SET_STAT_BUFF_VALUE(1) | STAT_BUFF_NEGATIVE: // -1
        value = STAT_ANIM_MINUS1;
        break;
    case SET_STAT_BUFF_VALUE(2) | STAT_BUFF_NEGATIVE: // -2
        value = STAT_ANIM_MINUS2;
        break;
    case SET_STAT_BUFF_VALUE(3) | STAT_BUFF_NEGATIVE: // -3
        value = STAT_ANIM_MINUS2;
        break;
    default: // <-12,-4> and <4, 12>
        if (value & STAT_BUFF_NEGATIVE)
            value = STAT_ANIM_MINUS2;
        else
            value = STAT_ANIM_PLUS2;
        break;
    }
    gBattleScripting.animArg1 = GET_STAT_BUFF_ID(gBattleScripting.statChanger) + value - 1;
    gBattleScripting.animArg2 = 0;
    gBattlescriptCurrInstr++;
}

static void Cmd_playstatchangeanimation(void)
{
    u32 ability;
    u32 currStat = 0;
    u32 statAnimId = 0;
    u32 changeableStatsCount = 0;
    u32 statsToCheck = 0;
    u32 startingStatAnimId = 0;
    u32 flags = gBattlescriptCurrInstr[3];

    gActiveBattler = GetBattlerForBattleScript(gBattlescriptCurrInstr[1]);
    ability = GetBattlerAbility(gActiveBattler);
    statsToCheck = gBattlescriptCurrInstr[2];

    // Handle Contrary and Simple
    if (ability == ABILITY_CONTRARY)
        flags ^= STAT_CHANGE_NEGATIVE;
    else if (ability == ABILITY_SIMPLE)
        flags |= STAT_CHANGE_BY_TWO;

    if (flags & STAT_CHANGE_NEGATIVE) // goes down
    {
        if (flags & STAT_CHANGE_BY_TWO)
            startingStatAnimId = STAT_ANIM_MINUS2 - 1;
        else
            startingStatAnimId = STAT_ANIM_MINUS1 - 1;

        while (statsToCheck != 0)
        {
            if (statsToCheck & 1)
            {
                if (flags & STAT_CHANGE_CANT_PREVENT)
                {
                    if (gBattleMons[gActiveBattler].statStages[currStat] > 0)
                    {
                        statAnimId = startingStatAnimId + currStat;
                        changeableStatsCount++;
                    }
                }
                else if (!gSideTimers[GET_BATTLER_SIDE(gActiveBattler)].mistTimer
                        && ability != ABILITY_CLEAR_BODY
                        && ability != ABILITY_WHITE_SMOKE
                        && !(ability == ABILITY_KEEN_EYE && currStat == STAT_ACC)
                        && !(ability == ABILITY_HYPER_CUTTER && currStat == STAT_ATK)
                        && !(ability == ABILITY_BIG_PECKS && currStat == STAT_DEF))
                {
                    if (gBattleMons[gActiveBattler].statStages[currStat] > 0)
                    {
                        statAnimId = startingStatAnimId + currStat;
                        changeableStatsCount++;
                    }
                }
            }
            statsToCheck >>= 1, currStat++;
        }

        if (changeableStatsCount > 1) // more than one stat, so the color is gray
        {
            if (flags & STAT_CHANGE_BY_TWO)
                statAnimId = STAT_ANIM_MULTIPLE_MINUS2;
            else
                statAnimId = STAT_ANIM_MULTIPLE_MINUS1;
        }
    }
    else // goes up
    {
        if (flags & STAT_CHANGE_BY_TWO)
            startingStatAnimId = STAT_ANIM_PLUS2 - 1;
        else
            startingStatAnimId = STAT_ANIM_PLUS1 - 1;

        while (statsToCheck != 0)
        {
            if (statsToCheck & 1 && gBattleMons[gActiveBattler].statStages[currStat] < 0xC)
            {
                statAnimId = startingStatAnimId + currStat;
                changeableStatsCount++;
            }
            statsToCheck >>= 1, currStat++;
        }

        if (changeableStatsCount > 1) // more than one stat, so the color is gray
        {
            if (flags & STAT_CHANGE_BY_TWO)
                statAnimId = STAT_ANIM_MULTIPLE_PLUS2;
            else
                statAnimId = STAT_ANIM_MULTIPLE_PLUS1;
        }
    }

    if (flags & STAT_CHANGE_ONLY_MULTIPLE && changeableStatsCount < 2)
    {
        gBattlescriptCurrInstr += 4;
    }
    else if (changeableStatsCount != 0 && !gBattleScripting.statAnimPlayed)
    {
        BtlController_EmitBattleAnimation(0, B_ANIM_STATS_CHANGE, statAnimId);
        MarkBattlerForControllerExec(gActiveBattler);
        if (flags & STAT_CHANGE_ONLY_MULTIPLE && changeableStatsCount > 1)
            gBattleScripting.statAnimPlayed = TRUE;
        gBattlescriptCurrInstr += 4;
    }
    else
    {
        gBattlescriptCurrInstr += 4;
    }
}

static void Cmd_moveend(void)
{
    s32 i;
    bool32 effect = FALSE;
    u32 moveType = 0;
    u32 holdEffectAtk = 0;
    u16 *choicedMoveAtk = NULL;
    u32 arg1, arg2;
    u32 originallyUsedMove;

    if (gChosenMove == 0xFFFF)
        originallyUsedMove = 0;
    else
        originallyUsedMove = gChosenMove;

    arg1 = gBattlescriptCurrInstr[1];
    arg2 = gBattlescriptCurrInstr[2];

    holdEffectAtk = GetBattlerHoldEffect(gBattlerAttacker, TRUE);
    choicedMoveAtk = &gBattleStruct->choicedMove[gBattlerAttacker];
    GET_MOVE_TYPE(gCurrentMove, moveType);

    do
    {
        switch (gBattleScripting.moveendState)
        {
        case MOVEEND_PROTECT_LIKE_EFFECT:
            if (gBattleMoves[gCurrentMove].flags & FLAG_MAKES_CONTACT)
            {
                if (gProtectStructs[gBattlerTarget].spikyShielded && GetBattlerAbility(gBattlerAttacker) != ABILITY_MAGIC_GUARD)
                {
                    gBattleMoveDamage = gBattleMons[gBattlerAttacker].maxHP / 8;
                    if (gBattleMoveDamage == 0)
                        gBattleMoveDamage = 1;
                    PREPARE_MOVE_BUFFER(gBattleTextBuff1, MOVE_SPIKY_SHIELD);
                    BattleScriptPushCursor();
                    gBattlescriptCurrInstr = BattleScript_SpikyShieldEffect;
                    effect = 1;
                }
                else if (gProtectStructs[gBattlerTarget].kingsShielded)
                {
                    i = gBattlerAttacker;
                    gBattlerAttacker = gBattlerTarget;
                    gBattlerTarget = i; // gBattlerTarget and gBattlerAttacker are swapped in order to activate Defiant, if applicable
                    gBattleScripting.moveEffect = MOVE_EFFECT_ATK_MINUS_2;
                    BattleScriptPushCursor();
                    gBattlescriptCurrInstr = BattleScript_KingsShieldEffect;
                    effect = 1;
                }
                else if (gProtectStructs[gBattlerTarget].banefulBunkered)
                {
                    gBattleScripting.moveEffect = MOVE_EFFECT_POISON | MOVE_EFFECT_AFFECTS_USER;
                    PREPARE_MOVE_BUFFER(gBattleTextBuff1, MOVE_BANEFUL_BUNKER);
                    BattleScriptPushCursor();
                    gBattlescriptCurrInstr = BattleScript_BanefulBunkerEffect;
                    effect = 1;
                }
            }
            gBattleScripting.moveendState++;
            break;
        case MOVEEND_RAGE: // rage check
            if (gBattleMons[gBattlerTarget].status2 & STATUS2_RAGE
                && gBattleMons[gBattlerTarget].hp != 0 && gBattlerAttacker != gBattlerTarget
                && GetBattlerSide(gBattlerAttacker) != GetBattlerSide(gBattlerTarget)
                && !(gMoveResultFlags & MOVE_RESULT_NO_EFFECT) && TARGET_TURN_DAMAGED
                && gBattleMoves[gCurrentMove].power && gBattleMons[gBattlerTarget].statStages[STAT_ATK] <= 0xB)
            {
                gBattleMons[gBattlerTarget].statStages[STAT_ATK]++;
                BattleScriptPushCursor();
                gBattlescriptCurrInstr = BattleScript_RageIsBuilding;
                effect = TRUE;
            }
            gBattleScripting.moveendState++;
            break;
        case MOVEEND_DEFROST: // defrosting check
            if (gBattleMons[gBattlerTarget].status1 & STATUS1_FREEZE
                && gBattleMons[gBattlerTarget].hp != 0 && gBattlerAttacker != gBattlerTarget
                && gSpecialStatuses[gBattlerTarget].specialDmg
                && !(gMoveResultFlags & MOVE_RESULT_NO_EFFECT) && (moveType == TYPE_FIRE || gBattleMoves[gCurrentMove].effect == EFFECT_SCALD))
            {
                gBattleMons[gBattlerTarget].status1 &= ~(STATUS1_FREEZE);
                gActiveBattler = gBattlerTarget;
                BtlController_EmitSetMonData(0, REQUEST_STATUS_BATTLE, 0, 4, &gBattleMons[gBattlerTarget].status1);
                MarkBattlerForControllerExec(gActiveBattler);
                BattleScriptPushCursor();
                gBattlescriptCurrInstr = BattleScript_DefrostedViaFireMove;
                effect = TRUE;
            }
            gBattleScripting.moveendState++;
            break;
        case MOVEEND_SYNCHRONIZE_TARGET: // target synchronize
            if (AbilityBattleEffects(ABILITYEFFECT_SYNCHRONIZE, gBattlerTarget, 0, 0, 0))
                effect = TRUE;
            gBattleScripting.moveendState++;
            break;
        case MOVEEND_ABILITIES: // Such as abilities activating on contact(Poison Spore, Rough Skin, etc.).
            if (AbilityBattleEffects(ABILITYEFFECT_MOVE_END, gBattlerTarget, 0, 0, 0))
                effect = TRUE;
            gBattleScripting.moveendState++;
            break;
        case MOVEEND_STATUS_IMMUNITY_ABILITIES: // status immunities
            if (AbilityBattleEffects(ABILITYEFFECT_IMMUNITY, 0, 0, 0, 0))
                effect = TRUE; // it loops through all battlers, so we increment after its done with all battlers
            else
                gBattleScripting.moveendState++;
            break;
        case MOVEEND_SYNCHRONIZE_ATTACKER: // attacker synchronize
            if (AbilityBattleEffects(ABILITYEFFECT_ATK_SYNCHRONIZE, gBattlerAttacker, 0, 0, 0))
                effect = TRUE;
            gBattleScripting.moveendState++;
            break;
        case MOVEEND_CHOICE_MOVE: // update choice band move
            if (gHitMarker & HITMARKER_OBEYS
             && HOLD_EFFECT_CHOICE(holdEffectAtk)
             && gChosenMove != MOVE_STRUGGLE
             && (*choicedMoveAtk == 0 || *choicedMoveAtk == 0xFFFF))
            {
                if ((gBattleMoves[gChosenMove].effect == EFFECT_BATON_PASS
                 || gBattleMoves[gChosenMove].effect == EFFECT_HEALING_WISH
                 || gBattleMoves[gChosenMove].effect == EFFECT_HIT_ESCAPE)
                    && !(gMoveResultFlags & MOVE_RESULT_FAILED))
                {
                    ++gBattleScripting.moveendState;
                    break;
                }
                *choicedMoveAtk = gChosenMove;
            }
            for (i = 0; i < MAX_MON_MOVES; ++i)
            {
                if (gBattleMons[gBattlerAttacker].moves[i] == *choicedMoveAtk)
                    break;
            }
            if (i == MAX_MON_MOVES)
                *choicedMoveAtk = 0;
            ++gBattleScripting.moveendState;
            break;
        case MOVEEND_CHANGED_ITEMS: // changed held items
            for (i = 0; i < gBattlersCount; i++)
            {
                if (gBattleStruct->changedItems[i] != 0)
                {
                    gBattleMons[i].item = gBattleStruct->changedItems[i];
                    gBattleStruct->changedItems[i] = 0;
                }
            }
            gBattleScripting.moveendState++;
            break;
        case MOVEEND_ITEM_EFFECTS_TARGET:
            if (ItemBattleEffects(ITEMEFFECT_TARGET, gBattlerTarget, FALSE))
                effect = TRUE;
            gBattleScripting.moveendState++;
            break;
        case MOVEEND_ITEM_EFFECTS_ALL: // item effects for all battlers
            if (ItemBattleEffects(ITEMEFFECT_MOVE_END, 0, FALSE))
                effect = TRUE;
            else
                gBattleScripting.moveendState++;
            break;
        case MOVEEND_KINGSROCK_SHELLBELL: // king's rock and shell bell
            if (ItemBattleEffects(ITEMEFFECT_KINGSROCK_SHELLBELL, 0, FALSE))
                effect = TRUE;
            gBattleScripting.moveendState++;
            break;
        case MOVEEND_ATTACKER_INVISIBLE: // make attacker sprite invisible
            if (gStatuses3[gBattlerAttacker] & (STATUS3_SEMI_INVULNERABLE)
                && gHitMarker & HITMARKER_NO_ANIMATIONS)
            {
                gActiveBattler = gBattlerAttacker;
                BtlController_EmitSpriteInvisibility(0, TRUE);
                MarkBattlerForControllerExec(gActiveBattler);
                gBattleScripting.moveendState++;
                return;
            }
            gBattleScripting.moveendState++;
            break;
        case MOVEEND_ATTACKER_VISIBLE: // make attacker sprite visible
            if (gMoveResultFlags & MOVE_RESULT_NO_EFFECT
                || !(gStatuses3[gBattlerAttacker] & (STATUS3_SEMI_INVULNERABLE))
                || WasUnableToUseMove(gBattlerAttacker))
            {
                gActiveBattler = gBattlerAttacker;
                BtlController_EmitSpriteInvisibility(0, FALSE);
                MarkBattlerForControllerExec(gActiveBattler);
                gStatuses3[gBattlerAttacker] &= ~(STATUS3_SEMI_INVULNERABLE);
                gSpecialStatuses[gBattlerAttacker].restoredBattlerSprite = 1;
                gBattleScripting.moveendState++;
                return;
            }
            gBattleScripting.moveendState++;
            break;
        case MOVEEND_TARGET_VISIBLE: // make target sprite visible
            if (!gSpecialStatuses[gBattlerTarget].restoredBattlerSprite && gBattlerTarget < gBattlersCount
                && !(gStatuses3[gBattlerTarget] & STATUS3_SEMI_INVULNERABLE))
            {
                gActiveBattler = gBattlerTarget;
                BtlController_EmitSpriteInvisibility(0, FALSE);
                MarkBattlerForControllerExec(gActiveBattler);
                gStatuses3[gBattlerTarget] &= ~(STATUS3_SEMI_INVULNERABLE);
                gBattleScripting.moveendState++;
                return;
            }
            gBattleScripting.moveendState++;
            break;
        case MOVEEND_SUBSTITUTE: // update substitute
            for (i = 0; i < gBattlersCount; i++)
            {
                if (gDisableStructs[i].substituteHP == 0)
                    gBattleMons[i].status2 &= ~(STATUS2_SUBSTITUTE);
            }
            gBattleScripting.moveendState++;
            break;
        case MOVEEND_UPDATE_LAST_MOVES:
            if (gMoveResultFlags & (MOVE_RESULT_FAILED | MOVE_RESULT_DOESNT_AFFECT_FOE))
                gBattleStruct->lastMoveFailed |= gBitTable[gBattlerAttacker];
            else
                gBattleStruct->lastMoveFailed &= ~(gBitTable[gBattlerAttacker]);

            if (gHitMarker & HITMARKER_SWAP_ATTACKER_TARGET)
            {
                gActiveBattler = gBattlerAttacker;
                gBattlerAttacker = gBattlerTarget;
                gBattlerTarget = gActiveBattler;
                gHitMarker &= ~(HITMARKER_SWAP_ATTACKER_TARGET);
            }
            if (!gSpecialStatuses[gBattlerAttacker].dancerUsedMove)
            {
                gDisableStructs[gBattlerAttacker].usedMoves |= gBitTable[gCurrMovePos];
                gBattleStruct->lastMoveTarget[gBattlerAttacker] = gBattlerTarget;
                if (gHitMarker & HITMARKER_ATTACKSTRING_PRINTED)
                {
                    gLastPrintedMoves[gBattlerAttacker] = gChosenMove;
                    gLastUsedMove = gCurrentMove;
                }
            }
            if (!(gAbsentBattlerFlags & gBitTable[gBattlerAttacker])
                && !(gBattleStruct->field_91 & gBitTable[gBattlerAttacker])
                && gBattleMoves[originallyUsedMove].effect != EFFECT_BATON_PASS
                && gBattleMoves[originallyUsedMove].effect != EFFECT_HEALING_WISH)
            {
                if (gHitMarker & HITMARKER_OBEYS)
                {   if (!gSpecialStatuses[gBattlerAttacker].dancerUsedMove)
                    {
                        gLastMoves[gBattlerAttacker] = gChosenMove;
                        gLastResultingMoves[gBattlerAttacker] = gCurrentMove;
                    }
                }
                else
                {
                    gLastMoves[gBattlerAttacker] = 0xFFFF;
                    gLastResultingMoves[gBattlerAttacker] = 0xFFFF;
                }

                if (!(gHitMarker & HITMARKER_FAINTED(gBattlerTarget)))
                    gLastHitBy[gBattlerTarget] = gBattlerAttacker;

                if (gHitMarker & HITMARKER_OBEYS && !(gMoveResultFlags & MOVE_RESULT_NO_EFFECT))
                {
                    if (gChosenMove == 0xFFFF)
                    {
                        gLastLandedMoves[gBattlerTarget] = gChosenMove;
                    }
                    else
                    {
                        gLastLandedMoves[gBattlerTarget] = gCurrentMove;
                        GET_MOVE_TYPE(gCurrentMove, gLastHitByType[gBattlerTarget]);
                    }
                }
                else
                {
                    gLastLandedMoves[gBattlerTarget] = 0xFFFF;
                }
            }
            gBattleScripting.moveendState++;
            break;
        case MOVEEND_MIRROR_MOVE: // mirror move
            if (!(gAbsentBattlerFlags & gBitTable[gBattlerAttacker]) && !(gBattleStruct->field_91 & gBitTable[gBattlerAttacker])
                && gBattleMoves[originallyUsedMove].flags & FLAG_MIRROR_MOVE_AFFECTED && gHitMarker & HITMARKER_OBEYS
                && gBattlerAttacker != gBattlerTarget && !(gHitMarker & HITMARKER_FAINTED(gBattlerTarget))
                && !(gMoveResultFlags & MOVE_RESULT_NO_EFFECT))
            {
                gBattleStruct->lastTakenMove[gBattlerTarget] = gChosenMove;
                gBattleStruct->lastTakenMoveFrom[gBattlerTarget][gBattlerAttacker] = gChosenMove;
            }
            gBattleScripting.moveendState++;
            break;
        case MOVEEND_NEXT_TARGET: // For moves hitting two opposing Pokemon.
            if (!(gHitMarker & HITMARKER_UNABLE_TO_USE_MOVE)
                && gBattleTypeFlags & BATTLE_TYPE_DOUBLE
                && !gProtectStructs[gBattlerAttacker].chargingTurn
                && (gBattleMoves[gCurrentMove].target == MOVE_TARGET_BOTH || gBattleMoves[gCurrentMove].target == MOVE_TARGET_FOES_AND_ALLY)
                && !(gHitMarker & HITMARKER_NO_ATTACKSTRING))
            {
                u8 battlerId;

                if (gBattleMoves[gCurrentMove].target == MOVE_TARGET_FOES_AND_ALLY)
                {
                    gHitMarker |= HITMARKER_NO_PPDEDUCT;
                    for (battlerId = gBattlerTarget + 1; battlerId < gBattlersCount; battlerId++)
                    {
                        if (battlerId == gBattlerAttacker)
                            continue;
                        if (IsBattlerAlive(battlerId))
                            break;
                    }
                }
                else
                {
                    battlerId = GetBattlerAtPosition(BATTLE_PARTNER(GetBattlerPosition(gBattlerTarget)));
                    gHitMarker |= HITMARKER_NO_ATTACKSTRING;
                }

                if (IsBattlerAlive(battlerId))
                {
                    gBattlerTarget = battlerId;
                    gBattleScripting.moveendState = 0;
                    MoveValuesCleanUp();
                    gBattleScripting.moveEffect = gBattleScripting.savedMoveEffect;
                    BattleScriptPush(gBattleScriptsForMoveEffects[gBattleMoves[gCurrentMove].effect]);
                    gBattlescriptCurrInstr = BattleScript_FlushMessageBox;
                    return;
                }
                else
                {
                    gHitMarker |= HITMARKER_NO_ATTACKSTRING;
                    gHitMarker &= ~(HITMARKER_NO_PPDEDUCT);
                }
            }
            gBattleScripting.moveendState++;
            break;
        case MOVEEND_LIFE_ORB:
            if (GetBattlerHoldEffect(gBattlerAttacker, TRUE) == HOLD_EFFECT_LIFE_ORB
                && !(GetBattlerAbility(gBattlerAttacker) == ABILITY_SHEER_FORCE && gBattleMoves[gCurrentMove].flags & FLAG_SHEER_FORCE_BOOST)
                && GetBattlerAbility(gBattlerAttacker) != ABILITY_MAGIC_GUARD
                && gSpecialStatuses[gBattlerAttacker].damagedMons)
            {
                gBattleMoveDamage = gBattleMons[gBattlerAttacker].maxHP / 10;
                if (gBattleMoveDamage == 0)
                    gBattleMoveDamage = 1;
                effect = TRUE;
                BattleScriptPushCursor();
                gBattlescriptCurrInstr = BattleScript_ItemHurtRet;
                gLastUsedItem = gBattleMons[gBattlerAttacker].item;
            }
            gBattleScripting.moveendState++;
            break;
        case MOVEEND_DANCER: // Special case because it's so annoying
            if (gBattleMoves[gCurrentMove].flags & FLAG_DANCE)
            {
                u8 battler, nextDancer = 0;

                if (!(gBattleStruct->lastMoveFailed & gBitTable[gBattlerAttacker]
                    || (!gSpecialStatuses[gBattlerAttacker].dancerUsedMove
                        && gProtectStructs[gBattlerAttacker].usesBouncedMove)))
                {   // Dance move succeeds
                    // Set target for other Dancer mons; set bit so that mon cannot activate Dancer off of its own move
                    if (!gSpecialStatuses[gBattlerAttacker].dancerUsedMove)
                    {
                        gBattleScripting.savedBattler = gBattlerTarget | 0x4;
                        gBattleScripting.savedBattler |= (gBattlerAttacker << 4);
                        gSpecialStatuses[gBattlerAttacker].dancerUsedMove = 1;
                    }
                    for (battler = 0; battler < MAX_BATTLERS_COUNT; battler++)
                    {
                        if (GetBattlerAbility(battler) == ABILITY_DANCER && !gSpecialStatuses[battler].dancerUsedMove)
                        {
                            if (!nextDancer || (gBattleMons[battler].speed < gBattleMons[nextDancer & 0x3].speed))
                                nextDancer = battler | 0x4;
                        }
                    }
                    if (nextDancer && AbilityBattleEffects(ABILITYEFFECT_MOVE_END_OTHER, nextDancer & 0x3, 0, 0, 0))
                        effect = TRUE;
                }
            }
            gBattleScripting.moveendState++;
            break;
        case MOVEEND_CLEAR_BITS: // Clear bits active while using a move for all targets and all hits.
            if (gSpecialStatuses[gBattlerAttacker].instructedChosenTarget)
                *(gBattleStruct->moveTarget + gBattlerAttacker) = gSpecialStatuses[gBattlerAttacker].instructedChosenTarget & 0x3;
            if (gSpecialStatuses[gBattlerAttacker].dancerOriginalTarget)
                *(gBattleStruct->moveTarget + gBattlerAttacker) = gSpecialStatuses[gBattlerAttacker].dancerOriginalTarget & 0x3;
            gProtectStructs[gBattlerAttacker].usesBouncedMove = 0;
            gBattleStruct->ateBoost[gBattlerAttacker] = 0;
            gStatuses3[gBattlerAttacker] &= ~(STATUS3_ME_FIRST);
            gSpecialStatuses[gBattlerAttacker].gemBoost = 0;
            gSpecialStatuses[gBattlerAttacker].damagedMons = 0;
            gSpecialStatuses[gBattlerTarget].berryReduced = 0;
            gBattleScripting.moveendState++;
            break;
        case MOVEEND_COUNT:
            break;
        }

        if (arg1 == 1 && effect == FALSE)
            gBattleScripting.moveendState = MOVEEND_COUNT;
        if (arg1 == 2 && arg2 == gBattleScripting.moveendState)
            gBattleScripting.moveendState = MOVEEND_COUNT;

    } while (gBattleScripting.moveendState != MOVEEND_COUNT && effect == FALSE);

    if (gBattleScripting.moveendState == MOVEEND_COUNT && effect == FALSE)
        gBattlescriptCurrInstr += 3;
}

static void Cmd_sethealblock(void)
{
    if (gStatuses3[gBattlerTarget] & STATUS3_HEAL_BLOCK)
    {
        gBattlescriptCurrInstr = T1_READ_PTR(gBattlescriptCurrInstr + 1);
    }
    else
    {
        gStatuses3[gBattlerTarget] |= STATUS3_HEAL_BLOCK;
        gDisableStructs[gBattlerTarget].healBlockTimer = 5;
        gBattlescriptCurrInstr += 5;
    }
}

static void Cmd_returnatktoball(void)
{
    gActiveBattler = gBattlerAttacker;
    if (!(gHitMarker & HITMARKER_FAINTED(gActiveBattler)))
    {
        BtlController_EmitReturnMonToBall(0, 0);
        MarkBattlerForControllerExec(gActiveBattler);
    }
    gBattlescriptCurrInstr++;
}

static void Cmd_getswitchedmondata(void)
{
    if (gBattleControllerExecFlags)
        return;

    gActiveBattler = GetBattlerForBattleScript(gBattlescriptCurrInstr[1]);

    gBattlerPartyIndexes[gActiveBattler] = *(gBattleStruct->monToSwitchIntoId + gActiveBattler);

    BtlController_EmitGetMonData(0, REQUEST_ALL_BATTLE, gBitTable[gBattlerPartyIndexes[gActiveBattler]]);
    MarkBattlerForControllerExec(gActiveBattler);

    gBattlescriptCurrInstr += 2;
}

static void Cmd_switchindataupdate(void)
{
    struct BattlePokemon oldData;
    s32 i;
    u8 *monData;

    if (gBattleControllerExecFlags)
        return;

    gActiveBattler = GetBattlerForBattleScript(gBattlescriptCurrInstr[1]);
    oldData = gBattleMons[gActiveBattler];
    monData = (u8*)(&gBattleMons[gActiveBattler]);

    for (i = 0; i < sizeof(struct BattlePokemon); i++)
    {
        monData[i] = gBattleResources->bufferB[gActiveBattler][4 + i];
    }

    gBattleMons[gActiveBattler].type1 = gBaseStats[gBattleMons[gActiveBattler].species].type1;
    gBattleMons[gActiveBattler].type2 = gBaseStats[gBattleMons[gActiveBattler].species].type2;
    gBattleMons[gActiveBattler].type3 = TYPE_MYSTERY;
    gBattleMons[gActiveBattler].ability = GetAbilityBySpecies(gBattleMons[gActiveBattler].species, gBattleMons[gActiveBattler].abilityNum);

    // check knocked off item
    i = GetBattlerSide(gActiveBattler);
    if (gWishFutureKnock.knockedOffMons[i] & gBitTable[gBattlerPartyIndexes[gActiveBattler]])
    {
        gBattleMons[gActiveBattler].item = 0;
    }

    if (gBattleMoves[gCurrentMove].effect == EFFECT_BATON_PASS)
    {
        for (i = 0; i < NUM_BATTLE_STATS; i++)
        {
            gBattleMons[gActiveBattler].statStages[i] = oldData.statStages[i];
        }
        gBattleMons[gActiveBattler].status2 = oldData.status2;
    }

    SwitchInClearSetData();

    if (gBattleTypeFlags & BATTLE_TYPE_PALACE && gBattleMons[gActiveBattler].maxHP / 2 >= gBattleMons[gActiveBattler].hp
        && gBattleMons[gActiveBattler].hp != 0 && !(gBattleMons[gActiveBattler].status1 & STATUS1_SLEEP))
    {
        gBattleStruct->field_92 |= gBitTable[gActiveBattler];
    }

    gBattleScripting.battler = gActiveBattler;

    PREPARE_MON_NICK_BUFFER(gBattleTextBuff1, gActiveBattler, gBattlerPartyIndexes[gActiveBattler]);

    gBattlescriptCurrInstr += 2;
}

static void Cmd_switchinanim(void)
{
    if (gBattleControllerExecFlags)
        return;

    gActiveBattler = GetBattlerForBattleScript(gBattlescriptCurrInstr[1]);

    if (GetBattlerSide(gActiveBattler) == B_SIDE_OPPONENT
        && !(gBattleTypeFlags & (BATTLE_TYPE_LINK
                                 | BATTLE_TYPE_EREADER_TRAINER
                                 | BATTLE_TYPE_x2000000
                                 | BATTLE_TYPE_TRAINER_HILL
                                 | BATTLE_TYPE_FRONTIER)))
            HandleSetPokedexFlag(SpeciesToNationalPokedexNum(gBattleMons[gActiveBattler].species), FLAG_SET_SEEN, gBattleMons[gActiveBattler].personality);

    gAbsentBattlerFlags &= ~(gBitTable[gActiveBattler]);

    BtlController_EmitSwitchInAnim(0, gBattlerPartyIndexes[gActiveBattler], gBattlescriptCurrInstr[2]);
    MarkBattlerForControllerExec(gActiveBattler);

    gBattlescriptCurrInstr += 3;

    if (gBattleTypeFlags & BATTLE_TYPE_ARENA)
        BattleArena_InitPoints();
}

static void Cmd_jumpifcantswitch(void)
{
    s32 i;
    s32 lastMonId;
    u8 battlerIn1, battlerIn2;
    struct Pokemon *party;

    gActiveBattler = GetBattlerForBattleScript(gBattlescriptCurrInstr[1] & ~(SWITCH_IGNORE_ESCAPE_PREVENTION));

    if (!(gBattlescriptCurrInstr[1] & SWITCH_IGNORE_ESCAPE_PREVENTION)
        && ((gBattleMons[gActiveBattler].status2 & (STATUS2_WRAPPED | STATUS2_ESCAPE_PREVENTION))
            || (gStatuses3[gActiveBattler] & STATUS3_ROOTED)))
    {
        gBattlescriptCurrInstr = T1_READ_PTR(gBattlescriptCurrInstr + 2);
    }
    else if (BATTLE_TWO_VS_ONE_OPPONENT && GetBattlerSide(gActiveBattler) == B_SIDE_OPPONENT)
    {
        battlerIn1 = GetBattlerAtPosition(B_POSITION_OPPONENT_LEFT);
        battlerIn2 = GetBattlerAtPosition(B_POSITION_OPPONENT_RIGHT);
        party = gEnemyParty;

        for (i = 0; i < PARTY_SIZE; i++)
        {
            if (GetMonData(&party[i], MON_DATA_HP) != 0
             && GetMonData(&party[i], MON_DATA_SPECIES) != SPECIES_NONE
             && !GetMonData(&party[i], MON_DATA_IS_EGG)
             && i != gBattlerPartyIndexes[battlerIn1] && i != gBattlerPartyIndexes[battlerIn2])
                break;
        }

        if (i == PARTY_SIZE)
            gBattlescriptCurrInstr = T1_READ_PTR(gBattlescriptCurrInstr + 2);
        else
            gBattlescriptCurrInstr += 6;
    }
    else if (gBattleTypeFlags & BATTLE_TYPE_INGAME_PARTNER)
    {
        if (GetBattlerSide(gActiveBattler) == B_SIDE_OPPONENT)
            party = gEnemyParty;
        else
            party = gPlayerParty;

        i = 0;
        if (gActiveBattler & 2)
            i = 3;

        for (lastMonId = i + 3; i < lastMonId; i++)
        {
            if (GetMonData(&party[i], MON_DATA_SPECIES) != SPECIES_NONE
             && !GetMonData(&party[i], MON_DATA_IS_EGG)
             && GetMonData(&party[i], MON_DATA_HP) != 0
             && gBattlerPartyIndexes[gActiveBattler] != i)
                break;
        }

        if (i == lastMonId)
            gBattlescriptCurrInstr = T1_READ_PTR(gBattlescriptCurrInstr + 2);
        else
            gBattlescriptCurrInstr += 6;
    }
    else if (gBattleTypeFlags & BATTLE_TYPE_MULTI)
    {
        if (gBattleTypeFlags & BATTLE_TYPE_x800000)
        {
            if (GetBattlerSide(gActiveBattler) == B_SIDE_PLAYER)
            {
                party = gPlayerParty;

                i = 0;
                if (GetLinkTrainerFlankId(GetBattlerMultiplayerId(gActiveBattler)) == TRUE)
                    i = 3;
            }
            else
            {
                party = gEnemyParty;

                if (gActiveBattler == 1)
                    i = 0;
                else
                    i = 3;
            }
        }
        else
        {
            if (GetBattlerSide(gActiveBattler) == B_SIDE_OPPONENT)
                party = gEnemyParty;
            else
                party = gPlayerParty;

            i = 0;
            if (GetLinkTrainerFlankId(GetBattlerMultiplayerId(gActiveBattler)) == TRUE)
                i = 3;
        }

        for (lastMonId = i + 3; i < lastMonId; i++)
        {
            if (GetMonData(&party[i], MON_DATA_SPECIES) != SPECIES_NONE
             && !GetMonData(&party[i], MON_DATA_IS_EGG)
             && GetMonData(&party[i], MON_DATA_HP) != 0
             && gBattlerPartyIndexes[gActiveBattler] != i)
                break;
        }

        if (i == lastMonId)
            gBattlescriptCurrInstr = T1_READ_PTR(gBattlescriptCurrInstr + 2);
        else
            gBattlescriptCurrInstr += 6;
    }
    else if (gBattleTypeFlags & BATTLE_TYPE_TWO_OPPONENTS && GetBattlerSide(gActiveBattler) == B_SIDE_OPPONENT)
    {
        party = gEnemyParty;

        i = 0;
        if (gActiveBattler == B_POSITION_OPPONENT_RIGHT)
            i = 3;

        for (lastMonId = i + 3; i < lastMonId; i++)
        {
            if (GetMonData(&party[i], MON_DATA_SPECIES) != SPECIES_NONE
             && !GetMonData(&party[i], MON_DATA_IS_EGG)
             && GetMonData(&party[i], MON_DATA_HP) != 0
             && gBattlerPartyIndexes[gActiveBattler] != i)
                break;
        }

        if (i == lastMonId)
            gBattlescriptCurrInstr = T1_READ_PTR(gBattlescriptCurrInstr + 2);
        else
            gBattlescriptCurrInstr += 6;
    }
    else
    {
        if (GetBattlerSide(gActiveBattler) == B_SIDE_OPPONENT)
        {
            battlerIn1 = GetBattlerAtPosition(B_POSITION_OPPONENT_LEFT);

            if (gBattleTypeFlags & BATTLE_TYPE_DOUBLE)
                battlerIn2 = GetBattlerAtPosition(B_POSITION_OPPONENT_RIGHT);
            else
                battlerIn2 = battlerIn1;

            party = gEnemyParty;
        }
        else
        {
            battlerIn1 = GetBattlerAtPosition(B_POSITION_PLAYER_LEFT);

            if (gBattleTypeFlags & BATTLE_TYPE_DOUBLE)
                battlerIn2 = GetBattlerAtPosition(B_POSITION_PLAYER_RIGHT);
            else
                battlerIn2 = battlerIn1;

            party = gPlayerParty;
        }

        for (i = 0; i < PARTY_SIZE; i++)
        {
            if (GetMonData(&party[i], MON_DATA_HP) != 0
             && GetMonData(&party[i], MON_DATA_SPECIES) != SPECIES_NONE
             && !GetMonData(&party[i], MON_DATA_IS_EGG)
             && i != gBattlerPartyIndexes[battlerIn1] && i != gBattlerPartyIndexes[battlerIn2])
                break;
        }

        if (i == 6)
            gBattlescriptCurrInstr = T1_READ_PTR(gBattlescriptCurrInstr + 2);
        else
            gBattlescriptCurrInstr += 6;
    }
}

static void sub_804CF10(u8 slotId)
{
    *(gBattleStruct->field_58 + gActiveBattler) = gBattlerPartyIndexes[gActiveBattler];
    *(gBattleStruct->monToSwitchIntoId + gActiveBattler) = PARTY_SIZE;
    gBattleStruct->field_93 &= ~(gBitTable[gActiveBattler]);

    BtlController_EmitChoosePokemon(0, PARTY_ACTION_SEND_OUT, slotId, ABILITY_NONE, gBattleStruct->field_60[gActiveBattler]);
    MarkBattlerForControllerExec(gActiveBattler);
}

static void Cmd_openpartyscreen(void)
{
    u32 flags;
    u8 hitmarkerFaintBits;
    u8 battlerId;
    const u8 *jumpPtr;

    battlerId = 0;
    flags = 0;
    jumpPtr = T1_READ_PTR(gBattlescriptCurrInstr + 2);

    if (gBattlescriptCurrInstr[1] == 5)
    {
        if ((gBattleTypeFlags & (BATTLE_TYPE_DOUBLE | BATTLE_TYPE_MULTI)) != BATTLE_TYPE_DOUBLE)
        {
            for (gActiveBattler = 0; gActiveBattler < gBattlersCount; gActiveBattler++)
            {
                if (gHitMarker & HITMARKER_FAINTED(gActiveBattler))
                {
                    if (HasNoMonsToSwitch(gActiveBattler, 6, 6))
                    {
                        gAbsentBattlerFlags |= gBitTable[gActiveBattler];
                        gHitMarker &= ~(HITMARKER_FAINTED(gActiveBattler));
                        BtlController_EmitLinkStandbyMsg(0, 2, 0);
                        MarkBattlerForControllerExec(gActiveBattler);
                    }
                    else if (!gSpecialStatuses[gActiveBattler].flag40)
                    {
                        sub_804CF10(PARTY_SIZE);
                        gSpecialStatuses[gActiveBattler].flag40 = 1;
                    }
                }
                else
                {
                    BtlController_EmitLinkStandbyMsg(0, 2, 0);
                    MarkBattlerForControllerExec(gActiveBattler);
                }
            }
        }
        else if (gBattleTypeFlags & BATTLE_TYPE_DOUBLE)
        {
            u8 flag40_0, flag40_1, flag40_2, flag40_3;

            hitmarkerFaintBits = gHitMarker >> 0x1C;

            if (gBitTable[0] & hitmarkerFaintBits)
            {
                gActiveBattler = 0;
                if (HasNoMonsToSwitch(0, 6, 6))
                {
                    gAbsentBattlerFlags |= gBitTable[gActiveBattler];
                    gHitMarker &= ~(HITMARKER_FAINTED(gActiveBattler));
                    BtlController_EmitCmd42(0);
                    MarkBattlerForControllerExec(gActiveBattler);
                }
                else if (!gSpecialStatuses[gActiveBattler].flag40)
                {
                    sub_804CF10(gBattleStruct->monToSwitchIntoId[2]);
                    gSpecialStatuses[gActiveBattler].flag40 = 1;
                }
                else
                {
                    BtlController_EmitLinkStandbyMsg(0, 2, 0);
                    MarkBattlerForControllerExec(gActiveBattler);
                    flags |= 1;
                }
            }
            if (gBitTable[2] & hitmarkerFaintBits && !(gBitTable[0] & hitmarkerFaintBits))
            {
                gActiveBattler = 2;
                if (HasNoMonsToSwitch(2, 6, 6))
                {
                    gAbsentBattlerFlags |= gBitTable[gActiveBattler];
                    gHitMarker &= ~(HITMARKER_FAINTED(gActiveBattler));
                    BtlController_EmitCmd42(0);
                    MarkBattlerForControllerExec(gActiveBattler);
                }
                else if (!gSpecialStatuses[gActiveBattler].flag40)
                {
                    sub_804CF10(gBattleStruct->monToSwitchIntoId[0]);
                    gSpecialStatuses[gActiveBattler].flag40 = 1;
                }
                else if (!(flags & 1))
                {
                    BtlController_EmitLinkStandbyMsg(0, 2, 0);
                    MarkBattlerForControllerExec(gActiveBattler);
                }
            }
            if (gBitTable[1] & hitmarkerFaintBits)
            {
                gActiveBattler = 1;
                if (HasNoMonsToSwitch(1, 6, 6))
                {
                    gAbsentBattlerFlags |= gBitTable[gActiveBattler];
                    gHitMarker &= ~(HITMARKER_FAINTED(gActiveBattler));
                    BtlController_EmitCmd42(0);
                    MarkBattlerForControllerExec(gActiveBattler);
                }
                else if (!gSpecialStatuses[gActiveBattler].flag40)
                {
                    sub_804CF10(gBattleStruct->monToSwitchIntoId[3]);
                    gSpecialStatuses[gActiveBattler].flag40 = 1;
                }
                else
                {
                    BtlController_EmitLinkStandbyMsg(0, 2, 0);
                    MarkBattlerForControllerExec(gActiveBattler);
                    flags |= 2;
                }
            }
            if (gBitTable[3] & hitmarkerFaintBits && !(gBitTable[1] & hitmarkerFaintBits))
            {
                gActiveBattler = 3;
                if (HasNoMonsToSwitch(3, 6, 6))
                {
                    gAbsentBattlerFlags |= gBitTable[gActiveBattler];
                    gHitMarker &= ~(HITMARKER_FAINTED(gActiveBattler));
                    BtlController_EmitCmd42(0);
                    MarkBattlerForControllerExec(gActiveBattler);
                }
                else if (!gSpecialStatuses[gActiveBattler].flag40)
                {
                    sub_804CF10(gBattleStruct->monToSwitchIntoId[1]);
                    gSpecialStatuses[gActiveBattler].flag40 = 1;
                }
                else if (!(flags & 2))
                {
                    BtlController_EmitLinkStandbyMsg(0, 2, 0);
                    MarkBattlerForControllerExec(gActiveBattler);
                }
            }

            flag40_0 = gSpecialStatuses[0].flag40;
            if (!flag40_0)
            {
                flag40_2 = gSpecialStatuses[2].flag40;
                if (!flag40_2 && hitmarkerFaintBits != 0)
                {
                    if (gAbsentBattlerFlags & gBitTable[0])
                        gActiveBattler = 2;
                    else
                        gActiveBattler = 0;

                    BtlController_EmitLinkStandbyMsg(0, 2, 0);
                    MarkBattlerForControllerExec(gActiveBattler);
                }

            }
            flag40_1 = gSpecialStatuses[1].flag40;
            if (!flag40_1)
            {
                flag40_3 = gSpecialStatuses[3].flag40;
                if (!flag40_3 && hitmarkerFaintBits != 0)
                {
                    if (gAbsentBattlerFlags & gBitTable[1])
                        gActiveBattler = 3;
                    else
                        gActiveBattler = 1;

                    BtlController_EmitLinkStandbyMsg(0, 2, 0);
                    MarkBattlerForControllerExec(gActiveBattler);
                }
            }
        }
        gBattlescriptCurrInstr += 6;
    }
    else if (gBattlescriptCurrInstr[1] == 6)
    {
        if (!(gBattleTypeFlags & BATTLE_TYPE_MULTI))
        {
            if (gBattleTypeFlags & BATTLE_TYPE_DOUBLE)
            {
                hitmarkerFaintBits = gHitMarker >> 0x1C;
                if (gBitTable[2] & hitmarkerFaintBits && gBitTable[0] & hitmarkerFaintBits)
                {
                    gActiveBattler = 2;
                    if (HasNoMonsToSwitch(2, gBattleResources->bufferB[0][1], 6))
                    {
                        gAbsentBattlerFlags |= gBitTable[gActiveBattler];
                        gHitMarker &= ~(HITMARKER_FAINTED(gActiveBattler));
                        BtlController_EmitCmd42(0);
                        MarkBattlerForControllerExec(gActiveBattler);
                    }
                    else if (!gSpecialStatuses[gActiveBattler].flag40)
                    {
                        sub_804CF10(gBattleStruct->monToSwitchIntoId[0]);
                        gSpecialStatuses[gActiveBattler].flag40 = 1;
                    }
                }
                if (gBitTable[3] & hitmarkerFaintBits && hitmarkerFaintBits & gBitTable[1])
                {
                    gActiveBattler = 3;
                    if (HasNoMonsToSwitch(3, gBattleResources->bufferB[1][1], 6))
                    {
                        gAbsentBattlerFlags |= gBitTable[gActiveBattler];
                        gHitMarker &= ~(HITMARKER_FAINTED(gActiveBattler));
                        BtlController_EmitCmd42(0);
                        MarkBattlerForControllerExec(gActiveBattler);
                    }
                    else if (!gSpecialStatuses[gActiveBattler].flag40)
                    {
                        sub_804CF10(gBattleStruct->monToSwitchIntoId[1]);
                        gSpecialStatuses[gActiveBattler].flag40 = 1;
                    }
                }
                gBattlescriptCurrInstr += 6;
            }
            else
            {
                gBattlescriptCurrInstr += 6;
            }
        }
        else
        {
            gBattlescriptCurrInstr += 6;
        }

        hitmarkerFaintBits = gHitMarker >> 0x1C;

        gBattlerFainted = 0;
        while (1)
        {
            if (gBitTable[gBattlerFainted] & hitmarkerFaintBits)
                break;
            if (gBattlerFainted >= gBattlersCount)
                break;
            gBattlerFainted++;
        }

        if (gBattlerFainted == gBattlersCount)
            gBattlescriptCurrInstr = jumpPtr;
    }
    else
    {
        if (gBattlescriptCurrInstr[1] & 0x80)
            hitmarkerFaintBits = PARTY_ACTION_CHOOSE_MON; // Used here as the caseId for the EmitChoose function.
        else
            hitmarkerFaintBits = PARTY_ACTION_SEND_OUT;

        battlerId = GetBattlerForBattleScript(gBattlescriptCurrInstr[1] & ~(0x80));
        if (gSpecialStatuses[battlerId].flag40)
        {
            gBattlescriptCurrInstr += 6;
        }
        else if (HasNoMonsToSwitch(battlerId, 6, 6))
        {
            gActiveBattler = battlerId;
            gAbsentBattlerFlags |= gBitTable[gActiveBattler];
            gHitMarker &= ~(HITMARKER_FAINTED(gActiveBattler));
            gBattlescriptCurrInstr = jumpPtr;
        }
        else
        {
            gActiveBattler = battlerId;
            *(gBattleStruct->field_58 + gActiveBattler) = gBattlerPartyIndexes[gActiveBattler];
            *(gBattleStruct->monToSwitchIntoId + gActiveBattler) = 6;
            gBattleStruct->field_93 &= ~(gBitTable[gActiveBattler]);

            BtlController_EmitChoosePokemon(0, hitmarkerFaintBits, *(gBattleStruct->monToSwitchIntoId + (gActiveBattler ^ 2)), ABILITY_NONE, gBattleStruct->field_60[gActiveBattler]);
            MarkBattlerForControllerExec(gActiveBattler);

            gBattlescriptCurrInstr += 6;

            if (GetBattlerPosition(gActiveBattler) == 0 && gBattleResults.playerSwitchesCounter < 0xFF)
                gBattleResults.playerSwitchesCounter++;

            if (gBattleTypeFlags & BATTLE_TYPE_MULTI)
            {
                for (gActiveBattler = 0; gActiveBattler < gBattlersCount; gActiveBattler++)
                {
                    if (gActiveBattler != battlerId)
                    {
                        BtlController_EmitLinkStandbyMsg(0, 2, 0);
                        MarkBattlerForControllerExec(gActiveBattler);
                    }
                }
            }
            else
            {
                gActiveBattler = GetBattlerAtPosition(GetBattlerPosition(battlerId) ^ BIT_SIDE);
                if (gAbsentBattlerFlags & gBitTable[gActiveBattler])
                    gActiveBattler ^= BIT_FLANK;

                BtlController_EmitLinkStandbyMsg(0, 2, 0);
                MarkBattlerForControllerExec(gActiveBattler);
            }
        }
    }
}

static void Cmd_switchhandleorder(void)
{
    s32 i;
    if (gBattleControllerExecFlags)
        return;

    gActiveBattler = GetBattlerForBattleScript(gBattlescriptCurrInstr[1]);

    switch (gBattlescriptCurrInstr[2])
    {
    case 0:
        for (i = 0; i < gBattlersCount; i++)
        {
            if (gBattleResources->bufferB[i][0] == 0x22)
            {
                *(gBattleStruct->monToSwitchIntoId + i) = gBattleResources->bufferB[i][1];
                if (!(gBattleStruct->field_93 & gBitTable[i]))
                {
                    RecordedBattle_SetBattlerAction(i, gBattleResources->bufferB[i][1]);
                    gBattleStruct->field_93 |= gBitTable[i];
                }
            }
        }
        break;
    case 1:
        if (!(gBattleTypeFlags & BATTLE_TYPE_MULTI))
            SwitchPartyOrder(gActiveBattler);
        break;
    case 2:
        if (!(gBattleStruct->field_93 & gBitTable[gActiveBattler]))
        {
            RecordedBattle_SetBattlerAction(gActiveBattler, gBattleResources->bufferB[gActiveBattler][1]);
            gBattleStruct->field_93 |= gBitTable[gActiveBattler];
        }
        // fall through
    case 3:
        gBattleCommunication[0] = gBattleResources->bufferB[gActiveBattler][1];
        *(gBattleStruct->monToSwitchIntoId + gActiveBattler) = gBattleResources->bufferB[gActiveBattler][1];

        if (gBattleTypeFlags & BATTLE_TYPE_LINK && gBattleTypeFlags & BATTLE_TYPE_MULTI)
        {
            *(gActiveBattler * 3 + (u8*)(gBattleStruct->field_60) + 0) &= 0xF;
            *(gActiveBattler * 3 + (u8*)(gBattleStruct->field_60) + 0) |= (gBattleResources->bufferB[gActiveBattler][2] & 0xF0);
            *(gActiveBattler * 3 + (u8*)(gBattleStruct->field_60) + 1) = gBattleResources->bufferB[gActiveBattler][3];

            *((gActiveBattler ^ BIT_FLANK) * 3 + (u8*)(gBattleStruct->field_60) + 0) &= (0xF0);
            *((gActiveBattler ^ BIT_FLANK) * 3 + (u8*)(gBattleStruct->field_60) + 0) |= (gBattleResources->bufferB[gActiveBattler][2] & 0xF0) >> 4;
            *((gActiveBattler ^ BIT_FLANK) * 3 + (u8*)(gBattleStruct->field_60) + 2) = gBattleResources->bufferB[gActiveBattler][3];
        }
        else if (gBattleTypeFlags & BATTLE_TYPE_INGAME_PARTNER)
        {
            SwitchPartyOrderInGameMulti(gActiveBattler, *(gBattleStruct->monToSwitchIntoId + gActiveBattler));
        }
        else
        {
            SwitchPartyOrder(gActiveBattler);
        }

        PREPARE_SPECIES_BUFFER(gBattleTextBuff1, gBattleMons[gBattlerAttacker].species)
        PREPARE_MON_NICK_BUFFER(gBattleTextBuff2, gActiveBattler, gBattleResources->bufferB[gActiveBattler][1])
        break;
    }

    gBattlescriptCurrInstr += 3;
}

static void SetDmgHazardsBattlescript(u8 battlerId, u8 multistringId)
{
    gBattleMons[battlerId].status2 &= ~(STATUS2_DESTINY_BOND);
    gHitMarker &= ~(HITMARKER_DESTINYBOND);
    gBattleScripting.battler = battlerId;
    gBattleCommunication[MULTISTRING_CHOOSER] = multistringId;

    BattleScriptPushCursor();
    if (gBattlescriptCurrInstr[1] == BS_TARGET)
        gBattlescriptCurrInstr = BattleScript_DmgHazardsOnTarget;
    else if (gBattlescriptCurrInstr[1] == BS_ATTACKER)
        gBattlescriptCurrInstr = BattleScript_DmgHazardsOnAttacker;
    else
        gBattlescriptCurrInstr = BattleScript_DmgHazardsOnFaintedBattler;
}

static void Cmd_switchineffects(void)
{
    s32 i;

    gActiveBattler = GetBattlerForBattleScript(gBattlescriptCurrInstr[1]);
    sub_803FA70(gActiveBattler);

    gHitMarker &= ~(HITMARKER_FAINTED(gActiveBattler));
    gSpecialStatuses[gActiveBattler].flag40 = 0;

    if (!(gSideStatuses[GetBattlerSide(gActiveBattler)] & SIDE_STATUS_SPIKES_DAMAGED)
        && (gSideStatuses[GetBattlerSide(gActiveBattler)] & SIDE_STATUS_SPIKES)
        && IsBattlerGrounded(gActiveBattler))
    {
        u8 spikesDmg = (5 - gSideTimers[GetBattlerSide(gActiveBattler)].spikesAmount) * 2;
        gBattleMoveDamage = gBattleMons[gActiveBattler].maxHP / (spikesDmg);
        if (gBattleMoveDamage == 0)
            gBattleMoveDamage = 1;

        gSideStatuses[GetBattlerSide(gActiveBattler)] |= SIDE_STATUS_SPIKES_DAMAGED;
        SetDmgHazardsBattlescript(gActiveBattler, 0);
    }
    else if (!(gSideStatuses[GetBattlerSide(gActiveBattler)] & SIDE_STATUS_STEALTH_ROCK_DAMAGED)
        && (gSideStatuses[GetBattlerSide(gActiveBattler)] & SIDE_STATUS_STEALTH_ROCK))
    {
        gSideStatuses[GetBattlerSide(gActiveBattler)] |= SIDE_STATUS_STEALTH_ROCK_DAMAGED;
        gBattleMoveDamage = GetStealthHazardDamage(gBattleMoves[MOVE_STEALTH_ROCK].type, gActiveBattler);

        if (gBattleMoveDamage != 0)
            SetDmgHazardsBattlescript(gActiveBattler, 1);
    }
    else if (!(gSideStatuses[GetBattlerSide(gActiveBattler)] & SIDE_STATUS_TOXIC_SPIKES_DAMAGED)
        && (gSideStatuses[GetBattlerSide(gActiveBattler)] & SIDE_STATUS_TOXIC_SPIKES)
        && IsBattlerGrounded(gActiveBattler))
    {
        gSideStatuses[GetBattlerSide(gActiveBattler)] |= SIDE_STATUS_TOXIC_SPIKES_DAMAGED;
        if (IS_BATTLER_OF_TYPE(gActiveBattler, TYPE_POISON)) // Absorb the toxic spikes.
        {
            gSideStatuses[GetBattlerSide(gActiveBattler)] &= ~(SIDE_STATUS_TOXIC_SPIKES);
            gSideTimers[GetBattlerSide(gActiveBattler)].toxicSpikesAmount = 0;
            gBattleScripting.battler = gActiveBattler;
            BattleScriptPushCursor();
            gBattlescriptCurrInstr = BattleScript_ToxicSpikesAbsorbed;
        }
        else
        {
            if (!(gBattleMons[gActiveBattler].status1 & STATUS1_ANY)
                && !IS_BATTLER_OF_TYPE(gActiveBattler, TYPE_STEEL)
                && GetBattlerAbility(gActiveBattler) != ABILITY_IMMUNITY
                && !(gSideStatuses[GetBattlerSide(gActiveBattler)] & SIDE_STATUS_SAFEGUARD))
            {
                if (gSideTimers[GetBattlerSide(gActiveBattler)].toxicSpikesAmount >= 2)
                    gBattleMons[gActiveBattler].status1 |= STATUS1_TOXIC_POISON;
                else
                    gBattleMons[gActiveBattler].status1 |= STATUS1_POISON;

                BtlController_EmitSetMonData(0, REQUEST_STATUS_BATTLE, 0, 4, &gBattleMons[gActiveBattler].status1);
                MarkBattlerForControllerExec(gActiveBattler);
                gBattleScripting.battler = gActiveBattler;
                BattleScriptPushCursor();
                gBattlescriptCurrInstr = BattleScript_ToxicSpikesPoisoned;
            }
        }
    }
    else if (!(gSideStatuses[GetBattlerSide(gActiveBattler)] & SIDE_STATUS_STICKY_WEB_DAMAGED)
        && (gSideStatuses[GetBattlerSide(gActiveBattler)] & SIDE_STATUS_STICKY_WEB)
        && IsBattlerGrounded(gActiveBattler))
    {
        gSideStatuses[GetBattlerSide(gActiveBattler)] |= SIDE_STATUS_STICKY_WEB_DAMAGED;
        gBattleScripting.battler = gActiveBattler;
        SET_STATCHANGER(STAT_SPEED, 1, TRUE);
        BattleScriptPushCursor();
        gBattlescriptCurrInstr = BattleScript_StickyWebOnSwitchIn;
    }
    else
    {
        // There is a hack here to ensure the truant counter will be 0 when the battler's next turn starts.
        // The truant counter is not updated in the case where a mon switches in after a lost judgement in the battle arena.
        if (gBattleMons[gActiveBattler].ability == ABILITY_TRUANT
            && gCurrentActionFuncId != B_ACTION_USE_MOVE
            && !gDisableStructs[gActiveBattler].truantSwitchInHack)
            gDisableStructs[gActiveBattler].truantCounter = 1;

        gDisableStructs[gActiveBattler].truantSwitchInHack = 0;

        if (AbilityBattleEffects(ABILITYEFFECT_ON_SWITCHIN, gActiveBattler, 0, 0, 0)
            || ItemBattleEffects(ITEMEFFECT_ON_SWITCH_IN, gActiveBattler, FALSE)
            || AbilityBattleEffects(ABILITYEFFECT_INTIMIDATE2, 0, 0, 0, 0)
            || AbilityBattleEffects(ABILITYEFFECT_TRACE2, 0, 0, 0, 0)
            || AbilityBattleEffects(ABILITYEFFECT_FORECAST, 0, 0, 0, 0))
            return;

        gSideStatuses[GetBattlerSide(gActiveBattler)] &= ~(SIDE_STATUS_SPIKES_DAMAGED | SIDE_STATUS_TOXIC_SPIKES_DAMAGED | SIDE_STATUS_STEALTH_ROCK_DAMAGED | SIDE_STATUS_STICKY_WEB_DAMAGED);

        for (i = 0; i < gBattlersCount; i++)
        {
            if (gBattlerByTurnOrder[i] == gActiveBattler)
                gActionsByTurnOrder[i] = B_ACTION_CANCEL_PARTNER;

            gBattleStruct->hpOnSwitchout[GetBattlerSide(i)] = gBattleMons[i].hp;
        }

        if (gBattlescriptCurrInstr[1] == 5)
        {
            u32 hitmarkerFaintBits = gHitMarker >> 0x1C;

            gBattlerFainted++;
            while (1)
            {
                if (hitmarkerFaintBits & gBitTable[gBattlerFainted] && !(gAbsentBattlerFlags & gBitTable[gBattlerFainted]))
                    break;
                if (gBattlerFainted >= gBattlersCount)
                    break;
                gBattlerFainted++;
            }
        }
        gBattlescriptCurrInstr += 2;
    }
}

static void Cmd_trainerslidein(void)
{
    gActiveBattler = GetBattlerAtPosition(gBattlescriptCurrInstr[1]);
    BtlController_EmitTrainerSlide(0);
    MarkBattlerForControllerExec(gActiveBattler);

    gBattlescriptCurrInstr += 2;
}

static void Cmd_playse(void)
{
    gActiveBattler = gBattlerAttacker;
    BtlController_EmitPlaySE(0, T2_READ_16(gBattlescriptCurrInstr + 1));
    MarkBattlerForControllerExec(gActiveBattler);

    gBattlescriptCurrInstr += 3;
}

static void Cmd_fanfare(void)
{
    gActiveBattler = gBattlerAttacker;
    BtlController_EmitPlayFanfareOrBGM(0, T2_READ_16(gBattlescriptCurrInstr + 1), FALSE);
    MarkBattlerForControllerExec(gActiveBattler);

    gBattlescriptCurrInstr += 3;
}

static void Cmd_playfaintcry(void)
{
    gActiveBattler = GetBattlerForBattleScript(gBattlescriptCurrInstr[1]);
    BtlController_EmitFaintingCry(0);
    MarkBattlerForControllerExec(gActiveBattler);

    gBattlescriptCurrInstr += 2;
}

static void atk57(void)
{
    gActiveBattler = GetBattlerAtPosition(B_POSITION_PLAYER_LEFT);
    BtlController_EmitCmd55(0, gBattleOutcome);
    MarkBattlerForControllerExec(gActiveBattler);

    gBattlescriptCurrInstr += 1;
}

static void Cmd_returntoball(void)
{
    gActiveBattler = GetBattlerForBattleScript(gBattlescriptCurrInstr[1]);
    BtlController_EmitReturnMonToBall(0, 1);
    MarkBattlerForControllerExec(gActiveBattler);

    gBattlescriptCurrInstr += 2;
}

static void Cmd_handlelearnnewmove(void)
{
    const u8 *jumpPtr1 = T1_READ_PTR(gBattlescriptCurrInstr + 1);
    const u8 *jumpPtr2 = T1_READ_PTR(gBattlescriptCurrInstr + 5);

    u16 learnMove = MonTryLearningNewMove(&gPlayerParty[gBattleStruct->expGetterMonId], gBattlescriptCurrInstr[9]);
    while (learnMove == MON_ALREADY_KNOWS_MOVE)
        learnMove = MonTryLearningNewMove(&gPlayerParty[gBattleStruct->expGetterMonId], FALSE);

    if (learnMove == 0)
    {
        gBattlescriptCurrInstr = jumpPtr2;
    }
    else if (learnMove == MON_HAS_MAX_MOVES)
    {
        gBattlescriptCurrInstr += 10;
    }
    else
    {
        gActiveBattler = GetBattlerAtPosition(B_POSITION_PLAYER_LEFT);

        if (gBattlerPartyIndexes[gActiveBattler] == gBattleStruct->expGetterMonId
            && !(gBattleMons[gActiveBattler].status2 & STATUS2_TRANSFORMED))
        {
            GiveMoveToBattleMon(&gBattleMons[gActiveBattler], learnMove);
        }
        if (gBattleTypeFlags & BATTLE_TYPE_DOUBLE)
        {
            gActiveBattler = GetBattlerAtPosition(B_POSITION_PLAYER_RIGHT);
            if (gBattlerPartyIndexes[gActiveBattler] == gBattleStruct->expGetterMonId
                && !(gBattleMons[gActiveBattler].status2 & STATUS2_TRANSFORMED))
            {
                GiveMoveToBattleMon(&gBattleMons[gActiveBattler], learnMove);
            }
        }

        gBattlescriptCurrInstr = jumpPtr1;
    }
}

static void Cmd_yesnoboxlearnmove(void)
{
    gActiveBattler = 0;

    switch (gBattleScripting.learnMoveState)
    {
    case 0:
        HandleBattleWindow(0x18, 8, 0x1D, 0xD, 0);
        BattlePutTextOnWindow(gText_BattleYesNoChoice, 0xC);
        gBattleScripting.learnMoveState++;
        gBattleCommunication[CURSOR_POSITION] = 0;
        BattleCreateYesNoCursorAt(0);
        break;
    case 1:
        if (gMain.newKeys & DPAD_UP && gBattleCommunication[CURSOR_POSITION] != 0)
        {
            PlaySE(SE_SELECT);
            BattleDestroyYesNoCursorAt(gBattleCommunication[CURSOR_POSITION]);
            gBattleCommunication[CURSOR_POSITION] = 0;
            BattleCreateYesNoCursorAt(0);
        }
        if (gMain.newKeys & DPAD_DOWN && gBattleCommunication[CURSOR_POSITION] == 0)
        {
            PlaySE(SE_SELECT);
            BattleDestroyYesNoCursorAt(gBattleCommunication[CURSOR_POSITION]);
            gBattleCommunication[CURSOR_POSITION] = 1;
            BattleCreateYesNoCursorAt(1);
        }
        if (gMain.newKeys & A_BUTTON)
        {
            PlaySE(SE_SELECT);
            if (gBattleCommunication[1] == 0)
            {
                HandleBattleWindow(0x18, 0x8, 0x1D, 0xD, WINDOW_CLEAR);
                BeginNormalPaletteFade(0xFFFFFFFF, 0, 0, 0x10, RGB_BLACK);
                gBattleScripting.learnMoveState++;
            }
            else
            {
                gBattleScripting.learnMoveState = 5;
            }
        }
        else if (gMain.newKeys & B_BUTTON)
        {
            PlaySE(SE_SELECT);
            gBattleScripting.learnMoveState = 5;
        }
        break;
    case 2:
        if (!gPaletteFade.active)
        {
            FreeAllWindowBuffers();
            ShowSelectMovePokemonSummaryScreen(gPlayerParty, gBattleStruct->expGetterMonId, gPlayerPartyCount - 1, ReshowBattleScreenAfterMenu, gMoveToLearn);
            gBattleScripting.learnMoveState++;
        }
        break;
    case 3:
        if (!gPaletteFade.active && gMain.callback2 == BattleMainCB2)
        {
            gBattleScripting.learnMoveState++;
        }
        break;
    case 4:
        if (!gPaletteFade.active && gMain.callback2 == BattleMainCB2)
        {
            u8 movePosition = GetMoveSlotToReplace();
            if (movePosition == MAX_MON_MOVES)
            {
                gBattleScripting.learnMoveState = 5;
            }
            else
            {
                u16 moveId = GetMonData(&gPlayerParty[gBattleStruct->expGetterMonId], MON_DATA_MOVE1 + movePosition);
                if (IsHMMove2(moveId))
                {
                    PrepareStringBattle(STRINGID_HMMOVESCANTBEFORGOTTEN, gActiveBattler);
                    gBattleScripting.learnMoveState = 6;
                }
                else
                {
                    gBattlescriptCurrInstr = T1_READ_PTR(gBattlescriptCurrInstr + 1);

                    PREPARE_MOVE_BUFFER(gBattleTextBuff2, moveId)

                    RemoveMonPPBonus(&gPlayerParty[gBattleStruct->expGetterMonId], movePosition);
                    SetMonMoveSlot(&gPlayerParty[gBattleStruct->expGetterMonId], gMoveToLearn, movePosition);

                    if (gBattlerPartyIndexes[0] == gBattleStruct->expGetterMonId
                        && !(gBattleMons[0].status2 & STATUS2_TRANSFORMED)
                        && !(gDisableStructs[0].mimickedMoves & gBitTable[movePosition]))
                    {
                        RemoveBattleMonPPBonus(&gBattleMons[0], movePosition);
                        SetBattleMonMoveSlot(&gBattleMons[0], gMoveToLearn, movePosition);
                    }
                    if (gBattleTypeFlags & BATTLE_TYPE_DOUBLE
                        && gBattlerPartyIndexes[2] == gBattleStruct->expGetterMonId
                        && !(gBattleMons[2].status2 & STATUS2_TRANSFORMED)
                        && !(gDisableStructs[2].mimickedMoves & gBitTable[movePosition]))
                    {
                        RemoveBattleMonPPBonus(&gBattleMons[2], movePosition);
                        SetBattleMonMoveSlot(&gBattleMons[2], gMoveToLearn, movePosition);
                    }
                }
            }
        }
        break;
    case 5:
        HandleBattleWindow(0x18, 8, 0x1D, 0xD, WINDOW_CLEAR);
        gBattlescriptCurrInstr += 5;
        break;
    case 6:
        if (gBattleControllerExecFlags == 0)
        {
            gBattleScripting.learnMoveState = 2;
        }
        break;
    }
}

static void Cmd_yesnoboxstoplearningmove(void)
{
    switch (gBattleScripting.learnMoveState)
    {
    case 0:
        HandleBattleWindow(0x18, 8, 0x1D, 0xD, 0);
        BattlePutTextOnWindow(gText_BattleYesNoChoice, 0xC);
        gBattleScripting.learnMoveState++;
        gBattleCommunication[CURSOR_POSITION] = 0;
        BattleCreateYesNoCursorAt(0);
        break;
    case 1:
        if (gMain.newKeys & DPAD_UP && gBattleCommunication[CURSOR_POSITION] != 0)
        {
            PlaySE(SE_SELECT);
            BattleDestroyYesNoCursorAt(gBattleCommunication[CURSOR_POSITION]);
            gBattleCommunication[CURSOR_POSITION] = 0;
            BattleCreateYesNoCursorAt(0);
        }
        if (gMain.newKeys & DPAD_DOWN && gBattleCommunication[CURSOR_POSITION] == 0)
        {
            PlaySE(SE_SELECT);
            BattleDestroyYesNoCursorAt(gBattleCommunication[CURSOR_POSITION]);
            gBattleCommunication[CURSOR_POSITION] = 1;
            BattleCreateYesNoCursorAt(1);
        }

        if (gMain.newKeys & A_BUTTON)
        {
            PlaySE(SE_SELECT);

            if (gBattleCommunication[1] != 0)
                gBattlescriptCurrInstr = T1_READ_PTR(gBattlescriptCurrInstr + 1);
            else
                gBattlescriptCurrInstr += 5;

            HandleBattleWindow(0x18, 0x8, 0x1D, 0xD, WINDOW_CLEAR);
        }
        else if (gMain.newKeys & B_BUTTON)
        {
            PlaySE(SE_SELECT);
            gBattlescriptCurrInstr = T1_READ_PTR(gBattlescriptCurrInstr + 1);
            HandleBattleWindow(0x18, 0x8, 0x1D, 0xD, WINDOW_CLEAR);
        }
        break;
    }
}

static void Cmd_hitanimation(void)
{
    gActiveBattler = GetBattlerForBattleScript(gBattlescriptCurrInstr[1]);

    if (gMoveResultFlags & MOVE_RESULT_NO_EFFECT)
    {
        gBattlescriptCurrInstr += 2;
    }
    else if (!(gHitMarker & HITMARKER_IGNORE_SUBSTITUTE) || !(DoesSubstituteBlockMove(gBattlerAttacker, gActiveBattler, gCurrentMove)) || gDisableStructs[gActiveBattler].substituteHP == 0)
    {
        BtlController_EmitHitAnimation(0);
        MarkBattlerForControllerExec(gActiveBattler);
        gBattlescriptCurrInstr += 2;
    }
    else
    {
        gBattlescriptCurrInstr += 2;
    }
}

static u32 GetTrainerMoneyToGive(u16 trainerId)
{
    u32 i = 0;
    u32 lastMonLevel = 0;
    u32 moneyReward = 0;

    if (trainerId == TRAINER_SECRET_BASE)
    {
        moneyReward = 20 * gBattleResources->secretBase->party.levels[0] * gBattleStruct->moneyMultiplier;
    }
    else
    {
        switch (gTrainers[trainerId].partyFlags)
        {
        case 0:
            {
                const struct TrainerMonNoItemDefaultMoves *party = gTrainers[trainerId].party.NoItemDefaultMoves;
                lastMonLevel = party[gTrainers[trainerId].partySize - 1].lvl;
            }
            break;
        case F_TRAINER_PARTY_CUSTOM_MOVESET:
            {
                const struct TrainerMonNoItemCustomMoves *party = gTrainers[trainerId].party.NoItemCustomMoves;
                lastMonLevel = party[gTrainers[trainerId].partySize - 1].lvl;
            }
            break;
        case F_TRAINER_PARTY_HELD_ITEM:
            {
                const struct TrainerMonItemDefaultMoves *party = gTrainers[trainerId].party.ItemDefaultMoves;
                lastMonLevel = party[gTrainers[trainerId].partySize - 1].lvl;
            }
            break;
        case F_TRAINER_PARTY_CUSTOM_MOVESET | F_TRAINER_PARTY_HELD_ITEM:
            {
                const struct TrainerMonItemCustomMoves *party = gTrainers[trainerId].party.ItemCustomMoves;
                lastMonLevel = party[gTrainers[trainerId].partySize - 1].lvl;
            }
            break;
        }

        for (; gTrainerMoneyTable[i].classId != 0xFF; i++)
        {
            if (gTrainerMoneyTable[i].classId == gTrainers[trainerId].trainerClass)
                break;
        }

        if (gBattleTypeFlags & BATTLE_TYPE_TWO_OPPONENTS)
            moneyReward = 4 * lastMonLevel * gBattleStruct->moneyMultiplier * gTrainerMoneyTable[i].value;
        else if (gBattleTypeFlags & BATTLE_TYPE_DOUBLE)
            moneyReward = 4 * lastMonLevel * gBattleStruct->moneyMultiplier * 2 * gTrainerMoneyTable[i].value;
        else
            moneyReward = 4 * lastMonLevel * gBattleStruct->moneyMultiplier * gTrainerMoneyTable[i].value;
    }

    return moneyReward;
}

static void Cmd_getmoneyreward(void)
{
    u32 moneyReward = GetTrainerMoneyToGive(gTrainerBattleOpponent_A);
    if (gBattleTypeFlags & BATTLE_TYPE_TWO_OPPONENTS)
        moneyReward += GetTrainerMoneyToGive(gTrainerBattleOpponent_B);

    AddMoney(&gSaveBlock1Ptr->money, moneyReward);
    PREPARE_WORD_NUMBER_BUFFER(gBattleTextBuff1, 5, moneyReward);

    gBattlescriptCurrInstr++;
}

static void atk5E(void)
{
    gActiveBattler = GetBattlerForBattleScript(gBattlescriptCurrInstr[1]);

    switch (gBattleCommunication[0])
    {
    case 0:
        BtlController_EmitGetMonData(0, REQUEST_ALL_BATTLE, 0);
        MarkBattlerForControllerExec(gActiveBattler);
        gBattleCommunication[0]++;
        break;
    case 1:
         if (gBattleControllerExecFlags == 0)
         {
            s32 i;
            struct BattlePokemon *bufferPoke = (struct BattlePokemon*) &gBattleResources->bufferB[gActiveBattler][4];
            for (i = 0; i < MAX_MON_MOVES; i++)
            {
                gBattleMons[gActiveBattler].moves[i] = bufferPoke->moves[i];
                gBattleMons[gActiveBattler].pp[i] = bufferPoke->pp[i];
            }
            gBattlescriptCurrInstr += 2;
         }
         break;
    }
}

static void Cmd_swapattackerwithtarget(void)
{
    gActiveBattler = gBattlerAttacker;
    gBattlerAttacker = gBattlerTarget;
    gBattlerTarget = gActiveBattler;

    if (gHitMarker & HITMARKER_SWAP_ATTACKER_TARGET)
        gHitMarker &= ~(HITMARKER_SWAP_ATTACKER_TARGET);
    else
        gHitMarker |= HITMARKER_SWAP_ATTACKER_TARGET;

    gBattlescriptCurrInstr++;
}

static void Cmd_incrementgamestat(void)
{
    if (GetBattlerSide(gBattlerAttacker) == B_SIDE_PLAYER)
        IncrementGameStat(gBattlescriptCurrInstr[1]);

    gBattlescriptCurrInstr += 2;
}

static void Cmd_drawpartystatussummary(void)
{
    s32 i;
    struct Pokemon *party;
    struct HpAndStatus hpStatuses[PARTY_SIZE];

    if (gBattleControllerExecFlags)
        return;

    gActiveBattler = GetBattlerForBattleScript(gBattlescriptCurrInstr[1]);

    if (GetBattlerSide(gActiveBattler) == B_SIDE_PLAYER)
        party = gPlayerParty;
    else
        party = gEnemyParty;

    for (i = 0; i < PARTY_SIZE; i++)
    {
        if (GetMonData(&party[i], MON_DATA_SPECIES2) == SPECIES_NONE
            || GetMonData(&party[i], MON_DATA_SPECIES2) == SPECIES_EGG)
        {
            hpStatuses[i].hp = 0xFFFF;
            hpStatuses[i].status = 0;
        }
        else
        {
            hpStatuses[i].hp = GetMonData(&party[i], MON_DATA_HP);
            hpStatuses[i].status = GetMonData(&party[i], MON_DATA_STATUS);
        }
    }

    BtlController_EmitDrawPartyStatusSummary(0, hpStatuses, 1);
    MarkBattlerForControllerExec(gActiveBattler);

    gBattlescriptCurrInstr += 2;
}

static void Cmd_hidepartystatussummary(void)
{
    gActiveBattler = GetBattlerForBattleScript(gBattlescriptCurrInstr[1]);
    BtlController_EmitHidePartyStatusSummary(0);
    MarkBattlerForControllerExec(gActiveBattler);

    gBattlescriptCurrInstr += 2;
}

static void Cmd_jumptocalledmove(void)
{
    if (gBattlescriptCurrInstr[1])
        gCurrentMove = gCalledMove;
    else
        gChosenMove = gCurrentMove = gCalledMove;

    gBattlescriptCurrInstr = gBattleScriptsForMoveEffects[gBattleMoves[gCurrentMove].effect];
}

static void Cmd_statusanimation(void)
{
    if (gBattleControllerExecFlags == 0)
    {
        gActiveBattler = GetBattlerForBattleScript(gBattlescriptCurrInstr[1]);
        if (!(gStatuses3[gActiveBattler] & STATUS3_SEMI_INVULNERABLE)
            && gDisableStructs[gActiveBattler].substituteHP == 0
            && !(gHitMarker & HITMARKER_NO_ANIMATIONS))
        {
            BtlController_EmitStatusAnimation(0, FALSE, gBattleMons[gActiveBattler].status1);
            MarkBattlerForControllerExec(gActiveBattler);
        }
        gBattlescriptCurrInstr += 2;
    }
}

static void Cmd_status2animation(void)
{
    u32 wantedToAnimate;

    if (gBattleControllerExecFlags == 0)
    {
        gActiveBattler = GetBattlerForBattleScript(gBattlescriptCurrInstr[1]);
        wantedToAnimate = T1_READ_32(gBattlescriptCurrInstr + 2);
        if (!(gStatuses3[gActiveBattler] & STATUS3_SEMI_INVULNERABLE)
            && gDisableStructs[gActiveBattler].substituteHP == 0
            && !(gHitMarker & HITMARKER_NO_ANIMATIONS))
        {
            BtlController_EmitStatusAnimation(0, TRUE, gBattleMons[gActiveBattler].status2 & wantedToAnimate);
            MarkBattlerForControllerExec(gActiveBattler);
        }
        gBattlescriptCurrInstr += 6;
    }
}

static void Cmd_chosenstatusanimation(void)
{
    u32 wantedStatus;

    if (gBattleControllerExecFlags == 0)
    {
        gActiveBattler = GetBattlerForBattleScript(gBattlescriptCurrInstr[1]);
        wantedStatus = T1_READ_32(gBattlescriptCurrInstr + 3);
        if (!(gStatuses3[gActiveBattler] & STATUS3_SEMI_INVULNERABLE)
            && gDisableStructs[gActiveBattler].substituteHP == 0
            && !(gHitMarker & HITMARKER_NO_ANIMATIONS))
        {
            BtlController_EmitStatusAnimation(0, gBattlescriptCurrInstr[2], wantedStatus);
            MarkBattlerForControllerExec(gActiveBattler);
        }
        gBattlescriptCurrInstr += 7;
    }
}

static void Cmd_yesnobox(void)
{
    switch (gBattleCommunication[0])
    {
    case 0:
        HandleBattleWindow(0x18, 8, 0x1D, 0xD, 0);
        BattlePutTextOnWindow(gText_BattleYesNoChoice, 0xC);
        gBattleCommunication[0]++;
        gBattleCommunication[CURSOR_POSITION] = 0;
        BattleCreateYesNoCursorAt(0);
        break;
    case 1:
        if (gMain.newKeys & DPAD_UP && gBattleCommunication[CURSOR_POSITION] != 0)
        {
            PlaySE(SE_SELECT);
            BattleDestroyYesNoCursorAt(gBattleCommunication[CURSOR_POSITION]);
            gBattleCommunication[CURSOR_POSITION] = 0;
            BattleCreateYesNoCursorAt(0);
        }
        if (gMain.newKeys & DPAD_DOWN && gBattleCommunication[CURSOR_POSITION] == 0)
        {
            PlaySE(SE_SELECT);
            BattleDestroyYesNoCursorAt(gBattleCommunication[CURSOR_POSITION]);
            gBattleCommunication[CURSOR_POSITION] = 1;
            BattleCreateYesNoCursorAt(1);
        }
        if (gMain.newKeys & B_BUTTON)
        {
            gBattleCommunication[CURSOR_POSITION] = 1;
            PlaySE(SE_SELECT);
            HandleBattleWindow(0x18, 8, 0x1D, 0xD, WINDOW_CLEAR);
            gBattlescriptCurrInstr++;
        }
        else if (gMain.newKeys & A_BUTTON)
        {
            PlaySE(SE_SELECT);
            HandleBattleWindow(0x18, 8, 0x1D, 0xD, WINDOW_CLEAR);
            gBattlescriptCurrInstr++;
        }
        break;
    }
}

static void Cmd_cancelallactions(void)
{
    s32 i;

    for (i = 0; i < gBattlersCount; i++)
        gActionsByTurnOrder[i] = B_ACTION_CANCEL_PARTNER;

    gBattlescriptCurrInstr++;
}

static void Cmd_setgravity(void)
{
    if (gFieldStatuses & STATUS_FIELD_GRAVITY)
    {
        gBattlescriptCurrInstr = T1_READ_PTR(gBattlescriptCurrInstr + 1);
    }
    else
    {
        u32 i;

        gFieldStatuses |= STATUS_FIELD_GRAVITY;
        gFieldTimers.gravityTimer = 5;
        gBattlescriptCurrInstr += 5;
    }
}

static void Cmd_removeitem(void)
{
    gActiveBattler = GetBattlerForBattleScript(gBattlescriptCurrInstr[1]);

    // Popped Air Balloon cannot be restored by no means.
    if (GetBattlerHoldEffect(gActiveBattler, TRUE) != HOLD_EFFECT_AIR_BALLOON)
        gBattleStruct->usedHeldItems[gActiveBattler] = gBattleMons[gActiveBattler].item;

    gBattleMons[gActiveBattler].item = 0;
    CheckSetUnburden(gActiveBattler);

    BtlController_EmitSetMonData(0, REQUEST_HELDITEM_BATTLE, 0, 2, &gBattleMons[gActiveBattler].item);
    MarkBattlerForControllerExec(gActiveBattler);

    ClearBattlerItemEffectHistory(gActiveBattler);

    gBattlescriptCurrInstr += 2;
}

static void Cmd_atknameinbuff1(void)
{
    PREPARE_MON_NICK_BUFFER(gBattleTextBuff1, gBattlerAttacker, gBattlerPartyIndexes[gBattlerAttacker]);

    gBattlescriptCurrInstr++;
}

static void Cmd_drawlvlupbox(void)
{
    if (gBattleScripting.drawlvlupboxState == 0)
    {
        if (IsMonGettingExpSentOut())
            gBattleScripting.drawlvlupboxState = 3;
        else
            gBattleScripting.drawlvlupboxState = 1;
    }

    switch (gBattleScripting.drawlvlupboxState)
    {
    case 1:
        gBattle_BG2_Y = 0x60;
        SetBgAttribute(2, BG_ATTR_PRIORITY, 0);
        ShowBg(2);
        sub_804F17C();
        gBattleScripting.drawlvlupboxState = 2;
        break;
    case 2:
        if (!sub_804F1CC())
            gBattleScripting.drawlvlupboxState = 3;
        break;
    case 3:
        gBattle_BG1_X = 0;
        gBattle_BG1_Y = 0x100;
        SetBgAttribute(0, BG_ATTR_PRIORITY, 1);
        SetBgAttribute(1, BG_ATTR_PRIORITY, 0);
        ShowBg(0);
        ShowBg(1);
        HandleBattleWindow(0x12, 7, 0x1D, 0x13, WINDOW_x80);
        gBattleScripting.drawlvlupboxState = 4;
        break;
    case 4:
        DrawLevelUpWindow1();
        PutWindowTilemap(13);
        CopyWindowToVram(13, 3);
        gBattleScripting.drawlvlupboxState++;
        break;
    case 5:
    case 7:
        if (!IsDma3ManagerBusyWithBgCopy())
        {
            gBattle_BG1_Y = 0;
            gBattleScripting.drawlvlupboxState++;
        }
        break;
    case 6:
        if (gMain.newKeys != 0)
        {
            PlaySE(SE_SELECT);
            DrawLevelUpWindow2();
            CopyWindowToVram(13, 2);
            gBattleScripting.drawlvlupboxState++;
        }
        break;
    case 8:
        if (gMain.newKeys != 0)
        {
            PlaySE(SE_SELECT);
            HandleBattleWindow(0x12, 7, 0x1D, 0x13, WINDOW_x80 | WINDOW_CLEAR);
            gBattleScripting.drawlvlupboxState++;
        }
        break;
    case 9:
        if (!sub_804F344())
        {
            ClearWindowTilemap(14);
            CopyWindowToVram(14, 1);

            ClearWindowTilemap(13);
            CopyWindowToVram(13, 1);

            SetBgAttribute(2, BG_ATTR_PRIORITY, 2);
            ShowBg(2);

            gBattleScripting.drawlvlupboxState = 10;
        }
        break;
    case 10:
        if (!IsDma3ManagerBusyWithBgCopy())
        {
            SetBgAttribute(0, BG_ATTR_PRIORITY, 0);
            SetBgAttribute(1, BG_ATTR_PRIORITY, 1);
            ShowBg(0);
            ShowBg(1);
            gBattlescriptCurrInstr++;
        }
        break;
    }
}

static void DrawLevelUpWindow1(void)
{
    u16 currStats[NUM_STATS];

    GetMonLevelUpWindowStats(&gPlayerParty[gBattleStruct->expGetterMonId], currStats);
    DrawLevelUpWindowPg1(0xD, gBattleResources->beforeLvlUp->stats, currStats, TEXT_DYNAMIC_COLOR_5, TEXT_DYNAMIC_COLOR_4, TEXT_DYNAMIC_COLOR_6);
}

static void DrawLevelUpWindow2(void)
{
    u16 currStats[NUM_STATS];

    GetMonLevelUpWindowStats(&gPlayerParty[gBattleStruct->expGetterMonId], currStats);
    DrawLevelUpWindowPg2(0xD, currStats, TEXT_DYNAMIC_COLOR_5, TEXT_DYNAMIC_COLOR_4, TEXT_DYNAMIC_COLOR_6);
}

static void sub_804F17C(void)
{
    gBattle_BG2_Y = 0;
    gBattle_BG2_X = 0x1A0;

    LoadPalette(sUnknown_0831C2C8, 0x60, 0x20);
    CopyToWindowPixelBuffer(14, sUnknown_0831C2E8, 0, 0);
    PutWindowTilemap(14);
    CopyWindowToVram(14, 3);

    PutMonIconOnLvlUpBox();
}

static bool8 sub_804F1CC(void)
{
    if (IsDma3ManagerBusyWithBgCopy())
        return TRUE;

    if (gBattle_BG2_X == 0x200)
        return FALSE;

    if (gBattle_BG2_X == 0x1A0)
        PutLevelAndGenderOnLvlUpBox();

    gBattle_BG2_X += 8;
    if (gBattle_BG2_X >= 0x200)
        gBattle_BG2_X = 0x200;

    return (gBattle_BG2_X != 0x200);
}

static void PutLevelAndGenderOnLvlUpBox(void)
{
    u16 monLevel;
    u8 monGender;
    struct TextPrinterTemplate printerTemplate;
    u8 *txtPtr;
    u32 var;

    monLevel = GetMonData(&gPlayerParty[gBattleStruct->expGetterMonId], MON_DATA_LEVEL);
    monGender = GetMonGender(&gPlayerParty[gBattleStruct->expGetterMonId]);
    GetMonNickname(&gPlayerParty[gBattleStruct->expGetterMonId], gStringVar4);

    printerTemplate.currentChar = gStringVar4;
    printerTemplate.windowId = 14;
    printerTemplate.fontId = 0;
    printerTemplate.x = 32;
    printerTemplate.y = 0;
    printerTemplate.currentX = 32;
    printerTemplate.currentY = 0;
    printerTemplate.letterSpacing = 0;
    printerTemplate.lineSpacing = 0;
    printerTemplate.unk = 0;
    printerTemplate.fgColor = TEXT_COLOR_WHITE;
    printerTemplate.bgColor = TEXT_COLOR_TRANSPARENT;
    printerTemplate.shadowColor = TEXT_COLOR_DARK_GREY;

    AddTextPrinter(&printerTemplate, 0xFF, NULL);

    txtPtr = gStringVar4;
    gStringVar4[0] = CHAR_SPECIAL_F9;
    txtPtr++;
    txtPtr[0] = CHAR_LV_2;
    txtPtr++;

    var = (u32)(txtPtr);
    txtPtr = ConvertIntToDecimalStringN(txtPtr, monLevel, STR_CONV_MODE_LEFT_ALIGN, 3);
    var = (u32)(txtPtr) - var;
    txtPtr = StringFill(txtPtr, 0x77, 4 - var);

    if (monGender != MON_GENDERLESS)
    {
        if (monGender == MON_MALE)
        {
            txtPtr = WriteColorChangeControlCode(txtPtr, 0, 0xC);
            txtPtr = WriteColorChangeControlCode(txtPtr, 1, 0xD);
            *(txtPtr++) = CHAR_MALE;
        }
        else
        {
            txtPtr = WriteColorChangeControlCode(txtPtr, 0, 0xE);
            txtPtr = WriteColorChangeControlCode(txtPtr, 1, 0xF);
            *(txtPtr++) = CHAR_FEMALE;
        }
        *(txtPtr++) = EOS;
    }

    printerTemplate.y = 10;
    printerTemplate.currentY = 10;
    AddTextPrinter(&printerTemplate, 0xFF, NULL);

    CopyWindowToVram(14, 2);
}

static bool8 sub_804F344(void)
{
    if (gBattle_BG2_X == 0x1A0)
        return FALSE;

    if (gBattle_BG2_X - 16 < 0x1A0)
        gBattle_BG2_X = 0x1A0;
    else
        gBattle_BG2_X -= 16;

    return (gBattle_BG2_X != 0x1A0);
}

#define sDestroy                    data[0]
#define sSavedLvlUpBoxXPosition     data[1]

static void PutMonIconOnLvlUpBox(void)
{
    u8 spriteId;
    const u16* iconPal;
    struct SpriteSheet iconSheet;
    struct SpritePalette iconPalSheet;

    u16 species = GetMonData(&gPlayerParty[gBattleStruct->expGetterMonId], MON_DATA_SPECIES);
    u32 personality = GetMonData(&gPlayerParty[gBattleStruct->expGetterMonId], MON_DATA_PERSONALITY);

    const u8* iconPtr = GetMonIconPtr(species, personality, 1);
    iconSheet.data = iconPtr;
    iconSheet.size = 0x200;
    iconSheet.tag = MON_ICON_LVLUP_BOX_TAG;

    iconPal = GetValidMonIconPalettePtr(species);
    iconPalSheet.data = iconPal;
    iconPalSheet.tag = MON_ICON_LVLUP_BOX_TAG;

    LoadSpriteSheet(&iconSheet);
    LoadSpritePalette(&iconPalSheet);

    spriteId = CreateSprite(&sSpriteTemplate_MonIconOnLvlUpBox, 256, 10, 0);
    gSprites[spriteId].sDestroy = FALSE;
    gSprites[spriteId].sSavedLvlUpBoxXPosition = gBattle_BG2_X;
}

static void SpriteCB_MonIconOnLvlUpBox(struct Sprite* sprite)
{
    sprite->pos2.x = sprite->sSavedLvlUpBoxXPosition - gBattle_BG2_X;

    if (sprite->pos2.x != 0)
    {
        sprite->sDestroy = TRUE;
    }
    else if (sprite->sDestroy)
    {
        DestroySprite(sprite);
        FreeSpriteTilesByTag(MON_ICON_LVLUP_BOX_TAG);
        FreeSpritePaletteByTag(MON_ICON_LVLUP_BOX_TAG);
    }
}

#undef sDestroy
#undef sSavedLvlUpBoxXPosition

static bool32 IsMonGettingExpSentOut(void)
{
    if (gBattlerPartyIndexes[0] == gBattleStruct->expGetterMonId)
        return TRUE;
    if (gBattleTypeFlags & BATTLE_TYPE_DOUBLE && gBattlerPartyIndexes[2] == gBattleStruct->expGetterMonId)
        return TRUE;

    return FALSE;
}

static void Cmd_resetsentmonsvalue(void)
{
    ResetSentPokesToOpponentValue();
    gBattlescriptCurrInstr++;
}

static void Cmd_setatktoplayer0(void)
{
    gBattlerAttacker = GetBattlerAtPosition(B_POSITION_PLAYER_LEFT);
    gBattlescriptCurrInstr++;
}

static void Cmd_makevisible(void)
{
    if (gBattleControllerExecFlags)
        return;

    gActiveBattler = GetBattlerForBattleScript(gBattlescriptCurrInstr[1]);
    BtlController_EmitSpriteInvisibility(0, FALSE);
    MarkBattlerForControllerExec(gActiveBattler);

    gBattlescriptCurrInstr += 2;
}

static void Cmd_recordability(void)
{
    u8 battler = GetBattlerForBattleScript(gBattlescriptCurrInstr[1]);
    RecordAbilityBattle(battler, gBattleMons[battler].ability);
    gBattlescriptCurrInstr += 2;
}

void BufferMoveToLearnIntoBattleTextBuff2(void)
{
    PREPARE_MOVE_BUFFER(gBattleTextBuff2, gMoveToLearn);
}

static void Cmd_buffermovetolearn(void)
{
    BufferMoveToLearnIntoBattleTextBuff2();
    gBattlescriptCurrInstr++;
}

static void Cmd_jumpifplayerran(void)
{
    if (TryRunFromBattle(gBattlerFainted))
        gBattlescriptCurrInstr = T1_READ_PTR(gBattlescriptCurrInstr + 1);
    else
        gBattlescriptCurrInstr += 5;
}

static void Cmd_hpthresholds(void)
{
    u8 opposingBank;
    s32 result;

    if (!(gBattleTypeFlags & BATTLE_TYPE_DOUBLE))
    {
        gActiveBattler = GetBattlerForBattleScript(gBattlescriptCurrInstr[1]);
        opposingBank = gActiveBattler ^ BIT_SIDE;

        result = gBattleMons[opposingBank].hp * 100 / gBattleMons[opposingBank].maxHP;
        if (result == 0)
            result = 1;

        if (result > 69 || !gBattleMons[opposingBank].hp)
            gBattleStruct->hpScale = 0;
        else if (result > 39)
            gBattleStruct->hpScale = 1;
        else if (result > 9)
            gBattleStruct->hpScale = 2;
        else
            gBattleStruct->hpScale = 3;
    }

    gBattlescriptCurrInstr += 2;
}

static void Cmd_hpthresholds2(void)
{
    u8 opposingBank;
    s32 result;
    u8 hpSwitchout;

    if (!(gBattleTypeFlags & BATTLE_TYPE_DOUBLE))
    {
        gActiveBattler = GetBattlerForBattleScript(gBattlescriptCurrInstr[1]);
        opposingBank = gActiveBattler ^ BIT_SIDE;
        hpSwitchout = *(gBattleStruct->hpOnSwitchout + GetBattlerSide(opposingBank));
        result = (hpSwitchout - gBattleMons[opposingBank].hp) * 100 / hpSwitchout;

        if (gBattleMons[opposingBank].hp >= hpSwitchout)
            gBattleStruct->hpScale = 0;
        else if (result <= 29)
            gBattleStruct->hpScale = 1;
        else if (result <= 69)
            gBattleStruct->hpScale = 2;
        else
            gBattleStruct->hpScale = 3;
    }

    gBattlescriptCurrInstr += 2;
}

static void Cmd_useitemonopponent(void)
{
    gBattlerInMenuId = gBattlerAttacker;
    PokemonUseItemEffects(&gEnemyParty[gBattlerPartyIndexes[gBattlerAttacker]], gLastUsedItem, gBattlerPartyIndexes[gBattlerAttacker], 0, 1);
    gBattlescriptCurrInstr += 1;
}

static bool32 HasAttackerFaintedTarget(void)
{
    if (!(gMoveResultFlags & MOVE_RESULT_NO_EFFECT)
        && gBattleMoves[gCurrentMove].power != 0
        && (gLastHitBy[gBattlerTarget] == 0xFF || gLastHitBy[gBattlerTarget] == gBattlerAttacker)
        && gBattleStruct->moveTarget[gBattlerAttacker] == gBattlerTarget
        && gBattlerTarget != gBattlerAttacker
        && gCurrentTurnActionNumber == GetBattlerTurnOrderNum(gBattlerAttacker)
        && gChosenMove == gChosenMoveByBattler[gBattlerAttacker])
        return TRUE;
    else
        return FALSE;
}

static void HandleTerrainMove(u32 moveEffect)
{
    u32 statusFlag = 0;
    u8 *timer = NULL;

    switch (moveEffect)
    {
    case EFFECT_MISTY_TERRAIN:
        statusFlag = STATUS_FIELD_MISTY_TERRAIN, timer = &gFieldTimers.mistyTerrainTimer;
        gBattleCommunication[MULTISTRING_CHOOSER] = 0;
        break;
    case EFFECT_GRASSY_TERRAIN:
        statusFlag = STATUS_FIELD_GRASSY_TERRAIN, timer = &gFieldTimers.grassyTerrainTimer;
        gBattleCommunication[MULTISTRING_CHOOSER] = 1;
        break;
    case EFFECT_ELECTRIC_TERRAIN:
        statusFlag = STATUS_FIELD_ELECTRIC_TERRAIN, timer = &gFieldTimers.electricTerrainTimer;
        gBattleCommunication[MULTISTRING_CHOOSER] = 2;
        break;
    case EFFECT_PSYCHIC_TERRAIN:
        statusFlag = STATUS_FIELD_PSYCHIC_TERRAIN, timer = &gFieldTimers.psychicTerrainTimer;
        gBattleCommunication[MULTISTRING_CHOOSER] = 3;
        break;
    }

    if (gFieldStatuses & statusFlag || statusFlag == 0)
    {
        gBattlescriptCurrInstr = T1_READ_PTR(gBattlescriptCurrInstr + 3);
    }
    else
    {
        gFieldStatuses &= ~(STATUS_FIELD_MISTY_TERRAIN | STATUS_FIELD_GRASSY_TERRAIN | STATUS_FIELD_ELECTRIC_TERRAIN | STATUS_FIELD_PSYCHIC_TERRAIN);
        gFieldStatuses |= statusFlag;
        if (GetBattlerHoldEffect(gBattlerAttacker, TRUE) == HOLD_EFFECT_TERRAIN_EXTENDER)
            *timer = 8;
        else
            *timer = 5;
        gBattlescriptCurrInstr += 7;
    }
}

bool32 CanUseLastResort(u8 battlerId)
{
    u32 i;
    u32 knownMovesCount = 0, usedMovesCount = 0;

    for (i = 0; i < 4; i++)
    {
        if (gBattleMons[battlerId].moves[i] != MOVE_NONE)
            knownMovesCount++;
        if (i != gCurrMovePos && gDisableStructs[battlerId].usedMoves & gBitTable[i]) // Increment used move count for all moves except current Last Resort.
            usedMovesCount++;
    }

    return (knownMovesCount >= 2 && usedMovesCount >= knownMovesCount - 1);
}

#define DEFOG_CLEAR(status, structField, battlescript, move)\
{                                                           \
    if (*sideStatuses & status)                             \
    {                                                       \
        if (clear)                                          \
        {                                                   \
            if (move)                                       \
                PREPARE_MOVE_BUFFER(gBattleTextBuff1, move);\
            *sideStatuses &= ~(status);                     \
            sideTimer->structField = 0;                     \
            BattleScriptPushCursor();                       \
            gBattlescriptCurrInstr = battlescript;          \
        }                                                   \
        return TRUE;                                        \
    }                                                       \
}

static bool32 ClearDefogHazards(u8 battlerAtk, bool32 clear)
{
    s32 i;
    for (i = 0; i < 2; i++)
    {
        struct SideTimer *sideTimer = &gSideTimers[i];
        u32 *sideStatuses = &gSideStatuses[i];

        gBattlerAttacker = i;
        if (GetBattlerSide(battlerAtk) != i)
        {
            DEFOG_CLEAR(SIDE_STATUS_REFLECT, reflectTimer, BattleScript_SideStatusWoreOffReturn, MOVE_REFLECT);
            DEFOG_CLEAR(SIDE_STATUS_LIGHTSCREEN, lightscreenTimer, BattleScript_SideStatusWoreOffReturn, MOVE_LIGHT_SCREEN);
            DEFOG_CLEAR(SIDE_STATUS_MIST, mistTimer, BattleScript_SideStatusWoreOffReturn, MOVE_MIST);
            DEFOG_CLEAR(SIDE_STATUS_AURORA_VEIL, auroraVeilTimer, BattleScript_SideStatusWoreOffReturn, MOVE_AURORA_VEIL);
            DEFOG_CLEAR(SIDE_STATUS_SAFEGUARD, safeguardTimer, BattleScript_SideStatusWoreOffReturn, MOVE_SAFEGUARD);
        }
        DEFOG_CLEAR(SIDE_STATUS_SPIKES, spikesAmount, BattleScript_SpikesFree, 0);
        DEFOG_CLEAR(SIDE_STATUS_STEALTH_ROCK, stealthRockAmount, BattleScript_StealthRockFree, 0);
        DEFOG_CLEAR(SIDE_STATUS_TOXIC_SPIKES, toxicSpikesAmount, BattleScript_ToxicSpikesFree, 0);
        DEFOG_CLEAR(SIDE_STATUS_STICKY_WEB, stickyWebAmount, BattleScript_StickyWebFree, 0);
    }

    return FALSE;
}

u32 IsFlowerVeilProtected(u32 battler)
{
    if (IS_BATTLER_OF_TYPE(battler, TYPE_GRASS))
        return IsAbilityOnSide(battler, ABILITY_FLOWER_VEIL);
    else
        return 0;
}

u32 IsLeafGuardProtected(u32 battler)
{
    if (WEATHER_HAS_EFFECT && (gBattleWeather & WEATHER_SUN_ANY))
        return GetBattlerAbility(battler) == ABILITY_LEAF_GUARD;
    else
        return 0;
}

static void RecalcBattlerStats(u32 battler, struct Pokemon *mon)
{
    CalculateMonStats(mon);
    gBattleMons[battler].level = GetMonData(mon, MON_DATA_LEVEL);
    gBattleMons[battler].hp = GetMonData(mon, MON_DATA_HP);
    gBattleMons[battler].maxHP = GetMonData(mon, MON_DATA_MAX_HP);
    gBattleMons[battler].attack = GetMonData(mon, MON_DATA_ATK);
    gBattleMons[battler].defense = GetMonData(mon, MON_DATA_DEF);
    gBattleMons[battler].speed = GetMonData(mon, MON_DATA_SPEED);
    gBattleMons[battler].spAttack = GetMonData(mon, MON_DATA_SPATK);
    gBattleMons[battler].spDefense = GetMonData(mon, MON_DATA_SPDEF);
    gBattleMons[battler].ability = GetMonAbility(mon);
    gBattleMons[battler].type1 = gBaseStats[gBattleMons[battler].species].type1;
    gBattleMons[battler].type2 = gBaseStats[gBattleMons[battler].species].type2;
}

static void Cmd_various(void)
{
    struct Pokemon *mon;
    s32 i, j;
    u8 data[10];
    u32 side, bits;

    if (gBattleControllerExecFlags)
        return;

    gActiveBattler = GetBattlerForBattleScript(gBattlescriptCurrInstr[1]);

    switch (gBattlescriptCurrInstr[2])
    {
    // Roar will fail in a double wild battle when used by the player against one of the two alive wild mons.
    // Also when an opposing wild mon uses it againt its partner.
    case VARIOUS_JUMP_IF_ROAR_FAILS:
        if (WILD_DOUBLE_BATTLE
            && GetBattlerSide(gBattlerAttacker) == B_SIDE_PLAYER
            && GetBattlerSide(gBattlerTarget) == B_SIDE_OPPONENT
            && IS_WHOLE_SIDE_ALIVE(gBattlerTarget))
            gBattlescriptCurrInstr = T1_READ_PTR(gBattlescriptCurrInstr + 3);
        else if (WILD_DOUBLE_BATTLE
                 && GetBattlerSide(gBattlerAttacker) == B_SIDE_OPPONENT
                 && GetBattlerSide(gBattlerTarget) == B_SIDE_OPPONENT)
            gBattlescriptCurrInstr = T1_READ_PTR(gBattlescriptCurrInstr + 3);
        else
            gBattlescriptCurrInstr += 7;
        return;
    case VARIOUS_TRACE_ABILITY:
        gBattleMons[gActiveBattler].ability = gBattleStruct->tracedAbility[gActiveBattler];
        break;
    case VARIOUS_TRY_ILLUSION_OFF:
        if (GetIllusionMonPtr(gActiveBattler) != NULL)
        {
            gBattlescriptCurrInstr += 3;
            BattleScriptPushCursor();
            gBattlescriptCurrInstr = BattleScript_IllusionOff;
            return;
        }
        break;
    case VARIOUS_SET_SPRITEIGNORE0HP:
        gBattleStruct->spriteIgnore0Hp = gBattlescriptCurrInstr[3];
        gBattlescriptCurrInstr += 4;
        return;
    case VARIOUS_UPDATE_NICK:
        if (GetBattlerSide(gActiveBattler) == B_SIDE_PLAYER)
            mon = &gPlayerParty[gBattlerPartyIndexes[gActiveBattler]];
        else
            mon = &gEnemyParty[gBattlerPartyIndexes[gActiveBattler]];
        UpdateHealthboxAttribute(gHealthboxSpriteIds[gActiveBattler], mon, HEALTHBOX_NICK);
        break;
    case VARIOUS_JUMP_IF_NOT_BERRY:
        if (ItemId_GetPocket(gBattleMons[gActiveBattler].item) == POCKET_BERRIES)
            gBattlescriptCurrInstr += 7;
        else
            gBattlescriptCurrInstr = T1_READ_PTR(gBattlescriptCurrInstr + 3);
        return;
    case VARIOUS_CHECK_IF_GRASSY_TERRAIN_HEALS:
        if ((gStatuses3[gActiveBattler] & (STATUS3_SEMI_INVULNERABLE))
            || BATTLER_MAX_HP(gActiveBattler)
            || !gBattleMons[gActiveBattler].hp
            || !(IsBattlerGrounded(gActiveBattler)))
        {
            gBattlescriptCurrInstr = T1_READ_PTR(gBattlescriptCurrInstr + 3);
        }
        else
        {
            gBattleMoveDamage = gBattleMons[gActiveBattler].maxHP / 16;
            if (gBattleMoveDamage == 0)
                gBattleMoveDamage = 1;
            gBattleMoveDamage *= -1;

            gBattlescriptCurrInstr += 7;
        }
        return;
    case VARIOUS_GRAVITY_ON_AIRBORNE_MONS:
        if (gStatuses3[gActiveBattler] & STATUS3_ON_AIR)
            CancelMultiTurnMoves(gActiveBattler);

        gStatuses3[gActiveBattler] &= ~(STATUS3_MAGNET_RISE | STATUS3_TELEKINESIS | STATUS3_ON_AIR);
        break;
    case VARIOUS_SPECTRAL_THIEF:
        // Raise stats
        for (i = STAT_ATK; i < NUM_BATTLE_STATS; i++)
        {
            if (gBattleStruct->stolenStats[0] & gBitTable[i])
            {
                gBattleStruct->stolenStats[0] &= ~(gBitTable[i]);
                SET_STATCHANGER(i, gBattleStruct->stolenStats[i], FALSE);
                if (ChangeStatBuffs(GET_STAT_BUFF_VALUE_WITH_SIGN(gBattleScripting.statChanger), i, MOVE_EFFECT_CERTAIN | MOVE_EFFECT_AFFECTS_USER, NULL) == STAT_CHANGE_WORKED)
                {
                    BattleScriptPushCursor();
                    gBattlescriptCurrInstr = BattleScript_StatUpMsg;
                    return;
                }
            }
        }
        break;
    case VARIOUS_SET_POWDER:
        gBattleMons[gActiveBattler].status2 |= STATUS2_POWDER;
        break;
    case VARIOUS_ACUPRESSURE:
        bits = 0;
        for (i = STAT_ATK; i < NUM_BATTLE_STATS; i++)
        {
            if (gBattleMons[gActiveBattler].statStages[i] != 12)
                bits |= gBitTable[i];
        }
        if (bits)
        {
            u32 statId;
            do
            {
                statId = (Random() % NUM_BATTLE_STATS) + 1;
            } while (!(bits & gBitTable[statId]));

            if (gBattleMons[gActiveBattler].statStages[statId] >= 11)
                SET_STATCHANGER(statId, 1, FALSE);
            else
                SET_STATCHANGER(statId, 2, FALSE);

            gBattlescriptCurrInstr += 7;
        }
        else
        {
            gBattlescriptCurrInstr = T1_READ_PTR(gBattlescriptCurrInstr + 3);
        }
        return;
    case VARIOUS_CANCEL_MULTI_TURN_MOVES:
        CancelMultiTurnMoves(gActiveBattler);
        break;
    case VARIOUS_SET_MAGIC_COAT_TARGET:
        gBattlerAttacker = gBattlerTarget;
        side = GetBattlerSide(gBattlerAttacker) ^ BIT_SIDE;
        if (gSideTimers[side].followmeTimer != 0 && gBattleMons[gSideTimers[side].followmeTarget].hp != 0)
            gBattlerTarget = gSideTimers[side].followmeTarget;
        else
            gBattlerTarget = gActiveBattler;
        break;
    case VARIOUS_IS_RUNNING_IMPOSSIBLE:
        gBattleCommunication[0] = IsRunningFromBattleImpossible();
        break;
    case VARIOUS_GET_MOVE_TARGET:
        gBattlerTarget = GetMoveTarget(gCurrentMove, 0);
        break;
    case 4:
        if (gHitMarker & HITMARKER_FAINTED(gActiveBattler))
            gBattleCommunication[0] = 1;
        else
            gBattleCommunication[0] = 0;
        break;
    case VARIOUS_RESET_INTIMIDATE_TRACE_BITS:
        gSpecialStatuses[gActiveBattler].intimidatedMon = 0;
        gSpecialStatuses[gActiveBattler].traced = 0;
        gSpecialStatuses[gActiveBattler].switchInAbilityDone = 0;
        break;
    case VARIOUS_UPDATE_CHOICE_MOVE_ON_LVL_UP:
        if (gBattlerPartyIndexes[0] == gBattleStruct->expGetterMonId || gBattlerPartyIndexes[2] == gBattleStruct->expGetterMonId)
        {
            if (gBattlerPartyIndexes[0] == gBattleStruct->expGetterMonId)
                gActiveBattler = 0;
            else
                gActiveBattler = 2;

            for (i = 0; i < MAX_MON_MOVES; i++)
            {
                if (gBattleMons[gActiveBattler].moves[i] == gBattleStruct->choicedMove[gActiveBattler])
                    break;
            }
            if (i == MAX_MON_MOVES)
                gBattleStruct->choicedMove[gActiveBattler] = 0;
        }
        break;
    case 7:
        if (!(gBattleTypeFlags & (BATTLE_TYPE_LINK | BATTLE_TYPE_DOUBLE))
            && gBattleTypeFlags & BATTLE_TYPE_TRAINER
            && gBattleMons[0].hp != 0
            && gBattleMons[1].hp != 0)
        {
            gHitMarker &= ~(HITMARKER_x400000);
        }
        break;
    case 8:
        gBattleCommunication[0] = 0;
        gBattleScripting.battler = gActiveBattler = gBattleCommunication[1];
        if (!(gBattleStruct->field_92 & gBitTable[gActiveBattler])
            && gBattleMons[gActiveBattler].maxHP / 2 >= gBattleMons[gActiveBattler].hp
            && gBattleMons[gActiveBattler].hp != 0
            && !(gBattleMons[gActiveBattler].status1 & STATUS1_SLEEP))
        {
            gBattleStruct->field_92 |= gBitTable[gActiveBattler];
            gBattleCommunication[0] = 1;
            gBattleCommunication[MULTISTRING_CHOOSER] = sUnknown_0831C4F8[GetNatureFromPersonality(gBattleMons[gActiveBattler].personality)];
        }
        break;
    case VARIOUS_ARENA_JUDGMENT_WINDOW:
        i = BattleArena_ShowJudgmentWindow(&gBattleCommunication[0]);
        if (i == 0)
            return;

        gBattleCommunication[1] = i;
        break;
    case VARIOUS_ARENA_OPPONENT_MON_LOST:
        gBattleMons[1].hp = 0;
        gHitMarker |= HITMARKER_FAINTED(1);
        gBattleStruct->arenaLostOpponentMons |= gBitTable[gBattlerPartyIndexes[1]];
        gDisableStructs[1].truantSwitchInHack = 1;
        break;
    case VARIOUS_ARENA_PLAYER_MON_LOST:
        gBattleMons[0].hp = 0;
        gHitMarker |= HITMARKER_FAINTED(0);
        gHitMarker |= HITMARKER_x400000;
        gBattleStruct->arenaLostPlayerMons |= gBitTable[gBattlerPartyIndexes[0]];
        gDisableStructs[0].truantSwitchInHack = 1;
        break;
    case VARIOUS_ARENA_BOTH_MONS_LOST:
        gBattleMons[0].hp = 0;
        gBattleMons[1].hp = 0;
        gHitMarker |= HITMARKER_FAINTED(0);
        gHitMarker |= HITMARKER_FAINTED(1);
        gHitMarker |= HITMARKER_x400000;
        gBattleStruct->arenaLostPlayerMons |= gBitTable[gBattlerPartyIndexes[0]];
        gBattleStruct->arenaLostOpponentMons |= gBitTable[gBattlerPartyIndexes[1]];
        gDisableStructs[0].truantSwitchInHack = 1;
        gDisableStructs[1].truantSwitchInHack = 1;
        break;
    case VARIOUS_EMIT_YESNOBOX:
        BtlController_EmitUnknownYesNoBox(0);
        MarkBattlerForControllerExec(gActiveBattler);
        break;
    case 14:
        DrawArenaRefereeTextBox();
        break;
    case 15:
        RemoveArenaRefereeTextBox();
        break;
    case VARIOUS_ARENA_JUDGMENT_STRING:
        BattleStringExpandPlaceholdersToDisplayedString(gRefereeStringsTable[gBattlescriptCurrInstr[1]]);
        BattlePutTextOnWindow(gDisplayedStringBattle, 0x16);
        break;
    case VARIOUS_ARENA_WAIT_STRING:
        if (IsTextPrinterActive(0x16))
            return;
        break;
    case VARIOUS_WAIT_CRY:
        if (!IsCryFinished())
            return;
        break;
    case VARIOUS_RETURN_OPPONENT_MON1:
        gActiveBattler = 1;
        if (gBattleMons[gActiveBattler].hp != 0)
        {
            BtlController_EmitReturnMonToBall(0, 0);
            MarkBattlerForControllerExec(gActiveBattler);
        }
        break;
    case VARIOUS_RETURN_OPPONENT_MON2:
        if (gBattlersCount > 3)
        {
            gActiveBattler = 3;
            if (gBattleMons[gActiveBattler].hp != 0)
            {
                BtlController_EmitReturnMonToBall(0, 0);
                MarkBattlerForControllerExec(gActiveBattler);
            }
        }
        break;
    case VARIOUS_VOLUME_DOWN:
        m4aMPlayVolumeControl(&gMPlayInfo_BGM, 0xFFFF, 0x55);
        break;
    case VARIOUS_VOLUME_UP:
        m4aMPlayVolumeControl(&gMPlayInfo_BGM, 0xFFFF, 0x100);
        break;
    case VARIOUS_SET_ALREADY_STATUS_MOVE_ATTEMPT:
        gBattleStruct->alreadyStatusedMoveAttempt |= gBitTable[gActiveBattler];
        break;
    case 24:
        if (sub_805725C(gActiveBattler))
            return;
        break;
    case VARIOUS_SET_TELEPORT_OUTCOME:
        // Don't end the battle if one of the wild mons teleported from the wild double battle
        // and its partner is still alive.
        if (GetBattlerSide(gActiveBattler) == B_SIDE_OPPONENT && IsBattlerAlive(BATTLE_PARTNER(gActiveBattler)))
        {
            gAbsentBattlerFlags |= gBitTable[gActiveBattler];
            gHitMarker |= HITMARKER_FAINTED(gActiveBattler);
            gBattleMons[gActiveBattler].hp = 0;
            SetMonData(&gEnemyParty[gBattlerPartyIndexes[gActiveBattler]], MON_DATA_HP, &gBattleMons[gActiveBattler].hp);
            SetHealthboxSpriteInvisible(gHealthboxSpriteIds[gActiveBattler]);
            FaintClearSetData();
        }
        else if (GetBattlerSide(gActiveBattler) == B_SIDE_PLAYER)
        {
            gBattleOutcome = B_OUTCOME_PLAYER_TELEPORTED;
        }
        else
        {
            gBattleOutcome = B_OUTCOME_MON_TELEPORTED;
        }
        break;
    case VARIOUS_PLAY_TRAINER_DEFEATED_MUSIC:
        BtlController_EmitPlayFanfareOrBGM(0, MUS_KACHI1, TRUE);
        MarkBattlerForControllerExec(gActiveBattler);
        break;
    case VARIOUS_STAT_TEXT_BUFFER:
        PREPARE_STAT_BUFFER(gBattleTextBuff1, gBattleCommunication[0]);
        break;
    case VARIOUS_SWITCHIN_ABILITIES:
        gBattlescriptCurrInstr += 3;
        AbilityBattleEffects(ABILITYEFFECT_ON_SWITCHIN, gActiveBattler, 0, 0, 0);
        return;
    case VARIOUS_SAVE_TARGET:
        gBattleStruct->savedBattlerTarget = gBattlerTarget;
        break;
    case VARIOUS_RESTORE_TARGET:
        gBattlerTarget = gBattleStruct->savedBattlerTarget;
        break;
    case VARIOUS_INSTANT_HP_DROP:
        BtlController_EmitHealthBarUpdate(0, INSTANT_HP_BAR_DROP);
        MarkBattlerForControllerExec(gActiveBattler);
        break;
    case VARIOUS_CLEAR_STATUS:
        gBattleMons[gActiveBattler].status1 = 0;
        BtlController_EmitSetMonData(0, REQUEST_STATUS_BATTLE, 0, 4, &gBattleMons[gActiveBattler].status1);
        MarkBattlerForControllerExec(gActiveBattler);
        break;
    case VARIOUS_RESTORE_PP:
        for (i = 0; i < 4; i++)
        {
            gBattleMons[gActiveBattler].pp[i] = CalculatePPWithBonus(gBattleMons[gActiveBattler].moves[i], gBattleMons[gActiveBattler].ppBonuses, i);
            data[i] = gBattleMons[gActiveBattler].pp[i];
        }
        data[i] = gBattleMons[gActiveBattler].ppBonuses;
        BtlController_EmitSetMonData(0, REQUEST_PP_DATA_BATTLE, 0, 5, data);
        MarkBattlerForControllerExec(gActiveBattler);
        break;
    case VARIOUS_TRY_ACTIVATE_MOXIE:
        if (GetBattlerAbility(gActiveBattler) == ABILITY_MOXIE
            && HasAttackerFaintedTarget()
            && !NoAliveMonsForEitherParty()
            && gBattleMons[gBattlerAttacker].statStages[STAT_ATK] != 12)
        {
            gBattleMons[gBattlerAttacker].statStages[STAT_ATK]++;
            SET_STATCHANGER(STAT_ATK, 1, FALSE);
            PREPARE_STAT_BUFFER(gBattleTextBuff1, STAT_ATK);
            BattleScriptPush(gBattlescriptCurrInstr + 3);
            gBattlescriptCurrInstr = BattleScript_AttackerAbilityStatRaise;
            return;
        }
        break;
    case VARIOUS_TRY_ACTIVATE_FELL_STINGER:
        if (gBattleMoves[gCurrentMove].effect == EFFECT_FELL_STINGER
            && HasAttackerFaintedTarget()
            && !NoAliveMonsForEitherParty()
            && gBattleMons[gBattlerAttacker].statStages[STAT_ATK] != 12)
        {
            if (gBattleMons[gBattlerAttacker].statStages[STAT_ATK] >= 11)
                SET_STATCHANGER(STAT_ATK, 1, FALSE);
            else if (gBattleMons[gBattlerAttacker].statStages[STAT_ATK] <= 9 && B_FELL_STINGER_STAT_RAISE == GEN_7)
                SET_STATCHANGER(STAT_ATK, 3, FALSE);
            else
                SET_STATCHANGER(STAT_ATK, 2, FALSE);

            PREPARE_STAT_BUFFER(gBattleTextBuff1, STAT_ATK);
            BattleScriptPush(gBattlescriptCurrInstr + 3);
            gBattlescriptCurrInstr = BattleScript_FellStingerRaisesStat;
            return;
        }
        break;
    case VARIOUS_PLAY_MOVE_ANIMATION:
        BtlController_EmitMoveAnimation(0, T1_READ_16(gBattlescriptCurrInstr + 3), gBattleScripting.animTurn, 0, 0, gBattleMons[gActiveBattler].friendship, &gDisableStructs[gActiveBattler], gMultiHitCounter);
        MarkBattlerForControllerExec(gActiveBattler);
        gBattlescriptCurrInstr += 5;
        return;
    case VARIOUS_SET_LUCKY_CHANT:
        if (!(gSideStatuses[GET_BATTLER_SIDE(gActiveBattler)] & SIDE_STATUS_LUCKY_CHANT))
        {
            gSideStatuses[GET_BATTLER_SIDE(gActiveBattler)] |= SIDE_STATUS_LUCKY_CHANT;
            gSideTimers[GET_BATTLER_SIDE(gActiveBattler)].luckyChantBattlerId = gActiveBattler;
            gSideTimers[GET_BATTLER_SIDE(gActiveBattler)].luckyChantTimer = 5;
            gBattlescriptCurrInstr += 7;
        }
        else
        {
            gBattlescriptCurrInstr = T1_READ_PTR(gBattlescriptCurrInstr + 3);
        }
        return;
    case VARIOUS_SUCKER_PUNCH_CHECK:
        if (GetBattlerTurnOrderNum(gBattlerAttacker) > GetBattlerTurnOrderNum(gBattlerTarget))
            gBattlescriptCurrInstr = T1_READ_PTR(gBattlescriptCurrInstr + 3);
        else if (gBattleMoves[gBattleMons[gBattlerTarget].moves[gBattleStruct->chosenMovePositions[gBattlerTarget]]].power == 0)
            gBattlescriptCurrInstr = T1_READ_PTR(gBattlescriptCurrInstr + 3);
        else
            gBattlescriptCurrInstr += 7;
        return;
    case VARIOUS_SET_SIMPLE_BEAM:
        switch (gBattleMons[gActiveBattler].ability)
        {
        case ABILITY_SIMPLE:
        case ABILITY_TRUANT:
        case ABILITY_STANCE_CHANGE:
        case ABILITY_MULTITYPE:
            gBattlescriptCurrInstr = T1_READ_PTR(gBattlescriptCurrInstr + 3);
            break;
        default:
            gBattleMons[gActiveBattler].ability = ABILITY_SIMPLE;
            gBattlescriptCurrInstr += 7;
            break;
        }
        return;
    case VARIOUS_TRY_ENTRAINMENT:
        switch (gBattleMons[gBattlerTarget].ability)
        {
        case ABILITY_TRUANT:
        case ABILITY_MULTITYPE:
        case ABILITY_STANCE_CHANGE:
        case ABILITY_SCHOOLING:
        case ABILITY_COMATOSE:
        case ABILITY_SHIELDS_DOWN:
        case ABILITY_DISGUISE:
        case ABILITY_RKS_SYSTEM:
        case ABILITY_BATTLE_BOND:
            gBattlescriptCurrInstr = T1_READ_PTR(gBattlescriptCurrInstr + 3);
            return;
        }
        switch (gBattleMons[gBattlerAttacker].ability)
        {
        case ABILITY_TRACE:
        case ABILITY_FORECAST:
        case ABILITY_FLOWER_GIFT:
        case ABILITY_ZEN_MODE:
        case ABILITY_ILLUSION:
        case ABILITY_IMPOSTER:
        case ABILITY_POWER_OF_ALCHEMY:
        case ABILITY_RECEIVER:
        case ABILITY_DISGUISE:
        case ABILITY_POWER_CONSTRUCT:
            gBattlescriptCurrInstr = T1_READ_PTR(gBattlescriptCurrInstr + 3);
            return;
        }
        if (gBattleMons[gBattlerTarget].ability == gBattleMons[gBattlerAttacker].ability)
        {
            gBattlescriptCurrInstr = T1_READ_PTR(gBattlescriptCurrInstr + 3);
        }
        else
        {
            gBattleMons[gBattlerTarget].ability = gBattleMons[gBattlerAttacker].ability;
            gBattlescriptCurrInstr += 7;
        }
        return;
    case VARIOUS_SET_LAST_USED_ABILITY:
        gLastUsedAbility = gBattleMons[gActiveBattler].ability;
        break;
    case VARIOUS_TRY_HEAL_PULSE:
        if (BATTLER_MAX_HP(gActiveBattler))
        {
            gBattlescriptCurrInstr = T1_READ_PTR(gBattlescriptCurrInstr + 3);
        }
        else
        {
            if (GetBattlerAbility(gBattlerAttacker) == ABILITY_MEGA_LAUNCHER && gBattleMoves[gCurrentMove].flags & FLAG_MEGA_LAUNCHER_BOOST)
                gBattleMoveDamage = -(gBattleMons[gActiveBattler].maxHP * 75 / 100);
            else
                gBattleMoveDamage = -(gBattleMons[gActiveBattler].maxHP / 2);

            if (gBattleMoveDamage == 0)
                gBattleMoveDamage = -1;
            gBattlescriptCurrInstr += 7;
        }
        return;
    case VARIOUS_TRY_QUASH:
        if (GetBattlerTurnOrderNum(gBattlerAttacker) > GetBattlerTurnOrderNum(gBattlerTarget))
        {
            gBattlescriptCurrInstr = T1_READ_PTR(gBattlescriptCurrInstr + 3);
        }
        else
        {
            for (i = 0; i < gBattlersCount; i++)
                data[i] = gBattlerByTurnOrder[i];
            for (i = 0; i < gBattlersCount; i++)
            {
                if (data[i] == gBattlerTarget)
                {
                    for (j = i + 1; j < gBattlersCount; j++)
                        data[i++] = data[j];
                }
                else
                {
                    gBattlerByTurnOrder[i] = data[i];
                }
            }
            gBattlerByTurnOrder[gBattlersCount - 1] = gBattlerTarget;
            gBattlescriptCurrInstr += 7;
        }
        return;
    case VARIOUS_INVERT_STAT_STAGES:
        for (i = 0; i < NUM_BATTLE_STATS; i++)
        {
            if (gBattleMons[gActiveBattler].statStages[i] < 6) // Negative becomes positive.
                gBattleMons[gActiveBattler].statStages[i] = 6 + (6 - gBattleMons[gActiveBattler].statStages[i]);
            else if (gBattleMons[gActiveBattler].statStages[i] > 6) // Positive becomes negative.
                gBattleMons[gActiveBattler].statStages[i] = 6 - (gBattleMons[gActiveBattler].statStages[i] - 6);
        }
        break;
    case VARIOUS_SET_TERRAIN:
        HandleTerrainMove(gBattleMoves[gCurrentMove].effect);
        return;
    case VARIOUS_TRY_ME_FIRST:
        if (GetBattlerTurnOrderNum(gBattlerAttacker) > GetBattlerTurnOrderNum(gBattlerTarget))
            gBattlescriptCurrInstr = T1_READ_PTR(gBattlescriptCurrInstr + 3);
        else if (gBattleMoves[gBattleMons[gBattlerTarget].moves[gBattleStruct->chosenMovePositions[gBattlerTarget]]].power == 0)
            gBattlescriptCurrInstr = T1_READ_PTR(gBattlescriptCurrInstr + 3);
        else
        {
            u16 move = gBattleMons[gBattlerTarget].moves[gBattleStruct->chosenMovePositions[gBattlerTarget]];
            switch (move)
            {
            case MOVE_STRUGGLE:
            case MOVE_CHATTER:
            case MOVE_FOCUS_PUNCH:
            case MOVE_THIEF:
            case MOVE_COVET:
            case MOVE_COUNTER:
            case MOVE_MIRROR_COAT:
            case MOVE_METAL_BURST:
            case MOVE_ME_FIRST:
                gBattlescriptCurrInstr = T1_READ_PTR(gBattlescriptCurrInstr + 3);
                break;
            default:
                gCalledMove = move;
                gHitMarker &= ~(HITMARKER_ATTACKSTRING_PRINTED);
                gBattlerTarget = GetMoveTarget(gCalledMove, 0);
                gStatuses3[gBattlerAttacker] |= STATUS3_ME_FIRST;
                gBattlescriptCurrInstr += 7;
                break;
            }
        }
        return;
    case VARIOUS_JUMP_IF_BATTLE_END:
        if (NoAliveMonsForEitherParty())
            gBattlescriptCurrInstr = T1_READ_PTR(gBattlescriptCurrInstr + 3);
        else
            gBattlescriptCurrInstr += 7;
        return;
    case VARIOUS_TRY_ELECTRIFY:
        if (GetBattlerTurnOrderNum(gBattlerAttacker) > GetBattlerTurnOrderNum(gBattlerTarget))
        {
            gBattlescriptCurrInstr = T1_READ_PTR(gBattlescriptCurrInstr + 3);
        }
        else
        {
            gStatuses3[gBattlerTarget] |= STATUS3_ELECTRIFIED;
            gBattlescriptCurrInstr += 7;
        }
        return;
    case VARIOUS_TRY_REFLECT_TYPE:
        if (gBattleMons[gBattlerTarget].species == SPECIES_ARCEUS || gBattleMons[gBattlerTarget].species == SPECIES_SILVALLY)
        {
            gBattlescriptCurrInstr = T1_READ_PTR(gBattlescriptCurrInstr + 3);
        }
        else if (gBattleMons[gBattlerTarget].type1 == TYPE_MYSTERY && gBattleMons[gBattlerTarget].type2 != TYPE_MYSTERY)
        {
            gBattleMons[gBattlerAttacker].type1 = gBattleMons[gBattlerTarget].type2;
            gBattleMons[gBattlerAttacker].type2 = gBattleMons[gBattlerTarget].type2;
            gBattlescriptCurrInstr += 7;
        }
        else if (gBattleMons[gBattlerTarget].type1 != TYPE_MYSTERY && gBattleMons[gBattlerTarget].type2 == TYPE_MYSTERY)
        {
            gBattleMons[gBattlerAttacker].type1 = gBattleMons[gBattlerTarget].type1;
            gBattleMons[gBattlerAttacker].type2 = gBattleMons[gBattlerTarget].type1;
            gBattlescriptCurrInstr += 7;
        }
        else if (gBattleMons[gBattlerTarget].type1 == TYPE_MYSTERY && gBattleMons[gBattlerTarget].type2 == TYPE_MYSTERY)
        {
            gBattlescriptCurrInstr = T1_READ_PTR(gBattlescriptCurrInstr + 3);
        }
        else
        {
            gBattleMons[gBattlerAttacker].type1 = gBattleMons[gBattlerTarget].type1;
            gBattleMons[gBattlerAttacker].type2 = gBattleMons[gBattlerTarget].type2;
            gBattlescriptCurrInstr += 7;
        }
        return;
    case VARIOUS_TRY_SOAK:
        if (gBattleMons[gBattlerTarget].type1 == TYPE_WATER && gBattleMons[gBattlerTarget].type2 == TYPE_WATER)
        {
            gBattlescriptCurrInstr = T1_READ_PTR(gBattlescriptCurrInstr + 3);
        }
        else
        {
            SET_BATTLER_TYPE(gBattlerTarget, TYPE_WATER);
            gBattlescriptCurrInstr += 7;
        }
        return;
    case VARIOUS_HANDLE_MEGA_EVO:
        if (GetBattlerSide(gActiveBattler) == B_SIDE_OPPONENT)
            mon = &gEnemyParty[gBattlerPartyIndexes[gActiveBattler]];
        else
            mon = &gPlayerParty[gBattlerPartyIndexes[gActiveBattler]];

        // Change species.
        if (gBattlescriptCurrInstr[3] == 0)
        {
            gBattleStruct->mega.evolvedSpecies[gActiveBattler] = gBattleMons[gActiveBattler].species;
            if (GetBattlerPosition(gActiveBattler) == B_POSITION_PLAYER_LEFT
                || (GetBattlerPosition(gActiveBattler) == B_POSITION_PLAYER_RIGHT && !(gBattleTypeFlags & (BATTLE_TYPE_MULTI | BATTLE_TYPE_INGAME_PARTNER))))
            {
                gBattleStruct->mega.playerEvolvedSpecies = gBattleStruct->mega.evolvedSpecies[gActiveBattler];
            }

            gBattleMons[gActiveBattler].species = GetMegaEvolutionSpecies(gBattleStruct->mega.evolvedSpecies[gActiveBattler], gBattleMons[gActiveBattler].item);
            PREPARE_SPECIES_BUFFER(gBattleTextBuff1, gBattleMons[gActiveBattler].species);

            BtlController_EmitSetMonData(0, REQUEST_SPECIES_BATTLE, gBitTable[gBattlerPartyIndexes[gActiveBattler]], 2, &gBattleMons[gActiveBattler].species);
            MarkBattlerForControllerExec(gActiveBattler);
        }
        // Change stats.
        else if (gBattlescriptCurrInstr[3] == 1)
        {
            RecalcBattlerStats(gActiveBattler, mon);
            gBattleStruct->mega.alreadyEvolved[GetBattlerPosition(gActiveBattler)] = TRUE;
            gBattleStruct->mega.evolvedPartyIds[GetBattlerSide(gActiveBattler)] |= gBitTable[gBattlerPartyIndexes[gActiveBattler]];
        }
        // Update healthbox.
        else
        {
            UpdateHealthboxAttribute(gHealthboxSpriteIds[gActiveBattler], mon, HEALTHBOX_ALL);
            CreateMegaIndicatorSprite(gActiveBattler, 0);
        }
        gBattlescriptCurrInstr += 4;
        return;
    case VARIOUS_HANDLE_FORM_CHANGE:
        if (GetBattlerSide(gActiveBattler) == B_SIDE_OPPONENT)
            mon = &gEnemyParty[gBattlerPartyIndexes[gActiveBattler]];
        else
            mon = &gPlayerParty[gBattlerPartyIndexes[gActiveBattler]];

        // Change species.
        if (gBattlescriptCurrInstr[3] == 0)
        {
            PREPARE_SPECIES_BUFFER(gBattleTextBuff1, gBattleMons[gActiveBattler].species);
            BtlController_EmitSetMonData(0, REQUEST_SPECIES_BATTLE, gBitTable[gBattlerPartyIndexes[gActiveBattler]], 2, &gBattleMons[gActiveBattler].species);
            MarkBattlerForControllerExec(gActiveBattler);
        }
        // Change stats.
        else if (gBattlescriptCurrInstr[3] == 1)
        {
            RecalcBattlerStats(gActiveBattler, mon);
        }
        // Update healthbox.
        else
        {
            UpdateHealthboxAttribute(gHealthboxSpriteIds[gActiveBattler], mon, HEALTHBOX_ALL);
        }
        gBattlescriptCurrInstr += 4;
        return;
    case VARIOUS_TRY_LAST_RESORT:
        if (CanUseLastResort(gActiveBattler))
            gBattlescriptCurrInstr += 7;
        else
            gBattlescriptCurrInstr = T1_READ_PTR(gBattlescriptCurrInstr + 3);
        return;
    case VARIOUS_ARGUMENT_STATUS_EFFECT:
        switch (gBattleMoves[gCurrentMove].argument)
        {
        case STATUS1_BURN:
            gBattleScripting.moveEffect = MOVE_EFFECT_BURN;
            break;
        case STATUS1_FREEZE:
            gBattleScripting.moveEffect = MOVE_EFFECT_FREEZE;
            break;
        case STATUS1_PARALYSIS:
            gBattleScripting.moveEffect = MOVE_EFFECT_PARALYSIS;
            break;
        case STATUS1_POISON:
            gBattleScripting.moveEffect = MOVE_EFFECT_POISON;
            break;
        case STATUS1_TOXIC_POISON:
            gBattleScripting.moveEffect = MOVE_EFFECT_TOXIC;
            break;
        default:
            gBattleScripting.moveEffect = 0;
            break;
        }
        if (gBattleScripting.moveEffect != 0)
        {
            BattleScriptPush(gBattlescriptCurrInstr + 3);
            gBattlescriptCurrInstr = BattleScript_EffectWithChance;
            return;
        }
        break;
    case VARIOUS_TRY_HIT_SWITCH_TARGET:
        if (IsBattlerAlive(gBattlerAttacker)
            && IsBattlerAlive(gBattlerTarget)
            && !(gMoveResultFlags & MOVE_RESULT_NO_EFFECT)
            && TARGET_TURN_DAMAGED)
        {
            gBattlescriptCurrInstr = BattleScript_ForceRandomSwitch;
        }
        else
        {
            gBattlescriptCurrInstr = T1_READ_PTR(gBattlescriptCurrInstr + 3);
        }
        return;
    case VARIOUS_TRY_AUTONOMIZE:
        if (GetBattlerWeight(gActiveBattler) > 1)
        {
            gDisableStructs[gActiveBattler].autonomizeCount++;
            gBattlescriptCurrInstr += 7;
        }
        else
        {
            gBattlescriptCurrInstr = T1_READ_PTR(gBattlescriptCurrInstr + 3);
        }
        return;
    case VARIOUS_TRY_COPYCAT:
        for (i = 0; sMovesForbiddenToCopy[i] != COPYCAT_FORBIDDEN_END; i++)
        {
            if (sMovesForbiddenToCopy[i] == gLastUsedMove)
                break;
        }
        if (gLastUsedMove == 0 || gLastUsedMove == 0xFFFF || sMovesForbiddenToCopy[i] != COPYCAT_FORBIDDEN_END)
        {
            gBattlescriptCurrInstr = T1_READ_PTR(gBattlescriptCurrInstr + 3);
        }
        else
        {
            gCalledMove = gLastUsedMove;
            gHitMarker &= ~(HITMARKER_ATTACKSTRING_PRINTED);
            gBattlerTarget = GetMoveTarget(gCalledMove, 0);
            gBattlescriptCurrInstr += 7;
        }
        return;
    case VARIOUS_TRY_INSTRUCT:
        for (i = 0; sMoveEffectsForbiddenToInstruct[i] != INSTRUCT_FORBIDDEN_END; i++)
        {
            if (sMoveEffectsForbiddenToInstruct[i] == gBattleMoves[gLastMoves[gBattlerTarget]].effect)
                break;
        }
        if (gLastMoves[gBattlerTarget] == 0 || gLastMoves[gBattlerTarget] == 0xFFFF || sMoveEffectsForbiddenToInstruct[i] != INSTRUCT_FORBIDDEN_END
            || gLastMoves[gBattlerTarget] == MOVE_STRUGGLE || gLastMoves[gBattlerTarget] == MOVE_KING_S_SHIELD)
        {
            gBattlescriptCurrInstr = T1_READ_PTR(gBattlescriptCurrInstr + 3);
        }
        else
        {
            gSpecialStatuses[gBattlerTarget].instructedChosenTarget = *(gBattleStruct->moveTarget + gBattlerTarget) | 0x4;
            gBattlerAttacker = gBattlerTarget;
            gCalledMove = gLastMoves[gBattlerAttacker];
            for (i = 0; i < MAX_MON_MOVES; i++)
            {
                if (gBattleMons[gBattlerAttacker].moves[i] == gCalledMove)
                {
                    gCurrMovePos = i;
                    i = 4;
                    break;
                }
            }
            if (i != 4 || gBattleMons[gBattlerAttacker].pp[gCurrMovePos] == 0)
                gBattlescriptCurrInstr = T1_READ_PTR(gBattlescriptCurrInstr + 3);
            else
            {
                gBattlerTarget = gBattleStruct->lastMoveTarget[gBattlerAttacker];
                gHitMarker &= ~(HITMARKER_ATTACKSTRING_PRINTED);
                PREPARE_MON_NICK_WITH_PREFIX_BUFFER(gBattleTextBuff1, gActiveBattler, gBattlerPartyIndexes[gActiveBattler]);
                gBattlescriptCurrInstr += 7;
            }
        }
        return;
    case VARIOUS_ABILITY_POPUP:
        CreateAbilityPopUp(gActiveBattler, gBattleMons[gActiveBattler].ability, (gBattleTypeFlags & BATTLE_TYPE_DOUBLE) != 0);
        break;
    case VARIOUS_DEFOG:
        if (T1_READ_8(gBattlescriptCurrInstr + 3)) // Clear
        {
            if (ClearDefogHazards(gEffectBattler, TRUE))
                return;
            else
                gBattlescriptCurrInstr += 8;
        }
        else
        {
            if (ClearDefogHazards(gActiveBattler, FALSE))
                gBattlescriptCurrInstr += 8;
            else
                gBattlescriptCurrInstr = T1_READ_PTR(gBattlescriptCurrInstr + 4);
        }
        return;
    case VARIOUS_JUMP_IF_TARGET_ALLY:
        if (GetBattlerSide(gBattlerAttacker) != GetBattlerSide(gBattlerTarget))
            gBattlescriptCurrInstr += 7;
        else
            gBattlescriptCurrInstr = T1_READ_PTR(gBattlescriptCurrInstr + 3);
        return;
    case VARIOUS_TRY_SYNCHRONOISE:
        if (!DoBattlersShareType(gBattlerAttacker, gBattlerTarget))
            gBattlescriptCurrInstr = T1_READ_PTR(gBattlescriptCurrInstr + 3);
        else
            gBattlescriptCurrInstr += 7;
        return;
    case VARIOUS_PSYCHO_SHIFT:
        i = TRUE;
        if (gBattleMons[gBattlerAttacker].status1 & STATUS1_PARALYSIS)
        {
            if (GetBattlerAbility(gBattlerTarget) == ABILITY_LIMBER)
            {
                gBattlerAbility = gBattlerTarget;
                BattleScriptPush(T1_READ_PTR(gBattlescriptCurrInstr + 3));
                gBattlescriptCurrInstr = BattleScript_PRLZPrevention;
                i = FALSE;
            }
            else if (IS_BATTLER_OF_TYPE(gBattlerTarget, TYPE_ELECTRIC))
            {
                BattleScriptPush(T1_READ_PTR(gBattlescriptCurrInstr + 3));
                gBattlescriptCurrInstr = BattleScript_PRLZPrevention;
                i = FALSE;
            }
            else
            {
                gBattleCommunication[MULTISTRING_CHOOSER] = 3;
            }
        }
        else if (gBattleMons[gBattlerAttacker].status1 & STATUS1_PSN_ANY)
        {
            if (GetBattlerAbility(gBattlerTarget) == ABILITY_IMMUNITY)
            {
                gBattlerAbility = gBattlerTarget;
                BattleScriptPush(T1_READ_PTR(gBattlescriptCurrInstr + 3));
                gBattlescriptCurrInstr = BattleScript_PSNPrevention;
                i = FALSE;
            }
            else if (IS_BATTLER_OF_TYPE(gBattlerTarget, TYPE_POISON) || IS_BATTLER_OF_TYPE(gBattlerTarget, TYPE_STEEL))
            {
                BattleScriptPush(T1_READ_PTR(gBattlescriptCurrInstr + 3));
                gBattlescriptCurrInstr = BattleScript_PSNPrevention;
                i = FALSE;
            }
            else
            {
                if (gBattleMons[gBattlerAttacker].status1 & STATUS1_POISON)
                    gBattleCommunication[MULTISTRING_CHOOSER] = 0;
                else
                    gBattleCommunication[MULTISTRING_CHOOSER] = 1;
            }
        }
        else if (gBattleMons[gBattlerAttacker].status1 & STATUS1_BURN)
        {
            if (GetBattlerAbility(gBattlerTarget) == ABILITY_WATER_VEIL)
            {
                gBattlerAbility = gBattlerTarget;
                BattleScriptPush(T1_READ_PTR(gBattlescriptCurrInstr + 3));
                gBattlescriptCurrInstr = BattleScript_BRNPrevention;
                i = FALSE;
            }
            else if (IS_BATTLER_OF_TYPE(gBattlerTarget, TYPE_FIRE))
            {
                BattleScriptPush(T1_READ_PTR(gBattlescriptCurrInstr + 3));
                gBattlescriptCurrInstr = BattleScript_BRNPrevention;
                i = FALSE;
            }
            else
            {
                gBattleCommunication[MULTISTRING_CHOOSER] = 2;
            }
        }
        else if (gBattleMons[gBattlerAttacker].status1 & STATUS1_SLEEP)
        {
            if (GetBattlerAbility(gBattlerTarget) == ABILITY_INSOMNIA || GetBattlerAbility(gBattlerTarget) == ABILITY_VITAL_SPIRIT)
            {
                gBattlerAbility = gBattlerTarget;
                // BattleScriptPush(T1_READ_PTR(gBattlescriptCurrInstr + 3));
                // gBattlescriptCurrInstr = T1_READ_PTR(gBattlescriptCurrInstr + 3);
                i = FALSE;
            }
            else
            {
                gBattleCommunication[MULTISTRING_CHOOSER] = 4;
            }
        }

        if (i == TRUE)
        {
            gBattleMons[gBattlerTarget].status1 = gBattleMons[gBattlerAttacker].status1 & STATUS1_ANY;
            gActiveBattler = gBattlerTarget;
            BtlController_EmitSetMonData(0, REQUEST_STATUS_BATTLE, 0, 4, &gBattleMons[gActiveBattler].status1);
            MarkBattlerForControllerExec(gActiveBattler);
            gBattlescriptCurrInstr += 7;
        }
        return;
    case VARIOUS_CURE_STATUS:
        gBattleMons[gActiveBattler].status1 = 0;
        BtlController_EmitSetMonData(0, REQUEST_STATUS_BATTLE, 0, 4, &gBattleMons[gActiveBattler].status1);
        MarkBattlerForControllerExec(gActiveBattler);
        break;
    case VARIOUS_POWER_TRICK:
        gStatuses3[gActiveBattler] ^= STATUS3_POWER_TRICK;
        SWAP(gBattleMons[gActiveBattler].attack, gBattleMons[gActiveBattler].defense, i);
        break;
    case VARIOUS_AFTER_YOU:
        if (GetBattlerTurnOrderNum(gBattlerAttacker) > GetBattlerTurnOrderNum(gBattlerTarget)
            || GetBattlerTurnOrderNum(gBattlerAttacker) == GetBattlerTurnOrderNum(gBattlerTarget) + 1)
        {
            gBattlescriptCurrInstr = T1_READ_PTR(gBattlescriptCurrInstr + 3);
        }
        else
        {
            for (i = 0; i < gBattlersCount; i++)
                data[i] = gBattlerByTurnOrder[i];
            if (GetBattlerTurnOrderNum(gBattlerAttacker) == 0 && GetBattlerTurnOrderNum(gBattlerTarget) == 2)
            {
                gBattlerByTurnOrder[1] = gBattlerTarget;
                gBattlerByTurnOrder[2] = data[1];
                gBattlerByTurnOrder[3] = data[3];
            }
            else if (GetBattlerTurnOrderNum(gBattlerAttacker) == 0 && GetBattlerTurnOrderNum(gBattlerTarget) == 3)
            {
                gBattlerByTurnOrder[1] = gBattlerTarget;
                gBattlerByTurnOrder[2] = data[1];
                gBattlerByTurnOrder[3] = data[2];
            }
            else
            {
                gBattlerByTurnOrder[2] = gBattlerTarget;
                gBattlerByTurnOrder[3] = data[2];
            }
            gBattlescriptCurrInstr += 7;
        }
        return;
    case VARIOUS_BESTOW:
        if (gBattleMons[gBattlerAttacker].item == ITEM_NONE
            || gBattleMons[gBattlerTarget].item != ITEM_NONE
            || !CanBattlerGetOrLoseItem(gBattlerAttacker, gBattleMons[gBattlerAttacker].item)
            || !CanBattlerGetOrLoseItem(gBattlerTarget, gBattleMons[gBattlerAttacker].item))
        {
            gBattlescriptCurrInstr = T1_READ_PTR(gBattlescriptCurrInstr + 3);
        }
        else
        {
            gLastUsedItem = gBattleMons[gBattlerAttacker].item;

            gActiveBattler = gBattlerAttacker;
            gBattleMons[gActiveBattler].item = ITEM_NONE;
            BtlController_EmitSetMonData(0, REQUEST_HELDITEM_BATTLE, 0, 2, &gBattleMons[gActiveBattler].item);
            MarkBattlerForControllerExec(gActiveBattler);
            CheckSetUnburden(gBattlerAttacker);

            gActiveBattler = gBattlerTarget;
            gBattleMons[gActiveBattler].item = gLastUsedItem;
            BtlController_EmitSetMonData(0, REQUEST_HELDITEM_BATTLE, 0, 2, &gBattleMons[gActiveBattler].item);
            MarkBattlerForControllerExec(gActiveBattler);
            gBattleResources->flags->flags[gBattlerTarget] &= ~(RESOURCE_FLAG_UNBURDEN);

            gBattlescriptCurrInstr += 7;
        }
        return;
    case VARIOUS_ARGUMENT_TO_MOVE_EFFECT:
        gBattleScripting.moveEffect = gBattleMoves[gCurrentMove].argument;
        break;
    case VARIOUS_JUMP_IF_NOT_GROUNDED:
        if (!IsBattlerGrounded(gActiveBattler))
            gBattlescriptCurrInstr = T1_READ_PTR(gBattlescriptCurrInstr + 3);
        else
            gBattlescriptCurrInstr += 7;
        return;
    case VARIOUS_HANDLE_TRAINER_SLIDE_MSG:
        if (gBattlescriptCurrInstr[3] == 0)
        {
            gBattleScripting.savedDmg = gBattlerSpriteIds[gActiveBattler];
        }
        else if (gBattlescriptCurrInstr[3] == 1)
        {
            BtlController_EmitPrintString(0, STRINGID_TRAINERSLIDE);
            MarkBattlerForControllerExec(gActiveBattler);
        }
        else
        {
            gBattlerSpriteIds[gActiveBattler] = gBattleScripting.savedDmg;
            if (gBattleMons[gActiveBattler].hp != 0)
            {
                BattleLoadOpponentMonSpriteGfx(&gEnemyParty[gBattlerPartyIndexes[gActiveBattler]], gActiveBattler);
            }
        }
        gBattlescriptCurrInstr += 4;
        return;
    case VARIOUS_TRY_TRAINER_SLIDE_MSG_FIRST_OFF:
        if (ShouldDoTrainerSlide(gActiveBattler, gTrainerBattleOpponent_A, TRAINER_SLIDE_FIRST_DOWN))
        {
            BattleScriptPush(gBattlescriptCurrInstr + 3);
            gBattlescriptCurrInstr = BattleScript_TrainerSlideMsgRet;
            return;
        }
        break;
    case VARIOUS_TRY_TRAINER_SLIDE_MSG_LAST_ON:
        if (ShouldDoTrainerSlide(gActiveBattler, gTrainerBattleOpponent_A, TRAINER_SLIDE_LAST_SWITCHIN))
        {
            BattleScriptPush(gBattlescriptCurrInstr + 3);
            gBattlescriptCurrInstr = BattleScript_TrainerSlideMsgRet;
            return;
        }
        break;
    case VARIOUS_SET_AURORA_VEIL:
        if (gSideStatuses[GET_BATTLER_SIDE(gActiveBattler)] & SIDE_STATUS_AURORA_VEIL
            || !(WEATHER_HAS_EFFECT && gBattleWeather & WEATHER_HAIL_ANY))
        {
            gMoveResultFlags |= MOVE_RESULT_MISSED;
            gBattleCommunication[MULTISTRING_CHOOSER] = 0;
        }
        else
        {
            gSideStatuses[GET_BATTLER_SIDE(gActiveBattler)] |= SIDE_STATUS_AURORA_VEIL;
            if (GetBattlerHoldEffect(gActiveBattler, TRUE) == HOLD_EFFECT_LIGHT_CLAY)
                gSideTimers[GET_BATTLER_SIDE(gActiveBattler)].auroraVeilTimer = 8;
            else
                gSideTimers[GET_BATTLER_SIDE(gActiveBattler)].auroraVeilTimer = 5;
            gSideTimers[GET_BATTLER_SIDE(gActiveBattler)].auroraVeilBattlerId = gActiveBattler;

            if (gBattleTypeFlags & BATTLE_TYPE_DOUBLE && CountAliveMonsInBattle(BATTLE_ALIVE_ATK_SIDE) == 2)
                gBattleCommunication[MULTISTRING_CHOOSER] = 5;
            else
                gBattleCommunication[MULTISTRING_CHOOSER] = 5;
        }
        break;
    case VARIOUS_TRY_THIRD_TYPE:
        if (IS_BATTLER_OF_TYPE(gActiveBattler, gBattleMoves[gCurrentMove].argument))
        {
            gBattlescriptCurrInstr = T1_READ_PTR(gBattlescriptCurrInstr + 3);
        }
        else
        {
            gBattleMons[gActiveBattler].type3 = gBattleMoves[gCurrentMove].argument;
            PREPARE_TYPE_BUFFER(gBattleTextBuff1, gBattleMoves[gCurrentMove].argument);
            gBattlescriptCurrInstr += 7;
        }
        return;
    }

    gBattlescriptCurrInstr += 3;
}

static void Cmd_setprotectlike(void)
{
    bool32 fail = TRUE;
    bool32 notLastTurn = TRUE;

    if (!(gBattleMoves[gLastResultingMoves[gBattlerAttacker]].flags & FLAG_PROTECTION_MOVE))
        gDisableStructs[gBattlerAttacker].protectUses = 0;

    if (gCurrentTurnActionNumber == (gBattlersCount - 1))
        notLastTurn = FALSE;

    if (sProtectSuccessRates[gDisableStructs[gBattlerAttacker].protectUses] >= Random() && notLastTurn)
    {
        if (!gBattleMoves[gCurrentMove].argument) // Protects one mon only.
        {
            if (gBattleMoves[gCurrentMove].effect == EFFECT_ENDURE)
            {
                gProtectStructs[gBattlerAttacker].endured = 1;
                gBattleCommunication[MULTISTRING_CHOOSER] = 1;
            }
            else if (gCurrentMove == MOVE_DETECT || gCurrentMove == MOVE_PROTECT)
            {
                gProtectStructs[gBattlerAttacker].protected = 1;
                gBattleCommunication[MULTISTRING_CHOOSER] = 0;
            }
            else if (gCurrentMove == MOVE_SPIKY_SHIELD)
            {
                gProtectStructs[gBattlerAttacker].spikyShielded = 1;
                gBattleCommunication[MULTISTRING_CHOOSER] = 0;
            }
            else if (gCurrentMove == MOVE_KING_S_SHIELD)
            {
                gProtectStructs[gBattlerAttacker].kingsShielded = 1;
                gBattleCommunication[MULTISTRING_CHOOSER] = 0;
            }
            else if (gCurrentMove == MOVE_BANEFUL_BUNKER)
            {
                gProtectStructs[gBattlerAttacker].banefulBunkered = 1;
                gBattleCommunication[MULTISTRING_CHOOSER] = 0;
            }

            gDisableStructs[gBattlerAttacker].protectUses++;
            fail = FALSE;
        }
        else // Protects the whole side.
        {
            u8 side = GetBattlerSide(gBattlerAttacker);
            if (gCurrentMove == MOVE_WIDE_GUARD && !(gSideStatuses[side] & SIDE_STATUS_WIDE_GUARD))
            {
                gSideStatuses[side] |= SIDE_STATUS_WIDE_GUARD;
                gBattleCommunication[MULTISTRING_CHOOSER] = 3;
                gDisableStructs[gBattlerAttacker].protectUses++;
                fail = FALSE;
            }
            else if (gCurrentMove == MOVE_QUICK_GUARD && !(gSideStatuses[side] & SIDE_STATUS_QUICK_GUARD))
            {
                gSideStatuses[side] |= SIDE_STATUS_QUICK_GUARD;
                gBattleCommunication[MULTISTRING_CHOOSER] = 3;
                gDisableStructs[gBattlerAttacker].protectUses++;
                fail = FALSE;
            }
            else if (gCurrentMove == MOVE_CRAFTY_SHIELD && !(gSideStatuses[side] & SIDE_STATUS_CRAFTY_SHIELD))
            {
                gSideStatuses[side] |= SIDE_STATUS_CRAFTY_SHIELD;
                gBattleCommunication[MULTISTRING_CHOOSER] = 3;
                gDisableStructs[gBattlerAttacker].protectUses++;
                fail = FALSE;
            }
            else if (gCurrentMove == MOVE_MAT_BLOCK && !(gSideStatuses[side] & SIDE_STATUS_MAT_BLOCK))
            {
                gSideStatuses[side] |= SIDE_STATUS_MAT_BLOCK;
                gBattleCommunication[MULTISTRING_CHOOSER] = 3;
                fail = FALSE;
            }
        }
    }

    if (fail)
    {
        gDisableStructs[gBattlerAttacker].protectUses = 0;
        gBattleCommunication[MULTISTRING_CHOOSER] = 2;
        gMoveResultFlags |= MOVE_RESULT_MISSED;
    }

    gBattlescriptCurrInstr++;
}

static void Cmd_faintifabilitynotdamp(void)
{
    if (gBattleControllerExecFlags)
        return;

    for (gBattlerTarget = 0; gBattlerTarget < gBattlersCount; gBattlerTarget++)
    {
        if (gBattleMons[gBattlerTarget].ability == ABILITY_DAMP)
            break;
    }

    if (gBattlerTarget == gBattlersCount)
    {
        gActiveBattler = gBattlerAttacker;
        gBattleMoveDamage = gBattleMons[gActiveBattler].hp;
        BtlController_EmitHealthBarUpdate(0, INSTANT_HP_BAR_DROP);
        MarkBattlerForControllerExec(gActiveBattler);
        gBattlescriptCurrInstr++;

        for (gBattlerTarget = 0; gBattlerTarget < gBattlersCount; gBattlerTarget++)
        {
            if (gBattlerTarget == gBattlerAttacker)
                continue;
            if (!(gAbsentBattlerFlags & gBitTable[gBattlerTarget]))
                break;
        }
    }
    else
    {
        gLastUsedAbility = ABILITY_DAMP;
        RecordAbilityBattle(gBattlerTarget, gBattleMons[gBattlerTarget].ability);
        gBattlescriptCurrInstr = BattleScript_DampStopsExplosion;
    }
}

static void Cmd_setatkhptozero(void)
{
    if (gBattleControllerExecFlags)
        return;

    gActiveBattler = gBattlerAttacker;
    gBattleMons[gActiveBattler].hp = 0;
    BtlController_EmitSetMonData(0, REQUEST_HP_BATTLE, 0, 2, &gBattleMons[gActiveBattler].hp);
    MarkBattlerForControllerExec(gActiveBattler);

    gBattlescriptCurrInstr++;
}

static void Cmd_jumpifnexttargetvalid(void)
{
    const u8 *jumpPtr = T1_READ_PTR(gBattlescriptCurrInstr + 1);

    for (gBattlerTarget++; gBattlerTarget < gBattlersCount; gBattlerTarget++)
    {
        if (gBattlerTarget == gBattlerAttacker && !(gBattleMoves[gCurrentMove].target & MOVE_TARGET_USER))
            continue;
        if (IsBattlerAlive(gBattlerTarget))
            break;
    }

    if (gBattlerTarget >= gBattlersCount)
        gBattlescriptCurrInstr += 5;
    else
        gBattlescriptCurrInstr = jumpPtr;
}

static void Cmd_tryhealhalfhealth(void)
{
    const u8 *failPtr = T1_READ_PTR(gBattlescriptCurrInstr + 1);

    if (gBattlescriptCurrInstr[5] == BS_ATTACKER)
        gBattlerTarget = gBattlerAttacker;

    gBattleMoveDamage = gBattleMons[gBattlerTarget].maxHP / 2;
    if (gBattleMoveDamage == 0)
        gBattleMoveDamage = 1;
    gBattleMoveDamage *= -1;

    if (gBattleMons[gBattlerTarget].hp == gBattleMons[gBattlerTarget].maxHP)
        gBattlescriptCurrInstr = failPtr;
    else
        gBattlescriptCurrInstr += 6;
}

static void Cmd_trymirrormove(void)
{
    s32 validMovesCount;
    s32 i;
    u16 move;
    u16 movesArray[4] = {0};

    for (validMovesCount = 0, i = 0; i < gBattlersCount; i++)
    {
        if (i != gBattlerAttacker)
        {
            move = gBattleStruct->lastTakenMoveFrom[gBattlerAttacker][i];
            if (move != 0 && move != 0xFFFF)
            {
                movesArray[validMovesCount] = move;
                validMovesCount++;
            }
        }
    }

    move = gBattleStruct->lastTakenMove[gBattlerAttacker];
    if (move != 0 && move != 0xFFFF)
    {
        gHitMarker &= ~(HITMARKER_ATTACKSTRING_PRINTED);
        gCurrentMove = move;
        gBattlerTarget = GetMoveTarget(gCurrentMove, 0);
        gBattlescriptCurrInstr = gBattleScriptsForMoveEffects[gBattleMoves[gCurrentMove].effect];
    }
    else if (validMovesCount)
    {
        gHitMarker &= ~(HITMARKER_ATTACKSTRING_PRINTED);
        i = Random() % validMovesCount;
        gCurrentMove = movesArray[i];
        gBattlerTarget = GetMoveTarget(gCurrentMove, 0);
        gBattlescriptCurrInstr = gBattleScriptsForMoveEffects[gBattleMoves[gCurrentMove].effect];
    }
    else
    {
        gSpecialStatuses[gBattlerAttacker].ppNotAffectedByPressure = 1;
        gBattlescriptCurrInstr++;
    }
}

static void Cmd_setrain(void)
{
    if (!TryChangeBattleWeather(gBattlerAttacker, ENUM_WEATHER_RAIN, FALSE))
    {
        gMoveResultFlags |= MOVE_RESULT_MISSED;
        gBattleCommunication[MULTISTRING_CHOOSER] = 2;
    }
    else
    {
        gBattleCommunication[MULTISTRING_CHOOSER] = 0;
    }
    gBattlescriptCurrInstr++;
}

static void Cmd_setreflect(void)
{
    if (gSideStatuses[GET_BATTLER_SIDE(gBattlerAttacker)] & SIDE_STATUS_REFLECT)
    {
        gMoveResultFlags |= MOVE_RESULT_MISSED;
        gBattleCommunication[MULTISTRING_CHOOSER] = 0;
    }
    else
    {
        gSideStatuses[GET_BATTLER_SIDE(gBattlerAttacker)] |= SIDE_STATUS_REFLECT;
        if (GetBattlerHoldEffect(gBattlerAttacker, TRUE) == HOLD_EFFECT_LIGHT_CLAY)
            gSideTimers[GET_BATTLER_SIDE(gBattlerAttacker)].reflectTimer = 8;
        else
            gSideTimers[GET_BATTLER_SIDE(gBattlerAttacker)].reflectTimer = 5;
        gSideTimers[GET_BATTLER_SIDE(gBattlerAttacker)].reflectBattlerId = gBattlerAttacker;

        if (gBattleTypeFlags & BATTLE_TYPE_DOUBLE && CountAliveMonsInBattle(BATTLE_ALIVE_ATK_SIDE) == 2)
            gBattleCommunication[MULTISTRING_CHOOSER] = 2;
        else
            gBattleCommunication[MULTISTRING_CHOOSER] = 1;
    }
    gBattlescriptCurrInstr++;
}

static void Cmd_setseeded(void)
{
    if (gMoveResultFlags & MOVE_RESULT_NO_EFFECT || gStatuses3[gBattlerTarget] & STATUS3_LEECHSEED)
    {
        gMoveResultFlags |= MOVE_RESULT_MISSED;
        gBattleCommunication[MULTISTRING_CHOOSER] = 1;
    }
    else if (IS_BATTLER_OF_TYPE(gBattlerTarget, TYPE_GRASS))
    {
        gMoveResultFlags |= MOVE_RESULT_MISSED;
        gBattleCommunication[MULTISTRING_CHOOSER] = 2;
    }
    else
    {
        gStatuses3[gBattlerTarget] |= gBattlerAttacker;
        gStatuses3[gBattlerTarget] |= STATUS3_LEECHSEED;
        gBattleCommunication[MULTISTRING_CHOOSER] = 0;
    }

    gBattlescriptCurrInstr++;
}

static void Cmd_manipulatedamage(void)
{
    switch (gBattlescriptCurrInstr[1])
    {
    case DMG_CHANGE_SIGN:
        gBattleMoveDamage *= -1;
        break;
    case DMG_RECOIL_FROM_MISS:
        gBattleMoveDamage /= 2;
        if (gBattleMoveDamage == 0)
            gBattleMoveDamage = 1;
        if ((gBattleMons[gBattlerTarget].maxHP / 2) < gBattleMoveDamage)
            gBattleMoveDamage = gBattleMons[gBattlerTarget].maxHP / 2;
        break;
    case DMG_DOUBLED:
        gBattleMoveDamage *= 2;
        break;
    case DMG_1_8_TARGET_HP:
        gBattleMoveDamage = gBattleMons[gBattlerTarget].maxHP / 8;
        if (gBattleMoveDamage == 0)
            gBattleMoveDamage = 1;
        break;
    case DMG_FULL_ATTACKER_HP:
        gBattleMoveDamage = gBattleMons[gBattlerAttacker].maxHP;
        break;
    case DMG_CURR_ATTACKER_HP:
        gBattleMoveDamage = gBattleMons[gBattlerAttacker].hp;
        break;
    }

    gBattlescriptCurrInstr += 2;
}

static void Cmd_trysetrest(void)
{
    const u8 *failJump = T1_READ_PTR(gBattlescriptCurrInstr + 1);
    gActiveBattler = gBattlerTarget = gBattlerAttacker;
    gBattleMoveDamage = gBattleMons[gBattlerTarget].maxHP * (-1);

    if (gBattleMons[gBattlerTarget].hp == gBattleMons[gBattlerTarget].maxHP)
    {
        gBattlescriptCurrInstr = failJump;
    }
    else
    {
        if (gBattleMons[gBattlerTarget].status1 & ((u8)(~STATUS1_SLEEP)))
            gBattleCommunication[MULTISTRING_CHOOSER] = 1;
        else
            gBattleCommunication[MULTISTRING_CHOOSER] = 0;

        gBattleMons[gBattlerTarget].status1 = 3;
        BtlController_EmitSetMonData(0, REQUEST_STATUS_BATTLE, 0, 4, &gBattleMons[gActiveBattler].status1);
        MarkBattlerForControllerExec(gActiveBattler);
        gBattlescriptCurrInstr += 5;
    }
}

static void Cmd_jumpifnotfirstturn(void)
{
    const u8* failJump = T1_READ_PTR(gBattlescriptCurrInstr + 1);

    if (gDisableStructs[gBattlerAttacker].isFirstTurn)
        gBattlescriptCurrInstr += 5;
    else
        gBattlescriptCurrInstr = failJump;
}

static void Cmd_setmiracleeye(void)
{
    if (!(gStatuses3[gBattlerTarget] & STATUS3_MIRACLE_EYED))
    {
        gStatuses3[gBattlerTarget] |= STATUS3_MIRACLE_EYED;
        gBattlescriptCurrInstr += 5;
    }
    else
    {
        gBattlescriptCurrInstr = T1_READ_PTR(gBattlescriptCurrInstr + 1);
    }
}

bool8 UproarWakeUpCheck(u8 battlerId)
{
    s32 i;

    for (i = 0; i < gBattlersCount; i++)
    {
        if (!(gBattleMons[i].status2 & STATUS2_UPROAR) || gBattleMons[battlerId].ability == ABILITY_SOUNDPROOF)
            continue;

        gBattleScripting.battler = i;

        if (gBattlerTarget == 0xFF)
            gBattlerTarget = i;
        else if (gBattlerTarget == i)
            gBattleCommunication[MULTISTRING_CHOOSER] = 0;
        else
            gBattleCommunication[MULTISTRING_CHOOSER] = 1;

        break;
    }

    if (i == gBattlersCount)
        return FALSE;
    else
        return TRUE;
}

static void Cmd_jumpifcantmakeasleep(void)
{
    const u8 *jumpPtr = T1_READ_PTR(gBattlescriptCurrInstr + 1);
    u32 ability = GetBattlerAbility(gBattlerTarget);

    if (UproarWakeUpCheck(gBattlerTarget))
    {
        gBattlescriptCurrInstr = jumpPtr;
    }
    else if (ability == ABILITY_INSOMNIA || ability == ABILITY_VITAL_SPIRIT)
    {
        gLastUsedAbility = ability;
        gBattleCommunication[MULTISTRING_CHOOSER] = 2;
        gBattlescriptCurrInstr = jumpPtr;
        RecordAbilityBattle(gBattlerTarget, gLastUsedAbility);
    }
    else
    {
        gBattlescriptCurrInstr += 5;
    }
}

static void Cmd_stockpile(void)
{
    switch (gBattlescriptCurrInstr[1])
    {
    case 0:
        if (gDisableStructs[gBattlerAttacker].stockpileCounter >= 3)
        {
            gMoveResultFlags |= MOVE_RESULT_MISSED;
            gBattleCommunication[MULTISTRING_CHOOSER] = 1;
        }
        else
        {
            gDisableStructs[gBattlerAttacker].stockpileCounter++;
            gDisableStructs[gBattlerAttacker].stockpileBeforeDef = gBattleMons[gBattlerAttacker].statStages[STAT_DEF];
            gDisableStructs[gBattlerAttacker].stockpileBeforeSpDef = gBattleMons[gBattlerAttacker].statStages[STAT_SPDEF];
            PREPARE_BYTE_NUMBER_BUFFER(gBattleTextBuff1, 1, gDisableStructs[gBattlerAttacker].stockpileCounter);
            gBattleCommunication[MULTISTRING_CHOOSER] = 0;
        }
        break;
    case 1: // Save def/sp def stats.
        if (!(gMoveResultFlags & MOVE_RESULT_NO_EFFECT))
        {
            gDisableStructs[gBattlerAttacker].stockpileDef += gBattleMons[gBattlerAttacker].statStages[STAT_DEF] - gDisableStructs[gBattlerAttacker].stockpileBeforeDef;
            gDisableStructs[gBattlerAttacker].stockpileSpDef += gBattleMons[gBattlerAttacker].statStages[STAT_SPDEF] - gDisableStructs[gBattlerAttacker].stockpileBeforeSpDef;
        }
        break;
    }

    gBattlescriptCurrInstr += 2;
}

static void Cmd_stockpiletobasedamage(void)
{
    const u8* jumpPtr = T1_READ_PTR(gBattlescriptCurrInstr + 1);
    if (gDisableStructs[gBattlerAttacker].stockpileCounter == 0)
    {
        gBattlescriptCurrInstr = jumpPtr;
    }
    else
    {
        if (gBattleCommunication[6] != 1)
            gBattleScripting.animTurn = gDisableStructs[gBattlerAttacker].stockpileCounter;

        gDisableStructs[gBattlerAttacker].stockpileCounter = 0;
        // Restore stat changes from stockpile.
        gBattleMons[gBattlerAttacker].statStages[STAT_DEF] -= gDisableStructs[gBattlerAttacker].stockpileDef;
        gBattleMons[gBattlerAttacker].statStages[STAT_SPDEF] -= gDisableStructs[gBattlerAttacker].stockpileSpDef;
        gBattlescriptCurrInstr += 5;
    }
}

static void Cmd_stockpiletohpheal(void)
{
    const u8* jumpPtr = T1_READ_PTR(gBattlescriptCurrInstr + 1);

    if (gDisableStructs[gBattlerAttacker].stockpileCounter == 0)
    {
        gBattlescriptCurrInstr = jumpPtr;
        gBattleCommunication[MULTISTRING_CHOOSER] = 0;
    }
    else
    {
        if (gBattleMons[gBattlerAttacker].maxHP == gBattleMons[gBattlerAttacker].hp)
        {
            gDisableStructs[gBattlerAttacker].stockpileCounter = 0;
            gBattlescriptCurrInstr = jumpPtr;
            gBattlerTarget = gBattlerAttacker;
            gBattleCommunication[MULTISTRING_CHOOSER] = 1;
        }
        else
        {
            gBattleMoveDamage = gBattleMons[gBattlerAttacker].maxHP / (1 << (3 - gDisableStructs[gBattlerAttacker].stockpileCounter));

            if (gBattleMoveDamage == 0)
                gBattleMoveDamage = 1;
            gBattleMoveDamage *= -1;

            gBattleScripting.animTurn = gDisableStructs[gBattlerAttacker].stockpileCounter;
            gDisableStructs[gBattlerAttacker].stockpileCounter = 0;
            gBattlescriptCurrInstr += 5;
            gBattlerTarget = gBattlerAttacker;
        }

        // Restore stat changes from stockpile.
        gBattleMons[gBattlerAttacker].statStages[STAT_DEF] -= gDisableStructs[gBattlerAttacker].stockpileDef;
        gBattleMons[gBattlerAttacker].statStages[STAT_SPDEF] -= gDisableStructs[gBattlerAttacker].stockpileSpDef;
    }
}

static void Cmd_setdrainedhp(void)
{
    if (gBattleMoves[gCurrentMove].argument != 0)
        gBattleMoveDamage = -(gHpDealt * gBattleMoves[gCurrentMove].argument / 100);
    else
        gBattleMoveDamage = -(gHpDealt / 2);

    if (gBattleMoveDamage == 0)
        gBattleMoveDamage = -1;

    gBattlescriptCurrInstr++;
}

static u32 ChangeStatBuffs(s8 statValue, u32 statId, u32 flags, const u8 *BS_ptr)
{
    bool32 certain = FALSE;
    bool32 notProtectAffected = FALSE;
    u32 index;

    if (flags & MOVE_EFFECT_AFFECTS_USER)
        gActiveBattler = gBattlerAttacker;
    else
        gActiveBattler = gBattlerTarget;

    gSpecialStatuses[gActiveBattler].changedStatsBattlerId = gBattlerAttacker;

    flags &= ~(MOVE_EFFECT_AFFECTS_USER);

    if (flags & MOVE_EFFECT_CERTAIN)
        certain++;
    flags &= ~(MOVE_EFFECT_CERTAIN);

    if (flags & STAT_BUFF_NOT_PROTECT_AFFECTED)
        notProtectAffected++;
    flags &= ~(STAT_BUFF_NOT_PROTECT_AFFECTED);

    if (GetBattlerAbility(gActiveBattler) == ABILITY_CONTRARY)
    {
        statValue ^= STAT_BUFF_NEGATIVE;
        gBattleScripting.statChanger ^= STAT_BUFF_NEGATIVE;
    }
    else if (GetBattlerAbility(gActiveBattler) == ABILITY_SIMPLE)
    {
        statValue = (SET_STAT_BUFF_VALUE(GET_STAT_BUFF_VALUE(statValue) * 2)) | ((statValue <= -1) ? STAT_BUFF_NEGATIVE : 0);
    }

    PREPARE_STAT_BUFFER(gBattleTextBuff1, statId);

    if (statValue <= -1) // Stat decrease.
    {
        if (gSideTimers[GET_BATTLER_SIDE(gActiveBattler)].mistTimer
            && !certain && gCurrentMove != MOVE_CURSE)
        {
            if (flags == STAT_BUFF_ALLOW_PTR)
            {
                if (gSpecialStatuses[gActiveBattler].statLowered)
                {
                    gBattlescriptCurrInstr = BS_ptr;
                }
                else
                {
                    BattleScriptPush(BS_ptr);
                    gBattleScripting.battler = gActiveBattler;
                    gBattlescriptCurrInstr = BattleScript_MistProtected;
                    gSpecialStatuses[gActiveBattler].statLowered = 1;
                }
            }
            return STAT_CHANGE_DIDNT_WORK;
        }
        else if (gCurrentMove != MOVE_CURSE
                 && notProtectAffected != TRUE && JumpIfMoveAffectedByProtect(0))
        {
            gBattlescriptCurrInstr = BattleScript_ButItFailed;
            return STAT_CHANGE_DIDNT_WORK;
        }
        else if ((GetBattlerAbility(gActiveBattler) == ABILITY_CLEAR_BODY
                  || GetBattlerAbility(gActiveBattler) == ABILITY_WHITE_SMOKE)
                 && !certain && gCurrentMove != MOVE_CURSE)
        {
            if (flags == STAT_BUFF_ALLOW_PTR)
            {
                if (gSpecialStatuses[gActiveBattler].statLowered)
                {
                    gBattlescriptCurrInstr = BS_ptr;
                }
                else
                {
                    BattleScriptPush(BS_ptr);
                    gBattleScripting.battler = gActiveBattler;
                    gBattlerAbility = gActiveBattler;
                    gBattlescriptCurrInstr = BattleScript_AbilityNoStatLoss;
                    gLastUsedAbility = GetBattlerAbility(gActiveBattler);
                    RecordAbilityBattle(gActiveBattler, gLastUsedAbility);
                    gSpecialStatuses[gActiveBattler].statLowered = 1;
                }
            }
            return STAT_CHANGE_DIDNT_WORK;
        }
        else if ((index = IsFlowerVeilProtected(gActiveBattler)) && !certain)
        {
            if (flags == STAT_BUFF_ALLOW_PTR)
            {
                if (gSpecialStatuses[gActiveBattler].statLowered)
                {
                    gBattlescriptCurrInstr = BS_ptr;
                }
                else
                {
                    BattleScriptPush(BS_ptr);
                    gBattleScripting.battler = gActiveBattler;
                    gBattlerAbility = index - 1;
                    gBattlescriptCurrInstr = BattleScript_FlowerVeilProtectsRet;
                    gLastUsedAbility = ABILITY_FLOWER_VEIL;
                    gSpecialStatuses[gActiveBattler].statLowered = 1;
                }
            }
            return STAT_CHANGE_DIDNT_WORK;
        }
        else if (GetBattlerAbility(gActiveBattler) == ABILITY_KEEN_EYE
                 && !certain && statId == STAT_ACC)
        {
            if (flags == STAT_BUFF_ALLOW_PTR)
            {
                BattleScriptPush(BS_ptr);
                gBattleScripting.battler = gActiveBattler;
                gBattlerAbility = gActiveBattler;
                gBattlescriptCurrInstr = BattleScript_AbilityNoSpecificStatLoss;
                gLastUsedAbility = GetBattlerAbility(gActiveBattler);
                RecordAbilityBattle(gActiveBattler, gLastUsedAbility);
            }
            return STAT_CHANGE_DIDNT_WORK;
        }
        else if (GetBattlerAbility(gActiveBattler) == ABILITY_HYPER_CUTTER
                 && !certain && statId == STAT_ATK)
        {
            if (flags == STAT_BUFF_ALLOW_PTR)
            {
                BattleScriptPush(BS_ptr);
                gBattleScripting.battler = gActiveBattler;
                gBattlerAbility = gActiveBattler;
                gBattlescriptCurrInstr = BattleScript_AbilityNoSpecificStatLoss;
                gLastUsedAbility = GetBattlerAbility(gActiveBattler);
                RecordAbilityBattle(gActiveBattler, gLastUsedAbility);
            }
            return STAT_CHANGE_DIDNT_WORK;
        }
        else if (GetBattlerAbility(gActiveBattler) == ABILITY_SHIELD_DUST && flags == 0)
        {
            return STAT_CHANGE_DIDNT_WORK;
        }
        else // try to decrease
        {
            statValue = -GET_STAT_BUFF_VALUE(statValue);
            gBattleTextBuff2[0] = B_BUFF_PLACEHOLDER_BEGIN;
            index = 1;
            if (statValue == -2)
            {
                gBattleTextBuff2[1] = B_BUFF_STRING;
                gBattleTextBuff2[2] = STRINGID_STATHARSHLY;
                gBattleTextBuff2[3] = STRINGID_STATHARSHLY >> 8;
                index = 4;
            }
            else if (statValue <= -3)
            {
                gBattleTextBuff2[1] = B_BUFF_STRING;
                gBattleTextBuff2[2] = STRINGID_SEVERELY & 0xFF;
                gBattleTextBuff2[3] = STRINGID_SEVERELY >> 8;
                index = 4;
            }
            gBattleTextBuff2[index] = B_BUFF_STRING;
            index++;
            gBattleTextBuff2[index] = STRINGID_STATFELL;
            index++;
            gBattleTextBuff2[index] = STRINGID_STATFELL >> 8;
            index++;
            gBattleTextBuff2[index] = B_BUFF_EOS;

            if (gBattleMons[gActiveBattler].statStages[statId] == 0)
                gBattleCommunication[MULTISTRING_CHOOSER] = 2;
            else
                gBattleCommunication[MULTISTRING_CHOOSER] = (gBattlerTarget == gActiveBattler);

        }
    }
    else // stat increase
    {
        statValue = GET_STAT_BUFF_VALUE(statValue);
        gBattleTextBuff2[0] = B_BUFF_PLACEHOLDER_BEGIN;
        index = 1;
        if (statValue == 2)
        {
            gBattleTextBuff2[1] = B_BUFF_STRING;
            gBattleTextBuff2[2] = STRINGID_STATSHARPLY;
            gBattleTextBuff2[3] = STRINGID_STATSHARPLY >> 8;
            index = 4;
        }
        else if (statValue >= 3)
        {
            gBattleTextBuff2[1] = B_BUFF_STRING;
            gBattleTextBuff2[2] = STRINGID_DRASTICALLY & 0xFF;
            gBattleTextBuff2[3] = STRINGID_DRASTICALLY >> 8;
            index = 4;
        }
        gBattleTextBuff2[index] = B_BUFF_STRING;
        index++;
        gBattleTextBuff2[index] = STRINGID_STATROSE;
        index++;
        gBattleTextBuff2[index] = STRINGID_STATROSE >> 8;
        index++;
        gBattleTextBuff2[index] = B_BUFF_EOS;

        if (gBattleMons[gActiveBattler].statStages[statId] == 0xC)
            gBattleCommunication[MULTISTRING_CHOOSER] = 2;
        else
            gBattleCommunication[MULTISTRING_CHOOSER] = (gBattlerTarget == gActiveBattler);
    }

    gBattleMons[gActiveBattler].statStages[statId] += statValue;
    if (gBattleMons[gActiveBattler].statStages[statId] < 0)
        gBattleMons[gActiveBattler].statStages[statId] = 0;
    if (gBattleMons[gActiveBattler].statStages[statId] > 0xC)
        gBattleMons[gActiveBattler].statStages[statId] = 0xC;

    if (gBattleCommunication[MULTISTRING_CHOOSER] == 2 && flags & STAT_BUFF_ALLOW_PTR)
        gMoveResultFlags |= MOVE_RESULT_MISSED;

    if (gBattleCommunication[MULTISTRING_CHOOSER] == 2 && !(flags & STAT_BUFF_ALLOW_PTR))
        return STAT_CHANGE_DIDNT_WORK;

    return STAT_CHANGE_WORKED;
}

static void Cmd_statbuffchange(void)
{
    u16 flags = T1_READ_16(gBattlescriptCurrInstr + 1);
    const u8 *ptrBefore = gBattlescriptCurrInstr;
    const u8 *jumpPtr = T1_READ_PTR(gBattlescriptCurrInstr + 3);

    if (ChangeStatBuffs(GET_STAT_BUFF_VALUE_WITH_SIGN(gBattleScripting.statChanger), GET_STAT_BUFF_ID(gBattleScripting.statChanger), flags, jumpPtr) == STAT_CHANGE_WORKED)
        gBattlescriptCurrInstr += 7;
    else if (gBattlescriptCurrInstr == ptrBefore) // Prevent infinite looping.
        gBattlescriptCurrInstr = jumpPtr;
}

static void Cmd_normalisebuffs(void) // haze
{
    s32 i, j;

    for (i = 0; i < gBattlersCount; i++)
    {
        gDisableStructs[i].stockpileDef = 0;
        gDisableStructs[i].stockpileSpDef = 0;
        for (j = 0; j < NUM_BATTLE_STATS; j++)
            gBattleMons[i].statStages[j] = 6;
    }

    gBattlescriptCurrInstr++;
}

static void Cmd_setbide(void)
{
    gBattleMons[gBattlerAttacker].status2 |= STATUS2_MULTIPLETURNS;
    gLockedMoves[gBattlerAttacker] = gCurrentMove;
    gTakenDmg[gBattlerAttacker] = 0;
    gBattleMons[gBattlerAttacker].status2 |= (STATUS2_BIDE - 0x100); // 2 turns

    gBattlescriptCurrInstr++;
}

static void Cmd_confuseifrepeatingattackends(void)
{
    if (!(gBattleMons[gBattlerAttacker].status2 & STATUS2_LOCK_CONFUSE) && !gSpecialStatuses[gBattlerAttacker].dancerUsedMove)
        gBattleScripting.moveEffect = (MOVE_EFFECT_THRASH | MOVE_EFFECT_AFFECTS_USER);

    gBattlescriptCurrInstr++;
}

static void Cmd_setmultihitcounter(void)
{
    if (gBattlescriptCurrInstr[1])
    {
        gMultiHitCounter = gBattlescriptCurrInstr[1];
    }
    else
    {
        gMultiHitCounter = Random() & 3;
        if (gMultiHitCounter > 1)
            gMultiHitCounter = (Random() & 3) + 2;
        else
            gMultiHitCounter += 2;

        if (GetBattlerAbility(gBattlerAttacker) == ABILITY_SKILL_LINK)
            gMultiHitCounter = 5;
    }

    gBattlescriptCurrInstr += 2;
}

static void Cmd_initmultihitstring(void)
{
    PREPARE_BYTE_NUMBER_BUFFER(gBattleScripting.multihitString, 1, 0)

    gBattlescriptCurrInstr++;
}

static void Cmd_forcerandomswitch(void)
{
    s32 i;
    s32 battler1PartyId = 0;
    s32 battler2PartyId = 0;
    s32 lastMonId = 0; // + 1
    s32 firstMonId = 0;
    s32 monsCount = 0;
    struct Pokemon *party = NULL;
    s32 validMons = 0;
    s32 minNeeded = 0;

    // Swapping pokemon happens in:
    // trainer battles
    // wild double battles when an opposing pokemon uses it against one of the two alive player mons
    // wild double battle when a player pokemon uses it against its partner
    if ((gBattleTypeFlags & BATTLE_TYPE_TRAINER)
        || (WILD_DOUBLE_BATTLE
            && GetBattlerSide(gBattlerAttacker) == B_SIDE_OPPONENT
            && GetBattlerSide(gBattlerTarget) == B_SIDE_PLAYER
            && IS_WHOLE_SIDE_ALIVE(gBattlerTarget))
        || (WILD_DOUBLE_BATTLE
            && GetBattlerSide(gBattlerAttacker) == B_SIDE_PLAYER
            && GetBattlerSide(gBattlerTarget) == B_SIDE_PLAYER)
       )
    {
        if (GetBattlerSide(gBattlerTarget) == B_SIDE_PLAYER)
            party = gPlayerParty;
        else
            party = gEnemyParty;

        if (BATTLE_TWO_VS_ONE_OPPONENT && GetBattlerSide(gBattlerTarget) == B_SIDE_OPPONENT)
        {
            firstMonId = 0;
            lastMonId = 6;
            monsCount = 6;
            minNeeded = 2;
            battler2PartyId = gBattlerPartyIndexes[gBattlerTarget];
            battler1PartyId = gBattlerPartyIndexes[gBattlerTarget ^ BIT_FLANK];
        }
        else if ((gBattleTypeFlags & BATTLE_TYPE_BATTLE_TOWER && gBattleTypeFlags & BATTLE_TYPE_LINK)
            || (gBattleTypeFlags & BATTLE_TYPE_BATTLE_TOWER && gBattleTypeFlags & BATTLE_TYPE_x2000000)
            || (gBattleTypeFlags & BATTLE_TYPE_INGAME_PARTNER))
        {
            if ((gBattlerTarget & BIT_FLANK) != 0)
            {
                firstMonId = 3;
                lastMonId = 6;
            }
            else
            {
                firstMonId = 0;
                lastMonId = 3;
            }
            monsCount = 3;
            minNeeded = 1;
            battler2PartyId = gBattlerPartyIndexes[gBattlerTarget];
            battler1PartyId = gBattlerPartyIndexes[gBattlerTarget ^ BIT_FLANK];
        }
        else if ((gBattleTypeFlags & BATTLE_TYPE_MULTI && gBattleTypeFlags & BATTLE_TYPE_LINK)
                 || (gBattleTypeFlags & BATTLE_TYPE_MULTI && gBattleTypeFlags & BATTLE_TYPE_x2000000))
        {
            if (GetLinkTrainerFlankId(GetBattlerMultiplayerId(gBattlerTarget)) == 1)
            {
                firstMonId = 3;
                lastMonId = 6;
            }
            else
            {
                firstMonId = 0;
                lastMonId = 3;
            }
            monsCount = 3;
            minNeeded = 1;
            battler2PartyId = gBattlerPartyIndexes[gBattlerTarget];
            battler1PartyId = gBattlerPartyIndexes[gBattlerTarget ^ BIT_FLANK];
        }
        else if (gBattleTypeFlags & BATTLE_TYPE_TWO_OPPONENTS)
        {
            if (GetBattlerSide(gBattlerTarget) == B_SIDE_PLAYER)
            {
                firstMonId = 0;
                lastMonId = 6;
                monsCount = 6;
                minNeeded = 2; // since there are two opponents, it has to be a double battle
            }
            else
            {
                if ((gBattlerTarget & BIT_FLANK) != 0)
                {
                    firstMonId = 3;
                    lastMonId = 6;
                }
                else
                {
                    firstMonId = 0;
                    lastMonId = 3;
                }
                monsCount = 3;
                minNeeded = 1;
            }
            battler2PartyId = gBattlerPartyIndexes[gBattlerTarget];
            battler1PartyId = gBattlerPartyIndexes[gBattlerTarget ^ BIT_FLANK];
        }
        else if (gBattleTypeFlags & BATTLE_TYPE_DOUBLE)
        {
            firstMonId = 0;
            lastMonId = 6;
            monsCount = 6;
            minNeeded = 2;
            battler2PartyId = gBattlerPartyIndexes[gBattlerTarget];
            battler1PartyId = gBattlerPartyIndexes[gBattlerTarget ^ BIT_FLANK];
        }
        else
        {
            firstMonId = 0;
            lastMonId = 6;
            monsCount = 6;
            minNeeded = 1;
            battler2PartyId = gBattlerPartyIndexes[gBattlerTarget]; // there is only one pokemon out in single battles
            battler1PartyId = gBattlerPartyIndexes[gBattlerTarget];
        }

        for (i = firstMonId; i < lastMonId; i++)
        {
            if (GetMonData(&party[i], MON_DATA_SPECIES) != SPECIES_NONE
             && !GetMonData(&party[i], MON_DATA_IS_EGG)
             && GetMonData(&party[i], MON_DATA_HP) != 0)
             {
                 validMons++;
             }
        }

        if (validMons <= minNeeded)
        {
            gBattlescriptCurrInstr = T1_READ_PTR(gBattlescriptCurrInstr + 1);
        }
        else
        {
            *(gBattleStruct->field_58 + gBattlerTarget) = gBattlerPartyIndexes[gBattlerTarget];
            gBattlescriptCurrInstr = BattleScript_RoarSuccessSwitch;

            do
            {
                i = Random() % monsCount;
                i += firstMonId;
            }
            while (i == battler2PartyId
                   || i == battler1PartyId
                   || GetMonData(&party[i], MON_DATA_SPECIES) == SPECIES_NONE
                   || GetMonData(&party[i], MON_DATA_IS_EGG) == TRUE
                   || GetMonData(&party[i], MON_DATA_HP) == 0);

            *(gBattleStruct->monToSwitchIntoId + gBattlerTarget) = i;

            if (!IsMultiBattle())
                SwitchPartyOrder(gBattlerTarget);

            if ((gBattleTypeFlags & BATTLE_TYPE_LINK && gBattleTypeFlags & BATTLE_TYPE_BATTLE_TOWER)
                || (gBattleTypeFlags & BATTLE_TYPE_LINK && gBattleTypeFlags & BATTLE_TYPE_MULTI)
                || (gBattleTypeFlags & BATTLE_TYPE_x2000000 && gBattleTypeFlags & BATTLE_TYPE_BATTLE_TOWER)
                || (gBattleTypeFlags & BATTLE_TYPE_x2000000 && gBattleTypeFlags & BATTLE_TYPE_MULTI))
            {
                SwitchPartyOrderLinkMulti(gBattlerTarget, i, 0);
                SwitchPartyOrderLinkMulti(gBattlerTarget ^ BIT_FLANK, i, 1);
            }

            if (gBattleTypeFlags & BATTLE_TYPE_INGAME_PARTNER)
                SwitchPartyOrderInGameMulti(gBattlerTarget, i);
        }
    }
    else
    {
        // In normal wild doubles, Roar will always fail if the user's level is less than the target's.
        if (gBattleMons[gBattlerAttacker].level >= gBattleMons[gBattlerTarget].level)
            gBattlescriptCurrInstr = BattleScript_RoarSuccessEndBattle;
        else
            gBattlescriptCurrInstr = T1_READ_PTR(gBattlescriptCurrInstr + 1);
    }
}

static void Cmd_tryconversiontypechange(void) // randomly changes user's type to one of its moves' type
{
    u8 validMoves = 0;
    u8 moveChecked;
    u8 moveType;

    while (validMoves < MAX_MON_MOVES)
    {
        if (gBattleMons[gBattlerAttacker].moves[validMoves] == 0)
            break;

        validMoves++;
    }

    for (moveChecked = 0; moveChecked < validMoves; moveChecked++)
    {
        moveType = gBattleMoves[gBattleMons[gBattlerAttacker].moves[moveChecked]].type;

        if (moveType == TYPE_MYSTERY)
        {
            if (IS_BATTLER_OF_TYPE(gBattlerAttacker, TYPE_GHOST))
                moveType = TYPE_GHOST;
            else
                moveType = TYPE_NORMAL;
        }
        if (moveType != gBattleMons[gBattlerAttacker].type1
            && moveType != gBattleMons[gBattlerAttacker].type2
            && moveType != gBattleMons[gBattlerAttacker].type3)
        {
            break;
        }
    }

    if (moveChecked == validMoves)
    {
        gBattlescriptCurrInstr = T1_READ_PTR(gBattlescriptCurrInstr + 1);
    }
    else
    {
        do
        {

            while ((moveChecked = Random() & 3) >= validMoves);

            moveType = gBattleMoves[gBattleMons[gBattlerAttacker].moves[moveChecked]].type;

            if (moveType == TYPE_MYSTERY)
            {
                if (IS_BATTLER_OF_TYPE(gBattlerAttacker, TYPE_GHOST))
                    moveType = TYPE_GHOST;
                else
                    moveType = TYPE_NORMAL;
            }
        }
        while (moveType == gBattleMons[gBattlerAttacker].type1 || moveType == gBattleMons[gBattlerAttacker].type2 || moveType == gBattleMons[gBattlerAttacker].type3);

        SET_BATTLER_TYPE(gBattlerAttacker, moveType);
        PREPARE_TYPE_BUFFER(gBattleTextBuff1, moveType);

        gBattlescriptCurrInstr += 5;
    }
}

static void Cmd_givepaydaymoney(void)
{
    if (!(gBattleTypeFlags & (BATTLE_TYPE_LINK | BATTLE_TYPE_x2000000)) && gPaydayMoney != 0)
    {
        u32 bonusMoney = gPaydayMoney * gBattleStruct->moneyMultiplier;
        AddMoney(&gSaveBlock1Ptr->money, bonusMoney);

        PREPARE_HWORD_NUMBER_BUFFER(gBattleTextBuff1, 5, bonusMoney)

        BattleScriptPush(gBattlescriptCurrInstr + 1);
        gBattlescriptCurrInstr = BattleScript_PrintPayDayMoneyString;
    }
    else
    {
        gBattlescriptCurrInstr++;
    }
}

static void Cmd_setlightscreen(void)
{
    if (gSideStatuses[GET_BATTLER_SIDE(gBattlerAttacker)] & SIDE_STATUS_LIGHTSCREEN)
    {
        gMoveResultFlags |= MOVE_RESULT_MISSED;
        gBattleCommunication[MULTISTRING_CHOOSER] = 0;
    }
    else
    {
        gSideStatuses[GET_BATTLER_SIDE(gBattlerAttacker)] |= SIDE_STATUS_LIGHTSCREEN;
        if (GetBattlerHoldEffect(gBattlerAttacker, TRUE) == HOLD_EFFECT_LIGHT_CLAY)
            gSideTimers[GET_BATTLER_SIDE(gBattlerAttacker)].lightscreenTimer = 8;
        else
            gSideTimers[GET_BATTLER_SIDE(gBattlerAttacker)].lightscreenTimer = 5;
        gSideTimers[GET_BATTLER_SIDE(gBattlerAttacker)].lightscreenBattlerId = gBattlerAttacker;

        if (gBattleTypeFlags & BATTLE_TYPE_DOUBLE && CountAliveMonsInBattle(BATTLE_ALIVE_ATK_SIDE) == 2)
            gBattleCommunication[MULTISTRING_CHOOSER] = 4;
        else
            gBattleCommunication[MULTISTRING_CHOOSER] = 3;
    }

    gBattlescriptCurrInstr++;
}

static void Cmd_tryKO(void)
{
    u8 holdEffect, param;

    if (gBattleMons[gBattlerTarget].item == ITEM_ENIGMA_BERRY)
    {
       holdEffect = gEnigmaBerries[gBattlerTarget].holdEffect;
       param = gEnigmaBerries[gBattlerTarget].holdEffectParam;
    }
    else
    {
        holdEffect = ItemId_GetHoldEffect(gBattleMons[gBattlerTarget].item);
        param = ItemId_GetHoldEffectParam(gBattleMons[gBattlerTarget].item);
    }

    gPotentialItemEffectBattler = gBattlerTarget;

    if (holdEffect == HOLD_EFFECT_FOCUS_BAND && (Random() % 100) < param)
    {
        RecordItemEffectBattle(gBattlerTarget, HOLD_EFFECT_FOCUS_BAND);
        gSpecialStatuses[gBattlerTarget].focusBanded = 1;
    }

    if (gBattleMons[gBattlerTarget].ability == ABILITY_STURDY)
    {
        gMoveResultFlags |= MOVE_RESULT_MISSED;
        gLastUsedAbility = ABILITY_STURDY;
        gBattlescriptCurrInstr = BattleScript_SturdyPreventsOHKO;
        RecordAbilityBattle(gBattlerTarget, ABILITY_STURDY);
    }
    else
    {
        u16 chance;
        if (!(gStatuses3[gBattlerTarget] & STATUS3_ALWAYS_HITS))
        {
            chance = gBattleMoves[gCurrentMove].accuracy + (gBattleMons[gBattlerAttacker].level - gBattleMons[gBattlerTarget].level);
            if (Random() % 100 + 1 < chance && gBattleMons[gBattlerAttacker].level >= gBattleMons[gBattlerTarget].level)
                chance = TRUE;
            else
                chance = FALSE;
        }
        else if (gDisableStructs[gBattlerTarget].battlerWithSureHit == gBattlerAttacker
                 && gBattleMons[gBattlerAttacker].level >= gBattleMons[gBattlerTarget].level)
        {
            chance = TRUE;
        }
        else
        {
            chance = gBattleMoves[gCurrentMove].accuracy + (gBattleMons[gBattlerAttacker].level - gBattleMons[gBattlerTarget].level);
            if (Random() % 100 + 1 < chance && gBattleMons[gBattlerAttacker].level >= gBattleMons[gBattlerTarget].level)
                chance = TRUE;
            else
                chance = FALSE;
        }
        if (chance)
        {
            if (gProtectStructs[gBattlerTarget].endured)
            {
                gBattleMoveDamage = gBattleMons[gBattlerTarget].hp - 1;
                gMoveResultFlags |= MOVE_RESULT_FOE_ENDURED;
            }
            else if (gSpecialStatuses[gBattlerTarget].focusBanded)
            {
                gBattleMoveDamage = gBattleMons[gBattlerTarget].hp - 1;
                gMoveResultFlags |= MOVE_RESULT_FOE_HUNG_ON;
                gLastUsedItem = gBattleMons[gBattlerTarget].item;
            }
            else
            {
                gBattleMoveDamage = gBattleMons[gBattlerTarget].hp;
                gMoveResultFlags |= MOVE_RESULT_ONE_HIT_KO;
            }
            gBattlescriptCurrInstr += 5;
        }
        else
        {
            gMoveResultFlags |= MOVE_RESULT_MISSED;
            if (gBattleMons[gBattlerAttacker].level >= gBattleMons[gBattlerTarget].level)
                gBattleCommunication[MULTISTRING_CHOOSER] = 0;
            else
                gBattleCommunication[MULTISTRING_CHOOSER] = 1;
            gBattlescriptCurrInstr = T1_READ_PTR(gBattlescriptCurrInstr + 1);
        }
    }
}

static void Cmd_damagetohalftargethp(void) // super fang
{
    gBattleMoveDamage = gBattleMons[gBattlerTarget].hp / 2;
    if (gBattleMoveDamage == 0)
        gBattleMoveDamage = 1;

    gBattlescriptCurrInstr++;
}

static void Cmd_setsandstorm(void)
{
    if (!TryChangeBattleWeather(gBattlerAttacker, ENUM_WEATHER_SANDSTORM, FALSE))
    {
        gMoveResultFlags |= MOVE_RESULT_MISSED;
        gBattleCommunication[MULTISTRING_CHOOSER] = 2;
    }
    else
    {
        gBattleCommunication[MULTISTRING_CHOOSER] = 3;
    }
    gBattlescriptCurrInstr++;
}

static void Cmd_weatherdamage(void)
{
    gBattleMoveDamage = 0;
    if (IsBattlerAlive(gBattlerAttacker) && WEATHER_HAS_EFFECT)
    {
        u32 ability = GetBattlerAbility(gBattlerAttacker);
        if (gBattleWeather & WEATHER_SANDSTORM_ANY)
        {
            if (!IS_BATTLER_OF_TYPE(gBattlerAttacker, TYPE_ROCK)
                && !IS_BATTLER_OF_TYPE(gBattlerAttacker, TYPE_GROUND)
                && !IS_BATTLER_OF_TYPE(gBattlerAttacker, TYPE_STEEL)
                && ability != ABILITY_SAND_VEIL
                && ability != ABILITY_SAND_FORCE
                && ability != ABILITY_SAND_RUSH
                && ability != ABILITY_OVERCOAT
                && !(gStatuses3[gBattlerAttacker] & (STATUS3_UNDERGROUND | STATUS3_UNDERWATER))
                && GetBattlerHoldEffect(gBattlerAttacker, TRUE) != HOLD_EFFECT_SAFETY_GOOGLES)
            {
                gBattleMoveDamage = gBattleMons[gBattlerAttacker].maxHP / 16;
                if (gBattleMoveDamage == 0)
                    gBattleMoveDamage = 1;
            }
        }
        if (gBattleWeather & WEATHER_HAIL_ANY)
        {
            if (ability == ABILITY_ICE_BODY
                && !(gStatuses3[gBattlerAttacker] & (STATUS3_UNDERGROUND | STATUS3_UNDERWATER))
                && !BATTLER_MAX_HP(gBattlerAttacker)
                && !(gStatuses3[gBattlerAttacker] & STATUS3_HEAL_BLOCK))
            {
                gBattlerAbility = gBattlerAttacker;
                gBattleMoveDamage = gBattleMons[gBattlerAttacker].maxHP / 16;
                if (gBattleMoveDamage == 0)
                    gBattleMoveDamage = 1;
                gBattleMoveDamage *= -1;
            }
            else if (!IS_BATTLER_OF_TYPE(gBattlerAttacker, TYPE_ICE)
                && ability != ABILITY_SNOW_CLOAK
                && ability != ABILITY_OVERCOAT
                && ability != ABILITY_ICE_BODY
                && !(gStatuses3[gBattlerAttacker] & (STATUS3_UNDERGROUND | STATUS3_UNDERWATER))
                && GetBattlerHoldEffect(gBattlerAttacker, TRUE) != HOLD_EFFECT_SAFETY_GOOGLES)
            {
                gBattleMoveDamage = gBattleMons[gBattlerAttacker].maxHP / 16;
                if (gBattleMoveDamage == 0)
                    gBattleMoveDamage = 1;
            }
        }
    }

    gBattlescriptCurrInstr++;
}

static void Cmd_tryinfatuating(void)
{
    struct Pokemon *monAttacker, *monTarget;
    u16 speciesAttacker, speciesTarget;
    u32 personalityAttacker, personalityTarget;

    if (GetBattlerSide(gBattlerAttacker) == B_SIDE_PLAYER)
        monAttacker = &gPlayerParty[gBattlerPartyIndexes[gBattlerAttacker]];
    else
        monAttacker = &gEnemyParty[gBattlerPartyIndexes[gBattlerAttacker]];

    if (GetBattlerSide(gBattlerTarget) == B_SIDE_PLAYER)
        monTarget = &gPlayerParty[gBattlerPartyIndexes[gBattlerTarget]];
    else
        monTarget = &gEnemyParty[gBattlerPartyIndexes[gBattlerTarget]];

    speciesAttacker = GetMonData(monAttacker, MON_DATA_SPECIES);
    personalityAttacker = GetMonData(monAttacker, MON_DATA_PERSONALITY);

    speciesTarget = GetMonData(monTarget, MON_DATA_SPECIES);
    personalityTarget = GetMonData(monTarget, MON_DATA_PERSONALITY);

    if (gBattleMons[gBattlerTarget].ability == ABILITY_OBLIVIOUS)
    {
        gBattlescriptCurrInstr = BattleScript_ObliviousPreventsAttraction;
        gLastUsedAbility = ABILITY_OBLIVIOUS;
        RecordAbilityBattle(gBattlerTarget, ABILITY_OBLIVIOUS);
    }
    else
    {
        if (GetGenderFromSpeciesAndPersonality(speciesAttacker, personalityAttacker) == GetGenderFromSpeciesAndPersonality(speciesTarget, personalityTarget)
            || gBattleMons[gBattlerTarget].status2 & STATUS2_INFATUATION
            || GetGenderFromSpeciesAndPersonality(speciesAttacker, personalityAttacker) == MON_GENDERLESS
            || GetGenderFromSpeciesAndPersonality(speciesTarget, personalityTarget) == MON_GENDERLESS)
        {
            gBattlescriptCurrInstr = T1_READ_PTR(gBattlescriptCurrInstr + 1);
        }
        else
        {
            gBattleMons[gBattlerTarget].status2 |= STATUS2_INFATUATED_WITH(gBattlerAttacker);
            gBattlescriptCurrInstr += 5;
        }
    }
}

static void Cmd_updatestatusicon(void)
{
    if (gBattleControllerExecFlags)
        return;

    if (gBattlescriptCurrInstr[1] != BS_ATTACKER_WITH_PARTNER)
    {
        gActiveBattler = GetBattlerForBattleScript(gBattlescriptCurrInstr[1]);
        BtlController_EmitStatusIconUpdate(0, gBattleMons[gActiveBattler].status1, gBattleMons[gActiveBattler].status2);
        MarkBattlerForControllerExec(gActiveBattler);
        gBattlescriptCurrInstr += 2;
    }
    else
    {
        gActiveBattler = gBattlerAttacker;
        if (!(gAbsentBattlerFlags & gBitTable[gActiveBattler]))
        {
            BtlController_EmitStatusIconUpdate(0, gBattleMons[gActiveBattler].status1, gBattleMons[gActiveBattler].status2);
            MarkBattlerForControllerExec(gActiveBattler);
        }
        if ((gBattleTypeFlags & BATTLE_TYPE_DOUBLE))
        {
            gActiveBattler = GetBattlerAtPosition(GetBattlerPosition(gBattlerAttacker) ^ BIT_FLANK);
            if (!(gAbsentBattlerFlags & gBitTable[gActiveBattler]))
            {
                BtlController_EmitStatusIconUpdate(0, gBattleMons[gActiveBattler].status1, gBattleMons[gActiveBattler].status2);
                MarkBattlerForControllerExec(gActiveBattler);
            }
        }
        gBattlescriptCurrInstr += 2;
    }
}

static void Cmd_setmist(void)
{
    if (gSideTimers[GET_BATTLER_SIDE(gBattlerAttacker)].mistTimer)
    {
        gMoveResultFlags |= MOVE_RESULT_FAILED;
        gBattleCommunication[MULTISTRING_CHOOSER] = 1;
    }
    else
    {
        gSideTimers[GET_BATTLER_SIDE(gBattlerAttacker)].mistTimer = 5;
        gSideTimers[GET_BATTLER_SIDE(gBattlerAttacker)].mistBattlerId = gBattlerAttacker;
        gSideStatuses[GET_BATTLER_SIDE(gBattlerAttacker)] |= SIDE_STATUS_MIST;
        gBattleCommunication[MULTISTRING_CHOOSER] = 0;
    }
    gBattlescriptCurrInstr++;
}

static void Cmd_setfocusenergy(void)
{
    if (gBattleMons[gBattlerAttacker].status2 & STATUS2_FOCUS_ENERGY)
    {
        gMoveResultFlags |= MOVE_RESULT_FAILED;
        gBattleCommunication[MULTISTRING_CHOOSER] = 1;
    }
    else
    {
        gBattleMons[gBattlerAttacker].status2 |= STATUS2_FOCUS_ENERGY;
        gBattleCommunication[MULTISTRING_CHOOSER] = 0;
    }
    gBattlescriptCurrInstr++;
}

static void Cmd_transformdataexecution(void)
{
    gChosenMove = 0xFFFF;
    gBattlescriptCurrInstr++;
    if (gBattleMons[gBattlerTarget].status2 & STATUS2_TRANSFORMED
        || gStatuses3[gBattlerTarget] & STATUS3_SEMI_INVULNERABLE)
    {
        gMoveResultFlags |= MOVE_RESULT_FAILED;
        gBattleCommunication[MULTISTRING_CHOOSER] = 1;
    }
    else
    {
        s32 i;
        u8 *battleMonAttacker, *battleMonTarget;

        gBattleMons[gBattlerAttacker].status2 |= STATUS2_TRANSFORMED;
        gDisableStructs[gBattlerAttacker].disabledMove = 0;
        gDisableStructs[gBattlerAttacker].disableTimer = 0;
        gDisableStructs[gBattlerAttacker].transformedMonPersonality = gBattleMons[gBattlerTarget].personality;
        gDisableStructs[gBattlerAttacker].mimickedMoves = 0;
        gDisableStructs[gBattlerAttacker].usedMoves = 0;

        PREPARE_SPECIES_BUFFER(gBattleTextBuff1, gBattleMons[gBattlerTarget].species)

        battleMonAttacker = (u8*)(&gBattleMons[gBattlerAttacker]);
        battleMonTarget = (u8*)(&gBattleMons[gBattlerTarget]);

        for (i = 0; i < offsetof(struct BattlePokemon, pp); i++)
            battleMonAttacker[i] = battleMonTarget[i];

        for (i = 0; i < MAX_MON_MOVES; i++)
        {
            if (gBattleMoves[gBattleMons[gBattlerAttacker].moves[i]].pp < 5)
                gBattleMons[gBattlerAttacker].pp[i] = gBattleMoves[gBattleMons[gBattlerAttacker].moves[i]].pp;
            else
                gBattleMons[gBattlerAttacker].pp[i] = 5;
        }

        gActiveBattler = gBattlerAttacker;
        BtlController_EmitResetActionMoveSelection(0, RESET_MOVE_SELECTION);
        MarkBattlerForControllerExec(gActiveBattler);
        gBattleCommunication[MULTISTRING_CHOOSER] = 0;
    }
}

static void Cmd_setsubstitute(void)
{
    u32 hp = gBattleMons[gBattlerAttacker].maxHP / 4;
    if (gBattleMons[gBattlerAttacker].maxHP / 4 == 0)
        hp = 1;

    if (gBattleMons[gBattlerAttacker].hp <= hp)
    {
        gBattleMoveDamage = 0;
        gBattleCommunication[MULTISTRING_CHOOSER] = 1;
    }
    else
    {
        gBattleMoveDamage = gBattleMons[gBattlerAttacker].maxHP / 4; // one bit value will only work for pokemon which max hp can go to 1020(which is more than possible in games)
        if (gBattleMoveDamage == 0)
            gBattleMoveDamage = 1;

        gBattleMons[gBattlerAttacker].status2 |= STATUS2_SUBSTITUTE;
        gBattleMons[gBattlerAttacker].status2 &= ~(STATUS2_WRAPPED);
        gDisableStructs[gBattlerAttacker].substituteHP = gBattleMoveDamage;
        gBattleCommunication[MULTISTRING_CHOOSER] = 0;
        gHitMarker |= HITMARKER_IGNORE_SUBSTITUTE;
    }

    gBattlescriptCurrInstr++;
}

static bool8 IsMoveUncopyableByMimic(u16 move)
{
    s32 i;
    for (i = 0; sMovesForbiddenToCopy[i] != MIMIC_FORBIDDEN_END
                && sMovesForbiddenToCopy[i] != move; i++);

    return (sMovesForbiddenToCopy[i] != MIMIC_FORBIDDEN_END);
}

static void Cmd_mimicattackcopy(void)
{
    gChosenMove = 0xFFFF;

    if (IsMoveUncopyableByMimic(gLastMoves[gBattlerTarget])
        || gBattleMons[gBattlerAttacker].status2 & STATUS2_TRANSFORMED
        || gLastMoves[gBattlerTarget] == 0
        || gLastMoves[gBattlerTarget] == 0xFFFF)
    {
        gBattlescriptCurrInstr = T1_READ_PTR(gBattlescriptCurrInstr + 1);
    }
    else
    {
        int i;

        for (i = 0; i < MAX_MON_MOVES; i++)
        {
            if (gBattleMons[gBattlerAttacker].moves[i] == gLastMoves[gBattlerTarget])
                break;
        }

        if (i == MAX_MON_MOVES)
        {
            gBattleMons[gBattlerAttacker].moves[gCurrMovePos] = gLastMoves[gBattlerTarget];
            if (gBattleMoves[gLastMoves[gBattlerTarget]].pp < 5)
                gBattleMons[gBattlerAttacker].pp[gCurrMovePos] = gBattleMoves[gLastMoves[gBattlerTarget]].pp;
            else
                gBattleMons[gBattlerAttacker].pp[gCurrMovePos] = 5;


            PREPARE_MOVE_BUFFER(gBattleTextBuff1, gLastMoves[gBattlerTarget])

            gDisableStructs[gBattlerAttacker].mimickedMoves |= gBitTable[gCurrMovePos];
            gBattlescriptCurrInstr += 5;
        }
        else
        {
            gBattlescriptCurrInstr = T1_READ_PTR(gBattlescriptCurrInstr + 1);
        }
    }
}

static void Cmd_metronome(void)
{
    while (1)
    {
        s32 i;

        gCurrentMove = (Random() % (MOVES_COUNT - 1)) + 1;
        if (gBattleMoves[gCurrentMove].effect == EFFECT_PLACEHOLDER)
            continue;

        i = -1;
        while (1)
        {
            i++;
            if (sMovesForbiddenToCopy[i] == gCurrentMove)
                break;
            if (sMovesForbiddenToCopy[i] == METRONOME_FORBIDDEN_END)
                break;
        }

        if (sMovesForbiddenToCopy[i] == METRONOME_FORBIDDEN_END)
        {
            gHitMarker &= ~(HITMARKER_ATTACKSTRING_PRINTED);
            gBattlescriptCurrInstr = gBattleScriptsForMoveEffects[gBattleMoves[gCurrentMove].effect];
            gBattlerTarget = GetMoveTarget(gCurrentMove, 0);
            return;
        }
    }
}

static void Cmd_dmgtolevel(void)
{
    gBattleMoveDamage = gBattleMons[gBattlerAttacker].level;
    gBattlescriptCurrInstr++;
}

static void Cmd_psywavedamageeffect(void)
{
    s32 randDamage;

    while ((randDamage = (Random() & 0xF)) > 10);

    randDamage *= 10;
    gBattleMoveDamage = gBattleMons[gBattlerAttacker].level * (randDamage + 50) / 100;
    gBattlescriptCurrInstr++;
}

static void Cmd_counterdamagecalculator(void)
{
    u8 sideAttacker = GetBattlerSide(gBattlerAttacker);
    u8 sideTarget = GetBattlerSide(gProtectStructs[gBattlerAttacker].physicalBattlerId);

    if (gProtectStructs[gBattlerAttacker].physicalDmg
        && sideAttacker != sideTarget
        && gBattleMons[gProtectStructs[gBattlerAttacker].physicalBattlerId].hp)
    {
        gBattleMoveDamage = gProtectStructs[gBattlerAttacker].physicalDmg * 2;

        if (gSideTimers[sideTarget].followmeTimer && gBattleMons[gSideTimers[sideTarget].followmeTarget].hp)
            gBattlerTarget = gSideTimers[sideTarget].followmeTarget;
        else
            gBattlerTarget = gProtectStructs[gBattlerAttacker].physicalBattlerId;

        gBattlescriptCurrInstr += 5;
    }
    else
    {
        gSpecialStatuses[gBattlerAttacker].ppNotAffectedByPressure = 1;
        gBattlescriptCurrInstr = T1_READ_PTR(gBattlescriptCurrInstr + 1);
    }
}

static void Cmd_mirrorcoatdamagecalculator(void) // a copy of atkA1 with the physical -> special field changes
{
    u8 sideAttacker = GetBattlerSide(gBattlerAttacker);
    u8 sideTarget = GetBattlerSide(gProtectStructs[gBattlerAttacker].specialBattlerId);

    if (gProtectStructs[gBattlerAttacker].specialDmg && sideAttacker != sideTarget && gBattleMons[gProtectStructs[gBattlerAttacker].specialBattlerId].hp)
    {
        gBattleMoveDamage = gProtectStructs[gBattlerAttacker].specialDmg * 2;

        if (gSideTimers[sideTarget].followmeTimer && gBattleMons[gSideTimers[sideTarget].followmeTarget].hp)
            gBattlerTarget = gSideTimers[sideTarget].followmeTarget;
        else
            gBattlerTarget = gProtectStructs[gBattlerAttacker].specialBattlerId;

        gBattlescriptCurrInstr += 5;
    }
    else
    {
        gSpecialStatuses[gBattlerAttacker].ppNotAffectedByPressure = 1;
        gBattlescriptCurrInstr = T1_READ_PTR(gBattlescriptCurrInstr + 1);
    }
}

static void Cmd_disablelastusedattack(void)
{
    s32 i;

    for (i = 0; i < MAX_MON_MOVES; i++)
    {
        if (gBattleMons[gBattlerTarget].moves[i] == gLastMoves[gBattlerTarget])
            break;
    }
    if (gDisableStructs[gBattlerTarget].disabledMove == 0
        && i != MAX_MON_MOVES && gBattleMons[gBattlerTarget].pp[i] != 0)
    {
        PREPARE_MOVE_BUFFER(gBattleTextBuff1, gBattleMons[gBattlerTarget].moves[i])

        gDisableStructs[gBattlerTarget].disabledMove = gBattleMons[gBattlerTarget].moves[i];
        gDisableStructs[gBattlerTarget].disableTimer = (Random() & 3) + 2;
        gDisableStructs[gBattlerTarget].disableTimerStartValue = gDisableStructs[gBattlerTarget].disableTimer; // used to save the random amount of turns?
        gBattlescriptCurrInstr += 5;
    }
    else
    {
        gBattlescriptCurrInstr = T1_READ_PTR(gBattlescriptCurrInstr + 1);
    }
}

static void Cmd_trysetencore(void)
{
    s32 i;

    for (i = 0; i < MAX_MON_MOVES; i++)
    {
        if (gBattleMons[gBattlerTarget].moves[i] == gLastMoves[gBattlerTarget])
            break;
    }

    if (gLastMoves[gBattlerTarget] == MOVE_STRUGGLE
        || gLastMoves[gBattlerTarget] == MOVE_ENCORE
        || gLastMoves[gBattlerTarget] == MOVE_MIRROR_MOVE)
    {
        i = 4;
    }

    if (gDisableStructs[gBattlerTarget].encoredMove == 0
        && i != 4 && gBattleMons[gBattlerTarget].pp[i] != 0)
    {
        gDisableStructs[gBattlerTarget].encoredMove = gBattleMons[gBattlerTarget].moves[i];
        gDisableStructs[gBattlerTarget].encoredMovePos = i;
        gDisableStructs[gBattlerTarget].encoreTimer = 3;
        gDisableStructs[gBattlerTarget].encoreTimerStartValue = gDisableStructs[gBattlerTarget].encoreTimer;
        gBattlescriptCurrInstr += 5;
    }
    else
    {
        gBattlescriptCurrInstr = T1_READ_PTR(gBattlescriptCurrInstr + 1);
    }
}

static void Cmd_painsplitdmgcalc(void)
{
    if (!(DoesSubstituteBlockMove(gBattlerAttacker, gBattlerTarget, gCurrentMove)))
    {
        s32 hpDiff = (gBattleMons[gBattlerAttacker].hp + gBattleMons[gBattlerTarget].hp) / 2;
        s32 painSplitHp = gBattleMoveDamage = gBattleMons[gBattlerTarget].hp - hpDiff;
        u8* storeLoc = (void*)(&gBattleScripting.painSplitHp);

        storeLoc[0] = (painSplitHp);
        storeLoc[1] = (painSplitHp & 0x0000FF00) >> 8;
        storeLoc[2] = (painSplitHp & 0x00FF0000) >> 16;
        storeLoc[3] = (painSplitHp & 0xFF000000) >> 24;

        gBattleMoveDamage = gBattleMons[gBattlerAttacker].hp - hpDiff;
        gSpecialStatuses[gBattlerTarget].dmg = 0xFFFF;

        gBattlescriptCurrInstr += 5;
    }
    else
    {
        gBattlescriptCurrInstr = T1_READ_PTR(gBattlescriptCurrInstr + 1);
    }
}

static void Cmd_settypetorandomresistance(void) // conversion 2
{
    if (gLastLandedMoves[gBattlerAttacker] == 0
        || gLastLandedMoves[gBattlerAttacker] == 0xFFFF)
    {
        gBattlescriptCurrInstr = T1_READ_PTR(gBattlescriptCurrInstr + 1);
    }
    else if (IsTwoTurnsMove(gLastLandedMoves[gBattlerAttacker])
            && gBattleMons[gLastHitBy[gBattlerAttacker]].status2 & STATUS2_MULTIPLETURNS)
    {
        gBattlescriptCurrInstr = T1_READ_PTR(gBattlescriptCurrInstr + 1);
    }
    else
    {
        u32 i, resistTypes = 0;
        u32 hitByType = gLastHitByType[gBattlerAttacker];

        for (i = 0; i < NUMBER_OF_MON_TYPES; i++) // Find all types that resist.
        {
            switch (GetTypeModifier(hitByType, i))
            {
            case UQ_4_12(0):
            case UQ_4_12(0.5):
                resistTypes |= gBitTable[i];
                break;
            }
        }

        while (resistTypes != 0)
        {
            i = Random() % NUMBER_OF_MON_TYPES;
            if (resistTypes & gBitTable[i])
            {
                if (IS_BATTLER_OF_TYPE(gBattlerAttacker, i))
                {
                    resistTypes &= ~(gBitTable[i]); // Type resists, but the user is already of this type.
                }
                else
                {
                    SET_BATTLER_TYPE(gBattlerAttacker, i);
                    PREPARE_TYPE_BUFFER(gBattleTextBuff1, i);
                    gBattlescriptCurrInstr += 5;
                    return;
                }
            }
        }

        gBattlescriptCurrInstr = T1_READ_PTR(gBattlescriptCurrInstr + 1);
    }
}

static void Cmd_setalwayshitflag(void)
{
    gStatuses3[gBattlerTarget] &= ~(STATUS3_ALWAYS_HITS);
    gStatuses3[gBattlerTarget] |= 0x10;
    gDisableStructs[gBattlerTarget].battlerWithSureHit = gBattlerAttacker;
    gBattlescriptCurrInstr++;
}

static void Cmd_copymovepermanently(void) // sketch
{
    gChosenMove = 0xFFFF;

    if (!(gBattleMons[gBattlerAttacker].status2 & STATUS2_TRANSFORMED)
        && gLastPrintedMoves[gBattlerTarget] != MOVE_STRUGGLE
        && gLastPrintedMoves[gBattlerTarget] != 0
        && gLastPrintedMoves[gBattlerTarget] != 0xFFFF
        && gLastPrintedMoves[gBattlerTarget] != MOVE_SKETCH)
    {
        s32 i;

        for (i = 0; i < MAX_MON_MOVES; i++)
        {
            if (gBattleMons[gBattlerAttacker].moves[i] == MOVE_SKETCH)
                continue;
            if (gBattleMons[gBattlerAttacker].moves[i] == gLastPrintedMoves[gBattlerTarget])
                break;
        }

        if (i != MAX_MON_MOVES)
        {
            gBattlescriptCurrInstr = T1_READ_PTR(gBattlescriptCurrInstr + 1);
        }
        else // sketch worked
        {
            struct MovePpInfo movePpData;

            gBattleMons[gBattlerAttacker].moves[gCurrMovePos] = gLastPrintedMoves[gBattlerTarget];
            gBattleMons[gBattlerAttacker].pp[gCurrMovePos] = gBattleMoves[gLastPrintedMoves[gBattlerTarget]].pp;
            gActiveBattler = gBattlerAttacker;

            for (i = 0; i < MAX_MON_MOVES; i++)
            {
                movePpData.moves[i] = gBattleMons[gBattlerAttacker].moves[i];
                movePpData.pp[i] = gBattleMons[gBattlerAttacker].pp[i];
            }
            movePpData.ppBonuses = gBattleMons[gBattlerAttacker].ppBonuses;

            BtlController_EmitSetMonData(0, REQUEST_MOVES_PP_BATTLE, 0, sizeof(struct MovePpInfo), &movePpData);
            MarkBattlerForControllerExec(gActiveBattler);

            PREPARE_MOVE_BUFFER(gBattleTextBuff1, gLastPrintedMoves[gBattlerTarget])

            gBattlescriptCurrInstr += 5;
        }
    }
    else
    {
        gBattlescriptCurrInstr = T1_READ_PTR(gBattlescriptCurrInstr + 1);
    }
}

static bool8 IsTwoTurnsMove(u16 move)
{
    if (gBattleMoves[move].effect == EFFECT_SKULL_BASH
        || gBattleMoves[move].effect == EFFECT_TWO_TURNS_ATTACK
        || gBattleMoves[move].effect == EFFECT_SOLARBEAM
        || gBattleMoves[move].effect == EFFECT_SEMI_INVULNERABLE
        || gBattleMoves[move].effect == EFFECT_BIDE)
        return TRUE;
    else
        return FALSE;
}

static bool8 IsInvalidForSleepTalkOrAssist(u16 move)
{
    if (move == 0 || move == MOVE_SLEEP_TALK || move == MOVE_ASSIST
        || move == MOVE_MIRROR_MOVE || move == MOVE_METRONOME)
        return TRUE;
    else
        return FALSE;
}

static u8 AttacksThisTurn(u8 battlerId, u16 move) // Note: returns 1 if it's a charging turn, otherwise 2
{
    // first argument is unused
    if (gBattleMoves[move].effect == EFFECT_SOLARBEAM
        && (gBattleWeather & WEATHER_SUN_ANY))
        return 2;

    if (gBattleMoves[move].effect == EFFECT_SKULL_BASH
        || gBattleMoves[move].effect == EFFECT_TWO_TURNS_ATTACK
        || gBattleMoves[move].effect == EFFECT_SOLARBEAM
        || gBattleMoves[move].effect == EFFECT_SEMI_INVULNERABLE
        || gBattleMoves[move].effect == EFFECT_BIDE)
    {
        if ((gHitMarker & HITMARKER_CHARGING))
            return 1;
    }
    return 2;
}

static void Cmd_trychoosesleeptalkmove(void)
{
    s32 i;
    u8 unusableMovesBits = 0;

    for (i = 0; i < MAX_MON_MOVES; i++)
    {
        if (IsInvalidForSleepTalkOrAssist(gBattleMons[gBattlerAttacker].moves[i])
            || gBattleMons[gBattlerAttacker].moves[i] == MOVE_FOCUS_PUNCH
            || gBattleMons[gBattlerAttacker].moves[i] == MOVE_UPROAR
            || IsTwoTurnsMove(gBattleMons[gBattlerAttacker].moves[i]))
        {
            unusableMovesBits |= gBitTable[i];
        }

    }

    unusableMovesBits = CheckMoveLimitations(gBattlerAttacker, unusableMovesBits, ~(MOVE_LIMITATION_PP));
    if (unusableMovesBits == 0xF) // all 4 moves cannot be chosen
    {
        gBattlescriptCurrInstr += 5;
    }
    else // at least one move can be chosen
    {
        u32 movePosition;

        do
        {
            movePosition = Random() & 3;
        } while ((gBitTable[movePosition] & unusableMovesBits));

        gCalledMove = gBattleMons[gBattlerAttacker].moves[movePosition];
        gCurrMovePos = movePosition;
        gHitMarker &= ~(HITMARKER_ATTACKSTRING_PRINTED);
        gBattlerTarget = GetMoveTarget(gCalledMove, 0);
        gBattlescriptCurrInstr = T1_READ_PTR(gBattlescriptCurrInstr + 1);
    }
}

static void Cmd_setdestinybond(void)
{
    gBattleMons[gBattlerAttacker].status2 |= STATUS2_DESTINY_BOND;
    gBattlescriptCurrInstr++;
}

static void TrySetDestinyBondToHappen(void)
{
    u8 sideAttacker = GetBattlerSide(gBattlerAttacker);
    u8 sideTarget = GetBattlerSide(gBattlerTarget);
    if (gBattleMons[gBattlerTarget].status2 & STATUS2_DESTINY_BOND
        && sideAttacker != sideTarget
        && !(gHitMarker & HITMARKER_GRUDGE))
    {
        gHitMarker |= HITMARKER_DESTINYBOND;
    }
}

static void Cmd_trysetdestinybondtohappen(void)
{
    TrySetDestinyBondToHappen();
    gBattlescriptCurrInstr++;
}

static void Cmd_settailwind(void)
{
    u8 side = GetBattlerSide(gBattlerAttacker);

    if (!(gSideStatuses[side] & SIDE_STATUS_TAILWIND))
    {
        gSideStatuses[side] |= SIDE_STATUS_TAILWIND;
        gSideTimers[side].tailwindBattlerId = gBattlerAttacker;
        gSideTimers[side].tailwindTimer = 3;
        gBattlescriptCurrInstr += 5;
    }
    else
    {
        gBattlescriptCurrInstr = T1_READ_PTR(gBattlescriptCurrInstr + 1);
    }
}

static void Cmd_tryspiteppreduce(void)
{
    if (gLastMoves[gBattlerTarget] != 0
        && gLastMoves[gBattlerTarget] != 0xFFFF)
    {
        s32 i;

        for (i = 0; i < MAX_MON_MOVES; i++)
        {
            if (gLastMoves[gBattlerTarget] == gBattleMons[gBattlerTarget].moves[i])
                break;
        }

        if (i != MAX_MON_MOVES && gBattleMons[gBattlerTarget].pp[i] > 1)
        {
            s32 ppToDeduct = (Random() & 3) + 2;
            if (gBattleMons[gBattlerTarget].pp[i] < ppToDeduct)
                ppToDeduct = gBattleMons[gBattlerTarget].pp[i];

            PREPARE_MOVE_BUFFER(gBattleTextBuff1, gLastMoves[gBattlerTarget])

            ConvertIntToDecimalStringN(gBattleTextBuff2, ppToDeduct, STR_CONV_MODE_LEFT_ALIGN, 1);

            PREPARE_BYTE_NUMBER_BUFFER(gBattleTextBuff2, 1, ppToDeduct)

            gBattleMons[gBattlerTarget].pp[i] -= ppToDeduct;
            gActiveBattler = gBattlerTarget;

            if (!(gDisableStructs[gActiveBattler].mimickedMoves & gBitTable[i])
                && !(gBattleMons[gActiveBattler].status2 & STATUS2_TRANSFORMED))
            {
                BtlController_EmitSetMonData(0, REQUEST_PPMOVE1_BATTLE + i, 0, 1, &gBattleMons[gActiveBattler].pp[i]);
                MarkBattlerForControllerExec(gActiveBattler);
            }

            gBattlescriptCurrInstr += 5;

            if (gBattleMons[gBattlerTarget].pp[i] == 0)
                CancelMultiTurnMoves(gBattlerTarget);
        }
        else
        {
            gBattlescriptCurrInstr = T1_READ_PTR(gBattlescriptCurrInstr + 1);
        }
    }
    else
    {
        gBattlescriptCurrInstr = T1_READ_PTR(gBattlescriptCurrInstr + 1);
    }
}

static void Cmd_healpartystatus(void)
{
    u32 zero = 0;
    u8 toHeal = 0;

    if (gCurrentMove == MOVE_HEAL_BELL)
    {
        struct Pokemon *party;
        s32 i;

        gBattleCommunication[MULTISTRING_CHOOSER] = 0;

        if (GetBattlerSide(gBattlerAttacker) == B_SIDE_PLAYER)
            party = gPlayerParty;
        else
            party = gEnemyParty;

        if (gBattleMons[gBattlerAttacker].ability != ABILITY_SOUNDPROOF)
        {
            gBattleMons[gBattlerAttacker].status1 = 0;
            gBattleMons[gBattlerAttacker].status2 &= ~(STATUS2_NIGHTMARE);
        }
        else
        {
            RecordAbilityBattle(gBattlerAttacker, gBattleMons[gBattlerAttacker].ability);
            gBattleCommunication[MULTISTRING_CHOOSER] |= 1;
        }

        gActiveBattler = gBattleScripting.battler = GetBattlerAtPosition(GetBattlerPosition(gBattlerAttacker) ^ BIT_FLANK);

        if (gBattleTypeFlags & BATTLE_TYPE_DOUBLE
            && !(gAbsentBattlerFlags & gBitTable[gActiveBattler]))
        {
            if (gBattleMons[gActiveBattler].ability != ABILITY_SOUNDPROOF)
            {
                gBattleMons[gActiveBattler].status1 = 0;
                gBattleMons[gActiveBattler].status2 &= ~(STATUS2_NIGHTMARE);
            }
            else
            {
                RecordAbilityBattle(gActiveBattler, gBattleMons[gActiveBattler].ability);
                gBattleCommunication[MULTISTRING_CHOOSER] |= 2;
            }
        }

        for (i = 0; i < PARTY_SIZE; i++)
        {
            u16 species = GetMonData(&party[i], MON_DATA_SPECIES2);
            u8 abilityNum = GetMonData(&party[i], MON_DATA_ABILITY_NUM);

            if (species != SPECIES_NONE && species != SPECIES_EGG)
            {
                u8 ability;

                if (gBattlerPartyIndexes[gBattlerAttacker] == i)
                    ability = gBattleMons[gBattlerAttacker].ability;
                else if (gBattleTypeFlags & BATTLE_TYPE_DOUBLE
                         && gBattlerPartyIndexes[gActiveBattler] == i
                         && !(gAbsentBattlerFlags & gBitTable[gActiveBattler]))
                    ability = gBattleMons[gActiveBattler].ability;
                else
                    ability = GetAbilityBySpecies(species, abilityNum);

                if (ability != ABILITY_SOUNDPROOF)
                    toHeal |= (1 << i);
            }
        }
    }
    else // Aromatherapy
    {
        gBattleCommunication[MULTISTRING_CHOOSER] = 4;
        toHeal = 0x3F;

        gBattleMons[gBattlerAttacker].status1 = 0;
        gBattleMons[gBattlerAttacker].status2 &= ~(STATUS2_NIGHTMARE);

        gActiveBattler = GetBattlerAtPosition(GetBattlerPosition(gBattlerAttacker) ^ BIT_FLANK);
        if (gBattleTypeFlags & BATTLE_TYPE_DOUBLE
            && !(gAbsentBattlerFlags & gBitTable[gActiveBattler]))
        {
            gBattleMons[gActiveBattler].status1 = 0;
            gBattleMons[gActiveBattler].status2 &= ~(STATUS2_NIGHTMARE);
        }

    }

    if (toHeal)
    {
        gActiveBattler = gBattlerAttacker;
        BtlController_EmitSetMonData(0, REQUEST_STATUS_BATTLE, toHeal, 4, &zero);
        MarkBattlerForControllerExec(gActiveBattler);
    }

    gBattlescriptCurrInstr++;
}

static void Cmd_cursetarget(void)
{
    if (gBattleMons[gBattlerTarget].status2 & STATUS2_CURSED)
    {
        gBattlescriptCurrInstr = T1_READ_PTR(gBattlescriptCurrInstr + 1);
    }
    else
    {
        gBattleMons[gBattlerTarget].status2 |= STATUS2_CURSED;
        gBattleMoveDamage = gBattleMons[gBattlerAttacker].maxHP / 2;
        if (gBattleMoveDamage == 0)
            gBattleMoveDamage = 1;

        gBattlescriptCurrInstr += 5;
    }
}

static void Cmd_trysetspikes(void)
{
    u8 targetSide = GetBattlerSide(gBattlerAttacker) ^ BIT_SIDE;

    if (gSideTimers[targetSide].spikesAmount == 3)
    {
        gSpecialStatuses[gBattlerAttacker].ppNotAffectedByPressure = 1;
        gBattlescriptCurrInstr = T1_READ_PTR(gBattlescriptCurrInstr + 1);
    }
    else
    {
        gSideStatuses[targetSide] |= SIDE_STATUS_SPIKES;
        gSideTimers[targetSide].spikesAmount++;
        gBattlescriptCurrInstr += 5;
    }
}

static void Cmd_setforesight(void)
{
    gBattleMons[gBattlerTarget].status2 |= STATUS2_FORESIGHT;
    gBattlescriptCurrInstr++;
}

static void Cmd_trysetperishsong(void)
{
    s32 i;
    s32 notAffectedCount = 0;

    for (i = 0; i < gBattlersCount; i++)
    {
        if (gStatuses3[i] & STATUS3_PERISH_SONG
            || gBattleMons[i].ability == ABILITY_SOUNDPROOF)
        {
            notAffectedCount++;
        }
        else
        {
            gStatuses3[i] |= STATUS3_PERISH_SONG;
            gDisableStructs[i].perishSongTimer = 3;
            gDisableStructs[i].perishSongTimerStartValue = 3;
        }
    }

    PressurePPLoseOnUsingPerishSong(gBattlerAttacker);

    if (notAffectedCount == gBattlersCount)
        gBattlescriptCurrInstr = T1_READ_PTR(gBattlescriptCurrInstr + 1);
    else
        gBattlescriptCurrInstr += 5;
}

static void Cmd_handlerollout(void)
{
    if (gMoveResultFlags & MOVE_RESULT_NO_EFFECT)
    {
        CancelMultiTurnMoves(gBattlerAttacker);
        gBattlescriptCurrInstr = BattleScript_MoveMissedPause;
    }
    else
    {
        if (!(gBattleMons[gBattlerAttacker].status2 & STATUS2_MULTIPLETURNS)) // First hit.
        {
            gDisableStructs[gBattlerAttacker].rolloutTimer = 5;
            gDisableStructs[gBattlerAttacker].rolloutTimerStartValue = 5;
            gBattleMons[gBattlerAttacker].status2 |= STATUS2_MULTIPLETURNS;
            gLockedMoves[gBattlerAttacker] = gCurrentMove;
        }
        if (--gDisableStructs[gBattlerAttacker].rolloutTimer == 0) // Last hit.
        {
            gBattleMons[gBattlerAttacker].status2 &= ~(STATUS2_MULTIPLETURNS);
        }

        gBattlescriptCurrInstr++;
    }
}

static void Cmd_jumpifconfusedandstatmaxed(void)
{
    if (gBattleMons[gBattlerTarget].status2 & STATUS2_CONFUSION
        && gBattleMons[gBattlerTarget].statStages[gBattlescriptCurrInstr[1]] == 0xC)
        gBattlescriptCurrInstr = T1_READ_PTR(gBattlescriptCurrInstr + 2);
    else
        gBattlescriptCurrInstr += 6;
}

static void Cmd_handlefurycutter(void)
{
    if (gMoveResultFlags & MOVE_RESULT_NO_EFFECT)
    {
        gDisableStructs[gBattlerAttacker].furyCutterCounter = 0;
        gBattlescriptCurrInstr = BattleScript_MoveMissedPause;
    }
    else
    {
        if (gDisableStructs[gBattlerAttacker].furyCutterCounter != 5)
            gDisableStructs[gBattlerAttacker].furyCutterCounter++;

        gBattlescriptCurrInstr++;
    }
}

static void Cmd_setembargo(void)
{
    if (gStatuses3[gBattlerTarget] & STATUS3_EMBARGO)
    {
        gBattlescriptCurrInstr = T1_READ_PTR(gBattlescriptCurrInstr + 1);
    }
    else
    {
        gStatuses3[gBattlerTarget] |= STATUS3_EMBARGO;
        gDisableStructs[gBattlerTarget].embargoTimer = 5;
        gBattlescriptCurrInstr += 5;
    }
}

static void Cmd_presentdamagecalculation(void)
{
    u32 rand = Random() & 0xFF;

    if (rand < 102)
    {
        gBattleStruct->presentBasePower = 40;
    }
    else if (rand < 178)
    {
        gBattleStruct->presentBasePower = 80;
    }
    else if (rand < 204)
    {
        gBattleStruct->presentBasePower = 120;
    }
    else
    {
        gBattleMoveDamage = gBattleMons[gBattlerTarget].maxHP / 4;
        if (gBattleMoveDamage == 0)
            gBattleMoveDamage = 1;
        gBattleMoveDamage *= -1;
    }

    if (rand < 204)
    {
        gBattlescriptCurrInstr = BattleScript_HitFromCritCalc;
    }
    else if (gBattleMons[gBattlerTarget].maxHP == gBattleMons[gBattlerTarget].hp)
    {
        gBattlescriptCurrInstr = BattleScript_AlreadyAtFullHp;
    }
    else
    {
        gMoveResultFlags &= ~(MOVE_RESULT_DOESNT_AFFECT_FOE);
        gBattlescriptCurrInstr = BattleScript_PresentHealTarget;
    }
}

static void Cmd_setsafeguard(void)
{
    if (gSideStatuses[GET_BATTLER_SIDE(gBattlerAttacker)] & SIDE_STATUS_SAFEGUARD)
    {
        gMoveResultFlags |= MOVE_RESULT_MISSED;
        gBattleCommunication[MULTISTRING_CHOOSER] = 0;
    }
    else
    {
        gSideStatuses[GET_BATTLER_SIDE(gBattlerAttacker)] |= SIDE_STATUS_SAFEGUARD;
        gSideTimers[GET_BATTLER_SIDE(gBattlerAttacker)].safeguardTimer = 5;
        gSideTimers[GET_BATTLER_SIDE(gBattlerAttacker)].safeguardBattlerId = gBattlerAttacker;
        gBattleCommunication[MULTISTRING_CHOOSER] = 5;
    }

    gBattlescriptCurrInstr++;
}

static void Cmd_magnitudedamagecalculation(void)
{
    u32 magnitude = Random() % 100;

    if (magnitude < 5)
    {
        gBattleStruct->magnitudeBasePower = 10;
        magnitude = 4;
    }
    else if (magnitude < 15)
    {
        gBattleStruct->magnitudeBasePower = 30;
        magnitude = 5;
    }
    else if (magnitude < 35)
    {
        gBattleStruct->magnitudeBasePower = 50;
        magnitude = 6;
    }
    else if (magnitude < 65)
    {
        gBattleStruct->magnitudeBasePower = 70;
        magnitude = 7;
    }
    else if (magnitude < 85)
    {
        gBattleStruct->magnitudeBasePower = 90;
        magnitude = 8;
    }
    else if (magnitude < 95)
    {
        gBattleStruct->magnitudeBasePower = 110;
        magnitude = 9;
    }
    else
    {
        gBattleStruct->magnitudeBasePower = 150;
        magnitude = 10;
    }


    PREPARE_BYTE_NUMBER_BUFFER(gBattleTextBuff1, 2, magnitude);

    for (gBattlerTarget = 0; gBattlerTarget < gBattlersCount; gBattlerTarget++)
    {
        if (gBattlerTarget == gBattlerAttacker)
            continue;
        if (!(gAbsentBattlerFlags & gBitTable[gBattlerTarget])) // A valid target was found.
            break;
    }

    gBattlescriptCurrInstr++;
}

static void Cmd_jumpifnopursuitswitchdmg(void)
{
    if (gMultiHitCounter == 1)
    {
        if (GetBattlerSide(gBattlerAttacker) == B_SIDE_PLAYER)
            gBattlerTarget = GetBattlerAtPosition(B_POSITION_OPPONENT_LEFT);
        else
            gBattlerTarget = GetBattlerAtPosition(B_POSITION_PLAYER_LEFT);
    }
    else
    {
        if (GetBattlerSide(gBattlerAttacker) == B_SIDE_PLAYER)
            gBattlerTarget = GetBattlerAtPosition(B_POSITION_OPPONENT_RIGHT);
        else
            gBattlerTarget = GetBattlerAtPosition(B_POSITION_PLAYER_RIGHT);
    }

    if (gChosenActionByBattler[gBattlerTarget] == B_ACTION_USE_MOVE
        && gBattlerAttacker == *(gBattleStruct->moveTarget + gBattlerTarget)
        && !(gBattleMons[gBattlerTarget].status1 & (STATUS1_SLEEP | STATUS1_FREEZE))
        && gBattleMons[gBattlerAttacker].hp
        && !gDisableStructs[gBattlerTarget].truantCounter
        && gChosenMoveByBattler[gBattlerTarget] == MOVE_PURSUIT)
    {
        s32 i;

        for (i = 0; i < gBattlersCount; i++)
        {
            if (gBattlerByTurnOrder[i] == gBattlerTarget)
                gActionsByTurnOrder[i] = 11;
        }

        gCurrentMove = MOVE_PURSUIT;
        gCurrMovePos = gChosenMovePos = *(gBattleStruct->chosenMovePositions + gBattlerTarget);
        gBattlescriptCurrInstr += 5;
        gBattleScripting.animTurn = 1;
        gHitMarker &= ~(HITMARKER_ATTACKSTRING_PRINTED);
    }
    else
    {
        gBattlescriptCurrInstr = T1_READ_PTR(gBattlescriptCurrInstr + 1);
    }
}

static void Cmd_setsunny(void)
{
    if (!TryChangeBattleWeather(gBattlerAttacker, ENUM_WEATHER_SUN, FALSE))
    {
        gMoveResultFlags |= MOVE_RESULT_MISSED;
        gBattleCommunication[MULTISTRING_CHOOSER] = 2;
    }
    else
    {
        gBattleCommunication[MULTISTRING_CHOOSER] = 4;
    }

    gBattlescriptCurrInstr++;
}

static void Cmd_maxattackhalvehp(void) // belly drum
{
    u32 halfHp = gBattleMons[gBattlerAttacker].maxHP / 2;

    if (!(gBattleMons[gBattlerAttacker].maxHP / 2))
        halfHp = 1;

    if (gBattleMons[gBattlerAttacker].statStages[STAT_ATK] < 12
        && gBattleMons[gBattlerAttacker].hp > halfHp)
    {
        gBattleMons[gBattlerAttacker].statStages[STAT_ATK] = 12;
        gBattleMoveDamage = gBattleMons[gBattlerAttacker].maxHP / 2;
        if (gBattleMoveDamage == 0)
            gBattleMoveDamage = 1;

        gBattlescriptCurrInstr += 5;
    }
    else
    {
        gBattlescriptCurrInstr = T1_READ_PTR(gBattlescriptCurrInstr + 1);
    }
}

static void Cmd_copyfoestats(void) // psych up
{
    s32 i;

    for (i = 0; i < NUM_BATTLE_STATS; i++)
    {
        gBattleMons[gBattlerAttacker].statStages[i] = gBattleMons[gBattlerTarget].statStages[i];
    }

    gBattlescriptCurrInstr += 5; // Has an unused jump ptr(possibly for a failed attempt) parameter.
}

static void Cmd_rapidspinfree(void)
{
    u8 atkSide = GetBattlerSide(gBattlerAttacker);

    if (gBattleMons[gBattlerAttacker].status2 & STATUS2_WRAPPED)
    {
        gBattleScripting.battler = gBattlerTarget;
        gBattleMons[gBattlerAttacker].status2 &= ~(STATUS2_WRAPPED);
        gBattlerTarget = *(gBattleStruct->wrappedBy + gBattlerAttacker);
        PREPARE_MOVE_BUFFER(gBattleTextBuff1, gBattleStruct->wrappedMove[gBattlerAttacker]);
        BattleScriptPushCursor();
        gBattlescriptCurrInstr = BattleScript_WrapFree;
    }
    else if (gStatuses3[gBattlerAttacker] & STATUS3_LEECHSEED)
    {
        gStatuses3[gBattlerAttacker] &= ~(STATUS3_LEECHSEED);
        gStatuses3[gBattlerAttacker] &= ~(STATUS3_LEECHSEED_BATTLER);
        BattleScriptPushCursor();
        gBattlescriptCurrInstr = BattleScript_LeechSeedFree;
    }
    else if (gSideStatuses[atkSide] & SIDE_STATUS_SPIKES)
    {
        gSideStatuses[atkSide] &= ~(SIDE_STATUS_SPIKES);
        gSideTimers[atkSide].spikesAmount = 0;
        BattleScriptPushCursor();
        gBattlescriptCurrInstr = BattleScript_SpikesFree;
    }
    else if (gSideStatuses[atkSide] & SIDE_STATUS_TOXIC_SPIKES)
    {
        gSideStatuses[atkSide] &= ~(SIDE_STATUS_TOXIC_SPIKES);
        gSideTimers[atkSide].toxicSpikesAmount = 0;
        BattleScriptPushCursor();
        gBattlescriptCurrInstr = BattleScript_ToxicSpikesFree;
    }
    else if (gSideStatuses[atkSide] & SIDE_STATUS_STICKY_WEB)
    {
        gSideStatuses[atkSide] &= ~(SIDE_STATUS_STICKY_WEB);
        gSideTimers[atkSide].stickyWebAmount = 0;
        BattleScriptPushCursor();
        gBattlescriptCurrInstr = BattleScript_StickyWebFree;
    }
    else if (gSideStatuses[atkSide] & SIDE_STATUS_STEALTH_ROCK)
    {
        gSideStatuses[atkSide] &= ~(SIDE_STATUS_STEALTH_ROCK);
        gSideTimers[atkSide].stealthRockAmount = 0;
        BattleScriptPushCursor();
        gBattlescriptCurrInstr = BattleScript_StealthRockFree;
    }
    else
    {
        gBattlescriptCurrInstr++;
    }
}

static void Cmd_setdefensecurlbit(void)
{
    gBattleMons[gBattlerAttacker].status2 |= STATUS2_DEFENSE_CURL;
    gBattlescriptCurrInstr++;
}

static void Cmd_recoverbasedonsunlight(void)
{
    gBattlerTarget = gBattlerAttacker;

    if (gBattleMons[gBattlerAttacker].hp != gBattleMons[gBattlerAttacker].maxHP)
    {
        if (gBattleWeather == 0 || !WEATHER_HAS_EFFECT)
            gBattleMoveDamage = gBattleMons[gBattlerAttacker].maxHP / 2;
        else if (gBattleWeather & WEATHER_SUN_ANY)
            gBattleMoveDamage = 20 * gBattleMons[gBattlerAttacker].maxHP / 30;
        else // not sunny weather
            gBattleMoveDamage = gBattleMons[gBattlerAttacker].maxHP / 4;

        if (gBattleMoveDamage == 0)
            gBattleMoveDamage = 1;
        gBattleMoveDamage *= -1;

        gBattlescriptCurrInstr += 5;
    }
    else
    {
        gBattlescriptCurrInstr = T1_READ_PTR(gBattlescriptCurrInstr + 1);
    }
}

static void Cmd_setstickyweb(void)
{
    u8 targetSide = GetBattlerSide(gBattlerTarget);
    if (gSideStatuses[targetSide] & SIDE_STATUS_STICKY_WEB)
    {
        gBattlescriptCurrInstr = T1_READ_PTR(gBattlescriptCurrInstr + 1);
    }
    else
    {
        gSideStatuses[targetSide] |= SIDE_STATUS_STICKY_WEB;
        gSideTimers[targetSide].stickyWebAmount = 1;
        gBattlescriptCurrInstr += 5;
    }
}

static void Cmd_selectfirstvalidtarget(void)
{
    for (gBattlerTarget = 0; gBattlerTarget < gBattlersCount; gBattlerTarget++)
    {
        if (gBattlerTarget == gBattlerAttacker && !(gBattleMoves[gCurrentMove].target & MOVE_TARGET_USER))
            continue;
        if (IsBattlerAlive(gBattlerTarget))
            break;
    }
    gBattlescriptCurrInstr++;
}

static void Cmd_trysetfutureattack(void)
{
    if (gWishFutureKnock.futureSightCounter[gBattlerTarget] != 0)
    {
        gBattlescriptCurrInstr = T1_READ_PTR(gBattlescriptCurrInstr + 1);
    }
    else
    {
        gSideStatuses[GET_BATTLER_SIDE(gBattlerTarget)] |= SIDE_STATUS_FUTUREATTACK;
        gWishFutureKnock.futureSightMove[gBattlerTarget] = gCurrentMove;
        gWishFutureKnock.futureSightAttacker[gBattlerTarget] = gBattlerAttacker;
        gWishFutureKnock.futureSightCounter[gBattlerTarget] = 3;

        if (gCurrentMove == MOVE_DOOM_DESIRE)
            gBattleCommunication[MULTISTRING_CHOOSER] = 1;
        else
            gBattleCommunication[MULTISTRING_CHOOSER] = 0;

        gBattlescriptCurrInstr += 5;
    }
}

static void Cmd_trydobeatup(void)
{
    struct Pokemon *party;

    if (GetBattlerSide(gBattlerAttacker) == B_SIDE_PLAYER)
        party = gPlayerParty;
    else
        party = gEnemyParty;

    if (gBattleMons[gBattlerTarget].hp == 0)
    {
        gBattlescriptCurrInstr = T1_READ_PTR(gBattlescriptCurrInstr + 1);
    }
    else
    {
        u8 beforeLoop = gBattleCommunication[0];
        for (;gBattleCommunication[0] < 6; gBattleCommunication[0]++)
        {
            if (GetMonData(&party[gBattleCommunication[0]], MON_DATA_HP)
                && GetMonData(&party[gBattleCommunication[0]], MON_DATA_SPECIES2)
                && GetMonData(&party[gBattleCommunication[0]], MON_DATA_SPECIES2) != SPECIES_EGG
                && !GetMonData(&party[gBattleCommunication[0]], MON_DATA_STATUS))
                    break;
        }
        if (gBattleCommunication[0] < 6)
        {
            PREPARE_MON_NICK_WITH_PREFIX_BUFFER(gBattleTextBuff1, gBattlerAttacker, gBattleCommunication[0])

            gBattlescriptCurrInstr += 9;

            gBattleMoveDamage = gBaseStats[GetMonData(&party[gBattleCommunication[0]], MON_DATA_SPECIES)].baseAttack;
            gBattleMoveDamage *= gBattleMoves[gCurrentMove].power;
            gBattleMoveDamage *= (GetMonData(&party[gBattleCommunication[0]], MON_DATA_LEVEL) * 2 / 5 + 2);
            gBattleMoveDamage /= gBaseStats[gBattleMons[gBattlerTarget].species].baseDefense;
            gBattleMoveDamage = (gBattleMoveDamage / 50) + 2;
            if (gProtectStructs[gBattlerAttacker].helpingHand)
                gBattleMoveDamage = gBattleMoveDamage * 15 / 10;

            gBattleCommunication[0]++;
        }
        else if (beforeLoop != 0)
            gBattlescriptCurrInstr = T1_READ_PTR(gBattlescriptCurrInstr + 1);
        else
            gBattlescriptCurrInstr = T1_READ_PTR(gBattlescriptCurrInstr + 5);
    }
}

static void Cmd_setsemiinvulnerablebit(void)
{
    switch (gCurrentMove)
    {
    case MOVE_FLY:
    case MOVE_BOUNCE:
        gStatuses3[gBattlerAttacker] |= STATUS3_ON_AIR;
        break;
    case MOVE_DIG:
        gStatuses3[gBattlerAttacker] |= STATUS3_UNDERGROUND;
        break;
    case MOVE_DIVE:
        gStatuses3[gBattlerAttacker] |= STATUS3_UNDERWATER;
        break;
    case MOVE_PHANTOM_FORCE:
    case MOVE_SHADOW_FORCE:
        gStatuses3[gBattlerAttacker] |= STATUS3_PHANTOM_FORCE;
        break;
    }

    gBattlescriptCurrInstr++;
}

static void Cmd_clearsemiinvulnerablebit(void)
{
    gStatuses3[gBattlerAttacker] &= ~(STATUS3_SEMI_INVULNERABLE);
    gBattlescriptCurrInstr++;
}

static void Cmd_setminimize(void)
{
    if (gHitMarker & HITMARKER_OBEYS)
        gStatuses3[gBattlerAttacker] |= STATUS3_MINIMIZED;

    gBattlescriptCurrInstr++;
}

static void Cmd_sethail(void)
{
    if (!TryChangeBattleWeather(gBattlerAttacker, ENUM_WEATHER_HAIL, FALSE))
    {
        gMoveResultFlags |= MOVE_RESULT_MISSED;
        gBattleCommunication[MULTISTRING_CHOOSER] = 2;
    }
    else
    {
        gBattleCommunication[MULTISTRING_CHOOSER] = 5;
    }

    gBattlescriptCurrInstr++;
}

static void Cmd_jumpifattackandspecialattackcannotfall(void) // memento
{
    if (gBattleMons[gBattlerTarget].statStages[STAT_ATK] == 0
        && gBattleMons[gBattlerTarget].statStages[STAT_SPATK] == 0
        && gBattleCommunication[6] != 1)
    {
        gBattlescriptCurrInstr = T1_READ_PTR(gBattlescriptCurrInstr + 1);
    }
    else
    {
        gActiveBattler = gBattlerAttacker;
        gBattleMoveDamage = gBattleMons[gActiveBattler].hp;
        BtlController_EmitHealthBarUpdate(0, INSTANT_HP_BAR_DROP);
        MarkBattlerForControllerExec(gActiveBattler);
        gBattlescriptCurrInstr += 5;
    }
}

static void Cmd_setforcedtarget(void) // follow me
{
    gSideTimers[GetBattlerSide(gBattlerAttacker)].followmeTimer = 1;
    gSideTimers[GetBattlerSide(gBattlerAttacker)].followmeTarget = gBattlerAttacker;
    gBattlescriptCurrInstr++;
}

static void Cmd_setcharge(void)
{
    gStatuses3[gBattlerAttacker] |= STATUS3_CHARGED_UP;
    gDisableStructs[gBattlerAttacker].chargeTimer = 2;
    gDisableStructs[gBattlerAttacker].chargeTimerStartValue = 2;
    gBattlescriptCurrInstr++;
}

static void Cmd_callterrainattack(void) // nature power
{
    gHitMarker &= ~(HITMARKER_ATTACKSTRING_PRINTED);
    gCurrentMove = sNaturePowerMoves[gBattleTerrain];
    gBattlerTarget = GetMoveTarget(gCurrentMove, 0);
    BattleScriptPush(gBattleScriptsForMoveEffects[gBattleMoves[gCurrentMove].effect]);
    gBattlescriptCurrInstr++;
}

static void Cmd_cureifburnedparalysedorpoisoned(void) // refresh
{
    if (gBattleMons[gBattlerAttacker].status1 & (STATUS1_POISON | STATUS1_BURN | STATUS1_PARALYSIS | STATUS1_TOXIC_POISON))
    {
        gBattleMons[gBattlerAttacker].status1 = 0;
        gBattlescriptCurrInstr += 5;
        gActiveBattler = gBattlerAttacker;
        BtlController_EmitSetMonData(0, REQUEST_STATUS_BATTLE, 0, 4, &gBattleMons[gActiveBattler].status1);
        MarkBattlerForControllerExec(gActiveBattler);
    }
    else
    {
        gBattlescriptCurrInstr = T1_READ_PTR(gBattlescriptCurrInstr + 1);
    }
}

static void Cmd_settorment(void)
{
    if (gBattleMons[gBattlerTarget].status2 & STATUS2_TORMENT)
    {
        gBattlescriptCurrInstr = T1_READ_PTR(gBattlescriptCurrInstr + 1);
    }
    else
    {
        gBattleMons[gBattlerTarget].status2 |= STATUS2_TORMENT;
        gBattlescriptCurrInstr += 5;
    }
}

static void Cmd_jumpifnodamage(void)
{
    if (gProtectStructs[gBattlerAttacker].physicalDmg || gProtectStructs[gBattlerAttacker].specialDmg)
        gBattlescriptCurrInstr += 5;
    else
        gBattlescriptCurrInstr = T1_READ_PTR(gBattlescriptCurrInstr + 1);
}

static void Cmd_settaunt(void)
{
    if (gDisableStructs[gBattlerTarget].tauntTimer == 0)
    {
        u8 turns = 4;
        if (GetBattlerTurnOrderNum(gBattlerTarget) > GetBattlerTurnOrderNum(gBattlerAttacker))
            turns--; // If the target hasn't yet moved this turn, Taunt lasts for only three turns (source: Bulbapedia)

        gDisableStructs[gBattlerTarget].tauntTimer = gDisableStructs[gBattlerTarget].tauntTimer2 = turns;
        gBattlescriptCurrInstr += 5;
    }
    else
    {
        gBattlescriptCurrInstr = T1_READ_PTR(gBattlescriptCurrInstr + 1);
    }
}

static void Cmd_trysethelpinghand(void)
{
    gBattlerTarget = GetBattlerAtPosition(GetBattlerPosition(gBattlerAttacker) ^ BIT_FLANK);

    if (gBattleTypeFlags & BATTLE_TYPE_DOUBLE
        && !(gAbsentBattlerFlags & gBitTable[gBattlerTarget])
        && !gProtectStructs[gBattlerAttacker].helpingHand
        && !gProtectStructs[gBattlerTarget].helpingHand)
    {
        gProtectStructs[gBattlerTarget].helpingHand = 1;
        gBattlescriptCurrInstr += 5;
    }
    else
    {
        gBattlescriptCurrInstr = T1_READ_PTR(gBattlescriptCurrInstr + 1);
    }
}

static void Cmd_tryswapitems(void) // trick
{
    // opponent can't swap items with player in regular battles
    if (gBattleTypeFlags & BATTLE_TYPE_TRAINER_HILL
        || (GetBattlerSide(gBattlerAttacker) == B_SIDE_OPPONENT
            && !(gBattleTypeFlags & (BATTLE_TYPE_LINK
                                  | BATTLE_TYPE_EREADER_TRAINER
                                  | BATTLE_TYPE_FRONTIER
                                  | BATTLE_TYPE_SECRET_BASE
                                  | BATTLE_TYPE_x2000000))))
    {
        gBattlescriptCurrInstr = T1_READ_PTR(gBattlescriptCurrInstr + 1);
    }
    else
    {
        u8 sideAttacker = GetBattlerSide(gBattlerAttacker);
        u8 sideTarget = GetBattlerSide(gBattlerTarget);

        // you can't swap items if they were knocked off in regular battles
        if (!(gBattleTypeFlags & (BATTLE_TYPE_LINK
                             | BATTLE_TYPE_EREADER_TRAINER
                             | BATTLE_TYPE_FRONTIER
                             | BATTLE_TYPE_SECRET_BASE
                             | BATTLE_TYPE_x2000000))
            && (gWishFutureKnock.knockedOffMons[sideAttacker] & gBitTable[gBattlerPartyIndexes[gBattlerAttacker]]
                || gWishFutureKnock.knockedOffMons[sideTarget] & gBitTable[gBattlerPartyIndexes[gBattlerTarget]]))
        {
            gBattlescriptCurrInstr = T1_READ_PTR(gBattlescriptCurrInstr + 1);
        }
        // can't swap if two pokemon don't have an item
        // or if either of them is an enigma berry or a mail
        else if ((gBattleMons[gBattlerAttacker].item == 0 && gBattleMons[gBattlerTarget].item == 0)
                 || !CanBattlerGetOrLoseItem(gBattlerAttacker, gBattleMons[gBattlerAttacker].item)
                 || !CanBattlerGetOrLoseItem(gBattlerAttacker, gBattleMons[gBattlerTarget].item)
                 || !CanBattlerGetOrLoseItem(gBattlerTarget, gBattleMons[gBattlerTarget].item)
                 || !CanBattlerGetOrLoseItem(gBattlerTarget, gBattleMons[gBattlerAttacker].item))
        {
            gBattlescriptCurrInstr = T1_READ_PTR(gBattlescriptCurrInstr + 1);
        }
        // check if ability prevents swapping
        else if (gBattleMons[gBattlerTarget].ability == ABILITY_STICKY_HOLD)
        {
            gBattlescriptCurrInstr = BattleScript_StickyHoldActivates;
            gLastUsedAbility = gBattleMons[gBattlerTarget].ability;
            RecordAbilityBattle(gBattlerTarget, gLastUsedAbility);
        }
        // took a while, but all checks passed and items can be safely swapped
        else
        {
            u16 oldItemAtk, *newItemAtk;

            newItemAtk = &gBattleStruct->changedItems[gBattlerAttacker];
            oldItemAtk = gBattleMons[gBattlerAttacker].item;
            *newItemAtk = gBattleMons[gBattlerTarget].item;

            gBattleMons[gBattlerAttacker].item = 0;
            gBattleMons[gBattlerTarget].item = oldItemAtk;

            gActiveBattler = gBattlerAttacker;
            BtlController_EmitSetMonData(0, REQUEST_HELDITEM_BATTLE, 0, 2, newItemAtk);
            MarkBattlerForControllerExec(gBattlerAttacker);

            gActiveBattler = gBattlerTarget;
            BtlController_EmitSetMonData(0, REQUEST_HELDITEM_BATTLE, 0, 2, &gBattleMons[gBattlerTarget].item);
            MarkBattlerForControllerExec(gBattlerTarget);

            gBattleStruct->choicedMove[gBattlerTarget] = 0;
            gBattleStruct->choicedMove[gBattlerAttacker] = 0;

            gBattlescriptCurrInstr += 5;

            PREPARE_ITEM_BUFFER(gBattleTextBuff1, *newItemAtk)
            PREPARE_ITEM_BUFFER(gBattleTextBuff2, oldItemAtk)

            if (oldItemAtk != 0 && *newItemAtk != 0)
                gBattleCommunication[MULTISTRING_CHOOSER] = 2; // attacker's item -> <- target's item
            else if (oldItemAtk == 0 && *newItemAtk != 0)
                {
                    if (GetBattlerAbility(gBattlerAttacker) == ABILITY_UNBURDEN && gBattleResources->flags->flags[gBattlerAttacker] & RESOURCE_FLAG_UNBURDEN)
                        gBattleResources->flags->flags[gBattlerAttacker] &= ~(RESOURCE_FLAG_UNBURDEN);

                    gBattleCommunication[MULTISTRING_CHOOSER] = 0; // nothing -> <- target's item
                }
            else
            {
                CheckSetUnburden(gBattlerAttacker);
                gBattleCommunication[MULTISTRING_CHOOSER] = 1; // attacker's item -> <- nothing
            }
        }
    }
}

static void Cmd_trycopyability(void) // role play
{
    if (gBattleMons[gBattlerTarget].ability != 0
        && gBattleMons[gBattlerTarget].ability != ABILITY_WONDER_GUARD)
    {
        gBattleMons[gBattlerAttacker].ability = gBattleMons[gBattlerTarget].ability;
        gLastUsedAbility = gBattleMons[gBattlerTarget].ability;
        gBattlescriptCurrInstr += 5;
    }
    else
    {
        gBattlescriptCurrInstr = T1_READ_PTR(gBattlescriptCurrInstr + 1);
    }
}

static void Cmd_trywish(void)
{
    switch (gBattlescriptCurrInstr[1])
    {
    case 0: // use wish
        if (gWishFutureKnock.wishCounter[gBattlerAttacker] == 0)
        {
            gWishFutureKnock.wishCounter[gBattlerAttacker] = 2;
            gWishFutureKnock.wishMonId[gBattlerAttacker] = gBattlerPartyIndexes[gBattlerAttacker];
            gBattlescriptCurrInstr += 6;
        }
        else
        {
            gBattlescriptCurrInstr = T1_READ_PTR(gBattlescriptCurrInstr + 2);
        }
        break;
    case 1: // heal effect
        PREPARE_MON_NICK_WITH_PREFIX_BUFFER(gBattleTextBuff1, gBattlerTarget, gWishFutureKnock.wishMonId[gBattlerTarget])

        gBattleMoveDamage = gBattleMons[gBattlerTarget].maxHP / 2;
        if (gBattleMoveDamage == 0)
            gBattleMoveDamage = 1;
        gBattleMoveDamage *= -1;

        if (gBattleMons[gBattlerTarget].hp == gBattleMons[gBattlerTarget].maxHP)
            gBattlescriptCurrInstr = T1_READ_PTR(gBattlescriptCurrInstr + 2);
        else
            gBattlescriptCurrInstr += 6;

        break;
    }
}

static void Cmd_settoxicspikes(void)
{
    u8 targetSide = GetBattlerSide(gBattlerTarget);
    if (gSideTimers[targetSide].toxicSpikesAmount >= 2)
    {
        gBattlescriptCurrInstr = T1_READ_PTR(gBattlescriptCurrInstr + 1);
    }
    else
    {
        gSideTimers[targetSide].toxicSpikesAmount++;
        gSideStatuses[targetSide] |= SIDE_STATUS_TOXIC_SPIKES;
        gBattlescriptCurrInstr += 5;
    }
}

static void Cmd_setgastroacid(void)
{
    switch (gBattleMons[gBattlerTarget].ability)
    {
    case ABILITY_MULTITYPE:
    case ABILITY_STANCE_CHANGE:
    case ABILITY_SCHOOLING:
    case ABILITY_COMATOSE:
    case ABILITY_SHIELDS_DOWN:
    case ABILITY_DISGUISE:
    case ABILITY_RKS_SYSTEM:
    case ABILITY_BATTLE_BOND:
    case ABILITY_POWER_CONSTRUCT:
        gBattlescriptCurrInstr = T1_READ_PTR(gBattlescriptCurrInstr + 1);
        break;
    default:
        gStatuses3[gBattlerTarget] |= STATUS3_GASTRO_ACID;
        gBattlescriptCurrInstr += 5;
        break;
    }
}

static void Cmd_setyawn(void)
{
    if (gStatuses3[gBattlerTarget] & STATUS3_YAWN
        || gBattleMons[gBattlerTarget].status1 & STATUS1_ANY)
    {
        gBattlescriptCurrInstr = T1_READ_PTR(gBattlescriptCurrInstr + 1);
    }
    else
    {
        gStatuses3[gBattlerTarget] |= 0x1000;
        gBattlescriptCurrInstr += 5;
    }
}

static void Cmd_setdamagetohealthdifference(void)
{
    if (gBattleMons[gBattlerTarget].hp <= gBattleMons[gBattlerAttacker].hp)
    {
        gBattlescriptCurrInstr = T1_READ_PTR(gBattlescriptCurrInstr + 1);
    }
    else
    {
        gBattleMoveDamage = gBattleMons[gBattlerTarget].hp - gBattleMons[gBattlerAttacker].hp;
        gBattlescriptCurrInstr += 5;
    }
}

static void HandleRoomMove(u32 statusFlag, u8 *timer, u8 stringId)
{
    if (gFieldStatuses & statusFlag)
    {
        gFieldStatuses &= ~(statusFlag);
        *timer = 0;
        gBattleCommunication[MULTISTRING_CHOOSER] = stringId + 1;
    }
    else
    {
        gFieldStatuses |= statusFlag;
        *timer = 5;
        gBattleCommunication[MULTISTRING_CHOOSER] = stringId;
    }
}

static void Cmd_setroom(void)
{
    switch (gBattleMoves[gCurrentMove].effect)
    {
    case EFFECT_TRICK_ROOM:
        HandleRoomMove(STATUS_FIELD_TRICK_ROOM, &gFieldTimers.trickRoomTimer, 0);
        break;
    case EFFECT_WONDER_ROOM:
        HandleRoomMove(STATUS_FIELD_WONDER_ROOM, &gFieldTimers.wonderRoomTimer, 2);
        break;
    case EFFECT_MAGIC_ROOM:
        HandleRoomMove(STATUS_FIELD_MAGIC_ROOM, &gFieldTimers.magicRoomTimer, 4);
        break;
    default:
        gBattleCommunication[MULTISTRING_CHOOSER] = 6;
        break;
    }
    gBattlescriptCurrInstr++;
}

static void Cmd_tryswapabilities(void) // skill swap
{
    if ((gBattleMons[gBattlerAttacker].ability == 0
         && gBattleMons[gBattlerTarget].ability == 0)
     || gBattleMons[gBattlerAttacker].ability == ABILITY_WONDER_GUARD
     || gBattleMons[gBattlerTarget].ability == ABILITY_WONDER_GUARD
     || gMoveResultFlags & MOVE_RESULT_NO_EFFECT)
     {
         gBattlescriptCurrInstr = T1_READ_PTR(gBattlescriptCurrInstr + 1);
     }
    else
    {
        u8 abilityAtk = gBattleMons[gBattlerAttacker].ability;
        gBattleMons[gBattlerAttacker].ability = gBattleMons[gBattlerTarget].ability;
        gBattleMons[gBattlerTarget].ability = abilityAtk;

        gBattlescriptCurrInstr += 5;
    }
}

static void Cmd_tryimprison(void)
{
    if ((gStatuses3[gBattlerAttacker] & STATUS3_IMPRISONED_OTHERS))
    {
        gBattlescriptCurrInstr = T1_READ_PTR(gBattlescriptCurrInstr + 1);
    }
    else
    {
        u8 battlerId, sideAttacker;

        sideAttacker = GetBattlerSide(gBattlerAttacker);
        PressurePPLoseOnUsingImprison(gBattlerAttacker);
        for (battlerId = 0; battlerId < gBattlersCount; battlerId++)
        {
            if (sideAttacker != GetBattlerSide(battlerId))
            {
                s32 attackerMoveId;
                for (attackerMoveId = 0; attackerMoveId < MAX_MON_MOVES; attackerMoveId++)
                {
                    s32 i;
                    for (i = 0; i < MAX_MON_MOVES; i++)
                    {
                        if (gBattleMons[gBattlerAttacker].moves[attackerMoveId] == gBattleMons[battlerId].moves[i]
                            && gBattleMons[gBattlerAttacker].moves[attackerMoveId] != MOVE_NONE)
                            break;
                    }
                    if (i != MAX_MON_MOVES)
                        break;
                }
                if (attackerMoveId != MAX_MON_MOVES)
                {
                    gStatuses3[gBattlerAttacker] |= STATUS3_IMPRISONED_OTHERS;
                    gBattlescriptCurrInstr += 5;
                    break;
                }
            }
        }
        if (battlerId == gBattlersCount) // In Generation 3 games, Imprison fails if the user doesn't share any moves with any of the foes.
            gBattlescriptCurrInstr = T1_READ_PTR(gBattlescriptCurrInstr + 1);
    }
}

static void Cmd_setstealthrock(void)
{
    u8 targetSide = GetBattlerSide(gBattlerTarget);
    if (gSideStatuses[targetSide] & SIDE_STATUS_STEALTH_ROCK)
    {
        gBattlescriptCurrInstr = T1_READ_PTR(gBattlescriptCurrInstr + 1);
    }
    else
    {
        gSideStatuses[targetSide] |= SIDE_STATUS_STEALTH_ROCK;
        gSideTimers[targetSide].stealthRockAmount = 1;
        gBattlescriptCurrInstr += 5;
    }
}

static void Cmd_setuserstatus3(void)
{
    u32 flags = T1_READ_32(gBattlescriptCurrInstr + 1);

    if (gStatuses3[gBattlerAttacker] & flags)
    {
        gBattlescriptCurrInstr = T1_READ_PTR(gBattlescriptCurrInstr + 5);
    }
    else
    {
        gStatuses3[gBattlerAttacker] |= flags;
        if (flags & STATUS3_MAGNET_RISE)
            gDisableStructs[gBattlerAttacker].magnetRiseTimer = 5;
        if (flags & STATUS3_LASER_FOCUS)
            gDisableStructs[gBattlerAttacker].laserFocusTimer = 2;
        gBattlescriptCurrInstr += 9;
    }
}

static void Cmd_assistattackselect(void)
{
    s32 chooseableMovesNo = 0;
    struct Pokemon* party;
    s32 monId, moveId;
    u16* movesArray = gBattleStruct->assistPossibleMoves;

    if (GET_BATTLER_SIDE(gBattlerAttacker) != B_SIDE_PLAYER)
        party = gEnemyParty;
    else
        party = gPlayerParty;

    for (monId = 0; monId < PARTY_SIZE; monId++)
    {
        if (monId == gBattlerPartyIndexes[gBattlerAttacker])
            continue;
        if (GetMonData(&party[monId], MON_DATA_SPECIES2) == SPECIES_NONE)
            continue;
        if (GetMonData(&party[monId], MON_DATA_SPECIES2) == SPECIES_EGG)
            continue;

        for (moveId = 0; moveId < MAX_MON_MOVES; moveId++)
        {
            s32 i = 0;
            u16 move = GetMonData(&party[monId], MON_DATA_MOVE1 + moveId);

            if (IsInvalidForSleepTalkOrAssist(move))
                continue;

            for (; sMovesForbiddenToCopy[i] != ASSIST_FORBIDDEN_END && move != sMovesForbiddenToCopy[i]; i++);

            if (sMovesForbiddenToCopy[i] != ASSIST_FORBIDDEN_END)
                continue;
            if (move == MOVE_NONE)
                continue;

            movesArray[chooseableMovesNo] = move;
            chooseableMovesNo++;
        }
    }
    if (chooseableMovesNo)
    {
        gHitMarker &= ~(HITMARKER_ATTACKSTRING_PRINTED);
        gCalledMove = movesArray[((Random() & 0xFF) * chooseableMovesNo) >> 8];
        gBattlerTarget = GetMoveTarget(gCalledMove, 0);
        gBattlescriptCurrInstr += 5;
    }
    else
    {
        gBattlescriptCurrInstr = T1_READ_PTR(gBattlescriptCurrInstr + 1);
    }
}

static void Cmd_trysetmagiccoat(void)
{
    gBattlerTarget = gBattlerAttacker;
    gSpecialStatuses[gBattlerAttacker].ppNotAffectedByPressure = 1;
    if (gCurrentTurnActionNumber == gBattlersCount - 1) // moves last turn
    {
        gBattlescriptCurrInstr = T1_READ_PTR(gBattlescriptCurrInstr + 1);
    }
    else
    {
        gProtectStructs[gBattlerAttacker].bounceMove = 1;
        gBattlescriptCurrInstr += 5;
    }
}

static void Cmd_trysetsnatch(void) // snatch
{
    gSpecialStatuses[gBattlerAttacker].ppNotAffectedByPressure = 1;
    if (gCurrentTurnActionNumber == gBattlersCount - 1) // moves last turn
    {
        gBattlescriptCurrInstr = T1_READ_PTR(gBattlescriptCurrInstr + 1);
    }
    else
    {
        gProtectStructs[gBattlerAttacker].stealMove = 1;
        gBattlescriptCurrInstr += 5;
    }
}

static void Cmd_trygetintimidatetarget(void)
{
    u8 side;

    gBattleScripting.battler = gBattleStruct->intimidateBattler;
    side = GetBattlerSide(gBattleScripting.battler);

    PREPARE_ABILITY_BUFFER(gBattleTextBuff1, gBattleMons[gBattleScripting.battler].ability)

    for (;gBattlerTarget < gBattlersCount; gBattlerTarget++)
    {
        if (GetBattlerSide(gBattlerTarget) == side)
            continue;
        if (!(gAbsentBattlerFlags & gBitTable[gBattlerTarget]))
            break;
    }

    if (gBattlerTarget >= gBattlersCount)
        gBattlescriptCurrInstr = T1_READ_PTR(gBattlescriptCurrInstr + 1);
    else
        gBattlescriptCurrInstr += 5;
}

static void Cmd_switchoutabilities(void)
{
    gActiveBattler = GetBattlerForBattleScript(gBattlescriptCurrInstr[1]);

    switch (GetBattlerAbility(gActiveBattler))
    {
    case ABILITY_NATURAL_CURE:
        gBattleMons[gActiveBattler].status1 = 0;
        BtlController_EmitSetMonData(0, REQUEST_STATUS_BATTLE, gBitTable[*(gBattleStruct->field_58 + gActiveBattler)], 4, &gBattleMons[gActiveBattler].status1);
        MarkBattlerForControllerExec(gActiveBattler);
        break;
    case ABILITY_REGENERATOR:
        gBattleMoveDamage = gBattleMons[gActiveBattler].maxHP / 3;
        gBattleMoveDamage += gBattleMons[gActiveBattler].hp;
        if (gBattleMoveDamage > gBattleMons[gActiveBattler].maxHP)
            gBattleMons[gActiveBattler].maxHP = gBattleMons[gActiveBattler].maxHP;
        BtlController_EmitSetMonData(0, REQUEST_HP_BATTLE, gBitTable[*(gBattleStruct->field_58 + gActiveBattler)], 2, &gBattleMoveDamage);
        MarkBattlerForControllerExec(gActiveBattler);
        break;
    }

    gBattlescriptCurrInstr += 2;
}

static void Cmd_jumpifhasnohp(void)
{
    gActiveBattler = GetBattlerForBattleScript(gBattlescriptCurrInstr[1]);

    if (gBattleMons[gActiveBattler].hp == 0)
        gBattlescriptCurrInstr = T1_READ_PTR(gBattlescriptCurrInstr + 2);
    else
        gBattlescriptCurrInstr += 6;
}

static void Cmd_getsecretpowereffect(void)
{
    switch (gBattleTerrain)
    {
    case BATTLE_TERRAIN_GRASS:
        gBattleScripting.moveEffect = MOVE_EFFECT_POISON;
        break;
    case BATTLE_TERRAIN_LONG_GRASS:
        gBattleScripting.moveEffect = MOVE_EFFECT_SLEEP;
        break;
    case BATTLE_TERRAIN_SAND:
        gBattleScripting.moveEffect = MOVE_EFFECT_ACC_MINUS_1;
        break;
    case BATTLE_TERRAIN_UNDERWATER:
        gBattleScripting.moveEffect = MOVE_EFFECT_DEF_MINUS_1;
        break;
    case BATTLE_TERRAIN_WATER:
        gBattleScripting.moveEffect = MOVE_EFFECT_ATK_MINUS_1;
        break;
    case BATTLE_TERRAIN_POND:
        gBattleScripting.moveEffect = MOVE_EFFECT_SPD_MINUS_1;
        break;
    case BATTLE_TERRAIN_MOUNTAIN:
        gBattleScripting.moveEffect = MOVE_EFFECT_CONFUSION;
        break;
    case BATTLE_TERRAIN_CAVE:
        gBattleScripting.moveEffect = MOVE_EFFECT_FLINCH;
        break;
    default:
        gBattleScripting.moveEffect = MOVE_EFFECT_PARALYSIS;
        break;
    }
    gBattlescriptCurrInstr++;
}

static void Cmd_pickup(void)
{
    s32 i;
    u16 species, heldItem;
    u8 ability;
    u8 lvlDivBy10;

    if (InBattlePike())
    {

    }
    else if (InBattlePyramid())
    {
        for (i = 0; i < PARTY_SIZE; i++)
        {
            species = GetMonData(&gPlayerParty[i], MON_DATA_SPECIES2);
            heldItem = GetMonData(&gPlayerParty[i], MON_DATA_HELD_ITEM);

            if (GetMonData(&gPlayerParty[i], MON_DATA_ABILITY_NUM))
                ability = gBaseStats[species].abilities[1];
            else
                ability = gBaseStats[species].abilities[0];

            if (ability == ABILITY_PICKUP
                && species != 0
                && species != SPECIES_EGG
                && heldItem == ITEM_NONE
                && (Random() % 10) == 0)
            {
                heldItem = GetBattlePyramidPickupItemId();
                SetMonData(&gPlayerParty[i], MON_DATA_HELD_ITEM, &heldItem);
            }
        }
    }
    else
    {
        for (i = 0; i < PARTY_SIZE; i++)
        {
            species = GetMonData(&gPlayerParty[i], MON_DATA_SPECIES2);
            heldItem = GetMonData(&gPlayerParty[i], MON_DATA_HELD_ITEM);
            lvlDivBy10 = (GetMonData(&gPlayerParty[i], MON_DATA_LEVEL)-1) / 10; //Moving this here makes it easier to add in abilities like Honey Gather
            if (lvlDivBy10 > 9)
                lvlDivBy10 = 9;

            if (GetMonData(&gPlayerParty[i], MON_DATA_ABILITY_NUM))
                ability = gBaseStats[species].abilities[1];
            else
                ability = gBaseStats[species].abilities[0];

            if (ability == ABILITY_PICKUP
                && species != 0
                && species != SPECIES_EGG
                && heldItem == ITEM_NONE
                && (Random() % 10) == 0)
            {
                s32 j;
                s32 rand = Random() % 100;

                for (j = 0; j < 9; j++)
                {
                    if (sPickupProbabilities[j] > rand)
                    {
                        SetMonData(&gPlayerParty[i], MON_DATA_HELD_ITEM, &sPickupItems[lvlDivBy10 + j]);
                        break;
                    }
                    else if (rand == 99 || rand == 98)
                    {
                        SetMonData(&gPlayerParty[i], MON_DATA_HELD_ITEM, &sRarePickupItems[lvlDivBy10 + (99 - rand)]);
                        break;
                    }
                }
            }
        }
    }

    gBattlescriptCurrInstr++;
}

static void Cmd_docastformchangeanimation(void)
{
    gActiveBattler = gBattleScripting.battler;

    if (gBattleMons[gActiveBattler].status2 & STATUS2_SUBSTITUTE)
        *(&gBattleStruct->formToChangeInto) |= 0x80;

    BtlController_EmitBattleAnimation(0, B_ANIM_CASTFORM_CHANGE, gBattleStruct->formToChangeInto);
    MarkBattlerForControllerExec(gActiveBattler);

    gBattlescriptCurrInstr++;
}

static void Cmd_trycastformdatachange(void)
{
    u8 form;

    gBattlescriptCurrInstr++;
    form = TryWeatherFormChange(gBattleScripting.battler);
    if (form)
    {
        BattleScriptPushCursorAndCallback(BattleScript_CastformChange);
        *(&gBattleStruct->formToChangeInto) = form - 1;
    }
}

static void Cmd_settypebasedhalvers(void) // water and mud sport
{
    bool8 worked = FALSE;

    if (gBattleMoves[gCurrentMove].effect == EFFECT_MUD_SPORT)
    {
        if (!(gFieldStatuses & STATUS_FIELD_MUDSPORT))
        {
            gFieldStatuses |= STATUS_FIELD_MUDSPORT;
            gFieldTimers.mudSportTimer = 5;
            gBattleCommunication[MULTISTRING_CHOOSER] = 0;
            worked = TRUE;
        }
    }
    else // water sport
    {
        if (!(gFieldStatuses & STATUS_FIELD_WATERSPORT))
        {
            gFieldStatuses |= STATUS_FIELD_WATERSPORT;
            gFieldTimers.waterSportTimer = 5;
            gBattleCommunication[MULTISTRING_CHOOSER] = 1;
            worked = TRUE;
        }
    }

    if (worked)
        gBattlescriptCurrInstr += 5;
    else
        gBattlescriptCurrInstr = T1_READ_PTR(gBattlescriptCurrInstr + 1);
}

bool32 DoesSubstituteBlockMove(u8 battlerAtk, u8 battlerDef, u32 move)
{
    if (!(gBattleMons[battlerDef].status2 & STATUS2_SUBSTITUTE))
        return FALSE;
    else if (gBattleMoves[move].flags & FLAG_SOUND && B_SOUND_SUBSTITUTE >= GEN_6)
        return FALSE;
    else if (GetBattlerAbility(battlerAtk) == ABILITY_INFILTRATOR)
        return FALSE;
    else
        return TRUE;
}

static void Cmd_jumpifsubstituteblocks(void)
{
    if (DoesSubstituteBlockMove(gBattlerAttacker, gBattlerTarget, gCurrentMove))
        gBattlescriptCurrInstr = T1_READ_PTR(gBattlescriptCurrInstr + 1);
    else
        gBattlescriptCurrInstr += 5;
}

static void Cmd_tryrecycleitem(void)
{
    u16 *usedHeldItem;

    gActiveBattler = gBattlerAttacker;
    usedHeldItem = &gBattleStruct->usedHeldItems[gActiveBattler];
    if (*usedHeldItem != 0 && gBattleMons[gActiveBattler].item == 0)
    {
        gLastUsedItem = *usedHeldItem;
        *usedHeldItem = 0;
        gBattleMons[gActiveBattler].item = gLastUsedItem;

        BtlController_EmitSetMonData(0, REQUEST_HELDITEM_BATTLE, 0, 2, &gBattleMons[gActiveBattler].item);
        MarkBattlerForControllerExec(gActiveBattler);

        gBattlescriptCurrInstr += 5;
    }
    else
    {
        gBattlescriptCurrInstr = T1_READ_PTR(gBattlescriptCurrInstr + 1);
    }
}

static void Cmd_settypetoterrain(void)
{
    if (!IS_BATTLER_OF_TYPE(gBattlerAttacker, sTerrainToType[gBattleTerrain]))
    {
        SET_BATTLER_TYPE(gBattlerAttacker, sTerrainToType[gBattleTerrain]);
        PREPARE_TYPE_BUFFER(gBattleTextBuff1, sTerrainToType[gBattleTerrain]);

        gBattlescriptCurrInstr += 5;
    }
    else
    {
        gBattlescriptCurrInstr = T1_READ_PTR(gBattlescriptCurrInstr + 1);
    }
}

static void Cmd_pursuitrelated(void)
{
    gActiveBattler = GetBattlerAtPosition(GetBattlerPosition(gBattlerAttacker) ^ BIT_FLANK);

    if (gBattleTypeFlags & BATTLE_TYPE_DOUBLE
        && !(gAbsentBattlerFlags & gBitTable[gActiveBattler])
        && gChosenActionByBattler[gActiveBattler] == 0
        && gChosenMoveByBattler[gActiveBattler] == MOVE_PURSUIT)
    {
        gActionsByTurnOrder[gActiveBattler] = 11;
        gCurrentMove = MOVE_PURSUIT;
        gBattlescriptCurrInstr += 5;
        gBattleScripting.animTurn = 1;
        gBattleScripting.savedBattler = gBattlerAttacker;
        gBattlerAttacker = gActiveBattler;
    }
    else
    {
        gBattlescriptCurrInstr = T1_READ_PTR(gBattlescriptCurrInstr + 1);
    }
}

static void Cmd_snatchsetbattlers(void)
{
    gEffectBattler = gBattlerAttacker;

    if (gBattlerAttacker == gBattlerTarget)
        gBattlerAttacker = gBattlerTarget = gBattleScripting.battler;
    else
        gBattlerTarget = gBattleScripting.battler;

    gBattleScripting.battler = gEffectBattler;
    gBattlescriptCurrInstr++;
}

static void Cmd_removelightscreenreflect(void) // brick break
{
    u8 opposingSide = GetBattlerSide(gBattlerAttacker) ^ BIT_SIDE;

    if (gSideTimers[opposingSide].reflectTimer || gSideTimers[opposingSide].lightscreenTimer)
    {
        gSideStatuses[opposingSide] &= ~(SIDE_STATUS_REFLECT);
        gSideStatuses[opposingSide] &= ~(SIDE_STATUS_LIGHTSCREEN);
        gSideTimers[opposingSide].reflectTimer = 0;
        gSideTimers[opposingSide].lightscreenTimer = 0;
        gBattleScripting.animTurn = 1;
        gBattleScripting.animTargetsHit = 1;
    }
    else
    {
        gBattleScripting.animTurn = 0;
        gBattleScripting.animTargetsHit = 0;
    }

    gBattlescriptCurrInstr++;
}

static u8 GetCatchingBattler(void)
{
    if (IsBattlerAlive(GetBattlerAtPosition(B_POSITION_OPPONENT_LEFT)))
        return GetBattlerAtPosition(B_POSITION_OPPONENT_LEFT);
    else
        return GetBattlerAtPosition(B_POSITION_OPPONENT_RIGHT);
}

static void Cmd_handleballthrow(void)
{
    u8 ballMultiplier = 0;

    if (gBattleControllerExecFlags)
        return;

    gActiveBattler = gBattlerAttacker;
    gBattlerTarget = GetCatchingBattler();

    if (gBattleTypeFlags & BATTLE_TYPE_TRAINER)
    {
        BtlController_EmitBallThrowAnim(0, BALL_TRAINER_BLOCK);
        MarkBattlerForControllerExec(gActiveBattler);
        gBattlescriptCurrInstr = BattleScript_TrainerBallBlock;
    }
    else if (gBattleTypeFlags & BATTLE_TYPE_WALLY_TUTORIAL)
    {
        BtlController_EmitBallThrowAnim(0, BALL_3_SHAKES_SUCCESS);
        MarkBattlerForControllerExec(gActiveBattler);
        gBattlescriptCurrInstr = BattleScript_WallyBallThrow;
    }
    else
    {
        u32 odds;
        u8 catchRate;

        if (gLastUsedItem == ITEM_SAFARI_BALL)
            catchRate = gBattleStruct->safariCatchFactor * 1275 / 100;
        else
            catchRate = gBaseStats[gBattleMons[gBattlerTarget].species].catchRate;

        if (gLastUsedItem > ITEM_SAFARI_BALL)
        {
            switch (gLastUsedItem)
            {
            case ITEM_NET_BALL:
                if (IS_BATTLER_OF_TYPE(gBattlerTarget, TYPE_WATER) || IS_BATTLER_OF_TYPE(gBattlerTarget, TYPE_BUG))
                    ballMultiplier = 30;
                else
                    ballMultiplier = 10;
                break;
            case ITEM_DIVE_BALL:
                if (GetCurrentMapType() == MAP_TYPE_UNDERWATER)
                    ballMultiplier = 35;
                else
                    ballMultiplier = 10;
                break;
            case ITEM_NEST_BALL:
                if (gBattleMons[gBattlerTarget].level < 40)
                {
                    ballMultiplier = 40 - gBattleMons[gBattlerTarget].level;
                    if (ballMultiplier <= 9)
                        ballMultiplier = 10;
                }
                else
                {
                    ballMultiplier = 10;
                }
                break;
            case ITEM_REPEAT_BALL:
                if (GetSetPokedexFlag(SpeciesToNationalPokedexNum(gBattleMons[gBattlerTarget].species), FLAG_GET_CAUGHT))
                    ballMultiplier = 30;
                else
                    ballMultiplier = 10;
                break;
            case ITEM_TIMER_BALL:
                ballMultiplier = gBattleResults.battleTurnCounter + 10;
                if (ballMultiplier > 40)
                    ballMultiplier = 40;
                break;
            case ITEM_LUXURY_BALL:
            case ITEM_PREMIER_BALL:
                ballMultiplier = 10;
                break;
            }
        }
        else
            ballMultiplier = sBallCatchBonuses[gLastUsedItem - 2];

        odds = (catchRate * ballMultiplier / 10)
            * (gBattleMons[gBattlerTarget].maxHP * 3 - gBattleMons[gBattlerTarget].hp * 2)
            / (3 * gBattleMons[gBattlerTarget].maxHP);

        if (gBattleMons[gBattlerTarget].status1 & (STATUS1_SLEEP | STATUS1_FREEZE))
            odds *= 2;
        if (gBattleMons[gBattlerTarget].status1 & (STATUS1_POISON | STATUS1_BURN | STATUS1_PARALYSIS | STATUS1_TOXIC_POISON))
            odds = (odds * 15) / 10;

        if (gLastUsedItem != ITEM_SAFARI_BALL)
        {
            if (gLastUsedItem == ITEM_MASTER_BALL)
            {
                gBattleResults.usedMasterBall = TRUE;
            }
            else
            {
                if (gBattleResults.catchAttempts[gLastUsedItem - ITEM_ULTRA_BALL] < 0xFF)
                    gBattleResults.catchAttempts[gLastUsedItem - ITEM_ULTRA_BALL]++;
            }
        }

        if (odds > 254) // mon caught
        {
            BtlController_EmitBallThrowAnim(0, BALL_3_SHAKES_SUCCESS);
            MarkBattlerForControllerExec(gActiveBattler);
            gBattlescriptCurrInstr = BattleScript_SuccessBallThrow;
            SetMonData(&gEnemyParty[gBattlerPartyIndexes[gBattlerTarget]], MON_DATA_POKEBALL, &gLastUsedItem);

            if (CalculatePlayerPartyCount() == PARTY_SIZE)
                gBattleCommunication[MULTISTRING_CHOOSER] = 0;
            else
                gBattleCommunication[MULTISTRING_CHOOSER] = 1;
        }
        else // mon may be caught, calculate shakes
        {
            u8 shakes;

            odds = Sqrt(Sqrt(16711680 / odds));
            odds = 1048560 / odds;

            for (shakes = 0; shakes < BALL_3_SHAKES_SUCCESS && Random() < odds; shakes++);

            if (gLastUsedItem == ITEM_MASTER_BALL)
                shakes = BALL_3_SHAKES_SUCCESS; // why calculate the shakes before that check?

            BtlController_EmitBallThrowAnim(0, shakes);
            MarkBattlerForControllerExec(gActiveBattler);

            if (shakes == BALL_3_SHAKES_SUCCESS) // mon caught, copy of the code above
            {
                gBattlescriptCurrInstr = BattleScript_SuccessBallThrow;
                SetMonData(&gEnemyParty[gBattlerPartyIndexes[gBattlerTarget]], MON_DATA_POKEBALL, &gLastUsedItem);

                if (CalculatePlayerPartyCount() == PARTY_SIZE)
                    gBattleCommunication[MULTISTRING_CHOOSER] = 0;
                else
                    gBattleCommunication[MULTISTRING_CHOOSER] = 1;
            }
            else // not caught
            {
                gBattleCommunication[MULTISTRING_CHOOSER] = shakes;
                gBattlescriptCurrInstr = BattleScript_ShakeBallThrow;
            }
        }
    }
}

static void Cmd_givecaughtmon(void)
{
    if (GiveMonToPlayer(&gEnemyParty[gBattlerPartyIndexes[GetCatchingBattler()]]) != MON_GIVEN_TO_PARTY)
    {
        if (!ShouldShowBoxWasFullMessage())
        {
            gBattleCommunication[MULTISTRING_CHOOSER] = 0;
            StringCopy(gStringVar1, GetBoxNamePtr(VarGet(VAR_PC_BOX_TO_SEND_MON)));
            GetMonData(&gEnemyParty[gBattlerPartyIndexes[GetCatchingBattler()]], MON_DATA_NICKNAME, gStringVar2);
        }
        else
        {
            StringCopy(gStringVar1, GetBoxNamePtr(VarGet(VAR_PC_BOX_TO_SEND_MON)));
            GetMonData(&gEnemyParty[gBattlerPartyIndexes[GetCatchingBattler()]], MON_DATA_NICKNAME, gStringVar2);
            StringCopy(gStringVar3, GetBoxNamePtr(GetPCBoxToSendMon()));
            gBattleCommunication[MULTISTRING_CHOOSER] = 2;
        }

        if (FlagGet(FLAG_SYS_PC_LANETTE))
            gBattleCommunication[MULTISTRING_CHOOSER]++;
    }

    gBattleResults.caughtMonSpecies = GetMonData(&gEnemyParty[gBattlerPartyIndexes[GetCatchingBattler()]], MON_DATA_SPECIES, NULL);
    GetMonData(&gEnemyParty[gBattlerPartyIndexes[GetCatchingBattler()]], MON_DATA_NICKNAME, gBattleResults.caughtMonNick);
    gBattleResults.caughtMonBall = GetMonData(&gEnemyParty[gBattlerPartyIndexes[GetCatchingBattler()]], MON_DATA_POKEBALL, NULL);

    gBattlescriptCurrInstr++;
}

static void Cmd_trysetcaughtmondexflags(void)
{
    u16 species = GetMonData(&gEnemyParty[gBattlerPartyIndexes[GetCatchingBattler()]], MON_DATA_SPECIES, NULL);
    u32 personality = GetMonData(&gEnemyParty[gBattlerPartyIndexes[GetCatchingBattler()]], MON_DATA_PERSONALITY, NULL);

    if (GetSetPokedexFlag(SpeciesToNationalPokedexNum(species), FLAG_GET_CAUGHT))
    {
        gBattlescriptCurrInstr = T1_READ_PTR(gBattlescriptCurrInstr + 1);
    }
    else
    {
        HandleSetPokedexFlag(SpeciesToNationalPokedexNum(species), FLAG_SET_CAUGHT, personality);
        gBattlescriptCurrInstr += 5;
    }
}

static void Cmd_displaydexinfo(void)
{
    u16 species = GetMonData(&gEnemyParty[gBattlerPartyIndexes[GetCatchingBattler()]], MON_DATA_SPECIES, NULL);

    switch (gBattleCommunication[0])
    {
    case 0:
        BeginNormalPaletteFade(0xFFFFFFFF, 0, 0, 0x10, RGB_BLACK);
        gBattleCommunication[0]++;
        break;
    case 1:
        if (!gPaletteFade.active)
        {
            FreeAllWindowBuffers();
            gBattleCommunication[TASK_ID] = CreateDexDisplayMonDataTask(SpeciesToNationalPokedexNum(species),
                                                                        gBattleMons[GetCatchingBattler()].otId,
                                                                        gBattleMons[GetCatchingBattler()].personality);
            gBattleCommunication[0]++;
        }
        break;
    case 2:
        if (!gPaletteFade.active
            && gMain.callback2 == BattleMainCB2
            && !gTasks[gBattleCommunication[TASK_ID]].isActive)
        {
            SetVBlankCallback(VBlankCB_Battle);
            gBattleCommunication[0]++;
        }
        break;
    case 3:
        InitBattleBgsVideo();
        LoadBattleTextboxAndBackground();
        gBattle_BG3_X = 0x100;
        gBattleCommunication[0]++;
        break;
    case 4:
        if (!IsDma3ManagerBusyWithBgCopy())
        {
            BeginNormalPaletteFade(0xFFFF, 0, 0x10, 0, RGB_BLACK);
            ShowBg(0);
            ShowBg(3);
            gBattleCommunication[0]++;
        }
        break;
    case 5:
        if (!gPaletteFade.active)
            gBattlescriptCurrInstr++;
        break;
    }
}

void HandleBattleWindow(u8 xStart, u8 yStart, u8 xEnd, u8 yEnd, u8 flags)
{
    s32 destY, destX, bgId;
    u16 var = 0;

    for (destY = yStart; destY <= yEnd; destY++)
    {
        for (destX = xStart; destX <= xEnd; destX++)
        {
            if (destY == yStart)
            {
                if (destX == xStart)
                    var = 0x1022;
                else if (destX == xEnd)
                    var = 0x1024;
                else
                    var = 0x1023;
            }
            else if (destY == yEnd)
            {
                if (destX == xStart)
                    var = 0x1028;
                else if (destX == xEnd)
                    var = 0x102A;
                else
                    var = 0x1029;
            }
            else
            {
                if (destX == xStart)
                    var = 0x1025;
                else if (destX == xEnd)
                    var = 0x1027;
                else
                    var = 0x1026;
            }

            if (flags & WINDOW_CLEAR)
                var = 0;

            bgId = (flags & WINDOW_x80) ? 1 : 0;
            CopyToBgTilemapBufferRect_ChangePalette(bgId, &var, destX, destY, 1, 1, 0x11);
        }
    }
}

void BattleCreateYesNoCursorAt(u8 cursorPosition)
{
    u16 src[2];
    src[0] = 1;
    src[1] = 2;

    CopyToBgTilemapBufferRect_ChangePalette(0, src, 0x19, 9 + (2 * cursorPosition), 1, 2, 0x11);
    CopyBgTilemapBufferToVram(0);
}

void BattleDestroyYesNoCursorAt(u8 cursorPosition)
{
    u16 src[2];
    src[0] = 0x1016;
    src[1] = 0x1016;

    CopyToBgTilemapBufferRect_ChangePalette(0, src, 0x19, 9 + (2 * cursorPosition), 1, 2, 0x11);
    CopyBgTilemapBufferToVram(0);
}

static void Cmd_trygivecaughtmonnick(void)
{
    switch (gBattleCommunication[MULTIUSE_STATE])
    {
    case 0:
        HandleBattleWindow(0x18, 8, 0x1D, 0xD, 0);
        BattlePutTextOnWindow(gText_BattleYesNoChoice, 0xC);
        gBattleCommunication[MULTIUSE_STATE]++;
        gBattleCommunication[CURSOR_POSITION] = 0;
        BattleCreateYesNoCursorAt(0);
        break;
    case 1:
        if (gMain.newKeys & DPAD_UP && gBattleCommunication[CURSOR_POSITION] != 0)
        {
            PlaySE(SE_SELECT);
            BattleDestroyYesNoCursorAt(gBattleCommunication[CURSOR_POSITION]);
            gBattleCommunication[CURSOR_POSITION] = 0;
            BattleCreateYesNoCursorAt(0);
        }
        if (gMain.newKeys & DPAD_DOWN && gBattleCommunication[CURSOR_POSITION] == 0)
        {
            PlaySE(SE_SELECT);
            BattleDestroyYesNoCursorAt(gBattleCommunication[CURSOR_POSITION]);
            gBattleCommunication[CURSOR_POSITION] = 1;
            BattleCreateYesNoCursorAt(1);
        }
        if (gMain.newKeys & A_BUTTON)
        {
            PlaySE(SE_SELECT);
            if (gBattleCommunication[CURSOR_POSITION] == 0)
            {
                gBattleCommunication[MULTIUSE_STATE]++;
                BeginFastPaletteFade(3);
            }
            else
            {
                gBattleCommunication[MULTIUSE_STATE] = 4;
            }
        }
        else if (gMain.newKeys & B_BUTTON)
        {
            PlaySE(SE_SELECT);
            gBattleCommunication[MULTIUSE_STATE] = 4;
        }
        break;
    case 2:
        if (!gPaletteFade.active)
        {
            GetMonData(&gEnemyParty[gBattlerPartyIndexes[gBattlerTarget]], MON_DATA_NICKNAME, gBattleStruct->caughtMonNick);
            FreeAllWindowBuffers();

            DoNamingScreen(NAMING_SCREEN_CAUGHT_MON, gBattleStruct->caughtMonNick,
                           GetMonData(&gEnemyParty[gBattlerPartyIndexes[gBattlerTarget]], MON_DATA_SPECIES),
                           GetMonGender(&gEnemyParty[gBattlerPartyIndexes[gBattlerTarget]]),
                           GetMonData(&gEnemyParty[gBattlerPartyIndexes[gBattlerTarget]], MON_DATA_PERSONALITY, NULL),
                           BattleMainCB2);

            gBattleCommunication[MULTIUSE_STATE]++;
        }
        break;
    case 3:
        if (gMain.callback2 == BattleMainCB2 && !gPaletteFade.active )
        {
            SetMonData(&gEnemyParty[gBattlerPartyIndexes[gBattlerTarget]], MON_DATA_NICKNAME, gBattleStruct->caughtMonNick);
            gBattlescriptCurrInstr = T1_READ_PTR(gBattlescriptCurrInstr + 1);
        }
        break;
    case 4:
        if (CalculatePlayerPartyCount() == 6)
            gBattlescriptCurrInstr += 5;
        else
            gBattlescriptCurrInstr = T1_READ_PTR(gBattlescriptCurrInstr + 1);
        break;
    }
}

static void Cmd_subattackerhpbydmg(void)
{
    gBattleMons[gBattlerAttacker].hp -= gBattleMoveDamage;
    gBattlescriptCurrInstr++;
}

static void Cmd_removeattackerstatus1(void)
{
    gBattleMons[gBattlerAttacker].status1 = 0;
    gBattlescriptCurrInstr++;
}

static void Cmd_finishaction(void)
{
    gCurrentActionFuncId = B_ACTION_FINISHED;
}

static void Cmd_finishturn(void)
{
    gCurrentActionFuncId = B_ACTION_FINISHED;
    gCurrentTurnActionNumber = gBattlersCount;
}

static void Cmd_trainerslideout(void)
{
    gActiveBattler = GetBattlerAtPosition(gBattlescriptCurrInstr[1]);
    BtlController_EmitTrainerSlideBack(0);
    MarkBattlerForControllerExec(gActiveBattler);

    gBattlescriptCurrInstr += 2;
}

static void Cmd_settelekinesis(void)
{
    if (gStatuses3[gBattlerTarget] & (STATUS3_TELEKINESIS | STATUS3_ROOTED | STATUS3_SMACKED_DOWN)
        || gFieldStatuses & STATUS_FIELD_GRAVITY
        || (gBattleMons[gBattlerTarget].species == SPECIES_DIGLETT || gBattleMons[gBattlerTarget].species == SPECIES_DUGTRIO))
    {
        gBattlescriptCurrInstr = T1_READ_PTR(gBattlescriptCurrInstr + 1);
    }
    else
    {
        gStatuses3[gBattlerTarget] |= STATUS3_TELEKINESIS;
        gDisableStructs[gBattlerTarget].telekinesisTimer = 3;
        gBattlescriptCurrInstr += 5;
    }
}

static void Cmd_swapstatstages(void)
{
    u8 statId = T1_READ_8(gBattlescriptCurrInstr + 1);
    s8 atkStatStage = gBattleMons[gBattlerAttacker].statStages[statId];
    s8 defStatStage = gBattleMons[gBattlerTarget].statStages[statId];

    gBattleMons[gBattlerAttacker].statStages[statId] = defStatStage;
    gBattleMons[gBattlerTarget].statStages[statId] = atkStatStage;

    gBattlescriptCurrInstr += 2;
}

static void Cmd_averagestats(void)
{
    u8 statId = T1_READ_8(gBattlescriptCurrInstr + 1);
    u16 atkStat = *(u16*)((&gBattleMons[gBattlerAttacker].attack) + (statId - 1));
    u16 defStat = *(u16*)((&gBattleMons[gBattlerTarget].attack) + (statId - 1));
    u16 average = (atkStat + defStat) / 2;

    *(u16*)((&gBattleMons[gBattlerAttacker].attack) + (statId - 1)) = average;
    *(u16*)((&gBattleMons[gBattlerTarget].attack) + (statId - 1)) = average;

    gBattlescriptCurrInstr += 2;
}

static void Cmd_jumpifoppositegenders(void)
{
    u32 atkGender = GetGenderFromSpeciesAndPersonality(gBattleMons[gBattlerAttacker].species, gBattleMons[gBattlerAttacker].personality);
    u32 defGender = GetGenderFromSpeciesAndPersonality(gBattleMons[gBattlerTarget].species, gBattleMons[gBattlerTarget].personality);

    if ((atkGender == MON_MALE && defGender == MON_FEMALE) || (atkGender == MON_FEMALE && defGender == MON_MALE))
        gBattlescriptCurrInstr = T1_READ_PTR(gBattlescriptCurrInstr + 1);
    else
        gBattlescriptCurrInstr += 5;
}

static void Cmd_trygetbaddreamstarget(void)
{
    u8 badDreamsMonSide = GetBattlerSide(gBattlerAttacker);
    for (;gBattlerTarget < gBattlersCount; gBattlerTarget++)
    {
        if (GetBattlerSide(gBattlerTarget) == badDreamsMonSide)
            continue;
        if ((gBattleMons[gBattlerTarget].status1 & STATUS1_SLEEP || GetBattlerAbility(gBattlerTarget) == ABILITY_COMATOSE)
            && IsBattlerAlive(gBattlerTarget))
            break;
    }

    if (gBattlerTarget >= gBattlersCount)
        gBattlescriptCurrInstr = T1_READ_PTR(gBattlescriptCurrInstr + 1);
    else
        gBattlescriptCurrInstr += 5;
}

static void Cmd_tryworryseed(void)
{
    switch (gBattleMons[gBattlerTarget].ability)
    {
    case ABILITY_INSOMNIA:
    case ABILITY_MULTITYPE:
    case ABILITY_TRUANT:
    case ABILITY_STANCE_CHANGE:
        gBattlescriptCurrInstr = T1_READ_PTR(gBattlescriptCurrInstr + 1);
        break;
    default:
        gBattleMons[gBattlerTarget].ability = ABILITY_INSOMNIA;
        gBattlescriptCurrInstr += 5;
        break;
    }
}

static void Cmd_metalburstdamagecalculator(void)
{
    u8 sideAttacker = GetBattlerSide(gBattlerAttacker);
    u8 sideTarget = 0;

    if (gProtectStructs[gBattlerAttacker].physicalDmg
        && sideAttacker != (sideTarget = GetBattlerSide(gProtectStructs[gBattlerAttacker].physicalBattlerId))
        && gBattleMons[gProtectStructs[gBattlerAttacker].physicalBattlerId].hp)
    {
        gBattleMoveDamage = gProtectStructs[gBattlerAttacker].physicalDmg * 150 / 100;

        if (gSideTimers[sideTarget].followmeTimer && gBattleMons[gSideTimers[sideTarget].followmeTarget].hp)
            gBattlerTarget = gSideTimers[sideTarget].followmeTarget;
        else
            gBattlerTarget = gProtectStructs[gBattlerAttacker].physicalBattlerId;

        gBattlescriptCurrInstr += 5;
    }
    else if (gProtectStructs[gBattlerAttacker].specialDmg
             && sideAttacker != (sideTarget = GetBattlerSide(gProtectStructs[gBattlerAttacker].specialBattlerId))
             && gBattleMons[gProtectStructs[gBattlerAttacker].specialBattlerId].hp)
    {
        gBattleMoveDamage = gProtectStructs[gBattlerAttacker].specialDmg * 150 / 100;

        if (gSideTimers[sideTarget].followmeTimer && gBattleMons[gSideTimers[sideTarget].followmeTarget].hp)
            gBattlerTarget = gSideTimers[sideTarget].followmeTarget;
        else
            gBattlerTarget = gProtectStructs[gBattlerAttacker].specialBattlerId;

        gBattlescriptCurrInstr += 5;
    }
    else
    {
        gSpecialStatuses[gBattlerAttacker].ppNotAffectedByPressure = 1;
        gBattlescriptCurrInstr = T1_READ_PTR(gBattlescriptCurrInstr + 1);
    }
}<|MERGE_RESOLUTION|>--- conflicted
+++ resolved
@@ -3595,13 +3595,8 @@
                 BattleScriptPushCursor();
                 gLeveledUpInBattle |= gBitTable[gBattleStruct->expGetterMonId];
                 gBattlescriptCurrInstr = BattleScript_LevelUp;
-<<<<<<< HEAD
                 gBattleMoveDamage = (gBattleResources->bufferB[gActiveBattler][2] | (gBattleResources->bufferB[gActiveBattler][3] << 8));
-                AdjustFriendship(&gPlayerParty[gBattleStruct->expGetterMonId], 0);
-=======
-                gBattleMoveDamage = (gBattleBufferB[gActiveBattler][2] | (gBattleBufferB[gActiveBattler][3] << 8));
                 AdjustFriendship(&gPlayerParty[gBattleStruct->expGetterMonId], FRIENDSHIP_EVENT_GROW_LEVEL);
->>>>>>> 27c4329e
 
                 // update battle mon structure after level up
                 if (gBattlerPartyIndexes[0] == gBattleStruct->expGetterMonId && gBattleMons[0].hp)
