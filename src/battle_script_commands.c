#include "global.h"
#include "battle.h"
#include "constants/battle_move_effects.h"
#include "constants/battle_script_commands.h"
#include "battle_message.h"
#include "battle_anim.h"
#include "battle_ai_main.h"
#include "battle_ai_util.h"
#include "battle_scripts.h"
#include "battle_z_move.h"
#include "constants/moves.h"
#include "constants/abilities.h"
#include "item.h"
#include "constants/items.h"
#include "constants/hold_effects.h"
#include "util.h"
#include "pokemon.h"
#include "random.h"
#include "battle_controllers.h"
#include "battle_interface.h"
#include "constants/songs.h"
#include "constants/trainers.h"
#include "constants/battle_anim.h"
#include "constants/map_types.h"
#include "text.h"
#include "sound.h"
#include "pokedex.h"
#include "recorded_battle.h"
#include "window.h"
#include "reshow_battle_screen.h"
#include "main.h"
#include "palette.h"
#include "money.h"
#include "bg.h"
#include "string_util.h"
#include "pokemon_icon.h"
#include "m4a.h"
#include "mail.h"
#include "event_data.h"
#include "pokemon_storage_system.h"
#include "task.h"
#include "naming_screen.h"
#include "constants/battle_string_ids.h"
#include "battle_setup.h"
#include "overworld.h"
#include "party_menu.h"
#include "constants/battle_config.h"
#include "battle_arena.h"
#include "battle_pike.h"
#include "battle_pyramid.h"
#include "field_specials.h"
#include "pokemon_summary_screen.h"
#include "pokenav.h"
#include "menu_specialized.h"
#include "constants/rgb.h"
#include "data.h"
#include "constants/party_menu.h"

extern struct MusicPlayerInfo gMPlayInfo_BGM;

extern const u8* const gBattleScriptsForMoveEffects[];

// table to avoid ugly powing on gba (courtesy of doesnt)
// this returns (i^2.5)/4
// the quarters cancel so no need to re-quadruple them in actual calculation
static const s32 sExperienceScalingFactors[] =
{
    0,
    0,
    1,
    3,
    8,
    13,
    22,
    32,
    45,
    60,
    79,
    100,
    124,
    152,
    183,
    217,
    256,
    297,
    343,
    393,
    447,
    505,
    567,
    634,
    705,
    781,
    861,
    946,
    1037,
    1132,
    1232,
    1337,
    1448,
    1563,
    1685,
    1811,
    1944,
    2081,
    2225,
    2374,
    2529,
    2690,
    2858,
    3031,
    3210,
    3396,
    3587,
    3786,
    3990,
    4201,
    4419,
    4643,
    4874,
    5112,
    5357,
    5608,
    5866,
    6132,
    6404,
    6684,
    6971,
    7265,
    7566,
    7875,
    8192,
    8515,
    8847,
    9186,
    9532,
    9886,
    10249,
    10619,
    10996,
    11382,
    11776,
    12178,
    12588,
    13006,
    13433,
    13867,
    14310,
    14762,
    15222,
    15690,
    16167,
    16652,
    17146,
    17649,
    18161,
    18681,
    19210,
    19748,
    20295,
    20851,
    21417,
    21991,
    22574,
    23166,
    23768,
    24379,
    25000,
    25629,
    26268,
    26917,
    27575,
    28243,
    28920,
    29607,
    30303,
    31010,
    31726,
    32452,
    33188,
    33934,
    34689,
    35455,
    36231,
    37017,
    37813,
    38619,
    39436,
    40262,
    41099,
    41947,
    42804,
    43673,
    44551,
    45441,
    46340,
    47251,
    48172,
    49104,
    50046,
    50999,
    51963,
    52938,
    53924,
    54921,
    55929,
    56947,
    57977,
    59018,
    60070,
    61133,
    62208,
    63293,
    64390,
    65498,
    66618,
    67749,
    68891,
    70045,
    71211,
    72388,
    73576,
    74777,
    75989,
    77212,
    78448,
    79695,
    80954,
    82225,
    83507,
    84802,
    86109,
    87427,
    88758,
    90101,
    91456,
    92823,
    94202,
    95593,
    96997,
    98413,
    99841,
    101282,
    102735,
    104201,
    105679,
    107169,
    108672,
    110188,
    111716,
    113257,
    114811,
    116377,
    117956,
    119548,
    121153,
    122770,
    124401,
    126044,
    127700,
    129369,
    131052,
    132747,
    134456,
    136177,
    137912,
    139660,
    141421,
    143195,
    144983,
    146784,
    148598,
    150426,
    152267,
    154122,
    155990,
    157872,
    159767,
};

#define STAT_CHANGE_WORKED      0
#define STAT_CHANGE_DIDNT_WORK  1

// this file's functions
static bool8 IsTwoTurnsMove(u16 move);
static void TrySetDestinyBondToHappen(void);
static u8 AttacksThisTurn(u8 battlerId, u16 move); // Note: returns 1 if it's a charging turn, otherwise 2.
static u32 ChangeStatBuffs(s8 statValue, u32 statId, u32 flags, const u8 *BS_ptr);
static bool32 IsMonGettingExpSentOut(void);
static void sub_804F17C(void);
static bool8 sub_804F1CC(void);
static void DrawLevelUpWindow1(void);
static void DrawLevelUpWindow2(void);
static bool8 sub_804F344(void);
static void PutMonIconOnLvlUpBox(void);
static void PutLevelAndGenderOnLvlUpBox(void);
static bool32 CriticalCapture(u32 odds);

static void SpriteCB_MonIconOnLvlUpBox(struct Sprite* sprite);

static void Cmd_attackcanceler(void);
static void Cmd_accuracycheck(void);
static void Cmd_attackstring(void);
static void Cmd_ppreduce(void);
static void Cmd_critcalc(void);
static void Cmd_damagecalc(void);
static void Cmd_typecalc(void);
static void Cmd_adjustdamage(void);
static void Cmd_multihitresultmessage(void);
static void Cmd_attackanimation(void);
static void Cmd_waitanimation(void);
static void Cmd_healthbarupdate(void);
static void Cmd_datahpupdate(void);
static void Cmd_critmessage(void);
static void Cmd_effectivenesssound(void);
static void Cmd_resultmessage(void);
static void Cmd_printstring(void);
static void Cmd_printselectionstring(void);
static void Cmd_waitmessage(void);
static void Cmd_printfromtable(void);
static void Cmd_printselectionstringfromtable(void);
static void Cmd_seteffectwithchance(void);
static void Cmd_seteffectprimary(void);
static void Cmd_seteffectsecondary(void);
static void Cmd_clearstatusfromeffect(void);
static void Cmd_tryfaintmon(void);
static void Cmd_dofaintanimation(void);
static void Cmd_cleareffectsonfaint(void);
static void Cmd_jumpifstatus(void);
static void Cmd_jumpifstatus2(void);
static void Cmd_jumpifability(void);
static void Cmd_jumpifsideaffecting(void);
static void Cmd_jumpifstat(void);
static void Cmd_jumpifstatus3condition(void);
static void Cmd_jumpbasedontype(void);
static void Cmd_getexp(void);
static void Cmd_unknown_24(void);
static void Cmd_movevaluescleanup(void);
static void Cmd_setmultihit(void);
static void Cmd_decrementmultihit(void);
static void Cmd_goto(void);
static void Cmd_jumpifbyte(void);
static void Cmd_jumpifhalfword(void);
static void Cmd_jumpifword(void);
static void Cmd_jumpifarrayequal(void);
static void Cmd_jumpifarraynotequal(void);
static void Cmd_setbyte(void);
static void Cmd_addbyte(void);
static void Cmd_subbyte(void);
static void Cmd_copyarray(void);
static void Cmd_copyarraywithindex(void);
static void Cmd_orbyte(void);
static void Cmd_orhalfword(void);
static void Cmd_orword(void);
static void Cmd_bicbyte(void);
static void Cmd_bichalfword(void);
static void Cmd_bicword(void);
static void Cmd_pause(void);
static void Cmd_waitstate(void);
static void Cmd_healthbar_update(void);
static void Cmd_return(void);
static void Cmd_end(void);
static void Cmd_end2(void);
static void Cmd_end3(void);
static void Cmd_jumpifaffectedbyprotect(void);
static void Cmd_call(void);
static void Cmd_setroost(void);
static void Cmd_jumpifabilitypresent(void);
static void Cmd_endselectionscript(void);
static void Cmd_playanimation(void);
static void Cmd_playanimation2(void);
static void Cmd_setgraphicalstatchangevalues(void);
static void Cmd_playstatchangeanimation(void);
static void Cmd_moveend(void);
static void Cmd_sethealblock(void);
static void Cmd_returnatktoball(void);
static void Cmd_getswitchedmondata(void);
static void Cmd_switchindataupdate(void);
static void Cmd_switchinanim(void);
static void Cmd_jumpifcantswitch(void);
static void Cmd_openpartyscreen(void);
static void Cmd_switchhandleorder(void);
static void Cmd_switchineffects(void);
static void Cmd_trainerslidein(void);
static void Cmd_playse(void);
static void Cmd_fanfare(void);
static void Cmd_playfaintcry(void);
static void Cmd_endlinkbattle(void);
static void Cmd_returntoball(void);
static void Cmd_handlelearnnewmove(void);
static void Cmd_yesnoboxlearnmove(void);
static void Cmd_yesnoboxstoplearningmove(void);
static void Cmd_hitanimation(void);
static void Cmd_getmoneyreward(void);
static void Cmd_unknown_5E(void);
static void Cmd_swapattackerwithtarget(void);
static void Cmd_incrementgamestat(void);
static void Cmd_drawpartystatussummary(void);
static void Cmd_hidepartystatussummary(void);
static void Cmd_jumptocalledmove(void);
static void Cmd_statusanimation(void);
static void Cmd_status2animation(void);
static void Cmd_chosenstatusanimation(void);
static void Cmd_yesnobox(void);
static void Cmd_cancelallactions(void);
static void Cmd_setgravity(void);
static void Cmd_removeitem(void);
static void Cmd_atknameinbuff1(void);
static void Cmd_drawlvlupbox(void);
static void Cmd_resetsentmonsvalue(void);
static void Cmd_setatktoplayer0(void);
static void Cmd_makevisible(void);
static void Cmd_recordability(void);
static void Cmd_buffermovetolearn(void);
static void Cmd_jumpifplayerran(void);
static void Cmd_hpthresholds(void);
static void Cmd_hpthresholds2(void);
static void Cmd_useitemonopponent(void);
static void Cmd_various(void);
static void Cmd_setprotectlike(void);
static void Cmd_faintifabilitynotdamp(void);
static void Cmd_setatkhptozero(void);
static void Cmd_jumpifnexttargetvalid(void);
static void Cmd_tryhealhalfhealth(void);
static void Cmd_trymirrormove(void);
static void Cmd_setrain(void);
static void Cmd_setreflect(void);
static void Cmd_setseeded(void);
static void Cmd_manipulatedamage(void);
static void Cmd_trysetrest(void);
static void Cmd_jumpifnotfirstturn(void);
static void Cmd_setmiracleeye(void);
static void Cmd_jumpifcantmakeasleep(void);
static void Cmd_stockpile(void);
static void Cmd_stockpiletobasedamage(void);
static void Cmd_stockpiletohpheal(void);
static void Cmd_setdrainedhp(void);
static void Cmd_statbuffchange(void);
static void Cmd_normalisebuffs(void);
static void Cmd_setbide(void);
static void Cmd_confuseifrepeatingattackends(void);
static void Cmd_setmultihitcounter(void);
static void Cmd_initmultihitstring(void);
static void Cmd_forcerandomswitch(void);
static void Cmd_tryconversiontypechange(void);
static void Cmd_givepaydaymoney(void);
static void Cmd_setlightscreen(void);
static void Cmd_tryKO(void);
static void Cmd_damagetohalftargethp(void);
static void Cmd_setsandstorm(void);
static void Cmd_weatherdamage(void);
static void Cmd_tryinfatuating(void);
static void Cmd_updatestatusicon(void);
static void Cmd_setmist(void);
static void Cmd_setfocusenergy(void);
static void Cmd_transformdataexecution(void);
static void Cmd_setsubstitute(void);
static void Cmd_mimicattackcopy(void);
static void Cmd_metronome(void);
static void Cmd_dmgtolevel(void);
static void Cmd_psywavedamageeffect(void);
static void Cmd_counterdamagecalculator(void);
static void Cmd_mirrorcoatdamagecalculator(void);
static void Cmd_disablelastusedattack(void);
static void Cmd_trysetencore(void);
static void Cmd_painsplitdmgcalc(void);
static void Cmd_settypetorandomresistance(void);
static void Cmd_setalwayshitflag(void);
static void Cmd_copymovepermanently(void);
static void Cmd_trychoosesleeptalkmove(void);
static void Cmd_setdestinybond(void);
static void Cmd_trysetdestinybondtohappen(void);
static void Cmd_settailwind(void);
static void Cmd_tryspiteppreduce(void);
static void Cmd_healpartystatus(void);
static void Cmd_cursetarget(void);
static void Cmd_trysetspikes(void);
static void Cmd_setforesight(void);
static void Cmd_trysetperishsong(void);
static void Cmd_handlerollout(void);
static void Cmd_jumpifconfusedandstatmaxed(void);
static void Cmd_handlefurycutter(void);
static void Cmd_setembargo(void);
static void Cmd_presentdamagecalculation(void);
static void Cmd_setsafeguard(void);
static void Cmd_magnitudedamagecalculation(void);
static void Cmd_jumpifnopursuitswitchdmg(void);
static void Cmd_setsunny(void);
static void Cmd_maxattackhalvehp(void);
static void Cmd_copyfoestats(void);
static void Cmd_rapidspinfree(void);
static void Cmd_setdefensecurlbit(void);
static void Cmd_recoverbasedonsunlight(void);
static void Cmd_setstickyweb(void);
static void Cmd_selectfirstvalidtarget(void);
static void Cmd_trysetfutureattack(void);
static void Cmd_trydobeatup(void);
static void Cmd_setsemiinvulnerablebit(void);
static void Cmd_clearsemiinvulnerablebit(void);
static void Cmd_setminimize(void);
static void Cmd_sethail(void);
static void Cmd_jumpifattackandspecialattackcannotfall(void);
static void Cmd_setforcedtarget(void);
static void Cmd_setcharge(void);
static void Cmd_callterrainattack(void);
static void Cmd_cureifburnedparalysedorpoisoned(void);
static void Cmd_settorment(void);
static void Cmd_jumpifnodamage(void);
static void Cmd_settaunt(void);
static void Cmd_trysethelpinghand(void);
static void Cmd_tryswapitems(void);
static void Cmd_trycopyability(void);
static void Cmd_trywish(void);
static void Cmd_settoxicspikes(void);
static void Cmd_setgastroacid(void);
static void Cmd_setyawn(void);
static void Cmd_setdamagetohealthdifference(void);
static void Cmd_setroom(void);
static void Cmd_tryswapabilities(void);
static void Cmd_tryimprison(void);
static void Cmd_setstealthrock(void);
static void Cmd_setuserstatus3(void);
static void Cmd_assistattackselect(void);
static void Cmd_trysetmagiccoat(void);
static void Cmd_trysetsnatch(void);
static void Cmd_trygetintimidatetarget(void);
static void Cmd_switchoutabilities(void);
static void Cmd_jumpifhasnohp(void);
static void Cmd_getsecretpowereffect(void);
static void Cmd_pickup(void);
static void Cmd_docastformchangeanimation(void);
static void Cmd_trycastformdatachange(void);
static void Cmd_settypebasedhalvers(void);
static void Cmd_jumpifsubstituteblocks(void);
static void Cmd_tryrecycleitem(void);
static void Cmd_settypetoterrain(void);
static void Cmd_pursuitrelated(void);
static void Cmd_snatchsetbattlers(void);
static void Cmd_removelightscreenreflect(void);
static void Cmd_handleballthrow(void);
static void Cmd_givecaughtmon(void);
static void Cmd_trysetcaughtmondexflags(void);
static void Cmd_displaydexinfo(void);
static void Cmd_trygivecaughtmonnick(void);
static void Cmd_subattackerhpbydmg(void);
static void Cmd_removeattackerstatus1(void);
static void Cmd_finishaction(void);
static void Cmd_finishturn(void);
static void Cmd_trainerslideout(void);
static void Cmd_settelekinesis(void);
static void Cmd_swapstatstages(void);
static void Cmd_averagestats(void);
static void Cmd_jumpifoppositegenders(void);
static void Cmd_trygetbaddreamstarget(void);
static void Cmd_tryworryseed(void);
static void Cmd_metalburstdamagecalculator(void);

void (* const gBattleScriptingCommandsTable[])(void) =
{
    Cmd_attackcanceler,                          //0x0
    Cmd_accuracycheck,                           //0x1
    Cmd_attackstring,                            //0x2
    Cmd_ppreduce,                                //0x3
    Cmd_critcalc,                                //0x4
    Cmd_damagecalc,                              //0x5
    Cmd_typecalc,                                //0x6
    Cmd_adjustdamage,                            //0x7
    Cmd_multihitresultmessage,                   //0x8
    Cmd_attackanimation,                         //0x9
    Cmd_waitanimation,                           //0xA
    Cmd_healthbarupdate,                         //0xB
    Cmd_datahpupdate,                            //0xC
    Cmd_critmessage,                             //0xD
    Cmd_effectivenesssound,                      //0xE
    Cmd_resultmessage,                           //0xF
    Cmd_printstring,                             //0x10
    Cmd_printselectionstring,                    //0x11
    Cmd_waitmessage,                             //0x12
    Cmd_printfromtable,                          //0x13
    Cmd_printselectionstringfromtable,           //0x14
    Cmd_seteffectwithchance,                     //0x15
    Cmd_seteffectprimary,                        //0x16
    Cmd_seteffectsecondary,                      //0x17
    Cmd_clearstatusfromeffect,                   //0x18
    Cmd_tryfaintmon,                             //0x19
    Cmd_dofaintanimation,                        //0x1A
    Cmd_cleareffectsonfaint,                     //0x1B
    Cmd_jumpifstatus,                            //0x1C
    Cmd_jumpifstatus2,                           //0x1D
    Cmd_jumpifability,                           //0x1E
    Cmd_jumpifsideaffecting,                     //0x1F
    Cmd_jumpifstat,                              //0x20
    Cmd_jumpifstatus3condition,                  //0x21
    Cmd_jumpbasedontype,                         //0x22
    Cmd_getexp,                                  //0x23
    Cmd_unknown_24,                              //0x24
    Cmd_movevaluescleanup,                       //0x25
    Cmd_setmultihit,                             //0x26
    Cmd_decrementmultihit,                       //0x27
    Cmd_goto,                                    //0x28
    Cmd_jumpifbyte,                              //0x29
    Cmd_jumpifhalfword,                          //0x2A
    Cmd_jumpifword,                              //0x2B
    Cmd_jumpifarrayequal,                        //0x2C
    Cmd_jumpifarraynotequal,                     //0x2D
    Cmd_setbyte,                                 //0x2E
    Cmd_addbyte,                                 //0x2F
    Cmd_subbyte,                                 //0x30
    Cmd_copyarray,                               //0x31
    Cmd_copyarraywithindex,                      //0x32
    Cmd_orbyte,                                  //0x33
    Cmd_orhalfword,                              //0x34
    Cmd_orword,                                  //0x35
    Cmd_bicbyte,                                 //0x36
    Cmd_bichalfword,                             //0x37
    Cmd_bicword,                                 //0x38
    Cmd_pause,                                   //0x39
    Cmd_waitstate,                               //0x3A
    Cmd_healthbar_update,                        //0x3B
    Cmd_return,                                  //0x3C
    Cmd_end,                                     //0x3D
    Cmd_end2,                                    //0x3E
    Cmd_end3,                                    //0x3F
    Cmd_jumpifaffectedbyprotect,                 //0x40
    Cmd_call,                                    //0x41
    Cmd_setroost,                                //0x42
    Cmd_jumpifabilitypresent,                    //0x43
    Cmd_endselectionscript,                      //0x44
    Cmd_playanimation,                           //0x45
    Cmd_playanimation2,                          //0x46
    Cmd_setgraphicalstatchangevalues,            //0x47
    Cmd_playstatchangeanimation,                 //0x48
    Cmd_moveend,                                 //0x49
    Cmd_sethealblock,                            //0x4A
    Cmd_returnatktoball,                         //0x4B
    Cmd_getswitchedmondata,                      //0x4C
    Cmd_switchindataupdate,                      //0x4D
    Cmd_switchinanim,                            //0x4E
    Cmd_jumpifcantswitch,                        //0x4F
    Cmd_openpartyscreen,                         //0x50
    Cmd_switchhandleorder,                       //0x51
    Cmd_switchineffects,                         //0x52
    Cmd_trainerslidein,                          //0x53
    Cmd_playse,                                  //0x54
    Cmd_fanfare,                                 //0x55
    Cmd_playfaintcry,                            //0x56
    Cmd_endlinkbattle,                           //0x57
    Cmd_returntoball,                            //0x58
    Cmd_handlelearnnewmove,                      //0x59
    Cmd_yesnoboxlearnmove,                       //0x5A
    Cmd_yesnoboxstoplearningmove,                //0x5B
    Cmd_hitanimation,                            //0x5C
    Cmd_getmoneyreward,                          //0x5D
    Cmd_unknown_5E,                              //0x5E
    Cmd_swapattackerwithtarget,                  //0x5F
    Cmd_incrementgamestat,                       //0x60
    Cmd_drawpartystatussummary,                  //0x61
    Cmd_hidepartystatussummary,                  //0x62
    Cmd_jumptocalledmove,                        //0x63
    Cmd_statusanimation,                         //0x64
    Cmd_status2animation,                        //0x65
    Cmd_chosenstatusanimation,                   //0x66
    Cmd_yesnobox,                                //0x67
    Cmd_cancelallactions,                        //0x68
    Cmd_setgravity,                              //0x69
    Cmd_removeitem,                              //0x6A
    Cmd_atknameinbuff1,                          //0x6B
    Cmd_drawlvlupbox,                            //0x6C
    Cmd_resetsentmonsvalue,                      //0x6D
    Cmd_setatktoplayer0,                         //0x6E
    Cmd_makevisible,                             //0x6F
    Cmd_recordability,                           //0x70
    Cmd_buffermovetolearn,                       //0x71
    Cmd_jumpifplayerran,                         //0x72
    Cmd_hpthresholds,                            //0x73
    Cmd_hpthresholds2,                           //0x74
    Cmd_useitemonopponent,                       //0x75
    Cmd_various,                                 //0x76
    Cmd_setprotectlike,                          //0x77
    Cmd_faintifabilitynotdamp,                   //0x78
    Cmd_setatkhptozero,                          //0x79
    Cmd_jumpifnexttargetvalid,                   //0x7A
    Cmd_tryhealhalfhealth,                       //0x7B
    Cmd_trymirrormove,                           //0x7C
    Cmd_setrain,                                 //0x7D
    Cmd_setreflect,                              //0x7E
    Cmd_setseeded,                               //0x7F
    Cmd_manipulatedamage,                        //0x80
    Cmd_trysetrest,                              //0x81
    Cmd_jumpifnotfirstturn,                      //0x82
    Cmd_setmiracleeye,                           //0x83
    Cmd_jumpifcantmakeasleep,                    //0x84
    Cmd_stockpile,                               //0x85
    Cmd_stockpiletobasedamage,                   //0x86
    Cmd_stockpiletohpheal,                       //0x87
    Cmd_setdrainedhp,                            //0x88
    Cmd_statbuffchange,                          //0x89
    Cmd_normalisebuffs,                          //0x8A
    Cmd_setbide,                                 //0x8B
    Cmd_confuseifrepeatingattackends,            //0x8C
    Cmd_setmultihitcounter,                      //0x8D
    Cmd_initmultihitstring,                      //0x8E
    Cmd_forcerandomswitch,                       //0x8F
    Cmd_tryconversiontypechange,                 //0x90
    Cmd_givepaydaymoney,                         //0x91
    Cmd_setlightscreen,                          //0x92
    Cmd_tryKO,                                   //0x93
    Cmd_damagetohalftargethp,                    //0x94
    Cmd_setsandstorm,                            //0x95
    Cmd_weatherdamage,                           //0x96
    Cmd_tryinfatuating,                          //0x97
    Cmd_updatestatusicon,                        //0x98
    Cmd_setmist,                                 //0x99
    Cmd_setfocusenergy,                          //0x9A
    Cmd_transformdataexecution,                  //0x9B
    Cmd_setsubstitute,                           //0x9C
    Cmd_mimicattackcopy,                         //0x9D
    Cmd_metronome,                               //0x9E
    Cmd_dmgtolevel,                              //0x9F
    Cmd_psywavedamageeffect,                     //0xA0
    Cmd_counterdamagecalculator,                 //0xA1
    Cmd_mirrorcoatdamagecalculator,              //0xA2
    Cmd_disablelastusedattack,                   //0xA3
    Cmd_trysetencore,                            //0xA4
    Cmd_painsplitdmgcalc,                        //0xA5
    Cmd_settypetorandomresistance,               //0xA6
    Cmd_setalwayshitflag,                        //0xA7
    Cmd_copymovepermanently,                     //0xA8
    Cmd_trychoosesleeptalkmove,                  //0xA9
    Cmd_setdestinybond,                          //0xAA
    Cmd_trysetdestinybondtohappen,               //0xAB
    Cmd_settailwind,                             //0xAC
    Cmd_tryspiteppreduce,                        //0xAD
    Cmd_healpartystatus,                         //0xAE
    Cmd_cursetarget,                             //0xAF
    Cmd_trysetspikes,                            //0xB0
    Cmd_setforesight,                            //0xB1
    Cmd_trysetperishsong,                        //0xB2
    Cmd_handlerollout,                           //0xB3
    Cmd_jumpifconfusedandstatmaxed,              //0xB4
    Cmd_handlefurycutter,                        //0xB5
    Cmd_setembargo,                              //0xB6
    Cmd_presentdamagecalculation,                //0xB7
    Cmd_setsafeguard,                            //0xB8
    Cmd_magnitudedamagecalculation,              //0xB9
    Cmd_jumpifnopursuitswitchdmg,                //0xBA
    Cmd_setsunny,                                //0xBB
    Cmd_maxattackhalvehp,                        //0xBC
    Cmd_copyfoestats,                            //0xBD
    Cmd_rapidspinfree,                           //0xBE
    Cmd_setdefensecurlbit,                       //0xBF
    Cmd_recoverbasedonsunlight,                  //0xC0
    Cmd_setstickyweb,                            //0xC1
    Cmd_selectfirstvalidtarget,                  //0xC2
    Cmd_trysetfutureattack,                      //0xC3
    Cmd_trydobeatup,                             //0xC4
    Cmd_setsemiinvulnerablebit,                  //0xC5
    Cmd_clearsemiinvulnerablebit,                //0xC6
    Cmd_setminimize,                             //0xC7
    Cmd_sethail,                                 //0xC8
    Cmd_jumpifattackandspecialattackcannotfall,  //0xC9
    Cmd_setforcedtarget,                         //0xCA
    Cmd_setcharge,                               //0xCB
    Cmd_callterrainattack,                       //0xCC
    Cmd_cureifburnedparalysedorpoisoned,         //0xCD
    Cmd_settorment,                              //0xCE
    Cmd_jumpifnodamage,                          //0xCF
    Cmd_settaunt,                                //0xD0
    Cmd_trysethelpinghand,                       //0xD1
    Cmd_tryswapitems,                            //0xD2
    Cmd_trycopyability,                          //0xD3
    Cmd_trywish,                                 //0xD4
    Cmd_settoxicspikes,                          //0xD5
    Cmd_setgastroacid,                           //0xD6
    Cmd_setyawn,                                 //0xD7
    Cmd_setdamagetohealthdifference,             //0xD8
    Cmd_setroom,                                 //0xD9
    Cmd_tryswapabilities,                        //0xDA
    Cmd_tryimprison,                             //0xDB
    Cmd_setstealthrock,                          //0xDC
    Cmd_setuserstatus3,                          //0xDD
    Cmd_assistattackselect,                      //0xDE
    Cmd_trysetmagiccoat,                         //0xDF
    Cmd_trysetsnatch,                            //0xE0
    Cmd_trygetintimidatetarget,                  //0xE1
    Cmd_switchoutabilities,                      //0xE2
    Cmd_jumpifhasnohp,                           //0xE3
    Cmd_getsecretpowereffect,                    //0xE4
    Cmd_pickup,                                  //0xE5
    Cmd_docastformchangeanimation,               //0xE6
    Cmd_trycastformdatachange,                   //0xE7
    Cmd_settypebasedhalvers,                     //0xE8
    Cmd_jumpifsubstituteblocks,                  //0xE9
    Cmd_tryrecycleitem,                          //0xEA
    Cmd_settypetoterrain,                        //0xEB
    Cmd_pursuitrelated,                          //0xEC
    Cmd_snatchsetbattlers,                       //0xED
    Cmd_removelightscreenreflect,                //0xEE
    Cmd_handleballthrow,                         //0xEF
    Cmd_givecaughtmon,                           //0xF0
    Cmd_trysetcaughtmondexflags,                 //0xF1
    Cmd_displaydexinfo,                          //0xF2
    Cmd_trygivecaughtmonnick,                    //0xF3
    Cmd_subattackerhpbydmg,                      //0xF4
    Cmd_removeattackerstatus1,                   //0xF5
    Cmd_finishaction,                            //0xF6
    Cmd_finishturn,                              //0xF7
    Cmd_trainerslideout,                         //0xF8
    Cmd_settelekinesis,                          //0xF9
    Cmd_swapstatstages,                          //0xFA
    Cmd_averagestats,                            //0xFB
    Cmd_jumpifoppositegenders,                   //0xFC
    Cmd_trygetbaddreamstarget,                   //0xFD
    Cmd_tryworryseed,                            //0xFE
    Cmd_metalburstdamagecalculator,              //0xFF
};

const struct StatFractions gAccuracyStageRatios[] =
{
    { 33, 100}, // -6
    { 36, 100}, // -5
    { 43, 100}, // -4
    { 50, 100}, // -3
    { 60, 100}, // -2
    { 75, 100}, // -1
    {  1,   1}, //  0
    {133, 100}, // +1
    {166, 100}, // +2
    {  2,   1}, // +3
    {233, 100}, // +4
    {133,  50}, // +5
    {  3,   1}, // +6
};

static const u32 sStatusFlagsForMoveEffects[NUM_MOVE_EFFECTS] =
{
    [MOVE_EFFECT_SLEEP]          = STATUS1_SLEEP,
    [MOVE_EFFECT_POISON]         = STATUS1_POISON,
    [MOVE_EFFECT_BURN]           = STATUS1_BURN,
    [MOVE_EFFECT_FREEZE]         = STATUS1_FREEZE,
    [MOVE_EFFECT_PARALYSIS]      = STATUS1_PARALYSIS,
    [MOVE_EFFECT_TOXIC]          = STATUS1_TOXIC_POISON,
    [MOVE_EFFECT_CONFUSION]      = STATUS2_CONFUSION,
    [MOVE_EFFECT_FLINCH]         = STATUS2_FLINCHED,
    [MOVE_EFFECT_UPROAR]         = STATUS2_UPROAR,
    [MOVE_EFFECT_CHARGING]       = STATUS2_MULTIPLETURNS,
    [MOVE_EFFECT_WRAP]           = STATUS2_WRAPPED,
    [MOVE_EFFECT_RECHARGE]       = STATUS2_RECHARGE,
    [MOVE_EFFECT_PREVENT_ESCAPE] = STATUS2_ESCAPE_PREVENTION,
    [MOVE_EFFECT_NIGHTMARE]      = STATUS2_NIGHTMARE,
    [MOVE_EFFECT_THRASH]         = STATUS2_LOCK_CONFUSE,
};

static const u8* const sMoveEffectBS_Ptrs[] =
{
    [MOVE_EFFECT_SLEEP]            = BattleScript_MoveEffectSleep,
    [MOVE_EFFECT_POISON]           = BattleScript_MoveEffectPoison,
    [MOVE_EFFECT_BURN]             = BattleScript_MoveEffectBurn,
    [MOVE_EFFECT_FREEZE]           = BattleScript_MoveEffectFreeze,
    [MOVE_EFFECT_PARALYSIS]        = BattleScript_MoveEffectParalysis,
    [MOVE_EFFECT_TOXIC]            = BattleScript_MoveEffectToxic,
    [MOVE_EFFECT_CONFUSION]        = BattleScript_MoveEffectConfusion,
    [MOVE_EFFECT_UPROAR]           = BattleScript_MoveEffectUproar,
    [MOVE_EFFECT_PAYDAY]           = BattleScript_MoveEffectPayDay,
    [MOVE_EFFECT_WRAP]             = BattleScript_MoveEffectWrap,
    [MOVE_EFFECT_RECOIL_25]        = BattleScript_MoveEffectRecoil,
    [MOVE_EFFECT_RECOIL_33]        = BattleScript_MoveEffectRecoil,
};

static const struct WindowTemplate sUnusedWinTemplate = {0, 1, 3, 7, 0xF, 0x1F, 0x3F};

static const u16 sUnknown_0831C2C8[] = INCBIN_U16("graphics/battle_interface/unk_battlebox.gbapal");
static const u32 sUnknown_0831C2E8[] = INCBIN_U32("graphics/battle_interface/unk_battlebox.4bpp.lz");

#define MON_ICON_LVLUP_BOX_TAG      0xD75A

static const struct OamData sOamData_MonIconOnLvlUpBox =
{
    .y = 0,
    .affineMode = ST_OAM_AFFINE_OFF,
    .objMode = ST_OAM_OBJ_NORMAL,
    .mosaic = 0,
    .bpp = ST_OAM_4BPP,
    .shape = SPRITE_SHAPE(32x32),
    .x = 0,
    .matrixNum = 0,
    .size = SPRITE_SIZE(32x32),
    .tileNum = 0,
    .priority = 0,
    .paletteNum = 0,
    .affineParam = 0,
};

static const struct SpriteTemplate sSpriteTemplate_MonIconOnLvlUpBox =
{
    .tileTag = MON_ICON_LVLUP_BOX_TAG,
    .paletteTag = MON_ICON_LVLUP_BOX_TAG,
    .oam = &sOamData_MonIconOnLvlUpBox,
    .anims = gDummySpriteAnimTable,
    .images = NULL,
    .affineAnims = gDummySpriteAffineAnimTable,
    .callback = SpriteCB_MonIconOnLvlUpBox
};

static const u16 sProtectSuccessRates[] = {USHRT_MAX, USHRT_MAX / 2, USHRT_MAX / 4, USHRT_MAX / 8};

#define FORBIDDEN_MIMIC         0x1
#define FORBIDDEN_METRONOME     0x2
#define FORBIDDEN_ASSIST        0x4
#define FORBIDDEN_COPYCAT       0x8
#define FORBIDDEN_SLEEP_TALK    0x10

#define FORBIDDEN_INSTRUCT_END 0xFFFF

static const u8 sForbiddenMoves[MOVES_COUNT] =
{
    [MOVE_NONE] = 0xFF, // Can't use a non-move lol
    [MOVE_STRUGGLE] = 0xFF, // Neither Struggle
    [MOVE_AFTER_YOU] = FORBIDDEN_METRONOME,
    [MOVE_APPLE_ACID] = FORBIDDEN_METRONOME,
    [MOVE_ASSIST] = FORBIDDEN_METRONOME | FORBIDDEN_ASSIST | FORBIDDEN_COPYCAT | FORBIDDEN_SLEEP_TALK,
    [MOVE_ASTRAL_BARRAGE] = FORBIDDEN_METRONOME,
    [MOVE_AURA_WHEEL] = FORBIDDEN_METRONOME,
    [MOVE_BADDY_BAD] = FORBIDDEN_METRONOME,
    [MOVE_BANEFUL_BUNKER] = FORBIDDEN_METRONOME | FORBIDDEN_ASSIST | FORBIDDEN_COPYCAT,
    [MOVE_BEAK_BLAST] = FORBIDDEN_METRONOME | FORBIDDEN_ASSIST | FORBIDDEN_COPYCAT | FORBIDDEN_SLEEP_TALK,
    [MOVE_BEHEMOTH_BASH] = FORBIDDEN_METRONOME | FORBIDDEN_COPYCAT,
    [MOVE_BEHEMOTH_BLADE] = FORBIDDEN_METRONOME | FORBIDDEN_COPYCAT,
    [MOVE_BELCH] = FORBIDDEN_METRONOME | FORBIDDEN_ASSIST | FORBIDDEN_COPYCAT | FORBIDDEN_SLEEP_TALK,
    [MOVE_BESTOW] = FORBIDDEN_METRONOME | FORBIDDEN_ASSIST | FORBIDDEN_COPYCAT,
    [MOVE_BIDE] = FORBIDDEN_SLEEP_TALK,
    [MOVE_BODY_PRESS] = FORBIDDEN_METRONOME,
    [MOVE_BOUNCE] = FORBIDDEN_ASSIST | FORBIDDEN_SLEEP_TALK,
    [MOVE_BOUNCY_BUBBLE] = FORBIDDEN_METRONOME,
    [MOVE_BRANCH_POKE] = FORBIDDEN_METRONOME,
    [MOVE_BREAKING_SWIPE] = FORBIDDEN_METRONOME,
    [MOVE_BUZZY_BUZZ] = FORBIDDEN_METRONOME,
    [MOVE_CELEBRATE] = FORBIDDEN_METRONOME | FORBIDDEN_ASSIST | FORBIDDEN_COPYCAT | FORBIDDEN_SLEEP_TALK,
    [MOVE_CHATTER] = FORBIDDEN_METRONOME | FORBIDDEN_ASSIST | FORBIDDEN_COPYCAT | FORBIDDEN_MIMIC | FORBIDDEN_SLEEP_TALK,
    [MOVE_CIRCLE_THROW] = FORBIDDEN_ASSIST | FORBIDDEN_COPYCAT,
    [MOVE_CLANGOROUS_SOUL] = FORBIDDEN_METRONOME,
    [MOVE_COPYCAT] = FORBIDDEN_METRONOME | FORBIDDEN_ASSIST | FORBIDDEN_COPYCAT | FORBIDDEN_SLEEP_TALK,
    [MOVE_COUNTER] = FORBIDDEN_METRONOME | FORBIDDEN_ASSIST | FORBIDDEN_COPYCAT,
    [MOVE_COVET] = FORBIDDEN_METRONOME | FORBIDDEN_ASSIST | FORBIDDEN_COPYCAT,
    [MOVE_CRAFTY_SHIELD] = FORBIDDEN_METRONOME,
    [MOVE_DECORATE] = FORBIDDEN_METRONOME,
    [MOVE_DESTINY_BOND] = FORBIDDEN_METRONOME | FORBIDDEN_ASSIST | FORBIDDEN_COPYCAT,
    [MOVE_DETECT] = FORBIDDEN_METRONOME | FORBIDDEN_ASSIST | FORBIDDEN_COPYCAT,
    [MOVE_DIAMOND_STORM] = FORBIDDEN_METRONOME,
    [MOVE_DIG] = FORBIDDEN_ASSIST | FORBIDDEN_SLEEP_TALK,
    [MOVE_DIVE] = FORBIDDEN_ASSIST | FORBIDDEN_SLEEP_TALK,
    [MOVE_DOUBLE_IRON_BASH] = FORBIDDEN_METRONOME,
    [MOVE_DRAGON_ASCENT] = FORBIDDEN_METRONOME,
    [MOVE_DRAGON_ENERGY] = FORBIDDEN_METRONOME,
    [MOVE_DRAGON_TAIL] = FORBIDDEN_ASSIST | FORBIDDEN_COPYCAT,
    [MOVE_DRUM_BEATING] = FORBIDDEN_METRONOME,
    [MOVE_DYNAMAX_CANNON] = FORBIDDEN_METRONOME | FORBIDDEN_COPYCAT | FORBIDDEN_SLEEP_TALK,
    [MOVE_ENDURE] = FORBIDDEN_METRONOME | FORBIDDEN_ASSIST | FORBIDDEN_COPYCAT,
    [MOVE_ETERNABEAM] = FORBIDDEN_METRONOME,
    [MOVE_FALSE_SURRENDER] = FORBIDDEN_METRONOME,
    [MOVE_FEINT] = FORBIDDEN_METRONOME | FORBIDDEN_ASSIST | FORBIDDEN_COPYCAT,
    [MOVE_FIERY_WRATH] = FORBIDDEN_METRONOME,
    [MOVE_FLEUR_CANNON] = FORBIDDEN_METRONOME,
    [MOVE_FLOATY_FALL] = FORBIDDEN_METRONOME,
    [MOVE_FLY] = FORBIDDEN_ASSIST | FORBIDDEN_SLEEP_TALK,
    [MOVE_FOCUS_PUNCH] = FORBIDDEN_METRONOME | FORBIDDEN_ASSIST | FORBIDDEN_COPYCAT | FORBIDDEN_SLEEP_TALK,
    [MOVE_FOLLOW_ME] = FORBIDDEN_METRONOME | FORBIDDEN_ASSIST | FORBIDDEN_COPYCAT,
    [MOVE_FREEZE_SHOCK] = FORBIDDEN_METRONOME | FORBIDDEN_SLEEP_TALK,
    [MOVE_FREEZING_GLARE] = FORBIDDEN_METRONOME,
    [MOVE_FREEZY_FROST] = FORBIDDEN_METRONOME,
    [MOVE_GEOMANCY] = FORBIDDEN_SLEEP_TALK,
    [MOVE_GLACIAL_LANCE] = FORBIDDEN_METRONOME,
    [MOVE_GLITZY_GLOW] = FORBIDDEN_METRONOME,
    [MOVE_GRAV_APPLE] = FORBIDDEN_METRONOME,
    [MOVE_HELPING_HAND] = FORBIDDEN_METRONOME | FORBIDDEN_ASSIST | FORBIDDEN_COPYCAT,
    [MOVE_HOLD_HANDS] = FORBIDDEN_METRONOME | FORBIDDEN_ASSIST | FORBIDDEN_COPYCAT | FORBIDDEN_SLEEP_TALK,
    [MOVE_HYPERSPACE_FURY] = FORBIDDEN_METRONOME,
    [MOVE_HYPERSPACE_HOLE] = FORBIDDEN_METRONOME,
    [MOVE_ICE_BURN] = FORBIDDEN_METRONOME | FORBIDDEN_SLEEP_TALK,
    [MOVE_INSTRUCT] = FORBIDDEN_METRONOME,
    [MOVE_JUNGLE_HEALING] = FORBIDDEN_METRONOME,
    [MOVE_KINGS_SHIELD] = FORBIDDEN_METRONOME | FORBIDDEN_ASSIST | FORBIDDEN_COPYCAT,
    [MOVE_LIFE_DEW] = FORBIDDEN_METRONOME,
    [MOVE_LIGHT_OF_RUIN] = FORBIDDEN_METRONOME,
    [MOVE_MAT_BLOCK] = FORBIDDEN_METRONOME | FORBIDDEN_ASSIST | FORBIDDEN_COPYCAT,
    [MOVE_ME_FIRST] = FORBIDDEN_METRONOME | FORBIDDEN_ASSIST | FORBIDDEN_COPYCAT | FORBIDDEN_SLEEP_TALK,
    [MOVE_METEOR_ASSAULT] = FORBIDDEN_METRONOME,
    [MOVE_METRONOME] = FORBIDDEN_METRONOME | FORBIDDEN_ASSIST | FORBIDDEN_COPYCAT | FORBIDDEN_SLEEP_TALK,
    [MOVE_MIMIC] = FORBIDDEN_METRONOME | FORBIDDEN_ASSIST | FORBIDDEN_COPYCAT | FORBIDDEN_MIMIC | FORBIDDEN_SLEEP_TALK,
    [MOVE_MIND_BLOWN] = FORBIDDEN_METRONOME,
    [MOVE_MIRROR_COAT] = FORBIDDEN_METRONOME | FORBIDDEN_ASSIST | FORBIDDEN_COPYCAT,
    [MOVE_MIRROR_MOVE] = FORBIDDEN_METRONOME | FORBIDDEN_ASSIST | FORBIDDEN_COPYCAT | FORBIDDEN_SLEEP_TALK,
    [MOVE_MOONGEIST_BEAM] = FORBIDDEN_METRONOME,
    [MOVE_NATURE_POWER] = FORBIDDEN_METRONOME | FORBIDDEN_ASSIST | FORBIDDEN_COPYCAT | FORBIDDEN_SLEEP_TALK,
    [MOVE_NATURES_MADNESS] = FORBIDDEN_METRONOME,
    [MOVE_OBSTRUCT] = FORBIDDEN_METRONOME | FORBIDDEN_COPYCAT,
    [MOVE_ORIGIN_PULSE] = FORBIDDEN_METRONOME,
    [MOVE_OVERDRIVE] = FORBIDDEN_METRONOME,
    [MOVE_PHANTOM_FORCE] = FORBIDDEN_ASSIST | FORBIDDEN_SLEEP_TALK,
    [MOVE_PHOTON_GEYSER] = FORBIDDEN_METRONOME,
    [MOVE_PIKA_PAPOW] = FORBIDDEN_METRONOME,
    [MOVE_PLASMA_FISTS] = FORBIDDEN_METRONOME,
    [MOVE_PRECIPICE_BLADES] = FORBIDDEN_METRONOME,
    [MOVE_PROTECT] = FORBIDDEN_METRONOME | FORBIDDEN_ASSIST | FORBIDDEN_COPYCAT,
    [MOVE_PYRO_BALL] = FORBIDDEN_METRONOME,
    [MOVE_QUASH] = FORBIDDEN_METRONOME,
    [MOVE_QUICK_GUARD] = FORBIDDEN_METRONOME,
    [MOVE_RAGE_POWDER] = FORBIDDEN_METRONOME | FORBIDDEN_ASSIST | FORBIDDEN_COPYCAT,
    [MOVE_RAZOR_WIND] = FORBIDDEN_SLEEP_TALK,
    [MOVE_RELIC_SONG] = FORBIDDEN_METRONOME,
    [MOVE_ROAR] = FORBIDDEN_ASSIST | FORBIDDEN_COPYCAT,
    [MOVE_SAPPY_SEED] = FORBIDDEN_METRONOME,
    [MOVE_SECRET_SWORD] = FORBIDDEN_METRONOME,
    [MOVE_SHADOW_FORCE] = FORBIDDEN_ASSIST | FORBIDDEN_SLEEP_TALK,
    [MOVE_SHELL_TRAP] = FORBIDDEN_METRONOME | FORBIDDEN_ASSIST | FORBIDDEN_COPYCAT | FORBIDDEN_SLEEP_TALK,
    [MOVE_SIZZLY_SLIDE] = FORBIDDEN_METRONOME,
    [MOVE_SKETCH] = FORBIDDEN_METRONOME | FORBIDDEN_ASSIST | FORBIDDEN_COPYCAT | FORBIDDEN_MIMIC | FORBIDDEN_SLEEP_TALK,
    [MOVE_SKULL_BASH] = FORBIDDEN_SLEEP_TALK,
    [MOVE_SKY_ATTACK] = FORBIDDEN_SLEEP_TALK,
    [MOVE_SKY_DROP] = FORBIDDEN_ASSIST | FORBIDDEN_SLEEP_TALK,
    [MOVE_SLEEP_TALK] = FORBIDDEN_METRONOME | FORBIDDEN_ASSIST | FORBIDDEN_COPYCAT | FORBIDDEN_SLEEP_TALK,
    [MOVE_SNAP_TRAP] = FORBIDDEN_METRONOME,
    [MOVE_SNARL] = FORBIDDEN_METRONOME,
    [MOVE_SNATCH] = FORBIDDEN_METRONOME | FORBIDDEN_ASSIST | FORBIDDEN_COPYCAT,
    [MOVE_SNORE] = FORBIDDEN_METRONOME,
    [MOVE_SOLAR_BEAM] = FORBIDDEN_SLEEP_TALK,
    [MOVE_SOLAR_BLADE] = FORBIDDEN_SLEEP_TALK,
    [MOVE_SPARKLY_SWIRL] = FORBIDDEN_METRONOME,
    [MOVE_SPECTRAL_THIEF] = FORBIDDEN_METRONOME,
    [MOVE_SPIKY_SHIELD] = FORBIDDEN_METRONOME | FORBIDDEN_ASSIST | FORBIDDEN_COPYCAT,
    [MOVE_SPIRIT_BREAK] = FORBIDDEN_METRONOME,
    [MOVE_SPLISHY_SPLASH] = FORBIDDEN_METRONOME,
    [MOVE_SPOTLIGHT] = FORBIDDEN_METRONOME | FORBIDDEN_ASSIST | FORBIDDEN_COPYCAT,
    [MOVE_STEAM_ERUPTION] = FORBIDDEN_METRONOME,
    [MOVE_STEEL_BEAM] = FORBIDDEN_METRONOME,
    [MOVE_STRANGE_STEAM] = FORBIDDEN_METRONOME,
    [MOVE_SUNSTEEL_STRIKE] = FORBIDDEN_METRONOME,
    [MOVE_SURGING_STRIKES] = FORBIDDEN_METRONOME,
    [MOVE_SWITCHEROO] = FORBIDDEN_METRONOME | FORBIDDEN_ASSIST | FORBIDDEN_COPYCAT,
    [MOVE_TECHNO_BLAST] = FORBIDDEN_METRONOME,
    [MOVE_THIEF] = FORBIDDEN_METRONOME | FORBIDDEN_ASSIST | FORBIDDEN_COPYCAT,
    [MOVE_THOUSAND_ARROWS] = FORBIDDEN_METRONOME,
    [MOVE_THOUSAND_WAVES] = FORBIDDEN_METRONOME,
    [MOVE_THUNDER_CAGE] = FORBIDDEN_METRONOME,
    [MOVE_THUNDEROUS_KICK] = FORBIDDEN_METRONOME,
    [MOVE_TRANSFORM] = FORBIDDEN_METRONOME | FORBIDDEN_ASSIST | FORBIDDEN_COPYCAT | FORBIDDEN_MIMIC,
    [MOVE_TRICK] = FORBIDDEN_METRONOME | FORBIDDEN_ASSIST | FORBIDDEN_COPYCAT,
    [MOVE_UPROAR] = FORBIDDEN_SLEEP_TALK,
    [MOVE_V_CREATE] = FORBIDDEN_METRONOME,
    [MOVE_VEEVEE_VOLLEY] = FORBIDDEN_METRONOME,
    [MOVE_WHIRLWIND] = FORBIDDEN_ASSIST | FORBIDDEN_COPYCAT,
    [MOVE_WICKED_BLOW] = FORBIDDEN_METRONOME,
    [MOVE_WIDE_GUARD] = FORBIDDEN_METRONOME,
    [MOVE_ZIPPY_ZAP] = FORBIDDEN_METRONOME,
};

static const u16 sMoveEffectsForbiddenToInstruct[] =
{
    EFFECT_ASSIST,
    //EFFECT_BEAK_BLAST,
    EFFECT_BELCH,
    EFFECT_BIDE,
    //EFFECT_CELEBRATE,
    //EFFECT_CHATTER,
    EFFECT_COPYCAT,
    //EFFECT_DYNAMAX_CANNON,
    EFFECT_FOCUS_PUNCH,
    EFFECT_GEOMANCY,
    //EFFECT_HOLD_HANDS,
    EFFECT_INSTRUCT,
    EFFECT_ME_FIRST,
    EFFECT_METRONOME,
    EFFECT_MIMIC,
    EFFECT_MIRROR_MOVE,
    EFFECT_NATURE_POWER,
    //EFFECT_OBSTRUCT,
    EFFECT_RAMPAGE,
    EFFECT_RECHARGE,
    EFFECT_RECOIL_25,
    EFFECT_ROLLOUT,
    EFFECT_SEMI_INVULNERABLE,
    //EFFECT_SHELL_TRAP,
    EFFECT_SKETCH,
    //EFFECT_SKY_DROP,
    EFFECT_SKULL_BASH,
    EFFECT_SLEEP_TALK,
    EFFECT_SOLARBEAM,
    EFFECT_TRANSFORM,
    EFFECT_TWO_TURNS_ATTACK,
    EFFECT_UPROAR,
    FORBIDDEN_INSTRUCT_END
};

static const u16 sNaturePowerMoves[] =
{
    [BATTLE_TERRAIN_GRASS]      = MOVE_ENERGY_BALL,
    [BATTLE_TERRAIN_LONG_GRASS] = MOVE_ENERGY_BALL,
    [BATTLE_TERRAIN_SAND]       = MOVE_EARTH_POWER,
    [BATTLE_TERRAIN_UNDERWATER] = MOVE_HYDRO_PUMP,
    [BATTLE_TERRAIN_WATER]      = MOVE_HYDRO_PUMP,
    [BATTLE_TERRAIN_POND]       = MOVE_HYDRO_PUMP,
    [BATTLE_TERRAIN_MOUNTAIN]   = MOVE_EARTH_POWER,
    [BATTLE_TERRAIN_CAVE]       = MOVE_POWER_GEM,
    [BATTLE_TERRAIN_BUILDING]   = MOVE_TRI_ATTACK,
    [BATTLE_TERRAIN_PLAIN]      = MOVE_TRI_ATTACK
};

static const u16 sPickupItems[] =
{
    ITEM_POTION,
    ITEM_ANTIDOTE,
    ITEM_SUPER_POTION,
    ITEM_GREAT_BALL,
    ITEM_REPEL,
    ITEM_ESCAPE_ROPE,
    ITEM_X_ATTACK,
    ITEM_FULL_HEAL,
    ITEM_ULTRA_BALL,
    ITEM_HYPER_POTION,
    ITEM_RARE_CANDY,
    ITEM_PROTEIN,
    ITEM_REVIVE,
    ITEM_HP_UP,
    ITEM_FULL_RESTORE,
    ITEM_MAX_REVIVE,
    ITEM_PP_UP,
    ITEM_MAX_ELIXIR,
};

static const u16 sRarePickupItems[] =
{
    ITEM_HYPER_POTION,
    ITEM_NUGGET,
    ITEM_KINGS_ROCK,
    ITEM_FULL_RESTORE,
    ITEM_ETHER,
    ITEM_WHITE_HERB,
    ITEM_TM44_REST,
    ITEM_ELIXIR,
    ITEM_TM01_FOCUS_PUNCH,
    ITEM_LEFTOVERS,
    ITEM_TM26_EARTHQUAKE,
};

static const u8 sPickupProbabilities[] =
{
    30, 40, 50, 60, 70, 80, 90, 94, 98
};

static const u8 sTerrainToType[] =
{
    [BATTLE_TERRAIN_GRASS]      = TYPE_GRASS,
    [BATTLE_TERRAIN_LONG_GRASS] = TYPE_GRASS,
    [BATTLE_TERRAIN_SAND]       = TYPE_GROUND,
    [BATTLE_TERRAIN_UNDERWATER] = TYPE_WATER,
    [BATTLE_TERRAIN_WATER]      = TYPE_WATER,
    [BATTLE_TERRAIN_POND]       = TYPE_WATER,
    [BATTLE_TERRAIN_MOUNTAIN]   = TYPE_GROUND,
    [BATTLE_TERRAIN_CAVE]       = TYPE_ROCK,
    [BATTLE_TERRAIN_BUILDING]   = TYPE_NORMAL,
    [BATTLE_TERRAIN_PLAIN]      = TYPE_NORMAL,
};

// - ITEM_ULTRA_BALL skips Master Ball and ITEM_NONE
static const u8 sBallCatchBonuses[] =
{
    [ITEM_ULTRA_BALL - ITEM_ULTRA_BALL]  = 20,
    [ITEM_GREAT_BALL - ITEM_ULTRA_BALL]  = 15,
    [ITEM_POKE_BALL - ITEM_ULTRA_BALL]   = 10,
    [ITEM_SAFARI_BALL - ITEM_ULTRA_BALL] = 15
};

// In Battle Palace, moves are chosen based on the pokemons nature rather than by the player
// Moves are grouped into "Attack", "Defense", or "Support" (see PALACE_MOVE_GROUP_*)
// Each nature has a certain percent chance of selecting a move from a particular group
// and a separate percent chance for each group when below 50% HP
// The table below doesn't list percentages for Support because you can subtract the other two
// Support percentages are listed in comments off to the side instead
#define PALACE_STYLE(atk, def, atkLow, defLow) {atk, atk + def, atkLow, atkLow + defLow}

const ALIGNED(4) u8 gBattlePalaceNatureToMoveGroupLikelihood[NUM_NATURES][4] =
{
    [NATURE_HARDY]   = PALACE_STYLE(61,  7, 61,  7), // 32% support >= 50% HP, 32% support < 50% HP
    [NATURE_LONELY]  = PALACE_STYLE(20, 25, 84,  8), // 55%,  8%
    [NATURE_BRAVE]   = PALACE_STYLE(70, 15, 32, 60), // 15%,  8%
    [NATURE_ADAMANT] = PALACE_STYLE(38, 31, 70, 15), // 31%, 15%
    [NATURE_NAUGHTY] = PALACE_STYLE(20, 70, 70, 22), // 10%,  8%
    [NATURE_BOLD]    = PALACE_STYLE(30, 20, 32, 58), // 50%, 10%
    [NATURE_DOCILE]  = PALACE_STYLE(56, 22, 56, 22), // 22%, 22%
    [NATURE_RELAXED] = PALACE_STYLE(25, 15, 75, 15), // 60%, 10%
    [NATURE_IMPISH]  = PALACE_STYLE(69,  6, 28, 55), // 25%, 17%
    [NATURE_LAX]     = PALACE_STYLE(35, 10, 29,  6), // 55%, 65%
    [NATURE_TIMID]   = PALACE_STYLE(62, 10, 30, 20), // 28%, 50%
    [NATURE_HASTY]   = PALACE_STYLE(58, 37, 88,  6), //  5%,  6%
    [NATURE_SERIOUS] = PALACE_STYLE(34, 11, 29, 11), // 55%, 60%
    [NATURE_JOLLY]   = PALACE_STYLE(35,  5, 35, 60), // 60%,  5%
    [NATURE_NAIVE]   = PALACE_STYLE(56, 22, 56, 22), // 22%, 22%
    [NATURE_MODEST]  = PALACE_STYLE(35, 45, 34, 60), // 20%,  6%
    [NATURE_MILD]    = PALACE_STYLE(44, 50, 34,  6), //  6%, 60%
    [NATURE_QUIET]   = PALACE_STYLE(56, 22, 56, 22), // 22%, 22%
    [NATURE_BASHFUL] = PALACE_STYLE(30, 58, 30, 58), // 12%, 12%
    [NATURE_RASH]    = PALACE_STYLE(30, 13, 27,  6), // 57%, 67%
    [NATURE_CALM]    = PALACE_STYLE(40, 50, 25, 62), // 10%, 13%
    [NATURE_GENTLE]  = PALACE_STYLE(18, 70, 90,  5), // 12%,  5%
    [NATURE_SASSY]   = PALACE_STYLE(88,  6, 22, 20), //  6%, 58%
    [NATURE_CAREFUL] = PALACE_STYLE(42, 50, 42,  5), //  8%, 53%
    [NATURE_QUIRKY]  = PALACE_STYLE(56, 22, 56, 22)  // 22%, 22%
};

static const u8 sBattlePalaceNatureToFlavorTextId[NUM_NATURES] =
{
    [NATURE_HARDY]   = B_MSG_EAGER_FOR_MORE,
    [NATURE_LONELY]  = B_MSG_GLINT_IN_EYE,
    [NATURE_BRAVE]   = B_MSG_GETTING_IN_POS,
    [NATURE_ADAMANT] = B_MSG_GLINT_IN_EYE,
    [NATURE_NAUGHTY] = B_MSG_GLINT_IN_EYE,
    [NATURE_BOLD]    = B_MSG_GETTING_IN_POS,
    [NATURE_DOCILE]  = B_MSG_EAGER_FOR_MORE,
    [NATURE_RELAXED] = B_MSG_GLINT_IN_EYE,
    [NATURE_IMPISH]  = B_MSG_GETTING_IN_POS,
    [NATURE_LAX]     = B_MSG_GROWL_DEEPLY,
    [NATURE_TIMID]   = B_MSG_GROWL_DEEPLY,
    [NATURE_HASTY]   = B_MSG_GLINT_IN_EYE,
    [NATURE_SERIOUS] = B_MSG_EAGER_FOR_MORE,
    [NATURE_JOLLY]   = B_MSG_GETTING_IN_POS,
    [NATURE_NAIVE]   = B_MSG_EAGER_FOR_MORE,
    [NATURE_MODEST]  = B_MSG_GETTING_IN_POS,
    [NATURE_MILD]    = B_MSG_GROWL_DEEPLY,
    [NATURE_QUIET]   = B_MSG_EAGER_FOR_MORE,
    [NATURE_BASHFUL] = B_MSG_EAGER_FOR_MORE,
    [NATURE_RASH]    = B_MSG_GROWL_DEEPLY,
    [NATURE_CALM]    = B_MSG_GETTING_IN_POS,
    [NATURE_GENTLE]  = B_MSG_GLINT_IN_EYE,
    [NATURE_SASSY]   = B_MSG_GROWL_DEEPLY,
    [NATURE_CAREFUL] = B_MSG_GROWL_DEEPLY,
    [NATURE_QUIRKY]  = B_MSG_EAGER_FOR_MORE,
};

bool32 IsBattlerProtected(u8 battlerId, u16 move)
{
    if (!(gBattleMoves[move].flags & FLAG_PROTECT_AFFECTED))
        return FALSE;
    else if (gBattleMoves[move].effect == MOVE_EFFECT_FEINT)
        return FALSE;
    else if (gProtectStructs[battlerId].protected)
        return TRUE;
    else if (gSideStatuses[GetBattlerSide(battlerId)] & SIDE_STATUS_WIDE_GUARD
             && gBattleMoves[move].target & (MOVE_TARGET_BOTH | MOVE_TARGET_FOES_AND_ALLY))
        return TRUE;
    else if (gProtectStructs[battlerId].banefulBunkered)
        return TRUE;
    else if (gProtectStructs[battlerId].spikyShielded)
        return TRUE;
    else if (gProtectStructs[battlerId].kingsShielded && gBattleMoves[move].power != 0)
        return TRUE;
    else if (gSideStatuses[GetBattlerSide(battlerId)] & SIDE_STATUS_QUICK_GUARD
             && GetChosenMovePriority(gBattlerAttacker) > 0)
        return TRUE;
    else if (gSideStatuses[GetBattlerSide(battlerId)] & SIDE_STATUS_CRAFTY_SHIELD
             && gBattleMoves[move].power == 0)
        return TRUE;
    else if (gSideStatuses[GetBattlerSide(battlerId)] & SIDE_STATUS_MAT_BLOCK
             && gBattleMoves[move].power != 0)
        return TRUE;
    else
        return FALSE;
}

static bool32 NoTargetPresent(u32 move)
{
    if (!IsBattlerAlive(gBattlerTarget))
        gBattlerTarget = GetMoveTarget(move, 0);

    switch (gBattleMoves[move].target)
    {
    case MOVE_TARGET_SELECTED:
    case MOVE_TARGET_DEPENDS:
    case MOVE_TARGET_RANDOM:
        if (!IsBattlerAlive(gBattlerTarget))
            return TRUE;
        break;
    case MOVE_TARGET_BOTH:
        if (!IsBattlerAlive(gBattlerTarget) && !IsBattlerAlive(BATTLE_PARTNER(gBattlerTarget)))
            return TRUE;
        break;
    case MOVE_TARGET_FOES_AND_ALLY:
        if (!IsBattlerAlive(gBattlerTarget) && !IsBattlerAlive(BATTLE_PARTNER(gBattlerTarget)) && !IsBattlerAlive(BATTLE_PARTNER(gBattlerAttacker)))
            return TRUE;
        break;
    }

    return FALSE;
}

static bool32 TryAegiFormChange(void)
{
    // Only Aegislash with Stance Change can transform, transformed mons cannot.
    if (GetBattlerAbility(gBattlerAttacker) != ABILITY_STANCE_CHANGE
        || gBattleMons[gBattlerAttacker].status2 & STATUS2_TRANSFORMED)
        return FALSE;

    switch (gBattleMons[gBattlerAttacker].species)
    {
    default:
        return FALSE;
    case SPECIES_AEGISLASH: // Shield -> Blade
        if (gBattleMoves[gCurrentMove].power == 0)
            return FALSE;
        gBattleMons[gBattlerAttacker].species = SPECIES_AEGISLASH_BLADE;
        break;
    case SPECIES_AEGISLASH_BLADE: // Blade -> Shield
        if (gCurrentMove != MOVE_KINGS_SHIELD)
            return FALSE;
        gBattleMons[gBattlerAttacker].species = SPECIES_AEGISLASH;
        break;
    }

    BattleScriptPushCursor();
    gBattlescriptCurrInstr = BattleScript_AttackerFormChange;
    return TRUE;
}

static void Cmd_attackcanceler(void)
{
    s32 i, moveType;

    if (gBattleOutcome != 0)
    {
        gCurrentActionFuncId = B_ACTION_FINISHED;
        return;
    }
    if (gBattleMons[gBattlerAttacker].hp == 0 && !(gHitMarker & HITMARKER_NO_ATTACKSTRING))
    {
        gHitMarker |= HITMARKER_UNABLE_TO_USE_MOVE;
        gBattlescriptCurrInstr = BattleScript_MoveEnd;
        return;
    }
    #if (B_STANCE_CHANGE_FAIL <= GEN_6)
    if (TryAegiFormChange())
        return;
    #endif
    if (AtkCanceller_UnableToUseMove())
        return;

    // Check Protean activation.
    GET_MOVE_TYPE(gCurrentMove, moveType);
    if ((GetBattlerAbility(gBattlerAttacker) == ABILITY_PROTEAN || GetBattlerAbility(gBattlerAttacker) == ABILITY_LIBERO)
        && (gBattleMons[gBattlerAttacker].type1 != moveType || gBattleMons[gBattlerAttacker].type2 != moveType ||
            (gBattleMons[gBattlerAttacker].type3 != moveType && gBattleMons[gBattlerAttacker].type3 != TYPE_MYSTERY))
        && gCurrentMove != MOVE_STRUGGLE)
    {
        PREPARE_TYPE_BUFFER(gBattleTextBuff1, moveType);
        SET_BATTLER_TYPE(gBattlerAttacker, moveType);
        gBattlerAbility = gBattlerAttacker;
        BattleScriptPushCursor();
        gBattlescriptCurrInstr = BattleScript_ProteanActivates;
        return;
    }

    if (AtkCanceller_UnableToUseMove2())
        return;
    if (AbilityBattleEffects(ABILITYEFFECT_MOVES_BLOCK, gBattlerTarget, 0, 0, 0))
        return;
    if (!gBattleMons[gBattlerAttacker].pp[gCurrMovePos] && gCurrentMove != MOVE_STRUGGLE && !(gHitMarker & (HITMARKER_x800000 | HITMARKER_NO_ATTACKSTRING))
     && !(gBattleMons[gBattlerAttacker].status2 & STATUS2_MULTIPLETURNS))
    {
        gBattlescriptCurrInstr = BattleScript_NoPPForMove;
        gMoveResultFlags |= MOVE_RESULT_MISSED;
        return;
    }
    #if (B_STANCE_CHANGE_FAIL >= GEN_7)
    if (TryAegiFormChange())
        return;
    #endif

    gHitMarker &= ~(HITMARKER_x800000);
    if (!(gHitMarker & HITMARKER_OBEYS) && !(gBattleMons[gBattlerAttacker].status2 & STATUS2_MULTIPLETURNS))
    {
        switch (IsMonDisobedient())
        {
        case 0:
            break;
        case 2:
            gHitMarker |= HITMARKER_OBEYS;
            return;
        default:
            gMoveResultFlags |= MOVE_RESULT_MISSED;
            return;
        }
    }

    gHitMarker |= HITMARKER_OBEYS;
    if (NoTargetPresent(gCurrentMove) && (!IsTwoTurnsMove(gCurrentMove) || (gBattleMons[gBattlerAttacker].status2 & STATUS2_MULTIPLETURNS)))
    {
        gBattlescriptCurrInstr = BattleScript_ButItFailedAtkStringPpReduce;
        if (!IsTwoTurnsMove(gCurrentMove) || (gBattleMons[gBattlerAttacker].status2 & STATUS2_MULTIPLETURNS))
            CancelMultiTurnMoves(gBattlerAttacker);
        return;
    }

    if (gProtectStructs[gBattlerTarget].bounceMove
        && gBattleMoves[gCurrentMove].flags & FLAG_MAGIC_COAT_AFFECTED
        && !gProtectStructs[gBattlerAttacker].usesBouncedMove)
    {
        PressurePPLose(gBattlerAttacker, gBattlerTarget, MOVE_MAGIC_COAT);
        gProtectStructs[gBattlerTarget].bounceMove = 0;
        gProtectStructs[gBattlerTarget].usesBouncedMove = 1;
        gBattleCommunication[MULTISTRING_CHOOSER] = 0;
        BattleScriptPushCursor();
        gBattlescriptCurrInstr = BattleScript_MagicCoatBounce;
        return;
    }
    else if (GetBattlerAbility(gBattlerTarget) == ABILITY_MAGIC_BOUNCE
             && gBattleMoves[gCurrentMove].flags & FLAG_MAGIC_COAT_AFFECTED
             && !gProtectStructs[gBattlerAttacker].usesBouncedMove)
    {
        RecordAbilityBattle(gBattlerTarget, ABILITY_MAGIC_BOUNCE);
        gProtectStructs[gBattlerTarget].usesBouncedMove = 1;
        gBattleCommunication[MULTISTRING_CHOOSER] = 1;
        BattleScriptPushCursor();
        gBattlescriptCurrInstr = BattleScript_MagicCoatBounce;
        return;
    }

    for (i = 0; i < gBattlersCount; i++)
    {
        if ((gProtectStructs[gBattlerByTurnOrder[i]].stealMove) && gBattleMoves[gCurrentMove].flags & FLAG_SNATCH_AFFECTED)
        {
            PressurePPLose(gBattlerAttacker, gBattlerByTurnOrder[i], MOVE_SNATCH);
            gProtectStructs[gBattlerByTurnOrder[i]].stealMove = 0;
            gBattleScripting.battler = gBattlerByTurnOrder[i];
            BattleScriptPushCursor();
            gBattlescriptCurrInstr = BattleScript_SnatchedMove;
            return;
        }
    }

    if (gSpecialStatuses[gBattlerTarget].lightningRodRedirected)
    {
        gSpecialStatuses[gBattlerTarget].lightningRodRedirected = 0;
        gLastUsedAbility = ABILITY_LIGHTNING_ROD;
        BattleScriptPushCursor();
        gBattlescriptCurrInstr = BattleScript_TookAttack;
        RecordAbilityBattle(gBattlerTarget, gLastUsedAbility);
    }
    else if (gSpecialStatuses[gBattlerTarget].stormDrainRedirected)
    {
        gSpecialStatuses[gBattlerTarget].stormDrainRedirected = 0;
        gLastUsedAbility = ABILITY_STORM_DRAIN;
        BattleScriptPushCursor();
        gBattlescriptCurrInstr = BattleScript_TookAttack;
        RecordAbilityBattle(gBattlerTarget, gLastUsedAbility);
    }
    else if (IsBattlerProtected(gBattlerTarget, gCurrentMove)
     && (gCurrentMove != MOVE_CURSE || IS_BATTLER_OF_TYPE(gBattlerAttacker, TYPE_GHOST))
     && ((!IsTwoTurnsMove(gCurrentMove) || (gBattleMons[gBattlerAttacker].status2 & STATUS2_MULTIPLETURNS))))
    {
        CancelMultiTurnMoves(gBattlerAttacker);
        gMoveResultFlags |= MOVE_RESULT_MISSED;
        gLastLandedMoves[gBattlerTarget] = 0;
        gLastHitByType[gBattlerTarget] = 0;
        gBattleCommunication[MISS_TYPE] = B_MSG_PROTECTED;
        gBattlescriptCurrInstr++;
    }
    else
    {
        gBattlescriptCurrInstr++;
    }
}

static bool32 JumpIfMoveFailed(u8 adder, u16 move)
{
    if (gMoveResultFlags & MOVE_RESULT_NO_EFFECT)
    {
        gLastLandedMoves[gBattlerTarget] = 0;
        gLastHitByType[gBattlerTarget] = 0;
        gBattlescriptCurrInstr = T1_READ_PTR(gBattlescriptCurrInstr + 1);
        return TRUE;
    }
    else
    {
        TrySetDestinyBondToHappen();
        if (AbilityBattleEffects(ABILITYEFFECT_ABSORBING, gBattlerTarget, 0, 0, move))
            return TRUE;
    }
    gBattlescriptCurrInstr += adder;
    return FALSE;
}

static void Cmd_jumpifaffectedbyprotect(void)
{
    if (IsBattlerProtected(gBattlerTarget, gCurrentMove))
    {
        gMoveResultFlags |= MOVE_RESULT_MISSED;
        JumpIfMoveFailed(5, 0);
        gBattleCommunication[MISS_TYPE] = B_MSG_PROTECTED;
    }
    else
    {
        gBattlescriptCurrInstr += 5;
    }
}

bool8 JumpIfMoveAffectedByProtect(u16 move)
{
    bool8 affected = FALSE;
    if (IsBattlerProtected(gBattlerTarget, move))
    {
        gMoveResultFlags |= MOVE_RESULT_MISSED;
        JumpIfMoveFailed(7, move);
        gBattleCommunication[MISS_TYPE] = B_MSG_PROTECTED;
        affected = TRUE;
    }
    return affected;
}

static bool32 AccuracyCalcHelper(u16 move)
{
    if (gStatuses3[gBattlerTarget] & STATUS3_ALWAYS_HITS && gDisableStructs[gBattlerTarget].battlerWithSureHit == gBattlerAttacker)
    {
        JumpIfMoveFailed(7, move);
        return TRUE;
    }
    else if (B_TOXIC_NEVER_MISS >= GEN_6
            && gBattleMoves[move].effect == EFFECT_TOXIC
            && IS_BATTLER_OF_TYPE(gBattlerAttacker, TYPE_POISON))
    {
        JumpIfMoveFailed(7, move);
        return TRUE;
    }
    else if (GetBattlerAbility(gBattlerAttacker) == ABILITY_NO_GUARD)
    {
        if (!JumpIfMoveFailed(7, move))
            RecordAbilityBattle(gBattlerAttacker, ABILITY_NO_GUARD);
        return TRUE;
    }
    else if (GetBattlerAbility(gBattlerTarget) == ABILITY_NO_GUARD)
    {
        if (!JumpIfMoveFailed(7, move))
            RecordAbilityBattle(gBattlerTarget, ABILITY_NO_GUARD);
        return TRUE;
    }
    
    if (gBattleStruct->zmove.active && !(gStatuses3[gBattlerTarget] & STATUS3_SEMI_INVULNERABLE))
    {
        JumpIfMoveFailed(7, move);
        return TRUE;
    }

    if ((gStatuses3[gBattlerTarget] & STATUS3_PHANTOM_FORCE)
        || (!(gBattleMoves[move].flags & FLAG_DMG_IN_AIR) && gStatuses3[gBattlerTarget] & STATUS3_ON_AIR)
        || (!(gBattleMoves[move].flags & FLAG_DMG_2X_IN_AIR) && gStatuses3[gBattlerTarget] & STATUS3_ON_AIR)
        || (!(gBattleMoves[move].flags & FLAG_DMG_UNDERGROUND) && gStatuses3[gBattlerTarget] & STATUS3_UNDERGROUND)
        || (!(gBattleMoves[move].flags & FLAG_DMG_UNDERWATER) && gStatuses3[gBattlerTarget] & STATUS3_UNDERWATER))
    {
        gMoveResultFlags |= MOVE_RESULT_MISSED;
        JumpIfMoveFailed(7, move);
        return TRUE;
    }

    if ((WEATHER_HAS_EFFECT &&
            (((gBattleWeather & WEATHER_RAIN_ANY) && (gBattleMoves[move].effect == EFFECT_THUNDER || gBattleMoves[move].effect == EFFECT_HURRICANE))
         || (((gBattleWeather & WEATHER_HAIL_ANY) && move == MOVE_BLIZZARD))))
     || (gBattleMoves[move].effect == EFFECT_VITAL_THROW)
     || (gBattleMoves[move].accuracy == 0)
     || ((B_MINIMIZE_DMG_ACC >= GEN_6) && (gStatuses3[gBattlerTarget] & STATUS3_MINIMIZED) && (gBattleMoves[move].flags & FLAG_DMG_MINIMIZE)))
    {
        JumpIfMoveFailed(7, move);
        return TRUE;
    }

    return FALSE;
}

u32 GetTotalAccuracy(u32 battlerAtk, u32 battlerDef, u32 move)
{
    u32 calc, moveAcc, atkHoldEffect, atkParam, defHoldEffect, defParam, atkAbility, defAbility;
    s8 buff, accStage, evasionStage;

    atkAbility = GetBattlerAbility(battlerAtk);
    atkHoldEffect = GetBattlerHoldEffect(battlerAtk, TRUE);
    atkParam = GetBattlerHoldEffectParam(battlerAtk);

    defAbility = GetBattlerAbility(battlerDef);
    defHoldEffect = GetBattlerHoldEffect(battlerDef, TRUE);
    defParam = GetBattlerHoldEffectParam(battlerDef);
    gPotentialItemEffectBattler = battlerDef;

    accStage = gBattleMons[battlerAtk].statStages[STAT_ACC];
    evasionStage = gBattleMons[battlerDef].statStages[STAT_EVASION];
    if (atkAbility == ABILITY_UNAWARE || atkAbility == ABILITY_KEEN_EYE)
        evasionStage = 6;
    if (gBattleMoves[move].flags & FLAG_STAT_STAGES_IGNORED)
        evasionStage = 6;
    if (defAbility == ABILITY_UNAWARE)
        accStage = 6;

    if (gBattleMons[battlerDef].status2 & STATUS2_FORESIGHT || gStatuses3[battlerDef] & STATUS3_MIRACLE_EYED)
        buff = accStage;
    else
        buff = accStage + 6 - evasionStage;

    if (buff < 0)
        buff = 0;
    if (buff > 0xC)
        buff = 0xC;

    moveAcc = gBattleMoves[move].accuracy;
    // Check Thunder and Hurricane on sunny weather.
    if (WEATHER_HAS_EFFECT && gBattleWeather & WEATHER_SUN_ANY
        && (gBattleMoves[move].effect == EFFECT_THUNDER || gBattleMoves[move].effect == EFFECT_HURRICANE))
        moveAcc = 50;
    // Check Wonder Skin.
    if (defAbility == ABILITY_WONDER_SKIN && gBattleMoves[move].power == 0)
        moveAcc = 50;

    calc = gAccuracyStageRatios[buff].dividend * moveAcc;
    calc /= gAccuracyStageRatios[buff].divisor;

    if (atkAbility == ABILITY_COMPOUND_EYES)
        calc = (calc * 130) / 100; // 1.3 compound eyes boost
    else if (atkAbility == ABILITY_VICTORY_STAR)
        calc = (calc * 110) / 100; // 1.1 victory star boost
    if (IsBattlerAlive(BATTLE_PARTNER(battlerAtk)) && GetBattlerAbility(BATTLE_PARTNER(battlerAtk)) == ABILITY_VICTORY_STAR)
        calc = (calc * 110) / 100; // 1.1 ally's victory star boost

    if (defAbility == ABILITY_SAND_VEIL && WEATHER_HAS_EFFECT && gBattleWeather & WEATHER_SANDSTORM_ANY)
        calc = (calc * 80) / 100; // 1.2 sand veil loss
    else if (defAbility == ABILITY_SNOW_CLOAK && WEATHER_HAS_EFFECT && gBattleWeather & WEATHER_HAIL_ANY)
        calc = (calc * 80) / 100; // 1.2 snow cloak loss
    else if (defAbility == ABILITY_TANGLED_FEET && gBattleMons[battlerDef].status2 & STATUS2_CONFUSION)
        calc = (calc * 50) / 100; // 1.5 tangled feet loss

    if (atkAbility == ABILITY_HUSTLE && IS_MOVE_PHYSICAL(move))
        calc = (calc * 80) / 100; // 1.2 hustle loss

    if (defHoldEffect == HOLD_EFFECT_EVASION_UP)
        calc = (calc * (100 - defParam)) / 100;

    if (atkHoldEffect == HOLD_EFFECT_WIDE_LENS)
        calc = (calc * (100 + atkParam)) / 100;
    else if (atkHoldEffect == HOLD_EFFECT_ZOOM_LENS && GetBattlerTurnOrderNum(battlerAtk) > GetBattlerTurnOrderNum(battlerDef));
        calc = (calc * (100 + atkParam)) / 100;

    if (gProtectStructs[battlerAtk].micle)
    {
        gProtectStructs[battlerAtk].micle = FALSE;
        if (atkAbility == ABILITY_RIPEN)
            calc = (calc * 140) / 100;  // ripen gives 40% acc boost
        else
            calc = (calc * 120) / 100;  // 20% acc boost
    }

    if (gFieldStatuses & STATUS_FIELD_GRAVITY)
        calc = (calc * 5) / 3; // 1.66 Gravity acc boost

    return calc;
}

static void Cmd_accuracycheck(void)
{
    u16 type, move = T2_READ_16(gBattlescriptCurrInstr + 5);

    if (move == ACC_CURR_MOVE)
        move = gCurrentMove;

    if (move == NO_ACC_CALC_CHECK_LOCK_ON)
    {
        if (gStatuses3[gBattlerTarget] & STATUS3_ALWAYS_HITS && gDisableStructs[gBattlerTarget].battlerWithSureHit == gBattlerAttacker)
            gBattlescriptCurrInstr += 7;
        else if (gStatuses3[gBattlerTarget] & (STATUS3_SEMI_INVULNERABLE))
            gBattlescriptCurrInstr = T1_READ_PTR(gBattlescriptCurrInstr + 1);
        else if (!JumpIfMoveAffectedByProtect(0))
            gBattlescriptCurrInstr += 7;
    }
    else
    {
        GET_MOVE_TYPE(move, type);
        if (JumpIfMoveAffectedByProtect(move))
            return;
        if (AccuracyCalcHelper(move))
            return;

        // final calculation
        if ((Random() % 100 + 1) > GetTotalAccuracy(gBattlerAttacker, gBattlerTarget, move))
        {
            gMoveResultFlags |= MOVE_RESULT_MISSED;
            if (gBattleTypeFlags & BATTLE_TYPE_DOUBLE &&
                (gBattleMoves[move].target == MOVE_TARGET_BOTH || gBattleMoves[move].target == MOVE_TARGET_FOES_AND_ALLY))
                gBattleCommunication[MISS_TYPE] = B_MSG_AVOIDED_ATK;
            else
                gBattleCommunication[MISS_TYPE] = B_MSG_MISSED;

            if (gBattleMoves[move].power)
                CalcTypeEffectivenessMultiplier(move, type, gBattlerAttacker, gBattlerTarget, TRUE);
        }
        JumpIfMoveFailed(7, move);
    }
}

static void Cmd_attackstring(void)
{
    if (gBattleControllerExecFlags)
         return;
    if (!(gHitMarker & (HITMARKER_NO_ATTACKSTRING | HITMARKER_ATTACKSTRING_PRINTED)))
    {
        PrepareStringBattle(STRINGID_USEDMOVE, gBattlerAttacker);
        gHitMarker |= HITMARKER_ATTACKSTRING_PRINTED;
    }
    gBattlescriptCurrInstr++;
    gBattleCommunication[MSG_DISPLAY] = 0;
}

static void Cmd_ppreduce(void)
{
    s32 i, ppToDeduct = 1;

    if (gBattleControllerExecFlags)
        return;
    
    if (!gSpecialStatuses[gBattlerAttacker].ppNotAffectedByPressure)
    {
        switch (gBattleMoves[gCurrentMove].target)
        {
        case MOVE_TARGET_FOES_AND_ALLY:
            for (i = 0; i < gBattlersCount; i++)
            {
                if (i != gBattlerAttacker && IsBattlerAlive(i))
                    ppToDeduct += (GetBattlerAbility(i) == ABILITY_PRESSURE);
            }
            break;
        case MOVE_TARGET_BOTH:
        case MOVE_TARGET_OPPONENTS_FIELD:
            for (i = 0; i < gBattlersCount; i++)
            {
                if (GetBattlerSide(i) != GetBattlerSide(gBattlerAttacker) && IsBattlerAlive(i))
                    ppToDeduct += (GetBattlerAbility(i) == ABILITY_PRESSURE);
            }
            break;
        default:
            if (gBattlerAttacker != gBattlerTarget && GetBattlerAbility(gBattlerTarget) == ABILITY_PRESSURE)
                ppToDeduct++;
            break;
        }
    }

    if (!(gHitMarker & (HITMARKER_NO_PPDEDUCT | HITMARKER_NO_ATTACKSTRING)) && gBattleMons[gBattlerAttacker].pp[gCurrMovePos])
    {
        gProtectStructs[gBattlerAttacker].notFirstStrike = 1;
        // For item Metronome
        if (gCurrentMove == gLastResultingMoves[gBattlerAttacker]
            && !(gMoveResultFlags & MOVE_RESULT_NO_EFFECT)
            && !WasUnableToUseMove(gBattlerAttacker))
                gBattleStruct->sameMoveTurns[gBattlerAttacker]++;
        else
            gBattleStruct->sameMoveTurns[gBattlerAttacker] = 0;

        if (gBattleMons[gBattlerAttacker].pp[gCurrMovePos] > ppToDeduct)
            gBattleMons[gBattlerAttacker].pp[gCurrMovePos] -= ppToDeduct;
        else
            gBattleMons[gBattlerAttacker].pp[gCurrMovePos] = 0;

        if (!(gBattleMons[gBattlerAttacker].status2 & STATUS2_TRANSFORMED)
            && !((gDisableStructs[gBattlerAttacker].mimickedMoves) & gBitTable[gCurrMovePos]))
        {
            gActiveBattler = gBattlerAttacker;
            BtlController_EmitSetMonData(0, REQUEST_PPMOVE1_BATTLE + gCurrMovePos, 0, 1, &gBattleMons[gBattlerAttacker].pp[gCurrMovePos]);
            MarkBattlerForControllerExec(gBattlerAttacker);
        }
    }

    gHitMarker &= ~(HITMARKER_NO_PPDEDUCT);
    gBattlescriptCurrInstr++;
}

// The chance is 1/N for each stage.
#if B_CRIT_CHANCE >= GEN_7
    static const u8 sCriticalHitChance[] = {24, 8, 2, 1, 1};
#elif B_CRIT_CHANCE == GEN_6
    static const u8 sCriticalHitChance[] = {16, 8, 2, 1, 1};
#else
    static const u8 sCriticalHitChance[] = {16, 8, 4, 3, 2}; // Gens 2,3,4,5
#endif // B_CRIT_CHANCE

s32 CalcCritChanceStage(u8 battlerAtk, u8 battlerDef, u32 move, bool32 recordAbility)
{
    s32 critChance = 0;
    u32 abilityAtk = GetBattlerAbility(gBattlerAttacker);
    u32 abilityDef = GetBattlerAbility(gBattlerTarget);

    if (gSideStatuses[battlerDef] & SIDE_STATUS_LUCKY_CHANT
        || gStatuses3[gBattlerAttacker] & STATUS3_CANT_SCORE_A_CRIT)
    {
        critChance = -1;
    }
    else if (abilityDef == ABILITY_BATTLE_ARMOR || abilityDef == ABILITY_SHELL_ARMOR)
    {
        if (recordAbility)
            RecordAbilityBattle(battlerDef, abilityDef);
        critChance = -1;
    }
    else if (gStatuses3[battlerAtk] & STATUS3_LASER_FOCUS
             || gBattleMoves[move].effect == EFFECT_ALWAYS_CRIT
             || (abilityAtk == ABILITY_MERCILESS && gBattleMons[battlerDef].status1 & STATUS1_PSN_ANY))
    {
        critChance = -2;
    }
    else
    {
        u32 holdEffectAtk = GetBattlerHoldEffect(battlerAtk, TRUE);

        critChance  = 2 * ((gBattleMons[gBattlerAttacker].status2 & STATUS2_FOCUS_ENERGY) != 0)
                    + ((gBattleMoves[gCurrentMove].flags & FLAG_HIGH_CRIT) != 0)
                    + (holdEffectAtk == HOLD_EFFECT_SCOPE_LENS)
                    + 2 * (holdEffectAtk == HOLD_EFFECT_LUCKY_PUNCH && gBattleMons[gBattlerAttacker].species == SPECIES_CHANSEY)
                    + 2 * (holdEffectAtk == HOLD_EFFECT_STICK && gBattleMons[gBattlerAttacker].species == SPECIES_FARFETCHD)
                    + (abilityAtk == ABILITY_SUPER_LUCK);

        if (critChance >= ARRAY_COUNT(sCriticalHitChance))
            critChance = ARRAY_COUNT(sCriticalHitChance) - 1;
    }

    return critChance;
}

static void Cmd_critcalc(void)
{
    s32 critChance = CalcCritChanceStage(gBattlerAttacker, gBattlerTarget, gCurrentMove, TRUE);
    gPotentialItemEffectBattler = gBattlerAttacker;

    if (gBattleTypeFlags & (BATTLE_TYPE_WALLY_TUTORIAL | BATTLE_TYPE_FIRST_BATTLE))
        gIsCriticalHit = FALSE;
    else if (critChance == -1)
        gIsCriticalHit = FALSE;
    else if (critChance == -2)
        gIsCriticalHit = TRUE;
    else if (Random() % sCriticalHitChance[critChance] == 0)
        gIsCriticalHit = TRUE;
    else
        gIsCriticalHit = FALSE;

    gBattlescriptCurrInstr++;
}

static void Cmd_damagecalc(void)
{
    u8 moveType;

    GET_MOVE_TYPE(gCurrentMove, moveType);
    gBattleMoveDamage = CalculateMoveDamage(gCurrentMove, gBattlerAttacker, gBattlerTarget, moveType, 0, gIsCriticalHit, TRUE, TRUE);
    gBattlescriptCurrInstr++;
}

static void Cmd_typecalc(void)
{
    u8 moveType;

    GET_MOVE_TYPE(gCurrentMove, moveType);
    CalcTypeEffectivenessMultiplier(gCurrentMove, moveType, gBattlerAttacker, gBattlerTarget, TRUE);

    gBattlescriptCurrInstr++;
}

static void Cmd_adjustdamage(void)
{
    u8 holdEffect, param;

    if (DoesSubstituteBlockMove(gBattlerAttacker, gBattlerTarget, gCurrentMove))
        goto END;
    if (DoesDisguiseBlockMove(gBattlerAttacker, gBattlerTarget, gCurrentMove))
        goto END;
    if (gBattleMons[gBattlerTarget].hp > gBattleMoveDamage)
        goto END;

    holdEffect = GetBattlerHoldEffect(gBattlerTarget, TRUE);
    param = GetBattlerHoldEffectParam(gBattlerTarget);

    gPotentialItemEffectBattler = gBattlerTarget;

    if (holdEffect == HOLD_EFFECT_FOCUS_BAND && (Random() % 100) < param)
    {
        RecordItemEffectBattle(gBattlerTarget, holdEffect);
        gSpecialStatuses[gBattlerTarget].focusBanded = 1;
    }
    else if (holdEffect == HOLD_EFFECT_FOCUS_SASH && BATTLER_MAX_HP(gBattlerTarget))
    {
        RecordItemEffectBattle(gBattlerTarget, holdEffect);
        gSpecialStatuses[gBattlerTarget].focusSashed = 1;
    }
    else if (GetBattlerAbility(gBattlerTarget) == ABILITY_STURDY && BATTLER_MAX_HP(gBattlerTarget))
    {
        RecordAbilityBattle(gBattlerTarget, ABILITY_STURDY);
        gSpecialStatuses[gBattlerTarget].sturdied = 1;
    }

    if (gBattleMoves[gCurrentMove].effect != EFFECT_FALSE_SWIPE
        && !gProtectStructs[gBattlerTarget].endured
        && !gSpecialStatuses[gBattlerTarget].focusBanded
        && !gSpecialStatuses[gBattlerTarget].focusSashed
        && !gSpecialStatuses[gBattlerTarget].sturdied)
        goto END;

    // Handle reducing the dmg to 1 hp.
    gBattleMoveDamage = gBattleMons[gBattlerTarget].hp - 1;

    if (gProtectStructs[gBattlerTarget].endured)
    {
        gMoveResultFlags |= MOVE_RESULT_FOE_ENDURED;
    }
    else if (gSpecialStatuses[gBattlerTarget].focusBanded || gSpecialStatuses[gBattlerTarget].focusSashed)
    {
        gMoveResultFlags |= MOVE_RESULT_FOE_HUNG_ON;
        gLastUsedItem = gBattleMons[gBattlerTarget].item;
    }
    else if (gSpecialStatuses[gBattlerTarget].sturdied)
    {
        gMoveResultFlags |= MOVE_RESULT_STURDIED;
        gLastUsedAbility = ABILITY_STURDY;
    }

END:
    gBattlescriptCurrInstr++;

    if (!(gMoveResultFlags & MOVE_RESULT_NO_EFFECT) && gBattleMoveDamage >= 1)
        gSpecialStatuses[gBattlerAttacker].damagedMons |= gBitTable[gBattlerTarget];

    // Check gems and damage reducing berries.
    if (gSpecialStatuses[gBattlerTarget].berryReduced
        && !(gMoveResultFlags & MOVE_RESULT_NO_EFFECT)
        && gBattleMons[gBattlerTarget].item)
    {
        BattleScriptPushCursor();
        gBattlescriptCurrInstr = BattleScript_BerryReduceDmg;
        gLastUsedItem = gBattleMons[gBattlerTarget].item;
    }
    if (gSpecialStatuses[gBattlerAttacker].gemBoost
        && !(gMoveResultFlags & MOVE_RESULT_NO_EFFECT)
        && gBattleMons[gBattlerAttacker].item)
    {
        BattleScriptPushCursor();
        gBattlescriptCurrInstr = BattleScript_GemActivates;
        gLastUsedItem = gBattleMons[gBattlerAttacker].item;
    }
}

static void Cmd_multihitresultmessage(void)
{
    if (gBattleControllerExecFlags)
        return;

    if (!(gMoveResultFlags & MOVE_RESULT_FAILED) && !(gMoveResultFlags & MOVE_RESULT_FOE_ENDURED))
    {
        if (gMoveResultFlags & MOVE_RESULT_STURDIED)
        {
            gMoveResultFlags &= ~(MOVE_RESULT_STURDIED | MOVE_RESULT_FOE_HUNG_ON);
            gSpecialStatuses[gBattlerTarget].sturdied = 0; // Delete this line to make Sturdy last for the duration of the whole move turn.
            BattleScriptPushCursor();
            gBattlescriptCurrInstr = BattleScript_SturdiedMsg;
            return;
        }
        else if (gMoveResultFlags & MOVE_RESULT_FOE_HUNG_ON)
        {
            gLastUsedItem = gBattleMons[gBattlerTarget].item;
            gPotentialItemEffectBattler = gBattlerTarget;
            gMoveResultFlags &= ~(MOVE_RESULT_STURDIED | MOVE_RESULT_FOE_HUNG_ON);
            gSpecialStatuses[gBattlerTarget].focusBanded = 0; // Delete this line to make Focus Band last for the duration of the whole move turn.
            gSpecialStatuses[gBattlerTarget].focusSashed = 0; // Delete this line to make Focus Sash last for the duration of the whole move turn.
            BattleScriptPushCursor();
            gBattlescriptCurrInstr = BattleScript_HangedOnMsg;
            return;
        }
    }
    gBattlescriptCurrInstr++;
}

static void Cmd_attackanimation(void)
{
    if (gBattleControllerExecFlags)
        return;

    if ((gHitMarker & HITMARKER_NO_ANIMATIONS)
        && gCurrentMove != MOVE_TRANSFORM
        && gCurrentMove != MOVE_SUBSTITUTE
        // In a wild double battle gotta use the teleport animation if two wild pokemon are alive.
        && !(gCurrentMove == MOVE_TELEPORT && WILD_DOUBLE_BATTLE && GetBattlerSide(gBattlerAttacker) == B_SIDE_OPPONENT && IsBattlerAlive(BATTLE_PARTNER(gBattlerAttacker))))
    {
        BattleScriptPush(gBattlescriptCurrInstr + 1);
        gBattlescriptCurrInstr = BattleScript_Pausex20;
        gBattleScripting.animTurn++;
        gBattleScripting.animTargetsHit++;
    }
    else
    {
        if ((gBattleMoves[gCurrentMove].target & MOVE_TARGET_BOTH
             || gBattleMoves[gCurrentMove].target & MOVE_TARGET_FOES_AND_ALLY
             || gBattleMoves[gCurrentMove].target & MOVE_TARGET_DEPENDS)
            && gBattleScripting.animTargetsHit)
        {
            gBattlescriptCurrInstr++;
            return;
        }
        if (!(gMoveResultFlags & MOVE_RESULT_NO_EFFECT))
        {
            u8 multihit;

            gActiveBattler = gBattlerAttacker;

            if (gBattleMons[gBattlerTarget].status2 & STATUS2_SUBSTITUTE)
                multihit = gMultiHitCounter;
            else if (gMultiHitCounter != 0 && gMultiHitCounter != 1)
            {
                if (gBattleMons[gBattlerTarget].hp <= gBattleMoveDamage)
                    multihit = 1;
                else
                    multihit = gMultiHitCounter;
            }
            else
                multihit = gMultiHitCounter;

            BtlController_EmitMoveAnimation(0, gCurrentMove, gBattleScripting.animTurn, gBattleMovePower, gBattleMoveDamage, gBattleMons[gBattlerAttacker].friendship, &gDisableStructs[gBattlerAttacker], multihit);
            gBattleScripting.animTurn += 1;
            gBattleScripting.animTargetsHit += 1;
            MarkBattlerForControllerExec(gBattlerAttacker);
            gBattlescriptCurrInstr++;
        }
        else
        {
            BattleScriptPush(gBattlescriptCurrInstr + 1);
            gBattlescriptCurrInstr = BattleScript_Pausex20;
        }
    }
}

static void Cmd_waitanimation(void)
{
    if (gBattleControllerExecFlags == 0)
        gBattlescriptCurrInstr++;
}

static void Cmd_healthbarupdate(void)
{
    if (gBattleControllerExecFlags)
        return;

    if (!(gMoveResultFlags & MOVE_RESULT_NO_EFFECT))
    {
        gActiveBattler = GetBattlerForBattleScript(gBattlescriptCurrInstr[1]);

        if (DoesSubstituteBlockMove(gBattlerAttacker, gActiveBattler, gCurrentMove) && gDisableStructs[gActiveBattler].substituteHP && !(gHitMarker & HITMARKER_IGNORE_SUBSTITUTE))
        {
            PrepareStringBattle(STRINGID_SUBSTITUTEDAMAGED, gActiveBattler);
        }
        else if (!DoesDisguiseBlockMove(gBattlerAttacker, gActiveBattler, gCurrentMove))
        {
            s16 healthValue = min(gBattleMoveDamage, 10000); // Max damage (10000) not present in R/S, ensures that huge damage values don't change sign

            BtlController_EmitHealthBarUpdate(0, healthValue);
            MarkBattlerForControllerExec(gActiveBattler);

            if (GetBattlerSide(gActiveBattler) == B_SIDE_PLAYER && gBattleMoveDamage > 0)
                gBattleResults.playerMonWasDamaged = TRUE;
        }
    }

    gBattlescriptCurrInstr += 2;
}

static void Cmd_datahpupdate(void)
{
    u32 moveType;

    if (gBattleControllerExecFlags)
        return;

    if (gBattleStruct->dynamicMoveType == 0)
        moveType = gBattleMoves[gCurrentMove].type;
    else if (!(gBattleStruct->dynamicMoveType & 0x40))
        moveType = gBattleStruct->dynamicMoveType & 0x3F;
    else
        moveType = gBattleMoves[gCurrentMove].type;

    if (!(gMoveResultFlags & MOVE_RESULT_NO_EFFECT))
    {
        gActiveBattler = GetBattlerForBattleScript(gBattlescriptCurrInstr[1]);
        if (DoesSubstituteBlockMove(gBattlerAttacker, gActiveBattler, gCurrentMove) && gDisableStructs[gActiveBattler].substituteHP && !(gHitMarker & HITMARKER_IGNORE_SUBSTITUTE))
        {
            if (gDisableStructs[gActiveBattler].substituteHP >= gBattleMoveDamage)
            {
                if (gSpecialStatuses[gActiveBattler].dmg == 0)
                    gSpecialStatuses[gActiveBattler].dmg = gBattleMoveDamage;
                gDisableStructs[gActiveBattler].substituteHP -= gBattleMoveDamage;
                gHpDealt = gBattleMoveDamage;
            }
            else
            {
                if (gSpecialStatuses[gActiveBattler].dmg == 0)
                    gSpecialStatuses[gActiveBattler].dmg = gDisableStructs[gActiveBattler].substituteHP;
                gHpDealt = gDisableStructs[gActiveBattler].substituteHP;
                gDisableStructs[gActiveBattler].substituteHP = 0;
            }
            // check substitute fading
            if (gDisableStructs[gActiveBattler].substituteHP == 0)
            {
                gBattlescriptCurrInstr += 2;
                BattleScriptPushCursor();
                gBattlescriptCurrInstr = BattleScript_SubstituteFade;
                return;
            }
        }
        else if (DoesDisguiseBlockMove(gBattlerAttacker, gActiveBattler, gCurrentMove))
        {
            gBattleMons[gActiveBattler].species = SPECIES_MIMIKYU_BUSTED;
            BattleScriptPush(gBattlescriptCurrInstr + 2);
            gBattlescriptCurrInstr = BattleScript_TargetFormChange;
        }
        else
        {
            gHitMarker &= ~(HITMARKER_IGNORE_SUBSTITUTE);
            if (gBattleMoveDamage < 0) // hp goes up
            {
                gBattleMons[gActiveBattler].hp -= gBattleMoveDamage;
                if (gBattleMons[gActiveBattler].hp > gBattleMons[gActiveBattler].maxHP)
                    gBattleMons[gActiveBattler].hp = gBattleMons[gActiveBattler].maxHP;

            }
            else // hp goes down
            {
                if (gHitMarker & HITMARKER_x20)
                {
                    gHitMarker &= ~(HITMARKER_x20);
                }
                else
                {
                    gTakenDmg[gActiveBattler] += gBattleMoveDamage;
                    if (gBattlescriptCurrInstr[1] == BS_TARGET)
                        gTakenDmgByBattler[gActiveBattler] = gBattlerAttacker;
                    else
                        gTakenDmgByBattler[gActiveBattler] = gBattlerTarget;
                }

                if (gBattleMons[gActiveBattler].hp > gBattleMoveDamage)
                {
                    gBattleMons[gActiveBattler].hp -= gBattleMoveDamage;
                    gHpDealt = gBattleMoveDamage;
                }
                else
                {
                    gHpDealt = gBattleMons[gActiveBattler].hp;
                    gBattleMons[gActiveBattler].hp = 0;
                }

                if (!gSpecialStatuses[gActiveBattler].dmg && !(gHitMarker & HITMARKER_x100000))
                    gSpecialStatuses[gActiveBattler].dmg = gHpDealt;

                if (IS_MOVE_PHYSICAL(gCurrentMove) && !(gHitMarker & HITMARKER_x100000) && gCurrentMove != MOVE_PAIN_SPLIT)
                {
                    gProtectStructs[gActiveBattler].physicalDmg = gHpDealt;
                    gSpecialStatuses[gActiveBattler].physicalDmg = gHpDealt;
                    if (gBattlescriptCurrInstr[1] == BS_TARGET)
                    {
                        gProtectStructs[gActiveBattler].physicalBattlerId = gBattlerAttacker;
                        gSpecialStatuses[gActiveBattler].physicalBattlerId = gBattlerAttacker;
                    }
                    else
                    {
                        gProtectStructs[gActiveBattler].physicalBattlerId = gBattlerTarget;
                        gSpecialStatuses[gActiveBattler].physicalBattlerId = gBattlerTarget;
                    }
                }
                else if (!IS_MOVE_PHYSICAL(gCurrentMove) && !(gHitMarker & HITMARKER_x100000))
                {
                    gProtectStructs[gActiveBattler].specialDmg = gHpDealt;
                    gSpecialStatuses[gActiveBattler].specialDmg = gHpDealt;
                    if (gBattlescriptCurrInstr[1] == BS_TARGET)
                    {
                        gProtectStructs[gActiveBattler].specialBattlerId = gBattlerAttacker;
                        gSpecialStatuses[gActiveBattler].specialBattlerId = gBattlerAttacker;
                    }
                    else
                    {
                        gProtectStructs[gActiveBattler].specialBattlerId = gBattlerTarget;
                        gSpecialStatuses[gActiveBattler].specialBattlerId = gBattlerTarget;
                    }
                }
            }
            gHitMarker &= ~(HITMARKER_x100000);
            BtlController_EmitSetMonData(0, REQUEST_HP_BATTLE, 0, 2, &gBattleMons[gActiveBattler].hp);
            MarkBattlerForControllerExec(gActiveBattler);
        }
    }
    else
    {
        gActiveBattler = GetBattlerForBattleScript(gBattlescriptCurrInstr[1]);
        if (gSpecialStatuses[gActiveBattler].dmg == 0)
            gSpecialStatuses[gActiveBattler].dmg = 0xFFFF;
    }
    gBattlescriptCurrInstr += 2;
}

static void Cmd_critmessage(void)
{
    if (gBattleControllerExecFlags == 0)
    {
        if (gIsCriticalHit == TRUE && !(gMoveResultFlags & MOVE_RESULT_NO_EFFECT))
        {
            PrepareStringBattle(STRINGID_CRITICALHIT, gBattlerAttacker);
            gBattleCommunication[MSG_DISPLAY] = 1;
        }
        gBattlescriptCurrInstr++;
    }
}

static void Cmd_effectivenesssound(void)
{
    if (gBattleControllerExecFlags)
        return;

    gActiveBattler = gBattlerTarget;
    if (!(gMoveResultFlags & MOVE_RESULT_MISSED))
    {
        switch (gMoveResultFlags & (~(MOVE_RESULT_MISSED)))
        {
        case MOVE_RESULT_SUPER_EFFECTIVE:
            BtlController_EmitPlaySE(0, SE_SUPER_EFFECTIVE);
            MarkBattlerForControllerExec(gActiveBattler);
            break;
        case MOVE_RESULT_NOT_VERY_EFFECTIVE:
            BtlController_EmitPlaySE(0, SE_NOT_EFFECTIVE);
            MarkBattlerForControllerExec(gActiveBattler);
            break;
        case MOVE_RESULT_DOESNT_AFFECT_FOE:
        case MOVE_RESULT_FAILED:
            // no sound
            break;
        case MOVE_RESULT_FOE_ENDURED:
        case MOVE_RESULT_ONE_HIT_KO:
        case MOVE_RESULT_FOE_HUNG_ON:
        case MOVE_RESULT_STURDIED:
        default:
            if (gMoveResultFlags & MOVE_RESULT_SUPER_EFFECTIVE)
            {
                BtlController_EmitPlaySE(0, SE_SUPER_EFFECTIVE);
                MarkBattlerForControllerExec(gActiveBattler);
            }
            else if (gMoveResultFlags & MOVE_RESULT_NOT_VERY_EFFECTIVE)
            {
                BtlController_EmitPlaySE(0, SE_NOT_EFFECTIVE);
                MarkBattlerForControllerExec(gActiveBattler);
            }
            else if (!(gMoveResultFlags & (MOVE_RESULT_DOESNT_AFFECT_FOE | MOVE_RESULT_FAILED)))
            {
                BtlController_EmitPlaySE(0, SE_EFFECTIVE);
                MarkBattlerForControllerExec(gActiveBattler);
            }
            break;
        }
    }
    gBattlescriptCurrInstr++;
}

static void Cmd_resultmessage(void)
{
    u32 stringId = 0;

    if (gBattleControllerExecFlags)
        return;

    if (gMoveResultFlags & MOVE_RESULT_MISSED && (!(gMoveResultFlags & MOVE_RESULT_DOESNT_AFFECT_FOE) || gBattleCommunication[MISS_TYPE] > B_MSG_AVOIDED_ATK))
    {
        if (gBattleCommunication[MISS_TYPE] > B_MSG_AVOIDED_ATK) // Wonder Guard or Levitate - show the ability pop-up
            CreateAbilityPopUp(gBattlerTarget, gBattleMons[gBattlerTarget].ability, (gBattleTypeFlags & BATTLE_TYPE_DOUBLE) != 0);
        stringId = gMissStringIds[gBattleCommunication[MISS_TYPE]];
        gBattleCommunication[MSG_DISPLAY] = 1;
    }
    else
    {
        gBattleCommunication[MSG_DISPLAY] = 1;
        switch (gMoveResultFlags & (~MOVE_RESULT_MISSED))
        {
        case MOVE_RESULT_SUPER_EFFECTIVE:
            stringId = STRINGID_SUPEREFFECTIVE;
            break;
        case MOVE_RESULT_NOT_VERY_EFFECTIVE:
            stringId = STRINGID_NOTVERYEFFECTIVE;
            break;
        case MOVE_RESULT_ONE_HIT_KO:
            stringId = STRINGID_ONEHITKO;
            break;
        case MOVE_RESULT_FOE_ENDURED:
            stringId = STRINGID_PKMNENDUREDHIT;
            break;
        case MOVE_RESULT_FAILED:
            stringId = STRINGID_BUTITFAILED;
            break;
        case MOVE_RESULT_DOESNT_AFFECT_FOE:
            stringId = STRINGID_ITDOESNTAFFECT;
            break;
        case MOVE_RESULT_FOE_HUNG_ON:
            gLastUsedItem = gBattleMons[gBattlerTarget].item;
            gPotentialItemEffectBattler = gBattlerTarget;
            gMoveResultFlags &= ~(MOVE_RESULT_FOE_ENDURED | MOVE_RESULT_FOE_HUNG_ON);
            BattleScriptPushCursor();
            gBattlescriptCurrInstr = BattleScript_HangedOnMsg;
            return;
        default:
            if (gMoveResultFlags & MOVE_RESULT_DOESNT_AFFECT_FOE)
            {
                stringId = STRINGID_ITDOESNTAFFECT;
            }
            else if (gMoveResultFlags & MOVE_RESULT_ONE_HIT_KO)
            {
                gMoveResultFlags &= ~(MOVE_RESULT_ONE_HIT_KO);
                gMoveResultFlags &= ~(MOVE_RESULT_SUPER_EFFECTIVE);
                gMoveResultFlags &= ~(MOVE_RESULT_NOT_VERY_EFFECTIVE);
                BattleScriptPushCursor();
                gBattlescriptCurrInstr = BattleScript_OneHitKOMsg;
                return;
            }
            else if (gMoveResultFlags & MOVE_RESULT_STURDIED)
            {
                gMoveResultFlags &= ~(MOVE_RESULT_STURDIED | MOVE_RESULT_FOE_ENDURED | MOVE_RESULT_FOE_HUNG_ON);
                gSpecialStatuses[gBattlerTarget].sturdied = 0;
                BattleScriptPushCursor();
                gBattlescriptCurrInstr = BattleScript_SturdiedMsg;
                return;
            }
            else if (gMoveResultFlags & MOVE_RESULT_FOE_ENDURED)
            {
                gMoveResultFlags &= ~(MOVE_RESULT_FOE_ENDURED | MOVE_RESULT_FOE_HUNG_ON);
                BattleScriptPushCursor();
                gBattlescriptCurrInstr = BattleScript_EnduredMsg;
                return;
            }
            else if (gMoveResultFlags & MOVE_RESULT_FOE_HUNG_ON)
            {
                gLastUsedItem = gBattleMons[gBattlerTarget].item;
                gPotentialItemEffectBattler = gBattlerTarget;
                gMoveResultFlags &= ~(MOVE_RESULT_FOE_ENDURED | MOVE_RESULT_FOE_HUNG_ON);
                BattleScriptPushCursor();
                gBattlescriptCurrInstr = BattleScript_HangedOnMsg;
                return;
            }
            else if (gMoveResultFlags & MOVE_RESULT_FAILED)
            {
                stringId = STRINGID_BUTITFAILED;
            }
            else
            {
                gBattleCommunication[MSG_DISPLAY] = 0;
            }
        }
    }

    if (stringId)
        PrepareStringBattle(stringId, gBattlerAttacker);

    gBattlescriptCurrInstr++;

    // Print berry reducing message after result message.
    if (gSpecialStatuses[gBattlerTarget].berryReduced
        && !(gMoveResultFlags & MOVE_RESULT_NO_EFFECT))
    {
        gSpecialStatuses[gBattlerTarget].berryReduced = 0;
        BattleScriptPushCursor();
        gBattlescriptCurrInstr = BattleScript_PrintBerryReduceString;
    }
}

static void Cmd_printstring(void)
{
    if (gBattleControllerExecFlags == 0)
    {
        u16 var = T2_READ_16(gBattlescriptCurrInstr + 1);

        gBattlescriptCurrInstr += 3;
        PrepareStringBattle(var, gBattlerAttacker);
        gBattleCommunication[MSG_DISPLAY] = 1;
    }
}

static void Cmd_printselectionstring(void)
{
    gActiveBattler = gBattlerAttacker;

    BtlController_EmitPrintSelectionString(0, T2_READ_16(gBattlescriptCurrInstr + 1));
    MarkBattlerForControllerExec(gActiveBattler);

    gBattlescriptCurrInstr += 3;
    gBattleCommunication[MSG_DISPLAY] = 1;
}

static void Cmd_waitmessage(void)
{
    if (gBattleControllerExecFlags == 0)
    {
        if (!gBattleCommunication[MSG_DISPLAY])
        {
            gBattlescriptCurrInstr += 3;
        }
        else
        {
            u16 toWait = T2_READ_16(gBattlescriptCurrInstr + 1);
            if (++gPauseCounterBattle >= toWait)
            {
                gPauseCounterBattle = 0;
                gBattlescriptCurrInstr += 3;
                gBattleCommunication[MSG_DISPLAY] = 0;
            }
        }
    }
}

static void Cmd_printfromtable(void)
{
    if (gBattleControllerExecFlags == 0)
    {
        const u16 *ptr = (const u16*) T1_READ_PTR(gBattlescriptCurrInstr + 1);
        ptr += gBattleCommunication[MULTISTRING_CHOOSER];

        gBattlescriptCurrInstr += 5;
        PrepareStringBattle(*ptr, gBattlerAttacker);
        gBattleCommunication[MSG_DISPLAY] = 1;
    }
}

static void Cmd_printselectionstringfromtable(void)
{
    if (gBattleControllerExecFlags == 0)
    {
        const u16 *ptr = (const u16*) T1_READ_PTR(gBattlescriptCurrInstr + 1);
        ptr += gBattleCommunication[MULTISTRING_CHOOSER];

        gActiveBattler = gBattlerAttacker;
        BtlController_EmitPrintSelectionString(0, *ptr);
        MarkBattlerForControllerExec(gActiveBattler);

        gBattlescriptCurrInstr += 5;
        gBattleCommunication[MSG_DISPLAY] = 1;
    }
}

u8 GetBattlerTurnOrderNum(u8 battlerId)
{
    s32 i;
    for (i = 0; i < gBattlersCount; i++)
    {
        if (gBattlerByTurnOrder[i] == battlerId)
            break;
    }
    return i;
}

static void CheckSetUnburden(u8 battlerId)
{
    if (GetBattlerAbility(battlerId) == ABILITY_UNBURDEN)
    {
        gBattleResources->flags->flags[battlerId] |= RESOURCE_FLAG_UNBURDEN;
        RecordAbilityBattle(battlerId, ABILITY_UNBURDEN);
    }
}

// battlerStealer steals the item of battlerItem
void StealTargetItem(u8 battlerStealer, u8 battlerItem)
{ 
    gLastUsedItem = gBattleMons[battlerItem].item;
    gBattleMons[battlerItem].item = 0;
    
    RecordItemEffectBattle(battlerItem, 0);
    RecordItemEffectBattle(battlerStealer, ItemId_GetHoldEffect(gLastUsedItem));
    gBattleMons[battlerStealer].item = gLastUsedItem;
    
    CheckSetUnburden(battlerItem);
    gBattleResources->flags->flags[battlerStealer] &= ~(RESOURCE_FLAG_UNBURDEN);

    gActiveBattler = battlerStealer;
    BtlController_EmitSetMonData(0, REQUEST_HELDITEM_BATTLE, 0, 2, &gLastUsedItem); // set attacker item
    MarkBattlerForControllerExec(battlerStealer);

    gActiveBattler = battlerItem;
    BtlController_EmitSetMonData(0, REQUEST_HELDITEM_BATTLE, 0, 2, &gBattleMons[battlerItem].item);  // remove target item
    MarkBattlerForControllerExec(battlerItem);
    
    gBattleStruct->choicedMove[battlerItem] = 0;
    
    TrySaveExchangedItem(battlerItem, gLastUsedItem);
}

#define INCREMENT_RESET_RETURN                  \
{                                               \
    gBattlescriptCurrInstr++;                   \
    gBattleScripting.moveEffect = 0; \
    return;                                     \
}

#define RESET_RETURN                            \
{                                               \
    gBattleScripting.moveEffect = 0; \
    return;                                     \
}

void SetMoveEffect(bool32 primary, u32 certain)
{
    s32 i, byTwo, affectsUser = 0;
    bool32 statusChanged = FALSE;
    bool32 noSunCanFreeze = TRUE;

    switch (gBattleScripting.moveEffect) // Set move effects which happen later on
    {
    case MOVE_EFFECT_KNOCK_OFF:
        gBattleStruct->moveEffect2 = gBattleScripting.moveEffect;
        gBattlescriptCurrInstr++;
        return;
    }

    if (gBattleScripting.moveEffect & MOVE_EFFECT_AFFECTS_USER)
    {
        gEffectBattler = gBattlerAttacker; // battlerId that effects get applied on
        gBattleScripting.moveEffect &= ~(MOVE_EFFECT_AFFECTS_USER);
        affectsUser = MOVE_EFFECT_AFFECTS_USER;
        gBattleScripting.battler = gBattlerTarget; // theoretically the attacker
    }
    else
    {
        gEffectBattler = gBattlerTarget;
        gBattleScripting.battler = gBattlerAttacker;
    }
     // Just in case this flag is still set
    gBattleScripting.moveEffect &= ~(MOVE_EFFECT_CERTAIN);

    if (GetBattlerAbility(gEffectBattler) == ABILITY_SHIELD_DUST && !(gHitMarker & HITMARKER_IGNORE_SAFEGUARD)
        && !primary && gBattleScripting.moveEffect <= 9)
        INCREMENT_RESET_RETURN

    if (gSideStatuses[GET_BATTLER_SIDE(gEffectBattler)] & SIDE_STATUS_SAFEGUARD && !(gHitMarker & HITMARKER_IGNORE_SAFEGUARD)
        && !primary && gBattleScripting.moveEffect <= 7)
        INCREMENT_RESET_RETURN

    if (TestSheerForceFlag(gBattlerAttacker, gCurrentMove) && affectsUser != MOVE_EFFECT_AFFECTS_USER)
        INCREMENT_RESET_RETURN

    if (gBattleMons[gEffectBattler].hp == 0
        && gBattleScripting.moveEffect != MOVE_EFFECT_PAYDAY
        && gBattleScripting.moveEffect != MOVE_EFFECT_STEAL_ITEM)
        INCREMENT_RESET_RETURN

    if (DoesSubstituteBlockMove(gBattlerAttacker, gEffectBattler, gCurrentMove) && affectsUser != MOVE_EFFECT_AFFECTS_USER)
        INCREMENT_RESET_RETURN

    if (gBattleScripting.moveEffect <= PRIMARY_STATUS_MOVE_EFFECT) // status change
    {
        switch (sStatusFlagsForMoveEffects[gBattleScripting.moveEffect])
        {
        case STATUS1_SLEEP:
            // check active uproar
            if (GetBattlerAbility(gEffectBattler) != ABILITY_SOUNDPROOF)
            {
                for (gActiveBattler = 0;
                    gActiveBattler < gBattlersCount && !(gBattleMons[gActiveBattler].status2 & STATUS2_UPROAR);
                    gActiveBattler++)
                    ;
            }
            else
                gActiveBattler = gBattlersCount;

            if (gBattleMons[gEffectBattler].status1)
                break;
            if (gActiveBattler != gBattlersCount)
                break;
            if (GetBattlerAbility(gEffectBattler) == ABILITY_VITAL_SPIRIT
                || GetBattlerAbility(gEffectBattler) == ABILITY_INSOMNIA
                || GetBattlerAbility(gEffectBattler) == ABILITY_COMATOSE
                || IsAbilityOnSide(gEffectBattler, ABILITY_SWEET_VEIL)
                || IsAbilityStatusProtected(gEffectBattler))
                break;

            CancelMultiTurnMoves(gEffectBattler);
            statusChanged = TRUE;
            break;
        case STATUS1_POISON:
            if (GetBattlerAbility(gEffectBattler) == ABILITY_IMMUNITY
                && (primary == TRUE || certain == MOVE_EFFECT_CERTAIN))
            {
                gLastUsedAbility = ABILITY_IMMUNITY;
                RecordAbilityBattle(gEffectBattler, ABILITY_IMMUNITY);

                BattleScriptPush(gBattlescriptCurrInstr + 1);
                gBattlescriptCurrInstr = BattleScript_PSNPrevention;

                if (gHitMarker & HITMARKER_IGNORE_SAFEGUARD)
                {
                    gBattleCommunication[MULTISTRING_CHOOSER] = B_MSG_ABILITY_PREVENTS_ABILITY_STATUS;
                    gHitMarker &= ~(HITMARKER_IGNORE_SAFEGUARD);
                }
                else
                {
                    gBattleCommunication[MULTISTRING_CHOOSER] = B_MSG_ABILITY_PREVENTS_MOVE_STATUS;
                }
                RESET_RETURN
            }
            if (!CanPoisonType(gBattleScripting.battler, gEffectBattler)
                && (gHitMarker & HITMARKER_IGNORE_SAFEGUARD)
                && (primary == TRUE || certain == MOVE_EFFECT_CERTAIN))
            {
                BattleScriptPush(gBattlescriptCurrInstr + 1);
                gBattlescriptCurrInstr = BattleScript_PSNPrevention;

                gBattleCommunication[MULTISTRING_CHOOSER] = B_MSG_STATUS_HAD_NO_EFFECT;
                RESET_RETURN
            }
            if (!CanPoisonType(gBattleScripting.battler, gEffectBattler))
                break;
            if (gBattleMons[gEffectBattler].status1)
                break;
            if (GetBattlerAbility(gEffectBattler) == ABILITY_IMMUNITY
                || GetBattlerAbility(gEffectBattler) == ABILITY_COMATOSE
                || IsAbilityStatusProtected(gEffectBattler))
                break;

            statusChanged = TRUE;
            break;
        case STATUS1_BURN:
            if (GetBattlerAbility(gEffectBattler) == ABILITY_WATER_VEIL
                && (primary == TRUE || certain == MOVE_EFFECT_CERTAIN))
            {
                gLastUsedAbility = ABILITY_WATER_VEIL;
                RecordAbilityBattle(gEffectBattler, ABILITY_WATER_VEIL);

                BattleScriptPush(gBattlescriptCurrInstr + 1);
                gBattlescriptCurrInstr = BattleScript_BRNPrevention;
                if (gHitMarker & HITMARKER_IGNORE_SAFEGUARD)
                {
                    gBattleCommunication[MULTISTRING_CHOOSER] = B_MSG_ABILITY_PREVENTS_ABILITY_STATUS;
                    gHitMarker &= ~(HITMARKER_IGNORE_SAFEGUARD);
                }
                else
                {
                    gBattleCommunication[MULTISTRING_CHOOSER] = B_MSG_ABILITY_PREVENTS_MOVE_STATUS;
                }
                RESET_RETURN
            }
            if (IS_BATTLER_OF_TYPE(gEffectBattler, TYPE_FIRE)
                && (gHitMarker & HITMARKER_IGNORE_SAFEGUARD)
                && (primary == TRUE || certain == MOVE_EFFECT_CERTAIN))
            {
                BattleScriptPush(gBattlescriptCurrInstr + 1);
                gBattlescriptCurrInstr = BattleScript_BRNPrevention;

                gBattleCommunication[MULTISTRING_CHOOSER] = B_MSG_STATUS_HAD_NO_EFFECT;
                RESET_RETURN
            }
            if (IS_BATTLER_OF_TYPE(gEffectBattler, TYPE_FIRE))
                break;
            if (GetBattlerAbility(gEffectBattler) == ABILITY_WATER_VEIL
                || GetBattlerAbility(gEffectBattler) == ABILITY_COMATOSE
                || IsAbilityStatusProtected(gEffectBattler))
                break;
            if (gBattleMons[gEffectBattler].status1)
                break;

            statusChanged = TRUE;
            break;
        case STATUS1_FREEZE:
            if (WEATHER_HAS_EFFECT && gBattleWeather & WEATHER_SUN_ANY)
                noSunCanFreeze = FALSE;
            if (IS_BATTLER_OF_TYPE(gEffectBattler, TYPE_ICE))
                break;
            if (gBattleMons[gEffectBattler].status1)
                break;
            if (noSunCanFreeze == 0)
                break;
            if (GetBattlerAbility(gEffectBattler) == ABILITY_MAGMA_ARMOR
                || GetBattlerAbility(gEffectBattler) == ABILITY_COMATOSE
                || IsAbilityStatusProtected(gEffectBattler))
                break;

            CancelMultiTurnMoves(gEffectBattler);
            statusChanged = TRUE;
            break;
        case STATUS1_PARALYSIS:
            if (GetBattlerAbility(gEffectBattler) == ABILITY_LIMBER)
            {
                if (primary == TRUE || certain == MOVE_EFFECT_CERTAIN)
                {
                    gLastUsedAbility = ABILITY_LIMBER;
                    RecordAbilityBattle(gEffectBattler, ABILITY_LIMBER);

                    BattleScriptPush(gBattlescriptCurrInstr + 1);
                    gBattlescriptCurrInstr = BattleScript_PRLZPrevention;

                    if (gHitMarker & HITMARKER_IGNORE_SAFEGUARD)
                    {
                        gBattleCommunication[MULTISTRING_CHOOSER] = B_MSG_ABILITY_PREVENTS_ABILITY_STATUS;
                        gHitMarker &= ~(HITMARKER_IGNORE_SAFEGUARD);
                    }
                    else
                    {
                        gBattleCommunication[MULTISTRING_CHOOSER] = B_MSG_ABILITY_PREVENTS_MOVE_STATUS;
                    }
                    RESET_RETURN
                }
                else
                    break;
            }
            if (!CanParalyzeType(gBattleScripting.battler, gEffectBattler)
                && (gHitMarker & HITMARKER_IGNORE_SAFEGUARD)
                && (primary == TRUE || certain == MOVE_EFFECT_CERTAIN))
            {
                BattleScriptPush(gBattlescriptCurrInstr + 1);
                gBattlescriptCurrInstr = BattleScript_PRLZPrevention;

                gBattleCommunication[MULTISTRING_CHOOSER] = 2;
                RESET_RETURN
            }
            if (!CanParalyzeType(gBattleScripting.battler, gEffectBattler))
                break;
            if (GetBattlerAbility(gEffectBattler) == ABILITY_LIMBER
                || GetBattlerAbility(gEffectBattler) == ABILITY_COMATOSE
                || IsAbilityStatusProtected(gEffectBattler))
                break;
            if (gBattleMons[gEffectBattler].status1)
                break;

            statusChanged = TRUE;
            break;
        case STATUS1_TOXIC_POISON:
            if (GetBattlerAbility(gEffectBattler) == ABILITY_IMMUNITY && (primary == TRUE || certain == MOVE_EFFECT_CERTAIN))
            {
                gLastUsedAbility = ABILITY_IMMUNITY;
                RecordAbilityBattle(gEffectBattler, ABILITY_IMMUNITY);

                BattleScriptPush(gBattlescriptCurrInstr + 1);
                gBattlescriptCurrInstr = BattleScript_PSNPrevention;

                if (gHitMarker & HITMARKER_IGNORE_SAFEGUARD)
                {
                    gBattleCommunication[MULTISTRING_CHOOSER] = B_MSG_ABILITY_PREVENTS_ABILITY_STATUS;
                    gHitMarker &= ~(HITMARKER_IGNORE_SAFEGUARD);
                }
                else
                {
                    gBattleCommunication[MULTISTRING_CHOOSER] = B_MSG_ABILITY_PREVENTS_MOVE_STATUS;
                }
                RESET_RETURN
            }
            if (!CanPoisonType(gBattleScripting.battler, gEffectBattler)
                && (gHitMarker & HITMARKER_IGNORE_SAFEGUARD)
                && (primary == TRUE || certain == MOVE_EFFECT_CERTAIN))
            {
                BattleScriptPush(gBattlescriptCurrInstr + 1);
                gBattlescriptCurrInstr = BattleScript_PSNPrevention;

                gBattleCommunication[MULTISTRING_CHOOSER] = B_MSG_STATUS_HAD_NO_EFFECT;
                RESET_RETURN
            }
            if (gBattleMons[gEffectBattler].status1)
                break;
            if (CanPoisonType(gBattleScripting.battler, gEffectBattler))
            {
                if (GetBattlerAbility(gEffectBattler) == ABILITY_IMMUNITY
                    || GetBattlerAbility(gEffectBattler) == ABILITY_COMATOSE
                    || IsAbilityStatusProtected(gEffectBattler))
                    break;

                // It's redundant, because at this point we know the status1 value is 0.
                gBattleMons[gEffectBattler].status1 &= ~(STATUS1_TOXIC_POISON);
                gBattleMons[gEffectBattler].status1 &= ~(STATUS1_POISON);
                statusChanged = TRUE;
                break;
            }
            else
            {
                gMoveResultFlags |= MOVE_RESULT_DOESNT_AFFECT_FOE;
            }
            break;
        }
        if (statusChanged == TRUE)
        {
            BattleScriptPush(gBattlescriptCurrInstr + 1);

            if (sStatusFlagsForMoveEffects[gBattleScripting.moveEffect] == STATUS1_SLEEP)
                gBattleMons[gEffectBattler].status1 |= (B_SLEEP_TURNS >= GEN_5) ? ((Random() % 3) + 2) : ((Random() % 4) + 3);
            else
                gBattleMons[gEffectBattler].status1 |= sStatusFlagsForMoveEffects[gBattleScripting.moveEffect];

            gBattlescriptCurrInstr = sMoveEffectBS_Ptrs[gBattleScripting.moveEffect];

            gActiveBattler = gEffectBattler;
            BtlController_EmitSetMonData(0, REQUEST_STATUS_BATTLE, 0, 4, &gBattleMons[gEffectBattler].status1);
            MarkBattlerForControllerExec(gActiveBattler);

            if (gHitMarker & HITMARKER_IGNORE_SAFEGUARD)
            {
                gBattleCommunication[MULTISTRING_CHOOSER] = B_MSG_STATUSED_BY_ABILITY;
                gHitMarker &= ~(HITMARKER_IGNORE_SAFEGUARD);
            }
            else
            {
                gBattleCommunication[MULTISTRING_CHOOSER] = B_MSG_STATUSED;
            }

            // for synchronize

            if (gBattleScripting.moveEffect == MOVE_EFFECT_POISON
             || gBattleScripting.moveEffect == MOVE_EFFECT_TOXIC
             || gBattleScripting.moveEffect == MOVE_EFFECT_PARALYSIS
             || gBattleScripting.moveEffect == MOVE_EFFECT_BURN)
             {
                gBattleStruct->synchronizeMoveEffect = gBattleScripting.moveEffect;
                gHitMarker |= HITMARKER_SYNCHRONISE_EFFECT;
             }
            return;
        }
        else if (statusChanged == FALSE)
        {
            gBattleScripting.moveEffect = 0;
            gBattlescriptCurrInstr++;
            return;
        }
        return;
    }
    else
    {
        if (gBattleMons[gEffectBattler].status2 & sStatusFlagsForMoveEffects[gBattleScripting.moveEffect])
        {
            gBattlescriptCurrInstr++;
        }
        else
        {
            u8 side;
            switch (gBattleScripting.moveEffect)
            {
            case MOVE_EFFECT_CONFUSION:
                if (GetBattlerAbility(gEffectBattler) == ABILITY_OWN_TEMPO
                    || gBattleMons[gEffectBattler].status2 & STATUS2_CONFUSION)
                {
                    gBattlescriptCurrInstr++;
                }
                else
                {
                    gBattleMons[gEffectBattler].status2 |= STATUS2_CONFUSION_TURN(((Random()) % 4) + 2); // 2-5 turns

                    BattleScriptPush(gBattlescriptCurrInstr + 1);
                    gBattlescriptCurrInstr = sMoveEffectBS_Ptrs[gBattleScripting.moveEffect];
                }
                break;
            case MOVE_EFFECT_FLINCH:
                if (GetBattlerAbility(gEffectBattler) == ABILITY_INNER_FOCUS)
                {
                    gBattlescriptCurrInstr++;
                }
                else
                {
                    if (GetBattlerTurnOrderNum(gEffectBattler) > gCurrentTurnActionNumber)
                        gBattleMons[gEffectBattler].status2 |= sStatusFlagsForMoveEffects[gBattleScripting.moveEffect];
                    gBattlescriptCurrInstr++;
                }
                break;
            case MOVE_EFFECT_UPROAR:
                if (!(gBattleMons[gEffectBattler].status2 & STATUS2_UPROAR))
                {
                    gBattleMons[gEffectBattler].status2 |= STATUS2_MULTIPLETURNS;
                    gLockedMoves[gEffectBattler] = gCurrentMove;
                    gBattleMons[gEffectBattler].status2 |= STATUS2_UPROAR_TURN(B_UPROAR_TURNS >= GEN_5 ? 3 : ((Random() & 3) + 2));

                    BattleScriptPush(gBattlescriptCurrInstr + 1);
                    gBattlescriptCurrInstr = sMoveEffectBS_Ptrs[gBattleScripting.moveEffect];
                }
                else
                {
                    gBattlescriptCurrInstr++;
                }
                break;
            case MOVE_EFFECT_PAYDAY:
                if (GET_BATTLER_SIDE(gBattlerAttacker) == B_SIDE_PLAYER)
                {
                    u16 PayDay = gPaydayMoney;
                    gPaydayMoney += (gBattleMons[gBattlerAttacker].level * 5);
                    if (PayDay > gPaydayMoney)
                        gPaydayMoney = 0xFFFF;
                }
                BattleScriptPush(gBattlescriptCurrInstr + 1);
                gBattlescriptCurrInstr = sMoveEffectBS_Ptrs[gBattleScripting.moveEffect];
                break;
            case MOVE_EFFECT_HAPPY_HOUR:
                if (GET_BATTLER_SIDE(gBattlerAttacker) == B_SIDE_PLAYER)
                {
                    gBattleStruct->moneyMultiplier *= 2;
                }
                gBattlescriptCurrInstr++;
                break;
            case MOVE_EFFECT_TRI_ATTACK:
                if (gBattleMons[gEffectBattler].status1)
                {
                    gBattlescriptCurrInstr++;
                }
                else
                {
                    gBattleScripting.moveEffect = Random() % 3 + 3;
                    SetMoveEffect(FALSE, 0);
                }
                break;
            case MOVE_EFFECT_CHARGING:
                gBattleMons[gEffectBattler].status2 |= STATUS2_MULTIPLETURNS;
                gLockedMoves[gEffectBattler] = gCurrentMove;
                gProtectStructs[gEffectBattler].chargingTurn = 1;
                gBattlescriptCurrInstr++;
                break;
            case MOVE_EFFECT_WRAP:
                if (gBattleMons[gEffectBattler].status2 & STATUS2_WRAPPED)
                {
                    gBattlescriptCurrInstr++;
                }
                else
                {
                    gBattleMons[gEffectBattler].status2 |= STATUS2_WRAPPED;
                    if (GetBattlerHoldEffect(gBattlerAttacker, TRUE) == HOLD_EFFECT_GRIP_CLAW)
                        gDisableStructs[gEffectBattler].wrapTurns = (B_BINDING_TURNS >= GEN_5) ? 7 : 5;
                    else
                        gDisableStructs[gEffectBattler].wrapTurns = (B_BINDING_TURNS >= GEN_5) ? ((Random() % 2) + 4) : ((Random() % 4) + 2);

                    gBattleStruct->wrappedMove[gEffectBattler] = gCurrentMove;
                    gBattleStruct->wrappedBy[gEffectBattler] = gBattlerAttacker;

                    BattleScriptPush(gBattlescriptCurrInstr + 1);
                    gBattlescriptCurrInstr = sMoveEffectBS_Ptrs[gBattleScripting.moveEffect];

                    for (gBattleCommunication[MULTISTRING_CHOOSER] = 0; ; gBattleCommunication[MULTISTRING_CHOOSER]++)
                    {
                        if (gBattleCommunication[MULTISTRING_CHOOSER] > 5)
                            break;
                        if (gTrappingMoves[gBattleCommunication[MULTISTRING_CHOOSER]] == gCurrentMove)
                            break;
                    }
                }
                break;
            case MOVE_EFFECT_ATK_PLUS_1:
            case MOVE_EFFECT_DEF_PLUS_1:
            case MOVE_EFFECT_SPD_PLUS_1:
            case MOVE_EFFECT_SP_ATK_PLUS_1:
            case MOVE_EFFECT_SP_DEF_PLUS_1:
            case MOVE_EFFECT_ACC_PLUS_1:
            case MOVE_EFFECT_EVS_PLUS_1:
                if (ChangeStatBuffs(SET_STAT_BUFF_VALUE(1),
                                    gBattleScripting.moveEffect - MOVE_EFFECT_ATK_PLUS_1 + 1,
                                    affectsUser, 0))
                {
                    gBattlescriptCurrInstr++;
                }
                else
                {
                    gBattleScripting.animArg1 = gBattleScripting.moveEffect & ~(MOVE_EFFECT_AFFECTS_USER | MOVE_EFFECT_CERTAIN);
                    gBattleScripting.animArg2 = 0;
                    BattleScriptPush(gBattlescriptCurrInstr + 1);
                    gBattlescriptCurrInstr = BattleScript_StatUp;
                }
                break;
            case MOVE_EFFECT_ATK_MINUS_1:
            case MOVE_EFFECT_DEF_MINUS_1:
            case MOVE_EFFECT_SPD_MINUS_1:
            case MOVE_EFFECT_SP_ATK_MINUS_1:
            case MOVE_EFFECT_SP_DEF_MINUS_1:
            case MOVE_EFFECT_ACC_MINUS_1:
            case MOVE_EFFECT_EVS_MINUS_1:
                if (ChangeStatBuffs(SET_STAT_BUFF_VALUE(1) | STAT_BUFF_NEGATIVE,
                                    gBattleScripting.moveEffect - MOVE_EFFECT_ATK_MINUS_1 + 1,
                                     affectsUser, 0))
                {
                    gBattlescriptCurrInstr++;
                }
                else
                {
                    gBattleScripting.animArg1 = gBattleScripting.moveEffect & ~(MOVE_EFFECT_AFFECTS_USER | MOVE_EFFECT_CERTAIN);
                    gBattleScripting.animArg2 = 0;
                    BattleScriptPush(gBattlescriptCurrInstr + 1);
                    gBattlescriptCurrInstr = BattleScript_StatDown;
                }
                break;
            case MOVE_EFFECT_ATK_PLUS_2:
            case MOVE_EFFECT_DEF_PLUS_2:
            case MOVE_EFFECT_SPD_PLUS_2:
            case MOVE_EFFECT_SP_ATK_PLUS_2:
            case MOVE_EFFECT_SP_DEF_PLUS_2:
            case MOVE_EFFECT_ACC_PLUS_2:
            case MOVE_EFFECT_EVS_PLUS_2:
                if (ChangeStatBuffs(SET_STAT_BUFF_VALUE(2),
                                    gBattleScripting.moveEffect - MOVE_EFFECT_ATK_PLUS_2 + 1,
                                    affectsUser, 0))
                {
                    gBattlescriptCurrInstr++;
                }
                else
                {
                    gBattleScripting.animArg1 = gBattleScripting.moveEffect & ~(MOVE_EFFECT_AFFECTS_USER | MOVE_EFFECT_CERTAIN);
                    gBattleScripting.animArg2 = 0;
                    BattleScriptPush(gBattlescriptCurrInstr + 1);
                    gBattlescriptCurrInstr = BattleScript_StatUp;
                }
                break;
            case MOVE_EFFECT_ATK_MINUS_2:
            case MOVE_EFFECT_DEF_MINUS_2:
            case MOVE_EFFECT_SPD_MINUS_2:
            case MOVE_EFFECT_SP_ATK_MINUS_2:
            case MOVE_EFFECT_SP_DEF_MINUS_2:
            case MOVE_EFFECT_ACC_MINUS_2:
            case MOVE_EFFECT_EVS_MINUS_2:
                if (ChangeStatBuffs(SET_STAT_BUFF_VALUE(2) | STAT_BUFF_NEGATIVE,
                                    gBattleScripting.moveEffect - MOVE_EFFECT_ATK_MINUS_2 + 1,
                                    affectsUser, 0))
                {
                    gBattlescriptCurrInstr++;
                }
                else
                {
                    gBattleScripting.animArg1 = gBattleScripting.moveEffect & ~(MOVE_EFFECT_AFFECTS_USER | MOVE_EFFECT_CERTAIN);
                    gBattleScripting.animArg2 = 0;
                    BattleScriptPush(gBattlescriptCurrInstr + 1);
                    gBattlescriptCurrInstr = BattleScript_StatDown;
                }
                break;
            case MOVE_EFFECT_RECHARGE:
                gBattleMons[gEffectBattler].status2 |= STATUS2_RECHARGE;
                gDisableStructs[gEffectBattler].rechargeTimer = 2;
                gLockedMoves[gEffectBattler] = gCurrentMove;
                gBattlescriptCurrInstr++;
                break;
            case MOVE_EFFECT_RAGE:
                gBattleMons[gBattlerAttacker].status2 |= STATUS2_RAGE;
                gBattlescriptCurrInstr++;
                break;
            case MOVE_EFFECT_STEAL_ITEM:
                {
                    if (!CanStealItem(gBattlerAttacker, gBattlerTarget, gBattleMons[gBattlerTarget].item))
                    {
                        gBattlescriptCurrInstr++;
                        break;
                    }

                    side = GetBattlerSide(gBattlerAttacker);
                    if (GetBattlerSide(gBattlerAttacker) == B_SIDE_OPPONENT
                        && !(gBattleTypeFlags &
                             (BATTLE_TYPE_EREADER_TRAINER
                              | BATTLE_TYPE_FRONTIER
                              | BATTLE_TYPE_LINK
                              | BATTLE_TYPE_RECORDED_LINK
                              | BATTLE_TYPE_SECRET_BASE)))
                    {
                        gBattlescriptCurrInstr++;
                    }
                    else if (!(gBattleTypeFlags &
                          (BATTLE_TYPE_EREADER_TRAINER
                           | BATTLE_TYPE_FRONTIER
                           | BATTLE_TYPE_LINK
                           | BATTLE_TYPE_RECORDED_LINK
                           | BATTLE_TYPE_SECRET_BASE))
                        && (gWishFutureKnock.knockedOffMons[side] & gBitTable[gBattlerPartyIndexes[gBattlerAttacker]]))
                    {
                        gBattlescriptCurrInstr++;
                    }
                    else if (gBattleMons[gBattlerTarget].item
                        && gBattleMons[gBattlerTarget].ability == ABILITY_STICKY_HOLD)
                    {
                        BattleScriptPushCursor();
                        gBattlescriptCurrInstr = BattleScript_NoItemSteal;

                        gLastUsedAbility = gBattleMons[gBattlerTarget].ability;
                        RecordAbilityBattle(gBattlerTarget, gLastUsedAbility);
                    }
                    else if (gBattleMons[gBattlerAttacker].item != 0
                        || gBattleMons[gBattlerTarget].item == ITEM_ENIGMA_BERRY
                        || gBattleMons[gBattlerTarget].item == 0)
                    {
                        gBattlescriptCurrInstr++;
                    }
                    else
                    {
                        StealTargetItem(gBattlerAttacker, gBattlerTarget);  // Attacker steals target item
                        gBattleMons[gBattlerAttacker].item = 0; // Item assigned later on with thief (see MOVEEND_CHANGED_ITEMS)
                        gBattleStruct->changedItems[gBattlerAttacker] = gLastUsedItem; // Stolen item to be assigned later
                        BattleScriptPush(gBattlescriptCurrInstr + 1);
                        gBattlescriptCurrInstr = BattleScript_ItemSteal;
                    }

                }
                break;
            case MOVE_EFFECT_PREVENT_ESCAPE:
                gBattleMons[gBattlerTarget].status2 |= STATUS2_ESCAPE_PREVENTION;
                gDisableStructs[gBattlerTarget].battlerPreventingEscape = gBattlerAttacker;
                gBattlescriptCurrInstr++;
                break;
            case MOVE_EFFECT_NIGHTMARE:
                gBattleMons[gBattlerTarget].status2 |= STATUS2_NIGHTMARE;
                gBattlescriptCurrInstr++;
                break;
            case MOVE_EFFECT_ALL_STATS_UP:
                BattleScriptPush(gBattlescriptCurrInstr + 1);
                gBattlescriptCurrInstr = BattleScript_AllStatsUp;
                break;
            case MOVE_EFFECT_RAPIDSPIN:
                BattleScriptPush(gBattlescriptCurrInstr + 1);
                gBattlescriptCurrInstr = BattleScript_RapidSpinAway;
                break;
            case MOVE_EFFECT_REMOVE_STATUS: // Smelling salts
                if (!(gBattleMons[gBattlerTarget].status1 & gBattleMoves[gCurrentMove].argument))
                {
                    gBattlescriptCurrInstr++;
                }
                else
                {
                    gBattleMons[gBattlerTarget].status1 &= ~(gBattleMoves[gCurrentMove].argument);

                    gActiveBattler = gBattlerTarget;
                    BtlController_EmitSetMonData(0, REQUEST_STATUS_BATTLE, 0, 4, &gBattleMons[gActiveBattler].status1);
                    MarkBattlerForControllerExec(gActiveBattler);

                    BattleScriptPush(gBattlescriptCurrInstr + 1);
                    gBattlescriptCurrInstr = BattleScript_TargetPRLZHeal;
                }
                break;
            case MOVE_EFFECT_ATK_DEF_DOWN: // SuperPower
                BattleScriptPush(gBattlescriptCurrInstr + 1);
                gBattlescriptCurrInstr = BattleScript_AtkDefDown;
                break;
            case MOVE_EFFECT_DEF_SPDEF_DOWN: // Close Combat
                BattleScriptPush(gBattlescriptCurrInstr + 1);
                gBattlescriptCurrInstr = BattleScript_DefSpDefDown;
                break;
            case MOVE_EFFECT_RECOIL_25: // Take Down, 25% recoil
                gBattleMoveDamage = (gHpDealt) / 4;
                if (gBattleMoveDamage == 0)
                    gBattleMoveDamage = 1;

                BattleScriptPush(gBattlescriptCurrInstr + 1);
                gBattlescriptCurrInstr = sMoveEffectBS_Ptrs[gBattleScripting.moveEffect];
                break;
            case MOVE_EFFECT_RECOIL_33: // Double Edge, 33 % recoil
                gBattleMoveDamage = gHpDealt / 3;
                if (gBattleMoveDamage == 0)
                    gBattleMoveDamage = 1;

                BattleScriptPush(gBattlescriptCurrInstr + 1);
                gBattlescriptCurrInstr = sMoveEffectBS_Ptrs[gBattleScripting.moveEffect];
                break;
            case MOVE_EFFECT_RECOIL_50: // Head Smash, 50 % recoil
                gBattleMoveDamage = gHpDealt / 2;
                if (gBattleMoveDamage == 0)
                    gBattleMoveDamage = 1;

                BattleScriptPush(gBattlescriptCurrInstr + 1);
                gBattlescriptCurrInstr = BattleScript_MoveEffectRecoil;
                break;
            case MOVE_EFFECT_RECOIL_33_STATUS: // Flare Blitz - can burn, Volt Tackle - can paralyze
                gBattleScripting.savedDmg = gHpDealt / 3;
                if (gBattleScripting.savedDmg == 0)
                    gBattleScripting.savedDmg = 1;

                BattleScriptPush(gBattlescriptCurrInstr + 1);
                gBattlescriptCurrInstr = BattleScript_MoveEffectRecoilWithStatus;
                break;
            case MOVE_EFFECT_THRASH:
                if (gBattleMons[gEffectBattler].status2 & STATUS2_LOCK_CONFUSE)
                {
                    gBattlescriptCurrInstr++;
                }
                else
                {
                    gBattleMons[gEffectBattler].status2 |= STATUS2_MULTIPLETURNS;
                    gLockedMoves[gEffectBattler] = gCurrentMove;
                    gBattleMons[gEffectBattler].status2 |= STATUS2_LOCK_CONFUSE_TURN((Random() & 1) + 2); // thrash for 2-3 turns
                }
                break;
            case MOVE_EFFECT_SP_ATK_TWO_DOWN: // Overheat
                BattleScriptPush(gBattlescriptCurrInstr + 1);
                gBattlescriptCurrInstr = BattleScript_SAtkDown2;
                break;
            case MOVE_EFFECT_CLEAR_SMOG:
                for (i = 0; i < NUM_BATTLE_STATS; i++)
                {
                    if (gBattleMons[gEffectBattler].statStages[i] != 6)
                        break;
                }
                if ((gSpecialStatuses[gEffectBattler].physicalDmg || gSpecialStatuses[gEffectBattler].specialDmg) && i != NUM_BATTLE_STATS)
                {
                    for (i = 0; i < NUM_BATTLE_STATS; i++)
                        gBattleMons[gEffectBattler].statStages[i] = 6;
                    BattleScriptPush(gBattlescriptCurrInstr + 1);
                    gBattlescriptCurrInstr = BattleScript_MoveEffectClearSmog;
                }
                break;
            case MOVE_EFFECT_SMACK_DOWN:
                if (!IsBattlerGrounded(gBattlerTarget))
                {
                    gStatuses3[gBattlerTarget] |= STATUS3_SMACKED_DOWN;
                    gStatuses3[gBattlerTarget] &= ~(STATUS3_MAGNET_RISE | STATUS3_TELEKINESIS | STATUS3_ON_AIR);
                    BattleScriptPush(gBattlescriptCurrInstr + 1);
                    gBattlescriptCurrInstr = BattleScript_MoveEffectSmackDown;
                }
                break;
            case MOVE_EFFECT_FLAME_BURST:
                if (IsBattlerAlive(BATTLE_PARTNER(gBattlerTarget)) && GetBattlerAbility(BATTLE_PARTNER(gBattlerTarget)) != ABILITY_MAGIC_GUARD)
                {
                    gBattleScripting.savedBattler = BATTLE_PARTNER(gBattlerTarget);
                    gBattleMoveDamage = gBattleMons[BATTLE_PARTNER(gBattlerTarget)].hp / 16;
                    if (gBattleMoveDamage == 0)
                        gBattleMoveDamage = 1;
                    gBattlescriptCurrInstr = BattleScript_MoveEffectFlameBurst;
                }
                break;
            case MOVE_EFFECT_FEINT:
                if (gProtectStructs[gBattlerTarget].protected
                    || gSideStatuses[GetBattlerSide(gBattlerTarget)] & SIDE_STATUS_WIDE_GUARD
                    || gSideStatuses[GetBattlerSide(gBattlerTarget)] & SIDE_STATUS_QUICK_GUARD
                    || gSideStatuses[GetBattlerSide(gBattlerTarget)] & SIDE_STATUS_CRAFTY_SHIELD
                    || gSideStatuses[GetBattlerSide(gBattlerTarget)] & SIDE_STATUS_MAT_BLOCK
                    || gProtectStructs[gBattlerTarget].spikyShielded
                    || gProtectStructs[gBattlerTarget].kingsShielded
                    || gProtectStructs[gBattlerTarget].banefulBunkered)
                {
                    gProtectStructs[gBattlerTarget].protected = 0;
                    gSideStatuses[GetBattlerSide(gBattlerTarget)] &= ~(SIDE_STATUS_WIDE_GUARD);
                    gSideStatuses[GetBattlerSide(gBattlerTarget)] &= ~(SIDE_STATUS_QUICK_GUARD);
                    gSideStatuses[GetBattlerSide(gBattlerTarget)] &= ~(SIDE_STATUS_CRAFTY_SHIELD);
                    gSideStatuses[GetBattlerSide(gBattlerTarget)] &= ~(SIDE_STATUS_MAT_BLOCK);
                    gProtectStructs[gBattlerTarget].spikyShielded = 0;
                    gProtectStructs[gBattlerTarget].kingsShielded = 0;
                    gProtectStructs[gBattlerTarget].banefulBunkered = 0;
                    if (gCurrentMove == MOVE_FEINT)
                    {
                        BattleScriptPush(gBattlescriptCurrInstr + 1);
                        gBattlescriptCurrInstr = BattleScript_MoveEffectFeint;
                    }
                }
                break;
            case MOVE_EFFECT_SPECTRAL_THIEF:
                gBattleStruct->stolenStats[0] = 0; // Stats to steal.
                gBattleScripting.animArg1 = 0;
                for (i = STAT_ATK; i < NUM_BATTLE_STATS; i++)
                {
                    if (gBattleMons[gBattlerTarget].statStages[i] > 6 && gBattleMons[gBattlerAttacker].statStages[i] != 12)
                    {
                        gBattleStruct->stolenStats[0] |= gBitTable[i];
                        // Store by how many stages to raise the stat.
                        gBattleStruct->stolenStats[i] = gBattleMons[gBattlerTarget].statStages[i] - 6;
                        while (gBattleMons[gBattlerAttacker].statStages[i] + gBattleStruct->stolenStats[i] > 12)
                            gBattleStruct->stolenStats[i]--;
                        gBattleMons[gBattlerTarget].statStages[i] = 6;

                        if (gBattleStruct->stolenStats[i] >= 2)
                            byTwo++;

                        if (gBattleScripting.animArg1 == 0)
                        {
                            if (byTwo)
                                gBattleScripting.animArg1 = STAT_ANIM_PLUS2 - 1 + i;
                            else
                                gBattleScripting.animArg1 = STAT_ANIM_PLUS1 - 1 + i;
                        }
                        else
                        {
                            if (byTwo)
                                gBattleScripting.animArg1 = STAT_ANIM_MULTIPLE_PLUS2;
                            else
                                gBattleScripting.animArg1 = STAT_ANIM_MULTIPLE_PLUS1;
                        }
                    }
                }

                if (gBattleStruct->stolenStats[0] != 0)
                {
                    BattleScriptPush(gBattlescriptCurrInstr + 1);
                    gBattlescriptCurrInstr = BattleScript_SpectralThiefSteal;
                }
                break;
            case MOVE_EFFECT_V_CREATE:
                BattleScriptPush(gBattlescriptCurrInstr + 1);
                gBattlescriptCurrInstr = BattleScript_VCreateStatLoss;
                break;
            case MOVE_EFFECT_CORE_ENFORCER:
                if (GetBattlerTurnOrderNum(gBattlerAttacker) > GetBattlerTurnOrderNum(gBattlerTarget))
                {
                    BattleScriptPush(gBattlescriptCurrInstr + 1);
                    gBattlescriptCurrInstr = BattleScript_MoveEffectCoreEnforcer;
                }
                break;
            case MOVE_EFFECT_THROAT_CHOP:
                gDisableStructs[gEffectBattler].throatChopTimer = 2;
                gBattlescriptCurrInstr++;
                break;
            case MOVE_EFFECT_INCINERATE:
                if ((B_INCINERATE_GEMS >= GEN_6 && GetBattlerHoldEffect(gEffectBattler, FALSE) == HOLD_EFFECT_GEMS)
                    || (gBattleMons[gEffectBattler].item >= FIRST_BERRY_INDEX && gBattleMons[gEffectBattler].item <= LAST_BERRY_INDEX))
                {
                    gLastUsedItem = gBattleMons[gEffectBattler].item;
                    gBattleMons[gEffectBattler].item = 0;
                    CheckSetUnburden(gEffectBattler);

                    gActiveBattler = gEffectBattler;
                    BtlController_EmitSetMonData(0, REQUEST_HELDITEM_BATTLE, 0, 2, &gBattleMons[gEffectBattler].item);
                    MarkBattlerForControllerExec(gActiveBattler);
                    BattleScriptPush(gBattlescriptCurrInstr + 1);
                    gBattlescriptCurrInstr = BattleScript_MoveEffectIncinerate;
                }
                break;
            case MOVE_EFFECT_BUG_BITE:
                if ((gBattleMons[gEffectBattler].item >= FIRST_BERRY_INDEX && gBattleMons[gEffectBattler].item <= LAST_BERRY_INDEX)
                    && GetBattlerAbility(gEffectBattler) != ABILITY_STICKY_HOLD)
                {
                    gLastUsedItem = gBattleMons[gEffectBattler].item;
                    gBattleMons[gEffectBattler].item = 0;
                    CheckSetUnburden(gEffectBattler);

                    gActiveBattler = gEffectBattler;
                    BtlController_EmitSetMonData(0, REQUEST_HELDITEM_BATTLE, 0, 2, &gBattleMons[gEffectBattler].item);
                    MarkBattlerForControllerExec(gActiveBattler);
                    BattleScriptPush(gBattlescriptCurrInstr + 1);
                    gBattlescriptCurrInstr = BattleScript_MoveEffectBugBite;
                }
                break;
            }
        }
    }

    gBattleScripting.moveEffect = 0;
}

static void Cmd_seteffectwithchance(void)
{
    u32 percentChance;

    if (GetBattlerAbility(gBattlerAttacker) == ABILITY_SERENE_GRACE)
        percentChance = gBattleMoves[gCurrentMove].secondaryEffectChance * 2;
    else
        percentChance = gBattleMoves[gCurrentMove].secondaryEffectChance;

    if (gBattleScripting.moveEffect & MOVE_EFFECT_CERTAIN
        && !(gMoveResultFlags & MOVE_RESULT_NO_EFFECT))
    {
        gBattleScripting.moveEffect &= ~(MOVE_EFFECT_CERTAIN);
        SetMoveEffect(FALSE, MOVE_EFFECT_CERTAIN);
    }
    else if (Random() % 100 < percentChance
             && gBattleScripting.moveEffect
             && !(gMoveResultFlags & MOVE_RESULT_NO_EFFECT))
    {
        if (percentChance >= 100)
            SetMoveEffect(FALSE, MOVE_EFFECT_CERTAIN);
        else
            SetMoveEffect(FALSE, 0);
    }
    else
    {
        gBattlescriptCurrInstr++;
    }

    gBattleScripting.moveEffect = 0;
    gBattleScripting.multihitMoveEffect = 0;
}

static void Cmd_seteffectprimary(void)
{
    SetMoveEffect(TRUE, 0);
}

static void Cmd_seteffectsecondary(void)
{
    SetMoveEffect(FALSE, 0);
}

static void Cmd_clearstatusfromeffect(void)
{
    gActiveBattler = GetBattlerForBattleScript(gBattlescriptCurrInstr[1]);

    if (gBattleScripting.moveEffect <= PRIMARY_STATUS_MOVE_EFFECT)
        gBattleMons[gActiveBattler].status1 &= (~sStatusFlagsForMoveEffects[gBattleScripting.moveEffect]);
    else
        gBattleMons[gActiveBattler].status2 &= (~sStatusFlagsForMoveEffects[gBattleScripting.moveEffect]);

    gBattleScripting.moveEffect = 0;
    gBattlescriptCurrInstr += 2;
    gBattleScripting.multihitMoveEffect = 0;
}

static void Cmd_tryfaintmon(void)
{
    const u8 *BS_ptr;

    if (gBattlescriptCurrInstr[2] != 0)
    {
        gActiveBattler = GetBattlerForBattleScript(gBattlescriptCurrInstr[1]);
        if (gHitMarker & HITMARKER_FAINTED(gActiveBattler))
        {
            BS_ptr = T1_READ_PTR(gBattlescriptCurrInstr + 3);

            BattleScriptPop();
            gBattlescriptCurrInstr = BS_ptr;
            gSideStatuses[GetBattlerSide(gActiveBattler)] &= ~(SIDE_STATUS_SPIKES_DAMAGED | SIDE_STATUS_TOXIC_SPIKES_DAMAGED | SIDE_STATUS_STEALTH_ROCK_DAMAGED | SIDE_STATUS_STICKY_WEB_DAMAGED);
        }
        else
        {
            gBattlescriptCurrInstr += 7;
        }
    }
    else
    {
        u8 battlerId;

        if (gBattlescriptCurrInstr[1] == BS_ATTACKER)
        {
            gActiveBattler = gBattlerAttacker;
            battlerId = gBattlerTarget;
            BS_ptr = BattleScript_FaintAttacker;
        }
        else
        {
            gActiveBattler = gBattlerTarget;
            battlerId = gBattlerAttacker;
            BS_ptr = BattleScript_FaintTarget;
        }
        if (!(gAbsentBattlerFlags & gBitTable[gActiveBattler])
         && gBattleMons[gActiveBattler].hp == 0)
        {
            gHitMarker |= HITMARKER_FAINTED(gActiveBattler);
            BattleScriptPush(gBattlescriptCurrInstr + 7);
            gBattlescriptCurrInstr = BS_ptr;
            if (GetBattlerSide(gActiveBattler) == B_SIDE_PLAYER)
            {
                gHitMarker |= HITMARKER_x400000;
                if (gBattleResults.playerFaintCounter < 0xFF)
                    gBattleResults.playerFaintCounter++;
                AdjustFriendshipOnBattleFaint(gActiveBattler);
            }
            else
            {
                if (gBattleResults.opponentFaintCounter < 0xFF)
                    gBattleResults.opponentFaintCounter++;
                gBattleResults.lastOpponentSpecies = GetMonData(&gEnemyParty[gBattlerPartyIndexes[gActiveBattler]], MON_DATA_SPECIES, NULL);
            }
            if ((gHitMarker & HITMARKER_DESTINYBOND) && gBattleMons[gBattlerAttacker].hp != 0)
            {
                gHitMarker &= ~(HITMARKER_DESTINYBOND);
                BattleScriptPush(gBattlescriptCurrInstr);
                gBattleMoveDamage = gBattleMons[battlerId].hp;
                gBattlescriptCurrInstr = BattleScript_DestinyBondTakesLife;
            }
            if ((gStatuses3[gBattlerTarget] & STATUS3_GRUDGE)
             && !(gHitMarker & HITMARKER_GRUDGE)
             && GetBattlerSide(gBattlerAttacker) != GetBattlerSide(gBattlerTarget)
             && gBattleMons[gBattlerAttacker].hp != 0
             && gCurrentMove != MOVE_STRUGGLE)
            {
                u8 moveIndex = *(gBattleStruct->chosenMovePositions + gBattlerAttacker);

                gBattleMons[gBattlerAttacker].pp[moveIndex] = 0;
                BattleScriptPush(gBattlescriptCurrInstr);
                gBattlescriptCurrInstr = BattleScript_GrudgeTakesPp;
                gActiveBattler = gBattlerAttacker;
                BtlController_EmitSetMonData(0, moveIndex + REQUEST_PPMOVE1_BATTLE, 0, 1, &gBattleMons[gActiveBattler].pp[moveIndex]);
                MarkBattlerForControllerExec(gActiveBattler);

                PREPARE_MOVE_BUFFER(gBattleTextBuff1, gBattleMons[gBattlerAttacker].moves[moveIndex])
            }
        }
        else
        {
            gBattlescriptCurrInstr += 7;
        }
    }
}

static void Cmd_dofaintanimation(void)
{
    if (gBattleControllerExecFlags == 0)
    {
        gActiveBattler = GetBattlerForBattleScript(gBattlescriptCurrInstr[1]);
        BtlController_EmitFaintAnimation(0);
        MarkBattlerForControllerExec(gActiveBattler);
        gBattlescriptCurrInstr += 2;
    }
}

static void Cmd_cleareffectsonfaint(void)
{
    if (gBattleControllerExecFlags == 0)
    {
        gActiveBattler = GetBattlerForBattleScript(gBattlescriptCurrInstr[1]);

        if (!(gBattleTypeFlags & BATTLE_TYPE_ARENA) || gBattleMons[gActiveBattler].hp == 0)
        {
            gBattleMons[gActiveBattler].status1 = 0;
            BtlController_EmitSetMonData(0, REQUEST_STATUS_BATTLE, 0, 0x4, &gBattleMons[gActiveBattler].status1);
            MarkBattlerForControllerExec(gActiveBattler);
        }

        FaintClearSetData(); // Effects like attractions, trapping, etc.
        gBattlescriptCurrInstr += 2;
    }
}

static void Cmd_jumpifstatus(void)
{
    u8 battlerId = GetBattlerForBattleScript(gBattlescriptCurrInstr[1]);
    u32 flags = T2_READ_32(gBattlescriptCurrInstr + 2);
    const u8* jumpPtr = T2_READ_PTR(gBattlescriptCurrInstr + 6);

    if (gBattleMons[battlerId].status1 & flags && gBattleMons[battlerId].hp)
        gBattlescriptCurrInstr = jumpPtr;
    else
        gBattlescriptCurrInstr += 10;
}

static void Cmd_jumpifstatus2(void)
{
    u8 battlerId = GetBattlerForBattleScript(gBattlescriptCurrInstr[1]);
    u32 flags = T2_READ_32(gBattlescriptCurrInstr + 2);
    const u8* jumpPtr = T2_READ_PTR(gBattlescriptCurrInstr + 6);

    if (gBattleMons[battlerId].status2 & flags && gBattleMons[battlerId].hp)
        gBattlescriptCurrInstr = jumpPtr;
    else
        gBattlescriptCurrInstr += 10;
}

static void Cmd_jumpifability(void)
{
    u32 battlerId;
    bool32 hasAbility = FALSE;
    u32 ability = T2_READ_16(gBattlescriptCurrInstr + 2);

    switch (gBattlescriptCurrInstr[1])
    {
    default:
        battlerId = GetBattlerForBattleScript(gBattlescriptCurrInstr[1]);
        if (GetBattlerAbility(battlerId) == ability)
            hasAbility = TRUE;
        break;
    case BS_ATTACKER_SIDE:
        battlerId = IsAbilityOnSide(gBattlerAttacker, ability);
        if (battlerId)
        {
            battlerId--;
            hasAbility = TRUE;
        }
        break;
    case BS_TARGET_SIDE:
        battlerId = IsAbilityOnOpposingSide(gBattlerAttacker, ability);
        if (battlerId)
        {
            battlerId--;
            hasAbility = TRUE;
        }
        break;
    }

    if (hasAbility)
    {
        gLastUsedAbility = ability;
        gBattlescriptCurrInstr = T2_READ_PTR(gBattlescriptCurrInstr + 4);
        RecordAbilityBattle(battlerId, gLastUsedAbility);
        gBattlerAbility = battlerId;
    }
    else
    {
        gBattlescriptCurrInstr += 8;
    }
}

static void Cmd_jumpifsideaffecting(void)
{
    u8 side;
    u32 flags;
    const u8 *jumpPtr;

    if (gBattlescriptCurrInstr[1] == BS_ATTACKER)
        side = GET_BATTLER_SIDE(gBattlerAttacker);
    else
        side = GET_BATTLER_SIDE(gBattlerTarget);

    flags = T2_READ_32(gBattlescriptCurrInstr + 2);
    jumpPtr = T2_READ_PTR(gBattlescriptCurrInstr + 6);

    if (gSideStatuses[side] & flags)
        gBattlescriptCurrInstr = jumpPtr;
    else
        gBattlescriptCurrInstr += 10;
}

static void Cmd_jumpifstat(void)
{
    bool32 ret = 0;
    u8 battlerId = GetBattlerForBattleScript(gBattlescriptCurrInstr[1]);
    u8 statValue = gBattleMons[battlerId].statStages[gBattlescriptCurrInstr[3]];
    u8 cmpTo = gBattlescriptCurrInstr[4];
    u8 cmpKind = gBattlescriptCurrInstr[2];

    // Because this command is used as a way of checking if a stat can be lowered/raised,
    // we need to do some modification at run-time.
    if (GetBattlerAbility(battlerId) == ABILITY_CONTRARY)
    {
        if (cmpKind == CMP_GREATER_THAN)
            cmpKind = CMP_LESS_THAN;
        else if (cmpKind == CMP_LESS_THAN)
            cmpKind = CMP_GREATER_THAN;

        if (cmpTo == 0)
            cmpTo = 0xC;
        else if (cmpTo == 0xC)
            cmpTo = 0;
    }

    switch (cmpKind)
    {
    case CMP_EQUAL:
        if (statValue == cmpTo)
            ret++;
        break;
    case CMP_NOT_EQUAL:
        if (statValue != cmpTo)
            ret++;
        break;
    case CMP_GREATER_THAN:
        if (statValue > cmpTo)
            ret++;
        break;
    case CMP_LESS_THAN:
        if (statValue < cmpTo)
            ret++;
        break;
    case CMP_COMMON_BITS:
        if (statValue & cmpTo)
            ret++;
        break;
    case CMP_NO_COMMON_BITS:
        if (!(statValue & cmpTo))
            ret++;
        break;
    }

    if (ret)
        gBattlescriptCurrInstr = T2_READ_PTR(gBattlescriptCurrInstr + 5);
    else
        gBattlescriptCurrInstr += 9;
}

static void Cmd_jumpifstatus3condition(void)
{
    u32 flags;
    const u8 *jumpPtr;

    gActiveBattler = GetBattlerForBattleScript(gBattlescriptCurrInstr[1]);
    flags = T2_READ_32(gBattlescriptCurrInstr + 2);
    jumpPtr = T2_READ_PTR(gBattlescriptCurrInstr + 7);

    if (gBattlescriptCurrInstr[6])
    {
        if ((gStatuses3[gActiveBattler] & flags) != 0)
            gBattlescriptCurrInstr += 11;
        else
            gBattlescriptCurrInstr = jumpPtr;
    }
    else
    {
        if ((gStatuses3[gActiveBattler] & flags) != 0)
            gBattlescriptCurrInstr = jumpPtr;
        else
            gBattlescriptCurrInstr += 11;
    }
}

static void Cmd_jumpbasedontype(void)
{
    u8 battlerId = GetBattlerForBattleScript(gBattlescriptCurrInstr[1]);
    u8 type = gBattlescriptCurrInstr[2];
    const u8* jumpPtr = T2_READ_PTR(gBattlescriptCurrInstr + 4);

    // jumpiftype
    if (gBattlescriptCurrInstr[3])
    {
        if (IS_BATTLER_OF_TYPE(battlerId, type))
            gBattlescriptCurrInstr = jumpPtr;
        else
            gBattlescriptCurrInstr += 8;
    }
    // jumpifnottype
    else
    {
        if (!IS_BATTLER_OF_TYPE(battlerId, type))
            gBattlescriptCurrInstr = jumpPtr;
        else
            gBattlescriptCurrInstr += 8;
    }
}

static void Cmd_getexp(void)
{
    u16 item;
    s32 i; // also used as stringId
    u8 holdEffect;
    s32 sentIn;
    s32 viaExpShare = 0;
    u32 *exp = &gBattleStruct->expValue;

    gBattlerFainted = GetBattlerForBattleScript(gBattlescriptCurrInstr[1]);
    sentIn = gSentPokesToOpponent[(gBattlerFainted & 2) >> 1];

    switch (gBattleScripting.getexpState)
    {
    case 0: // check if should receive exp at all
        if (GetBattlerSide(gBattlerFainted) != B_SIDE_OPPONENT || (gBattleTypeFlags &
             (BATTLE_TYPE_LINK
              | BATTLE_TYPE_RECORDED_LINK
              | BATTLE_TYPE_TRAINER_HILL
              | BATTLE_TYPE_FRONTIER
              | BATTLE_TYPE_SAFARI
              | BATTLE_TYPE_BATTLE_TOWER
              | BATTLE_TYPE_EREADER_TRAINER)))
        {
            gBattleScripting.getexpState = 6; // goto last case
        }
        else
        {
            gBattleScripting.getexpState++;
            gBattleStruct->givenExpMons |= gBitTable[gBattlerPartyIndexes[gBattlerFainted]];
        }
        break;
    case 1: // calculate experience points to redistribute
        {
            u32 calculatedExp;
            s32 viaSentIn;

            for (viaSentIn = 0, i = 0; i < PARTY_SIZE; i++)
            {
                if (GetMonData(&gPlayerParty[i], MON_DATA_SPECIES) == SPECIES_NONE || GetMonData(&gPlayerParty[i], MON_DATA_HP) == 0)
                    continue;
                if (gBitTable[i] & sentIn)
                    viaSentIn++;

                item = GetMonData(&gPlayerParty[i], MON_DATA_HELD_ITEM);

                if (item == ITEM_ENIGMA_BERRY)
                    holdEffect = gSaveBlock1Ptr->enigmaBerry.holdEffect;
                else
                    holdEffect = ItemId_GetHoldEffect(item);

                if (holdEffect == HOLD_EFFECT_EXP_SHARE)
                    viaExpShare++;
            }
            #if (B_SCALED_EXP >= GEN_5) && (B_SCALED_EXP != GEN_6)
                calculatedExp = gBaseStats[gBattleMons[gBattlerFainted].species].expYield * gBattleMons[gBattlerFainted].level / 5;
            #else
                calculatedExp = gBaseStats[gBattleMons[gBattlerFainted].species].expYield * gBattleMons[gBattlerFainted].level / 7;
            #endif

            #if B_SPLIT_EXP < GEN_6
                if (viaExpShare) // at least one mon is getting exp via exp share
                {
                    *exp = SAFE_DIV(calculatedExp / 2, viaSentIn);
                    if (*exp == 0)
                        *exp = 1;

                    gExpShareExp = calculatedExp / 2 / viaExpShare;
                    if (gExpShareExp == 0)
                        gExpShareExp = 1;
                }
                else
                {
                    *exp = SAFE_DIV(calculatedExp, viaSentIn);
                    if (*exp == 0)
                        *exp = 1;
                    gExpShareExp = 0;
                }
            #else
                *exp = calculatedExp;
                gExpShareExp = calculatedExp / 2;
                if (gExpShareExp == 0)
                    gExpShareExp = 1;
            #endif

            gBattleScripting.getexpState++;
            gBattleStruct->expGetterMonId = 0;
            gBattleStruct->sentInPokes = sentIn;
        }
        // fall through
    case 2: // set exp value to the poke in expgetter_id and print message
        if (gBattleControllerExecFlags == 0)
        {
            item = GetMonData(&gPlayerParty[gBattleStruct->expGetterMonId], MON_DATA_HELD_ITEM);

            if (item == ITEM_ENIGMA_BERRY)
                holdEffect = gSaveBlock1Ptr->enigmaBerry.holdEffect;
            else
                holdEffect = ItemId_GetHoldEffect(item);

            if (holdEffect != HOLD_EFFECT_EXP_SHARE && !(gBattleStruct->sentInPokes & 1))
            {
                *(&gBattleStruct->sentInPokes) >>= 1;
                gBattleScripting.getexpState = 5;
                gBattleMoveDamage = 0; // used for exp
            }
            else if (GetMonData(&gPlayerParty[gBattleStruct->expGetterMonId], MON_DATA_LEVEL) == MAX_LEVEL)
            {
                *(&gBattleStruct->sentInPokes) >>= 1;
                gBattleScripting.getexpState = 5;
                gBattleMoveDamage = 0; // used for exp
            }
            else
            {
                // Music change in a wild battle after fainting opposing pokemon.
                if (!(gBattleTypeFlags & BATTLE_TYPE_TRAINER)
                    && (gBattleMons[0].hp || (gBattleTypeFlags & BATTLE_TYPE_DOUBLE && gBattleMons[2].hp))
                    && !IsBattlerAlive(GetBattlerAtPosition(B_POSITION_OPPONENT_LEFT))
                    && !IsBattlerAlive(GetBattlerAtPosition(B_POSITION_OPPONENT_RIGHT))
                    && !gBattleStruct->wildVictorySong)
                {
                    BattleStopLowHpSound();
                    PlayBGM(MUS_VICTORY_WILD);
                    gBattleStruct->wildVictorySong++;
                }

                if (GetMonData(&gPlayerParty[gBattleStruct->expGetterMonId], MON_DATA_HP))
                {
                    if (gBattleStruct->sentInPokes & 1)
                        gBattleMoveDamage = *exp;
                    else
                        gBattleMoveDamage = 0;

                    // only give exp share bonus in later gens if the mon wasn't sent out
                    if ((holdEffect == HOLD_EFFECT_EXP_SHARE) && ((gBattleMoveDamage == 0) || (B_SPLIT_EXP < GEN_6)))
                        gBattleMoveDamage += gExpShareExp;
                    if (holdEffect == HOLD_EFFECT_LUCKY_EGG)
                        gBattleMoveDamage = (gBattleMoveDamage * 150) / 100;
                    if (gBattleTypeFlags & BATTLE_TYPE_TRAINER && B_TRAINER_EXP_MULTIPLIER <= GEN_7)
                        gBattleMoveDamage = (gBattleMoveDamage * 150) / 100;
                    #if (B_SCALED_EXP >= GEN_5) && (B_SCALED_EXP != GEN_6)
                    {
                        // Note: There is an edge case where if a pokemon receives a large amount of exp, it wouldn't be properly calculated
                        //       because of multiplying by scaling factor(the value would simply be larger than an u32 can hold). Hence u64 is needed.
                        u64 value = gBattleMoveDamage;
                        value *= sExperienceScalingFactors[(gBattleMons[gBattlerFainted].level * 2) + 10];
                        value /= sExperienceScalingFactors[gBattleMons[gBattlerFainted].level + GetMonData(&gPlayerParty[gBattleStruct->expGetterMonId], MON_DATA_LEVEL) + 10];
                        gBattleMoveDamage = value + 1;
                    }
                    #endif

                    if (IsTradedMon(&gPlayerParty[gBattleStruct->expGetterMonId]))
                    {
                        // check if the pokemon doesn't belong to the player
                        if (gBattleTypeFlags & BATTLE_TYPE_INGAME_PARTNER && gBattleStruct->expGetterMonId >= 3)
                        {
                            i = STRINGID_EMPTYSTRING4;
                        }
                        else
                        {
                            gBattleMoveDamage = (gBattleMoveDamage * 150) / 100;
                            i = STRINGID_ABOOSTED;
                        }
                    }
                    else
                    {
                        i = STRINGID_EMPTYSTRING4;
                    }

                    // get exp getter battlerId
                    if (gBattleTypeFlags & BATTLE_TYPE_DOUBLE)
                    {
                        if (gBattlerPartyIndexes[2] == gBattleStruct->expGetterMonId && !(gAbsentBattlerFlags & gBitTable[2]))
                            gBattleStruct->expGetterBattlerId = 2;
                        else
                        {
                            if (!(gAbsentBattlerFlags & gBitTable[0]))
                                gBattleStruct->expGetterBattlerId = 0;
                            else
                                gBattleStruct->expGetterBattlerId = 2;
                        }
                    }
                    else
                    {
                        gBattleStruct->expGetterBattlerId = 0;
                    }

                    PREPARE_MON_NICK_WITH_PREFIX_BUFFER(gBattleTextBuff1, gBattleStruct->expGetterBattlerId, gBattleStruct->expGetterMonId);
                    // buffer 'gained' or 'gained a boosted'
                    PREPARE_STRING_BUFFER(gBattleTextBuff2, i);
                    PREPARE_WORD_NUMBER_BUFFER(gBattleTextBuff3, 6, gBattleMoveDamage);

                    PrepareStringBattle(STRINGID_PKMNGAINEDEXP, gBattleStruct->expGetterBattlerId);
                    MonGainEVs(&gPlayerParty[gBattleStruct->expGetterMonId], gBattleMons[gBattlerFainted].species);
                }
                gBattleStruct->sentInPokes >>= 1;
                gBattleScripting.getexpState++;
            }
        }
        break;
    case 3: // Set stats and give exp
        if (gBattleControllerExecFlags == 0)
        {
            gBattleResources->bufferB[gBattleStruct->expGetterBattlerId][0] = 0;
            if (GetMonData(&gPlayerParty[gBattleStruct->expGetterMonId], MON_DATA_HP) && GetMonData(&gPlayerParty[gBattleStruct->expGetterMonId], MON_DATA_LEVEL) != MAX_LEVEL)
            {
                gBattleResources->beforeLvlUp->stats[STAT_HP]    = GetMonData(&gPlayerParty[gBattleStruct->expGetterMonId], MON_DATA_MAX_HP);
                gBattleResources->beforeLvlUp->stats[STAT_ATK]   = GetMonData(&gPlayerParty[gBattleStruct->expGetterMonId], MON_DATA_ATK);
                gBattleResources->beforeLvlUp->stats[STAT_DEF]   = GetMonData(&gPlayerParty[gBattleStruct->expGetterMonId], MON_DATA_DEF);
                gBattleResources->beforeLvlUp->stats[STAT_SPEED] = GetMonData(&gPlayerParty[gBattleStruct->expGetterMonId], MON_DATA_SPEED);
                gBattleResources->beforeLvlUp->stats[STAT_SPATK] = GetMonData(&gPlayerParty[gBattleStruct->expGetterMonId], MON_DATA_SPATK);
                gBattleResources->beforeLvlUp->stats[STAT_SPDEF] = GetMonData(&gPlayerParty[gBattleStruct->expGetterMonId], MON_DATA_SPDEF);

                gActiveBattler = gBattleStruct->expGetterBattlerId;
                BtlController_EmitExpUpdate(0, gBattleStruct->expGetterMonId, gBattleMoveDamage);
                MarkBattlerForControllerExec(gActiveBattler);
            }
            gBattleScripting.getexpState++;
        }
        break;
    case 4: // lvl up if necessary
        if (gBattleControllerExecFlags == 0)
        {
            gActiveBattler = gBattleStruct->expGetterBattlerId;
            if (gBattleResources->bufferB[gActiveBattler][0] == CONTROLLER_TWORETURNVALUES && gBattleResources->bufferB[gActiveBattler][1] == RET_VALUE_LEVELED_UP)
            {
                u16 temp, battlerId = 0xFF;
                if (gBattleTypeFlags & BATTLE_TYPE_TRAINER && gBattlerPartyIndexes[gActiveBattler] == gBattleStruct->expGetterMonId)
                    HandleLowHpMusicChange(&gPlayerParty[gBattlerPartyIndexes[gActiveBattler]], gActiveBattler);

                PREPARE_MON_NICK_WITH_PREFIX_BUFFER(gBattleTextBuff1, gActiveBattler, gBattleStruct->expGetterMonId);
                PREPARE_BYTE_NUMBER_BUFFER(gBattleTextBuff2, 3, GetMonData(&gPlayerParty[gBattleStruct->expGetterMonId], MON_DATA_LEVEL));

                BattleScriptPushCursor();
                gLeveledUpInBattle |= gBitTable[gBattleStruct->expGetterMonId];
                gBattlescriptCurrInstr = BattleScript_LevelUp;
                gBattleMoveDamage = T1_READ_32(&gBattleResources->bufferB[gActiveBattler][2]);
                AdjustFriendship(&gPlayerParty[gBattleStruct->expGetterMonId], FRIENDSHIP_EVENT_GROW_LEVEL);

                // update battle mon structure after level up
                if (gBattlerPartyIndexes[0] == gBattleStruct->expGetterMonId && gBattleMons[0].hp)
                    battlerId = 0;
                else if (gBattlerPartyIndexes[2] == gBattleStruct->expGetterMonId && gBattleMons[2].hp && (gBattleTypeFlags & BATTLE_TYPE_DOUBLE))
                    battlerId = 2;

                if (battlerId != 0xFF)
                {
                    gBattleMons[battlerId].level = GetMonData(&gPlayerParty[gBattleStruct->expGetterMonId], MON_DATA_LEVEL);
                    gBattleMons[battlerId].hp = GetMonData(&gPlayerParty[gBattleStruct->expGetterMonId], MON_DATA_HP);
                    gBattleMons[battlerId].maxHP = GetMonData(&gPlayerParty[gBattleStruct->expGetterMonId], MON_DATA_MAX_HP);
                    gBattleMons[battlerId].attack = GetMonData(&gPlayerParty[gBattleStruct->expGetterMonId], MON_DATA_ATK);
                    gBattleMons[battlerId].defense = GetMonData(&gPlayerParty[gBattleStruct->expGetterMonId], MON_DATA_DEF);
                    gBattleMons[battlerId].speed = GetMonData(&gPlayerParty[gBattleStruct->expGetterMonId], MON_DATA_SPEED);
                    gBattleMons[battlerId].spAttack = GetMonData(&gPlayerParty[gBattleStruct->expGetterMonId], MON_DATA_SPATK);
                    gBattleMons[battlerId].spDefense = GetMonData(&gPlayerParty[gBattleStruct->expGetterMonId], MON_DATA_SPDEF);

                    if (gStatuses3[battlerId] & STATUS3_POWER_TRICK)
                        SWAP(gBattleMons[battlerId].attack, gBattleMons[battlerId].defense, temp);
                }

                gBattleScripting.getexpState = 5;
            }
            else
            {
                gBattleMoveDamage = 0;
                gBattleScripting.getexpState = 5;
            }
        }
        break;
    case 5: // looper increment
        if (gBattleMoveDamage) // there is exp to give, goto case 3 that gives exp
        {
            gBattleScripting.getexpState = 3;
        }
        else
        {
            gBattleStruct->expGetterMonId++;
            if (gBattleStruct->expGetterMonId < PARTY_SIZE)
                gBattleScripting.getexpState = 2; // loop again
            else
                gBattleScripting.getexpState = 6; // we're done
        }
        break;
    case 6: // increment instruction
        if (gBattleControllerExecFlags == 0)
        {
            // not sure why gf clears the item and ability here
            gBattleMons[gBattlerFainted].item = 0;
            gBattleMons[gBattlerFainted].ability = 0;
            gBattlescriptCurrInstr += 2;
        }
        break;
    }
}

static bool32 NoAliveMonsForPlayer(void)
{
    u32 i;
    u32 HP_count = 0;

    if (gBattleTypeFlags & BATTLE_TYPE_INGAME_PARTNER && (gPartnerTrainerId == TRAINER_STEVEN_PARTNER || gPartnerTrainerId >= TRAINER_CUSTOM_PARTNER))
    {
        for (i = 0; i < MULTI_PARTY_SIZE; i++)
        {
            if (GetMonData(&gPlayerParty[i], MON_DATA_SPECIES) && !GetMonData(&gPlayerParty[i], MON_DATA_IS_EGG))
                HP_count += GetMonData(&gPlayerParty[i], MON_DATA_HP);
        }
    }
    else
    {
        for (i = 0; i < PARTY_SIZE; i++)
        {
            if (GetMonData(&gPlayerParty[i], MON_DATA_SPECIES) && !GetMonData(&gPlayerParty[i], MON_DATA_IS_EGG)
             && (!(gBattleTypeFlags & BATTLE_TYPE_ARENA) || !(gBattleStruct->arenaLostPlayerMons & gBitTable[i])))
            {
                HP_count += GetMonData(&gPlayerParty[i], MON_DATA_HP);
            }
        }
    }

    return (HP_count == 0);
}

static bool32 NoAliveMonsForOpponent(void)
{
    u32 i;
    u32 HP_count = 0;

    for (i = 0; i < PARTY_SIZE; i++)
    {
        if (GetMonData(&gEnemyParty[i], MON_DATA_SPECIES) && !GetMonData(&gEnemyParty[i], MON_DATA_IS_EGG)
            && (!(gBattleTypeFlags & BATTLE_TYPE_ARENA) || !(gBattleStruct->arenaLostOpponentMons & gBitTable[i])))
        {
            HP_count += GetMonData(&gEnemyParty[i], MON_DATA_HP);
        }
    }

    return (HP_count == 0);
}

bool32 NoAliveMonsForEitherParty(void)
{
    return (NoAliveMonsForPlayer() || NoAliveMonsForOpponent());
}

static void Cmd_unknown_24(void)
{
    if (gBattleControllerExecFlags)
        return;

    if (NoAliveMonsForPlayer())
        gBattleOutcome |= B_OUTCOME_LOST;
    if (NoAliveMonsForOpponent())
        gBattleOutcome |= B_OUTCOME_WON;

    if (gBattleOutcome == 0 && (gBattleTypeFlags & (BATTLE_TYPE_LINK | BATTLE_TYPE_RECORDED_LINK)))
    {
        s32 i, foundPlayer, foundOpponent;

        for (foundPlayer = 0, i = 0; i < gBattlersCount; i += 2)
        {
            if ((gHitMarker & HITMARKER_FAINTED2(i)) && (!gSpecialStatuses[i].flag40))
                foundPlayer++;
        }

        foundOpponent = 0;

        for (i = 1; i < gBattlersCount; i += 2)
        {
            if ((gHitMarker & HITMARKER_FAINTED2(i)) && (!gSpecialStatuses[i].flag40))
                foundOpponent++;
        }

        if (gBattleTypeFlags & BATTLE_TYPE_MULTI)
        {
            if (foundOpponent + foundPlayer > 1)
                gBattlescriptCurrInstr = T2_READ_PTR(gBattlescriptCurrInstr + 1);
            else
                gBattlescriptCurrInstr += 5;
        }
        else
        {
            if (foundOpponent != 0 && foundPlayer != 0)
                gBattlescriptCurrInstr = T2_READ_PTR(gBattlescriptCurrInstr + 1);
            else
                gBattlescriptCurrInstr += 5;
        }
    }
    else
    {
        gBattlescriptCurrInstr += 5;
    }
}

static void MoveValuesCleanUp(void)
{
    gMoveResultFlags = 0;
    gIsCriticalHit = FALSE;
    gBattleScripting.moveEffect = 0;
    gBattleCommunication[MISS_TYPE] = 0;
    gHitMarker &= ~(HITMARKER_DESTINYBOND);
    gHitMarker &= ~(HITMARKER_SYNCHRONISE_EFFECT);
}

static void Cmd_movevaluescleanup(void)
{
    MoveValuesCleanUp();
    gBattlescriptCurrInstr += 1;
}

static void Cmd_setmultihit(void)
{
    gMultiHitCounter = gBattlescriptCurrInstr[1];
    gBattlescriptCurrInstr += 2;
}

static void Cmd_decrementmultihit(void)
{
    if (--gMultiHitCounter == 0)
        gBattlescriptCurrInstr += 5;
    else
        gBattlescriptCurrInstr = T2_READ_PTR(gBattlescriptCurrInstr + 1);
}

static void Cmd_goto(void)
{
    gBattlescriptCurrInstr = T2_READ_PTR(gBattlescriptCurrInstr + 1);
}

static void Cmd_jumpifbyte(void)
{
    u8 caseID = gBattlescriptCurrInstr[1];
    const u8* memByte = T2_READ_PTR(gBattlescriptCurrInstr + 2);
    u8 value = gBattlescriptCurrInstr[6];
    const u8* jumpPtr = T2_READ_PTR(gBattlescriptCurrInstr + 7);

    gBattlescriptCurrInstr += 11;

    switch (caseID)
    {
    case CMP_EQUAL:
        if (*memByte == value)
            gBattlescriptCurrInstr = jumpPtr;
        break;
    case CMP_NOT_EQUAL:
        if (*memByte != value)
            gBattlescriptCurrInstr = jumpPtr;
        break;
    case CMP_GREATER_THAN:
        if (*memByte > value)
            gBattlescriptCurrInstr = jumpPtr;
        break;
    case CMP_LESS_THAN:
        if (*memByte < value)
            gBattlescriptCurrInstr = jumpPtr;
        break;
    case CMP_COMMON_BITS:
        if (*memByte & value)
            gBattlescriptCurrInstr = jumpPtr;
        break;
    case CMP_NO_COMMON_BITS:
        if (!(*memByte & value))
            gBattlescriptCurrInstr = jumpPtr;
        break;
    }
}

static void Cmd_jumpifhalfword(void)
{
    u8 caseID = gBattlescriptCurrInstr[1];
    const u16* memHword = T2_READ_PTR(gBattlescriptCurrInstr + 2);
    u16 value = T2_READ_16(gBattlescriptCurrInstr + 6);
    const u8* jumpPtr = T2_READ_PTR(gBattlescriptCurrInstr + 8);

    gBattlescriptCurrInstr += 12;

    switch (caseID)
    {
    case CMP_EQUAL:
        if (*memHword == value)
            gBattlescriptCurrInstr = jumpPtr;
        break;
    case CMP_NOT_EQUAL:
        if (*memHword != value)
            gBattlescriptCurrInstr = jumpPtr;
        break;
    case CMP_GREATER_THAN:
        if (*memHword > value)
            gBattlescriptCurrInstr = jumpPtr;
        break;
    case CMP_LESS_THAN:
        if (*memHword < value)
            gBattlescriptCurrInstr = jumpPtr;
        break;
    case CMP_COMMON_BITS:
        if (*memHword & value)
            gBattlescriptCurrInstr = jumpPtr;
        break;
    case CMP_NO_COMMON_BITS:
        if (!(*memHword & value))
            gBattlescriptCurrInstr = jumpPtr;
        break;
    }
}

static void Cmd_jumpifword(void)
{
    u8 caseID = gBattlescriptCurrInstr[1];
    const u32* memWord = T2_READ_PTR(gBattlescriptCurrInstr + 2);
    u32 value = T1_READ_32(gBattlescriptCurrInstr + 6);
    const u8* jumpPtr = T2_READ_PTR(gBattlescriptCurrInstr + 10);

    gBattlescriptCurrInstr += 14;

    switch (caseID)
    {
    case CMP_EQUAL:
        if (*memWord == value)
            gBattlescriptCurrInstr = jumpPtr;
        break;
    case CMP_NOT_EQUAL:
        if (*memWord != value)
            gBattlescriptCurrInstr = jumpPtr;
        break;
    case CMP_GREATER_THAN:
        if (*memWord > value)
            gBattlescriptCurrInstr = jumpPtr;
        break;
    case CMP_LESS_THAN:
        if (*memWord < value)
            gBattlescriptCurrInstr = jumpPtr;
        break;
    case CMP_COMMON_BITS:
        if (*memWord & value)
            gBattlescriptCurrInstr = jumpPtr;
        break;
    case CMP_NO_COMMON_BITS:
        if (!(*memWord & value))
            gBattlescriptCurrInstr = jumpPtr;
        break;
    }
}

static void Cmd_jumpifarrayequal(void)
{
    const u8* mem1 = T2_READ_PTR(gBattlescriptCurrInstr + 1);
    const u8* mem2 = T2_READ_PTR(gBattlescriptCurrInstr + 5);
    u32 size = gBattlescriptCurrInstr[9];
    const u8* jumpPtr = T2_READ_PTR(gBattlescriptCurrInstr + 10);

    u8 i;
    for (i = 0; i < size; i++)
    {
        if (*mem1 != *mem2)
        {
            gBattlescriptCurrInstr += 14;
            break;
        }
        mem1++, mem2++;
    }

    if (i == size)
        gBattlescriptCurrInstr = jumpPtr;
}

static void Cmd_jumpifarraynotequal(void)
{
    u8 equalBytes = 0;
    const u8* mem1 = T2_READ_PTR(gBattlescriptCurrInstr + 1);
    const u8* mem2 = T2_READ_PTR(gBattlescriptCurrInstr + 5);
    u32 size = gBattlescriptCurrInstr[9];
    const u8* jumpPtr = T2_READ_PTR(gBattlescriptCurrInstr + 10);

    u8 i;
    for (i = 0; i < size; i++)
    {
        if (*mem1 == *mem2)
        {
            equalBytes++;
        }
        mem1++, mem2++;
    }

    if (equalBytes != size)
        gBattlescriptCurrInstr = jumpPtr;
    else
        gBattlescriptCurrInstr += 14;
}

static void Cmd_setbyte(void)
{
    u8* memByte = T2_READ_PTR(gBattlescriptCurrInstr + 1);
    *memByte = gBattlescriptCurrInstr[5];

    gBattlescriptCurrInstr += 6;
}

static void Cmd_addbyte(void)
{
    u8* memByte = T2_READ_PTR(gBattlescriptCurrInstr + 1);
    *memByte += gBattlescriptCurrInstr[5];
    gBattlescriptCurrInstr += 6;
}

static void Cmd_subbyte(void)
{
    u8* memByte = T2_READ_PTR(gBattlescriptCurrInstr + 1);
    *memByte -= gBattlescriptCurrInstr[5];
    gBattlescriptCurrInstr += 6;
}

static void Cmd_copyarray(void)
{
    u8* dest = T2_READ_PTR(gBattlescriptCurrInstr + 1);
    const u8* src = T2_READ_PTR(gBattlescriptCurrInstr + 5);
    s32 size = gBattlescriptCurrInstr[9];

    s32 i;
    for (i = 0; i < size; i++)
    {
        dest[i] = src[i];
    }

    gBattlescriptCurrInstr += 10;
}

static void Cmd_copyarraywithindex(void)
{
    u8* dest = T2_READ_PTR(gBattlescriptCurrInstr + 1);
    const u8* src = T2_READ_PTR(gBattlescriptCurrInstr + 5);
    const u8* index = T2_READ_PTR(gBattlescriptCurrInstr + 9);
    s32 size = gBattlescriptCurrInstr[13];

    s32 i;
    for (i = 0; i < size; i++)
    {
        dest[i] = src[i + *index];
    }

    gBattlescriptCurrInstr += 14;
}

static void Cmd_orbyte(void)
{
    u8* memByte = T2_READ_PTR(gBattlescriptCurrInstr + 1);
    *memByte |= gBattlescriptCurrInstr[5];
    gBattlescriptCurrInstr += 6;
}

static void Cmd_orhalfword(void)
{
    u16* memHword = T2_READ_PTR(gBattlescriptCurrInstr + 1);
    u16 val = T2_READ_16(gBattlescriptCurrInstr + 5);

    *memHword |= val;
    gBattlescriptCurrInstr += 7;
}

static void Cmd_orword(void)
{
    u32* memWord = T2_READ_PTR(gBattlescriptCurrInstr + 1);
    u32 val = T2_READ_32(gBattlescriptCurrInstr + 5);

    *memWord |= val;
    gBattlescriptCurrInstr += 9;
}

static void Cmd_bicbyte(void)
{
    u8* memByte = T2_READ_PTR(gBattlescriptCurrInstr + 1);
    *memByte &= ~(gBattlescriptCurrInstr[5]);
    gBattlescriptCurrInstr += 6;
}

static void Cmd_bichalfword(void)
{
    u16* memHword = T2_READ_PTR(gBattlescriptCurrInstr + 1);
    u16 val = T2_READ_16(gBattlescriptCurrInstr + 5);

    *memHword &= ~val;
    gBattlescriptCurrInstr += 7;
}

static void Cmd_bicword(void)
{
    u32* memWord = T2_READ_PTR(gBattlescriptCurrInstr + 1);
    u32 val = T2_READ_32(gBattlescriptCurrInstr + 5);

    *memWord &= ~val;
    gBattlescriptCurrInstr += 9;
}

static void Cmd_pause(void)
{
    if (gBattleControllerExecFlags == 0)
    {
        u16 value = T2_READ_16(gBattlescriptCurrInstr + 1);
        if (++gPauseCounterBattle >= value)
        {
            gPauseCounterBattle = 0;
            gBattlescriptCurrInstr += 3;
        }
    }
}

static void Cmd_waitstate(void)
{
    if (gBattleControllerExecFlags == 0)
        gBattlescriptCurrInstr++;
}

static void Cmd_healthbar_update(void)
{
    if (gBattlescriptCurrInstr[1] == BS_TARGET)
        gActiveBattler = gBattlerTarget;
    else
        gActiveBattler = gBattlerAttacker;

    BtlController_EmitHealthBarUpdate(0, gBattleMoveDamage);
    MarkBattlerForControllerExec(gActiveBattler);
    gBattlescriptCurrInstr += 2;
}

static void Cmd_return(void)
{
    BattleScriptPop();
}

static void Cmd_end(void)
{
    if (gBattleTypeFlags & BATTLE_TYPE_ARENA)
        BattleArena_AddSkillPoints(gBattlerAttacker);

    gMoveResultFlags = 0;
    gActiveBattler = 0;
    gCurrentActionFuncId = B_ACTION_TRY_FINISH;
}

static void Cmd_end2(void)
{
    gActiveBattler = 0;
    gCurrentActionFuncId = B_ACTION_TRY_FINISH;
}

static void Cmd_end3(void) // pops the main function stack
{
    BattleScriptPop();
    if (gBattleResources->battleCallbackStack->size != 0)
        gBattleResources->battleCallbackStack->size--;
    gBattleMainFunc = gBattleResources->battleCallbackStack->function[gBattleResources->battleCallbackStack->size];
}

static void Cmd_call(void)
{
    BattleScriptPush(gBattlescriptCurrInstr + 5);
    gBattlescriptCurrInstr = T1_READ_PTR(gBattlescriptCurrInstr + 1);
}

static void Cmd_setroost(void)
{
    gBattleResources->flags->flags[gBattlerAttacker] |= RESOURCE_FLAG_ROOST;

    // Pure flying type.
    if (gBattleMons[gBattlerAttacker].type1 == TYPE_FLYING && gBattleMons[gBattlerAttacker].type2 == TYPE_FLYING)
    {
        gBattleStruct->roostTypes[gBattlerAttacker][0] = TYPE_FLYING;
        gBattleStruct->roostTypes[gBattlerAttacker][1] = TYPE_FLYING;
        gBattleStruct->roostTypes[gBattlerAttacker][2] = TYPE_FLYING;
        SET_BATTLER_TYPE(gBattlerAttacker, TYPE_NORMAL);
    }
    // Dual Type with Flying Type.
    else if ((gBattleMons[gBattlerAttacker].type1 == TYPE_FLYING && gBattleMons[gBattlerAttacker].type2 != TYPE_FLYING)
           ||(gBattleMons[gBattlerAttacker].type2 == TYPE_FLYING && gBattleMons[gBattlerAttacker].type1 != TYPE_FLYING))
    {
        gBattleStruct->roostTypes[gBattlerAttacker][0] = gBattleMons[gBattlerAttacker].type1;
        gBattleStruct->roostTypes[gBattlerAttacker][1] = gBattleMons[gBattlerAttacker].type2;
        if (gBattleMons[gBattlerAttacker].type1 == TYPE_FLYING)
            gBattleMons[gBattlerAttacker].type1 = TYPE_MYSTERY;
        if (gBattleMons[gBattlerAttacker].type2 == TYPE_FLYING)
            gBattleMons[gBattlerAttacker].type2 = TYPE_MYSTERY;
    }
    // Non-flying type.
    else if (!IS_BATTLER_OF_TYPE(gBattlerAttacker, TYPE_FLYING))
    {
        gBattleStruct->roostTypes[gBattlerAttacker][0] = gBattleMons[gBattlerAttacker].type1;
        gBattleStruct->roostTypes[gBattlerAttacker][1] = gBattleMons[gBattlerAttacker].type2;
    }

    gBattlescriptCurrInstr++;
}

static void Cmd_jumpifabilitypresent(void)
{
    if (IsAbilityOnField(T1_READ_16(gBattlescriptCurrInstr + 1)))
        gBattlescriptCurrInstr = T1_READ_PTR(gBattlescriptCurrInstr + 3);
    else
        gBattlescriptCurrInstr += 7;
}

static void Cmd_endselectionscript(void)
{
    *(gBattlerAttacker + gBattleStruct->selectionScriptFinished) = TRUE;
}

static void Cmd_playanimation(void)
{
    const u16* argumentPtr;

    gActiveBattler = GetBattlerForBattleScript(gBattlescriptCurrInstr[1]);
    argumentPtr = T2_READ_PTR(gBattlescriptCurrInstr + 3);

    #if B_TERRAIN_BG_CHANGE == FALSE
    if (gBattlescriptCurrInstr[2] == B_ANIM_RESTORE_BG)
    {
        // workaround for .if not working
        gBattlescriptCurrInstr += 7;
        return;
    }
    #endif

    if (gBattlescriptCurrInstr[2] == B_ANIM_STATS_CHANGE
        || gBattlescriptCurrInstr[2] == B_ANIM_SNATCH_MOVE
        || gBattlescriptCurrInstr[2] == B_ANIM_MEGA_EVOLUTION
        || gBattlescriptCurrInstr[2] == B_ANIM_ILLUSION_OFF
        || gBattlescriptCurrInstr[2] == B_ANIM_FORM_CHANGE
        || gBattlescriptCurrInstr[2] == B_ANIM_SUBSTITUTE_FADE)
    {
        BtlController_EmitBattleAnimation(0, gBattlescriptCurrInstr[2], *argumentPtr);
        MarkBattlerForControllerExec(gActiveBattler);
        gBattlescriptCurrInstr += 7;
    }
    else if (gHitMarker & HITMARKER_NO_ANIMATIONS)
    {
        BattleScriptPush(gBattlescriptCurrInstr + 7);
        gBattlescriptCurrInstr = BattleScript_Pausex20;
    }
    else if (gBattlescriptCurrInstr[2] == B_ANIM_RAIN_CONTINUES
             || gBattlescriptCurrInstr[2] == B_ANIM_SUN_CONTINUES
             || gBattlescriptCurrInstr[2] == B_ANIM_SANDSTORM_CONTINUES
             || gBattlescriptCurrInstr[2] == B_ANIM_HAIL_CONTINUES)
    {
        BtlController_EmitBattleAnimation(0, gBattlescriptCurrInstr[2], *argumentPtr);
        MarkBattlerForControllerExec(gActiveBattler);
        gBattlescriptCurrInstr += 7;
    }
    else if (gStatuses3[gActiveBattler] & STATUS3_SEMI_INVULNERABLE)
    {
        gBattlescriptCurrInstr += 7;
    }
    else
    {
        BtlController_EmitBattleAnimation(0, gBattlescriptCurrInstr[2], *argumentPtr);
        MarkBattlerForControllerExec(gActiveBattler);
        gBattlescriptCurrInstr += 7;
    }
}

static void Cmd_playanimation2(void) // animation Id is stored in the first pointer
{
    const u16* argumentPtr;
    const u8* animationIdPtr;

    gActiveBattler = GetBattlerForBattleScript(gBattlescriptCurrInstr[1]);
    animationIdPtr = T2_READ_PTR(gBattlescriptCurrInstr + 2);
    argumentPtr = T2_READ_PTR(gBattlescriptCurrInstr + 6);

    if (*animationIdPtr == B_ANIM_STATS_CHANGE
        || *animationIdPtr == B_ANIM_SNATCH_MOVE
        || *animationIdPtr == B_ANIM_MEGA_EVOLUTION
        || *animationIdPtr == B_ANIM_ILLUSION_OFF
        || *animationIdPtr == B_ANIM_FORM_CHANGE
        || *animationIdPtr == B_ANIM_SUBSTITUTE_FADE)
    {
        BtlController_EmitBattleAnimation(0, *animationIdPtr, *argumentPtr);
        MarkBattlerForControllerExec(gActiveBattler);
        gBattlescriptCurrInstr += 10;
    }
    else if (gHitMarker & HITMARKER_NO_ANIMATIONS)
    {
        gBattlescriptCurrInstr += 10;
    }
    else if (*animationIdPtr == B_ANIM_RAIN_CONTINUES
             || *animationIdPtr == B_ANIM_SUN_CONTINUES
             || *animationIdPtr == B_ANIM_SANDSTORM_CONTINUES
             || *animationIdPtr == B_ANIM_HAIL_CONTINUES)
    {
        BtlController_EmitBattleAnimation(0, *animationIdPtr, *argumentPtr);
        MarkBattlerForControllerExec(gActiveBattler);
        gBattlescriptCurrInstr += 10;
    }
    else if (gStatuses3[gActiveBattler] & STATUS3_SEMI_INVULNERABLE)
    {
        gBattlescriptCurrInstr += 10;
    }
    else
    {
        BtlController_EmitBattleAnimation(0, *animationIdPtr, *argumentPtr);
        MarkBattlerForControllerExec(gActiveBattler);
        gBattlescriptCurrInstr += 10;
    }
}

static void Cmd_setgraphicalstatchangevalues(void)
{
    u8 value = GET_STAT_BUFF_VALUE_WITH_SIGN(gBattleScripting.statChanger);

    switch (value)
    {
    case SET_STAT_BUFF_VALUE(1): // +1
        value = STAT_ANIM_PLUS1;
        break;
    case SET_STAT_BUFF_VALUE(2): // +2
        value = STAT_ANIM_PLUS2;
        break;
    case SET_STAT_BUFF_VALUE(3): // +3
        value = STAT_ANIM_PLUS2;
        break;
    case SET_STAT_BUFF_VALUE(1) | STAT_BUFF_NEGATIVE: // -1
        value = STAT_ANIM_MINUS1;
        break;
    case SET_STAT_BUFF_VALUE(2) | STAT_BUFF_NEGATIVE: // -2
        value = STAT_ANIM_MINUS2;
        break;
    case SET_STAT_BUFF_VALUE(3) | STAT_BUFF_NEGATIVE: // -3
        value = STAT_ANIM_MINUS2;
        break;
    default: // <-12,-4> and <4, 12>
        if (value & STAT_BUFF_NEGATIVE)
            value = STAT_ANIM_MINUS2;
        else
            value = STAT_ANIM_PLUS2;
        break;
    }
    gBattleScripting.animArg1 = GET_STAT_BUFF_ID(gBattleScripting.statChanger) + value - 1;
    gBattleScripting.animArg2 = 0;
    gBattlescriptCurrInstr++;
}

static void Cmd_playstatchangeanimation(void)
{
    u32 ability;
    u32 currStat = 0;
    u32 statAnimId = 0;
    u32 changeableStatsCount = 0;
    u32 statsToCheck = 0;
    u32 startingStatAnimId = 0;
    u32 flags = gBattlescriptCurrInstr[3];

    gActiveBattler = GetBattlerForBattleScript(gBattlescriptCurrInstr[1]);
    ability = GetBattlerAbility(gActiveBattler);
    statsToCheck = gBattlescriptCurrInstr[2];

    // Handle Contrary and Simple
    if (ability == ABILITY_CONTRARY)
        flags ^= STAT_CHANGE_NEGATIVE;
    else if (ability == ABILITY_SIMPLE)
        flags |= STAT_CHANGE_BY_TWO;

    if (flags & STAT_CHANGE_NEGATIVE) // goes down
    {
        if (flags & STAT_CHANGE_BY_TWO)
            startingStatAnimId = STAT_ANIM_MINUS2 - 1;
        else
            startingStatAnimId = STAT_ANIM_MINUS1 - 1;

        while (statsToCheck != 0)
        {
            if (statsToCheck & 1)
            {
                if (flags & STAT_CHANGE_CANT_PREVENT)
                {
                    if (gBattleMons[gActiveBattler].statStages[currStat] > MIN_STAT_STAGE)
                    {
                        statAnimId = startingStatAnimId + currStat;
                        changeableStatsCount++;
                    }
                }
                else if (!gSideTimers[GET_BATTLER_SIDE(gActiveBattler)].mistTimer
                        && ability != ABILITY_CLEAR_BODY
                        && ability != ABILITY_FULL_METAL_BODY
                        && ability != ABILITY_WHITE_SMOKE
                        && !(ability == ABILITY_KEEN_EYE && currStat == STAT_ACC)
                        && !(ability == ABILITY_HYPER_CUTTER && currStat == STAT_ATK)
                        && !(ability == ABILITY_BIG_PECKS && currStat == STAT_DEF))
                {
                    if (gBattleMons[gActiveBattler].statStages[currStat] > MIN_STAT_STAGE)
                    {
                        statAnimId = startingStatAnimId + currStat;
                        changeableStatsCount++;
                    }
                }
            }
            statsToCheck >>= 1, currStat++;
        }

        if (changeableStatsCount > 1) // more than one stat, so the color is gray
        {
            if (flags & STAT_CHANGE_BY_TWO)
                statAnimId = STAT_ANIM_MULTIPLE_MINUS2;
            else
                statAnimId = STAT_ANIM_MULTIPLE_MINUS1;
        }
    }
    else // goes up
    {
        if (flags & STAT_CHANGE_BY_TWO)
            startingStatAnimId = STAT_ANIM_PLUS2 - 1;
        else
            startingStatAnimId = STAT_ANIM_PLUS1 - 1;

        while (statsToCheck != 0)
        {
            if (statsToCheck & 1 && gBattleMons[gActiveBattler].statStages[currStat] < MAX_STAT_STAGE)
            {
                statAnimId = startingStatAnimId + currStat;
                changeableStatsCount++;
            }
            statsToCheck >>= 1, currStat++;
        }

        if (changeableStatsCount > 1) // more than one stat, so the color is gray
        {
            if (flags & STAT_CHANGE_BY_TWO)
                statAnimId = STAT_ANIM_MULTIPLE_PLUS2;
            else
                statAnimId = STAT_ANIM_MULTIPLE_PLUS1;
        }
    }

    if (flags & STAT_CHANGE_MULTIPLE_STATS && changeableStatsCount < 2)
    {
        gBattlescriptCurrInstr += 4;
    }
    else if (changeableStatsCount != 0 && !gBattleScripting.statAnimPlayed)
    {
        BtlController_EmitBattleAnimation(0, B_ANIM_STATS_CHANGE, statAnimId);
        MarkBattlerForControllerExec(gActiveBattler);
        if (flags & STAT_CHANGE_MULTIPLE_STATS && changeableStatsCount > 1)
            gBattleScripting.statAnimPlayed = TRUE;
        gBattlescriptCurrInstr += 4;
    }
    else
    {
        gBattlescriptCurrInstr += 4;
    }
}

static bool32 TryKnockOffBattleScript(u32 battlerDef)
{
    if (gBattleMons[battlerDef].item != 0
        && CanBattlerGetOrLoseItem(battlerDef, gBattleMons[battlerDef].item)
        && !NoAliveMonsForEitherParty())
    {
        if (GetBattlerAbility(battlerDef) == ABILITY_STICKY_HOLD && IsBattlerAlive(battlerDef))
        {
            gBattlerAbility = battlerDef;
            BattleScriptPushCursor();
            gBattlescriptCurrInstr = BattleScript_StickyHoldActivates;
        }
        else
        {
            u32 side = GetBattlerSide(battlerDef);

            gLastUsedItem = gBattleMons[battlerDef].item;
            gBattleMons[battlerDef].item = 0;
            gBattleStruct->choicedMove[battlerDef] = 0;
            gWishFutureKnock.knockedOffMons[side] |= gBitTable[gBattlerPartyIndexes[battlerDef]];
            CheckSetUnburden(battlerDef);

            BattleScriptPushCursor();
            gBattlescriptCurrInstr = BattleScript_KnockedOff;
        }
        return TRUE;
    }
    return FALSE;
}

static void Cmd_moveend(void)
{
    s32 i;
    bool32 effect = FALSE;
    u32 moveType = 0;
    u32 holdEffectAtk = 0;
    u16 *choicedMoveAtk = NULL;
    u32 arg1, arg2;
    u32 originallyUsedMove;

    if (gChosenMove == 0xFFFF)
        originallyUsedMove = 0;
    else
        originallyUsedMove = gChosenMove;

    arg1 = gBattlescriptCurrInstr[1];
    arg2 = gBattlescriptCurrInstr[2];

    holdEffectAtk = GetBattlerHoldEffect(gBattlerAttacker, TRUE);
    choicedMoveAtk = &gBattleStruct->choicedMove[gBattlerAttacker];
    GET_MOVE_TYPE(gCurrentMove, moveType);

    do
    {
        switch (gBattleScripting.moveendState)
        {
        case MOVEEND_PROTECT_LIKE_EFFECT:
            if (gBattleMoves[gCurrentMove].flags & FLAG_MAKES_CONTACT)
            {
                if (gProtectStructs[gBattlerTarget].spikyShielded && GetBattlerAbility(gBattlerAttacker) != ABILITY_MAGIC_GUARD)
                {
                    gBattleMoveDamage = gBattleMons[gBattlerAttacker].maxHP / 8;
                    if (gBattleMoveDamage == 0)
                        gBattleMoveDamage = 1;
                    PREPARE_MOVE_BUFFER(gBattleTextBuff1, MOVE_SPIKY_SHIELD);
                    BattleScriptPushCursor();
                    gBattlescriptCurrInstr = BattleScript_SpikyShieldEffect;
                    effect = 1;
                }
                else if (gProtectStructs[gBattlerTarget].kingsShielded)
                {
                    i = gBattlerAttacker;
                    gBattlerAttacker = gBattlerTarget;
                    gBattlerTarget = i; // gBattlerTarget and gBattlerAttacker are swapped in order to activate Defiant, if applicable
                    gBattleScripting.moveEffect = (B_KINGS_SHIELD_LOWER_ATK >= GEN_8) ? MOVE_EFFECT_ATK_MINUS_1 : MOVE_EFFECT_ATK_MINUS_2;
                    BattleScriptPushCursor();
                    gBattlescriptCurrInstr = BattleScript_KingsShieldEffect;
                    effect = 1;
                }
                else if (gProtectStructs[gBattlerTarget].banefulBunkered)
                {
                    gBattleScripting.moveEffect = MOVE_EFFECT_POISON | MOVE_EFFECT_AFFECTS_USER;
                    PREPARE_MOVE_BUFFER(gBattleTextBuff1, MOVE_BANEFUL_BUNKER);
                    BattleScriptPushCursor();
                    gBattlescriptCurrInstr = BattleScript_BanefulBunkerEffect;
                    effect = 1;
                }
            }
            gBattleScripting.moveendState++;
            break;
        case MOVEEND_RAGE: // rage check
            if (gBattleMons[gBattlerTarget].status2 & STATUS2_RAGE
                && gBattleMons[gBattlerTarget].hp != 0 && gBattlerAttacker != gBattlerTarget
                && GetBattlerSide(gBattlerAttacker) != GetBattlerSide(gBattlerTarget)
                && !(gMoveResultFlags & MOVE_RESULT_NO_EFFECT) && TARGET_TURN_DAMAGED
                && gBattleMoves[gCurrentMove].power && gBattleMons[gBattlerTarget].statStages[STAT_ATK] < MAX_STAT_STAGE)
            {
                gBattleMons[gBattlerTarget].statStages[STAT_ATK]++;
                BattleScriptPushCursor();
                gBattlescriptCurrInstr = BattleScript_RageIsBuilding;
                effect = TRUE;
            }
            gBattleScripting.moveendState++;
            break;
        case MOVEEND_DEFROST: // defrosting check
            if (gBattleMons[gBattlerTarget].status1 & STATUS1_FREEZE
                && gBattleMons[gBattlerTarget].hp != 0 && gBattlerAttacker != gBattlerTarget
                && gSpecialStatuses[gBattlerTarget].specialDmg
                && !(gMoveResultFlags & MOVE_RESULT_NO_EFFECT) && (moveType == TYPE_FIRE || gBattleMoves[gCurrentMove].effect == EFFECT_SCALD))
            {
                gBattleMons[gBattlerTarget].status1 &= ~(STATUS1_FREEZE);
                gActiveBattler = gBattlerTarget;
                BtlController_EmitSetMonData(0, REQUEST_STATUS_BATTLE, 0, 4, &gBattleMons[gBattlerTarget].status1);
                MarkBattlerForControllerExec(gActiveBattler);
                BattleScriptPushCursor();
                gBattlescriptCurrInstr = BattleScript_DefrostedViaFireMove;
                effect = TRUE;
            }
            gBattleScripting.moveendState++;
            break;
        case MOVEEND_SYNCHRONIZE_TARGET: // target synchronize
            if (AbilityBattleEffects(ABILITYEFFECT_SYNCHRONIZE, gBattlerTarget, 0, 0, 0))
                effect = TRUE;
            gBattleScripting.moveendState++;
            break;
        case MOVEEND_ABILITIES: // Such as abilities activating on contact(Poison Spore, Rough Skin, etc.).
            if (AbilityBattleEffects(ABILITYEFFECT_MOVE_END, gBattlerTarget, 0, 0, 0))
                effect = TRUE;
            gBattleScripting.moveendState++;
            break;
        case MOVEEND_ABILITIES_ATTACKER: // Poison Touch, possibly other in the future
            if (AbilityBattleEffects(ABILITYEFFECT_MOVE_END_ATTACKER, gBattlerAttacker, 0, 0, 0))
                effect = TRUE;
            gBattleScripting.moveendState++;
            break;
        case MOVEEND_STATUS_IMMUNITY_ABILITIES: // status immunities
            if (AbilityBattleEffects(ABILITYEFFECT_IMMUNITY, 0, 0, 0, 0))
                effect = TRUE; // it loops through all battlers, so we increment after its done with all battlers
            else
                gBattleScripting.moveendState++;
            break;
        case MOVEEND_SYNCHRONIZE_ATTACKER: // attacker synchronize
            if (AbilityBattleEffects(ABILITYEFFECT_ATK_SYNCHRONIZE, gBattlerAttacker, 0, 0, 0))
                effect = TRUE;
            gBattleScripting.moveendState++;
            break;
        case MOVEEND_CHOICE_MOVE: // update choice band move
            if (gHitMarker & HITMARKER_OBEYS
             && HOLD_EFFECT_CHOICE(holdEffectAtk)
             && gChosenMove != MOVE_STRUGGLE
             && (*choicedMoveAtk == 0 || *choicedMoveAtk == 0xFFFF))
            {
                if ((gBattleMoves[gChosenMove].effect == EFFECT_BATON_PASS
                 || gBattleMoves[gChosenMove].effect == EFFECT_HEALING_WISH)
                 && !(gMoveResultFlags & MOVE_RESULT_FAILED))
                {
                    ++gBattleScripting.moveendState;
                    break;
                }
                *choicedMoveAtk = gChosenMove;
            }
            for (i = 0; i < MAX_MON_MOVES; ++i)
            {
                if (gBattleMons[gBattlerAttacker].moves[i] == *choicedMoveAtk)
                    break;
            }
            if (i == MAX_MON_MOVES)
                *choicedMoveAtk = 0;
            ++gBattleScripting.moveendState;
            break;
        case MOVEEND_CHANGED_ITEMS: // changed held items
            for (i = 0; i < gBattlersCount; i++)
            {
                if (gBattleStruct->changedItems[i] != 0)
                {
                    gBattleMons[i].item = gBattleStruct->changedItems[i];
                    gBattleStruct->changedItems[i] = 0;
                }
            }
            gBattleScripting.moveendState++;
            break;
        case MOVEEND_ITEM_EFFECTS_TARGET:
            if (ItemBattleEffects(ITEMEFFECT_TARGET, gBattlerTarget, FALSE))
                effect = TRUE;
            gBattleScripting.moveendState++;
            break;
        case MOVEEND_MOVE_EFFECTS2: // For effects which should happen after target items, for example Knock Off after damage from Rocky Helmet.
            switch (gBattleStruct->moveEffect2)
            {
            case MOVE_EFFECT_KNOCK_OFF:
                effect = TryKnockOffBattleScript(gBattlerTarget);
                break;
            }
            gBattleStruct->moveEffect2 = 0;
            gBattleScripting.moveendState++;
            break;
        case MOVEEND_ITEM_EFFECTS_ALL: // item effects for all battlers
            if (ItemBattleEffects(ITEMEFFECT_MOVE_END, 0, FALSE))
                effect = TRUE;
            else
                gBattleScripting.moveendState++;
            break;
        case MOVEEND_KINGSROCK_SHELLBELL: // king's rock and shell bell
            if (ItemBattleEffects(ITEMEFFECT_KINGSROCK_SHELLBELL, 0, FALSE))
                effect = TRUE;
            gBattleScripting.moveendState++;
            break;
        case MOVEEND_ATTACKER_INVISIBLE: // make attacker sprite invisible
            if (gStatuses3[gBattlerAttacker] & (STATUS3_SEMI_INVULNERABLE)
                && gHitMarker & HITMARKER_NO_ANIMATIONS)
            {
                gActiveBattler = gBattlerAttacker;
                BtlController_EmitSpriteInvisibility(0, TRUE);
                MarkBattlerForControllerExec(gActiveBattler);
                gBattleScripting.moveendState++;
                return;
            }
            gBattleScripting.moveendState++;
            break;
        case MOVEEND_ATTACKER_VISIBLE: // make attacker sprite visible
            if (gMoveResultFlags & MOVE_RESULT_NO_EFFECT
                || !(gStatuses3[gBattlerAttacker] & (STATUS3_SEMI_INVULNERABLE))
                || WasUnableToUseMove(gBattlerAttacker))
            {
                gActiveBattler = gBattlerAttacker;
                BtlController_EmitSpriteInvisibility(0, FALSE);
                MarkBattlerForControllerExec(gActiveBattler);
                gStatuses3[gBattlerAttacker] &= ~(STATUS3_SEMI_INVULNERABLE);
                gSpecialStatuses[gBattlerAttacker].restoredBattlerSprite = 1;
                gBattleScripting.moveendState++;
                return;
            }
            gBattleScripting.moveendState++;
            break;
        case MOVEEND_TARGET_VISIBLE: // make target sprite visible
            if (!gSpecialStatuses[gBattlerTarget].restoredBattlerSprite && gBattlerTarget < gBattlersCount
                && !(gStatuses3[gBattlerTarget] & STATUS3_SEMI_INVULNERABLE))
            {
                gActiveBattler = gBattlerTarget;
                BtlController_EmitSpriteInvisibility(0, FALSE);
                MarkBattlerForControllerExec(gActiveBattler);
                gStatuses3[gBattlerTarget] &= ~(STATUS3_SEMI_INVULNERABLE);
                gBattleScripting.moveendState++;
                return;
            }
            gBattleScripting.moveendState++;
            break;
        case MOVEEND_SUBSTITUTE: // update substitute
            for (i = 0; i < gBattlersCount; i++)
            {
                if (gDisableStructs[i].substituteHP == 0)
                    gBattleMons[i].status2 &= ~(STATUS2_SUBSTITUTE);
            }
            gBattleScripting.moveendState++;
            break;
        case MOVEEND_UPDATE_LAST_MOVES:
            if (gMoveResultFlags & (MOVE_RESULT_FAILED | MOVE_RESULT_DOESNT_AFFECT_FOE))
                gBattleStruct->lastMoveFailed |= gBitTable[gBattlerAttacker];
            else
                gBattleStruct->lastMoveFailed &= ~(gBitTable[gBattlerAttacker]);

            if (gHitMarker & HITMARKER_SWAP_ATTACKER_TARGET)
            {
                gActiveBattler = gBattlerAttacker;
                gBattlerAttacker = gBattlerTarget;
                gBattlerTarget = gActiveBattler;
                gHitMarker &= ~(HITMARKER_SWAP_ATTACKER_TARGET);
            }
            if (!gSpecialStatuses[gBattlerAttacker].dancerUsedMove)
            {
                gDisableStructs[gBattlerAttacker].usedMoves |= gBitTable[gCurrMovePos];
                gBattleStruct->lastMoveTarget[gBattlerAttacker] = gBattlerTarget;
                if (gHitMarker & HITMARKER_ATTACKSTRING_PRINTED)
                {
                    gLastPrintedMoves[gBattlerAttacker] = gChosenMove;
                    gLastUsedMove = gCurrentMove;
                }
            }
            if (!(gAbsentBattlerFlags & gBitTable[gBattlerAttacker])
                && !(gBattleStruct->field_91 & gBitTable[gBattlerAttacker])
                && gBattleMoves[originallyUsedMove].effect != EFFECT_BATON_PASS
                && gBattleMoves[originallyUsedMove].effect != EFFECT_HEALING_WISH)
            {
                if (gHitMarker & HITMARKER_OBEYS)
                {
                    if (!gSpecialStatuses[gBattlerAttacker].dancerUsedMove)
                    {
                        gLastMoves[gBattlerAttacker] = gChosenMove;
                        gLastResultingMoves[gBattlerAttacker] = gCurrentMove;
                    }
                }
                else
                {
                    gLastMoves[gBattlerAttacker] = 0xFFFF;
                    gLastResultingMoves[gBattlerAttacker] = 0xFFFF;
                }

                if (!(gHitMarker & HITMARKER_FAINTED(gBattlerTarget)))
                    gLastHitBy[gBattlerTarget] = gBattlerAttacker;

                if (gHitMarker & HITMARKER_OBEYS && !(gMoveResultFlags & MOVE_RESULT_NO_EFFECT))
                {
                    if (gChosenMove == 0xFFFF)
                    {
                        gLastLandedMoves[gBattlerTarget] = gChosenMove;
                    }
                    else
                    {
                        gLastLandedMoves[gBattlerTarget] = gCurrentMove;
                        GET_MOVE_TYPE(gCurrentMove, gLastHitByType[gBattlerTarget]);
                    }
                }
                else
                {
                    gLastLandedMoves[gBattlerTarget] = 0xFFFF;
                }
            }
            gBattleScripting.moveendState++;
            break;
        case MOVEEND_MIRROR_MOVE: // mirror move
            if (!(gAbsentBattlerFlags & gBitTable[gBattlerAttacker]) && !(gBattleStruct->field_91 & gBitTable[gBattlerAttacker])
                && gBattleMoves[originallyUsedMove].flags & FLAG_MIRROR_MOVE_AFFECTED && gHitMarker & HITMARKER_OBEYS
                && gBattlerAttacker != gBattlerTarget && !(gHitMarker & HITMARKER_FAINTED(gBattlerTarget))
                && !(gMoveResultFlags & MOVE_RESULT_NO_EFFECT))
            {
                gBattleStruct->lastTakenMove[gBattlerTarget] = gChosenMove;
                gBattleStruct->lastTakenMoveFrom[gBattlerTarget][gBattlerAttacker] = gChosenMove;
            }
            gBattleScripting.moveendState++;
            break;
        case MOVEEND_NEXT_TARGET: // For moves hitting two opposing Pokemon.
            if (!(gHitMarker & HITMARKER_UNABLE_TO_USE_MOVE)
                && gBattleTypeFlags & BATTLE_TYPE_DOUBLE
                && !gProtectStructs[gBattlerAttacker].chargingTurn
                && (gBattleMoves[gCurrentMove].target == MOVE_TARGET_BOTH || gBattleMoves[gCurrentMove].target == MOVE_TARGET_FOES_AND_ALLY)
                && !(gHitMarker & HITMARKER_NO_ATTACKSTRING))
            {
                u8 battlerId;

                if (gBattleMoves[gCurrentMove].target == MOVE_TARGET_FOES_AND_ALLY)
                {
                    gHitMarker |= HITMARKER_NO_PPDEDUCT;
                    for (battlerId = gBattlerTarget + 1; battlerId < gBattlersCount; battlerId++)
                    {
                        if (battlerId == gBattlerAttacker)
                            continue;
                        if (IsBattlerAlive(battlerId))
                            break;
                    }
                }
                else
                {
                    battlerId = GetBattlerAtPosition(BATTLE_PARTNER(GetBattlerPosition(gBattlerTarget)));
                    gHitMarker |= HITMARKER_NO_ATTACKSTRING;
                }

                if (IsBattlerAlive(battlerId))
                {
                    gBattlerTarget = battlerId;
                    gBattleScripting.moveendState = 0;
                    MoveValuesCleanUp();
                    gBattleScripting.moveEffect = gBattleScripting.savedMoveEffect;
                    BattleScriptPush(gBattleScriptsForMoveEffects[gBattleMoves[gCurrentMove].effect]);
                    gBattlescriptCurrInstr = BattleScript_FlushMessageBox;
                    return;
                }
                else
                {
                    gHitMarker |= HITMARKER_NO_ATTACKSTRING;
                    gHitMarker &= ~(HITMARKER_NO_PPDEDUCT);
                }
            }
            RecordLastUsedMoveBy(gBattlerAttacker, gCurrentMove);
            gBattleScripting.moveendState++;
            break;
        case MOVEEND_LIFE_ORB:
            if (GetBattlerHoldEffect(gBattlerAttacker, TRUE) == HOLD_EFFECT_LIFE_ORB
                && IsBattlerAlive(gBattlerAttacker)
                && !(TestSheerForceFlag(gBattlerAttacker, gCurrentMove))
                && GetBattlerAbility(gBattlerAttacker) != ABILITY_MAGIC_GUARD
                && gSpecialStatuses[gBattlerAttacker].damagedMons)
            {
                gBattleMoveDamage = gBattleMons[gBattlerAttacker].maxHP / 10;
                if (gBattleMoveDamage == 0)
                    gBattleMoveDamage = 1;
                effect = TRUE;
                BattleScriptPushCursor();
                gBattlescriptCurrInstr = BattleScript_ItemHurtRet;
                gLastUsedItem = gBattleMons[gBattlerAttacker].item;
            }
            gBattleScripting.moveendState++;
            break;
        case MOVEEND_PICKPOCKET:
            if (IsBattlerAlive(gBattlerAttacker)
              && gBattleMons[gBattlerAttacker].item != ITEM_NONE        // Attacker must be holding an item
              && !(gWishFutureKnock.knockedOffMons[GetBattlerSide(gBattlerAttacker)] & gBitTable[gBattlerPartyIndexes[gBattlerAttacker]])   // But not knocked off
              && !(TestSheerForceFlag(gBattlerAttacker, gCurrentMove))  // Pickpocket doesn't activate for sheer force
              && IsMoveMakingContact(gCurrentMove, gBattlerAttacker)    // Pickpocket requires contact
              && !(gMoveResultFlags & MOVE_RESULT_NO_EFFECT))           // Obviously attack needs to have worked
            {
                u8 battlers[4] = {0, 1, 2, 3};
                SortBattlersBySpeed(battlers, FALSE); // Pickpocket activates for fastest mon without item
                for (i = 0; i < gBattlersCount; i++)
                {
                    u8 battler = battlers[i];
                    // Attacker is mon who made contact, battler is mon with pickpocket
                    if (battler != gBattlerAttacker                                                     // Cannot pickpocket yourself
                      && GetBattlerAbility(battler) == ABILITY_PICKPOCKET                               // Target must have pickpocket ability
                      && BATTLER_DAMAGED(battler)                                                       // Target needs to have been damaged
                      && !DoesSubstituteBlockMove(gCurrentMove, gBattlerAttacker, battler)              // Subsitute unaffected
                      && IsBattlerAlive(battler)                                                        // Battler must be alive to pickpocket
                      && gBattleMons[battler].item == ITEM_NONE                                         // Pickpocketer can't have an item already
                      && CanStealItem(battler, gBattlerAttacker, gBattleMons[gBattlerAttacker].item))   // Cannot steal plates, mega stones, etc
                    {
                        gBattlerTarget = gBattlerAbility = battler;
                        // Battle scripting is super brittle so we shall do the item exchange now (if possible)
                        if (GetBattlerAbility(gBattlerAttacker) != ABILITY_STICKY_HOLD)
                            StealTargetItem(gBattlerTarget, gBattlerAttacker);  // Target takes attacker's item
                        
                        gEffectBattler = gBattlerAttacker;
                        BattleScriptPushCursor();
                        gBattlescriptCurrInstr = BattleScript_Pickpocket;   // Includes sticky hold check to print separate string
                        effect = TRUE;
                        break; // Pickpocket activates on fastest mon, so exit loop.
                    }
                }
            }
            gBattleScripting.moveendState++;
            break;
        case MOVEEND_DANCER: // Special case because it's so annoying
            if (gBattleMoves[gCurrentMove].flags & FLAG_DANCE)
            {
                u8 battler, nextDancer = 0;

                if (!(gBattleStruct->lastMoveFailed & gBitTable[gBattlerAttacker]
                    || (!gSpecialStatuses[gBattlerAttacker].dancerUsedMove
                        && gProtectStructs[gBattlerAttacker].usesBouncedMove)))
                {   // Dance move succeeds
                    // Set target for other Dancer mons; set bit so that mon cannot activate Dancer off of its own move
                    if (!gSpecialStatuses[gBattlerAttacker].dancerUsedMove)
                    {
                        gBattleScripting.savedBattler = gBattlerTarget | 0x4;
                        gBattleScripting.savedBattler |= (gBattlerAttacker << 4);
                        gSpecialStatuses[gBattlerAttacker].dancerUsedMove = 1;
                    }
                    for (battler = 0; battler < MAX_BATTLERS_COUNT; battler++)
                    {
                        if (GetBattlerAbility(battler) == ABILITY_DANCER && !gSpecialStatuses[battler].dancerUsedMove)
                        {
                            if (!nextDancer || (gBattleMons[battler].speed < gBattleMons[nextDancer & 0x3].speed))
                                nextDancer = battler | 0x4;
                        }
                    }
                    if (nextDancer && AbilityBattleEffects(ABILITYEFFECT_MOVE_END_OTHER, nextDancer & 0x3, 0, 0, 0))
                        effect = TRUE;
                }
            }
            gBattleScripting.moveendState++;
            break;
        case MOVEEND_EMERGENCY_EXIT: // Special case, because moves hitting multiple opponents stop after switching out
            for (i = 0; i < gBattlersCount; i++)
            {
                if (gBattleResources->flags->flags[i] & RESOURCE_FLAG_EMERGENCY_EXIT)
                {
                    gBattleResources->flags->flags[i] &= ~(RESOURCE_FLAG_EMERGENCY_EXIT);
                    gBattlerTarget = gBattlerAbility = i;
                    BattleScriptPushCursor();
                    if (gBattleTypeFlags & BATTLE_TYPE_TRAINER || GetBattlerSide(i) == B_SIDE_PLAYER)
                    {
                        if (B_ABILITY_POP_UP)
                            gBattlescriptCurrInstr = BattleScript_EmergencyExit;
                        else
                            gBattlescriptCurrInstr = BattleScript_EmergencyExitNoPopUp;
                    }
                    else
                    {
                        if (B_ABILITY_POP_UP)
                            gBattlescriptCurrInstr = BattleScript_EmergencyExitWild;
                        else
                            gBattlescriptCurrInstr = BattleScript_EmergencyExitWildNoPopUp;
                    }
                    return;
                }
            }
            gBattleScripting.moveendState++;
            break;
        case MOVEEND_CLEAR_BITS: // Clear/Set bits for things like using a move for all targets and all hits.
            if (gSpecialStatuses[gBattlerAttacker].instructedChosenTarget)
                *(gBattleStruct->moveTarget + gBattlerAttacker) = gSpecialStatuses[gBattlerAttacker].instructedChosenTarget & 0x3;
            if (gSpecialStatuses[gBattlerAttacker].dancerOriginalTarget)
                *(gBattleStruct->moveTarget + gBattlerAttacker) = gSpecialStatuses[gBattlerAttacker].dancerOriginalTarget & 0x3;
            gProtectStructs[gBattlerAttacker].usesBouncedMove = 0;
            gBattleStruct->ateBoost[gBattlerAttacker] = 0;
            gStatuses3[gBattlerAttacker] &= ~(STATUS3_ME_FIRST);
            gSpecialStatuses[gBattlerAttacker].gemBoost = 0;
            gSpecialStatuses[gBattlerAttacker].damagedMons = 0;
            gSpecialStatuses[gBattlerTarget].berryReduced = 0;
            gBattleScripting.moveEffect = 0;
            // clear attacker z move data
            gBattleStruct->zmove.active = FALSE;
            gBattleStruct->zmove.toBeUsed[gBattlerAttacker] = MOVE_NONE;
            gBattleStruct->zmove.effect = EFFECT_HIT;
            gBattleScripting.moveendState++;
            break;
        case MOVEEND_COUNT:
            break;
        }

        if (arg1 == 1 && effect == FALSE)
            gBattleScripting.moveendState = MOVEEND_COUNT;
        if (arg1 == 2 && arg2 == gBattleScripting.moveendState)
            gBattleScripting.moveendState = MOVEEND_COUNT;

    } while (gBattleScripting.moveendState != MOVEEND_COUNT && effect == FALSE);

    if (gBattleScripting.moveendState == MOVEEND_COUNT && effect == FALSE)
        gBattlescriptCurrInstr += 3;
}

static void Cmd_sethealblock(void)
{
    if (gStatuses3[gBattlerTarget] & STATUS3_HEAL_BLOCK)
    {
        gBattlescriptCurrInstr = T1_READ_PTR(gBattlescriptCurrInstr + 1);
    }
    else
    {
        gStatuses3[gBattlerTarget] |= STATUS3_HEAL_BLOCK;
        gDisableStructs[gBattlerTarget].healBlockTimer = 5;
        gBattlescriptCurrInstr += 5;
    }
}

static void Cmd_returnatktoball(void)
{
    gActiveBattler = gBattlerAttacker;
    if (!(gHitMarker & HITMARKER_FAINTED(gActiveBattler)))
    {
        BtlController_EmitReturnMonToBall(0, 0);
        MarkBattlerForControllerExec(gActiveBattler);
    }
    gBattlescriptCurrInstr++;
}

static void Cmd_getswitchedmondata(void)
{
    if (gBattleControllerExecFlags)
        return;

    gActiveBattler = GetBattlerForBattleScript(gBattlescriptCurrInstr[1]);

    gBattlerPartyIndexes[gActiveBattler] = *(gBattleStruct->monToSwitchIntoId + gActiveBattler);

    BtlController_EmitGetMonData(0, REQUEST_ALL_BATTLE, gBitTable[gBattlerPartyIndexes[gActiveBattler]]);
    MarkBattlerForControllerExec(gActiveBattler);

    gBattlescriptCurrInstr += 2;
}

static void Cmd_switchindataupdate(void)
{
    struct BattlePokemon oldData;
    s32 i;
    u8 *monData;

    if (gBattleControllerExecFlags)
        return;

    gActiveBattler = GetBattlerForBattleScript(gBattlescriptCurrInstr[1]);
    oldData = gBattleMons[gActiveBattler];
    monData = (u8*)(&gBattleMons[gActiveBattler]);

    for (i = 0; i < sizeof(struct BattlePokemon); i++)
    {
        monData[i] = gBattleResources->bufferB[gActiveBattler][4 + i];
    }

    gBattleMons[gActiveBattler].type1 = gBaseStats[gBattleMons[gActiveBattler].species].type1;
    gBattleMons[gActiveBattler].type2 = gBaseStats[gBattleMons[gActiveBattler].species].type2;
    gBattleMons[gActiveBattler].type3 = TYPE_MYSTERY;
    gBattleMons[gActiveBattler].ability = GetAbilityBySpecies(gBattleMons[gActiveBattler].species, gBattleMons[gActiveBattler].abilityNum);

    // check knocked off item
    i = GetBattlerSide(gActiveBattler);
    if (gWishFutureKnock.knockedOffMons[i] & gBitTable[gBattlerPartyIndexes[gActiveBattler]])
    {
        gBattleMons[gActiveBattler].item = 0;
    }

    if (gBattleMoves[gCurrentMove].effect == EFFECT_BATON_PASS)
    {
        for (i = 0; i < NUM_BATTLE_STATS; i++)
        {
            gBattleMons[gActiveBattler].statStages[i] = oldData.statStages[i];
        }
        gBattleMons[gActiveBattler].status2 = oldData.status2;
    }

    SwitchInClearSetData();

    if (gBattleTypeFlags & BATTLE_TYPE_PALACE
        && gBattleMons[gActiveBattler].maxHP / 2 >= gBattleMons[gActiveBattler].hp
        && gBattleMons[gActiveBattler].hp != 0
        && !(gBattleMons[gActiveBattler].status1 & STATUS1_SLEEP))
    {
        gBattleStruct->palaceFlags |= gBitTable[gActiveBattler];
    }

    gBattleScripting.battler = gActiveBattler;

    PREPARE_MON_NICK_BUFFER(gBattleTextBuff1, gActiveBattler, gBattlerPartyIndexes[gActiveBattler]);

    gBattlescriptCurrInstr += 2;
}

static void Cmd_switchinanim(void)
{
    if (gBattleControllerExecFlags)
        return;

    gActiveBattler = GetBattlerForBattleScript(gBattlescriptCurrInstr[1]);

    if (GetBattlerSide(gActiveBattler) == B_SIDE_OPPONENT
        && !(gBattleTypeFlags & (BATTLE_TYPE_LINK
                                 | BATTLE_TYPE_EREADER_TRAINER
                                 | BATTLE_TYPE_RECORDED_LINK
                                 | BATTLE_TYPE_TRAINER_HILL
                                 | BATTLE_TYPE_FRONTIER)))
            HandleSetPokedexFlag(SpeciesToNationalPokedexNum(gBattleMons[gActiveBattler].species), FLAG_SET_SEEN, gBattleMons[gActiveBattler].personality);

    gAbsentBattlerFlags &= ~(gBitTable[gActiveBattler]);

    BtlController_EmitSwitchInAnim(0, gBattlerPartyIndexes[gActiveBattler], gBattlescriptCurrInstr[2]);
    MarkBattlerForControllerExec(gActiveBattler);

    gBattlescriptCurrInstr += 3;

    if (gBattleTypeFlags & BATTLE_TYPE_ARENA)
        BattleArena_InitPoints();
}

bool32 CanBattlerSwitch(u32 battlerId)
{
    s32 i, lastMonId, battlerIn1, battlerIn2;
    bool32 ret = FALSE;
    struct Pokemon *party;

    if (BATTLE_TWO_VS_ONE_OPPONENT && GetBattlerSide(battlerId) == B_SIDE_OPPONENT)
    {
        battlerIn1 = GetBattlerAtPosition(B_POSITION_OPPONENT_LEFT);
        battlerIn2 = GetBattlerAtPosition(B_POSITION_OPPONENT_RIGHT);
        party = gEnemyParty;

        for (i = 0; i < PARTY_SIZE; i++)
        {
            if (GetMonData(&party[i], MON_DATA_HP) != 0
             && GetMonData(&party[i], MON_DATA_SPECIES) != SPECIES_NONE
             && !GetMonData(&party[i], MON_DATA_IS_EGG)
             && i != gBattlerPartyIndexes[battlerIn1] && i != gBattlerPartyIndexes[battlerIn2])
                break;
        }

        ret = (i != PARTY_SIZE);
    }
    else if (gBattleTypeFlags & BATTLE_TYPE_INGAME_PARTNER)
    {
        if (GetBattlerSide(battlerId) == B_SIDE_OPPONENT)
            party = gEnemyParty;
        else
            party = gPlayerParty;

        lastMonId = 0;
        if (battlerId & 2)
            lastMonId = 3;

        for (i = lastMonId; i < lastMonId + 3; i++)
        {
            if (GetMonData(&party[i], MON_DATA_SPECIES) != SPECIES_NONE
             && !GetMonData(&party[i], MON_DATA_IS_EGG)
             && GetMonData(&party[i], MON_DATA_HP) != 0
             && gBattlerPartyIndexes[battlerId] != i)
                break;
        }

        ret = (i != lastMonId + 3);
    }
    else if (gBattleTypeFlags & BATTLE_TYPE_MULTI)
    {
        if (gBattleTypeFlags & BATTLE_TYPE_TOWER_LINK_MULTI)
        {
            if (GetBattlerSide(battlerId) == B_SIDE_PLAYER)
            {
                party = gPlayerParty;

                lastMonId = 0;
                if (GetLinkTrainerFlankId(GetBattlerMultiplayerId(battlerId)) == TRUE)
                    lastMonId = 3;
            }
            else
            {
                party = gEnemyParty;

                if (battlerId == 1)
                    lastMonId = 0;
                else
                    lastMonId = 3;
            }
        }
        else
        {
            if (GetBattlerSide(battlerId) == B_SIDE_OPPONENT)
                party = gEnemyParty;
            else
                party = gPlayerParty;

            lastMonId = 0;
            if (GetLinkTrainerFlankId(GetBattlerMultiplayerId(battlerId)) == TRUE)
                lastMonId = 3;
        }

        for (i = lastMonId; i < lastMonId + 3; i++)
        {
            if (GetMonData(&party[i], MON_DATA_SPECIES) != SPECIES_NONE
             && !GetMonData(&party[i], MON_DATA_IS_EGG)
             && GetMonData(&party[i], MON_DATA_HP) != 0
             && gBattlerPartyIndexes[battlerId] != i)
                break;
        }

        ret = (i != lastMonId + 3);
    }
    else if (gBattleTypeFlags & BATTLE_TYPE_TWO_OPPONENTS && GetBattlerSide(battlerId) == B_SIDE_OPPONENT)
    {
        party = gEnemyParty;

        lastMonId = 0;
        if (battlerId == B_POSITION_OPPONENT_RIGHT)
            lastMonId = 3;

        for (i = lastMonId; i < lastMonId + 3; i++)
        {
            if (GetMonData(&party[i], MON_DATA_SPECIES) != SPECIES_NONE
             && !GetMonData(&party[i], MON_DATA_IS_EGG)
             && GetMonData(&party[i], MON_DATA_HP) != 0
             && gBattlerPartyIndexes[battlerId] != i)
                break;
        }

        ret = (i != lastMonId + 3);
    }
    else
    {
        if (GetBattlerSide(battlerId) == B_SIDE_OPPONENT)
        {
            battlerIn1 = GetBattlerAtPosition(B_POSITION_OPPONENT_LEFT);

            if (gBattleTypeFlags & BATTLE_TYPE_DOUBLE)
                battlerIn2 = GetBattlerAtPosition(B_POSITION_OPPONENT_RIGHT);
            else
                battlerIn2 = battlerIn1;

            party = gEnemyParty;
        }
        else
        {
            battlerIn1 = GetBattlerAtPosition(B_POSITION_PLAYER_LEFT);

            if (gBattleTypeFlags & BATTLE_TYPE_DOUBLE)
                battlerIn2 = GetBattlerAtPosition(B_POSITION_PLAYER_RIGHT);
            else
                battlerIn2 = battlerIn1;

            party = gPlayerParty;
        }

        for (i = 0; i < PARTY_SIZE; i++)
        {
            if (GetMonData(&party[i], MON_DATA_HP) != 0
             && GetMonData(&party[i], MON_DATA_SPECIES) != SPECIES_NONE
             && !GetMonData(&party[i], MON_DATA_IS_EGG)
             && i != gBattlerPartyIndexes[battlerIn1] && i != gBattlerPartyIndexes[battlerIn2])
                break;
        }

        ret = (i != PARTY_SIZE);
    }
    return ret;
}

static void Cmd_jumpifcantswitch(void)
{
    gActiveBattler = GetBattlerForBattleScript(gBattlescriptCurrInstr[1] & ~(SWITCH_IGNORE_ESCAPE_PREVENTION));

    if (!(gBattlescriptCurrInstr[1] & SWITCH_IGNORE_ESCAPE_PREVENTION)
        && !CanBattlerEscape(gActiveBattler))
    {
        gBattlescriptCurrInstr = T1_READ_PTR(gBattlescriptCurrInstr + 2);
    }
    else
    {
        if (CanBattlerSwitch(gActiveBattler))
            gBattlescriptCurrInstr += 6;
        else
           gBattlescriptCurrInstr = T1_READ_PTR(gBattlescriptCurrInstr + 2);
    }
}

// Opens the party screen to choose a new Pokémon to send out
// slotId is the Pokémon to replace
static void ChooseMonToSendOut(u8 slotId)
{
    *(gBattleStruct->field_58 + gActiveBattler) = gBattlerPartyIndexes[gActiveBattler];
    *(gBattleStruct->monToSwitchIntoId + gActiveBattler) = PARTY_SIZE;
    gBattleStruct->field_93 &= ~(gBitTable[gActiveBattler]);

    BtlController_EmitChoosePokemon(0, PARTY_ACTION_SEND_OUT, slotId, ABILITY_NONE, gBattleStruct->field_60[gActiveBattler]);
    MarkBattlerForControllerExec(gActiveBattler);
}

static void Cmd_openpartyscreen(void)
{
    u32 flags;
    u8 hitmarkerFaintBits;
    u8 battlerId;
    const u8 *jumpPtr;

    battlerId = 0;
    flags = 0;
    jumpPtr = T1_READ_PTR(gBattlescriptCurrInstr + 2);

    if (gBattlescriptCurrInstr[1] == BS_UNK_5)
    {
        if ((gBattleTypeFlags & (BATTLE_TYPE_DOUBLE | BATTLE_TYPE_MULTI)) != BATTLE_TYPE_DOUBLE)
        {
            for (gActiveBattler = 0; gActiveBattler < gBattlersCount; gActiveBattler++)
            {
                if (gHitMarker & HITMARKER_FAINTED(gActiveBattler))
                {
                    if (HasNoMonsToSwitch(gActiveBattler, PARTY_SIZE, PARTY_SIZE))
                    {
                        gAbsentBattlerFlags |= gBitTable[gActiveBattler];
                        gHitMarker &= ~(HITMARKER_FAINTED(gActiveBattler));
                        BtlController_EmitLinkStandbyMsg(0, 2, FALSE);
                        MarkBattlerForControllerExec(gActiveBattler);
                    }
                    else if (!gSpecialStatuses[gActiveBattler].flag40)
                    {
                        ChooseMonToSendOut(PARTY_SIZE);
                        gSpecialStatuses[gActiveBattler].flag40 = 1;
                    }
                }
                else
                {
                    BtlController_EmitLinkStandbyMsg(0, 2, FALSE);
                    MarkBattlerForControllerExec(gActiveBattler);
                }
            }
        }
        else if (gBattleTypeFlags & BATTLE_TYPE_DOUBLE)
        {
            u8 flag40_0, flag40_1, flag40_2, flag40_3;

            hitmarkerFaintBits = gHitMarker >> 28;

            if (gBitTable[0] & hitmarkerFaintBits)
            {
                gActiveBattler = 0;
                if (HasNoMonsToSwitch(0, PARTY_SIZE, PARTY_SIZE))
                {
                    gAbsentBattlerFlags |= gBitTable[gActiveBattler];
                    gHitMarker &= ~(HITMARKER_FAINTED(gActiveBattler));
                    BtlController_EmitCantSwitch(0);
                    MarkBattlerForControllerExec(gActiveBattler);
                }
                else if (!gSpecialStatuses[gActiveBattler].flag40)
                {
                    ChooseMonToSendOut(gBattleStruct->monToSwitchIntoId[2]);
                    gSpecialStatuses[gActiveBattler].flag40 = 1;
                }
                else
                {
                    BtlController_EmitLinkStandbyMsg(0, 2, FALSE);
                    MarkBattlerForControllerExec(gActiveBattler);
                    flags |= 1;
                }
            }
            if (gBitTable[2] & hitmarkerFaintBits && !(gBitTable[0] & hitmarkerFaintBits))
            {
                gActiveBattler = 2;
                if (HasNoMonsToSwitch(2, PARTY_SIZE, PARTY_SIZE))
                {
                    gAbsentBattlerFlags |= gBitTable[gActiveBattler];
                    gHitMarker &= ~(HITMARKER_FAINTED(gActiveBattler));
                    BtlController_EmitCantSwitch(0);
                    MarkBattlerForControllerExec(gActiveBattler);
                }
                else if (!gSpecialStatuses[gActiveBattler].flag40)
                {
                    ChooseMonToSendOut(gBattleStruct->monToSwitchIntoId[0]);
                    gSpecialStatuses[gActiveBattler].flag40 = 1;
                }
                else if (!(flags & 1))
                {
                    BtlController_EmitLinkStandbyMsg(0, 2, FALSE);
                    MarkBattlerForControllerExec(gActiveBattler);
                }
            }
            if (gBitTable[1] & hitmarkerFaintBits)
            {
                gActiveBattler = 1;
                if (HasNoMonsToSwitch(1, PARTY_SIZE, PARTY_SIZE))
                {
                    gAbsentBattlerFlags |= gBitTable[gActiveBattler];
                    gHitMarker &= ~(HITMARKER_FAINTED(gActiveBattler));
                    BtlController_EmitCantSwitch(0);
                    MarkBattlerForControllerExec(gActiveBattler);
                }
                else if (!gSpecialStatuses[gActiveBattler].flag40)
                {
                    ChooseMonToSendOut(gBattleStruct->monToSwitchIntoId[3]);
                    gSpecialStatuses[gActiveBattler].flag40 = 1;
                }
                else
                {
                    BtlController_EmitLinkStandbyMsg(0, 2, FALSE);
                    MarkBattlerForControllerExec(gActiveBattler);
                    flags |= 2;
                }
            }
            if (gBitTable[3] & hitmarkerFaintBits && !(gBitTable[1] & hitmarkerFaintBits))
            {
                gActiveBattler = 3;
                if (HasNoMonsToSwitch(3, PARTY_SIZE, PARTY_SIZE))
                {
                    gAbsentBattlerFlags |= gBitTable[gActiveBattler];
                    gHitMarker &= ~(HITMARKER_FAINTED(gActiveBattler));
                    BtlController_EmitCantSwitch(0);
                    MarkBattlerForControllerExec(gActiveBattler);
                }
                else if (!gSpecialStatuses[gActiveBattler].flag40)
                {
                    ChooseMonToSendOut(gBattleStruct->monToSwitchIntoId[1]);
                    gSpecialStatuses[gActiveBattler].flag40 = 1;
                }
                else if (!(flags & 2))
                {
                    BtlController_EmitLinkStandbyMsg(0, 2, FALSE);
                    MarkBattlerForControllerExec(gActiveBattler);
                }
            }

            flag40_0 = gSpecialStatuses[0].flag40;
            if (!flag40_0)
            {
                flag40_2 = gSpecialStatuses[2].flag40;
                if (!flag40_2 && hitmarkerFaintBits != 0)
                {
                    if (gAbsentBattlerFlags & gBitTable[0])
                        gActiveBattler = 2;
                    else
                        gActiveBattler = 0;

                    BtlController_EmitLinkStandbyMsg(0, 2, FALSE);
                    MarkBattlerForControllerExec(gActiveBattler);
                }

            }
            flag40_1 = gSpecialStatuses[1].flag40;
            if (!flag40_1)
            {
                flag40_3 = gSpecialStatuses[3].flag40;
                if (!flag40_3 && hitmarkerFaintBits != 0)
                {
                    if (gAbsentBattlerFlags & gBitTable[1])
                        gActiveBattler = 3;
                    else
                        gActiveBattler = 1;

                    BtlController_EmitLinkStandbyMsg(0, 2, FALSE);
                    MarkBattlerForControllerExec(gActiveBattler);
                }
            }
        }
        gBattlescriptCurrInstr += 6;
    }
    else if (gBattlescriptCurrInstr[1] == BS_UNK_6)
    {
        if (!(gBattleTypeFlags & BATTLE_TYPE_MULTI))
        {
            if (gBattleTypeFlags & BATTLE_TYPE_DOUBLE)
            {
                hitmarkerFaintBits = gHitMarker >> 28;
                if (gBitTable[2] & hitmarkerFaintBits && gBitTable[0] & hitmarkerFaintBits)
                {
                    gActiveBattler = 2;
                    if (HasNoMonsToSwitch(2, gBattleResources->bufferB[0][1], PARTY_SIZE))
                    {
                        gAbsentBattlerFlags |= gBitTable[gActiveBattler];
                        gHitMarker &= ~(HITMARKER_FAINTED(gActiveBattler));
                        BtlController_EmitCantSwitch(0);
                        MarkBattlerForControllerExec(gActiveBattler);
                    }
                    else if (!gSpecialStatuses[gActiveBattler].flag40)
                    {
                        ChooseMonToSendOut(gBattleStruct->monToSwitchIntoId[0]);
                        gSpecialStatuses[gActiveBattler].flag40 = 1;
                    }
                }
                if (gBitTable[3] & hitmarkerFaintBits && hitmarkerFaintBits & gBitTable[1])
                {
                    gActiveBattler = 3;
                    if (HasNoMonsToSwitch(3, gBattleResources->bufferB[1][1], PARTY_SIZE))
                    {
                        gAbsentBattlerFlags |= gBitTable[gActiveBattler];
                        gHitMarker &= ~(HITMARKER_FAINTED(gActiveBattler));
                        BtlController_EmitCantSwitch(0);
                        MarkBattlerForControllerExec(gActiveBattler);
                    }
                    else if (!gSpecialStatuses[gActiveBattler].flag40)
                    {
                        ChooseMonToSendOut(gBattleStruct->monToSwitchIntoId[1]);
                        gSpecialStatuses[gActiveBattler].flag40 = 1;
                    }
                }
                gBattlescriptCurrInstr += 6;
            }
            else
            {
                gBattlescriptCurrInstr += 6;
            }
        }
        else
        {
            gBattlescriptCurrInstr += 6;
        }

        hitmarkerFaintBits = gHitMarker >> 28;

        gBattlerFainted = 0;
        while (!(gBitTable[gBattlerFainted] & hitmarkerFaintBits)
               && gBattlerFainted < gBattlersCount)
            gBattlerFainted++;

        if (gBattlerFainted == gBattlersCount)
            gBattlescriptCurrInstr = jumpPtr;
    }
    else
    {
        if (gBattlescriptCurrInstr[1] & PARTY_SCREEN_OPTIONAL)
            hitmarkerFaintBits = PARTY_ACTION_CHOOSE_MON; // Used here as the caseId for the EmitChoose function.
        else
            hitmarkerFaintBits = PARTY_ACTION_SEND_OUT;

        battlerId = GetBattlerForBattleScript(gBattlescriptCurrInstr[1] & ~(PARTY_SCREEN_OPTIONAL));
        if (gSpecialStatuses[battlerId].flag40)
        {
            gBattlescriptCurrInstr += 6;
        }
        else if (HasNoMonsToSwitch(battlerId, PARTY_SIZE, PARTY_SIZE))
        {
            gActiveBattler = battlerId;
            gAbsentBattlerFlags |= gBitTable[gActiveBattler];
            gHitMarker &= ~(HITMARKER_FAINTED(gActiveBattler));
            gBattlescriptCurrInstr = jumpPtr;
        }
        else
        {
            gActiveBattler = battlerId;
            *(gBattleStruct->field_58 + gActiveBattler) = gBattlerPartyIndexes[gActiveBattler];
            *(gBattleStruct->monToSwitchIntoId + gActiveBattler) = 6;
            gBattleStruct->field_93 &= ~(gBitTable[gActiveBattler]);

            BtlController_EmitChoosePokemon(0, hitmarkerFaintBits, *(gBattleStruct->monToSwitchIntoId + (gActiveBattler ^ 2)), ABILITY_NONE, gBattleStruct->field_60[gActiveBattler]);
            MarkBattlerForControllerExec(gActiveBattler);

            gBattlescriptCurrInstr += 6;

            if (GetBattlerPosition(gActiveBattler) == 0 && gBattleResults.playerSwitchesCounter < 0xFF)
                gBattleResults.playerSwitchesCounter++;

            if (gBattleTypeFlags & BATTLE_TYPE_MULTI)
            {
                for (gActiveBattler = 0; gActiveBattler < gBattlersCount; gActiveBattler++)
                {
                    if (gActiveBattler != battlerId)
                    {
                        BtlController_EmitLinkStandbyMsg(0, 2, FALSE);
                        MarkBattlerForControllerExec(gActiveBattler);
                    }
                }
            }
            else
            {
                gActiveBattler = GetBattlerAtPosition(GetBattlerPosition(battlerId) ^ BIT_SIDE);
                if (gAbsentBattlerFlags & gBitTable[gActiveBattler])
                    gActiveBattler ^= BIT_FLANK;

                BtlController_EmitLinkStandbyMsg(0, 2, FALSE);
                MarkBattlerForControllerExec(gActiveBattler);
            }
        }
    }
}

static void Cmd_switchhandleorder(void)
{
    s32 i;
    if (gBattleControllerExecFlags)
        return;

    gActiveBattler = GetBattlerForBattleScript(gBattlescriptCurrInstr[1]);

    switch (gBattlescriptCurrInstr[2])
    {
    case 0:
        for (i = 0; i < gBattlersCount; i++)
        {
            if (gBattleResources->bufferB[i][0] == 0x22)
            {
                *(gBattleStruct->monToSwitchIntoId + i) = gBattleResources->bufferB[i][1];
                if (!(gBattleStruct->field_93 & gBitTable[i]))
                {
                    RecordedBattle_SetBattlerAction(i, gBattleResources->bufferB[i][1]);
                    gBattleStruct->field_93 |= gBitTable[i];
                }
            }
        }
        break;
    case 1:
        if (!(gBattleTypeFlags & BATTLE_TYPE_MULTI))
            SwitchPartyOrder(gActiveBattler);
        break;
    case 2:
        if (!(gBattleStruct->field_93 & gBitTable[gActiveBattler]))
        {
            RecordedBattle_SetBattlerAction(gActiveBattler, gBattleResources->bufferB[gActiveBattler][1]);
            gBattleStruct->field_93 |= gBitTable[gActiveBattler];
        }
        // fall through
    case 3:
        gBattleCommunication[0] = gBattleResources->bufferB[gActiveBattler][1];
        *(gBattleStruct->monToSwitchIntoId + gActiveBattler) = gBattleResources->bufferB[gActiveBattler][1];

        if (gBattleTypeFlags & BATTLE_TYPE_LINK && gBattleTypeFlags & BATTLE_TYPE_MULTI)
        {
            *(gActiveBattler * 3 + (u8*)(gBattleStruct->field_60) + 0) &= 0xF;
            *(gActiveBattler * 3 + (u8*)(gBattleStruct->field_60) + 0) |= (gBattleResources->bufferB[gActiveBattler][2] & 0xF0);
            *(gActiveBattler * 3 + (u8*)(gBattleStruct->field_60) + 1) = gBattleResources->bufferB[gActiveBattler][3];

            *((gActiveBattler ^ BIT_FLANK) * 3 + (u8*)(gBattleStruct->field_60) + 0) &= (0xF0);
            *((gActiveBattler ^ BIT_FLANK) * 3 + (u8*)(gBattleStruct->field_60) + 0) |= (gBattleResources->bufferB[gActiveBattler][2] & 0xF0) >> 4;
            *((gActiveBattler ^ BIT_FLANK) * 3 + (u8*)(gBattleStruct->field_60) + 2) = gBattleResources->bufferB[gActiveBattler][3];
        }
        else if (gBattleTypeFlags & BATTLE_TYPE_INGAME_PARTNER)
        {
            SwitchPartyOrderInGameMulti(gActiveBattler, *(gBattleStruct->monToSwitchIntoId + gActiveBattler));
        }
        else
        {
            SwitchPartyOrder(gActiveBattler);
        }

        PREPARE_SPECIES_BUFFER(gBattleTextBuff1, gBattleMons[gBattlerAttacker].species)
        PREPARE_MON_NICK_BUFFER(gBattleTextBuff2, gActiveBattler, gBattleResources->bufferB[gActiveBattler][1])
        break;
    }

    gBattlescriptCurrInstr += 3;
}

static void SetDmgHazardsBattlescript(u8 battlerId, u8 multistringId)
{
    gBattleMons[battlerId].status2 &= ~(STATUS2_DESTINY_BOND);
    gHitMarker &= ~(HITMARKER_DESTINYBOND);
    gBattleScripting.battler = battlerId;
    gBattleCommunication[MULTISTRING_CHOOSER] = multistringId;

    BattleScriptPushCursor();
    if (gBattlescriptCurrInstr[1] == BS_TARGET)
        gBattlescriptCurrInstr = BattleScript_DmgHazardsOnTarget;
    else if (gBattlescriptCurrInstr[1] == BS_ATTACKER)
        gBattlescriptCurrInstr = BattleScript_DmgHazardsOnAttacker;
    else
        gBattlescriptCurrInstr = BattleScript_DmgHazardsOnFaintedBattler;
}

static void Cmd_switchineffects(void)
{
    s32 i;

    gActiveBattler = GetBattlerForBattleScript(gBattlescriptCurrInstr[1]);
    UpdateSentPokesToOpponentValue(gActiveBattler);

    gHitMarker &= ~(HITMARKER_FAINTED(gActiveBattler));
    gSpecialStatuses[gActiveBattler].flag40 = 0;

    if (!(gSideStatuses[GetBattlerSide(gActiveBattler)] & SIDE_STATUS_SPIKES_DAMAGED)
        && (gSideStatuses[GetBattlerSide(gActiveBattler)] & SIDE_STATUS_SPIKES)
        && GetBattlerAbility(gActiveBattler) != ABILITY_MAGIC_GUARD
        && IsBattlerGrounded(gActiveBattler))
    {
        u8 spikesDmg = (5 - gSideTimers[GetBattlerSide(gActiveBattler)].spikesAmount) * 2;
        gBattleMoveDamage = gBattleMons[gActiveBattler].maxHP / (spikesDmg);
        if (gBattleMoveDamage == 0)
            gBattleMoveDamage = 1;

        gSideStatuses[GetBattlerSide(gActiveBattler)] |= SIDE_STATUS_SPIKES_DAMAGED;
        SetDmgHazardsBattlescript(gActiveBattler, 0);
    }
    else if (!(gSideStatuses[GetBattlerSide(gActiveBattler)] & SIDE_STATUS_STEALTH_ROCK_DAMAGED)
        && (gSideStatuses[GetBattlerSide(gActiveBattler)] & SIDE_STATUS_STEALTH_ROCK)
        && GetBattlerAbility(gActiveBattler) != ABILITY_MAGIC_GUARD)
    {
        gSideStatuses[GetBattlerSide(gActiveBattler)] |= SIDE_STATUS_STEALTH_ROCK_DAMAGED;
        gBattleMoveDamage = GetStealthHazardDamage(gBattleMoves[MOVE_STEALTH_ROCK].type, gActiveBattler);

        if (gBattleMoveDamage != 0)
            SetDmgHazardsBattlescript(gActiveBattler, 1);
    }
    else if (!(gSideStatuses[GetBattlerSide(gActiveBattler)] & SIDE_STATUS_TOXIC_SPIKES_DAMAGED)
        && (gSideStatuses[GetBattlerSide(gActiveBattler)] & SIDE_STATUS_TOXIC_SPIKES)
        && IsBattlerGrounded(gActiveBattler))
    {
        gSideStatuses[GetBattlerSide(gActiveBattler)] |= SIDE_STATUS_TOXIC_SPIKES_DAMAGED;
        if (IS_BATTLER_OF_TYPE(gActiveBattler, TYPE_POISON)) // Absorb the toxic spikes.
        {
            gSideStatuses[GetBattlerSide(gActiveBattler)] &= ~(SIDE_STATUS_TOXIC_SPIKES);
            gSideTimers[GetBattlerSide(gActiveBattler)].toxicSpikesAmount = 0;
            gBattleScripting.battler = gActiveBattler;
            BattleScriptPushCursor();
            gBattlescriptCurrInstr = BattleScript_ToxicSpikesAbsorbed;
        }
        else
        {
            if (!(gBattleMons[gActiveBattler].status1 & STATUS1_ANY)
                && !IS_BATTLER_OF_TYPE(gActiveBattler, TYPE_STEEL)
                && GetBattlerAbility(gActiveBattler) != ABILITY_IMMUNITY
                && !(gSideStatuses[GetBattlerSide(gActiveBattler)] & SIDE_STATUS_SAFEGUARD))
            {
                if (gSideTimers[GetBattlerSide(gActiveBattler)].toxicSpikesAmount >= 2)
                    gBattleMons[gActiveBattler].status1 |= STATUS1_TOXIC_POISON;
                else
                    gBattleMons[gActiveBattler].status1 |= STATUS1_POISON;

                BtlController_EmitSetMonData(0, REQUEST_STATUS_BATTLE, 0, 4, &gBattleMons[gActiveBattler].status1);
                MarkBattlerForControllerExec(gActiveBattler);
                gBattleScripting.battler = gActiveBattler;
                BattleScriptPushCursor();
                gBattlescriptCurrInstr = BattleScript_ToxicSpikesPoisoned;
            }
        }
    }
    else if (!(gSideStatuses[GetBattlerSide(gActiveBattler)] & SIDE_STATUS_STICKY_WEB_DAMAGED)
        && (gSideStatuses[GetBattlerSide(gActiveBattler)] & SIDE_STATUS_STICKY_WEB)
        && IsBattlerGrounded(gActiveBattler))
    {
        gSideStatuses[GetBattlerSide(gActiveBattler)] |= SIDE_STATUS_STICKY_WEB_DAMAGED;
        gBattleScripting.battler = gActiveBattler;
        SET_STATCHANGER(STAT_SPEED, 1, TRUE);
        BattleScriptPushCursor();
        gBattlescriptCurrInstr = BattleScript_StickyWebOnSwitchIn;
    }
    else if (gBattleMons[gActiveBattler].hp != gBattleMons[gActiveBattler].maxHP && gBattleStruct->zmove.healReplacement)
    {
        gBattleStruct->zmove.healReplacement = FALSE;
        gBattleMoveDamage = -1 * (gBattleMons[gActiveBattler].maxHP);
        gBattleScripting.battler = gActiveBattler;
        BattleScriptPushCursor();
        gBattleCommunication[MULTISTRING_CHOOSER] = MULTISTRING_Z_HP_TRAP;
        gBattlescriptCurrInstr = BattleScript_HealReplacementZMove;
        return;
    }
    else
    {
        // There is a hack here to ensure the truant counter will be 0 when the battler's next turn starts.
        // The truant counter is not updated in the case where a mon switches in after a lost judgement in the battle arena.
        if (gBattleMons[gActiveBattler].ability == ABILITY_TRUANT
            && gCurrentActionFuncId != B_ACTION_USE_MOVE
            && !gDisableStructs[gActiveBattler].truantSwitchInHack)
            gDisableStructs[gActiveBattler].truantCounter = 1;

        gDisableStructs[gActiveBattler].truantSwitchInHack = 0;

        if (AbilityBattleEffects(ABILITYEFFECT_ON_SWITCHIN, gActiveBattler, 0, 0, 0)
            || ItemBattleEffects(ITEMEFFECT_ON_SWITCH_IN, gActiveBattler, FALSE)
            || AbilityBattleEffects(ABILITYEFFECT_INTIMIDATE2, 0, 0, 0, 0)
            || AbilityBattleEffects(ABILITYEFFECT_TRACE2, 0, 0, 0, 0)
            || AbilityBattleEffects(ABILITYEFFECT_FORECAST, 0, 0, 0, 0))
            return;

        gSideStatuses[GetBattlerSide(gActiveBattler)] &= ~(SIDE_STATUS_SPIKES_DAMAGED | SIDE_STATUS_TOXIC_SPIKES_DAMAGED | SIDE_STATUS_STEALTH_ROCK_DAMAGED | SIDE_STATUS_STICKY_WEB_DAMAGED);

        for (i = 0; i < gBattlersCount; i++)
        {
            if (gBattlerByTurnOrder[i] == gActiveBattler)
                gActionsByTurnOrder[i] = B_ACTION_CANCEL_PARTNER;

            gBattleStruct->hpOnSwitchout[GetBattlerSide(i)] = gBattleMons[i].hp;
        }

        if (gBattlescriptCurrInstr[1] == 5)
        {
            u32 hitmarkerFaintBits = gHitMarker >> 28;

            gBattlerFainted++;
            while (1)
            {
                if (hitmarkerFaintBits & gBitTable[gBattlerFainted] && !(gAbsentBattlerFlags & gBitTable[gBattlerFainted]))
                    break;
                if (gBattlerFainted >= gBattlersCount)
                    break;
                gBattlerFainted++;
            }
        }
        gBattlescriptCurrInstr += 2;
    }
}

static void Cmd_trainerslidein(void)
{
    gActiveBattler = GetBattlerAtPosition(gBattlescriptCurrInstr[1]);
    BtlController_EmitTrainerSlide(0);
    MarkBattlerForControllerExec(gActiveBattler);

    gBattlescriptCurrInstr += 2;
}

static void Cmd_playse(void)
{
    gActiveBattler = gBattlerAttacker;
    BtlController_EmitPlaySE(0, T2_READ_16(gBattlescriptCurrInstr + 1));
    MarkBattlerForControllerExec(gActiveBattler);

    gBattlescriptCurrInstr += 3;
}

static void Cmd_fanfare(void)
{
    gActiveBattler = gBattlerAttacker;
    BtlController_EmitPlayFanfareOrBGM(0, T2_READ_16(gBattlescriptCurrInstr + 1), FALSE);
    MarkBattlerForControllerExec(gActiveBattler);

    gBattlescriptCurrInstr += 3;
}

static void Cmd_playfaintcry(void)
{
    gActiveBattler = GetBattlerForBattleScript(gBattlescriptCurrInstr[1]);
    BtlController_EmitFaintingCry(0);
    MarkBattlerForControllerExec(gActiveBattler);

    gBattlescriptCurrInstr += 2;
}

static void Cmd_endlinkbattle(void)
{
    gActiveBattler = GetBattlerAtPosition(B_POSITION_PLAYER_LEFT);
    BtlController_EmitEndLinkBattle(0, gBattleOutcome);
    MarkBattlerForControllerExec(gActiveBattler);

    gBattlescriptCurrInstr += 1;
}

static void Cmd_returntoball(void)
{
    gActiveBattler = GetBattlerForBattleScript(gBattlescriptCurrInstr[1]);
    BtlController_EmitReturnMonToBall(0, 1);
    MarkBattlerForControllerExec(gActiveBattler);

    gBattlescriptCurrInstr += 2;
}

static void Cmd_handlelearnnewmove(void)
{
    const u8 *jumpPtr1 = T1_READ_PTR(gBattlescriptCurrInstr + 1);
    const u8 *jumpPtr2 = T1_READ_PTR(gBattlescriptCurrInstr + 5);

    u16 learnMove = MonTryLearningNewMove(&gPlayerParty[gBattleStruct->expGetterMonId], gBattlescriptCurrInstr[9]);
    while (learnMove == MON_ALREADY_KNOWS_MOVE)
        learnMove = MonTryLearningNewMove(&gPlayerParty[gBattleStruct->expGetterMonId], FALSE);

    if (learnMove == 0)
    {
        gBattlescriptCurrInstr = jumpPtr2;
    }
    else if (learnMove == MON_HAS_MAX_MOVES)
    {
        gBattlescriptCurrInstr += 10;
    }
    else
    {
        gActiveBattler = GetBattlerAtPosition(B_POSITION_PLAYER_LEFT);

        if (gBattlerPartyIndexes[gActiveBattler] == gBattleStruct->expGetterMonId
            && !(gBattleMons[gActiveBattler].status2 & STATUS2_TRANSFORMED))
        {
            GiveMoveToBattleMon(&gBattleMons[gActiveBattler], learnMove);
        }
        if (gBattleTypeFlags & BATTLE_TYPE_DOUBLE)
        {
            gActiveBattler = GetBattlerAtPosition(B_POSITION_PLAYER_RIGHT);
            if (gBattlerPartyIndexes[gActiveBattler] == gBattleStruct->expGetterMonId
                && !(gBattleMons[gActiveBattler].status2 & STATUS2_TRANSFORMED))
            {
                GiveMoveToBattleMon(&gBattleMons[gActiveBattler], learnMove);
            }
        }

        gBattlescriptCurrInstr = jumpPtr1;
    }
}

static void Cmd_yesnoboxlearnmove(void)
{
    gActiveBattler = 0;

    switch (gBattleScripting.learnMoveState)
    {
    case 0:
        HandleBattleWindow(0x18, 8, 0x1D, 0xD, 0);
        BattlePutTextOnWindow(gText_BattleYesNoChoice, 0xC);
        gBattleScripting.learnMoveState++;
        gBattleCommunication[CURSOR_POSITION] = 0;
        BattleCreateYesNoCursorAt(0);
        break;
    case 1:
        if (JOY_NEW(DPAD_UP) && gBattleCommunication[CURSOR_POSITION] != 0)
        {
            PlaySE(SE_SELECT);
            BattleDestroyYesNoCursorAt(gBattleCommunication[CURSOR_POSITION]);
            gBattleCommunication[CURSOR_POSITION] = 0;
            BattleCreateYesNoCursorAt(0);
        }
        if (JOY_NEW(DPAD_DOWN) && gBattleCommunication[CURSOR_POSITION] == 0)
        {
            PlaySE(SE_SELECT);
            BattleDestroyYesNoCursorAt(gBattleCommunication[CURSOR_POSITION]);
            gBattleCommunication[CURSOR_POSITION] = 1;
            BattleCreateYesNoCursorAt(1);
        }
        if (JOY_NEW(A_BUTTON))
        {
            PlaySE(SE_SELECT);
            if (gBattleCommunication[1] == 0)
            {
                HandleBattleWindow(0x18, 0x8, 0x1D, 0xD, WINDOW_CLEAR);
                BeginNormalPaletteFade(PALETTES_ALL, 0, 0, 0x10, RGB_BLACK);
                gBattleScripting.learnMoveState++;
            }
            else
            {
                gBattleScripting.learnMoveState = 5;
            }
        }
        else if (JOY_NEW(B_BUTTON))
        {
            PlaySE(SE_SELECT);
            gBattleScripting.learnMoveState = 5;
        }
        break;
    case 2:
        if (!gPaletteFade.active)
        {
            FreeAllWindowBuffers();
            ShowSelectMovePokemonSummaryScreen(gPlayerParty, gBattleStruct->expGetterMonId, gPlayerPartyCount - 1, ReshowBattleScreenAfterMenu, gMoveToLearn);
            gBattleScripting.learnMoveState++;
        }
        break;
    case 3:
        if (!gPaletteFade.active && gMain.callback2 == BattleMainCB2)
        {
            gBattleScripting.learnMoveState++;
        }
        break;
    case 4:
        if (!gPaletteFade.active && gMain.callback2 == BattleMainCB2)
        {
            u8 movePosition = GetMoveSlotToReplace();
            if (movePosition == MAX_MON_MOVES)
            {
                gBattleScripting.learnMoveState = 5;
            }
            else
            {
                u16 moveId = GetMonData(&gPlayerParty[gBattleStruct->expGetterMonId], MON_DATA_MOVE1 + movePosition);
                if (IsHMMove2(moveId))
                {
                    PrepareStringBattle(STRINGID_HMMOVESCANTBEFORGOTTEN, gActiveBattler);
                    gBattleScripting.learnMoveState = 6;
                }
                else
                {
                    gBattlescriptCurrInstr = T1_READ_PTR(gBattlescriptCurrInstr + 1);

                    PREPARE_MOVE_BUFFER(gBattleTextBuff2, moveId)

                    RemoveMonPPBonus(&gPlayerParty[gBattleStruct->expGetterMonId], movePosition);
                    SetMonMoveSlot(&gPlayerParty[gBattleStruct->expGetterMonId], gMoveToLearn, movePosition);

                    if (gBattlerPartyIndexes[0] == gBattleStruct->expGetterMonId
                        && !(gBattleMons[0].status2 & STATUS2_TRANSFORMED)
                        && !(gDisableStructs[0].mimickedMoves & gBitTable[movePosition]))
                    {
                        RemoveBattleMonPPBonus(&gBattleMons[0], movePosition);
                        SetBattleMonMoveSlot(&gBattleMons[0], gMoveToLearn, movePosition);
                    }
                    if (gBattleTypeFlags & BATTLE_TYPE_DOUBLE
                        && gBattlerPartyIndexes[2] == gBattleStruct->expGetterMonId
                        && !(gBattleMons[2].status2 & STATUS2_TRANSFORMED)
                        && !(gDisableStructs[2].mimickedMoves & gBitTable[movePosition]))
                    {
                        RemoveBattleMonPPBonus(&gBattleMons[2], movePosition);
                        SetBattleMonMoveSlot(&gBattleMons[2], gMoveToLearn, movePosition);
                    }
                }
            }
        }
        break;
    case 5:
        HandleBattleWindow(0x18, 8, 0x1D, 0xD, WINDOW_CLEAR);
        gBattlescriptCurrInstr += 5;
        break;
    case 6:
        if (gBattleControllerExecFlags == 0)
        {
            gBattleScripting.learnMoveState = 2;
        }
        break;
    }
}

static void Cmd_yesnoboxstoplearningmove(void)
{
    switch (gBattleScripting.learnMoveState)
    {
    case 0:
        HandleBattleWindow(0x18, 8, 0x1D, 0xD, 0);
        BattlePutTextOnWindow(gText_BattleYesNoChoice, 0xC);
        gBattleScripting.learnMoveState++;
        gBattleCommunication[CURSOR_POSITION] = 0;
        BattleCreateYesNoCursorAt(0);
        break;
    case 1:
        if (JOY_NEW(DPAD_UP) && gBattleCommunication[CURSOR_POSITION] != 0)
        {
            PlaySE(SE_SELECT);
            BattleDestroyYesNoCursorAt(gBattleCommunication[CURSOR_POSITION]);
            gBattleCommunication[CURSOR_POSITION] = 0;
            BattleCreateYesNoCursorAt(0);
        }
        if (JOY_NEW(DPAD_DOWN) && gBattleCommunication[CURSOR_POSITION] == 0)
        {
            PlaySE(SE_SELECT);
            BattleDestroyYesNoCursorAt(gBattleCommunication[CURSOR_POSITION]);
            gBattleCommunication[CURSOR_POSITION] = 1;
            BattleCreateYesNoCursorAt(1);
        }
        if (JOY_NEW(A_BUTTON))
        {
            PlaySE(SE_SELECT);

            if (gBattleCommunication[1] != 0)
                gBattlescriptCurrInstr = T1_READ_PTR(gBattlescriptCurrInstr + 1);
            else
                gBattlescriptCurrInstr += 5;

            HandleBattleWindow(0x18, 0x8, 0x1D, 0xD, WINDOW_CLEAR);
        }
        else if (JOY_NEW(B_BUTTON))
        {
            PlaySE(SE_SELECT);
            gBattlescriptCurrInstr = T1_READ_PTR(gBattlescriptCurrInstr + 1);
            HandleBattleWindow(0x18, 0x8, 0x1D, 0xD, WINDOW_CLEAR);
        }
        break;
    }
}

static void Cmd_hitanimation(void)
{
    gActiveBattler = GetBattlerForBattleScript(gBattlescriptCurrInstr[1]);

    if (gMoveResultFlags & MOVE_RESULT_NO_EFFECT)
    {
        gBattlescriptCurrInstr += 2;
    }
    else if (!(gHitMarker & HITMARKER_IGNORE_SUBSTITUTE) || !(DoesSubstituteBlockMove(gBattlerAttacker, gActiveBattler, gCurrentMove)) || gDisableStructs[gActiveBattler].substituteHP == 0)
    {
        BtlController_EmitHitAnimation(0);
        MarkBattlerForControllerExec(gActiveBattler);
        gBattlescriptCurrInstr += 2;
    }
    else
    {
        gBattlescriptCurrInstr += 2;
    }
}

static u32 GetTrainerMoneyToGive(u16 trainerId)
{
    u32 i = 0;
    u32 lastMonLevel = 0;
    u32 moneyReward;

    if (trainerId == TRAINER_SECRET_BASE)
    {
        moneyReward = 20 * gBattleResources->secretBase->party.levels[0] * gBattleStruct->moneyMultiplier;
    }
    else
    {
        switch (gTrainers[trainerId].partyFlags)
        {
        case 0:
            {
                const struct TrainerMonNoItemDefaultMoves *party = gTrainers[trainerId].party.NoItemDefaultMoves;
                lastMonLevel = party[gTrainers[trainerId].partySize - 1].lvl;
            }
            break;
        case F_TRAINER_PARTY_CUSTOM_MOVESET:
            {
                const struct TrainerMonNoItemCustomMoves *party = gTrainers[trainerId].party.NoItemCustomMoves;
                lastMonLevel = party[gTrainers[trainerId].partySize - 1].lvl;
            }
            break;
        case F_TRAINER_PARTY_HELD_ITEM:
            {
                const struct TrainerMonItemDefaultMoves *party = gTrainers[trainerId].party.ItemDefaultMoves;
                lastMonLevel = party[gTrainers[trainerId].partySize - 1].lvl;
            }
            break;
        case F_TRAINER_PARTY_CUSTOM_MOVESET | F_TRAINER_PARTY_HELD_ITEM:
            {
                const struct TrainerMonItemCustomMoves *party = gTrainers[trainerId].party.ItemCustomMoves;
                lastMonLevel = party[gTrainers[trainerId].partySize - 1].lvl;
            }
            break;
        }

        for (; gTrainerMoneyTable[i].classId != 0xFF; i++)
        {
            if (gTrainerMoneyTable[i].classId == gTrainers[trainerId].trainerClass)
                break;
        }

        if (gBattleTypeFlags & BATTLE_TYPE_TWO_OPPONENTS)
            moneyReward = 4 * lastMonLevel * gBattleStruct->moneyMultiplier * gTrainerMoneyTable[i].value;
        else if (gBattleTypeFlags & BATTLE_TYPE_DOUBLE)
            moneyReward = 4 * lastMonLevel * gBattleStruct->moneyMultiplier * 2 * gTrainerMoneyTable[i].value;
        else
            moneyReward = 4 * lastMonLevel * gBattleStruct->moneyMultiplier * gTrainerMoneyTable[i].value;
    }

    return moneyReward;
}

static void Cmd_getmoneyreward(void)
{
    u32 moneyReward = GetTrainerMoneyToGive(gTrainerBattleOpponent_A);
    if (gBattleTypeFlags & BATTLE_TYPE_TWO_OPPONENTS)
        moneyReward += GetTrainerMoneyToGive(gTrainerBattleOpponent_B);

    AddMoney(&gSaveBlock1Ptr->money, moneyReward);
    PREPARE_WORD_NUMBER_BUFFER(gBattleTextBuff1, 5, moneyReward);

    gBattlescriptCurrInstr++;
}

static void Cmd_unknown_5E(void)
{
    gActiveBattler = GetBattlerForBattleScript(gBattlescriptCurrInstr[1]);

    switch (gBattleCommunication[0])
    {
    case 0:
        BtlController_EmitGetMonData(0, REQUEST_ALL_BATTLE, 0);
        MarkBattlerForControllerExec(gActiveBattler);
        gBattleCommunication[0]++;
        break;
    case 1:
         if (gBattleControllerExecFlags == 0)
         {
            s32 i;
            struct BattlePokemon *bufferPoke = (struct BattlePokemon*) &gBattleResources->bufferB[gActiveBattler][4];
            for (i = 0; i < MAX_MON_MOVES; i++)
            {
                gBattleMons[gActiveBattler].moves[i] = bufferPoke->moves[i];
                gBattleMons[gActiveBattler].pp[i] = bufferPoke->pp[i];
            }
            gBattlescriptCurrInstr += 2;
         }
         break;
    }
}

static void Cmd_swapattackerwithtarget(void)
{
    gActiveBattler = gBattlerAttacker;
    gBattlerAttacker = gBattlerTarget;
    gBattlerTarget = gActiveBattler;

    if (gHitMarker & HITMARKER_SWAP_ATTACKER_TARGET)
        gHitMarker &= ~(HITMARKER_SWAP_ATTACKER_TARGET);
    else
        gHitMarker |= HITMARKER_SWAP_ATTACKER_TARGET;

    gBattlescriptCurrInstr++;
}

static void Cmd_incrementgamestat(void)
{
    if (GetBattlerSide(gBattlerAttacker) == B_SIDE_PLAYER)
        IncrementGameStat(gBattlescriptCurrInstr[1]);

    gBattlescriptCurrInstr += 2;
}

static void Cmd_drawpartystatussummary(void)
{
    s32 i;
    struct Pokemon *party;
    struct HpAndStatus hpStatuses[PARTY_SIZE];

    if (gBattleControllerExecFlags)
        return;

    gActiveBattler = GetBattlerForBattleScript(gBattlescriptCurrInstr[1]);

    if (GetBattlerSide(gActiveBattler) == B_SIDE_PLAYER)
        party = gPlayerParty;
    else
        party = gEnemyParty;

    for (i = 0; i < PARTY_SIZE; i++)
    {
        if (GetMonData(&party[i], MON_DATA_SPECIES2) == SPECIES_NONE
            || GetMonData(&party[i], MON_DATA_SPECIES2) == SPECIES_EGG)
        {
            hpStatuses[i].hp = 0xFFFF;
            hpStatuses[i].status = 0;
        }
        else
        {
            hpStatuses[i].hp = GetMonData(&party[i], MON_DATA_HP);
            hpStatuses[i].status = GetMonData(&party[i], MON_DATA_STATUS);
        }
    }

    BtlController_EmitDrawPartyStatusSummary(0, hpStatuses, 1);
    MarkBattlerForControllerExec(gActiveBattler);

    gBattlescriptCurrInstr += 2;
}

static void Cmd_hidepartystatussummary(void)
{
    gActiveBattler = GetBattlerForBattleScript(gBattlescriptCurrInstr[1]);
    BtlController_EmitHidePartyStatusSummary(0);
    MarkBattlerForControllerExec(gActiveBattler);

    gBattlescriptCurrInstr += 2;
}

static void Cmd_jumptocalledmove(void)
{
    if (gBattlescriptCurrInstr[1])
        gCurrentMove = gCalledMove;
    else
        gChosenMove = gCurrentMove = gCalledMove;

    gBattlescriptCurrInstr = gBattleScriptsForMoveEffects[gBattleMoves[gCurrentMove].effect];
}

static void Cmd_statusanimation(void)
{
    if (gBattleControllerExecFlags == 0)
    {
        gActiveBattler = GetBattlerForBattleScript(gBattlescriptCurrInstr[1]);
        if (!(gStatuses3[gActiveBattler] & STATUS3_SEMI_INVULNERABLE)
            && gDisableStructs[gActiveBattler].substituteHP == 0
            && !(gHitMarker & HITMARKER_NO_ANIMATIONS))
        {
            BtlController_EmitStatusAnimation(0, FALSE, gBattleMons[gActiveBattler].status1);
            MarkBattlerForControllerExec(gActiveBattler);
        }
        gBattlescriptCurrInstr += 2;
    }
}

static void Cmd_status2animation(void)
{
    u32 wantedToAnimate;

    if (gBattleControllerExecFlags == 0)
    {
        gActiveBattler = GetBattlerForBattleScript(gBattlescriptCurrInstr[1]);
        wantedToAnimate = T1_READ_32(gBattlescriptCurrInstr + 2);
        if (!(gStatuses3[gActiveBattler] & STATUS3_SEMI_INVULNERABLE)
            && gDisableStructs[gActiveBattler].substituteHP == 0
            && !(gHitMarker & HITMARKER_NO_ANIMATIONS))
        {
            BtlController_EmitStatusAnimation(0, TRUE, gBattleMons[gActiveBattler].status2 & wantedToAnimate);
            MarkBattlerForControllerExec(gActiveBattler);
        }
        gBattlescriptCurrInstr += 6;
    }
}

static void Cmd_chosenstatusanimation(void)
{
    u32 wantedStatus;

    if (gBattleControllerExecFlags == 0)
    {
        gActiveBattler = GetBattlerForBattleScript(gBattlescriptCurrInstr[1]);
        wantedStatus = T1_READ_32(gBattlescriptCurrInstr + 3);
        if (!(gStatuses3[gActiveBattler] & STATUS3_SEMI_INVULNERABLE)
            && gDisableStructs[gActiveBattler].substituteHP == 0
            && !(gHitMarker & HITMARKER_NO_ANIMATIONS))
        {
            BtlController_EmitStatusAnimation(0, gBattlescriptCurrInstr[2], wantedStatus);
            MarkBattlerForControllerExec(gActiveBattler);
        }
        gBattlescriptCurrInstr += 7;
    }
}

static void Cmd_yesnobox(void)
{
    switch (gBattleCommunication[0])
    {
    case 0:
        HandleBattleWindow(0x18, 8, 0x1D, 0xD, 0);
        BattlePutTextOnWindow(gText_BattleYesNoChoice, 0xC);
        gBattleCommunication[0]++;
        gBattleCommunication[CURSOR_POSITION] = 0;
        BattleCreateYesNoCursorAt(0);
        break;
    case 1:
        if (JOY_NEW(DPAD_UP) && gBattleCommunication[CURSOR_POSITION] != 0)
        {
            PlaySE(SE_SELECT);
            BattleDestroyYesNoCursorAt(gBattleCommunication[CURSOR_POSITION]);
            gBattleCommunication[CURSOR_POSITION] = 0;
            BattleCreateYesNoCursorAt(0);
        }
        if (JOY_NEW(DPAD_DOWN) && gBattleCommunication[CURSOR_POSITION] == 0)
        {
            PlaySE(SE_SELECT);
            BattleDestroyYesNoCursorAt(gBattleCommunication[CURSOR_POSITION]);
            gBattleCommunication[CURSOR_POSITION] = 1;
            BattleCreateYesNoCursorAt(1);
        }
        if (JOY_NEW(B_BUTTON))
        {
            gBattleCommunication[CURSOR_POSITION] = 1;
            PlaySE(SE_SELECT);
            HandleBattleWindow(0x18, 8, 0x1D, 0xD, WINDOW_CLEAR);
            gBattlescriptCurrInstr++;
        }
        else if (JOY_NEW(A_BUTTON))
        {
            PlaySE(SE_SELECT);
            HandleBattleWindow(0x18, 8, 0x1D, 0xD, WINDOW_CLEAR);
            gBattlescriptCurrInstr++;
        }
        break;
    }
}

static void Cmd_cancelallactions(void)
{
    s32 i;

    for (i = 0; i < gBattlersCount; i++)
        gActionsByTurnOrder[i] = B_ACTION_CANCEL_PARTNER;

    gBattlescriptCurrInstr++;
}

static void Cmd_setgravity(void)
{
    if (gFieldStatuses & STATUS_FIELD_GRAVITY)
    {
        gBattlescriptCurrInstr = T1_READ_PTR(gBattlescriptCurrInstr + 1);
    }
    else
    {
        gFieldStatuses |= STATUS_FIELD_GRAVITY;
        gFieldTimers.gravityTimer = 5;
        gBattlescriptCurrInstr += 5;
    }
}

static bool32 TryCheekPouch(u32 battlerId, u32 itemId)
{
    if (ItemId_GetPocket(itemId) == POCKET_BERRIES
        && GetBattlerAbility(battlerId) == ABILITY_CHEEK_POUCH
        && !(gStatuses3[battlerId] & STATUS3_HEAL_BLOCK)
        && gBattleStruct->ateBerry[GetBattlerSide(battlerId)] & gBitTable[gBattlerPartyIndexes[battlerId]]
        && !BATTLER_MAX_HP(battlerId))
    {
        gBattleMoveDamage = gBattleMons[battlerId].maxHP / 3;
        if (gBattleMoveDamage == 0)
            gBattleMoveDamage = 1;
        gBattleMoveDamage *= -1;
        gBattlerAbility = battlerId;
        BattleScriptPush(gBattlescriptCurrInstr + 2);
        gBattlescriptCurrInstr = BattleScript_CheekPouchActivates;
        return TRUE;
    }
    return FALSE;
}

static void Cmd_removeitem(void)
{
    u16 itemId = 0;

    gActiveBattler = GetBattlerForBattleScript(gBattlescriptCurrInstr[1]);
    itemId = gBattleMons[gActiveBattler].item;

    // Popped Air Balloon cannot be restored by no means.
    if (GetBattlerHoldEffect(gActiveBattler, TRUE) != HOLD_EFFECT_AIR_BALLOON)
        gBattleStruct->usedHeldItems[gActiveBattler] = itemId;

    gBattleMons[gActiveBattler].item = 0;
    CheckSetUnburden(gActiveBattler);

    BtlController_EmitSetMonData(0, REQUEST_HELDITEM_BATTLE, 0, 2, &gBattleMons[gActiveBattler].item);
    MarkBattlerForControllerExec(gActiveBattler);

    ClearBattlerItemEffectHistory(gActiveBattler);
    if (!TryCheekPouch(gActiveBattler, itemId))
        gBattlescriptCurrInstr += 2;
}

static void Cmd_atknameinbuff1(void)
{
    PREPARE_MON_NICK_BUFFER(gBattleTextBuff1, gBattlerAttacker, gBattlerPartyIndexes[gBattlerAttacker]);

    gBattlescriptCurrInstr++;
}

static void Cmd_drawlvlupbox(void)
{
    if (gBattleScripting.drawlvlupboxState == 0)
    {
        if (IsMonGettingExpSentOut())
            gBattleScripting.drawlvlupboxState = 3;
        else
            gBattleScripting.drawlvlupboxState = 1;
    }

    switch (gBattleScripting.drawlvlupboxState)
    {
    case 1:
        gBattle_BG2_Y = 0x60;
        SetBgAttribute(2, BG_ATTR_PRIORITY, 0);
        ShowBg(2);
        sub_804F17C();
        gBattleScripting.drawlvlupboxState = 2;
        break;
    case 2:
        if (!sub_804F1CC())
            gBattleScripting.drawlvlupboxState = 3;
        break;
    case 3:
        gBattle_BG1_X = 0;
        gBattle_BG1_Y = 0x100;
        SetBgAttribute(0, BG_ATTR_PRIORITY, 1);
        SetBgAttribute(1, BG_ATTR_PRIORITY, 0);
        ShowBg(0);
        ShowBg(1);
        HandleBattleWindow(0x12, 7, 0x1D, 0x13, WINDOW_x80);
        gBattleScripting.drawlvlupboxState = 4;
        break;
    case 4:
        DrawLevelUpWindow1();
        PutWindowTilemap(13);
        CopyWindowToVram(13, 3);
        gBattleScripting.drawlvlupboxState++;
        break;
    case 5:
    case 7:
        if (!IsDma3ManagerBusyWithBgCopy())
        {
            gBattle_BG1_Y = 0;
            gBattleScripting.drawlvlupboxState++;
        }
        break;
    case 6:
        if (gMain.newKeys != 0)
        {
            PlaySE(SE_SELECT);
            DrawLevelUpWindow2();
            CopyWindowToVram(13, 2);
            gBattleScripting.drawlvlupboxState++;
        }
        break;
    case 8:
        if (gMain.newKeys != 0)
        {
            PlaySE(SE_SELECT);
            HandleBattleWindow(0x12, 7, 0x1D, 0x13, WINDOW_x80 | WINDOW_CLEAR);
            gBattleScripting.drawlvlupboxState++;
        }
        break;
    case 9:
        if (!sub_804F344())
        {
            ClearWindowTilemap(14);
            CopyWindowToVram(14, 1);

            ClearWindowTilemap(13);
            CopyWindowToVram(13, 1);

            SetBgAttribute(2, BG_ATTR_PRIORITY, 2);
            ShowBg(2);

            gBattleScripting.drawlvlupboxState = 10;
        }
        break;
    case 10:
        if (!IsDma3ManagerBusyWithBgCopy())
        {
            SetBgAttribute(0, BG_ATTR_PRIORITY, 0);
            SetBgAttribute(1, BG_ATTR_PRIORITY, 1);
            ShowBg(0);
            ShowBg(1);
            gBattlescriptCurrInstr++;
        }
        break;
    }
}

static void DrawLevelUpWindow1(void)
{
    u16 currStats[NUM_STATS];

    GetMonLevelUpWindowStats(&gPlayerParty[gBattleStruct->expGetterMonId], currStats);
    DrawLevelUpWindowPg1(0xD, gBattleResources->beforeLvlUp->stats, currStats, TEXT_DYNAMIC_COLOR_5, TEXT_DYNAMIC_COLOR_4, TEXT_DYNAMIC_COLOR_6);
}

static void DrawLevelUpWindow2(void)
{
    u16 currStats[NUM_STATS];

    GetMonLevelUpWindowStats(&gPlayerParty[gBattleStruct->expGetterMonId], currStats);
    DrawLevelUpWindowPg2(0xD, currStats, TEXT_DYNAMIC_COLOR_5, TEXT_DYNAMIC_COLOR_4, TEXT_DYNAMIC_COLOR_6);
}

static void sub_804F17C(void)
{
    gBattle_BG2_Y = 0;
    gBattle_BG2_X = 0x1A0;

    LoadPalette(sUnknown_0831C2C8, 0x60, 0x20);
    CopyToWindowPixelBuffer(14, sUnknown_0831C2E8, 0, 0);
    PutWindowTilemap(14);
    CopyWindowToVram(14, 3);

    PutMonIconOnLvlUpBox();
}

static bool8 sub_804F1CC(void)
{
    if (IsDma3ManagerBusyWithBgCopy())
        return TRUE;

    if (gBattle_BG2_X == 0x200)
        return FALSE;

    if (gBattle_BG2_X == 0x1A0)
        PutLevelAndGenderOnLvlUpBox();

    gBattle_BG2_X += 8;
    if (gBattle_BG2_X >= 0x200)
        gBattle_BG2_X = 0x200;

    return (gBattle_BG2_X != 0x200);
}

static void PutLevelAndGenderOnLvlUpBox(void)
{
    u16 monLevel;
    u8 monGender;
    struct TextPrinterTemplate printerTemplate;
    u8 *txtPtr;
    u32 var;

    monLevel = GetMonData(&gPlayerParty[gBattleStruct->expGetterMonId], MON_DATA_LEVEL);
    monGender = GetMonGender(&gPlayerParty[gBattleStruct->expGetterMonId]);
    GetMonNickname(&gPlayerParty[gBattleStruct->expGetterMonId], gStringVar4);

    printerTemplate.currentChar = gStringVar4;
    printerTemplate.windowId = 14;
    printerTemplate.fontId = 0;
    printerTemplate.x = 32;
    printerTemplate.y = 0;
    printerTemplate.currentX = 32;
    printerTemplate.currentY = 0;
    printerTemplate.letterSpacing = 0;
    printerTemplate.lineSpacing = 0;
    printerTemplate.unk = 0;
    printerTemplate.fgColor = TEXT_COLOR_WHITE;
    printerTemplate.bgColor = TEXT_COLOR_TRANSPARENT;
    printerTemplate.shadowColor = TEXT_COLOR_DARK_GRAY;

    AddTextPrinter(&printerTemplate, 0xFF, NULL);

    txtPtr = gStringVar4;
    *(txtPtr)++ = CHAR_EXTRA_SYMBOL;
    *(txtPtr)++ = CHAR_LV_2;

    var = (u32)(txtPtr);
    txtPtr = ConvertIntToDecimalStringN(txtPtr, monLevel, STR_CONV_MODE_LEFT_ALIGN, 3);
    var = (u32)(txtPtr) - var;
    txtPtr = StringFill(txtPtr, CHAR_GENDERLESS, 4 - var);

    if (monGender != MON_GENDERLESS)
    {
        if (monGender == MON_MALE)
        {
            txtPtr = WriteColorChangeControlCode(txtPtr, 0, 0xC);
            txtPtr = WriteColorChangeControlCode(txtPtr, 1, 0xD);
            *(txtPtr++) = CHAR_MALE;
        }
        else
        {
            txtPtr = WriteColorChangeControlCode(txtPtr, 0, 0xE);
            txtPtr = WriteColorChangeControlCode(txtPtr, 1, 0xF);
            *(txtPtr++) = CHAR_FEMALE;
        }
        *(txtPtr++) = EOS;
    }

    printerTemplate.y = 10;
    printerTemplate.currentY = 10;
    AddTextPrinter(&printerTemplate, 0xFF, NULL);

    CopyWindowToVram(14, 2);
}

static bool8 sub_804F344(void)
{
    if (gBattle_BG2_X == 0x1A0)
        return FALSE;

    if (gBattle_BG2_X - 16 < 0x1A0)
        gBattle_BG2_X = 0x1A0;
    else
        gBattle_BG2_X -= 16;

    return (gBattle_BG2_X != 0x1A0);
}

#define sDestroy                    data[0]
#define sSavedLvlUpBoxXPosition     data[1]

static void PutMonIconOnLvlUpBox(void)
{
    u8 spriteId;
    const u16* iconPal;
    struct SpriteSheet iconSheet;
    struct SpritePalette iconPalSheet;

    u16 species = GetMonData(&gPlayerParty[gBattleStruct->expGetterMonId], MON_DATA_SPECIES);
    u32 personality = GetMonData(&gPlayerParty[gBattleStruct->expGetterMonId], MON_DATA_PERSONALITY);

    const u8* iconPtr = GetMonIconPtr(species, personality, 1);
    iconSheet.data = iconPtr;
    iconSheet.size = 0x200;
    iconSheet.tag = MON_ICON_LVLUP_BOX_TAG;

    iconPal = GetValidMonIconPalettePtr(species);
    iconPalSheet.data = iconPal;
    iconPalSheet.tag = MON_ICON_LVLUP_BOX_TAG;

    LoadSpriteSheet(&iconSheet);
    LoadSpritePalette(&iconPalSheet);

    spriteId = CreateSprite(&sSpriteTemplate_MonIconOnLvlUpBox, 256, 10, 0);
    gSprites[spriteId].sDestroy = FALSE;
    gSprites[spriteId].sSavedLvlUpBoxXPosition = gBattle_BG2_X;
}

static void SpriteCB_MonIconOnLvlUpBox(struct Sprite* sprite)
{
    sprite->x2 = sprite->sSavedLvlUpBoxXPosition - gBattle_BG2_X;

    if (sprite->x2 != 0)
    {
        sprite->sDestroy = TRUE;
    }
    else if (sprite->sDestroy)
    {
        DestroySprite(sprite);
        FreeSpriteTilesByTag(MON_ICON_LVLUP_BOX_TAG);
        FreeSpritePaletteByTag(MON_ICON_LVLUP_BOX_TAG);
    }
}

#undef sDestroy
#undef sSavedLvlUpBoxXPosition

static bool32 IsMonGettingExpSentOut(void)
{
    if (gBattlerPartyIndexes[0] == gBattleStruct->expGetterMonId)
        return TRUE;
    if (gBattleTypeFlags & BATTLE_TYPE_DOUBLE && gBattlerPartyIndexes[2] == gBattleStruct->expGetterMonId)
        return TRUE;

    return FALSE;
}

static void Cmd_resetsentmonsvalue(void)
{
    ResetSentPokesToOpponentValue();
    gBattlescriptCurrInstr++;
}

static void Cmd_setatktoplayer0(void)
{
    gBattlerAttacker = GetBattlerAtPosition(B_POSITION_PLAYER_LEFT);
    gBattlescriptCurrInstr++;
}

static void Cmd_makevisible(void)
{
    if (gBattleControllerExecFlags)
        return;

    gActiveBattler = GetBattlerForBattleScript(gBattlescriptCurrInstr[1]);
    BtlController_EmitSpriteInvisibility(0, FALSE);
    MarkBattlerForControllerExec(gActiveBattler);

    gBattlescriptCurrInstr += 2;
}

static void Cmd_recordability(void)
{
    u8 battler = GetBattlerForBattleScript(gBattlescriptCurrInstr[1]);
    RecordAbilityBattle(battler, gBattleMons[battler].ability);
    gBattlescriptCurrInstr += 2;
}

void BufferMoveToLearnIntoBattleTextBuff2(void)
{
    PREPARE_MOVE_BUFFER(gBattleTextBuff2, gMoveToLearn);
}

static void Cmd_buffermovetolearn(void)
{
    BufferMoveToLearnIntoBattleTextBuff2();
    gBattlescriptCurrInstr++;
}

static void Cmd_jumpifplayerran(void)
{
    if (TryRunFromBattle(gBattlerFainted))
        gBattlescriptCurrInstr = T1_READ_PTR(gBattlescriptCurrInstr + 1);
    else
        gBattlescriptCurrInstr += 5;
}

static void Cmd_hpthresholds(void)
{
    u8 opposingBank;
    s32 result;

    if (!(gBattleTypeFlags & BATTLE_TYPE_DOUBLE))
    {
        gActiveBattler = GetBattlerForBattleScript(gBattlescriptCurrInstr[1]);
        opposingBank = gActiveBattler ^ BIT_SIDE;

        result = gBattleMons[opposingBank].hp * 100 / gBattleMons[opposingBank].maxHP;
        if (result == 0)
            result = 1;

        if (result > 69 || !gBattleMons[opposingBank].hp)
            gBattleStruct->hpScale = 0;
        else if (result > 39)
            gBattleStruct->hpScale = 1;
        else if (result > 9)
            gBattleStruct->hpScale = 2;
        else
            gBattleStruct->hpScale = 3;
    }

    gBattlescriptCurrInstr += 2;
}

static void Cmd_hpthresholds2(void)
{
    u8 opposingBank;
    s32 result;
    u8 hpSwitchout;

    if (!(gBattleTypeFlags & BATTLE_TYPE_DOUBLE))
    {
        gActiveBattler = GetBattlerForBattleScript(gBattlescriptCurrInstr[1]);
        opposingBank = gActiveBattler ^ BIT_SIDE;
        hpSwitchout = *(gBattleStruct->hpOnSwitchout + GetBattlerSide(opposingBank));
        result = (hpSwitchout - gBattleMons[opposingBank].hp) * 100 / hpSwitchout;

        if (gBattleMons[opposingBank].hp >= hpSwitchout)
            gBattleStruct->hpScale = 0;
        else if (result <= 29)
            gBattleStruct->hpScale = 1;
        else if (result <= 69)
            gBattleStruct->hpScale = 2;
        else
            gBattleStruct->hpScale = 3;
    }

    gBattlescriptCurrInstr += 2;
}

static void Cmd_useitemonopponent(void)
{
    gBattlerInMenuId = gBattlerAttacker;
    PokemonUseItemEffects(&gEnemyParty[gBattlerPartyIndexes[gBattlerAttacker]], gLastUsedItem, gBattlerPartyIndexes[gBattlerAttacker], 0, TRUE);
    gBattlescriptCurrInstr += 1;
}

static bool32 HasAttackerFaintedTarget(void)
{
    if (!(gMoveResultFlags & MOVE_RESULT_NO_EFFECT)
        && gBattleMoves[gCurrentMove].power != 0
        && (gLastHitBy[gBattlerTarget] == 0xFF || gLastHitBy[gBattlerTarget] == gBattlerAttacker)
        && gBattleStruct->moveTarget[gBattlerAttacker] == gBattlerTarget
        && gBattlerTarget != gBattlerAttacker
        && gCurrentTurnActionNumber == GetBattlerTurnOrderNum(gBattlerAttacker)
        && (gChosenMove == gChosenMoveByBattler[gBattlerAttacker] || gChosenMove == gBattleMons[gBattlerAttacker].moves[gChosenMovePos]))
        return TRUE;
    else
        return FALSE;
}

static void HandleTerrainMove(u16 move)
{
    u32 statusFlag = 0;
    u8 *timer = NULL;
    
    switch (gBattleMoves[move].effect)
    {
    case EFFECT_MISTY_TERRAIN:
        statusFlag = STATUS_FIELD_MISTY_TERRAIN, timer = &gFieldTimers.mistyTerrainTimer;
        gBattleCommunication[MULTISTRING_CHOOSER] = 0;
        break;
    case EFFECT_GRASSY_TERRAIN:
        statusFlag = STATUS_FIELD_GRASSY_TERRAIN, timer = &gFieldTimers.grassyTerrainTimer;
        gBattleCommunication[MULTISTRING_CHOOSER] = 1;
        break;
    case EFFECT_ELECTRIC_TERRAIN:
        statusFlag = STATUS_FIELD_ELECTRIC_TERRAIN, timer = &gFieldTimers.electricTerrainTimer;
        gBattleCommunication[MULTISTRING_CHOOSER] = 2;
        break;
    case EFFECT_PSYCHIC_TERRAIN:
        statusFlag = STATUS_FIELD_PSYCHIC_TERRAIN, timer = &gFieldTimers.psychicTerrainTimer;
        gBattleCommunication[MULTISTRING_CHOOSER] = 3;
        break;
    case EFFECT_DAMAGE_SET_TERRAIN:
        switch (gBattleMoves[move].argument)
        {
        case 0: //genesis supernova
            statusFlag = STATUS_FIELD_PSYCHIC_TERRAIN, timer = &gFieldTimers.psychicTerrainTimer;
            gBattleCommunication[MULTISTRING_CHOOSER] = 3;
            break;
        case 1: //splintered stormshards
            if (!(gFieldStatuses & (STATUS_FIELD_MISTY_TERRAIN | STATUS_FIELD_GRASSY_TERRAIN | STATUS_FIELD_ELECTRIC_TERRAIN | STATUS_FIELD_PSYCHIC_TERRAIN)))
            {
                //no terrain to remove -> jump to battle script pointer
                gBattlescriptCurrInstr = T1_READ_PTR(gBattlescriptCurrInstr + 3);
            }
            else
            {
                // remove all terrain
                gFieldStatuses &= ~(STATUS_FIELD_MISTY_TERRAIN | STATUS_FIELD_GRASSY_TERRAIN | STATUS_FIELD_ELECTRIC_TERRAIN | STATUS_FIELD_PSYCHIC_TERRAIN);
                gBattleCommunication[MULTISTRING_CHOOSER] = 4;
                gBattlescriptCurrInstr += 7;
            }
            return;
        default:
            break;
        }
        break;
    }

    if (gFieldStatuses & statusFlag || statusFlag == 0)
    {
        gBattlescriptCurrInstr = T1_READ_PTR(gBattlescriptCurrInstr + 3);
    }
    else
    {
        gFieldStatuses &= ~STATUS_TERRAIN_ANY;
        gFieldStatuses |= statusFlag;
        if (GetBattlerHoldEffect(gBattlerAttacker, TRUE) == HOLD_EFFECT_TERRAIN_EXTENDER)
            *timer = 8;
        else
            *timer = 5;
        gBattlescriptCurrInstr += 7;
    }
}

bool32 CanPoisonType(u8 battlerAttacker, u8 battlerTarget)
{
    return (GetBattlerAbility(battlerAttacker) == ABILITY_CORROSION
            || !(IS_BATTLER_OF_TYPE(battlerTarget, TYPE_POISON)
                || IS_BATTLER_OF_TYPE(battlerTarget, TYPE_STEEL)));
}

bool32 CanParalyzeType(u8 battlerAttacker, u8 battlerTarget)
{
    return !(B_PARALYZE_ELECTRIC >= GEN_6 && IS_BATTLER_OF_TYPE(battlerTarget, TYPE_ELECTRIC));
}

bool32 CanUseLastResort(u8 battlerId)
{
    u32 i;
    u32 knownMovesCount = 0, usedMovesCount = 0;

    for (i = 0; i < 4; i++)
    {
        if (gBattleMons[battlerId].moves[i] != MOVE_NONE)
            knownMovesCount++;
        if (i != gCurrMovePos && gDisableStructs[battlerId].usedMoves & gBitTable[i]) // Increment used move count for all moves except current Last Resort.
            usedMovesCount++;
    }

    return (knownMovesCount >= 2 && usedMovesCount >= knownMovesCount - 1);
}

#define DEFOG_CLEAR(status, structField, battlescript, move)\
{                                                           \
    if (*sideStatuses & status)                             \
    {                                                       \
        if (clear)                                          \
        {                                                   \
            if (move)                                       \
                PREPARE_MOVE_BUFFER(gBattleTextBuff1, move);\
            *sideStatuses &= ~(status);                     \
            sideTimer->structField = 0;                     \
            BattleScriptPushCursor();                       \
            gBattlescriptCurrInstr = battlescript;          \
        }                                                   \
        return TRUE;                                        \
    }                                                       \
}

static bool32 ClearDefogHazards(u8 battlerAtk, bool32 clear)
{
    s32 i;
    for (i = 0; i < 2; i++)
    {
        struct SideTimer *sideTimer = &gSideTimers[i];
        u32 *sideStatuses = &gSideStatuses[i];

        gBattlerAttacker = i;
        if (GetBattlerSide(battlerAtk) != i)
        {
            DEFOG_CLEAR(SIDE_STATUS_REFLECT, reflectTimer, BattleScript_SideStatusWoreOffReturn, MOVE_REFLECT);
            DEFOG_CLEAR(SIDE_STATUS_LIGHTSCREEN, lightscreenTimer, BattleScript_SideStatusWoreOffReturn, MOVE_LIGHT_SCREEN);
            DEFOG_CLEAR(SIDE_STATUS_MIST, mistTimer, BattleScript_SideStatusWoreOffReturn, MOVE_MIST);
            DEFOG_CLEAR(SIDE_STATUS_AURORA_VEIL, auroraVeilTimer, BattleScript_SideStatusWoreOffReturn, MOVE_AURORA_VEIL);
            DEFOG_CLEAR(SIDE_STATUS_SAFEGUARD, safeguardTimer, BattleScript_SideStatusWoreOffReturn, MOVE_SAFEGUARD);
        }
        DEFOG_CLEAR(SIDE_STATUS_SPIKES, spikesAmount, BattleScript_SpikesFree, 0);
        DEFOG_CLEAR(SIDE_STATUS_STEALTH_ROCK, stealthRockAmount, BattleScript_StealthRockFree, 0);
        DEFOG_CLEAR(SIDE_STATUS_TOXIC_SPIKES, toxicSpikesAmount, BattleScript_ToxicSpikesFree, 0);
        DEFOG_CLEAR(SIDE_STATUS_STICKY_WEB, stickyWebAmount, BattleScript_StickyWebFree, 0);
    }

    return FALSE;
}

u32 IsFlowerVeilProtected(u32 battler)
{
    if (IS_BATTLER_OF_TYPE(battler, TYPE_GRASS))
        return IsAbilityOnSide(battler, ABILITY_FLOWER_VEIL);
    else
        return 0;
}

u32 IsLeafGuardProtected(u32 battler)
{
    if (WEATHER_HAS_EFFECT && (gBattleWeather & WEATHER_SUN_ANY))
        return GetBattlerAbility(battler) == ABILITY_LEAF_GUARD;
    else
        return 0;
}

bool32 IsShieldsDownProtected(u32 battler)
{
    return (gBattleMons[battler].ability == ABILITY_SHIELDS_DOWN
            && gBattleMons[battler].species == SPECIES_MINIOR);
}

u32 IsAbilityStatusProtected(u32 battler)
{
    return IsFlowerVeilProtected(battler)
        || IsLeafGuardProtected(battler)
        || IsShieldsDownProtected(battler);
}

static void RecalcBattlerStats(u32 battler, struct Pokemon *mon)
{
    CalculateMonStats(mon);
    gBattleMons[battler].level = GetMonData(mon, MON_DATA_LEVEL);
    gBattleMons[battler].hp = GetMonData(mon, MON_DATA_HP);
    gBattleMons[battler].maxHP = GetMonData(mon, MON_DATA_MAX_HP);
    gBattleMons[battler].attack = GetMonData(mon, MON_DATA_ATK);
    gBattleMons[battler].defense = GetMonData(mon, MON_DATA_DEF);
    gBattleMons[battler].speed = GetMonData(mon, MON_DATA_SPEED);
    gBattleMons[battler].spAttack = GetMonData(mon, MON_DATA_SPATK);
    gBattleMons[battler].spDefense = GetMonData(mon, MON_DATA_SPDEF);
    gBattleMons[battler].ability = GetMonAbility(mon);
    gBattleMons[battler].type1 = gBaseStats[gBattleMons[battler].species].type1;
    gBattleMons[battler].type2 = gBaseStats[gBattleMons[battler].species].type2;
}

static u32 GetHighestStatId(u32 battlerId)
{
    u32 i, highestId = STAT_ATK, highestStat = gBattleMons[battlerId].attack;

    for (i = STAT_DEF; i < NUM_STATS; i++)
    {
        u16 *statVal = &gBattleMons[battlerId].attack + (i - 1);
        if (*statVal > highestStat)
        {
            highestStat = *statVal;
            highestId = i;
        }
    }
    return highestId;
}

static void Cmd_various(void)
{
    struct Pokemon *mon;
    s32 i, j;
    u8 data[10];
    u32 side, bits;

    if (gBattleControllerExecFlags)
        return;

    gActiveBattler = GetBattlerForBattleScript(gBattlescriptCurrInstr[1]);

    switch (gBattlescriptCurrInstr[2])
    {
    // Roar will fail in a double wild battle when used by the player against one of the two alive wild mons.
    // Also when an opposing wild mon uses it againt its partner.
    case VARIOUS_JUMP_IF_ROAR_FAILS:
        if (WILD_DOUBLE_BATTLE
            && GetBattlerSide(gBattlerAttacker) == B_SIDE_PLAYER
            && GetBattlerSide(gBattlerTarget) == B_SIDE_OPPONENT
            && IS_WHOLE_SIDE_ALIVE(gBattlerTarget))
            gBattlescriptCurrInstr = T1_READ_PTR(gBattlescriptCurrInstr + 3);
        else if (WILD_DOUBLE_BATTLE
                 && GetBattlerSide(gBattlerAttacker) == B_SIDE_OPPONENT
                 && GetBattlerSide(gBattlerTarget) == B_SIDE_OPPONENT)
            gBattlescriptCurrInstr = T1_READ_PTR(gBattlescriptCurrInstr + 3);
        else
            gBattlescriptCurrInstr += 7;
        return;
    case VARIOUS_JUMP_IF_ABSENT:
        if (!IsBattlerAlive(gActiveBattler))
            gBattlescriptCurrInstr = T1_READ_PTR(gBattlescriptCurrInstr + 3);
        else
            gBattlescriptCurrInstr += 7;
        return;
    case VARIOUS_JUMP_IF_SHIELDS_DOWN_PROTECTED:
        if (IsShieldsDownProtected(gActiveBattler))
            gBattlescriptCurrInstr = T1_READ_PTR(gBattlescriptCurrInstr + 3);
        else
            gBattlescriptCurrInstr += 7;
        return;
    case VARIOUS_JUMP_IF_NO_HOLD_EFFECT:
        if (GetBattlerHoldEffect(gActiveBattler, TRUE) != gBattlescriptCurrInstr[3])
            gBattlescriptCurrInstr = T1_READ_PTR(gBattlescriptCurrInstr + 4);
        else
            gBattlescriptCurrInstr += 8;
        return;
    case VARIOUS_JUMP_IF_NO_ALLY:
        if (!IsBattlerAlive(BATTLE_PARTNER(gActiveBattler)))
            gBattlescriptCurrInstr = T1_READ_PTR(gBattlescriptCurrInstr + 3);
        else
            gBattlescriptCurrInstr += 7;
        return;
    case VARIOUS_INFATUATE_WITH_BATTLER:
        gBattleScripting.battler = gActiveBattler;
        gBattleMons[gActiveBattler].status2 |= STATUS2_INFATUATED_WITH(GetBattlerForBattleScript(gBattlescriptCurrInstr[3]));
        gBattlescriptCurrInstr += 4;
        return;
    case VARIOUS_SET_LAST_USED_ITEM:
        gLastUsedItem = gBattleMons[gActiveBattler].item;
        break;
    case VARIOUS_TRY_FAIRY_LOCK:
        if (gFieldStatuses & STATUS_FIELD_FAIRY_LOCK)
        {
            gBattlescriptCurrInstr = T1_READ_PTR(gBattlescriptCurrInstr + 3);
        }
        else
        {
            gFieldStatuses |= STATUS_FIELD_FAIRY_LOCK;
            gFieldTimers.fairyLockTimer = 2;
            gBattlescriptCurrInstr += 7;
        }
        return;
    case VARIOUS_GET_STAT_VALUE:
        i = gBattlescriptCurrInstr[3];
        gBattleMoveDamage = *(u16*)(&gBattleMons[gActiveBattler].attack) + (i - 1);
        gBattleMoveDamage *= gStatStageRatios[gBattleMons[gActiveBattler].statStages[i]][0];
        gBattleMoveDamage /= gStatStageRatios[gBattleMons[gActiveBattler].statStages[i]][1];
        gBattlescriptCurrInstr += 4;
        return;
    case VARIOUS_JUMP_IF_FULL_HP:
        if (BATTLER_MAX_HP(gActiveBattler))
            gBattlescriptCurrInstr = T1_READ_PTR(gBattlescriptCurrInstr + 3);
        else
            gBattlescriptCurrInstr += 7;
        return;
    case VARIOUS_TRY_FRISK:
        while (gBattleStruct->friskedBattler < gBattlersCount)
        {
            gBattlerTarget = gBattleStruct->friskedBattler++;
            if (GET_BATTLER_SIDE2(gActiveBattler) != GET_BATTLER_SIDE2(gBattlerTarget)
                && IsBattlerAlive(gBattlerTarget)
                && gBattleMons[gBattlerTarget].item != ITEM_NONE)
            {
                gLastUsedItem = gBattleMons[gBattlerTarget].item;
                RecordItemEffectBattle(gBattlerTarget, GetBattlerHoldEffect(gBattlerTarget, FALSE));
                BattleScriptPushCursor();
                // If Frisk identifies two mons' items, show the pop-up only once.
                if (gBattleStruct->friskedAbility)
                {
                    gBattlescriptCurrInstr = BattleScript_FriskMsg;
                }
                else
                {
                    gBattleStruct->friskedAbility = TRUE;
                    gBattlescriptCurrInstr = BattleScript_FriskMsgWithPopup;
                }
                return;
            }
        }
        gBattleStruct->friskedBattler = 0;
        gBattleStruct->friskedAbility = FALSE;
        break;
    case VARIOUS_POISON_TYPE_IMMUNITY:
        if (!CanPoisonType(gActiveBattler, GetBattlerForBattleScript(gBattlescriptCurrInstr[3])))
            gBattlescriptCurrInstr = T1_READ_PTR(gBattlescriptCurrInstr + 4);
        else
            gBattlescriptCurrInstr += 8;
        return;
    case VARIOUS_PARALYZE_TYPE_IMMUNITY:
        if (!CanParalyzeType(gActiveBattler, GetBattlerForBattleScript(gBattlescriptCurrInstr[3])))
            gBattlescriptCurrInstr = T1_READ_PTR(gBattlescriptCurrInstr + 4);
        else
            gBattlescriptCurrInstr += 8;
        return;
    case VARIOUS_TRACE_ABILITY:
        gBattleMons[gActiveBattler].ability = gBattleStruct->tracedAbility[gActiveBattler];
        RecordAbilityBattle(gActiveBattler, gBattleMons[gActiveBattler].ability);
        break;
    case VARIOUS_TRY_ILLUSION_OFF:
        if (GetIllusionMonPtr(gActiveBattler) != NULL)
        {
            gBattlescriptCurrInstr += 3;
            BattleScriptPushCursor();
            gBattlescriptCurrInstr = BattleScript_IllusionOff;
            return;
        }
        break;
    case VARIOUS_SET_SPRITEIGNORE0HP:
        gBattleStruct->spriteIgnore0Hp = gBattlescriptCurrInstr[3];
        gBattlescriptCurrInstr += 4;
        return;
    case VARIOUS_UPDATE_NICK:
        if (GetBattlerSide(gActiveBattler) == B_SIDE_PLAYER)
            mon = &gPlayerParty[gBattlerPartyIndexes[gActiveBattler]];
        else
            mon = &gEnemyParty[gBattlerPartyIndexes[gActiveBattler]];
        UpdateHealthboxAttribute(gHealthboxSpriteIds[gActiveBattler], mon, HEALTHBOX_NICK);
        break;
    case VARIOUS_JUMP_IF_NOT_BERRY:
        if (ItemId_GetPocket(gBattleMons[gActiveBattler].item) == POCKET_BERRIES)
            gBattlescriptCurrInstr += 7;
        else
            gBattlescriptCurrInstr = T1_READ_PTR(gBattlescriptCurrInstr + 3);
        return;
    case VARIOUS_CHECK_IF_GRASSY_TERRAIN_HEALS:
        if ((gStatuses3[gActiveBattler] & (STATUS3_SEMI_INVULNERABLE))
            || BATTLER_MAX_HP(gActiveBattler)
            || !gBattleMons[gActiveBattler].hp
            || !(IsBattlerGrounded(gActiveBattler)))
        {
            gBattlescriptCurrInstr = T1_READ_PTR(gBattlescriptCurrInstr + 3);
        }
        else
        {
            gBattleMoveDamage = gBattleMons[gActiveBattler].maxHP / 16;
            if (gBattleMoveDamage == 0)
                gBattleMoveDamage = 1;
            gBattleMoveDamage *= -1;

            gBattlescriptCurrInstr += 7;
        }
        return;
    case VARIOUS_GRAVITY_ON_AIRBORNE_MONS:
        if (gStatuses3[gActiveBattler] & STATUS3_ON_AIR)
            CancelMultiTurnMoves(gActiveBattler);

        gStatuses3[gActiveBattler] &= ~(STATUS3_MAGNET_RISE | STATUS3_TELEKINESIS | STATUS3_ON_AIR);
        break;
    case VARIOUS_SPECTRAL_THIEF:
        // Raise stats
        for (i = STAT_ATK; i < NUM_BATTLE_STATS; i++)
        {
            if (gBattleStruct->stolenStats[0] & gBitTable[i])
            {
                gBattleStruct->stolenStats[0] &= ~(gBitTable[i]);
                SET_STATCHANGER(i, gBattleStruct->stolenStats[i], FALSE);
                if (ChangeStatBuffs(GET_STAT_BUFF_VALUE_WITH_SIGN(gBattleScripting.statChanger), i, MOVE_EFFECT_CERTAIN | MOVE_EFFECT_AFFECTS_USER, NULL) == STAT_CHANGE_WORKED)
                {
                    BattleScriptPushCursor();
                    gBattlescriptCurrInstr = BattleScript_StatUpMsg;
                    return;
                }
            }
        }
        break;
    case VARIOUS_SET_POWDER:
        gBattleMons[gActiveBattler].status2 |= STATUS2_POWDER;
        break;
    case VARIOUS_ACUPRESSURE:
        bits = 0;
        for (i = STAT_ATK; i < NUM_BATTLE_STATS; i++)
        {
            if (gBattleMons[gActiveBattler].statStages[i] != 12)
                bits |= gBitTable[i];
        }
        if (bits)
        {
            u32 statId;
            do
            {
                statId = (Random() % (NUM_BATTLE_STATS - 1)) + 1;
            } while (!(bits & gBitTable[statId]));

            SET_STATCHANGER(statId, 2, FALSE);
            gBattlescriptCurrInstr += 7;
        }
        else
        {
            gBattlescriptCurrInstr = T1_READ_PTR(gBattlescriptCurrInstr + 3);
        }
        return;
    case VARIOUS_CANCEL_MULTI_TURN_MOVES:
        CancelMultiTurnMoves(gActiveBattler);
        break;
    case VARIOUS_SET_MAGIC_COAT_TARGET:
        gBattlerAttacker = gBattlerTarget;
        side = GetBattlerSide(gBattlerAttacker) ^ BIT_SIDE;
        if (IsAffectedByFollowMe(gBattlerAttacker, side))
            gBattlerTarget = gSideTimers[side].followmeTarget;
        else
            gBattlerTarget = gActiveBattler;
        break;
    case VARIOUS_IS_RUNNING_IMPOSSIBLE:
        gBattleCommunication[0] = IsRunningFromBattleImpossible();
        break;
    case VARIOUS_GET_MOVE_TARGET:
        gBattlerTarget = GetMoveTarget(gCurrentMove, 0);
        break;
    case VARIOUS_GET_BATTLER_FAINTED:
        if (gHitMarker & HITMARKER_FAINTED(gActiveBattler))
            gBattleCommunication[0] = TRUE;
        else
            gBattleCommunication[0] = FALSE;
        break;
    case VARIOUS_RESET_INTIMIDATE_TRACE_BITS:
        gSpecialStatuses[gActiveBattler].intimidatedMon = 0;
        gSpecialStatuses[gActiveBattler].traced = 0;
        gSpecialStatuses[gActiveBattler].switchInAbilityDone = 0;
        break;
    case VARIOUS_UPDATE_CHOICE_MOVE_ON_LVL_UP:
        if (gBattlerPartyIndexes[0] == gBattleStruct->expGetterMonId || gBattlerPartyIndexes[2] == gBattleStruct->expGetterMonId)
        {
            if (gBattlerPartyIndexes[0] == gBattleStruct->expGetterMonId)
                gActiveBattler = 0;
            else
                gActiveBattler = 2;

            for (i = 0; i < MAX_MON_MOVES; i++)
            {
                if (gBattleMons[gActiveBattler].moves[i] == gBattleStruct->choicedMove[gActiveBattler])
                    break;
            }
            if (i == MAX_MON_MOVES)
                gBattleStruct->choicedMove[gActiveBattler] = 0;
        }
        break;
    case 7:
        if (!(gBattleTypeFlags & (BATTLE_TYPE_LINK | BATTLE_TYPE_DOUBLE))
            && gBattleTypeFlags & BATTLE_TYPE_TRAINER
            && gBattleMons[0].hp != 0
            && gBattleMons[1].hp != 0)
        {
            gHitMarker &= ~(HITMARKER_x400000);
        }
        break;
    case VARIOUS_PALACE_FLAVOR_TEXT:
        // Try and print end-of-turn Battle Palace flavor text (e.g. "A glint appears in mon's eyes")
        gBattleCommunication[0] = FALSE; // whether or not msg should be printed
        gBattleScripting.battler = gActiveBattler = gBattleCommunication[1];
        if (!(gBattleStruct->palaceFlags & gBitTable[gActiveBattler])
            && gBattleMons[gActiveBattler].maxHP / 2 >= gBattleMons[gActiveBattler].hp
            && gBattleMons[gActiveBattler].hp != 0
            && !(gBattleMons[gActiveBattler].status1 & STATUS1_SLEEP))
        {
            gBattleStruct->palaceFlags |= gBitTable[gActiveBattler];
            gBattleCommunication[0] = TRUE;
            gBattleCommunication[MULTISTRING_CHOOSER] = sBattlePalaceNatureToFlavorTextId[GetNatureFromPersonality(gBattleMons[gActiveBattler].personality)];
        }
        break;
    case VARIOUS_ARENA_JUDGMENT_WINDOW:
        i = BattleArena_ShowJudgmentWindow(&gBattleCommunication[0]);
        if (i == 0)
            return;

        gBattleCommunication[1] = i;
        break;
    case VARIOUS_ARENA_OPPONENT_MON_LOST:
        gBattleMons[1].hp = 0;
        gHitMarker |= HITMARKER_FAINTED(1);
        gBattleStruct->arenaLostOpponentMons |= gBitTable[gBattlerPartyIndexes[1]];
        gDisableStructs[1].truantSwitchInHack = 1;
        break;
    case VARIOUS_ARENA_PLAYER_MON_LOST:
        gBattleMons[0].hp = 0;
        gHitMarker |= HITMARKER_FAINTED(0);
        gHitMarker |= HITMARKER_x400000;
        gBattleStruct->arenaLostPlayerMons |= gBitTable[gBattlerPartyIndexes[0]];
        gDisableStructs[0].truantSwitchInHack = 1;
        break;
    case VARIOUS_ARENA_BOTH_MONS_LOST:
        gBattleMons[0].hp = 0;
        gBattleMons[1].hp = 0;
        gHitMarker |= HITMARKER_FAINTED(0);
        gHitMarker |= HITMARKER_FAINTED(1);
        gHitMarker |= HITMARKER_x400000;
        gBattleStruct->arenaLostPlayerMons |= gBitTable[gBattlerPartyIndexes[0]];
        gBattleStruct->arenaLostOpponentMons |= gBitTable[gBattlerPartyIndexes[1]];
        gDisableStructs[0].truantSwitchInHack = 1;
        gDisableStructs[1].truantSwitchInHack = 1;
        break;
    case VARIOUS_EMIT_YESNOBOX:
        BtlController_EmitYesNoBox(0);
        MarkBattlerForControllerExec(gActiveBattler);
        break;
    case 14:
        DrawArenaRefereeTextBox();
        break;
    case 15:
        RemoveArenaRefereeTextBox();
        break;
    case VARIOUS_ARENA_JUDGMENT_STRING:
        BattleStringExpandPlaceholdersToDisplayedString(gRefereeStringsTable[gBattlescriptCurrInstr[1]]);
        BattlePutTextOnWindow(gDisplayedStringBattle, 22);
        break;
    case VARIOUS_ARENA_WAIT_STRING:
        if (IsTextPrinterActive(22))
            return;
        break;
    case VARIOUS_WAIT_CRY:
        if (!IsCryFinished())
            return;
        break;
    case VARIOUS_RETURN_OPPONENT_MON1:
        gActiveBattler = 1;
        if (gBattleMons[gActiveBattler].hp != 0)
        {
            BtlController_EmitReturnMonToBall(0, 0);
            MarkBattlerForControllerExec(gActiveBattler);
        }
        break;
    case VARIOUS_RETURN_OPPONENT_MON2:
        if (gBattlersCount > 3)
        {
            gActiveBattler = 3;
            if (gBattleMons[gActiveBattler].hp != 0)
            {
                BtlController_EmitReturnMonToBall(0, 0);
                MarkBattlerForControllerExec(gActiveBattler);
            }
        }
        break;
    case VARIOUS_VOLUME_DOWN:
        m4aMPlayVolumeControl(&gMPlayInfo_BGM, 0xFFFF, 0x55);
        break;
    case VARIOUS_VOLUME_UP:
        m4aMPlayVolumeControl(&gMPlayInfo_BGM, 0xFFFF, 0x100);
        break;
    case VARIOUS_SET_ALREADY_STATUS_MOVE_ATTEMPT:
        gBattleStruct->alreadyStatusedMoveAttempt |= gBitTable[gActiveBattler];
        break;
    case 24:
        if (sub_805725C(gActiveBattler))
            return;
        break;
    case VARIOUS_SET_TELEPORT_OUTCOME:
        // Don't end the battle if one of the wild mons teleported from the wild double battle
        // and its partner is still alive.
        if (GetBattlerSide(gActiveBattler) == B_SIDE_OPPONENT && IsBattlerAlive(BATTLE_PARTNER(gActiveBattler)))
        {
            gAbsentBattlerFlags |= gBitTable[gActiveBattler];
            gHitMarker |= HITMARKER_FAINTED(gActiveBattler);
            gBattleMons[gActiveBattler].hp = 0;
            SetMonData(&gEnemyParty[gBattlerPartyIndexes[gActiveBattler]], MON_DATA_HP, &gBattleMons[gActiveBattler].hp);
            SetHealthboxSpriteInvisible(gHealthboxSpriteIds[gActiveBattler]);
            FaintClearSetData();
        }
        else if (GetBattlerSide(gActiveBattler) == B_SIDE_PLAYER)
        {
            gBattleOutcome = B_OUTCOME_PLAYER_TELEPORTED;
        }
        else
        {
            gBattleOutcome = B_OUTCOME_MON_TELEPORTED;
        }
        break;
    case VARIOUS_PLAY_TRAINER_DEFEATED_MUSIC:
        BtlController_EmitPlayFanfareOrBGM(0, MUS_VICTORY_TRAINER, TRUE);
        MarkBattlerForControllerExec(gActiveBattler);
        break;
    case VARIOUS_STAT_TEXT_BUFFER:
        PREPARE_STAT_BUFFER(gBattleTextBuff1, gBattleCommunication[0]);
        break;
    case VARIOUS_SWITCHIN_ABILITIES:
        gBattlescriptCurrInstr += 3;
        AbilityBattleEffects(ABILITYEFFECT_ON_SWITCHIN, gActiveBattler, 0, 0, 0);
        AbilityBattleEffects(ABILITYEFFECT_INTIMIDATE2, gActiveBattler, 0, 0, 0);
        AbilityBattleEffects(ABILITYEFFECT_TRACE2, gActiveBattler, 0, 0, 0);
        return;
    case VARIOUS_SAVE_TARGET:
        gBattleStruct->savedBattlerTarget = gBattlerTarget;
        break;
    case VARIOUS_RESTORE_TARGET:
        gBattlerTarget = gBattleStruct->savedBattlerTarget;
        break;
    case VARIOUS_INSTANT_HP_DROP:
        BtlController_EmitHealthBarUpdate(0, INSTANT_HP_BAR_DROP);
        MarkBattlerForControllerExec(gActiveBattler);
        break;
    case VARIOUS_CLEAR_STATUS:
        gBattleMons[gActiveBattler].status1 = 0;
        BtlController_EmitSetMonData(0, REQUEST_STATUS_BATTLE, 0, 4, &gBattleMons[gActiveBattler].status1);
        MarkBattlerForControllerExec(gActiveBattler);
        break;
    case VARIOUS_RESTORE_PP:
        for (i = 0; i < 4; i++)
        {
            gBattleMons[gActiveBattler].pp[i] = CalculatePPWithBonus(gBattleMons[gActiveBattler].moves[i], gBattleMons[gActiveBattler].ppBonuses, i);
            data[i] = gBattleMons[gActiveBattler].pp[i];
        }
        data[i] = gBattleMons[gActiveBattler].ppBonuses;
        BtlController_EmitSetMonData(0, REQUEST_PP_DATA_BATTLE, 0, 5, data);
        MarkBattlerForControllerExec(gActiveBattler);
        break;
    case VARIOUS_TRY_ACTIVATE_MOXIE:    // and chilling neigh + as one ice rider
        if ((GetBattlerAbility(gActiveBattler) == ABILITY_MOXIE
         || GetBattlerAbility(gActiveBattler) == ABILITY_CHILLING_NEIGH
         || GetBattlerAbility(gActiveBattler) == ABILITY_AS_ONE_ICE_RIDER)
          && HasAttackerFaintedTarget()
          && !NoAliveMonsForEitherParty()
          && gBattleMons[gBattlerAttacker].statStages[STAT_ATK] != 12)
        {
            gBattleMons[gBattlerAttacker].statStages[STAT_ATK]++;
            SET_STATCHANGER(STAT_ATK, 1, FALSE);
            PREPARE_STAT_BUFFER(gBattleTextBuff1, STAT_ATK);
            BattleScriptPush(gBattlescriptCurrInstr + 3);
            gLastUsedAbility = GetBattlerAbility(gActiveBattler);
            if (GetBattlerAbility(gActiveBattler) == ABILITY_AS_ONE_ICE_RIDER)
                gBattleScripting.abilityPopupOverwrite = gLastUsedAbility = ABILITY_CHILLING_NEIGH;
            gBattlescriptCurrInstr = BattleScript_RaiseStatOnFaintingTarget;
            return;
        }
        break;
    case VARIOUS_TRY_ACTIVATE_GRIM_NEIGH:   // and as one shadow rider
        if ((GetBattlerAbility(gActiveBattler) == ABILITY_GRIM_NEIGH
         || GetBattlerAbility(gActiveBattler) == ABILITY_AS_ONE_SHADOW_RIDER)
          && HasAttackerFaintedTarget()
          && !NoAliveMonsForEitherParty()
          && gBattleMons[gBattlerAttacker].statStages[STAT_SPATK] != 12)
        {
            gBattleMons[gBattlerAttacker].statStages[STAT_SPATK]++;
            SET_STATCHANGER(STAT_SPATK, 1, FALSE);
            PREPARE_STAT_BUFFER(gBattleTextBuff1, STAT_SPATK);
            BattleScriptPush(gBattlescriptCurrInstr + 3);
            gLastUsedAbility = GetBattlerAbility(gActiveBattler);
            if (GetBattlerAbility(gActiveBattler) == ABILITY_AS_ONE_SHADOW_RIDER)
                gBattleScripting.abilityPopupOverwrite = gLastUsedAbility = ABILITY_GRIM_NEIGH;
            gBattlescriptCurrInstr = BattleScript_RaiseStatOnFaintingTarget;
            return;
        }
        break;
    case VARIOUS_TRY_ACTIVATE_RECEIVER: // Partner gets fainted's ally ability
        gBattlerAbility = BATTLE_PARTNER(gActiveBattler);
        i = GetBattlerAbility(gBattlerAbility);
        if (IsBattlerAlive(gBattlerAbility)
            && (i == ABILITY_RECEIVER || i == ABILITY_POWER_OF_ALCHEMY))
        {
            switch (gBattleMons[gActiveBattler].ability)
            { // Can't copy these abilities.
            case ABILITY_POWER_OF_ALCHEMY:  case ABILITY_RECEIVER:
            case ABILITY_FORECAST:          case ABILITY_MULTITYPE:
            case ABILITY_FLOWER_GIFT:       case ABILITY_ILLUSION:
            case ABILITY_WONDER_GUARD:      case ABILITY_ZEN_MODE:
            case ABILITY_STANCE_CHANGE:     case ABILITY_IMPOSTER:
            case ABILITY_POWER_CONSTRUCT:   case ABILITY_BATTLE_BOND:
            case ABILITY_SCHOOLING:         case ABILITY_COMATOSE:
            case ABILITY_SHIELDS_DOWN:      case ABILITY_DISGUISE:
            case ABILITY_RKS_SYSTEM:        case ABILITY_TRACE:
                break;
            default:
                gBattleStruct->tracedAbility[gBattlerAbility] = gBattleMons[gActiveBattler].ability; // re-using the variable for trace
                gBattleScripting.battler = gActiveBattler;
                BattleScriptPush(gBattlescriptCurrInstr + 3);
                gBattlescriptCurrInstr = BattleScript_ReceiverActivates;
                return;
            }
        }
        break;
    case VARIOUS_TRY_ACTIVATE_BEAST_BOOST:
        i = GetHighestStatId(gActiveBattler);
        if (GetBattlerAbility(gActiveBattler) == ABILITY_BEAST_BOOST
            && HasAttackerFaintedTarget()
            && !NoAliveMonsForEitherParty()
            && gBattleMons[gBattlerAttacker].statStages[i] != 12)
        {
            gBattleMons[gBattlerAttacker].statStages[i]++;
            SET_STATCHANGER(i, 1, FALSE);
            PREPARE_STAT_BUFFER(gBattleTextBuff1, i);
            BattleScriptPush(gBattlescriptCurrInstr + 3);
            gBattlescriptCurrInstr = BattleScript_AttackerAbilityStatRaise;
            return;
        }
        break;
    case VARIOUS_TRY_ACTIVATE_SOULHEART:
        while (gBattleStruct->soulheartBattlerId < gBattlersCount)
        {
            gBattleScripting.battler = gBattleStruct->soulheartBattlerId++;
            if (GetBattlerAbility(gBattleScripting.battler) == ABILITY_SOUL_HEART
                && IsBattlerAlive(gBattleScripting.battler)
                && !NoAliveMonsForEitherParty()
                && gBattleMons[gBattleScripting.battler].statStages[STAT_SPATK] != 12)
            {
                gBattleMons[gBattleScripting.battler].statStages[STAT_SPATK]++;
                SET_STATCHANGER(STAT_SPATK, 1, FALSE);
                PREPARE_STAT_BUFFER(gBattleTextBuff1, STAT_SPATK);
                BattleScriptPushCursor();
                gBattlescriptCurrInstr = BattleScript_ScriptingAbilityStatRaise;
                return;
            }
        }
        gBattleStruct->soulheartBattlerId = 0;
        break;
    case VARIOUS_TRY_ACTIVATE_FELL_STINGER:
        if (gBattleMoves[gCurrentMove].effect == EFFECT_FELL_STINGER
            && HasAttackerFaintedTarget()
            && !NoAliveMonsForEitherParty()
            && gBattleMons[gBattlerAttacker].statStages[STAT_ATK] != 12)
        {
            if (B_FELL_STINGER_STAT_RAISE >= GEN_7)
                SET_STATCHANGER(STAT_ATK, 3, FALSE);
            else
                SET_STATCHANGER(STAT_ATK, 2, FALSE);

            PREPARE_STAT_BUFFER(gBattleTextBuff1, STAT_ATK);
            BattleScriptPush(gBattlescriptCurrInstr + 3);
            gBattlescriptCurrInstr = BattleScript_FellStingerRaisesStat;
            return;
        }
        break;
    case VARIOUS_PLAY_MOVE_ANIMATION:
        BtlController_EmitMoveAnimation(0, T1_READ_16(gBattlescriptCurrInstr + 3), gBattleScripting.animTurn, 0, 0, gBattleMons[gActiveBattler].friendship, &gDisableStructs[gActiveBattler], gMultiHitCounter);
        MarkBattlerForControllerExec(gActiveBattler);
        gBattlescriptCurrInstr += 5;
        return;
    case VARIOUS_SET_LUCKY_CHANT:
        if (!(gSideStatuses[GET_BATTLER_SIDE(gActiveBattler)] & SIDE_STATUS_LUCKY_CHANT))
        {
            gSideStatuses[GET_BATTLER_SIDE(gActiveBattler)] |= SIDE_STATUS_LUCKY_CHANT;
            gSideTimers[GET_BATTLER_SIDE(gActiveBattler)].luckyChantBattlerId = gActiveBattler;
            gSideTimers[GET_BATTLER_SIDE(gActiveBattler)].luckyChantTimer = 5;
            gBattlescriptCurrInstr += 7;
        }
        else
        {
            gBattlescriptCurrInstr = T1_READ_PTR(gBattlescriptCurrInstr + 3);
        }
        return;
    case VARIOUS_SUCKER_PUNCH_CHECK:
        if (GetBattlerTurnOrderNum(gBattlerAttacker) > GetBattlerTurnOrderNum(gBattlerTarget))
            gBattlescriptCurrInstr = T1_READ_PTR(gBattlescriptCurrInstr + 3);
        else if (gBattleMoves[gBattleMons[gBattlerTarget].moves[gBattleStruct->chosenMovePositions[gBattlerTarget]]].power == 0)
            gBattlescriptCurrInstr = T1_READ_PTR(gBattlescriptCurrInstr + 3);
        else
            gBattlescriptCurrInstr += 7;
        return;
    case VARIOUS_SET_SIMPLE_BEAM:
        if (IsEntrainmentTargetOrSimpleBeamBannedAbility(gBattleMons[gActiveBattler].ability))
        {
            gBattlescriptCurrInstr = T1_READ_PTR(gBattlescriptCurrInstr + 3);
        }
        else
        {
            gBattleMons[gActiveBattler].ability = ABILITY_SIMPLE;
            gBattlescriptCurrInstr += 7;
            break;
        }
        return;
    case VARIOUS_TRY_ENTRAINMENT:
        if (IsEntrainmentBannedAbilityAttacker(gBattleMons[gBattlerAttacker].ability)
          || IsEntrainmentTargetOrSimpleBeamBannedAbility(gBattleMons[gBattlerTarget].ability))
        {
            gBattlescriptCurrInstr = T1_READ_PTR(gBattlescriptCurrInstr + 3);
            return;
        }

        if (gBattleMons[gBattlerTarget].ability == gBattleMons[gBattlerAttacker].ability)
        {
            gBattlescriptCurrInstr = T1_READ_PTR(gBattlescriptCurrInstr + 3);
        }
        else
        {
            gBattleMons[gBattlerTarget].ability = gBattleMons[gBattlerAttacker].ability;
            gBattlescriptCurrInstr += 7;
        }
        return;
    case VARIOUS_SET_LAST_USED_ABILITY:
        gLastUsedAbility = gBattleMons[gActiveBattler].ability;
        break;
    case VARIOUS_TRY_HEAL_PULSE:
        if (BATTLER_MAX_HP(gActiveBattler))
        {
            gBattlescriptCurrInstr = T1_READ_PTR(gBattlescriptCurrInstr + 3);
        }
        else
        {
            if (GetBattlerAbility(gBattlerAttacker) == ABILITY_MEGA_LAUNCHER && gBattleMoves[gCurrentMove].flags & FLAG_MEGA_LAUNCHER_BOOST)
                gBattleMoveDamage = -(gBattleMons[gActiveBattler].maxHP * 75 / 100);
            else
                gBattleMoveDamage = -(gBattleMons[gActiveBattler].maxHP / 2);

            if (gBattleMoveDamage == 0)
                gBattleMoveDamage = -1;
            gBattlescriptCurrInstr += 7;
        }
        return;
    case VARIOUS_TRY_QUASH:
        if (GetBattlerTurnOrderNum(gBattlerAttacker) > GetBattlerTurnOrderNum(gBattlerTarget))
        {
            gBattlescriptCurrInstr = T1_READ_PTR(gBattlescriptCurrInstr + 3);
        }
        else
        {
            for (i = 0; i < gBattlersCount; i++)
                data[i] = gBattlerByTurnOrder[i];
            for (i = 0; i < gBattlersCount; i++)
            {
                if (data[i] == gBattlerTarget)
                {
                    for (j = i + 1; j < gBattlersCount; j++)
                        data[i++] = data[j];
                }
                else
                {
                    gBattlerByTurnOrder[i] = data[i];
                }
            }
            gBattlerByTurnOrder[gBattlersCount - 1] = gBattlerTarget;
            gBattlescriptCurrInstr += 7;
        }
        return;
    case VARIOUS_INVERT_STAT_STAGES:
        for (i = 0; i < NUM_BATTLE_STATS; i++)
        {
            if (gBattleMons[gActiveBattler].statStages[i] < 6) // Negative becomes positive.
                gBattleMons[gActiveBattler].statStages[i] = 6 + (6 - gBattleMons[gActiveBattler].statStages[i]);
            else if (gBattleMons[gActiveBattler].statStages[i] > 6) // Positive becomes negative.
                gBattleMons[gActiveBattler].statStages[i] = 6 - (gBattleMons[gActiveBattler].statStages[i] - 6);
        }
        break;
    case VARIOUS_SET_TERRAIN:
        HandleTerrainMove(gCurrentMove);
        return;
    case VARIOUS_TRY_ME_FIRST:
        if (GetBattlerTurnOrderNum(gBattlerAttacker) > GetBattlerTurnOrderNum(gBattlerTarget))
            gBattlescriptCurrInstr = T1_READ_PTR(gBattlescriptCurrInstr + 3);
        else if (gBattleMoves[gBattleMons[gBattlerTarget].moves[gBattleStruct->chosenMovePositions[gBattlerTarget]]].power == 0)
            gBattlescriptCurrInstr = T1_READ_PTR(gBattlescriptCurrInstr + 3);
        else
        {
            u16 move = gBattleMons[gBattlerTarget].moves[gBattleStruct->chosenMovePositions[gBattlerTarget]];
            switch (move)
            {
            case MOVE_STRUGGLE:
            case MOVE_CHATTER:
            case MOVE_FOCUS_PUNCH:
            case MOVE_THIEF:
            case MOVE_COVET:
            case MOVE_COUNTER:
            case MOVE_MIRROR_COAT:
            case MOVE_METAL_BURST:
            case MOVE_ME_FIRST:
                gBattlescriptCurrInstr = T1_READ_PTR(gBattlescriptCurrInstr + 3);
                break;
            default:
                gCalledMove = move;
                gHitMarker &= ~(HITMARKER_ATTACKSTRING_PRINTED);
                gBattlerTarget = GetMoveTarget(gCalledMove, 0);
                gStatuses3[gBattlerAttacker] |= STATUS3_ME_FIRST;
                gBattlescriptCurrInstr += 7;
                break;
            }
        }
        return;
    case VARIOUS_JUMP_IF_BATTLE_END:
        if (NoAliveMonsForEitherParty())
            gBattlescriptCurrInstr = T1_READ_PTR(gBattlescriptCurrInstr + 3);
        else
            gBattlescriptCurrInstr += 7;
        return;
    case VARIOUS_TRY_ELECTRIFY:
        if (GetBattlerTurnOrderNum(gBattlerAttacker) > GetBattlerTurnOrderNum(gBattlerTarget))
        {
            gBattlescriptCurrInstr = T1_READ_PTR(gBattlescriptCurrInstr + 3);
        }
        else
        {
            gStatuses3[gBattlerTarget] |= STATUS3_ELECTRIFIED;
            gBattlescriptCurrInstr += 7;
        }
        return;
    case VARIOUS_TRY_REFLECT_TYPE:
        if (gBattleMons[gBattlerTarget].species == SPECIES_ARCEUS || gBattleMons[gBattlerTarget].species == SPECIES_SILVALLY)
        {
            gBattlescriptCurrInstr = T1_READ_PTR(gBattlescriptCurrInstr + 3);
        }
        else if (gBattleMons[gBattlerTarget].type1 == TYPE_MYSTERY && gBattleMons[gBattlerTarget].type2 != TYPE_MYSTERY)
        {
            gBattleMons[gBattlerAttacker].type1 = gBattleMons[gBattlerTarget].type2;
            gBattleMons[gBattlerAttacker].type2 = gBattleMons[gBattlerTarget].type2;
            gBattlescriptCurrInstr += 7;
        }
        else if (gBattleMons[gBattlerTarget].type1 != TYPE_MYSTERY && gBattleMons[gBattlerTarget].type2 == TYPE_MYSTERY)
        {
            gBattleMons[gBattlerAttacker].type1 = gBattleMons[gBattlerTarget].type1;
            gBattleMons[gBattlerAttacker].type2 = gBattleMons[gBattlerTarget].type1;
            gBattlescriptCurrInstr += 7;
        }
        else if (gBattleMons[gBattlerTarget].type1 == TYPE_MYSTERY && gBattleMons[gBattlerTarget].type2 == TYPE_MYSTERY)
        {
            gBattlescriptCurrInstr = T1_READ_PTR(gBattlescriptCurrInstr + 3);
        }
        else
        {
            gBattleMons[gBattlerAttacker].type1 = gBattleMons[gBattlerTarget].type1;
            gBattleMons[gBattlerAttacker].type2 = gBattleMons[gBattlerTarget].type2;
            gBattlescriptCurrInstr += 7;
        }
        return;
    case VARIOUS_TRY_SOAK:
        if (gBattleMons[gBattlerTarget].type1 == TYPE_WATER && gBattleMons[gBattlerTarget].type2 == TYPE_WATER)
        {
            gBattlescriptCurrInstr = T1_READ_PTR(gBattlescriptCurrInstr + 3);
        }
        else
        {
            SET_BATTLER_TYPE(gBattlerTarget, TYPE_WATER);
            gBattlescriptCurrInstr += 7;
        }
        return;
    case VARIOUS_HANDLE_MEGA_EVO:
        if (GetBattlerSide(gActiveBattler) == B_SIDE_OPPONENT)
            mon = &gEnemyParty[gBattlerPartyIndexes[gActiveBattler]];
        else
            mon = &gPlayerParty[gBattlerPartyIndexes[gActiveBattler]];

        // Change species.
        if (gBattlescriptCurrInstr[3] == 0)
        {
            u16 megaSpecies;
            gBattleStruct->mega.evolvedSpecies[gActiveBattler] = gBattleMons[gActiveBattler].species;
            if (GetBattlerPosition(gActiveBattler) == B_POSITION_PLAYER_LEFT
                || (GetBattlerPosition(gActiveBattler) == B_POSITION_PLAYER_RIGHT && !(gBattleTypeFlags & (BATTLE_TYPE_MULTI | BATTLE_TYPE_INGAME_PARTNER))))
            {
                gBattleStruct->mega.playerEvolvedSpecies = gBattleStruct->mega.evolvedSpecies[gActiveBattler];
            }
            //Checks regular Mega Evolution
            megaSpecies = GetMegaEvolutionSpecies(gBattleStruct->mega.evolvedSpecies[gActiveBattler], gBattleMons[gActiveBattler].item);
            //Checks Wish Mega Evolution
            if (megaSpecies == SPECIES_NONE)
            {
                megaSpecies = GetWishMegaEvolutionSpecies(gBattleStruct->mega.evolvedSpecies[gActiveBattler], gBattleMons[gActiveBattler].moves[0], gBattleMons[gActiveBattler].moves[1], gBattleMons[gActiveBattler].moves[2], gBattleMons[gActiveBattler].moves[3]);
            }

            gBattleMons[gActiveBattler].species = megaSpecies;
            PREPARE_SPECIES_BUFFER(gBattleTextBuff1, gBattleMons[gActiveBattler].species);

            BtlController_EmitSetMonData(0, REQUEST_SPECIES_BATTLE, gBitTable[gBattlerPartyIndexes[gActiveBattler]], 2, &gBattleMons[gActiveBattler].species);
            MarkBattlerForControllerExec(gActiveBattler);
        }
        // Change stats.
        else if (gBattlescriptCurrInstr[3] == 1)
        {
            RecalcBattlerStats(gActiveBattler, mon);
            gBattleStruct->mega.alreadyEvolved[GetBattlerPosition(gActiveBattler)] = TRUE;
            gBattleStruct->mega.evolvedPartyIds[GetBattlerSide(gActiveBattler)] |= gBitTable[gBattlerPartyIndexes[gActiveBattler]];
        }
        // Update healthbox and elevation.
        else
        {
            UpdateHealthboxAttribute(gHealthboxSpriteIds[gActiveBattler], mon, HEALTHBOX_ALL);
            CreateMegaIndicatorSprite(gActiveBattler, 0);
            if (GetBattlerSide(gActiveBattler) == B_SIDE_OPPONENT)
                SetBattlerShadowSpriteCallback(gActiveBattler, gBattleMons[gActiveBattler].species);
        }
        gBattlescriptCurrInstr += 4;
        return;
    case VARIOUS_HANDLE_FORM_CHANGE:
        if (GetBattlerSide(gActiveBattler) == B_SIDE_OPPONENT)
            mon = &gEnemyParty[gBattlerPartyIndexes[gActiveBattler]];
        else
            mon = &gPlayerParty[gBattlerPartyIndexes[gActiveBattler]];

        // Change species.
        if (gBattlescriptCurrInstr[3] == 0)
        {
            PREPARE_SPECIES_BUFFER(gBattleTextBuff1, gBattleMons[gActiveBattler].species);
            BtlController_EmitSetMonData(0, REQUEST_SPECIES_BATTLE, gBitTable[gBattlerPartyIndexes[gActiveBattler]], 2, &gBattleMons[gActiveBattler].species);
            MarkBattlerForControllerExec(gActiveBattler);
        }
        // Change stats.
        else if (gBattlescriptCurrInstr[3] == 1)
        {
            RecalcBattlerStats(gActiveBattler, mon);
        }
        // Update healthbox.
        else
        {
            UpdateHealthboxAttribute(gHealthboxSpriteIds[gActiveBattler], mon, HEALTHBOX_ALL);
        }
        gBattlescriptCurrInstr += 4;
        return;
    case VARIOUS_TRY_LAST_RESORT:
        if (CanUseLastResort(gActiveBattler))
            gBattlescriptCurrInstr += 7;
        else
            gBattlescriptCurrInstr = T1_READ_PTR(gBattlescriptCurrInstr + 3);
        return;
    case VARIOUS_ARGUMENT_STATUS_EFFECT:
        switch (gBattleMoves[gCurrentMove].argument)
        {
        case STATUS1_BURN:
            gBattleScripting.moveEffect = MOVE_EFFECT_BURN;
            break;
        case STATUS1_FREEZE:
            gBattleScripting.moveEffect = MOVE_EFFECT_FREEZE;
            break;
        case STATUS1_PARALYSIS:
            gBattleScripting.moveEffect = MOVE_EFFECT_PARALYSIS;
            break;
        case STATUS1_POISON:
            gBattleScripting.moveEffect = MOVE_EFFECT_POISON;
            break;
        case STATUS1_TOXIC_POISON:
            gBattleScripting.moveEffect = MOVE_EFFECT_TOXIC;
            break;
        default:
            gBattleScripting.moveEffect = 0;
            break;
        }
        if (gBattleScripting.moveEffect != 0)
        {
            BattleScriptPush(gBattlescriptCurrInstr + 3);
            gBattlescriptCurrInstr = BattleScript_EffectWithChance;
            return;
        }
        break;
    case VARIOUS_TRY_HIT_SWITCH_TARGET:
        if (IsBattlerAlive(gBattlerAttacker)
            && IsBattlerAlive(gBattlerTarget)
            && !(gMoveResultFlags & MOVE_RESULT_NO_EFFECT)
            && TARGET_TURN_DAMAGED)
        {
            gBattlescriptCurrInstr = BattleScript_ForceRandomSwitch;
        }
        else
        {
            gBattlescriptCurrInstr = T1_READ_PTR(gBattlescriptCurrInstr + 3);
        }
        return;
    case VARIOUS_TRY_AUTOTOMIZE:
        if (GetBattlerWeight(gActiveBattler) > 1)
        {
            gDisableStructs[gActiveBattler].autotomizeCount++;
            gBattlescriptCurrInstr += 7;
        }
        else
        {
            gBattlescriptCurrInstr = T1_READ_PTR(gBattlescriptCurrInstr + 3);
        }
        return;
    case VARIOUS_TRY_COPYCAT:
        if (gLastUsedMove == 0xFFFF || (sForbiddenMoves[gLastUsedMove] & FORBIDDEN_COPYCAT))
        {
            gBattlescriptCurrInstr = T1_READ_PTR(gBattlescriptCurrInstr + 3);
        }
        else
        {
            gCalledMove = gLastUsedMove;
            gHitMarker &= ~(HITMARKER_ATTACKSTRING_PRINTED);
            gBattlerTarget = GetMoveTarget(gCalledMove, 0);
            gBattlescriptCurrInstr += 7;
        }
        return;
    case VARIOUS_TRY_INSTRUCT:
        for (i = 0; sMoveEffectsForbiddenToInstruct[i] != FORBIDDEN_INSTRUCT_END; i++)
        {
            if (sMoveEffectsForbiddenToInstruct[i] == gBattleMoves[gLastMoves[gBattlerTarget]].effect)
                break;
        }
        if (gLastMoves[gBattlerTarget] == 0 || gLastMoves[gBattlerTarget] == 0xFFFF || sMoveEffectsForbiddenToInstruct[i] != FORBIDDEN_INSTRUCT_END
            || gLastMoves[gBattlerTarget] == MOVE_STRUGGLE || gLastMoves[gBattlerTarget] == MOVE_KINGS_SHIELD)
        {
            gBattlescriptCurrInstr = T1_READ_PTR(gBattlescriptCurrInstr + 3);
        }
        else
        {
            gSpecialStatuses[gBattlerTarget].instructedChosenTarget = *(gBattleStruct->moveTarget + gBattlerTarget) | 0x4;
            gBattlerAttacker = gBattlerTarget;
            gCalledMove = gLastMoves[gBattlerAttacker];
            for (i = 0; i < MAX_MON_MOVES; i++)
            {
                if (gBattleMons[gBattlerAttacker].moves[i] == gCalledMove)
                {
                    gCurrMovePos = i;
                    i = 4;
                    break;
                }
            }
            if (i != 4 || gBattleMons[gBattlerAttacker].pp[gCurrMovePos] == 0)
                gBattlescriptCurrInstr = T1_READ_PTR(gBattlescriptCurrInstr + 3);
            else
            {
                gBattlerTarget = gBattleStruct->lastMoveTarget[gBattlerAttacker];
                gHitMarker &= ~(HITMARKER_ATTACKSTRING_PRINTED);
                PREPARE_MON_NICK_WITH_PREFIX_BUFFER(gBattleTextBuff1, gActiveBattler, gBattlerPartyIndexes[gActiveBattler]);
                gBattlescriptCurrInstr += 7;
            }
        }
        return;
    case VARIOUS_ABILITY_POPUP:
        CreateAbilityPopUp(gActiveBattler, gBattleMons[gActiveBattler].ability, (gBattleTypeFlags & BATTLE_TYPE_DOUBLE) != 0);
        break;
    case VARIOUS_DEFOG:
        if (T1_READ_8(gBattlescriptCurrInstr + 3)) // Clear
        {
            if (ClearDefogHazards(gEffectBattler, TRUE))
                return;
            else
                gBattlescriptCurrInstr += 8;
        }
        else
        {
            if (ClearDefogHazards(gActiveBattler, FALSE))
                gBattlescriptCurrInstr += 8;
            else
                gBattlescriptCurrInstr = T1_READ_PTR(gBattlescriptCurrInstr + 4);
        }
        return;
    case VARIOUS_JUMP_IF_TARGET_ALLY:
        if (GetBattlerSide(gBattlerAttacker) != GetBattlerSide(gBattlerTarget))
            gBattlescriptCurrInstr += 7;
        else
            gBattlescriptCurrInstr = T1_READ_PTR(gBattlescriptCurrInstr + 3);
        return;
    case VARIOUS_TRY_SYNCHRONOISE:
        if (!DoBattlersShareType(gBattlerAttacker, gBattlerTarget))
            gBattlescriptCurrInstr = T1_READ_PTR(gBattlescriptCurrInstr + 3);
        else
            gBattlescriptCurrInstr += 7;
        return;
    case VARIOUS_LOSE_TYPE:
        for (i = 0; i < 3; i++)
        {
            if (*(u8*)(&gBattleMons[gActiveBattler].type1 + i) == gBattlescriptCurrInstr[3])
                *(u8*)(&gBattleMons[gActiveBattler].type1 + i) = TYPE_MYSTERY;
        }
        gBattlescriptCurrInstr += 4;
        return;
    case VARIOUS_PSYCHO_SHIFT:
        i = TRUE;
        if (gBattleMons[gBattlerAttacker].status1 & STATUS1_PARALYSIS)
        {
            if (GetBattlerAbility(gBattlerTarget) == ABILITY_LIMBER)
            {
                gBattlerAbility = gBattlerTarget;
                BattleScriptPush(T1_READ_PTR(gBattlescriptCurrInstr + 3));
                gBattlescriptCurrInstr = BattleScript_PRLZPrevention;
                i = FALSE;
            }
            else if (IS_BATTLER_OF_TYPE(gBattlerTarget, TYPE_ELECTRIC))
            {
                BattleScriptPush(T1_READ_PTR(gBattlescriptCurrInstr + 3));
                gBattlescriptCurrInstr = BattleScript_PRLZPrevention;
                i = FALSE;
            }
            else
            {
                gBattleCommunication[MULTISTRING_CHOOSER] = 3;
            }
        }
        else if (gBattleMons[gBattlerAttacker].status1 & STATUS1_PSN_ANY)
        {
            if (GetBattlerAbility(gBattlerTarget) == ABILITY_IMMUNITY)
            {
                gBattlerAbility = gBattlerTarget;
                BattleScriptPush(T1_READ_PTR(gBattlescriptCurrInstr + 3));
                gBattlescriptCurrInstr = BattleScript_PSNPrevention;
                i = FALSE;
            }
            else if (IS_BATTLER_OF_TYPE(gBattlerTarget, TYPE_POISON) || IS_BATTLER_OF_TYPE(gBattlerTarget, TYPE_STEEL))
            {
                BattleScriptPush(T1_READ_PTR(gBattlescriptCurrInstr + 3));
                gBattlescriptCurrInstr = BattleScript_PSNPrevention;
                i = FALSE;
            }
            else
            {
                if (gBattleMons[gBattlerAttacker].status1 & STATUS1_POISON)
                    gBattleCommunication[MULTISTRING_CHOOSER] = 0;
                else
                    gBattleCommunication[MULTISTRING_CHOOSER] = 1;
            }
        }
        else if (gBattleMons[gBattlerAttacker].status1 & STATUS1_BURN)
        {
            if (GetBattlerAbility(gBattlerTarget) == ABILITY_WATER_VEIL)
            {
                gBattlerAbility = gBattlerTarget;
                BattleScriptPush(T1_READ_PTR(gBattlescriptCurrInstr + 3));
                gBattlescriptCurrInstr = BattleScript_BRNPrevention;
                i = FALSE;
            }
            else if (IS_BATTLER_OF_TYPE(gBattlerTarget, TYPE_FIRE))
            {
                BattleScriptPush(T1_READ_PTR(gBattlescriptCurrInstr + 3));
                gBattlescriptCurrInstr = BattleScript_BRNPrevention;
                i = FALSE;
            }
            else
            {
                gBattleCommunication[MULTISTRING_CHOOSER] = 2;
            }
        }
        else if (gBattleMons[gBattlerAttacker].status1 & STATUS1_SLEEP)
        {
            if (GetBattlerAbility(gBattlerTarget) == ABILITY_INSOMNIA || GetBattlerAbility(gBattlerTarget) == ABILITY_VITAL_SPIRIT)
            {
                gBattlerAbility = gBattlerTarget;
                // BattleScriptPush(T1_READ_PTR(gBattlescriptCurrInstr + 3));
                // gBattlescriptCurrInstr = T1_READ_PTR(gBattlescriptCurrInstr + 3);
                i = FALSE;
            }
            else
            {
                gBattleCommunication[MULTISTRING_CHOOSER] = 4;
            }
        }

        if (i == TRUE)
        {
            gBattleMons[gBattlerTarget].status1 = gBattleMons[gBattlerAttacker].status1 & STATUS1_ANY;
            gActiveBattler = gBattlerTarget;
            BtlController_EmitSetMonData(0, REQUEST_STATUS_BATTLE, 0, 4, &gBattleMons[gActiveBattler].status1);
            MarkBattlerForControllerExec(gActiveBattler);
            gBattlescriptCurrInstr += 7;
        }
        return;
    case VARIOUS_CURE_STATUS:
        gBattleMons[gActiveBattler].status1 = 0;
        BtlController_EmitSetMonData(0, REQUEST_STATUS_BATTLE, 0, 4, &gBattleMons[gActiveBattler].status1);
        MarkBattlerForControllerExec(gActiveBattler);
        break;
    case VARIOUS_POWER_TRICK:
        gStatuses3[gActiveBattler] ^= STATUS3_POWER_TRICK;
        SWAP(gBattleMons[gActiveBattler].attack, gBattleMons[gActiveBattler].defense, i);
        break;
    case VARIOUS_AFTER_YOU:
        if (GetBattlerTurnOrderNum(gBattlerAttacker) > GetBattlerTurnOrderNum(gBattlerTarget)
            || GetBattlerTurnOrderNum(gBattlerAttacker) == GetBattlerTurnOrderNum(gBattlerTarget) + 1)
        {
            gBattlescriptCurrInstr = T1_READ_PTR(gBattlescriptCurrInstr + 3);
        }
        else
        {
            for (i = 0; i < gBattlersCount; i++)
                data[i] = gBattlerByTurnOrder[i];
            if (GetBattlerTurnOrderNum(gBattlerAttacker) == 0 && GetBattlerTurnOrderNum(gBattlerTarget) == 2)
            {
                gBattlerByTurnOrder[1] = gBattlerTarget;
                gBattlerByTurnOrder[2] = data[1];
                gBattlerByTurnOrder[3] = data[3];
            }
            else if (GetBattlerTurnOrderNum(gBattlerAttacker) == 0 && GetBattlerTurnOrderNum(gBattlerTarget) == 3)
            {
                gBattlerByTurnOrder[1] = gBattlerTarget;
                gBattlerByTurnOrder[2] = data[1];
                gBattlerByTurnOrder[3] = data[2];
            }
            else
            {
                gBattlerByTurnOrder[2] = gBattlerTarget;
                gBattlerByTurnOrder[3] = data[2];
            }
            gBattlescriptCurrInstr += 7;
        }
        return;
    case VARIOUS_BESTOW:
        if (gBattleMons[gBattlerAttacker].item == ITEM_NONE
            || gBattleMons[gBattlerTarget].item != ITEM_NONE
            || !CanBattlerGetOrLoseItem(gBattlerAttacker, gBattleMons[gBattlerAttacker].item)
            || !CanBattlerGetOrLoseItem(gBattlerTarget, gBattleMons[gBattlerAttacker].item))
        {
            gBattlescriptCurrInstr = T1_READ_PTR(gBattlescriptCurrInstr + 3);
        }
        else
        {
            gLastUsedItem = gBattleMons[gBattlerAttacker].item;

            gActiveBattler = gBattlerAttacker;
            gBattleMons[gActiveBattler].item = ITEM_NONE;
            BtlController_EmitSetMonData(0, REQUEST_HELDITEM_BATTLE, 0, 2, &gBattleMons[gActiveBattler].item);
            MarkBattlerForControllerExec(gActiveBattler);
            CheckSetUnburden(gBattlerAttacker);

            gActiveBattler = gBattlerTarget;
            gBattleMons[gActiveBattler].item = gLastUsedItem;
            BtlController_EmitSetMonData(0, REQUEST_HELDITEM_BATTLE, 0, 2, &gBattleMons[gActiveBattler].item);
            MarkBattlerForControllerExec(gActiveBattler);
            gBattleResources->flags->flags[gBattlerTarget] &= ~(RESOURCE_FLAG_UNBURDEN);

            gBattlescriptCurrInstr += 7;
        }
        return;
    case VARIOUS_ARGUMENT_TO_MOVE_EFFECT:
        gBattleScripting.moveEffect = gBattleMoves[gCurrentMove].argument;
        break;
    case VARIOUS_JUMP_IF_NOT_GROUNDED:
        if (!IsBattlerGrounded(gActiveBattler))
            gBattlescriptCurrInstr = T1_READ_PTR(gBattlescriptCurrInstr + 3);
        else
            gBattlescriptCurrInstr += 7;
        return;
    case VARIOUS_HANDLE_TRAINER_SLIDE_MSG:
        if (gBattlescriptCurrInstr[3] == 0)
        {
            gBattleScripting.savedDmg = gBattlerSpriteIds[gActiveBattler];
            HideBattlerShadowSprite(gActiveBattler);
        }
        else if (gBattlescriptCurrInstr[3] == 1)
        {
            BtlController_EmitPrintString(0, STRINGID_TRAINERSLIDE);
            MarkBattlerForControllerExec(gActiveBattler);
        }
        else
        {
            gBattlerSpriteIds[gActiveBattler] = gBattleScripting.savedDmg;
            if (gBattleMons[gActiveBattler].hp != 0)
            {
                SetBattlerShadowSpriteCallback(gActiveBattler, gBattleMons[gActiveBattler].species);
                BattleLoadOpponentMonSpriteGfx(&gEnemyParty[gBattlerPartyIndexes[gActiveBattler]], gActiveBattler);
            }
        }
        gBattlescriptCurrInstr += 4;
        return;
    case VARIOUS_TRY_TRAINER_SLIDE_MSG_FIRST_OFF:
        if (ShouldDoTrainerSlide(gActiveBattler, gTrainerBattleOpponent_A, TRAINER_SLIDE_FIRST_DOWN))
        {
            BattleScriptPush(gBattlescriptCurrInstr + 3);
            gBattlescriptCurrInstr = BattleScript_TrainerSlideMsgRet;
            return;
        }
        break;
    case VARIOUS_TRY_TRAINER_SLIDE_MSG_LAST_ON:
        if (ShouldDoTrainerSlide(gActiveBattler, gTrainerBattleOpponent_A, TRAINER_SLIDE_LAST_SWITCHIN))
        {
            BattleScriptPush(gBattlescriptCurrInstr + 3);
            gBattlescriptCurrInstr = BattleScript_TrainerSlideMsgRet;
            return;
        }
        break;
    case VARIOUS_SET_AURORA_VEIL:
        if (gSideStatuses[GET_BATTLER_SIDE(gActiveBattler)] & SIDE_STATUS_AURORA_VEIL
            || !(WEATHER_HAS_EFFECT && gBattleWeather & WEATHER_HAIL_ANY))
        {
            gMoveResultFlags |= MOVE_RESULT_MISSED;
            gBattleCommunication[MULTISTRING_CHOOSER] = 0;
        }
        else
        {
            gSideStatuses[GET_BATTLER_SIDE(gActiveBattler)] |= SIDE_STATUS_AURORA_VEIL;
            if (GetBattlerHoldEffect(gActiveBattler, TRUE) == HOLD_EFFECT_LIGHT_CLAY)
                gSideTimers[GET_BATTLER_SIDE(gActiveBattler)].auroraVeilTimer = 8;
            else
                gSideTimers[GET_BATTLER_SIDE(gActiveBattler)].auroraVeilTimer = 5;
            gSideTimers[GET_BATTLER_SIDE(gActiveBattler)].auroraVeilBattlerId = gActiveBattler;

            if (gBattleTypeFlags & BATTLE_TYPE_DOUBLE && CountAliveMonsInBattle(BATTLE_ALIVE_ATK_SIDE) == 2)
                gBattleCommunication[MULTISTRING_CHOOSER] = 5;
            else
                gBattleCommunication[MULTISTRING_CHOOSER] = 5;
        }
        break;
    case VARIOUS_TRY_THIRD_TYPE:
        if (IS_BATTLER_OF_TYPE(gActiveBattler, gBattleMoves[gCurrentMove].argument))
        {
            gBattlescriptCurrInstr = T1_READ_PTR(gBattlescriptCurrInstr + 3);
        }
        else
        {
            gBattleMons[gActiveBattler].type3 = gBattleMoves[gCurrentMove].argument;
            PREPARE_TYPE_BUFFER(gBattleTextBuff1, gBattleMoves[gCurrentMove].argument);
            gBattlescriptCurrInstr += 7;
        }
        return;
    case VARIOUS_DESTROY_ABILITY_POPUP:
        DestroyAbilityPopUp(gActiveBattler);
        break;
    case VARIOUS_TOTEM_BOOST:
        gActiveBattler = gBattlerAttacker;
        if (gTotemBoosts[gActiveBattler].stats == 0)
        {
            gBattlescriptCurrInstr += 7;    // stats done, exit
        }
        else
        {
            for (i = 0; i < (NUM_BATTLE_STATS - 1); i++)
            {
                if (gTotemBoosts[gActiveBattler].stats & (1 << i))
                {
                    if (gTotemBoosts[gActiveBattler].statChanges[i] <= -1)
                        SET_STATCHANGER(i + 1, abs(gTotemBoosts[gActiveBattler].statChanges[i]), TRUE);
                    else
                        SET_STATCHANGER(i + 1, gTotemBoosts[gActiveBattler].statChanges[i], FALSE);

                    gTotemBoosts[gActiveBattler].stats &= ~(1 << i);
                    gBattleScripting.battler = gActiveBattler;
                    gBattlerTarget = gActiveBattler;
                    if (gTotemBoosts[gActiveBattler].stats & 0x80)
                    {
                        gTotemBoosts[gActiveBattler].stats &= ~0x80; // set 'aura flared to life' flag
                        gBattlescriptCurrInstr = BattleScript_TotemFlaredToLife;
                    }
                    else
                    {
                        gBattlescriptCurrInstr = T1_READ_PTR(gBattlescriptCurrInstr + 3);   // do boost
                    }
                    return;
                }
            }
            gBattlescriptCurrInstr += 7;    // exit if loop failed (failsafe)
        }
        return;
<<<<<<< HEAD
    case VARIOUS_SET_Z_EFFECT:
        SetZEffect();   //handles battle script jumping internally
        return;
=======
    case VARIOUS_MOVEEND_ITEM_EFFECTS:
        if (ItemBattleEffects(1, gActiveBattler, FALSE))
            return;
        break;
>>>>>>> a10a02a5
    }

    gBattlescriptCurrInstr += 3;
}

static void Cmd_setprotectlike(void)
{
    bool32 fail = TRUE;
    bool32 notLastTurn = TRUE;

    if (!(gBattleMoves[gLastResultingMoves[gBattlerAttacker]].flags & FLAG_PROTECTION_MOVE))
        gDisableStructs[gBattlerAttacker].protectUses = 0;

    if (gCurrentTurnActionNumber == (gBattlersCount - 1))
        notLastTurn = FALSE;

    if (sProtectSuccessRates[gDisableStructs[gBattlerAttacker].protectUses] >= Random() && notLastTurn)
    {
        if (!gBattleMoves[gCurrentMove].argument) // Protects one mon only.
        {
            if (gBattleMoves[gCurrentMove].effect == EFFECT_ENDURE)
            {
                gProtectStructs[gBattlerAttacker].endured = 1;
                gBattleCommunication[MULTISTRING_CHOOSER] = B_MSG_BRACED_ITSELF;
            }
            else if (gCurrentMove == MOVE_DETECT || gCurrentMove == MOVE_PROTECT)
            {
                gProtectStructs[gBattlerAttacker].protected = 1;
                gBattleCommunication[MULTISTRING_CHOOSER] = B_MSG_PROTECTED_ITSELF;
            }
            else if (gCurrentMove == MOVE_SPIKY_SHIELD)
            {
                gProtectStructs[gBattlerAttacker].spikyShielded = 1;
                gBattleCommunication[MULTISTRING_CHOOSER] = B_MSG_PROTECTED_ITSELF;
            }
            else if (gCurrentMove == MOVE_KINGS_SHIELD)
            {
                gProtectStructs[gBattlerAttacker].kingsShielded = 1;
                gBattleCommunication[MULTISTRING_CHOOSER] = B_MSG_PROTECTED_ITSELF;
            }
            else if (gCurrentMove == MOVE_BANEFUL_BUNKER)
            {
                gProtectStructs[gBattlerAttacker].banefulBunkered = 1;
                gBattleCommunication[MULTISTRING_CHOOSER] = B_MSG_PROTECTED_ITSELF;
            }

            gDisableStructs[gBattlerAttacker].protectUses++;
            fail = FALSE;
        }
        else // Protects the whole side.
        {
            u8 side = GetBattlerSide(gBattlerAttacker);
            if (gCurrentMove == MOVE_WIDE_GUARD && !(gSideStatuses[side] & SIDE_STATUS_WIDE_GUARD))
            {
                gSideStatuses[side] |= SIDE_STATUS_WIDE_GUARD;
                gBattleCommunication[MULTISTRING_CHOOSER] = B_MSG_PROTECTED_TEAM;
                gDisableStructs[gBattlerAttacker].protectUses++;
                fail = FALSE;
            }
            else if (gCurrentMove == MOVE_QUICK_GUARD && !(gSideStatuses[side] & SIDE_STATUS_QUICK_GUARD))
            {
                gSideStatuses[side] |= SIDE_STATUS_QUICK_GUARD;
                gBattleCommunication[MULTISTRING_CHOOSER] = B_MSG_PROTECTED_TEAM;
                gDisableStructs[gBattlerAttacker].protectUses++;
                fail = FALSE;
            }
            else if (gCurrentMove == MOVE_CRAFTY_SHIELD && !(gSideStatuses[side] & SIDE_STATUS_CRAFTY_SHIELD))
            {
                gSideStatuses[side] |= SIDE_STATUS_CRAFTY_SHIELD;
                gBattleCommunication[MULTISTRING_CHOOSER] = B_MSG_PROTECTED_TEAM;
                gDisableStructs[gBattlerAttacker].protectUses++;
                fail = FALSE;
            }
            else if (gCurrentMove == MOVE_MAT_BLOCK && !(gSideStatuses[side] & SIDE_STATUS_MAT_BLOCK))
            {
                gSideStatuses[side] |= SIDE_STATUS_MAT_BLOCK;
                gBattleCommunication[MULTISTRING_CHOOSER] = B_MSG_PROTECTED_TEAM;
                fail = FALSE;
            }
        }
    }

    if (fail)
    {
        gDisableStructs[gBattlerAttacker].protectUses = 0;
        gBattleCommunication[MULTISTRING_CHOOSER] = B_MSG_PROTECT_FAILED;
        gMoveResultFlags |= MOVE_RESULT_MISSED;
    }

    gBattlescriptCurrInstr++;
}

static void Cmd_faintifabilitynotdamp(void)
{
    if (gBattleControllerExecFlags)
        return;

    if ((gBattlerTarget = IsAbilityOnField(ABILITY_DAMP)))
    {
        gLastUsedAbility = ABILITY_DAMP;
        RecordAbilityBattle(--gBattlerTarget, ABILITY_DAMP);
        gBattlescriptCurrInstr = BattleScript_DampStopsExplosion;
        return;
    }

    gActiveBattler = gBattlerAttacker;
    gBattleMoveDamage = gBattleMons[gActiveBattler].hp;
    BtlController_EmitHealthBarUpdate(0, INSTANT_HP_BAR_DROP);
    MarkBattlerForControllerExec(gActiveBattler);
    gBattlescriptCurrInstr++;

    for (gBattlerTarget = 0; gBattlerTarget < gBattlersCount; gBattlerTarget++)
    {
        if (gBattlerTarget == gBattlerAttacker)
            continue;
        if (IsBattlerAlive(gBattlerTarget))
            break;
    }
}

static void Cmd_setatkhptozero(void)
{
    if (gBattleControllerExecFlags)
        return;

    gActiveBattler = gBattlerAttacker;
    gBattleMons[gActiveBattler].hp = 0;
    BtlController_EmitSetMonData(0, REQUEST_HP_BATTLE, 0, 2, &gBattleMons[gActiveBattler].hp);
    MarkBattlerForControllerExec(gActiveBattler);

    gBattlescriptCurrInstr++;
}

static void Cmd_jumpifnexttargetvalid(void)
{
    const u8 *jumpPtr = T1_READ_PTR(gBattlescriptCurrInstr + 1);

    for (gBattlerTarget++; gBattlerTarget < gBattlersCount; gBattlerTarget++)
    {
        if (gBattlerTarget == gBattlerAttacker && !(gBattleMoves[gCurrentMove].target & MOVE_TARGET_USER))
            continue;
        if (IsBattlerAlive(gBattlerTarget))
            break;
    }

    if (gBattlerTarget >= gBattlersCount)
        gBattlescriptCurrInstr += 5;
    else
        gBattlescriptCurrInstr = jumpPtr;
}

static void Cmd_tryhealhalfhealth(void)
{
    const u8 *failPtr = T1_READ_PTR(gBattlescriptCurrInstr + 1);

    if (gBattlescriptCurrInstr[5] == BS_ATTACKER)
        gBattlerTarget = gBattlerAttacker;

    gBattleMoveDamage = gBattleMons[gBattlerTarget].maxHP / 2;
    if (gBattleMoveDamage == 0)
        gBattleMoveDamage = 1;
    gBattleMoveDamage *= -1;

    if (gBattleMons[gBattlerTarget].hp == gBattleMons[gBattlerTarget].maxHP)
        gBattlescriptCurrInstr = failPtr;
    else
        gBattlescriptCurrInstr += 6;
}

static void Cmd_trymirrormove(void)
{
    s32 validMovesCount;
    s32 i;
    u16 move;
    u16 movesArray[4] = {0};

    for (validMovesCount = 0, i = 0; i < gBattlersCount; i++)
    {
        if (i != gBattlerAttacker)
        {
            move = gBattleStruct->lastTakenMoveFrom[gBattlerAttacker][i];
            if (move != 0 && move != 0xFFFF)
            {
                movesArray[validMovesCount] = move;
                validMovesCount++;
            }
        }
    }

    move = gBattleStruct->lastTakenMove[gBattlerAttacker];
    if (move != 0 && move != 0xFFFF)
    {
        gHitMarker &= ~(HITMARKER_ATTACKSTRING_PRINTED);
        gCurrentMove = move;
        gBattlerTarget = GetMoveTarget(gCurrentMove, 0);
        gBattlescriptCurrInstr = gBattleScriptsForMoveEffects[gBattleMoves[gCurrentMove].effect];
    }
    else if (validMovesCount)
    {
        gHitMarker &= ~(HITMARKER_ATTACKSTRING_PRINTED);
        i = Random() % validMovesCount;
        gCurrentMove = movesArray[i];
        gBattlerTarget = GetMoveTarget(gCurrentMove, 0);
        gBattlescriptCurrInstr = gBattleScriptsForMoveEffects[gBattleMoves[gCurrentMove].effect];
    }
    else
    {
        gSpecialStatuses[gBattlerAttacker].ppNotAffectedByPressure = 1;
        gBattlescriptCurrInstr++;
    }
}

static void Cmd_setrain(void)
{
    if (!TryChangeBattleWeather(gBattlerAttacker, ENUM_WEATHER_RAIN, FALSE))
    {
        gMoveResultFlags |= MOVE_RESULT_MISSED;
        gBattleCommunication[MULTISTRING_CHOOSER] = B_MSG_WEATHER_FAILED;
    }
    else
    {
        gBattleCommunication[MULTISTRING_CHOOSER] = B_MSG_STARTED_RAIN;
    }
    gBattlescriptCurrInstr++;
}

static void Cmd_setreflect(void)
{
    if (gSideStatuses[GET_BATTLER_SIDE(gBattlerAttacker)] & SIDE_STATUS_REFLECT)
    {
        gMoveResultFlags |= MOVE_RESULT_MISSED;
        gBattleCommunication[MULTISTRING_CHOOSER] = B_MSG_SIDE_STATUS_FAILED;
    }
    else
    {
        gSideStatuses[GET_BATTLER_SIDE(gBattlerAttacker)] |= SIDE_STATUS_REFLECT;
        if (GetBattlerHoldEffect(gBattlerAttacker, TRUE) == HOLD_EFFECT_LIGHT_CLAY)
            gSideTimers[GET_BATTLER_SIDE(gBattlerAttacker)].reflectTimer = 8;
        else
            gSideTimers[GET_BATTLER_SIDE(gBattlerAttacker)].reflectTimer = 5;
        gSideTimers[GET_BATTLER_SIDE(gBattlerAttacker)].reflectBattlerId = gBattlerAttacker;

        if (gBattleTypeFlags & BATTLE_TYPE_DOUBLE && CountAliveMonsInBattle(BATTLE_ALIVE_ATK_SIDE) == 2)
            gBattleCommunication[MULTISTRING_CHOOSER] = B_MSG_SET_REFLECT_DOUBLE;
        else
            gBattleCommunication[MULTISTRING_CHOOSER] = B_MSG_SET_REFLECT_SINGLE;
    }
    gBattlescriptCurrInstr++;
}

static void Cmd_setseeded(void)
{
    if (gMoveResultFlags & MOVE_RESULT_NO_EFFECT || gStatuses3[gBattlerTarget] & STATUS3_LEECHSEED)
    {
        gMoveResultFlags |= MOVE_RESULT_MISSED;
        gBattleCommunication[MULTISTRING_CHOOSER] = B_MSG_LEECH_SEED_MISS;
    }
    else if (IS_BATTLER_OF_TYPE(gBattlerTarget, TYPE_GRASS))
    {
        gMoveResultFlags |= MOVE_RESULT_MISSED;
        gBattleCommunication[MULTISTRING_CHOOSER] = B_MSG_LEECH_SEED_FAIL;
    }
    else
    {
        gStatuses3[gBattlerTarget] |= gBattlerAttacker;
        gStatuses3[gBattlerTarget] |= STATUS3_LEECHSEED;
        gBattleCommunication[MULTISTRING_CHOOSER] = B_MSG_LEECH_SEED_SET;
    }

    gBattlescriptCurrInstr++;
}

static void Cmd_manipulatedamage(void)
{
    switch (gBattlescriptCurrInstr[1])
    {
    case DMG_CHANGE_SIGN:
        gBattleMoveDamage *= -1;
        break;
    case DMG_RECOIL_FROM_MISS:
        gBattleMoveDamage /= 2;
        if (gBattleMoveDamage == 0)
            gBattleMoveDamage = 1;
        if (B_RECOIL_IF_MISS_DMG >= GEN_5)
            gBattleMoveDamage = gBattleMons[gBattlerAttacker].maxHP / 2;
        if ((B_RECOIL_IF_MISS_DMG <= GEN_4) && ((gBattleMons[gBattlerTarget].maxHP / 2) < gBattleMoveDamage))
            gBattleMoveDamage = gBattleMons[gBattlerTarget].maxHP / 2;
        break;
    case DMG_DOUBLED:
        gBattleMoveDamage *= 2;
        break;
    case DMG_1_8_TARGET_HP:
        gBattleMoveDamage = gBattleMons[gBattlerTarget].maxHP / 8;
        if (gBattleMoveDamage == 0)
            gBattleMoveDamage = 1;
        break;
    case DMG_FULL_ATTACKER_HP:
        gBattleMoveDamage = gBattleMons[gBattlerAttacker].maxHP;
        break;
    case DMG_CURR_ATTACKER_HP:
        gBattleMoveDamage = gBattleMons[gBattlerAttacker].hp;
        break;
    case DMG_BIG_ROOT:
        gBattleMoveDamage = GetDrainedBigRootHp(gBattlerAttacker, gBattleMoveDamage);
        break;
    case DMG_1_2_ATTACKER_HP:
        gBattleMoveDamage = gBattleMons[gBattlerAttacker].maxHP / 2;
        break;
    case DMG_RECOIL_FROM_IMMUNE:
        gBattleMoveDamage = gBattleMons[gBattlerTarget].maxHP / 2;
        break;
    }

    gBattlescriptCurrInstr += 2;
}

static void Cmd_trysetrest(void)
{
    const u8 *failJump = T1_READ_PTR(gBattlescriptCurrInstr + 1);
    gActiveBattler = gBattlerTarget = gBattlerAttacker;
    gBattleMoveDamage = gBattleMons[gBattlerTarget].maxHP * (-1);

    if (gBattleMons[gBattlerTarget].hp == gBattleMons[gBattlerTarget].maxHP)
    {
        gBattlescriptCurrInstr = failJump;
    }
    else
    {
        if (gBattleMons[gBattlerTarget].status1 & ((u8)(~STATUS1_SLEEP)))
            gBattleCommunication[MULTISTRING_CHOOSER] = B_MSG_REST_STATUSED;
        else
            gBattleCommunication[MULTISTRING_CHOOSER] = B_MSG_REST;

        gBattleMons[gBattlerTarget].status1 = STATUS1_SLEEP_TURN(3);
        BtlController_EmitSetMonData(0, REQUEST_STATUS_BATTLE, 0, 4, &gBattleMons[gActiveBattler].status1);
        MarkBattlerForControllerExec(gActiveBattler);
        gBattlescriptCurrInstr += 5;
    }
}

static void Cmd_jumpifnotfirstturn(void)
{
    const u8* failJump = T1_READ_PTR(gBattlescriptCurrInstr + 1);

    if (gDisableStructs[gBattlerAttacker].isFirstTurn)
        gBattlescriptCurrInstr += 5;
    else
        gBattlescriptCurrInstr = failJump;
}

static void Cmd_setmiracleeye(void)
{
    if (!(gStatuses3[gBattlerTarget] & STATUS3_MIRACLE_EYED))
    {
        gStatuses3[gBattlerTarget] |= STATUS3_MIRACLE_EYED;
        gBattlescriptCurrInstr += 5;
    }
    else
    {
        gBattlescriptCurrInstr = T1_READ_PTR(gBattlescriptCurrInstr + 1);
    }
}

bool8 UproarWakeUpCheck(u8 battlerId)
{
    s32 i;

    for (i = 0; i < gBattlersCount; i++)
    {
        if (!(gBattleMons[i].status2 & STATUS2_UPROAR) || gBattleMons[battlerId].ability == ABILITY_SOUNDPROOF)
            continue;

        gBattleScripting.battler = i;

        if (gBattlerTarget == 0xFF)
            gBattlerTarget = i;
        else if (gBattlerTarget == i)
            gBattleCommunication[MULTISTRING_CHOOSER] = B_MSG_CANT_SLEEP_UPROAR;
        else
            gBattleCommunication[MULTISTRING_CHOOSER] = B_MSG_UPROAR_KEPT_AWAKE;

        break;
    }

    if (i == gBattlersCount)
        return FALSE;
    else
        return TRUE;
}

static void Cmd_jumpifcantmakeasleep(void)
{
    const u8 *jumpPtr = T1_READ_PTR(gBattlescriptCurrInstr + 1);
    u32 ability = GetBattlerAbility(gBattlerTarget);

    if (UproarWakeUpCheck(gBattlerTarget))
    {
        gBattlescriptCurrInstr = jumpPtr;
    }
    else if (ability == ABILITY_INSOMNIA || ability == ABILITY_VITAL_SPIRIT)
    {
        gLastUsedAbility = ability;
        gBattleCommunication[MULTISTRING_CHOOSER] = B_MSG_STAYED_AWAKE_USING;
        gBattlescriptCurrInstr = jumpPtr;
        RecordAbilityBattle(gBattlerTarget, gLastUsedAbility);
    }
    else
    {
        gBattlescriptCurrInstr += 5;
    }
}

static void Cmd_stockpile(void)
{
    switch (gBattlescriptCurrInstr[1])
    {
    case 0:
        if (gDisableStructs[gBattlerAttacker].stockpileCounter >= 3)
        {
            gMoveResultFlags |= MOVE_RESULT_MISSED;
            gBattleCommunication[MULTISTRING_CHOOSER] = B_MSG_CANT_STOCKPILE;
        }
        else
        {
            gDisableStructs[gBattlerAttacker].stockpileCounter++;
            gDisableStructs[gBattlerAttacker].stockpileBeforeDef = gBattleMons[gBattlerAttacker].statStages[STAT_DEF];
            gDisableStructs[gBattlerAttacker].stockpileBeforeSpDef = gBattleMons[gBattlerAttacker].statStages[STAT_SPDEF];
            PREPARE_BYTE_NUMBER_BUFFER(gBattleTextBuff1, 1, gDisableStructs[gBattlerAttacker].stockpileCounter);
            gBattleCommunication[MULTISTRING_CHOOSER] = B_MSG_STOCKPILED;
        }
        break;
    case 1: // Save def/sp def stats.
        if (!(gMoveResultFlags & MOVE_RESULT_NO_EFFECT))
        {
            gDisableStructs[gBattlerAttacker].stockpileDef += gBattleMons[gBattlerAttacker].statStages[STAT_DEF] - gDisableStructs[gBattlerAttacker].stockpileBeforeDef;
            gDisableStructs[gBattlerAttacker].stockpileSpDef += gBattleMons[gBattlerAttacker].statStages[STAT_SPDEF] - gDisableStructs[gBattlerAttacker].stockpileBeforeSpDef;
        }
        break;
    }

    gBattlescriptCurrInstr += 2;
}

static void Cmd_stockpiletobasedamage(void)
{
    const u8* jumpPtr = T1_READ_PTR(gBattlescriptCurrInstr + 1);
    if (gDisableStructs[gBattlerAttacker].stockpileCounter == 0)
    {
        gBattlescriptCurrInstr = jumpPtr;
    }
    else
    {
        if (gBattleCommunication[MISS_TYPE] != B_MSG_PROTECTED)
            gBattleScripting.animTurn = gDisableStructs[gBattlerAttacker].stockpileCounter;

        gDisableStructs[gBattlerAttacker].stockpileCounter = 0;
        // Restore stat changes from stockpile.
        gBattleMons[gBattlerAttacker].statStages[STAT_DEF] -= gDisableStructs[gBattlerAttacker].stockpileDef;
        gBattleMons[gBattlerAttacker].statStages[STAT_SPDEF] -= gDisableStructs[gBattlerAttacker].stockpileSpDef;
        gBattlescriptCurrInstr += 5;
    }
}

static void Cmd_stockpiletohpheal(void)
{
    const u8* jumpPtr = T1_READ_PTR(gBattlescriptCurrInstr + 1);

    if (gDisableStructs[gBattlerAttacker].stockpileCounter == 0)
    {
        gBattlescriptCurrInstr = jumpPtr;
        gBattleCommunication[MULTISTRING_CHOOSER] = B_MSG_SWALLOW_FAILED;
    }
    else
    {
        if (gBattleMons[gBattlerAttacker].maxHP == gBattleMons[gBattlerAttacker].hp)
        {
            gDisableStructs[gBattlerAttacker].stockpileCounter = 0;
            gBattlescriptCurrInstr = jumpPtr;
            gBattlerTarget = gBattlerAttacker;
            gBattleCommunication[MULTISTRING_CHOOSER] = B_MSG_SWALLOW_FULL_HP;
        }
        else
        {
            gBattleMoveDamage = gBattleMons[gBattlerAttacker].maxHP / (1 << (3 - gDisableStructs[gBattlerAttacker].stockpileCounter));

            if (gBattleMoveDamage == 0)
                gBattleMoveDamage = 1;
            gBattleMoveDamage *= -1;

            gBattleScripting.animTurn = gDisableStructs[gBattlerAttacker].stockpileCounter;
            gDisableStructs[gBattlerAttacker].stockpileCounter = 0;
            gBattlescriptCurrInstr += 5;
            gBattlerTarget = gBattlerAttacker;
        }

        // Restore stat changes from stockpile.
        gBattleMons[gBattlerAttacker].statStages[STAT_DEF] -= gDisableStructs[gBattlerAttacker].stockpileDef;
        gBattleMons[gBattlerAttacker].statStages[STAT_SPDEF] -= gDisableStructs[gBattlerAttacker].stockpileSpDef;
    }
}

// Sign change for drained HP handled in GetDrainedBigRootHp
static void Cmd_setdrainedhp(void)
{
    if (gBattleMoves[gCurrentMove].argument != 0)
        gBattleMoveDamage = (gHpDealt * gBattleMoves[gCurrentMove].argument / 100);
    else
        gBattleMoveDamage = (gHpDealt / 2);

    if (gBattleMoveDamage == 0)
        gBattleMoveDamage = 1;

    gBattlescriptCurrInstr++;
}

u32 ChangeStatBuffs(s8 statValue, u32 statId, u32 flags, const u8 *BS_ptr)
{
    bool32 certain = FALSE;
    bool32 notProtectAffected = FALSE;
    u32 index;

    if (flags & MOVE_EFFECT_AFFECTS_USER)
        gActiveBattler = gBattlerAttacker;
    else
        gActiveBattler = gBattlerTarget;

    gSpecialStatuses[gActiveBattler].changedStatsBattlerId = gBattlerAttacker;

    flags &= ~(MOVE_EFFECT_AFFECTS_USER);

    if (flags & MOVE_EFFECT_CERTAIN)
        certain++;
    flags &= ~(MOVE_EFFECT_CERTAIN);

    if (flags & STAT_BUFF_NOT_PROTECT_AFFECTED)
        notProtectAffected++;
    flags &= ~(STAT_BUFF_NOT_PROTECT_AFFECTED);

    if (GetBattlerAbility(gActiveBattler) == ABILITY_CONTRARY)
    {
        statValue ^= STAT_BUFF_NEGATIVE;
        gBattleScripting.statChanger ^= STAT_BUFF_NEGATIVE;
    }
    else if (GetBattlerAbility(gActiveBattler) == ABILITY_SIMPLE)
    {
        statValue = (SET_STAT_BUFF_VALUE(GET_STAT_BUFF_VALUE(statValue) * 2)) | ((statValue <= -1) ? STAT_BUFF_NEGATIVE : 0);
    }

    PREPARE_STAT_BUFFER(gBattleTextBuff1, statId);

    if (statValue <= -1) // Stat decrease.
    {
        if (gSideTimers[GET_BATTLER_SIDE(gActiveBattler)].mistTimer
            && !certain && gCurrentMove != MOVE_CURSE
            && !(gActiveBattler == gBattlerTarget && GetBattlerAbility(gBattlerAttacker) == ABILITY_INFILTRATOR))
        {
            if (flags == STAT_BUFF_ALLOW_PTR)
            {
                if (gSpecialStatuses[gActiveBattler].statLowered)
                {
                    gBattlescriptCurrInstr = BS_ptr;
                }
                else
                {
                    BattleScriptPush(BS_ptr);
                    gBattleScripting.battler = gActiveBattler;
                    gBattlescriptCurrInstr = BattleScript_MistProtected;
                    gSpecialStatuses[gActiveBattler].statLowered = 1;
                }
            }
            return STAT_CHANGE_DIDNT_WORK;
        }
        else if (gCurrentMove != MOVE_CURSE
                 && notProtectAffected != TRUE && JumpIfMoveAffectedByProtect(0))
        {
            gBattlescriptCurrInstr = BattleScript_ButItFailed;
            return STAT_CHANGE_DIDNT_WORK;
        }
        else if ((GetBattlerAbility(gActiveBattler) == ABILITY_CLEAR_BODY
                  || GetBattlerAbility(gActiveBattler) == ABILITY_FULL_METAL_BODY
                  || GetBattlerAbility(gActiveBattler) == ABILITY_WHITE_SMOKE)
                 && !certain && gCurrentMove != MOVE_CURSE)
        {
            if (flags == STAT_BUFF_ALLOW_PTR)
            {
                if (gSpecialStatuses[gActiveBattler].statLowered)
                {
                    gBattlescriptCurrInstr = BS_ptr;
                }
                else
                {
                    BattleScriptPush(BS_ptr);
                    gBattleScripting.battler = gActiveBattler;
                    gBattlerAbility = gActiveBattler;
                    gBattlescriptCurrInstr = BattleScript_AbilityNoStatLoss;
                    gLastUsedAbility = GetBattlerAbility(gActiveBattler);
                    RecordAbilityBattle(gActiveBattler, gLastUsedAbility);
                    gSpecialStatuses[gActiveBattler].statLowered = 1;
                }
            }
            return STAT_CHANGE_DIDNT_WORK;
        }
        else if ((index = IsFlowerVeilProtected(gActiveBattler)) && !certain)
        {
            if (flags == STAT_BUFF_ALLOW_PTR)
            {
                if (gSpecialStatuses[gActiveBattler].statLowered)
                {
                    gBattlescriptCurrInstr = BS_ptr;
                }
                else
                {
                    BattleScriptPush(BS_ptr);
                    gBattleScripting.battler = gActiveBattler;
                    gBattlerAbility = index - 1;
                    gBattlescriptCurrInstr = BattleScript_FlowerVeilProtectsRet;
                    gLastUsedAbility = ABILITY_FLOWER_VEIL;
                    gSpecialStatuses[gActiveBattler].statLowered = 1;
                }
            }
            return STAT_CHANGE_DIDNT_WORK;
        }
        else if (GetBattlerAbility(gActiveBattler) == ABILITY_KEEN_EYE
                 && !certain && statId == STAT_ACC)
        {
            if (flags == STAT_BUFF_ALLOW_PTR)
            {
                BattleScriptPush(BS_ptr);
                gBattleScripting.battler = gActiveBattler;
                gBattlerAbility = gActiveBattler;
                gBattlescriptCurrInstr = BattleScript_AbilityNoSpecificStatLoss;
                gLastUsedAbility = GetBattlerAbility(gActiveBattler);
                RecordAbilityBattle(gActiveBattler, gLastUsedAbility);
            }
            return STAT_CHANGE_DIDNT_WORK;
        }
        else if (GetBattlerAbility(gActiveBattler) == ABILITY_HYPER_CUTTER
                 && !certain && statId == STAT_ATK)
        {
            if (flags == STAT_BUFF_ALLOW_PTR)
            {
                BattleScriptPush(BS_ptr);
                gBattleScripting.battler = gActiveBattler;
                gBattlerAbility = gActiveBattler;
                gBattlescriptCurrInstr = BattleScript_AbilityNoSpecificStatLoss;
                gLastUsedAbility = GetBattlerAbility(gActiveBattler);
                RecordAbilityBattle(gActiveBattler, gLastUsedAbility);
            }
            return STAT_CHANGE_DIDNT_WORK;
        }
        else if (GetBattlerAbility(gActiveBattler) == ABILITY_SHIELD_DUST && flags == 0)
        {
            return STAT_CHANGE_DIDNT_WORK;
        }
        else // try to decrease
        {
            statValue = -GET_STAT_BUFF_VALUE(statValue);
            if (gBattleMons[gActiveBattler].statStages[statId] == 1)
                statValue = -1;
            else if (gBattleMons[gActiveBattler].statStages[statId] == 2 && statValue < -2)
                statValue = -2;
            gBattleTextBuff2[0] = B_BUFF_PLACEHOLDER_BEGIN;
            index = 1;
            if (statValue == -2)
            {
                gBattleTextBuff2[1] = B_BUFF_STRING;
                gBattleTextBuff2[2] = STRINGID_STATHARSHLY;
                gBattleTextBuff2[3] = STRINGID_STATHARSHLY >> 8;
                index = 4;
            }
            else if (statValue <= -3)
            {
                gBattleTextBuff2[1] = B_BUFF_STRING;
                gBattleTextBuff2[2] = STRINGID_SEVERELY & 0xFF;
                gBattleTextBuff2[3] = STRINGID_SEVERELY >> 8;
                index = 4;
            }
            gBattleTextBuff2[index] = B_BUFF_STRING;
            index++;
            gBattleTextBuff2[index] = STRINGID_STATFELL;
            index++;
            gBattleTextBuff2[index] = STRINGID_STATFELL >> 8;
            index++;
            gBattleTextBuff2[index] = B_BUFF_EOS;

            if (gBattleMons[gActiveBattler].statStages[statId] == MIN_STAT_STAGE)
                gBattleCommunication[MULTISTRING_CHOOSER] = B_MSG_STAT_WONT_DECREASE;
            else
                gBattleCommunication[MULTISTRING_CHOOSER] = (gBattlerTarget == gActiveBattler); // B_MSG_ATTACKER_STAT_FELL or B_MSG_DEFENDER_STAT_FELL
        }
    }
    else // stat increase
    {
        statValue = GET_STAT_BUFF_VALUE(statValue);
        if (gBattleMons[gActiveBattler].statStages[statId] == 11)
            statValue = 1;
        else if (gBattleMons[gActiveBattler].statStages[statId] == 10 && statValue > 2)
            statValue = 2;
        gBattleTextBuff2[0] = B_BUFF_PLACEHOLDER_BEGIN;
        index = 1;
        if (statValue == 2)
        {
            gBattleTextBuff2[1] = B_BUFF_STRING;
            gBattleTextBuff2[2] = STRINGID_STATSHARPLY;
            gBattleTextBuff2[3] = STRINGID_STATSHARPLY >> 8;
            index = 4;
        }
        else if (statValue >= 3)
        {
            gBattleTextBuff2[1] = B_BUFF_STRING;
            gBattleTextBuff2[2] = STRINGID_DRASTICALLY & 0xFF;
            gBattleTextBuff2[3] = STRINGID_DRASTICALLY >> 8;
            index = 4;
        }
        gBattleTextBuff2[index] = B_BUFF_STRING;
        index++;
        gBattleTextBuff2[index] = STRINGID_STATROSE;
        index++;
        gBattleTextBuff2[index] = STRINGID_STATROSE >> 8;
        index++;
        gBattleTextBuff2[index] = B_BUFF_EOS;

        if (gBattleMons[gActiveBattler].statStages[statId] == MAX_STAT_STAGE)
            gBattleCommunication[MULTISTRING_CHOOSER] = B_MSG_STAT_WONT_INCREASE;
        else
            gBattleCommunication[MULTISTRING_CHOOSER] = (gBattlerTarget == gActiveBattler); // B_MSG_ATTACKER_STAT_ROSE or B_MSG_DEFENDER_STAT_ROSE
    }

    gBattleMons[gActiveBattler].statStages[statId] += statValue;
    if (gBattleMons[gActiveBattler].statStages[statId] < MIN_STAT_STAGE)
        gBattleMons[gActiveBattler].statStages[statId] = MIN_STAT_STAGE;
    if (gBattleMons[gActiveBattler].statStages[statId] > MAX_STAT_STAGE)
        gBattleMons[gActiveBattler].statStages[statId] = MAX_STAT_STAGE;

    if (gBattleCommunication[MULTISTRING_CHOOSER] == B_MSG_STAT_WONT_INCREASE && flags & STAT_BUFF_ALLOW_PTR)
        gMoveResultFlags |= MOVE_RESULT_MISSED;

    if (gBattleCommunication[MULTISTRING_CHOOSER] == B_MSG_STAT_WONT_INCREASE && !(flags & STAT_BUFF_ALLOW_PTR))
        return STAT_CHANGE_DIDNT_WORK;

    return STAT_CHANGE_WORKED;
}

static void Cmd_statbuffchange(void)
{
    u16 flags = T1_READ_16(gBattlescriptCurrInstr + 1);
    const u8 *ptrBefore = gBattlescriptCurrInstr;
    const u8 *jumpPtr = T1_READ_PTR(gBattlescriptCurrInstr + 3);

    if (ChangeStatBuffs(GET_STAT_BUFF_VALUE_WITH_SIGN(gBattleScripting.statChanger), GET_STAT_BUFF_ID(gBattleScripting.statChanger), flags, jumpPtr) == STAT_CHANGE_WORKED)
        gBattlescriptCurrInstr += 7;
    else if (gBattlescriptCurrInstr == ptrBefore) // Prevent infinite looping.
        gBattlescriptCurrInstr = jumpPtr;
}

bool32 TryResetBattlerStatChanges(u8 battler)
{
    u32 j;
    bool32 ret = FALSE;

    gDisableStructs[battler].stockpileDef = 0;
    gDisableStructs[battler].stockpileSpDef = 0;
    for (j = 0; j < NUM_BATTLE_STATS; j++)
    {
        if (gBattleMons[battler].statStages[j] != DEFAULT_STAT_STAGE)
            ret = TRUE; // returns TRUE if any stat was reset

        gBattleMons[battler].statStages[j] = DEFAULT_STAT_STAGE;
    }

    return ret;
}

static void Cmd_normalisebuffs(void) // haze
{
    s32 i, j;

    for (i = 0; i < gBattlersCount; i++)
        TryResetBattlerStatChanges(i);

    gBattlescriptCurrInstr++;
}

static void Cmd_setbide(void)
{
    gBattleMons[gBattlerAttacker].status2 |= STATUS2_MULTIPLETURNS;
    gLockedMoves[gBattlerAttacker] = gCurrentMove;
    gTakenDmg[gBattlerAttacker] = 0;
    gBattleMons[gBattlerAttacker].status2 |= STATUS2_BIDE_TURN(2);

    gBattlescriptCurrInstr++;
}

static void Cmd_confuseifrepeatingattackends(void)
{
    if (!(gBattleMons[gBattlerAttacker].status2 & STATUS2_LOCK_CONFUSE) && !gSpecialStatuses[gBattlerAttacker].dancerUsedMove)
        gBattleScripting.moveEffect = (MOVE_EFFECT_THRASH | MOVE_EFFECT_AFFECTS_USER);

    gBattlescriptCurrInstr++;
}

static void Cmd_setmultihitcounter(void)
{
    if (gBattlescriptCurrInstr[1])
    {
        gMultiHitCounter = gBattlescriptCurrInstr[1];
    }
    else
    {
        if (GetBattlerAbility(gBattlerAttacker) == ABILITY_SKILL_LINK)
        {
            gMultiHitCounter = 5;
        }
        else if (B_MULTI_HIT_CHANCE >= GEN_5)
        {
            // 2 and 3 hits: 33.3%
            // 4 and 5 hits: 16.7%
            gMultiHitCounter = Random() % 4;
            if (gMultiHitCounter > 2)
            {
                gMultiHitCounter = (Random() % 3);
                if (gMultiHitCounter < 2)
                    gMultiHitCounter = 2;
                else
                    gMultiHitCounter = 3;
            }
            else
                gMultiHitCounter += 3;
        }
        else
        {
            // 2 and 3 hits: 37.5%
            // 4 and 5 hits: 12.5%
            gMultiHitCounter = Random() % 4;
            if (gMultiHitCounter > 1)
                gMultiHitCounter = (Random() % 4) + 2;
            else
                gMultiHitCounter += 2;
        }
    }

    gBattlescriptCurrInstr += 2;
}

static void Cmd_initmultihitstring(void)
{
    PREPARE_BYTE_NUMBER_BUFFER(gBattleScripting.multihitString, 1, 0)

    gBattlescriptCurrInstr++;
}

static void Cmd_forcerandomswitch(void)
{
    s32 i;
    s32 battler1PartyId = 0;
    s32 battler2PartyId = 0;

    s32 firstMonId;
    s32 lastMonId = 0; // + 1
    s32 monsCount;
    struct Pokemon* party = NULL;
    s32 validMons = 0;
    s32 minNeeded;

    // Swapping pokemon happens in:
    // trainer battles
    // wild double battles when an opposing pokemon uses it against one of the two alive player mons
    // wild double battle when a player pokemon uses it against its partner
    if ((gBattleTypeFlags & BATTLE_TYPE_TRAINER)
        || (WILD_DOUBLE_BATTLE
            && GetBattlerSide(gBattlerAttacker) == B_SIDE_OPPONENT
            && GetBattlerSide(gBattlerTarget) == B_SIDE_PLAYER
            && IS_WHOLE_SIDE_ALIVE(gBattlerTarget))
        || (WILD_DOUBLE_BATTLE
            && GetBattlerSide(gBattlerAttacker) == B_SIDE_PLAYER
            && GetBattlerSide(gBattlerTarget) == B_SIDE_PLAYER)
       )
    {
        if (GetBattlerSide(gBattlerTarget) == B_SIDE_PLAYER)
            party = gPlayerParty;
        else
            party = gEnemyParty;

        if (BATTLE_TWO_VS_ONE_OPPONENT && GetBattlerSide(gBattlerTarget) == B_SIDE_OPPONENT)
        {
            firstMonId = 0;
            lastMonId = 6;
            monsCount = 6;
            minNeeded = 2;
            battler2PartyId = gBattlerPartyIndexes[gBattlerTarget];
            battler1PartyId = gBattlerPartyIndexes[gBattlerTarget ^ BIT_FLANK];
        }
        else if ((gBattleTypeFlags & BATTLE_TYPE_BATTLE_TOWER && gBattleTypeFlags & BATTLE_TYPE_LINK)
            || (gBattleTypeFlags & BATTLE_TYPE_BATTLE_TOWER && gBattleTypeFlags & BATTLE_TYPE_RECORDED_LINK)
            || (gBattleTypeFlags & BATTLE_TYPE_INGAME_PARTNER))
        {
            if ((gBattlerTarget & BIT_FLANK) != 0)
            {
                firstMonId = 3;
                lastMonId = 6;
            }
            else
            {
                firstMonId = 0;
                lastMonId = 3;
            }
            monsCount = 3;
            minNeeded = 1;
            battler2PartyId = gBattlerPartyIndexes[gBattlerTarget];
            battler1PartyId = gBattlerPartyIndexes[gBattlerTarget ^ BIT_FLANK];
        }
        else if ((gBattleTypeFlags & BATTLE_TYPE_MULTI && gBattleTypeFlags & BATTLE_TYPE_LINK)
                 || (gBattleTypeFlags & BATTLE_TYPE_MULTI && gBattleTypeFlags & BATTLE_TYPE_RECORDED_LINK))
        {
            if (GetLinkTrainerFlankId(GetBattlerMultiplayerId(gBattlerTarget)) == 1)
            {
                firstMonId = 3;
                lastMonId = 6;
            }
            else
            {
                firstMonId = 0;
                lastMonId = 3;
            }
            monsCount = 3;
            minNeeded = 1;
            battler2PartyId = gBattlerPartyIndexes[gBattlerTarget];
            battler1PartyId = gBattlerPartyIndexes[gBattlerTarget ^ BIT_FLANK];
        }
        else if (gBattleTypeFlags & BATTLE_TYPE_TWO_OPPONENTS)
        {
            if (GetBattlerSide(gBattlerTarget) == B_SIDE_PLAYER)
            {
                firstMonId = 0;
                lastMonId = 6;
                monsCount = 6;
                minNeeded = 2; // since there are two opponents, it has to be a double battle
            }
            else
            {
                if ((gBattlerTarget & BIT_FLANK) != 0)
                {
                    firstMonId = 3;
                    lastMonId = 6;
                }
                else
                {
                    firstMonId = 0;
                    lastMonId = 3;
                }
                monsCount = 3;
                minNeeded = 1;
            }
            battler2PartyId = gBattlerPartyIndexes[gBattlerTarget];
            battler1PartyId = gBattlerPartyIndexes[gBattlerTarget ^ BIT_FLANK];
        }
        else if (gBattleTypeFlags & BATTLE_TYPE_DOUBLE)
        {
            firstMonId = 0;
            lastMonId = 6;
            monsCount = 6;
            minNeeded = 2;
            battler2PartyId = gBattlerPartyIndexes[gBattlerTarget];
            battler1PartyId = gBattlerPartyIndexes[gBattlerTarget ^ BIT_FLANK];
        }
        else
        {
            firstMonId = 0;
            lastMonId = 6;
            monsCount = 6;
            minNeeded = 1;
            battler2PartyId = gBattlerPartyIndexes[gBattlerTarget]; // there is only one pokemon out in single battles
            battler1PartyId = gBattlerPartyIndexes[gBattlerTarget];
        }

        for (i = firstMonId; i < lastMonId; i++)
        {
            if (GetMonData(&party[i], MON_DATA_SPECIES) != SPECIES_NONE
             && !GetMonData(&party[i], MON_DATA_IS_EGG)
             && GetMonData(&party[i], MON_DATA_HP) != 0)
             {
                 validMons++;
             }
        }

        if (validMons <= minNeeded)
        {
            gBattlescriptCurrInstr = T1_READ_PTR(gBattlescriptCurrInstr + 1);
        }
        else
        {
            *(gBattleStruct->field_58 + gBattlerTarget) = gBattlerPartyIndexes[gBattlerTarget];
            gBattlescriptCurrInstr = BattleScript_RoarSuccessSwitch;

            do
            {
                i = Random() % monsCount;
                i += firstMonId;
            }
            while (i == battler2PartyId
                   || i == battler1PartyId
                   || GetMonData(&party[i], MON_DATA_SPECIES) == SPECIES_NONE
                   || GetMonData(&party[i], MON_DATA_IS_EGG) == TRUE
                   || GetMonData(&party[i], MON_DATA_HP) == 0);

            *(gBattleStruct->monToSwitchIntoId + gBattlerTarget) = i;

            if (!IsMultiBattle())
                SwitchPartyOrder(gBattlerTarget);

            if ((gBattleTypeFlags & BATTLE_TYPE_LINK && gBattleTypeFlags & BATTLE_TYPE_BATTLE_TOWER)
                || (gBattleTypeFlags & BATTLE_TYPE_LINK && gBattleTypeFlags & BATTLE_TYPE_MULTI)
                || (gBattleTypeFlags & BATTLE_TYPE_RECORDED_LINK && gBattleTypeFlags & BATTLE_TYPE_BATTLE_TOWER)
                || (gBattleTypeFlags & BATTLE_TYPE_RECORDED_LINK && gBattleTypeFlags & BATTLE_TYPE_MULTI))
            {
                SwitchPartyOrderLinkMulti(gBattlerTarget, i, 0);
                SwitchPartyOrderLinkMulti(gBattlerTarget ^ BIT_FLANK, i, 1);
            }

            if (gBattleTypeFlags & BATTLE_TYPE_INGAME_PARTNER)
                SwitchPartyOrderInGameMulti(gBattlerTarget, i);
        }
    }
    else
    {
        // In normal wild doubles, Roar will always fail if the user's level is less than the target's.
        if (gBattleMons[gBattlerAttacker].level >= gBattleMons[gBattlerTarget].level)
            gBattlescriptCurrInstr = BattleScript_RoarSuccessEndBattle;
        else
            gBattlescriptCurrInstr = T1_READ_PTR(gBattlescriptCurrInstr + 1);
    }
}

static void Cmd_tryconversiontypechange(void) // randomly changes user's type to one of its moves' type
{
    u8 validMoves = 0;
    u8 moveChecked;
    u8 moveType;

    while (validMoves < MAX_MON_MOVES)
    {
        if (gBattleMons[gBattlerAttacker].moves[validMoves] == 0)
            break;

        validMoves++;
    }

    for (moveChecked = 0; moveChecked < validMoves; moveChecked++)
    {
        moveType = gBattleMoves[gBattleMons[gBattlerAttacker].moves[moveChecked]].type;

        if (moveType == TYPE_MYSTERY)
        {
            if (IS_BATTLER_OF_TYPE(gBattlerAttacker, TYPE_GHOST))
                moveType = TYPE_GHOST;
            else
                moveType = TYPE_NORMAL;
        }
        if (moveType != gBattleMons[gBattlerAttacker].type1
            && moveType != gBattleMons[gBattlerAttacker].type2
            && moveType != gBattleMons[gBattlerAttacker].type3)
        {
            break;
        }
    }

    if (moveChecked == validMoves)
    {
        gBattlescriptCurrInstr = T1_READ_PTR(gBattlescriptCurrInstr + 1);
    }
    else
    {
        do
        {

            while ((moveChecked = Random() & (MAX_MON_MOVES - 1)) >= validMoves);

            moveType = gBattleMoves[gBattleMons[gBattlerAttacker].moves[moveChecked]].type;

            if (moveType == TYPE_MYSTERY)
            {
                if (IS_BATTLER_OF_TYPE(gBattlerAttacker, TYPE_GHOST))
                    moveType = TYPE_GHOST;
                else
                    moveType = TYPE_NORMAL;
            }
        }
        while (moveType == gBattleMons[gBattlerAttacker].type1 || moveType == gBattleMons[gBattlerAttacker].type2 || moveType == gBattleMons[gBattlerAttacker].type3);

        SET_BATTLER_TYPE(gBattlerAttacker, moveType);
        PREPARE_TYPE_BUFFER(gBattleTextBuff1, moveType);

        gBattlescriptCurrInstr += 5;
    }
}

static void Cmd_givepaydaymoney(void)
{
    if (!(gBattleTypeFlags & (BATTLE_TYPE_LINK | BATTLE_TYPE_RECORDED_LINK)) && gPaydayMoney != 0)
    {
        u32 bonusMoney = gPaydayMoney * gBattleStruct->moneyMultiplier;
        AddMoney(&gSaveBlock1Ptr->money, bonusMoney);

        PREPARE_HWORD_NUMBER_BUFFER(gBattleTextBuff1, 5, bonusMoney)

        BattleScriptPush(gBattlescriptCurrInstr + 1);
        gBattlescriptCurrInstr = BattleScript_PrintPayDayMoneyString;
    }
    else
    {
        gBattlescriptCurrInstr++;
    }
}

static void Cmd_setlightscreen(void)
{
    if (gSideStatuses[GET_BATTLER_SIDE(gBattlerAttacker)] & SIDE_STATUS_LIGHTSCREEN)
    {
        gMoveResultFlags |= MOVE_RESULT_MISSED;
        gBattleCommunication[MULTISTRING_CHOOSER] = B_MSG_SIDE_STATUS_FAILED;
    }
    else
    {
        gSideStatuses[GET_BATTLER_SIDE(gBattlerAttacker)] |= SIDE_STATUS_LIGHTSCREEN;
        if (GetBattlerHoldEffect(gBattlerAttacker, TRUE) == HOLD_EFFECT_LIGHT_CLAY)
            gSideTimers[GET_BATTLER_SIDE(gBattlerAttacker)].lightscreenTimer = 8;
        else
            gSideTimers[GET_BATTLER_SIDE(gBattlerAttacker)].lightscreenTimer = 5;
        gSideTimers[GET_BATTLER_SIDE(gBattlerAttacker)].lightscreenBattlerId = gBattlerAttacker;

        if (gBattleTypeFlags & BATTLE_TYPE_DOUBLE && CountAliveMonsInBattle(BATTLE_ALIVE_ATK_SIDE) == 2)
            gBattleCommunication[MULTISTRING_CHOOSER] = B_MSG_SET_LIGHTSCREEN_DOUBLE;
        else
            gBattleCommunication[MULTISTRING_CHOOSER] = B_MSG_SET_LIGHTSCREEN_SINGLE;
    }

    gBattlescriptCurrInstr++;
}

static void Cmd_tryKO(void)
{
    bool32 lands = FALSE;
    u32 holdEffect = GetBattlerHoldEffect(gBattlerTarget, TRUE);

    gPotentialItemEffectBattler = gBattlerTarget;
    if (holdEffect == HOLD_EFFECT_FOCUS_BAND
        && (Random() % 100) < GetBattlerHoldEffectParam(gBattlerTarget))
    {
        gSpecialStatuses[gBattlerTarget].focusBanded = 1;
        RecordItemEffectBattle(gBattlerTarget, holdEffect);
    }
    else if (holdEffect == HOLD_EFFECT_FOCUS_SASH && BATTLER_MAX_HP(gBattlerTarget))
    {
        gSpecialStatuses[gBattlerTarget].focusSashed = 1;
        RecordItemEffectBattle(gBattlerTarget, holdEffect);
    }

    if (GetBattlerAbility(gBattlerTarget) == ABILITY_STURDY)
    {
        gMoveResultFlags |= MOVE_RESULT_MISSED;
        gLastUsedAbility = ABILITY_STURDY;
        gBattlescriptCurrInstr = BattleScript_SturdyPreventsOHKO;
        gBattlerAbility = gBattlerTarget;
    }
    else
    {
        if ((((gStatuses3[gBattlerTarget] & STATUS3_ALWAYS_HITS)
                && gDisableStructs[gBattlerTarget].battlerWithSureHit == gBattlerAttacker)
            || GetBattlerAbility(gBattlerAttacker) == ABILITY_NO_GUARD
            || GetBattlerAbility(gBattlerTarget) == ABILITY_NO_GUARD)
            && gBattleMons[gBattlerAttacker].level >= gBattleMons[gBattlerTarget].level)
        {
            lands = TRUE;
        }
        else
        {
            u16 odds = gBattleMoves[gCurrentMove].accuracy + (gBattleMons[gBattlerAttacker].level - gBattleMons[gBattlerTarget].level);
            if (Random() % 100 + 1 < odds && gBattleMons[gBattlerAttacker].level >= gBattleMons[gBattlerTarget].level)
                lands = TRUE;
        }

        if (lands)
        {
            if (gProtectStructs[gBattlerTarget].endured)
            {
                gBattleMoveDamage = gBattleMons[gBattlerTarget].hp - 1;
                gMoveResultFlags |= MOVE_RESULT_FOE_ENDURED;
            }
            else if (gSpecialStatuses[gBattlerTarget].focusBanded || gSpecialStatuses[gBattlerTarget].focusSashed)
            {
                gBattleMoveDamage = gBattleMons[gBattlerTarget].hp - 1;
                gMoveResultFlags |= MOVE_RESULT_FOE_HUNG_ON;
                gLastUsedItem = gBattleMons[gBattlerTarget].item;
            }
            else
            {
                gBattleMoveDamage = gBattleMons[gBattlerTarget].hp;
                gMoveResultFlags |= MOVE_RESULT_ONE_HIT_KO;
            }
            gBattlescriptCurrInstr += 5;
        }
        else
        {
            gMoveResultFlags |= MOVE_RESULT_MISSED;
            if (gBattleMons[gBattlerAttacker].level >= gBattleMons[gBattlerTarget].level)
                gBattleCommunication[MULTISTRING_CHOOSER] = B_MSG_KO_MISS;
            else
                gBattleCommunication[MULTISTRING_CHOOSER] = B_MSG_KO_UNAFFECTED;
            gBattlescriptCurrInstr = T1_READ_PTR(gBattlescriptCurrInstr + 1);
        }
    }
}

static void Cmd_damagetohalftargethp(void) // super fang
{
    gBattleMoveDamage = gBattleMons[gBattlerTarget].hp / 2;
    if (gBattleMoveDamage == 0)
        gBattleMoveDamage = 1;

    gBattlescriptCurrInstr++;
}

static void Cmd_setsandstorm(void)
{
    if (!TryChangeBattleWeather(gBattlerAttacker, ENUM_WEATHER_SANDSTORM, FALSE))
    {
        gMoveResultFlags |= MOVE_RESULT_MISSED;
        gBattleCommunication[MULTISTRING_CHOOSER] = B_MSG_WEATHER_FAILED;
    }
    else
    {
        gBattleCommunication[MULTISTRING_CHOOSER] = B_MSG_STARTED_SANDSTORM;
    }
    gBattlescriptCurrInstr++;
}

static void Cmd_weatherdamage(void)
{
    u32 ability = GetBattlerAbility(gBattlerAttacker);

    gBattleMoveDamage = 0;
    if (IsBattlerAlive(gBattlerAttacker) && WEATHER_HAS_EFFECT && ability != ABILITY_MAGIC_GUARD)
    {
        if (gBattleWeather & WEATHER_SANDSTORM_ANY)
        {
            if (!IS_BATTLER_OF_TYPE(gBattlerAttacker, TYPE_ROCK)
                && !IS_BATTLER_OF_TYPE(gBattlerAttacker, TYPE_GROUND)
                && !IS_BATTLER_OF_TYPE(gBattlerAttacker, TYPE_STEEL)
                && ability != ABILITY_SAND_VEIL
                && ability != ABILITY_SAND_FORCE
                && ability != ABILITY_SAND_RUSH
                && ability != ABILITY_OVERCOAT
                && !(gStatuses3[gBattlerAttacker] & (STATUS3_UNDERGROUND | STATUS3_UNDERWATER))
                && GetBattlerHoldEffect(gBattlerAttacker, TRUE) != HOLD_EFFECT_SAFETY_GOOGLES)
            {
                gBattleMoveDamage = gBattleMons[gBattlerAttacker].maxHP / 16;
                if (gBattleMoveDamage == 0)
                    gBattleMoveDamage = 1;
            }
        }
        if (gBattleWeather & WEATHER_HAIL_ANY)
        {
            if (ability == ABILITY_ICE_BODY
                && !(gStatuses3[gBattlerAttacker] & (STATUS3_UNDERGROUND | STATUS3_UNDERWATER))
                && !BATTLER_MAX_HP(gBattlerAttacker)
                && !(gStatuses3[gBattlerAttacker] & STATUS3_HEAL_BLOCK))
            {
                gBattlerAbility = gBattlerAttacker;
                gBattleMoveDamage = gBattleMons[gBattlerAttacker].maxHP / 16;
                if (gBattleMoveDamage == 0)
                    gBattleMoveDamage = 1;
                gBattleMoveDamage *= -1;
            }
            else if (!IS_BATTLER_OF_TYPE(gBattlerAttacker, TYPE_ICE)
                && ability != ABILITY_SNOW_CLOAK
                && ability != ABILITY_OVERCOAT
                && ability != ABILITY_ICE_BODY
                && !(gStatuses3[gBattlerAttacker] & (STATUS3_UNDERGROUND | STATUS3_UNDERWATER))
                && GetBattlerHoldEffect(gBattlerAttacker, TRUE) != HOLD_EFFECT_SAFETY_GOOGLES)
            {
                gBattleMoveDamage = gBattleMons[gBattlerAttacker].maxHP / 16;
                if (gBattleMoveDamage == 0)
                    gBattleMoveDamage = 1;
            }
        }
    }

    gBattlescriptCurrInstr++;
}

static void Cmd_tryinfatuating(void)
{
    struct Pokemon *monAttacker, *monTarget;
    u16 speciesAttacker, speciesTarget;
    u32 personalityAttacker, personalityTarget;

    if (GetBattlerSide(gBattlerAttacker) == B_SIDE_PLAYER)
        monAttacker = &gPlayerParty[gBattlerPartyIndexes[gBattlerAttacker]];
    else
        monAttacker = &gEnemyParty[gBattlerPartyIndexes[gBattlerAttacker]];

    if (GetBattlerSide(gBattlerTarget) == B_SIDE_PLAYER)
        monTarget = &gPlayerParty[gBattlerPartyIndexes[gBattlerTarget]];
    else
        monTarget = &gEnemyParty[gBattlerPartyIndexes[gBattlerTarget]];

    speciesAttacker = GetMonData(monAttacker, MON_DATA_SPECIES);
    personalityAttacker = GetMonData(monAttacker, MON_DATA_PERSONALITY);

    speciesTarget = GetMonData(monTarget, MON_DATA_SPECIES);
    personalityTarget = GetMonData(monTarget, MON_DATA_PERSONALITY);

    if (GetBattlerAbility(gBattlerTarget) == ABILITY_OBLIVIOUS)
    {
        gBattlescriptCurrInstr = BattleScript_NotAffectedAbilityPopUp;
        gLastUsedAbility = ABILITY_OBLIVIOUS;
        RecordAbilityBattle(gBattlerTarget, ABILITY_OBLIVIOUS);
    }
    else
    {
        if (GetGenderFromSpeciesAndPersonality(speciesAttacker, personalityAttacker) == GetGenderFromSpeciesAndPersonality(speciesTarget, personalityTarget)
            || gBattleMons[gBattlerTarget].status2 & STATUS2_INFATUATION
            || GetGenderFromSpeciesAndPersonality(speciesAttacker, personalityAttacker) == MON_GENDERLESS
            || GetGenderFromSpeciesAndPersonality(speciesTarget, personalityTarget) == MON_GENDERLESS)
        {
            gBattlescriptCurrInstr = T1_READ_PTR(gBattlescriptCurrInstr + 1);
        }
        else
        {
            gBattleMons[gBattlerTarget].status2 |= STATUS2_INFATUATED_WITH(gBattlerAttacker);
            gBattlescriptCurrInstr += 5;
        }
    }
}

static void Cmd_updatestatusicon(void)
{
    if (gBattleControllerExecFlags)
        return;

    if (gBattlescriptCurrInstr[1] != BS_ATTACKER_WITH_PARTNER)
    {
        gActiveBattler = GetBattlerForBattleScript(gBattlescriptCurrInstr[1]);
        BtlController_EmitStatusIconUpdate(0, gBattleMons[gActiveBattler].status1, gBattleMons[gActiveBattler].status2);
        MarkBattlerForControllerExec(gActiveBattler);
        gBattlescriptCurrInstr += 2;
    }
    else
    {
        gActiveBattler = gBattlerAttacker;
        if (!(gAbsentBattlerFlags & gBitTable[gActiveBattler]))
        {
            BtlController_EmitStatusIconUpdate(0, gBattleMons[gActiveBattler].status1, gBattleMons[gActiveBattler].status2);
            MarkBattlerForControllerExec(gActiveBattler);
        }
        if ((gBattleTypeFlags & BATTLE_TYPE_DOUBLE))
        {
            gActiveBattler = GetBattlerAtPosition(GetBattlerPosition(gBattlerAttacker) ^ BIT_FLANK);
            if (!(gAbsentBattlerFlags & gBitTable[gActiveBattler]))
            {
                BtlController_EmitStatusIconUpdate(0, gBattleMons[gActiveBattler].status1, gBattleMons[gActiveBattler].status2);
                MarkBattlerForControllerExec(gActiveBattler);
            }
        }
        gBattlescriptCurrInstr += 2;
    }
}

static void Cmd_setmist(void)
{
    if (gSideTimers[GET_BATTLER_SIDE(gBattlerAttacker)].mistTimer)
    {
        gMoveResultFlags |= MOVE_RESULT_FAILED;
        gBattleCommunication[MULTISTRING_CHOOSER] = B_MSG_MIST_FAILED;
    }
    else
    {
        gSideTimers[GET_BATTLER_SIDE(gBattlerAttacker)].mistTimer = 5;
        gSideTimers[GET_BATTLER_SIDE(gBattlerAttacker)].mistBattlerId = gBattlerAttacker;
        gSideStatuses[GET_BATTLER_SIDE(gBattlerAttacker)] |= SIDE_STATUS_MIST;
        gBattleCommunication[MULTISTRING_CHOOSER] = B_MSG_SET_MIST;
    }
    gBattlescriptCurrInstr++;
}

static void Cmd_setfocusenergy(void)
{
    if (gBattleMons[gBattlerAttacker].status2 & STATUS2_FOCUS_ENERGY)
    {
        gMoveResultFlags |= MOVE_RESULT_FAILED;
        gBattleCommunication[MULTISTRING_CHOOSER] = B_MSG_FOCUS_ENERGY_FAILED;
    }
    else
    {
        gBattleMons[gBattlerAttacker].status2 |= STATUS2_FOCUS_ENERGY;
        gBattleCommunication[MULTISTRING_CHOOSER] = B_MSG_GETTING_PUMPED;
    }
    gBattlescriptCurrInstr++;
}

static void Cmd_transformdataexecution(void)
{
    gChosenMove = 0xFFFF;
    gBattlescriptCurrInstr++;
    if (gBattleMons[gBattlerTarget].status2 & STATUS2_TRANSFORMED
        || gBattleStruct->illusion[gBattlerTarget].on
        || gStatuses3[gBattlerTarget] & STATUS3_SEMI_INVULNERABLE)
    {
        gMoveResultFlags |= MOVE_RESULT_FAILED;
        gBattleCommunication[MULTISTRING_CHOOSER] = B_MSG_TRANSFORM_FAILED;
    }
    else
    {
        s32 i;
        u8 *battleMonAttacker, *battleMonTarget;

        gBattleMons[gBattlerAttacker].status2 |= STATUS2_TRANSFORMED;
        gDisableStructs[gBattlerAttacker].disabledMove = 0;
        gDisableStructs[gBattlerAttacker].disableTimer = 0;
        gDisableStructs[gBattlerAttacker].transformedMonPersonality = gBattleMons[gBattlerTarget].personality;
        gDisableStructs[gBattlerAttacker].mimickedMoves = 0;
        gDisableStructs[gBattlerAttacker].usedMoves = 0;

        PREPARE_SPECIES_BUFFER(gBattleTextBuff1, gBattleMons[gBattlerTarget].species)

        battleMonAttacker = (u8*)(&gBattleMons[gBattlerAttacker]);
        battleMonTarget = (u8*)(&gBattleMons[gBattlerTarget]);

        for (i = 0; i < offsetof(struct BattlePokemon, pp); i++)
            battleMonAttacker[i] = battleMonTarget[i];

        for (i = 0; i < MAX_MON_MOVES; i++)
        {
            if (gBattleMoves[gBattleMons[gBattlerAttacker].moves[i]].pp < 5)
                gBattleMons[gBattlerAttacker].pp[i] = gBattleMoves[gBattleMons[gBattlerAttacker].moves[i]].pp;
            else
                gBattleMons[gBattlerAttacker].pp[i] = 5;
        }

        gActiveBattler = gBattlerAttacker;
        BtlController_EmitResetActionMoveSelection(0, RESET_MOVE_SELECTION);
        MarkBattlerForControllerExec(gActiveBattler);
        gBattleCommunication[MULTISTRING_CHOOSER] = B_MSG_TRANSFORMED;
    }
}

static void Cmd_setsubstitute(void)
{
    u32 hp = gBattleMons[gBattlerAttacker].maxHP / 4;
    if (gBattleMons[gBattlerAttacker].maxHP / 4 == 0)
        hp = 1;

    if (gBattleMons[gBattlerAttacker].hp <= hp)
    {
        gBattleMoveDamage = 0;
        gBattleCommunication[MULTISTRING_CHOOSER] = B_MSG_SUBSTITUTE_FAILED;
    }
    else
    {
        gBattleMoveDamage = gBattleMons[gBattlerAttacker].maxHP / 4; // one bit value will only work for pokemon which max hp can go to 1020(which is more than possible in games)
        if (gBattleMoveDamage == 0)
            gBattleMoveDamage = 1;

        gBattleMons[gBattlerAttacker].status2 |= STATUS2_SUBSTITUTE;
        gBattleMons[gBattlerAttacker].status2 &= ~(STATUS2_WRAPPED);
        gDisableStructs[gBattlerAttacker].substituteHP = gBattleMoveDamage;
        gBattleCommunication[MULTISTRING_CHOOSER] = B_MSG_SET_SUBSTITUTE;
        gHitMarker |= HITMARKER_IGNORE_SUBSTITUTE;
    }

    gBattlescriptCurrInstr++;
}

static void Cmd_mimicattackcopy(void)
{
    if ((sForbiddenMoves[gLastMoves[gBattlerTarget]] & FORBIDDEN_MIMIC)
        || (gBattleMons[gBattlerAttacker].status2 & STATUS2_TRANSFORMED)
        || gLastMoves[gBattlerTarget] == 0xFFFF)
    {
        gBattlescriptCurrInstr = T1_READ_PTR(gBattlescriptCurrInstr + 1);
    }
    else
    {
        int i;

        for (i = 0; i < MAX_MON_MOVES; i++)
        {
            if (gBattleMons[gBattlerAttacker].moves[i] == gLastMoves[gBattlerTarget])
                break;
        }

        if (i == MAX_MON_MOVES)
        {
            gChosenMove = 0xFFFF;
            gBattleMons[gBattlerAttacker].moves[gCurrMovePos] = gLastMoves[gBattlerTarget];
            if (gBattleMoves[gLastMoves[gBattlerTarget]].pp < 5)
                gBattleMons[gBattlerAttacker].pp[gCurrMovePos] = gBattleMoves[gLastMoves[gBattlerTarget]].pp;
            else
                gBattleMons[gBattlerAttacker].pp[gCurrMovePos] = 5;

            PREPARE_MOVE_BUFFER(gBattleTextBuff1, gLastMoves[gBattlerTarget])

            gDisableStructs[gBattlerAttacker].mimickedMoves |= gBitTable[gCurrMovePos];
            gBattlescriptCurrInstr += 5;
        }
        else
        {
            gBattlescriptCurrInstr = T1_READ_PTR(gBattlescriptCurrInstr + 1);
        }
    }
}

static void Cmd_metronome(void)
{
    while (1)
    {
        gCurrentMove = (Random() % (MOVES_COUNT - 1)) + 1;
        if (gBattleMoves[gCurrentMove].effect == EFFECT_PLACEHOLDER)
            continue;

        if (!(sForbiddenMoves[gCurrentMove] & FORBIDDEN_METRONOME))
        {
            gHitMarker &= ~(HITMARKER_ATTACKSTRING_PRINTED);
            gBattlescriptCurrInstr = gBattleScriptsForMoveEffects[gBattleMoves[gCurrentMove].effect];
            gBattlerTarget = GetMoveTarget(gCurrentMove, 0);
            return;
        }
    }
}

static void Cmd_dmgtolevel(void)
{
    gBattleMoveDamage = gBattleMons[gBattlerAttacker].level;
    gBattlescriptCurrInstr++;
}

static void Cmd_psywavedamageeffect(void)
{
    s32 randDamage;
    if (B_PSYWAVE_DMG >= GEN_6)
        randDamage = (Random() % 101);
    else
        randDamage = (Random() % 11) * 10;
    gBattleMoveDamage = gBattleMons[gBattlerAttacker].level * (randDamage + 50) / 100;
    gBattlescriptCurrInstr++;
}

static void Cmd_counterdamagecalculator(void)
{
    u8 sideAttacker = GetBattlerSide(gBattlerAttacker);
    u8 sideTarget = GetBattlerSide(gProtectStructs[gBattlerAttacker].physicalBattlerId);

    if (gProtectStructs[gBattlerAttacker].physicalDmg
        && sideAttacker != sideTarget
        && gBattleMons[gProtectStructs[gBattlerAttacker].physicalBattlerId].hp)
    {
        gBattleMoveDamage = gProtectStructs[gBattlerAttacker].physicalDmg * 2;

        if (IsAffectedByFollowMe(gBattlerAttacker, sideTarget))
            gBattlerTarget = gSideTimers[sideTarget].followmeTarget;
        else
            gBattlerTarget = gProtectStructs[gBattlerAttacker].physicalBattlerId;

        gBattlescriptCurrInstr += 5;
    }
    else
    {
        gSpecialStatuses[gBattlerAttacker].ppNotAffectedByPressure = 1;
        gBattlescriptCurrInstr = T1_READ_PTR(gBattlescriptCurrInstr + 1);
    }
}

static void Cmd_mirrorcoatdamagecalculator(void) // a copy of atkA1 with the physical -> special field changes
{
    u8 sideAttacker = GetBattlerSide(gBattlerAttacker);
    u8 sideTarget = GetBattlerSide(gProtectStructs[gBattlerAttacker].specialBattlerId);

    if (gProtectStructs[gBattlerAttacker].specialDmg
        && sideAttacker != sideTarget
        && gBattleMons[gProtectStructs[gBattlerAttacker].specialBattlerId].hp)
    {
        gBattleMoveDamage = gProtectStructs[gBattlerAttacker].specialDmg * 2;

        if (IsAffectedByFollowMe(gBattlerAttacker, sideTarget))
            gBattlerTarget = gSideTimers[sideTarget].followmeTarget;
        else
            gBattlerTarget = gProtectStructs[gBattlerAttacker].specialBattlerId;

        gBattlescriptCurrInstr += 5;
    }
    else
    {
        gSpecialStatuses[gBattlerAttacker].ppNotAffectedByPressure = 1;
        gBattlescriptCurrInstr = T1_READ_PTR(gBattlescriptCurrInstr + 1);
    }
}

static void Cmd_disablelastusedattack(void)
{
    s32 i;

    for (i = 0; i < MAX_MON_MOVES; i++)
    {
        if (gBattleMons[gBattlerTarget].moves[i] == gLastMoves[gBattlerTarget])
            break;
    }
    if (gDisableStructs[gBattlerTarget].disabledMove == 0
        && i != MAX_MON_MOVES && gBattleMons[gBattlerTarget].pp[i] != 0)
    {
        PREPARE_MOVE_BUFFER(gBattleTextBuff1, gBattleMons[gBattlerTarget].moves[i])

        gDisableStructs[gBattlerTarget].disabledMove = gBattleMons[gBattlerTarget].moves[i];
        if (B_DISABLE_TURNS == GEN_3)
            gDisableStructs[gBattlerTarget].disableTimer = (Random() & 3) + 2;
        else if (B_DISABLE_TURNS == GEN_4)
            gDisableStructs[gBattlerTarget].disableTimer = (Random() & 3) + 4;
        else
            gDisableStructs[gBattlerTarget].disableTimer = 4;
        gDisableStructs[gBattlerTarget].disableTimerStartValue = gDisableStructs[gBattlerTarget].disableTimer; // used to save the random amount of turns?
        gBattlescriptCurrInstr += 5;
    }
    else
    {
        gBattlescriptCurrInstr = T1_READ_PTR(gBattlescriptCurrInstr + 1);
    }
}

static void Cmd_trysetencore(void)
{
    s32 i;

    for (i = 0; i < MAX_MON_MOVES; i++)
    {
        if (gBattleMons[gBattlerTarget].moves[i] == gLastMoves[gBattlerTarget])
            break;
    }

    if (gLastMoves[gBattlerTarget] == MOVE_STRUGGLE
        || gLastMoves[gBattlerTarget] == MOVE_ENCORE
        || gLastMoves[gBattlerTarget] == MOVE_MIRROR_MOVE)
    {
        i = 4;
    }

    if (gDisableStructs[gBattlerTarget].encoredMove == 0
        && i != 4 && gBattleMons[gBattlerTarget].pp[i] != 0)
    {
        gDisableStructs[gBattlerTarget].encoredMove = gBattleMons[gBattlerTarget].moves[i];
        gDisableStructs[gBattlerTarget].encoredMovePos = i;
        gDisableStructs[gBattlerTarget].encoreTimer = 3;
        gDisableStructs[gBattlerTarget].encoreTimerStartValue = gDisableStructs[gBattlerTarget].encoreTimer;
        gBattlescriptCurrInstr += 5;
    }
    else
    {
        gBattlescriptCurrInstr = T1_READ_PTR(gBattlescriptCurrInstr + 1);
    }
}

static void Cmd_painsplitdmgcalc(void)
{
    if (!(DoesSubstituteBlockMove(gBattlerAttacker, gBattlerTarget, gCurrentMove)))
    {
        s32 hpDiff = (gBattleMons[gBattlerAttacker].hp + gBattleMons[gBattlerTarget].hp) / 2;
        s32 painSplitHp = gBattleMoveDamage = gBattleMons[gBattlerTarget].hp - hpDiff;
        u8* storeLoc = (void*)(&gBattleScripting.painSplitHp);

        storeLoc[0] = (painSplitHp);
        storeLoc[1] = (painSplitHp & 0x0000FF00) >> 8;
        storeLoc[2] = (painSplitHp & 0x00FF0000) >> 16;
        storeLoc[3] = (painSplitHp & 0xFF000000) >> 24;

        gBattleMoveDamage = gBattleMons[gBattlerAttacker].hp - hpDiff;
        gSpecialStatuses[gBattlerTarget].dmg = 0xFFFF;

        gBattlescriptCurrInstr += 5;
    }
    else
    {
        gBattlescriptCurrInstr = T1_READ_PTR(gBattlescriptCurrInstr + 1);
    }
}

static void Cmd_settypetorandomresistance(void) // conversion 2
{
    if (gLastLandedMoves[gBattlerAttacker] == 0
        || gLastLandedMoves[gBattlerAttacker] == 0xFFFF)
    {
        gBattlescriptCurrInstr = T1_READ_PTR(gBattlescriptCurrInstr + 1);
    }
    else if (IsTwoTurnsMove(gLastLandedMoves[gBattlerAttacker])
            && gBattleMons[gLastHitBy[gBattlerAttacker]].status2 & STATUS2_MULTIPLETURNS)
    {
        gBattlescriptCurrInstr = T1_READ_PTR(gBattlescriptCurrInstr + 1);
    }
    else
    {
        u32 i, resistTypes = 0;
        u32 hitByType = gLastHitByType[gBattlerAttacker];

        for (i = 0; i < NUMBER_OF_MON_TYPES; i++) // Find all types that resist.
        {
            switch (GetTypeModifier(hitByType, i))
            {
            case UQ_4_12(0):
            case UQ_4_12(0.5):
                resistTypes |= gBitTable[i];
                break;
            }
        }

        while (resistTypes != 0)
        {
            i = Random() % NUMBER_OF_MON_TYPES;
            if (resistTypes & gBitTable[i])
            {
                if (IS_BATTLER_OF_TYPE(gBattlerAttacker, i))
                {
                    resistTypes &= ~(gBitTable[i]); // Type resists, but the user is already of this type.
                }
                else
                {
                    SET_BATTLER_TYPE(gBattlerAttacker, i);
                    PREPARE_TYPE_BUFFER(gBattleTextBuff1, i);
                    gBattlescriptCurrInstr += 5;
                    return;
                }
            }
        }

        gBattlescriptCurrInstr = T1_READ_PTR(gBattlescriptCurrInstr + 1);
    }
}

static void Cmd_setalwayshitflag(void)
{
    gStatuses3[gBattlerTarget] &= ~(STATUS3_ALWAYS_HITS);
    gStatuses3[gBattlerTarget] |= STATUS3_ALWAYS_HITS_TURN(2);
    gDisableStructs[gBattlerTarget].battlerWithSureHit = gBattlerAttacker;
    gBattlescriptCurrInstr++;
}

static void Cmd_copymovepermanently(void) // sketch
{
    gChosenMove = 0xFFFF;

    if (!(gBattleMons[gBattlerAttacker].status2 & STATUS2_TRANSFORMED)
        && gLastPrintedMoves[gBattlerTarget] != MOVE_STRUGGLE
        && gLastPrintedMoves[gBattlerTarget] != 0
        && gLastPrintedMoves[gBattlerTarget] != 0xFFFF
        && gLastPrintedMoves[gBattlerTarget] != MOVE_SKETCH)
    {
        s32 i;

        for (i = 0; i < MAX_MON_MOVES; i++)
        {
            if (gBattleMons[gBattlerAttacker].moves[i] == MOVE_SKETCH)
                continue;
            if (gBattleMons[gBattlerAttacker].moves[i] == gLastPrintedMoves[gBattlerTarget])
                break;
        }

        if (i != MAX_MON_MOVES)
        {
            gBattlescriptCurrInstr = T1_READ_PTR(gBattlescriptCurrInstr + 1);
        }
        else // sketch worked
        {
            struct MovePpInfo movePpData;

            gBattleMons[gBattlerAttacker].moves[gCurrMovePos] = gLastPrintedMoves[gBattlerTarget];
            gBattleMons[gBattlerAttacker].pp[gCurrMovePos] = gBattleMoves[gLastPrintedMoves[gBattlerTarget]].pp;
            gActiveBattler = gBattlerAttacker;

            for (i = 0; i < MAX_MON_MOVES; i++)
            {
                movePpData.moves[i] = gBattleMons[gBattlerAttacker].moves[i];
                movePpData.pp[i] = gBattleMons[gBattlerAttacker].pp[i];
            }
            movePpData.ppBonuses = gBattleMons[gBattlerAttacker].ppBonuses;

            BtlController_EmitSetMonData(0, REQUEST_MOVES_PP_BATTLE, 0, sizeof(struct MovePpInfo), &movePpData);
            MarkBattlerForControllerExec(gActiveBattler);

            PREPARE_MOVE_BUFFER(gBattleTextBuff1, gLastPrintedMoves[gBattlerTarget])

            gBattlescriptCurrInstr += 5;
        }
    }
    else
    {
        gBattlescriptCurrInstr = T1_READ_PTR(gBattlescriptCurrInstr + 1);
    }
}

static bool8 IsTwoTurnsMove(u16 move)
{
    if (gBattleMoves[move].effect == EFFECT_SKULL_BASH
        || gBattleMoves[move].effect == EFFECT_TWO_TURNS_ATTACK
        || gBattleMoves[move].effect == EFFECT_SOLARBEAM
        || gBattleMoves[move].effect == EFFECT_SEMI_INVULNERABLE
        || gBattleMoves[move].effect == EFFECT_BIDE)
        return TRUE;
    else
        return FALSE;
}

static u8 AttacksThisTurn(u8 battlerId, u16 move) // Note: returns 1 if it's a charging turn, otherwise 2
{
    // first argument is unused
    if (gBattleMoves[move].effect == EFFECT_SOLARBEAM
        && (gBattleWeather & WEATHER_SUN_ANY))
        return 2;

    if (gBattleMoves[move].effect == EFFECT_SKULL_BASH
        || gBattleMoves[move].effect == EFFECT_TWO_TURNS_ATTACK
        || gBattleMoves[move].effect == EFFECT_SOLARBEAM
        || gBattleMoves[move].effect == EFFECT_SEMI_INVULNERABLE
        || gBattleMoves[move].effect == EFFECT_BIDE)
    {
        if ((gHitMarker & HITMARKER_CHARGING))
            return 1;
    }
    return 2;
}

static void Cmd_trychoosesleeptalkmove(void)
{
    u32 i, unusableMovesBits = 0, movePosition;

    for (i = 0; i < MAX_MON_MOVES; i++)
    {
        if ((sForbiddenMoves[gBattleMons[gBattlerAttacker].moves[i]] & FORBIDDEN_SLEEP_TALK)
            || IsTwoTurnsMove(gBattleMons[gBattlerAttacker].moves[i]))
        {
            unusableMovesBits |= gBitTable[i];
        }
    }

    unusableMovesBits = CheckMoveLimitations(gBattlerAttacker, unusableMovesBits, ~(MOVE_LIMITATION_PP));
    if (unusableMovesBits == 0xF) // all 4 moves cannot be chosen
    {
        gBattlescriptCurrInstr += 5;
    }
    else // at least one move can be chosen
    {
        do
        {
            movePosition = Random() & (MAX_MON_MOVES - 1);
        } while ((gBitTable[movePosition] & unusableMovesBits));

        gCalledMove = gBattleMons[gBattlerAttacker].moves[movePosition];
        gCurrMovePos = movePosition;
        gHitMarker &= ~(HITMARKER_ATTACKSTRING_PRINTED);
        gBattlerTarget = GetMoveTarget(gCalledMove, 0);
        gBattlescriptCurrInstr = T1_READ_PTR(gBattlescriptCurrInstr + 1);
    }
}

static void Cmd_setdestinybond(void)
{
    gBattleMons[gBattlerAttacker].status2 |= STATUS2_DESTINY_BOND;
    gBattlescriptCurrInstr++;
}

static void TrySetDestinyBondToHappen(void)
{
    u8 sideAttacker = GetBattlerSide(gBattlerAttacker);
    u8 sideTarget = GetBattlerSide(gBattlerTarget);
    if (gBattleMons[gBattlerTarget].status2 & STATUS2_DESTINY_BOND
        && sideAttacker != sideTarget
        && !(gHitMarker & HITMARKER_GRUDGE))
    {
        gHitMarker |= HITMARKER_DESTINYBOND;
    }
}

static void Cmd_trysetdestinybondtohappen(void)
{
    TrySetDestinyBondToHappen();
    gBattlescriptCurrInstr++;
}

static void Cmd_settailwind(void)
{
    u8 side = GetBattlerSide(gBattlerAttacker);

    if (!(gSideStatuses[side] & SIDE_STATUS_TAILWIND))
    {
        gSideStatuses[side] |= SIDE_STATUS_TAILWIND;
        gSideTimers[side].tailwindBattlerId = gBattlerAttacker;
        gSideTimers[side].tailwindTimer = (B_TAILWIND_TIMER >= GEN_5) ? 4 : 3;
        gBattlescriptCurrInstr += 5;
    }
    else
    {
        gBattlescriptCurrInstr = T1_READ_PTR(gBattlescriptCurrInstr + 1);
    }
}

static void Cmd_tryspiteppreduce(void)
{
    if (gLastMoves[gBattlerTarget] != 0
        && gLastMoves[gBattlerTarget] != 0xFFFF)
    {
        s32 i;

        for (i = 0; i < MAX_MON_MOVES; i++)
        {
            if (gLastMoves[gBattlerTarget] == gBattleMons[gBattlerTarget].moves[i])
                break;
        }

    #if B_CAN_SPITE_FAIL <= GEN_3
        if (i != MAX_MON_MOVES && gBattleMons[gBattlerTarget].pp[i] > 1)
    #else
        if (i != MAX_MON_MOVES && gBattleMons[gBattlerTarget].pp[i] != 0)
    #endif
        {
        #if B_PP_REDUCED_BY_SPITE <= GEN_3
            s32 ppToDeduct = (Random() & 3) + 2;
        #else
            s32 ppToDeduct = 4;
        #endif

            if (gBattleMons[gBattlerTarget].pp[i] < ppToDeduct)
                ppToDeduct = gBattleMons[gBattlerTarget].pp[i];

            PREPARE_MOVE_BUFFER(gBattleTextBuff1, gLastMoves[gBattlerTarget])

            ConvertIntToDecimalStringN(gBattleTextBuff2, ppToDeduct, STR_CONV_MODE_LEFT_ALIGN, 1);

            PREPARE_BYTE_NUMBER_BUFFER(gBattleTextBuff2, 1, ppToDeduct)

            gBattleMons[gBattlerTarget].pp[i] -= ppToDeduct;
            gActiveBattler = gBattlerTarget;

            if (!(gDisableStructs[gActiveBattler].mimickedMoves & gBitTable[i])
                && !(gBattleMons[gActiveBattler].status2 & STATUS2_TRANSFORMED))
            {
                BtlController_EmitSetMonData(0, REQUEST_PPMOVE1_BATTLE + i, 0, 1, &gBattleMons[gActiveBattler].pp[i]);
                MarkBattlerForControllerExec(gActiveBattler);
            }

            gBattlescriptCurrInstr += 5;

            if (gBattleMons[gBattlerTarget].pp[i] == 0)
                CancelMultiTurnMoves(gBattlerTarget);
        }
        else
        {
            gBattlescriptCurrInstr = T1_READ_PTR(gBattlescriptCurrInstr + 1);
        }
    }
    else
    {
        gBattlescriptCurrInstr = T1_READ_PTR(gBattlescriptCurrInstr + 1);
    }
}

static void Cmd_healpartystatus(void)
{
    u32 zero = 0;
    u8 toHeal = 0;

    if (gCurrentMove == MOVE_HEAL_BELL)
    {
        struct Pokemon *party;
        s32 i;

        gBattleCommunication[MULTISTRING_CHOOSER] = B_MSG_BELL;

        if (GetBattlerSide(gBattlerAttacker) == B_SIDE_PLAYER)
            party = gPlayerParty;
        else
            party = gEnemyParty;

        if (gBattleMons[gBattlerAttacker].ability != ABILITY_SOUNDPROOF)
        {
            gBattleMons[gBattlerAttacker].status1 = 0;
            gBattleMons[gBattlerAttacker].status2 &= ~(STATUS2_NIGHTMARE);
        }
        else
        {
            RecordAbilityBattle(gBattlerAttacker, gBattleMons[gBattlerAttacker].ability);
            gBattleCommunication[MULTISTRING_CHOOSER] |= B_MSG_BELL_SOUNDPROOF_ATTACKER;
        }

        gActiveBattler = gBattleScripting.battler = GetBattlerAtPosition(GetBattlerPosition(gBattlerAttacker) ^ BIT_FLANK);

        if (gBattleTypeFlags & BATTLE_TYPE_DOUBLE
            && !(gAbsentBattlerFlags & gBitTable[gActiveBattler]))
        {
            if (gBattleMons[gActiveBattler].ability != ABILITY_SOUNDPROOF)
            {
                gBattleMons[gActiveBattler].status1 = 0;
                gBattleMons[gActiveBattler].status2 &= ~(STATUS2_NIGHTMARE);
            }
            else
            {
                RecordAbilityBattle(gActiveBattler, gBattleMons[gActiveBattler].ability);
                gBattleCommunication[MULTISTRING_CHOOSER] |= B_MSG_BELL_SOUNDPROOF_PARTNER;
            }
        }

        // Because the above MULTISTRING_CHOOSER are ORd, if both are set then it will be B_MSG_BELL_BOTH_SOUNDPROOF

        for (i = 0; i < PARTY_SIZE; i++)
        {
            u16 species = GetMonData(&party[i], MON_DATA_SPECIES2);
            u8 abilityNum = GetMonData(&party[i], MON_DATA_ABILITY_NUM);

            if (species != SPECIES_NONE && species != SPECIES_EGG)
            {
                u16 ability;

                if (gBattlerPartyIndexes[gBattlerAttacker] == i)
                    ability = gBattleMons[gBattlerAttacker].ability;
                else if (gBattleTypeFlags & BATTLE_TYPE_DOUBLE
                         && gBattlerPartyIndexes[gActiveBattler] == i
                         && !(gAbsentBattlerFlags & gBitTable[gActiveBattler]))
                    ability = gBattleMons[gActiveBattler].ability;
                else
                    ability = GetAbilityBySpecies(species, abilityNum);

                if (ability != ABILITY_SOUNDPROOF)
                    toHeal |= (1 << i);
            }
        }
    }
    else // Aromatherapy
    {
        gBattleCommunication[MULTISTRING_CHOOSER] = B_MSG_SOOTHING_AROMA;
        toHeal = 0x3F;

        gBattleMons[gBattlerAttacker].status1 = 0;
        gBattleMons[gBattlerAttacker].status2 &= ~(STATUS2_NIGHTMARE);

        gActiveBattler = GetBattlerAtPosition(GetBattlerPosition(gBattlerAttacker) ^ BIT_FLANK);
        if (gBattleTypeFlags & BATTLE_TYPE_DOUBLE
            && !(gAbsentBattlerFlags & gBitTable[gActiveBattler]))
        {
            gBattleMons[gActiveBattler].status1 = 0;
            gBattleMons[gActiveBattler].status2 &= ~(STATUS2_NIGHTMARE);
        }

    }

    if (toHeal)
    {
        gActiveBattler = gBattlerAttacker;
        BtlController_EmitSetMonData(0, REQUEST_STATUS_BATTLE, toHeal, 4, &zero);
        MarkBattlerForControllerExec(gActiveBattler);
    }

    gBattlescriptCurrInstr++;
}

static void Cmd_cursetarget(void)
{
    if (gBattleMons[gBattlerTarget].status2 & STATUS2_CURSED)
    {
        gBattlescriptCurrInstr = T1_READ_PTR(gBattlescriptCurrInstr + 1);
    }
    else
    {
        gBattleMons[gBattlerTarget].status2 |= STATUS2_CURSED;
        gBattleMoveDamage = gBattleMons[gBattlerAttacker].maxHP / 2;
        if (gBattleMoveDamage == 0)
            gBattleMoveDamage = 1;

        gBattlescriptCurrInstr += 5;
    }
}

static void Cmd_trysetspikes(void)
{
    u8 targetSide = GetBattlerSide(gBattlerAttacker) ^ BIT_SIDE;

    if (gSideTimers[targetSide].spikesAmount == 3)
    {
        gSpecialStatuses[gBattlerAttacker].ppNotAffectedByPressure = 1;
        gBattlescriptCurrInstr = T1_READ_PTR(gBattlescriptCurrInstr + 1);
    }
    else
    {
        gSideStatuses[targetSide] |= SIDE_STATUS_SPIKES;
        gSideTimers[targetSide].spikesAmount++;
        gBattlescriptCurrInstr += 5;
    }
}

static void Cmd_setforesight(void)
{
    gBattleMons[gBattlerTarget].status2 |= STATUS2_FORESIGHT;
    gBattlescriptCurrInstr++;
}

static void Cmd_trysetperishsong(void)
{
    s32 i;
    s32 notAffectedCount = 0;

    for (i = 0; i < gBattlersCount; i++)
    {
        if (gStatuses3[i] & STATUS3_PERISH_SONG
            || gBattleMons[i].ability == ABILITY_SOUNDPROOF)
        {
            notAffectedCount++;
        }
        else
        {
            gStatuses3[i] |= STATUS3_PERISH_SONG;
            gDisableStructs[i].perishSongTimer = 3;
            gDisableStructs[i].perishSongTimerStartValue = 3;
        }
    }

    PressurePPLoseOnUsingPerishSong(gBattlerAttacker);

    if (notAffectedCount == gBattlersCount)
        gBattlescriptCurrInstr = T1_READ_PTR(gBattlescriptCurrInstr + 1);
    else
        gBattlescriptCurrInstr += 5;
}

static void Cmd_handlerollout(void)
{
    if (gMoveResultFlags & MOVE_RESULT_NO_EFFECT)
    {
        CancelMultiTurnMoves(gBattlerAttacker);
        gBattlescriptCurrInstr = BattleScript_MoveMissedPause;
    }
    else
    {
        if (!(gBattleMons[gBattlerAttacker].status2 & STATUS2_MULTIPLETURNS)) // First hit.
        {
            gDisableStructs[gBattlerAttacker].rolloutTimer = 5;
            gDisableStructs[gBattlerAttacker].rolloutTimerStartValue = 5;
            gBattleMons[gBattlerAttacker].status2 |= STATUS2_MULTIPLETURNS;
            gLockedMoves[gBattlerAttacker] = gCurrentMove;
        }
        if (--gDisableStructs[gBattlerAttacker].rolloutTimer == 0) // Last hit.
        {
            gBattleMons[gBattlerAttacker].status2 &= ~(STATUS2_MULTIPLETURNS);
        }

        gBattlescriptCurrInstr++;
    }
}

static void Cmd_jumpifconfusedandstatmaxed(void)
{
    if (gBattleMons[gBattlerTarget].status2 & STATUS2_CONFUSION
        && gBattleMons[gBattlerTarget].statStages[gBattlescriptCurrInstr[1]] == MAX_STAT_STAGE)
        gBattlescriptCurrInstr = T1_READ_PTR(gBattlescriptCurrInstr + 2);
    else
        gBattlescriptCurrInstr += 6;
}

static void Cmd_handlefurycutter(void)
{
    if (gMoveResultFlags & MOVE_RESULT_NO_EFFECT)
    {
        gDisableStructs[gBattlerAttacker].furyCutterCounter = 0;
        gBattlescriptCurrInstr = BattleScript_MoveMissedPause;
    }
    else
    {
        if (gDisableStructs[gBattlerAttacker].furyCutterCounter != 5)
            gDisableStructs[gBattlerAttacker].furyCutterCounter++;

        gBattlescriptCurrInstr++;
    }
}

static void Cmd_setembargo(void)
{
    if (gStatuses3[gBattlerTarget] & STATUS3_EMBARGO)
    {
        gBattlescriptCurrInstr = T1_READ_PTR(gBattlescriptCurrInstr + 1);
    }
    else
    {
        gStatuses3[gBattlerTarget] |= STATUS3_EMBARGO;
        gDisableStructs[gBattlerTarget].embargoTimer = 5;
        gBattlescriptCurrInstr += 5;
    }
}

static void Cmd_presentdamagecalculation(void)
{
    u32 rand = Random() & 0xFF;

    if (rand < 102)
    {
        gBattleStruct->presentBasePower = 40;
    }
    else if (rand < 178)
    {
        gBattleStruct->presentBasePower = 80;
    }
    else if (rand < 204)
    {
        gBattleStruct->presentBasePower = 120;
    }
    else
    {
        gBattleMoveDamage = gBattleMons[gBattlerTarget].maxHP / 4;
        if (gBattleMoveDamage == 0)
            gBattleMoveDamage = 1;
        gBattleMoveDamage *= -1;
    }

    if (rand < 204)
    {
        gBattlescriptCurrInstr = BattleScript_HitFromCritCalc;
    }
    else if (gBattleMons[gBattlerTarget].maxHP == gBattleMons[gBattlerTarget].hp)
    {
        gBattlescriptCurrInstr = BattleScript_AlreadyAtFullHp;
    }
    else
    {
        gMoveResultFlags &= ~(MOVE_RESULT_DOESNT_AFFECT_FOE);
        gBattlescriptCurrInstr = BattleScript_PresentHealTarget;
    }
}

static void Cmd_setsafeguard(void)
{
    if (gSideStatuses[GET_BATTLER_SIDE(gBattlerAttacker)] & SIDE_STATUS_SAFEGUARD)
    {
        gMoveResultFlags |= MOVE_RESULT_MISSED;
        gBattleCommunication[MULTISTRING_CHOOSER] = B_MSG_SIDE_STATUS_FAILED;
    }
    else
    {
        gSideStatuses[GET_BATTLER_SIDE(gBattlerAttacker)] |= SIDE_STATUS_SAFEGUARD;
        gSideTimers[GET_BATTLER_SIDE(gBattlerAttacker)].safeguardTimer = 5;
        gSideTimers[GET_BATTLER_SIDE(gBattlerAttacker)].safeguardBattlerId = gBattlerAttacker;
        gBattleCommunication[MULTISTRING_CHOOSER] = B_MSG_SET_SAFEGUARD;
    }

    gBattlescriptCurrInstr++;
}

static void Cmd_magnitudedamagecalculation(void)
{
    u32 magnitude = Random() % 100;

    if (magnitude < 5)
    {
        gBattleStruct->magnitudeBasePower = 10;
        magnitude = 4;
    }
    else if (magnitude < 15)
    {
        gBattleStruct->magnitudeBasePower = 30;
        magnitude = 5;
    }
    else if (magnitude < 35)
    {
        gBattleStruct->magnitudeBasePower = 50;
        magnitude = 6;
    }
    else if (magnitude < 65)
    {
        gBattleStruct->magnitudeBasePower = 70;
        magnitude = 7;
    }
    else if (magnitude < 85)
    {
        gBattleStruct->magnitudeBasePower = 90;
        magnitude = 8;
    }
    else if (magnitude < 95)
    {
        gBattleStruct->magnitudeBasePower = 110;
        magnitude = 9;
    }
    else
    {
        gBattleStruct->magnitudeBasePower = 150;
        magnitude = 10;
    }

    PREPARE_BYTE_NUMBER_BUFFER(gBattleTextBuff1, 2, magnitude);
    for (gBattlerTarget = 0; gBattlerTarget < gBattlersCount; gBattlerTarget++)
    {
        if (gBattlerTarget == gBattlerAttacker)
            continue;
        if (!(gAbsentBattlerFlags & gBitTable[gBattlerTarget])) // A valid target was found.
            break;
    }

    gBattlescriptCurrInstr++;
}

static void Cmd_jumpifnopursuitswitchdmg(void)
{
    if (gMultiHitCounter == 1)
    {
        if (GetBattlerSide(gBattlerAttacker) == B_SIDE_PLAYER)
            gBattlerTarget = GetBattlerAtPosition(B_POSITION_OPPONENT_LEFT);
        else
            gBattlerTarget = GetBattlerAtPosition(B_POSITION_PLAYER_LEFT);
    }
    else
    {
        if (GetBattlerSide(gBattlerAttacker) == B_SIDE_PLAYER)
            gBattlerTarget = GetBattlerAtPosition(B_POSITION_OPPONENT_RIGHT);
        else
            gBattlerTarget = GetBattlerAtPosition(B_POSITION_PLAYER_RIGHT);
    }

    if (gChosenActionByBattler[gBattlerTarget] == B_ACTION_USE_MOVE
        && gBattlerAttacker == *(gBattleStruct->moveTarget + gBattlerTarget)
        && !(gBattleMons[gBattlerTarget].status1 & (STATUS1_SLEEP | STATUS1_FREEZE))
        && gBattleMons[gBattlerAttacker].hp
        && !gDisableStructs[gBattlerTarget].truantCounter
        && gChosenMoveByBattler[gBattlerTarget] == MOVE_PURSUIT)
    {
        s32 i;

        for (i = 0; i < gBattlersCount; i++)
        {
            if (gBattlerByTurnOrder[i] == gBattlerTarget)
                gActionsByTurnOrder[i] = B_ACTION_TRY_FINISH;
        }

        gCurrentMove = MOVE_PURSUIT;
        gCurrMovePos = gChosenMovePos = *(gBattleStruct->chosenMovePositions + gBattlerTarget);
        gBattlescriptCurrInstr += 5;
        gBattleScripting.animTurn = 1;
        gHitMarker &= ~(HITMARKER_ATTACKSTRING_PRINTED);
    }
    else
    {
        gBattlescriptCurrInstr = T1_READ_PTR(gBattlescriptCurrInstr + 1);
    }
}

static void Cmd_setsunny(void)
{
    if (!TryChangeBattleWeather(gBattlerAttacker, ENUM_WEATHER_SUN, FALSE))
    {
        gMoveResultFlags |= MOVE_RESULT_MISSED;
        gBattleCommunication[MULTISTRING_CHOOSER] = B_MSG_WEATHER_FAILED;
    }
    else
    {
        gBattleCommunication[MULTISTRING_CHOOSER] = B_MSG_STARTED_SUNLIGHT;
    }

    gBattlescriptCurrInstr++;
}

static void Cmd_maxattackhalvehp(void) // belly drum
{
    u32 halfHp = gBattleMons[gBattlerAttacker].maxHP / 2;

    if (!(gBattleMons[gBattlerAttacker].maxHP / 2))
        halfHp = 1;

    if (gBattleMons[gBattlerAttacker].statStages[STAT_ATK] < MAX_STAT_STAGE
        && gBattleMons[gBattlerAttacker].hp > halfHp)
    {
        gBattleMons[gBattlerAttacker].statStages[STAT_ATK] = MAX_STAT_STAGE;
        gBattleMoveDamage = gBattleMons[gBattlerAttacker].maxHP / 2;
        if (gBattleMoveDamage == 0)
            gBattleMoveDamage = 1;

        gBattlescriptCurrInstr += 5;
    }
    else
    {
        gBattlescriptCurrInstr = T1_READ_PTR(gBattlescriptCurrInstr + 1);
    }
}

static void Cmd_copyfoestats(void) // psych up
{
    s32 i;

    for (i = 0; i < NUM_BATTLE_STATS; i++)
    {
        gBattleMons[gBattlerAttacker].statStages[i] = gBattleMons[gBattlerTarget].statStages[i];
    }

    gBattlescriptCurrInstr += 5; // Has an unused jump ptr(possibly for a failed attempt) parameter.
}

static void Cmd_rapidspinfree(void)
{
    u8 atkSide = GetBattlerSide(gBattlerAttacker);

    if (gBattleMons[gBattlerAttacker].status2 & STATUS2_WRAPPED)
    {
        gBattleScripting.battler = gBattlerTarget;
        gBattleMons[gBattlerAttacker].status2 &= ~(STATUS2_WRAPPED);
        gBattlerTarget = *(gBattleStruct->wrappedBy + gBattlerAttacker);
        PREPARE_MOVE_BUFFER(gBattleTextBuff1, gBattleStruct->wrappedMove[gBattlerAttacker]);
        BattleScriptPushCursor();
        gBattlescriptCurrInstr = BattleScript_WrapFree;
    }
    else if (gStatuses3[gBattlerAttacker] & STATUS3_LEECHSEED)
    {
        gStatuses3[gBattlerAttacker] &= ~(STATUS3_LEECHSEED);
        gStatuses3[gBattlerAttacker] &= ~(STATUS3_LEECHSEED_BATTLER);
        BattleScriptPushCursor();
        gBattlescriptCurrInstr = BattleScript_LeechSeedFree;
    }
    else if (gSideStatuses[atkSide] & SIDE_STATUS_SPIKES)
    {
        gSideStatuses[atkSide] &= ~(SIDE_STATUS_SPIKES);
        gSideTimers[atkSide].spikesAmount = 0;
        BattleScriptPushCursor();
        gBattlescriptCurrInstr = BattleScript_SpikesFree;
    }
    else if (gSideStatuses[atkSide] & SIDE_STATUS_TOXIC_SPIKES)
    {
        gSideStatuses[atkSide] &= ~(SIDE_STATUS_TOXIC_SPIKES);
        gSideTimers[atkSide].toxicSpikesAmount = 0;
        BattleScriptPushCursor();
        gBattlescriptCurrInstr = BattleScript_ToxicSpikesFree;
    }
    else if (gSideStatuses[atkSide] & SIDE_STATUS_STICKY_WEB)
    {
        gSideStatuses[atkSide] &= ~(SIDE_STATUS_STICKY_WEB);
        gSideTimers[atkSide].stickyWebAmount = 0;
        BattleScriptPushCursor();
        gBattlescriptCurrInstr = BattleScript_StickyWebFree;
    }
    else if (gSideStatuses[atkSide] & SIDE_STATUS_STEALTH_ROCK)
    {
        gSideStatuses[atkSide] &= ~(SIDE_STATUS_STEALTH_ROCK);
        gSideTimers[atkSide].stealthRockAmount = 0;
        BattleScriptPushCursor();
        gBattlescriptCurrInstr = BattleScript_StealthRockFree;
    }
    else
    {
        gBattlescriptCurrInstr++;
    }
}

static void Cmd_setdefensecurlbit(void)
{
    gBattleMons[gBattlerAttacker].status2 |= STATUS2_DEFENSE_CURL;
    gBattlescriptCurrInstr++;
}

static void Cmd_recoverbasedonsunlight(void)
{
    gBattlerTarget = gBattlerAttacker;
    if (gBattleMons[gBattlerAttacker].hp != gBattleMons[gBattlerAttacker].maxHP)
    {
        if (gCurrentMove == MOVE_SHORE_UP)
        {
            if (WEATHER_HAS_EFFECT && gBattleWeather & WEATHER_SANDSTORM_ANY)
                gBattleMoveDamage = 20 * gBattleMons[gBattlerAttacker].maxHP / 30;
            else
                gBattleMoveDamage = gBattleMons[gBattlerAttacker].maxHP / 2;
        }
        else
        {
            if (!(gBattleWeather & WEATHER_ANY) || !WEATHER_HAS_EFFECT)
                gBattleMoveDamage = gBattleMons[gBattlerAttacker].maxHP / 2;
            else if (gBattleWeather & WEATHER_SUN_ANY)
                gBattleMoveDamage = 20 * gBattleMons[gBattlerAttacker].maxHP / 30;
            else // not sunny weather
                gBattleMoveDamage = gBattleMons[gBattlerAttacker].maxHP / 4;
        }

        if (gBattleMoveDamage == 0)
            gBattleMoveDamage = 1;
        gBattleMoveDamage *= -1;

        gBattlescriptCurrInstr += 5;
    }
    else
    {
        gBattlescriptCurrInstr = T1_READ_PTR(gBattlescriptCurrInstr + 1);
    }
}

static void Cmd_setstickyweb(void)
{
    u8 targetSide = GetBattlerSide(gBattlerTarget);
    if (gSideStatuses[targetSide] & SIDE_STATUS_STICKY_WEB)
    {
        gBattlescriptCurrInstr = T1_READ_PTR(gBattlescriptCurrInstr + 1);
    }
    else
    {
        gSideStatuses[targetSide] |= SIDE_STATUS_STICKY_WEB;
        gSideTimers[targetSide].stickyWebAmount = 1;
        gBattlescriptCurrInstr += 5;
    }
}

static void Cmd_selectfirstvalidtarget(void)
{
    for (gBattlerTarget = 0; gBattlerTarget < gBattlersCount; gBattlerTarget++)
    {
        if (gBattlerTarget == gBattlerAttacker && !(gBattleMoves[gCurrentMove].target & MOVE_TARGET_USER))
            continue;
        if (IsBattlerAlive(gBattlerTarget))
            break;
    }
    gBattlescriptCurrInstr++;
}

static void Cmd_trysetfutureattack(void)
{
    if (gWishFutureKnock.futureSightCounter[gBattlerTarget] != 0)
    {
        gBattlescriptCurrInstr = T1_READ_PTR(gBattlescriptCurrInstr + 1);
    }
    else
    {
        gSideStatuses[GET_BATTLER_SIDE(gBattlerTarget)] |= SIDE_STATUS_FUTUREATTACK;
        gWishFutureKnock.futureSightMove[gBattlerTarget] = gCurrentMove;
        gWishFutureKnock.futureSightAttacker[gBattlerTarget] = gBattlerAttacker;
        gWishFutureKnock.futureSightCounter[gBattlerTarget] = 3;

        if (gCurrentMove == MOVE_DOOM_DESIRE)
            gBattleCommunication[MULTISTRING_CHOOSER] = B_MSG_DOOM_DESIRE;
        else
            gBattleCommunication[MULTISTRING_CHOOSER] = B_MSG_FUTURE_SIGHT;

        gBattlescriptCurrInstr += 5;
    }
}

static void Cmd_trydobeatup(void)
{
    struct Pokemon *party;

    if (GetBattlerSide(gBattlerAttacker) == B_SIDE_PLAYER)
        party = gPlayerParty;
    else
        party = gEnemyParty;

    if (gBattleMons[gBattlerTarget].hp == 0)
    {
        gBattlescriptCurrInstr = T1_READ_PTR(gBattlescriptCurrInstr + 1);
    }
    else
    {
        u8 beforeLoop = gBattleCommunication[0];
        for (;gBattleCommunication[0] < PARTY_SIZE; gBattleCommunication[0]++)
        {
            if (GetMonData(&party[gBattleCommunication[0]], MON_DATA_HP)
                && GetMonData(&party[gBattleCommunication[0]], MON_DATA_SPECIES2)
                && GetMonData(&party[gBattleCommunication[0]], MON_DATA_SPECIES2) != SPECIES_EGG
                && !GetMonData(&party[gBattleCommunication[0]], MON_DATA_STATUS))
                    break;
        }
        if (gBattleCommunication[0] < PARTY_SIZE)
        {
            PREPARE_MON_NICK_WITH_PREFIX_BUFFER(gBattleTextBuff1, gBattlerAttacker, gBattleCommunication[0])

            gBattlescriptCurrInstr += 9;

            gBattleMoveDamage = gBaseStats[GetMonData(&party[gBattleCommunication[0]], MON_DATA_SPECIES)].baseAttack;
            gBattleMoveDamage *= gBattleMoves[gCurrentMove].power;
            gBattleMoveDamage *= (GetMonData(&party[gBattleCommunication[0]], MON_DATA_LEVEL) * 2 / 5 + 2);
            gBattleMoveDamage /= gBaseStats[gBattleMons[gBattlerTarget].species].baseDefense;
            gBattleMoveDamage = (gBattleMoveDamage / 50) + 2;
            if (gProtectStructs[gBattlerAttacker].helpingHand)
                gBattleMoveDamage = gBattleMoveDamage * 15 / 10;

            gBattleCommunication[0]++;
        }
        else if (beforeLoop != 0)
            gBattlescriptCurrInstr = T1_READ_PTR(gBattlescriptCurrInstr + 1);
        else
            gBattlescriptCurrInstr = T1_READ_PTR(gBattlescriptCurrInstr + 5);
    }
}

static void Cmd_setsemiinvulnerablebit(void)
{
    switch (gCurrentMove)
    {
    case MOVE_FLY:
    case MOVE_BOUNCE:
        gStatuses3[gBattlerAttacker] |= STATUS3_ON_AIR;
        break;
    case MOVE_DIG:
        gStatuses3[gBattlerAttacker] |= STATUS3_UNDERGROUND;
        break;
    case MOVE_DIVE:
        gStatuses3[gBattlerAttacker] |= STATUS3_UNDERWATER;
        break;
    case MOVE_PHANTOM_FORCE:
    case MOVE_SHADOW_FORCE:
        gStatuses3[gBattlerAttacker] |= STATUS3_PHANTOM_FORCE;
        break;
    }

    gBattlescriptCurrInstr++;
}

static void Cmd_clearsemiinvulnerablebit(void)
{
    gStatuses3[gBattlerAttacker] &= ~(STATUS3_SEMI_INVULNERABLE);
    gBattlescriptCurrInstr++;
}

static void Cmd_setminimize(void)
{
    if (gHitMarker & HITMARKER_OBEYS)
        gStatuses3[gBattlerAttacker] |= STATUS3_MINIMIZED;

    gBattlescriptCurrInstr++;
}

static void Cmd_sethail(void)
{
    if (!TryChangeBattleWeather(gBattlerAttacker, ENUM_WEATHER_HAIL, FALSE))
    {
        gMoveResultFlags |= MOVE_RESULT_MISSED;
        gBattleCommunication[MULTISTRING_CHOOSER] = B_MSG_WEATHER_FAILED;
    }
    else
    {
        gBattleCommunication[MULTISTRING_CHOOSER] = B_MSG_STARTED_HAIL;
    }

    gBattlescriptCurrInstr++;
}

static void Cmd_jumpifattackandspecialattackcannotfall(void) // memento
{
    #if B_MEMENTO_FAIL == GEN_3
    if (gBattleMons[gBattlerTarget].statStages[STAT_ATK] == MIN_STAT_STAGE
        && gBattleMons[gBattlerTarget].statStages[STAT_SPATK] == MIN_STAT_STAGE
        && gBattleCommunication[MISS_TYPE] != B_MSG_PROTECTED)
    #else
    if (gBattleCommunication[MISS_TYPE] != B_MSG_PROTECTED
      || gStatuses3[gBattlerTarget] & STATUS3_SEMI_INVULNERABLE
      || IsBattlerProtected(gBattlerTarget, gCurrentMove)
      || DoesSubstituteBlockMove(gBattlerAttacker, gBattlerTarget, gCurrentMove))
    #endif
    {
        gBattlescriptCurrInstr = T1_READ_PTR(gBattlescriptCurrInstr + 1);
    }
    else
    {
        gActiveBattler = gBattlerAttacker;
        gBattleMoveDamage = gBattleMons[gActiveBattler].hp;
        BtlController_EmitHealthBarUpdate(0, INSTANT_HP_BAR_DROP);
        MarkBattlerForControllerExec(gActiveBattler);
        gBattlescriptCurrInstr += 5;
    }
}

static void Cmd_setforcedtarget(void) // follow me
{
    gSideTimers[GetBattlerSide(gBattlerAttacker)].followmeTimer = 1;
    gSideTimers[GetBattlerSide(gBattlerAttacker)].followmeTarget = gBattlerAttacker;
    gSideTimers[GetBattlerSide(gBattlerAttacker)].followmePowder = TestMoveFlags(gCurrentMove, FLAG_POWDER);
    gBattlescriptCurrInstr++;
}

static void Cmd_setcharge(void)
{
    gStatuses3[gBattlerAttacker] |= STATUS3_CHARGED_UP;
    gDisableStructs[gBattlerAttacker].chargeTimer = 2;
    gDisableStructs[gBattlerAttacker].chargeTimerStartValue = 2;
    gBattlescriptCurrInstr++;
}

static void Cmd_callterrainattack(void) // nature power
{
    gHitMarker &= ~(HITMARKER_ATTACKSTRING_PRINTED);
    gCurrentMove = sNaturePowerMoves[gBattleTerrain];
    gBattlerTarget = GetMoveTarget(gCurrentMove, 0);
    BattleScriptPush(gBattleScriptsForMoveEffects[gBattleMoves[gCurrentMove].effect]);
    gBattlescriptCurrInstr++;
}

u16 GetNaturePowerMove(void)
{
    //TODO terrain
    return sNaturePowerMoves[gBattleTerrain];
}

static void Cmd_cureifburnedparalysedorpoisoned(void) // refresh
{
    if (gBattleMons[gBattlerAttacker].status1 & (STATUS1_POISON | STATUS1_BURN | STATUS1_PARALYSIS | STATUS1_TOXIC_POISON))
    {
        gBattleMons[gBattlerAttacker].status1 = 0;
        gBattlescriptCurrInstr += 5;
        gActiveBattler = gBattlerAttacker;
        BtlController_EmitSetMonData(0, REQUEST_STATUS_BATTLE, 0, 4, &gBattleMons[gActiveBattler].status1);
        MarkBattlerForControllerExec(gActiveBattler);
    }
    else
    {
        gBattlescriptCurrInstr = T1_READ_PTR(gBattlescriptCurrInstr + 1);
    }
}

static void Cmd_settorment(void)
{
    if (gBattleMons[gBattlerTarget].status2 & STATUS2_TORMENT)
    {
        gBattlescriptCurrInstr = T1_READ_PTR(gBattlescriptCurrInstr + 1);
    }
    else
    {
        gBattleMons[gBattlerTarget].status2 |= STATUS2_TORMENT;
        gBattlescriptCurrInstr += 5;
    }
}

static void Cmd_jumpifnodamage(void)
{
    if (gProtectStructs[gBattlerAttacker].physicalDmg || gProtectStructs[gBattlerAttacker].specialDmg)
        gBattlescriptCurrInstr += 5;
    else
        gBattlescriptCurrInstr = T1_READ_PTR(gBattlescriptCurrInstr + 1);
}

static void Cmd_settaunt(void)
{
    if (GetBattlerAbility(gBattlerTarget) == ABILITY_OBLIVIOUS)
    {
        gBattlescriptCurrInstr = BattleScript_NotAffectedAbilityPopUp;
        gLastUsedAbility = ABILITY_OBLIVIOUS;
        RecordAbilityBattle(gBattlerTarget, ABILITY_OBLIVIOUS);
    }
    else if (gDisableStructs[gBattlerTarget].tauntTimer == 0)
    {
        u8 turns = 4;
        if (GetBattlerTurnOrderNum(gBattlerTarget) > GetBattlerTurnOrderNum(gBattlerAttacker))
            turns--; // If the target hasn't yet moved this turn, Taunt lasts for only three turns (source: Bulbapedia)

        gDisableStructs[gBattlerTarget].tauntTimer = gDisableStructs[gBattlerTarget].tauntTimer2 = turns;
        gBattlescriptCurrInstr += 5;
    }
    else
    {
        gBattlescriptCurrInstr = T1_READ_PTR(gBattlescriptCurrInstr + 1);
    }
}

static void Cmd_trysethelpinghand(void)
{
    gBattlerTarget = GetBattlerAtPosition(GetBattlerPosition(gBattlerAttacker) ^ BIT_FLANK);

    if (gBattleTypeFlags & BATTLE_TYPE_DOUBLE
        && !(gAbsentBattlerFlags & gBitTable[gBattlerTarget])
        && !gProtectStructs[gBattlerAttacker].helpingHand
        && !gProtectStructs[gBattlerTarget].helpingHand)
    {
        gProtectStructs[gBattlerTarget].helpingHand = 1;
        gBattlescriptCurrInstr += 5;
    }
    else
    {
        gBattlescriptCurrInstr = T1_READ_PTR(gBattlescriptCurrInstr + 1);
    }
}

static void Cmd_tryswapitems(void) // trick
{
    // opponent can't swap items with player in regular battles
    if (gBattleTypeFlags & BATTLE_TYPE_TRAINER_HILL
        || (GetBattlerSide(gBattlerAttacker) == B_SIDE_OPPONENT
            && !(gBattleTypeFlags & (BATTLE_TYPE_LINK
                                  | BATTLE_TYPE_EREADER_TRAINER
                                  | BATTLE_TYPE_FRONTIER
                                  | BATTLE_TYPE_SECRET_BASE
                                  | BATTLE_TYPE_RECORDED_LINK
                                  #if B_TRAINERS_KNOCK_OFF_ITEMS
                                  | BATTLE_TYPE_TRAINER
                                  #endif
                                  ))))
    {
        gBattlescriptCurrInstr = T1_READ_PTR(gBattlescriptCurrInstr + 1);
    }
    else
    {
        u8 sideAttacker = GetBattlerSide(gBattlerAttacker);
        u8 sideTarget = GetBattlerSide(gBattlerTarget);

        // you can't swap items if they were knocked off in regular battles
        if (!(gBattleTypeFlags & (BATTLE_TYPE_LINK
                             | BATTLE_TYPE_EREADER_TRAINER
                             | BATTLE_TYPE_FRONTIER
                             | BATTLE_TYPE_SECRET_BASE
                             | BATTLE_TYPE_RECORDED_LINK))
            && (gWishFutureKnock.knockedOffMons[sideAttacker] & gBitTable[gBattlerPartyIndexes[gBattlerAttacker]]
                || gWishFutureKnock.knockedOffMons[sideTarget] & gBitTable[gBattlerPartyIndexes[gBattlerTarget]]))
        {
            gBattlescriptCurrInstr = T1_READ_PTR(gBattlescriptCurrInstr + 1);
        }
        // can't swap if two pokemon don't have an item
        // or if either of them is an enigma berry or a mail
        else if ((gBattleMons[gBattlerAttacker].item == 0 && gBattleMons[gBattlerTarget].item == 0)
                 || !CanBattlerGetOrLoseItem(gBattlerAttacker, gBattleMons[gBattlerAttacker].item)
                 || !CanBattlerGetOrLoseItem(gBattlerAttacker, gBattleMons[gBattlerTarget].item)
                 || !CanBattlerGetOrLoseItem(gBattlerTarget, gBattleMons[gBattlerTarget].item)
                 || !CanBattlerGetOrLoseItem(gBattlerTarget, gBattleMons[gBattlerAttacker].item))
        {
            gBattlescriptCurrInstr = T1_READ_PTR(gBattlescriptCurrInstr + 1);
        }
        // check if ability prevents swapping
        else if (gBattleMons[gBattlerTarget].ability == ABILITY_STICKY_HOLD)
        {
            gBattlescriptCurrInstr = BattleScript_StickyHoldActivates;
            gLastUsedAbility = gBattleMons[gBattlerTarget].ability;
            RecordAbilityBattle(gBattlerTarget, gLastUsedAbility);
        }
        // took a while, but all checks passed and items can be safely swapped
        else
        {
            u16 oldItemAtk, *newItemAtk;

            newItemAtk = &gBattleStruct->changedItems[gBattlerAttacker];
            oldItemAtk = gBattleMons[gBattlerAttacker].item;
            *newItemAtk = gBattleMons[gBattlerTarget].item;

            gBattleMons[gBattlerAttacker].item = 0;
            gBattleMons[gBattlerTarget].item = oldItemAtk;
            
            RecordItemEffectBattle(gBattlerAttacker, 0);
            RecordItemEffectBattle(gBattlerTarget, ItemId_GetHoldEffect(oldItemAtk));

            gActiveBattler = gBattlerAttacker;
            BtlController_EmitSetMonData(0, REQUEST_HELDITEM_BATTLE, 0, 2, newItemAtk);
            MarkBattlerForControllerExec(gBattlerAttacker);

            gActiveBattler = gBattlerTarget;
            BtlController_EmitSetMonData(0, REQUEST_HELDITEM_BATTLE, 0, 2, &gBattleMons[gBattlerTarget].item);
            MarkBattlerForControllerExec(gBattlerTarget);

            gBattleStruct->choicedMove[gBattlerTarget] = 0;
            gBattleStruct->choicedMove[gBattlerAttacker] = 0;

            gBattlescriptCurrInstr += 5;

            PREPARE_ITEM_BUFFER(gBattleTextBuff1, *newItemAtk)
            PREPARE_ITEM_BUFFER(gBattleTextBuff2, oldItemAtk)
            
            if (!(sideAttacker == sideTarget && IsPartnerMonFromSameTrainer(gBattlerAttacker)))
            {
                // if targeting your own side and you aren't in a multi battle, don't save items as stolen
                if (GetBattlerSide(gBattlerAttacker) == B_SIDE_PLAYER)
                    TrySaveExchangedItem(gBattlerAttacker, oldItemAtk);
                if (GetBattlerSide(gBattlerTarget) == B_SIDE_PLAYER)
                    TrySaveExchangedItem(gBattlerTarget, *newItemAtk);
            }

            if (oldItemAtk != 0 && *newItemAtk != 0)
                gBattleCommunication[MULTISTRING_CHOOSER] = B_MSG_ITEM_SWAP_BOTH;  // attacker's item -> <- target's item
            else if (oldItemAtk == 0 && *newItemAtk != 0)
                {
                    if (GetBattlerAbility(gBattlerAttacker) == ABILITY_UNBURDEN && gBattleResources->flags->flags[gBattlerAttacker] & RESOURCE_FLAG_UNBURDEN)
                        gBattleResources->flags->flags[gBattlerAttacker] &= ~(RESOURCE_FLAG_UNBURDEN);

                    gBattleCommunication[MULTISTRING_CHOOSER] = B_MSG_ITEM_SWAP_TAKEN; // nothing -> <- target's item
                }
            else
            {
                CheckSetUnburden(gBattlerAttacker);
                gBattleCommunication[MULTISTRING_CHOOSER] = B_MSG_ITEM_SWAP_GIVEN; // attacker's item -> <- nothing
            }
        }
    }
}

static void Cmd_trycopyability(void) // role play
{
    u16 defAbility = gBattleMons[gBattlerTarget].ability;

    if (gBattleMons[gBattlerAttacker].ability == defAbility
      || defAbility == ABILITY_NONE
      || IsRolePlayBannedAbilityAtk(gBattleMons[gBattlerAttacker].ability)
      || IsRolePlayBannedAbility(defAbility))
    {
        gBattlescriptCurrInstr = T1_READ_PTR(gBattlescriptCurrInstr + 1);
    }
    else
    {
        gBattleMons[gBattlerAttacker].ability = defAbility;
        gLastUsedAbility = defAbility;
        gBattlescriptCurrInstr += 5;
    }
}

static void Cmd_trywish(void)
{
    switch (gBattlescriptCurrInstr[1])
    {
    case 0: // use wish
        if (gWishFutureKnock.wishCounter[gBattlerAttacker] == 0)
        {
            gWishFutureKnock.wishCounter[gBattlerAttacker] = 2;
            gWishFutureKnock.wishMonId[gBattlerAttacker] = gBattlerPartyIndexes[gBattlerAttacker];
            gBattlescriptCurrInstr += 6;
        }
        else
        {
            gBattlescriptCurrInstr = T1_READ_PTR(gBattlescriptCurrInstr + 2);
        }
        break;
    case 1: // heal effect
        PREPARE_MON_NICK_WITH_PREFIX_BUFFER(gBattleTextBuff1, gBattlerTarget, gWishFutureKnock.wishMonId[gBattlerTarget])

        gBattleMoveDamage = gBattleMons[gBattlerTarget].maxHP / 2;
        if (gBattleMoveDamage == 0)
            gBattleMoveDamage = 1;
        gBattleMoveDamage *= -1;

        if (gBattleMons[gBattlerTarget].hp == gBattleMons[gBattlerTarget].maxHP)
            gBattlescriptCurrInstr = T1_READ_PTR(gBattlescriptCurrInstr + 2);
        else
            gBattlescriptCurrInstr += 6;

        break;
    }
}

static void Cmd_settoxicspikes(void)
{
    u8 targetSide = GetBattlerSide(gBattlerTarget);
    if (gSideTimers[targetSide].toxicSpikesAmount >= 2)
    {
        gBattlescriptCurrInstr = T1_READ_PTR(gBattlescriptCurrInstr + 1);
    }
    else
    {
        gSideTimers[targetSide].toxicSpikesAmount++;
        gSideStatuses[targetSide] |= SIDE_STATUS_TOXIC_SPIKES;
        gBattlescriptCurrInstr += 5;
    }
}

static void Cmd_setgastroacid(void)
{
    if (IsGastroAcidBannedAbility(gBattleMons[gBattlerTarget].ability))
    {
        gBattlescriptCurrInstr = T1_READ_PTR(gBattlescriptCurrInstr + 1);
    }
    else
    {
        gStatuses3[gBattlerTarget] |= STATUS3_GASTRO_ACID;
        gBattlescriptCurrInstr += 5;
    }
}

static void Cmd_setyawn(void)
{
    if (gStatuses3[gBattlerTarget] & STATUS3_YAWN
        || gBattleMons[gBattlerTarget].status1 & STATUS1_ANY)
    {
        gBattlescriptCurrInstr = T1_READ_PTR(gBattlescriptCurrInstr + 1);
    }
    else
    {
        gStatuses3[gBattlerTarget] |= STATUS3_YAWN_TURN(2);
        gBattlescriptCurrInstr += 5;
    }
}

static void Cmd_setdamagetohealthdifference(void)
{
    if (gBattleMons[gBattlerTarget].hp <= gBattleMons[gBattlerAttacker].hp)
    {
        gBattlescriptCurrInstr = T1_READ_PTR(gBattlescriptCurrInstr + 1);
    }
    else
    {
        gBattleMoveDamage = gBattleMons[gBattlerTarget].hp - gBattleMons[gBattlerAttacker].hp;
        gBattlescriptCurrInstr += 5;
    }
}

static void HandleRoomMove(u32 statusFlag, u8 *timer, u8 stringId)
{
    if (gFieldStatuses & statusFlag)
    {
        gFieldStatuses &= ~(statusFlag);
        *timer = 0;
        gBattleCommunication[MULTISTRING_CHOOSER] = stringId + 1;
    }
    else
    {
        gFieldStatuses |= statusFlag;
        *timer = 5;
        gBattleCommunication[MULTISTRING_CHOOSER] = stringId;
    }
}

static void Cmd_setroom(void)
{
    switch (gBattleMoves[gCurrentMove].effect)
    {
    case EFFECT_TRICK_ROOM:
        HandleRoomMove(STATUS_FIELD_TRICK_ROOM, &gFieldTimers.trickRoomTimer, 0);
        break;
    case EFFECT_WONDER_ROOM:
        HandleRoomMove(STATUS_FIELD_WONDER_ROOM, &gFieldTimers.wonderRoomTimer, 2);
        break;
    case EFFECT_MAGIC_ROOM:
        HandleRoomMove(STATUS_FIELD_MAGIC_ROOM, &gFieldTimers.magicRoomTimer, 4);
        break;
    default:
        gBattleCommunication[MULTISTRING_CHOOSER] = 6;
        break;
    }
    gBattlescriptCurrInstr++;
}

static void Cmd_tryswapabilities(void) // skill swap
{
    if (IsSkillSwapBannedAbility(gBattleMons[gBattlerAttacker].ability)
      || IsSkillSwapBannedAbility(gBattleMons[gBattlerTarget].ability))
    {
        gBattlescriptCurrInstr = T1_READ_PTR(gBattlescriptCurrInstr + 1);
        return;
    }

    if (gMoveResultFlags & MOVE_RESULT_NO_EFFECT)
    {
        gBattlescriptCurrInstr = T1_READ_PTR(gBattlescriptCurrInstr + 1);
    }
    else
    {
        u16 abilityAtk = gBattleMons[gBattlerAttacker].ability;
        gBattleMons[gBattlerAttacker].ability = gBattleMons[gBattlerTarget].ability;
        gBattleMons[gBattlerTarget].ability = abilityAtk;

        gBattlescriptCurrInstr += 5;
    }
}

static void Cmd_tryimprison(void)
{
    if ((gStatuses3[gBattlerAttacker] & STATUS3_IMPRISONED_OTHERS))
    {
        gBattlescriptCurrInstr = T1_READ_PTR(gBattlescriptCurrInstr + 1);
    }
    else
    {
        u8 battlerId, sideAttacker;

        sideAttacker = GetBattlerSide(gBattlerAttacker);
        PressurePPLoseOnUsingImprison(gBattlerAttacker);
        for (battlerId = 0; battlerId < gBattlersCount; battlerId++)
        {
            if (sideAttacker != GetBattlerSide(battlerId))
            {
                s32 attackerMoveId;
                for (attackerMoveId = 0; attackerMoveId < MAX_MON_MOVES; attackerMoveId++)
                {
                    s32 i;
                    for (i = 0; i < MAX_MON_MOVES; i++)
                    {
                        if (gBattleMons[gBattlerAttacker].moves[attackerMoveId] == gBattleMons[battlerId].moves[i]
                            && gBattleMons[gBattlerAttacker].moves[attackerMoveId] != MOVE_NONE)
                            break;
                    }
                    if (i != MAX_MON_MOVES)
                        break;
                }
                if (attackerMoveId != MAX_MON_MOVES)
                {
                    gStatuses3[gBattlerAttacker] |= STATUS3_IMPRISONED_OTHERS;
                    gBattlescriptCurrInstr += 5;
                    break;
                }
            }
        }
        if (battlerId == gBattlersCount) // In Generation 3 games, Imprison fails if the user doesn't share any moves with any of the foes.
            gBattlescriptCurrInstr = T1_READ_PTR(gBattlescriptCurrInstr + 1);
    }
}

static void Cmd_setstealthrock(void)
{
    u8 targetSide = GetBattlerSide(gBattlerTarget);
    if (gSideStatuses[targetSide] & SIDE_STATUS_STEALTH_ROCK)
    {
        gBattlescriptCurrInstr = T1_READ_PTR(gBattlescriptCurrInstr + 1);
    }
    else
    {
        gSideStatuses[targetSide] |= SIDE_STATUS_STEALTH_ROCK;
        gSideTimers[targetSide].stealthRockAmount = 1;
        gBattlescriptCurrInstr += 5;
    }
}

static void Cmd_setuserstatus3(void)
{
    u32 flags = T1_READ_32(gBattlescriptCurrInstr + 1);

    if (gStatuses3[gBattlerAttacker] & flags)
    {
        gBattlescriptCurrInstr = T1_READ_PTR(gBattlescriptCurrInstr + 5);
    }
    else
    {
        gStatuses3[gBattlerAttacker] |= flags;
        if (flags & STATUS3_MAGNET_RISE)
            gDisableStructs[gBattlerAttacker].magnetRiseTimer = 5;
        if (flags & STATUS3_LASER_FOCUS)
            gDisableStructs[gBattlerAttacker].laserFocusTimer = 2;
        gBattlescriptCurrInstr += 9;
    }
}

static void Cmd_assistattackselect(void)
{
    s32 chooseableMovesNo = 0;
    struct Pokemon* party;
    s32 monId, moveId;
    u16* movesArray = gBattleStruct->assistPossibleMoves;

    if (GET_BATTLER_SIDE(gBattlerAttacker) != B_SIDE_PLAYER)
        party = gEnemyParty;
    else
        party = gPlayerParty;

    for (monId = 0; monId < PARTY_SIZE; monId++)
    {
        if (monId == gBattlerPartyIndexes[gBattlerAttacker])
            continue;
        if (GetMonData(&party[monId], MON_DATA_SPECIES2) == SPECIES_NONE)
            continue;
        if (GetMonData(&party[monId], MON_DATA_SPECIES2) == SPECIES_EGG)
            continue;

        for (moveId = 0; moveId < MAX_MON_MOVES; moveId++)
        {
            s32 i = 0;
            u16 move = GetMonData(&party[monId], MON_DATA_MOVE1 + moveId);

            if (sForbiddenMoves[move] & FORBIDDEN_ASSIST)
                continue;

            movesArray[chooseableMovesNo] = move;
            chooseableMovesNo++;
        }
    }
    if (chooseableMovesNo)
    {
        gHitMarker &= ~(HITMARKER_ATTACKSTRING_PRINTED);
        gCalledMove = movesArray[((Random() & 0xFF) * chooseableMovesNo) >> 8];
        gBattlerTarget = GetMoveTarget(gCalledMove, 0);
        gBattlescriptCurrInstr += 5;
    }
    else
    {
        gBattlescriptCurrInstr = T1_READ_PTR(gBattlescriptCurrInstr + 1);
    }
}

static void Cmd_trysetmagiccoat(void)
{
    gBattlerTarget = gBattlerAttacker;
    gSpecialStatuses[gBattlerAttacker].ppNotAffectedByPressure = 1;
    if (gCurrentTurnActionNumber == gBattlersCount - 1) // moves last turn
    {
        gBattlescriptCurrInstr = T1_READ_PTR(gBattlescriptCurrInstr + 1);
    }
    else
    {
        gProtectStructs[gBattlerAttacker].bounceMove = 1;
        gBattlescriptCurrInstr += 5;
    }
}

static void Cmd_trysetsnatch(void) // snatch
{
    gSpecialStatuses[gBattlerAttacker].ppNotAffectedByPressure = 1;
    if (gCurrentTurnActionNumber == gBattlersCount - 1) // moves last turn
    {
        gBattlescriptCurrInstr = T1_READ_PTR(gBattlescriptCurrInstr + 1);
    }
    else
    {
        gProtectStructs[gBattlerAttacker].stealMove = 1;
        gBattlescriptCurrInstr += 5;
    }
}

static void Cmd_trygetintimidatetarget(void)
{
    u8 side;

    gBattleScripting.battler = gBattleStruct->intimidateBattler;
    side = GetBattlerSide(gBattleScripting.battler);

    PREPARE_ABILITY_BUFFER(gBattleTextBuff1, gBattleMons[gBattleScripting.battler].ability)

    for (;gBattlerTarget < gBattlersCount; gBattlerTarget++)
    {
        if (GetBattlerSide(gBattlerTarget) == side)
            continue;
        if (!(gAbsentBattlerFlags & gBitTable[gBattlerTarget]))
            break;
    }

    if (gBattlerTarget >= gBattlersCount)
        gBattlescriptCurrInstr = T1_READ_PTR(gBattlescriptCurrInstr + 1);
    else
        gBattlescriptCurrInstr += 5;
}

static void Cmd_switchoutabilities(void)
{
    gActiveBattler = GetBattlerForBattleScript(gBattlescriptCurrInstr[1]);

    switch (GetBattlerAbility(gActiveBattler))
    {
    case ABILITY_NATURAL_CURE:
        gBattleMons[gActiveBattler].status1 = 0;
        BtlController_EmitSetMonData(0, REQUEST_STATUS_BATTLE, gBitTable[*(gBattleStruct->field_58 + gActiveBattler)], 4, &gBattleMons[gActiveBattler].status1);
        MarkBattlerForControllerExec(gActiveBattler);
        break;
    case ABILITY_REGENERATOR:
        gBattleMoveDamage = gBattleMons[gActiveBattler].maxHP / 3;
        gBattleMoveDamage += gBattleMons[gActiveBattler].hp;
        if (gBattleMoveDamage > gBattleMons[gActiveBattler].maxHP)
            gBattleMoveDamage = gBattleMons[gActiveBattler].maxHP;
        BtlController_EmitSetMonData(0, REQUEST_HP_BATTLE, gBitTable[*(gBattleStruct->field_58 + gActiveBattler)], 2, &gBattleMoveDamage);
        MarkBattlerForControllerExec(gActiveBattler);
        break;
    }

    gBattlescriptCurrInstr += 2;
}

static void Cmd_jumpifhasnohp(void)
{
    gActiveBattler = GetBattlerForBattleScript(gBattlescriptCurrInstr[1]);

    if (gBattleMons[gActiveBattler].hp == 0)
        gBattlescriptCurrInstr = T1_READ_PTR(gBattlescriptCurrInstr + 2);
    else
        gBattlescriptCurrInstr += 6;
}

static void Cmd_getsecretpowereffect(void)
{
    switch (gBattleTerrain)
    {
    case BATTLE_TERRAIN_GRASS:
        gBattleScripting.moveEffect = MOVE_EFFECT_SLEEP;
        break;
    case BATTLE_TERRAIN_LONG_GRASS:
        gBattleScripting.moveEffect = MOVE_EFFECT_SLEEP;
        break;
    case BATTLE_TERRAIN_SAND:
        gBattleScripting.moveEffect = MOVE_EFFECT_ACC_MINUS_1;
        break;
    case BATTLE_TERRAIN_UNDERWATER:
        gBattleScripting.moveEffect = MOVE_EFFECT_ATK_MINUS_1;
        break;
    case BATTLE_TERRAIN_WATER:
        gBattleScripting.moveEffect = MOVE_EFFECT_ATK_MINUS_1;
        break;
    case BATTLE_TERRAIN_POND:
        gBattleScripting.moveEffect = MOVE_EFFECT_ATK_MINUS_1;
        break;
    case BATTLE_TERRAIN_MOUNTAIN:
        gBattleScripting.moveEffect = MOVE_EFFECT_ACC_MINUS_1;
        break;
    case BATTLE_TERRAIN_CAVE:
        gBattleScripting.moveEffect = MOVE_EFFECT_FLINCH;
        break;
    default:
        gBattleScripting.moveEffect = MOVE_EFFECT_PARALYSIS;
        break;
    }
    gBattlescriptCurrInstr++;
}

static void Cmd_pickup(void)
{
    s32 i;
    u16 species, heldItem;
    u16 ability;
    u8 lvlDivBy10;

    if (InBattlePike())
    {

    }
    else if (InBattlePyramid())
    {
        for (i = 0; i < PARTY_SIZE; i++)
        {
            species = GetMonData(&gPlayerParty[i], MON_DATA_SPECIES2);
            heldItem = GetMonData(&gPlayerParty[i], MON_DATA_HELD_ITEM);

            if (GetMonData(&gPlayerParty[i], MON_DATA_ABILITY_NUM))
                ability = gBaseStats[species].abilities[1];
            else
                ability = gBaseStats[species].abilities[0];

            if (ability == ABILITY_PICKUP
                && species != 0
                && species != SPECIES_EGG
                && heldItem == ITEM_NONE
                && (Random() % 10) == 0)
            {
                heldItem = GetBattlePyramidPickupItemId();
                SetMonData(&gPlayerParty[i], MON_DATA_HELD_ITEM, &heldItem);
            }
            #if (defined ITEM_HONEY)
            else if (ability == ABILITY_HONEY_GATHER
                && species != 0
                && species != SPECIES_EGG
                && heldItem == ITEM_NONE)
            {
                if ((lvlDivBy10 + 1 ) * 5 > Random() % 100)
                {
                    heldItem = ITEM_HONEY;
                    SetMonData(&gPlayerParty[i], MON_DATA_HELD_ITEM, &heldItem);
                }
            }
            #endif
        }
    }
    else
    {
        for (i = 0; i < PARTY_SIZE; i++)
        {
            species = GetMonData(&gPlayerParty[i], MON_DATA_SPECIES2);
            heldItem = GetMonData(&gPlayerParty[i], MON_DATA_HELD_ITEM);
            lvlDivBy10 = (GetMonData(&gPlayerParty[i], MON_DATA_LEVEL)-1) / 10; //Moving this here makes it easier to add in abilities like Honey Gather
            if (lvlDivBy10 > 9)
                lvlDivBy10 = 9;

            if (GetMonData(&gPlayerParty[i], MON_DATA_ABILITY_NUM))
                ability = gBaseStats[species].abilities[1];
            else
                ability = gBaseStats[species].abilities[0];

            if (ability == ABILITY_PICKUP
                && species != 0
                && species != SPECIES_EGG
                && heldItem == ITEM_NONE
                && (Random() % 10) == 0)
            {
                s32 j;
                s32 rand = Random() % 100;

                for (j = 0; j < (int)ARRAY_COUNT(sPickupProbabilities); j++)
                {
                    if (sPickupProbabilities[j] > rand)
                    {
                        SetMonData(&gPlayerParty[i], MON_DATA_HELD_ITEM, &sPickupItems[lvlDivBy10 + j]);
                        break;
                    }
                    else if (rand == 99 || rand == 98)
                    {
                        SetMonData(&gPlayerParty[i], MON_DATA_HELD_ITEM, &sRarePickupItems[lvlDivBy10 + (99 - rand)]);
                        break;
                    }
                }
            }
            #if (defined ITEM_HONEY)
            else if (ability == ABILITY_HONEY_GATHER
                && species != 0
                && species != SPECIES_EGG
                && heldItem == ITEM_NONE)
            {
                if ((lvlDivBy10 + 1 ) * 5 > Random() % 100)
                {
                    heldItem = ITEM_HONEY;
                    SetMonData(&gPlayerParty[i], MON_DATA_HELD_ITEM, &heldItem);
                }
            }
            #endif
        }
    }

    gBattlescriptCurrInstr++;
}

static void Cmd_docastformchangeanimation(void)
{
    gActiveBattler = gBattleScripting.battler;

    if (gBattleMons[gActiveBattler].status2 & STATUS2_SUBSTITUTE)
        *(&gBattleStruct->formToChangeInto) |= 0x80;

    BtlController_EmitBattleAnimation(0, B_ANIM_CASTFORM_CHANGE, gBattleStruct->formToChangeInto);
    MarkBattlerForControllerExec(gActiveBattler);

    gBattlescriptCurrInstr++;
}

static void Cmd_trycastformdatachange(void)
{
    u8 form;

    gBattlescriptCurrInstr++;
    form = TryWeatherFormChange(gBattleScripting.battler);
    if (form)
    {
        BattleScriptPushCursorAndCallback(BattleScript_CastformChange);
        *(&gBattleStruct->formToChangeInto) = form - 1;
    }
}

static void Cmd_settypebasedhalvers(void) // water and mud sport
{
    bool8 worked = FALSE;

    if (gBattleMoves[gCurrentMove].effect == EFFECT_MUD_SPORT)
    {
        if (!(gFieldStatuses & STATUS_FIELD_MUDSPORT))
        {
            gFieldStatuses |= STATUS_FIELD_MUDSPORT;
            gFieldTimers.mudSportTimer = 5;
            gBattleCommunication[MULTISTRING_CHOOSER] = B_MSG_WEAKEN_ELECTRIC;
            worked = TRUE;
        }
    }
    else // water sport
    {
        if (!(gFieldStatuses & STATUS_FIELD_WATERSPORT))
        {
            gFieldStatuses |= STATUS_FIELD_WATERSPORT;
            gFieldTimers.waterSportTimer = 5;
            gBattleCommunication[MULTISTRING_CHOOSER] = B_MSG_WEAKEN_FIRE;
            worked = TRUE;
        }
    }

    if (worked)
        gBattlescriptCurrInstr += 5;
    else
        gBattlescriptCurrInstr = T1_READ_PTR(gBattlescriptCurrInstr + 1);
}

bool32 DoesSubstituteBlockMove(u8 battlerAtk, u8 battlerDef, u32 move)
{
    if (!(gBattleMons[battlerDef].status2 & STATUS2_SUBSTITUTE))
        return FALSE;
    else if (gBattleMoves[move].flags & FLAG_SOUND && B_SOUND_SUBSTITUTE >= GEN_6)
        return FALSE;
    else if (GetBattlerAbility(battlerAtk) == ABILITY_INFILTRATOR)
        return FALSE;
    else
        return TRUE;
}

bool32 DoesDisguiseBlockMove(u8 battlerAtk, u8 battlerDef, u32 move)
{
    if (GetBattlerAbility(battlerDef) != ABILITY_DISGUISE
        || gBattleMons[battlerDef].species != SPECIES_MIMIKYU
        || gBattleMons[battlerDef].status2 & STATUS2_TRANSFORMED
        || gBattleMoves[move].power == 0)
        return FALSE;
    else
        return TRUE;
}

static void Cmd_jumpifsubstituteblocks(void)
{
    if (DoesSubstituteBlockMove(gBattlerAttacker, gBattlerTarget, gCurrentMove))
        gBattlescriptCurrInstr = T1_READ_PTR(gBattlescriptCurrInstr + 1);
    else
        gBattlescriptCurrInstr += 5;
}

static void Cmd_tryrecycleitem(void)
{
    u16 *usedHeldItem;

    gActiveBattler = gBattlerAttacker;
    usedHeldItem = &gBattleStruct->usedHeldItems[gActiveBattler];
    if (*usedHeldItem != 0 && gBattleMons[gActiveBattler].item == 0)
    {
        gLastUsedItem = *usedHeldItem;
        *usedHeldItem = 0;
        gBattleMons[gActiveBattler].item = gLastUsedItem;

        BtlController_EmitSetMonData(0, REQUEST_HELDITEM_BATTLE, 0, 2, &gBattleMons[gActiveBattler].item);
        MarkBattlerForControllerExec(gActiveBattler);

        gBattlescriptCurrInstr += 5;
    }
    else
    {
        gBattlescriptCurrInstr = T1_READ_PTR(gBattlescriptCurrInstr + 1);
    }
}

bool32 CanCamouflage(u8 battlerId)
{
    if (IS_BATTLER_OF_TYPE(battlerId, sTerrainToType[gBattleTerrain]))
        return FALSE;
    return TRUE;
}

static void Cmd_settypetoterrain(void)
{
    if (!IS_BATTLER_OF_TYPE(gBattlerAttacker, sTerrainToType[gBattleTerrain]))
    {
        SET_BATTLER_TYPE(gBattlerAttacker, sTerrainToType[gBattleTerrain]);
        PREPARE_TYPE_BUFFER(gBattleTextBuff1, sTerrainToType[gBattleTerrain]);

        gBattlescriptCurrInstr += 5;
    }
    else
    {
        gBattlescriptCurrInstr = T1_READ_PTR(gBattlescriptCurrInstr + 1);
    }
}

static void Cmd_pursuitrelated(void)
{
    gActiveBattler = GetBattlerAtPosition(GetBattlerPosition(gBattlerAttacker) ^ BIT_FLANK);

    if (gBattleTypeFlags & BATTLE_TYPE_DOUBLE
        && !(gAbsentBattlerFlags & gBitTable[gActiveBattler])
        && gChosenActionByBattler[gActiveBattler] == B_ACTION_USE_MOVE
        && gChosenMoveByBattler[gActiveBattler] == MOVE_PURSUIT)
    {
        gActionsByTurnOrder[gActiveBattler] = 11;
        gCurrentMove = MOVE_PURSUIT;
        gBattlescriptCurrInstr += 5;
        gBattleScripting.animTurn = 1;
        gBattleScripting.savedBattler = gBattlerAttacker;
        gBattlerAttacker = gActiveBattler;
    }
    else
    {
        gBattlescriptCurrInstr = T1_READ_PTR(gBattlescriptCurrInstr + 1);
    }
}

static void Cmd_snatchsetbattlers(void)
{
    gEffectBattler = gBattlerAttacker;

    if (gBattlerAttacker == gBattlerTarget)
        gBattlerAttacker = gBattlerTarget = gBattleScripting.battler;
    else
        gBattlerTarget = gBattleScripting.battler;

    gBattleScripting.battler = gEffectBattler;
    gBattlescriptCurrInstr++;
}

static void Cmd_removelightscreenreflect(void) // brick break
{
    u8 opposingSide = GetBattlerSide(gBattlerAttacker) ^ BIT_SIDE;

    if (gSideTimers[opposingSide].reflectTimer || gSideTimers[opposingSide].lightscreenTimer)
    {
        gSideStatuses[opposingSide] &= ~(SIDE_STATUS_REFLECT);
        gSideStatuses[opposingSide] &= ~(SIDE_STATUS_LIGHTSCREEN);
        gSideTimers[opposingSide].reflectTimer = 0;
        gSideTimers[opposingSide].lightscreenTimer = 0;
        gBattleScripting.animTurn = 1;
        gBattleScripting.animTargetsHit = 1;
    }
    else
    {
        gBattleScripting.animTurn = 0;
        gBattleScripting.animTargetsHit = 0;
    }

    gBattlescriptCurrInstr++;
}

static u8 GetCatchingBattler(void)
{
    if (IsBattlerAlive(GetBattlerAtPosition(B_POSITION_OPPONENT_LEFT)))
        return GetBattlerAtPosition(B_POSITION_OPPONENT_LEFT);
    else
        return GetBattlerAtPosition(B_POSITION_OPPONENT_RIGHT);
}

static void Cmd_handleballthrow(void)
{
    u8 ballMultiplier = 0;

    if (gBattleControllerExecFlags)
        return;

    gActiveBattler = gBattlerAttacker;
    gBattlerTarget = GetCatchingBattler();

    if (gBattleTypeFlags & BATTLE_TYPE_TRAINER)
    {
        BtlController_EmitBallThrowAnim(0, BALL_TRAINER_BLOCK);
        MarkBattlerForControllerExec(gActiveBattler);
        gBattlescriptCurrInstr = BattleScript_TrainerBallBlock;
    }
    else if (gBattleTypeFlags & BATTLE_TYPE_WALLY_TUTORIAL)
    {
        BtlController_EmitBallThrowAnim(0, BALL_3_SHAKES_SUCCESS);
        MarkBattlerForControllerExec(gActiveBattler);
        gBattlescriptCurrInstr = BattleScript_WallyBallThrow;
    }
    else
    {
        u32 odds;
        u8 catchRate;

        if (gLastUsedItem == ITEM_SAFARI_BALL)
            catchRate = gBattleStruct->safariCatchFactor * 1275 / 100;
        else
            catchRate = gBaseStats[gBattleMons[gBattlerTarget].species].catchRate;

        if (gLastUsedItem > ITEM_SAFARI_BALL)
        {
            switch (gLastUsedItem)
            {
            case ITEM_NET_BALL:
                if (IS_BATTLER_OF_TYPE(gBattlerTarget, TYPE_WATER) || IS_BATTLER_OF_TYPE(gBattlerTarget, TYPE_BUG))
                    ballMultiplier = 30;
                else
                    ballMultiplier = 10;
                break;
            case ITEM_DIVE_BALL:
                if (GetCurrentMapType() == MAP_TYPE_UNDERWATER)
                    ballMultiplier = 35;
                else
                    ballMultiplier = 10;
                break;
            case ITEM_NEST_BALL:
                if (gBattleMons[gBattlerTarget].level < 40)
                {
                    ballMultiplier = 40 - gBattleMons[gBattlerTarget].level;
                    if (ballMultiplier <= 9)
                        ballMultiplier = 10;
                }
                else
                {
                    ballMultiplier = 10;
                }
                break;
            case ITEM_REPEAT_BALL:
                if (GetSetPokedexFlag(SpeciesToNationalPokedexNum(gBattleMons[gBattlerTarget].species), FLAG_GET_CAUGHT))
                    ballMultiplier = 30;
                else
                    ballMultiplier = 10;
                break;
            case ITEM_TIMER_BALL:
                ballMultiplier = gBattleResults.battleTurnCounter + 10;
                if (ballMultiplier > 40)
                    ballMultiplier = 40;
                break;
            case ITEM_LUXURY_BALL:
            case ITEM_PREMIER_BALL:
                ballMultiplier = 10;
                break;
            }
        }
        else
            ballMultiplier = sBallCatchBonuses[gLastUsedItem - ITEM_ULTRA_BALL];

        odds = (catchRate * ballMultiplier / 10)
            * (gBattleMons[gBattlerTarget].maxHP * 3 - gBattleMons[gBattlerTarget].hp * 2)
            / (3 * gBattleMons[gBattlerTarget].maxHP);

        if (gBattleMons[gBattlerTarget].status1 & (STATUS1_SLEEP | STATUS1_FREEZE))
            odds *= 2;
        if (gBattleMons[gBattlerTarget].status1 & (STATUS1_POISON | STATUS1_BURN | STATUS1_PARALYSIS | STATUS1_TOXIC_POISON))
            odds = (odds * 15) / 10;

        if (gLastUsedItem != ITEM_SAFARI_BALL)
        {
            if (gLastUsedItem == ITEM_MASTER_BALL)
            {
                gBattleResults.usedMasterBall = TRUE;
            }
            else
            {
                if (gBattleResults.catchAttempts[gLastUsedItem - ITEM_ULTRA_BALL] < 0xFF)
                    gBattleResults.catchAttempts[gLastUsedItem - ITEM_ULTRA_BALL]++;
            }
        }

        if (odds > 254) // mon caught
        {
            BtlController_EmitBallThrowAnim(0, BALL_3_SHAKES_SUCCESS);
            MarkBattlerForControllerExec(gActiveBattler);
            UndoFormChange(gBattlerPartyIndexes[gBattlerTarget], GET_BATTLER_SIDE(gBattlerTarget), FALSE);
            gBattlescriptCurrInstr = BattleScript_SuccessBallThrow;
            SetMonData(&gEnemyParty[gBattlerPartyIndexes[gBattlerTarget]], MON_DATA_POKEBALL, &gLastUsedItem);

            if (CalculatePlayerPartyCount() == PARTY_SIZE)
                gBattleCommunication[MULTISTRING_CHOOSER] = 0;
            else
                gBattleCommunication[MULTISTRING_CHOOSER] = 1;
        }
        else // mon may be caught, calculate shakes
        {
            u8 shakes;
            u8 maxShakes;

            gBattleSpritesDataPtr->animationData->isCriticalCapture = 0;    //initialize
            gBattleSpritesDataPtr->animationData->criticalCaptureSuccess = 0;
            if (CriticalCapture(odds))
            {
                maxShakes = 1;  //critical capture doesn't gauarantee capture
                gBattleSpritesDataPtr->animationData->isCriticalCapture = 1;
            }
            else
            {
                maxShakes = 4;
            }

            if (gLastUsedItem == ITEM_MASTER_BALL)
            {
                shakes = maxShakes;
            }
            else
            {
                odds = Sqrt(Sqrt(16711680 / odds));
                odds = 1048560 / odds;
                for (shakes = 0; shakes < maxShakes && Random() < odds; shakes++);
            }

            BtlController_EmitBallThrowAnim(0, shakes);
            MarkBattlerForControllerExec(gActiveBattler);

            if (shakes == maxShakes) // mon caught, copy of the code above
            {
                if (IsCriticalCapture())
                    gBattleSpritesDataPtr->animationData->criticalCaptureSuccess = 1;

                UndoFormChange(gBattlerPartyIndexes[gBattlerTarget], GET_BATTLER_SIDE(gBattlerTarget), FALSE);
                gBattlescriptCurrInstr = BattleScript_SuccessBallThrow;
                SetMonData(&gEnemyParty[gBattlerPartyIndexes[gBattlerTarget]], MON_DATA_POKEBALL, &gLastUsedItem);
                if (CalculatePlayerPartyCount() == PARTY_SIZE)
                    gBattleCommunication[MULTISTRING_CHOOSER] = 0;
                else
                    gBattleCommunication[MULTISTRING_CHOOSER] = 1;
            }
            else // not caught
            {
                if (!gHasFetchedBall)
                    gLastUsedBall = gLastUsedItem;

                if (IsCriticalCapture())
                    gBattleCommunication[MULTISTRING_CHOOSER] = shakes + 3;
                else
                    gBattleCommunication[MULTISTRING_CHOOSER] = shakes;

                gBattlescriptCurrInstr = BattleScript_ShakeBallThrow;
            }
        }
    }
}

static void Cmd_givecaughtmon(void)
{
    if (GiveMonToPlayer(&gEnemyParty[gBattlerPartyIndexes[GetCatchingBattler()]]) != MON_GIVEN_TO_PARTY)
    {
        if (!ShouldShowBoxWasFullMessage())
        {
            gBattleCommunication[MULTISTRING_CHOOSER] = B_MSG_SENT_SOMEONES_PC;
            StringCopy(gStringVar1, GetBoxNamePtr(VarGet(VAR_PC_BOX_TO_SEND_MON)));
            GetMonData(&gEnemyParty[gBattlerPartyIndexes[GetCatchingBattler()]], MON_DATA_NICKNAME, gStringVar2);
        }
        else
        {
            StringCopy(gStringVar1, GetBoxNamePtr(VarGet(VAR_PC_BOX_TO_SEND_MON))); // box the mon was sent to
            GetMonData(&gEnemyParty[gBattlerPartyIndexes[GetCatchingBattler()]], MON_DATA_NICKNAME, gStringVar2);
            StringCopy(gStringVar3, GetBoxNamePtr(GetPCBoxToSendMon())); //box the mon was going to be sent to
            gBattleCommunication[MULTISTRING_CHOOSER] = B_MSG_SOMEONES_BOX_FULL;
        }

        // Change to B_MSG_SENT_LANETTES_PC or B_MSG_LANETTES_BOX_FULL
        if (FlagGet(FLAG_SYS_PC_LANETTE))
            gBattleCommunication[MULTISTRING_CHOOSER]++;
    }

    gBattleResults.caughtMonSpecies = GetMonData(&gEnemyParty[gBattlerPartyIndexes[GetCatchingBattler()]], MON_DATA_SPECIES, NULL);
    GetMonData(&gEnemyParty[gBattlerPartyIndexes[GetCatchingBattler()]], MON_DATA_NICKNAME, gBattleResults.caughtMonNick);
    gBattleResults.caughtMonBall = GetMonData(&gEnemyParty[gBattlerPartyIndexes[GetCatchingBattler()]], MON_DATA_POKEBALL, NULL);

    gBattlescriptCurrInstr++;
}

static void Cmd_trysetcaughtmondexflags(void)
{
    u16 species = GetMonData(&gEnemyParty[gBattlerPartyIndexes[GetCatchingBattler()]], MON_DATA_SPECIES, NULL);
    u32 personality = GetMonData(&gEnemyParty[gBattlerPartyIndexes[GetCatchingBattler()]], MON_DATA_PERSONALITY, NULL);

    if (GetSetPokedexFlag(SpeciesToNationalPokedexNum(species), FLAG_GET_CAUGHT))
    {
        gBattlescriptCurrInstr = T1_READ_PTR(gBattlescriptCurrInstr + 1);
    }
    else
    {
        HandleSetPokedexFlag(SpeciesToNationalPokedexNum(species), FLAG_SET_CAUGHT, personality);
        gBattlescriptCurrInstr += 5;
    }
}

static void Cmd_displaydexinfo(void)
{
    u16 species = GetMonData(&gEnemyParty[gBattlerPartyIndexes[GetCatchingBattler()]], MON_DATA_SPECIES, NULL);

    switch (gBattleCommunication[0])
    {
    case 0:
        BeginNormalPaletteFade(PALETTES_ALL, 0, 0, 0x10, RGB_BLACK);
        gBattleCommunication[0]++;
        break;
    case 1:
        if (!gPaletteFade.active)
        {
            FreeAllWindowBuffers();
            gBattleCommunication[TASK_ID] = DisplayCaughtMonDexPage(SpeciesToNationalPokedexNum(species),
                                                                        gBattleMons[GetCatchingBattler()].otId,
                                                                        gBattleMons[GetCatchingBattler()].personality);
            gBattleCommunication[0]++;
        }
        break;
    case 2:
        if (!gPaletteFade.active
            && gMain.callback2 == BattleMainCB2
            && !gTasks[gBattleCommunication[TASK_ID]].isActive)
        {
            SetVBlankCallback(VBlankCB_Battle);
            gBattleCommunication[0]++;
        }
        break;
    case 3:
        InitBattleBgsVideo();
        LoadBattleTextboxAndBackground();
        gBattle_BG3_X = 0x100;
        gBattleCommunication[0]++;
        break;
    case 4:
        if (!IsDma3ManagerBusyWithBgCopy())
        {
            BeginNormalPaletteFade(PALETTES_BG, 0, 0x10, 0, RGB_BLACK);
            ShowBg(0);
            ShowBg(3);
            gBattleCommunication[0]++;
        }
        break;
    case 5:
        if (!gPaletteFade.active)
            gBattlescriptCurrInstr++;
        break;
    }
}

void HandleBattleWindow(u8 xStart, u8 yStart, u8 xEnd, u8 yEnd, u8 flags)
{
    s32 destY, destX, bgId;
    u16 var = 0;

    for (destY = yStart; destY <= yEnd; destY++)
    {
        for (destX = xStart; destX <= xEnd; destX++)
        {
            if (destY == yStart)
            {
                if (destX == xStart)
                    var = 0x1022;
                else if (destX == xEnd)
                    var = 0x1024;
                else
                    var = 0x1023;
            }
            else if (destY == yEnd)
            {
                if (destX == xStart)
                    var = 0x1028;
                else if (destX == xEnd)
                    var = 0x102A;
                else
                    var = 0x1029;
            }
            else
            {
                if (destX == xStart)
                    var = 0x1025;
                else if (destX == xEnd)
                    var = 0x1027;
                else
                    var = 0x1026;
            }

            if (flags & WINDOW_CLEAR)
                var = 0;

            bgId = (flags & WINDOW_x80) ? 1 : 0;
            CopyToBgTilemapBufferRect_ChangePalette(bgId, &var, destX, destY, 1, 1, 0x11);
        }
    }
}

void BattleCreateYesNoCursorAt(u8 cursorPosition)
{
    u16 src[2];
    src[0] = 1;
    src[1] = 2;

    CopyToBgTilemapBufferRect_ChangePalette(0, src, 0x19, 9 + (2 * cursorPosition), 1, 2, 0x11);
    CopyBgTilemapBufferToVram(0);
}

void BattleDestroyYesNoCursorAt(u8 cursorPosition)
{
    u16 src[2];
    src[0] = 0x1016;
    src[1] = 0x1016;

    CopyToBgTilemapBufferRect_ChangePalette(0, src, 0x19, 9 + (2 * cursorPosition), 1, 2, 0x11);
    CopyBgTilemapBufferToVram(0);
}

static void Cmd_trygivecaughtmonnick(void)
{
    switch (gBattleCommunication[MULTIUSE_STATE])
    {
    case 0:
        HandleBattleWindow(0x18, 8, 0x1D, 0xD, 0);
        BattlePutTextOnWindow(gText_BattleYesNoChoice, 0xC);
        gBattleCommunication[MULTIUSE_STATE]++;
        gBattleCommunication[CURSOR_POSITION] = 0;
        BattleCreateYesNoCursorAt(0);
        break;
    case 1:
        if (JOY_NEW(DPAD_UP) && gBattleCommunication[CURSOR_POSITION] != 0)
        {
            PlaySE(SE_SELECT);
            BattleDestroyYesNoCursorAt(gBattleCommunication[CURSOR_POSITION]);
            gBattleCommunication[CURSOR_POSITION] = 0;
            BattleCreateYesNoCursorAt(0);
        }
        if (JOY_NEW(DPAD_DOWN) && gBattleCommunication[CURSOR_POSITION] == 0)
        {
            PlaySE(SE_SELECT);
            BattleDestroyYesNoCursorAt(gBattleCommunication[CURSOR_POSITION]);
            gBattleCommunication[CURSOR_POSITION] = 1;
            BattleCreateYesNoCursorAt(1);
        }
        if (JOY_NEW(A_BUTTON))
        {
            PlaySE(SE_SELECT);
            if (gBattleCommunication[CURSOR_POSITION] == 0)
            {
                gBattleCommunication[MULTIUSE_STATE]++;
                BeginFastPaletteFade(3);
            }
            else
            {
                gBattleCommunication[MULTIUSE_STATE] = 4;
            }
        }
        else if (JOY_NEW(B_BUTTON))
        {
            PlaySE(SE_SELECT);
            gBattleCommunication[MULTIUSE_STATE] = 4;
        }
        break;
    case 2:
        if (!gPaletteFade.active)
        {
            GetMonData(&gEnemyParty[gBattlerPartyIndexes[gBattlerTarget]], MON_DATA_NICKNAME, gBattleStruct->caughtMonNick);
            FreeAllWindowBuffers();

            DoNamingScreen(NAMING_SCREEN_CAUGHT_MON, gBattleStruct->caughtMonNick,
                           GetMonData(&gEnemyParty[gBattlerPartyIndexes[gBattlerTarget]], MON_DATA_SPECIES),
                           GetMonGender(&gEnemyParty[gBattlerPartyIndexes[gBattlerTarget]]),
                           GetMonData(&gEnemyParty[gBattlerPartyIndexes[gBattlerTarget]], MON_DATA_PERSONALITY, NULL),
                           BattleMainCB2);

            gBattleCommunication[MULTIUSE_STATE]++;
        }
        break;
    case 3:
        if (gMain.callback2 == BattleMainCB2 && !gPaletteFade.active )
        {
            SetMonData(&gEnemyParty[gBattlerPartyIndexes[gBattlerTarget]], MON_DATA_NICKNAME, gBattleStruct->caughtMonNick);
            gBattlescriptCurrInstr = T1_READ_PTR(gBattlescriptCurrInstr + 1);
        }
        break;
    case 4:
        if (CalculatePlayerPartyCount() == PARTY_SIZE)
            gBattlescriptCurrInstr += 5;
        else
            gBattlescriptCurrInstr = T1_READ_PTR(gBattlescriptCurrInstr + 1);
        break;
    }
}

static void Cmd_subattackerhpbydmg(void)
{
    gBattleMons[gBattlerAttacker].hp -= gBattleMoveDamage;
    gBattlescriptCurrInstr++;
}

static void Cmd_removeattackerstatus1(void)
{
    gBattleMons[gBattlerAttacker].status1 = 0;
    gBattlescriptCurrInstr++;
}

static void Cmd_finishaction(void)
{
    gCurrentActionFuncId = B_ACTION_FINISHED;
}

static void Cmd_finishturn(void)
{
    gCurrentActionFuncId = B_ACTION_FINISHED;
    gCurrentTurnActionNumber = gBattlersCount;
}

static void Cmd_trainerslideout(void)
{
    gActiveBattler = GetBattlerAtPosition(gBattlescriptCurrInstr[1]);
    BtlController_EmitTrainerSlideBack(0);
    MarkBattlerForControllerExec(gActiveBattler);

    gBattlescriptCurrInstr += 2;
}

static const u16 sTelekinesisBanList[] =
{
	SPECIES_DIGLETT,
	SPECIES_DUGTRIO,
    #ifdef POKEMON_EXPANSION
	SPECIES_DIGLETT_ALOLAN,
	SPECIES_DUGTRIO_ALOLAN,
	SPECIES_SANDYGAST,
	SPECIES_PALOSSAND,
	SPECIES_GENGAR_MEGA,
    #endif
};

bool32 IsTelekinesisBannedSpecies(u16 species)
{
    u32 i;

    for (i = 0; i < ARRAY_COUNT(sTelekinesisBanList); i++)
    {
        if (species == sTelekinesisBanList[i])
            return TRUE;
    }
    return FALSE;
}

static void Cmd_settelekinesis(void)
{
    if (gStatuses3[gBattlerTarget] & (STATUS3_TELEKINESIS | STATUS3_ROOTED | STATUS3_SMACKED_DOWN)
        || gFieldStatuses & STATUS_FIELD_GRAVITY
        || IsTelekinesisBannedSpecies(gBattleMons[gBattlerTarget].species))
    {
        gBattlescriptCurrInstr = T1_READ_PTR(gBattlescriptCurrInstr + 1);
    }
    else
    {
        gStatuses3[gBattlerTarget] |= STATUS3_TELEKINESIS;
        gDisableStructs[gBattlerTarget].telekinesisTimer = 3;
        gBattlescriptCurrInstr += 5;
    }
}

static void Cmd_swapstatstages(void)
{
    u8 statId = T1_READ_8(gBattlescriptCurrInstr + 1);
    s8 atkStatStage = gBattleMons[gBattlerAttacker].statStages[statId];
    s8 defStatStage = gBattleMons[gBattlerTarget].statStages[statId];

    gBattleMons[gBattlerAttacker].statStages[statId] = defStatStage;
    gBattleMons[gBattlerTarget].statStages[statId] = atkStatStage;

    gBattlescriptCurrInstr += 2;
}

static void Cmd_averagestats(void)
{
    u8 statId = T1_READ_8(gBattlescriptCurrInstr + 1);
    u16 atkStat = *(u16*)((&gBattleMons[gBattlerAttacker].attack) + (statId - 1));
    u16 defStat = *(u16*)((&gBattleMons[gBattlerTarget].attack) + (statId - 1));
    u16 average = (atkStat + defStat) / 2;

    *(u16*)((&gBattleMons[gBattlerAttacker].attack) + (statId - 1)) = average;
    *(u16*)((&gBattleMons[gBattlerTarget].attack) + (statId - 1)) = average;

    gBattlescriptCurrInstr += 2;
}

static void Cmd_jumpifoppositegenders(void)
{
    u32 atkGender = GetGenderFromSpeciesAndPersonality(gBattleMons[gBattlerAttacker].species, gBattleMons[gBattlerAttacker].personality);
    u32 defGender = GetGenderFromSpeciesAndPersonality(gBattleMons[gBattlerTarget].species, gBattleMons[gBattlerTarget].personality);

    if ((atkGender == MON_MALE && defGender == MON_FEMALE) || (atkGender == MON_FEMALE && defGender == MON_MALE))
        gBattlescriptCurrInstr = T1_READ_PTR(gBattlescriptCurrInstr + 1);
    else
        gBattlescriptCurrInstr += 5;
}

static void Cmd_trygetbaddreamstarget(void)
{
    u8 badDreamsMonSide = GetBattlerSide(gBattlerAttacker);
    for (;gBattlerTarget < gBattlersCount; gBattlerTarget++)
    {
        if (GetBattlerSide(gBattlerTarget) == badDreamsMonSide)
            continue;
        if ((gBattleMons[gBattlerTarget].status1 & STATUS1_SLEEP || GetBattlerAbility(gBattlerTarget) == ABILITY_COMATOSE)
            && IsBattlerAlive(gBattlerTarget))
            break;
    }

    if (gBattlerTarget >= gBattlersCount)
        gBattlescriptCurrInstr = T1_READ_PTR(gBattlescriptCurrInstr + 1);
    else
        gBattlescriptCurrInstr += 5;
}

static void Cmd_tryworryseed(void)
{
    if (IsWorrySeedBannedAbility(gBattleMons[gBattlerTarget].ability))
    {
        gBattlescriptCurrInstr = T1_READ_PTR(gBattlescriptCurrInstr + 1);
    }
    else
    {
        gBattleMons[gBattlerTarget].ability = ABILITY_INSOMNIA;
        gBattlescriptCurrInstr += 5;
    }
}

static void Cmd_metalburstdamagecalculator(void)
{
    u8 sideAttacker = GetBattlerSide(gBattlerAttacker);
    u8 sideTarget = 0;

    if (gProtectStructs[gBattlerAttacker].physicalDmg
        && sideAttacker != (sideTarget = GetBattlerSide(gProtectStructs[gBattlerAttacker].physicalBattlerId))
        && gBattleMons[gProtectStructs[gBattlerAttacker].physicalBattlerId].hp)
    {
        gBattleMoveDamage = gProtectStructs[gBattlerAttacker].physicalDmg * 150 / 100;

        if (IsAffectedByFollowMe(gBattlerAttacker, sideTarget))
            gBattlerTarget = gSideTimers[sideTarget].followmeTarget;
        else
            gBattlerTarget = gProtectStructs[gBattlerAttacker].physicalBattlerId;

        gBattlescriptCurrInstr += 5;
    }
    else if (gProtectStructs[gBattlerAttacker].specialDmg
             && sideAttacker != (sideTarget = GetBattlerSide(gProtectStructs[gBattlerAttacker].specialBattlerId))
             && gBattleMons[gProtectStructs[gBattlerAttacker].specialBattlerId].hp)
    {
        gBattleMoveDamage = gProtectStructs[gBattlerAttacker].specialDmg * 150 / 100;

        if (IsAffectedByFollowMe(gBattlerAttacker, sideTarget))
            gBattlerTarget = gSideTimers[sideTarget].followmeTarget;
        else
            gBattlerTarget = gProtectStructs[gBattlerAttacker].specialBattlerId;

        gBattlescriptCurrInstr += 5;
    }
    else
    {
        gSpecialStatuses[gBattlerAttacker].ppNotAffectedByPressure = 1;
        gBattlescriptCurrInstr = T1_READ_PTR(gBattlescriptCurrInstr + 1);
    }
}

static bool32 CriticalCapture(u32 odds)
{
    #if B_CRITICAL_CAPTURE == TRUE
        u32 numCaught = GetNationalPokedexCount(FLAG_GET_CAUGHT);

        if (numCaught <= (NATIONAL_DEX_COUNT * 30) / 650)
            odds = 0;
        else if (numCaught <= (NATIONAL_DEX_COUNT * 150) / 650)
            odds /= 2;
        else if (numCaught <= (NATIONAL_DEX_COUNT * 300) / 650)
            ;   // odds = (odds * 100) / 100;
        else if (numCaught <= (NATIONAL_DEX_COUNT * 450) / 650)
            odds = (odds * 150) / 100;
        else if (numCaught <= (NATIONAL_DEX_COUNT * 600) / 650)
            odds *= 2;
        else
            odds = (odds * 250) / 100;

        #ifdef ITEM_CATCHING_CHARM
        if (CheckBagHasItem(ITEM_CATCHING_CHARM, 1))
            odds = (odds * (100 + B_CATCHING_CHARM_BOOST)) / 100;
        #endif

        odds /= 6;
        if ((Random() % 255) < odds)
            return TRUE;

        return FALSE;
    #else
        return FALSE;
    #endif
}
<|MERGE_RESOLUTION|>--- conflicted
+++ resolved
@@ -8514,16 +8514,13 @@
             gBattlescriptCurrInstr += 7;    // exit if loop failed (failsafe)
         }
         return;
-<<<<<<< HEAD
     case VARIOUS_SET_Z_EFFECT:
         SetZEffect();   //handles battle script jumping internally
         return;
-=======
     case VARIOUS_MOVEEND_ITEM_EFFECTS:
         if (ItemBattleEffects(1, gActiveBattler, FALSE))
             return;
         break;
->>>>>>> a10a02a5
     }
 
     gBattlescriptCurrInstr += 3;
