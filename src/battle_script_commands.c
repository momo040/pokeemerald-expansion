#include "global.h"
#include "battle.h"
#include "constants/battle_move_effects.h"
#include "constants/battle_script_commands.h"
#include "battle_message.h"
#include "battle_anim.h"
#include "battle_ai_main.h"
#include "battle_ai_util.h"
#include "battle_scripts.h"
#include "constants/moves.h"
#include "constants/abilities.h"
#include "item.h"
#include "constants/items.h"
#include "constants/hold_effects.h"
#include "util.h"
#include "pokemon.h"
#include "random.h"
#include "battle_controllers.h"
#include "battle_interface.h"
#include "constants/songs.h"
#include "constants/trainers.h"
#include "constants/battle_anim.h"
#include "constants/map_types.h"
#include "text.h"
#include "sound.h"
#include "pokedex.h"
#include "recorded_battle.h"
#include "window.h"
#include "reshow_battle_screen.h"
#include "main.h"
#include "palette.h"
#include "money.h"
#include "bg.h"
#include "string_util.h"
#include "pokemon_icon.h"
#include "m4a.h"
#include "mail.h"
#include "event_data.h"
#include "pokemon_storage_system.h"
#include "task.h"
#include "naming_screen.h"
#include "constants/battle_string_ids.h"
#include "battle_setup.h"
#include "overworld.h"
#include "party_menu.h"
#include "constants/battle_config.h"
#include "battle_arena.h"
#include "battle_pike.h"
#include "battle_pyramid.h"
#include "field_specials.h"
#include "pokemon_summary_screen.h"
#include "pokenav.h"
#include "menu_specialized.h"
#include "constants/rgb.h"
#include "data.h"
#include "constants/party_menu.h"

extern struct MusicPlayerInfo gMPlayInfo_BGM;

extern const u8* const gBattleScriptsForMoveEffects[];

// table to avoid ugly powing on gba (courtesy of doesnt)
// this returns (i^2.5)/4
// the quarters cancel so no need to re-quadruple them in actual calculation
static const s32 sExperienceScalingFactors[] =
{
    0,
    0,
    1,
    3,
    8,
    13,
    22,
    32,
    45,
    60,
    79,
    100,
    124,
    152,
    183,
    217,
    256,
    297,
    343,
    393,
    447,
    505,
    567,
    634,
    705,
    781,
    861,
    946,
    1037,
    1132,
    1232,
    1337,
    1448,
    1563,
    1685,
    1811,
    1944,
    2081,
    2225,
    2374,
    2529,
    2690,
    2858,
    3031,
    3210,
    3396,
    3587,
    3786,
    3990,
    4201,
    4419,
    4643,
    4874,
    5112,
    5357,
    5608,
    5866,
    6132,
    6404,
    6684,
    6971,
    7265,
    7566,
    7875,
    8192,
    8515,
    8847,
    9186,
    9532,
    9886,
    10249,
    10619,
    10996,
    11382,
    11776,
    12178,
    12588,
    13006,
    13433,
    13867,
    14310,
    14762,
    15222,
    15690,
    16167,
    16652,
    17146,
    17649,
    18161,
    18681,
    19210,
    19748,
    20295,
    20851,
    21417,
    21991,
    22574,
    23166,
    23768,
    24379,
    25000,
    25629,
    26268,
    26917,
    27575,
    28243,
    28920,
    29607,
    30303,
    31010,
    31726,
    32452,
    33188,
    33934,
    34689,
    35455,
    36231,
    37017,
    37813,
    38619,
    39436,
    40262,
    41099,
    41947,
    42804,
    43673,
    44551,
    45441,
    46340,
    47251,
    48172,
    49104,
    50046,
    50999,
    51963,
    52938,
    53924,
    54921,
    55929,
    56947,
    57977,
    59018,
    60070,
    61133,
    62208,
    63293,
    64390,
    65498,
    66618,
    67749,
    68891,
    70045,
    71211,
    72388,
    73576,
    74777,
    75989,
    77212,
    78448,
    79695,
    80954,
    82225,
    83507,
    84802,
    86109,
    87427,
    88758,
    90101,
    91456,
    92823,
    94202,
    95593,
    96997,
    98413,
    99841,
    101282,
    102735,
    104201,
    105679,
    107169,
    108672,
    110188,
    111716,
    113257,
    114811,
    116377,
    117956,
    119548,
    121153,
    122770,
    124401,
    126044,
    127700,
    129369,
    131052,
    132747,
    134456,
    136177,
    137912,
    139660,
    141421,
    143195,
    144983,
    146784,
    148598,
    150426,
    152267,
    154122,
    155990,
    157872,
    159767,
};

#define STAT_CHANGE_WORKED      0
#define STAT_CHANGE_DIDNT_WORK  1

// this file's functions
static bool8 IsTwoTurnsMove(u16 move);
static void TrySetDestinyBondToHappen(void);
static u8 AttacksThisTurn(u8 battlerId, u16 move); // Note: returns 1 if it's a charging turn, otherwise 2.
static u32 ChangeStatBuffs(s8 statValue, u32 statId, u32 flags, const u8 *BS_ptr);
static bool32 IsMonGettingExpSentOut(void);
static void sub_804F17C(void);
static bool8 sub_804F1CC(void);
static void DrawLevelUpWindow1(void);
static void DrawLevelUpWindow2(void);
static bool8 sub_804F344(void);
static void PutMonIconOnLvlUpBox(void);
static void PutLevelAndGenderOnLvlUpBox(void);
static bool32 CriticalCapture(u32 odds);

static void SpriteCB_MonIconOnLvlUpBox(struct Sprite* sprite);

static void Cmd_attackcanceler(void);
static void Cmd_accuracycheck(void);
static void Cmd_attackstring(void);
static void Cmd_ppreduce(void);
static void Cmd_critcalc(void);
static void Cmd_damagecalc(void);
static void Cmd_typecalc(void);
static void Cmd_adjustdamage(void);
static void Cmd_multihitresultmessage(void);
static void Cmd_attackanimation(void);
static void Cmd_waitanimation(void);
static void Cmd_healthbarupdate(void);
static void Cmd_datahpupdate(void);
static void Cmd_critmessage(void);
static void Cmd_effectivenesssound(void);
static void Cmd_resultmessage(void);
static void Cmd_printstring(void);
static void Cmd_printselectionstring(void);
static void Cmd_waitmessage(void);
static void Cmd_printfromtable(void);
static void Cmd_printselectionstringfromtable(void);
static void Cmd_seteffectwithchance(void);
static void Cmd_seteffectprimary(void);
static void Cmd_seteffectsecondary(void);
static void Cmd_clearstatusfromeffect(void);
static void Cmd_tryfaintmon(void);
static void Cmd_dofaintanimation(void);
static void Cmd_cleareffectsonfaint(void);
static void Cmd_jumpifstatus(void);
static void Cmd_jumpifstatus2(void);
static void Cmd_jumpifability(void);
static void Cmd_jumpifsideaffecting(void);
static void Cmd_jumpifstat(void);
static void Cmd_jumpifstatus3condition(void);
static void Cmd_jumpbasedontype(void);
static void Cmd_getexp(void);
static void Cmd_unknown_24(void);
static void Cmd_movevaluescleanup(void);
static void Cmd_setmultihit(void);
static void Cmd_decrementmultihit(void);
static void Cmd_goto(void);
static void Cmd_jumpifbyte(void);
static void Cmd_jumpifhalfword(void);
static void Cmd_jumpifword(void);
static void Cmd_jumpifarrayequal(void);
static void Cmd_jumpifarraynotequal(void);
static void Cmd_setbyte(void);
static void Cmd_addbyte(void);
static void Cmd_subbyte(void);
static void Cmd_copyarray(void);
static void Cmd_copyarraywithindex(void);
static void Cmd_orbyte(void);
static void Cmd_orhalfword(void);
static void Cmd_orword(void);
static void Cmd_bicbyte(void);
static void Cmd_bichalfword(void);
static void Cmd_bicword(void);
static void Cmd_pause(void);
static void Cmd_waitstate(void);
static void Cmd_healthbar_update(void);
static void Cmd_return(void);
static void Cmd_end(void);
static void Cmd_end2(void);
static void Cmd_end3(void);
static void Cmd_jumpifaffectedbyprotect(void);
static void Cmd_call(void);
static void Cmd_setroost(void);
static void Cmd_jumpifabilitypresent(void);
static void Cmd_endselectionscript(void);
static void Cmd_playanimation(void);
static void Cmd_playanimation2(void);
static void Cmd_setgraphicalstatchangevalues(void);
static void Cmd_playstatchangeanimation(void);
static void Cmd_moveend(void);
static void Cmd_sethealblock(void);
static void Cmd_returnatktoball(void);
static void Cmd_getswitchedmondata(void);
static void Cmd_switchindataupdate(void);
static void Cmd_switchinanim(void);
static void Cmd_jumpifcantswitch(void);
static void Cmd_openpartyscreen(void);
static void Cmd_switchhandleorder(void);
static void Cmd_switchineffects(void);
static void Cmd_trainerslidein(void);
static void Cmd_playse(void);
static void Cmd_fanfare(void);
static void Cmd_playfaintcry(void);
static void Cmd_endlinkbattle(void);
static void Cmd_returntoball(void);
static void Cmd_handlelearnnewmove(void);
static void Cmd_yesnoboxlearnmove(void);
static void Cmd_yesnoboxstoplearningmove(void);
static void Cmd_hitanimation(void);
static void Cmd_getmoneyreward(void);
static void Cmd_unknown_5E(void);
static void Cmd_swapattackerwithtarget(void);
static void Cmd_incrementgamestat(void);
static void Cmd_drawpartystatussummary(void);
static void Cmd_hidepartystatussummary(void);
static void Cmd_jumptocalledmove(void);
static void Cmd_statusanimation(void);
static void Cmd_status2animation(void);
static void Cmd_chosenstatusanimation(void);
static void Cmd_yesnobox(void);
static void Cmd_cancelallactions(void);
static void Cmd_setgravity(void);
static void Cmd_removeitem(void);
static void Cmd_atknameinbuff1(void);
static void Cmd_drawlvlupbox(void);
static void Cmd_resetsentmonsvalue(void);
static void Cmd_setatktoplayer0(void);
static void Cmd_makevisible(void);
static void Cmd_recordability(void);
static void Cmd_buffermovetolearn(void);
static void Cmd_jumpifplayerran(void);
static void Cmd_hpthresholds(void);
static void Cmd_hpthresholds2(void);
static void Cmd_useitemonopponent(void);
static void Cmd_various(void);
static void Cmd_setprotectlike(void);
static void Cmd_faintifabilitynotdamp(void);
static void Cmd_setatkhptozero(void);
static void Cmd_jumpifnexttargetvalid(void);
static void Cmd_tryhealhalfhealth(void);
static void Cmd_trymirrormove(void);
static void Cmd_setrain(void);
static void Cmd_setreflect(void);
static void Cmd_setseeded(void);
static void Cmd_manipulatedamage(void);
static void Cmd_trysetrest(void);
static void Cmd_jumpifnotfirstturn(void);
static void Cmd_setmiracleeye(void);
static void Cmd_jumpifcantmakeasleep(void);
static void Cmd_stockpile(void);
static void Cmd_stockpiletobasedamage(void);
static void Cmd_stockpiletohpheal(void);
static void Cmd_setdrainedhp(void);
static void Cmd_statbuffchange(void);
static void Cmd_normalisebuffs(void);
static void Cmd_setbide(void);
static void Cmd_confuseifrepeatingattackends(void);
static void Cmd_setmultihitcounter(void);
static void Cmd_initmultihitstring(void);
static void Cmd_forcerandomswitch(void);
static void Cmd_tryconversiontypechange(void);
static void Cmd_givepaydaymoney(void);
static void Cmd_setlightscreen(void);
static void Cmd_tryKO(void);
static void Cmd_damagetohalftargethp(void);
static void Cmd_setsandstorm(void);
static void Cmd_weatherdamage(void);
static void Cmd_tryinfatuating(void);
static void Cmd_updatestatusicon(void);
static void Cmd_setmist(void);
static void Cmd_setfocusenergy(void);
static void Cmd_transformdataexecution(void);
static void Cmd_setsubstitute(void);
static void Cmd_mimicattackcopy(void);
static void Cmd_metronome(void);
static void Cmd_dmgtolevel(void);
static void Cmd_psywavedamageeffect(void);
static void Cmd_counterdamagecalculator(void);
static void Cmd_mirrorcoatdamagecalculator(void);
static void Cmd_disablelastusedattack(void);
static void Cmd_trysetencore(void);
static void Cmd_painsplitdmgcalc(void);
static void Cmd_settypetorandomresistance(void);
static void Cmd_setalwayshitflag(void);
static void Cmd_copymovepermanently(void);
static void Cmd_trychoosesleeptalkmove(void);
static void Cmd_setdestinybond(void);
static void Cmd_trysetdestinybondtohappen(void);
static void Cmd_settailwind(void);
static void Cmd_tryspiteppreduce(void);
static void Cmd_healpartystatus(void);
static void Cmd_cursetarget(void);
static void Cmd_trysetspikes(void);
static void Cmd_setforesight(void);
static void Cmd_trysetperishsong(void);
static void Cmd_handlerollout(void);
static void Cmd_jumpifconfusedandstatmaxed(void);
static void Cmd_handlefurycutter(void);
static void Cmd_setembargo(void);
static void Cmd_presentdamagecalculation(void);
static void Cmd_setsafeguard(void);
static void Cmd_magnitudedamagecalculation(void);
static void Cmd_jumpifnopursuitswitchdmg(void);
static void Cmd_setsunny(void);
static void Cmd_maxattackhalvehp(void);
static void Cmd_copyfoestats(void);
static void Cmd_rapidspinfree(void);
static void Cmd_setdefensecurlbit(void);
static void Cmd_recoverbasedonsunlight(void);
static void Cmd_setstickyweb(void);
static void Cmd_selectfirstvalidtarget(void);
static void Cmd_trysetfutureattack(void);
static void Cmd_trydobeatup(void);
static void Cmd_setsemiinvulnerablebit(void);
static void Cmd_clearsemiinvulnerablebit(void);
static void Cmd_setminimize(void);
static void Cmd_sethail(void);
static void Cmd_jumpifattackandspecialattackcannotfall(void);
static void Cmd_setforcedtarget(void);
static void Cmd_setcharge(void);
static void Cmd_callterrainattack(void);
static void Cmd_cureifburnedparalysedorpoisoned(void);
static void Cmd_settorment(void);
static void Cmd_jumpifnodamage(void);
static void Cmd_settaunt(void);
static void Cmd_trysethelpinghand(void);
static void Cmd_tryswapitems(void);
static void Cmd_trycopyability(void);
static void Cmd_trywish(void);
static void Cmd_settoxicspikes(void);
static void Cmd_setgastroacid(void);
static void Cmd_setyawn(void);
static void Cmd_setdamagetohealthdifference(void);
static void Cmd_setroom(void);
static void Cmd_tryswapabilities(void);
static void Cmd_tryimprison(void);
static void Cmd_setstealthrock(void);
static void Cmd_setuserstatus3(void);
static void Cmd_assistattackselect(void);
static void Cmd_trysetmagiccoat(void);
static void Cmd_trysetsnatch(void);
static void Cmd_trygetintimidatetarget(void);
static void Cmd_switchoutabilities(void);
static void Cmd_jumpifhasnohp(void);
static void Cmd_getsecretpowereffect(void);
static void Cmd_pickup(void);
static void Cmd_docastformchangeanimation(void);
static void Cmd_trycastformdatachange(void);
static void Cmd_settypebasedhalvers(void);
static void Cmd_jumpifsubstituteblocks(void);
static void Cmd_tryrecycleitem(void);
static void Cmd_settypetoterrain(void);
static void Cmd_pursuitrelated(void);
static void Cmd_snatchsetbattlers(void);
static void Cmd_removelightscreenreflect(void);
static void Cmd_handleballthrow(void);
static void Cmd_givecaughtmon(void);
static void Cmd_trysetcaughtmondexflags(void);
static void Cmd_displaydexinfo(void);
static void Cmd_trygivecaughtmonnick(void);
static void Cmd_subattackerhpbydmg(void);
static void Cmd_removeattackerstatus1(void);
static void Cmd_finishaction(void);
static void Cmd_finishturn(void);
static void Cmd_trainerslideout(void);
static void Cmd_settelekinesis(void);
static void Cmd_swapstatstages(void);
static void Cmd_averagestats(void);
static void Cmd_jumpifoppositegenders(void);
static void Cmd_trygetbaddreamstarget(void);
static void Cmd_tryworryseed(void);
static void Cmd_metalburstdamagecalculator(void);

void (* const gBattleScriptingCommandsTable[])(void) =
{
    Cmd_attackcanceler,                          //0x0
    Cmd_accuracycheck,                           //0x1
    Cmd_attackstring,                            //0x2
    Cmd_ppreduce,                                //0x3
    Cmd_critcalc,                                //0x4
    Cmd_damagecalc,                              //0x5
    Cmd_typecalc,                                //0x6
    Cmd_adjustdamage,                            //0x7
    Cmd_multihitresultmessage,                   //0x8
    Cmd_attackanimation,                         //0x9
    Cmd_waitanimation,                           //0xA
    Cmd_healthbarupdate,                         //0xB
    Cmd_datahpupdate,                            //0xC
    Cmd_critmessage,                             //0xD
    Cmd_effectivenesssound,                      //0xE
    Cmd_resultmessage,                           //0xF
    Cmd_printstring,                             //0x10
    Cmd_printselectionstring,                    //0x11
    Cmd_waitmessage,                             //0x12
    Cmd_printfromtable,                          //0x13
    Cmd_printselectionstringfromtable,           //0x14
    Cmd_seteffectwithchance,                     //0x15
    Cmd_seteffectprimary,                        //0x16
    Cmd_seteffectsecondary,                      //0x17
    Cmd_clearstatusfromeffect,                   //0x18
    Cmd_tryfaintmon,                             //0x19
    Cmd_dofaintanimation,                        //0x1A
    Cmd_cleareffectsonfaint,                     //0x1B
    Cmd_jumpifstatus,                            //0x1C
    Cmd_jumpifstatus2,                           //0x1D
    Cmd_jumpifability,                           //0x1E
    Cmd_jumpifsideaffecting,                     //0x1F
    Cmd_jumpifstat,                              //0x20
    Cmd_jumpifstatus3condition,                  //0x21
    Cmd_jumpbasedontype,                         //0x22
    Cmd_getexp,                                  //0x23
    Cmd_unknown_24,                              //0x24
    Cmd_movevaluescleanup,                       //0x25
    Cmd_setmultihit,                             //0x26
    Cmd_decrementmultihit,                       //0x27
    Cmd_goto,                                    //0x28
    Cmd_jumpifbyte,                              //0x29
    Cmd_jumpifhalfword,                          //0x2A
    Cmd_jumpifword,                              //0x2B
    Cmd_jumpifarrayequal,                        //0x2C
    Cmd_jumpifarraynotequal,                     //0x2D
    Cmd_setbyte,                                 //0x2E
    Cmd_addbyte,                                 //0x2F
    Cmd_subbyte,                                 //0x30
    Cmd_copyarray,                               //0x31
    Cmd_copyarraywithindex,                      //0x32
    Cmd_orbyte,                                  //0x33
    Cmd_orhalfword,                              //0x34
    Cmd_orword,                                  //0x35
    Cmd_bicbyte,                                 //0x36
    Cmd_bichalfword,                             //0x37
    Cmd_bicword,                                 //0x38
    Cmd_pause,                                   //0x39
    Cmd_waitstate,                               //0x3A
    Cmd_healthbar_update,                        //0x3B
    Cmd_return,                                  //0x3C
    Cmd_end,                                     //0x3D
    Cmd_end2,                                    //0x3E
    Cmd_end3,                                    //0x3F
    Cmd_jumpifaffectedbyprotect,                 //0x40
    Cmd_call,                                    //0x41
    Cmd_setroost,                                //0x42
    Cmd_jumpifabilitypresent,                    //0x43
    Cmd_endselectionscript,                      //0x44
    Cmd_playanimation,                           //0x45
    Cmd_playanimation2,                          //0x46
    Cmd_setgraphicalstatchangevalues,            //0x47
    Cmd_playstatchangeanimation,                 //0x48
    Cmd_moveend,                                 //0x49
    Cmd_sethealblock,                            //0x4A
    Cmd_returnatktoball,                         //0x4B
    Cmd_getswitchedmondata,                      //0x4C
    Cmd_switchindataupdate,                      //0x4D
    Cmd_switchinanim,                            //0x4E
    Cmd_jumpifcantswitch,                        //0x4F
    Cmd_openpartyscreen,                         //0x50
    Cmd_switchhandleorder,                       //0x51
    Cmd_switchineffects,                         //0x52
    Cmd_trainerslidein,                          //0x53
    Cmd_playse,                                  //0x54
    Cmd_fanfare,                                 //0x55
    Cmd_playfaintcry,                            //0x56
    Cmd_endlinkbattle,                           //0x57
    Cmd_returntoball,                            //0x58
    Cmd_handlelearnnewmove,                      //0x59
    Cmd_yesnoboxlearnmove,                       //0x5A
    Cmd_yesnoboxstoplearningmove,                //0x5B
    Cmd_hitanimation,                            //0x5C
    Cmd_getmoneyreward,                          //0x5D
    Cmd_unknown_5E,                              //0x5E
    Cmd_swapattackerwithtarget,                  //0x5F
    Cmd_incrementgamestat,                       //0x60
    Cmd_drawpartystatussummary,                  //0x61
    Cmd_hidepartystatussummary,                  //0x62
    Cmd_jumptocalledmove,                        //0x63
    Cmd_statusanimation,                         //0x64
    Cmd_status2animation,                        //0x65
    Cmd_chosenstatusanimation,                   //0x66
    Cmd_yesnobox,                                //0x67
    Cmd_cancelallactions,                        //0x68
    Cmd_setgravity,                              //0x69
    Cmd_removeitem,                              //0x6A
    Cmd_atknameinbuff1,                          //0x6B
    Cmd_drawlvlupbox,                            //0x6C
    Cmd_resetsentmonsvalue,                      //0x6D
    Cmd_setatktoplayer0,                         //0x6E
    Cmd_makevisible,                             //0x6F
    Cmd_recordability,                           //0x70
    Cmd_buffermovetolearn,                       //0x71
    Cmd_jumpifplayerran,                         //0x72
    Cmd_hpthresholds,                            //0x73
    Cmd_hpthresholds2,                           //0x74
    Cmd_useitemonopponent,                       //0x75
    Cmd_various,                                 //0x76
    Cmd_setprotectlike,                          //0x77
    Cmd_faintifabilitynotdamp,                   //0x78
    Cmd_setatkhptozero,                          //0x79
    Cmd_jumpifnexttargetvalid,                   //0x7A
    Cmd_tryhealhalfhealth,                       //0x7B
    Cmd_trymirrormove,                           //0x7C
    Cmd_setrain,                                 //0x7D
    Cmd_setreflect,                              //0x7E
    Cmd_setseeded,                               //0x7F
    Cmd_manipulatedamage,                        //0x80
    Cmd_trysetrest,                              //0x81
    Cmd_jumpifnotfirstturn,                      //0x82
    Cmd_setmiracleeye,                           //0x83
    Cmd_jumpifcantmakeasleep,                    //0x84
    Cmd_stockpile,                               //0x85
    Cmd_stockpiletobasedamage,                   //0x86
    Cmd_stockpiletohpheal,                       //0x87
    Cmd_setdrainedhp,                            //0x88
    Cmd_statbuffchange,                          //0x89
    Cmd_normalisebuffs,                          //0x8A
    Cmd_setbide,                                 //0x8B
    Cmd_confuseifrepeatingattackends,            //0x8C
    Cmd_setmultihitcounter,                      //0x8D
    Cmd_initmultihitstring,                      //0x8E
    Cmd_forcerandomswitch,                       //0x8F
    Cmd_tryconversiontypechange,                 //0x90
    Cmd_givepaydaymoney,                         //0x91
    Cmd_setlightscreen,                          //0x92
    Cmd_tryKO,                                   //0x93
    Cmd_damagetohalftargethp,                    //0x94
    Cmd_setsandstorm,                            //0x95
    Cmd_weatherdamage,                           //0x96
    Cmd_tryinfatuating,                          //0x97
    Cmd_updatestatusicon,                        //0x98
    Cmd_setmist,                                 //0x99
    Cmd_setfocusenergy,                          //0x9A
    Cmd_transformdataexecution,                  //0x9B
    Cmd_setsubstitute,                           //0x9C
    Cmd_mimicattackcopy,                         //0x9D
    Cmd_metronome,                               //0x9E
    Cmd_dmgtolevel,                              //0x9F
    Cmd_psywavedamageeffect,                     //0xA0
    Cmd_counterdamagecalculator,                 //0xA1
    Cmd_mirrorcoatdamagecalculator,              //0xA2
    Cmd_disablelastusedattack,                   //0xA3
    Cmd_trysetencore,                            //0xA4
    Cmd_painsplitdmgcalc,                        //0xA5
    Cmd_settypetorandomresistance,               //0xA6
    Cmd_setalwayshitflag,                        //0xA7
    Cmd_copymovepermanently,                     //0xA8
    Cmd_trychoosesleeptalkmove,                  //0xA9
    Cmd_setdestinybond,                          //0xAA
    Cmd_trysetdestinybondtohappen,               //0xAB
    Cmd_settailwind,                             //0xAC
    Cmd_tryspiteppreduce,                        //0xAD
    Cmd_healpartystatus,                         //0xAE
    Cmd_cursetarget,                             //0xAF
    Cmd_trysetspikes,                            //0xB0
    Cmd_setforesight,                            //0xB1
    Cmd_trysetperishsong,                        //0xB2
    Cmd_handlerollout,                           //0xB3
    Cmd_jumpifconfusedandstatmaxed,              //0xB4
    Cmd_handlefurycutter,                        //0xB5
    Cmd_setembargo,                              //0xB6
    Cmd_presentdamagecalculation,                //0xB7
    Cmd_setsafeguard,                            //0xB8
    Cmd_magnitudedamagecalculation,              //0xB9
    Cmd_jumpifnopursuitswitchdmg,                //0xBA
    Cmd_setsunny,                                //0xBB
    Cmd_maxattackhalvehp,                        //0xBC
    Cmd_copyfoestats,                            //0xBD
    Cmd_rapidspinfree,                           //0xBE
    Cmd_setdefensecurlbit,                       //0xBF
    Cmd_recoverbasedonsunlight,                  //0xC0
    Cmd_setstickyweb,                            //0xC1
    Cmd_selectfirstvalidtarget,                  //0xC2
    Cmd_trysetfutureattack,                      //0xC3
    Cmd_trydobeatup,                             //0xC4
    Cmd_setsemiinvulnerablebit,                  //0xC5
    Cmd_clearsemiinvulnerablebit,                //0xC6
    Cmd_setminimize,                             //0xC7
    Cmd_sethail,                                 //0xC8
    Cmd_jumpifattackandspecialattackcannotfall,  //0xC9
    Cmd_setforcedtarget,                         //0xCA
    Cmd_setcharge,                               //0xCB
    Cmd_callterrainattack,                       //0xCC
    Cmd_cureifburnedparalysedorpoisoned,         //0xCD
    Cmd_settorment,                              //0xCE
    Cmd_jumpifnodamage,                          //0xCF
    Cmd_settaunt,                                //0xD0
    Cmd_trysethelpinghand,                       //0xD1
    Cmd_tryswapitems,                            //0xD2
    Cmd_trycopyability,                          //0xD3
    Cmd_trywish,                                 //0xD4
    Cmd_settoxicspikes,                          //0xD5
    Cmd_setgastroacid,                           //0xD6
    Cmd_setyawn,                                 //0xD7
    Cmd_setdamagetohealthdifference,             //0xD8
    Cmd_setroom,                                 //0xD9
    Cmd_tryswapabilities,                        //0xDA
    Cmd_tryimprison,                             //0xDB
    Cmd_setstealthrock,                          //0xDC
    Cmd_setuserstatus3,                          //0xDD
    Cmd_assistattackselect,                      //0xDE
    Cmd_trysetmagiccoat,                         //0xDF
    Cmd_trysetsnatch,                            //0xE0
    Cmd_trygetintimidatetarget,                  //0xE1
    Cmd_switchoutabilities,                      //0xE2
    Cmd_jumpifhasnohp,                           //0xE3
    Cmd_getsecretpowereffect,                    //0xE4
    Cmd_pickup,                                  //0xE5
    Cmd_docastformchangeanimation,               //0xE6
    Cmd_trycastformdatachange,                   //0xE7
    Cmd_settypebasedhalvers,                     //0xE8
    Cmd_jumpifsubstituteblocks,                  //0xE9
    Cmd_tryrecycleitem,                          //0xEA
    Cmd_settypetoterrain,                        //0xEB
    Cmd_pursuitrelated,                          //0xEC
    Cmd_snatchsetbattlers,                       //0xED
    Cmd_removelightscreenreflect,                //0xEE
    Cmd_handleballthrow,                         //0xEF
    Cmd_givecaughtmon,                           //0xF0
    Cmd_trysetcaughtmondexflags,                 //0xF1
    Cmd_displaydexinfo,                          //0xF2
    Cmd_trygivecaughtmonnick,                    //0xF3
    Cmd_subattackerhpbydmg,                      //0xF4
    Cmd_removeattackerstatus1,                   //0xF5
    Cmd_finishaction,                            //0xF6
    Cmd_finishturn,                              //0xF7
    Cmd_trainerslideout,                         //0xF8
    Cmd_settelekinesis,                          //0xF9
    Cmd_swapstatstages,                          //0xFA
    Cmd_averagestats,                            //0xFB
    Cmd_jumpifoppositegenders,                   //0xFC
    Cmd_trygetbaddreamstarget,                   //0xFD
    Cmd_tryworryseed,                            //0xFE
    Cmd_metalburstdamagecalculator,              //0xFF
};

const struct StatFractions gAccuracyStageRatios[] =
{
    { 33, 100}, // -6
    { 36, 100}, // -5
    { 43, 100}, // -4
    { 50, 100}, // -3
    { 60, 100}, // -2
    { 75, 100}, // -1
    {  1,   1}, //  0
    {133, 100}, // +1
    {166, 100}, // +2
    {  2,   1}, // +3
    {233, 100}, // +4
    {133,  50}, // +5
    {  3,   1}, // +6
};

static const u32 sStatusFlagsForMoveEffects[NUM_MOVE_EFFECTS] =
{
    [MOVE_EFFECT_SLEEP]          = STATUS1_SLEEP,
    [MOVE_EFFECT_POISON]         = STATUS1_POISON,
    [MOVE_EFFECT_BURN]           = STATUS1_BURN,
    [MOVE_EFFECT_FREEZE]         = STATUS1_FREEZE,
    [MOVE_EFFECT_PARALYSIS]      = STATUS1_PARALYSIS,
    [MOVE_EFFECT_TOXIC]          = STATUS1_TOXIC_POISON,
    [MOVE_EFFECT_CONFUSION]      = STATUS2_CONFUSION,
    [MOVE_EFFECT_FLINCH]         = STATUS2_FLINCHED,
    [MOVE_EFFECT_UPROAR]         = STATUS2_UPROAR,
    [MOVE_EFFECT_CHARGING]       = STATUS2_MULTIPLETURNS,
    [MOVE_EFFECT_WRAP]           = STATUS2_WRAPPED,
    [MOVE_EFFECT_RECHARGE]       = STATUS2_RECHARGE,
    [MOVE_EFFECT_PREVENT_ESCAPE] = STATUS2_ESCAPE_PREVENTION,
    [MOVE_EFFECT_NIGHTMARE]      = STATUS2_NIGHTMARE,
    [MOVE_EFFECT_THRASH]         = STATUS2_LOCK_CONFUSE,
};

static const u8* const sMoveEffectBS_Ptrs[] =
{
    [MOVE_EFFECT_SLEEP]            = BattleScript_MoveEffectSleep,
    [MOVE_EFFECT_POISON]           = BattleScript_MoveEffectPoison,
    [MOVE_EFFECT_BURN]             = BattleScript_MoveEffectBurn,
    [MOVE_EFFECT_FREEZE]           = BattleScript_MoveEffectFreeze,
    [MOVE_EFFECT_PARALYSIS]        = BattleScript_MoveEffectParalysis,
    [MOVE_EFFECT_TOXIC]            = BattleScript_MoveEffectToxic,
    [MOVE_EFFECT_CONFUSION]        = BattleScript_MoveEffectConfusion,
    [MOVE_EFFECT_UPROAR]           = BattleScript_MoveEffectUproar,
    [MOVE_EFFECT_PAYDAY]           = BattleScript_MoveEffectPayDay,
    [MOVE_EFFECT_WRAP]             = BattleScript_MoveEffectWrap,
    [MOVE_EFFECT_RECOIL_25]        = BattleScript_MoveEffectRecoil,
    [MOVE_EFFECT_RECOIL_33]        = BattleScript_MoveEffectRecoil,
};

static const struct WindowTemplate sUnusedWinTemplate = {0, 1, 3, 7, 0xF, 0x1F, 0x3F};

static const u16 sUnknown_0831C2C8[] = INCBIN_U16("graphics/battle_interface/unk_battlebox.gbapal");
static const u32 sUnknown_0831C2E8[] = INCBIN_U32("graphics/battle_interface/unk_battlebox.4bpp.lz");

#define MON_ICON_LVLUP_BOX_TAG      0xD75A

static const struct OamData sOamData_MonIconOnLvlUpBox =
{
    .y = 0,
    .affineMode = ST_OAM_AFFINE_OFF,
    .objMode = ST_OAM_OBJ_NORMAL,
    .mosaic = 0,
    .bpp = ST_OAM_4BPP,
    .shape = SPRITE_SHAPE(32x32),
    .x = 0,
    .matrixNum = 0,
    .size = SPRITE_SIZE(32x32),
    .tileNum = 0,
    .priority = 0,
    .paletteNum = 0,
    .affineParam = 0,
};

static const struct SpriteTemplate sSpriteTemplate_MonIconOnLvlUpBox =
{
    .tileTag = MON_ICON_LVLUP_BOX_TAG,
    .paletteTag = MON_ICON_LVLUP_BOX_TAG,
    .oam = &sOamData_MonIconOnLvlUpBox,
    .anims = gDummySpriteAnimTable,
    .images = NULL,
    .affineAnims = gDummySpriteAffineAnimTable,
    .callback = SpriteCB_MonIconOnLvlUpBox
};

static const u16 sProtectSuccessRates[] = {USHRT_MAX, USHRT_MAX / 2, USHRT_MAX / 4, USHRT_MAX / 8};

#define FORBIDDEN_MIMIC         0x1
#define FORBIDDEN_METRONOME     0x2
#define FORBIDDEN_ASSIST        0x4
#define FORBIDDEN_COPYCAT       0x8
#define FORBIDDEN_SLEEP_TALK    0x10

#define FORBIDDEN_INSTRUCT_END 0xFFFF

static const u8 sForbiddenMoves[MOVES_COUNT] =
{
    [MOVE_NONE] = 0xFF, // Can't use a non-move lol
    [MOVE_STRUGGLE] = 0xFF, // Neither Struggle
    [MOVE_AFTER_YOU] = FORBIDDEN_METRONOME,
    [MOVE_APPLE_ACID] = FORBIDDEN_METRONOME,
    [MOVE_ASSIST] = FORBIDDEN_METRONOME | FORBIDDEN_ASSIST | FORBIDDEN_COPYCAT | FORBIDDEN_SLEEP_TALK,
    [MOVE_ASTRAL_BARRAGE] = FORBIDDEN_METRONOME,
    [MOVE_AURA_WHEEL] = FORBIDDEN_METRONOME,
    [MOVE_BADDY_BAD] = FORBIDDEN_METRONOME,
    [MOVE_BANEFUL_BUNKER] = FORBIDDEN_METRONOME | FORBIDDEN_ASSIST | FORBIDDEN_COPYCAT,
    [MOVE_BEAK_BLAST] = FORBIDDEN_METRONOME | FORBIDDEN_ASSIST | FORBIDDEN_COPYCAT | FORBIDDEN_SLEEP_TALK,
    [MOVE_BEHEMOTH_BASH] = FORBIDDEN_METRONOME | FORBIDDEN_COPYCAT,
    [MOVE_BEHEMOTH_BLADE] = FORBIDDEN_METRONOME | FORBIDDEN_COPYCAT,
    [MOVE_BELCH] = FORBIDDEN_METRONOME | FORBIDDEN_ASSIST | FORBIDDEN_COPYCAT | FORBIDDEN_SLEEP_TALK,
    [MOVE_BESTOW] = FORBIDDEN_METRONOME | FORBIDDEN_ASSIST | FORBIDDEN_COPYCAT,
    [MOVE_BIDE] = FORBIDDEN_SLEEP_TALK,
    [MOVE_BODY_PRESS] = FORBIDDEN_METRONOME,
    [MOVE_BOUNCE] = FORBIDDEN_ASSIST | FORBIDDEN_SLEEP_TALK,
    [MOVE_BOUNCY_BUBBLE] = FORBIDDEN_METRONOME,
    [MOVE_BRANCH_POKE] = FORBIDDEN_METRONOME,
    [MOVE_BREAKING_SWIPE] = FORBIDDEN_METRONOME,
    [MOVE_BUZZY_BUZZ] = FORBIDDEN_METRONOME,
    [MOVE_CELEBRATE] = FORBIDDEN_METRONOME | FORBIDDEN_ASSIST | FORBIDDEN_COPYCAT | FORBIDDEN_SLEEP_TALK,
    [MOVE_CHATTER] = FORBIDDEN_METRONOME | FORBIDDEN_ASSIST | FORBIDDEN_COPYCAT | FORBIDDEN_MIMIC | FORBIDDEN_SLEEP_TALK,
    [MOVE_CIRCLE_THROW] = FORBIDDEN_ASSIST | FORBIDDEN_COPYCAT,
    [MOVE_CLANGOROUS_SOUL] = FORBIDDEN_METRONOME,
    [MOVE_COPYCAT] = FORBIDDEN_METRONOME | FORBIDDEN_ASSIST | FORBIDDEN_COPYCAT | FORBIDDEN_SLEEP_TALK,
    [MOVE_COUNTER] = FORBIDDEN_METRONOME | FORBIDDEN_ASSIST | FORBIDDEN_COPYCAT,
    [MOVE_COVET] = FORBIDDEN_METRONOME | FORBIDDEN_ASSIST | FORBIDDEN_COPYCAT,
    [MOVE_CRAFTY_SHIELD] = FORBIDDEN_METRONOME,
    [MOVE_DECORATE] = FORBIDDEN_METRONOME,
    [MOVE_DESTINY_BOND] = FORBIDDEN_METRONOME | FORBIDDEN_ASSIST | FORBIDDEN_COPYCAT,
    [MOVE_DETECT] = FORBIDDEN_METRONOME | FORBIDDEN_ASSIST | FORBIDDEN_COPYCAT,
    [MOVE_DIAMOND_STORM] = FORBIDDEN_METRONOME,
    [MOVE_DIG] = FORBIDDEN_ASSIST | FORBIDDEN_SLEEP_TALK,
    [MOVE_DIVE] = FORBIDDEN_ASSIST | FORBIDDEN_SLEEP_TALK,
    [MOVE_DOUBLE_IRON_BASH] = FORBIDDEN_METRONOME,
    [MOVE_DRAGON_ASCENT] = FORBIDDEN_METRONOME,
    [MOVE_DRAGON_ENERGY] = FORBIDDEN_METRONOME,
    [MOVE_DRAGON_TAIL] = FORBIDDEN_ASSIST | FORBIDDEN_COPYCAT,
    [MOVE_DRUM_BEATING] = FORBIDDEN_METRONOME,
    [MOVE_DYNAMAX_CANNON] = FORBIDDEN_METRONOME | FORBIDDEN_COPYCAT | FORBIDDEN_SLEEP_TALK,
    [MOVE_ENDURE] = FORBIDDEN_METRONOME | FORBIDDEN_ASSIST | FORBIDDEN_COPYCAT,
    [MOVE_ETERNABEAM] = FORBIDDEN_METRONOME,
    [MOVE_FALSE_SURRENDER] = FORBIDDEN_METRONOME,
    [MOVE_FEINT] = FORBIDDEN_METRONOME | FORBIDDEN_ASSIST | FORBIDDEN_COPYCAT,
    [MOVE_FIERY_WRATH] = FORBIDDEN_METRONOME,
    [MOVE_FLEUR_CANNON] = FORBIDDEN_METRONOME,
    [MOVE_FLOATY_FALL] = FORBIDDEN_METRONOME,
    [MOVE_FLY] = FORBIDDEN_ASSIST | FORBIDDEN_SLEEP_TALK,
    [MOVE_FOCUS_PUNCH] = FORBIDDEN_METRONOME | FORBIDDEN_ASSIST | FORBIDDEN_COPYCAT | FORBIDDEN_SLEEP_TALK,
    [MOVE_FOLLOW_ME] = FORBIDDEN_METRONOME | FORBIDDEN_ASSIST | FORBIDDEN_COPYCAT,
    [MOVE_FREEZE_SHOCK] = FORBIDDEN_METRONOME | FORBIDDEN_SLEEP_TALK,
    [MOVE_FREEZING_GLARE] = FORBIDDEN_METRONOME,
    [MOVE_FREEZY_FROST] = FORBIDDEN_METRONOME,
    [MOVE_GEOMANCY] = FORBIDDEN_SLEEP_TALK,
    [MOVE_GLACIAL_LANCE] = FORBIDDEN_METRONOME,
    [MOVE_GLITZY_GLOW] = FORBIDDEN_METRONOME,
    [MOVE_GRAV_APPLE] = FORBIDDEN_METRONOME,
    [MOVE_HELPING_HAND] = FORBIDDEN_METRONOME | FORBIDDEN_ASSIST | FORBIDDEN_COPYCAT,
    [MOVE_HOLD_HANDS] = FORBIDDEN_METRONOME | FORBIDDEN_ASSIST | FORBIDDEN_COPYCAT | FORBIDDEN_SLEEP_TALK,
    [MOVE_HYPERSPACE_FURY] = FORBIDDEN_METRONOME,
    [MOVE_HYPERSPACE_HOLE] = FORBIDDEN_METRONOME,
    [MOVE_ICE_BURN] = FORBIDDEN_METRONOME | FORBIDDEN_SLEEP_TALK,
    [MOVE_INSTRUCT] = FORBIDDEN_METRONOME,
    [MOVE_JUNGLE_HEALING] = FORBIDDEN_METRONOME,
    [MOVE_KINGS_SHIELD] = FORBIDDEN_METRONOME | FORBIDDEN_ASSIST | FORBIDDEN_COPYCAT,
    [MOVE_LIFE_DEW] = FORBIDDEN_METRONOME,
    [MOVE_LIGHT_OF_RUIN] = FORBIDDEN_METRONOME,
    [MOVE_MAT_BLOCK] = FORBIDDEN_METRONOME | FORBIDDEN_ASSIST | FORBIDDEN_COPYCAT,
    [MOVE_ME_FIRST] = FORBIDDEN_METRONOME | FORBIDDEN_ASSIST | FORBIDDEN_COPYCAT | FORBIDDEN_SLEEP_TALK,
    [MOVE_METEOR_ASSAULT] = FORBIDDEN_METRONOME,
    [MOVE_METRONOME] = FORBIDDEN_METRONOME | FORBIDDEN_ASSIST | FORBIDDEN_COPYCAT | FORBIDDEN_SLEEP_TALK,
    [MOVE_MIMIC] = FORBIDDEN_METRONOME | FORBIDDEN_ASSIST | FORBIDDEN_COPYCAT | FORBIDDEN_MIMIC | FORBIDDEN_SLEEP_TALK,
    [MOVE_MIND_BLOWN] = FORBIDDEN_METRONOME,
    [MOVE_MIRROR_COAT] = FORBIDDEN_METRONOME | FORBIDDEN_ASSIST | FORBIDDEN_COPYCAT,
    [MOVE_MIRROR_MOVE] = FORBIDDEN_METRONOME | FORBIDDEN_ASSIST | FORBIDDEN_COPYCAT | FORBIDDEN_SLEEP_TALK,
    [MOVE_MOONGEIST_BEAM] = FORBIDDEN_METRONOME,
    [MOVE_NATURE_POWER] = FORBIDDEN_METRONOME | FORBIDDEN_ASSIST | FORBIDDEN_COPYCAT | FORBIDDEN_SLEEP_TALK,
    [MOVE_NATURES_MADNESS] = FORBIDDEN_METRONOME,
    [MOVE_OBSTRUCT] = FORBIDDEN_METRONOME | FORBIDDEN_COPYCAT,
    [MOVE_ORIGIN_PULSE] = FORBIDDEN_METRONOME,
    [MOVE_OVERDRIVE] = FORBIDDEN_METRONOME,
    [MOVE_PHANTOM_FORCE] = FORBIDDEN_ASSIST | FORBIDDEN_SLEEP_TALK,
    [MOVE_PHOTON_GEYSER] = FORBIDDEN_METRONOME,
    [MOVE_PIKA_PAPOW] = FORBIDDEN_METRONOME,
    [MOVE_PLASMA_FISTS] = FORBIDDEN_METRONOME,
    [MOVE_PRECIPICE_BLADES] = FORBIDDEN_METRONOME,
    [MOVE_PROTECT] = FORBIDDEN_METRONOME | FORBIDDEN_ASSIST | FORBIDDEN_COPYCAT,
    [MOVE_PYRO_BALL] = FORBIDDEN_METRONOME,
    [MOVE_QUASH] = FORBIDDEN_METRONOME,
    [MOVE_QUICK_GUARD] = FORBIDDEN_METRONOME,
    [MOVE_RAGE_POWDER] = FORBIDDEN_METRONOME | FORBIDDEN_ASSIST | FORBIDDEN_COPYCAT,
    [MOVE_RAZOR_WIND] = FORBIDDEN_SLEEP_TALK,
    [MOVE_RELIC_SONG] = FORBIDDEN_METRONOME,
    [MOVE_ROAR] = FORBIDDEN_ASSIST | FORBIDDEN_COPYCAT,
    [MOVE_SAPPY_SEED] = FORBIDDEN_METRONOME,
    [MOVE_SECRET_SWORD] = FORBIDDEN_METRONOME,
    [MOVE_SHADOW_FORCE] = FORBIDDEN_ASSIST | FORBIDDEN_SLEEP_TALK,
    [MOVE_SHELL_TRAP] = FORBIDDEN_METRONOME | FORBIDDEN_ASSIST | FORBIDDEN_COPYCAT | FORBIDDEN_SLEEP_TALK,
    [MOVE_SIZZLY_SLIDE] = FORBIDDEN_METRONOME,
    [MOVE_SKETCH] = FORBIDDEN_METRONOME | FORBIDDEN_ASSIST | FORBIDDEN_COPYCAT | FORBIDDEN_MIMIC | FORBIDDEN_SLEEP_TALK,
    [MOVE_SKULL_BASH] = FORBIDDEN_SLEEP_TALK,
    [MOVE_SKY_ATTACK] = FORBIDDEN_SLEEP_TALK,
    [MOVE_SKY_DROP] = FORBIDDEN_ASSIST | FORBIDDEN_SLEEP_TALK,
    [MOVE_SLEEP_TALK] = FORBIDDEN_METRONOME | FORBIDDEN_ASSIST | FORBIDDEN_COPYCAT | FORBIDDEN_SLEEP_TALK,
    [MOVE_SNAP_TRAP] = FORBIDDEN_METRONOME,
    [MOVE_SNARL] = FORBIDDEN_METRONOME,
    [MOVE_SNATCH] = FORBIDDEN_METRONOME | FORBIDDEN_ASSIST | FORBIDDEN_COPYCAT,
    [MOVE_SNORE] = FORBIDDEN_METRONOME,
    [MOVE_SOLAR_BEAM] = FORBIDDEN_SLEEP_TALK,
    [MOVE_SOLAR_BLADE] = FORBIDDEN_SLEEP_TALK,
    [MOVE_SPARKLY_SWIRL] = FORBIDDEN_METRONOME,
    [MOVE_SPECTRAL_THIEF] = FORBIDDEN_METRONOME,
    [MOVE_SPIKY_SHIELD] = FORBIDDEN_METRONOME | FORBIDDEN_ASSIST | FORBIDDEN_COPYCAT,
    [MOVE_SPIRIT_BREAK] = FORBIDDEN_METRONOME,
    [MOVE_SPLISHY_SPLASH] = FORBIDDEN_METRONOME,
    [MOVE_SPOTLIGHT] = FORBIDDEN_METRONOME | FORBIDDEN_ASSIST | FORBIDDEN_COPYCAT,
    [MOVE_STEAM_ERUPTION] = FORBIDDEN_METRONOME,
    [MOVE_STEEL_BEAM] = FORBIDDEN_METRONOME,
    [MOVE_STRANGE_STEAM] = FORBIDDEN_METRONOME,
    [MOVE_SUNSTEEL_STRIKE] = FORBIDDEN_METRONOME,
    [MOVE_SURGING_STRIKES] = FORBIDDEN_METRONOME,
    [MOVE_SWITCHEROO] = FORBIDDEN_METRONOME | FORBIDDEN_ASSIST | FORBIDDEN_COPYCAT,
    [MOVE_TECHNO_BLAST] = FORBIDDEN_METRONOME,
    [MOVE_THIEF] = FORBIDDEN_METRONOME | FORBIDDEN_ASSIST | FORBIDDEN_COPYCAT,
    [MOVE_THOUSAND_ARROWS] = FORBIDDEN_METRONOME,
    [MOVE_THOUSAND_WAVES] = FORBIDDEN_METRONOME,
    [MOVE_THUNDER_CAGE] = FORBIDDEN_METRONOME,
    [MOVE_THUNDEROUS_KICK] = FORBIDDEN_METRONOME,
    [MOVE_TRANSFORM] = FORBIDDEN_METRONOME | FORBIDDEN_ASSIST | FORBIDDEN_COPYCAT | FORBIDDEN_MIMIC,
    [MOVE_TRICK] = FORBIDDEN_METRONOME | FORBIDDEN_ASSIST | FORBIDDEN_COPYCAT,
    [MOVE_UPROAR] = FORBIDDEN_SLEEP_TALK,
    [MOVE_V_CREATE] = FORBIDDEN_METRONOME,
    [MOVE_VEEVEE_VOLLEY] = FORBIDDEN_METRONOME,
    [MOVE_WHIRLWIND] = FORBIDDEN_ASSIST | FORBIDDEN_COPYCAT,
    [MOVE_WICKED_BLOW] = FORBIDDEN_METRONOME,
    [MOVE_WIDE_GUARD] = FORBIDDEN_METRONOME,
    [MOVE_ZIPPY_ZAP] = FORBIDDEN_METRONOME,
};

static const u16 sMoveEffectsForbiddenToInstruct[] =
{
    EFFECT_ASSIST,
    //EFFECT_BEAK_BLAST,
    EFFECT_BELCH,
    EFFECT_BIDE,
    //EFFECT_CELEBRATE,
    //EFFECT_CHATTER,
    EFFECT_COPYCAT,
    //EFFECT_DYNAMAX_CANNON,
    EFFECT_FOCUS_PUNCH,
    EFFECT_GEOMANCY,
    //EFFECT_HOLD_HANDS,
    EFFECT_INSTRUCT,
    EFFECT_ME_FIRST,
    EFFECT_METRONOME,
    EFFECT_MIMIC,
    EFFECT_MIRROR_MOVE,
    EFFECT_NATURE_POWER,
    //EFFECT_OBSTRUCT,
    EFFECT_RAMPAGE,
    EFFECT_RECHARGE,
    EFFECT_RECOIL_25,
    EFFECT_ROLLOUT,
    EFFECT_SEMI_INVULNERABLE,
    //EFFECT_SHELL_TRAP,
    EFFECT_SKETCH,
    //EFFECT_SKY_DROP,
    EFFECT_SKULL_BASH,
    EFFECT_SLEEP_TALK,
    EFFECT_SOLARBEAM,
    EFFECT_TRANSFORM,
    EFFECT_TWO_TURNS_ATTACK,
    EFFECT_UPROAR,
    FORBIDDEN_INSTRUCT_END
};

static const u16 sNaturePowerMoves[] =
{
    [BATTLE_TERRAIN_GRASS]      = MOVE_ENERGY_BALL,
    [BATTLE_TERRAIN_LONG_GRASS] = MOVE_ENERGY_BALL,
    [BATTLE_TERRAIN_SAND]       = MOVE_EARTH_POWER,
    [BATTLE_TERRAIN_UNDERWATER] = MOVE_HYDRO_PUMP,
    [BATTLE_TERRAIN_WATER]      = MOVE_HYDRO_PUMP,
    [BATTLE_TERRAIN_POND]       = MOVE_HYDRO_PUMP,
    [BATTLE_TERRAIN_MOUNTAIN]   = MOVE_EARTH_POWER,
    [BATTLE_TERRAIN_CAVE]       = MOVE_POWER_GEM,
    [BATTLE_TERRAIN_BUILDING]   = MOVE_TRI_ATTACK,
    [BATTLE_TERRAIN_PLAIN]      = MOVE_TRI_ATTACK
};

static const u16 sPickupItems[] =
{
    ITEM_POTION,
    ITEM_ANTIDOTE,
    ITEM_SUPER_POTION,
    ITEM_GREAT_BALL,
    ITEM_REPEL,
    ITEM_ESCAPE_ROPE,
    ITEM_X_ATTACK,
    ITEM_FULL_HEAL,
    ITEM_ULTRA_BALL,
    ITEM_HYPER_POTION,
    ITEM_RARE_CANDY,
    ITEM_PROTEIN,
    ITEM_REVIVE,
    ITEM_HP_UP,
    ITEM_FULL_RESTORE,
    ITEM_MAX_REVIVE,
    ITEM_PP_UP,
    ITEM_MAX_ELIXIR,
};

static const u16 sRarePickupItems[] =
{
    ITEM_HYPER_POTION,
    ITEM_NUGGET,
    ITEM_KINGS_ROCK,
    ITEM_FULL_RESTORE,
    ITEM_ETHER,
    ITEM_WHITE_HERB,
    ITEM_TM44_REST,
    ITEM_ELIXIR,
    ITEM_TM01_FOCUS_PUNCH,
    ITEM_LEFTOVERS,
    ITEM_TM26_EARTHQUAKE,
};

static const u8 sPickupProbabilities[] =
{
    30, 40, 50, 60, 70, 80, 90, 94, 98
};

static const u8 sTerrainToType[] =
{
    [BATTLE_TERRAIN_GRASS]      = TYPE_GRASS,
    [BATTLE_TERRAIN_LONG_GRASS] = TYPE_GRASS,
    [BATTLE_TERRAIN_SAND]       = TYPE_GROUND,
    [BATTLE_TERRAIN_UNDERWATER] = TYPE_WATER,
    [BATTLE_TERRAIN_WATER]      = TYPE_WATER,
    [BATTLE_TERRAIN_POND]       = TYPE_WATER,
    [BATTLE_TERRAIN_MOUNTAIN]   = TYPE_GROUND,
    [BATTLE_TERRAIN_CAVE]       = TYPE_ROCK,
    [BATTLE_TERRAIN_BUILDING]   = TYPE_NORMAL,
    [BATTLE_TERRAIN_PLAIN]      = TYPE_NORMAL,
};

// - ITEM_ULTRA_BALL skips Master Ball and ITEM_NONE
static const u8 sBallCatchBonuses[] =
{
    [ITEM_ULTRA_BALL - ITEM_ULTRA_BALL]  = 20,
    [ITEM_GREAT_BALL - ITEM_ULTRA_BALL]  = 15,
    [ITEM_POKE_BALL - ITEM_ULTRA_BALL]   = 10,
    [ITEM_SAFARI_BALL - ITEM_ULTRA_BALL] = 15
};

// In Battle Palace, moves are chosen based on the pokemons nature rather than by the player
// Moves are grouped into "Attack", "Defense", or "Support" (see PALACE_MOVE_GROUP_*)
// Each nature has a certain percent chance of selecting a move from a particular group
// and a separate percent chance for each group when below 50% HP
// The table below doesn't list percentages for Support because you can subtract the other two
// Support percentages are listed in comments off to the side instead
#define PALACE_STYLE(atk, def, atkLow, defLow) {atk, atk + def, atkLow, atkLow + defLow}

const ALIGNED(4) u8 gBattlePalaceNatureToMoveGroupLikelihood[NUM_NATURES][4] =
{
    [NATURE_HARDY]   = PALACE_STYLE(61,  7, 61,  7), // 32% support >= 50% HP, 32% support < 50% HP
    [NATURE_LONELY]  = PALACE_STYLE(20, 25, 84,  8), // 55%,  8%
    [NATURE_BRAVE]   = PALACE_STYLE(70, 15, 32, 60), // 15%,  8%
    [NATURE_ADAMANT] = PALACE_STYLE(38, 31, 70, 15), // 31%, 15%
    [NATURE_NAUGHTY] = PALACE_STYLE(20, 70, 70, 22), // 10%,  8%
    [NATURE_BOLD]    = PALACE_STYLE(30, 20, 32, 58), // 50%, 10%
    [NATURE_DOCILE]  = PALACE_STYLE(56, 22, 56, 22), // 22%, 22%
    [NATURE_RELAXED] = PALACE_STYLE(25, 15, 75, 15), // 60%, 10%
    [NATURE_IMPISH]  = PALACE_STYLE(69,  6, 28, 55), // 25%, 17%
    [NATURE_LAX]     = PALACE_STYLE(35, 10, 29,  6), // 55%, 65%
    [NATURE_TIMID]   = PALACE_STYLE(62, 10, 30, 20), // 28%, 50%
    [NATURE_HASTY]   = PALACE_STYLE(58, 37, 88,  6), //  5%,  6%
    [NATURE_SERIOUS] = PALACE_STYLE(34, 11, 29, 11), // 55%, 60%
    [NATURE_JOLLY]   = PALACE_STYLE(35,  5, 35, 60), // 60%,  5%
    [NATURE_NAIVE]   = PALACE_STYLE(56, 22, 56, 22), // 22%, 22%
    [NATURE_MODEST]  = PALACE_STYLE(35, 45, 34, 60), // 20%,  6%
    [NATURE_MILD]    = PALACE_STYLE(44, 50, 34,  6), //  6%, 60%
    [NATURE_QUIET]   = PALACE_STYLE(56, 22, 56, 22), // 22%, 22%
    [NATURE_BASHFUL] = PALACE_STYLE(30, 58, 30, 58), // 12%, 12%
    [NATURE_RASH]    = PALACE_STYLE(30, 13, 27,  6), // 57%, 67%
    [NATURE_CALM]    = PALACE_STYLE(40, 50, 25, 62), // 10%, 13%
    [NATURE_GENTLE]  = PALACE_STYLE(18, 70, 90,  5), // 12%,  5%
    [NATURE_SASSY]   = PALACE_STYLE(88,  6, 22, 20), //  6%, 58%
    [NATURE_CAREFUL] = PALACE_STYLE(42, 50, 42,  5), //  8%, 53%
    [NATURE_QUIRKY]  = PALACE_STYLE(56, 22, 56, 22)  // 22%, 22%
};

static const u8 sBattlePalaceNatureToFlavorTextId[NUM_NATURES] =
{
    [NATURE_HARDY]   = B_MSG_EAGER_FOR_MORE,
    [NATURE_LONELY]  = B_MSG_GLINT_IN_EYE,
    [NATURE_BRAVE]   = B_MSG_GETTING_IN_POS,
    [NATURE_ADAMANT] = B_MSG_GLINT_IN_EYE,
    [NATURE_NAUGHTY] = B_MSG_GLINT_IN_EYE,
    [NATURE_BOLD]    = B_MSG_GETTING_IN_POS,
    [NATURE_DOCILE]  = B_MSG_EAGER_FOR_MORE,
    [NATURE_RELAXED] = B_MSG_GLINT_IN_EYE,
    [NATURE_IMPISH]  = B_MSG_GETTING_IN_POS,
    [NATURE_LAX]     = B_MSG_GROWL_DEEPLY,
    [NATURE_TIMID]   = B_MSG_GROWL_DEEPLY,
    [NATURE_HASTY]   = B_MSG_GLINT_IN_EYE,
    [NATURE_SERIOUS] = B_MSG_EAGER_FOR_MORE,
    [NATURE_JOLLY]   = B_MSG_GETTING_IN_POS,
    [NATURE_NAIVE]   = B_MSG_EAGER_FOR_MORE,
    [NATURE_MODEST]  = B_MSG_GETTING_IN_POS,
    [NATURE_MILD]    = B_MSG_GROWL_DEEPLY,
    [NATURE_QUIET]   = B_MSG_EAGER_FOR_MORE,
    [NATURE_BASHFUL] = B_MSG_EAGER_FOR_MORE,
    [NATURE_RASH]    = B_MSG_GROWL_DEEPLY,
    [NATURE_CALM]    = B_MSG_GETTING_IN_POS,
    [NATURE_GENTLE]  = B_MSG_GLINT_IN_EYE,
    [NATURE_SASSY]   = B_MSG_GROWL_DEEPLY,
    [NATURE_CAREFUL] = B_MSG_GROWL_DEEPLY,
    [NATURE_QUIRKY]  = B_MSG_EAGER_FOR_MORE,
};

bool32 IsBattlerProtected(u8 battlerId, u16 move)
{
    // Decorate bypasses protect and detect, but not crafty shield
    if (move == MOVE_DECORATE)
    {
        if (gSideStatuses[GetBattlerSide(battlerId)] & SIDE_STATUS_CRAFTY_SHIELD)
            return TRUE;
        else if (gProtectStructs[battlerId].protected)
            return FALSE;
    }
    
    if (!(gBattleMoves[move].flags & FLAG_PROTECT_AFFECTED))
        return FALSE;
    else if (gBattleMoves[move].effect == MOVE_EFFECT_FEINT)
        return FALSE;
    else if (gProtectStructs[battlerId].protected)
        return TRUE;
    else if (gSideStatuses[GetBattlerSide(battlerId)] & SIDE_STATUS_WIDE_GUARD
             && gBattleMoves[move].target & (MOVE_TARGET_BOTH | MOVE_TARGET_FOES_AND_ALLY))
        return TRUE;
    else if (gProtectStructs[battlerId].banefulBunkered)
        return TRUE;
    else if (gProtectStructs[battlerId].obstructed && !IS_MOVE_STATUS(move))
        return TRUE;
    else if (gProtectStructs[battlerId].spikyShielded)
        return TRUE;
    else if (gProtectStructs[battlerId].kingsShielded && gBattleMoves[move].power != 0)
        return TRUE;
    else if (gSideStatuses[GetBattlerSide(battlerId)] & SIDE_STATUS_QUICK_GUARD
             && GetChosenMovePriority(gBattlerAttacker) > 0)
        return TRUE;
    else if (gSideStatuses[GetBattlerSide(battlerId)] & SIDE_STATUS_CRAFTY_SHIELD
      && IS_MOVE_STATUS(move))
        return TRUE;
    else if (gSideStatuses[GetBattlerSide(battlerId)] & SIDE_STATUS_MAT_BLOCK
      && !IS_MOVE_STATUS(move))
        return TRUE;
    else
        return FALSE;
}

static bool32 NoTargetPresent(u32 move)
{
    if (!IsBattlerAlive(gBattlerTarget))
        gBattlerTarget = GetMoveTarget(move, 0);

    switch (gBattleMoves[move].target)
    {
    case MOVE_TARGET_SELECTED:
    case MOVE_TARGET_DEPENDS:
    case MOVE_TARGET_RANDOM:
        if (!IsBattlerAlive(gBattlerTarget))
            return TRUE;
        break;
    case MOVE_TARGET_BOTH:
        if (!IsBattlerAlive(gBattlerTarget) && !IsBattlerAlive(BATTLE_PARTNER(gBattlerTarget)))
            return TRUE;
        break;
    case MOVE_TARGET_FOES_AND_ALLY:
        if (!IsBattlerAlive(gBattlerTarget) && !IsBattlerAlive(BATTLE_PARTNER(gBattlerTarget)) && !IsBattlerAlive(BATTLE_PARTNER(gBattlerAttacker)))
            return TRUE;
        break;
    }

    return FALSE;
}

static bool32 TryAegiFormChange(void)
{
    // Only Aegislash with Stance Change can transform, transformed mons cannot.
    if (GetBattlerAbility(gBattlerAttacker) != ABILITY_STANCE_CHANGE
        || gBattleMons[gBattlerAttacker].status2 & STATUS2_TRANSFORMED)
        return FALSE;

    switch (gBattleMons[gBattlerAttacker].species)
    {
    default:
        return FALSE;
    case SPECIES_AEGISLASH: // Shield -> Blade
        if (gBattleMoves[gCurrentMove].power == 0)
            return FALSE;
        gBattleMons[gBattlerAttacker].species = SPECIES_AEGISLASH_BLADE;
        break;
    case SPECIES_AEGISLASH_BLADE: // Blade -> Shield
        if (gCurrentMove != MOVE_KINGS_SHIELD)
            return FALSE;
        gBattleMons[gBattlerAttacker].species = SPECIES_AEGISLASH;
        break;
    }

    BattleScriptPushCursor();
    gBattlescriptCurrInstr = BattleScript_AttackerFormChange;
    return TRUE;
}

static void Cmd_attackcanceler(void)
{
    s32 i, moveType;

    if (gBattleOutcome != 0)
    {
        gCurrentActionFuncId = B_ACTION_FINISHED;
        return;
    }
    if (gBattleMons[gBattlerAttacker].hp == 0 && !(gHitMarker & HITMARKER_NO_ATTACKSTRING))
    {
        gHitMarker |= HITMARKER_UNABLE_TO_USE_MOVE;
        gBattlescriptCurrInstr = BattleScript_MoveEnd;
        return;
    }
    #if (B_STANCE_CHANGE_FAIL <= GEN_6)
    if (TryAegiFormChange())
        return;
    #endif
    if (AtkCanceller_UnableToUseMove())
        return;

    // Check Protean activation.
    GET_MOVE_TYPE(gCurrentMove, moveType);
    if ((GetBattlerAbility(gBattlerAttacker) == ABILITY_PROTEAN || GetBattlerAbility(gBattlerAttacker) == ABILITY_LIBERO)
        && (gBattleMons[gBattlerAttacker].type1 != moveType || gBattleMons[gBattlerAttacker].type2 != moveType ||
            (gBattleMons[gBattlerAttacker].type3 != moveType && gBattleMons[gBattlerAttacker].type3 != TYPE_MYSTERY))
        && gCurrentMove != MOVE_STRUGGLE)
    {
        PREPARE_TYPE_BUFFER(gBattleTextBuff1, moveType);
        SET_BATTLER_TYPE(gBattlerAttacker, moveType);
        gBattlerAbility = gBattlerAttacker;
        BattleScriptPushCursor();
        gBattlescriptCurrInstr = BattleScript_ProteanActivates;
        return;
    }

    if (AtkCanceller_UnableToUseMove2())
        return;
    if (AbilityBattleEffects(ABILITYEFFECT_MOVES_BLOCK, gBattlerTarget, 0, 0, 0))
        return;
    if (!gBattleMons[gBattlerAttacker].pp[gCurrMovePos] && gCurrentMove != MOVE_STRUGGLE && !(gHitMarker & (HITMARKER_x800000 | HITMARKER_NO_ATTACKSTRING))
     && !(gBattleMons[gBattlerAttacker].status2 & STATUS2_MULTIPLETURNS))
    {
        gBattlescriptCurrInstr = BattleScript_NoPPForMove;
        gMoveResultFlags |= MOVE_RESULT_MISSED;
        return;
    }
    #if (B_STANCE_CHANGE_FAIL >= GEN_7)
    if (TryAegiFormChange())
        return;
    #endif

    gHitMarker &= ~(HITMARKER_x800000);
    if (!(gHitMarker & HITMARKER_OBEYS) && !(gBattleMons[gBattlerAttacker].status2 & STATUS2_MULTIPLETURNS))
    {
        switch (IsMonDisobedient())
        {
        case 0:
            break;
        case 2:
            gHitMarker |= HITMARKER_OBEYS;
            return;
        default:
            gMoveResultFlags |= MOVE_RESULT_MISSED;
            return;
        }
    }

    gHitMarker |= HITMARKER_OBEYS;
    if (NoTargetPresent(gCurrentMove) && (!IsTwoTurnsMove(gCurrentMove) || (gBattleMons[gBattlerAttacker].status2 & STATUS2_MULTIPLETURNS)))
    {
        gBattlescriptCurrInstr = BattleScript_ButItFailedAtkStringPpReduce;
        if (!IsTwoTurnsMove(gCurrentMove) || (gBattleMons[gBattlerAttacker].status2 & STATUS2_MULTIPLETURNS))
            CancelMultiTurnMoves(gBattlerAttacker);
        return;
    }

    if (gProtectStructs[gBattlerTarget].bounceMove
        && gBattleMoves[gCurrentMove].flags & FLAG_MAGIC_COAT_AFFECTED
        && !gProtectStructs[gBattlerAttacker].usesBouncedMove)
    {
        PressurePPLose(gBattlerAttacker, gBattlerTarget, MOVE_MAGIC_COAT);
        gProtectStructs[gBattlerTarget].bounceMove = 0;
        gProtectStructs[gBattlerTarget].usesBouncedMove = 1;
        gBattleCommunication[MULTISTRING_CHOOSER] = 0;
        if (BlocksPrankster(gCurrentMove, gBattlerTarget, gBattlerAttacker))
        {
            // Opponent used a prankster'd magic coat -> reflected status move should fail against a dark-type attacker
            gBattlerTarget = gBattlerAttacker;
            gBattlescriptCurrInstr = BattleScript_MagicCoatBouncePrankster;
        }
        else
        {
            BattleScriptPushCursor();
            gBattlescriptCurrInstr = BattleScript_MagicCoatBounce;
        }
        return;
    }
    else if (GetBattlerAbility(gBattlerTarget) == ABILITY_MAGIC_BOUNCE
             && gBattleMoves[gCurrentMove].flags & FLAG_MAGIC_COAT_AFFECTED
             && !gProtectStructs[gBattlerAttacker].usesBouncedMove)
    {
        RecordAbilityBattle(gBattlerTarget, ABILITY_MAGIC_BOUNCE);
        gProtectStructs[gBattlerTarget].usesBouncedMove = 1;
        gBattleCommunication[MULTISTRING_CHOOSER] = 1;
        BattleScriptPushCursor();
        gBattlescriptCurrInstr = BattleScript_MagicCoatBounce;
        return;
    }

    for (i = 0; i < gBattlersCount; i++)
    {
        if ((gProtectStructs[gBattlerByTurnOrder[i]].stealMove) && gBattleMoves[gCurrentMove].flags & FLAG_SNATCH_AFFECTED)
        {
            PressurePPLose(gBattlerAttacker, gBattlerByTurnOrder[i], MOVE_SNATCH);
            gProtectStructs[gBattlerByTurnOrder[i]].stealMove = 0;
            gBattleScripting.battler = gBattlerByTurnOrder[i];
            BattleScriptPushCursor();
            gBattlescriptCurrInstr = BattleScript_SnatchedMove;
            return;
        }
    }

    if (gSpecialStatuses[gBattlerTarget].lightningRodRedirected)
    {
        gSpecialStatuses[gBattlerTarget].lightningRodRedirected = 0;
        gLastUsedAbility = ABILITY_LIGHTNING_ROD;
        BattleScriptPushCursor();
        gBattlescriptCurrInstr = BattleScript_TookAttack;
        RecordAbilityBattle(gBattlerTarget, gLastUsedAbility);
    }
    else if (gSpecialStatuses[gBattlerTarget].stormDrainRedirected)
    {
        gSpecialStatuses[gBattlerTarget].stormDrainRedirected = 0;
        gLastUsedAbility = ABILITY_STORM_DRAIN;
        BattleScriptPushCursor();
        gBattlescriptCurrInstr = BattleScript_TookAttack;
        RecordAbilityBattle(gBattlerTarget, gLastUsedAbility);
    }
    else if (IsBattlerProtected(gBattlerTarget, gCurrentMove)
     && (gCurrentMove != MOVE_CURSE || IS_BATTLER_OF_TYPE(gBattlerAttacker, TYPE_GHOST))
     && ((!IsTwoTurnsMove(gCurrentMove) || (gBattleMons[gBattlerAttacker].status2 & STATUS2_MULTIPLETURNS)))
     && gBattleMoves[gCurrentMove].effect != EFFECT_SUCKER_PUNCH)
    {
        if (gBattleMoves[gCurrentMove].flags & FLAG_MAKES_CONTACT)
            gProtectStructs[gBattlerAttacker].touchedProtectLike = 1;
        CancelMultiTurnMoves(gBattlerAttacker);
        gMoveResultFlags |= MOVE_RESULT_MISSED;
        gLastLandedMoves[gBattlerTarget] = 0;
        gLastHitByType[gBattlerTarget] = 0;
        gBattleCommunication[MISS_TYPE] = B_MSG_PROTECTED;
        gBattlescriptCurrInstr++;
    }
    else
    {
        gBattlescriptCurrInstr++;
    }
}

static bool32 JumpIfMoveFailed(u8 adder, u16 move)
{
    if (gMoveResultFlags & MOVE_RESULT_NO_EFFECT)
    {
        gLastLandedMoves[gBattlerTarget] = 0;
        gLastHitByType[gBattlerTarget] = 0;
        gBattlescriptCurrInstr = T1_READ_PTR(gBattlescriptCurrInstr + 1);
        return TRUE;
    }
    else
    {
        TrySetDestinyBondToHappen();
        if (AbilityBattleEffects(ABILITYEFFECT_ABSORBING, gBattlerTarget, 0, 0, move))
            return TRUE;
    }
    gBattlescriptCurrInstr += adder;
    return FALSE;
}

static void Cmd_jumpifaffectedbyprotect(void)
{
    if (IsBattlerProtected(gBattlerTarget, gCurrentMove))
    {
        gMoveResultFlags |= MOVE_RESULT_MISSED;
        JumpIfMoveFailed(5, 0);
        gBattleCommunication[MISS_TYPE] = B_MSG_PROTECTED;
    }
    else
    {
        gBattlescriptCurrInstr += 5;
    }
}

bool8 JumpIfMoveAffectedByProtect(u16 move)
{
    bool8 affected = FALSE;
    if (IsBattlerProtected(gBattlerTarget, move))
    {
        gMoveResultFlags |= MOVE_RESULT_MISSED;
        JumpIfMoveFailed(7, move);
        gBattleCommunication[MISS_TYPE] = B_MSG_PROTECTED;
        affected = TRUE;
    }
    return affected;
}

static bool32 AccuracyCalcHelper(u16 move)
{
    if (gStatuses3[gBattlerTarget] & STATUS3_ALWAYS_HITS && gDisableStructs[gBattlerTarget].battlerWithSureHit == gBattlerAttacker)
    {
        JumpIfMoveFailed(7, move);
        return TRUE;
    }
    else if (B_TOXIC_NEVER_MISS >= GEN_6
            && gBattleMoves[move].effect == EFFECT_TOXIC
            && IS_BATTLER_OF_TYPE(gBattlerAttacker, TYPE_POISON))
    {
        JumpIfMoveFailed(7, move);
        return TRUE;
    }
    else if (GetBattlerAbility(gBattlerAttacker) == ABILITY_NO_GUARD)
    {
        if (!JumpIfMoveFailed(7, move))
            RecordAbilityBattle(gBattlerAttacker, ABILITY_NO_GUARD);
        return TRUE;
    }
    else if (GetBattlerAbility(gBattlerTarget) == ABILITY_NO_GUARD)
    {
        if (!JumpIfMoveFailed(7, move))
            RecordAbilityBattle(gBattlerTarget, ABILITY_NO_GUARD);
        return TRUE;
    }

    if ((gStatuses3[gBattlerTarget] & STATUS3_PHANTOM_FORCE)
        || (!(gBattleMoves[move].flags & FLAG_DMG_IN_AIR) && gStatuses3[gBattlerTarget] & STATUS3_ON_AIR)
        || (!(gBattleMoves[move].flags & FLAG_DMG_2X_IN_AIR) && gStatuses3[gBattlerTarget] & STATUS3_ON_AIR)
        || (!(gBattleMoves[move].flags & FLAG_DMG_UNDERGROUND) && gStatuses3[gBattlerTarget] & STATUS3_UNDERGROUND)
        || (!(gBattleMoves[move].flags & FLAG_DMG_UNDERWATER) && gStatuses3[gBattlerTarget] & STATUS3_UNDERWATER))
    {
        gMoveResultFlags |= MOVE_RESULT_MISSED;
        JumpIfMoveFailed(7, move);
        return TRUE;
    }

    if (gBattleMoves[move].effect == EFFECT_VITAL_THROW
     || gBattleMoves[move].accuracy == 0
     || ((B_MINIMIZE_DMG_ACC >= GEN_6) && (gStatuses3[gBattlerTarget] & STATUS3_MINIMIZED) && (gBattleMoves[move].flags & FLAG_DMG_MINIMIZE))
     || (IsBattlerWeatherAffected(gBattlerTarget, WEATHER_RAIN_ANY) && (gBattleMoves[move].effect == EFFECT_THUNDER || gBattleMoves[move].effect == EFFECT_HURRICANE))
     || (gBattleWeather & WEATHER_HAIL_ANY && move == MOVE_BLIZZARD))
    {
        // thunder/hurricane ignore acc checks in rain unless target is holding utility umbrella
        JumpIfMoveFailed(7, move);
        return TRUE;
    }

    return FALSE;
}

u32 GetTotalAccuracy(u32 battlerAtk, u32 battlerDef, u32 move)
{
    u32 calc, moveAcc, atkHoldEffect, atkParam, defHoldEffect, defParam, atkAbility, defAbility;
    s8 buff, accStage, evasionStage;

    atkAbility = GetBattlerAbility(battlerAtk);
    atkHoldEffect = GetBattlerHoldEffect(battlerAtk, TRUE);
    atkParam = GetBattlerHoldEffectParam(battlerAtk);

    defAbility = GetBattlerAbility(battlerDef);
    defHoldEffect = GetBattlerHoldEffect(battlerDef, TRUE);
    defParam = GetBattlerHoldEffectParam(battlerDef);
    gPotentialItemEffectBattler = battlerDef;

    accStage = gBattleMons[battlerAtk].statStages[STAT_ACC];
    evasionStage = gBattleMons[battlerDef].statStages[STAT_EVASION];
    if (atkAbility == ABILITY_UNAWARE || atkAbility == ABILITY_KEEN_EYE)
        evasionStage = 6;
    if (gBattleMoves[move].flags & FLAG_STAT_STAGES_IGNORED)
        evasionStage = 6;
    if (defAbility == ABILITY_UNAWARE)
        accStage = 6;

    if (gBattleMons[battlerDef].status2 & STATUS2_FORESIGHT || gStatuses3[battlerDef] & STATUS3_MIRACLE_EYED)
        buff = accStage;
    else
        buff = accStage + 6 - evasionStage;

    if (buff < 0)
        buff = 0;
    if (buff > 0xC)
        buff = 0xC;

    moveAcc = gBattleMoves[move].accuracy;
    // Check Thunder and Hurricane on sunny weather.
    if (IsBattlerWeatherAffected(battlerDef, WEATHER_SUN_ANY)
      && (gBattleMoves[move].effect == EFFECT_THUNDER || gBattleMoves[move].effect == EFFECT_HURRICANE))
        moveAcc = 50;
    // Check Wonder Skin.
    if (defAbility == ABILITY_WONDER_SKIN && gBattleMoves[move].power == 0)
        moveAcc = 50;

    calc = gAccuracyStageRatios[buff].dividend * moveAcc;
    calc /= gAccuracyStageRatios[buff].divisor;

    if (atkAbility == ABILITY_COMPOUND_EYES)
        calc = (calc * 130) / 100; // 1.3 compound eyes boost
    else if (atkAbility == ABILITY_VICTORY_STAR)
        calc = (calc * 110) / 100; // 1.1 victory star boost
    if (IsBattlerAlive(BATTLE_PARTNER(battlerAtk)) && GetBattlerAbility(BATTLE_PARTNER(battlerAtk)) == ABILITY_VICTORY_STAR)
        calc = (calc * 110) / 100; // 1.1 ally's victory star boost

    if (defAbility == ABILITY_SAND_VEIL && WEATHER_HAS_EFFECT && gBattleWeather & WEATHER_SANDSTORM_ANY)
        calc = (calc * 80) / 100; // 1.2 sand veil loss
    else if (defAbility == ABILITY_SNOW_CLOAK && WEATHER_HAS_EFFECT && gBattleWeather & WEATHER_HAIL_ANY)
        calc = (calc * 80) / 100; // 1.2 snow cloak loss
    else if (defAbility == ABILITY_TANGLED_FEET && gBattleMons[battlerDef].status2 & STATUS2_CONFUSION)
        calc = (calc * 50) / 100; // 1.5 tangled feet loss

    if (atkAbility == ABILITY_HUSTLE && IS_MOVE_PHYSICAL(move))
        calc = (calc * 80) / 100; // 1.2 hustle loss

    if (defHoldEffect == HOLD_EFFECT_EVASION_UP)
        calc = (calc * (100 - defParam)) / 100;

    if (atkHoldEffect == HOLD_EFFECT_WIDE_LENS)
        calc = (calc * (100 + atkParam)) / 100;
    else if (atkHoldEffect == HOLD_EFFECT_ZOOM_LENS && GetBattlerTurnOrderNum(battlerAtk) > GetBattlerTurnOrderNum(battlerDef));
        calc = (calc * (100 + atkParam)) / 100;

    if (gProtectStructs[battlerAtk].micle)
    {
        gProtectStructs[battlerAtk].micle = FALSE;
        if (atkAbility == ABILITY_RIPEN)
            calc = (calc * 140) / 100;  // ripen gives 40% acc boost
        else
            calc = (calc * 120) / 100;  // 20% acc boost
    }

    if (gFieldStatuses & STATUS_FIELD_GRAVITY)
        calc = (calc * 5) / 3; // 1.66 Gravity acc boost

    return calc;
}

static void Cmd_accuracycheck(void)
{
    u16 type, move = T2_READ_16(gBattlescriptCurrInstr + 5);

    if (move == ACC_CURR_MOVE)
        move = gCurrentMove;

    if (move == NO_ACC_CALC_CHECK_LOCK_ON)
    {
        if (gStatuses3[gBattlerTarget] & STATUS3_ALWAYS_HITS && gDisableStructs[gBattlerTarget].battlerWithSureHit == gBattlerAttacker)
            gBattlescriptCurrInstr += 7;
        else if (gStatuses3[gBattlerTarget] & (STATUS3_SEMI_INVULNERABLE))
            gBattlescriptCurrInstr = T1_READ_PTR(gBattlescriptCurrInstr + 1);
        else if (!JumpIfMoveAffectedByProtect(0))
            gBattlescriptCurrInstr += 7;
    }
    else
    {
        GET_MOVE_TYPE(move, type);
        if (JumpIfMoveAffectedByProtect(move))
            return;
        if (AccuracyCalcHelper(move))
            return;

        // final calculation
        if ((Random() % 100 + 1) > GetTotalAccuracy(gBattlerAttacker, gBattlerTarget, move))
        {
            gMoveResultFlags |= MOVE_RESULT_MISSED;
            if (GetBattlerHoldEffect(gBattlerAttacker, TRUE) == HOLD_EFFECT_BLUNDER_POLICY)
                gBattleStruct->blunderPolicy = TRUE;    // Only activates from missing through acc/evasion checks
            
            if (gBattleTypeFlags & BATTLE_TYPE_DOUBLE &&
                (gBattleMoves[move].target == MOVE_TARGET_BOTH || gBattleMoves[move].target == MOVE_TARGET_FOES_AND_ALLY))
                gBattleCommunication[MISS_TYPE] = B_MSG_AVOIDED_ATK;
            else
                gBattleCommunication[MISS_TYPE] = B_MSG_MISSED;

            if (gBattleMoves[move].power)
                CalcTypeEffectivenessMultiplier(move, type, gBattlerAttacker, gBattlerTarget, TRUE);
        }
        JumpIfMoveFailed(7, move);
    }
}

static void Cmd_attackstring(void)
{
    if (gBattleControllerExecFlags)
         return;
    if (!(gHitMarker & (HITMARKER_NO_ATTACKSTRING | HITMARKER_ATTACKSTRING_PRINTED)))
    {
        PrepareStringBattle(STRINGID_USEDMOVE, gBattlerAttacker);
        gHitMarker |= HITMARKER_ATTACKSTRING_PRINTED;
    }
    gBattlescriptCurrInstr++;
    gBattleCommunication[MSG_DISPLAY] = 0;
}

static void Cmd_ppreduce(void)
{
    s32 i, ppToDeduct = 1;

    if (gBattleControllerExecFlags)
        return;

    if (!gSpecialStatuses[gBattlerAttacker].ppNotAffectedByPressure)
    {
        switch (gBattleMoves[gCurrentMove].target)
        {
        case MOVE_TARGET_FOES_AND_ALLY:
            for (i = 0; i < gBattlersCount; i++)
            {
                if (i != gBattlerAttacker && IsBattlerAlive(i))
                    ppToDeduct += (GetBattlerAbility(i) == ABILITY_PRESSURE);
            }
            break;
        case MOVE_TARGET_BOTH:
        case MOVE_TARGET_OPPONENTS_FIELD:
            for (i = 0; i < gBattlersCount; i++)
            {
                if (GetBattlerSide(i) != GetBattlerSide(gBattlerAttacker) && IsBattlerAlive(i))
                    ppToDeduct += (GetBattlerAbility(i) == ABILITY_PRESSURE);
            }
            break;
        default:
            if (gBattlerAttacker != gBattlerTarget && GetBattlerAbility(gBattlerTarget) == ABILITY_PRESSURE)
                ppToDeduct++;
            break;
        }
    }

    if (!(gHitMarker & (HITMARKER_NO_PPDEDUCT | HITMARKER_NO_ATTACKSTRING)) && gBattleMons[gBattlerAttacker].pp[gCurrMovePos])
    {
        gProtectStructs[gBattlerAttacker].notFirstStrike = 1;
        // For item Metronome, echoed voice
        if (gCurrentMove == gLastResultingMoves[gBattlerAttacker]
            && !(gMoveResultFlags & MOVE_RESULT_NO_EFFECT)
            && !WasUnableToUseMove(gBattlerAttacker))
                gBattleStruct->sameMoveTurns[gBattlerAttacker]++;
        else
            gBattleStruct->sameMoveTurns[gBattlerAttacker] = 0;

        if (gBattleMons[gBattlerAttacker].pp[gCurrMovePos] > ppToDeduct)
            gBattleMons[gBattlerAttacker].pp[gCurrMovePos] -= ppToDeduct;
        else
            gBattleMons[gBattlerAttacker].pp[gCurrMovePos] = 0;

        if (!(gBattleMons[gBattlerAttacker].status2 & STATUS2_TRANSFORMED)
            && !((gDisableStructs[gBattlerAttacker].mimickedMoves) & gBitTable[gCurrMovePos]))
        {
            gActiveBattler = gBattlerAttacker;
            BtlController_EmitSetMonData(0, REQUEST_PPMOVE1_BATTLE + gCurrMovePos, 0, 1, &gBattleMons[gBattlerAttacker].pp[gCurrMovePos]);
            MarkBattlerForControllerExec(gBattlerAttacker);
        }
    }

    gHitMarker &= ~(HITMARKER_NO_PPDEDUCT);
    gBattlescriptCurrInstr++;
}

// The chance is 1/N for each stage.
#if B_CRIT_CHANCE >= GEN_7
    static const u8 sCriticalHitChance[] = {24, 8, 2, 1, 1};
#elif B_CRIT_CHANCE == GEN_6
    static const u8 sCriticalHitChance[] = {16, 8, 2, 1, 1};
#else
    static const u8 sCriticalHitChance[] = {16, 8, 4, 3, 2}; // Gens 2,3,4,5
#endif // B_CRIT_CHANCE

s32 CalcCritChanceStage(u8 battlerAtk, u8 battlerDef, u32 move, bool32 recordAbility)
{
    s32 critChance = 0;
    u32 abilityAtk = GetBattlerAbility(gBattlerAttacker);
    u32 abilityDef = GetBattlerAbility(gBattlerTarget);

    if (gSideStatuses[battlerDef] & SIDE_STATUS_LUCKY_CHANT
        || gStatuses3[gBattlerAttacker] & STATUS3_CANT_SCORE_A_CRIT)
    {
        critChance = -1;
    }
    else if (abilityDef == ABILITY_BATTLE_ARMOR || abilityDef == ABILITY_SHELL_ARMOR)
    {
        if (recordAbility)
            RecordAbilityBattle(battlerDef, abilityDef);
        critChance = -1;
    }
    else if (gStatuses3[battlerAtk] & STATUS3_LASER_FOCUS
             || gBattleMoves[move].effect == EFFECT_ALWAYS_CRIT
             || (abilityAtk == ABILITY_MERCILESS && gBattleMons[battlerDef].status1 & STATUS1_PSN_ANY)
             || move == MOVE_SURGING_STRIKES)
    {
        critChance = -2;
    }
    else
    {
        u32 holdEffectAtk = GetBattlerHoldEffect(battlerAtk, TRUE);

        critChance  = 2 * ((gBattleMons[gBattlerAttacker].status2 & STATUS2_FOCUS_ENERGY) != 0)
                    + ((gBattleMoves[gCurrentMove].flags & FLAG_HIGH_CRIT) != 0)
                    + (holdEffectAtk == HOLD_EFFECT_SCOPE_LENS)
                    + 2 * (holdEffectAtk == HOLD_EFFECT_LUCKY_PUNCH && gBattleMons[gBattlerAttacker].species == SPECIES_CHANSEY)
                    + 2 * (holdEffectAtk == HOLD_EFFECT_STICK && gBattleMons[gBattlerAttacker].species == SPECIES_FARFETCHD)
                    + (abilityAtk == ABILITY_SUPER_LUCK);

        if (critChance >= ARRAY_COUNT(sCriticalHitChance))
            critChance = ARRAY_COUNT(sCriticalHitChance) - 1;
    }

    return critChance;
}

s8 GetInverseCritChance(u8 battlerAtk, u8 battlerDef, u32 move)
{
    s32 critChanceIndex = CalcCritChanceStage(battlerAtk, battlerDef, move, FALSE);
    if(critChanceIndex < 0)
        return -1;
    else
        return sCriticalHitChance[critChanceIndex];
}

static void Cmd_critcalc(void)
{
    s32 critChance = CalcCritChanceStage(gBattlerAttacker, gBattlerTarget, gCurrentMove, TRUE);
    gPotentialItemEffectBattler = gBattlerAttacker;

    if (gBattleTypeFlags & (BATTLE_TYPE_WALLY_TUTORIAL | BATTLE_TYPE_FIRST_BATTLE))
        gIsCriticalHit = FALSE;
    else if (critChance == -1)
        gIsCriticalHit = FALSE;
    else if (critChance == -2)
        gIsCriticalHit = TRUE;
    else if (Random() % sCriticalHitChance[critChance] == 0)
        gIsCriticalHit = TRUE;
    else
        gIsCriticalHit = FALSE;

    gBattlescriptCurrInstr++;
}

static void Cmd_damagecalc(void)
{
    u8 moveType;

    GET_MOVE_TYPE(gCurrentMove, moveType);
    gBattleMoveDamage = CalculateMoveDamage(gCurrentMove, gBattlerAttacker, gBattlerTarget, moveType, 0, gIsCriticalHit, TRUE, TRUE);
    gBattlescriptCurrInstr++;
}

static void Cmd_typecalc(void)
{
    u8 moveType;

    GET_MOVE_TYPE(gCurrentMove, moveType);
    CalcTypeEffectivenessMultiplier(gCurrentMove, moveType, gBattlerAttacker, gBattlerTarget, TRUE);

    gBattlescriptCurrInstr++;
}

static void Cmd_adjustdamage(void)
{
    u8 holdEffect, param;

    if (DoesSubstituteBlockMove(gBattlerAttacker, gBattlerTarget, gCurrentMove))
        goto END;
    if (DoesDisguiseBlockMove(gBattlerAttacker, gBattlerTarget, gCurrentMove))
        goto END;
    if (gBattleMons[gBattlerTarget].hp > gBattleMoveDamage)
        goto END;

    holdEffect = GetBattlerHoldEffect(gBattlerTarget, TRUE);
    param = GetBattlerHoldEffectParam(gBattlerTarget);

    gPotentialItemEffectBattler = gBattlerTarget;

    if (holdEffect == HOLD_EFFECT_FOCUS_BAND && (Random() % 100) < param)
    {
        RecordItemEffectBattle(gBattlerTarget, holdEffect);
        gSpecialStatuses[gBattlerTarget].focusBanded = 1;
    }
    else if (holdEffect == HOLD_EFFECT_FOCUS_SASH && BATTLER_MAX_HP(gBattlerTarget))
    {
        RecordItemEffectBattle(gBattlerTarget, holdEffect);
        gSpecialStatuses[gBattlerTarget].focusSashed = 1;
    }
    else if (GetBattlerAbility(gBattlerTarget) == ABILITY_STURDY && BATTLER_MAX_HP(gBattlerTarget))
    {
        RecordAbilityBattle(gBattlerTarget, ABILITY_STURDY);
        gSpecialStatuses[gBattlerTarget].sturdied = 1;
    }

    if (gBattleMoves[gCurrentMove].effect != EFFECT_FALSE_SWIPE
        && !gProtectStructs[gBattlerTarget].endured
        && !gSpecialStatuses[gBattlerTarget].focusBanded
        && !gSpecialStatuses[gBattlerTarget].focusSashed
        && !gSpecialStatuses[gBattlerTarget].sturdied)
        goto END;

    // Handle reducing the dmg to 1 hp.
    gBattleMoveDamage = gBattleMons[gBattlerTarget].hp - 1;

    if (gProtectStructs[gBattlerTarget].endured)
    {
        gMoveResultFlags |= MOVE_RESULT_FOE_ENDURED;
    }
    else if (gSpecialStatuses[gBattlerTarget].focusBanded || gSpecialStatuses[gBattlerTarget].focusSashed)
    {
        gMoveResultFlags |= MOVE_RESULT_FOE_HUNG_ON;
        gLastUsedItem = gBattleMons[gBattlerTarget].item;
    }
    else if (gSpecialStatuses[gBattlerTarget].sturdied)
    {
        gMoveResultFlags |= MOVE_RESULT_STURDIED;
        gLastUsedAbility = ABILITY_STURDY;
    }

END:
    gBattlescriptCurrInstr++;

    if (!(gMoveResultFlags & MOVE_RESULT_NO_EFFECT) && gBattleMoveDamage >= 1)
        gSpecialStatuses[gBattlerAttacker].damagedMons |= gBitTable[gBattlerTarget];

    // Check gems and damage reducing berries.
    if (gSpecialStatuses[gBattlerTarget].berryReduced
        && !(gMoveResultFlags & MOVE_RESULT_NO_EFFECT)
        && gBattleMons[gBattlerTarget].item)
    {
        BattleScriptPushCursor();
        gBattlescriptCurrInstr = BattleScript_BerryReduceDmg;
        gLastUsedItem = gBattleMons[gBattlerTarget].item;
    }
    if (gSpecialStatuses[gBattlerAttacker].gemBoost
        && !(gMoveResultFlags & MOVE_RESULT_NO_EFFECT)
        && gBattleMons[gBattlerAttacker].item)
    {
        BattleScriptPushCursor();
        gBattlescriptCurrInstr = BattleScript_GemActivates;
        gLastUsedItem = gBattleMons[gBattlerAttacker].item;
    }
}

static void Cmd_multihitresultmessage(void)
{
    if (gBattleControllerExecFlags)
        return;

    if (!(gMoveResultFlags & MOVE_RESULT_FAILED) && !(gMoveResultFlags & MOVE_RESULT_FOE_ENDURED))
    {
        if (gMoveResultFlags & MOVE_RESULT_STURDIED)
        {
            gMoveResultFlags &= ~(MOVE_RESULT_STURDIED | MOVE_RESULT_FOE_HUNG_ON);
            gSpecialStatuses[gBattlerTarget].sturdied = 0; // Delete this line to make Sturdy last for the duration of the whole move turn.
            BattleScriptPushCursor();
            gBattlescriptCurrInstr = BattleScript_SturdiedMsg;
            return;
        }
        else if (gMoveResultFlags & MOVE_RESULT_FOE_HUNG_ON)
        {
            gLastUsedItem = gBattleMons[gBattlerTarget].item;
            gPotentialItemEffectBattler = gBattlerTarget;
            gMoveResultFlags &= ~(MOVE_RESULT_STURDIED | MOVE_RESULT_FOE_HUNG_ON);
            gSpecialStatuses[gBattlerTarget].focusBanded = 0; // Delete this line to make Focus Band last for the duration of the whole move turn.
            gSpecialStatuses[gBattlerTarget].focusSashed = 0; // Delete this line to make Focus Sash last for the duration of the whole move turn.
            BattleScriptPushCursor();
            gBattlescriptCurrInstr = BattleScript_HangedOnMsg;
            return;
        }
    }
    gBattlescriptCurrInstr++;

    // Print berry reducing message after result message.
    if (gSpecialStatuses[gBattlerTarget].berryReduced
        && !(gMoveResultFlags & MOVE_RESULT_NO_EFFECT))
    {
        gSpecialStatuses[gBattlerTarget].berryReduced = 0;
        BattleScriptPushCursor();
        gBattlescriptCurrInstr = BattleScript_PrintBerryReduceString;
    }
}

static void Cmd_attackanimation(void)
{
    if (gBattleControllerExecFlags)
        return;

    if ((gHitMarker & HITMARKER_NO_ANIMATIONS)
        && gCurrentMove != MOVE_TRANSFORM
        && gCurrentMove != MOVE_SUBSTITUTE
        // In a wild double battle gotta use the teleport animation if two wild pokemon are alive.
        && !(gCurrentMove == MOVE_TELEPORT && WILD_DOUBLE_BATTLE && GetBattlerSide(gBattlerAttacker) == B_SIDE_OPPONENT && IsBattlerAlive(BATTLE_PARTNER(gBattlerAttacker))))
    {
        BattleScriptPush(gBattlescriptCurrInstr + 1);
        gBattlescriptCurrInstr = BattleScript_Pausex20;
        gBattleScripting.animTurn++;
        gBattleScripting.animTargetsHit++;
    }
    else
    {
        if ((gBattleMoves[gCurrentMove].target & MOVE_TARGET_BOTH
             || gBattleMoves[gCurrentMove].target & MOVE_TARGET_FOES_AND_ALLY
             || gBattleMoves[gCurrentMove].target & MOVE_TARGET_DEPENDS)
            && gBattleScripting.animTargetsHit)
        {
            gBattlescriptCurrInstr++;
            return;
        }
        if (!(gMoveResultFlags & MOVE_RESULT_NO_EFFECT))
        {
            u8 multihit;

            gActiveBattler = gBattlerAttacker;

            if (gBattleMons[gBattlerTarget].status2 & STATUS2_SUBSTITUTE)
                multihit = gMultiHitCounter;
            else if (gMultiHitCounter != 0 && gMultiHitCounter != 1)
            {
                if (gBattleMons[gBattlerTarget].hp <= gBattleMoveDamage)
                    multihit = 1;
                else
                    multihit = gMultiHitCounter;
            }
            else
                multihit = gMultiHitCounter;

            BtlController_EmitMoveAnimation(0, gCurrentMove, gBattleScripting.animTurn, gBattleMovePower, gBattleMoveDamage, gBattleMons[gBattlerAttacker].friendship, &gDisableStructs[gBattlerAttacker], multihit);
            gBattleScripting.animTurn += 1;
            gBattleScripting.animTargetsHit += 1;
            MarkBattlerForControllerExec(gBattlerAttacker);
            gBattlescriptCurrInstr++;
        }
        else
        {
            BattleScriptPush(gBattlescriptCurrInstr + 1);
            gBattlescriptCurrInstr = BattleScript_Pausex20;
        }
    }
}

static void Cmd_waitanimation(void)
{
    if (gBattleControllerExecFlags == 0)
        gBattlescriptCurrInstr++;
}

static void Cmd_healthbarupdate(void)
{
    if (gBattleControllerExecFlags)
        return;

    if (!(gMoveResultFlags & MOVE_RESULT_NO_EFFECT))
    {
        gActiveBattler = GetBattlerForBattleScript(gBattlescriptCurrInstr[1]);

        if (DoesSubstituteBlockMove(gBattlerAttacker, gActiveBattler, gCurrentMove) && gDisableStructs[gActiveBattler].substituteHP && !(gHitMarker & HITMARKER_IGNORE_SUBSTITUTE))
        {
            PrepareStringBattle(STRINGID_SUBSTITUTEDAMAGED, gActiveBattler);
        }
        else if (!DoesDisguiseBlockMove(gBattlerAttacker, gActiveBattler, gCurrentMove))
        {
            s16 healthValue = min(gBattleMoveDamage, 10000); // Max damage (10000) not present in R/S, ensures that huge damage values don't change sign

            BtlController_EmitHealthBarUpdate(0, healthValue);
            MarkBattlerForControllerExec(gActiveBattler);

            if (GetBattlerSide(gActiveBattler) == B_SIDE_PLAYER && gBattleMoveDamage > 0)
                gBattleResults.playerMonWasDamaged = TRUE;
        }
    }

    gBattlescriptCurrInstr += 2;
}

static void Cmd_datahpupdate(void)
{
    u32 moveType;

    if (gBattleControllerExecFlags)
        return;

    if (gBattleStruct->dynamicMoveType == 0)
        moveType = gBattleMoves[gCurrentMove].type;
    else if (!(gBattleStruct->dynamicMoveType & 0x40))
        moveType = gBattleStruct->dynamicMoveType & 0x3F;
    else
        moveType = gBattleMoves[gCurrentMove].type;

    if (!(gMoveResultFlags & MOVE_RESULT_NO_EFFECT))
    {
        gActiveBattler = GetBattlerForBattleScript(gBattlescriptCurrInstr[1]);
        if (DoesSubstituteBlockMove(gBattlerAttacker, gActiveBattler, gCurrentMove) && gDisableStructs[gActiveBattler].substituteHP && !(gHitMarker & HITMARKER_IGNORE_SUBSTITUTE))
        {
            if (gDisableStructs[gActiveBattler].substituteHP >= gBattleMoveDamage)
            {
                if (gSpecialStatuses[gActiveBattler].dmg == 0)
                    gSpecialStatuses[gActiveBattler].dmg = gBattleMoveDamage;
                gDisableStructs[gActiveBattler].substituteHP -= gBattleMoveDamage;
                gHpDealt = gBattleMoveDamage;
            }
            else
            {
                if (gSpecialStatuses[gActiveBattler].dmg == 0)
                    gSpecialStatuses[gActiveBattler].dmg = gDisableStructs[gActiveBattler].substituteHP;
                gHpDealt = gDisableStructs[gActiveBattler].substituteHP;
                gDisableStructs[gActiveBattler].substituteHP = 0;
            }
            // check substitute fading
            if (gDisableStructs[gActiveBattler].substituteHP == 0)
            {
                gBattlescriptCurrInstr += 2;
                BattleScriptPushCursor();
                gBattlescriptCurrInstr = BattleScript_SubstituteFade;
                return;
            }
        }
        else if (DoesDisguiseBlockMove(gBattlerAttacker, gActiveBattler, gCurrentMove))
        {
            gBattleMons[gActiveBattler].species = SPECIES_MIMIKYU_BUSTED;
            BattleScriptPush(gBattlescriptCurrInstr + 2);
            gBattlescriptCurrInstr = BattleScript_TargetFormChange;
        }
        else
        {
            gHitMarker &= ~(HITMARKER_IGNORE_SUBSTITUTE);
            if (gBattleMoveDamage < 0) // hp goes up
            {
                gBattleMons[gActiveBattler].hp -= gBattleMoveDamage;
                if (gBattleMons[gActiveBattler].hp > gBattleMons[gActiveBattler].maxHP)
                    gBattleMons[gActiveBattler].hp = gBattleMons[gActiveBattler].maxHP;

            }
            else // hp goes down
            {
                if (gHitMarker & HITMARKER_x20)
                {
                    gHitMarker &= ~(HITMARKER_x20);
                }
                else
                {
                    gTakenDmg[gActiveBattler] += gBattleMoveDamage;
                    if (gBattlescriptCurrInstr[1] == BS_TARGET)
                        gTakenDmgByBattler[gActiveBattler] = gBattlerAttacker;
                    else
                        gTakenDmgByBattler[gActiveBattler] = gBattlerTarget;
                }

                if (gBattleMons[gActiveBattler].hp > gBattleMoveDamage)
                {
                    gBattleMons[gActiveBattler].hp -= gBattleMoveDamage;
                    gHpDealt = gBattleMoveDamage;
                }
                else
                {
                    gHpDealt = gBattleMons[gActiveBattler].hp;
                    gBattleMons[gActiveBattler].hp = 0;
                }

                if (!gSpecialStatuses[gActiveBattler].dmg && !(gHitMarker & HITMARKER_x100000))
                    gSpecialStatuses[gActiveBattler].dmg = gHpDealt;

                if (IS_MOVE_PHYSICAL(gCurrentMove) && !(gHitMarker & HITMARKER_x100000) && gCurrentMove != MOVE_PAIN_SPLIT)
                {
                    gProtectStructs[gActiveBattler].physicalDmg = gHpDealt;
                    gSpecialStatuses[gActiveBattler].physicalDmg = gHpDealt;
                    if (gBattlescriptCurrInstr[1] == BS_TARGET)
                    {
                        gProtectStructs[gActiveBattler].physicalBattlerId = gBattlerAttacker;
                        gSpecialStatuses[gActiveBattler].physicalBattlerId = gBattlerAttacker;
                    }
                    else
                    {
                        gProtectStructs[gActiveBattler].physicalBattlerId = gBattlerTarget;
                        gSpecialStatuses[gActiveBattler].physicalBattlerId = gBattlerTarget;
                    }
                }
                else if (!IS_MOVE_PHYSICAL(gCurrentMove) && !(gHitMarker & HITMARKER_x100000))
                {
                    gProtectStructs[gActiveBattler].specialDmg = gHpDealt;
                    gSpecialStatuses[gActiveBattler].specialDmg = gHpDealt;
                    if (gBattlescriptCurrInstr[1] == BS_TARGET)
                    {
                        gProtectStructs[gActiveBattler].specialBattlerId = gBattlerAttacker;
                        gSpecialStatuses[gActiveBattler].specialBattlerId = gBattlerAttacker;
                    }
                    else
                    {
                        gProtectStructs[gActiveBattler].specialBattlerId = gBattlerTarget;
                        gSpecialStatuses[gActiveBattler].specialBattlerId = gBattlerTarget;
                    }
                }
            }
            gHitMarker &= ~(HITMARKER_x100000);
            BtlController_EmitSetMonData(0, REQUEST_HP_BATTLE, 0, 2, &gBattleMons[gActiveBattler].hp);
            MarkBattlerForControllerExec(gActiveBattler);
        }
    }
    else
    {
        gActiveBattler = GetBattlerForBattleScript(gBattlescriptCurrInstr[1]);
        if (gSpecialStatuses[gActiveBattler].dmg == 0)
            gSpecialStatuses[gActiveBattler].dmg = 0xFFFF;
    }
    gBattlescriptCurrInstr += 2;
}

static void Cmd_critmessage(void)
{
    if (gBattleControllerExecFlags == 0)
    {
        if (gIsCriticalHit == TRUE && !(gMoveResultFlags & MOVE_RESULT_NO_EFFECT))
        {
            PrepareStringBattle(STRINGID_CRITICALHIT, gBattlerAttacker);
            gBattleCommunication[MSG_DISPLAY] = 1;
        }
        gBattlescriptCurrInstr++;
    }
}

static void Cmd_effectivenesssound(void)
{
    if (gBattleControllerExecFlags)
        return;

    gActiveBattler = gBattlerTarget;
    if (!(gMoveResultFlags & MOVE_RESULT_MISSED))
    {
        switch (gMoveResultFlags & (~(MOVE_RESULT_MISSED)))
        {
        case MOVE_RESULT_SUPER_EFFECTIVE:
            BtlController_EmitPlaySE(0, SE_SUPER_EFFECTIVE);
            MarkBattlerForControllerExec(gActiveBattler);
            break;
        case MOVE_RESULT_NOT_VERY_EFFECTIVE:
            BtlController_EmitPlaySE(0, SE_NOT_EFFECTIVE);
            MarkBattlerForControllerExec(gActiveBattler);
            break;
        case MOVE_RESULT_DOESNT_AFFECT_FOE:
        case MOVE_RESULT_FAILED:
            // no sound
            break;
        case MOVE_RESULT_FOE_ENDURED:
        case MOVE_RESULT_ONE_HIT_KO:
        case MOVE_RESULT_FOE_HUNG_ON:
        case MOVE_RESULT_STURDIED:
        default:
            if (gMoveResultFlags & MOVE_RESULT_SUPER_EFFECTIVE)
            {
                BtlController_EmitPlaySE(0, SE_SUPER_EFFECTIVE);
                MarkBattlerForControllerExec(gActiveBattler);
            }
            else if (gMoveResultFlags & MOVE_RESULT_NOT_VERY_EFFECTIVE)
            {
                BtlController_EmitPlaySE(0, SE_NOT_EFFECTIVE);
                MarkBattlerForControllerExec(gActiveBattler);
            }
            else if (!(gMoveResultFlags & (MOVE_RESULT_DOESNT_AFFECT_FOE | MOVE_RESULT_FAILED)))
            {
                BtlController_EmitPlaySE(0, SE_EFFECTIVE);
                MarkBattlerForControllerExec(gActiveBattler);
            }
            break;
        }
    }
    gBattlescriptCurrInstr++;
}

static void Cmd_resultmessage(void)
{
    u32 stringId = 0;

    if (gBattleControllerExecFlags)
        return;

    if (gMoveResultFlags & MOVE_RESULT_MISSED && (!(gMoveResultFlags & MOVE_RESULT_DOESNT_AFFECT_FOE) || gBattleCommunication[MISS_TYPE] > B_MSG_AVOIDED_ATK))
    {
        if (gBattleCommunication[MISS_TYPE] > B_MSG_AVOIDED_ATK) // Wonder Guard or Levitate - show the ability pop-up
            CreateAbilityPopUp(gBattlerTarget, gBattleMons[gBattlerTarget].ability, (gBattleTypeFlags & BATTLE_TYPE_DOUBLE) != 0);
        stringId = gMissStringIds[gBattleCommunication[MISS_TYPE]];
        gBattleCommunication[MSG_DISPLAY] = 1;
    }
    else
    {
        gBattleCommunication[MSG_DISPLAY] = 1;
        switch (gMoveResultFlags & (~MOVE_RESULT_MISSED))
        {
        case MOVE_RESULT_SUPER_EFFECTIVE:
            stringId = STRINGID_SUPEREFFECTIVE;
            break;
        case MOVE_RESULT_NOT_VERY_EFFECTIVE:
            stringId = STRINGID_NOTVERYEFFECTIVE;
            break;
        case MOVE_RESULT_ONE_HIT_KO:
            stringId = STRINGID_ONEHITKO;
            break;
        case MOVE_RESULT_FOE_ENDURED:
            stringId = STRINGID_PKMNENDUREDHIT;
            break;
        case MOVE_RESULT_FAILED:
            stringId = STRINGID_BUTITFAILED;
            break;
        case MOVE_RESULT_DOESNT_AFFECT_FOE:
            stringId = STRINGID_ITDOESNTAFFECT;
            break;
        case MOVE_RESULT_FOE_HUNG_ON:
            gLastUsedItem = gBattleMons[gBattlerTarget].item;
            gPotentialItemEffectBattler = gBattlerTarget;
            gMoveResultFlags &= ~(MOVE_RESULT_FOE_ENDURED | MOVE_RESULT_FOE_HUNG_ON);
            BattleScriptPushCursor();
            gBattlescriptCurrInstr = BattleScript_HangedOnMsg;
            return;
        default:
            if (gMoveResultFlags & MOVE_RESULT_DOESNT_AFFECT_FOE)
            {
                stringId = STRINGID_ITDOESNTAFFECT;
            }
            else if (gMoveResultFlags & MOVE_RESULT_ONE_HIT_KO)
            {
                gMoveResultFlags &= ~(MOVE_RESULT_ONE_HIT_KO);
                gMoveResultFlags &= ~(MOVE_RESULT_SUPER_EFFECTIVE);
                gMoveResultFlags &= ~(MOVE_RESULT_NOT_VERY_EFFECTIVE);
                BattleScriptPushCursor();
                gBattlescriptCurrInstr = BattleScript_OneHitKOMsg;
                return;
            }
            else if (gMoveResultFlags & MOVE_RESULT_STURDIED)
            {
                gMoveResultFlags &= ~(MOVE_RESULT_STURDIED | MOVE_RESULT_FOE_ENDURED | MOVE_RESULT_FOE_HUNG_ON);
                gSpecialStatuses[gBattlerTarget].sturdied = 0;
                BattleScriptPushCursor();
                gBattlescriptCurrInstr = BattleScript_SturdiedMsg;
                return;
            }
            else if (gMoveResultFlags & MOVE_RESULT_FOE_ENDURED)
            {
                gMoveResultFlags &= ~(MOVE_RESULT_FOE_ENDURED | MOVE_RESULT_FOE_HUNG_ON);
                BattleScriptPushCursor();
                gBattlescriptCurrInstr = BattleScript_EnduredMsg;
                return;
            }
            else if (gMoveResultFlags & MOVE_RESULT_FOE_HUNG_ON)
            {
                gLastUsedItem = gBattleMons[gBattlerTarget].item;
                gPotentialItemEffectBattler = gBattlerTarget;
                gMoveResultFlags &= ~(MOVE_RESULT_FOE_ENDURED | MOVE_RESULT_FOE_HUNG_ON);
                BattleScriptPushCursor();
                gBattlescriptCurrInstr = BattleScript_HangedOnMsg;
                return;
            }
            else if (gMoveResultFlags & MOVE_RESULT_FAILED)
            {
                stringId = STRINGID_BUTITFAILED;
            }
            else
            {
                gBattleCommunication[MSG_DISPLAY] = 0;
            }
        }
    }

    if (stringId)
        PrepareStringBattle(stringId, gBattlerAttacker);

    gBattlescriptCurrInstr++;

    // Print berry reducing message after result message.
    if (gSpecialStatuses[gBattlerTarget].berryReduced
        && !(gMoveResultFlags & MOVE_RESULT_NO_EFFECT))
    {
        gLastUsedItem = gBattleMons[gBattlerTarget].item;
        gSpecialStatuses[gBattlerTarget].berryReduced = 0;
        BattleScriptPushCursor();
        gBattlescriptCurrInstr = BattleScript_PrintBerryReduceString;
    }
}

static void Cmd_printstring(void)
{
    if (gBattleControllerExecFlags == 0)
    {
        u16 var = T2_READ_16(gBattlescriptCurrInstr + 1);

        gBattlescriptCurrInstr += 3;
        PrepareStringBattle(var, gBattlerAttacker);
        gBattleCommunication[MSG_DISPLAY] = 1;
    }
}

static void Cmd_printselectionstring(void)
{
    gActiveBattler = gBattlerAttacker;

    BtlController_EmitPrintSelectionString(0, T2_READ_16(gBattlescriptCurrInstr + 1));
    MarkBattlerForControllerExec(gActiveBattler);

    gBattlescriptCurrInstr += 3;
    gBattleCommunication[MSG_DISPLAY] = 1;
}

static void Cmd_waitmessage(void)
{
    if (gBattleControllerExecFlags == 0)
    {
        if (!gBattleCommunication[MSG_DISPLAY])
        {
            gBattlescriptCurrInstr += 3;
        }
        else
        {
            u16 toWait = T2_READ_16(gBattlescriptCurrInstr + 1);
            if (++gPauseCounterBattle >= toWait)
            {
                gPauseCounterBattle = 0;
                gBattlescriptCurrInstr += 3;
                gBattleCommunication[MSG_DISPLAY] = 0;
            }
        }
    }
}

static void Cmd_printfromtable(void)
{
    if (gBattleControllerExecFlags == 0)
    {
        const u16 *ptr = (const u16*) T1_READ_PTR(gBattlescriptCurrInstr + 1);
        ptr += gBattleCommunication[MULTISTRING_CHOOSER];

        gBattlescriptCurrInstr += 5;
        PrepareStringBattle(*ptr, gBattlerAttacker);
        gBattleCommunication[MSG_DISPLAY] = 1;
    }
}

static void Cmd_printselectionstringfromtable(void)
{
    if (gBattleControllerExecFlags == 0)
    {
        const u16 *ptr = (const u16*) T1_READ_PTR(gBattlescriptCurrInstr + 1);
        ptr += gBattleCommunication[MULTISTRING_CHOOSER];

        gActiveBattler = gBattlerAttacker;
        BtlController_EmitPrintSelectionString(0, *ptr);
        MarkBattlerForControllerExec(gActiveBattler);

        gBattlescriptCurrInstr += 5;
        gBattleCommunication[MSG_DISPLAY] = 1;
    }
}

u8 GetBattlerTurnOrderNum(u8 battlerId)
{
    s32 i;
    for (i = 0; i < gBattlersCount; i++)
    {
        if (gBattlerByTurnOrder[i] == battlerId)
            break;
    }
    return i;
}

static void CheckSetUnburden(u8 battlerId)
{
    if (GetBattlerAbility(battlerId) == ABILITY_UNBURDEN)
    {
        gBattleResources->flags->flags[battlerId] |= RESOURCE_FLAG_UNBURDEN;
        RecordAbilityBattle(battlerId, ABILITY_UNBURDEN);
    }
}

// battlerStealer steals the item of battlerItem
void StealTargetItem(u8 battlerStealer, u8 battlerItem)
{ 
    gLastUsedItem = gBattleMons[battlerItem].item;
    gBattleMons[battlerItem].item = 0;
    
    RecordItemEffectBattle(battlerItem, 0);
    RecordItemEffectBattle(battlerStealer, ItemId_GetHoldEffect(gLastUsedItem));
    gBattleMons[battlerStealer].item = gLastUsedItem;
    
    CheckSetUnburden(battlerItem);
    gBattleResources->flags->flags[battlerStealer] &= ~(RESOURCE_FLAG_UNBURDEN);

    gActiveBattler = battlerStealer;
    BtlController_EmitSetMonData(0, REQUEST_HELDITEM_BATTLE, 0, 2, &gLastUsedItem); // set attacker item
    MarkBattlerForControllerExec(battlerStealer);

    gActiveBattler = battlerItem;
    BtlController_EmitSetMonData(0, REQUEST_HELDITEM_BATTLE, 0, 2, &gBattleMons[battlerItem].item);  // remove target item
    MarkBattlerForControllerExec(battlerItem);
    
    gBattleStruct->choicedMove[battlerItem] = 0;
    
    TrySaveExchangedItem(battlerItem, gLastUsedItem);
}

#define INCREMENT_RESET_RETURN                  \
{                                               \
    gBattlescriptCurrInstr++;                   \
    gBattleScripting.moveEffect = 0; \
    return;                                     \
}

#define RESET_RETURN                            \
{                                               \
    gBattleScripting.moveEffect = 0; \
    return;                                     \
}

void SetMoveEffect(bool32 primary, u32 certain)
{
    s32 i, byTwo, affectsUser = 0;
    bool32 statusChanged = FALSE;
    
    switch (gBattleScripting.moveEffect) // Set move effects which happen later on
    {
    case MOVE_EFFECT_KNOCK_OFF:
        gBattleStruct->moveEffect2 = gBattleScripting.moveEffect;
        gBattlescriptCurrInstr++;
        return;
    }

    if (gBattleScripting.moveEffect & MOVE_EFFECT_AFFECTS_USER)
    {
        gEffectBattler = gBattlerAttacker; // battlerId that effects get applied on
        gBattleScripting.moveEffect &= ~(MOVE_EFFECT_AFFECTS_USER);
        affectsUser = MOVE_EFFECT_AFFECTS_USER;
        gBattleScripting.battler = gBattlerTarget; // theoretically the attacker
    }
    else
    {
        gEffectBattler = gBattlerTarget;
        gBattleScripting.battler = gBattlerAttacker;
    }
     // Just in case this flag is still set
    gBattleScripting.moveEffect &= ~(MOVE_EFFECT_CERTAIN);

    if (GetBattlerAbility(gEffectBattler) == ABILITY_SHIELD_DUST && !(gHitMarker & HITMARKER_IGNORE_SAFEGUARD)
        && !primary && gBattleScripting.moveEffect <= 9)
        INCREMENT_RESET_RETURN

    if (gSideStatuses[GET_BATTLER_SIDE(gEffectBattler)] & SIDE_STATUS_SAFEGUARD && !(gHitMarker & HITMARKER_IGNORE_SAFEGUARD)
        && !primary && gBattleScripting.moveEffect <= 7)
        INCREMENT_RESET_RETURN

    if (TestSheerForceFlag(gBattlerAttacker, gCurrentMove) && affectsUser != MOVE_EFFECT_AFFECTS_USER)
        INCREMENT_RESET_RETURN

    if (gBattleMons[gEffectBattler].hp == 0
        && gBattleScripting.moveEffect != MOVE_EFFECT_PAYDAY
        && gBattleScripting.moveEffect != MOVE_EFFECT_STEAL_ITEM)
        INCREMENT_RESET_RETURN

    if (DoesSubstituteBlockMove(gBattlerAttacker, gEffectBattler, gCurrentMove) && affectsUser != MOVE_EFFECT_AFFECTS_USER)
        INCREMENT_RESET_RETURN

    if (gBattleScripting.moveEffect <= PRIMARY_STATUS_MOVE_EFFECT) // status change
    {
        switch (sStatusFlagsForMoveEffects[gBattleScripting.moveEffect])
        {
        case STATUS1_SLEEP:
            // check active uproar
            if (GetBattlerAbility(gEffectBattler) != ABILITY_SOUNDPROOF)
            {
                for (gActiveBattler = 0;
                    gActiveBattler < gBattlersCount && !(gBattleMons[gActiveBattler].status2 & STATUS2_UPROAR);
                    gActiveBattler++)
                    ;
            }
            else
                gActiveBattler = gBattlersCount;

            if (gActiveBattler != gBattlersCount)
                break;
            if (!CanSleep(gEffectBattler))
                break;

            CancelMultiTurnMoves(gEffectBattler);
            statusChanged = TRUE;
            break;
        case STATUS1_POISON:
            if (GetBattlerAbility(gEffectBattler) == ABILITY_IMMUNITY
                && (primary == TRUE || certain == MOVE_EFFECT_CERTAIN))
            {
                gLastUsedAbility = ABILITY_IMMUNITY;
                RecordAbilityBattle(gEffectBattler, ABILITY_IMMUNITY);

                BattleScriptPush(gBattlescriptCurrInstr + 1);
                gBattlescriptCurrInstr = BattleScript_PSNPrevention;

                if (gHitMarker & HITMARKER_IGNORE_SAFEGUARD)
                {
                    gBattleCommunication[MULTISTRING_CHOOSER] = B_MSG_ABILITY_PREVENTS_ABILITY_STATUS;
                    gHitMarker &= ~(HITMARKER_IGNORE_SAFEGUARD);
                }
                else
                {
                    gBattleCommunication[MULTISTRING_CHOOSER] = B_MSG_ABILITY_PREVENTS_MOVE_STATUS;
                }
                RESET_RETURN
            }
            if (!CanPoisonType(gBattleScripting.battler, gEffectBattler)
                && (gHitMarker & HITMARKER_IGNORE_SAFEGUARD)
                && (primary == TRUE || certain == MOVE_EFFECT_CERTAIN))
            {
                BattleScriptPush(gBattlescriptCurrInstr + 1);
                gBattlescriptCurrInstr = BattleScript_PSNPrevention;

                gBattleCommunication[MULTISTRING_CHOOSER] = B_MSG_STATUS_HAD_NO_EFFECT;
                RESET_RETURN
            }
            if (!CanPoisonType(gBattleScripting.battler, gEffectBattler))
                break;
            if (!CanBePoisoned(gEffectBattler))
                break;

            statusChanged = TRUE;
            break;
        case STATUS1_BURN:
            if (gCurrentMove == MOVE_BURNING_JEALOUSY && gProtectStructs[gEffectBattler].statRaised == 0)
                break;
            
            if ((GetBattlerAbility(gEffectBattler) == ABILITY_WATER_VEIL || GetBattlerAbility(gEffectBattler) == ABILITY_WATER_BUBBLE)
              && (primary == TRUE || certain == MOVE_EFFECT_CERTAIN))
            {
                gLastUsedAbility = GetBattlerAbility(gEffectBattler);
                RecordAbilityBattle(gEffectBattler, GetBattlerAbility(gEffectBattler));

                BattleScriptPush(gBattlescriptCurrInstr + 1);
                gBattlescriptCurrInstr = BattleScript_BRNPrevention;
                if (gHitMarker & HITMARKER_IGNORE_SAFEGUARD)
                {
                    gBattleCommunication[MULTISTRING_CHOOSER] = B_MSG_ABILITY_PREVENTS_ABILITY_STATUS;
                    gHitMarker &= ~(HITMARKER_IGNORE_SAFEGUARD);
                }
                else
                {
                    gBattleCommunication[MULTISTRING_CHOOSER] = B_MSG_ABILITY_PREVENTS_MOVE_STATUS;
                }
                RESET_RETURN
            }
            if (IS_BATTLER_OF_TYPE(gEffectBattler, TYPE_FIRE)
                && (gHitMarker & HITMARKER_IGNORE_SAFEGUARD)
                && (primary == TRUE || certain == MOVE_EFFECT_CERTAIN))
            {
                BattleScriptPush(gBattlescriptCurrInstr + 1);
                gBattlescriptCurrInstr = BattleScript_BRNPrevention;

                gBattleCommunication[MULTISTRING_CHOOSER] = B_MSG_STATUS_HAD_NO_EFFECT;
                RESET_RETURN
            }

            if (!CanBeBurned(gEffectBattler))
                break;

            statusChanged = TRUE;
            break;
        case STATUS1_FREEZE:
<<<<<<< HEAD
            if (IsBattlerWeatherAffected(gEffectBattler, WEATHER_SUN_ANY))
                noSunCanFreeze = FALSE;
            if (IS_BATTLER_OF_TYPE(gEffectBattler, TYPE_ICE))
                break;
            if (gBattleMons[gEffectBattler].status1)
                break;
            if (noSunCanFreeze == 0)
                break;
            if (GetBattlerAbility(gEffectBattler) == ABILITY_MAGMA_ARMOR
                || GetBattlerAbility(gEffectBattler) == ABILITY_COMATOSE
                || IsAbilityStatusProtected(gEffectBattler))
=======
            if (!CanBeFrozen(gEffectBattler))
>>>>>>> 471eab40
                break;

            CancelMultiTurnMoves(gEffectBattler);
            statusChanged = TRUE;
            break;
        case STATUS1_PARALYSIS:
            if (GetBattlerAbility(gEffectBattler) == ABILITY_LIMBER)
            {
                if (primary == TRUE || certain == MOVE_EFFECT_CERTAIN)
                {
                    gLastUsedAbility = ABILITY_LIMBER;
                    RecordAbilityBattle(gEffectBattler, ABILITY_LIMBER);

                    BattleScriptPush(gBattlescriptCurrInstr + 1);
                    gBattlescriptCurrInstr = BattleScript_PRLZPrevention;

                    if (gHitMarker & HITMARKER_IGNORE_SAFEGUARD)
                    {
                        gBattleCommunication[MULTISTRING_CHOOSER] = B_MSG_ABILITY_PREVENTS_ABILITY_STATUS;
                        gHitMarker &= ~(HITMARKER_IGNORE_SAFEGUARD);
                    }
                    else
                    {
                        gBattleCommunication[MULTISTRING_CHOOSER] = B_MSG_ABILITY_PREVENTS_MOVE_STATUS;
                    }
                    RESET_RETURN
                }
                else
                    break;
            }
            if (!CanParalyzeType(gBattleScripting.battler, gEffectBattler)
                && (gHitMarker & HITMARKER_IGNORE_SAFEGUARD)
                && (primary == TRUE || certain == MOVE_EFFECT_CERTAIN))
            {
                BattleScriptPush(gBattlescriptCurrInstr + 1);
                gBattlescriptCurrInstr = BattleScript_PRLZPrevention;

                gBattleCommunication[MULTISTRING_CHOOSER] = 2;
                RESET_RETURN
            }
            if (!CanParalyzeType(gBattleScripting.battler, gEffectBattler))
                break;
            if (!CanBeParalyzed(gEffectBattler))
                break;

            statusChanged = TRUE;
            break;
        case STATUS1_TOXIC_POISON:
            if (GetBattlerAbility(gEffectBattler) == ABILITY_IMMUNITY && (primary == TRUE || certain == MOVE_EFFECT_CERTAIN))
            {
                gLastUsedAbility = ABILITY_IMMUNITY;
                RecordAbilityBattle(gEffectBattler, ABILITY_IMMUNITY);

                BattleScriptPush(gBattlescriptCurrInstr + 1);
                gBattlescriptCurrInstr = BattleScript_PSNPrevention;

                if (gHitMarker & HITMARKER_IGNORE_SAFEGUARD)
                {
                    gBattleCommunication[MULTISTRING_CHOOSER] = B_MSG_ABILITY_PREVENTS_ABILITY_STATUS;
                    gHitMarker &= ~(HITMARKER_IGNORE_SAFEGUARD);
                }
                else
                {
                    gBattleCommunication[MULTISTRING_CHOOSER] = B_MSG_ABILITY_PREVENTS_MOVE_STATUS;
                }
                RESET_RETURN
            }
            if (!CanPoisonType(gBattleScripting.battler, gEffectBattler)
                && (gHitMarker & HITMARKER_IGNORE_SAFEGUARD)
                && (primary == TRUE || certain == MOVE_EFFECT_CERTAIN))
            {
                BattleScriptPush(gBattlescriptCurrInstr + 1);
                gBattlescriptCurrInstr = BattleScript_PSNPrevention;

                gBattleCommunication[MULTISTRING_CHOOSER] = B_MSG_STATUS_HAD_NO_EFFECT;
                RESET_RETURN
            }
            if (gBattleMons[gEffectBattler].status1)
                break;
            if (CanPoisonType(gBattleScripting.battler, gEffectBattler))
            {
                if (!CanBePoisoned(gEffectBattler))
                    break;

                // It's redundant, because at this point we know the status1 value is 0.
                gBattleMons[gEffectBattler].status1 &= ~(STATUS1_TOXIC_POISON);
                gBattleMons[gEffectBattler].status1 &= ~(STATUS1_POISON);
                statusChanged = TRUE;
                break;
            }
            else
            {
                gMoveResultFlags |= MOVE_RESULT_DOESNT_AFFECT_FOE;
            }
            break;
        }
        if (statusChanged == TRUE)
        {
            BattleScriptPush(gBattlescriptCurrInstr + 1);

            if (sStatusFlagsForMoveEffects[gBattleScripting.moveEffect] == STATUS1_SLEEP)
                gBattleMons[gEffectBattler].status1 |= (B_SLEEP_TURNS >= GEN_5) ? ((Random() % 3) + 2) : ((Random() % 4) + 3);
            else
                gBattleMons[gEffectBattler].status1 |= sStatusFlagsForMoveEffects[gBattleScripting.moveEffect];

            gBattlescriptCurrInstr = sMoveEffectBS_Ptrs[gBattleScripting.moveEffect];

            gActiveBattler = gEffectBattler;
            BtlController_EmitSetMonData(0, REQUEST_STATUS_BATTLE, 0, 4, &gBattleMons[gEffectBattler].status1);
            MarkBattlerForControllerExec(gActiveBattler);

            if (gHitMarker & HITMARKER_IGNORE_SAFEGUARD)
            {
                gBattleCommunication[MULTISTRING_CHOOSER] = B_MSG_STATUSED_BY_ABILITY;
                gHitMarker &= ~(HITMARKER_IGNORE_SAFEGUARD);
            }
            else
            {
                gBattleCommunication[MULTISTRING_CHOOSER] = B_MSG_STATUSED;
            }

            // for synchronize

            if (gBattleScripting.moveEffect == MOVE_EFFECT_POISON
             || gBattleScripting.moveEffect == MOVE_EFFECT_TOXIC
             || gBattleScripting.moveEffect == MOVE_EFFECT_PARALYSIS
             || gBattleScripting.moveEffect == MOVE_EFFECT_BURN)
             {
                gBattleStruct->synchronizeMoveEffect = gBattleScripting.moveEffect;
                gHitMarker |= HITMARKER_SYNCHRONISE_EFFECT;
             }
            return;
        }
        else if (statusChanged == FALSE)
        {
            gBattleScripting.moveEffect = 0;
            gBattlescriptCurrInstr++;
            return;
        }
        return;
    }
    else
    {
        if (gBattleMons[gEffectBattler].status2 & sStatusFlagsForMoveEffects[gBattleScripting.moveEffect])
        {
            gBattlescriptCurrInstr++;
        }
        else
        {
            u8 side;
            switch (gBattleScripting.moveEffect)
            {
            case MOVE_EFFECT_CONFUSION:
                if (!CanBeConfused(gEffectBattler))
                {
                    gBattlescriptCurrInstr++;
                }
                else
                {
                    gBattleMons[gEffectBattler].status2 |= STATUS2_CONFUSION_TURN(((Random()) % 4) + 2); // 2-5 turns

                    BattleScriptPush(gBattlescriptCurrInstr + 1);
                    gBattlescriptCurrInstr = sMoveEffectBS_Ptrs[gBattleScripting.moveEffect];
                }
                break;
            case MOVE_EFFECT_FLINCH:
                if (GetBattlerAbility(gEffectBattler) == ABILITY_INNER_FOCUS)
                {
                    gBattlescriptCurrInstr++;
                }
                else
                {
                    if (GetBattlerTurnOrderNum(gEffectBattler) > gCurrentTurnActionNumber)
                        gBattleMons[gEffectBattler].status2 |= sStatusFlagsForMoveEffects[gBattleScripting.moveEffect];
                    gBattlescriptCurrInstr++;
                }
                break;
            case MOVE_EFFECT_UPROAR:
                if (!(gBattleMons[gEffectBattler].status2 & STATUS2_UPROAR))
                {
                    gBattleMons[gEffectBattler].status2 |= STATUS2_MULTIPLETURNS;
                    gLockedMoves[gEffectBattler] = gCurrentMove;
                    gBattleMons[gEffectBattler].status2 |= STATUS2_UPROAR_TURN(B_UPROAR_TURNS >= GEN_5 ? 3 : ((Random() & 3) + 2));

                    BattleScriptPush(gBattlescriptCurrInstr + 1);
                    gBattlescriptCurrInstr = sMoveEffectBS_Ptrs[gBattleScripting.moveEffect];
                }
                else
                {
                    gBattlescriptCurrInstr++;
                }
                break;
            case MOVE_EFFECT_PAYDAY:
                if (GET_BATTLER_SIDE(gBattlerAttacker) == B_SIDE_PLAYER)
                {
                    u16 PayDay = gPaydayMoney;
                    gPaydayMoney += (gBattleMons[gBattlerAttacker].level * 5);
                    if (PayDay > gPaydayMoney)
                        gPaydayMoney = 0xFFFF;
                }
                BattleScriptPush(gBattlescriptCurrInstr + 1);
                gBattlescriptCurrInstr = sMoveEffectBS_Ptrs[gBattleScripting.moveEffect];
                break;
            case MOVE_EFFECT_HAPPY_HOUR:
                if (GET_BATTLER_SIDE(gBattlerAttacker) == B_SIDE_PLAYER && !gBattleStruct->moneyMultiplierMove)
                {
                    gBattleStruct->moneyMultiplier *= 2;
                    gBattleStruct->moneyMultiplierMove = 1;
                }
                gBattlescriptCurrInstr++;
                break;
            case MOVE_EFFECT_TRI_ATTACK:
                if (gBattleMons[gEffectBattler].status1)
                {
                    gBattlescriptCurrInstr++;
                }
                else
                {
                    gBattleScripting.moveEffect = Random() % 3 + 3;
                    SetMoveEffect(FALSE, 0);
                }
                break;
            case MOVE_EFFECT_CHARGING:
                gBattleMons[gEffectBattler].status2 |= STATUS2_MULTIPLETURNS;
                gLockedMoves[gEffectBattler] = gCurrentMove;
                gProtectStructs[gEffectBattler].chargingTurn = 1;
                gBattlescriptCurrInstr++;
                break;
            case MOVE_EFFECT_WRAP:
                if (gBattleMons[gEffectBattler].status2 & STATUS2_WRAPPED)
                {
                    gBattlescriptCurrInstr++;
                }
                else
                {
                    gBattleMons[gEffectBattler].status2 |= STATUS2_WRAPPED;
                    if (GetBattlerHoldEffect(gBattlerAttacker, TRUE) == HOLD_EFFECT_GRIP_CLAW)
                        gDisableStructs[gEffectBattler].wrapTurns = (B_BINDING_TURNS >= GEN_5) ? 7 : 5;
                    else
                        gDisableStructs[gEffectBattler].wrapTurns = (B_BINDING_TURNS >= GEN_5) ? ((Random() % 2) + 4) : ((Random() % 4) + 2);

                    gBattleStruct->wrappedMove[gEffectBattler] = gCurrentMove;
                    gBattleStruct->wrappedBy[gEffectBattler] = gBattlerAttacker;

                    BattleScriptPush(gBattlescriptCurrInstr + 1);
                    gBattlescriptCurrInstr = sMoveEffectBS_Ptrs[gBattleScripting.moveEffect];

                    for (gBattleCommunication[MULTISTRING_CHOOSER] = 0; ; gBattleCommunication[MULTISTRING_CHOOSER]++)
                    {
                        if (gBattleCommunication[MULTISTRING_CHOOSER] > 5)
                            break;
                        if (gTrappingMoves[gBattleCommunication[MULTISTRING_CHOOSER]] == gCurrentMove)
                            break;
                    }
                }
                break;
            case MOVE_EFFECT_ATK_PLUS_1:
            case MOVE_EFFECT_DEF_PLUS_1:
            case MOVE_EFFECT_SPD_PLUS_1:
            case MOVE_EFFECT_SP_ATK_PLUS_1:
            case MOVE_EFFECT_SP_DEF_PLUS_1:
            case MOVE_EFFECT_ACC_PLUS_1:
            case MOVE_EFFECT_EVS_PLUS_1:
                if (ChangeStatBuffs(SET_STAT_BUFF_VALUE(1),
                                    gBattleScripting.moveEffect - MOVE_EFFECT_ATK_PLUS_1 + 1,
                                    affectsUser, 0))
                {
                    gBattlescriptCurrInstr++;
                }
                else
                {
                    gBattleScripting.animArg1 = gBattleScripting.moveEffect & ~(MOVE_EFFECT_AFFECTS_USER | MOVE_EFFECT_CERTAIN);
                    gBattleScripting.animArg2 = 0;
                    BattleScriptPush(gBattlescriptCurrInstr + 1);
                    gBattlescriptCurrInstr = BattleScript_StatUp;
                }
                break;
            case MOVE_EFFECT_ATK_MINUS_1:
            case MOVE_EFFECT_DEF_MINUS_1:
            case MOVE_EFFECT_SPD_MINUS_1:
            case MOVE_EFFECT_SP_ATK_MINUS_1:
            case MOVE_EFFECT_SP_DEF_MINUS_1:
            case MOVE_EFFECT_ACC_MINUS_1:
            case MOVE_EFFECT_EVS_MINUS_1:
                if (ChangeStatBuffs(SET_STAT_BUFF_VALUE(1) | STAT_BUFF_NEGATIVE,
                                    gBattleScripting.moveEffect - MOVE_EFFECT_ATK_MINUS_1 + 1,
                                     affectsUser, 0))
                {
                    gBattlescriptCurrInstr++;
                }
                else
                {
                    gBattleScripting.animArg1 = gBattleScripting.moveEffect & ~(MOVE_EFFECT_AFFECTS_USER | MOVE_EFFECT_CERTAIN);
                    gBattleScripting.animArg2 = 0;
                    BattleScriptPush(gBattlescriptCurrInstr + 1);
                    gBattlescriptCurrInstr = BattleScript_StatDown;
                }
                break;
            case MOVE_EFFECT_ATK_PLUS_2:
            case MOVE_EFFECT_DEF_PLUS_2:
            case MOVE_EFFECT_SPD_PLUS_2:
            case MOVE_EFFECT_SP_ATK_PLUS_2:
            case MOVE_EFFECT_SP_DEF_PLUS_2:
            case MOVE_EFFECT_ACC_PLUS_2:
            case MOVE_EFFECT_EVS_PLUS_2:
                if (ChangeStatBuffs(SET_STAT_BUFF_VALUE(2),
                                    gBattleScripting.moveEffect - MOVE_EFFECT_ATK_PLUS_2 + 1,
                                    affectsUser, 0))
                {
                    gBattlescriptCurrInstr++;
                }
                else
                {
                    gBattleScripting.animArg1 = gBattleScripting.moveEffect & ~(MOVE_EFFECT_AFFECTS_USER | MOVE_EFFECT_CERTAIN);
                    gBattleScripting.animArg2 = 0;
                    BattleScriptPush(gBattlescriptCurrInstr + 1);
                    gBattlescriptCurrInstr = BattleScript_StatUp;
                }
                break;
            case MOVE_EFFECT_ATK_MINUS_2:
            case MOVE_EFFECT_DEF_MINUS_2:
            case MOVE_EFFECT_SPD_MINUS_2:
            case MOVE_EFFECT_SP_ATK_MINUS_2:
            case MOVE_EFFECT_SP_DEF_MINUS_2:
            case MOVE_EFFECT_ACC_MINUS_2:
            case MOVE_EFFECT_EVS_MINUS_2:
                if (ChangeStatBuffs(SET_STAT_BUFF_VALUE(2) | STAT_BUFF_NEGATIVE,
                                    gBattleScripting.moveEffect - MOVE_EFFECT_ATK_MINUS_2 + 1,
                                    affectsUser, 0))
                {
                    gBattlescriptCurrInstr++;
                }
                else
                {
                    gBattleScripting.animArg1 = gBattleScripting.moveEffect & ~(MOVE_EFFECT_AFFECTS_USER | MOVE_EFFECT_CERTAIN);
                    gBattleScripting.animArg2 = 0;
                    BattleScriptPush(gBattlescriptCurrInstr + 1);
                    gBattlescriptCurrInstr = BattleScript_StatDown;
                }
                break;
            case MOVE_EFFECT_RECHARGE:
                gBattleMons[gEffectBattler].status2 |= STATUS2_RECHARGE;
                gDisableStructs[gEffectBattler].rechargeTimer = 2;
                gLockedMoves[gEffectBattler] = gCurrentMove;
                gBattlescriptCurrInstr++;
                break;
            case MOVE_EFFECT_RAGE:
                gBattleMons[gBattlerAttacker].status2 |= STATUS2_RAGE;
                gBattlescriptCurrInstr++;
                break;
            case MOVE_EFFECT_STEAL_ITEM:
                {
                    if (!CanStealItem(gBattlerAttacker, gBattlerTarget, gBattleMons[gBattlerTarget].item))
                    {
                        gBattlescriptCurrInstr++;
                        break;
                    }

                    side = GetBattlerSide(gBattlerAttacker);
                    if (GetBattlerSide(gBattlerAttacker) == B_SIDE_OPPONENT
                        && !(gBattleTypeFlags &
                             (BATTLE_TYPE_EREADER_TRAINER
                              | BATTLE_TYPE_FRONTIER
                              | BATTLE_TYPE_LINK
                              | BATTLE_TYPE_RECORDED_LINK
                              | BATTLE_TYPE_SECRET_BASE)))
                    {
                        gBattlescriptCurrInstr++;
                    }
                    else if (!(gBattleTypeFlags &
                          (BATTLE_TYPE_EREADER_TRAINER
                           | BATTLE_TYPE_FRONTIER
                           | BATTLE_TYPE_LINK
                           | BATTLE_TYPE_RECORDED_LINK
                           | BATTLE_TYPE_SECRET_BASE))
                        && (gWishFutureKnock.knockedOffMons[side] & gBitTable[gBattlerPartyIndexes[gBattlerAttacker]]))
                    {
                        gBattlescriptCurrInstr++;
                    }
                    else if (gBattleMons[gBattlerTarget].item
                        && GetBattlerAbility(gBattlerTarget) == ABILITY_STICKY_HOLD)
                    {
                        BattleScriptPushCursor();
                        gBattlescriptCurrInstr = BattleScript_NoItemSteal;

                        gLastUsedAbility = gBattleMons[gBattlerTarget].ability;
                        RecordAbilityBattle(gBattlerTarget, gLastUsedAbility);
                    }
                    else if (gBattleMons[gBattlerAttacker].item != 0
                        || gBattleMons[gBattlerTarget].item == ITEM_ENIGMA_BERRY
                        || gBattleMons[gBattlerTarget].item == 0)
                    {
                        gBattlescriptCurrInstr++;
                    }
                    else
                    {
                        StealTargetItem(gBattlerAttacker, gBattlerTarget);  // Attacker steals target item
                        gBattleMons[gBattlerAttacker].item = 0; // Item assigned later on with thief (see MOVEEND_CHANGED_ITEMS)
                        gBattleStruct->changedItems[gBattlerAttacker] = gLastUsedItem; // Stolen item to be assigned later
                        BattleScriptPush(gBattlescriptCurrInstr + 1);
                        gBattlescriptCurrInstr = BattleScript_ItemSteal;
                    }

                }
                break;
            case MOVE_EFFECT_PREVENT_ESCAPE:
                gBattleMons[gBattlerTarget].status2 |= STATUS2_ESCAPE_PREVENTION;
                gDisableStructs[gBattlerTarget].battlerPreventingEscape = gBattlerAttacker;
                gBattlescriptCurrInstr++;
                break;
            case MOVE_EFFECT_NIGHTMARE:
                gBattleMons[gBattlerTarget].status2 |= STATUS2_NIGHTMARE;
                gBattlescriptCurrInstr++;
                break;
            case MOVE_EFFECT_ALL_STATS_UP:
                BattleScriptPush(gBattlescriptCurrInstr + 1);
                gBattlescriptCurrInstr = BattleScript_AllStatsUp;
                break;
            case MOVE_EFFECT_RAPIDSPIN:
                BattleScriptPush(gBattlescriptCurrInstr + 1);
                gBattlescriptCurrInstr = BattleScript_RapidSpinAway;
                break;
            case MOVE_EFFECT_REMOVE_STATUS: // Smelling salts
                if (!(gBattleMons[gBattlerTarget].status1 & gBattleMoves[gCurrentMove].argument))
                {
                    gBattlescriptCurrInstr++;
                }
                else
                {
                    gBattleMons[gBattlerTarget].status1 &= ~(gBattleMoves[gCurrentMove].argument);

                    gActiveBattler = gBattlerTarget;
                    BtlController_EmitSetMonData(0, REQUEST_STATUS_BATTLE, 0, 4, &gBattleMons[gActiveBattler].status1);
                    MarkBattlerForControllerExec(gActiveBattler);

                    BattleScriptPush(gBattlescriptCurrInstr + 1);
                    switch (gBattleMoves[gCurrentMove].argument)
                    {
                    case STATUS1_PARALYSIS:
                        gBattlescriptCurrInstr = BattleScript_TargetPRLZHeal;
                        break;
                    case STATUS1_SLEEP:
                        gBattlescriptCurrInstr = BattleScript_TargetWokeUp;
                        break;
                    case STATUS1_BURN:
                        gBattlescriptCurrInstr = BattleScript_TargetBurnHeal;
                        break;
                    }
                }
                break;
            case MOVE_EFFECT_ATK_DEF_DOWN: // SuperPower
                BattleScriptPush(gBattlescriptCurrInstr + 1);
                gBattlescriptCurrInstr = BattleScript_AtkDefDown;
                break;
            case MOVE_EFFECT_DEF_SPDEF_DOWN: // Close Combat
                BattleScriptPush(gBattlescriptCurrInstr + 1);
                gBattlescriptCurrInstr = BattleScript_DefSpDefDown;
                break;
            case MOVE_EFFECT_RECOIL_25: // Take Down, 25% recoil
                gBattleMoveDamage = (gHpDealt) / 4;
                if (gBattleMoveDamage == 0)
                    gBattleMoveDamage = 1;

                BattleScriptPush(gBattlescriptCurrInstr + 1);
                gBattlescriptCurrInstr = sMoveEffectBS_Ptrs[gBattleScripting.moveEffect];
                break;
            case MOVE_EFFECT_RECOIL_33: // Double Edge, 33 % recoil
                gBattleMoveDamage = gHpDealt / 3;
                if (gBattleMoveDamage == 0)
                    gBattleMoveDamage = 1;

                BattleScriptPush(gBattlescriptCurrInstr + 1);
                gBattlescriptCurrInstr = sMoveEffectBS_Ptrs[gBattleScripting.moveEffect];
                break;
            case MOVE_EFFECT_RECOIL_50: // Head Smash, 50 % recoil
                gBattleMoveDamage = gHpDealt / 2;
                if (gBattleMoveDamage == 0)
                    gBattleMoveDamage = 1;

                BattleScriptPush(gBattlescriptCurrInstr + 1);
                gBattlescriptCurrInstr = BattleScript_MoveEffectRecoil;
                break;
            case MOVE_EFFECT_RECOIL_33_STATUS: // Flare Blitz - can burn, Volt Tackle - can paralyze
                gBattleScripting.savedDmg = gHpDealt / 3;
                if (gBattleScripting.savedDmg == 0)
                    gBattleScripting.savedDmg = 1;

                BattleScriptPush(gBattlescriptCurrInstr + 1);
                gBattlescriptCurrInstr = BattleScript_MoveEffectRecoilWithStatus;
                break;
            case MOVE_EFFECT_RECOIL_HP_25: // Struggle
                gBattleMoveDamage = (gBattleMons[gEffectBattler].maxHP) / 4;
                if (gBattleMoveDamage == 0)
                    gBattleMoveDamage = 1;

                BattleScriptPush(gBattlescriptCurrInstr + 1);
                gBattlescriptCurrInstr = BattleScript_MoveEffectRecoil;
                break;
            case MOVE_EFFECT_THRASH:
                if (gBattleMons[gEffectBattler].status2 & STATUS2_LOCK_CONFUSE)
                {
                    gBattlescriptCurrInstr++;
                }
                else
                {
                    gBattleMons[gEffectBattler].status2 |= STATUS2_MULTIPLETURNS;
                    gLockedMoves[gEffectBattler] = gCurrentMove;
                    gBattleMons[gEffectBattler].status2 |= STATUS2_LOCK_CONFUSE_TURN((Random() & 1) + 2); // thrash for 2-3 turns
                }
                break;
            case MOVE_EFFECT_SP_ATK_TWO_DOWN: // Overheat
                BattleScriptPush(gBattlescriptCurrInstr + 1);
                gBattlescriptCurrInstr = BattleScript_SAtkDown2;
                break;
            case MOVE_EFFECT_CLEAR_SMOG:
                for (i = 0; i < NUM_BATTLE_STATS; i++)
                {
                    if (gBattleMons[gEffectBattler].statStages[i] != 6)
                        break;
                }
                if ((gSpecialStatuses[gEffectBattler].physicalDmg || gSpecialStatuses[gEffectBattler].specialDmg) && i != NUM_BATTLE_STATS)
                {
                    for (i = 0; i < NUM_BATTLE_STATS; i++)
                        gBattleMons[gEffectBattler].statStages[i] = 6;
                    BattleScriptPush(gBattlescriptCurrInstr + 1);
                    gBattlescriptCurrInstr = BattleScript_MoveEffectClearSmog;
                }
                break;
            case MOVE_EFFECT_SMACK_DOWN:
                if (!IsBattlerGrounded(gBattlerTarget))
                {
                    gStatuses3[gBattlerTarget] |= STATUS3_SMACKED_DOWN;
                    gStatuses3[gBattlerTarget] &= ~(STATUS3_MAGNET_RISE | STATUS3_TELEKINESIS | STATUS3_ON_AIR);
                    BattleScriptPush(gBattlescriptCurrInstr + 1);
                    gBattlescriptCurrInstr = BattleScript_MoveEffectSmackDown;
                }
                break;
            case MOVE_EFFECT_FLAME_BURST:
                if (IsBattlerAlive(BATTLE_PARTNER(gBattlerTarget)) && GetBattlerAbility(BATTLE_PARTNER(gBattlerTarget)) != ABILITY_MAGIC_GUARD)
                {
                    gBattleScripting.savedBattler = BATTLE_PARTNER(gBattlerTarget);
                    gBattleMoveDamage = gBattleMons[BATTLE_PARTNER(gBattlerTarget)].hp / 16;
                    if (gBattleMoveDamage == 0)
                        gBattleMoveDamage = 1;
                    gBattlescriptCurrInstr = BattleScript_MoveEffectFlameBurst;
                }
                break;
            case MOVE_EFFECT_FEINT:
                if (gProtectStructs[gBattlerTarget].protected
                    || gSideStatuses[GetBattlerSide(gBattlerTarget)] & SIDE_STATUS_WIDE_GUARD
                    || gSideStatuses[GetBattlerSide(gBattlerTarget)] & SIDE_STATUS_QUICK_GUARD
                    || gSideStatuses[GetBattlerSide(gBattlerTarget)] & SIDE_STATUS_CRAFTY_SHIELD
                    || gSideStatuses[GetBattlerSide(gBattlerTarget)] & SIDE_STATUS_MAT_BLOCK
                    || gProtectStructs[gBattlerTarget].spikyShielded
                    || gProtectStructs[gBattlerTarget].kingsShielded
                    || gProtectStructs[gBattlerTarget].banefulBunkered
                    || gProtectStructs[gBattlerTarget].obstructed)
                {
                    gProtectStructs[gBattlerTarget].protected = 0;
                    gSideStatuses[GetBattlerSide(gBattlerTarget)] &= ~(SIDE_STATUS_WIDE_GUARD);
                    gSideStatuses[GetBattlerSide(gBattlerTarget)] &= ~(SIDE_STATUS_QUICK_GUARD);
                    gSideStatuses[GetBattlerSide(gBattlerTarget)] &= ~(SIDE_STATUS_CRAFTY_SHIELD);
                    gSideStatuses[GetBattlerSide(gBattlerTarget)] &= ~(SIDE_STATUS_MAT_BLOCK);
                    gProtectStructs[gBattlerTarget].spikyShielded = 0;
                    gProtectStructs[gBattlerTarget].kingsShielded = 0;
                    gProtectStructs[gBattlerTarget].banefulBunkered = 0;
                    gProtectStructs[gBattlerTarget].obstructed = 0;
                    if (gCurrentMove == MOVE_FEINT)
                    {
                        BattleScriptPush(gBattlescriptCurrInstr + 1);
                        gBattlescriptCurrInstr = BattleScript_MoveEffectFeint;
                    }
                }
                break;
            case MOVE_EFFECT_SPECTRAL_THIEF:
                gBattleStruct->stolenStats[0] = 0; // Stats to steal.
                gBattleScripting.animArg1 = 0;
                for (i = STAT_ATK; i < NUM_BATTLE_STATS; i++)
                {
                    if (gBattleMons[gBattlerTarget].statStages[i] > 6 && gBattleMons[gBattlerAttacker].statStages[i] != 12)
                    {
                        gBattleStruct->stolenStats[0] |= gBitTable[i];
                        // Store by how many stages to raise the stat.
                        gBattleStruct->stolenStats[i] = gBattleMons[gBattlerTarget].statStages[i] - 6;
                        while (gBattleMons[gBattlerAttacker].statStages[i] + gBattleStruct->stolenStats[i] > 12)
                            gBattleStruct->stolenStats[i]--;
                        gBattleMons[gBattlerTarget].statStages[i] = 6;

                        if (gBattleStruct->stolenStats[i] >= 2)
                            byTwo++;

                        if (gBattleScripting.animArg1 == 0)
                        {
                            if (byTwo)
                                gBattleScripting.animArg1 = STAT_ANIM_PLUS2 - 1 + i;
                            else
                                gBattleScripting.animArg1 = STAT_ANIM_PLUS1 - 1 + i;
                        }
                        else
                        {
                            if (byTwo)
                                gBattleScripting.animArg1 = STAT_ANIM_MULTIPLE_PLUS2;
                            else
                                gBattleScripting.animArg1 = STAT_ANIM_MULTIPLE_PLUS1;
                        }
                    }
                }

                if (gBattleStruct->stolenStats[0] != 0)
                {
                    BattleScriptPush(gBattlescriptCurrInstr + 1);
                    gBattlescriptCurrInstr = BattleScript_SpectralThiefSteal;
                }
                break;
            case MOVE_EFFECT_V_CREATE:
                BattleScriptPush(gBattlescriptCurrInstr + 1);
                gBattlescriptCurrInstr = BattleScript_VCreateStatLoss;
                break;
            case MOVE_EFFECT_CORE_ENFORCER:
                if (GetBattlerTurnOrderNum(gBattlerAttacker) > GetBattlerTurnOrderNum(gBattlerTarget))
                {
                    BattleScriptPush(gBattlescriptCurrInstr + 1);
                    gBattlescriptCurrInstr = BattleScript_MoveEffectCoreEnforcer;
                }
                break;
            case MOVE_EFFECT_THROAT_CHOP:
                gDisableStructs[gEffectBattler].throatChopTimer = 2;
                gBattlescriptCurrInstr++;
                break;
            case MOVE_EFFECT_INCINERATE:
                if ((B_INCINERATE_GEMS >= GEN_6 && GetBattlerHoldEffect(gEffectBattler, FALSE) == HOLD_EFFECT_GEMS)
                    || (gBattleMons[gEffectBattler].item >= FIRST_BERRY_INDEX && gBattleMons[gEffectBattler].item <= LAST_BERRY_INDEX))
                {
                    gLastUsedItem = gBattleMons[gEffectBattler].item;
                    gBattleMons[gEffectBattler].item = 0;
                    CheckSetUnburden(gEffectBattler);

                    gActiveBattler = gEffectBattler;
                    BtlController_EmitSetMonData(0, REQUEST_HELDITEM_BATTLE, 0, 2, &gBattleMons[gEffectBattler].item);
                    MarkBattlerForControllerExec(gActiveBattler);
                    BattleScriptPush(gBattlescriptCurrInstr + 1);
                    gBattlescriptCurrInstr = BattleScript_MoveEffectIncinerate;
                }
                break;
            case MOVE_EFFECT_BUG_BITE:
                if ((gBattleMons[gEffectBattler].item >= FIRST_BERRY_INDEX && gBattleMons[gEffectBattler].item <= LAST_BERRY_INDEX)
                    && GetBattlerAbility(gEffectBattler) != ABILITY_STICKY_HOLD)
                {
                    gLastUsedItem = gBattleMons[gEffectBattler].item;
                    gBattleMons[gEffectBattler].item = 0;
                    CheckSetUnburden(gEffectBattler);

                    gActiveBattler = gEffectBattler;
                    BtlController_EmitSetMonData(0, REQUEST_HELDITEM_BATTLE, 0, 2, &gBattleMons[gEffectBattler].item);
                    MarkBattlerForControllerExec(gActiveBattler);
                    BattleScriptPush(gBattlescriptCurrInstr + 1);
                    gBattlescriptCurrInstr = BattleScript_MoveEffectBugBite;
                }
                break;
            }
        }
    }

    gBattleScripting.moveEffect = 0;
}

static void Cmd_seteffectwithchance(void)
{
    u32 percentChance;

    if (GetBattlerAbility(gBattlerAttacker) == ABILITY_SERENE_GRACE)
        percentChance = gBattleMoves[gCurrentMove].secondaryEffectChance * 2;
    else
        percentChance = gBattleMoves[gCurrentMove].secondaryEffectChance;

    if (gBattleScripting.moveEffect & MOVE_EFFECT_CERTAIN
        && !(gMoveResultFlags & MOVE_RESULT_NO_EFFECT))
    {
        gBattleScripting.moveEffect &= ~(MOVE_EFFECT_CERTAIN);
        SetMoveEffect(FALSE, MOVE_EFFECT_CERTAIN);
    }
    else if (Random() % 100 < percentChance
             && gBattleScripting.moveEffect
             && !(gMoveResultFlags & MOVE_RESULT_NO_EFFECT))
    {
        if (percentChance >= 100)
            SetMoveEffect(FALSE, MOVE_EFFECT_CERTAIN);
        else
            SetMoveEffect(FALSE, 0);
    }
    else
    {
        gBattlescriptCurrInstr++;
    }

    gBattleScripting.moveEffect = 0;
    gBattleScripting.multihitMoveEffect = 0;
}

static void Cmd_seteffectprimary(void)
{
    SetMoveEffect(TRUE, 0);
}

static void Cmd_seteffectsecondary(void)
{
    SetMoveEffect(FALSE, 0);
}

static void Cmd_clearstatusfromeffect(void)
{
    gActiveBattler = GetBattlerForBattleScript(gBattlescriptCurrInstr[1]);

    if (gBattleScripting.moveEffect <= PRIMARY_STATUS_MOVE_EFFECT)
        gBattleMons[gActiveBattler].status1 &= (~sStatusFlagsForMoveEffects[gBattleScripting.moveEffect]);
    else
        gBattleMons[gActiveBattler].status2 &= (~sStatusFlagsForMoveEffects[gBattleScripting.moveEffect]);

    gBattleScripting.moveEffect = 0;
    gBattlescriptCurrInstr += 2;
    gBattleScripting.multihitMoveEffect = 0;
}

static void Cmd_tryfaintmon(void)
{
    const u8 *BS_ptr;

    if (gBattlescriptCurrInstr[2] != 0)
    {
        gActiveBattler = GetBattlerForBattleScript(gBattlescriptCurrInstr[1]);
        if (gHitMarker & HITMARKER_FAINTED(gActiveBattler))
        {
            BS_ptr = T1_READ_PTR(gBattlescriptCurrInstr + 3);

            BattleScriptPop();
            gBattlescriptCurrInstr = BS_ptr;
            gSideStatuses[GetBattlerSide(gActiveBattler)] &= ~(SIDE_STATUS_SPIKES_DAMAGED | SIDE_STATUS_TOXIC_SPIKES_DAMAGED | SIDE_STATUS_STEALTH_ROCK_DAMAGED | SIDE_STATUS_STICKY_WEB_DAMAGED);
        }
        else
        {
            gBattlescriptCurrInstr += 7;
        }
    }
    else
    {
        u8 battlerId;

        if (gBattlescriptCurrInstr[1] == BS_ATTACKER)
        {
            gActiveBattler = gBattlerAttacker;
            battlerId = gBattlerTarget;
            BS_ptr = BattleScript_FaintAttacker;
        }
        else
        {
            gActiveBattler = gBattlerTarget;
            battlerId = gBattlerAttacker;
            BS_ptr = BattleScript_FaintTarget;
        }
        if (!(gAbsentBattlerFlags & gBitTable[gActiveBattler])
         && gBattleMons[gActiveBattler].hp == 0)
        {
            gHitMarker |= HITMARKER_FAINTED(gActiveBattler);
            BattleScriptPush(gBattlescriptCurrInstr + 7);
            gBattlescriptCurrInstr = BS_ptr;
            if (GetBattlerSide(gActiveBattler) == B_SIDE_PLAYER)
            {
                gHitMarker |= HITMARKER_x400000;
                if (gBattleResults.playerFaintCounter < 0xFF)
                    gBattleResults.playerFaintCounter++;
                AdjustFriendshipOnBattleFaint(gActiveBattler);
            }
            else
            {
                if (gBattleResults.opponentFaintCounter < 0xFF)
                    gBattleResults.opponentFaintCounter++;
                gBattleResults.lastOpponentSpecies = GetMonData(&gEnemyParty[gBattlerPartyIndexes[gActiveBattler]], MON_DATA_SPECIES, NULL);
            }
            if ((gHitMarker & HITMARKER_DESTINYBOND) && gBattleMons[gBattlerAttacker].hp != 0)
            {
                gHitMarker &= ~(HITMARKER_DESTINYBOND);
                BattleScriptPush(gBattlescriptCurrInstr);
                gBattleMoveDamage = gBattleMons[battlerId].hp;
                gBattlescriptCurrInstr = BattleScript_DestinyBondTakesLife;
            }
            if ((gStatuses3[gBattlerTarget] & STATUS3_GRUDGE)
             && !(gHitMarker & HITMARKER_GRUDGE)
             && GetBattlerSide(gBattlerAttacker) != GetBattlerSide(gBattlerTarget)
             && gBattleMons[gBattlerAttacker].hp != 0
             && gCurrentMove != MOVE_STRUGGLE)
            {
                u8 moveIndex = *(gBattleStruct->chosenMovePositions + gBattlerAttacker);

                gBattleMons[gBattlerAttacker].pp[moveIndex] = 0;
                BattleScriptPush(gBattlescriptCurrInstr);
                gBattlescriptCurrInstr = BattleScript_GrudgeTakesPp;
                gActiveBattler = gBattlerAttacker;
                BtlController_EmitSetMonData(0, moveIndex + REQUEST_PPMOVE1_BATTLE, 0, 1, &gBattleMons[gActiveBattler].pp[moveIndex]);
                MarkBattlerForControllerExec(gActiveBattler);

                PREPARE_MOVE_BUFFER(gBattleTextBuff1, gBattleMons[gBattlerAttacker].moves[moveIndex])
            }
        }
        else
        {
            gBattlescriptCurrInstr += 7;
        }
    }
}

static void Cmd_dofaintanimation(void)
{
    if (gBattleControllerExecFlags == 0)
    {
        gActiveBattler = GetBattlerForBattleScript(gBattlescriptCurrInstr[1]);
        BtlController_EmitFaintAnimation(0);
        MarkBattlerForControllerExec(gActiveBattler);
        gBattlescriptCurrInstr += 2;
    }
}

static void Cmd_cleareffectsonfaint(void)
{
    if (gBattleControllerExecFlags == 0)
    {
        gActiveBattler = GetBattlerForBattleScript(gBattlescriptCurrInstr[1]);

        if (!(gBattleTypeFlags & BATTLE_TYPE_ARENA) || gBattleMons[gActiveBattler].hp == 0)
        {
            gBattleMons[gActiveBattler].status1 = 0;
            BtlController_EmitSetMonData(0, REQUEST_STATUS_BATTLE, 0, 0x4, &gBattleMons[gActiveBattler].status1);
            MarkBattlerForControllerExec(gActiveBattler);
        }

        FaintClearSetData(); // Effects like attractions, trapping, etc.
        gBattlescriptCurrInstr += 2;
    }
}

static void Cmd_jumpifstatus(void)
{
    u8 battlerId = GetBattlerForBattleScript(gBattlescriptCurrInstr[1]);
    u32 flags = T2_READ_32(gBattlescriptCurrInstr + 2);
    const u8* jumpPtr = T2_READ_PTR(gBattlescriptCurrInstr + 6);

    if (gBattleMons[battlerId].status1 & flags && gBattleMons[battlerId].hp)
        gBattlescriptCurrInstr = jumpPtr;
    else
        gBattlescriptCurrInstr += 10;
}

static void Cmd_jumpifstatus2(void)
{
    u8 battlerId = GetBattlerForBattleScript(gBattlescriptCurrInstr[1]);
    u32 flags = T2_READ_32(gBattlescriptCurrInstr + 2);
    const u8* jumpPtr = T2_READ_PTR(gBattlescriptCurrInstr + 6);

    if (gBattleMons[battlerId].status2 & flags && gBattleMons[battlerId].hp)
        gBattlescriptCurrInstr = jumpPtr;
    else
        gBattlescriptCurrInstr += 10;
}

static void Cmd_jumpifability(void)
{
    u32 battlerId;
    bool32 hasAbility = FALSE;
    u32 ability = T2_READ_16(gBattlescriptCurrInstr + 2);

    switch (gBattlescriptCurrInstr[1])
    {
    default:
        battlerId = GetBattlerForBattleScript(gBattlescriptCurrInstr[1]);
        if (GetBattlerAbility(battlerId) == ability)
            hasAbility = TRUE;
        break;
    case BS_ATTACKER_SIDE:
        battlerId = IsAbilityOnSide(gBattlerAttacker, ability);
        if (battlerId)
        {
            battlerId--;
            hasAbility = TRUE;
        }
        break;
    case BS_TARGET_SIDE:
        battlerId = IsAbilityOnOpposingSide(gBattlerAttacker, ability);
        if (battlerId)
        {
            battlerId--;
            hasAbility = TRUE;
        }
        break;
    }

    if (hasAbility)
    {
        gLastUsedAbility = ability;
        gBattlescriptCurrInstr = T2_READ_PTR(gBattlescriptCurrInstr + 4);
        RecordAbilityBattle(battlerId, gLastUsedAbility);
        gBattlerAbility = battlerId;
    }
    else
    {
        gBattlescriptCurrInstr += 8;
    }
}

static void Cmd_jumpifsideaffecting(void)
{
    u8 side;
    u32 flags;
    const u8 *jumpPtr;

    if (gBattlescriptCurrInstr[1] == BS_ATTACKER)
        side = GET_BATTLER_SIDE(gBattlerAttacker);
    else
        side = GET_BATTLER_SIDE(gBattlerTarget);

    flags = T2_READ_32(gBattlescriptCurrInstr + 2);
    jumpPtr = T2_READ_PTR(gBattlescriptCurrInstr + 6);

    if (gSideStatuses[side] & flags)
        gBattlescriptCurrInstr = jumpPtr;
    else
        gBattlescriptCurrInstr += 10;
}

static void Cmd_jumpifstat(void)
{
    bool32 ret = 0;
    u8 battlerId = GetBattlerForBattleScript(gBattlescriptCurrInstr[1]);
    u8 statId = gBattlescriptCurrInstr[3];
    u8 cmpTo = gBattlescriptCurrInstr[4];
    u8 cmpKind = gBattlescriptCurrInstr[2];

    ret = CompareStat(battlerId, statId, cmpTo, cmpKind);

    if (ret)
        gBattlescriptCurrInstr = T2_READ_PTR(gBattlescriptCurrInstr + 5);
    else
        gBattlescriptCurrInstr += 9;
}

static void Cmd_jumpifstatus3condition(void)
{
    u32 flags;
    const u8 *jumpPtr;

    gActiveBattler = GetBattlerForBattleScript(gBattlescriptCurrInstr[1]);
    flags = T2_READ_32(gBattlescriptCurrInstr + 2);
    jumpPtr = T2_READ_PTR(gBattlescriptCurrInstr + 7);

    if (gBattlescriptCurrInstr[6])
    {
        if ((gStatuses3[gActiveBattler] & flags) != 0)
            gBattlescriptCurrInstr += 11;
        else
            gBattlescriptCurrInstr = jumpPtr;
    }
    else
    {
        if ((gStatuses3[gActiveBattler] & flags) != 0)
            gBattlescriptCurrInstr = jumpPtr;
        else
            gBattlescriptCurrInstr += 11;
    }
}

static void Cmd_jumpbasedontype(void)
{
    u8 battlerId = GetBattlerForBattleScript(gBattlescriptCurrInstr[1]);
    u8 type = gBattlescriptCurrInstr[2];
    const u8* jumpPtr = T2_READ_PTR(gBattlescriptCurrInstr + 4);

    // jumpiftype
    if (gBattlescriptCurrInstr[3])
    {
        if (IS_BATTLER_OF_TYPE(battlerId, type))
            gBattlescriptCurrInstr = jumpPtr;
        else
            gBattlescriptCurrInstr += 8;
    }
    // jumpifnottype
    else
    {
        if (!IS_BATTLER_OF_TYPE(battlerId, type))
            gBattlescriptCurrInstr = jumpPtr;
        else
            gBattlescriptCurrInstr += 8;
    }
}

static void Cmd_getexp(void)
{
    u16 item;
    s32 i; // also used as stringId
    u8 holdEffect;
    s32 sentIn;
    s32 viaExpShare = 0;
    u32 *exp = &gBattleStruct->expValue;

    gBattlerFainted = GetBattlerForBattleScript(gBattlescriptCurrInstr[1]);
    sentIn = gSentPokesToOpponent[(gBattlerFainted & 2) >> 1];

    switch (gBattleScripting.getexpState)
    {
    case 0: // check if should receive exp at all
        if (GetBattlerSide(gBattlerFainted) != B_SIDE_OPPONENT || (gBattleTypeFlags &
             (BATTLE_TYPE_LINK
              | BATTLE_TYPE_RECORDED_LINK
              | BATTLE_TYPE_TRAINER_HILL
              | BATTLE_TYPE_FRONTIER
              | BATTLE_TYPE_SAFARI
              | BATTLE_TYPE_BATTLE_TOWER
              | BATTLE_TYPE_EREADER_TRAINER)))
        {
            gBattleScripting.getexpState = 6; // goto last case
        }
        else
        {
            gBattleScripting.getexpState++;
            gBattleStruct->givenExpMons |= gBitTable[gBattlerPartyIndexes[gBattlerFainted]];
        }
        break;
    case 1: // calculate experience points to redistribute
        {
            u32 calculatedExp;
            s32 viaSentIn;

            for (viaSentIn = 0, i = 0; i < PARTY_SIZE; i++)
            {
                if (GetMonData(&gPlayerParty[i], MON_DATA_SPECIES) == SPECIES_NONE || GetMonData(&gPlayerParty[i], MON_DATA_HP) == 0)
                    continue;
                if (gBitTable[i] & sentIn)
                    viaSentIn++;

                item = GetMonData(&gPlayerParty[i], MON_DATA_HELD_ITEM);

                if (item == ITEM_ENIGMA_BERRY)
                    holdEffect = gSaveBlock1Ptr->enigmaBerry.holdEffect;
                else
                    holdEffect = ItemId_GetHoldEffect(item);

                if (holdEffect == HOLD_EFFECT_EXP_SHARE)
                    viaExpShare++;
            }
            #if (B_SCALED_EXP >= GEN_5) && (B_SCALED_EXP != GEN_6)
                calculatedExp = gBaseStats[gBattleMons[gBattlerFainted].species].expYield * gBattleMons[gBattlerFainted].level / 5;
            #else
                calculatedExp = gBaseStats[gBattleMons[gBattlerFainted].species].expYield * gBattleMons[gBattlerFainted].level / 7;
            #endif

            #if B_SPLIT_EXP < GEN_6
                if (viaExpShare) // at least one mon is getting exp via exp share
                {
                    *exp = SAFE_DIV(calculatedExp / 2, viaSentIn);
                    if (*exp == 0)
                        *exp = 1;

                    gExpShareExp = calculatedExp / 2 / viaExpShare;
                    if (gExpShareExp == 0)
                        gExpShareExp = 1;
                }
                else
                {
                    *exp = SAFE_DIV(calculatedExp, viaSentIn);
                    if (*exp == 0)
                        *exp = 1;
                    gExpShareExp = 0;
                }
            #else
                *exp = calculatedExp;
                gExpShareExp = calculatedExp / 2;
                if (gExpShareExp == 0)
                    gExpShareExp = 1;
            #endif

            gBattleScripting.getexpState++;
            gBattleStruct->expGetterMonId = 0;
            gBattleStruct->sentInPokes = sentIn;
        }
        // fall through
    case 2: // set exp value to the poke in expgetter_id and print message
        if (gBattleControllerExecFlags == 0)
        {
            item = GetMonData(&gPlayerParty[gBattleStruct->expGetterMonId], MON_DATA_HELD_ITEM);

            if (item == ITEM_ENIGMA_BERRY)
                holdEffect = gSaveBlock1Ptr->enigmaBerry.holdEffect;
            else
                holdEffect = ItemId_GetHoldEffect(item);

            if (holdEffect != HOLD_EFFECT_EXP_SHARE && !(gBattleStruct->sentInPokes & 1))
            {
                *(&gBattleStruct->sentInPokes) >>= 1;
                gBattleScripting.getexpState = 5;
                gBattleMoveDamage = 0; // used for exp
            }
            else if (GetMonData(&gPlayerParty[gBattleStruct->expGetterMonId], MON_DATA_LEVEL) == MAX_LEVEL)
            {
                *(&gBattleStruct->sentInPokes) >>= 1;
                gBattleScripting.getexpState = 5;
                gBattleMoveDamage = 0; // used for exp
            }
            else
            {
                // Music change in a wild battle after fainting opposing pokemon.
                if (!(gBattleTypeFlags & BATTLE_TYPE_TRAINER)
                    && (gBattleMons[0].hp || (gBattleTypeFlags & BATTLE_TYPE_DOUBLE && gBattleMons[2].hp))
                    && !IsBattlerAlive(GetBattlerAtPosition(B_POSITION_OPPONENT_LEFT))
                    && !IsBattlerAlive(GetBattlerAtPosition(B_POSITION_OPPONENT_RIGHT))
                    && !gBattleStruct->wildVictorySong)
                {
                    BattleStopLowHpSound();
                    PlayBGM(MUS_VICTORY_WILD);
                    gBattleStruct->wildVictorySong++;
                }

                if (GetMonData(&gPlayerParty[gBattleStruct->expGetterMonId], MON_DATA_HP))
                {
                    if (gBattleStruct->sentInPokes & 1)
                        gBattleMoveDamage = *exp;
                    else
                        gBattleMoveDamage = 0;

                    // only give exp share bonus in later gens if the mon wasn't sent out
                    if ((holdEffect == HOLD_EFFECT_EXP_SHARE) && ((gBattleMoveDamage == 0) || (B_SPLIT_EXP < GEN_6)))
                        gBattleMoveDamage += gExpShareExp;
                    if (holdEffect == HOLD_EFFECT_LUCKY_EGG)
                        gBattleMoveDamage = (gBattleMoveDamage * 150) / 100;
                    if (gBattleTypeFlags & BATTLE_TYPE_TRAINER && B_TRAINER_EXP_MULTIPLIER <= GEN_7)
                        gBattleMoveDamage = (gBattleMoveDamage * 150) / 100;
                    #if (B_SCALED_EXP >= GEN_5) && (B_SCALED_EXP != GEN_6)
                    {
                        // Note: There is an edge case where if a pokemon receives a large amount of exp, it wouldn't be properly calculated
                        //       because of multiplying by scaling factor(the value would simply be larger than an u32 can hold). Hence u64 is needed.
                        u64 value = gBattleMoveDamage;
                        value *= sExperienceScalingFactors[(gBattleMons[gBattlerFainted].level * 2) + 10];
                        value /= sExperienceScalingFactors[gBattleMons[gBattlerFainted].level + GetMonData(&gPlayerParty[gBattleStruct->expGetterMonId], MON_DATA_LEVEL) + 10];
                        gBattleMoveDamage = value + 1;
                    }
                    #endif

                    if (IsTradedMon(&gPlayerParty[gBattleStruct->expGetterMonId]))
                    {
                        // check if the pokemon doesn't belong to the player
                        if (gBattleTypeFlags & BATTLE_TYPE_INGAME_PARTNER && gBattleStruct->expGetterMonId >= 3)
                        {
                            i = STRINGID_EMPTYSTRING4;
                        }
                        else
                        {
                            gBattleMoveDamage = (gBattleMoveDamage * 150) / 100;
                            i = STRINGID_ABOOSTED;
                        }
                    }
                    else
                    {
                        i = STRINGID_EMPTYSTRING4;
                    }

                    // get exp getter battlerId
                    if (gBattleTypeFlags & BATTLE_TYPE_DOUBLE)
                    {
                        if (gBattlerPartyIndexes[2] == gBattleStruct->expGetterMonId && !(gAbsentBattlerFlags & gBitTable[2]))
                            gBattleStruct->expGetterBattlerId = 2;
                        else
                        {
                            if (!(gAbsentBattlerFlags & gBitTable[0]))
                                gBattleStruct->expGetterBattlerId = 0;
                            else
                                gBattleStruct->expGetterBattlerId = 2;
                        }
                    }
                    else
                    {
                        gBattleStruct->expGetterBattlerId = 0;
                    }

                    PREPARE_MON_NICK_WITH_PREFIX_BUFFER(gBattleTextBuff1, gBattleStruct->expGetterBattlerId, gBattleStruct->expGetterMonId);
                    // buffer 'gained' or 'gained a boosted'
                    PREPARE_STRING_BUFFER(gBattleTextBuff2, i);
                    PREPARE_WORD_NUMBER_BUFFER(gBattleTextBuff3, 6, gBattleMoveDamage);

                    PrepareStringBattle(STRINGID_PKMNGAINEDEXP, gBattleStruct->expGetterBattlerId);
                    MonGainEVs(&gPlayerParty[gBattleStruct->expGetterMonId], gBattleMons[gBattlerFainted].species);
                }
                gBattleStruct->sentInPokes >>= 1;
                gBattleScripting.getexpState++;
            }
        }
        break;
    case 3: // Set stats and give exp
        if (gBattleControllerExecFlags == 0)
        {
            gBattleResources->bufferB[gBattleStruct->expGetterBattlerId][0] = 0;
            if (GetMonData(&gPlayerParty[gBattleStruct->expGetterMonId], MON_DATA_HP) && GetMonData(&gPlayerParty[gBattleStruct->expGetterMonId], MON_DATA_LEVEL) != MAX_LEVEL)
            {
                gBattleResources->beforeLvlUp->stats[STAT_HP]    = GetMonData(&gPlayerParty[gBattleStruct->expGetterMonId], MON_DATA_MAX_HP);
                gBattleResources->beforeLvlUp->stats[STAT_ATK]   = GetMonData(&gPlayerParty[gBattleStruct->expGetterMonId], MON_DATA_ATK);
                gBattleResources->beforeLvlUp->stats[STAT_DEF]   = GetMonData(&gPlayerParty[gBattleStruct->expGetterMonId], MON_DATA_DEF);
                gBattleResources->beforeLvlUp->stats[STAT_SPEED] = GetMonData(&gPlayerParty[gBattleStruct->expGetterMonId], MON_DATA_SPEED);
                gBattleResources->beforeLvlUp->stats[STAT_SPATK] = GetMonData(&gPlayerParty[gBattleStruct->expGetterMonId], MON_DATA_SPATK);
                gBattleResources->beforeLvlUp->stats[STAT_SPDEF] = GetMonData(&gPlayerParty[gBattleStruct->expGetterMonId], MON_DATA_SPDEF);

                gActiveBattler = gBattleStruct->expGetterBattlerId;
                BtlController_EmitExpUpdate(0, gBattleStruct->expGetterMonId, gBattleMoveDamage);
                MarkBattlerForControllerExec(gActiveBattler);
            }
            gBattleScripting.getexpState++;
        }
        break;
    case 4: // lvl up if necessary
        if (gBattleControllerExecFlags == 0)
        {
            gActiveBattler = gBattleStruct->expGetterBattlerId;
            if (gBattleResources->bufferB[gActiveBattler][0] == CONTROLLER_TWORETURNVALUES && gBattleResources->bufferB[gActiveBattler][1] == RET_VALUE_LEVELED_UP)
            {
                u16 temp, battlerId = 0xFF;
                if (gBattleTypeFlags & BATTLE_TYPE_TRAINER && gBattlerPartyIndexes[gActiveBattler] == gBattleStruct->expGetterMonId)
                    HandleLowHpMusicChange(&gPlayerParty[gBattlerPartyIndexes[gActiveBattler]], gActiveBattler);

                PREPARE_MON_NICK_WITH_PREFIX_BUFFER(gBattleTextBuff1, gActiveBattler, gBattleStruct->expGetterMonId);
                PREPARE_BYTE_NUMBER_BUFFER(gBattleTextBuff2, 3, GetMonData(&gPlayerParty[gBattleStruct->expGetterMonId], MON_DATA_LEVEL));

                BattleScriptPushCursor();
                gLeveledUpInBattle |= gBitTable[gBattleStruct->expGetterMonId];
                gBattlescriptCurrInstr = BattleScript_LevelUp;
                gBattleMoveDamage = T1_READ_32(&gBattleResources->bufferB[gActiveBattler][2]);
                AdjustFriendship(&gPlayerParty[gBattleStruct->expGetterMonId], FRIENDSHIP_EVENT_GROW_LEVEL);

                // update battle mon structure after level up
                if (gBattlerPartyIndexes[0] == gBattleStruct->expGetterMonId && gBattleMons[0].hp)
                    battlerId = 0;
                else if (gBattlerPartyIndexes[2] == gBattleStruct->expGetterMonId && gBattleMons[2].hp && (gBattleTypeFlags & BATTLE_TYPE_DOUBLE))
                    battlerId = 2;

                if (battlerId != 0xFF)
                {
                    gBattleMons[battlerId].level = GetMonData(&gPlayerParty[gBattleStruct->expGetterMonId], MON_DATA_LEVEL);
                    gBattleMons[battlerId].hp = GetMonData(&gPlayerParty[gBattleStruct->expGetterMonId], MON_DATA_HP);
                    gBattleMons[battlerId].maxHP = GetMonData(&gPlayerParty[gBattleStruct->expGetterMonId], MON_DATA_MAX_HP);
                    gBattleMons[battlerId].attack = GetMonData(&gPlayerParty[gBattleStruct->expGetterMonId], MON_DATA_ATK);
                    gBattleMons[battlerId].defense = GetMonData(&gPlayerParty[gBattleStruct->expGetterMonId], MON_DATA_DEF);
                    gBattleMons[battlerId].speed = GetMonData(&gPlayerParty[gBattleStruct->expGetterMonId], MON_DATA_SPEED);
                    gBattleMons[battlerId].spAttack = GetMonData(&gPlayerParty[gBattleStruct->expGetterMonId], MON_DATA_SPATK);
                    gBattleMons[battlerId].spDefense = GetMonData(&gPlayerParty[gBattleStruct->expGetterMonId], MON_DATA_SPDEF);

                    if (gStatuses3[battlerId] & STATUS3_POWER_TRICK)
                        SWAP(gBattleMons[battlerId].attack, gBattleMons[battlerId].defense, temp);
                }

                gBattleScripting.getexpState = 5;
            }
            else
            {
                gBattleMoveDamage = 0;
                gBattleScripting.getexpState = 5;
            }
        }
        break;
    case 5: // looper increment
        if (gBattleMoveDamage) // there is exp to give, goto case 3 that gives exp
        {
            gBattleScripting.getexpState = 3;
        }
        else
        {
            gBattleStruct->expGetterMonId++;
            if (gBattleStruct->expGetterMonId < PARTY_SIZE)
                gBattleScripting.getexpState = 2; // loop again
            else
                gBattleScripting.getexpState = 6; // we're done
        }
        break;
    case 6: // increment instruction
        if (gBattleControllerExecFlags == 0)
        {
            // not sure why gf clears the item and ability here
            gBattleMons[gBattlerFainted].item = 0;
            gBattleMons[gBattlerFainted].ability = 0;
            gBattlescriptCurrInstr += 2;
        }
        break;
    }
}

static bool32 NoAliveMonsForPlayer(void)
{
    u32 i;
    u32 HP_count = 0;

    if (gBattleTypeFlags & BATTLE_TYPE_INGAME_PARTNER && (gPartnerTrainerId == TRAINER_STEVEN_PARTNER || gPartnerTrainerId >= TRAINER_CUSTOM_PARTNER))
    {
        for (i = 0; i < MULTI_PARTY_SIZE; i++)
        {
            if (GetMonData(&gPlayerParty[i], MON_DATA_SPECIES) && !GetMonData(&gPlayerParty[i], MON_DATA_IS_EGG))
                HP_count += GetMonData(&gPlayerParty[i], MON_DATA_HP);
        }
    }
    else
    {
        for (i = 0; i < PARTY_SIZE; i++)
        {
            if (GetMonData(&gPlayerParty[i], MON_DATA_SPECIES) && !GetMonData(&gPlayerParty[i], MON_DATA_IS_EGG)
             && (!(gBattleTypeFlags & BATTLE_TYPE_ARENA) || !(gBattleStruct->arenaLostPlayerMons & gBitTable[i])))
            {
                HP_count += GetMonData(&gPlayerParty[i], MON_DATA_HP);
            }
        }
    }

    return (HP_count == 0);
}

static bool32 NoAliveMonsForOpponent(void)
{
    u32 i;
    u32 HP_count = 0;

    for (i = 0; i < PARTY_SIZE; i++)
    {
        if (GetMonData(&gEnemyParty[i], MON_DATA_SPECIES) && !GetMonData(&gEnemyParty[i], MON_DATA_IS_EGG)
            && (!(gBattleTypeFlags & BATTLE_TYPE_ARENA) || !(gBattleStruct->arenaLostOpponentMons & gBitTable[i])))
        {
            HP_count += GetMonData(&gEnemyParty[i], MON_DATA_HP);
        }
    }

    return (HP_count == 0);
}

bool32 NoAliveMonsForEitherParty(void)
{
    return (NoAliveMonsForPlayer() || NoAliveMonsForOpponent());
}

static void Cmd_unknown_24(void)
{
    if (gBattleControllerExecFlags)
        return;

    if (NoAliveMonsForPlayer())
        gBattleOutcome |= B_OUTCOME_LOST;
    if (NoAliveMonsForOpponent())
        gBattleOutcome |= B_OUTCOME_WON;

    if (gBattleOutcome == 0 && (gBattleTypeFlags & (BATTLE_TYPE_LINK | BATTLE_TYPE_RECORDED_LINK)))
    {
        s32 i, foundPlayer, foundOpponent;

        for (foundPlayer = 0, i = 0; i < gBattlersCount; i += 2)
        {
            if ((gHitMarker & HITMARKER_FAINTED2(i)) && (!gSpecialStatuses[i].flag40))
                foundPlayer++;
        }

        foundOpponent = 0;

        for (i = 1; i < gBattlersCount; i += 2)
        {
            if ((gHitMarker & HITMARKER_FAINTED2(i)) && (!gSpecialStatuses[i].flag40))
                foundOpponent++;
        }

        if (gBattleTypeFlags & BATTLE_TYPE_MULTI)
        {
            if (foundOpponent + foundPlayer > 1)
                gBattlescriptCurrInstr = T2_READ_PTR(gBattlescriptCurrInstr + 1);
            else
                gBattlescriptCurrInstr += 5;
        }
        else
        {
            if (foundOpponent != 0 && foundPlayer != 0)
                gBattlescriptCurrInstr = T2_READ_PTR(gBattlescriptCurrInstr + 1);
            else
                gBattlescriptCurrInstr += 5;
        }
    }
    else
    {
        gBattlescriptCurrInstr += 5;
    }
}

static void MoveValuesCleanUp(void)
{
    gMoveResultFlags = 0;
    gIsCriticalHit = FALSE;
    gBattleScripting.moveEffect = 0;
    gBattleCommunication[MISS_TYPE] = 0;
    gHitMarker &= ~(HITMARKER_DESTINYBOND);
    gHitMarker &= ~(HITMARKER_SYNCHRONISE_EFFECT);
}

static void Cmd_movevaluescleanup(void)
{
    MoveValuesCleanUp();
    gBattlescriptCurrInstr += 1;
}

static void Cmd_setmultihit(void)
{
    gMultiHitCounter = gBattlescriptCurrInstr[1];
    gBattlescriptCurrInstr += 2;
}

static void Cmd_decrementmultihit(void)
{
    if (--gMultiHitCounter == 0)
        gBattlescriptCurrInstr += 5;
    else
        gBattlescriptCurrInstr = T2_READ_PTR(gBattlescriptCurrInstr + 1);
}

static void Cmd_goto(void)
{
    gBattlescriptCurrInstr = T2_READ_PTR(gBattlescriptCurrInstr + 1);
}

static void Cmd_jumpifbyte(void)
{
    u8 caseID = gBattlescriptCurrInstr[1];
    const u8* memByte = T2_READ_PTR(gBattlescriptCurrInstr + 2);
    u8 value = gBattlescriptCurrInstr[6];
    const u8* jumpPtr = T2_READ_PTR(gBattlescriptCurrInstr + 7);

    gBattlescriptCurrInstr += 11;

    switch (caseID)
    {
    case CMP_EQUAL:
        if (*memByte == value)
            gBattlescriptCurrInstr = jumpPtr;
        break;
    case CMP_NOT_EQUAL:
        if (*memByte != value)
            gBattlescriptCurrInstr = jumpPtr;
        break;
    case CMP_GREATER_THAN:
        if (*memByte > value)
            gBattlescriptCurrInstr = jumpPtr;
        break;
    case CMP_LESS_THAN:
        if (*memByte < value)
            gBattlescriptCurrInstr = jumpPtr;
        break;
    case CMP_COMMON_BITS:
        if (*memByte & value)
            gBattlescriptCurrInstr = jumpPtr;
        break;
    case CMP_NO_COMMON_BITS:
        if (!(*memByte & value))
            gBattlescriptCurrInstr = jumpPtr;
        break;
    }
}

static void Cmd_jumpifhalfword(void)
{
    u8 caseID = gBattlescriptCurrInstr[1];
    const u16* memHword = T2_READ_PTR(gBattlescriptCurrInstr + 2);
    u16 value = T2_READ_16(gBattlescriptCurrInstr + 6);
    const u8* jumpPtr = T2_READ_PTR(gBattlescriptCurrInstr + 8);

    gBattlescriptCurrInstr += 12;

    switch (caseID)
    {
    case CMP_EQUAL:
        if (*memHword == value)
            gBattlescriptCurrInstr = jumpPtr;
        break;
    case CMP_NOT_EQUAL:
        if (*memHword != value)
            gBattlescriptCurrInstr = jumpPtr;
        break;
    case CMP_GREATER_THAN:
        if (*memHword > value)
            gBattlescriptCurrInstr = jumpPtr;
        break;
    case CMP_LESS_THAN:
        if (*memHword < value)
            gBattlescriptCurrInstr = jumpPtr;
        break;
    case CMP_COMMON_BITS:
        if (*memHword & value)
            gBattlescriptCurrInstr = jumpPtr;
        break;
    case CMP_NO_COMMON_BITS:
        if (!(*memHword & value))
            gBattlescriptCurrInstr = jumpPtr;
        break;
    }
}

static void Cmd_jumpifword(void)
{
    u8 caseID = gBattlescriptCurrInstr[1];
    const u32* memWord = T2_READ_PTR(gBattlescriptCurrInstr + 2);
    u32 value = T1_READ_32(gBattlescriptCurrInstr + 6);
    const u8* jumpPtr = T2_READ_PTR(gBattlescriptCurrInstr + 10);

    gBattlescriptCurrInstr += 14;

    switch (caseID)
    {
    case CMP_EQUAL:
        if (*memWord == value)
            gBattlescriptCurrInstr = jumpPtr;
        break;
    case CMP_NOT_EQUAL:
        if (*memWord != value)
            gBattlescriptCurrInstr = jumpPtr;
        break;
    case CMP_GREATER_THAN:
        if (*memWord > value)
            gBattlescriptCurrInstr = jumpPtr;
        break;
    case CMP_LESS_THAN:
        if (*memWord < value)
            gBattlescriptCurrInstr = jumpPtr;
        break;
    case CMP_COMMON_BITS:
        if (*memWord & value)
            gBattlescriptCurrInstr = jumpPtr;
        break;
    case CMP_NO_COMMON_BITS:
        if (!(*memWord & value))
            gBattlescriptCurrInstr = jumpPtr;
        break;
    }
}

static void Cmd_jumpifarrayequal(void)
{
    const u8* mem1 = T2_READ_PTR(gBattlescriptCurrInstr + 1);
    const u8* mem2 = T2_READ_PTR(gBattlescriptCurrInstr + 5);
    u32 size = gBattlescriptCurrInstr[9];
    const u8* jumpPtr = T2_READ_PTR(gBattlescriptCurrInstr + 10);

    u8 i;
    for (i = 0; i < size; i++)
    {
        if (*mem1 != *mem2)
        {
            gBattlescriptCurrInstr += 14;
            break;
        }
        mem1++, mem2++;
    }

    if (i == size)
        gBattlescriptCurrInstr = jumpPtr;
}

static void Cmd_jumpifarraynotequal(void)
{
    u8 equalBytes = 0;
    const u8* mem1 = T2_READ_PTR(gBattlescriptCurrInstr + 1);
    const u8* mem2 = T2_READ_PTR(gBattlescriptCurrInstr + 5);
    u32 size = gBattlescriptCurrInstr[9];
    const u8* jumpPtr = T2_READ_PTR(gBattlescriptCurrInstr + 10);

    u8 i;
    for (i = 0; i < size; i++)
    {
        if (*mem1 == *mem2)
        {
            equalBytes++;
        }
        mem1++, mem2++;
    }

    if (equalBytes != size)
        gBattlescriptCurrInstr = jumpPtr;
    else
        gBattlescriptCurrInstr += 14;
}

static void Cmd_setbyte(void)
{
    u8* memByte = T2_READ_PTR(gBattlescriptCurrInstr + 1);
    *memByte = gBattlescriptCurrInstr[5];

    gBattlescriptCurrInstr += 6;
}

static void Cmd_addbyte(void)
{
    u8* memByte = T2_READ_PTR(gBattlescriptCurrInstr + 1);
    *memByte += gBattlescriptCurrInstr[5];
    gBattlescriptCurrInstr += 6;
}

static void Cmd_subbyte(void)
{
    u8* memByte = T2_READ_PTR(gBattlescriptCurrInstr + 1);
    *memByte -= gBattlescriptCurrInstr[5];
    gBattlescriptCurrInstr += 6;
}

static void Cmd_copyarray(void)
{
    u8* dest = T2_READ_PTR(gBattlescriptCurrInstr + 1);
    const u8* src = T2_READ_PTR(gBattlescriptCurrInstr + 5);
    s32 size = gBattlescriptCurrInstr[9];

    s32 i;
    for (i = 0; i < size; i++)
    {
        dest[i] = src[i];
    }

    gBattlescriptCurrInstr += 10;
}

static void Cmd_copyarraywithindex(void)
{
    u8* dest = T2_READ_PTR(gBattlescriptCurrInstr + 1);
    const u8* src = T2_READ_PTR(gBattlescriptCurrInstr + 5);
    const u8* index = T2_READ_PTR(gBattlescriptCurrInstr + 9);
    s32 size = gBattlescriptCurrInstr[13];

    s32 i;
    for (i = 0; i < size; i++)
    {
        dest[i] = src[i + *index];
    }

    gBattlescriptCurrInstr += 14;
}

static void Cmd_orbyte(void)
{
    u8* memByte = T2_READ_PTR(gBattlescriptCurrInstr + 1);
    *memByte |= gBattlescriptCurrInstr[5];
    gBattlescriptCurrInstr += 6;
}

static void Cmd_orhalfword(void)
{
    u16* memHword = T2_READ_PTR(gBattlescriptCurrInstr + 1);
    u16 val = T2_READ_16(gBattlescriptCurrInstr + 5);

    *memHword |= val;
    gBattlescriptCurrInstr += 7;
}

static void Cmd_orword(void)
{
    u32* memWord = T2_READ_PTR(gBattlescriptCurrInstr + 1);
    u32 val = T2_READ_32(gBattlescriptCurrInstr + 5);

    *memWord |= val;
    gBattlescriptCurrInstr += 9;
}

static void Cmd_bicbyte(void)
{
    u8* memByte = T2_READ_PTR(gBattlescriptCurrInstr + 1);
    *memByte &= ~(gBattlescriptCurrInstr[5]);
    gBattlescriptCurrInstr += 6;
}

static void Cmd_bichalfword(void)
{
    u16* memHword = T2_READ_PTR(gBattlescriptCurrInstr + 1);
    u16 val = T2_READ_16(gBattlescriptCurrInstr + 5);

    *memHword &= ~val;
    gBattlescriptCurrInstr += 7;
}

static void Cmd_bicword(void)
{
    u32* memWord = T2_READ_PTR(gBattlescriptCurrInstr + 1);
    u32 val = T2_READ_32(gBattlescriptCurrInstr + 5);

    *memWord &= ~val;
    gBattlescriptCurrInstr += 9;
}

static void Cmd_pause(void)
{
    if (gBattleControllerExecFlags == 0)
    {
        u16 value = T2_READ_16(gBattlescriptCurrInstr + 1);
        if (++gPauseCounterBattle >= value)
        {
            gPauseCounterBattle = 0;
            gBattlescriptCurrInstr += 3;
        }
    }
}

static void Cmd_waitstate(void)
{
    if (gBattleControllerExecFlags == 0)
        gBattlescriptCurrInstr++;
}

static void Cmd_healthbar_update(void)
{
    if (gBattlescriptCurrInstr[1] == BS_TARGET)
        gActiveBattler = gBattlerTarget;
    else
        gActiveBattler = gBattlerAttacker;

    BtlController_EmitHealthBarUpdate(0, gBattleMoveDamage);
    MarkBattlerForControllerExec(gActiveBattler);
    gBattlescriptCurrInstr += 2;
}

static void Cmd_return(void)
{
    BattleScriptPop();
}

static void Cmd_end(void)
{
    if (gBattleTypeFlags & BATTLE_TYPE_ARENA)
        BattleArena_AddSkillPoints(gBattlerAttacker);

    gMoveResultFlags = 0;
    gActiveBattler = 0;
    gCurrentActionFuncId = B_ACTION_TRY_FINISH;
}

static void Cmd_end2(void)
{
    gActiveBattler = 0;
    gCurrentActionFuncId = B_ACTION_TRY_FINISH;
}

static void Cmd_end3(void) // pops the main function stack
{
    BattleScriptPop();
    if (gBattleResources->battleCallbackStack->size != 0)
        gBattleResources->battleCallbackStack->size--;
    gBattleMainFunc = gBattleResources->battleCallbackStack->function[gBattleResources->battleCallbackStack->size];
}

static void Cmd_call(void)
{
    BattleScriptPush(gBattlescriptCurrInstr + 5);
    gBattlescriptCurrInstr = T1_READ_PTR(gBattlescriptCurrInstr + 1);
}

static void Cmd_setroost(void)
{
    gBattleResources->flags->flags[gBattlerAttacker] |= RESOURCE_FLAG_ROOST;

    // Pure flying type.
    if (gBattleMons[gBattlerAttacker].type1 == TYPE_FLYING && gBattleMons[gBattlerAttacker].type2 == TYPE_FLYING)
    {
        gBattleStruct->roostTypes[gBattlerAttacker][0] = TYPE_FLYING;
        gBattleStruct->roostTypes[gBattlerAttacker][1] = TYPE_FLYING;
        gBattleStruct->roostTypes[gBattlerAttacker][2] = TYPE_FLYING;
        SET_BATTLER_TYPE(gBattlerAttacker, TYPE_NORMAL);
    }
    // Dual Type with Flying Type.
    else if ((gBattleMons[gBattlerAttacker].type1 == TYPE_FLYING && gBattleMons[gBattlerAttacker].type2 != TYPE_FLYING)
           ||(gBattleMons[gBattlerAttacker].type2 == TYPE_FLYING && gBattleMons[gBattlerAttacker].type1 != TYPE_FLYING))
    {
        gBattleStruct->roostTypes[gBattlerAttacker][0] = gBattleMons[gBattlerAttacker].type1;
        gBattleStruct->roostTypes[gBattlerAttacker][1] = gBattleMons[gBattlerAttacker].type2;
        if (gBattleMons[gBattlerAttacker].type1 == TYPE_FLYING)
            gBattleMons[gBattlerAttacker].type1 = TYPE_MYSTERY;
        if (gBattleMons[gBattlerAttacker].type2 == TYPE_FLYING)
            gBattleMons[gBattlerAttacker].type2 = TYPE_MYSTERY;
    }
    // Non-flying type.
    else if (!IS_BATTLER_OF_TYPE(gBattlerAttacker, TYPE_FLYING))
    {
        gBattleStruct->roostTypes[gBattlerAttacker][0] = gBattleMons[gBattlerAttacker].type1;
        gBattleStruct->roostTypes[gBattlerAttacker][1] = gBattleMons[gBattlerAttacker].type2;
    }

    gBattlescriptCurrInstr++;
}

static void Cmd_jumpifabilitypresent(void)
{
    if (IsAbilityOnField(T1_READ_16(gBattlescriptCurrInstr + 1)))
        gBattlescriptCurrInstr = T1_READ_PTR(gBattlescriptCurrInstr + 3);
    else
        gBattlescriptCurrInstr += 7;
}

static void Cmd_endselectionscript(void)
{
    *(gBattlerAttacker + gBattleStruct->selectionScriptFinished) = TRUE;
}

static void Cmd_playanimation(void)
{
    const u16* argumentPtr;

    gActiveBattler = GetBattlerForBattleScript(gBattlescriptCurrInstr[1]);
    argumentPtr = T2_READ_PTR(gBattlescriptCurrInstr + 3);

    #if B_TERRAIN_BG_CHANGE == FALSE
    if (gBattlescriptCurrInstr[2] == B_ANIM_RESTORE_BG)
    {
        // workaround for .if not working
        gBattlescriptCurrInstr += 7;
        return;
    }
    #endif

    if (gBattlescriptCurrInstr[2] == B_ANIM_STATS_CHANGE
        || gBattlescriptCurrInstr[2] == B_ANIM_SNATCH_MOVE
        || gBattlescriptCurrInstr[2] == B_ANIM_MEGA_EVOLUTION
        || gBattlescriptCurrInstr[2] == B_ANIM_ILLUSION_OFF
        || gBattlescriptCurrInstr[2] == B_ANIM_FORM_CHANGE
        || gBattlescriptCurrInstr[2] == B_ANIM_SUBSTITUTE_FADE)
    {
        BtlController_EmitBattleAnimation(0, gBattlescriptCurrInstr[2], *argumentPtr);
        MarkBattlerForControllerExec(gActiveBattler);
        gBattlescriptCurrInstr += 7;
    }
    else if (gHitMarker & HITMARKER_NO_ANIMATIONS)
    {
        BattleScriptPush(gBattlescriptCurrInstr + 7);
        gBattlescriptCurrInstr = BattleScript_Pausex20;
    }
    else if (gBattlescriptCurrInstr[2] == B_ANIM_RAIN_CONTINUES
             || gBattlescriptCurrInstr[2] == B_ANIM_SUN_CONTINUES
             || gBattlescriptCurrInstr[2] == B_ANIM_SANDSTORM_CONTINUES
             || gBattlescriptCurrInstr[2] == B_ANIM_HAIL_CONTINUES)
    {
        BtlController_EmitBattleAnimation(0, gBattlescriptCurrInstr[2], *argumentPtr);
        MarkBattlerForControllerExec(gActiveBattler);
        gBattlescriptCurrInstr += 7;
    }
    else if (gStatuses3[gActiveBattler] & STATUS3_SEMI_INVULNERABLE)
    {
        gBattlescriptCurrInstr += 7;
    }
    else
    {
        BtlController_EmitBattleAnimation(0, gBattlescriptCurrInstr[2], *argumentPtr);
        MarkBattlerForControllerExec(gActiveBattler);
        gBattlescriptCurrInstr += 7;
    }
}

static void Cmd_playanimation2(void) // animation Id is stored in the first pointer
{
    const u16* argumentPtr;
    const u8* animationIdPtr;

    gActiveBattler = GetBattlerForBattleScript(gBattlescriptCurrInstr[1]);
    animationIdPtr = T2_READ_PTR(gBattlescriptCurrInstr + 2);
    argumentPtr = T2_READ_PTR(gBattlescriptCurrInstr + 6);

    if (*animationIdPtr == B_ANIM_STATS_CHANGE
        || *animationIdPtr == B_ANIM_SNATCH_MOVE
        || *animationIdPtr == B_ANIM_MEGA_EVOLUTION
        || *animationIdPtr == B_ANIM_ILLUSION_OFF
        || *animationIdPtr == B_ANIM_FORM_CHANGE
        || *animationIdPtr == B_ANIM_SUBSTITUTE_FADE)
    {
        BtlController_EmitBattleAnimation(0, *animationIdPtr, *argumentPtr);
        MarkBattlerForControllerExec(gActiveBattler);
        gBattlescriptCurrInstr += 10;
    }
    else if (gHitMarker & HITMARKER_NO_ANIMATIONS)
    {
        gBattlescriptCurrInstr += 10;
    }
    else if (*animationIdPtr == B_ANIM_RAIN_CONTINUES
             || *animationIdPtr == B_ANIM_SUN_CONTINUES
             || *animationIdPtr == B_ANIM_SANDSTORM_CONTINUES
             || *animationIdPtr == B_ANIM_HAIL_CONTINUES)
    {
        BtlController_EmitBattleAnimation(0, *animationIdPtr, *argumentPtr);
        MarkBattlerForControllerExec(gActiveBattler);
        gBattlescriptCurrInstr += 10;
    }
    else if (gStatuses3[gActiveBattler] & STATUS3_SEMI_INVULNERABLE)
    {
        gBattlescriptCurrInstr += 10;
    }
    else
    {
        BtlController_EmitBattleAnimation(0, *animationIdPtr, *argumentPtr);
        MarkBattlerForControllerExec(gActiveBattler);
        gBattlescriptCurrInstr += 10;
    }
}

static void Cmd_setgraphicalstatchangevalues(void)
{
    u8 value = GET_STAT_BUFF_VALUE_WITH_SIGN(gBattleScripting.statChanger);

    switch (value)
    {
    case SET_STAT_BUFF_VALUE(1): // +1
        value = STAT_ANIM_PLUS1;
        break;
    case SET_STAT_BUFF_VALUE(2): // +2
        value = STAT_ANIM_PLUS2;
        break;
    case SET_STAT_BUFF_VALUE(3): // +3
        value = STAT_ANIM_PLUS2;
        break;
    case SET_STAT_BUFF_VALUE(1) | STAT_BUFF_NEGATIVE: // -1
        value = STAT_ANIM_MINUS1;
        break;
    case SET_STAT_BUFF_VALUE(2) | STAT_BUFF_NEGATIVE: // -2
        value = STAT_ANIM_MINUS2;
        break;
    case SET_STAT_BUFF_VALUE(3) | STAT_BUFF_NEGATIVE: // -3
        value = STAT_ANIM_MINUS2;
        break;
    default: // <-12,-4> and <4, 12>
        if (value & STAT_BUFF_NEGATIVE)
            value = STAT_ANIM_MINUS2;
        else
            value = STAT_ANIM_PLUS2;
        break;
    }
    gBattleScripting.animArg1 = GET_STAT_BUFF_ID(gBattleScripting.statChanger) + value - 1;
    gBattleScripting.animArg2 = 0;
    gBattlescriptCurrInstr++;
}

static void Cmd_playstatchangeanimation(void)
{
    u32 ability;
    u32 currStat = 0;
    u32 statAnimId = 0;
    u32 changeableStatsCount = 0;
    u32 statsToCheck = 0;
    u32 startingStatAnimId = 0;
    u32 flags = gBattlescriptCurrInstr[3];

    gActiveBattler = GetBattlerForBattleScript(gBattlescriptCurrInstr[1]);
    ability = GetBattlerAbility(gActiveBattler);
    statsToCheck = gBattlescriptCurrInstr[2];

    // Handle Contrary and Simple
    if (ability == ABILITY_CONTRARY)
        flags ^= STAT_CHANGE_NEGATIVE;
    else if (ability == ABILITY_SIMPLE)
        flags |= STAT_CHANGE_BY_TWO;

    if (flags & STAT_CHANGE_NEGATIVE) // goes down
    {
        if (flags & STAT_CHANGE_BY_TWO)
            startingStatAnimId = STAT_ANIM_MINUS2 - 1;
        else
            startingStatAnimId = STAT_ANIM_MINUS1 - 1;

        while (statsToCheck != 0)
        {
            if (statsToCheck & 1)
            {
                if (flags & STAT_CHANGE_CANT_PREVENT)
                {
                    if (gBattleMons[gActiveBattler].statStages[currStat] > MIN_STAT_STAGE)
                    {
                        statAnimId = startingStatAnimId + currStat;
                        changeableStatsCount++;
                    }
                }
                else if (!gSideTimers[GET_BATTLER_SIDE(gActiveBattler)].mistTimer
                        && ability != ABILITY_CLEAR_BODY
                        && ability != ABILITY_FULL_METAL_BODY
                        && ability != ABILITY_WHITE_SMOKE
                        && !(ability == ABILITY_KEEN_EYE && currStat == STAT_ACC)
                        && !(ability == ABILITY_HYPER_CUTTER && currStat == STAT_ATK)
                        && !(ability == ABILITY_BIG_PECKS && currStat == STAT_DEF))
                {
                    if (gBattleMons[gActiveBattler].statStages[currStat] > MIN_STAT_STAGE)
                    {
                        statAnimId = startingStatAnimId + currStat;
                        changeableStatsCount++;
                    }
                }
            }
            statsToCheck >>= 1, currStat++;
        }

        if (changeableStatsCount > 1) // more than one stat, so the color is gray
        {
            if (flags & STAT_CHANGE_BY_TWO)
                statAnimId = STAT_ANIM_MULTIPLE_MINUS2;
            else
                statAnimId = STAT_ANIM_MULTIPLE_MINUS1;
        }
    }
    else // goes up
    {
        if (flags & STAT_CHANGE_BY_TWO)
            startingStatAnimId = STAT_ANIM_PLUS2 - 1;
        else
            startingStatAnimId = STAT_ANIM_PLUS1 - 1;

        while (statsToCheck != 0)
        {
            if (statsToCheck & 1 && gBattleMons[gActiveBattler].statStages[currStat] < MAX_STAT_STAGE)
            {
                statAnimId = startingStatAnimId + currStat;
                changeableStatsCount++;
            }
            statsToCheck >>= 1, currStat++;
        }

        if (changeableStatsCount > 1) // more than one stat, so the color is gray
        {
            if (flags & STAT_CHANGE_BY_TWO)
                statAnimId = STAT_ANIM_MULTIPLE_PLUS2;
            else
                statAnimId = STAT_ANIM_MULTIPLE_PLUS1;
        }
    }

    if (flags & STAT_CHANGE_MULTIPLE_STATS && changeableStatsCount < 2)
    {
        gBattlescriptCurrInstr += 4;
    }
    else if (changeableStatsCount != 0 && !gBattleScripting.statAnimPlayed)
    {
        BtlController_EmitBattleAnimation(0, B_ANIM_STATS_CHANGE, statAnimId);
        MarkBattlerForControllerExec(gActiveBattler);
        if (flags & STAT_CHANGE_MULTIPLE_STATS && changeableStatsCount > 1)
            gBattleScripting.statAnimPlayed = TRUE;
        gBattlescriptCurrInstr += 4;
    }
    else
    {
        gBattlescriptCurrInstr += 4;
    }
}

static bool32 TryKnockOffBattleScript(u32 battlerDef)
{
    if (gBattleMons[battlerDef].item != 0
        && CanBattlerGetOrLoseItem(battlerDef, gBattleMons[battlerDef].item)
        && !NoAliveMonsForEitherParty())
    {
        if (GetBattlerAbility(battlerDef) == ABILITY_STICKY_HOLD && IsBattlerAlive(battlerDef))
        {
            gBattlerAbility = battlerDef;
            BattleScriptPushCursor();
            gBattlescriptCurrInstr = BattleScript_StickyHoldActivates;
        }
        else
        {
            u32 side = GetBattlerSide(battlerDef);

            gLastUsedItem = gBattleMons[battlerDef].item;
            gBattleMons[battlerDef].item = 0;
            gBattleStruct->choicedMove[battlerDef] = 0;
            gWishFutureKnock.knockedOffMons[side] |= gBitTable[gBattlerPartyIndexes[battlerDef]];
            CheckSetUnburden(battlerDef);

            BattleScriptPushCursor();
            gBattlescriptCurrInstr = BattleScript_KnockedOff;
        }
        return TRUE;
    }
    return FALSE;
}

static void Cmd_moveend(void)
{
    s32 i;
    bool32 effect = FALSE;
    u32 moveType = 0;
    u32 holdEffectAtk = 0;
    u16 *choicedMoveAtk = NULL;
    u32 arg1, arg2;
    u32 originallyUsedMove;

    if (gChosenMove == 0xFFFF)
        originallyUsedMove = 0;
    else
        originallyUsedMove = gChosenMove;

    arg1 = gBattlescriptCurrInstr[1];
    arg2 = gBattlescriptCurrInstr[2];

    holdEffectAtk = GetBattlerHoldEffect(gBattlerAttacker, TRUE);
    choicedMoveAtk = &gBattleStruct->choicedMove[gBattlerAttacker];
    GET_MOVE_TYPE(gCurrentMove, moveType);

    do
    {
        switch (gBattleScripting.moveendState)
        {
        case MOVEEND_PROTECT_LIKE_EFFECT:
            if (gProtectStructs[gBattlerAttacker].touchedProtectLike)
            {
                if (gProtectStructs[gBattlerTarget].spikyShielded && GetBattlerAbility(gBattlerAttacker) != ABILITY_MAGIC_GUARD)
                {
                    gProtectStructs[gBattlerAttacker].touchedProtectLike = 0;
                    gBattleMoveDamage = gBattleMons[gBattlerAttacker].maxHP / 8;
                    if (gBattleMoveDamage == 0)
                        gBattleMoveDamage = 1;
                    PREPARE_MOVE_BUFFER(gBattleTextBuff1, MOVE_SPIKY_SHIELD);
                    BattleScriptPushCursor();
                    gBattlescriptCurrInstr = BattleScript_SpikyShieldEffect;
                    effect = 1;
                }
                else if (gProtectStructs[gBattlerTarget].kingsShielded)
                {
                    gProtectStructs[gBattlerAttacker].touchedProtectLike = 0;
                    i = gBattlerAttacker;
                    gBattlerAttacker = gBattlerTarget;
                    gBattlerTarget = i; // gBattlerTarget and gBattlerAttacker are swapped in order to activate Defiant, if applicable
                    gBattleScripting.moveEffect = (B_KINGS_SHIELD_LOWER_ATK >= GEN_8) ? MOVE_EFFECT_ATK_MINUS_1 : MOVE_EFFECT_ATK_MINUS_2;
                    BattleScriptPushCursor();
                    gBattlescriptCurrInstr = BattleScript_KingsShieldEffect;
                    effect = 1;
                }
                else if (gProtectStructs[gBattlerTarget].banefulBunkered)
                {
                    gProtectStructs[gBattlerAttacker].touchedProtectLike = 0;
                    gBattleScripting.moveEffect = MOVE_EFFECT_POISON | MOVE_EFFECT_AFFECTS_USER;
                    PREPARE_MOVE_BUFFER(gBattleTextBuff1, MOVE_BANEFUL_BUNKER);
                    BattleScriptPushCursor();
                    gBattlescriptCurrInstr = BattleScript_BanefulBunkerEffect;
                    effect = 1;
                }
                else if (gProtectStructs[gBattlerTarget].obstructed && gCurrentMove != MOVE_SUCKER_PUNCH)
                {
                    gProtectStructs[gBattlerAttacker].touchedProtectLike = 0;
                    i = gBattlerAttacker;
                    gBattlerAttacker = gBattlerTarget;
                    gBattlerTarget = i; // gBattlerTarget and gBattlerAttacker are swapped in order to activate Defiant, if applicable
                    gBattleScripting.moveEffect = MOVE_EFFECT_DEF_MINUS_2;
                    BattleScriptPushCursor();
                    gBattlescriptCurrInstr = BattleScript_KingsShieldEffect;
                    effect = 1;
                }
            }
            gBattleScripting.moveendState++;
            break;
        case MOVEEND_RAGE: // rage check
            if (gBattleMons[gBattlerTarget].status2 & STATUS2_RAGE
                && gBattleMons[gBattlerTarget].hp != 0 && gBattlerAttacker != gBattlerTarget
                && GetBattlerSide(gBattlerAttacker) != GetBattlerSide(gBattlerTarget)
                && !(gMoveResultFlags & MOVE_RESULT_NO_EFFECT) && TARGET_TURN_DAMAGED
                && gBattleMoves[gCurrentMove].power && CompareStat(gBattlerTarget, STAT_ATK, MAX_STAT_STAGE, CMP_LESS_THAN))
            {
                gBattleMons[gBattlerTarget].statStages[STAT_ATK]++;
                BattleScriptPushCursor();
                gBattlescriptCurrInstr = BattleScript_RageIsBuilding;
                effect = TRUE;
            }
            gBattleScripting.moveendState++;
            break;
        case MOVEEND_DEFROST: // defrosting check
            if (gBattleMons[gBattlerTarget].status1 & STATUS1_FREEZE
                && gBattleMons[gBattlerTarget].hp != 0 && gBattlerAttacker != gBattlerTarget
                && gSpecialStatuses[gBattlerTarget].specialDmg
                && !(gMoveResultFlags & MOVE_RESULT_NO_EFFECT) && (moveType == TYPE_FIRE || gBattleMoves[gCurrentMove].effect == EFFECT_SCALD))
            {
                gBattleMons[gBattlerTarget].status1 &= ~(STATUS1_FREEZE);
                gActiveBattler = gBattlerTarget;
                BtlController_EmitSetMonData(0, REQUEST_STATUS_BATTLE, 0, 4, &gBattleMons[gBattlerTarget].status1);
                MarkBattlerForControllerExec(gActiveBattler);
                BattleScriptPushCursor();
                gBattlescriptCurrInstr = BattleScript_DefrostedViaFireMove;
                effect = TRUE;
            }
            gBattleScripting.moveendState++;
            break;
        case MOVEEND_SYNCHRONIZE_TARGET: // target synchronize
            if (AbilityBattleEffects(ABILITYEFFECT_SYNCHRONIZE, gBattlerTarget, 0, 0, 0))
                effect = TRUE;
            gBattleScripting.moveendState++;
            break;
        case MOVEEND_ABILITIES: // Such as abilities activating on contact(Poison Spore, Rough Skin, etc.).
            if (AbilityBattleEffects(ABILITYEFFECT_MOVE_END, gBattlerTarget, 0, 0, 0))
                effect = TRUE;
            gBattleScripting.moveendState++;
            break;
        case MOVEEND_ABILITIES_ATTACKER: // Poison Touch, possibly other in the future
            if (AbilityBattleEffects(ABILITYEFFECT_MOVE_END_ATTACKER, gBattlerAttacker, 0, 0, 0))
                effect = TRUE;
            gBattleScripting.moveendState++;
            break;
        case MOVEEND_STATUS_IMMUNITY_ABILITIES: // status immunities
            if (AbilityBattleEffects(ABILITYEFFECT_IMMUNITY, 0, 0, 0, 0))
                effect = TRUE; // it loops through all battlers, so we increment after its done with all battlers
            else
                gBattleScripting.moveendState++;
            break;
        case MOVEEND_SYNCHRONIZE_ATTACKER: // attacker synchronize
            if (AbilityBattleEffects(ABILITYEFFECT_ATK_SYNCHRONIZE, gBattlerAttacker, 0, 0, 0))
                effect = TRUE;
            gBattleScripting.moveendState++;
            break;
        case MOVEEND_CHOICE_MOVE: // update choice band move
            if (gHitMarker & HITMARKER_OBEYS
             && HOLD_EFFECT_CHOICE(holdEffectAtk)
             && gChosenMove != MOVE_STRUGGLE
             && (*choicedMoveAtk == 0 || *choicedMoveAtk == 0xFFFF))
            {
                if ((gBattleMoves[gChosenMove].effect == EFFECT_BATON_PASS
                 || gBattleMoves[gChosenMove].effect == EFFECT_HEALING_WISH)
                 && !(gMoveResultFlags & MOVE_RESULT_FAILED))
                {
                    ++gBattleScripting.moveendState;
                    break;
                }
                *choicedMoveAtk = gChosenMove;
            }
            for (i = 0; i < MAX_MON_MOVES; ++i)
            {
                if (gBattleMons[gBattlerAttacker].moves[i] == *choicedMoveAtk)
                    break;
            }
            if (i == MAX_MON_MOVES)
                *choicedMoveAtk = 0;
            ++gBattleScripting.moveendState;
            break;
        case MOVEEND_CHANGED_ITEMS: // changed held items
            for (i = 0; i < gBattlersCount; i++)
            {
                if (gBattleStruct->changedItems[i] != 0)
                {
                    gBattleMons[i].item = gBattleStruct->changedItems[i];
                    gBattleStruct->changedItems[i] = 0;
                }
            }
            gBattleScripting.moveendState++;
            break;
        case MOVEEND_ITEM_EFFECTS_TARGET:
            if (ItemBattleEffects(ITEMEFFECT_TARGET, gBattlerTarget, FALSE))
                effect = TRUE;
            gBattleScripting.moveendState++;
            break;
        case MOVEEND_MOVE_EFFECTS2: // For effects which should happen after target items, for example Knock Off after damage from Rocky Helmet.
            switch (gBattleStruct->moveEffect2)
            {
            case MOVE_EFFECT_KNOCK_OFF:
                effect = TryKnockOffBattleScript(gBattlerTarget);
                break;
            }
            gBattleStruct->moveEffect2 = 0;
            gBattleScripting.moveendState++;
            break;
        case MOVEEND_ITEM_EFFECTS_ALL: // item effects for all battlers
            if (ItemBattleEffects(ITEMEFFECT_MOVE_END, 0, FALSE))
                effect = TRUE;
            else
                gBattleScripting.moveendState++;
            break;
        case MOVEEND_KINGSROCK: // King's rock
            // These effects will occur at each hit in a multi-strike move
            if (ItemBattleEffects(ITEMEFFECT_KINGSROCK, 0, FALSE))
                effect = TRUE;
            gBattleScripting.moveendState++;
            break;
        case MOVEEND_ATTACKER_INVISIBLE: // make attacker sprite invisible
            if (gStatuses3[gBattlerAttacker] & (STATUS3_SEMI_INVULNERABLE)
                && gHitMarker & HITMARKER_NO_ANIMATIONS)
            {
                gActiveBattler = gBattlerAttacker;
                BtlController_EmitSpriteInvisibility(0, TRUE);
                MarkBattlerForControllerExec(gActiveBattler);
                gBattleScripting.moveendState++;
                return;
            }
            gBattleScripting.moveendState++;
            break;
        case MOVEEND_ATTACKER_VISIBLE: // make attacker sprite visible
            if (gMoveResultFlags & MOVE_RESULT_NO_EFFECT
                || !(gStatuses3[gBattlerAttacker] & (STATUS3_SEMI_INVULNERABLE))
                || WasUnableToUseMove(gBattlerAttacker))
            {
                gActiveBattler = gBattlerAttacker;
                BtlController_EmitSpriteInvisibility(0, FALSE);
                MarkBattlerForControllerExec(gActiveBattler);
                gStatuses3[gBattlerAttacker] &= ~(STATUS3_SEMI_INVULNERABLE);
                gSpecialStatuses[gBattlerAttacker].restoredBattlerSprite = 1;
                gBattleScripting.moveendState++;
                return;
            }
            gBattleScripting.moveendState++;
            break;
        case MOVEEND_TARGET_VISIBLE: // make target sprite visible
            if (!gSpecialStatuses[gBattlerTarget].restoredBattlerSprite && gBattlerTarget < gBattlersCount
                && !(gStatuses3[gBattlerTarget] & STATUS3_SEMI_INVULNERABLE))
            {
                gActiveBattler = gBattlerTarget;
                BtlController_EmitSpriteInvisibility(0, FALSE);
                MarkBattlerForControllerExec(gActiveBattler);
                gStatuses3[gBattlerTarget] &= ~(STATUS3_SEMI_INVULNERABLE);
                gBattleScripting.moveendState++;
                return;
            }
            gBattleScripting.moveendState++;
            break;
        case MOVEEND_SUBSTITUTE: // update substitute
            for (i = 0; i < gBattlersCount; i++)
            {
                if (gDisableStructs[i].substituteHP == 0)
                    gBattleMons[i].status2 &= ~(STATUS2_SUBSTITUTE);
            }
            gBattleScripting.moveendState++;
            break;
        case MOVEEND_UPDATE_LAST_MOVES:
            if (gMoveResultFlags & (MOVE_RESULT_FAILED | MOVE_RESULT_DOESNT_AFFECT_FOE))
                gBattleStruct->lastMoveFailed |= gBitTable[gBattlerAttacker];
            else
                gBattleStruct->lastMoveFailed &= ~(gBitTable[gBattlerAttacker]);

            if (gHitMarker & HITMARKER_SWAP_ATTACKER_TARGET)
            {
                gActiveBattler = gBattlerAttacker;
                gBattlerAttacker = gBattlerTarget;
                gBattlerTarget = gActiveBattler;
                gHitMarker &= ~(HITMARKER_SWAP_ATTACKER_TARGET);
            }
            if (!gSpecialStatuses[gBattlerAttacker].dancerUsedMove)
            {
                gDisableStructs[gBattlerAttacker].usedMoves |= gBitTable[gCurrMovePos];
                gBattleStruct->lastMoveTarget[gBattlerAttacker] = gBattlerTarget;
                if (gHitMarker & HITMARKER_ATTACKSTRING_PRINTED)
                {
                    gLastPrintedMoves[gBattlerAttacker] = gChosenMove;
                    gLastUsedMove = gCurrentMove;
                }
            }
            if (!(gAbsentBattlerFlags & gBitTable[gBattlerAttacker])
                && !(gBattleStruct->field_91 & gBitTable[gBattlerAttacker])
                && gBattleMoves[originallyUsedMove].effect != EFFECT_BATON_PASS
                && gBattleMoves[originallyUsedMove].effect != EFFECT_HEALING_WISH)
            {
                if (gHitMarker & HITMARKER_OBEYS)
                {
                    if (!gSpecialStatuses[gBattlerAttacker].dancerUsedMove)
                    {
                        gLastMoves[gBattlerAttacker] = gChosenMove;
                        gLastResultingMoves[gBattlerAttacker] = gCurrentMove;
                    }
                }
                else
                {
                    gLastMoves[gBattlerAttacker] = 0xFFFF;
                    gLastResultingMoves[gBattlerAttacker] = 0xFFFF;
                }

                if (!(gHitMarker & HITMARKER_FAINTED(gBattlerTarget)))
                    gLastHitBy[gBattlerTarget] = gBattlerAttacker;

                if (gHitMarker & HITMARKER_OBEYS && !(gMoveResultFlags & MOVE_RESULT_NO_EFFECT))
                {
                    if (gChosenMove == 0xFFFF)
                    {
                        gLastLandedMoves[gBattlerTarget] = gChosenMove;
                    }
                    else
                    {
                        gLastLandedMoves[gBattlerTarget] = gCurrentMove;
                        GET_MOVE_TYPE(gCurrentMove, gLastHitByType[gBattlerTarget]);
                    }
                }
                else
                {
                    gLastLandedMoves[gBattlerTarget] = 0xFFFF;
                }
            }
            gBattleScripting.moveendState++;
            break;
        case MOVEEND_MIRROR_MOVE: // mirror move
            if (!(gAbsentBattlerFlags & gBitTable[gBattlerAttacker]) && !(gBattleStruct->field_91 & gBitTable[gBattlerAttacker])
                && gBattleMoves[originallyUsedMove].flags & FLAG_MIRROR_MOVE_AFFECTED && gHitMarker & HITMARKER_OBEYS
                && gBattlerAttacker != gBattlerTarget && !(gHitMarker & HITMARKER_FAINTED(gBattlerTarget))
                && !(gMoveResultFlags & MOVE_RESULT_NO_EFFECT))
            {
                gBattleStruct->lastTakenMove[gBattlerTarget] = gChosenMove;
                gBattleStruct->lastTakenMoveFrom[gBattlerTarget][gBattlerAttacker] = gChosenMove;
            }
            gBattleScripting.moveendState++;
            break;
        case MOVEEND_NEXT_TARGET: // For moves hitting two opposing Pokemon.
            // Set a flag if move hits either target (for throat spray that can't check damage)
            if (!(gHitMarker & HITMARKER_UNABLE_TO_USE_MOVE)
             && !(gMoveResultFlags & MOVE_RESULT_NO_EFFECT))
                gProtectStructs[gBattlerAttacker].targetAffected = 1;
        
            if (!(gHitMarker & HITMARKER_UNABLE_TO_USE_MOVE)
                && gBattleTypeFlags & BATTLE_TYPE_DOUBLE
                && !gProtectStructs[gBattlerAttacker].chargingTurn
                && (gBattleMoves[gCurrentMove].target == MOVE_TARGET_BOTH || gBattleMoves[gCurrentMove].target == MOVE_TARGET_FOES_AND_ALLY)
                && !(gHitMarker & HITMARKER_NO_ATTACKSTRING))
            {
                u8 battlerId;

                if (gBattleMoves[gCurrentMove].target == MOVE_TARGET_FOES_AND_ALLY)
                {
                    gHitMarker |= HITMARKER_NO_PPDEDUCT;
                    for (battlerId = gBattlerTarget + 1; battlerId < gBattlersCount; battlerId++)
                    {
                        if (battlerId == gBattlerAttacker)
                            continue;
                        if (IsBattlerAlive(battlerId))
                            break;
                    }
                }
                else
                {
                    battlerId = GetBattlerAtPosition(BATTLE_PARTNER(GetBattlerPosition(gBattlerTarget)));
                    gHitMarker |= HITMARKER_NO_ATTACKSTRING;
                }

                if (IsBattlerAlive(battlerId))
                {
                    gBattlerTarget = battlerId;
                    gBattleScripting.moveendState = 0;
                    MoveValuesCleanUp();
                    gBattleScripting.moveEffect = gBattleScripting.savedMoveEffect;
                    BattleScriptPush(gBattleScriptsForMoveEffects[gBattleMoves[gCurrentMove].effect]);
                    gBattleStruct->atkCancellerTracker = 0; // Run all cancellers on next target
                    gBattlescriptCurrInstr = BattleScript_FlushMessageBox;
                    return;
                }
                else
                {
                    gHitMarker |= HITMARKER_NO_ATTACKSTRING;
                    gHitMarker &= ~(HITMARKER_NO_PPDEDUCT);
                }
            }
            RecordLastUsedMoveBy(gBattlerAttacker, gCurrentMove);
            gBattleScripting.moveendState++;
            break;
        case MOVEEND_EJECT_BUTTON:
            if (gCurrentMove != MOVE_DRAGON_TAIL
              && gCurrentMove != MOVE_CIRCLE_THROW
              && IsBattlerAlive(gBattlerAttacker)
              && !TestSheerForceFlag(gBattlerAttacker, gCurrentMove)
              && (GetBattlerSide(gBattlerAttacker) == B_SIDE_PLAYER || (gBattleTypeFlags & BATTLE_TYPE_TRAINER)))
            {
                // Since we check if battler was damaged, we don't need to check move result.
                // In fact, doing so actually prevents multi-target moves from activating eject button properly
                u8 battlers[4] = {0, 1, 2, 3};
                SortBattlersBySpeed(battlers, FALSE);
                for (i = 0; i < gBattlersCount; i++)
                {
                    u8 battler = battlers[i];
                    // Attacker is the damage-dealer, battler is mon to be switched out
                    if (IsBattlerAlive(battler)
                      && GetBattlerHoldEffect(battler, TRUE) == HOLD_EFFECT_EJECT_BUTTON
                      && !DoesSubstituteBlockMove(gCurrentMove, gBattlerAttacker, battler)
                      && (gSpecialStatuses[battler].physicalDmg != 0 || gSpecialStatuses[battler].specialDmg != 0)
                      && CountUsablePartyMons(battler) > 0)  // Has mon to switch into
                    {
                        gActiveBattler = gBattleScripting.battler = battler;
                        gLastUsedItem = gBattleMons[battler].item;
                        if (gBattleMoves[gCurrentMove].effect == EFFECT_HIT_ESCAPE)
                            gBattlescriptCurrInstr = BattleScript_MoveEnd;  // Prevent user switch-in selection
                        BattleScriptPushCursor();
                        gBattlescriptCurrInstr = BattleScript_EjectButtonActivates;
                        effect = TRUE;
                        break; // Only the fastest Eject Button activates
                    }
                }
            }
            gBattleScripting.moveendState++;
            break;
        case MOVEEND_RED_CARD:
            if (gCurrentMove != MOVE_DRAGON_TAIL
              && gCurrentMove != MOVE_CIRCLE_THROW
              && IsBattlerAlive(gBattlerAttacker)
              && !TestSheerForceFlag(gBattlerAttacker, gCurrentMove))
            {
                // Since we check if battler was damaged, we don't need to check move result.
                // In fact, doing so actually prevents multi-target moves from activating red card properly
                u8 battlers[4] = {0, 1, 2, 3};
                SortBattlersBySpeed(battlers, FALSE);
                for (i = 0; i < gBattlersCount; i++)
                {
                    u8 battler = battlers[i];
                    // Search for fastest hit pokemon with a red card
                    // Attacker is the one to be switched out, battler is one with red card
                    if (battler != gBattlerAttacker
                      && IsBattlerAlive(battler)
                      && !DoesSubstituteBlockMove(gCurrentMove, gBattlerAttacker, battler)
                      && GetBattlerHoldEffect(battler, TRUE) == HOLD_EFFECT_RED_CARD
                      && (gSpecialStatuses[battler].physicalDmg != 0 || gSpecialStatuses[battler].specialDmg != 0)
                      && CanBattlerSwitch(gBattlerAttacker))
                    {                        
                        gLastUsedItem = gBattleMons[battler].item;
                        gActiveBattler = gBattleStruct->savedBattlerTarget = gBattleScripting.battler = battler;  // Battler with red card
                        gEffectBattler = gBattlerAttacker;
                        if (gBattleMoves[gCurrentMove].effect == EFFECT_HIT_ESCAPE)
                            gBattlescriptCurrInstr = BattleScript_MoveEnd;  // Prevent user switch-in selection
                        BattleScriptPushCursor();
                        gBattlescriptCurrInstr = BattleScript_RedCardActivates;
                        effect = TRUE;
                        break;  // Only fastest red card activates
                    }
                }
            }
            gBattleScripting.moveendState++;
            break;
        case MOVEEND_EJECT_PACK:
            {
                u8 battlers[4] = {0, 1, 2, 3};
                SortBattlersBySpeed(battlers, FALSE);
                for (i = 0; i < gBattlersCount; i++)
                {
                    u8 battler = battlers[i];
                    if (IsBattlerAlive(battler)
                     && gProtectStructs[battler].statFell
                     && gProtectStructs[battler].disableEjectPack == 0
                     && GetBattlerHoldEffect(battler, TRUE) == HOLD_EFFECT_EJECT_PACK
                     && !(gCurrentMove == MOVE_PARTING_SHOT && CanBattlerSwitch(gBattlerAttacker))  // Does not activate if attacker used Parting Shot and can switch out
                     && CountUsablePartyMons(battler) > 0)  // Has mon to switch into
                    {
                        gProtectStructs[battler].statFell = FALSE;
                        gActiveBattler = gBattleScripting.battler = battler;
                        gLastUsedItem = gBattleMons[battler].item;
                        BattleScriptPushCursor();
                        gBattlescriptCurrInstr = BattleScript_EjectPackActivates;
                        effect = TRUE;
                        break;  // Only fastest eject pack activates
                    }
                }
            }
            gBattleScripting.moveendState++;
            break;
        case MOVEEND_LIFEORB_SHELLBELL:
            if (ItemBattleEffects(ITEMEFFECT_LIFEORB_SHELLBELL, 0, FALSE))
                effect = TRUE;
            gBattleScripting.moveendState++;
            break;
        case MOVEEND_PICKPOCKET:
            if (IsBattlerAlive(gBattlerAttacker)
              && gBattleMons[gBattlerAttacker].item != ITEM_NONE        // Attacker must be holding an item
              && !(gWishFutureKnock.knockedOffMons[GetBattlerSide(gBattlerAttacker)] & gBitTable[gBattlerPartyIndexes[gBattlerAttacker]])   // But not knocked off
              && !(TestSheerForceFlag(gBattlerAttacker, gCurrentMove))  // Pickpocket doesn't activate for sheer force
              && IsMoveMakingContact(gCurrentMove, gBattlerAttacker)    // Pickpocket requires contact
              && !(gMoveResultFlags & MOVE_RESULT_NO_EFFECT))           // Obviously attack needs to have worked
            {
                u8 battlers[4] = {0, 1, 2, 3};
                SortBattlersBySpeed(battlers, FALSE); // Pickpocket activates for fastest mon without item
                for (i = 0; i < gBattlersCount; i++)
                {
                    u8 battler = battlers[i];
                    // Attacker is mon who made contact, battler is mon with pickpocket
                    if (battler != gBattlerAttacker                                                     // Cannot pickpocket yourself
                      && GetBattlerAbility(battler) == ABILITY_PICKPOCKET                               // Target must have pickpocket ability
                      && BATTLER_DAMAGED(battler)                                                       // Target needs to have been damaged
                      && !DoesSubstituteBlockMove(gCurrentMove, gBattlerAttacker, battler)              // Subsitute unaffected
                      && IsBattlerAlive(battler)                                                        // Battler must be alive to pickpocket
                      && gBattleMons[battler].item == ITEM_NONE                                         // Pickpocketer can't have an item already
                      && CanStealItem(battler, gBattlerAttacker, gBattleMons[gBattlerAttacker].item))   // Cannot steal plates, mega stones, etc
                    {
                        gBattlerTarget = gBattlerAbility = battler;
                        // Battle scripting is super brittle so we shall do the item exchange now (if possible)
                        if (GetBattlerAbility(gBattlerAttacker) != ABILITY_STICKY_HOLD)
                            StealTargetItem(gBattlerTarget, gBattlerAttacker);  // Target takes attacker's item
                        
                        gEffectBattler = gBattlerAttacker;
                        BattleScriptPushCursor();
                        gBattlescriptCurrInstr = BattleScript_Pickpocket;   // Includes sticky hold check to print separate string
                        effect = TRUE;
                        break; // Pickpocket activates on fastest mon, so exit loop.
                    }
                }
            }
            gBattleScripting.moveendState++;
            break;
        case MOVEEND_DANCER: // Special case because it's so annoying
            if (gBattleMoves[gCurrentMove].flags & FLAG_DANCE)
            {
                u8 battler, nextDancer = 0;

                if (!(gBattleStruct->lastMoveFailed & gBitTable[gBattlerAttacker]
                    || (!gSpecialStatuses[gBattlerAttacker].dancerUsedMove
                        && gProtectStructs[gBattlerAttacker].usesBouncedMove)))
                {   // Dance move succeeds
                    // Set target for other Dancer mons; set bit so that mon cannot activate Dancer off of its own move
                    if (!gSpecialStatuses[gBattlerAttacker].dancerUsedMove)
                    {
                        gBattleScripting.savedBattler = gBattlerTarget | 0x4;
                        gBattleScripting.savedBattler |= (gBattlerAttacker << 4);
                        gSpecialStatuses[gBattlerAttacker].dancerUsedMove = 1;
                    }
                    for (battler = 0; battler < MAX_BATTLERS_COUNT; battler++)
                    {
                        if (GetBattlerAbility(battler) == ABILITY_DANCER && !gSpecialStatuses[battler].dancerUsedMove)
                        {
                            if (!nextDancer || (gBattleMons[battler].speed < gBattleMons[nextDancer & 0x3].speed))
                                nextDancer = battler | 0x4;
                        }
                    }
                    if (nextDancer && AbilityBattleEffects(ABILITYEFFECT_MOVE_END_OTHER, nextDancer & 0x3, 0, 0, 0))
                        effect = TRUE;
                }
            }
            gBattleScripting.moveendState++;
            break;
        case MOVEEND_EMERGENCY_EXIT: // Special case, because moves hitting multiple opponents stop after switching out
            for (i = 0; i < gBattlersCount; i++)
            {
                if (gBattleResources->flags->flags[i] & RESOURCE_FLAG_EMERGENCY_EXIT)
                {
                    gBattleResources->flags->flags[i] &= ~(RESOURCE_FLAG_EMERGENCY_EXIT);
                    gBattlerTarget = gBattlerAbility = i;
                    BattleScriptPushCursor();
                    if (gBattleTypeFlags & BATTLE_TYPE_TRAINER || GetBattlerSide(i) == B_SIDE_PLAYER)
                    {
                        if (B_ABILITY_POP_UP)
                            gBattlescriptCurrInstr = BattleScript_EmergencyExit;
                        else
                            gBattlescriptCurrInstr = BattleScript_EmergencyExitNoPopUp;
                    }
                    else
                    {
                        if (B_ABILITY_POP_UP)
                            gBattlescriptCurrInstr = BattleScript_EmergencyExitWild;
                        else
                            gBattlescriptCurrInstr = BattleScript_EmergencyExitWildNoPopUp;
                    }
                    return;
                }
            }
            gBattleScripting.moveendState++;
            break;
        case MOVEEND_CLEAR_BITS: // Clear/Set bits for things like using a move for all targets and all hits.
            if (gSpecialStatuses[gBattlerAttacker].instructedChosenTarget)
                *(gBattleStruct->moveTarget + gBattlerAttacker) = gSpecialStatuses[gBattlerAttacker].instructedChosenTarget & 0x3;
            if (gSpecialStatuses[gBattlerAttacker].dancerOriginalTarget)
                *(gBattleStruct->moveTarget + gBattlerAttacker) = gSpecialStatuses[gBattlerAttacker].dancerOriginalTarget & 0x3;
            gProtectStructs[gBattlerAttacker].usesBouncedMove = 0;
            gProtectStructs[gBattlerAttacker].targetAffected = 0;
            gBattleStruct->ateBoost[gBattlerAttacker] = 0;
            gStatuses3[gBattlerAttacker] &= ~(STATUS3_ME_FIRST);
            gSpecialStatuses[gBattlerAttacker].gemBoost = 0;
            gSpecialStatuses[gBattlerAttacker].damagedMons = 0;
            gSpecialStatuses[gBattlerTarget].berryReduced = 0;
            gBattleScripting.moveEffect = 0;
            gBattleScripting.moveendState++;
            break;
        case MOVEEND_COUNT:
            break;
        }

        if (arg1 == 1 && effect == FALSE)
            gBattleScripting.moveendState = MOVEEND_COUNT;
        if (arg1 == 2 && arg2 == gBattleScripting.moveendState)
            gBattleScripting.moveendState = MOVEEND_COUNT;

    } while (gBattleScripting.moveendState != MOVEEND_COUNT && effect == FALSE);

    if (gBattleScripting.moveendState == MOVEEND_COUNT && effect == FALSE)
        gBattlescriptCurrInstr += 3;
}

static void Cmd_sethealblock(void)
{
    if (gStatuses3[gBattlerTarget] & STATUS3_HEAL_BLOCK)
    {
        gBattlescriptCurrInstr = T1_READ_PTR(gBattlescriptCurrInstr + 1);
    }
    else
    {
        gStatuses3[gBattlerTarget] |= STATUS3_HEAL_BLOCK;
        gDisableStructs[gBattlerTarget].healBlockTimer = 5;
        gBattlescriptCurrInstr += 5;
    }
}

static void Cmd_returnatktoball(void)
{
    gActiveBattler = gBattlerAttacker;
    if (!(gHitMarker & HITMARKER_FAINTED(gActiveBattler)))
    {
        BtlController_EmitReturnMonToBall(0, 0);
        MarkBattlerForControllerExec(gActiveBattler);
    }
    gBattlescriptCurrInstr++;
}

static void Cmd_getswitchedmondata(void)
{
    if (gBattleControllerExecFlags)
        return;

    gActiveBattler = GetBattlerForBattleScript(gBattlescriptCurrInstr[1]);

    gBattlerPartyIndexes[gActiveBattler] = *(gBattleStruct->monToSwitchIntoId + gActiveBattler);

    BtlController_EmitGetMonData(0, REQUEST_ALL_BATTLE, gBitTable[gBattlerPartyIndexes[gActiveBattler]]);
    MarkBattlerForControllerExec(gActiveBattler);

    gBattlescriptCurrInstr += 2;
}

static void Cmd_switchindataupdate(void)
{
    struct BattlePokemon oldData;
    s32 i;
    u8 *monData;

    if (gBattleControllerExecFlags)
        return;

    gActiveBattler = GetBattlerForBattleScript(gBattlescriptCurrInstr[1]);
    oldData = gBattleMons[gActiveBattler];
    monData = (u8*)(&gBattleMons[gActiveBattler]);

    for (i = 0; i < sizeof(struct BattlePokemon); i++)
    {
        monData[i] = gBattleResources->bufferB[gActiveBattler][4 + i];
    }

    gBattleMons[gActiveBattler].type1 = gBaseStats[gBattleMons[gActiveBattler].species].type1;
    gBattleMons[gActiveBattler].type2 = gBaseStats[gBattleMons[gActiveBattler].species].type2;
    gBattleMons[gActiveBattler].type3 = TYPE_MYSTERY;
    gBattleMons[gActiveBattler].ability = GetAbilityBySpecies(gBattleMons[gActiveBattler].species, gBattleMons[gActiveBattler].abilityNum);

    // check knocked off item
    i = GetBattlerSide(gActiveBattler);
    if (gWishFutureKnock.knockedOffMons[i] & gBitTable[gBattlerPartyIndexes[gActiveBattler]])
    {
        gBattleMons[gActiveBattler].item = 0;
    }

    if (gBattleMoves[gCurrentMove].effect == EFFECT_BATON_PASS)
    {
        for (i = 0; i < NUM_BATTLE_STATS; i++)
        {
            gBattleMons[gActiveBattler].statStages[i] = oldData.statStages[i];
        }
        gBattleMons[gActiveBattler].status2 = oldData.status2;
    }

    SwitchInClearSetData();

    if (gBattleTypeFlags & BATTLE_TYPE_PALACE
        && gBattleMons[gActiveBattler].maxHP / 2 >= gBattleMons[gActiveBattler].hp
        && gBattleMons[gActiveBattler].hp != 0
        && !(gBattleMons[gActiveBattler].status1 & STATUS1_SLEEP))
    {
        gBattleStruct->palaceFlags |= gBitTable[gActiveBattler];
    }

    gBattleScripting.battler = gActiveBattler;

    PREPARE_MON_NICK_BUFFER(gBattleTextBuff1, gActiveBattler, gBattlerPartyIndexes[gActiveBattler]);

    gBattlescriptCurrInstr += 2;
}

static void Cmd_switchinanim(void)
{
    if (gBattleControllerExecFlags)
        return;

    gActiveBattler = GetBattlerForBattleScript(gBattlescriptCurrInstr[1]);

    if (GetBattlerSide(gActiveBattler) == B_SIDE_OPPONENT
        && !(gBattleTypeFlags & (BATTLE_TYPE_LINK
                                 | BATTLE_TYPE_EREADER_TRAINER
                                 | BATTLE_TYPE_RECORDED_LINK
                                 | BATTLE_TYPE_TRAINER_HILL
                                 | BATTLE_TYPE_FRONTIER)))
            HandleSetPokedexFlag(SpeciesToNationalPokedexNum(gBattleMons[gActiveBattler].species), FLAG_SET_SEEN, gBattleMons[gActiveBattler].personality);

    gAbsentBattlerFlags &= ~(gBitTable[gActiveBattler]);

    BtlController_EmitSwitchInAnim(0, gBattlerPartyIndexes[gActiveBattler], gBattlescriptCurrInstr[2]);
    MarkBattlerForControllerExec(gActiveBattler);

    gBattlescriptCurrInstr += 3;

    if (gBattleTypeFlags & BATTLE_TYPE_ARENA)
        BattleArena_InitPoints();
}

bool32 CanBattlerSwitch(u32 battlerId)
{
    s32 i, lastMonId, battlerIn1, battlerIn2;
    bool32 ret = FALSE;
    struct Pokemon *party;

    if (BATTLE_TWO_VS_ONE_OPPONENT && GetBattlerSide(battlerId) == B_SIDE_OPPONENT)
    {
        battlerIn1 = GetBattlerAtPosition(B_POSITION_OPPONENT_LEFT);
        battlerIn2 = GetBattlerAtPosition(B_POSITION_OPPONENT_RIGHT);
        party = gEnemyParty;

        for (i = 0; i < PARTY_SIZE; i++)
        {
            if (GetMonData(&party[i], MON_DATA_HP) != 0
             && GetMonData(&party[i], MON_DATA_SPECIES) != SPECIES_NONE
             && !GetMonData(&party[i], MON_DATA_IS_EGG)
             && i != gBattlerPartyIndexes[battlerIn1] && i != gBattlerPartyIndexes[battlerIn2])
                break;
        }

        ret = (i != PARTY_SIZE);
    }
    else if (gBattleTypeFlags & BATTLE_TYPE_INGAME_PARTNER)
    {
        if (GetBattlerSide(battlerId) == B_SIDE_OPPONENT)
            party = gEnemyParty;
        else
            party = gPlayerParty;

        lastMonId = 0;
        if (battlerId & 2)
            lastMonId = 3;

        for (i = lastMonId; i < lastMonId + 3; i++)
        {
            if (GetMonData(&party[i], MON_DATA_SPECIES) != SPECIES_NONE
             && !GetMonData(&party[i], MON_DATA_IS_EGG)
             && GetMonData(&party[i], MON_DATA_HP) != 0
             && gBattlerPartyIndexes[battlerId] != i)
                break;
        }

        ret = (i != lastMonId + 3);
    }
    else if (gBattleTypeFlags & BATTLE_TYPE_MULTI)
    {
        if (gBattleTypeFlags & BATTLE_TYPE_TOWER_LINK_MULTI)
        {
            if (GetBattlerSide(battlerId) == B_SIDE_PLAYER)
            {
                party = gPlayerParty;

                lastMonId = 0;
                if (GetLinkTrainerFlankId(GetBattlerMultiplayerId(battlerId)) == TRUE)
                    lastMonId = 3;
            }
            else
            {
                party = gEnemyParty;

                if (battlerId == 1)
                    lastMonId = 0;
                else
                    lastMonId = 3;
            }
        }
        else
        {
            if (GetBattlerSide(battlerId) == B_SIDE_OPPONENT)
                party = gEnemyParty;
            else
                party = gPlayerParty;

            lastMonId = 0;
            if (GetLinkTrainerFlankId(GetBattlerMultiplayerId(battlerId)) == TRUE)
                lastMonId = 3;
        }

        for (i = lastMonId; i < lastMonId + 3; i++)
        {
            if (GetMonData(&party[i], MON_DATA_SPECIES) != SPECIES_NONE
             && !GetMonData(&party[i], MON_DATA_IS_EGG)
             && GetMonData(&party[i], MON_DATA_HP) != 0
             && gBattlerPartyIndexes[battlerId] != i)
                break;
        }

        ret = (i != lastMonId + 3);
    }
    else if (gBattleTypeFlags & BATTLE_TYPE_TWO_OPPONENTS && GetBattlerSide(battlerId) == B_SIDE_OPPONENT)
    {
        party = gEnemyParty;

        lastMonId = 0;
        if (battlerId == B_POSITION_OPPONENT_RIGHT)
            lastMonId = 3;

        for (i = lastMonId; i < lastMonId + 3; i++)
        {
            if (GetMonData(&party[i], MON_DATA_SPECIES) != SPECIES_NONE
             && !GetMonData(&party[i], MON_DATA_IS_EGG)
             && GetMonData(&party[i], MON_DATA_HP) != 0
             && gBattlerPartyIndexes[battlerId] != i)
                break;
        }

        ret = (i != lastMonId + 3);
    }
    else
    {
        if (GetBattlerSide(battlerId) == B_SIDE_OPPONENT)
        {
            battlerIn1 = GetBattlerAtPosition(B_POSITION_OPPONENT_LEFT);

            if (gBattleTypeFlags & BATTLE_TYPE_DOUBLE)
                battlerIn2 = GetBattlerAtPosition(B_POSITION_OPPONENT_RIGHT);
            else
                battlerIn2 = battlerIn1;

            party = gEnemyParty;
        }
        else
        {
            // Check if attacker side has mon to switch into
            battlerIn1 = GetBattlerAtPosition(B_POSITION_PLAYER_LEFT);

            if (gBattleTypeFlags & BATTLE_TYPE_DOUBLE)
                battlerIn2 = GetBattlerAtPosition(B_POSITION_PLAYER_RIGHT);
            else
                battlerIn2 = battlerIn1;

            party = gPlayerParty;
        }

        for (i = 0; i < PARTY_SIZE; i++)
        {
            if (GetMonData(&party[i], MON_DATA_HP) != 0
             && GetMonData(&party[i], MON_DATA_SPECIES) != SPECIES_NONE
             && !GetMonData(&party[i], MON_DATA_IS_EGG)
             && i != gBattlerPartyIndexes[battlerIn1] && i != gBattlerPartyIndexes[battlerIn2])
                break;
        }

        ret = (i != PARTY_SIZE);
    }
    return ret;
}

static void Cmd_jumpifcantswitch(void)
{
    gActiveBattler = GetBattlerForBattleScript(gBattlescriptCurrInstr[1] & ~(SWITCH_IGNORE_ESCAPE_PREVENTION));

    if (!(gBattlescriptCurrInstr[1] & SWITCH_IGNORE_ESCAPE_PREVENTION)
        && !CanBattlerEscape(gActiveBattler))
    {
        gBattlescriptCurrInstr = T1_READ_PTR(gBattlescriptCurrInstr + 2);
    }
    else
    {
        if (CanBattlerSwitch(gActiveBattler))
            gBattlescriptCurrInstr += 6;
        else
           gBattlescriptCurrInstr = T1_READ_PTR(gBattlescriptCurrInstr + 2);
    }
}

// Opens the party screen to choose a new Pokémon to send out
// slotId is the Pokémon to replace
static void ChooseMonToSendOut(u8 slotId)
{
    *(gBattleStruct->field_58 + gActiveBattler) = gBattlerPartyIndexes[gActiveBattler];
    *(gBattleStruct->monToSwitchIntoId + gActiveBattler) = PARTY_SIZE;
    gBattleStruct->field_93 &= ~(gBitTable[gActiveBattler]);

    BtlController_EmitChoosePokemon(0, PARTY_ACTION_SEND_OUT, slotId, ABILITY_NONE, gBattleStruct->field_60[gActiveBattler]);
    MarkBattlerForControllerExec(gActiveBattler);
}

static void Cmd_openpartyscreen(void)
{
    u32 flags;
    u8 hitmarkerFaintBits;
    u8 battlerId;
    const u8 *jumpPtr;

    battlerId = 0;
    flags = 0;
    jumpPtr = T1_READ_PTR(gBattlescriptCurrInstr + 2);

    if (gBattlescriptCurrInstr[1] == BS_UNK_5)
    {
        if ((gBattleTypeFlags & (BATTLE_TYPE_DOUBLE | BATTLE_TYPE_MULTI)) != BATTLE_TYPE_DOUBLE)
        {
            for (gActiveBattler = 0; gActiveBattler < gBattlersCount; gActiveBattler++)
            {
                if (gHitMarker & HITMARKER_FAINTED(gActiveBattler))
                {
                    if (HasNoMonsToSwitch(gActiveBattler, PARTY_SIZE, PARTY_SIZE))
                    {
                        gAbsentBattlerFlags |= gBitTable[gActiveBattler];
                        gHitMarker &= ~(HITMARKER_FAINTED(gActiveBattler));
                        BtlController_EmitLinkStandbyMsg(0, 2, FALSE);
                        MarkBattlerForControllerExec(gActiveBattler);
                    }
                    else if (!gSpecialStatuses[gActiveBattler].flag40)
                    {
                        ChooseMonToSendOut(PARTY_SIZE);
                        gSpecialStatuses[gActiveBattler].flag40 = 1;
                    }
                }
                else
                {
                    BtlController_EmitLinkStandbyMsg(0, 2, FALSE);
                    MarkBattlerForControllerExec(gActiveBattler);
                }
            }
        }
        else if (gBattleTypeFlags & BATTLE_TYPE_DOUBLE)
        {
            u8 flag40_0, flag40_1, flag40_2, flag40_3;

            hitmarkerFaintBits = gHitMarker >> 28;

            if (gBitTable[0] & hitmarkerFaintBits)
            {
                gActiveBattler = 0;
                if (HasNoMonsToSwitch(0, PARTY_SIZE, PARTY_SIZE))
                {
                    gAbsentBattlerFlags |= gBitTable[gActiveBattler];
                    gHitMarker &= ~(HITMARKER_FAINTED(gActiveBattler));
                    BtlController_EmitCantSwitch(0);
                    MarkBattlerForControllerExec(gActiveBattler);
                }
                else if (!gSpecialStatuses[gActiveBattler].flag40)
                {
                    ChooseMonToSendOut(gBattleStruct->monToSwitchIntoId[2]);
                    gSpecialStatuses[gActiveBattler].flag40 = 1;
                }
                else
                {
                    BtlController_EmitLinkStandbyMsg(0, 2, FALSE);
                    MarkBattlerForControllerExec(gActiveBattler);
                    flags |= 1;
                }
            }
            if (gBitTable[2] & hitmarkerFaintBits && !(gBitTable[0] & hitmarkerFaintBits))
            {
                gActiveBattler = 2;
                if (HasNoMonsToSwitch(2, PARTY_SIZE, PARTY_SIZE))
                {
                    gAbsentBattlerFlags |= gBitTable[gActiveBattler];
                    gHitMarker &= ~(HITMARKER_FAINTED(gActiveBattler));
                    BtlController_EmitCantSwitch(0);
                    MarkBattlerForControllerExec(gActiveBattler);
                }
                else if (!gSpecialStatuses[gActiveBattler].flag40)
                {
                    ChooseMonToSendOut(gBattleStruct->monToSwitchIntoId[0]);
                    gSpecialStatuses[gActiveBattler].flag40 = 1;
                }
                else if (!(flags & 1))
                {
                    BtlController_EmitLinkStandbyMsg(0, 2, FALSE);
                    MarkBattlerForControllerExec(gActiveBattler);
                }
            }
            if (gBitTable[1] & hitmarkerFaintBits)
            {
                gActiveBattler = 1;
                if (HasNoMonsToSwitch(1, PARTY_SIZE, PARTY_SIZE))
                {
                    gAbsentBattlerFlags |= gBitTable[gActiveBattler];
                    gHitMarker &= ~(HITMARKER_FAINTED(gActiveBattler));
                    BtlController_EmitCantSwitch(0);
                    MarkBattlerForControllerExec(gActiveBattler);
                }
                else if (!gSpecialStatuses[gActiveBattler].flag40)
                {
                    ChooseMonToSendOut(gBattleStruct->monToSwitchIntoId[3]);
                    gSpecialStatuses[gActiveBattler].flag40 = 1;
                }
                else
                {
                    BtlController_EmitLinkStandbyMsg(0, 2, FALSE);
                    MarkBattlerForControllerExec(gActiveBattler);
                    flags |= 2;
                }
            }
            if (gBitTable[3] & hitmarkerFaintBits && !(gBitTable[1] & hitmarkerFaintBits))
            {
                gActiveBattler = 3;
                if (HasNoMonsToSwitch(3, PARTY_SIZE, PARTY_SIZE))
                {
                    gAbsentBattlerFlags |= gBitTable[gActiveBattler];
                    gHitMarker &= ~(HITMARKER_FAINTED(gActiveBattler));
                    BtlController_EmitCantSwitch(0);
                    MarkBattlerForControllerExec(gActiveBattler);
                }
                else if (!gSpecialStatuses[gActiveBattler].flag40)
                {
                    ChooseMonToSendOut(gBattleStruct->monToSwitchIntoId[1]);
                    gSpecialStatuses[gActiveBattler].flag40 = 1;
                }
                else if (!(flags & 2))
                {
                    BtlController_EmitLinkStandbyMsg(0, 2, FALSE);
                    MarkBattlerForControllerExec(gActiveBattler);
                }
            }

            flag40_0 = gSpecialStatuses[0].flag40;
            if (!flag40_0)
            {
                flag40_2 = gSpecialStatuses[2].flag40;
                if (!flag40_2 && hitmarkerFaintBits != 0)
                {
                    if (gAbsentBattlerFlags & gBitTable[0])
                        gActiveBattler = 2;
                    else
                        gActiveBattler = 0;

                    BtlController_EmitLinkStandbyMsg(0, 2, FALSE);
                    MarkBattlerForControllerExec(gActiveBattler);
                }

            }
            flag40_1 = gSpecialStatuses[1].flag40;
            if (!flag40_1)
            {
                flag40_3 = gSpecialStatuses[3].flag40;
                if (!flag40_3 && hitmarkerFaintBits != 0)
                {
                    if (gAbsentBattlerFlags & gBitTable[1])
                        gActiveBattler = 3;
                    else
                        gActiveBattler = 1;

                    BtlController_EmitLinkStandbyMsg(0, 2, FALSE);
                    MarkBattlerForControllerExec(gActiveBattler);
                }
            }
        }
        gBattlescriptCurrInstr += 6;
    }
    else if (gBattlescriptCurrInstr[1] == BS_UNK_6)
    {
        if (!(gBattleTypeFlags & BATTLE_TYPE_MULTI))
        {
            if (gBattleTypeFlags & BATTLE_TYPE_DOUBLE)
            {
                hitmarkerFaintBits = gHitMarker >> 28;
                if (gBitTable[2] & hitmarkerFaintBits && gBitTable[0] & hitmarkerFaintBits)
                {
                    gActiveBattler = 2;
                    if (HasNoMonsToSwitch(2, gBattleResources->bufferB[0][1], PARTY_SIZE))
                    {
                        gAbsentBattlerFlags |= gBitTable[gActiveBattler];
                        gHitMarker &= ~(HITMARKER_FAINTED(gActiveBattler));
                        BtlController_EmitCantSwitch(0);
                        MarkBattlerForControllerExec(gActiveBattler);
                    }
                    else if (!gSpecialStatuses[gActiveBattler].flag40)
                    {
                        ChooseMonToSendOut(gBattleStruct->monToSwitchIntoId[0]);
                        gSpecialStatuses[gActiveBattler].flag40 = 1;
                    }
                }
                if (gBitTable[3] & hitmarkerFaintBits && hitmarkerFaintBits & gBitTable[1])
                {
                    gActiveBattler = 3;
                    if (HasNoMonsToSwitch(3, gBattleResources->bufferB[1][1], PARTY_SIZE))
                    {
                        gAbsentBattlerFlags |= gBitTable[gActiveBattler];
                        gHitMarker &= ~(HITMARKER_FAINTED(gActiveBattler));
                        BtlController_EmitCantSwitch(0);
                        MarkBattlerForControllerExec(gActiveBattler);
                    }
                    else if (!gSpecialStatuses[gActiveBattler].flag40)
                    {
                        ChooseMonToSendOut(gBattleStruct->monToSwitchIntoId[1]);
                        gSpecialStatuses[gActiveBattler].flag40 = 1;
                    }
                }
                gBattlescriptCurrInstr += 6;
            }
            else
            {
                gBattlescriptCurrInstr += 6;
            }
        }
        else
        {
            gBattlescriptCurrInstr += 6;
        }

        hitmarkerFaintBits = gHitMarker >> 28;

        gBattlerFainted = 0;
        while (!(gBitTable[gBattlerFainted] & hitmarkerFaintBits)
               && gBattlerFainted < gBattlersCount)
            gBattlerFainted++;

        if (gBattlerFainted == gBattlersCount)
            gBattlescriptCurrInstr = jumpPtr;
    }
    else
    {
        if (gBattlescriptCurrInstr[1] & PARTY_SCREEN_OPTIONAL)
            hitmarkerFaintBits = PARTY_ACTION_CHOOSE_MON; // Used here as the caseId for the EmitChoose function.
        else
            hitmarkerFaintBits = PARTY_ACTION_SEND_OUT;

        battlerId = GetBattlerForBattleScript(gBattlescriptCurrInstr[1] & ~(PARTY_SCREEN_OPTIONAL));
        if (gSpecialStatuses[battlerId].flag40)
        {
            gBattlescriptCurrInstr += 6;
        }
        else if (HasNoMonsToSwitch(battlerId, PARTY_SIZE, PARTY_SIZE))
        {
            gActiveBattler = battlerId;
            gAbsentBattlerFlags |= gBitTable[gActiveBattler];
            gHitMarker &= ~(HITMARKER_FAINTED(gActiveBattler));
            gBattlescriptCurrInstr = jumpPtr;
        }
        else
        {
            gActiveBattler = battlerId;
            *(gBattleStruct->field_58 + gActiveBattler) = gBattlerPartyIndexes[gActiveBattler];
            *(gBattleStruct->monToSwitchIntoId + gActiveBattler) = 6;
            gBattleStruct->field_93 &= ~(gBitTable[gActiveBattler]);

            BtlController_EmitChoosePokemon(0, hitmarkerFaintBits, *(gBattleStruct->monToSwitchIntoId + (gActiveBattler ^ 2)), ABILITY_NONE, gBattleStruct->field_60[gActiveBattler]);
            MarkBattlerForControllerExec(gActiveBattler);

            gBattlescriptCurrInstr += 6;

            if (GetBattlerPosition(gActiveBattler) == 0 && gBattleResults.playerSwitchesCounter < 0xFF)
                gBattleResults.playerSwitchesCounter++;

            if (gBattleTypeFlags & BATTLE_TYPE_MULTI)
            {
                for (gActiveBattler = 0; gActiveBattler < gBattlersCount; gActiveBattler++)
                {
                    if (gActiveBattler != battlerId)
                    {
                        BtlController_EmitLinkStandbyMsg(0, 2, FALSE);
                        MarkBattlerForControllerExec(gActiveBattler);
                    }
                }
            }
            else
            {
                gActiveBattler = GetBattlerAtPosition(GetBattlerPosition(battlerId) ^ BIT_SIDE);
                if (gAbsentBattlerFlags & gBitTable[gActiveBattler])
                    gActiveBattler ^= BIT_FLANK;

                BtlController_EmitLinkStandbyMsg(0, 2, FALSE);
                MarkBattlerForControllerExec(gActiveBattler);
            }
        }
    }
}

static void Cmd_switchhandleorder(void)
{
    s32 i;
    if (gBattleControllerExecFlags)
        return;

    gActiveBattler = GetBattlerForBattleScript(gBattlescriptCurrInstr[1]);

    switch (gBattlescriptCurrInstr[2])
    {
    case 0:
        for (i = 0; i < gBattlersCount; i++)
        {
            if (gBattleResources->bufferB[i][0] == 0x22)
            {
                *(gBattleStruct->monToSwitchIntoId + i) = gBattleResources->bufferB[i][1];
                if (!(gBattleStruct->field_93 & gBitTable[i]))
                {
                    RecordedBattle_SetBattlerAction(i, gBattleResources->bufferB[i][1]);
                    gBattleStruct->field_93 |= gBitTable[i];
                }
            }
        }
        break;
    case 1:
        if (!(gBattleTypeFlags & BATTLE_TYPE_MULTI))
            SwitchPartyOrder(gActiveBattler);
        break;
    case 2:
        if (!(gBattleStruct->field_93 & gBitTable[gActiveBattler]))
        {
            RecordedBattle_SetBattlerAction(gActiveBattler, gBattleResources->bufferB[gActiveBattler][1]);
            gBattleStruct->field_93 |= gBitTable[gActiveBattler];
        }
        // fall through
    case 3:
        gBattleCommunication[0] = gBattleResources->bufferB[gActiveBattler][1];
        *(gBattleStruct->monToSwitchIntoId + gActiveBattler) = gBattleResources->bufferB[gActiveBattler][1];

        if (gBattleTypeFlags & BATTLE_TYPE_LINK && gBattleTypeFlags & BATTLE_TYPE_MULTI)
        {
            *(gActiveBattler * 3 + (u8*)(gBattleStruct->field_60) + 0) &= 0xF;
            *(gActiveBattler * 3 + (u8*)(gBattleStruct->field_60) + 0) |= (gBattleResources->bufferB[gActiveBattler][2] & 0xF0);
            *(gActiveBattler * 3 + (u8*)(gBattleStruct->field_60) + 1) = gBattleResources->bufferB[gActiveBattler][3];

            *((gActiveBattler ^ BIT_FLANK) * 3 + (u8*)(gBattleStruct->field_60) + 0) &= (0xF0);
            *((gActiveBattler ^ BIT_FLANK) * 3 + (u8*)(gBattleStruct->field_60) + 0) |= (gBattleResources->bufferB[gActiveBattler][2] & 0xF0) >> 4;
            *((gActiveBattler ^ BIT_FLANK) * 3 + (u8*)(gBattleStruct->field_60) + 2) = gBattleResources->bufferB[gActiveBattler][3];
        }
        else if (gBattleTypeFlags & BATTLE_TYPE_INGAME_PARTNER)
        {
            SwitchPartyOrderInGameMulti(gActiveBattler, *(gBattleStruct->monToSwitchIntoId + gActiveBattler));
        }
        else
        {
            SwitchPartyOrder(gActiveBattler);
        }

        PREPARE_SPECIES_BUFFER(gBattleTextBuff1, gBattleMons[gBattlerAttacker].species)
        PREPARE_MON_NICK_BUFFER(gBattleTextBuff2, gActiveBattler, gBattleResources->bufferB[gActiveBattler][1])
        break;
    }

    gBattlescriptCurrInstr += 3;
}

static void SetDmgHazardsBattlescript(u8 battlerId, u8 multistringId)
{
    gBattleMons[battlerId].status2 &= ~(STATUS2_DESTINY_BOND);
    gHitMarker &= ~(HITMARKER_DESTINYBOND);
    gBattleScripting.battler = battlerId;
    gBattleCommunication[MULTISTRING_CHOOSER] = multistringId;

    BattleScriptPushCursor();
    if (gBattlescriptCurrInstr[1] == BS_TARGET)
        gBattlescriptCurrInstr = BattleScript_DmgHazardsOnTarget;
    else if (gBattlescriptCurrInstr[1] == BS_ATTACKER)
        gBattlescriptCurrInstr = BattleScript_DmgHazardsOnAttacker;
    else
        gBattlescriptCurrInstr = BattleScript_DmgHazardsOnFaintedBattler;
}

static void Cmd_switchineffects(void)
{
    s32 i;

    gActiveBattler = GetBattlerForBattleScript(gBattlescriptCurrInstr[1]);
    UpdateSentPokesToOpponentValue(gActiveBattler);

    gHitMarker &= ~(HITMARKER_FAINTED(gActiveBattler));
    gSpecialStatuses[gActiveBattler].flag40 = 0;

    if (!(gSideStatuses[GetBattlerSide(gActiveBattler)] & SIDE_STATUS_SPIKES_DAMAGED)
        && (gSideStatuses[GetBattlerSide(gActiveBattler)] & SIDE_STATUS_SPIKES)
        && GetBattlerAbility(gActiveBattler) != ABILITY_MAGIC_GUARD
        && IsBattlerAffectedByHazards(gActiveBattler, FALSE)
        && IsBattlerGrounded(gActiveBattler))
    {
        u8 spikesDmg = (5 - gSideTimers[GetBattlerSide(gActiveBattler)].spikesAmount) * 2;
        gBattleMoveDamage = gBattleMons[gActiveBattler].maxHP / (spikesDmg);
        if (gBattleMoveDamage == 0)
            gBattleMoveDamage = 1;

        gSideStatuses[GetBattlerSide(gActiveBattler)] |= SIDE_STATUS_SPIKES_DAMAGED;
        SetDmgHazardsBattlescript(gActiveBattler, 0);
    }
    else if (!(gSideStatuses[GetBattlerSide(gActiveBattler)] & SIDE_STATUS_STEALTH_ROCK_DAMAGED)
        && (gSideStatuses[GetBattlerSide(gActiveBattler)] & SIDE_STATUS_STEALTH_ROCK)
        && IsBattlerAffectedByHazards(gActiveBattler, FALSE)
        && GetBattlerAbility(gActiveBattler) != ABILITY_MAGIC_GUARD)
    {
        gSideStatuses[GetBattlerSide(gActiveBattler)] |= SIDE_STATUS_STEALTH_ROCK_DAMAGED;
        gBattleMoveDamage = GetStealthHazardDamage(gBattleMoves[MOVE_STEALTH_ROCK].type, gActiveBattler);

        if (gBattleMoveDamage != 0)
            SetDmgHazardsBattlescript(gActiveBattler, 1);
    }
    else if (!(gSideStatuses[GetBattlerSide(gActiveBattler)] & SIDE_STATUS_TOXIC_SPIKES_DAMAGED)
        && (gSideStatuses[GetBattlerSide(gActiveBattler)] & SIDE_STATUS_TOXIC_SPIKES)
        && IsBattlerGrounded(gActiveBattler))
    {
        gSideStatuses[GetBattlerSide(gActiveBattler)] |= SIDE_STATUS_TOXIC_SPIKES_DAMAGED;
        if (IS_BATTLER_OF_TYPE(gActiveBattler, TYPE_POISON)) // Absorb the toxic spikes.
        {
            gSideStatuses[GetBattlerSide(gActiveBattler)] &= ~(SIDE_STATUS_TOXIC_SPIKES);
            gSideTimers[GetBattlerSide(gActiveBattler)].toxicSpikesAmount = 0;
            gBattleScripting.battler = gActiveBattler;
            BattleScriptPushCursor();
            gBattlescriptCurrInstr = BattleScript_ToxicSpikesAbsorbed;
        }
        else if (IsBattlerAffectedByHazards(gActiveBattler, TRUE))
        {
            if (!(gBattleMons[gActiveBattler].status1 & STATUS1_ANY)
                && !IS_BATTLER_OF_TYPE(gActiveBattler, TYPE_STEEL)
                && GetBattlerAbility(gActiveBattler) != ABILITY_IMMUNITY
                && !(gSideStatuses[GetBattlerSide(gActiveBattler)] & SIDE_STATUS_SAFEGUARD)
                && !(gFieldStatuses & STATUS_FIELD_MISTY_TERRAIN))
            {
                if (gSideTimers[GetBattlerSide(gActiveBattler)].toxicSpikesAmount >= 2)
                    gBattleMons[gActiveBattler].status1 |= STATUS1_TOXIC_POISON;
                else
                    gBattleMons[gActiveBattler].status1 |= STATUS1_POISON;

                BtlController_EmitSetMonData(0, REQUEST_STATUS_BATTLE, 0, 4, &gBattleMons[gActiveBattler].status1);
                MarkBattlerForControllerExec(gActiveBattler);
                gBattleScripting.battler = gActiveBattler;
                BattleScriptPushCursor();
                gBattlescriptCurrInstr = BattleScript_ToxicSpikesPoisoned;
            }
        }
    }
    else if (!(gSideStatuses[GetBattlerSide(gActiveBattler)] & SIDE_STATUS_STICKY_WEB_DAMAGED)
        && (gSideStatuses[GetBattlerSide(gActiveBattler)] & SIDE_STATUS_STICKY_WEB)
        && IsBattlerAffectedByHazards(gActiveBattler, FALSE)
        && IsBattlerGrounded(gActiveBattler))
    {
        gSideStatuses[GetBattlerSide(gActiveBattler)] |= SIDE_STATUS_STICKY_WEB_DAMAGED;
        gBattleScripting.battler = gActiveBattler;
        SET_STATCHANGER(STAT_SPEED, 1, TRUE);
        BattleScriptPushCursor();
        gBattlescriptCurrInstr = BattleScript_StickyWebOnSwitchIn;
    }
    else
    {
        // There is a hack here to ensure the truant counter will be 0 when the battler's next turn starts.
        // The truant counter is not updated in the case where a mon switches in after a lost judgement in the battle arena.
        if (gBattleMons[gActiveBattler].ability == ABILITY_TRUANT
            && gCurrentActionFuncId != B_ACTION_USE_MOVE
            && !gDisableStructs[gActiveBattler].truantSwitchInHack)
            gDisableStructs[gActiveBattler].truantCounter = 1;

        gDisableStructs[gActiveBattler].truantSwitchInHack = 0;

        if (AbilityBattleEffects(ABILITYEFFECT_ON_SWITCHIN, gActiveBattler, 0, 0, 0)
            || ItemBattleEffects(ITEMEFFECT_ON_SWITCH_IN, gActiveBattler, FALSE)
            || AbilityBattleEffects(ABILITYEFFECT_INTIMIDATE2, 0, 0, 0, 0)
            || AbilityBattleEffects(ABILITYEFFECT_TRACE2, 0, 0, 0, 0)
            || AbilityBattleEffects(ABILITYEFFECT_FORECAST, 0, 0, 0, 0))
            return;

        gSideStatuses[GetBattlerSide(gActiveBattler)] &= ~(SIDE_STATUS_SPIKES_DAMAGED | SIDE_STATUS_TOXIC_SPIKES_DAMAGED | SIDE_STATUS_STEALTH_ROCK_DAMAGED | SIDE_STATUS_STICKY_WEB_DAMAGED);

        for (i = 0; i < gBattlersCount; i++)
        {
            if (gBattlerByTurnOrder[i] == gActiveBattler)
                gActionsByTurnOrder[i] = B_ACTION_CANCEL_PARTNER;

            gBattleStruct->hpOnSwitchout[GetBattlerSide(i)] = gBattleMons[i].hp;
        }

        if (gBattlescriptCurrInstr[1] == 5)
        {
            u32 hitmarkerFaintBits = gHitMarker >> 28;

            gBattlerFainted++;
            while (1)
            {
                if (hitmarkerFaintBits & gBitTable[gBattlerFainted] && !(gAbsentBattlerFlags & gBitTable[gBattlerFainted]))
                    break;
                if (gBattlerFainted >= gBattlersCount)
                    break;
                gBattlerFainted++;
            }
        }
        gBattlescriptCurrInstr += 2;
    }
}

static void Cmd_trainerslidein(void)
{
    gActiveBattler = GetBattlerAtPosition(gBattlescriptCurrInstr[1]);
    BtlController_EmitTrainerSlide(0);
    MarkBattlerForControllerExec(gActiveBattler);

    gBattlescriptCurrInstr += 2;
}

static void Cmd_playse(void)
{
    gActiveBattler = gBattlerAttacker;
    BtlController_EmitPlaySE(0, T2_READ_16(gBattlescriptCurrInstr + 1));
    MarkBattlerForControllerExec(gActiveBattler);

    gBattlescriptCurrInstr += 3;
}

static void Cmd_fanfare(void)
{
    gActiveBattler = gBattlerAttacker;
    BtlController_EmitPlayFanfareOrBGM(0, T2_READ_16(gBattlescriptCurrInstr + 1), FALSE);
    MarkBattlerForControllerExec(gActiveBattler);

    gBattlescriptCurrInstr += 3;
}

static void Cmd_playfaintcry(void)
{
    gActiveBattler = GetBattlerForBattleScript(gBattlescriptCurrInstr[1]);
    BtlController_EmitFaintingCry(0);
    MarkBattlerForControllerExec(gActiveBattler);

    gBattlescriptCurrInstr += 2;
}

static void Cmd_endlinkbattle(void)
{
    gActiveBattler = GetBattlerAtPosition(B_POSITION_PLAYER_LEFT);
    BtlController_EmitEndLinkBattle(0, gBattleOutcome);
    MarkBattlerForControllerExec(gActiveBattler);

    gBattlescriptCurrInstr += 1;
}

static void Cmd_returntoball(void)
{
    gActiveBattler = GetBattlerForBattleScript(gBattlescriptCurrInstr[1]);
    BtlController_EmitReturnMonToBall(0, 1);
    MarkBattlerForControllerExec(gActiveBattler);

    gBattlescriptCurrInstr += 2;
}

static void Cmd_handlelearnnewmove(void)
{
    const u8 *jumpPtr1 = T1_READ_PTR(gBattlescriptCurrInstr + 1);
    const u8 *jumpPtr2 = T1_READ_PTR(gBattlescriptCurrInstr + 5);

    u16 learnMove = MonTryLearningNewMove(&gPlayerParty[gBattleStruct->expGetterMonId], gBattlescriptCurrInstr[9]);
    while (learnMove == MON_ALREADY_KNOWS_MOVE)
        learnMove = MonTryLearningNewMove(&gPlayerParty[gBattleStruct->expGetterMonId], FALSE);

    if (learnMove == 0)
    {
        gBattlescriptCurrInstr = jumpPtr2;
    }
    else if (learnMove == MON_HAS_MAX_MOVES)
    {
        gBattlescriptCurrInstr += 10;
    }
    else
    {
        gActiveBattler = GetBattlerAtPosition(B_POSITION_PLAYER_LEFT);

        if (gBattlerPartyIndexes[gActiveBattler] == gBattleStruct->expGetterMonId
            && !(gBattleMons[gActiveBattler].status2 & STATUS2_TRANSFORMED))
        {
            GiveMoveToBattleMon(&gBattleMons[gActiveBattler], learnMove);
        }
        if (gBattleTypeFlags & BATTLE_TYPE_DOUBLE)
        {
            gActiveBattler = GetBattlerAtPosition(B_POSITION_PLAYER_RIGHT);
            if (gBattlerPartyIndexes[gActiveBattler] == gBattleStruct->expGetterMonId
                && !(gBattleMons[gActiveBattler].status2 & STATUS2_TRANSFORMED))
            {
                GiveMoveToBattleMon(&gBattleMons[gActiveBattler], learnMove);
            }
        }

        gBattlescriptCurrInstr = jumpPtr1;
    }
}

static void Cmd_yesnoboxlearnmove(void)
{
    gActiveBattler = 0;

    switch (gBattleScripting.learnMoveState)
    {
    case 0:
        HandleBattleWindow(0x18, 8, 0x1D, 0xD, 0);
        BattlePutTextOnWindow(gText_BattleYesNoChoice, 0xC);
        gBattleScripting.learnMoveState++;
        gBattleCommunication[CURSOR_POSITION] = 0;
        BattleCreateYesNoCursorAt(0);
        break;
    case 1:
        if (JOY_NEW(DPAD_UP) && gBattleCommunication[CURSOR_POSITION] != 0)
        {
            PlaySE(SE_SELECT);
            BattleDestroyYesNoCursorAt(gBattleCommunication[CURSOR_POSITION]);
            gBattleCommunication[CURSOR_POSITION] = 0;
            BattleCreateYesNoCursorAt(0);
        }
        if (JOY_NEW(DPAD_DOWN) && gBattleCommunication[CURSOR_POSITION] == 0)
        {
            PlaySE(SE_SELECT);
            BattleDestroyYesNoCursorAt(gBattleCommunication[CURSOR_POSITION]);
            gBattleCommunication[CURSOR_POSITION] = 1;
            BattleCreateYesNoCursorAt(1);
        }
        if (JOY_NEW(A_BUTTON))
        {
            PlaySE(SE_SELECT);
            if (gBattleCommunication[1] == 0)
            {
                HandleBattleWindow(0x18, 0x8, 0x1D, 0xD, WINDOW_CLEAR);
                BeginNormalPaletteFade(PALETTES_ALL, 0, 0, 0x10, RGB_BLACK);
                gBattleScripting.learnMoveState++;
            }
            else
            {
                gBattleScripting.learnMoveState = 5;
            }
        }
        else if (JOY_NEW(B_BUTTON))
        {
            PlaySE(SE_SELECT);
            gBattleScripting.learnMoveState = 5;
        }
        break;
    case 2:
        if (!gPaletteFade.active)
        {
            FreeAllWindowBuffers();
            ShowSelectMovePokemonSummaryScreen(gPlayerParty, gBattleStruct->expGetterMonId, gPlayerPartyCount - 1, ReshowBattleScreenAfterMenu, gMoveToLearn);
            gBattleScripting.learnMoveState++;
        }
        break;
    case 3:
        if (!gPaletteFade.active && gMain.callback2 == BattleMainCB2)
        {
            gBattleScripting.learnMoveState++;
        }
        break;
    case 4:
        if (!gPaletteFade.active && gMain.callback2 == BattleMainCB2)
        {
            u8 movePosition = GetMoveSlotToReplace();
            if (movePosition == MAX_MON_MOVES)
            {
                gBattleScripting.learnMoveState = 5;
            }
            else
            {
                u16 moveId = GetMonData(&gPlayerParty[gBattleStruct->expGetterMonId], MON_DATA_MOVE1 + movePosition);
                if (IsHMMove2(moveId))
                {
                    PrepareStringBattle(STRINGID_HMMOVESCANTBEFORGOTTEN, gActiveBattler);
                    gBattleScripting.learnMoveState = 6;
                }
                else
                {
                    gBattlescriptCurrInstr = T1_READ_PTR(gBattlescriptCurrInstr + 1);

                    PREPARE_MOVE_BUFFER(gBattleTextBuff2, moveId)

                    RemoveMonPPBonus(&gPlayerParty[gBattleStruct->expGetterMonId], movePosition);
                    SetMonMoveSlot(&gPlayerParty[gBattleStruct->expGetterMonId], gMoveToLearn, movePosition);

                    if (gBattlerPartyIndexes[0] == gBattleStruct->expGetterMonId
                        && !(gBattleMons[0].status2 & STATUS2_TRANSFORMED)
                        && !(gDisableStructs[0].mimickedMoves & gBitTable[movePosition]))
                    {
                        RemoveBattleMonPPBonus(&gBattleMons[0], movePosition);
                        SetBattleMonMoveSlot(&gBattleMons[0], gMoveToLearn, movePosition);
                    }
                    if (gBattleTypeFlags & BATTLE_TYPE_DOUBLE
                        && gBattlerPartyIndexes[2] == gBattleStruct->expGetterMonId
                        && !(gBattleMons[2].status2 & STATUS2_TRANSFORMED)
                        && !(gDisableStructs[2].mimickedMoves & gBitTable[movePosition]))
                    {
                        RemoveBattleMonPPBonus(&gBattleMons[2], movePosition);
                        SetBattleMonMoveSlot(&gBattleMons[2], gMoveToLearn, movePosition);
                    }
                }
            }
        }
        break;
    case 5:
        HandleBattleWindow(0x18, 8, 0x1D, 0xD, WINDOW_CLEAR);
        gBattlescriptCurrInstr += 5;
        break;
    case 6:
        if (gBattleControllerExecFlags == 0)
        {
            gBattleScripting.learnMoveState = 2;
        }
        break;
    }
}

static void Cmd_yesnoboxstoplearningmove(void)
{
    switch (gBattleScripting.learnMoveState)
    {
    case 0:
        HandleBattleWindow(0x18, 8, 0x1D, 0xD, 0);
        BattlePutTextOnWindow(gText_BattleYesNoChoice, 0xC);
        gBattleScripting.learnMoveState++;
        gBattleCommunication[CURSOR_POSITION] = 0;
        BattleCreateYesNoCursorAt(0);
        break;
    case 1:
        if (JOY_NEW(DPAD_UP) && gBattleCommunication[CURSOR_POSITION] != 0)
        {
            PlaySE(SE_SELECT);
            BattleDestroyYesNoCursorAt(gBattleCommunication[CURSOR_POSITION]);
            gBattleCommunication[CURSOR_POSITION] = 0;
            BattleCreateYesNoCursorAt(0);
        }
        if (JOY_NEW(DPAD_DOWN) && gBattleCommunication[CURSOR_POSITION] == 0)
        {
            PlaySE(SE_SELECT);
            BattleDestroyYesNoCursorAt(gBattleCommunication[CURSOR_POSITION]);
            gBattleCommunication[CURSOR_POSITION] = 1;
            BattleCreateYesNoCursorAt(1);
        }
        if (JOY_NEW(A_BUTTON))
        {
            PlaySE(SE_SELECT);

            if (gBattleCommunication[1] != 0)
                gBattlescriptCurrInstr = T1_READ_PTR(gBattlescriptCurrInstr + 1);
            else
                gBattlescriptCurrInstr += 5;

            HandleBattleWindow(0x18, 0x8, 0x1D, 0xD, WINDOW_CLEAR);
        }
        else if (JOY_NEW(B_BUTTON))
        {
            PlaySE(SE_SELECT);
            gBattlescriptCurrInstr = T1_READ_PTR(gBattlescriptCurrInstr + 1);
            HandleBattleWindow(0x18, 0x8, 0x1D, 0xD, WINDOW_CLEAR);
        }
        break;
    }
}

static void Cmd_hitanimation(void)
{
    gActiveBattler = GetBattlerForBattleScript(gBattlescriptCurrInstr[1]);

    if (gMoveResultFlags & MOVE_RESULT_NO_EFFECT)
    {
        gBattlescriptCurrInstr += 2;
    }
    else if (!(gHitMarker & HITMARKER_IGNORE_SUBSTITUTE) || !(DoesSubstituteBlockMove(gBattlerAttacker, gActiveBattler, gCurrentMove)) || gDisableStructs[gActiveBattler].substituteHP == 0)
    {
        BtlController_EmitHitAnimation(0);
        MarkBattlerForControllerExec(gActiveBattler);
        gBattlescriptCurrInstr += 2;
    }
    else
    {
        gBattlescriptCurrInstr += 2;
    }
}

static u32 GetTrainerMoneyToGive(u16 trainerId)
{
    u32 i = 0;
    u32 lastMonLevel = 0;
    u32 moneyReward;

    if (trainerId == TRAINER_SECRET_BASE)
    {
        moneyReward = 20 * gBattleResources->secretBase->party.levels[0] * gBattleStruct->moneyMultiplier;
    }
    else
    {
        switch (gTrainers[trainerId].partyFlags)
        {
        case 0:
            {
                const struct TrainerMonNoItemDefaultMoves *party = gTrainers[trainerId].party.NoItemDefaultMoves;
                lastMonLevel = party[gTrainers[trainerId].partySize - 1].lvl;
            }
            break;
        case F_TRAINER_PARTY_CUSTOM_MOVESET:
            {
                const struct TrainerMonNoItemCustomMoves *party = gTrainers[trainerId].party.NoItemCustomMoves;
                lastMonLevel = party[gTrainers[trainerId].partySize - 1].lvl;
            }
            break;
        case F_TRAINER_PARTY_HELD_ITEM:
            {
                const struct TrainerMonItemDefaultMoves *party = gTrainers[trainerId].party.ItemDefaultMoves;
                lastMonLevel = party[gTrainers[trainerId].partySize - 1].lvl;
            }
            break;
        case F_TRAINER_PARTY_CUSTOM_MOVESET | F_TRAINER_PARTY_HELD_ITEM:
            {
                const struct TrainerMonItemCustomMoves *party = gTrainers[trainerId].party.ItemCustomMoves;
                lastMonLevel = party[gTrainers[trainerId].partySize - 1].lvl;
            }
            break;
        }

        for (; gTrainerMoneyTable[i].classId != 0xFF; i++)
        {
            if (gTrainerMoneyTable[i].classId == gTrainers[trainerId].trainerClass)
                break;
        }

        if (gBattleTypeFlags & BATTLE_TYPE_TWO_OPPONENTS)
            moneyReward = 4 * lastMonLevel * gBattleStruct->moneyMultiplier * gTrainerMoneyTable[i].value;
        else if (gBattleTypeFlags & BATTLE_TYPE_DOUBLE)
            moneyReward = 4 * lastMonLevel * gBattleStruct->moneyMultiplier * 2 * gTrainerMoneyTable[i].value;
        else
            moneyReward = 4 * lastMonLevel * gBattleStruct->moneyMultiplier * gTrainerMoneyTable[i].value;
    }

    return moneyReward;
}

static void Cmd_getmoneyreward(void)
{
    u32 moneyReward = GetTrainerMoneyToGive(gTrainerBattleOpponent_A);
    if (gBattleTypeFlags & BATTLE_TYPE_TWO_OPPONENTS)
        moneyReward += GetTrainerMoneyToGive(gTrainerBattleOpponent_B);

    AddMoney(&gSaveBlock1Ptr->money, moneyReward);
    PREPARE_WORD_NUMBER_BUFFER(gBattleTextBuff1, 5, moneyReward);

    gBattlescriptCurrInstr++;
}

static void Cmd_unknown_5E(void)
{
    gActiveBattler = GetBattlerForBattleScript(gBattlescriptCurrInstr[1]);

    switch (gBattleCommunication[0])
    {
    case 0:
        BtlController_EmitGetMonData(0, REQUEST_ALL_BATTLE, 0);
        MarkBattlerForControllerExec(gActiveBattler);
        gBattleCommunication[0]++;
        break;
    case 1:
         if (gBattleControllerExecFlags == 0)
         {
            s32 i;
            struct BattlePokemon *bufferPoke = (struct BattlePokemon*) &gBattleResources->bufferB[gActiveBattler][4];
            for (i = 0; i < MAX_MON_MOVES; i++)
            {
                gBattleMons[gActiveBattler].moves[i] = bufferPoke->moves[i];
                gBattleMons[gActiveBattler].pp[i] = bufferPoke->pp[i];
            }
            gBattlescriptCurrInstr += 2;
         }
         break;
    }
}

static void Cmd_swapattackerwithtarget(void)
{
    gActiveBattler = gBattlerAttacker;
    gBattlerAttacker = gBattlerTarget;
    gBattlerTarget = gActiveBattler;

    if (gHitMarker & HITMARKER_SWAP_ATTACKER_TARGET)
        gHitMarker &= ~(HITMARKER_SWAP_ATTACKER_TARGET);
    else
        gHitMarker |= HITMARKER_SWAP_ATTACKER_TARGET;

    gBattlescriptCurrInstr++;
}

static void Cmd_incrementgamestat(void)
{
    if (GetBattlerSide(gBattlerAttacker) == B_SIDE_PLAYER)
        IncrementGameStat(gBattlescriptCurrInstr[1]);

    gBattlescriptCurrInstr += 2;
}

static void Cmd_drawpartystatussummary(void)
{
    s32 i;
    struct Pokemon *party;
    struct HpAndStatus hpStatuses[PARTY_SIZE];

    if (gBattleControllerExecFlags)
        return;

    gActiveBattler = GetBattlerForBattleScript(gBattlescriptCurrInstr[1]);

    if (GetBattlerSide(gActiveBattler) == B_SIDE_PLAYER)
        party = gPlayerParty;
    else
        party = gEnemyParty;

    for (i = 0; i < PARTY_SIZE; i++)
    {
        if (GetMonData(&party[i], MON_DATA_SPECIES2) == SPECIES_NONE
            || GetMonData(&party[i], MON_DATA_SPECIES2) == SPECIES_EGG)
        {
            hpStatuses[i].hp = 0xFFFF;
            hpStatuses[i].status = 0;
        }
        else
        {
            hpStatuses[i].hp = GetMonData(&party[i], MON_DATA_HP);
            hpStatuses[i].status = GetMonData(&party[i], MON_DATA_STATUS);
        }
    }

    BtlController_EmitDrawPartyStatusSummary(0, hpStatuses, 1);
    MarkBattlerForControllerExec(gActiveBattler);

    gBattlescriptCurrInstr += 2;
}

static void Cmd_hidepartystatussummary(void)
{
    gActiveBattler = GetBattlerForBattleScript(gBattlescriptCurrInstr[1]);
    BtlController_EmitHidePartyStatusSummary(0);
    MarkBattlerForControllerExec(gActiveBattler);

    gBattlescriptCurrInstr += 2;
}

static void Cmd_jumptocalledmove(void)
{
    if (gBattlescriptCurrInstr[1])
        gCurrentMove = gCalledMove;
    else
        gChosenMove = gCurrentMove = gCalledMove;

    gBattleStruct->atkCancellerTracker = 0;
    gBattlescriptCurrInstr = gBattleScriptsForMoveEffects[gBattleMoves[gCurrentMove].effect];
}

static void Cmd_statusanimation(void)
{
    if (gBattleControllerExecFlags == 0)
    {
        gActiveBattler = GetBattlerForBattleScript(gBattlescriptCurrInstr[1]);
        if (!(gStatuses3[gActiveBattler] & STATUS3_SEMI_INVULNERABLE)
            && gDisableStructs[gActiveBattler].substituteHP == 0
            && !(gHitMarker & HITMARKER_NO_ANIMATIONS))
        {
            BtlController_EmitStatusAnimation(0, FALSE, gBattleMons[gActiveBattler].status1);
            MarkBattlerForControllerExec(gActiveBattler);
        }
        gBattlescriptCurrInstr += 2;
    }
}

static void Cmd_status2animation(void)
{
    u32 wantedToAnimate;

    if (gBattleControllerExecFlags == 0)
    {
        gActiveBattler = GetBattlerForBattleScript(gBattlescriptCurrInstr[1]);
        wantedToAnimate = T1_READ_32(gBattlescriptCurrInstr + 2);
        if (!(gStatuses3[gActiveBattler] & STATUS3_SEMI_INVULNERABLE)
            && gDisableStructs[gActiveBattler].substituteHP == 0
            && !(gHitMarker & HITMARKER_NO_ANIMATIONS))
        {
            BtlController_EmitStatusAnimation(0, TRUE, gBattleMons[gActiveBattler].status2 & wantedToAnimate);
            MarkBattlerForControllerExec(gActiveBattler);
        }
        gBattlescriptCurrInstr += 6;
    }
}

static void Cmd_chosenstatusanimation(void)
{
    u32 wantedStatus;

    if (gBattleControllerExecFlags == 0)
    {
        gActiveBattler = GetBattlerForBattleScript(gBattlescriptCurrInstr[1]);
        wantedStatus = T1_READ_32(gBattlescriptCurrInstr + 3);
        if (!(gStatuses3[gActiveBattler] & STATUS3_SEMI_INVULNERABLE)
            && gDisableStructs[gActiveBattler].substituteHP == 0
            && !(gHitMarker & HITMARKER_NO_ANIMATIONS))
        {
            BtlController_EmitStatusAnimation(0, gBattlescriptCurrInstr[2], wantedStatus);
            MarkBattlerForControllerExec(gActiveBattler);
        }
        gBattlescriptCurrInstr += 7;
    }
}

static void Cmd_yesnobox(void)
{
    switch (gBattleCommunication[0])
    {
    case 0:
        HandleBattleWindow(0x18, 8, 0x1D, 0xD, 0);
        BattlePutTextOnWindow(gText_BattleYesNoChoice, 0xC);
        gBattleCommunication[0]++;
        gBattleCommunication[CURSOR_POSITION] = 0;
        BattleCreateYesNoCursorAt(0);
        break;
    case 1:
        if (JOY_NEW(DPAD_UP) && gBattleCommunication[CURSOR_POSITION] != 0)
        {
            PlaySE(SE_SELECT);
            BattleDestroyYesNoCursorAt(gBattleCommunication[CURSOR_POSITION]);
            gBattleCommunication[CURSOR_POSITION] = 0;
            BattleCreateYesNoCursorAt(0);
        }
        if (JOY_NEW(DPAD_DOWN) && gBattleCommunication[CURSOR_POSITION] == 0)
        {
            PlaySE(SE_SELECT);
            BattleDestroyYesNoCursorAt(gBattleCommunication[CURSOR_POSITION]);
            gBattleCommunication[CURSOR_POSITION] = 1;
            BattleCreateYesNoCursorAt(1);
        }
        if (JOY_NEW(B_BUTTON))
        {
            gBattleCommunication[CURSOR_POSITION] = 1;
            PlaySE(SE_SELECT);
            HandleBattleWindow(0x18, 8, 0x1D, 0xD, WINDOW_CLEAR);
            gBattlescriptCurrInstr++;
        }
        else if (JOY_NEW(A_BUTTON))
        {
            PlaySE(SE_SELECT);
            HandleBattleWindow(0x18, 8, 0x1D, 0xD, WINDOW_CLEAR);
            gBattlescriptCurrInstr++;
        }
        break;
    }
}

static void Cmd_cancelallactions(void)
{
    s32 i;

    for (i = 0; i < gBattlersCount; i++)
        gActionsByTurnOrder[i] = B_ACTION_CANCEL_PARTNER;

    gBattlescriptCurrInstr++;
}

static void Cmd_setgravity(void)
{
    if (gFieldStatuses & STATUS_FIELD_GRAVITY)
    {
        gBattlescriptCurrInstr = T1_READ_PTR(gBattlescriptCurrInstr + 1);
    }
    else
    {
        gFieldStatuses |= STATUS_FIELD_GRAVITY;
        gFieldTimers.gravityTimer = 5;
        gBattlescriptCurrInstr += 5;
    }
}

static bool32 TryCheekPouch(u32 battlerId, u32 itemId)
{
    if (ItemId_GetPocket(itemId) == POCKET_BERRIES
        && GetBattlerAbility(battlerId) == ABILITY_CHEEK_POUCH
        && !(gStatuses3[battlerId] & STATUS3_HEAL_BLOCK)
        && gBattleStruct->ateBerry[GetBattlerSide(battlerId)] & gBitTable[gBattlerPartyIndexes[battlerId]]
        && !BATTLER_MAX_HP(battlerId))
    {
        gBattleMoveDamage = gBattleMons[battlerId].maxHP / 3;
        if (gBattleMoveDamage == 0)
            gBattleMoveDamage = 1;
        gBattleMoveDamage *= -1;
        gBattlerAbility = battlerId;
        BattleScriptPush(gBattlescriptCurrInstr + 2);
        gBattlescriptCurrInstr = BattleScript_CheekPouchActivates;
        return TRUE;
    }
    return FALSE;
}

static void Cmd_removeitem(void)
{
    u16 itemId = 0;

    gActiveBattler = GetBattlerForBattleScript(gBattlescriptCurrInstr[1]);
    itemId = gBattleMons[gActiveBattler].item;

    // Popped Air Balloon cannot be restored by no means.
    if (GetBattlerHoldEffect(gActiveBattler, TRUE) != HOLD_EFFECT_AIR_BALLOON)
        gBattleStruct->usedHeldItems[gActiveBattler] = itemId;

    gBattleMons[gActiveBattler].item = 0;
    CheckSetUnburden(gActiveBattler);

    BtlController_EmitSetMonData(0, REQUEST_HELDITEM_BATTLE, 0, 2, &gBattleMons[gActiveBattler].item);
    MarkBattlerForControllerExec(gActiveBattler);

    ClearBattlerItemEffectHistory(gActiveBattler);
    if (!TryCheekPouch(gActiveBattler, itemId))
        gBattlescriptCurrInstr += 2;
}

static void Cmd_atknameinbuff1(void)
{
    PREPARE_MON_NICK_BUFFER(gBattleTextBuff1, gBattlerAttacker, gBattlerPartyIndexes[gBattlerAttacker]);

    gBattlescriptCurrInstr++;
}

static void Cmd_drawlvlupbox(void)
{
    if (gBattleScripting.drawlvlupboxState == 0)
    {
        if (IsMonGettingExpSentOut())
            gBattleScripting.drawlvlupboxState = 3;
        else
            gBattleScripting.drawlvlupboxState = 1;
    }

    switch (gBattleScripting.drawlvlupboxState)
    {
    case 1:
        gBattle_BG2_Y = 0x60;
        SetBgAttribute(2, BG_ATTR_PRIORITY, 0);
        ShowBg(2);
        sub_804F17C();
        gBattleScripting.drawlvlupboxState = 2;
        break;
    case 2:
        if (!sub_804F1CC())
            gBattleScripting.drawlvlupboxState = 3;
        break;
    case 3:
        gBattle_BG1_X = 0;
        gBattle_BG1_Y = 0x100;
        SetBgAttribute(0, BG_ATTR_PRIORITY, 1);
        SetBgAttribute(1, BG_ATTR_PRIORITY, 0);
        ShowBg(0);
        ShowBg(1);
        HandleBattleWindow(0x12, 7, 0x1D, 0x13, WINDOW_x80);
        gBattleScripting.drawlvlupboxState = 4;
        break;
    case 4:
        DrawLevelUpWindow1();
        PutWindowTilemap(13);
        CopyWindowToVram(13, 3);
        gBattleScripting.drawlvlupboxState++;
        break;
    case 5:
    case 7:
        if (!IsDma3ManagerBusyWithBgCopy())
        {
            gBattle_BG1_Y = 0;
            gBattleScripting.drawlvlupboxState++;
        }
        break;
    case 6:
        if (gMain.newKeys != 0)
        {
            PlaySE(SE_SELECT);
            DrawLevelUpWindow2();
            CopyWindowToVram(13, 2);
            gBattleScripting.drawlvlupboxState++;
        }
        break;
    case 8:
        if (gMain.newKeys != 0)
        {
            PlaySE(SE_SELECT);
            HandleBattleWindow(0x12, 7, 0x1D, 0x13, WINDOW_x80 | WINDOW_CLEAR);
            gBattleScripting.drawlvlupboxState++;
        }
        break;
    case 9:
        if (!sub_804F344())
        {
            ClearWindowTilemap(14);
            CopyWindowToVram(14, 1);

            ClearWindowTilemap(13);
            CopyWindowToVram(13, 1);

            SetBgAttribute(2, BG_ATTR_PRIORITY, 2);
            ShowBg(2);

            gBattleScripting.drawlvlupboxState = 10;
        }
        break;
    case 10:
        if (!IsDma3ManagerBusyWithBgCopy())
        {
            SetBgAttribute(0, BG_ATTR_PRIORITY, 0);
            SetBgAttribute(1, BG_ATTR_PRIORITY, 1);
            ShowBg(0);
            ShowBg(1);
            gBattlescriptCurrInstr++;
        }
        break;
    }
}

static void DrawLevelUpWindow1(void)
{
    u16 currStats[NUM_STATS];

    GetMonLevelUpWindowStats(&gPlayerParty[gBattleStruct->expGetterMonId], currStats);
    DrawLevelUpWindowPg1(0xD, gBattleResources->beforeLvlUp->stats, currStats, TEXT_DYNAMIC_COLOR_5, TEXT_DYNAMIC_COLOR_4, TEXT_DYNAMIC_COLOR_6);
}

static void DrawLevelUpWindow2(void)
{
    u16 currStats[NUM_STATS];

    GetMonLevelUpWindowStats(&gPlayerParty[gBattleStruct->expGetterMonId], currStats);
    DrawLevelUpWindowPg2(0xD, currStats, TEXT_DYNAMIC_COLOR_5, TEXT_DYNAMIC_COLOR_4, TEXT_DYNAMIC_COLOR_6);
}

static void sub_804F17C(void)
{
    gBattle_BG2_Y = 0;
    gBattle_BG2_X = 0x1A0;

    LoadPalette(sUnknown_0831C2C8, 0x60, 0x20);
    CopyToWindowPixelBuffer(14, sUnknown_0831C2E8, 0, 0);
    PutWindowTilemap(14);
    CopyWindowToVram(14, 3);

    PutMonIconOnLvlUpBox();
}

static bool8 sub_804F1CC(void)
{
    if (IsDma3ManagerBusyWithBgCopy())
        return TRUE;

    if (gBattle_BG2_X == 0x200)
        return FALSE;

    if (gBattle_BG2_X == 0x1A0)
        PutLevelAndGenderOnLvlUpBox();

    gBattle_BG2_X += 8;
    if (gBattle_BG2_X >= 0x200)
        gBattle_BG2_X = 0x200;

    return (gBattle_BG2_X != 0x200);
}

static void PutLevelAndGenderOnLvlUpBox(void)
{
    u16 monLevel;
    u8 monGender;
    struct TextPrinterTemplate printerTemplate;
    u8 *txtPtr;
    u32 var;

    monLevel = GetMonData(&gPlayerParty[gBattleStruct->expGetterMonId], MON_DATA_LEVEL);
    monGender = GetMonGender(&gPlayerParty[gBattleStruct->expGetterMonId]);
    GetMonNickname(&gPlayerParty[gBattleStruct->expGetterMonId], gStringVar4);

    printerTemplate.currentChar = gStringVar4;
    printerTemplate.windowId = 14;
    printerTemplate.fontId = 0;
    printerTemplate.x = 32;
    printerTemplate.y = 0;
    printerTemplate.currentX = 32;
    printerTemplate.currentY = 0;
    printerTemplate.letterSpacing = 0;
    printerTemplate.lineSpacing = 0;
    printerTemplate.unk = 0;
    printerTemplate.fgColor = TEXT_COLOR_WHITE;
    printerTemplate.bgColor = TEXT_COLOR_TRANSPARENT;
    printerTemplate.shadowColor = TEXT_COLOR_DARK_GRAY;

    AddTextPrinter(&printerTemplate, 0xFF, NULL);

    txtPtr = gStringVar4;
    *(txtPtr)++ = CHAR_EXTRA_SYMBOL;
    *(txtPtr)++ = CHAR_LV_2;

    var = (u32)(txtPtr);
    txtPtr = ConvertIntToDecimalStringN(txtPtr, monLevel, STR_CONV_MODE_LEFT_ALIGN, 3);
    var = (u32)(txtPtr) - var;
    txtPtr = StringFill(txtPtr, CHAR_GENDERLESS, 4 - var);

    if (monGender != MON_GENDERLESS)
    {
        if (monGender == MON_MALE)
        {
            txtPtr = WriteColorChangeControlCode(txtPtr, 0, 0xC);
            txtPtr = WriteColorChangeControlCode(txtPtr, 1, 0xD);
            *(txtPtr++) = CHAR_MALE;
        }
        else
        {
            txtPtr = WriteColorChangeControlCode(txtPtr, 0, 0xE);
            txtPtr = WriteColorChangeControlCode(txtPtr, 1, 0xF);
            *(txtPtr++) = CHAR_FEMALE;
        }
        *(txtPtr++) = EOS;
    }

    printerTemplate.y = 10;
    printerTemplate.currentY = 10;
    AddTextPrinter(&printerTemplate, 0xFF, NULL);

    CopyWindowToVram(14, 2);
}

static bool8 sub_804F344(void)
{
    if (gBattle_BG2_X == 0x1A0)
        return FALSE;

    if (gBattle_BG2_X - 16 < 0x1A0)
        gBattle_BG2_X = 0x1A0;
    else
        gBattle_BG2_X -= 16;

    return (gBattle_BG2_X != 0x1A0);
}

#define sDestroy                    data[0]
#define sSavedLvlUpBoxXPosition     data[1]

static void PutMonIconOnLvlUpBox(void)
{
    u8 spriteId;
    const u16* iconPal;
    struct SpriteSheet iconSheet;
    struct SpritePalette iconPalSheet;

    u16 species = GetMonData(&gPlayerParty[gBattleStruct->expGetterMonId], MON_DATA_SPECIES);
    u32 personality = GetMonData(&gPlayerParty[gBattleStruct->expGetterMonId], MON_DATA_PERSONALITY);

    const u8* iconPtr = GetMonIconPtr(species, personality, 1);
    iconSheet.data = iconPtr;
    iconSheet.size = 0x200;
    iconSheet.tag = MON_ICON_LVLUP_BOX_TAG;

    iconPal = GetValidMonIconPalettePtr(species);
    iconPalSheet.data = iconPal;
    iconPalSheet.tag = MON_ICON_LVLUP_BOX_TAG;

    LoadSpriteSheet(&iconSheet);
    LoadSpritePalette(&iconPalSheet);

    spriteId = CreateSprite(&sSpriteTemplate_MonIconOnLvlUpBox, 256, 10, 0);
    gSprites[spriteId].sDestroy = FALSE;
    gSprites[spriteId].sSavedLvlUpBoxXPosition = gBattle_BG2_X;
}

static void SpriteCB_MonIconOnLvlUpBox(struct Sprite* sprite)
{
    sprite->x2 = sprite->sSavedLvlUpBoxXPosition - gBattle_BG2_X;

    if (sprite->x2 != 0)
    {
        sprite->sDestroy = TRUE;
    }
    else if (sprite->sDestroy)
    {
        DestroySprite(sprite);
        FreeSpriteTilesByTag(MON_ICON_LVLUP_BOX_TAG);
        FreeSpritePaletteByTag(MON_ICON_LVLUP_BOX_TAG);
    }
}

#undef sDestroy
#undef sSavedLvlUpBoxXPosition

static bool32 IsMonGettingExpSentOut(void)
{
    if (gBattlerPartyIndexes[0] == gBattleStruct->expGetterMonId)
        return TRUE;
    if (gBattleTypeFlags & BATTLE_TYPE_DOUBLE && gBattlerPartyIndexes[2] == gBattleStruct->expGetterMonId)
        return TRUE;

    return FALSE;
}

static void Cmd_resetsentmonsvalue(void)
{
    ResetSentPokesToOpponentValue();
    gBattlescriptCurrInstr++;
}

static void Cmd_setatktoplayer0(void)
{
    gBattlerAttacker = GetBattlerAtPosition(B_POSITION_PLAYER_LEFT);
    gBattlescriptCurrInstr++;
}

static void Cmd_makevisible(void)
{
    if (gBattleControllerExecFlags)
        return;

    gActiveBattler = GetBattlerForBattleScript(gBattlescriptCurrInstr[1]);
    BtlController_EmitSpriteInvisibility(0, FALSE);
    MarkBattlerForControllerExec(gActiveBattler);

    gBattlescriptCurrInstr += 2;
}

static void Cmd_recordability(void)
{
    u8 battler = GetBattlerForBattleScript(gBattlescriptCurrInstr[1]);
    RecordAbilityBattle(battler, gBattleMons[battler].ability);
    gBattlescriptCurrInstr += 2;
}

void BufferMoveToLearnIntoBattleTextBuff2(void)
{
    PREPARE_MOVE_BUFFER(gBattleTextBuff2, gMoveToLearn);
}

static void Cmd_buffermovetolearn(void)
{
    BufferMoveToLearnIntoBattleTextBuff2();
    gBattlescriptCurrInstr++;
}

static void Cmd_jumpifplayerran(void)
{
    if (TryRunFromBattle(gBattlerFainted))
        gBattlescriptCurrInstr = T1_READ_PTR(gBattlescriptCurrInstr + 1);
    else
        gBattlescriptCurrInstr += 5;
}

static void Cmd_hpthresholds(void)
{
    u8 opposingBank;
    s32 result;

    if (!(gBattleTypeFlags & BATTLE_TYPE_DOUBLE))
    {
        gActiveBattler = GetBattlerForBattleScript(gBattlescriptCurrInstr[1]);
        opposingBank = gActiveBattler ^ BIT_SIDE;

        result = gBattleMons[opposingBank].hp * 100 / gBattleMons[opposingBank].maxHP;
        if (result == 0)
            result = 1;

        if (result > 69 || !gBattleMons[opposingBank].hp)
            gBattleStruct->hpScale = 0;
        else if (result > 39)
            gBattleStruct->hpScale = 1;
        else if (result > 9)
            gBattleStruct->hpScale = 2;
        else
            gBattleStruct->hpScale = 3;
    }

    gBattlescriptCurrInstr += 2;
}

static void Cmd_hpthresholds2(void)
{
    u8 opposingBank;
    s32 result;
    u8 hpSwitchout;

    if (!(gBattleTypeFlags & BATTLE_TYPE_DOUBLE))
    {
        gActiveBattler = GetBattlerForBattleScript(gBattlescriptCurrInstr[1]);
        opposingBank = gActiveBattler ^ BIT_SIDE;
        hpSwitchout = *(gBattleStruct->hpOnSwitchout + GetBattlerSide(opposingBank));
        result = (hpSwitchout - gBattleMons[opposingBank].hp) * 100 / hpSwitchout;

        if (gBattleMons[opposingBank].hp >= hpSwitchout)
            gBattleStruct->hpScale = 0;
        else if (result <= 29)
            gBattleStruct->hpScale = 1;
        else if (result <= 69)
            gBattleStruct->hpScale = 2;
        else
            gBattleStruct->hpScale = 3;
    }

    gBattlescriptCurrInstr += 2;
}

static void Cmd_useitemonopponent(void)
{
    gBattlerInMenuId = gBattlerAttacker;
    PokemonUseItemEffects(&gEnemyParty[gBattlerPartyIndexes[gBattlerAttacker]], gLastUsedItem, gBattlerPartyIndexes[gBattlerAttacker], 0, TRUE);
    gBattlescriptCurrInstr += 1;
}

static bool32 HasAttackerFaintedTarget(void)
{
    if (!(gMoveResultFlags & MOVE_RESULT_NO_EFFECT)
        && gBattleMoves[gCurrentMove].power != 0
        && (gLastHitBy[gBattlerTarget] == 0xFF || gLastHitBy[gBattlerTarget] == gBattlerAttacker)
        && gBattleStruct->moveTarget[gBattlerAttacker] == gBattlerTarget
        && gBattlerTarget != gBattlerAttacker
        && gCurrentTurnActionNumber == GetBattlerTurnOrderNum(gBattlerAttacker)
        && (gChosenMove == gChosenMoveByBattler[gBattlerAttacker] || gChosenMove == gBattleMons[gBattlerAttacker].moves[gChosenMovePos]))
        return TRUE;
    else
        return FALSE;
}

static void HandleTerrainMove(u32 moveEffect)
{
    u32 statusFlag = 0;
    u8 *timer = NULL;

    switch (moveEffect)
    {
    case EFFECT_MISTY_TERRAIN:
        statusFlag = STATUS_FIELD_MISTY_TERRAIN, timer = &gFieldTimers.mistyTerrainTimer;
        gBattleCommunication[MULTISTRING_CHOOSER] = 0;
        break;
    case EFFECT_GRASSY_TERRAIN:
        statusFlag = STATUS_FIELD_GRASSY_TERRAIN, timer = &gFieldTimers.grassyTerrainTimer;
        gBattleCommunication[MULTISTRING_CHOOSER] = 1;
        break;
    case EFFECT_ELECTRIC_TERRAIN:
        statusFlag = STATUS_FIELD_ELECTRIC_TERRAIN, timer = &gFieldTimers.electricTerrainTimer;
        gBattleCommunication[MULTISTRING_CHOOSER] = 2;
        break;
    case EFFECT_PSYCHIC_TERRAIN:
        statusFlag = STATUS_FIELD_PSYCHIC_TERRAIN, timer = &gFieldTimers.psychicTerrainTimer;
        gBattleCommunication[MULTISTRING_CHOOSER] = 3;
        break;
    }

    if (gFieldStatuses & statusFlag || statusFlag == 0)
    {
        gBattlescriptCurrInstr = T1_READ_PTR(gBattlescriptCurrInstr + 3);
    }
    else
    {
        gFieldStatuses &= ~STATUS_FIELD_TERRAIN_ANY;
        gFieldStatuses |= statusFlag;
        if (GetBattlerHoldEffect(gBattlerAttacker, TRUE) == HOLD_EFFECT_TERRAIN_EXTENDER)
            *timer = 8;
        else
            *timer = 5;
        gBattlescriptCurrInstr += 7;
    }
}

bool32 CanPoisonType(u8 battlerAttacker, u8 battlerTarget)
{
    return (GetBattlerAbility(battlerAttacker) == ABILITY_CORROSION
            || !(IS_BATTLER_OF_TYPE(battlerTarget, TYPE_POISON)
                || IS_BATTLER_OF_TYPE(battlerTarget, TYPE_STEEL)));
}

bool32 CanParalyzeType(u8 battlerAttacker, u8 battlerTarget)
{
    return !(B_PARALYZE_ELECTRIC >= GEN_6 && IS_BATTLER_OF_TYPE(battlerTarget, TYPE_ELECTRIC));
}

bool32 CanUseLastResort(u8 battlerId)
{
    u32 i;
    u32 knownMovesCount = 0, usedMovesCount = 0;

    for (i = 0; i < 4; i++)
    {
        if (gBattleMons[battlerId].moves[i] != MOVE_NONE)
            knownMovesCount++;
        if (i != gCurrMovePos && gDisableStructs[battlerId].usedMoves & gBitTable[i]) // Increment used move count for all moves except current Last Resort.
            usedMovesCount++;
    }

    return (knownMovesCount >= 2 && usedMovesCount >= knownMovesCount - 1);
}

#define DEFOG_CLEAR(status, structField, battlescript, move)\
{                                                           \
    if (*sideStatuses & status)                             \
    {                                                       \
        if (clear)                                          \
        {                                                   \
            if (move)                                       \
                PREPARE_MOVE_BUFFER(gBattleTextBuff1, move);\
            *sideStatuses &= ~(status);                     \
            sideTimer->structField = 0;                     \
            BattleScriptPushCursor();                       \
            gBattlescriptCurrInstr = battlescript;          \
        }                                                   \
        return TRUE;                                        \
    }                                                       \
}

static bool32 ClearDefogHazards(u8 battlerAtk, bool32 clear)
{
    s32 i;
    for (i = 0; i < 2; i++)
    {
        struct SideTimer *sideTimer = &gSideTimers[i];
        u32 *sideStatuses = &gSideStatuses[i];

        gBattlerAttacker = i;
        if (GetBattlerSide(battlerAtk) != i)
        {
            DEFOG_CLEAR(SIDE_STATUS_REFLECT, reflectTimer, BattleScript_SideStatusWoreOffReturn, MOVE_REFLECT);
            DEFOG_CLEAR(SIDE_STATUS_LIGHTSCREEN, lightscreenTimer, BattleScript_SideStatusWoreOffReturn, MOVE_LIGHT_SCREEN);
            DEFOG_CLEAR(SIDE_STATUS_MIST, mistTimer, BattleScript_SideStatusWoreOffReturn, MOVE_MIST);
            DEFOG_CLEAR(SIDE_STATUS_AURORA_VEIL, auroraVeilTimer, BattleScript_SideStatusWoreOffReturn, MOVE_AURORA_VEIL);
            DEFOG_CLEAR(SIDE_STATUS_SAFEGUARD, safeguardTimer, BattleScript_SideStatusWoreOffReturn, MOVE_SAFEGUARD);
        }
        DEFOG_CLEAR(SIDE_STATUS_SPIKES, spikesAmount, BattleScript_SpikesFree, 0);
        DEFOG_CLEAR(SIDE_STATUS_STEALTH_ROCK, stealthRockAmount, BattleScript_StealthRockFree, 0);
        DEFOG_CLEAR(SIDE_STATUS_TOXIC_SPIKES, toxicSpikesAmount, BattleScript_ToxicSpikesFree, 0);
        DEFOG_CLEAR(SIDE_STATUS_STICKY_WEB, stickyWebAmount, BattleScript_StickyWebFree, 0);
    }

    return FALSE;
}

u32 IsFlowerVeilProtected(u32 battler)
{
    if (IS_BATTLER_OF_TYPE(battler, TYPE_GRASS))
        return IsAbilityOnSide(battler, ABILITY_FLOWER_VEIL);
    else
        return 0;
}

u32 IsLeafGuardProtected(u32 battler)
{
    if (IsBattlerWeatherAffected(battler, WEATHER_SUN_ANY))
        return GetBattlerAbility(battler) == ABILITY_LEAF_GUARD;
    else
        return 0;
}

bool32 IsShieldsDownProtected(u32 battler)
{
    return (gBattleMons[battler].ability == ABILITY_SHIELDS_DOWN
            && GetFormIdFromFormSpeciesId(gBattleMons[battler].species) < GetFormIdFromFormSpeciesId(SPECIES_MINIOR_CORE_RED)); // Minior is not in core form
}

u32 IsAbilityStatusProtected(u32 battler)
{
    return IsFlowerVeilProtected(battler)
        || IsLeafGuardProtected(battler)
        || IsShieldsDownProtected(battler);
}

static void RecalcBattlerStats(u32 battler, struct Pokemon *mon)
{
    CalculateMonStats(mon);
    gBattleMons[battler].level = GetMonData(mon, MON_DATA_LEVEL);
    gBattleMons[battler].hp = GetMonData(mon, MON_DATA_HP);
    gBattleMons[battler].maxHP = GetMonData(mon, MON_DATA_MAX_HP);
    gBattleMons[battler].attack = GetMonData(mon, MON_DATA_ATK);
    gBattleMons[battler].defense = GetMonData(mon, MON_DATA_DEF);
    gBattleMons[battler].speed = GetMonData(mon, MON_DATA_SPEED);
    gBattleMons[battler].spAttack = GetMonData(mon, MON_DATA_SPATK);
    gBattleMons[battler].spDefense = GetMonData(mon, MON_DATA_SPDEF);
    gBattleMons[battler].ability = GetMonAbility(mon);
    gBattleMons[battler].type1 = gBaseStats[gBattleMons[battler].species].type1;
    gBattleMons[battler].type2 = gBaseStats[gBattleMons[battler].species].type2;
}

static u32 GetHighestStatId(u32 battlerId)
{
    u32 i, highestId = STAT_ATK, highestStat = gBattleMons[battlerId].attack;

    for (i = STAT_DEF; i < NUM_STATS; i++)
    {
        u16 *statVal = &gBattleMons[battlerId].attack + (i - 1);
        if (*statVal > highestStat)
        {
            highestStat = *statVal;
            highestId = i;
        }
    }
    return highestId;
}

static void Cmd_various(void)
{
    struct Pokemon *mon;
    s32 i, j;
    u8 data[10];
    u32 side, bits;

    if (gBattleControllerExecFlags)
        return;

    gActiveBattler = GetBattlerForBattleScript(gBattlescriptCurrInstr[1]);

    switch (gBattlescriptCurrInstr[2])
    {
    // Roar will fail in a double wild battle when used by the player against one of the two alive wild mons.
    // Also when an opposing wild mon uses it againt its partner.
    case VARIOUS_JUMP_IF_ROAR_FAILS:
        if (WILD_DOUBLE_BATTLE
            && GetBattlerSide(gBattlerAttacker) == B_SIDE_PLAYER
            && GetBattlerSide(gBattlerTarget) == B_SIDE_OPPONENT
            && IS_WHOLE_SIDE_ALIVE(gBattlerTarget))
            gBattlescriptCurrInstr = T1_READ_PTR(gBattlescriptCurrInstr + 3);
        else if (WILD_DOUBLE_BATTLE
                 && GetBattlerSide(gBattlerAttacker) == B_SIDE_OPPONENT
                 && GetBattlerSide(gBattlerTarget) == B_SIDE_OPPONENT)
            gBattlescriptCurrInstr = T1_READ_PTR(gBattlescriptCurrInstr + 3);
        else
            gBattlescriptCurrInstr += 7;
        return;
    case VARIOUS_JUMP_IF_ABSENT:
        if (!IsBattlerAlive(gActiveBattler))
            gBattlescriptCurrInstr = T1_READ_PTR(gBattlescriptCurrInstr + 3);
        else
            gBattlescriptCurrInstr += 7;
        return;
    case VARIOUS_JUMP_IF_SHIELDS_DOWN_PROTECTED:
        if (IsShieldsDownProtected(gActiveBattler))
            gBattlescriptCurrInstr = T1_READ_PTR(gBattlescriptCurrInstr + 3);
        else
            gBattlescriptCurrInstr += 7;
        return;
    case VARIOUS_JUMP_IF_NO_HOLD_EFFECT:
        if (GetBattlerHoldEffect(gActiveBattler, TRUE) != gBattlescriptCurrInstr[3])
        {
            gBattlescriptCurrInstr = T1_READ_PTR(gBattlescriptCurrInstr + 4);
        }
        else
        {
            gLastUsedItem = gBattleMons[gActiveBattler].item;   // For B_LAST_USED_ITEM
            gBattlescriptCurrInstr += 8;
        }
        return;
    case VARIOUS_JUMP_IF_NO_ALLY:
        if (!IsBattlerAlive(BATTLE_PARTNER(gActiveBattler)))
            gBattlescriptCurrInstr = T1_READ_PTR(gBattlescriptCurrInstr + 3);
        else
            gBattlescriptCurrInstr += 7;
        return;
    case VARIOUS_INFATUATE_WITH_BATTLER:
        gBattleScripting.battler = gActiveBattler;
        gBattleMons[gActiveBattler].status2 |= STATUS2_INFATUATED_WITH(GetBattlerForBattleScript(gBattlescriptCurrInstr[3]));
        gBattlescriptCurrInstr += 4;
        return;
    case VARIOUS_SET_LAST_USED_ITEM:
        gLastUsedItem = gBattleMons[gActiveBattler].item;
        break;
    case VARIOUS_TRY_FAIRY_LOCK:
        if (gFieldStatuses & STATUS_FIELD_FAIRY_LOCK)
        {
            gBattlescriptCurrInstr = T1_READ_PTR(gBattlescriptCurrInstr + 3);
        }
        else
        {
            gFieldStatuses |= STATUS_FIELD_FAIRY_LOCK;
            gFieldTimers.fairyLockTimer = 2;
            gBattlescriptCurrInstr += 7;
        }
        return;
    case VARIOUS_GET_STAT_VALUE:
        i = gBattlescriptCurrInstr[3];
        gBattleMoveDamage = *(u16*)(&gBattleMons[gActiveBattler].attack) + (i - 1);
        gBattleMoveDamage *= gStatStageRatios[gBattleMons[gActiveBattler].statStages[i]][0];
        gBattleMoveDamage /= gStatStageRatios[gBattleMons[gActiveBattler].statStages[i]][1];
        gBattlescriptCurrInstr += 4;
        return;
    case VARIOUS_JUMP_IF_FULL_HP:
        if (BATTLER_MAX_HP(gActiveBattler))
            gBattlescriptCurrInstr = T1_READ_PTR(gBattlescriptCurrInstr + 3);
        else
            gBattlescriptCurrInstr += 7;
        return;
    case VARIOUS_TRY_FRISK:
        while (gBattleStruct->friskedBattler < gBattlersCount)
        {
            gBattlerTarget = gBattleStruct->friskedBattler++;
            if (GET_BATTLER_SIDE2(gActiveBattler) != GET_BATTLER_SIDE2(gBattlerTarget)
                && IsBattlerAlive(gBattlerTarget)
                && gBattleMons[gBattlerTarget].item != ITEM_NONE)
            {
                gLastUsedItem = gBattleMons[gBattlerTarget].item;
                RecordItemEffectBattle(gBattlerTarget, GetBattlerHoldEffect(gBattlerTarget, FALSE));
                BattleScriptPushCursor();
                // If Frisk identifies two mons' items, show the pop-up only once.
                if (gBattleStruct->friskedAbility)
                {
                    gBattlescriptCurrInstr = BattleScript_FriskMsg;
                }
                else
                {
                    gBattleStruct->friskedAbility = TRUE;
                    gBattlescriptCurrInstr = BattleScript_FriskMsgWithPopup;
                }
                return;
            }
        }
        gBattleStruct->friskedBattler = 0;
        gBattleStruct->friskedAbility = FALSE;
        break;
    case VARIOUS_POISON_TYPE_IMMUNITY:
        if (!CanPoisonType(gActiveBattler, GetBattlerForBattleScript(gBattlescriptCurrInstr[3])))
            gBattlescriptCurrInstr = T1_READ_PTR(gBattlescriptCurrInstr + 4);
        else
            gBattlescriptCurrInstr += 8;
        return;
    case VARIOUS_PARALYZE_TYPE_IMMUNITY:
        if (!CanParalyzeType(gActiveBattler, GetBattlerForBattleScript(gBattlescriptCurrInstr[3])))
            gBattlescriptCurrInstr = T1_READ_PTR(gBattlescriptCurrInstr + 4);
        else
            gBattlescriptCurrInstr += 8;
        return;
    case VARIOUS_TRACE_ABILITY:
        gBattleMons[gActiveBattler].ability = gBattleStruct->tracedAbility[gActiveBattler];
        RecordAbilityBattle(gActiveBattler, gBattleMons[gActiveBattler].ability);
        break;
    case VARIOUS_TRY_ILLUSION_OFF:
        if (GetIllusionMonPtr(gActiveBattler) != NULL)
        {
            gBattlescriptCurrInstr += 3;
            BattleScriptPushCursor();
            gBattlescriptCurrInstr = BattleScript_IllusionOff;
            return;
        }
        break;
    case VARIOUS_SET_SPRITEIGNORE0HP:
        gBattleStruct->spriteIgnore0Hp = gBattlescriptCurrInstr[3];
        gBattlescriptCurrInstr += 4;
        return;
    case VARIOUS_UPDATE_NICK:
        if (GetBattlerSide(gActiveBattler) == B_SIDE_PLAYER)
            mon = &gPlayerParty[gBattlerPartyIndexes[gActiveBattler]];
        else
            mon = &gEnemyParty[gBattlerPartyIndexes[gActiveBattler]];
        UpdateHealthboxAttribute(gHealthboxSpriteIds[gActiveBattler], mon, HEALTHBOX_NICK);
        break;
    case VARIOUS_JUMP_IF_NOT_BERRY:
        if (ItemId_GetPocket(gBattleMons[gActiveBattler].item) == POCKET_BERRIES)
            gBattlescriptCurrInstr += 7;
        else
            gBattlescriptCurrInstr = T1_READ_PTR(gBattlescriptCurrInstr + 3);
        return;
    case VARIOUS_CHECK_IF_GRASSY_TERRAIN_HEALS:
        if ((gStatuses3[gActiveBattler] & (STATUS3_SEMI_INVULNERABLE))
            || BATTLER_MAX_HP(gActiveBattler)
            || !gBattleMons[gActiveBattler].hp
            || !(IsBattlerGrounded(gActiveBattler)))
        {
            gBattlescriptCurrInstr = T1_READ_PTR(gBattlescriptCurrInstr + 3);
        }
        else
        {
            gBattleMoveDamage = gBattleMons[gActiveBattler].maxHP / 16;
            if (gBattleMoveDamage == 0)
                gBattleMoveDamage = 1;
            gBattleMoveDamage *= -1;

            gBattlescriptCurrInstr += 7;
        }
        return;
    case VARIOUS_GRAVITY_ON_AIRBORNE_MONS:
        if (gStatuses3[gActiveBattler] & STATUS3_ON_AIR)
            CancelMultiTurnMoves(gActiveBattler);

        gStatuses3[gActiveBattler] &= ~(STATUS3_MAGNET_RISE | STATUS3_TELEKINESIS | STATUS3_ON_AIR);
        break;
    case VARIOUS_SPECTRAL_THIEF:
        // Raise stats
        for (i = STAT_ATK; i < NUM_BATTLE_STATS; i++)
        {
            if (gBattleStruct->stolenStats[0] & gBitTable[i])
            {
                gBattleStruct->stolenStats[0] &= ~(gBitTable[i]);
                SET_STATCHANGER(i, gBattleStruct->stolenStats[i], FALSE);
                if (ChangeStatBuffs(GET_STAT_BUFF_VALUE_WITH_SIGN(gBattleScripting.statChanger), i, MOVE_EFFECT_CERTAIN | MOVE_EFFECT_AFFECTS_USER, NULL) == STAT_CHANGE_WORKED)
                {
                    BattleScriptPushCursor();
                    gBattlescriptCurrInstr = BattleScript_StatUpMsg;
                    return;
                }
            }
        }
        break;
    case VARIOUS_SET_POWDER:
        gBattleMons[gActiveBattler].status2 |= STATUS2_POWDER;
        break;
    case VARIOUS_ACUPRESSURE:
        bits = 0;
        for (i = STAT_ATK; i < NUM_BATTLE_STATS; i++)
        {
            if (CompareStat(gActiveBattler, i, MAX_STAT_STAGE, CMP_LESS_THAN))
                bits |= gBitTable[i];
        }
        if (bits)
        {
            u32 statId;
            do
            {
                statId = (Random() % (NUM_BATTLE_STATS - 1)) + 1;
            } while (!(bits & gBitTable[statId]));

            SET_STATCHANGER(statId, 2, FALSE);
            gBattlescriptCurrInstr += 7;
        }
        else
        {
            gBattlescriptCurrInstr = T1_READ_PTR(gBattlescriptCurrInstr + 3);
        }
        return;
    case VARIOUS_CANCEL_MULTI_TURN_MOVES:
        CancelMultiTurnMoves(gActiveBattler);
        break;
    case VARIOUS_SET_MAGIC_COAT_TARGET:
        gBattlerAttacker = gBattlerTarget;
        side = GetBattlerSide(gBattlerAttacker) ^ BIT_SIDE;
        if (IsAffectedByFollowMe(gBattlerAttacker, side, gCurrentMove))
            gBattlerTarget = gSideTimers[side].followmeTarget;
        else
            gBattlerTarget = gActiveBattler;
        break;
    case VARIOUS_IS_RUNNING_IMPOSSIBLE:
        gBattleCommunication[0] = IsRunningFromBattleImpossible();
        break;
    case VARIOUS_GET_MOVE_TARGET:
        gBattlerTarget = GetMoveTarget(gCurrentMove, 0);
        break;
    case VARIOUS_GET_BATTLER_FAINTED:
        if (gHitMarker & HITMARKER_FAINTED(gActiveBattler))
            gBattleCommunication[0] = TRUE;
        else
            gBattleCommunication[0] = FALSE;
        break;
    case VARIOUS_RESET_INTIMIDATE_TRACE_BITS:
        gSpecialStatuses[gActiveBattler].intimidatedMon = 0;
        gSpecialStatuses[gActiveBattler].traced = 0;
        gSpecialStatuses[gActiveBattler].switchInAbilityDone = 0;
        break;
    case VARIOUS_UPDATE_CHOICE_MOVE_ON_LVL_UP:
        if (gBattlerPartyIndexes[0] == gBattleStruct->expGetterMonId || gBattlerPartyIndexes[2] == gBattleStruct->expGetterMonId)
        {
            if (gBattlerPartyIndexes[0] == gBattleStruct->expGetterMonId)
                gActiveBattler = 0;
            else
                gActiveBattler = 2;

            for (i = 0; i < MAX_MON_MOVES; i++)
            {
                if (gBattleMons[gActiveBattler].moves[i] == gBattleStruct->choicedMove[gActiveBattler])
                    break;
            }
            if (i == MAX_MON_MOVES)
                gBattleStruct->choicedMove[gActiveBattler] = 0;
        }
        break;
    case 7:
        if (!(gBattleTypeFlags & (BATTLE_TYPE_LINK | BATTLE_TYPE_DOUBLE))
            && gBattleTypeFlags & BATTLE_TYPE_TRAINER
            && gBattleMons[0].hp != 0
            && gBattleMons[1].hp != 0)
        {
            gHitMarker &= ~(HITMARKER_x400000);
        }
        break;
    case VARIOUS_PALACE_FLAVOR_TEXT:
        // Try and print end-of-turn Battle Palace flavor text (e.g. "A glint appears in mon's eyes")
        gBattleCommunication[0] = FALSE; // whether or not msg should be printed
        gBattleScripting.battler = gActiveBattler = gBattleCommunication[1];
        if (!(gBattleStruct->palaceFlags & gBitTable[gActiveBattler])
            && gBattleMons[gActiveBattler].maxHP / 2 >= gBattleMons[gActiveBattler].hp
            && gBattleMons[gActiveBattler].hp != 0
            && !(gBattleMons[gActiveBattler].status1 & STATUS1_SLEEP))
        {
            gBattleStruct->palaceFlags |= gBitTable[gActiveBattler];
            gBattleCommunication[0] = TRUE;
            gBattleCommunication[MULTISTRING_CHOOSER] = sBattlePalaceNatureToFlavorTextId[GetNatureFromPersonality(gBattleMons[gActiveBattler].personality)];
        }
        break;
    case VARIOUS_ARENA_JUDGMENT_WINDOW:
        i = BattleArena_ShowJudgmentWindow(&gBattleCommunication[0]);
        if (i == 0)
            return;

        gBattleCommunication[1] = i;
        break;
    case VARIOUS_ARENA_OPPONENT_MON_LOST:
        gBattleMons[1].hp = 0;
        gHitMarker |= HITMARKER_FAINTED(1);
        gBattleStruct->arenaLostOpponentMons |= gBitTable[gBattlerPartyIndexes[1]];
        gDisableStructs[1].truantSwitchInHack = 1;
        break;
    case VARIOUS_ARENA_PLAYER_MON_LOST:
        gBattleMons[0].hp = 0;
        gHitMarker |= HITMARKER_FAINTED(0);
        gHitMarker |= HITMARKER_x400000;
        gBattleStruct->arenaLostPlayerMons |= gBitTable[gBattlerPartyIndexes[0]];
        gDisableStructs[0].truantSwitchInHack = 1;
        break;
    case VARIOUS_ARENA_BOTH_MONS_LOST:
        gBattleMons[0].hp = 0;
        gBattleMons[1].hp = 0;
        gHitMarker |= HITMARKER_FAINTED(0);
        gHitMarker |= HITMARKER_FAINTED(1);
        gHitMarker |= HITMARKER_x400000;
        gBattleStruct->arenaLostPlayerMons |= gBitTable[gBattlerPartyIndexes[0]];
        gBattleStruct->arenaLostOpponentMons |= gBitTable[gBattlerPartyIndexes[1]];
        gDisableStructs[0].truantSwitchInHack = 1;
        gDisableStructs[1].truantSwitchInHack = 1;
        break;
    case VARIOUS_EMIT_YESNOBOX:
        BtlController_EmitYesNoBox(0);
        MarkBattlerForControllerExec(gActiveBattler);
        break;
    case 14:
        DrawArenaRefereeTextBox();
        break;
    case 15:
        RemoveArenaRefereeTextBox();
        break;
    case VARIOUS_ARENA_JUDGMENT_STRING:
        BattleStringExpandPlaceholdersToDisplayedString(gRefereeStringsTable[gBattlescriptCurrInstr[1]]);
        BattlePutTextOnWindow(gDisplayedStringBattle, 22);
        break;
    case VARIOUS_ARENA_WAIT_STRING:
        if (IsTextPrinterActive(22))
            return;
        break;
    case VARIOUS_WAIT_CRY:
        if (!IsCryFinished())
            return;
        break;
    case VARIOUS_RETURN_OPPONENT_MON1:
        gActiveBattler = 1;
        if (gBattleMons[gActiveBattler].hp != 0)
        {
            BtlController_EmitReturnMonToBall(0, 0);
            MarkBattlerForControllerExec(gActiveBattler);
        }
        break;
    case VARIOUS_RETURN_OPPONENT_MON2:
        if (gBattlersCount > 3)
        {
            gActiveBattler = 3;
            if (gBattleMons[gActiveBattler].hp != 0)
            {
                BtlController_EmitReturnMonToBall(0, 0);
                MarkBattlerForControllerExec(gActiveBattler);
            }
        }
        break;
    case VARIOUS_VOLUME_DOWN:
        m4aMPlayVolumeControl(&gMPlayInfo_BGM, 0xFFFF, 0x55);
        break;
    case VARIOUS_VOLUME_UP:
        m4aMPlayVolumeControl(&gMPlayInfo_BGM, 0xFFFF, 0x100);
        break;
    case VARIOUS_SET_ALREADY_STATUS_MOVE_ATTEMPT:
        gBattleStruct->alreadyStatusedMoveAttempt |= gBitTable[gActiveBattler];
        break;
    case 24:
        if (sub_805725C(gActiveBattler))
            return;
        break;
    case VARIOUS_SET_TELEPORT_OUTCOME:
        // Don't end the battle if one of the wild mons teleported from the wild double battle
        // and its partner is still alive.
        if (GetBattlerSide(gActiveBattler) == B_SIDE_OPPONENT && IsBattlerAlive(BATTLE_PARTNER(gActiveBattler)))
        {
            gAbsentBattlerFlags |= gBitTable[gActiveBattler];
            gHitMarker |= HITMARKER_FAINTED(gActiveBattler);
            gBattleMons[gActiveBattler].hp = 0;
            SetMonData(&gEnemyParty[gBattlerPartyIndexes[gActiveBattler]], MON_DATA_HP, &gBattleMons[gActiveBattler].hp);
            SetHealthboxSpriteInvisible(gHealthboxSpriteIds[gActiveBattler]);
            FaintClearSetData();
        }
        else if (GetBattlerSide(gActiveBattler) == B_SIDE_PLAYER)
        {
            gBattleOutcome = B_OUTCOME_PLAYER_TELEPORTED;
        }
        else
        {
            gBattleOutcome = B_OUTCOME_MON_TELEPORTED;
        }
        break;
    case VARIOUS_PLAY_TRAINER_DEFEATED_MUSIC:
        BtlController_EmitPlayFanfareOrBGM(0, MUS_VICTORY_TRAINER, TRUE);
        MarkBattlerForControllerExec(gActiveBattler);
        break;
    case VARIOUS_STAT_TEXT_BUFFER:
        PREPARE_STAT_BUFFER(gBattleTextBuff1, gBattleCommunication[0]);
        break;
    case VARIOUS_SWITCHIN_ABILITIES:
        gBattlescriptCurrInstr += 3;
        AbilityBattleEffects(ABILITYEFFECT_ON_SWITCHIN, gActiveBattler, 0, 0, 0);
        AbilityBattleEffects(ABILITYEFFECT_INTIMIDATE2, gActiveBattler, 0, 0, 0);
        AbilityBattleEffects(ABILITYEFFECT_TRACE2, gActiveBattler, 0, 0, 0);
        return;
    case VARIOUS_SAVE_TARGET:
        gBattleStruct->savedBattlerTarget = gBattlerTarget;
        break;
    case VARIOUS_RESTORE_TARGET:
        gBattlerTarget = gBattleStruct->savedBattlerTarget;
        break;
    case VARIOUS_INSTANT_HP_DROP:
        BtlController_EmitHealthBarUpdate(0, INSTANT_HP_BAR_DROP);
        MarkBattlerForControllerExec(gActiveBattler);
        break;
    case VARIOUS_CLEAR_STATUS:
        gBattleMons[gActiveBattler].status1 = 0;
        BtlController_EmitSetMonData(0, REQUEST_STATUS_BATTLE, 0, 4, &gBattleMons[gActiveBattler].status1);
        MarkBattlerForControllerExec(gActiveBattler);
        break;
    case VARIOUS_RESTORE_PP:
        for (i = 0; i < 4; i++)
        {
            gBattleMons[gActiveBattler].pp[i] = CalculatePPWithBonus(gBattleMons[gActiveBattler].moves[i], gBattleMons[gActiveBattler].ppBonuses, i);
            data[i] = gBattleMons[gActiveBattler].pp[i];
        }
        data[i] = gBattleMons[gActiveBattler].ppBonuses;
        BtlController_EmitSetMonData(0, REQUEST_PP_DATA_BATTLE, 0, 5, data);
        MarkBattlerForControllerExec(gActiveBattler);
        break;
    case VARIOUS_TRY_ACTIVATE_MOXIE:    // and chilling neigh + as one ice rider
        if ((GetBattlerAbility(gActiveBattler) == ABILITY_MOXIE
         || GetBattlerAbility(gActiveBattler) == ABILITY_CHILLING_NEIGH
         || GetBattlerAbility(gActiveBattler) == ABILITY_AS_ONE_ICE_RIDER)
          && HasAttackerFaintedTarget()
          && !NoAliveMonsForEitherParty()
          && CompareStat(gBattlerAttacker, STAT_ATK, MAX_STAT_STAGE, CMP_LESS_THAN))
        {
            gBattleMons[gBattlerAttacker].statStages[STAT_ATK]++;
            SET_STATCHANGER(STAT_ATK, 1, FALSE);
            PREPARE_STAT_BUFFER(gBattleTextBuff1, STAT_ATK);
            BattleScriptPush(gBattlescriptCurrInstr + 3);
            gLastUsedAbility = GetBattlerAbility(gActiveBattler);
            if (GetBattlerAbility(gActiveBattler) == ABILITY_AS_ONE_ICE_RIDER)
                gBattleScripting.abilityPopupOverwrite = gLastUsedAbility = ABILITY_CHILLING_NEIGH;
            gBattlescriptCurrInstr = BattleScript_RaiseStatOnFaintingTarget;
            return;
        }
        break;
    case VARIOUS_TRY_ACTIVATE_GRIM_NEIGH:   // and as one shadow rider
        if ((GetBattlerAbility(gActiveBattler) == ABILITY_GRIM_NEIGH
         || GetBattlerAbility(gActiveBattler) == ABILITY_AS_ONE_SHADOW_RIDER)
          && HasAttackerFaintedTarget()
          && !NoAliveMonsForEitherParty()
          && CompareStat(gBattlerAttacker, STAT_SPATK, MAX_STAT_STAGE, CMP_LESS_THAN))
        {
            gBattleMons[gBattlerAttacker].statStages[STAT_SPATK]++;
            SET_STATCHANGER(STAT_SPATK, 1, FALSE);
            PREPARE_STAT_BUFFER(gBattleTextBuff1, STAT_SPATK);
            BattleScriptPush(gBattlescriptCurrInstr + 3);
            gLastUsedAbility = GetBattlerAbility(gActiveBattler);
            if (GetBattlerAbility(gActiveBattler) == ABILITY_AS_ONE_SHADOW_RIDER)
                gBattleScripting.abilityPopupOverwrite = gLastUsedAbility = ABILITY_GRIM_NEIGH;
            gBattlescriptCurrInstr = BattleScript_RaiseStatOnFaintingTarget;
            return;
        }
        break;
    case VARIOUS_TRY_ACTIVATE_RECEIVER: // Partner gets fainted's ally ability
        gBattlerAbility = BATTLE_PARTNER(gActiveBattler);
        i = GetBattlerAbility(gBattlerAbility);
        if (IsBattlerAlive(gBattlerAbility)
            && (i == ABILITY_RECEIVER || i == ABILITY_POWER_OF_ALCHEMY))
        {
            switch (gBattleMons[gActiveBattler].ability)
            { // Can't copy these abilities.
            case ABILITY_POWER_OF_ALCHEMY:  case ABILITY_RECEIVER:
            case ABILITY_FORECAST:          case ABILITY_MULTITYPE:
            case ABILITY_FLOWER_GIFT:       case ABILITY_ILLUSION:
            case ABILITY_WONDER_GUARD:      case ABILITY_ZEN_MODE:
            case ABILITY_STANCE_CHANGE:     case ABILITY_IMPOSTER:
            case ABILITY_POWER_CONSTRUCT:   case ABILITY_BATTLE_BOND:
            case ABILITY_SCHOOLING:         case ABILITY_COMATOSE:
            case ABILITY_SHIELDS_DOWN:      case ABILITY_DISGUISE:
            case ABILITY_RKS_SYSTEM:        case ABILITY_TRACE:
                break;
            default:
                gBattleStruct->tracedAbility[gBattlerAbility] = gBattleMons[gActiveBattler].ability; // re-using the variable for trace
                gBattleScripting.battler = gActiveBattler;
                BattleScriptPush(gBattlescriptCurrInstr + 3);
                gBattlescriptCurrInstr = BattleScript_ReceiverActivates;
                return;
            }
        }
        break;
    case VARIOUS_TRY_ACTIVATE_BEAST_BOOST:
        i = GetHighestStatId(gActiveBattler);
        if (GetBattlerAbility(gActiveBattler) == ABILITY_BEAST_BOOST
            && HasAttackerFaintedTarget()
            && !NoAliveMonsForEitherParty()
            && CompareStat(gBattlerAttacker, i, MAX_STAT_STAGE, CMP_LESS_THAN))
        {
            gBattleMons[gBattlerAttacker].statStages[i]++;
            SET_STATCHANGER(i, 1, FALSE);
            PREPARE_STAT_BUFFER(gBattleTextBuff1, i);
            BattleScriptPush(gBattlescriptCurrInstr + 3);
            gBattlescriptCurrInstr = BattleScript_AttackerAbilityStatRaise;
            return;
        }
        break;
    case VARIOUS_TRY_ACTIVATE_SOULHEART:
        while (gBattleStruct->soulheartBattlerId < gBattlersCount)
        {
            gBattleScripting.battler = gBattleStruct->soulheartBattlerId++;
            if (GetBattlerAbility(gBattleScripting.battler) == ABILITY_SOUL_HEART
                && IsBattlerAlive(gBattleScripting.battler)
                && !NoAliveMonsForEitherParty()
                && CompareStat(gBattleScripting.battler, STAT_SPATK, MAX_STAT_STAGE, CMP_LESS_THAN))
            {
                gBattleMons[gBattleScripting.battler].statStages[STAT_SPATK]++;
                SET_STATCHANGER(STAT_SPATK, 1, FALSE);
                PREPARE_STAT_BUFFER(gBattleTextBuff1, STAT_SPATK);
                BattleScriptPushCursor();
                gBattlescriptCurrInstr = BattleScript_ScriptingAbilityStatRaise;
                return;
            }
        }
        gBattleStruct->soulheartBattlerId = 0;
        break;
    case VARIOUS_TRY_ACTIVATE_FELL_STINGER:
        if (gBattleMoves[gCurrentMove].effect == EFFECT_FELL_STINGER
            && HasAttackerFaintedTarget()
            && !NoAliveMonsForEitherParty()
            && CompareStat(gBattlerAttacker, STAT_ATK, MAX_STAT_STAGE, CMP_LESS_THAN))
        {
            if (B_FELL_STINGER_STAT_RAISE >= GEN_7)
                SET_STATCHANGER(STAT_ATK, 3, FALSE);
            else
                SET_STATCHANGER(STAT_ATK, 2, FALSE);

            PREPARE_STAT_BUFFER(gBattleTextBuff1, STAT_ATK);
            BattleScriptPush(gBattlescriptCurrInstr + 3);
            gBattlescriptCurrInstr = BattleScript_FellStingerRaisesStat;
            return;
        }
        break;
    case VARIOUS_PLAY_MOVE_ANIMATION:
        BtlController_EmitMoveAnimation(0, T1_READ_16(gBattlescriptCurrInstr + 3), gBattleScripting.animTurn, 0, 0, gBattleMons[gActiveBattler].friendship, &gDisableStructs[gActiveBattler], gMultiHitCounter);
        MarkBattlerForControllerExec(gActiveBattler);
        gBattlescriptCurrInstr += 5;
        return;
    case VARIOUS_SET_LUCKY_CHANT:
        if (!(gSideStatuses[GET_BATTLER_SIDE(gActiveBattler)] & SIDE_STATUS_LUCKY_CHANT))
        {
            gSideStatuses[GET_BATTLER_SIDE(gActiveBattler)] |= SIDE_STATUS_LUCKY_CHANT;
            gSideTimers[GET_BATTLER_SIDE(gActiveBattler)].luckyChantBattlerId = gActiveBattler;
            gSideTimers[GET_BATTLER_SIDE(gActiveBattler)].luckyChantTimer = 5;
            gBattlescriptCurrInstr += 7;
        }
        else
        {
            gBattlescriptCurrInstr = T1_READ_PTR(gBattlescriptCurrInstr + 3);
        }
        return;
    case VARIOUS_SUCKER_PUNCH_CHECK:
        if (gProtectStructs[gBattlerTarget].obstructed)
            gBattlescriptCurrInstr = T1_READ_PTR(gBattlescriptCurrInstr + 3);
        else if (GetBattlerTurnOrderNum(gBattlerAttacker) > GetBattlerTurnOrderNum(gBattlerTarget))
            gBattlescriptCurrInstr = T1_READ_PTR(gBattlescriptCurrInstr + 3);
        else if (gBattleMoves[gBattleMons[gBattlerTarget].moves[gBattleStruct->chosenMovePositions[gBattlerTarget]]].power == 0)
            gBattlescriptCurrInstr = T1_READ_PTR(gBattlescriptCurrInstr + 3);
        else
            gBattlescriptCurrInstr += 7;
        return;
    case VARIOUS_SET_SIMPLE_BEAM:
        if (IsEntrainmentTargetOrSimpleBeamBannedAbility(gBattleMons[gBattlerTarget].ability)
            || gBattleMons[gBattlerTarget].ability == ABILITY_SIMPLE)
        {
            gBattlescriptCurrInstr = T1_READ_PTR(gBattlescriptCurrInstr + 3);
        }
        else
        {
            gBattleMons[gBattlerTarget].ability = ABILITY_SIMPLE;
            gBattlescriptCurrInstr += 7;
        }
        return;
    case VARIOUS_TRY_ENTRAINMENT:
        if (IsEntrainmentBannedAbilityAttacker(gBattleMons[gBattlerAttacker].ability)
          || IsEntrainmentTargetOrSimpleBeamBannedAbility(gBattleMons[gBattlerTarget].ability))
        {
            gBattlescriptCurrInstr = T1_READ_PTR(gBattlescriptCurrInstr + 3);
            return;
        }

        if (gBattleMons[gBattlerTarget].ability == gBattleMons[gBattlerAttacker].ability)
        {
            gBattlescriptCurrInstr = T1_READ_PTR(gBattlescriptCurrInstr + 3);
        }
        else
        {
            gBattleMons[gBattlerTarget].ability = gBattleMons[gBattlerAttacker].ability;
            gBattlescriptCurrInstr += 7;
        }
        return;
    case VARIOUS_SET_LAST_USED_ABILITY:
        gLastUsedAbility = gBattleMons[gActiveBattler].ability;
        break;
    case VARIOUS_TRY_HEAL_PULSE:
        if (BATTLER_MAX_HP(gActiveBattler))
        {
            gBattlescriptCurrInstr = T1_READ_PTR(gBattlescriptCurrInstr + 3);
        }
        else
        {
            if (GetBattlerAbility(gBattlerAttacker) == ABILITY_MEGA_LAUNCHER && gBattleMoves[gCurrentMove].flags & FLAG_MEGA_LAUNCHER_BOOST)
                gBattleMoveDamage = -(gBattleMons[gActiveBattler].maxHP * 75 / 100);
            else
                gBattleMoveDamage = -(gBattleMons[gActiveBattler].maxHP / 2);

            if (gBattleMoveDamage == 0)
                gBattleMoveDamage = -1;
            gBattlescriptCurrInstr += 7;
        }
        return;
    case VARIOUS_TRY_QUASH:
        if (GetBattlerTurnOrderNum(gBattlerAttacker) > GetBattlerTurnOrderNum(gBattlerTarget))
        {
            gBattlescriptCurrInstr = T1_READ_PTR(gBattlescriptCurrInstr + 3);
        }
        else
        {
            for (i = 0; i < gBattlersCount; i++)
                data[i] = gBattlerByTurnOrder[i];
            for (i = 0; i < gBattlersCount; i++)
            {
                if (data[i] == gBattlerTarget)
                {
                    for (j = i + 1; j < gBattlersCount; j++)
                        data[i++] = data[j];
                }
                else
                {
                    gBattlerByTurnOrder[i] = data[i];
                }
            }
            gBattlerByTurnOrder[gBattlersCount - 1] = gBattlerTarget;
            gBattlescriptCurrInstr += 7;
        }
        return;
    case VARIOUS_INVERT_STAT_STAGES:
        for (i = 0; i < NUM_BATTLE_STATS; i++)
        {
            if (gBattleMons[gActiveBattler].statStages[i] < 6) // Negative becomes positive.
                gBattleMons[gActiveBattler].statStages[i] = 6 + (6 - gBattleMons[gActiveBattler].statStages[i]);
            else if (gBattleMons[gActiveBattler].statStages[i] > 6) // Positive becomes negative.
                gBattleMons[gActiveBattler].statStages[i] = 6 - (gBattleMons[gActiveBattler].statStages[i] - 6);
        }
        break;
    case VARIOUS_SET_TERRAIN:
        HandleTerrainMove(gBattleMoves[gCurrentMove].effect);
        return;
    case VARIOUS_TRY_ME_FIRST:
        if (GetBattlerTurnOrderNum(gBattlerAttacker) > GetBattlerTurnOrderNum(gBattlerTarget))
            gBattlescriptCurrInstr = T1_READ_PTR(gBattlescriptCurrInstr + 3);
        else if (gBattleMoves[gBattleMons[gBattlerTarget].moves[gBattleStruct->chosenMovePositions[gBattlerTarget]]].power == 0)
            gBattlescriptCurrInstr = T1_READ_PTR(gBattlescriptCurrInstr + 3);
        else
        {
            u16 move = gBattleMons[gBattlerTarget].moves[gBattleStruct->chosenMovePositions[gBattlerTarget]];
            switch (move)
            {
            case MOVE_STRUGGLE:
            case MOVE_CHATTER:
            case MOVE_FOCUS_PUNCH:
            case MOVE_THIEF:
            case MOVE_COVET:
            case MOVE_COUNTER:
            case MOVE_MIRROR_COAT:
            case MOVE_METAL_BURST:
            case MOVE_ME_FIRST:
                gBattlescriptCurrInstr = T1_READ_PTR(gBattlescriptCurrInstr + 3);
                break;
            default:
                gCalledMove = move;
                gHitMarker &= ~(HITMARKER_ATTACKSTRING_PRINTED);
                gBattlerTarget = GetMoveTarget(gCalledMove, 0);
                gStatuses3[gBattlerAttacker] |= STATUS3_ME_FIRST;
                gBattlescriptCurrInstr += 7;
                break;
            }
        }
        return;
    case VARIOUS_JUMP_IF_BATTLE_END:
        if (NoAliveMonsForEitherParty())
            gBattlescriptCurrInstr = T1_READ_PTR(gBattlescriptCurrInstr + 3);
        else
            gBattlescriptCurrInstr += 7;
        return;
    case VARIOUS_TRY_ELECTRIFY:
        if (GetBattlerTurnOrderNum(gBattlerAttacker) > GetBattlerTurnOrderNum(gBattlerTarget))
        {
            gBattlescriptCurrInstr = T1_READ_PTR(gBattlescriptCurrInstr + 3);
        }
        else
        {
            gStatuses3[gBattlerTarget] |= STATUS3_ELECTRIFIED;
            gBattlescriptCurrInstr += 7;
        }
        return;
    case VARIOUS_TRY_REFLECT_TYPE:
        if (gBattleMons[gBattlerTarget].species == SPECIES_ARCEUS || gBattleMons[gBattlerTarget].species == SPECIES_SILVALLY)
        {
            gBattlescriptCurrInstr = T1_READ_PTR(gBattlescriptCurrInstr + 3);
        }
        else if (gBattleMons[gBattlerTarget].type1 == TYPE_MYSTERY && gBattleMons[gBattlerTarget].type2 != TYPE_MYSTERY)
        {
            gBattleMons[gBattlerAttacker].type1 = gBattleMons[gBattlerTarget].type2;
            gBattleMons[gBattlerAttacker].type2 = gBattleMons[gBattlerTarget].type2;
            gBattlescriptCurrInstr += 7;
        }
        else if (gBattleMons[gBattlerTarget].type1 != TYPE_MYSTERY && gBattleMons[gBattlerTarget].type2 == TYPE_MYSTERY)
        {
            gBattleMons[gBattlerAttacker].type1 = gBattleMons[gBattlerTarget].type1;
            gBattleMons[gBattlerAttacker].type2 = gBattleMons[gBattlerTarget].type1;
            gBattlescriptCurrInstr += 7;
        }
        else if (gBattleMons[gBattlerTarget].type1 == TYPE_MYSTERY && gBattleMons[gBattlerTarget].type2 == TYPE_MYSTERY)
        {
            gBattlescriptCurrInstr = T1_READ_PTR(gBattlescriptCurrInstr + 3);
        }
        else
        {
            gBattleMons[gBattlerAttacker].type1 = gBattleMons[gBattlerTarget].type1;
            gBattleMons[gBattlerAttacker].type2 = gBattleMons[gBattlerTarget].type2;
            gBattlescriptCurrInstr += 7;
        }
        return;
    case VARIOUS_TRY_SOAK:
        if (gBattleMons[gBattlerTarget].type1 == TYPE_WATER && gBattleMons[gBattlerTarget].type2 == TYPE_WATER)
        {
            gBattlescriptCurrInstr = T1_READ_PTR(gBattlescriptCurrInstr + 3);
        }
        else
        {
            SET_BATTLER_TYPE(gBattlerTarget, TYPE_WATER);
            gBattlescriptCurrInstr += 7;
        }
        return;
    case VARIOUS_HANDLE_MEGA_EVO:
        if (GetBattlerSide(gActiveBattler) == B_SIDE_OPPONENT)
            mon = &gEnemyParty[gBattlerPartyIndexes[gActiveBattler]];
        else
            mon = &gPlayerParty[gBattlerPartyIndexes[gActiveBattler]];

        // Change species.
        if (gBattlescriptCurrInstr[3] == 0)
        {
            u16 megaSpecies;
            gBattleStruct->mega.evolvedSpecies[gActiveBattler] = gBattleMons[gActiveBattler].species;
            if (GetBattlerPosition(gActiveBattler) == B_POSITION_PLAYER_LEFT
                || (GetBattlerPosition(gActiveBattler) == B_POSITION_PLAYER_RIGHT && !(gBattleTypeFlags & (BATTLE_TYPE_MULTI | BATTLE_TYPE_INGAME_PARTNER))))
            {
                gBattleStruct->mega.playerEvolvedSpecies = gBattleStruct->mega.evolvedSpecies[gActiveBattler];
            }
            //Checks regular Mega Evolution
            megaSpecies = GetMegaEvolutionSpecies(gBattleStruct->mega.evolvedSpecies[gActiveBattler], gBattleMons[gActiveBattler].item);
            //Checks Wish Mega Evolution
            if (megaSpecies == SPECIES_NONE)
            {
                megaSpecies = GetWishMegaEvolutionSpecies(gBattleStruct->mega.evolvedSpecies[gActiveBattler], gBattleMons[gActiveBattler].moves[0], gBattleMons[gActiveBattler].moves[1], gBattleMons[gActiveBattler].moves[2], gBattleMons[gActiveBattler].moves[3]);
            }

            gBattleMons[gActiveBattler].species = megaSpecies;
            PREPARE_SPECIES_BUFFER(gBattleTextBuff1, gBattleMons[gActiveBattler].species);

            BtlController_EmitSetMonData(0, REQUEST_SPECIES_BATTLE, gBitTable[gBattlerPartyIndexes[gActiveBattler]], 2, &gBattleMons[gActiveBattler].species);
            MarkBattlerForControllerExec(gActiveBattler);
        }
        // Change stats.
        else if (gBattlescriptCurrInstr[3] == 1)
        {
            RecalcBattlerStats(gActiveBattler, mon);
            gBattleStruct->mega.alreadyEvolved[GetBattlerPosition(gActiveBattler)] = TRUE;
            gBattleStruct->mega.evolvedPartyIds[GetBattlerSide(gActiveBattler)] |= gBitTable[gBattlerPartyIndexes[gActiveBattler]];
        }
        // Update healthbox and elevation.
        else
        {
            UpdateHealthboxAttribute(gHealthboxSpriteIds[gActiveBattler], mon, HEALTHBOX_ALL);
            CreateMegaIndicatorSprite(gActiveBattler, 0);
            if (GetBattlerSide(gActiveBattler) == B_SIDE_OPPONENT)
                SetBattlerShadowSpriteCallback(gActiveBattler, gBattleMons[gActiveBattler].species);
        }
        gBattlescriptCurrInstr += 4;
        return;
    case VARIOUS_HANDLE_FORM_CHANGE:
        if (GetBattlerSide(gActiveBattler) == B_SIDE_OPPONENT)
            mon = &gEnemyParty[gBattlerPartyIndexes[gActiveBattler]];
        else
            mon = &gPlayerParty[gBattlerPartyIndexes[gActiveBattler]];

        // Change species.
        if (gBattlescriptCurrInstr[3] == 0)
        {
            if (!gBattleTextBuff1)
                PREPARE_SPECIES_BUFFER(gBattleTextBuff1, gBattleMons[gActiveBattler].species);
            BtlController_EmitSetMonData(0, REQUEST_SPECIES_BATTLE, gBitTable[gBattlerPartyIndexes[gActiveBattler]], 2, &gBattleMons[gActiveBattler].species);
            MarkBattlerForControllerExec(gActiveBattler);
        }
        // Change stats.
        else if (gBattlescriptCurrInstr[3] == 1)
        {
            RecalcBattlerStats(gActiveBattler, mon);
        }
        // Update healthbox.
        else
        {
            UpdateHealthboxAttribute(gHealthboxSpriteIds[gActiveBattler], mon, HEALTHBOX_ALL);
        }
        gBattlescriptCurrInstr += 4;
        return;
    case VARIOUS_TRY_LAST_RESORT:
        if (CanUseLastResort(gActiveBattler))
            gBattlescriptCurrInstr += 7;
        else
            gBattlescriptCurrInstr = T1_READ_PTR(gBattlescriptCurrInstr + 3);
        return;
    case VARIOUS_ARGUMENT_STATUS_EFFECT:
        switch (gBattleMoves[gCurrentMove].argument)
        {
        case STATUS1_BURN:
            gBattleScripting.moveEffect = MOVE_EFFECT_BURN;
            break;
        case STATUS1_FREEZE:
            gBattleScripting.moveEffect = MOVE_EFFECT_FREEZE;
            break;
        case STATUS1_PARALYSIS:
            gBattleScripting.moveEffect = MOVE_EFFECT_PARALYSIS;
            break;
        case STATUS1_POISON:
            gBattleScripting.moveEffect = MOVE_EFFECT_POISON;
            break;
        case STATUS1_TOXIC_POISON:
            gBattleScripting.moveEffect = MOVE_EFFECT_TOXIC;
            break;
        default:
            gBattleScripting.moveEffect = 0;
            break;
        }
        if (gBattleScripting.moveEffect != 0)
        {
            BattleScriptPush(gBattlescriptCurrInstr + 3);
            gBattlescriptCurrInstr = BattleScript_EffectWithChance;
            return;
        }
        break;
    case VARIOUS_TRY_HIT_SWITCH_TARGET:
        if (IsBattlerAlive(gBattlerAttacker)
            && IsBattlerAlive(gBattlerTarget)
            && !(gMoveResultFlags & MOVE_RESULT_NO_EFFECT)
            && TARGET_TURN_DAMAGED)
        {
            gBattleScripting.switchCase = B_SWITCH_HIT;
            gBattlescriptCurrInstr = BattleScript_ForceRandomSwitch;
        }
        else
        {
            gBattlescriptCurrInstr = T1_READ_PTR(gBattlescriptCurrInstr + 3);
        }
        return;
    case VARIOUS_TRY_AUTOTOMIZE:
        if (GetBattlerWeight(gActiveBattler) > 1)
        {
            gDisableStructs[gActiveBattler].autotomizeCount++;
            gBattlescriptCurrInstr += 7;
        }
        else
        {
            gBattlescriptCurrInstr = T1_READ_PTR(gBattlescriptCurrInstr + 3);
        }
        return;
    case VARIOUS_TRY_COPYCAT:
        if (gLastUsedMove == 0xFFFF || (sForbiddenMoves[gLastUsedMove] & FORBIDDEN_COPYCAT))
        {
            gBattlescriptCurrInstr = T1_READ_PTR(gBattlescriptCurrInstr + 3);
        }
        else
        {
            gCalledMove = gLastUsedMove;
            gHitMarker &= ~(HITMARKER_ATTACKSTRING_PRINTED);
            gBattlerTarget = GetMoveTarget(gCalledMove, 0);
            gBattlescriptCurrInstr += 7;
        }
        return;
    case VARIOUS_TRY_INSTRUCT:
        for (i = 0; sMoveEffectsForbiddenToInstruct[i] != FORBIDDEN_INSTRUCT_END; i++)
        {
            if (sMoveEffectsForbiddenToInstruct[i] == gBattleMoves[gLastMoves[gBattlerTarget]].effect)
                break;
        }
        if (gLastMoves[gBattlerTarget] == 0 || gLastMoves[gBattlerTarget] == 0xFFFF || sMoveEffectsForbiddenToInstruct[i] != FORBIDDEN_INSTRUCT_END
            || gLastMoves[gBattlerTarget] == MOVE_STRUGGLE || gLastMoves[gBattlerTarget] == MOVE_KINGS_SHIELD)
        {
            gBattlescriptCurrInstr = T1_READ_PTR(gBattlescriptCurrInstr + 3);
        }
        else
        {
            gSpecialStatuses[gBattlerTarget].instructedChosenTarget = *(gBattleStruct->moveTarget + gBattlerTarget) | 0x4;
            gBattlerAttacker = gBattlerTarget;
            gCalledMove = gLastMoves[gBattlerAttacker];
            for (i = 0; i < MAX_MON_MOVES; i++)
            {
                if (gBattleMons[gBattlerAttacker].moves[i] == gCalledMove)
                {
                    gCurrMovePos = i;
                    i = 4;
                    break;
                }
            }
            if (i != 4 || gBattleMons[gBattlerAttacker].pp[gCurrMovePos] == 0)
                gBattlescriptCurrInstr = T1_READ_PTR(gBattlescriptCurrInstr + 3);
            else
            {
                gBattlerTarget = gBattleStruct->lastMoveTarget[gBattlerAttacker];
                gHitMarker &= ~(HITMARKER_ATTACKSTRING_PRINTED);
                PREPARE_MON_NICK_WITH_PREFIX_BUFFER(gBattleTextBuff1, gActiveBattler, gBattlerPartyIndexes[gActiveBattler]);
                gBattlescriptCurrInstr += 7;
            }
        }
        return;
    case VARIOUS_ABILITY_POPUP:
        CreateAbilityPopUp(gActiveBattler, gBattleMons[gActiveBattler].ability, (gBattleTypeFlags & BATTLE_TYPE_DOUBLE) != 0);
        break;
    case VARIOUS_DEFOG:
        if (T1_READ_8(gBattlescriptCurrInstr + 3)) // Clear
        {
            if (ClearDefogHazards(gEffectBattler, TRUE))
                return;
            else
                gBattlescriptCurrInstr += 8;
        }
        else
        {
            if (ClearDefogHazards(gActiveBattler, FALSE))
                gBattlescriptCurrInstr += 8;
            else
                gBattlescriptCurrInstr = T1_READ_PTR(gBattlescriptCurrInstr + 4);
        }
        return;
    case VARIOUS_JUMP_IF_TARGET_ALLY:
        if (GetBattlerSide(gBattlerAttacker) != GetBattlerSide(gBattlerTarget))
            gBattlescriptCurrInstr += 7;
        else
            gBattlescriptCurrInstr = T1_READ_PTR(gBattlescriptCurrInstr + 3);
        return;
    case VARIOUS_TRY_SYNCHRONOISE:
        if (!DoBattlersShareType(gBattlerAttacker, gBattlerTarget))
            gBattlescriptCurrInstr = T1_READ_PTR(gBattlescriptCurrInstr + 3);
        else
            gBattlescriptCurrInstr += 7;
        return;
    case VARIOUS_LOSE_TYPE:
        for (i = 0; i < 3; i++)
        {
            if (*(u8*)(&gBattleMons[gActiveBattler].type1 + i) == gBattlescriptCurrInstr[3])
                *(u8*)(&gBattleMons[gActiveBattler].type1 + i) = TYPE_MYSTERY;
        }
        gBattlescriptCurrInstr += 4;
        return;
    case VARIOUS_PSYCHO_SHIFT:
        i = TRUE;
        if (gBattleMons[gBattlerAttacker].status1 & STATUS1_PARALYSIS)
        {
            if (GetBattlerAbility(gBattlerTarget) == ABILITY_LIMBER)
            {
                gBattlerAbility = gBattlerTarget;
                BattleScriptPush(T1_READ_PTR(gBattlescriptCurrInstr + 3));
                gBattlescriptCurrInstr = BattleScript_PRLZPrevention;
                i = FALSE;
            }
            else if (IS_BATTLER_OF_TYPE(gBattlerTarget, TYPE_ELECTRIC))
            {
                BattleScriptPush(T1_READ_PTR(gBattlescriptCurrInstr + 3));
                gBattlescriptCurrInstr = BattleScript_PRLZPrevention;
                i = FALSE;
            }
            else
            {
                gBattleCommunication[MULTISTRING_CHOOSER] = 3;
            }
        }
        else if (gBattleMons[gBattlerAttacker].status1 & STATUS1_PSN_ANY)
        {
            if (GetBattlerAbility(gBattlerTarget) == ABILITY_IMMUNITY)
            {
                gBattlerAbility = gBattlerTarget;
                BattleScriptPush(T1_READ_PTR(gBattlescriptCurrInstr + 3));
                gBattlescriptCurrInstr = BattleScript_PSNPrevention;
                i = FALSE;
            }
            else if (IS_BATTLER_OF_TYPE(gBattlerTarget, TYPE_POISON) || IS_BATTLER_OF_TYPE(gBattlerTarget, TYPE_STEEL))
            {
                BattleScriptPush(T1_READ_PTR(gBattlescriptCurrInstr + 3));
                gBattlescriptCurrInstr = BattleScript_PSNPrevention;
                i = FALSE;
            }
            else
            {
                if (gBattleMons[gBattlerAttacker].status1 & STATUS1_POISON)
                    gBattleCommunication[MULTISTRING_CHOOSER] = 0;
                else
                    gBattleCommunication[MULTISTRING_CHOOSER] = 1;
            }
        }
        else if (gBattleMons[gBattlerAttacker].status1 & STATUS1_BURN)
        {
            if (GetBattlerAbility(gBattlerTarget) == ABILITY_WATER_VEIL
             || GetBattlerAbility(gBattlerTarget) == ABILITY_WATER_BUBBLE)
            {
                gBattlerAbility = gBattlerTarget;
                BattleScriptPush(T1_READ_PTR(gBattlescriptCurrInstr + 3));
                gBattlescriptCurrInstr = BattleScript_BRNPrevention;
                i = FALSE;
            }
            else if (IS_BATTLER_OF_TYPE(gBattlerTarget, TYPE_FIRE))
            {
                BattleScriptPush(T1_READ_PTR(gBattlescriptCurrInstr + 3));
                gBattlescriptCurrInstr = BattleScript_BRNPrevention;
                i = FALSE;
            }
            else
            {
                gBattleCommunication[MULTISTRING_CHOOSER] = 2;
            }
        }
        else if (gBattleMons[gBattlerAttacker].status1 & STATUS1_SLEEP)
        {
            if (GetBattlerAbility(gBattlerTarget) == ABILITY_INSOMNIA || GetBattlerAbility(gBattlerTarget) == ABILITY_VITAL_SPIRIT)
            {
                gBattlerAbility = gBattlerTarget;
                // BattleScriptPush(T1_READ_PTR(gBattlescriptCurrInstr + 3));
                // gBattlescriptCurrInstr = T1_READ_PTR(gBattlescriptCurrInstr + 3);
                i = FALSE;
            }
            else
            {
                gBattleCommunication[MULTISTRING_CHOOSER] = 4;
            }
        }

        if (i == TRUE)
        {
            gBattleMons[gBattlerTarget].status1 = gBattleMons[gBattlerAttacker].status1 & STATUS1_ANY;
            gActiveBattler = gBattlerTarget;
            BtlController_EmitSetMonData(0, REQUEST_STATUS_BATTLE, 0, 4, &gBattleMons[gActiveBattler].status1);
            MarkBattlerForControllerExec(gActiveBattler);
            gBattlescriptCurrInstr += 7;
        }
        return;
    case VARIOUS_CURE_STATUS:
        gBattleMons[gActiveBattler].status1 = 0;
        BtlController_EmitSetMonData(0, REQUEST_STATUS_BATTLE, 0, 4, &gBattleMons[gActiveBattler].status1);
        MarkBattlerForControllerExec(gActiveBattler);
        break;
    case VARIOUS_POWER_TRICK:
        gStatuses3[gActiveBattler] ^= STATUS3_POWER_TRICK;
        SWAP(gBattleMons[gActiveBattler].attack, gBattleMons[gActiveBattler].defense, i);
        break;
    case VARIOUS_AFTER_YOU:
        if (GetBattlerTurnOrderNum(gBattlerAttacker) > GetBattlerTurnOrderNum(gBattlerTarget)
            || GetBattlerTurnOrderNum(gBattlerAttacker) == GetBattlerTurnOrderNum(gBattlerTarget) + 1)
        {
            gBattlescriptCurrInstr = T1_READ_PTR(gBattlescriptCurrInstr + 3);
        }
        else
        {
            for (i = 0; i < gBattlersCount; i++)
                data[i] = gBattlerByTurnOrder[i];
            if (GetBattlerTurnOrderNum(gBattlerAttacker) == 0 && GetBattlerTurnOrderNum(gBattlerTarget) == 2)
            {
                gBattlerByTurnOrder[1] = gBattlerTarget;
                gBattlerByTurnOrder[2] = data[1];
                gBattlerByTurnOrder[3] = data[3];
            }
            else if (GetBattlerTurnOrderNum(gBattlerAttacker) == 0 && GetBattlerTurnOrderNum(gBattlerTarget) == 3)
            {
                gBattlerByTurnOrder[1] = gBattlerTarget;
                gBattlerByTurnOrder[2] = data[1];
                gBattlerByTurnOrder[3] = data[2];
            }
            else
            {
                gBattlerByTurnOrder[2] = gBattlerTarget;
                gBattlerByTurnOrder[3] = data[2];
            }
            gBattlescriptCurrInstr += 7;
        }
        return;
    case VARIOUS_BESTOW:
        if (gBattleMons[gBattlerAttacker].item == ITEM_NONE
            || gBattleMons[gBattlerTarget].item != ITEM_NONE
            || !CanBattlerGetOrLoseItem(gBattlerAttacker, gBattleMons[gBattlerAttacker].item)
            || !CanBattlerGetOrLoseItem(gBattlerTarget, gBattleMons[gBattlerAttacker].item))
        {
            gBattlescriptCurrInstr = T1_READ_PTR(gBattlescriptCurrInstr + 3);
        }
        else
        {
            gLastUsedItem = gBattleMons[gBattlerAttacker].item;

            gActiveBattler = gBattlerAttacker;
            gBattleMons[gActiveBattler].item = ITEM_NONE;
            BtlController_EmitSetMonData(0, REQUEST_HELDITEM_BATTLE, 0, 2, &gBattleMons[gActiveBattler].item);
            MarkBattlerForControllerExec(gActiveBattler);
            CheckSetUnburden(gBattlerAttacker);

            gActiveBattler = gBattlerTarget;
            gBattleMons[gActiveBattler].item = gLastUsedItem;
            BtlController_EmitSetMonData(0, REQUEST_HELDITEM_BATTLE, 0, 2, &gBattleMons[gActiveBattler].item);
            MarkBattlerForControllerExec(gActiveBattler);
            gBattleResources->flags->flags[gBattlerTarget] &= ~(RESOURCE_FLAG_UNBURDEN);

            gBattlescriptCurrInstr += 7;
        }
        return;
    case VARIOUS_ARGUMENT_TO_MOVE_EFFECT:
        gBattleScripting.moveEffect = gBattleMoves[gCurrentMove].argument;
        break;
    case VARIOUS_JUMP_IF_NOT_GROUNDED:
        if (!IsBattlerGrounded(gActiveBattler))
            gBattlescriptCurrInstr = T1_READ_PTR(gBattlescriptCurrInstr + 3);
        else
            gBattlescriptCurrInstr += 7;
        return;
    case VARIOUS_HANDLE_TRAINER_SLIDE_MSG:
        if (gBattlescriptCurrInstr[3] == 0)
        {
            gBattleScripting.savedDmg = gBattlerSpriteIds[gActiveBattler];
            HideBattlerShadowSprite(gActiveBattler);
        }
        else if (gBattlescriptCurrInstr[3] == 1)
        {
            BtlController_EmitPrintString(0, STRINGID_TRAINERSLIDE);
            MarkBattlerForControllerExec(gActiveBattler);
        }
        else
        {
            gBattlerSpriteIds[gActiveBattler] = gBattleScripting.savedDmg;
            if (gBattleMons[gActiveBattler].hp != 0)
            {
                SetBattlerShadowSpriteCallback(gActiveBattler, gBattleMons[gActiveBattler].species);
                BattleLoadOpponentMonSpriteGfx(&gEnemyParty[gBattlerPartyIndexes[gActiveBattler]], gActiveBattler);
            }
        }
        gBattlescriptCurrInstr += 4;
        return;
    case VARIOUS_TRY_TRAINER_SLIDE_MSG_FIRST_OFF:
        if (ShouldDoTrainerSlide(gActiveBattler, gTrainerBattleOpponent_A, TRAINER_SLIDE_FIRST_DOWN))
        {
            BattleScriptPush(gBattlescriptCurrInstr + 3);
            gBattlescriptCurrInstr = BattleScript_TrainerSlideMsgRet;
            return;
        }
        break;
    case VARIOUS_TRY_TRAINER_SLIDE_MSG_LAST_ON:
        if (ShouldDoTrainerSlide(gActiveBattler, gTrainerBattleOpponent_A, TRAINER_SLIDE_LAST_SWITCHIN))
        {
            BattleScriptPush(gBattlescriptCurrInstr + 3);
            gBattlescriptCurrInstr = BattleScript_TrainerSlideMsgRet;
            return;
        }
        break;
    case VARIOUS_SET_AURORA_VEIL:
        if (gSideStatuses[GET_BATTLER_SIDE(gActiveBattler)] & SIDE_STATUS_AURORA_VEIL
            || !(WEATHER_HAS_EFFECT && gBattleWeather & WEATHER_HAIL_ANY))
        {
            gMoveResultFlags |= MOVE_RESULT_MISSED;
            gBattleCommunication[MULTISTRING_CHOOSER] = 0;
        }
        else
        {
            gSideStatuses[GET_BATTLER_SIDE(gActiveBattler)] |= SIDE_STATUS_AURORA_VEIL;
            if (GetBattlerHoldEffect(gActiveBattler, TRUE) == HOLD_EFFECT_LIGHT_CLAY)
                gSideTimers[GET_BATTLER_SIDE(gActiveBattler)].auroraVeilTimer = 8;
            else
                gSideTimers[GET_BATTLER_SIDE(gActiveBattler)].auroraVeilTimer = 5;
            gSideTimers[GET_BATTLER_SIDE(gActiveBattler)].auroraVeilBattlerId = gActiveBattler;

            if (gBattleTypeFlags & BATTLE_TYPE_DOUBLE && CountAliveMonsInBattle(BATTLE_ALIVE_ATK_SIDE) == 2)
                gBattleCommunication[MULTISTRING_CHOOSER] = 5;
            else
                gBattleCommunication[MULTISTRING_CHOOSER] = 5;
        }
        break;
    case VARIOUS_TRY_THIRD_TYPE:
        if (IS_BATTLER_OF_TYPE(gActiveBattler, gBattleMoves[gCurrentMove].argument))
        {
            gBattlescriptCurrInstr = T1_READ_PTR(gBattlescriptCurrInstr + 3);
        }
        else
        {
            gBattleMons[gActiveBattler].type3 = gBattleMoves[gCurrentMove].argument;
            PREPARE_TYPE_BUFFER(gBattleTextBuff1, gBattleMoves[gCurrentMove].argument);
            gBattlescriptCurrInstr += 7;
        }
        return;
    case VARIOUS_DESTROY_ABILITY_POPUP:
        DestroyAbilityPopUp(gActiveBattler);
        break;
    case VARIOUS_TOTEM_BOOST:
        gActiveBattler = gBattlerAttacker;
        if (gTotemBoosts[gActiveBattler].stats == 0)
        {
            gBattlescriptCurrInstr += 7;    // stats done, exit
        }
        else
        {
            for (i = 0; i < (NUM_BATTLE_STATS - 1); i++)
            {
                if (gTotemBoosts[gActiveBattler].stats & (1 << i))
                {
                    if (gTotemBoosts[gActiveBattler].statChanges[i] <= -1)
                        SET_STATCHANGER(i + 1, abs(gTotemBoosts[gActiveBattler].statChanges[i]), TRUE);
                    else
                        SET_STATCHANGER(i + 1, gTotemBoosts[gActiveBattler].statChanges[i], FALSE);

                    gTotemBoosts[gActiveBattler].stats &= ~(1 << i);
                    gBattleScripting.battler = gActiveBattler;
                    gBattlerTarget = gActiveBattler;
                    if (gTotemBoosts[gActiveBattler].stats & 0x80)
                    {
                        gTotemBoosts[gActiveBattler].stats &= ~0x80; // set 'aura flared to life' flag
                        gBattlescriptCurrInstr = BattleScript_TotemFlaredToLife;
                    }
                    else
                    {
                        gBattlescriptCurrInstr = T1_READ_PTR(gBattlescriptCurrInstr + 3);   // do boost
                    }
                    return;
                }
            }
            gBattlescriptCurrInstr += 7;    // exit if loop failed (failsafe)
        }
        return;
    case VARIOUS_MOVEEND_ITEM_EFFECTS:
        if (ItemBattleEffects(1, gActiveBattler, FALSE))
            return;
        break;
<<<<<<< HEAD
    case VARIOUS_JUMP_IF_WEATHER_AFFECTED:
        {
            u32 weatherFlags = T1_READ_32(gBattlescriptCurrInstr + 3);
            if (IsBattlerWeatherAffected(gActiveBattler, weatherFlags))
=======
    case VARIOUS_ROOM_SERVICE:
        if (GetBattlerHoldEffect(gActiveBattler, TRUE) == HOLD_EFFECT_ROOM_SERVICE && TryRoomService(gActiveBattler))
        {
            BattleScriptPushCursor();
            gBattlescriptCurrInstr = BattleScript_BerryStatRaiseRet;
        }
        else
        {
            gBattlescriptCurrInstr = T1_READ_PTR(gBattlescriptCurrInstr + 3);
        }
        return;
    case VARIOUS_TERRAIN_SEED:
        if (GetBattlerHoldEffect(gActiveBattler, TRUE) == HOLD_EFFECT_SEEDS)
        {
            u8 effect = 0;
            u16 item = gBattleMons[gActiveBattler].item;
            switch (GetBattlerHoldEffectParam(gActiveBattler))
            {
            case HOLD_EFFECT_PARAM_ELECTRIC_TERRAIN:
                effect = TryHandleSeed(gActiveBattler, STATUS_FIELD_ELECTRIC_TERRAIN, STAT_DEF, item, FALSE);
                break;
            case HOLD_EFFECT_PARAM_GRASSY_TERRAIN:
                effect = TryHandleSeed(gActiveBattler, STATUS_FIELD_GRASSY_TERRAIN, STAT_DEF, item, FALSE);
                break;
            case HOLD_EFFECT_PARAM_MISTY_TERRAIN:
                effect = TryHandleSeed(gActiveBattler, STATUS_FIELD_MISTY_TERRAIN, STAT_SPDEF, item, FALSE);
                break;
            case HOLD_EFFECT_PARAM_PSYCHIC_TERRAIN:
                effect = TryHandleSeed(gActiveBattler, STATUS_FIELD_PSYCHIC_TERRAIN, STAT_SPDEF, item, FALSE);
                break;
            }
            
            if (effect)
                return;
        }
        gBattlescriptCurrInstr = T1_READ_PTR(gBattlescriptCurrInstr + 3);
        return;
    case VARIOUS_MAKE_INVISIBLE:
        if (gBattleControllerExecFlags)
            break;
        
        BtlController_EmitSpriteInvisibility(0, TRUE);
        MarkBattlerForControllerExec(gActiveBattler);
        break;
    case VARIOUS_JUMP_IF_TERRAIN_AFFECTED:
        {
            u32 flags = T1_READ_32(gBattlescriptCurrInstr + 3);
            if (IsBattlerTerrainAffected(gActiveBattler, flags))
>>>>>>> 471eab40
                gBattlescriptCurrInstr = T1_READ_PTR(gBattlescriptCurrInstr + 7);
            else
                gBattlescriptCurrInstr += 11;
        }
        return;
<<<<<<< HEAD
=======
    case VARIOUS_EERIE_SPELL_PP_REDUCE:
        if (gLastMoves[gActiveBattler] != 0 && gLastMoves[gActiveBattler] != 0xFFFF)
        {
            s32 i;

            for (i = 0; i < MAX_MON_MOVES; i++)
            {
                if (gLastMoves[gActiveBattler] == gBattleMons[gActiveBattler].moves[i])
                    break;
            }

            if (i != MAX_MON_MOVES && gBattleMons[gActiveBattler].pp[i] != 0)
            {
                s32 ppToDeduct = 3;

                if (gBattleMons[gActiveBattler].pp[i] < ppToDeduct)
                    ppToDeduct = gBattleMons[gActiveBattler].pp[i];

                PREPARE_MOVE_BUFFER(gBattleTextBuff1, gLastMoves[gActiveBattler])
                ConvertIntToDecimalStringN(gBattleTextBuff2, ppToDeduct, STR_CONV_MODE_LEFT_ALIGN, 1);
                PREPARE_BYTE_NUMBER_BUFFER(gBattleTextBuff2, 1, ppToDeduct)
                gBattleMons[gActiveBattler].pp[i] -= ppToDeduct;
                if (!(gDisableStructs[gActiveBattler].mimickedMoves & gBitTable[i])
                    && !(gBattleMons[gActiveBattler].status2 & STATUS2_TRANSFORMED))
                {
                    BtlController_EmitSetMonData(0, REQUEST_PPMOVE1_BATTLE + i, 0, 1, &gBattleMons[gActiveBattler].pp[i]);
                    MarkBattlerForControllerExec(gActiveBattler);
                }
                
                if (gBattleMons[gActiveBattler].pp[i] == 0)
                    CancelMultiTurnMoves(gActiveBattler);
                
                gBattlescriptCurrInstr += 7;    // continue
            }
            else
            {
                gBattlescriptCurrInstr = T1_READ_PTR(gBattlescriptCurrInstr + 3);   // cant reduce pp
            }
        }
        else
        {
            gBattlescriptCurrInstr = T1_READ_PTR(gBattlescriptCurrInstr + 3);   // cant reduce pp
        }
        return;
    case VARIOUS_JUMP_IF_TEAM_HEALTHY:
        if ((gBattleTypeFlags & BATTLE_TYPE_DOUBLE) && IsBattlerAlive(BATTLE_PARTNER(gActiveBattler)))
        {
            u8 partner = BATTLE_PARTNER(gActiveBattler);
            if ((gBattleMons[gActiveBattler].hp == gBattleMons[gActiveBattler].maxHP && !(gBattleMons[gActiveBattler].status1 & STATUS1_ANY))
             && (gBattleMons[partner].hp == gBattleMons[partner].maxHP && !(gBattleMons[partner].status1 & STATUS1_ANY)))
                gBattlescriptCurrInstr = T1_READ_PTR(gBattlescriptCurrInstr + 3);   // fail
            else
                gBattlescriptCurrInstr += 7;
        }
        else // single battle
        {
            if (gBattleMons[gActiveBattler].hp == gBattleMons[gActiveBattler].maxHP && !(gBattleMons[gActiveBattler].status1 & STATUS1_ANY))
                gBattlescriptCurrInstr = T1_READ_PTR(gBattlescriptCurrInstr + 3);   // fail
            else
                gBattlescriptCurrInstr += 7;
        }
        return;
    case VARIOUS_TRY_HEAL_QUARTER_HP:
        gBattleMoveDamage = gBattleMons[gActiveBattler].maxHP / 4;
        if (gBattleMoveDamage == 0)
            gBattleMoveDamage = 1;
        gBattleMoveDamage *= -1;

        if (gBattleMons[gActiveBattler].hp == gBattleMons[gActiveBattler].maxHP)
            gBattlescriptCurrInstr = T1_READ_PTR(gBattlescriptCurrInstr + 3);    // fail
        else
            gBattlescriptCurrInstr += 7;   // can heal
        return;
    case VARIOUS_REMOVE_TERRAIN:        
        switch (gFieldStatuses & STATUS_FIELD_TERRAIN_ANY)
        {
        case STATUS_FIELD_MISTY_TERRAIN:
            gFieldTimers.mistyTerrainTimer = 0;
            gBattleCommunication[MULTISTRING_CHOOSER] = 0;
            break;
        case STATUS_FIELD_GRASSY_TERRAIN:
            gFieldTimers.grassyTerrainTimer = 0;
            gBattleCommunication[MULTISTRING_CHOOSER] = 1;
            break;
        case STATUS_FIELD_ELECTRIC_TERRAIN:
            gFieldTimers.electricTerrainTimer = 0;
            gBattleCommunication[MULTISTRING_CHOOSER] = 2;
            break;
        case STATUS_FIELD_PSYCHIC_TERRAIN:
            gFieldTimers.psychicTerrainTimer = 0;
            gBattleCommunication[MULTISTRING_CHOOSER] = 3;
            break;
        default:
            gBattleCommunication[MULTISTRING_CHOOSER] = 4;  // failsafe
            break;
        }
        gFieldStatuses &= ~STATUS_FIELD_TERRAIN_ANY;    // remove the terrain
        break;
    case  VARIOUS_JUMP_IF_PRANKSTER_BLOCKED:
        if (BlocksPrankster(gCurrentMove, gBattlerAttacker, gActiveBattler))
            gBattlescriptCurrInstr = T1_READ_PTR(gBattlescriptCurrInstr + 3);
        else
            gBattlescriptCurrInstr += 7;
        return;
>>>>>>> 471eab40
    }

    gBattlescriptCurrInstr += 3;
}

static void Cmd_setprotectlike(void)
{
    bool32 fail = TRUE;
    bool32 notLastTurn = TRUE;

    if (!(gBattleMoves[gLastResultingMoves[gBattlerAttacker]].flags & FLAG_PROTECTION_MOVE))
        gDisableStructs[gBattlerAttacker].protectUses = 0;

    if (gCurrentTurnActionNumber == (gBattlersCount - 1))
        notLastTurn = FALSE;

    if (sProtectSuccessRates[gDisableStructs[gBattlerAttacker].protectUses] >= Random() && notLastTurn)
    {
        if (!gBattleMoves[gCurrentMove].argument) // Protects one mon only.
        {
            if (gBattleMoves[gCurrentMove].effect == EFFECT_ENDURE)
            {
                gProtectStructs[gBattlerAttacker].endured = 1;
                gBattleCommunication[MULTISTRING_CHOOSER] = B_MSG_BRACED_ITSELF;
            }
            else if (gCurrentMove == MOVE_DETECT || gCurrentMove == MOVE_PROTECT)
            {
                gProtectStructs[gBattlerAttacker].protected = 1;
                gBattleCommunication[MULTISTRING_CHOOSER] = B_MSG_PROTECTED_ITSELF;
            }
            else if (gCurrentMove == MOVE_SPIKY_SHIELD)
            {
                gProtectStructs[gBattlerAttacker].spikyShielded = 1;
                gBattleCommunication[MULTISTRING_CHOOSER] = B_MSG_PROTECTED_ITSELF;
            }
            else if (gCurrentMove == MOVE_KINGS_SHIELD)
            {
                gProtectStructs[gBattlerAttacker].kingsShielded = 1;
                gBattleCommunication[MULTISTRING_CHOOSER] = B_MSG_PROTECTED_ITSELF;
            }
            else if (gCurrentMove == MOVE_BANEFUL_BUNKER)
            {
                gProtectStructs[gBattlerAttacker].banefulBunkered = 1;
                gBattleCommunication[MULTISTRING_CHOOSER] = B_MSG_PROTECTED_ITSELF;
            }
            else if (gCurrentMove == MOVE_OBSTRUCT)
            {
                gProtectStructs[gBattlerAttacker].obstructed = 1;
                gBattleCommunication[MULTISTRING_CHOOSER] = 0;
            }

            gDisableStructs[gBattlerAttacker].protectUses++;
            fail = FALSE;
        }
        else // Protects the whole side.
        {
            u8 side = GetBattlerSide(gBattlerAttacker);
            if (gCurrentMove == MOVE_WIDE_GUARD && !(gSideStatuses[side] & SIDE_STATUS_WIDE_GUARD))
            {
                gSideStatuses[side] |= SIDE_STATUS_WIDE_GUARD;
                gBattleCommunication[MULTISTRING_CHOOSER] = B_MSG_PROTECTED_TEAM;
                gDisableStructs[gBattlerAttacker].protectUses++;
                fail = FALSE;
            }
            else if (gCurrentMove == MOVE_QUICK_GUARD && !(gSideStatuses[side] & SIDE_STATUS_QUICK_GUARD))
            {
                gSideStatuses[side] |= SIDE_STATUS_QUICK_GUARD;
                gBattleCommunication[MULTISTRING_CHOOSER] = B_MSG_PROTECTED_TEAM;
                gDisableStructs[gBattlerAttacker].protectUses++;
                fail = FALSE;
            }
            else if (gCurrentMove == MOVE_CRAFTY_SHIELD && !(gSideStatuses[side] & SIDE_STATUS_CRAFTY_SHIELD))
            {
                gSideStatuses[side] |= SIDE_STATUS_CRAFTY_SHIELD;
                gBattleCommunication[MULTISTRING_CHOOSER] = B_MSG_PROTECTED_TEAM;
                gDisableStructs[gBattlerAttacker].protectUses++;
                fail = FALSE;
            }
            else if (gCurrentMove == MOVE_MAT_BLOCK && !(gSideStatuses[side] & SIDE_STATUS_MAT_BLOCK))
            {
                gSideStatuses[side] |= SIDE_STATUS_MAT_BLOCK;
                gBattleCommunication[MULTISTRING_CHOOSER] = B_MSG_PROTECTED_TEAM;
                fail = FALSE;
            }
        }
    }

    if (fail)
    {
        gDisableStructs[gBattlerAttacker].protectUses = 0;
        gBattleCommunication[MULTISTRING_CHOOSER] = B_MSG_PROTECT_FAILED;
        gMoveResultFlags |= MOVE_RESULT_MISSED;
    }

    gBattlescriptCurrInstr++;
}

static void Cmd_faintifabilitynotdamp(void)
{
    if (gBattleControllerExecFlags)
        return;

    if ((gBattlerTarget = IsAbilityOnField(ABILITY_DAMP)))
    {
        gLastUsedAbility = ABILITY_DAMP;
        RecordAbilityBattle(--gBattlerTarget, ABILITY_DAMP);
        gBattlescriptCurrInstr = BattleScript_DampStopsExplosion;
        return;
    }

    gActiveBattler = gBattlerAttacker;
    gBattleMoveDamage = gBattleMons[gActiveBattler].hp;
    BtlController_EmitHealthBarUpdate(0, INSTANT_HP_BAR_DROP);
    MarkBattlerForControllerExec(gActiveBattler);
    gBattlescriptCurrInstr++;

    for (gBattlerTarget = 0; gBattlerTarget < gBattlersCount; gBattlerTarget++)
    {
        if (gBattlerTarget == gBattlerAttacker)
            continue;
        if (IsBattlerAlive(gBattlerTarget))
            break;
    }
}

static void Cmd_setatkhptozero(void)
{
    if (gBattleControllerExecFlags)
        return;

    gActiveBattler = gBattlerAttacker;
    gBattleMons[gActiveBattler].hp = 0;
    BtlController_EmitSetMonData(0, REQUEST_HP_BATTLE, 0, 2, &gBattleMons[gActiveBattler].hp);
    MarkBattlerForControllerExec(gActiveBattler);

    gBattlescriptCurrInstr++;
}

static void Cmd_jumpifnexttargetvalid(void)
{
    const u8 *jumpPtr = T1_READ_PTR(gBattlescriptCurrInstr + 1);

    for (gBattlerTarget++; gBattlerTarget < gBattlersCount; gBattlerTarget++)
    {
        if (gBattlerTarget == gBattlerAttacker && !(gBattleMoves[gCurrentMove].target & MOVE_TARGET_USER))
            continue;
        if (IsBattlerAlive(gBattlerTarget))
            break;
    }

    if (gBattlerTarget >= gBattlersCount)
        gBattlescriptCurrInstr += 5;
    else
        gBattlescriptCurrInstr = jumpPtr;
}

static void Cmd_tryhealhalfhealth(void)
{
    const u8 *failPtr = T1_READ_PTR(gBattlescriptCurrInstr + 1);

    if (gBattlescriptCurrInstr[5] == BS_ATTACKER)
        gBattlerTarget = gBattlerAttacker;

    gBattleMoveDamage = gBattleMons[gBattlerTarget].maxHP / 2;
    if (gBattleMoveDamage == 0)
        gBattleMoveDamage = 1;
    gBattleMoveDamage *= -1;

    if (gBattleMons[gBattlerTarget].hp == gBattleMons[gBattlerTarget].maxHP)
        gBattlescriptCurrInstr = failPtr;
    else
        gBattlescriptCurrInstr += 6;
}

static void Cmd_trymirrormove(void)
{
    s32 validMovesCount;
    s32 i;
    u16 move;
    u16 movesArray[4] = {0};

    for (validMovesCount = 0, i = 0; i < gBattlersCount; i++)
    {
        if (i != gBattlerAttacker)
        {
            move = gBattleStruct->lastTakenMoveFrom[gBattlerAttacker][i];
            if (move != 0 && move != 0xFFFF)
            {
                movesArray[validMovesCount] = move;
                validMovesCount++;
            }
        }
    }

    move = gBattleStruct->lastTakenMove[gBattlerAttacker];
    if (move != 0 && move != 0xFFFF)
    {
        gHitMarker &= ~(HITMARKER_ATTACKSTRING_PRINTED);
        gCurrentMove = move;
        gBattlerTarget = GetMoveTarget(gCurrentMove, 0);
        gBattlescriptCurrInstr = gBattleScriptsForMoveEffects[gBattleMoves[gCurrentMove].effect];
    }
    else if (validMovesCount)
    {
        gHitMarker &= ~(HITMARKER_ATTACKSTRING_PRINTED);
        i = Random() % validMovesCount;
        gCurrentMove = movesArray[i];
        gBattlerTarget = GetMoveTarget(gCurrentMove, 0);
        gBattlescriptCurrInstr = gBattleScriptsForMoveEffects[gBattleMoves[gCurrentMove].effect];
    }
    else
    {
        gSpecialStatuses[gBattlerAttacker].ppNotAffectedByPressure = 1;
        gBattlescriptCurrInstr++;
    }
}

static void Cmd_setrain(void)
{
    if (!TryChangeBattleWeather(gBattlerAttacker, ENUM_WEATHER_RAIN, FALSE))
    {
        gMoveResultFlags |= MOVE_RESULT_MISSED;
        gBattleCommunication[MULTISTRING_CHOOSER] = B_MSG_WEATHER_FAILED;
    }
    else
    {
        gBattleCommunication[MULTISTRING_CHOOSER] = B_MSG_STARTED_RAIN;
    }
    gBattlescriptCurrInstr++;
}

static void Cmd_setreflect(void)
{
    if (gSideStatuses[GET_BATTLER_SIDE(gBattlerAttacker)] & SIDE_STATUS_REFLECT)
    {
        gMoveResultFlags |= MOVE_RESULT_MISSED;
        gBattleCommunication[MULTISTRING_CHOOSER] = B_MSG_SIDE_STATUS_FAILED;
    }
    else
    {
        gSideStatuses[GET_BATTLER_SIDE(gBattlerAttacker)] |= SIDE_STATUS_REFLECT;
        if (GetBattlerHoldEffect(gBattlerAttacker, TRUE) == HOLD_EFFECT_LIGHT_CLAY)
            gSideTimers[GET_BATTLER_SIDE(gBattlerAttacker)].reflectTimer = 8;
        else
            gSideTimers[GET_BATTLER_SIDE(gBattlerAttacker)].reflectTimer = 5;
        gSideTimers[GET_BATTLER_SIDE(gBattlerAttacker)].reflectBattlerId = gBattlerAttacker;

        if (gBattleTypeFlags & BATTLE_TYPE_DOUBLE && CountAliveMonsInBattle(BATTLE_ALIVE_ATK_SIDE) == 2)
            gBattleCommunication[MULTISTRING_CHOOSER] = B_MSG_SET_REFLECT_DOUBLE;
        else
            gBattleCommunication[MULTISTRING_CHOOSER] = B_MSG_SET_REFLECT_SINGLE;
    }
    gBattlescriptCurrInstr++;
}

static void Cmd_setseeded(void)
{
    if (gMoveResultFlags & MOVE_RESULT_NO_EFFECT || gStatuses3[gBattlerTarget] & STATUS3_LEECHSEED)
    {
        gMoveResultFlags |= MOVE_RESULT_MISSED;
        gBattleCommunication[MULTISTRING_CHOOSER] = B_MSG_LEECH_SEED_MISS;
    }
    else if (IS_BATTLER_OF_TYPE(gBattlerTarget, TYPE_GRASS))
    {
        gMoveResultFlags |= MOVE_RESULT_MISSED;
        gBattleCommunication[MULTISTRING_CHOOSER] = B_MSG_LEECH_SEED_FAIL;
    }
    else
    {
        gStatuses3[gBattlerTarget] |= gBattlerAttacker;
        gStatuses3[gBattlerTarget] |= STATUS3_LEECHSEED;
        gBattleCommunication[MULTISTRING_CHOOSER] = B_MSG_LEECH_SEED_SET;
    }

    gBattlescriptCurrInstr++;
}

static void Cmd_manipulatedamage(void)
{
    switch (gBattlescriptCurrInstr[1])
    {
    case DMG_CHANGE_SIGN:
        gBattleMoveDamage *= -1;
        break;
    case DMG_RECOIL_FROM_MISS:
        gBattleMoveDamage /= 2;
        if (gBattleMoveDamage == 0)
            gBattleMoveDamage = 1;
        if (B_RECOIL_IF_MISS_DMG >= GEN_5)
            gBattleMoveDamage = gBattleMons[gBattlerAttacker].maxHP / 2;
        if ((B_RECOIL_IF_MISS_DMG <= GEN_4) && ((gBattleMons[gBattlerTarget].maxHP / 2) < gBattleMoveDamage))
            gBattleMoveDamage = gBattleMons[gBattlerTarget].maxHP / 2;
        break;
    case DMG_DOUBLED:
        gBattleMoveDamage *= 2;
        break;
    case DMG_1_8_TARGET_HP:
        gBattleMoveDamage = gBattleMons[gBattlerTarget].maxHP / 8;
        if (gBattleMoveDamage == 0)
            gBattleMoveDamage = 1;
        break;
    case DMG_FULL_ATTACKER_HP:
        gBattleMoveDamage = gBattleMons[gBattlerAttacker].maxHP;
        break;
    case DMG_CURR_ATTACKER_HP:
        gBattleMoveDamage = gBattleMons[gBattlerAttacker].hp;
        break;
    case DMG_BIG_ROOT:
        gBattleMoveDamage = GetDrainedBigRootHp(gBattlerAttacker, gBattleMoveDamage);
        break;
    case DMG_1_2_ATTACKER_HP:
        gBattleMoveDamage = gBattleMons[gBattlerAttacker].maxHP / 2;
        break;
    case DMG_RECOIL_FROM_IMMUNE:
        gBattleMoveDamage = gBattleMons[gBattlerTarget].maxHP / 2;
        break;
    }

    gBattlescriptCurrInstr += 2;
}

static void Cmd_trysetrest(void)
{
    const u8 *failJump = T1_READ_PTR(gBattlescriptCurrInstr + 1);
    gActiveBattler = gBattlerTarget = gBattlerAttacker;
    gBattleMoveDamage = gBattleMons[gBattlerTarget].maxHP * (-1);

    if (gBattleMons[gBattlerTarget].hp == gBattleMons[gBattlerTarget].maxHP)
    {
        gBattlescriptCurrInstr = failJump;
    }
    else if (IsBattlerTerrainAffected(gBattlerTarget, STATUS_FIELD_ELECTRIC_TERRAIN))
    {
        gBattlescriptCurrInstr = BattleScript_ElectricTerrainPrevents;
    }
    else if (IsBattlerTerrainAffected(gBattlerTarget, STATUS_FIELD_MISTY_TERRAIN))
    {
        gBattlescriptCurrInstr = BattleScript_MistyTerrainPrevents;
    }
    else
    {
        if (gBattleMons[gBattlerTarget].status1 & ((u8)(~STATUS1_SLEEP)))
            gBattleCommunication[MULTISTRING_CHOOSER] = B_MSG_REST_STATUSED;
        else
            gBattleCommunication[MULTISTRING_CHOOSER] = B_MSG_REST;

        gBattleMons[gBattlerTarget].status1 = STATUS1_SLEEP_TURN(3);
        BtlController_EmitSetMonData(0, REQUEST_STATUS_BATTLE, 0, 4, &gBattleMons[gActiveBattler].status1);
        MarkBattlerForControllerExec(gActiveBattler);
        gBattlescriptCurrInstr += 5;
    }
}

static void Cmd_jumpifnotfirstturn(void)
{
    const u8* failJump = T1_READ_PTR(gBattlescriptCurrInstr + 1);

    if (gDisableStructs[gBattlerAttacker].isFirstTurn)
        gBattlescriptCurrInstr += 5;
    else
        gBattlescriptCurrInstr = failJump;
}

static void Cmd_setmiracleeye(void)
{
    if (!(gStatuses3[gBattlerTarget] & STATUS3_MIRACLE_EYED))
    {
        gStatuses3[gBattlerTarget] |= STATUS3_MIRACLE_EYED;
        gBattlescriptCurrInstr += 5;
    }
    else
    {
        gBattlescriptCurrInstr = T1_READ_PTR(gBattlescriptCurrInstr + 1);
    }
}

bool8 UproarWakeUpCheck(u8 battlerId)
{
    s32 i;

    for (i = 0; i < gBattlersCount; i++)
    {
        if (!(gBattleMons[i].status2 & STATUS2_UPROAR) || GetBattlerAbility(battlerId) == ABILITY_SOUNDPROOF)
            continue;

        gBattleScripting.battler = i;

        if (gBattlerTarget == 0xFF)
            gBattlerTarget = i;
        else if (gBattlerTarget == i)
            gBattleCommunication[MULTISTRING_CHOOSER] = B_MSG_CANT_SLEEP_UPROAR;
        else
            gBattleCommunication[MULTISTRING_CHOOSER] = B_MSG_UPROAR_KEPT_AWAKE;

        break;
    }

    if (i == gBattlersCount)
        return FALSE;
    else
        return TRUE;
}

static void Cmd_jumpifcantmakeasleep(void)
{
    const u8 *jumpPtr = T1_READ_PTR(gBattlescriptCurrInstr + 1);
    u32 ability = GetBattlerAbility(gBattlerTarget);

    if (UproarWakeUpCheck(gBattlerTarget))
    {
        gBattlescriptCurrInstr = jumpPtr;
    }
    else if (ability == ABILITY_INSOMNIA || ability == ABILITY_VITAL_SPIRIT)
    {
        gLastUsedAbility = ability;
        gBattleCommunication[MULTISTRING_CHOOSER] = B_MSG_STAYED_AWAKE_USING;
        gBattlescriptCurrInstr = jumpPtr;
        RecordAbilityBattle(gBattlerTarget, gLastUsedAbility);
    }
    else
    {
        gBattlescriptCurrInstr += 5;
    }
}

static void Cmd_stockpile(void)
{
    switch (gBattlescriptCurrInstr[1])
    {
    case 0:
        if (gDisableStructs[gBattlerAttacker].stockpileCounter >= 3)
        {
            gMoveResultFlags |= MOVE_RESULT_MISSED;
            gBattleCommunication[MULTISTRING_CHOOSER] = B_MSG_CANT_STOCKPILE;
        }
        else
        {
            gDisableStructs[gBattlerAttacker].stockpileCounter++;
            gDisableStructs[gBattlerAttacker].stockpileBeforeDef = gBattleMons[gBattlerAttacker].statStages[STAT_DEF];
            gDisableStructs[gBattlerAttacker].stockpileBeforeSpDef = gBattleMons[gBattlerAttacker].statStages[STAT_SPDEF];
            PREPARE_BYTE_NUMBER_BUFFER(gBattleTextBuff1, 1, gDisableStructs[gBattlerAttacker].stockpileCounter);
            gBattleCommunication[MULTISTRING_CHOOSER] = B_MSG_STOCKPILED;
        }
        break;
    case 1: // Save def/sp def stats.
        if (!(gMoveResultFlags & MOVE_RESULT_NO_EFFECT))
        {
            gDisableStructs[gBattlerAttacker].stockpileDef += gBattleMons[gBattlerAttacker].statStages[STAT_DEF] - gDisableStructs[gBattlerAttacker].stockpileBeforeDef;
            gDisableStructs[gBattlerAttacker].stockpileSpDef += gBattleMons[gBattlerAttacker].statStages[STAT_SPDEF] - gDisableStructs[gBattlerAttacker].stockpileBeforeSpDef;
        }
        break;
    }

    gBattlescriptCurrInstr += 2;
}

static void Cmd_stockpiletobasedamage(void)
{
    const u8* jumpPtr = T1_READ_PTR(gBattlescriptCurrInstr + 1);
    if (gDisableStructs[gBattlerAttacker].stockpileCounter == 0)
    {
        gBattlescriptCurrInstr = jumpPtr;
    }
    else
    {
        if (gBattleCommunication[MISS_TYPE] != B_MSG_PROTECTED)
            gBattleScripting.animTurn = gDisableStructs[gBattlerAttacker].stockpileCounter;

        gDisableStructs[gBattlerAttacker].stockpileCounter = 0;
        // Restore stat changes from stockpile.
        gBattleMons[gBattlerAttacker].statStages[STAT_DEF] -= gDisableStructs[gBattlerAttacker].stockpileDef;
        gBattleMons[gBattlerAttacker].statStages[STAT_SPDEF] -= gDisableStructs[gBattlerAttacker].stockpileSpDef;
        gBattlescriptCurrInstr += 5;
    }
}

static void Cmd_stockpiletohpheal(void)
{
    const u8* jumpPtr = T1_READ_PTR(gBattlescriptCurrInstr + 1);

    if (gDisableStructs[gBattlerAttacker].stockpileCounter == 0)
    {
        gBattlescriptCurrInstr = jumpPtr;
        gBattleCommunication[MULTISTRING_CHOOSER] = B_MSG_SWALLOW_FAILED;
    }
    else
    {
        if (gBattleMons[gBattlerAttacker].maxHP == gBattleMons[gBattlerAttacker].hp)
        {
            gDisableStructs[gBattlerAttacker].stockpileCounter = 0;
            gBattlescriptCurrInstr = jumpPtr;
            gBattlerTarget = gBattlerAttacker;
            gBattleCommunication[MULTISTRING_CHOOSER] = B_MSG_SWALLOW_FULL_HP;
        }
        else
        {
            gBattleMoveDamage = gBattleMons[gBattlerAttacker].maxHP / (1 << (3 - gDisableStructs[gBattlerAttacker].stockpileCounter));

            if (gBattleMoveDamage == 0)
                gBattleMoveDamage = 1;
            gBattleMoveDamage *= -1;

            gBattleScripting.animTurn = gDisableStructs[gBattlerAttacker].stockpileCounter;
            gDisableStructs[gBattlerAttacker].stockpileCounter = 0;
            gBattlescriptCurrInstr += 5;
            gBattlerTarget = gBattlerAttacker;
        }

        // Restore stat changes from stockpile.
        gBattleMons[gBattlerAttacker].statStages[STAT_DEF] -= gDisableStructs[gBattlerAttacker].stockpileDef;
        gBattleMons[gBattlerAttacker].statStages[STAT_SPDEF] -= gDisableStructs[gBattlerAttacker].stockpileSpDef;
    }
}

// Sign change for drained HP handled in GetDrainedBigRootHp
static void Cmd_setdrainedhp(void)
{
    if (gBattleMoves[gCurrentMove].argument != 0)
        gBattleMoveDamage = (gHpDealt * gBattleMoves[gCurrentMove].argument / 100);
    else
        gBattleMoveDamage = (gHpDealt / 2);

    if (gBattleMoveDamage == 0)
        gBattleMoveDamage = 1;

    gBattlescriptCurrInstr++;
}

static u32 ChangeStatBuffs(s8 statValue, u32 statId, u32 flags, const u8 *BS_ptr)
{
    bool32 certain = FALSE;
    bool32 notProtectAffected = FALSE;
    u32 index;

    if (flags & MOVE_EFFECT_AFFECTS_USER)
        gActiveBattler = gBattlerAttacker;
    else
        gActiveBattler = gBattlerTarget;

    gSpecialStatuses[gActiveBattler].changedStatsBattlerId = gBattlerAttacker;

    flags &= ~(MOVE_EFFECT_AFFECTS_USER);

    if (flags & MOVE_EFFECT_CERTAIN)
        certain++;
    flags &= ~(MOVE_EFFECT_CERTAIN);

    if (flags & STAT_BUFF_NOT_PROTECT_AFFECTED)
        notProtectAffected++;
    flags &= ~(STAT_BUFF_NOT_PROTECT_AFFECTED);

    if (GetBattlerAbility(gActiveBattler) == ABILITY_CONTRARY)
    {
        statValue ^= STAT_BUFF_NEGATIVE;
        gBattleScripting.statChanger ^= STAT_BUFF_NEGATIVE;
    }
    else if (GetBattlerAbility(gActiveBattler) == ABILITY_SIMPLE)
    {
        statValue = (SET_STAT_BUFF_VALUE(GET_STAT_BUFF_VALUE(statValue) * 2)) | ((statValue <= -1) ? STAT_BUFF_NEGATIVE : 0);
    }

    PREPARE_STAT_BUFFER(gBattleTextBuff1, statId);

    if (statValue <= -1) // Stat decrease.
    {
        if (gSideTimers[GET_BATTLER_SIDE(gActiveBattler)].mistTimer
            && !certain && gCurrentMove != MOVE_CURSE
            && !(gActiveBattler == gBattlerTarget && GetBattlerAbility(gBattlerAttacker) == ABILITY_INFILTRATOR))
        {
            if (flags == STAT_BUFF_ALLOW_PTR)
            {
                if (gSpecialStatuses[gActiveBattler].statLowered)
                {
                    gBattlescriptCurrInstr = BS_ptr;
                }
                else
                {
                    BattleScriptPush(BS_ptr);
                    gBattleScripting.battler = gActiveBattler;
                    gBattlescriptCurrInstr = BattleScript_MistProtected;
                    gSpecialStatuses[gActiveBattler].statLowered = 1;
                }
            }
            return STAT_CHANGE_DIDNT_WORK;
        }
        else if (gCurrentMove != MOVE_CURSE
                 && notProtectAffected != TRUE && JumpIfMoveAffectedByProtect(0))
        {
            gBattlescriptCurrInstr = BattleScript_ButItFailed;
            return STAT_CHANGE_DIDNT_WORK;
        }
        else if ((GetBattlerAbility(gActiveBattler) == ABILITY_CLEAR_BODY
                  || GetBattlerAbility(gActiveBattler) == ABILITY_FULL_METAL_BODY
                  || GetBattlerAbility(gActiveBattler) == ABILITY_WHITE_SMOKE)
                 && !certain && gCurrentMove != MOVE_CURSE)
        {
            if (flags == STAT_BUFF_ALLOW_PTR)
            {
                if (gSpecialStatuses[gActiveBattler].statLowered)
                {
                    gBattlescriptCurrInstr = BS_ptr;
                }
                else
                {
                    BattleScriptPush(BS_ptr);
                    gBattleScripting.battler = gActiveBattler;
                    gBattlerAbility = gActiveBattler;
                    gBattlescriptCurrInstr = BattleScript_AbilityNoStatLoss;
                    gLastUsedAbility = GetBattlerAbility(gActiveBattler);
                    RecordAbilityBattle(gActiveBattler, gLastUsedAbility);
                    gSpecialStatuses[gActiveBattler].statLowered = 1;
                }
            }
            return STAT_CHANGE_DIDNT_WORK;
        }
        else if ((index = IsFlowerVeilProtected(gActiveBattler)) && !certain)
        {
            if (flags == STAT_BUFF_ALLOW_PTR)
            {
                if (gSpecialStatuses[gActiveBattler].statLowered)
                {
                    gBattlescriptCurrInstr = BS_ptr;
                }
                else
                {
                    BattleScriptPush(BS_ptr);
                    gBattleScripting.battler = gActiveBattler;
                    gBattlerAbility = index - 1;
                    gBattlescriptCurrInstr = BattleScript_FlowerVeilProtectsRet;
                    gLastUsedAbility = ABILITY_FLOWER_VEIL;
                    gSpecialStatuses[gActiveBattler].statLowered = 1;
                }
            }
            return STAT_CHANGE_DIDNT_WORK;
        }
        else if (GetBattlerAbility(gActiveBattler) == ABILITY_KEEN_EYE
                 && !certain && statId == STAT_ACC)
        {
            if (flags == STAT_BUFF_ALLOW_PTR)
            {
                BattleScriptPush(BS_ptr);
                gBattleScripting.battler = gActiveBattler;
                gBattlerAbility = gActiveBattler;
                gBattlescriptCurrInstr = BattleScript_AbilityNoSpecificStatLoss;
                gLastUsedAbility = GetBattlerAbility(gActiveBattler);
                RecordAbilityBattle(gActiveBattler, gLastUsedAbility);
            }
            return STAT_CHANGE_DIDNT_WORK;
        }
        else if (GetBattlerAbility(gActiveBattler) == ABILITY_HYPER_CUTTER
                 && !certain && statId == STAT_ATK)
        {
            if (flags == STAT_BUFF_ALLOW_PTR)
            {
                BattleScriptPush(BS_ptr);
                gBattleScripting.battler = gActiveBattler;
                gBattlerAbility = gActiveBattler;
                gBattlescriptCurrInstr = BattleScript_AbilityNoSpecificStatLoss;
                gLastUsedAbility = GetBattlerAbility(gActiveBattler);
                RecordAbilityBattle(gActiveBattler, gLastUsedAbility);
            }
            return STAT_CHANGE_DIDNT_WORK;
        }
        else if (GetBattlerAbility(gActiveBattler) == ABILITY_SHIELD_DUST && flags == 0)
        {
            return STAT_CHANGE_DIDNT_WORK;
        }
        else // try to decrease
        {
            statValue = -GET_STAT_BUFF_VALUE(statValue);
            if (gBattleMons[gActiveBattler].statStages[statId] == 1)
                statValue = -1;
            else if (gBattleMons[gActiveBattler].statStages[statId] == 2 && statValue < -2)
                statValue = -2;
            gBattleTextBuff2[0] = B_BUFF_PLACEHOLDER_BEGIN;
            index = 1;
            if (statValue == -2)
            {
                gBattleTextBuff2[1] = B_BUFF_STRING;
                gBattleTextBuff2[2] = STRINGID_STATHARSHLY;
                gBattleTextBuff2[3] = STRINGID_STATHARSHLY >> 8;
                index = 4;
            }
            else if (statValue <= -3)
            {
                gBattleTextBuff2[1] = B_BUFF_STRING;
                gBattleTextBuff2[2] = STRINGID_SEVERELY & 0xFF;
                gBattleTextBuff2[3] = STRINGID_SEVERELY >> 8;
                index = 4;
            }
            gBattleTextBuff2[index] = B_BUFF_STRING;
            index++;
            gBattleTextBuff2[index] = STRINGID_STATFELL;
            index++;
            gBattleTextBuff2[index] = STRINGID_STATFELL >> 8;
            index++;
            gBattleTextBuff2[index] = B_BUFF_EOS;
            
            if (gBattleMons[gActiveBattler].statStages[statId] == MIN_STAT_STAGE)
            {
                gBattleCommunication[MULTISTRING_CHOOSER] = B_MSG_STAT_WONT_DECREASE;
            }
            else
            {
                gProtectStructs[gActiveBattler].statFell = 1;   // Eject pack, lash out
                gBattleCommunication[MULTISTRING_CHOOSER] = (gBattlerTarget == gActiveBattler); // B_MSG_ATTACKER_STAT_FELL or B_MSG_DEFENDER_STAT_FELL
            }
        }
    }
    else // stat increase
    {
        statValue = GET_STAT_BUFF_VALUE(statValue);
        if (gBattleMons[gActiveBattler].statStages[statId] == 11)
            statValue = 1;
        else if (gBattleMons[gActiveBattler].statStages[statId] == 10 && statValue > 2)
            statValue = 2;
        gBattleTextBuff2[0] = B_BUFF_PLACEHOLDER_BEGIN;
        index = 1;
        if (statValue == 2)
        {
            gBattleTextBuff2[1] = B_BUFF_STRING;
            gBattleTextBuff2[2] = STRINGID_STATSHARPLY;
            gBattleTextBuff2[3] = STRINGID_STATSHARPLY >> 8;
            index = 4;
        }
        else if (statValue >= 3)
        {
            gBattleTextBuff2[1] = B_BUFF_STRING;
            gBattleTextBuff2[2] = STRINGID_DRASTICALLY & 0xFF;
            gBattleTextBuff2[3] = STRINGID_DRASTICALLY >> 8;
            index = 4;
        }
        gBattleTextBuff2[index] = B_BUFF_STRING;
        index++;
        gBattleTextBuff2[index] = STRINGID_STATROSE;
        index++;
        gBattleTextBuff2[index] = STRINGID_STATROSE >> 8;
        index++;
        gBattleTextBuff2[index] = B_BUFF_EOS;

        if (gBattleMons[gActiveBattler].statStages[statId] == MAX_STAT_STAGE)
        {
            gBattleCommunication[MULTISTRING_CHOOSER] = B_MSG_STAT_WONT_INCREASE;
        }
        else
        {
            gBattleCommunication[MULTISTRING_CHOOSER] = (gBattlerTarget == gActiveBattler);
            gProtectStructs[gActiveBattler].statRaised = 1;
        }
    }

    gBattleMons[gActiveBattler].statStages[statId] += statValue;
    if (gBattleMons[gActiveBattler].statStages[statId] < MIN_STAT_STAGE)
        gBattleMons[gActiveBattler].statStages[statId] = MIN_STAT_STAGE;
    if (gBattleMons[gActiveBattler].statStages[statId] > MAX_STAT_STAGE)
        gBattleMons[gActiveBattler].statStages[statId] = MAX_STAT_STAGE;

    if (gBattleCommunication[MULTISTRING_CHOOSER] == B_MSG_STAT_WONT_INCREASE && flags & STAT_BUFF_ALLOW_PTR)
        gMoveResultFlags |= MOVE_RESULT_MISSED;

    if (gBattleCommunication[MULTISTRING_CHOOSER] == B_MSG_STAT_WONT_INCREASE && !(flags & STAT_BUFF_ALLOW_PTR))
        return STAT_CHANGE_DIDNT_WORK;

    return STAT_CHANGE_WORKED;
}

static void Cmd_statbuffchange(void)
{
    u16 flags = T1_READ_16(gBattlescriptCurrInstr + 1);
    const u8 *ptrBefore = gBattlescriptCurrInstr;
    const u8 *jumpPtr = T1_READ_PTR(gBattlescriptCurrInstr + 3);

    if (ChangeStatBuffs(GET_STAT_BUFF_VALUE_WITH_SIGN(gBattleScripting.statChanger), GET_STAT_BUFF_ID(gBattleScripting.statChanger), flags, jumpPtr) == STAT_CHANGE_WORKED)
        gBattlescriptCurrInstr += 7;
    else if (gBattlescriptCurrInstr == ptrBefore) // Prevent infinite looping.
        gBattlescriptCurrInstr = jumpPtr;
}

bool32 TryResetBattlerStatChanges(u8 battler)
{
    u32 j;
    bool32 ret = FALSE;

    gDisableStructs[battler].stockpileDef = 0;
    gDisableStructs[battler].stockpileSpDef = 0;
    for (j = 0; j < NUM_BATTLE_STATS; j++)
    {
        if (gBattleMons[battler].statStages[j] != DEFAULT_STAT_STAGE)
            ret = TRUE; // returns TRUE if any stat was reset

        gBattleMons[battler].statStages[j] = DEFAULT_STAT_STAGE;
    }

    return ret;
}

static void Cmd_normalisebuffs(void) // haze
{
    s32 i, j;

    for (i = 0; i < gBattlersCount; i++)
        TryResetBattlerStatChanges(i);

    gBattlescriptCurrInstr++;
}

static void Cmd_setbide(void)
{
    gBattleMons[gBattlerAttacker].status2 |= STATUS2_MULTIPLETURNS;
    gLockedMoves[gBattlerAttacker] = gCurrentMove;
    gTakenDmg[gBattlerAttacker] = 0;
    gBattleMons[gBattlerAttacker].status2 |= STATUS2_BIDE_TURN(2);

    gBattlescriptCurrInstr++;
}

static void Cmd_confuseifrepeatingattackends(void)
{
    if (!(gBattleMons[gBattlerAttacker].status2 & STATUS2_LOCK_CONFUSE) && !gSpecialStatuses[gBattlerAttacker].dancerUsedMove)
        gBattleScripting.moveEffect = (MOVE_EFFECT_THRASH | MOVE_EFFECT_AFFECTS_USER);

    gBattlescriptCurrInstr++;
}

static void Cmd_setmultihitcounter(void)
{
    if (gBattlescriptCurrInstr[1])
    {
        gMultiHitCounter = gBattlescriptCurrInstr[1];
    }
    else
    {
        if (GetBattlerAbility(gBattlerAttacker) == ABILITY_SKILL_LINK)
        {
            gMultiHitCounter = 5;
        }
        else if (B_MULTI_HIT_CHANCE >= GEN_5)
        {
            // 2 and 3 hits: 33.3%
            // 4 and 5 hits: 16.7%
            gMultiHitCounter = Random() % 4;
            if (gMultiHitCounter > 2)
            {
                gMultiHitCounter = (Random() % 3);
                if (gMultiHitCounter < 2)
                    gMultiHitCounter = 2;
                else
                    gMultiHitCounter = 3;
            }
            else
                gMultiHitCounter += 3;
        }
        else
        {
            // 2 and 3 hits: 37.5%
            // 4 and 5 hits: 12.5%
            gMultiHitCounter = Random() % 4;
            if (gMultiHitCounter > 1)
                gMultiHitCounter = (Random() % 4) + 2;
            else
                gMultiHitCounter += 2;
        }
    }

    gBattlescriptCurrInstr += 2;
}

static void Cmd_initmultihitstring(void)
{
    PREPARE_BYTE_NUMBER_BUFFER(gBattleScripting.multihitString, 1, 0)

    gBattlescriptCurrInstr++;
}

static void Cmd_forcerandomswitch(void)
{
    s32 i;
    s32 battler1PartyId = 0;
    s32 battler2PartyId = 0;

    s32 firstMonId;
    s32 lastMonId = 0; // + 1
    s32 monsCount;
    struct Pokemon* party = NULL;
    s32 validMons = 0;
    s32 minNeeded;
    
    bool32 redCardForcedSwitch = FALSE;
    
    // Red card checks against wild pokemon. If we have reached here, the player has a mon to switch into
    // Red card swaps attacker with target to get the animation correct, so here we check attacker which is really the target. Thanks GF...
    if (gBattleScripting.switchCase == B_SWITCH_RED_CARD
      && !(gBattleTypeFlags & BATTLE_TYPE_TRAINER)
      && GetBattlerSide(gBattlerAttacker) == B_SIDE_OPPONENT)   // Check opponent's red card activating
    {
        if (!WILD_DOUBLE_BATTLE)
        {
            // Wild mon with red card will end single battle
            gBattlescriptCurrInstr = BattleScript_RoarSuccessEndBattle;
            return;
        }
        else
        {
            // Wild double battle, wild mon red card activation on player
            if (IS_WHOLE_SIDE_ALIVE(gBattlerTarget))
            {
                // Both player's battlers are alive
                redCardForcedSwitch = FALSE;
            }
            else
            {
                // Player has only one mon alive -> force red card switch before manually switching to other mon
                redCardForcedSwitch = TRUE;
            }
        }
    }

    // Swapping pokemon happens in:
    // trainer battles
    // wild double battles when an opposing pokemon uses it against one of the two alive player mons
    // wild double battle when a player pokemon uses it against its partner
    if ((gBattleTypeFlags & BATTLE_TYPE_TRAINER)
        || (WILD_DOUBLE_BATTLE
            && GetBattlerSide(gBattlerAttacker) == B_SIDE_OPPONENT
            && GetBattlerSide(gBattlerTarget) == B_SIDE_PLAYER
            && IS_WHOLE_SIDE_ALIVE(gBattlerTarget))
        || (WILD_DOUBLE_BATTLE
            && GetBattlerSide(gBattlerAttacker) == B_SIDE_PLAYER
            && GetBattlerSide(gBattlerTarget) == B_SIDE_PLAYER)
        || redCardForcedSwitch
       )
    {    
        if (GetBattlerSide(gBattlerTarget) == B_SIDE_PLAYER)
            party = gPlayerParty;
        else
            party = gEnemyParty;

        if (BATTLE_TWO_VS_ONE_OPPONENT && GetBattlerSide(gBattlerTarget) == B_SIDE_OPPONENT)
        {
            firstMonId = 0;
            lastMonId = 6;
            monsCount = 6;
            minNeeded = 2;
            battler2PartyId = gBattlerPartyIndexes[gBattlerTarget];
            battler1PartyId = gBattlerPartyIndexes[gBattlerTarget ^ BIT_FLANK];
        }
        else if ((gBattleTypeFlags & BATTLE_TYPE_BATTLE_TOWER && gBattleTypeFlags & BATTLE_TYPE_LINK)
            || (gBattleTypeFlags & BATTLE_TYPE_BATTLE_TOWER && gBattleTypeFlags & BATTLE_TYPE_RECORDED_LINK)
            || (gBattleTypeFlags & BATTLE_TYPE_INGAME_PARTNER))
        {
            if ((gBattlerTarget & BIT_FLANK) != 0)
            {
                firstMonId = 3;
                lastMonId = 6;
            }
            else
            {
                firstMonId = 0;
                lastMonId = 3;
            }
            monsCount = 3;
            minNeeded = 1;
            battler2PartyId = gBattlerPartyIndexes[gBattlerTarget];
            battler1PartyId = gBattlerPartyIndexes[gBattlerTarget ^ BIT_FLANK];
        }
        else if ((gBattleTypeFlags & BATTLE_TYPE_MULTI && gBattleTypeFlags & BATTLE_TYPE_LINK)
                 || (gBattleTypeFlags & BATTLE_TYPE_MULTI && gBattleTypeFlags & BATTLE_TYPE_RECORDED_LINK))
        {
            if (GetLinkTrainerFlankId(GetBattlerMultiplayerId(gBattlerTarget)) == 1)
            {
                firstMonId = 3;
                lastMonId = 6;
            }
            else
            {
                firstMonId = 0;
                lastMonId = 3;
            }
            monsCount = 3;
            minNeeded = 1;
            battler2PartyId = gBattlerPartyIndexes[gBattlerTarget];
            battler1PartyId = gBattlerPartyIndexes[gBattlerTarget ^ BIT_FLANK];
        }
        else if (gBattleTypeFlags & BATTLE_TYPE_TWO_OPPONENTS)
        {
            if (GetBattlerSide(gBattlerTarget) == B_SIDE_PLAYER)
            {
                firstMonId = 0;
                lastMonId = 6;
                monsCount = 6;
                minNeeded = 2; // since there are two opponents, it has to be a double battle
            }
            else
            {
                if ((gBattlerTarget & BIT_FLANK) != 0)
                {
                    firstMonId = 3;
                    lastMonId = 6;
                }
                else
                {
                    firstMonId = 0;
                    lastMonId = 3;
                }
                monsCount = 3;
                minNeeded = 1;
            }
            battler2PartyId = gBattlerPartyIndexes[gBattlerTarget];
            battler1PartyId = gBattlerPartyIndexes[gBattlerTarget ^ BIT_FLANK];
        }
        else if (gBattleTypeFlags & BATTLE_TYPE_DOUBLE)
        {
            firstMonId = 0;
            lastMonId = 6;
            monsCount = 6;
            minNeeded = 2;
            battler2PartyId = gBattlerPartyIndexes[gBattlerTarget];
            battler1PartyId = gBattlerPartyIndexes[gBattlerTarget ^ BIT_FLANK];
        }
        else
        {
            firstMonId = 0;
            lastMonId = 6;
            monsCount = 6;
            minNeeded = 1;
            battler2PartyId = gBattlerPartyIndexes[gBattlerTarget]; // there is only one pokemon out in single battles
            battler1PartyId = gBattlerPartyIndexes[gBattlerTarget];
        }

        for (i = firstMonId; i < lastMonId; i++)
        {
            if (GetMonData(&party[i], MON_DATA_SPECIES) != SPECIES_NONE
             && !GetMonData(&party[i], MON_DATA_IS_EGG)
             && GetMonData(&party[i], MON_DATA_HP) != 0)
             {
                 validMons++;
             }
        }

        if (!redCardForcedSwitch && validMons <= minNeeded)
        {
            gBattlescriptCurrInstr = T1_READ_PTR(gBattlescriptCurrInstr + 1);
        }
        else
        {
            *(gBattleStruct->field_58 + gBattlerTarget) = gBattlerPartyIndexes[gBattlerTarget];
            gBattlescriptCurrInstr = BattleScript_RoarSuccessSwitch;

            do
            {
                i = Random() % monsCount;
                i += firstMonId;
            }
            while (i == battler2PartyId
                   || i == battler1PartyId
                   || GetMonData(&party[i], MON_DATA_SPECIES) == SPECIES_NONE
                   || GetMonData(&party[i], MON_DATA_IS_EGG) == TRUE
                   || GetMonData(&party[i], MON_DATA_HP) == 0);

            *(gBattleStruct->monToSwitchIntoId + gBattlerTarget) = i;

            if (!IsMultiBattle())
                SwitchPartyOrder(gBattlerTarget);

            if ((gBattleTypeFlags & BATTLE_TYPE_LINK && gBattleTypeFlags & BATTLE_TYPE_BATTLE_TOWER)
                || (gBattleTypeFlags & BATTLE_TYPE_LINK && gBattleTypeFlags & BATTLE_TYPE_MULTI)
                || (gBattleTypeFlags & BATTLE_TYPE_RECORDED_LINK && gBattleTypeFlags & BATTLE_TYPE_BATTLE_TOWER)
                || (gBattleTypeFlags & BATTLE_TYPE_RECORDED_LINK && gBattleTypeFlags & BATTLE_TYPE_MULTI))
            {
                SwitchPartyOrderLinkMulti(gBattlerTarget, i, 0);
                SwitchPartyOrderLinkMulti(gBattlerTarget ^ BIT_FLANK, i, 1);
            }

            if (gBattleTypeFlags & BATTLE_TYPE_INGAME_PARTNER)
                SwitchPartyOrderInGameMulti(gBattlerTarget, i);
        }
    }
    else
    {
        // In normal wild doubles, Roar will always fail if the user's level is less than the target's.
        if (gBattleMons[gBattlerAttacker].level >= gBattleMons[gBattlerTarget].level)
            gBattlescriptCurrInstr = BattleScript_RoarSuccessEndBattle;
        else
            gBattlescriptCurrInstr = T1_READ_PTR(gBattlescriptCurrInstr + 1);
    }
}

static void Cmd_tryconversiontypechange(void) // randomly changes user's type to one of its moves' type
{
    u8 validMoves = 0;
    u8 moveChecked;
    u8 moveType;

    while (validMoves < MAX_MON_MOVES)
    {
        if (gBattleMons[gBattlerAttacker].moves[validMoves] == 0)
            break;

        validMoves++;
    }

    for (moveChecked = 0; moveChecked < validMoves; moveChecked++)
    {
        moveType = gBattleMoves[gBattleMons[gBattlerAttacker].moves[moveChecked]].type;

        if (moveType == TYPE_MYSTERY)
        {
            if (IS_BATTLER_OF_TYPE(gBattlerAttacker, TYPE_GHOST))
                moveType = TYPE_GHOST;
            else
                moveType = TYPE_NORMAL;
        }
        if (moveType != gBattleMons[gBattlerAttacker].type1
            && moveType != gBattleMons[gBattlerAttacker].type2
            && moveType != gBattleMons[gBattlerAttacker].type3)
        {
            break;
        }
    }

    if (moveChecked == validMoves)
    {
        gBattlescriptCurrInstr = T1_READ_PTR(gBattlescriptCurrInstr + 1);
    }
    else
    {
        do
        {

            while ((moveChecked = Random() & (MAX_MON_MOVES - 1)) >= validMoves);

            moveType = gBattleMoves[gBattleMons[gBattlerAttacker].moves[moveChecked]].type;

            if (moveType == TYPE_MYSTERY)
            {
                if (IS_BATTLER_OF_TYPE(gBattlerAttacker, TYPE_GHOST))
                    moveType = TYPE_GHOST;
                else
                    moveType = TYPE_NORMAL;
            }
        }
        while (moveType == gBattleMons[gBattlerAttacker].type1 || moveType == gBattleMons[gBattlerAttacker].type2 || moveType == gBattleMons[gBattlerAttacker].type3);

        SET_BATTLER_TYPE(gBattlerAttacker, moveType);
        PREPARE_TYPE_BUFFER(gBattleTextBuff1, moveType);

        gBattlescriptCurrInstr += 5;
    }
}

static void Cmd_givepaydaymoney(void)
{
    if (!(gBattleTypeFlags & (BATTLE_TYPE_LINK | BATTLE_TYPE_RECORDED_LINK)) && gPaydayMoney != 0)
    {
        u32 bonusMoney = gPaydayMoney * gBattleStruct->moneyMultiplier;
        AddMoney(&gSaveBlock1Ptr->money, bonusMoney);

        PREPARE_HWORD_NUMBER_BUFFER(gBattleTextBuff1, 5, bonusMoney)

        BattleScriptPush(gBattlescriptCurrInstr + 1);
        gBattlescriptCurrInstr = BattleScript_PrintPayDayMoneyString;
    }
    else
    {
        gBattlescriptCurrInstr++;
    }
}

static void Cmd_setlightscreen(void)
{
    if (gSideStatuses[GET_BATTLER_SIDE(gBattlerAttacker)] & SIDE_STATUS_LIGHTSCREEN)
    {
        gMoveResultFlags |= MOVE_RESULT_MISSED;
        gBattleCommunication[MULTISTRING_CHOOSER] = B_MSG_SIDE_STATUS_FAILED;
    }
    else
    {
        gSideStatuses[GET_BATTLER_SIDE(gBattlerAttacker)] |= SIDE_STATUS_LIGHTSCREEN;
        if (GetBattlerHoldEffect(gBattlerAttacker, TRUE) == HOLD_EFFECT_LIGHT_CLAY)
            gSideTimers[GET_BATTLER_SIDE(gBattlerAttacker)].lightscreenTimer = 8;
        else
            gSideTimers[GET_BATTLER_SIDE(gBattlerAttacker)].lightscreenTimer = 5;
        gSideTimers[GET_BATTLER_SIDE(gBattlerAttacker)].lightscreenBattlerId = gBattlerAttacker;

        if (gBattleTypeFlags & BATTLE_TYPE_DOUBLE && CountAliveMonsInBattle(BATTLE_ALIVE_ATK_SIDE) == 2)
            gBattleCommunication[MULTISTRING_CHOOSER] = B_MSG_SET_LIGHTSCREEN_DOUBLE;
        else
            gBattleCommunication[MULTISTRING_CHOOSER] = B_MSG_SET_LIGHTSCREEN_SINGLE;
    }

    gBattlescriptCurrInstr++;
}

static void Cmd_tryKO(void)
{
    bool32 lands = FALSE;
    u32 holdEffect = GetBattlerHoldEffect(gBattlerTarget, TRUE);

    gPotentialItemEffectBattler = gBattlerTarget;
    if (holdEffect == HOLD_EFFECT_FOCUS_BAND
        && (Random() % 100) < GetBattlerHoldEffectParam(gBattlerTarget))
    {
        gSpecialStatuses[gBattlerTarget].focusBanded = 1;
        RecordItemEffectBattle(gBattlerTarget, holdEffect);
    }
    else if (holdEffect == HOLD_EFFECT_FOCUS_SASH && BATTLER_MAX_HP(gBattlerTarget))
    {
        gSpecialStatuses[gBattlerTarget].focusSashed = 1;
        RecordItemEffectBattle(gBattlerTarget, holdEffect);
    }

    if (GetBattlerAbility(gBattlerTarget) == ABILITY_STURDY)
    {
        gMoveResultFlags |= MOVE_RESULT_MISSED;
        gLastUsedAbility = ABILITY_STURDY;
        gBattlescriptCurrInstr = BattleScript_SturdyPreventsOHKO;
        gBattlerAbility = gBattlerTarget;
    }
    else
    {
        if ((((gStatuses3[gBattlerTarget] & STATUS3_ALWAYS_HITS)
                && gDisableStructs[gBattlerTarget].battlerWithSureHit == gBattlerAttacker)
            || GetBattlerAbility(gBattlerAttacker) == ABILITY_NO_GUARD
            || GetBattlerAbility(gBattlerTarget) == ABILITY_NO_GUARD)
            && gBattleMons[gBattlerAttacker].level >= gBattleMons[gBattlerTarget].level)
        {
            lands = TRUE;
        }
        else
        {
            u16 odds = gBattleMoves[gCurrentMove].accuracy + (gBattleMons[gBattlerAttacker].level - gBattleMons[gBattlerTarget].level);
            if (Random() % 100 + 1 < odds && gBattleMons[gBattlerAttacker].level >= gBattleMons[gBattlerTarget].level)
                lands = TRUE;
        }

        if (lands)
        {
            if (gProtectStructs[gBattlerTarget].endured)
            {
                gBattleMoveDamage = gBattleMons[gBattlerTarget].hp - 1;
                gMoveResultFlags |= MOVE_RESULT_FOE_ENDURED;
            }
            else if (gSpecialStatuses[gBattlerTarget].focusBanded || gSpecialStatuses[gBattlerTarget].focusSashed)
            {
                gBattleMoveDamage = gBattleMons[gBattlerTarget].hp - 1;
                gMoveResultFlags |= MOVE_RESULT_FOE_HUNG_ON;
                gLastUsedItem = gBattleMons[gBattlerTarget].item;
            }
            else
            {
                gBattleMoveDamage = gBattleMons[gBattlerTarget].hp;
                gMoveResultFlags |= MOVE_RESULT_ONE_HIT_KO;
            }
            gBattlescriptCurrInstr += 5;
        }
        else
        {
            gMoveResultFlags |= MOVE_RESULT_MISSED;
            if (gBattleMons[gBattlerAttacker].level >= gBattleMons[gBattlerTarget].level)
                gBattleCommunication[MULTISTRING_CHOOSER] = B_MSG_KO_MISS;
            else
                gBattleCommunication[MULTISTRING_CHOOSER] = B_MSG_KO_UNAFFECTED;
            gBattlescriptCurrInstr = T1_READ_PTR(gBattlescriptCurrInstr + 1);
        }
    }
}

static void Cmd_damagetohalftargethp(void) // super fang
{
    gBattleMoveDamage = gBattleMons[gBattlerTarget].hp / 2;
    if (gBattleMoveDamage == 0)
        gBattleMoveDamage = 1;

    gBattlescriptCurrInstr++;
}

static void Cmd_setsandstorm(void)
{
    if (!TryChangeBattleWeather(gBattlerAttacker, ENUM_WEATHER_SANDSTORM, FALSE))
    {
        gMoveResultFlags |= MOVE_RESULT_MISSED;
        gBattleCommunication[MULTISTRING_CHOOSER] = B_MSG_WEATHER_FAILED;
    }
    else
    {
        gBattleCommunication[MULTISTRING_CHOOSER] = B_MSG_STARTED_SANDSTORM;
    }
    gBattlescriptCurrInstr++;
}

static void Cmd_weatherdamage(void)
{
    u32 ability = GetBattlerAbility(gBattlerAttacker);

    gBattleMoveDamage = 0;
    if (IsBattlerAlive(gBattlerAttacker) && WEATHER_HAS_EFFECT && ability != ABILITY_MAGIC_GUARD)
    {
        if (gBattleWeather & WEATHER_SANDSTORM_ANY)
        {
            if (!IS_BATTLER_OF_TYPE(gBattlerAttacker, TYPE_ROCK)
                && !IS_BATTLER_OF_TYPE(gBattlerAttacker, TYPE_GROUND)
                && !IS_BATTLER_OF_TYPE(gBattlerAttacker, TYPE_STEEL)
                && ability != ABILITY_SAND_VEIL
                && ability != ABILITY_SAND_FORCE
                && ability != ABILITY_SAND_RUSH
                && ability != ABILITY_OVERCOAT
                && !(gStatuses3[gBattlerAttacker] & (STATUS3_UNDERGROUND | STATUS3_UNDERWATER))
                && GetBattlerHoldEffect(gBattlerAttacker, TRUE) != HOLD_EFFECT_SAFETY_GOOGLES)
            {
                gBattleMoveDamage = gBattleMons[gBattlerAttacker].maxHP / 16;
                if (gBattleMoveDamage == 0)
                    gBattleMoveDamage = 1;
            }
        }
        if (gBattleWeather & WEATHER_HAIL_ANY)
        {
            if (ability == ABILITY_ICE_BODY
                && !(gStatuses3[gBattlerAttacker] & (STATUS3_UNDERGROUND | STATUS3_UNDERWATER))
                && !BATTLER_MAX_HP(gBattlerAttacker)
                && !(gStatuses3[gBattlerAttacker] & STATUS3_HEAL_BLOCK))
            {
                gBattlerAbility = gBattlerAttacker;
                gBattleMoveDamage = gBattleMons[gBattlerAttacker].maxHP / 16;
                if (gBattleMoveDamage == 0)
                    gBattleMoveDamage = 1;
                gBattleMoveDamage *= -1;
            }
            else if (!IS_BATTLER_OF_TYPE(gBattlerAttacker, TYPE_ICE)
                && ability != ABILITY_SNOW_CLOAK
                && ability != ABILITY_OVERCOAT
                && ability != ABILITY_ICE_BODY
                && !(gStatuses3[gBattlerAttacker] & (STATUS3_UNDERGROUND | STATUS3_UNDERWATER))
                && GetBattlerHoldEffect(gBattlerAttacker, TRUE) != HOLD_EFFECT_SAFETY_GOOGLES)
            {
                gBattleMoveDamage = gBattleMons[gBattlerAttacker].maxHP / 16;
                if (gBattleMoveDamage == 0)
                    gBattleMoveDamage = 1;
            }
        }
    }

    gBattlescriptCurrInstr++;
}

static void Cmd_tryinfatuating(void)
{
    struct Pokemon *monAttacker, *monTarget;
    u16 speciesAttacker, speciesTarget;
    u32 personalityAttacker, personalityTarget;

    if (GetBattlerSide(gBattlerAttacker) == B_SIDE_PLAYER)
        monAttacker = &gPlayerParty[gBattlerPartyIndexes[gBattlerAttacker]];
    else
        monAttacker = &gEnemyParty[gBattlerPartyIndexes[gBattlerAttacker]];

    if (GetBattlerSide(gBattlerTarget) == B_SIDE_PLAYER)
        monTarget = &gPlayerParty[gBattlerPartyIndexes[gBattlerTarget]];
    else
        monTarget = &gEnemyParty[gBattlerPartyIndexes[gBattlerTarget]];

    speciesAttacker = GetMonData(monAttacker, MON_DATA_SPECIES);
    personalityAttacker = GetMonData(monAttacker, MON_DATA_PERSONALITY);

    speciesTarget = GetMonData(monTarget, MON_DATA_SPECIES);
    personalityTarget = GetMonData(monTarget, MON_DATA_PERSONALITY);

    if (GetBattlerAbility(gBattlerTarget) == ABILITY_OBLIVIOUS)
    {
        gBattlescriptCurrInstr = BattleScript_NotAffectedAbilityPopUp;
        gLastUsedAbility = ABILITY_OBLIVIOUS;
        RecordAbilityBattle(gBattlerTarget, ABILITY_OBLIVIOUS);
    }
    else
    {
        if (GetGenderFromSpeciesAndPersonality(speciesAttacker, personalityAttacker) == GetGenderFromSpeciesAndPersonality(speciesTarget, personalityTarget)
            || gBattleMons[gBattlerTarget].status2 & STATUS2_INFATUATION
            || GetGenderFromSpeciesAndPersonality(speciesAttacker, personalityAttacker) == MON_GENDERLESS
            || GetGenderFromSpeciesAndPersonality(speciesTarget, personalityTarget) == MON_GENDERLESS)
        {
            gBattlescriptCurrInstr = T1_READ_PTR(gBattlescriptCurrInstr + 1);
        }
        else
        {
            gBattleMons[gBattlerTarget].status2 |= STATUS2_INFATUATED_WITH(gBattlerAttacker);
            gBattlescriptCurrInstr += 5;
        }
    }
}

static void Cmd_updatestatusicon(void)
{
    if (gBattleControllerExecFlags)
        return;

    if (gBattlescriptCurrInstr[1] != BS_ATTACKER_WITH_PARTNER)
    {
        gActiveBattler = GetBattlerForBattleScript(gBattlescriptCurrInstr[1]);
        BtlController_EmitStatusIconUpdate(0, gBattleMons[gActiveBattler].status1, gBattleMons[gActiveBattler].status2);
        MarkBattlerForControllerExec(gActiveBattler);
        gBattlescriptCurrInstr += 2;
    }
    else
    {
        gActiveBattler = gBattlerAttacker;
        if (!(gAbsentBattlerFlags & gBitTable[gActiveBattler]))
        {
            BtlController_EmitStatusIconUpdate(0, gBattleMons[gActiveBattler].status1, gBattleMons[gActiveBattler].status2);
            MarkBattlerForControllerExec(gActiveBattler);
        }
        if ((gBattleTypeFlags & BATTLE_TYPE_DOUBLE))
        {
            gActiveBattler = GetBattlerAtPosition(GetBattlerPosition(gBattlerAttacker) ^ BIT_FLANK);
            if (!(gAbsentBattlerFlags & gBitTable[gActiveBattler]))
            {
                BtlController_EmitStatusIconUpdate(0, gBattleMons[gActiveBattler].status1, gBattleMons[gActiveBattler].status2);
                MarkBattlerForControllerExec(gActiveBattler);
            }
        }
        gBattlescriptCurrInstr += 2;
    }
}

static void Cmd_setmist(void)
{
    if (gSideTimers[GET_BATTLER_SIDE(gBattlerAttacker)].mistTimer)
    {
        gMoveResultFlags |= MOVE_RESULT_FAILED;
        gBattleCommunication[MULTISTRING_CHOOSER] = B_MSG_MIST_FAILED;
    }
    else
    {
        gSideTimers[GET_BATTLER_SIDE(gBattlerAttacker)].mistTimer = 5;
        gSideTimers[GET_BATTLER_SIDE(gBattlerAttacker)].mistBattlerId = gBattlerAttacker;
        gSideStatuses[GET_BATTLER_SIDE(gBattlerAttacker)] |= SIDE_STATUS_MIST;
        gBattleCommunication[MULTISTRING_CHOOSER] = B_MSG_SET_MIST;
    }
    gBattlescriptCurrInstr++;
}

static void Cmd_setfocusenergy(void)
{
    if (gBattleMons[gBattlerAttacker].status2 & STATUS2_FOCUS_ENERGY)
    {
        gMoveResultFlags |= MOVE_RESULT_FAILED;
        gBattleCommunication[MULTISTRING_CHOOSER] = B_MSG_FOCUS_ENERGY_FAILED;
    }
    else
    {
        gBattleMons[gBattlerAttacker].status2 |= STATUS2_FOCUS_ENERGY;
        gBattleCommunication[MULTISTRING_CHOOSER] = B_MSG_GETTING_PUMPED;
    }
    gBattlescriptCurrInstr++;
}

static void Cmd_transformdataexecution(void)
{
    gChosenMove = 0xFFFF;
    gBattlescriptCurrInstr++;
    if (gBattleMons[gBattlerTarget].status2 & STATUS2_TRANSFORMED
        || gBattleStruct->illusion[gBattlerTarget].on
        || gStatuses3[gBattlerTarget] & STATUS3_SEMI_INVULNERABLE)
    {
        gMoveResultFlags |= MOVE_RESULT_FAILED;
        gBattleCommunication[MULTISTRING_CHOOSER] = B_MSG_TRANSFORM_FAILED;
    }
    else
    {
        s32 i;
        u8 *battleMonAttacker, *battleMonTarget;

        gBattleMons[gBattlerAttacker].status2 |= STATUS2_TRANSFORMED;
        gDisableStructs[gBattlerAttacker].disabledMove = 0;
        gDisableStructs[gBattlerAttacker].disableTimer = 0;
        gDisableStructs[gBattlerAttacker].transformedMonPersonality = gBattleMons[gBattlerTarget].personality;
        gDisableStructs[gBattlerAttacker].mimickedMoves = 0;
        gDisableStructs[gBattlerAttacker].usedMoves = 0;

        PREPARE_SPECIES_BUFFER(gBattleTextBuff1, gBattleMons[gBattlerTarget].species)

        battleMonAttacker = (u8*)(&gBattleMons[gBattlerAttacker]);
        battleMonTarget = (u8*)(&gBattleMons[gBattlerTarget]);

        for (i = 0; i < offsetof(struct BattlePokemon, pp); i++)
            battleMonAttacker[i] = battleMonTarget[i];

        for (i = 0; i < MAX_MON_MOVES; i++)
        {
            if (gBattleMoves[gBattleMons[gBattlerAttacker].moves[i]].pp < 5)
                gBattleMons[gBattlerAttacker].pp[i] = gBattleMoves[gBattleMons[gBattlerAttacker].moves[i]].pp;
            else
                gBattleMons[gBattlerAttacker].pp[i] = 5;
        }

        gActiveBattler = gBattlerAttacker;
        BtlController_EmitResetActionMoveSelection(0, RESET_MOVE_SELECTION);
        MarkBattlerForControllerExec(gActiveBattler);
        gBattleCommunication[MULTISTRING_CHOOSER] = B_MSG_TRANSFORMED;
    }
}

static void Cmd_setsubstitute(void)
{
    u32 hp = gBattleMons[gBattlerAttacker].maxHP / 4;
    if (gBattleMons[gBattlerAttacker].maxHP / 4 == 0)
        hp = 1;

    if (gBattleMons[gBattlerAttacker].hp <= hp)
    {
        gBattleMoveDamage = 0;
        gBattleCommunication[MULTISTRING_CHOOSER] = B_MSG_SUBSTITUTE_FAILED;
    }
    else
    {
        gBattleMoveDamage = gBattleMons[gBattlerAttacker].maxHP / 4; // one bit value will only work for pokemon which max hp can go to 1020(which is more than possible in games)
        if (gBattleMoveDamage == 0)
            gBattleMoveDamage = 1;

        gBattleMons[gBattlerAttacker].status2 |= STATUS2_SUBSTITUTE;
        gBattleMons[gBattlerAttacker].status2 &= ~(STATUS2_WRAPPED);
        gDisableStructs[gBattlerAttacker].substituteHP = gBattleMoveDamage;
        gBattleCommunication[MULTISTRING_CHOOSER] = B_MSG_SET_SUBSTITUTE;
        gHitMarker |= HITMARKER_IGNORE_SUBSTITUTE;
    }

    gBattlescriptCurrInstr++;
}

static void Cmd_mimicattackcopy(void)
{
    if ((sForbiddenMoves[gLastMoves[gBattlerTarget]] & FORBIDDEN_MIMIC)
        || (gBattleMons[gBattlerAttacker].status2 & STATUS2_TRANSFORMED)
        || gLastMoves[gBattlerTarget] == 0xFFFF)
    {
        gBattlescriptCurrInstr = T1_READ_PTR(gBattlescriptCurrInstr + 1);
    }
    else
    {
        int i;

        for (i = 0; i < MAX_MON_MOVES; i++)
        {
            if (gBattleMons[gBattlerAttacker].moves[i] == gLastMoves[gBattlerTarget])
                break;
        }

        if (i == MAX_MON_MOVES)
        {
            gChosenMove = 0xFFFF;
            gBattleMons[gBattlerAttacker].moves[gCurrMovePos] = gLastMoves[gBattlerTarget];
            if (gBattleMoves[gLastMoves[gBattlerTarget]].pp < 5)
                gBattleMons[gBattlerAttacker].pp[gCurrMovePos] = gBattleMoves[gLastMoves[gBattlerTarget]].pp;
            else
                gBattleMons[gBattlerAttacker].pp[gCurrMovePos] = 5;

            PREPARE_MOVE_BUFFER(gBattleTextBuff1, gLastMoves[gBattlerTarget])

            gDisableStructs[gBattlerAttacker].mimickedMoves |= gBitTable[gCurrMovePos];
            gBattlescriptCurrInstr += 5;
        }
        else
        {
            gBattlescriptCurrInstr = T1_READ_PTR(gBattlescriptCurrInstr + 1);
        }
    }
}

static void Cmd_metronome(void)
{
    while (1)
    {
        gCurrentMove = (Random() % (MOVES_COUNT - 1)) + 1;
        if (gBattleMoves[gCurrentMove].effect == EFFECT_PLACEHOLDER)
            continue;

        if (!(sForbiddenMoves[gCurrentMove] & FORBIDDEN_METRONOME))
        {
            gHitMarker &= ~(HITMARKER_ATTACKSTRING_PRINTED);
            gBattlescriptCurrInstr = gBattleScriptsForMoveEffects[gBattleMoves[gCurrentMove].effect];
            gBattlerTarget = GetMoveTarget(gCurrentMove, 0);
            return;
        }
    }
}

static void Cmd_dmgtolevel(void)
{
    gBattleMoveDamage = gBattleMons[gBattlerAttacker].level;
    gBattlescriptCurrInstr++;
}

static void Cmd_psywavedamageeffect(void)
{
    s32 randDamage;
    if (B_PSYWAVE_DMG >= GEN_6)
        randDamage = (Random() % 101);
    else
        randDamage = (Random() % 11) * 10;
    gBattleMoveDamage = gBattleMons[gBattlerAttacker].level * (randDamage + 50) / 100;
    gBattlescriptCurrInstr++;
}

static void Cmd_counterdamagecalculator(void)
{
    u8 sideAttacker = GetBattlerSide(gBattlerAttacker);
    u8 sideTarget = GetBattlerSide(gProtectStructs[gBattlerAttacker].physicalBattlerId);

    if (gProtectStructs[gBattlerAttacker].physicalDmg
        && sideAttacker != sideTarget
        && gBattleMons[gProtectStructs[gBattlerAttacker].physicalBattlerId].hp)
    {
        gBattleMoveDamage = gProtectStructs[gBattlerAttacker].physicalDmg * 2;

        if (IsAffectedByFollowMe(gBattlerAttacker, sideTarget, gCurrentMove))
            gBattlerTarget = gSideTimers[sideTarget].followmeTarget;
        else
            gBattlerTarget = gProtectStructs[gBattlerAttacker].physicalBattlerId;

        gBattlescriptCurrInstr += 5;
    }
    else
    {
        gSpecialStatuses[gBattlerAttacker].ppNotAffectedByPressure = 1;
        gBattlescriptCurrInstr = T1_READ_PTR(gBattlescriptCurrInstr + 1);
    }
}

static void Cmd_mirrorcoatdamagecalculator(void) // a copy of atkA1 with the physical -> special field changes
{
    u8 sideAttacker = GetBattlerSide(gBattlerAttacker);
    u8 sideTarget = GetBattlerSide(gProtectStructs[gBattlerAttacker].specialBattlerId);

    if (gProtectStructs[gBattlerAttacker].specialDmg
        && sideAttacker != sideTarget
        && gBattleMons[gProtectStructs[gBattlerAttacker].specialBattlerId].hp)
    {
        gBattleMoveDamage = gProtectStructs[gBattlerAttacker].specialDmg * 2;

        if (IsAffectedByFollowMe(gBattlerAttacker, sideTarget, gCurrentMove))
            gBattlerTarget = gSideTimers[sideTarget].followmeTarget;
        else
            gBattlerTarget = gProtectStructs[gBattlerAttacker].specialBattlerId;

        gBattlescriptCurrInstr += 5;
    }
    else
    {
        gSpecialStatuses[gBattlerAttacker].ppNotAffectedByPressure = 1;
        gBattlescriptCurrInstr = T1_READ_PTR(gBattlescriptCurrInstr + 1);
    }
}

static void Cmd_disablelastusedattack(void)
{
    s32 i;

    for (i = 0; i < MAX_MON_MOVES; i++)
    {
        if (gBattleMons[gBattlerTarget].moves[i] == gLastMoves[gBattlerTarget])
            break;
    }
    if (gDisableStructs[gBattlerTarget].disabledMove == 0
        && i != MAX_MON_MOVES && gBattleMons[gBattlerTarget].pp[i] != 0)
    {
        PREPARE_MOVE_BUFFER(gBattleTextBuff1, gBattleMons[gBattlerTarget].moves[i])

        gDisableStructs[gBattlerTarget].disabledMove = gBattleMons[gBattlerTarget].moves[i];
        if (B_DISABLE_TURNS == GEN_3)
            gDisableStructs[gBattlerTarget].disableTimer = (Random() & 3) + 2;
        else if (B_DISABLE_TURNS == GEN_4)
            gDisableStructs[gBattlerTarget].disableTimer = (Random() & 3) + 4;
        else
            gDisableStructs[gBattlerTarget].disableTimer = 4;
        gDisableStructs[gBattlerTarget].disableTimerStartValue = gDisableStructs[gBattlerTarget].disableTimer; // used to save the random amount of turns?
        gBattlescriptCurrInstr += 5;
    }
    else
    {
        gBattlescriptCurrInstr = T1_READ_PTR(gBattlescriptCurrInstr + 1);
    }
}

static void Cmd_trysetencore(void)
{
    s32 i;

    for (i = 0; i < MAX_MON_MOVES; i++)
    {
        if (gBattleMons[gBattlerTarget].moves[i] == gLastMoves[gBattlerTarget])
            break;
    }

    if (gLastMoves[gBattlerTarget] == MOVE_STRUGGLE
        || gLastMoves[gBattlerTarget] == MOVE_ENCORE
        || gLastMoves[gBattlerTarget] == MOVE_MIRROR_MOVE)
    {
        i = 4;
    }

    if (gDisableStructs[gBattlerTarget].encoredMove == 0
        && i != 4 && gBattleMons[gBattlerTarget].pp[i] != 0)
    {
        gDisableStructs[gBattlerTarget].encoredMove = gBattleMons[gBattlerTarget].moves[i];
        gDisableStructs[gBattlerTarget].encoredMovePos = i;
        gDisableStructs[gBattlerTarget].encoreTimer = 3;
        gDisableStructs[gBattlerTarget].encoreTimerStartValue = gDisableStructs[gBattlerTarget].encoreTimer;
        gBattlescriptCurrInstr += 5;
    }
    else
    {
        gBattlescriptCurrInstr = T1_READ_PTR(gBattlescriptCurrInstr + 1);
    }
}

static void Cmd_painsplitdmgcalc(void)
{
    if (!(DoesSubstituteBlockMove(gBattlerAttacker, gBattlerTarget, gCurrentMove)))
    {
        s32 hpDiff = (gBattleMons[gBattlerAttacker].hp + gBattleMons[gBattlerTarget].hp) / 2;
        s32 painSplitHp = gBattleMoveDamage = gBattleMons[gBattlerTarget].hp - hpDiff;
        u8* storeLoc = (void*)(&gBattleScripting.painSplitHp);

        storeLoc[0] = (painSplitHp);
        storeLoc[1] = (painSplitHp & 0x0000FF00) >> 8;
        storeLoc[2] = (painSplitHp & 0x00FF0000) >> 16;
        storeLoc[3] = (painSplitHp & 0xFF000000) >> 24;

        gBattleMoveDamage = gBattleMons[gBattlerAttacker].hp - hpDiff;
        gSpecialStatuses[gBattlerTarget].dmg = 0xFFFF;

        gBattlescriptCurrInstr += 5;
    }
    else
    {
        gBattlescriptCurrInstr = T1_READ_PTR(gBattlescriptCurrInstr + 1);
    }
}

static void Cmd_settypetorandomresistance(void) // conversion 2
{
    if (gLastLandedMoves[gBattlerAttacker] == 0
        || gLastLandedMoves[gBattlerAttacker] == 0xFFFF)
    {
        gBattlescriptCurrInstr = T1_READ_PTR(gBattlescriptCurrInstr + 1);
    }
    else if (IsTwoTurnsMove(gLastLandedMoves[gBattlerAttacker])
            && gBattleMons[gLastHitBy[gBattlerAttacker]].status2 & STATUS2_MULTIPLETURNS)
    {
        gBattlescriptCurrInstr = T1_READ_PTR(gBattlescriptCurrInstr + 1);
    }
    else
    {
        u32 i, resistTypes = 0;
        u32 hitByType = gLastHitByType[gBattlerAttacker];

        for (i = 0; i < NUMBER_OF_MON_TYPES; i++) // Find all types that resist.
        {
            switch (GetTypeModifier(hitByType, i))
            {
            case UQ_4_12(0):
            case UQ_4_12(0.5):
                resistTypes |= gBitTable[i];
                break;
            }
        }

        while (resistTypes != 0)
        {
            i = Random() % NUMBER_OF_MON_TYPES;
            if (resistTypes & gBitTable[i])
            {
                if (IS_BATTLER_OF_TYPE(gBattlerAttacker, i))
                {
                    resistTypes &= ~(gBitTable[i]); // Type resists, but the user is already of this type.
                }
                else
                {
                    SET_BATTLER_TYPE(gBattlerAttacker, i);
                    PREPARE_TYPE_BUFFER(gBattleTextBuff1, i);
                    gBattlescriptCurrInstr += 5;
                    return;
                }
            }
        }

        gBattlescriptCurrInstr = T1_READ_PTR(gBattlescriptCurrInstr + 1);
    }
}

static void Cmd_setalwayshitflag(void)
{
    gStatuses3[gBattlerTarget] &= ~(STATUS3_ALWAYS_HITS);
    gStatuses3[gBattlerTarget] |= STATUS3_ALWAYS_HITS_TURN(2);
    gDisableStructs[gBattlerTarget].battlerWithSureHit = gBattlerAttacker;
    gBattlescriptCurrInstr++;
}

static void Cmd_copymovepermanently(void) // sketch
{
    gChosenMove = 0xFFFF;

    if (!(gBattleMons[gBattlerAttacker].status2 & STATUS2_TRANSFORMED)
        && gLastPrintedMoves[gBattlerTarget] != MOVE_STRUGGLE
        && gLastPrintedMoves[gBattlerTarget] != 0
        && gLastPrintedMoves[gBattlerTarget] != 0xFFFF
        && gLastPrintedMoves[gBattlerTarget] != MOVE_SKETCH)
    {
        s32 i;

        for (i = 0; i < MAX_MON_MOVES; i++)
        {
            if (gBattleMons[gBattlerAttacker].moves[i] == MOVE_SKETCH)
                continue;
            if (gBattleMons[gBattlerAttacker].moves[i] == gLastPrintedMoves[gBattlerTarget])
                break;
        }

        if (i != MAX_MON_MOVES)
        {
            gBattlescriptCurrInstr = T1_READ_PTR(gBattlescriptCurrInstr + 1);
        }
        else // sketch worked
        {
            struct MovePpInfo movePpData;

            gBattleMons[gBattlerAttacker].moves[gCurrMovePos] = gLastPrintedMoves[gBattlerTarget];
            gBattleMons[gBattlerAttacker].pp[gCurrMovePos] = gBattleMoves[gLastPrintedMoves[gBattlerTarget]].pp;
            gActiveBattler = gBattlerAttacker;

            for (i = 0; i < MAX_MON_MOVES; i++)
            {
                movePpData.moves[i] = gBattleMons[gBattlerAttacker].moves[i];
                movePpData.pp[i] = gBattleMons[gBattlerAttacker].pp[i];
            }
            movePpData.ppBonuses = gBattleMons[gBattlerAttacker].ppBonuses;

            BtlController_EmitSetMonData(0, REQUEST_MOVES_PP_BATTLE, 0, sizeof(struct MovePpInfo), &movePpData);
            MarkBattlerForControllerExec(gActiveBattler);

            PREPARE_MOVE_BUFFER(gBattleTextBuff1, gLastPrintedMoves[gBattlerTarget])

            gBattlescriptCurrInstr += 5;
        }
    }
    else
    {
        gBattlescriptCurrInstr = T1_READ_PTR(gBattlescriptCurrInstr + 1);
    }
}

static bool8 IsTwoTurnsMove(u16 move)
{
    if (gBattleMoves[move].effect == EFFECT_SKULL_BASH
        || gBattleMoves[move].effect == EFFECT_TWO_TURNS_ATTACK
        || gBattleMoves[move].effect == EFFECT_SOLARBEAM
        || gBattleMoves[move].effect == EFFECT_SEMI_INVULNERABLE
        || gBattleMoves[move].effect == EFFECT_BIDE)
        return TRUE;
    else
        return FALSE;
}

// unused
static u8 AttacksThisTurn(u8 battlerId, u16 move) // Note: returns 1 if it's a charging turn, otherwise 2
{
    // first argument is unused
    if (gBattleMoves[move].effect == EFFECT_SOLARBEAM
        && IsBattlerWeatherAffected(battlerId, WEATHER_SUN_ANY))
        return 2;

    if (gBattleMoves[move].effect == EFFECT_SKULL_BASH
        || gBattleMoves[move].effect == EFFECT_TWO_TURNS_ATTACK
        || gBattleMoves[move].effect == EFFECT_SOLARBEAM
        || gBattleMoves[move].effect == EFFECT_SEMI_INVULNERABLE
        || gBattleMoves[move].effect == EFFECT_BIDE)
    {
        if ((gHitMarker & HITMARKER_CHARGING))
            return 1;
    }
    return 2;
}

static void Cmd_trychoosesleeptalkmove(void)
{
    u32 i, unusableMovesBits = 0, movePosition;

    for (i = 0; i < MAX_MON_MOVES; i++)
    {
        if ((sForbiddenMoves[gBattleMons[gBattlerAttacker].moves[i]] & FORBIDDEN_SLEEP_TALK)
            || IsTwoTurnsMove(gBattleMons[gBattlerAttacker].moves[i]))
        {
            unusableMovesBits |= gBitTable[i];
        }
    }

    unusableMovesBits = CheckMoveLimitations(gBattlerAttacker, unusableMovesBits, ~(MOVE_LIMITATION_PP));
    if (unusableMovesBits == 0xF) // all 4 moves cannot be chosen
    {
        gBattlescriptCurrInstr += 5;
    }
    else // at least one move can be chosen
    {
        do
        {
            movePosition = Random() & (MAX_MON_MOVES - 1);
        } while ((gBitTable[movePosition] & unusableMovesBits));

        gCalledMove = gBattleMons[gBattlerAttacker].moves[movePosition];
        gCurrMovePos = movePosition;
        gHitMarker &= ~(HITMARKER_ATTACKSTRING_PRINTED);
        gBattlerTarget = GetMoveTarget(gCalledMove, 0);
        gBattlescriptCurrInstr = T1_READ_PTR(gBattlescriptCurrInstr + 1);
    }
}

static void Cmd_setdestinybond(void)
{
    gBattleMons[gBattlerAttacker].status2 |= STATUS2_DESTINY_BOND;
    gBattlescriptCurrInstr++;
}

static void TrySetDestinyBondToHappen(void)
{
    u8 sideAttacker = GetBattlerSide(gBattlerAttacker);
    u8 sideTarget = GetBattlerSide(gBattlerTarget);
    if (gBattleMons[gBattlerTarget].status2 & STATUS2_DESTINY_BOND
        && sideAttacker != sideTarget
        && !(gHitMarker & HITMARKER_GRUDGE))
    {
        gHitMarker |= HITMARKER_DESTINYBOND;
    }
}

static void Cmd_trysetdestinybondtohappen(void)
{
    TrySetDestinyBondToHappen();
    gBattlescriptCurrInstr++;
}

static void Cmd_settailwind(void)
{
    u8 side = GetBattlerSide(gBattlerAttacker);

    if (!(gSideStatuses[side] & SIDE_STATUS_TAILWIND))
    {
        gSideStatuses[side] |= SIDE_STATUS_TAILWIND;
        gSideTimers[side].tailwindBattlerId = gBattlerAttacker;
        gSideTimers[side].tailwindTimer = (B_TAILWIND_TIMER >= GEN_5) ? 4 : 3;
        gBattlescriptCurrInstr += 5;
    }
    else
    {
        gBattlescriptCurrInstr = T1_READ_PTR(gBattlescriptCurrInstr + 1);
    }
}

static void Cmd_tryspiteppreduce(void)
{
    if (gLastMoves[gBattlerTarget] != 0
        && gLastMoves[gBattlerTarget] != 0xFFFF)
    {
        s32 i;

        for (i = 0; i < MAX_MON_MOVES; i++)
        {
            if (gLastMoves[gBattlerTarget] == gBattleMons[gBattlerTarget].moves[i])
                break;
        }

    #if B_CAN_SPITE_FAIL <= GEN_3
        if (i != MAX_MON_MOVES && gBattleMons[gBattlerTarget].pp[i] > 1)
    #else
        if (i != MAX_MON_MOVES && gBattleMons[gBattlerTarget].pp[i] != 0)
    #endif
        {
        #if B_PP_REDUCED_BY_SPITE <= GEN_3
            s32 ppToDeduct = (Random() & 3) + 2;
        #else
            s32 ppToDeduct = 4;
        #endif

            if (gBattleMons[gBattlerTarget].pp[i] < ppToDeduct)
                ppToDeduct = gBattleMons[gBattlerTarget].pp[i];

            PREPARE_MOVE_BUFFER(gBattleTextBuff1, gLastMoves[gBattlerTarget])

            ConvertIntToDecimalStringN(gBattleTextBuff2, ppToDeduct, STR_CONV_MODE_LEFT_ALIGN, 1);

            PREPARE_BYTE_NUMBER_BUFFER(gBattleTextBuff2, 1, ppToDeduct)

            gBattleMons[gBattlerTarget].pp[i] -= ppToDeduct;
            gActiveBattler = gBattlerTarget;

            if (!(gDisableStructs[gActiveBattler].mimickedMoves & gBitTable[i])
                && !(gBattleMons[gActiveBattler].status2 & STATUS2_TRANSFORMED))
            {
                BtlController_EmitSetMonData(0, REQUEST_PPMOVE1_BATTLE + i, 0, 1, &gBattleMons[gActiveBattler].pp[i]);
                MarkBattlerForControllerExec(gActiveBattler);
            }

            gBattlescriptCurrInstr += 5;

            if (gBattleMons[gBattlerTarget].pp[i] == 0)
                CancelMultiTurnMoves(gBattlerTarget);
        }
        else
        {
            gBattlescriptCurrInstr = T1_READ_PTR(gBattlescriptCurrInstr + 1);
        }
    }
    else
    {
        gBattlescriptCurrInstr = T1_READ_PTR(gBattlescriptCurrInstr + 1);
    }
}

static void Cmd_healpartystatus(void)
{
    u32 zero = 0;
    u8 toHeal = 0;

    if (gCurrentMove == MOVE_HEAL_BELL)
    {
        struct Pokemon *party;
        s32 i;

        gBattleCommunication[MULTISTRING_CHOOSER] = B_MSG_BELL;

        if (GetBattlerSide(gBattlerAttacker) == B_SIDE_PLAYER)
            party = gPlayerParty;
        else
            party = gEnemyParty;

        if (GetBattlerAbility(gBattlerAttacker) != ABILITY_SOUNDPROOF)
        {
            gBattleMons[gBattlerAttacker].status1 = 0;
            gBattleMons[gBattlerAttacker].status2 &= ~(STATUS2_NIGHTMARE);
        }
        else
        {
            RecordAbilityBattle(gBattlerAttacker, gBattleMons[gBattlerAttacker].ability);
            gBattleCommunication[MULTISTRING_CHOOSER] |= B_MSG_BELL_SOUNDPROOF_ATTACKER;
        }

        gActiveBattler = gBattleScripting.battler = GetBattlerAtPosition(GetBattlerPosition(gBattlerAttacker) ^ BIT_FLANK);

        if (gBattleTypeFlags & BATTLE_TYPE_DOUBLE
            && !(gAbsentBattlerFlags & gBitTable[gActiveBattler]))
        {
            if (GetBattlerAbility(gActiveBattler) != ABILITY_SOUNDPROOF)
            {
                gBattleMons[gActiveBattler].status1 = 0;
                gBattleMons[gActiveBattler].status2 &= ~(STATUS2_NIGHTMARE);
            }
            else
            {
                RecordAbilityBattle(gActiveBattler, gBattleMons[gActiveBattler].ability);
                gBattleCommunication[MULTISTRING_CHOOSER] |= B_MSG_BELL_SOUNDPROOF_PARTNER;
            }
        }

        // Because the above MULTISTRING_CHOOSER are ORd, if both are set then it will be B_MSG_BELL_BOTH_SOUNDPROOF

        for (i = 0; i < PARTY_SIZE; i++)
        {
            u16 species = GetMonData(&party[i], MON_DATA_SPECIES2);
            u8 abilityNum = GetMonData(&party[i], MON_DATA_ABILITY_NUM);

            if (species != SPECIES_NONE && species != SPECIES_EGG)
            {
                u16 ability;

                if (gBattlerPartyIndexes[gBattlerAttacker] == i)
                    ability = gBattleMons[gBattlerAttacker].ability;
                else if (gBattleTypeFlags & BATTLE_TYPE_DOUBLE
                         && gBattlerPartyIndexes[gActiveBattler] == i
                         && !(gAbsentBattlerFlags & gBitTable[gActiveBattler]))
                    ability = gBattleMons[gActiveBattler].ability;
                else
                    ability = GetAbilityBySpecies(species, abilityNum);

                if (ability != ABILITY_SOUNDPROOF)
                    toHeal |= (1 << i);
            }
        }
    }
    else // Aromatherapy
    {
        gBattleCommunication[MULTISTRING_CHOOSER] = B_MSG_SOOTHING_AROMA;
        toHeal = 0x3F;

        gBattleMons[gBattlerAttacker].status1 = 0;
        gBattleMons[gBattlerAttacker].status2 &= ~(STATUS2_NIGHTMARE);

        gActiveBattler = GetBattlerAtPosition(GetBattlerPosition(gBattlerAttacker) ^ BIT_FLANK);
        if (gBattleTypeFlags & BATTLE_TYPE_DOUBLE
            && !(gAbsentBattlerFlags & gBitTable[gActiveBattler]))
        {
            gBattleMons[gActiveBattler].status1 = 0;
            gBattleMons[gActiveBattler].status2 &= ~(STATUS2_NIGHTMARE);
        }

    }

    if (toHeal)
    {
        gActiveBattler = gBattlerAttacker;
        BtlController_EmitSetMonData(0, REQUEST_STATUS_BATTLE, toHeal, 4, &zero);
        MarkBattlerForControllerExec(gActiveBattler);
    }

    gBattlescriptCurrInstr++;
}

static void Cmd_cursetarget(void)
{
    if (gBattleMons[gBattlerTarget].status2 & STATUS2_CURSED)
    {
        gBattlescriptCurrInstr = T1_READ_PTR(gBattlescriptCurrInstr + 1);
    }
    else
    {
        gBattleMons[gBattlerTarget].status2 |= STATUS2_CURSED;
        gBattleMoveDamage = gBattleMons[gBattlerAttacker].maxHP / 2;
        if (gBattleMoveDamage == 0)
            gBattleMoveDamage = 1;

        gBattlescriptCurrInstr += 5;
    }
}

static void Cmd_trysetspikes(void)
{
    u8 targetSide = GetBattlerSide(gBattlerAttacker) ^ BIT_SIDE;

    if (gSideTimers[targetSide].spikesAmount == 3)
    {
        gSpecialStatuses[gBattlerAttacker].ppNotAffectedByPressure = 1;
        gBattlescriptCurrInstr = T1_READ_PTR(gBattlescriptCurrInstr + 1);
    }
    else
    {
        gSideStatuses[targetSide] |= SIDE_STATUS_SPIKES;
        gSideTimers[targetSide].spikesAmount++;
        gBattlescriptCurrInstr += 5;
    }
}

static void Cmd_setforesight(void)
{
    gBattleMons[gBattlerTarget].status2 |= STATUS2_FORESIGHT;
    gBattlescriptCurrInstr++;
}

static void Cmd_trysetperishsong(void)
{
    s32 i;
    s32 notAffectedCount = 0;

    for (i = 0; i < gBattlersCount; i++)
    {
        if (gStatuses3[i] & STATUS3_PERISH_SONG
            || GetBattlerAbility(i) == ABILITY_SOUNDPROOF
            || BlocksPrankster(gCurrentMove, gBattlerAttacker, i))
        {
            notAffectedCount++;
        }
        else
        {
            gStatuses3[i] |= STATUS3_PERISH_SONG;
            gDisableStructs[i].perishSongTimer = 3;
            gDisableStructs[i].perishSongTimerStartValue = 3;
        }
    }

    PressurePPLoseOnUsingPerishSong(gBattlerAttacker);

    if (notAffectedCount == gBattlersCount)
        gBattlescriptCurrInstr = T1_READ_PTR(gBattlescriptCurrInstr + 1);
    else
        gBattlescriptCurrInstr += 5;
}

static void Cmd_handlerollout(void)
{
    if (gMoveResultFlags & MOVE_RESULT_NO_EFFECT)
    {
        CancelMultiTurnMoves(gBattlerAttacker);
        gBattlescriptCurrInstr = BattleScript_MoveMissedPause;
    }
    else
    {
        if (!(gBattleMons[gBattlerAttacker].status2 & STATUS2_MULTIPLETURNS)) // First hit.
        {
            gDisableStructs[gBattlerAttacker].rolloutTimer = 5;
            gDisableStructs[gBattlerAttacker].rolloutTimerStartValue = 5;
            gBattleMons[gBattlerAttacker].status2 |= STATUS2_MULTIPLETURNS;
            gLockedMoves[gBattlerAttacker] = gCurrentMove;
        }
        if (--gDisableStructs[gBattlerAttacker].rolloutTimer == 0) // Last hit.
        {
            gBattleMons[gBattlerAttacker].status2 &= ~(STATUS2_MULTIPLETURNS);
        }

        gBattlescriptCurrInstr++;
    }
}

static void Cmd_jumpifconfusedandstatmaxed(void)
{
    if (gBattleMons[gBattlerTarget].status2 & STATUS2_CONFUSION
      && !CompareStat(gBattlerTarget, gBattlescriptCurrInstr[1], MAX_STAT_STAGE, CMP_LESS_THAN))
        gBattlescriptCurrInstr = T1_READ_PTR(gBattlescriptCurrInstr + 2); // Fails if we're confused AND stat cannot be raised
    else
        gBattlescriptCurrInstr += 6;
}

static void Cmd_handlefurycutter(void)
{
    if (gMoveResultFlags & MOVE_RESULT_NO_EFFECT)
    {
        gDisableStructs[gBattlerAttacker].furyCutterCounter = 0;
        gBattlescriptCurrInstr = BattleScript_MoveMissedPause;
    }
    else
    {
        if (gDisableStructs[gBattlerAttacker].furyCutterCounter != 5)
            gDisableStructs[gBattlerAttacker].furyCutterCounter++;

        gBattlescriptCurrInstr++;
    }
}

static void Cmd_setembargo(void)
{
    if (gStatuses3[gBattlerTarget] & STATUS3_EMBARGO)
    {
        gBattlescriptCurrInstr = T1_READ_PTR(gBattlescriptCurrInstr + 1);
    }
    else
    {
        gStatuses3[gBattlerTarget] |= STATUS3_EMBARGO;
        gDisableStructs[gBattlerTarget].embargoTimer = 5;
        gBattlescriptCurrInstr += 5;
    }
}

static void Cmd_presentdamagecalculation(void)
{
    u32 rand = Random() & 0xFF;

    if (rand < 102)
    {
        gBattleStruct->presentBasePower = 40;
    }
    else if (rand < 178)
    {
        gBattleStruct->presentBasePower = 80;
    }
    else if (rand < 204)
    {
        gBattleStruct->presentBasePower = 120;
    }
    else
    {
        gBattleMoveDamage = gBattleMons[gBattlerTarget].maxHP / 4;
        if (gBattleMoveDamage == 0)
            gBattleMoveDamage = 1;
        gBattleMoveDamage *= -1;
    }

    if (rand < 204)
    {
        gBattlescriptCurrInstr = BattleScript_HitFromCritCalc;
    }
    else if (gBattleMons[gBattlerTarget].maxHP == gBattleMons[gBattlerTarget].hp)
    {
        gBattlescriptCurrInstr = BattleScript_AlreadyAtFullHp;
    }
    else
    {
        gMoveResultFlags &= ~(MOVE_RESULT_DOESNT_AFFECT_FOE);
        gBattlescriptCurrInstr = BattleScript_PresentHealTarget;
    }
}

static void Cmd_setsafeguard(void)
{
    if (gSideStatuses[GET_BATTLER_SIDE(gBattlerAttacker)] & SIDE_STATUS_SAFEGUARD)
    {
        gMoveResultFlags |= MOVE_RESULT_MISSED;
        gBattleCommunication[MULTISTRING_CHOOSER] = B_MSG_SIDE_STATUS_FAILED;
    }
    else
    {
        gSideStatuses[GET_BATTLER_SIDE(gBattlerAttacker)] |= SIDE_STATUS_SAFEGUARD;
        gSideTimers[GET_BATTLER_SIDE(gBattlerAttacker)].safeguardTimer = 5;
        gSideTimers[GET_BATTLER_SIDE(gBattlerAttacker)].safeguardBattlerId = gBattlerAttacker;
        gBattleCommunication[MULTISTRING_CHOOSER] = B_MSG_SET_SAFEGUARD;
    }

    gBattlescriptCurrInstr++;
}

static void Cmd_magnitudedamagecalculation(void)
{
    u32 magnitude = Random() % 100;

    if (magnitude < 5)
    {
        gBattleStruct->magnitudeBasePower = 10;
        magnitude = 4;
    }
    else if (magnitude < 15)
    {
        gBattleStruct->magnitudeBasePower = 30;
        magnitude = 5;
    }
    else if (magnitude < 35)
    {
        gBattleStruct->magnitudeBasePower = 50;
        magnitude = 6;
    }
    else if (magnitude < 65)
    {
        gBattleStruct->magnitudeBasePower = 70;
        magnitude = 7;
    }
    else if (magnitude < 85)
    {
        gBattleStruct->magnitudeBasePower = 90;
        magnitude = 8;
    }
    else if (magnitude < 95)
    {
        gBattleStruct->magnitudeBasePower = 110;
        magnitude = 9;
    }
    else
    {
        gBattleStruct->magnitudeBasePower = 150;
        magnitude = 10;
    }

    PREPARE_BYTE_NUMBER_BUFFER(gBattleTextBuff1, 2, magnitude);
    for (gBattlerTarget = 0; gBattlerTarget < gBattlersCount; gBattlerTarget++)
    {
        if (gBattlerTarget == gBattlerAttacker)
            continue;
        if (!(gAbsentBattlerFlags & gBitTable[gBattlerTarget])) // A valid target was found.
            break;
    }

    gBattlescriptCurrInstr++;
}

static void Cmd_jumpifnopursuitswitchdmg(void)
{
    if (gMultiHitCounter == 1)
    {
        if (GetBattlerSide(gBattlerAttacker) == B_SIDE_PLAYER)
            gBattlerTarget = GetBattlerAtPosition(B_POSITION_OPPONENT_LEFT);
        else
            gBattlerTarget = GetBattlerAtPosition(B_POSITION_PLAYER_LEFT);
    }
    else
    {
        if (GetBattlerSide(gBattlerAttacker) == B_SIDE_PLAYER)
            gBattlerTarget = GetBattlerAtPosition(B_POSITION_OPPONENT_RIGHT);
        else
            gBattlerTarget = GetBattlerAtPosition(B_POSITION_PLAYER_RIGHT);
    }

    if (gChosenActionByBattler[gBattlerTarget] == B_ACTION_USE_MOVE
        && gBattlerAttacker == *(gBattleStruct->moveTarget + gBattlerTarget)
        && !(gBattleMons[gBattlerTarget].status1 & (STATUS1_SLEEP | STATUS1_FREEZE))
        && gBattleMons[gBattlerAttacker].hp
        && !gDisableStructs[gBattlerTarget].truantCounter
        && gChosenMoveByBattler[gBattlerTarget] == MOVE_PURSUIT)
    {
        s32 i;

        for (i = 0; i < gBattlersCount; i++)
        {
            if (gBattlerByTurnOrder[i] == gBattlerTarget)
                gActionsByTurnOrder[i] = B_ACTION_TRY_FINISH;
        }

        gCurrentMove = MOVE_PURSUIT;
        gCurrMovePos = gChosenMovePos = *(gBattleStruct->chosenMovePositions + gBattlerTarget);
        gBattlescriptCurrInstr += 5;
        gBattleScripting.animTurn = 1;
        gHitMarker &= ~(HITMARKER_ATTACKSTRING_PRINTED);
    }
    else
    {
        gBattlescriptCurrInstr = T1_READ_PTR(gBattlescriptCurrInstr + 1);
    }
}

static void Cmd_setsunny(void)
{
    if (!TryChangeBattleWeather(gBattlerAttacker, ENUM_WEATHER_SUN, FALSE))
    {
        gMoveResultFlags |= MOVE_RESULT_MISSED;
        gBattleCommunication[MULTISTRING_CHOOSER] = B_MSG_WEATHER_FAILED;
    }
    else
    {
        gBattleCommunication[MULTISTRING_CHOOSER] = B_MSG_STARTED_SUNLIGHT;
    }

    gBattlescriptCurrInstr++;
}

static void Cmd_maxattackhalvehp(void) // belly drum
{
    u32 halfHp = gBattleMons[gBattlerAttacker].maxHP / 2;

    if (!(gBattleMons[gBattlerAttacker].maxHP / 2))
        halfHp = 1;
    
    // Belly Drum fails if the user's current HP is less than half its maximum, or if the user's Attack is already at +6 (even if the user has Contrary).
    if (gBattleMons[gBattlerAttacker].statStages[STAT_ATK] < MAX_STAT_STAGE
        && gBattleMons[gBattlerAttacker].hp > halfHp)
    {
        gBattleMons[gBattlerAttacker].statStages[STAT_ATK] = MAX_STAT_STAGE;
        gBattleMoveDamage = gBattleMons[gBattlerAttacker].maxHP / 2;
        if (gBattleMoveDamage == 0)
            gBattleMoveDamage = 1;

        gBattlescriptCurrInstr += 5;
    }
    else
    {
        gBattlescriptCurrInstr = T1_READ_PTR(gBattlescriptCurrInstr + 1);
    }
}

static void Cmd_copyfoestats(void) // psych up
{
    s32 i;

    for (i = 0; i < NUM_BATTLE_STATS; i++)
    {
        gBattleMons[gBattlerAttacker].statStages[i] = gBattleMons[gBattlerTarget].statStages[i];
    }

    gBattlescriptCurrInstr += 5; // Has an unused jump ptr(possibly for a failed attempt) parameter.
}

static void Cmd_rapidspinfree(void)
{
    u8 atkSide = GetBattlerSide(gBattlerAttacker);

    if (gBattleMons[gBattlerAttacker].status2 & STATUS2_WRAPPED)
    {
        gBattleScripting.battler = gBattlerTarget;
        gBattleMons[gBattlerAttacker].status2 &= ~(STATUS2_WRAPPED);
        gBattlerTarget = *(gBattleStruct->wrappedBy + gBattlerAttacker);
        PREPARE_MOVE_BUFFER(gBattleTextBuff1, gBattleStruct->wrappedMove[gBattlerAttacker]);
        BattleScriptPushCursor();
        gBattlescriptCurrInstr = BattleScript_WrapFree;
    }
    else if (gStatuses3[gBattlerAttacker] & STATUS3_LEECHSEED)
    {
        gStatuses3[gBattlerAttacker] &= ~(STATUS3_LEECHSEED);
        gStatuses3[gBattlerAttacker] &= ~(STATUS3_LEECHSEED_BATTLER);
        BattleScriptPushCursor();
        gBattlescriptCurrInstr = BattleScript_LeechSeedFree;
    }
    else if (gSideStatuses[atkSide] & SIDE_STATUS_SPIKES)
    {
        gSideStatuses[atkSide] &= ~(SIDE_STATUS_SPIKES);
        gSideTimers[atkSide].spikesAmount = 0;
        BattleScriptPushCursor();
        gBattlescriptCurrInstr = BattleScript_SpikesFree;
    }
    else if (gSideStatuses[atkSide] & SIDE_STATUS_TOXIC_SPIKES)
    {
        gSideStatuses[atkSide] &= ~(SIDE_STATUS_TOXIC_SPIKES);
        gSideTimers[atkSide].toxicSpikesAmount = 0;
        BattleScriptPushCursor();
        gBattlescriptCurrInstr = BattleScript_ToxicSpikesFree;
    }
    else if (gSideStatuses[atkSide] & SIDE_STATUS_STICKY_WEB)
    {
        gSideStatuses[atkSide] &= ~(SIDE_STATUS_STICKY_WEB);
        gSideTimers[atkSide].stickyWebAmount = 0;
        BattleScriptPushCursor();
        gBattlescriptCurrInstr = BattleScript_StickyWebFree;
    }
    else if (gSideStatuses[atkSide] & SIDE_STATUS_STEALTH_ROCK)
    {
        gSideStatuses[atkSide] &= ~(SIDE_STATUS_STEALTH_ROCK);
        gSideTimers[atkSide].stealthRockAmount = 0;
        BattleScriptPushCursor();
        gBattlescriptCurrInstr = BattleScript_StealthRockFree;
    }
    else
    {
        gBattlescriptCurrInstr++;
    }
}

static void Cmd_setdefensecurlbit(void)
{
    gBattleMons[gBattlerAttacker].status2 |= STATUS2_DEFENSE_CURL;
    gBattlescriptCurrInstr++;
}

static void Cmd_recoverbasedonsunlight(void)
{
    gBattlerTarget = gBattlerAttacker;
    if (gBattleMons[gBattlerAttacker].hp != gBattleMons[gBattlerAttacker].maxHP)
    {
        if (gCurrentMove == MOVE_SHORE_UP)
        {
            if (WEATHER_HAS_EFFECT && gBattleWeather & WEATHER_SANDSTORM_ANY)
                gBattleMoveDamage = 20 * gBattleMons[gBattlerAttacker].maxHP / 30;
            else
                gBattleMoveDamage = gBattleMons[gBattlerAttacker].maxHP / 2;
        }
        else
        {
            if (!(gBattleWeather & WEATHER_ANY) || !WEATHER_HAS_EFFECT)
                gBattleMoveDamage = gBattleMons[gBattlerAttacker].maxHP / 2;
            else if (IsBattlerWeatherAffected(gBattlerAttacker, WEATHER_SUN_ANY))
                gBattleMoveDamage = 20 * gBattleMons[gBattlerAttacker].maxHP / 30;
            else // not sunny weather
                gBattleMoveDamage = gBattleMons[gBattlerAttacker].maxHP / 4;
        }

        if (gBattleMoveDamage == 0)
            gBattleMoveDamage = 1;
        gBattleMoveDamage *= -1;

        gBattlescriptCurrInstr += 5;
    }
    else
    {
        gBattlescriptCurrInstr = T1_READ_PTR(gBattlescriptCurrInstr + 1);
    }
}

static void Cmd_setstickyweb(void)
{
    u8 targetSide = GetBattlerSide(gBattlerTarget);
    if (gSideStatuses[targetSide] & SIDE_STATUS_STICKY_WEB)
    {
        gBattlescriptCurrInstr = T1_READ_PTR(gBattlescriptCurrInstr + 1);
    }
    else
    {
        gSideStatuses[targetSide] |= SIDE_STATUS_STICKY_WEB;
        gSideTimers[targetSide].stickyWebAmount = 1;
        gBattlescriptCurrInstr += 5;
    }
}

static void Cmd_selectfirstvalidtarget(void)
{
    for (gBattlerTarget = 0; gBattlerTarget < gBattlersCount; gBattlerTarget++)
    {
        if (gBattlerTarget == gBattlerAttacker && !(gBattleMoves[gCurrentMove].target & MOVE_TARGET_USER))
            continue;
        if (IsBattlerAlive(gBattlerTarget))
            break;
    }
    gBattlescriptCurrInstr++;
}

static void Cmd_trysetfutureattack(void)
{
    if (gWishFutureKnock.futureSightCounter[gBattlerTarget] != 0)
    {
        gBattlescriptCurrInstr = T1_READ_PTR(gBattlescriptCurrInstr + 1);
    }
    else
    {
        gSideStatuses[GET_BATTLER_SIDE(gBattlerTarget)] |= SIDE_STATUS_FUTUREATTACK;
        gWishFutureKnock.futureSightMove[gBattlerTarget] = gCurrentMove;
        gWishFutureKnock.futureSightAttacker[gBattlerTarget] = gBattlerAttacker;
        gWishFutureKnock.futureSightCounter[gBattlerTarget] = 3;

        if (gCurrentMove == MOVE_DOOM_DESIRE)
            gBattleCommunication[MULTISTRING_CHOOSER] = B_MSG_DOOM_DESIRE;
        else
            gBattleCommunication[MULTISTRING_CHOOSER] = B_MSG_FUTURE_SIGHT;

        gBattlescriptCurrInstr += 5;
    }
}

static void Cmd_trydobeatup(void)
{
    struct Pokemon *party;

    if (GetBattlerSide(gBattlerAttacker) == B_SIDE_PLAYER)
        party = gPlayerParty;
    else
        party = gEnemyParty;

    if (gBattleMons[gBattlerTarget].hp == 0)
    {
        gBattlescriptCurrInstr = T1_READ_PTR(gBattlescriptCurrInstr + 1);
    }
    else
    {
        u8 beforeLoop = gBattleCommunication[0];
        for (;gBattleCommunication[0] < PARTY_SIZE; gBattleCommunication[0]++)
        {
            if (GetMonData(&party[gBattleCommunication[0]], MON_DATA_HP)
                && GetMonData(&party[gBattleCommunication[0]], MON_DATA_SPECIES2)
                && GetMonData(&party[gBattleCommunication[0]], MON_DATA_SPECIES2) != SPECIES_EGG
                && !GetMonData(&party[gBattleCommunication[0]], MON_DATA_STATUS))
                    break;
        }
        if (gBattleCommunication[0] < PARTY_SIZE)
        {
            PREPARE_MON_NICK_WITH_PREFIX_BUFFER(gBattleTextBuff1, gBattlerAttacker, gBattleCommunication[0])

            gBattlescriptCurrInstr += 9;

            gBattleMoveDamage = gBaseStats[GetMonData(&party[gBattleCommunication[0]], MON_DATA_SPECIES)].baseAttack;
            gBattleMoveDamage *= gBattleMoves[gCurrentMove].power;
            gBattleMoveDamage *= (GetMonData(&party[gBattleCommunication[0]], MON_DATA_LEVEL) * 2 / 5 + 2);
            gBattleMoveDamage /= gBaseStats[gBattleMons[gBattlerTarget].species].baseDefense;
            gBattleMoveDamage = (gBattleMoveDamage / 50) + 2;
            if (gProtectStructs[gBattlerAttacker].helpingHand)
                gBattleMoveDamage = gBattleMoveDamage * 15 / 10;

            gBattleCommunication[0]++;
        }
        else if (beforeLoop != 0)
            gBattlescriptCurrInstr = T1_READ_PTR(gBattlescriptCurrInstr + 1);
        else
            gBattlescriptCurrInstr = T1_READ_PTR(gBattlescriptCurrInstr + 5);
    }
}

static void Cmd_setsemiinvulnerablebit(void)
{
    switch (gCurrentMove)
    {
    case MOVE_FLY:
    case MOVE_BOUNCE:
        gStatuses3[gBattlerAttacker] |= STATUS3_ON_AIR;
        break;
    case MOVE_DIG:
        gStatuses3[gBattlerAttacker] |= STATUS3_UNDERGROUND;
        break;
    case MOVE_DIVE:
        gStatuses3[gBattlerAttacker] |= STATUS3_UNDERWATER;
        break;
    case MOVE_PHANTOM_FORCE:
    case MOVE_SHADOW_FORCE:
        gStatuses3[gBattlerAttacker] |= STATUS3_PHANTOM_FORCE;
        break;
    }

    gBattlescriptCurrInstr++;
}

static void Cmd_clearsemiinvulnerablebit(void)
{
    gStatuses3[gBattlerAttacker] &= ~(STATUS3_SEMI_INVULNERABLE);
    gBattlescriptCurrInstr++;
}

static void Cmd_setminimize(void)
{
    if (gHitMarker & HITMARKER_OBEYS)
        gStatuses3[gBattlerAttacker] |= STATUS3_MINIMIZED;

    gBattlescriptCurrInstr++;
}

static void Cmd_sethail(void)
{
    if (!TryChangeBattleWeather(gBattlerAttacker, ENUM_WEATHER_HAIL, FALSE))
    {
        gMoveResultFlags |= MOVE_RESULT_MISSED;
        gBattleCommunication[MULTISTRING_CHOOSER] = B_MSG_WEATHER_FAILED;
    }
    else
    {
        gBattleCommunication[MULTISTRING_CHOOSER] = B_MSG_STARTED_HAIL;
    }

    gBattlescriptCurrInstr++;
}

static void Cmd_jumpifattackandspecialattackcannotfall(void) // memento
{
    #if B_MEMENTO_FAIL == GEN_3
    if (gBattleMons[gBattlerTarget].statStages[STAT_ATK] == MIN_STAT_STAGE
        && gBattleMons[gBattlerTarget].statStages[STAT_SPATK] == MIN_STAT_STAGE
        && gBattleCommunication[MISS_TYPE] != B_MSG_PROTECTED)
    #else
    if (gBattleCommunication[MISS_TYPE] != B_MSG_PROTECTED
      || gStatuses3[gBattlerTarget] & STATUS3_SEMI_INVULNERABLE
      || IsBattlerProtected(gBattlerTarget, gCurrentMove)
      || DoesSubstituteBlockMove(gBattlerAttacker, gBattlerTarget, gCurrentMove))
    #endif
    {
        gBattlescriptCurrInstr = T1_READ_PTR(gBattlescriptCurrInstr + 1);
    }
    else
    {
        gActiveBattler = gBattlerAttacker;
        gBattleMoveDamage = gBattleMons[gActiveBattler].hp;
        BtlController_EmitHealthBarUpdate(0, INSTANT_HP_BAR_DROP);
        MarkBattlerForControllerExec(gActiveBattler);
        gBattlescriptCurrInstr += 5;
    }
}

static void Cmd_setforcedtarget(void) // follow me
{
    gSideTimers[GetBattlerSide(gBattlerAttacker)].followmeTimer = 1;
    gSideTimers[GetBattlerSide(gBattlerAttacker)].followmeTarget = gBattlerAttacker;
    gSideTimers[GetBattlerSide(gBattlerAttacker)].followmePowder = TestMoveFlags(gCurrentMove, FLAG_POWDER);
    gBattlescriptCurrInstr++;
}

static void Cmd_setcharge(void)
{
    gStatuses3[gBattlerAttacker] |= STATUS3_CHARGED_UP;
    gDisableStructs[gBattlerAttacker].chargeTimer = 2;
    gDisableStructs[gBattlerAttacker].chargeTimerStartValue = 2;
    gBattlescriptCurrInstr++;
}

static void Cmd_callterrainattack(void) // nature power
{
    gHitMarker &= ~(HITMARKER_ATTACKSTRING_PRINTED);
    gCurrentMove = GetNaturePowerMove();
    gBattlerTarget = GetMoveTarget(gCurrentMove, 0);
    BattleScriptPush(gBattleScriptsForMoveEffects[gBattleMoves[gCurrentMove].effect]);
    gBattlescriptCurrInstr++;
}

u16 GetNaturePowerMove(void)
{
    if (gFieldStatuses & STATUS_FIELD_MISTY_TERRAIN)
      return MOVE_MOONBLAST;
    else if (gFieldStatuses & STATUS_FIELD_ELECTRIC_TERRAIN)
      return MOVE_THUNDERBOLT;
    else if (gFieldStatuses & STATUS_FIELD_GRASSY_TERRAIN)
      return MOVE_ENERGY_BALL;
    else if (gFieldStatuses & STATUS_FIELD_PSYCHIC_TERRAIN)
      return MOVE_PSYCHIC;
    return sNaturePowerMoves[gBattleTerrain];
}

static void Cmd_cureifburnedparalysedorpoisoned(void) // refresh
{
    if (gBattleMons[gBattlerAttacker].status1 & (STATUS1_POISON | STATUS1_BURN | STATUS1_PARALYSIS | STATUS1_TOXIC_POISON))
    {
        gBattleMons[gBattlerAttacker].status1 = 0;
        gBattlescriptCurrInstr += 5;
        gActiveBattler = gBattlerAttacker;
        BtlController_EmitSetMonData(0, REQUEST_STATUS_BATTLE, 0, 4, &gBattleMons[gActiveBattler].status1);
        MarkBattlerForControllerExec(gActiveBattler);
    }
    else
    {
        gBattlescriptCurrInstr = T1_READ_PTR(gBattlescriptCurrInstr + 1);
    }
}

static void Cmd_settorment(void)
{
    if (gBattleMons[gBattlerTarget].status2 & STATUS2_TORMENT)
    {
        gBattlescriptCurrInstr = T1_READ_PTR(gBattlescriptCurrInstr + 1);
    }
    else
    {
        gBattleMons[gBattlerTarget].status2 |= STATUS2_TORMENT;
        gBattlescriptCurrInstr += 5;
    }
}

static void Cmd_jumpifnodamage(void)
{
    if (gProtectStructs[gBattlerAttacker].physicalDmg || gProtectStructs[gBattlerAttacker].specialDmg)
        gBattlescriptCurrInstr += 5;
    else
        gBattlescriptCurrInstr = T1_READ_PTR(gBattlescriptCurrInstr + 1);
}

static void Cmd_settaunt(void)
{
    if (GetBattlerAbility(gBattlerTarget) == ABILITY_OBLIVIOUS)
    {
        gBattlescriptCurrInstr = BattleScript_NotAffectedAbilityPopUp;
        gLastUsedAbility = ABILITY_OBLIVIOUS;
        RecordAbilityBattle(gBattlerTarget, ABILITY_OBLIVIOUS);
    }
    else if (gDisableStructs[gBattlerTarget].tauntTimer == 0)
    {
        u8 turns = 4;
        if (GetBattlerTurnOrderNum(gBattlerTarget) > GetBattlerTurnOrderNum(gBattlerAttacker))
            turns--; // If the target hasn't yet moved this turn, Taunt lasts for only three turns (source: Bulbapedia)

        gDisableStructs[gBattlerTarget].tauntTimer = gDisableStructs[gBattlerTarget].tauntTimer2 = turns;
        gBattlescriptCurrInstr += 5;
    }
    else
    {
        gBattlescriptCurrInstr = T1_READ_PTR(gBattlescriptCurrInstr + 1);
    }
}

static void Cmd_trysethelpinghand(void)
{
    gBattlerTarget = GetBattlerAtPosition(GetBattlerPosition(gBattlerAttacker) ^ BIT_FLANK);

    if (gBattleTypeFlags & BATTLE_TYPE_DOUBLE
        && !(gAbsentBattlerFlags & gBitTable[gBattlerTarget])
        && !gProtectStructs[gBattlerAttacker].helpingHand
        && !gProtectStructs[gBattlerTarget].helpingHand)
    {
        gProtectStructs[gBattlerTarget].helpingHand = 1;
        gBattlescriptCurrInstr += 5;
    }
    else
    {
        gBattlescriptCurrInstr = T1_READ_PTR(gBattlescriptCurrInstr + 1);
    }
}

static void Cmd_tryswapitems(void) // trick
{
    // opponent can't swap items with player in regular battles
    if (gBattleTypeFlags & BATTLE_TYPE_TRAINER_HILL
        || (GetBattlerSide(gBattlerAttacker) == B_SIDE_OPPONENT
            && !(gBattleTypeFlags & (BATTLE_TYPE_LINK
                                  | BATTLE_TYPE_EREADER_TRAINER
                                  | BATTLE_TYPE_FRONTIER
                                  | BATTLE_TYPE_SECRET_BASE
                                  | BATTLE_TYPE_RECORDED_LINK
                                  #if B_TRAINERS_KNOCK_OFF_ITEMS
                                  | BATTLE_TYPE_TRAINER
                                  #endif
                                  ))))
    {
        gBattlescriptCurrInstr = T1_READ_PTR(gBattlescriptCurrInstr + 1);
    }
    else
    {
        u8 sideAttacker = GetBattlerSide(gBattlerAttacker);
        u8 sideTarget = GetBattlerSide(gBattlerTarget);

        // you can't swap items if they were knocked off in regular battles
        if (!(gBattleTypeFlags & (BATTLE_TYPE_LINK
                             | BATTLE_TYPE_EREADER_TRAINER
                             | BATTLE_TYPE_FRONTIER
                             | BATTLE_TYPE_SECRET_BASE
                             | BATTLE_TYPE_RECORDED_LINK))
            && (gWishFutureKnock.knockedOffMons[sideAttacker] & gBitTable[gBattlerPartyIndexes[gBattlerAttacker]]
                || gWishFutureKnock.knockedOffMons[sideTarget] & gBitTable[gBattlerPartyIndexes[gBattlerTarget]]))
        {
            gBattlescriptCurrInstr = T1_READ_PTR(gBattlescriptCurrInstr + 1);
        }
        // can't swap if two pokemon don't have an item
        // or if either of them is an enigma berry or a mail
        else if ((gBattleMons[gBattlerAttacker].item == 0 && gBattleMons[gBattlerTarget].item == 0)
                 || !CanBattlerGetOrLoseItem(gBattlerAttacker, gBattleMons[gBattlerAttacker].item)
                 || !CanBattlerGetOrLoseItem(gBattlerAttacker, gBattleMons[gBattlerTarget].item)
                 || !CanBattlerGetOrLoseItem(gBattlerTarget, gBattleMons[gBattlerTarget].item)
                 || !CanBattlerGetOrLoseItem(gBattlerTarget, gBattleMons[gBattlerAttacker].item))
        {
            gBattlescriptCurrInstr = T1_READ_PTR(gBattlescriptCurrInstr + 1);
        }
        // check if ability prevents swapping
        else if (GetBattlerAbility(gBattlerTarget) == ABILITY_STICKY_HOLD)
        {
            gBattlescriptCurrInstr = BattleScript_StickyHoldActivates;
            gLastUsedAbility = gBattleMons[gBattlerTarget].ability;
            RecordAbilityBattle(gBattlerTarget, gLastUsedAbility);
        }
        // took a while, but all checks passed and items can be safely swapped
        else
        {
            u16 oldItemAtk, *newItemAtk;

            newItemAtk = &gBattleStruct->changedItems[gBattlerAttacker];
            oldItemAtk = gBattleMons[gBattlerAttacker].item;
            *newItemAtk = gBattleMons[gBattlerTarget].item;

            gBattleMons[gBattlerAttacker].item = 0;
            gBattleMons[gBattlerTarget].item = oldItemAtk;
            
            RecordItemEffectBattle(gBattlerAttacker, 0);
            RecordItemEffectBattle(gBattlerTarget, ItemId_GetHoldEffect(oldItemAtk));

            gActiveBattler = gBattlerAttacker;
            BtlController_EmitSetMonData(0, REQUEST_HELDITEM_BATTLE, 0, 2, newItemAtk);
            MarkBattlerForControllerExec(gBattlerAttacker);

            gActiveBattler = gBattlerTarget;
            BtlController_EmitSetMonData(0, REQUEST_HELDITEM_BATTLE, 0, 2, &gBattleMons[gBattlerTarget].item);
            MarkBattlerForControllerExec(gBattlerTarget);

            gBattleStruct->choicedMove[gBattlerTarget] = 0;
            gBattleStruct->choicedMove[gBattlerAttacker] = 0;

            gBattlescriptCurrInstr += 5;

            PREPARE_ITEM_BUFFER(gBattleTextBuff1, *newItemAtk)
            PREPARE_ITEM_BUFFER(gBattleTextBuff2, oldItemAtk)
            
            if (!(sideAttacker == sideTarget && IsPartnerMonFromSameTrainer(gBattlerAttacker)))
            {
                // if targeting your own side and you aren't in a multi battle, don't save items as stolen
                if (GetBattlerSide(gBattlerAttacker) == B_SIDE_PLAYER)
                    TrySaveExchangedItem(gBattlerAttacker, oldItemAtk);
                if (GetBattlerSide(gBattlerTarget) == B_SIDE_PLAYER)
                    TrySaveExchangedItem(gBattlerTarget, *newItemAtk);
            }

            if (oldItemAtk != 0 && *newItemAtk != 0)
                gBattleCommunication[MULTISTRING_CHOOSER] = B_MSG_ITEM_SWAP_BOTH;  // attacker's item -> <- target's item
            else if (oldItemAtk == 0 && *newItemAtk != 0)
                {
                    if (GetBattlerAbility(gBattlerAttacker) == ABILITY_UNBURDEN && gBattleResources->flags->flags[gBattlerAttacker] & RESOURCE_FLAG_UNBURDEN)
                        gBattleResources->flags->flags[gBattlerAttacker] &= ~(RESOURCE_FLAG_UNBURDEN);

                    gBattleCommunication[MULTISTRING_CHOOSER] = B_MSG_ITEM_SWAP_TAKEN; // nothing -> <- target's item
                }
            else
            {
                CheckSetUnburden(gBattlerAttacker);
                gBattleCommunication[MULTISTRING_CHOOSER] = B_MSG_ITEM_SWAP_GIVEN; // attacker's item -> <- nothing
            }
        }
    }
}

static void Cmd_trycopyability(void) // role play
{
    u16 defAbility = gBattleMons[gBattlerTarget].ability;

    if (gBattleMons[gBattlerAttacker].ability == defAbility
      || defAbility == ABILITY_NONE
      || IsRolePlayBannedAbilityAtk(gBattleMons[gBattlerAttacker].ability)
      || IsRolePlayBannedAbility(defAbility))
    {
        gBattlescriptCurrInstr = T1_READ_PTR(gBattlescriptCurrInstr + 1);
    }
    else
    {
        gBattleMons[gBattlerAttacker].ability = defAbility;
        gLastUsedAbility = defAbility;
        gBattlescriptCurrInstr += 5;
    }
}

static void Cmd_trywish(void)
{
    switch (gBattlescriptCurrInstr[1])
    {
    case 0: // use wish
        if (gWishFutureKnock.wishCounter[gBattlerAttacker] == 0)
        {
            gWishFutureKnock.wishCounter[gBattlerAttacker] = 2;
            gWishFutureKnock.wishMonId[gBattlerAttacker] = gBattlerPartyIndexes[gBattlerAttacker];
            gBattlescriptCurrInstr += 6;
        }
        else
        {
            gBattlescriptCurrInstr = T1_READ_PTR(gBattlescriptCurrInstr + 2);
        }
        break;
    case 1: // heal effect
        PREPARE_MON_NICK_WITH_PREFIX_BUFFER(gBattleTextBuff1, gBattlerTarget, gWishFutureKnock.wishMonId[gBattlerTarget])

        gBattleMoveDamage = gBattleMons[gBattlerTarget].maxHP / 2;
        if (gBattleMoveDamage == 0)
            gBattleMoveDamage = 1;
        gBattleMoveDamage *= -1;

        if (gBattleMons[gBattlerTarget].hp == gBattleMons[gBattlerTarget].maxHP)
            gBattlescriptCurrInstr = T1_READ_PTR(gBattlescriptCurrInstr + 2);
        else
            gBattlescriptCurrInstr += 6;

        break;
    }
}

static void Cmd_settoxicspikes(void)
{
    u8 targetSide = GetBattlerSide(gBattlerTarget);
    if (gSideTimers[targetSide].toxicSpikesAmount >= 2)
    {
        gBattlescriptCurrInstr = T1_READ_PTR(gBattlescriptCurrInstr + 1);
    }
    else
    {
        gSideTimers[targetSide].toxicSpikesAmount++;
        gSideStatuses[targetSide] |= SIDE_STATUS_TOXIC_SPIKES;
        gBattlescriptCurrInstr += 5;
    }
}

static void Cmd_setgastroacid(void)
{
    if (IsGastroAcidBannedAbility(gBattleMons[gBattlerTarget].ability))
    {
        gBattlescriptCurrInstr = T1_READ_PTR(gBattlescriptCurrInstr + 1);
    }
    else
    {
        gStatuses3[gBattlerTarget] |= STATUS3_GASTRO_ACID;
        gBattlescriptCurrInstr += 5;
    }
}

static void Cmd_setyawn(void)
{
    if (gStatuses3[gBattlerTarget] & STATUS3_YAWN
        || gBattleMons[gBattlerTarget].status1 & STATUS1_ANY)
    {
        gBattlescriptCurrInstr = T1_READ_PTR(gBattlescriptCurrInstr + 1);
    }
    else if (IsBattlerTerrainAffected(gBattlerTarget, STATUS_FIELD_ELECTRIC_TERRAIN))
    {
        // When Yawn is used while Electric Terrain is set and drowsiness is set from Yawn being used against target in the previous turn:
        // "But it failed" will display first.
        gBattlescriptCurrInstr = BattleScript_ElectricTerrainPrevents;
    }
    else if (IsBattlerTerrainAffected(gBattlerTarget, STATUS_FIELD_MISTY_TERRAIN))
    {
        // When Yawn is used while Misty Terrain is set and drowsiness is set from Yawn being used against target in the previous turn:
        // "But it failed" will display first.
        gBattlescriptCurrInstr = BattleScript_MistyTerrainPrevents;
    }
    else
    {
        gStatuses3[gBattlerTarget] |= STATUS3_YAWN_TURN(2);
        gBattlescriptCurrInstr += 5;
    }
}

static void Cmd_setdamagetohealthdifference(void)
{
    if (gBattleMons[gBattlerTarget].hp <= gBattleMons[gBattlerAttacker].hp)
    {
        gBattlescriptCurrInstr = T1_READ_PTR(gBattlescriptCurrInstr + 1);
    }
    else
    {
        gBattleMoveDamage = gBattleMons[gBattlerTarget].hp - gBattleMons[gBattlerAttacker].hp;
        gBattlescriptCurrInstr += 5;
    }
}

static void HandleRoomMove(u32 statusFlag, u8 *timer, u8 stringId)
{
    if (gFieldStatuses & statusFlag)
    {
        gFieldStatuses &= ~(statusFlag);
        *timer = 0;
        gBattleCommunication[MULTISTRING_CHOOSER] = stringId + 1;
    }
    else
    {
        gFieldStatuses |= statusFlag;
        *timer = 5;
        gBattleCommunication[MULTISTRING_CHOOSER] = stringId;
    }
}

static void Cmd_setroom(void)
{
    switch (gBattleMoves[gCurrentMove].effect)
    {
    case EFFECT_TRICK_ROOM:
        HandleRoomMove(STATUS_FIELD_TRICK_ROOM, &gFieldTimers.trickRoomTimer, 0);
        break;
    case EFFECT_WONDER_ROOM:
        HandleRoomMove(STATUS_FIELD_WONDER_ROOM, &gFieldTimers.wonderRoomTimer, 2);
        break;
    case EFFECT_MAGIC_ROOM:
        HandleRoomMove(STATUS_FIELD_MAGIC_ROOM, &gFieldTimers.magicRoomTimer, 4);
        break;
    default:
        gBattleCommunication[MULTISTRING_CHOOSER] = 6;
        break;
    }
    gBattlescriptCurrInstr++;
}

static void Cmd_tryswapabilities(void) // skill swap
{
    if (IsSkillSwapBannedAbility(gBattleMons[gBattlerAttacker].ability)
      || IsSkillSwapBannedAbility(gBattleMons[gBattlerTarget].ability))
    {
        gBattlescriptCurrInstr = T1_READ_PTR(gBattlescriptCurrInstr + 1);
        return;
    }

    if (gMoveResultFlags & MOVE_RESULT_NO_EFFECT)
    {
        gBattlescriptCurrInstr = T1_READ_PTR(gBattlescriptCurrInstr + 1);
    }
    else
    {
        u16 abilityAtk = gBattleMons[gBattlerAttacker].ability;
        gBattleMons[gBattlerAttacker].ability = gBattleMons[gBattlerTarget].ability;
        gBattleMons[gBattlerTarget].ability = abilityAtk;

        gBattlescriptCurrInstr += 5;
    }
}

static void Cmd_tryimprison(void)
{
    if ((gStatuses3[gBattlerAttacker] & STATUS3_IMPRISONED_OTHERS))
    {
        gBattlescriptCurrInstr = T1_READ_PTR(gBattlescriptCurrInstr + 1);
    }
    else
    {
        u8 battlerId, sideAttacker;

        sideAttacker = GetBattlerSide(gBattlerAttacker);
        PressurePPLoseOnUsingImprison(gBattlerAttacker);
        for (battlerId = 0; battlerId < gBattlersCount; battlerId++)
        {
            if (sideAttacker != GetBattlerSide(battlerId))
            {
                s32 attackerMoveId;
                for (attackerMoveId = 0; attackerMoveId < MAX_MON_MOVES; attackerMoveId++)
                {
                    s32 i;
                    for (i = 0; i < MAX_MON_MOVES; i++)
                    {
                        if (gBattleMons[gBattlerAttacker].moves[attackerMoveId] == gBattleMons[battlerId].moves[i]
                            && gBattleMons[gBattlerAttacker].moves[attackerMoveId] != MOVE_NONE)
                            break;
                    }
                    if (i != MAX_MON_MOVES)
                        break;
                }
                if (attackerMoveId != MAX_MON_MOVES)
                {
                    gStatuses3[gBattlerAttacker] |= STATUS3_IMPRISONED_OTHERS;
                    gBattlescriptCurrInstr += 5;
                    break;
                }
            }
        }
        if (battlerId == gBattlersCount) // In Generation 3 games, Imprison fails if the user doesn't share any moves with any of the foes.
            gBattlescriptCurrInstr = T1_READ_PTR(gBattlescriptCurrInstr + 1);
    }
}

static void Cmd_setstealthrock(void)
{
    u8 targetSide = GetBattlerSide(gBattlerTarget);
    if (gSideStatuses[targetSide] & SIDE_STATUS_STEALTH_ROCK)
    {
        gBattlescriptCurrInstr = T1_READ_PTR(gBattlescriptCurrInstr + 1);
    }
    else
    {
        gSideStatuses[targetSide] |= SIDE_STATUS_STEALTH_ROCK;
        gSideTimers[targetSide].stealthRockAmount = 1;
        gBattlescriptCurrInstr += 5;
    }
}

static void Cmd_setuserstatus3(void)
{
    u32 flags = T1_READ_32(gBattlescriptCurrInstr + 1);

    if (gStatuses3[gBattlerAttacker] & flags)
    {
        gBattlescriptCurrInstr = T1_READ_PTR(gBattlescriptCurrInstr + 5);
    }
    else
    {
        gStatuses3[gBattlerAttacker] |= flags;
        if (flags & STATUS3_MAGNET_RISE)
            gDisableStructs[gBattlerAttacker].magnetRiseTimer = 5;
        if (flags & STATUS3_LASER_FOCUS)
            gDisableStructs[gBattlerAttacker].laserFocusTimer = 2;
        gBattlescriptCurrInstr += 9;
    }
}

static void Cmd_assistattackselect(void)
{
    s32 chooseableMovesNo = 0;
    struct Pokemon* party;
    s32 monId, moveId;
    u16* movesArray = gBattleStruct->assistPossibleMoves;

    if (GET_BATTLER_SIDE(gBattlerAttacker) != B_SIDE_PLAYER)
        party = gEnemyParty;
    else
        party = gPlayerParty;

    for (monId = 0; monId < PARTY_SIZE; monId++)
    {
        if (monId == gBattlerPartyIndexes[gBattlerAttacker])
            continue;
        if (GetMonData(&party[monId], MON_DATA_SPECIES2) == SPECIES_NONE)
            continue;
        if (GetMonData(&party[monId], MON_DATA_SPECIES2) == SPECIES_EGG)
            continue;

        for (moveId = 0; moveId < MAX_MON_MOVES; moveId++)
        {
            s32 i = 0;
            u16 move = GetMonData(&party[monId], MON_DATA_MOVE1 + moveId);

            if (sForbiddenMoves[move] & FORBIDDEN_ASSIST)
                continue;

            movesArray[chooseableMovesNo] = move;
            chooseableMovesNo++;
        }
    }
    if (chooseableMovesNo)
    {
        gHitMarker &= ~(HITMARKER_ATTACKSTRING_PRINTED);
        gCalledMove = movesArray[((Random() & 0xFF) * chooseableMovesNo) >> 8];
        gBattlerTarget = GetMoveTarget(gCalledMove, 0);
        gBattlescriptCurrInstr += 5;
    }
    else
    {
        gBattlescriptCurrInstr = T1_READ_PTR(gBattlescriptCurrInstr + 1);
    }
}

static void Cmd_trysetmagiccoat(void)
{
    gBattlerTarget = gBattlerAttacker;
    gSpecialStatuses[gBattlerAttacker].ppNotAffectedByPressure = 1;
    if (gCurrentTurnActionNumber == gBattlersCount - 1) // moves last turn
    {
        gBattlescriptCurrInstr = T1_READ_PTR(gBattlescriptCurrInstr + 1);
    }
    else
    {
        gProtectStructs[gBattlerAttacker].bounceMove = 1;
        gBattlescriptCurrInstr += 5;
    }
}

static void Cmd_trysetsnatch(void) // snatch
{
    gSpecialStatuses[gBattlerAttacker].ppNotAffectedByPressure = 1;
    if (gCurrentTurnActionNumber == gBattlersCount - 1) // moves last turn
    {
        gBattlescriptCurrInstr = T1_READ_PTR(gBattlescriptCurrInstr + 1);
    }
    else
    {
        gProtectStructs[gBattlerAttacker].stealMove = 1;
        gBattlescriptCurrInstr += 5;
    }
}

static void Cmd_trygetintimidatetarget(void)
{
    u8 side;

    gBattleScripting.battler = gBattleStruct->intimidateBattler;
    side = GetBattlerSide(gBattleScripting.battler);

    PREPARE_ABILITY_BUFFER(gBattleTextBuff1, gBattleMons[gBattleScripting.battler].ability)

    for (;gBattlerTarget < gBattlersCount; gBattlerTarget++)
    {
        if (GetBattlerSide(gBattlerTarget) == side)
            continue;
        if (!(gAbsentBattlerFlags & gBitTable[gBattlerTarget]))
            break;
    }

    if (gBattlerTarget >= gBattlersCount)
        gBattlescriptCurrInstr = T1_READ_PTR(gBattlescriptCurrInstr + 1);
    else
        gBattlescriptCurrInstr += 5;
}

static void Cmd_switchoutabilities(void)
{
    gActiveBattler = GetBattlerForBattleScript(gBattlescriptCurrInstr[1]);

    switch (GetBattlerAbility(gActiveBattler))
    {
    case ABILITY_NATURAL_CURE:
        gBattleMons[gActiveBattler].status1 = 0;
        BtlController_EmitSetMonData(0, REQUEST_STATUS_BATTLE, gBitTable[*(gBattleStruct->field_58 + gActiveBattler)], 4, &gBattleMons[gActiveBattler].status1);
        MarkBattlerForControllerExec(gActiveBattler);
        break;
    case ABILITY_REGENERATOR:
        gBattleMoveDamage = gBattleMons[gActiveBattler].maxHP / 3;
        gBattleMoveDamage += gBattleMons[gActiveBattler].hp;
        if (gBattleMoveDamage > gBattleMons[gActiveBattler].maxHP)
            gBattleMoveDamage = gBattleMons[gActiveBattler].maxHP;
        BtlController_EmitSetMonData(0, REQUEST_HP_BATTLE, gBitTable[*(gBattleStruct->field_58 + gActiveBattler)], 2, &gBattleMoveDamage);
        MarkBattlerForControllerExec(gActiveBattler);
        break;
    }

    gBattlescriptCurrInstr += 2;
}

static void Cmd_jumpifhasnohp(void)
{
    gActiveBattler = GetBattlerForBattleScript(gBattlescriptCurrInstr[1]);

    if (gBattleMons[gActiveBattler].hp == 0)
        gBattlescriptCurrInstr = T1_READ_PTR(gBattlescriptCurrInstr + 2);
    else
        gBattlescriptCurrInstr += 6;
}

static void Cmd_getsecretpowereffect(void)
{
    switch (gBattleTerrain)
    {
    case BATTLE_TERRAIN_GRASS:
        gBattleScripting.moveEffect = MOVE_EFFECT_SLEEP;
        break;
    case BATTLE_TERRAIN_LONG_GRASS:
        gBattleScripting.moveEffect = MOVE_EFFECT_SLEEP;
        break;
    case BATTLE_TERRAIN_SAND:
        gBattleScripting.moveEffect = MOVE_EFFECT_ACC_MINUS_1;
        break;
    case BATTLE_TERRAIN_UNDERWATER:
        gBattleScripting.moveEffect = MOVE_EFFECT_ATK_MINUS_1;
        break;
    case BATTLE_TERRAIN_WATER:
        gBattleScripting.moveEffect = MOVE_EFFECT_ATK_MINUS_1;
        break;
    case BATTLE_TERRAIN_POND:
        gBattleScripting.moveEffect = MOVE_EFFECT_ATK_MINUS_1;
        break;
    case BATTLE_TERRAIN_MOUNTAIN:
        gBattleScripting.moveEffect = MOVE_EFFECT_ACC_MINUS_1;
        break;
    case BATTLE_TERRAIN_CAVE:
        gBattleScripting.moveEffect = MOVE_EFFECT_FLINCH;
        break;
    default:
        gBattleScripting.moveEffect = MOVE_EFFECT_PARALYSIS;
        break;
    }
    gBattlescriptCurrInstr++;
}

static void Cmd_pickup(void)
{
    s32 i;
    u16 species, heldItem;
    u16 ability;
    u8 lvlDivBy10;

    if (InBattlePike())
    {

    }
    else if (InBattlePyramid())
    {
        for (i = 0; i < PARTY_SIZE; i++)
        {
            species = GetMonData(&gPlayerParty[i], MON_DATA_SPECIES2);
            heldItem = GetMonData(&gPlayerParty[i], MON_DATA_HELD_ITEM);

            if (GetMonData(&gPlayerParty[i], MON_DATA_ABILITY_NUM))
                ability = gBaseStats[species].abilities[1];
            else
                ability = gBaseStats[species].abilities[0];

            if (ability == ABILITY_PICKUP
                && species != 0
                && species != SPECIES_EGG
                && heldItem == ITEM_NONE
                && (Random() % 10) == 0)
            {
                heldItem = GetBattlePyramidPickupItemId();
                SetMonData(&gPlayerParty[i], MON_DATA_HELD_ITEM, &heldItem);
            }
            #if (defined ITEM_HONEY)
            else if (ability == ABILITY_HONEY_GATHER
                && species != 0
                && species != SPECIES_EGG
                && heldItem == ITEM_NONE)
            {
                if ((lvlDivBy10 + 1 ) * 5 > Random() % 100)
                {
                    heldItem = ITEM_HONEY;
                    SetMonData(&gPlayerParty[i], MON_DATA_HELD_ITEM, &heldItem);
                }
            }
            #endif
        }
    }
    else
    {
        for (i = 0; i < PARTY_SIZE; i++)
        {
            species = GetMonData(&gPlayerParty[i], MON_DATA_SPECIES2);
            heldItem = GetMonData(&gPlayerParty[i], MON_DATA_HELD_ITEM);
            lvlDivBy10 = (GetMonData(&gPlayerParty[i], MON_DATA_LEVEL)-1) / 10; //Moving this here makes it easier to add in abilities like Honey Gather
            if (lvlDivBy10 > 9)
                lvlDivBy10 = 9;

            if (GetMonData(&gPlayerParty[i], MON_DATA_ABILITY_NUM))
                ability = gBaseStats[species].abilities[1];
            else
                ability = gBaseStats[species].abilities[0];

            if (ability == ABILITY_PICKUP
                && species != 0
                && species != SPECIES_EGG
                && heldItem == ITEM_NONE
                && (Random() % 10) == 0)
            {
                s32 j;
                s32 rand = Random() % 100;

                for (j = 0; j < (int)ARRAY_COUNT(sPickupProbabilities); j++)
                {
                    if (sPickupProbabilities[j] > rand)
                    {
                        SetMonData(&gPlayerParty[i], MON_DATA_HELD_ITEM, &sPickupItems[lvlDivBy10 + j]);
                        break;
                    }
                    else if (rand == 99 || rand == 98)
                    {
                        SetMonData(&gPlayerParty[i], MON_DATA_HELD_ITEM, &sRarePickupItems[lvlDivBy10 + (99 - rand)]);
                        break;
                    }
                }
            }
            #if (defined ITEM_HONEY)
            else if (ability == ABILITY_HONEY_GATHER
                && species != 0
                && species != SPECIES_EGG
                && heldItem == ITEM_NONE)
            {
                if ((lvlDivBy10 + 1 ) * 5 > Random() % 100)
                {
                    heldItem = ITEM_HONEY;
                    SetMonData(&gPlayerParty[i], MON_DATA_HELD_ITEM, &heldItem);
                }
            }
            #endif
        }
    }

    gBattlescriptCurrInstr++;
}

static void Cmd_docastformchangeanimation(void)
{
    gActiveBattler = gBattleScripting.battler;

    if (gBattleMons[gActiveBattler].status2 & STATUS2_SUBSTITUTE)
        *(&gBattleStruct->formToChangeInto) |= 0x80;

    BtlController_EmitBattleAnimation(0, B_ANIM_CASTFORM_CHANGE, gBattleStruct->formToChangeInto);
    MarkBattlerForControllerExec(gActiveBattler);

    gBattlescriptCurrInstr++;
}

static void Cmd_trycastformdatachange(void)
{
    u8 form;

    gBattlescriptCurrInstr++;
    form = TryWeatherFormChange(gBattleScripting.battler);
    if (form)
    {
        BattleScriptPushCursorAndCallback(BattleScript_CastformChange);
        *(&gBattleStruct->formToChangeInto) = form - 1;
    }
}

static void Cmd_settypebasedhalvers(void) // water and mud sport
{
    bool8 worked = FALSE;

    if (gBattleMoves[gCurrentMove].effect == EFFECT_MUD_SPORT)
    {
        if (!(gFieldStatuses & STATUS_FIELD_MUDSPORT))
        {
            gFieldStatuses |= STATUS_FIELD_MUDSPORT;
            gFieldTimers.mudSportTimer = 5;
            gBattleCommunication[MULTISTRING_CHOOSER] = B_MSG_WEAKEN_ELECTRIC;
            worked = TRUE;
        }
    }
    else // water sport
    {
        if (!(gFieldStatuses & STATUS_FIELD_WATERSPORT))
        {
            gFieldStatuses |= STATUS_FIELD_WATERSPORT;
            gFieldTimers.waterSportTimer = 5;
            gBattleCommunication[MULTISTRING_CHOOSER] = B_MSG_WEAKEN_FIRE;
            worked = TRUE;
        }
    }

    if (worked)
        gBattlescriptCurrInstr += 5;
    else
        gBattlescriptCurrInstr = T1_READ_PTR(gBattlescriptCurrInstr + 1);
}

bool32 DoesSubstituteBlockMove(u8 battlerAtk, u8 battlerDef, u32 move)
{
    if (!(gBattleMons[battlerDef].status2 & STATUS2_SUBSTITUTE))
        return FALSE;
    else if (gBattleMoves[move].flags & FLAG_SOUND && B_SOUND_SUBSTITUTE >= GEN_6)
        return FALSE;
    else if (GetBattlerAbility(battlerAtk) == ABILITY_INFILTRATOR)
        return FALSE;
    else
        return TRUE;
}

bool32 DoesDisguiseBlockMove(u8 battlerAtk, u8 battlerDef, u32 move)
{
    if (GetBattlerAbility(battlerDef) != ABILITY_DISGUISE
        || gBattleMons[battlerDef].species != SPECIES_MIMIKYU
        || gBattleMons[battlerDef].status2 & STATUS2_TRANSFORMED
        || gBattleMoves[move].power == 0
        || gHitMarker & HITMARKER_IGNORE_DISGUISE)
        return FALSE;
    else
        return TRUE;
}

static void Cmd_jumpifsubstituteblocks(void)
{
    if (DoesSubstituteBlockMove(gBattlerAttacker, gBattlerTarget, gCurrentMove))
        gBattlescriptCurrInstr = T1_READ_PTR(gBattlescriptCurrInstr + 1);
    else
        gBattlescriptCurrInstr += 5;
}

static void Cmd_tryrecycleitem(void)
{
    u16 *usedHeldItem;

    gActiveBattler = gBattlerAttacker;
    usedHeldItem = &gBattleStruct->usedHeldItems[gActiveBattler];
    if (*usedHeldItem != 0 && gBattleMons[gActiveBattler].item == 0)
    {
        gLastUsedItem = *usedHeldItem;
        *usedHeldItem = 0;
        gBattleMons[gActiveBattler].item = gLastUsedItem;

        BtlController_EmitSetMonData(0, REQUEST_HELDITEM_BATTLE, 0, 2, &gBattleMons[gActiveBattler].item);
        MarkBattlerForControllerExec(gActiveBattler);

        gBattlescriptCurrInstr += 5;
    }
    else
    {
        gBattlescriptCurrInstr = T1_READ_PTR(gBattlescriptCurrInstr + 1);
    }
}

bool32 CanCamouflage(u8 battlerId)
{
    if (IS_BATTLER_OF_TYPE(battlerId, sTerrainToType[gBattleTerrain]))
        return FALSE;
    return TRUE;
}

static void Cmd_settypetoterrain(void)
{
    if (!IS_BATTLER_OF_TYPE(gBattlerAttacker, sTerrainToType[gBattleTerrain]))
    {
        SET_BATTLER_TYPE(gBattlerAttacker, sTerrainToType[gBattleTerrain]);
        PREPARE_TYPE_BUFFER(gBattleTextBuff1, sTerrainToType[gBattleTerrain]);

        gBattlescriptCurrInstr += 5;
    }
    else
    {
        gBattlescriptCurrInstr = T1_READ_PTR(gBattlescriptCurrInstr + 1);
    }
}

static void Cmd_pursuitrelated(void)
{
    gActiveBattler = GetBattlerAtPosition(GetBattlerPosition(gBattlerAttacker) ^ BIT_FLANK);

    if (gBattleTypeFlags & BATTLE_TYPE_DOUBLE
        && !(gAbsentBattlerFlags & gBitTable[gActiveBattler])
        && gChosenActionByBattler[gActiveBattler] == B_ACTION_USE_MOVE
        && gChosenMoveByBattler[gActiveBattler] == MOVE_PURSUIT)
    {
        gActionsByTurnOrder[gActiveBattler] = 11;
        gCurrentMove = MOVE_PURSUIT;
        gBattlescriptCurrInstr += 5;
        gBattleScripting.animTurn = 1;
        gBattleScripting.savedBattler = gBattlerAttacker;
        gBattlerAttacker = gActiveBattler;
    }
    else
    {
        gBattlescriptCurrInstr = T1_READ_PTR(gBattlescriptCurrInstr + 1);
    }
}

static void Cmd_snatchsetbattlers(void)
{
    gEffectBattler = gBattlerAttacker;

    if (gBattlerAttacker == gBattlerTarget)
        gBattlerAttacker = gBattlerTarget = gBattleScripting.battler;
    else
        gBattlerTarget = gBattleScripting.battler;

    gBattleScripting.battler = gEffectBattler;
    gBattlescriptCurrInstr++;
}

static void Cmd_removelightscreenreflect(void) // brick break
{
    u8 opposingSide = GetBattlerSide(gBattlerAttacker) ^ BIT_SIDE;

    if (gSideTimers[opposingSide].reflectTimer || gSideTimers[opposingSide].lightscreenTimer)
    {
        gSideStatuses[opposingSide] &= ~(SIDE_STATUS_REFLECT);
        gSideStatuses[opposingSide] &= ~(SIDE_STATUS_LIGHTSCREEN);
        gSideTimers[opposingSide].reflectTimer = 0;
        gSideTimers[opposingSide].lightscreenTimer = 0;
        gBattleScripting.animTurn = 1;
        gBattleScripting.animTargetsHit = 1;
    }
    else
    {
        gBattleScripting.animTurn = 0;
        gBattleScripting.animTargetsHit = 0;
    }

    gBattlescriptCurrInstr++;
}

static u8 GetCatchingBattler(void)
{
    if (IsBattlerAlive(GetBattlerAtPosition(B_POSITION_OPPONENT_LEFT)))
        return GetBattlerAtPosition(B_POSITION_OPPONENT_LEFT);
    else
        return GetBattlerAtPosition(B_POSITION_OPPONENT_RIGHT);
}

static void Cmd_handleballthrow(void)
{
    u8 ballMultiplier = 0;

    if (gBattleControllerExecFlags)
        return;

    gActiveBattler = gBattlerAttacker;
    gBattlerTarget = GetCatchingBattler();

    if (gBattleTypeFlags & BATTLE_TYPE_TRAINER)
    {
        BtlController_EmitBallThrowAnim(0, BALL_TRAINER_BLOCK);
        MarkBattlerForControllerExec(gActiveBattler);
        gBattlescriptCurrInstr = BattleScript_TrainerBallBlock;
    }
    else if (gBattleTypeFlags & BATTLE_TYPE_WALLY_TUTORIAL)
    {
        BtlController_EmitBallThrowAnim(0, BALL_3_SHAKES_SUCCESS);
        MarkBattlerForControllerExec(gActiveBattler);
        gBattlescriptCurrInstr = BattleScript_WallyBallThrow;
    }
    else
    {
        u32 odds;
        u8 catchRate;

        if (gLastUsedItem == ITEM_SAFARI_BALL)
            catchRate = gBattleStruct->safariCatchFactor * 1275 / 100;
        else
            catchRate = gBaseStats[gBattleMons[gBattlerTarget].species].catchRate;

        if (gLastUsedItem > ITEM_SAFARI_BALL)
        {
            switch (gLastUsedItem)
            {
            case ITEM_NET_BALL:
                if (IS_BATTLER_OF_TYPE(gBattlerTarget, TYPE_WATER) || IS_BATTLER_OF_TYPE(gBattlerTarget, TYPE_BUG))
                    ballMultiplier = 30;
                else
                    ballMultiplier = 10;
                break;
            case ITEM_DIVE_BALL:
                if (GetCurrentMapType() == MAP_TYPE_UNDERWATER)
                    ballMultiplier = 35;
                else
                    ballMultiplier = 10;
                break;
            case ITEM_NEST_BALL:
                if (gBattleMons[gBattlerTarget].level < 40)
                {
                    ballMultiplier = 40 - gBattleMons[gBattlerTarget].level;
                    if (ballMultiplier <= 9)
                        ballMultiplier = 10;
                }
                else
                {
                    ballMultiplier = 10;
                }
                break;
            case ITEM_REPEAT_BALL:
                if (GetSetPokedexFlag(SpeciesToNationalPokedexNum(gBattleMons[gBattlerTarget].species), FLAG_GET_CAUGHT))
                    ballMultiplier = 30;
                else
                    ballMultiplier = 10;
                break;
            case ITEM_TIMER_BALL:
                ballMultiplier = gBattleResults.battleTurnCounter + 10;
                if (ballMultiplier > 40)
                    ballMultiplier = 40;
                break;
            case ITEM_LUXURY_BALL:
            case ITEM_PREMIER_BALL:
                ballMultiplier = 10;
                break;
            }
        }
        else
            ballMultiplier = sBallCatchBonuses[gLastUsedItem - ITEM_ULTRA_BALL];

        odds = (catchRate * ballMultiplier / 10)
            * (gBattleMons[gBattlerTarget].maxHP * 3 - gBattleMons[gBattlerTarget].hp * 2)
            / (3 * gBattleMons[gBattlerTarget].maxHP);

        if (gBattleMons[gBattlerTarget].status1 & (STATUS1_SLEEP | STATUS1_FREEZE))
            odds *= 2;
        if (gBattleMons[gBattlerTarget].status1 & (STATUS1_POISON | STATUS1_BURN | STATUS1_PARALYSIS | STATUS1_TOXIC_POISON))
            odds = (odds * 15) / 10;

        if (gLastUsedItem != ITEM_SAFARI_BALL)
        {
            if (gLastUsedItem == ITEM_MASTER_BALL)
            {
                gBattleResults.usedMasterBall = TRUE;
            }
            else
            {
                if (gBattleResults.catchAttempts[gLastUsedItem - ITEM_ULTRA_BALL] < 0xFF)
                    gBattleResults.catchAttempts[gLastUsedItem - ITEM_ULTRA_BALL]++;
            }
        }

        if (odds > 254) // mon caught
        {
            BtlController_EmitBallThrowAnim(0, BALL_3_SHAKES_SUCCESS);
            MarkBattlerForControllerExec(gActiveBattler);
            UndoFormChange(gBattlerPartyIndexes[gBattlerTarget], GET_BATTLER_SIDE(gBattlerTarget), FALSE);
            gBattlescriptCurrInstr = BattleScript_SuccessBallThrow;
            SetMonData(&gEnemyParty[gBattlerPartyIndexes[gBattlerTarget]], MON_DATA_POKEBALL, &gLastUsedItem);

            if (CalculatePlayerPartyCount() == PARTY_SIZE)
                gBattleCommunication[MULTISTRING_CHOOSER] = 0;
            else
                gBattleCommunication[MULTISTRING_CHOOSER] = 1;
        }
        else // mon may be caught, calculate shakes
        {
            u8 shakes;
            u8 maxShakes;

            gBattleSpritesDataPtr->animationData->isCriticalCapture = 0;    //initialize
            gBattleSpritesDataPtr->animationData->criticalCaptureSuccess = 0;
            if (CriticalCapture(odds))
            {
                maxShakes = 1;  //critical capture doesn't gauarantee capture
                gBattleSpritesDataPtr->animationData->isCriticalCapture = 1;
            }
            else
            {
                maxShakes = 4;
            }

            if (gLastUsedItem == ITEM_MASTER_BALL)
            {
                shakes = maxShakes;
            }
            else
            {
                odds = Sqrt(Sqrt(16711680 / odds));
                odds = 1048560 / odds;
                for (shakes = 0; shakes < maxShakes && Random() < odds; shakes++);
            }

            BtlController_EmitBallThrowAnim(0, shakes);
            MarkBattlerForControllerExec(gActiveBattler);

            if (shakes == maxShakes) // mon caught, copy of the code above
            {
                if (IsCriticalCapture())
                    gBattleSpritesDataPtr->animationData->criticalCaptureSuccess = 1;

                UndoFormChange(gBattlerPartyIndexes[gBattlerTarget], GET_BATTLER_SIDE(gBattlerTarget), FALSE);
                gBattlescriptCurrInstr = BattleScript_SuccessBallThrow;
                SetMonData(&gEnemyParty[gBattlerPartyIndexes[gBattlerTarget]], MON_DATA_POKEBALL, &gLastUsedItem);
                if (CalculatePlayerPartyCount() == PARTY_SIZE)
                    gBattleCommunication[MULTISTRING_CHOOSER] = 0;
                else
                    gBattleCommunication[MULTISTRING_CHOOSER] = 1;
            }
            else // not caught
            {
                if (!gHasFetchedBall)
                    gLastUsedBall = gLastUsedItem;

                if (IsCriticalCapture())
                    gBattleCommunication[MULTISTRING_CHOOSER] = shakes + 3;
                else
                    gBattleCommunication[MULTISTRING_CHOOSER] = shakes;

                gBattlescriptCurrInstr = BattleScript_ShakeBallThrow;
            }
        }
    }
}

static void Cmd_givecaughtmon(void)
{
    if (GiveMonToPlayer(&gEnemyParty[gBattlerPartyIndexes[GetCatchingBattler()]]) != MON_GIVEN_TO_PARTY)
    {
        if (!ShouldShowBoxWasFullMessage())
        {
            gBattleCommunication[MULTISTRING_CHOOSER] = B_MSG_SENT_SOMEONES_PC;
            StringCopy(gStringVar1, GetBoxNamePtr(VarGet(VAR_PC_BOX_TO_SEND_MON)));
            GetMonData(&gEnemyParty[gBattlerPartyIndexes[GetCatchingBattler()]], MON_DATA_NICKNAME, gStringVar2);
        }
        else
        {
            StringCopy(gStringVar1, GetBoxNamePtr(VarGet(VAR_PC_BOX_TO_SEND_MON))); // box the mon was sent to
            GetMonData(&gEnemyParty[gBattlerPartyIndexes[GetCatchingBattler()]], MON_DATA_NICKNAME, gStringVar2);
            StringCopy(gStringVar3, GetBoxNamePtr(GetPCBoxToSendMon())); //box the mon was going to be sent to
            gBattleCommunication[MULTISTRING_CHOOSER] = B_MSG_SOMEONES_BOX_FULL;
        }

        // Change to B_MSG_SENT_LANETTES_PC or B_MSG_LANETTES_BOX_FULL
        if (FlagGet(FLAG_SYS_PC_LANETTE))
            gBattleCommunication[MULTISTRING_CHOOSER]++;
    }

    gBattleResults.caughtMonSpecies = GetMonData(&gEnemyParty[gBattlerPartyIndexes[GetCatchingBattler()]], MON_DATA_SPECIES, NULL);
    GetMonData(&gEnemyParty[gBattlerPartyIndexes[GetCatchingBattler()]], MON_DATA_NICKNAME, gBattleResults.caughtMonNick);
    gBattleResults.caughtMonBall = GetMonData(&gEnemyParty[gBattlerPartyIndexes[GetCatchingBattler()]], MON_DATA_POKEBALL, NULL);

    gBattlescriptCurrInstr++;
}

static void Cmd_trysetcaughtmondexflags(void)
{
    u16 species = GetMonData(&gEnemyParty[gBattlerPartyIndexes[GetCatchingBattler()]], MON_DATA_SPECIES, NULL);
    u32 personality = GetMonData(&gEnemyParty[gBattlerPartyIndexes[GetCatchingBattler()]], MON_DATA_PERSONALITY, NULL);

    if (GetSetPokedexFlag(SpeciesToNationalPokedexNum(species), FLAG_GET_CAUGHT))
    {
        gBattlescriptCurrInstr = T1_READ_PTR(gBattlescriptCurrInstr + 1);
    }
    else
    {
        HandleSetPokedexFlag(SpeciesToNationalPokedexNum(species), FLAG_SET_CAUGHT, personality);
        gBattlescriptCurrInstr += 5;
    }
}

static void Cmd_displaydexinfo(void)
{
    u16 species = GetMonData(&gEnemyParty[gBattlerPartyIndexes[GetCatchingBattler()]], MON_DATA_SPECIES, NULL);

    switch (gBattleCommunication[0])
    {
    case 0:
        BeginNormalPaletteFade(PALETTES_ALL, 0, 0, 0x10, RGB_BLACK);
        gBattleCommunication[0]++;
        break;
    case 1:
        if (!gPaletteFade.active)
        {
            FreeAllWindowBuffers();
            gBattleCommunication[TASK_ID] = DisplayCaughtMonDexPage(SpeciesToNationalPokedexNum(species),
                                                                        gBattleMons[GetCatchingBattler()].otId,
                                                                        gBattleMons[GetCatchingBattler()].personality);
            gBattleCommunication[0]++;
        }
        break;
    case 2:
        if (!gPaletteFade.active
            && gMain.callback2 == BattleMainCB2
            && !gTasks[gBattleCommunication[TASK_ID]].isActive)
        {
            SetVBlankCallback(VBlankCB_Battle);
            gBattleCommunication[0]++;
        }
        break;
    case 3:
        InitBattleBgsVideo();
        LoadBattleTextboxAndBackground();
        gBattle_BG3_X = 0x100;
        gBattleCommunication[0]++;
        break;
    case 4:
        if (!IsDma3ManagerBusyWithBgCopy())
        {
            BeginNormalPaletteFade(PALETTES_BG, 0, 0x10, 0, RGB_BLACK);
            ShowBg(0);
            ShowBg(3);
            gBattleCommunication[0]++;
        }
        break;
    case 5:
        if (!gPaletteFade.active)
            gBattlescriptCurrInstr++;
        break;
    }
}

void HandleBattleWindow(u8 xStart, u8 yStart, u8 xEnd, u8 yEnd, u8 flags)
{
    s32 destY, destX, bgId;
    u16 var = 0;

    for (destY = yStart; destY <= yEnd; destY++)
    {
        for (destX = xStart; destX <= xEnd; destX++)
        {
            if (destY == yStart)
            {
                if (destX == xStart)
                    var = 0x1022;
                else if (destX == xEnd)
                    var = 0x1024;
                else
                    var = 0x1023;
            }
            else if (destY == yEnd)
            {
                if (destX == xStart)
                    var = 0x1028;
                else if (destX == xEnd)
                    var = 0x102A;
                else
                    var = 0x1029;
            }
            else
            {
                if (destX == xStart)
                    var = 0x1025;
                else if (destX == xEnd)
                    var = 0x1027;
                else
                    var = 0x1026;
            }

            if (flags & WINDOW_CLEAR)
                var = 0;

            bgId = (flags & WINDOW_x80) ? 1 : 0;
            CopyToBgTilemapBufferRect_ChangePalette(bgId, &var, destX, destY, 1, 1, 0x11);
        }
    }
}

void BattleCreateYesNoCursorAt(u8 cursorPosition)
{
    u16 src[2];
    src[0] = 1;
    src[1] = 2;

    CopyToBgTilemapBufferRect_ChangePalette(0, src, 0x19, 9 + (2 * cursorPosition), 1, 2, 0x11);
    CopyBgTilemapBufferToVram(0);
}

void BattleDestroyYesNoCursorAt(u8 cursorPosition)
{
    u16 src[2];
    src[0] = 0x1016;
    src[1] = 0x1016;

    CopyToBgTilemapBufferRect_ChangePalette(0, src, 0x19, 9 + (2 * cursorPosition), 1, 2, 0x11);
    CopyBgTilemapBufferToVram(0);
}

static void Cmd_trygivecaughtmonnick(void)
{
    switch (gBattleCommunication[MULTIUSE_STATE])
    {
    case 0:
        HandleBattleWindow(0x18, 8, 0x1D, 0xD, 0);
        BattlePutTextOnWindow(gText_BattleYesNoChoice, 0xC);
        gBattleCommunication[MULTIUSE_STATE]++;
        gBattleCommunication[CURSOR_POSITION] = 0;
        BattleCreateYesNoCursorAt(0);
        break;
    case 1:
        if (JOY_NEW(DPAD_UP) && gBattleCommunication[CURSOR_POSITION] != 0)
        {
            PlaySE(SE_SELECT);
            BattleDestroyYesNoCursorAt(gBattleCommunication[CURSOR_POSITION]);
            gBattleCommunication[CURSOR_POSITION] = 0;
            BattleCreateYesNoCursorAt(0);
        }
        if (JOY_NEW(DPAD_DOWN) && gBattleCommunication[CURSOR_POSITION] == 0)
        {
            PlaySE(SE_SELECT);
            BattleDestroyYesNoCursorAt(gBattleCommunication[CURSOR_POSITION]);
            gBattleCommunication[CURSOR_POSITION] = 1;
            BattleCreateYesNoCursorAt(1);
        }
        if (JOY_NEW(A_BUTTON))
        {
            PlaySE(SE_SELECT);
            if (gBattleCommunication[CURSOR_POSITION] == 0)
            {
                gBattleCommunication[MULTIUSE_STATE]++;
                BeginFastPaletteFade(3);
            }
            else
            {
                gBattleCommunication[MULTIUSE_STATE] = 4;
            }
        }
        else if (JOY_NEW(B_BUTTON))
        {
            PlaySE(SE_SELECT);
            gBattleCommunication[MULTIUSE_STATE] = 4;
        }
        break;
    case 2:
        if (!gPaletteFade.active)
        {
            GetMonData(&gEnemyParty[gBattlerPartyIndexes[gBattlerTarget]], MON_DATA_NICKNAME, gBattleStruct->caughtMonNick);
            FreeAllWindowBuffers();

            DoNamingScreen(NAMING_SCREEN_CAUGHT_MON, gBattleStruct->caughtMonNick,
                           GetMonData(&gEnemyParty[gBattlerPartyIndexes[gBattlerTarget]], MON_DATA_SPECIES),
                           GetMonGender(&gEnemyParty[gBattlerPartyIndexes[gBattlerTarget]]),
                           GetMonData(&gEnemyParty[gBattlerPartyIndexes[gBattlerTarget]], MON_DATA_PERSONALITY, NULL),
                           BattleMainCB2);

            gBattleCommunication[MULTIUSE_STATE]++;
        }
        break;
    case 3:
        if (gMain.callback2 == BattleMainCB2 && !gPaletteFade.active )
        {
            SetMonData(&gEnemyParty[gBattlerPartyIndexes[gBattlerTarget]], MON_DATA_NICKNAME, gBattleStruct->caughtMonNick);
            gBattlescriptCurrInstr = T1_READ_PTR(gBattlescriptCurrInstr + 1);
        }
        break;
    case 4:
        if (CalculatePlayerPartyCount() == PARTY_SIZE)
            gBattlescriptCurrInstr += 5;
        else
            gBattlescriptCurrInstr = T1_READ_PTR(gBattlescriptCurrInstr + 1);
        break;
    }
}

static void Cmd_subattackerhpbydmg(void)
{
    gBattleMons[gBattlerAttacker].hp -= gBattleMoveDamage;
    gBattlescriptCurrInstr++;
}

static void Cmd_removeattackerstatus1(void)
{
    gBattleMons[gBattlerAttacker].status1 = 0;
    gBattlescriptCurrInstr++;
}

static void Cmd_finishaction(void)
{
    gCurrentActionFuncId = B_ACTION_FINISHED;
}

static void Cmd_finishturn(void)
{
    gCurrentActionFuncId = B_ACTION_FINISHED;
    gCurrentTurnActionNumber = gBattlersCount;
}

static void Cmd_trainerslideout(void)
{
    gActiveBattler = GetBattlerAtPosition(gBattlescriptCurrInstr[1]);
    BtlController_EmitTrainerSlideBack(0);
    MarkBattlerForControllerExec(gActiveBattler);

    gBattlescriptCurrInstr += 2;
}

static const u16 sTelekinesisBanList[] =
{
    SPECIES_DIGLETT,
    SPECIES_DUGTRIO,
    #ifdef POKEMON_EXPANSION
    SPECIES_DIGLETT_ALOLAN,
    SPECIES_DUGTRIO_ALOLAN,
    SPECIES_SANDYGAST,
    SPECIES_PALOSSAND,
    SPECIES_GENGAR_MEGA,
    #endif
};

bool32 IsTelekinesisBannedSpecies(u16 species)
{
    u32 i;

    for (i = 0; i < ARRAY_COUNT(sTelekinesisBanList); i++)
    {
        if (species == sTelekinesisBanList[i])
            return TRUE;
    }
    return FALSE;
}

static void Cmd_settelekinesis(void)
{
    if (gStatuses3[gBattlerTarget] & (STATUS3_TELEKINESIS | STATUS3_ROOTED | STATUS3_SMACKED_DOWN)
        || gFieldStatuses & STATUS_FIELD_GRAVITY
        || IsTelekinesisBannedSpecies(gBattleMons[gBattlerTarget].species))
    {
        gBattlescriptCurrInstr = T1_READ_PTR(gBattlescriptCurrInstr + 1);
    }
    else
    {
        gStatuses3[gBattlerTarget] |= STATUS3_TELEKINESIS;
        gDisableStructs[gBattlerTarget].telekinesisTimer = 3;
        gBattlescriptCurrInstr += 5;
    }
}

static void Cmd_swapstatstages(void)
{
    u8 statId = T1_READ_8(gBattlescriptCurrInstr + 1);
    s8 atkStatStage = gBattleMons[gBattlerAttacker].statStages[statId];
    s8 defStatStage = gBattleMons[gBattlerTarget].statStages[statId];

    gBattleMons[gBattlerAttacker].statStages[statId] = defStatStage;
    gBattleMons[gBattlerTarget].statStages[statId] = atkStatStage;

    gBattlescriptCurrInstr += 2;
}

static void Cmd_averagestats(void)
{
    u8 statId = T1_READ_8(gBattlescriptCurrInstr + 1);
    u16 atkStat = *(u16*)((&gBattleMons[gBattlerAttacker].attack) + (statId - 1));
    u16 defStat = *(u16*)((&gBattleMons[gBattlerTarget].attack) + (statId - 1));
    u16 average = (atkStat + defStat) / 2;

    *(u16*)((&gBattleMons[gBattlerAttacker].attack) + (statId - 1)) = average;
    *(u16*)((&gBattleMons[gBattlerTarget].attack) + (statId - 1)) = average;

    gBattlescriptCurrInstr += 2;
}

static void Cmd_jumpifoppositegenders(void)
{
    u32 atkGender = GetGenderFromSpeciesAndPersonality(gBattleMons[gBattlerAttacker].species, gBattleMons[gBattlerAttacker].personality);
    u32 defGender = GetGenderFromSpeciesAndPersonality(gBattleMons[gBattlerTarget].species, gBattleMons[gBattlerTarget].personality);

    if ((atkGender == MON_MALE && defGender == MON_FEMALE) || (atkGender == MON_FEMALE && defGender == MON_MALE))
        gBattlescriptCurrInstr = T1_READ_PTR(gBattlescriptCurrInstr + 1);
    else
        gBattlescriptCurrInstr += 5;
}

static void Cmd_trygetbaddreamstarget(void)
{
    u8 badDreamsMonSide = GetBattlerSide(gBattlerAttacker);
    for (;gBattlerTarget < gBattlersCount; gBattlerTarget++)
    {
        if (GetBattlerSide(gBattlerTarget) == badDreamsMonSide)
            continue;
        if ((gBattleMons[gBattlerTarget].status1 & STATUS1_SLEEP || GetBattlerAbility(gBattlerTarget) == ABILITY_COMATOSE)
            && IsBattlerAlive(gBattlerTarget))
            break;
    }

    if (gBattlerTarget >= gBattlersCount)
        gBattlescriptCurrInstr = T1_READ_PTR(gBattlescriptCurrInstr + 1);
    else
        gBattlescriptCurrInstr += 5;
}

static void Cmd_tryworryseed(void)
{
    if (IsWorrySeedBannedAbility(gBattleMons[gBattlerTarget].ability))
    {
        gBattlescriptCurrInstr = T1_READ_PTR(gBattlescriptCurrInstr + 1);
    }
    else
    {
        gBattleMons[gBattlerTarget].ability = ABILITY_INSOMNIA;
        gBattlescriptCurrInstr += 5;
    }
}

static void Cmd_metalburstdamagecalculator(void)
{
    u8 sideAttacker = GetBattlerSide(gBattlerAttacker);
    u8 sideTarget = 0;

    if (gProtectStructs[gBattlerAttacker].physicalDmg
        && sideAttacker != (sideTarget = GetBattlerSide(gProtectStructs[gBattlerAttacker].physicalBattlerId))
        && gBattleMons[gProtectStructs[gBattlerAttacker].physicalBattlerId].hp)
    {
        gBattleMoveDamage = gProtectStructs[gBattlerAttacker].physicalDmg * 150 / 100;

        if (IsAffectedByFollowMe(gBattlerAttacker, sideTarget, gCurrentMove))
            gBattlerTarget = gSideTimers[sideTarget].followmeTarget;
        else
            gBattlerTarget = gProtectStructs[gBattlerAttacker].physicalBattlerId;

        gBattlescriptCurrInstr += 5;
    }
    else if (gProtectStructs[gBattlerAttacker].specialDmg
             && sideAttacker != (sideTarget = GetBattlerSide(gProtectStructs[gBattlerAttacker].specialBattlerId))
             && gBattleMons[gProtectStructs[gBattlerAttacker].specialBattlerId].hp)
    {
        gBattleMoveDamage = gProtectStructs[gBattlerAttacker].specialDmg * 150 / 100;

        if (IsAffectedByFollowMe(gBattlerAttacker, sideTarget, gCurrentMove))
            gBattlerTarget = gSideTimers[sideTarget].followmeTarget;
        else
            gBattlerTarget = gProtectStructs[gBattlerAttacker].specialBattlerId;

        gBattlescriptCurrInstr += 5;
    }
    else
    {
        gSpecialStatuses[gBattlerAttacker].ppNotAffectedByPressure = 1;
        gBattlescriptCurrInstr = T1_READ_PTR(gBattlescriptCurrInstr + 1);
    }
}

static bool32 CriticalCapture(u32 odds)
{
    #if B_CRITICAL_CAPTURE == TRUE
        u32 numCaught = GetNationalPokedexCount(FLAG_GET_CAUGHT);

        if (numCaught <= (NATIONAL_DEX_COUNT * 30) / 650)
            odds = 0;
        else if (numCaught <= (NATIONAL_DEX_COUNT * 150) / 650)
            odds /= 2;
        else if (numCaught <= (NATIONAL_DEX_COUNT * 300) / 650)
            ;   // odds = (odds * 100) / 100;
        else if (numCaught <= (NATIONAL_DEX_COUNT * 450) / 650)
            odds = (odds * 150) / 100;
        else if (numCaught <= (NATIONAL_DEX_COUNT * 600) / 650)
            odds *= 2;
        else
            odds = (odds * 250) / 100;

        #ifdef ITEM_CATCHING_CHARM
        if (CheckBagHasItem(ITEM_CATCHING_CHARM, 1))
            odds = (odds * (100 + B_CATCHING_CHARM_BOOST)) / 100;
        #endif

        odds /= 6;
        if ((Random() % 255) < odds)
            return TRUE;

        return FALSE;
    #else
        return FALSE;
    #endif
}
<|MERGE_RESOLUTION|>--- conflicted
+++ resolved
@@ -2686,21 +2686,7 @@
             statusChanged = TRUE;
             break;
         case STATUS1_FREEZE:
-<<<<<<< HEAD
-            if (IsBattlerWeatherAffected(gEffectBattler, WEATHER_SUN_ANY))
-                noSunCanFreeze = FALSE;
-            if (IS_BATTLER_OF_TYPE(gEffectBattler, TYPE_ICE))
-                break;
-            if (gBattleMons[gEffectBattler].status1)
-                break;
-            if (noSunCanFreeze == 0)
-                break;
-            if (GetBattlerAbility(gEffectBattler) == ABILITY_MAGMA_ARMOR
-                || GetBattlerAbility(gEffectBattler) == ABILITY_COMATOSE
-                || IsAbilityStatusProtected(gEffectBattler))
-=======
             if (!CanBeFrozen(gEffectBattler))
->>>>>>> 471eab40
                 break;
 
             CancelMultiTurnMoves(gEffectBattler);
@@ -8605,12 +8591,6 @@
         if (ItemBattleEffects(1, gActiveBattler, FALSE))
             return;
         break;
-<<<<<<< HEAD
-    case VARIOUS_JUMP_IF_WEATHER_AFFECTED:
-        {
-            u32 weatherFlags = T1_READ_32(gBattlescriptCurrInstr + 3);
-            if (IsBattlerWeatherAffected(gActiveBattler, weatherFlags))
-=======
     case VARIOUS_ROOM_SERVICE:
         if (GetBattlerHoldEffect(gActiveBattler, TRUE) == HOLD_EFFECT_ROOM_SERVICE && TryRoomService(gActiveBattler))
         {
@@ -8659,14 +8639,11 @@
         {
             u32 flags = T1_READ_32(gBattlescriptCurrInstr + 3);
             if (IsBattlerTerrainAffected(gActiveBattler, flags))
->>>>>>> 471eab40
                 gBattlescriptCurrInstr = T1_READ_PTR(gBattlescriptCurrInstr + 7);
             else
                 gBattlescriptCurrInstr += 11;
         }
         return;
-<<<<<<< HEAD
-=======
     case VARIOUS_EERIE_SPELL_PP_REDUCE:
         if (gLastMoves[gActiveBattler] != 0 && gLastMoves[gActiveBattler] != 0xFFFF)
         {
@@ -8771,7 +8748,15 @@
         else
             gBattlescriptCurrInstr += 7;
         return;
->>>>>>> 471eab40
+    case VARIOUS_JUMP_IF_WEATHER_AFFECTED:
+        {
+            u32 weatherFlags = T1_READ_32(gBattlescriptCurrInstr + 3);
+            if (IsBattlerWeatherAffected(gActiveBattler, weatherFlags))
+                gBattlescriptCurrInstr = T1_READ_PTR(gBattlescriptCurrInstr + 7);
+            else
+                gBattlescriptCurrInstr += 11;
+        }
+        return;
     }
 
     gBattlescriptCurrInstr += 3;
