--- conflicted
+++ resolved
@@ -1597,215 +1597,6 @@
             return;
         }
     }
-<<<<<<< HEAD
-
-=======
-}
-
-u8 TypeCalc(u16 move, u8 attacker, u8 defender)
-{
-    s32 i = 0;
-    u8 flags = 0;
-    u8 moveType;
-
-    if (move == MOVE_STRUGGLE)
-        return 0;
-
-    moveType = gBattleMoves[move].type;
-
-    // check stab
-    if (IS_BATTLER_OF_TYPE(attacker, moveType))
-    {
-        gBattleMoveDamage = gBattleMoveDamage * 15;
-        gBattleMoveDamage = gBattleMoveDamage / 10;
-    }
-
-    if (gBattleMons[defender].ability == ABILITY_LEVITATE && moveType == TYPE_GROUND)
-    {
-        flags |= (MOVE_RESULT_MISSED | MOVE_RESULT_DOESNT_AFFECT_FOE);
-    }
-    else
-    {
-        while (TYPE_EFFECT_ATK_TYPE(i) != TYPE_ENDTABLE)
-        {
-            if (TYPE_EFFECT_ATK_TYPE(i) == TYPE_FORESIGHT)
-            {
-                if (gBattleMons[defender].status2 & STATUS2_FORESIGHT)
-                    break;
-                i += 3;
-                continue;
-            }
-
-            else if (TYPE_EFFECT_ATK_TYPE(i) == moveType)
-            {
-                // check type1
-                if (TYPE_EFFECT_DEF_TYPE(i) == gBattleMons[defender].type1)
-                    ModulateDmgByType2(TYPE_EFFECT_MULTIPLIER(i), move, &flags);
-                // check type2
-                if (TYPE_EFFECT_DEF_TYPE(i) == gBattleMons[defender].type2 &&
-                    gBattleMons[defender].type1 != gBattleMons[defender].type2)
-                    ModulateDmgByType2(TYPE_EFFECT_MULTIPLIER(i), move, &flags);
-            }
-            i += 3;
-        }
-    }
-
-    if (gBattleMons[defender].ability == ABILITY_WONDER_GUARD && !(flags & MOVE_RESULT_MISSED)
-        && AttacksThisTurn(attacker, move) == 2
-        && (!(flags & MOVE_RESULT_SUPER_EFFECTIVE) || ((flags & (MOVE_RESULT_SUPER_EFFECTIVE | MOVE_RESULT_NOT_VERY_EFFECTIVE)) == (MOVE_RESULT_SUPER_EFFECTIVE | MOVE_RESULT_NOT_VERY_EFFECTIVE)))
-        && gBattleMoves[move].power)
-    {
-        flags |= MOVE_RESULT_MISSED;
-    }
-    return flags;
-}
-
-u8 AI_TypeCalc(u16 move, u16 targetSpecies, u8 targetAbility)
-{
-    s32 i = 0;
-    u8 flags = 0;
-    u8 type1 = gBaseStats[targetSpecies].type1, type2 = gBaseStats[targetSpecies].type2;
-    u8 moveType;
-
-    if (move == MOVE_STRUGGLE)
-        return 0;
-
-    moveType = gBattleMoves[move].type;
-
-    if (targetAbility == ABILITY_LEVITATE && moveType == TYPE_GROUND)
-    {
-        flags = MOVE_RESULT_MISSED | MOVE_RESULT_DOESNT_AFFECT_FOE;
-    }
-    else
-    {
-        while (TYPE_EFFECT_ATK_TYPE(i) != TYPE_ENDTABLE)
-        {
-            if (TYPE_EFFECT_ATK_TYPE(i) == TYPE_FORESIGHT)
-            {
-                i += 3;
-                continue;
-            }
-            if (TYPE_EFFECT_ATK_TYPE(i) == moveType)
-            {
-                // check type1
-                if (TYPE_EFFECT_DEF_TYPE(i) == type1)
-                    ModulateDmgByType2(TYPE_EFFECT_MULTIPLIER(i), move, &flags);
-                // check type2
-                if (TYPE_EFFECT_DEF_TYPE(i) == type2 && type1 != type2)
-                    ModulateDmgByType2(TYPE_EFFECT_MULTIPLIER(i), move, &flags);
-            }
-            i += 3;
-        }
-    }
-    if (targetAbility == ABILITY_WONDER_GUARD
-     && (!(flags & MOVE_RESULT_SUPER_EFFECTIVE) || ((flags & (MOVE_RESULT_SUPER_EFFECTIVE | MOVE_RESULT_NOT_VERY_EFFECTIVE)) == (MOVE_RESULT_SUPER_EFFECTIVE | MOVE_RESULT_NOT_VERY_EFFECTIVE)))
-     && gBattleMoves[move].power)
-        flags |= MOVE_RESULT_DOESNT_AFFECT_FOE;
-    return flags;
-}
-
-// Multiplies the damage by a random factor between 85% to 100% inclusive
-static inline void ApplyRandomDmgMultiplier(void)
-{
-    u16 rand = Random();
-    u16 randPercent = 100 - (rand % 16);
-
-    if (gBattleMoveDamage != 0)
-    {
-        gBattleMoveDamage *= randPercent;
-        gBattleMoveDamage /= 100;
-        if (gBattleMoveDamage == 0)
-            gBattleMoveDamage = 1;
-    }
-}
-
-static void Unused_ApplyRandomDmgMultiplier(void)
-{
-    ApplyRandomDmgMultiplier();
-}
-
-static void atk07_adjustnormaldamage(void)
-{
-    u8 holdEffect, param;
-
-    ApplyRandomDmgMultiplier();
-
-    if (gBattleMons[gBattlerTarget].item == ITEM_ENIGMA_BERRY)
-    {
-        holdEffect = gEnigmaBerries[gBattlerTarget].holdEffect;
-        param = gEnigmaBerries[gBattlerTarget].holdEffectParam;
-    }
-    else
-    {
-        holdEffect = ItemId_GetHoldEffect(gBattleMons[gBattlerTarget].item);
-        param = ItemId_GetHoldEffectParam(gBattleMons[gBattlerTarget].item);
-    }
-
-    gPotentialItemEffectBattler = gBattlerTarget;
-
-    if (holdEffect == HOLD_EFFECT_FOCUS_BAND && (Random() % 100) < param)
-    {
-        RecordItemEffectBattle(gBattlerTarget, holdEffect);
-        gSpecialStatuses[gBattlerTarget].focusBanded = 1;
-    }
-    if (!(gBattleMons[gBattlerTarget].status2 & STATUS2_SUBSTITUTE)
-     && (gBattleMoves[gCurrentMove].effect == EFFECT_FALSE_SWIPE || gProtectStructs[gBattlerTarget].endured || gSpecialStatuses[gBattlerTarget].focusBanded)
-     && gBattleMons[gBattlerTarget].hp <= gBattleMoveDamage)
-    {
-        gBattleMoveDamage = gBattleMons[gBattlerTarget].hp - 1;
-        if (gProtectStructs[gBattlerTarget].endured)
-        {
-            gMoveResultFlags |= MOVE_RESULT_FOE_ENDURED;
-        }
-        else if (gSpecialStatuses[gBattlerTarget].focusBanded)
-        {
-            gMoveResultFlags |= MOVE_RESULT_FOE_HUNG_ON;
-            gLastUsedItem = gBattleMons[gBattlerTarget].item;
-        }
-    }
-    gBattlescriptCurrInstr++;
-}
-
-static void atk08_adjustnormaldamage2(void) // The same as 0x7 except it doesn't check for false swipe move effect.
-{
-    u8 holdEffect, param;
-
-    ApplyRandomDmgMultiplier();
-
-    if (gBattleMons[gBattlerTarget].item == ITEM_ENIGMA_BERRY)
-    {
-        holdEffect = gEnigmaBerries[gBattlerTarget].holdEffect;
-        param = gEnigmaBerries[gBattlerTarget].holdEffectParam;
-    }
-    else
-    {
-        holdEffect = ItemId_GetHoldEffect(gBattleMons[gBattlerTarget].item);
-        param = ItemId_GetHoldEffectParam(gBattleMons[gBattlerTarget].item);
-    }
-
-    gPotentialItemEffectBattler = gBattlerTarget;
-
-    if (holdEffect == HOLD_EFFECT_FOCUS_BAND && (Random() % 100) < param)
-    {
-        RecordItemEffectBattle(gBattlerTarget, holdEffect);
-        gSpecialStatuses[gBattlerTarget].focusBanded = 1;
-    }
-    if (!(gBattleMons[gBattlerTarget].status2 & STATUS2_SUBSTITUTE)
-     && (gProtectStructs[gBattlerTarget].endured || gSpecialStatuses[gBattlerTarget].focusBanded)
-     && gBattleMons[gBattlerTarget].hp <= gBattleMoveDamage)
-    {
-        gBattleMoveDamage = gBattleMons[gBattlerTarget].hp - 1;
-        if (gProtectStructs[gBattlerTarget].endured)
-        {
-            gMoveResultFlags |= MOVE_RESULT_FOE_ENDURED;
-        }
-        else if (gSpecialStatuses[gBattlerTarget].focusBanded)
-        {
-            gMoveResultFlags |= MOVE_RESULT_FOE_HUNG_ON;
-            gLastUsedItem = gBattleMons[gBattlerTarget].item;
-        }
-    }
->>>>>>> bcf74df2
     gBattlescriptCurrInstr++;
 }
 
@@ -4642,22 +4433,15 @@
             gBattleScripting.atk49_state++;
             break;
         case ATK49_CHOICE_MOVE: // update choice band move
-<<<<<<< HEAD
-            if (!(gHitMarker & HITMARKER_OBEYS) || !HOLD_EFFECT_CHOICE(holdEffectAtk)
-                || gChosenMove == MOVE_STRUGGLE || (*choicedMoveAtk != 0 && *choicedMoveAtk != 0xFFFF))
-                    goto LOOP;
-            if ((gBattleMoves[gChosenMove].effect == EFFECT_BATON_PASS
+            if (gHitMarker & HITMARKER_OBEYS
+             && HOLD_EFFECT_CHOICE(holdEffectAtk)
+             && gChosenMove != MOVE_STRUGGLE
+             && (*choicedMoveAtk == 0 || *choicedMoveAtk == 0xFFFF))
+            {
+                if ((gBattleMoves[gChosenMove].effect == EFFECT_BATON_PASS
                  || gBattleMoves[gChosenMove].effect == EFFECT_HEALING_WISH
                  || gBattleMoves[gChosenMove].effect == EFFECT_HIT_ESCAPE)
-            && !(gMoveResultFlags & MOVE_RESULT_FAILED))
-=======
-            if (gHitMarker & HITMARKER_OBEYS
-             && holdEffectAtk == HOLD_EFFECT_CHOICE_BAND
-             && gChosenMove != MOVE_STRUGGLE 
-             && (*choicedMoveAtk == 0 || *choicedMoveAtk == 0xFFFF))
->>>>>>> bcf74df2
-            {
-                if (gChosenMove == MOVE_BATON_PASS && !(gMoveResultFlags & MOVE_RESULT_FAILED))
+                    && !(gMoveResultFlags & MOVE_RESULT_FAILED))
                 {
                     ++gBattleScripting.atk49_state;
                     break;
@@ -6276,34 +6060,9 @@
 {
     gActiveBattler = GetBattlerForBattleScript(gBattlescriptCurrInstr[1]);
 
-<<<<<<< HEAD
     // Popped Air Balloon cannot be restored by no means.
     if (GetBattlerHoldEffect(gActiveBattler, TRUE) != HOLD_EFFECT_AIR_BALLOON)
         gBattleStruct->usedHeldItems[gActiveBattler] = gBattleMons[gActiveBattler].item;
-=======
-    if (holdEffect == HOLD_EFFECT_FOCUS_BAND && (Random() % 100) < param)
-    {
-        RecordItemEffectBattle(gBattlerTarget, holdEffect);
-        gSpecialStatuses[gBattlerTarget].focusBanded = 1;
-    }
-    if (!(gBattleMons[gBattlerTarget].status2 & STATUS2_SUBSTITUTE)
-     && (gBattleMoves[gCurrentMove].effect == EFFECT_FALSE_SWIPE || gProtectStructs[gBattlerTarget].endured || gSpecialStatuses[gBattlerTarget].focusBanded)
-     && gBattleMons[gBattlerTarget].hp <= gBattleMoveDamage)
-    {
-        gBattleMoveDamage = gBattleMons[gBattlerTarget].hp - 1;
-        if (gProtectStructs[gBattlerTarget].endured)
-        {
-            gMoveResultFlags |= MOVE_RESULT_FOE_ENDURED;
-        }
-        else if (gSpecialStatuses[gBattlerTarget].focusBanded)
-        {
-            gMoveResultFlags |= MOVE_RESULT_FOE_HUNG_ON;
-            gLastUsedItem = gBattleMons[gBattlerTarget].item;
-        }
-    }
-    gBattlescriptCurrInstr++;
-}
->>>>>>> bcf74df2
 
     gBattleMons[gActiveBattler].item = 0;
 
@@ -11502,25 +11261,14 @@
         if (!ShouldShowBoxWasFullMessage())
         {
             gBattleCommunication[MULTISTRING_CHOOSER] = 0;
-<<<<<<< HEAD
-            StringCopy(gStringVar1, GetBoxNamePtr(VarGet(VAR_STORAGE_UNKNOWN)));
+            StringCopy(gStringVar1, GetBoxNamePtr(VarGet(VAR_PC_BOX_TO_SEND_MON)));
             GetMonData(&gEnemyParty[gBattlerPartyIndexes[GetCatchingBattler()]], MON_DATA_NICKNAME, gStringVar2);
         }
         else
         {
-            StringCopy(gStringVar1, GetBoxNamePtr(VarGet(VAR_STORAGE_UNKNOWN)));
+            StringCopy(gStringVar1, GetBoxNamePtr(VarGet(VAR_PC_BOX_TO_SEND_MON)));
             GetMonData(&gEnemyParty[gBattlerPartyIndexes[GetCatchingBattler()]], MON_DATA_NICKNAME, gStringVar2);
-            StringCopy(gStringVar3, GetBoxNamePtr(get_unknown_box_id()));
-=======
-            StringCopy(gStringVar1, GetBoxNamePtr(VarGet(VAR_PC_BOX_TO_SEND_MON)));
-            GetMonData(&gEnemyParty[gBattlerPartyIndexes[gBattlerAttacker ^ BIT_SIDE]], MON_DATA_NICKNAME, gStringVar2);
-        }
-        else
-        {
-            StringCopy(gStringVar1, GetBoxNamePtr(VarGet(VAR_PC_BOX_TO_SEND_MON))); // box the mon was sent to
-            GetMonData(&gEnemyParty[gBattlerPartyIndexes[gBattlerAttacker ^ BIT_SIDE]], MON_DATA_NICKNAME, gStringVar2);
-            StringCopy(gStringVar3, GetBoxNamePtr(GetPCBoxToSendMon())); //box the mon was going to be sent to
->>>>>>> bcf74df2
+            StringCopy(gStringVar3, GetBoxNamePtr(GetPCBoxToSendMon()));
             gBattleCommunication[MULTISTRING_CHOOSER] = 2;
         }
 
