--- conflicted
+++ resolved
@@ -8494,7 +8494,10 @@
             gBattlescriptCurrInstr += 7;    // exit if loop failed (failsafe)
         }
         return;
-<<<<<<< HEAD
+    case VARIOUS_MOVEEND_ITEM_EFFECTS:
+        if (ItemBattleEffects(1, gActiveBattler, FALSE))
+            return;
+        break;
     case VARIOUS_JUMP_IF_WEATHER_AFFECTED:
         {
             u32 weatherFlags = T1_READ_32(gBattlescriptCurrInstr + 3);
@@ -8504,12 +8507,6 @@
                 gBattlescriptCurrInstr += 11;
         }
         return;
-=======
-    case VARIOUS_MOVEEND_ITEM_EFFECTS:
-        if (ItemBattleEffects(1, gActiveBattler, FALSE))
-            return;
-        break;
->>>>>>> 0cd7f3ff
     }
 
     gBattlescriptCurrInstr += 3;
