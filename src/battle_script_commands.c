#include "global.h"
#include "battle.h"
#include "constants/battle_move_effects.h"
#include "constants/battle_script_commands.h"
#include "battle_message.h"
#include "battle_ai_script_commands.h"
#include "battle_scripts.h"
#include "constants/moves.h"
#include "constants/abilities.h"
#include "item.h"
#include "constants/items.h"
#include "constants/hold_effects.h"
#include "util.h"
#include "pokemon.h"
#include "random.h"
#include "battle_controllers.h"
#include "battle_interface.h"
#include "constants/species.h"
#include "constants/songs.h"
#include "constants/trainers.h"
#include "constants/battle_anim.h"
#include "constants/map_types.h"
#include "text.h"
#include "sound.h"
#include "pokedex.h"
#include "recorded_battle.h"
#include "window.h"
#include "reshow_battle_screen.h"
#include "main.h"
#include "palette.h"
#include "money.h"
#include "bg.h"
#include "string_util.h"
#include "pokemon_icon.h"
#include "m4a.h"
#include "mail.h"
#include "event_data.h"
#include "pokemon_storage_system.h"
#include "task.h"
#include "naming_screen.h"
#include "constants/battle_string_ids.h"
#include "battle_setup.h"
#include "overworld.h"
#include "party_menu.h"
#include "constants/battle_config.h"

extern u16 gBattle_BG1_X;
extern u16 gBattle_BG1_Y;
extern u16 gBattle_BG2_X;
extern u16 gBattle_BG2_Y;
extern u16 gBattle_BG3_X;
extern struct MusicPlayerInfo gMPlayInfo_BGM;

extern const u8* const gBattleScriptsForMoveEffects[];

// functions
extern void sub_81A5718(u8 battlerId); // battle frontier 2
extern void sub_81A56B4(void); // battle frontier 2
extern void ShowSelectMovePokemonSummaryScreen(struct Pokemon* party, u8 monPartyId, u8 monCount, void (*callback)(void), u16 move); // pokemon summary screen
extern u8 sub_81C1B94(void); // pokemon summary screen
extern void sub_81D388C(struct Pokemon* mon, void* statStoreLocation); // pokenav.s
extern void sub_81D3640(u8 arg0, void* statStoreLocation1, void* statStoreLocation2, u8 arg3, u8 arg4, u8 arg5); // pokenav.s
extern void sub_81D3784(u8 arg0, void* statStoreLocation1, u8 arg2, u8 arg3, u8 arg4); // pokenav.s
extern u8* GetMonNickname(struct Pokemon* mon, u8* dst); // party_menu
extern u8 sub_81A5258(u8* arg0); // battle frontier 2
extern void sub_81A5BF8(void); // battle frontier 2
extern void sub_81A5D44(void); // battle frontier 2
extern void sub_81B8E80(u8 battlerId, u8, u8); // party menu
extern bool8 sub_81B1250(void); // ?
extern bool8 InBattlePike(void);
extern bool8 InBattlePyramid(void);
extern u16 GetBattlePyramidPickupItemId(void);
extern u8 sub_813B21C(void);
extern u16 get_unknown_box_id(void);

#define DEFENDER_IS_PROTECTED ((gProtectStructs[gBattlerTarget].protected) && (gBattleMoves[gCurrentMove].flags & FLAG_PROTECT_AFFECTED))

// this file's functions
static bool8 IsTwoTurnsMove(u16 move);
static void TrySetDestinyBondToHappen(void);
static u8 AttacksThisTurn(u8 battlerId, u16 move); // Note: returns 1 if it's a charging turn, otherwise 2.
static u8 ChangeStatBuffs(s8 statValue, u8 statId, u8, const u8* BS_ptr);
static bool32 IsMonGettingExpSentOut(void);
static void sub_804F17C(void);
static bool8 sub_804F1CC(void);
static void sub_804F100(void);
static void sub_804F144(void);
static bool8 sub_804F344(void);
static void PutMonIconOnLvlUpBox(void);
static void PutLevelAndGenderOnLvlUpBox(void);

static void SpriteCB_MonIconOnLvlUpBox(struct Sprite* sprite);

static void atk00_attackcanceler(void);
static void atk01_accuracycheck(void);
static void atk02_attackstring(void);
static void atk03_ppreduce(void);
static void atk04_critcalc(void);
static void atk05_damagecalc(void);
static void atk06_typecalc(void);
static void atk07_adjustdamage(void);
static void atk08_multihitresultmessage(void);
static void atk09_attackanimation(void);
static void atk0A_waitanimation(void);
static void atk0B_healthbarupdate(void);
static void atk0C_datahpupdate(void);
static void atk0D_critmessage(void);
static void atk0E_effectivenesssound(void);
static void atk0F_resultmessage(void);
static void atk10_printstring(void);
static void atk11_printselectionstring(void);
static void atk12_waitmessage(void);
static void atk13_printfromtable(void);
static void atk14_printselectionstringfromtable(void);
static void atk15_seteffectwithchance(void);
static void atk16_seteffectprimary(void);
static void atk17_seteffectsecondary(void);
static void atk18_clearstatusfromeffect(void);
static void atk19_tryfaintmon(void);
static void atk1A_dofaintanimation(void);
static void atk1B_cleareffectsonfaint(void);
static void atk1C_jumpifstatus(void);
static void atk1D_jumpifstatus2(void);
static void atk1E_jumpifability(void);
static void atk1F_jumpifsideaffecting(void);
static void atk20_jumpifstat(void);
static void atk21_jumpifstatus3condition(void);
static void atk22_jumpiftype(void);
static void atk23_getexp(void);
static void atk24(void);
static void atk25_movevaluescleanup(void);
static void atk26_setmultihit(void);
static void atk27_decrementmultihit(void);
static void atk28_goto(void);
static void atk29_jumpifbyte(void);
static void atk2A_jumpifhalfword(void);
static void atk2B_jumpifword(void);
static void atk2C_jumpifarrayequal(void);
static void atk2D_jumpifarraynotequal(void);
static void atk2E_setbyte(void);
static void atk2F_addbyte(void);
static void atk30_subbyte(void);
static void atk31_copyarray(void);
static void atk32_copyarraywithindex(void);
static void atk33_orbyte(void);
static void atk34_orhalfword(void);
static void atk35_orword(void);
static void atk36_bicbyte(void);
static void atk37_bichalfword(void);
static void atk38_bicword(void);
static void atk39_pause(void);
static void atk3A_waitstate(void);
static void atk3B_healthbar_update(void);
static void atk3C_return(void);
static void atk3D_end(void);
static void atk3E_end2(void);
static void atk3F_end3(void);
static void atk40_jumpifaffectedbyprotect(void);
static void atk41_call(void);
static void atk42_setroost(void);
static void atk43_jumpifabilitypresent(void);
static void atk44_endselectionscript(void);
static void atk45_playanimation(void);
static void atk46_playanimation2(void);
static void atk47_setgraphicalstatchangevalues(void);
static void atk48_playstatchangeanimation(void);
static void atk49_moveend(void);
static void atk4A_sethealblock(void);
static void atk4B_returnatktoball(void);
static void atk4C_getswitchedmondata(void);
static void atk4D_switchindataupdate(void);
static void atk4E_switchinanim(void);
static void atk4F_jumpifcantswitch(void);
static void atk50_openpartyscreen(void);
static void atk51_switchhandleorder(void);
static void atk52_switchineffects(void);
static void atk53_trainerslidein(void);
static void atk54_playse(void);
static void atk55_fanfare(void);
static void atk56_playfaintcry(void);
static void atk57(void);
static void atk58_returntoball(void);
static void atk59_handlelearnnewmove(void);
static void atk5A_yesnoboxlearnmove(void);
static void atk5B_yesnoboxstoplearningmove(void);
static void atk5C_hitanimation(void);
static void atk5D_getmoneyreward(void);
static void atk5E(void);
static void atk5F_swapattackerwithtarget(void);
static void atk60_incrementgamestat(void);
static void atk61_drawpartystatussummary(void);
static void atk62_hidepartystatussummary(void);
static void atk63_jumptorandomattack(void);
static void atk64_statusanimation(void);
static void atk65_status2animation(void);
static void atk66_chosenstatusanimation(void);
static void atk67_yesnobox(void);
static void atk68_cancelallactions(void);
static void atk69_setgravity(void);
static void atk6A_removeitem(void);
static void atk6B_atknameinbuff1(void);
static void atk6C_drawlvlupbox(void);
static void atk6D_resetsentmonsvalue(void);
static void atk6E_setatktoplayer0(void);
static void atk6F_makevisible(void);
static void atk70_recordability(void);
static void atk71_buffermovetolearn(void);
static void atk72_jumpifplayerran(void);
static void atk73_hpthresholds(void);
static void atk74_hpthresholds2(void);
static void atk75_useitemonopponent(void);
static void atk76_various(void);
static void atk77_setprotectlike(void);
static void atk78_faintifabilitynotdamp(void);
static void atk79_setatkhptozero(void);
static void atk7A_jumpifnexttargetvalid(void);
static void atk7B_tryhealhalfhealth(void);
static void atk7C_trymirrormove(void);
static void atk7D_setrain(void);
static void atk7E_setreflect(void);
static void atk7F_setseeded(void);
static void atk80_manipulatedamage(void);
static void atk81_trysetrest(void);
static void atk82_jumpifnotfirstturn(void);
static void atk83_setmiracleeye(void);
static void atk84_jumpifcantmakeasleep(void);
static void atk85_stockpile(void);
static void atk86_stockpiletobasedamage(void);
static void atk87_stockpiletohpheal(void);
static void atk88_setdrainedhp(void);
static void atk89_statbuffchange(void);
static void atk8A_normalisebuffs(void);
static void atk8B_setbide(void);
static void atk8C_confuseifrepeatingattackends(void);
static void atk8D_setmultihitcounter(void);
static void atk8E_initmultihitstring(void);
static void atk8F_forcerandomswitch(void);
static void atk90_tryconversiontypechange(void);
static void atk91_givepaydaymoney(void);
static void atk92_setlightscreen(void);
static void atk93_tryKO(void);
static void atk94_damagetohalftargethp(void);
static void atk95_setsandstorm(void);
static void atk96_weatherdamage(void);
static void atk97_tryinfatuating(void);
static void atk98_updatestatusicon(void);
static void atk99_setmist(void);
static void atk9A_setfocusenergy(void);
static void atk9B_transformdataexecution(void);
static void atk9C_setsubstitute(void);
static void atk9D_mimicattackcopy(void);
static void atk9E_metronome(void);
static void atk9F_dmgtolevel(void);
static void atkA0_psywavedamageeffect(void);
static void atkA1_counterdamagecalculator(void);
static void atkA2_mirrorcoatdamagecalculator(void);
static void atkA3_disablelastusedattack(void);
static void atkA4_trysetencore(void);
static void atkA5_painsplitdmgcalc(void);
static void atkA6_settypetorandomresistance(void);
static void atkA7_setalwayshitflag(void);
static void atkA8_copymovepermanently(void);
static void atkA9_trychoosesleeptalkmove(void);
static void atkAA_setdestinybond(void);
static void atkAB_trysetdestinybondtohappen(void);
static void atkAC_settailwind(void);
static void atkAD_tryspiteppreduce(void);
static void atkAE_healpartystatus(void);
static void atkAF_cursetarget(void);
static void atkB0_trysetspikes(void);
static void atkB1_setforesight(void);
static void atkB2_trysetperishsong(void);
static void atkB3_handlerollout(void);
static void atkB4_jumpifconfusedandstatmaxed(void);
static void atkB5_handlefurycutter(void);
static void atkB6_setembargo(void);
static void atkB7_presentdamagecalculation(void);
static void atkB8_setsafeguard(void);
static void atkB9_magnitudedamagecalculation(void);
static void atkBA_jumpifnopursuitswitchdmg(void);
static void atkBB_setsunny(void);
static void atkBC_maxattackhalvehp(void);
static void atkBD_copyfoestats(void);
static void atkBE_rapidspinfree(void);
static void atkBF_setdefensecurlbit(void);
static void atkC0_recoverbasedonsunlight(void);
static void atkC1_setstickyweb(void);
static void atkC2_selectfirstvalidtarget(void);
static void atkC3_trysetfutureattack(void);
static void atkC4_trydobeatup(void);
static void atkC5_setsemiinvulnerablebit(void);
static void atkC6_clearsemiinvulnerablebit(void);
static void atkC7_setminimize(void);
static void atkC8_sethail(void);
static void atkC9_jumpifattackandspecialattackcannotfall(void);
static void atkCA_setforcedtarget(void);
static void atkCB_setcharge(void);
static void atkCC_callterrainattack(void);
static void atkCD_cureifburnedparalysedorpoisoned(void);
static void atkCE_settorment(void);
static void atkCF_jumpifnodamage(void);
static void atkD0_settaunt(void);
static void atkD1_trysethelpinghand(void);
static void atkD2_tryswapitems(void);
static void atkD3_trycopyability(void);
static void atkD4_trywish(void);
static void atkD5_settoxicspikes(void);
static void atkD6_setgastroacid(void);
static void atkD7_setyawn(void);
static void atkD8_setdamagetohealthdifference(void);
static void atkD9_setroom(void);
static void atkDA_tryswapabilities(void);
static void atkDB_tryimprision(void);
static void atkDC_setstealthrock(void);
static void atkDD_setuserstatus3(void);
static void atkDE_asistattackselect(void);
static void atkDF_trysetmagiccoat(void);
static void atkE0_trysetsnatch(void);
static void atkE1_trygetintimidatetarget(void);
static void atkE2_switchoutabilities(void);
static void atkE3_jumpifhasnohp(void);
static void atkE4_getsecretpowereffect(void);
static void atkE5_pickup(void);
static void atkE6_docastformchangeanimation(void);
static void atkE7_trycastformdatachange(void);
static void atkE8_settypebasedhalvers(void);
static void atkE9_jumpifsubstituteblocks(void);
static void atkEA_tryrecycleitem(void);
static void atkEB_settypetoterrain(void);
static void atkEC_pursuitrelated(void);
static void atkEF_snatchsetbattlers(void);
static void atkEE_removelightscreenreflect(void);
static void atkEF_handleballthrow(void);
static void atkF0_givecaughtmon(void);
static void atkF1_trysetcaughtmondexflags(void);
static void atkF2_displaydexinfo(void);
static void atkF3_trygivecaughtmonnick(void);
static void atkF4_subattackerhpbydmg(void);
static void atkF5_removeattackerstatus1(void);
static void atkF6_finishaction(void);
static void atkF7_finishturn(void);
static void atkF8_trainerslideout(void);
static void atkF9_settelekinesis(void);
static void atkFA_swapstatstages(void);
static void atkFB_averagestats(void);
static void atkFC_jumpifoppositegenders(void);
static void atkFD_trygetbaddreamstarget(void);
static void atkFE_tryworryseed(void);
static void atkFF_metalburstdamagecalculator(void);

void (* const gBattleScriptingCommandsTable[])(void) =
{
    atk00_attackcanceler,
    atk01_accuracycheck,
    atk02_attackstring,
    atk03_ppreduce,
    atk04_critcalc,
    atk05_damagecalc,
    atk06_typecalc,
    atk07_adjustdamage,
    atk08_multihitresultmessage,
    atk09_attackanimation,
    atk0A_waitanimation,
    atk0B_healthbarupdate,
    atk0C_datahpupdate,
    atk0D_critmessage,
    atk0E_effectivenesssound,
    atk0F_resultmessage,
    atk10_printstring,
    atk11_printselectionstring,
    atk12_waitmessage,
    atk13_printfromtable,
    atk14_printselectionstringfromtable,
    atk15_seteffectwithchance,
    atk16_seteffectprimary,
    atk17_seteffectsecondary,
    atk18_clearstatusfromeffect,
    atk19_tryfaintmon,
    atk1A_dofaintanimation,
    atk1B_cleareffectsonfaint,
    atk1C_jumpifstatus,
    atk1D_jumpifstatus2,
    atk1E_jumpifability,
    atk1F_jumpifsideaffecting,
    atk20_jumpifstat,
    atk21_jumpifstatus3condition,
    atk22_jumpiftype,
    atk23_getexp,
    atk24,
    atk25_movevaluescleanup,
    atk26_setmultihit,
    atk27_decrementmultihit,
    atk28_goto,
    atk29_jumpifbyte,
    atk2A_jumpifhalfword,
    atk2B_jumpifword,
    atk2C_jumpifarrayequal,
    atk2D_jumpifarraynotequal,
    atk2E_setbyte,
    atk2F_addbyte,
    atk30_subbyte,
    atk31_copyarray,
    atk32_copyarraywithindex,
    atk33_orbyte,
    atk34_orhalfword,
    atk35_orword,
    atk36_bicbyte,
    atk37_bichalfword,
    atk38_bicword,
    atk39_pause,
    atk3A_waitstate,
    atk3B_healthbar_update,
    atk3C_return,
    atk3D_end,
    atk3E_end2,
    atk3F_end3,
    atk40_jumpifaffectedbyprotect,
    atk41_call,
    atk42_setroost,
    atk43_jumpifabilitypresent,
    atk44_endselectionscript,
    atk45_playanimation,
    atk46_playanimation2,
    atk47_setgraphicalstatchangevalues,
    atk48_playstatchangeanimation,
    atk49_moveend,
    atk4A_sethealblock,
    atk4B_returnatktoball,
    atk4C_getswitchedmondata,
    atk4D_switchindataupdate,
    atk4E_switchinanim,
    atk4F_jumpifcantswitch,
    atk50_openpartyscreen,
    atk51_switchhandleorder,
    atk52_switchineffects,
    atk53_trainerslidein,
    atk54_playse,
    atk55_fanfare,
    atk56_playfaintcry,
    atk57,
    atk58_returntoball,
    atk59_handlelearnnewmove,
    atk5A_yesnoboxlearnmove,
    atk5B_yesnoboxstoplearningmove,
    atk5C_hitanimation,
    atk5D_getmoneyreward,
    atk5E,
    atk5F_swapattackerwithtarget,
    atk60_incrementgamestat,
    atk61_drawpartystatussummary,
    atk62_hidepartystatussummary,
    atk63_jumptorandomattack,
    atk64_statusanimation,
    atk65_status2animation,
    atk66_chosenstatusanimation,
    atk67_yesnobox,
    atk68_cancelallactions,
    atk69_setgravity,
    atk6A_removeitem,
    atk6B_atknameinbuff1,
    atk6C_drawlvlupbox,
    atk6D_resetsentmonsvalue,
    atk6E_setatktoplayer0,
    atk6F_makevisible,
    atk70_recordability,
    atk71_buffermovetolearn,
    atk72_jumpifplayerran,
    atk73_hpthresholds,
    atk74_hpthresholds2,
    atk75_useitemonopponent,
    atk76_various,
    atk77_setprotectlike,
    atk78_faintifabilitynotdamp,
    atk79_setatkhptozero,
    atk7A_jumpifnexttargetvalid,
    atk7B_tryhealhalfhealth,
    atk7C_trymirrormove,
    atk7D_setrain,
    atk7E_setreflect,
    atk7F_setseeded,
    atk80_manipulatedamage,
    atk81_trysetrest,
    atk82_jumpifnotfirstturn,
    atk83_setmiracleeye,
    atk84_jumpifcantmakeasleep,
    atk85_stockpile,
    atk86_stockpiletobasedamage,
    atk87_stockpiletohpheal,
    atk88_setdrainedhp,
    atk89_statbuffchange,
    atk8A_normalisebuffs,
    atk8B_setbide,
    atk8C_confuseifrepeatingattackends,
    atk8D_setmultihitcounter,
    atk8E_initmultihitstring,
    atk8F_forcerandomswitch,
    atk90_tryconversiontypechange,
    atk91_givepaydaymoney,
    atk92_setlightscreen,
    atk93_tryKO,
    atk94_damagetohalftargethp,
    atk95_setsandstorm,
    atk96_weatherdamage,
    atk97_tryinfatuating,
    atk98_updatestatusicon,
    atk99_setmist,
    atk9A_setfocusenergy,
    atk9B_transformdataexecution,
    atk9C_setsubstitute,
    atk9D_mimicattackcopy,
    atk9E_metronome,
    atk9F_dmgtolevel,
    atkA0_psywavedamageeffect,
    atkA1_counterdamagecalculator,
    atkA2_mirrorcoatdamagecalculator,
    atkA3_disablelastusedattack,
    atkA4_trysetencore,
    atkA5_painsplitdmgcalc,
    atkA6_settypetorandomresistance,
    atkA7_setalwayshitflag,
    atkA8_copymovepermanently,
    atkA9_trychoosesleeptalkmove,
    atkAA_setdestinybond,
    atkAB_trysetdestinybondtohappen,
    atkAC_settailwind,
    atkAD_tryspiteppreduce,
    atkAE_healpartystatus,
    atkAF_cursetarget,
    atkB0_trysetspikes,
    atkB1_setforesight,
    atkB2_trysetperishsong,
    atkB3_handlerollout,
    atkB4_jumpifconfusedandstatmaxed,
    atkB5_handlefurycutter,
    atkB6_setembargo,
    atkB7_presentdamagecalculation,
    atkB8_setsafeguard,
    atkB9_magnitudedamagecalculation,
    atkBA_jumpifnopursuitswitchdmg,
    atkBB_setsunny,
    atkBC_maxattackhalvehp,
    atkBD_copyfoestats,
    atkBE_rapidspinfree,
    atkBF_setdefensecurlbit,
    atkC0_recoverbasedonsunlight,
    atkC1_setstickyweb,
    atkC2_selectfirstvalidtarget,
    atkC3_trysetfutureattack,
    atkC4_trydobeatup,
    atkC5_setsemiinvulnerablebit,
    atkC6_clearsemiinvulnerablebit,
    atkC7_setminimize,
    atkC8_sethail,
    atkC9_jumpifattackandspecialattackcannotfall,
    atkCA_setforcedtarget,
    atkCB_setcharge,
    atkCC_callterrainattack,
    atkCD_cureifburnedparalysedorpoisoned,
    atkCE_settorment,
    atkCF_jumpifnodamage,
    atkD0_settaunt,
    atkD1_trysethelpinghand,
    atkD2_tryswapitems,
    atkD3_trycopyability,
    atkD4_trywish,
    atkD5_settoxicspikes,
    atkD6_setgastroacid,
    atkD7_setyawn,
    atkD8_setdamagetohealthdifference,
    atkD9_setroom,
    atkDA_tryswapabilities,
    atkDB_tryimprision,
    atkDC_setstealthrock,
    atkDD_setuserstatus3,
    atkDE_asistattackselect,
    atkDF_trysetmagiccoat,
    atkE0_trysetsnatch,
    atkE1_trygetintimidatetarget,
    atkE2_switchoutabilities,
    atkE3_jumpifhasnohp,
    atkE4_getsecretpowereffect,
    atkE5_pickup,
    atkE6_docastformchangeanimation,
    atkE7_trycastformdatachange,
    atkE8_settypebasedhalvers,
    atkE9_jumpifsubstituteblocks,
    atkEA_tryrecycleitem,
    atkEB_settypetoterrain,
    atkEC_pursuitrelated,
    atkEF_snatchsetbattlers,
    atkEE_removelightscreenreflect,
    atkEF_handleballthrow,
    atkF0_givecaughtmon,
    atkF1_trysetcaughtmondexflags,
    atkF2_displaydexinfo,
    atkF3_trygivecaughtmonnick,
    atkF4_subattackerhpbydmg,
    atkF5_removeattackerstatus1,
    atkF6_finishaction,
    atkF7_finishturn,
    atkF8_trainerslideout,
    atkF9_settelekinesis,
    atkFA_swapstatstages,
    atkFB_averagestats,
    atkFC_jumpifoppositegenders,
    atkFD_trygetbaddreamstarget,
    atkFE_tryworryseed,
    atkFF_metalburstdamagecalculator,
};

struct StatFractions
{
    u8 dividend;
    u8 divisor;
};

static const struct StatFractions sAccuracyStageRatios[] =
{
    { 33, 100}, // -6
    { 36, 100}, // -5
    { 43, 100}, // -4
    { 50, 100}, // -3
    { 60, 100}, // -2
    { 75, 100}, // -1
    {  1,   1}, //  0
    {133, 100}, // +1
    {166, 100}, // +2
    {  2,   1}, // +3
    {233, 100}, // +4
    {133,  50}, // +5
    {  3,   1}, // +6
};

static const u32 sStatusFlagsForMoveEffects[] =
{
    0x00000000,
    STATUS1_SLEEP,
    STATUS1_POISON,
    STATUS1_BURN,
    STATUS1_FREEZE,
    STATUS1_PARALYSIS,
    STATUS1_TOXIC_POISON,
    STATUS2_CONFUSION,
    STATUS2_FLINCHED,
    0x00000000,
    STATUS2_UPROAR,
    0x00000000,
    STATUS2_MULTIPLETURNS,
    STATUS2_WRAPPED,
    0x00000000,
    0x00000000,
    0x00000000,
    0x00000000,
    0x00000000,
    0x00000000,
    0x00000000,
    0x00000000,
    0x00000000,
    0x00000000,
    0x00000000,
    0x00000000,
    0x00000000,
    0x00000000,
    0x00000000,
    STATUS2_RECHARGE,
    0x00000000,
    0x00000000,
    STATUS2_ESCAPE_PREVENTION,
    STATUS2_NIGHTMARE,
    0x00000000,
    0x00000000,
    0x00000000,
    0x00000000,
    0x00000000,
    0x00000000,
    0x00000000,
    0x00000000,
    0x00000000,
    0x00000000,
    0x00000000,
    0x00000000,
    0x00000000,
    0x00000000,
    0x00000000,
    0x00000000,
    0x00000000,
    0x00000000,
    0x00000000,
    STATUS2_LOCK_CONFUSE,
    0x00000000,
    0x00000000,
    0x00000000,
    0x00000000,
    0x00000000,
    0x00000000
};

static const u8* const sMoveEffectBS_Ptrs[] =
{
    BattleScript_MoveEffectSleep,	    //  0
    BattleScript_MoveEffectSleep,		//	MOVE_EFFECT_SLEEP
    BattleScript_MoveEffectPoison,		//	MOVE_EFFECT_POISON
    BattleScript_MoveEffectBurn,		//	MOVE_EFFECT_BURN
    BattleScript_MoveEffectFreeze,		//	MOVE_EFFECT_FREEZE
    BattleScript_MoveEffectParalysis,   //	MOVE_EFFECT_PARALYSIS
    BattleScript_MoveEffectToxic,		//	MOVE_EFFECT_TOXIC
    BattleScript_MoveEffectConfusion,	//	MOVE_EFFECT_CONFUSION
    BattleScript_MoveEffectSleep,		//	MOVE_EFFECT_FLINCH
    BattleScript_MoveEffectSleep,		//	MOVE_EFFECT_TRI_ATTACK
    BattleScript_MoveEffectUproar,		//	MOVE_EFFECT_UPROAR
    BattleScript_MoveEffectPayDay,		//	MOVE_EFFECT_PAYDAY
    BattleScript_MoveEffectSleep,		//	MOVE_EFFECT_CHARGING
    BattleScript_MoveEffectWrap,		//	MOVE_EFFECT_WRAP
    BattleScript_MoveEffectRecoil,	    //	MOVE_EFFECT_RECOIL_25
    BattleScript_MoveEffectSleep,		//	MOVE_EFFECT_ATK_PLUS_1
    BattleScript_MoveEffectSleep,		//	MOVE_EFFECT_DEF_PLUS_1
    BattleScript_MoveEffectSleep,		//	MOVE_EFFECT_SPD_PLUS_1
    BattleScript_MoveEffectSleep,		//	MOVE_EFFECT_SP_ATK_PLUS_1
    BattleScript_MoveEffectSleep,		//	MOVE_EFFECT_SP_DEF_PLUS_1
    BattleScript_MoveEffectSleep,		//	MOVE_EFFECT_ACC_PLUS_1
    BattleScript_MoveEffectSleep,		//	MOVE_EFFECT_EVS_PLUS_1
    BattleScript_MoveEffectSleep,		//	MOVE_EFFECT_ATK_MINUS_1
    BattleScript_MoveEffectSleep,		//	MOVE_EFFECT_DEF_MINUS_1
    BattleScript_MoveEffectSleep,		//	MOVE_EFFECT_SPD_MINUS_1
    BattleScript_MoveEffectSleep,		//	MOVE_EFFECT_SP_ATK_MINUS_1
    BattleScript_MoveEffectSleep,		//	MOVE_EFFECT_SP_DEF_MINUS_1
    BattleScript_MoveEffectSleep,		//	MOVE_EFFECT_ACC_MINUS_1
    BattleScript_MoveEffectSleep,		//	MOVE_EFFECT_EVS_MINUS_1
    BattleScript_MoveEffectSleep,		//	MOVE_EFFECT_RECHARGE
    BattleScript_MoveEffectSleep,		//	MOVE_EFFECT_RAGE
    BattleScript_MoveEffectSleep,		//	MOVE_EFFECT_STEAL_ITEM
    BattleScript_MoveEffectSleep,		//	MOVE_EFFECT_PREVENT_ESCAPE
    BattleScript_MoveEffectSleep,		//	MOVE_EFFECT_NIGHTMARE
    BattleScript_MoveEffectSleep,		//	MOVE_EFFECT_ALL_STATS_UP
    BattleScript_MoveEffectSleep,		//	MOVE_EFFECT_RAPIDSPIN
    BattleScript_MoveEffectSleep,		//	MOVE_EFFECT_REMOVE_PARALYSIS
    BattleScript_MoveEffectSleep,		//	MOVE_EFFECT_ATK_DEF_DOWN
    BattleScript_MoveEffectRecoil,	    //	MOVE_EFFECT_RECOIL_33
};

static const struct WindowTemplate sUnusedWinTemplate = {0, 1, 3, 7, 0xF, 0x1F, 0x3F};

static const u16 sUnknown_0831C2C8[] = INCBIN_U16("graphics/battle_interface/unk_battlebox.gbapal");
static const u8 sUnknown_0831C2E8[] = INCBIN_U8("graphics/battle_interface/unk_battlebox.4bpp.lz");

// unused
static const u8 sRubyLevelUpStatBoxStats[] =
{
    MON_DATA_MAX_HP, MON_DATA_SPATK, MON_DATA_ATK,
    MON_DATA_SPDEF, MON_DATA_DEF, MON_DATA_SPEED
};

#define MON_ICON_LVLUP_BOX_TAG      0xD75A

static const struct OamData sOamData_MonIconOnLvlUpBox =
{
    .y = 0,
    .affineMode = 0,
    .objMode = 0,
    .mosaic = 0,
    .bpp = 0,
    .shape = 0,
    .x = 0,
    .matrixNum = 0,
    .size = 2,
    .tileNum = 0,
    .priority = 0,
    .paletteNum = 0,
    .affineParam = 0,
};

static const struct SpriteTemplate sSpriteTemplate_MonIconOnLvlUpBox =
{
    .tileTag = MON_ICON_LVLUP_BOX_TAG,
    .paletteTag = MON_ICON_LVLUP_BOX_TAG,
    .oam = &sOamData_MonIconOnLvlUpBox,
    .anims = gDummySpriteAnimTable,
    .images = NULL,
    .affineAnims = gDummySpriteAffineAnimTable,
    .callback = SpriteCB_MonIconOnLvlUpBox
};

static const u16 sProtectSuccessRates[] = {USHRT_MAX, USHRT_MAX / 2, USHRT_MAX / 4, USHRT_MAX / 8};

#define MIMIC_FORBIDDEN_END             0xFFFE
#define METRONOME_FORBIDDEN_END         0xFFFF
#define ASSIST_FORBIDDEN_END            0xFFFF

static const u16 sMovesForbiddenToCopy[] =
{
     MOVE_METRONOME,
     MOVE_STRUGGLE,
     MOVE_SKETCH,
     MOVE_MIMIC,
     MIMIC_FORBIDDEN_END,
     MOVE_COUNTER,
     MOVE_MIRROR_COAT,
     MOVE_PROTECT,
     MOVE_DETECT,
     MOVE_ENDURE,
     MOVE_DESTINY_BOND,
     MOVE_SLEEP_TALK,
     MOVE_THIEF,
     MOVE_FOLLOW_ME,
     MOVE_SNATCH,
     MOVE_HELPING_HAND,
     MOVE_COVET,
     MOVE_TRICK,
     MOVE_FOCUS_PUNCH,
     METRONOME_FORBIDDEN_END
};

static const u16 sNaturePowerMoves[] =
{
    MOVE_STUN_SPORE,
    MOVE_RAZOR_LEAF,
    MOVE_EARTHQUAKE,
    MOVE_HYDRO_PUMP,
    MOVE_SURF,
    MOVE_BUBBLE_BEAM,
    MOVE_ROCK_SLIDE,
    MOVE_SHADOW_BALL,
    MOVE_SWIFT,
    MOVE_SWIFT
};

static const u16 sPickupItems[] =
{
    ITEM_POTION,
	ITEM_ANTIDOTE,
	ITEM_SUPER_POTION,
	ITEM_GREAT_BALL,
	ITEM_REPEL,
	ITEM_ESCAPE_ROPE,
	ITEM_X_ATTACK,
	ITEM_FULL_HEAL,
	ITEM_ULTRA_BALL,
	ITEM_HYPER_POTION,
	ITEM_RARE_CANDY,
	ITEM_PROTEIN,
	ITEM_REVIVE,
	ITEM_HP_UP,
	ITEM_FULL_RESTORE,
	ITEM_MAX_REVIVE,
	ITEM_PP_UP,
	ITEM_MAX_ELIXIR,
};

static const u16 sRarePickupItems[] =
{
    ITEM_HYPER_POTION,
	ITEM_NUGGET,
	ITEM_KINGS_ROCK,
	ITEM_FULL_RESTORE,
	ITEM_ETHER,
	ITEM_WHITE_HERB,
	ITEM_TM44_REST,
	ITEM_ELIXIR,
	ITEM_TM01_FOCUS_PUNCH,
	ITEM_LEFTOVERS,
	ITEM_TM26_EARTHQUAKE,
};

static const u8 sPickupProbabilities[] =
{
    30, 40, 50, 60, 70, 80, 90, 94, 98
};

static const u8 sTerrainToType[] =
{
    TYPE_GRASS, // tall grass
    TYPE_GRASS, // long grass
    TYPE_GROUND, // sand
    TYPE_WATER, // underwater
    TYPE_WATER, // water
    TYPE_WATER, // pond water
    TYPE_ROCK, // rock
    TYPE_ROCK, // cave
    TYPE_NORMAL, // building
    TYPE_NORMAL, // plain
};

static const u8 sBallCatchBonuses[] =
{
    20, 15, 10, 15 // Ultra, Great, Poke, Safari
};

const ALIGNED(4) u8 gUnknown_0831C494[][4] =
{
    {0x3d, 0x44, 0x3d, 0x44},
    {0x14, 0x2d, 0x54, 0x5c},
    {0x46, 0x55, 0x20, 0x5c},
    {0x26, 0x45, 0x46, 0x55},
    {0x14, 0x5a, 0x46, 0x5c},
    {0x1e, 0x32, 0x20, 0x5a},
    {0x38, 0x4e, 0x38, 0x4e},
    {0x19, 0x28, 0x4b, 0x5a},
    {0x45, 0x4b, 0x1c, 0x53},
    {0x23, 0x2d, 0x1d, 0x23},
    {0x3e, 0x48, 0x1e, 0x32},
    {0x3a, 0x5f, 0x58, 0x5e},
    {0x22, 0x2d, 0x1d, 0x28},
    {0x23, 0x28, 0x23, 0x5f},
    {0x38, 0x4e, 0x38, 0x4e},
    {0x23, 0x50, 0x22, 0x5e},
    {0x2c, 0x5e, 0x22, 0x28},
    {0x38, 0x4e, 0x38, 0x4e},
    {0x1e, 0x58, 0x1e, 0x58},
    {0x1e, 0x2b, 0x1b, 0x21},
    {0x28, 0x5a, 0x19, 0x57},
    {0x12, 0x58, 0x5a, 0x5f},
    {0x58, 0x5e, 0x16, 0x2a},
    {0x2a, 0x5c, 0x2a, 0x2f},
    {0x38, 0x4e, 0x38, 0x4e}
};

static const u8 sUnknown_0831C4F8[] =
{
	0x03, 0x00, 0x01, 0x00, 0x00, 0x01, 0x03, 0x00,
	0x01, 0x02, 0x02, 0x00, 0x03, 0x01, 0x03, 0x01,
	0x02, 0x03, 0x03, 0x02, 0x01, 0x00, 0x02, 0x02,
	0x03, 0x00, 0x00, 0x00
};

static void atk00_attackcanceler(void)
{
    s32 i;

    if (gBattleOutcome != 0)
    {
        gCurrentActionFuncId = B_ACTION_FINISHED;
        return;
    }
    if (gBattleMons[gBattlerAttacker].hp == 0 && !(gHitMarker & HITMARKER_NO_ATTACKSTRING))
    {
        gHitMarker |= HITMARKER_UNABLE_TO_USE_MOVE;
        gBattlescriptCurrInstr = BattleScript_MoveEnd;
        return;
    }
    if (AtkCanceller_UnableToUseMove())
        return;
    if (AbilityBattleEffects(ABILITYEFFECT_MOVES_BLOCK, gBattlerTarget, 0, 0, 0))
        return;
    if (!gBattleMons[gBattlerAttacker].pp[gCurrMovePos] && gCurrentMove != MOVE_STRUGGLE && !(gHitMarker & 0x800200)
     && !(gBattleMons[gBattlerAttacker].status2 & STATUS2_MULTIPLETURNS))
    {
        gBattlescriptCurrInstr = BattleScript_NoPPForMove;
        gMoveResultFlags |= MOVE_RESULT_MISSED;
        return;
    }

    gHitMarker &= ~(HITMARKER_x800000);

    if (!(gHitMarker & HITMARKER_OBEYS) && !(gBattleMons[gBattlerAttacker].status2 & STATUS2_MULTIPLETURNS))
    {
        i = IsMonDisobedient(); // why use the 'i' variable...?
        switch (i)
        {
        case 0:
            break;
        case 2:
            gHitMarker |= HITMARKER_OBEYS;
            return;
        default:
            gMoveResultFlags |= MOVE_RESULT_MISSED;
            return;
        }
    }

    gHitMarker |= HITMARKER_OBEYS;

    if (gProtectStructs[gBattlerTarget].bounceMove
        && gBattleMoves[gCurrentMove].flags & FLAG_MAGICCOAT_AFFECTED
        && !gProtectStructs[gBattlerAttacker].usesBouncedMove)
    {
        PressurePPLose(gBattlerAttacker, gBattlerTarget, MOVE_MAGIC_COAT);
        gProtectStructs[gBattlerTarget].bounceMove = 0;
        gProtectStructs[gBattlerTarget].usesBouncedMove = 1;
        gBattleCommunication[MULTISTRING_CHOOSER] = 0;
        BattleScriptPushCursor();
        gBattlescriptCurrInstr = BattleScript_MagicCoatBounce;
        return;
    }
    else if (GetBattlerAbility(gBattlerTarget) == ABILITY_MAGIC_BOUNCE
             && gBattleMoves[gCurrentMove].flags & FLAG_MAGICCOAT_AFFECTED
             && !gProtectStructs[gBattlerAttacker].usesBouncedMove)
    {
        RecordAbilityBattle(gBattlerTarget, ABILITY_MAGIC_BOUNCE);
        gProtectStructs[gBattlerTarget].usesBouncedMove = 1;
        gBattleCommunication[MULTISTRING_CHOOSER] = 1;
        BattleScriptPushCursor();
        gBattlescriptCurrInstr = BattleScript_MagicCoatBounce;
        return;
    }

    for (i = 0; i < gBattlersCount; i++)
    {
        if ((gProtectStructs[gBattlerByTurnOrder[i]].stealMove) && gBattleMoves[gCurrentMove].flags & FLAG_SNATCH_AFFECTED)
        {
            PressurePPLose(gBattlerAttacker, gBattlerByTurnOrder[i], MOVE_SNATCH);
            gProtectStructs[gBattlerByTurnOrder[i]].stealMove = 0;
            gBattleScripting.battler = gBattlerByTurnOrder[i];
            BattleScriptPushCursor();
            gBattlescriptCurrInstr = BattleScript_SnatchedMove;
            return;
        }
    }

    if (gSpecialStatuses[gBattlerTarget].lightningRodRedirected)
    {
        gSpecialStatuses[gBattlerTarget].lightningRodRedirected = 0;
        gLastUsedAbility = ABILITY_LIGHTNING_ROD;
        BattleScriptPushCursor();
        gBattlescriptCurrInstr = BattleScript_TookAttack;
        RecordAbilityBattle(gBattlerTarget, gLastUsedAbility);
    }
    else if (gSpecialStatuses[gBattlerTarget].stormDrainRedirected)
    {
        gSpecialStatuses[gBattlerTarget].stormDrainRedirected = 0;
        gLastUsedAbility = ABILITY_STORM_DRAIN;
        BattleScriptPushCursor();
        gBattlescriptCurrInstr = BattleScript_TookAttack;
        RecordAbilityBattle(gBattlerTarget, gLastUsedAbility);
    }
    else if (DEFENDER_IS_PROTECTED
     && (gCurrentMove != MOVE_CURSE || IS_BATTLER_OF_TYPE(gBattlerAttacker, TYPE_GHOST))
     && ((!IsTwoTurnsMove(gCurrentMove) || (gBattleMons[gBattlerAttacker].status2 & STATUS2_MULTIPLETURNS))))
    {
        CancelMultiTurnMoves(gBattlerAttacker);
        gMoveResultFlags |= MOVE_RESULT_MISSED;
        gLastLandedMoves[gBattlerTarget] = 0;
        gLastHitByType[gBattlerTarget] = 0;
        gBattleCommunication[6] = 1;
        gBattlescriptCurrInstr++;
    }
    else
    {
        gBattlescriptCurrInstr++;
    }
}

static bool32 JumpIfMoveFailed(u8 adder, u16 move)
{
    if (gMoveResultFlags & MOVE_RESULT_NO_EFFECT)
    {
        gLastLandedMoves[gBattlerTarget] = 0;
        gLastHitByType[gBattlerTarget] = 0;
        gBattlescriptCurrInstr = T1_READ_PTR(gBattlescriptCurrInstr + 1);
        return TRUE;
    }
    else
    {
        TrySetDestinyBondToHappen();
        if (AbilityBattleEffects(ABILITYEFFECT_ABSORBING, gBattlerTarget, 0, 0, move))
            return TRUE;
    }
    gBattlescriptCurrInstr += adder;
    return FALSE;
}

static void atk40_jumpifaffectedbyprotect(void)
{
    if (DEFENDER_IS_PROTECTED)
    {
        gMoveResultFlags |= MOVE_RESULT_MISSED;
        JumpIfMoveFailed(5, 0);
        gBattleCommunication[6] = 1;
    }
    else
    {
        gBattlescriptCurrInstr += 5;
    }
}

bool8 JumpIfMoveAffectedByProtect(u16 move)
{
    bool8 affected = FALSE;
    if (DEFENDER_IS_PROTECTED)
    {
        gMoveResultFlags |= MOVE_RESULT_MISSED;
        JumpIfMoveFailed(7, move);
        gBattleCommunication[6] = 1;
        affected = TRUE;
    }
    return affected;
}

static bool32 AccuracyCalcHelper(u16 move)
{
    if (gStatuses3[gBattlerTarget] & STATUS3_ALWAYS_HITS && gDisableStructs[gBattlerTarget].battlerWithSureHit == gBattlerAttacker)
    {
        JumpIfMoveFailed(7, move);
        return TRUE;
    }
    else if (gBattleMoves[move].effect == EFFECT_TOXIC && IS_BATTLER_OF_TYPE(gBattlerAttacker, TYPE_POISON))
    {
        JumpIfMoveFailed(7, move);
        return TRUE;
    }
    else if (GetBattlerAbility(gBattlerAttacker) == ABILITY_NO_GUARD)
    {
        if (!JumpIfMoveFailed(7, move))
            RecordAbilityBattle(gBattlerAttacker, ABILITY_NO_GUARD);
        return TRUE;
    }
    else if (GetBattlerAbility(gBattlerTarget) == ABILITY_NO_GUARD)
    {
        if (!JumpIfMoveFailed(7, move))
            RecordAbilityBattle(gBattlerTarget, ABILITY_NO_GUARD);
        return TRUE;
    }

    if (!(gHitMarker & HITMARKER_IGNORE_ON_AIR) && gStatuses3[gBattlerTarget] & STATUS3_ON_AIR)
    {
        gMoveResultFlags |= MOVE_RESULT_MISSED;
        JumpIfMoveFailed(7, move);
        return TRUE;
    }

    gHitMarker &= ~HITMARKER_IGNORE_ON_AIR;

    if (!(gHitMarker & HITMARKER_IGNORE_UNDERGROUND) && gStatuses3[gBattlerTarget] & STATUS3_UNDERGROUND)
    {
        gMoveResultFlags |= MOVE_RESULT_MISSED;
        JumpIfMoveFailed(7, move);
        return TRUE;
    }

    gHitMarker &= ~HITMARKER_IGNORE_UNDERGROUND;

    if (!(gHitMarker & HITMARKER_IGNORE_UNDERWATER) && gStatuses3[gBattlerTarget] & STATUS3_UNDERWATER)
    {
        gMoveResultFlags |= MOVE_RESULT_MISSED;
        JumpIfMoveFailed(7, move);
        return TRUE;
    }

    gHitMarker &= ~HITMARKER_IGNORE_UNDERWATER;

    if ((WEATHER_HAS_EFFECT && (gBattleWeather & WEATHER_RAIN_ANY) && (gBattleMoves[move].effect == EFFECT_THUNDER || gBattleMoves[move].effect == EFFECT_HURRICANE))
     || (gBattleMoves[move].effect == EFFECT_VITAL_THROW)
     || (gBattleMoves[move].accuracy == 0))
    {
        JumpIfMoveFailed(7, move);
        return TRUE;
    }

    return FALSE;
}

static void atk01_accuracycheck(void)
{
    u16 move = T2_READ_16(gBattlescriptCurrInstr + 5);

    if (move == ACC_CURR_MOVE)
        move = gCurrentMove;

    if (move == NO_ACC_CALC_CHECK_LOCK_ON)
    {
        if (gStatuses3[gBattlerTarget] & STATUS3_ALWAYS_HITS && gDisableStructs[gBattlerTarget].battlerWithSureHit == gBattlerAttacker)
            gBattlescriptCurrInstr += 7;
        else if (gStatuses3[gBattlerTarget] & (STATUS3_SEMI_INVULNERABLE))
            gBattlescriptCurrInstr = T1_READ_PTR(gBattlescriptCurrInstr + 1);
        else if (!JumpIfMoveAffectedByProtect(0))
            gBattlescriptCurrInstr += 7;
    }
    else
    {
        u8 type, moveAcc, atkHoldEffect, atkParam, defHoldEffect, defParam, atkAbility, defAbility;
        s8 buff, accStage, evasionStage;
        u32 calc;

        GET_MOVE_TYPE(move, type);

        if (JumpIfMoveAffectedByProtect(move))
            return;
        if (AccuracyCalcHelper(move))
            return;

        atkAbility = GetBattlerAbility(gBattlerAttacker);
        defAbility = GetBattlerAbility(gBattlerTarget);

        accStage = gBattleMons[gBattlerAttacker].statStages[STAT_ACC];
        evasionStage = gBattleMons[gBattlerTarget].statStages[STAT_EVASION];
        if (atkAbility == ABILITY_UNAWARE)
            evasionStage = 6;
        if (gBattleMoves[move].flags & FLAG_STAT_STAGES_IGNORED)
            evasionStage = 6;
        if (defAbility == ABILITY_UNAWARE)
            accStage = 6;

        if (gBattleMons[gBattlerTarget].status2 & STATUS2_FORESIGHT || gStatuses3[gBattlerTarget] & STATUS3_MIRACLE_EYED)
            buff = accStage;
        else
            buff = accStage + 6 - evasionStage;

        if (buff < 0)
            buff = 0;
        if (buff > 0xC)
            buff = 0xC;

        moveAcc = gBattleMoves[move].accuracy;
        // Check Thunder and Hurricane on sunny weather.
        if (WEATHER_HAS_EFFECT && gBattleWeather & WEATHER_SUN_ANY && (gBattleMoves[move].effect == EFFECT_THUNDER || gBattleMoves[move].effect == EFFECT_HURRICANE))
            moveAcc = 50;
        // Check Wonder Skin.
        if (defAbility == ABILITY_WONDER_SKIN && gBattleMoves[move].power == 0)
            moveAcc = 50;

        calc = sAccuracyStageRatios[buff].dividend * moveAcc;
        calc /= sAccuracyStageRatios[buff].divisor;

        if (atkAbility == ABILITY_COMPOUND_EYES)
            calc = (calc * 130) / 100; // 1.3 compound eyes boost
        else if (atkAbility == ABILITY_VICTORY_STAR)
            calc = (calc * 110) / 100; // 1.1 victory star boost
        if (IsBattlerAlive(BATTLE_PARTNER(gBattlerAttacker)) && GetBattlerAbility(BATTLE_PARTNER(gBattlerAttacker)) == ABILITY_VICTORY_STAR)
            calc = (calc * 110) / 100; // 1.1 ally's victory star boost

        if (defAbility == ABILITY_SAND_VEIL && WEATHER_HAS_EFFECT && gBattleWeather & WEATHER_SANDSTORM_ANY)
            calc = (calc * 80) / 100; // 1.2 sand veil loss
        else if (defAbility == ABILITY_SNOW_CLOAK && WEATHER_HAS_EFFECT && gBattleWeather & WEATHER_HAIL_ANY)
            calc = (calc * 80) / 100; // 1.2 snow cloak loss
        else if (defAbility == ABILITY_TANGLED_FEET && gBattleMons[gBattlerTarget].status2 & STATUS2_CONFUSION)
            calc = (calc * 50) / 100; // 1.5 tangled feet loss

        if (atkAbility == ABILITY_HUSTLE && IS_MOVE_PHYSICAL(move))
            calc = (calc * 80) / 100; // 1.2 hustle loss

        defHoldEffect = GetBattlerHoldEffect(gBattlerTarget, TRUE);
        defParam = GetBattlerHoldEffectParam(gBattlerTarget);
        gPotentialItemEffectBattler = gBattlerTarget;

        atkHoldEffect = GetBattlerHoldEffect(gBattlerAttacker, TRUE);
        atkParam = GetBattlerHoldEffectParam(gBattlerAttacker);

        if (defHoldEffect == HOLD_EFFECT_EVASION_UP)
            calc = (calc * (100 - defParam)) / 100;

        if (atkHoldEffect == HOLD_EFFECT_WIDE_LENS)
            calc = (calc * (100 + atkParam)) / 100;
        else if (atkHoldEffect == HOLD_EFFECT_ZOOM_LENS && GetBattlerTurnOrderNum(gBattlerAttacker) > GetBattlerTurnOrderNum(gBattlerTarget));
            calc = (calc * (100 + atkParam)) / 100;

        // final calculation
        if ((Random() % 100 + 1) > calc)
        {
            gMoveResultFlags |= MOVE_RESULT_MISSED;
            if (gBattleTypeFlags & BATTLE_TYPE_DOUBLE &&
                (gBattleMoves[move].target == MOVE_TARGET_BOTH || gBattleMoves[move].target == MOVE_TARGET_FOES_AND_ALLY))
                gBattleCommunication[6] = 2;
            else
                gBattleCommunication[6] = 0;

            CalcTypeEffectivenessMultiplier(move, type, gBattlerAttacker, gBattlerTarget, TRUE);
        }
        JumpIfMoveFailed(7, move);
    }
}

static void atk02_attackstring(void)
{
    if (gBattleControllerExecFlags)
         return;
    if (!(gHitMarker & (HITMARKER_NO_ATTACKSTRING | HITMARKER_ATTACKSTRING_PRINTED)))
    {
        PrepareStringBattle(STRINGID_USEDMOVE, gBattlerAttacker);
        gHitMarker |= HITMARKER_ATTACKSTRING_PRINTED;
    }
    gBattlescriptCurrInstr++;
    gBattleCommunication[MSG_DISPLAY] = 0;
}

static void atk03_ppreduce(void)
{
    s32 ppToDeduct = 1;

    if (gBattleControllerExecFlags)
        return;

    if (!gSpecialStatuses[gBattlerAttacker].flag20)
    {
        switch (gBattleMoves[gCurrentMove].target)
        {
        case MOVE_TARGET_FOES_AND_ALLY:
            ppToDeduct += AbilityBattleEffects(ABILITYEFFECT_COUNT_ON_FIELD, gBattlerAttacker, ABILITY_PRESSURE, 0, 0);
            break;
        case MOVE_TARGET_BOTH:
        case MOVE_TARGET_OPPONENTS_FIELD:
            ppToDeduct += AbilityBattleEffects(ABILITYEFFECT_COUNT_OTHER_SIDE, gBattlerAttacker, ABILITY_PRESSURE, 0, 0);
            break;
        default:
            if (gBattlerAttacker != gBattlerTarget && gBattleMons[gBattlerTarget].ability == ABILITY_PRESSURE)
                ppToDeduct++;
            break;
        }
    }

    if (!(gHitMarker & (HITMARKER_NO_PPDEDUCT | HITMARKER_NO_ATTACKSTRING)) && gBattleMons[gBattlerAttacker].pp[gCurrMovePos])
    {
        gProtectStructs[gBattlerAttacker].notFirstStrike = 1;

        if (gBattleMons[gBattlerAttacker].pp[gCurrMovePos] > ppToDeduct)
            gBattleMons[gBattlerAttacker].pp[gCurrMovePos] -= ppToDeduct;
        else
            gBattleMons[gBattlerAttacker].pp[gCurrMovePos] = 0;

        if (!(gBattleMons[gBattlerAttacker].status2 & STATUS2_TRANSFORMED)
            && !((gDisableStructs[gBattlerAttacker].unk18_b) & gBitTable[gCurrMovePos]))
        {
            gActiveBattler = gBattlerAttacker;
            BtlController_EmitSetMonData(0, REQUEST_PPMOVE1_BATTLE + gCurrMovePos, 0, 1, &gBattleMons[gBattlerAttacker].pp[gCurrMovePos]);
            MarkBattlerForControllerExec(gBattlerAttacker);
        }
    }

    gHitMarker &= ~(HITMARKER_NO_PPDEDUCT);
    gBattlescriptCurrInstr++;
}

s32 CalcCritChanceStage(u8 battlerAtk, u8 battlerDef, u32 move, bool32 recordAbility)
{
    s32 critChance = 0;
    u32 abilityAtk = GetBattlerAbility(gBattlerAttacker);
    u32 abilityDef = GetBattlerAbility(gBattlerTarget);

    if (gSideStatuses[battlerDef] & SIDE_STATUS_LUCKY_CHANT
        || gStatuses3[gBattlerAttacker] & STATUS3_CANT_SCORE_A_CRIT)
    {
        critChance = -1;
    }
    else if (abilityDef == ABILITY_BATTLE_ARMOR || abilityDef == ABILITY_SHELL_ARMOR)
    {
        if (recordAbility)
            RecordAbilityBattle(battlerDef, abilityDef);
        critChance = -1;
    }
    else if (gStatuses3[battlerAtk] & STATUS3_LASER_FOCUS
             || gBattleMoves[move].effect == EFFECT_ALWAYS_CRIT
             || (abilityAtk == ABILITY_MERCILESS && gBattleMons[battlerDef].status1 & STATUS1_PSN_ANY))
    {
        critChance = -2;
    }
    else
    {
        u32 holdEffectAtk = GetBattlerHoldEffect(battlerAtk, TRUE);

        critChance  = 2 * ((gBattleMons[gBattlerAttacker].status2 & STATUS2_FOCUS_ENERGY) != 0)
                    + ((gBattleMoves[gCurrentMove].flags & FLAG_HIGH_CRIT) != 0)
                    + (holdEffectAtk == HOLD_EFFECT_SCOPE_LENS)
                    + 2 * (holdEffectAtk == HOLD_EFFECT_LUCKY_PUNCH && gBattleMons[gBattlerAttacker].species == SPECIES_CHANSEY)
                    + 2 * (holdEffectAtk == HOLD_EFFECT_STICK && gBattleMons[gBattlerAttacker].species == SPECIES_FARFETCHD)
                    + (abilityAtk == ABILITY_SUPER_LUCK);
    }

    if (critChance > 4)
        critChance = 4;

    return critChance;
}

// The chance is 1/N for each stage.
#if B_CRIT_CHANCE == GEN_7
    static const u8 sCriticalHitChance[] = {24, 8, 2, 1, 1};
#elif B_CRIT_CHANCE == GEN_6
    static const u8 sCriticalHitChance[] = {16, 8, 2, 1, 1};
#else
    static const u8 sCriticalHitChance[] = {16, 8, 4, 3, 2}; // Gens 2,3,4,5
#endif // B_CRIT_CHANCE

static void atk04_critcalc(void)
{
    s32 critChance = CalcCritChanceStage(gBattlerAttacker, gBattlerTarget, gCurrentMove, TRUE);
    gPotentialItemEffectBattler = gBattlerAttacker;

    if (gBattleTypeFlags & (BATTLE_TYPE_WALLY_TUTORIAL | BATTLE_TYPE_FIRST_BATTLE))
        gIsCriticalHit = FALSE;
    else if (critChance == -1)
        gIsCriticalHit = FALSE;
    else if (critChance == -2)
        gIsCriticalHit = TRUE;
    else if (Random() % sCriticalHitChance[critChance] == 0)
        gIsCriticalHit = TRUE;
    else
        gIsCriticalHit = FALSE;

    gBattlescriptCurrInstr++;
}

static void atk05_damagecalc(void)
{
    u8 moveType;

    GET_MOVE_TYPE(gCurrentMove, moveType);
    gBattleMoveDamage = CalculateMoveDamage(gCurrentMove, gBattlerAttacker, gBattlerTarget, moveType, 0, gIsCriticalHit, TRUE);
    gBattlescriptCurrInstr++;
}

static void atk06_typecalc(void)
{
    u8 moveType;

    GET_MOVE_TYPE(gCurrentMove, moveType);
    CalcTypeEffectivenessMultiplier(gCurrentMove, moveType, gBattlerAttacker, gBattlerTarget, TRUE);

    gBattlescriptCurrInstr++;
}

static void atk07_adjustdamage(void)
{
    u8 holdEffect, param;

    if (DoesSubstituteBlockMove(gBattlerAttacker, gBattlerTarget, gCurrentMove))
        goto END;
    if (gBattleMons[gBattlerTarget].hp > gBattleMoveDamage)
        goto END;

    holdEffect = GetBattlerHoldEffect(gBattlerTarget, TRUE);
    param = GetBattlerHoldEffectParam(gBattlerTarget);

    gPotentialItemEffectBattler = gBattlerTarget;

    if (holdEffect == HOLD_EFFECT_FOCUS_BAND && (Random() % 100) < param)
    {
        RecordItemEffectBattle(gBattlerTarget, holdEffect);
        gSpecialStatuses[gBattlerTarget].focusBanded = 1;
    }
    else if (holdEffect == HOLD_EFFECT_FOCUS_SASH && BATTLER_MAX_HP(gBattlerTarget))
    {
        RecordItemEffectBattle(gBattlerTarget, holdEffect);
        gSpecialStatuses[gBattlerTarget].focusSashed = 1;
    }
    else if (GetBattlerAbility(gBattlerTarget) == ABILITY_STURDY && BATTLER_MAX_HP(gBattlerTarget))
    {
        RecordAbilityBattle(gBattlerTarget, ABILITY_STURDY);
        gSpecialStatuses[gBattlerTarget].sturdied = 1;
    }

    if (gBattleMoves[gCurrentMove].effect != EFFECT_FALSE_SWIPE
        && !gProtectStructs[gBattlerTarget].endured
        && !gSpecialStatuses[gBattlerTarget].focusBanded
        && !gSpecialStatuses[gBattlerTarget].focusSashed
        && !gSpecialStatuses[gBattlerTarget].sturdied)
        goto END;

    // Handle reducing the dmg to 1 hp.
    gBattleMoveDamage = gBattleMons[gBattlerTarget].hp - 1;

    if (gProtectStructs[gBattlerTarget].endured)
    {
        gMoveResultFlags |= MOVE_RESULT_FOE_ENDURED;
    }
    else if (gSpecialStatuses[gBattlerTarget].focusBanded || gSpecialStatuses[gBattlerTarget].focusSashed)
    {
        gMoveResultFlags |= MOVE_RESULT_FOE_HUNG_ON;
        gLastUsedItem = gBattleMons[gBattlerTarget].item;
    }
    else if (gSpecialStatuses[gBattlerTarget].sturdied)
    {
        gMoveResultFlags |= MOVE_RESULT_STURDIED;
        gLastUsedAbility = ABILITY_STURDY;
    }

END:
    gBattlescriptCurrInstr++;
}

static void atk08_multihitresultmessage(void)
{
    if (gBattleControllerExecFlags)
        return;

    if (!(gMoveResultFlags & MOVE_RESULT_FAILED) && !(gMoveResultFlags & MOVE_RESULT_FOE_ENDURED))
    {
        if (gMoveResultFlags & MOVE_RESULT_STURDIED)
        {
            gMoveResultFlags &= ~(MOVE_RESULT_STURDIED | MOVE_RESULT_FOE_HUNG_ON);
            gSpecialStatuses[gBattlerTarget].sturdied = 0; // Delete this line to make Sturdy last for the duration of the whole move turn.
            BattleScriptPushCursor();
            gBattlescriptCurrInstr = BattleScript_SturdiedMsg;
            return;
        }
        else if (gMoveResultFlags & MOVE_RESULT_FOE_HUNG_ON)
        {
            gLastUsedItem = gBattleMons[gBattlerTarget].item;
            gPotentialItemEffectBattler = gBattlerTarget;
            gMoveResultFlags &= ~(MOVE_RESULT_STURDIED | MOVE_RESULT_FOE_HUNG_ON);
            gSpecialStatuses[gBattlerTarget].focusBanded = 0; // Delete this line to make Focus Band last for the duration of the whole move turn.
            gSpecialStatuses[gBattlerTarget].focusSashed = 0; // Delete this line to make Focus Sash last for the duration of the whole move turn.
            BattleScriptPushCursor();
            gBattlescriptCurrInstr = BattleScript_HangedOnMsg;
            return;
        }
    }

    gBattlescriptCurrInstr++;
}

static void atk09_attackanimation(void)
{
    if (gBattleControllerExecFlags)
        return;

    if ((gHitMarker & HITMARKER_NO_ANIMATIONS) && (gCurrentMove != MOVE_TRANSFORM && gCurrentMove != MOVE_SUBSTITUTE))
    {
        BattleScriptPush(gBattlescriptCurrInstr + 1);
        gBattlescriptCurrInstr = BattleScript_Pausex20;
        gBattleScripting.animTurn++;
        gBattleScripting.animTargetsHit++;
    }
    else
    {
        if ((gBattleMoves[gCurrentMove].target & MOVE_TARGET_BOTH
             || gBattleMoves[gCurrentMove].target & MOVE_TARGET_FOES_AND_ALLY
             || gBattleMoves[gCurrentMove].target & MOVE_TARGET_DEPENDS)
            && gBattleScripting.animTargetsHit)
        {
            gBattlescriptCurrInstr++;
            return;
        }
        if (!(gMoveResultFlags & MOVE_RESULT_NO_EFFECT))
        {
            u8 multihit;

            gActiveBattler = gBattlerAttacker;

            if (gBattleMons[gBattlerTarget].status2 & STATUS2_SUBSTITUTE)
                multihit = gMultiHitCounter;
            else if (gMultiHitCounter != 0 && gMultiHitCounter != 1)
            {
                if (gBattleMons[gBattlerTarget].hp <= gBattleMoveDamage)
                    multihit = 1;
                else
                    multihit = gMultiHitCounter;
            }
            else
                multihit = gMultiHitCounter;

            BtlController_EmitMoveAnimation(0, gCurrentMove, gBattleScripting.animTurn, gBattleMovePower, gBattleMoveDamage, gBattleMons[gBattlerAttacker].friendship, &gDisableStructs[gBattlerAttacker], multihit);
            gBattleScripting.animTurn += 1;
            gBattleScripting.animTargetsHit += 1;
            MarkBattlerForControllerExec(gBattlerAttacker);
            gBattlescriptCurrInstr++;
        }
        else
        {
            BattleScriptPush(gBattlescriptCurrInstr + 1);
            gBattlescriptCurrInstr = BattleScript_Pausex20;
        }
    }
}

static void atk0A_waitanimation(void)
{
    if (gBattleControllerExecFlags == 0)
        gBattlescriptCurrInstr++;
}

static void atk0B_healthbarupdate(void)
{
    if (gBattleControllerExecFlags)
        return;

    if (!(gMoveResultFlags & MOVE_RESULT_NO_EFFECT))
    {
        gActiveBattler = GetBattlerForBattleScript(gBattlescriptCurrInstr[1]);

        if (DoesSubstituteBlockMove(gBattlerAttacker, gActiveBattler, gCurrentMove) && gDisableStructs[gActiveBattler].substituteHP && !(gHitMarker & HITMARKER_IGNORE_SUBSTITUTE))
        {
            PrepareStringBattle(STRINGID_SUBSTITUTEDAMAGED, gActiveBattler);
        }
        else
        {
            s16 healthValue;

            s32 currDmg = gBattleMoveDamage;
            s32 maxPossibleDmgValue = 10000; // not present in R/S, ensures that huge damage values don't change sign

            if (currDmg <= maxPossibleDmgValue)
                healthValue = currDmg;
            else
                healthValue = maxPossibleDmgValue;

            BtlController_EmitHealthBarUpdate(0, healthValue);
            MarkBattlerForControllerExec(gActiveBattler);

            if (GetBattlerSide(gActiveBattler) == B_SIDE_PLAYER && gBattleMoveDamage > 0)
                gBattleResults.unk5_0 = 1;
        }
    }

    gBattlescriptCurrInstr += 2;
}

static void atk0C_datahpupdate(void)
{
    u32 moveType;

    if (gBattleControllerExecFlags)
        return;

    if (gBattleStruct->dynamicMoveType == 0)
        moveType = gBattleMoves[gCurrentMove].type;
    else if (!(gBattleStruct->dynamicMoveType & 0x40))
        moveType = gBattleStruct->dynamicMoveType & 0x3F;
    else
        moveType = gBattleMoves[gCurrentMove].type;

    if (!(gMoveResultFlags & MOVE_RESULT_NO_EFFECT))
    {
        gActiveBattler = GetBattlerForBattleScript(gBattlescriptCurrInstr[1]);
        if (DoesSubstituteBlockMove(gBattlerAttacker, gActiveBattler, gCurrentMove) && gDisableStructs[gActiveBattler].substituteHP && !(gHitMarker & HITMARKER_IGNORE_SUBSTITUTE))
        {
            if (gDisableStructs[gActiveBattler].substituteHP >= gBattleMoveDamage)
            {
                if (gSpecialStatuses[gActiveBattler].dmg == 0)
                    gSpecialStatuses[gActiveBattler].dmg = gBattleMoveDamage;
                gDisableStructs[gActiveBattler].substituteHP -= gBattleMoveDamage;
                gHpDealt = gBattleMoveDamage;
            }
            else
            {
                if (gSpecialStatuses[gActiveBattler].dmg == 0)
                    gSpecialStatuses[gActiveBattler].dmg = gDisableStructs[gActiveBattler].substituteHP;
                gHpDealt = gDisableStructs[gActiveBattler].substituteHP;
                gDisableStructs[gActiveBattler].substituteHP = 0;
            }
            // check substitute fading
            if (gDisableStructs[gActiveBattler].substituteHP == 0)
            {
                gBattlescriptCurrInstr += 2;
                BattleScriptPushCursor();
                gBattlescriptCurrInstr = BattleScript_SubstituteFade;
                return;
            }
        }
        else
        {
            gHitMarker &= ~(HITMARKER_IGNORE_SUBSTITUTE);
            if (gBattleMoveDamage < 0) // hp goes up
            {
                gBattleMons[gActiveBattler].hp -= gBattleMoveDamage;
                if (gBattleMons[gActiveBattler].hp > gBattleMons[gActiveBattler].maxHP)
                    gBattleMons[gActiveBattler].hp = gBattleMons[gActiveBattler].maxHP;

            }
            else // hp goes down
            {
                if (gHitMarker & HITMARKER_x20)
                {
                    gHitMarker &= ~(HITMARKER_x20);
                }
                else
                {
                    gTakenDmg[gActiveBattler] += gBattleMoveDamage;
                    if (gBattlescriptCurrInstr[1] == BS_TARGET)
                        gTakenDmgByBattler[gActiveBattler] = gBattlerAttacker;
                    else
                        gTakenDmgByBattler[gActiveBattler] = gBattlerTarget;
                }

                if (gBattleMons[gActiveBattler].hp > gBattleMoveDamage)
                {
                    gBattleMons[gActiveBattler].hp -= gBattleMoveDamage;
                    gHpDealt = gBattleMoveDamage;
                }
                else
                {
                    gHpDealt = gBattleMons[gActiveBattler].hp;
                    gBattleMons[gActiveBattler].hp = 0;
                }

                if (!gSpecialStatuses[gActiveBattler].dmg && !(gHitMarker & HITMARKER_x100000))
                    gSpecialStatuses[gActiveBattler].dmg = gHpDealt;

                if (IS_MOVE_PHYSICAL(gCurrentMove) && !(gHitMarker & HITMARKER_x100000) && gCurrentMove != MOVE_PAIN_SPLIT)
                {
                    gProtectStructs[gActiveBattler].physicalDmg = gHpDealt;
                    gSpecialStatuses[gActiveBattler].physicalDmg = gHpDealt;
                    if (gBattlescriptCurrInstr[1] == BS_TARGET)
                    {
                        gProtectStructs[gActiveBattler].physicalBattlerId = gBattlerAttacker;
                        gSpecialStatuses[gActiveBattler].physicalBattlerId = gBattlerAttacker;
                    }
                    else
                    {
                        gProtectStructs[gActiveBattler].physicalBattlerId = gBattlerTarget;
                        gSpecialStatuses[gActiveBattler].physicalBattlerId = gBattlerTarget;
                    }
                }
                else if (!IS_MOVE_PHYSICAL(gCurrentMove) && !(gHitMarker & HITMARKER_x100000))
                {
                    gProtectStructs[gActiveBattler].specialDmg = gHpDealt;
                    gSpecialStatuses[gActiveBattler].specialDmg = gHpDealt;
                    if (gBattlescriptCurrInstr[1] == BS_TARGET)
                    {
                        gProtectStructs[gActiveBattler].specialBattlerId = gBattlerAttacker;
                        gSpecialStatuses[gActiveBattler].specialBattlerId = gBattlerAttacker;
                    }
                    else
                    {
                        gProtectStructs[gActiveBattler].specialBattlerId = gBattlerTarget;
                        gSpecialStatuses[gActiveBattler].specialBattlerId = gBattlerTarget;
                    }
                }
            }
            gHitMarker &= ~(HITMARKER_x100000);
            BtlController_EmitSetMonData(0, REQUEST_HP_BATTLE, 0, 2, &gBattleMons[gActiveBattler].hp);
            MarkBattlerForControllerExec(gActiveBattler);
        }
    }
    else
    {
        gActiveBattler = GetBattlerForBattleScript(gBattlescriptCurrInstr[1]);
        if (gSpecialStatuses[gActiveBattler].dmg == 0)
            gSpecialStatuses[gActiveBattler].dmg = 0xFFFF;
    }
    gBattlescriptCurrInstr += 2;
}

static void atk0D_critmessage(void)
{
    if (gBattleControllerExecFlags == 0)
    {
        if (gIsCriticalHit == TRUE && !(gMoveResultFlags & MOVE_RESULT_NO_EFFECT))
        {
            PrepareStringBattle(STRINGID_CRITICALHIT, gBattlerAttacker);
            gBattleCommunication[MSG_DISPLAY] = 1;
        }
        gBattlescriptCurrInstr++;
    }
}

static void atk0E_effectivenesssound(void)
{
    if (gBattleControllerExecFlags)
        return;

    gActiveBattler = gBattlerTarget;
    if (!(gMoveResultFlags & MOVE_RESULT_MISSED))
    {
        switch (gMoveResultFlags & (~(MOVE_RESULT_MISSED)))
        {
        case MOVE_RESULT_SUPER_EFFECTIVE:
            BtlController_EmitPlaySE(0, SE_KOUKA_H);
            MarkBattlerForControllerExec(gActiveBattler);
            break;
        case MOVE_RESULT_NOT_VERY_EFFECTIVE:
            BtlController_EmitPlaySE(0, SE_KOUKA_L);
            MarkBattlerForControllerExec(gActiveBattler);
            break;
        case MOVE_RESULT_DOESNT_AFFECT_FOE:
        case MOVE_RESULT_FAILED:
            // no sound
            break;
        case MOVE_RESULT_FOE_ENDURED:
        case MOVE_RESULT_ONE_HIT_KO:
        case MOVE_RESULT_FOE_HUNG_ON:
        case MOVE_RESULT_STURDIED:
        default:
            if (gMoveResultFlags & MOVE_RESULT_SUPER_EFFECTIVE)
            {
                BtlController_EmitPlaySE(0, SE_KOUKA_H);
                MarkBattlerForControllerExec(gActiveBattler);
            }
            else if (gMoveResultFlags & MOVE_RESULT_NOT_VERY_EFFECTIVE)
            {
                BtlController_EmitPlaySE(0, SE_KOUKA_L);
                MarkBattlerForControllerExec(gActiveBattler);
            }
            else if (!(gMoveResultFlags & (MOVE_RESULT_DOESNT_AFFECT_FOE | MOVE_RESULT_FAILED)))
            {
                BtlController_EmitPlaySE(0, SE_KOUKA_M);
                MarkBattlerForControllerExec(gActiveBattler);
            }
            break;
        }
    }
    gBattlescriptCurrInstr++;
}

static void atk0F_resultmessage(void)
{
    u32 stringId = 0;

    if (gBattleControllerExecFlags)
        return;

    if (gMoveResultFlags & MOVE_RESULT_MISSED && (!(gMoveResultFlags & MOVE_RESULT_DOESNT_AFFECT_FOE) || gBattleCommunication[6] > 2))
    {
        stringId = gMissStringIds[gBattleCommunication[6]];
        gBattleCommunication[MSG_DISPLAY] = 1;
    }
    else
    {
        gBattleCommunication[MSG_DISPLAY] = 1;
        switch (gMoveResultFlags & (~MOVE_RESULT_MISSED))
        {
        case MOVE_RESULT_SUPER_EFFECTIVE:
            stringId = STRINGID_SUPEREFFECTIVE;
            break;
        case MOVE_RESULT_NOT_VERY_EFFECTIVE:
            stringId = STRINGID_NOTVERYEFFECTIVE;
            break;
        case MOVE_RESULT_ONE_HIT_KO:
            stringId = STRINGID_ONEHITKO;
            break;
        case MOVE_RESULT_FOE_ENDURED:
            stringId = STRINGID_PKMNENDUREDHIT;
            break;
        case MOVE_RESULT_FAILED:
            stringId = STRINGID_BUTITFAILED;
            break;
        case MOVE_RESULT_DOESNT_AFFECT_FOE:
            stringId = STRINGID_ITDOESNTAFFECT;
            break;
        case MOVE_RESULT_FOE_HUNG_ON:
            gLastUsedItem = gBattleMons[gBattlerTarget].item;
            gPotentialItemEffectBattler = gBattlerTarget;
            gMoveResultFlags &= ~(MOVE_RESULT_FOE_ENDURED | MOVE_RESULT_FOE_HUNG_ON);
            BattleScriptPushCursor();
            gBattlescriptCurrInstr = BattleScript_HangedOnMsg;
            return;
        default:
            if (gMoveResultFlags & MOVE_RESULT_DOESNT_AFFECT_FOE)
            {
                stringId = STRINGID_ITDOESNTAFFECT;
            }
            else if (gMoveResultFlags & MOVE_RESULT_ONE_HIT_KO)
            {
                gMoveResultFlags &= ~(MOVE_RESULT_ONE_HIT_KO);
                gMoveResultFlags &= ~(MOVE_RESULT_SUPER_EFFECTIVE);
                gMoveResultFlags &= ~(MOVE_RESULT_NOT_VERY_EFFECTIVE);
                BattleScriptPushCursor();
                gBattlescriptCurrInstr = BattleScript_OneHitKOMsg;
                return;
            }
            else if (gMoveResultFlags & MOVE_RESULT_STURDIED)
            {
                gMoveResultFlags &= ~(MOVE_RESULT_STURDIED | MOVE_RESULT_FOE_ENDURED | MOVE_RESULT_FOE_HUNG_ON);
                gSpecialStatuses[gBattlerTarget].sturdied = 0;
                BattleScriptPushCursor();
                gBattlescriptCurrInstr = BattleScript_SturdiedMsg;
                return;
            }
            else if (gMoveResultFlags & MOVE_RESULT_FOE_ENDURED)
            {
                gMoveResultFlags &= ~(MOVE_RESULT_FOE_ENDURED | MOVE_RESULT_FOE_HUNG_ON);
                BattleScriptPushCursor();
                gBattlescriptCurrInstr = BattleScript_EnduredMsg;
                return;
            }
            else if (gMoveResultFlags & MOVE_RESULT_FOE_HUNG_ON)
            {
                gLastUsedItem = gBattleMons[gBattlerTarget].item;
                gPotentialItemEffectBattler = gBattlerTarget;
                gMoveResultFlags &= ~(MOVE_RESULT_FOE_ENDURED | MOVE_RESULT_FOE_HUNG_ON);
                BattleScriptPushCursor();
                gBattlescriptCurrInstr = BattleScript_HangedOnMsg;
                return;
            }
            else if (gMoveResultFlags & MOVE_RESULT_FAILED)
            {
                stringId = STRINGID_BUTITFAILED;
            }
            else
            {
                gBattleCommunication[MSG_DISPLAY] = 0;
            }
        }
    }

    if (stringId)
        PrepareStringBattle(stringId, gBattlerAttacker);

    gBattlescriptCurrInstr++;
}

static void atk10_printstring(void)
{
    if (gBattleControllerExecFlags == 0)
    {
        u16 var = T2_READ_16(gBattlescriptCurrInstr + 1);
        PrepareStringBattle(var, gBattlerAttacker);
        gBattlescriptCurrInstr += 3;
        gBattleCommunication[MSG_DISPLAY] = 1;
    }
}

static void atk11_printselectionstring(void)
{
    gActiveBattler = gBattlerAttacker;

    BtlController_EmitPrintSelectionString(0, T2_READ_16(gBattlescriptCurrInstr + 1));
    MarkBattlerForControllerExec(gActiveBattler);

    gBattlescriptCurrInstr += 3;
    gBattleCommunication[MSG_DISPLAY] = 1;
}

static void atk12_waitmessage(void)
{
    if (gBattleControllerExecFlags == 0)
    {
        if (!gBattleCommunication[MSG_DISPLAY])
        {
            gBattlescriptCurrInstr += 3;
        }
        else
        {
            u16 toWait = T2_READ_16(gBattlescriptCurrInstr + 1);
            if (++gPauseCounterBattle >= toWait)
            {
                gPauseCounterBattle = 0;
                gBattlescriptCurrInstr += 3;
                gBattleCommunication[MSG_DISPLAY] = 0;
            }
        }
    }
}

static void atk13_printfromtable(void)
{
    if (gBattleControllerExecFlags == 0)
    {
        const u16 *ptr = (const u16*) T1_READ_PTR(gBattlescriptCurrInstr + 1);
        ptr += gBattleCommunication[MULTISTRING_CHOOSER];

        PrepareStringBattle(*ptr, gBattlerAttacker);

        gBattlescriptCurrInstr += 5;
        gBattleCommunication[MSG_DISPLAY] = 1;
    }
}

static void atk14_printselectionstringfromtable(void)
{
    if (gBattleControllerExecFlags == 0)
    {
        const u16 *ptr = (const u16*) T1_READ_PTR(gBattlescriptCurrInstr + 1);
        ptr += gBattleCommunication[MULTISTRING_CHOOSER];

        gActiveBattler = gBattlerAttacker;
        BtlController_EmitPrintSelectionString(0, *ptr);
        MarkBattlerForControllerExec(gActiveBattler);

        gBattlescriptCurrInstr += 5;
        gBattleCommunication[MSG_DISPLAY] = 1;
    }
}

u8 GetBattlerTurnOrderNum(u8 battlerId)
{
    s32 i;
    for (i = 0; i < gBattlersCount; i++)
    {
        if (gBattlerByTurnOrder[i] == battlerId)
            break;
    }
    return i;
}

#define INCREMENT_RESET_RETURN                  \
{                                               \
    gBattlescriptCurrInstr++;                   \
    gBattleCommunication[MOVE_EFFECT_BYTE] = 0; \
    return;                                     \
}

#define RESET_RETURN                            \
{                                               \
    gBattleCommunication[MOVE_EFFECT_BYTE] = 0; \
    return;                                     \
}

void SetMoveEffect(bool8 primary, u8 certain)
{
    bool32 statusChanged = FALSE;
    u8 affectsUser = 0; // 0x40 otherwise
    bool32 noSunCanFreeze = TRUE;

    if (gBattleCommunication[MOVE_EFFECT_BYTE] & MOVE_EFFECT_AFFECTS_USER)
    {
        gEffectBattler = gBattlerAttacker; // battlerId that effects get applied on
        gBattleCommunication[MOVE_EFFECT_BYTE] &= ~(MOVE_EFFECT_AFFECTS_USER);
        affectsUser = MOVE_EFFECT_AFFECTS_USER;
        gBattleScripting.battler = gBattlerTarget; // theoretically the attacker
    }
    else
    {
        gEffectBattler = gBattlerTarget;
        gBattleScripting.battler = gBattlerAttacker;
    }

    if (gBattleMons[gEffectBattler].ability == ABILITY_SHIELD_DUST && !(gHitMarker & HITMARKER_IGNORE_SAFEGUARD)
        && !primary && gBattleCommunication[MOVE_EFFECT_BYTE] <= 9)
        INCREMENT_RESET_RETURN

    if (gSideStatuses[GET_BATTLER_SIDE(gEffectBattler)] & SIDE_STATUS_SAFEGUARD && !(gHitMarker & HITMARKER_IGNORE_SAFEGUARD)
        && !primary && gBattleCommunication[MOVE_EFFECT_BYTE] <= 7)
        INCREMENT_RESET_RETURN

    if (gBattleMons[gEffectBattler].hp == 0
        && gBattleCommunication[MOVE_EFFECT_BYTE] != MOVE_EFFECT_PAYDAY
        && gBattleCommunication[MOVE_EFFECT_BYTE] != MOVE_EFFECT_STEAL_ITEM)
        INCREMENT_RESET_RETURN

    if (DoesSubstituteBlockMove(gBattlerAttacker, gEffectBattler, gCurrentMove) && affectsUser != MOVE_EFFECT_AFFECTS_USER)
        INCREMENT_RESET_RETURN

    if (gBattleCommunication[MOVE_EFFECT_BYTE] <= 6) // status change
    {
        switch (sStatusFlagsForMoveEffects[gBattleCommunication[MOVE_EFFECT_BYTE]])
        {
        case STATUS1_SLEEP:
            // check active uproar
            if (gBattleMons[gEffectBattler].ability != ABILITY_SOUNDPROOF)
            {
                for (gActiveBattler = 0;
                    gActiveBattler < gBattlersCount && !(gBattleMons[gActiveBattler].status2 & STATUS2_UPROAR);
                    gActiveBattler++)
                {}
            }
            else
                gActiveBattler = gBattlersCount;

            if (gBattleMons[gEffectBattler].status1)
                break;
            if (gActiveBattler != gBattlersCount)
                break;
            if (gBattleMons[gEffectBattler].ability == ABILITY_VITAL_SPIRIT)
                break;
            if (gBattleMons[gEffectBattler].ability == ABILITY_INSOMNIA)
                break;

            CancelMultiTurnMoves(gEffectBattler);
            statusChanged = TRUE;
            break;
        case STATUS1_POISON:
            if (gBattleMons[gEffectBattler].ability == ABILITY_IMMUNITY
                && (primary == TRUE || certain == MOVE_EFFECT_CERTAIN))
            {
                gLastUsedAbility = ABILITY_IMMUNITY;
                RecordAbilityBattle(gEffectBattler, ABILITY_IMMUNITY);

                BattleScriptPush(gBattlescriptCurrInstr + 1);
                gBattlescriptCurrInstr = BattleScript_PSNPrevention;

                if (gHitMarker & HITMARKER_IGNORE_SAFEGUARD)
                {
                    gBattleCommunication[MULTISTRING_CHOOSER] = 1;
                    gHitMarker &= ~(HITMARKER_IGNORE_SAFEGUARD);
                }
                else
                {
                    gBattleCommunication[MULTISTRING_CHOOSER] = 0;
                }
                RESET_RETURN
            }
            if ((IS_BATTLER_OF_TYPE(gEffectBattler, TYPE_POISON) || IS_BATTLER_OF_TYPE(gEffectBattler, TYPE_STEEL))
                && (gHitMarker & HITMARKER_IGNORE_SAFEGUARD)
                && (primary == TRUE || certain == MOVE_EFFECT_CERTAIN))
            {
                BattleScriptPush(gBattlescriptCurrInstr + 1);
                gBattlescriptCurrInstr = BattleScript_PSNPrevention;

                gBattleCommunication[MULTISTRING_CHOOSER] = 2;
                RESET_RETURN
            }
            if (IS_BATTLER_OF_TYPE(gEffectBattler, TYPE_POISON))
                break;
            if (IS_BATTLER_OF_TYPE(gEffectBattler, TYPE_STEEL))
                break;
            if (gBattleMons[gEffectBattler].status1)
                break;
            if (gBattleMons[gEffectBattler].ability == ABILITY_IMMUNITY)
                break;

            statusChanged = TRUE;
            break;
        case STATUS1_BURN:
            if (gBattleMons[gEffectBattler].ability == ABILITY_WATER_VEIL
                && (primary == TRUE || certain == MOVE_EFFECT_CERTAIN))
            {
                gLastUsedAbility = ABILITY_WATER_VEIL;
                RecordAbilityBattle(gEffectBattler, ABILITY_WATER_VEIL);

                BattleScriptPush(gBattlescriptCurrInstr + 1);
                gBattlescriptCurrInstr = BattleScript_BRNPrevention;
                if (gHitMarker & HITMARKER_IGNORE_SAFEGUARD)
                {
                    gBattleCommunication[MULTISTRING_CHOOSER] = 1;
                    gHitMarker &= ~(HITMARKER_IGNORE_SAFEGUARD);
                }
                else
                {
                    gBattleCommunication[MULTISTRING_CHOOSER] = 0;
                }
                RESET_RETURN
            }
            if (IS_BATTLER_OF_TYPE(gEffectBattler, TYPE_FIRE)
                && (gHitMarker & HITMARKER_IGNORE_SAFEGUARD)
                && (primary == TRUE || certain == MOVE_EFFECT_CERTAIN))
            {
                BattleScriptPush(gBattlescriptCurrInstr + 1);
                gBattlescriptCurrInstr = BattleScript_BRNPrevention;

                gBattleCommunication[MULTISTRING_CHOOSER] = 2;
                RESET_RETURN
            }
            if (IS_BATTLER_OF_TYPE(gEffectBattler, TYPE_FIRE))
                break;
            if (gBattleMons[gEffectBattler].ability == ABILITY_WATER_VEIL)
                break;
            if (gBattleMons[gEffectBattler].status1)
                break;

            statusChanged = TRUE;
            break;
        case STATUS1_FREEZE:
            if (WEATHER_HAS_EFFECT && gBattleWeather & WEATHER_SUN_ANY)
                noSunCanFreeze = FALSE;
            if (IS_BATTLER_OF_TYPE(gEffectBattler, TYPE_ICE))
                break;
            if (gBattleMons[gEffectBattler].status1)
                break;
            if (noSunCanFreeze == 0)
                break;
            if (gBattleMons[gEffectBattler].ability == ABILITY_MAGMA_ARMOR)
                break;

            CancelMultiTurnMoves(gEffectBattler);
            statusChanged = TRUE;
            break;
        case STATUS1_PARALYSIS:
            if (gBattleMons[gEffectBattler].ability == ABILITY_LIMBER)
            {
                if (primary == TRUE || certain == MOVE_EFFECT_CERTAIN)
                {
                    gLastUsedAbility = ABILITY_LIMBER;
                    RecordAbilityBattle(gEffectBattler, ABILITY_LIMBER);

                    BattleScriptPush(gBattlescriptCurrInstr + 1);
                    gBattlescriptCurrInstr = BattleScript_PRLZPrevention;

                    if (gHitMarker & HITMARKER_IGNORE_SAFEGUARD)
                    {
                        gBattleCommunication[MULTISTRING_CHOOSER] = 1;
                        gHitMarker &= ~(HITMARKER_IGNORE_SAFEGUARD);
                    }
                    else
                    {
                        gBattleCommunication[MULTISTRING_CHOOSER] = 0;
                    }
                    RESET_RETURN
                }
                else
                    break;
            }
            if ((IS_BATTLER_OF_TYPE(gEffectBattler, TYPE_ELECTRIC))
                && (gHitMarker & HITMARKER_IGNORE_SAFEGUARD)
                && (primary == TRUE || certain == MOVE_EFFECT_CERTAIN))
            {
                BattleScriptPush(gBattlescriptCurrInstr + 1);
                gBattlescriptCurrInstr = BattleScript_PRLZPrevention;

                gBattleCommunication[MULTISTRING_CHOOSER] = 2;
                RESET_RETURN
            }
            if (IS_BATTLER_OF_TYPE(gEffectBattler, TYPE_ELECTRIC))
                break;
            if (gBattleMons[gEffectBattler].ability == ABILITY_LIMBER)
                break;
            if (gBattleMons[gEffectBattler].status1)
                break;

            statusChanged = TRUE;
            break;
        case STATUS1_TOXIC_POISON:
            if (gBattleMons[gEffectBattler].ability == ABILITY_IMMUNITY && (primary == TRUE || certain == MOVE_EFFECT_CERTAIN))
            {
                gLastUsedAbility = ABILITY_IMMUNITY;
                RecordAbilityBattle(gEffectBattler, ABILITY_IMMUNITY);

                BattleScriptPush(gBattlescriptCurrInstr + 1);
                gBattlescriptCurrInstr = BattleScript_PSNPrevention;

                if (gHitMarker & HITMARKER_IGNORE_SAFEGUARD)
                {
                    gBattleCommunication[MULTISTRING_CHOOSER] = 1;
                    gHitMarker &= ~(HITMARKER_IGNORE_SAFEGUARD);
                }
                else
                {
                    gBattleCommunication[MULTISTRING_CHOOSER] = 0;
                }
                RESET_RETURN
            }
            if ((IS_BATTLER_OF_TYPE(gEffectBattler, TYPE_POISON) || IS_BATTLER_OF_TYPE(gEffectBattler, TYPE_STEEL))
                && (gHitMarker & HITMARKER_IGNORE_SAFEGUARD)
                && (primary == TRUE || certain == MOVE_EFFECT_CERTAIN))
            {
                BattleScriptPush(gBattlescriptCurrInstr + 1);
                gBattlescriptCurrInstr = BattleScript_PSNPrevention;

                gBattleCommunication[MULTISTRING_CHOOSER] = 2;
                RESET_RETURN
            }
            if (gBattleMons[gEffectBattler].status1)
                break;
            if (!IS_BATTLER_OF_TYPE(gEffectBattler, TYPE_POISON) && !IS_BATTLER_OF_TYPE(gEffectBattler, TYPE_STEEL))
            {
                if (gBattleMons[gEffectBattler].ability == ABILITY_IMMUNITY)
                    break;

                // It's redundant, because at this point we know the status1 value is 0.
                gBattleMons[gEffectBattler].status1 &= ~(STATUS1_TOXIC_POISON);
                gBattleMons[gEffectBattler].status1 &= ~(STATUS1_POISON);
                statusChanged = TRUE;
                break;
            }
            else
            {
                gMoveResultFlags |= MOVE_RESULT_DOESNT_AFFECT_FOE;
            }
            break;
        }
        if (statusChanged == TRUE)
        {
            BattleScriptPush(gBattlescriptCurrInstr + 1);

            if (sStatusFlagsForMoveEffects[gBattleCommunication[MOVE_EFFECT_BYTE]] == STATUS1_SLEEP)
                gBattleMons[gEffectBattler].status1 |= ((Random() & 3) + 2);
            else
                gBattleMons[gEffectBattler].status1 |= sStatusFlagsForMoveEffects[gBattleCommunication[MOVE_EFFECT_BYTE]];

            gBattlescriptCurrInstr = sMoveEffectBS_Ptrs[gBattleCommunication[MOVE_EFFECT_BYTE]];

            gActiveBattler = gEffectBattler;
            BtlController_EmitSetMonData(0, REQUEST_STATUS_BATTLE, 0, 4, &gBattleMons[gEffectBattler].status1);
            MarkBattlerForControllerExec(gActiveBattler);

            if (gHitMarker & HITMARKER_IGNORE_SAFEGUARD)
            {
                gBattleCommunication[MULTISTRING_CHOOSER] = 1;
                gHitMarker &= ~(HITMARKER_IGNORE_SAFEGUARD);
            }
            else
            {
                gBattleCommunication[MULTISTRING_CHOOSER] = 0;
            }

            // for synchronize

            if (gBattleCommunication[MOVE_EFFECT_BYTE] == MOVE_EFFECT_POISON
             || gBattleCommunication[MOVE_EFFECT_BYTE] == MOVE_EFFECT_TOXIC
             || gBattleCommunication[MOVE_EFFECT_BYTE] == MOVE_EFFECT_PARALYSIS
             || gBattleCommunication[MOVE_EFFECT_BYTE] == MOVE_EFFECT_BURN)
             {
                u8* synchronizeEffect = &gBattleStruct->synchronizeMoveEffect;
                *synchronizeEffect = gBattleCommunication[MOVE_EFFECT_BYTE];
                gHitMarker |= HITMARKER_SYNCHRONISE_EFFECT;
             }
            return;
        }
        else if (statusChanged == FALSE)
        {
            gBattleCommunication[MOVE_EFFECT_BYTE] = 0;
            gBattlescriptCurrInstr++;
            return;
        }
        return;
    }
    else
    {
        if (gBattleMons[gEffectBattler].status2 & sStatusFlagsForMoveEffects[gBattleCommunication[MOVE_EFFECT_BYTE]])
        {
            gBattlescriptCurrInstr++;
        }
        else
        {
            u8 side;
            switch (gBattleCommunication[MOVE_EFFECT_BYTE])
            {
            case MOVE_EFFECT_CONFUSION:
                if (gBattleMons[gEffectBattler].ability == ABILITY_OWN_TEMPO
                    || gBattleMons[gEffectBattler].status2 & STATUS2_CONFUSION)
                {
                    gBattlescriptCurrInstr++;
                }
                else
                {
                    gBattleMons[gEffectBattler].status2 |= (((Random()) % 0x4)) + 2;

                    BattleScriptPush(gBattlescriptCurrInstr + 1);
                    gBattlescriptCurrInstr = sMoveEffectBS_Ptrs[gBattleCommunication[MOVE_EFFECT_BYTE]];
                }
                break;
            case MOVE_EFFECT_FLINCH:
                if (gBattleMons[gEffectBattler].ability == ABILITY_INNER_FOCUS)
                {
                    if (primary == TRUE || certain == MOVE_EFFECT_CERTAIN)
                    {
                        gLastUsedAbility = ABILITY_INNER_FOCUS;
                        RecordAbilityBattle(gEffectBattler, ABILITY_INNER_FOCUS);
                        gBattlescriptCurrInstr = BattleScript_FlinchPrevention;
                    }
                    else
                    {
                        gBattlescriptCurrInstr++;
                    }
                }
                else
                {
                    if (GetBattlerTurnOrderNum(gEffectBattler) > gCurrentTurnActionNumber)
                        gBattleMons[gEffectBattler].status2 |= sStatusFlagsForMoveEffects[gBattleCommunication[MOVE_EFFECT_BYTE]];
                    gBattlescriptCurrInstr++;
                }
                break;
            case MOVE_EFFECT_UPROAR:
                if (!(gBattleMons[gEffectBattler].status2 & STATUS2_UPROAR))
                {

                    gBattleMons[gEffectBattler].status2 |= STATUS2_MULTIPLETURNS;
                    gLockedMoves[gEffectBattler] = gCurrentMove;
                    gBattleMons[gEffectBattler].status2 |= ((Random() & 3) + 2) << 4;

                    BattleScriptPush(gBattlescriptCurrInstr + 1);
                    gBattlescriptCurrInstr = sMoveEffectBS_Ptrs[gBattleCommunication[MOVE_EFFECT_BYTE]];
                }
                else
                {
                    gBattlescriptCurrInstr++;
                }
                break;
            case MOVE_EFFECT_PAYDAY:
                if (GET_BATTLER_SIDE(gBattlerAttacker) == B_SIDE_PLAYER)
                {
                    u16 PayDay = gPaydayMoney;
                    gPaydayMoney += (gBattleMons[gBattlerAttacker].level * 5);
                    if (PayDay > gPaydayMoney)
                        gPaydayMoney = 0xFFFF;
                }
                BattleScriptPush(gBattlescriptCurrInstr + 1);
                gBattlescriptCurrInstr = sMoveEffectBS_Ptrs[gBattleCommunication[MOVE_EFFECT_BYTE]];
                break;
            case MOVE_EFFECT_TRI_ATTACK:
                if (gBattleMons[gEffectBattler].status1)
                {
                    gBattlescriptCurrInstr++;
                }
                else
                {
                    gBattleCommunication[MOVE_EFFECT_BYTE] = Random() % 3 + 3;
                    SetMoveEffect(FALSE, 0);
                }
                break;
            case MOVE_EFFECT_CHARGING:
                gBattleMons[gEffectBattler].status2 |= STATUS2_MULTIPLETURNS;
                gLockedMoves[gEffectBattler] = gCurrentMove;
                gProtectStructs[gEffectBattler].chargingTurn = 1;
                gBattlescriptCurrInstr++;
                break;
            case MOVE_EFFECT_WRAP:
                if (gBattleMons[gEffectBattler].status2 & STATUS2_WRAPPED)
                {
                    gBattlescriptCurrInstr++;
                }
                else
                {
                    gBattleMons[gEffectBattler].status2 |= ((Random() & 3) + 3) << 0xD;

                    *(gBattleStruct->wrappedMove + gEffectBattler * 2 + 0) = gCurrentMove;
                    *(gBattleStruct->wrappedMove + gEffectBattler * 2 + 1) = gCurrentMove >> 8;
                    *(gBattleStruct->wrappedBy + gEffectBattler) = gBattlerAttacker;

                    BattleScriptPush(gBattlescriptCurrInstr + 1);
                    gBattlescriptCurrInstr = sMoveEffectBS_Ptrs[gBattleCommunication[MOVE_EFFECT_BYTE]];

                    for (gBattleCommunication[MULTISTRING_CHOOSER] = 0; ; gBattleCommunication[MULTISTRING_CHOOSER]++)
                    {
                        if (gBattleCommunication[MULTISTRING_CHOOSER] > 4)
                            break;
                        if (gTrappingMoves[gBattleCommunication[MULTISTRING_CHOOSER]] == gCurrentMove)
                            break;
                    }
                }
                break;
            case MOVE_EFFECT_RECOIL_25: // 25% recoil
                gBattleMoveDamage = (gHpDealt) / 4;
                if (gBattleMoveDamage == 0)
                    gBattleMoveDamage = 1;

                BattleScriptPush(gBattlescriptCurrInstr + 1);
                gBattlescriptCurrInstr = sMoveEffectBS_Ptrs[gBattleCommunication[MOVE_EFFECT_BYTE]];
                break;
            case MOVE_EFFECT_ATK_PLUS_1:
            case MOVE_EFFECT_DEF_PLUS_1:
            case MOVE_EFFECT_SPD_PLUS_1:
            case MOVE_EFFECT_SP_ATK_PLUS_1:
            case MOVE_EFFECT_SP_DEF_PLUS_1:
            case MOVE_EFFECT_ACC_PLUS_1:
            case MOVE_EFFECT_EVS_PLUS_1:
                if (ChangeStatBuffs(SET_STAT_BUFF_VALUE(1),
                                    gBattleCommunication[MOVE_EFFECT_BYTE] - MOVE_EFFECT_ATK_PLUS_1 + 1,
                                    affectsUser, 0))
                {
                    gBattlescriptCurrInstr++;
                }
                else
                {
                    gBattleScripting.animArg1 = gBattleCommunication[MOVE_EFFECT_BYTE] & ~(MOVE_EFFECT_AFFECTS_USER | MOVE_EFFECT_CERTAIN);
                    gBattleScripting.animArg2 = 0;
                    BattleScriptPush(gBattlescriptCurrInstr + 1);
                    gBattlescriptCurrInstr = BattleScript_StatUp;
                }
                break;
            case MOVE_EFFECT_ATK_MINUS_1:
            case MOVE_EFFECT_DEF_MINUS_1:
            case MOVE_EFFECT_SPD_MINUS_1:
            case MOVE_EFFECT_SP_ATK_MINUS_1:
            case MOVE_EFFECT_SP_DEF_MINUS_1:
            case MOVE_EFFECT_ACC_MINUS_1:
            case MOVE_EFFECT_EVS_MINUS_1:
                if (ChangeStatBuffs(SET_STAT_BUFF_VALUE(1) | STAT_BUFF_NEGATIVE,
                                    gBattleCommunication[MOVE_EFFECT_BYTE] - MOVE_EFFECT_ATK_MINUS_1 + 1,
                                     affectsUser, 0))
                {
                    gBattlescriptCurrInstr++;
                }
                else
                {
                    gBattleScripting.animArg1 = gBattleCommunication[MOVE_EFFECT_BYTE] & ~(MOVE_EFFECT_AFFECTS_USER | MOVE_EFFECT_CERTAIN);
                    gBattleScripting.animArg2 = 0;
                    BattleScriptPush(gBattlescriptCurrInstr + 1);
                    gBattlescriptCurrInstr = BattleScript_StatDown;
                }
                break;
            case MOVE_EFFECT_ATK_PLUS_2:
            case MOVE_EFFECT_DEF_PLUS_2:
            case MOVE_EFFECT_SPD_PLUS_2:
            case MOVE_EFFECT_SP_ATK_PLUS_2:
            case MOVE_EFFECT_SP_DEF_PLUS_2:
            case MOVE_EFFECT_ACC_PLUS_2:
            case MOVE_EFFECT_EVS_PLUS_2:
                if (ChangeStatBuffs(SET_STAT_BUFF_VALUE(2),
                                    gBattleCommunication[MOVE_EFFECT_BYTE] - MOVE_EFFECT_ATK_PLUS_2 + 1,
                                    affectsUser, 0))
                {
                    gBattlescriptCurrInstr++;
                }
                else
                {
                    gBattleScripting.animArg1 = gBattleCommunication[MOVE_EFFECT_BYTE] & ~(MOVE_EFFECT_AFFECTS_USER | MOVE_EFFECT_CERTAIN);
                    gBattleScripting.animArg2 = 0;
                    BattleScriptPush(gBattlescriptCurrInstr + 1);
                    gBattlescriptCurrInstr = BattleScript_StatUp;
                }
                break;
            case MOVE_EFFECT_ATK_MINUS_2:
            case MOVE_EFFECT_DEF_MINUS_2:
            case MOVE_EFFECT_SPD_MINUS_2:
            case MOVE_EFFECT_SP_ATK_MINUS_2:
            case MOVE_EFFECT_SP_DEF_MINUS_2:
            case MOVE_EFFECT_ACC_MINUS_2:
            case MOVE_EFFECT_EVS_MINUS_2:
                if (ChangeStatBuffs(SET_STAT_BUFF_VALUE(2) | STAT_BUFF_NEGATIVE,
                                    gBattleCommunication[MOVE_EFFECT_BYTE] - MOVE_EFFECT_ATK_MINUS_2 + 1,
                                    affectsUser, 0))
                {
                    gBattlescriptCurrInstr++;
                }
                else
                {
                    gBattleScripting.animArg1 = gBattleCommunication[MOVE_EFFECT_BYTE] & ~(MOVE_EFFECT_AFFECTS_USER | MOVE_EFFECT_CERTAIN);
                    gBattleScripting.animArg2 = 0;
                    BattleScriptPush(gBattlescriptCurrInstr + 1);
                    gBattlescriptCurrInstr = BattleScript_StatDown;
                }
                break;
            case MOVE_EFFECT_RECHARGE:
                gBattleMons[gEffectBattler].status2 |= STATUS2_RECHARGE;
                gDisableStructs[gEffectBattler].rechargeCounter = 2;
                gLockedMoves[gEffectBattler] = gCurrentMove;
                gBattlescriptCurrInstr++;
                break;
            case MOVE_EFFECT_RAGE:
                gBattleMons[gBattlerAttacker].status2 |= STATUS2_RAGE;
                gBattlescriptCurrInstr++;
                break;
            case MOVE_EFFECT_STEAL_ITEM:
                {
                    if (gBattleTypeFlags & BATTLE_TYPE_x4000000)
                    {
                        gBattlescriptCurrInstr++;
                        break;
                    }

                    side = GetBattlerSide(gBattlerAttacker);
                    if (GetBattlerSide(gBattlerAttacker) == B_SIDE_OPPONENT
                        && !(gBattleTypeFlags &
                             (BATTLE_TYPE_EREADER_TRAINER
                              | BATTLE_TYPE_FRONTIER
                              | BATTLE_TYPE_LINK
                              | BATTLE_TYPE_x2000000
                              | BATTLE_TYPE_SECRET_BASE)))
                    {
                        gBattlescriptCurrInstr++;
                    }
                    else if (!(gBattleTypeFlags &
                          (BATTLE_TYPE_EREADER_TRAINER
                           | BATTLE_TYPE_FRONTIER
                           | BATTLE_TYPE_LINK
                           | BATTLE_TYPE_x2000000
                           | BATTLE_TYPE_SECRET_BASE))
                        && (gWishFutureKnock.knockedOffPokes[side] & gBitTable[gBattlerPartyIndexes[gBattlerAttacker]]))
                    {
                        gBattlescriptCurrInstr++;
                    }
                    else if (gBattleMons[gBattlerTarget].item
                        && gBattleMons[gBattlerTarget].ability == ABILITY_STICKY_HOLD)
                    {
                        BattleScriptPushCursor();
                        gBattlescriptCurrInstr = BattleScript_NoItemSteal;

                        gLastUsedAbility = gBattleMons[gBattlerTarget].ability;
                        RecordAbilityBattle(gBattlerTarget, gLastUsedAbility);
                    }
                    else if (gBattleMons[gBattlerAttacker].item != 0
                        || gBattleMons[gBattlerTarget].item == ITEM_ENIGMA_BERRY
                        || IS_ITEM_MAIL(gBattleMons[gBattlerTarget].item)
                        || gBattleMons[gBattlerTarget].item == 0)
                    {
                        gBattlescriptCurrInstr++;
                    }
                    else
                    {
                        u16* changedItem = &gBattleStruct->changedItems[gBattlerAttacker];
                        gLastUsedItem = *changedItem = gBattleMons[gBattlerTarget].item;
                        gBattleMons[gBattlerTarget].item = 0;

                        gActiveBattler = gBattlerAttacker;
                        BtlController_EmitSetMonData(0, REQUEST_HELDITEM_BATTLE, 0, 2, &gLastUsedItem);
                        MarkBattlerForControllerExec(gBattlerAttacker);

                        gActiveBattler = gBattlerTarget;
                        BtlController_EmitSetMonData(0, REQUEST_HELDITEM_BATTLE, 0, 2, &gBattleMons[gBattlerTarget].item);
                        MarkBattlerForControllerExec(gBattlerTarget);

                        BattleScriptPush(gBattlescriptCurrInstr + 1);
                        gBattlescriptCurrInstr = BattleScript_ItemSteal;

                        *(u8*)((u8*)(&gBattleStruct->choicedMove[gBattlerTarget]) + 0) = 0;
                        *(u8*)((u8*)(&gBattleStruct->choicedMove[gBattlerTarget]) + 1) = 0;
                    }

                }
                break;
            case MOVE_EFFECT_PREVENT_ESCAPE:
                gBattleMons[gBattlerTarget].status2 |= STATUS2_ESCAPE_PREVENTION;
                gDisableStructs[gBattlerTarget].battlerPreventingEscape = gBattlerAttacker;
                gBattlescriptCurrInstr++;
                break;
            case MOVE_EFFECT_NIGHTMARE:
                gBattleMons[gBattlerTarget].status2 |= STATUS2_NIGHTMARE;
                gBattlescriptCurrInstr++;
                break;
            case MOVE_EFFECT_ALL_STATS_UP:
                BattleScriptPush(gBattlescriptCurrInstr + 1);
                gBattlescriptCurrInstr = BattleScript_AllStatsUp;
                break;
            case MOVE_EFFECT_RAPIDSPIN:
                BattleScriptPush(gBattlescriptCurrInstr + 1);
                gBattlescriptCurrInstr = BattleScript_RapidSpinAway;
                break;
            case MOVE_EFFECT_REMOVE_PARALYSIS: // Smelling salts
                if (!(gBattleMons[gBattlerTarget].status1 & STATUS1_PARALYSIS))
                {
                    gBattlescriptCurrInstr++;
                }
                else
                {
                    gBattleMons[gBattlerTarget].status1 &= ~(STATUS1_PARALYSIS);

                    gActiveBattler = gBattlerTarget;
                    BtlController_EmitSetMonData(0, REQUEST_STATUS_BATTLE, 0, 4, &gBattleMons[gActiveBattler].status1);
                    MarkBattlerForControllerExec(gActiveBattler);

                    BattleScriptPush(gBattlescriptCurrInstr + 1);
                    gBattlescriptCurrInstr = BattleScript_TargetPRLZHeal;
                }
                break;
            case MOVE_EFFECT_ATK_DEF_DOWN: // SuperPower
                BattleScriptPush(gBattlescriptCurrInstr + 1);
                gBattlescriptCurrInstr = BattleScript_AtkDefDown;
                break;
            case MOVE_EFFECT_RECOIL_33: // Double Edge
                gBattleMoveDamage = gHpDealt / 3;
                if (gBattleMoveDamage == 0)
                    gBattleMoveDamage = 1;

                BattleScriptPush(gBattlescriptCurrInstr + 1);
                gBattlescriptCurrInstr = sMoveEffectBS_Ptrs[gBattleCommunication[MOVE_EFFECT_BYTE]];
                break;
            case MOVE_EFFECT_THRASH:
                if (gBattleMons[gEffectBattler].status2 & STATUS2_LOCK_CONFUSE)
                {
                    gBattlescriptCurrInstr++;
                }
                else
                {
                    gBattleMons[gEffectBattler].status2 |= STATUS2_MULTIPLETURNS;
                    gLockedMoves[gEffectBattler] = gCurrentMove;
                    gBattleMons[gEffectBattler].status2 |= (((Random() & 1) + 2) << 0xA);
                }
                break;
            case MOVE_EFFECT_KNOCK_OFF:
                if (gBattleMons[gEffectBattler].ability == ABILITY_STICKY_HOLD)
                {
                    if (gBattleMons[gEffectBattler].item == 0)
                    {
                        gBattlescriptCurrInstr++;
                    }
                    else
                    {
                        gLastUsedAbility = ABILITY_STICKY_HOLD;
                        gBattlescriptCurrInstr = BattleScript_StickyHoldActivates;
                        RecordAbilityBattle(gEffectBattler, ABILITY_STICKY_HOLD);
                    }
                    break;
                }
                if (gBattleMons[gEffectBattler].item)
                {
                    side = GetBattlerSide(gEffectBattler);

                    gLastUsedItem = gBattleMons[gEffectBattler].item;
                    gBattleMons[gEffectBattler].item = 0;
                    gWishFutureKnock.knockedOffPokes[side] |= gBitTable[gBattlerPartyIndexes[gEffectBattler]];

                    BattleScriptPush(gBattlescriptCurrInstr + 1);
                    gBattlescriptCurrInstr = BattleScript_KnockedOff;

                    *(u8*)((u8*)(&gBattleStruct->choicedMove[gEffectBattler]) + 0) = 0;
                    *(u8*)((u8*)(&gBattleStruct->choicedMove[gEffectBattler]) + 1) = 0;
                }
                else
                {
                    gBattlescriptCurrInstr++;
                }
                break;
            case MOVE_EFFECT_SP_ATK_TWO_DOWN: // Overheat
                BattleScriptPush(gBattlescriptCurrInstr + 1);
                gBattlescriptCurrInstr = BattleScript_SAtkDown2;
                break;
            }
        }
    }

    gBattleCommunication[MOVE_EFFECT_BYTE] = 0;
}

static void atk15_seteffectwithchance(void)
{
    u32 percentChance;

    if (gBattleMons[gBattlerAttacker].ability == ABILITY_SERENE_GRACE)
        percentChance = gBattleMoves[gCurrentMove].secondaryEffectChance * 2;
    else
        percentChance = gBattleMoves[gCurrentMove].secondaryEffectChance;

    if (gBattleCommunication[MOVE_EFFECT_BYTE] & MOVE_EFFECT_CERTAIN
        && !(gMoveResultFlags & MOVE_RESULT_NO_EFFECT))
    {
        gBattleCommunication[MOVE_EFFECT_BYTE] &= ~(MOVE_EFFECT_CERTAIN);
        SetMoveEffect(0, MOVE_EFFECT_CERTAIN);
    }
    else if (Random() % 100 < percentChance
             && gBattleCommunication[MOVE_EFFECT_BYTE]
             && !(gMoveResultFlags & MOVE_RESULT_NO_EFFECT))
    {
        if (percentChance >= 100)
            SetMoveEffect(0, MOVE_EFFECT_CERTAIN);
        else
            SetMoveEffect(0, 0);
    }
    else
    {
        gBattlescriptCurrInstr++;
    }

    gBattleCommunication[MOVE_EFFECT_BYTE] = 0;
    gBattleScripting.multihitMoveEffect = 0;
}

static void atk16_seteffectprimary(void)
{
    SetMoveEffect(TRUE, 0);
}

static void atk17_seteffectsecondary(void)
{
    SetMoveEffect(FALSE, 0);
}

static void atk18_clearstatusfromeffect(void)
{
    gActiveBattler = GetBattlerForBattleScript(gBattlescriptCurrInstr[1]);

    if (gBattleCommunication[MOVE_EFFECT_BYTE] <= MOVE_EFFECT_TOXIC)
        gBattleMons[gActiveBattler].status1 &= (~sStatusFlagsForMoveEffects[gBattleCommunication[MOVE_EFFECT_BYTE]]);
    else
        gBattleMons[gActiveBattler].status2 &= (~sStatusFlagsForMoveEffects[gBattleCommunication[MOVE_EFFECT_BYTE]]);

    gBattleCommunication[MOVE_EFFECT_BYTE] = 0;
    gBattlescriptCurrInstr += 2;
    gBattleScripting.multihitMoveEffect = 0;
}

static void atk19_tryfaintmon(void)
{
    const u8 *BS_ptr;

    if (gBattlescriptCurrInstr[2] != 0)
    {
        gActiveBattler = GetBattlerForBattleScript(gBattlescriptCurrInstr[1]);
        if (gHitMarker & HITMARKER_FAINTED(gActiveBattler))
        {
            BS_ptr = T1_READ_PTR(gBattlescriptCurrInstr + 3);

            BattleScriptPop();
            gBattlescriptCurrInstr = BS_ptr;
            gSideStatuses[GetBattlerSide(gActiveBattler)] &= ~(SIDE_STATUS_SPIKES_DAMAGED | SIDE_STATUS_TOXIC_SPIKES_DAMAGED | SIDE_STATUS_STEALTH_ROCK_DAMAGED | SIDE_STATUS_STICKY_WEB_DAMAGED);
        }
        else
        {
            gBattlescriptCurrInstr += 7;
        }
    }
    else
    {
        u8 battlerId;

        if (gBattlescriptCurrInstr[1] == BS_ATTACKER)
        {
            gActiveBattler = gBattlerAttacker;
            battlerId = gBattlerTarget;
            BS_ptr = BattleScript_FaintAttacker;
        }
        else
        {
            gActiveBattler = gBattlerTarget;
            battlerId = gBattlerAttacker;
            BS_ptr = BattleScript_FaintTarget;
        }
        if (!(gAbsentBattlerFlags & gBitTable[gActiveBattler])
         && gBattleMons[gActiveBattler].hp == 0)
        {
            gHitMarker |= HITMARKER_FAINTED(gActiveBattler);
            BattleScriptPush(gBattlescriptCurrInstr + 7);
            gBattlescriptCurrInstr = BS_ptr;
            if (GetBattlerSide(gActiveBattler) == B_SIDE_PLAYER)
            {
                gHitMarker |= HITMARKER_x400000;
                if (gBattleResults.playerFaintCounter < 0xFF)
                    gBattleResults.playerFaintCounter++;
                AdjustFriendshipOnBattleFaint(gActiveBattler);
            }
            else
            {
                if (gBattleResults.opponentFaintCounter < 0xFF)
                    gBattleResults.opponentFaintCounter++;
                gBattleResults.lastOpponentSpecies = GetMonData(&gEnemyParty[gBattlerPartyIndexes[gActiveBattler]], MON_DATA_SPECIES, NULL);
            }
            if ((gHitMarker & HITMARKER_DESTINYBOND) && gBattleMons[gBattlerAttacker].hp != 0)
            {
                gHitMarker &= ~(HITMARKER_DESTINYBOND);
                BattleScriptPush(gBattlescriptCurrInstr);
                gBattleMoveDamage = gBattleMons[battlerId].hp;
                gBattlescriptCurrInstr = BattleScript_DestinyBondTakesLife;
            }
            if ((gStatuses3[gBattlerTarget] & STATUS3_GRUDGE)
             && !(gHitMarker & HITMARKER_GRUDGE)
             && GetBattlerSide(gBattlerAttacker) != GetBattlerSide(gBattlerTarget)
             && gBattleMons[gBattlerAttacker].hp != 0
             && gCurrentMove != MOVE_STRUGGLE)
            {
                u8 moveIndex = *(gBattleStruct->chosenMovePositions + gBattlerAttacker);

                gBattleMons[gBattlerAttacker].pp[moveIndex] = 0;
                BattleScriptPush(gBattlescriptCurrInstr);
                gBattlescriptCurrInstr = BattleScript_GrudgeTakesPp;
                gActiveBattler = gBattlerAttacker;
                BtlController_EmitSetMonData(0, moveIndex + REQUEST_PPMOVE1_BATTLE, 0, 1, &gBattleMons[gActiveBattler].pp[moveIndex]);
                MarkBattlerForControllerExec(gActiveBattler);

                PREPARE_MOVE_BUFFER(gBattleTextBuff1, gBattleMons[gBattlerAttacker].moves[moveIndex])
            }
        }
        else
        {
            gBattlescriptCurrInstr += 7;
        }
    }
}

static void atk1A_dofaintanimation(void)
{
    if (gBattleControllerExecFlags == 0)
    {
        gActiveBattler = GetBattlerForBattleScript(gBattlescriptCurrInstr[1]);
        BtlController_EmitFaintAnimation(0);
        MarkBattlerForControllerExec(gActiveBattler);
        gBattlescriptCurrInstr += 2;
    }
}

static void atk1B_cleareffectsonfaint(void)
{
    if (gBattleControllerExecFlags == 0)
    {
        gActiveBattler = GetBattlerForBattleScript(gBattlescriptCurrInstr[1]);

        if (!(gBattleTypeFlags & BATTLE_TYPE_ARENA) || gBattleMons[gActiveBattler].hp == 0)
        {
            gBattleMons[gActiveBattler].status1 = 0;
            BtlController_EmitSetMonData(0, REQUEST_STATUS_BATTLE, 0, 0x4, &gBattleMons[gActiveBattler].status1);
            MarkBattlerForControllerExec(gActiveBattler);
        }

        FaintClearSetData(); // Effects like attractions, trapping, etc.
        gBattlescriptCurrInstr += 2;
    }
}

static void atk1C_jumpifstatus(void)
{
    u8 battlerId = GetBattlerForBattleScript(gBattlescriptCurrInstr[1]);
    u32 flags = T2_READ_32(gBattlescriptCurrInstr + 2);
    const u8* jumpPtr = T2_READ_PTR(gBattlescriptCurrInstr + 6);

    if (gBattleMons[battlerId].status1 & flags && gBattleMons[battlerId].hp)
        gBattlescriptCurrInstr = jumpPtr;
    else
        gBattlescriptCurrInstr += 10;
}

static void atk1D_jumpifstatus2(void)
{
    u8 battlerId = GetBattlerForBattleScript(gBattlescriptCurrInstr[1]);
    u32 flags = T2_READ_32(gBattlescriptCurrInstr + 2);
    const u8* jumpPtr = T2_READ_PTR(gBattlescriptCurrInstr + 6);

    if (gBattleMons[battlerId].status2 & flags && gBattleMons[battlerId].hp)
        gBattlescriptCurrInstr = jumpPtr;
    else
        gBattlescriptCurrInstr += 10;
}

static void atk1E_jumpifability(void)
{
    u8 battlerId;
    u8 ability = gBattlescriptCurrInstr[2];
    const u8* jumpPtr = T2_READ_PTR(gBattlescriptCurrInstr + 3);

    if (gBattlescriptCurrInstr[1] == BS_ATTACKER_SIDE)
    {
        battlerId = AbilityBattleEffects(ABILITYEFFECT_CHECK_BATTLER_SIDE, gBattlerAttacker, ability, 0, 0);
        if (battlerId)
        {
            gLastUsedAbility = ability;
            gBattlescriptCurrInstr = jumpPtr;
            RecordAbilityBattle(battlerId - 1, gLastUsedAbility);
            gBattleScripting.battlerWithAbility = battlerId - 1;
        }
        else
            gBattlescriptCurrInstr += 7;
    }
    else if (gBattlescriptCurrInstr[1] == BS_NOT_ATTACKER_SIDE)
    {
        battlerId = AbilityBattleEffects(ABILITYEFFECT_CHECK_OTHER_SIDE, gBattlerAttacker, ability, 0, 0);
        if (battlerId)
        {
            gLastUsedAbility = ability;
            gBattlescriptCurrInstr = jumpPtr;
            RecordAbilityBattle(battlerId - 1, gLastUsedAbility);
            gBattleScripting.battlerWithAbility = battlerId - 1;
        }
        else
            gBattlescriptCurrInstr += 7;
    }
    else
    {
        battlerId = GetBattlerForBattleScript(gBattlescriptCurrInstr[1]);
        if (gBattleMons[battlerId].ability == ability)
        {
            gLastUsedAbility = ability;
            gBattlescriptCurrInstr = jumpPtr;
            RecordAbilityBattle(battlerId, gLastUsedAbility);
            gBattleScripting.battlerWithAbility = battlerId;
        }
        else
            gBattlescriptCurrInstr += 7;
    }
}

static void atk1F_jumpifsideaffecting(void)
{
    u8 side;
    u32 flags;
    const u8 *jumpPtr;

    if (gBattlescriptCurrInstr[1] == BS_ATTACKER)
        side = GET_BATTLER_SIDE(gBattlerAttacker);
    else
        side = GET_BATTLER_SIDE(gBattlerTarget);

    flags = T2_READ_32(gBattlescriptCurrInstr + 2);
    jumpPtr = T2_READ_PTR(gBattlescriptCurrInstr + 6);

    if (gSideStatuses[side] & flags)
        gBattlescriptCurrInstr = jumpPtr;
    else
        gBattlescriptCurrInstr += 10;
}

static void atk20_jumpifstat(void)
{
    u8 ret = 0;
    u8 battlerId = GetBattlerForBattleScript(gBattlescriptCurrInstr[1]);
    u8 value = gBattleMons[battlerId].statStages[gBattlescriptCurrInstr[3]];

    switch (gBattlescriptCurrInstr[2])
    {
    case CMP_EQUAL:
        if (value == gBattlescriptCurrInstr[4])
            ret++;
        break;
    case CMP_NOT_EQUAL:
        if (value != gBattlescriptCurrInstr[4])
            ret++;
        break;
    case CMP_GREATER_THAN:
        if (value > gBattlescriptCurrInstr[4])
            ret++;
        break;
    case CMP_LESS_THAN:
        if (value < gBattlescriptCurrInstr[4])
            ret++;
        break;
    case CMP_COMMON_BITS:
        if (value & gBattlescriptCurrInstr[4])
            ret++;
        break;
    case CMP_NO_COMMON_BITS:
        if (!(value & gBattlescriptCurrInstr[4]))
            ret++;
        break;
    }

    if (ret)
        gBattlescriptCurrInstr = T2_READ_PTR(gBattlescriptCurrInstr + 5);
    else
        gBattlescriptCurrInstr += 9;
}

static void atk21_jumpifstatus3condition(void)
{
    u32 flags;
    const u8 *jumpPtr;

    gActiveBattler = GetBattlerForBattleScript(gBattlescriptCurrInstr[1]);
    flags = T2_READ_32(gBattlescriptCurrInstr + 2);
    jumpPtr = T2_READ_PTR(gBattlescriptCurrInstr + 7);

    if (gBattlescriptCurrInstr[6])
    {
        if ((gStatuses3[gActiveBattler] & flags) != 0)
            gBattlescriptCurrInstr += 11;
        else
            gBattlescriptCurrInstr = jumpPtr;
    }
    else
    {
        if ((gStatuses3[gActiveBattler] & flags) != 0)
            gBattlescriptCurrInstr = jumpPtr;
        else
            gBattlescriptCurrInstr += 11;
    }
}

static void atk22_jumpiftype(void)
{
    u8 battlerId = GetBattlerForBattleScript(gBattlescriptCurrInstr[1]);
    u8 type = gBattlescriptCurrInstr[2];
    const u8* jumpPtr = T2_READ_PTR(gBattlescriptCurrInstr + 3);

    if (IS_BATTLER_OF_TYPE(battlerId, type))
        gBattlescriptCurrInstr = jumpPtr;
    else
        gBattlescriptCurrInstr += 7;
}

static void atk23_getexp(void)
{
    u16 item;
    s32 i; // also used as stringId
    u8 holdEffect;
    s32 sentIn;

    s32 viaExpShare = 0;
    u16* exp = &gBattleStruct->expValue;

    gBattlerFainted = GetBattlerForBattleScript(gBattlescriptCurrInstr[1]);
    sentIn = gSentPokesToOpponent[(gBattlerFainted & 2) >> 1];

    switch (gBattleScripting.atk23_state)
    {
    case 0: // check if should receive exp at all
        if (GetBattlerSide(gBattlerFainted) != B_SIDE_OPPONENT || (gBattleTypeFlags &
             (BATTLE_TYPE_LINK
              | BATTLE_TYPE_x2000000
              | BATTLE_TYPE_x4000000
              | BATTLE_TYPE_FRONTIER
              | BATTLE_TYPE_SAFARI
              | BATTLE_TYPE_BATTLE_TOWER
              | BATTLE_TYPE_EREADER_TRAINER)))
        {
            gBattleScripting.atk23_state = 6; // goto last case
        }
        else
        {
            gBattleScripting.atk23_state++;
            gBattleStruct->field_DF |= gBitTable[gBattlerPartyIndexes[gBattlerFainted]];
        }
        break;
    case 1: // calculate experience points to redistribute
        {
            u16 calculatedExp;
            s32 viaSentIn;

            for (viaSentIn = 0, i = 0; i < 6; i++)
            {
                if (GetMonData(&gPlayerParty[i], MON_DATA_SPECIES) == SPECIES_NONE || GetMonData(&gPlayerParty[i], MON_DATA_HP) == 0)
                    continue;
                if (gBitTable[i] & sentIn)
                    viaSentIn++;

                item = GetMonData(&gPlayerParty[i], MON_DATA_HELD_ITEM);

                if (item == ITEM_ENIGMA_BERRY)
                    holdEffect = gSaveBlock1Ptr->enigmaBerry.holdEffect;
                else
                    holdEffect = ItemId_GetHoldEffect(item);

                if (holdEffect == HOLD_EFFECT_EXP_SHARE)
                    viaExpShare++;
            }

            calculatedExp = gBaseStats[gBattleMons[gBattlerFainted].species].expYield * gBattleMons[gBattlerFainted].level / 7;

            if (viaExpShare) // at least one mon is getting exp via exp share
            {
                *exp = calculatedExp / 2 / viaSentIn;
                if (*exp == 0)
                    *exp = 1;

                gExpShareExp = calculatedExp / 2 / viaExpShare;
                if (gExpShareExp == 0)
                    gExpShareExp = 1;
            }
            else
            {
                *exp = calculatedExp / viaSentIn;
                if (*exp == 0)
                    *exp = 1;
                gExpShareExp = 0;
            }

            gBattleScripting.atk23_state++;
            gBattleStruct->expGetterMonId = 0;
            gBattleStruct->sentInPokes = sentIn;
        }
        // fall through
    case 2: // set exp value to the poke in expgetter_id and print message
        if (gBattleControllerExecFlags == 0)
        {
            item = GetMonData(&gPlayerParty[gBattleStruct->expGetterMonId], MON_DATA_HELD_ITEM);

            if (item == ITEM_ENIGMA_BERRY)
                holdEffect = gSaveBlock1Ptr->enigmaBerry.holdEffect;
            else
                holdEffect = ItemId_GetHoldEffect(item);

            if (holdEffect != HOLD_EFFECT_EXP_SHARE && !(gBattleStruct->sentInPokes & 1))
            {
                *(&gBattleStruct->sentInPokes) >>= 1;
                gBattleScripting.atk23_state = 5;
                gBattleMoveDamage = 0; // used for exp
            }
            else if (GetMonData(&gPlayerParty[gBattleStruct->expGetterMonId], MON_DATA_LEVEL) == MAX_MON_LEVEL)
            {
                *(&gBattleStruct->sentInPokes) >>= 1;
                gBattleScripting.atk23_state = 5;
                gBattleMoveDamage = 0; // used for exp
            }
            else
            {
                // music change in wild battle after fainting a poke
                if (!(gBattleTypeFlags & BATTLE_TYPE_TRAINER) && gBattleMons[0].hp && !gBattleStruct->wildVictorySong)
                {
                    BattleStopLowHpSound();
                    PlayBGM(MUS_KACHI2);
                    gBattleStruct->wildVictorySong++;
                }

                if (GetMonData(&gPlayerParty[gBattleStruct->expGetterMonId], MON_DATA_HP))
                {
                    if (gBattleStruct->sentInPokes & 1)
                        gBattleMoveDamage = *exp;
                    else
                        gBattleMoveDamage = 0;

                    if (holdEffect == HOLD_EFFECT_EXP_SHARE)
                        gBattleMoveDamage += gExpShareExp;
                    if (holdEffect == HOLD_EFFECT_LUCKY_EGG)
                        gBattleMoveDamage = (gBattleMoveDamage * 150) / 100;
                    if (gBattleTypeFlags & BATTLE_TYPE_TRAINER)
                        gBattleMoveDamage = (gBattleMoveDamage * 150) / 100;

                    if (IsTradedMon(&gPlayerParty[gBattleStruct->expGetterMonId]))
                    {
                        // check if the pokemon doesn't belong to the player
                        if (gBattleTypeFlags & BATTLE_TYPE_INGAME_PARTNER && gBattleStruct->expGetterMonId >= 3)
                        {
                            i = 0x149;
                        }
                        else
                        {
                            gBattleMoveDamage = (gBattleMoveDamage * 150) / 100;
                            i = 0x14A;
                        }
                    }
                    else
                    {
                        i = 0x149;
                    }

                    // get exp getter battlerId
                    if (gBattleTypeFlags & BATTLE_TYPE_DOUBLE)
                    {
                        if (!(gBattlerPartyIndexes[2] != gBattleStruct->expGetterMonId) && !(gAbsentBattlerFlags & gBitTable[2]))
                            gBattleStruct->expGetterBattlerId = 2;
                        else
                        {
                            if (!(gAbsentBattlerFlags & gBitTable[0]))
                                gBattleStruct->expGetterBattlerId = 0;
                            else
                                gBattleStruct->expGetterBattlerId = 2;
                        }
                    }
                    else
                        gBattleStruct->expGetterBattlerId = 0;

                    PREPARE_MON_NICK_WITH_PREFIX_BUFFER(gBattleTextBuff1, gBattleStruct->expGetterBattlerId, gBattleStruct->expGetterMonId)

					// buffer 'gained' or 'gained a boosted'
					PREPARE_STRING_BUFFER(gBattleTextBuff2, i)

                    PREPARE_WORD_NUMBER_BUFFER(gBattleTextBuff3, 5, gBattleMoveDamage)

                    PrepareStringBattle(STRINGID_PKMNGAINEDEXP, gBattleStruct->expGetterBattlerId);
                    MonGainEVs(&gPlayerParty[gBattleStruct->expGetterMonId], gBattleMons[gBattlerFainted].species);
                }
                gBattleStruct->sentInPokes >>= 1;
                gBattleScripting.atk23_state++;
            }
        }
        break;
    case 3: // Set stats and give exp
        if (gBattleControllerExecFlags == 0)
        {
            gBattleBufferB[gBattleStruct->expGetterBattlerId][0] = 0;
            if (GetMonData(&gPlayerParty[gBattleStruct->expGetterMonId], MON_DATA_HP) && GetMonData(&gPlayerParty[gBattleStruct->expGetterMonId], MON_DATA_LEVEL) != MAX_MON_LEVEL)
            {
                gBattleResources->statsBeforeLvlUp->hp = GetMonData(&gPlayerParty[gBattleStruct->expGetterMonId], MON_DATA_MAX_HP);
                gBattleResources->statsBeforeLvlUp->atk = GetMonData(&gPlayerParty[gBattleStruct->expGetterMonId], MON_DATA_ATK);
                gBattleResources->statsBeforeLvlUp->def = GetMonData(&gPlayerParty[gBattleStruct->expGetterMonId], MON_DATA_DEF);
                gBattleResources->statsBeforeLvlUp->spd = GetMonData(&gPlayerParty[gBattleStruct->expGetterMonId], MON_DATA_SPEED);
                gBattleResources->statsBeforeLvlUp->spAtk = GetMonData(&gPlayerParty[gBattleStruct->expGetterMonId], MON_DATA_SPATK);
                gBattleResources->statsBeforeLvlUp->spDef = GetMonData(&gPlayerParty[gBattleStruct->expGetterMonId], MON_DATA_SPDEF);

                gActiveBattler = gBattleStruct->expGetterBattlerId;
                BtlController_EmitExpUpdate(0, gBattleStruct->expGetterMonId, gBattleMoveDamage);
                MarkBattlerForControllerExec(gActiveBattler);
            }
            gBattleScripting.atk23_state++;
        }
        break;
    case 4: // lvl up if necessary
        if (gBattleControllerExecFlags == 0)
        {
            gActiveBattler = gBattleStruct->expGetterBattlerId;
            if (gBattleBufferB[gActiveBattler][0] == CONTROLLER_TWORETURNVALUES && gBattleBufferB[gActiveBattler][1] == RET_VALUE_LEVELED_UP)
            {
                if (gBattleTypeFlags & BATTLE_TYPE_TRAINER && gBattlerPartyIndexes[gActiveBattler] == gBattleStruct->expGetterMonId)
                    HandleLowHpMusicChange(&gPlayerParty[gBattlerPartyIndexes[gActiveBattler]], gActiveBattler);

                PREPARE_MON_NICK_WITH_PREFIX_BUFFER(gBattleTextBuff1, gActiveBattler, gBattleStruct->expGetterMonId)

                PREPARE_BYTE_NUMBER_BUFFER(gBattleTextBuff2, 3, GetMonData(&gPlayerParty[gBattleStruct->expGetterMonId], MON_DATA_LEVEL))

                BattleScriptPushCursor();
                gLeveledUpInBattle |= gBitTable[gBattleStruct->expGetterMonId];
                gBattlescriptCurrInstr = BattleScript_LevelUp;
                gBattleMoveDamage = (gBattleBufferB[gActiveBattler][2] | (gBattleBufferB[gActiveBattler][3] << 8));
                AdjustFriendship(&gPlayerParty[gBattleStruct->expGetterMonId], 0);

                // update battle mon structure after level up
                if (gBattlerPartyIndexes[0] == gBattleStruct->expGetterMonId && gBattleMons[0].hp)
                {
                    gBattleMons[0].level = GetMonData(&gPlayerParty[gBattleStruct->expGetterMonId], MON_DATA_LEVEL);
                    gBattleMons[0].hp = GetMonData(&gPlayerParty[gBattleStruct->expGetterMonId], MON_DATA_HP);
                    gBattleMons[0].maxHP = GetMonData(&gPlayerParty[gBattleStruct->expGetterMonId], MON_DATA_MAX_HP);
                    gBattleMons[0].attack = GetMonData(&gPlayerParty[gBattleStruct->expGetterMonId], MON_DATA_ATK);
                    gBattleMons[0].defense = GetMonData(&gPlayerParty[gBattleStruct->expGetterMonId], MON_DATA_DEF);
                    // Why is this duplicated?
                    gBattleMons[0].speed = GetMonData(&gPlayerParty[gBattleStruct->expGetterMonId], MON_DATA_SPEED);
                    gBattleMons[0].speed = GetMonData(&gPlayerParty[gBattleStruct->expGetterMonId], MON_DATA_SPEED);

                    gBattleMons[0].spAttack = GetMonData(&gPlayerParty[gBattleStruct->expGetterMonId], MON_DATA_SPATK);
                    gBattleMons[0].spDefense = GetMonData(&gPlayerParty[gBattleStruct->expGetterMonId], MON_DATA_SPDEF);
                }
                // What is else if?
                if (gBattlerPartyIndexes[2] == gBattleStruct->expGetterMonId && gBattleMons[2].hp && (gBattleTypeFlags & BATTLE_TYPE_DOUBLE))
                {
                    gBattleMons[2].level = GetMonData(&gPlayerParty[gBattleStruct->expGetterMonId], MON_DATA_LEVEL);
                    gBattleMons[2].hp = GetMonData(&gPlayerParty[gBattleStruct->expGetterMonId], MON_DATA_HP);
                    gBattleMons[2].maxHP = GetMonData(&gPlayerParty[gBattleStruct->expGetterMonId], MON_DATA_MAX_HP);
                    gBattleMons[2].attack = GetMonData(&gPlayerParty[gBattleStruct->expGetterMonId], MON_DATA_ATK);
                    gBattleMons[2].defense = GetMonData(&gPlayerParty[gBattleStruct->expGetterMonId], MON_DATA_DEF);
                    // Duplicated again, but this time there's no Sp Defense
                    gBattleMons[2].speed = GetMonData(&gPlayerParty[gBattleStruct->expGetterMonId], MON_DATA_SPEED);
                    gBattleMons[2].speed = GetMonData(&gPlayerParty[gBattleStruct->expGetterMonId], MON_DATA_SPEED);

                    gBattleMons[2].spAttack = GetMonData(&gPlayerParty[gBattleStruct->expGetterMonId], MON_DATA_SPATK);
                }
                gBattleScripting.atk23_state = 5;
            }
            else
            {
                gBattleMoveDamage = 0;
                gBattleScripting.atk23_state = 5;
            }
        }
        break;
    case 5: // looper increment
        if (gBattleMoveDamage) // there is exp to give, goto case 3 that gives exp
            gBattleScripting.atk23_state = 3;
        else
        {
            gBattleStruct->expGetterMonId++;
            if (gBattleStruct->expGetterMonId <= 5)
                gBattleScripting.atk23_state = 2; // loop again
            else
                gBattleScripting.atk23_state = 6; // we're done
        }
        break;
    case 6: // increment instruction
        if (gBattleControllerExecFlags == 0)
        {
            // not sure why gf clears the item and ability here
            gBattleMons[gBattlerFainted].item = 0;
            gBattleMons[gBattlerFainted].ability = 0;
            gBattlescriptCurrInstr += 2;
        }
        break;
    }
}

static bool32 IsBattleLostForPlayer(void)
{
    u32 i;
    u32 HP_count = 0;

    if (gBattleTypeFlags & BATTLE_TYPE_INGAME_PARTNER && gPartnerTrainerId == TRAINER_STEVEN_PARTNER)
    {
        for (i = 0; i < 3; i++)
        {
            if (GetMonData(&gPlayerParty[i], MON_DATA_SPECIES) && !GetMonData(&gPlayerParty[i], MON_DATA_IS_EGG))
                HP_count += GetMonData(&gPlayerParty[i], MON_DATA_HP);
        }
    }
    else
    {
        for (i = 0; i < PARTY_SIZE; i++)
        {
            if (GetMonData(&gPlayerParty[i], MON_DATA_SPECIES) && !GetMonData(&gPlayerParty[i], MON_DATA_IS_EGG)
             && (!(gBattleTypeFlags & BATTLE_TYPE_ARENA) || !(gBattleStruct->field_2A0 & gBitTable[i])))
            {
                HP_count += GetMonData(&gPlayerParty[i], MON_DATA_HP);
            }
        }
    }

    return (HP_count == 0);
}

static bool32 IsBattleWonForPlayer(void)
{
    u32 i;
    u32 HP_count = 0;

    for (i = 0; i < PARTY_SIZE; i++)
    {
        if (GetMonData(&gEnemyParty[i], MON_DATA_SPECIES) && !GetMonData(&gEnemyParty[i], MON_DATA_IS_EGG)
            && (!(gBattleTypeFlags & BATTLE_TYPE_ARENA) || !(gBattleStruct->field_2A1 & gBitTable[i])))
        {
            HP_count += GetMonData(&gEnemyParty[i], MON_DATA_HP);
        }
    }

    return (HP_count == 0);
}

static void atk24(void)
{
    if (gBattleControllerExecFlags)
        return;

    if (IsBattleLostForPlayer())
        gBattleOutcome |= B_OUTCOME_LOST;
    if (IsBattleWonForPlayer())
        gBattleOutcome |= B_OUTCOME_WON;

    if (gBattleOutcome == 0 && (gBattleTypeFlags & (BATTLE_TYPE_LINK | BATTLE_TYPE_x2000000)))
    {
        s32 i;
        s32 foundPlayer;
        s32 foundOpponent;

        // Impossible to decompile loops.
        for (foundPlayer = 0, i = 0; i < gBattlersCount; i += 2)
        {
            if (HITMARKER_UNK(i) & gHitMarker && !gSpecialStatuses[i].flag40)
                foundPlayer++;
        }

        for (foundOpponent = 0, i = 1; i < gBattlersCount; i += 2)
        {
            if (HITMARKER_UNK(i) & gHitMarker && !gSpecialStatuses[i].flag40)
                foundOpponent++;
        }

        if (gBattleTypeFlags & BATTLE_TYPE_MULTI)
        {
            if (foundOpponent + foundPlayer > 1)
                gBattlescriptCurrInstr = T2_READ_PTR(gBattlescriptCurrInstr + 1);
            else
                gBattlescriptCurrInstr += 5;
        }
        else
        {
            if (foundOpponent != 0 && foundPlayer != 0)
                gBattlescriptCurrInstr = T2_READ_PTR(gBattlescriptCurrInstr + 1);
            else
                gBattlescriptCurrInstr += 5;
        }
    }
    else
    {
        gBattlescriptCurrInstr += 5;
    }
}

static void MoveValuesCleanUp(void)
{
    gMoveResultFlags = 0;
    gIsCriticalHit = FALSE;
    gBattleCommunication[MOVE_EFFECT_BYTE] = 0;
    gBattleCommunication[6] = 0;
    gHitMarker &= ~(HITMARKER_DESTINYBOND);
    gHitMarker &= ~(HITMARKER_SYNCHRONISE_EFFECT);
}

static void atk25_movevaluescleanup(void)
{
    MoveValuesCleanUp();
    gBattlescriptCurrInstr += 1;
}

static void atk26_setmultihit(void)
{
    gMultiHitCounter = gBattlescriptCurrInstr[1];
    gBattlescriptCurrInstr += 2;
}

static void atk27_decrementmultihit(void)
{
    if (--gMultiHitCounter == 0)
        gBattlescriptCurrInstr += 5;
    else
        gBattlescriptCurrInstr = T2_READ_PTR(gBattlescriptCurrInstr + 1);
}

static void atk28_goto(void)
{
    gBattlescriptCurrInstr = T2_READ_PTR(gBattlescriptCurrInstr + 1);
}

static void atk29_jumpifbyte(void)
{
    u8 caseID = gBattlescriptCurrInstr[1];
    const u8* memByte = T2_READ_PTR(gBattlescriptCurrInstr + 2);
    u8 value = gBattlescriptCurrInstr[6];
    const u8* jumpPtr = T2_READ_PTR(gBattlescriptCurrInstr + 7);

    gBattlescriptCurrInstr += 11;

    switch (caseID)
    {
    case CMP_EQUAL:
        if (*memByte == value)
            gBattlescriptCurrInstr = jumpPtr;
        break;
    case CMP_NOT_EQUAL:
        if (*memByte != value)
            gBattlescriptCurrInstr = jumpPtr;
        break;
    case CMP_GREATER_THAN:
        if (*memByte > value)
            gBattlescriptCurrInstr = jumpPtr;
        break;
    case CMP_LESS_THAN:
        if (*memByte < value)
            gBattlescriptCurrInstr = jumpPtr;
        break;
    case CMP_COMMON_BITS:
        if (*memByte & value)
            gBattlescriptCurrInstr = jumpPtr;
        break;
    case CMP_NO_COMMON_BITS:
        if (!(*memByte & value))
            gBattlescriptCurrInstr = jumpPtr;
        break;
    }
}

static void atk2A_jumpifhalfword(void)
{
    u8 caseID = gBattlescriptCurrInstr[1];
    const u16* memHword = T2_READ_PTR(gBattlescriptCurrInstr + 2);
    u16 value = T2_READ_16(gBattlescriptCurrInstr + 6);
    const u8* jumpPtr = T2_READ_PTR(gBattlescriptCurrInstr + 8);

    gBattlescriptCurrInstr += 12;

    switch (caseID)
    {
    case CMP_EQUAL:
        if (*memHword == value)
            gBattlescriptCurrInstr = jumpPtr;
        break;
    case CMP_NOT_EQUAL:
        if (*memHword != value)
            gBattlescriptCurrInstr = jumpPtr;
        break;
    case CMP_GREATER_THAN:
        if (*memHword > value)
            gBattlescriptCurrInstr = jumpPtr;
        break;
    case CMP_LESS_THAN:
        if (*memHword < value)
            gBattlescriptCurrInstr = jumpPtr;
        break;
    case CMP_COMMON_BITS:
        if (*memHword & value)
            gBattlescriptCurrInstr = jumpPtr;
        break;
    case CMP_NO_COMMON_BITS:
        if (!(*memHword & value))
            gBattlescriptCurrInstr = jumpPtr;
        break;
    }
}

static void atk2B_jumpifword(void)
{
    u8 caseID = gBattlescriptCurrInstr[1];
    const u32* memWord = T2_READ_PTR(gBattlescriptCurrInstr + 2);
    u32 value = T1_READ_32(gBattlescriptCurrInstr + 6);
    const u8* jumpPtr = T2_READ_PTR(gBattlescriptCurrInstr + 10);

    gBattlescriptCurrInstr += 14;

    switch (caseID)
    {
    case CMP_EQUAL:
        if (*memWord == value)
            gBattlescriptCurrInstr = jumpPtr;
        break;
    case CMP_NOT_EQUAL:
        if (*memWord != value)
            gBattlescriptCurrInstr = jumpPtr;
        break;
    case CMP_GREATER_THAN:
        if (*memWord > value)
            gBattlescriptCurrInstr = jumpPtr;
        break;
    case CMP_LESS_THAN:
        if (*memWord < value)
            gBattlescriptCurrInstr = jumpPtr;
        break;
    case CMP_COMMON_BITS:
        if (*memWord & value)
            gBattlescriptCurrInstr = jumpPtr;
        break;
    case CMP_NO_COMMON_BITS:
        if (!(*memWord & value))
            gBattlescriptCurrInstr = jumpPtr;
        break;
    }
}

static void atk2C_jumpifarrayequal(void)
{
    const u8* mem1 = T2_READ_PTR(gBattlescriptCurrInstr + 1);
    const u8* mem2 = T2_READ_PTR(gBattlescriptCurrInstr + 5);
    u32 size = gBattlescriptCurrInstr[9];
    const u8* jumpPtr = T2_READ_PTR(gBattlescriptCurrInstr + 10);

    u8 i;
    for (i = 0; i < size; i++)
    {
        if (*mem1 != *mem2)
        {
            gBattlescriptCurrInstr += 14;
            break;
        }
        mem1++, mem2++;
    }

    if (i == size)
        gBattlescriptCurrInstr = jumpPtr;
}

static void atk2D_jumpifarraynotequal(void)
{
    u8 equalBytes = 0;
    const u8* mem1 = T2_READ_PTR(gBattlescriptCurrInstr + 1);
    const u8* mem2 = T2_READ_PTR(gBattlescriptCurrInstr + 5);
    u32 size = gBattlescriptCurrInstr[9];
    const u8* jumpPtr = T2_READ_PTR(gBattlescriptCurrInstr + 10);

    u8 i;
    for (i = 0; i < size; i++)
    {
        if (*mem1 == *mem2)
        {
            equalBytes++;
        }
        mem1++, mem2++;
    }

    if (equalBytes != size)
        gBattlescriptCurrInstr = jumpPtr;
    else
        gBattlescriptCurrInstr += 14;
}

static void atk2E_setbyte(void)
{
    u8* memByte = T2_READ_PTR(gBattlescriptCurrInstr + 1);
    *memByte = gBattlescriptCurrInstr[5];

    gBattlescriptCurrInstr += 6;
}

static void atk2F_addbyte(void)
{
    u8* memByte = T2_READ_PTR(gBattlescriptCurrInstr + 1);
    *memByte += gBattlescriptCurrInstr[5];
    gBattlescriptCurrInstr += 6;
}

static void atk30_subbyte(void)
{
    u8* memByte = T2_READ_PTR(gBattlescriptCurrInstr + 1);
    *memByte -= gBattlescriptCurrInstr[5];
    gBattlescriptCurrInstr += 6;
}

static void atk31_copyarray(void)
{
    u8* dest = T2_READ_PTR(gBattlescriptCurrInstr + 1);
    const u8* src = T2_READ_PTR(gBattlescriptCurrInstr + 5);
    s32 size = gBattlescriptCurrInstr[9];

    s32 i;
    for (i = 0; i < size; i++)
    {
        dest[i] = src[i];
    }

    gBattlescriptCurrInstr += 10;
}

static void atk32_copyarraywithindex(void)
{
    u8* dest = T2_READ_PTR(gBattlescriptCurrInstr + 1);
    const u8* src = T2_READ_PTR(gBattlescriptCurrInstr + 5);
    const u8* index = T2_READ_PTR(gBattlescriptCurrInstr + 9);
    s32 size = gBattlescriptCurrInstr[13];

    s32 i;
    for (i = 0; i < size; i++)
    {
        dest[i] = src[i + *index];
    }

    gBattlescriptCurrInstr += 14;
}

static void atk33_orbyte(void)
{
    u8* memByte = T2_READ_PTR(gBattlescriptCurrInstr + 1);
    *memByte |= gBattlescriptCurrInstr[5];
    gBattlescriptCurrInstr += 6;
}

static void atk34_orhalfword(void)
{
    u16* memHword = T2_READ_PTR(gBattlescriptCurrInstr + 1);
    u16 val = T2_READ_16(gBattlescriptCurrInstr + 5);

    *memHword |= val;
    gBattlescriptCurrInstr += 7;
}

static void atk35_orword(void)
{
    u32* memWord = T2_READ_PTR(gBattlescriptCurrInstr + 1);
    u32 val = T2_READ_32(gBattlescriptCurrInstr + 5);

    *memWord |= val;
    gBattlescriptCurrInstr += 9;
}

static void atk36_bicbyte(void)
{
    u8* memByte = T2_READ_PTR(gBattlescriptCurrInstr + 1);
    *memByte &= ~(gBattlescriptCurrInstr[5]);
    gBattlescriptCurrInstr += 6;
}

static void atk37_bichalfword(void)
{
    u16* memHword = T2_READ_PTR(gBattlescriptCurrInstr + 1);
    u16 val = T2_READ_16(gBattlescriptCurrInstr + 5);

    *memHword &= ~val;
    gBattlescriptCurrInstr += 7;
}

static void atk38_bicword(void)
{
    u32* memWord = T2_READ_PTR(gBattlescriptCurrInstr + 1);
    u32 val = T2_READ_32(gBattlescriptCurrInstr + 5);

    *memWord &= ~val;
    gBattlescriptCurrInstr += 9;
}

static void atk39_pause(void)
{
    if (gBattleControllerExecFlags == 0)
    {
        u16 value = T2_READ_16(gBattlescriptCurrInstr + 1);
        if (++gPauseCounterBattle >= value)
        {
            gPauseCounterBattle = 0;
            gBattlescriptCurrInstr += 3;
        }
    }
}

static void atk3A_waitstate(void)
{
    if (gBattleControllerExecFlags == 0)
        gBattlescriptCurrInstr++;
}

static void atk3B_healthbar_update(void)
{
    if (gBattlescriptCurrInstr[1] == BS_TARGET)
        gActiveBattler = gBattlerTarget;
    else
        gActiveBattler = gBattlerAttacker;

    BtlController_EmitHealthBarUpdate(0, gBattleMoveDamage);
    MarkBattlerForControllerExec(gActiveBattler);
    gBattlescriptCurrInstr += 2;
}

static void atk3C_return(void)
{
    BattleScriptPop();
}

static void atk3D_end(void)
{
    if (gBattleTypeFlags & BATTLE_TYPE_ARENA)
        sub_81A5718(gBattlerAttacker);

    gMoveResultFlags = 0;
    gActiveBattler = 0;
    gCurrentActionFuncId = 0xB;
}

static void atk3E_end2(void)
{
    gActiveBattler = 0;
    gCurrentActionFuncId = 0xB;
}

static void atk3F_end3(void) // pops the main function stack
{
    BattleScriptPop();
    if (gBattleResources->battleCallbackStack->size != 0)
        gBattleResources->battleCallbackStack->size--;
    gBattleMainFunc = gBattleResources->battleCallbackStack->function[gBattleResources->battleCallbackStack->size];
}

static void atk41_call(void)
{
    BattleScriptPush(gBattlescriptCurrInstr + 5);
    gBattlescriptCurrInstr = T1_READ_PTR(gBattlescriptCurrInstr + 1);
}

static void atk42_setroost(void)
{
    gBattleResources->flags->flags[gBattlerAttacker] |= RESOURCE_FLAG_ROOST;

    // Pure flying type.
    if (gBattleMons[gBattlerAttacker].type1 == TYPE_FLYING && gBattleMons[gBattlerAttacker].type2 == TYPE_FLYING)
    {
        gBattleStruct->roostTypes[gBattlerAttacker][0] = TYPE_FLYING;
        gBattleStruct->roostTypes[gBattlerAttacker][1] = TYPE_FLYING;
        gBattleStruct->roostTypes[gBattlerAttacker][2] = TYPE_FLYING;
        SET_BATTLER_TYPE(gBattlerAttacker, TYPE_NORMAL);
    }
    // Dual Type with Flying Type.
    else if ((gBattleMons[gBattlerAttacker].type1 == TYPE_FLYING && gBattleMons[gBattlerAttacker].type2 != TYPE_FLYING)
           ||(gBattleMons[gBattlerAttacker].type2 == TYPE_FLYING && gBattleMons[gBattlerAttacker].type1 != TYPE_FLYING))
    {
        gBattleStruct->roostTypes[gBattlerAttacker][0] = gBattleMons[gBattlerAttacker].type1;
        gBattleStruct->roostTypes[gBattlerAttacker][1] = gBattleMons[gBattlerAttacker].type2;
        if (gBattleMons[gBattlerAttacker].type1 == TYPE_FLYING)
            gBattleMons[gBattlerAttacker].type1 = TYPE_MYSTERY;
        if (gBattleMons[gBattlerAttacker].type2 == TYPE_FLYING)
            gBattleMons[gBattlerAttacker].type2 = TYPE_MYSTERY;
    }
    // Non-flying type.
    else if (!IS_BATTLER_OF_TYPE(gBattlerAttacker, TYPE_FLYING))
    {
        gBattleStruct->roostTypes[gBattlerAttacker][0] = gBattleMons[gBattlerAttacker].type1;
        gBattleStruct->roostTypes[gBattlerAttacker][1] = gBattleMons[gBattlerAttacker].type2;
    }

    gBattlescriptCurrInstr++;
}

static void atk43_jumpifabilitypresent(void)
{
    if (AbilityBattleEffects(ABILITYEFFECT_CHECK_ON_FIELD, 0, gBattlescriptCurrInstr[1], 0, 0))
        gBattlescriptCurrInstr = T1_READ_PTR(gBattlescriptCurrInstr + 2);
    else
        gBattlescriptCurrInstr += 6;
}

static void atk44_endselectionscript(void)
{
    *(gBattlerAttacker + gBattleStruct->selectionScriptFinished) = TRUE;
}

static void atk45_playanimation(void)
{
    const u16* argumentPtr;

    gActiveBattler = GetBattlerForBattleScript(gBattlescriptCurrInstr[1]);
    argumentPtr = T2_READ_PTR(gBattlescriptCurrInstr + 3);

    if (gBattlescriptCurrInstr[2] == B_ANIM_STATS_CHANGE
        || gBattlescriptCurrInstr[2] == B_ANIM_SNATCH_MOVE
        || gBattlescriptCurrInstr[2] == B_ANIM_SUBSTITUTE_FADE)
    {
        BtlController_EmitBattleAnimation(0, gBattlescriptCurrInstr[2], *argumentPtr);
        MarkBattlerForControllerExec(gActiveBattler);
        gBattlescriptCurrInstr += 7;
    }
    else if (gHitMarker & HITMARKER_NO_ANIMATIONS)
    {
        BattleScriptPush(gBattlescriptCurrInstr + 7);
        gBattlescriptCurrInstr = BattleScript_Pausex20;
    }
    else if (gBattlescriptCurrInstr[2] == B_ANIM_RAIN_CONTINUES
             || gBattlescriptCurrInstr[2] == B_ANIM_SUN_CONTINUES
             || gBattlescriptCurrInstr[2] == B_ANIM_SANDSTORM_CONTINUES
             || gBattlescriptCurrInstr[2] == B_ANIM_HAIL_CONTINUES)
    {
        BtlController_EmitBattleAnimation(0, gBattlescriptCurrInstr[2], *argumentPtr);
        MarkBattlerForControllerExec(gActiveBattler);
        gBattlescriptCurrInstr += 7;
    }
    else if (gStatuses3[gActiveBattler] & STATUS3_SEMI_INVULNERABLE)
    {
        gBattlescriptCurrInstr += 7;
    }
    else
    {
        BtlController_EmitBattleAnimation(0, gBattlescriptCurrInstr[2], *argumentPtr);
        MarkBattlerForControllerExec(gActiveBattler);
        gBattlescriptCurrInstr += 7;
    }
}

static void atk46_playanimation2(void) // animation Id is stored in the first pointer
{
    const u16* argumentPtr;
    const u8* animationIdPtr;

    gActiveBattler = GetBattlerForBattleScript(gBattlescriptCurrInstr[1]);
    animationIdPtr = T2_READ_PTR(gBattlescriptCurrInstr + 2);
    argumentPtr = T2_READ_PTR(gBattlescriptCurrInstr + 6);

    if (*animationIdPtr == B_ANIM_STATS_CHANGE
        || *animationIdPtr == B_ANIM_SNATCH_MOVE
        || *animationIdPtr == B_ANIM_SUBSTITUTE_FADE)
    {
        BtlController_EmitBattleAnimation(0, *animationIdPtr, *argumentPtr);
        MarkBattlerForControllerExec(gActiveBattler);
        gBattlescriptCurrInstr += 10;
    }
    else if (gHitMarker & HITMARKER_NO_ANIMATIONS)
    {
        gBattlescriptCurrInstr += 10;
    }
    else if (*animationIdPtr == B_ANIM_RAIN_CONTINUES
             || *animationIdPtr == B_ANIM_SUN_CONTINUES
             || *animationIdPtr == B_ANIM_SANDSTORM_CONTINUES
             || *animationIdPtr == B_ANIM_HAIL_CONTINUES)
    {
        BtlController_EmitBattleAnimation(0, *animationIdPtr, *argumentPtr);
        MarkBattlerForControllerExec(gActiveBattler);
        gBattlescriptCurrInstr += 10;
    }
    else if (gStatuses3[gActiveBattler] & STATUS3_SEMI_INVULNERABLE)
    {
        gBattlescriptCurrInstr += 10;
    }
    else
    {
        BtlController_EmitBattleAnimation(0, *animationIdPtr, *argumentPtr);
        MarkBattlerForControllerExec(gActiveBattler);
        gBattlescriptCurrInstr += 10;
    }
}

static void atk47_setgraphicalstatchangevalues(void)
{
    u8 value = 0;
    switch (GET_STAT_BUFF_VALUE2(gBattleScripting.statChanger))
    {
    case SET_STAT_BUFF_VALUE(1): // +1
        value = 0xF;
        break;
    case SET_STAT_BUFF_VALUE(2): // +2
        value = 0x27;
        break;
    case SET_STAT_BUFF_VALUE(1) | STAT_BUFF_NEGATIVE: // -1
        value = 0x16;
        break;
    case SET_STAT_BUFF_VALUE(2) | STAT_BUFF_NEGATIVE: // -2
        value = 0x2E;
        break;
    }
    gBattleScripting.animArg1 = GET_STAT_BUFF_ID(gBattleScripting.statChanger) + value - 1;
    gBattleScripting.animArg2 = 0;
    gBattlescriptCurrInstr++;
}

static void atk48_playstatchangeanimation(void)
{
    u32 currStat = 0;
    u16 statAnimId = 0;
    s32 changeableStatsCount = 0;
    u8 statsToCheck = 0;

    gActiveBattler = GetBattlerForBattleScript(gBattlescriptCurrInstr[1]);
    statsToCheck = gBattlescriptCurrInstr[2];

    if (gBattlescriptCurrInstr[3] & ATK48_STAT_NEGATIVE) // goes down
    {
        s16 startingStatAnimId;
        if (gBattlescriptCurrInstr[3] & ATK48_STAT_BY_TWO)
            startingStatAnimId = 0x2D;
        else
            startingStatAnimId = 0x15;

        while (statsToCheck != 0)
        {
            if (statsToCheck & 1)
            {
                if (gBattlescriptCurrInstr[3] & ATK48_DONT_CHECK_LOWER)
                {
                    if (gBattleMons[gActiveBattler].statStages[currStat] > 0)
                    {
                        statAnimId = startingStatAnimId + currStat;
                        changeableStatsCount++;
                    }
                }
                else if (!gSideTimers[GET_BATTLER_SIDE(gActiveBattler)].mistTimer
                        && gBattleMons[gActiveBattler].ability != ABILITY_CLEAR_BODY
                        && gBattleMons[gActiveBattler].ability != ABILITY_WHITE_SMOKE
                        && !(gBattleMons[gActiveBattler].ability == ABILITY_KEEN_EYE && currStat == STAT_ACC)
                        && !(gBattleMons[gActiveBattler].ability == ABILITY_HYPER_CUTTER && currStat == STAT_ATK))
                {
                    if (gBattleMons[gActiveBattler].statStages[currStat] > 0)
                    {
                        statAnimId = startingStatAnimId + currStat;
                        changeableStatsCount++;
                    }
                }
            }
            statsToCheck >>= 1, currStat++;
        }

        if (changeableStatsCount > 1) // more than one stat, so the color is gray
        {
            if (gBattlescriptCurrInstr[3] & ATK48_STAT_BY_TWO)
                statAnimId = 0x3A;
            else
                statAnimId = 0x39;
        }
    }
    else // goes up
    {
        s16 startingStatAnimId;
        if (gBattlescriptCurrInstr[3] & ATK48_STAT_BY_TWO)
            startingStatAnimId = 0x26;
        else
            startingStatAnimId = 0xE;

        while (statsToCheck != 0)
        {
            if (statsToCheck & 1 && gBattleMons[gActiveBattler].statStages[currStat] < 0xC)
            {
                statAnimId = startingStatAnimId + currStat;
                changeableStatsCount++;
            }
            statsToCheck >>= 1, currStat++;
        }

        if (changeableStatsCount > 1) // more than one stat, so the color is gray
        {
            if (gBattlescriptCurrInstr[3] & ATK48_STAT_BY_TWO)
                statAnimId = 0x38;
            else
                statAnimId = 0x37;
        }
    }

    if (gBattlescriptCurrInstr[3] & ATK48_ONLY_MULTIPLE && changeableStatsCount < 2)
    {
        gBattlescriptCurrInstr += 4;
    }
    else if (changeableStatsCount != 0 && !gBattleScripting.statAnimPlayed)
    {
        BtlController_EmitBattleAnimation(0, B_ANIM_STATS_CHANGE, statAnimId);
        MarkBattlerForControllerExec(gActiveBattler);
        if (gBattlescriptCurrInstr[3] & ATK48_ONLY_MULTIPLE && changeableStatsCount > 1)
            gBattleScripting.statAnimPlayed = TRUE;
        gBattlescriptCurrInstr += 4;
    }
    else
    {
        gBattlescriptCurrInstr += 4;
    }
}

<<<<<<< HEAD
#define ATK49_LAST_CASE 18
=======
enum
{
	ATK49_RAGE,
	ATK49_DEFROST,
	ATK49_SYNCHRONIZE_TARGET,
	ATK49_MOVE_END_ABILITIES,
	ATK49_STATUS_IMMUNITY_ABILITIES,
	ATK49_SYNCHRONIZE_ATTACKER,
	ATK49_CHOICE_MOVE,
	ATK49_CHANGED_ITEMS,
	ATK49_ATTACKER_INVISIBLE,
	ATK49_ATTACKER_VISIBLE,
	ATK49_TARGET_VISIBLE,
	ATK49_ITEM_EFFECTS_ALL,
	ATK49_KINGSROCK_SHELLBELL,
	ATK49_SUBSTITUTE,
	ATK49_UPDATE_LAST_MOVES,
	ATK49_MIRROR_MOVE,
	ATK49_NEXT_TARGET,
	ATK49_COUNT,
};
>>>>>>> 4418189d

static void atk49_moveend(void)
{
    s32 i;
    bool32 effect = FALSE;
    u8 moveType = 0;
    u8 holdEffectAtk = 0;
    u16 *choicedMoveAtk = NULL;
    u8 arg1, arg2;
    u16 originallyUsedMove;

    if (gChosenMove == 0xFFFF)
        originallyUsedMove = 0;
    else
        originallyUsedMove = gChosenMove;

    arg1 = gBattlescriptCurrInstr[1];
    arg2 = gBattlescriptCurrInstr[2];

    if (gBattleMons[gBattlerAttacker].item == ITEM_ENIGMA_BERRY)
        holdEffectAtk = gEnigmaBerries[gBattlerAttacker].holdEffect;
    else
        holdEffectAtk = ItemId_GetHoldEffect(gBattleMons[gBattlerAttacker].item);

    choicedMoveAtk = &gBattleStruct->choicedMove[gBattlerAttacker];
    GET_MOVE_TYPE(gCurrentMove, moveType);

    do
    {
        switch (gBattleScripting.atk49_state)
        {
        case ATK49_RAGE: // rage check
            if (gBattleMons[gBattlerTarget].status2 & STATUS2_RAGE
                && gBattleMons[gBattlerTarget].hp != 0 && gBattlerAttacker != gBattlerTarget
                && GetBattlerSide(gBattlerAttacker) != GetBattlerSide(gBattlerTarget)
                && !(gMoveResultFlags & MOVE_RESULT_NO_EFFECT) && TARGET_TURN_DAMAGED
                && gBattleMoves[gCurrentMove].power && gBattleMons[gBattlerTarget].statStages[STAT_ATK] <= 0xB)
            {
                gBattleMons[gBattlerTarget].statStages[STAT_ATK]++;
                BattleScriptPushCursor();
                gBattlescriptCurrInstr = BattleScript_RageIsBuilding;
                effect = TRUE;
            }
            gBattleScripting.atk49_state++;
            break;
        case ATK49_DEFROST: // defrosting check
            if (gBattleMons[gBattlerTarget].status1 & STATUS1_FREEZE
                && gBattleMons[gBattlerTarget].hp != 0 && gBattlerAttacker != gBattlerTarget
                && gSpecialStatuses[gBattlerTarget].specialDmg
                && !(gMoveResultFlags & MOVE_RESULT_NO_EFFECT) && (moveType == TYPE_FIRE || gBattleMoves[gCurrentMove].effect == EFFECT_SCALD))
            {
                gBattleMons[gBattlerTarget].status1 &= ~(STATUS1_FREEZE);
                gActiveBattler = gBattlerTarget;
                BtlController_EmitSetMonData(0, REQUEST_STATUS_BATTLE, 0, 4, &gBattleMons[gBattlerTarget].status1);
                MarkBattlerForControllerExec(gActiveBattler);
                BattleScriptPushCursor();
                gBattlescriptCurrInstr = BattleScript_DefrostedViaFireMove;
                effect = TRUE;
            }
            gBattleScripting.atk49_state++;
            break;
        case ATK49_SYNCHRONIZE_TARGET: // target synchronize
            if (AbilityBattleEffects(ABILITYEFFECT_SYNCHRONIZE, gBattlerTarget, 0, 0, 0))
                effect = TRUE;
            gBattleScripting.atk49_state++;
            break;
        case ATK49_MOVE_END_ABILITIES: // Such as abilities activating on contact(Poison Spore, Rough Skin, etc.).
            if (AbilityBattleEffects(ABILITYEFFECT_MOVE_END, gBattlerTarget, 0, 0, 0))
                effect = TRUE;
            gBattleScripting.atk49_state++;
            break;
        case ATK49_STATUS_IMMUNITY_ABILITIES: // status immunities
            if (AbilityBattleEffects(ABILITYEFFECT_IMMUNITY, 0, 0, 0, 0))
                effect = TRUE; // it loops through all battlers, so we increment after its done with all battlers
            else
                gBattleScripting.atk49_state++;
            break;
        case ATK49_SYNCHRONIZE_ATTACKER: // attacker synchronize
            if (AbilityBattleEffects(ABILITYEFFECT_ATK_SYNCHRONIZE, gBattlerAttacker, 0, 0, 0))
                effect = TRUE;
            gBattleScripting.atk49_state++;
            break;
<<<<<<< HEAD
        case 6: // update choice band move
            if (!(gHitMarker & HITMARKER_OBEYS) || !HOLD_EFFECT_CHOICE(holdEffectAtk)
=======
        case ATK49_CHOICE_MOVE: // update choice band move
            if (!(gHitMarker & HITMARKER_OBEYS) || holdEffectAtk != HOLD_EFFECT_CHOICE_BAND
>>>>>>> 4418189d
                || gChosenMove == MOVE_STRUGGLE || (*choicedMoveAtk != 0 && *choicedMoveAtk != 0xFFFF))
                    goto LOOP;
            if ((gBattleMoves[gChosenMove].effect == EFFECT_BATON_PASS
                 || gBattleMoves[gChosenMove].effect == EFFECT_HEALING_WISH
                 || gBattleMoves[gChosenMove].effect == EFFECT_HIT_ESCAPE)
            && !(gMoveResultFlags & MOVE_RESULT_FAILED))
            {
                gBattleScripting.atk49_state++;
                break;
            }
            *choicedMoveAtk = gChosenMove;
            LOOP:
            {
                for (i = 0; i < 4; i++)
                {
                    if (gBattleMons[gBattlerAttacker].moves[i] == *choicedMoveAtk)
                        break;
                }
                if (i == 4)
                    *choicedMoveAtk = 0;

                gBattleScripting.atk49_state++;
            }
            break;
        case ATK49_CHANGED_ITEMS: // changed held items
            for (i = 0; i < gBattlersCount; i++)
            {
                u16* changedItem = &gBattleStruct->changedItems[i];
                if (*changedItem != 0)
                {
                    gBattleMons[i].item = *changedItem;
                    *changedItem = 0;
                }
            }
            gBattleScripting.atk49_state++;
            break;
        case ATK49_ITEM_EFFECTS_ALL: // item effects for all battlers
            if (ItemBattleEffects(ITEMEFFECT_MOVE_END, 0, FALSE))
                effect = TRUE;
            else
                gBattleScripting.atk49_state++;
            break;
        case ATK49_KINGSROCK_SHELLBELL: // king's rock and shell bell
            if (ItemBattleEffects(ITEMEFFECT_KINGSROCK_SHELLBELL, 0, FALSE))
                effect = TRUE;
            gBattleScripting.atk49_state++;
            break;
        case ATK49_ATTACKER_INVISIBLE: // make attacker sprite invisible
            if (gStatuses3[gBattlerAttacker] & (STATUS3_SEMI_INVULNERABLE)
                && gHitMarker & HITMARKER_NO_ANIMATIONS)
            {
                gActiveBattler = gBattlerAttacker;
                BtlController_EmitSpriteInvisibility(0, TRUE);
                MarkBattlerForControllerExec(gActiveBattler);
                gBattleScripting.atk49_state++;
                return;
            }
            gBattleScripting.atk49_state++;
            break;
        case ATK49_ATTACKER_VISIBLE: // make attacker sprite visible
            if (gMoveResultFlags & MOVE_RESULT_NO_EFFECT
                || !(gStatuses3[gBattlerAttacker] & (STATUS3_SEMI_INVULNERABLE))
                || WasUnableToUseMove(gBattlerAttacker))
            {
                gActiveBattler = gBattlerAttacker;
                BtlController_EmitSpriteInvisibility(0, FALSE);
                MarkBattlerForControllerExec(gActiveBattler);
                gStatuses3[gBattlerAttacker] &= ~(STATUS3_SEMI_INVULNERABLE);
                gSpecialStatuses[gBattlerAttacker].restoredBattlerSprite = 1;
                gBattleScripting.atk49_state++;
                return;
            }
            gBattleScripting.atk49_state++;
            break;
        case ATK49_TARGET_VISIBLE: // make target sprite visible
            if (!gSpecialStatuses[gBattlerTarget].restoredBattlerSprite && gBattlerTarget < gBattlersCount
                && !(gStatuses3[gBattlerTarget] & STATUS3_SEMI_INVULNERABLE))
            {
                gActiveBattler = gBattlerTarget;
                BtlController_EmitSpriteInvisibility(0, FALSE);
                MarkBattlerForControllerExec(gActiveBattler);
                gStatuses3[gBattlerTarget] &= ~(STATUS3_SEMI_INVULNERABLE);
                gBattleScripting.atk49_state++;
                return;
            }
            gBattleScripting.atk49_state++;
            break;
        case ATK49_SUBSTITUTE: // update substitute
            for (i = 0; i < gBattlersCount; i++)
            {
                if (gDisableStructs[i].substituteHP == 0)
                    gBattleMons[i].status2 &= ~(STATUS2_SUBSTITUTE);
            }
            gBattleScripting.atk49_state++;
            break;
        case ATK49_UPDATE_LAST_MOVES:
            if (gHitMarker & HITMARKER_SWAP_ATTACKER_TARGET)
            {
                gActiveBattler = gBattlerAttacker;
                gBattlerAttacker = gBattlerTarget;
                gBattlerTarget = gActiveBattler;
                gHitMarker &= ~(HITMARKER_SWAP_ATTACKER_TARGET);
            }
            if (gHitMarker & HITMARKER_ATTACKSTRING_PRINTED)
            {
                gLastPrintedMoves[gBattlerAttacker] = gChosenMove;
            }
            if (!(gAbsentBattlerFlags & gBitTable[gBattlerAttacker])
                && !(gBattleStruct->field_91 & gBitTable[gBattlerAttacker])
                && gBattleMoves[originallyUsedMove].effect != EFFECT_BATON_PASS
                && gBattleMoves[originallyUsedMove].effect != EFFECT_HEALING_WISH)
            {
                if (gHitMarker & HITMARKER_OBEYS)
                {
                    gLastMoves[gBattlerAttacker] = gChosenMove;
                    gLastResultingMoves[gBattlerAttacker] = gCurrentMove;
                }
                else
                {
                    gLastMoves[gBattlerAttacker] = 0xFFFF;
                    gLastResultingMoves[gBattlerAttacker] = 0xFFFF;
                }

                if (!(gHitMarker & HITMARKER_FAINTED(gBattlerTarget)))
                    gLastHitBy[gBattlerTarget] = gBattlerAttacker;

                if (gHitMarker & HITMARKER_OBEYS && !(gMoveResultFlags & MOVE_RESULT_NO_EFFECT))
                {
                    if (gChosenMove == 0xFFFF)
                    {
                        gLastLandedMoves[gBattlerTarget] = gChosenMove;
                    }
                    else
                    {
                        gLastLandedMoves[gBattlerTarget] = gCurrentMove;
                        GET_MOVE_TYPE(gCurrentMove, gLastHitByType[gBattlerTarget]);
                    }
                }
                else
                {
                    gLastLandedMoves[gBattlerTarget] = 0xFFFF;
                }
            }
            gBattleScripting.atk49_state++;
            break;
        case ATK49_MIRROR_MOVE: // mirror move
            if (!(gAbsentBattlerFlags & gBitTable[gBattlerAttacker]) && !(gBattleStruct->field_91 & gBitTable[gBattlerAttacker])
                && gBattleMoves[originallyUsedMove].flags & FLAG_MIRROR_MOVE_AFFECTED && gHitMarker & HITMARKER_OBEYS
                && gBattlerAttacker != gBattlerTarget && !(gHitMarker & HITMARKER_FAINTED(gBattlerTarget))
                && !(gMoveResultFlags & MOVE_RESULT_NO_EFFECT))
            {
                u8 target, attacker;

                *(gBattleStruct->mirrorMoves + gBattlerTarget * 2 + 0) = gChosenMove;
                *(gBattleStruct->mirrorMoves + gBattlerTarget * 2 + 1) = gChosenMove >> 8;

                target = gBattlerTarget;
                attacker = gBattlerAttacker;
                *(attacker * 2 + target * 8 + (u8*)(gBattleStruct->mirrorMoveArrays) + 0) = gChosenMove;

                target = gBattlerTarget;
                attacker = gBattlerAttacker;
                *(attacker * 2 + target * 8 + (u8*)(gBattleStruct->mirrorMoveArrays) + 1) = gChosenMove >> 8;
            }
            gBattleScripting.atk49_state++;
            break;
        case ATK49_NEXT_TARGET: // For moves hitting two opposing Pokemon.
            if (!(gHitMarker & HITMARKER_UNABLE_TO_USE_MOVE) && gBattleTypeFlags & BATTLE_TYPE_DOUBLE
                && !gProtectStructs[gBattlerAttacker].chargingTurn && gBattleMoves[gCurrentMove].target == MOVE_TARGET_BOTH
                && !(gHitMarker & HITMARKER_NO_ATTACKSTRING))
            {
                u8 battlerId = GetBattlerAtPosition(BATTLE_PARTNER(GetBattlerPosition(gBattlerTarget)));
                if (gBattleMons[battlerId].hp != 0)
                {
                    gBattlerTarget = battlerId;
                    gHitMarker |= HITMARKER_NO_ATTACKSTRING;
                    gBattleScripting.atk49_state = 0;
                    MoveValuesCleanUp();
                    BattleScriptPush(gBattleScriptsForMoveEffects[gBattleMoves[gCurrentMove].effect]);
                    gBattlescriptCurrInstr = BattleScript_FlushMessageBox;
                    return;
                }
                else
                {
                    gHitMarker |= HITMARKER_NO_ATTACKSTRING;
                }
            }
            gBattleScripting.atk49_state++;
            break;
<<<<<<< HEAD
        case 17: // Clear bits active just while using a move.
            gProtectStructs[gBattlerAttacker].usesBouncedMove = 0;
            gBattleStruct->ateBoost[gBattlerAttacker] = 0;
            gStatuses3[gBattlerAttacker] &= ~(STATUS3_ME_FIRST);
            gBattleScripting.atk49_state++;
            break;
        case ATK49_LAST_CASE:
=======
        case ATK49_COUNT:
>>>>>>> 4418189d
            break;
        }

        if (arg1 == 1 && effect == FALSE)
            gBattleScripting.atk49_state = ATK49_COUNT;
        if (arg1 == 2 && arg2 == gBattleScripting.atk49_state)
            gBattleScripting.atk49_state = ATK49_COUNT;

    } while (gBattleScripting.atk49_state != ATK49_COUNT && effect == FALSE);

    if (gBattleScripting.atk49_state == ATK49_COUNT && effect == FALSE)
        gBattlescriptCurrInstr += 3;
}

static void atk4A_sethealblock(void)
{
    if (gStatuses3[gBattlerTarget] & STATUS3_HEAL_BLOCK)
    {
        gBattlescriptCurrInstr = T1_READ_PTR(gBattlescriptCurrInstr + 1);
    }
    else
    {
        gStatuses3[gBattlerTarget] |= STATUS3_HEAL_BLOCK;
        gDisableStructs[gBattlerTarget].healBlockTimer = 5;
        gBattlescriptCurrInstr += 5;
    }
}

static void atk4B_returnatktoball(void)
{
    gActiveBattler = gBattlerAttacker;
    if (!(gHitMarker & HITMARKER_FAINTED(gActiveBattler)))
    {
        BtlController_EmitReturnMonToBall(0, 0);
        MarkBattlerForControllerExec(gActiveBattler);
    }
    gBattlescriptCurrInstr++;
}

static void atk4C_getswitchedmondata(void)
{
    if (gBattleControllerExecFlags)
        return;

    gActiveBattler = GetBattlerForBattleScript(gBattlescriptCurrInstr[1]);

    gBattlerPartyIndexes[gActiveBattler] = *(gBattleStruct->monToSwitchIntoId + gActiveBattler);

    BtlController_EmitGetMonData(0, REQUEST_ALL_BATTLE, gBitTable[gBattlerPartyIndexes[gActiveBattler]]);
    MarkBattlerForControllerExec(gActiveBattler);

    gBattlescriptCurrInstr += 2;
}

static void atk4D_switchindataupdate(void)
{
    struct BattlePokemon oldData;
    s32 i;
    u8 *monData;

    if (gBattleControllerExecFlags)
        return;

    gActiveBattler = GetBattlerForBattleScript(gBattlescriptCurrInstr[1]);
    oldData = gBattleMons[gActiveBattler];
    monData = (u8*)(&gBattleMons[gActiveBattler]);

    for (i = 0; i < sizeof(struct BattlePokemon); i++)
    {
        monData[i] = gBattleBufferB[gActiveBattler][4 + i];
    }

    gBattleMons[gActiveBattler].type1 = gBaseStats[gBattleMons[gActiveBattler].species].type1;
    gBattleMons[gActiveBattler].type2 = gBaseStats[gBattleMons[gActiveBattler].species].type2;
    gBattleMons[gActiveBattler].ability = GetAbilityBySpecies(gBattleMons[gActiveBattler].species, gBattleMons[gActiveBattler].altAbility);

    // check knocked off item
    i = GetBattlerSide(gActiveBattler);
    if (gWishFutureKnock.knockedOffPokes[i] & gBitTable[gBattlerPartyIndexes[gActiveBattler]])
    {
        gBattleMons[gActiveBattler].item = 0;
    }

    if (gBattleMoves[gCurrentMove].effect == EFFECT_BATON_PASS)
    {
        for (i = 0; i < BATTLE_STATS_NO; i++)
        {
            gBattleMons[gActiveBattler].statStages[i] = oldData.statStages[i];
        }
        gBattleMons[gActiveBattler].status2 = oldData.status2;
    }

    SwitchInClearSetData();

    if (gBattleTypeFlags & BATTLE_TYPE_PALACE && gBattleMons[gActiveBattler].maxHP / 2 >= gBattleMons[gActiveBattler].hp
        && gBattleMons[gActiveBattler].hp != 0 && !(gBattleMons[gActiveBattler].status1 & STATUS1_SLEEP))
    {
        gBattleStruct->field_92 |= gBitTable[gActiveBattler];
    }

    gBattleScripting.battler = gActiveBattler;

    PREPARE_MON_NICK_BUFFER(gBattleTextBuff1, gActiveBattler, gBattlerPartyIndexes[gActiveBattler]);

    gBattlescriptCurrInstr += 2;
}

static void atk4E_switchinanim(void)
{
    if (gBattleControllerExecFlags)
        return;

    gActiveBattler = GetBattlerForBattleScript(gBattlescriptCurrInstr[1]);

    if (GetBattlerSide(gActiveBattler) == B_SIDE_OPPONENT
        && !(gBattleTypeFlags & (BATTLE_TYPE_LINK
                                 | BATTLE_TYPE_EREADER_TRAINER
                                 | BATTLE_TYPE_x2000000
                                 | BATTLE_TYPE_x4000000
                                 | BATTLE_TYPE_FRONTIER)))
            HandleSetPokedexFlag(SpeciesToNationalPokedexNum(gBattleMons[gActiveBattler].species), FLAG_SET_SEEN, gBattleMons[gActiveBattler].personality);

    gAbsentBattlerFlags &= ~(gBitTable[gActiveBattler]);

    BtlController_EmitSwitchInAnim(0, gBattlerPartyIndexes[gActiveBattler], gBattlescriptCurrInstr[2]);
    MarkBattlerForControllerExec(gActiveBattler);

    gBattlescriptCurrInstr += 3;

    if (gBattleTypeFlags & BATTLE_TYPE_ARENA)
        sub_81A56B4();
}

static void atk4F_jumpifcantswitch(void)
{
    s32 i;
    s32 lastMonId;
    struct Pokemon *party;

    gActiveBattler = GetBattlerForBattleScript(gBattlescriptCurrInstr[1] & ~(ATK4F_DONT_CHECK_STATUSES));

    if (!(gBattlescriptCurrInstr[1] & ATK4F_DONT_CHECK_STATUSES)
        && ((gBattleMons[gActiveBattler].status2 & (STATUS2_WRAPPED | STATUS2_ESCAPE_PREVENTION))
            || (gStatuses3[gActiveBattler] & STATUS3_ROOTED)))
    {
        gBattlescriptCurrInstr = T1_READ_PTR(gBattlescriptCurrInstr + 2);
    }
    else if (gBattleTypeFlags & BATTLE_TYPE_INGAME_PARTNER)
    {
        #ifndef NONMATCHING
            asm("":::"r5");
        #endif // NONMATCHING
        if (GetBattlerSide(gActiveBattler) == B_SIDE_OPPONENT)
            party = gEnemyParty;
        else
            party = gPlayerParty;

        i = 0;
        if (gActiveBattler & 2)
            i = 3;

        for (lastMonId = i + 3; i < lastMonId; i++)
        {
            if (GetMonData(&party[i], MON_DATA_SPECIES) != SPECIES_NONE
             && !GetMonData(&party[i], MON_DATA_IS_EGG)
             && GetMonData(&party[i], MON_DATA_HP) != 0
             && gBattlerPartyIndexes[gActiveBattler] != i)
                break;
        }

        if (i == lastMonId)
            gBattlescriptCurrInstr = T1_READ_PTR(gBattlescriptCurrInstr + 2);
        else
            gBattlescriptCurrInstr += 6;
    }
    else if (gBattleTypeFlags & BATTLE_TYPE_MULTI)
    {
        if (gBattleTypeFlags & BATTLE_TYPE_x800000)
        {
            if (GetBattlerSide(gActiveBattler) == B_SIDE_PLAYER)
            {
                party = gPlayerParty;

                i = 0;
                if (GetLinkTrainerFlankId(GetBattlerMultiplayerId(gActiveBattler)) == TRUE)
                    i = 3;
            }
            else
            {
                party = gEnemyParty;

                if (gActiveBattler == 1)
                    i = 0;
                else
                    i = 3;
            }
        }
        else
        {
            if (GetBattlerSide(gActiveBattler) == B_SIDE_OPPONENT)
                party = gEnemyParty;
            else
                party = gPlayerParty;

            i = 0;
            if (GetLinkTrainerFlankId(GetBattlerMultiplayerId(gActiveBattler)) == TRUE)
                i = 3;
        }

        for (lastMonId = i + 3; i < lastMonId; i++)
        {
            if (GetMonData(&party[i], MON_DATA_SPECIES) != SPECIES_NONE
             && !GetMonData(&party[i], MON_DATA_IS_EGG)
             && GetMonData(&party[i], MON_DATA_HP) != 0
             && gBattlerPartyIndexes[gActiveBattler] != i)
                break;
        }

        if (i == lastMonId)
            gBattlescriptCurrInstr = T1_READ_PTR(gBattlescriptCurrInstr + 2);
        else
            gBattlescriptCurrInstr += 6;
    }
    else if (gBattleTypeFlags & BATTLE_TYPE_TWO_OPPONENTS && GetBattlerSide(gActiveBattler) == B_SIDE_OPPONENT)
    {
        party = gEnemyParty;

        i = 0;
        if (gActiveBattler == B_POSITION_OPPONENT_RIGHT)
            i = 3;

        for (lastMonId = i + 3; i < lastMonId; i++)
        {
            if (GetMonData(&party[i], MON_DATA_SPECIES) != SPECIES_NONE
             && !GetMonData(&party[i], MON_DATA_IS_EGG)
             && GetMonData(&party[i], MON_DATA_HP) != 0
             && gBattlerPartyIndexes[gActiveBattler] != i)
                break;
        }

        if (i == lastMonId)
            gBattlescriptCurrInstr = T1_READ_PTR(gBattlescriptCurrInstr + 2);
        else
            gBattlescriptCurrInstr += 6;
    }
    else
    {
        u8 battlerIn1, battlerIn2;

        if (GetBattlerSide(gActiveBattler) == B_SIDE_OPPONENT)
        {
            battlerIn1 = GetBattlerAtPosition(B_POSITION_OPPONENT_LEFT);

            if (gBattleTypeFlags & BATTLE_TYPE_DOUBLE)
                battlerIn2 = GetBattlerAtPosition(B_POSITION_OPPONENT_RIGHT);
            else
                battlerIn2 = battlerIn1;

            party = gEnemyParty;
        }
        else
        {
            battlerIn1 = GetBattlerAtPosition(B_POSITION_PLAYER_LEFT);

            if (gBattleTypeFlags & BATTLE_TYPE_DOUBLE)
                battlerIn2 = GetBattlerAtPosition(B_POSITION_PLAYER_RIGHT);
            else
                battlerIn2 = battlerIn1;

            party = gPlayerParty;
        }

        for (i = 0; i < PARTY_SIZE; i++)
        {
            if (GetMonData(&party[i], MON_DATA_HP) != 0
             && GetMonData(&party[i], MON_DATA_SPECIES) != SPECIES_NONE
             && !GetMonData(&party[i], MON_DATA_IS_EGG)
             && i != gBattlerPartyIndexes[battlerIn1] && i != gBattlerPartyIndexes[battlerIn2])
                break;
        }

        if (i == 6)
            gBattlescriptCurrInstr = T1_READ_PTR(gBattlescriptCurrInstr + 2);
        else
            gBattlescriptCurrInstr += 6;
    }
}

static void sub_804CF10(u8 arg0)
{
    *(gBattleStruct->field_58 + gActiveBattler) = gBattlerPartyIndexes[gActiveBattler];
    *(gBattleStruct->monToSwitchIntoId + gActiveBattler) = 6;
    gBattleStruct->field_93 &= ~(gBitTable[gActiveBattler]);

    BtlController_EmitChoosePokemon(0, PARTY_MUST_CHOOSE_MON, arg0, 0, gBattleStruct->field_60[gActiveBattler]);
    MarkBattlerForControllerExec(gActiveBattler);
}

static void atk50_openpartyscreen(void)
{
    u32 flags;
    u8 hitmarkerFaintBits;
    u8 battlerId;
    const u8 *jumpPtr;

    battlerId = 0;
    flags = 0;
    jumpPtr = T1_READ_PTR(gBattlescriptCurrInstr + 2);

    if (gBattlescriptCurrInstr[1] == 5)
    {
        if ((gBattleTypeFlags & (BATTLE_TYPE_DOUBLE | BATTLE_TYPE_MULTI)) != BATTLE_TYPE_DOUBLE)
        {
            for (gActiveBattler = 0; gActiveBattler < gBattlersCount; gActiveBattler++)
            {
                if (gHitMarker & HITMARKER_FAINTED(gActiveBattler))
                {
                    if (HasNoMonsToSwitch(gActiveBattler, 6, 6))
                    {
                        gAbsentBattlerFlags |= gBitTable[gActiveBattler];
                        gHitMarker &= ~(HITMARKER_FAINTED(gActiveBattler));
                        BtlController_EmitLinkStandbyMsg(0, 2, 0);
                        MarkBattlerForControllerExec(gActiveBattler);
                    }
                    else if (!gSpecialStatuses[gActiveBattler].flag40)
                    {
                        sub_804CF10(6);
                        gSpecialStatuses[gActiveBattler].flag40 = 1;
                    }
                }
                else
                {
                    BtlController_EmitLinkStandbyMsg(0, 2, 0);
                    MarkBattlerForControllerExec(gActiveBattler);
                }
            }
        }
        else if (gBattleTypeFlags & BATTLE_TYPE_DOUBLE)
        {
            u8 flag40_0, flag40_1, flag40_2, flag40_3;

            hitmarkerFaintBits = gHitMarker >> 0x1C;

            if (gBitTable[0] & hitmarkerFaintBits)
            {
                gActiveBattler = 0;
                if (HasNoMonsToSwitch(0, 6, 6))
                {
                    gAbsentBattlerFlags |= gBitTable[gActiveBattler];
                    gHitMarker &= ~(HITMARKER_FAINTED(gActiveBattler));
                    BtlController_EmitCmd42(0);
                    MarkBattlerForControllerExec(gActiveBattler);
                }
                else if (!gSpecialStatuses[gActiveBattler].flag40)
                {
                    sub_804CF10(gBattleStruct->monToSwitchIntoId[2]);
                    gSpecialStatuses[gActiveBattler].flag40 = 1;
                }
                else
                {
                    BtlController_EmitLinkStandbyMsg(0, 2, 0);
                    MarkBattlerForControllerExec(gActiveBattler);
                    flags |= 1;
                }
            }
            if (gBitTable[2] & hitmarkerFaintBits && !(gBitTable[0] & hitmarkerFaintBits))
            {
                gActiveBattler = 2;
                if (HasNoMonsToSwitch(2, 6, 6))
                {
                    gAbsentBattlerFlags |= gBitTable[gActiveBattler];
                    gHitMarker &= ~(HITMARKER_FAINTED(gActiveBattler));
                    BtlController_EmitCmd42(0);
                    MarkBattlerForControllerExec(gActiveBattler);
                }
                else if (!gSpecialStatuses[gActiveBattler].flag40)
                {
                    sub_804CF10(gBattleStruct->monToSwitchIntoId[0]);
                    gSpecialStatuses[gActiveBattler].flag40 = 1;
                }
                else if (!(flags & 1))
                {
                    BtlController_EmitLinkStandbyMsg(0, 2, 0);
                    MarkBattlerForControllerExec(gActiveBattler);
                }
            }
            if (gBitTable[1] & hitmarkerFaintBits)
            {
                gActiveBattler = 1;
                if (HasNoMonsToSwitch(1, 6, 6))
                {
                    gAbsentBattlerFlags |= gBitTable[gActiveBattler];
                    gHitMarker &= ~(HITMARKER_FAINTED(gActiveBattler));
                    BtlController_EmitCmd42(0);
                    MarkBattlerForControllerExec(gActiveBattler);
                }
                else if (!gSpecialStatuses[gActiveBattler].flag40)
                {
                    sub_804CF10(gBattleStruct->monToSwitchIntoId[3]);
                    gSpecialStatuses[gActiveBattler].flag40 = 1;
                }
                else
                {
                    BtlController_EmitLinkStandbyMsg(0, 2, 0);
                    MarkBattlerForControllerExec(gActiveBattler);
                    flags |= 2;
                }
            }
            if (gBitTable[3] & hitmarkerFaintBits && !(gBitTable[1] & hitmarkerFaintBits))
            {
                gActiveBattler = 3;
                if (HasNoMonsToSwitch(3, 6, 6))
                {
                    gAbsentBattlerFlags |= gBitTable[gActiveBattler];
                    gHitMarker &= ~(HITMARKER_FAINTED(gActiveBattler));
                    BtlController_EmitCmd42(0);
                    MarkBattlerForControllerExec(gActiveBattler);
                }
                else if (!gSpecialStatuses[gActiveBattler].flag40)
                {
                    sub_804CF10(gBattleStruct->monToSwitchIntoId[1]);
                    gSpecialStatuses[gActiveBattler].flag40 = 1;
                }
                else if (!(flags & 2))
                {
                    BtlController_EmitLinkStandbyMsg(0, 2, 0);
                    MarkBattlerForControllerExec(gActiveBattler);
                }
            }

            flag40_0 = gSpecialStatuses[0].flag40;
            if (!flag40_0)
            {
                flag40_2 = gSpecialStatuses[2].flag40;
                if (!flag40_2 && hitmarkerFaintBits != 0)
                {
                    if (gAbsentBattlerFlags & gBitTable[0])
                        gActiveBattler = 2;
                    else
                        gActiveBattler = 0;

                    BtlController_EmitLinkStandbyMsg(0, 2, 0);
                    MarkBattlerForControllerExec(gActiveBattler);
                }

            }
            flag40_1 = gSpecialStatuses[1].flag40;
            if (!flag40_1)
            {
                flag40_3 = gSpecialStatuses[3].flag40;
                if (!flag40_3 && hitmarkerFaintBits != 0)
                {
                    if (gAbsentBattlerFlags & gBitTable[1])
                        gActiveBattler = 3;
                    else
                        gActiveBattler = 1;

                    BtlController_EmitLinkStandbyMsg(0, 2, 0);
                    MarkBattlerForControllerExec(gActiveBattler);
                }
            }
        }
        gBattlescriptCurrInstr += 6;
    }
    else if (gBattlescriptCurrInstr[1] == 6)
    {
        if (!(gBattleTypeFlags & BATTLE_TYPE_MULTI))
        {
            if (gBattleTypeFlags & BATTLE_TYPE_DOUBLE)
            {
                hitmarkerFaintBits = gHitMarker >> 0x1C;
                if (gBitTable[2] & hitmarkerFaintBits && gBitTable[0] & hitmarkerFaintBits)
                {
                    gActiveBattler = 2;
                    if (HasNoMonsToSwitch(2, gBattleBufferB[0][1], 6))
                    {
                        gAbsentBattlerFlags |= gBitTable[gActiveBattler];
                        gHitMarker &= ~(HITMARKER_FAINTED(gActiveBattler));
                        BtlController_EmitCmd42(0);
                        MarkBattlerForControllerExec(gActiveBattler);
                    }
                    else if (!gSpecialStatuses[gActiveBattler].flag40)
                    {
                        sub_804CF10(gBattleStruct->monToSwitchIntoId[0]);
                        gSpecialStatuses[gActiveBattler].flag40 = 1;
                    }
                }
                if (gBitTable[3] & hitmarkerFaintBits && hitmarkerFaintBits & gBitTable[1])
                {
                    gActiveBattler = 3;
                    if (HasNoMonsToSwitch(3, gBattleBufferB[1][1], 6))
                    {
                        gAbsentBattlerFlags |= gBitTable[gActiveBattler];
                        gHitMarker &= ~(HITMARKER_FAINTED(gActiveBattler));
                        BtlController_EmitCmd42(0);
                        MarkBattlerForControllerExec(gActiveBattler);
                    }
                    else if (!gSpecialStatuses[gActiveBattler].flag40)
                    {
                        sub_804CF10(gBattleStruct->monToSwitchIntoId[1]);
                        gSpecialStatuses[gActiveBattler].flag40 = 1;
                    }
                }
                gBattlescriptCurrInstr += 6;
            }
            else
            {
                gBattlescriptCurrInstr += 6;
            }
        }
        else
        {
            gBattlescriptCurrInstr += 6;
        }

        hitmarkerFaintBits = gHitMarker >> 0x1C;

        gBattlerFainted = 0;
        while (1)
        {
            if (gBitTable[gBattlerFainted] & hitmarkerFaintBits)
                break;
            if (gBattlerFainted >= gBattlersCount)
                break;
            gBattlerFainted++;
        }

        if (gBattlerFainted == gBattlersCount)
            gBattlescriptCurrInstr = jumpPtr;
    }
    else
    {
        if (gBattlescriptCurrInstr[1] & 0x80)
            hitmarkerFaintBits = PARTY_CHOOSE_MON; // Used here as the caseId for the EmitChoose function.
        else
            hitmarkerFaintBits = PARTY_MUST_CHOOSE_MON;

        battlerId = GetBattlerForBattleScript(gBattlescriptCurrInstr[1] & ~(0x80));
        if (gSpecialStatuses[battlerId].flag40)
        {
            gBattlescriptCurrInstr += 6;
        }
        else if (HasNoMonsToSwitch(battlerId, 6, 6))
        {
            gActiveBattler = battlerId;
            gAbsentBattlerFlags |= gBitTable[gActiveBattler];
            gHitMarker &= ~(HITMARKER_FAINTED(gActiveBattler));
            gBattlescriptCurrInstr = jumpPtr;
        }
        else
        {
            gActiveBattler = battlerId;
            *(gBattleStruct->field_58 + gActiveBattler) = gBattlerPartyIndexes[gActiveBattler];
            *(gBattleStruct->monToSwitchIntoId + gActiveBattler) = 6;
            gBattleStruct->field_93 &= ~(gBitTable[gActiveBattler]);

            BtlController_EmitChoosePokemon(0, hitmarkerFaintBits, *(gBattleStruct->monToSwitchIntoId + (gActiveBattler ^ 2)), 0, gBattleStruct->field_60[gActiveBattler]);
            MarkBattlerForControllerExec(gActiveBattler);

            gBattlescriptCurrInstr += 6;

            if (GetBattlerPosition(gActiveBattler) == 0 && gBattleResults.playerSwitchesCounter < 0xFF)
                gBattleResults.playerSwitchesCounter++;

            if (gBattleTypeFlags & BATTLE_TYPE_MULTI)
            {
                for (gActiveBattler = 0; gActiveBattler < gBattlersCount; gActiveBattler++)
                {
                    if (gActiveBattler != battlerId)
                    {
                        BtlController_EmitLinkStandbyMsg(0, 2, 0);
                        MarkBattlerForControllerExec(gActiveBattler);
                    }
                }
            }
            else
            {
                gActiveBattler = GetBattlerAtPosition(GetBattlerPosition(battlerId) ^ BIT_SIDE);
                if (gAbsentBattlerFlags & gBitTable[gActiveBattler])
                    gActiveBattler ^= BIT_FLANK;

                BtlController_EmitLinkStandbyMsg(0, 2, 0);
                MarkBattlerForControllerExec(gActiveBattler);
            }
        }
    }
}

static void atk51_switchhandleorder(void)
{
    s32 i;
    if (gBattleControllerExecFlags)
        return;

    gActiveBattler = GetBattlerForBattleScript(gBattlescriptCurrInstr[1]);

    switch (gBattlescriptCurrInstr[2])
    {
    case 0:
        for (i = 0; i < gBattlersCount; i++)
        {
            if (gBattleBufferB[i][0] == 0x22)
            {
                *(gBattleStruct->monToSwitchIntoId + i) = gBattleBufferB[i][1];
                if (!(gBattleStruct->field_93 & gBitTable[i]))
                {
                    RecordedBattle_SetBattlerAction(i, gBattleBufferB[i][1]);
                    gBattleStruct->field_93 |= gBitTable[i];
                }
            }
        }
        break;
    case 1:
        if (!(gBattleTypeFlags & BATTLE_TYPE_MULTI))
            sub_803BDA0(gActiveBattler);
        break;
    case 2:
        if (!(gBattleStruct->field_93 & gBitTable[gActiveBattler]))
        {
            RecordedBattle_SetBattlerAction(gActiveBattler, gBattleBufferB[gActiveBattler][1]);
            gBattleStruct->field_93 |= gBitTable[gActiveBattler];
        }
        // fall through
    case 3:
        gBattleCommunication[0] = gBattleBufferB[gActiveBattler][1];
        *(gBattleStruct->monToSwitchIntoId + gActiveBattler) = gBattleBufferB[gActiveBattler][1];

        if (gBattleTypeFlags & BATTLE_TYPE_LINK && gBattleTypeFlags & BATTLE_TYPE_MULTI)
        {
            *(gActiveBattler * 3 + (u8*)(gBattleStruct->field_60) + 0) &= 0xF;
            *(gActiveBattler * 3 + (u8*)(gBattleStruct->field_60) + 0) |= (gBattleBufferB[gActiveBattler][2] & 0xF0);
            *(gActiveBattler * 3 + (u8*)(gBattleStruct->field_60) + 1) = gBattleBufferB[gActiveBattler][3];

            *((gActiveBattler ^ BIT_FLANK) * 3 + (u8*)(gBattleStruct->field_60) + 0) &= (0xF0);
            *((gActiveBattler ^ BIT_FLANK) * 3 + (u8*)(gBattleStruct->field_60) + 0) |= (gBattleBufferB[gActiveBattler][2] & 0xF0) >> 4;
            *((gActiveBattler ^ BIT_FLANK) * 3 + (u8*)(gBattleStruct->field_60) + 2) = gBattleBufferB[gActiveBattler][3];
        }
        else if (gBattleTypeFlags & BATTLE_TYPE_INGAME_PARTNER)
        {
            sub_80571DC(gActiveBattler, *(gBattleStruct->monToSwitchIntoId + gActiveBattler));
        }
        else
        {
            sub_803BDA0(gActiveBattler);
        }

        PREPARE_SPECIES_BUFFER(gBattleTextBuff1, gBattleMons[gBattlerAttacker].species)
        PREPARE_MON_NICK_BUFFER(gBattleTextBuff2, gActiveBattler, gBattleBufferB[gActiveBattler][1])
        break;
    }

    gBattlescriptCurrInstr += 3;
}

static void SetDmgHazardsBattlescript(u8 battlerId, u8 multistringId)
{
    gBattleMons[battlerId].status2 &= ~(STATUS2_DESTINY_BOND);
    gHitMarker &= ~(HITMARKER_DESTINYBOND);
    gBattleScripting.battler = battlerId;
    gBattleCommunication[MULTISTRING_CHOOSER] = multistringId;

    BattleScriptPushCursor();
    if (gBattlescriptCurrInstr[1] == BS_TARGET)
        gBattlescriptCurrInstr = BattleScript_DmgHazardsOnTarget;
    else if (gBattlescriptCurrInstr[1] == BS_ATTACKER)
        gBattlescriptCurrInstr = BattleScript_DmgHazardsOnAttacker;
    else
        gBattlescriptCurrInstr = BattleScript_DmgHazardsOnFaintedBattler;
}

static void atk52_switchineffects(void)
{
    s32 i;

    gActiveBattler = GetBattlerForBattleScript(gBattlescriptCurrInstr[1]);
    sub_803FA70(gActiveBattler);

    gHitMarker &= ~(HITMARKER_FAINTED(gActiveBattler));
    gSpecialStatuses[gActiveBattler].flag40 = 0;

    if (!(gSideStatuses[GetBattlerSide(gActiveBattler)] & SIDE_STATUS_SPIKES_DAMAGED)
        && (gSideStatuses[GetBattlerSide(gActiveBattler)] & SIDE_STATUS_SPIKES)
        && IsBattlerGrounded(gActiveBattler))
    {
        u8 spikesDmg = (5 - gSideTimers[GetBattlerSide(gActiveBattler)].spikesAmount) * 2;
        gBattleMoveDamage = gBattleMons[gActiveBattler].maxHP / (spikesDmg);
        if (gBattleMoveDamage == 0)
            gBattleMoveDamage = 1;

        gSideStatuses[GetBattlerSide(gActiveBattler)] |= SIDE_STATUS_SPIKES_DAMAGED;
        SetDmgHazardsBattlescript(gActiveBattler, 0);
    }
    else if (!(gSideStatuses[GetBattlerSide(gActiveBattler)] & SIDE_STATUS_STEALTH_ROCK_DAMAGED)
        && (gSideStatuses[GetBattlerSide(gActiveBattler)] & SIDE_STATUS_STEALTH_ROCK))
    {
        gSideStatuses[GetBattlerSide(gActiveBattler)] |= SIDE_STATUS_STEALTH_ROCK_DAMAGED;
        gBattleMoveDamage = GetStealthHazardDamage(gBattleMoves[MOVE_STEALTH_ROCK].type, gActiveBattler);

        if (gBattleMoveDamage != 0)
            SetDmgHazardsBattlescript(gActiveBattler, 1);
    }
    else if (!(gSideStatuses[GetBattlerSide(gActiveBattler)] & SIDE_STATUS_TOXIC_SPIKES_DAMAGED)
        && (gSideStatuses[GetBattlerSide(gActiveBattler)] & SIDE_STATUS_TOXIC_SPIKES)
        && IsBattlerGrounded(gActiveBattler))
    {
        gSideStatuses[GetBattlerSide(gActiveBattler)] |= SIDE_STATUS_TOXIC_SPIKES_DAMAGED;
        if (IS_BATTLER_OF_TYPE(gActiveBattler, TYPE_POISON)) // Absorb the toxic spikes.
        {
            gSideStatuses[GetBattlerSide(gActiveBattler)] &= ~(SIDE_STATUS_TOXIC_SPIKES);
            gSideTimers[GetBattlerSide(gActiveBattler)].toxicSpikesAmount = 0;
            gBattleScripting.battler = gActiveBattler;
            BattleScriptPushCursor();
            gBattlescriptCurrInstr = BattleScript_ToxicSpikesAbsorbed;
        }
        else
        {
            if (!(gBattleMons[gActiveBattler].status1 & STATUS1_ANY)
                && !IS_BATTLER_OF_TYPE(gActiveBattler, TYPE_STEEL)
                && GetBattlerAbility(gActiveBattler) != ABILITY_IMMUNITY
                && !(gSideStatuses[GetBattlerSide(gActiveBattler)] & SIDE_STATUS_SAFEGUARD))
            {
                if (gSideTimers[GetBattlerSide(gActiveBattler)].toxicSpikesAmount >= 2)
                    gBattleMons[gActiveBattler].status1 |= STATUS1_TOXIC_POISON;
                else
                    gBattleMons[gActiveBattler].status1 |= STATUS1_POISON;

                BtlController_EmitSetMonData(0, REQUEST_STATUS_BATTLE, 0, 4, &gBattleMons[gActiveBattler].status1);
                MarkBattlerForControllerExec(gActiveBattler);
                gBattleScripting.battler = gActiveBattler;
                BattleScriptPushCursor();
                gBattlescriptCurrInstr = BattleScript_ToxicSpikesPoisoned;
            }
        }
    }
    else if (!(gSideStatuses[GetBattlerSide(gActiveBattler)] & SIDE_STATUS_STICKY_WEB_DAMAGED)
        && (gSideStatuses[GetBattlerSide(gActiveBattler)] & SIDE_STATUS_STICKY_WEB)
        && IsBattlerGrounded(gActiveBattler))
    {
        gSideStatuses[GetBattlerSide(gActiveBattler)] |= SIDE_STATUS_STICKY_WEB_DAMAGED;
        gBattleScripting.battler = gActiveBattler;
        SET_STATCHANGER(STAT_SPEED, 1, TRUE);
        BattleScriptPushCursor();
        gBattlescriptCurrInstr = BattleScript_StickyWebOnSwitchIn;
    }
    else
    {
        if (gBattleMons[gActiveBattler].ability == ABILITY_TRUANT && !gDisableStructs[gActiveBattler].truantUnknownBit)
            gDisableStructs[gActiveBattler].truantCounter = 1;

        gDisableStructs[gActiveBattler].truantUnknownBit = 0;

        if (!AbilityBattleEffects(ABILITYEFFECT_ON_SWITCHIN, gActiveBattler, 0, 0, 0)
			&& !ItemBattleEffects(ITEMEFFECT_ON_SWITCH_IN, gActiveBattler, FALSE))
        {
            gSideStatuses[GetBattlerSide(gActiveBattler)] &= ~(SIDE_STATUS_SPIKES_DAMAGED | SIDE_STATUS_TOXIC_SPIKES_DAMAGED | SIDE_STATUS_STEALTH_ROCK_DAMAGED | SIDE_STATUS_STICKY_WEB_DAMAGED);

            for (i = 0; i < gBattlersCount; i++)
            {
                if (gBattlerByTurnOrder[i] == gActiveBattler)
                    gActionsByTurnOrder[i] = B_ACTION_CANCEL_PARTNER;
            }

            for (i = 0; i < gBattlersCount; i++)
            {
                u16* hpOnSwitchout = &gBattleStruct->hpOnSwitchout[GetBattlerSide(i)];
                *hpOnSwitchout = gBattleMons[i].hp;
            }

            if (gBattlescriptCurrInstr[1] == 5)
            {
                u32 hitmarkerFaintBits = gHitMarker >> 0x1C;

                gBattlerFainted++;
                while (1)
                {
                    if (hitmarkerFaintBits & gBitTable[gBattlerFainted] && !(gAbsentBattlerFlags & gBitTable[gBattlerFainted]))
                        break;
                    if (gBattlerFainted >= gBattlersCount)
                        break;
                    gBattlerFainted++;
                }
            }
            gBattlescriptCurrInstr += 2;
        }
    }
}

static void atk53_trainerslidein(void)
{
    gActiveBattler = GetBattlerAtPosition(gBattlescriptCurrInstr[1]);
    BtlController_EmitTrainerSlide(0);
    MarkBattlerForControllerExec(gActiveBattler);

    gBattlescriptCurrInstr += 2;
}

static void atk54_playse(void)
{
    gActiveBattler = gBattlerAttacker;
    BtlController_EmitPlaySE(0, T2_READ_16(gBattlescriptCurrInstr + 1));
    MarkBattlerForControllerExec(gActiveBattler);

    gBattlescriptCurrInstr += 3;
}

static void atk55_fanfare(void)
{
    gActiveBattler = gBattlerAttacker;
    BtlController_EmitPlayFanfareOrBGM(0, T2_READ_16(gBattlescriptCurrInstr + 1), FALSE);
    MarkBattlerForControllerExec(gActiveBattler);

    gBattlescriptCurrInstr += 3;
}

static void atk56_playfaintcry(void)
{
    gActiveBattler = GetBattlerForBattleScript(gBattlescriptCurrInstr[1]);
    BtlController_EmitFaintingCry(0);
    MarkBattlerForControllerExec(gActiveBattler);

    gBattlescriptCurrInstr += 2;
}

static void atk57(void)
{
    gActiveBattler = GetBattlerAtPosition(B_POSITION_PLAYER_LEFT);
    BtlController_EmitCmd55(0, gBattleOutcome);
    MarkBattlerForControllerExec(gActiveBattler);

    gBattlescriptCurrInstr += 1;
}

static void atk58_returntoball(void)
{
    gActiveBattler = GetBattlerForBattleScript(gBattlescriptCurrInstr[1]);
    BtlController_EmitReturnMonToBall(0, 1);
    MarkBattlerForControllerExec(gActiveBattler);

    gBattlescriptCurrInstr += 2;
}

static void atk59_handlelearnnewmove(void)
{
    const u8 *jumpPtr1 = T1_READ_PTR(gBattlescriptCurrInstr + 1);
    const u8 *jumpPtr2 = T1_READ_PTR(gBattlescriptCurrInstr + 5);

    u16 ret = MonTryLearningNewMove(&gPlayerParty[gBattleStruct->expGetterMonId], gBattlescriptCurrInstr[9]);
    while (ret == 0xFFFE)
        ret = MonTryLearningNewMove(&gPlayerParty[gBattleStruct->expGetterMonId], 0);

    if (ret == 0)
    {
        gBattlescriptCurrInstr = jumpPtr2;
    }
    else if (ret == 0xFFFF)
    {
        gBattlescriptCurrInstr += 10;
    }
    else
    {
        gActiveBattler = GetBattlerAtPosition(B_POSITION_PLAYER_LEFT);

        if (gBattlerPartyIndexes[gActiveBattler] == gBattleStruct->expGetterMonId
            && !(gBattleMons[gActiveBattler].status2 & STATUS2_TRANSFORMED))
        {
            GiveMoveToBattleMon(&gBattleMons[gActiveBattler], ret);
        }
        if (gBattleTypeFlags & BATTLE_TYPE_DOUBLE)
        {
            gActiveBattler = GetBattlerAtPosition(B_POSITION_PLAYER_RIGHT);
            if (gBattlerPartyIndexes[gActiveBattler] == gBattleStruct->expGetterMonId
                && !(gBattleMons[gActiveBattler].status2 & STATUS2_TRANSFORMED))
            {
                GiveMoveToBattleMon(&gBattleMons[gActiveBattler], ret);
            }
        }

        gBattlescriptCurrInstr = jumpPtr1;
    }
}

static void atk5A_yesnoboxlearnmove(void)
{
    gActiveBattler = 0;

    switch (gBattleScripting.learnMoveState)
    {
    case 0:
        HandleBattleWindow(0x18, 8, 0x1D, 0xD, 0);
        BattlePutTextOnWindow(gText_BattleYesNoChoice, 0xC);
        gBattleScripting.learnMoveState++;
        gBattleCommunication[CURSOR_POSITION] = 0;
        BattleCreateYesNoCursorAt(0);
        break;
    case 1:
        if (gMain.newKeys & DPAD_UP && gBattleCommunication[CURSOR_POSITION] != 0)
        {
            PlaySE(SE_SELECT);
            BattleDestroyYesNoCursorAt(gBattleCommunication[CURSOR_POSITION]);
            gBattleCommunication[CURSOR_POSITION] = 0;
            BattleCreateYesNoCursorAt(0);
        }
        if (gMain.newKeys & DPAD_DOWN && gBattleCommunication[CURSOR_POSITION] == 0)
        {
            PlaySE(SE_SELECT);
            BattleDestroyYesNoCursorAt(gBattleCommunication[CURSOR_POSITION]);
            gBattleCommunication[CURSOR_POSITION] = 1;
            BattleCreateYesNoCursorAt(1);
        }
        if (gMain.newKeys & A_BUTTON)
        {
            PlaySE(SE_SELECT);
            if (gBattleCommunication[1] == 0)
            {
                HandleBattleWindow(0x18, 0x8, 0x1D, 0xD, WINDOW_CLEAR);
                BeginNormalPaletteFade(0xFFFFFFFF, 0, 0, 0x10, 0);
                gBattleScripting.learnMoveState++;
            }
            else
            {
                gBattleScripting.learnMoveState = 5;
            }
        }
        else if (gMain.newKeys & B_BUTTON)
        {
            PlaySE(SE_SELECT);
            gBattleScripting.learnMoveState = 5;
        }
        break;
    case 2:
        if (!gPaletteFade.active)
        {
            FreeAllWindowBuffers();
            ShowSelectMovePokemonSummaryScreen(gPlayerParty, gBattleStruct->expGetterMonId, gPlayerPartyCount - 1, ReshowBattleScreenAfterMenu, gMoveToLearn);
            gBattleScripting.learnMoveState++;
        }
        break;
    case 3:
        if (!gPaletteFade.active && gMain.callback2 == BattleMainCB2)
        {
            gBattleScripting.learnMoveState++;
        }
        break;
    case 4:
        if (!gPaletteFade.active && gMain.callback2 == BattleMainCB2)
        {
            u8 movePosition = sub_81C1B94();
            if (movePosition == 4)
            {
                gBattleScripting.learnMoveState = 5;
            }
            else
            {
                u16 moveId = GetMonData(&gPlayerParty[gBattleStruct->expGetterMonId], MON_DATA_MOVE1 + movePosition);
                if (IsHMMove2(moveId))
                {
                    PrepareStringBattle(STRINGID_HMMOVESCANTBEFORGOTTEN, gActiveBattler);
                    gBattleScripting.learnMoveState = 6;
                }
                else
                {
                    gBattlescriptCurrInstr = T1_READ_PTR(gBattlescriptCurrInstr + 1);

                    PREPARE_MOVE_BUFFER(gBattleTextBuff2, moveId)

                    RemoveMonPPBonus(&gPlayerParty[gBattleStruct->expGetterMonId], movePosition);
                    SetMonMoveSlot(&gPlayerParty[gBattleStruct->expGetterMonId], gMoveToLearn, movePosition);

                    if (gBattlerPartyIndexes[0] == gBattleStruct->expGetterMonId
                        && !(gBattleMons[0].status2 & STATUS2_TRANSFORMED)
                        && !(gDisableStructs[0].unk18_b & gBitTable[movePosition]))
                    {
                        RemoveBattleMonPPBonus(&gBattleMons[0], movePosition);
                        SetBattleMonMoveSlot(&gBattleMons[0], gMoveToLearn, movePosition);
                    }
                    if (gBattleTypeFlags & BATTLE_TYPE_DOUBLE
                        && gBattlerPartyIndexes[2] == gBattleStruct->expGetterMonId
                        && !(gBattleMons[2].status2 & STATUS2_TRANSFORMED)
                        && !(gDisableStructs[2].unk18_b & gBitTable[movePosition]))
                    {
                        RemoveBattleMonPPBonus(&gBattleMons[2], movePosition);
                        SetBattleMonMoveSlot(&gBattleMons[2], gMoveToLearn, movePosition);
                    }
                }
            }
        }
        break;
    case 5:
        HandleBattleWindow(0x18, 8, 0x1D, 0xD, WINDOW_CLEAR);
        gBattlescriptCurrInstr += 5;
        break;
    case 6:
        if (gBattleControllerExecFlags == 0)
        {
            gBattleScripting.learnMoveState = 2;
        }
        break;
    }
}

static void atk5B_yesnoboxstoplearningmove(void)
{
    switch (gBattleScripting.learnMoveState)
    {
    case 0:
        HandleBattleWindow(0x18, 8, 0x1D, 0xD, 0);
        BattlePutTextOnWindow(gText_BattleYesNoChoice, 0xC);
        gBattleScripting.learnMoveState++;
        gBattleCommunication[CURSOR_POSITION] = 0;
        BattleCreateYesNoCursorAt(0);
        break;
    case 1:
        if (gMain.newKeys & DPAD_UP && gBattleCommunication[CURSOR_POSITION] != 0)
        {
            PlaySE(SE_SELECT);
            BattleDestroyYesNoCursorAt(gBattleCommunication[CURSOR_POSITION]);
            gBattleCommunication[CURSOR_POSITION] = 0;
            BattleCreateYesNoCursorAt(0);
        }
        if (gMain.newKeys & DPAD_DOWN && gBattleCommunication[CURSOR_POSITION] == 0)
        {
            PlaySE(SE_SELECT);
            BattleDestroyYesNoCursorAt(gBattleCommunication[CURSOR_POSITION]);
            gBattleCommunication[CURSOR_POSITION] = 1;
            BattleCreateYesNoCursorAt(1);
        }
        if (gMain.newKeys & A_BUTTON)
        {
            PlaySE(SE_SELECT);

            if (gBattleCommunication[1] != 0)
                gBattlescriptCurrInstr = T1_READ_PTR(gBattlescriptCurrInstr + 1);
            else
                gBattlescriptCurrInstr += 5;

            HandleBattleWindow(0x18, 0x8, 0x1D, 0xD, WINDOW_CLEAR);
        }
        else if (gMain.newKeys & B_BUTTON)
        {
            PlaySE(SE_SELECT);
            gBattlescriptCurrInstr = T1_READ_PTR(gBattlescriptCurrInstr + 1);
            HandleBattleWindow(0x18, 0x8, 0x1D, 0xD, WINDOW_CLEAR);
        }
        break;
    }
}

static void atk5C_hitanimation(void)
{
    gActiveBattler = GetBattlerForBattleScript(gBattlescriptCurrInstr[1]);

    if (gMoveResultFlags & MOVE_RESULT_NO_EFFECT)
    {
        gBattlescriptCurrInstr += 2;
    }
    else if (!(gHitMarker & HITMARKER_IGNORE_SUBSTITUTE) || !(DoesSubstituteBlockMove(gBattlerAttacker, gActiveBattler, gCurrentMove)) || gDisableStructs[gActiveBattler].substituteHP == 0)
    {
        BtlController_EmitHitAnimation(0);
        MarkBattlerForControllerExec(gActiveBattler);
        gBattlescriptCurrInstr += 2;
    }
    else
    {
        gBattlescriptCurrInstr += 2;
    }
}

static u32 GetTrainerMoneyToGive(u16 trainerId)
{
    u32 i = 0;
    u32 lastMonLevel = 0;
    u32 moneyReward = 0;

    if (trainerId == TRAINER_SECRET_BASE)
    {
        moneyReward = 20 * gBattleResources->secretBase->party.levels[0] * gBattleStruct->moneyMultiplier;
    }
    else
    {
        switch (gTrainers[trainerId].partyFlags)
        {
        case 0:
            {
                const struct TrainerMonNoItemDefaultMoves *party = gTrainers[trainerId].party.NoItemDefaultMoves;
                lastMonLevel = party[gTrainers[trainerId].partySize - 1].lvl;
            }
            break;
        case F_TRAINER_PARTY_CUSTOM_MOVESET:
            {
                const struct TrainerMonNoItemCustomMoves *party = gTrainers[trainerId].party.NoItemCustomMoves;
                lastMonLevel = party[gTrainers[trainerId].partySize - 1].lvl;
            }
            break;
        case F_TRAINER_PARTY_HELD_ITEM:
            {
                const struct TrainerMonItemDefaultMoves *party = gTrainers[trainerId].party.ItemDefaultMoves;
                lastMonLevel = party[gTrainers[trainerId].partySize - 1].lvl;
            }
            break;
        case F_TRAINER_PARTY_CUSTOM_MOVESET | F_TRAINER_PARTY_HELD_ITEM:
            {
                const struct TrainerMonItemCustomMoves *party = gTrainers[trainerId].party.ItemCustomMoves;
                lastMonLevel = party[gTrainers[trainerId].partySize - 1].lvl;
            }
            break;
        }

        for (; gTrainerMoneyTable[i].classId != 0xFF; i++)
        {
            if (gTrainerMoneyTable[i].classId == gTrainers[trainerId].trainerClass)
                break;
        }

        if (gBattleTypeFlags & BATTLE_TYPE_TWO_OPPONENTS)
            moneyReward = 4 * lastMonLevel * gBattleStruct->moneyMultiplier * gTrainerMoneyTable[i].value;
        else if (gBattleTypeFlags & BATTLE_TYPE_DOUBLE)
            moneyReward = 4 * lastMonLevel * gBattleStruct->moneyMultiplier * 2 * gTrainerMoneyTable[i].value;
        else
            moneyReward = 4 * lastMonLevel * gBattleStruct->moneyMultiplier * gTrainerMoneyTable[i].value;
    }

    return moneyReward;
}

static void atk5D_getmoneyreward(void)
{
    u32 moneyReward = GetTrainerMoneyToGive(gTrainerBattleOpponent_A);
    if (gBattleTypeFlags & BATTLE_TYPE_TWO_OPPONENTS)
        moneyReward += GetTrainerMoneyToGive(gTrainerBattleOpponent_B);

    AddMoney(&gSaveBlock1Ptr->money, moneyReward);

    PREPARE_WORD_NUMBER_BUFFER(gBattleTextBuff1, 5, moneyReward)

    gBattlescriptCurrInstr++;
}

static void atk5E(void)
{
    gActiveBattler = GetBattlerForBattleScript(gBattlescriptCurrInstr[1]);

    switch (gBattleCommunication[0])
    {
    case 0:
        BtlController_EmitGetMonData(0, REQUEST_ALL_BATTLE, 0);
        MarkBattlerForControllerExec(gActiveBattler);
        gBattleCommunication[0]++;
        break;
    case 1:
         if (gBattleControllerExecFlags == 0)
         {
            s32 i;
            struct BattlePokemon *bufferPoke = (struct BattlePokemon*) &gBattleBufferB[gActiveBattler][4];
            for (i = 0; i < 4; i++)
            {
                gBattleMons[gActiveBattler].moves[i] = bufferPoke->moves[i];
                gBattleMons[gActiveBattler].pp[i] = bufferPoke->pp[i];
            }
            gBattlescriptCurrInstr += 2;
         }
         break;
    }
}

static void atk5F_swapattackerwithtarget(void)
{
    gActiveBattler = gBattlerAttacker;
    gBattlerAttacker = gBattlerTarget;
    gBattlerTarget = gActiveBattler;

    if (gHitMarker & HITMARKER_SWAP_ATTACKER_TARGET)
        gHitMarker &= ~(HITMARKER_SWAP_ATTACKER_TARGET);
    else
        gHitMarker |= HITMARKER_SWAP_ATTACKER_TARGET;

    gBattlescriptCurrInstr++;
}

static void atk60_incrementgamestat(void)
{
    if (GetBattlerSide(gBattlerAttacker) == B_SIDE_PLAYER)
        IncrementGameStat(gBattlescriptCurrInstr[1]);

    gBattlescriptCurrInstr += 2;
}

static void atk61_drawpartystatussummary(void)
{
    s32 i;
    struct Pokemon *party;
    struct HpAndStatus hpStatuses[PARTY_SIZE];

    if (gBattleControllerExecFlags)
        return;

    gActiveBattler = GetBattlerForBattleScript(gBattlescriptCurrInstr[1]);

    if (GetBattlerSide(gActiveBattler) == B_SIDE_PLAYER)
        party = gPlayerParty;
    else
        party = gEnemyParty;

    for (i = 0; i < PARTY_SIZE; i++)
    {
        if (GetMonData(&party[i], MON_DATA_SPECIES2) == SPECIES_NONE
            || GetMonData(&party[i], MON_DATA_SPECIES2) == SPECIES_EGG)
        {
            hpStatuses[i].hp = 0xFFFF;
            hpStatuses[i].status = 0;
        }
        else
        {
            hpStatuses[i].hp = GetMonData(&party[i], MON_DATA_HP);
            hpStatuses[i].status = GetMonData(&party[i], MON_DATA_STATUS);
        }
    }

    BtlController_EmitDrawPartyStatusSummary(0, hpStatuses, 1);
    MarkBattlerForControllerExec(gActiveBattler);

    gBattlescriptCurrInstr += 2;
}

static void atk62_hidepartystatussummary(void)
{
    gActiveBattler = GetBattlerForBattleScript(gBattlescriptCurrInstr[1]);
    BtlController_EmitHidePartyStatusSummary(0);
    MarkBattlerForControllerExec(gActiveBattler);

    gBattlescriptCurrInstr += 2;
}

static void atk63_jumptorandomattack(void)
{
    if (gBattlescriptCurrInstr[1])
        gCurrentMove = gRandomMove;
    else
        gChosenMove = gCurrentMove = gRandomMove;

    gBattlescriptCurrInstr = gBattleScriptsForMoveEffects[gBattleMoves[gCurrentMove].effect];
}

static void atk64_statusanimation(void)
{
    if (gBattleControllerExecFlags == 0)
    {
        gActiveBattler = GetBattlerForBattleScript(gBattlescriptCurrInstr[1]);
        if (!(gStatuses3[gActiveBattler] & STATUS3_SEMI_INVULNERABLE)
            && gDisableStructs[gActiveBattler].substituteHP == 0
            && !(gHitMarker & HITMARKER_NO_ANIMATIONS))
        {
            BtlController_EmitStatusAnimation(0, FALSE, gBattleMons[gActiveBattler].status1);
            MarkBattlerForControllerExec(gActiveBattler);
        }
        gBattlescriptCurrInstr += 2;
    }
}

static void atk65_status2animation(void)
{
    u32 wantedToAnimate;

    if (gBattleControllerExecFlags == 0)
    {
        gActiveBattler = GetBattlerForBattleScript(gBattlescriptCurrInstr[1]);
        wantedToAnimate = T1_READ_32(gBattlescriptCurrInstr + 2);
        if (!(gStatuses3[gActiveBattler] & STATUS3_SEMI_INVULNERABLE)
            && gDisableStructs[gActiveBattler].substituteHP == 0
            && !(gHitMarker & HITMARKER_NO_ANIMATIONS))
        {
            BtlController_EmitStatusAnimation(0, TRUE, gBattleMons[gActiveBattler].status2 & wantedToAnimate);
            MarkBattlerForControllerExec(gActiveBattler);
        }
        gBattlescriptCurrInstr += 6;
    }
}

static void atk66_chosenstatusanimation(void)
{
    u32 wantedStatus;

    if (gBattleControllerExecFlags == 0)
    {
        gActiveBattler = GetBattlerForBattleScript(gBattlescriptCurrInstr[1]);
        wantedStatus = T1_READ_32(gBattlescriptCurrInstr + 3);
        if (!(gStatuses3[gActiveBattler] & STATUS3_SEMI_INVULNERABLE)
            && gDisableStructs[gActiveBattler].substituteHP == 0
            && !(gHitMarker & HITMARKER_NO_ANIMATIONS))
        {
            BtlController_EmitStatusAnimation(0, gBattlescriptCurrInstr[2], wantedStatus);
            MarkBattlerForControllerExec(gActiveBattler);
        }
        gBattlescriptCurrInstr += 7;
    }
}

static void atk67_yesnobox(void)
{
    switch (gBattleCommunication[0])
    {
    case 0:
        HandleBattleWindow(0x18, 8, 0x1D, 0xD, 0);
        BattlePutTextOnWindow(gText_BattleYesNoChoice, 0xC);
        gBattleCommunication[0]++;
        gBattleCommunication[CURSOR_POSITION] = 0;
        BattleCreateYesNoCursorAt(0);
        break;
    case 1:
        if (gMain.newKeys & DPAD_UP && gBattleCommunication[CURSOR_POSITION] != 0)
        {
            PlaySE(SE_SELECT);
            BattleDestroyYesNoCursorAt(gBattleCommunication[CURSOR_POSITION]);
            gBattleCommunication[CURSOR_POSITION] = 0;
            BattleCreateYesNoCursorAt(0);
        }
        if (gMain.newKeys & DPAD_DOWN && gBattleCommunication[CURSOR_POSITION] == 0)
        {
            PlaySE(SE_SELECT);
            BattleDestroyYesNoCursorAt(gBattleCommunication[CURSOR_POSITION]);
            gBattleCommunication[CURSOR_POSITION] = 1;
            BattleCreateYesNoCursorAt(1);
        }
        if (gMain.newKeys & B_BUTTON)
        {
            gBattleCommunication[CURSOR_POSITION] = 1;
            PlaySE(SE_SELECT);
            HandleBattleWindow(0x18, 8, 0x1D, 0xD, WINDOW_CLEAR);
            gBattlescriptCurrInstr++;
        }
        else if (gMain.newKeys & A_BUTTON)
        {
            PlaySE(SE_SELECT);
            HandleBattleWindow(0x18, 8, 0x1D, 0xD, WINDOW_CLEAR);
            gBattlescriptCurrInstr++;
        }
        break;
    }
}

static void atk68_cancelallactions(void)
{
    s32 i;

    for (i = 0; i < gBattlersCount; i++)
        gActionsByTurnOrder[i] = B_ACTION_CANCEL_PARTNER;

    gBattlescriptCurrInstr++;
}

static void atk69_setgravity(void)
{
    if (gFieldStatuses & STATUS_FIELD_GRAVITY)
    {
        gBattlescriptCurrInstr = T1_READ_PTR(gBattlescriptCurrInstr + 1);
    }
    else
    {
        u32 i;

        gFieldStatuses |= STATUS_FIELD_GRAVITY;
        gFieldTimers.gravityTimer = 5;

        for (i = 0; i < MAX_BATTLERS_COUNT; i++)
            gStatuses3[i] &= ~(STATUS3_MAGNET_RISE | STATUS3_TELEKINESIS | STATUS3_ON_AIR);

        gBattlescriptCurrInstr += 5;
    }
}

static void atk6A_removeitem(void)
{
    u16 *usedHeldItem;

    gActiveBattler = GetBattlerForBattleScript(gBattlescriptCurrInstr[1]);

    usedHeldItem = &gBattleStruct->usedHeldItems[gActiveBattler];
    *usedHeldItem = gBattleMons[gActiveBattler].item;
    gBattleMons[gActiveBattler].item = 0;

    BtlController_EmitSetMonData(0, REQUEST_HELDITEM_BATTLE, 0, 2, &gBattleMons[gActiveBattler].item);
    MarkBattlerForControllerExec(gActiveBattler);

    gBattlescriptCurrInstr += 2;
}

static void atk6B_atknameinbuff1(void)
{
    PREPARE_MON_NICK_BUFFER(gBattleTextBuff1, gBattlerAttacker, gBattlerPartyIndexes[gBattlerAttacker])

    gBattlescriptCurrInstr++;
}

static void atk6C_drawlvlupbox(void)
{
    if (gBattleScripting.atk6C_state == 0)
    {
        if (IsMonGettingExpSentOut())
            gBattleScripting.atk6C_state = 3;
        else
            gBattleScripting.atk6C_state = 1;
    }

    switch (gBattleScripting.atk6C_state)
    {
    case 1:
        gBattle_BG2_Y = 0x60;
        SetBgAttribute(2, BG_CTRL_ATTR_MOSAIC, 0);
        ShowBg(2);
        sub_804F17C();
        gBattleScripting.atk6C_state = 2;
        break;
    case 2:
        if (!sub_804F1CC())
            gBattleScripting.atk6C_state = 3;
        break;
    case 3:
        gBattle_BG1_X = 0;
        gBattle_BG1_Y = 0x100;
        SetBgAttribute(0, BG_CTRL_ATTR_MOSAIC, 1);
        SetBgAttribute(1, BG_CTRL_ATTR_MOSAIC, 0);
        ShowBg(0);
        ShowBg(1);
        HandleBattleWindow(0x12, 7, 0x1D, 0x13, WINDOW_x80);
        gBattleScripting.atk6C_state = 4;
        break;
    case 4:
        sub_804F100();
        PutWindowTilemap(13);
        CopyWindowToVram(13, 3);
        gBattleScripting.atk6C_state++;
        break;
    case 5:
    case 7:
        if (!IsDma3ManagerBusyWithBgCopy())
        {
            gBattle_BG1_Y = 0;
            gBattleScripting.atk6C_state++;
        }
        break;
    case 6:
        if (gMain.newKeys != 0)
        {
            PlaySE(SE_SELECT);
            sub_804F144();
            CopyWindowToVram(13, 2);
            gBattleScripting.atk6C_state++;
        }
        break;
    case 8:
        if (gMain.newKeys != 0)
        {
            PlaySE(SE_SELECT);
            HandleBattleWindow(0x12, 7, 0x1D, 0x13, WINDOW_x80 | WINDOW_CLEAR);
            gBattleScripting.atk6C_state++;
        }
        break;
    case 9:
        if (!sub_804F344())
        {
            ClearWindowTilemap(14);
            CopyWindowToVram(14, 1);

            ClearWindowTilemap(13);
            CopyWindowToVram(13, 1);

            SetBgAttribute(2, BG_CTRL_ATTR_MOSAIC, 2);
            ShowBg(2);

            gBattleScripting.atk6C_state = 10;
        }
        break;
    case 10:
        if (!IsDma3ManagerBusyWithBgCopy())
        {
            SetBgAttribute(0, BG_CTRL_ATTR_MOSAIC, 0);
            SetBgAttribute(1, BG_CTRL_ATTR_MOSAIC, 1);
            ShowBg(0);
            ShowBg(1);
            gBattlescriptCurrInstr++;
        }
        break;
    }
}

static void sub_804F100(void)
{
    struct StatsArray currentStats;

    sub_81D388C(&gPlayerParty[gBattleStruct->expGetterMonId], &currentStats);
    sub_81D3640(0xD, gBattleResources->statsBeforeLvlUp, &currentStats, 0xE, 0xD, 0xF);
}

static void sub_804F144(void)
{
    struct StatsArray currentStats;

    sub_81D388C(&gPlayerParty[gBattleStruct->expGetterMonId], &currentStats);
    sub_81D3784(0xD, &currentStats, 0xE, 0xD, 0xF);
}

static void sub_804F17C(void)
{
    gBattle_BG2_Y = 0;
    gBattle_BG2_X = 0x1A0;

    LoadPalette(sUnknown_0831C2C8, 0x60, 0x20);
    CopyToWindowPixelBuffer(14, sUnknown_0831C2E8, 0, 0);
    PutWindowTilemap(14);
    CopyWindowToVram(14, 3);

    PutMonIconOnLvlUpBox();
}

static bool8 sub_804F1CC(void)
{
    if (IsDma3ManagerBusyWithBgCopy())
        return TRUE;

    if (gBattle_BG2_X == 0x200)
        return FALSE;

    if (gBattle_BG2_X == 0x1A0)
        PutLevelAndGenderOnLvlUpBox();

    gBattle_BG2_X += 8;
    if (gBattle_BG2_X >= 0x200)
        gBattle_BG2_X = 0x200;

    return (gBattle_BG2_X != 0x200);
}

static void PutLevelAndGenderOnLvlUpBox(void)
{
    u16 monLevel;
    u8 monGender;
    struct TextSubPrinter subPrinter;
    u8 *txtPtr;
    u32 var;

    monLevel = GetMonData(&gPlayerParty[gBattleStruct->expGetterMonId], MON_DATA_LEVEL);
    monGender = GetMonGender(&gPlayerParty[gBattleStruct->expGetterMonId]);
    GetMonNickname(&gPlayerParty[gBattleStruct->expGetterMonId], gStringVar4);

    subPrinter.current_text_offset = gStringVar4;
    subPrinter.windowId = 14;
    subPrinter.fontId = 0;
    subPrinter.x = 32;
    subPrinter.y = 0;
    subPrinter.currentX = 32;
    subPrinter.currentY = 0;
    subPrinter.letterSpacing = 0;
    subPrinter.lineSpacing = 0;
    subPrinter.fontColor_l = TEXT_COLOR_TRANSPARENT;
    subPrinter.fgColor = TEXT_COLOR_WHITE;
    subPrinter.bgColor = TEXT_COLOR_TRANSPARENT;
    subPrinter.shadowColor = TEXT_COLOR_DARK_GREY;

    AddTextPrinter(&subPrinter, 0xFF, NULL);

    txtPtr = gStringVar4;
    gStringVar4[0] = CHAR_SPECIAL_F9;
    txtPtr++;
    txtPtr[0] = 5;
    txtPtr++;

    var = (u32)(txtPtr);
    txtPtr = ConvertIntToDecimalStringN(txtPtr, monLevel, STR_CONV_MODE_LEFT_ALIGN, 3);
    var = (u32)(txtPtr) - var;
    txtPtr = StringFill(txtPtr, 0x77, 4 - var);

    if (monGender != MON_GENDERLESS)
    {
        if (monGender == MON_MALE)
        {
            txtPtr = WriteColorChangeControlCode(txtPtr, 0, 0xC);
            txtPtr = WriteColorChangeControlCode(txtPtr, 1, 0xD);
            *(txtPtr++) = CHAR_MALE;
        }
        else
        {
            txtPtr = WriteColorChangeControlCode(txtPtr, 0, 0xE);
            txtPtr = WriteColorChangeControlCode(txtPtr, 1, 0xF);
            *(txtPtr++) = CHAR_FEMALE;
        }
        *(txtPtr++) = EOS;
    }

    subPrinter.y = 10;
    subPrinter.currentY = 10;
    AddTextPrinter(&subPrinter, 0xFF, NULL);

    CopyWindowToVram(14, 2);
}

static bool8 sub_804F344(void)
{
    if (gBattle_BG2_X == 0x1A0)
        return FALSE;

    if (gBattle_BG2_X - 16 < 0x1A0)
        gBattle_BG2_X = 0x1A0;
    else
        gBattle_BG2_X -= 16;

    return (gBattle_BG2_X != 0x1A0);
}

#define sDestroy                    data[0]
#define sSavedLvlUpBoxXPosition     data[1]

static void PutMonIconOnLvlUpBox(void)
{
    u8 spriteId;
    const u16* iconPal;
    struct SpriteSheet iconSheet;
    struct SpritePalette iconPalSheet;

    u16 species = GetMonData(&gPlayerParty[gBattleStruct->expGetterMonId], MON_DATA_SPECIES);
    u32 personality = GetMonData(&gPlayerParty[gBattleStruct->expGetterMonId], MON_DATA_PERSONALITY);

    const u8* iconPtr = GetMonIconPtr(species, personality, 1);
    iconSheet.data = iconPtr;
    iconSheet.size = 0x200;
    iconSheet.tag = MON_ICON_LVLUP_BOX_TAG;

    iconPal = GetValidMonIconPalettePtr(species);
    iconPalSheet.data = iconPal;
    iconPalSheet.tag = MON_ICON_LVLUP_BOX_TAG;

    LoadSpriteSheet(&iconSheet);
    LoadSpritePalette(&iconPalSheet);

    spriteId = CreateSprite(&sSpriteTemplate_MonIconOnLvlUpBox, 256, 10, 0);
    gSprites[spriteId].sDestroy = FALSE;
    gSprites[spriteId].sSavedLvlUpBoxXPosition = gBattle_BG2_X;
}

static void SpriteCB_MonIconOnLvlUpBox(struct Sprite* sprite)
{
    sprite->pos2.x = sprite->sSavedLvlUpBoxXPosition - gBattle_BG2_X;

    if (sprite->pos2.x != 0)
    {
        sprite->sDestroy = TRUE;
    }
    else if (sprite->sDestroy)
    {
        DestroySprite(sprite);
        FreeSpriteTilesByTag(MON_ICON_LVLUP_BOX_TAG);
        FreeSpritePaletteByTag(MON_ICON_LVLUP_BOX_TAG);
    }
}

#undef sDestroy
#undef sSavedLvlUpBoxXPosition

static bool32 IsMonGettingExpSentOut(void)
{
    if (gBattlerPartyIndexes[0] == gBattleStruct->expGetterMonId)
        return TRUE;
    if (gBattleTypeFlags & BATTLE_TYPE_DOUBLE && gBattlerPartyIndexes[2] == gBattleStruct->expGetterMonId)
        return TRUE;

    return FALSE;
}

static void atk6D_resetsentmonsvalue(void)
{
    ResetSentPokesToOpponentValue();
    gBattlescriptCurrInstr++;
}

static void atk6E_setatktoplayer0(void)
{
    gBattlerAttacker = GetBattlerAtPosition(B_POSITION_PLAYER_LEFT);
    gBattlescriptCurrInstr++;
}

static void atk6F_makevisible(void)
{
    if (gBattleControllerExecFlags)
        return;

    gActiveBattler = GetBattlerForBattleScript(gBattlescriptCurrInstr[1]);
    BtlController_EmitSpriteInvisibility(0, FALSE);
    MarkBattlerForControllerExec(gActiveBattler);

    gBattlescriptCurrInstr += 2;
}

static void atk70_recordability(void)
{
    u8 battler = GetBattlerForBattleScript(gBattlescriptCurrInstr[1]);
    RecordAbilityBattle(battler, gBattleMons[battler].ability);
    gBattlescriptCurrInstr += 2;
}

void BufferMoveToLearnIntoBattleTextBuff2(void)
{
    PREPARE_MOVE_BUFFER(gBattleTextBuff2, gMoveToLearn);
}

static void atk71_buffermovetolearn(void)
{
    BufferMoveToLearnIntoBattleTextBuff2();
    gBattlescriptCurrInstr++;
}

static void atk72_jumpifplayerran(void)
{
    if (TryRunFromBattle(gBattlerFainted))
        gBattlescriptCurrInstr = T1_READ_PTR(gBattlescriptCurrInstr + 1);
    else
        gBattlescriptCurrInstr += 5;
}

static void atk73_hpthresholds(void)
{
    u8 opposingBank;
    s32 result;

    if (!(gBattleTypeFlags & BATTLE_TYPE_DOUBLE))
    {
        gActiveBattler = GetBattlerForBattleScript(gBattlescriptCurrInstr[1]);
        opposingBank = gActiveBattler ^ BIT_SIDE;

        result = gBattleMons[opposingBank].hp * 100 / gBattleMons[opposingBank].maxHP;
        if (result == 0)
            result = 1;

        if (result > 69 || !gBattleMons[opposingBank].hp)
            gBattleStruct->hpScale = 0;
        else if (result > 39)
            gBattleStruct->hpScale = 1;
        else if (result > 9)
            gBattleStruct->hpScale = 2;
        else
            gBattleStruct->hpScale = 3;
    }

    gBattlescriptCurrInstr += 2;
}

static void atk74_hpthresholds2(void)
{
    u8 opposingBank;
    s32 result;
    u8 hpSwitchout;

    if (!(gBattleTypeFlags & BATTLE_TYPE_DOUBLE))
    {
        gActiveBattler = GetBattlerForBattleScript(gBattlescriptCurrInstr[1]);
        opposingBank = gActiveBattler ^ BIT_SIDE;
        hpSwitchout = *(gBattleStruct->hpOnSwitchout + GetBattlerSide(opposingBank));
        result = (hpSwitchout - gBattleMons[opposingBank].hp) * 100 / hpSwitchout;

        if (gBattleMons[opposingBank].hp >= hpSwitchout)
            gBattleStruct->hpScale = 0;
        else if (result <= 29)
            gBattleStruct->hpScale = 1;
        else if (result <= 69)
            gBattleStruct->hpScale = 2;
        else
            gBattleStruct->hpScale = 3;
    }

    gBattlescriptCurrInstr += 2;
}

static void atk75_useitemonopponent(void)
{
    gBattlerInMenuId = gBattlerAttacker;
    PokemonUseItemEffects(&gEnemyParty[gBattlerPartyIndexes[gBattlerAttacker]], gLastUsedItem, gBattlerPartyIndexes[gBattlerAttacker], 0, 1);
    gBattlescriptCurrInstr += 1;
}

static bool32 HasAttackerFaintedTarget(void)
{
    if (!(gMoveResultFlags & MOVE_RESULT_NO_EFFECT)
        && gBattleMoves[gCurrentMove].power != 0
        && (gLastHitBy[gBattlerTarget] == 0xFF || gLastHitBy[gBattlerTarget] == gBattlerAttacker)
        && gBattleStruct->moveTarget[gBattlerAttacker] == gBattlerTarget
        && gBattlerTarget != gBattlerAttacker
        && gCurrentTurnActionNumber == GetBattlerTurnOrderNum(gBattlerAttacker)
        && gChosenMove == gChosenMoveByBattler[gBattlerAttacker])
        return TRUE;
    else
        return FALSE;
}

static void HandleTerrainMove(u32 moveEffect)
{
    u32 statusFlag = 0;
    u8 *timer = NULL;

    switch (moveEffect)
    {
    case EFFECT_MISTY_TERRAIN:
        statusFlag = STATUS_FIELD_MISTY_TERRAIN, timer = &gFieldTimers.mistyTerrainTimer;
        gBattleCommunication[MULTISTRING_CHOOSER] = 0;
        break;
    case EFFECT_GRASSY_TERRAIN:
        statusFlag = STATUS_FIELD_GRASSY_TERRAIN, timer = &gFieldTimers.grassyTerrainTimer;
        gBattleCommunication[MULTISTRING_CHOOSER] = 1;
        break;
    case EFFECT_ELECTRIC_TERRAIN:
        statusFlag = STATUS_FIELD_ELECTRIC_TERRAIN, timer = &gFieldTimers.electricTerrainTimer;
        gBattleCommunication[MULTISTRING_CHOOSER] = 2;
        break;
    case EFFECT_PSYCHIC_TERRAIN:
        statusFlag = STATUS_FIELD_PSYCHIC_TERRAIN, timer = &gFieldTimers.psychicTerrainTimer;
        gBattleCommunication[MULTISTRING_CHOOSER] = 3;
        break;
    }

    if (gFieldStatuses & statusFlag || statusFlag == 0)
    {
        gBattlescriptCurrInstr = T1_READ_PTR(gBattlescriptCurrInstr + 3);
    }
    else
    {
        gFieldStatuses &= ~(STATUS_FIELD_MISTY_TERRAIN | STATUS_FIELD_GRASSY_TERRAIN | EFFECT_ELECTRIC_TERRAIN | EFFECT_PSYCHIC_TERRAIN);
        gFieldStatuses |= statusFlag;
        *timer = 5;
        gBattlescriptCurrInstr += 7;
    }
}

static void atk76_various(void)
{
    u8 side;
    s32 i, j;
    u8 data[10];

    if (gBattleControllerExecFlags)
        return;

    gActiveBattler = GetBattlerForBattleScript(gBattlescriptCurrInstr[1]);

    switch (gBattlescriptCurrInstr[2])
    {
    case VARIOUS_CANCEL_MULTI_TURN_MOVES:
        CancelMultiTurnMoves(gActiveBattler);
        break;
    case VARIOUS_SET_MAGIC_COAT_TARGET:
        gBattlerAttacker = gBattlerTarget;
        side = GetBattlerSide(gBattlerAttacker) ^ BIT_SIDE;
        if (gSideTimers[side].followmeTimer != 0 && gBattleMons[gSideTimers[side].followmeTarget].hp != 0)
            gBattlerTarget = gSideTimers[side].followmeTarget;
        else
            gBattlerTarget = gActiveBattler;
        break;
    case VARIOUS_IS_RUNNING_IMPOSSIBLE:
        gBattleCommunication[0] = IsRunningFromBattleImpossible();
        break;
    case VARIOUS_GET_MOVE_TARGET:
        gBattlerTarget = GetMoveTarget(gCurrentMove, 0);
        break;
    case 4:
        if (gHitMarker & HITMARKER_FAINTED(gActiveBattler))
            gBattleCommunication[0] = 1;
        else
            gBattleCommunication[0] = 0;
        break;
    case VARIOUS_RESET_INTIMIDATE_TRACE_BITS:
        gSpecialStatuses[gActiveBattler].intimidatedMon = 0;
        gSpecialStatuses[gActiveBattler].traced = 0;
        gSpecialStatuses[gActiveBattler].switchInAbilityDone = 0;
        break;
    case VARIOUS_UPDATE_CHOICE_MOVE_ON_LVL_UP:
        if (gBattlerPartyIndexes[0] == gBattleStruct->expGetterMonId || gBattlerPartyIndexes[2] == gBattleStruct->expGetterMonId)
        {
            u16 *choicedMove;

            if (gBattlerPartyIndexes[0] == gBattleStruct->expGetterMonId)
                gActiveBattler = 0;
            else
                gActiveBattler = 2;

            choicedMove = &gBattleStruct->choicedMove[gActiveBattler];

            for (i = 0; i < 4; i++)
            {
                if (gBattleMons[gActiveBattler].moves[i] == *choicedMove)
                    break;
            }
            if (i == 4)
                *choicedMove = 0;
        }
        break;
    case 7:
        if (!(gBattleTypeFlags & (BATTLE_TYPE_LINK | BATTLE_TYPE_DOUBLE))
            && gBattleTypeFlags & BATTLE_TYPE_TRAINER
            && gBattleMons[0].hp != 0
            && gBattleMons[1].hp != 0)
        {
            gHitMarker &= ~(HITMARKER_x400000);
        }
        break;
    case 8:
        gBattleCommunication[0] = 0;
        gBattleScripting.battler = gActiveBattler = gBattleCommunication[1];
        if (!(gBattleStruct->field_92 & gBitTable[gActiveBattler])
            && gBattleMons[gActiveBattler].maxHP / 2 >= gBattleMons[gActiveBattler].hp
            && gBattleMons[gActiveBattler].hp != 0
            && !(gBattleMons[gActiveBattler].status1 & STATUS1_SLEEP))
        {
            gBattleStruct->field_92 |= gBitTable[gActiveBattler];
            gBattleCommunication[0] = 1;
            gBattleCommunication[MULTISTRING_CHOOSER] = sUnknown_0831C4F8[GetNatureFromPersonality(gBattleMons[gActiveBattler].personality)];
        }
        break;
    case 9:
        i = sub_81A5258(gBattleCommunication);
        if (i == 0)
            return;

        gBattleCommunication[1] = i;
        break;
    case 10:
        gBattleMons[1].hp = 0;
        gHitMarker |= HITMARKER_FAINTED(1);
        gBattleStruct->field_2A1 |= gBitTable[gBattlerPartyIndexes[1]];
        gDisableStructs[1].truantUnknownBit = 1;
        break;
    case 11:
        gBattleMons[0].hp = 0;
        gHitMarker |= HITMARKER_FAINTED(0);
        gHitMarker |= HITMARKER_x400000;
        gBattleStruct->field_2A0 |= gBitTable[gBattlerPartyIndexes[0]];
        gDisableStructs[0].truantUnknownBit = 1;
        break;
    case 12:
        gBattleMons[0].hp = 0;
        gBattleMons[1].hp = 0;
        gHitMarker |= HITMARKER_FAINTED(0);
        gHitMarker |= HITMARKER_FAINTED(1);
        gHitMarker |= HITMARKER_x400000;
        gBattleStruct->field_2A0 |= gBitTable[gBattlerPartyIndexes[0]];
        gBattleStruct->field_2A1 |= gBitTable[gBattlerPartyIndexes[1]];
        gDisableStructs[0].truantUnknownBit = 1;
        gDisableStructs[1].truantUnknownBit = 1;
        break;
    case VARIOUS_EMIT_YESNOBOX:
        BtlController_EmitUnknownYesNoBox(0);
        MarkBattlerForControllerExec(gActiveBattler);
        break;
    case 14:
        sub_81A5BF8();
        break;
    case 15:
        sub_81A5D44();
        break;
    case 16:
        BattleStringExpandPlaceholdersToDisplayedString(gRefereeStringsTable[gBattlescriptCurrInstr[1]]);
        BattlePutTextOnWindow(gDisplayedStringBattle, 0x16);
        break;
    case 17:
        if (IsTextPrinterActive(0x16))
            return;
        break;
    case VARIOUS_WAIT_CRY:
        if (!IsCryFinished())
            return;
        break;
    case VARIOUS_RETURN_OPPONENT_MON1:
        gActiveBattler = 1;
        if (gBattleMons[gActiveBattler].hp != 0)
        {
            BtlController_EmitReturnMonToBall(0, 0);
            MarkBattlerForControllerExec(gActiveBattler);
        }
        break;
    case VARIOUS_RETURN_OPPONENT_MON2:
        if (gBattlersCount > 3)
        {
            gActiveBattler = 3;
            if (gBattleMons[gActiveBattler].hp != 0)
            {
                BtlController_EmitReturnMonToBall(0, 0);
                MarkBattlerForControllerExec(gActiveBattler);
            }
        }
        break;
    case VARIOUS_VOLUME_DOWN:
        m4aMPlayVolumeControl(&gMPlayInfo_BGM, 0xFFFF, 0x55);
        break;
    case VARIOUS_VOLUME_UP:
        m4aMPlayVolumeControl(&gMPlayInfo_BGM, 0xFFFF, 0x100);
        break;
    case 23:
        gBattleStruct->field_2A2 |= gBitTable[gActiveBattler];
        break;
    case 24:
        if (sub_805725C(gActiveBattler))
            return;
        break;
    case VARIOUS_SET_TELEPORT_OUTCOME:
        if (GetBattlerSide(gActiveBattler) == B_SIDE_PLAYER)
            gBattleOutcome = B_OUTCOME_PLAYER_TELEPORTED;
        else
            gBattleOutcome = B_OUTCOME_MON_TELEPORTED;
        break;
    case VARIOUS_PLAY_TRAINER_DEFEATED_MUSIC:
        BtlController_EmitPlayFanfareOrBGM(0, MUS_KACHI1, TRUE);
        MarkBattlerForControllerExec(gActiveBattler);
        break;
    case VARIOUS_STAT_TEXT_BUFFER:
        PREPARE_STAT_BUFFER(gBattleTextBuff1, gBattleCommunication[0]);
        break;
    case VARIOUS_SWITCHIN_ABILITIES:
        gBattlescriptCurrInstr += 3;
        AbilityBattleEffects(ABILITYEFFECT_ON_SWITCHIN, gActiveBattler, 0, 0, 0);
        return;
    case VARIOUS_SAVE_TARGET:
        gBattleStruct->savedBattlerTarget = gBattlerTarget;
        break;
    case VARIOUS_RESTORE_TARGET:
        gBattlerTarget = gBattleStruct->savedBattlerTarget;
        break;
    case VARIOUS_INSTANT_HP_DROP:
        BtlController_EmitHealthBarUpdate(0, INSTANT_HP_BAR_DROP);
        MarkBattlerForControllerExec(gActiveBattler);
        break;
    case VARIOUS_CLEAR_STATUS:
        gBattleMons[gActiveBattler].status1 = 0;
        BtlController_EmitSetMonData(0, REQUEST_STATUS_BATTLE, 0, 4, &gBattleMons[gActiveBattler].status1);
        MarkBattlerForControllerExec(gActiveBattler);
        break;
    case VARIOUS_RESTORE_PP:
        for (i = 0; i < 4; i++)
        {
            gBattleMons[gActiveBattler].pp[i] = CalculatePPWithBonus(gBattleMons[gActiveBattler].moves[i], gBattleMons[gActiveBattler].ppBonuses, i);
            data[i] = gBattleMons[gActiveBattler].pp[i];
        }
        data[i] = gBattleMons[gActiveBattler].ppBonuses;
        BtlController_EmitSetMonData(0, REQUEST_PP_DATA_BATTLE, 0, 5, data);
        MarkBattlerForControllerExec(gActiveBattler);
        break;
    case VARIOUS_TRY_ACTIVATE_MOXIE:
        if (GetBattlerAbility(gActiveBattler) == ABILITY_MOXIE
            && HasAttackerFaintedTarget()
            && !IsBattleLostForPlayer()
            && !IsBattleWonForPlayer()
            && gBattleMons[gBattlerAttacker].statStages[STAT_ATK] != 12)
        {
            gBattleMons[gBattlerAttacker].statStages[STAT_ATK]++;
            SET_STATCHANGER(STAT_ATK, 1, FALSE);
            PREPARE_STAT_BUFFER(gBattleTextBuff1, STAT_ATK);
            BattleScriptPush(gBattlescriptCurrInstr + 3);
            gBattlescriptCurrInstr = BattleScript_AttackerAbilityStatRaise;
            return;
        }
        break;
    case VARIOUS_TRY_ACTIVATE_FELL_STINGER:
        if (gBattleMoves[gCurrentMove].effect == EFFECT_FELL_STINGER
            && HasAttackerFaintedTarget()
            && !IsBattleLostForPlayer()
            && !IsBattleWonForPlayer()
            && gBattleMons[gBattlerAttacker].statStages[STAT_ATK] != 12)
        {
            if (gBattleMons[gBattlerAttacker].statStages[STAT_ATK] >= 11)
                SET_STATCHANGER(STAT_ATK, 1, FALSE);
            else if (gBattleMons[gBattlerAttacker].statStages[STAT_ATK] <= 9 && B_FELL_STINGER_STAT_RAISE == GEN_7)
                SET_STATCHANGER(STAT_ATK, 3, FALSE);
            else
                SET_STATCHANGER(STAT_ATK, 2, FALSE);

            PREPARE_STAT_BUFFER(gBattleTextBuff1, STAT_ATK);
            BattleScriptPush(gBattlescriptCurrInstr + 3);
            gBattlescriptCurrInstr = BattleScript_FellStingerRaisesStat;
            return;
        }
        break;
    case VARIOUS_PLAY_MOVE_ANIMATION:
        BtlController_EmitMoveAnimation(0, T1_READ_16(gBattlescriptCurrInstr + 3), gBattleScripting.animTurn, 0, 0, gBattleMons[gActiveBattler].friendship, &gDisableStructs[gActiveBattler], gMultiHitCounter);
        MarkBattlerForControllerExec(gActiveBattler);
        gBattlescriptCurrInstr += 5;
        return;
    case VARIOUS_SET_LUCKY_CHANT:
        if (!(gSideStatuses[GET_BATTLER_SIDE(gActiveBattler)] & SIDE_STATUS_LUCKY_CHANT))
        {
            gSideStatuses[GET_BATTLER_SIDE(gActiveBattler)] |= SIDE_STATUS_LUCKY_CHANT;
            gSideTimers[GET_BATTLER_SIDE(gActiveBattler)].luckyChantBattlerId = gActiveBattler;
            gSideTimers[GET_BATTLER_SIDE(gActiveBattler)].luckyChantTimer = 5;
            gBattlescriptCurrInstr += 7;
        }
        else
        {
            gBattlescriptCurrInstr = T1_READ_PTR(gBattlescriptCurrInstr + 3);
        }
        return;
    case VARIOUS_SUCKER_PUNCH_CHECK:
        if (GetBattlerTurnOrderNum(gBattlerAttacker) > GetBattlerTurnOrderNum(gBattlerTarget))
            gBattlescriptCurrInstr = T1_READ_PTR(gBattlescriptCurrInstr + 3);
        else if (gBattleMoves[gBattleMons[gBattlerTarget].moves[gBattleStruct->chosenMovePositions[gBattlerTarget]]].power == 0)
            gBattlescriptCurrInstr = T1_READ_PTR(gBattlescriptCurrInstr + 3);
        else
            gBattlescriptCurrInstr += 7;
        return;
    case VARIOUS_SET_SIMPLE_BEAM:
        switch (gBattleMons[gActiveBattler].ability)
        {
        case ABILITY_SIMPLE:
        case ABILITY_TRUANT:
        case ABILITY_STANCE_CHANGE:
        case ABILITY_MULTITYPE:
            gBattlescriptCurrInstr = T1_READ_PTR(gBattlescriptCurrInstr + 3);
            break;
        default:
            gBattleMons[gActiveBattler].ability = ABILITY_SIMPLE;
            gBattlescriptCurrInstr += 7;
            break;
        }
        return;
    case VARIOUS_TRY_ENTRAINMENT:
        switch (gBattleMons[gBattlerTarget].ability)
        {
        case ABILITY_TRUANT:
        case ABILITY_MULTITYPE:
        case ABILITY_STANCE_CHANGE:
        case ABILITY_SCHOOLING:
        case ABILITY_COMATOSE:
        case ABILITY_SHIELDS_DOWN:
        case ABILITY_DISGUISE:
        case ABILITY_RKS_SYSTEM:
        case ABILITY_BATTLE_BOND:
            gBattlescriptCurrInstr = T1_READ_PTR(gBattlescriptCurrInstr + 3);
            return;
        }
        switch (gBattleMons[gBattlerAttacker].ability)
        {
        case ABILITY_TRACE:
        case ABILITY_FORECAST:
        case ABILITY_FLOWER_GIFT:
        case ABILITY_ZEN_MODE:
        case ABILITY_ILLUSION:
        case ABILITY_IMPOSTER:
        case ABILITY_POWER_OF_ALCHEMY:
        case ABILITY_RECEIVER:
        case ABILITY_DISGUISE:
        case ABILITY_POWER_CONSTRUCT:
            gBattlescriptCurrInstr = T1_READ_PTR(gBattlescriptCurrInstr + 3);
            return;
        }
        if (gBattleMons[gBattlerTarget].ability == gBattleMons[gBattlerAttacker].ability)
        {
            gBattlescriptCurrInstr = T1_READ_PTR(gBattlescriptCurrInstr + 3);
        }
        else
        {
            gBattleMons[gBattlerTarget].ability = gBattleMons[gBattlerAttacker].ability;
            gBattlescriptCurrInstr += 7;
        }
        return;
    case VARIOUS_SET_LAST_USED_ABILITY:
        gLastUsedAbility = gBattleMons[gActiveBattler].ability;
        break;
    case VARIOUS_TRY_HEAL_PULSE:
        if (BATTLER_MAX_HP(gActiveBattler))
        {
            gBattlescriptCurrInstr = T1_READ_PTR(gBattlescriptCurrInstr + 3);
        }
        else
        {
            if (GetBattlerAbility(gBattlerAttacker) == ABILITY_MEGA_LAUNCHER && gBattleMoves[gCurrentMove].flags & FLAG_MEGA_LAUNCHER_BOOST)
                gBattleMoveDamage = -(gBattleMons[gActiveBattler].maxHP * 75 / 100);
            else
                gBattleMoveDamage = -(gBattleMons[gActiveBattler].maxHP / 2);

            if (gBattleMoveDamage == 0)
                gBattleMoveDamage = -1;
            gBattlescriptCurrInstr += 7;
        }
        return;
    case VARIOUS_TRY_QUASH:
        if (GetBattlerTurnOrderNum(gBattlerAttacker) > GetBattlerTurnOrderNum(gBattlerTarget))
        {
            gBattlescriptCurrInstr = T1_READ_PTR(gBattlescriptCurrInstr + 3);
        }
        else
        {
            for (i = 0; i < gBattlersCount; i++)
                data[i] = gBattlerByTurnOrder[i];
            for (i = 0; i < gBattlersCount; i++)
            {
                if (data[i] == gBattlerTarget)
                {
                    for (j = i + 1; j < gBattlersCount; j++)
                        data[i++] = data[j];
                }
                else
                {
                    gBattlerByTurnOrder[i] = data[i];
                }
            }
            gBattlerByTurnOrder[gBattlersCount - 1] = gBattlerTarget;
            gBattlescriptCurrInstr += 7;
        }
        return;
    case VARIOUS_INVERT_STAT_STAGES:
        for (i = 0; i < BATTLE_STATS_NO; i++)
        {
            if (gBattleMons[gActiveBattler].statStages[i] < 6) // Negative becomes positive.
                gBattleMons[gActiveBattler].statStages[i] = 6 + (6 - gBattleMons[gActiveBattler].statStages[i]);
            else if (gBattleMons[gActiveBattler].statStages[i] > 6) // Positive becomes negative.
                gBattleMons[gActiveBattler].statStages[i] = 6 - (gBattleMons[gActiveBattler].statStages[i] - 6);
        }
        break;
    case VARIOUS_SET_TERRAIN:
        HandleTerrainMove(gBattleMoves[gCurrentMove].effect);
        return;
    case VARIOUS_TRY_ME_FIRST:
        if (GetBattlerTurnOrderNum(gBattlerAttacker) > GetBattlerTurnOrderNum(gBattlerTarget))
            gBattlescriptCurrInstr = T1_READ_PTR(gBattlescriptCurrInstr + 3);
        else if (gBattleMoves[gBattleMons[gBattlerTarget].moves[gBattleStruct->chosenMovePositions[gBattlerTarget]]].power == 0)
            gBattlescriptCurrInstr = T1_READ_PTR(gBattlescriptCurrInstr + 3);
        else
        {
            u16 move = gBattleMons[gBattlerTarget].moves[gBattleStruct->chosenMovePositions[gBattlerTarget]];
            switch (move)
            {
            case MOVE_STRUGGLE:
            case MOVE_CHATTER:
            case MOVE_FOCUS_PUNCH:
            case MOVE_THIEF:
            case MOVE_COVET:
            case MOVE_COUNTER:
            case MOVE_MIRROR_COAT:
            case MOVE_METAL_BURST:
            case MOVE_ME_FIRST:
                gBattlescriptCurrInstr = T1_READ_PTR(gBattlescriptCurrInstr + 3);
                break;
            default:
                gRandomMove = move;
                gHitMarker &= ~(HITMARKER_ATTACKSTRING_PRINTED);
                gBattlerTarget = GetMoveTarget(gRandomMove, 0);
                gStatuses3[gBattlerAttacker] |= STATUS3_ME_FIRST;
                gBattlescriptCurrInstr += 7;
                break;
            }
        }
        return;
    case VARIOUS_JUMP_IF_BATTLE_END:
        if (IsBattleLostForPlayer() || IsBattleWonForPlayer())
            gBattlescriptCurrInstr = T1_READ_PTR(gBattlescriptCurrInstr + 3);
        else
            gBattlescriptCurrInstr += 7;
        return;
    case VARIOUS_TRY_ELECTRIFY:
        if (GetBattlerTurnOrderNum(gBattlerAttacker) > GetBattlerTurnOrderNum(gBattlerTarget))
        {
            gBattlescriptCurrInstr = T1_READ_PTR(gBattlescriptCurrInstr + 3);
        }
        else
        {
            gStatuses3[gBattlerTarget] |= STATUS3_ELECTRIFIED;
            gBattlescriptCurrInstr += 7;
        }
        return;
    case VARIOUS_TRY_REFLECT_TYPE:
        if (gBattleMons[gBattlerTarget].species == SPECIES_ARCEUS || gBattleMons[gBattlerTarget].species == SPECIES_SILVALLY)
        {
            gBattlescriptCurrInstr = T1_READ_PTR(gBattlescriptCurrInstr + 3);
        }
        else if (gBattleMons[gBattlerTarget].type1 == TYPE_MYSTERY && gBattleMons[gBattlerTarget].type2 != TYPE_MYSTERY)
        {
            gBattleMons[gBattlerAttacker].type1 = gBattleMons[gBattlerTarget].type2;
            gBattleMons[gBattlerAttacker].type2 = gBattleMons[gBattlerTarget].type2;
            gBattlescriptCurrInstr += 7;
        }
        else if (gBattleMons[gBattlerTarget].type1 != TYPE_MYSTERY && gBattleMons[gBattlerTarget].type2 == TYPE_MYSTERY)
        {
            gBattleMons[gBattlerAttacker].type1 = gBattleMons[gBattlerTarget].type1;
            gBattleMons[gBattlerAttacker].type2 = gBattleMons[gBattlerTarget].type1;
            gBattlescriptCurrInstr += 7;
        }
        else if (gBattleMons[gBattlerTarget].type1 == TYPE_MYSTERY && gBattleMons[gBattlerTarget].type2 == TYPE_MYSTERY)
        {
            gBattlescriptCurrInstr = T1_READ_PTR(gBattlescriptCurrInstr + 3);
        }
        else
        {
            gBattleMons[gBattlerAttacker].type1 = gBattleMons[gBattlerTarget].type1;
            gBattleMons[gBattlerAttacker].type2 = gBattleMons[gBattlerTarget].type2;
            gBattlescriptCurrInstr += 7;
        }
        return;
    case VARIOUS_TRY_SOAK:
        if (gBattleMons[gBattlerTarget].type1 == TYPE_WATER && gBattleMons[gBattlerTarget].type2 == TYPE_WATER)
        {
            gBattlescriptCurrInstr = T1_READ_PTR(gBattlescriptCurrInstr + 3);
        }
        else
        {
            SET_BATTLER_TYPE(gBattlerTarget, TYPE_WATER);
            gBattlescriptCurrInstr += 7;
        }
        return;
    }

    gBattlescriptCurrInstr += 3;
}

static void atk77_setprotectlike(void) // protect and endure
{
    bool8 notLastTurn = TRUE;
    u16 lastMove = gLastResultingMoves[gBattlerAttacker];

    if (lastMove != MOVE_PROTECT && lastMove != MOVE_DETECT && lastMove != MOVE_ENDURE)
        gDisableStructs[gBattlerAttacker].protectUses = 0;

    if (gCurrentTurnActionNumber == (gBattlersCount - 1))
        notLastTurn = FALSE;

    if (sProtectSuccessRates[gDisableStructs[gBattlerAttacker].protectUses] >= Random() && notLastTurn)
    {
        if (gBattleMoves[gCurrentMove].effect == EFFECT_PROTECT)
        {
            gProtectStructs[gBattlerAttacker].protected = 1;
            gBattleCommunication[MULTISTRING_CHOOSER] = 0;
        }
        if (gBattleMoves[gCurrentMove].effect == EFFECT_ENDURE)
        {
            gProtectStructs[gBattlerAttacker].endured = 1;
            gBattleCommunication[MULTISTRING_CHOOSER] = 1;
        }
        gDisableStructs[gBattlerAttacker].protectUses++;
    }
    else
    {
        gDisableStructs[gBattlerAttacker].protectUses = 0;
        gBattleCommunication[MULTISTRING_CHOOSER] = 2;
        gMoveResultFlags |= MOVE_RESULT_MISSED;
    }

    gBattlescriptCurrInstr++;
}

static void atk78_faintifabilitynotdamp(void)
{
    if (gBattleControllerExecFlags)
        return;

    for (gBattlerTarget = 0; gBattlerTarget < gBattlersCount; gBattlerTarget++)
    {
        if (gBattleMons[gBattlerTarget].ability == ABILITY_DAMP)
            break;
    }

    if (gBattlerTarget == gBattlersCount)
    {
        gActiveBattler = gBattlerAttacker;
        gBattleMoveDamage = gBattleMons[gActiveBattler].hp;
        BtlController_EmitHealthBarUpdate(0, INSTANT_HP_BAR_DROP);
        MarkBattlerForControllerExec(gActiveBattler);
        gBattlescriptCurrInstr++;

        for (gBattlerTarget = 0; gBattlerTarget < gBattlersCount; gBattlerTarget++)
        {
            if (gBattlerTarget == gBattlerAttacker)
                continue;
            if (!(gAbsentBattlerFlags & gBitTable[gBattlerTarget]))
                break;
        }
    }
    else
    {
        gLastUsedAbility = ABILITY_DAMP;
        RecordAbilityBattle(gBattlerTarget, gBattleMons[gBattlerTarget].ability);
        gBattlescriptCurrInstr = BattleScript_DampStopsExplosion;
    }
}

static void atk79_setatkhptozero(void)
{
    if (gBattleControllerExecFlags)
        return;

    gActiveBattler = gBattlerAttacker;
    gBattleMons[gActiveBattler].hp = 0;
    BtlController_EmitSetMonData(0, REQUEST_HP_BATTLE, 0, 2, &gBattleMons[gActiveBattler].hp);
    MarkBattlerForControllerExec(gActiveBattler);

    gBattlescriptCurrInstr++;
}

static void atk7A_jumpifnexttargetvalid(void)
{
    const u8 *jumpPtr = T1_READ_PTR(gBattlescriptCurrInstr + 1);

    if (gBattleTypeFlags & BATTLE_TYPE_DOUBLE)
    {
        for (gBattlerTarget++; ; gBattlerTarget++)
        {
            if (gBattlerTarget == gBattlerAttacker)
                continue;
            if (!(gAbsentBattlerFlags & gBitTable[gBattlerTarget]))
                break;
        }

        if (gBattlerTarget >= gBattlersCount)
            gBattlescriptCurrInstr += 5;
        else
            gBattlescriptCurrInstr = jumpPtr;
    }
    else
    {
        gBattlescriptCurrInstr += 5;
    }
}

static void atk7B_tryhealhalfhealth(void)
{
    const u8* failPtr = T1_READ_PTR(gBattlescriptCurrInstr + 1);

    if (gBattlescriptCurrInstr[5] == BS_ATTACKER)
        gBattlerTarget = gBattlerAttacker;

    gBattleMoveDamage = gBattleMons[gBattlerTarget].maxHP / 2;
    if (gBattleMoveDamage == 0)
        gBattleMoveDamage = 1;
    gBattleMoveDamage *= -1;

    if (gBattleMons[gBattlerTarget].hp == gBattleMons[gBattlerTarget].maxHP)
        gBattlescriptCurrInstr = failPtr;
    else
        gBattlescriptCurrInstr += 6;
}

static void atk7C_trymirrormove(void)
{
    s32 validMovesCount;
    s32 i;
    u16 move;
    u16 movesArray[4];

    for (i = 0; i < 3; i++)
        movesArray[i] = 0;

    for (validMovesCount = 0, i = 0; i < gBattlersCount; i++)
    {
        if (i != gBattlerAttacker)
        {
            move = *(i * 2 + gBattlerAttacker * 8 + (u8*)(gBattleStruct->mirrorMoveArrays) + 0)
                | (*(i * 2 + gBattlerAttacker * 8 + (u8*)(gBattleStruct->mirrorMoveArrays) + 1) << 8);

            if (move != 0 && move != 0xFFFF)
            {
                movesArray[validMovesCount] = move;
                validMovesCount++;
            }
        }
    }

    move = *(gBattleStruct->mirrorMoves + gBattlerAttacker * 2 + 0)
        | (*(gBattleStruct->mirrorMoves + gBattlerAttacker * 2 + 1) << 8);

    if (move != 0 && move != 0xFFFF)
    {
        gHitMarker &= ~(HITMARKER_ATTACKSTRING_PRINTED);
        gCurrentMove = move;
        gBattlerTarget = GetMoveTarget(gCurrentMove, 0);
        gBattlescriptCurrInstr = gBattleScriptsForMoveEffects[gBattleMoves[gCurrentMove].effect];
    }
    else if (validMovesCount)
    {
        gHitMarker &= ~(HITMARKER_ATTACKSTRING_PRINTED);
        i = Random() % validMovesCount;
        gCurrentMove = movesArray[i];
        gBattlerTarget = GetMoveTarget(gCurrentMove, 0);
        gBattlescriptCurrInstr = gBattleScriptsForMoveEffects[gBattleMoves[gCurrentMove].effect];
    }
    else
    {
        gSpecialStatuses[gBattlerAttacker].flag20 = 1;
        gBattlescriptCurrInstr++;
    }
}

static void atk7D_setrain(void)
{
    if (!TryChangeBattleWeather(gBattlerAttacker, ENUM_WEATHER_RAIN, FALSE))
    {
        gMoveResultFlags |= MOVE_RESULT_MISSED;
        gBattleCommunication[MULTISTRING_CHOOSER] = 2;
    }
    else
    {
        gBattleCommunication[MULTISTRING_CHOOSER] = 0;
    }
    gBattlescriptCurrInstr++;
}

static void atk7E_setreflect(void)
{
    if (gSideStatuses[GET_BATTLER_SIDE(gBattlerAttacker)] & SIDE_STATUS_REFLECT)
    {
        gMoveResultFlags |= MOVE_RESULT_MISSED;
        gBattleCommunication[MULTISTRING_CHOOSER] = 0;
    }
    else
    {
        gSideStatuses[GET_BATTLER_SIDE(gBattlerAttacker)] |= SIDE_STATUS_REFLECT;
        gSideTimers[GET_BATTLER_SIDE(gBattlerAttacker)].reflectTimer = 5;
        gSideTimers[GET_BATTLER_SIDE(gBattlerAttacker)].reflectBattlerId = gBattlerAttacker;

        if (gBattleTypeFlags & BATTLE_TYPE_DOUBLE && CountAliveMonsInBattle(BATTLE_ALIVE_ATK_SIDE) == 2)
            gBattleCommunication[MULTISTRING_CHOOSER] = 2;
        else
            gBattleCommunication[MULTISTRING_CHOOSER] = 1;
    }
    gBattlescriptCurrInstr++;
}

static void atk7F_setseeded(void)
{
    if (gMoveResultFlags & MOVE_RESULT_NO_EFFECT || gStatuses3[gBattlerTarget] & STATUS3_LEECHSEED)
    {
        gMoveResultFlags |= MOVE_RESULT_MISSED;
        gBattleCommunication[MULTISTRING_CHOOSER] = 1;
    }
    else if (IS_BATTLER_OF_TYPE(gBattlerTarget, TYPE_GRASS))
    {
        gMoveResultFlags |= MOVE_RESULT_MISSED;
        gBattleCommunication[MULTISTRING_CHOOSER] = 2;
    }
    else
    {
        gStatuses3[gBattlerTarget] |= gBattlerAttacker;
        gStatuses3[gBattlerTarget] |= STATUS3_LEECHSEED;
        gBattleCommunication[MULTISTRING_CHOOSER] = 0;
    }

    gBattlescriptCurrInstr++;
}

static void atk80_manipulatedamage(void)
{
    switch (gBattlescriptCurrInstr[1])
    {
    case ATK80_DMG_CHANGE_SIGN:
        gBattleMoveDamage *= -1;
        break;
    case ATK80_DMG_HALF_BY_TWO_NOT_MORE_THAN_HALF_MAX_HP:
        gBattleMoveDamage /= 2;
        if (gBattleMoveDamage == 0)
            gBattleMoveDamage = 1;
        if ((gBattleMons[gBattlerTarget].maxHP / 2) < gBattleMoveDamage)
            gBattleMoveDamage = gBattleMons[gBattlerTarget].maxHP / 2;
        break;
    case ATK80_DMG_DOUBLED:
        gBattleMoveDamage *= 2;
        break;
    case ATK80_1_8_TARGET_HP:
        gBattleMoveDamage = gBattleMons[gBattlerTarget].maxHP / 8;
        if (gBattleMoveDamage == 0)
            gBattleMoveDamage = 1;
        break;
    case ATK80_FULL_ATTACKER_HP:
        gBattleMoveDamage = gBattleMons[gBattlerAttacker].maxHP;
        break;
    }

    gBattlescriptCurrInstr += 2;
}

static void atk81_trysetrest(void)
{
    const u8 *failJump = T1_READ_PTR(gBattlescriptCurrInstr + 1);
    gActiveBattler = gBattlerTarget = gBattlerAttacker;
    gBattleMoveDamage = gBattleMons[gBattlerTarget].maxHP * (-1);

    if (gBattleMons[gBattlerTarget].hp == gBattleMons[gBattlerTarget].maxHP)
    {
        gBattlescriptCurrInstr = failJump;
    }
    else
    {
        if (gBattleMons[gBattlerTarget].status1 & ((u8)(~STATUS1_SLEEP)))
            gBattleCommunication[MULTISTRING_CHOOSER] = 1;
        else
            gBattleCommunication[MULTISTRING_CHOOSER] = 0;

        gBattleMons[gBattlerTarget].status1 = 3;
        BtlController_EmitSetMonData(0, REQUEST_STATUS_BATTLE, 0, 4, &gBattleMons[gActiveBattler].status1);
        MarkBattlerForControllerExec(gActiveBattler);
        gBattlescriptCurrInstr += 5;
    }
}

static void atk82_jumpifnotfirstturn(void)
{
    const u8* failJump = T1_READ_PTR(gBattlescriptCurrInstr + 1);

    if (gDisableStructs[gBattlerAttacker].isFirstTurn)
        gBattlescriptCurrInstr += 5;
    else
        gBattlescriptCurrInstr = failJump;
}

static void atk83_setmiracleeye(void)
{
    if (!(gStatuses3[gBattlerTarget] & STATUS3_MIRACLE_EYED))
    {
        gStatuses3[gBattlerTarget] |= STATUS3_MIRACLE_EYED;
        gBattlescriptCurrInstr += 5;
    }
    else
    {
        gBattlescriptCurrInstr = T1_READ_PTR(gBattlescriptCurrInstr + 1);
    }
}

bool8 UproarWakeUpCheck(u8 battlerId)
{
    s32 i;

    for (i = 0; i < gBattlersCount; i++)
    {
        if (!(gBattleMons[i].status2 & STATUS2_UPROAR) || gBattleMons[battlerId].ability == ABILITY_SOUNDPROOF)
            continue;

        gBattleScripting.battler = i;

        if (gBattlerTarget == 0xFF)
            gBattlerTarget = i;
        else if (gBattlerTarget == i)
            gBattleCommunication[MULTISTRING_CHOOSER] = 0;
        else
            gBattleCommunication[MULTISTRING_CHOOSER] = 1;

        break;
    }

    if (i == gBattlersCount)
        return FALSE;
    else
        return TRUE;
}

static void atk84_jumpifcantmakeasleep(void)
{
    const u8 *jumpPtr = T1_READ_PTR(gBattlescriptCurrInstr + 1);

    if (UproarWakeUpCheck(gBattlerTarget))
    {
        gBattlescriptCurrInstr = jumpPtr;
    }
    else if (gBattleMons[gBattlerTarget].ability == ABILITY_INSOMNIA
            || gBattleMons[gBattlerTarget].ability == ABILITY_VITAL_SPIRIT)
    {
        gLastUsedAbility = gBattleMons[gBattlerTarget].ability;
        gBattleCommunication[MULTISTRING_CHOOSER] = 2;
        gBattlescriptCurrInstr = jumpPtr;
        RecordAbilityBattle(gBattlerTarget, gLastUsedAbility);
    }
    else
    {
        gBattlescriptCurrInstr += 5;
    }
}

static void atk85_stockpile(void)
{
    if (gDisableStructs[gBattlerAttacker].stockpileCounter == 3)
    {
        gMoveResultFlags |= MOVE_RESULT_MISSED;
        gBattleCommunication[MULTISTRING_CHOOSER] = 1;
    }
    else
    {
        gDisableStructs[gBattlerAttacker].stockpileCounter++;

        PREPARE_BYTE_NUMBER_BUFFER(gBattleTextBuff1, 1, gDisableStructs[gBattlerAttacker].stockpileCounter)

        gBattleCommunication[MULTISTRING_CHOOSER] = 0;
    }
    gBattlescriptCurrInstr++;
}

static void atk86_stockpiletobasedamage(void)
{
    const u8* jumpPtr = T1_READ_PTR(gBattlescriptCurrInstr + 1);
    if (gDisableStructs[gBattlerAttacker].stockpileCounter == 0)
    {
        gBattlescriptCurrInstr = jumpPtr;
    }
    else
    {
        if (gBattleCommunication[6] != 1)
        {
            gBattleScripting.animTurn = gDisableStructs[gBattlerAttacker].stockpileCounter;
        }

        gDisableStructs[gBattlerAttacker].stockpileCounter = 0;
        gBattlescriptCurrInstr += 5;
    }
}

static void atk87_stockpiletohpheal(void)
{
    const u8* jumpPtr = T1_READ_PTR(gBattlescriptCurrInstr + 1);

    if (gDisableStructs[gBattlerAttacker].stockpileCounter == 0)
    {
        gBattlescriptCurrInstr = jumpPtr;
        gBattleCommunication[MULTISTRING_CHOOSER] = 0;
    }
    else if (gBattleMons[gBattlerAttacker].maxHP == gBattleMons[gBattlerAttacker].hp)
    {
        gDisableStructs[gBattlerAttacker].stockpileCounter = 0;
        gBattlescriptCurrInstr = jumpPtr;
        gBattlerTarget = gBattlerAttacker;
        gBattleCommunication[MULTISTRING_CHOOSER] = 1;
    }
    else
    {
        gBattleMoveDamage = gBattleMons[gBattlerAttacker].maxHP / (1 << (3 - gDisableStructs[gBattlerAttacker].stockpileCounter));

        if (gBattleMoveDamage == 0)
            gBattleMoveDamage = 1;
        gBattleMoveDamage *= -1;

        gBattleScripting.animTurn = gDisableStructs[gBattlerAttacker].stockpileCounter;
        gDisableStructs[gBattlerAttacker].stockpileCounter = 0;
        gBattlescriptCurrInstr += 5;
        gBattlerTarget = gBattlerAttacker;
    }
}

static void atk88_setdrainedhp(void)
{
    if (gBattleMoves[gCurrentMove].argument != 0)
        gBattleMoveDamage = -(gHpDealt * gBattleMoves[gCurrentMove].argument / 100);
    else
        gBattleMoveDamage = -(gHpDealt / 2);

    if (gBattleMoveDamage == 0)
        gBattleMoveDamage = -1;

    gBattlescriptCurrInstr++;
}

static u8 ChangeStatBuffs(s8 statValue, u8 statId, u8 flags, const u8 *BS_ptr)
{
    bool8 certain = FALSE;
    bool8 notProtectAffected = FALSE;
    u32 index;

    if (flags & MOVE_EFFECT_AFFECTS_USER)
        gActiveBattler = gBattlerAttacker;
    else
        gActiveBattler = gBattlerTarget;

    flags &= ~(MOVE_EFFECT_AFFECTS_USER);

    if (flags & MOVE_EFFECT_CERTAIN)
        certain++;
    flags &= ~(MOVE_EFFECT_CERTAIN);

    if (flags & STAT_CHANGE_NOT_PROTECT_AFFECTED)
        notProtectAffected++;
    flags &= ~(STAT_CHANGE_NOT_PROTECT_AFFECTED);

    PREPARE_STAT_BUFFER(gBattleTextBuff1, statId)

    if (statValue <= -1) // Stat decrease.
    {
        if (gSideTimers[GET_BATTLER_SIDE(gActiveBattler)].mistTimer
            && !certain && gCurrentMove != MOVE_CURSE)
        {
            if (flags == STAT_CHANGE_BS_PTR)
            {
                if (gSpecialStatuses[gActiveBattler].statLowered)
                {
                    gBattlescriptCurrInstr = BS_ptr;
                }
                else
                {
                    BattleScriptPush(BS_ptr);
                    gBattleScripting.battler = gActiveBattler;
                    gBattlescriptCurrInstr = BattleScript_MistProtected;
                    gSpecialStatuses[gActiveBattler].statLowered = 1;
                }
            }
            return STAT_CHANGE_DIDNT_WORK;
        }
        else if (gCurrentMove != MOVE_CURSE
                 && notProtectAffected != TRUE && JumpIfMoveAffectedByProtect(0))
        {
            gBattlescriptCurrInstr = BattleScript_ButItFailed;
            return STAT_CHANGE_DIDNT_WORK;
        }
        else if ((gBattleMons[gActiveBattler].ability == ABILITY_CLEAR_BODY
                  || gBattleMons[gActiveBattler].ability == ABILITY_WHITE_SMOKE)
                 && !certain && gCurrentMove != MOVE_CURSE)
        {
            if (flags == STAT_CHANGE_BS_PTR)
            {
                if (gSpecialStatuses[gActiveBattler].statLowered)
                {
                    gBattlescriptCurrInstr = BS_ptr;
                }
                else
                {
                    BattleScriptPush(BS_ptr);
                    gBattleScripting.battler = gActiveBattler;
                    gBattlescriptCurrInstr = BattleScript_AbilityNoStatLoss;
                    gLastUsedAbility = gBattleMons[gActiveBattler].ability;
                    RecordAbilityBattle(gActiveBattler, gLastUsedAbility);
                    gSpecialStatuses[gActiveBattler].statLowered = 1;
                }
            }
            return STAT_CHANGE_DIDNT_WORK;
        }
        else if (gBattleMons[gActiveBattler].ability == ABILITY_KEEN_EYE
                 && !certain && statId == STAT_ACC)
        {
            if (flags == STAT_CHANGE_BS_PTR)
            {
                BattleScriptPush(BS_ptr);
                gBattleScripting.battler = gActiveBattler;
                gBattlescriptCurrInstr = BattleScript_AbilityNoSpecificStatLoss;
                gLastUsedAbility = gBattleMons[gActiveBattler].ability;
                RecordAbilityBattle(gActiveBattler, gLastUsedAbility);
            }
            return STAT_CHANGE_DIDNT_WORK;
        }
        else if (gBattleMons[gActiveBattler].ability == ABILITY_HYPER_CUTTER
                 && !certain && statId == STAT_ATK)
        {
            if (flags == STAT_CHANGE_BS_PTR)
            {
                BattleScriptPush(BS_ptr);
                gBattleScripting.battler = gActiveBattler;
                gBattlescriptCurrInstr = BattleScript_AbilityNoSpecificStatLoss;
                gLastUsedAbility = gBattleMons[gActiveBattler].ability;
                RecordAbilityBattle(gActiveBattler, gLastUsedAbility);
            }
            return STAT_CHANGE_DIDNT_WORK;
        }
        else if (gBattleMons[gActiveBattler].ability == ABILITY_SHIELD_DUST && flags == 0)
        {
            return STAT_CHANGE_DIDNT_WORK;
        }
        else // try to decrease
        {
            statValue = -GET_STAT_BUFF_VALUE(statValue);
            gBattleTextBuff2[0] = B_BUFF_PLACEHOLDER_BEGIN;
            index = 1;
            if (statValue == -2)
            {
                gBattleTextBuff2[1] = B_BUFF_STRING;
                gBattleTextBuff2[2] = STRINGID_STATHARSHLY;
                gBattleTextBuff2[3] = STRINGID_STATHARSHLY >> 8;
                index = 4;
            }
            gBattleTextBuff2[index] = B_BUFF_STRING;
            index++;
            gBattleTextBuff2[index] = STRINGID_STATFELL;
            index++;
            gBattleTextBuff2[index] = STRINGID_STATFELL >> 8;
            index++;
            gBattleTextBuff2[index] = B_BUFF_EOS;

            if (gBattleMons[gActiveBattler].statStages[statId] == 0)
                gBattleCommunication[MULTISTRING_CHOOSER] = 2;
            else
                gBattleCommunication[MULTISTRING_CHOOSER] = (gBattlerTarget == gActiveBattler);

        }
    }
    else // stat increase
    {
        statValue = GET_STAT_BUFF_VALUE(statValue);
        gBattleTextBuff2[0] = B_BUFF_PLACEHOLDER_BEGIN;
        index = 1;
        if (statValue == 2)
        {
            gBattleTextBuff2[1] = B_BUFF_STRING;
            gBattleTextBuff2[2] = STRINGID_STATSHARPLY;
            gBattleTextBuff2[3] = STRINGID_STATSHARPLY >> 8;
            index = 4;
        }
        gBattleTextBuff2[index] = B_BUFF_STRING;
        index++;
        gBattleTextBuff2[index] = STRINGID_STATROSE;
        index++;
        gBattleTextBuff2[index] = STRINGID_STATROSE >> 8;
        index++;
        gBattleTextBuff2[index] = B_BUFF_EOS;

        if (gBattleMons[gActiveBattler].statStages[statId] == 0xC)
            gBattleCommunication[MULTISTRING_CHOOSER] = 2;
        else
            gBattleCommunication[MULTISTRING_CHOOSER] = (gBattlerTarget == gActiveBattler);
    }

    gBattleMons[gActiveBattler].statStages[statId] += statValue;
    if (gBattleMons[gActiveBattler].statStages[statId] < 0)
        gBattleMons[gActiveBattler].statStages[statId] = 0;
    if (gBattleMons[gActiveBattler].statStages[statId] > 0xC)
        gBattleMons[gActiveBattler].statStages[statId] = 0xC;

    if (gBattleCommunication[MULTISTRING_CHOOSER] == 2 && flags & STAT_CHANGE_BS_PTR)
        gMoveResultFlags |= MOVE_RESULT_MISSED;

    if (gBattleCommunication[MULTISTRING_CHOOSER] == 2 && !(flags & STAT_CHANGE_BS_PTR))
        return STAT_CHANGE_DIDNT_WORK;

    return STAT_CHANGE_WORKED;
}

static void atk89_statbuffchange(void)
{
    const u8* jumpPtr = T1_READ_PTR(gBattlescriptCurrInstr + 2);
    if (ChangeStatBuffs(gBattleScripting.statChanger & 0xF0, GET_STAT_BUFF_ID(gBattleScripting.statChanger), gBattlescriptCurrInstr[1], jumpPtr) == STAT_CHANGE_WORKED)
        gBattlescriptCurrInstr += 6;
}

static void atk8A_normalisebuffs(void) // haze
{
    s32 i, j;

    for (i = 0; i < gBattlersCount; i++)
    {
        for (j = 0; j < BATTLE_STATS_NO; j++)
            gBattleMons[i].statStages[j] = 6;
    }

    gBattlescriptCurrInstr++;
}

static void atk8B_setbide(void)
{
    gBattleMons[gBattlerAttacker].status2 |= STATUS2_MULTIPLETURNS;
    gLockedMoves[gBattlerAttacker] = gCurrentMove;
    gTakenDmg[gBattlerAttacker] = 0;
    gBattleMons[gBattlerAttacker].status2 |= (STATUS2_BIDE - 0x100); // 2 turns

    gBattlescriptCurrInstr++;
}

static void atk8C_confuseifrepeatingattackends(void)
{
    if (!(gBattleMons[gBattlerAttacker].status2 & STATUS2_LOCK_CONFUSE))
        gBattleCommunication[MOVE_EFFECT_BYTE] = (MOVE_EFFECT_THRASH | MOVE_EFFECT_AFFECTS_USER);

    gBattlescriptCurrInstr++;
}

static void atk8D_setmultihitcounter(void)
{
    if (gBattlescriptCurrInstr[1])
    {
        gMultiHitCounter = gBattlescriptCurrInstr[1];
    }
    else
    {
        gMultiHitCounter = Random() & 3;
        if (gMultiHitCounter > 1)
            gMultiHitCounter = (Random() & 3) + 2;
        else
            gMultiHitCounter += 2;

        if (GetBattlerAbility(gBattlerAttacker) == ABILITY_SKILL_LINK)
            gMultiHitCounter = 5;
    }

    gBattlescriptCurrInstr += 2;
}

static void atk8E_initmultihitstring(void)
{
    PREPARE_BYTE_NUMBER_BUFFER(gBattleScripting.multihitString, 1, 0)

    gBattlescriptCurrInstr++;
}

static bool8 TryDoForceSwitchOut(void)
{
    if (gBattleMons[gBattlerAttacker].level >= gBattleMons[gBattlerTarget].level)
    {
        *(gBattleStruct->field_58 + gBattlerTarget) = gBattlerPartyIndexes[gBattlerTarget];
    }
    else
    {
        u16 random = Random() & 0xFF;
        if ((u32)((random * (gBattleMons[gBattlerAttacker].level + gBattleMons[gBattlerTarget].level) >> 8) + 1) <= (gBattleMons[gBattlerTarget].level / 4))
        {
            gBattlescriptCurrInstr = T1_READ_PTR(gBattlescriptCurrInstr + 1);
            return FALSE;
        }
        *(gBattleStruct->field_58 + gBattlerTarget) = gBattlerPartyIndexes[gBattlerTarget];
    }

    gBattlescriptCurrInstr = BattleScript_SuccessForceOut;
    return TRUE;
}

static void atk8F_forcerandomswitch(void)
{
    s32 i;
    s32 battler1PartyId = 0;
    s32 battler2PartyId = 0;

    #ifdef NONMATCHING
        s32 lastMonId = 0; // + 1
    #else
        register s32 lastMonId asm("r8") = 0; // + 1
    #endif // NONMATCHING

    s32 firstMonId = 0;
    s32 monsCount = 0;
    struct Pokemon* party = NULL;
    s32 validMons = 0;
    s32 minNeeded = 0;

    if ((gBattleTypeFlags & BATTLE_TYPE_TRAINER))
    {
        if (GetBattlerSide(gBattlerTarget) == B_SIDE_PLAYER)
            party = gPlayerParty;
        else
            party = gEnemyParty;

        if ((gBattleTypeFlags & BATTLE_TYPE_BATTLE_TOWER && gBattleTypeFlags & BATTLE_TYPE_LINK)
            || (gBattleTypeFlags & BATTLE_TYPE_BATTLE_TOWER && gBattleTypeFlags & BATTLE_TYPE_x2000000)
            || (gBattleTypeFlags & BATTLE_TYPE_INGAME_PARTNER))
        {
            if ((gBattlerTarget & BIT_FLANK) != 0)
            {
                firstMonId = 3;
                lastMonId = 6;
            }
            else
            {
                firstMonId = 0;
                lastMonId = 3;
            }
            monsCount = 3;
            minNeeded = 1;
            battler2PartyId = gBattlerPartyIndexes[gBattlerTarget];
            battler1PartyId = gBattlerPartyIndexes[gBattlerTarget ^ BIT_FLANK];
        }
        else if ((gBattleTypeFlags & BATTLE_TYPE_MULTI && gBattleTypeFlags & BATTLE_TYPE_LINK)
                 || (gBattleTypeFlags & BATTLE_TYPE_MULTI && gBattleTypeFlags & BATTLE_TYPE_x2000000))
        {
            if (GetLinkTrainerFlankId(GetBattlerMultiplayerId(gBattlerTarget)) == 1)
            {
                firstMonId = 3;
                lastMonId = 6;
            }
            else
            {
                firstMonId = 0;
                lastMonId = 3;
            }
            monsCount = 3;
            minNeeded = 1;
            battler2PartyId = gBattlerPartyIndexes[gBattlerTarget];
            battler1PartyId = gBattlerPartyIndexes[gBattlerTarget ^ BIT_FLANK];
        }
        else if (gBattleTypeFlags & BATTLE_TYPE_TWO_OPPONENTS)
        {
            if (GetBattlerSide(gBattlerTarget) == B_SIDE_PLAYER)
            {
                firstMonId = 0;
                lastMonId = 6;
                monsCount = 6;
                minNeeded = 2; // since there are two opponents, it has to be a double battle
            }
            else
            {
                if ((gBattlerTarget & BIT_FLANK) != 0)
                {
                    firstMonId = 3;
                    lastMonId = 6;
                }
                else
                {
                    firstMonId = 0;
                    lastMonId = 3;
                }
                monsCount = 3;
                minNeeded = 1;
            }
            battler2PartyId = gBattlerPartyIndexes[gBattlerTarget];
            battler1PartyId = gBattlerPartyIndexes[gBattlerTarget ^ BIT_FLANK];
        }
        else if (gBattleTypeFlags & BATTLE_TYPE_DOUBLE)
        {
            firstMonId = 0;
            lastMonId = 6;
            monsCount = 6;
            minNeeded = 2;
            battler2PartyId = gBattlerPartyIndexes[gBattlerTarget];
            battler1PartyId = gBattlerPartyIndexes[gBattlerTarget ^ BIT_FLANK];
        }
        else
        {
            firstMonId = 0;
            lastMonId = 6;
            monsCount = 6;
            minNeeded = 1;
            battler2PartyId = gBattlerPartyIndexes[gBattlerTarget]; // there is only one pokemon out in single battles
            battler1PartyId = gBattlerPartyIndexes[gBattlerTarget];
        }

        for (i = firstMonId; i < lastMonId; i++)
        {
            if (GetMonData(&party[i], MON_DATA_SPECIES) != SPECIES_NONE
             && !GetMonData(&party[i], MON_DATA_IS_EGG)
             && GetMonData(&party[i], MON_DATA_HP) != 0)
             {
                 validMons++;
             }
        }

        if (validMons <= minNeeded)
        {
            gBattlescriptCurrInstr = T1_READ_PTR(gBattlescriptCurrInstr + 1);
        }
        else
        {
            if (TryDoForceSwitchOut())
            {
                do
                {
                    i = Random() % monsCount;
                    i += firstMonId;
                }
                while (i == battler2PartyId
                       || i == battler1PartyId
                       || GetMonData(&party[i], MON_DATA_SPECIES) == SPECIES_NONE
                       || GetMonData(&party[i], MON_DATA_IS_EGG) == TRUE
                       || GetMonData(&party[i], MON_DATA_HP) == 0);
            }
            *(gBattleStruct->monToSwitchIntoId + gBattlerTarget) = i;

            if (!sub_81B1250())
                sub_803BDA0(gBattlerTarget);

            if ((gBattleTypeFlags & BATTLE_TYPE_LINK && gBattleTypeFlags & BATTLE_TYPE_BATTLE_TOWER)
                || (gBattleTypeFlags & BATTLE_TYPE_LINK && gBattleTypeFlags & BATTLE_TYPE_MULTI)
                || (gBattleTypeFlags & BATTLE_TYPE_x2000000 && gBattleTypeFlags & BATTLE_TYPE_BATTLE_TOWER)
                || (gBattleTypeFlags & BATTLE_TYPE_x2000000 && gBattleTypeFlags & BATTLE_TYPE_MULTI))
            {
                sub_81B8E80(gBattlerTarget, i, 0);
                sub_81B8E80(gBattlerTarget ^ BIT_FLANK, i, 1);
            }

            if (gBattleTypeFlags & BATTLE_TYPE_INGAME_PARTNER)
                sub_80571DC(gBattlerTarget, i);
        }
    }
    else
    {
        TryDoForceSwitchOut();
    }
}

static void atk90_tryconversiontypechange(void) // randomly changes user's type to one of its moves' type
{
    u8 validMoves = 0;
    u8 moveChecked;
    u8 moveType;

    while (validMoves < 4)
    {
        if (gBattleMons[gBattlerAttacker].moves[validMoves] == 0)
            break;

        validMoves++;
    }

    for (moveChecked = 0; moveChecked < validMoves; moveChecked++)
    {
        moveType = gBattleMoves[gBattleMons[gBattlerAttacker].moves[moveChecked]].type;

        if (moveType == TYPE_MYSTERY)
        {
            if (IS_BATTLER_OF_TYPE(gBattlerAttacker, TYPE_GHOST))
                moveType = TYPE_GHOST;
            else
                moveType = TYPE_NORMAL;
        }
        if (moveType != gBattleMons[gBattlerAttacker].type1
            && moveType != gBattleMons[gBattlerAttacker].type2)
        {
            break;
        }
    }

    if (moveChecked == validMoves)
    {
        gBattlescriptCurrInstr = T1_READ_PTR(gBattlescriptCurrInstr + 1);
    }
    else
    {
        do
        {

            while ((moveChecked = Random() & 3) >= validMoves);

            moveType = gBattleMoves[gBattleMons[gBattlerAttacker].moves[moveChecked]].type;

            if (moveType == TYPE_MYSTERY)
            {
                if (IS_BATTLER_OF_TYPE(gBattlerAttacker, TYPE_GHOST))
                    moveType = TYPE_GHOST;
                else
                    moveType = TYPE_NORMAL;
            }
        }
        while (moveType == gBattleMons[gBattlerAttacker].type1 || moveType == gBattleMons[gBattlerAttacker].type2);

        SET_BATTLER_TYPE(gBattlerAttacker, moveType);
        PREPARE_TYPE_BUFFER(gBattleTextBuff1, moveType);

        gBattlescriptCurrInstr += 5;
    }
}

static void atk91_givepaydaymoney(void)
{
    if (!(gBattleTypeFlags & (BATTLE_TYPE_LINK | BATTLE_TYPE_x2000000)) && gPaydayMoney != 0)
    {
        u32 bonusMoney = gPaydayMoney * gBattleStruct->moneyMultiplier;
        AddMoney(&gSaveBlock1Ptr->money, bonusMoney);

        PREPARE_HWORD_NUMBER_BUFFER(gBattleTextBuff1, 5, bonusMoney)

        BattleScriptPush(gBattlescriptCurrInstr + 1);
        gBattlescriptCurrInstr = BattleScript_PrintPayDayMoneyString;
    }
    else
    {
        gBattlescriptCurrInstr++;
    }
}

static void atk92_setlightscreen(void)
{
    if (gSideStatuses[GET_BATTLER_SIDE(gBattlerAttacker)] & SIDE_STATUS_LIGHTSCREEN)
    {
        gMoveResultFlags |= MOVE_RESULT_MISSED;
        gBattleCommunication[MULTISTRING_CHOOSER] = 0;
    }
    else
    {
        gSideStatuses[GET_BATTLER_SIDE(gBattlerAttacker)] |= SIDE_STATUS_LIGHTSCREEN;
        gSideTimers[GET_BATTLER_SIDE(gBattlerAttacker)].lightscreenTimer = 5;
        gSideTimers[GET_BATTLER_SIDE(gBattlerAttacker)].lightscreenBattlerId = gBattlerAttacker;

        if (gBattleTypeFlags & BATTLE_TYPE_DOUBLE && CountAliveMonsInBattle(BATTLE_ALIVE_ATK_SIDE) == 2)
            gBattleCommunication[MULTISTRING_CHOOSER] = 4;
        else
            gBattleCommunication[MULTISTRING_CHOOSER] = 3;
    }

    gBattlescriptCurrInstr++;
}

static void atk93_tryKO(void)
{
    u8 holdEffect, param;

    if (gBattleMons[gBattlerTarget].item == ITEM_ENIGMA_BERRY)
    {
       holdEffect = gEnigmaBerries[gBattlerTarget].holdEffect;
       param = gEnigmaBerries[gBattlerTarget].holdEffectParam;
    }
    else
    {
        holdEffect = ItemId_GetHoldEffect(gBattleMons[gBattlerTarget].item);
        param = ItemId_GetHoldEffectParam(gBattleMons[gBattlerTarget].item);
    }

    gPotentialItemEffectBattler = gBattlerTarget;

    if (holdEffect == HOLD_EFFECT_FOCUS_BAND && (Random() % 100) < param)
    {
        RecordItemEffectBattle(gBattlerTarget, HOLD_EFFECT_FOCUS_BAND);
        gSpecialStatuses[gBattlerTarget].focusBanded = 1;
    }

    if (gBattleMons[gBattlerTarget].ability == ABILITY_STURDY)
    {
        gMoveResultFlags |= MOVE_RESULT_MISSED;
        gLastUsedAbility = ABILITY_STURDY;
        gBattlescriptCurrInstr = BattleScript_SturdyPreventsOHKO;
        RecordAbilityBattle(gBattlerTarget, ABILITY_STURDY);
    }
    else
    {
        u16 chance;
        if (!(gStatuses3[gBattlerTarget] & STATUS3_ALWAYS_HITS))
        {
            chance = gBattleMoves[gCurrentMove].accuracy + (gBattleMons[gBattlerAttacker].level - gBattleMons[gBattlerTarget].level);
            if (Random() % 100 + 1 < chance && gBattleMons[gBattlerAttacker].level >= gBattleMons[gBattlerTarget].level)
                chance = TRUE;
            else
                chance = FALSE;
        }
        else if (gDisableStructs[gBattlerTarget].battlerWithSureHit == gBattlerAttacker
                 && gBattleMons[gBattlerAttacker].level >= gBattleMons[gBattlerTarget].level)
        {
            chance = TRUE;
        }
        else
        {
            chance = gBattleMoves[gCurrentMove].accuracy + (gBattleMons[gBattlerAttacker].level - gBattleMons[gBattlerTarget].level);
            if (Random() % 100 + 1 < chance && gBattleMons[gBattlerAttacker].level >= gBattleMons[gBattlerTarget].level)
                chance = TRUE;
            else
                chance = FALSE;
        }
        if (chance)
        {
            if (gProtectStructs[gBattlerTarget].endured)
            {
                gBattleMoveDamage = gBattleMons[gBattlerTarget].hp - 1;
                gMoveResultFlags |= MOVE_RESULT_FOE_ENDURED;
            }
            else if (gSpecialStatuses[gBattlerTarget].focusBanded)
            {
                gBattleMoveDamage = gBattleMons[gBattlerTarget].hp - 1;
                gMoveResultFlags |= MOVE_RESULT_FOE_HUNG_ON;
                gLastUsedItem = gBattleMons[gBattlerTarget].item;
            }
            else
            {
                gBattleMoveDamage = gBattleMons[gBattlerTarget].hp;
                gMoveResultFlags |= MOVE_RESULT_ONE_HIT_KO;
            }
            gBattlescriptCurrInstr += 5;
        }
        else
        {
            gMoveResultFlags |= MOVE_RESULT_MISSED;
            if (gBattleMons[gBattlerAttacker].level >= gBattleMons[gBattlerTarget].level)
                gBattleCommunication[MULTISTRING_CHOOSER] = 0;
            else
                gBattleCommunication[MULTISTRING_CHOOSER] = 1;
            gBattlescriptCurrInstr = T1_READ_PTR(gBattlescriptCurrInstr + 1);
        }
    }
}

static void atk94_damagetohalftargethp(void) // super fang
{
    gBattleMoveDamage = gBattleMons[gBattlerTarget].hp / 2;
    if (gBattleMoveDamage == 0)
        gBattleMoveDamage = 1;

    gBattlescriptCurrInstr++;
}

static void atk95_setsandstorm(void)
{
    if (!TryChangeBattleWeather(gBattlerAttacker, ENUM_WEATHER_SANDSTORM, FALSE))
    {
        gMoveResultFlags |= MOVE_RESULT_MISSED;
        gBattleCommunication[MULTISTRING_CHOOSER] = 2;
    }
    else
    {
        gBattleCommunication[MULTISTRING_CHOOSER] = 3;
    }
    gBattlescriptCurrInstr++;
}

static void atk96_weatherdamage(void)
{
    if (WEATHER_HAS_EFFECT)
    {
        u32 ability = GetBattlerAbility(gBattlerAttacker);
        if (gBattleWeather & WEATHER_SANDSTORM_ANY)
        {
            if (!IS_BATTLER_OF_TYPE(gBattlerAttacker, TYPE_ROCK)
                && !IS_BATTLER_OF_TYPE(gBattlerAttacker, TYPE_GROUND)
                && !IS_BATTLER_OF_TYPE(gBattlerAttacker, TYPE_STEEL)
                && ability != ABILITY_SAND_VEIL
                && ability != ABILITY_SAND_FORCE
                && ability != ABILITY_SAND_RUSH
                && ability != ABILITY_OVERCOAT
                && !(gStatuses3[gBattlerAttacker] & STATUS3_UNDERGROUND)
                && !(gStatuses3[gBattlerAttacker] & STATUS3_UNDERWATER))
            {
                gBattleMoveDamage = gBattleMons[gBattlerAttacker].maxHP / 16;
                if (gBattleMoveDamage == 0)
                    gBattleMoveDamage = 1;
            }
            else
            {
                gBattleMoveDamage = 0;
            }
        }
        if (gBattleWeather & WEATHER_HAIL_ANY)
        {
            if (ability == ABILITY_ICE_BODY
                && !(gStatuses3[gBattlerAttacker] & STATUS3_UNDERGROUND)
                && !(gStatuses3[gBattlerAttacker] & STATUS3_UNDERWATER)
                && !BATTLER_MAX_HP(gBattlerAttacker)
                && !gStatuses3[gBattlerAttacker] & STATUS3_HEAL_BLOCK)
            {
                gBattleMoveDamage = gBattleMons[gBattlerAttacker].maxHP / 16;
                if (gBattleMoveDamage == 0)
                    gBattleMoveDamage = 1;
                gBattleMoveDamage *= -1;
            }
            else if (!IS_BATTLER_OF_TYPE(gBattlerAttacker, TYPE_ICE)
                && ability != ABILITY_SNOW_CLOAK
                && ability != ABILITY_OVERCOAT
                && ability != ABILITY_ICE_BODY
                && !(gStatuses3[gBattlerAttacker] & STATUS3_UNDERGROUND)
                && !(gStatuses3[gBattlerAttacker] & STATUS3_UNDERWATER))
            {
                gBattleMoveDamage = gBattleMons[gBattlerAttacker].maxHP / 16;
                if (gBattleMoveDamage == 0)
                    gBattleMoveDamage = 1;
            }
            else
            {
                gBattleMoveDamage = 0;
            }
        }
    }
    else
    {
        gBattleMoveDamage = 0;
    }

    if (gAbsentBattlerFlags & gBitTable[gBattlerAttacker])
        gBattleMoveDamage = 0;

    gBattlescriptCurrInstr++;
}

static void atk97_tryinfatuating(void)
{
    struct Pokemon *monAttacker, *monTarget;
    u16 speciesAttacker, speciesTarget;
    u32 personalityAttacker, personalityTarget;

    if (GetBattlerSide(gBattlerAttacker) == B_SIDE_PLAYER)
        monAttacker = &gPlayerParty[gBattlerPartyIndexes[gBattlerAttacker]];
    else
        monAttacker = &gEnemyParty[gBattlerPartyIndexes[gBattlerAttacker]];

    if (GetBattlerSide(gBattlerTarget) == B_SIDE_PLAYER)
        monTarget = &gPlayerParty[gBattlerPartyIndexes[gBattlerTarget]];
    else
        monTarget = &gEnemyParty[gBattlerPartyIndexes[gBattlerTarget]];

    speciesAttacker = GetMonData(monAttacker, MON_DATA_SPECIES);
    personalityAttacker = GetMonData(monAttacker, MON_DATA_PERSONALITY);

    speciesTarget = GetMonData(monTarget, MON_DATA_SPECIES);
    personalityTarget = GetMonData(monTarget, MON_DATA_PERSONALITY);

    if (gBattleMons[gBattlerTarget].ability == ABILITY_OBLIVIOUS)
    {
        gBattlescriptCurrInstr = BattleScript_ObliviousPreventsAttraction;
        gLastUsedAbility = ABILITY_OBLIVIOUS;
        RecordAbilityBattle(gBattlerTarget, ABILITY_OBLIVIOUS);
    }
    else
    {
        if (GetGenderFromSpeciesAndPersonality(speciesAttacker, personalityAttacker) == GetGenderFromSpeciesAndPersonality(speciesTarget, personalityTarget)
            || gBattleMons[gBattlerTarget].status2 & STATUS2_INFATUATION
            || GetGenderFromSpeciesAndPersonality(speciesAttacker, personalityAttacker) == MON_GENDERLESS
            || GetGenderFromSpeciesAndPersonality(speciesTarget, personalityTarget) == MON_GENDERLESS)
        {
            gBattlescriptCurrInstr = T1_READ_PTR(gBattlescriptCurrInstr + 1);
        }
        else
        {
            gBattleMons[gBattlerTarget].status2 |= STATUS2_INFATUATED_WITH(gBattlerAttacker);
            gBattlescriptCurrInstr += 5;
        }
    }
}

static void atk98_updatestatusicon(void)
{
    if (gBattleControllerExecFlags)
        return;

    if (gBattlescriptCurrInstr[1] != BS_ATTACKER_WITH_PARTNER)
    {
        gActiveBattler = GetBattlerForBattleScript(gBattlescriptCurrInstr[1]);
        BtlController_EmitStatusIconUpdate(0, gBattleMons[gActiveBattler].status1, gBattleMons[gActiveBattler].status2);
        MarkBattlerForControllerExec(gActiveBattler);
        gBattlescriptCurrInstr += 2;
    }
    else
    {
        gActiveBattler = gBattlerAttacker;
        if (!(gAbsentBattlerFlags & gBitTable[gActiveBattler]))
        {
            BtlController_EmitStatusIconUpdate(0, gBattleMons[gActiveBattler].status1, gBattleMons[gActiveBattler].status2);
            MarkBattlerForControllerExec(gActiveBattler);
        }
        if ((gBattleTypeFlags & BATTLE_TYPE_DOUBLE))
        {
            gActiveBattler = GetBattlerAtPosition(GetBattlerPosition(gBattlerAttacker) ^ BIT_FLANK);
            if (!(gAbsentBattlerFlags & gBitTable[gActiveBattler]))
            {
                BtlController_EmitStatusIconUpdate(0, gBattleMons[gActiveBattler].status1, gBattleMons[gActiveBattler].status2);
                MarkBattlerForControllerExec(gActiveBattler);
            }
        }
        gBattlescriptCurrInstr += 2;
    }
}

static void atk99_setmist(void)
{
    if (gSideTimers[GET_BATTLER_SIDE(gBattlerAttacker)].mistTimer)
    {
        gMoveResultFlags |= MOVE_RESULT_FAILED;
        gBattleCommunication[MULTISTRING_CHOOSER] = 1;
    }
    else
    {
        gSideTimers[GET_BATTLER_SIDE(gBattlerAttacker)].mistTimer = 5;
        gSideTimers[GET_BATTLER_SIDE(gBattlerAttacker)].mistBattlerId = gBattlerAttacker;
        gSideStatuses[GET_BATTLER_SIDE(gBattlerAttacker)] |= SIDE_STATUS_MIST;
        gBattleCommunication[MULTISTRING_CHOOSER] = 0;
    }
    gBattlescriptCurrInstr++;
}

static void atk9A_setfocusenergy(void)
{
    if (gBattleMons[gBattlerAttacker].status2 & STATUS2_FOCUS_ENERGY)
    {
        gMoveResultFlags |= MOVE_RESULT_FAILED;
        gBattleCommunication[MULTISTRING_CHOOSER] = 1;
    }
    else
    {
        gBattleMons[gBattlerAttacker].status2 |= STATUS2_FOCUS_ENERGY;
        gBattleCommunication[MULTISTRING_CHOOSER] = 0;
    }
    gBattlescriptCurrInstr++;
}

static void atk9B_transformdataexecution(void)
{
    gChosenMove = 0xFFFF;
    gBattlescriptCurrInstr++;
    if (gBattleMons[gBattlerTarget].status2 & STATUS2_TRANSFORMED
        || gStatuses3[gBattlerTarget] & STATUS3_SEMI_INVULNERABLE)
    {
        gMoveResultFlags |= MOVE_RESULT_FAILED;
        gBattleCommunication[MULTISTRING_CHOOSER] = 1;
    }
    else
    {
        s32 i;
        u8 *battleMonAttacker, *battleMonTarget;

        gBattleMons[gBattlerAttacker].status2 |= STATUS2_TRANSFORMED;
        gDisableStructs[gBattlerAttacker].disabledMove = 0;
        gDisableStructs[gBattlerAttacker].disableTimer1 = 0;
        gDisableStructs[gBattlerAttacker].transformedMonPersonality = gBattleMons[gBattlerTarget].personality;
        gDisableStructs[gBattlerAttacker].unk18_b = 0;

        PREPARE_SPECIES_BUFFER(gBattleTextBuff1, gBattleMons[gBattlerTarget].species)

        battleMonAttacker = (u8*)(&gBattleMons[gBattlerAttacker]);
        battleMonTarget = (u8*)(&gBattleMons[gBattlerTarget]);

        for (i = 0; i < offsetof(struct BattlePokemon, pp); i++)
            battleMonAttacker[i] = battleMonTarget[i];

        for (i = 0; i < 4; i++)
        {
            if (gBattleMoves[gBattleMons[gBattlerAttacker].moves[i]].pp < 5)
                gBattleMons[gBattlerAttacker].pp[i] = gBattleMoves[gBattleMons[gBattlerAttacker].moves[i]].pp;
            else
                gBattleMons[gBattlerAttacker].pp[i] = 5;
        }

        gActiveBattler = gBattlerAttacker;
        BtlController_EmitResetActionMoveSelection(0, RESET_MOVE_SELECTION);
        MarkBattlerForControllerExec(gActiveBattler);
        gBattleCommunication[MULTISTRING_CHOOSER] = 0;
    }
}

static void atk9C_setsubstitute(void)
{
    u32 hp = gBattleMons[gBattlerAttacker].maxHP / 4;
    if (gBattleMons[gBattlerAttacker].maxHP / 4 == 0)
        hp = 1;

    if (gBattleMons[gBattlerAttacker].hp <= hp)
    {
        gBattleMoveDamage = 0;
        gBattleCommunication[MULTISTRING_CHOOSER] = 1;
    }
    else
    {
        gBattleMoveDamage = gBattleMons[gBattlerAttacker].maxHP / 4; // one bit value will only work for pokemon which max hp can go to 1020(which is more than possible in games)
        if (gBattleMoveDamage == 0)
            gBattleMoveDamage = 1;

        gBattleMons[gBattlerAttacker].status2 |= STATUS2_SUBSTITUTE;
        gBattleMons[gBattlerAttacker].status2 &= ~(STATUS2_WRAPPED);
        gDisableStructs[gBattlerAttacker].substituteHP = gBattleMoveDamage;
        gBattleCommunication[MULTISTRING_CHOOSER] = 0;
        gHitMarker |= HITMARKER_IGNORE_SUBSTITUTE;
    }

    gBattlescriptCurrInstr++;
}

static bool8 IsMoveUncopyableByMimic(u16 move)
{
    s32 i;
    for (i = 0; sMovesForbiddenToCopy[i] != MIMIC_FORBIDDEN_END
                && sMovesForbiddenToCopy[i] != move; i++);

    return (sMovesForbiddenToCopy[i] != MIMIC_FORBIDDEN_END);
}

static void atk9D_mimicattackcopy(void)
{
    gChosenMove = 0xFFFF;

    if (IsMoveUncopyableByMimic(gLastMoves[gBattlerTarget])
        || gBattleMons[gBattlerAttacker].status2 & STATUS2_TRANSFORMED
        || gLastMoves[gBattlerTarget] == 0
        || gLastMoves[gBattlerTarget] == 0xFFFF)
    {
        gBattlescriptCurrInstr = T1_READ_PTR(gBattlescriptCurrInstr + 1);
    }
    else
    {
        s32 i;

        for (i = 0; i < 4; i++)
        {
            if (gBattleMons[gBattlerAttacker].moves[i] == gLastMoves[gBattlerTarget])
                break;
        }

        if (i == 4)
        {
            gBattleMons[gBattlerAttacker].moves[gCurrMovePos] = gLastMoves[gBattlerTarget];
            if (gBattleMoves[gLastMoves[gBattlerTarget]].pp < 5)
                gBattleMons[gBattlerAttacker].pp[gCurrMovePos] = gBattleMoves[gLastMoves[gBattlerTarget]].pp;
            else
                gBattleMons[gBattlerAttacker].pp[gCurrMovePos] = 5;


            PREPARE_MOVE_BUFFER(gBattleTextBuff1, gLastMoves[gBattlerTarget])

            gDisableStructs[gBattlerAttacker].unk18_b |= gBitTable[gCurrMovePos];
            gBattlescriptCurrInstr += 5;
        }
        else
        {
            gBattlescriptCurrInstr = T1_READ_PTR(gBattlescriptCurrInstr + 1);
        }
    }
}

static void atk9E_metronome(void)
{
    while (1)
    {
        s32 i;

        gCurrentMove = (Random() % MOVES_COUNT) + 1;

        i = -1;
        while (1)
        {
            i++;
            if (sMovesForbiddenToCopy[i] == gCurrentMove)
                break;
            if (sMovesForbiddenToCopy[i] == METRONOME_FORBIDDEN_END)
                break;
        }

        if (sMovesForbiddenToCopy[i] == METRONOME_FORBIDDEN_END)
        {
            gHitMarker &= ~(HITMARKER_ATTACKSTRING_PRINTED);
            gBattlescriptCurrInstr = gBattleScriptsForMoveEffects[gBattleMoves[gCurrentMove].effect];
            gBattlerTarget = GetMoveTarget(gCurrentMove, 0);
            return;
        }
    }
}

static void atk9F_dmgtolevel(void)
{
    gBattleMoveDamage = gBattleMons[gBattlerAttacker].level;
    gBattlescriptCurrInstr++;
}

static void atkA0_psywavedamageeffect(void)
{
    s32 randDamage;

    while ((randDamage = (Random() & 0xF)) > 10);

    randDamage *= 10;
    gBattleMoveDamage = gBattleMons[gBattlerAttacker].level * (randDamage + 50) / 100;
    gBattlescriptCurrInstr++;
}

static void atkA1_counterdamagecalculator(void)
{
    u8 sideAttacker = GetBattlerSide(gBattlerAttacker);
    u8 sideTarget = GetBattlerSide(gProtectStructs[gBattlerAttacker].physicalBattlerId);

    if (gProtectStructs[gBattlerAttacker].physicalDmg
        && sideAttacker != sideTarget
        && gBattleMons[gProtectStructs[gBattlerAttacker].physicalBattlerId].hp)
    {
        gBattleMoveDamage = gProtectStructs[gBattlerAttacker].physicalDmg * 2;

        if (gSideTimers[sideTarget].followmeTimer && gBattleMons[gSideTimers[sideTarget].followmeTarget].hp)
            gBattlerTarget = gSideTimers[sideTarget].followmeTarget;
        else
            gBattlerTarget = gProtectStructs[gBattlerAttacker].physicalBattlerId;

        gBattlescriptCurrInstr += 5;
    }
    else
    {
        gSpecialStatuses[gBattlerAttacker].flag20 = 1;
        gBattlescriptCurrInstr = T1_READ_PTR(gBattlescriptCurrInstr + 1);
    }
}

static void atkA2_mirrorcoatdamagecalculator(void) // a copy of atkA1 with the physical -> special field changes
{
    u8 sideAttacker = GetBattlerSide(gBattlerAttacker);
    u8 sideTarget = GetBattlerSide(gProtectStructs[gBattlerAttacker].specialBattlerId);

    if (gProtectStructs[gBattlerAttacker].specialDmg && sideAttacker != sideTarget && gBattleMons[gProtectStructs[gBattlerAttacker].specialBattlerId].hp)
    {
        gBattleMoveDamage = gProtectStructs[gBattlerAttacker].specialDmg * 2;

        if (gSideTimers[sideTarget].followmeTimer && gBattleMons[gSideTimers[sideTarget].followmeTarget].hp)
            gBattlerTarget = gSideTimers[sideTarget].followmeTarget;
        else
            gBattlerTarget = gProtectStructs[gBattlerAttacker].specialBattlerId;

        gBattlescriptCurrInstr += 5;
    }
    else
    {
        gSpecialStatuses[gBattlerAttacker].flag20 = 1;
        gBattlescriptCurrInstr = T1_READ_PTR(gBattlescriptCurrInstr + 1);
    }
}

static void atkA3_disablelastusedattack(void)
{
    s32 i;

    for (i = 0; i < 4; i++)
    {
        if (gBattleMons[gBattlerTarget].moves[i] == gLastMoves[gBattlerTarget])
            break;
    }
    if (gDisableStructs[gBattlerTarget].disabledMove == 0
        && i != 4 && gBattleMons[gBattlerTarget].pp[i] != 0)
    {
        PREPARE_MOVE_BUFFER(gBattleTextBuff1, gBattleMons[gBattlerTarget].moves[i])

        gDisableStructs[gBattlerTarget].disabledMove = gBattleMons[gBattlerTarget].moves[i];
        gDisableStructs[gBattlerTarget].disableTimer1 = (Random() & 3) + 2;
        gDisableStructs[gBattlerTarget].disableTimer2 = gDisableStructs[gBattlerTarget].disableTimer1; // used to save the random amount of turns?
        gBattlescriptCurrInstr += 5;
    }
    else
    {
        gBattlescriptCurrInstr = T1_READ_PTR(gBattlescriptCurrInstr + 1);
    }
}

static void atkA4_trysetencore(void)
{
    s32 i;

    for (i = 0; i < 4; i++)
    {
        if (gBattleMons[gBattlerTarget].moves[i] == gLastMoves[gBattlerTarget])
            break;
    }

    if (gLastMoves[gBattlerTarget] == MOVE_STRUGGLE
        || gLastMoves[gBattlerTarget] == MOVE_ENCORE
        || gLastMoves[gBattlerTarget] == MOVE_MIRROR_MOVE)
    {
        i = 4;
    }

    if (gDisableStructs[gBattlerTarget].encoredMove == 0
        && i != 4 && gBattleMons[gBattlerTarget].pp[i] != 0)
    {
        gDisableStructs[gBattlerTarget].encoredMove = gBattleMons[gBattlerTarget].moves[i];
        gDisableStructs[gBattlerTarget].encoredMovePos = i;
        gDisableStructs[gBattlerTarget].encoreTimer1 = (Random() & 3) + 3;
        gDisableStructs[gBattlerTarget].encoreTimer2 = gDisableStructs[gBattlerTarget].encoreTimer1;
        gBattlescriptCurrInstr += 5;
    }
    else
    {
        gBattlescriptCurrInstr = T1_READ_PTR(gBattlescriptCurrInstr + 1);
    }
}

static void atkA5_painsplitdmgcalc(void)
{
    if (!(DoesSubstituteBlockMove(gBattlerAttacker, gBattlerTarget, gCurrentMove)))
    {
        s32 hpDiff = (gBattleMons[gBattlerAttacker].hp + gBattleMons[gBattlerTarget].hp) / 2;
        s32 painSplitHp = gBattleMoveDamage = gBattleMons[gBattlerTarget].hp - hpDiff;
        u8* storeLoc = (void*)(&gBattleScripting.painSplitHp);

        storeLoc[0] = (painSplitHp);
        storeLoc[1] = (painSplitHp & 0x0000FF00) >> 8;
        storeLoc[2] = (painSplitHp & 0x00FF0000) >> 16;
        storeLoc[3] = (painSplitHp & 0xFF000000) >> 24;

        gBattleMoveDamage = gBattleMons[gBattlerAttacker].hp - hpDiff;
        gSpecialStatuses[gBattlerTarget].dmg = 0xFFFF;

        gBattlescriptCurrInstr += 5;
    }
    else
    {
        gBattlescriptCurrInstr = T1_READ_PTR(gBattlescriptCurrInstr + 1);
    }
}

static void atkA6_settypetorandomresistance(void) // conversion 2
{
    if (gLastLandedMoves[gBattlerAttacker] == 0
        || gLastLandedMoves[gBattlerAttacker] == 0xFFFF)
    {
        gBattlescriptCurrInstr = T1_READ_PTR(gBattlescriptCurrInstr + 1);
    }
    else if (IsTwoTurnsMove(gLastLandedMoves[gBattlerAttacker])
            && gBattleMons[gLastHitBy[gBattlerAttacker]].status2 & STATUS2_MULTIPLETURNS)
    {
        gBattlescriptCurrInstr = T1_READ_PTR(gBattlescriptCurrInstr + 1);
    }
    else
    {
        s32 i, j, rands;

        for (rands = 0; rands < 1000; rands++)
        {
            while (((i = (Random() & 0x7F)) > sizeof(gTypeEffectiveness) / 3));

            i *= 3;

            if (TYPE_EFFECT_ATK_TYPE(i) == gLastHitByType[gBattlerAttacker]
                && TYPE_EFFECT_MULTIPLIER(i) <= TYPE_MUL_NOT_EFFECTIVE
                && !IS_BATTLER_OF_TYPE(gBattlerAttacker, TYPE_EFFECT_DEF_TYPE(i)))
            {
                SET_BATTLER_TYPE(gBattlerAttacker, TYPE_EFFECT_DEF_TYPE(i));
                PREPARE_TYPE_BUFFER(gBattleTextBuff1, TYPE_EFFECT_DEF_TYPE(i));

                gBattlescriptCurrInstr += 5;
                return;
            }
        }

        for (j = 0, rands = 0; rands < sizeof(gTypeEffectiveness); j += 3, rands += 3)
        {
            switch (TYPE_EFFECT_ATK_TYPE(j))
            {
            case TYPE_ENDTABLE:
            case TYPE_FORESIGHT:
                break;
            default:
                if (TYPE_EFFECT_ATK_TYPE(j) == gLastHitByType[gBattlerAttacker]
                 && TYPE_EFFECT_MULTIPLIER(j) <= 5
                 && !IS_BATTLER_OF_TYPE(gBattlerAttacker, TYPE_EFFECT_DEF_TYPE(i)))
                {
                    SET_BATTLER_TYPE(gBattlerAttacker, TYPE_EFFECT_DEF_TYPE(rands));
                    PREPARE_TYPE_BUFFER(gBattleTextBuff1, TYPE_EFFECT_DEF_TYPE(rands))

                    gBattlescriptCurrInstr += 5;
                    return;
                }
                break;
            }
        }

        gBattlescriptCurrInstr = T1_READ_PTR(gBattlescriptCurrInstr + 1);
    }
}

static void atkA7_setalwayshitflag(void)
{
    gStatuses3[gBattlerTarget] &= ~(STATUS3_ALWAYS_HITS);
    gStatuses3[gBattlerTarget] |= 0x10;
    gDisableStructs[gBattlerTarget].battlerWithSureHit = gBattlerAttacker;
    gBattlescriptCurrInstr++;
}

static void atkA8_copymovepermanently(void) // sketch
{
    gChosenMove = 0xFFFF;

    if (!(gBattleMons[gBattlerAttacker].status2 & STATUS2_TRANSFORMED)
        && gLastPrintedMoves[gBattlerTarget] != MOVE_STRUGGLE
        && gLastPrintedMoves[gBattlerTarget] != 0
        && gLastPrintedMoves[gBattlerTarget] != 0xFFFF
        && gLastPrintedMoves[gBattlerTarget] != MOVE_SKETCH)
    {
        s32 i;

        for (i = 0; i < 4; i++)
        {
            if (gBattleMons[gBattlerAttacker].moves[i] == MOVE_SKETCH)
                continue;
            if (gBattleMons[gBattlerAttacker].moves[i] == gLastPrintedMoves[gBattlerTarget])
                break;
        }

        if (i != 4)
        {
            gBattlescriptCurrInstr = T1_READ_PTR(gBattlescriptCurrInstr + 1);
        }
        else // sketch worked
        {
            struct MovePpInfo movePpData;

            gBattleMons[gBattlerAttacker].moves[gCurrMovePos] = gLastPrintedMoves[gBattlerTarget];
            gBattleMons[gBattlerAttacker].pp[gCurrMovePos] = gBattleMoves[gLastPrintedMoves[gBattlerTarget]].pp;
            gActiveBattler = gBattlerAttacker;

            for (i = 0; i < 4; i++)
            {
                movePpData.moves[i] = gBattleMons[gBattlerAttacker].moves[i];
                movePpData.pp[i] = gBattleMons[gBattlerAttacker].pp[i];
            }
            movePpData.ppBonuses = gBattleMons[gBattlerAttacker].ppBonuses;

            BtlController_EmitSetMonData(0, REQUEST_MOVES_PP_BATTLE, 0, sizeof(struct MovePpInfo), &movePpData);
            MarkBattlerForControllerExec(gActiveBattler);

            PREPARE_MOVE_BUFFER(gBattleTextBuff1, gLastPrintedMoves[gBattlerTarget])

            gBattlescriptCurrInstr += 5;
        }
    }
    else
    {
        gBattlescriptCurrInstr = T1_READ_PTR(gBattlescriptCurrInstr + 1);
    }
}

static bool8 IsTwoTurnsMove(u16 move)
{
    if (gBattleMoves[move].effect == EFFECT_SKULL_BASH
        || gBattleMoves[move].effect == EFFECT_RAZOR_WIND
        || gBattleMoves[move].effect == EFFECT_SKY_ATTACK
        || gBattleMoves[move].effect == EFFECT_SOLARBEAM
        || gBattleMoves[move].effect == EFFECT_SEMI_INVULNERABLE
        || gBattleMoves[move].effect == EFFECT_BIDE)
        return TRUE;
    else
        return FALSE;
}

static bool8 IsInvalidForSleepTalkOrAssist(u16 move)
{
    if (move == 0 || move == MOVE_SLEEP_TALK || move == MOVE_ASSIST
        || move == MOVE_MIRROR_MOVE || move == MOVE_METRONOME)
        return TRUE;
    else
        return FALSE;
}

static u8 AttacksThisTurn(u8 battlerId, u16 move) // Note: returns 1 if it's a charging turn, otherwise 2
{
    // first argument is unused
    if (gBattleMoves[move].effect == EFFECT_SOLARBEAM
        && (gBattleWeather & WEATHER_SUN_ANY))
        return 2;

    if (gBattleMoves[move].effect == EFFECT_SKULL_BASH
        || gBattleMoves[move].effect == EFFECT_RAZOR_WIND
        || gBattleMoves[move].effect == EFFECT_SKY_ATTACK
        || gBattleMoves[move].effect == EFFECT_SOLARBEAM
        || gBattleMoves[move].effect == EFFECT_SEMI_INVULNERABLE
        || gBattleMoves[move].effect == EFFECT_BIDE)
    {
        if ((gHitMarker & HITMARKER_x8000000))
            return 1;
    }
    return 2;
}

static void atkA9_trychoosesleeptalkmove(void)
{
    s32 i;
    u8 unusableMovesBits = 0;

    for (i = 0; i < 4; i++)
    {
        if (IsInvalidForSleepTalkOrAssist(gBattleMons[gBattlerAttacker].moves[i])
            || gBattleMons[gBattlerAttacker].moves[i] == MOVE_FOCUS_PUNCH
            || gBattleMons[gBattlerAttacker].moves[i] == MOVE_UPROAR
            || IsTwoTurnsMove(gBattleMons[gBattlerAttacker].moves[i]))
        {
            unusableMovesBits |= gBitTable[i];
        }

    }

    unusableMovesBits = CheckMoveLimitations(gBattlerAttacker, unusableMovesBits, ~(MOVE_LIMITATION_PP));
    if (unusableMovesBits == 0xF) // all 4 moves cannot be chosen
    {
        gBattlescriptCurrInstr += 5;
    }
    else // at least one move can be chosen
    {
        u32 movePosition;

        do
        {
            movePosition = Random() & 3;
        } while ((gBitTable[movePosition] & unusableMovesBits));

        gRandomMove = gBattleMons[gBattlerAttacker].moves[movePosition];
        gCurrMovePos = movePosition;
        gHitMarker &= ~(HITMARKER_ATTACKSTRING_PRINTED);
        gBattlerTarget = GetMoveTarget(gRandomMove, 0);
        gBattlescriptCurrInstr = T1_READ_PTR(gBattlescriptCurrInstr + 1);
    }
}

static void atkAA_setdestinybond(void)
{
    gBattleMons[gBattlerAttacker].status2 |= STATUS2_DESTINY_BOND;
    gBattlescriptCurrInstr++;
}

static void TrySetDestinyBondToHappen(void)
{
    u8 sideAttacker = GetBattlerSide(gBattlerAttacker);
    u8 sideTarget = GetBattlerSide(gBattlerTarget);
    if (gBattleMons[gBattlerTarget].status2 & STATUS2_DESTINY_BOND
        && sideAttacker != sideTarget
        && !(gHitMarker & HITMARKER_GRUDGE))
    {
        gHitMarker |= HITMARKER_DESTINYBOND;
    }
}

static void atkAB_trysetdestinybondtohappen(void)
{
    TrySetDestinyBondToHappen();
    gBattlescriptCurrInstr++;
}

static void atkAC_settailwind(void)
{
    u8 side = GetBattlerSide(gBattlerAttacker);

    if (!(gSideStatuses[side] & SIDE_STATUS_TAILWIND))
    {
        gSideStatuses[side] |= SIDE_STATUS_TAILWIND;
        gSideTimers[side].tailwindBattlerId = gBattlerAttacker;
        gSideTimers[side].tailwindTimer = 3;
        gBattlescriptCurrInstr += 5;
    }
    else
    {
        gBattlescriptCurrInstr = T1_READ_PTR(gBattlescriptCurrInstr + 1);
    }
}

static void atkAD_tryspiteppreduce(void)
{
    if (gLastMoves[gBattlerTarget] != 0
        && gLastMoves[gBattlerTarget] != 0xFFFF)
    {
        s32 i;

        for (i = 0; i < 4; i++)
        {
            if (gLastMoves[gBattlerTarget] == gBattleMons[gBattlerTarget].moves[i])
                break;
        }

        if (i != 4 && gBattleMons[gBattlerTarget].pp[i] > 1)
        {
            s32 ppToDeduct = (Random() & 3) + 2;
            if (gBattleMons[gBattlerTarget].pp[i] < ppToDeduct)
                ppToDeduct = gBattleMons[gBattlerTarget].pp[i];

            PREPARE_MOVE_BUFFER(gBattleTextBuff1, gLastMoves[gBattlerTarget])

            ConvertIntToDecimalStringN(gBattleTextBuff2, ppToDeduct, 0, 1);

            PREPARE_BYTE_NUMBER_BUFFER(gBattleTextBuff2, 1, ppToDeduct)

            gBattleMons[gBattlerTarget].pp[i] -= ppToDeduct;
            gActiveBattler = gBattlerTarget;

            if (!(gDisableStructs[gActiveBattler].unk18_b & gBitTable[i])
                && !(gBattleMons[gActiveBattler].status2 & STATUS2_TRANSFORMED))
            {
                BtlController_EmitSetMonData(0, REQUEST_PPMOVE1_BATTLE + i, 0, 1, &gBattleMons[gActiveBattler].pp[i]);
                MarkBattlerForControllerExec(gActiveBattler);
            }

            gBattlescriptCurrInstr += 5;

            if (gBattleMons[gBattlerTarget].pp[i] == 0)
                CancelMultiTurnMoves(gBattlerTarget);
        }
        else
        {
            gBattlescriptCurrInstr = T1_READ_PTR(gBattlescriptCurrInstr + 1);
        }
    }
    else
    {
        gBattlescriptCurrInstr = T1_READ_PTR(gBattlescriptCurrInstr + 1);
    }
}

static void atkAE_healpartystatus(void)
{
    u32 zero = 0;
    u8 toHeal = 0;

    if (gCurrentMove == MOVE_HEAL_BELL)
    {
        struct Pokemon *party;
        s32 i;

        gBattleCommunication[MULTISTRING_CHOOSER] = 0;

        if (GetBattlerSide(gBattlerAttacker) == B_SIDE_PLAYER)
            party = gPlayerParty;
        else
            party = gEnemyParty;

        if (gBattleMons[gBattlerAttacker].ability != ABILITY_SOUNDPROOF)
        {
            gBattleMons[gBattlerAttacker].status1 = 0;
            gBattleMons[gBattlerAttacker].status2 &= ~(STATUS2_NIGHTMARE);
        }
        else
        {
            RecordAbilityBattle(gBattlerAttacker, gBattleMons[gBattlerAttacker].ability);
            gBattleCommunication[MULTISTRING_CHOOSER] |= 1;
        }

        gActiveBattler = gBattleScripting.battler = GetBattlerAtPosition(GetBattlerPosition(gBattlerAttacker) ^ BIT_FLANK);

        if (gBattleTypeFlags & BATTLE_TYPE_DOUBLE
            && !(gAbsentBattlerFlags & gBitTable[gActiveBattler]))
        {
            if (gBattleMons[gActiveBattler].ability != ABILITY_SOUNDPROOF)
            {
                gBattleMons[gActiveBattler].status1 = 0;
                gBattleMons[gActiveBattler].status2 &= ~(STATUS2_NIGHTMARE);
            }
            else
            {
                RecordAbilityBattle(gActiveBattler, gBattleMons[gActiveBattler].ability);
                gBattleCommunication[MULTISTRING_CHOOSER] |= 2;
            }
        }

        for (i = 0; i < PARTY_SIZE; i++)
        {
            u16 species = GetMonData(&party[i], MON_DATA_SPECIES2);
            u8 abilityBit = GetMonData(&party[i], MON_DATA_ALT_ABILITY);

            if (species != 0 && species != SPECIES_EGG)
            {
                u8 ability;

                if (gBattlerPartyIndexes[gBattlerAttacker] == i)
                    ability = gBattleMons[gBattlerAttacker].ability;
                else if (gBattleTypeFlags & BATTLE_TYPE_DOUBLE
                         && gBattlerPartyIndexes[gActiveBattler] == i
                         && !(gAbsentBattlerFlags & gBitTable[gActiveBattler]))
                    ability = gBattleMons[gActiveBattler].ability;
                else
                    ability = GetAbilityBySpecies(species, abilityBit);

                if (ability != ABILITY_SOUNDPROOF)
                    toHeal |= (1 << i);
            }
        }
    }
    else // Aromatherapy
    {
        gBattleCommunication[MULTISTRING_CHOOSER] = 4;
        toHeal = 0x3F;

        gBattleMons[gBattlerAttacker].status1 = 0;
        gBattleMons[gBattlerAttacker].status2 &= ~(STATUS2_NIGHTMARE);

        gActiveBattler = GetBattlerAtPosition(GetBattlerPosition(gBattlerAttacker) ^ BIT_FLANK);
        if (gBattleTypeFlags & BATTLE_TYPE_DOUBLE
            && !(gAbsentBattlerFlags & gBitTable[gActiveBattler]))
        {
            gBattleMons[gActiveBattler].status1 = 0;
            gBattleMons[gActiveBattler].status2 &= ~(STATUS2_NIGHTMARE);
        }

    }

    if (toHeal)
    {
        gActiveBattler = gBattlerAttacker;
        BtlController_EmitSetMonData(0, REQUEST_STATUS_BATTLE, toHeal, 4, &zero);
        MarkBattlerForControllerExec(gActiveBattler);
    }

    gBattlescriptCurrInstr++;
}

static void atkAF_cursetarget(void)
{
    if (gBattleMons[gBattlerTarget].status2 & STATUS2_CURSED)
    {
        gBattlescriptCurrInstr = T1_READ_PTR(gBattlescriptCurrInstr + 1);
    }
    else
    {
        gBattleMons[gBattlerTarget].status2 |= STATUS2_CURSED;
        gBattleMoveDamage = gBattleMons[gBattlerAttacker].maxHP / 2;
        if (gBattleMoveDamage == 0)
            gBattleMoveDamage = 1;

        gBattlescriptCurrInstr += 5;
    }
}

static void atkB0_trysetspikes(void)
{
    u8 targetSide = GetBattlerSide(gBattlerAttacker) ^ BIT_SIDE;

    if (gSideTimers[targetSide].spikesAmount == 3)
    {
        gSpecialStatuses[gBattlerAttacker].flag20 = 1;
        gBattlescriptCurrInstr = T1_READ_PTR(gBattlescriptCurrInstr + 1);
    }
    else
    {
        gSideStatuses[targetSide] |= SIDE_STATUS_SPIKES;
        gSideTimers[targetSide].spikesAmount++;
        gBattlescriptCurrInstr += 5;
    }
}

static void atkB1_setforesight(void)
{
    gBattleMons[gBattlerTarget].status2 |= STATUS2_FORESIGHT;
    gBattlescriptCurrInstr++;
}

static void atkB2_trysetperishsong(void)
{
    s32 i;
    s32 notAffectedCount = 0;

    for (i = 0; i < gBattlersCount; i++)
    {
        if (gStatuses3[i] & STATUS3_PERISH_SONG
            || gBattleMons[i].ability == ABILITY_SOUNDPROOF)
        {
            notAffectedCount++;
        }
        else
        {
            gStatuses3[i] |= STATUS3_PERISH_SONG;
            gDisableStructs[i].perishSongTimer1 = 3;
            gDisableStructs[i].perishSongTimer2 = 3;
        }
    }

    PressurePPLoseOnUsingPerishSong(gBattlerAttacker);

    if (notAffectedCount == gBattlersCount)
        gBattlescriptCurrInstr = T1_READ_PTR(gBattlescriptCurrInstr + 1);
    else
        gBattlescriptCurrInstr += 5;
}

static void atkB3_handlerollout(void)
{
    if (gMoveResultFlags & MOVE_RESULT_NO_EFFECT)
    {
        CancelMultiTurnMoves(gBattlerAttacker);
        gBattlescriptCurrInstr = BattleScript_MoveMissedPause;
    }
    else
    {
        if (!(gBattleMons[gBattlerAttacker].status2 & STATUS2_MULTIPLETURNS)) // First hit.
        {
            gDisableStructs[gBattlerAttacker].rolloutCounter1 = 5;
            gDisableStructs[gBattlerAttacker].rolloutCounter2 = 5;
            gBattleMons[gBattlerAttacker].status2 |= STATUS2_MULTIPLETURNS;
            gLockedMoves[gBattlerAttacker] = gCurrentMove;
        }
        if (--gDisableStructs[gBattlerAttacker].rolloutCounter1 == 0) // Last hit.
        {
            gBattleMons[gBattlerAttacker].status2 &= ~(STATUS2_MULTIPLETURNS);
        }

        gBattlescriptCurrInstr++;
    }
}

static void atkB4_jumpifconfusedandstatmaxed(void)
{
    if (gBattleMons[gBattlerTarget].status2 & STATUS2_CONFUSION
        && gBattleMons[gBattlerTarget].statStages[gBattlescriptCurrInstr[1]] == 0xC)
        gBattlescriptCurrInstr = T1_READ_PTR(gBattlescriptCurrInstr + 2);
    else
        gBattlescriptCurrInstr += 6;
}

static void atkB5_handlefurycutter(void)
{
    if (gMoveResultFlags & MOVE_RESULT_NO_EFFECT)
    {
        gDisableStructs[gBattlerAttacker].furyCutterCounter = 0;
        gBattlescriptCurrInstr = BattleScript_MoveMissedPause;
    }
    else
    {
        if (gDisableStructs[gBattlerAttacker].furyCutterCounter != 5)
            gDisableStructs[gBattlerAttacker].furyCutterCounter++;

        gBattlescriptCurrInstr++;
    }
}

static void atkB6_setembargo(void)
{
    if (gStatuses3[gBattlerTarget] & STATUS3_EMBARGO)
    {
        gBattlescriptCurrInstr = T1_READ_PTR(gBattlescriptCurrInstr + 1);
    }
    else
    {
        gStatuses3[gBattlerTarget] |= STATUS3_EMBARGO;
        gDisableStructs[gBattlerTarget].embargoTimer = 5;
        gBattlescriptCurrInstr += 5;
    }
}

static void atkB7_presentdamagecalculation(void)
{
    u32 rand = Random() & 0xFF;

    if (rand < 102)
    {
        gBattleStruct->presentBasePower = 40;
    }
    else if (rand < 178)
    {
        gBattleStruct->presentBasePower = 80;
    }
    else if (rand < 204)
    {
        gBattleStruct->presentBasePower = 120;
    }
    else
    {
        gBattleMoveDamage = gBattleMons[gBattlerTarget].maxHP / 4;
        if (gBattleMoveDamage == 0)
            gBattleMoveDamage = 1;
        gBattleMoveDamage *= -1;
    }

    if (rand < 204)
    {
        gBattlescriptCurrInstr = BattleScript_HitFromCritCalc;
    }
    else if (gBattleMons[gBattlerTarget].maxHP == gBattleMons[gBattlerTarget].hp)
    {
        gBattlescriptCurrInstr = BattleScript_AlreadyAtFullHp;
    }
    else
    {
        gMoveResultFlags &= ~(MOVE_RESULT_DOESNT_AFFECT_FOE);
        gBattlescriptCurrInstr = BattleScript_PresentHealTarget;
    }
}

static void atkB8_setsafeguard(void)
{
    if (gSideStatuses[GET_BATTLER_SIDE(gBattlerAttacker)] & SIDE_STATUS_SAFEGUARD)
    {
        gMoveResultFlags |= MOVE_RESULT_MISSED;
        gBattleCommunication[MULTISTRING_CHOOSER] = 0;
    }
    else
    {
        gSideStatuses[GET_BATTLER_SIDE(gBattlerAttacker)] |= SIDE_STATUS_SAFEGUARD;
        gSideTimers[GET_BATTLER_SIDE(gBattlerAttacker)].safeguardTimer = 5;
        gSideTimers[GET_BATTLER_SIDE(gBattlerAttacker)].safeguardBattlerId = gBattlerAttacker;
        gBattleCommunication[MULTISTRING_CHOOSER] = 5;
    }

    gBattlescriptCurrInstr++;
}

static void atkB9_magnitudedamagecalculation(void)
{
    u32 magnitude = Random() % 100;

    if (magnitude < 5)
    {
        gBattleStruct->magnitudeBasePower = 10;
        magnitude = 4;
    }
    else if (magnitude < 15)
    {
        gBattleStruct->magnitudeBasePower = 30;
        magnitude = 5;
    }
    else if (magnitude < 35)
    {
        gBattleStruct->magnitudeBasePower = 50;
        magnitude = 6;
    }
    else if (magnitude < 65)
    {
        gBattleStruct->magnitudeBasePower = 70;
        magnitude = 7;
    }
    else if (magnitude < 85)
    {
        gBattleStruct->magnitudeBasePower = 90;
        magnitude = 8;
    }
    else if (magnitude < 95)
    {
        gBattleStruct->magnitudeBasePower = 110;
        magnitude = 9;
    }
    else
    {
        gBattleStruct->magnitudeBasePower = 150;
        magnitude = 10;
    }


    PREPARE_BYTE_NUMBER_BUFFER(gBattleTextBuff1, 2, magnitude);

    for (gBattlerTarget = 0; gBattlerTarget < gBattlersCount; gBattlerTarget++)
    {
        if (gBattlerTarget == gBattlerAttacker)
            continue;
        if (!(gAbsentBattlerFlags & gBitTable[gBattlerTarget])) // A valid target was found.
            break;
    }

    gBattlescriptCurrInstr++;
}

static void atkBA_jumpifnopursuitswitchdmg(void)
{
    if (gMultiHitCounter == 1)
    {
        if (GetBattlerSide(gBattlerAttacker) == B_SIDE_PLAYER)
            gBattlerTarget = GetBattlerAtPosition(B_POSITION_OPPONENT_LEFT);
        else
            gBattlerTarget = GetBattlerAtPosition(B_POSITION_PLAYER_LEFT);
    }
    else
    {
        if (GetBattlerSide(gBattlerAttacker) == B_SIDE_PLAYER)
            gBattlerTarget = GetBattlerAtPosition(B_POSITION_OPPONENT_RIGHT);
        else
            gBattlerTarget = GetBattlerAtPosition(B_POSITION_PLAYER_RIGHT);
    }

    if (gChosenActionByBattler[gBattlerTarget] == B_ACTION_USE_MOVE
        && gBattlerAttacker == *(gBattleStruct->moveTarget + gBattlerTarget)
        && !(gBattleMons[gBattlerTarget].status1 & (STATUS1_SLEEP | STATUS1_FREEZE))
        && gBattleMons[gBattlerAttacker].hp
        && !gDisableStructs[gBattlerTarget].truantCounter
        && gChosenMoveByBattler[gBattlerTarget] == MOVE_PURSUIT)
    {
        s32 i;

        for (i = 0; i < gBattlersCount; i++)
        {
            if (gBattlerByTurnOrder[i] == gBattlerTarget)
                gActionsByTurnOrder[i] = 11;
        }

        gCurrentMove = MOVE_PURSUIT;
        gCurrMovePos = gChosenMovePos = *(gBattleStruct->chosenMovePositions + gBattlerTarget);
        gBattlescriptCurrInstr += 5;
        gBattleScripting.animTurn = 1;
        gHitMarker &= ~(HITMARKER_ATTACKSTRING_PRINTED);
    }
    else
    {
        gBattlescriptCurrInstr = T1_READ_PTR(gBattlescriptCurrInstr + 1);
    }
}

static void atkBB_setsunny(void)
{
    if (!TryChangeBattleWeather(gBattlerAttacker, ENUM_WEATHER_SUN, FALSE))
    {
        gMoveResultFlags |= MOVE_RESULT_MISSED;
        gBattleCommunication[MULTISTRING_CHOOSER] = 2;
    }
    else
    {
        gBattleCommunication[MULTISTRING_CHOOSER] = 4;
    }

    gBattlescriptCurrInstr++;
}

static void atkBC_maxattackhalvehp(void) // belly drum
{
    u32 halfHp = gBattleMons[gBattlerAttacker].maxHP / 2;

    if (!(gBattleMons[gBattlerAttacker].maxHP / 2))
        halfHp = 1;

    if (gBattleMons[gBattlerAttacker].statStages[STAT_ATK] < 12
        && gBattleMons[gBattlerAttacker].hp > halfHp)
    {
        gBattleMons[gBattlerAttacker].statStages[STAT_ATK] = 12;
        gBattleMoveDamage = gBattleMons[gBattlerAttacker].maxHP / 2;
        if (gBattleMoveDamage == 0)
            gBattleMoveDamage = 1;

        gBattlescriptCurrInstr += 5;
    }
    else
    {
        gBattlescriptCurrInstr = T1_READ_PTR(gBattlescriptCurrInstr + 1);
    }
}

static void atkBD_copyfoestats(void) // psych up
{
    s32 i;

    for (i = 0; i < BATTLE_STATS_NO; i++)
    {
        gBattleMons[gBattlerAttacker].statStages[i] = gBattleMons[gBattlerTarget].statStages[i];
    }

    gBattlescriptCurrInstr += 5; // Has an unused jump ptr(possibly for a failed attempt) parameter.
}

static void atkBE_rapidspinfree(void)
{
    u8 atkSide = GetBattlerSide(gBattlerAttacker);

    if (gBattleMons[gBattlerAttacker].status2 & STATUS2_WRAPPED)
    {
        gBattleScripting.battler = gBattlerTarget;
        gBattleMons[gBattlerAttacker].status2 &= ~(STATUS2_WRAPPED);
        gBattlerTarget = *(gBattleStruct->wrappedBy + gBattlerAttacker);

        gBattleTextBuff1[0] = B_BUFF_PLACEHOLDER_BEGIN;
        gBattleTextBuff1[1] = B_BUFF_MOVE;
        gBattleTextBuff1[2] = *(gBattleStruct->wrappedMove + gBattlerAttacker * 2 + 0);
        gBattleTextBuff1[3] = *(gBattleStruct->wrappedMove + gBattlerAttacker * 2 + 1);
        gBattleTextBuff1[4] = B_BUFF_EOS;

        BattleScriptPushCursor();
        gBattlescriptCurrInstr = BattleScript_WrapFree;
    }
    else if (gStatuses3[gBattlerAttacker] & STATUS3_LEECHSEED)
    {
        gStatuses3[gBattlerAttacker] &= ~(STATUS3_LEECHSEED);
        gStatuses3[gBattlerAttacker] &= ~(STATUS3_LEECHSEED_BATTLER);
        BattleScriptPushCursor();
        gBattlescriptCurrInstr = BattleScript_LeechSeedFree;
    }
    else if (gSideStatuses[atkSide] & SIDE_STATUS_SPIKES)
    {
        gSideStatuses[atkSide] &= ~(SIDE_STATUS_SPIKES);
        gSideTimers[atkSide].spikesAmount = 0;
        BattleScriptPushCursor();
        gBattlescriptCurrInstr = BattleScript_SpikesFree;
    }
    else if (gSideStatuses[atkSide] & SIDE_STATUS_TOXIC_SPIKES)
    {
        gSideStatuses[atkSide] &= ~(SIDE_STATUS_TOXIC_SPIKES);
        gSideTimers[atkSide].toxicSpikesAmount = 0;
        BattleScriptPushCursor();
        gBattlescriptCurrInstr = BattleScript_ToxicSpikesFree;
    }
    else if (gSideStatuses[atkSide] & SIDE_STATUS_STICKY_WEB)
    {
        gSideStatuses[atkSide] &= ~(SIDE_STATUS_STICKY_WEB);
        gSideTimers[atkSide].stickyWebAmount = 0;
        BattleScriptPushCursor();
        gBattlescriptCurrInstr = BattleScript_StickyWebFree;
    }
    else if (gSideStatuses[atkSide] & SIDE_STATUS_STEALTH_ROCK)
    {
        gSideStatuses[atkSide] &= ~(SIDE_STATUS_STEALTH_ROCK);
        gSideTimers[atkSide].stealthRockAmount = 0;
        BattleScriptPushCursor();
        gBattlescriptCurrInstr = BattleScript_StealthRockFree;
    }
    else
    {
        gBattlescriptCurrInstr++;
    }
}

static void atkBF_setdefensecurlbit(void)
{
    gBattleMons[gBattlerAttacker].status2 |= STATUS2_DEFENSE_CURL;
    gBattlescriptCurrInstr++;
}

static void atkC0_recoverbasedonsunlight(void)
{
    gBattlerTarget = gBattlerAttacker;

    if (gBattleMons[gBattlerAttacker].hp != gBattleMons[gBattlerAttacker].maxHP)
    {
        if (gBattleWeather == 0 || !WEATHER_HAS_EFFECT)
            gBattleMoveDamage = gBattleMons[gBattlerAttacker].maxHP / 2;
        else if (gBattleWeather & WEATHER_SUN_ANY)
            gBattleMoveDamage = 20 * gBattleMons[gBattlerAttacker].maxHP / 30;
        else // not sunny weather
            gBattleMoveDamage = gBattleMons[gBattlerAttacker].maxHP / 4;

        if (gBattleMoveDamage == 0)
            gBattleMoveDamage = 1;
        gBattleMoveDamage *= -1;

        gBattlescriptCurrInstr += 5;
    }
    else
    {
        gBattlescriptCurrInstr = T1_READ_PTR(gBattlescriptCurrInstr + 1);
    }
}

static void atkC1_setstickyweb(void)
{
    u8 targetSide = GetBattlerSide(gBattlerTarget);
    if (gSideStatuses[targetSide] & SIDE_STATUS_STICKY_WEB)
    {
        gBattlescriptCurrInstr = T1_READ_PTR(gBattlescriptCurrInstr + 1);
    }
    else
    {
        gSideStatuses[targetSide] |= SIDE_STATUS_STICKY_WEB;
        gSideTimers[targetSide].stickyWebAmount = 1;
        gBattlescriptCurrInstr += 5;
    }
}

static void atkC2_selectfirstvalidtarget(void)
{
    for (gBattlerTarget = 0; gBattlerTarget < gBattlersCount; gBattlerTarget++)
    {
        if (gBattlerTarget == gBattlerAttacker)
            continue;
        if (!(gAbsentBattlerFlags & gBitTable[gBattlerTarget]))
            break;
    }
    gBattlescriptCurrInstr++;
}

static void atkC3_trysetfutureattack(void)
{
    if (gWishFutureKnock.futureSightCounter[gBattlerTarget] != 0)
    {
        gBattlescriptCurrInstr = T1_READ_PTR(gBattlescriptCurrInstr + 1);
    }
    else
    {
        gSideStatuses[GET_BATTLER_SIDE(gBattlerTarget)] |= SIDE_STATUS_FUTUREATTACK;
        gWishFutureKnock.futureSightMove[gBattlerTarget] = gCurrentMove;
        gWishFutureKnock.futureSightAttacker[gBattlerTarget] = gBattlerAttacker;
        gWishFutureKnock.futureSightCounter[gBattlerTarget] = 3;

        if (gCurrentMove == MOVE_DOOM_DESIRE)
            gBattleCommunication[MULTISTRING_CHOOSER] = 1;
        else
            gBattleCommunication[MULTISTRING_CHOOSER] = 0;

        gBattlescriptCurrInstr += 5;
    }
}

static void atkC4_trydobeatup(void)
{
    struct Pokemon *party;

    if (GetBattlerSide(gBattlerAttacker) == B_SIDE_PLAYER)
        party = gPlayerParty;
    else
        party = gEnemyParty;

    if (gBattleMons[gBattlerTarget].hp == 0)
    {
        gBattlescriptCurrInstr = T1_READ_PTR(gBattlescriptCurrInstr + 1);
    }
    else
    {
        u8 beforeLoop = gBattleCommunication[0];
        for (;gBattleCommunication[0] < 6; gBattleCommunication[0]++)
        {
            if (GetMonData(&party[gBattleCommunication[0]], MON_DATA_HP)
                && GetMonData(&party[gBattleCommunication[0]], MON_DATA_SPECIES2)
                && GetMonData(&party[gBattleCommunication[0]], MON_DATA_SPECIES2) != SPECIES_EGG
                && !GetMonData(&party[gBattleCommunication[0]], MON_DATA_STATUS))
                    break;
        }
        if (gBattleCommunication[0] < 6)
        {
            PREPARE_MON_NICK_WITH_PREFIX_BUFFER(gBattleTextBuff1, gBattlerAttacker, gBattleCommunication[0])

            gBattlescriptCurrInstr += 9;

            gBattleMoveDamage = gBaseStats[GetMonData(&party[gBattleCommunication[0]], MON_DATA_SPECIES)].baseAttack;
            gBattleMoveDamage *= gBattleMoves[gCurrentMove].power;
            gBattleMoveDamage *= (GetMonData(&party[gBattleCommunication[0]], MON_DATA_LEVEL) * 2 / 5 + 2);
            gBattleMoveDamage /= gBaseStats[gBattleMons[gBattlerTarget].species].baseDefense;
            gBattleMoveDamage = (gBattleMoveDamage / 50) + 2;
            if (gProtectStructs[gBattlerAttacker].helpingHand)
                gBattleMoveDamage = gBattleMoveDamage * 15 / 10;

            gBattleCommunication[0]++;
        }
        else if (beforeLoop != 0)
            gBattlescriptCurrInstr = T1_READ_PTR(gBattlescriptCurrInstr + 1);
        else
            gBattlescriptCurrInstr = T1_READ_PTR(gBattlescriptCurrInstr + 5);
    }
}

static void atkC5_setsemiinvulnerablebit(void)
{
    switch (gCurrentMove)
    {
    case MOVE_FLY:
    case MOVE_BOUNCE:
        gStatuses3[gBattlerAttacker] |= STATUS3_ON_AIR;
        break;
    case MOVE_DIG:
        gStatuses3[gBattlerAttacker] |= STATUS3_UNDERGROUND;
        break;
    case MOVE_DIVE:
        gStatuses3[gBattlerAttacker] |= STATUS3_UNDERWATER;
        break;
    }

    gBattlescriptCurrInstr++;
}

static void atkC6_clearsemiinvulnerablebit(void)
{
    switch (gCurrentMove)
    {
    case MOVE_FLY:
    case MOVE_BOUNCE:
        gStatuses3[gBattlerAttacker] &= ~STATUS3_ON_AIR;
        break;
    case MOVE_DIG:
        gStatuses3[gBattlerAttacker] &= ~STATUS3_UNDERGROUND;
        break;
    case MOVE_DIVE:
        gStatuses3[gBattlerAttacker] &= ~STATUS3_UNDERWATER;
        break;
    }

    gBattlescriptCurrInstr++;
}

static void atkC7_setminimize(void)
{
    if (gHitMarker & HITMARKER_OBEYS)
        gStatuses3[gBattlerAttacker] |= STATUS3_MINIMIZED;

    gBattlescriptCurrInstr++;
}

static void atkC8_sethail(void)
{
    if (!TryChangeBattleWeather(gBattlerAttacker, ENUM_WEATHER_HAIL, FALSE))
    {
        gMoveResultFlags |= MOVE_RESULT_MISSED;
        gBattleCommunication[MULTISTRING_CHOOSER] = 2;
    }
    else
    {
        gBattleCommunication[MULTISTRING_CHOOSER] = 5;
    }

    gBattlescriptCurrInstr++;
}

static void atkC9_jumpifattackandspecialattackcannotfall(void) // memento
{
    if (gBattleMons[gBattlerTarget].statStages[STAT_ATK] == 0
        && gBattleMons[gBattlerTarget].statStages[STAT_SPATK] == 0
        && gBattleCommunication[6] != 1)
    {
        gBattlescriptCurrInstr = T1_READ_PTR(gBattlescriptCurrInstr + 1);
    }
    else
    {
        gActiveBattler = gBattlerAttacker;
        gBattleMoveDamage = gBattleMons[gActiveBattler].hp;
        BtlController_EmitHealthBarUpdate(0, INSTANT_HP_BAR_DROP);
        MarkBattlerForControllerExec(gActiveBattler);
        gBattlescriptCurrInstr += 5;
    }
}

static void atkCA_setforcedtarget(void) // follow me
{
    gSideTimers[GetBattlerSide(gBattlerAttacker)].followmeTimer = 1;
    gSideTimers[GetBattlerSide(gBattlerAttacker)].followmeTarget = gBattlerAttacker;
    gBattlescriptCurrInstr++;
}

static void atkCB_setcharge(void)
{
    gStatuses3[gBattlerAttacker] |= STATUS3_CHARGED_UP;
    gDisableStructs[gBattlerAttacker].chargeTimer1 = 2;
    gDisableStructs[gBattlerAttacker].chargeTimer2 = 2;
    gBattlescriptCurrInstr++;
}

static void atkCC_callterrainattack(void) // nature power
{
    gHitMarker &= ~(HITMARKER_ATTACKSTRING_PRINTED);
    gCurrentMove = sNaturePowerMoves[gBattleTerrain];
    gBattlerTarget = GetMoveTarget(gCurrentMove, 0);
    BattleScriptPush(gBattleScriptsForMoveEffects[gBattleMoves[gCurrentMove].effect]);
    gBattlescriptCurrInstr++;
}

static void atkCD_cureifburnedparalysedorpoisoned(void) // refresh
{
    if (gBattleMons[gBattlerAttacker].status1 & (STATUS1_POISON | STATUS1_BURN | STATUS1_PARALYSIS | STATUS1_TOXIC_POISON))
    {
        gBattleMons[gBattlerAttacker].status1 = 0;
        gBattlescriptCurrInstr += 5;
        gActiveBattler = gBattlerAttacker;
        BtlController_EmitSetMonData(0, REQUEST_STATUS_BATTLE, 0, 4, &gBattleMons[gActiveBattler].status1);
        MarkBattlerForControllerExec(gActiveBattler);
    }
    else
    {
        gBattlescriptCurrInstr = T1_READ_PTR(gBattlescriptCurrInstr + 1);
    }
}

static void atkCE_settorment(void)
{
    if (gBattleMons[gBattlerTarget].status2 & STATUS2_TORMENT)
    {
        gBattlescriptCurrInstr = T1_READ_PTR(gBattlescriptCurrInstr + 1);
    }
    else
    {
        gBattleMons[gBattlerTarget].status2 |= STATUS2_TORMENT;
        gBattlescriptCurrInstr += 5;
    }
}

static void atkCF_jumpifnodamage(void)
{
    if (gProtectStructs[gBattlerAttacker].physicalDmg || gProtectStructs[gBattlerAttacker].specialDmg)
        gBattlescriptCurrInstr += 5;
    else
        gBattlescriptCurrInstr = T1_READ_PTR(gBattlescriptCurrInstr + 1);
}

static void atkD0_settaunt(void)
{
    if (gDisableStructs[gBattlerTarget].tauntTimer1 == 0)
    {
        gDisableStructs[gBattlerTarget].tauntTimer1 = 2;
        gDisableStructs[gBattlerTarget].tauntTimer2 = 2;
        gBattlescriptCurrInstr += 5;
    }
    else
    {
        gBattlescriptCurrInstr = T1_READ_PTR(gBattlescriptCurrInstr + 1);
    }
}

static void atkD1_trysethelpinghand(void)
{
    gBattlerTarget = GetBattlerAtPosition(GetBattlerPosition(gBattlerAttacker) ^ BIT_FLANK);

    if (gBattleTypeFlags & BATTLE_TYPE_DOUBLE
        && !(gAbsentBattlerFlags & gBitTable[gBattlerTarget])
        && !gProtectStructs[gBattlerAttacker].helpingHand
        && !gProtectStructs[gBattlerTarget].helpingHand)
    {
        gProtectStructs[gBattlerTarget].helpingHand = 1;
        gBattlescriptCurrInstr += 5;
    }
    else
    {
        gBattlescriptCurrInstr = T1_READ_PTR(gBattlescriptCurrInstr + 1);
    }
}

static void atkD2_tryswapitems(void) // trick
{
    // opponent can't swap items with player in regular battles
    if (gBattleTypeFlags & BATTLE_TYPE_x4000000
        || (GetBattlerSide(gBattlerAttacker) == B_SIDE_OPPONENT
            && !(gBattleTypeFlags & (BATTLE_TYPE_LINK
                                  | BATTLE_TYPE_EREADER_TRAINER
                                  | BATTLE_TYPE_FRONTIER
                                  | BATTLE_TYPE_SECRET_BASE
                                  | BATTLE_TYPE_x2000000))))
    {
        gBattlescriptCurrInstr = T1_READ_PTR(gBattlescriptCurrInstr + 1);
    }
    else
    {
        u8 sideAttacker = GetBattlerSide(gBattlerAttacker);
        u8 sideTarget = GetBattlerSide(gBattlerTarget);

        // you can't swap items if they were knocked off in regular battles
        if (!(gBattleTypeFlags & (BATTLE_TYPE_LINK
                             | BATTLE_TYPE_EREADER_TRAINER
                             | BATTLE_TYPE_FRONTIER
                             | BATTLE_TYPE_SECRET_BASE
                             | BATTLE_TYPE_x2000000))
            && (gWishFutureKnock.knockedOffPokes[sideAttacker] & gBitTable[gBattlerPartyIndexes[gBattlerAttacker]]
                || gWishFutureKnock.knockedOffPokes[sideTarget] & gBitTable[gBattlerPartyIndexes[gBattlerTarget]]))
        {
            gBattlescriptCurrInstr = T1_READ_PTR(gBattlescriptCurrInstr + 1);
        }
        // can't swap if two pokemon don't have an item
        // or if either of them is an enigma berry or a mail
        else if ((gBattleMons[gBattlerAttacker].item == 0 && gBattleMons[gBattlerTarget].item == 0)
                 || gBattleMons[gBattlerAttacker].item == ITEM_ENIGMA_BERRY
                 || gBattleMons[gBattlerTarget].item == ITEM_ENIGMA_BERRY
                 || IS_ITEM_MAIL(gBattleMons[gBattlerAttacker].item)
                 || IS_ITEM_MAIL(gBattleMons[gBattlerTarget].item))
        {
            gBattlescriptCurrInstr = T1_READ_PTR(gBattlescriptCurrInstr + 1);
        }
        // check if ability prevents swapping
        else if (gBattleMons[gBattlerTarget].ability == ABILITY_STICKY_HOLD)
        {
            gBattlescriptCurrInstr = BattleScript_StickyHoldActivates;
            gLastUsedAbility = gBattleMons[gBattlerTarget].ability;
            RecordAbilityBattle(gBattlerTarget, gLastUsedAbility);
        }
        // took a while, but all checks passed and items can be safely swapped
        else
        {
            u16 oldItemAtk, *newItemAtk;

            newItemAtk = &gBattleStruct->changedItems[gBattlerAttacker];
            oldItemAtk = gBattleMons[gBattlerAttacker].item;
            *newItemAtk = gBattleMons[gBattlerTarget].item;

            gBattleMons[gBattlerAttacker].item = 0;
            gBattleMons[gBattlerTarget].item = oldItemAtk;

            gActiveBattler = gBattlerAttacker;
            BtlController_EmitSetMonData(0, REQUEST_HELDITEM_BATTLE, 0, 2, newItemAtk);
            MarkBattlerForControllerExec(gBattlerAttacker);

            gActiveBattler = gBattlerTarget;
            BtlController_EmitSetMonData(0, REQUEST_HELDITEM_BATTLE, 0, 2, &gBattleMons[gBattlerTarget].item);
            MarkBattlerForControllerExec(gBattlerTarget);

            *(u8*)((u8*)(&gBattleStruct->choicedMove[gBattlerTarget]) + 0) = 0;
            *(u8*)((u8*)(&gBattleStruct->choicedMove[gBattlerTarget]) + 1) = 0;

            *(u8*)((u8*)(&gBattleStruct->choicedMove[gBattlerAttacker]) + 0) = 0;
            *(u8*)((u8*)(&gBattleStruct->choicedMove[gBattlerAttacker]) + 1) = 0;

            gBattlescriptCurrInstr += 5;

            PREPARE_ITEM_BUFFER(gBattleTextBuff1, *newItemAtk)
            PREPARE_ITEM_BUFFER(gBattleTextBuff2, oldItemAtk)

            if (oldItemAtk != 0 && *newItemAtk != 0)
                gBattleCommunication[MULTISTRING_CHOOSER] = 2; // attacker's item -> <- target's item
            else if (oldItemAtk == 0 && *newItemAtk != 0)
                gBattleCommunication[MULTISTRING_CHOOSER] = 0; // nothing -> <- target's item
            else
                gBattleCommunication[MULTISTRING_CHOOSER] = 1; // attacker's item -> <- nothing
        }
    }
}

static void atkD3_trycopyability(void) // role play
{
    if (gBattleMons[gBattlerTarget].ability != 0
        && gBattleMons[gBattlerTarget].ability != ABILITY_WONDER_GUARD)
    {
        gBattleMons[gBattlerAttacker].ability = gBattleMons[gBattlerTarget].ability;
        gLastUsedAbility = gBattleMons[gBattlerTarget].ability;
        gBattlescriptCurrInstr += 5;
    }
    else
    {
        gBattlescriptCurrInstr = T1_READ_PTR(gBattlescriptCurrInstr + 1);
    }
}

static void atkD4_trywish(void)
{
    switch (gBattlescriptCurrInstr[1])
    {
    case 0: // use wish
        if (gWishFutureKnock.wishCounter[gBattlerAttacker] == 0)
        {
            gWishFutureKnock.wishCounter[gBattlerAttacker] = 2;
            gWishFutureKnock.wishMonId[gBattlerAttacker] = gBattlerPartyIndexes[gBattlerAttacker];
            gBattlescriptCurrInstr += 6;
        }
        else
        {
            gBattlescriptCurrInstr = T1_READ_PTR(gBattlescriptCurrInstr + 2);
        }
        break;
    case 1: // heal effect
        PREPARE_MON_NICK_WITH_PREFIX_BUFFER(gBattleTextBuff1, gBattlerTarget, gWishFutureKnock.wishMonId[gBattlerTarget])

        gBattleMoveDamage = gBattleMons[gBattlerTarget].maxHP / 2;
        if (gBattleMoveDamage == 0)
            gBattleMoveDamage = 1;
        gBattleMoveDamage *= -1;

        if (gBattleMons[gBattlerTarget].hp == gBattleMons[gBattlerTarget].maxHP)
            gBattlescriptCurrInstr = T1_READ_PTR(gBattlescriptCurrInstr + 2);
        else
            gBattlescriptCurrInstr += 6;

        break;
    }
}

static void atkD5_settoxicspikes(void)
{
    u8 targetSide = GetBattlerSide(gBattlerTarget);
    if (gSideTimers[targetSide].toxicSpikesAmount >= 2)
    {
        gBattlescriptCurrInstr = T1_READ_PTR(gBattlescriptCurrInstr + 1);
    }
    else
    {
        gSideTimers[targetSide].toxicSpikesAmount++;
        gSideStatuses[targetSide] |= SIDE_STATUS_TOXIC_SPIKES;
        gBattlescriptCurrInstr += 5;
    }
}

static void atkD6_setgastroacid(void)
{
    switch (gBattleMons[gBattlerTarget].ability)
    {
    case ABILITY_MULTITYPE:
    case ABILITY_STANCE_CHANGE:
    case ABILITY_SCHOOLING:
    case ABILITY_COMATOSE:
    case ABILITY_SHIELDS_DOWN:
    case ABILITY_DISGUISE:
    case ABILITY_RKS_SYSTEM:
    case ABILITY_BATTLE_BOND:
    case ABILITY_POWER_CONSTRUCT:
        gBattlescriptCurrInstr = T1_READ_PTR(gBattlescriptCurrInstr + 1);
        break;
    default:
        gStatuses3[gBattlerTarget] |= STATUS3_GASTRO_ACID;
        gBattlescriptCurrInstr += 5;
        break;
    }
}

static void atkD7_setyawn(void)
{
    if (gStatuses3[gBattlerTarget] & STATUS3_YAWN
        || gBattleMons[gBattlerTarget].status1 & STATUS1_ANY)
    {
        gBattlescriptCurrInstr = T1_READ_PTR(gBattlescriptCurrInstr + 1);
    }
    else
    {
        gStatuses3[gBattlerTarget] |= 0x1000;
        gBattlescriptCurrInstr += 5;
    }
}

static void atkD8_setdamagetohealthdifference(void)
{
    if (gBattleMons[gBattlerTarget].hp <= gBattleMons[gBattlerAttacker].hp)
    {
        gBattlescriptCurrInstr = T1_READ_PTR(gBattlescriptCurrInstr + 1);
    }
    else
    {
        gBattleMoveDamage = gBattleMons[gBattlerTarget].hp - gBattleMons[gBattlerAttacker].hp;
        gBattlescriptCurrInstr += 5;
    }
}

static void HandleRoomMove(u32 statusFlag, u8 *timer, u8 stringId)
{
    if (gFieldStatuses & statusFlag)
    {
        gFieldStatuses &= ~(statusFlag);
        *timer = 0;
        gBattleCommunication[MULTISTRING_CHOOSER] = stringId + 1;
    }
    else
    {
        gFieldStatuses |= statusFlag;
        *timer = 5;
        gBattleCommunication[MULTISTRING_CHOOSER] = stringId;
    }
}

static void atkD9_setroom(void)
{
    switch (gBattleMoves[gCurrentMove].effect)
    {
    case EFFECT_TRICK_ROOM:
        HandleRoomMove(STATUS_FIELD_TRICK_ROOM, &gFieldTimers.trickRoomTimer, 0);
        break;
    case EFFECT_WONDER_ROOM:
        HandleRoomMove(STATUS_FIELD_WONDER_ROOM, &gFieldTimers.wonderRoomTimer, 2);
        break;
    case EFFECT_MAGIC_ROOM:
        HandleRoomMove(STATUS_FIELD_MAGIC_ROOM, &gFieldTimers.magicRoomTimer, 4);
        break;
    default:
        gBattleCommunication[MULTISTRING_CHOOSER] = 6;
        break;
    }
    gBattlescriptCurrInstr++;
}

static void atkDA_tryswapabilities(void) // skill swap
{
    if ((gBattleMons[gBattlerAttacker].ability == 0
         && gBattleMons[gBattlerTarget].ability == 0)
     || gBattleMons[gBattlerAttacker].ability == ABILITY_WONDER_GUARD
     || gBattleMons[gBattlerTarget].ability == ABILITY_WONDER_GUARD
     || gMoveResultFlags & MOVE_RESULT_NO_EFFECT)
     {
         gBattlescriptCurrInstr = T1_READ_PTR(gBattlescriptCurrInstr + 1);
     }
    else
    {
        u8 abilityAtk = gBattleMons[gBattlerAttacker].ability;
        gBattleMons[gBattlerAttacker].ability = gBattleMons[gBattlerTarget].ability;
        gBattleMons[gBattlerTarget].ability = abilityAtk;

        gBattlescriptCurrInstr += 5;
    }
}

static void atkDB_tryimprision(void)
{
    if ((gStatuses3[gBattlerAttacker] & STATUS3_IMPRISONED_OTHERS))
    {
        gBattlescriptCurrInstr = T1_READ_PTR(gBattlescriptCurrInstr + 1);
    }
    else
    {
        u8 battlerId, sideAttacker;

        sideAttacker = GetBattlerSide(gBattlerAttacker);
        PressurePPLoseOnUsingImprision(gBattlerAttacker);
        for (battlerId = 0; battlerId < gBattlersCount; battlerId++)
        {
            if (sideAttacker != GetBattlerSide(battlerId))
            {
                s32 attackerMoveId;
                for (attackerMoveId = 0; attackerMoveId < 4; attackerMoveId++)
                {
                    s32 i;
                    for (i = 0; i < 4; i++)
                    {
                        if (gBattleMons[gBattlerAttacker].moves[attackerMoveId] == gBattleMons[battlerId].moves[i]
                            && gBattleMons[gBattlerAttacker].moves[attackerMoveId] != MOVE_NONE)
                            break;
                    }
                    if (i != 4)
                        break;
                }
                if (attackerMoveId != 4)
                {
                    gStatuses3[gBattlerAttacker] |= STATUS3_IMPRISONED_OTHERS;
                    gBattlescriptCurrInstr += 5;
                    break;
                }
            }
        }
        if (battlerId == gBattlersCount) // In Generation 3 games, Imprison fails if the user doesn't share any moves with any of the foes.
            gBattlescriptCurrInstr = T1_READ_PTR(gBattlescriptCurrInstr + 1);
    }
}

static void atkDC_setstealthrock(void)
{
    u8 targetSide = GetBattlerSide(gBattlerTarget);
    if (gSideStatuses[targetSide] & SIDE_STATUS_STEALTH_ROCK)
    {
        gBattlescriptCurrInstr = T1_READ_PTR(gBattlescriptCurrInstr + 1);
    }
    else
    {
        gSideStatuses[targetSide] |= SIDE_STATUS_STEALTH_ROCK;
        gSideTimers[targetSide].stealthRockAmount = 1;
        gBattlescriptCurrInstr += 5;
    }
}

static void atkDD_setuserstatus3(void)
{
    u32 flags = T1_READ_32(gBattlescriptCurrInstr + 1);

    if (gStatuses3[gBattlerAttacker] & flags)
    {
        gBattlescriptCurrInstr = T1_READ_PTR(gBattlescriptCurrInstr + 5);
    }
    else
    {
        gStatuses3[gBattlerAttacker] |= flags;
        gBattlescriptCurrInstr += 9;
    }
}

static void atkDE_asistattackselect(void)
{
    s32 chooseableMovesNo = 0;
    struct Pokemon* party;
    s32 monId, moveId;
    u16* movesArray = gBattleStruct->assistPossibleMoves;

    if (GET_BATTLER_SIDE(gBattlerAttacker) != B_SIDE_PLAYER)
        party = gEnemyParty;
    else
        party = gPlayerParty;

    for (monId = 0; monId < PARTY_SIZE; monId++)
    {
        if (monId == gBattlerPartyIndexes[gBattlerAttacker])
            continue;
        if (GetMonData(&party[monId], MON_DATA_SPECIES2) == SPECIES_NONE)
            continue;
        if (GetMonData(&party[monId], MON_DATA_SPECIES2) == SPECIES_EGG)
            continue;

        for (moveId = 0; moveId < 4; moveId++)
        {
            s32 i = 0;
            u16 move = GetMonData(&party[monId], MON_DATA_MOVE1 + moveId);

            if (IsInvalidForSleepTalkOrAssist(move))
                continue;

            for (; sMovesForbiddenToCopy[i] != ASSIST_FORBIDDEN_END && move != sMovesForbiddenToCopy[i]; i++);

            if (sMovesForbiddenToCopy[i] != ASSIST_FORBIDDEN_END)
                continue;
            if (move == MOVE_NONE)
                continue;

            movesArray[chooseableMovesNo] = move;
            chooseableMovesNo++;
        }
    }
    if (chooseableMovesNo)
    {
        gHitMarker &= ~(HITMARKER_ATTACKSTRING_PRINTED);
        gRandomMove = movesArray[((Random() & 0xFF) * chooseableMovesNo) >> 8];
        gBattlerTarget = GetMoveTarget(gRandomMove, 0);
        gBattlescriptCurrInstr += 5;
    }
    else
    {
        gBattlescriptCurrInstr = T1_READ_PTR(gBattlescriptCurrInstr + 1);
    }
}

static void atkDF_trysetmagiccoat(void)
{
    gBattlerTarget = gBattlerAttacker;
    gSpecialStatuses[gBattlerAttacker].flag20 = 1;
    if (gCurrentTurnActionNumber == gBattlersCount - 1) // moves last turn
    {
        gBattlescriptCurrInstr = T1_READ_PTR(gBattlescriptCurrInstr + 1);
    }
    else
    {
        gProtectStructs[gBattlerAttacker].bounceMove = 1;
        gBattlescriptCurrInstr += 5;
    }
}

static void atkE0_trysetsnatch(void) // snatch
{
    gSpecialStatuses[gBattlerAttacker].flag20 = 1;
    if (gCurrentTurnActionNumber == gBattlersCount - 1) // moves last turn
    {
        gBattlescriptCurrInstr = T1_READ_PTR(gBattlescriptCurrInstr + 1);
    }
    else
    {
        gProtectStructs[gBattlerAttacker].stealMove = 1;
        gBattlescriptCurrInstr += 5;
    }
}

static void atkE1_trygetintimidatetarget(void)
{
    u8 side;

    gBattleScripting.battler = gBattleStruct->intimidateBattler;
    side = GetBattlerSide(gBattleScripting.battler);

    PREPARE_ABILITY_BUFFER(gBattleTextBuff1, gBattleMons[gBattleScripting.battler].ability)

    for (;gBattlerTarget < gBattlersCount; gBattlerTarget++)
    {
        if (GetBattlerSide(gBattlerTarget) == side)
            continue;
        if (!(gAbsentBattlerFlags & gBitTable[gBattlerTarget]))
            break;
    }

    if (gBattlerTarget >= gBattlersCount)
        gBattlescriptCurrInstr = T1_READ_PTR(gBattlescriptCurrInstr + 1);
    else
        gBattlescriptCurrInstr += 5;
}

static void atkE2_switchoutabilities(void)
{
    gActiveBattler = GetBattlerForBattleScript(gBattlescriptCurrInstr[1]);

    switch (GetBattlerAbility(gActiveBattler))
    {
    case ABILITY_NATURAL_CURE:
        gBattleMons[gActiveBattler].status1 = 0;
        BtlController_EmitSetMonData(0, REQUEST_STATUS_BATTLE, gBitTable[*(gBattleStruct->field_58 + gActiveBattler)], 4, &gBattleMons[gActiveBattler].status1);
        MarkBattlerForControllerExec(gActiveBattler);
        break;
    case ABILITY_REGENERATOR:
        gBattleMoveDamage = gBattleMons[gActiveBattler].maxHP / 3;
        gBattleMoveDamage += gBattleMons[gActiveBattler].hp;
        if (gBattleMoveDamage > gBattleMons[gActiveBattler].maxHP)
            gBattleMons[gActiveBattler].maxHP = gBattleMons[gActiveBattler].maxHP;
        BtlController_EmitSetMonData(0, REQUEST_HP_BATTLE, gBitTable[*(gBattleStruct->field_58 + gActiveBattler)], 2, &gBattleMoveDamage);
        MarkBattlerForControllerExec(gActiveBattler);
        break;
    }

    gBattlescriptCurrInstr += 2;
}

static void atkE3_jumpifhasnohp(void)
{
    gActiveBattler = GetBattlerForBattleScript(gBattlescriptCurrInstr[1]);

    if (gBattleMons[gActiveBattler].hp == 0)
        gBattlescriptCurrInstr = T1_READ_PTR(gBattlescriptCurrInstr + 2);
    else
        gBattlescriptCurrInstr += 6;
}

static void atkE4_getsecretpowereffect(void)
{
    switch (gBattleTerrain)
    {
    case BATTLE_TERRAIN_GRASS:
        gBattleCommunication[MOVE_EFFECT_BYTE] = MOVE_EFFECT_POISON;
        break;
    case BATTLE_TERRAIN_LONG_GRASS:
        gBattleCommunication[MOVE_EFFECT_BYTE] = MOVE_EFFECT_SLEEP;
        break;
    case BATTLE_TERRAIN_SAND:
        gBattleCommunication[MOVE_EFFECT_BYTE] = MOVE_EFFECT_ACC_MINUS_1;
        break;
    case BATTLE_TERRAIN_UNDERWATER:
        gBattleCommunication[MOVE_EFFECT_BYTE] = MOVE_EFFECT_DEF_MINUS_1;
        break;
    case BATTLE_TERRAIN_WATER:
        gBattleCommunication[MOVE_EFFECT_BYTE] = MOVE_EFFECT_ATK_MINUS_1;
        break;
    case BATTLE_TERRAIN_POND:
        gBattleCommunication[MOVE_EFFECT_BYTE] = MOVE_EFFECT_SPD_MINUS_1;
        break;
    case BATTLE_TERRAIN_MOUNTAIN:
        gBattleCommunication[MOVE_EFFECT_BYTE] = MOVE_EFFECT_CONFUSION;
        break;
    case BATTLE_TERRAIN_CAVE:
        gBattleCommunication[MOVE_EFFECT_BYTE] = MOVE_EFFECT_FLINCH;
        break;
    default:
        gBattleCommunication[MOVE_EFFECT_BYTE] = MOVE_EFFECT_PARALYSIS;
        break;
    }
    gBattlescriptCurrInstr++;
}

static void atkE5_pickup(void)
{
    if (!InBattlePike())
    {
        s32 i;
        u16 species, heldItem;
        u8 ability;

        if (InBattlePyramid())
        {
            for (i = 0; i < 6; i++)
            {
                species = GetMonData(&gPlayerParty[i], MON_DATA_SPECIES2);
                heldItem = GetMonData(&gPlayerParty[i], MON_DATA_HELD_ITEM);

                if (GetMonData(&gPlayerParty[i], MON_DATA_ALT_ABILITY))
                    ability = gBaseStats[species].ability2;
                else
                    ability = gBaseStats[species].ability1;

                if (ability == ABILITY_PICKUP
                    && species != 0
                    && species != SPECIES_EGG
                    && heldItem == ITEM_NONE
                    && (Random() % 10) == 0)
                {
                    heldItem = GetBattlePyramidPickupItemId();
                    SetMonData(&gPlayerParty[i], MON_DATA_HELD_ITEM, &heldItem);
                }
            }
        }
        else
        {
            for (i = 0; i < 6; i++)
            {
                species = GetMonData(&gPlayerParty[i], MON_DATA_SPECIES2);
                heldItem = GetMonData(&gPlayerParty[i], MON_DATA_HELD_ITEM);

                if (GetMonData(&gPlayerParty[i], MON_DATA_ALT_ABILITY))
                    ability = gBaseStats[species].ability2;
                else
                    ability = gBaseStats[species].ability1;

                if (ability == ABILITY_PICKUP
                    && species != 0
                    && species != SPECIES_EGG
                    && heldItem == ITEM_NONE
                    && (Random() % 10) == 0)
                {
                    s32 j;
                    s32 rand = Random() % 100;
                    u8 lvlDivBy10 = (GetMonData(&gPlayerParty[i], MON_DATA_LEVEL) - 1) / 10;
                    if (lvlDivBy10 > 9)
                        lvlDivBy10 = 9;

                    for (j = 0; j < 9; j++)
                    {
                        if (sPickupProbabilities[j] > rand)
                        {
                            SetMonData(&gPlayerParty[i], MON_DATA_HELD_ITEM, &sPickupItems[lvlDivBy10 + j]);
                            break;
                        }
                        else if (rand == 99 || rand == 98)
                        {
                            SetMonData(&gPlayerParty[i], MON_DATA_HELD_ITEM, &sRarePickupItems[lvlDivBy10 + (99 - rand)]);
                            break;
                        }
                    }
                }
            }
        }
    }

    gBattlescriptCurrInstr++;
}

static void atkE6_docastformchangeanimation(void)
{
    gActiveBattler = gBattleScripting.battler;

    if (gBattleMons[gActiveBattler].status2 & STATUS2_SUBSTITUTE)
        *(&gBattleStruct->formToChangeInto) |= 0x80;

    BtlController_EmitBattleAnimation(0, B_ANIM_CASTFORM_CHANGE, gBattleStruct->formToChangeInto);
    MarkBattlerForControllerExec(gActiveBattler);

    gBattlescriptCurrInstr++;
}

static void atkE7_trycastformdatachange(void)
{
    u8 form;

    gBattlescriptCurrInstr++;
    form = CastformDataTypeChange(gBattleScripting.battler);
    if (form)
    {
        BattleScriptPushCursorAndCallback(BattleScript_CastformChange);
        *(&gBattleStruct->formToChangeInto) = form - 1;
    }
}

static void atkE8_settypebasedhalvers(void) // water and mud sport
{
    bool8 worked = FALSE;

    if (gBattleMoves[gCurrentMove].effect == EFFECT_MUD_SPORT)
    {
        if (!(gFieldStatuses & STATUS_FIELD_MUDSPORT))
        {
            gFieldStatuses |= STATUS_FIELD_MUDSPORT;
            gFieldTimers.mudSportTimer = 5;
            gBattleCommunication[MULTISTRING_CHOOSER] = 0;
            worked = TRUE;
        }
    }
    else // water sport
    {
        if (!(gFieldStatuses & STATUS_FIELD_WATERSPORT))
        {
            gFieldStatuses |= STATUS_FIELD_WATERSPORT;
            gFieldTimers.waterSportTimer = 5;
            gBattleCommunication[MULTISTRING_CHOOSER] = 1;
            worked = TRUE;
        }
    }

    if (worked)
        gBattlescriptCurrInstr += 5;
    else
        gBattlescriptCurrInstr = T1_READ_PTR(gBattlescriptCurrInstr + 1);
}

bool32 DoesSubstituteBlockMove(u8 battlerAtk, u8 battlerDef, u32 move)
{
    if (!(gBattleMons[battlerDef].status2 & STATUS2_SUBSTITUTE))
        return FALSE;
    else if (gBattleMoves[move].flags & FLAG_SOUND && B_SOUND_SUBSTITUTE >= GEN_6)
        return FALSE;
    else if (GetBattlerAbility(battlerAtk) == ABILITY_INFILTRATOR)
        return FALSE;
    else
        return TRUE;
}

static void atkE9_jumpifsubstituteblocks(void)
{
    if (DoesSubstituteBlockMove(gBattlerAttacker, gBattlerTarget, gCurrentMove))
        gBattlescriptCurrInstr = T1_READ_PTR(gBattlescriptCurrInstr + 1);
    else
        gBattlescriptCurrInstr += 5;
}

static void atkEA_tryrecycleitem(void)
{
    u16 *usedHeldItem;

    gActiveBattler = gBattlerAttacker;
    usedHeldItem = &gBattleStruct->usedHeldItems[gActiveBattler];
    if (*usedHeldItem != 0 && gBattleMons[gActiveBattler].item == 0)
    {
        gLastUsedItem = *usedHeldItem;
        *usedHeldItem = 0;
        gBattleMons[gActiveBattler].item = gLastUsedItem;

        BtlController_EmitSetMonData(0, REQUEST_HELDITEM_BATTLE, 0, 2, &gBattleMons[gActiveBattler].item);
        MarkBattlerForControllerExec(gActiveBattler);

        gBattlescriptCurrInstr += 5;
    }
    else
    {
        gBattlescriptCurrInstr = T1_READ_PTR(gBattlescriptCurrInstr + 1);
    }
}

static void atkEB_settypetoterrain(void)
{
    if (!IS_BATTLER_OF_TYPE(gBattlerAttacker, sTerrainToType[gBattleTerrain]))
    {
        SET_BATTLER_TYPE(gBattlerAttacker, sTerrainToType[gBattleTerrain]);
        PREPARE_TYPE_BUFFER(gBattleTextBuff1, sTerrainToType[gBattleTerrain]);

        gBattlescriptCurrInstr += 5;
    }
    else
    {
        gBattlescriptCurrInstr = T1_READ_PTR(gBattlescriptCurrInstr + 1);
    }
}

static void atkEC_pursuitrelated(void)
{
    gActiveBattler = GetBattlerAtPosition(GetBattlerPosition(gBattlerAttacker) ^ BIT_FLANK);

    if (gBattleTypeFlags & BATTLE_TYPE_DOUBLE
        && !(gAbsentBattlerFlags & gBitTable[gActiveBattler])
        && gChosenActionByBattler[gActiveBattler] == 0
        && gChosenMoveByBattler[gActiveBattler] == MOVE_PURSUIT)
    {
        gActionsByTurnOrder[gActiveBattler] = 11;
        gCurrentMove = MOVE_PURSUIT;
        gBattlescriptCurrInstr += 5;
        gBattleScripting.animTurn = 1;
        gBattleScripting.field_20 = gBattlerAttacker;
        gBattlerAttacker = gActiveBattler;
    }
    else
    {
        gBattlescriptCurrInstr = T1_READ_PTR(gBattlescriptCurrInstr + 1);
    }
}

static void atkEF_snatchsetbattlers(void)
{
    gEffectBattler = gBattlerAttacker;

    if (gBattlerAttacker == gBattlerTarget)
        gBattlerAttacker = gBattlerTarget = gBattleScripting.battler;
    else
        gBattlerTarget = gBattleScripting.battler;

    gBattleScripting.battler = gEffectBattler;
    gBattlescriptCurrInstr++;
}

static void atkEE_removelightscreenreflect(void) // brick break
{
    u8 opposingSide = GetBattlerSide(gBattlerAttacker) ^ BIT_SIDE;

    if (gSideTimers[opposingSide].reflectTimer || gSideTimers[opposingSide].lightscreenTimer)
    {
        gSideStatuses[opposingSide] &= ~(SIDE_STATUS_REFLECT);
        gSideStatuses[opposingSide] &= ~(SIDE_STATUS_LIGHTSCREEN);
        gSideTimers[opposingSide].reflectTimer = 0;
        gSideTimers[opposingSide].lightscreenTimer = 0;
        gBattleScripting.animTurn = 1;
        gBattleScripting.animTargetsHit = 1;
    }
    else
    {
        gBattleScripting.animTurn = 0;
        gBattleScripting.animTargetsHit = 0;
    }

    gBattlescriptCurrInstr++;
}

static void atkEF_handleballthrow(void)
{
    u8 ballMultiplier = 0;

    if (gBattleControllerExecFlags)
        return;

    gActiveBattler = gBattlerAttacker;
    gBattlerTarget = gBattlerAttacker ^ BIT_SIDE;

    if (gBattleTypeFlags & BATTLE_TYPE_TRAINER)
    {
        BtlController_EmitBallThrowAnim(0, BALL_TRAINER_BLOCK);
        MarkBattlerForControllerExec(gActiveBattler);
        gBattlescriptCurrInstr = BattleScript_TrainerBallBlock;
    }
    else if (gBattleTypeFlags & BATTLE_TYPE_WALLY_TUTORIAL)
    {
        BtlController_EmitBallThrowAnim(0, BALL_3_SHAKES_SUCCESS);
        MarkBattlerForControllerExec(gActiveBattler);
        gBattlescriptCurrInstr = BattleScript_WallyBallThrow;
    }
    else
    {
        u32 odds;
        u8 catchRate;

        if (gLastUsedItem == ITEM_SAFARI_BALL)
            catchRate = gBattleStruct->safariCatchFactor * 1275 / 100;
        else
            catchRate = gBaseStats[gBattleMons[gBattlerTarget].species].catchRate;

        if (gLastUsedItem > ITEM_SAFARI_BALL)
        {
            switch (gLastUsedItem)
            {
            case ITEM_NET_BALL:
                if (IS_BATTLER_OF_TYPE(gBattlerTarget, TYPE_WATER) || IS_BATTLER_OF_TYPE(gBattlerTarget, TYPE_BUG))
                    ballMultiplier = 30;
                else
                    ballMultiplier = 10;
                break;
            case ITEM_DIVE_BALL:
                if (Overworld_GetMapTypeOfSaveblockLocation() == MAP_TYPE_UNDERWATER)
                    ballMultiplier = 35;
                else
                    ballMultiplier = 10;
                break;
            case ITEM_NEST_BALL:
                if (gBattleMons[gBattlerTarget].level < 40)
                {
                    ballMultiplier = 40 - gBattleMons[gBattlerTarget].level;
                    if (ballMultiplier <= 9)
                        ballMultiplier = 10;
                }
                else
                {
                    ballMultiplier = 10;
                }
                break;
            case ITEM_REPEAT_BALL:
                if (GetSetPokedexFlag(SpeciesToNationalPokedexNum(gBattleMons[gBattlerTarget].species), FLAG_GET_CAUGHT))
                    ballMultiplier = 30;
                else
                    ballMultiplier = 10;
                break;
            case ITEM_TIMER_BALL:
                ballMultiplier = gBattleResults.battleTurnCounter + 10;
                if (ballMultiplier > 40)
                    ballMultiplier = 40;
                break;
            case ITEM_LUXURY_BALL:
            case ITEM_PREMIER_BALL:
                ballMultiplier = 10;
                break;
            }
        }
        else
            ballMultiplier = sBallCatchBonuses[gLastUsedItem - 2];

        odds = (catchRate * ballMultiplier / 10)
            * (gBattleMons[gBattlerTarget].maxHP * 3 - gBattleMons[gBattlerTarget].hp * 2)
            / (3 * gBattleMons[gBattlerTarget].maxHP);

        if (gBattleMons[gBattlerTarget].status1 & (STATUS1_SLEEP | STATUS1_FREEZE))
            odds *= 2;
        if (gBattleMons[gBattlerTarget].status1 & (STATUS1_POISON | STATUS1_BURN | STATUS1_PARALYSIS | STATUS1_TOXIC_POISON))
            odds = (odds * 15) / 10;

        if (gLastUsedItem != ITEM_SAFARI_BALL)
        {
            if (gLastUsedItem == ITEM_MASTER_BALL)
            {
                gBattleResults.usedMasterBall = TRUE;
            }
            else
            {
                if (gBattleResults.catchAttempts[gLastUsedItem - ITEM_ULTRA_BALL] < 0xFF)
                    gBattleResults.catchAttempts[gLastUsedItem - ITEM_ULTRA_BALL]++;
            }
        }

        if (odds > 254) // mon caught
        {
            BtlController_EmitBallThrowAnim(0, BALL_3_SHAKES_SUCCESS);
            MarkBattlerForControllerExec(gActiveBattler);
            gBattlescriptCurrInstr = BattleScript_SuccessBallThrow;
            SetMonData(&gEnemyParty[gBattlerPartyIndexes[gBattlerTarget]], MON_DATA_POKEBALL, &gLastUsedItem);

            if (CalculatePlayerPartyCount() == 6)
                gBattleCommunication[MULTISTRING_CHOOSER] = 0;
            else
                gBattleCommunication[MULTISTRING_CHOOSER] = 1;
        }
        else // mon may be caught, calculate shakes
        {
            u8 shakes;

            odds = Sqrt(Sqrt(16711680 / odds));
            odds = 1048560 / odds;

            for (shakes = 0; shakes < 4 && Random() < odds; shakes++);

            if (gLastUsedItem == ITEM_MASTER_BALL)
                shakes = BALL_3_SHAKES_SUCCESS; // why calculate the shakes before that check?

            BtlController_EmitBallThrowAnim(0, shakes);
            MarkBattlerForControllerExec(gActiveBattler);

            if (shakes == BALL_3_SHAKES_SUCCESS) // mon caught, copy of the code above
            {
                gBattlescriptCurrInstr = BattleScript_SuccessBallThrow;
                SetMonData(&gEnemyParty[gBattlerPartyIndexes[gBattlerTarget]], MON_DATA_POKEBALL, &gLastUsedItem);

                if (CalculatePlayerPartyCount() == 6)
                    gBattleCommunication[MULTISTRING_CHOOSER] = 0;
                else
                    gBattleCommunication[MULTISTRING_CHOOSER] = 1;
            }
            else // not caught
            {
                gBattleCommunication[MULTISTRING_CHOOSER] = shakes;
                gBattlescriptCurrInstr = BattleScript_ShakeBallThrow;
            }
        }
    }
}

static void atkF0_givecaughtmon(void)
{
    if (GiveMonToPlayer(&gEnemyParty[gBattlerPartyIndexes[gBattlerAttacker ^ BIT_SIDE]]) != MON_GIVEN_TO_PARTY)
    {
        if (!sub_813B21C())
        {
            gBattleCommunication[MULTISTRING_CHOOSER] = 0;
            StringCopy(gStringVar1, GetBoxNamePtr(VarGet(VAR_STORAGE_UNKNOWN)));
            GetMonData(&gEnemyParty[gBattlerPartyIndexes[gBattlerAttacker ^ BIT_SIDE]], MON_DATA_NICKNAME, gStringVar2);
        }
        else
        {
            StringCopy(gStringVar1, GetBoxNamePtr(VarGet(VAR_STORAGE_UNKNOWN)));
            GetMonData(&gEnemyParty[gBattlerPartyIndexes[gBattlerAttacker ^ BIT_SIDE]], MON_DATA_NICKNAME, gStringVar2);
            StringCopy(gStringVar3, GetBoxNamePtr(get_unknown_box_id()));
            gBattleCommunication[MULTISTRING_CHOOSER] = 2;
        }

        if (FlagGet(FLAG_SYS_PC_LANETTE))
            gBattleCommunication[MULTISTRING_CHOOSER]++;
    }

    gBattleResults.caughtMonSpecies = GetMonData(&gEnemyParty[gBattlerPartyIndexes[gBattlerAttacker ^ BIT_SIDE]], MON_DATA_SPECIES, NULL);
    GetMonData(&gEnemyParty[gBattlerPartyIndexes[gBattlerAttacker ^ BIT_SIDE]], MON_DATA_NICKNAME, gBattleResults.caughtMonNick);
    gBattleResults.caughtMonBall = GetMonData(&gEnemyParty[gBattlerPartyIndexes[gBattlerAttacker ^ BIT_SIDE]], MON_DATA_POKEBALL, NULL);

    gBattlescriptCurrInstr++;
}

static void atkF1_trysetcaughtmondexflags(void)
{
    u16 species = GetMonData(&gEnemyParty[0], MON_DATA_SPECIES, NULL);
    u32 personality = GetMonData(&gEnemyParty[0], MON_DATA_PERSONALITY, NULL);

    if (GetSetPokedexFlag(SpeciesToNationalPokedexNum(species), FLAG_GET_CAUGHT))
    {
        gBattlescriptCurrInstr = T1_READ_PTR(gBattlescriptCurrInstr + 1);
    }
    else
    {
        HandleSetPokedexFlag(SpeciesToNationalPokedexNum(species), FLAG_SET_CAUGHT, personality);
        gBattlescriptCurrInstr += 5;
    }
}

static void atkF2_displaydexinfo(void)
{
    u16 species = GetMonData(&gEnemyParty[0], MON_DATA_SPECIES, NULL);

    switch (gBattleCommunication[0])
    {
    case 0:
        BeginNormalPaletteFade(0xFFFFFFFF, 0, 0, 0x10, 0);
        gBattleCommunication[0]++;
        break;
    case 1:
        if (!gPaletteFade.active)
        {
            FreeAllWindowBuffers();
            gBattleCommunication[TASK_ID] = CreateDexDisplayMonDataTask(SpeciesToNationalPokedexNum(species),
                                                                        gBattleMons[gBattlerTarget].otId,
                                                                        gBattleMons[gBattlerTarget].personality);
            gBattleCommunication[0]++;
        }
        break;
    case 2:
        if (!gPaletteFade.active
            && gMain.callback2 == BattleMainCB2
            && !gTasks[gBattleCommunication[TASK_ID]].isActive)
        {
            SetVBlankCallback(VBlankCB_Battle);
            gBattleCommunication[0]++;
        }
        break;
    case 3:
        sub_80356D0();
        LoadBattleTextboxAndBackground();
        gBattle_BG3_X = 0x100;
        gBattleCommunication[0]++;
        break;
    case 4:
        if (!IsDma3ManagerBusyWithBgCopy())
        {
            BeginNormalPaletteFade(0xFFFF, 0, 0x10, 0, 0);
            ShowBg(0);
            ShowBg(3);
            gBattleCommunication[0]++;
        }
        break;
    case 5:
        if (!gPaletteFade.active)
            gBattlescriptCurrInstr++;
        break;
    }
}

void HandleBattleWindow(u8 xStart, u8 yStart, u8 xEnd, u8 yEnd, u8 flags)
{
    s32 destY, destX;
    u16 var = 0;

    for (destY = yStart; destY <= yEnd; destY++)
    {
        for (destX = xStart; destX <= xEnd; destX++)
        {
            if (destY == yStart)
            {
                if (destX == xStart)
                    var = 0x1022;
                else if (destX == xEnd)
                    var = 0x1024;
                else
                    var = 0x1023;
            }
            else if (destY == yEnd)
            {
                if (destX == xStart)
                    var = 0x1028;
                else if (destX == xEnd)
                    var = 0x102A;
                else
                    var = 0x1029;
            }
            else
            {
                if (destX == xStart)
                    var = 0x1025;
                else if (destX == xEnd)
                    var = 0x1027;
                else
                    var = 0x1026;
            }

            if (flags & WINDOW_CLEAR)
                var = 0;

            if (flags & WINDOW_x80)
                CopyToBgTilemapBufferRect_ChangePalette(1, &var, destX, destY, 1, 1, 0x11);
            else
                CopyToBgTilemapBufferRect_ChangePalette(0, &var, destX, destY, 1, 1, 0x11);
        }
    }
}

void BattleCreateYesNoCursorAt(u8 cursorPosition)
{
    u16 src[2];
    src[0] = 1;
    src[1] = 2;

    CopyToBgTilemapBufferRect_ChangePalette(0, src, 0x19, 9 + (2 * cursorPosition), 1, 2, 0x11);
    CopyBgTilemapBufferToVram(0);
}

void BattleDestroyYesNoCursorAt(u8 cursorPosition)
{
    u16 src[2];
    src[0] = 0x1016;
    src[1] = 0x1016;

    CopyToBgTilemapBufferRect_ChangePalette(0, src, 0x19, 9 + (2 * cursorPosition), 1, 2, 0x11);
    CopyBgTilemapBufferToVram(0);
}

static void atkF3_trygivecaughtmonnick(void)
{
    switch (gBattleCommunication[MULTIUSE_STATE])
    {
    case 0:
        HandleBattleWindow(0x18, 8, 0x1D, 0xD, 0);
        BattlePutTextOnWindow(gText_BattleYesNoChoice, 0xC);
        gBattleCommunication[MULTIUSE_STATE]++;
        gBattleCommunication[CURSOR_POSITION] = 0;
        BattleCreateYesNoCursorAt(0);
        break;
    case 1:
        if (gMain.newKeys & DPAD_UP && gBattleCommunication[CURSOR_POSITION] != 0)
        {
            PlaySE(SE_SELECT);
            BattleDestroyYesNoCursorAt(gBattleCommunication[CURSOR_POSITION]);
            gBattleCommunication[CURSOR_POSITION] = 0;
            BattleCreateYesNoCursorAt(0);
        }
        if (gMain.newKeys & DPAD_DOWN && gBattleCommunication[CURSOR_POSITION] == 0)
        {
            PlaySE(SE_SELECT);
            BattleDestroyYesNoCursorAt(gBattleCommunication[CURSOR_POSITION]);
            gBattleCommunication[CURSOR_POSITION] = 1;
            BattleCreateYesNoCursorAt(1);
        }
        if (gMain.newKeys & A_BUTTON)
        {
            PlaySE(SE_SELECT);
            if (gBattleCommunication[CURSOR_POSITION] == 0)
            {
                gBattleCommunication[MULTIUSE_STATE]++;
                BeginFastPaletteFade(3);
            }
            else
            {
                gBattleCommunication[MULTIUSE_STATE] = 4;
            }
        }
        else if (gMain.newKeys & B_BUTTON)
        {
            PlaySE(SE_SELECT);
            gBattleCommunication[MULTIUSE_STATE] = 4;
        }
        break;
    case 2:
        if (!gPaletteFade.active)
        {
            GetMonData(&gEnemyParty[gBattlerPartyIndexes[gBattlerAttacker ^ BIT_SIDE]], MON_DATA_NICKNAME, gBattleStruct->caughtMonNick);
            FreeAllWindowBuffers();

            DoNamingScreen(NAMING_SCREEN_CAUGHT_MON, gBattleStruct->caughtMonNick,
                           GetMonData(&gEnemyParty[gBattlerPartyIndexes[gBattlerAttacker ^ BIT_SIDE]], MON_DATA_SPECIES),
                           GetMonGender(&gEnemyParty[gBattlerPartyIndexes[gBattlerAttacker ^ BIT_SIDE]]),
                           GetMonData(&gEnemyParty[gBattlerPartyIndexes[gBattlerAttacker ^ BIT_SIDE]], MON_DATA_PERSONALITY, NULL),
                           BattleMainCB2);

            gBattleCommunication[MULTIUSE_STATE]++;
        }
        break;
    case 3:
        if (gMain.callback2 == BattleMainCB2 && !gPaletteFade.active )
        {
            SetMonData(&gEnemyParty[gBattlerPartyIndexes[gBattlerAttacker ^ BIT_SIDE]], MON_DATA_NICKNAME, gBattleStruct->caughtMonNick);
            gBattlescriptCurrInstr = T1_READ_PTR(gBattlescriptCurrInstr + 1);
        }
        break;
    case 4:
        if (CalculatePlayerPartyCount() == 6)
            gBattlescriptCurrInstr += 5;
        else
            gBattlescriptCurrInstr = T1_READ_PTR(gBattlescriptCurrInstr + 1);
        break;
    }
}

static void atkF4_subattackerhpbydmg(void)
{
    gBattleMons[gBattlerAttacker].hp -= gBattleMoveDamage;
    gBattlescriptCurrInstr++;
}

static void atkF5_removeattackerstatus1(void)
{
    gBattleMons[gBattlerAttacker].status1 = 0;
    gBattlescriptCurrInstr++;
}

static void atkF6_finishaction(void)
{
    gCurrentActionFuncId = B_ACTION_FINISHED;
}

static void atkF7_finishturn(void)
{
    gCurrentActionFuncId = B_ACTION_FINISHED;
    gCurrentTurnActionNumber = gBattlersCount;
}

static void atkF8_trainerslideout(void)
{
    gActiveBattler = GetBattlerAtPosition(gBattlescriptCurrInstr[1]);
    BtlController_EmitTrainerSlideBack(0);
    MarkBattlerForControllerExec(gActiveBattler);

    gBattlescriptCurrInstr += 2;
}

static void atkF9_settelekinesis(void)
{
    if (gStatuses3[gBattlerTarget] & (STATUS3_TELEKINESIS | STATUS3_ROOTED | STATUS3_SMACKED_DOWN)
        || gFieldStatuses & STATUS_FIELD_GRAVITY
        || (gBattleMons[gBattlerTarget].species == SPECIES_DIGLETT || gBattleMons[gBattlerTarget].species == SPECIES_DUGTRIO))
    {
        gBattlescriptCurrInstr = T1_READ_PTR(gBattlescriptCurrInstr + 1);
    }
    else
    {
        gStatuses3[gBattlerTarget] |= STATUS3_TELEKINESIS;
        gDisableStructs[gBattlerTarget].telekinesisTimer = 3;
        gBattlescriptCurrInstr += 5;
    }
}

static void atkFA_swapstatstages(void)
{
    u8 statId = T1_READ_8(gBattlescriptCurrInstr + 1);
    s8 atkStatStage = gBattleMons[gBattlerAttacker].statStages[statId];
    s8 defStatStage = gBattleMons[gBattlerTarget].statStages[statId];

    gBattleMons[gBattlerAttacker].statStages[statId] = defStatStage;
    gBattleMons[gBattlerTarget].statStages[statId] = atkStatStage;

    gBattlescriptCurrInstr += 2;
}

static void atkFB_averagestats(void)
{
    u8 statId = T1_READ_8(gBattlescriptCurrInstr + 1);
    u16 atkStat = *(u16*)((&gBattleMons[gBattlerAttacker].attack) + (statId - 1));
    u16 defStat = *(u16*)((&gBattleMons[gBattlerTarget].attack) + (statId - 1));
    u16 average = (atkStat + defStat) / 2;

    *(u16*)((&gBattleMons[gBattlerAttacker].attack) + (statId - 1)) = average;
    *(u16*)((&gBattleMons[gBattlerTarget].attack) + (statId - 1)) = average;

    gBattlescriptCurrInstr += 2;
}

static void atkFC_jumpifoppositegenders(void)
{
    u32 atkGender = GetGenderFromSpeciesAndPersonality(gBattleMons[gBattlerAttacker].species, gBattleMons[gBattlerAttacker].personality);
    u32 defGender = GetGenderFromSpeciesAndPersonality(gBattleMons[gBattlerTarget].species, gBattleMons[gBattlerTarget].personality);

    if ((atkGender == MON_MALE && defGender == MON_FEMALE) || (atkGender == MON_FEMALE && defGender == MON_MALE))
        gBattlescriptCurrInstr = T1_READ_PTR(gBattlescriptCurrInstr + 1);
    else
        gBattlescriptCurrInstr += 5;
}

static void atkFD_trygetbaddreamstarget(void)
{
    u8 badDreamsMonSide = GetBattlerSide(gBattlerAttacker);
    for (;gBattlerTarget < gBattlersCount; gBattlerTarget++)
    {
        if (GetBattlerSide(gBattlerTarget) == badDreamsMonSide)
            continue;
        if (gBattleMons[gBattlerTarget].status1 & STATUS1_SLEEP && IsBattlerAlive(gBattlerTarget))
            break;
    }

    if (gBattlerTarget >= gBattlersCount)
        gBattlescriptCurrInstr = T1_READ_PTR(gBattlescriptCurrInstr + 1);
    else
        gBattlescriptCurrInstr += 5;
}

static void atkFE_tryworryseed(void)
{
    switch (gBattleMons[gBattlerTarget].ability)
    {
    case ABILITY_INSOMNIA:
    case ABILITY_MULTITYPE:
    case ABILITY_TRUANT:
    case ABILITY_STANCE_CHANGE:
        gBattlescriptCurrInstr = T1_READ_PTR(gBattlescriptCurrInstr + 1);
        break;
    default:
        gBattleMons[gBattlerTarget].ability = ABILITY_INSOMNIA;
        gBattlescriptCurrInstr += 5;
        break;
    }
}

static void atkFF_metalburstdamagecalculator(void)
{
    u8 sideAttacker = GetBattlerSide(gBattlerAttacker);
    u8 sideTarget = 0;

    if (gProtectStructs[gBattlerAttacker].physicalDmg
        && sideAttacker != (sideTarget = GetBattlerSide(gProtectStructs[gBattlerAttacker].physicalBattlerId))
        && gBattleMons[gProtectStructs[gBattlerAttacker].physicalBattlerId].hp)
    {
        gBattleMoveDamage = gProtectStructs[gBattlerAttacker].physicalDmg * 150 / 100;

        if (gSideTimers[sideTarget].followmeTimer && gBattleMons[gSideTimers[sideTarget].followmeTarget].hp)
            gBattlerTarget = gSideTimers[sideTarget].followmeTarget;
        else
            gBattlerTarget = gProtectStructs[gBattlerAttacker].physicalBattlerId;

        gBattlescriptCurrInstr += 5;
    }
    else if (gProtectStructs[gBattlerAttacker].specialDmg
             && sideAttacker != (sideTarget = GetBattlerSide(gProtectStructs[gBattlerAttacker].specialBattlerId))
             && gBattleMons[gProtectStructs[gBattlerAttacker].specialBattlerId].hp)
    {
        gBattleMoveDamage = gProtectStructs[gBattlerAttacker].specialDmg * 150 / 100;

        if (gSideTimers[sideTarget].followmeTimer && gBattleMons[gSideTimers[sideTarget].followmeTarget].hp)
            gBattlerTarget = gSideTimers[sideTarget].followmeTarget;
        else
            gBattlerTarget = gProtectStructs[gBattlerAttacker].specialBattlerId;

        gBattlescriptCurrInstr += 5;
    }
    else
    {
        gSpecialStatuses[gBattlerAttacker].flag20 = 1;
        gBattlescriptCurrInstr = T1_READ_PTR(gBattlescriptCurrInstr + 1);
    }
}
<|MERGE_RESOLUTION|>--- conflicted
+++ resolved
@@ -3987,9 +3987,6 @@
     }
 }
 
-<<<<<<< HEAD
-#define ATK49_LAST_CASE 18
-=======
 enum
 {
 	ATK49_RAGE,
@@ -4009,9 +4006,9 @@
 	ATK49_UPDATE_LAST_MOVES,
 	ATK49_MIRROR_MOVE,
 	ATK49_NEXT_TARGET,
+	ATK49_CLEAR_BITS,
 	ATK49_COUNT,
 };
->>>>>>> 4418189d
 
 static void atk49_moveend(void)
 {
@@ -4094,13 +4091,8 @@
                 effect = TRUE;
             gBattleScripting.atk49_state++;
             break;
-<<<<<<< HEAD
-        case 6: // update choice band move
+        case ATK49_CHOICE_MOVE: // update choice band move
             if (!(gHitMarker & HITMARKER_OBEYS) || !HOLD_EFFECT_CHOICE(holdEffectAtk)
-=======
-        case ATK49_CHOICE_MOVE: // update choice band move
-            if (!(gHitMarker & HITMARKER_OBEYS) || holdEffectAtk != HOLD_EFFECT_CHOICE_BAND
->>>>>>> 4418189d
                 || gChosenMove == MOVE_STRUGGLE || (*choicedMoveAtk != 0 && *choicedMoveAtk != 0xFFFF))
                     goto LOOP;
             if ((gBattleMoves[gChosenMove].effect == EFFECT_BATON_PASS
@@ -4290,17 +4282,13 @@
             }
             gBattleScripting.atk49_state++;
             break;
-<<<<<<< HEAD
-        case 17: // Clear bits active just while using a move.
+        case ATK49_CLEAR_BITS: // Clear bits active just while using a move.
             gProtectStructs[gBattlerAttacker].usesBouncedMove = 0;
             gBattleStruct->ateBoost[gBattlerAttacker] = 0;
             gStatuses3[gBattlerAttacker] &= ~(STATUS3_ME_FIRST);
             gBattleScripting.atk49_state++;
             break;
-        case ATK49_LAST_CASE:
-=======
         case ATK49_COUNT:
->>>>>>> 4418189d
             break;
         }
 
