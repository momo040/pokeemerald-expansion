--- conflicted
+++ resolved
@@ -8346,15 +8346,12 @@
             gBattlescriptCurrInstr += 7;
         }
         return;
-<<<<<<< HEAD
+    case VARIOUS_DESTROY_ABILITY_POPUP:
+        DestroyAbilityPopUp(gActiveBattler);
+        break;
     case VARIOUS_SET_Z_EFFECT:
         SetZEffect();   //handles battle script jumping internally
         return;
-=======
-    case VARIOUS_DESTROY_ABILITY_POPUP:
-        DestroyAbilityPopUp(gActiveBattler);
-        break;
->>>>>>> 8ffd9bfc
     }
 
     gBattlescriptCurrInstr += 3;
