--- conflicted
+++ resolved
@@ -508,13 +508,8 @@
     {
         gUnknown_0203CD68->unk_002[i] = gUnknown_0860B1A4[v0][i];
     }
-<<<<<<< HEAD
-    gUnknown_0203CD68->unk_014 = sUnknown_0860B1E4[v0];
+    gUnknown_0203CD68->unk_014[0] = sUnknown_0860B1E4[v0];
     gUnknown_0203CD68->itemId = sUnknown_0860B204[v0];
-=======
-    gUnknown_0203CD68->unk_014[0] = gUnknown_0860B1E4[v0];
-    gUnknown_0203CD68->itemId = gUnknown_0860B204[v0];
->>>>>>> 6b84feaa
     gUnknown_0203CD68->unk_02b = v0;
     gUnknown_0203CD68->playerName[0] = EOS;
 }
@@ -591,13 +586,8 @@
         {
             quiz->unk_002[j] = gUnknown_0860B1A4[i][j];
         }
-<<<<<<< HEAD
-        quiz->unk_014 = sUnknown_0860B1E4[i];
+        quiz->unk_014[0] = sUnknown_0860B1E4[i];
         quiz->itemId = sUnknown_0860B204[i];
-=======
-        quiz->unk_014[0] = gUnknown_0860B1E4[i];
-        quiz->itemId = gUnknown_0860B204[i];
->>>>>>> 6b84feaa
         quiz->unk_02b = i;
         quiz->playerName[0] = EOS;
     }
