--- conflicted
+++ resolved
@@ -485,15 +485,9 @@
 // Print the text window at the top of the screen with the title and control instructions
 void PrintMysteryGiftOrEReaderHeader(bool8 isEReader, bool32 useCancel)
 {
-<<<<<<< HEAD
-    const u8 *header;
+    const u8 *title;
     const u8 *options;
-    FillWindowPixelBuffer(0, 0);
-=======
-    const u8 * title;
-    const u8 * options;
     FillWindowPixelBuffer(WIN_HEADER, 0);
->>>>>>> 69fdf0fa
     if (!isEReader)
     {
         title = gText_MysteryGift;
