#include "global.h"
#include "apprentice.h"
#include "battle.h"
#include "battle_tower.h"
#include "data.h"
#include "event_data.h"
#include "event_object_movement.h"
#include "field_player_avatar.h"
#include "international_string_util.h"
#include "item.h"
#include "item_menu.h"
#include "main.h"
#include "malloc.h"
#include "menu.h"
#include "new_game.h"
#include "party_menu.h"
#include "random.h"
#include "script.h"
#include "script_menu.h"
#include "sound.h"
#include "string_util.h"
#include "strings.h"
#include "task.h"
#include "text.h"
#include "constants/battle_frontier.h"
#include "constants/items.h"
#include "constants/songs.h"
#include "constants/trainers.h"
#include "constants/moves.h"

/* Summary of Apprentice, because (as of writing at least) it's not very well documented online
 *
 * ## Basic info
 * In the Battle Tower lobby there is an NPC which asks to be taught by the player
 * They can be any 1 of 16 NPC trainers, each with their own name, class, and set of possible party species
 * They ask the player a series of questions once per day, and eventually depart the lobby to be replaced by a new Apprentice
 *
 * ## Initial Questions
 * The first question they always ask is a request to be taught, which cannot be rejected
 * The second question (which follows immediately after) is whether they should participate in Battle Tower Lv 50 or Open Lv
 * After these opening questions they always ask the player to choose between 2 mons, which they repeat 3 times
 *
 * ## Random Questions
 * After choosing 3 mons for them, the Apprentice will randomly ask between 1 and 8 questions of 4 different types, as follows
 * - Asking which mon to lead with, which they will only ask at most once
 * - Asking which move a mon should use, which they will ask at most 5 times
 * - Asking what held item to give to a mon, which they will ask at most 3 times (once for each mon)
 * - Asking what they should say when they win a battle, which will always be their final question before departing
 *
 * ## After departing
 * After telling them what they should say when they win a battle they will leave the lobby for a final time
 * They will then be replaced by a new random Apprentice (they can repeat)
 * Up to 4 old Apprentices are saved and can be encountered (or partnered with) during challenges of the mode they were told to battle in
 * They can also be record mixed to and from other Emerald games
 * Old/record mixed Apprentices are stored in struct Apprentice apprentices of SaveBlock2
 *   and the current Apprentice is stored in struct PlayersApprentice playerApprentice of SaveBlock2
 */

#define PLAYER_APPRENTICE gSaveBlock2Ptr->playerApprentice
#define CURRENT_QUESTION_NUM  PLAYER_APPRENTICE.questionsAnswered - NUM_WHICH_MON_QUESTIONS

struct ApprenticePartyMovesData
{
    u8 moveCounter;
    u16 moves[MULTI_PARTY_SIZE][NUM_WHICH_MOVE_QUESTIONS];
    u8 moveSlots[MULTI_PARTY_SIZE][NUM_WHICH_MOVE_QUESTIONS];
};

struct ApprenticeQuestionData
{
    u16 speciesId;
    u16 altSpeciesId;
    u16 move1;
    u16 move2;
};

// IWRAM common
COMMON_DATA struct ApprenticePartyMovesData *gApprenticePartyMovesData = NULL;
COMMON_DATA struct ApprenticeQuestionData *gApprenticeQuestionData = NULL;
COMMON_DATA void (*gApprenticeFunc)(void) = NULL;

// This file's functions.
static u16 GetRandomAlternateMove(u8 monId);
static bool8 TrySetMove(u8 monId, u16 move);
static void CreateChooseAnswerTask(bool8 noBButton, u8 itemsCount, u8 windowId);
static u8 CreateAndShowWindow(u8 left, u8 top, u8 width, u8 height);
static void RemoveAndHideWindow(u8 windowId);
static void ExecuteFuncAfterButtonPress(void (*func)(void));

static void Script_GivenApprenticeLvlMode(void);
static void Script_SetApprenticeLvlMode(void);
static void Script_SetApprenticeId(void);
static void ShuffleApprenticeSpecies(void);
static void Script_SetRandomQuestionData(void);
static void IncrementQuestionsAnswered(void);
static void IsFinalQuestion(void);
static void Script_CreateApprenticeMenu(void);
static void Script_PrintApprenticeMessage(void);
static void Script_ResetPlayerApprentice(void);
static void GetShouldCheckApprenticeGone(void);
static void ApprenticeGetQuestion(void);
static void GetNumApprenticePartyMonsAssigned(void);
static void SetApprenticePartyMon(void);
static void InitQuestionData(void);
static void FreeQuestionData(void);
static void ApprenticeBufferString(void);
static void SetApprenticeMonMove(void);
static void SetLeadApprenticeMon(void);
static void Script_ApprenticeOpenBagMenu(void);
static void TrySetApprenticeHeldItem(void);
static void SaveApprentice(void);
static void SetSavedApprenticeTrainerGfxId(void);
static void SetPlayerApprenticeTrainerGfxId(void);
static void GetShouldApprenticeLeave(void);
static void ShiftSavedApprentices(void);

#include "data/battle_frontier/apprentice.h"

void BufferApprenticeChallengeText(u8 saveApprenticeId)
{
    u8 i, num;
    const u8 *challengeText;

    num = gSaveBlock2Ptr->apprentices[saveApprenticeId].number;
    for (i = 0; num != 0 && i < APPRENTICE_COUNT; num /= 10, i++)
        ;

    StringCopy_PlayerName(gStringVar1, gSaveBlock2Ptr->apprentices[saveApprenticeId].playerName);
    ConvertInternationalString(gStringVar1, gSaveBlock2Ptr->apprentices[saveApprenticeId].language);
    ConvertIntToDecimalStringN(gStringVar2, gSaveBlock2Ptr->apprentices[saveApprenticeId].number, STR_CONV_MODE_RIGHT_ALIGN, i);
    challengeText = sApprenticeChallengeTexts[gSaveBlock2Ptr->apprentices[saveApprenticeId].id];
    StringExpandPlaceholders(gStringVar4, challengeText);
}

void Apprentice_ScriptContext_Enable(void)
{
    ScriptContext_Enable();
}

void ResetApprenticeStruct(struct Apprentice *apprentice)
{
    u8 i;

    for (i = 0; i < ARRAY_COUNT(apprentice->speechWon); i++)
        apprentice->speechWon[i] = EC_EMPTY_WORD;

    apprentice->playerName[0] = EOS;
    apprentice->id = NUM_APPRENTICES;
}

void ResetAllApprenticeData(void)
{
    u8 i, j;

    PLAYER_APPRENTICE.saveId = 0;
    for (i = 0; i < APPRENTICE_COUNT; i++)
    {
        for (j = 0; j < ARRAY_COUNT(gSaveBlock2Ptr->apprentices[i].speechWon); j++)
            gSaveBlock2Ptr->apprentices[i].speechWon[j] = EC_EMPTY_WORD;
        gSaveBlock2Ptr->apprentices[i].id = NUM_APPRENTICES;
        gSaveBlock2Ptr->apprentices[i].playerName[0] = EOS;
        gSaveBlock2Ptr->apprentices[i].lvlMode = 0;
        gSaveBlock2Ptr->apprentices[i].number = 0;
        gSaveBlock2Ptr->apprentices[i].numQuestions = 0;
        for (j = 0; j < TRAINER_ID_LENGTH; j++)
            gSaveBlock2Ptr->apprentices[i].playerId[j] = 0;
        gSaveBlock2Ptr->apprentices[i].language = gGameLanguage;
        gSaveBlock2Ptr->apprentices[i].checksum = 0;
    }

    Script_ResetPlayerApprentice();
}

static bool8 GivenApprenticeLvlMode(void)
{
    return (PLAYER_APPRENTICE.lvlMode != 0);
}

static void SetApprenticeId(void)
{
    if (gSaveBlock2Ptr->apprentices[0].number == 0)
    {
        do
        {
            PLAYER_APPRENTICE.id = sInitialApprenticeIds[Random() % ARRAY_COUNT(sInitialApprenticeIds)];
        } while (PLAYER_APPRENTICE.id == gSaveBlock2Ptr->apprentices[0].id);
    }
    else
    {
        do
        {
            PLAYER_APPRENTICE.id = Random() % (NUM_APPRENTICES);
        } while (PLAYER_APPRENTICE.id == gSaveBlock2Ptr->apprentices[0].id);
    }
}

static void SetPlayersApprenticeLvlMode(u8 mode)
{
    PLAYER_APPRENTICE.lvlMode = mode;
}

static void ShuffleApprenticeSpecies(void)
{
    u8 species[APPRENTICE_SPECIES_COUNT];
    u8 i;

    for (i = 0; i < ARRAY_COUNT(species); i++)
        species[i] = i;

    Shuffle(species, APPRENTICE_SPECIES_COUNT, sizeof(species[0]));

    for (i = 0; i < MULTI_PARTY_SIZE; i++)
        PLAYER_APPRENTICE.speciesIds[i] = ((species[i * 2] & 0xF) << 4) | ((species[i * 2 + 1]) & 0xF);
}

// Pick one of the Apprentice's mons to ask the question about
// Picking a move chooses a random mon, picking a held item is sequential (so that none are repeated)
static u8 GetMonIdForQuestion(u8 questionId, u8 *party, u8 *partySlot)
{
    u8 i, count;
    u8 monId = 0;

    if (questionId == QUESTION_ID_WHICH_MOVE)
    {
        do
        {
            monId = Random() % (MULTI_PARTY_SIZE);
            for (count = 0, i = 0; i < NUM_WHICH_MOVE_QUESTIONS; i++)
            {
                if (gApprenticePartyMovesData->moves[monId][i] != MOVE_NONE)
                    count++;
            }
        } while (count > MULTI_PARTY_SIZE);
    }
    else if (questionId == QUESTION_ID_WHAT_ITEM)
    {
        monId = party[*partySlot];
        (*partySlot)++;
    }

    return monId;
}

// Sets the random order and data for the remaining questions after the initial "choose mon" questions
static void SetRandomQuestionData(void)
{
    u8 questionOrder[APPRENTICE_MAX_QUESTIONS + 1];
    u8 partyOrder[MULTI_PARTY_SIZE];
    u8 partySlot;
    u8 rand;
    u8 i, j;
    u8 id;

    for (i = 0; i < ARRAY_COUNT(partyOrder); i++)
        partyOrder[i] = i;

    Shuffle(partyOrder, MULTI_PARTY_SIZE, sizeof(partyOrder[0]));

    for (i = 0; i < ARRAY_COUNT(questionOrder); i++)
        questionOrder[i] = sQuestionPossibilities[i];

    Shuffle(questionOrder, APPRENTICE_MAX_QUESTIONS + 1, sizeof(questionOrder[0]));

    gApprenticePartyMovesData = AllocZeroed(sizeof(*gApprenticePartyMovesData));
    gApprenticePartyMovesData->moveCounter = 0;
    for (i = 0; i < NUM_WHICH_MOVE_QUESTIONS; i++)
    {
        for (j = 0; j < MULTI_PARTY_SIZE; j++)
            gApprenticePartyMovesData->moveSlots[j][i] = MAX_MON_MOVES;
    }

    partySlot = 0;
    for (i = 0; i < APPRENTICE_MAX_QUESTIONS; i++)
    {
        PLAYER_APPRENTICE.questions[i].questionId = questionOrder[i];
        if (questionOrder[i] != QUESTION_ID_WHICH_FIRST)
        {
            PLAYER_APPRENTICE.questions[i].monId = GetMonIdForQuestion(questionOrder[i], partyOrder, &partySlot);
            id = PLAYER_APPRENTICE.questions[i].monId;
            if (questionOrder[i] == QUESTION_ID_WHICH_MOVE)
            {
                do
                {
                    rand = Random() % MAX_MON_MOVES;
                    for (j = 0; j < gApprenticePartyMovesData->moveCounter + 1; j++)
                    {
                        if (gApprenticePartyMovesData->moveSlots[id][j] == rand)
                            break;
                    }
                } while (j != gApprenticePartyMovesData->moveCounter + 1);

                gApprenticePartyMovesData->moveSlots[id][gApprenticePartyMovesData->moveCounter] = rand;
                PLAYER_APPRENTICE.questions[i].moveSlot = rand;
                PLAYER_APPRENTICE.questions[i].data = GetRandomAlternateMove(PLAYER_APPRENTICE.questions[i].monId);
            }
        }
    }

    FREE_AND_SET_NULL(gApprenticePartyMovesData);
}

#define APPRENTICE_SPECIES_ID(monId) \
    ((monId < MULTI_PARTY_SIZE) ? (PLAYER_APPRENTICE.speciesIds[monId] >> (((PLAYER_APPRENTICE.party >> monId) & 1) << 2) & 0xF) : 0)

#define APPRENTICE_SPECIES_ID_NO_COND(monId, count) \
    monId = ((PLAYER_APPRENTICE.party >> count) & 1); \
    monId = ((PLAYER_APPRENTICE.speciesIds[count]) >> (monId << 2)) & 0xF; \

// Get the second move choice for the "Which move" question
// Unlike the first move choice, this can be either a level up move or a TM/HM move
static u16 GetRandomAlternateMove(u8 monId)
{
    u8 i, j;
    u8 id;
    u8 numLearnsetMoves;
    u16 species;
    const struct LevelUpMove *learnset;
    bool32 needTMs = FALSE;
    u16 move = MOVE_NONE;
    bool32 shouldUseMove;
    u8 level;

    id = APPRENTICE_SPECIES_ID(monId);
    species = gApprentices[PLAYER_APPRENTICE.id].species[id];
    learnset = GetSpeciesLevelUpLearnset(species);
    j = 0;

    if (PLAYER_APPRENTICE.lvlMode == APPRENTICE_LVL_MODE_50)
        level = FRONTIER_MAX_LEVEL_50;
    else // == APPRENTICE_LVL_MODE_OPEN
        level = 60; // Despite being open level, level up moves are only read up to level 60

    for (j = 0; learnset[j].move != LEVEL_UP_MOVE_END; j++)
    {
        if (learnset[j].level > level)
            break;
    }

    numLearnsetMoves = j;
    i = 0;

    // i < 5 here is arbitrary, i isn't used and is only incremented when the selected move isn't valid (determined by the validApprenticeMove value)
    // This while loop contains 3 potential infinite loops, though none of them would occur in the base game
    while (i < 5)
    {
        if (Random() % 2 == 0 || needTMs == TRUE)
        {
            // Get TM move
            // NOTE: Below is an infinite loop if a species that only learns TMs for moves
            //       that are also in its level up learnset is assigned to an Apprentice
            do
            {
                // NOTE: Below is an infinite loop if a species which cannot learn TMs is assigned to an Apprentice
                do
                {
                    id = Random() % (NUM_TECHNICAL_MACHINES + NUM_HIDDEN_MACHINES);
                    shouldUseMove = CanLearnTeachableMove(species, ItemIdToBattleMoveId(ITEM_TM01 + id));
                }
                while (!shouldUseMove);

                move = ItemIdToBattleMoveId(ITEM_TM01 + id);
                shouldUseMove = TRUE;

                if (numLearnsetMoves <= MAX_MON_MOVES)
                    j = 0;
                else
                    j = numLearnsetMoves - MAX_MON_MOVES;

                for (; j < numLearnsetMoves; j++)
                {
                    // Keep looking for TMs until one not in the level up learnset is found
<<<<<<< HEAD
                    if ((learnset[j].move) == moveId)
=======
                    if ((learnset[j] & LEVEL_UP_MOVE_ID) == move)
>>>>>>> baf5be20
                    {
                        shouldUseMove = FALSE;
                        break;
                    }
                }
            } while (shouldUseMove != TRUE);
        }
        else
        {
            if (numLearnsetMoves <= MAX_MON_MOVES)
            {
                needTMs = TRUE;
                continue;
            }
            else
            {
                // Get level up move
                // NOTE: Below is an infinite loop if a mon whose last 4 moves contain
                //       all the moves in the rest of its learnset is assigned to an Apprentice
                do
                {
                    // Get a random move excluding the 4 it would know at max level
                    u8 learnsetId = Random() % (numLearnsetMoves - MAX_MON_MOVES);
<<<<<<< HEAD
                    moveId = learnset[learnsetId].move;
=======
                    move = learnset[learnsetId] & LEVEL_UP_MOVE_ID;
>>>>>>> baf5be20
                    shouldUseMove = TRUE;

                    for (j = numLearnsetMoves - MAX_MON_MOVES; j < numLearnsetMoves; j++)
                    {
                        // Keep looking for moves until one not in the last 4 is found
<<<<<<< HEAD
                        if ((learnset[j].move) == moveId)
=======
                        if ((learnset[j] & LEVEL_UP_MOVE_ID) == move)
>>>>>>> baf5be20
                        {
                            shouldUseMove = FALSE;
                            break;
                        }
                    }
                } while (shouldUseMove != TRUE);
            }
        }

        if (TrySetMove(monId, move))
        {
<<<<<<< HEAD
            if (IsValidApprenticeMove(moveId))
=======
            if (sValidApprenticeMoves[move])
>>>>>>> baf5be20
                break;
            i++;
        }
    }

    gApprenticePartyMovesData->moveCounter++;
    return move;
}

static bool8 TrySetMove(u8 monId, u16 move)
{
    u8 i;

    for (i = 0; i < NUM_WHICH_MOVE_QUESTIONS; i++)
    {
        if (gApprenticePartyMovesData->moves[monId][i] == move)
            return FALSE;
    }

    gApprenticePartyMovesData->moves[monId][gApprenticePartyMovesData->moveCounter] = move;
    return TRUE;
}

static void GetLatestLearnedMoves(u16 species, u16 *moves)
{
    u8 i, j;
    u8 level, numLearnsetMoves;
    const struct LevelUpMove *learnset;

    if (PLAYER_APPRENTICE.lvlMode == APPRENTICE_LVL_MODE_50)
        level = FRONTIER_MAX_LEVEL_50;
    else // == APPRENTICE_LVL_MODE_OPEN
        level = 60;

    learnset = GetSpeciesLevelUpLearnset(species);
    for (i = 0; learnset[i].move != LEVEL_UP_MOVE_END; i++)
    {
        if (learnset[i].level > level)
            break;
    }

    numLearnsetMoves = i;
    if (numLearnsetMoves > MAX_MON_MOVES)
        numLearnsetMoves = MAX_MON_MOVES;

    for (j = 0; j < numLearnsetMoves; j++)
        moves[j] = learnset[(i - 1) - j].move;
}

// Get the level up move or previously suggested move to be the first move choice
// Compare to GetRandomAlternateMove, which gets the move that will be the second choice
static u16 GetDefaultMove(u8 monId, u8 speciesArrayId, u8 moveSlot)
{
    u16 moves[MAX_MON_MOVES];
    u8 i, numQuestions;

    if (PLAYER_APPRENTICE.questionsAnswered < NUM_WHICH_MON_QUESTIONS)
        return MOVE_NONE;

    numQuestions = 0;
    for (i = 0; i < APPRENTICE_MAX_QUESTIONS && PLAYER_APPRENTICE.questions[i].questionId != QUESTION_ID_WIN_SPEECH; i++)
        numQuestions++;

    GetLatestLearnedMoves(gApprentices[PLAYER_APPRENTICE.id].species[speciesArrayId], moves);
    for (i = 0; i < numQuestions && i < CURRENT_QUESTION_NUM; i++)
    {
        if (PLAYER_APPRENTICE.questions[i].questionId == QUESTION_ID_WHICH_MOVE
            && PLAYER_APPRENTICE.questions[i].monId == monId
            && PLAYER_APPRENTICE.questions[i].suggestedChange)
        {
            moves[PLAYER_APPRENTICE.questions[i].moveSlot] = PLAYER_APPRENTICE.questions[i].data;
        }
    }

    return moves[moveSlot];
}

static void SaveApprenticeParty(u8 numQuestions)
{
    struct ApprenticeMon *apprenticeMons[MULTI_PARTY_SIZE];
    u8 i, j;
    u32 speciesTableId;

    for (i = 0; i < MULTI_PARTY_SIZE; i++)
    {
        gSaveBlock2Ptr->apprentices[0].party[i].species = SPECIES_NONE;
        gSaveBlock2Ptr->apprentices[0].party[i].item = ITEM_NONE;
        for (j = 0; j < MAX_MON_MOVES; j++)
            gSaveBlock2Ptr->apprentices[0].party[i].moves[j] = MOVE_NONE;
    }

    // Save party order
    j = PLAYER_APPRENTICE.leadMonId;
    for (i = 0; i < MULTI_PARTY_SIZE; i++)
    {
        apprenticeMons[j] = &gSaveBlock2Ptr->apprentices[0].party[i];
        j = (j + 1) % (MULTI_PARTY_SIZE);
    }

    // Save party species
    for (i = 0; i < MULTI_PARTY_SIZE; i++)
    {
        speciesTableId = APPRENTICE_SPECIES_ID(i);
        apprenticeMons[i]->species = gApprentices[PLAYER_APPRENTICE.id].species[speciesTableId];
        GetLatestLearnedMoves(apprenticeMons[i]->species, apprenticeMons[i]->moves);
    }

    // Update party based on response to held item / move choice questions
    for (i = 0; i < numQuestions; i++)
    {
        u8 questionId = PLAYER_APPRENTICE.questions[i].questionId;
        u8 monId = PLAYER_APPRENTICE.questions[i].monId;
        if (questionId == QUESTION_ID_WHAT_ITEM)
        {
            if (PLAYER_APPRENTICE.questions[i].suggestedChange)
                apprenticeMons[monId]->item = PLAYER_APPRENTICE.questions[i].data;
        }
        else if (questionId == QUESTION_ID_WHICH_MOVE)
        {
            if (PLAYER_APPRENTICE.questions[i].suggestedChange)
            {
                u32 moveSlot = PLAYER_APPRENTICE.questions[i].moveSlot;
                apprenticeMons[monId]->moves[moveSlot] = PLAYER_APPRENTICE.questions[i].data;
            }
        }
    }
}

static void CreateApprenticeMenu(u8 menu)
{
    u8 i;
    u8 windowId;
    const u8 *strings[3];
    u8 count = 2;
    u8 width;
    u8 left;
    u8 top;
    s32 pixelWidth;

    switch (menu)
    {
    case APPRENTICE_ASK_WHICH_LEVEL:
        left = 18;
        top = 8;
        strings[0] = gText_Lv50;
        strings[1] = gText_OpenLevel;
        break;
    case APPRENTICE_ASK_3SPECIES:
        count = MULTI_PARTY_SIZE;
        left = 18;
        top = 6;
        for (i = 0; i < MULTI_PARTY_SIZE; i++)
        {
            u16 species;
            u32 speciesTableId;

            speciesTableId = APPRENTICE_SPECIES_ID(i);
            species =  gApprentices[PLAYER_APPRENTICE.id].species[speciesTableId];
            strings[i] = GetSpeciesName(species);
        }
        break;
    case APPRENTICE_ASK_2SPECIES:
        left = 18;
        top = 8;
        if (PLAYER_APPRENTICE.questionsAnswered >= NUM_WHICH_MON_QUESTIONS)
            return;
        strings[1] = GetSpeciesName(gApprenticeQuestionData->altSpeciesId);
        strings[0] = GetSpeciesName(gApprenticeQuestionData->speciesId);
        break;
    case APPRENTICE_ASK_MOVES:
        left = 17;
        top = 8;
<<<<<<< HEAD
        strings[0] = GetMoveName(gApprenticeQuestionData->moveId1);
        strings[1] = GetMoveName(gApprenticeQuestionData->moveId2);
=======
        strings[0] = gMoveNames[gApprenticeQuestionData->move1];
        strings[1] = gMoveNames[gApprenticeQuestionData->move2];
>>>>>>> baf5be20
        break;
    case APPRENTICE_ASK_GIVE:
        left = 18;
        top = 8;
        strings[0] = gText_Give;
        strings[1] = gText_NoNeed;
        break;
    case APPRENTICE_ASK_YES_NO:
        left = 20;
        top = 8;
        strings[0] = gText_Yes;
        strings[1] = gText_No;
        break;
    default:
        left = 0;
        top = 0;
#ifdef UBFIX
        return;
#endif
        break;
    }

    pixelWidth = 0;
    for (i = 0; i < count; i++)
    {
        s32 width = GetStringWidth(FONT_NORMAL, strings[i], 0);
        if (width > pixelWidth)
            pixelWidth = width;
    }

    width = ConvertPixelWidthToTileWidth(pixelWidth);
    left = ScriptMenu_AdjustLeftCoordFromWidth(left, width);
    windowId = CreateAndShowWindow(left, top, width, count * 2);
    SetStandardWindowBorderStyle(windowId, FALSE);

    for (i = 0; i < count; i++)
        AddTextPrinterParameterized(windowId, FONT_NORMAL, strings[i], 8, (i * 16) + 1, TEXT_SKIP_DRAW, NULL);

    InitMenuInUpperLeftCornerNormal(windowId, count, 0);
    CreateChooseAnswerTask(TRUE, count, windowId);
}

#define tNoBButton data[4]
#define tWrapAround data[5]
#define tWindowId data[6]

static void Task_ChooseAnswer(u8 taskId)
{
    s8 input;
    s16 *data = gTasks[taskId].data;

    if (!tWrapAround)
        input = Menu_ProcessInputNoWrap();
    else
        input = Menu_ProcessInput();

    switch (input)
    {
    case MENU_NOTHING_CHOSEN:
        return;
    case MENU_B_PRESSED:
        // Only ever true. Answering Apprentice questions is required.
        if (tNoBButton)
            return;

        PlaySE(SE_SELECT);
        gSpecialVar_Result = MULTI_B_PRESSED;
        break;
    default:
        gSpecialVar_Result = input;
        break;
    }

    RemoveAndHideWindow(tWindowId);
    DestroyTask(taskId);
    ScriptContext_Enable();
}

static u8 CreateAndShowWindow(u8 left, u8 top, u8 width, u8 height)
{
    u8 windowId;
    struct WindowTemplate winTemplate = CreateWindowTemplate(0, left + 1, top + 1, width, height, 15, 100);

    windowId = AddWindow(&winTemplate);
    PutWindowTilemap(windowId);
    CopyWindowToVram(windowId, COPYWIN_FULL);
    return windowId;
}

static void RemoveAndHideWindow(u8 windowId)
{
    ClearStdWindowAndFrameToTransparent(windowId, TRUE);
    RemoveWindow(windowId);
}

static void CreateChooseAnswerTask(bool8 noBButton, u8 answers, u8 windowId)
{
    u8 taskId = CreateTask(Task_ChooseAnswer, 80);
    gTasks[taskId].tNoBButton = noBButton;

    if (answers > 3)
        gTasks[taskId].tWrapAround = TRUE;
    else
        gTasks[taskId].tWrapAround = FALSE;

    gTasks[taskId].tWindowId = windowId;
}

#undef tNoBButton
#undef tWrapAround
#undef tWindowId

void CallApprenticeFunction(void)
{
    sApprenticeFunctions[gSpecialVar_0x8004]();
}

static void Script_ResetPlayerApprentice(void)
{
    u8 i;

    SetApprenticeId();
    PLAYER_APPRENTICE.lvlMode = 0;
    PLAYER_APPRENTICE.questionsAnswered = 0;
    PLAYER_APPRENTICE.leadMonId = 0;
    PLAYER_APPRENTICE.party = 0;

    for (i = 0; i < MULTI_PARTY_SIZE; i++)
        PLAYER_APPRENTICE.speciesIds[i] = 0;

    for (i = 0; i < APPRENTICE_MAX_QUESTIONS; i++)
    {
        PLAYER_APPRENTICE.questions[i].questionId = 0;
        PLAYER_APPRENTICE.questions[i].monId = 0;
        PLAYER_APPRENTICE.questions[i].moveSlot = 0;
        PLAYER_APPRENTICE.questions[i].suggestedChange = 0;
        PLAYER_APPRENTICE.questions[i].data = 0;
    }
}

static void Script_GivenApprenticeLvlMode(void)
{
    if (!GivenApprenticeLvlMode())
        gSpecialVar_Result = FALSE;
    else
        gSpecialVar_Result = TRUE;
}

// VAR_0x8005 is 1 + the selection value from the multichoice APPRENTICE_ASK_WHICH_LEVEL
// i.e. APPRENTICE_LVL_MODE_50 or APPRENTICE_LVL_MODE_OPEN
static void Script_SetApprenticeLvlMode(void)
{
    SetPlayersApprenticeLvlMode(gSpecialVar_0x8005);
}

// Never called, APPRENTICE_FUNC_SET_ID is unused
static void Script_SetApprenticeId(void)
{
    SetApprenticeId();
}

static void Script_SetRandomQuestionData(void)
{
    SetRandomQuestionData();
}

static void IncrementQuestionsAnswered(void)
{
    PLAYER_APPRENTICE.questionsAnswered++;
}

// The first 3 questions answered after meeting the Apprentice are always selecting party mons
//  after which this is never called
static void GetNumApprenticePartyMonsAssigned(void)
{
    gSpecialVar_Result = PLAYER_APPRENTICE.questionsAnswered;
}

// Never called, APPRENTICE_FUNC_IS_FINAL_QUESTION is unused
static void IsFinalQuestion(void)
{
    s32 questionNum = CURRENT_QUESTION_NUM;

    if (questionNum < 0)
    {
        // Not finished asking initial questions
        gSpecialVar_Result = FALSE;
    }
    else
    {
        if (questionNum > APPRENTICE_MAX_QUESTIONS - 1)
            gSpecialVar_Result = TRUE;

        if (PLAYER_APPRENTICE.questions[questionNum].questionId == QUESTION_ID_WIN_SPEECH)
            gSpecialVar_Result = TRUE;
        else
            gSpecialVar_Result = FALSE;
    }
}

static void Script_CreateApprenticeMenu(void)
{
    CreateApprenticeMenu(gSpecialVar_0x8005);
}

static void Task_WaitForPrintingMessage(u8 taskId)
{
    if (!RunTextPrintersAndIsPrinter0Active())
    {
        DestroyTask(taskId);
        if (gSpecialVar_0x8005)
            ExecuteFuncAfterButtonPress(ScriptContext_Enable);
        else
            ScriptContext_Enable();
    }
}

static void PrintApprenticeMessage(void)
{
    const u8 *string;

    if (gSpecialVar_0x8006 == APPRENTICE_MSG_WHICH_MON)
    {
        string = sApprenticeWhichMonTexts[PLAYER_APPRENTICE.id][0];
    }
    else if (gSpecialVar_0x8006 == APPRENTICE_MSG_THANKS_MON)
    {
        string = sApprenticeWhichMonTexts[PLAYER_APPRENTICE.id][1];
    }
    else if (gSpecialVar_0x8006 == APPRENTICE_MSG_WHICH_MOVE)
    {
        string = sApprenticeWhichMoveTexts[PLAYER_APPRENTICE.id][0];
    }
    else if (gSpecialVar_0x8006 == APPRENTICE_MSG_THANKS_MOVE)
    {
        string = sApprenticeWhichMoveTexts[PLAYER_APPRENTICE.id][1];
    }
    else if (gSpecialVar_0x8006 == APPRENTICE_MSG_WHICH_MON_FIRST)
    {
        string = sApprenticeWhichMonFirstTexts[PLAYER_APPRENTICE.id][0];
    }
    else if (gSpecialVar_0x8006 == APPRENTICE_MSG_THANKS_MON_FIRST)
    {
        string = sApprenticeWhichMonFirstTexts[PLAYER_APPRENTICE.id][1];
    }
    else if (gSpecialVar_0x8006 == APPRENTICE_MSG_WHAT_HELD_ITEM)
    {
        string = sApprenticeHeldItemTexts[PLAYER_APPRENTICE.id][0];
    }
    else if (gSpecialVar_0x8006 == APPRENTICE_MSG_PICK_WIN_SPEECH)
    {
        string = sApprenticePickWinSpeechTexts[PLAYER_APPRENTICE.id][0];
    }
    else if (gSpecialVar_0x8006 == APPRENTICE_MSG_THANKS_HELD_ITEM)
    {
        string = sApprenticeHeldItemTexts[PLAYER_APPRENTICE.id][3];
    }
    else if (gSpecialVar_0x8006 == APPRENTICE_MSG_HOLD_NOTHING)
    {
        string = sApprenticeHeldItemTexts[PLAYER_APPRENTICE.id][1];
    }
    else if (gSpecialVar_0x8006 == APPRENTICE_MSG_ITEM_ALREADY_SUGGESTED)
    {
        string = sApprenticeHeldItemTexts[PLAYER_APPRENTICE.id][4];
    }
    else if (gSpecialVar_0x8006 == APPRENTICE_MSG_THANKS_NO_HELD_ITEM)
    {
        string = sApprenticeHeldItemTexts[PLAYER_APPRENTICE.id][2];
    }
    else if (gSpecialVar_0x8006 == APPRENTICE_MSG_THANKS_WIN_SPEECH)
    {
        string = sApprenticePickWinSpeechTexts[PLAYER_APPRENTICE.id][1];
    }
    else if (gSpecialVar_0x8006 == APPRENTICE_MSG_PLEASE_TEACH)
    {
        string = sApprenticeFirstMeetingTexts[PLAYER_APPRENTICE.id][0];
    }
    else if (gSpecialVar_0x8006 == APPRENTICE_MSG_REJECT)
    {
        string = sApprenticeFirstMeetingTexts[PLAYER_APPRENTICE.id][1];
    }
    else if (gSpecialVar_0x8006 == APPRENTICE_MSG_WHICH_LVL_MODE)
    {
        string = sApprenticeFirstMeetingTexts[PLAYER_APPRENTICE.id][2];
    }
    else if (gSpecialVar_0x8006 == APPRENTICE_MSG_THANKS_LVL_MODE)
    {
        string = sApprenticeFirstMeetingTexts[PLAYER_APPRENTICE.id][3];
    }
    else
    {
        ScriptContext_Enable();
        return;
    }

    StringExpandPlaceholders(gStringVar4, string);
    AddTextPrinterForMessage(TRUE);
    CreateTask(Task_WaitForPrintingMessage, 1);
}

static void Script_PrintApprenticeMessage(void)
{
    LockPlayerFieldControls();
    FreezeObjectEvents();
    PlayerFreeze();
    StopPlayerAvatar();
    DrawDialogueFrame(0, TRUE);
    PrintApprenticeMessage();
}

static void ApprenticeGetQuestion(void)
{
    if (PLAYER_APPRENTICE.questionsAnswered < NUM_WHICH_MON_QUESTIONS)
    {
        gSpecialVar_Result = APPRENTICE_QUESTION_WHICH_MON;
    }
    else if (PLAYER_APPRENTICE.questionsAnswered > (APPRENTICE_MAX_QUESTIONS + NUM_WHICH_MON_QUESTIONS - 1))
    {
        gSpecialVar_Result = APPRENTICE_QUESTION_WIN_SPEECH;
    }
    else
    {
        s32 id = CURRENT_QUESTION_NUM;
        switch (PLAYER_APPRENTICE.questions[id].questionId)
        {
        case QUESTION_ID_WHAT_ITEM:
            gSpecialVar_Result = APPRENTICE_QUESTION_WHAT_ITEM;
            break;
        case QUESTION_ID_WHICH_MOVE:
            gSpecialVar_Result = APPRENTICE_QUESTION_WHICH_MOVE;
            break;
        case QUESTION_ID_WHICH_FIRST:
            gSpecialVar_Result = APPRENTICE_QUESTION_WHICH_FIRST;
            break;
        default:
      //case QUESTION_ID_WIN_SPEECH:
            gSpecialVar_Result = APPRENTICE_QUESTION_WIN_SPEECH;
            break;
        }
    }
}

// gSpecialVar_0x8005 is 0 or 1 for the mon selection (0 is already on the team)
// gSpecialVar_0x8006 is 0-2 for the number of party mons selected so far
static void SetApprenticePartyMon(void)
{
    if (gSpecialVar_0x8005)
    {
        u8 partySlot = gSpecialVar_0x8006;
        PLAYER_APPRENTICE.party |= 1 << partySlot;
    }
}

// gSpecialVar_0x8005 is 0 or 1 for the move selection
// Selection 0 is implicitly the default move assigned
static void SetApprenticeMonMove(void)
{
    if (PLAYER_APPRENTICE.questionsAnswered >= NUM_WHICH_MON_QUESTIONS)
    {
        u8 id = CURRENT_QUESTION_NUM;
        if (gSpecialVar_0x8005)
            PLAYER_APPRENTICE.questions[id].suggestedChange = TRUE;
        else
            PLAYER_APPRENTICE.questions[id].suggestedChange = FALSE;
    }
}

static void InitQuestionData(void)
{
    u8 i;
    u8 count = 0;
    u8 id1, id2;

    for (i = 0; i < APPRENTICE_MAX_QUESTIONS && (PLAYER_APPRENTICE.questions[i].questionId != QUESTION_ID_WIN_SPEECH); count++, i++)
        ;

    gApprenticeQuestionData = AllocZeroed(sizeof(*gApprenticeQuestionData));
    if (gSpecialVar_0x8005 == APPRENTICE_QUESTION_WHICH_MON)
    {
        if (PLAYER_APPRENTICE.questionsAnswered < NUM_WHICH_MON_QUESTIONS)
        {
            // For the first MULTI_PARTY_SIZE (3) questions, a mon is asked to be selected for the Apprentice's party
            id1 = PLAYER_APPRENTICE.speciesIds[PLAYER_APPRENTICE.questionsAnswered] >> 4;
            gApprenticeQuestionData->altSpeciesId = gApprentices[PLAYER_APPRENTICE.id].species[id1];

            id2 = PLAYER_APPRENTICE.speciesIds[PLAYER_APPRENTICE.questionsAnswered] & 0xF;
            gApprenticeQuestionData->speciesId = gApprentices[PLAYER_APPRENTICE.id].species[id2];
        }
    }
    else if (gSpecialVar_0x8005 == APPRENTICE_QUESTION_WHICH_MOVE)
    {
        if (PLAYER_APPRENTICE.questionsAnswered >= NUM_WHICH_MON_QUESTIONS
            && PLAYER_APPRENTICE.questionsAnswered < count + NUM_WHICH_MON_QUESTIONS
            && PLAYER_APPRENTICE.questions[CURRENT_QUESTION_NUM].questionId == QUESTION_ID_WHICH_MOVE)
        {
            // count re-used as monId
            count = PLAYER_APPRENTICE.questions[CURRENT_QUESTION_NUM].monId;
            APPRENTICE_SPECIES_ID_NO_COND(id1, count);
            gApprenticeQuestionData->speciesId = gApprentices[PLAYER_APPRENTICE.id].species[id1];
            gApprenticeQuestionData->move1 = GetDefaultMove(count, id1, PLAYER_APPRENTICE.questions[CURRENT_QUESTION_NUM].moveSlot);
            gApprenticeQuestionData->move2 = PLAYER_APPRENTICE.questions[CURRENT_QUESTION_NUM].data;
        }
    }
    else if (gSpecialVar_0x8005 == APPRENTICE_QUESTION_WHAT_ITEM)
    {
        if (PLAYER_APPRENTICE.questionsAnswered >= NUM_WHICH_MON_QUESTIONS
            && PLAYER_APPRENTICE.questionsAnswered < count + NUM_WHICH_MON_QUESTIONS
            && PLAYER_APPRENTICE.questions[CURRENT_QUESTION_NUM].questionId == QUESTION_ID_WHAT_ITEM)
        {
            // count re-used as monId
            count = PLAYER_APPRENTICE.questions[CURRENT_QUESTION_NUM].monId;
            APPRENTICE_SPECIES_ID_NO_COND(id2, count);
            gApprenticeQuestionData->speciesId = gApprentices[PLAYER_APPRENTICE.id].species[id2];
        }
    }
}

static void FreeQuestionData(void)
{
    FREE_AND_SET_NULL(gApprenticeQuestionData);
}

static void ApprenticeBufferString(void)
{
    u8 *stringDst;
    u8 text[16];
    u32 speciesArrayId;

    switch (gSpecialVar_0x8005)
    {
    case 0:
        stringDst = gStringVar1;
        break;
    case 1:
        stringDst = gStringVar2;
        break;
    case 2:
        stringDst = gStringVar3;
        break;
    default:
        return;
    }

    switch (gSpecialVar_0x8006)
    {
    case APPRENTICE_BUFF_SPECIES1:
        StringCopy(stringDst, GetSpeciesName(gApprenticeQuestionData->speciesId));
        break;
    case APPRENTICE_BUFF_SPECIES2:
        StringCopy(stringDst, GetSpeciesName(gApprenticeQuestionData->altSpeciesId));
        break;
    case APPRENTICE_BUFF_SPECIES3:
        StringCopy(stringDst, GetSpeciesName(gApprenticeQuestionData->speciesId));
        break;
    case APPRENTICE_BUFF_MOVE1:
<<<<<<< HEAD
        StringCopy(stringDst, GetMoveName(gApprenticeQuestionData->moveId1));
        break;
    case APPRENTICE_BUFF_MOVE2:
        StringCopy(stringDst, GetMoveName(gApprenticeQuestionData->moveId2));
=======
        StringCopy(stringDst, gMoveNames[gApprenticeQuestionData->move1]);
        break;
    case APPRENTICE_BUFF_MOVE2:
        StringCopy(stringDst, gMoveNames[gApprenticeQuestionData->move2]);
>>>>>>> baf5be20
        break;
    case APPRENTICE_BUFF_ITEM:
        StringCopy(stringDst, ItemId_GetName(PLAYER_APPRENTICE.questions[CURRENT_QUESTION_NUM].data));
        break;
    case APPRENTICE_BUFF_NAME:
        TVShowConvertInternationalString(text, GetApprenticeNameInLanguage(PLAYER_APPRENTICE.id, GAME_LANGUAGE), GAME_LANGUAGE);
        StringCopy(stringDst, text);
        break;
    case APPRENTICE_BUFF_LEVEL:
        if (PLAYER_APPRENTICE.lvlMode == APPRENTICE_LVL_MODE_50)
            StringCopy(stringDst, gText_Lv50);
        else // == APPRENTICE_LVL_MODE_OPEN
            StringCopy(stringDst, gText_OpenLevel);
        break;
    case APPRENTICE_BUFF_WIN_SPEECH:
        FrontierSpeechToString(gSaveBlock2Ptr->apprentices[0].speechWon);
        StringCopy(stringDst, gStringVar4);
        break;
    case APPRENTICE_BUFF_LEAD_MON_SPECIES:
        speciesArrayId = APPRENTICE_SPECIES_ID(PLAYER_APPRENTICE.leadMonId);
        StringCopy(stringDst, GetSpeciesName(gApprentices[PLAYER_APPRENTICE.id].species[speciesArrayId]));
        break;
    }
}

static void SetLeadApprenticeMon(void)
{
    PLAYER_APPRENTICE.leadMonId = gSpecialVar_0x8005;
}

static void Script_ApprenticeOpenBagMenu(void)
{
    ApprenticeOpenBagMenu();
}

static void TrySetApprenticeHeldItem(void)
{
    u8 i, j;
    u8 count;

    if (PLAYER_APPRENTICE.questionsAnswered < NUM_WHICH_MON_QUESTIONS)
        return;

    count = 0;
    for (j = 0; j < APPRENTICE_MAX_QUESTIONS; j++)
    {
        if (PLAYER_APPRENTICE.questions[j].questionId == QUESTION_ID_WIN_SPEECH)
            break;
        count++;
    }

    // Make sure the item hasn't already been suggested in previous questions
    for (i = 0; i < count; i++)
    {
        if (i >= CURRENT_QUESTION_NUM)
            break;
        if (PLAYER_APPRENTICE.questions[i].questionId != QUESTION_ID_WHAT_ITEM ||
            PLAYER_APPRENTICE.questions[i].suggestedChange == 0)
            continue;
        if (PLAYER_APPRENTICE.questions[i].data == gSpecialVar_0x8005)
        {
            PLAYER_APPRENTICE.questions[CURRENT_QUESTION_NUM].suggestedChange = FALSE;
            PLAYER_APPRENTICE.questions[CURRENT_QUESTION_NUM].data = gSpecialVar_0x8005;
            gSpecialVar_Result = FALSE;
            return;
        }
    }

    PLAYER_APPRENTICE.questions[CURRENT_QUESTION_NUM].suggestedChange = TRUE;
    PLAYER_APPRENTICE.questions[CURRENT_QUESTION_NUM].data = gSpecialVar_0x8005;
    gSpecialVar_Result = TRUE;
}

static void ShiftSavedApprentices(void)
{
    s32 i;
    s32 apprenticeNum;
    s32 apprenticeIdx;

    if (gSaveBlock2Ptr->apprentices[0].playerName[0] == EOS)
        return;

    for (i = 0; i < APPRENTICE_COUNT - 1; i++)
    {
        if (gSaveBlock2Ptr->apprentices[i + 1].playerName[0] == EOS)
        {
            gSaveBlock2Ptr->apprentices[i + 1] = gSaveBlock2Ptr->apprentices[0];
            return;
        }
    }

    apprenticeNum = 0xFFFF;
    apprenticeIdx = -1;
    for (i = 1; i < APPRENTICE_COUNT; i++)
    {
        if (GetTrainerId(gSaveBlock2Ptr->apprentices[i].playerId) == GetTrainerId(gSaveBlock2Ptr->playerTrainerId)
            && gSaveBlock2Ptr->apprentices[i].number < apprenticeNum)
        {
            apprenticeNum = gSaveBlock2Ptr->apprentices[i].number;
            apprenticeIdx = i;
        }
    }

    if (apprenticeIdx > 0)
        gSaveBlock2Ptr->apprentices[apprenticeIdx] = gSaveBlock2Ptr->apprentices[0];
}

// Apprentice is always saved in the first slot. Pre-existing Apprentices are moved by ShiftSavedApprentices
static void SaveApprentice(void)
{
    u8 i;

    gSaveBlock2Ptr->apprentices[0].id = PLAYER_APPRENTICE.id;
    gSaveBlock2Ptr->apprentices[0].lvlMode = PLAYER_APPRENTICE.lvlMode;

    // Count questions asked until the final (win speech) question was reached
    for (i = 0; i < APPRENTICE_MAX_QUESTIONS && (PLAYER_APPRENTICE.questions[i].questionId != QUESTION_ID_WIN_SPEECH); i++)
        ;

    gSaveBlock2Ptr->apprentices[0].numQuestions = i;
    if (gSaveBlock2Ptr->apprentices[0].number < 255)
        gSaveBlock2Ptr->apprentices[0].number++;

    SaveApprenticeParty(gSaveBlock2Ptr->apprentices[0].numQuestions);
    for (i = 0; i < TRAINER_ID_LENGTH; i++)
        gSaveBlock2Ptr->apprentices[0].playerId[i] = gSaveBlock2Ptr->playerTrainerId[i];

    StringCopy(gSaveBlock2Ptr->apprentices[0].playerName, gSaveBlock2Ptr->playerName);
    gSaveBlock2Ptr->apprentices[0].language = gGameLanguage;
    CalcApprenticeChecksum(&gSaveBlock2Ptr->apprentices[0]);
}

// Never called, APPRENTICE_FUNC_SET_GFX_SAVED is unused
static void SetSavedApprenticeTrainerGfxId(void)
{
    u8 i;
    u8 objectEventGfxId;
    u8 class = gApprentices[gSaveBlock2Ptr->apprentices[0].id].facilityClass;

    for (i = 0; i < ARRAY_COUNT(gTowerMaleFacilityClasses) && gTowerMaleFacilityClasses[i] != class; i++)
        ;
    if (i != ARRAY_COUNT(gTowerMaleFacilityClasses))
    {
        objectEventGfxId = gTowerMaleTrainerGfxIds[i];
        VarSet(VAR_OBJ_GFX_ID_0, objectEventGfxId);
        return;
    }

    for (i = 0; i < ARRAY_COUNT(gTowerFemaleFacilityClasses) && gTowerFemaleFacilityClasses[i] != class; i++)
        ;
    if (i != ARRAY_COUNT(gTowerFemaleFacilityClasses))
    {
        objectEventGfxId = gTowerFemaleTrainerGfxIds[i];
        VarSet(VAR_OBJ_GFX_ID_0, objectEventGfxId);
    }
}

static void SetPlayerApprenticeTrainerGfxId(void)
{
    u8 i;
    u8 objectEventGfxId;
    u8 class = gApprentices[PLAYER_APPRENTICE.id].facilityClass;

    for (i = 0; i < ARRAY_COUNT(gTowerMaleFacilityClasses) && gTowerMaleFacilityClasses[i] != class; i++)
        ;
    if (i != ARRAY_COUNT(gTowerMaleFacilityClasses))
    {
        objectEventGfxId = gTowerMaleTrainerGfxIds[i];
        VarSet(VAR_OBJ_GFX_ID_0, objectEventGfxId);
        return;
    }

    for (i = 0; i < ARRAY_COUNT(gTowerFemaleFacilityClasses) && gTowerFemaleFacilityClasses[i] != class; i++)
        ;
    if (i != ARRAY_COUNT(gTowerFemaleFacilityClasses))
    {
        objectEventGfxId = gTowerFemaleTrainerGfxIds[i];
        VarSet(VAR_OBJ_GFX_ID_0, objectEventGfxId);
    }
}

// Both of the below functions may have been dummied / used for debug
// In all cases theres a conditional for VAR_0x8004 right after the call to these functions
static void GetShouldCheckApprenticeGone(void)
{
    gSpecialVar_0x8004 = TRUE;
}

static void GetShouldApprenticeLeave(void)
{
    gSpecialVar_0x8004 = TRUE;
}

const u8 *GetApprenticeNameInLanguage(u32 apprenticeId, s32 language)
{
    const struct ApprenticeTrainer *apprentice = &gApprentices[apprenticeId];

    switch (language)
    {
    case LANGUAGE_JAPANESE:
        return apprentice->name[0];
    case LANGUAGE_ENGLISH:
        return apprentice->name[1];
    case LANGUAGE_FRENCH:
        return apprentice->name[2];
    case LANGUAGE_ITALIAN:
        return apprentice->name[3];
    case LANGUAGE_GERMAN:
        return apprentice->name[4];
    case LANGUAGE_SPANISH:
    default:
        return apprentice->name[5];
    }
}

static void UNUSED Task_SwitchToFollowupFuncAfterButtonPress(u8 taskId)
{
    if (JOY_NEW(A_BUTTON) || JOY_NEW(B_BUTTON))
        SwitchTaskToFollowupFunc(taskId);
}

static void Task_ExecuteFuncAfterButtonPress(u8 taskId)
{
    if (JOY_NEW(A_BUTTON) || JOY_NEW(B_BUTTON))
    {
        gApprenticeFunc = (void *)(u32)(((u16)gTasks[taskId].data[0] | (gTasks[taskId].data[1] << 16)));
        gApprenticeFunc();
        DestroyTask(taskId);
    }
}

static void ExecuteFuncAfterButtonPress(void (*func)(void))
{
    u8 taskId = CreateTask(Task_ExecuteFuncAfterButtonPress, 1);
    gTasks[taskId].data[0] = (u32)(func);
    gTasks[taskId].data[1] = (u32)(func) >> 16;
}

static void UNUSED ExecuteFollowupFuncAfterButtonPress(TaskFunc task)
{
    u8 taskId = CreateTask(Task_SwitchToFollowupFuncAfterButtonPress, 1);
    SetTaskFuncWithFollowupFunc(taskId, Task_SwitchToFollowupFuncAfterButtonPress, task);
}<|MERGE_RESOLUTION|>--- conflicted
+++ resolved
@@ -369,11 +369,7 @@
                 for (; j < numLearnsetMoves; j++)
                 {
                     // Keep looking for TMs until one not in the level up learnset is found
-<<<<<<< HEAD
-                    if ((learnset[j].move) == moveId)
-=======
-                    if ((learnset[j] & LEVEL_UP_MOVE_ID) == move)
->>>>>>> baf5be20
+                    if ((learnset[j].move) == move)
                     {
                         shouldUseMove = FALSE;
                         break;
@@ -397,21 +393,13 @@
                 {
                     // Get a random move excluding the 4 it would know at max level
                     u8 learnsetId = Random() % (numLearnsetMoves - MAX_MON_MOVES);
-<<<<<<< HEAD
-                    moveId = learnset[learnsetId].move;
-=======
-                    move = learnset[learnsetId] & LEVEL_UP_MOVE_ID;
->>>>>>> baf5be20
+                    move = learnset[learnsetId].move;
                     shouldUseMove = TRUE;
 
                     for (j = numLearnsetMoves - MAX_MON_MOVES; j < numLearnsetMoves; j++)
                     {
                         // Keep looking for moves until one not in the last 4 is found
-<<<<<<< HEAD
-                        if ((learnset[j].move) == moveId)
-=======
-                        if ((learnset[j] & LEVEL_UP_MOVE_ID) == move)
->>>>>>> baf5be20
+                        if ((learnset[j].move) == move)
                         {
                             shouldUseMove = FALSE;
                             break;
@@ -423,11 +411,7 @@
 
         if (TrySetMove(monId, move))
         {
-<<<<<<< HEAD
-            if (IsValidApprenticeMove(moveId))
-=======
-            if (sValidApprenticeMoves[move])
->>>>>>> baf5be20
+            if (IsValidApprenticeMove(move))
                 break;
             i++;
         }
@@ -600,13 +584,8 @@
     case APPRENTICE_ASK_MOVES:
         left = 17;
         top = 8;
-<<<<<<< HEAD
-        strings[0] = GetMoveName(gApprenticeQuestionData->moveId1);
-        strings[1] = GetMoveName(gApprenticeQuestionData->moveId2);
-=======
-        strings[0] = gMoveNames[gApprenticeQuestionData->move1];
-        strings[1] = gMoveNames[gApprenticeQuestionData->move2];
->>>>>>> baf5be20
+        strings[0] = GetMoveName(gApprenticeQuestionData->move1);
+        strings[1] = GetMoveName(gApprenticeQuestionData->move2);
         break;
     case APPRENTICE_ASK_GIVE:
         left = 18;
@@ -1062,17 +1041,10 @@
         StringCopy(stringDst, GetSpeciesName(gApprenticeQuestionData->speciesId));
         break;
     case APPRENTICE_BUFF_MOVE1:
-<<<<<<< HEAD
-        StringCopy(stringDst, GetMoveName(gApprenticeQuestionData->moveId1));
+        StringCopy(stringDst, GetMoveName(gApprenticeQuestionData->move1));
         break;
     case APPRENTICE_BUFF_MOVE2:
-        StringCopy(stringDst, GetMoveName(gApprenticeQuestionData->moveId2));
-=======
-        StringCopy(stringDst, gMoveNames[gApprenticeQuestionData->move1]);
-        break;
-    case APPRENTICE_BUFF_MOVE2:
-        StringCopy(stringDst, gMoveNames[gApprenticeQuestionData->move2]);
->>>>>>> baf5be20
+        StringCopy(stringDst, GetMoveName(gApprenticeQuestionData->move2));
         break;
     case APPRENTICE_BUFF_ITEM:
         StringCopy(stringDst, ItemId_GetName(PLAYER_APPRENTICE.questions[CURRENT_QUESTION_NUM].data));
