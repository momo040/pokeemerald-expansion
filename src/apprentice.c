--- conflicted
+++ resolved
@@ -49,7 +49,7 @@
  * - Asking which move a mon should use, which they will ask at most 5 times
  * - Asking what held item to give to a mon, which they will ask at most 3 times (once for each mon)
  * - Asking what they should say when they win a battle, which will always be their final question before departing
- * 
+ *
  * ## After departing
  * After telling them what they should say when they win a battle they will leave the lobby for a final time
  * They will then be replaced by a new random Apprentice (they can repeat)
@@ -275,7 +275,7 @@
 
     for (i = 0; i < ARRAY_COUNT(questionOrder); i++)
         questionOrder[i] = sQuestionPossibilities[i];
-    
+
     // Shuffle the questions an arbitrary 50 times
     for (i = 0; i < 50; i++)
     {
@@ -343,17 +343,10 @@
     u8 id;
     u8 numLearnsetMoves;
     u16 species;
-<<<<<<< HEAD
     const struct LevelUpMove *learnset;
-    bool32 var_24 = FALSE;
-    u16 moveId = 0;
-    bool32 valid;
-=======
-    const u16 *learnset;
     bool32 needTMs = FALSE;
     u16 moveId = MOVE_NONE;
     bool32 shouldUseMove;
->>>>>>> 809811e7
     u8 level;
 
     if (monId < MULTI_PARTY_SIZE)
@@ -375,15 +368,9 @@
     else // == APPRENTICE_LVL_MODE_OPEN
         level = 60;
 
-<<<<<<< HEAD
-    for (j = 0; learnset[j].move != 0xFFFF; j++)
+    for (j = 0; learnset[j].move != LEVEL_UP_END; j++)
     {
         if (learnset[j].level > level)
-=======
-    for (j = 0; learnset[j] != LEVEL_UP_END; j++)
-    {
-        if ((learnset[j] & LEVEL_UP_MOVE_LV) > (level << 9))
->>>>>>> 809811e7
             break;
     }
 
@@ -419,12 +406,8 @@
 
                 for (; j < numLearnsetMoves; j++)
                 {
-<<<<<<< HEAD
+                    // Keep looking for TMs until one not in the level up learnset is found
                     if ((learnset[j].move) == moveId)
-=======
-                    // Keep looking for TMs until one not in the level up learnset is found
-                    if ((learnset[j] & LEVEL_UP_MOVE_ID) == moveId)
->>>>>>> 809811e7
                     {
                         shouldUseMove = FALSE;
                         break;
@@ -446,24 +429,15 @@
                 //       all the moves in the rest of its learnset is assigned to an Apprentice
                 do
                 {
-<<<<<<< HEAD
-                    u8 learnsetId = Random() % (knownMovesCount - 4);
-                    moveId = learnset[learnsetId].move;
-                    valid = TRUE;
-                    for (j = knownMovesCount - MAX_MON_MOVES; j < knownMovesCount; j++)
-                    {
-                        if ((learnset[j].move) == moveId)
-=======
                     // Get a random move excluding the 4 it would know at max level
                     u8 learnsetId = Random() % (numLearnsetMoves - MAX_MON_MOVES);
-                    moveId = learnset[learnsetId] & LEVEL_UP_MOVE_ID;
+                    moveId = learnset[learnsetId].move;
                     shouldUseMove = TRUE;
 
                     for (j = numLearnsetMoves - MAX_MON_MOVES; j < numLearnsetMoves; j++)
                     {
                         // Keep looking for moves until one not in the last 4 is found
-                        if ((learnset[j] & LEVEL_UP_MOVE_ID) == moveId)
->>>>>>> 809811e7
+                        if ((learnset[j].move) == moveId)
                         {
                             shouldUseMove = FALSE;
                             break;
@@ -502,13 +476,8 @@
 static void GetLatestLearnedMoves(u16 species, u16 *moves)
 {
     u8 i, j;
-<<<<<<< HEAD
-    u8 level, knownMovesCount;
+    u8 level, numLearnsetMoves;
     const struct LevelUpMove *learnset;
-=======
-    u8 level, numLearnsetMoves;
-    const u16 *learnset;
->>>>>>> 809811e7
 
     if (PLAYER_APPRENTICE.lvlMode == APPRENTICE_LVL_MODE_50)
         level = 50;
@@ -516,15 +485,9 @@
         level = 60;
 
     learnset = gLevelUpLearnsets[species];
-<<<<<<< HEAD
-    for (i = 0; learnset[i].move != 0xFFFF; i++)
-    {
-        if ((learnset[i].level) > (level))
-=======
-    for (i = 0; learnset[i] != LEVEL_UP_END; i++)
-    {
-        if ((learnset[i] & LEVEL_UP_MOVE_LV) > (level << 9))
->>>>>>> 809811e7
+    for (i = 0; learnset[i].move != LEVEL_UP_END; i++)
+    {
+        if (learnset[i].level > level)
             break;
     }
 
@@ -532,13 +495,8 @@
     if (numLearnsetMoves > MAX_MON_MOVES)
         numLearnsetMoves = MAX_MON_MOVES;
 
-<<<<<<< HEAD
-    for (j = 0; j < knownMovesCount; j++)
+    for (j = 0; j < numLearnsetMoves; j++)
         moves[j] = learnset[(i - 1) - j].move;
-=======
-    for (j = 0; j < numLearnsetMoves; j++)
-        moves[j] = learnset[(i - 1) - j] & LEVEL_UP_MOVE_ID;
->>>>>>> 809811e7
 }
 
 // Get the level up move or previously suggested move to be the first move choice
@@ -844,7 +802,7 @@
 static void IsFinalQuestion(void)
 {
     s32 questionNum = CURRENT_QUESTION_NUM;
-    
+
     if (questionNum < 0)
     {
         // Not finished asking initial questions
@@ -997,7 +955,7 @@
             gSpecialVar_Result = APPRENTICE_QUESTION_WHICH_FIRST;
             break;
         default:
-      //case QUESTION_ID_WIN_SPEECH:  
+      //case QUESTION_ID_WIN_SPEECH:
             gSpecialVar_Result = APPRENTICE_QUESTION_WIN_SPEECH;
             break;
         }
