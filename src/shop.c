--- conflicted
+++ resolved
@@ -808,15 +808,9 @@
                 metatileLayerType = METATILE_LAYER_TYPE_COVERED;
 
             if (metatile < NUM_METATILES_IN_PRIMARY)
-<<<<<<< HEAD
                 BuyMenuDrawMapMetatile(i, j, mapLayout->primaryTileset->metatiles + metatile * 8, metatileLayerType);
             else
                 BuyMenuDrawMapMetatile(i, j, mapLayout->secondaryTileset->metatiles + ((metatile - NUM_METATILES_IN_PRIMARY) * 8), metatileLayerType);
-=======
-                BuyMenuDrawMapMetatile(i, j, (u16 *)mapLayout->primaryTileset->metatiles + metatile * 8, metatileLayerType);
-            else
-                BuyMenuDrawMapMetatile(i, j, (u16 *)mapLayout->secondaryTileset->metatiles + ((metatile - NUM_METATILES_IN_PRIMARY) * 8), metatileLayerType);
->>>>>>> 0d0a9bd3
         }
     }
 }
