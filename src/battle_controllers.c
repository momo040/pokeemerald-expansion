#include "global.h"
#include "battle.h"
#include "battle_ai_main.h"
#include "battle_anim.h"
#include "battle_controllers.h"
#include "battle_message.h"
#include "battle_setup.h"
#include "cable_club.h"
#include "link.h"
#include "link_rfu.h"
#include "party_menu.h"
#include "recorded_battle.h"
#include "task.h"
#include "util.h"
#include "constants/abilities.h"

static EWRAM_DATA u8 sLinkSendTaskId = 0;
static EWRAM_DATA u8 sLinkReceiveTaskId = 0;
static EWRAM_DATA u8 sUnused = 0; // Debug? Never read
EWRAM_DATA struct UnusedControllerStruct gUnusedControllerStruct = {}; // Debug? Unused code that writes to it, never read
static EWRAM_DATA u8 sBattleBuffersTransferData[0x100] = {};

static void CreateTasksForSendRecvLinkBuffers(void);
static void InitLinkBtlControllers(void);
static void InitSinglePlayerBtlControllers(void);
static void SetBattlePartyIds(void);
static void Task_HandleSendLinkBuffersData(u8 taskId);
static void Task_HandleCopyReceivedLinkBuffersData(u8 taskId);

void HandleLinkBattleSetup(void)
{
    if (gBattleTypeFlags & BATTLE_TYPE_LINK)
    {
        if (gWirelessCommType)
            SetWirelessCommType1();
        if (!gReceivedRemoteLinkPlayers)
            OpenLink();
        CreateTask(Task_WaitForLinkPlayerConnection, 0);
        CreateTasksForSendRecvLinkBuffers();
    }
}

void SetUpBattleVarsAndBirchZigzagoon(void)
{
    s32 i;

    gBattleMainFunc = BeginBattleIntroDummy;

    for (i = 0; i < MAX_BATTLERS_COUNT; i++)
    {
        gBattlerControllerFuncs[i] = BattleControllerDummy;
        gBattlerPositions[i] = 0xFF;
        gActionSelectionCursor[i] = 0;
        gMoveSelectionCursor[i] = 0;
    }

    HandleLinkBattleSetup();
    gBattleControllerExecFlags = 0;
    ClearBattleAnimationVars();
    ClearBattleMonForms();
    BattleAI_SetupItems();
	BattleAI_SetupFlags();

    if (gBattleTypeFlags & BATTLE_TYPE_FIRST_BATTLE)
    {
        ZeroEnemyPartyMons();
        CreateMon(&gEnemyParty[0], SPECIES_ZIGZAGOON, 2, USE_RANDOM_IVS, 0, 0, OT_ID_PLAYER_ID, 0);
        i = 0;
        SetMonData(&gEnemyParty[0], MON_DATA_HELD_ITEM, &i);
    }

    // Below are never read
    gUnusedFirstBattleVar1 = 0;
    gUnusedFirstBattleVar2 = 0;
}

void InitBattleControllers(void)
{
    s32 i;

    if (!(gBattleTypeFlags & BATTLE_TYPE_RECORDED))
        RecordedBattle_Init(B_RECORD_MODE_RECORDING);
    else
        RecordedBattle_Init(B_RECORD_MODE_PLAYBACK);

    if (!(gBattleTypeFlags & BATTLE_TYPE_RECORDED))
        RecordedBattle_SaveParties();

    if (gBattleTypeFlags & BATTLE_TYPE_LINK)
        InitLinkBtlControllers();
    else
        InitSinglePlayerBtlControllers();

    SetBattlePartyIds();

    if (!(gBattleTypeFlags & BATTLE_TYPE_MULTI))
    {
        for (i = 0; i < gBattlersCount; i++)
            BufferBattlePartyCurrentOrderBySide(i, 0);
    }

    for (i = 0; i < sizeof(gBattleStruct->tvMovePoints); i++)
        *((u8 *)(&gBattleStruct->tvMovePoints) + i) = 0;

    for (i = 0; i < sizeof(gBattleStruct->tv); i++)
        *((u8 *)(&gBattleStruct->tv) + i) = 0;
}

static void InitSinglePlayerBtlControllers(void)
{
    s32 i;

    if (gBattleTypeFlags & BATTLE_TYPE_INGAME_PARTNER)
    {
        gBattleMainFunc = BeginBattleIntro;

        if (gBattleTypeFlags & BATTLE_TYPE_RECORDED)
        {
            gBattlerControllerFuncs[0] = SetControllerToRecordedPlayer;
            gBattlerPositions[0] = B_POSITION_PLAYER_LEFT;

            gBattlerControllerFuncs[1] = SetControllerToOpponent;
            gBattlerPositions[1] = B_POSITION_OPPONENT_LEFT;

            gBattlerControllerFuncs[2] = SetControllerToPlayerPartner;
            gBattlerPositions[2] = B_POSITION_PLAYER_RIGHT;

            gBattlerControllerFuncs[3] = SetControllerToOpponent;
            gBattlerPositions[3] = B_POSITION_OPPONENT_RIGHT;
        }
        else
        {
            gBattlerControllerFuncs[0] = SetControllerToPlayer;
            gBattlerPositions[0] = B_POSITION_PLAYER_LEFT;

            gBattlerControllerFuncs[1] = SetControllerToOpponent;
            gBattlerPositions[1] = B_POSITION_OPPONENT_LEFT;

            gBattlerControllerFuncs[2] = SetControllerToPlayerPartner;
            gBattlerPositions[2] = B_POSITION_PLAYER_RIGHT;

            gBattlerControllerFuncs[3] = SetControllerToOpponent;
            gBattlerPositions[3] = B_POSITION_OPPONENT_RIGHT;
        }

        gBattlersCount = MAX_BATTLERS_COUNT;

        BufferBattlePartyCurrentOrderBySide(0, 0);
        BufferBattlePartyCurrentOrderBySide(1, 0);
        BufferBattlePartyCurrentOrderBySide(2, 1);
        BufferBattlePartyCurrentOrderBySide(3, 1);

        gBattlerPartyIndexes[0] = 0;
        gBattlerPartyIndexes[1] = 0;
        if (BATTLE_TWO_VS_ONE_OPPONENT)
        {
            gBattlerPartyIndexes[2] = 3;
            gBattlerPartyIndexes[3] = 1;
        }
        else
        {
            gBattlerPartyIndexes[2] = 3;
            gBattlerPartyIndexes[3] = 3;
        }
    }
    else if (!(gBattleTypeFlags & BATTLE_TYPE_DOUBLE))
    {
        gBattleMainFunc = BeginBattleIntro;

        if (gBattleTypeFlags & BATTLE_TYPE_SAFARI)
            gBattlerControllerFuncs[0] = SetControllerToSafari;
        else if (gBattleTypeFlags & BATTLE_TYPE_WALLY_TUTORIAL)
            gBattlerControllerFuncs[0] = SetControllerToWally;
        else
            gBattlerControllerFuncs[0] = SetControllerToPlayer;

        gBattlerPositions[0] = B_POSITION_PLAYER_LEFT;

        gBattlerControllerFuncs[1] = SetControllerToOpponent;
        gBattlerPositions[1] = B_POSITION_OPPONENT_LEFT;

        gBattlersCount = 2;

        if (gBattleTypeFlags & BATTLE_TYPE_RECORDED)
        {
            if (gBattleTypeFlags & BATTLE_TYPE_RECORDED_LINK)
            {
                if (gBattleTypeFlags & BATTLE_TYPE_RECORDED_IS_MASTER)
                {
                    gBattleMainFunc = BeginBattleIntro;

                    gBattlerControllerFuncs[0] = SetControllerToRecordedPlayer;
                    gBattlerPositions[0] = B_POSITION_PLAYER_LEFT;

                    gBattlerControllerFuncs[1] = SetControllerToRecordedOpponent;
                    gBattlerPositions[1] = B_POSITION_OPPONENT_LEFT;

                    gBattlersCount = 2;
                }
                else // see how the banks are switched
                {
                    gBattlerControllerFuncs[1] = SetControllerToRecordedPlayer;
                    gBattlerPositions[1] = B_POSITION_PLAYER_LEFT;

                    gBattlerControllerFuncs[0] = SetControllerToRecordedOpponent;
                    gBattlerPositions[0] = B_POSITION_OPPONENT_LEFT;

                    gBattlersCount = 2;
                }
            }
            else
            {
                gBattlerControllerFuncs[0] = SetControllerToRecordedPlayer;
                gBattlerPositions[0] = B_POSITION_PLAYER_LEFT;

                gBattlerControllerFuncs[1] = SetControllerToOpponent;
                gBattlerPositions[1] = B_POSITION_OPPONENT_LEFT;
            }
        }
    }
    else
    {
        gBattleMainFunc = BeginBattleIntro;

        gBattlerControllerFuncs[0] = SetControllerToPlayer;
        gBattlerPositions[0] = B_POSITION_PLAYER_LEFT;

        gBattlerControllerFuncs[1] = SetControllerToOpponent;
        gBattlerPositions[1] = B_POSITION_OPPONENT_LEFT;

        gBattlerControllerFuncs[2] = SetControllerToPlayer;
        gBattlerPositions[2] = B_POSITION_PLAYER_RIGHT;

        gBattlerControllerFuncs[3] = SetControllerToOpponent;
        gBattlerPositions[3] = B_POSITION_OPPONENT_RIGHT;

        gBattlersCount = MAX_BATTLERS_COUNT;

        if (gBattleTypeFlags & BATTLE_TYPE_RECORDED)
        {
            if (gBattleTypeFlags & BATTLE_TYPE_MULTI && gBattleTypeFlags & BATTLE_TYPE_BATTLE_TOWER)
            {
                gBattleMainFunc = BeginBattleIntro;

                gBattlerControllerFuncs[0] = SetControllerToRecordedPlayer;
                gBattlerPositions[0] = B_POSITION_PLAYER_LEFT;

                gBattlerControllerFuncs[1] = SetControllerToOpponent;
                gBattlerPositions[1] = B_POSITION_OPPONENT_LEFT;

                gBattlerControllerFuncs[2] = SetControllerToRecordedPlayer;
                gBattlerPositions[2] = B_POSITION_PLAYER_RIGHT;

                gBattlerControllerFuncs[3] = SetControllerToOpponent;
                gBattlerPositions[3] = B_POSITION_OPPONENT_RIGHT;

                gBattlersCount = MAX_BATTLERS_COUNT;

                BufferBattlePartyCurrentOrderBySide(0, 0);
                BufferBattlePartyCurrentOrderBySide(1, 0);
                BufferBattlePartyCurrentOrderBySide(2, 1);
                BufferBattlePartyCurrentOrderBySide(3, 1);

                gBattlerPartyIndexes[0] = 0;
                gBattlerPartyIndexes[1] = 0;
                gBattlerPartyIndexes[2] = 3;
                gBattlerPartyIndexes[3] = 3;
            }
            else if (gBattleTypeFlags & BATTLE_TYPE_MULTI)
            {
                u8 multiplayerId;

                for (multiplayerId = gRecordedBattleMultiplayerId, i = 0; i < MAX_BATTLERS_COUNT; i++)
                {
                    switch (gLinkPlayers[i].id)
                    {
                    case 0:
                    case 3:
                        BufferBattlePartyCurrentOrderBySide(gLinkPlayers[i].id, 0);
                        break;
                    case 1:
                    case 2:
                        BufferBattlePartyCurrentOrderBySide(gLinkPlayers[i].id, 1);
                        break;
                    }

                    if (i == multiplayerId)
                    {
                        gBattlerControllerFuncs[gLinkPlayers[i].id] = SetControllerToRecordedPlayer;
                        switch (gLinkPlayers[i].id)
                        {
                        case 0:
                        case 3:
                            gBattlerPositions[gLinkPlayers[i].id] = B_POSITION_PLAYER_LEFT;
                            gBattlerPartyIndexes[gLinkPlayers[i].id] = 0;
                            break;
                        case 1:
                        case 2:
                            gBattlerPositions[gLinkPlayers[i].id] = B_POSITION_PLAYER_RIGHT;
                            gBattlerPartyIndexes[gLinkPlayers[i].id] = 3;
                            break;
                        }
                    }
                    else if ((!(gLinkPlayers[i].id & 1) && !(gLinkPlayers[multiplayerId].id & 1))
                            || ((gLinkPlayers[i].id & 1) && (gLinkPlayers[multiplayerId].id & 1)))
                    {
                        gBattlerControllerFuncs[gLinkPlayers[i].id] = SetControllerToRecordedPlayer;
                        switch (gLinkPlayers[i].id)
                        {
                        case 0:
                        case 3:
                            gBattlerPositions[gLinkPlayers[i].id] = B_POSITION_PLAYER_LEFT;
                            gBattlerPartyIndexes[gLinkPlayers[i].id] = 0;
                            break;
                        case 1:
                        case 2:
                            gBattlerPositions[gLinkPlayers[i].id] = B_POSITION_PLAYER_RIGHT;
                            gBattlerPartyIndexes[gLinkPlayers[i].id] = 3;
                            break;
                        }
                    }
                    else
                    {
                        gBattlerControllerFuncs[gLinkPlayers[i].id] = SetControllerToRecordedOpponent;
                        switch (gLinkPlayers[i].id)
                        {
                        case 0:
                        case 3:
                            gBattlerPositions[gLinkPlayers[i].id] = B_POSITION_OPPONENT_LEFT;
                            gBattlerPartyIndexes[gLinkPlayers[i].id] = 0;
                            break;
                        case 1:
                        case 2:
                            gBattlerPositions[gLinkPlayers[i].id] = B_POSITION_OPPONENT_RIGHT;
                            gBattlerPartyIndexes[gLinkPlayers[i].id] = 3;
                            break;
                        }
                    }
                }
            }
            else if (gBattleTypeFlags & BATTLE_TYPE_IS_MASTER)
            {
                gBattlerControllerFuncs[0] = SetControllerToRecordedPlayer;
                gBattlerPositions[0] = B_POSITION_PLAYER_LEFT;

                gBattlerControllerFuncs[2] = SetControllerToRecordedPlayer;
                gBattlerPositions[2] = B_POSITION_PLAYER_RIGHT;

                if (gBattleTypeFlags & BATTLE_TYPE_RECORDED_LINK)
                {
                  gBattlerControllerFuncs[1] = SetControllerToRecordedOpponent;
                  gBattlerPositions[1] = B_POSITION_OPPONENT_LEFT;

                  gBattlerControllerFuncs[3] = SetControllerToRecordedOpponent;
                  gBattlerPositions[3] = B_POSITION_OPPONENT_RIGHT;
                }
                else
                {
                  gBattlerControllerFuncs[1] = SetControllerToOpponent;
                  gBattlerPositions[1] = B_POSITION_OPPONENT_LEFT;

                  gBattlerControllerFuncs[3] = SetControllerToOpponent;
                  gBattlerPositions[3] = B_POSITION_OPPONENT_RIGHT;
                }
            }
            else
            {
                gBattlerControllerFuncs[1] = SetControllerToRecordedPlayer;
                gBattlerPositions[1] = B_POSITION_PLAYER_LEFT;

                gBattlerControllerFuncs[3] = SetControllerToRecordedPlayer;
                gBattlerPositions[3] = B_POSITION_PLAYER_RIGHT;

                if (gBattleTypeFlags & BATTLE_TYPE_RECORDED_LINK)
                {
                    gBattlerControllerFuncs[0] = SetControllerToRecordedOpponent;
                    gBattlerPositions[0] = B_POSITION_OPPONENT_LEFT;

                    gBattlerControllerFuncs[2] = SetControllerToRecordedOpponent;
                    gBattlerPositions[2] = B_POSITION_OPPONENT_RIGHT;
                }
                else
                {
                    gBattlerControllerFuncs[0] = SetControllerToOpponent;
                    gBattlerPositions[0] = B_POSITION_OPPONENT_LEFT;

                    gBattlerControllerFuncs[2] = SetControllerToOpponent;
                    gBattlerPositions[2] = B_POSITION_OPPONENT_RIGHT;
                }
            }
        }
    }
}

static void InitLinkBtlControllers(void)
{
    s32 i;
    u8 multiplayerId;

    if (!(gBattleTypeFlags & BATTLE_TYPE_DOUBLE))
    {
        if (gBattleTypeFlags & BATTLE_TYPE_IS_MASTER)
        {
            gBattleMainFunc = BeginBattleIntro;

            gBattlerControllerFuncs[0] = SetControllerToPlayer;
            gBattlerPositions[0] = B_POSITION_PLAYER_LEFT;

            gBattlerControllerFuncs[1] = SetControllerToLinkOpponent;
            gBattlerPositions[1] = B_POSITION_OPPONENT_LEFT;

            gBattlersCount = 2;
        }
        else
        {
            gBattlerControllerFuncs[1] = SetControllerToPlayer;
            gBattlerPositions[1] = B_POSITION_PLAYER_LEFT;

            gBattlerControllerFuncs[0] = SetControllerToLinkOpponent;
            gBattlerPositions[0] = B_POSITION_OPPONENT_LEFT;

            gBattlersCount = 2;
        }
    }
    else if (!(gBattleTypeFlags & BATTLE_TYPE_MULTI) && gBattleTypeFlags & BATTLE_TYPE_DOUBLE)
    {
        if (gBattleTypeFlags & BATTLE_TYPE_IS_MASTER)
        {
            gBattleMainFunc = BeginBattleIntro;

            gBattlerControllerFuncs[0] = SetControllerToPlayer;
            gBattlerPositions[0] = B_POSITION_PLAYER_LEFT;

            gBattlerControllerFuncs[1] = SetControllerToLinkOpponent;
            gBattlerPositions[1] = B_POSITION_OPPONENT_LEFT;

            gBattlerControllerFuncs[2] = SetControllerToPlayer;
            gBattlerPositions[2] = B_POSITION_PLAYER_RIGHT;

            gBattlerControllerFuncs[3] = SetControllerToLinkOpponent;
            gBattlerPositions[3] = B_POSITION_OPPONENT_RIGHT;

            gBattlersCount = MAX_BATTLERS_COUNT;
        }
        else
        {
            gBattlerControllerFuncs[1] = SetControllerToPlayer;
            gBattlerPositions[1] = B_POSITION_PLAYER_LEFT;

            gBattlerControllerFuncs[0] = SetControllerToLinkOpponent;
            gBattlerPositions[0] = B_POSITION_OPPONENT_LEFT;

            gBattlerControllerFuncs[3] = SetControllerToPlayer;
            gBattlerPositions[3] = B_POSITION_PLAYER_RIGHT;

            gBattlerControllerFuncs[2] = SetControllerToLinkOpponent;
            gBattlerPositions[2] = B_POSITION_OPPONENT_RIGHT;

            gBattlersCount = MAX_BATTLERS_COUNT;
        }
    }
    else if (gBattleTypeFlags & BATTLE_TYPE_BATTLE_TOWER)
    {
        if (gBattleTypeFlags & BATTLE_TYPE_IS_MASTER)
        {
            gBattleMainFunc = BeginBattleIntro;

            gBattlerControllerFuncs[0] = SetControllerToPlayer;
            gBattlerPositions[0] = B_POSITION_PLAYER_LEFT;

            gBattlerControllerFuncs[1] = SetControllerToOpponent;
            gBattlerPositions[1] = B_POSITION_OPPONENT_LEFT;

            gBattlerControllerFuncs[2] = SetControllerToLinkPartner;
            gBattlerPositions[2] = B_POSITION_PLAYER_RIGHT;

            gBattlerControllerFuncs[3] = SetControllerToOpponent;
            gBattlerPositions[3] = B_POSITION_OPPONENT_RIGHT;

            gBattlersCount = MAX_BATTLERS_COUNT;
        }
        else
        {
            gBattlerControllerFuncs[0] = SetControllerToLinkPartner;
            gBattlerPositions[0] = B_POSITION_PLAYER_LEFT;

            gBattlerControllerFuncs[1] = SetControllerToLinkOpponent;
            gBattlerPositions[1] = B_POSITION_OPPONENT_LEFT;

            gBattlerControllerFuncs[2] = SetControllerToPlayer;
            gBattlerPositions[2] = B_POSITION_PLAYER_RIGHT;

            gBattlerControllerFuncs[3] = SetControllerToLinkOpponent;
            gBattlerPositions[3] = B_POSITION_OPPONENT_RIGHT;

            gBattlersCount = MAX_BATTLERS_COUNT;
        }

        BufferBattlePartyCurrentOrderBySide(0, 0);
        BufferBattlePartyCurrentOrderBySide(1, 0);
        BufferBattlePartyCurrentOrderBySide(2, 1);
        BufferBattlePartyCurrentOrderBySide(3, 1);
        gBattlerPartyIndexes[0] = 0;
        gBattlerPartyIndexes[1] = 0;
        gBattlerPartyIndexes[2] = 3;
        gBattlerPartyIndexes[3] = 3;
    }
    else
    {
        multiplayerId = GetMultiplayerId();

        if (gBattleTypeFlags & BATTLE_TYPE_IS_MASTER)
            gBattleMainFunc = BeginBattleIntro;

        for (i = 0; i < MAX_BATTLERS_COUNT; i++)
        {
            switch (gLinkPlayers[i].id)
            {
            case 0:
            case 3:
                BufferBattlePartyCurrentOrderBySide(gLinkPlayers[i].id, 0);
                break;
            case 1:
            case 2:
                BufferBattlePartyCurrentOrderBySide(gLinkPlayers[i].id, 1);
                break;
            }

            if (i == multiplayerId)
            {
                gBattlerControllerFuncs[gLinkPlayers[i].id] = SetControllerToPlayer;
                switch (gLinkPlayers[i].id)
                {
                case 0:
                case 3:
                    gBattlerPositions[gLinkPlayers[i].id] = B_POSITION_PLAYER_LEFT;
                    gBattlerPartyIndexes[gLinkPlayers[i].id] = 0;
                    break;
                case 1:
                case 2:
                    gBattlerPositions[gLinkPlayers[i].id] = B_POSITION_PLAYER_RIGHT;
                    gBattlerPartyIndexes[gLinkPlayers[i].id] = 3;
                    break;
                }
            }
            else
            {
                if ((!(gLinkPlayers[i].id & 1) && !(gLinkPlayers[multiplayerId].id & 1))
                 || ((gLinkPlayers[i].id & 1) && (gLinkPlayers[multiplayerId].id & 1)))
                {
                    gBattlerControllerFuncs[gLinkPlayers[i].id] = SetControllerToLinkPartner;
                    switch (gLinkPlayers[i].id)
                    {
                    case 0:
                    case 3:
                        gBattlerPositions[gLinkPlayers[i].id] = B_POSITION_PLAYER_LEFT;
                        gBattlerPartyIndexes[gLinkPlayers[i].id] = 0;
                        break;
                    case 1:
                    case 2:
                        gBattlerPositions[gLinkPlayers[i].id] = B_POSITION_PLAYER_RIGHT;
                        gBattlerPartyIndexes[gLinkPlayers[i].id] = 3;
                        break;
                    }
                }
                else
                {
                    gBattlerControllerFuncs[gLinkPlayers[i].id] = SetControllerToLinkOpponent;
                    switch (gLinkPlayers[i].id)
                    {
                    case 0:
                    case 3:
                        gBattlerPositions[gLinkPlayers[i].id] = B_POSITION_OPPONENT_LEFT;
                        gBattlerPartyIndexes[gLinkPlayers[i].id] = 0;
                        break;
                    case 1:
                    case 2:
                        gBattlerPositions[gLinkPlayers[i].id] = B_POSITION_OPPONENT_RIGHT;
                        gBattlerPartyIndexes[gLinkPlayers[i].id] = 3;
                        break;
                    }
                }
            }
        }

        gBattlersCount = MAX_BATTLERS_COUNT;
    }
}

bool32 IsValidForBattle(struct Pokemon *mon)
{
    u32 species = GetMonData(mon, MON_DATA_SPECIES2);
    return (species != SPECIES_NONE && species != SPECIES_EGG
             && GetMonData(mon, MON_DATA_HP) != 0
             && GetMonData(mon, MON_DATA_IS_EGG) == 0);
}

static void SetBattlePartyIds(void)
{
    s32 i, j;

    if (!(gBattleTypeFlags & BATTLE_TYPE_MULTI))
    {
        for (i = 0; i < gBattlersCount; i++)
        {
            for (j = 0; j < PARTY_SIZE; j++)
            {
                if (i < 2)
                {
                    if (GET_BATTLER_SIDE2(i) == B_SIDE_PLAYER)
                    {
                        if (IsValidForBattle(&gPlayerParty[j]))
                        {
                            gBattlerPartyIndexes[i] = j;
                            break;
                        }
                    }
                    else
                    {
                        if (IsValidForBattle(&gEnemyParty[j]))
                        {
                            gBattlerPartyIndexes[i] = j;
                            break;
                        }
                    }
                }
                else
                {
                    if (GET_BATTLER_SIDE2(i) == B_SIDE_PLAYER)
                    {
                        if (IsValidForBattle(&gPlayerParty[j]) && gBattlerPartyIndexes[i - 2] != j)
                        {
                            gBattlerPartyIndexes[i] = j;
                            break;
                        }
                    }
                    else
                    {
                        if (IsValidForBattle(&gEnemyParty[j]) && gBattlerPartyIndexes[i - 2] != j)
                        {
                            gBattlerPartyIndexes[i] = j;
                            break;
                        }
                    }

                    // No valid mons were found. Add the empty slot.
                    if (gBattlerPartyIndexes[i - 2] == 0)
                        gBattlerPartyIndexes[i] = 1;
                    else
                        gBattlerPartyIndexes[i] = 0;
                }
            }
        }

        if (gBattleTypeFlags & BATTLE_TYPE_TWO_OPPONENTS)
            gBattlerPartyIndexes[1] = 0, gBattlerPartyIndexes[3] = 3;
    }
}

static void PrepareBufferDataTransfer(u8 bufferId, u8 *data, u16 size)
{
    s32 i;

    if (gBattleTypeFlags & BATTLE_TYPE_LINK)
    {
        PrepareBufferDataTransferLink(bufferId, size, data);
    }
    else
    {
        switch (bufferId)
        {
        case BUFFER_A:
<<<<<<< HEAD
            for (i = 0; i < size; i++)
            {
                gBattleResources->bufferA[gActiveBattler][i] = *data;
                data++;
            }
            break;
        case BUFFER_B:
            for (i = 0; i < size; i++)
            {
                gBattleResources->bufferB[gActiveBattler][i] = *data;
                data++;
            }
=======
            for (i = 0; i < size; data++, i++)
                gBattleBufferA[gActiveBattler][i] = *data;
            break;
        case BUFFER_B:
            for (i = 0; i < size; data++, i++)
                gBattleBufferB[gActiveBattler][i] = *data;
>>>>>>> c3623bc9
            break;
        }
    }
}

static void CreateTasksForSendRecvLinkBuffers(void)
{
    sLinkSendTaskId = CreateTask(Task_HandleSendLinkBuffersData, 0);
    gTasks[sLinkSendTaskId].data[11] = 0;
    gTasks[sLinkSendTaskId].data[12] = 0;
    gTasks[sLinkSendTaskId].data[13] = 0;
    gTasks[sLinkSendTaskId].data[14] = 0;
    gTasks[sLinkSendTaskId].data[15] = 0;

    sLinkReceiveTaskId = CreateTask(Task_HandleCopyReceivedLinkBuffersData, 0);
    gTasks[sLinkReceiveTaskId].data[12] = 0;
    gTasks[sLinkReceiveTaskId].data[13] = 0;
    gTasks[sLinkReceiveTaskId].data[14] = 0;
    gTasks[sLinkReceiveTaskId].data[15] = 0;

    sUnused = 0;
}

enum
{
    LINK_BUFF_BUFFER_ID,
    LINK_BUFF_ACTIVE_BATTLER,
    LINK_BUFF_ATTACKER,
    LINK_BUFF_TARGET,
    LINK_BUFF_SIZE_LO,
    LINK_BUFF_SIZE_HI,
    LINK_BUFF_ABSENT_BATTLER_FLAGS,
    LINK_BUFF_EFFECT_BATTLER,
    LINK_BUFF_DATA,
};

void PrepareBufferDataTransferLink(u8 bufferId, u16 size, u8 *data)
{
    s32 alignedSize;
    s32 i;

    alignedSize = size - size % 4 + 4;
    if (gTasks[sLinkSendTaskId].data[14] + alignedSize + LINK_BUFF_DATA + 1 > BATTLE_BUFFER_LINK_SIZE)
    {
        gTasks[sLinkSendTaskId].data[12] = gTasks[sLinkSendTaskId].data[14];
        gTasks[sLinkSendTaskId].data[14] = 0;
    }
    gLinkBattleSendBuffer[gTasks[sLinkSendTaskId].data[14] + LINK_BUFF_BUFFER_ID] = bufferId;
    gLinkBattleSendBuffer[gTasks[sLinkSendTaskId].data[14] + LINK_BUFF_ACTIVE_BATTLER] = gActiveBattler;
    gLinkBattleSendBuffer[gTasks[sLinkSendTaskId].data[14] + LINK_BUFF_ATTACKER] = gBattlerAttacker;
    gLinkBattleSendBuffer[gTasks[sLinkSendTaskId].data[14] + LINK_BUFF_TARGET] = gBattlerTarget;
    gLinkBattleSendBuffer[gTasks[sLinkSendTaskId].data[14] + LINK_BUFF_SIZE_LO] = alignedSize;
    gLinkBattleSendBuffer[gTasks[sLinkSendTaskId].data[14] + LINK_BUFF_SIZE_HI] = (alignedSize & 0x0000FF00) >> 8;
    gLinkBattleSendBuffer[gTasks[sLinkSendTaskId].data[14] + LINK_BUFF_ABSENT_BATTLER_FLAGS] = gAbsentBattlerFlags;
    gLinkBattleSendBuffer[gTasks[sLinkSendTaskId].data[14] + LINK_BUFF_EFFECT_BATTLER] = gEffectBattler;

    for (i = 0; i < size; i++)
        gLinkBattleSendBuffer[gTasks[sLinkSendTaskId].data[14] + LINK_BUFF_DATA + i] = data[i];

    gTasks[sLinkSendTaskId].data[14] = gTasks[sLinkSendTaskId].data[14] + alignedSize + LINK_BUFF_DATA;
}

static void Task_HandleSendLinkBuffersData(u8 taskId)
{
    u16 numPlayers;
    u16 blockSize;

    switch (gTasks[taskId].data[11])
    {
    case 0:
        gTasks[taskId].data[10] = 100;
        gTasks[taskId].data[11]++;
        break;
    case 1:
        gTasks[taskId].data[10]--;
        if (gTasks[taskId].data[10] == 0)
            gTasks[taskId].data[11]++;
        break;
    case 2:
        if (gWirelessCommType)
        {
            gTasks[taskId].data[11]++;
        }
        else
        {
            if (gBattleTypeFlags & BATTLE_TYPE_BATTLE_TOWER)
                numPlayers = 2;
            else
                numPlayers = (gBattleTypeFlags & BATTLE_TYPE_MULTI) ? 4 : 2;

            if (GetLinkPlayerCount_2() >= numPlayers)
            {
                if (IsLinkMaster())
                {
                    CheckShouldAdvanceLinkState();
                    gTasks[taskId].data[11]++;
                }
                else
                {
                    gTasks[taskId].data[11]++;
                }
            }
        }
        break;
    case 3:
        if (gTasks[taskId].data[15] != gTasks[taskId].data[14])
        {
            if (gTasks[taskId].data[13] == 0)
            {
                if (gTasks[taskId].data[15] > gTasks[taskId].data[14]
                 && gTasks[taskId].data[15] == gTasks[taskId].data[12])
                {
                    gTasks[taskId].data[12] = 0;
                    gTasks[taskId].data[15] = 0;
                }
                blockSize = (gLinkBattleSendBuffer[gTasks[taskId].data[15] + LINK_BUFF_SIZE_LO] | (gLinkBattleSendBuffer[gTasks[taskId].data[15] + LINK_BUFF_SIZE_HI] << 8)) + LINK_BUFF_DATA;
                SendBlock(BitmaskAllOtherLinkPlayers(), &gLinkBattleSendBuffer[gTasks[taskId].data[15]], blockSize);
                gTasks[taskId].data[11]++;
            }
            else
            {
                gTasks[taskId].data[13]--;
                break;
            }
        }
        break;
    case 4:
        if (IsLinkTaskFinished())
        {
            blockSize = gLinkBattleSendBuffer[gTasks[taskId].data[15] + LINK_BUFF_SIZE_LO] | (gLinkBattleSendBuffer[gTasks[taskId].data[15] + LINK_BUFF_SIZE_HI] << 8);
            gTasks[taskId].data[13] = 1;
            gTasks[taskId].data[15] = gTasks[taskId].data[15] + blockSize + LINK_BUFF_DATA;
            gTasks[taskId].data[11] = 3;
        }
        break;
    case 5:
        if (--gTasks[taskId].data[13] == 0)
        {
            gTasks[taskId].data[13] = 1;
            gTasks[taskId].data[11] = 3;
        }
        break;
    }
}

void TryReceiveLinkBattleData(void)
{
    u8 i;
    s32 j;
    u8 *recvBuffer;

    if (gReceivedRemoteLinkPlayers && (gBattleTypeFlags & BATTLE_TYPE_LINK_IN_BATTLE))
    {
        DestroyTask_RfuIdle();
        for (i = 0; i < GetLinkPlayerCount(); i++)
        {
            if (GetBlockReceivedStatus() & gBitTable[i])
            {
                ResetBlockReceivedFlag(i);
                recvBuffer = (u8 *)gBlockRecvBuffer[i];
                {
                    u8 *dest, *src;
                    u16 dataSize = gBlockRecvBuffer[i][2];

                    if (gTasks[sLinkReceiveTaskId].data[14] + 9 + dataSize > 0x1000)
                    {
                        gTasks[sLinkReceiveTaskId].data[12] = gTasks[sLinkReceiveTaskId].data[14];
                        gTasks[sLinkReceiveTaskId].data[14] = 0;
                    }

                    dest = &gLinkBattleRecvBuffer[gTasks[sLinkReceiveTaskId].data[14]];
                    src = recvBuffer;

                    for (j = 0; j < dataSize + 8; j++)
                        dest[j] = src[j];

                    gTasks[sLinkReceiveTaskId].data[14] = gTasks[sLinkReceiveTaskId].data[14] + dataSize + 8;
                }
            }
        }
    }
}

static void Task_HandleCopyReceivedLinkBuffersData(u8 taskId)
{
    u16 blockSize;
    u8 battlerId;
    u8 var;

    if (gTasks[taskId].data[15] != gTasks[taskId].data[14])
    {
        if (gTasks[taskId].data[15] > gTasks[taskId].data[14]
         && gTasks[taskId].data[15] == gTasks[taskId].data[12])
        {
            gTasks[taskId].data[12] = 0;
            gTasks[taskId].data[15] = 0;
        }
        battlerId = gLinkBattleRecvBuffer[gTasks[taskId].data[15] + LINK_BUFF_ACTIVE_BATTLER];
        blockSize = gLinkBattleRecvBuffer[gTasks[taskId].data[15] + LINK_BUFF_SIZE_LO] | (gLinkBattleRecvBuffer[gTasks[taskId].data[15] + LINK_BUFF_SIZE_HI] << 8);

        switch (gLinkBattleRecvBuffer[gTasks[taskId].data[15] + 0])
        {
        case 0:
            if (gBattleControllerExecFlags & gBitTable[battlerId])
                return;

            memcpy(gBattleResources->bufferA[battlerId], &gLinkBattleRecvBuffer[gTasks[taskId].data[15] + LINK_BUFF_DATA], blockSize);
            MarkBattlerReceivedLinkData(battlerId);

            if (!(gBattleTypeFlags & BATTLE_TYPE_IS_MASTER))
            {
                gBattlerAttacker = gLinkBattleRecvBuffer[gTasks[taskId].data[15] + LINK_BUFF_ATTACKER];
                gBattlerTarget = gLinkBattleRecvBuffer[gTasks[taskId].data[15] + LINK_BUFF_TARGET];
                gAbsentBattlerFlags = gLinkBattleRecvBuffer[gTasks[taskId].data[15] + LINK_BUFF_ABSENT_BATTLER_FLAGS];
                gEffectBattler = gLinkBattleRecvBuffer[gTasks[taskId].data[15] + LINK_BUFF_EFFECT_BATTLER];
            }
            break;
        case 1:
            memcpy(gBattleResources->bufferB[battlerId], &gLinkBattleRecvBuffer[gTasks[taskId].data[15] + LINK_BUFF_DATA], blockSize);
            break;
        case 2:
            var = gLinkBattleRecvBuffer[gTasks[taskId].data[15] + LINK_BUFF_DATA];
            gBattleControllerExecFlags &= ~(gBitTable[battlerId] << (var * 4));
            break;
        }

        gTasks[taskId].data[15] = gTasks[taskId].data[15] + blockSize + LINK_BUFF_DATA;
    }
}

void BtlController_EmitGetMonData(u8 bufferId, u8 requestId, u8 monToCheck)
{
    sBattleBuffersTransferData[0] = CONTROLLER_GETMONDATA;
    sBattleBuffersTransferData[1] = requestId;
    sBattleBuffersTransferData[2] = monToCheck;
    sBattleBuffersTransferData[3] = 0;
    PrepareBufferDataTransfer(bufferId, sBattleBuffersTransferData, 4);
}

// Unused
static void BtlController_EmitGetRawMonData(u8 bufferId, u8 monId, u8 bytes)
{
    sBattleBuffersTransferData[0] = CONTROLLER_GETRAWMONDATA;
    sBattleBuffersTransferData[1] = monId;
    sBattleBuffersTransferData[2] = bytes;
    sBattleBuffersTransferData[3] = 0;
    PrepareBufferDataTransfer(bufferId, sBattleBuffersTransferData, 4);
}

void BtlController_EmitSetMonData(u8 bufferId, u8 requestId, u8 monToCheck, u8 bytes, void *data)
{
    s32 i;

    sBattleBuffersTransferData[0] = CONTROLLER_SETMONDATA;
    sBattleBuffersTransferData[1] = requestId;
    sBattleBuffersTransferData[2] = monToCheck;
    for (i = 0; i < bytes; i++)
        sBattleBuffersTransferData[3 + i] = *(u8 *)(data++);
    PrepareBufferDataTransfer(bufferId, sBattleBuffersTransferData, 3 + bytes);
}

// Unused
static void BtlController_EmitSetRawMonData(u8 bufferId, u8 monId, u8 bytes, void *data)
{
    s32 i;

    sBattleBuffersTransferData[0] = CONTROLLER_SETRAWMONDATA;
    sBattleBuffersTransferData[1] = monId;
    sBattleBuffersTransferData[2] = bytes;
    for (i = 0; i < bytes; i++)
        sBattleBuffersTransferData[3 + i] = *(u8 *)(data++);
    PrepareBufferDataTransfer(bufferId, sBattleBuffersTransferData, bytes + 3);
}

void BtlController_EmitLoadMonSprite(u8 bufferId)
{
    sBattleBuffersTransferData[0] = CONTROLLER_LOADMONSPRITE;
    sBattleBuffersTransferData[1] = CONTROLLER_LOADMONSPRITE;
    sBattleBuffersTransferData[2] = CONTROLLER_LOADMONSPRITE;
    sBattleBuffersTransferData[3] = CONTROLLER_LOADMONSPRITE;
    PrepareBufferDataTransfer(bufferId, sBattleBuffersTransferData, 4);
}

void BtlController_EmitSwitchInAnim(u8 bufferId, u8 partyId, bool8 dontClearSubstituteBit)
{
    sBattleBuffersTransferData[0] = CONTROLLER_SWITCHINANIM;
    sBattleBuffersTransferData[1] = partyId;
    sBattleBuffersTransferData[2] = dontClearSubstituteBit;
    sBattleBuffersTransferData[3] = 5;
    PrepareBufferDataTransfer(bufferId, sBattleBuffersTransferData, 4);
}

void BtlController_EmitReturnMonToBall(u8 bufferId, bool8 skipAnim)
{
    sBattleBuffersTransferData[0] = CONTROLLER_RETURNMONTOBALL;
    sBattleBuffersTransferData[1] = skipAnim;
    PrepareBufferDataTransfer(bufferId, sBattleBuffersTransferData, 2);
}

void BtlController_EmitDrawTrainerPic(u8 bufferId)
{
    sBattleBuffersTransferData[0] = CONTROLLER_DRAWTRAINERPIC;
    sBattleBuffersTransferData[1] = CONTROLLER_DRAWTRAINERPIC;
    sBattleBuffersTransferData[2] = CONTROLLER_DRAWTRAINERPIC;
    sBattleBuffersTransferData[3] = CONTROLLER_DRAWTRAINERPIC;
    PrepareBufferDataTransfer(bufferId, sBattleBuffersTransferData, 4);
}

void BtlController_EmitTrainerSlide(u8 bufferId)
{
    sBattleBuffersTransferData[0] = CONTROLLER_TRAINERSLIDE;
    sBattleBuffersTransferData[1] = CONTROLLER_TRAINERSLIDE;
    sBattleBuffersTransferData[2] = CONTROLLER_TRAINERSLIDE;
    sBattleBuffersTransferData[3] = CONTROLLER_TRAINERSLIDE;
    PrepareBufferDataTransfer(bufferId, sBattleBuffersTransferData, 4);
}

void BtlController_EmitTrainerSlideBack(u8 bufferId)
{
    sBattleBuffersTransferData[0] = CONTROLLER_TRAINERSLIDEBACK;
    sBattleBuffersTransferData[1] = CONTROLLER_TRAINERSLIDEBACK;
    sBattleBuffersTransferData[2] = CONTROLLER_TRAINERSLIDEBACK;
    sBattleBuffersTransferData[3] = CONTROLLER_TRAINERSLIDEBACK;
    PrepareBufferDataTransfer(bufferId, sBattleBuffersTransferData, 4);
}

void BtlController_EmitFaintAnimation(u8 bufferId)
{
    sBattleBuffersTransferData[0] = CONTROLLER_FAINTANIMATION;
    sBattleBuffersTransferData[1] = CONTROLLER_FAINTANIMATION;
    sBattleBuffersTransferData[2] = CONTROLLER_FAINTANIMATION;
    sBattleBuffersTransferData[3] = CONTROLLER_FAINTANIMATION;
    PrepareBufferDataTransfer(bufferId, sBattleBuffersTransferData, 4);
}

// Unused
static void BtlController_EmitPaletteFade(u8 bufferId)
{
    sBattleBuffersTransferData[0] = CONTROLLER_PALETTEFADE;
    sBattleBuffersTransferData[1] = CONTROLLER_PALETTEFADE;
    sBattleBuffersTransferData[2] = CONTROLLER_PALETTEFADE;
    sBattleBuffersTransferData[3] = CONTROLLER_PALETTEFADE;
    PrepareBufferDataTransfer(bufferId, sBattleBuffersTransferData, 4);
}

// Unused
static void BtlController_EmitSuccessBallThrowAnim(u8 bufferId)
{
    sBattleBuffersTransferData[0] = CONTROLLER_SUCCESSBALLTHROWANIM;
    sBattleBuffersTransferData[1] = CONTROLLER_SUCCESSBALLTHROWANIM;
    sBattleBuffersTransferData[2] = CONTROLLER_SUCCESSBALLTHROWANIM;
    sBattleBuffersTransferData[3] = CONTROLLER_SUCCESSBALLTHROWANIM;
    PrepareBufferDataTransfer(bufferId, sBattleBuffersTransferData, 4);
}

void BtlController_EmitBallThrowAnim(u8 bufferId, u8 caseId)
{
    sBattleBuffersTransferData[0] = CONTROLLER_BALLTHROWANIM;
    sBattleBuffersTransferData[1] = caseId;
    PrepareBufferDataTransfer(bufferId, sBattleBuffersTransferData, 2);
}

// Unused
static void BtlController_EmitPause(u8 bufferId, u8 toWait, void *data)
{
    s32 i;

    sBattleBuffersTransferData[0] = CONTROLLER_PAUSE;
    sBattleBuffersTransferData[1] = toWait;
    for (i = 0; i < toWait * 3; i++)
        sBattleBuffersTransferData[2 + i] = *(u8 *)(data++);
    PrepareBufferDataTransfer(bufferId, sBattleBuffersTransferData, toWait * 3 + 2);
}

void BtlController_EmitMoveAnimation(u8 bufferId, u16 move, u8 turnOfMove, u16 movePower, s32 dmg, u8 friendship, struct DisableStruct *disableStructPtr, u8 multihit)
{
    sBattleBuffersTransferData[0] = CONTROLLER_MOVEANIMATION;
    sBattleBuffersTransferData[1] = move;
    sBattleBuffersTransferData[2] = (move & 0xFF00) >> 8;
    sBattleBuffersTransferData[3] = turnOfMove;
    sBattleBuffersTransferData[4] = movePower;
    sBattleBuffersTransferData[5] = (movePower & 0xFF00) >> 8;
    sBattleBuffersTransferData[6] = dmg;
    sBattleBuffersTransferData[7] = (dmg & 0x0000FF00) >> 8;
    sBattleBuffersTransferData[8] = (dmg & 0x00FF0000) >> 16;
    sBattleBuffersTransferData[9] = (dmg & 0xFF000000) >> 24;
    sBattleBuffersTransferData[10] = friendship;
    sBattleBuffersTransferData[11] = multihit;
    if (WEATHER_HAS_EFFECT)
    {
        sBattleBuffersTransferData[12] = gBattleWeather;
        sBattleBuffersTransferData[13] = (gBattleWeather & 0xFF00) >> 8;
    }
    else
    {
        sBattleBuffersTransferData[12] = 0;
        sBattleBuffersTransferData[13] = 0;
    }
    sBattleBuffersTransferData[14] = 0;
    sBattleBuffersTransferData[15] = 0;
    memcpy(&sBattleBuffersTransferData[16], disableStructPtr, sizeof(struct DisableStruct));
    PrepareBufferDataTransfer(bufferId, sBattleBuffersTransferData, 16 + sizeof(struct DisableStruct));
}

void BtlController_EmitPrintString(u8 bufferId, u16 stringID)
{
    s32 i;
    struct BattleMsgData *stringInfo;

    sBattleBuffersTransferData[0] = CONTROLLER_PRINTSTRING;
    sBattleBuffersTransferData[1] = gBattleOutcome;
    sBattleBuffersTransferData[2] = stringID;
    sBattleBuffersTransferData[3] = (stringID & 0xFF00) >> 8;

    stringInfo = (struct BattleMsgData *)(&sBattleBuffersTransferData[4]);
    stringInfo->currentMove = gCurrentMove;
    stringInfo->originallyUsedMove = gChosenMove;
    stringInfo->lastItem = gLastUsedItem;
    stringInfo->lastAbility = gLastUsedAbility;
    stringInfo->scrActive = gBattleScripting.battler;
    stringInfo->bakScriptPartyIdx = gBattleStruct->scriptPartyIdx;
    stringInfo->hpScale = gBattleStruct->hpScale;
    stringInfo->itemEffectBattler = gPotentialItemEffectBattler;
    stringInfo->moveType = gBattleMoves[gCurrentMove].type;

    for (i = 0; i < MAX_BATTLERS_COUNT; i++)
        stringInfo->abilities[i] = gBattleMons[i].ability;
    for (i = 0; i < TEXT_BUFF_ARRAY_COUNT; i++)
    {
        stringInfo->textBuffs[0][i] = gBattleTextBuff1[i];
        stringInfo->textBuffs[1][i] = gBattleTextBuff2[i];
        stringInfo->textBuffs[2][i] = gBattleTextBuff3[i];
    }
    PrepareBufferDataTransfer(bufferId, sBattleBuffersTransferData, sizeof(struct BattleMsgData) + 4);
}

void BtlController_EmitPrintSelectionString(u8 bufferId, u16 stringID)
{
    s32 i;
    struct BattleMsgData *stringInfo;

    sBattleBuffersTransferData[0] = CONTROLLER_PRINTSTRINGPLAYERONLY;
    sBattleBuffersTransferData[1] = CONTROLLER_PRINTSTRINGPLAYERONLY;
    sBattleBuffersTransferData[2] = stringID;
    sBattleBuffersTransferData[3] = (stringID & 0xFF00) >> 8;

    stringInfo = (struct BattleMsgData *)(&sBattleBuffersTransferData[4]);
    stringInfo->currentMove = gCurrentMove;
    stringInfo->originallyUsedMove = gChosenMove;
    stringInfo->lastItem = gLastUsedItem;
    stringInfo->lastAbility = gLastUsedAbility;
    stringInfo->scrActive = gBattleScripting.battler;
    stringInfo->bakScriptPartyIdx = gBattleStruct->scriptPartyIdx;

    for (i = 0; i < MAX_BATTLERS_COUNT; i++)
        stringInfo->abilities[i] = gBattleMons[i].ability;
    for (i = 0; i < TEXT_BUFF_ARRAY_COUNT; i++)
    {
        stringInfo->textBuffs[0][i] = gBattleTextBuff1[i];
        stringInfo->textBuffs[1][i] = gBattleTextBuff2[i];
        stringInfo->textBuffs[2][i] = gBattleTextBuff3[i];
    }
    PrepareBufferDataTransfer(bufferId, sBattleBuffersTransferData, sizeof(struct BattleMsgData) + 4);
}

// itemId only relevant for B_ACTION_USE_ITEM
void BtlController_EmitChooseAction(u8 bufferId, u8 action, u16 itemId)
{
    sBattleBuffersTransferData[0] = CONTROLLER_CHOOSEACTION;
    sBattleBuffersTransferData[1] = action;
    sBattleBuffersTransferData[2] = itemId;
    sBattleBuffersTransferData[3] = (itemId & 0xFF00) >> 8;
    PrepareBufferDataTransfer(bufferId, sBattleBuffersTransferData, 4);
}

// Only used by the forfeit prompt in the Battle Frontier
// For other Yes/No boxes in battle, see Cmd_yesnobox
void BtlController_EmitYesNoBox(u8 bufferId)
{
    sBattleBuffersTransferData[0] = CONTROLLER_YESNOBOX;
    sBattleBuffersTransferData[1] = CONTROLLER_YESNOBOX;
    sBattleBuffersTransferData[2] = CONTROLLER_YESNOBOX;
    sBattleBuffersTransferData[3] = CONTROLLER_YESNOBOX;
    PrepareBufferDataTransfer(bufferId, sBattleBuffersTransferData, 4);
}

void BtlController_EmitChooseMove(u8 bufferId, bool8 isDoubleBattle, bool8 NoPpNumber, struct ChooseMoveStruct *movePpData)
{
    s32 i;

    sBattleBuffersTransferData[0] = CONTROLLER_CHOOSEMOVE;
    sBattleBuffersTransferData[1] = isDoubleBattle;
    sBattleBuffersTransferData[2] = NoPpNumber;
    sBattleBuffersTransferData[3] = 0;
    for (i = 0; i < sizeof(*movePpData); i++)
        sBattleBuffersTransferData[4 + i] = *((u8 *)(movePpData) + i);
    PrepareBufferDataTransfer(bufferId, sBattleBuffersTransferData, sizeof(*movePpData) + 4);
}

void BtlController_EmitChooseItem(u8 bufferId, u8 *battlePartyOrder)
{
    s32 i;

    sBattleBuffersTransferData[0] = CONTROLLER_OPENBAG;
    for (i = 0; i < PARTY_SIZE / 2; i++)
        sBattleBuffersTransferData[1 + i] = battlePartyOrder[i];
    PrepareBufferDataTransfer(bufferId, sBattleBuffersTransferData, 4);
}

void BtlController_EmitChoosePokemon(u8 bufferId, u8 caseId, u8 slotId, u16 abilityId, u8 *data)
{
    s32 i;

    sBattleBuffersTransferData[0] = CONTROLLER_CHOOSEPOKEMON;
    sBattleBuffersTransferData[1] = caseId;
    sBattleBuffersTransferData[2] = slotId;
    sBattleBuffersTransferData[3] = abilityId & 0xFF;
    sBattleBuffersTransferData[7] = (abilityId >> 8) & 0xFF;
    for (i = 0; i < 3; i++)
        sBattleBuffersTransferData[4 + i] = data[i];
    PrepareBufferDataTransfer(bufferId, sBattleBuffersTransferData, 8);  // Only 7 bytes were written.
}

// Unused
static void BtlController_EmitCmd23(u8 bufferId)
{
    sBattleBuffersTransferData[0] = CONTROLLER_23;
    sBattleBuffersTransferData[1] = CONTROLLER_23;
    sBattleBuffersTransferData[2] = CONTROLLER_23;
    sBattleBuffersTransferData[3] = CONTROLLER_23;
    PrepareBufferDataTransfer(bufferId, sBattleBuffersTransferData, 4);
}

// why is the argument u16 if it's being cast to s16 anyway?
void BtlController_EmitHealthBarUpdate(u8 bufferId, u16 hpValue)
{
    sBattleBuffersTransferData[0] = CONTROLLER_HEALTHBARUPDATE;
    sBattleBuffersTransferData[1] = 0;
    sBattleBuffersTransferData[2] = (s16)hpValue;
    sBattleBuffersTransferData[3] = ((s16)hpValue & 0xFF00) >> 8;
    PrepareBufferDataTransfer(bufferId, sBattleBuffersTransferData, 4);
}

void BtlController_EmitExpUpdate(u8 bufferId, u8 partyId, s32 expPoints)
{
    sBattleBuffersTransferData[0] = CONTROLLER_EXPUPDATE;
    sBattleBuffersTransferData[1] = partyId;
    sBattleBuffersTransferData[2] = expPoints;
    sBattleBuffersTransferData[3] = (expPoints & 0x0000FF00) >> 8;
    sBattleBuffersTransferData[4] = (expPoints & 0x00FF0000) >> 16;
    sBattleBuffersTransferData[5] = (expPoints & 0xFF000000) >> 24;
    PrepareBufferDataTransfer(bufferId, sBattleBuffersTransferData, 6);
}

void BtlController_EmitStatusIconUpdate(u8 bufferId, u32 status1, u32 status2)
{
    sBattleBuffersTransferData[0] = CONTROLLER_STATUSICONUPDATE;
    sBattleBuffersTransferData[1] = status1;
    sBattleBuffersTransferData[2] = (status1 & 0x0000FF00) >> 8;
    sBattleBuffersTransferData[3] = (status1 & 0x00FF0000) >> 16;
    sBattleBuffersTransferData[4] = (status1 & 0xFF000000) >> 24;
    sBattleBuffersTransferData[5] = status2;
    sBattleBuffersTransferData[6] = (status2 & 0x0000FF00) >> 8;
    sBattleBuffersTransferData[7] = (status2 & 0x00FF0000) >> 16;
    sBattleBuffersTransferData[8] = (status2 & 0xFF000000) >> 24;
    PrepareBufferDataTransfer(bufferId, sBattleBuffersTransferData, 9);
}

void BtlController_EmitStatusAnimation(u8 bufferId, bool8 status2, u32 status)
{
    sBattleBuffersTransferData[0] = CONTROLLER_STATUSANIMATION;
    sBattleBuffersTransferData[1] = status2;
    sBattleBuffersTransferData[2] = status;
    sBattleBuffersTransferData[3] = (status & 0x0000FF00) >> 8;
    sBattleBuffersTransferData[4] = (status & 0x00FF0000) >> 16;
    sBattleBuffersTransferData[5] = (status & 0xFF000000) >> 24;
    PrepareBufferDataTransfer(bufferId, sBattleBuffersTransferData, 6);
}

// Unused
static void BtlController_EmitStatusXor(u8 bufferId, u8 b)
{
    sBattleBuffersTransferData[0] = CONTROLLER_STATUSXOR;
    sBattleBuffersTransferData[1] = b;
    PrepareBufferDataTransfer(bufferId, sBattleBuffersTransferData, 2);
}

void BtlController_EmitDataTransfer(u8 bufferId, u16 size, void *data)
{
    s32 i;

    sBattleBuffersTransferData[0] = CONTROLLER_DATATRANSFER;
    sBattleBuffersTransferData[1] = CONTROLLER_DATATRANSFER;
    sBattleBuffersTransferData[2] = size;
    sBattleBuffersTransferData[3] = (size & 0xFF00) >> 8;
    for (i = 0; i < size; i++)
        sBattleBuffersTransferData[4 + i] = *(u8 *)(data++);
    PrepareBufferDataTransfer(bufferId, sBattleBuffersTransferData, size + 4);
}

// Unused
static void BtlController_EmitDMA3Transfer(u8 bufferId, void *dst, u16 size, void *data)
{
    s32 i;

    sBattleBuffersTransferData[0] = CONTROLLER_DMA3TRANSFER;
    sBattleBuffersTransferData[1] = (u32)(dst);
    sBattleBuffersTransferData[2] = ((u32)(dst) & 0x0000FF00) >> 8;
    sBattleBuffersTransferData[3] = ((u32)(dst) & 0x00FF0000) >> 16;
    sBattleBuffersTransferData[4] = ((u32)(dst) & 0xFF000000) >> 24;
    sBattleBuffersTransferData[5] = size;
    sBattleBuffersTransferData[6] = (size & 0xFF00) >> 8;
    for (i = 0; i < size; i++)
        sBattleBuffersTransferData[7 + i] = *(u8 *)(data++);
    PrepareBufferDataTransfer(bufferId, sBattleBuffersTransferData, size + 7);
}

// Unused
static void BtlController_EmitPlayBGM(u8 bufferId, u16 songId, void *data)
{
    s32 i;

    sBattleBuffersTransferData[0] = CONTROLLER_PLAYBGM;
    sBattleBuffersTransferData[1] = songId;
    sBattleBuffersTransferData[2] = (songId & 0xFF00) >> 8;

    // Nonsense loop using songId as a size
    // Would go out of bounds for any song id after SE_RG_BAG_POCKET (253)
    for (i = 0; i < songId; i++)
        sBattleBuffersTransferData[3 + i] = *(u8 *)(data++);
    PrepareBufferDataTransfer(bufferId, sBattleBuffersTransferData, songId + 3);
}

// Unused
static void BtlController_EmitCmd32(u8 bufferId, u16 size, void *data)
{
    s32 i;

    sBattleBuffersTransferData[0] = CONTROLLER_32;
    sBattleBuffersTransferData[1] = size;
    sBattleBuffersTransferData[2] = (size & 0xFF00) >> 8;
    for (i = 0; i < size; i++)
        sBattleBuffersTransferData[3 + i] = *(u8 *)(data++);
    PrepareBufferDataTransfer(bufferId, sBattleBuffersTransferData, size + 3);
}

void BtlController_EmitTwoReturnValues(u8 bufferId, u8 ret8, u32 ret32)
{
    sBattleBuffersTransferData[0] = CONTROLLER_TWORETURNVALUES;
    sBattleBuffersTransferData[1] = ret8;
    sBattleBuffersTransferData[2] = ret32;
    sBattleBuffersTransferData[3] = (ret32 & 0x0000FF00) >> 8;
    sBattleBuffersTransferData[4] = (ret32 & 0x00FF0000) >> 16;
    sBattleBuffersTransferData[5] = (ret32 & 0xFF000000) >> 24;
    PrepareBufferDataTransfer(bufferId, sBattleBuffersTransferData, 6);
}

void BtlController_EmitChosenMonReturnValue(u8 bufferId, u8 partyId, u8 *battlePartyOrder)
{
    s32 i;

    sBattleBuffersTransferData[0] = CONTROLLER_CHOSENMONRETURNVALUE;
    sBattleBuffersTransferData[1] = partyId;
    for (i = 0; i < (int)ARRAY_COUNT(gBattlePartyCurrentOrder); i++)
        sBattleBuffersTransferData[2 + i] = battlePartyOrder[i];
    PrepareBufferDataTransfer(bufferId, sBattleBuffersTransferData, 5);
}

void BtlController_EmitOneReturnValue(u8 bufferId, u16 ret)
{
    sBattleBuffersTransferData[0] = CONTROLLER_ONERETURNVALUE;
    sBattleBuffersTransferData[1] = ret;
    sBattleBuffersTransferData[2] = (ret & 0xFF00) >> 8;
    sBattleBuffersTransferData[3] = 0;
    PrepareBufferDataTransfer(bufferId, sBattleBuffersTransferData, 4);
}

void BtlController_EmitOneReturnValue_Duplicate(u8 bufferId, u16 ret)
{
    sBattleBuffersTransferData[0] = CONTROLLER_ONERETURNVALUE_DUPLICATE;
    sBattleBuffersTransferData[1] = ret;
    sBattleBuffersTransferData[2] = (ret & 0xFF00) >> 8;
    sBattleBuffersTransferData[3] = 0;
    PrepareBufferDataTransfer(bufferId, sBattleBuffersTransferData, 4);
}

// Unused
static void BtlController_EmitClearUnkVar(u8 bufferId)
{
    sBattleBuffersTransferData[0] = CONTROLLER_CLEARUNKVAR;
    sBattleBuffersTransferData[1] = CONTROLLER_CLEARUNKVAR;
    sBattleBuffersTransferData[2] = CONTROLLER_CLEARUNKVAR;
    sBattleBuffersTransferData[3] = CONTROLLER_CLEARUNKVAR;
    PrepareBufferDataTransfer(bufferId, sBattleBuffersTransferData, 4);
}

// Unused
static void BtlController_EmitSetUnkVar(u8 bufferId, u8 b)
{
    sBattleBuffersTransferData[0] = CONTROLLER_SETUNKVAR;
    sBattleBuffersTransferData[1] = b;
    PrepareBufferDataTransfer(bufferId, sBattleBuffersTransferData, 2);
}

// Unused
static void BtlController_EmitClearUnkFlag(u8 bufferId)
{
    sBattleBuffersTransferData[0] = CONTROLLER_CLEARUNKFLAG;
    sBattleBuffersTransferData[1] = CONTROLLER_CLEARUNKFLAG;
    sBattleBuffersTransferData[2] = CONTROLLER_CLEARUNKFLAG;
    sBattleBuffersTransferData[3] = CONTROLLER_CLEARUNKFLAG;
    PrepareBufferDataTransfer(bufferId, sBattleBuffersTransferData, 4);
}

// Unused
static void BtlController_EmitToggleUnkFlag(u8 bufferId)
{
    sBattleBuffersTransferData[0] = CONTROLLER_TOGGLEUNKFLAG;
    sBattleBuffersTransferData[1] = CONTROLLER_TOGGLEUNKFLAG;
    sBattleBuffersTransferData[2] = CONTROLLER_TOGGLEUNKFLAG;
    sBattleBuffersTransferData[3] = CONTROLLER_TOGGLEUNKFLAG;
    PrepareBufferDataTransfer(bufferId, sBattleBuffersTransferData, 4);
}

void BtlController_EmitHitAnimation(u8 bufferId)
{
    sBattleBuffersTransferData[0] = CONTROLLER_HITANIMATION;
    sBattleBuffersTransferData[1] = CONTROLLER_HITANIMATION;
    sBattleBuffersTransferData[2] = CONTROLLER_HITANIMATION;
    sBattleBuffersTransferData[3] = CONTROLLER_HITANIMATION;
    PrepareBufferDataTransfer(bufferId, sBattleBuffersTransferData, 4);
}

void BtlController_EmitCantSwitch(u8 bufferId)
{
    sBattleBuffersTransferData[0] = CONTROLLER_CANTSWITCH;
    sBattleBuffersTransferData[1] = CONTROLLER_CANTSWITCH;
    sBattleBuffersTransferData[2] = CONTROLLER_CANTSWITCH;
    sBattleBuffersTransferData[3] = CONTROLLER_CANTSWITCH;
    PrepareBufferDataTransfer(bufferId, sBattleBuffersTransferData, 4);
}

void BtlController_EmitPlaySE(u8 bufferId, u16 songId)
{
    sBattleBuffersTransferData[0] = CONTROLLER_PLAYSE;
    sBattleBuffersTransferData[1] = songId;
    sBattleBuffersTransferData[2] = (songId & 0xFF00) >> 8;
    sBattleBuffersTransferData[3] = 0;
    PrepareBufferDataTransfer(bufferId, sBattleBuffersTransferData, 4);
}

void BtlController_EmitPlayFanfareOrBGM(u8 bufferId, u16 songId, bool8 playBGM)
{
    sBattleBuffersTransferData[0] = CONTROLLER_PLAYFANFAREORBGM;
    sBattleBuffersTransferData[1] = songId;
    sBattleBuffersTransferData[2] = (songId & 0xFF00) >> 8;
    sBattleBuffersTransferData[3] = playBGM;
    PrepareBufferDataTransfer(bufferId, sBattleBuffersTransferData, 4);
}

void BtlController_EmitFaintingCry(u8 bufferId)
{
    sBattleBuffersTransferData[0] = CONTROLLER_FAINTINGCRY;
    sBattleBuffersTransferData[1] = CONTROLLER_FAINTINGCRY;
    sBattleBuffersTransferData[2] = CONTROLLER_FAINTINGCRY;
    sBattleBuffersTransferData[3] = CONTROLLER_FAINTINGCRY;
    PrepareBufferDataTransfer(bufferId, sBattleBuffersTransferData, 4);
}

void BtlController_EmitIntroSlide(u8 bufferId, u8 terrainId)
{
    sBattleBuffersTransferData[0] = CONTROLLER_INTROSLIDE;
    sBattleBuffersTransferData[1] = terrainId;
    PrepareBufferDataTransfer(bufferId, sBattleBuffersTransferData, 2);
}

void BtlController_EmitIntroTrainerBallThrow(u8 bufferId)
{
    sBattleBuffersTransferData[0] = CONTROLLER_INTROTRAINERBALLTHROW;
    sBattleBuffersTransferData[1] = CONTROLLER_INTROTRAINERBALLTHROW;
    sBattleBuffersTransferData[2] = CONTROLLER_INTROTRAINERBALLTHROW;
    sBattleBuffersTransferData[3] = CONTROLLER_INTROTRAINERBALLTHROW;
    PrepareBufferDataTransfer(bufferId, sBattleBuffersTransferData, 4);
}

void BtlController_EmitDrawPartyStatusSummary(u8 bufferId, struct HpAndStatus* hpAndStatus, u8 flags)
{
    s32 i;

    sBattleBuffersTransferData[0] = CONTROLLER_DRAWPARTYSTATUSSUMMARY;
    sBattleBuffersTransferData[1] = flags & ~PARTY_SUMM_SKIP_DRAW_DELAY; // If true, skip player side
    sBattleBuffersTransferData[2] = (flags & PARTY_SUMM_SKIP_DRAW_DELAY) >> 7; // If true, skip delay after drawing. True during intro
    sBattleBuffersTransferData[3] = CONTROLLER_DRAWPARTYSTATUSSUMMARY;
    for (i = 0; i < (s32)(sizeof(struct HpAndStatus) * PARTY_SIZE); i++)
        sBattleBuffersTransferData[4 + i] = *(i + (u8 *)(hpAndStatus));
    PrepareBufferDataTransfer(bufferId, sBattleBuffersTransferData, sizeof(struct HpAndStatus) * PARTY_SIZE + 4);
}

void BtlController_EmitHidePartyStatusSummary(u8 bufferId)
{
    sBattleBuffersTransferData[0] = CONTROLLER_HIDEPARTYSTATUSSUMMARY;
    sBattleBuffersTransferData[1] = CONTROLLER_HIDEPARTYSTATUSSUMMARY;
    sBattleBuffersTransferData[2] = CONTROLLER_HIDEPARTYSTATUSSUMMARY;
    sBattleBuffersTransferData[3] = CONTROLLER_HIDEPARTYSTATUSSUMMARY;
    PrepareBufferDataTransfer(bufferId, sBattleBuffersTransferData, 4);
}

void BtlController_EmitEndBounceEffect(u8 bufferId)
{
    sBattleBuffersTransferData[0] = CONTROLLER_ENDBOUNCE;
    sBattleBuffersTransferData[1] = CONTROLLER_ENDBOUNCE;
    sBattleBuffersTransferData[2] = CONTROLLER_ENDBOUNCE;
    sBattleBuffersTransferData[3] = CONTROLLER_ENDBOUNCE;
    PrepareBufferDataTransfer(bufferId, sBattleBuffersTransferData, 4);
}

void BtlController_EmitSpriteInvisibility(u8 bufferId, bool8 isInvisible)
{
    sBattleBuffersTransferData[0] = CONTROLLER_SPRITEINVISIBILITY;
    sBattleBuffersTransferData[1] = isInvisible;
    sBattleBuffersTransferData[2] = CONTROLLER_SPRITEINVISIBILITY;
    sBattleBuffersTransferData[3] = CONTROLLER_SPRITEINVISIBILITY;
    PrepareBufferDataTransfer(bufferId, sBattleBuffersTransferData, 4);
}

void BtlController_EmitBattleAnimation(u8 bufferId, u8 animationId, u16 argument)
{
    sBattleBuffersTransferData[0] = CONTROLLER_BATTLEANIMATION;
    sBattleBuffersTransferData[1] = animationId;
    sBattleBuffersTransferData[2] = argument;
    sBattleBuffersTransferData[3] = (argument & 0xFF00) >> 8;
    PrepareBufferDataTransfer(bufferId, sBattleBuffersTransferData, 4);
}

// mode is a LINK_STANDBY_* constant
void BtlController_EmitLinkStandbyMsg(u8 bufferId, u8 mode, bool32 record)
{
    bool8 record_ = record;
    sBattleBuffersTransferData[0] = CONTROLLER_LINKSTANDBYMSG;
    sBattleBuffersTransferData[1] = mode;

    if (record_)
        sBattleBuffersTransferData[3] = sBattleBuffersTransferData[2] = RecordedBattle_BufferNewBattlerData(&sBattleBuffersTransferData[4]);
    else
        sBattleBuffersTransferData[3] = sBattleBuffersTransferData[2] = 0;

    PrepareBufferDataTransfer(bufferId, sBattleBuffersTransferData, sBattleBuffersTransferData[2] + 4);
}

void BtlController_EmitResetActionMoveSelection(u8 bufferId, u8 caseId)
{
    sBattleBuffersTransferData[0] = CONTROLLER_RESETACTIONMOVESELECTION;
    sBattleBuffersTransferData[1] = caseId;
    PrepareBufferDataTransfer(bufferId, sBattleBuffersTransferData, 2);
}

void BtlController_EmitEndLinkBattle(u8 bufferId, u8 battleOutcome)
{
    sBattleBuffersTransferData[0] = CONTROLLER_ENDLINKBATTLE;
    sBattleBuffersTransferData[1] = battleOutcome;
    sBattleBuffersTransferData[2] = gSaveBlock2Ptr->frontier.disableRecordBattle;
    sBattleBuffersTransferData[3] = gSaveBlock2Ptr->frontier.disableRecordBattle;
    sBattleBuffersTransferData[5] = sBattleBuffersTransferData[4] = RecordedBattle_BufferNewBattlerData(&sBattleBuffersTransferData[6]);
    PrepareBufferDataTransfer(bufferId, sBattleBuffersTransferData, sBattleBuffersTransferData[4] + 6);
}

void BtlController_EmitDebugMenu(u8 bufferId)
{
    sBattleBuffersTransferData[0] = CONTROLLER_DEBUGMENU;
    PrepareBufferDataTransfer(bufferId, sBattleBuffersTransferData, 1);
}<|MERGE_RESOLUTION|>--- conflicted
+++ resolved
@@ -670,27 +670,12 @@
         switch (bufferId)
         {
         case BUFFER_A:
-<<<<<<< HEAD
-            for (i = 0; i < size; i++)
-            {
+            for (i = 0; i < size; data++, i++)
                 gBattleResources->bufferA[gActiveBattler][i] = *data;
-                data++;
-            }
-            break;
-        case BUFFER_B:
-            for (i = 0; i < size; i++)
-            {
-                gBattleResources->bufferB[gActiveBattler][i] = *data;
-                data++;
-            }
-=======
-            for (i = 0; i < size; data++, i++)
-                gBattleBufferA[gActiveBattler][i] = *data;
             break;
         case BUFFER_B:
             for (i = 0; i < size; data++, i++)
-                gBattleBufferB[gActiveBattler][i] = *data;
->>>>>>> c3623bc9
+                gBattleResources->bufferB[gActiveBattler][i] = *data;
             break;
         }
     }
