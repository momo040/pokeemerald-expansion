#include "global.h"
#include "battle.h"
#include "battle_ai_main.h"
#include "battle_ai_util.h"
#include "battle_anim.h"
#include "battle_arena.h"
#include "battle_controllers.h"
#include "battle_gfx_sfx_util.h"
#include "battle_interface.h"
#include "battle_message.h"
#include "battle_setup.h"
#include "battle_tv.h"
#include "cable_club.h"
#include "event_object_movement.h"
#include "item.h"
#include "link.h"
#include "link_rfu.h"
#include "m4a.h"
#include "overworld.h"
#include "palette.h"
#include "party_menu.h"
#include "recorded_battle.h"
#include "string_util.h"
#include "sound.h"
#include "task.h"
#include "test_runner.h"
#include "util.h"
#include "text.h"
#include "constants/abilities.h"
#include "constants/item_effects.h"
#include "constants/songs.h"
#include "pokemon_animation.h"

static EWRAM_DATA u8 sLinkSendTaskId = 0;
static EWRAM_DATA u8 sLinkReceiveTaskId = 0;

COMMON_DATA void (*gBattlerControllerFuncs[MAX_BATTLERS_COUNT])(u32 battler) = {0};
COMMON_DATA u8 gBattleControllerData[MAX_BATTLERS_COUNT] = {0}; // Used by the battle controllers to store misc sprite/task IDs for each battler
COMMON_DATA void (*gBattlerControllerEndFuncs[MAX_BATTLERS_COUNT])(u32 battler) = {0}; // Controller's buffer complete function for each battler

static void CreateTasksForSendRecvLinkBuffers(void);
static void InitBtlControllersInternal(void);
static void SetBattlePartyIds(void);
static void Task_HandleSendLinkBuffersData(u8 taskId);
static void Task_HandleCopyReceivedLinkBuffersData(u8 taskId);
static void Task_StartSendOutAnim(u8 taskId);
static void SpriteCB_FreePlayerSpriteLoadMonSprite(struct Sprite *sprite);
static void SpriteCB_FreeOpponentSprite(struct Sprite *sprite);
static u32 ReturnAnimIdForBattler(bool32 isPlayerSide, u32 specificBattler);
static void LaunchKOAnimation(u32 battlerId, u16 animId, bool32 isFront);
static void AnimateMonAfterKnockout(u32 battler);

void HandleLinkBattleSetup(void)
{
    if (gBattleTypeFlags & BATTLE_TYPE_LINK)
    {
        if (gWirelessCommType)
            SetWirelessCommType1();
        if (!gReceivedRemoteLinkPlayers)
            OpenLink();
        CreateTask(Task_WaitForLinkPlayerConnection, 0);
        CreateTasksForSendRecvLinkBuffers();
    }
}

void SetUpBattleVarsAndBirchZigzagoon(void)
{
    s32 i;

    gBattleMainFunc = BeginBattleIntroDummy;

    for (i = 0; i < MAX_BATTLERS_COUNT; i++)
    {
        gBattlerControllerFuncs[i] = BattleControllerDummy;
        gBattlerPositions[i] = 0xFF;
        gActionSelectionCursor[i] = 0;
        gMoveSelectionCursor[i] = 0;
    }

    HandleLinkBattleSetup();
    gBattleControllerExecFlags = 0;
    ClearBattleAnimationVars();
    BattleAI_SetupItems();
    BattleAI_SetupFlags();

    if (gBattleTypeFlags & BATTLE_TYPE_FIRST_BATTLE)
    {
        ZeroEnemyPartyMons();
        CreateMon(&gEnemyParty[0], SPECIES_ZIGZAGOON, 2, USE_RANDOM_IVS, 0, 0, OT_ID_PLAYER_ID, 0);
        i = 0;
        SetMonData(&gEnemyParty[0], MON_DATA_HELD_ITEM, &i);
    }
}

void InitBattleControllers(void)
{
    s32 i;

    if (!(gBattleTypeFlags & BATTLE_TYPE_RECORDED))
        RecordedBattle_Init(B_RECORD_MODE_RECORDING);
    else
        RecordedBattle_Init(B_RECORD_MODE_PLAYBACK);

    if (!(gBattleTypeFlags & BATTLE_TYPE_RECORDED))
        RecordedBattle_SaveParties();

    InitBtlControllersInternal();

    SetBattlePartyIds();

    if (!(gBattleTypeFlags & BATTLE_TYPE_MULTI))
    {
        for (i = 0; i < gBattlersCount; i++)
            BufferBattlePartyCurrentOrderBySide(i, 0);
    }

    for (i = 0; i < sizeof(gBattleStruct->tvMovePoints); i++)
        *((u8 *)(&gBattleStruct->tvMovePoints) + i) = 0;

    for (i = 0; i < sizeof(gBattleStruct->tv); i++)
        *((u8 *)(&gBattleStruct->tv) + i) = 0;
}

static void InitBtlControllersInternal(void)
{
    s32 i;
    bool32 isLink = (gBattleTypeFlags & BATTLE_TYPE_LINK);
    bool32 isDouble = IsDoubleBattle();
    bool32 isMaster = (gBattleTypeFlags & BATTLE_TYPE_IS_MASTER);
    bool32 isRecorded = (gBattleTypeFlags & BATTLE_TYPE_RECORDED);
    bool32 isRecordedMaster = (gBattleTypeFlags & BATTLE_TYPE_RECORDED_IS_MASTER);
    bool32 isRecordedLink = (gBattleTypeFlags & BATTLE_TYPE_RECORDED_LINK);
    bool32 isMulti = (gBattleTypeFlags & BATTLE_TYPE_MULTI);
    bool32 isInGamePartner = (gBattleTypeFlags & BATTLE_TYPE_INGAME_PARTNER);
    bool32 isAIvsAI = IsAiVsAiBattle();

    if (!isLink || isMaster)
        gBattleMainFunc = BeginBattleIntro;

    if (!isDouble)
        gBattlersCount = 2;
    else
        gBattlersCount = MAX_BATTLERS_COUNT;

    if ((gBattleTypeFlags & BATTLE_TYPE_BATTLE_TOWER)
        || !isMulti
        || (!isLink && !isRecorded)
        || (isLink && !isDouble))
    {
        bool32 isPlayerPrimary;
        if (isLink)
            isPlayerPrimary = (isMaster || (isDouble && isMulti));
        else if (!isRecorded)
            isPlayerPrimary = TRUE;
        else if (isDouble)
            isPlayerPrimary = (isInGamePartner || isMulti || isMaster);
        else
            isPlayerPrimary = (!isRecordedLink || isRecordedMaster);

        gBattlerPositions[B_BATTLER_0] = isPlayerPrimary ? B_POSITION_PLAYER_LEFT : B_POSITION_OPPONENT_LEFT;
        gBattlerPositions[B_BATTLER_1] = isPlayerPrimary ? B_POSITION_OPPONENT_LEFT : B_POSITION_PLAYER_LEFT;
        if (isDouble)
        {
            gBattlerPositions[B_BATTLER_2] = isPlayerPrimary ? B_POSITION_PLAYER_RIGHT : B_POSITION_OPPONENT_RIGHT;
            gBattlerPositions[B_BATTLER_3] = isPlayerPrimary ? B_POSITION_OPPONENT_RIGHT : B_POSITION_PLAYER_RIGHT;
        }

        if (isLink)
        {
            if (isDouble && isMulti && !isMaster)
                gBattlerControllerFuncs[gBattlerPositions[B_BATTLER_0]] = SetControllerToLinkPartner;
            else
                gBattlerControllerFuncs[gBattlerPositions[B_BATTLER_0]] = SetControllerToPlayer;

            if (!isDouble || !isMulti || !isMaster)
            {
                gBattlerControllerFuncs[gBattlerPositions[B_BATTLER_1]] = SetControllerToLinkOpponent;
                gBattlerControllerFuncs[gBattlerPositions[B_BATTLER_2]] = SetControllerToPlayer;
                gBattlerControllerFuncs[gBattlerPositions[B_BATTLER_3]] = SetControllerToLinkOpponent;
            }
            else
            {
                gBattlerControllerFuncs[gBattlerPositions[B_BATTLER_1]] = SetControllerToOpponent;
                gBattlerControllerFuncs[gBattlerPositions[B_BATTLER_2]] = SetControllerToLinkPartner;
                gBattlerControllerFuncs[gBattlerPositions[B_BATTLER_3]] = SetControllerToOpponent;
            }
        }
        else
        {
            // Player 1
            if (isRecorded)
                gBattlerControllerFuncs[gBattlerPositions[B_BATTLER_0]] = SetControllerToRecordedPlayer;
            else if (gBattleTypeFlags & BATTLE_TYPE_SAFARI)
                gBattlerControllerFuncs[gBattlerPositions[B_BATTLER_0]] = SetControllerToSafari;
            else if (gBattleTypeFlags & BATTLE_TYPE_WALLY_TUTORIAL)
                gBattlerControllerFuncs[gBattlerPositions[B_BATTLER_0]] = SetControllerToWally;
            else if (isAIvsAI)
                gBattlerControllerFuncs[gBattlerPositions[B_BATTLER_0]] = SetControllerToPlayerPartner;
            else
                gBattlerControllerFuncs[gBattlerPositions[B_BATTLER_0]] = SetControllerToPlayer;

            // Opponent 1
            bool32 isOpponent1Recorded;
            if (isDouble)
                isOpponent1Recorded = (!isInGamePartner && isRecorded && !isMulti && isRecordedLink);
            else
                isOpponent1Recorded = isRecorded && isRecordedLink;

            if (isOpponent1Recorded)
                gBattlerControllerFuncs[gBattlerPositions[B_BATTLER_1]] = SetControllerToRecordedOpponent;
            else
                gBattlerControllerFuncs[gBattlerPositions[B_BATTLER_1]] = SetControllerToOpponent;

            // Player 2
            if (isInGamePartner)
                gBattlerControllerFuncs[gBattlerPositions[B_BATTLER_2]] = SetControllerToPlayerPartner;
            else if (isRecorded)
                gBattlerControllerFuncs[gBattlerPositions[B_BATTLER_2]] = SetControllerToRecordedPlayer;
            else if (isAIvsAI)
                gBattlerControllerFuncs[gBattlerPositions[B_BATTLER_2]] = SetControllerToPlayerPartner;
            else
                gBattlerControllerFuncs[gBattlerPositions[B_BATTLER_2]] = SetControllerToPlayer;

            // Opponent 2
            if (isInGamePartner || !isRecorded || isMulti || !isRecordedLink)
                gBattlerControllerFuncs[gBattlerPositions[B_BATTLER_3]] = SetControllerToOpponent;
            else
                gBattlerControllerFuncs[gBattlerPositions[B_BATTLER_3]] = SetControllerToRecordedOpponent;
        }

        bool32 bufferPartyOrders;

        if (!isLink)
            bufferPartyOrders = (isInGamePartner || (isRecorded && isMulti));
        else
            bufferPartyOrders = (isDouble && isMulti);

        if (bufferPartyOrders)
        {
            BufferBattlePartyCurrentOrderBySide(0, 0);
            BufferBattlePartyCurrentOrderBySide(1, 0);
            BufferBattlePartyCurrentOrderBySide(2, 1);
            BufferBattlePartyCurrentOrderBySide(3, 1);

            gBattlerPartyIndexes[0] = 0;
            gBattlerPartyIndexes[1] = 0;
            gBattlerPartyIndexes[2] = 3;
            if (!isLink && isInGamePartner && (BATTLE_TWO_VS_ONE_OPPONENT || WILD_DOUBLE_BATTLE))
                gBattlerPartyIndexes[3] = 1;
            else
                gBattlerPartyIndexes[3] = 3;
        }
    }
    else
    {
        u8 multiplayerId = isLink ? GetMultiplayerId() : gRecordedBattleMultiplayerId;

        for (i = 0; i < MAX_LINK_PLAYERS; i++)
        {
            u32 linkPositionLeft, linkPositionRight;
            BattleControllerFunc linkBtlControllerFunc;

            if (i == multiplayerId)
            {
                linkPositionLeft = B_POSITION_PLAYER_LEFT;
                linkPositionRight = B_POSITION_PLAYER_RIGHT;
                linkBtlControllerFunc = isLink ? SetControllerToPlayer : SetControllerToRecordedPlayer;
            }
            else if ((!(gLinkPlayers[i].id & 1) && !(gLinkPlayers[multiplayerId].id & 1))
                || ((gLinkPlayers[i].id & 1) && (gLinkPlayers[multiplayerId].id & 1)))
            {
                linkPositionLeft = B_POSITION_PLAYER_LEFT;
                linkPositionRight = B_POSITION_PLAYER_RIGHT;
                linkBtlControllerFunc = isLink ? SetControllerToLinkPartner : SetControllerToRecordedPlayer;
            }
            else
            {
                linkPositionLeft = B_POSITION_OPPONENT_LEFT;
                linkPositionRight = B_POSITION_OPPONENT_RIGHT;
                linkBtlControllerFunc = isLink ? SetControllerToLinkOpponent : SetControllerToRecordedOpponent;
            }
            gBattlerControllerFuncs[gLinkPlayers[i].id] = linkBtlControllerFunc;
            switch (gLinkPlayers[i].id)
            {
            case 0:
            case 3:
                BufferBattlePartyCurrentOrderBySide(gLinkPlayers[i].id, 0);
                gBattlerPositions[gLinkPlayers[i].id] = linkPositionLeft;
                gBattlerPartyIndexes[gLinkPlayers[i].id] = 0;
                break;
            case 1:
            case 2:
                BufferBattlePartyCurrentOrderBySide(gLinkPlayers[i].id, 1);
                gBattlerPositions[gLinkPlayers[i].id] = linkPositionRight;
                gBattlerPartyIndexes[gLinkPlayers[i].id] = 3;
                break;
            }
        }
    }
}

bool32 IsValidForBattle(struct Pokemon *mon)
{
    u32 species = GetMonData(mon, MON_DATA_SPECIES_OR_EGG);
    return (species != SPECIES_NONE
         && species != SPECIES_EGG
         && GetMonData(mon, MON_DATA_HP) != 0
         && GetMonData(mon, MON_DATA_IS_EGG) == FALSE);
}

static inline bool32 IsControllerPlayer(u32 battler)
{
    return (gBattlerControllerEndFuncs[battler] == PlayerBufferExecCompleted);
}

static inline bool32 IsControllerRecordedPlayer(u32 battler)
{
    return (gBattlerControllerEndFuncs[battler] == RecordedPlayerBufferExecCompleted);
}

static inline bool32 IsControllerOpponent(u32 battler)
{
    return (gBattlerControllerEndFuncs[battler] == OpponentBufferExecCompleted);
}

static inline bool32 IsControllerPlayerPartner(u32 battler)
{
    return (gBattlerControllerEndFuncs[battler] == PlayerPartnerBufferExecCompleted);
}

static inline bool32 IsControllerWally(u32 battler)
{
    return (gBattlerControllerEndFuncs[battler] == WallyBufferExecCompleted);
}

static inline bool32 IsControllerRecordedOpponent(u32 battler)
{
    return (gBattlerControllerEndFuncs[battler] == RecordedOpponentBufferExecCompleted);
}

static inline bool32 IsControllerLinkOpponent(u32 battler)
{
    return (gBattlerControllerEndFuncs[battler] == LinkOpponentBufferExecCompleted);
}

static inline bool32 IsControllerLinkPartner(u32 battler)
{
    return (gBattlerControllerEndFuncs[battler] == LinkPartnerBufferExecCompleted);
}

bool32 ShouldUpdateTvData(u32 battler)
{
    return (IsControllerPlayer(battler)
         || IsControllerLinkPartner(battler)
         || IsControllerLinkOpponent(battler));
}

static void SetBattlePartyIds(void)
{
    s32 i, j;

    if (!(gBattleTypeFlags & BATTLE_TYPE_MULTI))
    {
        for (i = 0; i < gBattlersCount; i++)
        {
            for (j = 0; j < PARTY_SIZE; j++)
            {
                if (i < 2)
                {
                    if (IsOnPlayerSide(i))
                    {
                        if (IsValidForBattle(&gPlayerParty[j]))
                        {
                            gBattlerPartyIndexes[i] = j;
                            break;
                        }
                    }
                    else
                    {
                        if (IsValidForBattle(&gEnemyParty[j]))
                        {
                            gBattlerPartyIndexes[i] = j;
                            break;
                        }
                    }
                }
                else
                {
                    if (IsOnPlayerSide(i))
                    {
                        if (IsValidForBattle(&gPlayerParty[j]) && gBattlerPartyIndexes[i - 2] != j)
                        {
                            gBattlerPartyIndexes[i] = j;
                            break;
                        }
                    }
                    else
                    {
                        if (IsValidForBattle(&gEnemyParty[j]) && gBattlerPartyIndexes[i - 2] != j)
                        {
                            gBattlerPartyIndexes[i] = j;
                            break;
                        }
                    }

                    // No valid mons were found. Add the empty slot.
                    if (gBattlerPartyIndexes[i - 2] == 0)
                        gBattlerPartyIndexes[i] = 1;
                    else
                        gBattlerPartyIndexes[i] = 0;
                }
            }
        }

        if (gBattleTypeFlags & BATTLE_TYPE_TWO_OPPONENTS)
            gBattlerPartyIndexes[1] = 0, gBattlerPartyIndexes[3] = 3;
    }
}

static void PrepareBufferDataTransfer(u32 battler, u32 bufferId, u8 *data, u16 size)
{
    s32 i;

    if (gBattleTypeFlags & BATTLE_TYPE_LINK)
    {
        PrepareBufferDataTransferLink(battler, bufferId, size, data);
    }
    else
    {
        switch (bufferId)
        {
        case B_COMM_TO_CONTROLLER:
            for (i = 0; i < size; data++, i++)
                gBattleResources->bufferA[battler][i] = *data;
            break;
        case B_COMM_TO_ENGINE:
            for (i = 0; i < size; data++, i++)
                gBattleResources->bufferB[battler][i] = *data;
            break;
        }
    }
}

#define tInitialDelayTimer      data[10]
#define tState                  data[11]
#define tCurrentBlock_WrapFrom  data[12]
#define tBlockSendDelayTimer    data[13]
#define tCurrentBlock_End       data[14]
#define tCurrentBlock_Start     data[15]
//
// Inbound communications are stored in one buffer; outbound communications
// in another. Both buffers work pretty similarly: the next message will be
// written into the buffer after the previous message (with 4-byte alignment),
// unless we're too close to the end of the buffer, in which case we jump back
// to the start.
//
// Regarding the task variable names above: these variables are altered in-
// place, so the precise operational definition of "current" depends on when
// the variables are being accessed. When data is present in the send and
// receive buffers, "current" refers to the most recently received message;
// but when a message is actually being placed in the buffers, "current"
// refers to the previous message, until such time that we finish updating it
// to refer to the new message.

static void CreateTasksForSendRecvLinkBuffers(void)
{
    sLinkSendTaskId = CreateTask(Task_HandleSendLinkBuffersData, 0);
    gTasks[sLinkSendTaskId].tState                 = 0;
    gTasks[sLinkSendTaskId].tCurrentBlock_WrapFrom = 0;
    gTasks[sLinkSendTaskId].tBlockSendDelayTimer   = 0;
    gTasks[sLinkSendTaskId].tCurrentBlock_End      = 0;
    gTasks[sLinkSendTaskId].tCurrentBlock_Start    = 0;

    sLinkReceiveTaskId = CreateTask(Task_HandleCopyReceivedLinkBuffersData, 0);
    gTasks[sLinkReceiveTaskId].tCurrentBlock_WrapFrom = 0;
    gTasks[sLinkReceiveTaskId].tBlockSendDelayTimer   = 0; // not used by "receive" task
    gTasks[sLinkReceiveTaskId].tCurrentBlock_End      = 0;
    gTasks[sLinkReceiveTaskId].tCurrentBlock_Start    = 0;
}

enum
{
    LINK_BUFF_BUFFER_ID,
    LINK_BUFF_ACTIVE_BATTLER,
    LINK_BUFF_ATTACKER,
    LINK_BUFF_TARGET,
    LINK_BUFF_SIZE_LO,
    LINK_BUFF_SIZE_HI,
    LINK_BUFF_ABSENT_BATTLER_FLAGS,
    LINK_BUFF_EFFECT_BATTLER,
    LINK_BUFF_DATA,
};

// We want to send a message. Place it into the "send" buffer.
// First argument is a BATTLELINKCOMMTYPE_
void PrepareBufferDataTransferLink(u32 battler, u32 bufferId, u16 size, u8 *data)
{
    s32 alignedSize;
    s32 i;

    alignedSize = size - size % 4 + 4;
    if (gTasks[sLinkSendTaskId].tCurrentBlock_End + alignedSize + LINK_BUFF_DATA + 1 > BATTLE_BUFFER_LINK_SIZE)
    {
        gTasks[sLinkSendTaskId].tCurrentBlock_WrapFrom = gTasks[sLinkSendTaskId].tCurrentBlock_End;
        gTasks[sLinkSendTaskId].tCurrentBlock_End      = 0;
    }

    #define BYTE_TO_SEND(offset) \
        gLinkBattleSendBuffer[gTasks[sLinkSendTaskId].tCurrentBlock_End + offset]

    BYTE_TO_SEND(LINK_BUFF_BUFFER_ID)            = bufferId;
    BYTE_TO_SEND(LINK_BUFF_ACTIVE_BATTLER)       = battler;
    BYTE_TO_SEND(LINK_BUFF_ATTACKER)             = gBattlerAttacker;
    BYTE_TO_SEND(LINK_BUFF_TARGET)               = gBattlerTarget;
    BYTE_TO_SEND(LINK_BUFF_SIZE_LO)              = alignedSize;
    BYTE_TO_SEND(LINK_BUFF_SIZE_HI)              = (alignedSize & 0x0000FF00) >> 8;
    BYTE_TO_SEND(LINK_BUFF_ABSENT_BATTLER_FLAGS) = gAbsentBattlerFlags;
    BYTE_TO_SEND(LINK_BUFF_EFFECT_BATTLER)       = gEffectBattler;

    for (i = 0; i < size; i++)
        BYTE_TO_SEND(LINK_BUFF_DATA + i) = data[i];

    #undef BYTE_TO_SEND

    gTasks[sLinkSendTaskId].tCurrentBlock_End = gTasks[sLinkSendTaskId].tCurrentBlock_End + alignedSize + LINK_BUFF_DATA;
}

enum {
   SENDTASK_STATE_INITIALIZE        = 0,
   SENDTASK_STATE_INITIAL_DELAY     = 1,
   SENDTASK_STATE_COUNT_PLAYERS     = 2,
   SENDTASK_STATE_BEGIN_SEND_BLOCK  = 3,
   SENDTASK_STATE_FINISH_SEND_BLOCK = 4,
   SENDTASK_STATE_UNUSED_STATE      = 5,
};

static void Task_HandleSendLinkBuffersData(u8 taskId)
{
    u16 numPlayers;
    u16 blockSize;

    #define BYTE_TO_SEND(offset) \
        gLinkBattleSendBuffer[gTasks[taskId].tCurrentBlock_Start + offset]

    switch (gTasks[taskId].tState)
    {
    case SENDTASK_STATE_INITIALIZE:
        gTasks[taskId].tInitialDelayTimer = 100;
        gTasks[taskId].tState++;
        break;
    case SENDTASK_STATE_INITIAL_DELAY:
        gTasks[taskId].tInitialDelayTimer--;
        if (gTasks[taskId].tInitialDelayTimer == 0)
            gTasks[taskId].tState++;
        break;
    case SENDTASK_STATE_COUNT_PLAYERS:
        if (gWirelessCommType)
        {
            gTasks[taskId].tState++;
        }
        else
        {
            if (gBattleTypeFlags & BATTLE_TYPE_BATTLE_TOWER)
                numPlayers = 2;
            else
                numPlayers = (gBattleTypeFlags & BATTLE_TYPE_MULTI) ? 4 : 2;

            if (GetLinkPlayerCount_2() >= numPlayers)
            {
                if (IsLinkMaster())
                {
                    CheckShouldAdvanceLinkState();
                    gTasks[taskId].tState++;
                }
                else
                {
                    gTasks[taskId].tState++;
                }
            }
        }
        break;
    case SENDTASK_STATE_BEGIN_SEND_BLOCK:
        if (gTasks[taskId].tCurrentBlock_Start != gTasks[taskId].tCurrentBlock_End)
        {
            if (gTasks[taskId].tBlockSendDelayTimer == 0)
            {
                if (gTasks[taskId].tCurrentBlock_Start >  gTasks[taskId].tCurrentBlock_End
                 && gTasks[taskId].tCurrentBlock_Start == gTasks[taskId].tCurrentBlock_WrapFrom)
                {
                    gTasks[taskId].tCurrentBlock_WrapFrom = 0;
                    gTasks[taskId].tCurrentBlock_Start    = 0;
                }
                blockSize = (BYTE_TO_SEND(LINK_BUFF_SIZE_LO) | (BYTE_TO_SEND(LINK_BUFF_SIZE_HI) << 8)) + LINK_BUFF_DATA;
                SendBlock(BitmaskAllOtherLinkPlayers(), &BYTE_TO_SEND(0), blockSize);
                gTasks[taskId].tState++;
            }
            else
            {
                gTasks[taskId].tBlockSendDelayTimer--;
                break;
            }
        }
        break;
    case SENDTASK_STATE_FINISH_SEND_BLOCK:
        if (IsLinkTaskFinished())
        {
            blockSize = BYTE_TO_SEND(LINK_BUFF_SIZE_LO) | (BYTE_TO_SEND(LINK_BUFF_SIZE_HI) << 8);
            gTasks[taskId].tBlockSendDelayTimer = 1;
            gTasks[taskId].tCurrentBlock_Start  = gTasks[taskId].tCurrentBlock_Start + blockSize + LINK_BUFF_DATA;
            gTasks[taskId].tState = SENDTASK_STATE_BEGIN_SEND_BLOCK;
        }
        break;
    case SENDTASK_STATE_UNUSED_STATE:
        if (--gTasks[taskId].tBlockSendDelayTimer == 0)
        {
            gTasks[taskId].tBlockSendDelayTimer = 1;
            gTasks[taskId].tState = SENDTASK_STATE_BEGIN_SEND_BLOCK;
        }
        break;
    }

    #undef BYTE_TO_SEND
}

// We have received a message. Place it into the "receive" buffer.
//
// Counterintuitively, we also "receive" the outbound messages that
// we send to other players. The GBA basically stores communicated
// data for all four players, so inbound and outbound data can be
// handled uniformly unless a game specifically decides to do
// otherwise. Pokemon, evidently, did not specifically decide to do
// otherwise.
void TryReceiveLinkBattleData(void)
{
    u8 i;
    s32 j;
    u8 *recvBuffer;

    if (gReceivedRemoteLinkPlayers && (gBattleTypeFlags & BATTLE_TYPE_LINK_IN_BATTLE))
    {
        DestroyTask_RfuIdle();
        for (i = 0; i < GetLinkPlayerCount(); i++)
        {
            if (GetBlockReceivedStatus() & (1 << (i)))
            {
                ResetBlockReceivedFlag(i);
                recvBuffer = (u8 *)gBlockRecvBuffer[i];
                {
                    u8 *dest, *src;
                    u16 dataSize = gBlockRecvBuffer[i][2];

                    if (gTasks[sLinkReceiveTaskId].tCurrentBlock_End + 9 + dataSize > 0x1000)
                    {
                        gTasks[sLinkReceiveTaskId].tCurrentBlock_WrapFrom = gTasks[sLinkReceiveTaskId].tCurrentBlock_End;
                        gTasks[sLinkReceiveTaskId].tCurrentBlock_End = 0;
                    }

                    dest = &gLinkBattleRecvBuffer[gTasks[sLinkReceiveTaskId].tCurrentBlock_End];
                    src = recvBuffer;

                    for (j = 0; j < dataSize + 8; j++)
                        dest[j] = src[j];

                    gTasks[sLinkReceiveTaskId].tCurrentBlock_End = gTasks[sLinkReceiveTaskId].tCurrentBlock_End + dataSize + 8;
                }
            }
        }
    }
}

static void Task_HandleCopyReceivedLinkBuffersData(u8 taskId)
{
    u16 blockSize;
    u8 battler;
    u8 playerId;

    #define BYTE_TO_RECEIVE(offset) \
        gLinkBattleRecvBuffer[gTasks[taskId].tCurrentBlock_Start + offset]

    if (gTasks[taskId].tCurrentBlock_Start != gTasks[taskId].tCurrentBlock_End)
    {
        if (gTasks[taskId].tCurrentBlock_Start >  gTasks[taskId].tCurrentBlock_End
         && gTasks[taskId].tCurrentBlock_Start == gTasks[taskId].tCurrentBlock_WrapFrom)
        {
            gTasks[taskId].tCurrentBlock_WrapFrom = 0;
            gTasks[taskId].tCurrentBlock_Start    = 0;
        }
        battler = BYTE_TO_RECEIVE(LINK_BUFF_ACTIVE_BATTLER);
        blockSize = BYTE_TO_RECEIVE(LINK_BUFF_SIZE_LO) | (BYTE_TO_RECEIVE(LINK_BUFF_SIZE_HI) << 8);

        switch (BYTE_TO_RECEIVE(0))
        {
        case B_COMM_TO_CONTROLLER:
            if (IsBattleControllerActiveOnLocal(battler))
                return;

            memcpy(gBattleResources->bufferA[battler], &BYTE_TO_RECEIVE(LINK_BUFF_DATA), blockSize);
            MarkBattlerReceivedLinkData(battler);

            if (!(gBattleTypeFlags & BATTLE_TYPE_IS_MASTER))
            {
                gBattlerAttacker    = BYTE_TO_RECEIVE(LINK_BUFF_ATTACKER);
                gBattlerTarget      = BYTE_TO_RECEIVE(LINK_BUFF_TARGET);
                gAbsentBattlerFlags = BYTE_TO_RECEIVE(LINK_BUFF_ABSENT_BATTLER_FLAGS);
                gEffectBattler      = BYTE_TO_RECEIVE(LINK_BUFF_EFFECT_BATTLER);
            }
            break;
        case B_COMM_TO_ENGINE:
            memcpy(gBattleResources->bufferB[battler], &gLinkBattleRecvBuffer[gTasks[taskId].tCurrentBlock_Start + LINK_BUFF_DATA], blockSize);
            break;
        case B_COMM_CONTROLLER_IS_DONE:
            playerId = BYTE_TO_RECEIVE(LINK_BUFF_DATA);
            MarkBattleControllerIdleForPlayer(battler, playerId);
            break;
        }

        gTasks[taskId].tCurrentBlock_Start = gTasks[taskId].tCurrentBlock_Start + blockSize + LINK_BUFF_DATA;
    }

    #undef BYTE_TO_RECEIVE
}

#undef tInitialDelayTimer
#undef tState
#undef tCurrentBlock_WrapFrom
#undef tBlockSendDelayTimer
#undef tCurrentBlock_End
#undef tCurrentBlock_Start

void BtlController_EmitGetMonData(u32 battler, u32 bufferId, u8 requestId, u8 monToCheck)
{
    gBattleResources->transferBuffer[0] = CONTROLLER_GETMONDATA;
    gBattleResources->transferBuffer[1] = requestId;
    gBattleResources->transferBuffer[2] = monToCheck;
    gBattleResources->transferBuffer[3] = 0;
    PrepareBufferDataTransfer(battler, bufferId, gBattleResources->transferBuffer, 4);
}

static void UNUSED BtlController_EmitGetRawMonData(u32 battler, u32 bufferId, u8 monId, u8 bytes)
{
    gBattleResources->transferBuffer[0] = CONTROLLER_GETRAWMONDATA;
    gBattleResources->transferBuffer[1] = monId;
    gBattleResources->transferBuffer[2] = bytes;
    gBattleResources->transferBuffer[3] = 0;
    PrepareBufferDataTransfer(battler, bufferId, gBattleResources->transferBuffer, 4);
}

void BtlController_EmitSetMonData(u32 battler, u32 bufferId, u8 requestId, u8 monToCheck, u8 bytes, void *data)
{
    s32 i;

    gBattleResources->transferBuffer[0] = CONTROLLER_SETMONDATA;
    gBattleResources->transferBuffer[1] = requestId;
    gBattleResources->transferBuffer[2] = monToCheck;
    for (i = 0; i < bytes; i++)
        gBattleResources->transferBuffer[3 + i] = *(u8 *)(data++);
    PrepareBufferDataTransfer(battler, bufferId, gBattleResources->transferBuffer, 3 + bytes);
}

static void UNUSED BtlController_EmitSetRawMonData(u32 battler, u32 bufferId, u8 monId, u8 bytes, void *data)
{
    s32 i;

    gBattleResources->transferBuffer[0] = CONTROLLER_SETRAWMONDATA;
    gBattleResources->transferBuffer[1] = monId;
    gBattleResources->transferBuffer[2] = bytes;
    for (i = 0; i < bytes; i++)
        gBattleResources->transferBuffer[3 + i] = *(u8 *)(data++);
    PrepareBufferDataTransfer(battler, bufferId, gBattleResources->transferBuffer, bytes + 3);
}

void BtlController_EmitLoadMonSprite(u32 battler, u32 bufferId)
{
    gBattleResources->transferBuffer[0] = CONTROLLER_LOADMONSPRITE;
    gBattleResources->transferBuffer[1] = CONTROLLER_LOADMONSPRITE;
    gBattleResources->transferBuffer[2] = CONTROLLER_LOADMONSPRITE;
    gBattleResources->transferBuffer[3] = CONTROLLER_LOADMONSPRITE;
    PrepareBufferDataTransfer(battler, bufferId, gBattleResources->transferBuffer, 4);
}

void BtlController_EmitSwitchInAnim(u32 battler, u32 bufferId, u8 partyId, bool8 dontClearTransform, bool8 dontClearSubstituteBit)
{
    gBattleResources->transferBuffer[0] = CONTROLLER_SWITCHINANIM;
    gBattleResources->transferBuffer[1] = partyId;
    gBattleResources->transferBuffer[2] = dontClearTransform;
    gBattleResources->transferBuffer[3] = dontClearSubstituteBit;
    PrepareBufferDataTransfer(battler, bufferId, gBattleResources->transferBuffer, 4);
}

void BtlController_EmitReturnMonToBall(u32 battler, u32 bufferId, bool8 skipAnim)
{
    gBattleResources->transferBuffer[0] = CONTROLLER_RETURNMONTOBALL;
    gBattleResources->transferBuffer[1] = skipAnim;
    PrepareBufferDataTransfer(battler, bufferId, gBattleResources->transferBuffer, 2);
}

void BtlController_EmitDrawTrainerPic(u32 battler, u32 bufferId)
{
    gBattleResources->transferBuffer[0] = CONTROLLER_DRAWTRAINERPIC;
    gBattleResources->transferBuffer[1] = CONTROLLER_DRAWTRAINERPIC;
    gBattleResources->transferBuffer[2] = CONTROLLER_DRAWTRAINERPIC;
    gBattleResources->transferBuffer[3] = CONTROLLER_DRAWTRAINERPIC;
    PrepareBufferDataTransfer(battler, bufferId, gBattleResources->transferBuffer, 4);
}

void BtlController_EmitTrainerSlide(u32 battler, u32 bufferId)
{
    gBattleResources->transferBuffer[0] = CONTROLLER_TRAINERSLIDE;
    gBattleResources->transferBuffer[1] = CONTROLLER_TRAINERSLIDE;
    gBattleResources->transferBuffer[2] = CONTROLLER_TRAINERSLIDE;
    gBattleResources->transferBuffer[3] = CONTROLLER_TRAINERSLIDE;
    PrepareBufferDataTransfer(battler, bufferId, gBattleResources->transferBuffer, 4);
}

void BtlController_EmitTrainerSlideBack(u32 battler, u32 bufferId)
{
    gBattleResources->transferBuffer[0] = CONTROLLER_TRAINERSLIDEBACK;
    gBattleResources->transferBuffer[1] = CONTROLLER_TRAINERSLIDEBACK;
    gBattleResources->transferBuffer[2] = CONTROLLER_TRAINERSLIDEBACK;
    gBattleResources->transferBuffer[3] = CONTROLLER_TRAINERSLIDEBACK;
    PrepareBufferDataTransfer(battler, bufferId, gBattleResources->transferBuffer, 4);
}

void BtlController_EmitFaintAnimation(u32 battler, u32 bufferId)
{
    gBattleResources->transferBuffer[0] = CONTROLLER_FAINTANIMATION;
    gBattleResources->transferBuffer[1] = CONTROLLER_FAINTANIMATION;
    gBattleResources->transferBuffer[2] = CONTROLLER_FAINTANIMATION;
    gBattleResources->transferBuffer[3] = CONTROLLER_FAINTANIMATION;
    PrepareBufferDataTransfer(battler, bufferId, gBattleResources->transferBuffer, 4);
}

static void UNUSED BtlController_EmitPaletteFade(u32 battler, u32 bufferId)
{
    gBattleResources->transferBuffer[0] = CONTROLLER_PALETTEFADE;
    gBattleResources->transferBuffer[1] = CONTROLLER_PALETTEFADE;
    gBattleResources->transferBuffer[2] = CONTROLLER_PALETTEFADE;
    gBattleResources->transferBuffer[3] = CONTROLLER_PALETTEFADE;
    PrepareBufferDataTransfer(battler, bufferId, gBattleResources->transferBuffer, 4);
}

static void UNUSED BtlController_EmitSuccessBallThrowAnim(u32 battler, u32 bufferId)
{
    gBattleResources->transferBuffer[0] = CONTROLLER_SUCCESSBALLTHROWANIM;
    gBattleResources->transferBuffer[1] = CONTROLLER_SUCCESSBALLTHROWANIM;
    gBattleResources->transferBuffer[2] = CONTROLLER_SUCCESSBALLTHROWANIM;
    gBattleResources->transferBuffer[3] = CONTROLLER_SUCCESSBALLTHROWANIM;
    PrepareBufferDataTransfer(battler, bufferId, gBattleResources->transferBuffer, 4);
}

void BtlController_EmitBallThrowAnim(u32 battler, u32 bufferId, u8 caseId)
{
    gBattleResources->transferBuffer[0] = CONTROLLER_BALLTHROWANIM;
    gBattleResources->transferBuffer[1] = caseId;
    PrepareBufferDataTransfer(battler, bufferId, gBattleResources->transferBuffer, 2);
}

static void UNUSED BtlController_EmitPause(u32 battler, u32 bufferId, u8 toWait, void *data)
{
    s32 i;

    gBattleResources->transferBuffer[0] = CONTROLLER_PAUSE;
    gBattleResources->transferBuffer[1] = toWait;
    for (i = 0; i < toWait * 3; i++)
        gBattleResources->transferBuffer[2 + i] = *(u8 *)(data++);
    PrepareBufferDataTransfer(battler, bufferId, gBattleResources->transferBuffer, toWait * 3 + 2);
}

void BtlController_EmitMoveAnimation(u32 battler, u32 bufferId, u16 move, u8 turnOfMove, u16 movePower, s32 dmg, u8 friendship, struct DisableStruct *disableStructPtr, u8 multihit)
{
    gBattleResources->transferBuffer[0] = CONTROLLER_MOVEANIMATION;
    gBattleResources->transferBuffer[1] = move;
    gBattleResources->transferBuffer[2] = (move & 0xFF00) >> 8;
    gBattleResources->transferBuffer[3] = turnOfMove;
    gBattleResources->transferBuffer[4] = movePower;
    gBattleResources->transferBuffer[5] = (movePower & 0xFF00) >> 8;
    gBattleResources->transferBuffer[6] = dmg;
    gBattleResources->transferBuffer[7] = (dmg & 0x0000FF00) >> 8;
    gBattleResources->transferBuffer[8] = (dmg & 0x00FF0000) >> 16;
    gBattleResources->transferBuffer[9] = (dmg & 0xFF000000) >> 24;
    gBattleResources->transferBuffer[10] = friendship;
    gBattleResources->transferBuffer[11] = multihit;
    if (HasWeatherEffect())
    {
        gBattleResources->transferBuffer[12] = gBattleWeather;
        gBattleResources->transferBuffer[13] = (gBattleWeather & 0xFF00) >> 8;
    }
    else
    {
        gBattleResources->transferBuffer[12] = 0;
        gBattleResources->transferBuffer[13] = 0;
    }
    gBattleResources->transferBuffer[14] = 0;
    gBattleResources->transferBuffer[15] = 0;
    memcpy(&gBattleResources->transferBuffer[16], disableStructPtr, sizeof(struct DisableStruct));
    PrepareBufferDataTransfer(battler, bufferId, gBattleResources->transferBuffer, 16 + sizeof(struct DisableStruct));
}

void BtlController_EmitPrintString(u32 battler, u32 bufferId, enum StringID stringID)
{
    s32 i;
    struct BattleMsgData *stringInfo;

    gBattleResources->transferBuffer[0] = CONTROLLER_PRINTSTRING;
    gBattleResources->transferBuffer[1] = gBattleOutcome;
    gBattleResources->transferBuffer[2] = stringID;
    gBattleResources->transferBuffer[3] = (stringID & 0xFF00) >> 8;

    stringInfo = (struct BattleMsgData *)(&gBattleResources->transferBuffer[4]);
    stringInfo->currentMove = gCurrentMove;
    stringInfo->originallyUsedMove = gChosenMove;
    stringInfo->lastItem = gLastUsedItem;
    stringInfo->lastAbility = gLastUsedAbility;
    stringInfo->scrActive = gBattleScripting.battler;
    stringInfo->bakScriptPartyIdx = gBattleStruct->scriptPartyIdx;
    stringInfo->hpScale = gBattleStruct->hpScale;
    stringInfo->itemEffectBattler = gPotentialItemEffectBattler;
    stringInfo->moveType = GetMoveType(gCurrentMove);

    for (i = 0; i < MAX_BATTLERS_COUNT; i++)
        stringInfo->abilities[i] = gBattleMons[i].ability;
    for (i = 0; i < TEXT_BUFF_ARRAY_COUNT; i++)
    {
        stringInfo->textBuffs[0][i] = gBattleTextBuff1[i];
        stringInfo->textBuffs[1][i] = gBattleTextBuff2[i];
        stringInfo->textBuffs[2][i] = gBattleTextBuff3[i];
    }
    PrepareBufferDataTransfer(battler, bufferId, gBattleResources->transferBuffer, sizeof(struct BattleMsgData) + 4);
}

void BtlController_EmitPrintSelectionString(u32 battler, u32 bufferId, enum StringID stringID)
{
    s32 i;
    struct BattleMsgData *stringInfo;

    gBattleResources->transferBuffer[0] = CONTROLLER_PRINTSTRINGPLAYERONLY;
    gBattleResources->transferBuffer[1] = CONTROLLER_PRINTSTRINGPLAYERONLY;
    gBattleResources->transferBuffer[2] = stringID;
    gBattleResources->transferBuffer[3] = (stringID & 0xFF00) >> 8;

    stringInfo = (struct BattleMsgData *)(&gBattleResources->transferBuffer[4]);
    stringInfo->currentMove = gCurrentMove;
    stringInfo->originallyUsedMove = gChosenMove;
    stringInfo->lastItem = gLastUsedItem;
    stringInfo->lastAbility = gLastUsedAbility;
    stringInfo->scrActive = gBattleScripting.battler;
    stringInfo->bakScriptPartyIdx = gBattleStruct->scriptPartyIdx;

    for (i = 0; i < MAX_BATTLERS_COUNT; i++)
        stringInfo->abilities[i] = gBattleMons[i].ability;
    for (i = 0; i < TEXT_BUFF_ARRAY_COUNT; i++)
    {
        stringInfo->textBuffs[0][i] = gBattleTextBuff1[i];
        stringInfo->textBuffs[1][i] = gBattleTextBuff2[i];
        stringInfo->textBuffs[2][i] = gBattleTextBuff3[i];
    }
    PrepareBufferDataTransfer(battler, bufferId, gBattleResources->transferBuffer, sizeof(struct BattleMsgData) + 4);
}

// itemId only relevant for B_ACTION_USE_ITEM
void BtlController_EmitChooseAction(u32 battler, u32 bufferId, u8 action, u16 itemId)
{
    gBattleResources->transferBuffer[0] = CONTROLLER_CHOOSEACTION;
    gBattleResources->transferBuffer[1] = action;
    gBattleResources->transferBuffer[2] = itemId;
    gBattleResources->transferBuffer[3] = (itemId & 0xFF00) >> 8;
    PrepareBufferDataTransfer(battler, bufferId, gBattleResources->transferBuffer, 4);
}

// Only used by the forfeit prompt in the Battle Frontier
// For other Yes/No boxes in battle, see Cmd_yesnobox
void BtlController_EmitYesNoBox(u32 battler, u32 bufferId)
{
    gBattleResources->transferBuffer[0] = CONTROLLER_YESNOBOX;
    gBattleResources->transferBuffer[1] = CONTROLLER_YESNOBOX;
    gBattleResources->transferBuffer[2] = CONTROLLER_YESNOBOX;
    gBattleResources->transferBuffer[3] = CONTROLLER_YESNOBOX;
    PrepareBufferDataTransfer(battler, bufferId, gBattleResources->transferBuffer, 4);
}

void BtlController_EmitChooseMove(u32 battler, u32 bufferId, bool8 isDoubleBattle, bool8 NoPpNumber, struct ChooseMoveStruct *movePpData)
{
    s32 i;

    gBattleResources->transferBuffer[0] = CONTROLLER_CHOOSEMOVE;
    gBattleResources->transferBuffer[1] = isDoubleBattle;
    gBattleResources->transferBuffer[2] = NoPpNumber;
    gBattleResources->transferBuffer[3] = 0;
    for (i = 0; i < sizeof(*movePpData); i++)
        gBattleResources->transferBuffer[4 + i] = *((u8 *)(movePpData) + i);
    PrepareBufferDataTransfer(battler, bufferId, gBattleResources->transferBuffer, sizeof(*movePpData) + 4);
}

void BtlController_EmitChooseItem(u32 battler, u32 bufferId, u8 *battlePartyOrder)
{
    s32 i;

    gBattleResources->transferBuffer[0] = CONTROLLER_OPENBAG;
    for (i = 0; i < PARTY_SIZE / 2; i++)
        gBattleResources->transferBuffer[1 + i] = battlePartyOrder[i];
    PrepareBufferDataTransfer(battler, bufferId, gBattleResources->transferBuffer, 4);
}

void BtlController_EmitChoosePokemon(u32 battler, u32 bufferId, u8 caseId, u8 slotId, u16 abilityId, u8 battlerPreventingSwitchout, u8 *data)
{
    s32 i;

    gBattleResources->transferBuffer[0] = CONTROLLER_CHOOSEPOKEMON;
    gBattleResources->transferBuffer[1] = caseId;
    gBattleResources->transferBuffer[2] = slotId;
    gBattleResources->transferBuffer[3] = abilityId & 0xFF;
    gBattleResources->transferBuffer[7] = (abilityId >> 8) & 0xFF;
    gBattleResources->transferBuffer[8] = battlerPreventingSwitchout;
    for (i = 0; i < 3; i++)
        gBattleResources->transferBuffer[4 + i] = data[i];
    PrepareBufferDataTransfer(battler, bufferId, gBattleResources->transferBuffer, 9);  // Only 7 bytes were written.
}

static void UNUSED BtlController_EmitCmd23(u32 battler, u32 bufferId)
{
    gBattleResources->transferBuffer[0] = CONTROLLER_23;
    gBattleResources->transferBuffer[1] = CONTROLLER_23;
    gBattleResources->transferBuffer[2] = CONTROLLER_23;
    gBattleResources->transferBuffer[3] = CONTROLLER_23;
    PrepareBufferDataTransfer(battler, bufferId, gBattleResources->transferBuffer, 4);
}

// why is the argument u16 if it's being cast to s16 anyway?
void BtlController_EmitHealthBarUpdate(u32 battler, u32 bufferId, u16 hpValue)
{
    gBattleResources->transferBuffer[0] = CONTROLLER_HEALTHBARUPDATE;
    gBattleResources->transferBuffer[1] = 0;
    gBattleResources->transferBuffer[2] = (s16)hpValue;
    gBattleResources->transferBuffer[3] = ((s16)hpValue & 0xFF00) >> 8;
    PrepareBufferDataTransfer(battler, bufferId, gBattleResources->transferBuffer, 4);
}

void BtlController_EmitExpUpdate(u32 battler, u32 bufferId, u8 partyId, s32 expPoints)
{
    gBattleResources->transferBuffer[0] = CONTROLLER_EXPUPDATE;
    gBattleResources->transferBuffer[1] = partyId;
    gBattleResources->transferBuffer[2] = expPoints;
    gBattleResources->transferBuffer[3] = (expPoints & 0x0000FF00) >> 8;
    gBattleResources->transferBuffer[4] = (expPoints & 0x00FF0000) >> 16;
    gBattleResources->transferBuffer[5] = (expPoints & 0xFF000000) >> 24;
    PrepareBufferDataTransfer(battler, bufferId, gBattleResources->transferBuffer, 6);
}

void BtlController_EmitStatusIconUpdate(u32 battler, u32 bufferId, u32 status)
{
    gBattleResources->transferBuffer[0] = CONTROLLER_STATUSICONUPDATE;
    gBattleResources->transferBuffer[1] = status;
    gBattleResources->transferBuffer[2] = (status & 0x0000FF00) >> 8;
    gBattleResources->transferBuffer[3] = (status & 0x00FF0000) >> 16;
    gBattleResources->transferBuffer[4] = (status & 0xFF000000) >> 24;
    PrepareBufferDataTransfer(battler, bufferId, gBattleResources->transferBuffer, 5);
}

void BtlController_EmitStatusAnimation(u32 battler, u32 bufferId, bool8 isVolatile, u32 status)
{
    gBattleResources->transferBuffer[0] = CONTROLLER_STATUSANIMATION;
    gBattleResources->transferBuffer[1] = isVolatile;
    gBattleResources->transferBuffer[2] = status;
    gBattleResources->transferBuffer[3] = (status & 0x0000FF00) >> 8;
    gBattleResources->transferBuffer[4] = (status & 0x00FF0000) >> 16;
    gBattleResources->transferBuffer[5] = (status & 0xFF000000) >> 24;
    PrepareBufferDataTransfer(battler, bufferId, gBattleResources->transferBuffer, 6);
}

static void UNUSED BtlController_EmitStatusXor(u32 battler, u32 bufferId, u8 b)
{
    gBattleResources->transferBuffer[0] = CONTROLLER_STATUSXOR;
    gBattleResources->transferBuffer[1] = b;
    PrepareBufferDataTransfer(battler, bufferId, gBattleResources->transferBuffer, 2);
}

void BtlController_EmitDataTransfer(u32 battler, u32 bufferId, u16 size, void *data)
{
    s32 i;

    gBattleResources->transferBuffer[0] = CONTROLLER_DATATRANSFER;
    gBattleResources->transferBuffer[1] = CONTROLLER_DATATRANSFER;
    gBattleResources->transferBuffer[2] = size;
    gBattleResources->transferBuffer[3] = (size & 0xFF00) >> 8;
    for (i = 0; i < size; i++)
        gBattleResources->transferBuffer[4 + i] = *(u8 *)(data++);
    PrepareBufferDataTransfer(battler, bufferId, gBattleResources->transferBuffer, size + 4);
}

static void UNUSED BtlController_EmitDMA3Transfer(u32 battler, u32 bufferId, void *dst, u16 size, void *data)
{
    s32 i;

    gBattleResources->transferBuffer[0] = CONTROLLER_DMA3TRANSFER;
    gBattleResources->transferBuffer[1] = (u32)(dst);
    gBattleResources->transferBuffer[2] = ((u32)(dst) & 0x0000FF00) >> 8;
    gBattleResources->transferBuffer[3] = ((u32)(dst) & 0x00FF0000) >> 16;
    gBattleResources->transferBuffer[4] = ((u32)(dst) & 0xFF000000) >> 24;
    gBattleResources->transferBuffer[5] = size;
    gBattleResources->transferBuffer[6] = (size & 0xFF00) >> 8;
    for (i = 0; i < size; i++)
        gBattleResources->transferBuffer[7 + i] = *(u8 *)(data++);
    PrepareBufferDataTransfer(battler, bufferId, gBattleResources->transferBuffer, size + 7);
}

static void UNUSED BtlController_EmitPlayBGM(u32 battler, u32 bufferId, u16 songId, void *data)
{
    s32 i;

    gBattleResources->transferBuffer[0] = CONTROLLER_PLAYBGM;
    gBattleResources->transferBuffer[1] = songId;
    gBattleResources->transferBuffer[2] = (songId & 0xFF00) >> 8;

    // Nonsense loop using songId as a size
    // Would go out of bounds for any song id after SE_RG_BAG_POCKET (253)
    for (i = 0; i < songId; i++)
        gBattleResources->transferBuffer[3 + i] = *(u8 *)(data++);
    PrepareBufferDataTransfer(battler, bufferId, gBattleResources->transferBuffer, songId + 3);
}

static void UNUSED BtlController_EmitCmd32(u32 battler, u32 bufferId, u16 size, void *data)
{
    s32 i;

    gBattleResources->transferBuffer[0] = CONTROLLER_32;
    gBattleResources->transferBuffer[1] = size;
    gBattleResources->transferBuffer[2] = (size & 0xFF00) >> 8;
    for (i = 0; i < size; i++)
        gBattleResources->transferBuffer[3 + i] = *(u8 *)(data++);
    PrepareBufferDataTransfer(battler, bufferId, gBattleResources->transferBuffer, size + 3);
}

void BtlController_EmitTwoReturnValues(u32 battler, u32 bufferId, u8 ret8, u32 ret32)
{
    gBattleResources->transferBuffer[0] = CONTROLLER_TWORETURNVALUES;
    gBattleResources->transferBuffer[1] = ret8;
    gBattleResources->transferBuffer[2] = ret32;
    gBattleResources->transferBuffer[3] = (ret32 & 0x0000FF00) >> 8;
    gBattleResources->transferBuffer[4] = (ret32 & 0x00FF0000) >> 16;
    gBattleResources->transferBuffer[5] = (ret32 & 0xFF000000) >> 24;
    PrepareBufferDataTransfer(battler, bufferId, gBattleResources->transferBuffer, 6);
}

void BtlController_EmitChosenMonReturnValue(u32 battler, u32 bufferId, u8 partyId, u8 *battlePartyOrder)
{
    s32 i;

    gBattleResources->transferBuffer[0] = CONTROLLER_CHOSENMONRETURNVALUE;
    gBattleResources->transferBuffer[1] = partyId;
    if (battlePartyOrder != NULL)
    {
        for (i = 0; i < (int)ARRAY_COUNT(gBattlePartyCurrentOrder); i++)
            gBattleResources->transferBuffer[2 + i] = battlePartyOrder[i];
    }
    PrepareBufferDataTransfer(battler, bufferId, gBattleResources->transferBuffer, 5);
}

void BtlController_EmitOneReturnValue(u32 battler, u32 bufferId, u16 ret)
{
    gBattleResources->transferBuffer[0] = CONTROLLER_ONERETURNVALUE;
    gBattleResources->transferBuffer[1] = ret;
    gBattleResources->transferBuffer[2] = (ret & 0xFF00) >> 8;
    gBattleResources->transferBuffer[3] = 0;
    PrepareBufferDataTransfer(battler, bufferId, gBattleResources->transferBuffer, 4);
}

void BtlController_EmitOneReturnValue_Duplicate(u32 battler, u32 bufferId, u16 ret)
{
    gBattleResources->transferBuffer[0] = CONTROLLER_ONERETURNVALUE_DUPLICATE;
    gBattleResources->transferBuffer[1] = ret;
    gBattleResources->transferBuffer[2] = (ret & 0xFF00) >> 8;
    gBattleResources->transferBuffer[3] = 0;
    PrepareBufferDataTransfer(battler, bufferId, gBattleResources->transferBuffer, 4);
}

void BtlController_EmitHitAnimation(u32 battler, u32 bufferId)
{
    gBattleResources->transferBuffer[0] = CONTROLLER_HITANIMATION;
    gBattleResources->transferBuffer[1] = CONTROLLER_HITANIMATION;
    gBattleResources->transferBuffer[2] = CONTROLLER_HITANIMATION;
    gBattleResources->transferBuffer[3] = CONTROLLER_HITANIMATION;
    PrepareBufferDataTransfer(battler, bufferId, gBattleResources->transferBuffer, 4);
}

void BtlController_EmitCantSwitch(u32 battler, u32 bufferId)
{
    gBattleResources->transferBuffer[0] = CONTROLLER_CANTSWITCH;
    gBattleResources->transferBuffer[1] = CONTROLLER_CANTSWITCH;
    gBattleResources->transferBuffer[2] = CONTROLLER_CANTSWITCH;
    gBattleResources->transferBuffer[3] = CONTROLLER_CANTSWITCH;
    PrepareBufferDataTransfer(battler, bufferId, gBattleResources->transferBuffer, 4);
}

void BtlController_EmitPlaySE(u32 battler, u32 bufferId, u16 songId)
{
    gBattleResources->transferBuffer[0] = CONTROLLER_PLAYSE;
    gBattleResources->transferBuffer[1] = songId;
    gBattleResources->transferBuffer[2] = (songId & 0xFF00) >> 8;
    gBattleResources->transferBuffer[3] = 0;
    PrepareBufferDataTransfer(battler, bufferId, gBattleResources->transferBuffer, 4);
}

void BtlController_EmitPlayFanfareOrBGM(u32 battler, u32 bufferId, u16 songId, bool8 playBGM)
{
    gBattleResources->transferBuffer[0] = CONTROLLER_PLAYFANFAREORBGM;
    gBattleResources->transferBuffer[1] = songId;
    gBattleResources->transferBuffer[2] = (songId & 0xFF00) >> 8;
    gBattleResources->transferBuffer[3] = playBGM;
    PrepareBufferDataTransfer(battler, bufferId, gBattleResources->transferBuffer, 4);
}

void BtlController_EmitFaintingCry(u32 battler, u32 bufferId)
{
    gBattleResources->transferBuffer[0] = CONTROLLER_FAINTINGCRY;
    gBattleResources->transferBuffer[1] = CONTROLLER_FAINTINGCRY;
    gBattleResources->transferBuffer[2] = CONTROLLER_FAINTINGCRY;
    gBattleResources->transferBuffer[3] = CONTROLLER_FAINTINGCRY;
    PrepareBufferDataTransfer(battler, bufferId, gBattleResources->transferBuffer, 4);
}

void BtlController_EmitIntroSlide(u32 battler, u32 bufferId, u8 environmentId)
{
    gBattleResources->transferBuffer[0] = CONTROLLER_INTROSLIDE;
    gBattleResources->transferBuffer[1] = environmentId;
    PrepareBufferDataTransfer(battler, bufferId, gBattleResources->transferBuffer, 2);
}

void BtlController_EmitIntroTrainerBallThrow(u32 battler, u32 bufferId)
{
    gBattleResources->transferBuffer[0] = CONTROLLER_INTROTRAINERBALLTHROW;
    gBattleResources->transferBuffer[1] = CONTROLLER_INTROTRAINERBALLTHROW;
    gBattleResources->transferBuffer[2] = CONTROLLER_INTROTRAINERBALLTHROW;
    gBattleResources->transferBuffer[3] = CONTROLLER_INTROTRAINERBALLTHROW;
    PrepareBufferDataTransfer(battler, bufferId, gBattleResources->transferBuffer, 4);
}

void BtlController_EmitDrawPartyStatusSummary(u32 battler, u32 bufferId, struct HpAndStatus *hpAndStatus, u8 flags)
{
    s32 i;

    gBattleResources->transferBuffer[0] = CONTROLLER_DRAWPARTYSTATUSSUMMARY;
    gBattleResources->transferBuffer[1] = flags & ~PARTY_SUMM_SKIP_DRAW_DELAY; // If true, skip player side
    gBattleResources->transferBuffer[2] = (flags & PARTY_SUMM_SKIP_DRAW_DELAY) >> 7; // If true, skip delay after drawing. True during intro
    gBattleResources->transferBuffer[3] = CONTROLLER_DRAWPARTYSTATUSSUMMARY;
    for (i = 0; i < (s32)(sizeof(struct HpAndStatus) * PARTY_SIZE); i++)
        gBattleResources->transferBuffer[4 + i] = *(i + (u8 *)(hpAndStatus));
    PrepareBufferDataTransfer(battler, bufferId, gBattleResources->transferBuffer, sizeof(struct HpAndStatus) * PARTY_SIZE + 4);
}

void BtlController_EmitHidePartyStatusSummary(u32 battler, u32 bufferId)
{
    gBattleResources->transferBuffer[0] = CONTROLLER_HIDEPARTYSTATUSSUMMARY;
    gBattleResources->transferBuffer[1] = CONTROLLER_HIDEPARTYSTATUSSUMMARY;
    gBattleResources->transferBuffer[2] = CONTROLLER_HIDEPARTYSTATUSSUMMARY;
    gBattleResources->transferBuffer[3] = CONTROLLER_HIDEPARTYSTATUSSUMMARY;
    PrepareBufferDataTransfer(battler, bufferId, gBattleResources->transferBuffer, 4);
}

void BtlController_EmitEndBounceEffect(u32 battler, u32 bufferId)
{
    gBattleResources->transferBuffer[0] = CONTROLLER_ENDBOUNCE;
    gBattleResources->transferBuffer[1] = CONTROLLER_ENDBOUNCE;
    gBattleResources->transferBuffer[2] = CONTROLLER_ENDBOUNCE;
    gBattleResources->transferBuffer[3] = CONTROLLER_ENDBOUNCE;
    PrepareBufferDataTransfer(battler, bufferId, gBattleResources->transferBuffer, 4);
}

void BtlController_EmitSpriteInvisibility(u32 battler, u32 bufferId, bool8 isInvisible)
{
    gBattleResources->transferBuffer[0] = CONTROLLER_SPRITEINVISIBILITY;
    gBattleResources->transferBuffer[1] = isInvisible;
    gBattleResources->transferBuffer[2] = CONTROLLER_SPRITEINVISIBILITY;
    gBattleResources->transferBuffer[3] = CONTROLLER_SPRITEINVISIBILITY;
    PrepareBufferDataTransfer(battler, bufferId, gBattleResources->transferBuffer, 4);
}

void BtlController_EmitBattleAnimation(u32 battler, u32 bufferId, u8 animationId, struct DisableStruct *disableStructPtr, u16 argument)
{
    gBattleResources->transferBuffer[0] = CONTROLLER_BATTLEANIMATION;
    gBattleResources->transferBuffer[1] = animationId;
    gBattleResources->transferBuffer[2] = argument;
    gBattleResources->transferBuffer[3] = (argument & 0xFF00) >> 8;
    memcpy(&gBattleResources->transferBuffer[4], disableStructPtr, sizeof(struct DisableStruct));
    PrepareBufferDataTransfer(battler, bufferId, gBattleResources->transferBuffer, 4 + sizeof(struct DisableStruct));
}

// mode is a LINK_STANDBY_* constant
void BtlController_EmitLinkStandbyMsg(u32 battler, u32 bufferId, u8 mode, bool32 record)
{
    gBattleResources->transferBuffer[0] = CONTROLLER_LINKSTANDBYMSG;
    gBattleResources->transferBuffer[1] = mode;

    if (record)
        gBattleResources->transferBuffer[3] = gBattleResources->transferBuffer[2] = RecordedBattle_BufferNewBattlerData(&gBattleResources->transferBuffer[4]);
    else
        gBattleResources->transferBuffer[3] = gBattleResources->transferBuffer[2] = 0;

    PrepareBufferDataTransfer(battler, bufferId, gBattleResources->transferBuffer, gBattleResources->transferBuffer[2] + 4);
}

void BtlController_EmitResetActionMoveSelection(u32 battler, u32 bufferId, u8 caseId)
{
    gBattleResources->transferBuffer[0] = CONTROLLER_RESETACTIONMOVESELECTION;
    gBattleResources->transferBuffer[1] = caseId;
    PrepareBufferDataTransfer(battler, bufferId, gBattleResources->transferBuffer, 2);
}

void BtlController_EmitEndLinkBattle(u32 battler, u32 bufferId, u8 battleOutcome)
{
    gBattleResources->transferBuffer[0] = CONTROLLER_ENDLINKBATTLE;
    gBattleResources->transferBuffer[1] = battleOutcome;
    gBattleResources->transferBuffer[2] = gSaveBlock2Ptr->frontier.disableRecordBattle;
    gBattleResources->transferBuffer[3] = gSaveBlock2Ptr->frontier.disableRecordBattle;
    gBattleResources->transferBuffer[5] = gBattleResources->transferBuffer[4] = RecordedBattle_BufferNewBattlerData(&gBattleResources->transferBuffer[6]);
    PrepareBufferDataTransfer(battler, bufferId, gBattleResources->transferBuffer, gBattleResources->transferBuffer[4] + 6);
}

void BtlController_EmitDebugMenu(u32 battler, u32 bufferId)
{
    gBattleResources->transferBuffer[0] = CONTROLLER_DEBUGMENU;
    PrepareBufferDataTransfer(battler, bufferId, gBattleResources->transferBuffer, 1);
}

// Standardized Controller functions

// Can be used for all the controllers.
void BtlController_Complete(u32 battler)
{
    gBattlerControllerEndFuncs[battler](battler);
}

static u32 GetBattlerMonData(u32 battler, struct Pokemon *party, u32 monId, u8 *dst)
{
    struct BattlePokemon battleMon;
    struct MovePpInfo moveData;
    u8 nickname[POKEMON_NAME_LENGTH * 2];
    u8 *src;
    s16 data16;
    u32 data32;
    s32 size = 0;

    switch (gBattleResources->bufferA[battler][1])
    {
    case REQUEST_ALL_BATTLE:
        battleMon.species = GetMonData(&party[monId], MON_DATA_SPECIES);
        battleMon.item = GetMonData(&party[monId], MON_DATA_HELD_ITEM);
        for (size = 0; size < MAX_MON_MOVES; size++)
        {
            battleMon.moves[size] = GetMonData(&party[monId], MON_DATA_MOVE1 + size);
            battleMon.pp[size] = GetMonData(&party[monId], MON_DATA_PP1 + size);
        }
        battleMon.ppBonuses = GetMonData(&party[monId], MON_DATA_PP_BONUSES);
        battleMon.friendship = GetMonData(&party[monId], MON_DATA_FRIENDSHIP);
        battleMon.experience = GetMonData(&party[monId], MON_DATA_EXP);
        battleMon.hpIV = GetMonData(&party[monId], MON_DATA_HP_IV);
        battleMon.attackIV = GetMonData(&party[monId], MON_DATA_ATK_IV);
        battleMon.defenseIV = GetMonData(&party[monId], MON_DATA_DEF_IV);
        battleMon.speedIV = GetMonData(&party[monId], MON_DATA_SPEED_IV);
        battleMon.spAttackIV = GetMonData(&party[monId], MON_DATA_SPATK_IV);
        battleMon.spDefenseIV = GetMonData(&party[monId], MON_DATA_SPDEF_IV);
        battleMon.personality = GetMonData(&party[monId], MON_DATA_PERSONALITY);
        battleMon.status1 = GetMonData(&party[monId], MON_DATA_STATUS);
        battleMon.level = GetMonData(&party[monId], MON_DATA_LEVEL);
        battleMon.hp = GetMonData(&party[monId], MON_DATA_HP);
        battleMon.maxHP = GetMonData(&party[monId], MON_DATA_MAX_HP);
        battleMon.attack = GetMonData(&party[monId], MON_DATA_ATK);
        battleMon.defense = GetMonData(&party[monId], MON_DATA_DEF);
        battleMon.speed = GetMonData(&party[monId], MON_DATA_SPEED);
        battleMon.spAttack = GetMonData(&party[monId], MON_DATA_SPATK);
        battleMon.spDefense = GetMonData(&party[monId], MON_DATA_SPDEF);
        battleMon.abilityNum = GetMonData(&party[monId], MON_DATA_ABILITY_NUM);
        battleMon.otId = GetMonData(&party[monId], MON_DATA_OT_ID);
        battleMon.metLevel = GetMonData(&party[monId], MON_DATA_MET_LEVEL);
        battleMon.isShiny = GetMonData(&party[monId], MON_DATA_IS_SHINY);
        GetMonData(&party[monId], MON_DATA_NICKNAME, nickname);
        StringCopy_Nickname(battleMon.nickname, nickname);
        GetMonData(&party[monId], MON_DATA_OT_NAME, battleMon.otName);
        src = (u8 *)&battleMon;
        for (size = 0; size < sizeof(battleMon); size++)
            dst[size] = src[size];
        #if TESTING
        if (gTestRunnerEnabled)
        {
            u32 side = GetBattlerSide(battler);
            u32 partyIndex = gBattlerPartyIndexes[battler];
            if (TestRunner_Battle_GetForcedAbility(side, partyIndex))
                gBattleMons[battler].ability = TestRunner_Battle_GetForcedAbility(side, partyIndex);
        }
        #endif
        break;
    case REQUEST_SPECIES_BATTLE:
        data16 = GetMonData(&party[monId], MON_DATA_SPECIES);
        dst[0] = data16;
        dst[1] = data16 >> 8;
        size = 2;
        break;
    case REQUEST_HELDITEM_BATTLE:
        data16 = GetMonData(&party[monId], MON_DATA_HELD_ITEM);
        dst[0] = data16;
        dst[1] = data16 >> 8;
        size = 2;
        break;
    case REQUEST_MOVES_PP_BATTLE:
        for (size = 0; size < MAX_MON_MOVES; size++)
        {
            moveData.moves[size] = GetMonData(&party[monId], MON_DATA_MOVE1 + size);
            moveData.pp[size] = GetMonData(&party[monId], MON_DATA_PP1 + size);
        }
        moveData.ppBonuses = GetMonData(&party[monId], MON_DATA_PP_BONUSES);
        src = (u8 *)(&moveData);
        for (size = 0; size < sizeof(moveData); size++)
            dst[size] = src[size];
        break;
    case REQUEST_MOVE1_BATTLE:
    case REQUEST_MOVE2_BATTLE:
    case REQUEST_MOVE3_BATTLE:
    case REQUEST_MOVE4_BATTLE:
        data16 = GetMonData(&party[monId], MON_DATA_MOVE1 + gBattleResources->bufferA[battler][1] - REQUEST_MOVE1_BATTLE);
        dst[0] = data16;
        dst[1] = data16 >> 8;
        size = 2;
        break;
    case REQUEST_PP_DATA_BATTLE:
        for (size = 0; size < MAX_MON_MOVES; size++)
            dst[size] = GetMonData(&party[monId], MON_DATA_PP1 + size);
        dst[size] = GetMonData(&party[monId], MON_DATA_PP_BONUSES);
        size++;
        break;
    case REQUEST_PPMOVE1_BATTLE:
    case REQUEST_PPMOVE2_BATTLE:
    case REQUEST_PPMOVE3_BATTLE:
    case REQUEST_PPMOVE4_BATTLE:
        dst[0] = GetMonData(&party[monId], MON_DATA_PP1 + gBattleResources->bufferA[battler][1] - REQUEST_PPMOVE1_BATTLE);
        size = 1;
        break;
    case REQUEST_OTID_BATTLE:
        data32 = GetMonData(&party[monId], MON_DATA_OT_ID);
        dst[0] = (data32 & 0x000000FF);
        dst[1] = (data32 & 0x0000FF00) >> 8;
        dst[2] = (data32 & 0x00FF0000) >> 16;
        size = 3;
        break;
    case REQUEST_EXP_BATTLE:
        data32 = GetMonData(&party[monId], MON_DATA_EXP);
        dst[0] = (data32 & 0x000000FF);
        dst[1] = (data32 & 0x0000FF00) >> 8;
        dst[2] = (data32 & 0x00FF0000) >> 16;
        size = 3;
        break;
    case REQUEST_HP_EV_BATTLE:
        dst[0] = GetMonData(&party[monId], MON_DATA_HP_EV);
        size = 1;
        break;
    case REQUEST_ATK_EV_BATTLE:
        dst[0] = GetMonData(&party[monId], MON_DATA_ATK_EV);
        size = 1;
        break;
    case REQUEST_DEF_EV_BATTLE:
        dst[0] = GetMonData(&party[monId], MON_DATA_DEF_EV);
        size = 1;
        break;
    case REQUEST_SPEED_EV_BATTLE:
        dst[0] = GetMonData(&party[monId], MON_DATA_SPEED_EV);
        size = 1;
        break;
    case REQUEST_SPATK_EV_BATTLE:
        dst[0] = GetMonData(&party[monId], MON_DATA_SPATK_EV);
        size = 1;
        break;
    case REQUEST_SPDEF_EV_BATTLE:
        dst[0] = GetMonData(&party[monId], MON_DATA_SPDEF_EV);
        size = 1;
        break;
    case REQUEST_FRIENDSHIP_BATTLE:
        dst[0] = GetMonData(&party[monId], MON_DATA_FRIENDSHIP);
        size = 1;
        break;
    case REQUEST_POKERUS_BATTLE:
        dst[0] = GetMonData(&party[monId], MON_DATA_POKERUS);
        size = 1;
        break;
    case REQUEST_MET_LOCATION_BATTLE:
        dst[0] = GetMonData(&party[monId], MON_DATA_MET_LOCATION);
        size = 1;
        break;
    case REQUEST_MET_LEVEL_BATTLE:
        dst[0] = GetMonData(&party[monId], MON_DATA_MET_LEVEL);
        size = 1;
        break;
    case REQUEST_MET_GAME_BATTLE:
        dst[0] = GetMonData(&party[monId], MON_DATA_MET_GAME);
        size = 1;
        break;
    case REQUEST_POKEBALL_BATTLE:
        dst[0] = GetMonData(&party[monId], MON_DATA_POKEBALL);
        size = 1;
        break;
    case REQUEST_ALL_IVS_BATTLE:
        dst[0] = GetMonData(&party[monId], MON_DATA_HP_IV);
        dst[1] = GetMonData(&party[monId], MON_DATA_ATK_IV);
        dst[2] = GetMonData(&party[monId], MON_DATA_DEF_IV);
        dst[3] = GetMonData(&party[monId], MON_DATA_SPEED_IV);
        dst[4] = GetMonData(&party[monId], MON_DATA_SPATK_IV);
        dst[5] = GetMonData(&party[monId], MON_DATA_SPDEF_IV);
        size = 6;
        break;
    case REQUEST_HP_IV_BATTLE:
        dst[0] = GetMonData(&party[monId], MON_DATA_HP_IV);
        size = 1;
        break;
    case REQUEST_ATK_IV_BATTLE:
        dst[0] = GetMonData(&party[monId], MON_DATA_ATK_IV);
        size = 1;
        break;
    case REQUEST_DEF_IV_BATTLE:
        dst[0] = GetMonData(&party[monId], MON_DATA_DEF_IV);
        size = 1;
        break;
    case REQUEST_SPEED_IV_BATTLE:
        dst[0] = GetMonData(&party[monId], MON_DATA_SPEED_IV);
        size = 1;
        break;
    case REQUEST_SPATK_IV_BATTLE:
        dst[0] = GetMonData(&party[monId], MON_DATA_SPATK_IV);
        size = 1;
        break;
    case REQUEST_SPDEF_IV_BATTLE:
        dst[0] = GetMonData(&party[monId], MON_DATA_SPDEF_IV);
        size = 1;
        break;
    case REQUEST_PERSONALITY_BATTLE:
        data32 = GetMonData(&party[monId], MON_DATA_PERSONALITY);
        dst[0] = (data32 & 0x000000FF);
        dst[1] = (data32 & 0x0000FF00) >> 8;
        dst[2] = (data32 & 0x00FF0000) >> 16;
        dst[3] = (data32 & 0xFF000000) >> 24;
        size = 4;
        break;
    case REQUEST_CHECKSUM_BATTLE:
        data16 = GetMonData(&party[monId], MON_DATA_CHECKSUM);
        dst[0] = data16;
        dst[1] = data16 >> 8;
        size = 2;
        break;
    case REQUEST_STATUS_BATTLE:
        data32 = GetMonData(&party[monId], MON_DATA_STATUS);
        dst[0] = (data32 & 0x000000FF);
        dst[1] = (data32 & 0x0000FF00) >> 8;
        dst[2] = (data32 & 0x00FF0000) >> 16;
        dst[3] = (data32 & 0xFF000000) >> 24;
        size = 4;
        break;
    case REQUEST_LEVEL_BATTLE:
        dst[0] = GetMonData(&party[monId], MON_DATA_LEVEL);
        size = 1;
        break;
    case REQUEST_HP_BATTLE:
        data16 = GetMonData(&party[monId], MON_DATA_HP);
        dst[0] = data16;
        dst[1] = data16 >> 8;
        size = 2;
        break;
    case REQUEST_MAX_HP_BATTLE:
        data16 = GetMonData(&party[monId], MON_DATA_MAX_HP);
        dst[0] = data16;
        dst[1] = data16 >> 8;
        size = 2;
        break;
    case REQUEST_ATK_BATTLE:
        data16 = GetMonData(&party[monId], MON_DATA_ATK);
        dst[0] = data16;
        dst[1] = data16 >> 8;
        size = 2;
        break;
    case REQUEST_DEF_BATTLE:
        data16 = GetMonData(&party[monId], MON_DATA_DEF);
        dst[0] = data16;
        dst[1] = data16 >> 8;
        size = 2;
        break;
    case REQUEST_SPEED_BATTLE:
        data16 = GetMonData(&party[monId], MON_DATA_SPEED);
        dst[0] = data16;
        dst[1] = data16 >> 8;
        size = 2;
        break;
    case REQUEST_SPATK_BATTLE:
        data16 = GetMonData(&party[monId], MON_DATA_SPATK);
        dst[0] = data16;
        dst[1] = data16 >> 8;
        size = 2;
        break;
    case REQUEST_SPDEF_BATTLE:
        data16 = GetMonData(&party[monId], MON_DATA_SPDEF);
        dst[0] = data16;
        dst[1] = data16 >> 8;
        size = 2;
        break;
    case REQUEST_COOL_BATTLE:
        dst[0] = GetMonData(&party[monId], MON_DATA_COOL);
        size = 1;
        break;
    case REQUEST_BEAUTY_BATTLE:
        dst[0] = GetMonData(&party[monId], MON_DATA_BEAUTY);
        size = 1;
        break;
    case REQUEST_CUTE_BATTLE:
        dst[0] = GetMonData(&party[monId], MON_DATA_CUTE);
        size = 1;
        break;
    case REQUEST_SMART_BATTLE:
        dst[0] = GetMonData(&party[monId], MON_DATA_SMART);
        size = 1;
        break;
    case REQUEST_TOUGH_BATTLE:
        dst[0] = GetMonData(&party[monId], MON_DATA_TOUGH);
        size = 1;
        break;
    case REQUEST_SHEEN_BATTLE:
        dst[0] = GetMonData(&party[monId], MON_DATA_SHEEN);
        size = 1;
        break;
    case REQUEST_COOL_RIBBON_BATTLE:
        dst[0] = GetMonData(&party[monId], MON_DATA_COOL_RIBBON);
        size = 1;
        break;
    case REQUEST_BEAUTY_RIBBON_BATTLE:
        dst[0] = GetMonData(&party[monId], MON_DATA_BEAUTY_RIBBON);
        size = 1;
        break;
    case REQUEST_CUTE_RIBBON_BATTLE:
        dst[0] = GetMonData(&party[monId], MON_DATA_CUTE_RIBBON);
        size = 1;
        break;
    case REQUEST_SMART_RIBBON_BATTLE:
        dst[0] = GetMonData(&party[monId], MON_DATA_SMART_RIBBON);
        size = 1;
        break;
    case REQUEST_TOUGH_RIBBON_BATTLE:
        dst[0] = GetMonData(&party[monId], MON_DATA_TOUGH_RIBBON);
        size = 1;
        break;
    }

    return size;
}

static void SetBattlerMonData(u32 battler, struct Pokemon *party, u32 monId)
{
    struct BattlePokemon *battlePokemon = (struct BattlePokemon *)&gBattleResources->bufferA[battler][3];
    struct MovePpInfo *moveData = (struct MovePpInfo *)&gBattleResources->bufferA[battler][3];
    s32 i;

    switch (gBattleResources->bufferA[battler][1])
    {
    case REQUEST_ALL_BATTLE:
        {
            u8 iv;

            SetMonData(&party[monId], MON_DATA_SPECIES, &battlePokemon->species);
            SetMonData(&party[monId], MON_DATA_HELD_ITEM, &battlePokemon->item);
            for (i = 0; i < MAX_MON_MOVES; i++)
            {
                SetMonData(&party[monId], MON_DATA_MOVE1 + i, &battlePokemon->moves[i]);
                SetMonData(&party[monId], MON_DATA_PP1 + i, &battlePokemon->pp[i]);
            }
            SetMonData(&party[monId], MON_DATA_PP_BONUSES, &battlePokemon->ppBonuses);
            SetMonData(&party[monId], MON_DATA_FRIENDSHIP, &battlePokemon->friendship);
            SetMonData(&party[monId], MON_DATA_EXP, &battlePokemon->experience);
            iv = battlePokemon->hpIV;
            SetMonData(&party[monId], MON_DATA_HP_IV, &iv);
            iv = battlePokemon->attackIV;
            SetMonData(&party[monId], MON_DATA_ATK_IV, &iv);
            iv = battlePokemon->defenseIV;
            SetMonData(&party[monId], MON_DATA_DEF_IV, &iv);
            iv = battlePokemon->speedIV;
            SetMonData(&party[monId], MON_DATA_SPEED_IV, &iv);
            iv = battlePokemon->spAttackIV;
            SetMonData(&party[monId], MON_DATA_SPATK_IV, &iv);
            iv = battlePokemon->spDefenseIV;
            SetMonData(&party[monId], MON_DATA_SPDEF_IV, &iv);
            SetMonData(&party[monId], MON_DATA_PERSONALITY, &battlePokemon->personality);
            SetMonData(&party[monId], MON_DATA_STATUS, &battlePokemon->status1);
            SetMonData(&party[monId], MON_DATA_LEVEL, &battlePokemon->level);
            SetMonData(&party[monId], MON_DATA_HP, &battlePokemon->hp);
            SetMonData(&party[monId], MON_DATA_MAX_HP, &battlePokemon->maxHP);
            SetMonData(&party[monId], MON_DATA_ATK, &battlePokemon->attack);
            SetMonData(&party[monId], MON_DATA_DEF, &battlePokemon->defense);
            SetMonData(&party[monId], MON_DATA_SPEED, &battlePokemon->speed);
            SetMonData(&party[monId], MON_DATA_SPATK, &battlePokemon->spAttack);
            SetMonData(&party[monId], MON_DATA_SPDEF, &battlePokemon->spDefense);
        }
        break;
    case REQUEST_SPECIES_BATTLE:
        SetMonData(&party[monId], MON_DATA_SPECIES, &gBattleResources->bufferA[battler][3]);
        break;
    case REQUEST_HELDITEM_BATTLE:
        SetMonData(&party[monId], MON_DATA_HELD_ITEM, &gBattleResources->bufferA[battler][3]);
        break;
    case REQUEST_MOVES_PP_BATTLE:
        for (i = 0; i < MAX_MON_MOVES; i++)
        {
            SetMonData(&party[monId], MON_DATA_MOVE1 + i, &moveData->moves[i]);
            SetMonData(&party[monId], MON_DATA_PP1 + i, &moveData->pp[i]);
        }
        SetMonData(&party[monId], MON_DATA_PP_BONUSES, &moveData->ppBonuses);
        break;
    case REQUEST_MOVE1_BATTLE:
    case REQUEST_MOVE2_BATTLE:
    case REQUEST_MOVE3_BATTLE:
    case REQUEST_MOVE4_BATTLE:
        SetMonData(&party[monId], MON_DATA_MOVE1 + gBattleResources->bufferA[battler][1] - REQUEST_MOVE1_BATTLE, &gBattleResources->bufferA[battler][3]);
        break;
    case REQUEST_PP_DATA_BATTLE:
        SetMonData(&party[monId], MON_DATA_PP1, &gBattleResources->bufferA[battler][3]);
        SetMonData(&party[monId], MON_DATA_PP2, &gBattleResources->bufferA[battler][4]);
        SetMonData(&party[monId], MON_DATA_PP3, &gBattleResources->bufferA[battler][5]);
        SetMonData(&party[monId], MON_DATA_PP4, &gBattleResources->bufferA[battler][6]);
        SetMonData(&party[monId], MON_DATA_PP_BONUSES, &gBattleResources->bufferA[battler][7]);
        break;
    case REQUEST_PPMOVE1_BATTLE:
    case REQUEST_PPMOVE2_BATTLE:
    case REQUEST_PPMOVE3_BATTLE:
    case REQUEST_PPMOVE4_BATTLE:
        SetMonData(&party[monId], MON_DATA_PP1 + gBattleResources->bufferA[battler][1] - REQUEST_PPMOVE1_BATTLE, &gBattleResources->bufferA[battler][3]);
        break;
    case REQUEST_OTID_BATTLE:
        SetMonData(&party[monId], MON_DATA_OT_ID, &gBattleResources->bufferA[battler][3]);
        break;
    case REQUEST_EXP_BATTLE:
        SetMonData(&party[monId], MON_DATA_EXP, &gBattleResources->bufferA[battler][3]);
        break;
    case REQUEST_HP_EV_BATTLE:
        SetMonData(&party[monId], MON_DATA_HP_EV, &gBattleResources->bufferA[battler][3]);
        break;
    case REQUEST_ATK_EV_BATTLE:
        SetMonData(&party[monId], MON_DATA_ATK_EV, &gBattleResources->bufferA[battler][3]);
        break;
    case REQUEST_DEF_EV_BATTLE:
        SetMonData(&party[monId], MON_DATA_DEF_EV, &gBattleResources->bufferA[battler][3]);
        break;
    case REQUEST_SPEED_EV_BATTLE:
        SetMonData(&party[monId], MON_DATA_SPEED_EV, &gBattleResources->bufferA[battler][3]);
        break;
    case REQUEST_SPATK_EV_BATTLE:
        SetMonData(&party[monId], MON_DATA_SPATK_EV, &gBattleResources->bufferA[battler][3]);
        break;
    case REQUEST_SPDEF_EV_BATTLE:
        SetMonData(&party[monId], MON_DATA_SPDEF_EV, &gBattleResources->bufferA[battler][3]);
        break;
    case REQUEST_FRIENDSHIP_BATTLE:
        SetMonData(&party[monId], MON_DATA_FRIENDSHIP, &gBattleResources->bufferA[battler][3]);
        break;
    case REQUEST_POKERUS_BATTLE:
        SetMonData(&party[monId], MON_DATA_POKERUS, &gBattleResources->bufferA[battler][3]);
        break;
    case REQUEST_MET_LOCATION_BATTLE:
        SetMonData(&party[monId], MON_DATA_MET_LOCATION, &gBattleResources->bufferA[battler][3]);
        break;
    case REQUEST_MET_LEVEL_BATTLE:
        SetMonData(&party[monId], MON_DATA_MET_LEVEL, &gBattleResources->bufferA[battler][3]);
        break;
    case REQUEST_MET_GAME_BATTLE:
        SetMonData(&party[monId], MON_DATA_MET_GAME, &gBattleResources->bufferA[battler][3]);
        break;
    case REQUEST_POKEBALL_BATTLE:
        SetMonData(&party[monId], MON_DATA_POKEBALL, &gBattleResources->bufferA[battler][3]);
        break;
    case REQUEST_ALL_IVS_BATTLE:
        SetMonData(&party[monId], MON_DATA_HP_IV, &gBattleResources->bufferA[battler][3]);
        SetMonData(&party[monId], MON_DATA_ATK_IV, &gBattleResources->bufferA[battler][4]);
        SetMonData(&party[monId], MON_DATA_DEF_IV, &gBattleResources->bufferA[battler][5]);
        SetMonData(&party[monId], MON_DATA_SPEED_IV, &gBattleResources->bufferA[battler][6]);
        SetMonData(&party[monId], MON_DATA_SPATK_IV, &gBattleResources->bufferA[battler][7]);
        SetMonData(&party[monId], MON_DATA_SPDEF_IV, &gBattleResources->bufferA[battler][8]);
        break;
    case REQUEST_HP_IV_BATTLE:
        SetMonData(&party[monId], MON_DATA_HP_IV, &gBattleResources->bufferA[battler][3]);
        break;
    case REQUEST_ATK_IV_BATTLE:
        SetMonData(&party[monId], MON_DATA_ATK_IV, &gBattleResources->bufferA[battler][3]);
        break;
    case REQUEST_DEF_IV_BATTLE:
        SetMonData(&party[monId], MON_DATA_DEF_IV, &gBattleResources->bufferA[battler][3]);
        break;
    case REQUEST_SPEED_IV_BATTLE:
        SetMonData(&party[monId], MON_DATA_SPEED_IV, &gBattleResources->bufferA[battler][3]);
        break;
    case REQUEST_SPATK_IV_BATTLE:
        SetMonData(&party[monId], MON_DATA_SPATK_IV, &gBattleResources->bufferA[battler][3]);
        break;
    case REQUEST_SPDEF_IV_BATTLE:
        SetMonData(&party[monId], MON_DATA_SPDEF_IV, &gBattleResources->bufferA[battler][3]);
        break;
    case REQUEST_PERSONALITY_BATTLE:
        SetMonData(&party[monId], MON_DATA_PERSONALITY, &gBattleResources->bufferA[battler][3]);
        break;
    case REQUEST_CHECKSUM_BATTLE:
        SetMonData(&party[monId], MON_DATA_CHECKSUM, &gBattleResources->bufferA[battler][3]);
        break;
    case REQUEST_STATUS_BATTLE:
        SetMonData(&party[monId], MON_DATA_STATUS, &gBattleResources->bufferA[battler][3]);
        break;
    case REQUEST_LEVEL_BATTLE:
        SetMonData(&party[monId], MON_DATA_LEVEL, &gBattleResources->bufferA[battler][3]);
        break;
    case REQUEST_HP_BATTLE:
        SetMonData(&party[monId], MON_DATA_HP, &gBattleResources->bufferA[battler][3]);
        break;
    case REQUEST_MAX_HP_BATTLE:
        SetMonData(&party[monId], MON_DATA_MAX_HP, &gBattleResources->bufferA[battler][3]);
        break;
    case REQUEST_ATK_BATTLE:
        SetMonData(&party[monId], MON_DATA_ATK, &gBattleResources->bufferA[battler][3]);
        break;
    case REQUEST_DEF_BATTLE:
        SetMonData(&party[monId], MON_DATA_DEF, &gBattleResources->bufferA[battler][3]);
        break;
    case REQUEST_SPEED_BATTLE:
        SetMonData(&party[monId], MON_DATA_SPEED, &gBattleResources->bufferA[battler][3]);
        break;
    case REQUEST_SPATK_BATTLE:
        SetMonData(&party[monId], MON_DATA_SPATK, &gBattleResources->bufferA[battler][3]);
        break;
    case REQUEST_SPDEF_BATTLE:
        SetMonData(&party[monId], MON_DATA_SPDEF, &gBattleResources->bufferA[battler][3]);
        break;
    case REQUEST_COOL_BATTLE:
        SetMonData(&party[monId], MON_DATA_COOL, &gBattleResources->bufferA[battler][3]);
        break;
    case REQUEST_BEAUTY_BATTLE:
        SetMonData(&party[monId], MON_DATA_BEAUTY, &gBattleResources->bufferA[battler][3]);
        break;
    case REQUEST_CUTE_BATTLE:
        SetMonData(&party[monId], MON_DATA_CUTE, &gBattleResources->bufferA[battler][3]);
        break;
    case REQUEST_SMART_BATTLE:
        SetMonData(&party[monId], MON_DATA_SMART, &gBattleResources->bufferA[battler][3]);
        break;
    case REQUEST_TOUGH_BATTLE:
        SetMonData(&party[monId], MON_DATA_TOUGH, &gBattleResources->bufferA[battler][3]);
        break;
    case REQUEST_SHEEN_BATTLE:
        SetMonData(&party[monId], MON_DATA_SHEEN, &gBattleResources->bufferA[battler][3]);
        break;
    case REQUEST_COOL_RIBBON_BATTLE:
        SetMonData(&party[monId], MON_DATA_COOL_RIBBON, &gBattleResources->bufferA[battler][3]);
        break;
    case REQUEST_BEAUTY_RIBBON_BATTLE:
        SetMonData(&party[monId], MON_DATA_BEAUTY_RIBBON, &gBattleResources->bufferA[battler][3]);
        break;
    case REQUEST_CUTE_RIBBON_BATTLE:
        SetMonData(&party[monId], MON_DATA_CUTE_RIBBON, &gBattleResources->bufferA[battler][3]);
        break;
    case REQUEST_SMART_RIBBON_BATTLE:
        SetMonData(&party[monId], MON_DATA_SMART_RIBBON, &gBattleResources->bufferA[battler][3]);
        break;
    case REQUEST_TOUGH_RIBBON_BATTLE:
        SetMonData(&party[monId], MON_DATA_TOUGH_RIBBON, &gBattleResources->bufferA[battler][3]);
        break;
    }

    if (IsOnPlayerSide(battler))
        HandleLowHpMusicChange(&party[gBattlerPartyIndexes[battler]], battler);
}

// In normal singles, if follower Pokémon exists, and the Pokémon following is being sent out, have it slide in instead of being thrown
static bool8 ShouldDoSlideInAnim(u32 battler)
{
    struct ObjectEvent *followerObj = GetFollowerObject();
    if (!followerObj || followerObj->invisible)
        return FALSE;

    if (gBattleTypeFlags & (
        BATTLE_TYPE_LINK | BATTLE_TYPE_DOUBLE | BATTLE_TYPE_FRONTIER | BATTLE_TYPE_FIRST_BATTLE |
        BATTLE_TYPE_SAFARI | BATTLE_TYPE_WALLY_TUTORIAL | BATTLE_TYPE_EREADER_TRAINER | BATTLE_TYPE_TWO_OPPONENTS |
        BATTLE_TYPE_INGAME_PARTNER | BATTLE_TYPE_RECORDED | BATTLE_TYPE_TRAINER_HILL)
    )
        return FALSE;

    if (GetFirstLiveMon() != GetBattlerMon(battler))
        return FALSE;

    return TRUE;
}

void StartSendOutAnim(u32 battler, bool32 dontClearTransform, bool32 dontClearSubstituteBit, bool32 doSlideIn)
{
    u16 species;
    struct Pokemon *mon = GetBattlerMon(battler);
    u32 sendoutType;

    if (IsOnPlayerSide(battler))
    {
        if (doSlideIn)
            sendoutType = POKEBALL_PLAYER_SLIDEIN;
        else
            sendoutType = POKEBALL_PLAYER_SENDOUT;
    }
    else
    {
        sendoutType = POKEBALL_OPPONENT_SENDOUT;
    }

    ClearTemporarySpeciesSpriteData(battler, dontClearTransform, dontClearSubstituteBit);
    gBattlerPartyIndexes[battler] = gBattleResources->bufferA[battler][1];
    species = GetBattlerVisualSpecies(battler);
    gBattleControllerData[battler] = CreateInvisibleSpriteWithCallback(SpriteCB_WaitForBattlerBallReleaseAnim);
    // Load sprite for opponent only, player sprite is expected to be already loaded.
    if (!IsOnPlayerSide(battler))
        BattleLoadMonSpriteGfx(mon, battler);
    SetMultiuseSpriteTemplateToPokemon(species, GetBattlerPosition(battler));

    gBattlerSpriteIds[battler] = CreateSprite(&gMultiuseSpriteTemplate,
                                        GetBattlerSpriteCoord(battler, BATTLER_COORD_X_2),
                                        GetBattlerSpriteDefault_Y(battler),
                                        GetBattlerSpriteSubpriority(battler));

    gSprites[gBattlerSpriteIds[battler]].data[0] = battler;
    gSprites[gBattlerSpriteIds[battler]].data[2] = species;
    gSprites[gBattlerSpriteIds[battler]].oam.paletteNum = battler;
    StartSpriteAnim(&gSprites[gBattlerSpriteIds[battler]], 0);
    gSprites[gBattlerSpriteIds[battler]].invisible = TRUE;
    gSprites[gBattlerSpriteIds[battler]].callback = SpriteCallbackDummy;

    gSprites[gBattleControllerData[battler]].data[1] = gBattlerSpriteIds[battler];
    gSprites[gBattleControllerData[battler]].data[2] = battler;
    gSprites[gBattleControllerData[battler]].data[0] = DoPokeballSendOutAnimation(battler, 0, sendoutType);
}

static void FreeMonSprite(u32 battler)
{
    FreeSpriteOamMatrix(&gSprites[gBattlerSpriteIds[battler]]);
    DestroySprite(&gSprites[gBattlerSpriteIds[battler]]);
    if (!IsOnPlayerSide(battler))
        HideBattlerShadowSprite(battler);
    SetHealthboxSpriteInvisible(gHealthboxSpriteIds[battler]);
}

static void Controller_ReturnMonToBall2(u32 battler)
{
    if (!gBattleSpritesDataPtr->healthBoxesData[battler].specialAnimActive)
    {
        FreeMonSprite(battler);
        BtlController_Complete(battler);
    }
}

static void Controller_ReturnMonToBall(u32 battler)
{
    switch (gBattleSpritesDataPtr->healthBoxesData[battler].animationState)
    {
    case 0:
        if (gBattleSpritesDataPtr->battlerData[battler].behindSubstitute)
            InitAndLaunchSpecialAnimation(battler, battler, battler, B_ANIM_SUBSTITUTE_TO_MON);

        gBattleSpritesDataPtr->healthBoxesData[battler].animationState = 1;
        break;
    case 1:
        if (!gBattleSpritesDataPtr->healthBoxesData[battler].specialAnimActive)
        {
            gBattleSpritesDataPtr->healthBoxesData[battler].animationState = 0;
            InitAndLaunchSpecialAnimation(battler, battler, battler, !IsOnPlayerSide(battler) ? B_ANIM_SWITCH_OUT_OPPONENT_MON : B_ANIM_SWITCH_OUT_PLAYER_MON);
            gBattlerControllerFuncs[battler] = Controller_ReturnMonToBall2;
        }
        break;
    }
}

static void Controller_FaintPlayerMon(u32 battler)
{
    u32 spriteId = gBattlerSpriteIds[battler];
    if (gSprites[spriteId].y + gSprites[spriteId].y2 > DISPLAY_HEIGHT)
    {
        BattleGfxSfxDummy2(GetMonData(GetBattlerMon(battler), MON_DATA_SPECIES));
        FreeOamMatrix(gSprites[spriteId].oam.matrixNum);
        DestroySprite(&gSprites[spriteId]);
        SetHealthboxSpriteInvisible(gHealthboxSpriteIds[battler]);
        BtlController_Complete(battler);
    }
}

static void Controller_FaintOpponentMon(u32 battler)
{
    if (!gSprites[gBattlerSpriteIds[battler]].inUse)
    {
        SetHealthboxSpriteInvisible(gHealthboxSpriteIds[battler]);
        BtlController_Complete(battler);
    }
}

static void Controller_DoMoveAnimation(u32 battler)
{
    u16 move = gBattleResources->bufferA[battler][1] | (gBattleResources->bufferA[battler][2] << 8);

    switch (gBattleSpritesDataPtr->healthBoxesData[battler].animationState)
    {
    case 0:
        if (gBattleSpritesDataPtr->battlerData[battler].behindSubstitute
            && !gBattleSpritesDataPtr->battlerData[battler].flag_x8)
        {
            gBattleSpritesDataPtr->battlerData[battler].flag_x8 = 1;
            InitAndLaunchSpecialAnimation(battler, battler, battler, B_ANIM_SUBSTITUTE_TO_MON);
        }
        gBattleSpritesDataPtr->healthBoxesData[battler].animationState = 1;
        break;
    case 1:
        if (!gBattleSpritesDataPtr->healthBoxesData[battler].specialAnimActive)
        {
            SetBattlerSpriteAffineMode(ST_OAM_AFFINE_OFF);
            DoMoveAnim(move);
            gBattleSpritesDataPtr->healthBoxesData[battler].animationState = 2;
        }
        break;
    case 2:
        gAnimScriptCallback();
        if (!gAnimScriptActive)
        {
            u8 multihit = gBattleResources->bufferA[battler][11];

            SetBattlerSpriteAffineMode(ST_OAM_AFFINE_NORMAL);
            if (gBattleSpritesDataPtr->battlerData[battler].behindSubstitute && multihit < 2)
            {
                InitAndLaunchSpecialAnimation(battler, battler, battler, B_ANIM_MON_TO_SUBSTITUTE);
                gBattleSpritesDataPtr->battlerData[battler].flag_x8 = 0;
            }
            gBattleSpritesDataPtr->healthBoxesData[battler].animationState = 3;
        }
        break;
    case 3:
        if (!gBattleSpritesDataPtr->healthBoxesData[battler].specialAnimActive)
        {
            CopyAllBattleSpritesInvisibilities();
            TrySetBehindSubstituteSpriteBit(battler, gBattleResources->bufferA[battler][1] | (gBattleResources->bufferA[battler][2] << 8));
            gBattleSpritesDataPtr->healthBoxesData[battler].animationState = 0;
            BtlController_Complete(battler);
        }
        break;
    }
}

static void Controller_HandleTrainerSlideBack(u32 battler)
{
    if (gSprites[gBattleStruct->trainerSlideSpriteIds[battler]].callback == SpriteCallbackDummy)
    {
        if (!IsOnPlayerSide(battler))
            FreeTrainerFrontPicPalette(gSprites[gBattleStruct->trainerSlideSpriteIds[battler]].oam.affineParam);
        FreeSpriteOamMatrix(&gSprites[gBattleStruct->trainerSlideSpriteIds[battler]]);
        DestroySprite(&gSprites[gBattleStruct->trainerSlideSpriteIds[battler]]);
        BtlController_Complete(battler);
    }
}

void Controller_WaitForHealthBar(u32 battler)
{
    s16 hpValue = MoveBattleBar(battler, gHealthboxSpriteIds[battler], HEALTH_BAR, 0);

    SetHealthboxSpriteVisible(gHealthboxSpriteIds[battler]);
    if (hpValue != -1)
    {
        UpdateHpTextInHealthbox(gHealthboxSpriteIds[battler], HP_CURRENT, hpValue, gBattleMons[battler].maxHP);
    }
    else
    {
        if (IsOnPlayerSide(battler))
            HandleLowHpMusicChange(GetBattlerMon(battler), battler);
        BtlController_Complete(battler);
    }
}

static void Controller_WaitForBallThrow(u32 battler)
{
    if (!gDoingBattleAnim || !gBattleSpritesDataPtr->healthBoxesData[battler].specialAnimActive)
        BtlController_Complete(battler);
}

static void Controller_WaitForBattleAnimation(u32 battler)
{
    if (!gBattleSpritesDataPtr->healthBoxesData[battler].animFromTableActive)
        BtlController_Complete(battler);
}

static void Controller_WaitForStatusAnimation(u32 battler)
{
    if (!gBattleSpritesDataPtr->healthBoxesData[battler].statusAnimActive)
        BtlController_Complete(battler);
}

static void Controller_WaitForTrainerPic(u32 battler)
{
    if (gSprites[gBattleStruct->trainerSlideSpriteIds[battler]].callback == SpriteCallbackDummy)
        BtlController_Complete(battler);
}

void Controller_WaitForString(u32 battler)
{
    if (!IsTextPrinterActive(B_WIN_MSG))
        BtlController_Complete(battler);
}

static void Controller_WaitForPartyStatusSummary(u32 battler)
{
    if (gBattleSpritesDataPtr->healthBoxesData[battler].partyStatusDelayTimer++ > 92)
    {
        gBattleSpritesDataPtr->healthBoxesData[battler].partyStatusDelayTimer = 0;
        BtlController_Complete(battler);
    }
}

static void Controller_HitAnimation(u32 battler)
{
    u32 spriteId = gBattlerSpriteIds[battler];

    if (gSprites[spriteId].data[1] == 32)
    {
        gSprites[spriteId].data[1] = 0;
        gSprites[spriteId].invisible = FALSE;
        gDoingBattleAnim = FALSE;
        BtlController_Complete(battler);
    }
    else
    {
        if ((gSprites[spriteId].data[1] % 4) == 0)
            gSprites[spriteId].invisible ^= 1;
        gSprites[spriteId].data[1]++;
    }
}

// Used for all the commands which do nothing.
void BtlController_Empty(u32 battler)
{
    BtlController_Complete(battler);
}

// Dummy function at the end of the table.
void BtlController_TerminatorNop(u32 battler)
{
}

void BattleControllerDummy(u32 battler)
{
}

// Handlers of the controller commands
void BtlController_HandleGetMonData(u32 battler)
{
    u8 monData[sizeof(struct Pokemon) * 2 + 56]; // this allows to get full data of two pokemon, trying to get more will result in overwriting data
    struct Pokemon *party = GetBattlerParty(battler);
    u32 size = 0;
    u8 monToCheck;
    s32 i;

    if (gBattleResources->bufferA[battler][2] == 0)
    {
        size += GetBattlerMonData(battler, party, gBattlerPartyIndexes[battler], monData);
    }
    else
    {
        monToCheck = gBattleResources->bufferA[battler][2];
        for (i = 0; i < PARTY_SIZE; i++)
        {
            if (monToCheck & 1)
                size += GetBattlerMonData(battler, party, i, monData + size);
            monToCheck >>= 1;
        }
    }
    BtlController_EmitDataTransfer(battler, B_COMM_TO_ENGINE, size, monData);
    BtlController_Complete(battler);
}

void BtlController_HandleGetRawMonData(u32 battler)
{
    struct BattlePokemon battleMon;
    struct Pokemon *mon = GetBattlerMon(battler);

    u8 *src = (u8 *)mon + gBattleResources->bufferA[battler][1];
    u8 *dst = (u8 *)&battleMon + gBattleResources->bufferA[battler][1];
    u8 i;

    for (i = 0; i < gBattleResources->bufferA[battler][2]; i++)
        dst[i] = src[i];

    BtlController_EmitDataTransfer(battler, B_COMM_TO_ENGINE, gBattleResources->bufferA[battler][2], dst);
    BtlController_Complete(battler);
}

void BtlController_HandleSetMonData(u32 battler)
{
    struct Pokemon *party = GetBattlerParty(battler);
    u32 i, monToCheck;

    if (gBattleResources->bufferA[battler][2] == 0)
    {
        SetBattlerMonData(battler, party, gBattlerPartyIndexes[battler]);
    }
    else
    {
        monToCheck = gBattleResources->bufferA[battler][2];
        for (i = 0; i < PARTY_SIZE; i++)
        {
            if (monToCheck & 1)
                SetBattlerMonData(battler, party, i);
            monToCheck >>= 1;
        }
    }
    BtlController_Complete(battler);
}

void BtlController_HandleSetRawMonData(u32 battler)
{
    u32 i;
    u8 *dst = (u8 *)GetBattlerMon(battler) + gBattleResources->bufferA[battler][1];

    for (i = 0; i < gBattleResources->bufferA[battler][2]; i++)
        dst[i] = gBattleResources->bufferA[battler][3 + i];

    BtlController_Complete(battler);
}

void BtlController_HandleLoadMonSprite(u32 battler)
{
    struct Pokemon *mon = GetBattlerMon(battler);
    u16 species = GetBattlerVisualSpecies(battler);

    BattleLoadMonSpriteGfx(mon, battler);
    SetMultiuseSpriteTemplateToPokemon(species, GetBattlerPosition(battler));

    gBattlerSpriteIds[battler] = CreateSprite(&gMultiuseSpriteTemplate,
                                               GetBattlerSpriteCoord(battler, BATTLER_COORD_X_2),
                                               GetBattlerSpriteDefault_Y(battler),
                                               GetBattlerSpriteSubpriority(battler));

    gSprites[gBattlerSpriteIds[battler]].x2 = -DISPLAY_WIDTH;
    gSprites[gBattlerSpriteIds[battler]].data[0] = battler;
    gSprites[gBattlerSpriteIds[battler]].data[2] = species;
    gSprites[gBattlerSpriteIds[battler]].oam.paletteNum = battler;
    StartSpriteAnim(&gSprites[gBattlerSpriteIds[battler]], 0);

    SetBattlerShadowSpriteCallback(battler, species);

    if (IsControllerOpponent(battler) || IsControllerLinkOpponent(battler) || IsControllerRecordedOpponent(battler))
        gBattlerControllerFuncs[battler] = TryShinyAnimAfterMonAnim;
    else
        gBattlerControllerFuncs[battler] = WaitForMonAnimAfterLoad;
}

void BtlController_HandleSwitchInAnim(u32 battler)
{
    bool32 isPlayerSide = (IsControllerPlayer(battler)
                        || IsControllerPlayerPartner(battler)
                        || IsControllerRecordedPlayer(battler)
                        || IsControllerLinkPartner(battler));

    if (IsControllerPlayer(battler))
    {
        gActionSelectionCursor[battler] = 0;
        gMoveSelectionCursor[battler] = 0;
    }
    else if (IsControllerOpponent(battler))
    {
        gBattleStruct->monToSwitchIntoId[battler] = PARTY_SIZE;
    }

    if (isPlayerSide)
        ClearTemporarySpeciesSpriteData(battler, gBattleResources->bufferA[battler][2], gBattleResources->bufferA[battler][3]);
    gBattlerPartyIndexes[battler] = gBattleResources->bufferA[battler][1];
    if (isPlayerSide)
        BattleLoadMonSpriteGfx(GetBattlerMon(battler), battler);
    StartSendOutAnim(battler, gBattleResources->bufferA[battler][2], gBattleResources->bufferA[battler][3], FALSE);
    gBattlerControllerFuncs[battler] = BtlController_HandleSwitchInTryShinyAnim;
}

void BtlController_HandleReturnMonToBall(u32 battler)
{
    if (gBattleResources->bufferA[battler][1] == 0)
    {
        gBattleSpritesDataPtr->healthBoxesData[battler].animationState = 0;
        gBattlerControllerFuncs[battler] = Controller_ReturnMonToBall;
    }
    else
    {
        FreeMonSprite(battler);
        BtlController_Complete(battler);
    }
}

// In emerald it's possible to have a tag battle in the battle frontier facilities with AI
// which use the front sprite for both the player and the partner as opposed to any other battles (including the one with Steven)
// that use an animated back pic.

#define sSpeedX data[0]

void BtlController_HandleDrawTrainerPic(u32 battler, u32 trainerPicId, bool32 isFrontPic, s16 xPos, s16 yPos, s32 subpriority)
{
    if (!IsOnPlayerSide(battler)) // Always the front sprite for the opponent.
    {
        DecompressTrainerFrontPic(trainerPicId, battler);
        SetMultiuseSpriteTemplateToTrainerFront(trainerPicId, GetBattlerPosition(battler));
        if (subpriority == -1)
            subpriority = GetBattlerSpriteSubpriority(battler);
        gBattleStruct->trainerSlideSpriteIds[battler] = CreateSprite(&gMultiuseSpriteTemplate,
                                                   xPos,
                                                   yPos,
                                                   subpriority);

        gSprites[gBattleStruct->trainerSlideSpriteIds[battler]].oam.paletteNum = IndexOfSpritePaletteTag(gTrainerSprites[trainerPicId].palette.tag);
        gSprites[gBattleStruct->trainerSlideSpriteIds[battler]].x2 = -DISPLAY_WIDTH;
        gSprites[gBattleStruct->trainerSlideSpriteIds[battler]].sSpeedX = 2;
        gSprites[gBattleStruct->trainerSlideSpriteIds[battler]].oam.affineParam = trainerPicId;
    }
    else // Player's side
    {
        if (isFrontPic)
        {
            DecompressTrainerFrontPic(trainerPicId, battler);
            SetMultiuseSpriteTemplateToTrainerFront(trainerPicId, GetBattlerPosition(battler));
            if (subpriority == -1)
                subpriority = GetBattlerSpriteSubpriority(battler);
            gBattleStruct->trainerSlideSpriteIds[battler] = CreateSprite(&gMultiuseSpriteTemplate,
                                                             xPos,
                                                             yPos,
                                                             subpriority);

            gSprites[gBattleStruct->trainerSlideSpriteIds[battler]].oam.paletteNum = IndexOfSpritePaletteTag(gTrainerSprites[trainerPicId].palette.tag);
            gSprites[gBattleStruct->trainerSlideSpriteIds[battler]].oam.affineMode = ST_OAM_AFFINE_OFF;
            gSprites[gBattleStruct->trainerSlideSpriteIds[battler]].hFlip = 1;
            gSprites[gBattleStruct->trainerSlideSpriteIds[battler]].y2 = 48;
        }
        else
        {
            DecompressTrainerBackPic(trainerPicId, battler);
            SetMultiuseSpriteTemplateToTrainerBack(trainerPicId, GetBattlerPosition(battler));
            if (subpriority == -1)
                subpriority = GetBattlerSpriteSubpriority(battler);
            gBattleStruct->trainerSlideSpriteIds[battler] = CreateSprite(&gMultiuseSpriteTemplate,
                                                             xPos,
                                                             yPos,
                                                             subpriority);
            if ((gBattleTypeFlags & BATTLE_TYPE_SAFARI) && GetBattlerPosition(battler) == B_POSITION_PLAYER_LEFT)
                gBattlerSpriteIds[battler] = gBattleStruct->trainerSlideSpriteIds[battler];

            gSprites[gBattleStruct->trainerSlideSpriteIds[battler]].oam.paletteNum = battler;
        }
        gSprites[gBattleStruct->trainerSlideSpriteIds[battler]].x2 = DISPLAY_WIDTH;
        gSprites[gBattleStruct->trainerSlideSpriteIds[battler]].sSpeedX = -2;
    }
    if (B_FAST_INTRO_NO_SLIDE || gTestRunnerHeadless)
        gSprites[gBattleStruct->trainerSlideSpriteIds[battler]].callback = SpriteCB_TrainerSpawn;
    else
        gSprites[gBattleStruct->trainerSlideSpriteIds[battler]].callback = SpriteCB_TrainerSlideIn;

    gBattlerControllerFuncs[battler] = Controller_WaitForTrainerPic;
}

void BtlController_HandleTrainerSlide(u32 battler, u32 trainerPicId)
{
    if (IsOnPlayerSide(battler))
    {
        DecompressTrainerBackPic(trainerPicId, battler);
        SetMultiuseSpriteTemplateToTrainerBack(trainerPicId, GetBattlerPosition(battler));
        gBattleStruct->trainerSlideSpriteIds[battler] = CreateSprite(&gMultiuseSpriteTemplate,
                                                         80,
                                                         (8 - gTrainerBacksprites[trainerPicId].coordinates.size) * 4 + 80,
                                                         30);
        if ((gBattleTypeFlags & BATTLE_TYPE_SAFARI) && GetBattlerPosition(battler) == B_POSITION_PLAYER_LEFT)
            gBattlerSpriteIds[battler] = gBattleStruct->trainerSlideSpriteIds[battler];
        gSprites[gBattleStruct->trainerSlideSpriteIds[battler]].oam.paletteNum = battler;
        gSprites[gBattleStruct->trainerSlideSpriteIds[battler]].x2 = -96;
        gSprites[gBattleStruct->trainerSlideSpriteIds[battler]].sSpeedX = 2;
    }
    else
    {
        DecompressTrainerFrontPic(trainerPicId, battler);
        SetMultiuseSpriteTemplateToTrainerFront(trainerPicId, GetBattlerPosition(battler));
        gBattleStruct->trainerSlideSpriteIds[battler] = CreateSprite(&gMultiuseSpriteTemplate, 176, 40, 0);
        gSprites[gBattleStruct->trainerSlideSpriteIds[battler]].oam.affineParam = trainerPicId;
        gSprites[gBattleStruct->trainerSlideSpriteIds[battler]].oam.paletteNum = IndexOfSpritePaletteTag(gTrainerSprites[trainerPicId].palette.tag);
        gSprites[gBattleStruct->trainerSlideSpriteIds[battler]].x2 = 96;
        gSprites[gBattleStruct->trainerSlideSpriteIds[battler]].x += 32;
        gSprites[gBattleStruct->trainerSlideSpriteIds[battler]].sSpeedX = -2;
    }
    gSprites[gBattleStruct->trainerSlideSpriteIds[battler]].callback = SpriteCB_TrainerSlideIn;

    gBattlerControllerFuncs[battler] = Controller_WaitForTrainerPic;
}

#undef sSpeedX

void BtlController_HandleTrainerSlideBack(u32 battler, s16 data0, bool32 startAnim)
{
    SetSpritePrimaryCoordsFromSecondaryCoords(&gSprites[gBattleStruct->trainerSlideSpriteIds[battler]]);
    gSprites[gBattleStruct->trainerSlideSpriteIds[battler]].data[0] = data0;
    gSprites[gBattleStruct->trainerSlideSpriteIds[battler]].data[2] = IsOnPlayerSide(battler) ? -40 : 280;
    gSprites[gBattleStruct->trainerSlideSpriteIds[battler]].data[4] = gSprites[gBattleStruct->trainerSlideSpriteIds[battler]].y;
    gSprites[gBattleStruct->trainerSlideSpriteIds[battler]].callback = StartAnimLinearTranslation;
    StoreSpriteCallbackInData6(&gSprites[gBattleStruct->trainerSlideSpriteIds[battler]], SpriteCallbackDummy);
    if (startAnim)
        StartSpriteAnim(&gSprites[gBattleStruct->trainerSlideSpriteIds[battler]], 1);
    gBattlerControllerFuncs[battler] = Controller_HandleTrainerSlideBack;
}

#define sSpeedX data[1]
#define sSpeedY data[2]

void BtlController_HandleFaintAnimation(u32 battler)
{
    SetHealthboxSpriteInvisible(gHealthboxSpriteIds[battler]);
    if (gBattleSpritesDataPtr->healthBoxesData[battler].animationState == 0)
    {
        if (gBattleSpritesDataPtr->battlerData[battler].behindSubstitute)
            InitAndLaunchSpecialAnimation(battler, battler, battler, B_ANIM_SUBSTITUTE_TO_MON);
        gBattleSpritesDataPtr->healthBoxesData[battler].animationState++;
    }
    else
    {
        if (!gBattleSpritesDataPtr->healthBoxesData[battler].specialAnimActive)
        {
            gBattleSpritesDataPtr->healthBoxesData[battler].animationState = 0;
            if (IsOnPlayerSide(battler))
            {
                HandleLowHpMusicChange(GetBattlerMon(battler), battler);
                gSprites[gBattlerSpriteIds[battler]].sSpeedX = 0;
                gSprites[gBattlerSpriteIds[battler]].sSpeedY = 5;
                PlaySE12WithPanning(SE_FAINT, SOUND_PAN_ATTACKER);
                gSprites[gBattlerSpriteIds[battler]].callback = SpriteCB_FaintSlideAnim;
                gBattlerControllerFuncs[battler] = Controller_FaintPlayerMon;
            }
            else
            {
                PlaySE12WithPanning(SE_FAINT, SOUND_PAN_TARGET);
                gSprites[gBattlerSpriteIds[battler]].callback = SpriteCB_FaintOpponentMon;
                gBattlerControllerFuncs[battler] = Controller_FaintOpponentMon;
            }
            // The player's sprite callback just slides the mon, the opponent's removes the sprite.
            // The player's sprite is removed in Controller_FaintPlayerMon. Controller_FaintOpponentMon only removes the healthbox once the sprite is removed by SpriteCB_FaintOpponentMon.
        }
    }
    AnimateMonAfterKnockout(battler);
}

#undef sSpeedX
#undef sSpeedY

static void HandleBallThrow(u32 battler, u32 target, u32 animId, bool32 allowCriticalCapture)
{
    gDoingBattleAnim = TRUE;
    if (allowCriticalCapture && IsCriticalCapture())
        animId = B_ANIM_CRITICAL_CAPTURE_THROW;
    InitAndLaunchSpecialAnimation(battler, battler, target, animId);

    gBattlerControllerFuncs[battler] = Controller_WaitForBallThrow;
}

void BtlController_HandleSuccessBallThrowAnim(u32 battler, u32 target, u32 animId, bool32 allowCriticalCapture)
{
    gBattleSpritesDataPtr->animationData->ballThrowCaseId = BALL_3_SHAKES_SUCCESS;
    HandleBallThrow(battler, target, animId, allowCriticalCapture);
}

void BtlController_HandleBallThrowAnim(u32 battler, u32 target, u32 animId, bool32 allowCriticalCapture)
{
    gBattleSpritesDataPtr->animationData->ballThrowCaseId = gBattleResources->bufferA[battler][1];
    HandleBallThrow(battler, target, animId, allowCriticalCapture);
}

void BtlController_HandleMoveAnimation(u32 battler)
{
    if (!IsBattleSEPlaying(battler))
    {
        u16 move = gBattleResources->bufferA[battler][1] | (gBattleResources->bufferA[battler][2] << 8);

        gAnimMoveTurn = gBattleResources->bufferA[battler][3];
        gAnimMovePower = gBattleResources->bufferA[battler][4] | (gBattleResources->bufferA[battler][5] << 8);
        gAnimMoveDmg = gBattleResources->bufferA[battler][6] | (gBattleResources->bufferA[battler][7] << 8) | (gBattleResources->bufferA[battler][8] << 16) | (gBattleResources->bufferA[battler][9] << 24);
        gAnimFriendship = gBattleResources->bufferA[battler][10];
        gWeatherMoveAnim = gBattleResources->bufferA[battler][12] | (gBattleResources->bufferA[battler][13] << 8);
        gAnimDisableStructPtr = (struct DisableStruct *)&gBattleResources->bufferA[battler][16];
        gTransformedPersonalities[battler] = gAnimDisableStructPtr->transformedMonPersonality;
        gTransformedShininess[battler] = gAnimDisableStructPtr->transformedMonShininess;
        gBattleSpritesDataPtr->healthBoxesData[battler].animationState = 0;
        gBattlerControllerFuncs[battler] = Controller_DoMoveAnimation;
        if (ShouldUpdateTvData(battler))
            BattleTv_SetDataBasedOnMove(move, gWeatherMoveAnim, gAnimDisableStructPtr);
    }
}

void BtlController_HandlePrintString(u32 battler)
{
    u16 *stringId;

    gBattle_BG0_X = 0;
    gBattle_BG0_Y = 0;
    stringId = (u16 *)(&gBattleResources->bufferA[battler][2]);
    BufferStringBattle(*stringId, battler);

    if (gTestRunnerEnabled)
    {
        TestRunner_Battle_RecordMessage(gDisplayedStringBattle);
        if (gTestRunnerHeadless)
        {
            BtlController_Complete(battler);
            return;
        }
    }

    BattlePutTextOnWindow(gDisplayedStringBattle, B_WIN_MSG);
    gBattlerControllerFuncs[battler] = Controller_WaitForString;
    if (ShouldUpdateTvData(battler))
        BattleTv_SetDataBasedOnString(*stringId);
    if (IsControllerPlayer(battler)
     || IsControllerOpponent(battler))
        BattleArena_DeductSkillPoints(battler, *stringId);
}

void BtlController_HandlePrintStringPlayerOnly(u32 battler)
{
    if (IsOnPlayerSide(battler))
        BtlController_HandlePrintString(battler);
    else
        BtlController_Complete(battler);
}

void BtlController_HandleHealthBarUpdate(u32 battler)
{
    s32 maxHP, curHP;
    s16 hpVal;
    struct Pokemon *mon = GetBattlerMon(battler);

    LoadBattleBarGfx(0);
    hpVal = gBattleResources->bufferA[battler][2] | (gBattleResources->bufferA[battler][3] << 8);
    maxHP = GetMonData(mon, MON_DATA_MAX_HP);
    curHP = GetMonData(mon, MON_DATA_HP);

    if (hpVal != INSTANT_HP_BAR_DROP)
    {
        SetBattleBarStruct(battler, gHealthboxSpriteIds[battler], maxHP, curHP, hpVal);
        TestRunner_Battle_RecordHP(battler, curHP, min(maxHP, max(0, curHP - hpVal)));
    }
    else
    {
        SetBattleBarStruct(battler, gHealthboxSpriteIds[battler], maxHP, 0, hpVal);
        if (IsControllerPlayer(battler)
         || IsControllerRecordedPlayer(battler)
         || IsControllerWally(battler))
            UpdateHpTextInHealthbox(gHealthboxSpriteIds[battler], HP_CURRENT, 0, maxHP);
        TestRunner_Battle_RecordHP(battler, curHP, 0);
    }

    gBattlerControllerFuncs[battler] = Controller_WaitForHealthBar;
}

void DoStatusIconUpdate(u32 battler)
{
    struct Pokemon *mon = GetBattlerMon(battler);

    UpdateHealthboxAttribute(gHealthboxSpriteIds[battler], mon, HEALTHBOX_STATUS_ICON);
    gBattleSpritesDataPtr->healthBoxesData[battler].statusAnimActive = 0;
    gBattlerControllerFuncs[battler] = Controller_WaitForStatusAnimation;
}

void BtlController_HandleStatusIconUpdate(u32 battler)
{
    if (!IsBattleSEPlaying(battler))
    {
        DoStatusIconUpdate(battler);
    }
}

void BtlController_HandleStatusAnimation(u32 battler)
{
    if (!IsBattleSEPlaying(battler))
    {
        InitAndLaunchChosenStatusAnimation(battler, gBattleResources->bufferA[battler][1],
                        gBattleResources->bufferA[battler][2] | (gBattleResources->bufferA[battler][3] << 8) | (gBattleResources->bufferA[battler][4] << 16) | (gBattleResources->bufferA[battler][5] << 24));
        gBattlerControllerFuncs[battler] = Controller_WaitForStatusAnimation;
    }
}

void BtlController_HandleHitAnimation(u32 battler)
{
    if (gSprites[gBattlerSpriteIds[battler]].invisible == TRUE)
    {
        BtlController_Complete(battler);
    }
    else
    {
        gDoingBattleAnim = TRUE;
        gSprites[gBattlerSpriteIds[battler]].data[1] = 0;
        DoHitAnimHealthboxEffect(battler);
        gBattlerControllerFuncs[battler] = Controller_HitAnimation;
    }
}

void BtlController_HandlePlaySE(u32 battler)
{
    s32 pan = IsOnPlayerSide(battler) ? SOUND_PAN_ATTACKER : SOUND_PAN_TARGET;

    PlaySE12WithPanning(gBattleResources->bufferA[battler][1] | (gBattleResources->bufferA[battler][2] << 8), pan);
    BtlController_Complete(battler);
}

void BtlController_HandlePlayFanfareOrBGM(u32 battler)
{
    if (gBattleResources->bufferA[battler][3])
    {
        BattleStopLowHpSound();
        PlayBGM(gBattleResources->bufferA[battler][1] | (gBattleResources->bufferA[battler][2] << 8));
    }
    else
    {
        PlayFanfare(gBattleResources->bufferA[battler][1] | (gBattleResources->bufferA[battler][2] << 8));
    }

    BtlController_Complete(battler);
}

void BtlController_HandleFaintingCry(u32 battler)
{
    struct Pokemon *party;
    s8 pan;

    if (IsOnPlayerSide(battler))
    {
        party = gPlayerParty;
        pan = -25;
    }
    else
    {
        party = gEnemyParty;
        pan = 25;
    }

    PlayCry_ByMode(GetMonData(&party[gBattlerPartyIndexes[battler]], MON_DATA_SPECIES), pan, CRY_MODE_FAINT);
    BtlController_Complete(battler);
}

void BtlController_HandleIntroSlide(u32 battler)
{
    HandleIntroSlide(gBattleResources->bufferA[battler][1]);
    gIntroSlideFlags |= 1;
    BtlController_Complete(battler);
}

void BtlController_HandleSpriteInvisibility(u32 battler)
{
    if (IsBattlerSpritePresent(battler))
    {
        gSprites[gBattlerSpriteIds[battler]].invisible = gBattleResources->bufferA[battler][1];
        CopyBattleSpriteInvisibility(battler);
    }
    BtlController_Complete(battler);
}

bool32 TwoPlayerIntroMons(u32 battler) // Double battle with both player pokemon active.
{
    return (IsDoubleBattle() && IsValidForBattle(GetBattlerMon(battler ^ BIT_FLANK)));
}

bool32 TwoOpponentIntroMons(u32 battler) // Double battle with both opponent pokemon active.
{
    return (IsDoubleBattle()
            && IsValidForBattle(GetBattlerMon(battler))
            && IsValidForBattle(GetBattlerMon(BATTLE_PARTNER(battler))));
}

// Task data for Task_StartSendOutAnim
#define tBattlerId          data[0]
#define tStartTimer         data[1]
#define tFramesToWait       data[2]
#define tControllerFunc_1   3 // Stored as two halfwords
#define tControllerFunc_2   4

// Sprite data for SpriteCB_FreePlayerSpriteLoadMonSprite
#define sBattlerId data[5]

void BtlController_HandleIntroTrainerBallThrow(u32 battler, u16 tagTrainerPal, const u16 *trainerPal, s16 framesToWait, void (*controllerCallback)(u32 battler))
{
    u8 paletteNum, taskId;
    u32 side = GetBattlerSide(battler);

    SetSpritePrimaryCoordsFromSecondaryCoords(&gSprites[gBattleStruct->trainerSlideSpriteIds[battler]]);
    if (side == B_SIDE_PLAYER)
    {
        gSprites[gBattleStruct->trainerSlideSpriteIds[battler]].data[0] = 50;
        gSprites[gBattleStruct->trainerSlideSpriteIds[battler]].data[2] = -40;
    }
    else
    {
        gSprites[gBattleStruct->trainerSlideSpriteIds[battler]].data[0] = 35;
        gSprites[gBattleStruct->trainerSlideSpriteIds[battler]].data[2] = 280;
    }

    gSprites[gBattleStruct->trainerSlideSpriteIds[battler]].data[4] = gSprites[gBattleStruct->trainerSlideSpriteIds[battler]].y;
    gSprites[gBattleStruct->trainerSlideSpriteIds[battler]].callback = StartAnimLinearTranslation;
    gSprites[gBattleStruct->trainerSlideSpriteIds[battler]].sBattlerId = battler;

    if (side == B_SIDE_PLAYER)
    {
        StoreSpriteCallbackInData6(&gSprites[gBattleStruct->trainerSlideSpriteIds[battler]], SpriteCB_FreePlayerSpriteLoadMonSprite);
        StartSpriteAnim(&gSprites[gBattleStruct->trainerSlideSpriteIds[battler]], ShouldDoSlideInAnim(battler) ? 2 : 1);

        paletteNum = AllocSpritePalette(tagTrainerPal);
        LoadPalette(trainerPal, OBJ_PLTT_ID(paletteNum), PLTT_SIZE_4BPP);
        gSprites[gBattleStruct->trainerSlideSpriteIds[battler]].oam.paletteNum = paletteNum;
    }
    else
    {
        StoreSpriteCallbackInData6(&gSprites[gBattleStruct->trainerSlideSpriteIds[battler]], SpriteCB_FreeOpponentSprite);
    }

    taskId = CreateTask(Task_StartSendOutAnim, 5);
    gTasks[taskId].tBattlerId = battler;
    gTasks[taskId].tFramesToWait = framesToWait;
    SetWordTaskArg(taskId, tControllerFunc_1, (uint32_t)(controllerCallback));

    if (gBattleSpritesDataPtr->healthBoxesData[battler].partyStatusSummaryShown)
        gTasks[gBattlerStatusSummaryTaskId[battler]].func = Task_HidePartyStatusSummary;

    gBattleSpritesDataPtr->animationData->introAnimActive = TRUE;
    gBattlerControllerFuncs[battler] = BattleControllerDummy;
}

static bool32 TwoMonsAtSendOut(u32 battler)
{
    if (IsOnPlayerSide(battler))
    {
        if (TwoPlayerIntroMons(battler) && !(gBattleTypeFlags & BATTLE_TYPE_MULTI))
            return TRUE;
        else
            return FALSE;
    }
    else
    {
        if ((!TwoOpponentIntroMons(battler) || (gBattleTypeFlags & BATTLE_TYPE_MULTI)) && !BATTLE_TWO_VS_ONE_OPPONENT)
            return FALSE;
        else if ((gBattleTypeFlags & BATTLE_TYPE_TWO_OPPONENTS) || (BATTLE_TWO_VS_ONE_OPPONENT && !TwoOpponentIntroMons(battler)))
            return FALSE;
        else
            return TRUE;
    }
    return FALSE;
}

// Send out at start of battle
static void Task_StartSendOutAnim(u8 taskId)
{
    if (gTasks[taskId].tFramesToWait != 0 && gTasks[taskId].tStartTimer < gTasks[taskId].tFramesToWait)
    {
        gTasks[taskId].tStartTimer++;
    }
    else
    {
        u32 battlerPartner;
        u32 battler = gTasks[taskId].tBattlerId;

        if (TwoMonsAtSendOut(battler))
        {
            gBattleResources->bufferA[battler][1] = gBattlerPartyIndexes[battler];
            StartSendOutAnim(battler, FALSE, FALSE, ShouldDoSlideInAnim(battler));

            battlerPartner = battler ^ BIT_FLANK;
            gBattleResources->bufferA[battlerPartner][1] = gBattlerPartyIndexes[battlerPartner];
            BattleLoadMonSpriteGfx(GetBattlerMon(battlerPartner), battlerPartner);
            StartSendOutAnim(battlerPartner, FALSE, FALSE, ShouldDoSlideInAnim(battler));
        }
        else
        {
            gBattleResources->bufferA[battler][1] = gBattlerPartyIndexes[battler];
            StartSendOutAnim(battler, FALSE, FALSE, ShouldDoSlideInAnim(battler));
        }
        gBattlerControllerFuncs[battler] = (void*)(GetWordTaskArg(taskId, tControllerFunc_1));
        DestroyTask(taskId);
    }
}

#undef tBattlerId
#undef tStartTimer
#undef tFramesToWait
#undef tControllerFunc_1
#undef tControllerFunc_2

static void SpriteCB_FreePlayerSpriteLoadMonSprite(struct Sprite *sprite)
{
    u8 battler = sprite->sBattlerId;

    // Free player trainer sprite
    FreeSpriteOamMatrix(sprite);
    FreeSpritePaletteByTag(GetSpritePaletteTagByPaletteNum(sprite->oam.paletteNum));
    DestroySprite(sprite);

    // Load mon sprite
    BattleLoadMonSpriteGfx(GetBattlerMon(battler), battler);
    StartSpriteAnim(&gSprites[gBattlerSpriteIds[battler]], 0);
}

static void SpriteCB_FreeOpponentSprite(struct Sprite *sprite)
{
    FreeTrainerFrontPicPalette(sprite->oam.affineParam);
    FreeSpriteOamMatrix(sprite);
    DestroySprite(sprite);
}

#undef sBattlerId

void BtlController_HandleDrawPartyStatusSummary(u32 battler, u32 side, bool32 considerDelay)
{
    if (gBattleResources->bufferA[battler][1] != 0 && IsOnPlayerSide(battler))
    {
        BtlController_Complete(battler);
    }
    else
    {
        gBattleSpritesDataPtr->healthBoxesData[battler].partyStatusSummaryShown = 1;

        if (side == B_SIDE_OPPONENT && gBattleResources->bufferA[battler][2] != 0)
        {
            if (gBattleSpritesDataPtr->healthBoxesData[battler].opponentDrawPartyStatusSummaryDelay < 2)
            {
                gBattleSpritesDataPtr->healthBoxesData[battler].opponentDrawPartyStatusSummaryDelay++;
                return;
            }
            else
            {
                gBattleSpritesDataPtr->healthBoxesData[battler].opponentDrawPartyStatusSummaryDelay = 0;
            }
        }

        gBattlerStatusSummaryTaskId[battler] = CreatePartyStatusSummarySprites(battler, (struct HpAndStatus *)&gBattleResources->bufferA[battler][4], gBattleResources->bufferA[battler][1], gBattleResources->bufferA[battler][2]);
        gBattleSpritesDataPtr->healthBoxesData[battler].partyStatusDelayTimer = 0;

        // If intro, skip the delay after drawing
        if (considerDelay && gBattleResources->bufferA[battler][2] != 0)
            gBattleSpritesDataPtr->healthBoxesData[battler].partyStatusDelayTimer = 93;

        gBattlerControllerFuncs[battler] = Controller_WaitForPartyStatusSummary;
    }
}

void BtlController_HandleHidePartyStatusSummary(u32 battler)
{
    if (gBattleSpritesDataPtr->healthBoxesData[battler].partyStatusSummaryShown)
        gTasks[gBattlerStatusSummaryTaskId[battler]].func = Task_HidePartyStatusSummary;
    BtlController_Complete(battler);
}

void BtlController_HandleBattleAnimation(u32 battler)
{
    if ((gBattleTypeFlags & (BATTLE_TYPE_SAFARI | BATTLE_TYPE_WALLY_TUTORIAL))
        || !IsBattleSEPlaying(battler))
    {
        u8 animationId = gBattleResources->bufferA[battler][1];
        u16 argument = gBattleResources->bufferA[battler][2] | (gBattleResources->bufferA[battler][3] << 8);

        gAnimDisableStructPtr = (struct DisableStruct *)&gBattleResources->bufferA[battler][4];

        if (TryHandleLaunchBattleTableAnimation(battler, battler, battler, animationId, argument))
            BtlController_Complete(battler);
        else
            gBattlerControllerFuncs[battler] = Controller_WaitForBattleAnimation;

        if (ShouldUpdateTvData(battler))
            BattleTv_SetDataBasedOnAnimation(animationId);
    }
}

void AnimateMonAfterPokeBallFail(u32 battler)
{
    if (B_ANIMATE_MON_AFTER_FAILED_POKEBALL == FALSE)
        return;
    
    LaunchKOAnimation(battler, ReturnAnimIdForBattler(TRUE, battler), TRUE);
    TryShinyAnimation(gBattlerTarget, GetBattlerMon(gBattlerTarget));
}

static void AnimateMonAfterKnockout(u32 battler)
{
    if (B_ANIMATE_MON_AFTER_KO == FALSE)
        return;

    u32 oppositeBattler = BATTLE_OPPOSITE(battler);
    u32 partnerBattler = BATTLE_PARTNER(oppositeBattler);
    bool32 wasPlayerSideKnockedOut = (IsOnPlayerSide(battler));

    if (IsBattlerAlive(oppositeBattler))
        LaunchKOAnimation(oppositeBattler, ReturnAnimIdForBattler(wasPlayerSideKnockedOut, oppositeBattler), wasPlayerSideKnockedOut);

    if (gBattleTypeFlags & BATTLE_TYPE_DOUBLE && IsBattlerAlive(partnerBattler))
        LaunchKOAnimation(partnerBattler, ReturnAnimIdForBattler(wasPlayerSideKnockedOut, partnerBattler), wasPlayerSideKnockedOut);
}

static void LaunchKOAnimation(u32 battlerId, u16 animId, bool32 isFront)
{
    u32 species = GetBattlerVisualSpecies(battlerId);
    u32 spriteId = gBattlerSpriteIds[battlerId];

    gBattleStruct->battlerKOAnimsRunning++;

    if (isFront)
    {
        LaunchAnimationTaskForFrontSprite(&gSprites[spriteId], animId);

        if (HasTwoFramesAnimation(species))
            StartSpriteAnim(&gSprites[spriteId], 1);
    }
    else
    {
        LaunchAnimationTaskForBackSprite(&gSprites[spriteId], animId);
    }

    PlayCry_Normal(species, CRY_PRIORITY_NORMAL);
}

static u32 ReturnAnimIdForBattler(bool32 wasPlayerSideKnockedOut, u32 specificBattler)
{
    u32 species = GetBattlerVisualSpecies(specificBattler);
    if (wasPlayerSideKnockedOut)
        return gSpeciesInfo[species].frontAnimId;
    else
        return GetSpeciesBackAnimSet(species);
}

void TrySetBattlerShadowSpriteCallback(u32 battler)
{
    if (gSprites[gBattleSpritesDataPtr->healthBoxesData[battler].shadowSpriteIdPrimary].callback == SpriteCallbackDummy
     && (B_ENEMY_MON_SHADOW_STYLE <= GEN_3 || P_GBA_STYLE_SPECIES_GFX == TRUE
      || gSprites[gBattleSpritesDataPtr->healthBoxesData[battler].shadowSpriteIdSecondary].callback == SpriteCallbackDummy))
        SetBattlerShadowSpriteCallback(battler, GetBattlerVisualSpecies(battler));
}

void TryShinyAnimAfterMonAnim(u32 battler)
{
    if (gSprites[gBattlerSpriteIds[battler]].x2 == 0)
    {
        if (!gBattleSpritesDataPtr->healthBoxesData[battler].triedShinyMonAnim)
        {
            TryShinyAnimation(battler, GetBattlerMon(battler));
        }

        if (gBattleSpritesDataPtr->healthBoxesData[battler].finishedShinyMonAnim)
        {
            gBattleSpritesDataPtr->healthBoxesData[battler].triedShinyMonAnim = FALSE;
            gBattleSpritesDataPtr->healthBoxesData[battler].finishedShinyMonAnim = FALSE;
            FreeSpriteTilesByTag(ANIM_TAG_GOLD_STARS);
            FreeSpritePaletteByTag(ANIM_TAG_GOLD_STARS);
            BtlController_Complete(battler);
        }
    }
}

void WaitForMonAnimAfterLoad(u32 battler)
{
    if (gSprites[gBattlerSpriteIds[battler]].animEnded && gSprites[gBattlerSpriteIds[battler]].x2 == 0)
        BtlController_Complete(battler);
}

void BtlController_HandleSwitchInShowSubstitute(u32 battler)
{
    if (gSprites[gHealthboxSpriteIds[battler]].callback == SpriteCallbackDummy)
    {
        if (IsOnPlayerSide(battler))
            CopyBattleSpriteInvisibility(battler);

        if (gBattleSpritesDataPtr->battlerData[battler].behindSubstitute)
            InitAndLaunchSpecialAnimation(battler, battler, battler, B_ANIM_MON_TO_SUBSTITUTE);

        if (IsControllerOpponent(battler)
         && IsControllerLinkOpponent(battler)
         && IsControllerRecordedOpponent(battler))
            gBattlerControllerFuncs[battler] = BtlController_HandleSwitchInSoundAndEnd;
        else
            gBattlerControllerFuncs[battler] = BtlController_HandleSwitchInWaitAndEnd;
    }
}

void BtlController_HandleSwitchInWaitAndEnd(u32 battler)
{
    if (!gBattleSpritesDataPtr->healthBoxesData[battler].specialAnimActive
        && gSprites[gBattlerSpriteIds[battler]].callback == SpriteCallbackDummy)
        BtlController_Complete(battler);
}

void BtlController_Intro_DelayAndEnd(u32 battler)
{
    if (--gBattleSpritesDataPtr->healthBoxesData[battler].introEndDelay == (u8)-1)
    {
        gBattleSpritesDataPtr->healthBoxesData[battler].introEndDelay = 0;
        BtlController_Complete(battler);
    }
}

void BtlController_HandleSwitchInSoundAndEnd(u32 battler)
{
    if (!gBattleSpritesDataPtr->healthBoxesData[battler].specialAnimActive && !IsCryPlayingOrClearCrySongs())
    {
        if (gSprites[gBattlerSpriteIds[battler]].callback == SpriteCallbackDummy
         || gSprites[gBattlerSpriteIds[battler]].callback == SpriteCallbackDummy_2
         || IsOnPlayerSide(battler))
        {
            m4aMPlayVolumeControl(&gMPlayInfo_BGM, TRACKS_ALL, 0x100);
            if (IsControllerPlayer(battler))
                HandleLowHpMusicChange(GetBattlerMon(battler), battler);
            BtlController_Complete(battler);
        }
    }
}

void BtlController_HandleSwitchInShowHealthbox(u32 battler)
{
    u32 side = GetBattlerSide(battler);
    if (gBattleSpritesDataPtr->healthBoxesData[battler].finishedShinyMonAnim
     && (side == B_SIDE_PLAYER || gSprites[gBattlerSpriteIds[battler]].callback == SpriteCallbackDummy))
    {
        gBattleSpritesDataPtr->healthBoxesData[battler].triedShinyMonAnim = FALSE;
        gBattleSpritesDataPtr->healthBoxesData[battler].finishedShinyMonAnim = FALSE;
        FreeSpriteTilesByTag(ANIM_TAG_GOLD_STARS);
        FreeSpritePaletteByTag(ANIM_TAG_GOLD_STARS);

        if (side == B_SIDE_PLAYER)
        {
            CreateTask(Task_PlayerController_RestoreBgmAfterCry, 10);
            HandleLowHpMusicChange(GetBattlerMon(battler), battler);
        }

        StartSpriteAnim(&gSprites[gBattlerSpriteIds[battler]], 0);
        UpdateHealthboxAttribute(gHealthboxSpriteIds[battler], GetBattlerMon(battler), HEALTHBOX_ALL);
        StartHealthboxSlideIn(battler);
        SetHealthboxSpriteVisible(gHealthboxSpriteIds[battler]);

        if (side == B_SIDE_OPPONENT)
            CopyBattleSpriteInvisibility(battler);
        gBattlerControllerFuncs[battler] = BtlController_HandleSwitchInShowSubstitute;
    }
}

static void SwitchIn_CleanShinyAnimShowSubstitute(u32 battler)
{
    if (gSprites[gHealthboxSpriteIds[battler]].callback == SpriteCallbackDummy
     && gBattleSpritesDataPtr->healthBoxesData[battler].finishedShinyMonAnim
     && gSprites[gBattlerSpriteIds[battler]].callback == SpriteCallbackDummy)
    {
        CopyBattleSpriteInvisibility(battler);

        // Reset shiny anim (even if it didn't occur)
        gBattleSpritesDataPtr->healthBoxesData[battler].triedShinyMonAnim = FALSE;
        gBattleSpritesDataPtr->healthBoxesData[battler].finishedShinyMonAnim = FALSE;
        FreeSpriteTilesByTag(ANIM_TAG_GOLD_STARS);
        FreeSpritePaletteByTag(ANIM_TAG_GOLD_STARS);

        // Check if Substitute should be shown
        if (gBattleSpritesDataPtr->battlerData[battler].behindSubstitute)
            InitAndLaunchSpecialAnimation(battler, battler, battler, B_ANIM_MON_TO_SUBSTITUTE);

        gBattlerControllerFuncs[battler] = BtlController_HandleSwitchInSoundAndEnd;
    }
}

void BtlController_HandleSwitchInTryShinyAnim(u32 battler)
{
    if (!gBattleSpritesDataPtr->healthBoxesData[battler].ballAnimActive
     && !gBattleSpritesDataPtr->healthBoxesData[battler].triedShinyMonAnim)
        TryShinyAnimation(battler, GetBattlerMon(battler));

    if (gSprites[gBattleControllerData[battler]].callback == SpriteCallbackDummy
     && !gBattleSpritesDataPtr->healthBoxesData[battler].ballAnimActive)
    {
        DestroySprite(&gSprites[gBattleControllerData[battler]]);

        if (GetBattlerSide(battler) == B_SIDE_OPPONENT)
            SetBattlerShadowSpriteCallback(battler, GetMonData(GetBattlerMon(battler), MON_DATA_SPECIES));

<<<<<<< HEAD
        if (IsControllerPlayer(battler))
        {
            UpdateHealthboxAttribute(gHealthboxSpriteIds[battler], GetBattlerMon(battler), HEALTHBOX_ALL);
            StartHealthboxSlideIn(battler);
            SetHealthboxSpriteVisible(gHealthboxSpriteIds[battler]);
            gBattlerControllerFuncs[battler] = SwitchIn_CleanShinyAnimShowSubstitute;
        }
        else
        {
            gBattlerControllerFuncs[battler] = BtlController_HandleSwitchInShowHealthbox;
        }
=======
    return TRUE;
}

void UpdateFriendshipFromXItem(u32 battler)
{
    struct Pokemon *party = GetBattlerParty(battler);

    u8 friendship;
    gBattleResources->bufferA[battler][1] = REQUEST_FRIENDSHIP_BATTLE;
    GetBattlerMonData(battler, party, gBattlerPartyIndexes[battler], &friendship);

    u16 heldItem;
    gBattleResources->bufferA[battler][1] = REQUEST_HELDITEM_BATTLE;
    GetBattlerMonData(battler, party, gBattlerPartyIndexes[battler], (u8*)&heldItem);

    if (friendship < X_ITEM_MAX_FRIENDSHIP)
    {
        if (GetItemHoldEffect(heldItem) == HOLD_EFFECT_FRIENDSHIP_UP)
            friendship += 150 * X_ITEM_FRIENDSHIP_INCREASE / 100;
        else
            friendship += X_ITEM_FRIENDSHIP_INCREASE;

        u8 pokeball;
        gBattleResources->bufferA[battler][1] = REQUEST_POKEBALL_BATTLE;
        GetBattlerMonData(battler, party, gBattlerPartyIndexes[battler], &pokeball);

        if (pokeball == BALL_LUXURY)
            friendship++;

        u8 metLocation;
        gBattleResources->bufferA[battler][1] = REQUEST_MET_LOCATION_BATTLE;
        GetBattlerMonData(battler, party, gBattlerPartyIndexes[battler], &metLocation);

        if (metLocation == GetCurrentRegionMapSectionId())
            friendship++;

        if (friendship > MAX_FRIENDSHIP)
            friendship = MAX_FRIENDSHIP;

        gBattleMons[battler].friendship = friendship;
        gBattleResources->bufferA[battler][3] = friendship;
        gBattleResources->bufferA[battler][1] = REQUEST_FRIENDSHIP_BATTLE;
        SetBattlerMonData(battler, GetBattlerParty(battler), gBattlerPartyIndexes[battler]);
>>>>>>> de790e48
    }
}<|MERGE_RESOLUTION|>--- conflicted
+++ resolved
@@ -3068,7 +3068,6 @@
         if (GetBattlerSide(battler) == B_SIDE_OPPONENT)
             SetBattlerShadowSpriteCallback(battler, GetMonData(GetBattlerMon(battler), MON_DATA_SPECIES));
 
-<<<<<<< HEAD
         if (IsControllerPlayer(battler))
         {
             UpdateHealthboxAttribute(gHealthboxSpriteIds[battler], GetBattlerMon(battler), HEALTHBOX_ALL);
@@ -3080,8 +3079,7 @@
         {
             gBattlerControllerFuncs[battler] = BtlController_HandleSwitchInShowHealthbox;
         }
-=======
-    return TRUE;
+    }
 }
 
 void UpdateFriendshipFromXItem(u32 battler)
@@ -3124,6 +3122,5 @@
         gBattleResources->bufferA[battler][3] = friendship;
         gBattleResources->bufferA[battler][1] = REQUEST_FRIENDSHIP_BATTLE;
         SetBattlerMonData(battler, GetBattlerParty(battler), gBattlerPartyIndexes[battler]);
->>>>>>> de790e48
     }
 }