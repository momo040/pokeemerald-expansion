--- conflicted
+++ resolved
@@ -936,12 +936,7 @@
     PrepareBufferDataTransfer(battler, bufferId, gBattleResources->transferBuffer, 4);
 }
 
-<<<<<<< HEAD
-// Unused
-static void BtlController_EmitGetRawMonData(u32 battler, u32 bufferId, u8 monId, u8 bytes)
-=======
-static void UNUSED BtlController_EmitGetRawMonData(u8 bufferId, u8 monId, u8 bytes)
->>>>>>> 654b6380
+static void UNUSED BtlController_EmitGetRawMonData(u32 battler, u32 bufferId, u8 monId, u8 bytes)
 {
     gBattleResources->transferBuffer[0] = CONTROLLER_GETRAWMONDATA;
     gBattleResources->transferBuffer[1] = monId;
@@ -962,12 +957,7 @@
     PrepareBufferDataTransfer(battler, bufferId, gBattleResources->transferBuffer, 3 + bytes);
 }
 
-<<<<<<< HEAD
-// Unused
-static void BtlController_EmitSetRawMonData(u32 battler, u32 bufferId, u8 monId, u8 bytes, void *data)
-=======
-static void UNUSED BtlController_EmitSetRawMonData(u8 bufferId, u8 monId, u8 bytes, void *data)
->>>>>>> 654b6380
+static void UNUSED BtlController_EmitSetRawMonData(u32 battler, u32 bufferId, u8 monId, u8 bytes, void *data)
 {
     s32 i;
 
@@ -1040,12 +1030,7 @@
     PrepareBufferDataTransfer(battler, bufferId, gBattleResources->transferBuffer, 4);
 }
 
-<<<<<<< HEAD
-// Unused
-static void BtlController_EmitPaletteFade(u32 battler, u32 bufferId)
-=======
-static void UNUSED BtlController_EmitPaletteFade(u8 bufferId)
->>>>>>> 654b6380
+static void UNUSED BtlController_EmitPaletteFade(u32 battler, u32 bufferId)
 {
     gBattleResources->transferBuffer[0] = CONTROLLER_PALETTEFADE;
     gBattleResources->transferBuffer[1] = CONTROLLER_PALETTEFADE;
@@ -1054,12 +1039,7 @@
     PrepareBufferDataTransfer(battler, bufferId, gBattleResources->transferBuffer, 4);
 }
 
-<<<<<<< HEAD
-// Unused
-static void BtlController_EmitSuccessBallThrowAnim(u32 battler, u32 bufferId)
-=======
-static void UNUSED BtlController_EmitSuccessBallThrowAnim(u8 bufferId)
->>>>>>> 654b6380
+static void UNUSED BtlController_EmitSuccessBallThrowAnim(u32 battler, u32 bufferId)
 {
     gBattleResources->transferBuffer[0] = CONTROLLER_SUCCESSBALLTHROWANIM;
     gBattleResources->transferBuffer[1] = CONTROLLER_SUCCESSBALLTHROWANIM;
@@ -1075,12 +1055,7 @@
     PrepareBufferDataTransfer(battler, bufferId, gBattleResources->transferBuffer, 2);
 }
 
-<<<<<<< HEAD
-// Unused
-static void BtlController_EmitPause(u32 battler, u32 bufferId, u8 toWait, void *data)
-=======
-static void UNUSED BtlController_EmitPause(u8 bufferId, u8 toWait, void *data)
->>>>>>> 654b6380
+static void UNUSED BtlController_EmitPause(u32 battler, u32 bufferId, u8 toWait, void *data)
 {
     s32 i;
 
@@ -1240,12 +1215,7 @@
     PrepareBufferDataTransfer(battler, bufferId, gBattleResources->transferBuffer, 8);  // Only 7 bytes were written.
 }
 
-<<<<<<< HEAD
-// Unused
-static void BtlController_EmitCmd23(u32 battler, u32 bufferId)
-=======
-static void UNUSED BtlController_EmitCmd23(u8 bufferId)
->>>>>>> 654b6380
+static void UNUSED BtlController_EmitCmd23(u32 battler, u32 bufferId)
 {
     gBattleResources->transferBuffer[0] = CONTROLLER_23;
     gBattleResources->transferBuffer[1] = CONTROLLER_23;
@@ -1300,12 +1270,7 @@
     PrepareBufferDataTransfer(battler, bufferId, gBattleResources->transferBuffer, 6);
 }
 
-<<<<<<< HEAD
-// Unused
-static void BtlController_EmitStatusXor(u32 battler, u32 bufferId, u8 b)
-=======
-static void UNUSED BtlController_EmitStatusXor(u8 bufferId, u8 b)
->>>>>>> 654b6380
+static void UNUSED BtlController_EmitStatusXor(u32 battler, u32 bufferId, u8 b)
 {
     gBattleResources->transferBuffer[0] = CONTROLLER_STATUSXOR;
     gBattleResources->transferBuffer[1] = b;
@@ -1325,12 +1290,7 @@
     PrepareBufferDataTransfer(battler, bufferId, gBattleResources->transferBuffer, size + 4);
 }
 
-<<<<<<< HEAD
-// Unused
-static void BtlController_EmitDMA3Transfer(u32 battler, u32 bufferId, void *dst, u16 size, void *data)
-=======
-static void UNUSED BtlController_EmitDMA3Transfer(u8 bufferId, void *dst, u16 size, void *data)
->>>>>>> 654b6380
+static void UNUSED BtlController_EmitDMA3Transfer(u32 battler, u32 bufferId, void *dst, u16 size, void *data)
 {
     s32 i;
 
@@ -1346,12 +1306,7 @@
     PrepareBufferDataTransfer(battler, bufferId, gBattleResources->transferBuffer, size + 7);
 }
 
-<<<<<<< HEAD
-// Unused
-static void BtlController_EmitPlayBGM(u32 battler, u32 bufferId, u16 songId, void *data)
-=======
-static void UNUSED BtlController_EmitPlayBGM(u8 bufferId, u16 songId, void *data)
->>>>>>> 654b6380
+static void UNUSED BtlController_EmitPlayBGM(u32 battler, u32 bufferId, u16 songId, void *data)
 {
     s32 i;
 
@@ -1366,12 +1321,7 @@
     PrepareBufferDataTransfer(battler, bufferId, gBattleResources->transferBuffer, songId + 3);
 }
 
-<<<<<<< HEAD
-// Unused
-static void BtlController_EmitCmd32(u32 battler, u32 bufferId, u16 size, void *data)
-=======
-static void UNUSED BtlController_EmitCmd32(u8 bufferId, u16 size, void *data)
->>>>>>> 654b6380
+static void UNUSED BtlController_EmitCmd32(u32 battler, u32 bufferId, u16 size, void *data)
 {
     s32 i;
 
@@ -1423,12 +1373,7 @@
     PrepareBufferDataTransfer(battler, bufferId, gBattleResources->transferBuffer, 4);
 }
 
-<<<<<<< HEAD
-// Unused
-static void BtlController_EmitClearUnkVar(u32 battler, u32 bufferId)
-=======
-static void UNUSED BtlController_EmitClearUnkVar(u8 bufferId)
->>>>>>> 654b6380
+static void UNUSED BtlController_EmitClearUnkVar(u32 battler, u32 bufferId)
 {
     gBattleResources->transferBuffer[0] = CONTROLLER_CLEARUNKVAR;
     gBattleResources->transferBuffer[1] = CONTROLLER_CLEARUNKVAR;
@@ -1437,24 +1382,14 @@
     PrepareBufferDataTransfer(battler, bufferId, gBattleResources->transferBuffer, 4);
 }
 
-<<<<<<< HEAD
-// Unused
-static void BtlController_EmitSetUnkVar(u32 battler, u32 bufferId, u8 b)
-=======
-static void UNUSED BtlController_EmitSetUnkVar(u8 bufferId, u8 b)
->>>>>>> 654b6380
+static void UNUSED BtlController_EmitSetUnkVar(u32 battler, u32 bufferId, u8 b)
 {
     gBattleResources->transferBuffer[0] = CONTROLLER_SETUNKVAR;
     gBattleResources->transferBuffer[1] = b;
     PrepareBufferDataTransfer(battler, bufferId, gBattleResources->transferBuffer, 2);
 }
 
-<<<<<<< HEAD
-// Unused
-static void BtlController_EmitClearUnkFlag(u32 battler, u32 bufferId)
-=======
-static void UNUSED BtlController_EmitClearUnkFlag(u8 bufferId)
->>>>>>> 654b6380
+static void UNUSED BtlController_EmitClearUnkFlag(u32 battler, u32 bufferId)
 {
     gBattleResources->transferBuffer[0] = CONTROLLER_CLEARUNKFLAG;
     gBattleResources->transferBuffer[1] = CONTROLLER_CLEARUNKFLAG;
@@ -1463,12 +1398,7 @@
     PrepareBufferDataTransfer(battler, bufferId, gBattleResources->transferBuffer, 4);
 }
 
-<<<<<<< HEAD
-// Unused
-static void BtlController_EmitToggleUnkFlag(u32 battler, u32 bufferId)
-=======
-static void UNUSED BtlController_EmitToggleUnkFlag(u8 bufferId)
->>>>>>> 654b6380
+static void UNUSED BtlController_EmitToggleUnkFlag(u32 battler, u32 bufferId)
 {
     gBattleResources->transferBuffer[0] = CONTROLLER_TOGGLEUNKFLAG;
     gBattleResources->transferBuffer[1] = CONTROLLER_TOGGLEUNKFLAG;
