--- conflicted
+++ resolved
@@ -3051,13 +3051,8 @@
     {
         DestroySprite(&gSprites[gBattleControllerData[battler]]);
 
-<<<<<<< HEAD
         if (GetBattlerSide(battler) == B_SIDE_OPPONENT)
             SetBattlerShadowSpriteCallback(battler, GetMonData(GetBattlerMon(battler), MON_DATA_SPECIES));
-=======
-    if (GetBattlerSide(battler) == B_SIDE_OPPONENT)
-        SetBattlerShadowSpriteCallback(battler, GetBattlerVisualSpecies(battler));
->>>>>>> c61c2bbb
 
         if (IsControllerPlayer(battler))
         {
