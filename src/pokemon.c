#include "global.h"
#include "malloc.h"
#include "apprentice.h"
#include "battle.h"
#include "battle_anim.h"
#include "battle_controllers.h"
#include "battle_message.h"
#include "battle_pike.h"
#include "battle_pyramid.h"
#include "battle_setup.h"
#include "battle_tower.h"
#include "battle_z_move.h"
#include "data.h"
#include "dexnav.h"
#include "event_data.h"
#include "event_object_movement.h"
#include "evolution_scene.h"
#include "field_specials.h"
#include "field_weather.h"
#include "graphics.h"
#include "item.h"
#include "level_caps.h"
#include "link.h"
#include "main.h"
#include "overworld.h"
#include "m4a.h"
#include "party_menu.h"
#include "pokedex.h"
#include "pokeblock.h"
#include "pokemon.h"
#include "pokemon_animation.h"
#include "pokemon_icon.h"
#include "pokemon_summary_screen.h"
#include "pokemon_storage_system.h"
#include "random.h"
#include "recorded_battle.h"
#include "rtc.h"
#include "sound.h"
#include "string_util.h"
#include "strings.h"
#include "task.h"
#include "text.h"
#include "trainer_hill.h"
#include "util.h"
#include "constants/abilities.h"
#include "constants/battle_frontier.h"
#include "constants/battle_move_effects.h"
#include "constants/battle_script_commands.h"
#include "constants/battle_partner.h"
#include "constants/cries.h"
#include "constants/event_objects.h"
#include "constants/form_change_types.h"
#include "constants/hold_effects.h"
#include "constants/item_effects.h"
#include "constants/items.h"
#include "constants/layouts.h"
#include "constants/moves.h"
#include "constants/songs.h"
#include "constants/trainers.h"
#include "constants/union_room.h"
#include "constants/weather.h"
#include "wild_encounter.h"

#define FRIENDSHIP_EVO_THRESHOLD ((P_FRIENDSHIP_EVO_THRESHOLD >= GEN_9) ? 160 : 220)

struct SpeciesItem
{
    u16 species;
    u16 item;
};

static u16 CalculateBoxMonChecksum(struct BoxPokemon *boxMon);
static union PokemonSubstruct *GetSubstruct(struct BoxPokemon *boxMon, u32 personality, u8 substructType);
static void EncryptBoxMon(struct BoxPokemon *boxMon);
static void DecryptBoxMon(struct BoxPokemon *boxMon);
static void Task_PlayMapChosenOrBattleBGM(u8 taskId);
static bool8 ShouldSkipFriendshipChange(void);
static void RemoveIVIndexFromList(u8 *ivs, u8 selectedIv);
void TrySpecialOverworldEvo();

EWRAM_DATA static u8 sLearningMoveTableID = 0;
EWRAM_DATA u8 gPlayerPartyCount = 0;
EWRAM_DATA u8 gEnemyPartyCount = 0;
EWRAM_DATA struct Pokemon gPlayerParty[PARTY_SIZE] = {0};
EWRAM_DATA struct Pokemon gEnemyParty[PARTY_SIZE] = {0};
EWRAM_DATA struct SpriteTemplate gMultiuseSpriteTemplate = {0};
EWRAM_DATA static struct MonSpritesGfxManager *sMonSpritesGfxManagers[MON_SPR_GFX_MANAGERS_COUNT] = {NULL};
EWRAM_DATA static u8 sTriedEvolving = 0;

#include "data/moves_info.h"
#include "data/abilities.h"

// Used in an unreferenced function in RS.
// Unreferenced here and in FRLG.
struct CombinedMove
{
    u16 move1;
    u16 move2;
    u16 newMove;
};

static const struct CombinedMove sCombinedMoves[2] =
{
    {MOVE_EMBER, MOVE_GUST, MOVE_HEAT_WAVE},
    {0xFFFF, 0xFFFF, 0xFFFF}
};

// NOTE: The order of the elements in the array below is irrelevant.
// To reorder the pokedex, see the values in include/constants/pokedex.h.

#define HOENN_TO_NATIONAL(name)     [HOENN_DEX_##name - 1] = NATIONAL_DEX_##name

// Assigns all Hoenn Dex Indexes to a National Dex Index
static const u16 sHoennToNationalOrder[HOENN_DEX_COUNT - 1] =
{
    HOENN_TO_NATIONAL(TREECKO),
    HOENN_TO_NATIONAL(GROVYLE),
    HOENN_TO_NATIONAL(SCEPTILE),
    HOENN_TO_NATIONAL(TORCHIC),
    HOENN_TO_NATIONAL(COMBUSKEN),
    HOENN_TO_NATIONAL(BLAZIKEN),
    HOENN_TO_NATIONAL(MUDKIP),
    HOENN_TO_NATIONAL(MARSHTOMP),
    HOENN_TO_NATIONAL(SWAMPERT),
    HOENN_TO_NATIONAL(POOCHYENA),
    HOENN_TO_NATIONAL(MIGHTYENA),
    HOENN_TO_NATIONAL(ZIGZAGOON),
    HOENN_TO_NATIONAL(LINOONE),
#if P_NEW_EVOS_IN_REGIONAL_DEX && P_GALARIAN_FORMS
    HOENN_TO_NATIONAL(OBSTAGOON),
#endif
    HOENN_TO_NATIONAL(WURMPLE),
    HOENN_TO_NATIONAL(SILCOON),
    HOENN_TO_NATIONAL(BEAUTIFLY),
    HOENN_TO_NATIONAL(CASCOON),
    HOENN_TO_NATIONAL(DUSTOX),
    HOENN_TO_NATIONAL(LOTAD),
    HOENN_TO_NATIONAL(LOMBRE),
    HOENN_TO_NATIONAL(LUDICOLO),
    HOENN_TO_NATIONAL(SEEDOT),
    HOENN_TO_NATIONAL(NUZLEAF),
    HOENN_TO_NATIONAL(SHIFTRY),
    HOENN_TO_NATIONAL(TAILLOW),
    HOENN_TO_NATIONAL(SWELLOW),
    HOENN_TO_NATIONAL(WINGULL),
    HOENN_TO_NATIONAL(PELIPPER),
    HOENN_TO_NATIONAL(RALTS),
    HOENN_TO_NATIONAL(KIRLIA),
    HOENN_TO_NATIONAL(GARDEVOIR),
#if P_NEW_EVOS_IN_REGIONAL_DEX && P_GEN_4_CROSS_EVOS
    HOENN_TO_NATIONAL(GALLADE),
#endif
    HOENN_TO_NATIONAL(SURSKIT),
    HOENN_TO_NATIONAL(MASQUERAIN),
    HOENN_TO_NATIONAL(SHROOMISH),
    HOENN_TO_NATIONAL(BRELOOM),
    HOENN_TO_NATIONAL(SLAKOTH),
    HOENN_TO_NATIONAL(VIGOROTH),
    HOENN_TO_NATIONAL(SLAKING),
    HOENN_TO_NATIONAL(ABRA),
    HOENN_TO_NATIONAL(KADABRA),
    HOENN_TO_NATIONAL(ALAKAZAM),
    HOENN_TO_NATIONAL(NINCADA),
    HOENN_TO_NATIONAL(NINJASK),
    HOENN_TO_NATIONAL(SHEDINJA),
    HOENN_TO_NATIONAL(WHISMUR),
    HOENN_TO_NATIONAL(LOUDRED),
    HOENN_TO_NATIONAL(EXPLOUD),
    HOENN_TO_NATIONAL(MAKUHITA),
    HOENN_TO_NATIONAL(HARIYAMA),
    HOENN_TO_NATIONAL(GOLDEEN),
    HOENN_TO_NATIONAL(SEAKING),
    HOENN_TO_NATIONAL(MAGIKARP),
    HOENN_TO_NATIONAL(GYARADOS),
    HOENN_TO_NATIONAL(AZURILL),
    HOENN_TO_NATIONAL(MARILL),
    HOENN_TO_NATIONAL(AZUMARILL),
    HOENN_TO_NATIONAL(GEODUDE),
    HOENN_TO_NATIONAL(GRAVELER),
    HOENN_TO_NATIONAL(GOLEM),
    HOENN_TO_NATIONAL(NOSEPASS),
#if P_NEW_EVOS_IN_REGIONAL_DEX && P_GEN_4_CROSS_EVOS
    HOENN_TO_NATIONAL(PROBOPASS),
#endif
    HOENN_TO_NATIONAL(SKITTY),
    HOENN_TO_NATIONAL(DELCATTY),
    HOENN_TO_NATIONAL(ZUBAT),
    HOENN_TO_NATIONAL(GOLBAT),
    HOENN_TO_NATIONAL(CROBAT),
    HOENN_TO_NATIONAL(TENTACOOL),
    HOENN_TO_NATIONAL(TENTACRUEL),
    HOENN_TO_NATIONAL(SABLEYE),
    HOENN_TO_NATIONAL(MAWILE),
    HOENN_TO_NATIONAL(ARON),
    HOENN_TO_NATIONAL(LAIRON),
    HOENN_TO_NATIONAL(AGGRON),
    HOENN_TO_NATIONAL(MACHOP),
    HOENN_TO_NATIONAL(MACHOKE),
    HOENN_TO_NATIONAL(MACHAMP),
    HOENN_TO_NATIONAL(MEDITITE),
    HOENN_TO_NATIONAL(MEDICHAM),
    HOENN_TO_NATIONAL(ELECTRIKE),
    HOENN_TO_NATIONAL(MANECTRIC),
    HOENN_TO_NATIONAL(PLUSLE),
    HOENN_TO_NATIONAL(MINUN),
    HOENN_TO_NATIONAL(MAGNEMITE),
    HOENN_TO_NATIONAL(MAGNETON),
#if P_NEW_EVOS_IN_REGIONAL_DEX && P_GEN_4_CROSS_EVOS
    HOENN_TO_NATIONAL(MAGNEZONE),
#endif
    HOENN_TO_NATIONAL(VOLTORB),
    HOENN_TO_NATIONAL(ELECTRODE),
    HOENN_TO_NATIONAL(VOLBEAT),
    HOENN_TO_NATIONAL(ILLUMISE),
    HOENN_TO_NATIONAL(ODDISH),
    HOENN_TO_NATIONAL(GLOOM),
    HOENN_TO_NATIONAL(VILEPLUME),
    HOENN_TO_NATIONAL(BELLOSSOM),
    HOENN_TO_NATIONAL(DODUO),
    HOENN_TO_NATIONAL(DODRIO),
#if P_NEW_EVOS_IN_REGIONAL_DEX && P_GEN_4_CROSS_EVOS
    HOENN_TO_NATIONAL(BUDEW),
    HOENN_TO_NATIONAL(ROSELIA),
    HOENN_TO_NATIONAL(ROSERADE),
#else
    HOENN_TO_NATIONAL(ROSELIA),
#endif
    HOENN_TO_NATIONAL(GULPIN),
    HOENN_TO_NATIONAL(SWALOT),
    HOENN_TO_NATIONAL(CARVANHA),
    HOENN_TO_NATIONAL(SHARPEDO),
    HOENN_TO_NATIONAL(WAILMER),
    HOENN_TO_NATIONAL(WAILORD),
    HOENN_TO_NATIONAL(NUMEL),
    HOENN_TO_NATIONAL(CAMERUPT),
    HOENN_TO_NATIONAL(SLUGMA),
    HOENN_TO_NATIONAL(MAGCARGO),
    HOENN_TO_NATIONAL(TORKOAL),
    HOENN_TO_NATIONAL(GRIMER),
    HOENN_TO_NATIONAL(MUK),
    HOENN_TO_NATIONAL(KOFFING),
    HOENN_TO_NATIONAL(WEEZING),
    HOENN_TO_NATIONAL(SPOINK),
    HOENN_TO_NATIONAL(GRUMPIG),
    HOENN_TO_NATIONAL(SANDSHREW),
    HOENN_TO_NATIONAL(SANDSLASH),
    HOENN_TO_NATIONAL(SPINDA),
    HOENN_TO_NATIONAL(SKARMORY),
    HOENN_TO_NATIONAL(TRAPINCH),
    HOENN_TO_NATIONAL(VIBRAVA),
    HOENN_TO_NATIONAL(FLYGON),
    HOENN_TO_NATIONAL(CACNEA),
    HOENN_TO_NATIONAL(CACTURNE),
    HOENN_TO_NATIONAL(SWABLU),
    HOENN_TO_NATIONAL(ALTARIA),
    HOENN_TO_NATIONAL(ZANGOOSE),
    HOENN_TO_NATIONAL(SEVIPER),
    HOENN_TO_NATIONAL(LUNATONE),
    HOENN_TO_NATIONAL(SOLROCK),
    HOENN_TO_NATIONAL(BARBOACH),
    HOENN_TO_NATIONAL(WHISCASH),
    HOENN_TO_NATIONAL(CORPHISH),
    HOENN_TO_NATIONAL(CRAWDAUNT),
    HOENN_TO_NATIONAL(BALTOY),
    HOENN_TO_NATIONAL(CLAYDOL),
    HOENN_TO_NATIONAL(LILEEP),
    HOENN_TO_NATIONAL(CRADILY),
    HOENN_TO_NATIONAL(ANORITH),
    HOENN_TO_NATIONAL(ARMALDO),
    HOENN_TO_NATIONAL(IGGLYBUFF),
    HOENN_TO_NATIONAL(JIGGLYPUFF),
    HOENN_TO_NATIONAL(WIGGLYTUFF),
    HOENN_TO_NATIONAL(FEEBAS),
    HOENN_TO_NATIONAL(MILOTIC),
    HOENN_TO_NATIONAL(CASTFORM),
    HOENN_TO_NATIONAL(STARYU),
    HOENN_TO_NATIONAL(STARMIE),
    HOENN_TO_NATIONAL(KECLEON),
    HOENN_TO_NATIONAL(SHUPPET),
    HOENN_TO_NATIONAL(BANETTE),
    HOENN_TO_NATIONAL(DUSKULL),
    HOENN_TO_NATIONAL(DUSCLOPS),
#if P_NEW_EVOS_IN_REGIONAL_DEX && P_GEN_4_CROSS_EVOS
    HOENN_TO_NATIONAL(DUSKNOIR),
    HOENN_TO_NATIONAL(TROPIUS),
    HOENN_TO_NATIONAL(CHINGLING),
#else
    HOENN_TO_NATIONAL(TROPIUS),
#endif
    HOENN_TO_NATIONAL(CHIMECHO),
    HOENN_TO_NATIONAL(ABSOL),
    HOENN_TO_NATIONAL(VULPIX),
    HOENN_TO_NATIONAL(NINETALES),
    HOENN_TO_NATIONAL(PICHU),
    HOENN_TO_NATIONAL(PIKACHU),
    HOENN_TO_NATIONAL(RAICHU),
    HOENN_TO_NATIONAL(PSYDUCK),
    HOENN_TO_NATIONAL(GOLDUCK),
    HOENN_TO_NATIONAL(WYNAUT),
    HOENN_TO_NATIONAL(WOBBUFFET),
    HOENN_TO_NATIONAL(NATU),
    HOENN_TO_NATIONAL(XATU),
    HOENN_TO_NATIONAL(GIRAFARIG),
#if P_NEW_EVOS_IN_REGIONAL_DEX && P_GEN_9_CROSS_EVOS
    HOENN_TO_NATIONAL(FARIGIRAF),
#endif
    HOENN_TO_NATIONAL(PHANPY),
    HOENN_TO_NATIONAL(DONPHAN),
    HOENN_TO_NATIONAL(PINSIR),
    HOENN_TO_NATIONAL(HERACROSS),
    HOENN_TO_NATIONAL(RHYHORN),
    HOENN_TO_NATIONAL(RHYDON),
#if P_NEW_EVOS_IN_REGIONAL_DEX && P_GEN_4_CROSS_EVOS
    HOENN_TO_NATIONAL(RHYPERIOR),
#endif
    HOENN_TO_NATIONAL(SNORUNT),
    HOENN_TO_NATIONAL(GLALIE),
#if P_NEW_EVOS_IN_REGIONAL_DEX && P_GEN_4_CROSS_EVOS
    HOENN_TO_NATIONAL(FROSLASS),
#endif
    HOENN_TO_NATIONAL(SPHEAL),
    HOENN_TO_NATIONAL(SEALEO),
    HOENN_TO_NATIONAL(WALREIN),
    HOENN_TO_NATIONAL(CLAMPERL),
    HOENN_TO_NATIONAL(HUNTAIL),
    HOENN_TO_NATIONAL(GOREBYSS),
    HOENN_TO_NATIONAL(RELICANTH),
    HOENN_TO_NATIONAL(CORSOLA),
#if P_NEW_EVOS_IN_REGIONAL_DEX && P_GALARIAN_FORMS
    HOENN_TO_NATIONAL(CURSOLA),
#endif
    HOENN_TO_NATIONAL(CHINCHOU),
    HOENN_TO_NATIONAL(LANTURN),
    HOENN_TO_NATIONAL(LUVDISC),
    HOENN_TO_NATIONAL(HORSEA),
    HOENN_TO_NATIONAL(SEADRA),
    HOENN_TO_NATIONAL(KINGDRA),
    HOENN_TO_NATIONAL(BAGON),
    HOENN_TO_NATIONAL(SHELGON),
    HOENN_TO_NATIONAL(SALAMENCE),
    HOENN_TO_NATIONAL(BELDUM),
    HOENN_TO_NATIONAL(METANG),
    HOENN_TO_NATIONAL(METAGROSS),
    HOENN_TO_NATIONAL(REGIROCK),
    HOENN_TO_NATIONAL(REGICE),
    HOENN_TO_NATIONAL(REGISTEEL),
    HOENN_TO_NATIONAL(LATIAS),
    HOENN_TO_NATIONAL(LATIOS),
    HOENN_TO_NATIONAL(KYOGRE),
    HOENN_TO_NATIONAL(GROUDON),
    HOENN_TO_NATIONAL(RAYQUAZA),
    HOENN_TO_NATIONAL(JIRACHI),
    HOENN_TO_NATIONAL(DEOXYS),
};

const struct SpindaSpot gSpindaSpotGraphics[] =
{
    {.x = 16, .y =  7, .image = INCBIN_U16("graphics/pokemon/spinda/spots/spot_0.1bpp")},
    {.x = 40, .y =  8, .image = INCBIN_U16("graphics/pokemon/spinda/spots/spot_1.1bpp")},
    {.x = 22, .y = 25, .image = INCBIN_U16("graphics/pokemon/spinda/spots/spot_2.1bpp")},
    {.x = 34, .y = 26, .image = INCBIN_U16("graphics/pokemon/spinda/spots/spot_3.1bpp")}
};

// In Battle Palace, moves are chosen based on the pokemons nature rather than by the player
// Moves are grouped into "Attack", "Defense", or "Support" (see PALACE_MOVE_GROUP_*)
// Each nature has a certain percent chance of selecting a move from a particular group
// and a separate percent chance for each group when at or below 50% HP
// The table below doesn't list percentages for Support because you can subtract the other two
// Support percentages are listed in comments off to the side instead
#define PALACE_STYLE(atk, def, atkLow, defLow) {atk, atk + def, atkLow, atkLow + defLow}

const struct NatureInfo gNaturesInfo[NUM_NATURES] =
{
    [NATURE_HARDY] =
    {
        .name = COMPOUND_STRING("Hardy"),
        .statUp = STAT_ATK,
        .statDown = STAT_ATK,
        .backAnim = 0,
        .pokeBlockAnim = {ANIM_HARDY, AFFINE_NONE},
        .natureGirlMessage = BattleFrontier_Lounge5_Text_NatureGirlHardy,
        .battlePalacePercents = PALACE_STYLE(61, 7, 61, 7), //32% support >= 50% HP, 32% support < 50% HP
        .battlePalaceFlavorText = B_MSG_EAGER_FOR_MORE,
        .battlePalaceSmokescreen = PALACE_TARGET_STRONGER,
    },
    [NATURE_LONELY] =
    {
        .name = COMPOUND_STRING("Lonely"),
        .statUp = STAT_ATK,
        .statDown = STAT_DEF,
        .backAnim = 2,
        .pokeBlockAnim = {ANIM_LONELY, AFFINE_NONE},
        .natureGirlMessage = BattleFrontier_Lounge5_Text_NatureGirlLonely,
        .battlePalacePercents = PALACE_STYLE(20, 25, 84, 8), //55%,  8%
        .battlePalaceFlavorText = B_MSG_GLINT_IN_EYE,
        .battlePalaceSmokescreen = PALACE_TARGET_STRONGER,
    },
    [NATURE_BRAVE] =
    {
        .name = COMPOUND_STRING("Brave"),
        .statUp = STAT_ATK,
        .statDown = STAT_SPEED,
        .backAnim = 0,
        .pokeBlockAnim = {ANIM_BRAVE, AFFINE_TURN_UP},
        .natureGirlMessage = BattleFrontier_Lounge5_Text_NatureGirlBrave,
        .battlePalacePercents = PALACE_STYLE(70, 15, 32, 60), //15%, 8%
        .battlePalaceFlavorText = B_MSG_GETTING_IN_POS,
        .battlePalaceSmokescreen = PALACE_TARGET_WEAKER,
    },
    [NATURE_ADAMANT] =
    {
        .name = COMPOUND_STRING("Adamant"),
        .statUp = STAT_ATK,
        .statDown = STAT_SPATK,
        .backAnim = 0,
        .pokeBlockAnim = {ANIM_ADAMANT, AFFINE_NONE},
        .natureGirlMessage = BattleFrontier_Lounge5_Text_NatureGirlAdamant,
        .battlePalacePercents = PALACE_STYLE(38, 31, 70, 15), //31%, 15%
        .battlePalaceFlavorText = B_MSG_GLINT_IN_EYE,
        .battlePalaceSmokescreen = PALACE_TARGET_STRONGER,
    },
    [NATURE_NAUGHTY] =
    {
        .name = COMPOUND_STRING("Naughty"),
        .statUp = STAT_ATK,
        .statDown = STAT_SPDEF,
        .backAnim = 0,
        .pokeBlockAnim = {ANIM_NAUGHTY, AFFINE_NONE},
        .natureGirlMessage = BattleFrontier_Lounge5_Text_NatureGirlNaughty,
        .battlePalacePercents = PALACE_STYLE(20, 70, 70, 22), //10%, 8%
        .battlePalaceFlavorText = B_MSG_GLINT_IN_EYE,
        .battlePalaceSmokescreen = PALACE_TARGET_WEAKER,
    },
    [NATURE_BOLD] =
    {
        .name = COMPOUND_STRING("Bold"),
        .statUp = STAT_DEF,
        .statDown = STAT_ATK,
        .backAnim = 1,
        .pokeBlockAnim = {ANIM_BOLD, AFFINE_NONE},
        .natureGirlMessage = BattleFrontier_Lounge5_Text_NatureGirlBold,
        .battlePalacePercents = PALACE_STYLE(30, 20, 32, 58), //50%, 10%
        .battlePalaceFlavorText = B_MSG_GETTING_IN_POS,
        .battlePalaceSmokescreen = PALACE_TARGET_WEAKER,
    },
    [NATURE_DOCILE] =
    {
        .name = COMPOUND_STRING("Docile"),
        .statUp = STAT_DEF,
        .statDown = STAT_DEF,
        .backAnim = 1,
        .pokeBlockAnim = {ANIM_DOCILE, AFFINE_NONE},
        .natureGirlMessage = BattleFrontier_Lounge5_Text_NatureGirlDocileNaiveQuietQuirky,
        .battlePalacePercents = PALACE_STYLE(56, 22, 56, 22), //22%, 22%
        .battlePalaceFlavorText = B_MSG_EAGER_FOR_MORE,
        .battlePalaceSmokescreen = PALACE_TARGET_RANDOM,
    },
    [NATURE_RELAXED] =
    {
        .name = COMPOUND_STRING("Relaxed"),
        .statUp = STAT_DEF,
        .statDown = STAT_SPEED,
        .backAnim = 1,
        .pokeBlockAnim = {ANIM_RELAXED, AFFINE_TURN_UP_AND_DOWN},
        .natureGirlMessage = BattleFrontier_Lounge5_Text_NatureGirlRelaxed,
        .battlePalacePercents = PALACE_STYLE(25, 15, 75, 15), //60%, 10%
        .battlePalaceFlavorText = B_MSG_GLINT_IN_EYE,
        .battlePalaceSmokescreen = PALACE_TARGET_STRONGER,
    },
    [NATURE_IMPISH] =
    {
        .name = COMPOUND_STRING("Impish"),
        .statUp = STAT_DEF,
        .statDown = STAT_SPATK,
        .backAnim = 0,
        .pokeBlockAnim = {ANIM_IMPISH, AFFINE_NONE},
        .natureGirlMessage = BattleFrontier_Lounge5_Text_NatureGirlImpish,
        .battlePalacePercents = PALACE_STYLE(69, 6, 28, 55), //25%, 17%
        .battlePalaceFlavorText = B_MSG_GETTING_IN_POS,
        .battlePalaceSmokescreen = PALACE_TARGET_STRONGER,
    },
    [NATURE_LAX] =
    {
        .name = COMPOUND_STRING("Lax"),
        .statUp = STAT_DEF,
        .statDown = STAT_SPDEF,
        .backAnim = 1,
        .pokeBlockAnim = {ANIM_LAX, AFFINE_NONE},
        .natureGirlMessage = BattleFrontier_Lounge5_Text_NatureGirlLax,
        .battlePalacePercents = PALACE_STYLE(35, 10, 29, 6), //55%, 65%
        .battlePalaceFlavorText = B_MSG_GROWL_DEEPLY,
        .battlePalaceSmokescreen = PALACE_TARGET_STRONGER,
    },
    [NATURE_TIMID] =
    {
        .name = COMPOUND_STRING("Timid"),
        .statUp = STAT_SPEED,
        .statDown = STAT_ATK,
        .backAnim = 2,
        .pokeBlockAnim = {ANIM_TIMID, AFFINE_NONE},
        .natureGirlMessage = BattleFrontier_Lounge5_Text_NatureGirlTimid,
        .battlePalacePercents = PALACE_STYLE(62, 10, 30, 20), //28%, 50%
        .battlePalaceFlavorText = B_MSG_GROWL_DEEPLY,
        .battlePalaceSmokescreen = PALACE_TARGET_WEAKER,
    },
    [NATURE_HASTY] =
    {
        .name = COMPOUND_STRING("Hasty"),
        .statUp = STAT_SPEED,
        .statDown = STAT_DEF,
        .backAnim = 0,
        .pokeBlockAnim = {ANIM_HASTY, AFFINE_NONE},
        .natureGirlMessage = BattleFrontier_Lounge5_Text_NatureGirlHasty,
        .battlePalacePercents = PALACE_STYLE(58, 37, 88, 6), //5%, 6%
        .battlePalaceFlavorText = B_MSG_GLINT_IN_EYE,
        .battlePalaceSmokescreen = PALACE_TARGET_WEAKER,
    },
    [NATURE_SERIOUS] =
    {
        .name = COMPOUND_STRING("Serious"),
        .statUp = STAT_SPEED,
        .statDown = STAT_SPEED,
        .backAnim = 1,
        .pokeBlockAnim = {ANIM_SERIOUS, AFFINE_TURN_DOWN},
        .natureGirlMessage = BattleFrontier_Lounge5_Text_NatureGirlSerious,
        .battlePalacePercents = PALACE_STYLE(34, 11, 29, 11), //55%, 60%
        .battlePalaceFlavorText = B_MSG_EAGER_FOR_MORE,
        .battlePalaceSmokescreen = PALACE_TARGET_WEAKER,
    },
    [NATURE_JOLLY] =
    {
        .name = COMPOUND_STRING("Jolly"),
        .statUp = STAT_SPEED,
        .statDown = STAT_SPATK,
        .backAnim = 0,
        .pokeBlockAnim = {ANIM_JOLLY, AFFINE_NONE},
        .natureGirlMessage = BattleFrontier_Lounge5_Text_NatureGirlJolly,
        .battlePalacePercents = PALACE_STYLE(35, 5, 35, 60), //60%, 5%
        .battlePalaceFlavorText = B_MSG_GETTING_IN_POS,
        .battlePalaceSmokescreen = PALACE_TARGET_STRONGER,
    },
    [NATURE_NAIVE] =
    {
        .name = COMPOUND_STRING("Naive"),
        .statUp = STAT_SPEED,
        .statDown = STAT_SPDEF,
        .backAnim = 0,
        .pokeBlockAnim = {ANIM_NAIVE, AFFINE_NONE},
        .natureGirlMessage = BattleFrontier_Lounge5_Text_NatureGirlDocileNaiveQuietQuirky,
        .battlePalacePercents = PALACE_STYLE(56, 22, 56, 22), //22%, 22%
        .battlePalaceFlavorText = B_MSG_EAGER_FOR_MORE,
        .battlePalaceSmokescreen = PALACE_TARGET_RANDOM,
    },
    [NATURE_MODEST] =
    {
        .name = COMPOUND_STRING("Modest"),
        .statUp = STAT_SPATK,
        .statDown = STAT_ATK,
        .backAnim = 2,
        .pokeBlockAnim = {ANIM_MODEST, AFFINE_TURN_DOWN_SLOW},
        .natureGirlMessage = BattleFrontier_Lounge5_Text_NatureGirlModest,
        .battlePalacePercents = PALACE_STYLE(35, 45, 34, 60), //20%, 6%
        .battlePalaceFlavorText = B_MSG_GETTING_IN_POS,
        .battlePalaceSmokescreen = PALACE_TARGET_WEAKER,
    },
    [NATURE_MILD] =
    {
        .name = COMPOUND_STRING("Mild"),
        .statUp = STAT_SPATK,
        .statDown = STAT_DEF,
        .backAnim = 2,
        .pokeBlockAnim = {ANIM_MILD, AFFINE_NONE},
        .natureGirlMessage = BattleFrontier_Lounge5_Text_NatureGirlMild,
        .battlePalacePercents = PALACE_STYLE(44, 50, 34, 6), //6%, 60%
        .battlePalaceFlavorText = B_MSG_GROWL_DEEPLY,
        .battlePalaceSmokescreen = PALACE_TARGET_STRONGER,
    },
    [NATURE_QUIET] =
    {
        .name = COMPOUND_STRING("Quiet"),
        .statUp = STAT_SPATK,
        .statDown = STAT_SPEED,
        .backAnim = 2,
        .pokeBlockAnim = {ANIM_QUIET, AFFINE_NONE},
        .natureGirlMessage = BattleFrontier_Lounge5_Text_NatureGirlDocileNaiveQuietQuirky,
        .battlePalacePercents = PALACE_STYLE(56, 22, 56, 22), //22%, 22%
        .battlePalaceFlavorText = B_MSG_EAGER_FOR_MORE,
        .battlePalaceSmokescreen = PALACE_TARGET_WEAKER,
    },
    [NATURE_BASHFUL] =
    {
        .name = COMPOUND_STRING("Bashful"),
        .statUp = STAT_SPATK,
        .statDown = STAT_SPATK,
        .backAnim = 2,
        .pokeBlockAnim = {ANIM_BASHFUL, AFFINE_NONE},
        .natureGirlMessage = BattleFrontier_Lounge5_Text_NatureGirlBashful,
        .battlePalacePercents = PALACE_STYLE(30, 58, 30, 58), //12%, 12%
        .battlePalaceFlavorText = B_MSG_EAGER_FOR_MORE,
        .battlePalaceSmokescreen = PALACE_TARGET_WEAKER,
    },
    [NATURE_RASH] =
    {
        .name = COMPOUND_STRING("Rash"),
        .statUp = STAT_SPATK,
        .statDown = STAT_SPDEF,
        .backAnim = 1,
        .pokeBlockAnim = {ANIM_RASH, AFFINE_NONE},
        .natureGirlMessage = BattleFrontier_Lounge5_Text_NatureGirlRash,
        .battlePalacePercents = PALACE_STYLE(30, 13, 27, 6), //57%, 67%
        .battlePalaceFlavorText = B_MSG_GROWL_DEEPLY,
        .battlePalaceSmokescreen = PALACE_TARGET_STRONGER,
    },
    [NATURE_CALM] =
    {
        .name = COMPOUND_STRING("Calm"),
        .statUp = STAT_SPDEF,
        .statDown = STAT_ATK,
        .backAnim = 1,
        .pokeBlockAnim = {ANIM_CALM, AFFINE_NONE},
        .natureGirlMessage = BattleFrontier_Lounge5_Text_NatureGirlCalm,
        .battlePalacePercents = PALACE_STYLE(40, 50, 25, 62), //10%, 13%
        .battlePalaceFlavorText = B_MSG_GETTING_IN_POS,
        .battlePalaceSmokescreen = PALACE_TARGET_STRONGER,
    },
    [NATURE_GENTLE] =
    {
        .name = COMPOUND_STRING("Gentle"),
        .statUp = STAT_SPDEF,
        .statDown = STAT_DEF,
        .backAnim = 2,
        .pokeBlockAnim = {ANIM_GENTLE, AFFINE_TURN_DOWN_SLIGHT},
        .natureGirlMessage = BattleFrontier_Lounge5_Text_NatureGirlGentle,
        .battlePalacePercents = PALACE_STYLE(18, 70, 90, 5), //12%, 5%
        .battlePalaceFlavorText = B_MSG_GLINT_IN_EYE,
        .battlePalaceSmokescreen = PALACE_TARGET_STRONGER,
    },
    [NATURE_SASSY] =
    {
        .name = COMPOUND_STRING("Sassy"),
        .statUp = STAT_SPDEF,
        .statDown = STAT_SPEED,
        .backAnim = 1,
        .pokeBlockAnim = {ANIM_SASSY, AFFINE_TURN_UP_HIGH},
        .natureGirlMessage = BattleFrontier_Lounge5_Text_NatureGirlSassy,
        .battlePalacePercents = PALACE_STYLE(88, 6, 22, 20), //6%, 58%
        .battlePalaceFlavorText = B_MSG_GROWL_DEEPLY,
        .battlePalaceSmokescreen = PALACE_TARGET_WEAKER,
    },
    [NATURE_CAREFUL] =
    {
        .name = COMPOUND_STRING("Careful"),
        .statUp = STAT_SPDEF,
        .statDown = STAT_SPATK,
        .backAnim = 2,
        .pokeBlockAnim = {ANIM_CAREFUL, AFFINE_NONE},
        .natureGirlMessage = BattleFrontier_Lounge5_Text_NatureGirlCareful,
        .battlePalacePercents = PALACE_STYLE(42, 50, 42, 5), //8%, 53%
        .battlePalaceFlavorText = B_MSG_GROWL_DEEPLY,
        .battlePalaceSmokescreen = PALACE_TARGET_WEAKER,
    },
    [NATURE_QUIRKY] =
    {
        .name = COMPOUND_STRING("Quirky"),
        .statUp = STAT_SPDEF,
        .statDown = STAT_SPDEF,
        .backAnim = 1,
        .pokeBlockAnim = {ANIM_QUIRKY, AFFINE_NONE},
        .natureGirlMessage = BattleFrontier_Lounge5_Text_NatureGirlDocileNaiveQuietQuirky,
        .battlePalacePercents = PALACE_STYLE(56, 22, 56, 22), //22%, 22%
        .battlePalaceFlavorText = B_MSG_EAGER_FOR_MORE,
        .battlePalaceSmokescreen = PALACE_TARGET_STRONGER,
    },
};

#include "data/graphics/pokemon.h"
#include "data/pokemon_graphics/front_pic_anims.h"

#include "data/pokemon/trainer_class_lookups.h"
#include "data/pokemon/experience_tables.h"

#if P_LVL_UP_LEARNSETS >= GEN_9
#include "data/pokemon/level_up_learnsets/gen_9.h" // Scarlet/Violet
#elif P_LVL_UP_LEARNSETS >= GEN_8
#include "data/pokemon/level_up_learnsets/gen_8.h" // Sword/Shield
#elif P_LVL_UP_LEARNSETS >= GEN_7
#include "data/pokemon/level_up_learnsets/gen_7.h" // Ultra Sun/ Ultra Moon
#elif P_LVL_UP_LEARNSETS >= GEN_6
#include "data/pokemon/level_up_learnsets/gen_6.h" // Omega Ruby/Alpha Sapphire
#elif P_LVL_UP_LEARNSETS >= GEN_5
#include "data/pokemon/level_up_learnsets/gen_5.h" // Black 2/White 2
#elif P_LVL_UP_LEARNSETS >= GEN_4
#include "data/pokemon/level_up_learnsets/gen_4.h" // HeartGold/SoulSilver
#elif P_LVL_UP_LEARNSETS >= GEN_3
#include "data/pokemon/level_up_learnsets/gen_3.h" // Ruby/Sapphire/Emerald
#elif P_LVL_UP_LEARNSETS >= GEN_2
#include "data/pokemon/level_up_learnsets/gen_2.h" // Crystal
#elif P_LVL_UP_LEARNSETS >= GEN_1
#include "data/pokemon/level_up_learnsets/gen_1.h" // Yellow
#endif

#include "data/pokemon/teachable_learnsets.h"
#include "data/pokemon/egg_moves.h"
#include "data/pokemon/form_species_tables.h"
#include "data/pokemon/form_change_tables.h"
#include "data/pokemon/form_change_table_pointers.h"
#include "data/object_events/object_event_pic_tables_followers.h"

#include "data/pokemon/species_info.h"

#define PP_UP_SHIFTS(val)           val,        (val) << 2,        (val) << 4,        (val) << 6
#define PP_UP_SHIFTS_INV(val) (u8)~(val), (u8)~((val) << 2), (u8)~((val) << 4), (u8)~((val) << 6)

// PP Up bonuses are stored for a Pokémon as a single byte.
// There are 2 bits (a value 0-3) for each move slot that
// represent how many PP Ups have been applied.
// The following arrays take a move slot id and return:
// gPPUpGetMask - A mask to get the number of PP Ups applied to that move slot
// gPPUpClearMask - A mask to clear the number of PP Ups applied to that move slot
// gPPUpAddValues - A value to add to the PP Bonuses byte to apply 1 PP Up to that move slot
const u8 gPPUpGetMask[MAX_MON_MOVES]   = {PP_UP_SHIFTS(3)};
const u8 gPPUpClearMask[MAX_MON_MOVES] = {PP_UP_SHIFTS_INV(3)};
const u8 gPPUpAddValues[MAX_MON_MOVES] = {PP_UP_SHIFTS(1)};

const u8 gStatStageRatios[MAX_STAT_STAGE + 1][2] =
{
    {10, 40}, // -6, MIN_STAT_STAGE
    {10, 35}, // -5
    {10, 30}, // -4
    {10, 25}, // -3
    {10, 20}, // -2
    {10, 15}, // -1
    {10, 10}, //  0, DEFAULT_STAT_STAGE
    {15, 10}, // +1
    {20, 10}, // +2
    {25, 10}, // +3
    {30, 10}, // +4
    {35, 10}, // +5
    {40, 10}, // +6, MAX_STAT_STAGE
};

// The classes used by other players in the Union Room.
// These should correspond with the overworld graphics in sUnionRoomObjGfxIds
const u16 gUnionRoomFacilityClasses[NUM_UNION_ROOM_CLASSES * GENDER_COUNT] =
{
    // Male classes
    FACILITY_CLASS_COOLTRAINER_M,
    FACILITY_CLASS_BLACK_BELT,
    FACILITY_CLASS_CAMPER,
    FACILITY_CLASS_YOUNGSTER,
    FACILITY_CLASS_PSYCHIC_M,
    FACILITY_CLASS_BUG_CATCHER,
    FACILITY_CLASS_PKMN_BREEDER_M,
    FACILITY_CLASS_GUITARIST,
    // Female classes
    FACILITY_CLASS_COOLTRAINER_F,
    FACILITY_CLASS_HEX_MANIAC,
    FACILITY_CLASS_PICNICKER,
    FACILITY_CLASS_LASS,
    FACILITY_CLASS_PSYCHIC_F,
    FACILITY_CLASS_BATTLE_GIRL,
    FACILITY_CLASS_PKMN_BREEDER_F,
    FACILITY_CLASS_BEAUTY
};

const struct SpriteTemplate gBattlerSpriteTemplates[MAX_BATTLERS_COUNT] =
{
    [B_POSITION_PLAYER_LEFT] = {
        .tileTag = TAG_NONE,
        .paletteTag = 0,
        .oam = &gOamData_BattleSpritePlayerSide,
        .anims = NULL,
        .images = gBattlerPicTable_PlayerLeft,
        .affineAnims = gAffineAnims_BattleSpritePlayerSide,
        .callback = SpriteCB_BattleSpriteStartSlideLeft,
    },
    [B_POSITION_OPPONENT_LEFT] = {
        .tileTag = TAG_NONE,
        .paletteTag = 0,
        .oam = &gOamData_BattleSpriteOpponentSide,
        .anims = NULL,
        .images = gBattlerPicTable_OpponentLeft,
        .affineAnims = gAffineAnims_BattleSpriteOpponentSide,
        .callback = SpriteCB_WildMon,
    },
    [B_POSITION_PLAYER_RIGHT] = {
        .tileTag = TAG_NONE,
        .paletteTag = 0,
        .oam = &gOamData_BattleSpritePlayerSide,
        .anims = NULL,
        .images = gBattlerPicTable_PlayerRight,
        .affineAnims = gAffineAnims_BattleSpritePlayerSide,
        .callback = SpriteCB_BattleSpriteStartSlideLeft,
    },
    [B_POSITION_OPPONENT_RIGHT] = {
        .tileTag = TAG_NONE,
        .paletteTag = 0,
        .oam = &gOamData_BattleSpriteOpponentSide,
        .anims = NULL,
        .images = gBattlerPicTable_OpponentRight,
        .affineAnims = gAffineAnims_BattleSpriteOpponentSide,
        .callback = SpriteCB_WildMon
    },
};

static const struct SpriteTemplate sTrainerBackSpriteTemplates[] =
{
    [TRAINER_BACK_PIC_BRENDAN] = {
        .tileTag = TAG_NONE,
        .paletteTag = 0,
        .oam = &gOamData_BattleSpritePlayerSide,
        .anims = NULL,
        .images = gTrainerBackPicTable_Brendan,
        .affineAnims = gAffineAnims_BattleSpritePlayerSide,
        .callback = SpriteCB_BattleSpriteStartSlideLeft,
    },
    [TRAINER_BACK_PIC_MAY] = {
        .tileTag = TAG_NONE,
        .paletteTag = 0,
        .oam = &gOamData_BattleSpritePlayerSide,
        .anims = NULL,
        .images = gTrainerBackPicTable_May,
        .affineAnims = gAffineAnims_BattleSpritePlayerSide,
        .callback = SpriteCB_BattleSpriteStartSlideLeft,
    },
    [TRAINER_BACK_PIC_RED] = {
        .tileTag = TAG_NONE,
        .paletteTag = 0,
        .oam = &gOamData_BattleSpritePlayerSide,
        .anims = NULL,
        .images = gTrainerBackPicTable_Red,
        .affineAnims = gAffineAnims_BattleSpritePlayerSide,
        .callback = SpriteCB_BattleSpriteStartSlideLeft,
    },
    [TRAINER_BACK_PIC_LEAF] = {
        .tileTag = TAG_NONE,
        .paletteTag = 0,
        .oam = &gOamData_BattleSpritePlayerSide,
        .anims = NULL,
        .images = gTrainerBackPicTable_Leaf,
        .affineAnims = gAffineAnims_BattleSpritePlayerSide,
        .callback = SpriteCB_BattleSpriteStartSlideLeft,
    },
    [TRAINER_BACK_PIC_RUBY_SAPPHIRE_BRENDAN] = {
        .tileTag = TAG_NONE,
        .paletteTag = 0,
        .oam = &gOamData_BattleSpritePlayerSide,
        .anims = NULL,
        .images = gTrainerBackPicTable_RubySapphireBrendan,
        .affineAnims = gAffineAnims_BattleSpritePlayerSide,
        .callback = SpriteCB_BattleSpriteStartSlideLeft,
    },
    [TRAINER_BACK_PIC_RUBY_SAPPHIRE_MAY] = {
        .tileTag = TAG_NONE,
        .paletteTag = 0,
        .oam = &gOamData_BattleSpritePlayerSide,
        .anims = NULL,
        .images = gTrainerBackPicTable_RubySapphireMay,
        .affineAnims = gAffineAnims_BattleSpritePlayerSide,
        .callback = SpriteCB_BattleSpriteStartSlideLeft,
    },
    [TRAINER_BACK_PIC_WALLY] = {
        .tileTag = TAG_NONE,
        .paletteTag = 0,
        .oam = &gOamData_BattleSpritePlayerSide,
        .anims = NULL,
        .images = gTrainerBackPicTable_Wally,
        .affineAnims = gAffineAnims_BattleSpritePlayerSide,
        .callback = SpriteCB_BattleSpriteStartSlideLeft,
    },
    [TRAINER_BACK_PIC_STEVEN] = {
        .tileTag = TAG_NONE,
        .paletteTag = 0,
        .oam = &gOamData_BattleSpritePlayerSide,
        .anims = NULL,
        .images = gTrainerBackPicTable_Steven,
        .affineAnims = gAffineAnims_BattleSpritePlayerSide,
        .callback = SpriteCB_BattleSpriteStartSlideLeft,
    },
};

#define NUM_SECRET_BASE_CLASSES 5
static const u8 sSecretBaseFacilityClasses[GENDER_COUNT][NUM_SECRET_BASE_CLASSES] =
{
    [MALE] = {
        FACILITY_CLASS_YOUNGSTER,
        FACILITY_CLASS_BUG_CATCHER,
        FACILITY_CLASS_RICH_BOY,
        FACILITY_CLASS_CAMPER,
        FACILITY_CLASS_COOLTRAINER_M
    },
    [FEMALE] = {
        FACILITY_CLASS_LASS,
        FACILITY_CLASS_SCHOOL_KID_F,
        FACILITY_CLASS_LADY,
        FACILITY_CLASS_PICNICKER,
        FACILITY_CLASS_COOLTRAINER_F
    }
};

static const u8 sGetMonDataEVConstants[] =
{
    MON_DATA_HP_EV,
    MON_DATA_ATK_EV,
    MON_DATA_DEF_EV,
    MON_DATA_SPEED_EV,
    MON_DATA_SPDEF_EV,
    MON_DATA_SPATK_EV
};

// For stat-raising items
static const u8 sStatsToRaise[] =
{
    STAT_ATK, STAT_ATK, STAT_DEF, STAT_SPEED, STAT_SPATK, STAT_SPDEF, STAT_ACC
};

// 3 modifiers each for how much to change friendship for different ranges
// 0-99, 100-199, 200+
static const s8 sFriendshipEventModifiers[][3] =
{
    [FRIENDSHIP_EVENT_GROW_LEVEL]      = { 5,  3,  2},
    [FRIENDSHIP_EVENT_VITAMIN]         = { 5,  3,  2},
    [FRIENDSHIP_EVENT_BATTLE_ITEM]     = { 1,  1,  0},
    [FRIENDSHIP_EVENT_LEAGUE_BATTLE]   = { 3,  2,  1},
    [FRIENDSHIP_EVENT_LEARN_TMHM]      = { 1,  1,  0},
    [FRIENDSHIP_EVENT_WALKING]         = { 1,  1,  1},
    [FRIENDSHIP_EVENT_FAINT_SMALL]     = {-1, -1, -1},
    [FRIENDSHIP_EVENT_FAINT_FIELD_PSN] = {-5, -5, -10},
    [FRIENDSHIP_EVENT_FAINT_LARGE]     = {-5, -5, -10},
};

#define HM_MOVES_END 0xFFFF

static const u16 sHMMoves[] =
{
    MOVE_CUT, MOVE_FLY, MOVE_SURF, MOVE_STRENGTH, MOVE_FLASH,
    MOVE_ROCK_SMASH, MOVE_WATERFALL, MOVE_DIVE, HM_MOVES_END
};

static const struct SpeciesItem sAlteringCaveWildMonHeldItems[] =
{
    {SPECIES_NONE,      ITEM_NONE},
    {SPECIES_MAREEP,    ITEM_GANLON_BERRY},
    {SPECIES_PINECO,    ITEM_APICOT_BERRY},
    {SPECIES_HOUNDOUR,  ITEM_BIG_MUSHROOM},
    {SPECIES_TEDDIURSA, ITEM_PETAYA_BERRY},
    {SPECIES_AIPOM,     ITEM_BERRY_JUICE},
    {SPECIES_SHUCKLE,   ITEM_BERRY_JUICE},
    {SPECIES_STANTLER,  ITEM_PETAYA_BERRY},
    {SPECIES_SMEARGLE,  ITEM_SALAC_BERRY},
};

static const struct OamData sOamData_64x64 =
{
    .y = 0,
    .affineMode = ST_OAM_AFFINE_OFF,
    .objMode = ST_OAM_OBJ_NORMAL,
    .mosaic = FALSE,
    .bpp = ST_OAM_4BPP,
    .shape = SPRITE_SHAPE(64x64),
    .x = 0,
    .matrixNum = 0,
    .size = SPRITE_SIZE(64x64),
    .tileNum = 0,
    .priority = 0,
    .paletteNum = 0,
    .affineParam = 0
};

static const struct SpriteTemplate sSpriteTemplate_64x64 =
{
    .tileTag = TAG_NONE,
    .paletteTag = TAG_NONE,
    .oam = &sOamData_64x64,
    .anims = gDummySpriteAnimTable,
    .images = NULL,
    .affineAnims = gDummySpriteAffineAnimTable,
    .callback = SpriteCallbackDummy,
};

// NOTE: Reordering this array will break compatibility with existing
// saves.
static const u32 sCompressedStatuses[] =
{
    STATUS1_NONE,
    STATUS1_SLEEP_TURN(1),
    STATUS1_SLEEP_TURN(2),
    STATUS1_SLEEP_TURN(3),
    STATUS1_SLEEP_TURN(4),
    STATUS1_SLEEP_TURN(5),
    STATUS1_POISON,
    STATUS1_BURN,
    STATUS1_FREEZE,
    STATUS1_PARALYSIS,
    STATUS1_TOXIC_POISON,
    STATUS1_FROSTBITE,
};

// Attempt to detect situations where the BoxPokemon struct is unable to
// contain all the values.
// TODO: Is it possible to compute:
// - The maximum experience.
// - The maximum PP.
// - The maximum HP.
// - The maximum form countdown.

// The following STATIC_ASSERT will prevent developers from compiling the game if the value of the constant on the left does not fit within the number of bits defined in PokemonSubstruct0 (currently located in include/pokemon.h).

// To successfully compile, developers will need to do one of the following:
// 1) Decrease the size of the constant.
// 2) Increase the number of bits both on the struct AND in the corresponding assert. This will likely break user's saves unless there is free space after the member that is being adjsted.
// 3) Repurpose unused IDs.

// EXAMPLES
// If a developer has added enough new items so that ITEMS_COUNT now equals 1200, they could...
// 1) remove new items until ITEMS_COUNT is 1023, the max value that will fit in 10 bits.
// 2) change heldItem:10 to heldItem:11 AND change the below assert for ITEMS_COUNT to check for (1 << 11).
// 3) repurpose IDs from other items that aren't being used, like ITEM_GOLD_TEETH or ITEM_SS_TICKET until ITEMS_COUNT equals 1023, the max value that will fit in 10 bits.

STATIC_ASSERT(NUM_SPECIES < (1 << 11), PokemonSubstruct0_species_TooSmall);
STATIC_ASSERT(NUMBER_OF_MON_TYPES + 1 <= (1 << 5), PokemonSubstruct0_teraType_TooSmall);
STATIC_ASSERT(ITEMS_COUNT < (1 << 10), PokemonSubstruct0_heldItem_TooSmall);
STATIC_ASSERT(MAX_LEVEL <= 100, PokemonSubstruct0_experience_PotentiallTooSmall); // Maximum of ~2 million exp.
STATIC_ASSERT(LAST_BALL < (1 << 6), PokemonSubstruct0_pokeball_TooSmall);
STATIC_ASSERT(MOVES_COUNT_ALL < (1 << 11), PokemonSubstruct1_moves_TooSmall);
STATIC_ASSERT(ARRAY_COUNT(sCompressedStatuses) <= (1 << 4), PokemonSubstruct3_compressedStatus_TooSmall);
STATIC_ASSERT(MAX_LEVEL < (1 << 7), PokemonSubstruct3_metLevel_TooSmall);
STATIC_ASSERT(NUM_VERSIONS < (1 << 4), PokemonSubstruct3_metGame_TooSmall);
STATIC_ASSERT(MAX_DYNAMAX_LEVEL < (1 << 4), PokemonSubstruct3_dynamaxLevel_TooSmall);
STATIC_ASSERT(MAX_PER_STAT_IVS < (1 << 5), PokemonSubstruct3_ivs_TooSmall);
STATIC_ASSERT(NUM_NATURES <= (1 << 5), BoxPokemon_hiddenNatureModifier_TooSmall);

static u32 CompressStatus(u32 status)
{
    s32 i;
    for (i = 0; i < ARRAY_COUNT(sCompressedStatuses); i++)
    {
        if (sCompressedStatuses[i] == status)
            return i;
    }
    return 0; // STATUS1_NONE
}

static u32 UncompressStatus(u32 compressedStatus)
{
    if (compressedStatus < ARRAY_COUNT(sCompressedStatuses))
        return sCompressedStatuses[compressedStatus];
    else
        return STATUS1_NONE;
}

void ZeroBoxMonData(struct BoxPokemon *boxMon)
{
    u8 *raw = (u8 *)boxMon;
    u32 i;
    for (i = 0; i < sizeof(struct BoxPokemon); i++)
        raw[i] = 0;
}

void ZeroMonData(struct Pokemon *mon)
{
    u32 arg;
    ZeroBoxMonData(&mon->box);
    arg = 0;
    SetMonData(mon, MON_DATA_STATUS, &arg);
    SetMonData(mon, MON_DATA_LEVEL, &arg);
    SetMonData(mon, MON_DATA_HP, &arg);
    SetMonData(mon, MON_DATA_MAX_HP, &arg);
    SetMonData(mon, MON_DATA_ATK, &arg);
    SetMonData(mon, MON_DATA_DEF, &arg);
    SetMonData(mon, MON_DATA_SPEED, &arg);
    SetMonData(mon, MON_DATA_SPATK, &arg);
    SetMonData(mon, MON_DATA_SPDEF, &arg);
    arg = MAIL_NONE;
    SetMonData(mon, MON_DATA_MAIL, &arg);
}

void ZeroPlayerPartyMons(void)
{
    s32 i;
    for (i = 0; i < PARTY_SIZE; i++)
        ZeroMonData(&gPlayerParty[i]);
}

void ZeroEnemyPartyMons(void)
{
    s32 i;
    for (i = 0; i < PARTY_SIZE; i++)
        ZeroMonData(&gEnemyParty[i]);
}

void CreateMon(struct Pokemon *mon, u16 species, u8 level, u8 fixedIV, u8 hasFixedPersonality, u32 fixedPersonality, u8 otIdType, u32 fixedOtId)
{
    u32 mail;
    ZeroMonData(mon);
    CreateBoxMon(&mon->box, species, level, fixedIV, hasFixedPersonality, fixedPersonality, otIdType, fixedOtId);
    SetMonData(mon, MON_DATA_LEVEL, &level);
    mail = MAIL_NONE;
    SetMonData(mon, MON_DATA_MAIL, &mail);
    CalculateMonStats(mon);
}

void CreateBoxMon(struct BoxPokemon *boxMon, u16 species, u8 level, u8 fixedIV, u8 hasFixedPersonality, u32 fixedPersonality, u8 otIdType, u32 fixedOtId)
{
    u8 speciesName[POKEMON_NAME_LENGTH + 1];
    u32 personality;
    u32 value;
    u16 checksum;
    u8 i;
    u8 availableIVs[NUM_STATS];
    u8 selectedIvs[LEGENDARY_PERFECT_IV_COUNT];
    bool32 isShiny;

    ZeroBoxMonData(boxMon);

    if (hasFixedPersonality)
        personality = fixedPersonality;
    else
        personality = Random32();

    // Determine original trainer ID
    if (otIdType == OT_ID_RANDOM_NO_SHINY) // Pokemon cannot be shiny
    {
        value = Random32();
        isShiny = FALSE;
    }
    else if (otIdType == OT_ID_PRESET)
    {
        value = fixedOtId;
        isShiny = GET_SHINY_VALUE(value, personality) < SHINY_ODDS;
    }
    else // Player is the OT
    {
        #ifdef ITEM_SHINY_CHARM
        u32 shinyRolls = (CheckBagHasItem(ITEM_SHINY_CHARM, 1)) ? 3 : 1;
        #else
        u32 shinyRolls = 1;
        #endif
        u32 i;
        
        value = gSaveBlock2Ptr->playerTrainerId[0]
<<<<<<< HEAD
              | (gSaveBlock2Ptr->playerTrainerId[1] << 8)
              | (gSaveBlock2Ptr->playerTrainerId[2] << 16)
              | (gSaveBlock2Ptr->playerTrainerId[3] << 24);

        if (P_FLAG_FORCE_NO_SHINY != 0 && FlagGet(P_FLAG_FORCE_NO_SHINY))
        {
            isShiny = FALSE;
        }
        else if (P_FLAG_FORCE_SHINY != 0 && FlagGet(P_FLAG_FORCE_SHINY))
        {
            isShiny = TRUE;
        }
        else
        {
            u32 totalRerolls = 0;
            if (CheckBagHasItem(ITEM_SHINY_CHARM, 1))
                totalRerolls += I_SHINY_CHARM_ADDITIONAL_ROLLS;
            if (LURE_STEP_COUNT != 0)
                totalRerolls += 1;
            if (IsCurrentEncounterFishing())
                totalRerolls += CalculateChainFishingShinyRolls();

            while (GET_SHINY_VALUE(value, personality) >= SHINY_ODDS && totalRerolls > 0)
            {
                personality = Random32();
                totalRerolls--;
            }

            isShiny = GET_SHINY_VALUE(value, personality) < SHINY_ODDS;
        }
    }

=======
                  | (gSaveBlock2Ptr->playerTrainerId[1] << 8)
                  | (gSaveBlock2Ptr->playerTrainerId[2] << 16)
                  | (gSaveBlock2Ptr->playerTrainerId[3] << 24);
                  
        for (i = 0; i < shinyRolls; i++)
        {
            if (Random() < SHINY_ODDS)
                FlagSet(FLAG_SHINY_CREATION);   // use a flag bc of CreateDexNavWildMon
        }

        if (FlagGet(FLAG_SHINY_CREATION))
        {
            u8 nature = personality % NUM_NATURES;  // keep current nature
            do {
                personality = Random32();
                personality = ((((Random() % SHINY_ODDS) ^ (HIHALF(value) ^ LOHALF(value))) ^ LOHALF(personality)) << 16) | LOHALF(personality);
            } while (nature != GetNatureFromPersonality(personality));
            
            // clear the flag after use
            FlagClear(FLAG_SHINY_CREATION);
        }
    }
    
>>>>>>> 652cb007
    SetBoxMonData(boxMon, MON_DATA_PERSONALITY, &personality);
    SetBoxMonData(boxMon, MON_DATA_OT_ID, &value);

    checksum = CalculateBoxMonChecksum(boxMon);
    SetBoxMonData(boxMon, MON_DATA_CHECKSUM, &checksum);
    EncryptBoxMon(boxMon);
    SetBoxMonData(boxMon, MON_DATA_IS_SHINY, &isShiny);
    StringCopy(speciesName, GetSpeciesName(species));
    SetBoxMonData(boxMon, MON_DATA_NICKNAME, speciesName);
    SetBoxMonData(boxMon, MON_DATA_LANGUAGE, &gGameLanguage);
    SetBoxMonData(boxMon, MON_DATA_OT_NAME, gSaveBlock2Ptr->playerName);
    SetBoxMonData(boxMon, MON_DATA_SPECIES, &species);
    SetBoxMonData(boxMon, MON_DATA_EXP, &gExperienceTables[gSpeciesInfo[species].growthRate][level]);
    SetBoxMonData(boxMon, MON_DATA_FRIENDSHIP, &gSpeciesInfo[species].friendship);
    value = GetCurrentRegionMapSectionId();
    SetBoxMonData(boxMon, MON_DATA_MET_LOCATION, &value);
    SetBoxMonData(boxMon, MON_DATA_MET_LEVEL, &level);
    SetBoxMonData(boxMon, MON_DATA_MET_GAME, &gGameVersion);
    value = ITEM_POKE_BALL;
    SetBoxMonData(boxMon, MON_DATA_POKEBALL, &value);
    SetBoxMonData(boxMon, MON_DATA_OT_GENDER, &gSaveBlock2Ptr->playerGender);

    if (fixedIV < USE_RANDOM_IVS)
    {
        SetBoxMonData(boxMon, MON_DATA_HP_IV, &fixedIV);
        SetBoxMonData(boxMon, MON_DATA_ATK_IV, &fixedIV);
        SetBoxMonData(boxMon, MON_DATA_DEF_IV, &fixedIV);
        SetBoxMonData(boxMon, MON_DATA_SPEED_IV, &fixedIV);
        SetBoxMonData(boxMon, MON_DATA_SPATK_IV, &fixedIV);
        SetBoxMonData(boxMon, MON_DATA_SPDEF_IV, &fixedIV);
    }
    else
    {
        u32 iv;
        value = Random();

        iv = value & MAX_IV_MASK;
        SetBoxMonData(boxMon, MON_DATA_HP_IV, &iv);
        iv = (value & (MAX_IV_MASK << 5)) >> 5;
        SetBoxMonData(boxMon, MON_DATA_ATK_IV, &iv);
        iv = (value & (MAX_IV_MASK << 10)) >> 10;
        SetBoxMonData(boxMon, MON_DATA_DEF_IV, &iv);

        value = Random();

        iv = value & MAX_IV_MASK;
        SetBoxMonData(boxMon, MON_DATA_SPEED_IV, &iv);
        iv = (value & (MAX_IV_MASK << 5)) >> 5;
        SetBoxMonData(boxMon, MON_DATA_SPATK_IV, &iv);
        iv = (value & (MAX_IV_MASK << 10)) >> 10;
        SetBoxMonData(boxMon, MON_DATA_SPDEF_IV, &iv);

        if (gSpeciesInfo[species].allPerfectIVs)
        {
            iv = MAX_PER_STAT_IVS;
            SetBoxMonData(boxMon, MON_DATA_HP_IV, &iv);
            SetBoxMonData(boxMon, MON_DATA_ATK_IV, &iv);
            SetBoxMonData(boxMon, MON_DATA_DEF_IV, &iv);
            SetBoxMonData(boxMon, MON_DATA_SPEED_IV, &iv);
            SetBoxMonData(boxMon, MON_DATA_SPATK_IV, &iv);
            SetBoxMonData(boxMon, MON_DATA_SPDEF_IV, &iv);
        }
        else if (P_LEGENDARY_PERFECT_IVS >= GEN_6
         && (gSpeciesInfo[species].isLegendary
          || gSpeciesInfo[species].isMythical
          || gSpeciesInfo[species].isUltraBeast
          || gSpeciesInfo[species].isTotem))
        {
            iv = MAX_PER_STAT_IVS;
            // Initialize a list of IV indices.
            for (i = 0; i < NUM_STATS; i++)
            {
                availableIVs[i] = i;
            }

            // Select the 3 IVs that will be perfected.
            for (i = 0; i < LEGENDARY_PERFECT_IV_COUNT; i++)
            {
                u8 index = Random() % (NUM_STATS - i);
                selectedIvs[i] = availableIVs[index];
                RemoveIVIndexFromList(availableIVs, index);
            }
            for (i = 0; i < LEGENDARY_PERFECT_IV_COUNT; i++)
            {
                switch (selectedIvs[i])
                {
                case STAT_HP:
                    SetBoxMonData(boxMon, MON_DATA_HP_IV, &iv);
                    break;
                case STAT_ATK:
                    SetBoxMonData(boxMon, MON_DATA_ATK_IV, &iv);
                    break;
                case STAT_DEF:
                    SetBoxMonData(boxMon, MON_DATA_DEF_IV, &iv);
                    break;
                case STAT_SPEED:
                    SetBoxMonData(boxMon, MON_DATA_SPEED_IV, &iv);
                    break;
                case STAT_SPATK:
                    SetBoxMonData(boxMon, MON_DATA_SPATK_IV, &iv);
                    break;
                case STAT_SPDEF:
                    SetBoxMonData(boxMon, MON_DATA_SPDEF_IV, &iv);
                    break;
                }
            }
        }
    }

    if (gSpeciesInfo[species].abilities[1])
    {
        value = personality & 1;
        SetBoxMonData(boxMon, MON_DATA_ABILITY_NUM, &value);
    }

    GiveBoxMonInitialMoveset(boxMon);
}

void CreateMonWithNature(struct Pokemon *mon, u16 species, u8 level, u8 fixedIV, u8 nature)
{
    u32 personality;

    do
    {
        personality = Random32();
    }
    while (nature != GetNatureFromPersonality(personality));

    CreateMon(mon, species, level, fixedIV, TRUE, personality, OT_ID_PLAYER_ID, 0);
}

void CreateMonWithGenderNatureLetter(struct Pokemon *mon, u16 species, u8 level, u8 fixedIV, u8 gender, u8 nature, u8 unownLetter)
{
    u32 personality;

    if ((u8)(unownLetter - 1) < NUM_UNOWN_FORMS)
    {
        u16 actualLetter;

        do
        {
            personality = Random32();
            actualLetter = GET_UNOWN_LETTER(personality);
        }
        while (nature != GetNatureFromPersonality(personality)
            || gender != GetGenderFromSpeciesAndPersonality(species, personality)
            || actualLetter != unownLetter - 1);
    }
    else
    {
        do
        {
            personality = Random32();
        }
        while (nature != GetNatureFromPersonality(personality)
            || gender != GetGenderFromSpeciesAndPersonality(species, personality));
    }

    CreateMon(mon, species, level, fixedIV, TRUE, personality, OT_ID_PLAYER_ID, 0);
}

// This is only used to create Wally's Ralts.
void CreateMaleMon(struct Pokemon *mon, u16 species, u8 level)
{
    u32 personality;
    u32 otId;

    do
    {
        otId = Random32();
        personality = Random32();
    }
    while (GetGenderFromSpeciesAndPersonality(species, personality) != MON_MALE);
    CreateMon(mon, species, level, USE_RANDOM_IVS, TRUE, personality, OT_ID_PRESET, otId);
}

void CreateMonWithIVsPersonality(struct Pokemon *mon, u16 species, u8 level, u32 ivs, u32 personality)
{
    CreateMon(mon, species, level, 0, TRUE, personality, OT_ID_PLAYER_ID, 0);
    SetMonData(mon, MON_DATA_IVS, &ivs);
    CalculateMonStats(mon);
}

void CreateMonWithIVsOTID(struct Pokemon *mon, u16 species, u8 level, u8 *ivs, u32 otId)
{
    CreateMon(mon, species, level, 0, FALSE, 0, OT_ID_PRESET, otId);
    SetMonData(mon, MON_DATA_HP_IV, &ivs[STAT_HP]);
    SetMonData(mon, MON_DATA_ATK_IV, &ivs[STAT_ATK]);
    SetMonData(mon, MON_DATA_DEF_IV, &ivs[STAT_DEF]);
    SetMonData(mon, MON_DATA_SPEED_IV, &ivs[STAT_SPEED]);
    SetMonData(mon, MON_DATA_SPATK_IV, &ivs[STAT_SPATK]);
    SetMonData(mon, MON_DATA_SPDEF_IV, &ivs[STAT_SPDEF]);
    CalculateMonStats(mon);
}

void CreateMonWithEVSpread(struct Pokemon *mon, u16 species, u8 level, u8 fixedIV, u8 evSpread)
{
    s32 i;
    s32 statCount = 0;
    u16 evAmount;
    u8 evsBits;

    CreateMon(mon, species, level, fixedIV, FALSE, 0, OT_ID_PLAYER_ID, 0);

    evsBits = evSpread;

    for (i = 0; i < NUM_STATS; i++)
    {
        if (evsBits & 1)
            statCount++;
        evsBits >>= 1;
    }

    evAmount = MAX_TOTAL_EVS / statCount;

    evsBits = 1;

    for (i = 0; i < NUM_STATS; i++)
    {
        if (evSpread & evsBits)
            SetMonData(mon, MON_DATA_HP_EV + i, &evAmount);
        evsBits <<= 1;
    }

    CalculateMonStats(mon);
}

void CreateBattleTowerMon(struct Pokemon *mon, struct BattleTowerPokemon *src)
{
    s32 i;
    u8 nickname[max(32, POKEMON_NAME_BUFFER_SIZE)];
    u8 language;
    u8 value;

    CreateMon(mon, src->species, src->level, 0, TRUE, src->personality, OT_ID_PRESET, src->otId);

    for (i = 0; i < MAX_MON_MOVES; i++)
        SetMonMoveSlot(mon, src->moves[i], i);

    SetMonData(mon, MON_DATA_PP_BONUSES, &src->ppBonuses);
    SetMonData(mon, MON_DATA_HELD_ITEM, &src->heldItem);
    SetMonData(mon, MON_DATA_FRIENDSHIP, &src->friendship);

    StringCopy(nickname, src->nickname);

    if (nickname[0] == EXT_CTRL_CODE_BEGIN && nickname[1] == EXT_CTRL_CODE_JPN)
    {
        language = LANGUAGE_JAPANESE;
        StripExtCtrlCodes(nickname);
    }
    else
    {
        language = GAME_LANGUAGE;
    }

    SetMonData(mon, MON_DATA_LANGUAGE, &language);
    SetMonData(mon, MON_DATA_NICKNAME, nickname);
    SetMonData(mon, MON_DATA_HP_EV, &src->hpEV);
    SetMonData(mon, MON_DATA_ATK_EV, &src->attackEV);
    SetMonData(mon, MON_DATA_DEF_EV, &src->defenseEV);
    SetMonData(mon, MON_DATA_SPEED_EV, &src->speedEV);
    SetMonData(mon, MON_DATA_SPATK_EV, &src->spAttackEV);
    SetMonData(mon, MON_DATA_SPDEF_EV, &src->spDefenseEV);
    value = src->abilityNum;
    SetMonData(mon, MON_DATA_ABILITY_NUM, &value);
    value = src->hpIV;
    SetMonData(mon, MON_DATA_HP_IV, &value);
    value = src->attackIV;
    SetMonData(mon, MON_DATA_ATK_IV, &value);
    value = src->defenseIV;
    SetMonData(mon, MON_DATA_DEF_IV, &value);
    value = src->speedIV;
    SetMonData(mon, MON_DATA_SPEED_IV, &value);
    value = src->spAttackIV;
    SetMonData(mon, MON_DATA_SPATK_IV, &value);
    value = src->spDefenseIV;
    SetMonData(mon, MON_DATA_SPDEF_IV, &value);
    MonRestorePP(mon);
    CalculateMonStats(mon);
}

void CreateBattleTowerMon_HandleLevel(struct Pokemon *mon, struct BattleTowerPokemon *src, bool8 lvl50)
{
    s32 i;
    u8 nickname[max(32, POKEMON_NAME_BUFFER_SIZE)];
    u8 level;
    u8 language;
    u8 value;

    if (gSaveBlock2Ptr->frontier.lvlMode != FRONTIER_LVL_50)
        level = GetFrontierEnemyMonLevel(gSaveBlock2Ptr->frontier.lvlMode);
    else if (lvl50)
        level = FRONTIER_MAX_LEVEL_50;
    else
        level = src->level;

    CreateMon(mon, src->species, level, 0, TRUE, src->personality, OT_ID_PRESET, src->otId);

    for (i = 0; i < MAX_MON_MOVES; i++)
        SetMonMoveSlot(mon, src->moves[i], i);

    SetMonData(mon, MON_DATA_PP_BONUSES, &src->ppBonuses);
    SetMonData(mon, MON_DATA_HELD_ITEM, &src->heldItem);
    SetMonData(mon, MON_DATA_FRIENDSHIP, &src->friendship);

    StringCopy(nickname, src->nickname);

    if (nickname[0] == EXT_CTRL_CODE_BEGIN && nickname[1] == EXT_CTRL_CODE_JPN)
    {
        language = LANGUAGE_JAPANESE;
        StripExtCtrlCodes(nickname);
    }
    else
    {
        language = GAME_LANGUAGE;
    }

    SetMonData(mon, MON_DATA_LANGUAGE, &language);
    SetMonData(mon, MON_DATA_NICKNAME, nickname);
    SetMonData(mon, MON_DATA_HP_EV, &src->hpEV);
    SetMonData(mon, MON_DATA_ATK_EV, &src->attackEV);
    SetMonData(mon, MON_DATA_DEF_EV, &src->defenseEV);
    SetMonData(mon, MON_DATA_SPEED_EV, &src->speedEV);
    SetMonData(mon, MON_DATA_SPATK_EV, &src->spAttackEV);
    SetMonData(mon, MON_DATA_SPDEF_EV, &src->spDefenseEV);
    value = src->abilityNum;
    SetMonData(mon, MON_DATA_ABILITY_NUM, &value);
    value = src->hpIV;
    SetMonData(mon, MON_DATA_HP_IV, &value);
    value = src->attackIV;
    SetMonData(mon, MON_DATA_ATK_IV, &value);
    value = src->defenseIV;
    SetMonData(mon, MON_DATA_DEF_IV, &value);
    value = src->speedIV;
    SetMonData(mon, MON_DATA_SPEED_IV, &value);
    value = src->spAttackIV;
    SetMonData(mon, MON_DATA_SPATK_IV, &value);
    value = src->spDefenseIV;
    SetMonData(mon, MON_DATA_SPDEF_IV, &value);
    MonRestorePP(mon);
    CalculateMonStats(mon);
}

void CreateApprenticeMon(struct Pokemon *mon, const struct Apprentice *src, u8 monId)
{
    s32 i;
    u16 evAmount;
    u8 language;
    u32 otId = gApprentices[src->id].otId;
    u32 personality = ((gApprentices[src->id].otId >> 8) | ((gApprentices[src->id].otId & 0xFF) << 8))
                    + src->party[monId].species + src->number;

    CreateMon(mon,
              src->party[monId].species,
              GetFrontierEnemyMonLevel(src->lvlMode - 1),
              MAX_PER_STAT_IVS,
              TRUE,
              personality,
              OT_ID_PRESET,
              otId);

    SetMonData(mon, MON_DATA_HELD_ITEM, &src->party[monId].item);
    for (i = 0; i < MAX_MON_MOVES; i++)
        SetMonMoveSlot(mon, src->party[monId].moves[i], i);

    evAmount = MAX_TOTAL_EVS / NUM_STATS;
    for (i = 0; i < NUM_STATS; i++)
        SetMonData(mon, MON_DATA_HP_EV + i, &evAmount);

    language = src->language;
    SetMonData(mon, MON_DATA_LANGUAGE, &language);
    SetMonData(mon, MON_DATA_OT_NAME, GetApprenticeNameInLanguage(src->id, language));
    CalculateMonStats(mon);
}

void CreateMonWithEVSpreadNatureOTID(struct Pokemon *mon, u16 species, u8 level, u8 nature, u8 fixedIV, u8 evSpread, u32 otId)
{
    s32 i;
    s32 statCount = 0;
    u8 evsBits;
    u16 evAmount;

    // i is reused as personality value
    do
    {
        i = Random32();
    } while (nature != GetNatureFromPersonality(i));

    CreateMon(mon, species, level, fixedIV, TRUE, i, OT_ID_PRESET, otId);
    evsBits = evSpread;
    for (i = 0; i < NUM_STATS; i++)
    {
        if (evsBits & 1)
            statCount++;
        evsBits >>= 1;
    }

    evAmount = MAX_TOTAL_EVS / statCount;
    evsBits = 1;
    for (i = 0; i < NUM_STATS; i++)
    {
        if (evSpread & evsBits)
            SetMonData(mon, MON_DATA_HP_EV + i, &evAmount);
        evsBits <<= 1;
    }

    CalculateMonStats(mon);
}

void ConvertPokemonToBattleTowerPokemon(struct Pokemon *mon, struct BattleTowerPokemon *dest)
{
    s32 i;
    u16 heldItem;

    dest->species = GetMonData(mon, MON_DATA_SPECIES, NULL);
    heldItem = GetMonData(mon, MON_DATA_HELD_ITEM, NULL);

    if (heldItem == ITEM_ENIGMA_BERRY_E_READER)
        heldItem = ITEM_NONE;

    dest->heldItem = heldItem;

    for (i = 0; i < MAX_MON_MOVES; i++)
        dest->moves[i] = GetMonData(mon, MON_DATA_MOVE1 + i, NULL);

    dest->level = GetMonData(mon, MON_DATA_LEVEL, NULL);
    dest->ppBonuses = GetMonData(mon, MON_DATA_PP_BONUSES, NULL);
    dest->otId = GetMonData(mon, MON_DATA_OT_ID, NULL);
    dest->hpEV = GetMonData(mon, MON_DATA_HP_EV, NULL);
    dest->attackEV = GetMonData(mon, MON_DATA_ATK_EV, NULL);
    dest->defenseEV = GetMonData(mon, MON_DATA_DEF_EV, NULL);
    dest->speedEV = GetMonData(mon, MON_DATA_SPEED_EV, NULL);
    dest->spAttackEV = GetMonData(mon, MON_DATA_SPATK_EV, NULL);
    dest->spDefenseEV = GetMonData(mon, MON_DATA_SPDEF_EV, NULL);
    dest->friendship = GetMonData(mon, MON_DATA_FRIENDSHIP, NULL);
    dest->hpIV = GetMonData(mon, MON_DATA_HP_IV, NULL);
    dest->attackIV = GetMonData(mon, MON_DATA_ATK_IV, NULL);
    dest->defenseIV = GetMonData(mon, MON_DATA_DEF_IV, NULL);
    dest->speedIV  = GetMonData(mon, MON_DATA_SPEED_IV, NULL);
    dest->spAttackIV  = GetMonData(mon, MON_DATA_SPATK_IV, NULL);
    dest->spDefenseIV  = GetMonData(mon, MON_DATA_SPDEF_IV, NULL);
    dest->abilityNum = GetMonData(mon, MON_DATA_ABILITY_NUM, NULL);
    dest->personality = GetMonData(mon, MON_DATA_PERSONALITY, NULL);
    GetMonData(mon, MON_DATA_NICKNAME10, dest->nickname);
}

static void CreateEventMon(struct Pokemon *mon, u16 species, u8 level, u8 fixedIV, u8 hasFixedPersonality, u32 fixedPersonality, u8 otIdType, u32 fixedOtId)
{
    bool32 isModernFatefulEncounter = TRUE;

    CreateMon(mon, species, level, fixedIV, hasFixedPersonality, fixedPersonality, otIdType, fixedOtId);
    SetMonData(mon, MON_DATA_MODERN_FATEFUL_ENCOUNTER, &isModernFatefulEncounter);
}

// If FALSE, should load this game's Deoxys form. If TRUE, should load normal Deoxys form
bool8 ShouldIgnoreDeoxysForm(u8 caseId, u8 battlerId)
{
    switch (caseId)
    {
    case 0:
    default:
        return FALSE;
    case 1: // Player's side in battle
        if (!(gBattleTypeFlags & BATTLE_TYPE_MULTI))
            return FALSE;
        if (!gMain.inBattle)
            return FALSE;
        if (gLinkPlayers[GetMultiplayerId()].id == battlerId)
            return FALSE;
        break;
    case 2:
        break;
    case 3: // Summary Screen
        if (!(gBattleTypeFlags & BATTLE_TYPE_MULTI))
            return FALSE;
        if (!gMain.inBattle)
            return FALSE;
        if (battlerId == 1 || battlerId == 4 || battlerId == 5)
            return TRUE;
        return FALSE;
    case 4:
        break;
    case 5: // In move animation, e.g. in Role Play or Snatch
        if (gBattleTypeFlags & BATTLE_TYPE_LINK)
        {
            if (!gMain.inBattle)
                return FALSE;
            if (gBattleTypeFlags & BATTLE_TYPE_MULTI)
            {
                if (gLinkPlayers[GetMultiplayerId()].id == battlerId)
                    return FALSE;
            }
            else
            {
                if (GetBattlerSide(battlerId) == B_SIDE_PLAYER)
                    return FALSE;
            }
        }
        else
        {
            if (!gMain.inBattle)
                return FALSE;
            if (GetBattlerSide(battlerId) == B_SIDE_PLAYER)
                return FALSE;
        }
        break;
    }

    return TRUE;
}

u16 GetUnionRoomTrainerPic(void)
{
    u8 linkId;
    u32 arrId;

    if (gBattleTypeFlags & BATTLE_TYPE_RECORDED_LINK)
        linkId = gRecordedBattleMultiplayerId ^ 1;
    else
        linkId = GetMultiplayerId() ^ 1;

    arrId = gLinkPlayers[linkId].trainerId % NUM_UNION_ROOM_CLASSES;
    arrId |= gLinkPlayers[linkId].gender * NUM_UNION_ROOM_CLASSES;
    return FacilityClassToPicIndex(gUnionRoomFacilityClasses[arrId]);
}

u16 GetUnionRoomTrainerClass(void)
{
    u8 linkId;
    u32 arrId;

    if (gBattleTypeFlags & BATTLE_TYPE_RECORDED_LINK)
        linkId = gRecordedBattleMultiplayerId ^ 1;
    else
        linkId = GetMultiplayerId() ^ 1;

    arrId = gLinkPlayers[linkId].trainerId % NUM_UNION_ROOM_CLASSES;
    arrId |= gLinkPlayers[linkId].gender * NUM_UNION_ROOM_CLASSES;
    return gFacilityClassToTrainerClass[gUnionRoomFacilityClasses[arrId]];
}

void CreateEnemyEventMon(void)
{
    s32 species = gSpecialVar_0x8004;
    s32 level = gSpecialVar_0x8005;
    s32 itemId = gSpecialVar_0x8006;

    ZeroEnemyPartyMons();
    CreateEventMon(&gEnemyParty[0], species, level, USE_RANDOM_IVS, FALSE, 0, OT_ID_PLAYER_ID, 0);
    if (itemId)
    {
        u8 heldItem[2];
        heldItem[0] = itemId;
        heldItem[1] = itemId >> 8;
        SetMonData(&gEnemyParty[0], MON_DATA_HELD_ITEM, heldItem);
    }
}

static u16 CalculateBoxMonChecksum(struct BoxPokemon *boxMon)
{
    u16 checksum = 0;
    union PokemonSubstruct *substruct0 = GetSubstruct(boxMon, boxMon->personality, 0);
    union PokemonSubstruct *substruct1 = GetSubstruct(boxMon, boxMon->personality, 1);
    union PokemonSubstruct *substruct2 = GetSubstruct(boxMon, boxMon->personality, 2);
    union PokemonSubstruct *substruct3 = GetSubstruct(boxMon, boxMon->personality, 3);
    s32 i;

    for (i = 0; i < (s32)ARRAY_COUNT(substruct0->raw); i++)
        checksum += substruct0->raw[i];

    for (i = 0; i < (s32)ARRAY_COUNT(substruct1->raw); i++)
        checksum += substruct1->raw[i];

    for (i = 0; i < (s32)ARRAY_COUNT(substruct2->raw); i++)
        checksum += substruct2->raw[i];

    for (i = 0; i < (s32)ARRAY_COUNT(substruct3->raw); i++)
        checksum += substruct3->raw[i];

    return checksum;
}

#define CALC_STAT(base, iv, ev, statIndex, field)               \
{                                                               \
    u8 baseStat = gSpeciesInfo[species].base;                   \
    s32 n = (((2 * baseStat + iv + ev / 4) * level) / 100) + 5; \
    n = ModifyStatByNature(nature, n, statIndex);               \
    if (B_FRIENDSHIP_BOOST == TRUE)                             \
        n = n + ((n * 10 * friendship) / (MAX_FRIENDSHIP * 100));\
    SetMonData(mon, field, &n);                                 \
}

void CalculateMonStats(struct Pokemon *mon)
{
    s32 oldMaxHP = GetMonData(mon, MON_DATA_MAX_HP, NULL);
    s32 currentHP = GetMonData(mon, MON_DATA_HP, NULL);
    s32 hpIV = GetMonData(mon, MON_DATA_HYPER_TRAINED_HP) ? MAX_PER_STAT_IVS : GetMonData(mon, MON_DATA_HP_IV, NULL);
    s32 hpEV = GetMonData(mon, MON_DATA_HP_EV, NULL);
    s32 attackIV = GetMonData(mon, MON_DATA_HYPER_TRAINED_ATK) ? MAX_PER_STAT_IVS : GetMonData(mon, MON_DATA_ATK_IV, NULL);
    s32 attackEV = GetMonData(mon, MON_DATA_ATK_EV, NULL);
    s32 defenseIV = GetMonData(mon, MON_DATA_HYPER_TRAINED_DEF) ? MAX_PER_STAT_IVS : GetMonData(mon, MON_DATA_DEF_IV, NULL);
    s32 defenseEV = GetMonData(mon, MON_DATA_DEF_EV, NULL);
    s32 speedIV = GetMonData(mon, MON_DATA_HYPER_TRAINED_SPEED) ? MAX_PER_STAT_IVS : GetMonData(mon, MON_DATA_SPEED_IV, NULL);
    s32 speedEV = GetMonData(mon, MON_DATA_SPEED_EV, NULL);
    s32 spAttackIV = GetMonData(mon, MON_DATA_HYPER_TRAINED_SPATK) ? MAX_PER_STAT_IVS : GetMonData(mon, MON_DATA_SPATK_IV, NULL);
    s32 spAttackEV = GetMonData(mon, MON_DATA_SPATK_EV, NULL);
    s32 spDefenseIV = GetMonData(mon, MON_DATA_HYPER_TRAINED_SPDEF) ? MAX_PER_STAT_IVS : GetMonData(mon, MON_DATA_SPDEF_IV, NULL);
    s32 spDefenseEV = GetMonData(mon, MON_DATA_SPDEF_EV, NULL);
    u16 species = GetMonData(mon, MON_DATA_SPECIES, NULL);
    u8 friendship = GetMonData(mon, MON_DATA_FRIENDSHIP, NULL);
    s32 level = GetLevelFromMonExp(mon);
    s32 newMaxHP;

    u8 nature = GetMonData(mon, MON_DATA_HIDDEN_NATURE, NULL);

    SetMonData(mon, MON_DATA_LEVEL, &level);

    if (species == SPECIES_SHEDINJA)
    {
        newMaxHP = 1;
    }
    else
    {
        s32 n = 2 * gSpeciesInfo[species].baseHP + hpIV;
        newMaxHP = (((n + hpEV / 4) * level) / 100) + level + 10;
    }

    gBattleScripting.levelUpHP = newMaxHP - oldMaxHP;
    if (gBattleScripting.levelUpHP == 0)
        gBattleScripting.levelUpHP = 1;

    SetMonData(mon, MON_DATA_MAX_HP, &newMaxHP);

    CALC_STAT(baseAttack, attackIV, attackEV, STAT_ATK, MON_DATA_ATK)
    CALC_STAT(baseDefense, defenseIV, defenseEV, STAT_DEF, MON_DATA_DEF)
    CALC_STAT(baseSpeed, speedIV, speedEV, STAT_SPEED, MON_DATA_SPEED)
    CALC_STAT(baseSpAttack, spAttackIV, spAttackEV, STAT_SPATK, MON_DATA_SPATK)
    CALC_STAT(baseSpDefense, spDefenseIV, spDefenseEV, STAT_SPDEF, MON_DATA_SPDEF)

    if (species == SPECIES_SHEDINJA)
    {
        if (currentHP != 0 || oldMaxHP == 0)
            currentHP = 1;
        else
            return;
    }
    else
    {
        if (currentHP == 0 && oldMaxHP == 0)
            currentHP = newMaxHP;
        else if (currentHP != 0)
        {
            if (newMaxHP > oldMaxHP)
                currentHP += newMaxHP - oldMaxHP;
            if (currentHP <= 0)
                currentHP = 1;
            if (currentHP > newMaxHP)
                currentHP = newMaxHP;
        }
        else
            return;
    }

    SetMonData(mon, MON_DATA_HP, &currentHP);
}

void BoxMonToMon(const struct BoxPokemon *src, struct Pokemon *dest)
{
    u32 value = 0;
    dest->box = *src;
    dest->status = GetBoxMonData(&dest->box, MON_DATA_STATUS, NULL);
    dest->hp = 0;
    dest->maxHP = 0;
    value = MAIL_NONE;
    SetMonData(dest, MON_DATA_MAIL, &value);
    value = GetBoxMonData(&dest->box, MON_DATA_HP_LOST);
    CalculateMonStats(dest);
    value = GetMonData(dest, MON_DATA_MAX_HP) - value;
    SetMonData(dest, MON_DATA_HP, &value);
}

u8 GetLevelFromMonExp(struct Pokemon *mon)
{
    u16 species = GetMonData(mon, MON_DATA_SPECIES, NULL);
    u32 exp = GetMonData(mon, MON_DATA_EXP, NULL);
    s32 level = 1;

    while (level <= MAX_LEVEL && gExperienceTables[gSpeciesInfo[species].growthRate][level] <= exp)
        level++;

    return level - 1;
}

u8 GetLevelFromBoxMonExp(struct BoxPokemon *boxMon)
{
    u16 species = GetBoxMonData(boxMon, MON_DATA_SPECIES, NULL);
    u32 exp = GetBoxMonData(boxMon, MON_DATA_EXP, NULL);
    s32 level = 1;

    while (level <= MAX_LEVEL && gExperienceTables[gSpeciesInfo[species].growthRate][level] <= exp)
        level++;

    return level - 1;
}

u16 GiveMoveToMon(struct Pokemon *mon, u16 move)
{
    return GiveMoveToBoxMon(&mon->box, move);
}

u16 GiveMoveToBoxMon(struct BoxPokemon *boxMon, u16 move)
{
    s32 i;
    for (i = 0; i < MAX_MON_MOVES; i++)
    {
        u16 existingMove = GetBoxMonData(boxMon, MON_DATA_MOVE1 + i, NULL);
        if (existingMove == MOVE_NONE)
        {
            SetBoxMonData(boxMon, MON_DATA_MOVE1 + i, &move);
            SetBoxMonData(boxMon, MON_DATA_PP1 + i, &gMovesInfo[move].pp);
            return move;
        }
        if (existingMove == move)
            return MON_ALREADY_KNOWS_MOVE;
    }
    return MON_HAS_MAX_MOVES;
}

u16 GiveMoveToBattleMon(struct BattlePokemon *mon, u16 move)
{
    s32 i;

    for (i = 0; i < MAX_MON_MOVES; i++)
    {
        if (mon->moves[i] == MOVE_NONE)
        {
            mon->moves[i] = move;
            mon->pp[i] = gMovesInfo[move].pp;
            return move;
        }
    }

    return MON_HAS_MAX_MOVES;
}

void SetMonMoveSlot(struct Pokemon *mon, u16 move, u8 slot)
{
    SetMonData(mon, MON_DATA_MOVE1 + slot, &move);
    SetMonData(mon, MON_DATA_PP1 + slot, &gMovesInfo[move].pp);
}

static void SetMonMoveSlot_KeepPP(struct Pokemon *mon, u16 move, u8 slot)
{
    u8 ppBonuses = GetMonData(mon, MON_DATA_PP_BONUSES, NULL);
    u8 currPP = GetMonData(mon, MON_DATA_PP1 + slot, NULL);
    u8 newPP = CalculatePPWithBonus(move, ppBonuses, slot);
    u16 finalPP = min(currPP, newPP);

    SetMonData(mon, MON_DATA_MOVE1 + slot, &move);
    SetMonData(mon, MON_DATA_PP1 + slot, &finalPP);
}

void SetBattleMonMoveSlot(struct BattlePokemon *mon, u16 move, u8 slot)
{
    mon->moves[slot] = move;
    mon->pp[slot] = gMovesInfo[move].pp;
}

void GiveMonInitialMoveset(struct Pokemon *mon)
{
    GiveBoxMonInitialMoveset(&mon->box);
}

void GiveBoxMonInitialMoveset(struct BoxPokemon *boxMon) //Credit: AsparagusEduardo
{
    u16 species = GetBoxMonData(boxMon, MON_DATA_SPECIES, NULL);
    s32 level = GetLevelFromBoxMonExp(boxMon);
    s32 i;
    u16 moves[MAX_MON_MOVES] = {MOVE_NONE};
    u8 addedMoves = 0;
    const struct LevelUpMove *learnset = GetSpeciesLevelUpLearnset(species);

    for (i = 0; learnset[i].move != LEVEL_UP_MOVE_END; i++)
    {
        s32 j;
        bool32 alreadyKnown = FALSE;

        if (learnset[i].level > level)
            break;
        if (learnset[i].level == 0)
            continue;

        for (j = 0; j < addedMoves; j++)
        {
            if (moves[j] == learnset[i].move)
            {
                alreadyKnown = TRUE;
                break;
            }
        }

        if (!alreadyKnown)
        {
            if (addedMoves < MAX_MON_MOVES)
            {
                moves[addedMoves] = learnset[i].move;
                addedMoves++;
            }
            else
            {
                for (j = 0; j < MAX_MON_MOVES - 1; j++)
                    moves[j] = moves[j + 1];
                moves[MAX_MON_MOVES - 1] = learnset[i].move;
            }
        }
    }
    for (i = 0; i < MAX_MON_MOVES; i++)
    {
        SetBoxMonData(boxMon, MON_DATA_MOVE1 + i, &moves[i]);
        SetBoxMonData(boxMon, MON_DATA_PP1 + i, &gMovesInfo[moves[i]].pp);
    }
}

u16 MonTryLearningNewMove(struct Pokemon *mon, bool8 firstMove)
{
    u32 retVal = MOVE_NONE;
    u16 species = GetMonData(mon, MON_DATA_SPECIES, NULL);
    u8 level = GetMonData(mon, MON_DATA_LEVEL, NULL);
    const struct LevelUpMove *learnset = GetSpeciesLevelUpLearnset(species);

    // since you can learn more than one move per level
    // the game needs to know whether you decided to
    // learn it or keep the old set to avoid asking
    // you to learn the same move over and over again
    if (firstMove)
    {
        sLearningMoveTableID = 0;

        while (learnset[sLearningMoveTableID].level != level)
        {
            sLearningMoveTableID++;
            if (learnset[sLearningMoveTableID].move == LEVEL_UP_MOVE_END)
                return MOVE_NONE;
        }
    }

    if (learnset[sLearningMoveTableID].level == level)
    {
        gMoveToLearn = learnset[sLearningMoveTableID].move;
        sLearningMoveTableID++;
        retVal = GiveMoveToMon(mon, gMoveToLearn);
    }

    return retVal;
}

void DeleteFirstMoveAndGiveMoveToMon(struct Pokemon *mon, u16 move)
{
    s32 i;
    u16 moves[MAX_MON_MOVES];
    u8 pp[MAX_MON_MOVES];
    u8 ppBonuses;

    for (i = 0; i < MAX_MON_MOVES - 1; i++)
    {
        moves[i] = GetMonData(mon, MON_DATA_MOVE2 + i, NULL);
        pp[i] = GetMonData(mon, MON_DATA_PP2 + i, NULL);
    }

    ppBonuses = GetMonData(mon, MON_DATA_PP_BONUSES, NULL);
    ppBonuses >>= 2;
    moves[MAX_MON_MOVES - 1] = move;
    pp[MAX_MON_MOVES - 1] = gMovesInfo[move].pp;

    for (i = 0; i < MAX_MON_MOVES; i++)
    {
        SetMonData(mon, MON_DATA_MOVE1 + i, &moves[i]);
        SetMonData(mon, MON_DATA_PP1 + i, &pp[i]);
    }

    SetMonData(mon, MON_DATA_PP_BONUSES, &ppBonuses);
}

void DeleteFirstMoveAndGiveMoveToBoxMon(struct BoxPokemon *boxMon, u16 move)
{
    s32 i;
    u16 moves[MAX_MON_MOVES];
    u8 pp[MAX_MON_MOVES];
    u8 ppBonuses;

    for (i = 0; i < MAX_MON_MOVES - 1; i++)
    {
        moves[i] = GetBoxMonData(boxMon, MON_DATA_MOVE2 + i, NULL);
        pp[i] = GetBoxMonData(boxMon, MON_DATA_PP2 + i, NULL);
    }

    ppBonuses = GetBoxMonData(boxMon, MON_DATA_PP_BONUSES, NULL);
    ppBonuses >>= 2;
    moves[MAX_MON_MOVES - 1] = move;
    pp[MAX_MON_MOVES - 1] = gMovesInfo[move].pp;

    for (i = 0; i < MAX_MON_MOVES; i++)
    {
        SetBoxMonData(boxMon, MON_DATA_MOVE1 + i, &moves[i]);
        SetBoxMonData(boxMon, MON_DATA_PP1 + i, &pp[i]);
    }

    SetBoxMonData(boxMon, MON_DATA_PP_BONUSES, &ppBonuses);
}

u8 CountAliveMonsInBattle(u8 caseId, u32 battler)
{
    s32 i;
    u8 retVal = 0;

    switch (caseId)
    {
    case BATTLE_ALIVE_EXCEPT_BATTLER:
        for (i = 0; i < MAX_BATTLERS_COUNT; i++)
        {
            if (i != battler && !(gAbsentBattlerFlags & gBitTable[i]))
                retVal++;
        }
        break;
    case BATTLE_ALIVE_SIDE:
        for (i = 0; i < MAX_BATTLERS_COUNT; i++)
        {
            if (GetBattlerSide(i) == GetBattlerSide(battler) && !(gAbsentBattlerFlags & gBitTable[i]))
                retVal++;
        }
        break;
    }

    return retVal;
}

u8 GetDefaultMoveTarget(u8 battlerId)
{
    u8 opposing = BATTLE_OPPOSITE(GetBattlerSide(battlerId));

    if (!(gBattleTypeFlags & BATTLE_TYPE_DOUBLE))
        return GetBattlerAtPosition(opposing);
    if (CountAliveMonsInBattle(BATTLE_ALIVE_EXCEPT_BATTLER, battlerId) > 1)
    {
        u8 position;

        if ((Random() & 1) == 0)
            position = BATTLE_PARTNER(opposing);
        else
            position = opposing;

        return GetBattlerAtPosition(position);
    }
    else
    {
        if ((gAbsentBattlerFlags & gBitTable[opposing]))
            return GetBattlerAtPosition(BATTLE_PARTNER(opposing));
        else
            return GetBattlerAtPosition(opposing);
    }
}

u8 GetMonGender(struct Pokemon *mon)
{
    return GetBoxMonGender(&mon->box);
}

u8 GetBoxMonGender(struct BoxPokemon *boxMon)
{
    u16 species = GetBoxMonData(boxMon, MON_DATA_SPECIES, NULL);
    u32 personality = GetBoxMonData(boxMon, MON_DATA_PERSONALITY, NULL);

    switch (gSpeciesInfo[species].genderRatio)
    {
    case MON_MALE:
    case MON_FEMALE:
    case MON_GENDERLESS:
        return gSpeciesInfo[species].genderRatio;
    }

    if (gSpeciesInfo[species].genderRatio > (personality & 0xFF))
        return MON_FEMALE;
    else
        return MON_MALE;
}

u8 GetGenderFromSpeciesAndPersonality(u16 species, u32 personality)
{
    switch (gSpeciesInfo[species].genderRatio)
    {
    case MON_MALE:
    case MON_FEMALE:
    case MON_GENDERLESS:
        return gSpeciesInfo[species].genderRatio;
    }

    if (gSpeciesInfo[species].genderRatio > (personality & 0xFF))
        return MON_FEMALE;
    else
        return MON_MALE;
}

bool32 IsPersonalityFemale(u16 species, u32 personality)
{
    return GetGenderFromSpeciesAndPersonality(species, personality) == MON_FEMALE;
}

u32 GetUnownSpeciesId(u32 personality)
{
    u16 unownLetter = GetUnownLetterByPersonality(personality);

    if (unownLetter == 0)
        return SPECIES_UNOWN;
    return unownLetter + SPECIES_UNOWN_B - 1;
}

void SetMultiuseSpriteTemplateToPokemon(u16 speciesTag, u8 battlerPosition)
{
    if (gMonSpritesGfxPtr != NULL)
        gMultiuseSpriteTemplate = gMonSpritesGfxPtr->templates[battlerPosition];
    else if (sMonSpritesGfxManagers[MON_SPR_GFX_MANAGER_A])
        gMultiuseSpriteTemplate = sMonSpritesGfxManagers[MON_SPR_GFX_MANAGER_A]->templates[battlerPosition];
    else if (sMonSpritesGfxManagers[MON_SPR_GFX_MANAGER_B])
        gMultiuseSpriteTemplate = sMonSpritesGfxManagers[MON_SPR_GFX_MANAGER_B]->templates[battlerPosition];
    else
        gMultiuseSpriteTemplate = gBattlerSpriteTemplates[battlerPosition];

    gMultiuseSpriteTemplate.paletteTag = speciesTag;
    if (battlerPosition == B_POSITION_PLAYER_LEFT || battlerPosition == B_POSITION_PLAYER_RIGHT)
        gMultiuseSpriteTemplate.anims = gAnims_MonPic;
    else
    {
        if (speciesTag > SPECIES_SHINY_TAG)
            speciesTag = speciesTag - SPECIES_SHINY_TAG;

        speciesTag = SanitizeSpeciesId(speciesTag);
        if (gSpeciesInfo[speciesTag].frontAnimFrames != NULL)
            gMultiuseSpriteTemplate.anims = gSpeciesInfo[speciesTag].frontAnimFrames;
        else
            gMultiuseSpriteTemplate.anims = gSpeciesInfo[SPECIES_NONE].frontAnimFrames;
    }
}

void SetMultiuseSpriteTemplateToTrainerBack(u16 trainerPicId, u8 battlerPosition)
{
    gMultiuseSpriteTemplate.paletteTag = trainerPicId;
    if (battlerPosition == B_POSITION_PLAYER_LEFT || battlerPosition == B_POSITION_PLAYER_RIGHT)
    {
        gMultiuseSpriteTemplate = sTrainerBackSpriteTemplates[trainerPicId];
        gMultiuseSpriteTemplate.anims = gTrainerBacksprites[trainerPicId].animation;
    }
    else
    {
        if (gMonSpritesGfxPtr != NULL)
            gMultiuseSpriteTemplate = gMonSpritesGfxPtr->templates[battlerPosition];
        else
            gMultiuseSpriteTemplate = gBattlerSpriteTemplates[battlerPosition];
        gMultiuseSpriteTemplate.anims = sAnims_Trainer;
    }
}

void SetMultiuseSpriteTemplateToTrainerFront(u16 trainerPicId, u8 battlerPosition)
{
    if (gMonSpritesGfxPtr != NULL)
        gMultiuseSpriteTemplate = gMonSpritesGfxPtr->templates[battlerPosition];
    else
        gMultiuseSpriteTemplate = gBattlerSpriteTemplates[battlerPosition];

    gMultiuseSpriteTemplate.paletteTag = trainerPicId;
    gMultiuseSpriteTemplate.anims = sAnims_Trainer;
}

static void EncryptBoxMon(struct BoxPokemon *boxMon)
{
    u32 i;
    for (i = 0; i < ARRAY_COUNT(boxMon->secure.raw); i++)
    {
        boxMon->secure.raw[i] ^= boxMon->personality;
        boxMon->secure.raw[i] ^= boxMon->otId;
    }
}

static void DecryptBoxMon(struct BoxPokemon *boxMon)
{
    u32 i;
    for (i = 0; i < ARRAY_COUNT(boxMon->secure.raw); i++)
    {
        boxMon->secure.raw[i] ^= boxMon->otId;
        boxMon->secure.raw[i] ^= boxMon->personality;
    }
}

#define SUBSTRUCT_CASE(n, v1, v2, v3, v4)                               \
case n:                                                                 \
    {                                                                   \
                                                                        \
        switch (substructType)                                          \
        {                                                               \
        case 0:                                                         \
            substruct = &boxMon->secure.substructs[v1];                          \
            break;                                                      \
        case 1:                                                         \
            substruct = &boxMon->secure.substructs[v2];                          \
            break;                                                      \
        case 2:                                                         \
            substruct = &boxMon->secure.substructs[v3];                          \
            break;                                                      \
        case 3:                                                         \
            substruct = &boxMon->secure.substructs[v4];                          \
            break;                                                      \
        }                                                               \
        break;                                                          \
    }                                                                   \


static union PokemonSubstruct *GetSubstruct(struct BoxPokemon *boxMon, u32 personality, u8 substructType)
{
    union PokemonSubstruct *substruct = NULL;

    switch (personality % 24)
    {
        SUBSTRUCT_CASE( 0,0,1,2,3)
        SUBSTRUCT_CASE( 1,0,1,3,2)
        SUBSTRUCT_CASE( 2,0,2,1,3)
        SUBSTRUCT_CASE( 3,0,3,1,2)
        SUBSTRUCT_CASE( 4,0,2,3,1)
        SUBSTRUCT_CASE( 5,0,3,2,1)
        SUBSTRUCT_CASE( 6,1,0,2,3)
        SUBSTRUCT_CASE( 7,1,0,3,2)
        SUBSTRUCT_CASE( 8,2,0,1,3)
        SUBSTRUCT_CASE( 9,3,0,1,2)
        SUBSTRUCT_CASE(10,2,0,3,1)
        SUBSTRUCT_CASE(11,3,0,2,1)
        SUBSTRUCT_CASE(12,1,2,0,3)
        SUBSTRUCT_CASE(13,1,3,0,2)
        SUBSTRUCT_CASE(14,2,1,0,3)
        SUBSTRUCT_CASE(15,3,1,0,2)
        SUBSTRUCT_CASE(16,2,3,0,1)
        SUBSTRUCT_CASE(17,3,2,0,1)
        SUBSTRUCT_CASE(18,1,2,3,0)
        SUBSTRUCT_CASE(19,1,3,2,0)
        SUBSTRUCT_CASE(20,2,1,3,0)
        SUBSTRUCT_CASE(21,3,1,2,0)
        SUBSTRUCT_CASE(22,2,3,1,0)
        SUBSTRUCT_CASE(23,3,2,1,0)
    }

    return substruct;
}

/* GameFreak called GetMonData with either 2 or 3 arguments, for type
 * safety we have a GetMonData macro (in include/pokemon.h) which
 * dispatches to either GetMonData2 or GetMonData3 based on the number
 * of arguments. */
u32 GetMonData3(struct Pokemon *mon, s32 field, u8 *data)
{
    u32 ret;

    switch (field)
    {
    case MON_DATA_STATUS:
        ret = mon->status;
        break;
    case MON_DATA_LEVEL:
        ret = mon->level;
        break;
    case MON_DATA_HP:
        ret = mon->hp;
        break;
    case MON_DATA_MAX_HP:
        ret = mon->maxHP;
        break;
    case MON_DATA_ATK:
        ret = mon->attack;
        break;
    case MON_DATA_DEF:
        ret = mon->defense;
        break;
    case MON_DATA_SPEED:
        ret = mon->speed;
        break;
    case MON_DATA_SPATK:
        ret = mon->spAttack;
        break;
    case MON_DATA_SPDEF:
        ret = mon->spDefense;
        break;
    case MON_DATA_ATK2:
        ret = mon->attack;
        break;
    case MON_DATA_DEF2:
        ret = mon->defense;
        break;
    case MON_DATA_SPEED2:
        ret = mon->speed;
        break;
    case MON_DATA_SPATK2:
        ret = mon->spAttack;
        break;
    case MON_DATA_SPDEF2:
        ret = mon->spDefense;
        break;
    case MON_DATA_MAIL:
        ret = mon->mail;
        break;
    default:
        ret = GetBoxMonData(&mon->box, field, data);
        break;
    }
    return ret;
}

u32 GetMonData2(struct Pokemon *mon, s32 field)
{
    return GetMonData3(mon, field, NULL);
}

struct EvolutionTrackerBitfield
{
    u16 a: 5;
    u16 b: 5;
    u16 unused: 6;
};

union EvolutionTracker
{
    u16 value;
    struct EvolutionTrackerBitfield asField;
};

/* GameFreak called GetBoxMonData with either 2 or 3 arguments, for type
 * safety we have a GetBoxMonData macro (in include/pokemon.h) which
 * dispatches to either GetBoxMonData2 or GetBoxMonData3 based on the
 * number of arguments. */
u32 GetBoxMonData3(struct BoxPokemon *boxMon, s32 field, u8 *data)
{
    s32 i;
    u32 retVal = 0;
    struct PokemonSubstruct0 *substruct0 = NULL;
    struct PokemonSubstruct1 *substruct1 = NULL;
    struct PokemonSubstruct2 *substruct2 = NULL;
    struct PokemonSubstruct3 *substruct3 = NULL;
    union EvolutionTracker evoTracker;

    // Any field greater than MON_DATA_ENCRYPT_SEPARATOR is encrypted and must be treated as such
    if (field > MON_DATA_ENCRYPT_SEPARATOR)
    {
        substruct0 = &(GetSubstruct(boxMon, boxMon->personality, 0)->type0);
        substruct1 = &(GetSubstruct(boxMon, boxMon->personality, 1)->type1);
        substruct2 = &(GetSubstruct(boxMon, boxMon->personality, 2)->type2);
        substruct3 = &(GetSubstruct(boxMon, boxMon->personality, 3)->type3);

        DecryptBoxMon(boxMon);

        if (CalculateBoxMonChecksum(boxMon) != boxMon->checksum)
        {
            boxMon->isBadEgg = TRUE;
            boxMon->isEgg = TRUE;
            substruct3->isEgg = TRUE;
        }

        switch (field)
        {
        case MON_DATA_NICKNAME:
        case MON_DATA_NICKNAME10:
        {
            if (boxMon->isBadEgg)
            {
                for (retVal = 0;
                    retVal < POKEMON_NAME_LENGTH && gText_BadEgg[retVal] != EOS;
                    data[retVal] = gText_BadEgg[retVal], retVal++) {}

                data[retVal] = EOS;
            }
            else if (boxMon->isEgg)
            {
                StringCopy(data, gText_EggNickname);
                retVal = StringLength(data);
            }
            else if (boxMon->language == LANGUAGE_JAPANESE)
            {
                data[0] = EXT_CTRL_CODE_BEGIN;
                data[1] = EXT_CTRL_CODE_JPN;

                for (retVal = 2, i = 0;
                    i < 5 && boxMon->nickname[i] != EOS;
                    data[retVal] = boxMon->nickname[i], retVal++, i++) {}

                data[retVal++] = EXT_CTRL_CODE_BEGIN;
                data[retVal++] = EXT_CTRL_CODE_ENG;
                data[retVal] = EOS;
            }
            else
            {
                retVal = 0;
                while (retVal < min(sizeof(boxMon->nickname), POKEMON_NAME_LENGTH))
                {
                    data[retVal] = boxMon->nickname[retVal];
                    retVal++;
                }

                // Vanilla Pokémon have 0s in nickname11 and nickname12
                // so if both are 0 we assume that this is a vanilla
                // Pokémon and replace them with EOS. This means that
                // two CHAR_SPACE at the end of a nickname are trimmed.
                if (field != MON_DATA_NICKNAME10 && POKEMON_NAME_LENGTH >= 12)
                {
                    if (substruct0->nickname11 == 0 && substruct0->nickname12 == 0)
                    {
                        data[retVal++] = EOS;
                        data[retVal++] = EOS;
                    }
                    else
                    {
                        data[retVal++] = substruct0->nickname11;
                        data[retVal++] = substruct0->nickname12;
                    }
                }
                else if (POKEMON_NAME_LENGTH >= 11)
                {
                    if (substruct0->nickname11 == 0)
                    {
                        data[retVal++] = EOS;
                    }
                    else
                    {
                        data[retVal++] = substruct0->nickname11;
                    }
                }

                data[retVal] = EOS;
            }
            break;
        }
        case MON_DATA_SPECIES:
            retVal = boxMon->isBadEgg ? SPECIES_EGG : substruct0->species;
            break;
        case MON_DATA_HELD_ITEM:
            retVal = substruct0->heldItem;
            break;
        case MON_DATA_EXP:
            retVal = substruct0->experience;
            break;
        case MON_DATA_PP_BONUSES:
            retVal = substruct0->ppBonuses;
            break;
        case MON_DATA_FRIENDSHIP:
            retVal = substruct0->friendship;
            break;
        case MON_DATA_MOVE1:
            retVal = substruct1->move1;
            break;
        case MON_DATA_MOVE2:
            retVal = substruct1->move2;
            break;
        case MON_DATA_MOVE3:
            retVal = substruct1->move3;
            break;
        case MON_DATA_MOVE4:
            retVal = substruct1->move4;
            break;
        case MON_DATA_PP1:
            retVal = substruct1->pp1;
            break;
        case MON_DATA_PP2:
            retVal = substruct1->pp2;
            break;
        case MON_DATA_PP3:
            retVal = substruct1->pp3;
            break;
        case MON_DATA_PP4:
            retVal = substruct1->pp4;
            break;
        case MON_DATA_HP_EV:
            retVal = substruct2->hpEV;
            break;
        case MON_DATA_ATK_EV:
            retVal = substruct2->attackEV;
            break;
        case MON_DATA_DEF_EV:
            retVal = substruct2->defenseEV;
            break;
        case MON_DATA_SPEED_EV:
            retVal = substruct2->speedEV;
            break;
        case MON_DATA_SPATK_EV:
            retVal = substruct2->spAttackEV;
            break;
        case MON_DATA_SPDEF_EV:
            retVal = substruct2->spDefenseEV;
            break;
        case MON_DATA_COOL:
            retVal = substruct2->cool;
            break;
        case MON_DATA_BEAUTY:
            retVal = substruct2->beauty;
            break;
        case MON_DATA_CUTE:
            retVal = substruct2->cute;
            break;
        case MON_DATA_SMART:
            retVal = substruct2->smart;
            break;
        case MON_DATA_TOUGH:
            retVal = substruct2->tough;
            break;
        case MON_DATA_SHEEN:
            retVal = substruct2->sheen;
            break;
        case MON_DATA_POKERUS:
            retVal = substruct3->pokerus;
            break;
        case MON_DATA_MET_LOCATION:
            retVal = substruct3->metLocation;
            break;
        case MON_DATA_MET_LEVEL:
            retVal = substruct3->metLevel;
            break;
        case MON_DATA_MET_GAME:
            retVal = substruct3->metGame;
            break;
        case MON_DATA_POKEBALL:
            retVal = substruct0->pokeball;
            break;
        case MON_DATA_OT_GENDER:
            retVal = substruct3->otGender;
            break;
        case MON_DATA_HP_IV:
            retVal = substruct3->hpIV;
            break;
        case MON_DATA_ATK_IV:
            retVal = substruct3->attackIV;
            break;
        case MON_DATA_DEF_IV:
            retVal = substruct3->defenseIV;
            break;
        case MON_DATA_SPEED_IV:
            retVal = substruct3->speedIV;
            break;
        case MON_DATA_SPATK_IV:
            retVal = substruct3->spAttackIV;
            break;
        case MON_DATA_SPDEF_IV:
            retVal = substruct3->spDefenseIV;
            break;
        case MON_DATA_IS_EGG:
            retVal = substruct3->isEgg;
            break;
        case MON_DATA_ABILITY_NUM:
            retVal = substruct3->abilityNum;
            break;
        case MON_DATA_COOL_RIBBON:
            retVal = substruct3->coolRibbon;
            break;
        case MON_DATA_BEAUTY_RIBBON:
            retVal = substruct3->beautyRibbon;
            break;
        case MON_DATA_CUTE_RIBBON:
            retVal = substruct3->cuteRibbon;
            break;
        case MON_DATA_SMART_RIBBON:
            retVal = substruct3->smartRibbon;
            break;
        case MON_DATA_TOUGH_RIBBON:
            retVal = substruct3->toughRibbon;
            break;
        case MON_DATA_CHAMPION_RIBBON:
            retVal = substruct3->championRibbon;
            break;
        case MON_DATA_WINNING_RIBBON:
            retVal = substruct3->winningRibbon;
            break;
        case MON_DATA_VICTORY_RIBBON:
            retVal = substruct3->victoryRibbon;
            break;
        case MON_DATA_ARTIST_RIBBON:
            retVal = substruct3->artistRibbon;
            break;
        case MON_DATA_EFFORT_RIBBON:
            retVal = substruct3->effortRibbon;
            break;
        case MON_DATA_MARINE_RIBBON:
            retVal = substruct3->marineRibbon;
            break;
        case MON_DATA_LAND_RIBBON:
            retVal = substruct3->landRibbon;
            break;
        case MON_DATA_SKY_RIBBON:
            retVal = substruct3->skyRibbon;
            break;
        case MON_DATA_COUNTRY_RIBBON:
            retVal = substruct3->countryRibbon;
            break;
        case MON_DATA_NATIONAL_RIBBON:
            retVal = substruct3->nationalRibbon;
            break;
        case MON_DATA_EARTH_RIBBON:
            retVal = substruct3->earthRibbon;
            break;
        case MON_DATA_WORLD_RIBBON:
            retVal = substruct3->worldRibbon;
            break;
        case MON_DATA_MODERN_FATEFUL_ENCOUNTER:
            retVal = substruct3->modernFatefulEncounter;
            break;
        case MON_DATA_SPECIES_OR_EGG:
            retVal = substruct0->species;
            if (substruct0->species && (substruct3->isEgg || boxMon->isBadEgg))
                retVal = SPECIES_EGG;
            break;
        case MON_DATA_IVS:
            retVal = substruct3->hpIV
                    | (substruct3->attackIV << 5)
                    | (substruct3->defenseIV << 10)
                    | (substruct3->speedIV << 15)
                    | (substruct3->spAttackIV << 20)
                    | (substruct3->spDefenseIV << 25);
            break;
        case MON_DATA_KNOWN_MOVES:
            if (substruct0->species && !substruct3->isEgg)
            {
                u16 *moves = (u16 *)data;
                s32 i = 0;

                while (moves[i] != MOVES_COUNT)
                {
                    u16 move = moves[i];
                    if (substruct1->move1 == move
                        || substruct1->move2 == move
                        || substruct1->move3 == move
                        || substruct1->move4 == move)
                        retVal |= gBitTable[i];
                    i++;
                }
            }
            break;
        case MON_DATA_RIBBON_COUNT:
            retVal = 0;
            if (substruct0->species && !substruct3->isEgg)
            {
                retVal += substruct3->coolRibbon;
                retVal += substruct3->beautyRibbon;
                retVal += substruct3->cuteRibbon;
                retVal += substruct3->smartRibbon;
                retVal += substruct3->toughRibbon;
                retVal += substruct3->championRibbon;
                retVal += substruct3->winningRibbon;
                retVal += substruct3->victoryRibbon;
                retVal += substruct3->artistRibbon;
                retVal += substruct3->effortRibbon;
                retVal += substruct3->marineRibbon;
                retVal += substruct3->landRibbon;
                retVal += substruct3->skyRibbon;
                retVal += substruct3->countryRibbon;
                retVal += substruct3->nationalRibbon;
                retVal += substruct3->earthRibbon;
                retVal += substruct3->worldRibbon;
            }
            break;
        case MON_DATA_RIBBONS:
            retVal = 0;
            if (substruct0->species && !substruct3->isEgg)
            {
                retVal = substruct3->championRibbon
                    | (substruct3->coolRibbon << 1)
                    | (substruct3->beautyRibbon << 4)
                    | (substruct3->cuteRibbon << 7)
                    | (substruct3->smartRibbon << 10)
                    | (substruct3->toughRibbon << 13)
                    | (substruct3->winningRibbon << 16)
                    | (substruct3->victoryRibbon << 17)
                    | (substruct3->artistRibbon << 18)
                    | (substruct3->effortRibbon << 19)
                    | (substruct3->marineRibbon << 20)
                    | (substruct3->landRibbon << 21)
                    | (substruct3->skyRibbon << 22)
                    | (substruct3->countryRibbon << 23)
                    | (substruct3->nationalRibbon << 24)
                    | (substruct3->earthRibbon << 25)
                    | (substruct3->worldRibbon << 26);
            }
            break;
        case MON_DATA_HYPER_TRAINED_HP:
            retVal = substruct1->hyperTrainedHP;
            break;
        case MON_DATA_HYPER_TRAINED_ATK:
            retVal = substruct1->hyperTrainedAttack;
            break;
        case MON_DATA_HYPER_TRAINED_DEF:
            retVal = substruct1->hyperTrainedDefense;
            break;
        case MON_DATA_HYPER_TRAINED_SPEED:
            retVal = substruct1->hyperTrainedSpeed;
            break;
        case MON_DATA_HYPER_TRAINED_SPATK:
            retVal = substruct1->hyperTrainedSpAttack;
            break;
        case MON_DATA_HYPER_TRAINED_SPDEF:
            retVal = substruct1->hyperTrainedSpDefense;
            break;
        case MON_DATA_IS_SHADOW:
            retVal = substruct3->isShadow;
            break;
        case MON_DATA_DYNAMAX_LEVEL:
            retVal = substruct3->dynamaxLevel;
            break;
        case MON_DATA_GIGANTAMAX_FACTOR:
            retVal = substruct3->gigantamaxFactor;
            break;
        case MON_DATA_TERA_TYPE:
            if (gSpeciesInfo[substruct0->species].forceTeraType)
            {
                retVal = gSpeciesInfo[substruct0->species].forceTeraType;
            }
            else if (substruct0->teraType == TYPE_NONE) // Tera Type hasn't been modified so we can just use the personality
            {
                const u8 *types = gSpeciesInfo[substruct0->species].types;
                retVal = (boxMon->personality & 0x1) == 0 ? types[0] : types[1];
            }
            else
            {
                retVal = substruct0->teraType;
            }
            break;
        case MON_DATA_EVOLUTION_TRACKER:
            evoTracker.asField.a = substruct1->evolutionTracker1;
            evoTracker.asField.b = substruct1->evolutionTracker2;
            evoTracker.asField.unused = 0;
            retVal = evoTracker.value;
            break;
        default:
            break;
        }
    }
    else
    {
        switch (field)
        {
        case MON_DATA_STATUS:
            retVal = UncompressStatus(boxMon->compressedStatus);
            break;
        case MON_DATA_HP_LOST:
            retVal = boxMon->hpLost;
            break;
        case MON_DATA_PERSONALITY:
            retVal = boxMon->personality;
            break;
        case MON_DATA_OT_ID:
            retVal = boxMon->otId;
            break;
        case MON_DATA_LANGUAGE:
            retVal = boxMon->language;
            break;
        case MON_DATA_SANITY_IS_BAD_EGG:
            retVal = boxMon->isBadEgg;
            break;
        case MON_DATA_SANITY_HAS_SPECIES:
            retVal = boxMon->hasSpecies;
            break;
        case MON_DATA_SANITY_IS_EGG:
            retVal = boxMon->isEgg;
            break;
        case MON_DATA_OT_NAME:
        {
            retVal = 0;

            while (retVal < PLAYER_NAME_LENGTH)
            {
                data[retVal] = boxMon->otName[retVal];
                retVal++;
            }

            data[retVal] = EOS;
            break;
        }
        case MON_DATA_MARKINGS:
            retVal = boxMon->markings;
            break;
        case MON_DATA_CHECKSUM:
            retVal = boxMon->checksum;
            break;
        case MON_DATA_IS_SHINY:
        {
            u32 shinyValue = GET_SHINY_VALUE(boxMon->otId, boxMon->personality);
            retVal = (shinyValue < SHINY_ODDS) ^ boxMon->shinyModifier;
            break;
        }
        case MON_DATA_HIDDEN_NATURE:
        {
            u32 nature = GetNatureFromPersonality(boxMon->personality);
            retVal = nature ^ boxMon->hiddenNatureModifier;
            break;
        }
        default:
            break;
        }
    }

    if (field > MON_DATA_ENCRYPT_SEPARATOR)
        EncryptBoxMon(boxMon);

    return retVal;
}

u32 GetBoxMonData2(struct BoxPokemon *boxMon, s32 field)
{
    return GetBoxMonData3(boxMon, field, NULL);
}

#define SET8(lhs) (lhs) = *data
#define SET16(lhs) (lhs) = data[0] + (data[1] << 8)
#define SET32(lhs) (lhs) = data[0] + (data[1] << 8) + (data[2] << 16) + (data[3] << 24)

void SetMonData(struct Pokemon *mon, s32 field, const void *dataArg)
{
    const u8 *data = dataArg;

    switch (field)
    {
    case MON_DATA_STATUS:
        SET32(mon->status);
        SetBoxMonData(&mon->box, MON_DATA_STATUS, dataArg);
        break;
    case MON_DATA_LEVEL:
        SET8(mon->level);
        break;
    case MON_DATA_HP:
    {
        u32 hpLost;
        SET16(mon->hp);
        hpLost = mon->maxHP - mon->hp;
        SetBoxMonData(&mon->box, MON_DATA_HP_LOST, &hpLost);
        break;
    }
    case MON_DATA_HP_LOST:
    {
        u32 hpLost;
        SET16(hpLost);
        mon->hp = mon->maxHP - hpLost;
        SetBoxMonData(&mon->box, MON_DATA_HP_LOST, &hpLost);
        break;
    }
    case MON_DATA_MAX_HP:
        SET16(mon->maxHP);
        break;
    case MON_DATA_ATK:
        SET16(mon->attack);
        break;
    case MON_DATA_DEF:
        SET16(mon->defense);
        break;
    case MON_DATA_SPEED:
        SET16(mon->speed);
        break;
    case MON_DATA_SPATK:
        SET16(mon->spAttack);
        break;
    case MON_DATA_SPDEF:
        SET16(mon->spDefense);
        break;
    case MON_DATA_MAIL:
        SET8(mon->mail);
        break;
    case MON_DATA_SPECIES_OR_EGG:
        break;
    default:
        SetBoxMonData(&mon->box, field, data);
        break;
    }
}

void SetBoxMonData(struct BoxPokemon *boxMon, s32 field, const void *dataArg)
{
    const u8 *data = dataArg;

    struct PokemonSubstruct0 *substruct0 = NULL;
    struct PokemonSubstruct1 *substruct1 = NULL;
    struct PokemonSubstruct2 *substruct2 = NULL;
    struct PokemonSubstruct3 *substruct3 = NULL;

    if (field > MON_DATA_ENCRYPT_SEPARATOR)
    {
        substruct0 = &(GetSubstruct(boxMon, boxMon->personality, 0)->type0);
        substruct1 = &(GetSubstruct(boxMon, boxMon->personality, 1)->type1);
        substruct2 = &(GetSubstruct(boxMon, boxMon->personality, 2)->type2);
        substruct3 = &(GetSubstruct(boxMon, boxMon->personality, 3)->type3);

        DecryptBoxMon(boxMon);

        if (CalculateBoxMonChecksum(boxMon) != boxMon->checksum)
        {
            boxMon->isBadEgg = TRUE;
            boxMon->isEgg = TRUE;
            substruct3->isEgg = TRUE;
            EncryptBoxMon(boxMon);
            return;
        }

        switch (field)
        {
        case MON_DATA_NICKNAME:
        case MON_DATA_NICKNAME10:
        {
            s32 i;
            for (i = 0; i < min(sizeof(boxMon->nickname), POKEMON_NAME_LENGTH); i++)
                boxMon->nickname[i] = data[i];
            if (field != MON_DATA_NICKNAME10)
            {
                if (POKEMON_NAME_LENGTH >= 11)
                    substruct0->nickname11 = data[10];
                if (POKEMON_NAME_LENGTH >= 12)
                    substruct0->nickname12 = data[11];
            }
            else
            {
                substruct0->nickname11 = EOS;
                substruct0->nickname12 = EOS;
            }
            break;
        }
        case MON_DATA_SPECIES:
        {
            SET16(substruct0->species);
            if (substruct0->species)
                boxMon->hasSpecies = TRUE;
            else
                boxMon->hasSpecies = FALSE;
            break;
        }
        case MON_DATA_HELD_ITEM:
            SET16(substruct0->heldItem);
            break;
        case MON_DATA_EXP:
            SET32(substruct0->experience);
            break;
        case MON_DATA_PP_BONUSES:
            SET8(substruct0->ppBonuses);
            break;
        case MON_DATA_FRIENDSHIP:
            SET8(substruct0->friendship);
            break;
        case MON_DATA_MOVE1:
            SET16(substruct1->move1);
            break;
        case MON_DATA_MOVE2:
            SET16(substruct1->move2);
            break;
        case MON_DATA_MOVE3:
            SET16(substruct1->move3);
            break;
        case MON_DATA_MOVE4:
            SET16(substruct1->move4);
            break;
        case MON_DATA_PP1:
            SET8(substruct1->pp1);
            break;
        case MON_DATA_PP2:
            SET8(substruct1->pp2);
            break;
        case MON_DATA_PP3:
            SET8(substruct1->pp3);
            break;
        case MON_DATA_PP4:
            SET8(substruct1->pp4);
            break;
        case MON_DATA_HP_EV:
            SET8(substruct2->hpEV);
            break;
        case MON_DATA_ATK_EV:
            SET8(substruct2->attackEV);
            break;
        case MON_DATA_DEF_EV:
            SET8(substruct2->defenseEV);
            break;
        case MON_DATA_SPEED_EV:
            SET8(substruct2->speedEV);
            break;
        case MON_DATA_SPATK_EV:
            SET8(substruct2->spAttackEV);
            break;
        case MON_DATA_SPDEF_EV:
            SET8(substruct2->spDefenseEV);
            break;
        case MON_DATA_COOL:
            SET8(substruct2->cool);
            break;
        case MON_DATA_BEAUTY:
            SET8(substruct2->beauty);
            break;
        case MON_DATA_CUTE:
            SET8(substruct2->cute);
            break;
        case MON_DATA_SMART:
            SET8(substruct2->smart);
            break;
        case MON_DATA_TOUGH:
            SET8(substruct2->tough);
            break;
        case MON_DATA_SHEEN:
            SET8(substruct2->sheen);
            break;
        case MON_DATA_POKERUS:
            SET8(substruct3->pokerus);
            break;
        case MON_DATA_MET_LOCATION:
            SET8(substruct3->metLocation);
            break;
        case MON_DATA_MET_LEVEL:
        {
            u8 metLevel = *data;
            substruct3->metLevel = metLevel;
            break;
        }
        case MON_DATA_MET_GAME:
            SET8(substruct3->metGame);
            break;
        case MON_DATA_POKEBALL:
        {
            u8 pokeball = *data;
            substruct0->pokeball = pokeball;
            break;
        }
        case MON_DATA_OT_GENDER:
            SET8(substruct3->otGender);
            break;
        case MON_DATA_HP_IV:
            SET8(substruct3->hpIV);
            break;
        case MON_DATA_ATK_IV:
            SET8(substruct3->attackIV);
            break;
        case MON_DATA_DEF_IV:
            SET8(substruct3->defenseIV);
            break;
        case MON_DATA_SPEED_IV:
            SET8(substruct3->speedIV);
            break;
        case MON_DATA_SPATK_IV:
            SET8(substruct3->spAttackIV);
            break;
        case MON_DATA_SPDEF_IV:
            SET8(substruct3->spDefenseIV);
            break;
        case MON_DATA_IS_EGG:
            SET8(substruct3->isEgg);
            if (substruct3->isEgg)
                boxMon->isEgg = TRUE;
            else
                boxMon->isEgg = FALSE;
            break;
        case MON_DATA_ABILITY_NUM:
            SET8(substruct3->abilityNum);
            break;
        case MON_DATA_COOL_RIBBON:
            SET8(substruct3->coolRibbon);
            break;
        case MON_DATA_BEAUTY_RIBBON:
            SET8(substruct3->beautyRibbon);
            break;
        case MON_DATA_CUTE_RIBBON:
            SET8(substruct3->cuteRibbon);
            break;
        case MON_DATA_SMART_RIBBON:
            SET8(substruct3->smartRibbon);
            break;
        case MON_DATA_TOUGH_RIBBON:
            SET8(substruct3->toughRibbon);
            break;
        case MON_DATA_CHAMPION_RIBBON:
            SET8(substruct3->championRibbon);
            break;
        case MON_DATA_WINNING_RIBBON:
            SET8(substruct3->winningRibbon);
            break;
        case MON_DATA_VICTORY_RIBBON:
            SET8(substruct3->victoryRibbon);
            break;
        case MON_DATA_ARTIST_RIBBON:
            SET8(substruct3->artistRibbon);
            break;
        case MON_DATA_EFFORT_RIBBON:
            SET8(substruct3->effortRibbon);
            break;
        case MON_DATA_MARINE_RIBBON:
            SET8(substruct3->marineRibbon);
            break;
        case MON_DATA_LAND_RIBBON:
            SET8(substruct3->landRibbon);
            break;
        case MON_DATA_SKY_RIBBON:
            SET8(substruct3->skyRibbon);
            break;
        case MON_DATA_COUNTRY_RIBBON:
            SET8(substruct3->countryRibbon);
            break;
        case MON_DATA_NATIONAL_RIBBON:
            SET8(substruct3->nationalRibbon);
            break;
        case MON_DATA_EARTH_RIBBON:
            SET8(substruct3->earthRibbon);
            break;
        case MON_DATA_WORLD_RIBBON:
            SET8(substruct3->worldRibbon);
            break;
        case MON_DATA_MODERN_FATEFUL_ENCOUNTER:
            SET8(substruct3->modernFatefulEncounter);
            break;
        case MON_DATA_IVS:
        {
            u32 ivs = data[0] | (data[1] << 8) | (data[2] << 16) | (data[3] << 24);
            substruct3->hpIV = ivs & MAX_IV_MASK;
            substruct3->attackIV = (ivs >> 5) & MAX_IV_MASK;
            substruct3->defenseIV = (ivs >> 10) & MAX_IV_MASK;
            substruct3->speedIV = (ivs >> 15) & MAX_IV_MASK;
            substruct3->spAttackIV = (ivs >> 20) & MAX_IV_MASK;
            substruct3->spDefenseIV = (ivs >> 25) & MAX_IV_MASK;
            break;
        }
        case MON_DATA_HYPER_TRAINED_HP:
            SET8(substruct1->hyperTrainedHP);
            break;
        case MON_DATA_HYPER_TRAINED_ATK:
            SET8(substruct1->hyperTrainedAttack);
            break;
        case MON_DATA_HYPER_TRAINED_DEF:
            SET8(substruct1->hyperTrainedDefense);
            break;
        case MON_DATA_HYPER_TRAINED_SPEED:
            SET8(substruct1->hyperTrainedSpeed);
            break;
        case MON_DATA_HYPER_TRAINED_SPATK:
            SET8(substruct1->hyperTrainedSpAttack);
            break;
        case MON_DATA_HYPER_TRAINED_SPDEF:
            SET8(substruct1->hyperTrainedSpDefense);
            break;
        case MON_DATA_IS_SHADOW:
            SET8(substruct3->isShadow);
            break;
        case MON_DATA_DYNAMAX_LEVEL:
            SET8(substruct3->dynamaxLevel);
            break;
        case MON_DATA_GIGANTAMAX_FACTOR:
            SET8(substruct3->gigantamaxFactor);
            break;
        case MON_DATA_TERA_TYPE:
        {
            u32 teraType;
            SET8(teraType);
            substruct0->teraType = teraType;
            break;
        }
        case MON_DATA_EVOLUTION_TRACKER:
        {
            union EvolutionTracker evoTracker;
            u32 evoTrackerValue;
            SET32(evoTrackerValue);
            evoTracker.value = evoTrackerValue;
            substruct1->evolutionTracker1 = evoTracker.asField.a;
            substruct1->evolutionTracker2 = evoTracker.asField.b;
            break;
        }
        default:
            break;
        }
    }
    else
    {
        switch (field)
        {
        case MON_DATA_STATUS:
        {
            u32 status;
            SET32(status);
            boxMon->compressedStatus = CompressStatus(status);
            break;
        }
        case MON_DATA_HP_LOST:
            SET16(boxMon->hpLost);
            break;
        case MON_DATA_PERSONALITY:
            SET32(boxMon->personality);
            break;
        case MON_DATA_OT_ID:
            SET32(boxMon->otId);
            break;
        case MON_DATA_LANGUAGE:
            SET8(boxMon->language);
            break;
        case MON_DATA_SANITY_IS_BAD_EGG:
            SET8(boxMon->isBadEgg);
            break;
        case MON_DATA_SANITY_HAS_SPECIES:
            SET8(boxMon->hasSpecies);
            break;
        case MON_DATA_SANITY_IS_EGG:
            SET8(boxMon->isEgg);
            break;
        case MON_DATA_OT_NAME:
        {
            s32 i;
            for (i = 0; i < PLAYER_NAME_LENGTH; i++)
                boxMon->otName[i] = data[i];
            break;
        }
        case MON_DATA_MARKINGS:
            SET8(boxMon->markings);
            break;
        case MON_DATA_CHECKSUM:
            SET16(boxMon->checksum);
            break;
        case MON_DATA_IS_SHINY:
        {
            u32 shinyValue = GET_SHINY_VALUE(boxMon->otId, boxMon->personality);
            bool32 isShiny;
            SET8(isShiny);
            boxMon->shinyModifier = (shinyValue < SHINY_ODDS) ^ isShiny;
            break;
        }
        case MON_DATA_HIDDEN_NATURE:
        {
            u32 nature = GetNatureFromPersonality(boxMon->personality);
            u32 hiddenNature;
            SET8(hiddenNature);
            boxMon->hiddenNatureModifier = nature ^ hiddenNature;
            break;
        }
        }
    }

    if (field > MON_DATA_ENCRYPT_SEPARATOR)
    {
        boxMon->checksum = CalculateBoxMonChecksum(boxMon);
        EncryptBoxMon(boxMon);
    }
}

void CopyMon(void *dest, void *src, size_t size)
{
    memcpy(dest, src, size);
}

u8 GiveMonToPlayer(struct Pokemon *mon)
{
    s32 i;

    SetMonData(mon, MON_DATA_OT_NAME, gSaveBlock2Ptr->playerName);
    SetMonData(mon, MON_DATA_OT_GENDER, &gSaveBlock2Ptr->playerGender);
    SetMonData(mon, MON_DATA_OT_ID, gSaveBlock2Ptr->playerTrainerId);

    for (i = 0; i < PARTY_SIZE; i++)
    {
        if (GetMonData(&gPlayerParty[i], MON_DATA_SPECIES, NULL) == SPECIES_NONE)
            break;
    }

    if (i >= PARTY_SIZE)
        return CopyMonToPC(mon);

    CopyMon(&gPlayerParty[i], mon, sizeof(*mon));
    gPlayerPartyCount = i + 1;
    return MON_GIVEN_TO_PARTY;
}

u8 CopyMonToPC(struct Pokemon *mon)
{
    s32 boxNo, boxPos;

    SetPCBoxToSendMon(VarGet(VAR_PC_BOX_TO_SEND_MON));

    boxNo = StorageGetCurrentBox();

    do
    {
        for (boxPos = 0; boxPos < IN_BOX_COUNT; boxPos++)
        {
            struct BoxPokemon* checkingMon = GetBoxedMonPtr(boxNo, boxPos);
            if (GetBoxMonData(checkingMon, MON_DATA_SPECIES, NULL) == SPECIES_NONE)
            {
                MonRestorePP(mon);
                CopyMon(checkingMon, &mon->box, sizeof(mon->box));
                gSpecialVar_MonBoxId = boxNo;
                gSpecialVar_MonBoxPos = boxPos;
                if (GetPCBoxToSendMon() != boxNo)
                    FlagClear(FLAG_SHOWN_BOX_WAS_FULL_MESSAGE);
                VarSet(VAR_PC_BOX_TO_SEND_MON, boxNo);
                return MON_GIVEN_TO_PC;
            }
        }

        boxNo++;
        if (boxNo == TOTAL_BOXES_COUNT)
            boxNo = 0;
    } while (boxNo != StorageGetCurrentBox());

    return MON_CANT_GIVE;
}

u8 CalculatePartyCount(struct Pokemon *party)
{
    u32 partyCount = 0;

    while (partyCount < PARTY_SIZE
        && GetMonData(&party[partyCount], MON_DATA_SPECIES, NULL) != SPECIES_NONE)
    {
        partyCount++;
    }

    return partyCount;
}

u8 CalculatePlayerPartyCount(void)
{
    gPlayerPartyCount = CalculatePartyCount(gPlayerParty);
    return gPlayerPartyCount;
}

u8 CalculateEnemyPartyCount(void)
{
    gEnemyPartyCount = CalculatePartyCount(gEnemyParty);
    return gEnemyPartyCount;
}

u8 GetMonsStateToDoubles(void)
{
    s32 aliveCount = 0;
    s32 i;
    CalculatePlayerPartyCount();

    if (gPlayerPartyCount == 1)
        return gPlayerPartyCount; // PLAYER_HAS_ONE_MON

    for (i = 0; i < gPlayerPartyCount; i++)
    {
        if (GetMonData(&gPlayerParty[i], MON_DATA_SPECIES_OR_EGG, NULL) != SPECIES_EGG
         && GetMonData(&gPlayerParty[i], MON_DATA_HP, NULL) != 0
         && GetMonData(&gPlayerParty[i], MON_DATA_SPECIES_OR_EGG, NULL) != SPECIES_NONE)
            aliveCount++;
    }

    return (aliveCount > 1) ? PLAYER_HAS_TWO_USABLE_MONS : PLAYER_HAS_ONE_USABLE_MON;
}

u8 GetMonsStateToDoubles_2(void)
{
    s32 aliveCount = 0;
    s32 i;

    if (OW_DOUBLE_APPROACH_WITH_ONE_MON)
        return PLAYER_HAS_TWO_USABLE_MONS;

    for (i = 0; i < PARTY_SIZE; i++)
    {
        u32 species = GetMonData(&gPlayerParty[i], MON_DATA_SPECIES_OR_EGG, NULL);
        if (species != SPECIES_EGG && species != SPECIES_NONE
         && GetMonData(&gPlayerParty[i], MON_DATA_HP, NULL) != 0)
            aliveCount++;
    }

    if (aliveCount == 1)
        return PLAYER_HAS_ONE_MON; // may have more than one, but only one is alive

    return (aliveCount > 1) ? PLAYER_HAS_TWO_USABLE_MONS : PLAYER_HAS_ONE_USABLE_MON;
}

u16 GetAbilityBySpecies(u16 species, u8 abilityNum)
{
    int i;

    if (abilityNum < NUM_ABILITY_SLOTS)
        gLastUsedAbility = gSpeciesInfo[species].abilities[abilityNum];
    else
        gLastUsedAbility = ABILITY_NONE;

    if (abilityNum >= NUM_NORMAL_ABILITY_SLOTS) // if abilityNum is empty hidden ability, look for other hidden abilities
    {
        for (i = NUM_NORMAL_ABILITY_SLOTS; i < NUM_ABILITY_SLOTS && gLastUsedAbility == ABILITY_NONE; i++)
        {
            gLastUsedAbility = gSpeciesInfo[species].abilities[i];
        }
    }

    for (i = 0; i < NUM_ABILITY_SLOTS && gLastUsedAbility == ABILITY_NONE; i++) // look for any non-empty ability
    {
        gLastUsedAbility = gSpeciesInfo[species].abilities[i];
    }

    return gLastUsedAbility;
}

u16 GetMonAbility(struct Pokemon *mon)
{
    u16 species = GetMonData(mon, MON_DATA_SPECIES, NULL);
    u8 abilityNum = GetMonData(mon, MON_DATA_ABILITY_NUM, NULL);
    return GetAbilityBySpecies(species, abilityNum);
}

void CreateSecretBaseEnemyParty(struct SecretBase *secretBaseRecord)
{
    s32 i, j;

    ZeroEnemyPartyMons();
    *gBattleResources->secretBase = *secretBaseRecord;

    for (i = 0; i < PARTY_SIZE; i++)
    {
        if (gBattleResources->secretBase->party.species[i])
        {
            CreateMon(&gEnemyParty[i],
                gBattleResources->secretBase->party.species[i],
                gBattleResources->secretBase->party.levels[i],
                15,
                TRUE,
                gBattleResources->secretBase->party.personality[i],
                OT_ID_RANDOM_NO_SHINY,
                0);

            SetMonData(&gEnemyParty[i], MON_DATA_HELD_ITEM, &gBattleResources->secretBase->party.heldItems[i]);

            for (j = 0; j < NUM_STATS; j++)
                SetMonData(&gEnemyParty[i], MON_DATA_HP_EV + j, &gBattleResources->secretBase->party.EVs[i]);

            for (j = 0; j < MAX_MON_MOVES; j++)
            {
                SetMonData(&gEnemyParty[i], MON_DATA_MOVE1 + j, &gBattleResources->secretBase->party.moves[i * MAX_MON_MOVES + j]);
                SetMonData(&gEnemyParty[i], MON_DATA_PP1 + j, &gMovesInfo[gBattleResources->secretBase->party.moves[i * MAX_MON_MOVES + j]].pp);
            }
        }
    }
}

u8 GetSecretBaseTrainerPicIndex(void)
{
    u8 facilityClass = sSecretBaseFacilityClasses[gBattleResources->secretBase->gender][gBattleResources->secretBase->trainerId[0] % NUM_SECRET_BASE_CLASSES];
    return gFacilityClassToPicIndex[facilityClass];
}

u8 GetSecretBaseTrainerClass(void)
{
    u8 facilityClass = sSecretBaseFacilityClasses[gBattleResources->secretBase->gender][gBattleResources->secretBase->trainerId[0] % NUM_SECRET_BASE_CLASSES];
    return gFacilityClassToTrainerClass[facilityClass];
}

bool8 IsPlayerPartyAndPokemonStorageFull(void)
{
    s32 i;

    for (i = 0; i < PARTY_SIZE; i++)
        if (GetMonData(&gPlayerParty[i], MON_DATA_SPECIES, NULL) == SPECIES_NONE)
            return FALSE;

    return IsPokemonStorageFull();
}

bool8 IsPokemonStorageFull(void)
{
    s32 i, j;

    for (i = 0; i < TOTAL_BOXES_COUNT; i++)
        for (j = 0; j < IN_BOX_COUNT; j++)
            if (GetBoxMonDataAt(i, j, MON_DATA_SPECIES) == SPECIES_NONE)
                return FALSE;

    return TRUE;
}

const u8 *GetSpeciesName(u16 species)
{
    species = SanitizeSpeciesId(species);
    if (gSpeciesInfo[species].speciesName[0] == 0)
        return gSpeciesInfo[SPECIES_NONE].speciesName;
    return gSpeciesInfo[species].speciesName;
}

const u8 *GetSpeciesCategory(u16 species)
{
    species = SanitizeSpeciesId(species);
    if (gSpeciesInfo[species].categoryName[0] == 0)
        return gSpeciesInfo[SPECIES_NONE].categoryName;
    return gSpeciesInfo[species].categoryName;
}

const u8 *GetSpeciesPokedexDescription(u16 species)
{
    species = SanitizeSpeciesId(species);
    if (gSpeciesInfo[species].description == NULL)
        return gSpeciesInfo[SPECIES_NONE].description;
    return gSpeciesInfo[species].description;
}

u16 GetSpeciesHeight(u16 species)
{
    return gSpeciesInfo[SanitizeSpeciesId(species)].height;
}

u16 GetSpeciesWeight(u16 species)
{
    return gSpeciesInfo[SanitizeSpeciesId(species)].weight;
}

const struct LevelUpMove *GetSpeciesLevelUpLearnset(u16 species)
{
    const struct LevelUpMove *learnset = gSpeciesInfo[SanitizeSpeciesId(species)].levelUpLearnset;
    if (learnset == NULL)
        return gSpeciesInfo[SPECIES_NONE].levelUpLearnset;
    return learnset;
}

const u16 *GetSpeciesTeachableLearnset(u16 species)
{
    const u16 *learnset = gSpeciesInfo[SanitizeSpeciesId(species)].teachableLearnset;
    if (learnset == NULL)
        return gSpeciesInfo[SPECIES_NONE].teachableLearnset;
    return learnset;
}

const u16 *GetSpeciesEggMoves(u16 species)
{
    const u16 *learnset = gSpeciesInfo[SanitizeSpeciesId(species)].eggMoveLearnset;
    if (learnset == NULL)
        return gSpeciesInfo[SPECIES_NONE].eggMoveLearnset;
    return learnset;
}

const struct Evolution *GetSpeciesEvolutions(u16 species)
{
    const struct Evolution *evolutions = gSpeciesInfo[SanitizeSpeciesId(species)].evolutions;
    if (evolutions == NULL)
        return gSpeciesInfo[SPECIES_NONE].evolutions;
    return evolutions;
}

const u16 *GetSpeciesFormTable(u16 species)
{
    const u16 *formTable = gSpeciesInfo[SanitizeSpeciesId(species)].formSpeciesIdTable;
    if (formTable == NULL)
        return gSpeciesInfo[SPECIES_NONE].formSpeciesIdTable;
    return formTable;
}

const struct FormChange *GetSpeciesFormChanges(u16 species)
{
    const struct FormChange *evolutions = gSpeciesInfo[SanitizeSpeciesId(species)].formChangeTable;
    if (evolutions == NULL)
        return gSpeciesInfo[SPECIES_NONE].formChangeTable;
    return evolutions;
}

u8 CalculatePPWithBonus(u16 move, u8 ppBonuses, u8 moveIndex)
{
    u8 basePP = gMovesInfo[move].pp;
    return basePP + ((basePP * 20 * ((gPPUpGetMask[moveIndex] & ppBonuses) >> (2 * moveIndex))) / 100);
}

void RemoveMonPPBonus(struct Pokemon *mon, u8 moveIndex)
{
    u8 ppBonuses = GetMonData(mon, MON_DATA_PP_BONUSES, NULL);
    ppBonuses &= gPPUpClearMask[moveIndex];
    SetMonData(mon, MON_DATA_PP_BONUSES, &ppBonuses);
}

void RemoveBattleMonPPBonus(struct BattlePokemon *mon, u8 moveIndex)
{
    mon->ppBonuses &= gPPUpClearMask[moveIndex];
}

void PokemonToBattleMon(struct Pokemon *src, struct BattlePokemon *dst)
{
    s32 i;
    u8 nickname[POKEMON_NAME_BUFFER_SIZE];

    for (i = 0; i < MAX_MON_MOVES; i++)
    {
        dst->moves[i] = GetMonData(src, MON_DATA_MOVE1 + i, NULL);
        dst->pp[i] = GetMonData(src, MON_DATA_PP1 + i, NULL);
    }

    dst->species = GetMonData(src, MON_DATA_SPECIES, NULL);
    dst->item = GetMonData(src, MON_DATA_HELD_ITEM, NULL);
    dst->ppBonuses = GetMonData(src, MON_DATA_PP_BONUSES, NULL);
    dst->friendship = GetMonData(src, MON_DATA_FRIENDSHIP, NULL);
    dst->experience = GetMonData(src, MON_DATA_EXP, NULL);
    dst->hpIV = GetMonData(src, MON_DATA_HP_IV, NULL);
    dst->attackIV = GetMonData(src, MON_DATA_ATK_IV, NULL);
    dst->defenseIV = GetMonData(src, MON_DATA_DEF_IV, NULL);
    dst->speedIV = GetMonData(src, MON_DATA_SPEED_IV, NULL);
    dst->spAttackIV = GetMonData(src, MON_DATA_SPATK_IV, NULL);
    dst->spDefenseIV = GetMonData(src, MON_DATA_SPDEF_IV, NULL);
    dst->personality = GetMonData(src, MON_DATA_PERSONALITY, NULL);
    dst->status1 = GetMonData(src, MON_DATA_STATUS, NULL);
    dst->level = GetMonData(src, MON_DATA_LEVEL, NULL);
    dst->hp = GetMonData(src, MON_DATA_HP, NULL);
    dst->maxHP = GetMonData(src, MON_DATA_MAX_HP, NULL);
    dst->attack = GetMonData(src, MON_DATA_ATK, NULL);
    dst->defense = GetMonData(src, MON_DATA_DEF, NULL);
    dst->speed = GetMonData(src, MON_DATA_SPEED, NULL);
    dst->spAttack = GetMonData(src, MON_DATA_SPATK, NULL);
    dst->spDefense = GetMonData(src, MON_DATA_SPDEF, NULL);
    dst->abilityNum = GetMonData(src, MON_DATA_ABILITY_NUM, NULL);
    dst->otId = GetMonData(src, MON_DATA_OT_ID, NULL);
    dst->type1 = gSpeciesInfo[dst->species].types[0];
    dst->type2 = gSpeciesInfo[dst->species].types[1];
    dst->type3 = TYPE_MYSTERY;
    dst->isShiny = IsMonShiny(src);
    dst->ability = GetAbilityBySpecies(dst->species, dst->abilityNum);
    GetMonData(src, MON_DATA_NICKNAME, nickname);
    StringCopy_Nickname(dst->nickname, nickname);
    GetMonData(src, MON_DATA_OT_NAME, dst->otName);

    for (i = 0; i < NUM_BATTLE_STATS; i++)
        dst->statStages[i] = DEFAULT_STAT_STAGE;

    dst->status2 = 0;
}

void CopyPlayerPartyMonToBattleData(u8 battlerId, u8 partyIndex)
{
    PokemonToBattleMon(&gPlayerParty[partyIndex], &gBattleMons[battlerId]);
    gBattleStruct->hpOnSwitchout[GetBattlerSide(battlerId)] = gBattleMons[battlerId].hp;
    UpdateSentPokesToOpponentValue(battlerId);
    ClearTemporarySpeciesSpriteData(battlerId, FALSE);
}

bool8 ExecuteTableBasedItemEffect(struct Pokemon *mon, u16 item, u8 partyIndex, u8 moveIndex)
{
    return PokemonUseItemEffects(mon, item, partyIndex, moveIndex, FALSE);
}

#define UPDATE_FRIENDSHIP_FROM_ITEM()                                                                   \
{                                                                                                       \
    if ((retVal == 0 || friendshipOnly) && !ShouldSkipFriendshipChange() && friendshipChange == 0)      \
    {                                                                                                   \
        friendshipChange = itemEffect[itemEffectParam];                                                 \
        friendship = GetMonData(mon, MON_DATA_FRIENDSHIP, NULL);                                        \
        if (friendshipChange > 0 && holdEffect == HOLD_EFFECT_FRIENDSHIP_UP)                            \
            friendship += 150 * friendshipChange / 100;                                                 \
        else                                                                                            \
            friendship += friendshipChange;                                                             \
        if (friendshipChange > 0)                                                                       \
        {                                                                                               \
            if (GetMonData(mon, MON_DATA_POKEBALL, NULL) == ITEM_LUXURY_BALL)                           \
                friendship++;                                                                           \
            if (GetMonData(mon, MON_DATA_MET_LOCATION, NULL) == GetCurrentRegionMapSectionId())         \
                friendship++;                                                                           \
        }                                                                                               \
        if (friendship < 0)                                                                             \
            friendship = 0;                                                                             \
        if (friendship > MAX_FRIENDSHIP)                                                                \
            friendship = MAX_FRIENDSHIP;                                                                \
        SetMonData(mon, MON_DATA_FRIENDSHIP, &friendship);                                              \
        retVal = FALSE;                                                                                 \
    }                                                                                                   \
}

// EXP candies store an index for this table in their holdEffectParam.
const u32 sExpCandyExperienceTable[] = {
    [EXP_100 - 1] = 100,
    [EXP_800 - 1] = 800,
    [EXP_3000 - 1] = 3000,
    [EXP_10000 - 1] = 10000,
    [EXP_30000 - 1] = 30000,
};

// Returns TRUE if the item has no effect on the Pokémon, FALSE otherwise
bool8 PokemonUseItemEffects(struct Pokemon *mon, u16 item, u8 partyIndex, u8 moveIndex, bool8 usedByAI)
{
    u32 dataUnsigned;
    s32 dataSigned, evCap;
    s32 friendship;
    s32 i;
    bool8 retVal = TRUE;
    const u8 *itemEffect;
    u8 itemEffectParam = ITEM_EFFECT_ARG_START;
    u32 temp1, temp2;
    s8 friendshipChange = 0;
    u8 holdEffect;
    u8 battlerId = MAX_BATTLERS_COUNT;
    u32 friendshipOnly = FALSE;
    u16 heldItem;
    u8 effectFlags;
    s8 evChange;
    u16 evCount;

    // Get item hold effect
    heldItem = GetMonData(mon, MON_DATA_HELD_ITEM, NULL);
    if (heldItem == ITEM_ENIGMA_BERRY_E_READER)
    #if FREE_ENIGMA_BERRY == FALSE
        holdEffect = gSaveBlock1Ptr->enigmaBerry.holdEffect;
    #else
        holdEffect = 0;
    #endif //FREE_ENIGMA_BERRY
    else
        holdEffect = ItemId_GetHoldEffect(heldItem);

    // Skip using the item if it won't do anything
    if (ItemId_GetEffect(item) == NULL && item != ITEM_ENIGMA_BERRY_E_READER)
        return TRUE;

    // Get item effect
    itemEffect = ItemId_GetEffect(item);

    // Do item effect
    for (i = 0; i < ITEM_EFFECT_ARG_START; i++)
    {
        switch (i)
        {

        // Handle ITEM0 effects (infatuation, Dire Hit, X Attack). ITEM0_SACRED_ASH is handled in party_menu.c
        // Now handled in item battle scripts.
        case 0:
            break;

        // Handle ITEM1 effects (in-battle stat boosting effects)
        // Now handled in item battle scripts.
        case 1:
            break;
        // Formerly used by the item effects of the X Sp. Atk and the X Accuracy
        case 2:
            break;

        // Handle ITEM3 effects (Guard Spec, Rare Candy, cure status)
        case 3:
            // Rare Candy / EXP Candy
            if ((itemEffect[i] & ITEM3_LEVEL_UP)
             && GetMonData(mon, MON_DATA_LEVEL, NULL) != MAX_LEVEL)
            {
                u8 param = ItemId_GetHoldEffectParam(item);
                dataUnsigned = 0;

                if (param == 0) // Rare Candy
                {
                    dataUnsigned = gExperienceTables[gSpeciesInfo[GetMonData(mon, MON_DATA_SPECIES, NULL)].growthRate][GetMonData(mon, MON_DATA_LEVEL, NULL) + 1];
                }
                else if (param - 1 < ARRAY_COUNT(sExpCandyExperienceTable)) // EXP Candies
                {
                    u16 species = GetMonData(mon, MON_DATA_SPECIES, NULL);
                    dataUnsigned = sExpCandyExperienceTable[param - 1] + GetMonData(mon, MON_DATA_EXP, NULL);

                    if (B_RARE_CANDY_CAP && B_EXP_CAP_TYPE == EXP_CAP_HARD)
                    {
                        u32 currentLevelCap = GetCurrentLevelCap();
                        if (dataUnsigned > gExperienceTables[gSpeciesInfo[species].growthRate][currentLevelCap])
                            dataUnsigned = gExperienceTables[gSpeciesInfo[species].growthRate][currentLevelCap];
                    }
                    else if (dataUnsigned > gExperienceTables[gSpeciesInfo[species].growthRate][MAX_LEVEL])
                    {
                        dataUnsigned = gExperienceTables[gSpeciesInfo[species].growthRate][MAX_LEVEL];
                    }
                }

                if (dataUnsigned != 0) // Failsafe
                {
                    SetMonData(mon, MON_DATA_EXP, &dataUnsigned);
                    CalculateMonStats(mon);
                    retVal = FALSE;
                }
            }

            // Cure status
            if ((itemEffect[i] & ITEM3_SLEEP) && HealStatusConditions(mon, STATUS1_SLEEP, battlerId) == 0)
                retVal = FALSE;
            if ((itemEffect[i] & ITEM3_POISON) && HealStatusConditions(mon, STATUS1_PSN_ANY | STATUS1_TOXIC_COUNTER, battlerId) == 0)
                retVal = FALSE;
            if ((itemEffect[i] & ITEM3_BURN) && HealStatusConditions(mon, STATUS1_BURN, battlerId) == 0)
                retVal = FALSE;
            if ((itemEffect[i] & ITEM3_FREEZE) && HealStatusConditions(mon, STATUS1_FREEZE | STATUS1_FROSTBITE, battlerId) == 0)
                retVal = FALSE;
            if ((itemEffect[i] & ITEM3_PARALYSIS) && HealStatusConditions(mon, STATUS1_PARALYSIS, battlerId) == 0)
                retVal = FALSE;
            break;

        // Handle ITEM4 effects (Change HP/Atk EVs, HP heal, PP heal, PP up, Revive, and evolution stones)
        case 4:
            effectFlags = itemEffect[i];

            // PP Up
            if (effectFlags & ITEM4_PP_UP)
            {
                effectFlags &= ~ITEM4_PP_UP;
                dataUnsigned = (GetMonData(mon, MON_DATA_PP_BONUSES, NULL) & gPPUpGetMask[moveIndex]) >> (moveIndex * 2);
                temp1 = CalculatePPWithBonus(GetMonData(mon, MON_DATA_MOVE1 + moveIndex, NULL), GetMonData(mon, MON_DATA_PP_BONUSES, NULL), moveIndex);
                if (dataUnsigned <= 2 && temp1 > 4)
                {
                    dataUnsigned = GetMonData(mon, MON_DATA_PP_BONUSES, NULL) + gPPUpAddValues[moveIndex];
                    SetMonData(mon, MON_DATA_PP_BONUSES, &dataUnsigned);

                    dataUnsigned = CalculatePPWithBonus(GetMonData(mon, MON_DATA_MOVE1 + moveIndex, NULL), dataUnsigned, moveIndex) - temp1;
                    dataUnsigned = GetMonData(mon, MON_DATA_PP1 + moveIndex, NULL) + dataUnsigned;
                    SetMonData(mon, MON_DATA_PP1 + moveIndex, &dataUnsigned);
                    retVal = FALSE;
                }
            }
            temp1 = 0;

            // Loop through and try each of the remaining ITEM4 effects
            while (effectFlags != 0)
            {
                if (effectFlags & 1)
                {
                    switch (temp1)
                    {
                    case 0: // ITEM4_EV_HP
                    case 1: // ITEM4_EV_ATK
                        evCount = GetMonEVCount(mon);
                        temp2 = itemEffect[itemEffectParam];
                        dataSigned = GetMonData(mon, sGetMonDataEVConstants[temp1], NULL);
                        evChange = temp2;

                        if (evChange > 0) // Increasing EV (HP or Atk)
                        {
                            // Has EV increase limit already been reached?
                            if (evCount >= MAX_TOTAL_EVS)
                                return TRUE;

                            if (itemEffect[10] & ITEM10_IS_VITAMIN)
                                evCap = EV_ITEM_RAISE_LIMIT;
                            else
                                evCap = MAX_PER_STAT_EVS;

                            if (dataSigned >= evCap)
                                break;

                            // Limit the increase
                            if (dataSigned + evChange > evCap)
                                temp2 = evCap - (dataSigned + evChange) + evChange;
                            else
                                temp2 = evChange;

                            if (evCount + temp2 > MAX_TOTAL_EVS)
                                temp2 += MAX_TOTAL_EVS - (evCount + temp2);

                            dataSigned += temp2;
                        }
                        else if (evChange < 0) // Decreasing EV (HP or Atk)
                        {
                            if (dataSigned == 0)
                            {
                                // No EVs to lose, but make sure friendship updates anyway
                                friendshipOnly = TRUE;
                                itemEffectParam++;
                                break;
                            }
                            dataSigned += evChange;
                            if (I_BERRY_EV_JUMP == GEN_4 && dataSigned > 100)
                                dataSigned = 100;
                            if (dataSigned < 0)
                                dataSigned = 0;
                        }
                        else // Reset EV (HP or Atk)
                        {
                            if (dataSigned == 0)
                                break;

                            dataSigned = 0;
                        }

                        // Update EVs and stats
                        SetMonData(mon, sGetMonDataEVConstants[temp1], &dataSigned);
                        CalculateMonStats(mon);
                        itemEffectParam++;
                        retVal = FALSE;
                        break;

                    case 2: // ITEM4_HEAL_HP
                        // Check use validity.
                        if ((effectFlags & (ITEM4_REVIVE >> 2) && GetMonData(mon, MON_DATA_HP, NULL) != 0)
                              || (!(effectFlags & (ITEM4_REVIVE >> 2)) && GetMonData(mon, MON_DATA_HP, NULL) == 0))
                        {
                            itemEffectParam++;
                            break;
                        }

                        // Get amount of HP to restore
                        dataUnsigned = itemEffect[itemEffectParam++];
                        switch (dataUnsigned)
                        {
                        case ITEM6_HEAL_HP_FULL:
                            dataUnsigned = GetMonData(mon, MON_DATA_MAX_HP, NULL) - GetMonData(mon, MON_DATA_HP, NULL);
                            break;
                        case ITEM6_HEAL_HP_HALF:
                            dataUnsigned = GetMonData(mon, MON_DATA_MAX_HP, NULL) / 2;
                            if (dataUnsigned == 0)
                                dataUnsigned = 1;
                            break;
                        case ITEM6_HEAL_HP_LVL_UP:
                            dataUnsigned = gBattleScripting.levelUpHP;
                            break;
                        case ITEM6_HEAL_HP_QUARTER:
                            dataUnsigned = GetMonData(mon, MON_DATA_MAX_HP, NULL) / 4;
                            if (dataUnsigned == 0)
                                dataUnsigned = 1;
                            break;
                        }

                        // Only restore HP if not at max health
                        if (GetMonData(mon, MON_DATA_MAX_HP, NULL) != GetMonData(mon, MON_DATA_HP, NULL))
                        {
                            // Restore HP
                            dataUnsigned = GetMonData(mon, MON_DATA_HP, NULL) + dataUnsigned;
                            if (dataUnsigned > GetMonData(mon, MON_DATA_MAX_HP, NULL))
                                dataUnsigned = GetMonData(mon, MON_DATA_MAX_HP, NULL);
                            SetMonData(mon, MON_DATA_HP, &dataUnsigned);
                            retVal = FALSE;
                        }
                        effectFlags &= ~(ITEM4_REVIVE >> 2);
                        break;

                    case 3: // ITEM4_HEAL_PP
                        if (!(effectFlags & (ITEM4_HEAL_PP_ONE >> 3)))
                        {
                            // Heal PP for all moves
                            for (temp2 = 0; (signed)(temp2) < (signed)(MAX_MON_MOVES); temp2++)
                            {
                                u16 moveId;
                                dataUnsigned = GetMonData(mon, MON_DATA_PP1 + temp2, NULL);
                                moveId = GetMonData(mon, MON_DATA_MOVE1 + temp2, NULL);
                                if (dataUnsigned != CalculatePPWithBonus(moveId, GetMonData(mon, MON_DATA_PP_BONUSES, NULL), temp2))
                                {
                                    dataUnsigned += itemEffect[itemEffectParam];
                                    moveId = GetMonData(mon, MON_DATA_MOVE1 + temp2, NULL); // Redundant
                                    if (dataUnsigned > CalculatePPWithBonus(moveId, GetMonData(mon, MON_DATA_PP_BONUSES, NULL), temp2))
                                    {
                                        moveId = GetMonData(mon, MON_DATA_MOVE1 + temp2, NULL); // Redundant
                                        dataUnsigned = CalculatePPWithBonus(moveId, GetMonData(mon, MON_DATA_PP_BONUSES, NULL), temp2);
                                    }
                                    SetMonData(mon, MON_DATA_PP1 + temp2, &dataUnsigned);
                                    retVal = FALSE;
                                }
                            }
                            itemEffectParam++;
                        }
                        else
                        {
                            // Heal PP for one move
                            u16 moveId;
                            dataUnsigned = GetMonData(mon, MON_DATA_PP1 + moveIndex, NULL);
                            moveId = GetMonData(mon, MON_DATA_MOVE1 + moveIndex, NULL);
                            if (dataUnsigned != CalculatePPWithBonus(moveId, GetMonData(mon, MON_DATA_PP_BONUSES, NULL), moveIndex))
                            {
                                dataUnsigned += itemEffect[itemEffectParam++];
                                moveId = GetMonData(mon, MON_DATA_MOVE1 + moveIndex, NULL); // Redundant
                                if (dataUnsigned > CalculatePPWithBonus(moveId, GetMonData(mon, MON_DATA_PP_BONUSES, NULL), moveIndex))
                                {
                                    moveId = GetMonData(mon, MON_DATA_MOVE1 + moveIndex, NULL); // Redundant
                                    dataUnsigned = CalculatePPWithBonus(moveId, GetMonData(mon, MON_DATA_PP_BONUSES, NULL), moveIndex);
                                }
                                SetMonData(mon, MON_DATA_PP1 + moveIndex, &dataUnsigned);
                                retVal = FALSE;
                            }
                        }
                        break;

                    // cases 4-6 are ITEM4_HEAL_PP_ONE, ITEM4_PP_UP, and ITEM4_REVIVE, which
                    // are already handled above by other cases or before the loop

                    case 7: // ITEM4_EVO_STONE
                        {
                            u16 targetSpecies = GetEvolutionTargetSpecies(mon, EVO_MODE_ITEM_USE, item, NULL);

                            if (targetSpecies != SPECIES_NONE)
                            {
                                BeginEvolutionScene(mon, targetSpecies, FALSE, partyIndex);
                                return FALSE;
                            }
                        }
                        break;
                    }
                }
                temp1++;
                effectFlags >>= 1;
            }
            break;

        // Handle ITEM5 effects (Change Def/SpDef/SpAtk/Speed EVs, PP Max, and friendship changes)
        case 5:
            effectFlags = itemEffect[i];
            temp1 = 0;

            // Loop through and try each of the ITEM5 effects
            while (effectFlags != 0)
            {
                if (effectFlags & 1)
                {
                    switch (temp1)
                    {
                    case 0: // ITEM5_EV_DEF
                    case 1: // ITEM5_EV_SPEED
                    case 2: // ITEM5_EV_SPDEF
                    case 3: // ITEM5_EV_SPATK
                        evCount = GetMonEVCount(mon);
                        temp2 = itemEffect[itemEffectParam];
                        dataSigned = GetMonData(mon, sGetMonDataEVConstants[temp1 + 2], NULL);
                        evChange = temp2;
                        if (evChange > 0) // Increasing EV
                        {
                            // Has EV increase limit already been reached?
                            if (evCount >= MAX_TOTAL_EVS)
                                return TRUE;

                            if (itemEffect[10] & ITEM10_IS_VITAMIN)
                                evCap = EV_ITEM_RAISE_LIMIT;
                            else
                                evCap = MAX_PER_STAT_EVS;

                            if (dataSigned >= evCap)
                                break;

                            // Limit the increase
                            if (dataSigned + evChange > evCap)
                                temp2 = evCap - (dataSigned + evChange) + evChange;
                            else
                                temp2 = evChange;

                            if (evCount + temp2 > MAX_TOTAL_EVS)
                                temp2 += MAX_TOTAL_EVS - (evCount + temp2);

                            dataSigned += temp2;
                        }
                        else if (evChange < 0) // Decreasing EV
                        {
                            if (dataSigned == 0)
                            {
                                // No EVs to lose, but make sure friendship updates anyway
                                friendshipOnly = TRUE;
                                itemEffectParam++;
                                break;
                            }
                            dataSigned += evChange;
                            if (I_BERRY_EV_JUMP == GEN_4 && dataSigned > 100)
                                dataSigned = 100;
                            if (dataSigned < 0)
                                dataSigned = 0;
                        }
                        else // Reset EV
                        {
                            if (dataSigned == 0)
                                break;

                            dataSigned = 0;
                        }

                        // Update EVs and stats
                        SetMonData(mon, sGetMonDataEVConstants[temp1 + 2], &dataSigned);
                        CalculateMonStats(mon);
                        retVal = FALSE;
                        itemEffectParam++;
                        break;

                    case 4: // ITEM5_PP_MAX
                        dataUnsigned = (GetMonData(mon, MON_DATA_PP_BONUSES, NULL) & gPPUpGetMask[moveIndex]) >> (moveIndex * 2);
                        temp2 = CalculatePPWithBonus(GetMonData(mon, MON_DATA_MOVE1 + moveIndex, NULL), GetMonData(mon, MON_DATA_PP_BONUSES, NULL), moveIndex);

                        // Check if 3 PP Ups have been applied already, and that the move has a total PP of at least 5 (excludes Sketch)
                        if (dataUnsigned < 3 && temp2 >= 5)
                        {
                            dataUnsigned = GetMonData(mon, MON_DATA_PP_BONUSES, NULL);
                            dataUnsigned &= gPPUpClearMask[moveIndex];
                            dataUnsigned += gPPUpAddValues[moveIndex] * 3; // Apply 3 PP Ups (max)

                            SetMonData(mon, MON_DATA_PP_BONUSES, &dataUnsigned);
                            dataUnsigned = CalculatePPWithBonus(GetMonData(mon, MON_DATA_MOVE1 + moveIndex, NULL), dataUnsigned, moveIndex) - temp2;
                            dataUnsigned = GetMonData(mon, MON_DATA_PP1 + moveIndex, NULL) + dataUnsigned;
                            SetMonData(mon, MON_DATA_PP1 + moveIndex, &dataUnsigned);
                            retVal = FALSE;
                        }
                        break;

                    case 5: // ITEM5_FRIENDSHIP_LOW
                        // Changes to friendship are given differently depending on
                        // how much friendship the Pokémon already has.
                        // In general, Pokémon with lower friendship receive more,
                        // and Pokémon with higher friendship receive less.
                        if (GetMonData(mon, MON_DATA_FRIENDSHIP, NULL) < 100)
                            UPDATE_FRIENDSHIP_FROM_ITEM();
                        itemEffectParam++;
                        break;

                    case 6: // ITEM5_FRIENDSHIP_MID
                        if (GetMonData(mon, MON_DATA_FRIENDSHIP, NULL) >= 100 && GetMonData(mon, MON_DATA_FRIENDSHIP, NULL) < 200)
                            UPDATE_FRIENDSHIP_FROM_ITEM();
                        itemEffectParam++;
                        break;

                    case 7: // ITEM5_FRIENDSHIP_HIGH
                        if (GetMonData(mon, MON_DATA_FRIENDSHIP, NULL) >= 200)
                            UPDATE_FRIENDSHIP_FROM_ITEM();
                        itemEffectParam++;
                        break;
                    }
                }
                temp1++;
                effectFlags >>= 1;
            }
            break;
        }
    }
    return retVal;
}

bool8 HealStatusConditions(struct Pokemon *mon, u32 healMask, u8 battlerId)
{
    u32 status = GetMonData(mon, MON_DATA_STATUS, 0);

    if (status & healMask)
    {
        status &= ~healMask;
        SetMonData(mon, MON_DATA_STATUS, &status);
        if (gMain.inBattle && battlerId != MAX_BATTLERS_COUNT)
            gBattleMons[battlerId].status1 &= ~healMask;
        return FALSE;
    }
    else
    {
        return TRUE;
    }
}

u8 GetItemEffectParamOffset(u32 battler, u16 itemId, u8 effectByte, u8 effectBit)
{
    const u8 *temp;
    const u8 *itemEffect;
    u8 offset;
    int i;
    u8 j;
    u8 effectFlags;

    offset = ITEM_EFFECT_ARG_START;

    temp = ItemId_GetEffect(itemId);

    if (temp != NULL && !temp && itemId != ITEM_ENIGMA_BERRY_E_READER)
        return 0;

    if (itemId == ITEM_ENIGMA_BERRY_E_READER)
    {
        temp = gEnigmaBerries[battler].itemEffect;
    }

    itemEffect = temp;

    for (i = 0; i < ITEM_EFFECT_ARG_START; i++)
    {
        switch (i)
        {
        case 0:
        case 1:
        case 2:
        case 3:
            if (i == effectByte)
                return 0;
            break;
        case 4:
            effectFlags = itemEffect[4];
            if (effectFlags & ITEM4_PP_UP)
                effectFlags &= ~(ITEM4_PP_UP);
            j = 0;
            while (effectFlags)
            {
                if (effectFlags & 1)
                {
                    switch (j)
                    {
                    case 2: // ITEM4_HEAL_HP
                        if (effectFlags & (ITEM4_REVIVE >> 2))
                            effectFlags &= ~(ITEM4_REVIVE >> 2);
                        // fallthrough
                    case 0: // ITEM4_EV_HP
                        if (i == effectByte && (effectFlags & effectBit))
                            return offset;
                        offset++;
                        break;
                    case 1: // ITEM4_EV_ATK
                        if (i == effectByte && (effectFlags & effectBit))
                            return offset;
                        offset++;
                        break;
                    case 3: // ITEM4_HEAL_PP
                        if (i == effectByte && (effectFlags & effectBit))
                            return offset;
                        offset++;
                        break;
                    case 7: // ITEM4_EVO_STONE
                        if (i == effectByte)
                            return 0;
                        break;
                    }
                }
                j++;
                effectFlags >>= 1;
                if (i == effectByte)
                    effectBit >>= 1;
            }
            break;
        case 5:
            effectFlags = itemEffect[5];
            j = 0;
            while (effectFlags)
            {
                if (effectFlags & 1)
                {
                    switch (j)
                    {
                    case 0: // ITEM5_EV_DEF
                    case 1: // ITEM5_EV_SPEED
                    case 2: // ITEM5_EV_SPDEF
                    case 3: // ITEM5_EV_SPATK
                    case 4: // ITEM5_PP_MAX
                    case 5: // ITEM5_FRIENDSHIP_LOW
                    case 6: // ITEM5_FRIENDSHIP_MID
                        if (i == effectByte && (effectFlags & effectBit))
                            return offset;
                        offset++;
                        break;
                    case 7: // ITEM5_FRIENDSHIP_HIGH
                        if (i == effectByte)
                            return 0;
                        break;
                    }
                }
                j++;
                effectFlags >>= 1;
                if (i == effectByte)
                    effectBit >>= 1;
            }
            break;
        }
    }

    return offset;
}

static void BufferStatRoseMessage(s32 statIdx)
{
    gBattlerTarget = gBattlerInMenuId;
    StringCopy(gBattleTextBuff1, gStatNamesTable[sStatsToRaise[statIdx]]);
    if (B_X_ITEMS_BUFF >= GEN_7)
    {
        StringCopy(gBattleTextBuff2, gText_StatSharply);
        StringAppend(gBattleTextBuff2, gText_StatRose);
    }
    else
    {
        StringCopy(gBattleTextBuff2, gText_StatRose);
    }
    BattleStringExpandPlaceholdersToDisplayedString(gText_DefendersStatRose);
}

u8 *UseStatIncreaseItem(u16 itemId)
{
    const u8 *itemEffect;

    if (itemId == ITEM_ENIGMA_BERRY_E_READER)
    {
        if (gMain.inBattle)
            itemEffect = gEnigmaBerries[gBattlerInMenuId].itemEffect;
        else
        #if FREE_ENIGMA_BERRY == FALSE
            itemEffect = gSaveBlock1Ptr->enigmaBerry.itemEffect;
        #else
            itemEffect = 0;
        #endif //FREE_ENIGMA_BERRY
    }
    else
    {
        itemEffect = ItemId_GetEffect(itemId);
    }

    gPotentialItemEffectBattler = gBattlerInMenuId;

    if (itemEffect[0] & ITEM0_DIRE_HIT)
    {
        gBattlerAttacker = gBattlerInMenuId;
        BattleStringExpandPlaceholdersToDisplayedString(gText_PkmnGettingPumped);
    }

    switch (itemEffect[1])
    {
        case ITEM1_X_ATTACK:
            BufferStatRoseMessage(STAT_ATK);
            break;
        case ITEM1_X_DEFENSE:
            BufferStatRoseMessage(STAT_DEF);
            break;
        case ITEM1_X_SPEED:
            BufferStatRoseMessage(STAT_SPEED);
            break;
        case ITEM1_X_SPATK:
            BufferStatRoseMessage(STAT_SPATK);
            break;
        case ITEM1_X_SPDEF:
            BufferStatRoseMessage(STAT_SPDEF);
            break;
        case ITEM1_X_ACCURACY:
            BufferStatRoseMessage(STAT_ACC);
            break;
    }

    if (itemEffect[3] & ITEM3_GUARD_SPEC)
    {
        gBattlerAttacker = gBattlerInMenuId;
        BattleStringExpandPlaceholdersToDisplayedString(gText_PkmnShroudedInMist);
    }

    return gDisplayedStringBattle;
}

u8 GetNature(struct Pokemon *mon)
{
    return GetMonData(mon, MON_DATA_PERSONALITY, 0) % NUM_NATURES;
}

u8 GetNatureFromPersonality(u32 personality)
{
    return personality % NUM_NATURES;
}

static u32 GetGMaxTargetSpecies(u32 species)
{
    const struct FormChange *formChanges = GetSpeciesFormChanges(species);
    u32 i;
    for (i = 0; formChanges[i].method != FORM_CHANGE_TERMINATOR; i++)
    {
        if (formChanges[i].method == FORM_CHANGE_BATTLE_GIGANTAMAX)
            return formChanges[i].targetSpecies;
    }
    return SPECIES_NONE;
}

u16 GetEvolutionTargetSpecies(struct Pokemon *mon, u8 mode, u16 evolutionItem, struct Pokemon *tradePartner)
{
    int i, j;
    u16 targetSpecies = SPECIES_NONE;
    u16 species = GetMonData(mon, MON_DATA_SPECIES, 0);
    u16 heldItem = GetMonData(mon, MON_DATA_HELD_ITEM, 0);
    u32 personality = GetMonData(mon, MON_DATA_PERSONALITY, 0);
    u8 level;
    u16 friendship;
    u8 beauty = GetMonData(mon, MON_DATA_BEAUTY, 0);
    u16 upperPersonality = personality >> 16;
    u32 holdEffect, currentMap, partnerSpecies, partnerHeldItem, partnerHoldEffect;
    bool32 consumeItem = FALSE;
    u16 evolutionTracker = GetMonData(mon, MON_DATA_EVOLUTION_TRACKER, 0);
    const struct Evolution *evolutions = GetSpeciesEvolutions(species);

    if (evolutions == NULL)
        return SPECIES_NONE;

    if (tradePartner != NULL)
    {
        partnerSpecies = GetMonData(tradePartner, MON_DATA_SPECIES, 0);
        partnerHeldItem = GetMonData(tradePartner, MON_DATA_HELD_ITEM, 0);

        if (partnerHeldItem == ITEM_ENIGMA_BERRY_E_READER)
        #if FREE_ENIGMA_BERRY == FALSE
            partnerHoldEffect = gSaveBlock1Ptr->enigmaBerry.holdEffect;
        #else
            partnerHoldEffect = 0;
        #endif //FREE_ENIGMA_BERRY
        else
            partnerHoldEffect = ItemId_GetHoldEffect(partnerHeldItem);
    }
    else
    {
        partnerSpecies = SPECIES_NONE;
        partnerHeldItem = ITEM_NONE;
        partnerHoldEffect = HOLD_EFFECT_NONE;
    }

    if (heldItem == ITEM_ENIGMA_BERRY_E_READER)
    #if FREE_ENIGMA_BERRY == FALSE
        holdEffect = gSaveBlock1Ptr->enigmaBerry.holdEffect;
    #else
        holdEffect = 0;
    #endif //FREE_ENIGMA_BERRY
    else
        holdEffect = ItemId_GetHoldEffect(heldItem);

    // Prevent evolution with Everstone, unless we're just viewing the party menu with an evolution item
    if (holdEffect == HOLD_EFFECT_PREVENT_EVOLVE
        && mode != EVO_MODE_ITEM_CHECK
        && (P_KADABRA_EVERSTONE < GEN_4 || species != SPECIES_KADABRA))
        return SPECIES_NONE;

    switch (mode)
    {
    case EVO_MODE_NORMAL:
    case EVO_MODE_BATTLE_ONLY:
        level = GetMonData(mon, MON_DATA_LEVEL, 0);
        friendship = GetMonData(mon, MON_DATA_FRIENDSHIP, 0);

        for (i = 0; evolutions[i].method != EVOLUTIONS_END; i++)
        {
            if (SanitizeSpeciesId(evolutions[i].targetSpecies) == SPECIES_NONE)
                continue;

            switch (evolutions[i].method)
            {
            case EVO_FRIENDSHIP:
                if (friendship >= FRIENDSHIP_EVO_THRESHOLD)
                    targetSpecies = evolutions[i].targetSpecies;
                break;
            case EVO_FRIENDSHIP_DAY:
                if (GetTimeOfDay() != TIME_NIGHT && friendship >= FRIENDSHIP_EVO_THRESHOLD)
                    targetSpecies = evolutions[i].targetSpecies;
                break;
            case EVO_LEVEL_DAY:
                if (GetTimeOfDay() != TIME_NIGHT && evolutions[i].param <= level)
                    targetSpecies = evolutions[i].targetSpecies;
                break;
            case EVO_FRIENDSHIP_NIGHT:
                if (GetTimeOfDay() == TIME_NIGHT && friendship >= FRIENDSHIP_EVO_THRESHOLD)
                    targetSpecies = evolutions[i].targetSpecies;
                break;
            case EVO_LEVEL_NIGHT:
                if (GetTimeOfDay() == TIME_NIGHT && evolutions[i].param <= level)
                    targetSpecies = evolutions[i].targetSpecies;
                break;
            case EVO_ITEM_HOLD_NIGHT:
                if (GetTimeOfDay() == TIME_NIGHT && heldItem == evolutions[i].param)
                {
                    targetSpecies = evolutions[i].targetSpecies;
                    consumeItem = TRUE;
                }
                break;
            case EVO_ITEM_HOLD_DAY:
                if (GetTimeOfDay() != TIME_NIGHT && heldItem == evolutions[i].param)
                {
                    targetSpecies = evolutions[i].targetSpecies;
                    consumeItem = TRUE;
                }
                break;
            case EVO_LEVEL_DUSK:
                if (GetTimeOfDay() == TIME_EVENING && evolutions[i].param <= level)
                    targetSpecies = evolutions[i].targetSpecies;
                break;
            case EVO_LEVEL:
                if (evolutions[i].param <= level)
                    targetSpecies = evolutions[i].targetSpecies;
                break;
            case EVO_LEVEL_FEMALE:
                if (evolutions[i].param <= level && GetMonGender(mon) == MON_FEMALE)
                    targetSpecies = evolutions[i].targetSpecies;
                break;
            case EVO_LEVEL_MALE:
                if (evolutions[i].param <= level && GetMonGender(mon) == MON_MALE)
                    targetSpecies = evolutions[i].targetSpecies;
                break;
            case EVO_LEVEL_ATK_GT_DEF:
                if (evolutions[i].param <= level)
                    if (GetMonData(mon, MON_DATA_ATK, 0) > GetMonData(mon, MON_DATA_DEF, 0))
                        targetSpecies = evolutions[i].targetSpecies;
                break;
            case EVO_LEVEL_ATK_EQ_DEF:
                if (evolutions[i].param <= level)
                    if (GetMonData(mon, MON_DATA_ATK, 0) == GetMonData(mon, MON_DATA_DEF, 0))
                        targetSpecies = evolutions[i].targetSpecies;
                break;
            case EVO_LEVEL_ATK_LT_DEF:
                if (evolutions[i].param <= level)
                    if (GetMonData(mon, MON_DATA_ATK, 0) < GetMonData(mon, MON_DATA_DEF, 0))
                        targetSpecies = evolutions[i].targetSpecies;
                break;
            case EVO_LEVEL_SILCOON:
                if (evolutions[i].param <= level && (upperPersonality % 10) <= 4)
                    targetSpecies = evolutions[i].targetSpecies;
                break;
            case EVO_LEVEL_CASCOON:
                if (evolutions[i].param <= level && (upperPersonality % 10) > 4)
                    targetSpecies = evolutions[i].targetSpecies;
                break;
            case EVO_LEVEL_NINJASK:
                if (evolutions[i].param <= level)
                    targetSpecies = evolutions[i].targetSpecies;
                break;
            case EVO_LEVEL_FAMILY_OF_FOUR:
                if (mode == EVO_MODE_BATTLE_ONLY && evolutions[i].param <= level && (personality % 100) != 0)
                    targetSpecies = evolutions[i].targetSpecies;
                break;
            case EVO_LEVEL_FAMILY_OF_THREE:
                if (mode == EVO_MODE_BATTLE_ONLY && evolutions[i].param <= level && (personality % 100) == 0)
                    targetSpecies = evolutions[i].targetSpecies;
                break;
            case EVO_BEAUTY:
                if (evolutions[i].param <= beauty)
                    targetSpecies = evolutions[i].targetSpecies;
                break;
            case EVO_MOVE:
                if (MonKnowsMove(mon, evolutions[i].param))
                    targetSpecies = evolutions[i].targetSpecies;
                break;
            case EVO_MOVE_TWO_SEGMENT:
                if (MonKnowsMove(mon, evolutions[i].param) && (personality % 100) != 0)
                    targetSpecies = evolutions[i].targetSpecies;
                break;
            case EVO_MOVE_THREE_SEGMENT:
                if (MonKnowsMove(mon, evolutions[i].param) && (personality % 100) == 0)
                    targetSpecies = evolutions[i].targetSpecies;
                break;
            case EVO_FRIENDSHIP_MOVE_TYPE:
                if (friendship >= FRIENDSHIP_EVO_THRESHOLD)
                {
                    for (j = 0; j < MAX_MON_MOVES; j++)
                    {
                        if (gMovesInfo[GetMonData(mon, MON_DATA_MOVE1 + j, NULL)].type == evolutions[i].param)
                        {
                            targetSpecies = evolutions[i].targetSpecies;
                            break;
                        }
                    }
                }
                break;
            case EVO_SPECIFIC_MON_IN_PARTY:
                for (j = 0; j < PARTY_SIZE; j++)
                {
                    if (GetMonData(&gPlayerParty[j], MON_DATA_SPECIES, NULL) == evolutions[i].param)
                    {
                        targetSpecies = evolutions[i].targetSpecies;
                        break;
                    }
                }
                break;
            case EVO_LEVEL_DARK_TYPE_MON_IN_PARTY:
                if (evolutions[i].param <= level)
                {
                    for (j = 0; j < PARTY_SIZE; j++)
                    {
                        u16 currSpecies = GetMonData(&gPlayerParty[j], MON_DATA_SPECIES, NULL);
                        if (gSpeciesInfo[currSpecies].types[0] == TYPE_DARK
                         || gSpeciesInfo[currSpecies].types[1] == TYPE_DARK)
                        {
                            targetSpecies = evolutions[i].targetSpecies;
                            break;
                        }
                    }
                }
                break;
            case EVO_LEVEL_RAIN:
                j = GetCurrentWeather();
                if (evolutions[i].param <= level
                 && (j == WEATHER_RAIN || j == WEATHER_RAIN_THUNDERSTORM || j == WEATHER_DOWNPOUR))
                    targetSpecies = evolutions[i].targetSpecies;
                break;
            case EVO_LEVEL_FOG:
                j = GetCurrentWeather();
                if (evolutions[i].param <= level
                 && (j == WEATHER_FOG_HORIZONTAL || j == WEATHER_FOG_DIAGONAL))
                    targetSpecies = evolutions[i].targetSpecies;
                break;
            case EVO_MAPSEC:
                if (gMapHeader.regionMapSectionId == evolutions[i].param)
                    targetSpecies = evolutions[i].targetSpecies;
                break;
            case EVO_SPECIFIC_MAP:
                currentMap = ((gSaveBlock1Ptr->location.mapGroup) << 8 | gSaveBlock1Ptr->location.mapNum);
                if (currentMap == evolutions[i].param)
                    targetSpecies = evolutions[i].targetSpecies;
                break;
            case EVO_LEVEL_NATURE_AMPED:
                if (evolutions[i].param <= level)
                {
                    u8 nature = GetNature(mon);
                    switch (nature)
                    {
                    case NATURE_HARDY:
                    case NATURE_BRAVE:
                    case NATURE_ADAMANT:
                    case NATURE_NAUGHTY:
                    case NATURE_DOCILE:
                    case NATURE_IMPISH:
                    case NATURE_LAX:
                    case NATURE_HASTY:
                    case NATURE_JOLLY:
                    case NATURE_NAIVE:
                    case NATURE_RASH:
                    case NATURE_SASSY:
                    case NATURE_QUIRKY:
                        targetSpecies = evolutions[i].targetSpecies;
                        break;
                    }
                }
                break;
            case EVO_LEVEL_NATURE_LOW_KEY:
                if (evolutions[i].param <= level)
                {
                    u8 nature = GetNature(mon);
                    switch (nature)
                    {
                    case NATURE_LONELY:
                    case NATURE_BOLD:
                    case NATURE_RELAXED:
                    case NATURE_TIMID:
                    case NATURE_SERIOUS:
                    case NATURE_MODEST:
                    case NATURE_MILD:
                    case NATURE_QUIET:
                    case NATURE_BASHFUL:
                    case NATURE_CALM:
                    case NATURE_GENTLE:
                    case NATURE_CAREFUL:
                        targetSpecies = evolutions[i].targetSpecies;
                        break;
                    }
                }
                break;
            case EVO_ITEM_HOLD:
                if (heldItem == evolutions[i].param)
                {
                    targetSpecies = evolutions[i].targetSpecies;
                    consumeItem = TRUE;
                }
                break;
            case EVO_USE_MOVE_TWENTY_TIMES:
                if (evolutionTracker >= 20)
                    targetSpecies = evolutions[i].targetSpecies;
                break;
            case EVO_RECOIL_DAMAGE_MALE:
                if (evolutionTracker >= evolutions[i].param && GetMonGender(mon) == MON_MALE)
                    targetSpecies = evolutions[i].targetSpecies;
                break;
            case EVO_RECOIL_DAMAGE_FEMALE:
                if (evolutionTracker >= evolutions[i].param && GetMonGender(mon) == MON_FEMALE)
                    targetSpecies = evolutions[i].targetSpecies;
                break;
            case EVO_DEFEAT_WITH_ITEM:
                if (evolutionTracker >= 3)
                    targetSpecies = evolutions[i].targetSpecies;
                break;
            case EVO_OVERWORLD_STEPS:
                if (evolutionTracker >= evolutions[i].param)
                    targetSpecies = evolutions[i].targetSpecies;
                break;
            }
        }
        break;
    case EVO_MODE_CANT_STOP:
        level = GetMonData(mon, MON_DATA_LEVEL, 0);
        friendship = GetMonData(mon, MON_DATA_FRIENDSHIP, 0);

        for (i = 0; evolutions[i].method != EVOLUTIONS_END; i++)
        {
            if (SanitizeSpeciesId(evolutions[i].targetSpecies) == SPECIES_NONE)
                continue;

            switch (evolutions[i].method)
            {
            case EVO_ITEM_COUNT_999:
                if (CheckBagHasItem(evolutions[i].param, 999))
                {
                    targetSpecies = evolutions[i].targetSpecies;
                    RemoveBagItem(evolutions[i].param, 999);
                }
                break;
            }
        }
        break;
    case EVO_MODE_TRADE:
        for (i = 0; evolutions[i].method != EVOLUTIONS_END; i++)
        {
            if (SanitizeSpeciesId(evolutions[i].targetSpecies) == SPECIES_NONE)
                continue;

            switch (evolutions[i].method)
            {
            case EVO_TRADE:
                targetSpecies = evolutions[i].targetSpecies;
                break;
            case EVO_TRADE_ITEM:
                if (evolutions[i].param == heldItem)
                {
                    targetSpecies = evolutions[i].targetSpecies;
                    consumeItem = TRUE;
                }
                break;
            case EVO_TRADE_SPECIFIC_MON:
                if (evolutions[i].param == partnerSpecies && partnerHoldEffect != HOLD_EFFECT_PREVENT_EVOLVE)
                    targetSpecies = evolutions[i].targetSpecies;
                break;
            }
        }
        break;
    case EVO_MODE_ITEM_USE:
    case EVO_MODE_ITEM_CHECK:
        for (i = 0; evolutions[i].method != EVOLUTIONS_END; i++)
        {
            if (SanitizeSpeciesId(evolutions[i].targetSpecies) == SPECIES_NONE)
                continue;

            switch (evolutions[i].method)
            {
            case EVO_ITEM:
                if (evolutions[i].param == evolutionItem)
                    targetSpecies = evolutions[i].targetSpecies;
                break;
            case EVO_ITEM_FEMALE:
                if (GetMonGender(mon) == MON_FEMALE && evolutions[i].param == evolutionItem)
                    targetSpecies = evolutions[i].targetSpecies;
                break;
            case EVO_ITEM_MALE:
                if (GetMonGender(mon) == MON_MALE && evolutions[i].param == evolutionItem)
                    targetSpecies = evolutions[i].targetSpecies;
                break;
            case EVO_ITEM_NIGHT:
                if (GetTimeOfDay() == TIME_NIGHT && evolutions[i].param == evolutionItem)
                    targetSpecies = evolutions[i].targetSpecies;
                break;
            case EVO_ITEM_DAY:
                if (GetTimeOfDay() != TIME_NIGHT && evolutions[i].param == evolutionItem)
                    targetSpecies = evolutions[i].targetSpecies;
                break;
            }
        }
        break;
    // Battle evolution without leveling; party slot is being passed into the evolutionItem arg.
    case EVO_MODE_BATTLE_SPECIAL:
        for (i = 0; evolutions[i].method != EVOLUTIONS_END; i++)
        {
            if (SanitizeSpeciesId(evolutions[i].targetSpecies) == SPECIES_NONE)
                continue;

            switch (evolutions[i].method)
            {
            case EVO_CRITICAL_HITS:
                if (gPartyCriticalHits[evolutionItem] >= evolutions[i].param)
                    targetSpecies = evolutions[i].targetSpecies;
                break;
            }
        }
        break;
    // Overworld evolution without leveling; evolution method is being passed into the evolutionItem arg.
    case EVO_MODE_OVERWORLD_SPECIAL:
        for (i = 0; evolutions[i].method != EVOLUTIONS_END; i++)
        {
            if (SanitizeSpeciesId(evolutions[i].targetSpecies) == SPECIES_NONE)
                continue;

            switch (evolutions[i].method)
            {
            case EVO_SCRIPT_TRIGGER_DMG:
            {
                u16 currentHp = GetMonData(mon, MON_DATA_HP, NULL);
                if (evolutionItem == EVO_SCRIPT_TRIGGER_DMG
                    && currentHp != 0
                    && (GetMonData(mon, MON_DATA_MAX_HP, NULL) - currentHp >= evolutions[i].param))
                    targetSpecies = evolutions[i].targetSpecies;
                break;
            }
            case EVO_DARK_SCROLL:
                if (evolutionItem == EVO_DARK_SCROLL)
                    targetSpecies = evolutions[i].targetSpecies;
                break;
            case EVO_WATER_SCROLL:
                if (evolutionItem == EVO_WATER_SCROLL)
                    targetSpecies = evolutions[i].targetSpecies;
                break;
            }
        }
        break;
    }

    // Pikachu, Meowth, and Eevee cannot evolve if they have the
    // Gigantamax Factor. We assume that is because their evolutions
    // do not have a Gigantamax Form.
    if (GetMonData(mon, MON_DATA_GIGANTAMAX_FACTOR, NULL)
     && GetGMaxTargetSpecies(species) != SPECIES_NONE
     && GetGMaxTargetSpecies(targetSpecies) == SPECIES_NONE)
    {
        return SPECIES_NONE;
    }

    if (consumeItem)
    {
        heldItem = ITEM_NONE;
        SetMonData(mon, MON_DATA_HELD_ITEM, &heldItem);
    }

    return targetSpecies;
}

bool8 IsMonPastEvolutionLevel(struct Pokemon *mon)
{
    int i;
    u16 species = GetMonData(mon, MON_DATA_SPECIES, 0);
    u8 level = GetMonData(mon, MON_DATA_LEVEL, 0);
    const struct Evolution *evolutions = GetSpeciesEvolutions(species);

    if (evolutions == NULL)
        return FALSE;

    for (i = 0; evolutions[i].method != EVOLUTIONS_END; i++)
    {
        if (SanitizeSpeciesId(evolutions[i].targetSpecies) == SPECIES_NONE)
            continue;

        switch (evolutions[i].method)
        {
        case EVO_LEVEL:
            if (evolutions[i].param <= level)
                return TRUE;
            break;
        }
    }

    return FALSE;
}

u16 NationalPokedexNumToSpecies(u16 nationalNum)
{
    u16 species;

    if (!nationalNum)
        return 0;

    species = 1;

    while (species < (NUM_SPECIES) && gSpeciesInfo[species].natDexNum != nationalNum)
        species++;

    if (species == NUM_SPECIES)
        return NATIONAL_DEX_NONE;

    return GET_BASE_SPECIES_ID(species);
}

u16 NationalToHoennOrder(u16 nationalNum)
{
    u16 hoennNum;

    if (!nationalNum)
        return 0;

    hoennNum = 0;

    while (hoennNum < (HOENN_DEX_COUNT - 1) && sHoennToNationalOrder[hoennNum] != nationalNum)
        hoennNum++;

    if (hoennNum >= HOENN_DEX_COUNT - 1)
        return 0;

    return hoennNum + 1;
}

u16 SpeciesToNationalPokedexNum(u16 species)
{
    species = SanitizeSpeciesId(species);
    if (!species)
        return NATIONAL_DEX_NONE;

    return gSpeciesInfo[species].natDexNum;
}

u16 SpeciesToHoennPokedexNum(u16 species)
{
    if (!species)
        return 0;
    return NationalToHoennOrder(gSpeciesInfo[species].natDexNum);
}

u16 HoennToNationalOrder(u16 hoennNum)
{
    if (!hoennNum || hoennNum >= HOENN_DEX_COUNT)
        return 0;

    return sHoennToNationalOrder[hoennNum - 1];
}

// Spots can be drawn on Spinda's color indexes 1, 2, or 3
#define FIRST_SPOT_COLOR 1
#define LAST_SPOT_COLOR  3

// To draw a spot pixel, add 4 to the color index
#define SPOT_COLOR_ADJUSTMENT 4
/*
    The function below handles drawing the randomly-placed spots on Spinda's front sprite.
    Spinda has 4 spots, each with an entry in gSpindaSpotGraphics. Each entry contains
    a base x and y coordinate for the spot and a 16x16 binary image. Each bit in the image
    determines whether that pixel should be considered part of the spot.

    The position of each spot is randomized using the Spinda's personality. The entire 32 bit
    personality value is used, 4 bits for each coordinate of the 4 spots. If the personality
    value is 0x87654321, then 0x1 will be used for the 1st spot's x coord, 0x2 will be used for
    the 1st spot's y coord, 0x3 will be used for the 2nd spot's x coord, and so on. Each
    coordinate is calculated as (baseCoord + (given 4 bits of personality) - 8). In effect this
    means each spot can start at any position -8 to +7 off of its base coordinates (256 possibilities).

    The function then loops over the 16x16 spot image. For each bit in the spot's binary image, if
    the bit is set then it's part of the spot; try to draw it. A pixel is drawn on Spinda if the
    pixel on Spinda satisfies the following formula: ((u8)(colorIndex - 1) <= 2). The -1 excludes
    transparent pixels, as these are index 0. Therefore only colors 1, 2, or 3 on Spinda will
    allow a spot to be drawn. These color indexes are Spinda's light brown body colors. To create
    the spot it adds 4 to the color index, so Spinda's spots will be colors 5, 6, and 7.

    The above is done two different ways in the function: one with << 4, and one without. This
    is because Spinda's sprite is a 4 bits per pixel image, but the pointer to Spinda's pixels
    (destPixels) is an 8 bit pointer, so it addresses two pixels. Shifting by 4 accesses the 2nd
    of these pixels, so this is done every other time.
*/
void DrawSpindaSpots(u32 personality, u8 *dest, bool32 isSecondFrame)
{
    s32 i;
    for (i = 0; i < (s32)ARRAY_COUNT(gSpindaSpotGraphics); i++)
    {
        s32 row;
        u8 x = gSpindaSpotGraphics[i].x + (personality & 0x0F);
        u8 y = gSpindaSpotGraphics[i].y + ((personality & 0xF0) >> 4);

        if (isSecondFrame)
        {
            x -= 12;
            y += 56;
        }
        else
        {
            x -= 8;
            y -= 8;
        }

        for (row = 0; row < SPINDA_SPOT_HEIGHT; row++)
        {
            s32 column;
            s32 spotPixelRow = gSpindaSpotGraphics[i].image[row];

            for (column = x; column < x + SPINDA_SPOT_WIDTH; column++)
            {
                /* Get target pixels on Spinda's sprite */
                u8 *destPixels = dest + ((column / 8) * TILE_SIZE_4BPP) +
                    ((column % 8) / 2) +
                    ((y / 8) * TILE_SIZE_4BPP * 8) +
                    ((y % 8) * 4);

                /* Is this pixel in the 16x16 spot image part of the spot? */
                if (spotPixelRow & 1)
                {
                    /* destPixels addressess two pixels, alternate which */
                    /* of the two pixels is being considered for drawing */
                    if (column & 1)
                    {
                        /* Draw spot pixel if this is Spinda's body color */
                        if ((u8)((*destPixels & 0xF0) - (FIRST_SPOT_COLOR << 4))
                            <= ((LAST_SPOT_COLOR - FIRST_SPOT_COLOR) << 4))
                            *destPixels += (SPOT_COLOR_ADJUSTMENT << 4);
                    }
                    else
                    {
                        /* Draw spot pixel if this is Spinda's body color */
                        if ((u8)((*destPixels & 0xF) - FIRST_SPOT_COLOR)
                            <= (LAST_SPOT_COLOR - FIRST_SPOT_COLOR))
                            *destPixels += SPOT_COLOR_ADJUSTMENT;
                    }
                }

                spotPixelRow >>= 1;
            }

            y++;
        }

        personality >>= 8;
    }
}

void EvolutionRenameMon(struct Pokemon *mon, u16 oldSpecies, u16 newSpecies)
{
    u8 language;
    GetMonData(mon, MON_DATA_NICKNAME, gStringVar1);
    language = GetMonData(mon, MON_DATA_LANGUAGE, &language);
    if (language == GAME_LANGUAGE && !StringCompare(GetSpeciesName(oldSpecies), gStringVar1))
        SetMonData(mon, MON_DATA_NICKNAME, GetSpeciesName(newSpecies));
}

// The below two functions determine which side of a multi battle the trainer battles on
// 0 is the left (top in  party menu), 1 is right (bottom in party menu)
u8 GetPlayerFlankId(void)
{
    u8 flankId = 0;
    switch (gLinkPlayers[GetMultiplayerId()].id)
    {
    case 0:
    case 3:
        flankId = 0;
        break;
    case 1:
    case 2:
        flankId = 1;
        break;
    }
    return flankId;
}

u16 GetLinkTrainerFlankId(u8 linkPlayerId)
{
    u16 flankId = 0;
    switch (gLinkPlayers[linkPlayerId].id)
    {
    case 0:
    case 3:
        flankId = 0;
        break;
    case 1:
    case 2:
        flankId = 1;
        break;
    }
    return flankId;
}

s32 GetBattlerMultiplayerId(u16 id)
{
    s32 multiplayerId;
    for (multiplayerId = 0; multiplayerId < MAX_LINK_PLAYERS; multiplayerId++)
        if (gLinkPlayers[multiplayerId].id == id)
            break;
    return multiplayerId;
}

u8 GetTrainerEncounterMusicId(u16 trainerOpponentId)
{
    if (InBattlePyramid())
        return GetTrainerEncounterMusicIdInBattlePyramid(trainerOpponentId);
    else if (InTrainerHillChallenge())
        return GetTrainerEncounterMusicIdInTrainerHill(trainerOpponentId);
    else
        return gTrainers[SanitizeTrainerId(trainerOpponentId)].encounterMusic_gender & (F_TRAINER_FEMALE - 1);
}

u16 ModifyStatByNature(u8 nature, u16 stat, u8 statIndex)
{
    // Don't modify HP, Accuracy, or Evasion by nature
    if (statIndex <= STAT_HP || statIndex > NUM_NATURE_STATS || gNaturesInfo[nature].statUp == gNaturesInfo[nature].statDown)
        return stat;
    else if (statIndex == gNaturesInfo[nature].statUp)
        return stat * 110 / 100;
    else if (statIndex == gNaturesInfo[nature].statDown)
        return stat * 90 / 100;
    else
        return stat;
}

void AdjustFriendship(struct Pokemon *mon, u8 event)
{
    u16 species, heldItem;
    u8 holdEffect;
    s8 mod;

    if (ShouldSkipFriendshipChange())
        return;

    species = GetMonData(mon, MON_DATA_SPECIES_OR_EGG, 0);
    heldItem = GetMonData(mon, MON_DATA_HELD_ITEM, 0);

    if (heldItem == ITEM_ENIGMA_BERRY_E_READER)
    {
        if (gMain.inBattle)
            holdEffect = gEnigmaBerries[0].holdEffect;
        else
        #if FREE_ENIGMA_BERRY == FALSE
            holdEffect = gSaveBlock1Ptr->enigmaBerry.holdEffect;
        #else
            holdEffect = 0;
        #endif //FREE_ENIGMA_BERRY
    }
    else
    {
        holdEffect = ItemId_GetHoldEffect(heldItem);
    }

    if (species && species != SPECIES_EGG)
    {
        u8 friendshipLevel = 0;
        s16 friendship = GetMonData(mon, MON_DATA_FRIENDSHIP, 0);
        u32 opponentTrainerClass = GetTrainerClassFromId(gTrainerBattleOpponent_A);

        if (friendship > 99)
            friendshipLevel++;
        if (friendship > 199)
            friendshipLevel++;

        if (event == FRIENDSHIP_EVENT_WALKING)
        {
            // 50% chance every 128 steps
            if (Random() & 1)
                return;
        }
        if (event == FRIENDSHIP_EVENT_LEAGUE_BATTLE)
        {
            // Only if it's a trainer battle with league progression significance
            if (!(gBattleTypeFlags & BATTLE_TYPE_TRAINER))
                return;
            if (!(opponentTrainerClass == TRAINER_CLASS_LEADER
                || opponentTrainerClass == TRAINER_CLASS_ELITE_FOUR
                || opponentTrainerClass == TRAINER_CLASS_CHAMPION))
                return;
        }

        mod = sFriendshipEventModifiers[event][friendshipLevel];
        if (mod > 0 && holdEffect == HOLD_EFFECT_FRIENDSHIP_UP)
            // 50% increase, rounding down
            mod = (150 * mod) / 100;

        friendship += mod;
        if (mod > 0)
        {
            if (GetMonData(mon, MON_DATA_POKEBALL, NULL) == ITEM_LUXURY_BALL)
                friendship++;
            if (GetMonData(mon, MON_DATA_MET_LOCATION, NULL) == GetCurrentRegionMapSectionId())
                friendship++;
        }

        if (friendship < 0)
            friendship = 0;
        if (friendship > MAX_FRIENDSHIP)
            friendship = MAX_FRIENDSHIP;

        SetMonData(mon, MON_DATA_FRIENDSHIP, &friendship);
    }
}

void MonGainEVs(struct Pokemon *mon, u16 defeatedSpecies)
{
    u8 evs[NUM_STATS];
    u16 evIncrease = 0;
    u16 totalEVs = 0;
    u16 heldItem;
    u8 holdEffect;
    int i, multiplier;
    u8 stat;
    u8 bonus;

    heldItem = GetMonData(mon, MON_DATA_HELD_ITEM, 0);
    if (heldItem == ITEM_ENIGMA_BERRY_E_READER)
    {
        if (gMain.inBattle)
            holdEffect = gEnigmaBerries[0].holdEffect;
        else
        #if FREE_ENIGMA_BERRY == FALSE
            holdEffect = gSaveBlock1Ptr->enigmaBerry.holdEffect;
        #else
            holdEffect = 0;
        #endif //FREE_ENIGMA_BERRY
    }
    else
    {
        holdEffect = ItemId_GetHoldEffect(heldItem);
    }

    stat = ItemId_GetSecondaryId(heldItem);
    bonus = ItemId_GetHoldEffectParam(heldItem);

    for (i = 0; i < NUM_STATS; i++)
    {
        evs[i] = GetMonData(mon, MON_DATA_HP_EV + i, 0);
        totalEVs += evs[i];
    }

    for (i = 0; i < NUM_STATS; i++)
    {
        if (totalEVs >= MAX_TOTAL_EVS)
            break;

        if (CheckPartyHasHadPokerus(mon, 0))
            multiplier = 2;
        else
            multiplier = 1;

        switch (i)
        {
        case STAT_HP:
            if (holdEffect == HOLD_EFFECT_POWER_ITEM && stat == STAT_HP)
                evIncrease = (gSpeciesInfo[defeatedSpecies].evYield_HP + bonus) * multiplier;
            else
                evIncrease = gSpeciesInfo[defeatedSpecies].evYield_HP * multiplier;
            break;
        case STAT_ATK:
            if (holdEffect == HOLD_EFFECT_POWER_ITEM && stat == STAT_ATK)
                evIncrease = (gSpeciesInfo[defeatedSpecies].evYield_Attack + bonus) * multiplier;
            else
                evIncrease = gSpeciesInfo[defeatedSpecies].evYield_Attack * multiplier;
            break;
        case STAT_DEF:
            if (holdEffect == HOLD_EFFECT_POWER_ITEM && stat == STAT_DEF)
                evIncrease = (gSpeciesInfo[defeatedSpecies].evYield_Defense + bonus) * multiplier;
            else
                evIncrease = gSpeciesInfo[defeatedSpecies].evYield_Defense * multiplier;
            break;
        case STAT_SPEED:
            if (holdEffect == HOLD_EFFECT_POWER_ITEM && stat == STAT_SPEED)
                evIncrease = (gSpeciesInfo[defeatedSpecies].evYield_Speed + bonus) * multiplier;
            else
                evIncrease = gSpeciesInfo[defeatedSpecies].evYield_Speed * multiplier;
            break;
        case STAT_SPATK:
            if (holdEffect == HOLD_EFFECT_POWER_ITEM && stat == STAT_SPATK)
                evIncrease = (gSpeciesInfo[defeatedSpecies].evYield_SpAttack + bonus) * multiplier;
            else
                evIncrease = gSpeciesInfo[defeatedSpecies].evYield_SpAttack * multiplier;
            break;
        case STAT_SPDEF:
            if (holdEffect == HOLD_EFFECT_POWER_ITEM && stat == STAT_SPDEF)
                evIncrease = (gSpeciesInfo[defeatedSpecies].evYield_SpDefense + bonus) * multiplier;
            else
                evIncrease = gSpeciesInfo[defeatedSpecies].evYield_SpDefense * multiplier;
            break;
        }

        if (holdEffect == HOLD_EFFECT_MACHO_BRACE)
            evIncrease *= 2;

        if (totalEVs + (s16)evIncrease > MAX_TOTAL_EVS)
            evIncrease = ((s16)evIncrease + MAX_TOTAL_EVS) - (totalEVs + evIncrease);

        if (evs[i] + (s16)evIncrease > MAX_PER_STAT_EVS)
        {
            int val1 = (s16)evIncrease + MAX_PER_STAT_EVS;
            int val2 = evs[i] + evIncrease;
            evIncrease = val1 - val2;
        }

        evs[i] += evIncrease;
        totalEVs += evIncrease;
        SetMonData(mon, MON_DATA_HP_EV + i, &evs[i]);
    }
}

u16 GetMonEVCount(struct Pokemon *mon)
{
    int i;
    u16 count = 0;

    for (i = 0; i < NUM_STATS; i++)
        count += GetMonData(mon, MON_DATA_HP_EV + i, 0);

    return count;
}

void RandomlyGivePartyPokerus(struct Pokemon *party)
{
    u16 rnd = Random();
    if (rnd == 0x4000 || rnd == 0x8000 || rnd == 0xC000)
    {
        struct Pokemon *mon;

        do
        {
            rnd = Random() % PARTY_SIZE;
            mon = &party[rnd];
        }
        while (!GetMonData(mon, MON_DATA_SPECIES, 0) || GetMonData(mon, MON_DATA_IS_EGG, 0));

        if (!(CheckPartyHasHadPokerus(party, gBitTable[rnd])))
        {
            u8 rnd2;

            do
            {
                rnd2 = Random();
            }
            while ((rnd2 & 0x7) == 0);

            if (rnd2 & 0xF0)
                rnd2 &= 0x7;

            rnd2 |= (rnd2 << 4);
            rnd2 &= 0xF3;
            rnd2++;

            SetMonData(&party[rnd], MON_DATA_POKERUS, &rnd2);
        }
    }
}

u8 CheckPartyPokerus(struct Pokemon *party, u8 selection)
{
    u8 retVal;

    int partyIndex = 0;
    unsigned curBit = 1;
    retVal = 0;

    if (selection)
    {
        do
        {
            if ((selection & 1) && (GetMonData(&party[partyIndex], MON_DATA_POKERUS, 0) & 0xF))
                retVal |= curBit;
            partyIndex++;
            curBit <<= 1;
            selection >>= 1;
        }
        while (selection);
    }
    else if (GetMonData(&party[0], MON_DATA_POKERUS, 0) & 0xF)
    {
        retVal = 1;
    }

    return retVal;
}

u8 CheckPartyHasHadPokerus(struct Pokemon *party, u8 selection)
{
    u8 retVal;

    int partyIndex = 0;
    unsigned curBit = 1;
    retVal = 0;

    if (selection)
    {
        do
        {
            if ((selection & 1) && GetMonData(&party[partyIndex], MON_DATA_POKERUS, 0))
                retVal |= curBit;
            partyIndex++;
            curBit <<= 1;
            selection >>= 1;
        }
        while (selection);
    }
    else if (GetMonData(&party[0], MON_DATA_POKERUS, 0))
    {
        retVal = 1;
    }

    return retVal;
}

void UpdatePartyPokerusTime(u16 days)
{
    int i;
    for (i = 0; i < PARTY_SIZE; i++)
    {
        if (GetMonData(&gPlayerParty[i], MON_DATA_SPECIES, 0))
        {
            u8 pokerus = GetMonData(&gPlayerParty[i], MON_DATA_POKERUS, 0);
            if (pokerus & 0xF)
            {
                if ((pokerus & 0xF) < days || days > 4)
                    pokerus &= 0xF0;
                else
                    pokerus -= days;

                if (pokerus == 0)
                    pokerus = 0x10;

                SetMonData(&gPlayerParty[i], MON_DATA_POKERUS, &pokerus);
            }
        }
    }
}

void PartySpreadPokerus(struct Pokemon *party)
{
    if ((Random() % 3) == 0)
    {
        int i;
        for (i = 0; i < PARTY_SIZE; i++)
        {
            if (GetMonData(&party[i], MON_DATA_SPECIES, 0))
            {
                u8 pokerus = GetMonData(&party[i], MON_DATA_POKERUS, 0);
                u8 curPokerus = pokerus;
                if (pokerus)
                {
                    if (pokerus & 0xF)
                    {
                        // Spread to adjacent party members.
                        if (i != 0 && !(GetMonData(&party[i - 1], MON_DATA_POKERUS, 0) & 0xF0))
                            SetMonData(&party[i - 1], MON_DATA_POKERUS, &curPokerus);
                        if (i != (PARTY_SIZE - 1) && !(GetMonData(&party[i + 1], MON_DATA_POKERUS, 0) & 0xF0))
                        {
                            SetMonData(&party[i + 1], MON_DATA_POKERUS, &curPokerus);
                            i++;
                        }
                    }
                }
            }
        }
    }
}

bool8 TryIncrementMonLevel(struct Pokemon *mon)
{
    u16 species = GetMonData(mon, MON_DATA_SPECIES, 0);
    u8 nextLevel = GetMonData(mon, MON_DATA_LEVEL, 0) + 1;
    u32 expPoints = GetMonData(mon, MON_DATA_EXP, 0);
    if (expPoints > gExperienceTables[gSpeciesInfo[species].growthRate][MAX_LEVEL])
    {
        expPoints = gExperienceTables[gSpeciesInfo[species].growthRate][MAX_LEVEL];
        SetMonData(mon, MON_DATA_EXP, &expPoints);
    }
    if (nextLevel > GetCurrentLevelCap() || expPoints < gExperienceTables[gSpeciesInfo[species].growthRate][nextLevel])
    {
        return FALSE;
    }
    else
    {
        SetMonData(mon, MON_DATA_LEVEL, &nextLevel);
        return TRUE;
    }
}

static const u16 sUniversalMoves[] =
{
    MOVE_BIDE,
    MOVE_FRUSTRATION,
    MOVE_HIDDEN_POWER,
    MOVE_MIMIC,
    MOVE_NATURAL_GIFT,
    MOVE_RAGE,
    MOVE_RETURN,
    MOVE_SECRET_POWER,
    MOVE_SUBSTITUTE,
    MOVE_TERA_BLAST,
};

u8 CanLearnTeachableMove(u16 species, u16 move)
{
    if (species == SPECIES_EGG)
    {
        return FALSE;
    }
    else if (species == SPECIES_MEW)
    {
        switch (move)
        {
        case MOVE_BADDY_BAD:
        case MOVE_BOUNCY_BUBBLE:
        case MOVE_BUZZY_BUZZ:
        case MOVE_DRAGON_ASCENT:
        case MOVE_FLOATY_FALL:
        case MOVE_FREEZY_FROST:
        case MOVE_GLITZY_GLOW:
        case MOVE_RELIC_SONG:
        case MOVE_SAPPY_SEED:
        case MOVE_SECRET_SWORD:
        case MOVE_SIZZLY_SLIDE:
        case MOVE_SPARKLY_SWIRL:
        case MOVE_SPLISHY_SPLASH:
        case MOVE_VOLT_TACKLE:
        case MOVE_ZIPPY_ZAP:
            return FALSE;
        default:
            return TRUE;
        }
    }
    else
    {
        u32 i, j;
        const u16 *teachableLearnset = GetSpeciesTeachableLearnset(species);
        for (i = 0; i < ARRAY_COUNT(sUniversalMoves); i++)
        {
            if (sUniversalMoves[i] == move)
            {
                if (!gSpeciesInfo[species].tmIlliterate)
                {
                    if (move == MOVE_TERA_BLAST && GET_BASE_SPECIES_ID(species) == SPECIES_TERAPAGOS)
                        return FALSE;
                    if (GET_BASE_SPECIES_ID(species) == SPECIES_PYUKUMUKU && (move == MOVE_HIDDEN_POWER || move == MOVE_RETURN || move == MOVE_FRUSTRATION))
                        return FALSE;
                    return TRUE;
                }
                else
                {
                    const struct LevelUpMove *learnset = GetSpeciesLevelUpLearnset(species);

                    if (P_TM_LITERACY < GEN_6)
                        return FALSE;

                    for (j = 0; j < MAX_LEVEL_UP_MOVES && learnset[j].move != LEVEL_UP_MOVE_END; j++)
                    {
                        if (learnset[j].move == move)
                            return TRUE;
                    }
                    return FALSE;
                }
            }
        }
        for (i = 0; teachableLearnset[i] != MOVE_UNAVAILABLE; i++)
        {
            if (teachableLearnset[i] == move)
                return TRUE;
        }
        return FALSE;
    }
}

u8 GetMoveRelearnerMoves(struct Pokemon *mon, u16 *moves)
{
    u16 learnedMoves[4];
    u8 numMoves = 0;
    u16 species = GetMonData(mon, MON_DATA_SPECIES, 0);
    u8 level = GetMonData(mon, MON_DATA_LEVEL, 0);
    const struct LevelUpMove *learnset = GetSpeciesLevelUpLearnset(species);
    int i, j, k;

    for (i = 0; i < MAX_MON_MOVES; i++)
        learnedMoves[i] = GetMonData(mon, MON_DATA_MOVE1 + i, 0);

    for (i = 0; i < MAX_LEVEL_UP_MOVES; i++)
    {
        u16 moveLevel;

        if (learnset[i].move == LEVEL_UP_MOVE_END)
            break;

        moveLevel = learnset[i].level;

        if (moveLevel <= level)
        {
            for (j = 0; j < MAX_MON_MOVES && learnedMoves[j] != learnset[i].move; j++)
                ;

            if (j == MAX_MON_MOVES)
            {
                for (k = 0; k < numMoves && moves[k] != learnset[i].move; k++)
                    ;

                if (k == numMoves)
                    moves[numMoves++] = learnset[i].move;
            }
        }
    }

    return numMoves;
}

u8 GetLevelUpMovesBySpecies(u16 species, u16 *moves)
{
    u8 numMoves = 0;
    int i;
    const struct LevelUpMove *learnset = GetSpeciesLevelUpLearnset(species);

    for (i = 0; i < MAX_LEVEL_UP_MOVES && learnset[i].move != LEVEL_UP_MOVE_END; i++)
         moves[numMoves++] = learnset[i].move;

     return numMoves;
}

u8 GetNumberOfRelearnableMoves(struct Pokemon *mon)
{
    u16 learnedMoves[MAX_MON_MOVES];
    u16 moves[MAX_LEVEL_UP_MOVES];
    u8 numMoves = 0;
    u16 species = GetMonData(mon, MON_DATA_SPECIES_OR_EGG, 0);
    u8 level = GetMonData(mon, MON_DATA_LEVEL, 0);
    const struct LevelUpMove *learnset = GetSpeciesLevelUpLearnset(species);
    int i, j, k;

    if (species == SPECIES_EGG)
        return 0;

    for (i = 0; i < MAX_MON_MOVES; i++)
        learnedMoves[i] = GetMonData(mon, MON_DATA_MOVE1 + i, 0);

    for (i = 0; i < MAX_LEVEL_UP_MOVES; i++)
    {
        u16 moveLevel;

        if (learnset[i].move == LEVEL_UP_MOVE_END)
            break;

        moveLevel = learnset[i].level;

        if (moveLevel <= level)
        {
            for (j = 0; j < MAX_MON_MOVES && learnedMoves[j] != learnset[i].move; j++)
                ;

            if (j == MAX_MON_MOVES)
            {
                for (k = 0; k < numMoves && moves[k] != learnset[i].move; k++)
                    ;

                if (k == numMoves)
                    moves[numMoves++] = learnset[i].move;
            }
        }
    }

    return numMoves;
}

u16 SpeciesToPokedexNum(u16 species)
{
    if (IsNationalPokedexEnabled())
    {
        return SpeciesToNationalPokedexNum(species);
    }
    else
    {
        species = SpeciesToHoennPokedexNum(species);
        if (species <= HOENN_DEX_COUNT)
            return species;
        return 0xFFFF;
    }
}

bool32 IsSpeciesInHoennDex(u16 species)
{
    if (SpeciesToHoennPokedexNum(species) > HOENN_DEX_COUNT)
        return FALSE;
    else
        return TRUE;
}

u16 GetBattleBGM(void)
{
    if (gBattleTypeFlags & BATTLE_TYPE_LEGENDARY)
    {
        switch (GetMonData(&gEnemyParty[0], MON_DATA_SPECIES, NULL))
        {
        case SPECIES_RAYQUAZA:
            return MUS_VS_RAYQUAZA;
        case SPECIES_KYOGRE:
        case SPECIES_GROUDON:
            return MUS_VS_KYOGRE_GROUDON;
        case SPECIES_REGIROCK:
        case SPECIES_REGICE:
        case SPECIES_REGISTEEL:
        case SPECIES_REGIGIGAS:
        case SPECIES_REGIELEKI:
        case SPECIES_REGIDRAGO:
            return MUS_VS_REGI;
        default:
            return MUS_RG_VS_LEGEND;
        }
    }
    else if (gBattleTypeFlags & (BATTLE_TYPE_LINK | BATTLE_TYPE_RECORDED_LINK))
        return MUS_VS_TRAINER;
    else if (gBattleTypeFlags & BATTLE_TYPE_TRAINER)
    {
        u8 trainerClass;

        if (gBattleTypeFlags & BATTLE_TYPE_FRONTIER)
            trainerClass = GetFrontierOpponentClass(gTrainerBattleOpponent_A);
        else if (gBattleTypeFlags & BATTLE_TYPE_TRAINER_HILL)
            trainerClass = TRAINER_CLASS_EXPERT;
        else
            trainerClass = GetTrainerClassFromId(gTrainerBattleOpponent_A);

        switch (trainerClass)
        {
        case TRAINER_CLASS_AQUA_LEADER:
        case TRAINER_CLASS_MAGMA_LEADER:
            return MUS_VS_AQUA_MAGMA_LEADER;
        case TRAINER_CLASS_TEAM_AQUA:
        case TRAINER_CLASS_TEAM_MAGMA:
        case TRAINER_CLASS_AQUA_ADMIN:
        case TRAINER_CLASS_MAGMA_ADMIN:
            return MUS_VS_AQUA_MAGMA;
        case TRAINER_CLASS_LEADER:
            return MUS_VS_GYM_LEADER;
        case TRAINER_CLASS_CHAMPION:
            return MUS_VS_CHAMPION;
        case TRAINER_CLASS_RIVAL:
            if (gBattleTypeFlags & BATTLE_TYPE_FRONTIER)
                return MUS_VS_RIVAL;
            if (!StringCompare(GetTrainerNameFromId(gTrainerBattleOpponent_A), gText_BattleWallyName))
                return MUS_VS_TRAINER;
            return MUS_VS_RIVAL;
        case TRAINER_CLASS_ELITE_FOUR:
            return MUS_VS_ELITE_FOUR;
        case TRAINER_CLASS_SALON_MAIDEN:
        case TRAINER_CLASS_DOME_ACE:
        case TRAINER_CLASS_PALACE_MAVEN:
        case TRAINER_CLASS_ARENA_TYCOON:
        case TRAINER_CLASS_FACTORY_HEAD:
        case TRAINER_CLASS_PIKE_QUEEN:
        case TRAINER_CLASS_PYRAMID_KING:
            return MUS_VS_FRONTIER_BRAIN;
        default:
            return MUS_VS_TRAINER;
        }
    }
    else
        return MUS_VS_WILD;
}

void PlayBattleBGM(void)
{
    ResetMapMusic();
    m4aMPlayAllStop();
    PlayBGM(GetBattleBGM());
}

void PlayMapChosenOrBattleBGM(u16 songId)
{
    ResetMapMusic();
    m4aMPlayAllStop();
    if (songId)
        PlayNewMapMusic(songId);
    else
        PlayNewMapMusic(GetBattleBGM());
}

// Identical to PlayMapChosenOrBattleBGM, but uses a task instead
// Only used by Battle Dome
#define tSongId data[0]
void CreateTask_PlayMapChosenOrBattleBGM(u16 songId)
{
    u8 taskId;

    ResetMapMusic();
    m4aMPlayAllStop();

    taskId = CreateTask(Task_PlayMapChosenOrBattleBGM, 0);
    gTasks[taskId].tSongId = songId;
}

static void Task_PlayMapChosenOrBattleBGM(u8 taskId)
{
    if (gTasks[taskId].tSongId)
        PlayNewMapMusic(gTasks[taskId].tSongId);
    else
        PlayNewMapMusic(GetBattleBGM());
    DestroyTask(taskId);
}

#undef tSongId

const u32 *GetMonFrontSpritePal(struct Pokemon *mon)
{
    u16 species = GetMonData(mon, MON_DATA_SPECIES_OR_EGG, NULL);
    bool32 isShiny = GetMonData(mon, MON_DATA_IS_SHINY, NULL);
    u32 personality = GetMonData(mon, MON_DATA_PERSONALITY, NULL);
    return GetMonSpritePalFromSpeciesAndPersonality(species, isShiny, personality);
}

const u32 *GetMonSpritePalFromSpeciesAndPersonality(u16 species, bool32 isShiny, u32 personality)
{
    return GetMonSpritePalFromSpecies(species, isShiny, IsPersonalityFemale(species, personality));
}

const u32 *GetMonSpritePalFromSpecies(u16 species, bool32 isShiny, bool32 isFemale)
{
    species = SanitizeSpeciesId(species);

    if (isShiny)
    {
        if (gSpeciesInfo[species].shinyPaletteFemale != NULL && isFemale)
            return gSpeciesInfo[species].shinyPaletteFemale;
        else if (gSpeciesInfo[species].shinyPalette != NULL)
            return gSpeciesInfo[species].shinyPalette;
        else
            return gSpeciesInfo[SPECIES_NONE].shinyPalette;
    }
    else
    {
        if (gSpeciesInfo[species].paletteFemale != NULL && isFemale)
            return gSpeciesInfo[species].paletteFemale;
        else if (gSpeciesInfo[species].palette != NULL)
            return gSpeciesInfo[species].palette;
        else
            return gSpeciesInfo[SPECIES_NONE].palette;
    }
}

bool8 IsMoveHM(u16 move)
{
    int i = 0;
    while (sHMMoves[i] != HM_MOVES_END)
    {
        if (sHMMoves[i++] == move)
            return TRUE;
    }
    return FALSE;
}

bool8 IsMonSpriteNotFlipped(u16 species)
{
    return gSpeciesInfo[species].noFlip;
}

s8 GetMonFlavorRelation(struct Pokemon *mon, u8 flavor)
{
    u8 nature = GetNature(mon);
    return gPokeblockFlavorCompatibilityTable[nature * FLAVOR_COUNT + flavor];
}

s8 GetFlavorRelationByPersonality(u32 personality, u8 flavor)
{
    u8 nature = GetNatureFromPersonality(personality);
    return gPokeblockFlavorCompatibilityTable[nature * FLAVOR_COUNT + flavor];
}

bool8 IsTradedMon(struct Pokemon *mon)
{
    u8 otName[PLAYER_NAME_LENGTH + 1];
    u32 otId;
    GetMonData(mon, MON_DATA_OT_NAME, otName);
    otId = GetMonData(mon, MON_DATA_OT_ID, 0);
    return IsOtherTrainer(otId, otName);
}

bool8 IsOtherTrainer(u32 otId, u8 *otName)
{
    if (otId ==
        (gSaveBlock2Ptr->playerTrainerId[0]
      | (gSaveBlock2Ptr->playerTrainerId[1] << 8)
      | (gSaveBlock2Ptr->playerTrainerId[2] << 16)
      | (gSaveBlock2Ptr->playerTrainerId[3] << 24)))
    {
        int i;
        for (i = 0; otName[i] != EOS; i++)
            if (otName[i] != gSaveBlock2Ptr->playerName[i])
                return TRUE;
        return FALSE;
    }

    return TRUE;
}

void MonRestorePP(struct Pokemon *mon)
{
    BoxMonRestorePP(&mon->box);
}

void BoxMonRestorePP(struct BoxPokemon *boxMon)
{
    int i;

    for (i = 0; i < MAX_MON_MOVES; i++)
    {
        if (GetBoxMonData(boxMon, MON_DATA_MOVE1 + i, 0))
        {
            u16 move = GetBoxMonData(boxMon, MON_DATA_MOVE1 + i, 0);
            u16 bonus = GetBoxMonData(boxMon, MON_DATA_PP_BONUSES, 0);
            u8 pp = CalculatePPWithBonus(move, bonus, i);
            SetBoxMonData(boxMon, MON_DATA_PP1 + i, &pp);
        }
    }
}

void SetMonPreventsSwitchingString(void)
{
    gLastUsedAbility = gBattleStruct->abilityPreventingSwitchout;

    gBattleTextBuff1[0] = B_BUFF_PLACEHOLDER_BEGIN;
    gBattleTextBuff1[1] = B_BUFF_MON_NICK_WITH_PREFIX;
    gBattleTextBuff1[2] = gBattleStruct->battlerPreventingSwitchout;
    gBattleTextBuff1[4] = B_BUFF_EOS;

    if (GetBattlerSide(gBattleStruct->battlerPreventingSwitchout) == B_SIDE_PLAYER)
        gBattleTextBuff1[3] = GetPartyIdFromBattlePartyId(gBattlerPartyIndexes[gBattleStruct->battlerPreventingSwitchout]);
    else
        gBattleTextBuff1[3] = gBattlerPartyIndexes[gBattleStruct->battlerPreventingSwitchout];

    PREPARE_MON_NICK_WITH_PREFIX_BUFFER(gBattleTextBuff2, gBattlerInMenuId, GetPartyIdFromBattlePartyId(gBattlerPartyIndexes[gBattlerInMenuId]))

    BattleStringExpandPlaceholders(gText_PkmnsXPreventsSwitching, gStringVar4);
}

static s32 GetWildMonTableIdInAlteringCave(u16 species)
{
    s32 i;
    for (i = 0; i < (s32) ARRAY_COUNT(sAlteringCaveWildMonHeldItems); i++)
        if (sAlteringCaveWildMonHeldItems[i].species == species)
            return i;
    return 0;
}

static inline bool32 CanFirstMonBoostHeldItemRarity(void)
{
    u32 ability;
    if (GetMonData(&gPlayerParty[0], MON_DATA_SANITY_IS_EGG))
        return FALSE;

    ability = GetMonAbility(&gPlayerParty[0]);
    if (ability == ABILITY_COMPOUND_EYES)
        return TRUE;
    else if ((OW_SUPER_LUCK >= GEN_8) && ability == ABILITY_SUPER_LUCK)
        return TRUE;
    return FALSE;
}

void SetWildMonHeldItem(void)
{
    if (!(gBattleTypeFlags & (BATTLE_TYPE_LEGENDARY | BATTLE_TYPE_TRAINER | BATTLE_TYPE_PYRAMID | BATTLE_TYPE_PIKE))
      && !gDexnavBattle)
    {
        u16 rnd;
        u16 species;
        u16 count = (WILD_DOUBLE_BATTLE) ? 2 : 1;
        u16 i;
        bool32 itemHeldBoost = CanFirstMonBoostHeldItemRarity();
        u16 chanceNoItem = itemHeldBoost ? 20 : 45;
        u16 chanceNotRare = itemHeldBoost ? 80 : 95;

        for (i = 0; i < count; i++)
        {
            if (GetMonData(&gEnemyParty[i], MON_DATA_HELD_ITEM, NULL) != ITEM_NONE)
                continue; // prevent overwriting previously set item

            rnd = Random() % 100;
            species = GetMonData(&gEnemyParty[i], MON_DATA_SPECIES, 0);
            if (gMapHeader.mapLayoutId == LAYOUT_ALTERING_CAVE)
            {
                s32 alteringCaveId = GetWildMonTableIdInAlteringCave(species);
                if (alteringCaveId != 0)
                {
                    // In active Altering Cave, use special item list
                    if (rnd < chanceNotRare)
                        continue;
                    SetMonData(&gEnemyParty[i], MON_DATA_HELD_ITEM, &sAlteringCaveWildMonHeldItems[alteringCaveId].item);
                }
                else
                {
                    // In inactive Altering Cave, use normal items
                    if (rnd < chanceNoItem)
                        continue;
                    if (rnd < chanceNotRare)
                        SetMonData(&gEnemyParty[i], MON_DATA_HELD_ITEM, &gSpeciesInfo[species].itemCommon);
                    else
                        SetMonData(&gEnemyParty[i], MON_DATA_HELD_ITEM, &gSpeciesInfo[species].itemRare);
                }
            }
            else
            {
                if (gSpeciesInfo[species].itemCommon == gSpeciesInfo[species].itemRare && gSpeciesInfo[species].itemCommon != ITEM_NONE)
                {
                    // Both held items are the same, 100% chance to hold item
                    SetMonData(&gEnemyParty[i], MON_DATA_HELD_ITEM, &gSpeciesInfo[species].itemCommon);
                }
                else
                {
                    if (rnd < chanceNoItem)
                        continue;
                    if (rnd < chanceNotRare)
                        SetMonData(&gEnemyParty[i], MON_DATA_HELD_ITEM, &gSpeciesInfo[species].itemCommon);
                    else
                        SetMonData(&gEnemyParty[i], MON_DATA_HELD_ITEM, &gSpeciesInfo[species].itemRare);
                }
            }
        }
    }
}

bool8 IsMonShiny(struct Pokemon *mon)
{
    return GetMonData(mon, MON_DATA_IS_SHINY, NULL);
}

const u8 *GetTrainerPartnerName(void)
{
    if (gBattleTypeFlags & BATTLE_TYPE_INGAME_PARTNER)
    {
        if (gPartnerTrainerId == TRAINER_PARTNER(PARTNER_STEVEN))
        {
            return GetTrainerNameFromId(TRAINER_STEVEN);
        }
        else
        {
            GetFrontierTrainerName(gStringVar1, gPartnerTrainerId);
            return gStringVar1;
        }
    }
    else
    {
        u8 id = GetMultiplayerId();
        return gLinkPlayers[GetBattlerMultiplayerId(gLinkPlayers[id].id ^ 2)].name;
    }
}

#define READ_PTR_FROM_TASK(taskId, dataId)                      \
    (void *)(                                                   \
    ((u16)(gTasks[taskId].data[dataId]) |                       \
    ((u16)(gTasks[taskId].data[dataId + 1]) << 16)))

#define STORE_PTR_IN_TASK(ptr, taskId, dataId)                 \
{                                                              \
    gTasks[taskId].data[dataId] = (u32)(ptr);                  \
    gTasks[taskId].data[dataId + 1] = (u32)(ptr) >> 16;        \
}

#define sAnimId    data[2]
#define sAnimDelay data[3]

static void Task_AnimateAfterDelay(u8 taskId)
{
    if (--gTasks[taskId].sAnimDelay == 0)
    {
        LaunchAnimationTaskForFrontSprite(READ_PTR_FROM_TASK(taskId, 0), gTasks[taskId].sAnimId);
        DestroyTask(taskId);
    }
}

static void Task_PokemonSummaryAnimateAfterDelay(u8 taskId)
{
    if (--gTasks[taskId].sAnimDelay == 0)
    {
        StartMonSummaryAnimation(READ_PTR_FROM_TASK(taskId, 0), gTasks[taskId].sAnimId);
        SummaryScreen_SetAnimDelayTaskId(TASK_NONE);
        DestroyTask(taskId);
    }
}

void BattleAnimateFrontSprite(struct Sprite *sprite, u16 species, bool8 noCry, u8 panMode)
{
    if (gHitMarker & HITMARKER_NO_ANIMATIONS && !(gBattleTypeFlags & (BATTLE_TYPE_LINK | BATTLE_TYPE_RECORDED_LINK)))
        DoMonFrontSpriteAnimation(sprite, species, noCry, panMode | SKIP_FRONT_ANIM);
    else
        DoMonFrontSpriteAnimation(sprite, species, noCry, panMode);
}

void DoMonFrontSpriteAnimation(struct Sprite *sprite, u16 species, bool8 noCry, u8 panModeAnimFlag)
{
    s8 pan;
    switch (panModeAnimFlag & (u8)~SKIP_FRONT_ANIM) // Exclude anim flag to get pan mode
    {
    case 0:
        pan = -25;
        break;
    case 1:
        pan = 25;
        break;
    default:
        pan = 0;
        break;
    }
    if (panModeAnimFlag & SKIP_FRONT_ANIM)
    {
        // No animation, only check if cry needs to be played
        if (!noCry)
            PlayCry_Normal(species, pan);
        sprite->callback = SpriteCallbackDummy;
    }
    else
    {
        if (!noCry)
        {
            PlayCry_Normal(species, pan);
            if (HasTwoFramesAnimation(species))
                StartSpriteAnim(sprite, 1);
        }
        if (gSpeciesInfo[species].frontAnimDelay != 0)
        {
            // Animation has delay, start delay task
            u8 taskId = CreateTask(Task_AnimateAfterDelay, 0);
            STORE_PTR_IN_TASK(sprite, taskId, 0);
            gTasks[taskId].sAnimId = gSpeciesInfo[species].frontAnimId;
            gTasks[taskId].sAnimDelay = gSpeciesInfo[species].frontAnimDelay;
        }
        else
        {
            // No delay, start animation
            LaunchAnimationTaskForFrontSprite(sprite, gSpeciesInfo[species].frontAnimId);
        }
        sprite->callback = SpriteCallbackDummy_2;
    }
}

void PokemonSummaryDoMonAnimation(struct Sprite *sprite, u16 species, bool8 oneFrame)
{
    if (!oneFrame && HasTwoFramesAnimation(species))
        StartSpriteAnim(sprite, 1);
    if (gSpeciesInfo[species].frontAnimDelay != 0)
    {
        // Animation has delay, start delay task
        u8 taskId = CreateTask(Task_PokemonSummaryAnimateAfterDelay, 0);
        STORE_PTR_IN_TASK(sprite, taskId, 0);
        gTasks[taskId].sAnimId = gSpeciesInfo[species].frontAnimId;
        gTasks[taskId].sAnimDelay = gSpeciesInfo[species].frontAnimDelay;
        SummaryScreen_SetAnimDelayTaskId(taskId);
        SetSpriteCB_MonAnimDummy(sprite);
    }
    else
    {
        // No delay, start animation
        StartMonSummaryAnimation(sprite, gSpeciesInfo[species].frontAnimId);
    }
}

void StopPokemonAnimationDelayTask(void)
{
    u8 delayTaskId = FindTaskIdByFunc(Task_PokemonSummaryAnimateAfterDelay);
    if (delayTaskId != TASK_NONE)
        DestroyTask(delayTaskId);
}

void BattleAnimateBackSprite(struct Sprite *sprite, u16 species)
{
    if (gHitMarker & HITMARKER_NO_ANIMATIONS && !(gBattleTypeFlags & (BATTLE_TYPE_LINK | BATTLE_TYPE_RECORDED_LINK)))
    {
        sprite->callback = SpriteCallbackDummy;
    }
    else
    {
        LaunchAnimationTaskForBackSprite(sprite, GetSpeciesBackAnimSet(species));
        sprite->callback = SpriteCallbackDummy_2;
    }
}

// Identical to GetOpposingLinkMultiBattlerId but for the player
// "rightSide" from that team's perspective, i.e. B_POSITION_*_RIGHT
static u8 UNUSED GetOwnOpposingLinkMultiBattlerId(bool8 rightSide)
{
    s32 i;
    s32 battlerId = 0;
    u8 multiplayerId = GetMultiplayerId();
    switch (gLinkPlayers[multiplayerId].id)
    {
    case 0:
    case 2:
        battlerId = rightSide ? 1 : 3;
        break;
    case 1:
    case 3:
        battlerId = rightSide ? 2 : 0;
        break;
    }
    for (i = 0; i < MAX_LINK_PLAYERS; i++)
    {
        if (gLinkPlayers[i].id == (s16)battlerId)
            break;
    }
    return i;
}

u8 GetOpposingLinkMultiBattlerId(bool8 rightSide, u8 multiplayerId)
{
    s32 i;
    s32 battlerId = 0;
    switch (gLinkPlayers[multiplayerId].id)
    {
    case 0:
    case 2:
        battlerId = rightSide ? 1 : 3;
        break;
    case 1:
    case 3:
        battlerId = rightSide ? 2 : 0;
        break;
    }
    for (i = 0; i < MAX_LINK_PLAYERS; i++)
    {
        if (gLinkPlayers[i].id == (s16)battlerId)
            break;
    }
    return i;
}

u16 FacilityClassToPicIndex(u16 facilityClass)
{
    return gFacilityClassToPicIndex[facilityClass];
}

u16 PlayerGenderToFrontTrainerPicId(u8 playerGender)
{
    if (playerGender != MALE)
        return FacilityClassToPicIndex(FACILITY_CLASS_MAY);
    else
        return FacilityClassToPicIndex(FACILITY_CLASS_BRENDAN);
}

void HandleSetPokedexFlag(u16 nationalNum, u8 caseId, u32 personality)
{
    u8 getFlagCaseId = (caseId == FLAG_SET_SEEN) ? FLAG_GET_SEEN : FLAG_GET_CAUGHT;
    if (!GetSetPokedexFlag(nationalNum, getFlagCaseId)) // don't set if it's already set
    {
        GetSetPokedexFlag(nationalNum, caseId);
        if (NationalPokedexNumToSpecies(nationalNum) == SPECIES_UNOWN)
            gSaveBlock2Ptr->pokedex.unownPersonality = personality;
        if (NationalPokedexNumToSpecies(nationalNum) == SPECIES_SPINDA)
            gSaveBlock2Ptr->pokedex.spindaPersonality = personality;
    }
    
    if (caseId == FLAG_SET_SEEN)
        TryIncrementSpeciesSearchLevel(nationalNum);    // encountering pokemon increments its search level
}

bool8 HasTwoFramesAnimation(u16 species)
{
    return P_TWO_FRAME_FRONT_SPRITES && species != SPECIES_UNOWN;
}

static bool8 ShouldSkipFriendshipChange(void)
{
    if (gMain.inBattle && gBattleTypeFlags & (BATTLE_TYPE_FRONTIER))
        return TRUE;
    if (!gMain.inBattle && (InBattlePike() || InBattlePyramid()))
        return TRUE;
    return FALSE;
}

// The below functions are for the 'MonSpritesGfxManager', a method of allocating
// space for Pokémon sprites. These are only used for the summary screen Pokémon
// sprites (unless gMonSpritesGfxPtr is in use), but were set up for more general use.
// Only the 'default' mode (MON_SPR_GFX_MODE_NORMAL) is used, which is set
// up to allocate 4 sprites using the battler sprite templates (gBattlerSpriteTemplates).
// MON_SPR_GFX_MODE_BATTLE is identical but never used.
// MON_SPR_GFX_MODE_FULL_PARTY is set up to allocate 7 sprites (party + trainer?)
// using a generic 64x64 template, and is also never used.

// Between the unnecessarily large sizes below, a mistake allocating the spritePointers
// field, and the fact that ultimately only 1 of the 4 sprite positions is used, this
// system wastes a good deal of memory.

#define ALLOC_FAIL_BUFFER (1 << 0)
#define ALLOC_FAIL_STRUCT (1 << 1)
#define GFX_MANAGER_ACTIVE 0xA3 // Arbitrary value

static void InitMonSpritesGfx_Battle(struct MonSpritesGfxManager* gfx)
{
    u16 i, j;
    for (i = 0; i < gfx->numSprites; i++)
    {
        gfx->templates[i] = gBattlerSpriteTemplates[i];
        for (j = 0; j < gfx->numFrames; j++)
            gfx->frameImages[i * gfx->numFrames + j].data = &gfx->spritePointers[i][j * MON_PIC_SIZE];

        gfx->templates[i].images = &gfx->frameImages[i * gfx->numFrames];
    }
}

static void InitMonSpritesGfx_FullParty(struct MonSpritesGfxManager* gfx)
{
    u16 i, j;
    for (i = 0; i < gfx->numSprites; i++)
    {
        gfx->templates[i] = sSpriteTemplate_64x64;
        for (j = 0; j < gfx->numFrames; j++)
            gfx->frameImages[i * gfx->numSprites + j].data = &gfx->spritePointers[i][j * MON_PIC_SIZE];

        gfx->templates[i].images = &gfx->frameImages[i * gfx->numSprites];
        gfx->templates[i].anims = gAnims_MonPic;
        gfx->templates[i].paletteTag = i;
    }
}

struct MonSpritesGfxManager *CreateMonSpritesGfxManager(u8 managerId, u8 mode)
{
    u8 i;
    u8 failureFlags;
    struct MonSpritesGfxManager *gfx;

    failureFlags = 0;
    managerId %= MON_SPR_GFX_MANAGERS_COUNT;
    gfx = AllocZeroed(sizeof(*gfx));
    if (gfx == NULL)
        return NULL;

    switch (mode)
    {
    case MON_SPR_GFX_MODE_FULL_PARTY:
        gfx->numSprites = PARTY_SIZE + 1;
        gfx->numSprites2 = PARTY_SIZE + 1;
        gfx->numFrames = MAX_MON_PIC_FRAMES;
        gfx->dataSize = 1;
        gfx->mode = MON_SPR_GFX_MODE_FULL_PARTY;
        break;
 // case MON_SPR_GFX_MODE_BATTLE:
    case MON_SPR_GFX_MODE_NORMAL:
    default:
        gfx->numSprites = MAX_BATTLERS_COUNT;
        gfx->numSprites2 = MAX_BATTLERS_COUNT;
        gfx->numFrames = MAX_MON_PIC_FRAMES;
        gfx->dataSize = 1;
        gfx->mode = MON_SPR_GFX_MODE_NORMAL;
        break;
    }

    // Set up sprite / sprite pointer buffers
    gfx->spriteBuffer = AllocZeroed(gfx->dataSize * MON_PIC_SIZE * MAX_MON_PIC_FRAMES * gfx->numSprites);
    gfx->spritePointers = AllocZeroed(gfx->numSprites * 32); // ? Only * 4 is necessary, perhaps they were thinking bits.
    if (gfx->spriteBuffer == NULL || gfx->spritePointers == NULL)
    {
        failureFlags |= ALLOC_FAIL_BUFFER;
    }
    else
    {
        for (i = 0; i < gfx->numSprites; i++)
            gfx->spritePointers[i] = gfx->spriteBuffer + (gfx->dataSize * MON_PIC_SIZE * MAX_MON_PIC_FRAMES * i);
    }

    // Set up sprite structs
    gfx->templates = AllocZeroed(sizeof(struct SpriteTemplate) * gfx->numSprites);
    gfx->frameImages = AllocZeroed(sizeof(struct SpriteFrameImage) * gfx->numSprites * gfx->numFrames);
    if (gfx->templates == NULL || gfx->frameImages == NULL)
    {
        failureFlags |= ALLOC_FAIL_STRUCT;
    }
    else
    {
        for (i = 0; i < gfx->numFrames * gfx->numSprites; i++)
            gfx->frameImages[i].size = MON_PIC_SIZE;

        switch (gfx->mode)
        {
        case MON_SPR_GFX_MODE_FULL_PARTY:
            InitMonSpritesGfx_FullParty(gfx);
            break;
        case MON_SPR_GFX_MODE_NORMAL:
        case MON_SPR_GFX_MODE_BATTLE:
        default:
            InitMonSpritesGfx_Battle(gfx);
            break;
        }
    }

    // If either of the allocations failed free their respective members
    if (failureFlags & ALLOC_FAIL_STRUCT)
    {
        TRY_FREE_AND_SET_NULL(gfx->frameImages);
        TRY_FREE_AND_SET_NULL(gfx->templates);
    }
    if (failureFlags & ALLOC_FAIL_BUFFER)
    {
        TRY_FREE_AND_SET_NULL(gfx->spritePointers);
        TRY_FREE_AND_SET_NULL(gfx->spriteBuffer);
    }

    if (failureFlags)
    {
        // Clear, something failed to allocate
        memset(gfx, 0, sizeof(*gfx));
        Free(gfx);
    }
    else
    {
        gfx->active = GFX_MANAGER_ACTIVE;
        sMonSpritesGfxManagers[managerId] = gfx;
    }

    return sMonSpritesGfxManagers[managerId];
}

void DestroyMonSpritesGfxManager(u8 managerId)
{
    struct MonSpritesGfxManager *gfx;

    managerId %= MON_SPR_GFX_MANAGERS_COUNT;
    gfx = sMonSpritesGfxManagers[managerId];
    if (gfx == NULL)
        return;

    if (gfx->active != GFX_MANAGER_ACTIVE)
    {
        memset(gfx, 0, sizeof(*gfx));
    }
    else
    {
        TRY_FREE_AND_SET_NULL(gfx->frameImages);
        TRY_FREE_AND_SET_NULL(gfx->templates);
        TRY_FREE_AND_SET_NULL(gfx->spritePointers);
        TRY_FREE_AND_SET_NULL(gfx->spriteBuffer);
        memset(gfx, 0, sizeof(*gfx));
        Free(gfx);
    }
}

u8 *MonSpritesGfxManager_GetSpritePtr(u8 managerId, u8 spriteNum)
{
    struct MonSpritesGfxManager *gfx = sMonSpritesGfxManagers[managerId % MON_SPR_GFX_MANAGERS_COUNT];
    if (gfx->active != GFX_MANAGER_ACTIVE)
    {
        return NULL;
    }
    else
    {
        if (spriteNum >= gfx->numSprites)
            spriteNum = 0;

        return gfx->spritePointers[spriteNum];
    }
}

u16 GetFormSpeciesId(u16 speciesId, u8 formId)
{
    if (GetSpeciesFormTable(speciesId) != NULL)
        return GetSpeciesFormTable(speciesId)[formId];
    else
        return speciesId;
}

u8 GetFormIdFromFormSpeciesId(u16 formSpeciesId)
{
    u8 targetFormId = 0;

    if (GetSpeciesFormTable(formSpeciesId) != NULL)
    {
        for (targetFormId = 0; GetSpeciesFormTable(formSpeciesId)[targetFormId] != FORM_SPECIES_END; targetFormId++)
        {
            if (formSpeciesId == GetSpeciesFormTable(formSpeciesId)[targetFormId])
                break;
        }
    }
    return targetFormId;
}

u16 GetFormChangeTargetSpecies(struct Pokemon *mon, u16 method, u32 arg)
{
    return GetFormChangeTargetSpeciesBoxMon(&mon->box, method, arg);
}

// Returns SPECIES_NONE if no form change is possible
u16 GetFormChangeTargetSpeciesBoxMon(struct BoxPokemon *boxMon, u16 method, u32 arg)
{
    u32 i;
    u16 targetSpecies = SPECIES_NONE;
    u16 species = GetBoxMonData(boxMon, MON_DATA_SPECIES, NULL);
    const struct FormChange *formChanges = GetSpeciesFormChanges(species);
    u16 heldItem;
    u32 ability;

    if (formChanges != NULL)
    {
        heldItem = GetBoxMonData(boxMon, MON_DATA_HELD_ITEM, NULL);
        ability = GetAbilityBySpecies(species, GetBoxMonData(boxMon, MON_DATA_ABILITY_NUM, NULL));

        for (i = 0; formChanges[i].method != FORM_CHANGE_TERMINATOR; i++)
        {
            if (method == formChanges[i].method && species != formChanges[i].targetSpecies)
            {
                switch (method)
                {
                case FORM_CHANGE_ITEM_HOLD:
                    if ((heldItem == formChanges[i].param1 || formChanges[i].param1 == ITEM_NONE)
                     && (ability == formChanges[i].param2 || formChanges[i].param2 == ABILITY_NONE))
                        targetSpecies = formChanges[i].targetSpecies;
                    break;
                case FORM_CHANGE_ITEM_USE:
                    if (arg == formChanges[i].param1)
                    {
                        bool32 pass = TRUE;
                        switch (formChanges[i].param2)
                        {
                        case DAY:
                            if (GetTimeOfDay() == TIME_NIGHT)
                                pass = FALSE;
                            break;
                        case NIGHT:
                            if (GetTimeOfDay() != TIME_NIGHT)
                                pass = FALSE;
                            break;
                        }

                        if (formChanges[i].param3 != STATUS1_NONE && GetBoxMonData(boxMon, MON_DATA_STATUS, NULL) & formChanges[i].param3)
                            pass = FALSE;

                        if (pass)
                            targetSpecies = formChanges[i].targetSpecies;
                    }
                    break;
                case FORM_CHANGE_ITEM_USE_MULTICHOICE:
                    if (arg == formChanges[i].param1)
                    {
                        if (formChanges[i].param2 == gSpecialVar_Result)
                            targetSpecies = formChanges[i].targetSpecies;
                    }
                    break;
                case FORM_CHANGE_MOVE:
                    if (BoxMonKnowsMove(boxMon, formChanges[i].param1) != formChanges[i].param2)
                        targetSpecies = formChanges[i].targetSpecies;
                    break;
                case FORM_CHANGE_BEGIN_BATTLE:
                case FORM_CHANGE_END_BATTLE:
                    if (heldItem == formChanges[i].param1 || formChanges[i].param1 == ITEM_NONE)
                        targetSpecies = formChanges[i].targetSpecies;
                    break;
                case FORM_CHANGE_END_BATTLE_TERRAIN:
                    if (gBattleTerrain == formChanges[i].param1)
                        targetSpecies = formChanges[i].targetSpecies;
                    break;
                case FORM_CHANGE_WITHDRAW:
                case FORM_CHANGE_FAINT:
                    targetSpecies = formChanges[i].targetSpecies;
                    break;
                case FORM_CHANGE_STATUS:
                    if (GetBoxMonData(boxMon, MON_DATA_STATUS, NULL) & formChanges[i].param1)
                        targetSpecies = formChanges[i].targetSpecies;
                    break;
                case FORM_CHANGE_TIME_OF_DAY:
                    switch (formChanges[i].param1)
                    {
                    case DAY:
                        if (GetTimeOfDay() != TIME_NIGHT)
                            targetSpecies = formChanges[i].targetSpecies;
                        break;
                    case NIGHT:
                        if (GetTimeOfDay() == TIME_NIGHT)
                            targetSpecies = formChanges[i].targetSpecies;
                        break;
                    }
                    break;
                }
            }
        }
    }

    return targetSpecies;
}

bool32 DoesSpeciesHaveFormChangeMethod(u16 species, u16 method)
{
    u32 i;
    const struct FormChange *formChanges = GetSpeciesFormChanges(species);

    if (formChanges != NULL)
    {
        for (i = 0; formChanges[i].method != FORM_CHANGE_TERMINATOR; i++)
        {
            if (method == formChanges[i].method && species != formChanges[i].targetSpecies)
                return TRUE;
        }
    }

    return FALSE;
}

u16 MonTryLearningNewMoveEvolution(struct Pokemon *mon, bool8 firstMove)
{
    u16 species = GetMonData(mon, MON_DATA_SPECIES, NULL);
    u8 level = GetMonData(mon, MON_DATA_LEVEL, NULL);
    const struct LevelUpMove *learnset = GetSpeciesLevelUpLearnset(species);

    // Since you can learn more than one move per level,
    // the game needs to know whether you decided to
    // learn it or keep the old set to avoid asking
    // you to learn the same move over and over again.
    if (firstMove)
    {
        sLearningMoveTableID = 0;
    }
    while(learnset[sLearningMoveTableID].move != LEVEL_UP_MOVE_END)
    {
        while (learnset[sLearningMoveTableID].level == 0 || learnset[sLearningMoveTableID].level == level)
        {
            gMoveToLearn = learnset[sLearningMoveTableID].move;
            sLearningMoveTableID++;
            return GiveMoveToMon(mon, gMoveToLearn);
        }
        sLearningMoveTableID++;
    }
    return 0;
}

static void RemoveIVIndexFromList(u8 *ivs, u8 selectedIv)
{
    s32 i, j;
    u8 temp[NUM_STATS];

    ivs[selectedIv] = 0xFF;
    for (i = 0; i < NUM_STATS; i++)
    {
        temp[i] = ivs[i];
    }

    j = 0;
    for (i = 0; i < NUM_STATS; i++)
    {
        if (temp[i] != 0xFF)
            ivs[j++] = temp[i];
    }
}

// Attempts to perform non-level/item related overworld evolutions; called by tryspecialevo command.
void TrySpecialOverworldEvo(void)
{
    u8 i;
    u8 evoMethod = gSpecialVar_0x8000;
    u16 canStopEvo = gSpecialVar_0x8001;
    u16 tryMultiple = gSpecialVar_0x8002;

    for (i = 0; i < PARTY_SIZE; i++)
    {
        u16 targetSpecies = GetEvolutionTargetSpecies(&gPlayerParty[i], EVO_MODE_OVERWORLD_SPECIAL, evoMethod, SPECIES_NONE);
        if (targetSpecies != SPECIES_NONE && !(sTriedEvolving & gBitTable[i]))
        {
            sTriedEvolving |= gBitTable[i];
            if(gMain.callback2 == TrySpecialOverworldEvo) // This fixes small graphics glitches.
                EvolutionScene(&gPlayerParty[i], targetSpecies, canStopEvo, i);
            else
                BeginEvolutionScene(&gPlayerParty[i], targetSpecies, canStopEvo, i);
            if (tryMultiple)
                gCB2_AfterEvolution = TrySpecialOverworldEvo;
            else
                gCB2_AfterEvolution = CB2_ReturnToField;
            return;
        }
    }

    sTriedEvolving = 0;
    SetMainCallback2(CB2_ReturnToField);
}

bool32 SpeciesHasGenderDifferences(u16 species)
{
    if (gSpeciesInfo[species].frontPicFemale != NULL
     || gSpeciesInfo[species].paletteFemale != NULL
     || gSpeciesInfo[species].backPicFemale != NULL
     || gSpeciesInfo[species].shinyPaletteFemale != NULL
     || gSpeciesInfo[species].iconSpriteFemale != NULL)
        return TRUE;

    return FALSE;
}

bool32 TryFormChange(u32 monId, u32 side, u16 method)
{
    struct Pokemon *party = (side == B_SIDE_PLAYER) ? gPlayerParty : gEnemyParty;
    u16 targetSpecies;

    if (GetMonData(&party[monId], MON_DATA_SPECIES_OR_EGG, 0) == SPECIES_NONE
     || GetMonData(&party[monId], MON_DATA_SPECIES_OR_EGG, 0) == SPECIES_EGG)
        return FALSE;

    targetSpecies = GetFormChangeTargetSpecies(&party[monId], method, 0);

    if (targetSpecies == SPECIES_NONE && gBattleStruct != NULL)
        targetSpecies = gBattleStruct->changedSpecies[side][monId];

    if (targetSpecies != SPECIES_NONE)
    {
        TryToSetBattleFormChangeMoves(&party[monId], method);
        SetMonData(&party[monId], MON_DATA_SPECIES, &targetSpecies);
        CalculateMonStats(&party[monId]);
        return TRUE;
    }

    return FALSE;
}

u16 SanitizeSpeciesId(u16 species)
{
    if (species > NUM_SPECIES || !IsSpeciesEnabled(species))
        return SPECIES_NONE;
    else
        return species;
}

bool32 IsSpeciesEnabled(u16 species)
{
    return gSpeciesInfo[species].baseHP > 0 || species == SPECIES_EGG;
}

void TryToSetBattleFormChangeMoves(struct Pokemon *mon, u16 method)
{
    int i, j;
    u16 species = GetMonData(mon, MON_DATA_SPECIES, NULL);
    const struct FormChange *formChanges = GetSpeciesFormChanges(species);

    if (formChanges == NULL
        || (method != FORM_CHANGE_BEGIN_BATTLE && method != FORM_CHANGE_END_BATTLE))
        return;

    for (i = 0; formChanges[i].method != FORM_CHANGE_TERMINATOR; i++)
    {
        if (formChanges[i].method == method
            && formChanges[i].param2
            && formChanges[i].param3
            && formChanges[i].targetSpecies != species)
        {
            u16 originalMove = formChanges[i].param2;
            u16 newMove = formChanges[i].param3;

            for (j = 0; j < MAX_MON_MOVES; j++)
            {
                u16 currMove = GetMonData(mon, MON_DATA_MOVE1 + j, NULL);
                if (currMove == originalMove)
                    SetMonMoveSlot_KeepPP(mon, newMove, j);
            }
            break;
        }
    }
}

u32 GetMonFriendshipScore(struct Pokemon *pokemon)
{
    u32 friendshipScore = GetMonData(pokemon, MON_DATA_FRIENDSHIP, NULL);

    if (friendshipScore == MAX_FRIENDSHIP)
        return FRIENDSHIP_MAX;
    if (friendshipScore >= 200)
        return FRIENDSHIP_200_TO_254;
    if (friendshipScore >= 150)
        return FRIENDSHIP_150_TO_199;
    if (friendshipScore >= 100)
        return FRIENDSHIP_100_TO_149;
    if (friendshipScore >= 50)
        return FRIENDSHIP_50_TO_99;
    if (friendshipScore >= 1)
        return FRIENDSHIP_1_TO_49;

    return FRIENDSHIP_NONE;
}

u32 GetMonAffectionHearts(struct Pokemon *pokemon)
{
    u32 friendship = GetMonData(pokemon, MON_DATA_FRIENDSHIP, NULL);

    if (friendship == MAX_FRIENDSHIP)
        return AFFECTION_FIVE_HEARTS;
    if (friendship >= 220)
        return AFFECTION_FOUR_HEARTS;
    if (friendship >= 180)
        return AFFECTION_THREE_HEARTS;
    if (friendship >= 130)
        return AFFECTION_TWO_HEARTS;
    if (friendship >= 80)
        return AFFECTION_ONE_HEART;

    return AFFECTION_NO_HEARTS;
}

void UpdateMonPersonality(struct BoxPokemon *boxMon, u32 personality)
{
    struct PokemonSubstruct0 *old0, *new0;
    struct PokemonSubstruct1 *old1, *new1;
    struct PokemonSubstruct2 *old2, *new2;
    struct PokemonSubstruct3 *old3, *new3;
    struct BoxPokemon old;

    bool32 isShiny = GetBoxMonData(boxMon, MON_DATA_IS_SHINY, NULL);
    u32 hiddenNature = GetBoxMonData(boxMon, MON_DATA_HIDDEN_NATURE, NULL);
    u32 teraType = GetBoxMonData(boxMon, MON_DATA_TERA_TYPE, NULL);

    old = *boxMon;
    old0 = &(GetSubstruct(&old, old.personality, 0)->type0);
    old1 = &(GetSubstruct(&old, old.personality, 1)->type1);
    old2 = &(GetSubstruct(&old, old.personality, 2)->type2);
    old3 = &(GetSubstruct(&old, old.personality, 3)->type3);

    new0 = &(GetSubstruct(boxMon, personality, 0)->type0);
    new1 = &(GetSubstruct(boxMon, personality, 1)->type1);
    new2 = &(GetSubstruct(boxMon, personality, 2)->type2);
    new3 = &(GetSubstruct(boxMon, personality, 3)->type3);

    DecryptBoxMon(&old);
    boxMon->personality = personality;
    *new0 = *old0;
    *new1 = *old1;
    *new2 = *old2;
    *new3 = *old3;
    boxMon->checksum = CalculateBoxMonChecksum(boxMon);
    EncryptBoxMon(boxMon);

    SetBoxMonData(boxMon, MON_DATA_IS_SHINY, &isShiny);
    SetBoxMonData(boxMon, MON_DATA_HIDDEN_NATURE, &hiddenNature);
    SetBoxMonData(boxMon, MON_DATA_TERA_TYPE, &teraType);
}

void HealPokemon(struct Pokemon *mon)
{
    u32 data;

    data = GetMonData(mon, MON_DATA_MAX_HP);
    SetMonData(mon, MON_DATA_HP, &data);

    data = STATUS1_NONE;
    SetMonData(mon, MON_DATA_STATUS, &data);

    MonRestorePP(mon);
}

void HealBoxPokemon(struct BoxPokemon *boxMon)
{
    u32 data;

    data = 0;
    SetBoxMonData(boxMon, MON_DATA_HP_LOST, &data);

    data = STATUS1_NONE;
    SetBoxMonData(boxMon, MON_DATA_STATUS, &data);

    BoxMonRestorePP(boxMon);
}

u16 GetCryIdBySpecies(u16 species)
{
    species = SanitizeSpeciesId(species);
    if (P_CRIES_ENABLED == FALSE || gSpeciesInfo[species].cryId >= CRY_COUNT)
        return CRY_NONE;
    return gSpeciesInfo[species].cryId;
}

u16 GetSpeciesPreEvolution(u16 species)
{
    int i, j;

    for (i = SPECIES_BULBASAUR; i < NUM_SPECIES; i++)
    {
        const struct Evolution *evolutions = GetSpeciesEvolutions(i);
        if (evolutions == NULL)
            continue;
        for (j = 0; evolutions[j].method != EVOLUTIONS_END; j++)
        {
            if (SanitizeSpeciesId(evolutions[j].targetSpecies) == species)
                return i;
        }
    }

    return SPECIES_NONE;
}

const u8 *GetMoveName(u16 moveId)
{
    return gMovesInfo[moveId].name;
}

const u8 *GetMoveAnimationScript(u16 moveId)
{
    if (gMovesInfo[moveId].battleAnimScript == NULL)
    {
        DebugPrintfLevel(MGBA_LOG_WARN, "No animation for moveId=%u", moveId);
        return Move_TACKLE;
    }
    return gMovesInfo[moveId].battleAnimScript;
}<|MERGE_RESOLUTION|>--- conflicted
+++ resolved
@@ -1119,7 +1119,7 @@
         personality = Random32();
 
     // Determine original trainer ID
-    if (otIdType == OT_ID_RANDOM_NO_SHINY) // Pokemon cannot be shiny
+    if (otIdType == OT_ID_RANDOM_NO_SHINY)
     {
         value = Random32();
         isShiny = FALSE;
@@ -1131,15 +1131,7 @@
     }
     else // Player is the OT
     {
-        #ifdef ITEM_SHINY_CHARM
-        u32 shinyRolls = (CheckBagHasItem(ITEM_SHINY_CHARM, 1)) ? 3 : 1;
-        #else
-        u32 shinyRolls = 1;
-        #endif
-        u32 i;
-        
         value = gSaveBlock2Ptr->playerTrainerId[0]
-<<<<<<< HEAD
               | (gSaveBlock2Ptr->playerTrainerId[1] << 8)
               | (gSaveBlock2Ptr->playerTrainerId[2] << 16)
               | (gSaveBlock2Ptr->playerTrainerId[3] << 24);
@@ -1151,6 +1143,10 @@
         else if (P_FLAG_FORCE_SHINY != 0 && FlagGet(P_FLAG_FORCE_SHINY))
         {
             isShiny = TRUE;
+        }
+        else if (gDexnavBattle)
+        {
+            isShiny = DexNavTryMakeShinyMon();
         }
         else
         {
@@ -1172,31 +1168,6 @@
         }
     }
 
-=======
-                  | (gSaveBlock2Ptr->playerTrainerId[1] << 8)
-                  | (gSaveBlock2Ptr->playerTrainerId[2] << 16)
-                  | (gSaveBlock2Ptr->playerTrainerId[3] << 24);
-                  
-        for (i = 0; i < shinyRolls; i++)
-        {
-            if (Random() < SHINY_ODDS)
-                FlagSet(FLAG_SHINY_CREATION);   // use a flag bc of CreateDexNavWildMon
-        }
-
-        if (FlagGet(FLAG_SHINY_CREATION))
-        {
-            u8 nature = personality % NUM_NATURES;  // keep current nature
-            do {
-                personality = Random32();
-                personality = ((((Random() % SHINY_ODDS) ^ (HIHALF(value) ^ LOHALF(value))) ^ LOHALF(personality)) << 16) | LOHALF(personality);
-            } while (nature != GetNatureFromPersonality(personality));
-            
-            // clear the flag after use
-            FlagClear(FLAG_SHINY_CREATION);
-        }
-    }
-    
->>>>>>> 652cb007
     SetBoxMonData(boxMon, MON_DATA_PERSONALITY, &personality);
     SetBoxMonData(boxMon, MON_DATA_OT_ID, &value);
 
@@ -5973,8 +5944,7 @@
 
 void SetWildMonHeldItem(void)
 {
-    if (!(gBattleTypeFlags & (BATTLE_TYPE_LEGENDARY | BATTLE_TYPE_TRAINER | BATTLE_TYPE_PYRAMID | BATTLE_TYPE_PIKE))
-      && !gDexnavBattle)
+    if (!(gBattleTypeFlags & (BATTLE_TYPE_LEGENDARY | BATTLE_TYPE_TRAINER | BATTLE_TYPE_PYRAMID | BATTLE_TYPE_PIKE)))
     {
         u16 rnd;
         u16 species;
@@ -6261,9 +6231,6 @@
         if (NationalPokedexNumToSpecies(nationalNum) == SPECIES_SPINDA)
             gSaveBlock2Ptr->pokedex.spindaPersonality = personality;
     }
-    
-    if (caseId == FLAG_SET_SEEN)
-        TryIncrementSpeciesSearchLevel(nationalNum);    // encountering pokemon increments its search level
 }
 
 bool8 HasTwoFramesAnimation(u16 species)
