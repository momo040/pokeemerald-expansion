--- conflicted
+++ resolved
@@ -993,11 +993,7 @@
 
 void SetMapVarsToTrainerB(void)
 {
-<<<<<<< HEAD
-    if (TRAINER_BATTLE_PARAM.objEventLocalIdB != 0)
-=======
-    if (sTrainerObjectEventLocalId != LOCALID_NONE)
->>>>>>> 678fdf99
+    if (TRAINER_BATTLE_PARAM.objEventLocalIdB != LOCALID_NONE)
     {
         gSpecialVar_LastTalked = TRAINER_BATTLE_PARAM.objEventLocalIdB;
         gSelectedObjectEvent = GetObjectEventIdByLocalIdAndMap(TRAINER_BATTLE_PARAM.objEventLocalIdB, gSaveBlock1Ptr->location.mapNum, gSaveBlock1Ptr->location.mapGroup);
