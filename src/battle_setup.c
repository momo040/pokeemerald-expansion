#include "global.h"
#include "battle.h"
#include "load_save.h"
#include "battle_setup.h"
#include "battle_tower.h"
#include "battle_transition.h"
#include "main.h"
#include "task.h"
#include "safari_zone.h"
#include "script.h"
#include "event_data.h"
#include "metatile_behavior.h"
#include "field_player_avatar.h"
#include "fieldmap.h"
#include "follower_npc.h"
#include "random.h"
#include "starter_choose.h"
#include "script_pokemon_util.h"
#include "palette.h"
#include "window.h"
#include "event_object_movement.h"
#include "event_scripts.h"
#include "tv.h"
#include "trainer_see.h"
#include "field_message_box.h"
#include "sound.h"
#include "strings.h"
#include "trainer_hill.h"
#include "secret_base.h"
#include "string_util.h"
#include "overworld.h"
#include "field_weather.h"
#include "battle_tower.h"
#include "gym_leader_rematch.h"
#include "battle_pike.h"
#include "battle_pyramid.h"
#include "fldeff.h"
#include "fldeff_misc.h"
#include "field_control_avatar.h"
#include "mirage_tower.h"
#include "field_screen_effect.h"
#include "data.h"
#include "vs_seeker.h"
#include "item.h"
#include "constants/battle_frontier.h"
#include "constants/battle_setup.h"
#include "constants/event_objects.h"
#include "constants/game_stat.h"
#include "constants/items.h"
#include "constants/songs.h"
#include "constants/map_types.h"
#include "constants/trainers.h"
#include "constants/trainer_hill.h"
#include "constants/weather.h"
#include "wild_encounter.h"

enum {
    TRANSITION_TYPE_NORMAL,
    TRANSITION_TYPE_CAVE,
    TRANSITION_TYPE_FLASH,
    TRANSITION_TYPE_WATER,
};

// this file's functions
static void DoBattlePikeWildBattle(void);
static void DoSafariBattle(void);
static void DoStandardWildBattle(bool32 isDouble);
static void CB2_EndWildBattle(void);
static void CB2_EndScriptedWildBattle(void);
static void TryUpdateGymLeaderRematchFromWild(void);
static void TryUpdateGymLeaderRematchFromTrainer(void);
static void CB2_GiveStarter(void);
static void CB2_StartFirstBattle(void);
static void CB2_EndFirstBattle(void);
static void SaveChangesToPlayerParty(void);
static void HandleBattleVariantEndParty(void);
static void CB2_EndTrainerBattle(void);
static bool32 IsPlayerDefeated(u32 battleOutcome);
#if FREE_MATCH_CALL == FALSE
static u16 GetRematchTrainerId(u16 trainerId);
#endif //FREE_MATCH_CALL
static void RegisterTrainerInMatchCall(void);
static void HandleRematchVarsOnBattleEnd(void);
static const u8 *GetIntroSpeechOfApproachingTrainer(void);
static const u8 *GetTrainerCantBattleSpeech(void);

EWRAM_DATA TrainerBattleParameter gTrainerBattleParameter = {0};
EWRAM_DATA u16 gPartnerTrainerId = 0;
EWRAM_DATA static u8 *sTrainerBattleEndScript = NULL;
EWRAM_DATA static bool8 sShouldCheckTrainerBScript = FALSE;
EWRAM_DATA static u8 sNoOfPossibleTrainerRetScripts = 0;

// The first transition is used if the enemy Pokémon are lower level than our Pokémon.
// Otherwise, the second transition is used.
static const u8 sBattleTransitionTable_Wild[][2] =
{
    [TRANSITION_TYPE_NORMAL] = {B_TRANSITION_SLICE,          B_TRANSITION_WHITE_BARS_FADE},
    [TRANSITION_TYPE_CAVE]   = {B_TRANSITION_CLOCKWISE_WIPE, B_TRANSITION_GRID_SQUARES},
    [TRANSITION_TYPE_FLASH]  = {B_TRANSITION_BLUR,           B_TRANSITION_GRID_SQUARES},
    [TRANSITION_TYPE_WATER]  = {B_TRANSITION_WAVE,           B_TRANSITION_RIPPLE},
};

static const u8 sBattleTransitionTable_Trainer[][2] =
{
    [TRANSITION_TYPE_NORMAL] = {B_TRANSITION_POKEBALLS_TRAIL, B_TRANSITION_ANGLED_WIPES},
    [TRANSITION_TYPE_CAVE]   = {B_TRANSITION_SHUFFLE,         B_TRANSITION_BIG_POKEBALL},
    [TRANSITION_TYPE_FLASH]  = {B_TRANSITION_BLUR,            B_TRANSITION_GRID_SQUARES},
    [TRANSITION_TYPE_WATER]  = {B_TRANSITION_SWIRL,           B_TRANSITION_RIPPLE},
};

// Battle Frontier (excluding Pyramid and Dome, which have their own tables below)
static const u8 sBattleTransitionTable_BattleFrontier[] =
{
    B_TRANSITION_FRONTIER_LOGO_WIGGLE,
    B_TRANSITION_FRONTIER_LOGO_WAVE,
    B_TRANSITION_FRONTIER_SQUARES,
    B_TRANSITION_FRONTIER_SQUARES_SCROLL,
    B_TRANSITION_FRONTIER_CIRCLES_MEET,
    B_TRANSITION_FRONTIER_CIRCLES_CROSS,
    B_TRANSITION_FRONTIER_CIRCLES_ASYMMETRIC_SPIRAL,
    B_TRANSITION_FRONTIER_CIRCLES_SYMMETRIC_SPIRAL,
    B_TRANSITION_FRONTIER_CIRCLES_MEET_IN_SEQ,
    B_TRANSITION_FRONTIER_CIRCLES_CROSS_IN_SEQ,
    B_TRANSITION_FRONTIER_CIRCLES_ASYMMETRIC_SPIRAL_IN_SEQ,
    B_TRANSITION_FRONTIER_CIRCLES_SYMMETRIC_SPIRAL_IN_SEQ
};

static const u8 sBattleTransitionTable_BattlePyramid[] =
{
    B_TRANSITION_FRONTIER_SQUARES,
    B_TRANSITION_FRONTIER_SQUARES_SCROLL,
    B_TRANSITION_FRONTIER_SQUARES_SPIRAL
};

static const u8 sBattleTransitionTable_BattleDome[] =
{
    B_TRANSITION_FRONTIER_LOGO_WIGGLE,
    B_TRANSITION_FRONTIER_SQUARES,
    B_TRANSITION_FRONTIER_SQUARES_SCROLL,
    B_TRANSITION_FRONTIER_SQUARES_SPIRAL
};

#define REMATCH(trainer1, trainer2, trainer3, trainer4, trainer5, map)  \
{                                                                       \
    .trainerIds = {trainer1, trainer2, trainer3, trainer4, trainer5},   \
    .mapGroup = MAP_GROUP(map),                                         \
    .mapNum = MAP_NUM(map),                                             \
}

const struct RematchTrainer gRematchTable[REMATCH_TABLE_ENTRIES] =
{
    [REMATCH_ROSE] = REMATCH(TRAINER_ROSE_1, TRAINER_ROSE_2, TRAINER_ROSE_3, TRAINER_ROSE_4, TRAINER_ROSE_5, MAP_ROUTE118),
    [REMATCH_ANDRES] = REMATCH(TRAINER_ANDRES_1, TRAINER_ANDRES_2, TRAINER_ANDRES_3, TRAINER_ANDRES_4, TRAINER_ANDRES_5, MAP_ROUTE105),
    [REMATCH_DUSTY] = REMATCH(TRAINER_DUSTY_1, TRAINER_DUSTY_2, TRAINER_DUSTY_3, TRAINER_DUSTY_4, TRAINER_DUSTY_5, MAP_ROUTE111),
    [REMATCH_LOLA] = REMATCH(TRAINER_LOLA_1, TRAINER_LOLA_2, TRAINER_LOLA_3, TRAINER_LOLA_4, TRAINER_LOLA_5, MAP_ROUTE109),
    [REMATCH_RICKY] = REMATCH(TRAINER_RICKY_1, TRAINER_RICKY_2, TRAINER_RICKY_3, TRAINER_RICKY_4, TRAINER_RICKY_5, MAP_ROUTE109),
    [REMATCH_LILA_AND_ROY] = REMATCH(TRAINER_LILA_AND_ROY_1, TRAINER_LILA_AND_ROY_2, TRAINER_LILA_AND_ROY_3, TRAINER_LILA_AND_ROY_4, TRAINER_LILA_AND_ROY_5, MAP_ROUTE124),
    [REMATCH_CRISTIN] = REMATCH(TRAINER_CRISTIN_1, TRAINER_CRISTIN_2, TRAINER_CRISTIN_3, TRAINER_CRISTIN_4, TRAINER_CRISTIN_5, MAP_ROUTE121),
    [REMATCH_BROOKE] = REMATCH(TRAINER_BROOKE_1, TRAINER_BROOKE_2, TRAINER_BROOKE_3, TRAINER_BROOKE_4, TRAINER_BROOKE_5, MAP_ROUTE111),
    [REMATCH_WILTON] = REMATCH(TRAINER_WILTON_1, TRAINER_WILTON_2, TRAINER_WILTON_3, TRAINER_WILTON_4, TRAINER_WILTON_5, MAP_ROUTE111),
    [REMATCH_VALERIE] = REMATCH(TRAINER_VALERIE_1, TRAINER_VALERIE_2, TRAINER_VALERIE_3, TRAINER_VALERIE_4, TRAINER_VALERIE_5, MAP_MT_PYRE_6F),
    [REMATCH_CINDY] = REMATCH(TRAINER_CINDY_1, TRAINER_CINDY_3, TRAINER_CINDY_4, TRAINER_CINDY_5, TRAINER_CINDY_6, MAP_ROUTE104),
    [REMATCH_THALIA] = REMATCH(TRAINER_THALIA_1, TRAINER_THALIA_2, TRAINER_THALIA_3, TRAINER_THALIA_4, TRAINER_THALIA_5, MAP_ABANDONED_SHIP_ROOMS_1F),
    [REMATCH_JESSICA] = REMATCH(TRAINER_JESSICA_1, TRAINER_JESSICA_2, TRAINER_JESSICA_3, TRAINER_JESSICA_4, TRAINER_JESSICA_5, MAP_ROUTE121),
    [REMATCH_WINSTON] = REMATCH(TRAINER_WINSTON_1, TRAINER_WINSTON_2, TRAINER_WINSTON_3, TRAINER_WINSTON_4, TRAINER_WINSTON_5, MAP_ROUTE104),
    [REMATCH_STEVE] = REMATCH(TRAINER_STEVE_1, TRAINER_STEVE_2, TRAINER_STEVE_3, TRAINER_STEVE_4, TRAINER_STEVE_5, MAP_ROUTE114),
    [REMATCH_TONY] = REMATCH(TRAINER_TONY_1, TRAINER_TONY_2, TRAINER_TONY_3, TRAINER_TONY_4, TRAINER_TONY_5, MAP_ROUTE107),
    [REMATCH_NOB] = REMATCH(TRAINER_NOB_1, TRAINER_NOB_2, TRAINER_NOB_3, TRAINER_NOB_4, TRAINER_NOB_5, MAP_ROUTE115),
    [REMATCH_KOJI] = REMATCH(TRAINER_KOJI_1, TRAINER_KOJI_2, TRAINER_KOJI_3, TRAINER_KOJI_4, TRAINER_KOJI_5, MAP_ROUTE127),
    [REMATCH_FERNANDO] = REMATCH(TRAINER_FERNANDO_1, TRAINER_FERNANDO_2, TRAINER_FERNANDO_3, TRAINER_FERNANDO_4, TRAINER_FERNANDO_5, MAP_ROUTE123),
    [REMATCH_DALTON] = REMATCH(TRAINER_DALTON_1, TRAINER_DALTON_2, TRAINER_DALTON_3, TRAINER_DALTON_4, TRAINER_DALTON_5, MAP_ROUTE118),
    [REMATCH_BERNIE] = REMATCH(TRAINER_BERNIE_1, TRAINER_BERNIE_2, TRAINER_BERNIE_3, TRAINER_BERNIE_4, TRAINER_BERNIE_5, MAP_ROUTE114),
    [REMATCH_ETHAN] = REMATCH(TRAINER_ETHAN_1, TRAINER_ETHAN_2, TRAINER_ETHAN_3, TRAINER_ETHAN_4, TRAINER_ETHAN_5, MAP_JAGGED_PASS),
    [REMATCH_JOHN_AND_JAY] = REMATCH(TRAINER_JOHN_AND_JAY_1, TRAINER_JOHN_AND_JAY_2, TRAINER_JOHN_AND_JAY_3, TRAINER_JOHN_AND_JAY_4, TRAINER_JOHN_AND_JAY_5, MAP_METEOR_FALLS_1F_2R),
    [REMATCH_JEFFREY] = REMATCH(TRAINER_JEFFREY_1, TRAINER_JEFFREY_2, TRAINER_JEFFREY_3, TRAINER_JEFFREY_4, TRAINER_JEFFREY_5, MAP_ROUTE120),
    [REMATCH_CAMERON] = REMATCH(TRAINER_CAMERON_1, TRAINER_CAMERON_2, TRAINER_CAMERON_3, TRAINER_CAMERON_4, TRAINER_CAMERON_5, MAP_ROUTE123),
    [REMATCH_JACKI] = REMATCH(TRAINER_JACKI_1, TRAINER_JACKI_2, TRAINER_JACKI_3, TRAINER_JACKI_4, TRAINER_JACKI_5, MAP_ROUTE123),
    [REMATCH_WALTER] = REMATCH(TRAINER_WALTER_1, TRAINER_WALTER_2, TRAINER_WALTER_3, TRAINER_WALTER_4, TRAINER_WALTER_5, MAP_ROUTE121),
    [REMATCH_KAREN] = REMATCH(TRAINER_KAREN_1, TRAINER_KAREN_2, TRAINER_KAREN_3, TRAINER_KAREN_4, TRAINER_KAREN_5, MAP_ROUTE116),
    [REMATCH_JERRY] = REMATCH(TRAINER_JERRY_1, TRAINER_JERRY_2, TRAINER_JERRY_3, TRAINER_JERRY_4, TRAINER_JERRY_5, MAP_ROUTE116),
    [REMATCH_ANNA_AND_MEG] = REMATCH(TRAINER_ANNA_AND_MEG_1, TRAINER_ANNA_AND_MEG_2, TRAINER_ANNA_AND_MEG_3, TRAINER_ANNA_AND_MEG_4, TRAINER_ANNA_AND_MEG_5, MAP_ROUTE117),
    [REMATCH_ISABEL] = REMATCH(TRAINER_ISABEL_1, TRAINER_ISABEL_2, TRAINER_ISABEL_3, TRAINER_ISABEL_4, TRAINER_ISABEL_5, MAP_ROUTE110),
    [REMATCH_MIGUEL] = REMATCH(TRAINER_MIGUEL_1, TRAINER_MIGUEL_2, TRAINER_MIGUEL_3, TRAINER_MIGUEL_4, TRAINER_MIGUEL_5, MAP_ROUTE103),
    [REMATCH_TIMOTHY] = REMATCH(TRAINER_TIMOTHY_1, TRAINER_TIMOTHY_2, TRAINER_TIMOTHY_3, TRAINER_TIMOTHY_4, TRAINER_TIMOTHY_5, MAP_ROUTE115),
    [REMATCH_SHELBY] = REMATCH(TRAINER_SHELBY_1, TRAINER_SHELBY_2, TRAINER_SHELBY_3, TRAINER_SHELBY_4, TRAINER_SHELBY_5, MAP_MT_CHIMNEY),
    [REMATCH_CALVIN] = REMATCH(TRAINER_CALVIN_1, TRAINER_CALVIN_2, TRAINER_CALVIN_3, TRAINER_CALVIN_4, TRAINER_CALVIN_5, MAP_ROUTE102),
    [REMATCH_ELLIOT] = REMATCH(TRAINER_ELLIOT_1, TRAINER_ELLIOT_2, TRAINER_ELLIOT_3, TRAINER_ELLIOT_4, TRAINER_ELLIOT_5, MAP_ROUTE106),
    [REMATCH_ISAIAH] = REMATCH(TRAINER_ISAIAH_1, TRAINER_ISAIAH_2, TRAINER_ISAIAH_3, TRAINER_ISAIAH_4, TRAINER_ISAIAH_5, MAP_ROUTE128),
    [REMATCH_MARIA] = REMATCH(TRAINER_MARIA_1, TRAINER_MARIA_2, TRAINER_MARIA_3, TRAINER_MARIA_4, TRAINER_MARIA_5, MAP_ROUTE117),
    [REMATCH_ABIGAIL] = REMATCH(TRAINER_ABIGAIL_1, TRAINER_ABIGAIL_2, TRAINER_ABIGAIL_3, TRAINER_ABIGAIL_4, TRAINER_ABIGAIL_5, MAP_ROUTE110),
    [REMATCH_DYLAN] = REMATCH(TRAINER_DYLAN_1, TRAINER_DYLAN_2, TRAINER_DYLAN_3, TRAINER_DYLAN_4, TRAINER_DYLAN_5, MAP_ROUTE117),
    [REMATCH_KATELYN] = REMATCH(TRAINER_KATELYN_1, TRAINER_KATELYN_2, TRAINER_KATELYN_3, TRAINER_KATELYN_4, TRAINER_KATELYN_5, MAP_ROUTE128),
    [REMATCH_BENJAMIN] = REMATCH(TRAINER_BENJAMIN_1, TRAINER_BENJAMIN_2, TRAINER_BENJAMIN_3, TRAINER_BENJAMIN_4, TRAINER_BENJAMIN_5, MAP_ROUTE110),
    [REMATCH_PABLO] = REMATCH(TRAINER_PABLO_1, TRAINER_PABLO_2, TRAINER_PABLO_3, TRAINER_PABLO_4, TRAINER_PABLO_5, MAP_ROUTE126),
    [REMATCH_NICOLAS] = REMATCH(TRAINER_NICOLAS_1, TRAINER_NICOLAS_2, TRAINER_NICOLAS_3, TRAINER_NICOLAS_4, TRAINER_NICOLAS_5, MAP_METEOR_FALLS_1F_2R),
    [REMATCH_ROBERT] = REMATCH(TRAINER_ROBERT_1, TRAINER_ROBERT_2, TRAINER_ROBERT_3, TRAINER_ROBERT_4, TRAINER_ROBERT_5, MAP_ROUTE120),
    [REMATCH_LAO] = REMATCH(TRAINER_LAO_1, TRAINER_LAO_2, TRAINER_LAO_3, TRAINER_LAO_4, TRAINER_LAO_5, MAP_ROUTE113),
    [REMATCH_CYNDY] = REMATCH(TRAINER_CYNDY_1, TRAINER_CYNDY_2, TRAINER_CYNDY_3, TRAINER_CYNDY_4, TRAINER_CYNDY_5, MAP_ROUTE115),
    [REMATCH_MADELINE] = REMATCH(TRAINER_MADELINE_1, TRAINER_MADELINE_2, TRAINER_MADELINE_3, TRAINER_MADELINE_4, TRAINER_MADELINE_5, MAP_ROUTE113),
    [REMATCH_JENNY] = REMATCH(TRAINER_JENNY_1, TRAINER_JENNY_2, TRAINER_JENNY_3, TRAINER_JENNY_4, TRAINER_JENNY_5, MAP_ROUTE124),
    [REMATCH_DIANA] = REMATCH(TRAINER_DIANA_1, TRAINER_DIANA_2, TRAINER_DIANA_3, TRAINER_DIANA_4, TRAINER_DIANA_5, MAP_JAGGED_PASS),
    [REMATCH_AMY_AND_LIV] = REMATCH(TRAINER_AMY_AND_LIV_1, TRAINER_AMY_AND_LIV_2, TRAINER_AMY_AND_LIV_4, TRAINER_AMY_AND_LIV_5, TRAINER_AMY_AND_LIV_6, MAP_ROUTE103),
    [REMATCH_ERNEST] = REMATCH(TRAINER_ERNEST_1, TRAINER_ERNEST_2, TRAINER_ERNEST_3, TRAINER_ERNEST_4, TRAINER_ERNEST_5, MAP_ROUTE125),
    [REMATCH_CORY] = REMATCH(TRAINER_CORY_1, TRAINER_CORY_2, TRAINER_CORY_3, TRAINER_CORY_4, TRAINER_CORY_5, MAP_ROUTE108),
    [REMATCH_EDWIN] = REMATCH(TRAINER_EDWIN_1, TRAINER_EDWIN_2, TRAINER_EDWIN_3, TRAINER_EDWIN_4, TRAINER_EDWIN_5, MAP_ROUTE110),
    [REMATCH_LYDIA] = REMATCH(TRAINER_LYDIA_1, TRAINER_LYDIA_2, TRAINER_LYDIA_3, TRAINER_LYDIA_4, TRAINER_LYDIA_5, MAP_ROUTE117),
    [REMATCH_ISAAC] = REMATCH(TRAINER_ISAAC_1, TRAINER_ISAAC_2, TRAINER_ISAAC_3, TRAINER_ISAAC_4, TRAINER_ISAAC_5, MAP_ROUTE117),
    [REMATCH_GABRIELLE] = REMATCH(TRAINER_GABRIELLE_1, TRAINER_GABRIELLE_2, TRAINER_GABRIELLE_3, TRAINER_GABRIELLE_4, TRAINER_GABRIELLE_5, MAP_MT_PYRE_3F),
    [REMATCH_CATHERINE] = REMATCH(TRAINER_CATHERINE_1, TRAINER_CATHERINE_2, TRAINER_CATHERINE_3, TRAINER_CATHERINE_4, TRAINER_CATHERINE_5, MAP_ROUTE119),
    [REMATCH_JACKSON] = REMATCH(TRAINER_JACKSON_1, TRAINER_JACKSON_2, TRAINER_JACKSON_3, TRAINER_JACKSON_4, TRAINER_JACKSON_5, MAP_ROUTE119),
    [REMATCH_HALEY] = REMATCH(TRAINER_HALEY_1, TRAINER_HALEY_2, TRAINER_HALEY_3, TRAINER_HALEY_4, TRAINER_HALEY_5, MAP_ROUTE104),
    [REMATCH_JAMES] = REMATCH(TRAINER_JAMES_1, TRAINER_JAMES_2, TRAINER_JAMES_3, TRAINER_JAMES_4, TRAINER_JAMES_5, MAP_PETALBURG_WOODS),
    [REMATCH_TRENT] = REMATCH(TRAINER_TRENT_1, TRAINER_TRENT_2, TRAINER_TRENT_3, TRAINER_TRENT_4, TRAINER_TRENT_5, MAP_ROUTE112),
    [REMATCH_SAWYER] = REMATCH(TRAINER_SAWYER_1, TRAINER_SAWYER_2, TRAINER_SAWYER_3, TRAINER_SAWYER_4, TRAINER_SAWYER_5, MAP_MT_CHIMNEY),
    [REMATCH_KIRA_AND_DAN] = REMATCH(TRAINER_KIRA_AND_DAN_1, TRAINER_KIRA_AND_DAN_2, TRAINER_KIRA_AND_DAN_3, TRAINER_KIRA_AND_DAN_4, TRAINER_KIRA_AND_DAN_5, MAP_ABANDONED_SHIP_ROOMS2_1F),
    [REMATCH_WALLY_VR] = REMATCH(TRAINER_WALLY_VR_2, TRAINER_WALLY_VR_3, TRAINER_WALLY_VR_4, TRAINER_WALLY_VR_5, TRAINER_WALLY_VR_5, MAP_VICTORY_ROAD_1F),
    [REMATCH_ROXANNE] = REMATCH(TRAINER_ROXANNE_1, TRAINER_ROXANNE_2, TRAINER_ROXANNE_3, TRAINER_ROXANNE_4, TRAINER_ROXANNE_5, MAP_RUSTBORO_CITY),
    [REMATCH_BRAWLY] = REMATCH(TRAINER_BRAWLY_1, TRAINER_BRAWLY_2, TRAINER_BRAWLY_3, TRAINER_BRAWLY_4, TRAINER_BRAWLY_5, MAP_DEWFORD_TOWN),
    [REMATCH_WATTSON] = REMATCH(TRAINER_WATTSON_1, TRAINER_WATTSON_2, TRAINER_WATTSON_3, TRAINER_WATTSON_4, TRAINER_WATTSON_5, MAP_MAUVILLE_CITY),
    [REMATCH_FLANNERY] = REMATCH(TRAINER_FLANNERY_1, TRAINER_FLANNERY_2, TRAINER_FLANNERY_3, TRAINER_FLANNERY_4, TRAINER_FLANNERY_5, MAP_LAVARIDGE_TOWN),
    [REMATCH_NORMAN] = REMATCH(TRAINER_NORMAN_1, TRAINER_NORMAN_2, TRAINER_NORMAN_3, TRAINER_NORMAN_4, TRAINER_NORMAN_5, MAP_PETALBURG_CITY),
    [REMATCH_WINONA] = REMATCH(TRAINER_WINONA_1, TRAINER_WINONA_2, TRAINER_WINONA_3, TRAINER_WINONA_4, TRAINER_WINONA_5, MAP_FORTREE_CITY),
    [REMATCH_TATE_AND_LIZA] = REMATCH(TRAINER_TATE_AND_LIZA_1, TRAINER_TATE_AND_LIZA_2, TRAINER_TATE_AND_LIZA_3, TRAINER_TATE_AND_LIZA_4, TRAINER_TATE_AND_LIZA_5, MAP_MOSSDEEP_CITY),
    [REMATCH_JUAN] = REMATCH(TRAINER_JUAN_1, TRAINER_JUAN_2, TRAINER_JUAN_3, TRAINER_JUAN_4, TRAINER_JUAN_5, MAP_SOOTOPOLIS_CITY),
    [REMATCH_SIDNEY] = REMATCH(TRAINER_SIDNEY, TRAINER_SIDNEY, TRAINER_SIDNEY, TRAINER_SIDNEY, TRAINER_SIDNEY, MAP_EVER_GRANDE_CITY),
    [REMATCH_PHOEBE] = REMATCH(TRAINER_PHOEBE, TRAINER_PHOEBE, TRAINER_PHOEBE, TRAINER_PHOEBE, TRAINER_PHOEBE, MAP_EVER_GRANDE_CITY),
    [REMATCH_GLACIA] = REMATCH(TRAINER_GLACIA, TRAINER_GLACIA, TRAINER_GLACIA, TRAINER_GLACIA, TRAINER_GLACIA, MAP_EVER_GRANDE_CITY),
    [REMATCH_DRAKE] = REMATCH(TRAINER_DRAKE, TRAINER_DRAKE, TRAINER_DRAKE, TRAINER_DRAKE, TRAINER_DRAKE, MAP_EVER_GRANDE_CITY),
    [REMATCH_WALLACE] = REMATCH(TRAINER_WALLACE, TRAINER_WALLACE, TRAINER_WALLACE, TRAINER_WALLACE, TRAINER_WALLACE, MAP_EVER_GRANDE_CITY),
};

#define tState data[0]
#define tTransition data[1]

static void Task_BattleStart(u8 taskId)
{
    s16 *data = gTasks[taskId].data;

    switch (tState)
    {
    case 0:
        if (!FldEffPoison_IsActive()) // is poison not active?
        {
            BattleTransition_StartOnField(tTransition);
            ClearMirageTowerPulseBlendEffect();
            tState++; // go to case 1.
        }
        break;
    case 1:
        if (IsBattleTransitionDone() == TRUE)
        {
            PrepareForFollowerNPCBattle();
            CleanupOverworldWindowsAndTilemaps();
            SetMainCallback2(CB2_InitBattle);
            RestartWildEncounterImmunitySteps();
            ClearPoisonStepCounter();
            DestroyTask(taskId);
        }
        break;
    }
}

static void CreateBattleStartTask(u8 transition, u16 song)
{
    u8 taskId = CreateTask(Task_BattleStart, 1);

    gTasks[taskId].tTransition = transition;
    PlayMapChosenOrBattleBGM(song);
}

static void Task_BattleStart_Debug(u8 taskId)
{
    s16 *data = gTasks[taskId].data;

    switch (tState)
    {
    case 0:
        if (!FldEffPoison_IsActive()) // is poison not active?
        {
            BattleTransition_StartOnField(tTransition);
            ClearMirageTowerPulseBlendEffect();
            tState++; // go to case 1.
        }
        break;
    case 1:
        if (IsBattleTransitionDone() == TRUE)
        {
            CleanupOverworldWindowsAndTilemaps();
            SetMainCallback2(CB2_InitBattle);
            RestartWildEncounterImmunitySteps();
            ClearPoisonStepCounter();
            DestroyTask(taskId);
        }
        break;
    }
}

static void CreateBattleStartTask_Debug(u8 transition, u16 song)
{
    u8 taskId = CreateTask(Task_BattleStart_Debug, 1);

    gTasks[taskId].tTransition = transition;
    PlayMapChosenOrBattleBGM(song);
}

#undef tState
#undef tTransition

void BattleSetup_StartWildBattle(void)
{
    if (GetSafariZoneFlag())
        DoSafariBattle();
    else
        DoStandardWildBattle(FALSE);
}

void BattleSetup_StartDoubleWildBattle(void)
{
    DoStandardWildBattle(TRUE);
}

void BattleSetup_StartBattlePikeWildBattle(void)
{
    DoBattlePikeWildBattle();
}

static void DoStandardWildBattle(bool32 isDouble)
{
    LockPlayerFieldControls();
    FreezeObjectEvents();
    StopPlayerAvatar();
    gMain.savedCallback = CB2_EndWildBattle;
    gBattleTypeFlags = 0;
<<<<<<< HEAD
    if (IsNPCFollowerWildBattle())
    {
        gBattleTypeFlags |= BATTLE_TYPE_MULTI | BATTLE_TYPE_INGAME_PARTNER | BATTLE_TYPE_DOUBLE;
    }
    else if (isDouble)
        gBattleTypeFlags |= BATTLE_TYPE_DOUBLE;
    if (InBattlePyramid())
=======
    if (CurrentBattlePyramidLocation() != PYRAMID_LOCATION_NONE)
>>>>>>> f85baa53
    {
        VarSet(VAR_TEMP_E, 0);
        gBattleTypeFlags |= BATTLE_TYPE_PYRAMID;
    }
    CreateBattleStartTask(GetWildBattleTransition(), 0);
    IncrementGameStat(GAME_STAT_TOTAL_BATTLES);
    IncrementGameStat(GAME_STAT_WILD_BATTLES);
    IncrementDailyWildBattles();
    TryUpdateGymLeaderRematchFromWild();
}

void DoStandardWildBattle_Debug(void)
{
    LockPlayerFieldControls();
    FreezeObjectEvents();
    StopPlayerAvatar();
    gMain.savedCallback = CB2_EndWildBattle;
    gBattleTypeFlags = 0;
    if (InBattlePyramid())
    {
        VarSet(VAR_TEMP_PLAYING_PYRAMID_MUSIC, 0);
        gBattleTypeFlags |= BATTLE_TYPE_PYRAMID;
    }
    CreateBattleStartTask_Debug(GetWildBattleTransition(), 0);
    //IncrementGameStat(GAME_STAT_TOTAL_BATTLES);
    //IncrementGameStat(GAME_STAT_WILD_BATTLES);
    //IncrementDailyWildBattles();
    //TryUpdateGymLeaderRematchFromWild();
}

void BattleSetup_StartRoamerBattle(void)
{
    LockPlayerFieldControls();
    FreezeObjectEvents();
    StopPlayerAvatar();
    gMain.savedCallback = CB2_EndWildBattle;
    gBattleTypeFlags = BATTLE_TYPE_ROAMER;
    CreateBattleStartTask(GetWildBattleTransition(), 0);
    IncrementGameStat(GAME_STAT_TOTAL_BATTLES);
    IncrementGameStat(GAME_STAT_WILD_BATTLES);
    IncrementDailyWildBattles();
    TryUpdateGymLeaderRematchFromWild();
}

static void DoSafariBattle(void)
{
    LockPlayerFieldControls();
    FreezeObjectEvents();
    StopPlayerAvatar();
    gMain.savedCallback = CB2_EndSafariBattle;
    gBattleTypeFlags = BATTLE_TYPE_SAFARI;
    CreateBattleStartTask(GetWildBattleTransition(), 0);
}

static void DoBattlePikeWildBattle(void)
{
    LockPlayerFieldControls();
    FreezeObjectEvents();
    StopPlayerAvatar();
    gMain.savedCallback = CB2_EndWildBattle;
    gBattleTypeFlags = BATTLE_TYPE_PIKE;
    CreateBattleStartTask(GetWildBattleTransition(), 0);
    IncrementGameStat(GAME_STAT_TOTAL_BATTLES);
    IncrementGameStat(GAME_STAT_WILD_BATTLES);
    IncrementDailyWildBattles();
    TryUpdateGymLeaderRematchFromWild();
}

static void DoTrainerBattle(void)
{
    CreateBattleStartTask(GetTrainerBattleTransition(), 0);
    IncrementGameStat(GAME_STAT_TOTAL_BATTLES);
    IncrementGameStat(GAME_STAT_TRAINER_BATTLES);
    TryUpdateGymLeaderRematchFromTrainer();
}

static void DoBattlePyramidTrainerHillBattle(void)
{
    if (CurrentBattlePyramidLocation() != PYRAMID_LOCATION_NONE)
        CreateBattleStartTask(GetSpecialBattleTransition(B_TRANSITION_GROUP_B_PYRAMID), 0);
    else
        CreateBattleStartTask(GetSpecialBattleTransition(B_TRANSITION_GROUP_TRAINER_HILL), 0);

    IncrementGameStat(GAME_STAT_TOTAL_BATTLES);
    IncrementGameStat(GAME_STAT_TRAINER_BATTLES);
    TryUpdateGymLeaderRematchFromTrainer();
}

// Initiates battle where Wally catches Ralts
void StartWallyTutorialBattle(void)
{
    CreateMaleMon(&gEnemyParty[0], SPECIES_RALTS, 5);
    LockPlayerFieldControls();
    gMain.savedCallback = CB2_ReturnToFieldContinueScriptPlayMapMusic;
    gBattleTypeFlags = BATTLE_TYPE_WALLY_TUTORIAL;
    CreateBattleStartTask(B_TRANSITION_SLICE, 0);
}

void BattleSetup_StartScriptedWildBattle(void)
{
    LockPlayerFieldControls();
    gMain.savedCallback = CB2_EndScriptedWildBattle;
    gBattleTypeFlags = 0;
    CreateBattleStartTask(GetWildBattleTransition(), 0);
    IncrementGameStat(GAME_STAT_TOTAL_BATTLES);
    IncrementGameStat(GAME_STAT_WILD_BATTLES);
    IncrementDailyWildBattles();
    TryUpdateGymLeaderRematchFromWild();
}

void BattleSetup_StartScriptedDoubleWildBattle(void)
{
    LockPlayerFieldControls();
    gMain.savedCallback = CB2_EndScriptedWildBattle;
    gBattleTypeFlags = BATTLE_TYPE_DOUBLE;
    CreateBattleStartTask(GetWildBattleTransition(), 0);
    IncrementGameStat(GAME_STAT_TOTAL_BATTLES);
    IncrementGameStat(GAME_STAT_WILD_BATTLES);
    IncrementDailyWildBattles();
    TryUpdateGymLeaderRematchFromWild();
}

void BattleSetup_StartLatiBattle(void)
{
    LockPlayerFieldControls();
    gMain.savedCallback = CB2_EndScriptedWildBattle;
    gBattleTypeFlags = BATTLE_TYPE_LEGENDARY;
    CreateBattleStartTask(GetWildBattleTransition(), 0);
    IncrementGameStat(GAME_STAT_TOTAL_BATTLES);
    IncrementGameStat(GAME_STAT_WILD_BATTLES);
    IncrementDailyWildBattles();
    TryUpdateGymLeaderRematchFromWild();
}

void BattleSetup_StartLegendaryBattle(void)
{
    LockPlayerFieldControls();
    gMain.savedCallback = CB2_EndScriptedWildBattle;
    gBattleTypeFlags = BATTLE_TYPE_LEGENDARY;

    switch (GetMonData(&gEnemyParty[0], MON_DATA_SPECIES, NULL))
    {
    default:
    case SPECIES_GROUDON:
    case SPECIES_GROUDON_PRIMAL:
        CreateBattleStartTask(B_TRANSITION_GROUDON, MUS_VS_KYOGRE_GROUDON);
        break;
    case SPECIES_KYOGRE:
    case SPECIES_KYOGRE_PRIMAL:
        CreateBattleStartTask(B_TRANSITION_KYOGRE, MUS_VS_KYOGRE_GROUDON);
        break;
    case SPECIES_RAYQUAZA:
    case SPECIES_RAYQUAZA_MEGA:
        CreateBattleStartTask(B_TRANSITION_RAYQUAZA, MUS_VS_RAYQUAZA);
        break;
    case SPECIES_DEOXYS_NORMAL:
    case SPECIES_DEOXYS_ATTACK:
    case SPECIES_DEOXYS_DEFENSE:
    case SPECIES_DEOXYS_SPEED:
        CreateBattleStartTask(B_TRANSITION_BLUR, MUS_RG_VS_DEOXYS);
        break;
    case SPECIES_LUGIA:
    case SPECIES_HO_OH:
        CreateBattleStartTask(B_TRANSITION_BLUR, MUS_RG_VS_LEGEND);
        break;
    case SPECIES_MEW:
        CreateBattleStartTask(B_TRANSITION_GRID_SQUARES, MUS_VS_MEW);
        break;
    }

    IncrementGameStat(GAME_STAT_TOTAL_BATTLES);
    IncrementGameStat(GAME_STAT_WILD_BATTLES);
    IncrementDailyWildBattles();
    TryUpdateGymLeaderRematchFromWild();
}

void StartGroudonKyogreBattle(void)
{
    LockPlayerFieldControls();
    gMain.savedCallback = CB2_EndScriptedWildBattle;
    gBattleTypeFlags = BATTLE_TYPE_LEGENDARY;

    if (gGameVersion == VERSION_RUBY)
        CreateBattleStartTask(B_TRANSITION_ANGLED_WIPES, MUS_VS_KYOGRE_GROUDON); // GROUDON
    else
        CreateBattleStartTask(B_TRANSITION_RIPPLE, MUS_VS_KYOGRE_GROUDON); // KYOGRE

    IncrementGameStat(GAME_STAT_TOTAL_BATTLES);
    IncrementGameStat(GAME_STAT_WILD_BATTLES);
    IncrementDailyWildBattles();
    TryUpdateGymLeaderRematchFromWild();
}

void StartRegiBattle(void)
{
    u8 transitionId;
    u16 species;

    LockPlayerFieldControls();
    gMain.savedCallback = CB2_EndScriptedWildBattle;
    gBattleTypeFlags = BATTLE_TYPE_LEGENDARY;

    species = GetMonData(&gEnemyParty[0], MON_DATA_SPECIES);
    switch (species)
    {
    case SPECIES_REGIROCK:
        transitionId = B_TRANSITION_REGIROCK;
        break;
    case SPECIES_REGICE:
        transitionId = B_TRANSITION_REGICE;
        break;
    case SPECIES_REGISTEEL:
        transitionId = B_TRANSITION_REGISTEEL;
        break;
    default:
        transitionId = B_TRANSITION_GRID_SQUARES;
        break;
    }
    CreateBattleStartTask(transitionId, MUS_VS_REGI);

    IncrementGameStat(GAME_STAT_TOTAL_BATTLES);
    IncrementGameStat(GAME_STAT_WILD_BATTLES);
    IncrementDailyWildBattles();
    TryUpdateGymLeaderRematchFromWild();
}

static void DowngradeBadPoison(void)
{
    u8 i;
    u32 status = STATUS1_POISON;
    if (B_TOXIC_REVERSAL < GEN_5)
        return;
    for(i = 0; i < PARTY_SIZE; i++)
    {
        if (GetMonData(&gPlayerParty[i], MON_DATA_SANITY_HAS_SPECIES) && GetMonData(&gPlayerParty[i], MON_DATA_STATUS) == STATUS1_TOXIC_POISON)
            SetMonData(&gPlayerParty[i], MON_DATA_STATUS, &status);
    }
}

static void CB2_EndWildBattle(void)
{
    CpuFill16(0, (void *)(BG_PLTT), BG_PLTT_SIZE);
    ResetOamRange(0, 128);

<<<<<<< HEAD
    if (IsNPCFollowerWildBattle())
    {
        RestorePartyAfterFollowerNPCBattle();
        if (FNPC_FLAG_HEAL_AFTER_FOLLOWER_BATTLE != 0
         && (FNPC_FLAG_HEAL_AFTER_FOLLOWER_BATTLE == FNPC_ALWAYS
         || FlagGet(FNPC_FLAG_HEAL_AFTER_FOLLOWER_BATTLE)))
            HealPlayerParty();
    }

    if (IsPlayerDefeated(gBattleOutcome) == TRUE && !InBattlePyramid() && !InBattlePike())
=======
    if (IsPlayerDefeated(gBattleOutcome) == TRUE && CurrentBattlePyramidLocation() == PYRAMID_LOCATION_NONE && !InBattlePike())
>>>>>>> f85baa53
    {
        SetMainCallback2(CB2_WhiteOut);
    }
    else
    {
        SetMainCallback2(CB2_ReturnToField);
        DowngradeBadPoison();
        gFieldCallback = FieldCB_ReturnToFieldNoScriptCheckMusic;
    }
}

static void CB2_EndScriptedWildBattle(void)
{
    CpuFill16(0, (void *)(BG_PLTT), BG_PLTT_SIZE);
    ResetOamRange(0, 128);

    if (IsPlayerDefeated(gBattleOutcome) == TRUE)
    {
        if (CurrentBattlePyramidLocation() != PYRAMID_LOCATION_NONE)
            SetMainCallback2(CB2_ReturnToFieldContinueScriptPlayMapMusic);
        else
            SetMainCallback2(CB2_WhiteOut);
    }
    else
    {
        DowngradeBadPoison();
        SetMainCallback2(CB2_ReturnToFieldContinueScriptPlayMapMusic);
    }
}

u8 BattleSetup_GetEnvironmentId(void)
{
    u16 tileBehavior;
    s16 x, y;

    if (I_FISHING_ENVIRONMENT >= GEN_4 && gIsFishingEncounter)
        GetXYCoordsOneStepInFrontOfPlayer(&x, &y);
    else
        PlayerGetDestCoords(&x, &y);

    tileBehavior = MapGridGetMetatileBehaviorAt(x, y);

    if (MetatileBehavior_IsTallGrass(tileBehavior))
        return BATTLE_ENVIRONMENT_GRASS;
    if (MetatileBehavior_IsLongGrass(tileBehavior))
        return BATTLE_ENVIRONMENT_LONG_GRASS;
    if (MetatileBehavior_IsSandOrDeepSand(tileBehavior))
        return BATTLE_ENVIRONMENT_SAND;

    switch (gMapHeader.mapType)
    {
    case MAP_TYPE_TOWN:
    case MAP_TYPE_CITY:
    case MAP_TYPE_ROUTE:
        break;
    case MAP_TYPE_UNDERGROUND:
        if (MetatileBehavior_IsIndoorEncounter(tileBehavior))
            return BATTLE_ENVIRONMENT_BUILDING;
        if (MetatileBehavior_IsSurfableWaterOrUnderwater(tileBehavior))
            return BATTLE_ENVIRONMENT_POND;
        return BATTLE_ENVIRONMENT_CAVE;
    case MAP_TYPE_INDOOR:
    case MAP_TYPE_SECRET_BASE:
        return BATTLE_ENVIRONMENT_BUILDING;
    case MAP_TYPE_UNDERWATER:
        return BATTLE_ENVIRONMENT_UNDERWATER;
    case MAP_TYPE_OCEAN_ROUTE:
        if (MetatileBehavior_IsSurfableWaterOrUnderwater(tileBehavior))
            return BATTLE_ENVIRONMENT_WATER;
        return BATTLE_ENVIRONMENT_PLAIN;
    }
    if (MetatileBehavior_IsDeepOrOceanWater(tileBehavior))
        return BATTLE_ENVIRONMENT_WATER;
    if (MetatileBehavior_IsSurfableWaterOrUnderwater(tileBehavior))
        return BATTLE_ENVIRONMENT_POND;
    if (MetatileBehavior_IsMountain(tileBehavior))
        return BATTLE_ENVIRONMENT_MOUNTAIN;
    if (TestPlayerAvatarFlags(PLAYER_AVATAR_FLAG_SURFING))
    {
        // Is BRIDGE_TYPE_POND_*?
        if (MetatileBehavior_GetBridgeType(tileBehavior) != BRIDGE_TYPE_OCEAN)
            return BATTLE_ENVIRONMENT_POND;

        if (MetatileBehavior_IsBridgeOverWater(tileBehavior) == TRUE)
            return BATTLE_ENVIRONMENT_WATER;
    }
    if (gSaveBlock1Ptr->location.mapGroup == MAP_GROUP(MAP_ROUTE113) && gSaveBlock1Ptr->location.mapNum == MAP_NUM(MAP_ROUTE113))
        return BATTLE_ENVIRONMENT_SAND;
    if (GetSavedWeather() == WEATHER_SANDSTORM)
        return BATTLE_ENVIRONMENT_SAND;

    return BATTLE_ENVIRONMENT_PLAIN;
}

static u8 GetBattleTransitionTypeByMap(void)
{
    u16 tileBehavior;
    s16 x, y;

    PlayerGetDestCoords(&x, &y);
    tileBehavior = MapGridGetMetatileBehaviorAt(x, y);

    if (GetFlashLevel())
        return TRANSITION_TYPE_FLASH;

    if (MetatileBehavior_IsSurfableWaterOrUnderwater(tileBehavior))
        return TRANSITION_TYPE_WATER;

    switch (gMapHeader.mapType)
    {
    case MAP_TYPE_UNDERGROUND:
        return TRANSITION_TYPE_CAVE;
    case MAP_TYPE_UNDERWATER:
        return TRANSITION_TYPE_WATER;
    default:
        return TRANSITION_TYPE_NORMAL;
    }
}

static u16 GetSumOfPlayerPartyLevel(u8 numMons)
{
    u8 sum = 0;
    int i;

    for (i = 0; i < PARTY_SIZE; i++)
    {
        u32 species = GetMonData(&gPlayerParty[i], MON_DATA_SPECIES_OR_EGG);

        if (species != SPECIES_EGG && species != SPECIES_NONE && GetMonData(&gPlayerParty[i], MON_DATA_HP) != 0)
        {
            sum += GetMonData(&gPlayerParty[i], MON_DATA_LEVEL);
            if (--numMons == 0)
                break;
        }
    }
    return sum;
}

static u8 GetSumOfEnemyPartyLevel(u16 opponentId, u8 numMons)
{
    u8 i;
    u8 sum;
    u32 count = numMons;
    const struct TrainerMon *party;

    if (GetTrainerPartySizeFromId(opponentId) < count)
        count = GetTrainerPartySizeFromId(opponentId);

    sum = 0;

    party = GetTrainerPartyFromId(opponentId);
    for (i = 0; i < count && party != NULL; i++)
        sum += party[i].lvl;

    return sum;
}

u8 GetWildBattleTransition(void)
{
    u8 transitionType = GetBattleTransitionTypeByMap();
    u8 enemyLevel = GetMonData(&gEnemyParty[0], MON_DATA_LEVEL);
    u8 playerLevel = GetSumOfPlayerPartyLevel(1);

    if (enemyLevel < playerLevel)
    {
        if (CurrentBattlePyramidLocation() != PYRAMID_LOCATION_NONE)
            return B_TRANSITION_BLUR;
        else
            return sBattleTransitionTable_Wild[transitionType][0];
    }
    else
    {
        if (CurrentBattlePyramidLocation() != PYRAMID_LOCATION_NONE)
            return B_TRANSITION_GRID_SQUARES;
        else
            return sBattleTransitionTable_Wild[transitionType][1];
    }
}

u8 GetTrainerBattleTransition(void)
{
    u8 minPartyCount = 1;
    u8 transitionType;
    u8 enemyLevel;
    u8 playerLevel;
    u32 trainerId = SanitizeTrainerId(TRAINER_BATTLE_PARAM.opponentA);
    u32 trainerClass = GetTrainerClassFromId(TRAINER_BATTLE_PARAM.opponentA);

    if (DoesTrainerHaveMugshot(trainerId))
        return B_TRANSITION_MUGSHOT;

    if (trainerClass == TRAINER_CLASS_TEAM_MAGMA
        || trainerClass == TRAINER_CLASS_MAGMA_LEADER
        || trainerClass == TRAINER_CLASS_MAGMA_ADMIN)
        return B_TRANSITION_MAGMA;

    if (trainerClass == TRAINER_CLASS_TEAM_AQUA
        || trainerClass == TRAINER_CLASS_AQUA_LEADER
        || trainerClass == TRAINER_CLASS_AQUA_ADMIN)
        return B_TRANSITION_AQUA;

    switch (GetTrainerBattleType(trainerId))
    {
    case TRAINER_BATTLE_TYPE_SINGLES:
        minPartyCount = 1;
        break;
    case TRAINER_BATTLE_TYPE_DOUBLES:
        minPartyCount = 2; // double battles always at least have 2 Pokémon.
        break;
    }

    transitionType = GetBattleTransitionTypeByMap();
    enemyLevel = GetSumOfEnemyPartyLevel(trainerId, minPartyCount);
    playerLevel = GetSumOfPlayerPartyLevel(minPartyCount);

    if (enemyLevel < playerLevel)
        return sBattleTransitionTable_Trainer[transitionType][0];
    else
        return sBattleTransitionTable_Trainer[transitionType][1];
}

#define RANDOM_TRANSITION(table) (table[Random() % ARRAY_COUNT(table)])
u8 GetSpecialBattleTransition(s32 id)
{
    u16 var;
    u8 enemyLevel = GetMonData(&gEnemyParty[0], MON_DATA_LEVEL);
    u8 playerLevel = GetSumOfPlayerPartyLevel(1);

    if (enemyLevel < playerLevel)
    {
        switch (id)
        {
        case B_TRANSITION_GROUP_TRAINER_HILL:
        case B_TRANSITION_GROUP_SECRET_BASE:
        case B_TRANSITION_GROUP_E_READER:
            return B_TRANSITION_POKEBALLS_TRAIL;
        case B_TRANSITION_GROUP_B_PYRAMID:
            return RANDOM_TRANSITION(sBattleTransitionTable_BattlePyramid);
        case B_TRANSITION_GROUP_B_DOME:
            return RANDOM_TRANSITION(sBattleTransitionTable_BattleDome);
        }

        if (VarGet(VAR_FRONTIER_BATTLE_MODE) != FRONTIER_MODE_LINK_MULTIS)
            return RANDOM_TRANSITION(sBattleTransitionTable_BattleFrontier);
    }
    else
    {
        switch (id)
        {
        case B_TRANSITION_GROUP_TRAINER_HILL:
        case B_TRANSITION_GROUP_SECRET_BASE:
        case B_TRANSITION_GROUP_E_READER:
            return B_TRANSITION_BIG_POKEBALL;
        case B_TRANSITION_GROUP_B_PYRAMID:
            return RANDOM_TRANSITION(sBattleTransitionTable_BattlePyramid);
        case B_TRANSITION_GROUP_B_DOME:
            return RANDOM_TRANSITION(sBattleTransitionTable_BattleDome);
        }

        if (VarGet(VAR_FRONTIER_BATTLE_MODE) != FRONTIER_MODE_LINK_MULTIS)
            return RANDOM_TRANSITION(sBattleTransitionTable_BattleFrontier);
    }

    var = gSaveBlock2Ptr->frontier.trainerIds[gSaveBlock2Ptr->frontier.curChallengeBattleNum * 2 + 0]
        + gSaveBlock2Ptr->frontier.trainerIds[gSaveBlock2Ptr->frontier.curChallengeBattleNum * 2 + 1];

    return sBattleTransitionTable_BattleFrontier[var % ARRAY_COUNT(sBattleTransitionTable_BattleFrontier)];
}

void ChooseStarter(void)
{
    SetMainCallback2(CB2_ChooseStarter);
    gMain.savedCallback = CB2_GiveStarter;
}

static void CB2_GiveStarter(void)
{
    u16 starterMon;

    *GetVarPointer(VAR_STARTER_MON) = gSpecialVar_Result;
    starterMon = GetStarterPokemon(gSpecialVar_Result);
    ScriptGiveMon(starterMon, 5, ITEM_NONE);
    ResetTasks();
    PlayBattleBGM();
    SetMainCallback2(CB2_StartFirstBattle);
    BattleTransition_Start(B_TRANSITION_BLUR);
}

static void CB2_StartFirstBattle(void)
{
    UpdatePaletteFade();
    RunTasks();

    if (IsBattleTransitionDone() == TRUE)
    {
        gBattleTypeFlags = BATTLE_TYPE_FIRST_BATTLE;
        gMain.savedCallback = CB2_EndFirstBattle;
        FreeAllWindowBuffers();
        SetMainCallback2(CB2_InitBattle);
        RestartWildEncounterImmunitySteps();
        ClearPoisonStepCounter();
        IncrementGameStat(GAME_STAT_TOTAL_BATTLES);
        IncrementGameStat(GAME_STAT_WILD_BATTLES);
        IncrementDailyWildBattles();
        TryUpdateGymLeaderRematchFromWild();
    }
}

static void CB2_EndFirstBattle(void)
{
    Overworld_ClearSavedMusic();
    DowngradeBadPoison();
    SetMainCallback2(CB2_ReturnToFieldContinueScriptPlayMapMusic);
}

static void TryUpdateGymLeaderRematchFromWild(void)
{
    if (GetGameStat(GAME_STAT_WILD_BATTLES) % 60 == 0)
        UpdateGymLeaderRematch();
}

static void TryUpdateGymLeaderRematchFromTrainer(void)
{
    if (GetGameStat(GAME_STAT_TRAINER_BATTLES) % 20 == 0)
        UpdateGymLeaderRematch();
}

static u16 GetTrainerAFlag(void)
{
    return TRAINER_FLAGS_START + TRAINER_BATTLE_PARAM.opponentA;
}

static u16 GetTrainerBFlag(void)
{
    return TRAINER_FLAGS_START + TRAINER_BATTLE_PARAM.opponentB;
}

static bool32 IsPlayerDefeated(u32 battleOutcome)
{
    switch (battleOutcome)
    {
    case B_OUTCOME_LOST:
    case B_OUTCOME_DREW:
        return TRUE;
    case B_OUTCOME_WON:
    case B_OUTCOME_RAN:
    case B_OUTCOME_PLAYER_TELEPORTED:
    case B_OUTCOME_MON_FLED:
    case B_OUTCOME_CAUGHT:
        return FALSE;
    default:
        return FALSE;
    }
}

void ResetTrainerOpponentIds(void)
{
    TRAINER_BATTLE_PARAM.opponentA = 0;
    TRAINER_BATTLE_PARAM.opponentB = 0;
}

static void InitTrainerBattleVariables(void)
{
    memset(gTrainerBattleParameter.data, 0, sizeof(TrainerBattleParameter));
    sTrainerBattleEndScript = NULL;
}

void TrainerBattleLoadArgs(const u8 *data)
{
    InitTrainerBattleVariables();
    memcpy(gTrainerBattleParameter.data, data, sizeof(TrainerBattleParameter));
    sTrainerBattleEndScript = (u8*)data + sizeof(TrainerBattleParameter);
}

void TrainerBattleLoadArgsTrainerA(const u8 *data)
{
    TrainerBattleParameter *temp = (TrainerBattleParameter*)data;

    TRAINER_BATTLE_PARAM.playMusicA = temp->params.playMusicA;
    TRAINER_BATTLE_PARAM.objEventLocalIdA = temp->params.objEventLocalIdA;
    TRAINER_BATTLE_PARAM.opponentA = temp->params.opponentA;
    TRAINER_BATTLE_PARAM.introTextA = temp->params.introTextA;
    TRAINER_BATTLE_PARAM.defeatTextA = temp->params.defeatTextA;
    TRAINER_BATTLE_PARAM.battleScriptRetAddrA = temp->params.battleScriptRetAddrA;
}

void TrainerBattleLoadArgsTrainerB(const u8 *data)
{
    TrainerBattleParameter *temp = (TrainerBattleParameter*)data;

    TRAINER_BATTLE_PARAM.playMusicB = temp->params.playMusicB;
    TRAINER_BATTLE_PARAM.objEventLocalIdB = temp->params.objEventLocalIdB;
    TRAINER_BATTLE_PARAM.opponentB = temp->params.opponentB;
    TRAINER_BATTLE_PARAM.introTextB = temp->params.introTextB;
    TRAINER_BATTLE_PARAM.defeatTextB = temp->params.defeatTextB;
    TRAINER_BATTLE_PARAM.battleScriptRetAddrB = temp->params.battleScriptRetAddrB;
}

// loads trainer A parameter to trainer B. Used for second trainer in trainer_see.c
void TrainerBattleLoadArgsSecondTrainer(const u8 *data)
{
    TrainerBattleParameter *temp = (TrainerBattleParameter*)data;

    TRAINER_BATTLE_PARAM.playMusicB = temp->params.playMusicA;
    TRAINER_BATTLE_PARAM.objEventLocalIdB = temp->params.objEventLocalIdA;
    TRAINER_BATTLE_PARAM.opponentB = temp->params.opponentA;
    TRAINER_BATTLE_PARAM.introTextB = temp->params.introTextA;
    TRAINER_BATTLE_PARAM.defeatTextB = temp->params.defeatTextA;
    TRAINER_BATTLE_PARAM.battleScriptRetAddrB = temp->params.battleScriptRetAddrA;
}

void SetMapVarsToTrainerA(void)
{
    if (TRAINER_BATTLE_PARAM.objEventLocalIdA != 0)
    {
        gSpecialVar_LastTalked = TRAINER_BATTLE_PARAM.objEventLocalIdA;
        gSelectedObjectEvent = GetObjectEventIdByLocalIdAndMap(TRAINER_BATTLE_PARAM.objEventLocalIdA, gSaveBlock1Ptr->location.mapNum, gSaveBlock1Ptr->location.mapGroup);
    }
}

void SetMapVarsToTrainerB(void)
{
    if (TRAINER_BATTLE_PARAM.objEventLocalIdB != LOCALID_NONE)
    {
        gSpecialVar_LastTalked = TRAINER_BATTLE_PARAM.objEventLocalIdB;
        gSelectedObjectEvent = GetObjectEventIdByLocalIdAndMap(TRAINER_BATTLE_PARAM.objEventLocalIdB, gSaveBlock1Ptr->location.mapNum, gSaveBlock1Ptr->location.mapGroup);
    }
}

// expects parameters have been loaded correctly with TrainerBattleLoadArgs
const u8 *BattleSetup_ConfigureTrainerBattle(const u8 *data)
{
    switch (TRAINER_BATTLE_PARAM.mode)
    {
    case TRAINER_BATTLE_SINGLE_NO_INTRO_TEXT:
        return EventScript_DoNoIntroTrainerBattle;
    case TRAINER_BATTLE_DOUBLE:
        SetMapVarsToTrainerA();
        return EventScript_TryDoDoubleTrainerBattle;
    case TRAINER_BATTLE_CONTINUE_SCRIPT:
        if (gApproachingTrainerId == 0)
        {
            SetMapVarsToTrainerA();
        }
        return EventScript_TryDoNormalTrainerBattle;
    case TRAINER_BATTLE_CONTINUE_SCRIPT_NO_MUSIC:
        SetMapVarsToTrainerA();
        return EventScript_TryDoNormalTrainerBattle;
    case TRAINER_BATTLE_CONTINUE_SCRIPT_DOUBLE:
    case TRAINER_BATTLE_CONTINUE_SCRIPT_DOUBLE_NO_MUSIC:
        SetMapVarsToTrainerA();
        return EventScript_TryDoDoubleTrainerBattle;
#if FREE_MATCH_CALL == FALSE
    case TRAINER_BATTLE_REMATCH_DOUBLE:
        SetMapVarsToTrainerA();
        TRAINER_BATTLE_PARAM.opponentA = GetRematchTrainerId(TRAINER_BATTLE_PARAM.opponentA);
        return EventScript_TryDoDoubleRematchBattle;
    case TRAINER_BATTLE_REMATCH:
        SetMapVarsToTrainerA();
        TRAINER_BATTLE_PARAM.opponentA = GetRematchTrainerId(TRAINER_BATTLE_PARAM.opponentA);
        return EventScript_TryDoRematchBattle;
#endif //FREE_MATCH_CALL
    case TRAINER_BATTLE_PYRAMID:
        if (gApproachingTrainerId == 0)
        {
            SetMapVarsToTrainerA();
            TRAINER_BATTLE_PARAM.opponentA = LocalIdToPyramidTrainerId(gSpecialVar_LastTalked);
        }
        else
        {
            TRAINER_BATTLE_PARAM.opponentB = LocalIdToPyramidTrainerId(gSpecialVar_LastTalked);
        }
        return EventScript_TryDoNormalTrainerBattle;
    case TRAINER_BATTLE_SET_TRAINERS_FOR_MULTI_BATTLE:
        return sTrainerBattleEndScript;
    case TRAINER_BATTLE_HILL:
        if (gApproachingTrainerId == 0)
        {
            SetMapVarsToTrainerA();
            TRAINER_BATTLE_PARAM.opponentA = LocalIdToHillTrainerId(gSpecialVar_LastTalked);
        }
        else
        {
            TRAINER_BATTLE_PARAM.opponentB = LocalIdToHillTrainerId(gSpecialVar_LastTalked);
        }
        return EventScript_TryDoNormalTrainerBattle;
    case TRAINER_BATTLE_TWO_TRAINERS_NO_INTRO:
        gNoOfApproachingTrainers = 2; // set TWO_OPPONENTS gBattleTypeFlags
        gApproachingTrainerId = 1; // prevent trainer approach
        return EventScript_DoNoIntroTrainerBattle;
    default:
        if (gApproachingTrainerId == 0)
        {
            SetMapVarsToTrainerA();
        }
        return EventScript_TryDoNormalTrainerBattle;
    }
}

void ConfigureAndSetUpOneTrainerBattle(u8 trainerObjEventId, const u8 *trainerScript)
{
    gSelectedObjectEvent = trainerObjEventId;
    gSpecialVar_LastTalked = gObjectEvents[trainerObjEventId].localId;
    TrainerBattleLoadArgs(trainerScript + 1);
    BattleSetup_ConfigureTrainerBattle(trainerScript + 1);
    ScriptContext_SetupScript(EventScript_StartTrainerApproach);
    LockPlayerFieldControls();
}

void ConfigureTwoTrainersBattle(u8 trainerObjEventId, const u8 *trainerScript)
{
    gSelectedObjectEvent = trainerObjEventId;
    gSpecialVar_LastTalked = gObjectEvents[trainerObjEventId].localId;

    if (gApproachingTrainerId == 0)
        TrainerBattleLoadArgs(trainerScript + 1);
    else
        TrainerBattleLoadArgsSecondTrainer(trainerScript + 1);

    BattleSetup_ConfigureTrainerBattle(trainerScript + 1);
}

void SetUpTwoTrainersBattle(void)
{
    ScriptContext_SetupScript(EventScript_StartTrainerApproach);
    LockPlayerFieldControls();
}

#define OPCODE_OFFSET 1
bool32 GetTrainerFlagFromScriptPointer(const u8 *data)
{
    TrainerBattleParameter *temp = (TrainerBattleParameter*)(data + OPCODE_OFFSET);
    return FlagGet(TRAINER_FLAGS_START + temp->params.opponentA);
}
#undef OPCODE_OFFSET

// Set trainer's movement type so they stop and remain facing that direction
// Note: Only for trainers who are spoken to directly
//       For trainers who spot the player this is handled by PlayerFaceApproachingTrainer
void SetTrainerFacingDirection(void)
{
    struct ObjectEvent *objectEvent = &gObjectEvents[gSelectedObjectEvent];
    SetTrainerMovementType(objectEvent, GetTrainerFacingDirectionMovementType(objectEvent->facingDirection));
}

u8 GetTrainerBattleMode(void)
{
    return TRAINER_BATTLE_PARAM.mode;
}

bool8 GetTrainerFlag(void)
{
    if (CurrentBattlePyramidLocation() != PYRAMID_LOCATION_NONE)
        return GetBattlePyramidTrainerFlag(gSelectedObjectEvent);
    else if (InTrainerHill())
        return GetHillTrainerFlag(gSelectedObjectEvent);
    else
        return FlagGet(GetTrainerAFlag());
}

static void SetBattledTrainersFlags(void)
{
    if (TRAINER_BATTLE_PARAM.opponentB != 0)
        FlagSet(GetTrainerBFlag());
    FlagSet(GetTrainerAFlag());
}

static void UNUSED SetBattledTrainerFlag(void)
{
    FlagSet(GetTrainerAFlag());
}

bool8 HasTrainerBeenFought(u16 trainerId)
{
    return FlagGet(TRAINER_FLAGS_START + trainerId);
}

void SetTrainerFlag(u16 trainerId)
{
    FlagSet(TRAINER_FLAGS_START + trainerId);
}

void ClearTrainerFlag(u16 trainerId)
{
    FlagClear(TRAINER_FLAGS_START + trainerId);
}

void BattleSetup_StartTrainerBattle(void)
{
    if (gNoOfApproachingTrainers == 2)
    {
        if (FollowerNPCIsBattlePartner())
            gBattleTypeFlags = (BATTLE_TYPE_MULTI | BATTLE_TYPE_DOUBLE | BATTLE_TYPE_INGAME_PARTNER | BATTLE_TYPE_TWO_OPPONENTS | BATTLE_TYPE_TRAINER);
        else
            gBattleTypeFlags = (BATTLE_TYPE_DOUBLE | BATTLE_TYPE_TWO_OPPONENTS | BATTLE_TYPE_TRAINER);
    }
    else
    {
        if (FollowerNPCIsBattlePartner())
        {
            gBattleTypeFlags = (BATTLE_TYPE_MULTI | BATTLE_TYPE_INGAME_PARTNER | BATTLE_TYPE_DOUBLE | BATTLE_TYPE_TRAINER);
            TRAINER_BATTLE_PARAM.opponentB = 0xFFFF;
        }
        else
        {
            gBattleTypeFlags = (BATTLE_TYPE_TRAINER);
        }
    }

    if (CurrentBattlePyramidLocation() != PYRAMID_LOCATION_NONE)
    {
        VarSet(VAR_TEMP_PLAYING_PYRAMID_MUSIC, 0);
        gBattleTypeFlags |= BATTLE_TYPE_PYRAMID;

        if (gNoOfApproachingTrainers == 2)
        {
            FillFrontierTrainersParties(1);
            ZeroMonData(&gEnemyParty[1]);
            ZeroMonData(&gEnemyParty[2]);
            ZeroMonData(&gEnemyParty[4]);
            ZeroMonData(&gEnemyParty[5]);
        }
        else
        {
            FillFrontierTrainerParty(1);
            ZeroMonData(&gEnemyParty[1]);
            ZeroMonData(&gEnemyParty[2]);
        }

        MarkApproachingPyramidTrainersAsBattled();
    }
    else if (InTrainerHillChallenge())
    {
        gBattleTypeFlags |= BATTLE_TYPE_TRAINER_HILL;

        if (gNoOfApproachingTrainers == 2)
            FillHillTrainersParties();
        else
            FillHillTrainerParty();

        SetHillTrainerFlag();
    }

    sNoOfPossibleTrainerRetScripts = gNoOfApproachingTrainers;
    gNoOfApproachingTrainers = 0;
    sShouldCheckTrainerBScript = FALSE;
    gWhichTrainerToFaceAfterBattle = 0;
    gMain.savedCallback = CB2_EndTrainerBattle;

    if (CurrentBattlePyramidLocation() != PYRAMID_LOCATION_NONE || InTrainerHillChallenge())
        DoBattlePyramidTrainerHillBattle();
    else
        DoTrainerBattle();

    ScriptContext_Stop();
}

void BattleSetup_StartTrainerBattle_Debug(void)
{
    sNoOfPossibleTrainerRetScripts = gNoOfApproachingTrainers;
    gNoOfApproachingTrainers = 0;
    sShouldCheckTrainerBScript = FALSE;
    gWhichTrainerToFaceAfterBattle = 0;
    gMain.savedCallback = CB2_EndTrainerBattle;

    CreateBattleStartTask_Debug(GetWildBattleTransition(), 0);

    ScriptContext_Stop();
}

static void SaveChangesToPlayerParty(void)
{
    u8 i = 0, j = 0;
    u8 participatedPokemon = VarGet(B_VAR_SKY_BATTLE);
    for (i = 0; i < PARTY_SIZE; i++)
    {
        if ((participatedPokemon >> i & 1) == 1)
        {
            gSaveBlock1Ptr->playerParty[i] = gPlayerParty[j];
            j++;
        }
    }
}

static void HandleBattleVariantEndParty(void)
{
    if (B_FLAG_SKY_BATTLE == 0 || !FlagGet(B_FLAG_SKY_BATTLE))
        return;
    SaveChangesToPlayerParty();
    LoadPlayerParty();
    FlagClear(B_FLAG_SKY_BATTLE);
}

static void CB2_EndTrainerBattle(void)
{
    HandleBattleVariantEndParty();

    if (FollowerNPCIsBattlePartner())
    {
        RestorePartyAfterFollowerNPCBattle();
        if (FNPC_FLAG_HEAL_AFTER_FOLLOWER_BATTLE != 0
         && (FNPC_FLAG_HEAL_AFTER_FOLLOWER_BATTLE == FNPC_ALWAYS
         || FlagGet(FNPC_FLAG_HEAL_AFTER_FOLLOWER_BATTLE)))
            HealPlayerParty();
    }

    if (TRAINER_BATTLE_PARAM.opponentA == TRAINER_SECRET_BASE)
    {
        DowngradeBadPoison();
        SetMainCallback2(CB2_ReturnToFieldContinueScriptPlayMapMusic);
    }
    else if (IsPlayerDefeated(gBattleOutcome) == TRUE)
    {
<<<<<<< HEAD
        if (InBattlePyramid() || InTrainerHillChallenge() || (!NoAliveMonsForPlayer()) || FlagGet(B_FLAG_NO_WHITEOUT))
=======
        if (CurrentBattlePyramidLocation() != PYRAMID_LOCATION_NONE || InTrainerHillChallenge())
>>>>>>> f85baa53
            SetMainCallback2(CB2_ReturnToFieldContinueScriptPlayMapMusic);
        else
            SetMainCallback2(CB2_WhiteOut);
    }
    else if (DidPlayerForfeitNormalTrainerBattle())
    {
            SetMainCallback2(CB2_WhiteOut);
    }
    else
    {
        SetMainCallback2(CB2_ReturnToFieldContinueScriptPlayMapMusic);
<<<<<<< HEAD
        DowngradeBadPoison();
        if (!InBattlePyramid() && !InTrainerHillChallenge())
=======
        if (CurrentBattlePyramidLocation() == PYRAMID_LOCATION_NONE && !InTrainerHillChallenge())
>>>>>>> f85baa53
        {
            RegisterTrainerInMatchCall();
            SetBattledTrainersFlags();
        }
    }
}

static void CB2_EndRematchBattle(void)
{
    if (TRAINER_BATTLE_PARAM.opponentA == TRAINER_SECRET_BASE)
    {
        DowngradeBadPoison();
        SetMainCallback2(CB2_ReturnToFieldContinueScriptPlayMapMusic);
    }
    else if (IsPlayerDefeated(gBattleOutcome) == TRUE)
    {
        SetMainCallback2(CB2_WhiteOut);
    }
    else
    {
        SetMainCallback2(CB2_ReturnToFieldContinueScriptPlayMapMusic);
        RegisterTrainerInMatchCall();
        SetBattledTrainersFlags();
        HandleRematchVarsOnBattleEnd();
        DowngradeBadPoison();
    }
}

void BattleSetup_StartRematchBattle(void)
{
    gBattleTypeFlags = BATTLE_TYPE_TRAINER;
    gMain.savedCallback = CB2_EndRematchBattle;
    DoTrainerBattle();
    ScriptContext_Stop();
}

void ShowTrainerIntroSpeech(void)
{
    if (CurrentBattlePyramidLocation() != PYRAMID_LOCATION_NONE)
    {
        if (gNoOfApproachingTrainers == 0 || gNoOfApproachingTrainers == 1)
            CopyPyramidTrainerSpeechBefore(LocalIdToPyramidTrainerId(gSpecialVar_LastTalked));
        else
            CopyPyramidTrainerSpeechBefore(LocalIdToPyramidTrainerId(gObjectEvents[gApproachingTrainers[gApproachingTrainerId].objectEventId].localId));

        ShowFieldMessageFromBuffer();
    }
    else if (InTrainerHillChallenge())
    {
        if (gNoOfApproachingTrainers == 0 || gNoOfApproachingTrainers == 1)
            CopyTrainerHillTrainerText(TRAINER_HILL_TEXT_INTRO, LocalIdToHillTrainerId(gSpecialVar_LastTalked));
        else
            CopyTrainerHillTrainerText(TRAINER_HILL_TEXT_INTRO, LocalIdToHillTrainerId(gObjectEvents[gApproachingTrainers[gApproachingTrainerId].objectEventId].localId));

        ShowFieldMessageFromBuffer();
    }
    else
    {
        ShowFieldMessage(GetIntroSpeechOfApproachingTrainer());
    }
}

const u8 *BattleSetup_GetScriptAddrAfterBattle(void)
{
    if (sTrainerBattleEndScript != NULL)
        return sTrainerBattleEndScript;
    else
        return EventScript_TestSignpostMsg;
}

const u8 *BattleSetup_GetTrainerPostBattleScript(void)
{
    if (sShouldCheckTrainerBScript)
    {
        sShouldCheckTrainerBScript = FALSE;
        if (TRAINER_BATTLE_PARAM.battleScriptRetAddrB != NULL)
        {
            gWhichTrainerToFaceAfterBattle = 1;
            return TRAINER_BATTLE_PARAM.battleScriptRetAddrB;
        }
    }
    else
    {
        if (TRAINER_BATTLE_PARAM.battleScriptRetAddrA != NULL)
        {
            gWhichTrainerToFaceAfterBattle = 0;
            return TRAINER_BATTLE_PARAM.battleScriptRetAddrA;
        }
    }

    return EventScript_TryGetTrainerScript;
}

void ShowTrainerCantBattleSpeech(void)
{
    ShowFieldMessage(GetTrainerCantBattleSpeech());
}

void PlayTrainerEncounterMusic(void)
{
    u16 trainerId;
    u16 music;

    if (gApproachingTrainerId == 0)
        trainerId = TRAINER_BATTLE_PARAM.opponentA;
    else
        trainerId = TRAINER_BATTLE_PARAM.opponentB;

    if (TRAINER_BATTLE_PARAM.mode != TRAINER_BATTLE_CONTINUE_SCRIPT_NO_MUSIC
        && TRAINER_BATTLE_PARAM.mode != TRAINER_BATTLE_CONTINUE_SCRIPT_DOUBLE_NO_MUSIC)
    {
        switch (GetTrainerEncounterMusicId(trainerId))
        {
        case TRAINER_ENCOUNTER_MUSIC_MALE:
            music = MUS_ENCOUNTER_MALE;
            break;
        case TRAINER_ENCOUNTER_MUSIC_FEMALE:
            music = MUS_ENCOUNTER_FEMALE;
            break;
        case TRAINER_ENCOUNTER_MUSIC_GIRL:
            music = MUS_ENCOUNTER_GIRL;
            break;
        case TRAINER_ENCOUNTER_MUSIC_INTENSE:
            music = MUS_ENCOUNTER_INTENSE;
            break;
        case TRAINER_ENCOUNTER_MUSIC_COOL:
            music = MUS_ENCOUNTER_COOL;
            break;
        case TRAINER_ENCOUNTER_MUSIC_AQUA:
            music = MUS_ENCOUNTER_AQUA;
            break;
        case TRAINER_ENCOUNTER_MUSIC_MAGMA:
            music = MUS_ENCOUNTER_MAGMA;
            break;
        case TRAINER_ENCOUNTER_MUSIC_SWIMMER:
            music = MUS_ENCOUNTER_SWIMMER;
            break;
        case TRAINER_ENCOUNTER_MUSIC_TWINS:
            music = MUS_ENCOUNTER_TWINS;
            break;
        case TRAINER_ENCOUNTER_MUSIC_ELITE_FOUR:
            music = MUS_ENCOUNTER_ELITE_FOUR;
            break;
        case TRAINER_ENCOUNTER_MUSIC_HIKER:
            music = MUS_ENCOUNTER_HIKER;
            break;
        case TRAINER_ENCOUNTER_MUSIC_INTERVIEWER:
            music = MUS_ENCOUNTER_INTERVIEWER;
            break;
        case TRAINER_ENCOUNTER_MUSIC_RICH:
            music = MUS_ENCOUNTER_RICH;
            break;
        default:
            music = MUS_ENCOUNTER_SUSPICIOUS;
        }
        PlayNewMapMusic(music);
    }
}

static const u8 *ReturnEmptyStringIfNull(const u8 *string)
{
    if (string == NULL)
        return gText_EmptyString2;
    else
        return string;
}

static const u8 *GetIntroSpeechOfApproachingTrainer(void)
{
    if (gApproachingTrainerId == 0)
        return ReturnEmptyStringIfNull(TRAINER_BATTLE_PARAM.introTextA);
    else
        return ReturnEmptyStringIfNull(TRAINER_BATTLE_PARAM.introTextB);
}

const u8 *GetTrainerALoseText(void)
{
    const u8 *string;

    if (TRAINER_BATTLE_PARAM.opponentA == TRAINER_SECRET_BASE)
        string = GetSecretBaseTrainerLoseText();
    else
        string = TRAINER_BATTLE_PARAM.defeatTextA;

    StringExpandPlaceholders(gStringVar4, ReturnEmptyStringIfNull(string));
    return gStringVar4;
}

const u8 *GetTrainerBLoseText(void)
{
    StringExpandPlaceholders(gStringVar4, ReturnEmptyStringIfNull(TRAINER_BATTLE_PARAM.defeatTextB));
    return gStringVar4;
}

const u8 *GetTrainerWonSpeech(void)
{
    return ReturnEmptyStringIfNull(TRAINER_BATTLE_PARAM.victoryText);
}

static const u8 *GetTrainerCantBattleSpeech(void)
{
    return ReturnEmptyStringIfNull(TRAINER_BATTLE_PARAM.cannotBattleText);
}

s32 FirstBattleTrainerIdToRematchTableId(const struct RematchTrainer *table, u16 trainerId)
{
    s32 i;

    for (i = 0; i < REMATCH_TABLE_ENTRIES; i++)
    {
        if (table[i].trainerIds[0] == trainerId)
            return i;
    }

    return -1;
}

s32 TrainerIdToRematchTableId(const struct RematchTrainer *table, u16 trainerId)
{
    s32 i, j;

    for (i = 0; i < REMATCH_TABLE_ENTRIES; i++)
    {
        for (j = 0; j < REMATCHES_COUNT; j++)
        {
            if (table[i].trainerIds[j] == 0) break; // one line required to match -g
            if (table[i].trainerIds[j] == trainerId)
                return i;
        }
    }

    return -1;
}

// Returns TRUE if the given trainer (by their entry in the rematch table) is not allowed to have rematches.
// This applies to the Elite Four and Victory Road Wally (if he's not been defeated yet)
static inline bool32 IsRematchForbidden(s32 rematchTableId)
{
    if (rematchTableId >= REMATCH_ELITE_FOUR_ENTRIES)
        return TRUE;
    else if (rematchTableId == REMATCH_WALLY_VR)
        return !FlagGet(FLAG_DEFEATED_WALLY_VICTORY_ROAD);
    else
        return FALSE;
}

static void SetRematchIdForTrainer(const struct RematchTrainer *table, u32 tableId)
{
#if FREE_MATCH_CALL == FALSE
    s32 i;

    for (i = 1; i < REMATCHES_COUNT; i++)
    {
        u16 trainerId = table[tableId].trainerIds[i];

        if (trainerId == 0)
            break;
        if (!HasTrainerBeenFought(trainerId))
            break;
    }

    gSaveBlock1Ptr->trainerRematches[tableId] = i;
#endif //FREE_MATCH_CALL
}

static inline bool32 DoesCurrentMapMatchRematchTrainerMap(s32 i, const struct RematchTrainer *table, u16 mapGroup, u16 mapNum)
{
    return table[i].mapGroup == mapGroup && table[i].mapNum == mapNum;
}

bool32 TrainerIsMatchCallRegistered(s32 i)
{
    return FlagGet(TRAINER_REGISTERED_FLAGS_START + i);
}

#if FREE_MATCH_CALL == FALSE
static bool32 UpdateRandomTrainerRematches(const struct RematchTrainer *table, u16 mapGroup, u16 mapNum)
{
    s32 i;

    if (CheckBagHasItem(ITEM_VS_SEEKER, 1) && I_VS_SEEKER_CHARGING != 0)
        return FALSE;

    for (i = 0; i <= REMATCH_SPECIAL_TRAINER_START; i++)
    {
        if (!DoesCurrentMapMatchRematchTrainerMap(i,table,mapGroup,mapNum) || IsRematchForbidden(i))
            continue; // Only check permitted trainers within the current map.

        if (gSaveBlock1Ptr->trainerRematches[i] != 0)
        {
            // Trainer already wants a rematch. Don't bother updating it.
            return TRUE;
        }
        else if (TrainerIsMatchCallRegistered(i) && ((Random() % 100) <= 30))
            // 31% chance of getting a rematch.
        {
            SetRematchIdForTrainer(table, i);
            return TRUE;
        }
    }

    return FALSE;
}
#endif //FREE_MATCH_CALL

void UpdateRematchIfDefeated(s32 rematchTableId)
{
    if (HasTrainerBeenFought(gRematchTable[rematchTableId].trainerIds[0]) == TRUE)
        SetRematchIdForTrainer(gRematchTable, rematchTableId);
}

static bool32 DoesSomeoneWantRematchIn_(const struct RematchTrainer *table, u16 mapGroup, u16 mapNum)
{
#if FREE_MATCH_CALL == FALSE
    s32 i;

    for (i = 0; i < REMATCH_TABLE_ENTRIES; i++)
    {
        if (table[i].mapGroup == mapGroup && table[i].mapNum == mapNum && gSaveBlock1Ptr->trainerRematches[i] != 0)
            return TRUE;
    }
#endif //FREE_MATCH_CALL

    return FALSE;
}

static bool32 IsRematchTrainerIn_(const struct RematchTrainer *table, u16 mapGroup, u16 mapNum)
{
    s32 i;

    for (i = 0; i < REMATCH_TABLE_ENTRIES; i++)
    {
        if (table[i].mapGroup == mapGroup && table[i].mapNum == mapNum)
            return TRUE;
    }

    return FALSE;
}

static bool8 IsFirstTrainerIdReadyForRematch(const struct RematchTrainer *table, u16 firstBattleTrainerId)
{
    s32 tableId = FirstBattleTrainerIdToRematchTableId(table, firstBattleTrainerId);

    if (tableId == -1)
        return FALSE;
    if (tableId >= MAX_REMATCH_ENTRIES)
        return FALSE;
#if FREE_MATCH_CALL == FALSE
    if (gSaveBlock1Ptr->trainerRematches[tableId] == 0)
        return FALSE;
#endif //FREE_MATCH_CALL

    return TRUE;
}

static bool8 IsTrainerReadyForRematch_(const struct RematchTrainer *table, u16 trainerId)
{
    s32 tableId = TrainerIdToRematchTableId(table, trainerId);

    if (tableId == -1)
        return FALSE;
    if (tableId >= MAX_REMATCH_ENTRIES)
        return FALSE;
#if FREE_MATCH_CALL == FALSE
    if (gSaveBlock1Ptr->trainerRematches[tableId] == 0)
        return FALSE;
#endif //FREE_MATCH_CALL

    return TRUE;
}

u16 GetRematchTrainerIdFromTable(const struct RematchTrainer *table, u16 firstBattleTrainerId)
{
    const struct RematchTrainer *trainerEntry;
    s32 i;
    s32 tableId = FirstBattleTrainerIdToRematchTableId(table, firstBattleTrainerId);

    if (tableId == -1)
        return FALSE;

    trainerEntry = &table[tableId];
    for (i = 1; i < REMATCHES_COUNT; i++)
    {
        if (trainerEntry->trainerIds[i] == 0) // previous entry was this trainer's last one
            return trainerEntry->trainerIds[i - 1];
        if (!HasTrainerBeenFought(trainerEntry->trainerIds[i]))
            return trainerEntry->trainerIds[i];
    }

    return trainerEntry->trainerIds[REMATCHES_COUNT - 1]; // already beaten at max stage
}

static u16 GetLastBeatenRematchTrainerIdFromTable(const struct RematchTrainer *table, u16 firstBattleTrainerId)
{
    const struct RematchTrainer *trainerEntry;
    s32 i;
    s32 tableId = FirstBattleTrainerIdToRematchTableId(table, firstBattleTrainerId);

    if (tableId == -1)
        return FALSE;

    trainerEntry = &table[tableId];
    for (i = 1; i < REMATCHES_COUNT; i++)
    {
        if (trainerEntry->trainerIds[i] == 0) // previous entry was this trainer's last one
            return trainerEntry->trainerIds[i - 1];
        if (!HasTrainerBeenFought(trainerEntry->trainerIds[i]))
            return trainerEntry->trainerIds[i - 1];
    }

    return trainerEntry->trainerIds[REMATCHES_COUNT - 1]; // already beaten at max stage
}

static void ClearTrainerWantRematchState(const struct RematchTrainer *table, u16 firstBattleTrainerId)
{
#if FREE_MATCH_CALL == FALSE
    s32 tableId = TrainerIdToRematchTableId(table, firstBattleTrainerId);

    if (tableId != -1)
        gSaveBlock1Ptr->trainerRematches[tableId] = 0;
#endif //FREE_MATCH_CALL
}

static u32 GetTrainerMatchCallFlag(u32 trainerId)
{
    s32 i;

    for (i = 0; i < REMATCH_TABLE_ENTRIES; i++)
    {
        if (gRematchTable[i].trainerIds[0] == trainerId)
            return TRAINER_REGISTERED_FLAGS_START + i;
    }

    return 0xFFFF;
}

static void RegisterTrainerInMatchCall(void)
{
    if (FlagGet(FLAG_HAS_MATCH_CALL))
    {
        u32 matchCallFlagId = GetTrainerMatchCallFlag(TRAINER_BATTLE_PARAM.opponentA);
        if (matchCallFlagId != 0xFFFF)
            FlagSet(matchCallFlagId);
    }
}

static bool8 WasSecondRematchWon(const struct RematchTrainer *table, u16 firstBattleTrainerId)
{
    s32 tableId = FirstBattleTrainerIdToRematchTableId(table, firstBattleTrainerId);

    if (tableId == -1)
        return FALSE;
    if (!HasTrainerBeenFought(table[tableId].trainerIds[1]))
        return FALSE;

    return TRUE;
}

#if FREE_MATCH_CALL == FALSE
static bool32 HasAtLeastFiveBadges(void)
{
    s32 i, count;

    for (count = 0, i = 0; i < ARRAY_COUNT(gBadgeFlags); i++)
    {
        if (FlagGet(gBadgeFlags[i]) == TRUE)
        {
            if (++count >= 5)
                return TRUE;
        }
    }

    return FALSE;
}
#endif //FREE_MATCH_CALL

#define STEP_COUNTER_MAX 255

void IncrementRematchStepCounter(void)
{
#if FREE_MATCH_CALL == FALSE
    if (!HasAtLeastFiveBadges())
        return;

    if (IsVsSeekerEnabled())
        return;

    if (gSaveBlock1Ptr->trainerRematchStepCounter >= STEP_COUNTER_MAX)
        gSaveBlock1Ptr->trainerRematchStepCounter = STEP_COUNTER_MAX;
    else
        gSaveBlock1Ptr->trainerRematchStepCounter++;
#endif //FREE_MATCH_CALL
}

#if FREE_MATCH_CALL == FALSE
static bool32 IsRematchStepCounterMaxed(void)
{
    if (HasAtLeastFiveBadges() && gSaveBlock1Ptr->trainerRematchStepCounter >= STEP_COUNTER_MAX)
        return TRUE;
    else
        return FALSE;
}

void TryUpdateRandomTrainerRematches(u16 mapGroup, u16 mapNum)
{
    if (IsRematchStepCounterMaxed() && UpdateRandomTrainerRematches(gRematchTable, mapGroup, mapNum) == TRUE)
        gSaveBlock1Ptr->trainerRematchStepCounter = 0;
}
#endif //FREE_MATCH_CALL

bool32 DoesSomeoneWantRematchIn(u16 mapGroup, u16 mapNum)
{
    return DoesSomeoneWantRematchIn_(gRematchTable, mapGroup, mapNum);
}

bool32 IsRematchTrainerIn(u16 mapGroup, u16 mapNum)
{
    return IsRematchTrainerIn_(gRematchTable, mapGroup, mapNum);
}

#if FREE_MATCH_CALL == FALSE
static u16 GetRematchTrainerId(u16 trainerId)
{
    if (FlagGet(I_VS_SEEKER_CHARGING) && (I_VS_SEEKER_CHARGING != 0))
        return GetRematchTrainerIdVSSeeker(trainerId);
    else
        return GetRematchTrainerIdFromTable(gRematchTable, trainerId);
}
#endif //FREE_MATCH_CALL

u16 GetLastBeatenRematchTrainerId(u16 trainerId)
{
    return GetLastBeatenRematchTrainerIdFromTable(gRematchTable, trainerId);
}

bool8 ShouldTryRematchBattle(void)
{
    if (IsFirstTrainerIdReadyForRematch(gRematchTable, TRAINER_BATTLE_PARAM.opponentA))
        return TRUE;

    return WasSecondRematchWon(gRematchTable, TRAINER_BATTLE_PARAM.opponentA);
}

bool8 IsTrainerReadyForRematch(void)
{
    return IsTrainerReadyForRematch_(gRematchTable, TRAINER_BATTLE_PARAM.opponentA);
}

static void HandleRematchVarsOnBattleEnd(void)
{
    if ((gBattleTypeFlags & BATTLE_TYPE_TRAINER) && (I_VS_SEEKER_CHARGING != 0))
        ClearRematchMovementByTrainerId();

    ClearTrainerWantRematchState(gRematchTable, TRAINER_BATTLE_PARAM.opponentA);
    SetBattledTrainersFlags();
}

void ShouldTryGetTrainerScript(void)
{
    if (sNoOfPossibleTrainerRetScripts > 1)
    {
        sNoOfPossibleTrainerRetScripts = 0;
        sShouldCheckTrainerBScript = TRUE;
        gSpecialVar_Result = TRUE;
    }
    else
    {
        sShouldCheckTrainerBScript = FALSE;
        gSpecialVar_Result = FALSE;
    }
}

u16 CountBattledRematchTeams(u16 trainerId)
{
    s32 i;

    if (HasTrainerBeenFought(gRematchTable[trainerId].trainerIds[0]) != TRUE)
        return 0;

    for (i = 1; i < REMATCHES_COUNT; i++)
    {
        if (gRematchTable[trainerId].trainerIds[i] == 0)
            break;
        if (!HasTrainerBeenFought(gRematchTable[trainerId].trainerIds[i]))
            break;
    }

    return i;
}<|MERGE_RESOLUTION|>--- conflicted
+++ resolved
@@ -331,17 +331,13 @@
     StopPlayerAvatar();
     gMain.savedCallback = CB2_EndWildBattle;
     gBattleTypeFlags = 0;
-<<<<<<< HEAD
     if (IsNPCFollowerWildBattle())
     {
         gBattleTypeFlags |= BATTLE_TYPE_MULTI | BATTLE_TYPE_INGAME_PARTNER | BATTLE_TYPE_DOUBLE;
     }
     else if (isDouble)
         gBattleTypeFlags |= BATTLE_TYPE_DOUBLE;
-    if (InBattlePyramid())
-=======
     if (CurrentBattlePyramidLocation() != PYRAMID_LOCATION_NONE)
->>>>>>> f85baa53
     {
         VarSet(VAR_TEMP_E, 0);
         gBattleTypeFlags |= BATTLE_TYPE_PYRAMID;
@@ -360,7 +356,7 @@
     StopPlayerAvatar();
     gMain.savedCallback = CB2_EndWildBattle;
     gBattleTypeFlags = 0;
-    if (InBattlePyramid())
+    if (CurrentBattlePyramidLocation() != PYRAMID_LOCATION_NONE)
     {
         VarSet(VAR_TEMP_PLAYING_PYRAMID_MUSIC, 0);
         gBattleTypeFlags |= BATTLE_TYPE_PYRAMID;
@@ -586,7 +582,6 @@
     CpuFill16(0, (void *)(BG_PLTT), BG_PLTT_SIZE);
     ResetOamRange(0, 128);
 
-<<<<<<< HEAD
     if (IsNPCFollowerWildBattle())
     {
         RestorePartyAfterFollowerNPCBattle();
@@ -596,10 +591,7 @@
             HealPlayerParty();
     }
 
-    if (IsPlayerDefeated(gBattleOutcome) == TRUE && !InBattlePyramid() && !InBattlePike())
-=======
     if (IsPlayerDefeated(gBattleOutcome) == TRUE && CurrentBattlePyramidLocation() == PYRAMID_LOCATION_NONE && !InBattlePike())
->>>>>>> f85baa53
     {
         SetMainCallback2(CB2_WhiteOut);
     }
@@ -1313,11 +1305,7 @@
     }
     else if (IsPlayerDefeated(gBattleOutcome) == TRUE)
     {
-<<<<<<< HEAD
-        if (InBattlePyramid() || InTrainerHillChallenge() || (!NoAliveMonsForPlayer()) || FlagGet(B_FLAG_NO_WHITEOUT))
-=======
-        if (CurrentBattlePyramidLocation() != PYRAMID_LOCATION_NONE || InTrainerHillChallenge())
->>>>>>> f85baa53
+        if (CurrentBattlePyramidLocation() != PYRAMID_LOCATION_NONE || InTrainerHillChallenge() || (!NoAliveMonsForPlayer()) || FlagGet(B_FLAG_NO_WHITEOUT))
             SetMainCallback2(CB2_ReturnToFieldContinueScriptPlayMapMusic);
         else
             SetMainCallback2(CB2_WhiteOut);
@@ -1329,12 +1317,8 @@
     else
     {
         SetMainCallback2(CB2_ReturnToFieldContinueScriptPlayMapMusic);
-<<<<<<< HEAD
         DowngradeBadPoison();
-        if (!InBattlePyramid() && !InTrainerHillChallenge())
-=======
         if (CurrentBattlePyramidLocation() == PYRAMID_LOCATION_NONE && !InTrainerHillChallenge())
->>>>>>> f85baa53
         {
             RegisterTrainerInMatchCall();
             SetBattledTrainersFlags();
