#include "global.h"
#include "battle.h"
#include "load_save.h"
#include "battle_setup.h"
#include "battle_transition.h"
#include "main.h"
#include "task.h"
#include "safari_zone.h"
#include "script.h"
#include "event_data.h"
#include "metatile_behavior.h"
#include "field_player_avatar.h"
#include "fieldmap.h"
#include "random.h"
#include "starter_choose.h"
#include "script_pokemon_util.h"
#include "palette.h"
#include "window.h"
#include "event_object_movement.h"
#include "event_scripts.h"
#include "tv.h"
#include "trainer_see.h"
#include "field_message_box.h"
#include "sound.h"
#include "strings.h"
#include "trainer_hill.h"
#include "secret_base.h"
#include "string_util.h"
#include "overworld.h"
#include "field_weather.h"
#include "battle_tower.h"
#include "gym_leader_rematch.h"
#include "battle_pike.h"
#include "battle_pyramid.h"
#include "fldeff.h"
#include "fldeff_misc.h"
#include "field_control_avatar.h"
#include "mirage_tower.h"
#include "field_screen_effect.h"
#include "data.h"
#include "vs_seeker.h"
#include "item.h"
#include "constants/battle_frontier.h"
#include "constants/battle_setup.h"
#include "constants/game_stat.h"
#include "constants/items.h"
#include "constants/songs.h"
#include "constants/map_types.h"
#include "constants/trainers.h"
#include "constants/trainer_hill.h"
#include "constants/weather.h"

enum {
    TRANSITION_TYPE_NORMAL,
    TRANSITION_TYPE_CAVE,
    TRANSITION_TYPE_FLASH,
    TRANSITION_TYPE_WATER,
};

enum {
    TRAINER_PARAM_LOAD_VAL_8BIT,
    TRAINER_PARAM_LOAD_VAL_16BIT,
    TRAINER_PARAM_LOAD_VAL_32BIT,
    TRAINER_PARAM_CLEAR_VAL_8BIT,
    TRAINER_PARAM_CLEAR_VAL_16BIT,
    TRAINER_PARAM_CLEAR_VAL_32BIT,
    TRAINER_PARAM_LOAD_SCRIPT_RET_ADDR,
};

struct TrainerBattleParameter
{
    void *varPtr;
    u8 ptrType;
};

// this file's functions
static void DoBattlePikeWildBattle(void);
static void DoSafariBattle(void);
static void DoStandardWildBattle(bool32 isDouble);
static void CB2_EndWildBattle(void);
static void CB2_EndScriptedWildBattle(void);
static void TryUpdateGymLeaderRematchFromWild(void);
static void TryUpdateGymLeaderRematchFromTrainer(void);
static void CB2_GiveStarter(void);
static void CB2_StartFirstBattle(void);
static void CB2_EndFirstBattle(void);
static void SaveChangesToPlayerParty(void);
static void HandleBattleVariantEndParty(void);
static void CB2_EndTrainerBattle(void);
static bool32 IsPlayerDefeated(u32 battleOutcome);
static u16 GetRematchTrainerId(u16 trainerId);
static void RegisterTrainerInMatchCall(void);
static void HandleRematchVarsOnBattleEnd(void);
static const u8 *GetIntroSpeechOfApproachingTrainer(void);
static const u8 *GetTrainerCantBattleSpeech(void);

EWRAM_DATA static u16 sTrainerBattleMode = 0;
EWRAM_DATA u16 gTrainerBattleOpponent_A = 0;
EWRAM_DATA u16 gTrainerBattleOpponent_B = 0;
EWRAM_DATA u16 gPartnerTrainerId = 0;
EWRAM_DATA static u16 sTrainerObjectEventLocalId = 0;
EWRAM_DATA static u8 *sTrainerAIntroSpeech = NULL;
EWRAM_DATA static u8 *sTrainerBIntroSpeech = NULL;
EWRAM_DATA static u8 *sTrainerADefeatSpeech = NULL;
EWRAM_DATA static u8 *sTrainerBDefeatSpeech = NULL;
EWRAM_DATA static u8 *sTrainerVictorySpeech = NULL;
EWRAM_DATA static u8 *sTrainerCannotBattleSpeech = NULL;
EWRAM_DATA static u8 *sTrainerBattleEndScript = NULL;
EWRAM_DATA static u8 *sTrainerABattleScriptRetAddr = NULL;
EWRAM_DATA static u8 *sTrainerBBattleScriptRetAddr = NULL;
EWRAM_DATA static bool8 sShouldCheckTrainerBScript = FALSE;
EWRAM_DATA static u8 sNoOfPossibleTrainerRetScripts = 0;

// The first transition is used if the enemy Pokémon are lower level than our Pokémon.
// Otherwise, the second transition is used.
static const u8 sBattleTransitionTable_Wild[][2] =
{
    [TRANSITION_TYPE_NORMAL] = {B_TRANSITION_SLICE,          B_TRANSITION_WHITE_BARS_FADE},
    [TRANSITION_TYPE_CAVE]   = {B_TRANSITION_CLOCKWISE_WIPE, B_TRANSITION_GRID_SQUARES},
    [TRANSITION_TYPE_FLASH]  = {B_TRANSITION_BLUR,           B_TRANSITION_GRID_SQUARES},
    [TRANSITION_TYPE_WATER]  = {B_TRANSITION_WAVE,           B_TRANSITION_RIPPLE},
};

static const u8 sBattleTransitionTable_Trainer[][2] =
{
    [TRANSITION_TYPE_NORMAL] = {B_TRANSITION_POKEBALLS_TRAIL, B_TRANSITION_ANGLED_WIPES},
    [TRANSITION_TYPE_CAVE]   = {B_TRANSITION_SHUFFLE,         B_TRANSITION_BIG_POKEBALL},
    [TRANSITION_TYPE_FLASH]  = {B_TRANSITION_BLUR,            B_TRANSITION_GRID_SQUARES},
    [TRANSITION_TYPE_WATER]  = {B_TRANSITION_SWIRL,           B_TRANSITION_RIPPLE},
};

// Battle Frontier (excluding Pyramid and Dome, which have their own tables below)
static const u8 sBattleTransitionTable_BattleFrontier[] =
{
    B_TRANSITION_FRONTIER_LOGO_WIGGLE,
    B_TRANSITION_FRONTIER_LOGO_WAVE,
    B_TRANSITION_FRONTIER_SQUARES,
    B_TRANSITION_FRONTIER_SQUARES_SCROLL,
    B_TRANSITION_FRONTIER_CIRCLES_MEET,
    B_TRANSITION_FRONTIER_CIRCLES_CROSS,
    B_TRANSITION_FRONTIER_CIRCLES_ASYMMETRIC_SPIRAL,
    B_TRANSITION_FRONTIER_CIRCLES_SYMMETRIC_SPIRAL,
    B_TRANSITION_FRONTIER_CIRCLES_MEET_IN_SEQ,
    B_TRANSITION_FRONTIER_CIRCLES_CROSS_IN_SEQ,
    B_TRANSITION_FRONTIER_CIRCLES_ASYMMETRIC_SPIRAL_IN_SEQ,
    B_TRANSITION_FRONTIER_CIRCLES_SYMMETRIC_SPIRAL_IN_SEQ
};

static const u8 sBattleTransitionTable_BattlePyramid[] =
{
    B_TRANSITION_FRONTIER_SQUARES,
    B_TRANSITION_FRONTIER_SQUARES_SCROLL,
    B_TRANSITION_FRONTIER_SQUARES_SPIRAL
};

static const u8 sBattleTransitionTable_BattleDome[] =
{
    B_TRANSITION_FRONTIER_LOGO_WIGGLE,
    B_TRANSITION_FRONTIER_SQUARES,
    B_TRANSITION_FRONTIER_SQUARES_SCROLL,
    B_TRANSITION_FRONTIER_SQUARES_SPIRAL
};

static const struct TrainerBattleParameter sOrdinaryBattleParams[] =
{
    {&sTrainerBattleMode,           TRAINER_PARAM_LOAD_VAL_8BIT},
    {&gTrainerBattleOpponent_A,     TRAINER_PARAM_LOAD_VAL_16BIT},
    {&sTrainerObjectEventLocalId,   TRAINER_PARAM_LOAD_VAL_16BIT},
    {&sTrainerAIntroSpeech,         TRAINER_PARAM_LOAD_VAL_32BIT},
    {&sTrainerADefeatSpeech,        TRAINER_PARAM_LOAD_VAL_32BIT},
    {&sTrainerVictorySpeech,        TRAINER_PARAM_CLEAR_VAL_32BIT},
    {&sTrainerCannotBattleSpeech,   TRAINER_PARAM_CLEAR_VAL_32BIT},
    {&sTrainerABattleScriptRetAddr, TRAINER_PARAM_CLEAR_VAL_32BIT},
    {&sTrainerBattleEndScript,      TRAINER_PARAM_LOAD_SCRIPT_RET_ADDR},
};

static const struct TrainerBattleParameter sContinueScriptBattleParams[] =
{
    {&sTrainerBattleMode,           TRAINER_PARAM_LOAD_VAL_8BIT},
    {&gTrainerBattleOpponent_A,     TRAINER_PARAM_LOAD_VAL_16BIT},
    {&sTrainerObjectEventLocalId,   TRAINER_PARAM_LOAD_VAL_16BIT},
    {&sTrainerAIntroSpeech,         TRAINER_PARAM_LOAD_VAL_32BIT},
    {&sTrainerADefeatSpeech,        TRAINER_PARAM_LOAD_VAL_32BIT},
    {&sTrainerVictorySpeech,        TRAINER_PARAM_CLEAR_VAL_32BIT},
    {&sTrainerCannotBattleSpeech,   TRAINER_PARAM_CLEAR_VAL_32BIT},
    {&sTrainerABattleScriptRetAddr, TRAINER_PARAM_LOAD_VAL_32BIT},
    {&sTrainerBattleEndScript,      TRAINER_PARAM_LOAD_SCRIPT_RET_ADDR},
};

static const struct TrainerBattleParameter sDoubleBattleParams[] =
{
    {&sTrainerBattleMode,           TRAINER_PARAM_LOAD_VAL_8BIT},
    {&gTrainerBattleOpponent_A,     TRAINER_PARAM_LOAD_VAL_16BIT},
    {&sTrainerObjectEventLocalId,   TRAINER_PARAM_LOAD_VAL_16BIT},
    {&sTrainerAIntroSpeech,         TRAINER_PARAM_LOAD_VAL_32BIT},
    {&sTrainerADefeatSpeech,        TRAINER_PARAM_LOAD_VAL_32BIT},
    {&sTrainerVictorySpeech,        TRAINER_PARAM_CLEAR_VAL_32BIT},
    {&sTrainerCannotBattleSpeech,   TRAINER_PARAM_LOAD_VAL_32BIT},
    {&sTrainerABattleScriptRetAddr, TRAINER_PARAM_CLEAR_VAL_32BIT},
    {&sTrainerBattleEndScript,      TRAINER_PARAM_LOAD_SCRIPT_RET_ADDR},
};

static const struct TrainerBattleParameter sOrdinaryNoIntroBattleParams[] =
{
    {&sTrainerBattleMode,           TRAINER_PARAM_LOAD_VAL_8BIT},
    {&gTrainerBattleOpponent_A,     TRAINER_PARAM_LOAD_VAL_16BIT},
    {&sTrainerObjectEventLocalId,   TRAINER_PARAM_LOAD_VAL_16BIT},
    {&sTrainerAIntroSpeech,         TRAINER_PARAM_CLEAR_VAL_32BIT},
    {&sTrainerADefeatSpeech,        TRAINER_PARAM_LOAD_VAL_32BIT},
    {&sTrainerVictorySpeech,        TRAINER_PARAM_CLEAR_VAL_32BIT},
    {&sTrainerCannotBattleSpeech,   TRAINER_PARAM_CLEAR_VAL_32BIT},
    {&sTrainerABattleScriptRetAddr, TRAINER_PARAM_CLEAR_VAL_32BIT},
    {&sTrainerBattleEndScript,      TRAINER_PARAM_LOAD_SCRIPT_RET_ADDR},
};

static const struct TrainerBattleParameter sContinueScriptDoubleBattleParams[] =
{
    {&sTrainerBattleMode,           TRAINER_PARAM_LOAD_VAL_8BIT},
    {&gTrainerBattleOpponent_A,     TRAINER_PARAM_LOAD_VAL_16BIT},
    {&sTrainerObjectEventLocalId,   TRAINER_PARAM_LOAD_VAL_16BIT},
    {&sTrainerAIntroSpeech,         TRAINER_PARAM_LOAD_VAL_32BIT},
    {&sTrainerADefeatSpeech,        TRAINER_PARAM_LOAD_VAL_32BIT},
    {&sTrainerVictorySpeech,        TRAINER_PARAM_CLEAR_VAL_32BIT},
    {&sTrainerCannotBattleSpeech,   TRAINER_PARAM_LOAD_VAL_32BIT},
    {&sTrainerABattleScriptRetAddr, TRAINER_PARAM_LOAD_VAL_32BIT},
    {&sTrainerBattleEndScript,      TRAINER_PARAM_LOAD_SCRIPT_RET_ADDR},
};

static const struct TrainerBattleParameter sTrainerBOrdinaryBattleParams[] =
{
    {&sTrainerBattleMode,           TRAINER_PARAM_LOAD_VAL_8BIT},
    {&gTrainerBattleOpponent_B,     TRAINER_PARAM_LOAD_VAL_16BIT},
    {&sTrainerObjectEventLocalId,   TRAINER_PARAM_LOAD_VAL_16BIT},
    {&sTrainerBIntroSpeech,         TRAINER_PARAM_LOAD_VAL_32BIT},
    {&sTrainerBDefeatSpeech,        TRAINER_PARAM_LOAD_VAL_32BIT},
    {&sTrainerVictorySpeech,        TRAINER_PARAM_CLEAR_VAL_32BIT},
    {&sTrainerCannotBattleSpeech,   TRAINER_PARAM_CLEAR_VAL_32BIT},
    {&sTrainerBBattleScriptRetAddr, TRAINER_PARAM_CLEAR_VAL_32BIT},
    {&sTrainerBattleEndScript,      TRAINER_PARAM_LOAD_SCRIPT_RET_ADDR},
};

static const struct TrainerBattleParameter sTrainerBContinueScriptBattleParams[] =
{
    {&sTrainerBattleMode,           TRAINER_PARAM_LOAD_VAL_8BIT},
    {&gTrainerBattleOpponent_B,     TRAINER_PARAM_LOAD_VAL_16BIT},
    {&sTrainerObjectEventLocalId,   TRAINER_PARAM_LOAD_VAL_16BIT},
    {&sTrainerBIntroSpeech,         TRAINER_PARAM_LOAD_VAL_32BIT},
    {&sTrainerBDefeatSpeech,        TRAINER_PARAM_LOAD_VAL_32BIT},
    {&sTrainerVictorySpeech,        TRAINER_PARAM_CLEAR_VAL_32BIT},
    {&sTrainerCannotBattleSpeech,   TRAINER_PARAM_CLEAR_VAL_32BIT},
    {&sTrainerBBattleScriptRetAddr, TRAINER_PARAM_LOAD_VAL_32BIT},
    {&sTrainerBattleEndScript,      TRAINER_PARAM_LOAD_SCRIPT_RET_ADDR},
};

#define REMATCH(trainer1, trainer2, trainer3, trainer4, trainer5, map)  \
{                                                                       \
    .trainerIds = {trainer1, trainer2, trainer3, trainer4, trainer5},   \
    .mapGroup = MAP_GROUP(map),                                         \
    .mapNum = MAP_NUM(map),                                             \
}

const struct RematchTrainer gRematchTable[REMATCH_TABLE_ENTRIES] =
{
    [REMATCH_ROSE] = REMATCH(TRAINER_ROSE_1, TRAINER_ROSE_2, TRAINER_ROSE_3, TRAINER_ROSE_4, TRAINER_ROSE_5, ROUTE118),
    [REMATCH_ANDRES] = REMATCH(TRAINER_ANDRES_1, TRAINER_ANDRES_2, TRAINER_ANDRES_3, TRAINER_ANDRES_4, TRAINER_ANDRES_5, ROUTE105),
    [REMATCH_DUSTY] = REMATCH(TRAINER_DUSTY_1, TRAINER_DUSTY_2, TRAINER_DUSTY_3, TRAINER_DUSTY_4, TRAINER_DUSTY_5, ROUTE111),
    [REMATCH_LOLA] = REMATCH(TRAINER_LOLA_1, TRAINER_LOLA_2, TRAINER_LOLA_3, TRAINER_LOLA_4, TRAINER_LOLA_5, ROUTE109),
    [REMATCH_RICKY] = REMATCH(TRAINER_RICKY_1, TRAINER_RICKY_2, TRAINER_RICKY_3, TRAINER_RICKY_4, TRAINER_RICKY_5, ROUTE109),
    [REMATCH_LILA_AND_ROY] = REMATCH(TRAINER_LILA_AND_ROY_1, TRAINER_LILA_AND_ROY_2, TRAINER_LILA_AND_ROY_3, TRAINER_LILA_AND_ROY_4, TRAINER_LILA_AND_ROY_5, ROUTE124),
    [REMATCH_CRISTIN] = REMATCH(TRAINER_CRISTIN_1, TRAINER_CRISTIN_2, TRAINER_CRISTIN_3, TRAINER_CRISTIN_4, TRAINER_CRISTIN_5, ROUTE121),
    [REMATCH_BROOKE] = REMATCH(TRAINER_BROOKE_1, TRAINER_BROOKE_2, TRAINER_BROOKE_3, TRAINER_BROOKE_4, TRAINER_BROOKE_5, ROUTE111),
    [REMATCH_WILTON] = REMATCH(TRAINER_WILTON_1, TRAINER_WILTON_2, TRAINER_WILTON_3, TRAINER_WILTON_4, TRAINER_WILTON_5, ROUTE111),
    [REMATCH_VALERIE] = REMATCH(TRAINER_VALERIE_1, TRAINER_VALERIE_2, TRAINER_VALERIE_3, TRAINER_VALERIE_4, TRAINER_VALERIE_5, MT_PYRE_6F),
    [REMATCH_CINDY] = REMATCH(TRAINER_CINDY_1, TRAINER_CINDY_3, TRAINER_CINDY_4, TRAINER_CINDY_5, TRAINER_CINDY_6, ROUTE104),
    [REMATCH_THALIA] = REMATCH(TRAINER_THALIA_1, TRAINER_THALIA_2, TRAINER_THALIA_3, TRAINER_THALIA_4, TRAINER_THALIA_5, ABANDONED_SHIP_ROOMS_1F),
    [REMATCH_JESSICA] = REMATCH(TRAINER_JESSICA_1, TRAINER_JESSICA_2, TRAINER_JESSICA_3, TRAINER_JESSICA_4, TRAINER_JESSICA_5, ROUTE121),
    [REMATCH_WINSTON] = REMATCH(TRAINER_WINSTON_1, TRAINER_WINSTON_2, TRAINER_WINSTON_3, TRAINER_WINSTON_4, TRAINER_WINSTON_5, ROUTE104),
    [REMATCH_STEVE] = REMATCH(TRAINER_STEVE_1, TRAINER_STEVE_2, TRAINER_STEVE_3, TRAINER_STEVE_4, TRAINER_STEVE_5, ROUTE114),
    [REMATCH_TONY] = REMATCH(TRAINER_TONY_1, TRAINER_TONY_2, TRAINER_TONY_3, TRAINER_TONY_4, TRAINER_TONY_5, ROUTE107),
    [REMATCH_NOB] = REMATCH(TRAINER_NOB_1, TRAINER_NOB_2, TRAINER_NOB_3, TRAINER_NOB_4, TRAINER_NOB_5, ROUTE115),
    [REMATCH_KOJI] = REMATCH(TRAINER_KOJI_1, TRAINER_KOJI_2, TRAINER_KOJI_3, TRAINER_KOJI_4, TRAINER_KOJI_5, ROUTE127),
    [REMATCH_FERNANDO] = REMATCH(TRAINER_FERNANDO_1, TRAINER_FERNANDO_2, TRAINER_FERNANDO_3, TRAINER_FERNANDO_4, TRAINER_FERNANDO_5, ROUTE123),
    [REMATCH_DALTON] = REMATCH(TRAINER_DALTON_1, TRAINER_DALTON_2, TRAINER_DALTON_3, TRAINER_DALTON_4, TRAINER_DALTON_5, ROUTE118),
    [REMATCH_BERNIE] = REMATCH(TRAINER_BERNIE_1, TRAINER_BERNIE_2, TRAINER_BERNIE_3, TRAINER_BERNIE_4, TRAINER_BERNIE_5, ROUTE114),
    [REMATCH_ETHAN] = REMATCH(TRAINER_ETHAN_1, TRAINER_ETHAN_2, TRAINER_ETHAN_3, TRAINER_ETHAN_4, TRAINER_ETHAN_5, JAGGED_PASS),
    [REMATCH_JOHN_AND_JAY] = REMATCH(TRAINER_JOHN_AND_JAY_1, TRAINER_JOHN_AND_JAY_2, TRAINER_JOHN_AND_JAY_3, TRAINER_JOHN_AND_JAY_4, TRAINER_JOHN_AND_JAY_5, METEOR_FALLS_1F_2R),
    [REMATCH_JEFFREY] = REMATCH(TRAINER_JEFFREY_1, TRAINER_JEFFREY_2, TRAINER_JEFFREY_3, TRAINER_JEFFREY_4, TRAINER_JEFFREY_5, ROUTE120),
    [REMATCH_CAMERON] = REMATCH(TRAINER_CAMERON_1, TRAINER_CAMERON_2, TRAINER_CAMERON_3, TRAINER_CAMERON_4, TRAINER_CAMERON_5, ROUTE123),
    [REMATCH_JACKI] = REMATCH(TRAINER_JACKI_1, TRAINER_JACKI_2, TRAINER_JACKI_3, TRAINER_JACKI_4, TRAINER_JACKI_5, ROUTE123),
    [REMATCH_WALTER] = REMATCH(TRAINER_WALTER_1, TRAINER_WALTER_2, TRAINER_WALTER_3, TRAINER_WALTER_4, TRAINER_WALTER_5, ROUTE121),
    [REMATCH_KAREN] = REMATCH(TRAINER_KAREN_1, TRAINER_KAREN_2, TRAINER_KAREN_3, TRAINER_KAREN_4, TRAINER_KAREN_5, ROUTE116),
    [REMATCH_JERRY] = REMATCH(TRAINER_JERRY_1, TRAINER_JERRY_2, TRAINER_JERRY_3, TRAINER_JERRY_4, TRAINER_JERRY_5, ROUTE116),
    [REMATCH_ANNA_AND_MEG] = REMATCH(TRAINER_ANNA_AND_MEG_1, TRAINER_ANNA_AND_MEG_2, TRAINER_ANNA_AND_MEG_3, TRAINER_ANNA_AND_MEG_4, TRAINER_ANNA_AND_MEG_5, ROUTE117),
    [REMATCH_ISABEL] = REMATCH(TRAINER_ISABEL_1, TRAINER_ISABEL_2, TRAINER_ISABEL_3, TRAINER_ISABEL_4, TRAINER_ISABEL_5, ROUTE110),
    [REMATCH_MIGUEL] = REMATCH(TRAINER_MIGUEL_1, TRAINER_MIGUEL_2, TRAINER_MIGUEL_3, TRAINER_MIGUEL_4, TRAINER_MIGUEL_5, ROUTE103),
    [REMATCH_TIMOTHY] = REMATCH(TRAINER_TIMOTHY_1, TRAINER_TIMOTHY_2, TRAINER_TIMOTHY_3, TRAINER_TIMOTHY_4, TRAINER_TIMOTHY_5, ROUTE115),
    [REMATCH_SHELBY] = REMATCH(TRAINER_SHELBY_1, TRAINER_SHELBY_2, TRAINER_SHELBY_3, TRAINER_SHELBY_4, TRAINER_SHELBY_5, MT_CHIMNEY),
    [REMATCH_CALVIN] = REMATCH(TRAINER_CALVIN_1, TRAINER_CALVIN_2, TRAINER_CALVIN_3, TRAINER_CALVIN_4, TRAINER_CALVIN_5, ROUTE102),
    [REMATCH_ELLIOT] = REMATCH(TRAINER_ELLIOT_1, TRAINER_ELLIOT_2, TRAINER_ELLIOT_3, TRAINER_ELLIOT_4, TRAINER_ELLIOT_5, ROUTE106),
    [REMATCH_ISAIAH] = REMATCH(TRAINER_ISAIAH_1, TRAINER_ISAIAH_2, TRAINER_ISAIAH_3, TRAINER_ISAIAH_4, TRAINER_ISAIAH_5, ROUTE128),
    [REMATCH_MARIA] = REMATCH(TRAINER_MARIA_1, TRAINER_MARIA_2, TRAINER_MARIA_3, TRAINER_MARIA_4, TRAINER_MARIA_5, ROUTE117),
    [REMATCH_ABIGAIL] = REMATCH(TRAINER_ABIGAIL_1, TRAINER_ABIGAIL_2, TRAINER_ABIGAIL_3, TRAINER_ABIGAIL_4, TRAINER_ABIGAIL_5, ROUTE110),
    [REMATCH_DYLAN] = REMATCH(TRAINER_DYLAN_1, TRAINER_DYLAN_2, TRAINER_DYLAN_3, TRAINER_DYLAN_4, TRAINER_DYLAN_5, ROUTE117),
    [REMATCH_KATELYN] = REMATCH(TRAINER_KATELYN_1, TRAINER_KATELYN_2, TRAINER_KATELYN_3, TRAINER_KATELYN_4, TRAINER_KATELYN_5, ROUTE128),
    [REMATCH_BENJAMIN] = REMATCH(TRAINER_BENJAMIN_1, TRAINER_BENJAMIN_2, TRAINER_BENJAMIN_3, TRAINER_BENJAMIN_4, TRAINER_BENJAMIN_5, ROUTE110),
    [REMATCH_PABLO] = REMATCH(TRAINER_PABLO_1, TRAINER_PABLO_2, TRAINER_PABLO_3, TRAINER_PABLO_4, TRAINER_PABLO_5, ROUTE126),
    [REMATCH_NICOLAS] = REMATCH(TRAINER_NICOLAS_1, TRAINER_NICOLAS_2, TRAINER_NICOLAS_3, TRAINER_NICOLAS_4, TRAINER_NICOLAS_5, METEOR_FALLS_1F_2R),
    [REMATCH_ROBERT] = REMATCH(TRAINER_ROBERT_1, TRAINER_ROBERT_2, TRAINER_ROBERT_3, TRAINER_ROBERT_4, TRAINER_ROBERT_5, ROUTE120),
    [REMATCH_LAO] = REMATCH(TRAINER_LAO_1, TRAINER_LAO_2, TRAINER_LAO_3, TRAINER_LAO_4, TRAINER_LAO_5, ROUTE113),
    [REMATCH_CYNDY] = REMATCH(TRAINER_CYNDY_1, TRAINER_CYNDY_2, TRAINER_CYNDY_3, TRAINER_CYNDY_4, TRAINER_CYNDY_5, ROUTE115),
    [REMATCH_MADELINE] = REMATCH(TRAINER_MADELINE_1, TRAINER_MADELINE_2, TRAINER_MADELINE_3, TRAINER_MADELINE_4, TRAINER_MADELINE_5, ROUTE113),
    [REMATCH_JENNY] = REMATCH(TRAINER_JENNY_1, TRAINER_JENNY_2, TRAINER_JENNY_3, TRAINER_JENNY_4, TRAINER_JENNY_5, ROUTE124),
    [REMATCH_DIANA] = REMATCH(TRAINER_DIANA_1, TRAINER_DIANA_2, TRAINER_DIANA_3, TRAINER_DIANA_4, TRAINER_DIANA_5, JAGGED_PASS),
    [REMATCH_AMY_AND_LIV] = REMATCH(TRAINER_AMY_AND_LIV_1, TRAINER_AMY_AND_LIV_2, TRAINER_AMY_AND_LIV_4, TRAINER_AMY_AND_LIV_5, TRAINER_AMY_AND_LIV_6, ROUTE103),
    [REMATCH_ERNEST] = REMATCH(TRAINER_ERNEST_1, TRAINER_ERNEST_2, TRAINER_ERNEST_3, TRAINER_ERNEST_4, TRAINER_ERNEST_5, ROUTE125),
    [REMATCH_CORY] = REMATCH(TRAINER_CORY_1, TRAINER_CORY_2, TRAINER_CORY_3, TRAINER_CORY_4, TRAINER_CORY_5, ROUTE108),
    [REMATCH_EDWIN] = REMATCH(TRAINER_EDWIN_1, TRAINER_EDWIN_2, TRAINER_EDWIN_3, TRAINER_EDWIN_4, TRAINER_EDWIN_5, ROUTE110),
    [REMATCH_LYDIA] = REMATCH(TRAINER_LYDIA_1, TRAINER_LYDIA_2, TRAINER_LYDIA_3, TRAINER_LYDIA_4, TRAINER_LYDIA_5, ROUTE117),
    [REMATCH_ISAAC] = REMATCH(TRAINER_ISAAC_1, TRAINER_ISAAC_2, TRAINER_ISAAC_3, TRAINER_ISAAC_4, TRAINER_ISAAC_5, ROUTE117),
    [REMATCH_GABRIELLE] = REMATCH(TRAINER_GABRIELLE_1, TRAINER_GABRIELLE_2, TRAINER_GABRIELLE_3, TRAINER_GABRIELLE_4, TRAINER_GABRIELLE_5, MT_PYRE_3F),
    [REMATCH_CATHERINE] = REMATCH(TRAINER_CATHERINE_1, TRAINER_CATHERINE_2, TRAINER_CATHERINE_3, TRAINER_CATHERINE_4, TRAINER_CATHERINE_5, ROUTE119),
    [REMATCH_JACKSON] = REMATCH(TRAINER_JACKSON_1, TRAINER_JACKSON_2, TRAINER_JACKSON_3, TRAINER_JACKSON_4, TRAINER_JACKSON_5, ROUTE119),
    [REMATCH_HALEY] = REMATCH(TRAINER_HALEY_1, TRAINER_HALEY_2, TRAINER_HALEY_3, TRAINER_HALEY_4, TRAINER_HALEY_5, ROUTE104),
    [REMATCH_JAMES] = REMATCH(TRAINER_JAMES_1, TRAINER_JAMES_2, TRAINER_JAMES_3, TRAINER_JAMES_4, TRAINER_JAMES_5, PETALBURG_WOODS),
    [REMATCH_TRENT] = REMATCH(TRAINER_TRENT_1, TRAINER_TRENT_2, TRAINER_TRENT_3, TRAINER_TRENT_4, TRAINER_TRENT_5, ROUTE112),
    [REMATCH_SAWYER] = REMATCH(TRAINER_SAWYER_1, TRAINER_SAWYER_2, TRAINER_SAWYER_3, TRAINER_SAWYER_4, TRAINER_SAWYER_5, MT_CHIMNEY),
    [REMATCH_KIRA_AND_DAN] = REMATCH(TRAINER_KIRA_AND_DAN_1, TRAINER_KIRA_AND_DAN_2, TRAINER_KIRA_AND_DAN_3, TRAINER_KIRA_AND_DAN_4, TRAINER_KIRA_AND_DAN_5, ABANDONED_SHIP_ROOMS2_1F),
    [REMATCH_WALLY_VR] = REMATCH(TRAINER_WALLY_VR_2, TRAINER_WALLY_VR_3, TRAINER_WALLY_VR_4, TRAINER_WALLY_VR_5, TRAINER_WALLY_VR_5, VICTORY_ROAD_1F),
    [REMATCH_ROXANNE] = REMATCH(TRAINER_ROXANNE_1, TRAINER_ROXANNE_2, TRAINER_ROXANNE_3, TRAINER_ROXANNE_4, TRAINER_ROXANNE_5, RUSTBORO_CITY),
    [REMATCH_BRAWLY] = REMATCH(TRAINER_BRAWLY_1, TRAINER_BRAWLY_2, TRAINER_BRAWLY_3, TRAINER_BRAWLY_4, TRAINER_BRAWLY_5, DEWFORD_TOWN),
    [REMATCH_WATTSON] = REMATCH(TRAINER_WATTSON_1, TRAINER_WATTSON_2, TRAINER_WATTSON_3, TRAINER_WATTSON_4, TRAINER_WATTSON_5, MAUVILLE_CITY),
    [REMATCH_FLANNERY] = REMATCH(TRAINER_FLANNERY_1, TRAINER_FLANNERY_2, TRAINER_FLANNERY_3, TRAINER_FLANNERY_4, TRAINER_FLANNERY_5, LAVARIDGE_TOWN),
    [REMATCH_NORMAN] = REMATCH(TRAINER_NORMAN_1, TRAINER_NORMAN_2, TRAINER_NORMAN_3, TRAINER_NORMAN_4, TRAINER_NORMAN_5, PETALBURG_CITY),
    [REMATCH_WINONA] = REMATCH(TRAINER_WINONA_1, TRAINER_WINONA_2, TRAINER_WINONA_3, TRAINER_WINONA_4, TRAINER_WINONA_5, FORTREE_CITY),
    [REMATCH_TATE_AND_LIZA] = REMATCH(TRAINER_TATE_AND_LIZA_1, TRAINER_TATE_AND_LIZA_2, TRAINER_TATE_AND_LIZA_3, TRAINER_TATE_AND_LIZA_4, TRAINER_TATE_AND_LIZA_5, MOSSDEEP_CITY),
    [REMATCH_JUAN] = REMATCH(TRAINER_JUAN_1, TRAINER_JUAN_2, TRAINER_JUAN_3, TRAINER_JUAN_4, TRAINER_JUAN_5, SOOTOPOLIS_CITY),
    [REMATCH_SIDNEY] = REMATCH(TRAINER_SIDNEY, TRAINER_SIDNEY, TRAINER_SIDNEY, TRAINER_SIDNEY, TRAINER_SIDNEY, EVER_GRANDE_CITY),
    [REMATCH_PHOEBE] = REMATCH(TRAINER_PHOEBE, TRAINER_PHOEBE, TRAINER_PHOEBE, TRAINER_PHOEBE, TRAINER_PHOEBE, EVER_GRANDE_CITY),
    [REMATCH_GLACIA] = REMATCH(TRAINER_GLACIA, TRAINER_GLACIA, TRAINER_GLACIA, TRAINER_GLACIA, TRAINER_GLACIA, EVER_GRANDE_CITY),
    [REMATCH_DRAKE] = REMATCH(TRAINER_DRAKE, TRAINER_DRAKE, TRAINER_DRAKE, TRAINER_DRAKE, TRAINER_DRAKE, EVER_GRANDE_CITY),
    [REMATCH_WALLACE] = REMATCH(TRAINER_WALLACE, TRAINER_WALLACE, TRAINER_WALLACE, TRAINER_WALLACE, TRAINER_WALLACE, EVER_GRANDE_CITY),
};

static const u16 sBadgeFlags[NUM_BADGES] =
{
    FLAG_BADGE01_GET, FLAG_BADGE02_GET, FLAG_BADGE03_GET, FLAG_BADGE04_GET,
    FLAG_BADGE05_GET, FLAG_BADGE06_GET, FLAG_BADGE07_GET, FLAG_BADGE08_GET,
};

#define tState data[0]
#define tTransition data[1]

static void Task_BattleStart(u8 taskId)
{
    s16 *data = gTasks[taskId].data;

    switch (tState)
    {
    case 0:
        if (!FldEffPoison_IsActive()) // is poison not active?
        {
            BattleTransition_StartOnField(tTransition);
            ClearMirageTowerPulseBlendEffect();
            tState++; // go to case 1.
        }
        break;
    case 1:
        if (IsBattleTransitionDone() == TRUE)
        {
            CleanupOverworldWindowsAndTilemaps();
            SetMainCallback2(CB2_InitBattle);
            RestartWildEncounterImmunitySteps();
            ClearPoisonStepCounter();
            DestroyTask(taskId);
        }
        break;
    }
}

static void CreateBattleStartTask(u8 transition, u16 song)
{
    u8 taskId = CreateTask(Task_BattleStart, 1);

    gTasks[taskId].tTransition = transition;
    PlayMapChosenOrBattleBGM(song);
}

static void Task_BattleStart_Debug(u8 taskId)
{
    s16 *data = gTasks[taskId].data;

    switch (tState)
    {
    case 0:
        if (!FldEffPoison_IsActive()) // is poison not active?
        {
            BattleTransition_StartOnField(tTransition);
            ClearMirageTowerPulseBlendEffect();
            tState++; // go to case 1.
        }
        break;
    case 1:
        if (IsBattleTransitionDone() == TRUE)
        {
            CleanupOverworldWindowsAndTilemaps();
            SetMainCallback2(CB2_InitBattle);
            RestartWildEncounterImmunitySteps();
            ClearPoisonStepCounter();
            DestroyTask(taskId);
        }
        break;
    }
}

static void CreateBattleStartTask_Debug(u8 transition, u16 song)
{
    u8 taskId = CreateTask(Task_BattleStart_Debug, 1);

    gTasks[taskId].tTransition = transition;
    PlayMapChosenOrBattleBGM(song);
}

#undef tState
#undef tTransition

void BattleSetup_StartWildBattle(void)
{
    if (GetSafariZoneFlag())
        DoSafariBattle();
    else
        DoStandardWildBattle(FALSE);
}

void BattleSetup_StartDoubleWildBattle(void)
{
    DoStandardWildBattle(TRUE);
}

void BattleSetup_StartBattlePikeWildBattle(void)
{
    DoBattlePikeWildBattle();
}

static void DoStandardWildBattle(bool32 isDouble)
{
    LockPlayerFieldControls();
    FreezeObjectEvents();
    StopPlayerAvatar();
    gMain.savedCallback = CB2_EndWildBattle;
    gBattleTypeFlags = 0;
    if (isDouble)
        gBattleTypeFlags |= BATTLE_TYPE_DOUBLE;
    if (InBattlePyramid())
    {
        VarSet(VAR_TEMP_E, 0);
        gBattleTypeFlags |= BATTLE_TYPE_PYRAMID;
    }
    CreateBattleStartTask(GetWildBattleTransition(), 0);
    IncrementGameStat(GAME_STAT_TOTAL_BATTLES);
    IncrementGameStat(GAME_STAT_WILD_BATTLES);
    IncrementDailyWildBattles();
    TryUpdateGymLeaderRematchFromWild();
}

void DoStandardWildBattle_Debug(void)
{
    LockPlayerFieldControls();
    FreezeObjectEvents();
    StopPlayerAvatar();
    gMain.savedCallback = CB2_EndWildBattle;
    gBattleTypeFlags = 0;
    if (InBattlePyramid())
    {
        VarSet(VAR_TEMP_PLAYING_PYRAMID_MUSIC, 0);
        gBattleTypeFlags |= BATTLE_TYPE_PYRAMID;
    }
    CreateBattleStartTask_Debug(GetWildBattleTransition(), 0);
    //IncrementGameStat(GAME_STAT_TOTAL_BATTLES);
    //IncrementGameStat(GAME_STAT_WILD_BATTLES);
    //IncrementDailyWildBattles();
    //TryUpdateGymLeaderRematchFromWild();
}

void BattleSetup_StartRoamerBattle(void)
{
    LockPlayerFieldControls();
    FreezeObjectEvents();
    StopPlayerAvatar();
    gMain.savedCallback = CB2_EndWildBattle;
    gBattleTypeFlags = BATTLE_TYPE_ROAMER;
    CreateBattleStartTask(GetWildBattleTransition(), 0);
    IncrementGameStat(GAME_STAT_TOTAL_BATTLES);
    IncrementGameStat(GAME_STAT_WILD_BATTLES);
    IncrementDailyWildBattles();
    TryUpdateGymLeaderRematchFromWild();
}

static void DoSafariBattle(void)
{
    LockPlayerFieldControls();
    FreezeObjectEvents();
    StopPlayerAvatar();
    gMain.savedCallback = CB2_EndSafariBattle;
    gBattleTypeFlags = BATTLE_TYPE_SAFARI;
    CreateBattleStartTask(GetWildBattleTransition(), 0);
}

static void DoBattlePikeWildBattle(void)
{
    LockPlayerFieldControls();
    FreezeObjectEvents();
    StopPlayerAvatar();
    gMain.savedCallback = CB2_EndWildBattle;
    gBattleTypeFlags = BATTLE_TYPE_PIKE;
    CreateBattleStartTask(GetWildBattleTransition(), 0);
    IncrementGameStat(GAME_STAT_TOTAL_BATTLES);
    IncrementGameStat(GAME_STAT_WILD_BATTLES);
    IncrementDailyWildBattles();
    TryUpdateGymLeaderRematchFromWild();
}

static void DoTrainerBattle(void)
{
    CreateBattleStartTask(GetTrainerBattleTransition(), 0);
    IncrementGameStat(GAME_STAT_TOTAL_BATTLES);
    IncrementGameStat(GAME_STAT_TRAINER_BATTLES);
    TryUpdateGymLeaderRematchFromTrainer();
}

static void DoBattlePyramidTrainerHillBattle(void)
{
    if (InBattlePyramid())
        CreateBattleStartTask(GetSpecialBattleTransition(B_TRANSITION_GROUP_B_PYRAMID), 0);
    else
        CreateBattleStartTask(GetSpecialBattleTransition(B_TRANSITION_GROUP_TRAINER_HILL), 0);

    IncrementGameStat(GAME_STAT_TOTAL_BATTLES);
    IncrementGameStat(GAME_STAT_TRAINER_BATTLES);
    TryUpdateGymLeaderRematchFromTrainer();
}

// Initiates battle where Wally catches Ralts
void StartWallyTutorialBattle(void)
{
    CreateMaleMon(&gEnemyParty[0], SPECIES_RALTS, 5);
    LockPlayerFieldControls();
    gMain.savedCallback = CB2_ReturnToFieldContinueScriptPlayMapMusic;
    gBattleTypeFlags = BATTLE_TYPE_WALLY_TUTORIAL;
    CreateBattleStartTask(B_TRANSITION_SLICE, 0);
}

void BattleSetup_StartScriptedWildBattle(void)
{
    LockPlayerFieldControls();
    gMain.savedCallback = CB2_EndScriptedWildBattle;
    gBattleTypeFlags = 0;
    CreateBattleStartTask(GetWildBattleTransition(), 0);
    IncrementGameStat(GAME_STAT_TOTAL_BATTLES);
    IncrementGameStat(GAME_STAT_WILD_BATTLES);
    IncrementDailyWildBattles();
    TryUpdateGymLeaderRematchFromWild();
}

void BattleSetup_StartScriptedDoubleWildBattle(void)
{
    LockPlayerFieldControls();
    gMain.savedCallback = CB2_EndScriptedWildBattle;
    gBattleTypeFlags = BATTLE_TYPE_DOUBLE;
    CreateBattleStartTask(GetWildBattleTransition(), 0);
    IncrementGameStat(GAME_STAT_TOTAL_BATTLES);
    IncrementGameStat(GAME_STAT_WILD_BATTLES);
    IncrementDailyWildBattles();
    TryUpdateGymLeaderRematchFromWild();
}

void BattleSetup_StartLatiBattle(void)
{
    LockPlayerFieldControls();
    gMain.savedCallback = CB2_EndScriptedWildBattle;
    gBattleTypeFlags = BATTLE_TYPE_LEGENDARY;
    CreateBattleStartTask(GetWildBattleTransition(), 0);
    IncrementGameStat(GAME_STAT_TOTAL_BATTLES);
    IncrementGameStat(GAME_STAT_WILD_BATTLES);
    IncrementDailyWildBattles();
    TryUpdateGymLeaderRematchFromWild();
}

void BattleSetup_StartLegendaryBattle(void)
{
    LockPlayerFieldControls();
    gMain.savedCallback = CB2_EndScriptedWildBattle;
    gBattleTypeFlags = BATTLE_TYPE_LEGENDARY;

    switch (GetMonData(&gEnemyParty[0], MON_DATA_SPECIES, NULL))
    {
    default:
    case SPECIES_GROUDON:
    case SPECIES_GROUDON_PRIMAL:
        CreateBattleStartTask(B_TRANSITION_GROUDON, MUS_VS_KYOGRE_GROUDON);
        break;
    case SPECIES_KYOGRE:
    case SPECIES_KYOGRE_PRIMAL:
        CreateBattleStartTask(B_TRANSITION_KYOGRE, MUS_VS_KYOGRE_GROUDON);
        break;
    case SPECIES_RAYQUAZA:
    case SPECIES_RAYQUAZA_MEGA:
        CreateBattleStartTask(B_TRANSITION_RAYQUAZA, MUS_VS_RAYQUAZA);
        break;
    case SPECIES_DEOXYS_NORMAL:
    case SPECIES_DEOXYS_ATTACK:
    case SPECIES_DEOXYS_DEFENSE:
    case SPECIES_DEOXYS_SPEED:
        CreateBattleStartTask(B_TRANSITION_BLUR, MUS_RG_VS_DEOXYS);
        break;
    case SPECIES_LUGIA:
    case SPECIES_HO_OH:
        CreateBattleStartTask(B_TRANSITION_BLUR, MUS_RG_VS_LEGEND);
        break;
    case SPECIES_MEW:
        CreateBattleStartTask(B_TRANSITION_GRID_SQUARES, MUS_VS_MEW);
        break;
    }

    IncrementGameStat(GAME_STAT_TOTAL_BATTLES);
    IncrementGameStat(GAME_STAT_WILD_BATTLES);
    IncrementDailyWildBattles();
    TryUpdateGymLeaderRematchFromWild();
}

void StartGroudonKyogreBattle(void)
{
    LockPlayerFieldControls();
    gMain.savedCallback = CB2_EndScriptedWildBattle;
    gBattleTypeFlags = BATTLE_TYPE_LEGENDARY;

    if (gGameVersion == VERSION_RUBY)
        CreateBattleStartTask(B_TRANSITION_ANGLED_WIPES, MUS_VS_KYOGRE_GROUDON); // GROUDON
    else
        CreateBattleStartTask(B_TRANSITION_RIPPLE, MUS_VS_KYOGRE_GROUDON); // KYOGRE

    IncrementGameStat(GAME_STAT_TOTAL_BATTLES);
    IncrementGameStat(GAME_STAT_WILD_BATTLES);
    IncrementDailyWildBattles();
    TryUpdateGymLeaderRematchFromWild();
}

void StartRegiBattle(void)
{
    u8 transitionId;
    u16 species;

    LockPlayerFieldControls();
    gMain.savedCallback = CB2_EndScriptedWildBattle;
    gBattleTypeFlags = BATTLE_TYPE_LEGENDARY;

    species = GetMonData(&gEnemyParty[0], MON_DATA_SPECIES);
    switch (species)
    {
    case SPECIES_REGIROCK:
        transitionId = B_TRANSITION_REGIROCK;
        break;
    case SPECIES_REGICE:
        transitionId = B_TRANSITION_REGICE;
        break;
    case SPECIES_REGISTEEL:
        transitionId = B_TRANSITION_REGISTEEL;
        break;
    default:
        transitionId = B_TRANSITION_GRID_SQUARES;
        break;
    }
    CreateBattleStartTask(transitionId, MUS_VS_REGI);

    IncrementGameStat(GAME_STAT_TOTAL_BATTLES);
    IncrementGameStat(GAME_STAT_WILD_BATTLES);
    IncrementDailyWildBattles();
    TryUpdateGymLeaderRematchFromWild();
}

static void DowngradeBadPoison(void)
{
    u8 i;
    u32 status = STATUS1_POISON;
    if (B_TOXIC_REVERSAL < GEN_5)
        return;
    for(i = 0; i < PARTY_SIZE; i++)
    {
        if (GetMonData(&gPlayerParty[i], MON_DATA_SANITY_HAS_SPECIES) && GetMonData(&gPlayerParty[i], MON_DATA_STATUS) == STATUS1_TOXIC_POISON)
            SetMonData(&gPlayerParty[i], MON_DATA_STATUS, &status);
    }
}

static void CB2_EndWildBattle(void)
{
    CpuFill16(0, (void *)(BG_PLTT), BG_PLTT_SIZE);
    ResetOamRange(0, 128);

    if (IsPlayerDefeated(gBattleOutcome) == TRUE && !InBattlePyramid() && !InBattlePike())
    {
        SetMainCallback2(CB2_WhiteOut);
    }
    else
    {
        SetMainCallback2(CB2_ReturnToField);
        DowngradeBadPoison();
        gFieldCallback = FieldCB_ReturnToFieldNoScriptCheckMusic;
    }
}

static void CB2_EndScriptedWildBattle(void)
{
    CpuFill16(0, (void *)(BG_PLTT), BG_PLTT_SIZE);
    ResetOamRange(0, 128);

    if (IsPlayerDefeated(gBattleOutcome) == TRUE)
    {
        if (InBattlePyramid())
            SetMainCallback2(CB2_ReturnToFieldContinueScriptPlayMapMusic);
        else
            SetMainCallback2(CB2_WhiteOut);
    }
    else
    {
        DowngradeBadPoison();
        SetMainCallback2(CB2_ReturnToFieldContinueScriptPlayMapMusic);
    }
}

u8 BattleSetup_GetTerrainId(void)
{
    u16 tileBehavior;
    s16 x, y;

    PlayerGetDestCoords(&x, &y);
    tileBehavior = MapGridGetMetatileBehaviorAt(x, y);

    if (MetatileBehavior_IsTallGrass(tileBehavior))
        return BATTLE_TERRAIN_GRASS;
    if (MetatileBehavior_IsLongGrass(tileBehavior))
        return BATTLE_TERRAIN_LONG_GRASS;
    if (MetatileBehavior_IsSandOrDeepSand(tileBehavior))
        return BATTLE_TERRAIN_SAND;

    switch (gMapHeader.mapType)
    {
    case MAP_TYPE_TOWN:
    case MAP_TYPE_CITY:
    case MAP_TYPE_ROUTE:
        break;
    case MAP_TYPE_UNDERGROUND:
        if (MetatileBehavior_IsIndoorEncounter(tileBehavior))
            return BATTLE_TERRAIN_BUILDING;
        if (MetatileBehavior_IsSurfableWaterOrUnderwater(tileBehavior))
            return BATTLE_TERRAIN_POND;
        return BATTLE_TERRAIN_CAVE;
    case MAP_TYPE_INDOOR:
    case MAP_TYPE_SECRET_BASE:
        return BATTLE_TERRAIN_BUILDING;
    case MAP_TYPE_UNDERWATER:
        return BATTLE_TERRAIN_UNDERWATER;
    case MAP_TYPE_OCEAN_ROUTE:
        if (MetatileBehavior_IsSurfableWaterOrUnderwater(tileBehavior))
            return BATTLE_TERRAIN_WATER;
        return BATTLE_TERRAIN_PLAIN;
    }
    if (MetatileBehavior_IsDeepOrOceanWater(tileBehavior))
        return BATTLE_TERRAIN_WATER;
    if (MetatileBehavior_IsSurfableWaterOrUnderwater(tileBehavior))
        return BATTLE_TERRAIN_POND;
    if (MetatileBehavior_IsMountain(tileBehavior))
        return BATTLE_TERRAIN_MOUNTAIN;
    if (TestPlayerAvatarFlags(PLAYER_AVATAR_FLAG_SURFING))
    {
        // Is BRIDGE_TYPE_POND_*?
        if (MetatileBehavior_GetBridgeType(tileBehavior) != BRIDGE_TYPE_OCEAN)
            return BATTLE_TERRAIN_POND;

        if (MetatileBehavior_IsBridgeOverWater(tileBehavior) == TRUE)
            return BATTLE_TERRAIN_WATER;
    }
    if (gSaveBlock1Ptr->location.mapGroup == MAP_GROUP(ROUTE113) && gSaveBlock1Ptr->location.mapNum == MAP_NUM(ROUTE113))
        return BATTLE_TERRAIN_SAND;
    if (GetSavedWeather() == WEATHER_SANDSTORM)
        return BATTLE_TERRAIN_SAND;

    return BATTLE_TERRAIN_PLAIN;
}

static u8 GetBattleTransitionTypeByMap(void)
{
    u16 tileBehavior;
    s16 x, y;

    PlayerGetDestCoords(&x, &y);
    tileBehavior = MapGridGetMetatileBehaviorAt(x, y);

    if (GetFlashLevel())
        return TRANSITION_TYPE_FLASH;

    if (MetatileBehavior_IsSurfableWaterOrUnderwater(tileBehavior))
        return TRANSITION_TYPE_WATER;

    switch (gMapHeader.mapType)
    {
    case MAP_TYPE_UNDERGROUND:
        return TRANSITION_TYPE_CAVE;
    case MAP_TYPE_UNDERWATER:
        return TRANSITION_TYPE_WATER;
    default:
        return TRANSITION_TYPE_NORMAL;
    }
}

static u16 GetSumOfPlayerPartyLevel(u8 numMons)
{
    u8 sum = 0;
    int i;

    for (i = 0; i < PARTY_SIZE; i++)
    {
        u32 species = GetMonData(&gPlayerParty[i], MON_DATA_SPECIES_OR_EGG);

        if (species != SPECIES_EGG && species != SPECIES_NONE && GetMonData(&gPlayerParty[i], MON_DATA_HP) != 0)
        {
            sum += GetMonData(&gPlayerParty[i], MON_DATA_LEVEL);
            if (--numMons == 0)
                break;
        }
    }
    return sum;
}

static u8 GetSumOfEnemyPartyLevel(u16 opponentId, u8 numMons)
{
    u8 i;
    u8 sum;
    u32 count = numMons;
    const struct TrainerMon *party;

    if (gTrainers[opponentId].partySize < count)
        count = gTrainers[opponentId].partySize;

    sum = 0;

    party = gTrainers[opponentId].party;
    for (i = 0; i < count; i++)
        sum += party[i].lvl;

    return sum;
}

u8 GetWildBattleTransition(void)
{
    u8 transitionType = GetBattleTransitionTypeByMap();
    u8 enemyLevel = GetMonData(&gEnemyParty[0], MON_DATA_LEVEL);
    u8 playerLevel = GetSumOfPlayerPartyLevel(1);

    if (enemyLevel < playerLevel)
    {
        if (InBattlePyramid())
            return B_TRANSITION_BLUR;
        else
            return sBattleTransitionTable_Wild[transitionType][0];
    }
    else
    {
        if (InBattlePyramid())
            return B_TRANSITION_GRID_SQUARES;
        else
            return sBattleTransitionTable_Wild[transitionType][1];
    }
}

u8 GetTrainerBattleTransition(void)
{
    u8 minPartyCount;
    u8 transitionType;
    u8 enemyLevel;
    u8 playerLevel;

    if (gTrainers[gTrainerBattleOpponent_A].mugshotEnabled)
        return B_TRANSITION_MUGSHOT;

    if (gTrainers[gTrainerBattleOpponent_A].trainerClass == TRAINER_CLASS_TEAM_MAGMA
        || gTrainers[gTrainerBattleOpponent_A].trainerClass == TRAINER_CLASS_MAGMA_LEADER
        || gTrainers[gTrainerBattleOpponent_A].trainerClass == TRAINER_CLASS_MAGMA_ADMIN)
        return B_TRANSITION_MAGMA;

    if (gTrainers[gTrainerBattleOpponent_A].trainerClass == TRAINER_CLASS_TEAM_AQUA
        || gTrainers[gTrainerBattleOpponent_A].trainerClass == TRAINER_CLASS_AQUA_LEADER
        || gTrainers[gTrainerBattleOpponent_A].trainerClass == TRAINER_CLASS_AQUA_ADMIN)
        return B_TRANSITION_AQUA;

    if (gTrainers[gTrainerBattleOpponent_A].doubleBattle == TRUE)
        minPartyCount = 2; // double battles always at least have 2 Pokémon.
    else
        minPartyCount = 1;

    transitionType = GetBattleTransitionTypeByMap();
    enemyLevel = GetSumOfEnemyPartyLevel(gTrainerBattleOpponent_A, minPartyCount);
    playerLevel = GetSumOfPlayerPartyLevel(minPartyCount);

    if (enemyLevel < playerLevel)
        return sBattleTransitionTable_Trainer[transitionType][0];
    else
        return sBattleTransitionTable_Trainer[transitionType][1];
}

#define RANDOM_TRANSITION(table)(table[Random() % ARRAY_COUNT(table)])
u8 GetSpecialBattleTransition(s32 id)
{
    u16 var;
    u8 enemyLevel = GetMonData(&gEnemyParty[0], MON_DATA_LEVEL);
    u8 playerLevel = GetSumOfPlayerPartyLevel(1);

    if (enemyLevel < playerLevel)
    {
        switch (id)
        {
        case B_TRANSITION_GROUP_TRAINER_HILL:
        case B_TRANSITION_GROUP_SECRET_BASE:
        case B_TRANSITION_GROUP_E_READER:
            return B_TRANSITION_POKEBALLS_TRAIL;
        case B_TRANSITION_GROUP_B_PYRAMID:
            return RANDOM_TRANSITION(sBattleTransitionTable_BattlePyramid);
        case B_TRANSITION_GROUP_B_DOME:
            return RANDOM_TRANSITION(sBattleTransitionTable_BattleDome);
        }

        if (VarGet(VAR_FRONTIER_BATTLE_MODE) != FRONTIER_MODE_LINK_MULTIS)
            return RANDOM_TRANSITION(sBattleTransitionTable_BattleFrontier);
    }
    else
    {
        switch (id)
        {
        case B_TRANSITION_GROUP_TRAINER_HILL:
        case B_TRANSITION_GROUP_SECRET_BASE:
        case B_TRANSITION_GROUP_E_READER:
            return B_TRANSITION_BIG_POKEBALL;
        case B_TRANSITION_GROUP_B_PYRAMID:
            return RANDOM_TRANSITION(sBattleTransitionTable_BattlePyramid);
        case B_TRANSITION_GROUP_B_DOME:
            return RANDOM_TRANSITION(sBattleTransitionTable_BattleDome);
        }

        if (VarGet(VAR_FRONTIER_BATTLE_MODE) != FRONTIER_MODE_LINK_MULTIS)
            return RANDOM_TRANSITION(sBattleTransitionTable_BattleFrontier);
    }

    var = gSaveBlock2Ptr->frontier.trainerIds[gSaveBlock2Ptr->frontier.curChallengeBattleNum * 2 + 0]
        + gSaveBlock2Ptr->frontier.trainerIds[gSaveBlock2Ptr->frontier.curChallengeBattleNum * 2 + 1];

    return sBattleTransitionTable_BattleFrontier[var % ARRAY_COUNT(sBattleTransitionTable_BattleFrontier)];
}

void ChooseStarter(void)
{
    SetMainCallback2(CB2_ChooseStarter);
    gMain.savedCallback = CB2_GiveStarter;
}

static void CB2_GiveStarter(void)
{
    u16 starterMon;

    *GetVarPointer(VAR_STARTER_MON) = gSpecialVar_Result;
    starterMon = GetStarterPokemon(gSpecialVar_Result);
    ScriptGiveMon(starterMon, 5, ITEM_NONE, 0, 0, 0);
    ResetTasks();
    PlayBattleBGM();
    SetMainCallback2(CB2_StartFirstBattle);
    BattleTransition_Start(B_TRANSITION_BLUR);
}

static void CB2_StartFirstBattle(void)
{
    UpdatePaletteFade();
    RunTasks();

    if (IsBattleTransitionDone() == TRUE)
    {
        gBattleTypeFlags = BATTLE_TYPE_FIRST_BATTLE;
        gMain.savedCallback = CB2_EndFirstBattle;
        FreeAllWindowBuffers();
        SetMainCallback2(CB2_InitBattle);
        RestartWildEncounterImmunitySteps();
        ClearPoisonStepCounter();
        IncrementGameStat(GAME_STAT_TOTAL_BATTLES);
        IncrementGameStat(GAME_STAT_WILD_BATTLES);
        IncrementDailyWildBattles();
        TryUpdateGymLeaderRematchFromWild();
    }
}

static void CB2_EndFirstBattle(void)
{
    Overworld_ClearSavedMusic();
    DowngradeBadPoison();
    SetMainCallback2(CB2_ReturnToFieldContinueScriptPlayMapMusic);
}

static void TryUpdateGymLeaderRematchFromWild(void)
{
    if (GetGameStat(GAME_STAT_WILD_BATTLES) % 60 == 0)
        UpdateGymLeaderRematch();
}

static void TryUpdateGymLeaderRematchFromTrainer(void)
{
    if (GetGameStat(GAME_STAT_TRAINER_BATTLES) % 20 == 0)
        UpdateGymLeaderRematch();
}

// why not just use the macros? maybe its because they didnt want to uncast const every time?
static u32 TrainerBattleLoadArg32(const u8 *ptr)
{
    return T1_READ_32(ptr);
}

static u16 TrainerBattleLoadArg16(const u8 *ptr)
{
    return T1_READ_16(ptr);
}

static u8 TrainerBattleLoadArg8(const u8 *ptr)
{
    return T1_READ_8(ptr);
}

static u16 GetTrainerAFlag(void)
{
    return TRAINER_FLAGS_START + gTrainerBattleOpponent_A;
}

static u16 GetTrainerBFlag(void)
{
    return TRAINER_FLAGS_START + gTrainerBattleOpponent_B;
}

static bool32 IsPlayerDefeated(u32 battleOutcome)
{
    switch (battleOutcome)
    {
    case B_OUTCOME_LOST:
    case B_OUTCOME_DREW:
        return TRUE;
    case B_OUTCOME_WON:
    case B_OUTCOME_RAN:
    case B_OUTCOME_PLAYER_TELEPORTED:
    case B_OUTCOME_MON_FLED:
    case B_OUTCOME_CAUGHT:
        return FALSE;
    default:
        return FALSE;
    }
}

void ResetTrainerOpponentIds(void)
{
    gTrainerBattleOpponent_A = 0;
    gTrainerBattleOpponent_B = 0;
}

static void InitTrainerBattleVariables(void)
{
    sTrainerBattleMode = 0;
    if (gApproachingTrainerId == 0)
    {
        sTrainerAIntroSpeech = NULL;
        sTrainerADefeatSpeech = NULL;
        sTrainerABattleScriptRetAddr = NULL;
    }
    else
    {
        sTrainerBIntroSpeech = NULL;
        sTrainerBDefeatSpeech = NULL;
        sTrainerBBattleScriptRetAddr = NULL;
    }
    sTrainerObjectEventLocalId = 0;
    sTrainerVictorySpeech = NULL;
    sTrainerCannotBattleSpeech = NULL;
    sTrainerBattleEndScript = NULL;
}

static inline void SetU8(void *ptr, u8 value)
{
    *(u8 *)(ptr) = value;
}

static inline void SetU16(void *ptr, u16 value)
{
    *(u16 *)(ptr) = value;
}

static inline void SetU32(void *ptr, u32 value)
{
    *(u32 *)(ptr) = value;
}

static inline void SetPtr(const void *ptr, const void *value)
{
    *(const void **)(ptr) = value;
}

static void TrainerBattleLoadArgs(const struct TrainerBattleParameter *specs, const u8 *data)
{
    while (1)
    {
        switch (specs->ptrType)
        {
        case TRAINER_PARAM_LOAD_VAL_8BIT:
            SetU8(specs->varPtr, TrainerBattleLoadArg8(data));
            data += 1;
            break;
        case TRAINER_PARAM_LOAD_VAL_16BIT:
            SetU16(specs->varPtr, TrainerBattleLoadArg16(data));
            data += 2;
            break;
        case TRAINER_PARAM_LOAD_VAL_32BIT:
            SetU32(specs->varPtr, TrainerBattleLoadArg32(data));
            data += 4;
            break;
        case TRAINER_PARAM_CLEAR_VAL_8BIT:
            SetU8(specs->varPtr, 0);
            break;
        case TRAINER_PARAM_CLEAR_VAL_16BIT:
            SetU16(specs->varPtr, 0);
            break;
        case TRAINER_PARAM_CLEAR_VAL_32BIT:
            SetU32(specs->varPtr, 0);
            break;
        case TRAINER_PARAM_LOAD_SCRIPT_RET_ADDR:
            SetPtr(specs->varPtr, data);
            return;
        }
        specs++;
    }
}

void SetMapVarsToTrainer(void)
{
    if (sTrainerObjectEventLocalId != 0)
    {
        gSpecialVar_LastTalked = sTrainerObjectEventLocalId;
        gSelectedObjectEvent = GetObjectEventIdByLocalIdAndMap(sTrainerObjectEventLocalId, gSaveBlock1Ptr->location.mapNum, gSaveBlock1Ptr->location.mapGroup);
    }
}

const u8 *BattleSetup_ConfigureTrainerBattle(const u8 *data)
{
    if (TrainerBattleLoadArg8(data) != TRAINER_BATTLE_SET_TRAINER_B)
        InitTrainerBattleVariables();
    sTrainerBattleMode = TrainerBattleLoadArg8(data);

    switch (sTrainerBattleMode)
    {
    case TRAINER_BATTLE_SINGLE_NO_INTRO_TEXT:
        TrainerBattleLoadArgs(sOrdinaryNoIntroBattleParams, data);
        return EventScript_DoNoIntroTrainerBattle;
    case TRAINER_BATTLE_DOUBLE:
        TrainerBattleLoadArgs(sDoubleBattleParams, data);
        SetMapVarsToTrainer();
        return EventScript_TryDoDoubleTrainerBattle;
    case TRAINER_BATTLE_CONTINUE_SCRIPT:
        if (gApproachingTrainerId == 0)
        {
            TrainerBattleLoadArgs(sContinueScriptBattleParams, data);
            SetMapVarsToTrainer();
        }
        else
        {
            TrainerBattleLoadArgs(sTrainerBContinueScriptBattleParams, data);
        }
        return EventScript_TryDoNormalTrainerBattle;
    case TRAINER_BATTLE_CONTINUE_SCRIPT_NO_MUSIC:
        TrainerBattleLoadArgs(sContinueScriptBattleParams, data);
        SetMapVarsToTrainer();
        return EventScript_TryDoNormalTrainerBattle;
    case TRAINER_BATTLE_CONTINUE_SCRIPT_DOUBLE:
    case TRAINER_BATTLE_CONTINUE_SCRIPT_DOUBLE_NO_MUSIC:
        TrainerBattleLoadArgs(sContinueScriptDoubleBattleParams, data);
        SetMapVarsToTrainer();
        return EventScript_TryDoDoubleTrainerBattle;
#ifndef FREE_MATCH_CALL
    case TRAINER_BATTLE_REMATCH_DOUBLE:
        TrainerBattleLoadArgs(sDoubleBattleParams, data);
        SetMapVarsToTrainer();
        gTrainerBattleOpponent_A = GetRematchTrainerId(gTrainerBattleOpponent_A);
        return EventScript_TryDoDoubleRematchBattle;
    case TRAINER_BATTLE_REMATCH:
        TrainerBattleLoadArgs(sOrdinaryBattleParams, data);
        SetMapVarsToTrainer();
        gTrainerBattleOpponent_A = GetRematchTrainerId(gTrainerBattleOpponent_A);
        return EventScript_TryDoRematchBattle;
#endif
    case TRAINER_BATTLE_PYRAMID:
        if (gApproachingTrainerId == 0)
        {
            TrainerBattleLoadArgs(sOrdinaryBattleParams, data);
            SetMapVarsToTrainer();
            gTrainerBattleOpponent_A = LocalIdToPyramidTrainerId(gSpecialVar_LastTalked);
        }
        else
        {
            TrainerBattleLoadArgs(sTrainerBOrdinaryBattleParams, data);
            gTrainerBattleOpponent_B = LocalIdToPyramidTrainerId(gSpecialVar_LastTalked);
        }
        return EventScript_TryDoNormalTrainerBattle;
    case TRAINER_BATTLE_SET_TRAINER_A:
        TrainerBattleLoadArgs(sOrdinaryBattleParams, data);
        return sTrainerBattleEndScript;
    case TRAINER_BATTLE_SET_TRAINER_B:
        TrainerBattleLoadArgs(sTrainerBOrdinaryBattleParams, data);
        return sTrainerBattleEndScript;
    case TRAINER_BATTLE_HILL:
        if (gApproachingTrainerId == 0)
        {
            TrainerBattleLoadArgs(sOrdinaryBattleParams, data);
            SetMapVarsToTrainer();
            gTrainerBattleOpponent_A = LocalIdToHillTrainerId(gSpecialVar_LastTalked);
        }
        else
        {
            TrainerBattleLoadArgs(sTrainerBOrdinaryBattleParams, data);
            gTrainerBattleOpponent_B = LocalIdToHillTrainerId(gSpecialVar_LastTalked);
        }
        return EventScript_TryDoNormalTrainerBattle;
    default:
        if (gApproachingTrainerId == 0)
        {
            TrainerBattleLoadArgs(sOrdinaryBattleParams, data);
            SetMapVarsToTrainer();
        }
        else
        {
            TrainerBattleLoadArgs(sTrainerBOrdinaryBattleParams, data);
        }
        return EventScript_TryDoNormalTrainerBattle;
    }
}

void ConfigureAndSetUpOneTrainerBattle(u8 trainerObjEventId, const u8 *trainerScript)
{
    gSelectedObjectEvent = trainerObjEventId;
    gSpecialVar_LastTalked = gObjectEvents[trainerObjEventId].localId;
    BattleSetup_ConfigureTrainerBattle(trainerScript + 1);
    ScriptContext_SetupScript(EventScript_StartTrainerApproach);
    LockPlayerFieldControls();
}

void ConfigureTwoTrainersBattle(u8 trainerObjEventId, const u8 *trainerScript)
{
    gSelectedObjectEvent = trainerObjEventId;
    gSpecialVar_LastTalked = gObjectEvents[trainerObjEventId].localId;
    BattleSetup_ConfigureTrainerBattle(trainerScript + 1);
}

void SetUpTwoTrainersBattle(void)
{
    ScriptContext_SetupScript(EventScript_StartTrainerApproach);
    LockPlayerFieldControls();
}

bool32 GetTrainerFlagFromScriptPointer(const u8 *data)
{
    u32 flag = TrainerBattleLoadArg16(data + 2);
    return FlagGet(TRAINER_FLAGS_START + flag);
}

// Set trainer's movement type so they stop and remain facing that direction
// Note: Only for trainers who are spoken to directly
//       For trainers who spot the player this is handled by PlayerFaceApproachingTrainer
void SetTrainerFacingDirection(void)
{
    struct ObjectEvent *objectEvent = &gObjectEvents[gSelectedObjectEvent];
    SetTrainerMovementType(objectEvent, GetTrainerFacingDirectionMovementType(objectEvent->facingDirection));
}

u8 GetTrainerBattleMode(void)
{
    return sTrainerBattleMode;
}

bool8 GetTrainerFlag(void)
{
    if (InBattlePyramid())
        return GetBattlePyramidTrainerFlag(gSelectedObjectEvent);
    else if (InTrainerHill())
        return GetHillTrainerFlag(gSelectedObjectEvent);
    else
        return FlagGet(GetTrainerAFlag());
}

static void SetBattledTrainersFlags(void)
{
    if (gTrainerBattleOpponent_B != 0)
        FlagSet(GetTrainerBFlag());
    FlagSet(GetTrainerAFlag());
}

static void UNUSED SetBattledTrainerFlag(void)
{
    FlagSet(GetTrainerAFlag());
}

bool8 HasTrainerBeenFought(u16 trainerId)
{
    return FlagGet(TRAINER_FLAGS_START + trainerId);
}

void SetTrainerFlag(u16 trainerId)
{
    FlagSet(TRAINER_FLAGS_START + trainerId);
}

void ClearTrainerFlag(u16 trainerId)
{
    FlagClear(TRAINER_FLAGS_START + trainerId);
}

void BattleSetup_StartTrainerBattle(void)
{
    if (gNoOfApproachingTrainers == 2)
        gBattleTypeFlags = (BATTLE_TYPE_DOUBLE | BATTLE_TYPE_TWO_OPPONENTS | BATTLE_TYPE_TRAINER);
    else
        gBattleTypeFlags = (BATTLE_TYPE_TRAINER);

    if (InBattlePyramid())
    {
        VarSet(VAR_TEMP_PLAYING_PYRAMID_MUSIC, 0);
        gBattleTypeFlags |= BATTLE_TYPE_PYRAMID;

        if (gNoOfApproachingTrainers == 2)
        {
            FillFrontierTrainersParties(1);
            ZeroMonData(&gEnemyParty[1]);
            ZeroMonData(&gEnemyParty[2]);
            ZeroMonData(&gEnemyParty[4]);
            ZeroMonData(&gEnemyParty[5]);
        }
        else
        {
            FillFrontierTrainerParty(1);
            ZeroMonData(&gEnemyParty[1]);
            ZeroMonData(&gEnemyParty[2]);
        }

        MarkApproachingPyramidTrainersAsBattled();
    }
    else if (InTrainerHillChallenge())
    {
        gBattleTypeFlags |= BATTLE_TYPE_TRAINER_HILL;

        if (gNoOfApproachingTrainers == 2)
            FillHillTrainersParties();
        else
            FillHillTrainerParty();

        SetHillTrainerFlag();
    }

    sNoOfPossibleTrainerRetScripts = gNoOfApproachingTrainers;
    gNoOfApproachingTrainers = 0;
    sShouldCheckTrainerBScript = FALSE;
    gWhichTrainerToFaceAfterBattle = 0;
    gMain.savedCallback = CB2_EndTrainerBattle;

    if (InBattlePyramid() || InTrainerHillChallenge())
        DoBattlePyramidTrainerHillBattle();
    else
        DoTrainerBattle();

    ScriptContext_Stop();
}

void BattleSetup_StartTrainerBattle_Debug(void)
{
    sNoOfPossibleTrainerRetScripts = gNoOfApproachingTrainers;
    gNoOfApproachingTrainers = 0;
    sShouldCheckTrainerBScript = FALSE;
    gWhichTrainerToFaceAfterBattle = 0;
    gMain.savedCallback = CB2_EndTrainerBattle;

    CreateBattleStartTask_Debug(GetWildBattleTransition(), 0);

    ScriptContext_Stop();
}

static void SaveChangesToPlayerParty(void)
{
    u8 i = 0, j = 0;
    u8 participatedPokemon = VarGet(B_VAR_SKY_BATTLE);
    for (i = 0; i < PARTY_SIZE; i++)
    {
        if ((participatedPokemon >> i & 1) == 1)
        {
            gSaveBlock1Ptr->playerParty[i] = gPlayerParty[j];
            j++;
        }
    }
}

static void HandleBattleVariantEndParty(void)
{
    if (B_FLAG_SKY_BATTLE == 0 || !FlagGet(B_FLAG_SKY_BATTLE))
        return;
    SaveChangesToPlayerParty();
    LoadPlayerParty();
    FlagClear(B_FLAG_SKY_BATTLE);
}

static void CB2_EndTrainerBattle(void)
{
    HandleBattleVariantEndParty();

    if (gTrainerBattleOpponent_A == TRAINER_SECRET_BASE)
    {
        DowngradeBadPoison();
        SetMainCallback2(CB2_ReturnToFieldContinueScriptPlayMapMusic);
    }
    else if (IsPlayerDefeated(gBattleOutcome) == TRUE)
    {
        if (InBattlePyramid() || InTrainerHillChallenge() || (!NoAliveMonsForPlayer()))
            SetMainCallback2(CB2_ReturnToFieldContinueScriptPlayMapMusic);
        else
            SetMainCallback2(CB2_WhiteOut);
    }
    else
    {
        SetMainCallback2(CB2_ReturnToFieldContinueScriptPlayMapMusic);
        DowngradeBadPoison();
        if (!InBattlePyramid() && !InTrainerHillChallenge())
        {
            RegisterTrainerInMatchCall();
            SetBattledTrainersFlags();
        }
    }
}

static void CB2_EndRematchBattle(void)
{
    if (gTrainerBattleOpponent_A == TRAINER_SECRET_BASE)
    {
        DowngradeBadPoison();
        SetMainCallback2(CB2_ReturnToFieldContinueScriptPlayMapMusic);
    }
    else if (IsPlayerDefeated(gBattleOutcome) == TRUE)
    {
        SetMainCallback2(CB2_WhiteOut);
    }
    else
    {
        SetMainCallback2(CB2_ReturnToFieldContinueScriptPlayMapMusic);
        RegisterTrainerInMatchCall();
        SetBattledTrainersFlags();
        HandleRematchVarsOnBattleEnd();
        DowngradeBadPoison();
    }
}

void BattleSetup_StartRematchBattle(void)
{
    gBattleTypeFlags = BATTLE_TYPE_TRAINER;
    gMain.savedCallback = CB2_EndRematchBattle;
    DoTrainerBattle();
    ScriptContext_Stop();
}

void ShowTrainerIntroSpeech(void)
{
    if (InBattlePyramid())
    {
        if (gNoOfApproachingTrainers == 0 || gNoOfApproachingTrainers == 1)
            CopyPyramidTrainerSpeechBefore(LocalIdToPyramidTrainerId(gSpecialVar_LastTalked));
        else
            CopyPyramidTrainerSpeechBefore(LocalIdToPyramidTrainerId(gObjectEvents[gApproachingTrainers[gApproachingTrainerId].objectEventId].localId));

        ShowFieldMessageFromBuffer();
    }
    else if (InTrainerHillChallenge())
    {
        if (gNoOfApproachingTrainers == 0 || gNoOfApproachingTrainers == 1)
            CopyTrainerHillTrainerText(TRAINER_HILL_TEXT_INTRO, LocalIdToHillTrainerId(gSpecialVar_LastTalked));
        else
            CopyTrainerHillTrainerText(TRAINER_HILL_TEXT_INTRO, LocalIdToHillTrainerId(gObjectEvents[gApproachingTrainers[gApproachingTrainerId].objectEventId].localId));

        ShowFieldMessageFromBuffer();
    }
    else
    {
        ShowFieldMessage(GetIntroSpeechOfApproachingTrainer());
    }
}

const u8 *BattleSetup_GetScriptAddrAfterBattle(void)
{
    if (sTrainerBattleEndScript != NULL)
        return sTrainerBattleEndScript;
    else
        return EventScript_TestSignpostMsg;
}

const u8 *BattleSetup_GetTrainerPostBattleScript(void)
{
    if (sShouldCheckTrainerBScript)
    {
        sShouldCheckTrainerBScript = FALSE;
        if (sTrainerBBattleScriptRetAddr != NULL)
        {
            gWhichTrainerToFaceAfterBattle = 1;
            return sTrainerBBattleScriptRetAddr;
        }
    }
    else
    {
        if (sTrainerABattleScriptRetAddr != NULL)
        {
            gWhichTrainerToFaceAfterBattle = 0;
            return sTrainerABattleScriptRetAddr;
        }
    }

    return EventScript_TryGetTrainerScript;
}

void ShowTrainerCantBattleSpeech(void)
{
    ShowFieldMessage(GetTrainerCantBattleSpeech());
}

void PlayTrainerEncounterMusic(void)
{
    u16 trainerId;
    u16 music;

    if (gApproachingTrainerId == 0)
        trainerId = gTrainerBattleOpponent_A;
    else
        trainerId = gTrainerBattleOpponent_B;

    if (sTrainerBattleMode != TRAINER_BATTLE_CONTINUE_SCRIPT_NO_MUSIC
        && sTrainerBattleMode != TRAINER_BATTLE_CONTINUE_SCRIPT_DOUBLE_NO_MUSIC)
    {
        switch (GetTrainerEncounterMusicId(trainerId))
        {
        case TRAINER_ENCOUNTER_MUSIC_MALE:
            music = MUS_ENCOUNTER_MALE;
            break;
        case TRAINER_ENCOUNTER_MUSIC_FEMALE:
            music = MUS_ENCOUNTER_FEMALE;
            break;
        case TRAINER_ENCOUNTER_MUSIC_GIRL:
            music = MUS_ENCOUNTER_GIRL;
            break;
        case TRAINER_ENCOUNTER_MUSIC_INTENSE:
            music = MUS_ENCOUNTER_INTENSE;
            break;
        case TRAINER_ENCOUNTER_MUSIC_COOL:
            music = MUS_ENCOUNTER_COOL;
            break;
        case TRAINER_ENCOUNTER_MUSIC_AQUA:
            music = MUS_ENCOUNTER_AQUA;
            break;
        case TRAINER_ENCOUNTER_MUSIC_MAGMA:
            music = MUS_ENCOUNTER_MAGMA;
            break;
        case TRAINER_ENCOUNTER_MUSIC_SWIMMER:
            music = MUS_ENCOUNTER_SWIMMER;
            break;
        case TRAINER_ENCOUNTER_MUSIC_TWINS:
            music = MUS_ENCOUNTER_TWINS;
            break;
        case TRAINER_ENCOUNTER_MUSIC_ELITE_FOUR:
            music = MUS_ENCOUNTER_ELITE_FOUR;
            break;
        case TRAINER_ENCOUNTER_MUSIC_HIKER:
            music = MUS_ENCOUNTER_HIKER;
            break;
        case TRAINER_ENCOUNTER_MUSIC_INTERVIEWER:
            music = MUS_ENCOUNTER_INTERVIEWER;
            break;
        case TRAINER_ENCOUNTER_MUSIC_RICH:
            music = MUS_ENCOUNTER_RICH;
            break;
        default:
            music = MUS_ENCOUNTER_SUSPICIOUS;
        }
        PlayNewMapMusic(music);
    }
}

static const u8 *ReturnEmptyStringIfNull(const u8 *string)
{
    if (string == NULL)
        return gText_EmptyString2;
    else
        return string;
}

static const u8 *GetIntroSpeechOfApproachingTrainer(void)
{
    if (gApproachingTrainerId == 0)
        return ReturnEmptyStringIfNull(sTrainerAIntroSpeech);
    else
        return ReturnEmptyStringIfNull(sTrainerBIntroSpeech);
}

const u8 *GetTrainerALoseText(void)
{
    const u8 *string;

    if (gTrainerBattleOpponent_A == TRAINER_SECRET_BASE)
        string = GetSecretBaseTrainerLoseText();
    else
        string = sTrainerADefeatSpeech;

    StringExpandPlaceholders(gStringVar4, ReturnEmptyStringIfNull(string));
    return gStringVar4;
}

const u8 *GetTrainerBLoseText(void)
{
    StringExpandPlaceholders(gStringVar4, ReturnEmptyStringIfNull(sTrainerBDefeatSpeech));
    return gStringVar4;
}

const u8 *GetTrainerWonSpeech(void)
{
    return ReturnEmptyStringIfNull(sTrainerVictorySpeech);
}

static const u8 *GetTrainerCantBattleSpeech(void)
{
    return ReturnEmptyStringIfNull(sTrainerCannotBattleSpeech);
}

s32 FirstBattleTrainerIdToRematchTableId(const struct RematchTrainer *table, u16 trainerId)
{
    s32 i;

    for (i = 0; i < REMATCH_TABLE_ENTRIES; i++)
    {
        if (table[i].trainerIds[0] == trainerId)
            return i;
    }

    return -1;
}

s32 TrainerIdToRematchTableId(const struct RematchTrainer *table, u16 trainerId)
{
    s32 i, j;

    for (i = 0; i < REMATCH_TABLE_ENTRIES; i++)
    {
        for (j = 0; j < REMATCHES_COUNT; j++)
        {
            if (table[i].trainerIds[j] == 0) break; // one line required to match -g
            if (table[i].trainerIds[j] == trainerId)
                return i;
        }
    }

    return -1;
}

// Returns TRUE if the given trainer (by their entry in the rematch table) is not allowed to have rematches.
// This applies to the Elite Four and Victory Road Wally (if he's not been defeated yet)
static bool32 IsRematchForbidden(s32 rematchTableId)
{
    if (rematchTableId >= REMATCH_ELITE_FOUR_ENTRIES)
        return TRUE;
    else if (rematchTableId == REMATCH_WALLY_VR)
        return !FlagGet(FLAG_DEFEATED_WALLY_VICTORY_ROAD);
    else
        return FALSE;
}

static void SetRematchIdForTrainer(const struct RematchTrainer *table, u32 tableId)
{
    s32 i;
    
    #ifndef FREE_MATCH_CALL
    for (i = 1; i < REMATCHES_COUNT; i++)
    {
        u16 trainerId = table[tableId].trainerIds[i];

        if (trainerId == 0)
            break;
        if (!HasTrainerBeenFought(trainerId))
            break;
    }

    gSaveBlock1Ptr->trainerRematches[tableId] = i;
    #endif
}

static bool32 DoesCurrentMapMatchRematchTrainerMap(s32 i, const struct RematchTrainer *table, u16 mapGroup, u16 mapNum)
{
    return table[i].mapGroup == mapGroup && table[i].mapNum == mapNum;
}

bool32 TrainerIsMatchCallRegistered(s32 i)
{
    return FlagGet(FLAG_MATCH_CALL_REGISTERED + i);
}

static bool32 UpdateRandomTrainerRematches(const struct RematchTrainer *table, u16 mapGroup, u16 mapNum)
{
    s32 i;
<<<<<<< HEAD

    if (CheckBagHasItem(ITEM_VS_SEEKER, 1) && I_VS_SEEKER_CHARGING != 0)
        return FALSE;

=======
    bool32 ret = FALSE;
    #ifndef FREE_MATCH_CALL
>>>>>>> ee065241
    for (i = 0; i <= REMATCH_SPECIAL_TRAINER_START; i++)
    {
        if (DoesCurrentMapMatchRematchTrainerMap(i,table,mapGroup,mapNum) && !IsRematchForbidden(i))
            continue;

        if (gSaveBlock1Ptr->trainerRematches[i] != 0)
        {
            // Trainer already wants a rematch. Don't bother updating it.
            return TRUE;
        }
        else if (TrainerIsMatchCallRegistered(i) && ((Random() % 100) <= 30))
            // 31% chance of getting a rematch.
        {
            SetRematchIdForTrainer(table, i);
            return TRUE;
        }
    }
<<<<<<< HEAD

    return FALSE;
=======
    #endif
    return ret;
>>>>>>> ee065241
}

void UpdateRematchIfDefeated(s32 rematchTableId)
{
    if (HasTrainerBeenFought(gRematchTable[rematchTableId].trainerIds[0]) == TRUE)
        SetRematchIdForTrainer(gRematchTable, rematchTableId);
}

static bool32 DoesSomeoneWantRematchIn_(const struct RematchTrainer *table, u16 mapGroup, u16 mapNum)
{
    s32 i;
    
    #ifndef FREE_MATCH_CALL
    for (i = 0; i < REMATCH_TABLE_ENTRIES; i++)
    {
        if (table[i].mapGroup == mapGroup && table[i].mapNum == mapNum && gSaveBlock1Ptr->trainerRematches[i] != 0)
            return TRUE;
    }
    #endif
    return FALSE;
}

static bool32 IsRematchTrainerIn_(const struct RematchTrainer *table, u16 mapGroup, u16 mapNum)
{
    s32 i;

    for (i = 0; i < REMATCH_TABLE_ENTRIES; i++)
    {
        if (table[i].mapGroup == mapGroup && table[i].mapNum == mapNum)
            return TRUE;
    }

    return FALSE;
}

static bool8 IsFirstTrainerIdReadyForRematch(const struct RematchTrainer *table, u16 firstBattleTrainerId)
{
    s32 tableId = FirstBattleTrainerIdToRematchTableId(table, firstBattleTrainerId);

    if (tableId == -1)
        return FALSE;
    if (tableId >= MAX_REMATCH_ENTRIES)
        return FALSE;
    #ifndef FREE_MATCH_CALL
    if (gSaveBlock1Ptr->trainerRematches[tableId] == 0)
        return FALSE;
    #endif
    return TRUE;
}

static bool8 IsTrainerReadyForRematch_(const struct RematchTrainer *table, u16 trainerId)
{
    s32 tableId = TrainerIdToRematchTableId(table, trainerId);

    if (tableId == -1)
        return FALSE;
    if (tableId >= MAX_REMATCH_ENTRIES)
        return FALSE;
    #ifndef FREE_MATCH_CALL
    if (gSaveBlock1Ptr->trainerRematches[tableId] == 0)
        return FALSE;
    #endif
    return TRUE;
}

u16 GetRematchTrainerIdFromTable(const struct RematchTrainer *table, u16 firstBattleTrainerId)
{
    const struct RematchTrainer *trainerEntry;
    s32 i;
    s32 tableId = FirstBattleTrainerIdToRematchTableId(table, firstBattleTrainerId);

    if (tableId == -1)
        return FALSE;

    trainerEntry = &table[tableId];
    for (i = 1; i < REMATCHES_COUNT; i++)
    {
        if (trainerEntry->trainerIds[i] == 0) // previous entry was this trainer's last one
            return trainerEntry->trainerIds[i - 1];
        if (!HasTrainerBeenFought(trainerEntry->trainerIds[i]))
            return trainerEntry->trainerIds[i];
    }

    return trainerEntry->trainerIds[REMATCHES_COUNT - 1]; // already beaten at max stage
}

static u16 GetLastBeatenRematchTrainerIdFromTable(const struct RematchTrainer *table, u16 firstBattleTrainerId)
{
    const struct RematchTrainer *trainerEntry;
    s32 i;
    s32 tableId = FirstBattleTrainerIdToRematchTableId(table, firstBattleTrainerId);

    if (tableId == -1)
        return FALSE;

    trainerEntry = &table[tableId];
    for (i = 1; i < REMATCHES_COUNT; i++)
    {
        if (trainerEntry->trainerIds[i] == 0) // previous entry was this trainer's last one
            return trainerEntry->trainerIds[i - 1];
        if (!HasTrainerBeenFought(trainerEntry->trainerIds[i]))
            return trainerEntry->trainerIds[i - 1];
    }

    return trainerEntry->trainerIds[REMATCHES_COUNT - 1]; // already beaten at max stage
}

static void ClearTrainerWantRematchState(const struct RematchTrainer *table, u16 firstBattleTrainerId)
{
    #ifndef FREE_MATCH_CALL
    s32 tableId = TrainerIdToRematchTableId(table, firstBattleTrainerId);

    if (tableId != -1)
        gSaveBlock1Ptr->trainerRematches[tableId] = 0;
    #endif
}

static u32 GetTrainerMatchCallFlag(u32 trainerId)
{
    s32 i;

    for (i = 0; i < REMATCH_TABLE_ENTRIES; i++)
    {
        if (gRematchTable[i].trainerIds[0] == trainerId)
            return FLAG_MATCH_CALL_REGISTERED + i;
    }

    return 0xFFFF;
}

static void RegisterTrainerInMatchCall(void)
{
    if (FlagGet(FLAG_HAS_MATCH_CALL))
    {
        u32 matchCallFlagId = GetTrainerMatchCallFlag(gTrainerBattleOpponent_A);
        if (matchCallFlagId != 0xFFFF)
            FlagSet(matchCallFlagId);
    }
}

static bool8 WasSecondRematchWon(const struct RematchTrainer *table, u16 firstBattleTrainerId)
{
    s32 tableId = FirstBattleTrainerIdToRematchTableId(table, firstBattleTrainerId);

    if (tableId == -1)
        return FALSE;
    if (!HasTrainerBeenFought(table[tableId].trainerIds[1]))
        return FALSE;

    return TRUE;
}

static bool32 HasAtLeastFiveBadges(void)
{
    s32 i, count;

    for (count = 0, i = 0; i < ARRAY_COUNT(sBadgeFlags); i++)
    {
        if (FlagGet(sBadgeFlags[i]) == TRUE)
        {
            if (++count >= 5)
                return TRUE;
        }
    }

    return FALSE;
}

#define STEP_COUNTER_MAX 255

void IncrementRematchStepCounter(void)
{
<<<<<<< HEAD
    if (HasAtLeastFiveBadges()
        && (I_VS_SEEKER_CHARGING != 0)
        && (!CheckBagHasItem(ITEM_VS_SEEKER, 1)))
=======
    #ifndef FREE_MATCH_CALL
    if (HasAtLeastFiveBadges())
>>>>>>> ee065241
    {
        if (gSaveBlock1Ptr->trainerRematchStepCounter >= STEP_COUNTER_MAX)
            gSaveBlock1Ptr->trainerRematchStepCounter = STEP_COUNTER_MAX;
        else
            gSaveBlock1Ptr->trainerRematchStepCounter++;
    }
    #endif
}

static bool32 IsRematchStepCounterMaxed(void)
{
    #ifndef FREE_MATCH_CALL
    if (HasAtLeastFiveBadges() && gSaveBlock1Ptr->trainerRematchStepCounter >= STEP_COUNTER_MAX)
        return TRUE;
    else
        return FALSE;
    #else
    return FALSE;
    #endif
}

void TryUpdateRandomTrainerRematches(u16 mapGroup, u16 mapNum)
{
    #ifndef FREE_MATCH_CALL
    if (IsRematchStepCounterMaxed() && UpdateRandomTrainerRematches(gRematchTable, mapGroup, mapNum) == TRUE)
        gSaveBlock1Ptr->trainerRematchStepCounter = 0;
    #endif
}

bool32 DoesSomeoneWantRematchIn(u16 mapGroup, u16 mapNum)
{
    return DoesSomeoneWantRematchIn_(gRematchTable, mapGroup, mapNum);
}

bool32 IsRematchTrainerIn(u16 mapGroup, u16 mapNum)
{
    return IsRematchTrainerIn_(gRematchTable, mapGroup, mapNum);
}

static u16 GetRematchTrainerId(u16 trainerId)
{
    if (FlagGet(I_VS_SEEKER_CHARGING) && (I_VS_SEEKER_CHARGING != 0))
        return GetRematchTrainerIdVSSeeker(trainerId);
    else
        return GetRematchTrainerIdFromTable(gRematchTable, trainerId);
}

u16 GetLastBeatenRematchTrainerId(u16 trainerId)
{
    return GetLastBeatenRematchTrainerIdFromTable(gRematchTable, trainerId);
}

bool8 ShouldTryRematchBattle(void)
{
    if (IsFirstTrainerIdReadyForRematch(gRematchTable, gTrainerBattleOpponent_A))
        return TRUE;

    return WasSecondRematchWon(gRematchTable, gTrainerBattleOpponent_A);
}

bool8 IsTrainerReadyForRematch(void)
{
    return IsTrainerReadyForRematch_(gRematchTable, gTrainerBattleOpponent_A);
}

static void HandleRematchVarsOnBattleEnd(void)
{
    if ((gBattleTypeFlags & BATTLE_TYPE_TRAINER) && (I_VS_SEEKER_CHARGING != 0))
        ClearRematchMovementByTrainerId();

    ClearTrainerWantRematchState(gRematchTable, gTrainerBattleOpponent_A);
    SetBattledTrainersFlags();
}

void ShouldTryGetTrainerScript(void)
{
    if (sNoOfPossibleTrainerRetScripts > 1)
    {
        sNoOfPossibleTrainerRetScripts = 0;
        sShouldCheckTrainerBScript = TRUE;
        gSpecialVar_Result = TRUE;
    }
    else
    {
        sShouldCheckTrainerBScript = FALSE;
        gSpecialVar_Result = FALSE;
    }
}

u16 CountBattledRematchTeams(u16 trainerId)
{
    s32 i;

    if (HasTrainerBeenFought(gRematchTable[trainerId].trainerIds[0]) != TRUE)
        return 0;

    for (i = 1; i < REMATCHES_COUNT; i++)
    {
        if (gRematchTable[trainerId].trainerIds[i] == 0)
            break;
        if (!HasTrainerBeenFought(gRematchTable[trainerId].trainerIds[i]))
            break;
    }

    return i;
}<|MERGE_RESOLUTION|>--- conflicted
+++ resolved
@@ -1709,15 +1709,11 @@
 static bool32 UpdateRandomTrainerRematches(const struct RematchTrainer *table, u16 mapGroup, u16 mapNum)
 {
     s32 i;
-<<<<<<< HEAD
 
     if (CheckBagHasItem(ITEM_VS_SEEKER, 1) && I_VS_SEEKER_CHARGING != 0)
         return FALSE;
 
-=======
-    bool32 ret = FALSE;
     #ifndef FREE_MATCH_CALL
->>>>>>> ee065241
     for (i = 0; i <= REMATCH_SPECIAL_TRAINER_START; i++)
     {
         if (DoesCurrentMapMatchRematchTrainerMap(i,table,mapGroup,mapNum) && !IsRematchForbidden(i))
@@ -1735,13 +1731,9 @@
             return TRUE;
         }
     }
-<<<<<<< HEAD
+    #endif
 
     return FALSE;
-=======
-    #endif
-    return ret;
->>>>>>> ee065241
 }
 
 void UpdateRematchIfDefeated(s32 rematchTableId)
@@ -1914,14 +1906,10 @@
 
 void IncrementRematchStepCounter(void)
 {
-<<<<<<< HEAD
+    #ifndef FREE_MATCH_CALL
     if (HasAtLeastFiveBadges()
         && (I_VS_SEEKER_CHARGING != 0)
         && (!CheckBagHasItem(ITEM_VS_SEEKER, 1)))
-=======
-    #ifndef FREE_MATCH_CALL
-    if (HasAtLeastFiveBadges())
->>>>>>> ee065241
     {
         if (gSaveBlock1Ptr->trainerRematchStepCounter >= STEP_COUNTER_MAX)
             gSaveBlock1Ptr->trainerRematchStepCounter = STEP_COUNTER_MAX;
