#include "global.h"
#include "malloc.h"
#include "bg.h"
#include "decompress.h"
#include "dma3.h"
#include "dynamic_placeholder_text_util.h"
#include "gpu_regs.h"
#include "graphics.h"
#include "link.h"
#include "link_rfu.h"
#include "load_save.h"
#include "main.h"
#include "menu.h"
#include "overworld.h"
#include "palette.h"
#include "save.h"
#include "scanline_effect.h"
#include "sound.h"
#include "sprite.h"
#include "string_util.h"
#include "strings.h"
#include "task.h"
#include "text.h"
#include "text_window.h"
#include "union_room_chat.h"
#include "window.h"
#include "constants/rgb.h"
#include "constants/songs.h"

enum
{
    UNION_ROOM_KB_PAGE_UPPER,
    UNION_ROOM_KB_PAGE_LOWER,
    UNION_ROOM_KB_PAGE_EMOJI,
    UNION_ROOM_KB_PAGE_REGISTER,
    UNION_ROOM_KB_PAGE_COUNT,
};

#define MAX_MESSAGE_LENGTH 15

enum {
    CHAT_MESSAGE_NONE,
    CHAT_MESSAGE_CHAT,
    CHAT_MESSAGE_JOIN,
    CHAT_MESSAGE_LEAVE,
    CHAT_MESSAGE_DROP,
    CHAT_MESSAGE_DISBAND,
};

enum {
    STDMESSAGE_QUIT_CHATTING,
    STDMESSAGE_REGISTER_WHERE,
    STDMESSAGE_REGISTER_HERE,
    STDMESSAGE_INPUT_TEXT,
    STDMESSAGE_EXITING_CHAT,
    STDMESSAGE_LEADER_LEFT,
    STDMESSAGE_ASK_SAVE,
    STDMESSAGE_ASK_OVERWRITE,
    STDMESSAGE_SAVING_NO_OFF,
    STDMESSAGE_SAVED_THE_GAME,
    STDMESSAGE_WARN_LEADER_LEAVE,
};

enum {
    CHAT_FUNC_JOIN,
    CHAT_FUNC_HANDLE_INPUT,
    CHAT_FUNC_SWITCH,
    CHAT_FUNC_ASK_QUIT,
    CHAT_FUNC_SEND,
    CHAT_FUNC_REGISTER,
    CHAT_FUNC_EXIT,
    CHAT_FUNC_DROP,
    CHAT_FUNC_DISBANDED,
    CHAT_FUNC_SAVE_AND_EXIT,
};

enum {
    CHATDISPLAY_FUNC_LOAD_GFX,
    CHATDISPLAY_FUNC_MOVE_KB_CURSOR,
    CHATDISPLAY_FUNC_CURSOR_BLINK,
    CHATDISPLAY_FUNC_SHOW_KB_SWAP_MENU,
    CHATDISPLAY_FUNC_HIDE_KB_SWAP_MENU,
    CHATDISPLAY_FUNC_SWITCH_PAGES,
    CHATDISPLAY_FUNC_ASK_QUIT_CHATTING,
    CHATDISPLAY_FUNC_DESTROY_YESNO,
    CHATDISPLAY_FUNC_UPDATE_MSG,
    CHATDISPLAY_FUNC_ASK_REGISTER_TEXT,
    CHATDISPLAY_FUNC_CANCEL_REGISTER,
    CHATDISPLAY_FUNC_RETURN_TO_KB,
    CHATDISPLAY_FUNC_SCROLL_CHAT,
    CHATDISPLAY_FUNC_PRINT_INPUT_TEXT,
    CHATDISPLAY_FUNC_ASK_SAVE,
    CHATDISPLAY_FUNC_ASK_OVERWRITE_SAVE,
    CHATDISPLAY_FUNC_PRINT_SAVING,
    CHATDISPLAY_FUNC_PRINT_SAVED_GAME,
    CHATDISPLAY_FUNC_PRINT_EXITING_CHAT,
    CHATDISPLAY_FUNC_PRINT_LEADER_LEFT,
    CHATDISPLAY_FUNC_ASK_CONFIRM_LEADER_LEAVE,
};

enum {
    CHAT_EXIT_NONE,
    CHAT_EXIT_ONLY_LEADER,
    CHAT_EXIT_DROPPED,
    CHAT_EXIT_DISBANDED,
};

enum {
    GFXTAG_KEYBOARD_CURSOR,
    GFXTAG_TEXT_ENTRY_ARROW,
    GFXTAG_TEXT_ENTRY_CURSOR,
    GFXTAG_RBUTTON_ICON,
    GFXTAG_RBUTTON_LABELS,
};

// Shared by all above
#define PALTAG_INTERFACE 0

enum {
    WIN_CHAT_HISTORY,
    WIN_TEXT_ENTRY,
    WIN_KEYBOARD,
    WIN_SWAP_MENU,
};

struct UnionRoomChat
{
    u32 filler1;
    u16 funcId;
    u16 funcState;
    u16 filler2;
    u16 exitDelayTimer;
    u8 filler3;
    u8 linkPlayerCount;
    u8 handleInputTask;
    u8 receiveMessagesTask;
    u8 currentPage;
    u8 currentCol;
    u8 currentRow;
    u8 multiplayerId;
    u8 lastBufferCursorPos;
    u8 bufferCursorPos;
    u8 receivedPlayerIndex;
    u8 exitType; // CHAT_EXIT_*
    bool8 changedRegisteredTexts;
    u8 afterSaveTimer;
    u8 messageEntryBuffer[2 * MAX_MESSAGE_LENGTH + 1];
    u8 receivedMessage[64];
    u8 hostName[64];
    u8 registeredTexts[UNION_ROOM_KB_ROW_COUNT][21];
    u8 filler4[5];
    u8 sendMessageBuffer[40];
    u16 tryQuitAgainTimer;
};

struct UnionRoomChatDisplay_Subtask
{
    bool32 (* callback)(u8 *);
    bool8 active;
    u8 state;
};

struct UnionRoomChatDisplay
{
    struct UnionRoomChatDisplay_Subtask subtasks[3];
    u16 yesNoMenuWindowId;
    u16 currLine;
    u16 scrollCount;
    u16 messageWindowId;
    s16 bg1hofs;
    u8 expandedPlaceholdersBuffer[0x106];
    u8 bg0Buffer[BG_SCREEN_SIZE];
    u8 bg1Buffer[BG_SCREEN_SIZE];
    u8 bg3Buffer[BG_SCREEN_SIZE];
    u8 bg2Buffer[BG_SCREEN_SIZE];
    u8 textEntryTiles[TILE_SIZE_4BPP * 2];
};

struct UnionRoomChatSprites
{
    struct Sprite *keyboardCursor;
    struct Sprite *textEntryArrow;
    struct Sprite *textEntryCursor;
    struct Sprite *rButtonIcon;
    struct Sprite *rButtonLabel;
    u16 cursorBlinkTimer;
};

struct SubtaskInfo
{
    u16 idx;
    bool32 (* callback)(u8 *);
};

struct MessageWindowInfo
{
    const u8 *text;
    u8 boxType;
    u8 x;
    u8 y;
    u8 letterSpacing;
    u8 lineSpacing;
    bool8 hasPlaceholders;
    bool8 useWiderBox;
};

static void InitUnionRoomChat(struct UnionRoomChat *);
static void CB2_LoadInterface(void);
static void VBlankCB_UnionRoomChatMain(void);
static void CB2_UnionRoomChatMain(void);
static void Task_HandlePlayerInput(u8 taskId);
static void Chat_Join(void);
static void Chat_HandleInput(void);
static void Chat_Switch(void);
static void Chat_AskQuitChatting(void);
static void Chat_Exit(void);
static void Chat_Drop(void);
static void Chat_Disbanded(void);
static void Chat_SendMessage(void);
static void Chat_Register(void);
static void Chat_SaveAndExit(void);
static void SetChatFunction(u16);
static bool32 HandleDPadInput(void);
static void AppendTextToMessage(void);
static void DeleteLastMessageCharacter(void);
static void SwitchCaseOfLastMessageCharacter(void);
static bool32 ChatMessageIsNotEmpty(void);
static void RegisterTextAtRow(void);
static void ResetMessageEntryBuffer(void);
static void SaveRegisteredTexts(void);
static u8 *GetEndOfMessagePtr(void);
static u8 *GetLastCharOfMessagePtr(void);
static void PrepareSendBuffer_Null(u8 *);
static void PrepareSendBuffer_Join(u8 *);
static void PrepareSendBuffer_Chat(u8 *);
static void PrepareSendBuffer_Leave(u8 *);
static void PrepareSendBuffer_Drop(u8 *);
static void PrepareSendBuffer_Disband(u8 *);
static u8 *GetLimitedMessageStartPtr(void);
static void Task_ReceiveChatMessage(u8 taskId);
static bool8 TryAllocDisplay(void);
static bool32 IsDisplaySubtask0Active(void);
static void FreeDisplay(void);
static void RunDisplaySubtasks(void);
static void StartDisplaySubtask(u16, u8);
static bool8 IsDisplaySubtaskActive(u8);
static s8 ProcessMenuInput(void);
static bool32 TryAllocSprites(void);
static void InitScanlineEffect(void);
static void InitDisplay(struct UnionRoomChatDisplay *);
static void ResetDisplaySubtasks(void);
static void FreeSprites(void);
static void ResetGpuBgState(void);
static void SetBgTilemapBuffers(void);
static void ClearBg0(void);
static void LoadKeyboardWindowGfx(void);
static void LoadChatWindowGfx(void);
static void LoadChatUnkPalette(void);
static void LoadChatMessagesWindow(void);
static void DrawKeyboardWindow(void);
static void LoadKeyboardSwapWindow(void);
static void LoadTextEntryWindow(void);
static void CreateKeyboardCursorSprite(void);
static void CreateTextEntrySprites(void);
static void CreateRButtonSprites(void);
static void ShowKeyboardSwapMenu(void);
static void HideKeyboardSwapMenu(void);
static void SetKeyboardCursorInvisibility(bool32);
static bool32 SlideKeyboardPageOut(void);
static void PrintCurrentKeyboardPage(void);
static bool32 SlideKeyboardPageIn(void);
static void MoveKeyboardCursor(void);
static void UpdateRButtonLabel(void);
static void AddStdMessageWindow(int, u16);
static void AddYesNoMenuAt(u8, u8, u8);
static void HideStdMessageWindow(void);
static void HideYesNoMenuWindow(void);
static void DestroyStdMessageWindow(void);
static void DestroyYesNoMenuWindow(void);
static void FillTextEntryWindow(u16, u16, u8);
static void DrawTextEntryMessage(u16, u8 *, u8, u8, u8);
static void SetRegisteredTextPalette(bool32);
static void PrintChatMessage(u16, u8 *, u8);
static void StartKeyboardCursorAnim(void);
static bool32 TryKeyboardCursorReopen(void);
static void UpdateSlidingKeyboard(s16);
static void FinishSlidingKeyboard(s16);
static bool32 Display_Dummy(u8 *);
static bool32 Display_LoadGfx(u8 *state);
static bool32 Display_ShowKeyboardSwapMenu(u8 *state);
static bool32 Display_HideKeyboardSwapMenu(u8 *state);
static bool32 Display_SwitchPages(u8 *state);
static bool32 Display_MoveKeyboardCursor(u8 *state);
static bool32 Display_AskQuitChatting(u8 *state);
static bool32 Display_DestroyYesNoDialog(u8 *state);
static bool32 Display_UpdateMessageBuffer(u8 *state);
static bool32 Display_AskRegisterText(u8 *state);
static bool32 Display_CancelRegister(u8 *state);
static bool32 Display_ReturnToKeyboard(u8 *state);
static bool32 Display_ScrollChat(u8 *state);
static bool32 Display_AnimateKeyboardCursor(u8 *state);
static bool32 Display_PrintInputText(u8 *state);
static bool32 Display_PrintExitingChat(u8 *state);
static bool32 Display_PrintLeaderLeft(u8 *state);
static bool32 Display_AskSave(u8 *state);
static bool32 Display_AskOverwriteSave(u8 *state);
static bool32 Display_PrintSavingDontTurnOff(u8 *state);
static bool32 Display_PrintSavedTheGame(u8 *state);
static bool32 Display_AskConfirmLeaderLeave(u8 *state);
static void SpriteCB_TextEntryCursor(struct Sprite *sprite);
static void SpriteCB_TextEntryArrow(struct Sprite *sprite);

static EWRAM_DATA struct UnionRoomChat *sChat = NULL;
static EWRAM_DATA struct UnionRoomChatDisplay *sDisplay = NULL;
static EWRAM_DATA struct UnionRoomChatSprites *sSprites = NULL;

static void (*const sChatMainFunctions[])(void) = {
    [CHAT_FUNC_JOIN]          = Chat_Join,
    [CHAT_FUNC_HANDLE_INPUT]  = Chat_HandleInput,
    [CHAT_FUNC_SWITCH]        = Chat_Switch,
    [CHAT_FUNC_ASK_QUIT]      = Chat_AskQuitChatting,
    [CHAT_FUNC_SEND]          = Chat_SendMessage,
    [CHAT_FUNC_REGISTER]      = Chat_Register,
    [CHAT_FUNC_EXIT]          = Chat_Exit,
    [CHAT_FUNC_DROP]          = Chat_Drop,
    [CHAT_FUNC_DISBANDED]     = Chat_Disbanded,
    [CHAT_FUNC_SAVE_AND_EXIT] = Chat_SaveAndExit
};

static const u8 sKeyboardPageMaxRow[UNION_ROOM_KB_PAGE_COUNT] =
{
    [UNION_ROOM_KB_PAGE_UPPER]    = 9,
    [UNION_ROOM_KB_PAGE_LOWER]    = 9,
    [UNION_ROOM_KB_PAGE_EMOJI]    = 9,
    [UNION_ROOM_KB_PAGE_REGISTER] = 9
};

static const u8 sCaseToggleTable[256] = {
    [CHAR_A] = CHAR_a,
    [CHAR_B] = CHAR_b,
    [CHAR_C] = CHAR_c,
    [CHAR_D] = CHAR_d,
    [CHAR_E] = CHAR_e,
    [CHAR_F] = CHAR_f,
    [CHAR_G] = CHAR_g,
    [CHAR_H] = CHAR_h,
    [CHAR_I] = CHAR_i,
    [CHAR_J] = CHAR_j,
    [CHAR_K] = CHAR_k,
    [CHAR_L] = CHAR_l,
    [CHAR_M] = CHAR_m,
    [CHAR_N] = CHAR_n,
    [CHAR_O] = CHAR_o,
    [CHAR_P] = CHAR_p,
    [CHAR_Q] = CHAR_q,
    [CHAR_R] = CHAR_r,
    [CHAR_S] = CHAR_s,
    [CHAR_T] = CHAR_t,
    [CHAR_U] = CHAR_u,
    [CHAR_V] = CHAR_v,
    [CHAR_W] = CHAR_w,
    [CHAR_X] = CHAR_x,
    [CHAR_Y] = CHAR_y,
    [CHAR_Z] = CHAR_z,
    [CHAR_a] = CHAR_A,
    [CHAR_b] = CHAR_B,
    [CHAR_c] = CHAR_C,
    [CHAR_d] = CHAR_D,
    [CHAR_e] = CHAR_E,
    [CHAR_f] = CHAR_F,
    [CHAR_g] = CHAR_G,
    [CHAR_h] = CHAR_H,
    [CHAR_i] = CHAR_I,
    [CHAR_j] = CHAR_J,
    [CHAR_k] = CHAR_K,
    [CHAR_l] = CHAR_L,
    [CHAR_m] = CHAR_M,
    [CHAR_n] = CHAR_N,
    [CHAR_o] = CHAR_O,
    [CHAR_p] = CHAR_P,
    [CHAR_q] = CHAR_Q,
    [CHAR_r] = CHAR_R,
    [CHAR_s] = CHAR_S,
    [CHAR_t] = CHAR_T,
    [CHAR_u] = CHAR_U,
    [CHAR_v] = CHAR_V,
    [CHAR_w] = CHAR_W,
    [CHAR_x] = CHAR_X,
    [CHAR_y] = CHAR_Y,
    [CHAR_z] = CHAR_Z,
    [CHAR_A_GRAVE] = CHAR_a_GRAVE,
    [CHAR_A_ACUTE] = CHAR_a_ACUTE,
    [CHAR_A_CIRCUMFLEX] = CHAR_a_CIRCUMFLEX,
    [CHAR_A_DIAERESIS] = CHAR_a_DIAERESIS,
    [CHAR_C_CEDILLA] = CHAR_c_CEDILLA,
    [CHAR_E_GRAVE] = CHAR_e_GRAVE,
    [CHAR_E_ACUTE] = CHAR_e_ACUTE,
    [CHAR_E_CIRCUMFLEX] = CHAR_e_CIRCUMFLEX,
    [CHAR_E_DIAERESIS] = CHAR_e_DIAERESIS,
    [CHAR_I_GRAVE] = CHAR_i_GRAVE,
    [CHAR_I_ACUTE] = CHAR_i_ACUTE,
    [CHAR_I_CIRCUMFLEX] = CHAR_i_CIRCUMFLEX,
    [CHAR_I_DIAERESIS] = CHAR_i_DIAERESIS,
    [CHAR_O_GRAVE] = CHAR_o_GRAVE,
    [CHAR_O_ACUTE] = CHAR_o_ACUTE,
    [CHAR_O_CIRCUMFLEX] = CHAR_o_CIRCUMFLEX,
    [CHAR_O_DIAERESIS] = CHAR_o_DIAERESIS,
    [CHAR_OE] = CHAR_oe,
    [CHAR_U_GRAVE] = CHAR_u_GRAVE,
    [CHAR_U_ACUTE] = CHAR_u_ACUTE,
    [CHAR_U_CIRCUMFLEX] = CHAR_u_CIRCUMFLEX,
    [CHAR_U_DIAERESIS] = CHAR_u_DIAERESIS,
    [CHAR_N_TILDE] = CHAR_n_TILDE,
    [CHAR_ESZETT] = CHAR_ESZETT,
    [CHAR_a_GRAVE] = CHAR_A_GRAVE,
    [CHAR_a_ACUTE] = CHAR_A_ACUTE,
    [CHAR_a_CIRCUMFLEX] = CHAR_A_CIRCUMFLEX,
    [CHAR_a_DIAERESIS] = CHAR_A_DIAERESIS,
    [CHAR_c_CEDILLA] = CHAR_C_CEDILLA,
    [CHAR_e_GRAVE] = CHAR_E_GRAVE,
    [CHAR_e_ACUTE] = CHAR_E_ACUTE,
    [CHAR_e_CIRCUMFLEX] = CHAR_E_CIRCUMFLEX,
    [CHAR_e_DIAERESIS] = CHAR_E_DIAERESIS,
    [CHAR_i_GRAVE] = CHAR_I_GRAVE,
    [CHAR_i_ACUTE] = CHAR_I_ACUTE,
    [CHAR_i_CIRCUMFLEX] = CHAR_I_CIRCUMFLEX,
    [CHAR_i_DIAERESIS] = CHAR_I_DIAERESIS,
    [CHAR_o_GRAVE] = CHAR_O_GRAVE,
    [CHAR_o_ACUTE] = CHAR_O_ACUTE,
    [CHAR_o_CIRCUMFLEX] = CHAR_O_CIRCUMFLEX,
    [CHAR_o_DIAERESIS] = CHAR_O_DIAERESIS,
    [CHAR_oe] = CHAR_OE,
    [CHAR_u_GRAVE] = CHAR_U_GRAVE,
    [CHAR_u_ACUTE] = CHAR_U_ACUTE,
    [CHAR_u_CIRCUMFLEX] = CHAR_U_CIRCUMFLEX,
    [CHAR_u_DIAERESIS] = CHAR_U_DIAERESIS,
    [CHAR_n_TILDE] = CHAR_N_TILDE,
    [CHAR_0] = CHAR_0,
    [CHAR_1] = CHAR_1,
    [CHAR_2] = CHAR_2,
    [CHAR_3] = CHAR_3,
    [CHAR_4] = CHAR_4,
    [CHAR_5] = CHAR_5,
    [CHAR_6] = CHAR_6,
    [CHAR_7] = CHAR_7,
    [CHAR_8] = CHAR_8,
    [CHAR_9] = CHAR_9,
    [CHAR_PK] = CHAR_PK,
    [CHAR_MN] = CHAR_MN,
    [CHAR_PO] = CHAR_PO,
    [CHAR_KE] = CHAR_KE,
    [CHAR_SUPER_E]  = CHAR_SUPER_E,
    [CHAR_SUPER_ER] = CHAR_SUPER_ER,
    [CHAR_SUPER_RE] = CHAR_SUPER_RE,
    [CHAR_PERIOD] = CHAR_PERIOD,
    [CHAR_COMMA] = CHAR_COMMA,
    [CHAR_COLON] = CHAR_COLON,
    [CHAR_SEMICOLON] = CHAR_SEMICOLON,
    [CHAR_EXCL_MARK] = CHAR_EXCL_MARK,
    [CHAR_QUESTION_MARK] = CHAR_QUESTION_MARK,
    [CHAR_HYPHEN] = CHAR_HYPHEN,
    [CHAR_SLASH] = CHAR_SLASH,
    [CHAR_ELLIPSIS] = CHAR_ELLIPSIS,
    [CHAR_LEFT_PAREN] = CHAR_LEFT_PAREN,
    [CHAR_RIGHT_PAREN] = CHAR_RIGHT_PAREN,
    [CHAR_AMPERSAND] = CHAR_AMPERSAND,
    [CHAR_DBL_QUOTE_LEFT] = CHAR_DBL_QUOTE_LEFT,
    [CHAR_DBL_QUOTE_RIGHT] = CHAR_DBL_QUOTE_RIGHT,
    [CHAR_SGL_QUOTE_LEFT] = CHAR_SGL_QUOTE_LEFT,
    [CHAR_SGL_QUOTE_RIGHT] = CHAR_SGL_QUOTE_RIGHT,
    [CHAR_MASCULINE_ORDINAL] = CHAR_MASCULINE_ORDINAL,
    [CHAR_FEMININE_ORDINAL] = CHAR_FEMININE_ORDINAL,
    [CHAR_BULLET] = CHAR_BULLET,
    [CHAR_EQUALS] = CHAR_EQUALS,
    [CHAR_MULT_SIGN] = CHAR_MULT_SIGN,
    [CHAR_PERCENT] = CHAR_PERCENT,
    [CHAR_LESS_THAN] = CHAR_LESS_THAN,
    [CHAR_GREATER_THAN] = CHAR_GREATER_THAN,
    [CHAR_MALE] = CHAR_MALE,
    [CHAR_FEMALE] = CHAR_FEMALE,
    [CHAR_CURRENCY] = CHAR_CURRENCY,
    [CHAR_BLACK_TRIANGLE] = CHAR_BLACK_TRIANGLE,
};

// Excludes UNION_ROOM_KB_PAGE_REGISTER, the text for which is chosen by the player
static const u8 *const sUnionRoomKeyboardText[UNION_ROOM_KB_PAGE_COUNT - 1][UNION_ROOM_KB_ROW_COUNT] =
{
    [UNION_ROOM_KB_PAGE_UPPER] =
    {
        gText_UnionRoomChatKeyboard_ABCDE,
        gText_UnionRoomChatKeyboard_FGHIJ,
        gText_UnionRoomChatKeyboard_KLMNO,
        gText_UnionRoomChatKeyboard_PQRST,
        gText_UnionRoomChatKeyboard_UVWXY,
        gText_UnionRoomChatKeyboard_Z,
        gText_UnionRoomChatKeyboard_01234Upper,
        gText_UnionRoomChatKeyboard_56789Upper,
        gText_UnionRoomChatKeyboard_PunctuationUpper,
        gText_UnionRoomChatKeyboard_SymbolsUpper
    },
    [UNION_ROOM_KB_PAGE_LOWER] =
    {
        gText_UnionRoomChatKeyboard_abcde,
        gText_UnionRoomChatKeyboard_fghij,
        gText_UnionRoomChatKeyboard_klmno,
        gText_UnionRoomChatKeyboard_pqrst,
        gText_UnionRoomChatKeyboard_uvwxy,
        gText_UnionRoomChatKeyboard_z,
        gText_UnionRoomChatKeyboard_01234Lower,
        gText_UnionRoomChatKeyboard_56789Lower,
        gText_UnionRoomChatKeyboard_PunctuationLower,
        gText_UnionRoomChatKeyboard_SymbolsLower
    },
    [UNION_ROOM_KB_PAGE_EMOJI] =
    {
        gText_UnionRoomChatKeyboard_Emoji1,
        gText_UnionRoomChatKeyboard_Emoji2,
        gText_UnionRoomChatKeyboard_Emoji3,
        gText_UnionRoomChatKeyboard_Emoji4,
        gText_UnionRoomChatKeyboard_Emoji5,
        gText_UnionRoomChatKeyboard_Emoji6,
        gText_UnionRoomChatKeyboard_Emoji7,
        gText_UnionRoomChatKeyboard_Emoji8,
        gText_UnionRoomChatKeyboard_Emoji9,
        gText_UnionRoomChatKeyboard_Emoji10
    }
};

static const u16 sUnusedPalette[] = INCBIN_U16("graphics/union_room_chat/unused.gbapal"); // Loaded but never apparently used
static const u16 sChatMessagesWindow_Pal[] = INCBIN_U16("graphics/union_room_chat/chat_messages_window.gbapal");

static const struct BgTemplate sBgTemplates[] = {
    {
        .bg = 0,
        .charBaseIndex = 0,
        .mapBaseIndex = 7,
        .screenSize = 0,
        .paletteMode = 0,
        .priority = 0,
        .baseTile = 0
    }, {
        .bg = 1,
        .charBaseIndex = 3,
        .mapBaseIndex = 31,
        .screenSize = 0,
        .paletteMode = 0,
        .priority = 1,
        .baseTile = 0
    }, {
        .bg = 2,
        .charBaseIndex = 2,
        .mapBaseIndex = 23,
        .screenSize = 0,
        .paletteMode = 0,
        .priority = 2,
        .baseTile = 0
    }, {
        .bg = 3,
        .charBaseIndex = 1,
        .mapBaseIndex = 15,
        .screenSize = 0,
        .paletteMode = 0,
        .priority = 3,
        .baseTile = 1
    }
};

static const struct WindowTemplate sWinTemplates[] = {
    [WIN_CHAT_HISTORY] = {
        .bg = 3,
        .tilemapLeft = 8,
        .tilemapTop = 1,
        .width = 21,
        .height = 19,
        .paletteNum = 15,
        .baseBlock = 0x0001,
    },
    [WIN_TEXT_ENTRY] = {
        .bg = 1,
        .tilemapLeft = 9,
        .tilemapTop = 18,
        .width = 15,
        .height = 2,
        .paletteNum = 12,
        .baseBlock = 0x007a,
    },
    [WIN_KEYBOARD] = {
        .bg = 1,
        .tilemapLeft = 0,
        .tilemapTop = 2,
        .width = 6,
        .height = 15,
        .paletteNum = 7,
        .baseBlock = 0x0020,
    },
    [WIN_SWAP_MENU] = {
        .bg = 0,
        .tilemapLeft = 1,
        .tilemapTop = 2,
        .width = 7,
        .height = 9,
        .paletteNum = 14,
        .baseBlock = 0x0013,
    }, DUMMY_WIN_TEMPLATE
};

static const struct SubtaskInfo sDisplaySubtasks[] = {
    {CHATDISPLAY_FUNC_LOAD_GFX,                 Display_LoadGfx},
    {CHATDISPLAY_FUNC_SHOW_KB_SWAP_MENU,        Display_ShowKeyboardSwapMenu},
    {CHATDISPLAY_FUNC_HIDE_KB_SWAP_MENU,        Display_HideKeyboardSwapMenu},
    {CHATDISPLAY_FUNC_SWITCH_PAGES,             Display_SwitchPages},
    {CHATDISPLAY_FUNC_MOVE_KB_CURSOR,           Display_MoveKeyboardCursor},
    {CHATDISPLAY_FUNC_ASK_QUIT_CHATTING,        Display_AskQuitChatting},
    {CHATDISPLAY_FUNC_DESTROY_YESNO,            Display_DestroyYesNoDialog},
    {CHATDISPLAY_FUNC_UPDATE_MSG,               Display_UpdateMessageBuffer},
    {CHATDISPLAY_FUNC_ASK_REGISTER_TEXT,        Display_AskRegisterText},
    {CHATDISPLAY_FUNC_CANCEL_REGISTER,          Display_CancelRegister},
    {CHATDISPLAY_FUNC_RETURN_TO_KB,             Display_ReturnToKeyboard},
    {CHATDISPLAY_FUNC_SCROLL_CHAT,              Display_ScrollChat},
    {CHATDISPLAY_FUNC_CURSOR_BLINK,             Display_AnimateKeyboardCursor},
    {CHATDISPLAY_FUNC_PRINT_INPUT_TEXT,         Display_PrintInputText},
    {CHATDISPLAY_FUNC_PRINT_EXITING_CHAT,       Display_PrintExitingChat},
    {CHATDISPLAY_FUNC_PRINT_LEADER_LEFT,        Display_PrintLeaderLeft},
    {CHATDISPLAY_FUNC_ASK_SAVE,                 Display_AskSave},
    {CHATDISPLAY_FUNC_ASK_OVERWRITE_SAVE,       Display_AskOverwriteSave},
    {CHATDISPLAY_FUNC_PRINT_SAVING,             Display_PrintSavingDontTurnOff},
    {CHATDISPLAY_FUNC_PRINT_SAVED_GAME,         Display_PrintSavedTheGame},
    {CHATDISPLAY_FUNC_ASK_CONFIRM_LEADER_LEAVE, Display_AskConfirmLeaderLeave}
};

static const struct MessageWindowInfo sDisplayStdMessages[] = {
    [STDMESSAGE_QUIT_CHATTING] = {
        .text = gText_QuitChatting,
        .boxType = 1,
        .x = 0,
        .y = 1,
        .letterSpacing = 0,
        .lineSpacing = 0,
        .hasPlaceholders = FALSE,
        .useWiderBox = FALSE
    },
    [STDMESSAGE_REGISTER_WHERE] = {
        .text = gText_RegisterTextWhere,
        .boxType = 1,
        .x = 0,
        .y = 1,
        .letterSpacing = 0,
        .lineSpacing = 0,
        .hasPlaceholders = FALSE,
        .useWiderBox = FALSE
    },
    [STDMESSAGE_REGISTER_HERE] = {
        .text = gText_RegisterTextHere,
        .boxType = 1,
        .x = 0,
        .y = 1,
        .letterSpacing = 0,
        .lineSpacing = 0,
        .hasPlaceholders = FALSE,
        .useWiderBox = FALSE
    },
    [STDMESSAGE_INPUT_TEXT] = {
        .text = gText_InputText,
        .boxType = 1,
        .x = 0,
        .y = 1,
        .letterSpacing = 0,
        .lineSpacing = 0,
        .hasPlaceholders = FALSE,
        .useWiderBox = FALSE
    },
    [STDMESSAGE_EXITING_CHAT] = {
        .text = gText_ExitingChat,
        .boxType = 2,
        .x = 0,
        .y = 1,
        .letterSpacing = 0,
        .lineSpacing = 0,
        .hasPlaceholders = FALSE,
        .useWiderBox = FALSE
    },
    [STDMESSAGE_LEADER_LEFT] = {
        .text = gText_LeaderLeftEndingChat,
        .boxType = 2,
        .x = 0,
        .y = 1,
        .letterSpacing = 0,
        .lineSpacing = 0,
        .hasPlaceholders = TRUE,
        .useWiderBox = FALSE
    },
    [STDMESSAGE_ASK_SAVE] = {
        .text = gText_RegisteredTextChangedOKToSave,
        .boxType = 2,
        .x = 0,
        .y = 1,
        .letterSpacing = 0,
        .lineSpacing = 0,
        .hasPlaceholders = FALSE,
        .useWiderBox = TRUE
    },
    [STDMESSAGE_ASK_OVERWRITE] = {
        .text = gText_AlreadySavedFile_Chat,
        .boxType = 2,
        .x = 0,
        .y = 1,
        .letterSpacing = 0,
        .lineSpacing = 0,
        .hasPlaceholders = FALSE,
        .useWiderBox = TRUE
    },
    [STDMESSAGE_SAVING_NO_OFF] = {
        .text = gText_SavingDontTurnOff_Chat,
        .boxType = 2,
        .x = 0,
        .y = 1,
        .letterSpacing = 0,
        .lineSpacing = 0,
        .hasPlaceholders = FALSE,
        .useWiderBox = TRUE
    },
    [STDMESSAGE_SAVED_THE_GAME] = {
        .text = gText_PlayerSavedGame_Chat,
        .boxType = 2,
        .x = 0,
        .y = 1,
        .letterSpacing = 0,
        .lineSpacing = 0,
        .hasPlaceholders = TRUE,
        .useWiderBox = TRUE
    },
    [STDMESSAGE_WARN_LEADER_LEAVE] = {
        .text = gText_IfLeaderLeavesChatEnds,
        .boxType = 2,
        .x = 0,
        .y = 1,
        .letterSpacing = 0,
        .lineSpacing = 0,
        .hasPlaceholders = FALSE,
        .useWiderBox = TRUE
    }
};

static const u8 sText_Ellipsis[] = _("…");

static const struct MenuAction sKeyboardPageTitleTexts[UNION_ROOM_KB_PAGE_COUNT + 1] = {
    [UNION_ROOM_KB_PAGE_UPPER]    = {gText_Upper, NULL},
    [UNION_ROOM_KB_PAGE_LOWER]    = {gText_Lower, NULL},
    [UNION_ROOM_KB_PAGE_EMOJI]    = {gText_Symbols, NULL},
    [UNION_ROOM_KB_PAGE_REGISTER] = {gText_Register2, NULL},
    [UNION_ROOM_KB_PAGE_COUNT]    = {gText_Exit2, NULL},
};

static const u16 sUnionRoomChatInterfacePal[] = INCBIN_U16("graphics/union_room_chat/interface.gbapal");
static const u32 sKeyboardCursorTiles[] = INCBIN_U32("graphics/union_room_chat/keyboard_cursor.4bpp.lz");
static const u32 sTextEntryCursorTiles[] = INCBIN_U32("graphics/union_room_chat/text_entry_cursor.4bpp.lz");
static const u32 sTextEntryArrowTiles[] = INCBIN_U32("graphics/union_room_chat/text_entry_arrow.4bpp.lz");
static const u32 sRButtonGfxTiles[] = INCBIN_U32("graphics/union_room_chat/r_button.4bpp.lz");

static const struct CompressedSpriteSheet sSpriteSheets[] = {
    {.data = sKeyboardCursorTiles,         .size = 0x1000, .tag = GFXTAG_KEYBOARD_CURSOR},
    {.data = sTextEntryArrowTiles,         .size = 0x0040, .tag = GFXTAG_TEXT_ENTRY_ARROW},
    {.data = sTextEntryCursorTiles,        .size = 0x0040, .tag = GFXTAG_TEXT_ENTRY_CURSOR},
    {.data = sRButtonGfxTiles,             .size = 0x0080, .tag = GFXTAG_RBUTTON_ICON},
    {.data = gUnionRoomChat_RButtonLabels, .size = 0x0400, .tag = GFXTAG_RBUTTON_LABELS}
};

static const struct SpritePalette sSpritePalette = {
    .data = sUnionRoomChatInterfacePal, .tag = PALTAG_INTERFACE
};

static const struct OamData sOam_KeyboardCursor = {
    .shape = SPRITE_SHAPE(64x32),
    .size = SPRITE_SIZE(64x32),
    .priority = 1
};

static const union AnimCmd sAnim_KeyboardCursor_Open[] = {
    ANIMCMD_FRAME(0x00, 30),
    ANIMCMD_END
};

static const union AnimCmd sAnim_KeyboardCursor_Closed[] = {
    ANIMCMD_FRAME(0x20, 30),
    ANIMCMD_END
};

static const union AnimCmd sAnim_KeyboardCursorWide_Open[] = {
    ANIMCMD_FRAME(0x40, 30),
    ANIMCMD_END
};

static const union AnimCmd sAnim_KeyboardCursorWide_Closed[] = {
    ANIMCMD_FRAME(0x60, 30),
    ANIMCMD_END
};

static const union AnimCmd *const sAnims_KeyboardCursor[] = {
    sAnim_KeyboardCursor_Open,
    sAnim_KeyboardCursor_Closed,
    sAnim_KeyboardCursorWide_Open,
    sAnim_KeyboardCursorWide_Closed
};

static const struct SpriteTemplate sSpriteTemplate_KeyboardCursor =
{
    .tileTag = GFXTAG_KEYBOARD_CURSOR,
    .paletteTag = PALTAG_INTERFACE,
    .oam = &sOam_KeyboardCursor,
    .anims = sAnims_KeyboardCursor,
    .images = NULL,
    .affineAnims = gDummySpriteAffineAnimTable,
    .callback = SpriteCallbackDummy
};

static const struct OamData sOam_TextEntrySprite = {
    .shape = SPRITE_SHAPE(8x16),
    .size = SPRITE_SIZE(8x16),
    .priority = 2
};

static const struct SpriteTemplate sSpriteTemplate_TextEntryCursor =
{
    .tileTag = GFXTAG_TEXT_ENTRY_CURSOR,
    .paletteTag = PALTAG_INTERFACE,
    .oam = &sOam_TextEntrySprite,
    .anims = gDummySpriteAnimTable,
    .images = NULL,
    .affineAnims = gDummySpriteAffineAnimTable,
    .callback = SpriteCB_TextEntryCursor
};

static const struct SpriteTemplate sSpriteTemplate_TextEntryArrow =
{
    .tileTag = GFXTAG_TEXT_ENTRY_ARROW,
    .paletteTag = PALTAG_INTERFACE,
    .oam = &sOam_TextEntrySprite,
    .anims = gDummySpriteAnimTable,
    .images = NULL,
    .affineAnims = gDummySpriteAffineAnimTable,
    .callback = SpriteCB_TextEntryArrow
};

static const struct OamData sOam_RButtonIcon = {
    .shape = SPRITE_SHAPE(16x16),
    .size = SPRITE_SIZE(16x16),
    .priority = 2
};

static const struct OamData sOam_RButtonLabel = {
    .shape = SPRITE_SHAPE(32x16),
    .size = SPRITE_SIZE(32x16),
    .priority = 2
};

static const union AnimCmd sAnim_ToggleCaseIcon[] = {
    ANIMCMD_FRAME(0x00, 2),
    ANIMCMD_END
};

static const union AnimCmd sAnim_ToggleCaseIcon_Duplicate1[] = {
    ANIMCMD_FRAME(0x08, 2),
    ANIMCMD_END
};

static const union AnimCmd sAnim_ToggleCaseIcon_Duplicate2[] = {
    ANIMCMD_FRAME(0x10, 2),
    ANIMCMD_END
};

static const union AnimCmd sAnim_RegisterIcon[] = {
    ANIMCMD_FRAME(0x18, 2),
    ANIMCMD_END
};

static const union AnimCmd *const sAnims_RButtonLabels[] = {
    sAnim_ToggleCaseIcon,
    sAnim_ToggleCaseIcon_Duplicate1,
    sAnim_ToggleCaseIcon_Duplicate2,
    sAnim_RegisterIcon
};

static const struct SpriteTemplate sSpriteTemplate_RButtonIcon =
{
    .tileTag = GFXTAG_RBUTTON_ICON,
    .paletteTag = PALTAG_INTERFACE,
    .oam = &sOam_RButtonIcon,
    .anims = gDummySpriteAnimTable,
    .images = NULL,
    .affineAnims = gDummySpriteAffineAnimTable,
    .callback = SpriteCallbackDummy
};

static const struct SpriteTemplate sSpriteTemplate_RButtonLabels =
{
    .tileTag = GFXTAG_RBUTTON_LABELS,
    .paletteTag = PALTAG_INTERFACE,
    .oam = &sOam_RButtonLabel,
    .anims = sAnims_RButtonLabels,
    .images = NULL,
    .affineAnims = gDummySpriteAffineAnimTable,
    .callback = SpriteCallbackDummy
};

void EnterUnionRoomChat(void)
{
    sChat = Alloc(sizeof(*sChat));
    InitUnionRoomChat(sChat);
    gKeyRepeatStartDelay = 20;
    SetVBlankCallback(NULL);
    SetMainCallback2(CB2_LoadInterface);
}

static void InitUnionRoomChat(struct UnionRoomChat *chat)
{
    int i;

    chat->funcId = CHAT_FUNC_JOIN;
    chat->funcState = 0;
    chat->currentPage = 0;
    chat->currentCol = 0;
    chat->currentRow = 0;
    chat->lastBufferCursorPos = 0;
    chat->bufferCursorPos = 0;
    chat->receivedPlayerIndex = 0;
    chat->messageEntryBuffer[0] = EOS;
    chat->linkPlayerCount = GetLinkPlayerCount();
    chat->multiplayerId = GetMultiplayerId();
    chat->exitType = CHAT_EXIT_NONE;
    chat->changedRegisteredTexts = FALSE;
    PrepareSendBuffer_Null(chat->sendMessageBuffer);
    for (i = 0; i < UNION_ROOM_KB_ROW_COUNT; i++)
        StringCopy(chat->registeredTexts[i], gSaveBlock1Ptr->registeredTexts[i]);
}

static void FreeUnionRoomChat(void)
{
    DestroyTask(sChat->handleInputTask);
    DestroyTask(sChat->receiveMessagesTask);
    Free(sChat);
}

static void CB2_LoadInterface(void)
{
    switch (gMain.state)
    {
    case 0:
        ResetTasks();
        ResetSpriteData();
        FreeAllSpritePalettes();
        TryAllocDisplay();
        gMain.state++;
        break;
    case 1:
        RunDisplaySubtasks();
        if (!IsDisplaySubtask0Active())
        {
            BlendPalettes(PALETTES_ALL, 16, RGB_BLACK);
            BeginNormalPaletteFade(PALETTES_ALL, -1, 16, 0, RGB_BLACK);
            SetVBlankCallback(VBlankCB_UnionRoomChatMain);
            gMain.state++;
        }
        break;
    case 2:
        UpdatePaletteFade();
        if (!gPaletteFade.active)
        {
            SetMainCallback2(CB2_UnionRoomChatMain);
            sChat->handleInputTask = CreateTask(Task_HandlePlayerInput, 8);
            sChat->receiveMessagesTask = CreateTask(Task_ReceiveChatMessage, 7);
            LoadWirelessStatusIndicatorSpriteGfx();
            CreateWirelessStatusIndicatorSprite(DISPLAY_WIDTH - 8, DISPLAY_HEIGHT - 10);
        }
        break;
    }
}

static void VBlankCB_UnionRoomChatMain(void)
{
    TransferPlttBuffer();
    LoadOam();
    ProcessSpriteCopyRequests();
    ScanlineEffect_InitHBlankDmaTransfer();
}

static void CB2_UnionRoomChatMain(void)
{
    RunTasks();
    RunDisplaySubtasks();
    AnimateSprites();
    BuildOamBuffer();
    UpdatePaletteFade();
}

static void Task_HandlePlayerInput(u8 taskId)
{
    // If exitType is not CHAT_EXIT_NONE, begin exit function.
    // Otherwise just call main function below.
    switch (sChat->exitType)
    {
    case CHAT_EXIT_ONLY_LEADER:
        SetChatFunction(CHAT_FUNC_EXIT);
        sChat->exitType = CHAT_EXIT_NONE;
        break;
    case CHAT_EXIT_DROPPED:
        SetChatFunction(CHAT_FUNC_DROP);
        sChat->exitType = CHAT_EXIT_NONE;
        break;
    case CHAT_EXIT_DISBANDED:
        SetChatFunction(CHAT_FUNC_DISBANDED);
        sChat->exitType = CHAT_EXIT_NONE;
        break;
    }

    sChatMainFunctions[sChat->funcId]();
}

static void Chat_Join(void)
{
    switch (sChat->funcState)
    {
    case 0:
        PrepareSendBuffer_Join(sChat->sendMessageBuffer);
        sChat->funcState++;
        // fall through
    case 1:
        if (IsLinkTaskFinished() && !Rfu_IsPlayerExchangeActive())
        {
            if (SendBlock(0, sChat->sendMessageBuffer, sizeof(sChat->sendMessageBuffer)))
                sChat->funcState++;
        }
        break;
    case 2:
        if (IsLinkTaskFinished())
            SetChatFunction(CHAT_FUNC_HANDLE_INPUT);
        break;
    }
}

static void Chat_HandleInput(void)
{
    bool8 updateMsgActive, cursorBlinkActive;

    switch (sChat->funcState)
    {
    case 0:
        if (JOY_NEW(START_BUTTON))
        {
            if (sChat->bufferCursorPos)
                SetChatFunction(CHAT_FUNC_SEND);
        }
        else if (JOY_NEW(SELECT_BUTTON))
        {
            SetChatFunction(CHAT_FUNC_SWITCH);
        }
        else if (JOY_REPEAT(B_BUTTON))
        {
            if (sChat->bufferCursorPos)
            {
                DeleteLastMessageCharacter();
                StartDisplaySubtask(CHATDISPLAY_FUNC_UPDATE_MSG, 0);
                sChat->funcState = 1;
            }
            else
            {
                SetChatFunction(CHAT_FUNC_ASK_QUIT);
            }
        }
        else if (JOY_NEW(A_BUTTON))
        {
            AppendTextToMessage();
            StartDisplaySubtask(CHATDISPLAY_FUNC_UPDATE_MSG, 0);
            StartDisplaySubtask(CHATDISPLAY_FUNC_CURSOR_BLINK, 1);
            sChat->funcState = 1;
        }
        else if (JOY_NEW(R_BUTTON))
        {
            if (sChat->currentPage != UNION_ROOM_KB_PAGE_REGISTER)
            {
                SwitchCaseOfLastMessageCharacter();
                StartDisplaySubtask(CHATDISPLAY_FUNC_UPDATE_MSG, 0);
                sChat->funcState = 1;
            }
            else
            {
                SetChatFunction(CHAT_FUNC_REGISTER);
            }
        }
        else if (HandleDPadInput())
        {
            StartDisplaySubtask(CHATDISPLAY_FUNC_MOVE_KB_CURSOR, 0);
            sChat->funcState = 1;
        }
        break;
    case 1:
        updateMsgActive = IsDisplaySubtaskActive(0);
        cursorBlinkActive = IsDisplaySubtaskActive(1);
        if (!updateMsgActive && !cursorBlinkActive)
            sChat->funcState = 0;
        break;
    }
}

static void Chat_Switch(void)
{
    s16 input;
    bool32 shouldSwitchPages;

    switch (sChat->funcState)
    {
    case 0:
        StartDisplaySubtask(CHATDISPLAY_FUNC_SHOW_KB_SWAP_MENU, 0);
        sChat->funcState++;
        break;
    case 1:
        if (!IsDisplaySubtaskActive(0))
            sChat->funcState++;
        break;
    case 2:
        input = Menu_ProcessInput();
        switch (input)
        {
        default:
            StartDisplaySubtask(CHATDISPLAY_FUNC_HIDE_KB_SWAP_MENU, 0);
            shouldSwitchPages = TRUE;
            if (sChat->currentPage == input || input > UNION_ROOM_KB_PAGE_REGISTER)
                shouldSwitchPages = FALSE;
            break;
        case MENU_NOTHING_CHOSEN:
            if (JOY_NEW(SELECT_BUTTON))
            {
                PlaySE(SE_SELECT);
                Menu_MoveCursor(1);
            }
            return;
        case MENU_B_PRESSED:
            StartDisplaySubtask(CHATDISPLAY_FUNC_HIDE_KB_SWAP_MENU, 0);
            sChat->funcState = 3;
            return;
        }

        if (!shouldSwitchPages)
        {
            sChat->funcState = 3;
            return;
        }

        sChat->currentCol = 0;
        sChat->currentRow = 0;
        StartDisplaySubtask(CHATDISPLAY_FUNC_SWITCH_PAGES, 1);
        sChat->currentPage = input;
        sChat->funcState = 4;
        break;
    case 3:
        if (!IsDisplaySubtaskActive(0))
            SetChatFunction(CHAT_FUNC_HANDLE_INPUT);
        break;
    case 4:
        if (!IsDisplaySubtaskActive(0) && !IsDisplaySubtaskActive(1))
            SetChatFunction(CHAT_FUNC_HANDLE_INPUT);
        break;
    }
}

static void Chat_AskQuitChatting(void)
{
    s8 input;

    switch (sChat->funcState)
    {
    case 0:
        StartDisplaySubtask(CHATDISPLAY_FUNC_ASK_QUIT_CHATTING, 0);
        sChat->funcState = 1;
        break;
    case 1:
        if (!IsDisplaySubtaskActive(0))
            sChat->funcState = 2;
        break;
    case 2:
        input = ProcessMenuInput();
        switch (input)
        {
        case MENU_B_PRESSED:
        case 1:
            StartDisplaySubtask(CHATDISPLAY_FUNC_DESTROY_YESNO, 0);
            sChat->funcState = 3;
            break;
        case 0:
            if (sChat->multiplayerId == 0)
            {
                PrepareSendBuffer_Disband(sChat->sendMessageBuffer);
                StartDisplaySubtask(CHATDISPLAY_FUNC_DESTROY_YESNO, 0);
                sChat->funcState = 9;
            }
            else
            {
                PrepareSendBuffer_Leave(sChat->sendMessageBuffer);
                sChat->funcState = 4;
            }
            break;
        }
        break;
    case 3:
        if (!IsDisplaySubtaskActive(0))
            SetChatFunction(CHAT_FUNC_HANDLE_INPUT);
        break;
    case 9:
        if (!IsDisplaySubtaskActive(0))
        {
            StartDisplaySubtask(CHATDISPLAY_FUNC_ASK_CONFIRM_LEADER_LEAVE, 0);
            sChat->funcState = 10;
        }
        break;
    case 10:
        if (!IsDisplaySubtaskActive(0))
            sChat->funcState = 8;
        break;
    case 8:
        input = ProcessMenuInput();
        switch (input)
        {
        case MENU_B_PRESSED:
        case 1:
            StartDisplaySubtask(CHATDISPLAY_FUNC_DESTROY_YESNO, 0);
            sChat->funcState = 3;
            break;
        case 0:
            Rfu_StopPartnerSearch();
            PrepareSendBuffer_Disband(sChat->sendMessageBuffer);
            sChat->funcState = 4;
            sChat->tryQuitAgainTimer = 0;
            break;
        }
        break;
    case 4:
        if (IsLinkTaskFinished() && !Rfu_IsPlayerExchangeActive() && SendBlock(0, sChat->sendMessageBuffer, sizeof(sChat->sendMessageBuffer)))
        {
            if (!sChat->multiplayerId)
                sChat->funcState = 6;
            else
                sChat->funcState = 5;
        }

        if (!gReceivedRemoteLinkPlayers)
            SetChatFunction(CHAT_FUNC_SAVE_AND_EXIT);
        break;
    case 5:
        if (!gReceivedRemoteLinkPlayers)
        {
            SetChatFunction(CHAT_FUNC_SAVE_AND_EXIT);
        }
        else if (++sChat->tryQuitAgainTimer > 300)
        {
            sChat->tryQuitAgainTimer = 0;
            sChat->funcState = 4;
        }
        break;
    }
}

static void Chat_Exit(void)
{
    switch (sChat->funcState)
    {
    case 0:
        if (!FuncIsActiveTask(Task_ReceiveChatMessage))
        {
            StartDisplaySubtask(CHATDISPLAY_FUNC_DESTROY_YESNO, 0);
            sChat->funcState++;
        }
        break;
    case 1:
        if (!IsDisplaySubtaskActive(0))
        {
            StartDisplaySubtask(CHATDISPLAY_FUNC_PRINT_EXITING_CHAT, 0);
            sChat->funcState++;
        }
        break;
    case 2:
        if (!IsDisplaySubtaskActive(0))
        {
            PrepareSendBuffer_Drop(sChat->sendMessageBuffer);
            sChat->funcState++;
        }
        break;
    case 3:
        if (IsLinkTaskFinished() && !Rfu_IsPlayerExchangeActive() && SendBlock(0, sChat->sendMessageBuffer, sizeof(sChat->sendMessageBuffer)))
            sChat->funcState++;
        break;
    case 4:
        if ((GetBlockReceivedStatus() & 1) && !Rfu_IsPlayerExchangeActive())
            sChat->funcState++;
        break;
    case 5:
        if (IsLinkTaskFinished() && !Rfu_IsPlayerExchangeActive())
        {
            SetCloseLinkCallback();
            sChat->exitDelayTimer = 0;
            sChat->funcState++;
        }
        break;
    case 6:
        if (sChat->exitDelayTimer < 150)
            sChat->exitDelayTimer++;

        if (!gReceivedRemoteLinkPlayers)
            sChat->funcState++;
        break;
    case 7:
        if (sChat->exitDelayTimer >= 150)
            SetChatFunction(CHAT_FUNC_SAVE_AND_EXIT);
        else
            sChat->exitDelayTimer++;
        break;
    }
}

static void Chat_Drop(void)
{
    switch (sChat->funcState)
    {
    case 0:
        if (!FuncIsActiveTask(Task_ReceiveChatMessage))
        {
            StartDisplaySubtask(CHATDISPLAY_FUNC_DESTROY_YESNO, 0);
            sChat->funcState++;
        }
        break;
    case 1:
        if (!IsDisplaySubtaskActive(0) && IsLinkTaskFinished() && !Rfu_IsPlayerExchangeActive())
        {
            SetCloseLinkCallback();
            sChat->exitDelayTimer = 0;
            sChat->funcState++;
        }
        break;
    case 2:
        if (sChat->exitDelayTimer < 150)
            sChat->exitDelayTimer++;

        if (!gReceivedRemoteLinkPlayers)
            sChat->funcState++;
        break;
    case 3:
        if (sChat->exitDelayTimer >= 150)
            SetChatFunction(CHAT_FUNC_SAVE_AND_EXIT);
        else
            sChat->exitDelayTimer++;
        break;
    }
}

static void Chat_Disbanded(void)
{
    switch (sChat->funcState)
    {
    case 0:
        if (!FuncIsActiveTask(Task_ReceiveChatMessage))
        {
            if (sChat->multiplayerId)
                StartDisplaySubtask(CHATDISPLAY_FUNC_DESTROY_YESNO, 0);

            sChat->funcState++;
        }
        break;
    case 1:
        if (!IsDisplaySubtaskActive(0))
        {
            if (sChat->multiplayerId)
                StartDisplaySubtask(CHATDISPLAY_FUNC_PRINT_LEADER_LEFT, 0);

            sChat->funcState++;
        }
        break;
    case 2:
        if (IsDisplaySubtaskActive(0) != TRUE && IsLinkTaskFinished() && !Rfu_IsPlayerExchangeActive())
        {
            SetCloseLinkCallback();
            sChat->exitDelayTimer = 0;
            sChat->funcState++;
        }
        break;
    case 3:
        if (sChat->exitDelayTimer < 150)
            sChat->exitDelayTimer++;

        if (!gReceivedRemoteLinkPlayers)
            sChat->funcState++;
        break;
    case 4:
        if (sChat->exitDelayTimer >= 150)
            SetChatFunction(CHAT_FUNC_SAVE_AND_EXIT);
        else
            sChat->exitDelayTimer++;
        break;
    }
}

static void Chat_SendMessage(void)
{
    switch (sChat->funcState)
    {
    case 0:
        if (!gReceivedRemoteLinkPlayers)
        {
            SetChatFunction(CHAT_FUNC_HANDLE_INPUT);
            break;
        }

        PrepareSendBuffer_Chat(sChat->sendMessageBuffer);
        sChat->funcState++;
        // fall through
    case 1:
        if (IsLinkTaskFinished() == TRUE && !Rfu_IsPlayerExchangeActive() && SendBlock(0, sChat->sendMessageBuffer, sizeof(sChat->sendMessageBuffer)))
            sChat->funcState++;
        break;
    case 2:
        ResetMessageEntryBuffer();
        StartDisplaySubtask(CHATDISPLAY_FUNC_UPDATE_MSG, 0);
        sChat->funcState++;
        break;
    case 3:
        if (!IsDisplaySubtaskActive(0))
            sChat->funcState++;
        break;
    case 4:
        if (IsLinkTaskFinished())
            SetChatFunction(CHAT_FUNC_HANDLE_INPUT);
        break;
    }
}

static void Chat_Register(void)
{
    switch (sChat->funcState)
    {
    case 0:
        if (ChatMessageIsNotEmpty())
        {
            StartDisplaySubtask(CHATDISPLAY_FUNC_ASK_REGISTER_TEXT, 0);
            sChat->funcState = 2;
        }
        else
        {
            StartDisplaySubtask(CHATDISPLAY_FUNC_PRINT_INPUT_TEXT, 0);
            sChat->funcState = 5;
        }
        break;
    case 1:
        if (JOY_NEW(A_BUTTON))
        {
            RegisterTextAtRow();
            StartDisplaySubtask(CHATDISPLAY_FUNC_RETURN_TO_KB, 0);
            sChat->funcState = 3;
        }
        else if (JOY_NEW(B_BUTTON))
        {
            StartDisplaySubtask(CHATDISPLAY_FUNC_CANCEL_REGISTER, 0);
            sChat->funcState = 4;
        }
        else if (HandleDPadInput())
        {
            StartDisplaySubtask(CHATDISPLAY_FUNC_MOVE_KB_CURSOR, 0);
            sChat->funcState = 2;
        }
        break;
    case 2:
        if (!IsDisplaySubtaskActive(0))
            sChat->funcState = 1;
        break;
    case 3:
        if (!IsDisplaySubtaskActive(0))
        {
            StartDisplaySubtask(CHATDISPLAY_FUNC_CANCEL_REGISTER, 0);
            sChat->funcState = 4;
        }
        break;
    case 4:
        if (!IsDisplaySubtaskActive(0))
            SetChatFunction(CHAT_FUNC_HANDLE_INPUT);
        break;
    case 5:
        if (!IsDisplaySubtaskActive(0))
            sChat->funcState = 6;
        break;
    case 6:
        if (JOY_NEW(A_BUTTON | B_BUTTON))
        {
            StartDisplaySubtask(CHATDISPLAY_FUNC_DESTROY_YESNO, 0);
            sChat->funcState = 4;
        }
        break;
    }
}

static void Chat_SaveAndExit(void)
{
    s8 input;

    switch (sChat->funcState)
    {
    case 0:
        if (!sChat->changedRegisteredTexts)
        {
            sChat->funcState = 12;
        }
        else
        {
            StartDisplaySubtask(CHATDISPLAY_FUNC_DESTROY_YESNO, 0);
            sChat->funcState = 1;
        }
        break;
    case 1:
        if (!IsDisplaySubtaskActive(0))
        {
            StartDisplaySubtask(CHATDISPLAY_FUNC_ASK_SAVE, 0);
            sChat->funcState = 2;
        }
        break;
    case 2:
        input = ProcessMenuInput();
        switch (input)
        {
        case MENU_B_PRESSED:
        case 1:
            sChat->funcState = 12;
            break;
        case 0:
            StartDisplaySubtask(CHATDISPLAY_FUNC_DESTROY_YESNO, 0);
            sChat->funcState = 3;
            break;
        }
        break;
    case 3:
        if (!IsDisplaySubtaskActive(0))
        {
            StartDisplaySubtask(CHATDISPLAY_FUNC_ASK_OVERWRITE_SAVE, 0);
            sChat->funcState = 4;
        }
        break;
    case 4:
        if (!IsDisplaySubtaskActive(0))
            sChat->funcState = 5;
        break;
    case 5:
        input = ProcessMenuInput();
        switch (input)
        {
        case MENU_B_PRESSED:
        case 1:
            sChat->funcState = 12;
            break;
        case 0:
            StartDisplaySubtask(CHATDISPLAY_FUNC_DESTROY_YESNO, 0);
            sChat->funcState = 6;
            break;
        }
        break;
    case 6:
        if (!IsDisplaySubtaskActive(0))
        {
            StartDisplaySubtask(CHATDISPLAY_FUNC_PRINT_SAVING, 0);
            SaveRegisteredTexts();
            sChat->funcState = 7;
        }
        break;
    case 7:
        if (!IsDisplaySubtaskActive(0))
        {
            SetContinueGameWarpStatusToDynamicWarp();
            TrySavingData(SAVE_NORMAL);
            sChat->funcState = 8;
        }
        break;
    case 8:
        StartDisplaySubtask(CHATDISPLAY_FUNC_PRINT_SAVED_GAME, 0);
        sChat->funcState = 9;
        break;
    case 9:
        if (!IsDisplaySubtaskActive(0))
        {
            PlaySE(SE_SAVE);
            ClearContinueGameWarpStatus2();
            sChat->funcState = 10;
        }
        break;
    case 10:
        sChat->afterSaveTimer = 0;
        sChat->funcState = 11;
        break;
    case 11:
        sChat->afterSaveTimer++;
        if (sChat->afterSaveTimer > 120)
            sChat->funcState = 12;
        break;
    case 12:
        BeginNormalPaletteFade(PALETTES_ALL, -1, 0, 16, RGB_BLACK);
        sChat->funcState = 13;
        break;
    case 13:
        if (!gPaletteFade.active)
        {
            FreeDisplay();
            FreeUnionRoomChat();
            SetMainCallback2(CB2_ReturnToField);
        }
        break;
    }
}

static void SetChatFunction(u16 funcId)
{
    sChat->funcId = funcId;
    sChat->funcState = 0;
}

static bool32 HandleDPadInput(void)
{
    do
    {
        if (JOY_REPEAT(DPAD_UP))
        {
            if (sChat->currentRow > 0)
                sChat->currentRow--;
            else
                sChat->currentRow = sKeyboardPageMaxRow[sChat->currentPage];
            break;
        }
        if (JOY_REPEAT(DPAD_DOWN))
        {
            if (sChat->currentRow < sKeyboardPageMaxRow[sChat->currentPage])
                sChat->currentRow++;
            else
                sChat->currentRow = 0;
            break;
        }
        if (sChat->currentPage != UNION_ROOM_KB_PAGE_REGISTER)
        {
            if (JOY_REPEAT(DPAD_LEFT))
            {
                if (sChat->currentCol > 0)
                    sChat->currentCol--;
                else
                    sChat->currentCol = 4;
                break;
            }
            else if (JOY_REPEAT(DPAD_RIGHT))
            {
                if (sChat->currentCol < 4)
                    sChat->currentCol++;
                else
                    sChat->currentCol = 0;
                break;
            }
        }
        return FALSE;
    } while (0);

    return TRUE;
}

static void AppendTextToMessage(void)
{
    int i;
    const u8 *charsStr;
    int strLength;
    u8 *str;
    u8 buffer[21];

    if (sChat->currentPage != UNION_ROOM_KB_PAGE_REGISTER)
    {
        // Going to append a single character
        charsStr = sUnionRoomKeyboardText[sChat->currentPage][sChat->currentRow];
        for (i = 0; i < sChat->currentCol; i++)
        {
            if (*charsStr == CHAR_EXTRA_SYMBOL)
                charsStr++;
            charsStr++;
        }

        strLength = 1;
    }
    else
    {
        // Going to append registered text string
        u8 *tempStr = StringCopy(buffer, sChat->registeredTexts[sChat->currentRow]);
        tempStr[0] = CHAR_SPACE;
        tempStr[1] = EOS;
        charsStr = buffer;
        strLength = StringLength_Multibyte(buffer);
    }

    sChat->lastBufferCursorPos = sChat->bufferCursorPos;
    if (!charsStr)
        return;

    str = GetEndOfMessagePtr();
    while (--strLength != -1 && sChat->bufferCursorPos < MAX_MESSAGE_LENGTH)
    {
        if (*charsStr == CHAR_EXTRA_SYMBOL)
        {
            *str = *charsStr;
            charsStr++;
            str++;
        }

        *str = *charsStr;
        charsStr++;
        str++;

        sChat->bufferCursorPos++;
    }

    *str = EOS;
}

static void DeleteLastMessageCharacter(void)
{
    sChat->lastBufferCursorPos = sChat->bufferCursorPos;
    if (sChat->bufferCursorPos)
    {
        u8 *str = GetLastCharOfMessagePtr();
        *str = EOS;
        sChat->bufferCursorPos--;
    }
}

static void SwitchCaseOfLastMessageCharacter(void)
{
    u8 *str;
    u8 character;

    sChat->lastBufferCursorPos = sChat->bufferCursorPos - 1;
    str = GetLastCharOfMessagePtr();
    if (*str != CHAR_EXTRA_SYMBOL)
    {
        character = sCaseToggleTable[*str];
        if (character)
            *str = character;
    }
}

static bool32 ChatMessageIsNotEmpty(void)
{
    if (sChat->bufferCursorPos)
        return TRUE;
    else
        return FALSE;
}

static void RegisterTextAtRow(void)
{
    u8 *src = GetLimitedMessageStartPtr();
    StringCopy(sChat->registeredTexts[sChat->currentRow], src);
    sChat->changedRegisteredTexts = TRUE;
}

static void ResetMessageEntryBuffer(void)
{
    sChat->messageEntryBuffer[0] = EOS;
    sChat->lastBufferCursorPos = MAX_MESSAGE_LENGTH;
    sChat->bufferCursorPos = 0;
}

static void SaveRegisteredTexts(void)
{
    int i;
    for (i = 0; i < UNION_ROOM_KB_ROW_COUNT; i++)
        StringCopy(gSaveBlock1Ptr->registeredTexts[i], sChat->registeredTexts[i]);
}

static u8 *GetRegisteredTextByRow(int row)
{
    return sChat->registeredTexts[row];
}

static u8 *GetEndOfMessagePtr(void)
{
    u8 *str = sChat->messageEntryBuffer;
    while (*str != EOS)
        str++;

    return str;
}

static u8 *GetLastCharOfMessagePtr(void)
{
    u8 *currChar = sChat->messageEntryBuffer;
    u8 *lastChar = currChar;
    while (*currChar != EOS)
    {
        lastChar = currChar;
        if (*currChar == CHAR_EXTRA_SYMBOL)
            currChar++;
        currChar++;
    }

    return lastChar;
}

static u16 GetNumOverflowCharsInMessage(void)
{
    u8 *str;
    u32 i, numChars, strLength;

    strLength = StringLength_Multibyte(sChat->messageEntryBuffer);
    str = sChat->messageEntryBuffer;
    numChars = 0;
    if (strLength > 10)
    {
        strLength -= 10;
        for (i = 0; i < strLength; i++)
        {
            if (*str == CHAR_EXTRA_SYMBOL)
                str++;

            str++;
            numChars++;
        }
    }

    return numChars;
}

static void PrepareSendBuffer_Null(u8 *buffer)
{
    buffer[0] = CHAT_MESSAGE_NONE;
}

static void PrepareSendBuffer_Join(u8 *buffer)
{
    buffer[0] = CHAT_MESSAGE_JOIN;
    StringCopy(&buffer[1], gSaveBlock2Ptr->playerName);
    buffer[1 + (PLAYER_NAME_LENGTH + 1)] = sChat->multiplayerId;
}

static void PrepareSendBuffer_Chat(u8 *buffer)
{
    buffer[0] = CHAT_MESSAGE_CHAT;
    StringCopy(&buffer[1], gSaveBlock2Ptr->playerName);
    StringCopy(&buffer[1 + (PLAYER_NAME_LENGTH + 1)], sChat->messageEntryBuffer);
}

static void PrepareSendBuffer_Leave(u8 *buffer)
{
    buffer[0] = CHAT_MESSAGE_LEAVE;
    StringCopy(&buffer[1], gSaveBlock2Ptr->playerName);
    buffer[1 + (PLAYER_NAME_LENGTH + 1)] = sChat->multiplayerId;
    RfuSetNormalDisconnectMode();
}

static void PrepareSendBuffer_Drop(u8 *buffer)
{
    buffer[0] = CHAT_MESSAGE_DROP;
    StringCopy(&buffer[1], gSaveBlock2Ptr->playerName);
    buffer[1 + (PLAYER_NAME_LENGTH + 1)] = sChat->multiplayerId;
}

static void PrepareSendBuffer_Disband(u8 *buffer)
{
    buffer[0] = CHAT_MESSAGE_DISBAND;
    StringCopy(&buffer[1], gSaveBlock2Ptr->playerName);
    buffer[1 + (PLAYER_NAME_LENGTH + 1)] = sChat->multiplayerId;
}

static bool32 ProcessReceivedChatMessage(u8 *dest, u8 *recvMessage)
{
    u8 *tempStr;
    u8 cmd = *recvMessage;
    u8 *name = recvMessage + 1;
    recvMessage = name;
    recvMessage += PLAYER_NAME_LENGTH + 1;

    switch (cmd)
    {
    case CHAT_MESSAGE_JOIN:
        if (sChat->multiplayerId != name[PLAYER_NAME_LENGTH + 1])
        {
            DynamicPlaceholderTextUtil_Reset();
            DynamicPlaceholderTextUtil_SetPlaceholderPtr(0, name);
            DynamicPlaceholderTextUtil_ExpandPlaceholders(dest, gText_F700JoinedChat);
            return TRUE;
        }
        break;
    case CHAT_MESSAGE_CHAT:
        tempStr = StringCopy(dest, name);
        *(tempStr++) = EXT_CTRL_CODE_BEGIN;
        *(tempStr++) = EXT_CTRL_CODE_CLEAR_TO;
        *(tempStr++) = 42;
        *(tempStr++) = CHAR_COLON;
        StringCopy(tempStr, recvMessage);
        return TRUE;
    case CHAT_MESSAGE_DISBAND:
        StringCopy(sChat->hostName, name);
        // fall through
    case CHAT_MESSAGE_LEAVE:
        if (sChat->multiplayerId != *recvMessage)
        {
            DynamicPlaceholderTextUtil_Reset();
            DynamicPlaceholderTextUtil_SetPlaceholderPtr(0, name);
            DynamicPlaceholderTextUtil_ExpandPlaceholders(dest, gText_F700LeftChat);
            return TRUE;
        }
        break;
    }

    return FALSE;
}

static u8 GetCurrentKeyboardPage(void)
{
    return sChat->currentPage;
}

static void GetCurrentKeyboardColAndRow(u8 *col, u8 *row)
{
    *col = sChat->currentCol;
    *row = sChat->currentRow;
}

static u8 *GetMessageEntryBuffer(void)
{
    return sChat->messageEntryBuffer;
}

static int GetLengthOfMessageEntry(void)
{
    u8 *str = GetMessageEntryBuffer();
    return StringLength_Multibyte(str);
}

static void GetBufferSelectionRegion(u32 *x, u32 *width)
{
    int diff = sChat->bufferCursorPos - sChat->lastBufferCursorPos;
    if (diff < 0)
    {
        diff *= -1;
        *x = sChat->bufferCursorPos;
    }
    else
    {
        *x = sChat->lastBufferCursorPos;
    }

    *width = diff;
}

static u8 *GetLimitedMessageStartPtr(void)
{
    int i;
    u16 numChars = GetNumOverflowCharsInMessage();
    u8 *str = sChat->messageEntryBuffer;
    for (i = 0; i < numChars; i++)
    {
        if (*str == CHAR_EXTRA_SYMBOL)
            *str++;

        str++;
    }

    return str;
}

static u16 GetLimitedMessageStartPos(void)
{
    u16 count;
    u32 i;
    u16 numChars = GetNumOverflowCharsInMessage();
    u8 *str = sChat->messageEntryBuffer;
    for (count = 0, i = 0; i < numChars; count++, i++)
    {
        if (*str == CHAR_EXTRA_SYMBOL)
            str++;

        str++;
    }

    return count;
}

static u8 *GetLastReceivedMessage(void)
{
    return sChat->receivedMessage;
}

static u8 GetReceivedPlayerIndex(void)
{
    return sChat->receivedPlayerIndex;
}

static int GetTextEntryCursorPosition(void)
{
    return sChat->bufferCursorPos;
}

static int GetShouldShowCaseToggleIcon(void)
{
    u8 *str = GetLastCharOfMessagePtr();
    u32 character = *str;
    if (character > EOS || sCaseToggleTable[character] == character || sCaseToggleTable[character] == CHAR_SPACE)
        return 3; // Don't show
    else
        return 0; // Show
}

static u8 *GetChatHostName(void)
{
    return sChat->hostName;
}

void InitUnionRoomChatRegisteredTexts(void)
{
    StringCopy(gSaveBlock1Ptr->registeredTexts[0], gText_Hello);
    StringCopy(gSaveBlock1Ptr->registeredTexts[1], gText_Pokemon2);
    StringCopy(gSaveBlock1Ptr->registeredTexts[2], gText_Trade);
    StringCopy(gSaveBlock1Ptr->registeredTexts[3], gText_Battle);
    StringCopy(gSaveBlock1Ptr->registeredTexts[4], gText_Lets);
    StringCopy(gSaveBlock1Ptr->registeredTexts[5], gText_Ok);
    StringCopy(gSaveBlock1Ptr->registeredTexts[6], gText_Sorry);
    StringCopy(gSaveBlock1Ptr->registeredTexts[7], gText_YaySmileEmoji);
    StringCopy(gSaveBlock1Ptr->registeredTexts[8], gText_ThankYou);
    StringCopy(gSaveBlock1Ptr->registeredTexts[9], gText_ByeBye);
}

#define tState               data[0]
#define tI                   data[1]
#define tCurrLinkPlayer      data[2]
#define tBlockReceivedStatus data[3]
#define tLinkPlayerCount     data[4]
#define tNextState           data[5]

static void Task_ReceiveChatMessage(u8 taskId)
{
    u8 *buffer;
    s16 *data = gTasks[taskId].data;

    switch (tState)
    {
    case 0:
        if (!gReceivedRemoteLinkPlayers)
        {
            DestroyTask(taskId);
            return;
        }

        tState = 1;
        // fall through
    case 1:
        tLinkPlayerCount = GetLinkPlayerCount();
        if (sChat->linkPlayerCount != tLinkPlayerCount)
        {
            tState = 2;
            sChat->linkPlayerCount = tLinkPlayerCount;
            return;
        }

        tBlockReceivedStatus = GetBlockReceivedStatus();
        if (!tBlockReceivedStatus && Rfu_IsPlayerExchangeActive())
            return;

        tI = 0;
        tState = 3;
        // fall through
    case 3:
        for (; tI < MAX_RFU_PLAYERS && ((tBlockReceivedStatus >> tI) & 1) == 0; tI++)
            ;

        if (tI == MAX_RFU_PLAYERS)
        {
            tState = 1;
            return;
        }

        tCurrLinkPlayer = tI;
        ResetBlockReceivedFlag(tCurrLinkPlayer);
        buffer = (u8 *)gBlockRecvBuffer[tI];
        switch (buffer[0])
        {
            default:
            case CHAT_MESSAGE_CHAT:    tNextState = 3; break;
            case CHAT_MESSAGE_JOIN:    tNextState = 3; break;
            case CHAT_MESSAGE_LEAVE:   tNextState = 4; break;
            case CHAT_MESSAGE_DROP:    tNextState = 5; break;
            case CHAT_MESSAGE_DISBAND: tNextState = 6; break;
        }

        if (ProcessReceivedChatMessage(sChat->receivedMessage, (u8 *)gBlockRecvBuffer[tI]))
        {
            sChat->receivedPlayerIndex = tI;
            StartDisplaySubtask(CHATDISPLAY_FUNC_SCROLL_CHAT, 2);
            tState = 7;
        }
        else
        {
            tState = tNextState;
        }

        tI++;
        break;
    case 7:
        if (!IsDisplaySubtaskActive(2))
            tState = tNextState;
        break;
    case 4:
        if (!sChat->multiplayerId && tCurrLinkPlayer)
        {
            if (GetLinkPlayerCount() == 2)
            {
                Rfu_StopPartnerSearch();
                sChat->exitType = CHAT_EXIT_ONLY_LEADER;
                DestroyTask(taskId);
                return;
            }
            Rfu_DisconnectPlayerById(tCurrLinkPlayer);
        }

        tState = 3;
        break;
    case 5:
        if (sChat->multiplayerId)
            sChat->exitType = CHAT_EXIT_DROPPED;

        DestroyTask(taskId);
        break;
    case 6:
        sChat->exitType = CHAT_EXIT_DISBANDED;
        DestroyTask(taskId);
        break;
    case 2:
        if (!Rfu_IsPlayerExchangeActive())
        {
            if (!sChat->multiplayerId)
                SetUnionRoomChatPlayerData(sChat->linkPlayerCount);

            tState = 1;
        }
        break;
    }
}

#undef tNextState
#undef tLinkPlayerCount
#undef tBlockReceivedStatus
#undef tCurrLinkPlayer
#undef tI
#undef tState

static bool8 TryAllocDisplay(void)
{
    sDisplay = Alloc(sizeof(*sDisplay));
    if (sDisplay && TryAllocSprites())
    {
        ResetBgsAndClearDma3BusyFlags(0);
        InitBgsFromTemplates(0, sBgTemplates, ARRAY_COUNT(sBgTemplates));
        InitWindows(sWinTemplates);
        ResetTempTileDataBuffers();
        InitScanlineEffect();
        InitDisplay(sDisplay);
        ResetDisplaySubtasks();
        StartDisplaySubtask(CHATDISPLAY_FUNC_LOAD_GFX, 0);
        return TRUE;
    }
    else
    {
        return FALSE;
    }
}

static bool32 IsDisplaySubtask0Active(void)
{
    return IsDisplaySubtaskActive(0);
}

static void FreeDisplay(void)
{
    FreeSprites();
    TRY_FREE_AND_SET_NULL(sDisplay);

    FreeAllWindowBuffers();
    gScanlineEffect.state = 3;
}

static void InitDisplay(struct UnionRoomChatDisplay *display)
{
    display->yesNoMenuWindowId = WINDOW_NONE;
    display->messageWindowId = WINDOW_NONE;
    display->currLine = 0;
}

static void ResetDisplaySubtasks(void)
{
    int i;

    if (!sDisplay)
        return;

    for (i = 0; i < (int)ARRAY_COUNT(sDisplay->subtasks); i++)
    {
        sDisplay->subtasks[i].callback = Display_Dummy;
        sDisplay->subtasks[i].active = FALSE;
        sDisplay->subtasks[i].state = 0;
    }
}

static void RunDisplaySubtasks(void)
{
    int i;

    if (!sDisplay)
        return;

    for (i = 0; i < (int)ARRAY_COUNT(sDisplay->subtasks); i++)
    {
        sDisplay->subtasks[i].active =
            sDisplay->subtasks[i].callback(&sDisplay->subtasks[i].state);
    }
}

static void StartDisplaySubtask(u16 subtaskId, u8 assignId)
{
    u32 i;

    sDisplay->subtasks[assignId].callback = Display_Dummy;
    for (i = 0; i < ARRAY_COUNT(sDisplaySubtasks); i++)
    {
        if (sDisplaySubtasks[i].idx == subtaskId)
        {
            sDisplay->subtasks[assignId].callback = sDisplaySubtasks[i].callback;
            sDisplay->subtasks[assignId].active = TRUE;
            sDisplay->subtasks[assignId].state = 0;
            break;
        }
    }
}

static bool8 IsDisplaySubtaskActive(u8 id)
{
    return sDisplay->subtasks[id].active;
}

static bool32 Display_LoadGfx(u8 *state)
{
    if (FreeTempTileDataBuffersIfPossible() == TRUE)
        return TRUE;

    switch (*state)
    {
    case 0:
        ResetGpuBgState();
        SetBgTilemapBuffers();
        break;
    case 1:
        ClearBg0();
        break;
    case 2:
        LoadKeyboardWindowGfx();
        break;
    case 3:
        LoadChatWindowGfx();
        break;
    case 4:
        LoadChatUnkPalette();
        break;
    case 5:
        LoadChatMessagesWindow();
        DrawKeyboardWindow();
        LoadKeyboardSwapWindow();
        LoadTextEntryWindow();
        break;
    case 6:
        if (!IsDma3ManagerBusyWithBgCopy())
        {
            CreateKeyboardCursorSprite();
            CreateTextEntrySprites();
            CreateRButtonSprites();
        }
        break;
    default:
        return FALSE;
    }

    (*state)++;
    return TRUE;
}

static bool32 Display_ShowKeyboardSwapMenu(u8 *state)
{
    switch (*state)
    {
    case 0:
        ShowKeyboardSwapMenu();
        CopyWindowToVram(WIN_SWAP_MENU, COPYWIN_FULL);
        break;
    case 1:
        return IsDma3ManagerBusyWithBgCopy();
    }

    (*state)++;
    return TRUE;
}

static bool32 Display_HideKeyboardSwapMenu(u8 *state)
{
    switch (*state)
    {
    case 0:
        HideKeyboardSwapMenu();
        CopyWindowToVram(WIN_SWAP_MENU, COPYWIN_FULL);
        break;
    case 1:
        return IsDma3ManagerBusyWithBgCopy();
    }

    (*state)++;
    return TRUE;
}

static bool32 Display_SwitchPages(u8 *state)
{
    switch (*state)
    {
    case 0:
        SetKeyboardCursorInvisibility(TRUE);
        if (SlideKeyboardPageOut())
            return TRUE;

        PrintCurrentKeyboardPage();
        CopyWindowToVram(WIN_KEYBOARD, COPYWIN_GFX);
        break;
    case 1:
        if (IsDma3ManagerBusyWithBgCopy())
            return TRUE;
        break;
    case 2:
        if (SlideKeyboardPageIn())
            return TRUE;

        MoveKeyboardCursor();
        SetKeyboardCursorInvisibility(FALSE);
        UpdateRButtonLabel();
        return FALSE;
    }

    (*state)++;
    return TRUE;
}

static bool32 Display_MoveKeyboardCursor(u8 *state)
{
    MoveKeyboardCursor();
    return FALSE;
}

static bool32 Display_AskQuitChatting(u8 *state)
{
    switch (*state)
    {
    case 0:
        AddStdMessageWindow(STDMESSAGE_QUIT_CHATTING, 0);
        AddYesNoMenuAt(23, 11, 1);
        CopyWindowToVram(sDisplay->messageWindowId, COPYWIN_FULL);
        break;
    case 1:
        return IsDma3ManagerBusyWithBgCopy();
    }

    (*state)++;
    return TRUE;
}

static bool32 Display_DestroyYesNoDialog(u8 *state)
{
    switch (*state)
    {
    case 0:
        HideStdMessageWindow();
        HideYesNoMenuWindow();
        CopyBgTilemapBufferToVram(0);
        break;
    case 1:
        if (IsDma3ManagerBusyWithBgCopy())
            return TRUE;

        DestroyStdMessageWindow();
        DestroyYesNoMenuWindow();
        return FALSE;
    }

    (*state)++;
    return TRUE;
}

static bool32 Display_UpdateMessageBuffer(u8 *state)
{
    u32 x, width;
    u8 *str;

    switch (*state)
    {
    case 0:
        GetBufferSelectionRegion(&x, &width);
        FillTextEntryWindow(x, width, 0);
        str = GetMessageEntryBuffer();
        DrawTextEntryMessage(0, str, 3, 1, 2);
        CopyWindowToVram(WIN_TEXT_ENTRY, COPYWIN_GFX);
        break;
    case 1:
        if (!IsDma3ManagerBusyWithBgCopy())
        {
            UpdateRButtonLabel();
            return FALSE;
        }
        return TRUE;
    }

    (*state)++;
    return TRUE;
}

static bool32 Display_AskRegisterText(u8 *state)
{
    u16 x;
    u8 *str;
    u16 length;

    switch (*state)
    {
    case 0:
        x = GetLimitedMessageStartPos();
        str = GetLimitedMessageStartPtr();
        length = StringLength_Multibyte(str);
        FillTextEntryWindow(x, length, PIXEL_FILL(6));
        DrawTextEntryMessage(x, str, 0, 4, 5);
        CopyWindowToVram(WIN_TEXT_ENTRY, COPYWIN_GFX);
        break;
    case 1:
        if (!IsDma3ManagerBusyWithBgCopy())
        {
            AddStdMessageWindow(STDMESSAGE_REGISTER_WHERE, 16);
            CopyWindowToVram(sDisplay->messageWindowId, COPYWIN_FULL);
        }
        else
        {
            return TRUE;
        }
        break;
    case 2:
        if (!IsDma3ManagerBusyWithBgCopy())
            SetRegisteredTextPalette(TRUE);
        else
            return TRUE;
        break;
    case 3:
        return FALSE;
    }

    (*state)++;
    return TRUE;
}

static bool32 Display_CancelRegister(u8 *state)
{
    u16 x;
    u8 *str;
    u16 length;

    switch (*state)
    {
    case 0:
        x = GetLimitedMessageStartPos();
        str = GetLimitedMessageStartPtr();
        length = StringLength_Multibyte(str);
        FillTextEntryWindow(x, length, PIXEL_FILL(0));
        DrawTextEntryMessage(x, str, 3, 1, 2);
        CopyWindowToVram(WIN_TEXT_ENTRY, COPYWIN_GFX);
        break;
    case 1:
        if (!IsDma3ManagerBusyWithBgCopy())
        {
            HideStdMessageWindow();
            CopyWindowToVram(sDisplay->messageWindowId, COPYWIN_FULL);
        }
        else
        {
            return TRUE;
        }
        break;
    case 2:
        if (!IsDma3ManagerBusyWithBgCopy())
        {
            SetRegisteredTextPalette(FALSE);
            DestroyStdMessageWindow();
        }
        else
        {
            return TRUE;
        }
        break;
    case 3:
        return FALSE;
    }

    (*state)++;
    return TRUE;
}

static bool32 Display_ReturnToKeyboard(u8 *state)
{
    switch (*state)
    {
    case 0:
        PrintCurrentKeyboardPage();
        CopyWindowToVram(WIN_KEYBOARD, COPYWIN_GFX);
        (*state)++;
        break;
    case 1:
        if (IsDma3ManagerBusyWithBgCopy())
            return TRUE;
        else
            return FALSE;
    }

    return TRUE;
}

static bool32 Display_ScrollChat(u8 *state)
{
    u16 row;
    u8 *str;
    u8 colorIdx;

    switch (*state)
    {
    case 0:
        row = sDisplay->currLine;
        str = GetLastReceivedMessage();
        colorIdx = GetReceivedPlayerIndex();
        PrintChatMessage(row, str, colorIdx);
        CopyWindowToVram(WIN_CHAT_HISTORY, COPYWIN_GFX);
        break;
    case 1:
        if (IsDma3ManagerBusyWithBgCopy())
            return TRUE;

        if (sDisplay->currLine < 9)
        {
            sDisplay->currLine++;
            *state = 4;
            return FALSE;
        }
        else
        {
            sDisplay->scrollCount = 0;
            (*state)++;
        }
        // fall through
    case 2:
        ScrollWindow(WIN_CHAT_HISTORY, 0, 5, PIXEL_FILL(1));
        CopyWindowToVram(WIN_CHAT_HISTORY, COPYWIN_GFX);
        sDisplay->scrollCount++;
        (*state)++;
        // fall through
    case 3:
        if (IsDma3ManagerBusyWithBgCopy())
            return TRUE;

        if (sDisplay->scrollCount < 3)
        {
            (*state)--;
            return TRUE;
        }
        break;
    case 4:
        return FALSE;
    default:
        return TRUE;
    }

    (*state)++;
    return TRUE;
}

static bool32 Display_AnimateKeyboardCursor(u8 *state)
{
    switch (*state)
    {
    case 0:
        StartKeyboardCursorAnim();
        (*state)++;
        break;
    case 1:
        return TryKeyboardCursorReopen();
    }

    return TRUE;
}

static bool32 Display_PrintInputText(u8 *state)
{
    switch (*state)
    {
    case 0:
        AddStdMessageWindow(STDMESSAGE_INPUT_TEXT, 16);
        CopyWindowToVram(sDisplay->messageWindowId, COPYWIN_FULL);
        (*state)++;
        break;
    case 1:
        return IsDma3ManagerBusyWithBgCopy();
    }

    return TRUE;
}

static bool32 Display_PrintExitingChat(u8 *state)
{
    switch (*state)
    {
    case 0:
        AddStdMessageWindow(STDMESSAGE_EXITING_CHAT, 0);
        CopyWindowToVram(sDisplay->messageWindowId, COPYWIN_FULL);
        (*state)++;
        break;
    case 1:
        return IsDma3ManagerBusyWithBgCopy();
    }

    return TRUE;
}

static bool32 Display_PrintLeaderLeft(u8 *state)
{
    u8 *str;

    switch (*state)
    {
    case 0:
        DynamicPlaceholderTextUtil_Reset();
        str = GetChatHostName();
        DynamicPlaceholderTextUtil_SetPlaceholderPtr(0, str);
        AddStdMessageWindow(STDMESSAGE_LEADER_LEFT, 0);
        CopyWindowToVram(sDisplay->messageWindowId, COPYWIN_FULL);
        (*state)++;
        break;
    case 1:
        return IsDma3ManagerBusyWithBgCopy();
    }

    return TRUE;
}

static bool32 Display_AskSave(u8 *state)
{
    switch (*state)
    {
    case 0:
        AddStdMessageWindow(STDMESSAGE_ASK_SAVE, 0);
        AddYesNoMenuAt(23, 10, 1);
        CopyWindowToVram(sDisplay->messageWindowId, COPYWIN_FULL);
        (*state)++;
        break;
    case 1:
        return IsDma3ManagerBusyWithBgCopy();
    }

    return TRUE;
}

static bool32 Display_AskOverwriteSave(u8 *state)
{
    switch (*state)
    {
    case 0:
        AddStdMessageWindow(STDMESSAGE_ASK_OVERWRITE, 0);
        AddYesNoMenuAt(23, 10, 1);
        CopyWindowToVram(sDisplay->messageWindowId, COPYWIN_FULL);
        (*state)++;
        break;
    case 1:
        return IsDma3ManagerBusyWithBgCopy();
    }

    return TRUE;
}

static bool32 Display_PrintSavingDontTurnOff(u8 *state)
{
    switch (*state)
    {
    case 0:
        AddStdMessageWindow(STDMESSAGE_SAVING_NO_OFF, 0);
        CopyWindowToVram(sDisplay->messageWindowId, COPYWIN_FULL);
        (*state)++;
        break;
    case 1:
        return IsDma3ManagerBusyWithBgCopy();
    }

    return TRUE;
}

static bool32 Display_PrintSavedTheGame(u8 *state)
{
    switch (*state)
    {
    case 0:
        DynamicPlaceholderTextUtil_Reset();
        DynamicPlaceholderTextUtil_SetPlaceholderPtr(0, gSaveBlock2Ptr->playerName);
        AddStdMessageWindow(STDMESSAGE_SAVED_THE_GAME, 0);
        CopyWindowToVram(sDisplay->messageWindowId, COPYWIN_FULL);
        (*state)++;
        break;
    case 1:
        return IsDma3ManagerBusyWithBgCopy();
    }

    return TRUE;
}

static bool32 Display_AskConfirmLeaderLeave(u8 *state)
{
    switch (*state)
    {
    case 0:
        AddStdMessageWindow(STDMESSAGE_WARN_LEADER_LEAVE, 0);
        AddYesNoMenuAt(23, 10, 1);
        CopyWindowToVram(sDisplay->messageWindowId, COPYWIN_FULL);
        (*state)++;
        break;
    case 1:
        return IsDma3ManagerBusyWithBgCopy();
    }

    return TRUE;
}

static bool32 Display_Dummy(u8 *state)
{
    return FALSE;
}

static void AddYesNoMenuAt(u8 left, u8 top, u8 initialCursorPos)
{
    struct WindowTemplate template;
    template.bg = 0;
    template.tilemapLeft = left;
    template.tilemapTop = top;
    template.width = 6;
    template.height = 4;
    template.paletteNum = 14;
    template.baseBlock = 0x52;
    sDisplay->yesNoMenuWindowId = AddWindow(&template);
    if (sDisplay->yesNoMenuWindowId != WINDOW_NONE)
    {
        FillWindowPixelBuffer(sDisplay->yesNoMenuWindowId, PIXEL_FILL(1));
        PutWindowTilemap(sDisplay->yesNoMenuWindowId);
        AddTextPrinterParameterized(sDisplay->yesNoMenuWindowId, FONT_NORMAL, gText_Yes, 8, 1, TEXT_SKIP_DRAW, NULL);
        AddTextPrinterParameterized(sDisplay->yesNoMenuWindowId, FONT_NORMAL, gText_No, 8, 17, TEXT_SKIP_DRAW, NULL);
        DrawTextBorderOuter(sDisplay->yesNoMenuWindowId, 1, 13);
        InitMenuInUpperLeftCornerNormal(sDisplay->yesNoMenuWindowId, 2, initialCursorPos);
    }
}

static void HideYesNoMenuWindow(void)
{
    if (sDisplay->yesNoMenuWindowId != WINDOW_NONE)
    {
        ClearStdWindowAndFrameToTransparent(sDisplay->yesNoMenuWindowId, FALSE);
        ClearWindowTilemap(sDisplay->yesNoMenuWindowId);
    }
}

static void DestroyYesNoMenuWindow(void)
{
    if (sDisplay->yesNoMenuWindowId != WINDOW_NONE)
    {
        RemoveWindow(sDisplay->yesNoMenuWindowId);
        sDisplay->yesNoMenuWindowId = WINDOW_NONE;
    }
}

static s8 ProcessMenuInput(void)
{
    return Menu_ProcessInput();
}

static void AddStdMessageWindow(int msgId, u16 bg0vofs)
{
    const u8 *str;
    int windowId;
    struct WindowTemplate template;
    template.bg = 0;
    template.tilemapLeft = 8;
    template.tilemapTop = 16;
    template.width = 21;
    template.height = 4;
    template.paletteNum = 14;
    template.baseBlock = 0x6A;
    if (sDisplayStdMessages[msgId].useWiderBox)
    {
        template.tilemapLeft -= 7;
        template.width += 7;
    }

    sDisplay->messageWindowId = AddWindow(&template);
    windowId = sDisplay->messageWindowId;
    if (sDisplay->messageWindowId == WINDOW_NONE)
        return;

    if (sDisplayStdMessages[msgId].hasPlaceholders)
    {
        DynamicPlaceholderTextUtil_ExpandPlaceholders(sDisplay->expandedPlaceholdersBuffer, sDisplayStdMessages[msgId].text);
        str = sDisplay->expandedPlaceholdersBuffer;
    }
    else
    {
        str = sDisplayStdMessages[msgId].text;
    }

    ChangeBgY(0, bg0vofs * 256, BG_COORD_SET);
    FillWindowPixelBuffer(windowId, PIXEL_FILL(1));
    PutWindowTilemap(windowId);
    if (sDisplayStdMessages[msgId].boxType == 1)
    {
        DrawTextBorderInner(windowId, 0xA, 2);
        AddTextPrinterParameterized5(
            windowId,
            FONT_NORMAL,
            str,
            sDisplayStdMessages[msgId].x + 8,
            sDisplayStdMessages[msgId].y + 8,
            TEXT_SKIP_DRAW,
            NULL,
            sDisplayStdMessages[msgId].letterSpacing,
            sDisplayStdMessages[msgId].lineSpacing);
    }
    else
    {
        DrawTextBorderOuter(windowId, 0xA, 2);
        AddTextPrinterParameterized5(
            windowId,
            FONT_NORMAL,
            str,
            sDisplayStdMessages[msgId].x,
            sDisplayStdMessages[msgId].y,
            TEXT_SKIP_DRAW,
            NULL,
            sDisplayStdMessages[msgId].letterSpacing,
            sDisplayStdMessages[msgId].lineSpacing);
    }

    sDisplay->messageWindowId = windowId;
}

static void HideStdMessageWindow(void)
{
    if (sDisplay->messageWindowId != WINDOW_NONE)
    {
        ClearStdWindowAndFrameToTransparent(sDisplay->messageWindowId, FALSE);
        ClearWindowTilemap(sDisplay->messageWindowId);
    }

    ChangeBgY(0, 0, BG_COORD_SET);
}

static void DestroyStdMessageWindow(void)
{
    if (sDisplay->messageWindowId != WINDOW_NONE)
    {
        RemoveWindow(sDisplay->messageWindowId);
        sDisplay->messageWindowId = WINDOW_NONE;
    }
}

static void FillTextEntryWindow(u16 x, u16 width, u8 fillValue)
{
    FillWindowPixelRect(WIN_TEXT_ENTRY, fillValue, x * 8, 1, width * 8, 14);
}

static void DrawTextEntryMessage(u16 x, u8 *str, u8 bgColor, u8 fgColor, u8 shadowColor)
{
    u8 color[3];
    u8 strBuffer[35];
    if (bgColor != TEXT_COLOR_TRANSPARENT)
        FillTextEntryWindow(x, GetTextEntryCursorPosition() - x, bgColor);

    color[0] = bgColor;
    color[1] = fgColor;
    color[2] = shadowColor;
    strBuffer[0] = EXT_CTRL_CODE_BEGIN;
    strBuffer[1] = EXT_CTRL_CODE_MIN_LETTER_SPACING;
    strBuffer[2] = 8;
    StringCopy(&strBuffer[3], str);
    AddTextPrinterParameterized3(WIN_TEXT_ENTRY, FONT_SHORT, x * 8, 1, color, TEXT_SKIP_DRAW, strBuffer);
}

static void PrintCurrentKeyboardPage(void)
{
    u8 page;
    int i;
    u16 left;
    u16 top;
    u8 color[3];
    u8 str[45];
    u8 *str2;

    FillWindowPixelBuffer(WIN_KEYBOARD, PIXEL_FILL(15));
    page = GetCurrentKeyboardPage();
    color[0] = TEXT_COLOR_TRANSPARENT;
    color[1] = TEXT_DYNAMIC_COLOR_5;
    color[2] = TEXT_DYNAMIC_COLOR_4;
    if (page != UNION_ROOM_KB_PAGE_REGISTER)
    {
        str[0] = EXT_CTRL_CODE_BEGIN;
        str[1] = EXT_CTRL_CODE_MIN_LETTER_SPACING;
        str[2] = 8;

        if (page == UNION_ROOM_KB_PAGE_EMOJI)
            left = 6;
        else
            left = 8;

        for (i = 0, top = 0; i < UNION_ROOM_KB_ROW_COUNT; i++, top += 12)
        {
            if (!sUnionRoomKeyboardText[page][i])
                return;

            StringCopy(&str[3], sUnionRoomKeyboardText[page][i]);
            AddTextPrinterParameterized3(WIN_KEYBOARD, FONT_SMALL, left, top, color, TEXT_SKIP_DRAW, str);
        }
    }
    else
    {
        left = 4;
        for (i = 0, top = 0; i < UNION_ROOM_KB_ROW_COUNT; i++, top += 12)
        {
            str2 = GetRegisteredTextByRow(i);
            if (GetStringWidth(FONT_SMALL, str2, 0) <= 40)
            {
                AddTextPrinterParameterized3(WIN_KEYBOARD, FONT_SMALL, left, top, color, TEXT_SKIP_DRAW, str2);
            }
            else
            {
                int length = StringLength_Multibyte(str2);
                do
                {
                    length--;
                    StringCopyN_Multibyte(str, str2, length);
                } while (GetStringWidth(FONT_SMALL, str, 0) > 35);

                AddTextPrinterParameterized3(WIN_KEYBOARD, FONT_SMALL, left, top, color, TEXT_SKIP_DRAW, str);
                AddTextPrinterParameterized3(WIN_KEYBOARD, FONT_SMALL, left + 35, top, color, TEXT_SKIP_DRAW, sText_Ellipsis);
            }
        }
    }
}

#define KEYBOARD_HOFS_END 56

static bool32 SlideKeyboardPageOut(void)
{
    if (sDisplay->bg1hofs < KEYBOARD_HOFS_END)
    {
        sDisplay->bg1hofs += 12;
        if (sDisplay->bg1hofs >= KEYBOARD_HOFS_END)
            sDisplay->bg1hofs = KEYBOARD_HOFS_END;

        if (sDisplay->bg1hofs < KEYBOARD_HOFS_END)
        {
            // Still sliding
            UpdateSlidingKeyboard(sDisplay->bg1hofs);
            return TRUE;
        }
    }

    FinishSlidingKeyboard(sDisplay->bg1hofs);
    return FALSE;
}

static bool32 SlideKeyboardPageIn(void)
{
    if (sDisplay->bg1hofs > 0)
    {
        sDisplay->bg1hofs -= 12;
        if (sDisplay->bg1hofs <= 0)
            sDisplay->bg1hofs = 0;

        if (sDisplay->bg1hofs > 0)
        {
            // Still sliding
            UpdateSlidingKeyboard(sDisplay->bg1hofs);
            return TRUE;
        }
    }

    FinishSlidingKeyboard(sDisplay->bg1hofs);
    return FALSE;
}

static void ShowKeyboardSwapMenu(void)
{
    FillWindowPixelBuffer(WIN_SWAP_MENU, PIXEL_FILL(1));
    DrawTextBorderOuter(WIN_SWAP_MENU, 1, 13);
    PrintMenuActionTextsAtPos(WIN_SWAP_MENU, FONT_SHORT, 8, 1, 14, ARRAY_COUNT(sKeyboardPageTitleTexts), sKeyboardPageTitleTexts);
    InitMenuNormal(WIN_SWAP_MENU, FONT_SHORT, 0, 1, 14, 5, GetCurrentKeyboardPage());
    PutWindowTilemap(WIN_SWAP_MENU);
}

static void HideKeyboardSwapMenu(void)
{
    ClearStdWindowAndFrameToTransparent(WIN_SWAP_MENU, FALSE);
    ClearWindowTilemap(WIN_SWAP_MENU);
}

static void PrintChatMessage(u16 row, u8 *str, u8 colorIdx)
{
    // colorIdx: 0 = gray, 1 = red, 2 = green, 3 = blue
    u8 color[3];
    color[0] = TEXT_COLOR_WHITE;
    color[1] = colorIdx * 2 + 2;
    color[2] = colorIdx * 2 + 3;
    FillWindowPixelRect(WIN_CHAT_HISTORY, PIXEL_FILL(1), 0, row * 15, 168, 15);
    AddTextPrinterParameterized3(WIN_CHAT_HISTORY, FONT_SHORT, 0, row * 15 + 1, color, TEXT_SKIP_DRAW, str);
}

static void ResetGpuBgState(void)
{
    ChangeBgX(0, 0, BG_COORD_SET);
    ChangeBgY(0, 0, BG_COORD_SET);
    ChangeBgX(1, 0, BG_COORD_SET);
    ChangeBgY(1, 0, BG_COORD_SET);
    ChangeBgX(2, 0, BG_COORD_SET);
    ChangeBgY(2, 0, BG_COORD_SET);
    ChangeBgX(3, 0, BG_COORD_SET);
    ChangeBgY(3, 0, BG_COORD_SET);
    ShowBg(0);
    ShowBg(1);
    ShowBg(2);
    ShowBg(3);
    SetGpuRegBits(REG_OFFSET_DISPCNT, DISPCNT_OBJ_ON | DISPCNT_OBJ_1D_MAP);
    SetGpuReg(REG_OFFSET_BLDCNT, 0);
    ClearGpuRegBits(REG_OFFSET_DISPCNT, DISPCNT_WIN0_ON | DISPCNT_WIN1_ON | DISPCNT_OBJWIN_ON);
    SetGpuRegBits(REG_OFFSET_DISPCNT, DISPCNT_WIN0_ON);
    SetGpuReg(REG_OFFSET_WIN0H, WIN_RANGE(64, DISPLAY_WIDTH));
    SetGpuReg(REG_OFFSET_WIN0V, WIN_RANGE(0, DISPLAY_HEIGHT - 16));
    SetGpuReg(REG_OFFSET_WININ, WININ_WIN0_BG0 | WININ_WIN0_BG2 | WININ_WIN0_BG3
                              | WININ_WIN0_OBJ | WININ_WIN0_CLR);
    SetGpuReg(REG_OFFSET_WINOUT, WINOUT_WIN01_BG_ALL | WINOUT_WIN01_OBJ | WINOUT_WIN01_CLR);
}

static void SetBgTilemapBuffers(void)
{
    SetBgTilemapBuffer(0, sDisplay->bg0Buffer);
    SetBgTilemapBuffer(1, sDisplay->bg1Buffer);
    SetBgTilemapBuffer(3, sDisplay->bg3Buffer);
    SetBgTilemapBuffer(2, sDisplay->bg2Buffer);
}

static void ClearBg0(void)
{
    RequestDma3Fill(0, (void *)BG_CHAR_ADDR(0), 0x20, 1);
    FillBgTilemapBufferRect_Palette0(0, 0, 0, 0, 32, 32);
    CopyBgTilemapBufferToVram(0);
}

static void LoadKeyboardWindowGfx(void)
{
    LoadPalette(gUnionRoomChat_Keyboard_Pal, BG_PLTT_ID(7), PLTT_SIZE_4BPP);
    LoadPalette(gUnionRoomChat_InputText_Pal, BG_PLTT_ID(12), PLTT_SIZE_4BPP);
    DecompressAndCopyTileDataToVram(1, gUnionRoomChat_Keyboard_Gfx, 0, 0, 0);
    CopyToBgTilemapBuffer(1, gUnionRoomChat_Keyboard_Tilemap, 0, 0);
    CopyBgTilemapBufferToVram(1);
}

static void LoadChatWindowGfx(void)
{
    u8 *ptr;

    LoadPalette(gUnionRoomChat_Background_Pal, BG_PLTT_ID(0), PLTT_SIZE_4BPP);
    ptr = DecompressAndCopyTileDataToVram(2, gUnionRoomChat_Background_Gfx, 0, 0, 0);
    if (ptr)
    {
        // The below is nonsense. Tiles 0x11 and 0x21 of the background tileset are
        // the second half of "OK" and the "T" in "START" in the instructions header.
        // They're later blitted onto the text entry window, then immediately cleared.
        // The window has a different palette as well, so the tiles would appear mostly black anyway.
        CpuFastCopy(&ptr[0x11 * TILE_SIZE_4BPP], &sDisplay->textEntryTiles[TILE_SIZE_4BPP * 0], TILE_SIZE_4BPP);
        CpuFastCopy(&ptr[0x21 * TILE_SIZE_4BPP], &sDisplay->textEntryTiles[TILE_SIZE_4BPP * 1], TILE_SIZE_4BPP);
    }

    CopyToBgTilemapBuffer(2, gUnionRoomChat_Background_Tilemap, 0, 0);
    CopyBgTilemapBufferToVram(2);
}

static void LoadChatUnkPalette(void)
{
    LoadPalette(sUnusedPalette, BG_PLTT_ID(8), sizeof(sUnusedPalette));
    RequestDma3Fill(0, (void *)BG_CHAR_ADDR(1) + TILE_SIZE_4BPP, TILE_SIZE_4BPP, 1);
}

static void LoadChatMessagesWindow(void)
{
<<<<<<< HEAD
    LoadPalette(sChatMessagesWindow_Pal, BG_PLTT_ID(15), sizeof(sChatMessagesWindow_Pal));
=======
    LoadPalette(sUnk_Palette2, BG_PLTT_ID(15), sizeof(sUnk_Palette2));
>>>>>>> ef950e66
    PutWindowTilemap(WIN_CHAT_HISTORY);
    FillWindowPixelBuffer(WIN_CHAT_HISTORY, PIXEL_FILL(1));
    CopyWindowToVram(WIN_CHAT_HISTORY, COPYWIN_FULL);
}

static void DrawKeyboardWindow(void)
{
    PutWindowTilemap(WIN_KEYBOARD);
    PrintCurrentKeyboardPage();
    CopyWindowToVram(WIN_KEYBOARD, COPYWIN_FULL);
}

static void LoadTextEntryWindow(void)
{
    int i;
    u8 unused[2];
    unused[0] = 0;
    unused[1] = 0xFF;

    // Pointless, cleared below. The tiles are nonsense anyway, see LoadChatWindowGfx.
    for (i = 0; i < MAX_MESSAGE_LENGTH; i++)
<<<<<<< HEAD
        BlitBitmapToWindow(WIN_TEXT_ENTRY, sDisplay->textEntryTiles, i * 8, 0, 8, 16);
=======
        BlitBitmapToWindow(WIN_TEXT_ENTRY, sDisplay->unk2128, i * 8, 0, 8, 16);
>>>>>>> ef950e66

    FillWindowPixelBuffer(WIN_TEXT_ENTRY, PIXEL_FILL(0));
    PutWindowTilemap(WIN_TEXT_ENTRY);
    CopyWindowToVram(WIN_TEXT_ENTRY, COPYWIN_FULL);
}

static void LoadKeyboardSwapWindow(void)
{
    FillWindowPixelBuffer(WIN_SWAP_MENU, PIXEL_FILL(1));
    LoadUserWindowBorderGfx(WIN_SWAP_MENU, 1, BG_PLTT_ID(13));
    LoadUserWindowBorderGfx_(WIN_SWAP_MENU, 0xA, BG_PLTT_ID(2));
<<<<<<< HEAD
    LoadPalette(gStandardMenuPalette, BG_PLTT_ID(14), PLTT_SIZE_4BPP);
=======
    LoadPalette(gStandardMenuPalette, BG_PLTT_ID(14),  PLTT_SIZE_4BPP);
>>>>>>> ef950e66
}

static void InitScanlineEffect(void)
{
    struct ScanlineEffectParams params;
    params.dmaControl = SCANLINE_EFFECT_DMACNT_16BIT;
    params.dmaDest = &REG_BG1HOFS;
    params.initState = 1;
    params.unused9 = 0;
    sDisplay->bg1hofs = 0;
    CpuFastFill(0, gScanlineEffectRegBuffers, sizeof(gScanlineEffectRegBuffers));
    ScanlineEffect_SetParams(params);
}

static void UpdateSlidingKeyboard(s16 bg1hofs)
{
    CpuFill16(bg1hofs, gScanlineEffectRegBuffers[gScanlineEffect.srcBuffer], 0x120);
    CpuFill16(0,       gScanlineEffectRegBuffers[gScanlineEffect.srcBuffer] + 0x90, 0x20);
}

static void FinishSlidingKeyboard(s16 bg1hofs)
{
    CpuFill16(bg1hofs, gScanlineEffectRegBuffers[0],         0x120);
    CpuFill16(0,       gScanlineEffectRegBuffers[0] +  0x90, 0x20);
    CpuFill16(bg1hofs, gScanlineEffectRegBuffers[0] + 0x3C0, 0x120);
    CpuFill16(0,       gScanlineEffectRegBuffers[0] + 0x450, 0x20);
}

static bool32 TryAllocSprites(void)
{
    u32 i;
    for (i = 0; i < ARRAY_COUNT(sSpriteSheets); i++)
        LoadCompressedSpriteSheet(&sSpriteSheets[i]);

    LoadSpritePalette(&sSpritePalette);
    sSprites = Alloc(sizeof(*sSprites));
    if (!sSprites)
        return FALSE;

    return TRUE;
}

static void FreeSprites(void)
{
    if (sSprites)
        Free(sSprites);
}

static void CreateKeyboardCursorSprite(void)
{
    u8 spriteId = CreateSprite(&sSpriteTemplate_KeyboardCursor, 10, 24, 0);
    sSprites->keyboardCursor = &gSprites[spriteId];
}

static void SetKeyboardCursorInvisibility(bool32 invisible)
{
    sSprites->keyboardCursor->invisible = invisible;
}

static void MoveKeyboardCursor(void)
{
    u8 x, y;
    u8 page = GetCurrentKeyboardPage();
    GetCurrentKeyboardColAndRow(&x, &y);
    if (page != UNION_ROOM_KB_PAGE_REGISTER)
    {
        StartSpriteAnim(sSprites->keyboardCursor, 0);
        sSprites->keyboardCursor->x = x * 8 + 10;
        sSprites->keyboardCursor->y = y * 12 + 24;
    }
    else
    {
        StartSpriteAnim(sSprites->keyboardCursor, 2);
        sSprites->keyboardCursor->x = 24;
        sSprites->keyboardCursor->y = y * 12 + 24;
    }
}

static void SetRegisteredTextPalette(bool32 registering)
{
    const u16 *palette = &sUnionRoomChatInterfacePal[registering * 2 + 1];
    u8 index = IndexOfSpritePaletteTag(PALTAG_INTERFACE);
    LoadPalette(palette, OBJ_PLTT_ID(index) + 1, PLTT_SIZEOF(2));
}

static void StartKeyboardCursorAnim(void)
{
    if (GetCurrentKeyboardPage() != UNION_ROOM_KB_PAGE_REGISTER)
        StartSpriteAnim(sSprites->keyboardCursor, 1);
    else
        StartSpriteAnim(sSprites->keyboardCursor, 3);

    sSprites->cursorBlinkTimer = 0;
}

static bool32 TryKeyboardCursorReopen(void)
{
    if (sSprites->cursorBlinkTimer > 3)
        return FALSE;

    if (++sSprites->cursorBlinkTimer > 3)
    {
        if (GetCurrentKeyboardPage() != UNION_ROOM_KB_PAGE_REGISTER)
            StartSpriteAnim(sSprites->keyboardCursor, 0);
        else
            StartSpriteAnim(sSprites->keyboardCursor, 2);

        return FALSE;
    }

    return TRUE;
}

static void CreateTextEntrySprites(void)
{
    u8 spriteId = CreateSprite(&sSpriteTemplate_TextEntryCursor, 76, 152, 2);
    sSprites->textEntryCursor = &gSprites[spriteId];
    spriteId = CreateSprite(&sSpriteTemplate_TextEntryArrow, 64, 152, 1);
    sSprites->textEntryArrow = &gSprites[spriteId];
}

static void SpriteCB_TextEntryCursor(struct Sprite *sprite)
{
    int pos = GetTextEntryCursorPosition();
    if (pos == MAX_MESSAGE_LENGTH)
    {
        sprite->invisible = TRUE;
    }
    else
    {
        sprite->invisible = FALSE;
        sprite->x = pos * 8 + 76;
    }
}

static void SpriteCB_TextEntryArrow(struct Sprite *sprite)
{
    if (++sprite->data[0] > 4)
    {
        sprite->data[0] = 0;
        if (++sprite->x2 > 4)
            sprite->x2 = 0;
    }
}

static void CreateRButtonSprites(void)
{
    u8 spriteId = CreateSprite(&sSpriteTemplate_RButtonIcon, 8, 152, 3);
    sSprites->rButtonIcon = &gSprites[spriteId];
    spriteId = CreateSprite(&sSpriteTemplate_RButtonLabels, 32, 152, 4);
    sSprites->rButtonLabel = &gSprites[spriteId];
    sSprites->rButtonLabel->invisible = TRUE;
}

static void UpdateRButtonLabel(void)
{
    if (GetCurrentKeyboardPage() == UNION_ROOM_KB_PAGE_REGISTER)
    {
        if (GetLengthOfMessageEntry() != 0)
        {
            // REGISTER
            sSprites->rButtonLabel->invisible = FALSE;
            StartSpriteAnim(sSprites->rButtonLabel, 3);
        }
        else
        {
            sSprites->rButtonLabel->invisible = TRUE;
        }
    }
    else
    {
        int anim = GetShouldShowCaseToggleIcon();
        if (anim == 3)
        {
            sSprites->rButtonLabel->invisible = TRUE;
        }
        else
        {
            // A <--> a (toggle case)
            sSprites->rButtonLabel->invisible = FALSE;
            StartSpriteAnim(sSprites->rButtonLabel, anim);
        }
    }

}<|MERGE_RESOLUTION|>--- conflicted
+++ resolved
@@ -3099,11 +3099,7 @@
 
 static void LoadChatMessagesWindow(void)
 {
-<<<<<<< HEAD
     LoadPalette(sChatMessagesWindow_Pal, BG_PLTT_ID(15), sizeof(sChatMessagesWindow_Pal));
-=======
-    LoadPalette(sUnk_Palette2, BG_PLTT_ID(15), sizeof(sUnk_Palette2));
->>>>>>> ef950e66
     PutWindowTilemap(WIN_CHAT_HISTORY);
     FillWindowPixelBuffer(WIN_CHAT_HISTORY, PIXEL_FILL(1));
     CopyWindowToVram(WIN_CHAT_HISTORY, COPYWIN_FULL);
@@ -3125,11 +3121,7 @@
 
     // Pointless, cleared below. The tiles are nonsense anyway, see LoadChatWindowGfx.
     for (i = 0; i < MAX_MESSAGE_LENGTH; i++)
-<<<<<<< HEAD
         BlitBitmapToWindow(WIN_TEXT_ENTRY, sDisplay->textEntryTiles, i * 8, 0, 8, 16);
-=======
-        BlitBitmapToWindow(WIN_TEXT_ENTRY, sDisplay->unk2128, i * 8, 0, 8, 16);
->>>>>>> ef950e66
 
     FillWindowPixelBuffer(WIN_TEXT_ENTRY, PIXEL_FILL(0));
     PutWindowTilemap(WIN_TEXT_ENTRY);
@@ -3141,11 +3133,7 @@
     FillWindowPixelBuffer(WIN_SWAP_MENU, PIXEL_FILL(1));
     LoadUserWindowBorderGfx(WIN_SWAP_MENU, 1, BG_PLTT_ID(13));
     LoadUserWindowBorderGfx_(WIN_SWAP_MENU, 0xA, BG_PLTT_ID(2));
-<<<<<<< HEAD
     LoadPalette(gStandardMenuPalette, BG_PLTT_ID(14), PLTT_SIZE_4BPP);
-=======
-    LoadPalette(gStandardMenuPalette, BG_PLTT_ID(14),  PLTT_SIZE_4BPP);
->>>>>>> ef950e66
 }
 
 static void InitScanlineEffect(void)
