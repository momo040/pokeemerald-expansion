#include "global.h"
#include "main.h"
#include "battle.h"
#include "battle_anim.h"
#include "frontier_util.h"
#include "battle_message.h"
#include "battle_tent.h"
#include "battle_factory.h"
#include "bg.h"
#include "contest.h"
#include "contest_effect.h"
#include "data.h"
#include "daycare.h"
#include "decompress.h"
#include "dynamic_placeholder_text_util.h"
#include "event_data.h"
#include "gpu_regs.h"
#include "graphics.h"
#include "international_string_util.h"
#include "item.h"
#include "link.h"
#include "m4a.h"
#include "malloc.h"
#include "menu.h"
#include "menu_helpers.h"
#include "mon_markings.h"
#include "party_menu.h"
#include "palette.h"
#include "pokeball.h"
#include "pokemon.h"
#include "pokemon_debug.h"
#include "pokemon_storage_system.h"
#include "pokemon_summary_screen.h"
#include "region_map.h"
#include "scanline_effect.h"
#include "sound.h"
#include "sprite.h"
#include "string_util.h"
#include "strings.h"
#include "task.h"
#include "text.h"
#include "tv.h"
#include "window.h"
#include "constants/battle_move_effects.h"
#include "constants/hold_effects.h"
#include "constants/items.h"
#include "constants/moves.h"
#include "constants/party_menu.h"
#include "constants/region_map_sections.h"
#include "constants/rgb.h"
#include "constants/songs.h"

enum {
    PSS_PAGE_INFO,
    PSS_PAGE_SKILLS,
    PSS_PAGE_BATTLE_MOVES,
    PSS_PAGE_CONTEST_MOVES,
    PSS_PAGE_COUNT,
};

// Screen titles (upper left)
#define PSS_LABEL_WINDOW_POKEMON_INFO_TITLE 0
#define PSS_LABEL_WINDOW_POKEMON_SKILLS_TITLE 1
#define PSS_LABEL_WINDOW_BATTLE_MOVES_TITLE 2
#define PSS_LABEL_WINDOW_CONTEST_MOVES_TITLE 3

// Button control text (upper right)
#define PSS_LABEL_WINDOW_PROMPT_CANCEL 4
#define PSS_LABEL_WINDOW_PROMPT_INFO 5
#define PSS_LABEL_WINDOW_PROMPT_SWITCH 6
#define PSS_LABEL_WINDOW_UNUSED1 7

// Info screen
#define PSS_LABEL_WINDOW_POKEMON_INFO_RENTAL 8
#define PSS_LABEL_WINDOW_POKEMON_INFO_TYPE 9

// Skills screen
#define PSS_LABEL_WINDOW_POKEMON_SKILLS_STATS_LEFT 10 // HP, Attack, Defense
#define PSS_LABEL_WINDOW_POKEMON_SKILLS_STATS_RIGHT 11 // Sp. Attack, Sp. Defense, Speed
#define PSS_LABEL_WINDOW_POKEMON_SKILLS_EXP 12 // EXP, Next Level
#define PSS_LABEL_WINDOW_POKEMON_SKILLS_STATUS 13

// Moves screen
#define PSS_LABEL_WINDOW_MOVES_POWER_ACC 14 // Also contains the power and accuracy values
#define PSS_LABEL_WINDOW_MOVES_APPEAL_JAM 15
#define PSS_LABEL_WINDOW_UNUSED2 16

// Above/below the pokemon's portrait (left)
#define PSS_LABEL_WINDOW_PORTRAIT_DEX_NUMBER 17
#define PSS_LABEL_WINDOW_PORTRAIT_NICKNAME 18 // The upper name
#define PSS_LABEL_WINDOW_PORTRAIT_SPECIES 19 // The lower name
#define PSS_LABEL_WINDOW_END 20

// Dynamic fields for the Pokémon Info page
#define PSS_DATA_WINDOW_INFO_ORIGINAL_TRAINER 0
#define PSS_DATA_WINDOW_INFO_ID 1
#define PSS_DATA_WINDOW_INFO_ABILITY 2
#define PSS_DATA_WINDOW_INFO_MEMO 3

// Dynamic fields for the Pokémon Skills page
#define PSS_DATA_WINDOW_SKILLS_HELD_ITEM 0
#define PSS_DATA_WINDOW_SKILLS_RIBBON_COUNT 1
#define PSS_DATA_WINDOW_SKILLS_STATS_LEFT 2 // HP, Attack, Defense
#define PSS_DATA_WINDOW_SKILLS_STATS_RIGHT 3 // Sp. Attack, Sp. Defense, Speed
#define PSS_DATA_WINDOW_EXP 4 // Exp, next level

// Dynamic fields for the Battle Moves and Contest Moves pages.
#define PSS_DATA_WINDOW_MOVE_NAMES 0
#define PSS_DATA_WINDOW_MOVE_PP 1
#define PSS_DATA_WINDOW_MOVE_DESCRIPTION 2

#define MOVE_SELECTOR_SPRITES_COUNT 10
#define TYPE_ICON_SPRITE_COUNT (MAX_MON_MOVES + 1)
// for the spriteIds field in PokemonSummaryScreenData
enum
{
    SPRITE_ARR_ID_MON,
    SPRITE_ARR_ID_BALL,
    SPRITE_ARR_ID_STATUS,
    SPRITE_ARR_ID_TYPE, // 2 for mon types, 5 for move types(4 moves and 1 to learn), used interchangeably, because mon types and move types aren't shown on the same screen
    SPRITE_ARR_ID_MOVE_SELECTOR1 = SPRITE_ARR_ID_TYPE + TYPE_ICON_SPRITE_COUNT, // 10 sprites that make up the selector
    SPRITE_ARR_ID_MOVE_SELECTOR2 = SPRITE_ARR_ID_MOVE_SELECTOR1 + MOVE_SELECTOR_SPRITES_COUNT,
    SPRITE_ARR_ID_COUNT = SPRITE_ARR_ID_MOVE_SELECTOR2 + MOVE_SELECTOR_SPRITES_COUNT
};

#define TILE_EMPTY_APPEAL_HEART  0x1039
#define TILE_FILLED_APPEAL_HEART 0x103A
#define TILE_FILLED_JAM_HEART    0x103C
#define TILE_EMPTY_JAM_HEART     0x103D

static EWRAM_DATA struct PokemonSummaryScreenData
{
    /*0x00*/ union {
        struct Pokemon *mons;
        struct BoxPokemon *boxMons;
    } monList;
    /*0x04*/ MainCallback callback;
    /*0x08*/ struct Sprite *markingsSprite;
    /*0x0C*/ struct Pokemon currentMon;
    /*0x70*/ struct PokeSummary
    {
        u16 species; // 0x0
        u16 species2; // 0x2
        u8 isEgg:1; // 0x4
        u8 isShiny:1;
        u8 padding:6;
        u8 level; // 0x5
        u8 ribbonCount; // 0x6
        u8 ailment; // 0x7
        u8 abilityNum; // 0x8
        u8 metLocation; // 0x9
        u8 metLevel; // 0xA
        u8 metGame; // 0xB
        u32 pid; // 0xC
        u32 exp; // 0x10
        u16 moves[MAX_MON_MOVES]; // 0x14
        u8 pp[MAX_MON_MOVES]; // 0x1C
        u16 currentHP; // 0x20
        u16 maxHP; // 0x22
        u16 atk; // 0x24
        u16 def; // 0x26
        u16 spatk; // 0x28
        u16 spdef; // 0x2A
        u16 speed; // 0x2C
        u16 item; // 0x2E
        u16 friendship; // 0x30
        u8 OTGender; // 0x32
        u8 nature; // 0x33
        u8 ppBonuses; // 0x34
        u8 sanity; // 0x35
        u8 OTName[17]; // 0x36
        u32 OTID; // 0x48
        u8 teraType;
        u8 mintNature;
    } summary;
    u16 bgTilemapBuffers[PSS_PAGE_COUNT][2][0x400];
    u8 mode;
    bool8 isBoxMon;
    u8 curMonIndex;
    u8 maxMonIndex;
    u8 currPageIndex;
    u8 minPageIndex;
    u8 maxPageIndex;
    bool8 lockMonFlag; // This is used to prevent the player from changing Pokémon in the move deleter select, etc, but it is not needed because the input is handled differently there
    u16 newMove;
    u8 firstMoveIndex;
    u8 secondMoveIndex;
    bool8 lockMovesFlag; // This is used to prevent the player from changing position of moves in a battle or when trading.
    u8 bgDisplayOrder; // Determines the order page backgrounds are loaded while scrolling between them
    u8 filler40CA;
    u8 windowIds[8];
    u8 spriteIds[SPRITE_ARR_ID_COUNT];
    bool8 handleDeoxys;
    s16 switchCounter; // Used for various switch statement cases that decompress/load graphics or Pokémon data
    u8 unk_filler4[6];
    u8 categoryIconSpriteId;
} *sMonSummaryScreen = NULL;

EWRAM_DATA u8 gLastViewedMonIndex = 0;
static EWRAM_DATA u8 sMoveSlotToReplace = 0;
ALIGNED(4) static EWRAM_DATA u8 sAnimDelayTaskId = 0;

// forward declarations
static bool8 LoadGraphics(void);
static void CB2_InitSummaryScreen(void);
static void InitBGs(void);
static bool8 DecompressGraphics(void);
static void CopyMonToSummaryStruct(struct Pokemon *);
static bool8 ExtractMonDataToSummaryStruct(struct Pokemon *);
static void SetDefaultTilemaps(void);
static void CloseSummaryScreen(u8);
static void Task_HandleInput(u8);
static void ChangeSummaryPokemon(u8, s8);
static void Task_ChangeSummaryMon(u8);
static s8 AdvanceMonIndex(s8);
static s8 AdvanceMultiBattleMonIndex(s8);
static bool8 IsValidToViewInMulti(struct Pokemon *);
static void ChangePage(u8, s8);
static void PssScrollRight(u8);
static void PssScrollRightEnd(u8);
static void PssScrollLeft(u8);
static void PssScrollLeftEnd(u8);
static void TryDrawExperienceProgressBar(void);
static void SwitchToMoveSelection(u8);
static void Task_HandleInput_MoveSelect(u8);
static bool8 HasMoreThanOneMove(void);
static void ChangeSelectedMove(s16 *, s8, u8 *);
static void CloseMoveSelectMode(u8);
static void SwitchToMovePositionSwitchMode(u8);
static void Task_HandleInput_MovePositionSwitch(u8);
static void ExitMovePositionSwitchMode(u8, bool8);
static void SwapMonMoves(struct Pokemon *, u8, u8);
static void SwapBoxMonMoves(struct BoxPokemon *, u8, u8);
static void Task_SetHandleReplaceMoveInput(u8);
static void Task_HandleReplaceMoveInput(u8);
static bool8 CanReplaceMove(void);
static void ShowCantForgetHMsWindow(u8);
static void Task_HandleInputCantForgetHMsMoves(u8);
static void DrawPagination(void);
static void HandlePowerAccTilemap(u16, s16);
static void Task_ShowPowerAccWindow(u8);
static void HandleAppealJamTilemap(u16, s16, u16);
static void Task_ShowAppealJamWindow(u8);
static void HandleStatusTilemap(u16, s16);
static void Task_ShowStatusWindow(u8);
static void TilemapFiveMovesDisplay(u16 *, u16, bool8);
static void DrawPokerusCuredSymbol(struct Pokemon *);
static void DrawExperienceProgressBar(struct Pokemon *);
static void DrawContestMoveHearts(u16);
static void LimitEggSummaryPageDisplay(void);
static void ResetWindows(void);
static void PrintMonInfo(void);
static void PrintNotEggInfo(void);
static void PrintEggInfo(void);
static void PrintGenderSymbol(struct Pokemon *, u16);
static void PrintPageNamesAndStats(void);
static void PutPageWindowTilemaps(u8);
static void ClearPageWindowTilemaps(u8);
static void RemoveWindowByIndex(u8);
static void PrintPageSpecificText(u8);
static void CreateTextPrinterTask(u8);
static void PrintInfoPageText(void);
static void Task_PrintInfoPage(u8);
static void PrintMonOTName(void);
static void PrintMonOTID(void);
static void PrintMonAbilityName(void);
static void PrintMonAbilityDescription(void);
static void BufferMonTrainerMemo(void);
static void PrintMonTrainerMemo(void);
static void BufferNatureString(void);
static void GetMetLevelString(u8 *);
static bool8 DoesMonOTMatchOwner(void);
static bool8 DidMonComeFromGBAGames(void);
static bool8 IsInGamePartnerMon(void);
static void PrintEggOTName(void);
static void PrintEggOTID(void);
static void PrintEggState(void);
static void PrintEggMemo(void);
static void Task_PrintSkillsPage(u8);
static void PrintHeldItemName(void);
static void PrintSkillsPageText(void);
static void PrintRibbonCount(void);
static void BufferLeftColumnStats(void);
static void PrintLeftColumnStats(void);
static void BufferRightColumnStats(void);
static void PrintRightColumnStats(void);
static void PrintExpPointsNextLevel(void);
static void PrintBattleMoves(void);
static void Task_PrintBattleMoves(u8);
static void PrintMoveNameAndPP(u8);
static void PrintContestMoves(void);
static void Task_PrintContestMoves(u8);
static void PrintContestMoveDescription(u8);
static void PrintMoveDetails(u16);
static void PrintNewMoveDetailsOrCancelText(void);
static void AddAndFillMoveNamesWindow(void);
static void SwapMovesNamesPP(u8, u8);
static void PrintHMMovesCantBeForgotten(void);
static void ResetSpriteIds(void);
static void SetSpriteInvisibility(u8, bool8);
static void HidePageSpecificSprites(void);
static void SetTypeIcons(void);
static void CreateMoveTypeIcons(void);
static void SetMonTypeIcons(void);
static void SetMoveTypeIcons(void);
static void SetContestMoveTypeIcons(void);
static void SetNewMoveTypeIcon(void);
static void SwapMovesTypeSprites(u8, u8);
static u8 LoadMonGfxAndSprite(struct Pokemon *, s16 *);
static u8 CreateMonSprite(struct Pokemon *);
static void SpriteCB_Pokemon(struct Sprite *);
static void StopPokemonAnimations(void);
static void CreateMonMarkingsSprite(struct Pokemon *);
static void RemoveAndCreateMonMarkingsSprite(struct Pokemon *);
static void CreateCaughtBallSprite(struct Pokemon *);
static void CreateSetStatusSprite(void);
static void CreateMoveSelectorSprites(u8);
static void SpriteCB_MoveSelector(struct Sprite *);
static void DestroyMoveSelectorSprites(u8);
static void SetMainMoveSelectorColor(u8);
static void KeepMoveSelectorVisible(u8);
static void SummaryScreen_DestroyAnimDelayTask(void);

static const struct BgTemplate sBgTemplates[] =
{
    {
        .bg = 0,
        .charBaseIndex = 0,
        .mapBaseIndex = 31,
        .screenSize = 0,
        .paletteMode = 0,
        .priority = 0,
        .baseTile = 0,
    },
    {
        .bg = 1,
        .charBaseIndex = 2,
        .mapBaseIndex = 27,
        .screenSize = 1,
        .paletteMode = 0,
        .priority = 1,
        .baseTile = 0,
    },
    {
        .bg = 2,
        .charBaseIndex = 2,
        .mapBaseIndex = 25,
        .screenSize = 1,
        .paletteMode = 0,
        .priority = 2,
        .baseTile = 0,
    },
    {
        .bg = 3,
        .charBaseIndex = 2,
        .mapBaseIndex = 29,
        .screenSize = 1,
        .paletteMode = 0,
        .priority = 3,
        .baseTile = 0,
    },
};

struct TilemapCtrl
{
    const u16 *gfx;
    u16 field_4;
    u8 field_6;
    u8 field_7;
    u8 field_8;
    u8 field_9;
};

static const u16 sStatusTilemap[] = INCBIN_U16("graphics/summary_screen/status_tilemap.bin");
static const struct TilemapCtrl sStatusTilemapCtrl1 =
{
    sStatusTilemap, 1, 10, 2, 0, 18
};
static const struct TilemapCtrl sStatusTilemapCtrl2 =
{
    sStatusTilemap, 1, 10, 2, 0, 50
};
static const struct TilemapCtrl sBattleMoveTilemapCtrl =
{
    gSummaryScreen_MoveEffect_Battle_Tilemap, 0, 10, 7, 0, 45
};
static const struct TilemapCtrl sContestMoveTilemapCtrl =
{
    gSummaryScreen_MoveEffect_Contest_Tilemap, 0, 10, 7, 0, 45
};
static const s8 sMultiBattleOrder[] = {0, 2, 3, 1, 4, 5};
static const struct WindowTemplate sSummaryTemplate[] =
{
    [PSS_LABEL_WINDOW_POKEMON_INFO_TITLE] = {
        .bg = 0,
        .tilemapLeft = 0,
        .tilemapTop = 0,
        .width = 11,
        .height = 2,
        .paletteNum = 6,
        .baseBlock = 1,
    },
    [PSS_LABEL_WINDOW_POKEMON_SKILLS_TITLE] = {
        .bg = 0,
        .tilemapLeft = 0,
        .tilemapTop = 0,
        .width = 11,
        .height = 2,
        .paletteNum = 6,
        .baseBlock = 23,
    },
    [PSS_LABEL_WINDOW_BATTLE_MOVES_TITLE] = {
        .bg = 0,
        .tilemapLeft = 0,
        .tilemapTop = 0,
        .width = 11,
        .height = 2,
        .paletteNum = 6,
        .baseBlock = 45,
    },
    [PSS_LABEL_WINDOW_CONTEST_MOVES_TITLE] = {
        .bg = 0,
        .tilemapLeft = 0,
        .tilemapTop = 0,
        .width = 11,
        .height = 2,
        .paletteNum = 6,
        .baseBlock = 67,
    },
    [PSS_LABEL_WINDOW_PROMPT_CANCEL] = {
        .bg = 0,
        .tilemapLeft = 22,
        .tilemapTop = 0,
        .width = 8,
        .height = 2,
        .paletteNum = 7,
        .baseBlock = 89,
    },
    [PSS_LABEL_WINDOW_PROMPT_INFO] = {
        .bg = 0,
        .tilemapLeft = 22,
        .tilemapTop = 0,
        .width = 8,
        .height = 2,
        .paletteNum = 7,
        .baseBlock = 105,
    },
    [PSS_LABEL_WINDOW_PROMPT_SWITCH] = {
        .bg = 0,
        .tilemapLeft = 22,
        .tilemapTop = 0,
        .width = 8,
        .height = 2,
        .paletteNum = 7,
        .baseBlock = 121,
    },
    [PSS_LABEL_WINDOW_UNUSED1] = {
        .bg = 0,
        .tilemapLeft = 11,
        .tilemapTop = 4,
        .width = 0,
        .height = 2,
        .paletteNum = 6,
        .baseBlock = 137,
    },
    [PSS_LABEL_WINDOW_POKEMON_INFO_RENTAL] = {
        .bg = 0,
        .tilemapLeft = 11,
        .tilemapTop = 4,
        .width = 18,
        .height = 2,
        .paletteNum = 6,
        .baseBlock = 137,
    },
    [PSS_LABEL_WINDOW_POKEMON_INFO_TYPE] = {
        .bg = 0,
        .tilemapLeft = 11,
        .tilemapTop = 6,
        .width = 18,
        .height = 2,
        .paletteNum = 6,
        .baseBlock = 173,
    },
    [PSS_LABEL_WINDOW_POKEMON_SKILLS_STATS_LEFT] = {
        .bg = 0,
        .tilemapLeft = 10,
        .tilemapTop = 7,
        .width = 6,
        .height = 6,
        .paletteNum = 6,
        .baseBlock = 209,
    },
    [PSS_LABEL_WINDOW_POKEMON_SKILLS_STATS_RIGHT] = {
        .bg = 0,
        .tilemapLeft = 22,
        .tilemapTop = 7,
        .width = 5,
        .height = 6,
        .paletteNum = 6,
        .baseBlock = 245,
    },
    [PSS_LABEL_WINDOW_POKEMON_SKILLS_EXP] = {
        .bg = 0,
        .tilemapLeft = 10,
        .tilemapTop = 14,
        .width = 11,
        .height = 4,
        .paletteNum = 6,
        .baseBlock = 275,
    },
    [PSS_LABEL_WINDOW_POKEMON_SKILLS_STATUS] = {
        .bg = 0,
        .tilemapLeft = 0,
        .tilemapTop = 18,
        .width = 6,
        .height = 2,
        .paletteNum = 6,
        .baseBlock = 319,
    },
    [PSS_LABEL_WINDOW_MOVES_POWER_ACC] = {
        .bg = 0,
        .tilemapLeft = 1,
        .tilemapTop = 15,
        .width = 9,
        .height = 4,
        .paletteNum = 6,
        .baseBlock = 331,
    },
    [PSS_LABEL_WINDOW_MOVES_APPEAL_JAM] = {
        .bg = 0,
        .tilemapLeft = 1,
        .tilemapTop = 15,
        .width = 5,
        .height = 4,
        .paletteNum = 6,
        .baseBlock = 367,
    },
    [PSS_LABEL_WINDOW_UNUSED2] = {
        .bg = 0,
        .tilemapLeft = 22,
        .tilemapTop = 4,
        .width = 0,
        .height = 2,
        .paletteNum = 6,
        .baseBlock = 387,
    },
    [PSS_LABEL_WINDOW_PORTRAIT_DEX_NUMBER] = {
        .bg = 0,
        .tilemapLeft = 1,
        .tilemapTop = 2,
        .width = 5,
        .height = 2,
        .paletteNum = 7,
        .baseBlock = 387,
    },
    [PSS_LABEL_WINDOW_PORTRAIT_NICKNAME] = {
        .bg = 0,
        .tilemapLeft = 1,
        .tilemapTop = 12,
        .width = 9,
        .height = 2,
        .paletteNum = 6,
        .baseBlock = 397,
    },
    [PSS_LABEL_WINDOW_PORTRAIT_SPECIES] = {
        .bg = 0,
        .tilemapLeft = 1,
        .tilemapTop = 14,
        .width = 9,
        .height = 4,
        .paletteNum = 6,
        .baseBlock = 415,
    },
    [PSS_LABEL_WINDOW_END] = DUMMY_WIN_TEMPLATE
};
static const struct WindowTemplate sPageInfoTemplate[] =
{
    [PSS_DATA_WINDOW_INFO_ORIGINAL_TRAINER] = {
        .bg = 0,
        .tilemapLeft = 11,
        .tilemapTop = 4,
        .width = 11,
        .height = 2,
        .paletteNum = 6,
        .baseBlock = 451,
    },
    [PSS_DATA_WINDOW_INFO_ID] = {
        .bg = 0,
        .tilemapLeft = 22,
        .tilemapTop = 4,
        .width = 7,
        .height = 2,
        .paletteNum = 6,
        .baseBlock = 473,
    },
    [PSS_DATA_WINDOW_INFO_ABILITY] = {
        .bg = 0,
        .tilemapLeft = 11,
        .tilemapTop = 9,
        .width = 18,
        .height = 4,
        .paletteNum = 6,
        .baseBlock = 487,
    },
    [PSS_DATA_WINDOW_INFO_MEMO] = {
        .bg = 0,
        .tilemapLeft = 11,
        .tilemapTop = 14,
        .width = 18,
        .height = 6,
        .paletteNum = 6,
        .baseBlock = 559,
    },
};
static const struct WindowTemplate sPageSkillsTemplate[] =
{
    [PSS_DATA_WINDOW_SKILLS_HELD_ITEM] = {
        .bg = 0,
        .tilemapLeft = 10,
        .tilemapTop = 4,
        .width = 10,
        .height = 2,
        .paletteNum = 6,
        .baseBlock = 451,
    },
    [PSS_DATA_WINDOW_SKILLS_RIBBON_COUNT] = {
        .bg = 0,
        .tilemapLeft = 20,
        .tilemapTop = 4,
        .width = 10,
        .height = 2,
        .paletteNum = 6,
        .baseBlock = 471,
    },
    [PSS_DATA_WINDOW_SKILLS_STATS_LEFT] = {
        .bg = 0,
        .tilemapLeft = 16,
        .tilemapTop = 7,
        .width = 6,
        .height = 6,
        .paletteNum = 6,
        .baseBlock = 491,
    },
    [PSS_DATA_WINDOW_SKILLS_STATS_RIGHT] = {
        .bg = 0,
        .tilemapLeft = 27,
        .tilemapTop = 7,
        .width = 3,
        .height = 6,
        .paletteNum = 6,
        .baseBlock = 527,
    },
    [PSS_DATA_WINDOW_EXP] = {
        .bg = 0,
        .tilemapLeft = 24,
        .tilemapTop = 14,
        .width = 6,
        .height = 4,
        .paletteNum = 6,
        .baseBlock = 545,
    },
};
static const struct WindowTemplate sPageMovesTemplate[] = // This is used for both battle and contest moves
{
    [PSS_DATA_WINDOW_MOVE_NAMES] = {
        .bg = 0,
        .tilemapLeft = 15,
        .tilemapTop = 4,
        .width = 9,
        .height = 10,
        .paletteNum = 6,
        .baseBlock = 451,
    },
    [PSS_DATA_WINDOW_MOVE_PP] = {
        .bg = 0,
        .tilemapLeft = 24,
        .tilemapTop = 4,
        .width = 6,
        .height = 10,
        .paletteNum = 8,
        .baseBlock = 541,
    },
    [PSS_DATA_WINDOW_MOVE_DESCRIPTION] = {
        .bg = 0,
        .tilemapLeft = 10,
        .tilemapTop = 15,
        .width = 20,
        .height = 4,
        .paletteNum = 6,
        .baseBlock = 601,
    },
};
static const u8 sTextColors[][3] =
{
    {0, 1, 2},
    {0, 3, 4},
    {0, 5, 6},
    {0, 7, 8},
    {0, 9, 10},
    {0, 11, 12},
    {0, 13, 14},
    {0, 7, 8},
    {13, 15, 14},
    {0, 1, 2},
    {0, 3, 4},
    {0, 5, 6},
    {0, 7, 8}
};

static const u8 sButtons_Gfx[][4 * TILE_SIZE_4BPP] = {
    INCBIN_U8("graphics/summary_screen/a_button.4bpp"),
    INCBIN_U8("graphics/summary_screen/b_button.4bpp"),
};

static void (*const sTextPrinterFunctions[])(void) =
{
    [PSS_PAGE_INFO] = PrintInfoPageText,
    [PSS_PAGE_SKILLS] = PrintSkillsPageText,
    [PSS_PAGE_BATTLE_MOVES] = PrintBattleMoves,
    [PSS_PAGE_CONTEST_MOVES] = PrintContestMoves
};

static void (*const sTextPrinterTasks[])(u8 taskId) =
{
    [PSS_PAGE_INFO] = Task_PrintInfoPage,
    [PSS_PAGE_SKILLS] = Task_PrintSkillsPage,
    [PSS_PAGE_BATTLE_MOVES] = Task_PrintBattleMoves,
    [PSS_PAGE_CONTEST_MOVES] = Task_PrintContestMoves
};

static const u8 sMemoNatureTextColor[] = _("{COLOR LIGHT_RED}{SHADOW GREEN}");
static const u8 sMemoMiscTextColor[] = _("{COLOR WHITE}{SHADOW DARK_GRAY}"); // This is also affected by palettes, apparently
static const u8 sStatsLeftColumnLayout[] = _("{DYNAMIC 0}/{DYNAMIC 1}\n{DYNAMIC 2}\n{DYNAMIC 3}");
static const u8 sStatsRightColumnLayout[] = _("{DYNAMIC 0}\n{DYNAMIC 1}\n{DYNAMIC 2}");
static const u8 sMovesPPLayout[] = _("{PP}{DYNAMIC 0}/{DYNAMIC 1}");

#define TAG_MOVE_SELECTOR 30000
#define TAG_MON_STATUS 30001
#define TAG_MOVE_TYPES 30002
#define TAG_MON_MARKINGS 30003
#define TAG_CATEGORY_ICONS 30004

static const u16 sCategoryIcons_Pal[] = INCBIN_U16("graphics/interface/category_icons.gbapal");
static const u32 sCategoryIcons_Gfx[] = INCBIN_U32("graphics/interface/category_icons.4bpp.lz");

static const struct OamData sOamData_CategoryIcons =
{
    .size = SPRITE_SIZE(16x16),
    .shape = SPRITE_SHAPE(16x16),
    .priority = 0,
};

static const struct CompressedSpriteSheet sSpriteSheet_CategoryIcons =
{
    .data = sCategoryIcons_Gfx,
    .size = 16*16*3/2,
    .tag = TAG_CATEGORY_ICONS,
};

static const struct SpritePalette sSpritePal_CategoryIcons =
{
    .data = sCategoryIcons_Pal,
    .tag = TAG_CATEGORY_ICONS
};

static const union AnimCmd sSpriteAnim_CategoryIcon0[] =
{
    ANIMCMD_FRAME(0, 0),
    ANIMCMD_END
};

static const union AnimCmd sSpriteAnim_CategoryIcon1[] =
{
    ANIMCMD_FRAME(4, 0),
    ANIMCMD_END
};

static const union AnimCmd sSpriteAnim_CategoryIcon2[] =
{
    ANIMCMD_FRAME(8, 0),
    ANIMCMD_END
};

static const union AnimCmd *const sSpriteAnimTable_CategoryIcons[] =
{
    sSpriteAnim_CategoryIcon0,
    sSpriteAnim_CategoryIcon1,
    sSpriteAnim_CategoryIcon2,
};

static const struct SpriteTemplate sSpriteTemplate_CategoryIcons =
{
    .tileTag = TAG_CATEGORY_ICONS,
    .paletteTag = TAG_CATEGORY_ICONS,
    .oam = &sOamData_CategoryIcons,
    .anims = sSpriteAnimTable_CategoryIcons,
    .images = NULL,
    .affineAnims = gDummySpriteAffineAnimTable,
    .callback = SpriteCallbackDummy
};

static const struct OamData sOamData_MoveTypes =
{
    .y = 0,
    .affineMode = ST_OAM_AFFINE_OFF,
    .objMode = ST_OAM_OBJ_NORMAL,
    .mosaic = FALSE,
    .bpp = ST_OAM_4BPP,
    .shape = SPRITE_SHAPE(32x16),
    .x = 0,
    .matrixNum = 0,
    .size = SPRITE_SIZE(32x16),
    .tileNum = 0,
    .priority = 1,
    .paletteNum = 0,
    .affineParam = 0,
};
static const union AnimCmd sSpriteAnim_TypeNormal[] = {
    ANIMCMD_FRAME(TYPE_NORMAL * 8, 0, FALSE, FALSE),
    ANIMCMD_END
};
static const union AnimCmd sSpriteAnim_TypeFighting[] = {
    ANIMCMD_FRAME(TYPE_FIGHTING * 8, 0, FALSE, FALSE),
    ANIMCMD_END
};
static const union AnimCmd sSpriteAnim_TypeFlying[] = {
    ANIMCMD_FRAME(TYPE_FLYING * 8, 0, FALSE, FALSE),
    ANIMCMD_END
};
static const union AnimCmd sSpriteAnim_TypePoison[] = {
    ANIMCMD_FRAME(TYPE_POISON * 8, 0, FALSE, FALSE),
    ANIMCMD_END
};
static const union AnimCmd sSpriteAnim_TypeGround[] = {
    ANIMCMD_FRAME(TYPE_GROUND * 8, 0, FALSE, FALSE),
    ANIMCMD_END
};
static const union AnimCmd sSpriteAnim_TypeRock[] = {
    ANIMCMD_FRAME(TYPE_ROCK * 8, 0, FALSE, FALSE),
    ANIMCMD_END
};
static const union AnimCmd sSpriteAnim_TypeBug[] = {
    ANIMCMD_FRAME(TYPE_BUG * 8, 0, FALSE, FALSE),
    ANIMCMD_END
};
static const union AnimCmd sSpriteAnim_TypeGhost[] = {
    ANIMCMD_FRAME(TYPE_GHOST * 8, 0, FALSE, FALSE),
    ANIMCMD_END
};
static const union AnimCmd sSpriteAnim_TypeSteel[] = {
    ANIMCMD_FRAME(TYPE_STEEL * 8, 0, FALSE, FALSE),
    ANIMCMD_END
};
static const union AnimCmd sSpriteAnim_TypeMystery[] = {
    ANIMCMD_FRAME(TYPE_MYSTERY * 8, 0, FALSE, FALSE),
    ANIMCMD_END
};
static const union AnimCmd sSpriteAnim_TypeFire[] = {
    ANIMCMD_FRAME(TYPE_FIRE * 8, 0, FALSE, FALSE),
    ANIMCMD_END
};
static const union AnimCmd sSpriteAnim_TypeWater[] = {
    ANIMCMD_FRAME(TYPE_WATER * 8, 0, FALSE, FALSE),
    ANIMCMD_END
};
static const union AnimCmd sSpriteAnim_TypeGrass[] = {
    ANIMCMD_FRAME(TYPE_GRASS * 8, 0, FALSE, FALSE),
    ANIMCMD_END
};
static const union AnimCmd sSpriteAnim_TypeElectric[] = {
    ANIMCMD_FRAME(TYPE_ELECTRIC * 8, 0, FALSE, FALSE),
    ANIMCMD_END
};
static const union AnimCmd sSpriteAnim_TypePsychic[] = {
    ANIMCMD_FRAME(TYPE_PSYCHIC * 8, 0, FALSE, FALSE),
    ANIMCMD_END
};
static const union AnimCmd sSpriteAnim_TypeIce[] = {
    ANIMCMD_FRAME(TYPE_ICE * 8, 0, FALSE, FALSE),
    ANIMCMD_END
};
static const union AnimCmd sSpriteAnim_TypeDragon[] = {
    ANIMCMD_FRAME(TYPE_DRAGON * 8, 0, FALSE, FALSE),
    ANIMCMD_END
};
static const union AnimCmd sSpriteAnim_TypeDark[] = {
    ANIMCMD_FRAME(TYPE_DARK * 8, 0, FALSE, FALSE),
    ANIMCMD_END
};
static const union AnimCmd sSpriteAnim_TypeFairy[] = {
    ANIMCMD_FRAME(TYPE_FAIRY * 8, 0, FALSE, FALSE),
    ANIMCMD_END
};
static const union AnimCmd sSpriteAnim_TypeStellar[] = {
    ANIMCMD_FRAME(TYPE_STELLAR * 8, 0, FALSE, FALSE),
    ANIMCMD_END
};
static const union AnimCmd sSpriteAnim_CategoryCool[] = {
    ANIMCMD_FRAME((CONTEST_CATEGORY_COOL + NUMBER_OF_MON_TYPES) * 8, 0, FALSE, FALSE),
    ANIMCMD_END
};
static const union AnimCmd sSpriteAnim_CategoryBeauty[] = {
    ANIMCMD_FRAME((CONTEST_CATEGORY_BEAUTY + NUMBER_OF_MON_TYPES) * 8, 0, FALSE, FALSE),
    ANIMCMD_END
};
static const union AnimCmd sSpriteAnim_CategoryCute[] = {
    ANIMCMD_FRAME((CONTEST_CATEGORY_CUTE + NUMBER_OF_MON_TYPES) * 8, 0, FALSE, FALSE),
    ANIMCMD_END
};
static const union AnimCmd sSpriteAnim_CategorySmart[] = {
    ANIMCMD_FRAME((CONTEST_CATEGORY_SMART + NUMBER_OF_MON_TYPES) * 8, 0, FALSE, FALSE),
    ANIMCMD_END
};
static const union AnimCmd sSpriteAnim_CategoryTough[] = {
    ANIMCMD_FRAME((CONTEST_CATEGORY_TOUGH + NUMBER_OF_MON_TYPES) * 8, 0, FALSE, FALSE),
    ANIMCMD_END
};
static const union AnimCmd *const sSpriteAnimTable_MoveTypes[NUMBER_OF_MON_TYPES + CONTEST_CATEGORIES_COUNT] = {
    sSpriteAnim_TypeNormal,
    sSpriteAnim_TypeFighting,
    sSpriteAnim_TypeFlying,
    sSpriteAnim_TypePoison,
    sSpriteAnim_TypeGround,
    sSpriteAnim_TypeRock,
    sSpriteAnim_TypeBug,
    sSpriteAnim_TypeGhost,
    sSpriteAnim_TypeSteel,
    sSpriteAnim_TypeMystery,
    sSpriteAnim_TypeFire,
    sSpriteAnim_TypeWater,
    sSpriteAnim_TypeGrass,
    sSpriteAnim_TypeElectric,
    sSpriteAnim_TypePsychic,
    sSpriteAnim_TypeIce,
    sSpriteAnim_TypeDragon,
    sSpriteAnim_TypeDark,
    sSpriteAnim_TypeFairy,
    sSpriteAnim_TypeStellar,
    sSpriteAnim_CategoryCool,
    sSpriteAnim_CategoryBeauty,
    sSpriteAnim_CategoryCute,
    sSpriteAnim_CategorySmart,
    sSpriteAnim_CategoryTough,
};

const struct CompressedSpriteSheet gSpriteSheet_MoveTypes =
{
    .data = gMoveTypes_Gfx,
    .size = (NUMBER_OF_MON_TYPES + CONTEST_CATEGORIES_COUNT) * 0x100,
    .tag = TAG_MOVE_TYPES
};
const struct SpriteTemplate gSpriteTemplate_MoveTypes =
{
    .tileTag = TAG_MOVE_TYPES,
    .paletteTag = TAG_MOVE_TYPES,
    .oam = &sOamData_MoveTypes,
    .anims = sSpriteAnimTable_MoveTypes,
    .images = NULL,
    .affineAnims = gDummySpriteAffineAnimTable,
    .callback = SpriteCallbackDummy
};
static const u8 sContestCategoryToOamPaletteNum[CONTEST_CATEGORIES_COUNT] =
{
    [CONTEST_CATEGORY_COOL] = 13,
    [CONTEST_CATEGORY_BEAUTY] = 14,
    [CONTEST_CATEGORY_CUTE] = 14,
    [CONTEST_CATEGORY_SMART] = 15,
    [CONTEST_CATEGORY_TOUGH] = 13,
};
static const struct OamData sOamData_MoveSelector =
{
    .y = 0,
    .affineMode = ST_OAM_AFFINE_OFF,
    .objMode = ST_OAM_OBJ_NORMAL,
    .mosaic = FALSE,
    .bpp = ST_OAM_4BPP,
    .shape = SPRITE_SHAPE(16x16),
    .x = 0,
    .matrixNum = 0,
    .size = SPRITE_SIZE(16x16),
    .tileNum = 0,
    .priority = 1,
    .paletteNum = 0,
    .affineParam = 0,
};
static const union AnimCmd sSpriteAnim_MoveSelector0[] = {
    ANIMCMD_FRAME(0, 0, FALSE, FALSE),
    ANIMCMD_END
};
static const union AnimCmd sSpriteAnim_MoveSelector1[] = {
    ANIMCMD_FRAME(4, 0, FALSE, FALSE),
    ANIMCMD_END
};
static const union AnimCmd sSpriteAnim_MoveSelector2[] = {
    ANIMCMD_FRAME(8, 0, FALSE, FALSE),
    ANIMCMD_END
};
static const union AnimCmd sSpriteAnim_MoveSelector3[] = {
    ANIMCMD_FRAME(12, 0, FALSE, FALSE),
    ANIMCMD_END
};
static const union AnimCmd sSpriteAnim_MoveSelectorLeft[] = {
    ANIMCMD_FRAME(16, 0, FALSE, FALSE),
    ANIMCMD_END
};
static const union AnimCmd sSpriteAnim_MoveSelectorRight[] = {
    ANIMCMD_FRAME(16, 0, TRUE, FALSE),
    ANIMCMD_END
};
static const union AnimCmd sSpriteAnim_MoveSelectorMiddle[] = {
    ANIMCMD_FRAME(20, 0, FALSE, FALSE),
    ANIMCMD_END
};
static const union AnimCmd sSpriteAnim_MoveSelector7[] = {
    ANIMCMD_FRAME(24, 0, FALSE, FALSE),
    ANIMCMD_END
};
static const union AnimCmd sSpriteAnim_MoveSelector8[] = {
    ANIMCMD_FRAME(24, 0, TRUE, FALSE),
    ANIMCMD_END
};
static const union AnimCmd sSpriteAnim_MoveSelector9[] = {
    ANIMCMD_FRAME(28, 0, FALSE, FALSE),
    ANIMCMD_END
};
// All except left, middle and right are unused
static const union AnimCmd *const sSpriteAnimTable_MoveSelector[] = {
    sSpriteAnim_MoveSelector0,
    sSpriteAnim_MoveSelector1,
    sSpriteAnim_MoveSelector2,
    sSpriteAnim_MoveSelector3,
    sSpriteAnim_MoveSelectorLeft,
    sSpriteAnim_MoveSelectorRight,
    sSpriteAnim_MoveSelectorMiddle,
    sSpriteAnim_MoveSelector7,
    sSpriteAnim_MoveSelector8,
    sSpriteAnim_MoveSelector9,
};
static const struct CompressedSpriteSheet sMoveSelectorSpriteSheet =
{
    .data = gSummaryMoveSelect_Gfx,
    .size = 0x400,
    .tag = TAG_MOVE_SELECTOR
};
static const struct CompressedSpritePalette sMoveSelectorSpritePal =
{
    .data = gSummaryMoveSelect_Pal,
    .tag = TAG_MOVE_SELECTOR
};
static const struct SpriteTemplate sMoveSelectorSpriteTemplate =
{
    .tileTag = TAG_MOVE_SELECTOR,
    .paletteTag = TAG_MOVE_SELECTOR,
    .oam = &sOamData_MoveSelector,
    .anims = sSpriteAnimTable_MoveSelector,
    .images = NULL,
    .affineAnims = gDummySpriteAffineAnimTable,
    .callback = SpriteCallbackDummy
};
static const struct OamData sOamData_StatusCondition =
{
    .y = 0,
    .affineMode = ST_OAM_AFFINE_OFF,
    .objMode = ST_OAM_OBJ_NORMAL,
    .mosaic = FALSE,
    .bpp = ST_OAM_4BPP,
    .shape = SPRITE_SHAPE(32x8),
    .x = 0,
    .matrixNum = 0,
    .size = SPRITE_SIZE(32x8),
    .tileNum = 0,
    .priority = 3,
    .paletteNum = 0,
    .affineParam = 0,
};
static const union AnimCmd sSpriteAnim_StatusPoison[] = {
    ANIMCMD_FRAME(0, 0, FALSE, FALSE),
    ANIMCMD_END
};
static const union AnimCmd sSpriteAnim_StatusParalyzed[] = {
    ANIMCMD_FRAME(4, 0, FALSE, FALSE),
    ANIMCMD_END
};
static const union AnimCmd sSpriteAnim_StatusSleep[] = {
    ANIMCMD_FRAME(8, 0, FALSE, FALSE),
    ANIMCMD_END
};
static const union AnimCmd sSpriteAnim_StatusFrozen[] = {
    ANIMCMD_FRAME(12, 0, FALSE, FALSE),
    ANIMCMD_END
};
static const union AnimCmd sSpriteAnim_StatusBurn[] = {
    ANIMCMD_FRAME(16, 0, FALSE, FALSE),
    ANIMCMD_END
};
static const union AnimCmd sSpriteAnim_StatusPokerus[] = {
    ANIMCMD_FRAME(20, 0, FALSE, FALSE),
    ANIMCMD_END
};
static const union AnimCmd sSpriteAnim_StatusFaint[] = {
    ANIMCMD_FRAME(24, 0, FALSE, FALSE),
    ANIMCMD_END
};
static const union AnimCmd sSpriteAnim_StatusFrostbite[] = {
    ANIMCMD_FRAME(28, 0, FALSE, FALSE),
    ANIMCMD_END
};
static const union AnimCmd *const sSpriteAnimTable_StatusCondition[] = {
    sSpriteAnim_StatusPoison,
    sSpriteAnim_StatusParalyzed,
    sSpriteAnim_StatusSleep,
    sSpriteAnim_StatusFrozen,
    sSpriteAnim_StatusBurn,
    sSpriteAnim_StatusPokerus,
    sSpriteAnim_StatusFaint,
    sSpriteAnim_StatusFrostbite,
};
static const struct CompressedSpriteSheet sStatusIconsSpriteSheet =
{
    .data = gStatusGfx_Icons,
    .size = 0x400,
    .tag = TAG_MON_STATUS
};
static const struct CompressedSpritePalette sStatusIconsSpritePalette =
{
    .data = gStatusPal_Icons,
    .tag = TAG_MON_STATUS
};
static const struct SpriteTemplate sSpriteTemplate_StatusCondition =
{
    .tileTag = TAG_MON_STATUS,
    .paletteTag = TAG_MON_STATUS,
    .oam = &sOamData_StatusCondition,
    .anims = sSpriteAnimTable_StatusCondition,
    .images = NULL,
    .affineAnims = gDummySpriteAffineAnimTable,
    .callback = SpriteCallbackDummy
};
static const u16 sMarkings_Pal[] = INCBIN_U16("graphics/summary_screen/markings.gbapal");

// code
static u8 ShowCategoryIcon(u32 category)
{
    if (sMonSummaryScreen->categoryIconSpriteId == 0xFF)
        sMonSummaryScreen->categoryIconSpriteId = CreateSprite(&sSpriteTemplate_CategoryIcons, 48, 129, 0);

    gSprites[sMonSummaryScreen->categoryIconSpriteId].invisible = FALSE;
    StartSpriteAnim(&gSprites[sMonSummaryScreen->categoryIconSpriteId], category);
    return sMonSummaryScreen->categoryIconSpriteId;
}

static void DestroyCategoryIcon(void)
{
    if (sMonSummaryScreen->categoryIconSpriteId != 0xFF)
        DestroySprite(&gSprites[sMonSummaryScreen->categoryIconSpriteId]);
    sMonSummaryScreen->categoryIconSpriteId = 0xFF;
}

void ShowPokemonSummaryScreen(u8 mode, void *mons, u8 monIndex, u8 maxMonIndex, void (*callback)(void))
{
    sMonSummaryScreen = AllocZeroed(sizeof(*sMonSummaryScreen));
    sMonSummaryScreen->mode = mode;
    sMonSummaryScreen->monList.mons = mons;
    sMonSummaryScreen->curMonIndex = monIndex;
    sMonSummaryScreen->maxMonIndex = maxMonIndex;
    sMonSummaryScreen->callback = callback;

    if (mode == SUMMARY_MODE_BOX)
        sMonSummaryScreen->isBoxMon = TRUE;
    else
        sMonSummaryScreen->isBoxMon = FALSE;

    switch (mode)
    {
    case SUMMARY_MODE_NORMAL:
    case SUMMARY_MODE_BOX:
        sMonSummaryScreen->minPageIndex = 0;
        sMonSummaryScreen->maxPageIndex = PSS_PAGE_COUNT - 1;
        break;
    case SUMMARY_MODE_LOCK_MOVES:
        sMonSummaryScreen->minPageIndex = 0;
        sMonSummaryScreen->maxPageIndex = PSS_PAGE_COUNT - 1;
        sMonSummaryScreen->lockMovesFlag = TRUE;
        break;
    case SUMMARY_MODE_SELECT_MOVE:
        sMonSummaryScreen->minPageIndex = PSS_PAGE_BATTLE_MOVES;
        sMonSummaryScreen->maxPageIndex = PSS_PAGE_COUNT - 1;
        sMonSummaryScreen->lockMonFlag = TRUE;
        break;
    }

    sMonSummaryScreen->currPageIndex = sMonSummaryScreen->minPageIndex;
    sMonSummaryScreen->categoryIconSpriteId = 0xFF;
    SummaryScreen_SetAnimDelayTaskId(TASK_NONE);

    if (gMonSpritesGfxPtr == NULL)
        CreateMonSpritesGfxManager(MON_SPR_GFX_MANAGER_A, MON_SPR_GFX_MODE_NORMAL);

    SetMainCallback2(CB2_InitSummaryScreen);
}

void ShowSelectMovePokemonSummaryScreen(struct Pokemon *mons, u8 monIndex, u8 maxMonIndex, void (*callback)(void), u16 newMove)
{
    ShowPokemonSummaryScreen(SUMMARY_MODE_SELECT_MOVE, mons, monIndex, maxMonIndex, callback);
    sMonSummaryScreen->newMove = newMove;
}

void ShowPokemonSummaryScreenHandleDeoxys(u8 mode, struct BoxPokemon *mons, u8 monIndex, u8 maxMonIndex, void (*callback)(void))
{
    ShowPokemonSummaryScreen(mode, mons, monIndex, maxMonIndex, callback);
    sMonSummaryScreen->handleDeoxys = TRUE;
}

static void MainCB2(void)
{
    RunTasks();
    AnimateSprites();
    BuildOamBuffer();
    DoScheduledBgTilemapCopiesToVram();
    UpdatePaletteFade();
}

static void VBlank(void)
{
    LoadOam();
    ProcessSpriteCopyRequests();
    TransferPlttBuffer();
}

static void CB2_InitSummaryScreen(void)
{
    while (MenuHelpers_ShouldWaitForLinkRecv() != TRUE && LoadGraphics() != TRUE && MenuHelpers_IsLinkActive() != TRUE);
}

static bool8 LoadGraphics(void)
{
    switch (gMain.state)
    {
    case 0:
        SetVBlankHBlankCallbacksToNull();
        ResetVramOamAndBgCntRegs();
        ClearScheduledBgCopiesToVram();
        gMain.state++;
        break;
    case 1:
        ScanlineEffect_Stop();
        gMain.state++;
        break;
    case 2:
        ResetPaletteFade();
        gPaletteFade.bufferTransferDisabled = 1;
        gMain.state++;
        break;
    case 3:
        ResetSpriteData();
        gMain.state++;
        break;
    case 4:
        FreeAllSpritePalettes();
        gMain.state++;
        break;
    case 5:
        InitBGs();
        sMonSummaryScreen->switchCounter = 0;
        gMain.state++;
        break;
    case 6:
        if (DecompressGraphics() != FALSE)
            gMain.state++;
        break;
    case 7:
        ResetWindows();
        gMain.state++;
        break;
    case 8:
        DrawPagination();
        gMain.state++;
        break;
    case 9:
        CopyMonToSummaryStruct(&sMonSummaryScreen->currentMon);
        sMonSummaryScreen->switchCounter = 0;
        gMain.state++;
        break;
    case 10:
        if (ExtractMonDataToSummaryStruct(&sMonSummaryScreen->currentMon) != 0)
            gMain.state++;
        break;
    case 11:
        PrintMonInfo();
        gMain.state++;
        break;
    case 12:
        PrintPageNamesAndStats();
        gMain.state++;
        break;
    case 13:
        PrintPageSpecificText(sMonSummaryScreen->currPageIndex);
        gMain.state++;
        break;
    case 14:
        SetDefaultTilemaps();
        gMain.state++;
        break;
    case 15:
        PutPageWindowTilemaps(sMonSummaryScreen->currPageIndex);
        gMain.state++;
        break;
    case 16:
        ResetSpriteIds();
        CreateMoveTypeIcons();
        sMonSummaryScreen->switchCounter = 0;
        gMain.state++;
        break;
    case 17:
        sMonSummaryScreen->spriteIds[SPRITE_ARR_ID_MON] = LoadMonGfxAndSprite(&sMonSummaryScreen->currentMon, &sMonSummaryScreen->switchCounter);
        if (sMonSummaryScreen->spriteIds[SPRITE_ARR_ID_MON] != SPRITE_NONE)
        {
            sMonSummaryScreen->switchCounter = 0;
            gMain.state++;
        }
        break;
    case 18:
        CreateMonMarkingsSprite(&sMonSummaryScreen->currentMon);
        gMain.state++;
        break;
    case 19:
        CreateCaughtBallSprite(&sMonSummaryScreen->currentMon);
        gMain.state++;
        break;
    case 20:
        CreateSetStatusSprite();
        gMain.state++;
        break;
    case 21:
        SetTypeIcons();
        gMain.state++;
        break;
    case 22:
        if (sMonSummaryScreen->mode != SUMMARY_MODE_SELECT_MOVE)
            CreateTask(Task_HandleInput, 0);
        else
            CreateTask(Task_SetHandleReplaceMoveInput, 0);
        gMain.state++;
        break;
    case 23:
        BlendPalettes(PALETTES_ALL, 16, 0);
        gMain.state++;
        break;
    case 24:
        BeginNormalPaletteFade(PALETTES_ALL, 0, 16, 0, RGB_BLACK);
        gPaletteFade.bufferTransferDisabled = 0;
        gMain.state++;
        break;
    default:
        SetVBlankCallback(VBlank);
        SetMainCallback2(MainCB2);
        return TRUE;
    }
    return FALSE;
}

static void InitBGs(void)
{
    ResetBgsAndClearDma3BusyFlags(0);
    InitBgsFromTemplates(0, sBgTemplates, ARRAY_COUNT(sBgTemplates));
    SetBgTilemapBuffer(1, sMonSummaryScreen->bgTilemapBuffers[PSS_PAGE_BATTLE_MOVES][0]);
    SetBgTilemapBuffer(2, sMonSummaryScreen->bgTilemapBuffers[PSS_PAGE_SKILLS][0]);
    SetBgTilemapBuffer(3, sMonSummaryScreen->bgTilemapBuffers[PSS_PAGE_INFO][0]);
    ResetAllBgsCoordinates();
    ScheduleBgCopyTilemapToVram(1);
    ScheduleBgCopyTilemapToVram(2);
    ScheduleBgCopyTilemapToVram(3);
    SetGpuReg(REG_OFFSET_DISPCNT, DISPCNT_OBJ_ON | DISPCNT_OBJ_1D_MAP);
    SetGpuReg(REG_OFFSET_BLDCNT, 0);
    ShowBg(0);
    ShowBg(1);
    ShowBg(2);
    ShowBg(3);
}

static bool8 DecompressGraphics(void)
{
    switch (sMonSummaryScreen->switchCounter)
    {
    case 0:
        ResetTempTileDataBuffers();
        DecompressAndCopyTileDataToVram(1, &gSummaryScreen_Gfx, 0, 0, 0);
        sMonSummaryScreen->switchCounter++;
        break;
    case 1:
        if (FreeTempTileDataBuffersIfPossible() != 1)
        {
            LZDecompressWram(gSummaryPage_Info_Tilemap, sMonSummaryScreen->bgTilemapBuffers[PSS_PAGE_INFO][0]);
            sMonSummaryScreen->switchCounter++;
        }
        break;
    case 2:
        LZDecompressWram(gSummaryPage_InfoEgg_Tilemap, sMonSummaryScreen->bgTilemapBuffers[PSS_PAGE_INFO][1]);
        sMonSummaryScreen->switchCounter++;
        break;
    case 3:
        LZDecompressWram(gSummaryPage_Skills_Tilemap, sMonSummaryScreen->bgTilemapBuffers[PSS_PAGE_SKILLS][1]);
        sMonSummaryScreen->switchCounter++;
        break;
    case 4:
        LZDecompressWram(gSummaryPage_BattleMoves_Tilemap, sMonSummaryScreen->bgTilemapBuffers[PSS_PAGE_BATTLE_MOVES][1]);
        sMonSummaryScreen->switchCounter++;
        break;
    case 5:
        LZDecompressWram(gSummaryPage_ContestMoves_Tilemap, sMonSummaryScreen->bgTilemapBuffers[PSS_PAGE_CONTEST_MOVES][1]);
        sMonSummaryScreen->switchCounter++;
        break;
    case 6:
        LoadCompressedPalette(gSummaryScreen_Pal, BG_PLTT_ID(0), 8 * PLTT_SIZE_4BPP);
        LoadPalette(&gPPTextPalette, BG_PLTT_ID(8) + 1, PLTT_SIZEOF(16 - 1));
        sMonSummaryScreen->switchCounter++;
        break;
    case 7:
        LoadCompressedSpriteSheet(&gSpriteSheet_MoveTypes);
        sMonSummaryScreen->switchCounter++;
        break;
    case 8:
        LoadCompressedSpriteSheet(&sMoveSelectorSpriteSheet);
        sMonSummaryScreen->switchCounter++;
        break;
    case 9:
        LoadCompressedSpriteSheet(&sStatusIconsSpriteSheet);
        sMonSummaryScreen->switchCounter++;
        break;
    case 10:
        LoadCompressedSpritePalette(&sStatusIconsSpritePalette);
        sMonSummaryScreen->switchCounter++;
        break;
    case 11:
        LoadCompressedSpritePalette(&sMoveSelectorSpritePal);
        sMonSummaryScreen->switchCounter++;
        break;
    case 12:
        LoadCompressedPalette(gMoveTypes_Pal, OBJ_PLTT_ID(13), 3 * PLTT_SIZE_4BPP);
        LoadCompressedSpriteSheet(&sSpriteSheet_CategoryIcons);
        LoadSpritePalette(&sSpritePal_CategoryIcons);
        sMonSummaryScreen->switchCounter = 0;
        return TRUE;
    }
    return FALSE;
}

static void CopyMonToSummaryStruct(struct Pokemon *mon)
{
    if (!sMonSummaryScreen->isBoxMon)
    {
        struct Pokemon *partyMon = sMonSummaryScreen->monList.mons;
        *mon = partyMon[sMonSummaryScreen->curMonIndex];
    }
    else
    {
        struct BoxPokemon *boxMon = sMonSummaryScreen->monList.boxMons;
        BoxMonToMon(&boxMon[sMonSummaryScreen->curMonIndex], mon);
    }
}

static bool8 ExtractMonDataToSummaryStruct(struct Pokemon *mon)
{
    u32 i;
    struct PokeSummary *sum = &sMonSummaryScreen->summary;
    // Spread the data extraction over multiple frames.
    switch (sMonSummaryScreen->switchCounter)
    {
    case 0:
        sum->species = GetMonData(mon, MON_DATA_SPECIES);
        sum->species2 = GetMonData(mon, MON_DATA_SPECIES_OR_EGG);
        sum->exp = GetMonData(mon, MON_DATA_EXP);
        sum->level = GetMonData(mon, MON_DATA_LEVEL);
        sum->abilityNum = GetMonData(mon, MON_DATA_ABILITY_NUM);
        sum->item = GetMonData(mon, MON_DATA_HELD_ITEM);
        sum->pid = GetMonData(mon, MON_DATA_PERSONALITY);
        sum->sanity = GetMonData(mon, MON_DATA_SANITY_IS_BAD_EGG);

        if (sum->sanity)
            sum->isEgg = TRUE;
        else
            sum->isEgg = GetMonData(mon, MON_DATA_IS_EGG);

        break;
    case 1:
        for (i = 0; i < MAX_MON_MOVES; i++)
        {
            sum->moves[i] = GetMonData(mon, MON_DATA_MOVE1+i);
            sum->pp[i] = GetMonData(mon, MON_DATA_PP1+i);
        }
        sum->ppBonuses = GetMonData(mon, MON_DATA_PP_BONUSES);
        break;
    case 2:
        if (sMonSummaryScreen->monList.mons == gPlayerParty || sMonSummaryScreen->mode == SUMMARY_MODE_BOX || sMonSummaryScreen->handleDeoxys == TRUE)
        {
            sum->nature = GetNature(mon);
            sum->mintNature = GetMonData(mon, MON_DATA_HIDDEN_NATURE);
            sum->currentHP = GetMonData(mon, MON_DATA_HP);
            sum->maxHP = GetMonData(mon, MON_DATA_MAX_HP);
            sum->atk = GetMonData(mon, MON_DATA_ATK);
            sum->def = GetMonData(mon, MON_DATA_DEF);
            sum->spatk = GetMonData(mon, MON_DATA_SPATK);
            sum->spdef = GetMonData(mon, MON_DATA_SPDEF);
            sum->speed = GetMonData(mon, MON_DATA_SPEED);
        }
        else
        {
            sum->nature = GetNature(mon);
            sum->mintNature = GetMonData(mon, MON_DATA_HIDDEN_NATURE);
            sum->currentHP = GetMonData(mon, MON_DATA_HP);
            sum->maxHP = GetMonData(mon, MON_DATA_MAX_HP);
            sum->atk = GetMonData(mon, MON_DATA_ATK2);
            sum->def = GetMonData(mon, MON_DATA_DEF2);
            sum->spatk = GetMonData(mon, MON_DATA_SPATK2);
            sum->spdef = GetMonData(mon, MON_DATA_SPDEF2);
            sum->speed = GetMonData(mon, MON_DATA_SPEED2);
        }
        break;
    case 3:
        GetMonData(mon, MON_DATA_OT_NAME, sum->OTName);
        ConvertInternationalString(sum->OTName, GetMonData(mon, MON_DATA_LANGUAGE));
        sum->ailment = GetMonAilment(mon);
        sum->OTGender = GetMonData(mon, MON_DATA_OT_GENDER);
        sum->OTID = GetMonData(mon, MON_DATA_OT_ID);
        sum->metLocation = GetMonData(mon, MON_DATA_MET_LOCATION);
        sum->metLevel = GetMonData(mon, MON_DATA_MET_LEVEL);
        sum->metGame = GetMonData(mon, MON_DATA_MET_GAME);
        sum->friendship = GetMonData(mon, MON_DATA_FRIENDSHIP);
        break;
    default:
        sum->ribbonCount = GetMonData(mon, MON_DATA_RIBBON_COUNT);
        sum->teraType = GetMonData(mon, MON_DATA_TERA_TYPE);
        sum->isShiny = GetMonData(mon, MON_DATA_IS_SHINY);
        return TRUE;
    }
    sMonSummaryScreen->switchCounter++;
    return FALSE;
}

static void SetDefaultTilemaps(void)
{
    if (sMonSummaryScreen->currPageIndex != PSS_PAGE_BATTLE_MOVES && sMonSummaryScreen->currPageIndex != PSS_PAGE_CONTEST_MOVES)
    {
        HandlePowerAccTilemap(0, 0xFF);
        HandleAppealJamTilemap(0, 0xFF, 0);
    }
    else
    {
        DrawContestMoveHearts(sMonSummaryScreen->summary.moves[sMonSummaryScreen->firstMoveIndex]);
        TilemapFiveMovesDisplay(sMonSummaryScreen->bgTilemapBuffers[PSS_PAGE_BATTLE_MOVES][0], 3, FALSE);
        TilemapFiveMovesDisplay(sMonSummaryScreen->bgTilemapBuffers[PSS_PAGE_CONTEST_MOVES][0], 1, FALSE);
        SetBgTilemapBuffer(1, sMonSummaryScreen->bgTilemapBuffers[PSS_PAGE_CONTEST_MOVES][0]);
        SetBgTilemapBuffer(2, sMonSummaryScreen->bgTilemapBuffers[PSS_PAGE_BATTLE_MOVES][0]);
        ChangeBgX(2, 0x10000, BG_COORD_ADD);
        ClearWindowTilemap(PSS_LABEL_WINDOW_PORTRAIT_SPECIES);
        ClearWindowTilemap(PSS_LABEL_WINDOW_POKEMON_SKILLS_STATUS);
    }

    if (sMonSummaryScreen->summary.ailment == AILMENT_NONE)
        HandleStatusTilemap(0, 0xFF);
    else if (sMonSummaryScreen->currPageIndex != PSS_PAGE_BATTLE_MOVES && sMonSummaryScreen->currPageIndex != PSS_PAGE_CONTEST_MOVES)
        PutWindowTilemap(PSS_LABEL_WINDOW_POKEMON_SKILLS_STATUS);

    LimitEggSummaryPageDisplay();
    DrawPokerusCuredSymbol(&sMonSummaryScreen->currentMon);
}

static void FreeSummaryScreen(void)
{
    FreeAllWindowBuffers();
    Free(sMonSummaryScreen);
}

static void BeginCloseSummaryScreen(u8 taskId)
{
    BeginNormalPaletteFade(PALETTES_ALL, 0, 0, 16, RGB_BLACK);
    gTasks[taskId].func = CloseSummaryScreen;
}

static void CloseSummaryScreen(u8 taskId)
{
    if (MenuHelpers_ShouldWaitForLinkRecv() != TRUE && !gPaletteFade.active)
    {
        SetMainCallback2(sMonSummaryScreen->callback);
        gLastViewedMonIndex = sMonSummaryScreen->curMonIndex;
        SummaryScreen_DestroyAnimDelayTask();
        ResetSpriteData();
        FreeAllSpritePalettes();
        StopCryAndClearCrySongs();
        m4aMPlayVolumeControl(&gMPlayInfo_BGM, TRACKS_ALL, 0x100);
        if (gMonSpritesGfxPtr == NULL)
            DestroyMonSpritesGfxManager(MON_SPR_GFX_MANAGER_A);
        FreeSummaryScreen();
        DestroyTask(taskId);
    }
}

static void Task_HandleInput(u8 taskId)
{
    if (MenuHelpers_ShouldWaitForLinkRecv() != TRUE && !gPaletteFade.active)
    {
        if (JOY_NEW(DPAD_UP))
        {
            ChangeSummaryPokemon(taskId, -1);
        }
        else if (JOY_NEW(DPAD_DOWN))
        {
            ChangeSummaryPokemon(taskId, 1);
        }
        else if ((JOY_NEW(DPAD_LEFT)) || GetLRKeysPressed() == MENU_L_PRESSED)
        {
            ChangePage(taskId, -1);
        }
        else if ((JOY_NEW(DPAD_RIGHT)) || GetLRKeysPressed() == MENU_R_PRESSED)
        {
            ChangePage(taskId, 1);
        }
        else if (JOY_NEW(A_BUTTON))
        {
            if (sMonSummaryScreen->currPageIndex != PSS_PAGE_SKILLS)
            {
                if (sMonSummaryScreen->currPageIndex == PSS_PAGE_INFO)
                {
                    StopPokemonAnimations();
                    PlaySE(SE_SELECT);
                    BeginCloseSummaryScreen(taskId);
                }
                else // Contest or Battle Moves
                {
                    PlaySE(SE_SELECT);
                    SwitchToMoveSelection(taskId);
                }
            }
        }
        else if (JOY_NEW(B_BUTTON))
        {
            StopPokemonAnimations();
            PlaySE(SE_SELECT);
            BeginCloseSummaryScreen(taskId);
        }
    #if DEBUG_POKEMON_MENU == TRUE
        else if (JOY_NEW(SELECT_BUTTON) && !gMain.inBattle)
        {
            sMonSummaryScreen->callback = CB2_Debug_Pokemon;
            StopPokemonAnimations();
            PlaySE(SE_SELECT);
            CloseSummaryScreen(taskId);
        }
    #endif
    }
}

static void ChangeSummaryPokemon(u8 taskId, s8 delta)
{
    s8 monId;

    if (!sMonSummaryScreen->lockMonFlag)
    {
        if (sMonSummaryScreen->isBoxMon == TRUE)
        {
            if (sMonSummaryScreen->currPageIndex != PSS_PAGE_INFO)
            {
                if (delta == 1)
                    delta = 0;
                else
                    delta = 2;
            }
            else
            {
                if (delta == 1)
                    delta = 1;
                else
                    delta = 3;
            }
            monId = AdvanceStorageMonIndex(sMonSummaryScreen->monList.boxMons, sMonSummaryScreen->curMonIndex, sMonSummaryScreen->maxMonIndex, delta);
        }
        else if (IsMultiBattle() == TRUE)
        {
            monId = AdvanceMultiBattleMonIndex(delta);
        }
        else
        {
            monId = AdvanceMonIndex(delta);
        }

        if (monId != -1)
        {
            PlaySE(SE_SELECT);
            if (sMonSummaryScreen->summary.ailment != AILMENT_NONE)
            {
                SetSpriteInvisibility(SPRITE_ARR_ID_STATUS, TRUE);
                ClearWindowTilemap(PSS_LABEL_WINDOW_POKEMON_SKILLS_STATUS);
                ScheduleBgCopyTilemapToVram(0);
                HandleStatusTilemap(0, 2);
            }
            sMonSummaryScreen->curMonIndex = monId;
            gTasks[taskId].data[0] = 0;
            gTasks[taskId].func = Task_ChangeSummaryMon;
        }
    }
}

static void Task_ChangeSummaryMon(u8 taskId)
{
    s16 *data = gTasks[taskId].data;

    switch (data[0])
    {
    case 0:
        StopCryAndClearCrySongs();
        break;
    case 1:
        SummaryScreen_DestroyAnimDelayTask();
        DestroySpriteAndFreeResources(&gSprites[sMonSummaryScreen->spriteIds[SPRITE_ARR_ID_MON]]);
        break;
    case 2:
        DestroySpriteAndFreeResources(&gSprites[sMonSummaryScreen->spriteIds[SPRITE_ARR_ID_BALL]]);
        break;
    case 3:
        CopyMonToSummaryStruct(&sMonSummaryScreen->currentMon);
        sMonSummaryScreen->switchCounter = 0;
        break;
    case 4:
        if (ExtractMonDataToSummaryStruct(&sMonSummaryScreen->currentMon) == FALSE)
            return;
        break;
    case 5:
        RemoveAndCreateMonMarkingsSprite(&sMonSummaryScreen->currentMon);
        break;
    case 6:
        CreateCaughtBallSprite(&sMonSummaryScreen->currentMon);
        break;
    case 7:
        if (sMonSummaryScreen->summary.ailment != AILMENT_NONE)
            HandleStatusTilemap(10, -2);
        DrawPokerusCuredSymbol(&sMonSummaryScreen->currentMon);
        data[1] = 0;
        break;
    case 8:
        sMonSummaryScreen->spriteIds[SPRITE_ARR_ID_MON] = LoadMonGfxAndSprite(&sMonSummaryScreen->currentMon, &data[1]);
        if (sMonSummaryScreen->spriteIds[SPRITE_ARR_ID_MON] == SPRITE_NONE)
            return;
        gSprites[sMonSummaryScreen->spriteIds[SPRITE_ARR_ID_MON]].data[2] = 1;
        TryDrawExperienceProgressBar();
        data[1] = 0;
        break;
    case 9:
        SetTypeIcons();
        break;
    case 10:
        PrintMonInfo();
        break;
    case 11:
        PrintPageSpecificText(sMonSummaryScreen->currPageIndex);
        LimitEggSummaryPageDisplay();
        break;
    case 12:
        gSprites[sMonSummaryScreen->spriteIds[SPRITE_ARR_ID_MON]].data[2] = 0;
        break;
    default:
        if (!MenuHelpers_ShouldWaitForLinkRecv() && !FuncIsActiveTask(Task_ShowStatusWindow))
        {
            data[0] = 0;
            gTasks[taskId].func = Task_HandleInput;
        }
        return;
    }
    data[0]++;
}

static s8 AdvanceMonIndex(s8 delta)
{
    struct Pokemon *mon = sMonSummaryScreen->monList.mons;

    if (sMonSummaryScreen->currPageIndex == PSS_PAGE_INFO)
    {
        if (delta == -1 && sMonSummaryScreen->curMonIndex == 0)
            return -1;
        else if (delta == 1 && sMonSummaryScreen->curMonIndex >= sMonSummaryScreen->maxMonIndex)
            return -1;
        else
            return sMonSummaryScreen->curMonIndex + delta;
    }
    else
    {
        s8 index = sMonSummaryScreen->curMonIndex;

        do
        {
            index += delta;
            if (index < 0 || index > sMonSummaryScreen->maxMonIndex)
                return -1;
        } while (GetMonData(&mon[index], MON_DATA_IS_EGG));
        return index;
    }
}

static s8 AdvanceMultiBattleMonIndex(s8 delta)
{
    struct Pokemon *mons = sMonSummaryScreen->monList.mons;
    s8 index, arrId = 0;
    u8 i;

    for (i = 0; i < PARTY_SIZE; i++)
    {
        if (sMultiBattleOrder[i] == sMonSummaryScreen->curMonIndex)
        {
            arrId = i;
            break;
        }
    }

    while (TRUE)
    {
        const s8 *order = sMultiBattleOrder;

        arrId += delta;
        if (arrId < 0 || arrId >= PARTY_SIZE)
            return -1;
        index = order[arrId];
        if (IsValidToViewInMulti(&mons[index]) == TRUE)
            return index;
    }
}

static bool8 IsValidToViewInMulti(struct Pokemon *mon)
{
    if (GetMonData(mon, MON_DATA_SPECIES) == SPECIES_NONE)
        return FALSE;
    else if (sMonSummaryScreen->curMonIndex != 0 || !GetMonData(mon, MON_DATA_IS_EGG))
        return TRUE;
    else
        return FALSE;
}

static void ChangePage(u8 taskId, s8 delta)
{
    struct PokeSummary *summary = &sMonSummaryScreen->summary;
    s16 *data = gTasks[taskId].data;

    if (summary->isEgg)
        return;
    else if (delta == -1 && sMonSummaryScreen->currPageIndex == sMonSummaryScreen->minPageIndex)
        return;
    else if (delta == 1 && sMonSummaryScreen->currPageIndex == sMonSummaryScreen->maxPageIndex)
        return;

    PlaySE(SE_SELECT);
    ClearPageWindowTilemaps(sMonSummaryScreen->currPageIndex);
    sMonSummaryScreen->currPageIndex += delta;
    data[0] = 0;
    if (delta == 1)
        SetTaskFuncWithFollowupFunc(taskId, PssScrollRight, gTasks[taskId].func);
    else
        SetTaskFuncWithFollowupFunc(taskId, PssScrollLeft, gTasks[taskId].func);
    CreateTextPrinterTask(sMonSummaryScreen->currPageIndex);
    HidePageSpecificSprites();
}

static void PssScrollRight(u8 taskId) // Scroll right
{
    s16 *data = gTasks[taskId].data;
    if (data[0] == 0)
    {
        if (sMonSummaryScreen->bgDisplayOrder == 0)
        {
            data[1] = 1;
            SetBgAttribute(1, BG_ATTR_PRIORITY, 1);
            SetBgAttribute(2, BG_ATTR_PRIORITY, 2);
            ScheduleBgCopyTilemapToVram(1);
        }
        else
        {
            data[1] = 2;
            SetBgAttribute(2, BG_ATTR_PRIORITY, 1);
            SetBgAttribute(1, BG_ATTR_PRIORITY, 2);
            ScheduleBgCopyTilemapToVram(2);
        }
        ChangeBgX(data[1], 0, BG_COORD_SET);
        SetBgTilemapBuffer(data[1], sMonSummaryScreen->bgTilemapBuffers[sMonSummaryScreen->currPageIndex][0]);
        ShowBg(1);
        ShowBg(2);
    }
    ChangeBgX(data[1], 0x2000, BG_COORD_ADD);
    data[0] += 32;
    if (data[0] > 0xFF)
        gTasks[taskId].func = PssScrollRightEnd;
}

static void PssScrollRightEnd(u8 taskId) // display right
{
    s16 *data = gTasks[taskId].data;
    sMonSummaryScreen->bgDisplayOrder ^= 1;
    data[1] = 0;
    data[0] = 0;
    DrawPagination();
    PutPageWindowTilemaps(sMonSummaryScreen->currPageIndex);
    SetTypeIcons();
    TryDrawExperienceProgressBar();
    SwitchTaskToFollowupFunc(taskId);
}

static void PssScrollLeft(u8 taskId) // Scroll left
{
    s16 *data = gTasks[taskId].data;
    if (data[0] == 0)
    {
        if (sMonSummaryScreen->bgDisplayOrder == 0)
            data[1] = 2;
        else
            data[1] = 1;
        ChangeBgX(data[1], 0x10000, BG_COORD_SET);
    }
    ChangeBgX(data[1], 0x2000, BG_COORD_SUB);
    data[0] += 32;
    if (data[0] > 0xFF)
        gTasks[taskId].func = PssScrollLeftEnd;
}

static void PssScrollLeftEnd(u8 taskId) // display left
{
    s16 *data = gTasks[taskId].data;
    if (sMonSummaryScreen->bgDisplayOrder == 0)
    {
        SetBgAttribute(1, BG_ATTR_PRIORITY, 1);
        SetBgAttribute(2, BG_ATTR_PRIORITY, 2);
        ScheduleBgCopyTilemapToVram(2);
    }
    else
    {
        SetBgAttribute(2, BG_ATTR_PRIORITY, 1);
        SetBgAttribute(1, BG_ATTR_PRIORITY, 2);
        ScheduleBgCopyTilemapToVram(1);
    }
    if (sMonSummaryScreen->currPageIndex > 1)
    {
        SetBgTilemapBuffer(data[1], sMonSummaryScreen->bgTilemapBuffers[sMonSummaryScreen->currPageIndex - 1][0]);
        ChangeBgX(data[1], 0x10000, BG_COORD_SET);
    }
    ShowBg(1);
    ShowBg(2);
    sMonSummaryScreen->bgDisplayOrder ^= 1;
    data[1] = 0;
    data[0] = 0;
    DrawPagination();
    PutPageWindowTilemaps(sMonSummaryScreen->currPageIndex);
    SetTypeIcons();
    TryDrawExperienceProgressBar();
    SwitchTaskToFollowupFunc(taskId);
}

static void TryDrawExperienceProgressBar(void)
{
    if (sMonSummaryScreen->currPageIndex == PSS_PAGE_SKILLS)
        DrawExperienceProgressBar(&sMonSummaryScreen->currentMon);
}

static void SwitchToMoveSelection(u8 taskId)
{
    u16 move;

    sMonSummaryScreen->firstMoveIndex = 0;
    move = sMonSummaryScreen->summary.moves[sMonSummaryScreen->firstMoveIndex];
    ClearWindowTilemap(PSS_LABEL_WINDOW_PORTRAIT_SPECIES);
    if (!gSprites[sMonSummaryScreen->spriteIds[SPRITE_ARR_ID_STATUS]].invisible)
        ClearWindowTilemap(PSS_LABEL_WINDOW_POKEMON_SKILLS_STATUS);
    HandlePowerAccTilemap(9, -3);
    HandleAppealJamTilemap(9, -3, move);
    if (!sMonSummaryScreen->lockMovesFlag)
    {
        ClearWindowTilemap(PSS_LABEL_WINDOW_PROMPT_INFO);
        PutWindowTilemap(PSS_LABEL_WINDOW_PROMPT_SWITCH);
    }
    TilemapFiveMovesDisplay(sMonSummaryScreen->bgTilemapBuffers[PSS_PAGE_BATTLE_MOVES][0], 3, FALSE);
    TilemapFiveMovesDisplay(sMonSummaryScreen->bgTilemapBuffers[PSS_PAGE_CONTEST_MOVES][0], 1, FALSE);
    PrintMoveDetails(move);
    PrintNewMoveDetailsOrCancelText();
    SetNewMoveTypeIcon();
    ScheduleBgCopyTilemapToVram(0);
    ScheduleBgCopyTilemapToVram(1);
    ScheduleBgCopyTilemapToVram(2);
    CreateMoveSelectorSprites(SPRITE_ARR_ID_MOVE_SELECTOR1);
    gTasks[taskId].func = Task_HandleInput_MoveSelect;
}

static void Task_HandleInput_MoveSelect(u8 taskId)
{
    s16 *data = gTasks[taskId].data;

    if (MenuHelpers_ShouldWaitForLinkRecv() != TRUE)
    {
        if (JOY_NEW(DPAD_UP))
        {
            data[0] = 4;
            ChangeSelectedMove(data, -1, &sMonSummaryScreen->firstMoveIndex);
        }
        else if (JOY_NEW(DPAD_DOWN))
        {
            data[0] = 4;
            ChangeSelectedMove(data, 1, &sMonSummaryScreen->firstMoveIndex);
        }
        else if (JOY_NEW(A_BUTTON))
        {
            if (sMonSummaryScreen->lockMovesFlag == TRUE
             || (sMonSummaryScreen->newMove == MOVE_NONE && sMonSummaryScreen->firstMoveIndex == MAX_MON_MOVES))
            {
                PlaySE(SE_SELECT);
                CloseMoveSelectMode(taskId);
            }
            else if (HasMoreThanOneMove() == TRUE)
            {
                PlaySE(SE_SELECT);
                SwitchToMovePositionSwitchMode(taskId);
            }
            else
            {
                PlaySE(SE_FAILURE);
            }
        }
        else if (JOY_NEW(B_BUTTON))
        {
            PlaySE(SE_SELECT);
            CloseMoveSelectMode(taskId);
        }
    }
}

static bool8 HasMoreThanOneMove(void)
{
    u8 i;
    for (i = 1; i < MAX_MON_MOVES; i++)
    {
        if (sMonSummaryScreen->summary.moves[i] != 0)
            return TRUE;
    }
    return FALSE;
}

static void ChangeSelectedMove(s16 *taskData, s8 direction, u8 *moveIndexPtr)
{
    s8 i, newMoveIndex;
    u16 move;

    PlaySE(SE_SELECT);
    newMoveIndex = *moveIndexPtr;
    for (i = 0; i < MAX_MON_MOVES; i++)
    {
        newMoveIndex += direction;
        if (newMoveIndex > taskData[0])
            newMoveIndex = 0;
        else if (newMoveIndex < 0)
            newMoveIndex = taskData[0];

        if (newMoveIndex == MAX_MON_MOVES)
        {
            move = sMonSummaryScreen->newMove;
            break;
        }
        move = sMonSummaryScreen->summary.moves[newMoveIndex];
        if (move != 0)
            break;
    }
    DrawContestMoveHearts(move);
    ScheduleBgCopyTilemapToVram(1);
    ScheduleBgCopyTilemapToVram(2);
    PrintMoveDetails(move);
    if ((*moveIndexPtr == MAX_MON_MOVES && sMonSummaryScreen->newMove == MOVE_NONE)
        || taskData[1] == 1)
    {
        ClearWindowTilemap(PSS_LABEL_WINDOW_PORTRAIT_SPECIES);
        if (!gSprites[sMonSummaryScreen->spriteIds[SPRITE_ARR_ID_STATUS]].invisible)
            ClearWindowTilemap(PSS_LABEL_WINDOW_POKEMON_SKILLS_STATUS);
        ScheduleBgCopyTilemapToVram(0);
        HandlePowerAccTilemap(9, -3);
        HandleAppealJamTilemap(9, -3, move);
    }
    if (*moveIndexPtr != MAX_MON_MOVES
        && newMoveIndex == MAX_MON_MOVES
        && sMonSummaryScreen->newMove == MOVE_NONE)
    {
        ClearWindowTilemap(PSS_LABEL_WINDOW_MOVES_POWER_ACC);
        ClearWindowTilemap(PSS_LABEL_WINDOW_MOVES_APPEAL_JAM);
        DestroyCategoryIcon();
        ScheduleBgCopyTilemapToVram(0);
        HandlePowerAccTilemap(0, 3);
        HandleAppealJamTilemap(0, 3, 0);
    }

    *moveIndexPtr = newMoveIndex;
    // Get rid of the 'flicker' effect(while idle) when scrolling.
    if (moveIndexPtr == &sMonSummaryScreen->firstMoveIndex)
        KeepMoveSelectorVisible(SPRITE_ARR_ID_MOVE_SELECTOR1);
    else
        KeepMoveSelectorVisible(SPRITE_ARR_ID_MOVE_SELECTOR2);
}

static void CloseMoveSelectMode(u8 taskId)
{
    DestroyMoveSelectorSprites(SPRITE_ARR_ID_MOVE_SELECTOR1);
    ClearWindowTilemap(PSS_LABEL_WINDOW_PROMPT_SWITCH);
    PutWindowTilemap(PSS_LABEL_WINDOW_PROMPT_INFO);
    PrintMoveDetails(0);
    TilemapFiveMovesDisplay(sMonSummaryScreen->bgTilemapBuffers[PSS_PAGE_BATTLE_MOVES][0], 3, TRUE);
    TilemapFiveMovesDisplay(sMonSummaryScreen->bgTilemapBuffers[PSS_PAGE_CONTEST_MOVES][0], 1, TRUE);
    AddAndFillMoveNamesWindow(); // This function seems to have no effect.
    if (sMonSummaryScreen->firstMoveIndex != MAX_MON_MOVES)
    {
        ClearWindowTilemap(PSS_LABEL_WINDOW_MOVES_POWER_ACC);
        ClearWindowTilemap(PSS_LABEL_WINDOW_MOVES_APPEAL_JAM);
        DestroyCategoryIcon();
        HandlePowerAccTilemap(0, 3);
        HandleAppealJamTilemap(0, 3, 0);
    }
    ScheduleBgCopyTilemapToVram(0);
    ScheduleBgCopyTilemapToVram(1);
    ScheduleBgCopyTilemapToVram(2);
    gTasks[taskId].func = Task_HandleInput;
}

static void SwitchToMovePositionSwitchMode(u8 taskId)
{
    sMonSummaryScreen->secondMoveIndex = sMonSummaryScreen->firstMoveIndex;
    SetMainMoveSelectorColor(1);
    CreateMoveSelectorSprites(SPRITE_ARR_ID_MOVE_SELECTOR2);
    gTasks[taskId].func = Task_HandleInput_MovePositionSwitch;
}

static void Task_HandleInput_MovePositionSwitch(u8 taskId)
{
    s16 *data = gTasks[taskId].data;

    if (MenuHelpers_ShouldWaitForLinkRecv() != TRUE)
    {
        if (JOY_NEW(DPAD_UP))
        {
            data[0] = 3;
            ChangeSelectedMove(&data[0], -1, &sMonSummaryScreen->secondMoveIndex);
        }
        else if (JOY_NEW(DPAD_DOWN))
        {
            data[0] = 3;
            ChangeSelectedMove(&data[0], 1, &sMonSummaryScreen->secondMoveIndex);
        }
        else if (JOY_NEW(A_BUTTON))
        {
            if (sMonSummaryScreen->firstMoveIndex == sMonSummaryScreen->secondMoveIndex)
                ExitMovePositionSwitchMode(taskId, FALSE);
            else
                ExitMovePositionSwitchMode(taskId, TRUE);
        }
        else if (JOY_NEW(B_BUTTON))
        {
            ExitMovePositionSwitchMode(taskId, FALSE);
        }
    }
}

static void ExitMovePositionSwitchMode(u8 taskId, bool8 swapMoves)
{
    u16 move;

    PlaySE(SE_SELECT);
    SetMainMoveSelectorColor(0);
    DestroyMoveSelectorSprites(SPRITE_ARR_ID_MOVE_SELECTOR2);

    if (swapMoves == TRUE)
    {
        if (!sMonSummaryScreen->isBoxMon)
        {
            struct Pokemon *mon = sMonSummaryScreen->monList.mons;
            SwapMonMoves(&mon[sMonSummaryScreen->curMonIndex], sMonSummaryScreen->firstMoveIndex, sMonSummaryScreen->secondMoveIndex);
        }
        else
        {
            struct BoxPokemon *boxMon = sMonSummaryScreen->monList.boxMons;
            SwapBoxMonMoves(&boxMon[sMonSummaryScreen->curMonIndex], sMonSummaryScreen->firstMoveIndex, sMonSummaryScreen->secondMoveIndex);
        }
        CopyMonToSummaryStruct(&sMonSummaryScreen->currentMon);
        SwapMovesNamesPP(sMonSummaryScreen->firstMoveIndex, sMonSummaryScreen->secondMoveIndex);
        SwapMovesTypeSprites(sMonSummaryScreen->firstMoveIndex, sMonSummaryScreen->secondMoveIndex);
        sMonSummaryScreen->firstMoveIndex = sMonSummaryScreen->secondMoveIndex;
    }

    move = sMonSummaryScreen->summary.moves[sMonSummaryScreen->firstMoveIndex];
    PrintMoveDetails(move);
    DrawContestMoveHearts(move);
    ScheduleBgCopyTilemapToVram(1);
    ScheduleBgCopyTilemapToVram(2);
    gTasks[taskId].func = Task_HandleInput_MoveSelect;
}

static void SwapMonMoves(struct Pokemon *mon, u8 moveIndex1, u8 moveIndex2)
{
    struct PokeSummary* summary = &sMonSummaryScreen->summary;

    u16 move1 = summary->moves[moveIndex1];
    u16 move2 = summary->moves[moveIndex2];
    u8 move1pp = summary->pp[moveIndex1];
    u8 move2pp = summary->pp[moveIndex2];
    u8 ppBonuses = summary->ppBonuses;

    // Calculate PP bonuses
    u8 ppUpMask1 = gPPUpGetMask[moveIndex1];
    u8 ppBonusMove1 = (ppBonuses & ppUpMask1) >> (moveIndex1 * 2);
    u8 ppUpMask2 = gPPUpGetMask[moveIndex2];
    u8 ppBonusMove2 = (ppBonuses & ppUpMask2) >> (moveIndex2 * 2);
    ppBonuses &= ~ppUpMask1;
    ppBonuses &= ~ppUpMask2;
    ppBonuses |= (ppBonusMove1 << (moveIndex2 * 2)) + (ppBonusMove2 << (moveIndex1 * 2));

    // Swap the moves
    SetMonData(mon, MON_DATA_MOVE1 + moveIndex1, &move2);
    SetMonData(mon, MON_DATA_MOVE1 + moveIndex2, &move1);
    SetMonData(mon, MON_DATA_PP1 + moveIndex1, &move2pp);
    SetMonData(mon, MON_DATA_PP1 + moveIndex2, &move1pp);
    SetMonData(mon, MON_DATA_PP_BONUSES, &ppBonuses);

    summary->moves[moveIndex1] = move2;
    summary->moves[moveIndex2] = move1;

    summary->pp[moveIndex1] = move2pp;
    summary->pp[moveIndex2] = move1pp;

    summary->ppBonuses = ppBonuses;
}

static void SwapBoxMonMoves(struct BoxPokemon *mon, u8 moveIndex1, u8 moveIndex2)
{
    struct PokeSummary* summary = &sMonSummaryScreen->summary;

    u16 move1 = summary->moves[moveIndex1];
    u16 move2 = summary->moves[moveIndex2];
    u8 move1pp = summary->pp[moveIndex1];
    u8 move2pp = summary->pp[moveIndex2];
    u8 ppBonuses = summary->ppBonuses;

    // Calculate PP bonuses
    u8 ppUpMask1 = gPPUpGetMask[moveIndex1];
    u8 ppBonusMove1 = (ppBonuses & ppUpMask1) >> (moveIndex1 * 2);
    u8 ppUpMask2 = gPPUpGetMask[moveIndex2];
    u8 ppBonusMove2 = (ppBonuses & ppUpMask2) >> (moveIndex2 * 2);
    ppBonuses &= ~ppUpMask1;
    ppBonuses &= ~ppUpMask2;
    ppBonuses |= (ppBonusMove1 << (moveIndex2 * 2)) + (ppBonusMove2 << (moveIndex1 * 2));

    // Swap the moves
    SetBoxMonData(mon, MON_DATA_MOVE1 + moveIndex1, &move2);
    SetBoxMonData(mon, MON_DATA_MOVE1 + moveIndex2, &move1);
    SetBoxMonData(mon, MON_DATA_PP1 + moveIndex1, &move2pp);
    SetBoxMonData(mon, MON_DATA_PP1 + moveIndex2, &move1pp);
    SetBoxMonData(mon, MON_DATA_PP_BONUSES, &ppBonuses);

    summary->moves[moveIndex1] = move2;
    summary->moves[moveIndex2] = move1;

    summary->pp[moveIndex1] = move2pp;
    summary->pp[moveIndex2] = move1pp;

    summary->ppBonuses = ppBonuses;
}

static void Task_SetHandleReplaceMoveInput(u8 taskId)
{
    SetNewMoveTypeIcon();
    CreateMoveSelectorSprites(SPRITE_ARR_ID_MOVE_SELECTOR1);
    gTasks[taskId].func = Task_HandleReplaceMoveInput;
}

static void Task_HandleReplaceMoveInput(u8 taskId)
{
    s16 *data = gTasks[taskId].data;

    if (MenuHelpers_ShouldWaitForLinkRecv() != TRUE)
    {
        if (gPaletteFade.active != TRUE)
        {
            if (JOY_NEW(DPAD_UP))
            {
                data[0] = 4;
                ChangeSelectedMove(data, -1, &sMonSummaryScreen->firstMoveIndex);
            }
            else if (JOY_NEW(DPAD_DOWN))
            {
                data[0] = 4;
                ChangeSelectedMove(data, 1, &sMonSummaryScreen->firstMoveIndex);
            }
            else if (JOY_NEW(DPAD_LEFT) || GetLRKeysPressed() == MENU_L_PRESSED)
            {
                ChangePage(taskId, -1);
            }
            else if (JOY_NEW(DPAD_RIGHT) || GetLRKeysPressed() == MENU_R_PRESSED)
            {
                ChangePage(taskId, 1);
            }
            else if (JOY_NEW(A_BUTTON))
            {
                if (CanReplaceMove() == TRUE)
                {
                    StopPokemonAnimations();
                    PlaySE(SE_SELECT);
                    sMoveSlotToReplace = sMonSummaryScreen->firstMoveIndex;
                    gSpecialVar_0x8005 = sMoveSlotToReplace;
                    BeginCloseSummaryScreen(taskId);
                }
                else
                {
                    PlaySE(SE_FAILURE);
                    ShowCantForgetHMsWindow(taskId);
                }
            }
            else if (JOY_NEW(B_BUTTON))
            {
                StopPokemonAnimations();
                PlaySE(SE_SELECT);
                sMoveSlotToReplace = MAX_MON_MOVES;
                gSpecialVar_0x8005 = MAX_MON_MOVES;
                BeginCloseSummaryScreen(taskId);
            }
        }
    }
}

static bool8 CanReplaceMove(void)
{
    if (sMonSummaryScreen->firstMoveIndex == MAX_MON_MOVES
        || sMonSummaryScreen->newMove == MOVE_NONE
        || IsMoveHM(sMonSummaryScreen->summary.moves[sMonSummaryScreen->firstMoveIndex]) != TRUE)
        return TRUE;
    else
        return FALSE;
}

static void ShowCantForgetHMsWindow(u8 taskId)
{
    ClearWindowTilemap(PSS_LABEL_WINDOW_MOVES_POWER_ACC);
    ClearWindowTilemap(PSS_LABEL_WINDOW_MOVES_APPEAL_JAM);
    gSprites[sMonSummaryScreen->categoryIconSpriteId].invisible = TRUE;
    ScheduleBgCopyTilemapToVram(0);
    HandlePowerAccTilemap(0, 3);
    HandleAppealJamTilemap(0, 3, 0);
    PrintHMMovesCantBeForgotten();
    gTasks[taskId].func = Task_HandleInputCantForgetHMsMoves;
}

// This redraws the power/accuracy window when the player scrolls out of the "HM Moves can't be forgotten" message
static void Task_HandleInputCantForgetHMsMoves(u8 taskId)
{
    s16 *data = gTasks[taskId].data;
    u16 move;
    if (FuncIsActiveTask(Task_ShowPowerAccWindow) != 1)
    {
        if (JOY_NEW(DPAD_UP))
        {
            data[1] = 1;
            data[0] = 4;
            ChangeSelectedMove(&data[0], -1, &sMonSummaryScreen->firstMoveIndex);
            data[1] = 0;
            gTasks[taskId].func = Task_HandleReplaceMoveInput;
        }
        else if (JOY_NEW(DPAD_DOWN))
        {
            data[1] = 1;
            data[0] = 4;
            ChangeSelectedMove(&data[0], 1, &sMonSummaryScreen->firstMoveIndex);
            data[1] = 0;
            gTasks[taskId].func = Task_HandleReplaceMoveInput;
        }
        else if (JOY_NEW(DPAD_LEFT) || GetLRKeysPressed() == MENU_L_PRESSED)
        {
            if (sMonSummaryScreen->currPageIndex != PSS_PAGE_BATTLE_MOVES)
            {
                ClearWindowTilemap(PSS_LABEL_WINDOW_PORTRAIT_SPECIES);
                if (!gSprites[sMonSummaryScreen->spriteIds[SPRITE_ARR_ID_STATUS]].invisible)
                    ClearWindowTilemap(PSS_LABEL_WINDOW_POKEMON_SKILLS_STATUS);
                move = sMonSummaryScreen->summary.moves[sMonSummaryScreen->firstMoveIndex];
                gTasks[taskId].func = Task_HandleReplaceMoveInput;
                ChangePage(taskId, -1);
                HandlePowerAccTilemap(9, -2);
                HandleAppealJamTilemap(9, -2, move);
            }
        }
        else if (JOY_NEW(DPAD_RIGHT) || GetLRKeysPressed() == MENU_R_PRESSED)
        {
            if (sMonSummaryScreen->currPageIndex != PSS_PAGE_CONTEST_MOVES)
            {
                ClearWindowTilemap(PSS_LABEL_WINDOW_PORTRAIT_SPECIES);
                if (!gSprites[sMonSummaryScreen->spriteIds[SPRITE_ARR_ID_STATUS]].invisible)
                    ClearWindowTilemap(PSS_LABEL_WINDOW_POKEMON_SKILLS_STATUS);
                move = sMonSummaryScreen->summary.moves[sMonSummaryScreen->firstMoveIndex];
                gTasks[taskId].func = Task_HandleReplaceMoveInput;
                ChangePage(taskId, 1);
                HandlePowerAccTilemap(9, -2);
                HandleAppealJamTilemap(9, -2, move);
            }
        }
        else if (JOY_NEW(A_BUTTON | B_BUTTON))
        {
            ClearWindowTilemap(PSS_LABEL_WINDOW_PORTRAIT_SPECIES);
            if (!gSprites[sMonSummaryScreen->spriteIds[SPRITE_ARR_ID_STATUS]].invisible)
                ClearWindowTilemap(PSS_LABEL_WINDOW_POKEMON_SKILLS_STATUS);
            move = sMonSummaryScreen->summary.moves[sMonSummaryScreen->firstMoveIndex];
            PrintMoveDetails(move);
            ScheduleBgCopyTilemapToVram(0);
            HandlePowerAccTilemap(9, -3);
            HandleAppealJamTilemap(9, -3, move);
            gTasks[taskId].func = Task_HandleReplaceMoveInput;
        }
    }
}

u8 GetMoveSlotToReplace(void)
{
    return sMoveSlotToReplace;
}

static void DrawPagination(void) // Updates the pagination dots at the top of the summary screen
{
    u16 *tilemap = Alloc(8 * PSS_PAGE_COUNT);
    u8 i;

    for (i = 0; i < PSS_PAGE_COUNT; i++)
    {
        u8 j = i * 2;

        if (i < sMonSummaryScreen->minPageIndex)
        {
            tilemap[j + 0] = 0x40;
            tilemap[j + 1] = 0x40;
            tilemap[j + 2 * PSS_PAGE_COUNT] = 0x50;
            tilemap[j + 2 * PSS_PAGE_COUNT + 1] = 0x50;
        }
        else if (i > sMonSummaryScreen->maxPageIndex)
        {
            tilemap[j + 0] = 0x4A;
            tilemap[j + 1] = 0x4A;
            tilemap[j + 2 * PSS_PAGE_COUNT] = 0x5A;
            tilemap[j + 2 * PSS_PAGE_COUNT + 1] = 0x5A;
        }
        else if (i < sMonSummaryScreen->currPageIndex)
        {
            tilemap[j + 0] = 0x46;
            tilemap[j + 1] = 0x47;
            tilemap[j + 2 * PSS_PAGE_COUNT] = 0x56;
            tilemap[j + 2 * PSS_PAGE_COUNT + 1] = 0x57;
        }
        else if (i == sMonSummaryScreen->currPageIndex)
        {
            if (i != sMonSummaryScreen->maxPageIndex)
            {
                tilemap[j + 0] = 0x41;
                tilemap[j + 1] = 0x42;
                tilemap[j + 2 * PSS_PAGE_COUNT] = 0x51;
                tilemap[j + 2 * PSS_PAGE_COUNT + 1] = 0x52;
            }
            else
            {
                tilemap[j + 0] = 0x4B;
                tilemap[j + 1] = 0x4C;
                tilemap[j + 2 * PSS_PAGE_COUNT] = 0x5B;
                tilemap[j + 2 * PSS_PAGE_COUNT + 1] = 0x5C;
            }
        }
        else if (i != sMonSummaryScreen->maxPageIndex)
        {
            tilemap[j + 0] = 0x43;
            tilemap[j + 1] = 0x44;
            tilemap[j + 2 * PSS_PAGE_COUNT] = 0x53;
            tilemap[j + 2 * PSS_PAGE_COUNT + 1] = 0x54;
        }
        else
        {
            tilemap[j + 0] = 0x48;
            tilemap[j + 1] = 0x49;
            tilemap[j + 2 * PSS_PAGE_COUNT] = 0x58;
            tilemap[j + 2 * PSS_PAGE_COUNT + 1] = 0x59;
        }
    }
    CopyToBgTilemapBufferRect_ChangePalette(3, tilemap, 11, 0, PSS_PAGE_COUNT * 2, 2, 16);
    ScheduleBgCopyTilemapToVram(3);
    Free(tilemap);
}

static void ChangeTilemap(const struct TilemapCtrl *unkStruct, u16 *dest, u8 c, bool8 d)
{
    u16 i;
    u16 *alloced = Alloc(unkStruct->field_6 * 2 * unkStruct->field_7);
    CpuFill16(unkStruct->field_4, alloced, unkStruct->field_6 * 2 * unkStruct->field_7);
    if (unkStruct->field_6 != c)
    {
        if (!d)
        {
            for (i = 0; i < unkStruct->field_7; i++)
                CpuCopy16(&unkStruct->gfx[c + unkStruct->field_6 * i], &alloced[unkStruct->field_6 * i], (unkStruct->field_6 - c) * 2);
        }
        else
        {
            for (i = 0; i < unkStruct->field_7; i++)
                CpuCopy16(&unkStruct->gfx[unkStruct->field_6 * i], &alloced[c + unkStruct->field_6 * i], (unkStruct->field_6 - c) * 2);
        }
    }

    for (i = 0; i < unkStruct->field_7; i++)
        CpuCopy16(&alloced[unkStruct->field_6 * i], &dest[(unkStruct->field_9 + i) * 32 + unkStruct->field_8], unkStruct->field_6 * 2);

    Free(alloced);
}

static void HandlePowerAccTilemap(u16 a, s16 b)
{
    if (b > sBattleMoveTilemapCtrl.field_6)
        b = sBattleMoveTilemapCtrl.field_6;
    if (b == 0 || b == sBattleMoveTilemapCtrl.field_6)
    {
        ChangeTilemap(&sBattleMoveTilemapCtrl, sMonSummaryScreen->bgTilemapBuffers[PSS_PAGE_BATTLE_MOVES][0], b, TRUE);
    }
    else
    {
        u8 taskId = FindTaskIdByFunc(Task_ShowPowerAccWindow);
        if (taskId == TASK_NONE)
            taskId = CreateTask(Task_ShowPowerAccWindow, 8);
        gTasks[taskId].data[0] = b;
        gTasks[taskId].data[1] = a;
    }
}

static void Task_ShowPowerAccWindow(u8 taskId)
{
    s16 *data = gTasks[taskId].data;
    data[1] += data[0];
    if (data[1] < 0)
    {
        data[1] = 0;
    }
    else if (data[1] > sBattleMoveTilemapCtrl.field_6)
    {
        data[1] = sBattleMoveTilemapCtrl.field_6;
    }
    ChangeTilemap(&sBattleMoveTilemapCtrl, sMonSummaryScreen->bgTilemapBuffers[PSS_PAGE_BATTLE_MOVES][0], data[1], TRUE);
    if (data[1] <= 0 || data[1] >= sBattleMoveTilemapCtrl.field_6)
    {
        if (data[0] < 0)
        {
            if (sMonSummaryScreen->currPageIndex == PSS_PAGE_BATTLE_MOVES)
                PutWindowTilemap(PSS_LABEL_WINDOW_MOVES_POWER_ACC);
        }
        else
        {
            if (!gSprites[sMonSummaryScreen->spriteIds[SPRITE_ARR_ID_STATUS]].invisible)
                PutWindowTilemap(PSS_LABEL_WINDOW_POKEMON_SKILLS_STATUS);
            PutWindowTilemap(PSS_LABEL_WINDOW_PORTRAIT_SPECIES);
        }
        ScheduleBgCopyTilemapToVram(0);
        DestroyTask(taskId);
    }
    ScheduleBgCopyTilemapToVram(1);
    ScheduleBgCopyTilemapToVram(2);
}

static void HandleAppealJamTilemap(u16 a, s16 b, u16 move)
{
    if (b > sContestMoveTilemapCtrl.field_6)
        b = sContestMoveTilemapCtrl.field_6;

    if (b == 0 || b == sContestMoveTilemapCtrl.field_6)
    {
        ChangeTilemap(&sContestMoveTilemapCtrl, sMonSummaryScreen->bgTilemapBuffers[PSS_PAGE_CONTEST_MOVES][0], b, TRUE);
    }
    else
    {
        u8 taskId = FindTaskIdByFunc(Task_ShowAppealJamWindow);
        if (taskId == TASK_NONE)
            taskId = CreateTask(Task_ShowAppealJamWindow, 8);
        gTasks[taskId].data[0] = b;
        gTasks[taskId].data[1] = a;
        gTasks[taskId].data[2] = move;
    }
}

static void Task_ShowAppealJamWindow(u8 taskId)
{
    s16 *data = gTasks[taskId].data;
    data[1] += data[0];
    if (data[1] < 0)
    {
        data[1] = 0;
    }
    else if (data[1] > sContestMoveTilemapCtrl.field_6)
    {
        data[1] = sContestMoveTilemapCtrl.field_6;
    }
    ChangeTilemap(&sContestMoveTilemapCtrl, sMonSummaryScreen->bgTilemapBuffers[PSS_PAGE_CONTEST_MOVES][0], data[1], TRUE);
    if (data[1] <= 0 || data[1] >= sContestMoveTilemapCtrl.field_6)
    {
        if (data[0] < 0)
        {
            if (sMonSummaryScreen->currPageIndex == PSS_PAGE_CONTEST_MOVES && FuncIsActiveTask(PssScrollRight) == 0)
                PutWindowTilemap(PSS_LABEL_WINDOW_MOVES_APPEAL_JAM);
            DrawContestMoveHearts(data[2]);
        }
        else
        {
            if (!gSprites[sMonSummaryScreen->spriteIds[SPRITE_ARR_ID_STATUS]].invisible)
            {
                PutWindowTilemap(PSS_LABEL_WINDOW_POKEMON_SKILLS_STATUS);
            }
            PutWindowTilemap(PSS_LABEL_WINDOW_PORTRAIT_SPECIES);
        }
        ScheduleBgCopyTilemapToVram(0);
        DestroyTask(taskId);
    }
    ScheduleBgCopyTilemapToVram(1);
    ScheduleBgCopyTilemapToVram(2);
}

static void HandleStatusTilemap(u16 a, s16 b)
{
    if (b > sStatusTilemapCtrl1.field_6)
        b = sStatusTilemapCtrl1.field_6;
    if (b == 0 || b == sStatusTilemapCtrl1.field_6)
    {
        ChangeTilemap(&sStatusTilemapCtrl1, sMonSummaryScreen->bgTilemapBuffers[PSS_PAGE_INFO][0], b, FALSE);
        ChangeTilemap(&sStatusTilemapCtrl2, sMonSummaryScreen->bgTilemapBuffers[PSS_PAGE_INFO][0], b, FALSE);
    }
    else
    {
        u8 taskId = CreateTask(Task_ShowStatusWindow, 8);
        gTasks[taskId].data[0] = b;
        gTasks[taskId].data[1] = a;
    }
}

static void Task_ShowStatusWindow(u8 taskId)
{
    s16 *data = gTasks[taskId].data;
    data[1] += data[0];
    if (data[1] < 0)
        data[1] = 0;
    else if (data[1] > sStatusTilemapCtrl1.field_6)
        data[1] = sStatusTilemapCtrl1.field_6;
    ChangeTilemap(&sStatusTilemapCtrl1, sMonSummaryScreen->bgTilemapBuffers[PSS_PAGE_INFO][0], data[1], FALSE);
    ChangeTilemap(&sStatusTilemapCtrl2, sMonSummaryScreen->bgTilemapBuffers[PSS_PAGE_INFO][0], data[1], FALSE);
    ScheduleBgCopyTilemapToVram(3);
    if (data[1] <= 0 || data[1] >= sStatusTilemapCtrl1.field_6)
    {
        if (data[0] < 0)
        {
            CreateSetStatusSprite();
            PutWindowTilemap(PSS_LABEL_WINDOW_POKEMON_SKILLS_STATUS);
            ScheduleBgCopyTilemapToVram(0);
        }
        DestroyTask(taskId);
    }
}

// Toggles the "Cancel" window that appears when selecting a move
static void TilemapFiveMovesDisplay(u16 *dst, u16 palette, bool8 remove)
{
    u16 i, id;

    palette *= 0x1000;
    id = 0x56A;
    if (!remove)
    {
        for (i = 0; i < 20; i++)
        {
            dst[id + i] = gSummaryScreen_MoveEffect_Cancel_Tilemap[i] + palette;
            dst[id + i + 0x20] = gSummaryScreen_MoveEffect_Cancel_Tilemap[i] + palette;
            dst[id + i + 0x40] = gSummaryScreen_MoveEffect_Cancel_Tilemap[i + 20] + palette;
        }
    }
    else // Remove
    {
        for (i = 0; i < 20; i++)
        {
            dst[id + i] = gSummaryScreen_MoveEffect_Cancel_Tilemap[i + 20] + palette;
            dst[id + i + 0x20] = gSummaryScreen_MoveEffect_Cancel_Tilemap[i + 40] + palette;
            dst[id + i + 0x40] = gSummaryScreen_MoveEffect_Cancel_Tilemap[i + 40] + palette;
        }
    }
}

static void DrawPokerusCuredSymbol(struct Pokemon *mon) // This checks if the mon has been cured of pokerus
{
    if (!CheckPartyPokerus(mon, 0) && CheckPartyHasHadPokerus(mon, 0)) // If yes it draws the cured symbol
    {
        sMonSummaryScreen->bgTilemapBuffers[PSS_PAGE_INFO][0][0x223] = 0x2C;
        sMonSummaryScreen->bgTilemapBuffers[PSS_PAGE_INFO][1][0x223] = 0x2C;
    }
    else
    {
        sMonSummaryScreen->bgTilemapBuffers[PSS_PAGE_INFO][0][0x223] = 0x81A;
        sMonSummaryScreen->bgTilemapBuffers[PSS_PAGE_INFO][1][0x223] = 0x81A;
    }
    ScheduleBgCopyTilemapToVram(3);
}

static void SetMonPicBackgroundPalette(bool8 isMonShiny)
{
    if (!isMonShiny)
        SetBgTilemapPalette(3, 1, 4, 8, 8, 0);
    else
        SetBgTilemapPalette(3, 1, 4, 8, 8, 5);
    ScheduleBgCopyTilemapToVram(3);
}

static void DrawExperienceProgressBar(struct Pokemon *unused)
{
    s64 numExpProgressBarTicks;
    struct PokeSummary *summary = &sMonSummaryScreen->summary;
    u16 *dst;
    u8 i;

    if (summary->level < MAX_LEVEL)
    {
        u32 expBetweenLevels = gExperienceTables[gSpeciesInfo[summary->species].growthRate][summary->level + 1] - gExperienceTables[gSpeciesInfo[summary->species].growthRate][summary->level];
        u32 expSinceLastLevel = summary->exp - gExperienceTables[gSpeciesInfo[summary->species].growthRate][summary->level];

        // Calculate the number of 1-pixel "ticks" to illuminate in the experience progress bar.
        // There are 8 tiles that make up the bar, and each tile has 8 "ticks". Hence, the numerator
        // is multiplied by 64.
        numExpProgressBarTicks = expSinceLastLevel * 64 / expBetweenLevels;
        if (numExpProgressBarTicks == 0 && expSinceLastLevel != 0)
            numExpProgressBarTicks = 1;
    }
    else
    {
        numExpProgressBarTicks = 0;
    }

    dst = &sMonSummaryScreen->bgTilemapBuffers[PSS_PAGE_SKILLS][1][0x255];
    for (i = 0; i < 8; i++)
    {
        if (numExpProgressBarTicks > 7)
            dst[i] = 0x206A;
        else
            dst[i] = 0x2062 + (numExpProgressBarTicks % 8);
        numExpProgressBarTicks -= 8;
        if (numExpProgressBarTicks < 0)
            numExpProgressBarTicks = 0;
    }

    if (GetBgTilemapBuffer(1) == sMonSummaryScreen->bgTilemapBuffers[PSS_PAGE_SKILLS][0])
        ScheduleBgCopyTilemapToVram(1);
    else
        ScheduleBgCopyTilemapToVram(2);
}

static void DrawContestMoveHearts(u16 move)
{
    u16 *tilemap = sMonSummaryScreen->bgTilemapBuffers[PSS_PAGE_CONTEST_MOVES][1];
    u8 i;

    if (move != MOVE_NONE)
    {
        // Draw appeal hearts
        u8 effectValue = gContestEffects[gMovesInfo[move].contestEffect].appeal;
        if (effectValue != 0xFF)
            effectValue /= 10;

        for (i = 0; i < MAX_CONTEST_MOVE_HEARTS; i++)
        {
            if (effectValue != 0xFF && i < effectValue)
                tilemap[(i / 4 * 32) + (i & 3) + 0x1E6] = TILE_FILLED_APPEAL_HEART;
            else
                tilemap[(i / 4 * 32) + (i & 3) + 0x1E6] = TILE_EMPTY_APPEAL_HEART;
        }

        // Draw jam hearts
        effectValue = gContestEffects[gMovesInfo[move].contestEffect].jam;
        if (effectValue != 0xFF)
            effectValue /= 10;

        for (i = 0; i < MAX_CONTEST_MOVE_HEARTS; i++)
        {
            if (effectValue != 0xFF && i < effectValue)
                tilemap[(i / 4 * 32) + (i & 3) + 0x226] = TILE_FILLED_JAM_HEART;
            else
                tilemap[(i / 4 * 32) + (i & 3) + 0x226] = TILE_EMPTY_JAM_HEART;
        }
    }
}

static void LimitEggSummaryPageDisplay(void) // If the Pokémon is an egg, limit the number of pages displayed to 1
{
    if (sMonSummaryScreen->summary.isEgg)
        ChangeBgX(3, 0x10000, BG_COORD_SET);
    else
        ChangeBgX(3, 0, BG_COORD_SET);
}

static void ResetWindows(void)
{
    u8 i;

    InitWindows(sSummaryTemplate);
    DeactivateAllTextPrinters();
    for (i = 0; i < PSS_LABEL_WINDOW_END; i++)
        FillWindowPixelBuffer(i, PIXEL_FILL(0));
    for (i = 0; i < ARRAY_COUNT(sMonSummaryScreen->windowIds); i++)
        sMonSummaryScreen->windowIds[i] = WINDOW_NONE;
}

static void PrintTextOnWindowWithFont(u8 windowId, const u8 *string, u8 x, u8 y, u8 lineSpacing, u8 colorId, u32 fontId)
{
<<<<<<< HEAD
    if (DECAP_ENABLED && DECAP_MIRRORING && !DECAP_SUMMARY)
        AddTextPrinterParameterized4(windowId, fontId, x, y, 0, lineSpacing, sTextColors[colorId], 0, MirrorPtr(string));
    else
        AddTextPrinterParameterized4(windowId, fontId, x, y, 0, lineSpacing, sTextColors[colorId], 0, string);
}

static void PrintTextOnWindow(u8 windowId, const u8 *string, u8 x, u8 y, u8 lineSpacing, u8 colorId)
{
    PrintTextOnWindowWithFont(windowId, string, x, y, lineSpacing, colorId, FONT_NORMAL);
}

static void PrintTextOnWindowToFitPx(u8 windowId, const u8 *string, u8 x, u8 y, u8 lineSpacing, u8 colorId, u32 width)
{
    u32 fontId = GetFontIdToFit(string, FONT_NORMAL, 0, width);
    PrintTextOnWindowWithFont(windowId, string, x, y, lineSpacing, colorId, fontId);
}

static void PrintTextOnWindowToFit(u8 windowId, const u8 *string, u8 x, u8 y, u8 lineSpacing, u8 colorId)
{
    PrintTextOnWindowToFitPx(windowId, string, x, y, lineSpacing, colorId, WindowWidthPx(windowId));
=======
    AddTextPrinterParameterized4(windowId, FONT_NORMAL, x, y, 0, lineSpacing, sTextColors[colorId], 0, string);
>>>>>>> bbb6ade9
}

static void PrintMonInfo(void)
{
    FillWindowPixelBuffer(PSS_LABEL_WINDOW_PORTRAIT_DEX_NUMBER, PIXEL_FILL(0));
    FillWindowPixelBuffer(PSS_LABEL_WINDOW_PORTRAIT_NICKNAME, PIXEL_FILL(0));
    FillWindowPixelBuffer(PSS_LABEL_WINDOW_PORTRAIT_SPECIES, PIXEL_FILL(0));
    if (!sMonSummaryScreen->summary.isEgg)
        PrintNotEggInfo();
    else
        PrintEggInfo();
    ScheduleBgCopyTilemapToVram(0);
}

static void PrintNotEggInfo(void)
{
    struct Pokemon *mon = &sMonSummaryScreen->currentMon;
    struct PokeSummary *summary = &sMonSummaryScreen->summary;
    u16 dexNum = SpeciesToPokedexNum(summary->species);

    if (dexNum != 0xFFFF)
    {
        u8 digitCount = (NATIONAL_DEX_COUNT > 999 && IsNationalPokedexEnabled()) ? 4 : 3;
        StringCopy(gStringVar1, &gText_NumberClear01[0]);
        ConvertIntToDecimalStringN(gStringVar2, dexNum, STR_CONV_MODE_LEADING_ZEROS, digitCount);
        StringAppend(gStringVar1, gStringVar2);
        if (!IsMonShiny(mon))
        {
            PrintTextOnWindow(PSS_LABEL_WINDOW_PORTRAIT_DEX_NUMBER, gStringVar1, 0, 1, 0, 1);
            SetMonPicBackgroundPalette(FALSE);
        }
        else
        {
            PrintTextOnWindow(PSS_LABEL_WINDOW_PORTRAIT_DEX_NUMBER, gStringVar1, 0, 1, 0, 7);
            SetMonPicBackgroundPalette(TRUE);
        }
        PutWindowTilemap(PSS_LABEL_WINDOW_PORTRAIT_DEX_NUMBER);
    }
    else
    {
        ClearWindowTilemap(PSS_LABEL_WINDOW_PORTRAIT_DEX_NUMBER);
        if (!IsMonShiny(mon))
            SetMonPicBackgroundPalette(FALSE);
        else
            SetMonPicBackgroundPalette(TRUE);
    }
    StringCopy(gStringVar1, gText_LevelSymbol);
    ConvertIntToDecimalStringN(gStringVar2, summary->level, STR_CONV_MODE_LEFT_ALIGN, 3);
    StringAppend(gStringVar1, gStringVar2);
    PrintTextOnWindow(PSS_LABEL_WINDOW_PORTRAIT_SPECIES, gStringVar1, 24, 17, 0, 1);
    GetMonNickname(mon, gStringVar1);
    PrintTextOnWindowToFitPx(PSS_LABEL_WINDOW_PORTRAIT_NICKNAME, gStringVar1, 0, 1, 0, 1, WindowWidthPx(PSS_LABEL_WINDOW_PORTRAIT_NICKNAME) - 9);
    PrintTextOnWindow(PSS_LABEL_WINDOW_PORTRAIT_SPECIES, gText_Slash, 0, 1, 0, 1);
    PrintTextOnWindowToFitPx(PSS_LABEL_WINDOW_PORTRAIT_SPECIES, GetSpeciesName(summary->species2), 6, 1, 0, 1, WindowWidthPx(PSS_LABEL_WINDOW_PORTRAIT_SPECIES) - 9);
    PrintGenderSymbol(mon, summary->species2);
    PutWindowTilemap(PSS_LABEL_WINDOW_PORTRAIT_NICKNAME);
    PutWindowTilemap(PSS_LABEL_WINDOW_PORTRAIT_SPECIES);
}

static void PrintEggInfo(void)
{
    GetMonNickname(&sMonSummaryScreen->currentMon, gStringVar1);
    PrintTextOnWindow(PSS_LABEL_WINDOW_PORTRAIT_NICKNAME, gStringVar1, 0, 1, 0, 1);
    PutWindowTilemap(PSS_LABEL_WINDOW_PORTRAIT_NICKNAME);
    ClearWindowTilemap(PSS_LABEL_WINDOW_PORTRAIT_DEX_NUMBER);
    ClearWindowTilemap(PSS_LABEL_WINDOW_PORTRAIT_SPECIES);
}

static void PrintGenderSymbol(struct Pokemon *mon, u16 species)
{
    if (species != SPECIES_NIDORAN_M && species != SPECIES_NIDORAN_F)
    {
        switch (GetMonGender(mon))
        {
        case MON_MALE:
            PrintTextOnWindow(PSS_LABEL_WINDOW_PORTRAIT_SPECIES, gText_MaleSymbol, 57, 17, 0, 3);
            break;
        case MON_FEMALE:
            PrintTextOnWindow(PSS_LABEL_WINDOW_PORTRAIT_SPECIES, gText_FemaleSymbol, 57, 17, 0, 4);
            break;
        }
    }
}

static void PrintAOrBButtonIcon(u8 windowId, bool8 bButton, u32 x)
{
    const u8 *button;
    if (!bButton)
        button = sButtons_Gfx[0];
    else
        button = sButtons_Gfx[1];

    BlitBitmapToWindow(windowId, button, x, 0, 16, 16);
}

static void PrintPageNamesAndStats(void)
{
    int stringXPos;
    int iconXPos;
    int statsXPos;

    PrintTextOnWindow(PSS_LABEL_WINDOW_POKEMON_INFO_TITLE, gText_PkmnInfo, 2, 1, 0, 1);
    PrintTextOnWindow(PSS_LABEL_WINDOW_POKEMON_SKILLS_TITLE, gText_PkmnSkills, 2, 1, 0, 1);
    PrintTextOnWindow(PSS_LABEL_WINDOW_BATTLE_MOVES_TITLE, gText_BattleMoves, 2, 1, 0, 1);
    PrintTextOnWindow(PSS_LABEL_WINDOW_CONTEST_MOVES_TITLE, gText_ContestMoves, 2, 1, 0, 1);

    stringXPos = GetStringRightAlignXOffset(FONT_NORMAL, gText_Cancel2, 62);
    iconXPos = stringXPos - 16;
    if (iconXPos < 0)
        iconXPos = 0;
    PrintAOrBButtonIcon(PSS_LABEL_WINDOW_PROMPT_CANCEL, FALSE, iconXPos);
    PrintTextOnWindow(PSS_LABEL_WINDOW_PROMPT_CANCEL, gText_Cancel2, stringXPos, 1, 0, 0);

    stringXPos = GetStringRightAlignXOffset(FONT_NORMAL, gText_Info, 62);
    iconXPos = stringXPos - 16;
    if (iconXPos < 0)
        iconXPos = 0;
    PrintAOrBButtonIcon(PSS_LABEL_WINDOW_PROMPT_INFO, FALSE, iconXPos);
    PrintTextOnWindow(PSS_LABEL_WINDOW_PROMPT_INFO, gText_Info, stringXPos, 1, 0, 0);

    stringXPos = GetStringRightAlignXOffset(FONT_NORMAL, gText_Switch, 62);
    iconXPos = stringXPos - 16;
    if (iconXPos < 0)
        iconXPos = 0;
    PrintAOrBButtonIcon(PSS_LABEL_WINDOW_PROMPT_SWITCH, FALSE, iconXPos);
    PrintTextOnWindow(PSS_LABEL_WINDOW_PROMPT_SWITCH, gText_Switch, stringXPos, 1, 0, 0);

    PrintTextOnWindow(PSS_LABEL_WINDOW_POKEMON_INFO_RENTAL, gText_RentalPkmn, 0, 1, 0, 1);
    PrintTextOnWindow(PSS_LABEL_WINDOW_POKEMON_INFO_TYPE, gText_TypeSlash, 0, 1, 0, 0);
    statsXPos = 6 + GetStringCenterAlignXOffset(FONT_NORMAL, gText_HP4, 42);
    PrintTextOnWindow(PSS_LABEL_WINDOW_POKEMON_SKILLS_STATS_LEFT, gText_HP4, statsXPos, 1, 0, 1);
    statsXPos = 6 + GetStringCenterAlignXOffset(FONT_NORMAL, gText_Attack3, 42);
    PrintTextOnWindow(PSS_LABEL_WINDOW_POKEMON_SKILLS_STATS_LEFT, gText_Attack3, statsXPos, 17, 0, 1);
    statsXPos = 6 + GetStringCenterAlignXOffset(FONT_NORMAL, gText_Defense3, 42);
    PrintTextOnWindow(PSS_LABEL_WINDOW_POKEMON_SKILLS_STATS_LEFT, gText_Defense3, statsXPos, 33, 0, 1);
    statsXPos = 2 + GetStringCenterAlignXOffset(FONT_NORMAL, gText_SpAtk4, 36);
    PrintTextOnWindow(PSS_LABEL_WINDOW_POKEMON_SKILLS_STATS_RIGHT, gText_SpAtk4, statsXPos, 1, 0, 1);
    statsXPos = 2 + GetStringCenterAlignXOffset(FONT_NORMAL, gText_SpDef4, 36);
    PrintTextOnWindow(PSS_LABEL_WINDOW_POKEMON_SKILLS_STATS_RIGHT, gText_SpDef4, statsXPos, 17, 0, 1);
    statsXPos = 2 + GetStringCenterAlignXOffset(FONT_NORMAL, gText_Speed2, 36);
    PrintTextOnWindow(PSS_LABEL_WINDOW_POKEMON_SKILLS_STATS_RIGHT, gText_Speed2, statsXPos, 33, 0, 1);
    PrintTextOnWindow(PSS_LABEL_WINDOW_POKEMON_SKILLS_EXP, gText_ExpPoints, 6, 1, 0, 1);
    PrintTextOnWindow(PSS_LABEL_WINDOW_POKEMON_SKILLS_EXP, gText_NextLv, 6, 17, 0, 1);
    PrintTextOnWindow(PSS_LABEL_WINDOW_POKEMON_SKILLS_STATUS, gText_Status, 2, 1, 0, 1);
    PrintTextOnWindow(PSS_LABEL_WINDOW_MOVES_POWER_ACC, gText_Power, 0, 1, 0, 1);
    PrintTextOnWindow(PSS_LABEL_WINDOW_MOVES_POWER_ACC, gText_Accuracy2, 0, 17, 0, 1);
    PrintTextOnWindow(PSS_LABEL_WINDOW_MOVES_APPEAL_JAM, gText_Appeal, 0, 1, 0, 1);
    PrintTextOnWindow(PSS_LABEL_WINDOW_MOVES_APPEAL_JAM, gText_Jam, 0, 17, 0, 1);
}

static void PutPageWindowTilemaps(u8 page)
{
    u8 i;

    ClearWindowTilemap(PSS_LABEL_WINDOW_POKEMON_INFO_TITLE);
    ClearWindowTilemap(PSS_LABEL_WINDOW_POKEMON_SKILLS_TITLE);
    ClearWindowTilemap(PSS_LABEL_WINDOW_BATTLE_MOVES_TITLE);
    ClearWindowTilemap(PSS_LABEL_WINDOW_CONTEST_MOVES_TITLE);

    switch (page)
    {
    case PSS_PAGE_INFO:
        PutWindowTilemap(PSS_LABEL_WINDOW_POKEMON_INFO_TITLE);
        PutWindowTilemap(PSS_LABEL_WINDOW_PROMPT_CANCEL);
        if (InBattleFactory() == TRUE || InSlateportBattleTent() == TRUE)
            PutWindowTilemap(PSS_LABEL_WINDOW_POKEMON_INFO_RENTAL);
        PutWindowTilemap(PSS_LABEL_WINDOW_POKEMON_INFO_TYPE);
        break;
    case PSS_PAGE_SKILLS:
        PutWindowTilemap(PSS_LABEL_WINDOW_POKEMON_SKILLS_TITLE);
        PutWindowTilemap(PSS_LABEL_WINDOW_POKEMON_SKILLS_STATS_LEFT);
        PutWindowTilemap(PSS_LABEL_WINDOW_POKEMON_SKILLS_STATS_RIGHT);
        PutWindowTilemap(PSS_LABEL_WINDOW_POKEMON_SKILLS_EXP);
        break;
    case PSS_PAGE_BATTLE_MOVES:
        PutWindowTilemap(PSS_LABEL_WINDOW_BATTLE_MOVES_TITLE);
        if (sMonSummaryScreen->mode == SUMMARY_MODE_SELECT_MOVE)
        {
            if (sMonSummaryScreen->newMove != MOVE_NONE || sMonSummaryScreen->firstMoveIndex != MAX_MON_MOVES)
                PutWindowTilemap(PSS_LABEL_WINDOW_MOVES_POWER_ACC);
        }
        else
        {
            PutWindowTilemap(PSS_LABEL_WINDOW_PROMPT_INFO);
        }
        break;
    case PSS_PAGE_CONTEST_MOVES:
        PutWindowTilemap(PSS_LABEL_WINDOW_CONTEST_MOVES_TITLE);
        if (sMonSummaryScreen->mode == SUMMARY_MODE_SELECT_MOVE)
        {
            if (sMonSummaryScreen->newMove != MOVE_NONE || sMonSummaryScreen->firstMoveIndex != MAX_MON_MOVES)
                PutWindowTilemap(PSS_LABEL_WINDOW_MOVES_APPEAL_JAM);
        }
        else
        {
            PutWindowTilemap(PSS_LABEL_WINDOW_PROMPT_INFO);
        }
        break;
    }

    for (i = 0; i < ARRAY_COUNT(sMonSummaryScreen->windowIds); i++)
        PutWindowTilemap(sMonSummaryScreen->windowIds[i]);

    ScheduleBgCopyTilemapToVram(0);
}

static void ClearPageWindowTilemaps(u8 page)
{
    u8 i;

    switch (page)
    {
    case PSS_PAGE_INFO:
        ClearWindowTilemap(PSS_LABEL_WINDOW_PROMPT_CANCEL);
        if (InBattleFactory() == TRUE || InSlateportBattleTent() == TRUE)
            ClearWindowTilemap(PSS_LABEL_WINDOW_POKEMON_INFO_RENTAL);
        ClearWindowTilemap(PSS_LABEL_WINDOW_POKEMON_INFO_TYPE);
        break;
    case PSS_PAGE_SKILLS:
        ClearWindowTilemap(PSS_LABEL_WINDOW_POKEMON_SKILLS_STATS_LEFT);
        ClearWindowTilemap(PSS_LABEL_WINDOW_POKEMON_SKILLS_STATS_RIGHT);
        ClearWindowTilemap(PSS_LABEL_WINDOW_POKEMON_SKILLS_EXP);
        break;
    case PSS_PAGE_BATTLE_MOVES:
        if (sMonSummaryScreen->mode == SUMMARY_MODE_SELECT_MOVE)
        {
            if (sMonSummaryScreen->newMove != MOVE_NONE || sMonSummaryScreen->firstMoveIndex != MAX_MON_MOVES)
            {
                ClearWindowTilemap(PSS_LABEL_WINDOW_MOVES_POWER_ACC);
                gSprites[sMonSummaryScreen->categoryIconSpriteId].invisible = TRUE;
            }
        }
        else
        {
            ClearWindowTilemap(PSS_LABEL_WINDOW_PROMPT_INFO);
        }
        break;
    case PSS_PAGE_CONTEST_MOVES:
        if (sMonSummaryScreen->mode == SUMMARY_MODE_SELECT_MOVE)
        {
            if (sMonSummaryScreen->newMove != MOVE_NONE || sMonSummaryScreen->firstMoveIndex != MAX_MON_MOVES)
                ClearWindowTilemap(PSS_LABEL_WINDOW_MOVES_APPEAL_JAM);
        }
        else
        {
            ClearWindowTilemap(PSS_LABEL_WINDOW_PROMPT_INFO);
        }
        break;
    }

    for (i = 0; i < ARRAY_COUNT(sMonSummaryScreen->windowIds); i++)
        RemoveWindowByIndex(i);

    ScheduleBgCopyTilemapToVram(0);
}

static u8 AddWindowFromTemplateList(const struct WindowTemplate *template, u8 templateId)
{
    u8 *windowIdPtr = &sMonSummaryScreen->windowIds[templateId];
    if (*windowIdPtr == WINDOW_NONE)
    {
        *windowIdPtr = AddWindow(&template[templateId]);
        FillWindowPixelBuffer(*windowIdPtr, PIXEL_FILL(0));
    }
    return *windowIdPtr;
}

static void RemoveWindowByIndex(u8 windowIndex)
{
    u8 *windowIdPtr = &sMonSummaryScreen->windowIds[windowIndex];
    if (*windowIdPtr != WINDOW_NONE)
    {
        ClearWindowTilemap(*windowIdPtr);
        RemoveWindow(*windowIdPtr);
        *windowIdPtr = WINDOW_NONE;
    }
}

static void PrintPageSpecificText(u8 pageIndex)
{
    u16 i;
    for (i = 0; i < ARRAY_COUNT(sMonSummaryScreen->windowIds); i++)
    {
        if (sMonSummaryScreen->windowIds[i] != WINDOW_NONE)
            FillWindowPixelBuffer(sMonSummaryScreen->windowIds[i], PIXEL_FILL(0));
    }
    sTextPrinterFunctions[pageIndex]();
}

static void CreateTextPrinterTask(u8 pageIndex)
{
    CreateTask(sTextPrinterTasks[pageIndex], 16);
}

static void PrintInfoPageText(void)
{
    if (sMonSummaryScreen->summary.isEgg)
    {
        PrintEggOTName();
        PrintEggOTID();
        PrintEggState();
        PrintEggMemo();
    }
    else
    {
        PrintMonOTName();
        PrintMonOTID();
        PrintMonAbilityName();
        PrintMonAbilityDescription();
        BufferMonTrainerMemo();
        PrintMonTrainerMemo();
    }
}

static void Task_PrintInfoPage(u8 taskId)
{
    s16 *data = gTasks[taskId].data;
    switch (data[0])
    {
    case 1:
        PrintMonOTName();
        break;
    case 2:
        PrintMonOTID();
        break;
    case 3:
        PrintMonAbilityName();
        break;
    case 4:
        PrintMonAbilityDescription();
        break;
    case 5:
        BufferMonTrainerMemo();
        break;
    case 6:
        PrintMonTrainerMemo();
        break;
    case 7:
        DestroyTask(taskId);
        return;
    }
    data[0]++;
}

static void PrintMonOTName(void)
{
    int x, windowId;
    if (InBattleFactory() != TRUE && InSlateportBattleTent() != TRUE)
    {
        windowId = AddWindowFromTemplateList(sPageInfoTemplate, PSS_DATA_WINDOW_INFO_ORIGINAL_TRAINER);
        PrintTextOnWindow(windowId, gText_OTSlash, 0, 1, 0, 1);
        x = GetStringWidth(FONT_NORMAL, gText_OTSlash, 0);
        if (sMonSummaryScreen->summary.OTGender == 0)
            PrintTextOnWindow(windowId, sMonSummaryScreen->summary.OTName, x, 1, 0, 5);
        else
            PrintTextOnWindow(windowId, sMonSummaryScreen->summary.OTName, x, 1, 0, 6);
    }
}

static void PrintMonOTID(void)
{
    int xPos;
    if (InBattleFactory() != TRUE && InSlateportBattleTent() != TRUE)
    {
        ConvertIntToDecimalStringN(StringCopy(gStringVar1, gText_IDNumber2), (u16)sMonSummaryScreen->summary.OTID, STR_CONV_MODE_LEADING_ZEROS, 5);
        xPos = GetStringRightAlignXOffset(FONT_NORMAL, gStringVar1, 56);
        PrintTextOnWindow(AddWindowFromTemplateList(sPageInfoTemplate, PSS_DATA_WINDOW_INFO_ID), gStringVar1, xPos, 1, 0, 1);
    }
}

static void PrintMonAbilityName(void)
{
    u16 ability = GetAbilityBySpecies(sMonSummaryScreen->summary.species, sMonSummaryScreen->summary.abilityNum);
    PrintTextOnWindow(AddWindowFromTemplateList(sPageInfoTemplate, PSS_DATA_WINDOW_INFO_ABILITY), gAbilitiesInfo[ability].name, 0, 1, 0, 1);
}

static void PrintMonAbilityDescription(void)
{
    u16 ability = GetAbilityBySpecies(sMonSummaryScreen->summary.species, sMonSummaryScreen->summary.abilityNum);
    PrintTextOnWindow(AddWindowFromTemplateList(sPageInfoTemplate, PSS_DATA_WINDOW_INFO_ABILITY), gAbilitiesInfo[ability].description, 0, 17, 0, 0);
}

static void BufferMonTrainerMemo(void)
{
    struct PokeSummary *sum = &sMonSummaryScreen->summary;
    const u8 *text;

    DynamicPlaceholderTextUtil_Reset();
    DynamicPlaceholderTextUtil_SetPlaceholderPtr(0, sMemoNatureTextColor);
    DynamicPlaceholderTextUtil_SetPlaceholderPtr(1, sMemoMiscTextColor);
    BufferNatureString();

    if (InBattleFactory() == TRUE || InSlateportBattleTent() == TRUE || IsInGamePartnerMon() == TRUE)
    {
        DynamicPlaceholderTextUtil_ExpandPlaceholders(gStringVar4, gText_XNature);
    }
    else
    {
        u8 *metLevelString = Alloc(32);
        u8 *metLocationString = Alloc(32);
        GetMetLevelString(metLevelString);

        if (sum->metLocation < MAPSEC_NONE)
        {
            GetMapNameHandleAquaHideout(metLocationString, sum->metLocation);
            DynamicPlaceholderTextUtil_SetPlaceholderPtr(4, metLocationString);
        }

        if (DoesMonOTMatchOwner() == TRUE)
        {
            if (sum->metLevel == 0)
                text = (sum->metLocation >= MAPSEC_NONE) ? gText_XNatureHatchedSomewhereAt : gText_XNatureHatchedAtYZ;
            else
                text = (sum->metLocation >= MAPSEC_NONE) ? gText_XNatureMetSomewhereAt : gText_XNatureMetAtYZ;
        }
        else if (sum->metLocation == METLOC_FATEFUL_ENCOUNTER)
        {
            text = gText_XNatureFatefulEncounter;
        }
        else if (sum->metLocation != METLOC_IN_GAME_TRADE && DidMonComeFromGBAGames())
        {
            text = (sum->metLocation >= MAPSEC_NONE) ? gText_XNatureObtainedInTrade : gText_XNatureProbablyMetAt;
        }
        else
        {
            text = gText_XNatureObtainedInTrade;
        }

        DynamicPlaceholderTextUtil_ExpandPlaceholders(gStringVar4, text);
        Free(metLevelString);
        Free(metLocationString);
    }
}

static void PrintMonTrainerMemo(void)
{
    PrintTextOnWindow(AddWindowFromTemplateList(sPageInfoTemplate, PSS_DATA_WINDOW_INFO_MEMO), gStringVar4, 0, 1, 0, 0);
}

static void BufferNatureString(void)
{
    struct PokemonSummaryScreenData *sumStruct = sMonSummaryScreen;
    DynamicPlaceholderTextUtil_SetPlaceholderPtr(2, gNatureNamePointers[sumStruct->summary.nature]);
    DynamicPlaceholderTextUtil_SetPlaceholderPtr(5, gText_EmptyString5);
}

static void GetMetLevelString(u8 *output)
{
    u8 level = sMonSummaryScreen->summary.metLevel;
    if (level == 0)
        level = EGG_HATCH_LEVEL;
    ConvertIntToDecimalStringN(output, level, STR_CONV_MODE_LEFT_ALIGN, 3);
    DynamicPlaceholderTextUtil_SetPlaceholderPtr(3, output);
}

static bool8 DoesMonOTMatchOwner(void)
{
    struct PokeSummary *sum = &sMonSummaryScreen->summary;
    u32 trainerId;
    u8 gender;

    if (sMonSummaryScreen->monList.mons == gEnemyParty)
    {
        u8 multiID = GetMultiplayerId() ^ 1;
        trainerId = gLinkPlayers[multiID].trainerId & 0xFFFF;
        gender = gLinkPlayers[multiID].gender;
        StringCopy(gStringVar1, gLinkPlayers[multiID].name);
    }
    else
    {
        trainerId = GetPlayerIDAsU32() & 0xFFFF;
        gender = gSaveBlock2Ptr->playerGender;
        StringCopy(gStringVar1, gSaveBlock2Ptr->playerName);
    }

    if (gender != sum->OTGender || trainerId != (sum->OTID & 0xFFFF) || StringCompareWithoutExtCtrlCodes(gStringVar1, sum->OTName))
        return FALSE;
    else
        return TRUE;
}

static bool8 DidMonComeFromGBAGames(void)
{
    struct PokeSummary *sum = &sMonSummaryScreen->summary;
    if (sum->metGame > 0 && sum->metGame <= VERSION_LEAF_GREEN)
        return TRUE;
    return FALSE;
}

bool8 DidMonComeFromRSE(void)
{
    struct PokeSummary *sum = &sMonSummaryScreen->summary;
    if (sum->metGame > 0 && sum->metGame <= VERSION_EMERALD)
        return TRUE;
    return FALSE;
}

static bool8 IsInGamePartnerMon(void)
{
    if ((gBattleTypeFlags & BATTLE_TYPE_INGAME_PARTNER) && gMain.inBattle)
    {
        if (sMonSummaryScreen->curMonIndex == 1 || sMonSummaryScreen->curMonIndex == 4 || sMonSummaryScreen->curMonIndex == 5)
            return TRUE;
    }
    return FALSE;
}

static void PrintEggOTName(void)
{
    u32 windowId = AddWindowFromTemplateList(sPageInfoTemplate, PSS_DATA_WINDOW_INFO_ORIGINAL_TRAINER);
    u32 width = GetStringWidth(FONT_NORMAL, gText_OTSlash, 0);
    PrintTextOnWindow(windowId, gText_OTSlash, 0, 1, 0, 1);
    PrintTextOnWindow(windowId, gText_FiveMarks, width, 1, 0, 1);
}

static void PrintEggOTID(void)
{
    int x;
    StringCopy(gStringVar1, gText_IDNumber2);
    StringAppend(gStringVar1, gText_FiveMarks);
    x = GetStringRightAlignXOffset(FONT_NORMAL, gStringVar1, 56);
    PrintTextOnWindow(AddWindowFromTemplateList(sPageInfoTemplate, PSS_DATA_WINDOW_INFO_ID), gStringVar1, x, 1, 0, 1);
}

static void PrintEggState(void)
{
    const u8 *text;
    struct PokeSummary *sum = &sMonSummaryScreen->summary;

    if (sMonSummaryScreen->summary.sanity == TRUE)
        text = gText_EggWillTakeALongTime;
    else if (sum->friendship <= 5)
        text = gText_EggAboutToHatch;
    else if (sum->friendship <= 10)
        text = gText_EggWillHatchSoon;
    else if (sum->friendship <= 40)
        text = gText_EggWillTakeSomeTime;
    else
        text = gText_EggWillTakeALongTime;

    PrintTextOnWindow(AddWindowFromTemplateList(sPageInfoTemplate, PSS_DATA_WINDOW_INFO_ABILITY), text, 0, 1, 0, 0);
}

static void PrintEggMemo(void)
{
    const u8 *text;
    struct PokeSummary *sum = &sMonSummaryScreen->summary;

    if (sMonSummaryScreen->summary.sanity != 1)
    {
        if (sum->metLocation == METLOC_FATEFUL_ENCOUNTER)
            text = gText_PeculiarEggNicePlace;
        else if (DidMonComeFromGBAGames() == FALSE || DoesMonOTMatchOwner() == FALSE)
            text = gText_PeculiarEggTrade;
        else if (sum->metLocation == METLOC_SPECIAL_EGG)
            text = (DidMonComeFromRSE() == TRUE) ? gText_EggFromHotSprings : gText_EggFromTraveler;
        else
            text = gText_OddEggFoundByCouple;
    }
    else
    {
        text = gText_OddEggFoundByCouple;
    }

    PrintTextOnWindow(AddWindowFromTemplateList(sPageInfoTemplate, PSS_DATA_WINDOW_INFO_MEMO), text, 0, 1, 0, 0);
}

static void PrintSkillsPageText(void)
{
    PrintHeldItemName();
    PrintRibbonCount();
    BufferLeftColumnStats();
    PrintLeftColumnStats();
    BufferRightColumnStats();
    PrintRightColumnStats();
    PrintExpPointsNextLevel();
}

static void Task_PrintSkillsPage(u8 taskId)
{
    s16 *data = gTasks[taskId].data;

    switch (data[0])
    {
    case 1:
        PrintHeldItemName();
        break;
    case 2:
        PrintRibbonCount();
        break;
    case 3:
        BufferLeftColumnStats();
        break;
    case 4:
        PrintLeftColumnStats();
        break;
    case 5:
        BufferRightColumnStats();
        break;
    case 6:
        PrintRightColumnStats();
        break;
    case 7:
        PrintExpPointsNextLevel();
        break;
    case 8:
        DestroyTask(taskId);
        return;
    }
    data[0]++;
}

static void PrintHeldItemName(void)
{
    const u8 *text;
    u32 fontId;
    int x;

    if (sMonSummaryScreen->summary.item == ITEM_ENIGMA_BERRY_E_READER
        && IsMultiBattle() == TRUE
        && (sMonSummaryScreen->curMonIndex == 1 || sMonSummaryScreen->curMonIndex == 4 || sMonSummaryScreen->curMonIndex == 5))
    {
        text = ItemId_GetName(ITEM_ENIGMA_BERRY_E_READER);
    }
    else if (sMonSummaryScreen->summary.item == ITEM_NONE)
    {
        text = gText_None;
    }
    else
    {
        CopyItemName(sMonSummaryScreen->summary.item, gStringVar1);
        text = gStringVar1;
    }

    fontId = GetFontIdToFit(text, FONT_NORMAL, 0, WindowTemplateWidthPx(&sPageSkillsTemplate[PSS_DATA_WINDOW_SKILLS_HELD_ITEM]) - 8);
    x = GetStringCenterAlignXOffset(fontId, text, 72) + 6;
    PrintTextOnWindowWithFont(AddWindowFromTemplateList(sPageSkillsTemplate, PSS_DATA_WINDOW_SKILLS_HELD_ITEM), text, x, 1, 0, 0, fontId);
}

static void PrintRibbonCount(void)
{
    const u8 *text;
    int x;

    if (sMonSummaryScreen->summary.ribbonCount == 0)
    {
        text = gText_None;
    }
    else
    {
        ConvertIntToDecimalStringN(gStringVar1, sMonSummaryScreen->summary.ribbonCount, STR_CONV_MODE_RIGHT_ALIGN, 2);
        StringExpandPlaceholders(gStringVar4, gText_RibbonsVar1);
        text = gStringVar4;
    }

    x = GetStringCenterAlignXOffset(FONT_NORMAL, text, 70) + 6;
    PrintTextOnWindow(AddWindowFromTemplateList(sPageSkillsTemplate, PSS_DATA_WINDOW_SKILLS_RIBBON_COUNT), text, x, 1, 0, 0);
}

static void BufferStat(u8 *dst, s8 natureMod, u32 stat, u32 strId, u32 n)
{
    static const u8 sTextNatureDown[] = _("{COLOR}{08}");
    static const u8 sTextNatureUp[] = _("{COLOR}{05}");
    static const u8 sTextNatureNeutral[] = _("{COLOR}{01}");
    u8 *txtPtr;

    if (natureMod == 0 || !SUMMARY_SCREEN_NATURE_COLORS)
        txtPtr = StringCopy(dst, sTextNatureNeutral);
    else if (natureMod > 0)
        txtPtr = StringCopy(dst, sTextNatureUp);
    else
        txtPtr = StringCopy(dst, sTextNatureDown);

    ConvertIntToDecimalStringN(txtPtr, stat, STR_CONV_MODE_RIGHT_ALIGN, n);
    DynamicPlaceholderTextUtil_SetPlaceholderPtr(strId, dst);
}

static void BufferLeftColumnStats(void)
{
    u8 *currentHPString = Alloc(20);
    u8 *maxHPString = Alloc(20);
    u8 *attackString = Alloc(20);
    u8 *defenseString = Alloc(20);
    const s8 *natureMod = gNatureStatTable[sMonSummaryScreen->summary.mintNature];

    DynamicPlaceholderTextUtil_Reset();
    BufferStat(currentHPString, 0, sMonSummaryScreen->summary.currentHP, 0, 3);
    BufferStat(maxHPString, 0, sMonSummaryScreen->summary.maxHP, 1, 3);
    BufferStat(attackString, natureMod[STAT_ATK - 1], sMonSummaryScreen->summary.atk, 2, 7);
    BufferStat(defenseString, natureMod[STAT_DEF - 1], sMonSummaryScreen->summary.def, 3, 7);
    DynamicPlaceholderTextUtil_ExpandPlaceholders(gStringVar4, sStatsLeftColumnLayout);

    Free(currentHPString);
    Free(maxHPString);
    Free(attackString);
    Free(defenseString);
}

static void PrintLeftColumnStats(void)
{
    PrintTextOnWindow(AddWindowFromTemplateList(sPageSkillsTemplate, PSS_DATA_WINDOW_SKILLS_STATS_LEFT), gStringVar4, 4, 1, 0, 0);
}

static void BufferRightColumnStats(void)
{
    const s8 *natureMod = gNatureStatTable[sMonSummaryScreen->summary.mintNature];

    DynamicPlaceholderTextUtil_Reset();
    BufferStat(gStringVar1, natureMod[STAT_SPATK - 1], sMonSummaryScreen->summary.spatk, 0, 3);
    BufferStat(gStringVar2, natureMod[STAT_SPDEF - 1], sMonSummaryScreen->summary.spdef, 1, 3);
    BufferStat(gStringVar3, natureMod[STAT_SPEED - 1], sMonSummaryScreen->summary.speed, 2, 3);
    DynamicPlaceholderTextUtil_ExpandPlaceholders(gStringVar4, sStatsRightColumnLayout);
}

static void PrintRightColumnStats(void)
{
    PrintTextOnWindow(AddWindowFromTemplateList(sPageSkillsTemplate, PSS_DATA_WINDOW_SKILLS_STATS_RIGHT), gStringVar4, 2, 1, 0, 0);
}

static void PrintExpPointsNextLevel(void)
{
    struct PokeSummary *sum = &sMonSummaryScreen->summary;
    u8 windowId = AddWindowFromTemplateList(sPageSkillsTemplate, PSS_DATA_WINDOW_EXP);
    int x;
    u32 expToNextLevel;

    ConvertIntToDecimalStringN(gStringVar1, sum->exp, STR_CONV_MODE_RIGHT_ALIGN, 7);
    x = GetStringRightAlignXOffset(FONT_NORMAL, gStringVar1, 42) + 2;
    PrintTextOnWindow(windowId, gStringVar1, x, 1, 0, 0);

    if (sum->level < MAX_LEVEL)
        expToNextLevel = gExperienceTables[gSpeciesInfo[sum->species].growthRate][sum->level + 1] - sum->exp;
    else
        expToNextLevel = 0;

    ConvertIntToDecimalStringN(gStringVar1, expToNextLevel, STR_CONV_MODE_RIGHT_ALIGN, 6);
    x = GetStringRightAlignXOffset(FONT_NORMAL, gStringVar1, 42) + 2;
    PrintTextOnWindow(windowId, gStringVar1, x, 17, 0, 0);
}

static void PrintBattleMoves(void)
{
    PrintMoveNameAndPP(0);
    PrintMoveNameAndPP(1);
    PrintMoveNameAndPP(2);
    PrintMoveNameAndPP(3);

    if (sMonSummaryScreen->mode == SUMMARY_MODE_SELECT_MOVE)
    {
        PrintNewMoveDetailsOrCancelText();
        if (sMonSummaryScreen->firstMoveIndex == MAX_MON_MOVES)
        {
            if (sMonSummaryScreen->newMove != MOVE_NONE)
                PrintMoveDetails(sMonSummaryScreen->newMove);
        }
        else
        {
            PrintMoveDetails(sMonSummaryScreen->summary.moves[sMonSummaryScreen->firstMoveIndex]);
        }
    }
}

static void Task_PrintBattleMoves(u8 taskId)
{
    s16 *data = gTasks[taskId].data;

    switch (data[0])
    {
    case 1:
        PrintMoveNameAndPP(0);
        break;
    case 2:
        PrintMoveNameAndPP(1);
        break;
    case 3:
        PrintMoveNameAndPP(2);
        break;
    case 4:
        PrintMoveNameAndPP(3);
        break;
    case 5:
        if (sMonSummaryScreen->mode == SUMMARY_MODE_SELECT_MOVE)
            PrintNewMoveDetailsOrCancelText();
        break;
    case 6:
        if (sMonSummaryScreen->mode == SUMMARY_MODE_SELECT_MOVE)
        {
            if (sMonSummaryScreen->firstMoveIndex == MAX_MON_MOVES)
                data[1] = sMonSummaryScreen->newMove;
            else
                data[1] = sMonSummaryScreen->summary.moves[sMonSummaryScreen->firstMoveIndex];
        }
        break;
    case 7:
        if (sMonSummaryScreen->mode == SUMMARY_MODE_SELECT_MOVE)
        {
            if (sMonSummaryScreen->newMove != MOVE_NONE || sMonSummaryScreen->firstMoveIndex != MAX_MON_MOVES)
                PrintMoveDetails(data[1]);
        }
        break;
    case 8:
        DestroyTask(taskId);
        return;
    }
    data[0]++;
}

static void PrintMoveNameAndPP(u8 moveIndex)
{
    u8 pp;
    int ppState, x;
    const u8 *text;
    struct PokeSummary *summary = &sMonSummaryScreen->summary;
    u8 moveNameWindowId = AddWindowFromTemplateList(sPageMovesTemplate, PSS_DATA_WINDOW_MOVE_NAMES);
    u8 ppValueWindowId = AddWindowFromTemplateList(sPageMovesTemplate, PSS_DATA_WINDOW_MOVE_PP);
    u16 move = summary->moves[moveIndex];

    if (move != 0)
    {
        pp = CalculatePPWithBonus(move, summary->ppBonuses, moveIndex);
        PrintTextOnWindowToFit(moveNameWindowId, GetMoveName(move), 0, moveIndex * 16 + 1, 0, 1);
        ConvertIntToDecimalStringN(gStringVar1, summary->pp[moveIndex], STR_CONV_MODE_RIGHT_ALIGN, 2);
        ConvertIntToDecimalStringN(gStringVar2, pp, STR_CONV_MODE_RIGHT_ALIGN, 2);
        DynamicPlaceholderTextUtil_Reset();
        DynamicPlaceholderTextUtil_SetPlaceholderPtr(0, gStringVar1);
        DynamicPlaceholderTextUtil_SetPlaceholderPtr(1, gStringVar2);
        DynamicPlaceholderTextUtil_ExpandPlaceholders(gStringVar4, sMovesPPLayout);
        text = gStringVar4;
        ppState = GetCurrentPpToMaxPpState(summary->pp[moveIndex], pp) + 9;
        x = GetStringRightAlignXOffset(FONT_NORMAL, text, 44);
    }
    else
    {
        PrintTextOnWindow(moveNameWindowId, gText_OneDash, 0, moveIndex * 16 + 1, 0, 1);
        text = gText_TwoDashes;
        ppState = 12;
        x = GetStringCenterAlignXOffset(FONT_NORMAL, text, 44);
    }

    PrintTextOnWindow(ppValueWindowId, text, x, moveIndex * 16 + 1, 0, ppState);
}

static void PrintMovePowerAndAccuracy(u16 moveIndex)
{
    const u8 *text;
    if (moveIndex != 0)
    {
        FillWindowPixelRect(PSS_LABEL_WINDOW_MOVES_POWER_ACC, PIXEL_FILL(0), 53, 0, 19, 32);

        if (gMovesInfo[moveIndex].power < 2)
        {
            text = gText_ThreeDashes;
        }
        else
        {
            ConvertIntToDecimalStringN(gStringVar1, gMovesInfo[moveIndex].power, STR_CONV_MODE_RIGHT_ALIGN, 3);
            text = gStringVar1;
        }

        PrintTextOnWindow(PSS_LABEL_WINDOW_MOVES_POWER_ACC, text, 53, 1, 0, 0);

        if (gMovesInfo[moveIndex].accuracy == 0)
        {
            text = gText_ThreeDashes;
        }
        else
        {
            ConvertIntToDecimalStringN(gStringVar1, gMovesInfo[moveIndex].accuracy, STR_CONV_MODE_RIGHT_ALIGN, 3);
            text = gStringVar1;
        }

        PrintTextOnWindow(PSS_LABEL_WINDOW_MOVES_POWER_ACC, text, 53, 17, 0, 0);
    }
}

static void PrintContestMoves(void)
{
    PrintMoveNameAndPP(0);
    PrintMoveNameAndPP(1);
    PrintMoveNameAndPP(2);
    PrintMoveNameAndPP(3);

    if (sMonSummaryScreen->mode == SUMMARY_MODE_SELECT_MOVE)
    {
        PrintNewMoveDetailsOrCancelText();
        PrintContestMoveDescription(sMonSummaryScreen->firstMoveIndex);
    }
}

static void Task_PrintContestMoves(u8 taskId)
{
    s16 *data = gTasks[taskId].data;

    switch (data[0])
    {
    case 1:
        PrintMoveNameAndPP(0);
        break;
    case 2:
        PrintMoveNameAndPP(1);
        break;
    case 3:
        PrintMoveNameAndPP(2);
        break;
    case 4:
        PrintMoveNameAndPP(3);
        break;
    case 5:
        if (sMonSummaryScreen->mode == SUMMARY_MODE_SELECT_MOVE)
            PrintNewMoveDetailsOrCancelText();
        break;
    case 6:
        if (sMonSummaryScreen->mode == SUMMARY_MODE_SELECT_MOVE)
        {
            if (sMonSummaryScreen->newMove != MOVE_NONE || sMonSummaryScreen->firstMoveIndex != MAX_MON_MOVES)
                PrintContestMoveDescription(sMonSummaryScreen->firstMoveIndex);
        }
        break;
    case 7:
        DestroyTask(taskId);
        return;
    }
    data[0]++;
}

static void PrintContestMoveDescription(u8 moveSlot)
{
    u16 move;

    if (moveSlot == MAX_MON_MOVES)
        move = sMonSummaryScreen->newMove;
    else
        move = sMonSummaryScreen->summary.moves[moveSlot];

    if (move != MOVE_NONE)
    {
        u8 windowId = AddWindowFromTemplateList(sPageMovesTemplate, PSS_DATA_WINDOW_MOVE_DESCRIPTION);
        PrintTextOnWindow(windowId, gContestEffectDescriptionPointers[gMovesInfo[move].contestEffect], 6, 1, 0, 0);
    }
}

static void PrintMoveDetails(u16 move)
{
    u8 windowId = AddWindowFromTemplateList(sPageMovesTemplate, PSS_DATA_WINDOW_MOVE_DESCRIPTION);
    u8 moveEffect;
    FillWindowPixelBuffer(windowId, PIXEL_FILL(0));
    if (move != MOVE_NONE)
    {
        if (sMonSummaryScreen->currPageIndex == PSS_PAGE_BATTLE_MOVES)
        {
            moveEffect = gMovesInfo[move].effect;
            if (B_SHOW_CATEGORY_ICON == TRUE)
                ShowCategoryIcon(GetBattleMoveCategory(move));
            PrintMovePowerAndAccuracy(move);

            if (moveEffect != EFFECT_PLACEHOLDER)
                PrintTextOnWindow(windowId, gMovesInfo[move].description, 6, 1, 0, 0);
            else
                PrintTextOnWindow(windowId, gNotDoneYetDescription, 6, 1, 0, 0);
        }
        else
        {
            PrintTextOnWindow(windowId, gContestEffectDescriptionPointers[gMovesInfo[move].contestEffect], 6, 1, 0, 0);
        }
        PutWindowTilemap(windowId);
    }
    else
    {
        ClearWindowTilemap(windowId);
    }

    ScheduleBgCopyTilemapToVram(0);
}

static void PrintNewMoveDetailsOrCancelText(void)
{
    u8 windowId1 = AddWindowFromTemplateList(sPageMovesTemplate, PSS_DATA_WINDOW_MOVE_NAMES);
    u8 windowId2 = AddWindowFromTemplateList(sPageMovesTemplate, PSS_DATA_WINDOW_MOVE_PP);

    if (sMonSummaryScreen->newMove == MOVE_NONE)
    {
        PrintTextOnWindow(windowId1, gText_Cancel, 0, 65, 0, 1);
    }
    else
    {
        u16 move = sMonSummaryScreen->newMove;

        if (sMonSummaryScreen->currPageIndex == PSS_PAGE_BATTLE_MOVES)
            PrintTextOnWindowToFit(windowId1, GetMoveName(move), 0, 65, 0, 6);
        else
            PrintTextOnWindowToFit(windowId1, GetMoveName(move), 0, 65, 0, 5);

        ConvertIntToDecimalStringN(gStringVar1, gMovesInfo[move].pp, STR_CONV_MODE_RIGHT_ALIGN, 2);
        DynamicPlaceholderTextUtil_Reset();
        DynamicPlaceholderTextUtil_SetPlaceholderPtr(0, gStringVar1);
        DynamicPlaceholderTextUtil_SetPlaceholderPtr(1, gStringVar1);
        DynamicPlaceholderTextUtil_ExpandPlaceholders(gStringVar4, sMovesPPLayout);
        PrintTextOnWindow(windowId2, gStringVar4, GetStringRightAlignXOffset(FONT_NORMAL, gStringVar4, 44), 65, 0, 12);
    }
}

static void AddAndFillMoveNamesWindow(void)
{
    u8 windowId = AddWindowFromTemplateList(sPageMovesTemplate, PSS_DATA_WINDOW_MOVE_NAMES);
    FillWindowPixelRect(windowId, PIXEL_FILL(0), 0, 66, 72, 16);
    CopyWindowToVram(windowId, COPYWIN_GFX);
}

static void SwapMovesNamesPP(u8 moveIndex1, u8 moveIndex2)
{
    u8 windowId1 = AddWindowFromTemplateList(sPageMovesTemplate, PSS_DATA_WINDOW_MOVE_NAMES);
    u8 windowId2 = AddWindowFromTemplateList(sPageMovesTemplate, PSS_DATA_WINDOW_MOVE_PP);

    FillWindowPixelRect(windowId1, PIXEL_FILL(0), 0, moveIndex1 * 16, 72, 16);
    FillWindowPixelRect(windowId1, PIXEL_FILL(0), 0, moveIndex2 * 16, 72, 16);

    FillWindowPixelRect(windowId2, PIXEL_FILL(0), 0, moveIndex1 * 16, 48, 16);
    FillWindowPixelRect(windowId2, PIXEL_FILL(0), 0, moveIndex2 * 16, 48, 16);

    PrintMoveNameAndPP(moveIndex1);
    PrintMoveNameAndPP(moveIndex2);
}

static void PrintHMMovesCantBeForgotten(void)
{
    u8 windowId = AddWindowFromTemplateList(sPageMovesTemplate, PSS_DATA_WINDOW_MOVE_DESCRIPTION);
    FillWindowPixelBuffer(windowId, PIXEL_FILL(0));
    PrintTextOnWindow(windowId, gText_HMMovesCantBeForgotten2, 6, 1, 0, 0);
}

static void ResetSpriteIds(void)
{
    u8 i;

    for (i = 0; i < ARRAY_COUNT(sMonSummaryScreen->spriteIds); i++)
        sMonSummaryScreen->spriteIds[i] = SPRITE_NONE;
}

static void DestroySpriteInArray(u8 spriteArrayId)
{
    if (sMonSummaryScreen->spriteIds[spriteArrayId] != SPRITE_NONE)
    {
        DestroySprite(&gSprites[sMonSummaryScreen->spriteIds[spriteArrayId]]);
        sMonSummaryScreen->spriteIds[spriteArrayId] = SPRITE_NONE;
    }
}

static void SetSpriteInvisibility(u8 spriteArrayId, bool8 invisible)
{
    gSprites[sMonSummaryScreen->spriteIds[spriteArrayId]].invisible = invisible;
}

static void HidePageSpecificSprites(void)
{
    // Keeps Pok�mon, caught ball and status sprites visible.
    u8 i;

    for (i = SPRITE_ARR_ID_TYPE; i < ARRAY_COUNT(sMonSummaryScreen->spriteIds); i++)
    {
        if (sMonSummaryScreen->spriteIds[i] != SPRITE_NONE)
            SetSpriteInvisibility(i, TRUE);
    }
}

static void SetTypeIcons(void)
{
    switch (sMonSummaryScreen->currPageIndex)
    {
    case PSS_PAGE_INFO:
        SetMonTypeIcons();
        break;
    case PSS_PAGE_BATTLE_MOVES:
        SetMoveTypeIcons();
        SetNewMoveTypeIcon();
        break;
    case PSS_PAGE_CONTEST_MOVES:
        SetContestMoveTypeIcons();
        SetNewMoveTypeIcon();
        break;
    }
}

static void CreateMoveTypeIcons(void)
{
    u8 i;

    for (i = SPRITE_ARR_ID_TYPE; i < SPRITE_ARR_ID_TYPE + TYPE_ICON_SPRITE_COUNT; i++)
    {
        if (sMonSummaryScreen->spriteIds[i] == SPRITE_NONE)
            sMonSummaryScreen->spriteIds[i] = CreateSprite(&gSpriteTemplate_MoveTypes, 0, 0, 2);

        SetSpriteInvisibility(i, TRUE);
    }
}

void SetTypeSpritePosAndPal(u8 typeId, u8 x, u8 y, u8 spriteArrayId)
{
    struct Sprite *sprite = &gSprites[sMonSummaryScreen->spriteIds[spriteArrayId]];
    StartSpriteAnim(sprite, typeId);
    if (typeId < NUMBER_OF_MON_TYPES)
        sprite->oam.paletteNum = gTypesInfo[typeId].palette;
    else
        sprite->oam.paletteNum = sContestCategoryToOamPaletteNum[typeId - NUMBER_OF_MON_TYPES];
    sprite->x = x + 16;
    sprite->y = y + 8;
    SetSpriteInvisibility(spriteArrayId, FALSE);
}

static void SetMonTypeIcons(void)
{
    struct PokeSummary *summary = &sMonSummaryScreen->summary;
    if (summary->isEgg)
    {
        SetTypeSpritePosAndPal(TYPE_MYSTERY, 120, 48, SPRITE_ARR_ID_TYPE);
        SetSpriteInvisibility(SPRITE_ARR_ID_TYPE + 1, TRUE);
    }
    else
    {
        SetTypeSpritePosAndPal(gSpeciesInfo[summary->species].types[0], 120, 48, SPRITE_ARR_ID_TYPE);
        if (gSpeciesInfo[summary->species].types[0] != gSpeciesInfo[summary->species].types[1])
        {
            SetTypeSpritePosAndPal(gSpeciesInfo[summary->species].types[1], 160, 48, SPRITE_ARR_ID_TYPE + 1);
            SetSpriteInvisibility(SPRITE_ARR_ID_TYPE + 1, FALSE);
        }
        else
        {
            SetSpriteInvisibility(SPRITE_ARR_ID_TYPE + 1, TRUE);
        }
        if (P_SHOW_TERA_TYPE >= GEN_9)
        {
            SetTypeSpritePosAndPal(summary->teraType, 200, 48, SPRITE_ARR_ID_TYPE + 2);
        }
    }
}

static void SetMoveTypeIcons(void)
{
    u8 i;
    struct PokeSummary *summary = &sMonSummaryScreen->summary;
    for (i = 0; i < MAX_MON_MOVES; i++)
    {
        if (summary->moves[i] != MOVE_NONE)
        {
            SetTypeSpritePosAndPal(gMovesInfo[summary->moves[i]].type, 85, 32 + (i * 16), i + SPRITE_ARR_ID_TYPE);
        }
        else
            SetSpriteInvisibility(i + SPRITE_ARR_ID_TYPE, TRUE);
    }
}

static void SetContestMoveTypeIcons(void)
{
    u8 i;
    struct PokeSummary *summary = &sMonSummaryScreen->summary;
    for (i = 0; i < MAX_MON_MOVES; i++)
    {
        if (summary->moves[i] != MOVE_NONE)
            SetTypeSpritePosAndPal(NUMBER_OF_MON_TYPES + gMovesInfo[summary->moves[i]].contestCategory, 85, 32 + (i * 16), i + SPRITE_ARR_ID_TYPE);
        else
            SetSpriteInvisibility(i + SPRITE_ARR_ID_TYPE, TRUE);
    }
}

static void SetNewMoveTypeIcon(void)
{
    if (sMonSummaryScreen->newMove == MOVE_NONE)
    {
        SetSpriteInvisibility(SPRITE_ARR_ID_TYPE + 4, TRUE);
    }
    else
    {
        if (sMonSummaryScreen->currPageIndex == PSS_PAGE_BATTLE_MOVES)
            SetTypeSpritePosAndPal(gMovesInfo[sMonSummaryScreen->newMove].type, 85, 96, SPRITE_ARR_ID_TYPE + 4);
        else
            SetTypeSpritePosAndPal(NUMBER_OF_MON_TYPES + gMovesInfo[sMonSummaryScreen->newMove].contestCategory, 85, 96, SPRITE_ARR_ID_TYPE + 4);
    }
}

static void SwapMovesTypeSprites(u8 moveIndex1, u8 moveIndex2)
{
    struct Sprite *sprite1 = &gSprites[sMonSummaryScreen->spriteIds[moveIndex1 + SPRITE_ARR_ID_TYPE]];
    struct Sprite *sprite2 = &gSprites[sMonSummaryScreen->spriteIds[moveIndex2 + SPRITE_ARR_ID_TYPE]];

    u8 temp = sprite1->animNum;
    sprite1->animNum = sprite2->animNum;
    sprite2->animNum = temp;

    temp = sprite1->oam.paletteNum;
    sprite1->oam.paletteNum = sprite2->oam.paletteNum;
    sprite2->oam.paletteNum = temp;

    sprite1->animBeginning = TRUE;
    sprite1->animEnded = FALSE;
    sprite2->animBeginning = TRUE;
    sprite2->animEnded = FALSE;
}

static u8 LoadMonGfxAndSprite(struct Pokemon *mon, s16 *state)
{
    struct PokeSummary *summary = &sMonSummaryScreen->summary;

    switch (*state)
    {
    default:
        return CreateMonSprite(mon);
    case 0:
        if (gMain.inBattle)
        {
            HandleLoadSpecialPokePic(TRUE,
                                     gMonSpritesGfxPtr->spritesGfx[B_POSITION_OPPONENT_LEFT],
                                     summary->species2,
                                     summary->pid);
        }
        else
        {
            if (gMonSpritesGfxPtr != NULL)
            {
                HandleLoadSpecialPokePic(TRUE,
                                         gMonSpritesGfxPtr->spritesGfx[B_POSITION_OPPONENT_LEFT],
                                         summary->species2,
                                         summary->pid);
            }
            else
            {
                HandleLoadSpecialPokePic(TRUE,
                                         MonSpritesGfxManager_GetSpritePtr(MON_SPR_GFX_MANAGER_A, B_POSITION_OPPONENT_LEFT),
                                         summary->species2,
                                         summary->pid);
            }
        }
        (*state)++;
        return 0xFF;
    case 1:
        LoadCompressedSpritePaletteWithTag(GetMonSpritePalFromSpeciesAndPersonality(summary->species2, summary->isShiny, summary->pid), summary->species2);
        SetMultiuseSpriteTemplateToPokemon(summary->species2, B_POSITION_OPPONENT_LEFT);
        (*state)++;
        return 0xFF;
    }
}

static void PlayMonCry(void)
{
    struct PokeSummary *summary = &sMonSummaryScreen->summary;
    if (!summary->isEgg)
    {
        if (ShouldPlayNormalMonCry(&sMonSummaryScreen->currentMon) == TRUE)
            PlayCry_ByMode(summary->species2, 0, CRY_MODE_NORMAL);
        else
            PlayCry_ByMode(summary->species2, 0, CRY_MODE_WEAK);
    }
}

static u8 CreateMonSprite(struct Pokemon *unused)
{
    struct PokeSummary *summary = &sMonSummaryScreen->summary;
    u8 spriteId = CreateSprite(&gMultiuseSpriteTemplate, 40, 64, 5);

    FreeSpriteOamMatrix(&gSprites[spriteId]);
    gSprites[spriteId].data[0] = summary->species2;
    gSprites[spriteId].data[2] = 0;
    gSprites[spriteId].callback = SpriteCB_Pokemon;
    gSprites[spriteId].oam.priority = 0;

    if (!IsMonSpriteNotFlipped(summary->species2))
        gSprites[spriteId].hFlip = TRUE;
    else
        gSprites[spriteId].hFlip = FALSE;

    return spriteId;
}

static void SpriteCB_Pokemon(struct Sprite *sprite)
{
    struct PokeSummary *summary = &sMonSummaryScreen->summary;

    if (!gPaletteFade.active && sprite->data[2] != 1)
    {
        sprite->data[1] = IsMonSpriteNotFlipped(sprite->data[0]);
        PlayMonCry();
        PokemonSummaryDoMonAnimation(sprite, sprite->data[0], summary->isEgg);
    }
}

// Track and then destroy Task_PokemonSummaryAnimateAfterDelay
// Normally destroys itself but it can be interrupted before the animation starts
void SummaryScreen_SetAnimDelayTaskId(u8 taskId)
{
    sAnimDelayTaskId = taskId;
}

static void SummaryScreen_DestroyAnimDelayTask(void)
{
    if (sAnimDelayTaskId != TASK_NONE)
    {
        DestroyTask(sAnimDelayTaskId);
        sAnimDelayTaskId = TASK_NONE;
    }
}

static bool32 UNUSED IsMonAnimationFinished(void)
{
    if (gSprites[sMonSummaryScreen->spriteIds[SPRITE_ARR_ID_MON]].callback == SpriteCallbackDummy)
        return FALSE;
    else
        return TRUE;
}

static void StopPokemonAnimations(void)  // A subtle effect, this function stops Pokémon animations when leaving the PSS
{
    u16 i;
    u16 paletteIndex;

    gSprites[sMonSummaryScreen->spriteIds[SPRITE_ARR_ID_MON]].animPaused = TRUE;
    gSprites[sMonSummaryScreen->spriteIds[SPRITE_ARR_ID_MON]].callback = SpriteCallbackDummy;
    StopPokemonAnimationDelayTask();

    paletteIndex = OBJ_PLTT_ID(gSprites[sMonSummaryScreen->spriteIds[SPRITE_ARR_ID_MON]].oam.paletteNum);

    for (i = 0; i < 16; i++)
    {
        u16 id = i + paletteIndex;
        gPlttBufferUnfaded[id] = gPlttBufferFaded[id];
    }
}

static void CreateMonMarkingsSprite(struct Pokemon *mon)
{
    struct Sprite *sprite = CreateMonMarkingAllCombosSprite(TAG_MON_MARKINGS, TAG_MON_MARKINGS, sMarkings_Pal);

    sMonSummaryScreen->markingsSprite = sprite;
    if (sprite != NULL)
    {
        StartSpriteAnim(sprite, GetMonData(mon, MON_DATA_MARKINGS));
        sMonSummaryScreen->markingsSprite->x = 60;
        sMonSummaryScreen->markingsSprite->y = 26;
        sMonSummaryScreen->markingsSprite->oam.priority = 1;
    }
}

static void RemoveAndCreateMonMarkingsSprite(struct Pokemon *mon)
{
    DestroySprite(sMonSummaryScreen->markingsSprite);
    FreeSpriteTilesByTag(TAG_MON_MARKINGS);
    CreateMonMarkingsSprite(mon);
}

static void CreateCaughtBallSprite(struct Pokemon *mon)
{
    u8 ball = ItemIdToBallId(GetMonData(mon, MON_DATA_POKEBALL));

    LoadBallGfx(ball);
    sMonSummaryScreen->spriteIds[SPRITE_ARR_ID_BALL] = CreateSprite(&gBallSpriteTemplates[ball], 16, 136, 0);
    gSprites[sMonSummaryScreen->spriteIds[SPRITE_ARR_ID_BALL]].callback = SpriteCallbackDummy;
    gSprites[sMonSummaryScreen->spriteIds[SPRITE_ARR_ID_BALL]].oam.priority = 3;
}

static void CreateSetStatusSprite(void)
{
    u8 *spriteId = &sMonSummaryScreen->spriteIds[SPRITE_ARR_ID_STATUS];
    u8 statusAnim;

    if (*spriteId == SPRITE_NONE)
        *spriteId = CreateSprite(&sSpriteTemplate_StatusCondition, 64, 152, 0);

    statusAnim = GetMonAilment(&sMonSummaryScreen->currentMon);
    if (statusAnim != 0)
    {
        StartSpriteAnim(&gSprites[*spriteId], statusAnim - 1);
        SetSpriteInvisibility(SPRITE_ARR_ID_STATUS, FALSE);
    }
    else
    {
        SetSpriteInvisibility(SPRITE_ARR_ID_STATUS, TRUE);
    }
}

static void CreateMoveSelectorSprites(u8 idArrayStart)
{
    u8 i;
    u8 *spriteIds = &sMonSummaryScreen->spriteIds[idArrayStart];

    if (sMonSummaryScreen->currPageIndex >= PSS_PAGE_BATTLE_MOVES)
    {
        u8 subpriority = 0;
        if (idArrayStart == SPRITE_ARR_ID_MOVE_SELECTOR1)
            subpriority = 1;

        for (i = 0; i < MOVE_SELECTOR_SPRITES_COUNT; i++)
        {
            spriteIds[i] = CreateSprite(&sMoveSelectorSpriteTemplate, i * 16 + 89, 40, subpriority);
            if (i == 0)
                StartSpriteAnim(&gSprites[spriteIds[i]], 4); // left
            else if (i == 9)
                StartSpriteAnim(&gSprites[spriteIds[i]], 5); // right, actually the same as left, but flipped
            else
                StartSpriteAnim(&gSprites[spriteIds[i]], 6); // middle

            gSprites[spriteIds[i]].callback = SpriteCB_MoveSelector;
            gSprites[spriteIds[i]].data[0] = idArrayStart;
            gSprites[spriteIds[i]].data[1] = 0;
        }
    }
}

static void SpriteCB_MoveSelector(struct Sprite *sprite)
{
    if (sprite->animNum > 3 && sprite->animNum < 7)
    {
        sprite->data[1] = (sprite->data[1] + 1) & 0x1F;
        if (sprite->data[1] > 24)
            sprite->invisible = TRUE;
        else
            sprite->invisible = FALSE;
    }
    else
    {
        sprite->data[1] = 0;
        sprite->invisible = FALSE;
    }

    if (sprite->data[0] == SPRITE_ARR_ID_MOVE_SELECTOR1)
        sprite->y2 = sMonSummaryScreen->firstMoveIndex * 16;
    else
        sprite->y2 = sMonSummaryScreen->secondMoveIndex * 16;
}

static void DestroyMoveSelectorSprites(u8 firstArrayId)
{
    u8 i;
    for (i = 0; i < MOVE_SELECTOR_SPRITES_COUNT; i++)
        DestroySpriteInArray(firstArrayId + i);
}

static void SetMainMoveSelectorColor(u8 which)
{
    u8 i;
    u8 *spriteIds = &sMonSummaryScreen->spriteIds[SPRITE_ARR_ID_MOVE_SELECTOR1];

    which *= 3;
    for (i = 0; i < MOVE_SELECTOR_SPRITES_COUNT; i++)
    {
        if (i == 0)
            StartSpriteAnim(&gSprites[spriteIds[i]], which + 4);
        else if (i == 9)
            StartSpriteAnim(&gSprites[spriteIds[i]], which + 5);
        else
            StartSpriteAnim(&gSprites[spriteIds[i]], which + 6);
    }
}

static void KeepMoveSelectorVisible(u8 firstSpriteId)
{
    u8 i;
    u8 *spriteIds = &sMonSummaryScreen->spriteIds[firstSpriteId];

    for (i = 0; i < MOVE_SELECTOR_SPRITES_COUNT; i++)
    {
        gSprites[spriteIds[i]].data[1] = 0;
        gSprites[spriteIds[i]].invisible = FALSE;
    }
}<|MERGE_RESOLUTION|>--- conflicted
+++ resolved
@@ -2802,11 +2802,7 @@
 
 static void PrintTextOnWindowWithFont(u8 windowId, const u8 *string, u8 x, u8 y, u8 lineSpacing, u8 colorId, u32 fontId)
 {
-<<<<<<< HEAD
-    if (DECAP_ENABLED && DECAP_MIRRORING && !DECAP_SUMMARY)
-        AddTextPrinterParameterized4(windowId, fontId, x, y, 0, lineSpacing, sTextColors[colorId], 0, MirrorPtr(string));
-    else
-        AddTextPrinterParameterized4(windowId, fontId, x, y, 0, lineSpacing, sTextColors[colorId], 0, string);
+    AddTextPrinterParameterized4(windowId, fontId, x, y, 0, lineSpacing, sTextColors[colorId], 0, string);
 }
 
 static void PrintTextOnWindow(u8 windowId, const u8 *string, u8 x, u8 y, u8 lineSpacing, u8 colorId)
@@ -2823,9 +2819,6 @@
 static void PrintTextOnWindowToFit(u8 windowId, const u8 *string, u8 x, u8 y, u8 lineSpacing, u8 colorId)
 {
     PrintTextOnWindowToFitPx(windowId, string, x, y, lineSpacing, colorId, WindowWidthPx(windowId));
-=======
-    AddTextPrinterParameterized4(windowId, FONT_NORMAL, x, y, 0, lineSpacing, sTextColors[colorId], 0, string);
->>>>>>> bbb6ade9
 }
 
 static void PrintMonInfo(void)
