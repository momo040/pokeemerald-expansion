--- conflicted
+++ resolved
@@ -3997,7 +3997,6 @@
         {
             if (gMonSpritesGfxPtr != NULL)
             {
-<<<<<<< HEAD
                 HandleLoadSpecialPokePic(TRUE,
                                          gMonSpritesGfxPtr->sprites.ptr[B_POSITION_OPPONENT_LEFT],
                                          summary->species2,
@@ -4009,31 +4008,6 @@
                                          MonSpritesGfxManager_GetSpritePtr(MON_SPR_GFX_MANAGER_A, B_POSITION_OPPONENT_LEFT),
                                          summary->species2,
                                          summary->pid);
-=======
-                if (sMonSummaryScreen->monList.mons == gPlayerParty || sMonSummaryScreen->mode == SUMMARY_MODE_BOX || sMonSummaryScreen->handleDeoxys == TRUE)
-                    HandleLoadSpecialPokePic_2(&gMonFrontPicTable[summary->species2],
-                                               gMonSpritesGfxPtr->sprites.ptr[B_POSITION_OPPONENT_LEFT],
-                                               summary->species2,
-                                               summary->pid);
-                else
-                    HandleLoadSpecialPokePic_DontHandleDeoxys(&gMonFrontPicTable[summary->species2],
-                                                              gMonSpritesGfxPtr->sprites.ptr[B_POSITION_OPPONENT_LEFT],
-                                                              summary->species2,
-                                                              summary->pid);
-            }
-            else
-            {
-                if (sMonSummaryScreen->monList.mons == gPlayerParty || sMonSummaryScreen->mode == SUMMARY_MODE_BOX || sMonSummaryScreen->handleDeoxys == TRUE)
-                    HandleLoadSpecialPokePic_2(&gMonFrontPicTable[summary->species2],
-                                                MonSpritesGfxManager_GetSpritePtr(MON_SPR_GFX_MANAGER_A, B_POSITION_OPPONENT_LEFT),
-                                                summary->species2,
-                                                summary->pid);
-                else
-                    HandleLoadSpecialPokePic_DontHandleDeoxys(&gMonFrontPicTable[summary->species2],
-                                                              MonSpritesGfxManager_GetSpritePtr(MON_SPR_GFX_MANAGER_A, B_POSITION_OPPONENT_LEFT),
-                                                              summary->species2,
-                                                              summary->pid);
->>>>>>> 1ae50102
             }
         }
         (*state)++;
