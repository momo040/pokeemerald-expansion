--- conflicted
+++ resolved
@@ -133,12 +133,8 @@
     case BATTLE_ENVIRONMENT_BUILDING:
         gBattleAnimArgs[4] = RGB_WHITE;
         break;
-<<<<<<< HEAD
-    case BATTLE_TERRAIN_PLAIN:
+    case BATTLE_ENVIRONMENT_PLAIN:
     default:
-=======
-    case BATTLE_ENVIRONMENT_PLAIN:
->>>>>>> 66c07f9c
         gBattleAnimArgs[4] = RGB_WHITE;
         break;
     }
