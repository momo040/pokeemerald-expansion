--- conflicted
+++ resolved
@@ -942,11 +942,7 @@
         // Various cases to add/remove points
         if (gMovesInfo[arg2].recoil > 0)
             baseFromEffect++; // Recoil moves
-<<<<<<< HEAD
-        if (MoveHasAdditionalEffect(arg2, MOVE_EFFECT_RAPIDSPIN))
-=======
-        if (MoveHasMoveEffect(arg2, MOVE_EFFECT_RAPID_SPIN))
->>>>>>> d2e84afd
+        if (MoveHasAdditionalEffect(arg2, MOVE_EFFECT_RAPID_SPIN))
             baseFromEffect++;
         if (MoveHasAdditionalEffect(arg2, MOVE_EFFECT_SP_ATK_TWO_DOWN) || MoveHasAdditionalEffect(arg2, MOVE_EFFECT_ATK_DEF_DOWN))
             baseFromEffect += 2; // Overheat, Superpower, etc.
