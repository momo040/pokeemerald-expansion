#include "global.h"
#include "bg.h"
#include "event_data.h"
#include "gpu_regs.h"
#include "graphics.h"
#include "main.h"
#include "malloc.h"
#include "menu.h"
#include "overworld.h"
#include "palette.h"
#include "pokedex.h"
#include "pokedex_area_screen.h"
#include "region_map.h"
#include "roamer.h"
#include "sound.h"
#include "string_util.h"
#include "trig.h"
#include "pokedex_area_region_map.h"
#include "wild_encounter.h"
#include "constants/region_map_sections.h"
#include "constants/rgb.h"
#include "constants/songs.h"

// There are two types of indicators for the area screen to show where a Pokémon can occur:
// - Area glows, which highlight any of the maps in MAP_GROUP_TOWNS_AND_ROUTES that have the species.
//   These are a tilemap with colored rectangular areas that blends in and out. The positions of the
//   rectangles is determined by the positions of the matching MAPSEC values on the region map layout.
// - Area markers, which highlight any of the maps in MAP_GROUP_DUNGEONS or MAP_GROUP_SPECIAL_AREA that
//   have the species. These are circular sprites that flash twice. The positions of the sprites is
//   determined by the data for the corresponding MAPSEC in gRegionMapEntries.

// Only maps in the following map groups have their encounters considered for the area screen
#define MAP_GROUP_TOWNS_AND_ROUTES MAP_GROUP(MAP_PETALBURG_CITY)
#define MAP_GROUP_DUNGEONS MAP_GROUP(MAP_METEOR_FALLS_1F_1R)
#define MAP_GROUP_SPECIAL_AREA MAP_GROUP(MAP_SAFARI_ZONE_NORTHWEST)

#define AREA_SCREEN_WIDTH 32
#define AREA_SCREEN_HEIGHT 20

#define GLOW_FULL      0xFFFF
#define GLOW_EDGE_R    (1 << 0)
#define GLOW_EDGE_L    (1 << 1)
#define GLOW_EDGE_B    (1 << 2)
#define GLOW_EDGE_T    (1 << 3)
#define GLOW_CORNER_TL (1 << 4)
#define GLOW_CORNER_BL (1 << 5)
#define GLOW_CORNER_TR (1 << 6)
#define GLOW_CORNER_BR (1 << 7)

#define GLOW_PALETTE 10

#define TAG_AREA_MARKER 2
#define TAG_AREA_UNKNOWN 3

#define MAX_AREA_HIGHLIGHTS 64 // Maximum number of rectangular route highlights
#define MAX_AREA_MARKERS 32 // Maximum number of circular spot highlights

struct OverworldArea
{
    u8 mapGroup;
    u8 mapNum;
    u16 regionMapSectionId;
};

struct
{
    /*0x000*/ void (*callback)(void); // unused
    /*0x004*/ MainCallback prev; // unused
    /*0x008*/ MainCallback next; // unused
    /*0x00C*/ u16 state; // unused
    /*0x00E*/ u16 species;
    /*0x010*/ struct OverworldArea overworldAreasWithMons[MAX_AREA_HIGHLIGHTS];
    /*0x110*/ u16 numOverworldAreas;
    /*0x112*/ u16 numSpecialAreas;
    /*0x114*/ u16 drawAreaGlowState;
    /*0x116*/ u16 areaGlowTilemap[AREA_SCREEN_WIDTH * AREA_SCREEN_HEIGHT];
    /*0x616*/ u16 markerTimer;
    /*0x618*/ u16 glowTimer;
    /*0x61A*/ u16 areaShadeBldArgLo;
    /*0x61C*/ u16 areaShadeBldArgHi;
    /*0x61E*/ bool8 showingMarkers;
    /*0x61F*/ u8 markerFlashCounter;
    /*0x620*/ u16 specialAreaRegionMapSectionIds[MAX_AREA_MARKERS];
    /*0x660*/ struct Sprite *areaMarkerSprites[MAX_AREA_MARKERS];
    /*0x6E0*/ u16 numAreaMarkerSprites;
    /*0x6E2*/ u16 alteringCaveCounter;
    /*0x6E4*/ u16 alteringCaveId;
    /*0x6E8*/ u8 *screenSwitchState;
    /*0x6EC*/ struct RegionMap regionMap;
    /*0xF70*/ u8 charBuffer[64];
    /*0xFB0*/ struct Sprite *areaUnknownSprites[3];
    /*0xFBC*/ u8 areaUnknownGraphicsBuffer[0x600];
} static EWRAM_DATA *sPokedexAreaScreen = NULL;

static void FindMapsWithMon(u16);
static void BuildAreaGlowTilemap(void);
static void SetAreaHasMon(u16, u16);
static void SetSpecialMapHasMon(u16, u16);
static u16 GetRegionMapSectionId(u8, u8);
static bool8 MapHasSpecies(const struct WildPokemonHeader *, u16);
static bool8 MonListHasSpecies(const struct WildPokemonInfo *, u16, u16);
static void DoAreaGlow(void);
static void Task_ShowPokedexAreaScreen(u8);
static void CreateAreaMarkerSprites(void);
static void LoadAreaUnknownGraphics(void);
static void CreateAreaUnknownSprites(void);
static void Task_HandlePokedexAreaScreenInput(u8);
static void ResetPokedexAreaMapBg(void);
static void DestroyAreaScreenSprites(void);
static void LoadHGSSScreenSelectBarSubmenu(void);

static const u32 sAreaGlow_Pal[] = INCBIN_U32("graphics/pokedex/area_glow.gbapal");
static const u32 sAreaGlow_Gfx[] = INCBIN_U32("graphics/pokedex/area_glow.4bpp.lz");
static const u32 sPokedexPlusHGSS_ScreenSelectBarSubmenu_Tilemap[] = INCBIN_U32("graphics/pokedex/hgss/SelectBar.bin.lz");

static const u16 sSpeciesHiddenFromAreaScreen[] = { SPECIES_WYNAUT };

static const u16 sMovingRegionMapSections[3] =
{
    MAPSEC_MARINE_CAVE,
    MAPSEC_UNDERWATER_MARINE_CAVE,
    MAPSEC_TERRA_CAVE
};

static const u16 sFeebasData[][3] =
{
    {SPECIES_FEEBAS, MAP_GROUP(MAP_ROUTE119), MAP_NUM(MAP_ROUTE119)},
    {NUM_SPECIES}
};

static const u16 sLandmarkData[][2] =
{
    {MAPSEC_SKY_PILLAR,       FLAG_LANDMARK_SKY_PILLAR},
    {MAPSEC_SEAFLOOR_CAVERN,  FLAG_LANDMARK_SEAFLOOR_CAVERN},
    {MAPSEC_ALTERING_CAVE,    FLAG_LANDMARK_ALTERING_CAVE},
    {MAPSEC_MIRAGE_TOWER,     FLAG_LANDMARK_MIRAGE_TOWER},
    {MAPSEC_DESERT_UNDERPASS, FLAG_LANDMARK_DESERT_UNDERPASS},
    {MAPSEC_ARTISAN_CAVE,     FLAG_LANDMARK_ARTISAN_CAVE},
    {MAPSEC_NONE}
};

#include "data/pokedex_area_glow.h"

static const struct PokedexAreaMapTemplate sPokedexAreaMapTemplate =
{
    .bg = 3,
    .offset = 0,
    .mode = 0,
    .unk = 2,
};

static const u8 sAreaMarkerTiles[];
static const struct SpriteSheet sAreaMarkerSpriteSheet =
{
    .data = sAreaMarkerTiles, .size = 0x80, .tag = TAG_AREA_MARKER
};

static const u16 sAreaMarkerPalette[];
static const struct SpritePalette sAreaMarkerSpritePalette =
{
    .data = sAreaMarkerPalette, .tag = TAG_AREA_MARKER
};

static const struct OamData sAreaMarkerOamData =
{
    .shape = SPRITE_SHAPE(16x16),
    .size = SPRITE_SIZE(16x16),
    .priority = 1
};

static const struct SpriteTemplate sAreaMarkerSpriteTemplate =
{
    .tileTag = TAG_AREA_MARKER,
    .paletteTag = TAG_AREA_MARKER,
    .oam = &sAreaMarkerOamData,
    .anims = gDummySpriteAnimTable,
    .images = NULL,
    .affineAnims = gDummySpriteAffineAnimTable,
    .callback = SpriteCallbackDummy
};

static const u16 sAreaMarkerPalette[] = INCBIN_U16("graphics/pokedex/area_marker.gbapal");
static const u8 sAreaMarkerTiles[] = INCBIN_U8("graphics/pokedex/area_marker.4bpp");

static const struct SpritePalette sAreaUnknownSpritePalette =
{
    .data = gPokedexAreaScreenAreaUnknown_Pal, .tag = TAG_AREA_UNKNOWN
};

static const struct OamData sAreaUnknownOamData =
{
    .shape = SPRITE_SHAPE(32x32),
    .size = SPRITE_SIZE(32x32),
    .priority = 1
};

static const struct SpriteTemplate sAreaUnknownSpriteTemplate =
{
    .tileTag = TAG_AREA_UNKNOWN,
    .paletteTag = TAG_AREA_UNKNOWN,
    .oam = &sAreaUnknownOamData,
    .anims = gDummySpriteAnimTable,
    .images = NULL,
    .affineAnims = gDummySpriteAffineAnimTable,
    .callback = SpriteCallbackDummy
};

static void ResetDrawAreaGlowState(void)
{
    sPokedexAreaScreen->drawAreaGlowState = 0;
}

static bool8 DrawAreaGlow(void)
{
    switch (sPokedexAreaScreen->drawAreaGlowState)
    {
    case 0:
        FindMapsWithMon(sPokedexAreaScreen->species);
        break;
    case 1:
        BuildAreaGlowTilemap();
        break;
    case 2:
        DecompressAndCopyTileDataToVram(2, sAreaGlow_Gfx, 0, 0, 0);
        LoadBgTilemap(2, sPokedexAreaScreen->areaGlowTilemap, sizeof(sPokedexAreaScreen->areaGlowTilemap), 0);
        break;
    case 3:
        if (!FreeTempTileDataBuffersIfPossible())
        {
            CpuCopy32(sAreaGlow_Pal, &gPlttBufferUnfaded[BG_PLTT_ID(GLOW_PALETTE)], sizeof(sAreaGlow_Pal));
            sPokedexAreaScreen->drawAreaGlowState++;
        }
        return TRUE;
    case 4:
        ChangeBgY(2, -BG_SCREEN_SIZE, BG_COORD_SET);
        break;
    default:
        return FALSE;
    }

    sPokedexAreaScreen->drawAreaGlowState++;
    return TRUE;
}

static void FindMapsWithMon(u16 species)
{
    u16 i;
    struct Roamer *roamer;

    sPokedexAreaScreen->alteringCaveCounter = 0;
    sPokedexAreaScreen->alteringCaveId = VarGet(VAR_ALTERING_CAVE_WILD_SET);
    if (sPokedexAreaScreen->alteringCaveId >= NUM_ALTERING_CAVE_TABLES)
        sPokedexAreaScreen->alteringCaveId = 0;

    sPokedexAreaScreen->numOverworldAreas = 0;
    sPokedexAreaScreen->numSpecialAreas = 0;

    // Check if this species should be hidden from the area map.
    // This only applies to Wynaut, to hide the encounters on Mirage Island.
    for (i = 0; i < ARRAY_COUNT(sSpeciesHiddenFromAreaScreen); i++)
    {
        if (sSpeciesHiddenFromAreaScreen[i] == species)
            return;
    }

    // Add Pokémon with special encounter circumstances (i.e. not listed
    // in the regular wild encounter table) to the area map.
    // This only applies to Feebas on Route 119, but it was clearly set
    // up to allow handling others.
    for (i = 0; sFeebasData[i][0] != NUM_SPECIES; i++)
    {
        if (species == sFeebasData[i][0])
        {
            switch (sFeebasData[i][1])
            {
            case MAP_GROUP_TOWNS_AND_ROUTES:
                SetAreaHasMon(sFeebasData[i][1], sFeebasData[i][2]);
                break;
            case MAP_GROUP_DUNGEONS:
            case MAP_GROUP_SPECIAL_AREA:
                SetSpecialMapHasMon(sFeebasData[i][1], sFeebasData[i][2]);
                break;
            }
        }
    }

<<<<<<< HEAD
    // Add regular species to the area map
    for (i = 0; gWildMonHeaders[i].mapGroup != MAP_GROUP(UNDEFINED); i++)
    {
        if (MapHasSpecies(&gWildMonHeaders[i], species))
=======
        // Add regular species to the area map
        for (i = 0; gWildMonHeaders[i].mapGroup != MAP_GROUP(MAP_UNDEFINED); i++)
>>>>>>> e4e90eac
        {
            switch (gWildMonHeaders[i].mapGroup)
            {
            case MAP_GROUP_TOWNS_AND_ROUTES:
                SetAreaHasMon(gWildMonHeaders[i].mapGroup, gWildMonHeaders[i].mapNum);
                break;
            case MAP_GROUP_DUNGEONS:
            case MAP_GROUP_SPECIAL_AREA:
                SetSpecialMapHasMon(gWildMonHeaders[i].mapGroup, gWildMonHeaders[i].mapNum);
                break;
            }
        }
    }

    // Add roamers to the area map
    for (i = 0; i < ROAMER_COUNT; i++)
    {
        roamer = &gSaveBlock1Ptr->roamer[i];
        if (species == roamer->species && roamer->active)
        {
            // This is a roamer's species, show where this roamer is currently
            struct OverworldArea *roamerLocation = &sPokedexAreaScreen->overworldAreasWithMons[sPokedexAreaScreen->numOverworldAreas];
            GetRoamerLocation(i, &roamerLocation->mapGroup, &roamerLocation->mapNum);
            roamerLocation->regionMapSectionId = Overworld_GetMapHeaderByGroupAndId(roamerLocation->mapGroup, roamerLocation->mapNum)->regionMapSectionId;
            sPokedexAreaScreen->numOverworldAreas++;
        }
    }
}

static void SetAreaHasMon(u16 mapGroup, u16 mapNum)
{
    if (sPokedexAreaScreen->numOverworldAreas < MAX_AREA_HIGHLIGHTS)
    {
        sPokedexAreaScreen->overworldAreasWithMons[sPokedexAreaScreen->numOverworldAreas].mapGroup = mapGroup;
        sPokedexAreaScreen->overworldAreasWithMons[sPokedexAreaScreen->numOverworldAreas].mapNum = mapNum;
        sPokedexAreaScreen->overworldAreasWithMons[sPokedexAreaScreen->numOverworldAreas].regionMapSectionId = CorrectSpecialMapSecId(Overworld_GetMapHeaderByGroupAndId(mapGroup, mapNum)->regionMapSectionId);
        sPokedexAreaScreen->numOverworldAreas++;
    }
}

static void SetSpecialMapHasMon(u16 mapGroup, u16 mapNum)
{
    int i;

    if (sPokedexAreaScreen->numSpecialAreas < MAX_AREA_MARKERS)
    {
        u16 regionMapSectionId = GetRegionMapSectionId(mapGroup, mapNum);
        if (regionMapSectionId < MAPSEC_NONE)
        {
            // Don't highlight the area if it's a moving area (Marine/Terra Cave)
            for (i = 0; i < ARRAY_COUNT(sMovingRegionMapSections); i++)
            {
                if (regionMapSectionId == sMovingRegionMapSections[i])
                    return;
            }

            // Don't highlight the area if it's an undiscovered landmark (e.g. Sky Pillar)
            for (i = 0; sLandmarkData[i][0] != MAPSEC_NONE; i++)
            {
                if (regionMapSectionId == sLandmarkData[i][0] && !FlagGet(sLandmarkData[i][1]))
                    return;
            }

            // Check if this special area is already being tracked
            for (i = 0; i < sPokedexAreaScreen->numSpecialAreas; i++)
            {
                if (sPokedexAreaScreen->specialAreaRegionMapSectionIds[i] == regionMapSectionId)
                    break;
            }

            if (i == sPokedexAreaScreen->numSpecialAreas)
            {
                // New special area
                sPokedexAreaScreen->specialAreaRegionMapSectionIds[i] = regionMapSectionId;
                sPokedexAreaScreen->numSpecialAreas++;
            }
        }
    }
}

static u16 GetRegionMapSectionId(u8 mapGroup, u8 mapNum)
{
    return Overworld_GetMapHeaderByGroupAndId(mapGroup, mapNum)->regionMapSectionId;
}

static bool8 MapHasSpecies(const struct WildPokemonHeader *info, u16 species)
{
    // If this is a header for Altering Cave, skip it if it's not the current Altering Cave encounter set
    if (GetRegionMapSectionId(info->mapGroup, info->mapNum) == MAPSEC_ALTERING_CAVE)
    {
        sPokedexAreaScreen->alteringCaveCounter++;
        if (sPokedexAreaScreen->alteringCaveCounter != sPokedexAreaScreen->alteringCaveId + 1)
            return FALSE;
    }

    if (MonListHasSpecies(info->landMonsInfo, species, LAND_WILD_COUNT))
        return TRUE;
    if (MonListHasSpecies(info->waterMonsInfo, species, WATER_WILD_COUNT))
        return TRUE;
// When searching the fishing encounters, this incorrectly uses the size of the land encounters.
// As a result it's reading out of bounds of the fishing encounters tables.
#ifdef BUGFIX
    if (MonListHasSpecies(info->fishingMonsInfo, species, FISH_WILD_COUNT))
#else
    if (MonListHasSpecies(info->fishingMonsInfo, species, LAND_WILD_COUNT))
#endif
        return TRUE;
    if (MonListHasSpecies(info->rockSmashMonsInfo, species, ROCK_WILD_COUNT))
        return TRUE;
    return FALSE;
}

static bool8 MonListHasSpecies(const struct WildPokemonInfo *info, u16 species, u16 size)
{
    u16 i;
    if (info != NULL)
    {
        for (i = 0; i < size; i++)
        {
            if (info->wildPokemon[i].species == species)
                return TRUE;
        }
    }
    return FALSE;
}

static void BuildAreaGlowTilemap(void)
{
    u16 i, y, x, j;

    // Reset tilemap
    for (i = 0; i < ARRAY_COUNT(sPokedexAreaScreen->areaGlowTilemap); i++)
        sPokedexAreaScreen->areaGlowTilemap[i] = 0;

    // For each area with this species, scan the region map layout and find any locations that have a matching mapsec.
    // Add a "full glow" indicator for these matching spaces.
    for (i = 0; i < sPokedexAreaScreen->numOverworldAreas; i++)
    {
        j = 0;
        for (y = 0; y < AREA_SCREEN_HEIGHT; y++)
        {
            for (x = 0; x < AREA_SCREEN_WIDTH; x++)
            {
                if (GetRegionMapSecIdAt(x, y) == sPokedexAreaScreen->overworldAreasWithMons[i].regionMapSectionId)
                    sPokedexAreaScreen->areaGlowTilemap[j] = GLOW_FULL;
                j++;
            }
        }
    }

    // Scan the tilemap. For every "full glow" indicator added above, fill in its edges and corners.
    j = 0;
    for (y = 0; y < AREA_SCREEN_HEIGHT; y++)
    {
        for (x = 0; x < AREA_SCREEN_WIDTH; x++)
        {
            if (sPokedexAreaScreen->areaGlowTilemap[j] == GLOW_FULL)
            {
                // The "tile != GLOW_FULL" check is pointless in all of these conditionals,
                // since there's no harm in OR'ing 0xFFFF with anything else.

                // Edges
                if (x != 0 && sPokedexAreaScreen->areaGlowTilemap[j - 1] != GLOW_FULL)
                    sPokedexAreaScreen->areaGlowTilemap[j - 1] |= GLOW_EDGE_L;
                if (x != AREA_SCREEN_WIDTH - 1 && sPokedexAreaScreen->areaGlowTilemap[j + 1] != GLOW_FULL)
                    sPokedexAreaScreen->areaGlowTilemap[j + 1] |= GLOW_EDGE_R;
                if (y != 0 && sPokedexAreaScreen->areaGlowTilemap[j - AREA_SCREEN_WIDTH] != GLOW_FULL)
                    sPokedexAreaScreen->areaGlowTilemap[j - AREA_SCREEN_WIDTH] |= GLOW_EDGE_T;
                if (y != AREA_SCREEN_HEIGHT - 1 && sPokedexAreaScreen->areaGlowTilemap[j + AREA_SCREEN_WIDTH] != GLOW_FULL)
                    sPokedexAreaScreen->areaGlowTilemap[j + AREA_SCREEN_WIDTH] |= GLOW_EDGE_B;

                // Corners
                if (x != 0 && y != 0 && sPokedexAreaScreen->areaGlowTilemap[j - AREA_SCREEN_WIDTH - 1] != GLOW_FULL)
                    sPokedexAreaScreen->areaGlowTilemap[j - AREA_SCREEN_WIDTH - 1] |= GLOW_CORNER_TL;
                if (x != AREA_SCREEN_WIDTH - 1 && y != 0 && sPokedexAreaScreen->areaGlowTilemap[j - AREA_SCREEN_WIDTH + 1] != GLOW_FULL)
                    sPokedexAreaScreen->areaGlowTilemap[j - AREA_SCREEN_WIDTH + 1] |= GLOW_CORNER_TR;
                if (x != 0 && y != AREA_SCREEN_HEIGHT - 1 && sPokedexAreaScreen->areaGlowTilemap[j + AREA_SCREEN_WIDTH - 1] != GLOW_FULL)
                    sPokedexAreaScreen->areaGlowTilemap[j + AREA_SCREEN_WIDTH - 1] |= GLOW_CORNER_BL;
                if (x != AREA_SCREEN_WIDTH - 1 && y != AREA_SCREEN_HEIGHT - 1 && sPokedexAreaScreen->areaGlowTilemap[j + AREA_SCREEN_WIDTH + 1] != GLOW_FULL)
                    sPokedexAreaScreen->areaGlowTilemap[j + AREA_SCREEN_WIDTH + 1] |= GLOW_CORNER_BR;
            }

            j++;
        }
    }

    // Scan the tilemap again. Replace the "full tile" indicators with the actual tile id,
    // and remove corner flags when they're overlapped by an edge.
    for (i = 0; i < ARRAY_COUNT(sPokedexAreaScreen->areaGlowTilemap); i++)
    {
        if (sPokedexAreaScreen->areaGlowTilemap[i] == GLOW_FULL)
        {
            sPokedexAreaScreen->areaGlowTilemap[i] = GLOW_TILE_FULL;
            sPokedexAreaScreen->areaGlowTilemap[i] |= (GLOW_PALETTE << 12);
        }
        else if (sPokedexAreaScreen->areaGlowTilemap[i])
        {
            // Get rid of overlapping flags.
            // This is pointless, as sAreaGlowTilemapMapping can handle overlaps.
            if (sPokedexAreaScreen->areaGlowTilemap[i] & GLOW_EDGE_L)
                sPokedexAreaScreen->areaGlowTilemap[i] &= ~(GLOW_CORNER_TL | GLOW_CORNER_BL);
            if (sPokedexAreaScreen->areaGlowTilemap[i] & GLOW_EDGE_R)
                sPokedexAreaScreen->areaGlowTilemap[i] &= ~(GLOW_CORNER_TR | GLOW_CORNER_BR);
            if (sPokedexAreaScreen->areaGlowTilemap[i] & GLOW_EDGE_T)
                sPokedexAreaScreen->areaGlowTilemap[i] &= ~(GLOW_CORNER_TR | GLOW_CORNER_TL);
            if (sPokedexAreaScreen->areaGlowTilemap[i] & GLOW_EDGE_B)
                sPokedexAreaScreen->areaGlowTilemap[i] &= ~(GLOW_CORNER_BR | GLOW_CORNER_BL);

            // Assign tile id
            sPokedexAreaScreen->areaGlowTilemap[i] = sAreaGlowTilemapMapping[sPokedexAreaScreen->areaGlowTilemap[i]];
            sPokedexAreaScreen->areaGlowTilemap[i] |= (GLOW_PALETTE << 12);
        }
    }
}

static void StartAreaGlow(void)
{
    if (sPokedexAreaScreen->numSpecialAreas && sPokedexAreaScreen->numOverworldAreas == 0)
        sPokedexAreaScreen->showingMarkers = TRUE;
    else
        sPokedexAreaScreen->showingMarkers = FALSE;

    sPokedexAreaScreen->markerTimer = 0;
    sPokedexAreaScreen->glowTimer = 0;
    sPokedexAreaScreen->areaShadeBldArgLo = 0;
    sPokedexAreaScreen->areaShadeBldArgHi = 64;
    sPokedexAreaScreen->markerFlashCounter = 1;
    SetGpuReg(REG_OFFSET_BLDCNT, BLDCNT_TGT1_BG2 | BLDCNT_EFFECT_BLEND | BLDCNT_TGT2_ALL);
    SetGpuReg(REG_OFFSET_BLDALPHA, BLDALPHA_BLEND(0, 16));
    DoAreaGlow();
}

static void DoAreaGlow(void)
{
    u16 x, y;
    u16 i;

    if (!sPokedexAreaScreen->showingMarkers)
    {
        // Showing area glow
        if (sPokedexAreaScreen->markerTimer == 0)
        {
            sPokedexAreaScreen->glowTimer++;
            if (sPokedexAreaScreen->glowTimer & 1)
                sPokedexAreaScreen->areaShadeBldArgLo = (sPokedexAreaScreen->areaShadeBldArgLo + 4) & 0x7f;
            else
                sPokedexAreaScreen->areaShadeBldArgHi = (sPokedexAreaScreen->areaShadeBldArgHi + 4) & 0x7f;

            x = gSineTable[sPokedexAreaScreen->areaShadeBldArgLo] >> 4;
            y = gSineTable[sPokedexAreaScreen->areaShadeBldArgHi] >> 4;
            SetGpuReg(REG_OFFSET_BLDALPHA, BLDALPHA_BLEND(x, y));
            sPokedexAreaScreen->markerTimer = 0;
            if (sPokedexAreaScreen->glowTimer == 64)
            {
                // Done glowing, reset and try to switch to the special area markers
                sPokedexAreaScreen->glowTimer = 0;
                if (sPokedexAreaScreen->numSpecialAreas != 0)
                    sPokedexAreaScreen->showingMarkers = TRUE;
            }
        }
        else
            sPokedexAreaScreen->markerTimer--;
    }
    else
    {
        // Showing special area markers
        sPokedexAreaScreen->markerTimer++;
        if (sPokedexAreaScreen->markerTimer > 12)
        {
            sPokedexAreaScreen->markerTimer = 0;

            // Flash the marker
            // With a max of 4, the marker will disappear twice
            sPokedexAreaScreen->markerFlashCounter++;
            for (i = 0; i < sPokedexAreaScreen->numSpecialAreas; i++)
                sPokedexAreaScreen->areaMarkerSprites[i]->invisible = sPokedexAreaScreen->markerFlashCounter & 1;

            if (sPokedexAreaScreen->markerFlashCounter > 4)
            {
                // Done flashing, reset and try to switch to the area glow
                sPokedexAreaScreen->markerFlashCounter = 1;
                if (sPokedexAreaScreen->numOverworldAreas != 0)
                    sPokedexAreaScreen->showingMarkers = FALSE;
            }
        }
    }
}

#define tState data[0]

void ShowPokedexAreaScreen(u16 species, u8 *screenSwitchState)
{
    u8 taskId;

    sPokedexAreaScreen = AllocZeroed(sizeof(*sPokedexAreaScreen));
    sPokedexAreaScreen->species = species;
    sPokedexAreaScreen->screenSwitchState = screenSwitchState;
    screenSwitchState[0] = 0;
    taskId = CreateTask(Task_ShowPokedexAreaScreen, 0);
    gTasks[taskId].tState = 0;
}

static void Task_ShowPokedexAreaScreen(u8 taskId)
{
    switch (gTasks[taskId].tState)
    {
    case 0:
        ResetSpriteData();
        FreeAllSpritePalettes();
        HideBg(3);
        HideBg(2);
        HideBg(0);
        break;
    case 1:
        SetBgAttribute(3, BG_ATTR_CHARBASEINDEX, 3);
        LoadPokedexAreaMapGfx(&sPokedexAreaMapTemplate);
        StringFill(sPokedexAreaScreen->charBuffer, CHAR_SPACE, 16);
        break;
    case 2:
        if (TryShowPokedexAreaMap() == TRUE)
            return;
        PokedexAreaMapChangeBgY(-8);
        break;
    case 3:
        ResetDrawAreaGlowState();
        break;
    case 4:
        if (DrawAreaGlow())
            return;
        break;
    case 5:
        ShowRegionMapForPokedexAreaScreen(&sPokedexAreaScreen->regionMap);
        CreateRegionMapPlayerIcon(1, 1);
        PokedexAreaScreen_UpdateRegionMapVariablesAndVideoRegs(0, -8);
        break;
    case 6:
        CreateAreaMarkerSprites();
        break;
    case 7:
        LoadAreaUnknownGraphics();
        break;
    case 8:
        CreateAreaUnknownSprites();
        break;
    case 9:
        BeginNormalPaletteFade(PALETTES_ALL & ~(0x14), 0, 16, 0, RGB_BLACK);
        break;
    case 10:
        if (POKEDEX_PLUS_HGSS)
            LoadHGSSScreenSelectBarSubmenu();

        SetGpuReg(REG_OFFSET_BLDCNT, BLDCNT_TGT1_BG0 | BLDCNT_EFFECT_BLEND | BLDCNT_TGT2_BG0 | BLDCNT_TGT2_ALL);
        StartAreaGlow();
        ShowBg(2);
        ShowBg(3); // TryShowPokedexAreaMap will have done this already
        SetGpuRegBits(REG_OFFSET_DISPCNT, DISPCNT_OBJ_ON);
        break;
    case 11:
        gTasks[taskId].func = Task_HandlePokedexAreaScreenInput;
        gTasks[taskId].tState = 0;
        return;
    }

    gTasks[taskId].tState++;
}

static void Task_HandlePokedexAreaScreenInput(u8 taskId)
{
    DoAreaGlow();
    switch (gTasks[taskId].tState)
    {
    default:
        gTasks[taskId].tState = 0;
        // fall through
    case 0:
        if (gPaletteFade.active)
            return;
        break;
    case 1:
        if (JOY_NEW(B_BUTTON))
        {
            gTasks[taskId].data[1] = 1;
            PlaySE(SE_DEX_PAGE);
        }
        else if (JOY_NEW(DPAD_LEFT) || (JOY_NEW(L_BUTTON) && gSaveBlock2Ptr->optionsButtonMode == OPTIONS_BUTTON_MODE_LR))
        {
            gTasks[taskId].data[1] = 1;
            PlaySE(SE_DEX_PAGE);
        }
        else if (JOY_NEW(DPAD_RIGHT) || (JOY_NEW(R_BUTTON) && gSaveBlock2Ptr->optionsButtonMode == OPTIONS_BUTTON_MODE_LR))
        {
            if (!GetSetPokedexFlag(SpeciesToNationalPokedexNum(sPokedexAreaScreen->species), FLAG_GET_CAUGHT))
            {
                PlaySE(SE_FAILURE);
                return;
            }
            gTasks[taskId].data[1] = 2;
            PlaySE(SE_DEX_PAGE);
        }
        else
            return;
        break;
    case 2:
        BeginNormalPaletteFade(PALETTES_ALL & ~(0x14), 0, 0, 16, RGB_BLACK);
        break;
    case 3:
        if (gPaletteFade.active)
            return;
        DestroyAreaScreenSprites();
        sPokedexAreaScreen->screenSwitchState[0] = gTasks[taskId].data[1];
        ResetPokedexAreaMapBg();
        DestroyTask(taskId);
        FreePokedexAreaMapBgNum();
        FREE_AND_SET_NULL(sPokedexAreaScreen);
        return;
    }

    gTasks[taskId].tState++;
}

static void ResetPokedexAreaMapBg(void)
{
    SetBgAttribute(3, BG_ATTR_CHARBASEINDEX, 0);
    SetBgAttribute(3, BG_ATTR_PALETTEMODE, 0);
}

// Creates the circular sprites to highlight special areas (like caves) where a Pokémon can be found
static void CreateAreaMarkerSprites(void)
{
    u8 spriteId;
    s16 x;
    s16 y;
    s16 i;
    s16 mapSecId;
    s16 numSprites;

    LoadSpriteSheet(&sAreaMarkerSpriteSheet);
    LoadSpritePalette(&sAreaMarkerSpritePalette);
    numSprites = 0;
    for (i = 0; i < sPokedexAreaScreen->numSpecialAreas; i++)
    {
        mapSecId = sPokedexAreaScreen->specialAreaRegionMapSectionIds[i];
        x = 8 * (gRegionMapEntries[mapSecId].x + 1) + 4;
        y = 8 * (gRegionMapEntries[mapSecId].y) + 28;
        x += 4 * (gRegionMapEntries[mapSecId].width - 1);
        y += 4 * (gRegionMapEntries[mapSecId].height - 1);
        spriteId = CreateSprite(&sAreaMarkerSpriteTemplate, x, y, 0);
        if (spriteId != MAX_SPRITES)
        {
            gSprites[spriteId].invisible = TRUE;
            sPokedexAreaScreen->areaMarkerSprites[numSprites++] = &gSprites[spriteId];
        }
    }

    sPokedexAreaScreen->numAreaMarkerSprites = numSprites;
}

static void DestroyAreaScreenSprites(void)
{
    u16 i;

    // Destroy area marker sprites
    FreeSpriteTilesByTag(TAG_AREA_MARKER);
    FreeSpritePaletteByTag(TAG_AREA_MARKER);
    for (i = 0; i < sPokedexAreaScreen->numAreaMarkerSprites; i++)
        DestroySprite(sPokedexAreaScreen->areaMarkerSprites[i]);

    // Destroy "Area Unknown" sprites
    FreeSpriteTilesByTag(TAG_AREA_UNKNOWN);
    FreeSpritePaletteByTag(TAG_AREA_UNKNOWN);
    for (i = 0; i < ARRAY_COUNT(sPokedexAreaScreen->areaUnknownSprites); i++)
    {
        if (sPokedexAreaScreen->areaUnknownSprites[i])
            DestroySprite(sPokedexAreaScreen->areaUnknownSprites[i]);
    }
}

static void LoadAreaUnknownGraphics(void)
{
    struct SpriteSheet spriteSheet = {
        .data = sPokedexAreaScreen->areaUnknownGraphicsBuffer,
        .size = sizeof(sPokedexAreaScreen->areaUnknownGraphicsBuffer),
        .tag = TAG_AREA_UNKNOWN,
    };
    LZ77UnCompWram(gPokedexAreaScreenAreaUnknown_Gfx, sPokedexAreaScreen->areaUnknownGraphicsBuffer);
    LoadSpriteSheet(&spriteSheet);
    LoadSpritePalette(&sAreaUnknownSpritePalette);
}

static void CreateAreaUnknownSprites(void)
{
    u16 i;

    if (sPokedexAreaScreen->numOverworldAreas || sPokedexAreaScreen->numSpecialAreas)
    {
        // The current species is present on the map, don't create any "Area Unknown" sprites
        for (i = 0; i < ARRAY_COUNT(sPokedexAreaScreen->areaUnknownSprites); i++)
            sPokedexAreaScreen->areaUnknownSprites[i] = NULL;
    }
    else
    {
        // The current species is absent on the map, try to create "Area Unknown" sprites
        for (i = 0; i < ARRAY_COUNT(sPokedexAreaScreen->areaUnknownSprites); i++)
        {
            u8 spriteId = CreateSprite(&sAreaUnknownSpriteTemplate, i * 32 + 160, 140, 0);
            if (spriteId != MAX_SPRITES)
            {
                gSprites[spriteId].oam.tileNum += i * 16;
                sPokedexAreaScreen->areaUnknownSprites[i] = &gSprites[spriteId];
            }
            else
            {
                // Failed to create sprite
                sPokedexAreaScreen->areaUnknownSprites[i] = NULL;
            }
        }
    }
}

static void LoadHGSSScreenSelectBarSubmenu(void)
{
    CopyToBgTilemapBuffer(1, sPokedexPlusHGSS_ScreenSelectBarSubmenu_Tilemap, 0, 0);
    CopyBgTilemapBufferToVram(1);
}<|MERGE_RESOLUTION|>--- conflicted
+++ resolved
@@ -284,15 +284,10 @@
         }
     }
 
-<<<<<<< HEAD
     // Add regular species to the area map
-    for (i = 0; gWildMonHeaders[i].mapGroup != MAP_GROUP(UNDEFINED); i++)
+    for (i = 0; gWildMonHeaders[i].mapGroup != MAP_GROUP(MAP_UNDEFINED); i++)
     {
         if (MapHasSpecies(&gWildMonHeaders[i], species))
-=======
-        // Add regular species to the area map
-        for (i = 0; gWildMonHeaders[i].mapGroup != MAP_GROUP(MAP_UNDEFINED); i++)
->>>>>>> e4e90eac
         {
             switch (gWildMonHeaders[i].mapGroup)
             {
