#include "global.h"
#include "battle_z_move.h"
#include "malloc.h"
#include "battle.h"
#include "battle_anim.h"
#include "battle_ai_field_statuses.h"
#include "battle_ai_util.h"
#include "battle_ai_main.h"
#include "battle_ai_switch_items.h"
#include "battle_factory.h"
#include "battle_setup.h"
#include "event_data.h"
#include "data.h"
#include "item.h"
#include "move.h"
#include "pokemon.h"
#include "random.h"
#include "recorded_battle.h"
#include "util.h"
#include "constants/abilities.h"
#include "constants/battle_ai.h"
#include "constants/battle_move_effects.h"
#include "constants/hold_effects.h"
#include "constants/moves.h"
#include "constants/items.h"

static u32 GetAIEffectGroup(enum BattleMoveEffects effect);
static u32 GetAIEffectGroupFromMove(u32 battler, u32 move);

// Functions
static bool32 AI_IsDoubleSpreadMove(u32 battlerAtk, u32 move)
{
    u32 numOfTargets = 0;
    u32 moveTargetType = GetBattlerMoveTargetType(battlerAtk, move);

    if (!IsSpreadMove(moveTargetType))
        return FALSE;

    for (u32 battlerDef = 0; battlerDef < MAX_BATTLERS_COUNT; battlerDef++)
    {
        if (battlerAtk == battlerDef)
            continue;

        if (moveTargetType == MOVE_TARGET_BOTH && battlerAtk == BATTLE_PARTNER(battlerDef))
            continue;

        if (IsBattlerAlive(battlerDef) && !IsSemiInvulnerable(battlerDef, move))
            numOfTargets++;
    }

    if (numOfTargets > 1)
        return TRUE;

    return FALSE;
}

u32 AI_GetDamage(u32 battlerAtk, u32 battlerDef, u32 moveIndex, enum DamageCalcContext calcContext, struct AiLogicData *aiData)
{
    if (calcContext == AI_ATTACKING && BattlerHasAi(battlerAtk))
    {

        if ((gAiThinkingStruct->aiFlags[battlerAtk] & AI_FLAG_RISKY) && !(gAiThinkingStruct->aiFlags[battlerAtk] & AI_FLAG_CONSERVATIVE)) // Risky assumes it deals max damage
            return aiData->simulatedDmg[battlerAtk][battlerDef][moveIndex].maximum;
        if ((gAiThinkingStruct->aiFlags[battlerAtk] & AI_FLAG_CONSERVATIVE) && !(gAiThinkingStruct->aiFlags[battlerAtk] & AI_FLAG_RISKY)) // Conservative assumes it deals min damage
            return aiData->simulatedDmg[battlerAtk][battlerDef][moveIndex].minimum;
        return aiData->simulatedDmg[battlerAtk][battlerDef][moveIndex].median; // Default assumes it deals median damage
    }
    else if (calcContext == AI_DEFENDING && BattlerHasAi(battlerDef))
    {
        if ((gAiThinkingStruct->aiFlags[battlerAtk] & AI_FLAG_RISKY) && !(gAiThinkingStruct->aiFlags[battlerAtk] & AI_FLAG_CONSERVATIVE)) // Risky assumes it takes min damage
            return aiData->simulatedDmg[battlerAtk][battlerDef][moveIndex].minimum;
        if ((gAiThinkingStruct->aiFlags[battlerAtk] & AI_FLAG_CONSERVATIVE) && !(gAiThinkingStruct->aiFlags[battlerAtk] & AI_FLAG_RISKY)) // Conservative assumes it takes max damage
            return aiData->simulatedDmg[battlerAtk][battlerDef][moveIndex].maximum;
        return aiData->simulatedDmg[battlerAtk][battlerDef][moveIndex].median; // Default assumes it takes median damage
    }
    else
    {
        return aiData->simulatedDmg[battlerAtk][battlerDef][moveIndex].median;
    }
}

bool32 AI_IsFaster(u32 battlerAi, u32 battlerDef, u32 aiMove, u32 playerMove, enum ConsiderPriority considerPriority)
{
    return (AI_WhoStrikesFirst(battlerAi, battlerDef, aiMove, playerMove, considerPriority) == AI_IS_FASTER);
}

bool32 AI_IsSlower(u32 battlerAi, u32 battlerDef, u32 aiMove, u32 playerMove, enum ConsiderPriority considerPriority)
{
    return (AI_WhoStrikesFirst(battlerAi, battlerDef, aiMove, playerMove, considerPriority) == AI_IS_SLOWER);
}

bool32 AI_IsPartyMonFaster(u32 battlerAi, u32 battlerDef, struct BattlePokemon switchinCandidate, u32 aiMove, u32 playerMove, enum ConsiderPriority considerPriority)
{
    return (AI_WhoStrikesFirstPartyMon(battlerAi, battlerDef, switchinCandidate, aiMove, playerMove, considerPriority) == AI_IS_FASTER);
}

bool32 AI_IsPartyMonSlower(u32 battlerAi, u32 battlerDef, struct BattlePokemon switchinCandidate, u32 aiMove, u32 playerMove, enum ConsiderPriority considerPriority)
{
    return (AI_WhoStrikesFirstPartyMon(battlerAi, battlerDef, switchinCandidate, aiMove, playerMove, considerPriority) == AI_IS_SLOWER);
}

u32 GetAIChosenMove(u32 battlerId)
{
    return (gBattleMons[battlerId].moves[gAiBattleData->chosenMoveIndex[battlerId]]);
}

bool32 AI_RandLessThan(u32 val)
{
    if ((Random() % 0xFF) < val)
        return TRUE;
    return FALSE;
}

bool32 IsAiVsAiBattle(void)
{
    return (B_FLAG_AI_VS_AI_BATTLE && FlagGet(B_FLAG_AI_VS_AI_BATTLE));
}

bool32 BattlerHasAi(u32 battlerId)
{
    switch (GetBattlerPosition(battlerId))
    {
    case B_POSITION_PLAYER_LEFT:
        if (IsAiVsAiBattle())
            return TRUE;
    default:
        return FALSE;
    case B_POSITION_OPPONENT_LEFT:
        return TRUE;
    case B_POSITION_PLAYER_RIGHT:
        if ((gBattleTypeFlags & BATTLE_TYPE_INGAME_PARTNER) || IsAiVsAiBattle())
            return TRUE;
        else
            return FALSE;
    case B_POSITION_OPPONENT_RIGHT:
        return TRUE;
    }
}

bool32 IsAiBattlerAware(u32 battlerId)
{
    if (gAiThinkingStruct->aiFlags[B_POSITION_OPPONENT_LEFT] & AI_FLAG_OMNISCIENT
     || gAiThinkingStruct->aiFlags[B_POSITION_OPPONENT_RIGHT] & AI_FLAG_OMNISCIENT)
        return TRUE;

    return BattlerHasAi(battlerId);
}

bool32 IsAiBattlerAssumingStab()
{
    if (gAiThinkingStruct->aiFlags[B_POSITION_OPPONENT_LEFT] & AI_FLAG_ASSUME_STAB
     || gAiThinkingStruct->aiFlags[B_POSITION_OPPONENT_RIGHT] & AI_FLAG_ASSUME_STAB)
        return TRUE;

    return FALSE;
}

bool32 IsAiBattlerAssumingStatusMoves()
{
    if (gAiThinkingStruct->aiFlags[B_POSITION_OPPONENT_LEFT] & AI_FLAG_ASSUME_STATUS_MOVES
     || gAiThinkingStruct->aiFlags[B_POSITION_OPPONENT_RIGHT] & AI_FLAG_ASSUME_STATUS_MOVES)
        return TRUE;

    return FALSE;
}

bool32 IsAiBattlerPredictingAbility(u32 battlerId)
{
    if (gAiThinkingStruct->aiFlags[B_POSITION_OPPONENT_LEFT] & AI_FLAG_WEIGH_ABILITY_PREDICTION
     || gAiThinkingStruct->aiFlags[B_POSITION_OPPONENT_RIGHT] & AI_FLAG_WEIGH_ABILITY_PREDICTION)
        return TRUE;

    return BattlerHasAi(battlerId);
}

bool32 IsBattlerPredictedToSwitch(u32 battler)
{
    // Check for prediction flag on AI, whether they're using those predictions this turn, and whether the AI thinks the player should switch
    if (gAiThinkingStruct->aiFlags[gAiLogicData->battlerDoingPrediction] & AI_FLAG_PREDICT_SWITCH
     || gAiThinkingStruct->aiFlags[gAiLogicData->battlerDoingPrediction] & AI_FLAG_PREDICT_SWITCH)
    {
        if (gAiLogicData->predictingSwitch && gAiLogicData->shouldSwitch & (1u << battler))
            return TRUE;
    }
    return FALSE;
}

// Either a predicted move or the last used move from an opposing battler
u32 GetIncomingMove(u32 battler, u32 opposingBattler, struct AiLogicData *aiData)
{
    if (gAiThinkingStruct->aiFlags[battler] & AI_FLAG_PREDICT_MOVE && aiData->predictingMove)
        return aiData->predictedMove[opposingBattler];

    return aiData->lastUsedMove[opposingBattler];
}

void ClearBattlerMoveHistory(u32 battlerId)
{
    memset(gBattleHistory->usedMoves[battlerId], 0, sizeof(gBattleHistory->usedMoves[battlerId]));
    memset(gBattleHistory->moveHistory[battlerId], 0, sizeof(gBattleHistory->moveHistory[battlerId]));
    gBattleHistory->moveHistoryIndex[battlerId] = 0;
}

void RecordLastUsedMoveBy(u32 battlerId, u32 move)
{
    u8 *index = &gBattleHistory->moveHistoryIndex[battlerId];

    if (++(*index) >= AI_MOVE_HISTORY_COUNT)
        *index = 0;
    gBattleHistory->moveHistory[battlerId][*index] = move;
}

void RecordKnownMove(u32 battler, u32 move)
{
    s32 moveIndex;

    for (moveIndex = 0; moveIndex < MAX_MON_MOVES; moveIndex++)
    {
        if (gBattleMons[battler].moves[moveIndex] == move)
            break;
    }

    if (moveIndex < MAX_MON_MOVES && gBattleHistory->usedMoves[battler][moveIndex] == MOVE_NONE)
    {
        gBattleHistory->usedMoves[battler][moveIndex] = move;
        gAiPartyData->mons[GetBattlerSide(battler)][gBattlerPartyIndexes[battler]].moves[moveIndex] = move;
    }
}

void RecordAllMoves(u32 battler)
{
    memcpy(gAiPartyData->mons[GetBattlerSide(battler)][gBattlerPartyIndexes[battler]].moves, gBattleMons[battler].moves, MAX_MON_MOVES * sizeof(u16));
}

void RecordAbilityBattle(u32 battlerId, u32 abilityId)
{
    gBattleHistory->abilities[battlerId] = abilityId;
    gAiPartyData->mons[GetBattlerSide(battlerId)][gBattlerPartyIndexes[battlerId]].ability = abilityId;
}

void ClearBattlerAbilityHistory(u32 battlerId)
{
    gBattleHistory->abilities[battlerId] = ABILITY_NONE;
}

void RecordItemEffectBattle(u32 battlerId, u32 itemEffect)
{
    gBattleHistory->itemEffects[battlerId] = itemEffect;
    gAiPartyData->mons[GetBattlerSide(battlerId)][gBattlerPartyIndexes[battlerId]].heldEffect = itemEffect;
}

void ClearBattlerItemEffectHistory(u32 battlerId)
{
    gBattleHistory->itemEffects[battlerId] = 0;
}

void SaveBattlerData(u32 battlerId)
{
    if (!BattlerHasAi(battlerId) && !gAiThinkingStruct->saved[battlerId].saved)
    {
        u32 i;

        gAiThinkingStruct->saved[battlerId].saved = TRUE;
        gAiThinkingStruct->saved[battlerId].ability = gBattleMons[battlerId].ability;
        gAiThinkingStruct->saved[battlerId].heldItem = gBattleMons[battlerId].item;
        gAiThinkingStruct->saved[battlerId].species = gBattleMons[battlerId].species;
        for (i = 0; i < 4; i++)
            gAiThinkingStruct->saved[battlerId].moves[i] = gBattleMons[battlerId].moves[i];
    }
    // Save and restore types even for AI controlled battlers in case it gets changed during move evaluation process.
    gAiThinkingStruct->saved[battlerId].types[0] = gBattleMons[battlerId].types[0];
    gAiThinkingStruct->saved[battlerId].types[1] = gBattleMons[battlerId].types[1];
}

bool32 ShouldRecordStatusMove(u32 move)
{
    if (ASSUME_STATUS_MOVES_HAS_TUNING)
    {
        switch (GetMoveEffect(move))
        {
        // variable odds by additional effect
        case EFFECT_NON_VOLATILE_STATUS:
            if (GetMoveNonVolatileStatus(move) == MOVE_EFFECT_SLEEP && RandomPercentage(RNG_AI_ASSUME_STATUS_SLEEP, ASSUME_STATUS_HIGH_ODDS))
                return TRUE;
            else if (RandomPercentage(RNG_AI_ASSUME_STATUS_NONVOLATILE, ASSUME_STATUS_MEDIUM_ODDS))
                return TRUE;
            break;
        // High odds
        case EFFECT_AURORA_VEIL:
        case EFFECT_CHILLY_RECEPTION:
        case EFFECT_FIRST_TURN_ONLY:
        case EFFECT_FOLLOW_ME:
        case EFFECT_INSTRUCT:
        case EFFECT_JUNGLE_HEALING:
        case EFFECT_SHED_TAIL:
            return RandomPercentage(RNG_AI_ASSUME_STATUS_HIGH_ODDS, ASSUME_STATUS_HIGH_ODDS);
        // Medium odds
        case EFFECT_AFTER_YOU:
        case EFFECT_DOODLE:
        case EFFECT_ENCORE:
        case EFFECT_HAZE:
        case EFFECT_PARTING_SHOT:
        case EFFECT_PROTECT:
        case EFFECT_REST:
        case EFFECT_ROAR:
        case EFFECT_ROOST:
        case EFFECT_SLEEP_TALK:
        case EFFECT_TAUNT:
        case EFFECT_TAILWIND:
        case EFFECT_TRICK:
        case EFFECT_TRICK_ROOM:
        // defoggables / screens and hazards
        case EFFECT_LIGHT_SCREEN:
        case EFFECT_REFLECT:
        case EFFECT_SPIKES:
        case EFFECT_STEALTH_ROCK:
        case EFFECT_STICKY_WEB:
        case EFFECT_TOXIC_SPIKES:
            return RandomPercentage(RNG_AI_ASSUME_STATUS_MEDIUM_ODDS, ASSUME_STATUS_MEDIUM_ODDS);
        // Low odds
        case EFFECT_ENTRAINMENT:
        case EFFECT_FIXED_PERCENT_DAMAGE:
        case EFFECT_GASTRO_ACID:
        case EFFECT_IMPRISON:
        case EFFECT_TELEPORT:
            return RandomPercentage(RNG_AI_ASSUME_STATUS_LOW_ODDS, ASSUME_STATUS_LOW_ODDS);
        default:
            break;
        }
    }

    return RandomPercentage(RNG_AI_ASSUME_ALL_STATUS, ASSUME_ALL_STATUS_ODDS) && IsBattleMoveStatus(move);
}

static bool32 ShouldFailForIllusion(u32 illusionSpecies, u32 battlerId)
{
    u32 i, j;
    const struct LevelUpMove *learnset;

    if (gBattleHistory->abilities[battlerId] == ABILITY_ILLUSION)
        return FALSE;

    // Don't fall for Illusion if the mon used a move it cannot know.
    for (i = 0; i < MAX_MON_MOVES; i++)
    {
        u32 move = gBattleHistory->usedMoves[battlerId][i];
        if (move == MOVE_NONE)
            continue;

        learnset = GetSpeciesLevelUpLearnset(illusionSpecies);
        for (j = 0; learnset[j].move != MOVE_UNAVAILABLE; j++)
        {
            if (learnset[j].move == move)
                break;
        }
        // The used move is in the learnsets of the fake species.
        if (learnset[j].move != MOVE_UNAVAILABLE)
            continue;

        // The used move can be learned from Tm/Hm or Move Tutors.
        if (CanLearnTeachableMove(illusionSpecies, move))
            continue;

        // 'Illegal move', AI won't fail for the illusion.
        return FALSE;
    }

    return TRUE;
}

void SetBattlerData(u32 battlerId)
{
    if (!BattlerHasAi(battlerId) && gAiThinkingStruct->saved[battlerId].saved)
    {
        u32 i, species, illusionSpecies, side;
        side = GetBattlerSide(battlerId);

        // Simulate Illusion
        species = gBattleMons[battlerId].species;
        illusionSpecies = GetIllusionMonSpecies(battlerId);
        if (illusionSpecies != SPECIES_NONE && ShouldFailForIllusion(illusionSpecies, battlerId))
        {
            // If the battler's type has not been changed, AI assumes the types of the illusion mon.
            if (gBattleMons[battlerId].types[0] == GetSpeciesType(species, 0)
                && gBattleMons[battlerId].types[1] == GetSpeciesType(species, 1))
            {
                gBattleMons[battlerId].types[0] = GetSpeciesType(illusionSpecies, 0);
                gBattleMons[battlerId].types[1] = GetSpeciesType(illusionSpecies, 1);
            }
            species = illusionSpecies;
        }

        // Use the known battler's ability.
        if (gAiPartyData->mons[side][gBattlerPartyIndexes[battlerId]].ability != ABILITY_NONE)
            gBattleMons[battlerId].ability = gAiPartyData->mons[side][gBattlerPartyIndexes[battlerId]].ability;
        // Check if mon can only have one ability.
        else if (GetSpeciesAbility(species, 1) == ABILITY_NONE
                || GetSpeciesAbility(species, 1) == GetSpeciesAbility(species, 0))
            gBattleMons[battlerId].ability = GetSpeciesAbility(species, 0);
        // The ability is unknown.
        else
            gBattleMons[battlerId].ability = ABILITY_NONE;

        if (gAiPartyData->mons[side][gBattlerPartyIndexes[battlerId]].heldEffect == 0)
            gBattleMons[battlerId].item = 0;

        for (i = 0; i < MAX_MON_MOVES; i++)
        {
            if (gAiPartyData->mons[side][gBattlerPartyIndexes[battlerId]].moves[i] == 0)
                gBattleMons[battlerId].moves[i] = 0;
        }
    }
}

void RestoreBattlerData(u32 battlerId)
{
    if (!BattlerHasAi(battlerId) && gAiThinkingStruct->saved[battlerId].saved)
    {
        u32 i;

        gAiThinkingStruct->saved[battlerId].saved = FALSE;
        gBattleMons[battlerId].ability = gAiThinkingStruct->saved[battlerId].ability;
        gBattleMons[battlerId].item = gAiThinkingStruct->saved[battlerId].heldItem;
        gBattleMons[battlerId].species = gAiThinkingStruct->saved[battlerId].species;
        for (i = 0; i < 4; i++)
            gBattleMons[battlerId].moves[i] = gAiThinkingStruct->saved[battlerId].moves[i];
    }
    gBattleMons[battlerId].types[0] = gAiThinkingStruct->saved[battlerId].types[0];
    gBattleMons[battlerId].types[1] = gAiThinkingStruct->saved[battlerId].types[1];
}

u32 GetHealthPercentage(u32 battlerId)
{
    return (u32)((100 * gBattleMons[battlerId].hp) / gBattleMons[battlerId].maxHP);
}

bool32 AI_BattlerAtMaxHp(u32 battlerId)
{
    if (gAiLogicData->hpPercents[battlerId] == 100)
        return TRUE;
    return FALSE;
}


bool32 AI_CanBattlerEscape(u32 battler)
{
    enum ItemHoldEffect holdEffect = gAiLogicData->holdEffects[battler];

    if (B_GHOSTS_ESCAPE >= GEN_6 && IS_BATTLER_OF_TYPE(battler, TYPE_GHOST))
        return TRUE;
    if (holdEffect == HOLD_EFFECT_SHED_SHELL)
        return TRUE;

    return FALSE;
}

bool32 IsBattlerTrapped(u32 battlerAtk, u32 battlerDef)
{
    if (gBattleMons[battlerDef].volatiles.wrapped)
        return TRUE;
    if (gBattleMons[battlerDef].volatiles.escapePrevention)
        return TRUE;
    if (gBattleMons[battlerDef].volatiles.semiInvulnerable == STATE_SKY_DROP)
        return TRUE;
    if (gStatuses3[battlerDef] & STATUS3_ROOTED)
        return TRUE;
    if (gFieldStatuses & STATUS_FIELD_FAIRY_LOCK)
        return TRUE;
    if (AI_IsAbilityOnSide(battlerAtk, ABILITY_SHADOW_TAG)
        && (B_SHADOW_TAG_ESCAPE >= GEN_4 && gAiLogicData->abilities[battlerDef] != ABILITY_SHADOW_TAG))
        return TRUE;
    if (AI_IsAbilityOnSide(battlerAtk, ABILITY_ARENA_TRAP)
        && IsBattlerGrounded(battlerAtk))
        return TRUE;
    if (AI_IsAbilityOnSide(battlerAtk, ABILITY_MAGNET_PULL)
        && IS_BATTLER_OF_TYPE(battlerAtk, TYPE_STEEL))
        return TRUE;

    return FALSE;
}

u32 GetTotalBaseStat(u32 species)
{
    return GetSpeciesBaseHP(species)
        + GetSpeciesBaseAttack(species)
        + GetSpeciesBaseDefense(species)
        + GetSpeciesBaseSpeed(species)
        + GetSpeciesBaseSpAttack(species)
        + GetSpeciesBaseSpDefense(species);
}

bool32 IsTruantMonVulnerable(u32 battlerAI, u32 opposingBattler)
{
    int i;

    for (i = 0; i < MAX_MON_MOVES; i++)
    {
        u32 move = gBattleHistory->usedMoves[opposingBattler][i];
        enum BattleMoveEffects effect = GetMoveEffect(move);
        if (effect == EFFECT_PROTECT && move != MOVE_ENDURE)
            return TRUE;
        if (effect == EFFECT_SEMI_INVULNERABLE && AI_IsSlower(battlerAI, opposingBattler, GetAIChosenMove(battlerAI), GetIncomingMove(battlerAI, opposingBattler, gAiLogicData), CONSIDER_PRIORITY))
            return TRUE;
    }
    return FALSE;
}

// move checks
bool32 IsAffectedByPowder(u32 battler, u32 ability, enum ItemHoldEffect holdEffect)
{
    if (ability == ABILITY_OVERCOAT
        || (B_POWDER_GRASS >= GEN_6 && IS_BATTLER_OF_TYPE(battler, TYPE_GRASS))
        || holdEffect == HOLD_EFFECT_SAFETY_GOGGLES)
        return FALSE;
    return TRUE;
}

// This function checks if all physical/special moves are either unusable or unreasonable to use.
// Consider a pokemon boosting their attack against a ghost pokemon having only normal-type physical attacks.
bool32 MovesWithCategoryUnusable(u32 attacker, u32 target, enum DamageCategory category)
{
    u32 usable = 0;
    u16 *moves = GetMovesArray(attacker);
    u32 moveLimitations = gAiLogicData->moveLimitations[attacker];

    struct DamageContext ctx = {0};
    ctx.battlerAtk = attacker;
    ctx.battlerDef = target;
    ctx.updateFlags = FALSE;
    ctx.abilityAtk = gAiLogicData->abilities[attacker];
    ctx.abilityDef = gAiLogicData->abilities[target];
    ctx.holdEffectAtk = gAiLogicData->items[attacker];
    ctx.holdEffectDef = gAiLogicData->items[target];

    for (u32 i = 0; i < MAX_MON_MOVES; i++)
    {
        if (IsMoveUnusable(i, moves[i], moveLimitations))
            continue;

        if (GetBattleMoveCategory(moves[i]) == category)
        {
            SetTypeBeforeUsingMove(moves[i], attacker);
            ctx.move = moves[i];
            ctx.moveType = GetBattleMoveType(moves[i]);

            if (CalcTypeEffectivenessMultiplier(&ctx))
                usable |= 1u << i;
        }
    }

    return (usable == 0);
}

// To save computation time this function has 2 variants. One saves, sets and restores battlers, while the other doesn't.
struct SimulatedDamage AI_CalcDamageSaveBattlers(u32 move, u32 battlerAtk, u32 battlerDef, uq4_12_t *typeEffectiveness, enum AIConsiderGimmick considerGimmickAtk, enum AIConsiderGimmick considerGimmickDef)
{
    struct SimulatedDamage dmg;

    SaveBattlerData(battlerAtk);
    SaveBattlerData(battlerDef);
    SetBattlerData(battlerAtk);
    SetBattlerData(battlerDef);
    dmg = AI_CalcDamage(move, battlerAtk, battlerDef, typeEffectiveness, considerGimmickAtk, considerGimmickDef, AI_GetWeather());
    RestoreBattlerData(battlerAtk);
    RestoreBattlerData(battlerDef);
    return dmg;
}

static inline s32 LowestRollDmg(s32 dmg)
{
    dmg *= MIN_ROLL_PERCENTAGE;
    dmg /= 100;
    return dmg;
}

static inline s32 HighestRollDmg(s32 dmg)
{
    dmg *= MAX_ROLL_PERCENTAGE;
    dmg /= 100;
    return dmg;
}

static inline s32 DmgRoll(s32 dmg)
{
    dmg *= DMG_ROLL_PERCENTAGE;
    dmg /= 100;
    return dmg;
}

bool32 IsDamageMoveUnusable(struct DamageContext *ctx)
{
    u32 battlerDefAbility;
    u32 partnerDefAbility;
    struct AiLogicData *aiData = gAiLogicData;

    if (ctx->typeEffectivenessModifier == UQ_4_12(0.0))
        return TRUE;
    if (gBattleStruct->battlerState[ctx->battlerDef].commandingDondozo)
        return TRUE;

    // aiData->abilities does not check for Mold Breaker since it happens during combat so it needs to be done manually
    if (IsMoldBreakerTypeAbility(ctx->battlerAtk, ctx->abilityAtk) || MoveIgnoresTargetAbility(ctx->move))
    {
        battlerDefAbility = ABILITY_NONE;
        partnerDefAbility = ABILITY_NONE;
    }
    else
    {
        battlerDefAbility = ctx->abilityDef;
        partnerDefAbility = aiData->abilities[BATTLE_PARTNER(ctx->battlerDef)];
    }

    if (CanAbilityBlockMove(ctx->battlerAtk, ctx->battlerDef, ctx->abilityAtk, battlerDefAbility, ctx->move, AI_CHECK))
        return TRUE;

    if (CanAbilityAbsorbMove(ctx->battlerAtk, ctx->battlerDef, battlerDefAbility, ctx->move, ctx->moveType, AI_CHECK))
        return TRUE;

    // Limited to Lighning Rod and Storm Drain because otherwise the AI would consider Water Absorb, etc...
    if (partnerDefAbility == ABILITY_LIGHTNING_ROD || partnerDefAbility == ABILITY_STORM_DRAIN)
    {
        if (CanAbilityAbsorbMove(ctx->battlerAtk, BATTLE_PARTNER(ctx->battlerDef), partnerDefAbility, ctx->move, ctx->moveType, AI_CHECK))
            return TRUE;
    }

    if (HasWeatherEffect())
    {
        if (ctx->weather & B_WEATHER_SUN_PRIMAL && ctx->moveType == TYPE_WATER)
            return TRUE;
        if (ctx->weather & B_WEATHER_RAIN_PRIMAL && ctx->moveType == TYPE_FIRE)
            return TRUE;
    }

    if (IsMoveDampBanned(ctx->move) && (battlerDefAbility == ABILITY_DAMP || partnerDefAbility == ABILITY_DAMP))
        return TRUE;

    switch (GetMoveEffect(ctx->move))
    {
    case EFFECT_DREAM_EATER:
        if (!AI_IsBattlerAsleepOrComatose(ctx->battlerDef))
            return TRUE;
        break;
    case EFFECT_BELCH:
        if (IsBelchPreventingMove(ctx->battlerAtk, ctx->move))
            return TRUE;
        break;
    case EFFECT_LAST_RESORT:
        if (!CanUseLastResort(ctx->battlerAtk))
            return TRUE;
        break;
    case EFFECT_LOW_KICK:
    case EFFECT_HEAT_CRASH:
        if (GetActiveGimmick(ctx->battlerDef) == GIMMICK_DYNAMAX)
            return TRUE;
        break;
    case EFFECT_FAIL_IF_NOT_ARG_TYPE:
        if (!IS_BATTLER_OF_TYPE(ctx->battlerAtk, GetMoveArgType(ctx->move)))
            return TRUE;
        break;
    case EFFECT_STEEL_ROLLER:
        if (!(gFieldStatuses & STATUS_FIELD_TERRAIN_ANY))
            return TRUE;
        break;
    case EFFECT_POLTERGEIST:
        if (gAiLogicData->items[ctx->battlerDef] == ITEM_NONE || !IsBattlerItemEnabled(ctx->battlerDef))
            return TRUE;
        break;
    case EFFECT_FIRST_TURN_ONLY:
        if (!gDisableStructs[ctx->battlerAtk].isFirstTurn)
            return TRUE;
        break;
    default:
        break;
    }

    return FALSE;
}

static inline s32 GetDamageByRollType(s32 dmg, enum DamageRollType rollType)
{
    if (rollType == DMG_ROLL_LOWEST)
        return LowestRollDmg(dmg);
    else if (rollType == DMG_ROLL_HIGHEST)
        return HighestRollDmg(dmg);
    else
        return DmgRoll(dmg);
}

static inline s32 SetFixedMoveBasePower(u32 battlerAtk, u32 move)
{
    s32 fixedBasePower = 0, n = 0;
    switch (GetMoveEffect(move))
    {
    case EFFECT_ROLLOUT:
        n = gDisableStructs[battlerAtk].rolloutTimer - 1;
        fixedBasePower = CalcRolloutBasePower(battlerAtk, GetMovePower(move), n < 0 ? 5 : n);
        break;
    case EFFECT_FURY_CUTTER:
        fixedBasePower = CalcFuryCutterBasePower(GetMovePower(move), min(gDisableStructs[battlerAtk].furyCutterCounter + 1, 5));
        break;
    default:
        fixedBasePower = 0;
        break;
    }
    return fixedBasePower;
}

static inline void AI_StoreBattlerTypes(u32 battlerAtk, u32 *types)
{
    types[0] = gBattleMons[battlerAtk].types[0];
    types[1] = gBattleMons[battlerAtk].types[1];
    types[2] = gBattleMons[battlerAtk].types[2];
}

static inline void AI_RestoreBattlerTypes(u32 battlerAtk, u32 *types)
{
    gBattleMons[battlerAtk].types[0] = types[0];
    gBattleMons[battlerAtk].types[1] = types[1];
    gBattleMons[battlerAtk].types[2] = types[2];
}

static inline void CalcDynamicMoveDamage(struct DamageContext *ctx, u16 *medianDamage, u16 *minimumDamage, u16 *maximumDamage)
{
    enum BattleMoveEffects effect = GetMoveEffect(ctx->move);
    u16 median = *medianDamage;
    u16 minimum = *minimumDamage;
    u16 maximum = *maximumDamage;

    switch (effect)
    {
    case EFFECT_MULTI_HIT:
        if (ctx->move == MOVE_WATER_SHURIKEN && gBattleMons[ctx->battlerAtk].species == SPECIES_GRENINJA_ASH)
        {
            median *= 3;
            minimum *= 3;
            maximum *= 3;
        }
        else if (ctx->abilityAtk == ABILITY_SKILL_LINK)
        {
            median *= 5;
            minimum *= 5;
            maximum *= 5;
        }
        else if (ctx->holdEffectAtk == HOLD_EFFECT_LOADED_DICE)
        {
            median *= 9;
            median /= 2;
            minimum *= 4;
            maximum *= 5;
        }
        else
        {
            median *= 3;
            minimum *= 2;
            maximum *= 5;
        }
        break;
    case EFFECT_ENDEAVOR:
        // If target has less HP than user, Endeavor does no damage
        median = maximum = minimum = max(0, gBattleMons[ctx->battlerDef].hp - gBattleMons[ctx->battlerAtk].hp);
        break;
    case EFFECT_BEAT_UP:
        if (B_BEAT_UP >= GEN_5)
        {
            u32 partyCount = CalculatePartyCount(GetBattlerParty(ctx->battlerAtk));
            u32 i;
            gBattleStruct->beatUpSlot = 0;
            ctx->isCrit = FALSE;
            ctx->fixedBasePower = 0;
            median = 0;
            for (i = 0; i < partyCount; i++)
                median += CalculateMoveDamage(ctx);
            maximum = minimum = median;
            gBattleStruct->beatUpSlot = 0;
        }
        break;
    default:
        break;
    }

    // Handle other multi-strike moves
    u32 strikeCount = GetMoveStrikeCount(ctx->move);
    if (strikeCount > 1 && effect != EFFECT_TRIPLE_KICK)
    {
        median *= strikeCount;
        minimum *= strikeCount;
        maximum *= strikeCount;
    }

    if (ctx->abilityAtk == ABILITY_PARENTAL_BOND
        && !strikeCount
        && effect != EFFECT_TRIPLE_KICK
        && effect != EFFECT_MULTI_HIT
        && !AI_IsDoubleSpreadMove(ctx->battlerAtk, ctx->move))
    {
        median  += median  / (B_PARENTAL_BOND_DMG >= GEN_7 ? 4 : 2);
        minimum += minimum / (B_PARENTAL_BOND_DMG >= GEN_7 ? 4 : 2);
        maximum += maximum / (B_PARENTAL_BOND_DMG >= GEN_7 ? 4 : 2);
    }

    if (median == 0)
        median = 1;
    if (minimum == 0)
        minimum = 1;
    if (maximum == 0)
        maximum = 1;

    *medianDamage = median;
    *minimumDamage = minimum;
    *maximumDamage = maximum;
}

static inline bool32 ShouldCalcCritDamage(u32 battlerAtk, u32 battlerDef, u32 move, struct AiLogicData *aiData)
{
    s32 critChanceIndex = 0;

    // Get crit chance
    if (GetGenConfig(GEN_CONFIG_CRIT_CHANCE) == GEN_1)
        critChanceIndex = CalcCritChanceStageGen1(battlerAtk, battlerDef, move, FALSE, aiData->abilities[battlerAtk], aiData->abilities[battlerDef], aiData->holdEffects[battlerAtk]);
    else
        critChanceIndex = CalcCritChanceStage(battlerAtk, battlerDef, move, FALSE, aiData->abilities[battlerAtk], aiData->abilities[battlerDef], aiData->holdEffects[battlerAtk]);

    if (critChanceIndex == CRITICAL_HIT_ALWAYS)
        return TRUE;
    if (critChanceIndex >= RISKY_AI_CRIT_STAGE_THRESHOLD // Not guaranteed but above Risky threshold
        && (gAiThinkingStruct->aiFlags[battlerAtk] & AI_FLAG_RISKY)
        && GetGenConfig(GEN_CONFIG_CRIT_CHANCE) != GEN_1)
        return TRUE;
    if (critChanceIndex >= RISKY_AI_CRIT_THRESHOLD_GEN_1 // Not guaranteed but above Risky threshold
        && (gAiThinkingStruct->aiFlags[battlerAtk] & AI_FLAG_RISKY)
        && GetGenConfig(GEN_CONFIG_CRIT_CHANCE) == GEN_1)
        return TRUE;
    return FALSE;
}

struct SimulatedDamage AI_CalcDamage(u32 move, u32 battlerAtk, u32 battlerDef, uq4_12_t *typeEffectiveness, enum AIConsiderGimmick considerGimmickAtk, enum AIConsiderGimmick considerGimmickDef, u32 weather)
{
    struct SimulatedDamage simDamage;
    enum BattleMoveEffects moveEffect = GetMoveEffect(move);
    bool32 isDamageMoveUnusable = FALSE;
    bool32 toggledGimmickAtk = FALSE;
    bool32 toggledGimmickDef = FALSE;
    struct AiLogicData *aiData = gAiLogicData;
    gAiLogicData->aiCalcInProgress = TRUE;

    if (moveEffect == EFFECT_NATURE_POWER)
        move = GetNaturePowerMove(battlerAtk);

    // Temporarily enable gimmicks for damage calcs if planned
    if (gBattleStruct->gimmick.usableGimmick[battlerAtk] && GetActiveGimmick(battlerAtk) == GIMMICK_NONE
        && gBattleStruct->gimmick.usableGimmick[battlerAtk] != GIMMICK_NONE && considerGimmickAtk == USE_GIMMICK)
    {
        // Set Z-Move variables if needed
        if (gBattleStruct->gimmick.usableGimmick[battlerAtk] == GIMMICK_Z_MOVE && IsViableZMove(battlerAtk, move))
            gBattleStruct->zmove.baseMoves[battlerAtk] = move;

        toggledGimmickAtk = TRUE;
        SetActiveGimmick(battlerAtk, gBattleStruct->gimmick.usableGimmick[battlerAtk]);
    }

    if (gBattleStruct->gimmick.usableGimmick[battlerDef] && GetActiveGimmick(battlerDef) == GIMMICK_NONE
        && gBattleStruct->gimmick.usableGimmick[battlerDef] != GIMMICK_NONE && considerGimmickDef == USE_GIMMICK)
    {
        toggledGimmickDef = TRUE;
        SetActiveGimmick(battlerDef, gBattleStruct->gimmick.usableGimmick[battlerDef]);
    }

    SetDynamicMoveCategory(battlerAtk, battlerDef, move);
    SetTypeBeforeUsingMove(move, battlerAtk);

    // We can set those globals because they are going to get rerolled on attack execution
    gBattleStruct->magnitudeBasePower = 70;
    gBattleStruct->presentBasePower = 80;

    struct DamageContext ctx;
    ctx.battlerAtk = battlerAtk;
    ctx.battlerDef = battlerDef;
    ctx.move = move;
    ctx.moveType = GetBattleMoveType(move);
    ctx.isCrit = ShouldCalcCritDamage(battlerAtk, battlerDef, move, aiData);
    ctx.randomFactor = FALSE;
    ctx.updateFlags = FALSE;
    ctx.weather = weather;
    ctx.fixedBasePower = SetFixedMoveBasePower(battlerAtk, move);
    ctx.abilityAtk = aiData->abilities[battlerAtk];
    ctx.abilityDef = aiData->abilities[battlerDef];
    ctx.holdEffectAtk = aiData->holdEffects[battlerAtk];
    ctx.holdEffectDef = aiData->holdEffects[battlerDef];
    ctx.typeEffectivenessModifier = CalcTypeEffectivenessMultiplier(&ctx);

    u32 movePower = GetMovePower(move);
    if (movePower)
        isDamageMoveUnusable = IsDamageMoveUnusable(&ctx);

    if (movePower && !isDamageMoveUnusable)
    {
        u32 types[3];
        AI_StoreBattlerTypes(battlerAtk, types);
        ProteanTryChangeType(battlerAtk, aiData->abilities[battlerAtk], move, ctx.moveType);

        s32 fixedDamage = DoFixedDamageMoveCalc(&ctx);
        if (fixedDamage != INT32_MAX)
        {
            simDamage.minimum = simDamage.median = simDamage.maximum = fixedDamage;
        }
        else if (moveEffect == EFFECT_TRIPLE_KICK)
        {
            for (gMultiHitCounter = GetMoveStrikeCount(move); gMultiHitCounter > 0; gMultiHitCounter--) // The global is used to simulate actual damage done
            {
                s32 damageByRollType = 0;

                s32 oneTripleKickHit = CalculateMoveDamageVars(&ctx);

                damageByRollType = GetDamageByRollType(oneTripleKickHit, DMG_ROLL_LOWEST);
                simDamage.minimum += ApplyModifiersAfterDmgRoll(&ctx, damageByRollType);

                damageByRollType = GetDamageByRollType(oneTripleKickHit, DMG_ROLL_DEFAULT);
                simDamage.median += ApplyModifiersAfterDmgRoll(&ctx, damageByRollType);

                damageByRollType = GetDamageByRollType(oneTripleKickHit, DMG_ROLL_HIGHEST);
                simDamage.maximum += ApplyModifiersAfterDmgRoll(&ctx, damageByRollType);
            }
        }
        else
        {
            u32 damage = CalculateMoveDamageVars(&ctx);

            simDamage.minimum = GetDamageByRollType(damage, DMG_ROLL_LOWEST);
            simDamage.minimum = ApplyModifiersAfterDmgRoll(&ctx, simDamage.minimum);

            simDamage.median = GetDamageByRollType(damage, DMG_ROLL_DEFAULT);
            simDamage.median = ApplyModifiersAfterDmgRoll(&ctx, simDamage.median);

            simDamage.maximum = GetDamageByRollType(damage, DMG_ROLL_HIGHEST);
            simDamage.maximum = ApplyModifiersAfterDmgRoll(&ctx, simDamage.maximum);
        }

        if (GetActiveGimmick(battlerAtk) != GIMMICK_Z_MOVE)
            CalcDynamicMoveDamage(&ctx, &simDamage.median, &simDamage.minimum, &simDamage.maximum);

        AI_RestoreBattlerTypes(battlerAtk, types);
    }
    else
    {
        simDamage.minimum = 0;
        simDamage.median = 0;
        simDamage.maximum = 0;
    }

    // convert multiper to AI_EFFECTIVENESS_xX
    *typeEffectiveness = ctx.typeEffectivenessModifier;

    // Undo temporary settings
    gBattleStruct->dynamicMoveType = 0;
    gBattleStruct->swapDamageCategory = FALSE;
    gBattleStruct->zmove.baseMoves[battlerAtk] = MOVE_NONE;
    if (toggledGimmickAtk)
        SetActiveGimmick(battlerAtk, GIMMICK_NONE);
    if (toggledGimmickDef)
        SetActiveGimmick(battlerDef, GIMMICK_NONE);
    gAiLogicData->aiCalcInProgress = FALSE;
    return simDamage;
}

bool32 AI_IsDamagedByRecoil(u32 battler)
{
    u32 ability = gAiLogicData->abilities[battler];
    if (ability == ABILITY_MAGIC_GUARD || ability == ABILITY_ROCK_HEAD)
        return FALSE;
    return TRUE;
}

// Decide whether move having an additional effect for .
static bool32 AI_IsMoveEffectInPlus(u32 battlerAtk, u32 battlerDef, u32 move, s32 noOfHitsToKo)
{
    u32 i;
    u32 abilityDef = gAiLogicData->abilities[battlerDef];
    u32 abilityAtk = gAiLogicData->abilities[battlerAtk];

    switch (GetMoveEffect(move))
    {
    case EFFECT_HIT_ESCAPE:
        if (CountUsablePartyMons(battlerAtk) != 0 && ShouldPivot(battlerAtk, battlerDef, abilityDef, move, gAiThinkingStruct->movesetIndex))
            return TRUE;
        break;
    case EFFECT_FELL_STINGER:
        if (BattlerStatCanRise(battlerAtk, abilityAtk, STAT_ATK) && noOfHitsToKo == 1)
            return TRUE;
        break;
    case EFFECT_PURSUIT:
        if (noOfHitsToKo == 1)
            return TRUE;
        break;
    default:
        break;
    }

    // check ADDITIONAL_EFFECTS
    u32 additionalEffectCount = GetMoveAdditionalEffectCount(move);
    for (i = 0; i < additionalEffectCount; i++)
    {
        const struct AdditionalEffect *additionalEffect = GetMoveAdditionalEffectById(move, i);
        // Consider move effects that target self
        if (additionalEffect->self)
        {
            switch (additionalEffect->moveEffect)
            {
                case MOVE_EFFECT_ATK_PLUS_1:
                case MOVE_EFFECT_ATK_PLUS_2:
                    if (BattlerStatCanRise(battlerAtk, abilityAtk, STAT_ATK))
                        return TRUE;
                    break;
                case MOVE_EFFECT_DEF_PLUS_1:
                case MOVE_EFFECT_DEF_PLUS_2:
                    if (BattlerStatCanRise(battlerAtk, abilityAtk, STAT_DEF))
                        return TRUE;
                    break;
                case MOVE_EFFECT_SPD_PLUS_1:
                case MOVE_EFFECT_SPD_PLUS_2:
                    if (BattlerStatCanRise(battlerAtk, abilityAtk, STAT_SPEED))
                        return TRUE;
                    break;
                case MOVE_EFFECT_SP_ATK_PLUS_1:
                case MOVE_EFFECT_SP_ATK_PLUS_2:
                    if (BattlerStatCanRise(battlerAtk, abilityAtk, STAT_SPATK))
                        return TRUE;
                    break;
                case MOVE_EFFECT_EVS_PLUS_1:
                case MOVE_EFFECT_EVS_PLUS_2:
                    if (BattlerStatCanRise(battlerAtk, abilityAtk, STAT_EVASION))
                        return TRUE;
                    break;
                case MOVE_EFFECT_ACC_PLUS_1:
                case MOVE_EFFECT_ACC_PLUS_2:
                    if (BattlerStatCanRise(battlerAtk, abilityAtk, STAT_ACC))
                        return TRUE;
                    break;
                case MOVE_EFFECT_ALL_STATS_UP:
                    for (i = STAT_ATK; i <= NUM_STATS; i++)
                    {
                        if (BattlerStatCanRise(battlerAtk, abilityAtk, i))
                            return TRUE;
                    }
                    break;
                default:
                    break;
            }
        }
        else // consider move effects that hinder the target
        {
            switch (additionalEffect->moveEffect)
            {
                case MOVE_EFFECT_POISON:
                case MOVE_EFFECT_TOXIC:
                    if (AI_CanPoison(battlerAtk, battlerDef, abilityDef, move, MOVE_NONE))
                        return TRUE;
                    break;
                case MOVE_EFFECT_BURN:
                    if (AI_CanBurn(battlerAtk, battlerDef, abilityDef, BATTLE_PARTNER(battlerAtk), move, MOVE_NONE))
                        return TRUE;
                    break;
                case MOVE_EFFECT_FREEZE_OR_FROSTBITE:
                    if (CanBeFrozen(battlerAtk, battlerDef, abilityDef))
                        return TRUE;
                    break;
                case MOVE_EFFECT_PARALYSIS:
                    if (AI_CanParalyze(battlerAtk, battlerDef, abilityDef, move, MOVE_NONE))
                        return TRUE;
                    break;
                case MOVE_EFFECT_CONFUSION:
                    if (AI_CanConfuse(battlerAtk, battlerDef, abilityDef, BATTLE_PARTNER(battlerAtk), move, MOVE_NONE))
                        return TRUE;
                    break;
                case MOVE_EFFECT_FLINCH:
                    if (ShouldTryToFlinch(battlerAtk, battlerDef, abilityAtk, abilityDef, move))
                        return TRUE;
                    break;
                case MOVE_EFFECT_ATK_MINUS_1:
                case MOVE_EFFECT_DEF_MINUS_1:
                case MOVE_EFFECT_SPD_MINUS_1:
                case MOVE_EFFECT_SP_ATK_MINUS_1:
                case MOVE_EFFECT_SP_DEF_MINUS_1:
                case MOVE_EFFECT_ACC_MINUS_1:
                case MOVE_EFFECT_EVS_MINUS_1:
                    if (CanLowerStat(battlerAtk, battlerDef, gAiLogicData, STAT_ATK + (additionalEffect->moveEffect - MOVE_EFFECT_ATK_MINUS_1)) && noOfHitsToKo != 1)
                        return TRUE;
                    break;
                case MOVE_EFFECT_ATK_MINUS_2:
                case MOVE_EFFECT_DEF_MINUS_2:
                case MOVE_EFFECT_SPD_MINUS_2:
                case MOVE_EFFECT_SP_ATK_MINUS_2:
                case MOVE_EFFECT_SP_DEF_MINUS_2:
                case MOVE_EFFECT_ACC_MINUS_2:
                case MOVE_EFFECT_EVS_MINUS_2:
                    if (CanLowerStat(battlerAtk, battlerDef, gAiLogicData, STAT_ATK + (additionalEffect->moveEffect - MOVE_EFFECT_ATK_MINUS_2)) && noOfHitsToKo != 1)
                        return TRUE;
                    break;
                default:
                    break;
            }
        }
    }

    return FALSE;
}

static bool32 AI_IsMoveEffectInMinus(u32 battlerAtk, u32 battlerDef, u32 move, s32 noOfHitsToKo)
{
    u32 abilityAtk = gAiLogicData->abilities[battlerAtk];
    u32 abilityDef = gAiLogicData->abilities[battlerDef];
    u8 i;

    switch (GetMoveEffect(move))
    {
    case EFFECT_MAX_HP_50_RECOIL:
    case EFFECT_CHLOROBLAST:
    case EFFECT_EXPLOSION:
    case EFFECT_MISTY_EXPLOSION:
    case EFFECT_FINAL_GAMBIT:
        return TRUE;
    case EFFECT_RECOIL:
    case EFFECT_RECOIL_IF_MISS:
        if (AI_IsDamagedByRecoil(battlerAtk))
            return TRUE;
        break;
    default:
    {
        u32 additionalEffectCount = GetMoveAdditionalEffectCount(move);
        for (i = 0; i < additionalEffectCount; i++)
        {
            const struct AdditionalEffect *additionalEffect = GetMoveAdditionalEffectById(move, i);
            switch (additionalEffect->moveEffect)
            {
                case MOVE_EFFECT_ATK_MINUS_1:
                case MOVE_EFFECT_DEF_MINUS_1:
                case MOVE_EFFECT_SPD_MINUS_1:
                case MOVE_EFFECT_SP_ATK_MINUS_1:
                case MOVE_EFFECT_SP_DEF_MINUS_1:
                case MOVE_EFFECT_EVS_MINUS_1:
                case MOVE_EFFECT_ACC_MINUS_1:
                case MOVE_EFFECT_ATK_MINUS_2:
                case MOVE_EFFECT_DEF_MINUS_2:
                case MOVE_EFFECT_SPD_MINUS_2:
                case MOVE_EFFECT_SP_ATK_MINUS_2:
                case MOVE_EFFECT_SP_DEF_MINUS_2:
                case MOVE_EFFECT_EVS_MINUS_2:
                case MOVE_EFFECT_ACC_MINUS_2:
                case MOVE_EFFECT_V_CREATE:
                case MOVE_EFFECT_ATK_DEF_DOWN:
                case MOVE_EFFECT_DEF_SPDEF_DOWN:
                    if ((additionalEffect->self && abilityAtk != ABILITY_CONTRARY)
                        || (noOfHitsToKo != 1 && abilityDef == ABILITY_CONTRARY && !DoesBattlerIgnoreAbilityChecks(battlerAtk, abilityAtk, move)))
                        return TRUE;
                    break;
                case MOVE_EFFECT_RECHARGE:
                    return additionalEffect->self;
                case MOVE_EFFECT_ATK_PLUS_1:
                case MOVE_EFFECT_DEF_PLUS_1:
                case MOVE_EFFECT_SPD_PLUS_1:
                case MOVE_EFFECT_SP_ATK_PLUS_1:
                case MOVE_EFFECT_SP_DEF_PLUS_1:
                case MOVE_EFFECT_EVS_PLUS_1:
                case MOVE_EFFECT_ACC_PLUS_1:
                case MOVE_EFFECT_ATK_PLUS_2:
                case MOVE_EFFECT_DEF_PLUS_2:
                case MOVE_EFFECT_SPD_PLUS_2:
                case MOVE_EFFECT_SP_ATK_PLUS_2:
                case MOVE_EFFECT_SP_DEF_PLUS_2:
                case MOVE_EFFECT_EVS_PLUS_2:
                case MOVE_EFFECT_ACC_PLUS_2:
                case MOVE_EFFECT_ALL_STATS_UP:
                    if ((additionalEffect->self && abilityAtk == ABILITY_CONTRARY)
                        || (noOfHitsToKo != 1 && !(abilityDef == ABILITY_CONTRARY && !DoesBattlerIgnoreAbilityChecks(battlerAtk, abilityAtk, move))))
                        return TRUE;
                    break;
                default:
                    break;
            }
        }
        break;
    }
    }
    return FALSE;
}

// Checks if one of the moves has side effects or perks, assuming equal dmg or equal no of hits to KO
enum MoveComparisonResult AI_WhichMoveBetter(u32 move1, u32 move2, u32 battlerAtk, u32 battlerDef, s32 noOfHitsToKo)
{
    bool32 effect1, effect2;
    u32 defAbility = gAiLogicData->abilities[battlerDef];
    u32 atkAbility = gAiLogicData->abilities[battlerAtk];

    // Check if physical moves hurt.
    if (gAiLogicData->holdEffects[battlerAtk] != HOLD_EFFECT_PROTECTIVE_PADS && atkAbility != ABILITY_LONG_REACH
        && (gAiLogicData->holdEffects[battlerDef] == HOLD_EFFECT_ROCKY_HELMET
        || defAbility == ABILITY_IRON_BARBS || defAbility == ABILITY_ROUGH_SKIN))
    {
        bool32 moveContact1 = MoveMakesContact(move1);
        bool32 moveContact2 = MoveMakesContact(move2);
        if (moveContact1 && !moveContact2)
            return MOVE_LOST_COMPARISON;
        if (moveContact2 && !moveContact1)
            return MOVE_WON_COMPARISON;
    }

    // Check additional effects.
    effect1 = AI_IsMoveEffectInMinus(battlerAtk, battlerDef, move1, noOfHitsToKo);
    effect2 = AI_IsMoveEffectInMinus(battlerAtk, battlerDef, move2, noOfHitsToKo);
    if (effect2 && !effect1)
        return MOVE_WON_COMPARISON;
    if (effect1 && !effect2)
        return MOVE_LOST_COMPARISON;

    effect1 = AI_IsMoveEffectInPlus(battlerAtk, battlerDef, move1, noOfHitsToKo);
    effect2 = AI_IsMoveEffectInPlus(battlerAtk, battlerDef, move2, noOfHitsToKo);
    if (effect2 && !effect1)
        return MOVE_LOST_COMPARISON;
    if (effect1 && !effect2)
        return MOVE_WON_COMPARISON;

    return MOVE_NEUTRAL_COMPARISON;
}

u32 GetNoOfHitsToKO(u32 dmg, s32 hp)
{
    if (dmg == 0)
        return 0;
    return hp / (dmg + 1) + 1;
}

u32 GetNoOfHitsToKOBattlerDmg(u32 dmg, u32 battlerDef)
{
    return GetNoOfHitsToKO(dmg, gBattleMons[battlerDef].hp);
}

u32 GetNoOfHitsToKOBattler(u32 battlerAtk, u32 battlerDef, u32 moveIndex, enum DamageCalcContext calcContext)
{
    return GetNoOfHitsToKOBattlerDmg(AI_GetDamage(battlerAtk, battlerDef, moveIndex, calcContext, gAiLogicData), battlerDef);
}

u32 GetCurrDamageHpPercent(u32 battlerAtk, u32 battlerDef, enum DamageCalcContext calcContext)
{
    int bestDmg = AI_GetDamage(battlerAtk, battlerDef, gAiThinkingStruct->movesetIndex, calcContext, gAiLogicData);

    return (bestDmg * 100) / gBattleMons[battlerDef].maxHP;
}

uq4_12_t AI_GetMoveEffectiveness(u32 move, u32 battlerAtk, u32 battlerDef)
{
    uq4_12_t typeEffectiveness;

    SaveBattlerData(battlerAtk);
    SaveBattlerData(battlerDef);

    SetBattlerData(battlerAtk);
    SetBattlerData(battlerDef);

    gBattleStruct->dynamicMoveType = 0;
    SetTypeBeforeUsingMove(move, battlerAtk);
    struct DamageContext ctx = {0};
    ctx.battlerAtk = battlerAtk;
    ctx.battlerDef = battlerDef;
    ctx.move = move;
    ctx.moveType = GetBattleMoveType(move);
    ctx.updateFlags = FALSE;
    ctx.abilityAtk = gAiLogicData->abilities[battlerAtk];
    ctx.abilityDef = gAiLogicData->abilities[battlerDef];
    ctx.holdEffectAtk = gAiLogicData->items[battlerAtk];
    ctx.holdEffectDef = gAiLogicData->items[battlerDef];
    typeEffectiveness = CalcTypeEffectivenessMultiplier(&ctx);

    RestoreBattlerData(battlerAtk);
    RestoreBattlerData(battlerDef);

    return typeEffectiveness;
}

/* Checks to see if AI will move ahead of another battler
 * The function uses a stripped down version of the checks from GetWhichBattlerFasterArgs
 * Output:
    * AI_IS_FASTER: is user(ai) faster
    * AI_IS_SLOWER: is target faster
*/
s32 AI_WhoStrikesFirst(u32 battlerAI, u32 battler, u32 aiMoveConsidered, u32 playerMoveConsidered, enum ConsiderPriority considerPriority)
{
    u32 speedBattlerAI, speedBattler;
    enum ItemHoldEffect holdEffectAI = gAiLogicData->holdEffects[battlerAI];
    enum ItemHoldEffect holdEffectPlayer = gAiLogicData->holdEffects[battler];
    u32 abilityAI = gAiLogicData->abilities[battlerAI];
    u32 abilityPlayer = gAiLogicData->abilities[battler];

    if (considerPriority == CONSIDER_PRIORITY)
    {
        s8 aiPriority = GetBattleMovePriority(battlerAI, abilityAI, aiMoveConsidered);
        s8 playerPriority = GetBattleMovePriority(battler, abilityPlayer, playerMoveConsidered);

        if (aiPriority > playerPriority)
            return AI_IS_FASTER;
        else if (aiPriority < playerPriority)
            return AI_IS_SLOWER;
    }

    speedBattlerAI = GetBattlerTotalSpeedStatArgs(battlerAI, abilityAI, holdEffectAI);
    speedBattler   = GetBattlerTotalSpeedStatArgs(battler, abilityPlayer, holdEffectPlayer);

    if (holdEffectAI == HOLD_EFFECT_LAGGING_TAIL && holdEffectPlayer != HOLD_EFFECT_LAGGING_TAIL)
        return AI_IS_SLOWER;
    else if (holdEffectAI != HOLD_EFFECT_LAGGING_TAIL && holdEffectPlayer == HOLD_EFFECT_LAGGING_TAIL)
        return AI_IS_FASTER;

    if (abilityAI == ABILITY_STALL && abilityPlayer != ABILITY_STALL)
        return AI_IS_SLOWER;
    else if (abilityAI != ABILITY_STALL && abilityPlayer == ABILITY_STALL)
        return AI_IS_FASTER;

    if (speedBattlerAI > speedBattler)
    {
        if (gFieldStatuses & STATUS_FIELD_TRICK_ROOM)
            return AI_IS_SLOWER;
        else
            return AI_IS_FASTER;
    }
    else if (speedBattlerAI == speedBattler)
    {
        return AI_IS_FASTER;
    }
    else
    {
        if (gFieldStatuses & STATUS_FIELD_TRICK_ROOM)
            return AI_IS_FASTER;
        else
            return AI_IS_SLOWER;
    }

    return AI_IS_SLOWER;
}

bool32 CanEndureHit(u32 battler, u32 battlerTarget, u32 move)
{
    enum BattleMoveEffects effect = GetMoveEffect(move);
    if (!AI_BattlerAtMaxHp(battlerTarget) || effect == EFFECT_MULTI_HIT)
        return FALSE;
    if (GetMoveStrikeCount(move) > 1 && !(effect == EFFECT_DRAGON_DARTS && !HasTwoOpponents(battler)))
        return FALSE;
    if (gAiLogicData->holdEffects[battlerTarget] == HOLD_EFFECT_FOCUS_SASH)
        return TRUE;

    if (!DoesBattlerIgnoreAbilityChecks(battler, gAiLogicData->abilities[battler], move))
    {
        if (B_STURDY >= GEN_5 && gAiLogicData->abilities[battlerTarget] == ABILITY_STURDY)
            return TRUE;
        if (gBattleMons[battlerTarget].species == SPECIES_MIMIKYU_DISGUISED)
            return TRUE;
    }

    return FALSE;
}

// Check if target has means to faint ai mon.
bool32 CanTargetFaintAi(u32 battlerDef, u32 battlerAtk)
{
    struct AiLogicData *aiData = gAiLogicData;
    s32 moveIndex;
    u16 *moves = GetMovesArray(battlerDef);
    u32 moveLimitations = aiData->moveLimitations[battlerDef];

    for (moveIndex = 0; moveIndex < MAX_MON_MOVES; moveIndex++)
    {
        if (IsMoveUnusable(moveIndex, moves[moveIndex], moveLimitations))
            continue;

        if (AI_GetDamage(battlerDef, battlerAtk, moveIndex, AI_DEFENDING, aiData) >= gBattleMons[battlerAtk].hp
            && !CanEndureHit(battlerDef, battlerAtk, moves[moveIndex]))
            return TRUE;
    }

    return FALSE;
}

u32 NoOfHitsForTargetToFaintBattler(u32 battlerDef, u32 battlerAtk)
{
    u32 i;
    u32 currNumberOfHits;
    u32 leastNumberOfHits = UNKNOWN_NO_OF_HITS;

    for (i = 0; i < MAX_MON_MOVES; i++)
    {
        currNumberOfHits = GetNoOfHitsToKOBattler(battlerDef, battlerAtk, i, AI_DEFENDING);
        if (currNumberOfHits != 0)
        {
            if (currNumberOfHits < leastNumberOfHits)
                leastNumberOfHits = currNumberOfHits;
        }
    }
    return leastNumberOfHits;
}

u32 NoOfHitsForTargetToFaintBattlerWithMod(u32 battlerDef, u32 battlerAtk, s32 hpMod)
{
    u32 i;
    u32 currNumberOfHits;
    u32 leastNumberOfHits = UNKNOWN_NO_OF_HITS;
    u32 hpCheck = gBattleMons[battlerAtk].hp + hpMod;
    u32 damageDealt = 0;

    if (hpCheck > gBattleMons[battlerAtk].maxHP)
        hpCheck = gBattleMons[battlerAtk].maxHP;

    for (i = 0; i < MAX_MON_MOVES; i++)
    {
        damageDealt = AI_GetDamage(battlerDef, battlerAtk, i, AI_DEFENDING, gAiLogicData);
        if (damageDealt == 0)
            continue;
        currNumberOfHits = hpCheck / (damageDealt + 1) + 1;
        if (currNumberOfHits != 0)
        {
            if (currNumberOfHits < leastNumberOfHits)
                leastNumberOfHits = currNumberOfHits;
        }
    }
    return leastNumberOfHits;
}

u32 GetBestDmgMoveFromBattler(u32 battlerAtk, u32 battlerDef, enum DamageCalcContext calcContext)
{
    struct AiLogicData *aiData = gAiLogicData;
    u32 moveIndex;
    u32 move = 0;
    u32 bestDmg = 0;
    u16 *moves = GetMovesArray(battlerAtk);
    u32 moveLimitations = aiData->moveLimitations[battlerAtk];

    for (moveIndex = 0; moveIndex < MAX_MON_MOVES; moveIndex++)
    {
        if (IsMoveUnusable(moveIndex, moves[moveIndex], moveLimitations))
            continue;

        if (bestDmg < AI_GetDamage(battlerAtk, battlerDef, moveIndex, calcContext, aiData))
        {
            bestDmg = AI_GetDamage(battlerAtk, battlerDef, moveIndex, calcContext, aiData);
            move = moves[moveIndex];
        }
    }
    return move;
}

u32 GetBestDmgFromBattler(u32 battler, u32 battlerTarget, enum DamageCalcContext calcContext)
{
    struct AiLogicData *aiData = gAiLogicData;
    u32 moveIndex;
    u32 bestDmg = 0;
    u16 *moves = GetMovesArray(battler);
    u32 moveLimitations = aiData->moveLimitations[battler];

    for (moveIndex = 0; moveIndex < MAX_MON_MOVES; moveIndex++)
    {
        if (IsMoveUnusable(moveIndex, moves[moveIndex], moveLimitations))
            continue;

        u32 damage = AI_GetDamage(battler, battlerTarget, moveIndex, calcContext, aiData);
        if (bestDmg < damage)
            bestDmg = damage;
    }

    return bestDmg;
}

// Check if AI mon has the means to faint the target with any of its moves.
// If numHits > 1, check if the target will be KO'ed by that number of hits (ignoring healing effects)
bool32 CanAIFaintTarget(u32 battlerAtk, u32 battlerDef, u32 numHits)
{
    struct AiLogicData *aiData = gAiLogicData;
    s32 moveIndex, dmg;
    u16 *moves = gBattleMons[battlerAtk].moves;
    u32 moveLimitations = aiData->moveLimitations[battlerAtk];

    for (moveIndex = 0; moveIndex < MAX_MON_MOVES; moveIndex++)
    {
        if (IsMoveUnusable(moveIndex, moves[moveIndex], moveLimitations))
            continue;

        dmg = AI_GetDamage(battlerAtk, battlerDef, moveIndex, AI_ATTACKING, aiData);

        if (numHits)
            dmg *= numHits;

        if (gBattleMons[battlerDef].hp <= dmg)
        {
            if (numHits > 1)
                return TRUE;

            if (!CanEndureHit(battlerAtk, battlerDef, moves[moveIndex]))
                return TRUE;
        }
    }

    return FALSE;
}

// Can battler KO the target ignoring any Endure effects (Sturdy, Focus Sash, etc.)
bool32 CanBattlerKOTargetIgnoringSturdy(u32 battlerAtk, u32 battlerDef)
{
    struct AiLogicData *aiData = gAiLogicData;
    s32 moveIndex, dmg;
    u16 *moves = GetMovesArray(battlerAtk);
    u32 moveLimitations = aiData->moveLimitations[battlerAtk];

    for (moveIndex = 0; moveIndex < MAX_MON_MOVES; moveIndex++)
    {
        if (IsMoveUnusable(moveIndex, moves[moveIndex], moveLimitations))
            continue;
        dmg = AI_GetDamage(battlerAtk, battlerDef, moveIndex, AI_ATTACKING, aiData);

        if (gBattleMons[battlerDef].hp <= dmg && CanEndureHit(battlerAtk, battlerDef, moves[moveIndex]))
            return TRUE;
    }
    return FALSE;
}

bool32 CanTargetMoveFaintAi(u32 move, u32 battlerDef, u32 battlerAtk, u32 nHits)
{
    u32 indexSlot = GetMoveSlot(GetMovesArray(battlerDef), move);
    if (indexSlot < MAX_MON_MOVES)
    {
        if (GetNoOfHitsToKO(AI_GetDamage(battlerDef, battlerAtk, indexSlot, AI_DEFENDING, gAiLogicData), gBattleMons[battlerAtk].hp) <= nHits)
            return TRUE;
    }
    return FALSE;
}

// Check if target has means to faint ai mon after modding hp/dmg
bool32 CanTargetFaintAiWithMod(u32 battlerDef, u32 battlerAtk, s32 hpMod, s32 dmgMod)
{
    struct AiLogicData *aiData = gAiLogicData;
    u32 moveIndex;
    s32 dmg;
    u16 *moves = GetMovesArray(battlerDef);
    u32 hpCheck = gBattleMons[battlerAtk].hp + hpMod;
    u32 moveLimitations = aiData->moveLimitations[battlerAtk];

    if (hpCheck > gBattleMons[battlerAtk].maxHP)
        hpCheck = gBattleMons[battlerAtk].maxHP;

    for (moveIndex = 0; moveIndex < MAX_MON_MOVES; moveIndex++)
    {
        if (IsMoveUnusable(moveIndex, moves[moveIndex], moveLimitations))
            continue;

        dmg = AI_GetDamage(battlerDef, battlerAtk, moveIndex, AI_DEFENDING, aiData);

        if (dmgMod)
            dmg *= dmgMod;

        if (dmg >= hpCheck)
            return TRUE;
    }

    return FALSE;
}

bool32 AI_IsAbilityOnSide(u32 battlerId, u32 ability)
{
    if (IsBattlerAlive(battlerId) && gAiLogicData->abilities[battlerId] == ability)
        return TRUE;
    else if (IsBattlerAlive(BATTLE_PARTNER(battlerId)) && gAiLogicData->abilities[BATTLE_PARTNER(battlerId)] == ability)
        return TRUE;
    else
        return FALSE;
}

// does NOT include ability suppression checks
s32 AI_DecideKnownAbilityForTurn(u32 battlerId)
{
    u32 validAbilities[NUM_ABILITY_SLOTS];
    u8 i, numValidAbilities = 0;
    u32 knownAbility = GetBattlerAbilityIgnoreMoldBreaker(battlerId); // during ai checking for mold breaker could lead to inaccuracies
    u32 indexAbility;
    u32 abilityAiRatings[NUM_ABILITY_SLOTS] = {0};

    // We've had ability overwritten by e.g. Worry Seed. It is not part of gAiPartyData in case of switching
    if (gDisableStructs[battlerId].overwrittenAbility)
        return gDisableStructs[battlerId].overwrittenAbility;

    // The AI knows its own ability, and omniscience handling
    if (IsAiBattlerAware(battlerId) || (IsAiBattlerAssumingStab() && ASSUME_STAB_SEES_ABILITY))
        return knownAbility;

    // Check neutralizing gas, gastro acid
    if (knownAbility == ABILITY_NONE)
        return knownAbility;

    if (gAiPartyData->mons[GetBattlerSide(battlerId)][gBattlerPartyIndexes[battlerId]].ability != ABILITY_NONE)
        return gAiPartyData->mons[GetBattlerSide(battlerId)][gBattlerPartyIndexes[battlerId]].ability;

    // Abilities that prevent fleeing - treat as always known
    if (knownAbility == ABILITY_SHADOW_TAG || knownAbility == ABILITY_MAGNET_PULL || knownAbility == ABILITY_ARENA_TRAP)
        return knownAbility;

    for (i = 0; i < NUM_ABILITY_SLOTS; i++)
    {
        indexAbility = GetSpeciesAbility(gBattleMons[battlerId].species, i);
        if (indexAbility != ABILITY_NONE)
        {
            abilityAiRatings[numValidAbilities] = gAbilitiesInfo[indexAbility].aiRating;
            validAbilities[numValidAbilities++] = indexAbility;
        }
    }

    if (numValidAbilities > 0 && IsAiBattlerPredictingAbility(battlerId))
        return validAbilities[RandomWeighted(RNG_AI_PREDICT_ABILITY, abilityAiRatings[0], abilityAiRatings[1], abilityAiRatings[2])];

    if (numValidAbilities > 0)
        return validAbilities[RandomUniform(RNG_AI_ABILITY, 0, numValidAbilities - 1)];

    return ABILITY_NONE; // Unknown.
}

enum ItemHoldEffect AI_DecideHoldEffectForTurn(u32 battlerId)
{
    enum ItemHoldEffect holdEffect;

    if (!IsAiBattlerAware(battlerId))
        holdEffect = gAiPartyData->mons[GetBattlerSide(battlerId)][gBattlerPartyIndexes[battlerId]].heldEffect;
    else
        holdEffect = GetBattlerHoldEffect(battlerId, FALSE);

    if (gAiThinkingStruct->aiFlags[battlerId] & AI_FLAG_NEGATE_UNAWARE)
        return holdEffect;

    if (gStatuses3[battlerId] & STATUS3_EMBARGO)
        return HOLD_EFFECT_NONE;
    if (gFieldStatuses & STATUS_FIELD_MAGIC_ROOM)
        return HOLD_EFFECT_NONE;
    if (gAiLogicData->abilities[battlerId] == ABILITY_KLUTZ && !(gStatuses3[battlerId] & STATUS3_GASTRO_ACID))
        return HOLD_EFFECT_NONE;

    return holdEffect;
}

bool32 DoesBattlerIgnoreAbilityChecks(u32 battlerAtk, u32 atkAbility, u32 move)
{
    if (gAiThinkingStruct->aiFlags[battlerAtk] & AI_FLAG_NEGATE_UNAWARE)
        return FALSE;   // AI handicap flag: doesn't understand ability suppression concept

    if (atkAbility == ABILITY_MYCELIUM_MIGHT && IsBattleMoveStatus(move))
        return TRUE;

    if (IsMoldBreakerTypeAbility(battlerAtk, atkAbility) || MoveIgnoresTargetAbility(move))
        return TRUE;

    return FALSE;
}

static inline bool32 AI_WeatherHasEffect(void)
{
    if (gAiThinkingStruct->aiFlags[B_POSITION_OPPONENT_LEFT] & AI_FLAG_NEGATE_UNAWARE
     || gAiThinkingStruct->aiFlags[B_POSITION_OPPONENT_RIGHT] & AI_FLAG_NEGATE_UNAWARE)
        return TRUE;   // AI doesn't understand weather supression (handicap)

    return gAiLogicData->weatherHasEffect;  // weather damping abilities are announced
}

u32 AI_GetWeather(void)
{
    if (gBattleWeather == B_WEATHER_NONE)
        return B_WEATHER_NONE;
    if (!AI_WeatherHasEffect())
        return B_WEATHER_NONE;
    return gBattleWeather;
}

u32 AI_GetSwitchinWeather(struct BattlePokemon battleMon)
{
    u32 ability = battleMon.ability;
    // Forced weather behaviour
    if (!AI_WeatherHasEffect())
        return B_WEATHER_NONE;
    if (ability == ABILITY_CLOUD_NINE || ability == ABILITY_AIR_LOCK)
        return B_WEATHER_NONE;
    if (gBattleWeather & B_WEATHER_PRIMAL_ANY)
        return gBattleWeather;

    // Switchin will introduce new weather
    switch(ability)
    {
    case ABILITY_DRIZZLE:
        return B_WEATHER_RAIN_NORMAL;
    case ABILITY_DROUGHT:
        return B_WEATHER_SUN_NORMAL;
    case ABILITY_SAND_STREAM:
        return B_WEATHER_SANDSTORM;
    case ABILITY_SNOW_WARNING:
        return B_SNOW_WARNING >= GEN_9 ? B_WEATHER_SNOW : B_WEATHER_HAIL;
    default:
        return gBattleWeather;
    }
}

enum WeatherState IsWeatherActive(u32 flags)
{
    enum WeatherState state = WEATHER_INACTIVE;

    if (gBattleWeather & flags)
        state = WEATHER_ACTIVE;
    else
        state = WEATHER_INACTIVE;

    if (!AI_WeatherHasEffect())
    {
        if (state == WEATHER_ACTIVE)
            state = WEATHER_ACTIVE_BUT_BLOCKED;
        else
            state = WEATHER_INACTIVE_AND_BLOCKED;
    }

    return state;
}

bool32 IsAromaVeilProtectedEffect(enum BattleMoveEffects moveEffect)
{
    switch (moveEffect)
    {
    case EFFECT_DISABLE:
    case EFFECT_ATTRACT:
    case EFFECT_ENCORE:
    case EFFECT_TORMENT:
    case EFFECT_TAUNT:
    case EFFECT_HEAL_BLOCK:
        return TRUE;
    default:
        return FALSE;
    }
}

bool32 IsNonVolatileStatusMove(u32 move)
{
    return GetMoveNonVolatileStatus(move) != MOVE_EFFECT_NONE;
}

bool32 IsConfusionMoveEffect(enum BattleMoveEffects moveEffect)
{
    switch (moveEffect)
    {
    case EFFECT_CONFUSE:
    case EFFECT_SWAGGER:
    case EFFECT_FLATTER:
        return TRUE;
    default:
        return FALSE;
    }
}

bool32 IsHazardMove(u32 move)
{
    // Hazard setting moves like Stealth Rock, Spikes, etc.
    u32 i, moveEffect = GetMoveEffect(move);
    switch (moveEffect)
    {
    case EFFECT_CEASELESS_EDGE:
    case EFFECT_SPIKES:
    case EFFECT_STEALTH_ROCK:
    case EFFECT_STICKY_WEB:
    case EFFECT_STONE_AXE:
    case EFFECT_TOXIC_SPIKES:
        return TRUE;
    }

    u32 additionalEffectCount = GetMoveAdditionalEffectCount(move);
    for (i = 0; i < additionalEffectCount; i++)
    {
        const struct AdditionalEffect *additionalEffect = GetMoveAdditionalEffectById(move, i);
        switch (additionalEffect->moveEffect)
        {
        case MOVE_EFFECT_STEALTH_ROCK:
        case MOVE_EFFECT_STEELSURGE:
            return TRUE;
        default:
            break;
        }
    }
    return FALSE;
}

bool32 IsHazardClearingMove(u32 move)
{
    // Hazard clearing effects like Rapid Spin, Tidy Up, etc.
    u32 i, moveEffect = GetMoveEffect(move);
    switch (moveEffect)
    {
    case EFFECT_RAPID_SPIN:
    case EFFECT_TIDY_UP:
        return TRUE;
    case EFFECT_DEFOG:
        if (B_DEFOG_EFFECT_CLEARING >= GEN_6)
            return TRUE;
        break;
    }

    u32 additionalEffectCount = GetMoveAdditionalEffectCount(move);
    for (i = 0; i < additionalEffectCount; i++)
    {
        const struct AdditionalEffect *additionalEffect = GetMoveAdditionalEffectById(move, i);
        switch (additionalEffect->moveEffect)
        {
        case MOVE_EFFECT_DEFOG:
            return TRUE;
        default:
            break;
        }
    }

    return FALSE;
}

bool32 IsAllyProtectingFromMove(u32 battlerAtk, u32 attackerMove, u32 allyMove)
{
    enum BattleMoveEffects effect = GetMoveEffect(allyMove);

    if (effect != EFFECT_PROTECT)
    {
        return FALSE;
    }
    else
    {
        enum ProtectMethod protectMethod = GetMoveProtectMethod(allyMove);

        if (protectMethod == PROTECT_QUICK_GUARD)
        {
            u32 priority = GetBattleMovePriority(battlerAtk, gAiLogicData->abilities[battlerAtk], attackerMove);
            return (priority > 0);
        }

        if (IsBattleMoveStatus(attackerMove))
        {
            switch (protectMethod)
            {
            case PROTECT_NORMAL:
            case PROTECT_CRAFTY_SHIELD:
            case PROTECT_MAX_GUARD:
            case PROTECT_WIDE_GUARD:
                return TRUE;

            default:
                return FALSE;
            }
        }
        else
        {
            switch (protectMethod)
            {
            case PROTECT_CRAFTY_SHIELD:
                return FALSE;
            default:
                return TRUE;
            }
        }
    }
}

bool32 IsMoveRedirectionPrevented(u32 battlerAtk, u32 move, u32 atkAbility)
{
    if (gAiThinkingStruct->aiFlags[battlerAtk] & AI_FLAG_NEGATE_UNAWARE)
        return FALSE;

    enum BattleMoveEffects effect = GetMoveEffect(move);
    if (effect == EFFECT_SKY_DROP
      || effect == EFFECT_SNIPE_SHOT
      || atkAbility == ABILITY_PROPELLER_TAIL
      || atkAbility == ABILITY_STALWART)
        return TRUE;
    return FALSE;
}

bool32 ShouldTryOHKO(u32 battlerAtk, u32 battlerDef, u32 atkAbility, u32 defAbility, u32 move)
{
    enum ItemHoldEffect holdEffect = gAiLogicData->holdEffects[battlerDef];
    u32 accuracy = gAiLogicData->moveAccuracy[battlerAtk][battlerDef][gAiThinkingStruct->movesetIndex];

    gPotentialItemEffectBattler = battlerDef;
    if (holdEffect == HOLD_EFFECT_FOCUS_BAND && (Random() % 100) < gAiLogicData->holdEffectParams[battlerDef])
        return FALSE;   //probabilistically speaking, focus band should activate so dont OHKO
    else if (holdEffect == HOLD_EFFECT_FOCUS_SASH && AI_BattlerAtMaxHp(battlerDef))
        return FALSE;

    if (!DoesBattlerIgnoreAbilityChecks(battlerAtk, atkAbility, move) && defAbility == ABILITY_STURDY)
        return FALSE;

    if ((((gStatuses3[battlerDef] & STATUS3_ALWAYS_HITS)
        && gDisableStructs[battlerDef].battlerWithSureHit == battlerAtk)
        || atkAbility == ABILITY_NO_GUARD || defAbility == ABILITY_NO_GUARD)
        && gBattleMons[battlerAtk].level >= gBattleMons[battlerDef].level)
    {
        return TRUE;
    }
    else    // test the odds
    {
        u32 odds = accuracy + (gBattleMons[battlerAtk].level - gBattleMons[battlerDef].level);
        if (B_SHEER_COLD_ACC >= GEN_7 && GetMoveEffect(move) == EFFECT_SHEER_COLD && !IS_BATTLER_OF_TYPE(gBattlerAttacker, TYPE_ICE))
            odds -= 10;
        if (Random() % 100 + 1 < odds && gBattleMons[battlerAtk].level >= gBattleMons[battlerDef].level)
            return TRUE;
    }
    return FALSE;
}

bool32 ShouldSetWeather(u32 battler, u32 weather)
{
    return WeatherChecker(battler, weather, FIELD_EFFECT_POSITIVE);
}

bool32 ShouldClearWeather(u32 battler, u32 weather)
{
    return WeatherChecker(battler, weather, FIELD_EFFECT_NEGATIVE);
}

bool32 ShouldSetFieldStatus(u32 battler, u32 fieldStatus)
{
    return FieldStatusChecker(battler, fieldStatus, FIELD_EFFECT_POSITIVE);
}

bool32 ShouldClearFieldStatus(u32 battler, u32 fieldStatus)
{
    return FieldStatusChecker(battler, fieldStatus, FIELD_EFFECT_NEGATIVE);
}

bool32 IsBattlerDamagedByStatus(u32 battler)
{
    return gBattleMons[battler].status1 & STATUS1_DAMAGING
        || gBattleMons[battler].volatiles.wrapped
        || gBattleMons[battler].volatiles.nightmare
        || gBattleMons[battler].volatiles.cursed
        || gBattleMons[battler].volatiles.saltCure
        || gStatuses3[battler] & (STATUS3_PERISH_SONG | STATUS3_LEECHSEED)
        || gSideStatuses[GetBattlerSide(battler)] & (SIDE_STATUS_SEA_OF_FIRE | SIDE_STATUS_DAMAGE_NON_TYPES);
}

s32 ProtectChecks(u32 battlerAtk, u32 battlerDef, u32 move, u32 predictedMove)
{
    s32 score = 0;

    // TODO more sophisticated logic
    u32 uses = gDisableStructs[battlerAtk].protectUses;

    /*if (GetMoveResultFlags(predictedMove) & (MOVE_RESULT_NO_EFFECT | MOVE_RESULT_MISSED))
    {
        ADJUST_SCORE_PTR(-5);
        return;
    }*/

    if (uses == 0)
    {
        if (predictedMove != MOVE_NONE && predictedMove != 0xFFFF && !IsBattleMoveStatus(predictedMove))
            score += DECENT_EFFECT;
        else if (Random() % 256 < 100)
            score += WEAK_EFFECT;
    }
    else
    {
        if (!IsBattle1v1())
            score -= (2 * min(uses, 3));
        else
            score -= (min(uses, 3));
    }

    if (IsBattlerDamagedByStatus(battlerAtk))
    {
        score -= 1;
    }

    if (IsBattlerDamagedByStatus(battlerDef))
    {
        score += DECENT_EFFECT;
    }

    return score;
}

// stat stages
bool32 CanLowerStat(u32 battlerAtk, u32 battlerDef, struct AiLogicData *aiData, u32 stat)
{
    if (gBattleMons[battlerDef].statStages[stat] == MIN_STAT_STAGE)
        return FALSE;

    if (aiData->holdEffects[battlerDef] == HOLD_EFFECT_CLEAR_AMULET)
        return FALSE;

    u32 move = gAiThinkingStruct->moveConsidered;
    u32 abilityAtk = aiData->abilities[battlerAtk];

    if (gSideStatuses[GetBattlerSide(battlerDef)] & SIDE_STATUS_MIST && abilityAtk != ABILITY_INFILTRATOR)
        return FALSE;

    if (!DoesBattlerIgnoreAbilityChecks(battlerAtk, abilityAtk, move))
    {
        if (IS_BATTLER_OF_TYPE(battlerDef, TYPE_GRASS) && AI_IsAbilityOnSide(battlerDef, ABILITY_FLOWER_VEIL))
            return FALSE;

        switch (aiData->abilities[battlerDef])
        {
        case ABILITY_SPEED_BOOST:
            if (stat == STAT_SPEED)
                return FALSE;
        case ABILITY_HYPER_CUTTER:
            if (stat == STAT_ATK)
                return FALSE;
        case ABILITY_BIG_PECKS:
            if (stat == STAT_DEF)
                return FALSE;
        case ABILITY_ILLUMINATE:
            if (B_ILLUMINATE_EFFECT < GEN_9)
                break;
        case ABILITY_KEEN_EYE:
        case ABILITY_MINDS_EYE:
            if (stat == STAT_ACC)
                return FALSE;
        case ABILITY_CONTRARY:
        case ABILITY_CLEAR_BODY:
        case ABILITY_WHITE_SMOKE:
        case ABILITY_FULL_METAL_BODY:
            return FALSE;
<<<<<<< HEAD
        default:
=======
    case ABILITY_ILLUMINATE:
        if (GetGenConfig(GEN_ILLUMINATE_EFFECT) < GEN_9)
>>>>>>> cc736c42
            break;
        }
    }

    if (stat == STAT_SPEED)
    {
        // If AI is faster and doesn't have any mons left, lowering speed doesn't give any
        return !(AI_IsFaster(battlerAtk, battlerDef, move, GetIncomingMove(battlerAtk, battlerDef, gAiLogicData), DONT_CONSIDER_PRIORITY)
            && CountUsablePartyMons(battlerAtk) == 0
            && !HasBattlerSideMoveWithEffect(battlerAtk, EFFECT_ELECTRO_BALL));
    }

    return TRUE;
}

u32 IncreaseStatDownScore(u32 battlerAtk, u32 battlerDef, u32 stat)
{
    u32 tempScore = NO_INCREASE;

    // Don't increase score if target is already -3 stat stage
    if (stat != STAT_SPEED && gBattleMons[battlerDef].statStages[stat] <= DEFAULT_STAT_STAGE - 3)
        return NO_INCREASE;

    // Don't decrease stat if target will die to residual damage
    if (GetBattlerSecondaryDamage(battlerDef) >= gBattleMons[battlerDef].hp)
        return NO_INCREASE;

    // Don't decrease stat if opposing battler has Encore
    if (HasBattlerSideMoveWithEffect(battlerDef, EFFECT_ENCORE))
        return NO_INCREASE;

    if (DoesAbilityRaiseStatsWhenLowered(gAiLogicData->abilities[battlerDef]))
        return NO_INCREASE;

    // TODO: Avoid decreasing stat if
    // player can kill ai in 2 hits with decreased attack / sp atk stages
    // ai can kill target in 2 hits without decreasing defense / sp def stages

    switch (stat)
    {
    case STAT_ATK:
        if (HasMoveWithCategory(battlerDef, DAMAGE_CATEGORY_PHYSICAL))
            tempScore += DECENT_EFFECT;
        break;
    case STAT_DEF:
        if (HasMoveWithCategory(battlerAtk, DAMAGE_CATEGORY_PHYSICAL))
            tempScore += DECENT_EFFECT;
        break;
    case STAT_SPEED:
        if (AI_IsSlower(battlerAtk, battlerDef, gAiThinkingStruct->moveConsidered, GetIncomingMove(battlerAtk, battlerDef, gAiLogicData), DONT_CONSIDER_PRIORITY))
            tempScore += DECENT_EFFECT;
        break;
    case STAT_SPATK:
        if (HasMoveWithCategory(battlerDef, DAMAGE_CATEGORY_SPECIAL))
            tempScore += DECENT_EFFECT;
        break;
    case STAT_SPDEF:
        if (HasMoveWithCategory(battlerAtk, DAMAGE_CATEGORY_SPECIAL))
            tempScore += DECENT_EFFECT;
        break;
    case STAT_ACC:
        if (gBattleMons[battlerDef].status1 & STATUS1_PSN_ANY)
            tempScore += WEAK_EFFECT;
        if (gStatuses3[battlerDef] & STATUS3_LEECHSEED)
            tempScore += WEAK_EFFECT;
        if (gStatuses3[battlerDef] & STATUS3_ROOTED)
            tempScore += WEAK_EFFECT;
        if (gBattleMons[battlerDef].volatiles.cursed)
            tempScore += WEAK_EFFECT;
        break;
    case STAT_EVASION:
        if (gBattleMons[battlerDef].status1 & STATUS1_PSN_ANY)
            tempScore += WEAK_EFFECT;
        if (gStatuses3[battlerDef] & STATUS3_LEECHSEED)
            tempScore += WEAK_EFFECT;
        if (gStatuses3[battlerDef] & STATUS3_ROOTED)
            tempScore += WEAK_EFFECT;
        if (gBattleMons[battlerDef].volatiles.cursed)
            tempScore += WEAK_EFFECT;
        break;
    }

    return (tempScore > BEST_EFFECT) ? BEST_EFFECT : tempScore; // don't inflate score so only max +4
}

bool32 BattlerStatCanRise(u32 battler, u32 battlerAbility, u32 stat)
{
    if ((gBattleMons[battler].statStages[stat] < MAX_STAT_STAGE && battlerAbility != ABILITY_CONTRARY)
      || (battlerAbility == ABILITY_CONTRARY && gBattleMons[battler].statStages[stat] > MIN_STAT_STAGE))
        return TRUE;
    return FALSE;
}

bool32 AreBattlersStatsMaxed(u32 battlerId)
{
    u32 i;
    for (i = STAT_ATK; i < NUM_BATTLE_STATS; i++)
    {
        if (gBattleMons[battlerId].statStages[i] < MAX_STAT_STAGE)
            return FALSE;
    }
    return TRUE;
}

bool32 AnyStatIsRaised(u32 battlerId)
{
    u32 i;

    for (i = STAT_ATK; i < NUM_BATTLE_STATS; i++)
    {
        if (gBattleMons[battlerId].statStages[i] > DEFAULT_STAT_STAGE)
            return TRUE;
    }
    return FALSE;
}

u32 CountPositiveStatStages(u32 battlerId)
{
    u32 count = 0;
    u32 i;
    for (i = STAT_ATK; i < NUM_BATTLE_STATS; i++)
    {
        if (gBattleMons[battlerId].statStages[i] > DEFAULT_STAT_STAGE)
            count++;
    }
    return count;
}

u32 CountNegativeStatStages(u32 battlerId)
{
    u32 count = 0;
    u32 i;
    for (i = STAT_ATK; i < NUM_BATTLE_STATS; i++)
    {
        if (gBattleMons[battlerId].statStages[i] < DEFAULT_STAT_STAGE)
            count++;
    }
    return count;
}

bool32 CanIndexMoveFaintTarget(u32 battlerAtk, u32 battlerDef, u32 moveIndex, enum DamageCalcContext calcContext)
{
<<<<<<< HEAD
=======
    if (AI_IsFaster(battlerAtk, battlerDef, gAiThinkingStruct->moveConsidered)
            && (gAiThinkingStruct->aiFlags[battlerAtk] & AI_FLAG_TRY_TO_FAINT)
            && CanAIFaintTarget(battlerAtk, battlerDef, 0))
        return FALSE; // Don't bother lowering stats if can kill enemy.

    if (gBattleMons[battlerDef].statStages[STAT_ATK] > 4
      && HasMoveWithCategory(battlerDef, DAMAGE_CATEGORY_PHYSICAL)
      && defAbility != ABILITY_CONTRARY
      && defAbility != ABILITY_CLEAR_BODY
      && defAbility != ABILITY_WHITE_SMOKE
      && defAbility != ABILITY_FULL_METAL_BODY
      && defAbility != ABILITY_HYPER_CUTTER
      && gAiLogicData->holdEffects[battlerDef] != HOLD_EFFECT_CLEAR_AMULET)
        return TRUE;
    return FALSE;
}

bool32 ShouldLowerDefense(u32 battlerAtk, u32 battlerDef, u32 defAbility)
{
    if (AI_IsFaster(battlerAtk, battlerDef, gAiThinkingStruct->moveConsidered)
            && (gAiThinkingStruct->aiFlags[battlerAtk] & AI_FLAG_TRY_TO_FAINT)
            && CanAIFaintTarget(battlerAtk, battlerDef, 0))
        return FALSE; // Don't bother lowering stats if can kill enemy.

    if (gBattleMons[battlerDef].statStages[STAT_DEF] > 4
      && HasMoveWithCategory(battlerAtk, DAMAGE_CATEGORY_PHYSICAL)
      && defAbility != ABILITY_CONTRARY
      && defAbility != ABILITY_CLEAR_BODY
      && defAbility != ABILITY_WHITE_SMOKE
      && defAbility != ABILITY_FULL_METAL_BODY
      && defAbility != ABILITY_BIG_PECKS
      && gAiLogicData->holdEffects[battlerDef] != HOLD_EFFECT_CLEAR_AMULET)
        return TRUE;
    return FALSE;
}

bool32 ShouldLowerSpeed(u32 battlerAtk, u32 battlerDef, u32 defAbility)
{
    if (defAbility == ABILITY_CONTRARY
     || defAbility == ABILITY_CLEAR_BODY
     || defAbility == ABILITY_FULL_METAL_BODY
     || defAbility == ABILITY_WHITE_SMOKE
     || gAiLogicData->holdEffects[battlerDef] == HOLD_EFFECT_CLEAR_AMULET)
        return FALSE;

    return (AI_IsSlower(battlerAtk, battlerDef, gAiThinkingStruct->moveConsidered));
}

bool32 ShouldLowerSpAtk(u32 battlerAtk, u32 battlerDef, u32 defAbility)
{
    if (AI_IsFaster(battlerAtk, battlerDef, gAiThinkingStruct->moveConsidered)
            && (gAiThinkingStruct->aiFlags[battlerAtk] & AI_FLAG_TRY_TO_FAINT)
            && CanAIFaintTarget(battlerAtk, battlerDef, 0))
        return FALSE; // Don't bother lowering stats if can kill enemy.

    if (gBattleMons[battlerDef].statStages[STAT_SPATK] > 4
      && HasMoveWithCategory(battlerDef, DAMAGE_CATEGORY_SPECIAL)
      && defAbility != ABILITY_CONTRARY
      && defAbility != ABILITY_CLEAR_BODY
      && defAbility != ABILITY_FULL_METAL_BODY
      && defAbility != ABILITY_WHITE_SMOKE
      && gAiLogicData->holdEffects[battlerDef] != HOLD_EFFECT_CLEAR_AMULET)
        return TRUE;
    return FALSE;
}

bool32 ShouldLowerSpDef(u32 battlerAtk, u32 battlerDef, u32 defAbility)
{
    if (AI_IsFaster(battlerAtk, battlerDef, gAiThinkingStruct->moveConsidered)
            && (gAiThinkingStruct->aiFlags[battlerAtk] & AI_FLAG_TRY_TO_FAINT)
            && CanAIFaintTarget(battlerAtk, battlerDef, 0))
        return FALSE; // Don't bother lowering stats if can kill enemy.

    if (gBattleMons[battlerDef].statStages[STAT_SPDEF] > 4
      && HasMoveWithCategory(battlerAtk, DAMAGE_CATEGORY_SPECIAL)
      && defAbility != ABILITY_CONTRARY
      && defAbility != ABILITY_CLEAR_BODY
      && defAbility != ABILITY_FULL_METAL_BODY
      && defAbility != ABILITY_WHITE_SMOKE
      && gAiLogicData->holdEffects[battlerDef] != HOLD_EFFECT_CLEAR_AMULET)
        return TRUE;
    return FALSE;
}

bool32 ShouldLowerAccuracy(u32 battlerAtk, u32 battlerDef, u32 defAbility)
{
    if (AI_IsFaster(battlerAtk, battlerDef, gAiThinkingStruct->moveConsidered)
            && (gAiThinkingStruct->aiFlags[battlerAtk] & AI_FLAG_TRY_TO_FAINT)
            && CanAIFaintTarget(battlerAtk, battlerDef, 0))
        return FALSE; // Don't bother lowering stats if can kill enemy.

    if (defAbility != ABILITY_CONTRARY
      && defAbility != ABILITY_CLEAR_BODY
      && defAbility != ABILITY_WHITE_SMOKE
      && defAbility != ABILITY_FULL_METAL_BODY
      && defAbility != ABILITY_KEEN_EYE
      && defAbility != ABILITY_MINDS_EYE
      && (GetGenConfig(GEN_ILLUMINATE_EFFECT) >= GEN_9 && defAbility != ABILITY_ILLUMINATE)
      && gAiLogicData->holdEffects[battlerDef] != HOLD_EFFECT_CLEAR_AMULET)
        return TRUE;
    return FALSE;
}

bool32 ShouldLowerEvasion(u32 battlerAtk, u32 battlerDef, u32 defAbility)
{
    if (AI_IsFaster(battlerAtk, battlerDef, gAiThinkingStruct->moveConsidered)
            && (gAiThinkingStruct->aiFlags[battlerAtk] & AI_FLAG_TRY_TO_FAINT)
            && CanAIFaintTarget(battlerAtk, battlerDef, 0))
        return FALSE; // Don't bother lowering stats if can kill enemy.

    if (gBattleMons[battlerDef].statStages[STAT_EVASION] > DEFAULT_STAT_STAGE
      && defAbility != ABILITY_CONTRARY
      && defAbility != ABILITY_CLEAR_BODY
      && defAbility != ABILITY_FULL_METAL_BODY
      && defAbility != ABILITY_WHITE_SMOKE
      && gAiLogicData->holdEffects[battlerDef] != HOLD_EFFECT_CLEAR_AMULET)
        return TRUE;
    return FALSE;
}

bool32 CanIndexMoveFaintTarget(u32 battlerAtk, u32 battlerDef, u32 moveIndex, enum DamageCalcContext calcContext)
{
>>>>>>> cc736c42
    s32 dmg;
    u16 *moves = gBattleMons[battlerAtk].moves;

    if (IsDoubleBattle() && battlerDef == BATTLE_PARTNER(battlerAtk))
        dmg = gAiLogicData->simulatedDmg[battlerAtk][battlerDef][moveIndex].maximum; // Attacking partner, be careful
    else
        dmg = AI_GetDamage(battlerAtk, battlerDef, moveIndex, calcContext, gAiLogicData);

    if (gBattleMons[battlerDef].hp <= dmg && !CanEndureHit(battlerAtk, battlerDef, moves[moveIndex]))
        return TRUE;
    return FALSE;
}

u16 *GetMovesArray(u32 battler)
{
    if (IsAiBattlerAware(battler) || IsAiBattlerAware(BATTLE_PARTNER(battler)))
        return gBattleMons[battler].moves;
    else
        return gBattleHistory->usedMoves[battler];
}

bool32 HasOnlyMovesWithCategory(u32 battlerId, enum DamageCategory category, bool32 onlyOffensive)
{
    u32 i;
    u16 *moves = GetMovesArray(battlerId);

    for (i = 0; i < MAX_MON_MOVES; i++)
    {
        if (onlyOffensive && IsBattleMoveStatus(moves[i]))
            continue;
        if (moves[i] != MOVE_NONE && moves[i] != MOVE_UNAVAILABLE && GetBattleMoveCategory(moves[i]) != category)
            return FALSE;
    }

    return TRUE;
}

bool32 HasMoveWithCategory(u32 battler, enum DamageCategory category)
{
    u32 i;
    u16 *moves = GetMovesArray(battler);

    for (i = 0; i < MAX_MON_MOVES; i++)
    {
        if (moves[i] != MOVE_NONE && moves[i] != MOVE_UNAVAILABLE && GetBattleMoveCategory(moves[i]) == category)
            return TRUE;
    }
    return FALSE;
}

bool32 HasMoveWithType(u32 battler, u32 type)
{
    s32 i;
    u16 *moves = GetMovesArray(battler);

    for (i = 0; i < MAX_MON_MOVES; i++)
    {
        if (moves[i] != MOVE_NONE && moves[i] != MOVE_UNAVAILABLE && GetMoveType(moves[i]) == type)
            return TRUE;
    }

    return FALSE;
}

bool32 HasMoveWithEffect(u32 battler, enum BattleMoveEffects effect)
{
    s32 i;
    u16 *moves = GetMovesArray(battler);

    for (i = 0; i < MAX_MON_MOVES; i++)
    {
        if (moves[i] != MOVE_NONE && moves[i] != MOVE_UNAVAILABLE && GetMoveEffect(moves[i]) == effect)
            return TRUE;
    }

    return FALSE;
}

bool32 HasMoveWithAIEffect(u32 battler, u32 aiEffect)
{
    s32 i;
    u16 *moves = GetMovesArray(battler);

    for (i = 0; i < MAX_MON_MOVES; i++)
    {
        if (moves[i] != MOVE_NONE && moves[i] != MOVE_UNAVAILABLE)
        {
            if (GetAIEffectGroupFromMove(battler, moves[i]) & aiEffect)
                return TRUE;
        }
    }

    return FALSE;
}

bool32 HasBattlerSideMoveWithEffect(u32 battler, u32 effect)
{
    if (HasMoveWithEffect(battler, effect))
        return TRUE;
    if (HasPartnerIgnoreFlags(battler) && HasMoveWithEffect(BATTLE_PARTNER(battler), effect))
        return TRUE;
    return FALSE;
}

bool32 HasBattlerSideMoveWithAIEffect(u32 battler, u32 aiEffect)
{
    if (HasMoveWithAIEffect(battler, aiEffect))
        return TRUE;
    if (HasPartnerIgnoreFlags(battler) && HasMoveWithAIEffect(BATTLE_PARTNER(battler), aiEffect))
        return TRUE;
    return FALSE;
}

// HasBattlerSideMoveWithEffect checks if the AI knows a side has a move effect,
// while HasBattlerSideUsedMoveWithEffect checks if the side has actively USED the move effect.
// It matches both on move effect and on AI move effect; eg, EFFECT_HAZE will also bring up Freezy Frost or Clear Smog, anything with AI_EFFECT_RESET_STATS.
bool32 HasBattlerSideUsedMoveWithEffect(u32 battler, u32 effect)
{
    u32 aiEffect = GetAIEffectGroup(effect);
    u32 i;
    for (i = 0; i < MAX_MON_MOVES; i++)
    {
        if (GetMoveEffect(gBattleHistory->usedMoves[battler][i]) == effect)
            return TRUE;

        if (aiEffect != AI_EFFECT_NONE)
        {
            if (GetAIEffectGroupFromMove(battler, gBattleHistory->usedMoves[battler][i]) & aiEffect)
                return TRUE;
        }

        if (HasPartnerIgnoreFlags(battler))
        {
            if (GetMoveEffect(gBattleHistory->usedMoves[BATTLE_PARTNER(battler)][i]) == effect)
                return TRUE;

            if (aiEffect != AI_EFFECT_NONE)
            {
                if (GetAIEffectGroupFromMove(battler, gBattleHistory->usedMoves[BATTLE_PARTNER(battler)][i]) & aiEffect)
                    return TRUE;
            }
        }
    }
    return FALSE;
}

bool32 HasNonVolatileMoveEffect(u32 battlerId, u32 effect)
{
    s32 i;
    u16 *moves = GetMovesArray(battlerId);

    for (i = 0; i < MAX_MON_MOVES; i++)
    {
        if (GetMoveNonVolatileStatus(moves[i]) == effect)
            return TRUE;
    }

    return FALSE;
}

bool32 IsPowerBasedOnStatus(u32 battlerId, enum BattleMoveEffects effect, u32 argument)
{
    s32 i;
    u16 *moves = GetMovesArray(battlerId);

    for (i = 0; i < MAX_MON_MOVES; i++)
    {
        if (moves[i] != MOVE_NONE && moves[i] != MOVE_UNAVAILABLE
            && GetMoveEffect(moves[i]) == effect
            && (GetMoveEffectArg_Status(moves[i]) & argument))
            return TRUE;
    }

    return FALSE;
}

bool32 HasMoveWithAdditionalEffect(u32 battlerId, u32 moveEffect)
{
    s32 i;
    u16 *moves = GetMovesArray(battlerId);

    for (i = 0; i < MAX_MON_MOVES; i++)
    {
        if (moves[i] != MOVE_NONE && moves[i] != MOVE_UNAVAILABLE
            && MoveHasAdditionalEffect(moves[i], moveEffect))
            return TRUE;
    }

    return FALSE;
}

bool32 HasBattlerSideMoveWithAdditionalEffect(u32 battler, u32 moveEffect)
{
    if (HasMoveWithAdditionalEffect(battler, moveEffect))
        return TRUE;
    if (HasPartnerIgnoreFlags(battler) && HasMoveWithAdditionalEffect(BATTLE_PARTNER(battler), moveEffect))
        return TRUE;
    return FALSE;
}

bool32 HasMoveWithCriticalHitChance(u32 battlerId)
{
    s32 i;
    u16 *moves = GetMovesArray(battlerId);

    for (i = 0; i < MAX_MON_MOVES; i++)
    {
        if (moves[i] != MOVE_NONE && moves[i] != MOVE_UNAVAILABLE
            && GetMoveCriticalHitStage(moves[i]) > 0)
            return TRUE;
    }

    return FALSE;
}

bool32 HasMoveWithMoveEffectExcept(u32 battlerId, u32 moveEffect, enum BattleMoveEffects exception)
{
    s32 i;
    u16 *moves = GetMovesArray(battlerId);

    for (i = 0; i < MAX_MON_MOVES; i++)
    {
        if (moves[i] != MOVE_NONE && moves[i] != MOVE_UNAVAILABLE
            && GetMoveEffect(moves[i]) != exception
            && MoveHasAdditionalEffect(moves[i], moveEffect))
            return TRUE;
    }

    return FALSE;
}

bool32 HasMove(u32 battlerId, u32 move)
{
    s32 i;
    u16 *moves = GetMovesArray(battlerId);

    for (i = 0; i < MAX_MON_MOVES; i++)
    {
        if (moves[i] != MOVE_NONE && moves[i] != MOVE_UNAVAILABLE && moves[i] == move)
            return TRUE;
    }

    return FALSE;
}

bool32 HasAnyKnownMove(u32 battlerId)
{
    s32 i;
    u16 *moves = GetMovesArray(battlerId);

    for (i = 0; i < MAX_MON_MOVES; i++)
    {
        if (moves[i] != MOVE_NONE)
            return TRUE;
    }

    return FALSE;
}

bool32 HasMoveThatLowersOwnStats(u32 battlerId)
{
    s32 i, j;
    u32 aiMove;
    u16 *moves = GetMovesArray(battlerId);
    for (i = 0; i < MAX_MON_MOVES; i++)
    {
        aiMove = moves[i];
        if (aiMove != MOVE_NONE && aiMove != MOVE_UNAVAILABLE)
        {
            u32 additionalEffectCount = GetMoveAdditionalEffectCount(aiMove);
            for (j = 0; j < additionalEffectCount; j++)
            {
                const struct AdditionalEffect *additionalEffect = GetMoveAdditionalEffectById(aiMove, j);
                if (IsSelfStatLoweringEffect(additionalEffect->moveEffect) && additionalEffect->self)
                    return TRUE;
            }
        }
    }
    return FALSE;
}

bool32 HasMoveThatRaisesOwnStats(u32 battlerId)
{
    s32 i, j;
    u32 aiMove;
    u16 *moves = GetMovesArray(battlerId);
    for (i = 0; i < MAX_MON_MOVES; i++)
    {
        aiMove = moves[i];
        if (aiMove != MOVE_NONE && aiMove != MOVE_UNAVAILABLE)
        {
            u32 additionalEffectCount = GetMoveAdditionalEffectCount(aiMove);
            for (j = 0; j < additionalEffectCount; j++)
            {
                const struct AdditionalEffect *additionalEffect = GetMoveAdditionalEffectById(aiMove, j);
                if (IsSelfStatRaisingEffect(additionalEffect->moveEffect) && additionalEffect->self)
                    return TRUE;
            }
        }
    }
    return FALSE;
}

bool32 HasMoveWithLowAccuracy(u32 battlerAtk, u32 battlerDef, u32 accCheck, bool32 ignoreStatus, u32 atkAbility, u32 defAbility, u32 atkHoldEffect, u32 defHoldEffect)
{
    s32 i;
    u16 *moves = GetMovesArray(battlerAtk);
    u32 moveLimitations = gAiLogicData->moveLimitations[battlerAtk];

    for (i = 0; i < MAX_MON_MOVES; i++)
    {
        if (IsMoveUnusable(i, moves[i], moveLimitations))
            continue;

        if (ignoreStatus && IsBattleMoveStatus(moves[i]))
            continue;
        else if ((!IsBattleMoveStatus(moves[i]) && GetMoveAccuracy(moves[i]) == 0)
              || GetBattlerMoveTargetType(battlerAtk, moves[i]) & (MOVE_TARGET_USER | MOVE_TARGET_OPPONENTS_FIELD))
            continue;

        if (gAiLogicData->moveAccuracy[battlerAtk][battlerDef][i] <= accCheck)
            return TRUE;
    }

    return FALSE;
}

bool32 HasSleepMoveWithLowAccuracy(u32 battlerAtk, u32 battlerDef)
{
    u32 i;
    u16 *moves = GetMovesArray(battlerAtk);
    u32 moveLimitations = gAiLogicData->moveLimitations[battlerAtk];

    for (i = 0; i < MAX_MON_MOVES; i++)
    {
        if (IsMoveUnusable(i, moves[i], moveLimitations))
            continue;

        if (GetMoveNonVolatileStatus(moves[i]) == MOVE_EFFECT_SLEEP
        && gAiLogicData->moveAccuracy[battlerAtk][battlerDef][i] < 85)
            return TRUE;
    }
    return FALSE;
}

bool32 HasHealingEffect(u32 battlerId)
{
    s32 i;
    u16 *moves = GetMovesArray(battlerId);

    for (i = 0; i < MAX_MON_MOVES; i++)
    {
        if (moves[i] != MOVE_NONE && moves[i] != MOVE_UNAVAILABLE && IsHealingMove(moves[i]))
            return TRUE;
    }

    return FALSE;
}

bool32 IsTrappingMove(u32 move)
{
    switch (GetMoveEffect(move))
    {
    case EFFECT_MEAN_LOOK:
    case EFFECT_FAIRY_LOCK:
    //case EFFECT_NO_RETREAT:   // TODO
        return TRUE;
    default:
        return MoveHasAdditionalEffect(move, MOVE_EFFECT_PREVENT_ESCAPE)
            || MoveHasAdditionalEffect(move, MOVE_EFFECT_WRAP);
    }
}

bool32 HasTrappingMoveEffect(u32 battler)
{
    s32 i;
    u16 *moves = GetMovesArray(battler);

    for (i = 0; i < MAX_MON_MOVES; i++)
    {
        if (moves[i] != MOVE_NONE && moves[i] != MOVE_UNAVAILABLE && IsTrappingMove(moves[i]))
            return TRUE;
    }

    return FALSE;
}

bool32 HasThawingMove(u32 battler)
{
    s32 i;
    u16 *moves = GetMovesArray(battler);
    for (i = 0; i < MAX_MON_MOVES; i++)
    {
        if (moves[i] != MOVE_NONE && moves[i] != MOVE_UNAVAILABLE && MoveThawsUser(moves[i]))
            return TRUE;
    }
    return FALSE;
}

bool32 IsUngroundingEffect(enum BattleMoveEffects effect)
{
    switch (effect)
    {
    case EFFECT_MAGNET_RISE:
        return TRUE;
    default:
        return FALSE;
    }
}

// for anger point
bool32 IsAttackBoostMoveEffect(enum BattleMoveEffects effect)
{
    switch (effect)
    {
    case EFFECT_ATTACK_UP:
    case EFFECT_ATTACK_UP_2:
    case EFFECT_ATTACK_ACCURACY_UP:
    case EFFECT_ATTACK_SPATK_UP:
    case EFFECT_DRAGON_DANCE:
    case EFFECT_COIL:
    case EFFECT_BELLY_DRUM:
    case EFFECT_BULK_UP:
    case EFFECT_GROWTH:
    case EFFECT_FILLET_AWAY:
        return TRUE;
    default:
        return FALSE;
    }
}

bool32 IsStatRaisingEffect(enum BattleMoveEffects effect)
{
    switch (effect)
    {
    case EFFECT_ATTACK_UP:
    case EFFECT_ATTACK_UP_2:
    case EFFECT_DEFENSE_UP:
    case EFFECT_DEFENSE_UP_2:
    case EFFECT_DEFENSE_UP_3:
    case EFFECT_SPEED_UP:
    case EFFECT_SPEED_UP_2:
    case EFFECT_SPECIAL_ATTACK_UP:
    case EFFECT_SPECIAL_ATTACK_UP_2:
    case EFFECT_SPECIAL_ATTACK_UP_3:
    case EFFECT_SPECIAL_DEFENSE_UP:
    case EFFECT_SPECIAL_DEFENSE_UP_2:
    case EFFECT_ACCURACY_UP:
    case EFFECT_ACCURACY_UP_2:
    case EFFECT_EVASION_UP:
    case EFFECT_EVASION_UP_2:
    case EFFECT_MINIMIZE:
    case EFFECT_DEFENSE_CURL:
    case EFFECT_CALM_MIND:
    case EFFECT_COSMIC_POWER:
    case EFFECT_DRAGON_DANCE:
    case EFFECT_ACUPRESSURE:
    case EFFECT_SHELL_SMASH:
    case EFFECT_SHIFT_GEAR:
    case EFFECT_ATTACK_ACCURACY_UP:
    case EFFECT_ATTACK_SPATK_UP:
    case EFFECT_GROWTH:
    case EFFECT_COIL:
    case EFFECT_QUIVER_DANCE:
    case EFFECT_BULK_UP:
    case EFFECT_GEOMANCY:
    case EFFECT_STOCKPILE:
    case EFFECT_VICTORY_DANCE:
        return TRUE;
    case EFFECT_CHARGE:
        return B_CHARGE_SPDEF_RAISE >= GEN_5;
    default:
        return FALSE;
    }
}

bool32 IsStatLoweringEffect(enum BattleMoveEffects effect)
{
    // ignore other potentially-beneficial effects like defog, gravity
    switch (effect)
    {
    case EFFECT_ATTACK_DOWN:
    case EFFECT_DEFENSE_DOWN:
    case EFFECT_SPEED_DOWN:
    case EFFECT_SPECIAL_ATTACK_DOWN:
    case EFFECT_SPECIAL_DEFENSE_DOWN:
    case EFFECT_ACCURACY_DOWN:
    case EFFECT_EVASION_DOWN:
    case EFFECT_ATTACK_DOWN_2:
    case EFFECT_DEFENSE_DOWN_2:
    case EFFECT_SPEED_DOWN_2:
    case EFFECT_SPECIAL_ATTACK_DOWN_2:
    case EFFECT_SPECIAL_DEFENSE_DOWN_2:
    case EFFECT_ACCURACY_DOWN_2:
    case EFFECT_EVASION_DOWN_2:
    case EFFECT_TICKLE:
    case EFFECT_CAPTIVATE:
    case EFFECT_NOBLE_ROAR:
    case EFFECT_MEMENTO:
        return TRUE;
    default:
        return FALSE;
    }
}

bool32 IsSelfStatLoweringEffect(enum MoveEffect effect)
{
    // Self stat lowering moves like Overheart, Superpower etc.
    switch (effect)
    {
    case MOVE_EFFECT_ATK_MINUS_1:
    case MOVE_EFFECT_DEF_MINUS_1:
    case MOVE_EFFECT_SPD_MINUS_1:
    case MOVE_EFFECT_SP_ATK_MINUS_1:
    case MOVE_EFFECT_SP_DEF_MINUS_1:
    case MOVE_EFFECT_EVS_MINUS_1:
    case MOVE_EFFECT_ACC_MINUS_1:
    case MOVE_EFFECT_ATK_MINUS_2:
    case MOVE_EFFECT_DEF_MINUS_2:
    case MOVE_EFFECT_SPD_MINUS_2:
    case MOVE_EFFECT_SP_ATK_MINUS_2:
    case MOVE_EFFECT_SP_DEF_MINUS_2:
    case MOVE_EFFECT_EVS_MINUS_2:
    case MOVE_EFFECT_ACC_MINUS_2:
    case MOVE_EFFECT_V_CREATE:
    case MOVE_EFFECT_ATK_DEF_DOWN:
    case MOVE_EFFECT_DEF_SPDEF_DOWN:
        return TRUE;
    default:
        return FALSE;
    }
}

bool32 IsSelfStatRaisingEffect(enum MoveEffect effect)
{
    // Self stat lowering moves like Power Up Punch or Charge Beam
    switch (effect)
    {
    case MOVE_EFFECT_ATK_PLUS_1:
    case MOVE_EFFECT_DEF_PLUS_1:
    case MOVE_EFFECT_SPD_PLUS_1:
    case MOVE_EFFECT_SP_ATK_PLUS_1:
    case MOVE_EFFECT_SP_DEF_PLUS_1:
    case MOVE_EFFECT_EVS_PLUS_1:
    case MOVE_EFFECT_ACC_PLUS_1:
    case MOVE_EFFECT_ATK_PLUS_2:
    case MOVE_EFFECT_DEF_PLUS_2:
    case MOVE_EFFECT_SPD_PLUS_2:
    case MOVE_EFFECT_SP_ATK_PLUS_2:
    case MOVE_EFFECT_SP_DEF_PLUS_2:
    case MOVE_EFFECT_EVS_PLUS_2:
    case MOVE_EFFECT_ACC_PLUS_2:
        return TRUE;
    default:
        return FALSE;
    }
}

bool32 IsSwitchOutEffect(enum BattleMoveEffects effect)
{
    // Switch out effects like U-Turn, Volt Switch, etc.
    switch (effect)
    {
    case EFFECT_TELEPORT:
        if (B_TELEPORT_BEHAVIOR >= GEN_8)
            return TRUE;
    case EFFECT_HIT_ESCAPE:
    case EFFECT_PARTING_SHOT:
    case EFFECT_BATON_PASS:
    case EFFECT_CHILLY_RECEPTION:
    case EFFECT_SHED_TAIL:
        return TRUE;
    default:
        return FALSE;
    }
}

bool32 IsSubstituteEffect(enum BattleMoveEffects effect)
{
    // Substitute effects like Substitute, Shed Tail, etc.
    switch (effect)
    {
    case EFFECT_SUBSTITUTE:
    case EFFECT_SHED_TAIL:
        return TRUE;
    default:
        return FALSE;
    }
}

bool32 IsChaseEffect(enum BattleMoveEffects effect)
{
    // Effects that hit switching out mons like Pursuit
    switch (effect)
    {
    case EFFECT_PURSUIT:
        return TRUE;
    default:
        return FALSE;
    }
}

static inline bool32 IsMoveSleepClauseTrigger(u32 move)
{
    u32 i;
    enum BattleMoveEffects effect = GetMoveEffect(move);

    // Sleeping effects like Sleep Powder, Yawn, Dark Void, etc.
    switch (effect)
    {
    case EFFECT_YAWN:
    case EFFECT_DARK_VOID:
        return TRUE;
    default:
        break;
    }
    switch(GetMoveNonVolatileStatus(move))
    {
    case MOVE_EFFECT_SLEEP:
        return TRUE;
    }

    // Sleeping effects like G-Max Befuddle, G-Max Snooze, etc.
    u32 additionalEffectCount = GetMoveAdditionalEffectCount(move);
    for (i = 0; i < additionalEffectCount; i++)
    {
        const struct AdditionalEffect *additionalEffect = GetMoveAdditionalEffectById(move, i);
        switch (additionalEffect->moveEffect)
        {
        // Skip MOVE_EFFECT_SLEEP as moves with a secondary chance of applying sleep are allowed by Smogon's rules (ie. Relic Song)
        case MOVE_EFFECT_EFFECT_SPORE_SIDE:
        case MOVE_EFFECT_YAWN_FOE:
            return TRUE;
        default:
            break;
        }
    }
    return FALSE;
}

bool32 HasDamagingMove(u32 battlerId)
{
    u32 i;
    u16 *moves = GetMovesArray(battlerId);

    for (i = 0; i < MAX_MON_MOVES; i++)
    {
        if (moves[i] != MOVE_NONE && moves[i] != MOVE_UNAVAILABLE && !IsBattleMoveStatus(moves[i]))
            return TRUE;
    }

    return FALSE;
}

bool32 HasDamagingMoveOfType(u32 battlerId, u32 type)
{
    s32 i;
    u16 *moves = GetMovesArray(battlerId);

    for (i = 0; i < MAX_MON_MOVES; i++)
    {
        if (moves[i] != MOVE_NONE && moves[i] != MOVE_UNAVAILABLE
          && GetMoveType(moves[i]) == type && !IsBattleMoveStatus(moves[i]))
            return TRUE;
    }

    return FALSE;
}

bool32 HasMoveWithFlag(u32 battler, MoveFlag getFlag)
{
    u16 *moves = GetMovesArray(battler);
    u32 moveLimitations = gAiLogicData->moveLimitations[battler];

    for (s32 moveIndex = 0; moveIndex < MAX_MON_MOVES; moveIndex++)
    {
        if (IsMoveUnusable(moveIndex, moves[moveIndex], moveLimitations))
            continue;

        if (getFlag(moves[moveIndex]))
            return TRUE;
    }
    return FALSE;
}

bool32 IsTwoTurnNotSemiInvulnerableMove(u32 battlerAtk, u32 move)
{
    switch (GetMoveEffect(move))
    {
    case EFFECT_SOLAR_BEAM:
    case EFFECT_TWO_TURNS_ATTACK:
        return !(gAiLogicData->holdEffects[battlerAtk] == HOLD_EFFECT_POWER_HERB
              || (AI_GetWeather() & GetMoveTwoTurnAttackWeather(move)));
    default:
        return FALSE;
    }
}

static u32 GetLeechSeedDamage(u32 battlerId)
{
    u32 damage = 0;
    if ((gStatuses3[battlerId] & STATUS3_LEECHSEED)
     && gBattleMons[gStatuses3[battlerId] & STATUS3_LEECHSEED_BATTLER].hp != 0)
     {
        damage = GetNonDynamaxMaxHP(battlerId) / 8;
        if (damage == 0)
            damage = 1;
     }
     return damage;
}

static u32 GetNightmareDamage(u32 battlerId)
{
    u32 damage = 0;
    if (gBattleMons[battlerId].volatiles.nightmare && gBattleMons[battlerId].status1 & STATUS1_SLEEP)
    {
        damage = GetNonDynamaxMaxHP(battlerId) / 4;
        if (damage == 0)
            damage = 1;
    }
    return damage;
}

static u32 GetCurseDamage(u32 battlerId)
{
    u32 damage = 0;
    if (gBattleMons[battlerId].volatiles.cursed)
    {
        damage = GetNonDynamaxMaxHP(battlerId) / 4;
        if (damage == 0)
            damage = 1;
    }
    return damage;
}

static u32 GetTrapDamage(u32 battlerId)
{
    // ai has no knowledge about turns remaining
    u32 damage = 0;
    enum ItemHoldEffect holdEffect = gAiLogicData->holdEffects[gBattleStruct->wrappedBy[battlerId]];
    if (gBattleMons[battlerId].volatiles.wrapped)
    {
        if (holdEffect == HOLD_EFFECT_BINDING_BAND)
            damage = GetNonDynamaxMaxHP(battlerId) / (B_BINDING_DAMAGE >= GEN_6 ? 6 : 8);
        else
            damage = GetNonDynamaxMaxHP(battlerId) / (B_BINDING_DAMAGE >= GEN_6 ? 8 : 16);

        if (damage == 0)
            damage = 1;
    }
    return damage;
}

static u32 GetPoisonDamage(u32 battlerId)
{
    u32 damage = 0;

    if (gAiLogicData->abilities[battlerId] == ABILITY_POISON_HEAL)
        return damage;

    if (gBattleMons[battlerId].status1 & STATUS1_POISON)
    {
        damage = gBattleMons[battlerId].maxHP / 8;
        if (damage == 0)
            damage = 1;
    }
    else if (gBattleMons[battlerId].status1 & STATUS1_TOXIC_POISON)
    {
        u32 status1Temp = gBattleMons[battlerId].status1;
        damage = gBattleMons[battlerId].maxHP / 16;
        if (damage == 0)
            damage = 1;
        if ((status1Temp & STATUS1_TOXIC_COUNTER) != STATUS1_TOXIC_TURN(15)) // not 16 turns
            status1Temp += STATUS1_TOXIC_TURN(1);
        damage *= (status1Temp & STATUS1_TOXIC_COUNTER) >> 8;
    }
    return damage;
}

static bool32 BattlerAffectedBySandstorm(u32 battlerId, u32 ability)
{
    if (!IS_BATTLER_ANY_TYPE(battlerId, TYPE_ROCK, TYPE_GROUND, TYPE_STEEL)
      && ability != ABILITY_SAND_VEIL
      && ability != ABILITY_SAND_FORCE
      && ability != ABILITY_SAND_RUSH
      && ability != ABILITY_OVERCOAT)
        return TRUE;
    return FALSE;
}

static bool32 BattlerAffectedByHail(u32 battlerId, u32 ability)
{
    if (!IS_BATTLER_OF_TYPE(battlerId, TYPE_ICE)
      && ability != ABILITY_SNOW_CLOAK
      && ability != ABILITY_OVERCOAT
      && ability != ABILITY_ICE_BODY)
        return TRUE;
    return FALSE;
}

static u32 GetWeatherDamage(u32 battlerId)
{
    u32 ability = gAiLogicData->abilities[battlerId];
    enum ItemHoldEffect holdEffect = gAiLogicData->holdEffects[battlerId];
    u32 damage = 0;
    u32 weather = AI_GetWeather();
    if (!weather)
        return 0;

    if (weather & B_WEATHER_SANDSTORM)
    {
        if (BattlerAffectedBySandstorm(battlerId, ability)
          && gBattleMons[battlerId].volatiles.semiInvulnerable != STATE_UNDERGROUND
          && gBattleMons[battlerId].volatiles.semiInvulnerable != STATE_UNDERWATER
          && holdEffect != HOLD_EFFECT_SAFETY_GOGGLES)
        {
            damage = GetNonDynamaxMaxHP(battlerId) / 16;
            if (damage == 0)
                damage = 1;
        }
    }
    if ((weather & B_WEATHER_HAIL) && ability != ABILITY_ICE_BODY)
    {
        if (BattlerAffectedByHail(battlerId, ability)
          && gBattleMons[battlerId].volatiles.semiInvulnerable != STATE_UNDERGROUND
          && gBattleMons[battlerId].volatiles.semiInvulnerable != STATE_UNDERWATER
          && holdEffect != HOLD_EFFECT_SAFETY_GOGGLES)
        {
            damage = GetNonDynamaxMaxHP(battlerId) / 16;
            if (damage == 0)
                damage = 1;
        }
    }
    return damage;
}

u32 GetBattlerSecondaryDamage(u32 battlerId)
{
    u32 secondaryDamage;

    if (gAiLogicData->abilities[battlerId] == ABILITY_MAGIC_GUARD)
        return FALSE;

    secondaryDamage = GetLeechSeedDamage(battlerId)
     + GetNightmareDamage(battlerId)
     + GetCurseDamage(battlerId)
     + GetTrapDamage(battlerId)
     + GetPoisonDamage(battlerId)
     + GetWeatherDamage(battlerId);

    return secondaryDamage;
}

bool32 BattlerWillFaintFromWeather(u32 battler, u32 ability)
{
    if ((BattlerAffectedBySandstorm(battler, ability) || BattlerAffectedByHail(battler, ability))
      && gBattleMons[battler].hp <= max(1, gBattleMons[battler].maxHP / 16))
        return TRUE;

    return FALSE;
}

bool32 BattlerWillFaintFromSecondaryDamage(u32 battler, u32 ability)
{
    if (GetBattlerSecondaryDamage(battler) != 0
      && gBattleMons[battler].hp <= max(1, gBattleMons[battler].maxHP / 16))
        return TRUE;
    return FALSE;
}

static bool32 AnyUsefulStatIsRaised(u32 battler)
{
    u32 statId;

    for (statId = STAT_ATK; statId < NUM_BATTLE_STATS; statId++)
    {
        if (gBattleMons[battler].statStages[statId] > DEFAULT_STAT_STAGE)
        {
            switch (statId)
            {
            case STAT_ATK:
                if (HasMoveWithCategory(battler, DAMAGE_CATEGORY_PHYSICAL))
                    return TRUE;
                break;
            case STAT_SPATK:
                if (HasMoveWithCategory(battler, DAMAGE_CATEGORY_SPECIAL))
                    return TRUE;
                break;
            case STAT_SPEED:
                return TRUE;
            }
        }
    }

    return FALSE;
}

static bool32 PartyBattlerShouldAvoidHazards(u32 currBattler, u32 switchBattler)
{
    struct Pokemon *mon = &GetBattlerParty(currBattler)[switchBattler];
    u32 ability = GetMonAbility(mon);   // we know our own party data
    enum ItemHoldEffect holdEffect;
    u32 species = GetMonData(mon, MON_DATA_SPECIES);
    s32 hazardDamage = 0;
    u32 type1 = GetSpeciesType(species, 0);
    u32 type2 = GetSpeciesType(species, 1);
    u32 maxHp = GetMonData(mon, MON_DATA_MAX_HP);
    u32 side = GetBattlerSide(currBattler);

    if (!AreAnyHazardsOnSide(side))
        return FALSE;

    if (ability == ABILITY_MAGIC_GUARD)
        return FALSE;
    if (gFieldStatuses & STATUS_FIELD_MAGIC_ROOM || ability == ABILITY_KLUTZ)
        holdEffect = HOLD_EFFECT_NONE;
    else
        holdEffect = gItemsInfo[GetMonData(mon, MON_DATA_HELD_ITEM)].holdEffect;
    if (holdEffect == HOLD_EFFECT_HEAVY_DUTY_BOOTS)
        return FALSE;

    if (IsHazardOnSide(side, HAZARDS_STEALTH_ROCK))
        hazardDamage += GetStealthHazardDamageByTypesAndHP(TYPE_SIDE_HAZARD_POINTED_STONES, type1, type2, maxHp);
    if (IsHazardOnSide(side, HAZARDS_STEELSURGE))
        hazardDamage += GetStealthHazardDamageByTypesAndHP(TYPE_SIDE_HAZARD_SHARP_STEEL, type1, type2, maxHp);

    if (IsHazardOnSide(side, HAZARDS_SPIKES) && ((type1 != TYPE_FLYING && type2 != TYPE_FLYING
        && ability != ABILITY_LEVITATE && holdEffect != HOLD_EFFECT_AIR_BALLOON)
        || holdEffect == HOLD_EFFECT_IRON_BALL || gFieldStatuses & STATUS_FIELD_GRAVITY))
    {
        s32 spikesDmg = maxHp / ((5 - gSideTimers[GetBattlerSide(currBattler)].spikesAmount) * 2);
        if (spikesDmg == 0)
            spikesDmg = 1;
        hazardDamage += spikesDmg;
    }

    if (hazardDamage >= GetMonData(mon, MON_DATA_HP))
        return TRUE;
    return FALSE;
}

enum AIPivot ShouldPivot(u32 battlerAtk, u32 battlerDef, u32 defAbility, u32 move, u32 moveIndex)
{
    bool32 hasStatBoost = AnyUsefulStatIsRaised(battlerAtk) || gBattleMons[battlerDef].statStages[STAT_EVASION] >= 9; //Significant boost in evasion for any class
    u32 battlerToSwitch;

    battlerToSwitch = gBattleStruct->AI_monToSwitchIntoId[battlerAtk];

    // Palafin always wants to activate Zero to Hero
    if (gBattleMons[battlerAtk].species == SPECIES_PALAFIN_ZERO
        && gBattleMons[battlerAtk].ability == ABILITY_ZERO_TO_HERO
        && CountUsablePartyMons(battlerAtk) != 0)
        return SHOULD_PIVOT;

    if (PartyBattlerShouldAvoidHazards(battlerAtk, battlerToSwitch))
        return DONT_PIVOT;

    if (IsBattle1v1())
    {
        if (CountUsablePartyMons(battlerAtk) == 0)
            return CAN_TRY_PIVOT; // can't switch, but attack might still be useful

        if (IsBattlerPredictedToSwitch(battlerDef))
            return SHOULD_PIVOT; // Try pivoting so you can switch to a better matchup to counter your new opponent

        if (AI_IsFaster(battlerAtk, battlerDef, move, GetIncomingMove(battlerAtk, battlerDef, gAiLogicData), CONSIDER_PRIORITY)) // Attacker goes first
        {
            if (!CanAIFaintTarget(battlerAtk, battlerDef, 0)) // Can't KO foe otherwise
            {
                if (CanAIFaintTarget(battlerAtk, battlerDef, 2))
                {
                    // attacker can kill target in two hits (theoretically)
                    if (CanTargetFaintAi(battlerDef, battlerAtk))
                        return SHOULD_PIVOT;   // Won't get the two turns, pivot

                    if (!IsBattleMoveStatus(move) && ((gAiLogicData->shouldSwitch & (1u << battlerAtk))
                        || (AI_BattlerAtMaxHp(battlerDef) && (gAiLogicData->holdEffects[battlerDef] == HOLD_EFFECT_FOCUS_SASH
                        || (B_STURDY >= GEN_5 && defAbility == ABILITY_STURDY)
                        || defAbility == ABILITY_MULTISCALE
                        || defAbility == ABILITY_SHADOW_SHIELD))))
                        return SHOULD_PIVOT;   // pivot to break sash/sturdy/multiscale
                }
                else if (!hasStatBoost)
                {
                    if (!IsBattleMoveStatus(move) && (AI_BattlerAtMaxHp(battlerDef) && (gAiLogicData->holdEffects[battlerDef] == HOLD_EFFECT_FOCUS_SASH
                        || (B_STURDY >= GEN_5 && defAbility == ABILITY_STURDY)
                        || defAbility == ABILITY_MULTISCALE
                        || defAbility == ABILITY_SHADOW_SHIELD)))
                        return SHOULD_PIVOT;   // pivot to break sash/sturdy/multiscale

                    if (gAiLogicData->shouldSwitch & (1u << battlerAtk))
                        return SHOULD_PIVOT;

                    /* TODO - check if switchable mon unafffected by/will remove hazards
                    if (IsHazardOnSide(GetBattlerSide(battlerAtk, HAZARDS_SPIKES) && switchScore >= SWITCHING_INCREASE_CAN_REMOVE_HAZARDS)
                        return SHOULD_PIVOT;*/

                    /*if (BattlerWillFaintFromSecondaryDamage(battlerAtk, gAiLogicData->abilities[battlerAtk]) && switchScore >= SWITCHING_INCREASE_WALLS_FOE)
                        return SHOULD_PIVOT;*/

                    /*if (IsClassDamager(class) && switchScore >= SWITCHING_INCREASE_HAS_SUPER_EFFECTIVE_MOVE)
                    {
                        bool32 physMoveInMoveset = PhysicalMoveInMoveset(battlerAtk);
                        bool32 specMoveInMoveset = SpecialMoveInMoveset(battlerAtk);

                        //Pivot if attacking stats are bad
                        if (physMoveInMoveset && !specMoveInMoveset)
                        {
                            if (STAT_STAGE_ATK < 6)
                                return SHOULD_PIVOT;
                        }
                        else if (!physMoveInMoveset && specMoveInMoveset)
                        {
                            if (STAT_STAGE_SPATK < 6)
                                return SHOULD_PIVOT;
                        }
                        else if (physMoveInMoveset && specMoveInMoveset)
                        {
                            if (STAT_STAGE_ATK < 6 && STAT_STAGE_SPATK < 6)
                                return SHOULD_PIVOT;
                        }

                        return SHOULD_PIVOT;
                    }*/
                }
            }
        }
        else // Opponent Goes First
        {
            if (CanTargetFaintAi(battlerDef, battlerAtk))
            {
                if (GetMoveEffect(move) == EFFECT_TELEPORT)
                    return DONT_PIVOT; // If you're going to faint because you'll go second, use a different move
                else
                    return CAN_TRY_PIVOT; // You're probably going to faint anyways so if for some reason you don't, better switch
            }
            else if (CanTargetFaintAiWithMod(battlerDef, battlerAtk, 0, 2)) // Foe can 2HKO AI
            {
                if (CanAIFaintTarget(battlerAtk, battlerDef, 0))
                {
                    if (!BattlerWillFaintFromSecondaryDamage(battlerAtk, gAiLogicData->abilities[battlerAtk]))
                        return CAN_TRY_PIVOT; // Use this move to KO if you must
                }
                else // Can't KO the foe
                {
                    return SHOULD_PIVOT;
                }
            }
            else // Foe can 3HKO+ AI
            {
                if (CanAIFaintTarget(battlerAtk, battlerDef, 0))
                {
                    if (!BattlerWillFaintFromSecondaryDamage(battlerAtk, gAiLogicData->abilities[battlerAtk]) // This is the only move that can KO
                      && !hasStatBoost) //You're not wasting a valuable stat boost
                    {
                        return CAN_TRY_PIVOT;
                    }
                }
                else if (CanAIFaintTarget(battlerAtk, battlerDef, 2))
                {
                    // can knock out foe in 2 hits
                    if (IsBattleMoveStatus(move) && ((gAiLogicData->shouldSwitch & (1u << battlerAtk)) //Damaging move
                      //&& (switchScore >= SWITCHING_INCREASE_RESIST_ALL_MOVES + SWITCHING_INCREASE_KO_FOE //remove hazards
                     || (gAiLogicData->holdEffects[battlerDef] == HOLD_EFFECT_FOCUS_SASH && AI_BattlerAtMaxHp(battlerDef))))
                        return DONT_PIVOT; // Pivot to break the sash
                    else
                        return CAN_TRY_PIVOT;
                }
                else
                {
                    //if (IsClassDamager(class) && switchScore >= SWITCHING_INCREASE_KO_FOE)
                        //return SHOULD_PIVOT; //Only switch if way better matchup

                    if (!hasStatBoost)
                    {
                        // TODO - check if switching prevents/removes hazards
                        //if (IsHazardOnSide(GetBattlerSide(battlerAtk, HAZARDS_SPIKES) && switchScore >= SWITCHING_INCREASE_CAN_REMOVE_HAZARDS)
                            //return SHOULD_PIVOT;

                        // TODO - not always a good idea
                        //if (BattlerWillFaintFromSecondaryDamage(battlerAtk) && switchScore >= SWITCHING_INCREASE_HAS_SUPER_EFFECTIVE_MOVE)
                            //return SHOULD_PIVOT;

                        /*if (IsClassDamager(class) && switchScore >= SWITCHING_INCREASE_HAS_SUPER_EFFECTIVE_MOVE)
                        {
                            bool32 physMoveInMoveset = PhysicalMoveInMoveset(battlerAtk);
                            bool32 specMoveInMoveset = SpecialMoveInMoveset(battlerAtk);

                            //Pivot if attacking stats are bad
                            if (physMoveInMoveset && !specMoveInMoveset)
                            {
                                if (STAT_STAGE_ATK < 6)
                                    return SHOULD_PIVOT;
                            }
                            else if (!physMoveInMoveset && specMoveInMoveset)
                            {
                                if (STAT_STAGE_SPATK < 6)
                                    return SHOULD_PIVOT;
                            }
                            else if (physMoveInMoveset && specMoveInMoveset)
                            {
                                if (STAT_STAGE_ATK < 6 && STAT_STAGE_SPATK < 6)
                                    return SHOULD_PIVOT;
                            }
                        }*/

                        return CAN_TRY_PIVOT;
                    }
                }
            }
        }
    }

    return DONT_PIVOT;
}

bool32 CanKnockOffItem(u32 battler, u32 item)
{
    if (item == ITEM_NONE)
        return FALSE;

    if (!(gBattleTypeFlags & (BATTLE_TYPE_EREADER_TRAINER
      | BATTLE_TYPE_FRONTIER
      | BATTLE_TYPE_LINK
      | BATTLE_TYPE_RECORDED_LINK
      | BATTLE_TYPE_SECRET_BASE
      | (B_TRAINERS_KNOCK_OFF_ITEMS == TRUE ? BATTLE_TYPE_TRAINER : 0)
      )) && IsOnPlayerSide(battler))
        return FALSE;

    if (gAiLogicData->abilities[battler] == ABILITY_STICKY_HOLD)
        return FALSE;

    if (!CanBattlerGetOrLoseItem(battler, item))
        return FALSE;

    return TRUE;
}

// status checks
bool32 IsBattlerIncapacitated(u32 battler, u32 ability)
{
    if ((gBattleMons[battler].status1 & STATUS1_FREEZE) && !HasThawingMove(battler))
        return TRUE;    // if battler has thawing move we assume they will definitely use it, and thus being frozen should be neglected

    if (gBattleMons[battler].status1 & STATUS1_SLEEP && !HasMoveWithEffect(battler, EFFECT_SLEEP_TALK))
        return TRUE;

    if (gBattleMons[battler].volatiles.recharge || (ability == ABILITY_TRUANT && gDisableStructs[battler].truantCounter != 0))
        return TRUE;

    return FALSE;
}

bool32 AI_CanPutToSleep(u32 battlerAtk, u32 battlerDef, u32 defAbility, u32 move, u32 partnerMove)
{
    if (!CanBeSlept(battlerAtk, battlerDef, defAbility, BLOCKED_BY_SLEEP_CLAUSE)
      || DoesSubstituteBlockMove(battlerAtk, battlerDef, move)
      || PartnerMoveEffectIsStatusSameTarget(BATTLE_PARTNER(battlerAtk), battlerDef, partnerMove))   // shouldn't try to sleep mon that partner is trying to make sleep
        return FALSE;
    return TRUE;
}

static inline bool32 DoesBattlerBenefitFromAllVolatileStatus(u32 battler, u32 ability)
{
    if (ability == ABILITY_MARVEL_SCALE
     || ability == ABILITY_QUICK_FEET
     || ability == ABILITY_MAGIC_GUARD
     || (ability == ABILITY_GUTS && HasMoveWithCategory(battler, DAMAGE_CATEGORY_PHYSICAL))
     || HasMoveWithEffect(battler, EFFECT_FACADE)
     || HasMoveWithEffect(battler, EFFECT_PSYCHO_SHIFT))
        return TRUE;
    return FALSE;
}

bool32 ShouldPoison(u32 battlerAtk, u32 battlerDef)
{
    u32 abilityDef = gAiLogicData->abilities[battlerDef];
    // Battler can be poisoned and has move/ability that synergizes with being poisoned
    if (CanBePoisoned(battlerAtk, battlerDef, gAiLogicData->abilities[battlerAtk], abilityDef) && (
        DoesBattlerBenefitFromAllVolatileStatus(battlerDef, abilityDef)
        || abilityDef == ABILITY_POISON_HEAL
        || (abilityDef == ABILITY_TOXIC_BOOST && HasMoveWithCategory(battlerDef, DAMAGE_CATEGORY_PHYSICAL))))
    {
        if (battlerAtk == battlerDef) // Targeting self
            return TRUE;
        else
            return FALSE;
    }
    if (battlerAtk == battlerDef)
        return FALSE;
    else
        return TRUE;
}

bool32 ShouldBurn(u32 battlerAtk, u32 battlerDef, u32 abilityDef)
{
    // Battler can be burned and has move/ability that synergizes with being burned
    if (CanBeBurned(battlerAtk, battlerDef, abilityDef) && (
        DoesBattlerBenefitFromAllVolatileStatus(battlerDef, abilityDef)
        || abilityDef == ABILITY_HEATPROOF
        || (abilityDef == ABILITY_FLARE_BOOST && HasMoveWithCategory(battlerDef, DAMAGE_CATEGORY_SPECIAL))))
    {
        if (battlerAtk == battlerDef) // Targeting self
            return TRUE;
        else
            return FALSE;
    }

    if (battlerAtk == battlerDef)
        return FALSE;
    else
        return TRUE;
}

bool32 ShouldFreezeOrFrostbite(u32 battlerAtk, u32 battlerDef, u32 abilityDef)
{
    if (!B_USE_FROSTBITE)
    {
        if (CanBeFrozen(battlerAtk, battlerDef, abilityDef))
        {
            if (battlerAtk == battlerDef) // Targeting self
                return FALSE;
            else
                return TRUE;
        }
        return FALSE;
    }
    else
    {
        // Battler can be frostbitten and has move/ability that synergizes with being frostbitten
        if (CanBeFrozen(battlerAtk, battlerDef, abilityDef)
            && DoesBattlerBenefitFromAllVolatileStatus(battlerDef, abilityDef))
        {
            if (battlerAtk == battlerDef) // Targeting self
                return TRUE;
            else
                return FALSE;
        }

        if (battlerAtk == battlerDef)
            return FALSE;
        else
            return TRUE;
    }
}

bool32 ShouldParalyze(u32 battlerAtk, u32 battlerDef, u32 abilityDef)
{
    // Battler can be paralyzed and has move/ability that synergizes with being paralyzed
    if (CanBeParalyzed(battlerAtk, battlerDef, abilityDef) && (
        DoesBattlerBenefitFromAllVolatileStatus(battlerDef, abilityDef)))
    {
        if (battlerAtk == battlerDef) // Targeting self
            return TRUE;
        else
            return FALSE;
    }
    if (battlerAtk == battlerDef)
        return FALSE;
    else
        return TRUE;
}

bool32 AI_CanPoison(u32 battlerAtk, u32 battlerDef, u32 defAbility, u32 move, u32 partnerMove)
{
    if (!CanBePoisoned(battlerAtk, battlerDef, gAiLogicData->abilities[battlerAtk], defAbility)
      || gAiLogicData->effectiveness[battlerAtk][battlerDef][gAiThinkingStruct->movesetIndex] == UQ_4_12(0.0)
      || DoesSubstituteBlockMove(battlerAtk, battlerDef, move)
      || PartnerMoveEffectIsStatusSameTarget(BATTLE_PARTNER(battlerAtk), battlerDef, partnerMove))
        return FALSE;

    return TRUE;
}

bool32 AI_CanParalyze(u32 battlerAtk, u32 battlerDef, u32 defAbility, u32 move, u32 partnerMove)
{
    if (!CanBeParalyzed(battlerAtk, battlerDef, defAbility)
      || gAiLogicData->effectiveness[battlerAtk][battlerDef][gAiThinkingStruct->movesetIndex] == UQ_4_12(0.0)
      || DoesSubstituteBlockMove(battlerAtk, battlerDef, move)
      || PartnerMoveEffectIsStatusSameTarget(BATTLE_PARTNER(battlerAtk), battlerDef, partnerMove))
        return FALSE;
    return TRUE;
}

bool32 AI_CanBeConfused(u32 battlerAtk, u32 battlerDef, u32 move, u32 ability)
{
    if (gBattleMons[battlerDef].volatiles.confusionTurns > 0
     || (ability == ABILITY_OWN_TEMPO && !DoesBattlerIgnoreAbilityChecks(battlerAtk, gAiLogicData->abilities[battlerAtk], move))
     || IsBattlerTerrainAffected(battlerDef, STATUS_FIELD_MISTY_TERRAIN)
     || gSideStatuses[GetBattlerSide(battlerDef)] & SIDE_STATUS_SAFEGUARD
     || DoesSubstituteBlockMove(battlerAtk, battlerDef, move))
        return FALSE;
    return TRUE;
}

bool32 AI_CanConfuse(u32 battlerAtk, u32 battlerDef, u32 defAbility, u32 battlerAtkPartner, u32 move, u32 partnerMove)
{
    if (GetBattlerMoveTargetType(battlerAtk, move) == MOVE_TARGET_FOES_AND_ALLY
     && AI_CanBeConfused(battlerAtk, battlerDef, move, defAbility)
     && !AI_CanBeConfused(battlerAtk, BATTLE_PARTNER(battlerDef), move, gAiLogicData->abilities[BATTLE_PARTNER(battlerDef)]))
        return FALSE;

    if (!AI_CanBeConfused(battlerAtk, battlerDef, move, defAbility)
     || DoesPartnerHaveSameMoveEffect(battlerAtkPartner, battlerDef, move, partnerMove))
        return FALSE;

    return TRUE;
}

bool32 AI_CanBurn(u32 battlerAtk, u32 battlerDef, u32 defAbility, u32 battlerAtkPartner, u32 move, u32 partnerMove)
{
    if (!CanBeBurned(battlerAtk, battlerDef, defAbility)
      || gAiLogicData->effectiveness[battlerAtk][battlerDef][gAiThinkingStruct->movesetIndex] == UQ_4_12(0.0)
      || DoesSubstituteBlockMove(battlerAtk, battlerDef, move)
      || PartnerMoveEffectIsStatusSameTarget(battlerAtkPartner, battlerDef, partnerMove))
    {
        return FALSE;
    }
    return TRUE;
}

bool32 AI_CanGiveFrostbite(u32 battlerAtk, u32 battlerDef, u32 defAbility, u32 battlerAtkPartner, u32 move, u32 partnerMove)
{
    if (!CanBeFrozen(battlerAtk, battlerDef, defAbility)
      || gAiLogicData->effectiveness[battlerAtk][battlerDef][gAiThinkingStruct->movesetIndex] == UQ_4_12(0.0)
      || DoesSubstituteBlockMove(battlerAtk, battlerDef, move)
      || PartnerMoveEffectIsStatusSameTarget(battlerAtkPartner, battlerDef, partnerMove))
    {
        return FALSE;
    }
    return TRUE;
}

bool32 AI_CanBeInfatuated(u32 battlerAtk, u32 battlerDef, u32 defAbility)
{
    if (gBattleMons[battlerDef].volatiles.infatuation
      || gAiLogicData->effectiveness[battlerAtk][battlerDef][gAiThinkingStruct->movesetIndex] == UQ_4_12(0.0)
      || defAbility == ABILITY_OBLIVIOUS
      || !AreBattlersOfOppositeGender(battlerAtk, battlerDef)
      || AI_IsAbilityOnSide(battlerDef, ABILITY_AROMA_VEIL))
        return FALSE;
    return TRUE;
}

u32 ShouldTryToFlinch(u32 battlerAtk, u32 battlerDef, u32 atkAbility, u32 defAbility, u32 move)
{
    if (((!IsMoldBreakerTypeAbility(battlerAtk, gAiLogicData->abilities[battlerAtk]) && (defAbility == ABILITY_SHIELD_DUST || defAbility == ABILITY_INNER_FOCUS))
      || gAiLogicData->holdEffects[battlerDef] == HOLD_EFFECT_COVERT_CLOAK
      || DoesSubstituteBlockMove(battlerAtk, battlerDef, move)
      || AI_IsSlower(battlerAtk, battlerDef, move, GetIncomingMove(battlerAtk, battlerDef, gAiLogicData), CONSIDER_PRIORITY))) // Opponent goes first
    {
        return 0;
    }
    else if ((atkAbility == ABILITY_SERENE_GRACE
      || gBattleMons[battlerDef].status1 & STATUS1_PARALYSIS
      || gBattleMons[battlerDef].volatiles.infatuation
      || gBattleMons[battlerDef].volatiles.confusionTurns > 0)
      || ((AI_IsFaster(battlerAtk, battlerDef, move, GetIncomingMove(battlerAtk, battlerDef, gAiLogicData), CONSIDER_PRIORITY)) && CanTargetFaintAi(battlerDef, battlerAtk)))
    {
        return 2;   // good idea to flinch
    }

    return 0;   // don't try to flinch
}

bool32 ShouldTrap(u32 battlerAtk, u32 battlerDef, u32 move)
{
    if (AI_CanBattlerEscape(battlerDef))
        return FALSE;

    if (IsBattlerTrapped(battlerAtk, battlerDef))
        return FALSE;

    if (BattlerWillFaintFromSecondaryDamage(battlerDef, gAiLogicData->abilities[battlerDef]))
        return TRUE;    // battler is taking secondary damage with low HP

    if (gAiThinkingStruct->aiFlags[battlerAtk] & AI_FLAG_STALL)
    {
        if (!CanTargetFaintAi(battlerDef, battlerAtk))
            return TRUE;    // attacker goes first and opponent can't kill us
    }

    return FALSE;
}

bool32 IsFlinchGuaranteed(u32 battlerAtk, u32 battlerDef, u32 move)
{
    if (!MoveHasAdditionalEffect(move, MOVE_EFFECT_FLINCH))
        return FALSE;

    if (AI_IsSlower(battlerAtk, battlerDef, move, GetIncomingMove(battlerAtk, battlerDef, gAiLogicData), CONSIDER_PRIORITY))
        return FALSE;

    u32 i;
    u32 additionalEffectCount = GetMoveAdditionalEffectCount(move);
    // check move additional effects that are likely to happen
    for (i = 0; i < additionalEffectCount; i++)
    {
        const struct AdditionalEffect *additionalEffect = GetMoveAdditionalEffectById(move, i);
        // Only consider effects with a guaranteed chance to happen
        if (!MoveEffectIsGuaranteed(battlerAtk, gAiLogicData->abilities[battlerAtk], additionalEffect))
            continue;

        if (additionalEffect->moveEffect == MOVE_EFFECT_FLINCH)
        {
            if (gAiLogicData->holdEffects[battlerDef] == HOLD_EFFECT_COVERT_CLOAK
            || DoesSubstituteBlockMove(battlerAtk, battlerDef, move)
            || (!IsMoldBreakerTypeAbility(battlerAtk, gAiLogicData->abilities[battlerAtk])
            && (gAiLogicData->abilities[battlerDef] == ABILITY_SHIELD_DUST || gAiLogicData->abilities[battlerDef] == ABILITY_INNER_FOCUS)))
                return FALSE;
            else
                return TRUE;
        }
    }
    return FALSE;
}

bool32 HasChoiceEffect(u32 battler)
{
    u32 ability = gAiLogicData->abilities[battler];
    if (ability == ABILITY_GORILLA_TACTICS)
        return TRUE;

    if (ability == ABILITY_KLUTZ)
        return FALSE;
    
    enum ItemHoldEffect holdEffect = gAiLogicData->holdEffects[battler];
    switch (holdEffect)
    {
    case HOLD_EFFECT_CHOICE_BAND:
    case HOLD_EFFECT_CHOICE_SCARF:
    case HOLD_EFFECT_CHOICE_SPECS:
        return TRUE;
    default:
        return FALSE;
    }
}

static u32 FindMoveUsedXTurnsAgo(u32 battlerId, u32 x)
{
    s32 i, index = gBattleHistory->moveHistoryIndex[battlerId];
    for (i = 0; i < x; i++)
    {
        if (--index < 0)
            index = AI_MOVE_HISTORY_COUNT - 1;
    }
    return gBattleHistory->moveHistory[battlerId][index];
}

bool32 IsWakeupTurn(u32 battler)
{
    // Check if rest was used 2 turns ago
    if ((gBattleMons[battler].status1 & STATUS1_SLEEP) == 1 && GetMoveEffect(FindMoveUsedXTurnsAgo(battler, 2)) == EFFECT_REST)
        return TRUE;
    else // no way to know
        return FALSE;
}

bool32 AnyPartyMemberStatused(u32 battlerId, bool32 checkSoundproof)
{
    struct Pokemon *party;
    u32 i, battlerOnField1, battlerOnField2;

    party = GetBattlerParty(battlerId);

    if (HasPartner(battlerId))
    {
        battlerOnField1 = gBattlerPartyIndexes[battlerId];
        battlerOnField2 = gBattlerPartyIndexes[GetPartnerBattler(battlerId)];
        // Check partner's status
        if ((GetGenConfig(GEN_CONFIG_HEAL_BELL_SOUNDPROOF) == GEN_5
            || gAiLogicData->abilities[BATTLE_PARTNER(battlerId)] != ABILITY_SOUNDPROOF
            || !checkSoundproof)
         && GetMonData(&party[battlerOnField2], MON_DATA_STATUS) != STATUS1_NONE)
            return TRUE;
    }
    else // In singles there's only one battlerId by side.
    {
        battlerOnField1 = gBattlerPartyIndexes[battlerId];
        battlerOnField2 = gBattlerPartyIndexes[battlerId];
    }

    // Check attacker's status
    if ((GetGenConfig(GEN_CONFIG_HEAL_BELL_SOUNDPROOF) == GEN_5
      || GetGenConfig(GEN_CONFIG_HEAL_BELL_SOUNDPROOF) >= GEN_8
      || gAiLogicData->abilities[battlerId] != ABILITY_SOUNDPROOF || !checkSoundproof)
     && GetMonData(&party[battlerOnField1], MON_DATA_STATUS) != STATUS1_NONE)
        return TRUE;

    // Check inactive party mons' status
    for (i = 0; i < PARTY_SIZE; i++)
    {
        if (i == battlerOnField1 || i == battlerOnField2)
            continue;
        if (GetGenConfig(GEN_CONFIG_HEAL_BELL_SOUNDPROOF) < GEN_5
         && checkSoundproof
         && GetMonAbility(&party[i]) == ABILITY_SOUNDPROOF)
            continue;
        if (GetMonData(&party[i], MON_DATA_STATUS) != STATUS1_NONE)
            return TRUE;
    }

    return FALSE;
}

u32 GetBattlerSideSpeedAverage(u32 battler)
{
    u32 speed1 = 0;
    u32 speed2 = 0;
    u32 numBattlersAlive = 0;

    if (IsBattlerAlive(battler))
    {
        speed1 = gAiLogicData->speedStats[battler];
        numBattlersAlive++;
    }

    if (HasPartner(battler))
    {
        speed2 = gAiLogicData->speedStats[BATTLE_PARTNER(battler)];
        numBattlersAlive++;
    }

    return (speed1 + speed2) / numBattlersAlive;
}

bool32 ShouldUseRecoilMove(u32 battlerAtk, u32 battlerDef, u32 recoilDmg, u32 moveIndex)
{
    if (recoilDmg >= gBattleMons[battlerAtk].hp //Recoil kills attacker
      && CountUsablePartyMons(battlerDef) != 0) //Foe has more than 1 target left
    {
        if (recoilDmg >= gBattleMons[battlerDef].hp && !CanAIFaintTarget(battlerAtk, battlerDef, 0))
            return TRUE; //If it's the only KO move then just use it
        else
            return FALSE; //Not as good to use move if you'll faint and not win
    }

    return TRUE;
}

bool32 ShouldAbsorb(u32 battlerAtk, u32 battlerDef, u32 move, s32 damage)
{
    if (move == 0xFFFF || AI_IsFaster(battlerAtk, battlerDef, move, GetIncomingMove(battlerAtk, battlerDef, gAiLogicData), CONSIDER_PRIORITY))
    {
        // using item or user goes first
        s32 healDmg = (GetMoveAbsorbPercentage(move) * damage) / 100;

        if (gStatuses3[battlerAtk] & STATUS3_HEAL_BLOCK)
            healDmg = 0;

        if (CanTargetFaintAi(battlerDef, battlerAtk)
          && !CanTargetFaintAiWithMod(battlerDef, battlerAtk, healDmg, 0))
            return TRUE;    // target can faint attacker unless they heal
        else if (!CanTargetFaintAi(battlerDef, battlerAtk) && gAiLogicData->hpPercents[battlerAtk] < 60 && (Random() % 3))
            return TRUE;    // target can't faint attacker at all, attacker health is about half, 2/3rds rate of encouraging healing
    }
    else
    {
        // opponent goes first
        if (!CanTargetFaintAi(battlerDef, battlerAtk))
            return TRUE;
    }

    return FALSE;
}

bool32 ShouldRecover(u32 battlerAtk, u32 battlerDef, u32 move, u32 healPercent)
{
    u32 maxHP = gBattleMons[battlerAtk].maxHP;
    u32 healAmount = (healPercent * maxHP) / 100;
    if (healAmount > maxHP)
        healAmount = maxHP;
    if (gStatuses3[battlerAtk] & STATUS3_HEAL_BLOCK)
        healAmount = 0;
    if (AI_IsFaster(battlerAtk, battlerDef, move, GetIncomingMove(battlerAtk, battlerDef, gAiLogicData), CONSIDER_PRIORITY))
    {
        if (CanTargetFaintAi(battlerDef, battlerAtk)
          && !CanTargetFaintAiWithMod(battlerDef, battlerAtk, healAmount, 0))
            return TRUE;    // target can faint attacker unless they heal
        else if (!CanTargetFaintAi(battlerDef, battlerAtk) && gAiLogicData->hpPercents[battlerAtk] < ENABLE_RECOVERY_THRESHOLD && RandomPercentage(RNG_AI_SHOULD_RECOVER, SHOULD_RECOVER_CHANCE))
            return TRUE;    // target can't faint attacker at all, generally safe
    }
    else
    {
        if (!CanTargetFaintAi(battlerDef, battlerAtk)
          && GetBestDmgFromBattler(battlerDef, battlerAtk, AI_DEFENDING) < healAmount
          && NoOfHitsForTargetToFaintBattler(battlerDef, battlerAtk) < NoOfHitsForTargetToFaintBattlerWithMod(battlerDef, battlerAtk, healAmount))
            return TRUE;    // target can't faint attacker and is dealing less damage than we're healing
        else if (!CanTargetFaintAi(battlerDef, battlerAtk) && gAiLogicData->hpPercents[battlerAtk] < ENABLE_RECOVERY_THRESHOLD && RandomPercentage(RNG_AI_SHOULD_RECOVER, SHOULD_RECOVER_CHANCE))
            return TRUE;    // target can't faint attacker at all, generally safe
    }
    return FALSE;
}

bool32 ShouldSetScreen(u32 battlerAtk, u32 battlerDef, enum BattleMoveEffects moveEffect)
{
    u32 atkSide = GetBattlerSide(battlerAtk);

    // Don't waste a turn if screens will be broken
    if (HasMoveWithAIEffect(battlerDef, AI_EFFECT_BREAK_SCREENS))
        return FALSE;

    switch (moveEffect)
    {
    case EFFECT_AURORA_VEIL:
        // Use only in Hail and only if AI doesn't already have Reflect, Light Screen or Aurora Veil itself active.
        if ((AI_GetWeather() & (B_WEATHER_ICY_ANY))
            && !(gSideStatuses[atkSide] & (SIDE_STATUS_REFLECT | SIDE_STATUS_LIGHTSCREEN | SIDE_STATUS_AURORA_VEIL)))
            return TRUE;
        break;
    case EFFECT_REFLECT:
        // Use only if the player has a physical move and AI doesn't already have Reflect itself active.
        if (HasMoveWithCategory(battlerDef, DAMAGE_CATEGORY_PHYSICAL)
            && !(gSideStatuses[atkSide] & (SIDE_STATUS_REFLECT | SIDE_STATUS_AURORA_VEIL)))
            return TRUE;
        break;
    case EFFECT_LIGHT_SCREEN:
        // Use only if the player has a special move and AI doesn't already have Light Screen itself active.
        if (HasMoveWithCategory(battlerDef, DAMAGE_CATEGORY_SPECIAL)
            && !(gSideStatuses[atkSide] & (SIDE_STATUS_LIGHTSCREEN | SIDE_STATUS_AURORA_VEIL)))
            return TRUE;
        break;
    default:
        break;
    }

    return FALSE;
}

// Partner Logic
bool32 IsBattle1v1()
{
    if (IsDoubleBattle()
      && ((IsBattlerAlive(B_POSITION_PLAYER_LEFT) && IsBattlerAlive(B_POSITION_PLAYER_RIGHT)) 
      || (IsBattlerAlive(B_POSITION_OPPONENT_LEFT) && IsBattlerAlive(B_POSITION_OPPONENT_RIGHT))))
        return FALSE;
    return TRUE;
}

bool32 HasTwoOpponents(u32 battler)
{
    if (IsDoubleBattle()
      && IsBattlerAlive(FOE(battler)) && IsBattlerAlive(BATTLE_PARTNER(FOE(battler))))
        return TRUE;
    return FALSE;
}

bool32 HasPartner(u32 battler)
{
    if (IsDoubleBattle() && IsBattlerAlive(BATTLE_PARTNER(battler)))
    {
        if (gAiThinkingStruct->aiFlags[battler] & AI_FLAG_ATTACKS_PARTNER)
            return FALSE;
        else
            return TRUE;
    }
    return FALSE;
}

bool32 HasPartnerIgnoreFlags(u32 battler)
{
    if (IsDoubleBattle() && IsBattlerAlive(BATTLE_PARTNER(battler)))
    {
        return TRUE;
    }
    return FALSE;
}

bool32 IsTargetingPartner(u32 battlerAtk, u32 battlerDef)
{
    if (gAiThinkingStruct->aiFlags[battlerAtk] & AI_FLAG_ATTACKS_PARTNER)
        return FALSE;
    return ((battlerAtk) == (battlerDef ^ BIT_FLANK));
}

u32 GetAllyChosenMove(u32 battlerId)
{
    u32 partnerBattler = BATTLE_PARTNER(battlerId);

    if (!IsBattlerAlive(partnerBattler) || !IsAiBattlerAware(partnerBattler))
        return MOVE_NONE;
    else if (partnerBattler > battlerId) // Battler with the lower id chooses the move first.
        return gLastMoves[partnerBattler];
    else
        return gBattleMons[partnerBattler].moves[gBattleStruct->chosenMovePositions[partnerBattler]];
}

bool32 AreMovesEquivalent(u32 battlerAtk, u32 battlerAtkPartner, u32 move, u32 partnerMove)
{
    if (!IsBattlerAlive(battlerAtkPartner) || partnerMove == MOVE_NONE)
        return FALSE;

    u32 battlerDef = gBattleStruct->moveTarget[battlerAtk];
    
    // We don't care the effect is basically the same; we would use this move anyway.
    if (GetBestDmgMoveFromBattler(battlerAtk, battlerDef, AI_ATTACKING) == move)
        return FALSE;

    u32 atkEffect = GetAIEffectGroupFromMove(battlerAtk, move);
    u32 partnerEffect = GetAIEffectGroupFromMove(battlerAtkPartner, partnerMove);

    // shared bits indicate they're meaningfully the same in some way
    if (atkEffect & partnerEffect)
    {
        if (gMovesInfo[move].target == MOVE_TARGET_SELECTED && gMovesInfo[partnerMove].target == MOVE_TARGET_SELECTED)
        {
            if (battlerDef == gBattleStruct->moveTarget[battlerAtkPartner])
                return TRUE;
            else
                return FALSE;
        }
        return TRUE;
    }
    return FALSE;
}

static u32 GetAIEffectGroup(enum BattleMoveEffects effect)
{
    u32 aiEffect = AI_EFFECT_NONE;

    switch (effect)
    {
    case EFFECT_SUNNY_DAY:
    case EFFECT_RAIN_DANCE:
    case EFFECT_SANDSTORM:
    case EFFECT_HAIL:
    case EFFECT_SNOWSCAPE:
    case EFFECT_CHILLY_RECEPTION:
        aiEffect |= AI_EFFECT_WEATHER;
        break;
    case EFFECT_ELECTRIC_TERRAIN:
    case EFFECT_GRASSY_TERRAIN:
    case EFFECT_MISTY_TERRAIN:
    case EFFECT_PSYCHIC_TERRAIN:
    case EFFECT_STEEL_ROLLER:
    case EFFECT_ICE_SPINNER:
        aiEffect |= AI_EFFECT_TERRAIN;
        break;
    case EFFECT_COURT_CHANGE:
        aiEffect |= AI_EFFECT_CLEAR_HAZARDS | AI_EFFECT_AURORA_VEIL | AI_EFFECT_BREAK_SCREENS;
        break;
    case EFFECT_DEFOG:
        aiEffect |= AI_EFFECT_CLEAR_HAZARDS | AI_EFFECT_BREAK_SCREENS;
        break;
    case EFFECT_RAPID_SPIN:
    case EFFECT_TIDY_UP:
        aiEffect |= AI_EFFECT_CLEAR_HAZARDS;
        break;
    case EFFECT_BRICK_BREAK:
    case EFFECT_RAGING_BULL:
        aiEffect |= AI_EFFECT_BREAK_SCREENS;
        break;
    case EFFECT_HAZE:
        aiEffect |= AI_EFFECT_RESET_STATS;
        break;
    case EFFECT_HIT_SWITCH_TARGET:
    case EFFECT_ROAR:
        aiEffect |= AI_EFFECT_FORCE_SWITCH;
        break;
    case EFFECT_TORMENT:
        aiEffect |= AI_EFFECT_TORMENT;
        break;
    case EFFECT_AURORA_VEIL:
        aiEffect |= AI_EFFECT_AURORA_VEIL;
        break;
    case EFFECT_LIGHT_SCREEN:
        aiEffect |= AI_EFFECT_LIGHT_SCREEN;
        break;
    case EFFECT_REFLECT:
        aiEffect |= AI_EFFECT_REFLECT;
        break;
    case EFFECT_GRAVITY:
        aiEffect |= AI_EFFECT_GRAVITY;
        break;
    case EFFECT_DOODLE:
    case EFFECT_ENTRAINMENT:
    case EFFECT_GASTRO_ACID:
    case EFFECT_ROLE_PLAY:
    case EFFECT_SIMPLE_BEAM:
    case EFFECT_SKILL_SWAP:
    case EFFECT_WORRY_SEED:
        aiEffect |= AI_EFFECT_CHANGE_ABILITY;
        break;
    default:
        break;
    }
    return aiEffect;
}

static u32 GetAIEffectGroupFromMove(u32 battler, u32 move)
{
    u32 aiEffect = GetAIEffectGroup(GetMoveEffect(move));

    u32 i;
    u32 additionalEffectCount = GetMoveAdditionalEffectCount(move);
    for (i = 0; i < additionalEffectCount; i++)
    {
        switch (GetMoveAdditionalEffectById(move, i)->moveEffect)
        {
        case MOVE_EFFECT_SUN:
        case MOVE_EFFECT_RAIN:
        case MOVE_EFFECT_SANDSTORM:
        case MOVE_EFFECT_HAIL:
            aiEffect |= AI_EFFECT_WEATHER;
            break;
        case MOVE_EFFECT_ELECTRIC_TERRAIN:
        case MOVE_EFFECT_GRASSY_TERRAIN:
        case MOVE_EFFECT_MISTY_TERRAIN:
        case MOVE_EFFECT_PSYCHIC_TERRAIN:
            aiEffect |= AI_EFFECT_TERRAIN;
            break;
        case MOVE_EFFECT_DEFOG:
            aiEffect |= AI_EFFECT_CLEAR_HAZARDS | AI_EFFECT_BREAK_SCREENS;
            break;
        case MOVE_EFFECT_CLEAR_SMOG:
        case MOVE_EFFECT_HAZE:
            aiEffect |= AI_EFFECT_RESET_STATS;
            break;
        case MOVE_EFFECT_TORMENT_SIDE:
            aiEffect |= AI_EFFECT_TORMENT;
            break;
        case MOVE_EFFECT_LIGHT_SCREEN:
            aiEffect |= AI_EFFECT_LIGHT_SCREEN;
            break;
        case MOVE_EFFECT_REFLECT:
            aiEffect |= AI_EFFECT_REFLECT;
            break;
        case MOVE_EFFECT_AURORA_VEIL:
            aiEffect |= AI_EFFECT_AURORA_VEIL;
            break;
        case MOVE_EFFECT_GRAVITY:
            aiEffect |= AI_EFFECT_GRAVITY;
            break;
        default:
            break;
        }
    }

    return aiEffect;
}

// It matches both on move effect and on AI move effect; eg, EFFECT_HAZE will also bring up Freezy Frost or Clear Smog, anything with AI_EFFECT_RESET_STATS.
bool32 DoesPartnerHaveSameMoveEffect(u32 battlerAtkPartner, u32 battlerDef, u32 move, u32 partnerMove)
{
    if (!HasPartner(battlerAtkPartner))
        return FALSE;

    if (GetMoveEffect(move) == GetMoveEffect(partnerMove)
      && partnerMove != MOVE_NONE)
    {
        if (gMovesInfo[move].target == MOVE_TARGET_SELECTED && gMovesInfo[partnerMove].target == MOVE_TARGET_SELECTED)
        {
            return gBattleStruct->moveTarget[battlerAtkPartner] == battlerDef;
        }
        return TRUE;
    }
    return FALSE;
}

//PARTNER_MOVE_EFFECT_IS_STATUS_SAME_TARGET
bool32 PartnerMoveEffectIsStatusSameTarget(u32 battlerAtkPartner, u32 battlerDef, u32 partnerMove)
{
    if (!HasPartner(battlerAtkPartner))
        return FALSE;

    enum BattleMoveEffects partnerEffect = GetMoveEffect(partnerMove);
    u32 nonVolatileStatus = GetMoveNonVolatileStatus(partnerMove);
    if (partnerMove != MOVE_NONE
     && gBattleStruct->moveTarget[battlerAtkPartner] == battlerDef
     && (nonVolatileStatus == MOVE_EFFECT_POISON
       || nonVolatileStatus == MOVE_EFFECT_TOXIC
       || nonVolatileStatus == MOVE_EFFECT_SLEEP
       || nonVolatileStatus == MOVE_EFFECT_PARALYSIS
       || nonVolatileStatus == MOVE_EFFECT_BURN
       || partnerEffect == EFFECT_YAWN))
        return TRUE;
    return FALSE;
}

//PARTNER_MOVE_EFFECT_IS
bool32 PartnerMoveEffectIs(u32 battlerAtkPartner, u32 partnerMove, enum BattleMoveEffects effectCheck)
{
    if (!HasPartner(battlerAtkPartner))
        return FALSE;

    if (partnerMove != MOVE_NONE && GetMoveEffect(partnerMove) == effectCheck)
        return TRUE;

    return FALSE;
}

//PARTNER_MOVE_IS_TAILWIND_TRICKROOM
bool32 PartnerMoveIs(u32 battlerAtkPartner, u32 partnerMove, u32 moveCheck)
{
    if (!HasPartner(battlerAtkPartner))
        return FALSE;

    if (partnerMove != MOVE_NONE && partnerMove == moveCheck)
        return TRUE;
    return FALSE;
}

//PARTNER_MOVE_IS_SAME
bool32 PartnerMoveIsSameAsAttacker(u32 battlerAtkPartner, u32 battlerDef, u32 move, u32 partnerMove)
{
    if (!HasPartner(battlerAtkPartner))
        return FALSE;

    if (partnerMove != MOVE_NONE && move == partnerMove && gBattleStruct->moveTarget[battlerAtkPartner] == battlerDef)
        return TRUE;
    return FALSE;
}

//PARTNER_MOVE_IS_SAME_NO_TARGET
bool32 PartnerMoveIsSameNoTarget(u32 battlerAtkPartner, u32 move, u32 partnerMove)
{
    if (!HasPartner(battlerAtkPartner))
        return FALSE;
    if (partnerMove != MOVE_NONE && move == partnerMove)
        return TRUE;
    return FALSE;
}

bool32 PartnerMoveActivatesSleepClause(u32 partnerMove)
{
    if (IsBattle1v1() || !IsSleepClauseEnabled())
        return FALSE;
    return IsMoveSleepClauseTrigger(partnerMove);
}

bool32 ShouldUseWishAromatherapy(u32 battlerAtk, u32 battlerDef, u32 move)
{
    u32 i;
    s32 firstId, lastId;
    struct Pokemon* party;
    bool32 hasStatus = AnyPartyMemberStatused(battlerAtk, IsSoundMove(move));
    bool32 needHealing = FALSE;

    GetAIPartyIndexes(battlerAtk, &firstId, &lastId);
    party = GetBattlerParty(battlerAtk);

    if (CountUsablePartyMons(battlerAtk) == 0
      && (CanTargetFaintAi(battlerDef, battlerAtk) || BattlerWillFaintFromSecondaryDamage(battlerAtk, gAiLogicData->abilities[battlerAtk])))
        return FALSE; // Don't heal if last mon and will faint

    for (i = 0; i < PARTY_SIZE; i++)
    {
        u32 currHp = GetMonData(&party[i], MON_DATA_HP);
        u32 maxHp = GetMonData(&party[i], MON_DATA_MAX_HP);

        if (!GetMonData(&party[i], MON_DATA_IS_EGG, NULL) && currHp > 0)
        {
            if ((currHp * 100) / maxHp < 65 // Less than 65% health remaining
              && i >= firstId && i < lastId) // Can only switch to mon on your team
            {
                needHealing = TRUE;
            }
        }
    }

    if (IsBattle1v1())
    {
        switch (GetMoveEffect(move))
        {
        case EFFECT_WISH:
            if (needHealing)
                return TRUE;
            break;
        case EFFECT_HEAL_BELL:
            if (hasStatus)
                return TRUE;
            break;
        default:
            break;
        }
    }
    else
    {
        switch (GetMoveEffect(move))
        {
        case EFFECT_WISH:
            return ShouldRecover(battlerAtk, battlerDef, move, 50); // Switch recovery isn't good idea in doubles
        case EFFECT_HEAL_BELL:
            if (hasStatus)
                return TRUE;
            break;
        default:
            break;
        }
    }

    return FALSE;
}

#define SIZE_G_BATTLE_MONS (sizeof(struct BattlePokemon) * MAX_BATTLERS_COUNT)

struct BattlePokemon *AllocSaveBattleMons(void)
{
    struct BattlePokemon *savedBattleMons = Alloc(SIZE_G_BATTLE_MONS);
    memcpy(savedBattleMons, gBattleMons, SIZE_G_BATTLE_MONS);
    return savedBattleMons;
}

void FreeRestoreBattleMons(struct BattlePokemon *savedBattleMons)
{
    memcpy(gBattleMons, savedBattleMons, SIZE_G_BATTLE_MONS);
    Free(savedBattleMons);
}

// party logic
s32 AI_CalcPartyMonDamage(u32 move, u32 battlerAtk, u32 battlerDef, struct BattlePokemon switchinCandidate, enum DamageCalcContext calcContext)
{
    struct SimulatedDamage dmg;
    uq4_12_t effectiveness;
    struct BattlePokemon *savedBattleMons = AllocSaveBattleMons();

    if (calcContext == AI_ATTACKING)
    {
        gBattleMons[battlerAtk] = switchinCandidate;
        gAiThinkingStruct->saved[battlerDef].saved = TRUE;
        SetBattlerAiData(battlerAtk, gAiLogicData); // set known opposing battler data
        gAiThinkingStruct->saved[battlerDef].saved = FALSE;
    }
    else if (calcContext == AI_DEFENDING)
    {
        gBattleMons[battlerDef] = switchinCandidate;
        gAiThinkingStruct->saved[battlerAtk].saved = TRUE;
        SetBattlerAiData(battlerDef, gAiLogicData); // set known opposing battler data
        gAiThinkingStruct->saved[battlerAtk].saved = FALSE;
    }

    dmg = AI_CalcDamage(move, battlerAtk, battlerDef, &effectiveness, NO_GIMMICK, NO_GIMMICK, AI_GetSwitchinWeather(switchinCandidate));
    // restores original gBattleMon struct
    FreeRestoreBattleMons(savedBattleMons);

    if (calcContext == AI_ATTACKING)
    {
        SetBattlerAiData(battlerAtk, gAiLogicData);
        if (gAiThinkingStruct->aiFlags[battlerAtk] & AI_FLAG_RISKY && !(gAiThinkingStruct->aiFlags[battlerAtk] & AI_FLAG_CONSERVATIVE))
            return dmg.maximum;
        else if (gAiThinkingStruct->aiFlags[battlerAtk] & AI_FLAG_CONSERVATIVE && !(gAiThinkingStruct->aiFlags[battlerAtk] & AI_FLAG_RISKY))
            return dmg.minimum;
        else
            return dmg.median;
    }

    else if (calcContext == AI_DEFENDING)
    {
        SetBattlerAiData(battlerDef, gAiLogicData);
        if (gAiThinkingStruct->aiFlags[battlerDef] & AI_FLAG_RISKY && !(gAiThinkingStruct->aiFlags[battlerAtk] & AI_FLAG_CONSERVATIVE))
            return dmg.minimum;
        else if (gAiThinkingStruct->aiFlags[battlerDef] & AI_FLAG_CONSERVATIVE && !(gAiThinkingStruct->aiFlags[battlerAtk] & AI_FLAG_RISKY))
            return dmg.maximum;
        else
            return dmg.median;
    }

    return dmg.median;
}

u32 AI_WhoStrikesFirstPartyMon(u32 battlerAtk, u32 battlerDef, struct BattlePokemon switchinCandidate, u32 aiMoveConsidered, u32 playerMoveConsidered, enum ConsiderPriority considerPriority)
{
    struct BattlePokemon *savedBattleMons = AllocSaveBattleMons();
    gBattleMons[battlerAtk] = switchinCandidate;

    SetBattlerAiData(battlerAtk, gAiLogicData);
    u32 aiWhoStrikesFirst = AI_WhoStrikesFirst(battlerAtk, battlerDef, aiMoveConsidered, playerMoveConsidered, considerPriority);
    FreeRestoreBattleMons(savedBattleMons);
    SetBattlerAiData(battlerAtk, gAiLogicData);

    return aiWhoStrikesFirst;
}

s32 CountUsablePartyMons(u32 battlerId)
{
    s32 battlerOnField1, battlerOnField2, i, ret;
    struct Pokemon *party;
    party = GetBattlerParty(battlerId);

    if (IsDoubleBattle())
    {
        battlerOnField1 = gBattlerPartyIndexes[battlerId];
        battlerOnField2 = gBattlerPartyIndexes[GetPartnerBattler(battlerId)];
    }
    else // In singles there's only one battlerId by side.
    {
        battlerOnField1 = gBattlerPartyIndexes[battlerId];
        battlerOnField2 = gBattlerPartyIndexes[battlerId];
    }

    ret = 0;
    for (i = 0; i < PARTY_SIZE; i++)
    {
        if (i != battlerOnField1 && i != battlerOnField2
         && GetMonData(&party[i], MON_DATA_HP) != 0
         && GetMonData(&party[i], MON_DATA_SPECIES_OR_EGG) != SPECIES_NONE
         && GetMonData(&party[i], MON_DATA_SPECIES_OR_EGG) != SPECIES_EGG)
        {
            ret++;
        }
    }

    return ret;
}

bool32 IsPartyFullyHealedExceptBattler(u32 battlerId)
{
    struct Pokemon *party;
    u32 i;
    party = GetBattlerParty(battlerId);

    for (i = 0; i < PARTY_SIZE; i++)
    {
        if (i != gBattlerPartyIndexes[battlerId]
         && GetMonData(&party[i], MON_DATA_HP) != 0
         && GetMonData(&party[i], MON_DATA_SPECIES_OR_EGG) != SPECIES_NONE
         && GetMonData(&party[i], MON_DATA_SPECIES_OR_EGG) != SPECIES_EGG
         && GetMonData(&party[i], MON_DATA_HP) < GetMonData(&party[i], MON_DATA_MAX_HP))
            return FALSE;
    }
    return TRUE;
}

bool32 PartyHasMoveCategory(u32 battlerId, enum DamageCategory category)
{
    struct Pokemon *party = GetBattlerParty(battlerId);
    u32 i, j;

    for (i = 0; i < PARTY_SIZE; i++)
    {
        if (GetMonData(&party[i], MON_DATA_HP, NULL) == 0)
            continue;

        for (j = 0; j < MAX_MON_MOVES; j++)
        {
            u32 move = GetMonData(&party[i], MON_DATA_MOVE1 + j, NULL);
            u32 pp = GetMonData(&party[i], MON_DATA_PP1 + j, NULL);

            if (pp > 0 && move != MOVE_NONE)
            {
                //TODO - handle photon geyser, light that burns the sky
                if (GetMoveCategory(move) == category)
                    return TRUE;
            }
        }
    }

    return FALSE;
}

bool32 SideHasMoveCategory(u32 battlerId, enum DamageCategory category)
{
    if (HasPartnerIgnoreFlags(battlerId))
    {
        if (HasMoveWithCategory(battlerId, category) || HasMoveWithCategory(BATTLE_PARTNER(battlerId), category))
            return TRUE;
    }
    else
    {
        if (HasMoveWithCategory(battlerId, category))
            return TRUE;
    }
    return FALSE;
}

bool32 IsAbilityOfRating(u32 ability, s8 rating)
{
    if (gAbilitiesInfo[ability].aiRating >= rating)
        return TRUE;
    return FALSE;
}

static const u16 sRecycleEncouragedItems[] =
{
    ITEM_CHESTO_BERRY,
    ITEM_LUM_BERRY,
    ITEM_STARF_BERRY,
    ITEM_SITRUS_BERRY,
    ITEM_MICLE_BERRY,
    ITEM_CUSTAP_BERRY,
    ITEM_MENTAL_HERB,
    ITEM_FOCUS_SASH,
    ITEM_SALAC_BERRY,
    ITEM_LIECHI_BERRY,
    ITEM_AGUAV_BERRY,
    ITEM_FIGY_BERRY,
    ITEM_IAPAPA_BERRY,
    ITEM_MAGO_BERRY,
    ITEM_WIKI_BERRY,
    ITEM_MENTAL_HERB,
    ITEM_POWER_HERB,
    ITEM_BERRY_JUICE,
    ITEM_WEAKNESS_POLICY,
    ITEM_BLUNDER_POLICY,
    ITEM_KEE_BERRY,
    ITEM_MARANGA_BERRY,
    // TODO expand this
};

// Its assumed that the berry is strategically given, so no need to check benefits of the berry
bool32 IsStatBoostingBerry(u32 item)
{
    switch (item)
    {
    case ITEM_LIECHI_BERRY:
    case ITEM_GANLON_BERRY:
    case ITEM_SALAC_BERRY:
    case ITEM_PETAYA_BERRY:
    case ITEM_APICOT_BERRY:
    //case ITEM_LANSAT_BERRY:
    case ITEM_STARF_BERRY:
    case ITEM_MICLE_BERRY:
        return TRUE;
    default:
        return FALSE;
    }
}

bool32 ShouldRestoreHpBerry(u32 battlerAtk, u32 item)
{
    switch (item)
    {
    case ITEM_ORAN_BERRY:
        if (gBattleMons[battlerAtk].maxHP <= 50)
            return TRUE;    // Only worth it in the early game
        return FALSE;
    case ITEM_SITRUS_BERRY:
    case ITEM_FIGY_BERRY:
    case ITEM_WIKI_BERRY:
    case ITEM_MAGO_BERRY:
    case ITEM_AGUAV_BERRY:
    case ITEM_IAPAPA_BERRY:
        return TRUE;
    default:
        return FALSE;
    }
}

bool32 IsRecycleEncouragedItem(u32 item)
{
    u32 i;
    for (i = 0; i < ARRAY_COUNT(sRecycleEncouragedItems); i++)
    {
        if (item == sRecycleEncouragedItems[i])
            return TRUE;
    }
    return FALSE;
}

static bool32 HasMoveThatChangesKOThreshold(u32 battlerId, u32 noOfHitsToFaint, u32 aiIsFaster)
{
    s32 i;
    u16 *moves = GetMovesArray(battlerId);

    for (i = 0; i < MAX_MON_MOVES; i++)
    {
        if (moves[i] == MOVE_NONE || moves[i] == MOVE_UNAVAILABLE)
            continue;
        if (noOfHitsToFaint <= 2)
        {
            if (GetMovePriority(moves[i]) > 0)
                return TRUE;

            switch (gMovesInfo[moves[i]].additionalEffects[i].moveEffect)
            {
            case MOVE_EFFECT_SPD_MINUS_1:
            case MOVE_EFFECT_SPD_MINUS_2:
            {
                if(aiIsFaster)
                    return TRUE;
            }
            default:
                break;
            }
        }
    }

    return FALSE;
}

static u32 GetStatBeingChanged(enum StatChange statChange)
{
    switch(statChange)
    {
        case STAT_CHANGE_ATK:
        case STAT_CHANGE_ATK_2:
            return STAT_ATK;
        case STAT_CHANGE_DEF:
        case STAT_CHANGE_DEF_2:
            return STAT_DEF;
        case STAT_CHANGE_SPEED:
        case STAT_CHANGE_SPEED_2:
            return STAT_SPEED;
        case STAT_CHANGE_SPATK:
        case STAT_CHANGE_SPATK_2:
            return STAT_SPATK;
        case STAT_CHANGE_SPDEF:
        case STAT_CHANGE_SPDEF_2:
            return STAT_SPDEF;
        case STAT_CHANGE_ACC:
            return STAT_ACC;
        case STAT_CHANGE_EVASION:
            return STAT_EVASION;
    }
    return 0; // STAT_HP, should never be getting changed
}

static enum AIScore IncreaseStatUpScoreInternal(u32 battlerAtk, u32 battlerDef, enum StatChange statChange, bool32 considerContrary)
{
    enum AIScore tempScore = NO_INCREASE;
    u32 noOfHitsToFaint = NoOfHitsForTargetToFaintBattler(battlerDef, battlerAtk);
    u32 aiIsFaster = AI_IsFaster(battlerAtk, battlerDef, MOVE_NONE, GetIncomingMove(battlerAtk, battlerDef, gAiLogicData), DONT_CONSIDER_PRIORITY); // Don't care about the priority of our setup move, care about outspeeding otherwise
    u32 shouldSetUp = ((noOfHitsToFaint >= 2 && aiIsFaster) || (noOfHitsToFaint >= 3 && !aiIsFaster) || noOfHitsToFaint == UNKNOWN_NO_OF_HITS);
    u32 i;
    u32 statId = GetStatBeingChanged(statChange);

    if (considerContrary && gAiLogicData->abilities[battlerAtk] == ABILITY_CONTRARY)
        return NO_INCREASE;

    // Don't increase stats if opposing battler has Unaware
    if (HasBattlerSideAbility(battlerDef, ABILITY_UNAWARE, gAiLogicData))
        return NO_INCREASE;

    // Don't increase stat if AI is at +4
    if (gBattleMons[battlerAtk].statStages[statId] >= MAX_STAT_STAGE - 2)
        return NO_INCREASE;

    // Don't increase stat if AI has less then 70% HP and number of hits isn't known
    if (gAiLogicData->hpPercents[battlerAtk] < 70 && noOfHitsToFaint == UNKNOWN_NO_OF_HITS)
        return NO_INCREASE;

    // Don't set up if AI is dead to residual damage from weather
    if (GetBattlerSecondaryDamage(battlerAtk) >= gBattleMons[battlerAtk].hp)
        return NO_INCREASE;

    // Don't increase stats if opposing battler has Opportunist
    if (gAiLogicData->abilities[battlerDef] == ABILITY_OPPORTUNIST)
        return NO_INCREASE;

    // Don't increase stats if opposing battler has Encore
    if (HasBattlerSideMoveWithEffect(battlerDef, EFFECT_ENCORE))
        return NO_INCREASE;

    // Don't increase stats if opposing battler has used Haze effect or AI effect
    if (!RandomPercentage(RNG_AI_BOOST_INTO_HAZE, BOOST_INTO_HAZE_CHANCE)
      && HasBattlerSideUsedMoveWithEffect(battlerDef, EFFECT_HAZE))
        return NO_INCREASE;

    // Don't increase if AI is at +1 and opponent has Haze effect
    if (gBattleMons[battlerAtk].statStages[statId] >= MAX_STAT_STAGE - 5
      && HasBattlerSideMoveWithAIEffect(battlerDef, AI_EFFECT_RESET_STATS))
        return NO_INCREASE;

    // Don't increase stats if AI could KO target through Sturdy effect, as otherwise it always 2HKOs
    if (CanBattlerKOTargetIgnoringSturdy(battlerAtk, battlerDef))
        return NO_INCREASE;

    // Don't increase stats if player has a move that can change the KO threshold
    if (HasMoveThatChangesKOThreshold(battlerDef, noOfHitsToFaint, aiIsFaster))
        return NO_INCREASE;

    // Predicting switch
    if (IsBattlerPredictedToSwitch(battlerDef))
    {
        struct Pokemon *playerParty = GetBattlerParty(battlerDef);
        // If expected switchin outspeeds and has Encore, don't increase
        for (i = 0; i < MAX_MON_MOVES; i++)
        {
            if (GetMoveEffect(GetMonData(&playerParty[gAiLogicData->mostSuitableMonId[battlerDef]], MON_DATA_MOVE1 + i, NULL)) == EFFECT_ENCORE
                && GetMonData(&playerParty[gAiLogicData->mostSuitableMonId[battlerDef]], MON_DATA_PP1 + i, NULL) > 0);
            {
                if (GetMonData(&playerParty[gAiLogicData->mostSuitableMonId[battlerDef]], MON_DATA_SPEED, NULL) > gBattleMons[battlerAtk].speed)
                    return NO_INCREASE;
            }
        }
        // Otherwise if predicting switch, stat increases are great momentum
        tempScore += WEAK_EFFECT;
    }

    switch (statChange)
    {
    case STAT_CHANGE_ATK:
        if (HasMoveWithCategory(battlerAtk, DAMAGE_CATEGORY_PHYSICAL) && shouldSetUp)
            tempScore += DECENT_EFFECT;
        break;
    case STAT_CHANGE_DEF:
        if (HasMoveWithCategory(battlerDef, DAMAGE_CATEGORY_PHYSICAL) || !HasMoveWithCategory(battlerDef, DAMAGE_CATEGORY_SPECIAL))
        {
            if (gAiThinkingStruct->aiFlags[battlerAtk] & AI_FLAG_STALL)
                tempScore += DECENT_EFFECT;
            else
                tempScore += WEAK_EFFECT;
        }
        break;
    case STAT_CHANGE_SPEED:
        if ((noOfHitsToFaint >= 3 && !aiIsFaster) || noOfHitsToFaint == UNKNOWN_NO_OF_HITS)
            tempScore += DECENT_EFFECT;
        break;
    case STAT_CHANGE_SPATK:
        if (HasMoveWithCategory(battlerAtk, DAMAGE_CATEGORY_SPECIAL) && shouldSetUp)
            tempScore += DECENT_EFFECT;
        break;
    case STAT_CHANGE_SPDEF:
        if (HasMoveWithCategory(battlerDef, DAMAGE_CATEGORY_SPECIAL) || !HasMoveWithCategory(battlerDef, DAMAGE_CATEGORY_PHYSICAL))
        {
            if (gAiThinkingStruct->aiFlags[battlerAtk] & AI_FLAG_STALL)
                tempScore += DECENT_EFFECT;
            else
                tempScore += WEAK_EFFECT;
        }
        break;
    case STAT_CHANGE_ATK_2:
        if (HasMoveWithCategory(battlerAtk, DAMAGE_CATEGORY_PHYSICAL) && shouldSetUp)
            tempScore += GOOD_EFFECT;
        break;
    case STAT_CHANGE_DEF_2:
        if (HasMoveWithCategory(battlerDef, DAMAGE_CATEGORY_PHYSICAL) || !HasMoveWithCategory(battlerDef, DAMAGE_CATEGORY_SPECIAL))
        {
            if (gAiThinkingStruct->aiFlags[battlerAtk] & AI_FLAG_STALL)
                tempScore += GOOD_EFFECT;
            else
                tempScore += DECENT_EFFECT;
        }
        break;
    case STAT_CHANGE_SPEED_2:
        if ((noOfHitsToFaint >= 3 && !aiIsFaster) || noOfHitsToFaint == UNKNOWN_NO_OF_HITS)
            tempScore += GOOD_EFFECT;
        break;
    case STAT_CHANGE_SPATK_2:
        if (HasMoveWithCategory(battlerAtk, DAMAGE_CATEGORY_SPECIAL) && shouldSetUp)
            tempScore += GOOD_EFFECT;
        break;
    case STAT_CHANGE_SPDEF_2:
        if (HasMoveWithCategory(battlerDef, DAMAGE_CATEGORY_SPECIAL) || !HasMoveWithCategory(battlerDef, DAMAGE_CATEGORY_PHYSICAL))
        {
            if (gAiThinkingStruct->aiFlags[battlerAtk] & AI_FLAG_STALL)
                tempScore += GOOD_EFFECT;
            else
                tempScore += DECENT_EFFECT;
        }
        break;
    case STAT_CHANGE_ACC:
        if (gBattleMons[battlerAtk].statStages[statId] <= 3) // Increase only if necessary
            tempScore += DECENT_EFFECT;
        break;
    case STAT_CHANGE_EVASION:
        if (noOfHitsToFaint > 3 || noOfHitsToFaint == UNKNOWN_NO_OF_HITS)
            tempScore += GOOD_EFFECT;
        else
            tempScore += DECENT_EFFECT;
        break;
    }

    return tempScore;
}

u32 IncreaseStatUpScore(u32 battlerAtk, u32 battlerDef, enum StatChange statChange)
{
    return IncreaseStatUpScoreInternal(battlerAtk, battlerDef, statChange, TRUE);
}

u32 IncreaseStatUpScoreContrary(u32 battlerAtk, u32 battlerDef, enum StatChange statChange)
{
    return IncreaseStatUpScoreInternal(battlerAtk, battlerDef, statChange, FALSE);
}

void IncreasePoisonScore(u32 battlerAtk, u32 battlerDef, u32 move, s32 *score)
{
    if (((gAiThinkingStruct->aiFlags[battlerAtk] & AI_FLAG_TRY_TO_FAINT) && CanAIFaintTarget(battlerAtk, battlerDef, 0))
            || gAiLogicData->holdEffects[battlerDef] == HOLD_EFFECT_CURE_PSN || gAiLogicData->holdEffects[battlerDef] == HOLD_EFFECT_CURE_STATUS)
        return;

    if (AI_CanPoison(battlerAtk, battlerDef, gAiLogicData->abilities[battlerDef], move, gAiLogicData->partnerMove) && gAiLogicData->hpPercents[battlerDef] > 20)
    {
        if (!HasDamagingMove(battlerDef))
            ADJUST_SCORE_PTR(DECENT_EFFECT);

        if (gAiThinkingStruct->aiFlags[battlerAtk] & AI_FLAG_STALL && HasMoveWithEffect(battlerAtk, EFFECT_PROTECT))
            ADJUST_SCORE_PTR(WEAK_EFFECT);    // stall tactic

        if (IsPowerBasedOnStatus(battlerAtk, EFFECT_DOUBLE_POWER_ON_ARG_STATUS, STATUS1_PSN_ANY)
         || HasMoveWithEffect(battlerAtk, EFFECT_VENOM_DRENCH)
         || gAiLogicData->abilities[battlerAtk] == ABILITY_MERCILESS)
            ADJUST_SCORE_PTR(DECENT_EFFECT);
        else
            ADJUST_SCORE_PTR(WEAK_EFFECT);
    }
}

void IncreaseBurnScore(u32 battlerAtk, u32 battlerDef, u32 move, s32 *score)
{
    if (((gAiThinkingStruct->aiFlags[battlerAtk] & AI_FLAG_TRY_TO_FAINT) && CanAIFaintTarget(battlerAtk, battlerDef, 0))
            || gAiLogicData->holdEffects[battlerDef] == HOLD_EFFECT_CURE_BRN || gAiLogicData->holdEffects[battlerDef] == HOLD_EFFECT_CURE_STATUS)
        return;

    if (AI_CanBurn(battlerAtk, battlerDef, gAiLogicData->abilities[battlerDef], BATTLE_PARTNER(battlerAtk), move, gAiLogicData->partnerMove))
    {
        if (HasMoveWithCategory(battlerDef, DAMAGE_CATEGORY_PHYSICAL)
            || (!(gAiThinkingStruct->aiFlags[battlerAtk] & AI_FLAG_OMNISCIENT) // Not Omniscient but expects physical attacker
                && GetSpeciesBaseAttack(gBattleMons[battlerDef].species) >= GetSpeciesBaseSpAttack(gBattleMons[battlerDef].species) + 10))
        {
            if (GetMoveCategory(GetBestDmgMoveFromBattler(battlerDef, battlerAtk, AI_DEFENDING)) == DAMAGE_CATEGORY_PHYSICAL)
                ADJUST_SCORE_PTR(DECENT_EFFECT);
            else
                ADJUST_SCORE_PTR(WEAK_EFFECT);
        }

        if (IsPowerBasedOnStatus(battlerAtk, EFFECT_DOUBLE_POWER_ON_ARG_STATUS, STATUS1_BURN)
          || IsPowerBasedOnStatus(BATTLE_PARTNER(battlerAtk), EFFECT_DOUBLE_POWER_ON_ARG_STATUS, STATUS1_BURN))
            ADJUST_SCORE_PTR(WEAK_EFFECT);
    }
}

void IncreaseParalyzeScore(u32 battlerAtk, u32 battlerDef, u32 move, s32 *score)
{
    if (((gAiThinkingStruct->aiFlags[battlerAtk] & AI_FLAG_TRY_TO_FAINT) && CanAIFaintTarget(battlerAtk, battlerDef, 0))
            || gAiLogicData->holdEffects[battlerDef] == HOLD_EFFECT_CURE_PAR || gAiLogicData->holdEffects[battlerDef] == HOLD_EFFECT_CURE_STATUS)
        return;

    if (AI_CanParalyze(battlerAtk, battlerDef, gAiLogicData->abilities[battlerDef], move, gAiLogicData->partnerMove))
    {
        u32 atkSpeed = gAiLogicData->speedStats[battlerAtk];
        u32 defSpeed = gAiLogicData->speedStats[battlerDef];

        if ((defSpeed >= atkSpeed && defSpeed / 2 < atkSpeed) // You'll go first after paralyzing foe
          || IsPowerBasedOnStatus(battlerAtk, EFFECT_DOUBLE_POWER_ON_ARG_STATUS, STATUS1_PARALYSIS)
          || (HasMoveWithMoveEffectExcept(battlerAtk, MOVE_EFFECT_FLINCH, EFFECT_FIRST_TURN_ONLY)) // filter out Fake Out
          || gBattleMons[battlerDef].volatiles.infatuation
          || gBattleMons[battlerDef].volatiles.confusionTurns > 0)
            ADJUST_SCORE_PTR(GOOD_EFFECT);
        else
            ADJUST_SCORE_PTR(DECENT_EFFECT);
    }
}

void IncreaseSleepScore(u32 battlerAtk, u32 battlerDef, u32 move, s32 *score)
{
    if (((gAiThinkingStruct->aiFlags[battlerAtk] & AI_FLAG_TRY_TO_FAINT) && CanAIFaintTarget(battlerAtk, battlerDef, 0) && GetMoveEffect(GetBestDmgMoveFromBattler(battlerAtk, battlerDef, AI_ATTACKING)) != EFFECT_FOCUS_PUNCH)
            || gAiLogicData->holdEffects[battlerDef] == HOLD_EFFECT_CURE_SLP || gAiLogicData->holdEffects[battlerDef] == HOLD_EFFECT_CURE_STATUS)
        return;

    if (AI_CanPutToSleep(battlerAtk, battlerDef, gAiLogicData->abilities[battlerDef], move, gAiLogicData->partnerMove))
        ADJUST_SCORE_PTR(DECENT_EFFECT);
    else
        return;

    if ((HasMoveWithEffect(battlerAtk, EFFECT_DREAM_EATER) || HasMoveWithEffect(battlerAtk, EFFECT_NIGHTMARE))
      && !(HasMoveWithEffect(battlerDef, EFFECT_SNORE) || HasMoveWithEffect(battlerDef, EFFECT_SLEEP_TALK)))
        ADJUST_SCORE_PTR(WEAK_EFFECT);

    if (IsPowerBasedOnStatus(battlerAtk, EFFECT_DOUBLE_POWER_ON_ARG_STATUS, STATUS1_SLEEP)
      || IsPowerBasedOnStatus(BATTLE_PARTNER(battlerAtk), EFFECT_DOUBLE_POWER_ON_ARG_STATUS, STATUS1_SLEEP))
        ADJUST_SCORE_PTR(WEAK_EFFECT);
}

void IncreaseConfusionScore(u32 battlerAtk, u32 battlerDef, u32 move, s32 *score)
{
    if (((gAiThinkingStruct->aiFlags[battlerAtk] & AI_FLAG_TRY_TO_FAINT) && CanAIFaintTarget(battlerAtk, battlerDef, 0))
            || gAiLogicData->holdEffects[battlerDef] == HOLD_EFFECT_CURE_CONFUSION || gAiLogicData->holdEffects[battlerDef] == HOLD_EFFECT_CURE_STATUS)
        return;

    if (AI_CanConfuse(battlerAtk, battlerDef, gAiLogicData->abilities[battlerDef], BATTLE_PARTNER(battlerAtk), move, gAiLogicData->partnerMove)
      && gAiLogicData->holdEffects[battlerDef] != HOLD_EFFECT_CURE_CONFUSION
      && gAiLogicData->holdEffects[battlerDef] != HOLD_EFFECT_CURE_STATUS)
    {
        if (gBattleMons[battlerDef].status1 & STATUS1_PARALYSIS
          || gBattleMons[battlerDef].volatiles.infatuation
          || (gAiLogicData->abilities[battlerAtk] == ABILITY_SERENE_GRACE && HasMoveWithMoveEffectExcept(battlerAtk, MOVE_EFFECT_FLINCH, EFFECT_FIRST_TURN_ONLY)))
            ADJUST_SCORE_PTR(GOOD_EFFECT);
        else
            ADJUST_SCORE_PTR(DECENT_EFFECT);
    }
}

void IncreaseFrostbiteScore(u32 battlerAtk, u32 battlerDef, u32 move, s32 *score)
{
    if ((gAiThinkingStruct->aiFlags[battlerAtk] & AI_FLAG_TRY_TO_FAINT) && CanAIFaintTarget(battlerAtk, battlerDef, 0))
        return;

    if (AI_CanGiveFrostbite(battlerAtk, battlerDef, gAiLogicData->abilities[battlerDef], BATTLE_PARTNER(battlerAtk), move, gAiLogicData->partnerMove))
    {
        if (HasMoveWithCategory(battlerDef, DAMAGE_CATEGORY_SPECIAL)
            || (!(gAiThinkingStruct->aiFlags[battlerAtk] & AI_FLAG_OMNISCIENT) // Not Omniscient but expects special attacker
                && GetSpeciesBaseSpAttack(gBattleMons[battlerDef].species) >= GetSpeciesBaseAttack(gBattleMons[battlerDef].species) + 10))
        {
            if (GetMoveCategory(GetBestDmgMoveFromBattler(battlerDef, battlerAtk, AI_DEFENDING)) == DAMAGE_CATEGORY_SPECIAL)
                ADJUST_SCORE_PTR(DECENT_EFFECT);
            else
                ADJUST_SCORE_PTR(WEAK_EFFECT);
        }

        if (IsPowerBasedOnStatus(battlerAtk, EFFECT_DOUBLE_POWER_ON_ARG_STATUS, STATUS1_FROSTBITE)
          || IsPowerBasedOnStatus(BATTLE_PARTNER(battlerAtk), EFFECT_DOUBLE_POWER_ON_ARG_STATUS, STATUS1_FROSTBITE))
            ADJUST_SCORE_PTR(WEAK_EFFECT);
    }
}

bool32 AI_MoveMakesContact(u32 ability, enum ItemHoldEffect holdEffect, u32 move)
{
    if (MoveMakesContact(move)
      && ability != ABILITY_LONG_REACH
      && holdEffect != HOLD_EFFECT_PROTECTIVE_PADS)
        return TRUE;
    return FALSE;
}

//TODO - this could use some more sophisticated logic
bool32 ShouldUseZMove(u32 battlerAtk, u32 battlerDef, u32 chosenMove)
{
    // simple logic. just upgrades chosen move to z move if possible, unless regular move would kill opponent
    if ((IsDoubleBattle()) && battlerDef == BATTLE_PARTNER(battlerAtk))
        return FALSE;   // don't use z move on partner
    if (HasTrainerUsedGimmick(battlerAtk, GIMMICK_Z_MOVE))
        return FALSE;   // can't use z move twice

    if (IsViableZMove(battlerAtk, chosenMove))
    {
        uq4_12_t effectiveness;
        u32 zMove = GetUsableZMove(battlerAtk, chosenMove);
        struct SimulatedDamage dmg;

        if (gBattleMons[battlerDef].ability == ABILITY_DISGUISE
            && !MoveIgnoresTargetAbility(zMove)
            && (gBattleMons[battlerDef].species == SPECIES_MIMIKYU_DISGUISED || gBattleMons[battlerDef].species == SPECIES_MIMIKYU_TOTEM_DISGUISED))
            return FALSE; // Don't waste a Z-Move busting disguise
        if (gBattleMons[battlerDef].ability == ABILITY_ICE_FACE
            && !MoveIgnoresTargetAbility(zMove)
            && gBattleMons[battlerDef].species == SPECIES_EISCUE_ICE && IsBattleMovePhysical(chosenMove))
            return FALSE; // Don't waste a Z-Move busting Ice Face

        if (IsBattleMoveStatus(chosenMove) && !IsBattleMoveStatus(zMove))
            return FALSE;
        else if (!IsBattleMoveStatus(chosenMove) && IsBattleMoveStatus(zMove))
            return FALSE;

        dmg = AI_CalcDamageSaveBattlers(chosenMove, battlerAtk, battlerDef, &effectiveness, NO_GIMMICK, NO_GIMMICK);

        if (!IsBattleMoveStatus(chosenMove) && dmg.minimum >= gBattleMons[battlerDef].hp)
            return FALSE;   // don't waste damaging z move if can otherwise faint target

        return TRUE;
    }

    return FALSE;
}

void SetAIUsingGimmick(u32 battler, enum AIConsiderGimmick use)
{
    if (use == USE_GIMMICK)
        gAiBattleData->aiUsingGimmick |= (1<<battler);
    else
        gAiBattleData->aiUsingGimmick &= ~(1<<battler);
}

bool32 IsAIUsingGimmick(u32 battler)
{
    return (gAiBattleData->aiUsingGimmick & (1<<battler)) != 0;
}

struct AltTeraCalcs {
    struct SimulatedDamage takenWithTera[MAX_MON_MOVES];
    struct SimulatedDamage dealtWithoutTera[MAX_MON_MOVES];
};

enum AIConsiderGimmick ShouldTeraFromCalcs(u32 battler, u32 opposingBattler, struct AltTeraCalcs *altCalcs);

void DecideTerastal(u32 battler)
{
    if (gBattleStruct->gimmick.usableGimmick[battler] != GIMMICK_TERA)
        return;

    if (!(gAiThinkingStruct->aiFlags[battler] & AI_FLAG_SMART_TERA))
        return;

    // TODO: Currently only single battles are considered.
    if (!IsBattle1v1())
        return;

    // TODO: A lot of these checks are most effective for an omnicient ai.
    // If we don't have enough information about the opponent's moves, consider simpler checks based on type effectivness.

    u32 opposingBattler = GetOppositeBattler(battler);

    // Default calculations automatically assume gimmicks for the attacker, but not the defender.
    // Consider calcs for the other possibilities.
    struct AltTeraCalcs altCalcs;

    struct SimulatedDamage noDmg = {0};

    uq4_12_t effectivenessTakenWithTera[MAX_MON_MOVES];

    u16* aiMoves = GetMovesArray(battler);
    u16* oppMoves = GetMovesArray(opposingBattler);

    uq4_12_t effectiveness;

    for (int i = 0; i < MAX_MON_MOVES; i++)
    {
        if (!IsMoveUnusable(i, aiMoves[i], gAiLogicData->moveLimitations[battler]) && !IsBattleMoveStatus(aiMoves[i]))
            altCalcs.dealtWithoutTera[i] = AI_CalcDamage(aiMoves[i], battler, opposingBattler, &effectiveness, NO_GIMMICK, NO_GIMMICK, AI_GetWeather());
        else
            altCalcs.dealtWithoutTera[i] = noDmg;


        if (!IsMoveUnusable(i, oppMoves[i], gAiLogicData->moveLimitations[opposingBattler]) && !IsBattleMoveStatus(oppMoves[i]))
        {
            altCalcs.takenWithTera[i] = AI_CalcDamage(oppMoves[i], opposingBattler, battler, &effectiveness, USE_GIMMICK, USE_GIMMICK, AI_GetWeather());
            effectivenessTakenWithTera[i] = effectiveness;
        }
        else
        {
            altCalcs.takenWithTera[i] = noDmg;
            effectivenessTakenWithTera[i] = Q_4_12(0.0);
        }
    }


    enum AIConsiderGimmick res = ShouldTeraFromCalcs(battler, opposingBattler, &altCalcs);


    if (res == USE_GIMMICK)
    {
        // Damage calcs for damage received assumed we wouldn't tera. Adjust that so that further AI decisions are more accurate.
        for (int i = 0; i < MAX_MON_MOVES; i++)
        {
            gAiLogicData->simulatedDmg[opposingBattler][battler][i] = altCalcs.takenWithTera[i];
            gAiLogicData->effectiveness[opposingBattler][battler][i] = effectivenessTakenWithTera[i];
        }
    }
    else
    {
        // Damage calcs for damage dealt assumed we would tera. Adjust that so that further AI decisions are more accurate.
        for (int i = 0; i < MAX_MON_MOVES; i++)
            gAiLogicData->simulatedDmg[battler][opposingBattler][i] = altCalcs.dealtWithoutTera[i];
    }

    SetAIUsingGimmick(battler, res);
    return;
}

// macros are not expanded recursively
#define dealtWithTera gAiLogicData->simulatedDmg[battler][opposingBattler]
#define dealtWithoutTera altCalcs->dealtWithoutTera
#define takenWithTera altCalcs->takenWithTera
#define takenWithoutTera gAiLogicData->simulatedDmg[opposingBattler][battler]

enum AIConsiderGimmick ShouldTeraFromCalcs(u32 battler, u32 opposingBattler, struct AltTeraCalcs *altCalcs) {
    struct Pokemon* party = GetBattlerParty(battler);

    // Check how many pokemon we have that could tera
    int numPossibleTera = 0;
    for (int i = 0; i < PARTY_SIZE; i++)
    {
        if (GetMonData(&party[i], MON_DATA_HP) != 0
         && GetMonData(&party[i], MON_DATA_SPECIES_OR_EGG) != SPECIES_NONE
         && GetMonData(&party[i], MON_DATA_SPECIES_OR_EGG) != SPECIES_EGG
         && GetMonData(&party[i], MON_DATA_TERA_TYPE) > 0)
            numPossibleTera++;
    }

    u16 aiHp = gBattleMons[battler].hp;
    u16 oppHp = gBattleMons[opposingBattler].hp;

    u16* aiMoves = GetMovesArray(battler);
    u16* oppMoves = GetMovesArray(opposingBattler);

    // Check whether tera enables a KO
    bool32 hasKoWithout = FALSE;
    u16 killingMove = MOVE_NONE;

    for (int i = 0; i < MAX_MON_MOVES; i++)
    {
        if (dealtWithTera[i].median >= oppHp)
        {
            u16 move = aiMoves[i];
            if (killingMove == MOVE_NONE || GetBattleMovePriority(battler, gAiLogicData->abilities[battler], move) > GetBattleMovePriority(battler, gAiLogicData->abilities[battler], killingMove))
                killingMove = move;
        }
        if (dealtWithoutTera[i].median >= oppHp)
            hasKoWithout = TRUE;
    }

    bool32 enablesKo = (killingMove != MOVE_NONE) && !hasKoWithout;

    // Check whether tera saves us from a KO
    bool32 savedFromKo = FALSE;
    bool32 getsKodRegardlessBySingleMove = FALSE;

    for (int i = 0; i < MAX_MON_MOVES; i++)
    {
        if (takenWithoutTera[i].maximum >= aiHp && takenWithTera[i].maximum >= aiHp)
            getsKodRegardlessBySingleMove = TRUE;

        if (takenWithoutTera[i].maximum >= aiHp && takenWithTera[i].maximum < aiHp)
            savedFromKo = TRUE;
    }

    if (getsKodRegardlessBySingleMove)
        savedFromKo = FALSE;

    // Check whether opponent can punish tera by ko'ing
    u16 hardPunishingMove = MOVE_NONE;
    for (int i = 0; i < MAX_MON_MOVES; i++)
    {
        if (takenWithTera[i].maximum >= aiHp)
        {
            u16 move = oppMoves[i];
            if (hardPunishingMove == MOVE_NONE || GetBattleMovePriority(opposingBattler, gAiLogicData->abilities[opposingBattler], move) > GetBattleMovePriority(opposingBattler, gAiLogicData->abilities[opposingBattler], hardPunishingMove))
                hardPunishingMove = move;
        }
    }

    // Check whether there is a move that deals over half hp, and all such moves are reduced to under 1/4 hp by tera
    // (e.g. a weakness becomes a resistance, a 4x weakness becomes neutral, etc)
    bool32 takesBigHit = FALSE;
    bool32 savedFromAllBigHits = TRUE;
    for (int i = 0; i < MAX_MON_MOVES; i++)
    {
        if (takenWithoutTera[i].median > aiHp/2)
        {
            takesBigHit = TRUE;
            if (takenWithTera[i].median > aiHp/4)
                savedFromAllBigHits = FALSE;
        }
    }

    // Check for any benefit whatsoever. Only used for the last possible mon that could tera.
    bool32 anyOffensiveBenefit = FALSE;
    for (int i = 0; i < MAX_MON_MOVES; i++)
    {
        if (dealtWithTera[i].median > dealtWithoutTera[i].median)
            anyOffensiveBenefit = TRUE;
    }

    bool32 anyDefensiveBenefit = FALSE;
    bool32 anyDefensiveDrawback = FALSE;
    for (int i = 0; i < MAX_MON_MOVES; i++)
    {
        if (takenWithTera[i].median < takenWithoutTera[i].median)
            anyDefensiveBenefit = TRUE;

        if (takenWithTera[i].median > takenWithoutTera[i].median)
            anyDefensiveDrawback = TRUE;
    }

    // Make decisions
    // This is done after all loops to minimize the possibility of a timing attack in which the player could
    // determine whether the AI will tera based on the time taken to select a move.

    if (enablesKo)
    {
        if (hardPunishingMove == MOVE_NONE)
        {
            return USE_GIMMICK;
        }
        else
        {
            // will we go first?
            if (AI_WhoStrikesFirst(battler, opposingBattler, killingMove, GetIncomingMove(battler, opposingBattler, gAiLogicData), CONSIDER_PRIORITY) == AI_IS_FASTER && GetBattleMovePriority(battler, gAiLogicData->abilities[battler], killingMove) >= GetBattleMovePriority(opposingBattler, gAiLogicData->abilities[opposingBattler], hardPunishingMove))
                return USE_GIMMICK;
        }
    }

    // Decide to conserve tera based on number of possible later oppotunities
    u16 conserveTeraChance = AI_CONSERVE_TERA_CHANCE_PER_MON * (numPossibleTera-1);
    if (RandomPercentage(RNG_AI_CONSERVE_TERA, conserveTeraChance))
        return NO_GIMMICK;

    if (savedFromKo)
    {
        if (hardPunishingMove == MOVE_NONE)
        {
            return USE_GIMMICK;
        }
        else
        {
            // If tera saves us from a ko from one move, but enables a ko otherwise, randomly predict
            // savesFromKo being true ensures opponent doesn't have a ko if we don't tera
            if (Random() % 100 < AI_TERA_PREDICT_CHANCE)
                return USE_GIMMICK;
        }
    }

    if (hardPunishingMove != MOVE_NONE)
        return NO_GIMMICK;

    if (takesBigHit && savedFromAllBigHits)
        return USE_GIMMICK;

    // No strongly compelling reason to tera. Conserve it if possible.
    if (numPossibleTera > 1)
        return NO_GIMMICK;

    if (anyOffensiveBenefit || (anyDefensiveBenefit && !anyDefensiveDrawback))
        return USE_GIMMICK;

    // TODO: Effects other than direct damage are not yet considered. For example, may want to tera poison to avoid a Toxic.


    return NO_GIMMICK;
}
#undef dealtWithTera
#undef dealtWithoutTera
#undef takenWithTera
#undef takenWithoutTera


bool32 AI_IsBattlerAsleepOrComatose(u32 battlerId)
{
    return (gBattleMons[battlerId].status1 & STATUS1_SLEEP) || gAiLogicData->abilities[battlerId] == ABILITY_COMATOSE;
}

s32 AI_TryToClearStats(u32 battlerAtk, u32 battlerDef, bool32 isDoubleBattle)
{
    if (isDoubleBattle)
        return min(CountPositiveStatStages(battlerDef) + CountPositiveStatStages(BATTLE_PARTNER(battlerDef)), 7);
    else
        return min(CountPositiveStatStages(battlerDef), 4);
}

bool32 AI_ShouldCopyStatChanges(u32 battlerAtk, u32 battlerDef)
{
    u8 i;
    // Want to copy positive stat changes
    for (i = STAT_ATK; i < NUM_BATTLE_STATS; i++)
    {
        if (gBattleMons[battlerDef].statStages[i] > gBattleMons[battlerAtk].statStages[i])
        {
            switch (i)
            {
            case STAT_ATK:
                return (HasMoveWithCategory(battlerAtk, DAMAGE_CATEGORY_PHYSICAL));
            case STAT_SPATK:
                return (HasMoveWithCategory(battlerAtk, DAMAGE_CATEGORY_SPECIAL));
            case STAT_ACC:
                return (HasLowAccuracyMove(battlerAtk, battlerDef));
            case STAT_EVASION:
            case STAT_SPEED:
                return TRUE;
            case STAT_DEF:
            case STAT_SPDEF:
                return (gAiThinkingStruct->aiFlags[battlerAtk] & AI_FLAG_STALL);
            }
        }
    }

    return FALSE;
}

//TODO - track entire opponent party data to determine hazard effectiveness
bool32 AI_ShouldSetUpHazards(u32 battlerAtk, u32 battlerDef, u32 move, struct AiLogicData *aiData)
{
    if (CountUsablePartyMons(battlerDef) == 0
     || HasBattlerSideMoveWithAIEffect(battlerDef, AI_EFFECT_CLEAR_HAZARDS))
        return FALSE;

    if (IsBattleMoveStatus(move))
    {
        if (HasMoveWithEffect(battlerDef, EFFECT_MAGIC_COAT))
            return FALSE;
        if (DoesBattlerIgnoreAbilityChecks(battlerAtk, aiData->abilities[battlerAtk], move))
            return TRUE;
        if (aiData->abilities[battlerDef] == ABILITY_MAGIC_BOUNCE)
            return FALSE;
    }
    else
    {
        if (DoesBattlerIgnoreAbilityChecks(battlerAtk, aiData->abilities[battlerAtk], move))
            return TRUE;
        if (aiData->abilities[battlerDef] == ABILITY_SHIELD_DUST)
            return FALSE;
    }
    return TRUE;
}

void IncreaseTidyUpScore(u32 battlerAtk, u32 battlerDef, u32 move, s32 *score)
{
    if (AreAnyHazardsOnSide(GetBattlerSide(battlerAtk)) && CountUsablePartyMons(battlerAtk) != 0)
        ADJUST_SCORE_PTR(GOOD_EFFECT);
    if (AreAnyHazardsOnSide(GetBattlerSide(battlerDef)) && CountUsablePartyMons(battlerDef) != 0)
        ADJUST_SCORE_PTR(-2);

    if (gBattleMons[battlerAtk].volatiles.substitute && AI_IsFaster(battlerAtk, battlerDef, move, GetIncomingMove(battlerAtk, battlerDef, gAiLogicData), DONT_CONSIDER_PRIORITY))
        ADJUST_SCORE_PTR(-10);
    if (gBattleMons[battlerDef].volatiles.substitute)
        ADJUST_SCORE_PTR(GOOD_EFFECT);

    if (gStatuses3[battlerAtk] & STATUS3_LEECHSEED)
        ADJUST_SCORE_PTR(DECENT_EFFECT);
    if (gStatuses3[battlerDef] & STATUS3_LEECHSEED)
        ADJUST_SCORE_PTR(-2);
}

bool32 AI_ShouldSpicyExtract(u32 battlerAtk, u32 battlerAtkPartner, u32 move, struct AiLogicData *aiData)
{
    u32 preventsStatLoss;
    u32 partnerAbility = aiData->abilities[battlerAtkPartner];
    u32 opposingPosition = BATTLE_OPPOSITE(GetBattlerPosition(battlerAtk));
    u32 opposingBattler = GetBattlerAtPosition(opposingPosition);

    if (gBattleMons[battlerAtkPartner].statStages[STAT_ATK] == MAX_STAT_STAGE
     || partnerAbility == ABILITY_CONTRARY
     || partnerAbility == ABILITY_GOOD_AS_GOLD
     || HasBattlerSideMoveWithEffect(FOE(battlerAtk), EFFECT_FOUL_PLAY))
        return FALSE;

    preventsStatLoss = !CanLowerStat(battlerAtk, battlerAtkPartner, aiData, STAT_DEF);

    switch (GetMoveEffect(aiData->partnerMove))
    {
    case EFFECT_DEFENSE_UP:
    case EFFECT_DEFENSE_UP_2:
    case EFFECT_DEFENSE_UP_3:
    case EFFECT_BULK_UP:
    case EFFECT_STOCKPILE:
        if (!preventsStatLoss)
            return FALSE;
    default:
        break;
    }

    return (preventsStatLoss
         && AI_IsFaster(battlerAtk, battlerAtkPartner, MOVE_NONE, GetIncomingMove(battlerAtk, opposingBattler, gAiLogicData), CONSIDER_PRIORITY)
         && HasMoveWithCategory(battlerAtkPartner, DAMAGE_CATEGORY_PHYSICAL));
}

u32 IncreaseSubstituteMoveScore(u32 battlerAtk, u32 battlerDef, u32 move)
{
    enum BattleMoveEffects effect = GetMoveEffect(move);
    u32 scoreIncrease = 0;
    if (effect == EFFECT_SUBSTITUTE) // Substitute specific
    {
        if (HasAnyKnownMove(battlerDef) && GetBestDmgFromBattler(battlerDef, battlerAtk, AI_DEFENDING) < gBattleMons[battlerAtk].maxHP / 4)
            scoreIncrease += GOOD_EFFECT;
    }
    else if (effect == EFFECT_SHED_TAIL) // Shed Tail specific
    {
        if ((ShouldPivot(battlerAtk, battlerDef, gAiLogicData->abilities[battlerDef], move, gAiThinkingStruct->movesetIndex))
        && (HasAnyKnownMove(battlerDef) && (GetBestDmgFromBattler(battlerDef, battlerAtk, AI_DEFENDING) < gBattleMons[battlerAtk].maxHP / 2)))
            scoreIncrease += BEST_EFFECT;
    }

    if (gStatuses3[battlerDef] & STATUS3_PERISH_SONG)
        scoreIncrease += GOOD_EFFECT;

    if (gBattleMons[battlerDef].status1 & STATUS1_SLEEP)
        scoreIncrease += GOOD_EFFECT;
    else if (gBattleMons[battlerDef].status1 & STATUS1_DAMAGING)
        scoreIncrease += DECENT_EFFECT;

    if (IsBattlerPredictedToSwitch(battlerDef))
        scoreIncrease += DECENT_EFFECT;

    if (HasNonVolatileMoveEffect(battlerDef, MOVE_EFFECT_SLEEP)
     || HasNonVolatileMoveEffect(battlerDef, MOVE_EFFECT_TOXIC)
     || HasNonVolatileMoveEffect(battlerDef, MOVE_EFFECT_PARALYSIS)
     || HasNonVolatileMoveEffect(battlerDef, MOVE_EFFECT_BURN)
     || HasMoveWithEffect(battlerDef, EFFECT_CONFUSE)
     || HasMoveWithEffect(battlerDef, EFFECT_LEECH_SEED))
        scoreIncrease += GOOD_EFFECT;

    if (gAiLogicData->hpPercents[battlerAtk] > 70)
        scoreIncrease += WEAK_EFFECT;
    return scoreIncrease;
}

bool32 HasLowAccuracyMove(u32 battlerAtk, u32 battlerDef)
{
    int i;
    for (i = 0; i < MAX_MON_MOVES; i++)
    {
        if (gAiLogicData->moveAccuracy[battlerAtk][battlerDef][i] <= LOW_ACCURACY_THRESHOLD)
            return TRUE;
    }
    return FALSE;
}

bool32 IsBattlerItemEnabled(u32 battler)
{
    if (gAiThinkingStruct->aiFlags[battler] & AI_FLAG_NEGATE_UNAWARE)
        return TRUE;
    if (gFieldStatuses & STATUS_FIELD_MAGIC_ROOM)
        return FALSE;
    if (gStatuses3[battler] & STATUS3_EMBARGO)
        return FALSE;
    if (gBattleMons[battler].ability == ABILITY_KLUTZ && !(gStatuses3[battler] & STATUS3_GASTRO_ACID))
        return FALSE;
    return TRUE;
}

bool32 HasBattlerSideAbility(u32 battler, u32 ability, struct AiLogicData *aiData)
{
    if (aiData->abilities[battler] == ability)
        return TRUE;
    if (HasPartnerIgnoreFlags(battler) && gAiLogicData->abilities[BATTLE_PARTNER(battler)] == ability)
        return TRUE;
    return FALSE;
}

u32 GetFriendlyFireKOThreshold(u32 battler)
{
    if (gAiThinkingStruct->aiFlags[battler] & AI_FLAG_RISKY)
        return FRIENDLY_FIRE_RISKY_THRESHOLD;
    if (gAiThinkingStruct->aiFlags[battler] & AI_FLAG_CONSERVATIVE)
        return FRIENDLY_FIRE_CONSERVATIVE_THRESHOLD;
    if (gAiThinkingStruct->aiFlags[battler] & AI_FLAG_ATTACKS_PARTNER)
        return 0;

    return FRIENDLY_FIRE_NORMAL_THRESHOLD;
}

bool32 IsMoxieTypeAbility(u32 ability)
{
    switch (ability)
    {
    case ABILITY_MOXIE:
    case ABILITY_BEAST_BOOST:
    case ABILITY_CHILLING_NEIGH:
    case ABILITY_AS_ONE_ICE_RIDER:
    case ABILITY_GRIM_NEIGH:
    case ABILITY_AS_ONE_SHADOW_RIDER:
        return TRUE;
    default:
        return FALSE;
    }
}

bool32 DoesAbilityRaiseStatsWhenLowered(u32 ability)
{
    switch (ability)
    {
    case ABILITY_CONTRARY:
    case ABILITY_COMPETITIVE:
    case ABILITY_DEFIANT:
        return TRUE;
    default:
        return FALSE;
    }
}

bool32 DoesIntimidateRaiseStats(u32 ability)
{
    switch (ability)
    {
    case ABILITY_COMPETITIVE:
    case ABILITY_CONTRARY:
    case ABILITY_DEFIANT:
    case ABILITY_GUARD_DOG:
    case ABILITY_RATTLED:
        return TRUE;
    default:
        return FALSE;
    }
}

// TODO: work out when to attack into the player's contextually 'beneficial' ability
bool32 ShouldTriggerAbility(u32 battlerAtk, u32 battlerDef, u32 ability)
{
    if (IsTargetingPartner(battlerAtk, battlerDef))
    {
        switch (ability)
        {
        case ABILITY_LIGHTNING_ROD:
        case ABILITY_STORM_DRAIN:
            if (B_REDIRECT_ABILITY_IMMUNITY < GEN_5)
                return FALSE;
            else
                return (BattlerStatCanRise(battlerDef, ability, STAT_SPATK) && HasMoveWithCategory(battlerDef, DAMAGE_CATEGORY_SPECIAL));

        case ABILITY_DEFIANT:
        case ABILITY_JUSTIFIED:
        case ABILITY_MOXIE:
        case ABILITY_SAP_SIPPER:
        case ABILITY_THERMAL_EXCHANGE:
            return (BattlerStatCanRise(battlerDef, ability, STAT_ATK) && HasMoveWithCategory(battlerDef, DAMAGE_CATEGORY_PHYSICAL));

        case ABILITY_COMPETITIVE:
            return (BattlerStatCanRise(battlerDef, ability, STAT_SPATK) && HasMoveWithCategory(battlerDef, DAMAGE_CATEGORY_SPECIAL));

        // TODO: logic for when to trigger Contrary
        case ABILITY_CONTRARY:
            return TRUE;

        case ABILITY_DRY_SKIN:
        case ABILITY_VOLT_ABSORB:
        case ABILITY_WATER_ABSORB:
            return (gAiThinkingStruct->aiFlags[battlerDef] & AI_FLAG_HP_AWARE);

        case ABILITY_RATTLED:
        case ABILITY_STEAM_ENGINE:
            return BattlerStatCanRise(battlerDef, ability, STAT_SPEED);

        case ABILITY_FLASH_FIRE:
            return (HasMoveWithType(battlerDef, TYPE_FIRE) && !gDisableStructs[battlerDef].flashFireBoosted);

        case ABILITY_WATER_COMPACTION:
        case ABILITY_WELL_BAKED_BODY:
            return (BattlerStatCanRise(battlerDef, ability, STAT_DEF));

        default:
            return FALSE;
        }
    }
    else
    {
        return FALSE;
    }
}

// Used by CheckBadMove; this is determining purely if the effect CAN change an ability, not if it SHOULD.
// At the moment, the parts about Mummy and Wandering Spirit are not actually used.
bool32 CanEffectChangeAbility(u32 battlerAtk, u32 battlerDef, u32 effect, struct AiLogicData *aiData)
{
    // Dynamaxed Pokemon are immune to some ability-changing effects.
    if (GetActiveGimmick(battlerDef) == GIMMICK_DYNAMAX)
    {
        switch (effect)
        {
        case EFFECT_ENTRAINMENT:
        case EFFECT_SKILL_SWAP:
            return FALSE;
        default:
            break;
        }
    }

    if (gStatuses3[battlerDef] & STATUS3_GASTRO_ACID)
        return FALSE;

    u32 atkAbility = aiData->abilities[battlerAtk];
    u32 defAbility = aiData->abilities[battlerDef];
    bool32 hasSameAbility = (atkAbility == defAbility);

    if (defAbility == ABILITY_NONE)
        return FALSE;

    if (atkAbility == ABILITY_NONE)
    {
        switch (effect)
        {
        case EFFECT_DOODLE:
        case EFFECT_ENTRAINMENT:
        case EFFECT_ROLE_PLAY:
        case EFFECT_SKILL_SWAP:
            return FALSE;

        default:
            break;
        }
    }

    // Checking for Ability-specific immunities.
    switch (effect)
    {
    case EFFECT_DOODLE:
        if (hasSameAbility || gAbilitiesInfo[atkAbility].cantBeSuppressed || gAbilitiesInfo[defAbility].cantBeCopied)
            return FALSE;

        if (HasPartnerIgnoreFlags(battlerAtk))
        {
            u32 partnerAbility = aiData->abilities[BATTLE_PARTNER(battlerAtk)];
            if (gAbilitiesInfo[partnerAbility].cantBeSuppressed)
                return FALSE;
            if (partnerAbility == defAbility)
                return FALSE;
        }
        break;

    case EFFECT_ROLE_PLAY:
        if (hasSameAbility || gAbilitiesInfo[atkAbility].cantBeSuppressed || gAbilitiesInfo[defAbility].cantBeCopied)
            return FALSE;
        break;

    case EFFECT_SKILL_SWAP:
        if (hasSameAbility || gAbilitiesInfo[atkAbility].cantBeSwapped || gAbilitiesInfo[defAbility].cantBeSwapped)
            return FALSE;
        break;

    case EFFECT_GASTRO_ACID:
        if (gAbilitiesInfo[defAbility].cantBeSuppressed)
            return FALSE;
        break;

    case EFFECT_ENTRAINMENT:
        if (hasSameAbility || gAbilitiesInfo[defAbility].cantBeOverwritten || gAbilitiesInfo[atkAbility].cantBeCopied)
            return FALSE;
        break;

    case EFFECT_SIMPLE_BEAM:
        if (defAbility == ABILITY_SIMPLE || gAbilitiesInfo[defAbility].cantBeOverwritten)
            return FALSE;
        break;

    case EFFECT_WORRY_SEED:
        if (defAbility == ABILITY_INSOMNIA || gAbilitiesInfo[defAbility].cantBeOverwritten)
            return FALSE;
        break;

    default:
        return FALSE;
    }

    if (aiData->holdEffects[battlerDef] == HOLD_EFFECT_ABILITY_SHIELD)
    {
        switch (effect)
        {
        case EFFECT_ENTRAINMENT:
        case EFFECT_GASTRO_ACID:
        case EFFECT_ROLE_PLAY:
        case EFFECT_SIMPLE_BEAM:
        case EFFECT_SKILL_SWAP:
        case EFFECT_WORRY_SEED:
            return FALSE;
        default:
            break;
        }
    }

    if (aiData->holdEffects[battlerAtk] == HOLD_EFFECT_ABILITY_SHIELD)
    {
        switch (effect)
        {
        case EFFECT_DOODLE:
        case EFFECT_ROLE_PLAY:
        case EFFECT_SKILL_SWAP:
            return FALSE;
        default:
            break;
        }
    }

    return TRUE;
}

bool32 DoesEffectReplaceTargetAbility(u32 effect)
{
    switch (effect)
    {
    case EFFECT_ENTRAINMENT:
    case EFFECT_GASTRO_ACID:
    case EFFECT_SIMPLE_BEAM:
    case EFFECT_SKILL_SWAP:
    case EFFECT_WORRY_SEED:
        return TRUE;
    default:
        return FALSE;
    }
}

void AbilityChangeScore(u32 battlerAtk, u32 battlerDef, u32 effect, s32 *score, struct AiLogicData *aiData)
{
    bool32 isTargetingPartner = IsTargetingPartner(battlerAtk, battlerDef);
    u32 abilityAtk = aiData->abilities[battlerAtk];
    u32 abilityDef = aiData->abilities[battlerDef];
    bool32 partnerHasBadAbility = FALSE;
    u32 partnerAbility = ABILITY_NONE;
    bool32 attackerHasBadAbility = (gAbilitiesInfo[abilityAtk].aiRating < 0);
    s32 currentAbilityScore, transferredAbilityScore = 0;

    if (HasPartner(battlerAtk))
    {
        partnerAbility = aiData->abilities[BATTLE_PARTNER(battlerAtk)];
        if (!(gAbilitiesInfo[partnerAbility].cantBeSuppressed) && (gAbilitiesInfo[partnerAbility].aiRating < 0))
            partnerHasBadAbility = TRUE;
    }

    if (effect == EFFECT_GASTRO_ACID)
        abilityAtk = ABILITY_NONE;
    else if (effect == EFFECT_SIMPLE_BEAM)
        abilityAtk = ABILITY_SIMPLE;
    else if (effect == EFFECT_WORRY_SEED)
        abilityAtk = ABILITY_INSOMNIA;

    if (effect == EFFECT_DOODLE || effect == EFFECT_ROLE_PLAY || effect == EFFECT_SKILL_SWAP)
    {
        if (partnerHasBadAbility && effect == EFFECT_DOODLE)
            ADJUST_SCORE_PTR(DECENT_EFFECT);

        if (attackerHasBadAbility)
            ADJUST_SCORE_PTR(DECENT_EFFECT);

        currentAbilityScore = BattlerBenefitsFromAbilityScore(battlerAtk, abilityAtk, aiData);
        transferredAbilityScore = BattlerBenefitsFromAbilityScore(battlerAtk, abilityDef, aiData);
        ADJUST_SCORE_PTR(transferredAbilityScore - currentAbilityScore);
    }

    if (isTargetingPartner)
    {
        if (DoesEffectReplaceTargetAbility(effect))
        {
            if (partnerHasBadAbility)
                ADJUST_SCORE_PTR(BEST_EFFECT);

            currentAbilityScore = BattlerBenefitsFromAbilityScore(battlerDef, abilityDef, aiData);
            transferredAbilityScore = BattlerBenefitsFromAbilityScore(battlerDef, abilityAtk, aiData);
            ADJUST_SCORE_PTR(transferredAbilityScore - currentAbilityScore);
        }
        else // This is only Role Play as Doodle can't target the partner
        {
            ADJUST_SCORE_PTR(-20);
        }

        // Trigger Plus or Minus in modern gens. This is not in the overarching function because Skill Swap is rarely beneficial here.
        if (B_PLUS_MINUS_INTERACTION >= GEN_5)
        {
            if (((effect == EFFECT_ENTRAINMENT) && (abilityAtk == ABILITY_PLUS || abilityAtk == ABILITY_MINUS)) || ((effect == EFFECT_ROLE_PLAY) && (abilityDef == ABILITY_PLUS || abilityDef == ABILITY_MINUS)))
                ADJUST_SCORE_PTR(DECENT_EFFECT);
        }

    }
    // Targeting an opponent.
    else
    {
        // We already checked if we want their ability, so now we look to see if we want them to lose their ability.
        if (DoesEffectReplaceTargetAbility(effect))
        {
            currentAbilityScore = BattlerBenefitsFromAbilityScore(battlerDef, abilityDef, aiData);
            transferredAbilityScore = BattlerBenefitsFromAbilityScore(battlerDef, abilityAtk, aiData);
            ADJUST_SCORE_PTR(currentAbilityScore - transferredAbilityScore);
        }
    }
}

s32 BattlerBenefitsFromAbilityScore(u32 battler, u32 ability, struct AiLogicData *aiData)
{
    if (gAbilitiesInfo[ability].aiRating < 0)
        return WORST_EFFECT;

    switch (ability)
    {
    // Transferrable abilities that can be assumed to be always beneficial.
    case ABILITY_CLEAR_BODY:
    case ABILITY_GOOD_AS_GOLD:
    case ABILITY_MAGIC_GUARD:
    case ABILITY_MOODY:
    case ABILITY_PURIFYING_SALT:
    case ABILITY_SPEED_BOOST:
    case ABILITY_WHITE_SMOKE:
        return GOOD_EFFECT;
    // Conditional ability logic goes here.
    case ABILITY_COMPOUND_EYES:
        if (HasMoveWithLowAccuracy(battler, FOE(battler), 90, TRUE, aiData->abilities[battler], aiData->abilities[FOE(battler)], aiData->holdEffects[battler], aiData->holdEffects[FOE(battler)]))
            return GOOD_EFFECT;
        break;
    case ABILITY_CONTRARY:
        if (HasMoveThatLowersOwnStats(battler))
            return BEST_EFFECT;
        if (HasMoveThatRaisesOwnStats(battler))
            return AWFUL_EFFECT;
        break;
    case ABILITY_FRIEND_GUARD:
    case ABILITY_POWER_SPOT:
    case ABILITY_VICTORY_STAR:
        if (HasPartner(battler) && aiData->abilities[BATTLE_PARTNER(battler)] != ability)
            return BEST_EFFECT;
        break;
    case ABILITY_GUTS:
        if (HasMoveWithCategory(battler, DAMAGE_CATEGORY_PHYSICAL) && gBattleMons[battler].status1 & (STATUS1_CAN_MOVE))
            return GOOD_EFFECT;
        break;
    case ABILITY_HUGE_POWER:
    case ABILITY_PURE_POWER:
        if (HasMoveWithCategory(battler, DAMAGE_CATEGORY_PHYSICAL))
            return BEST_EFFECT;
        break;
    // Also used to Worry Seed WORRY_SEED
    case ABILITY_INSOMNIA:
    case ABILITY_VITAL_SPIRIT:
        if (HasMoveWithEffect(battler, EFFECT_REST))
            return WORST_EFFECT;
        break;
    case ABILITY_INTIMIDATE:
    {
        u32 abilityDef = aiData->abilities[FOE(battler)];
        if (DoesIntimidateRaiseStats(abilityDef))
        {
            return AWFUL_EFFECT;
        }
        else
        {
            if (HasTwoOpponents(battler))
            {
                abilityDef = aiData->abilities[BATTLE_PARTNER(FOE(battler))];
                if (DoesIntimidateRaiseStats(abilityDef))
                {
                    return AWFUL_EFFECT;
                }
                else
                {
                    s32 score1 = IncreaseStatDownScore(battler, FOE(battler), STAT_ATK);
                    s32 score2 = IncreaseStatDownScore(battler, BATTLE_PARTNER(FOE(battler)), STAT_ATK);
                    if (score1 > score2)
                        return score1;
                    else
                        return score2;
                }
            }
            return IncreaseStatDownScore(battler, FOE(battler), STAT_ATK);
        }
    }
    case ABILITY_NO_GUARD:
        if (HasLowAccuracyMove(battler, FOE(battler)))
            return GOOD_EFFECT;
        break;
    // Toxic counter ticks upward while Poison Healed; losing Poison Heal while Toxiced can KO.
    case ABILITY_POISON_HEAL:
        if (gBattleMons[battler].status1 & (STATUS1_POISON))
            return WEAK_EFFECT;
        if (gBattleMons[battler].status1 & (STATUS1_TOXIC_POISON))
            return BEST_EFFECT;
        if (gBattleMons[battler].status1 & STATUS1_ANY)
            return NO_INCREASE;
        break;
    // Also used to Simple Beam SIMPLE_BEAM.
    case ABILITY_SIMPLE:
        // Prioritize moves like Metal Claw, Charge Beam, or Power up Punch
        if (HasMoveThatRaisesOwnStats(battler))
            return GOOD_EFFECT;
        return NO_INCREASE;
    case ABILITY_BEADS_OF_RUIN:
    case ABILITY_SWORD_OF_RUIN:
    case ABILITY_TABLETS_OF_RUIN:
    case ABILITY_VESSEL_OF_RUIN:
        if (HasPartner(battler))
        {
            if (aiData->abilities[BATTLE_PARTNER(battler)] != ability)
                return GOOD_EFFECT;
            else
                return NO_INCREASE;
        }
        return GOOD_EFFECT;
    case ABILITY_NONE:
        return NO_INCREASE;
    default:
        break;
    }

    return WEAK_EFFECT;
}

u32 GetThinkingBattler(u32 battler)
{
    if (gAiLogicData->aiPredictionInProgress)
        return gAiLogicData->battlerDoingPrediction;
    return battler;
}

bool32 IsNaturalEnemy(u32 speciesAttacker, u32 speciesTarget)
{
    if (B_WILD_NATURAL_ENEMIES != TRUE)
        return FALSE;

    switch (speciesAttacker)
    {
    case SPECIES_ZANGOOSE:
        return (speciesTarget == SPECIES_SEVIPER);
    case SPECIES_SEVIPER:
        return (speciesTarget == SPECIES_ZANGOOSE);
    case SPECIES_HEATMOR:
        return (speciesTarget == SPECIES_DURANT);
    case SPECIES_DURANT:
        return (speciesTarget == SPECIES_HEATMOR);
    case SPECIES_SABLEYE:
        return (speciesTarget == SPECIES_CARBINK);
    case SPECIES_MAREANIE:
        return (speciesTarget == SPECIES_CORSOLA);
    default:
        return FALSE;
    }
    return FALSE;
}<|MERGE_RESOLUTION|>--- conflicted
+++ resolved
@@ -2007,7 +2007,7 @@
             if (stat == STAT_DEF)
                 return FALSE;
         case ABILITY_ILLUMINATE:
-            if (B_ILLUMINATE_EFFECT < GEN_9)
+            if (GetGenConfig(GEN_ILLUMINATE_EFFECT) < GEN_9)
                 break;
         case ABILITY_KEEN_EYE:
         case ABILITY_MINDS_EYE:
@@ -2018,12 +2018,7 @@
         case ABILITY_WHITE_SMOKE:
         case ABILITY_FULL_METAL_BODY:
             return FALSE;
-<<<<<<< HEAD
         default:
-=======
-    case ABILITY_ILLUMINATE:
-        if (GetGenConfig(GEN_ILLUMINATE_EFFECT) < GEN_9)
->>>>>>> cc736c42
             break;
         }
     }
@@ -2166,131 +2161,6 @@
 
 bool32 CanIndexMoveFaintTarget(u32 battlerAtk, u32 battlerDef, u32 moveIndex, enum DamageCalcContext calcContext)
 {
-<<<<<<< HEAD
-=======
-    if (AI_IsFaster(battlerAtk, battlerDef, gAiThinkingStruct->moveConsidered)
-            && (gAiThinkingStruct->aiFlags[battlerAtk] & AI_FLAG_TRY_TO_FAINT)
-            && CanAIFaintTarget(battlerAtk, battlerDef, 0))
-        return FALSE; // Don't bother lowering stats if can kill enemy.
-
-    if (gBattleMons[battlerDef].statStages[STAT_ATK] > 4
-      && HasMoveWithCategory(battlerDef, DAMAGE_CATEGORY_PHYSICAL)
-      && defAbility != ABILITY_CONTRARY
-      && defAbility != ABILITY_CLEAR_BODY
-      && defAbility != ABILITY_WHITE_SMOKE
-      && defAbility != ABILITY_FULL_METAL_BODY
-      && defAbility != ABILITY_HYPER_CUTTER
-      && gAiLogicData->holdEffects[battlerDef] != HOLD_EFFECT_CLEAR_AMULET)
-        return TRUE;
-    return FALSE;
-}
-
-bool32 ShouldLowerDefense(u32 battlerAtk, u32 battlerDef, u32 defAbility)
-{
-    if (AI_IsFaster(battlerAtk, battlerDef, gAiThinkingStruct->moveConsidered)
-            && (gAiThinkingStruct->aiFlags[battlerAtk] & AI_FLAG_TRY_TO_FAINT)
-            && CanAIFaintTarget(battlerAtk, battlerDef, 0))
-        return FALSE; // Don't bother lowering stats if can kill enemy.
-
-    if (gBattleMons[battlerDef].statStages[STAT_DEF] > 4
-      && HasMoveWithCategory(battlerAtk, DAMAGE_CATEGORY_PHYSICAL)
-      && defAbility != ABILITY_CONTRARY
-      && defAbility != ABILITY_CLEAR_BODY
-      && defAbility != ABILITY_WHITE_SMOKE
-      && defAbility != ABILITY_FULL_METAL_BODY
-      && defAbility != ABILITY_BIG_PECKS
-      && gAiLogicData->holdEffects[battlerDef] != HOLD_EFFECT_CLEAR_AMULET)
-        return TRUE;
-    return FALSE;
-}
-
-bool32 ShouldLowerSpeed(u32 battlerAtk, u32 battlerDef, u32 defAbility)
-{
-    if (defAbility == ABILITY_CONTRARY
-     || defAbility == ABILITY_CLEAR_BODY
-     || defAbility == ABILITY_FULL_METAL_BODY
-     || defAbility == ABILITY_WHITE_SMOKE
-     || gAiLogicData->holdEffects[battlerDef] == HOLD_EFFECT_CLEAR_AMULET)
-        return FALSE;
-
-    return (AI_IsSlower(battlerAtk, battlerDef, gAiThinkingStruct->moveConsidered));
-}
-
-bool32 ShouldLowerSpAtk(u32 battlerAtk, u32 battlerDef, u32 defAbility)
-{
-    if (AI_IsFaster(battlerAtk, battlerDef, gAiThinkingStruct->moveConsidered)
-            && (gAiThinkingStruct->aiFlags[battlerAtk] & AI_FLAG_TRY_TO_FAINT)
-            && CanAIFaintTarget(battlerAtk, battlerDef, 0))
-        return FALSE; // Don't bother lowering stats if can kill enemy.
-
-    if (gBattleMons[battlerDef].statStages[STAT_SPATK] > 4
-      && HasMoveWithCategory(battlerDef, DAMAGE_CATEGORY_SPECIAL)
-      && defAbility != ABILITY_CONTRARY
-      && defAbility != ABILITY_CLEAR_BODY
-      && defAbility != ABILITY_FULL_METAL_BODY
-      && defAbility != ABILITY_WHITE_SMOKE
-      && gAiLogicData->holdEffects[battlerDef] != HOLD_EFFECT_CLEAR_AMULET)
-        return TRUE;
-    return FALSE;
-}
-
-bool32 ShouldLowerSpDef(u32 battlerAtk, u32 battlerDef, u32 defAbility)
-{
-    if (AI_IsFaster(battlerAtk, battlerDef, gAiThinkingStruct->moveConsidered)
-            && (gAiThinkingStruct->aiFlags[battlerAtk] & AI_FLAG_TRY_TO_FAINT)
-            && CanAIFaintTarget(battlerAtk, battlerDef, 0))
-        return FALSE; // Don't bother lowering stats if can kill enemy.
-
-    if (gBattleMons[battlerDef].statStages[STAT_SPDEF] > 4
-      && HasMoveWithCategory(battlerAtk, DAMAGE_CATEGORY_SPECIAL)
-      && defAbility != ABILITY_CONTRARY
-      && defAbility != ABILITY_CLEAR_BODY
-      && defAbility != ABILITY_FULL_METAL_BODY
-      && defAbility != ABILITY_WHITE_SMOKE
-      && gAiLogicData->holdEffects[battlerDef] != HOLD_EFFECT_CLEAR_AMULET)
-        return TRUE;
-    return FALSE;
-}
-
-bool32 ShouldLowerAccuracy(u32 battlerAtk, u32 battlerDef, u32 defAbility)
-{
-    if (AI_IsFaster(battlerAtk, battlerDef, gAiThinkingStruct->moveConsidered)
-            && (gAiThinkingStruct->aiFlags[battlerAtk] & AI_FLAG_TRY_TO_FAINT)
-            && CanAIFaintTarget(battlerAtk, battlerDef, 0))
-        return FALSE; // Don't bother lowering stats if can kill enemy.
-
-    if (defAbility != ABILITY_CONTRARY
-      && defAbility != ABILITY_CLEAR_BODY
-      && defAbility != ABILITY_WHITE_SMOKE
-      && defAbility != ABILITY_FULL_METAL_BODY
-      && defAbility != ABILITY_KEEN_EYE
-      && defAbility != ABILITY_MINDS_EYE
-      && (GetGenConfig(GEN_ILLUMINATE_EFFECT) >= GEN_9 && defAbility != ABILITY_ILLUMINATE)
-      && gAiLogicData->holdEffects[battlerDef] != HOLD_EFFECT_CLEAR_AMULET)
-        return TRUE;
-    return FALSE;
-}
-
-bool32 ShouldLowerEvasion(u32 battlerAtk, u32 battlerDef, u32 defAbility)
-{
-    if (AI_IsFaster(battlerAtk, battlerDef, gAiThinkingStruct->moveConsidered)
-            && (gAiThinkingStruct->aiFlags[battlerAtk] & AI_FLAG_TRY_TO_FAINT)
-            && CanAIFaintTarget(battlerAtk, battlerDef, 0))
-        return FALSE; // Don't bother lowering stats if can kill enemy.
-
-    if (gBattleMons[battlerDef].statStages[STAT_EVASION] > DEFAULT_STAT_STAGE
-      && defAbility != ABILITY_CONTRARY
-      && defAbility != ABILITY_CLEAR_BODY
-      && defAbility != ABILITY_FULL_METAL_BODY
-      && defAbility != ABILITY_WHITE_SMOKE
-      && gAiLogicData->holdEffects[battlerDef] != HOLD_EFFECT_CLEAR_AMULET)
-        return TRUE;
-    return FALSE;
-}
-
-bool32 CanIndexMoveFaintTarget(u32 battlerAtk, u32 battlerDef, u32 moveIndex, enum DamageCalcContext calcContext)
-{
->>>>>>> cc736c42
     s32 dmg;
     u16 *moves = gBattleMons[battlerAtk].moves;
 
