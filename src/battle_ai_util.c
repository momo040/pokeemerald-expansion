#include "global.h"
#include "battle_z_move.h"
#include "malloc.h"
#include "battle.h"
#include "battle_anim.h"
#include "battle_ai_util.h"
#include "battle_ai_main.h"
#include "battle_ai_switch_items.h"
#include "battle_factory.h"
#include "battle_setup.h"
#include "event_data.h"
#include "data.h"
#include "item.h"
#include "move.h"
#include "pokemon.h"
#include "random.h"
#include "recorded_battle.h"
#include "util.h"
#include "constants/abilities.h"
#include "constants/battle_ai.h"
#include "constants/battle_move_effects.h"
#include "constants/hold_effects.h"
#include "constants/moves.h"
#include "constants/items.h"

// Functions
static bool32 AI_IsDoubleSpreadMove(u32 battlerAtk, u32 move)
{
    u32 numOfTargets = 0;
    u32 moveTargetType = GetBattlerMoveTargetType(battlerAtk, move);

    if (!IsSpreadMove(moveTargetType))
        return FALSE;

    for (u32 battlerDef = 0; battlerDef < MAX_BATTLERS_COUNT; battlerDef++)
    {
        if (battlerAtk == battlerDef)
            continue;

        if (moveTargetType == MOVE_TARGET_BOTH && battlerAtk == BATTLE_PARTNER(battlerDef))
            continue;

        if (IsBattlerAlive(battlerDef) && !IsSemiInvulnerable(battlerDef, move))
            numOfTargets++;
    }

    if (numOfTargets > 1)
        return TRUE;

    return FALSE;
}

u32 AI_GetDamage(u32 battlerAtk, u32 battlerDef, u32 moveIndex, enum DamageCalcContext calcContext, struct AiLogicData *aiData)
{
    if (calcContext == AI_ATTACKING && BattlerHasAi(battlerAtk))
    {

        if ((gAiThinkingStruct->aiFlags[battlerAtk] & AI_FLAG_RISKY) && !(gAiThinkingStruct->aiFlags[battlerAtk] & AI_FLAG_CONSERVATIVE)) // Risky assumes it deals max damage
            return aiData->simulatedDmg[battlerAtk][battlerDef][moveIndex].maximum;
        if ((gAiThinkingStruct->aiFlags[battlerAtk] & AI_FLAG_CONSERVATIVE) && !(gAiThinkingStruct->aiFlags[battlerAtk] & AI_FLAG_RISKY)) // Conservative assumes it deals min damage
            return aiData->simulatedDmg[battlerAtk][battlerDef][moveIndex].minimum;
        return aiData->simulatedDmg[battlerAtk][battlerDef][moveIndex].median; // Default assumes it deals median damage
    }
    else if (calcContext == AI_DEFENDING && BattlerHasAi(battlerDef))
    {
        if ((gAiThinkingStruct->aiFlags[battlerAtk] & AI_FLAG_RISKY) && !(gAiThinkingStruct->aiFlags[battlerAtk] & AI_FLAG_CONSERVATIVE)) // Risky assumes it takes min damage
            return aiData->simulatedDmg[battlerAtk][battlerDef][moveIndex].minimum;
        if ((gAiThinkingStruct->aiFlags[battlerAtk] & AI_FLAG_CONSERVATIVE) && !(gAiThinkingStruct->aiFlags[battlerAtk] & AI_FLAG_RISKY)) // Conservative assumes it takes max damage
            return aiData->simulatedDmg[battlerAtk][battlerDef][moveIndex].maximum;
        return aiData->simulatedDmg[battlerAtk][battlerDef][moveIndex].median; // Default assumes it takes median damage
    }
    else
    {
        return aiData->simulatedDmg[battlerAtk][battlerDef][moveIndex].median;
    }
}

bool32 AI_IsFaster(u32 battlerAi, u32 battlerDef, u32 move)
{
    return (AI_WhoStrikesFirst(battlerAi, battlerDef, move) == AI_IS_FASTER);
}

bool32 AI_IsSlower(u32 battlerAi, u32 battlerDef, u32 move)
{
    return (AI_WhoStrikesFirst(battlerAi, battlerDef, move) == AI_IS_SLOWER);
}

u32 GetAIChosenMove(u32 battlerId)
{
    return (gBattleMons[battlerId].moves[gAiBattleData->chosenMoveIndex[battlerId]]);
}

bool32 AI_RandLessThan(u32 val)
{
    if ((Random() % 0xFF) < val)
        return TRUE;
    return FALSE;
}

bool32 IsAiVsAiBattle(void)
{
    return (B_FLAG_AI_VS_AI_BATTLE && FlagGet(B_FLAG_AI_VS_AI_BATTLE));
}

bool32 BattlerHasAi(u32 battlerId)
{
    switch (GetBattlerPosition(battlerId))
    {
    case B_POSITION_PLAYER_LEFT:
        if (IsAiVsAiBattle())
            return TRUE;
    default:
        return FALSE;
    case B_POSITION_OPPONENT_LEFT:
        return TRUE;
    case B_POSITION_PLAYER_RIGHT:
        if ((gBattleTypeFlags & BATTLE_TYPE_INGAME_PARTNER) || IsAiVsAiBattle())
            return TRUE;
        else
            return FALSE;
    case B_POSITION_OPPONENT_RIGHT:
        return TRUE;
    }
}

bool32 IsAiBattlerAware(u32 battlerId)
{
    if (gAiThinkingStruct->aiFlags[B_POSITION_OPPONENT_LEFT] & AI_FLAG_OMNISCIENT
     || gAiThinkingStruct->aiFlags[B_POSITION_OPPONENT_RIGHT] & AI_FLAG_OMNISCIENT)
        return TRUE;

    return BattlerHasAi(battlerId);
}

bool32 IsAiBattlerAssumingStab()
{
    if (gAiThinkingStruct->aiFlags[B_POSITION_OPPONENT_LEFT] & AI_FLAG_ASSUME_STAB
     || gAiThinkingStruct->aiFlags[B_POSITION_OPPONENT_RIGHT] & AI_FLAG_ASSUME_STAB)
        return TRUE;

    return FALSE;
}

bool32 IsAiBattlerAssumingStatusMoves()
{
    if (gAiThinkingStruct->aiFlags[B_POSITION_OPPONENT_LEFT] & AI_FLAG_ASSUME_STATUS_MOVES
     || gAiThinkingStruct->aiFlags[B_POSITION_OPPONENT_RIGHT] & AI_FLAG_ASSUME_STATUS_MOVES)
        return TRUE;

    return FALSE;
}

bool32 IsAiBattlerPredictingAbility(u32 battlerId)
{
    if (gAiThinkingStruct->aiFlags[B_POSITION_OPPONENT_LEFT] & AI_FLAG_WEIGH_ABILITY_PREDICTION
     || gAiThinkingStruct->aiFlags[B_POSITION_OPPONENT_RIGHT] & AI_FLAG_WEIGH_ABILITY_PREDICTION)
        return TRUE;

    return BattlerHasAi(battlerId);
}

bool32 IsBattlerPredictedToSwitch(u32 battler)
{
    // Check for prediction flag on AI, whether they're using those predictions this turn, and whether the AI thinks the player should switch
    if (gAiThinkingStruct->aiFlags[gAiLogicData->battlerDoingPrediction] & AI_FLAG_PREDICT_SWITCH
     || gAiThinkingStruct->aiFlags[gAiLogicData->battlerDoingPrediction] & AI_FLAG_PREDICT_SWITCH)
    {
        if (gAiLogicData->predictingSwitch && gAiLogicData->shouldSwitch & (1u << battler))
            return TRUE;
    }
    return FALSE;
}

// Either a predicted move or the last used move from an opposing battler
u32 GetIncomingMove(u32 battler, u32 opposingBattler, struct AiLogicData *aiData)
{
    if (gAiThinkingStruct->aiFlags[battler] & AI_FLAG_PREDICT_MOVE && aiData->predictingMove)
        return aiData->predictedMove[opposingBattler];

    return aiData->lastUsedMove[opposingBattler];
}

void ClearBattlerMoveHistory(u32 battlerId)
{
    memset(gBattleHistory->usedMoves[battlerId], 0, sizeof(gBattleHistory->usedMoves[battlerId]));
    memset(gBattleHistory->moveHistory[battlerId], 0, sizeof(gBattleHistory->moveHistory[battlerId]));
    gBattleHistory->moveHistoryIndex[battlerId] = 0;
}

void RecordLastUsedMoveBy(u32 battlerId, u32 move)
{
    u8 *index = &gBattleHistory->moveHistoryIndex[battlerId];

    if (++(*index) >= AI_MOVE_HISTORY_COUNT)
        *index = 0;
    gBattleHistory->moveHistory[battlerId][*index] = move;
}

void RecordKnownMove(u32 battler, u32 move)
{
    s32 moveIndex;

    for (moveIndex = 0; moveIndex < MAX_MON_MOVES; moveIndex++)
    {
        if (gBattleMons[battler].moves[moveIndex] == move)
            break;
    }

    if (moveIndex < MAX_MON_MOVES && gBattleHistory->usedMoves[battler][moveIndex] == MOVE_NONE)
    {
        gBattleHistory->usedMoves[battler][moveIndex] = move;
        gAiPartyData->mons[GetBattlerSide(battler)][gBattlerPartyIndexes[battler]].moves[moveIndex] = move;
    }
}

void RecordAllMoves(u32 battler)
{
    memcpy(gAiPartyData->mons[GetBattlerSide(battler)][gBattlerPartyIndexes[battler]].moves, gBattleMons[battler].moves, MAX_MON_MOVES * sizeof(u16));
}

void RecordAbilityBattle(u32 battlerId, u32 abilityId)
{
    gBattleHistory->abilities[battlerId] = abilityId;
    gAiPartyData->mons[GetBattlerSide(battlerId)][gBattlerPartyIndexes[battlerId]].ability = abilityId;
}

void ClearBattlerAbilityHistory(u32 battlerId)
{
    gBattleHistory->abilities[battlerId] = ABILITY_NONE;
}

void RecordItemEffectBattle(u32 battlerId, u32 itemEffect)
{
    gBattleHistory->itemEffects[battlerId] = itemEffect;
    gAiPartyData->mons[GetBattlerSide(battlerId)][gBattlerPartyIndexes[battlerId]].heldEffect = itemEffect;
}

void ClearBattlerItemEffectHistory(u32 battlerId)
{
    gBattleHistory->itemEffects[battlerId] = 0;
}

void SaveBattlerData(u32 battlerId)
{
    if (!BattlerHasAi(battlerId) && !gAiThinkingStruct->saved[battlerId].saved)
    {
        u32 i;

        gAiThinkingStruct->saved[battlerId].saved = TRUE;
        gAiThinkingStruct->saved[battlerId].ability = gBattleMons[battlerId].ability;
        gAiThinkingStruct->saved[battlerId].heldItem = gBattleMons[battlerId].item;
        gAiThinkingStruct->saved[battlerId].species = gBattleMons[battlerId].species;
        for (i = 0; i < 4; i++)
            gAiThinkingStruct->saved[battlerId].moves[i] = gBattleMons[battlerId].moves[i];
    }
    // Save and restore types even for AI controlled battlers in case it gets changed during move evaluation process.
    gAiThinkingStruct->saved[battlerId].types[0] = gBattleMons[battlerId].types[0];
    gAiThinkingStruct->saved[battlerId].types[1] = gBattleMons[battlerId].types[1];
}

bool32 ShouldRecordStatusMove(u32 move)
{
    if (ASSUME_STATUS_MOVES_HAS_TUNING)
    {
        switch (GetMoveEffect(move))
        {
        // variable odds by additional effect
        case EFFECT_NON_VOLATILE_STATUS:
            if (GetMoveNonVolatileStatus(move) == MOVE_EFFECT_SLEEP && RandomPercentage(RNG_AI_ASSUME_STATUS_SLEEP, ASSUME_STATUS_HIGH_ODDS))
                return TRUE;
            else if (RandomPercentage(RNG_AI_ASSUME_STATUS_NONVOLATILE, ASSUME_STATUS_MEDIUM_ODDS))
                return TRUE;
            break;
        // High odds
        case EFFECT_AURORA_VEIL:
        case EFFECT_CHILLY_RECEPTION:
        case EFFECT_FIRST_TURN_ONLY:
        case EFFECT_FOLLOW_ME:
        case EFFECT_INSTRUCT:
        case EFFECT_JUNGLE_HEALING:
        case EFFECT_SHED_TAIL:
            return RandomPercentage(RNG_AI_ASSUME_STATUS_HIGH_ODDS, ASSUME_STATUS_HIGH_ODDS);
        // Medium odds
        case EFFECT_AFTER_YOU:
        case EFFECT_DOODLE:
        case EFFECT_ENCORE:
        case EFFECT_HAZE:
        case EFFECT_PARTING_SHOT:
        case EFFECT_PROTECT:
        case EFFECT_REST:
        case EFFECT_ROAR:
        case EFFECT_ROOST:
        case EFFECT_SLEEP_TALK:
        case EFFECT_TAUNT:
        case EFFECT_TAILWIND:
        case EFFECT_TRICK:
        case EFFECT_TRICK_ROOM:
        // defoggables / screens and hazards
        case EFFECT_LIGHT_SCREEN:
        case EFFECT_REFLECT:
        case EFFECT_SPIKES:
        case EFFECT_STEALTH_ROCK:
        case EFFECT_STICKY_WEB:
        case EFFECT_TOXIC_SPIKES:
            return RandomPercentage(RNG_AI_ASSUME_STATUS_MEDIUM_ODDS, ASSUME_STATUS_MEDIUM_ODDS);
        // Low odds
        case EFFECT_ENTRAINMENT:
        case EFFECT_FIXED_PERCENT_DAMAGE:
        case EFFECT_GASTRO_ACID:
        case EFFECT_IMPRISON:
        case EFFECT_TELEPORT:
            return RandomPercentage(RNG_AI_ASSUME_STATUS_LOW_ODDS, ASSUME_STATUS_LOW_ODDS);
        default:
            break;
        }
    }

    return RandomPercentage(RNG_AI_ASSUME_ALL_STATUS, ASSUME_ALL_STATUS_ODDS) && IsBattleMoveStatus(move);
}

static bool32 ShouldFailForIllusion(u32 illusionSpecies, u32 battlerId)
{
    u32 i, j;
    const struct LevelUpMove *learnset;

    if (gBattleHistory->abilities[battlerId] == ABILITY_ILLUSION)
        return FALSE;

    // Don't fall for Illusion if the mon used a move it cannot know.
    for (i = 0; i < MAX_MON_MOVES; i++)
    {
        u32 move = gBattleHistory->usedMoves[battlerId][i];
        if (move == MOVE_NONE)
            continue;

        learnset = GetSpeciesLevelUpLearnset(illusionSpecies);
        for (j = 0; learnset[j].move != MOVE_UNAVAILABLE; j++)
        {
            if (learnset[j].move == move)
                break;
        }
        // The used move is in the learnsets of the fake species.
        if (learnset[j].move != MOVE_UNAVAILABLE)
            continue;

        // The used move can be learned from Tm/Hm or Move Tutors.
        if (CanLearnTeachableMove(illusionSpecies, move))
            continue;

        // 'Illegal move', AI won't fail for the illusion.
        return FALSE;
    }

    return TRUE;
}

void SetBattlerData(u32 battlerId)
{
    if (!BattlerHasAi(battlerId) && gAiThinkingStruct->saved[battlerId].saved)
    {
        u32 i, species, illusionSpecies, side;
        side = GetBattlerSide(battlerId);

        // Simulate Illusion
        species = gBattleMons[battlerId].species;
        illusionSpecies = GetIllusionMonSpecies(battlerId);
        if (illusionSpecies != SPECIES_NONE && ShouldFailForIllusion(illusionSpecies, battlerId))
        {
            // If the battler's type has not been changed, AI assumes the types of the illusion mon.
            if (gBattleMons[battlerId].types[0] == GetSpeciesType(species, 0)
                && gBattleMons[battlerId].types[1] == GetSpeciesType(species, 1))
            {
                gBattleMons[battlerId].types[0] = GetSpeciesType(illusionSpecies, 0);
                gBattleMons[battlerId].types[1] = GetSpeciesType(illusionSpecies, 1);
            }
            species = illusionSpecies;
        }

        // Use the known battler's ability.
        if (gAiPartyData->mons[side][gBattlerPartyIndexes[battlerId]].ability != ABILITY_NONE)
            gBattleMons[battlerId].ability = gAiPartyData->mons[side][gBattlerPartyIndexes[battlerId]].ability;
        // Check if mon can only have one ability.
        else if (GetSpeciesAbility(species, 1) == ABILITY_NONE
                || GetSpeciesAbility(species, 1) == GetSpeciesAbility(species, 0))
            gBattleMons[battlerId].ability = GetSpeciesAbility(species, 0);
        // The ability is unknown.
        else
            gBattleMons[battlerId].ability = ABILITY_NONE;

        if (gAiPartyData->mons[side][gBattlerPartyIndexes[battlerId]].heldEffect == 0)
            gBattleMons[battlerId].item = 0;

        for (i = 0; i < MAX_MON_MOVES; i++)
        {
            if (gAiPartyData->mons[side][gBattlerPartyIndexes[battlerId]].moves[i] == 0)
                gBattleMons[battlerId].moves[i] = 0;
        }
    }
}

void RestoreBattlerData(u32 battlerId)
{
    if (!BattlerHasAi(battlerId) && gAiThinkingStruct->saved[battlerId].saved)
    {
        u32 i;

        gAiThinkingStruct->saved[battlerId].saved = FALSE;
        gBattleMons[battlerId].ability = gAiThinkingStruct->saved[battlerId].ability;
        gBattleMons[battlerId].item = gAiThinkingStruct->saved[battlerId].heldItem;
        gBattleMons[battlerId].species = gAiThinkingStruct->saved[battlerId].species;
        for (i = 0; i < 4; i++)
            gBattleMons[battlerId].moves[i] = gAiThinkingStruct->saved[battlerId].moves[i];
    }
    gBattleMons[battlerId].types[0] = gAiThinkingStruct->saved[battlerId].types[0];
    gBattleMons[battlerId].types[1] = gAiThinkingStruct->saved[battlerId].types[1];
}

u32 GetHealthPercentage(u32 battlerId)
{
    return (u32)((100 * gBattleMons[battlerId].hp) / gBattleMons[battlerId].maxHP);
}

bool32 AI_BattlerAtMaxHp(u32 battlerId)
{
    if (gAiLogicData->hpPercents[battlerId] == 100)
        return TRUE;
    return FALSE;
}


bool32 AI_CanBattlerEscape(u32 battler)
{
    enum ItemHoldEffect holdEffect = gAiLogicData->holdEffects[battler];

    if (B_GHOSTS_ESCAPE >= GEN_6 && IS_BATTLER_OF_TYPE(battler, TYPE_GHOST))
        return TRUE;
    if (holdEffect == HOLD_EFFECT_SHED_SHELL)
        return TRUE;

    return FALSE;
}

bool32 IsBattlerTrapped(u32 battlerAtk, u32 battlerDef)
{
    if (gBattleMons[battlerDef].volatiles.wrapped)
        return TRUE;
    if (gBattleMons[battlerDef].volatiles.escapePrevention)
        return TRUE;
    if (gStatuses3[battlerDef] & (STATUS3_ROOTED | STATUS3_SKY_DROPPED))
        return TRUE;
    if (gFieldStatuses & STATUS_FIELD_FAIRY_LOCK)
        return TRUE;
    if (AI_IsAbilityOnSide(battlerAtk, ABILITY_SHADOW_TAG)
        && (B_SHADOW_TAG_ESCAPE >= GEN_4 && gAiLogicData->abilities[battlerDef] != ABILITY_SHADOW_TAG))
        return TRUE;
    if (AI_IsAbilityOnSide(battlerAtk, ABILITY_ARENA_TRAP)
        && IsBattlerGrounded(battlerAtk))
        return TRUE;
    if (AI_IsAbilityOnSide(battlerAtk, ABILITY_MAGNET_PULL)
        && IS_BATTLER_OF_TYPE(battlerAtk, TYPE_STEEL))
        return TRUE;

    return FALSE;
}

u32 GetTotalBaseStat(u32 species)
{
    return GetSpeciesBaseHP(species)
        + GetSpeciesBaseAttack(species)
        + GetSpeciesBaseDefense(species)
        + GetSpeciesBaseSpeed(species)
        + GetSpeciesBaseSpAttack(species)
        + GetSpeciesBaseSpDefense(species);
}

bool32 IsTruantMonVulnerable(u32 battlerAI, u32 opposingBattler)
{
    int i;

    for (i = 0; i < MAX_MON_MOVES; i++)
    {
        u32 move = gBattleHistory->usedMoves[opposingBattler][i];
        enum BattleMoveEffects effect = GetMoveEffect(move);
        if (effect == EFFECT_PROTECT && move != MOVE_ENDURE)
            return TRUE;
        if (effect == EFFECT_SEMI_INVULNERABLE && AI_IsSlower(battlerAI, opposingBattler, GetAIChosenMove(battlerAI)))
            return TRUE;
    }
    return FALSE;
}

// move checks
bool32 IsAffectedByPowder(u32 battler, u32 ability, enum ItemHoldEffect holdEffect)
{
    if (ability == ABILITY_OVERCOAT
        || (B_POWDER_GRASS >= GEN_6 && IS_BATTLER_OF_TYPE(battler, TYPE_GRASS))
        || holdEffect == HOLD_EFFECT_SAFETY_GOGGLES)
        return FALSE;
    return TRUE;
}

// This function checks if all physical/special moves are either unusable or unreasonable to use.
// Consider a pokemon boosting their attack against a ghost pokemon having only normal-type physical attacks.
bool32 MovesWithCategoryUnusable(u32 attacker, u32 target, enum DamageCategory category)
{
    u32 usable = 0;
    u16 *moves = GetMovesArray(attacker);
    u32 moveLimitations = gAiLogicData->moveLimitations[attacker];

    struct DamageContext ctx = {0};
    ctx.battlerAtk = attacker;
    ctx.battlerDef = target;
    ctx.updateFlags = FALSE;
    ctx.abilityAtk = gAiLogicData->abilities[attacker];
    ctx.abilityDef = gAiLogicData->abilities[target];
    ctx.holdEffectAtk = gAiLogicData->items[attacker];
    ctx.holdEffectDef = gAiLogicData->items[target];

    for (u32 i = 0; i < MAX_MON_MOVES; i++)
    {
        if (IsMoveUnusable(i, moves[i], moveLimitations))
            continue;

        if (GetBattleMoveCategory(moves[i]) == category)
        {
            SetTypeBeforeUsingMove(moves[i], attacker);
            ctx.move = moves[i];
            ctx.moveType = GetBattleMoveType(moves[i]);

            if (CalcTypeEffectivenessMultiplier(&ctx))
                usable |= 1u << i;
        }
    }

    return (usable == 0);
}

// To save computation time this function has 2 variants. One saves, sets and restores battlers, while the other doesn't.
struct SimulatedDamage AI_CalcDamageSaveBattlers(u32 move, u32 battlerAtk, u32 battlerDef, uq4_12_t *typeEffectiveness, enum AIConsiderGimmick considerGimmickAtk, enum AIConsiderGimmick considerGimmickDef)
{
    struct SimulatedDamage dmg;

    SaveBattlerData(battlerAtk);
    SaveBattlerData(battlerDef);
    SetBattlerData(battlerAtk);
    SetBattlerData(battlerDef);
    dmg = AI_CalcDamage(move, battlerAtk, battlerDef, typeEffectiveness, considerGimmickAtk, considerGimmickDef, AI_GetWeather());
    RestoreBattlerData(battlerAtk);
    RestoreBattlerData(battlerDef);
    return dmg;
}

static inline s32 LowestRollDmg(s32 dmg)
{
    dmg *= MIN_ROLL_PERCENTAGE;
    dmg /= 100;
    return dmg;
}

static inline s32 HighestRollDmg(s32 dmg)
{
    dmg *= MAX_ROLL_PERCENTAGE;
    dmg /= 100;
    return dmg;
}

static inline s32 DmgRoll(s32 dmg)
{
    dmg *= DMG_ROLL_PERCENTAGE;
    dmg /= 100;
    return dmg;
}

bool32 IsDamageMoveUnusable(struct DamageContext *ctx)
{
    u32 battlerDefAbility;
    u32 partnerDefAbility;
    struct AiLogicData *aiData = gAiLogicData;

    if (ctx->typeEffectivenessModifier == UQ_4_12(0.0))
        return TRUE;
    if (gBattleStruct->battlerState[ctx->battlerDef].commandingDondozo)
        return TRUE;

    // aiData->abilities does not check for Mold Breaker since it happens during combat so it needs to be done manually
    if (IsMoldBreakerTypeAbility(ctx->battlerAtk, ctx->abilityAtk) || MoveIgnoresTargetAbility(ctx->move))
    {
        battlerDefAbility = ABILITY_NONE;
        partnerDefAbility = ABILITY_NONE;
    }
    else
    {
        battlerDefAbility = ctx->abilityDef;
        partnerDefAbility = aiData->abilities[BATTLE_PARTNER(ctx->battlerDef)];
    }

    if (CanAbilityBlockMove(ctx->battlerAtk, ctx->battlerDef, ctx->abilityAtk, battlerDefAbility, ctx->move, AI_CHECK))
        return TRUE;

    if (CanAbilityAbsorbMove(ctx->battlerAtk, ctx->battlerDef, battlerDefAbility, ctx->move, ctx->moveType, AI_CHECK))
        return TRUE;

    // Limited to Lighning Rod and Storm Drain because otherwise the AI would consider Water Absorb, etc...
    if (partnerDefAbility == ABILITY_LIGHTNING_ROD || partnerDefAbility == ABILITY_STORM_DRAIN)
    {
        if (CanAbilityAbsorbMove(ctx->battlerAtk, BATTLE_PARTNER(ctx->battlerDef), partnerDefAbility, ctx->move, ctx->moveType, AI_CHECK))
            return TRUE;
    }

    if (HasWeatherEffect())
    {
        if (ctx->weather & B_WEATHER_SUN_PRIMAL && ctx->moveType == TYPE_WATER)
            return TRUE;
        if (ctx->weather & B_WEATHER_RAIN_PRIMAL && ctx->moveType == TYPE_FIRE)
            return TRUE;
    }

    if (IsMoveDampBanned(ctx->move) && (battlerDefAbility == ABILITY_DAMP || partnerDefAbility == ABILITY_DAMP))
        return TRUE;

    switch (GetMoveEffect(ctx->move))
    {
    case EFFECT_DREAM_EATER:
        if (!AI_IsBattlerAsleepOrComatose(ctx->battlerDef))
            return TRUE;
        break;
    case EFFECT_BELCH:
        if (IsBelchPreventingMove(ctx->battlerAtk, ctx->move))
            return TRUE;
        break;
    case EFFECT_LAST_RESORT:
        if (!CanUseLastResort(ctx->battlerAtk))
            return TRUE;
        break;
    case EFFECT_LOW_KICK:
    case EFFECT_HEAT_CRASH:
        if (GetActiveGimmick(ctx->battlerDef) == GIMMICK_DYNAMAX)
            return TRUE;
        break;
    case EFFECT_FAIL_IF_NOT_ARG_TYPE:
        if (!IS_BATTLER_OF_TYPE(ctx->battlerAtk, GetMoveArgType(ctx->move)))
            return TRUE;
        break;
    case EFFECT_STEEL_ROLLER:
        if (!(gFieldStatuses & STATUS_FIELD_TERRAIN_ANY))
            return TRUE;
        break;
    case EFFECT_POLTERGEIST:
        if (gAiLogicData->items[ctx->battlerDef] == ITEM_NONE || !IsBattlerItemEnabled(ctx->battlerDef))
            return TRUE;
        break;
    case EFFECT_FIRST_TURN_ONLY:
        if (!gDisableStructs[ctx->battlerAtk].isFirstTurn)
            return TRUE;
        break;
    default:
        break;
    }

    return FALSE;
}

static inline s32 GetDamageByRollType(s32 dmg, enum DamageRollType rollType)
{
    if (rollType == DMG_ROLL_LOWEST)
        return LowestRollDmg(dmg);
    else if (rollType == DMG_ROLL_HIGHEST)
        return HighestRollDmg(dmg);
    else
        return DmgRoll(dmg);
}

static inline s32 SetFixedMoveBasePower(u32 battlerAtk, u32 move)
{
    s32 fixedBasePower = 0, n = 0;
    switch (GetMoveEffect(move))
    {
    case EFFECT_ROLLOUT:
        n = gDisableStructs[battlerAtk].rolloutTimer - 1;
        fixedBasePower = CalcRolloutBasePower(battlerAtk, GetMovePower(move), n < 0 ? 5 : n);
        break;
    case EFFECT_FURY_CUTTER:
        fixedBasePower = CalcFuryCutterBasePower(GetMovePower(move), min(gDisableStructs[battlerAtk].furyCutterCounter + 1, 5));
        break;
    default:
        fixedBasePower = 0;
        break;
    }
    return fixedBasePower;
}

static inline void AI_StoreBattlerTypes(u32 battlerAtk, u32 *types)
{
    types[0] = gBattleMons[battlerAtk].types[0];
    types[1] = gBattleMons[battlerAtk].types[1];
    types[2] = gBattleMons[battlerAtk].types[2];
}

static inline void AI_RestoreBattlerTypes(u32 battlerAtk, u32 *types)
{
    gBattleMons[battlerAtk].types[0] = types[0];
    gBattleMons[battlerAtk].types[1] = types[1];
    gBattleMons[battlerAtk].types[2] = types[2];
}

static inline void CalcDynamicMoveDamage(struct DamageContext *ctx, u16 *medianDamage, u16 *minimumDamage, u16 *maximumDamage)
{
    enum BattleMoveEffects effect = GetMoveEffect(ctx->move);
    u16 median = *medianDamage;
    u16 minimum = *minimumDamage;
    u16 maximum = *maximumDamage;

    switch (effect)
    {
    case EFFECT_MULTI_HIT:
        if (ctx->move == MOVE_WATER_SHURIKEN && gBattleMons[ctx->battlerAtk].species == SPECIES_GRENINJA_ASH)
        {
            median *= 3;
            minimum *= 3;
            maximum *= 3;
        }
        else if (ctx->abilityAtk == ABILITY_SKILL_LINK)
        {
            median *= 5;
            minimum *= 5;
            maximum *= 5;
        }
        else if (ctx->holdEffectAtk == HOLD_EFFECT_LOADED_DICE)
        {
            median *= 9;
            median /= 2;
            minimum *= 4;
            maximum *= 5;
        }
        else
        {
            median *= 3;
            minimum *= 2;
            maximum *= 5;
        }
        break;
    case EFFECT_ENDEAVOR:
        // If target has less HP than user, Endeavor does no damage
        median = maximum = minimum = max(0, gBattleMons[ctx->battlerDef].hp - gBattleMons[ctx->battlerAtk].hp);
        break;
    case EFFECT_BEAT_UP:
        if (B_BEAT_UP >= GEN_5)
        {
            u32 partyCount = CalculatePartyCount(GetBattlerParty(ctx->battlerAtk));
            u32 i;
            gBattleStruct->beatUpSlot = 0;
            ctx->isCrit = FALSE;
            ctx->fixedBasePower = 0;
            median = 0;
            for (i = 0; i < partyCount; i++)
                median += CalculateMoveDamage(ctx);
            maximum = minimum = median;
            gBattleStruct->beatUpSlot = 0;
        }
        break;
    default:
        break;
    }

    // Handle other multi-strike moves
    u32 strikeCount = GetMoveStrikeCount(ctx->move);
    if (strikeCount > 1 && effect != EFFECT_TRIPLE_KICK)
    {
        median *= strikeCount;
        minimum *= strikeCount;
        maximum *= strikeCount;
    }

    if (ctx->abilityAtk == ABILITY_PARENTAL_BOND
        && !strikeCount
        && effect != EFFECT_TRIPLE_KICK
        && effect != EFFECT_MULTI_HIT
        && !AI_IsDoubleSpreadMove(ctx->battlerAtk, ctx->move))
    {
        median  += median  / (B_PARENTAL_BOND_DMG >= GEN_7 ? 4 : 2);
        minimum += minimum / (B_PARENTAL_BOND_DMG >= GEN_7 ? 4 : 2);
        maximum += maximum / (B_PARENTAL_BOND_DMG >= GEN_7 ? 4 : 2);
    }

    if (median == 0)
        median = 1;
    if (minimum == 0)
        minimum = 1;
    if (maximum == 0)
        maximum = 1;

    *medianDamage = median;
    *minimumDamage = minimum;
    *maximumDamage = maximum;
}

static inline bool32 ShouldCalcCritDamage(u32 battlerAtk, u32 battlerDef, u32 move, struct AiLogicData *aiData)
{
    s32 critChanceIndex = 0;

    // Get crit chance
    if (GetGenConfig(GEN_CONFIG_CRIT_CHANCE) == GEN_1)
        critChanceIndex = CalcCritChanceStageGen1(battlerAtk, battlerDef, move, FALSE, aiData->abilities[battlerAtk], aiData->abilities[battlerDef], aiData->holdEffects[battlerAtk]);
    else
        critChanceIndex = CalcCritChanceStage(battlerAtk, battlerDef, move, FALSE, aiData->abilities[battlerAtk], aiData->abilities[battlerDef], aiData->holdEffects[battlerAtk]);

    if (critChanceIndex == CRITICAL_HIT_ALWAYS)
        return TRUE;
    if (critChanceIndex >= RISKY_AI_CRIT_STAGE_THRESHOLD // Not guaranteed but above Risky threshold
        && (gAiThinkingStruct->aiFlags[battlerAtk] & AI_FLAG_RISKY)
        && GetGenConfig(GEN_CONFIG_CRIT_CHANCE) != GEN_1)
        return TRUE;
    if (critChanceIndex >= RISKY_AI_CRIT_THRESHOLD_GEN_1 // Not guaranteed but above Risky threshold
        && (gAiThinkingStruct->aiFlags[battlerAtk] & AI_FLAG_RISKY)
        && GetGenConfig(GEN_CONFIG_CRIT_CHANCE) == GEN_1)
        return TRUE;
    return FALSE;
}

struct SimulatedDamage AI_CalcDamage(u32 move, u32 battlerAtk, u32 battlerDef, uq4_12_t *typeEffectiveness, enum AIConsiderGimmick considerGimmickAtk, enum AIConsiderGimmick considerGimmickDef, u32 weather)
{
    struct SimulatedDamage simDamage;
    enum BattleMoveEffects moveEffect = GetMoveEffect(move);
    bool32 isDamageMoveUnusable = FALSE;
    bool32 toggledGimmickAtk = FALSE;
    bool32 toggledGimmickDef = FALSE;
    struct AiLogicData *aiData = gAiLogicData;
    gAiLogicData->aiCalcInProgress = TRUE;

    if (moveEffect == EFFECT_NATURE_POWER)
        move = GetNaturePowerMove(battlerAtk);

    // Temporarily enable gimmicks for damage calcs if planned
    if (gBattleStruct->gimmick.usableGimmick[battlerAtk] && GetActiveGimmick(battlerAtk) == GIMMICK_NONE
        && gBattleStruct->gimmick.usableGimmick[battlerAtk] != GIMMICK_NONE && considerGimmickAtk == USE_GIMMICK)
    {
        // Set Z-Move variables if needed
        if (gBattleStruct->gimmick.usableGimmick[battlerAtk] == GIMMICK_Z_MOVE && IsViableZMove(battlerAtk, move))
            gBattleStruct->zmove.baseMoves[battlerAtk] = move;

        toggledGimmickAtk = TRUE;
        SetActiveGimmick(battlerAtk, gBattleStruct->gimmick.usableGimmick[battlerAtk]);
    }

    if (gBattleStruct->gimmick.usableGimmick[battlerDef] && GetActiveGimmick(battlerDef) == GIMMICK_NONE
        && gBattleStruct->gimmick.usableGimmick[battlerDef] != GIMMICK_NONE && considerGimmickDef == USE_GIMMICK)
    {
        toggledGimmickDef = TRUE;
        SetActiveGimmick(battlerDef, gBattleStruct->gimmick.usableGimmick[battlerDef]);
    }

    SetDynamicMoveCategory(battlerAtk, battlerDef, move);
    SetTypeBeforeUsingMove(move, battlerAtk);

    // We can set those globals because they are going to get rerolled on attack execution 
    gBattleStruct->magnitudeBasePower = 70;
    gBattleStruct->presentBasePower = 80;

    struct DamageContext ctx;
    ctx.battlerAtk = battlerAtk;
    ctx.battlerDef = battlerDef;
    ctx.move = move;
    ctx.moveType = GetBattleMoveType(move);
    ctx.isCrit = ShouldCalcCritDamage(battlerAtk, battlerDef, move, aiData);
    ctx.randomFactor = FALSE;
    ctx.updateFlags = FALSE;
    ctx.weather = weather;
    ctx.fixedBasePower = SetFixedMoveBasePower(battlerAtk, move);
    ctx.abilityAtk = aiData->abilities[battlerAtk];
    ctx.abilityDef = aiData->abilities[battlerDef];
    ctx.holdEffectAtk = aiData->holdEffects[battlerAtk];
    ctx.holdEffectDef = aiData->holdEffects[battlerDef];
    ctx.typeEffectivenessModifier = CalcTypeEffectivenessMultiplier(&ctx);

    u32 movePower = GetMovePower(move);
    if (movePower)
        isDamageMoveUnusable = IsDamageMoveUnusable(&ctx);

    if (movePower && !isDamageMoveUnusable)
    {
        u32 types[3];
        AI_StoreBattlerTypes(battlerAtk, types);
        ProteanTryChangeType(battlerAtk, aiData->abilities[battlerAtk], move, ctx.moveType);

        if (moveEffect == EFFECT_TRIPLE_KICK)
        {
            for (gMultiHitCounter = GetMoveStrikeCount(move); gMultiHitCounter > 0; gMultiHitCounter--) // The global is used to simulate actual damage done
            {
                s32 damageByRollType = 0;

                s32 oneTripleKickHit = CalculateMoveDamageVars(&ctx);

                damageByRollType = GetDamageByRollType(oneTripleKickHit, DMG_ROLL_LOWEST);
                simDamage.minimum += ApplyModifiersAfterDmgRoll(&ctx, damageByRollType);

                damageByRollType = GetDamageByRollType(oneTripleKickHit, DMG_ROLL_DEFAULT);
                simDamage.median += ApplyModifiersAfterDmgRoll(&ctx, damageByRollType);

                damageByRollType = GetDamageByRollType(oneTripleKickHit, DMG_ROLL_HIGHEST);
                simDamage.maximum += ApplyModifiersAfterDmgRoll(&ctx, damageByRollType);
            }
        }
        else
        {
            u32 damage = CalculateMoveDamageVars(&ctx);

            simDamage.minimum = GetDamageByRollType(damage, DMG_ROLL_LOWEST);
            simDamage.minimum = ApplyModifiersAfterDmgRoll(&ctx, simDamage.minimum);

            simDamage.median = GetDamageByRollType(damage, DMG_ROLL_DEFAULT);
            simDamage.median = ApplyModifiersAfterDmgRoll(&ctx, simDamage.median);

            simDamage.maximum = GetDamageByRollType(damage, DMG_ROLL_HIGHEST);
            simDamage.maximum = ApplyModifiersAfterDmgRoll(&ctx, simDamage.maximum);
        }

        if (GetActiveGimmick(battlerAtk) != GIMMICK_Z_MOVE)
            CalcDynamicMoveDamage(&ctx, &simDamage.median, &simDamage.minimum, &simDamage.maximum);

        AI_RestoreBattlerTypes(battlerAtk, types);
    }
    else
    {
        simDamage.minimum = 0;
        simDamage.median = 0;
        simDamage.maximum = 0;
    }

    // convert multiper to AI_EFFECTIVENESS_xX
    *typeEffectiveness = ctx.typeEffectivenessModifier;

    // Undo temporary settings
    gBattleStruct->dynamicMoveType = 0;
    gBattleStruct->swapDamageCategory = FALSE;
    gBattleStruct->zmove.baseMoves[battlerAtk] = MOVE_NONE;
    if (toggledGimmickAtk)
        SetActiveGimmick(battlerAtk, GIMMICK_NONE);
    if (toggledGimmickDef)
        SetActiveGimmick(battlerDef, GIMMICK_NONE);
    gAiLogicData->aiCalcInProgress = FALSE;
    return simDamage;
}

bool32 AI_IsDamagedByRecoil(u32 battler)
{
    u32 ability = gAiLogicData->abilities[battler];
    if (ability == ABILITY_MAGIC_GUARD || ability == ABILITY_ROCK_HEAD)
        return FALSE;
    return TRUE;
}

// Decide whether move having an additional effect for .
static bool32 AI_IsMoveEffectInPlus(u32 battlerAtk, u32 battlerDef, u32 move, s32 noOfHitsToKo)
{
    u32 i;
    u32 abilityDef = gAiLogicData->abilities[battlerDef];
    u32 abilityAtk = gAiLogicData->abilities[battlerAtk];

    switch (GetMoveEffect(move))
    {
    case EFFECT_HIT_ESCAPE:
        if (CountUsablePartyMons(battlerAtk) != 0 && ShouldPivot(battlerAtk, battlerDef, abilityDef, move, gAiThinkingStruct->movesetIndex))
            return TRUE;
        break;
    case EFFECT_FELL_STINGER:
        if (BattlerStatCanRise(battlerAtk, abilityAtk, STAT_ATK) && noOfHitsToKo == 1)
            return TRUE;
        break;
    case EFFECT_PURSUIT:
        if (noOfHitsToKo == 1)
            return TRUE;
        break;
    default:
        break;
    }

    // check ADDITIONAL_EFFECTS
    u32 additionalEffectCount = GetMoveAdditionalEffectCount(move);
    for (i = 0; i < additionalEffectCount; i++)
    {
        const struct AdditionalEffect *additionalEffect = GetMoveAdditionalEffectById(move, i);
        // Consider move effects that target self
        if (additionalEffect->self)
        {
            switch (additionalEffect->moveEffect)
            {
                case MOVE_EFFECT_ATK_PLUS_1:
                case MOVE_EFFECT_ATK_PLUS_2:
                    if (BattlerStatCanRise(battlerAtk, abilityAtk, STAT_ATK))
                        return TRUE;
                    break;
                case MOVE_EFFECT_DEF_PLUS_1:
                case MOVE_EFFECT_DEF_PLUS_2:
                    if (BattlerStatCanRise(battlerAtk, abilityAtk, STAT_DEF))
                        return TRUE;
                    break;
                case MOVE_EFFECT_SPD_PLUS_1:
                case MOVE_EFFECT_SPD_PLUS_2:
                    if (BattlerStatCanRise(battlerAtk, abilityAtk, STAT_SPEED))
                        return TRUE;
                    break;
                case MOVE_EFFECT_SP_ATK_PLUS_1:
                case MOVE_EFFECT_SP_ATK_PLUS_2:
                    if (BattlerStatCanRise(battlerAtk, abilityAtk, STAT_SPATK))
                        return TRUE;
                    break;
                case MOVE_EFFECT_EVS_PLUS_1:
                case MOVE_EFFECT_EVS_PLUS_2:
                    if (BattlerStatCanRise(battlerAtk, abilityAtk, STAT_EVASION))
                        return TRUE;
                    break;
                case MOVE_EFFECT_ACC_PLUS_1:
                case MOVE_EFFECT_ACC_PLUS_2:
                    if (BattlerStatCanRise(battlerAtk, abilityAtk, STAT_ACC))
                        return TRUE;
                    break;
                case MOVE_EFFECT_ALL_STATS_UP:
                    for (i = STAT_ATK; i <= NUM_STATS; i++)
                    {
                        if (BattlerStatCanRise(battlerAtk, abilityAtk, i))
                            return TRUE;
                    }
                    break;
                default:
                    break;
            }
        }
        else // consider move effects that hinder the target
        {
            switch (additionalEffect->moveEffect)
            {
                case MOVE_EFFECT_POISON:
                case MOVE_EFFECT_TOXIC:
                    if (AI_CanPoison(battlerAtk, battlerDef, abilityDef, move, MOVE_NONE))
                        return TRUE;
                    break;
                case MOVE_EFFECT_BURN:
                    if (AI_CanBurn(battlerAtk, battlerDef, abilityDef, BATTLE_PARTNER(battlerAtk), move, MOVE_NONE))
                        return TRUE;
                    break;
                case MOVE_EFFECT_FREEZE_OR_FROSTBITE:
                    if (CanBeFrozen(battlerAtk, battlerDef, abilityDef))
                        return TRUE;
                    break;
                case MOVE_EFFECT_PARALYSIS:
                    if (AI_CanParalyze(battlerAtk, battlerDef, abilityDef, move, MOVE_NONE))
                        return TRUE;
                    break;
                case MOVE_EFFECT_CONFUSION:
                    if (AI_CanConfuse(battlerAtk, battlerDef, abilityDef, BATTLE_PARTNER(battlerAtk), move, MOVE_NONE))
                        return TRUE;
                    break;
                case MOVE_EFFECT_FLINCH:
                    if (ShouldTryToFlinch(battlerAtk, battlerDef, abilityAtk, abilityDef, move))
                        return TRUE;
                    break;
                case MOVE_EFFECT_ATK_MINUS_1:
                case MOVE_EFFECT_DEF_MINUS_1:
                case MOVE_EFFECT_SPD_MINUS_1:
                case MOVE_EFFECT_SP_ATK_MINUS_1:
                case MOVE_EFFECT_SP_DEF_MINUS_1:
                case MOVE_EFFECT_ACC_MINUS_1:
                case MOVE_EFFECT_EVS_MINUS_1:
                    if (CanLowerStat(battlerAtk, battlerDef, abilityDef, STAT_ATK + (additionalEffect->moveEffect - MOVE_EFFECT_ATK_MINUS_1)) && noOfHitsToKo != 1)
                        return TRUE;
                    break;
                case MOVE_EFFECT_ATK_MINUS_2:
                case MOVE_EFFECT_DEF_MINUS_2:
                case MOVE_EFFECT_SPD_MINUS_2:
                case MOVE_EFFECT_SP_ATK_MINUS_2:
                case MOVE_EFFECT_SP_DEF_MINUS_2:
                case MOVE_EFFECT_ACC_MINUS_2:
                case MOVE_EFFECT_EVS_MINUS_2:
                    if (CanLowerStat(battlerAtk, battlerDef, abilityDef, STAT_ATK + (additionalEffect->moveEffect - MOVE_EFFECT_ATK_MINUS_2)) && noOfHitsToKo != 1)
                        return TRUE;
                    break;
                default:
                    break;
            }
        }
    }

    return FALSE;
}

static bool32 AI_IsMoveEffectInMinus(u32 battlerAtk, u32 battlerDef, u32 move, s32 noOfHitsToKo)
{
    u32 abilityAtk = gAiLogicData->abilities[battlerAtk];
    u32 abilityDef = gAiLogicData->abilities[battlerDef];
    u8 i;

    switch (GetMoveEffect(move))
    {
    case EFFECT_MAX_HP_50_RECOIL:
    case EFFECT_CHLOROBLAST:
    case EFFECT_EXPLOSION:
    case EFFECT_MISTY_EXPLOSION:
    case EFFECT_FINAL_GAMBIT:
        return TRUE;
    case EFFECT_RECOIL:
    case EFFECT_RECOIL_IF_MISS:
        if (AI_IsDamagedByRecoil(battlerAtk))
            return TRUE;
        break;
    default:
    {
        u32 additionalEffectCount = GetMoveAdditionalEffectCount(move);
        for (i = 0; i < additionalEffectCount; i++)
        {
            const struct AdditionalEffect *additionalEffect = GetMoveAdditionalEffectById(move, i);
            switch (additionalEffect->moveEffect)
            {
                case MOVE_EFFECT_ATK_MINUS_1:
                case MOVE_EFFECT_DEF_MINUS_1:
                case MOVE_EFFECT_SPD_MINUS_1:
                case MOVE_EFFECT_SP_ATK_MINUS_1:
                case MOVE_EFFECT_SP_DEF_MINUS_1:
                case MOVE_EFFECT_EVS_MINUS_1:
                case MOVE_EFFECT_ACC_MINUS_1:
                case MOVE_EFFECT_ATK_MINUS_2:
                case MOVE_EFFECT_DEF_MINUS_2:
                case MOVE_EFFECT_SPD_MINUS_2:
                case MOVE_EFFECT_SP_ATK_MINUS_2:
                case MOVE_EFFECT_SP_DEF_MINUS_2:
                case MOVE_EFFECT_EVS_MINUS_2:
                case MOVE_EFFECT_ACC_MINUS_2:
                case MOVE_EFFECT_V_CREATE:
                case MOVE_EFFECT_ATK_DEF_DOWN:
                case MOVE_EFFECT_DEF_SPDEF_DOWN:
                    if ((additionalEffect->self && abilityAtk != ABILITY_CONTRARY)
                        || (noOfHitsToKo != 1 && abilityDef == ABILITY_CONTRARY && !DoesBattlerIgnoreAbilityChecks(battlerAtk, abilityAtk, move)))
                        return TRUE;
                    break;
                case MOVE_EFFECT_RECHARGE:
                    return additionalEffect->self;
                case MOVE_EFFECT_ATK_PLUS_1:
                case MOVE_EFFECT_DEF_PLUS_1:
                case MOVE_EFFECT_SPD_PLUS_1:
                case MOVE_EFFECT_SP_ATK_PLUS_1:
                case MOVE_EFFECT_SP_DEF_PLUS_1:
                case MOVE_EFFECT_EVS_PLUS_1:
                case MOVE_EFFECT_ACC_PLUS_1:
                case MOVE_EFFECT_ATK_PLUS_2:
                case MOVE_EFFECT_DEF_PLUS_2:
                case MOVE_EFFECT_SPD_PLUS_2:
                case MOVE_EFFECT_SP_ATK_PLUS_2:
                case MOVE_EFFECT_SP_DEF_PLUS_2:
                case MOVE_EFFECT_EVS_PLUS_2:
                case MOVE_EFFECT_ACC_PLUS_2:
                case MOVE_EFFECT_ALL_STATS_UP:
                    if ((additionalEffect->self && abilityAtk == ABILITY_CONTRARY)
                        || (noOfHitsToKo != 1 && !(abilityDef == ABILITY_CONTRARY && !DoesBattlerIgnoreAbilityChecks(battlerAtk, abilityAtk, move))))
                        return TRUE;
                    break;
                default:
                    break;
            }
        }
        break;
    }
    }
    return FALSE;
}

// Checks if one of the moves has side effects or perks, assuming equal dmg or equal no of hits to KO
s32 AI_WhichMoveBetter(u32 move1, u32 move2, u32 battlerAtk, u32 battlerDef, s32 noOfHitsToKo)
{
    bool32 effect1, effect2;
    u32 defAbility = gAiLogicData->abilities[battlerDef];
    u32 atkAbility = gAiLogicData->abilities[battlerAtk];

    // Check if physical moves hurt.
    if (gAiLogicData->holdEffects[battlerAtk] != HOLD_EFFECT_PROTECTIVE_PADS && atkAbility != ABILITY_LONG_REACH
        && (gAiLogicData->holdEffects[battlerDef] == HOLD_EFFECT_ROCKY_HELMET
        || defAbility == ABILITY_IRON_BARBS || defAbility == ABILITY_ROUGH_SKIN))
    {
        bool32 moveContact1 = MoveMakesContact(move1);
        bool32 moveContact2 = MoveMakesContact(move2);
        if (moveContact1 && !moveContact2)
            return -1;
        if (moveContact2 && !moveContact1)
            return 1;
    }

    // Check additional effects.
    effect1 = AI_IsMoveEffectInMinus(battlerAtk, battlerDef, move1, noOfHitsToKo);
    effect2 = AI_IsMoveEffectInMinus(battlerAtk, battlerDef, move2, noOfHitsToKo);
    if (effect2 && !effect1)
        return 1;
    if (effect1 && !effect2)
        return -1;

    effect1 = AI_IsMoveEffectInPlus(battlerAtk, battlerDef, move1, noOfHitsToKo);
    effect2 = AI_IsMoveEffectInPlus(battlerAtk, battlerDef, move2, noOfHitsToKo);
    if (effect2 && !effect1)
        return -1;
    if (effect1 && !effect2)
        return 1;

    return 0;
}

u32 GetNoOfHitsToKO(u32 dmg, s32 hp)
{
    if (dmg == 0)
        return 0;
    return hp / (dmg + 1) + 1;
}

u32 GetNoOfHitsToKOBattlerDmg(u32 dmg, u32 battlerDef)
{
    return GetNoOfHitsToKO(dmg, gBattleMons[battlerDef].hp);
}

u32 GetNoOfHitsToKOBattler(u32 battlerAtk, u32 battlerDef, u32 moveIndex, enum DamageCalcContext calcContext)
{
    return GetNoOfHitsToKOBattlerDmg(AI_GetDamage(battlerAtk, battlerDef, moveIndex, calcContext, gAiLogicData), battlerDef);
}

u32 GetCurrDamageHpPercent(u32 battlerAtk, u32 battlerDef, enum DamageCalcContext calcContext)
{
    int bestDmg = AI_GetDamage(battlerAtk, battlerDef, gAiThinkingStruct->movesetIndex, calcContext, gAiLogicData);

    return (bestDmg * 100) / gBattleMons[battlerDef].maxHP;
}

uq4_12_t AI_GetMoveEffectiveness(u32 move, u32 battlerAtk, u32 battlerDef)
{
    uq4_12_t typeEffectiveness;

    SaveBattlerData(battlerAtk);
    SaveBattlerData(battlerDef);

    SetBattlerData(battlerAtk);
    SetBattlerData(battlerDef);

    gBattleStruct->dynamicMoveType = 0;
    SetTypeBeforeUsingMove(move, battlerAtk);
    struct DamageContext ctx = {0};
    ctx.battlerAtk = battlerAtk;
    ctx.battlerDef = battlerDef;
    ctx.move = move;
    ctx.moveType = GetBattleMoveType(move);
    ctx.updateFlags = FALSE;
    ctx.abilityAtk = gAiLogicData->abilities[battlerAtk];
    ctx.abilityDef = gAiLogicData->abilities[battlerDef];
    ctx.holdEffectAtk = gAiLogicData->items[battlerAtk];
    ctx.holdEffectDef = gAiLogicData->items[battlerDef];
    typeEffectiveness = CalcTypeEffectivenessMultiplier(&ctx);

    RestoreBattlerData(battlerAtk);
    RestoreBattlerData(battlerDef);

    return typeEffectiveness;
}

/* Checks to see if AI will move ahead of another battler
 * The function uses a stripped down version of the checks from GetWhichBattlerFasterArgs
 * Output:
    * AI_IS_FASTER: is user(ai) faster
    * AI_IS_SLOWER: is target faster
*/
s32 AI_WhoStrikesFirst(u32 battlerAI, u32 battler, u32 moveConsidered)
{
    u32 speedBattlerAI, speedBattler;
    enum ItemHoldEffect holdEffectAI = gAiLogicData->holdEffects[battlerAI];
    enum ItemHoldEffect holdEffectPlayer = gAiLogicData->holdEffects[battler];
    u32 abilityAI = gAiLogicData->abilities[battlerAI];
    u32 abilityPlayer = gAiLogicData->abilities[battler];

    u32 predictedMove = GetIncomingMove(battlerAI, battler, gAiLogicData);

    s8 aiPriority = GetBattleMovePriority(battlerAI, abilityAI, moveConsidered);
    s8 playerPriority = GetBattleMovePriority(battler, abilityPlayer, predictedMove);

    if (aiPriority > playerPriority)
        return AI_IS_FASTER;
    else if (aiPriority < playerPriority)
        return AI_IS_SLOWER;

    speedBattlerAI = GetBattlerTotalSpeedStatArgs(battlerAI, abilityAI, holdEffectAI);
    speedBattler   = GetBattlerTotalSpeedStatArgs(battler, abilityPlayer, holdEffectPlayer);

    if (holdEffectAI == HOLD_EFFECT_LAGGING_TAIL && holdEffectPlayer != HOLD_EFFECT_LAGGING_TAIL)
        return AI_IS_SLOWER;
    else if (holdEffectAI != HOLD_EFFECT_LAGGING_TAIL && holdEffectPlayer == HOLD_EFFECT_LAGGING_TAIL)
        return AI_IS_FASTER;

    if (abilityAI == ABILITY_STALL && abilityPlayer != ABILITY_STALL)
        return AI_IS_SLOWER;
    else if (abilityAI != ABILITY_STALL && abilityPlayer == ABILITY_STALL)
        return AI_IS_FASTER;

    if (speedBattlerAI > speedBattler)
    {
        if (gFieldStatuses & STATUS_FIELD_TRICK_ROOM)
            return AI_IS_SLOWER;
        else
            return AI_IS_FASTER;
    }
    else if (speedBattlerAI == speedBattler)
    {
        return AI_IS_FASTER;
    }
    else
    {
        if (gFieldStatuses & STATUS_FIELD_TRICK_ROOM)
            return AI_IS_FASTER;
        else
            return AI_IS_SLOWER;
    }

    return AI_IS_SLOWER;
}

static bool32 CanEndureHit(u32 battler, u32 battlerTarget, u32 move)
{
    enum BattleMoveEffects effect = GetMoveEffect(move);
    if (!AI_BattlerAtMaxHp(battlerTarget) || effect == EFFECT_MULTI_HIT)
        return FALSE;
    if (GetMoveStrikeCount(move) > 1 && !(effect == EFFECT_DRAGON_DARTS && IsValidDoubleBattle(battlerTarget)))
        return FALSE;
    if (gAiLogicData->holdEffects[battlerTarget] == HOLD_EFFECT_FOCUS_SASH)
        return TRUE;

    if (!DoesBattlerIgnoreAbilityChecks(battler, gAiLogicData->abilities[battler], move))
    {
        if (B_STURDY >= GEN_5 && gAiLogicData->abilities[battlerTarget] == ABILITY_STURDY)
            return TRUE;
        if (gBattleMons[battlerTarget].species == SPECIES_MIMIKYU_DISGUISED)
            return TRUE;
    }

    return FALSE;
}

// Check if target has means to faint ai mon.
bool32 CanTargetFaintAi(u32 battlerDef, u32 battlerAtk)
{
    struct AiLogicData *aiData = gAiLogicData;
    s32 moveIndex;
    u16 *moves = GetMovesArray(battlerDef);
    u32 moveLimitations = aiData->moveLimitations[battlerDef];

    for (moveIndex = 0; moveIndex < MAX_MON_MOVES; moveIndex++)
    {
        if (IsMoveUnusable(moveIndex, moves[moveIndex], moveLimitations))
            continue;

        if (AI_GetDamage(battlerDef, battlerAtk, moveIndex, AI_DEFENDING, aiData) >= gBattleMons[battlerAtk].hp
            && !CanEndureHit(battlerDef, battlerAtk, moves[moveIndex]))
            return TRUE;
    }

    return FALSE;
}

u32 NoOfHitsForTargetToFaintBattler(u32 battlerDef, u32 battlerAtk)
{
    u32 i;
    u32 currNumberOfHits;
    u32 leastNumberOfHits = UNKNOWN_NO_OF_HITS;

    for (i = 0; i < MAX_MON_MOVES; i++)
    {
        currNumberOfHits = GetNoOfHitsToKOBattler(battlerDef, battlerAtk, i, AI_DEFENDING);
        if (currNumberOfHits != 0)
        {
            if (currNumberOfHits < leastNumberOfHits)
                leastNumberOfHits = currNumberOfHits;
        }
    }
    return leastNumberOfHits;
}

u32 NoOfHitsForTargetToFaintBattlerWithMod(u32 battlerDef, u32 battlerAtk, s32 hpMod)
{
    u32 i;
    u32 currNumberOfHits;
    u32 leastNumberOfHits = UNKNOWN_NO_OF_HITS;
    u32 hpCheck = gBattleMons[battlerAtk].hp + hpMod;
    u32 damageDealt = 0;

    if (hpCheck > gBattleMons[battlerAtk].maxHP)
        hpCheck = gBattleMons[battlerAtk].maxHP;

    for (i = 0; i < MAX_MON_MOVES; i++)
    {
        damageDealt = AI_GetDamage(battlerDef, battlerAtk, i, AI_DEFENDING, gAiLogicData);
        if (damageDealt == 0)
            continue;
        currNumberOfHits = hpCheck / (damageDealt + 1) + 1;
        if (currNumberOfHits != 0)
        {
            if (currNumberOfHits < leastNumberOfHits)
                leastNumberOfHits = currNumberOfHits;
        }
    }
    return leastNumberOfHits;
}

u32 GetBestDmgMoveFromBattler(u32 battlerAtk, u32 battlerDef, enum DamageCalcContext calcContext)
{
    struct AiLogicData *aiData = gAiLogicData;
    u32 moveIndex;
    u32 move = 0;
    u32 bestDmg = 0;
    u16 *moves = GetMovesArray(battlerAtk);
    u32 moveLimitations = aiData->moveLimitations[battlerAtk];

    for (moveIndex = 0; moveIndex < MAX_MON_MOVES; moveIndex++)
    {
        if (IsMoveUnusable(moveIndex, moves[moveIndex], moveLimitations))
            continue;

        if (bestDmg < AI_GetDamage(battlerAtk, battlerDef, moveIndex, calcContext, aiData))
        {
            bestDmg = AI_GetDamage(battlerAtk, battlerDef, moveIndex, calcContext, aiData);
            move = moves[moveIndex];
        }
    }
    return move;
}

u32 GetBestDmgFromBattler(u32 battler, u32 battlerTarget, enum DamageCalcContext calcContext)
{
    struct AiLogicData *aiData = gAiLogicData;
    u32 moveIndex;
    u32 bestDmg = 0;
    u16 *moves = GetMovesArray(battler);
    u32 moveLimitations = aiData->moveLimitations[battler];

    for (moveIndex = 0; moveIndex < MAX_MON_MOVES; moveIndex++)
    {
        if (IsMoveUnusable(moveIndex, moves[moveIndex], moveLimitations))
            continue;

        u32 damage = AI_GetDamage(battler, battlerTarget, moveIndex, calcContext, aiData);
        if (bestDmg < damage)
            bestDmg = damage;
    }

    return bestDmg;
}

// Check if AI mon has the means to faint the target with any of its moves.
// If numHits > 1, check if the target will be KO'ed by that number of hits (ignoring healing effects)
bool32 CanAIFaintTarget(u32 battlerAtk, u32 battlerDef, u32 numHits)
{
    struct AiLogicData *aiData = gAiLogicData;
    s32 moveIndex, dmg;
    u16 *moves = gBattleMons[battlerAtk].moves;
    u32 moveLimitations = aiData->moveLimitations[battlerAtk];

    for (moveIndex = 0; moveIndex < MAX_MON_MOVES; moveIndex++)
    {
        if (IsMoveUnusable(moveIndex, moves[moveIndex], moveLimitations))
            continue;

        dmg = AI_GetDamage(battlerAtk, battlerDef, moveIndex, AI_ATTACKING, aiData);

        if (numHits)
            dmg *= numHits;

        if (gBattleMons[battlerDef].hp <= dmg)
        {
            if (numHits > 1)
                return TRUE;

            if (!CanEndureHit(battlerAtk, battlerDef, moves[moveIndex]))
                return TRUE;
        }
    }

    return FALSE;
}

// Can battler KO the target ignoring any Endure effects (Sturdy, Focus Sash, etc.)
bool32 CanBattlerKOTargetIgnoringSturdy(u32 battlerAtk, u32 battlerDef)
{
    struct AiLogicData *aiData = gAiLogicData;
    s32 moveIndex, dmg;
    u16 *moves = GetMovesArray(battlerAtk);
    u32 moveLimitations = aiData->moveLimitations[battlerAtk];

    for (moveIndex = 0; moveIndex < MAX_MON_MOVES; moveIndex++)
    {
        if (IsMoveUnusable(moveIndex, moves[moveIndex], moveLimitations))
            continue;
        dmg = AI_GetDamage(battlerAtk, battlerDef, moveIndex, AI_ATTACKING, aiData);

        if (gBattleMons[battlerDef].hp <= dmg && CanEndureHit(battlerAtk, battlerDef, moves[moveIndex]))
            return TRUE;
    }
    return FALSE;
}

bool32 CanTargetMoveFaintAi(u32 move, u32 battlerDef, u32 battlerAtk, u32 nHits)
{
    u32 indexSlot = GetMoveSlot(GetMovesArray(battlerDef), move);
    if (indexSlot < MAX_MON_MOVES)
    {
        if (GetNoOfHitsToKO(AI_GetDamage(battlerDef, battlerAtk, indexSlot, AI_DEFENDING, gAiLogicData), gBattleMons[battlerAtk].hp) <= nHits)
            return TRUE;
    }
    return FALSE;
}

// Check if target has means to faint ai mon after modding hp/dmg
bool32 CanTargetFaintAiWithMod(u32 battlerDef, u32 battlerAtk, s32 hpMod, s32 dmgMod)
{
    struct AiLogicData *aiData = gAiLogicData;
    u32 moveIndex;
    s32 dmg;
    u16 *moves = GetMovesArray(battlerDef);
    u32 hpCheck = gBattleMons[battlerAtk].hp + hpMod;
    u32 moveLimitations = aiData->moveLimitations[battlerAtk];

    if (hpCheck > gBattleMons[battlerAtk].maxHP)
        hpCheck = gBattleMons[battlerAtk].maxHP;

    for (moveIndex = 0; moveIndex < MAX_MON_MOVES; moveIndex++)
    {
        if (IsMoveUnusable(moveIndex, moves[moveIndex], moveLimitations))
            continue;

        dmg = AI_GetDamage(battlerDef, battlerAtk, moveIndex, AI_DEFENDING, aiData);

        if (dmgMod)
            dmg *= dmgMod;

        if (dmg >= hpCheck)
            return TRUE;
    }

    return FALSE;
}

bool32 AI_IsAbilityOnSide(u32 battlerId, u32 ability)
{
    if (IsBattlerAlive(battlerId) && gAiLogicData->abilities[battlerId] == ability)
        return TRUE;
    else if (IsBattlerAlive(BATTLE_PARTNER(battlerId)) && gAiLogicData->abilities[BATTLE_PARTNER(battlerId)] == ability)
        return TRUE;
    else
        return FALSE;
}

// does NOT include ability suppression checks
s32 AI_DecideKnownAbilityForTurn(u32 battlerId)
{
    u32 validAbilities[NUM_ABILITY_SLOTS];
    u8 i, numValidAbilities = 0;
    u32 knownAbility = GetBattlerAbilityIgnoreMoldBreaker(battlerId); // during ai checking for mold breaker could lead to inaccuracies
    u32 indexAbility;
    u32 abilityAiRatings[NUM_ABILITY_SLOTS] = {0};

    // We've had ability overwritten by e.g. Worry Seed. It is not part of gAiPartyData in case of switching
    if (gDisableStructs[battlerId].overwrittenAbility)
        return gDisableStructs[battlerId].overwrittenAbility;

    // The AI knows its own ability, and omniscience handling
    if (IsAiBattlerAware(battlerId) || (IsAiBattlerAssumingStab() && ASSUME_STAB_SEES_ABILITY))
        return knownAbility;

    // Check neutralizing gas, gastro acid
    if (knownAbility == ABILITY_NONE)
        return knownAbility;

    if (gAiPartyData->mons[GetBattlerSide(battlerId)][gBattlerPartyIndexes[battlerId]].ability != ABILITY_NONE)
        return gAiPartyData->mons[GetBattlerSide(battlerId)][gBattlerPartyIndexes[battlerId]].ability;

    // Abilities that prevent fleeing - treat as always known
    if (knownAbility == ABILITY_SHADOW_TAG || knownAbility == ABILITY_MAGNET_PULL || knownAbility == ABILITY_ARENA_TRAP)
        return knownAbility;

    for (i = 0; i < NUM_ABILITY_SLOTS; i++)
    {
        indexAbility = GetSpeciesAbility(gBattleMons[battlerId].species, i);
        if (indexAbility != ABILITY_NONE)
        {
            abilityAiRatings[numValidAbilities] = gAbilitiesInfo[indexAbility].aiRating;
            validAbilities[numValidAbilities++] = indexAbility;
        }
    }

    if (numValidAbilities > 0 && IsAiBattlerPredictingAbility(battlerId))
        return validAbilities[RandomWeighted(RNG_AI_PREDICT_ABILITY, abilityAiRatings[0], abilityAiRatings[1], abilityAiRatings[2])];

    if (numValidAbilities > 0)
        return validAbilities[RandomUniform(RNG_AI_ABILITY, 0, numValidAbilities - 1)];

    return ABILITY_NONE; // Unknown.
}

enum ItemHoldEffect AI_DecideHoldEffectForTurn(u32 battlerId)
{
    enum ItemHoldEffect holdEffect;

    if (!IsAiBattlerAware(battlerId))
        holdEffect = gAiPartyData->mons[GetBattlerSide(battlerId)][gBattlerPartyIndexes[battlerId]].heldEffect;
    else
        holdEffect = GetBattlerHoldEffect(battlerId, FALSE);

    if (gAiThinkingStruct->aiFlags[battlerId] & AI_FLAG_NEGATE_UNAWARE)
        return holdEffect;

    if (gStatuses3[battlerId] & STATUS3_EMBARGO)
        return HOLD_EFFECT_NONE;
    if (gFieldStatuses & STATUS_FIELD_MAGIC_ROOM)
        return HOLD_EFFECT_NONE;
    if (gAiLogicData->abilities[battlerId] == ABILITY_KLUTZ && !(gStatuses3[battlerId] & STATUS3_GASTRO_ACID))
        return HOLD_EFFECT_NONE;

    return holdEffect;
}

bool32 DoesBattlerIgnoreAbilityChecks(u32 battlerAtk, u32 atkAbility, u32 move)
{
    if (gAiThinkingStruct->aiFlags[battlerAtk] & AI_FLAG_NEGATE_UNAWARE)
        return FALSE;   // AI handicap flag: doesn't understand ability suppression concept

    if (IsMoldBreakerTypeAbility(battlerAtk, atkAbility) || MoveIgnoresTargetAbility(move))
        return TRUE;

    return FALSE;
}

static inline bool32 AI_WeatherHasEffect(void)
{
    if (gAiThinkingStruct->aiFlags[B_POSITION_OPPONENT_LEFT] & AI_FLAG_NEGATE_UNAWARE
     || gAiThinkingStruct->aiFlags[B_POSITION_OPPONENT_RIGHT] & AI_FLAG_NEGATE_UNAWARE)
        return TRUE;   // AI doesn't understand weather supression (handicap)

    return gAiLogicData->weatherHasEffect;  // weather damping abilities are announced
}

u32 AI_GetWeather(void)
{
    if (gBattleWeather == B_WEATHER_NONE)
        return B_WEATHER_NONE;
    if (!AI_WeatherHasEffect())
        return B_WEATHER_NONE;
    return gBattleWeather;
}

u32 AI_GetSwitchinWeather(struct BattlePokemon battleMon)
{
    u32 ability = battleMon.ability;
    // Forced weather behaviour
    if (!AI_WeatherHasEffect())
        return B_WEATHER_NONE;
    if (ability == ABILITY_CLOUD_NINE || ability == ABILITY_AIR_LOCK)
        return B_WEATHER_NONE;
    if (gBattleWeather & B_WEATHER_PRIMAL_ANY)
        return gBattleWeather;
        
    // Switchin will introduce new weather
    switch(ability)
    {
    case ABILITY_DRIZZLE:
        return B_WEATHER_RAIN_NORMAL;
    case ABILITY_DROUGHT:
        return B_WEATHER_SUN_NORMAL;
    case ABILITY_SAND_STREAM:
        return B_WEATHER_SANDSTORM;
    case ABILITY_SNOW_WARNING:
        return B_SNOW_WARNING >= GEN_9 ? B_WEATHER_SNOW : B_WEATHER_HAIL;
    default:
        return gBattleWeather;
    }    
}

enum WeatherState IsWeatherActive(u32 flags)
{
    enum WeatherState state = WEATHER_INACTIVE;

    if (gBattleWeather & flags)
        state = WEATHER_ACTIVE;
    else
        state = WEATHER_INACTIVE;

    if (!AI_WeatherHasEffect())
    {
        if (state == WEATHER_ACTIVE)
            state = WEATHER_ACTIVE_BUT_BLOCKED;
        else
            state = WEATHER_INACTIVE_AND_BLOCKED;
    }

    return state;
}

bool32 IsAromaVeilProtectedEffect(enum BattleMoveEffects moveEffect)
{
    switch (moveEffect)
    {
    case EFFECT_DISABLE:
    case EFFECT_ATTRACT:
    case EFFECT_ENCORE:
    case EFFECT_TORMENT:
    case EFFECT_TAUNT:
    case EFFECT_HEAL_BLOCK:
        return TRUE;
    default:
        return FALSE;
    }
}

bool32 IsNonVolatileStatusMove(u32 move)
{
    return GetMoveNonVolatileStatus(move) != MOVE_EFFECT_NONE;
}

bool32 IsConfusionMoveEffect(enum BattleMoveEffects moveEffect)
{
    switch (moveEffect)
    {
    case EFFECT_CONFUSE:
    case EFFECT_SWAGGER:
    case EFFECT_FLATTER:
        return TRUE;
    default:
        return FALSE;
    }
}

bool32 IsHazardMove(u32 move)
{
    // Hazard setting moves like Stealth Rock, Spikes, etc.
    u32 i, moveEffect = GetMoveEffect(move);
    switch (moveEffect)
    {
    case EFFECT_SPIKES:
    case EFFECT_TOXIC_SPIKES:
    case EFFECT_STICKY_WEB:
    case EFFECT_STEALTH_ROCK:
        return TRUE;
    }

    u32 additionalEffectCount = GetMoveAdditionalEffectCount(move);
    for (i = 0; i < additionalEffectCount; i++)
    {
        const struct AdditionalEffect *additionalEffect = GetMoveAdditionalEffectById(move, i);
        switch (additionalEffect->moveEffect)
        {
        case MOVE_EFFECT_STEELSURGE:
            return TRUE;
        default:
            break;
        }
    }
    return FALSE;
}

bool32 IsHazardClearingMove(u32 move)
{
    // Hazard clearing effects like Rapid Spin, Tidy Up, etc.
    u32 i, moveEffect = GetMoveEffect(move);
    switch (moveEffect)
    {
    case EFFECT_RAPID_SPIN:
    case EFFECT_TIDY_UP:
        return TRUE;
    case EFFECT_DEFOG:
        if (B_DEFOG_EFFECT_CLEARING >= GEN_6)
            return TRUE;
        break;
    }

    u32 additionalEffectCount = GetMoveAdditionalEffectCount(move);
    for (i = 0; i < additionalEffectCount; i++)
    {
        const struct AdditionalEffect *additionalEffect = GetMoveAdditionalEffectById(move, i);
        switch (additionalEffect->moveEffect)
        {
        case MOVE_EFFECT_DEFOG:
            return TRUE;
        default:
            break;
        }
    }

    return FALSE;
}

bool32 IsAllyProtectingFromMove(u32 battlerAtk, u32 attackerMove, u32 allyMove)
{
    enum BattleMoveEffects effect = GetMoveEffect(allyMove);

    if (effect != EFFECT_PROTECT)
    {
        return FALSE;
    }
    else
    {
        enum ProtectMethod protectMethod = GetMoveProtectMethod(allyMove);

        if (protectMethod == PROTECT_QUICK_GUARD)
        {
            u32 priority = GetBattleMovePriority(battlerAtk, gAiLogicData->abilities[battlerAtk], attackerMove);
            return (priority > 0);
        }

        if (IsBattleMoveStatus(attackerMove))
        {
            switch (protectMethod)
            {
            case PROTECT_NORMAL:
            case PROTECT_CRAFTY_SHIELD:
            case PROTECT_MAX_GUARD:
            case PROTECT_WIDE_GUARD:
                return TRUE;

            default:
                return FALSE;
            }
        }
        else
        {
            switch (protectMethod)
            {
            case PROTECT_CRAFTY_SHIELD:
                return FALSE;
            default:
                return TRUE;
            }
        }
    }
}

bool32 IsMoveRedirectionPrevented(u32 battlerAtk, u32 move, u32 atkAbility)
{
    if (gAiThinkingStruct->aiFlags[battlerAtk] & AI_FLAG_NEGATE_UNAWARE)
        return FALSE;

    enum BattleMoveEffects effect = GetMoveEffect(move);
    if (effect == EFFECT_SKY_DROP
      || effect == EFFECT_SNIPE_SHOT
      || atkAbility == ABILITY_PROPELLER_TAIL
      || atkAbility == ABILITY_STALWART)
        return TRUE;
    return FALSE;
}

bool32 IsSemiInvulnerable(u32 battlerDef, u32 move)
{
    if (gStatuses3[battlerDef] & STATUS3_PHANTOM_FORCE)
        return TRUE;
    else if (gBattleStruct->battlerState[battlerDef].commandingDondozo)
        return TRUE;
    else if (!MoveDamagesAirborne(move) && gStatuses3[battlerDef] & STATUS3_ON_AIR)
        return TRUE;
    else if (!MoveDamagesUnderWater(move) && gStatuses3[battlerDef] & STATUS3_UNDERWATER)
        return TRUE;
    else if (!MoveDamagesUnderground(move) && gStatuses3[battlerDef] & STATUS3_UNDERGROUND)
        return TRUE;
    else
        return FALSE;
}

bool32 IsMoveEncouragedToHit(u32 battlerAtk, u32 battlerDef, u32 move)
{
    u32 weather;
    if (IsSemiInvulnerable(battlerDef, move))
        return FALSE;

    //TODO - anticipate protect move?

    // always hits
    if (gStatuses3[battlerDef] & STATUS3_ALWAYS_HITS || gDisableStructs[battlerDef].battlerWithSureHit == battlerAtk)
        return TRUE;

    if (gAiLogicData->abilities[battlerDef] == ABILITY_NO_GUARD || gAiLogicData->abilities[battlerAtk] == ABILITY_NO_GUARD)
        return TRUE;

    u32 nonVolatileStatus = GetMoveNonVolatileStatus(move);
    if (B_TOXIC_NEVER_MISS >= GEN_6
        && nonVolatileStatus == MOVE_EFFECT_TOXIC
        && IS_BATTLER_OF_TYPE(battlerAtk, TYPE_POISON))
        return TRUE;

    // discouraged from hitting
    weather = AI_GetWeather();
    if ((weather & B_WEATHER_SUN) && MoveHas50AccuracyInSun(move))
        return FALSE;

    if ((weather & B_WEATHER_RAIN) && MoveAlwaysHitsInRain(move))
        return TRUE;
    if ((weather & (B_WEATHER_HAIL | B_WEATHER_SNOW)) && MoveAlwaysHitsInHailSnow(move))
        return TRUE;
    if (B_MINIMIZE_DMG_ACC >= GEN_6 && (gStatuses3[battlerDef] & STATUS3_MINIMIZED) && MoveIncreasesPowerToMinimizedTargets(move))
        return TRUE;
    if (GetMoveAccuracy(move) == 0)
        return TRUE;

    return FALSE;
}

bool32 ShouldTryOHKO(u32 battlerAtk, u32 battlerDef, u32 atkAbility, u32 defAbility, u32 move)
{
    enum ItemHoldEffect holdEffect = gAiLogicData->holdEffects[battlerDef];
    u32 accuracy = gAiLogicData->moveAccuracy[battlerAtk][battlerDef][gAiThinkingStruct->movesetIndex];

    gPotentialItemEffectBattler = battlerDef;
    if (holdEffect == HOLD_EFFECT_FOCUS_BAND && (Random() % 100) < gAiLogicData->holdEffectParams[battlerDef])
        return FALSE;   //probabilistically speaking, focus band should activate so dont OHKO
    else if (holdEffect == HOLD_EFFECT_FOCUS_SASH && AI_BattlerAtMaxHp(battlerDef))
        return FALSE;

    if (!DoesBattlerIgnoreAbilityChecks(battlerAtk, atkAbility, move) && defAbility == ABILITY_STURDY)
        return FALSE;

    if ((((gStatuses3[battlerDef] & STATUS3_ALWAYS_HITS)
        && gDisableStructs[battlerDef].battlerWithSureHit == battlerAtk)
        || atkAbility == ABILITY_NO_GUARD || defAbility == ABILITY_NO_GUARD)
        && gBattleMons[battlerAtk].level >= gBattleMons[battlerDef].level)
    {
        return TRUE;
    }
    else    // test the odds
    {
        u32 odds = accuracy + (gBattleMons[battlerAtk].level - gBattleMons[battlerDef].level);
        if (B_SHEER_COLD_ACC >= GEN_7 && GetMoveEffect(move) == EFFECT_SHEER_COLD && !IS_BATTLER_OF_TYPE(gBattlerAttacker, TYPE_ICE))
            odds -= 10;
        if (Random() % 100 + 1 < odds && gBattleMons[battlerAtk].level >= gBattleMons[battlerDef].level)
            return TRUE;
    }
    return FALSE;
}

bool32 ShouldSetSandstorm(u32 battler, u32 ability, enum ItemHoldEffect holdEffect)
{
    if (IsWeatherActive(B_WEATHER_SANDSTORM | B_WEATHER_PRIMAL_ANY) != WEATHER_INACTIVE)
        return FALSE;

    if (ability == ABILITY_SAND_VEIL
     || ability == ABILITY_SAND_RUSH
     || ability == ABILITY_SAND_FORCE
     || ability == ABILITY_OVERCOAT
     || ability == ABILITY_MAGIC_GUARD
     || holdEffect == HOLD_EFFECT_SAFETY_GOGGLES
     || IS_BATTLER_ANY_TYPE(battler, TYPE_ROCK, TYPE_GROUND, TYPE_STEEL)
     || HasMoveWithEffect(battler, EFFECT_SHORE_UP)
     || HasMoveWithEffect(battler, EFFECT_WEATHER_BALL))
    {
        return TRUE;
    }
    return FALSE;
}

bool32 ShouldSetHail(u32 battler, u32 ability, enum ItemHoldEffect holdEffect)
{
    if (IsWeatherActive(B_WEATHER_HAIL | B_WEATHER_SNOW | B_WEATHER_PRIMAL_ANY) != WEATHER_INACTIVE)
        return FALSE;

    if (ability == ABILITY_SNOW_CLOAK
     || ability == ABILITY_ICE_BODY
     || ability == ABILITY_FORECAST
     || ability == ABILITY_SLUSH_RUSH
     || ability == ABILITY_MAGIC_GUARD
     || ability == ABILITY_OVERCOAT
     || holdEffect == HOLD_EFFECT_SAFETY_GOGGLES
     || IS_BATTLER_OF_TYPE(battler, TYPE_ICE)
     || HasMoveWithFlag(battler, MoveAlwaysHitsInHailSnow)
     || HasMoveWithEffect(battler, EFFECT_AURORA_VEIL)
     || HasMoveWithEffect(battler, EFFECT_WEATHER_BALL))
    {
        return TRUE;
    }
    return FALSE;
}

bool32 ShouldSetRain(u32 battlerAtk, u32 atkAbility, enum ItemHoldEffect holdEffect)
{
    if (IsWeatherActive(B_WEATHER_RAIN | B_WEATHER_PRIMAL_ANY) != WEATHER_INACTIVE)
        return FALSE;

    if (holdEffect != HOLD_EFFECT_UTILITY_UMBRELLA
     && (atkAbility == ABILITY_SWIFT_SWIM
      || atkAbility == ABILITY_FORECAST
      || atkAbility == ABILITY_HYDRATION
      || atkAbility == ABILITY_RAIN_DISH
      || atkAbility == ABILITY_DRY_SKIN
      || HasMoveWithFlag(battlerAtk, MoveAlwaysHitsInRain)
      || HasMoveWithEffect(battlerAtk, EFFECT_WEATHER_BALL)
      || HasMoveWithType(battlerAtk, TYPE_WATER)))
    {
        return TRUE;
    }
    return FALSE;
}

bool32 ShouldSetSun(u32 battlerAtk, u32 atkAbility, enum ItemHoldEffect holdEffect)
{
    if (IsWeatherActive(B_WEATHER_SUN | B_WEATHER_PRIMAL_ANY) != WEATHER_INACTIVE)
        return FALSE;

    if (holdEffect != HOLD_EFFECT_UTILITY_UMBRELLA
     && (atkAbility == ABILITY_CHLOROPHYLL
      || atkAbility == ABILITY_FLOWER_GIFT
      || atkAbility == ABILITY_FORECAST
      || atkAbility == ABILITY_LEAF_GUARD
      || atkAbility == ABILITY_SOLAR_POWER
      || atkAbility == ABILITY_HARVEST
      || HasMoveWithEffect(battlerAtk, EFFECT_SOLAR_BEAM)
      || HasMoveWithEffect(battlerAtk, EFFECT_MORNING_SUN)
      || HasMoveWithEffect(battlerAtk, EFFECT_SYNTHESIS)
      || HasMoveWithEffect(battlerAtk, EFFECT_MOONLIGHT)
      || HasMoveWithEffect(battlerAtk, EFFECT_WEATHER_BALL)
      || HasMoveWithEffect(battlerAtk, EFFECT_GROWTH)
      || HasMoveWithType(battlerAtk, TYPE_FIRE)))
    {
        return TRUE;
    }
    return FALSE;
}

bool32 ShouldSetSnow(u32 battler, u32 ability, enum ItemHoldEffect holdEffect)
{
    if (IsWeatherActive(B_WEATHER_SNOW | B_WEATHER_HAIL | B_WEATHER_PRIMAL_ANY) != WEATHER_INACTIVE)
        return FALSE;

    if (ability == ABILITY_SNOW_CLOAK
     || ability == ABILITY_ICE_BODY
     || ability == ABILITY_FORECAST
     || ability == ABILITY_SLUSH_RUSH
     || IS_BATTLER_OF_TYPE(battler, TYPE_ICE)
     || HasMoveWithFlag(battler, MoveAlwaysHitsInHailSnow)
     || HasMoveWithEffect(battler, EFFECT_AURORA_VEIL)
     || HasMoveWithEffect(battler, EFFECT_WEATHER_BALL))
    {
        return TRUE;
    }
    return FALSE;
}

bool32 IsBattlerDamagedByStatus(u32 battler)
{
    return gBattleMons[battler].status1 & STATUS1_DAMAGING
        || gBattleMons[battler].volatiles.wrapped
        || gBattleMons[battler].volatiles.nightmare
        || gBattleMons[battler].volatiles.cursed
        || gStatuses3[battler] & (STATUS3_PERISH_SONG | STATUS3_LEECHSEED)
        || gStatuses4[battler] & (STATUS4_SALT_CURE)
        || gSideStatuses[GetBattlerSide(battler)] & (SIDE_STATUS_SEA_OF_FIRE | SIDE_STATUS_DAMAGE_NON_TYPES);
}

s32 ProtectChecks(u32 battlerAtk, u32 battlerDef, u32 move, u32 predictedMove)
{
    s32 score = 0;

    // TODO more sophisticated logic
    u32 uses = gDisableStructs[battlerAtk].protectUses;

    /*if (GetMoveResultFlags(predictedMove) & (MOVE_RESULT_NO_EFFECT | MOVE_RESULT_MISSED))
    {
        ADJUST_SCORE_PTR(-5);
        return;
    }*/

    if (uses == 0)
    {
        if (predictedMove != MOVE_NONE && predictedMove != 0xFFFF && !IsBattleMoveStatus(predictedMove))
            score += DECENT_EFFECT;
        else if (Random() % 256 < 100)
            score += WEAK_EFFECT;
    }
    else
    {
        if (IsDoubleBattle())
            score -= (2 * min(uses, 3));
        else
            score -= (min(uses, 3));
    }

    if (IsBattlerDamagedByStatus(battlerAtk))
    {
        score -= 1;
    }

    if (IsBattlerDamagedByStatus(battlerDef))
    {
        score += DECENT_EFFECT;
    }

    return score;
}

// stat stages
bool32 CanLowerStat(u32 battlerAtk, u32 battlerDef, u32 abilityDef, u32 stat)
{
    if (gBattleMons[battlerDef].statStages[stat] == MIN_STAT_STAGE)
        return FALSE;

    if (gAiLogicData->holdEffects[battlerDef] == HOLD_EFFECT_CLEAR_AMULET)
        return FALSE;

    switch (abilityDef)
    {
    case ABILITY_SPEED_BOOST:
        if (stat == STAT_SPEED)
            return FALSE;
    case ABILITY_HYPER_CUTTER:
        if (stat == STAT_ATK)
            return FALSE;
    case ABILITY_BIG_PECKS:
        if (stat == STAT_DEF)
            return FALSE;
    case ABILITY_ILLUMINATE:
        if (B_ILLUMINATE_EFFECT < GEN_9)
            break;
    case ABILITY_KEEN_EYE:
    case ABILITY_MINDS_EYE:
        if (stat == STAT_ACC)
            return FALSE;
    case ABILITY_FLOWER_VEIL:
        if (IS_BATTLER_OF_TYPE(battlerDef, TYPE_GRASS))
            return FALSE;
        break;
    case ABILITY_CONTRARY:
    case ABILITY_CLEAR_BODY:
    case ABILITY_WHITE_SMOKE:
    case ABILITY_FULL_METAL_BODY:
        return FALSE;
    }

    if (stat == STAT_SPEED)
    {
        // If AI is faster and doesn't have any mons left, lowering speed doesn't give any
        return !(AI_IsFaster(battlerAtk, battlerDef, gAiThinkingStruct->moveConsidered)
            && CountUsablePartyMons(battlerAtk) == 0
            && !HasMoveWithEffect(battlerAtk, EFFECT_ELECTRO_BALL));
    }

    return TRUE;
}

u32 IncreaseStatDownScore(u32 battlerAtk, u32 battlerDef, u32 stat)
{
    u32 tempScore = NO_INCREASE;

    // Don't increase score if target is already -3 stat stage
    if (stat != STAT_SPEED && gBattleMons[battlerDef].statStages[stat] <= DEFAULT_STAT_STAGE - 3)
        return NO_INCREASE;

    // Don't decrease stat if target will die to residual damage
    if (GetBattlerSecondaryDamage(battlerDef) >= gBattleMons[battlerDef].hp)
        return NO_INCREASE;

    // Don't decrese stat if opposing battler has Encore
    if (HasBattlerSideMoveWithEffect(battlerDef, EFFECT_ENCORE))
        return NO_INCREASE;

    if (DoesAbilityRaiseStatsWhenLowered(gAiLogicData->abilities[battlerDef]))
        return NO_INCREASE;

    // TODO: Avoid decreasing stat if
    // player can kill ai in 2 hits with decreased attack / sp atk stages
    // ai can kill target in 2 hits without decreasing defense / sp def stages

    switch (stat)
    {
    case STAT_ATK:
        if (HasMoveWithCategory(battlerDef, DAMAGE_CATEGORY_PHYSICAL))
            tempScore += DECENT_EFFECT;
        break;
    case STAT_DEF:
        if (HasMoveWithCategory(battlerAtk, DAMAGE_CATEGORY_PHYSICAL))
            tempScore += DECENT_EFFECT;
        break;
    case STAT_SPEED:
        if (AI_IsSlower(battlerAtk, battlerDef, gAiThinkingStruct->moveConsidered))
            tempScore += DECENT_EFFECT;
        break;
    case STAT_SPATK:
        if (HasMoveWithCategory(battlerDef, DAMAGE_CATEGORY_SPECIAL))
            tempScore += DECENT_EFFECT;
        break;
    case STAT_SPDEF:
        if (HasMoveWithCategory(battlerAtk, DAMAGE_CATEGORY_SPECIAL))
            tempScore += DECENT_EFFECT;
        break;
    case STAT_ACC:
        if (gBattleMons[battlerDef].status1 & STATUS1_PSN_ANY)
            tempScore += WEAK_EFFECT;
        if (gStatuses3[battlerDef] & STATUS3_LEECHSEED)
            tempScore += WEAK_EFFECT;
        if (gStatuses3[battlerDef] & STATUS3_ROOTED)
            tempScore += WEAK_EFFECT;
        if (gBattleMons[battlerDef].volatiles.cursed)
            tempScore += WEAK_EFFECT;
        break;
    case STAT_EVASION:
        if (gBattleMons[battlerDef].status1 & STATUS1_PSN_ANY)
            tempScore += WEAK_EFFECT;
        if (gStatuses3[battlerDef] & STATUS3_LEECHSEED)
            tempScore += WEAK_EFFECT;
        if (gStatuses3[battlerDef] & STATUS3_ROOTED)
            tempScore += WEAK_EFFECT;
        if (gBattleMons[battlerDef].volatiles.cursed)
            tempScore += WEAK_EFFECT;
        break;
    }

    return (tempScore > BEST_EFFECT) ? BEST_EFFECT : tempScore; // don't inflate score so only max +4
}

bool32 BattlerStatCanRise(u32 battler, u32 battlerAbility, u32 stat)
{
    if ((gBattleMons[battler].statStages[stat] < MAX_STAT_STAGE && battlerAbility != ABILITY_CONTRARY)
      || (battlerAbility == ABILITY_CONTRARY && gBattleMons[battler].statStages[stat] > MIN_STAT_STAGE))
        return TRUE;
    return FALSE;
}

bool32 AreBattlersStatsMaxed(u32 battlerId)
{
    u32 i;
    for (i = STAT_ATK; i < NUM_BATTLE_STATS; i++)
    {
        if (gBattleMons[battlerId].statStages[i] < MAX_STAT_STAGE)
            return FALSE;
    }
    return TRUE;
}

bool32 AnyStatIsRaised(u32 battlerId)
{
    u32 i;

    for (i = STAT_ATK; i < NUM_BATTLE_STATS; i++)
    {
        if (gBattleMons[battlerId].statStages[i] > DEFAULT_STAT_STAGE)
            return TRUE;
    }
    return FALSE;
}

u32 CountPositiveStatStages(u32 battlerId)
{
    u32 count = 0;
    u32 i;
    for (i = STAT_ATK; i < NUM_BATTLE_STATS; i++)
    {
        if (gBattleMons[battlerId].statStages[i] > DEFAULT_STAT_STAGE)
            count++;
    }
    return count;
}

u32 CountNegativeStatStages(u32 battlerId)
{
    u32 count = 0;
    u32 i;
    for (i = STAT_ATK; i < NUM_BATTLE_STATS; i++)
    {
        if (gBattleMons[battlerId].statStages[i] < DEFAULT_STAT_STAGE)
            count++;
    }
    return count;
}

bool32 CanIndexMoveFaintTarget(u32 battlerAtk, u32 battlerDef, u32 moveIndex, enum DamageCalcContext calcContext)
{
    s32 dmg;
    u16 *moves = gBattleMons[battlerAtk].moves;

    if (IsDoubleBattle() && battlerDef == BATTLE_PARTNER(battlerAtk))
        dmg = gAiLogicData->simulatedDmg[battlerAtk][battlerDef][moveIndex].maximum; // Attacking partner, be careful
    else
        dmg = AI_GetDamage(battlerAtk, battlerDef, moveIndex, calcContext, gAiLogicData);

    if (gBattleMons[battlerDef].hp <= dmg && !CanEndureHit(battlerAtk, battlerDef, moves[moveIndex]))
        return TRUE;
    return FALSE;
}

bool32 CanIndexMoveGuaranteeFaintTarget(u32 battlerAtk, u32 battlerDef, u32 moveIndex)
{
    s32 dmg;
    u16 *moves = gBattleMons[battlerAtk].moves;

    dmg = gAiLogicData->simulatedDmg[battlerAtk][battlerDef][moveIndex].minimum; // Explictly care about guaranteed KOs universally

    if (gBattleMons[battlerDef].hp <= dmg && !CanEndureHit(battlerAtk, battlerDef, moves[moveIndex]))
        return TRUE;
    return FALSE;
}

u16 *GetMovesArray(u32 battler)
{
    if (IsAiBattlerAware(battler) || IsAiBattlerAware(BATTLE_PARTNER(battler)))
        return gBattleMons[battler].moves;
    else
        return gBattleHistory->usedMoves[battler];
}

bool32 HasOnlyMovesWithCategory(u32 battlerId, enum DamageCategory category, bool32 onlyOffensive)
{
    u32 i;
    u16 *moves = GetMovesArray(battlerId);

    for (i = 0; i < MAX_MON_MOVES; i++)
    {
        if (onlyOffensive && IsBattleMoveStatus(moves[i]))
            continue;
        if (moves[i] != MOVE_NONE && moves[i] != MOVE_UNAVAILABLE && GetBattleMoveCategory(moves[i]) != category)
            return FALSE;
    }

    return TRUE;
}

bool32 HasMoveWithCategory(u32 battler, enum DamageCategory category)
{
    u32 i;
    u16 *moves = GetMovesArray(battler);

    for (i = 0; i < MAX_MON_MOVES; i++)
    {
        if (moves[i] != MOVE_NONE && moves[i] != MOVE_UNAVAILABLE && GetBattleMoveCategory(moves[i]) == category)
            return TRUE;
    }
    return FALSE;
}

bool32 HasMoveWithType(u32 battler, u32 type)
{
    s32 i;
    u16 *moves = GetMovesArray(battler);

    for (i = 0; i < MAX_MON_MOVES; i++)
    {
        if (moves[i] != MOVE_NONE && moves[i] != MOVE_UNAVAILABLE && GetMoveType(moves[i]) == type)
            return TRUE;
    }

    return FALSE;
}

bool32 HasMoveWithEffect(u32 battlerId, enum BattleMoveEffects effect)
{
    s32 i;
    u16 *moves = GetMovesArray(battlerId);

    for (i = 0; i < MAX_MON_MOVES; i++)
    {
        if (moves[i] != MOVE_NONE && moves[i] != MOVE_UNAVAILABLE
            && GetMoveEffect(moves[i]) == effect)
            return TRUE;
    }

    return FALSE;
}

bool32 HasBattlerSideMoveWithEffect(u32 battler, u32 effect)
{
    if (HasMoveWithEffect(battler, effect))
        return TRUE;
    if (IsDoubleBattle() && HasMoveWithEffect(BATTLE_OPPOSITE(battler), effect))
        return TRUE;
    return FALSE;
}

// HasBattlerSideMoveWithEffect checks if the AI knows a side has a move effect,
// while HasBattlerSideUsedMoveWithEffect checks if the side has ever used a move effect.
// The former acts the same way as the latter if AI_FLAG_OMNISCIENT isn't used.
bool32 HasBattlerSideUsedMoveWithEffect(u32 battler, u32 effect)
{
    u32 i;
    for (i = 0; i < MAX_MON_MOVES; i++)
    {
        if (GetMoveEffect(gBattleHistory->usedMoves[battler][i]) == effect)
            return TRUE;
        if (IsDoubleBattle() && GetMoveEffect(gBattleHistory->usedMoves[BATTLE_OPPOSITE(battler)][i]) == effect)
            return TRUE;
    }
    return FALSE;
}

bool32 HasNonVolatileMoveEffect(u32 battlerId, u32 effect)
{
    s32 i;
    u16 *moves = GetMovesArray(battlerId);

    for (i = 0; i < MAX_MON_MOVES; i++)
    {
        if (GetMoveNonVolatileStatus(moves[i]) == effect)
            return TRUE;
    }

    return FALSE;
}

bool32 IsPowerBasedOnStatus(u32 battlerId, enum BattleMoveEffects effect, u32 argument)
{
    s32 i;
    u16 *moves = GetMovesArray(battlerId);

    for (i = 0; i < MAX_MON_MOVES; i++)
    {
        if (moves[i] != MOVE_NONE && moves[i] != MOVE_UNAVAILABLE
            && GetMoveEffect(moves[i]) == effect
            && (GetMoveEffectArg_Status(moves[i]) & argument))
            return TRUE;
    }

    return FALSE;
}

bool32 HasMoveWithAdditionalEffect(u32 battlerId, u32 moveEffect)
{
    s32 i;
    u16 *moves = GetMovesArray(battlerId);

    for (i = 0; i < MAX_MON_MOVES; i++)
    {
        if (moves[i] != MOVE_NONE && moves[i] != MOVE_UNAVAILABLE
            && MoveHasAdditionalEffect(moves[i], moveEffect))
            return TRUE;
    }

    return FALSE;
}

bool32 HasBattlerSideMoveWithAdditionalEffect(u32 battler, u32 moveEffect)
{
    if (HasMoveWithAdditionalEffect(battler, moveEffect))
        return TRUE;
    if (IsDoubleBattle() && HasMoveWithAdditionalEffect(BATTLE_OPPOSITE(battler), moveEffect))
        return TRUE;
    return FALSE;
}

// HasBattlerSideMoveWithAdditionalEffect checks if the AI knows a side has a move effect,
// while HasBattlerSideUsedMoveWithAdditionalEffect checks if the side has ever used a move effect.
// The former acts the same way as the latter if AI_FLAG_OMNISCIENT isn't used.
bool32 HasBattlerSideUsedMoveWithAdditionalEffect(u32 battler, u32 moveEffect)
{
    u32 i;
    for (i = 0; i < MAX_MON_MOVES; i++)
    {
        if (MoveHasAdditionalEffect(gBattleHistory->usedMoves[battler][i], moveEffect))
            return TRUE;
        if (IsDoubleBattle() && MoveHasAdditionalEffect(gBattleHistory->usedMoves[BATTLE_OPPOSITE(battler)][i], moveEffect))
            return TRUE;
    }
    return FALSE;
}

bool32 HasMoveWithCriticalHitChance(u32 battlerId)
{
    s32 i;
    u16 *moves = GetMovesArray(battlerId);

    for (i = 0; i < MAX_MON_MOVES; i++)
    {
        if (moves[i] != MOVE_NONE && moves[i] != MOVE_UNAVAILABLE
            && GetMoveCriticalHitStage(moves[i]) > 0)
            return TRUE;
    }

    return FALSE;
}

bool32 HasMoveWithMoveEffectExcept(u32 battlerId, u32 moveEffect, enum BattleMoveEffects exception)
{
    s32 i;
    u16 *moves = GetMovesArray(battlerId);

    for (i = 0; i < MAX_MON_MOVES; i++)
    {
        if (moves[i] != MOVE_NONE && moves[i] != MOVE_UNAVAILABLE
            && GetMoveEffect(moves[i]) != exception
            && MoveHasAdditionalEffect(moves[i], moveEffect))
            return TRUE;
    }

    return FALSE;
}

bool32 HasMove(u32 battlerId, u32 move)
{
    s32 i;
    u16 *moves = GetMovesArray(battlerId);

    for (i = 0; i < MAX_MON_MOVES; i++)
    {
        if (moves[i] != MOVE_NONE && moves[i] != MOVE_UNAVAILABLE && moves[i] == move)
            return TRUE;
    }

    return FALSE;
}

bool32 HasAnyKnownMove(u32 battlerId)
{
    s32 i;
    u16 *moves = GetMovesArray(battlerId);

    for (i = 0; i < MAX_MON_MOVES; i++)
    {
        if (moves[i] != MOVE_NONE)
            return TRUE;
    }

    return FALSE;
}

bool32 HasMoveThatLowersOwnStats(u32 battlerId)
{
    s32 i, j;
    u32 aiMove;
    u16 *moves = GetMovesArray(battlerId);
    for (i = 0; i < MAX_MON_MOVES; i++)
    {
        aiMove = moves[i];
        if (aiMove != MOVE_NONE && aiMove != MOVE_UNAVAILABLE)
        {
            u32 additionalEffectCount = GetMoveAdditionalEffectCount(aiMove);
            for (j = 0; j < additionalEffectCount; j++)
            {
                const struct AdditionalEffect *additionalEffect = GetMoveAdditionalEffectById(aiMove, j);
                if (IsSelfStatLoweringEffect(additionalEffect->moveEffect) && additionalEffect->self)
                    return TRUE;
            }
        }
    }
    return FALSE;
}

bool32 HasMoveThatRaisesOwnStats(u32 battlerId)
{
    s32 i, j;
    u32 aiMove;
    u16 *moves = GetMovesArray(battlerId);
    for (i = 0; i < MAX_MON_MOVES; i++)
    {
        aiMove = moves[i];
        if (aiMove != MOVE_NONE && aiMove != MOVE_UNAVAILABLE)
        {
            u32 additionalEffectCount = GetMoveAdditionalEffectCount(aiMove);
            for (j = 0; j < additionalEffectCount; j++)
            {
                const struct AdditionalEffect *additionalEffect = GetMoveAdditionalEffectById(aiMove, j);
                if (IsSelfStatRaisingEffect(additionalEffect->moveEffect) && additionalEffect->self)
                    return TRUE;
            }
        }
    }
    return FALSE;
}

bool32 HasMoveWithLowAccuracy(u32 battlerAtk, u32 battlerDef, u32 accCheck, bool32 ignoreStatus, u32 atkAbility, u32 defAbility, u32 atkHoldEffect, u32 defHoldEffect)
{
    s32 i;
    u16 *moves = GetMovesArray(battlerAtk);
    u32 moveLimitations = gAiLogicData->moveLimitations[battlerAtk];

    for (i = 0; i < MAX_MON_MOVES; i++)
    {
        if (IsMoveUnusable(i, moves[i], moveLimitations))
            continue;

        if (ignoreStatus && IsBattleMoveStatus(moves[i]))
            continue;
        else if ((!IsBattleMoveStatus(moves[i]) && GetMoveAccuracy(moves[i]) == 0)
              || GetBattlerMoveTargetType(battlerAtk, moves[i]) & (MOVE_TARGET_USER | MOVE_TARGET_OPPONENTS_FIELD))
            continue;

        if (gAiLogicData->moveAccuracy[battlerAtk][battlerDef][i] <= accCheck)
            return TRUE;
    }

    return FALSE;
}

bool32 HasSleepMoveWithLowAccuracy(u32 battlerAtk, u32 battlerDef)
{
    u32 i;
    u16 *moves = GetMovesArray(battlerAtk);
    u32 moveLimitations = gAiLogicData->moveLimitations[battlerAtk];

    for (i = 0; i < MAX_MON_MOVES; i++)
    {
        if (IsMoveUnusable(i, moves[i], moveLimitations))
            continue;

        if (GetMoveNonVolatileStatus(moves[i]) == MOVE_EFFECT_SLEEP
        && gAiLogicData->moveAccuracy[battlerAtk][battlerDef][i] < 85)
            return TRUE;
    }
    return FALSE;
}

bool32 HasHealingEffect(u32 battlerId)
{
    s32 i;
    u16 *moves = GetMovesArray(battlerId);

    for (i = 0; i < MAX_MON_MOVES; i++)
    {
        if (moves[i] != MOVE_NONE && moves[i] != MOVE_UNAVAILABLE && IsHealingMove(moves[i]))
            return TRUE;
    }

    return FALSE;
}

bool32 IsTrappingMove(u32 move)
{
    switch (GetMoveEffect(move))
    {
    case EFFECT_MEAN_LOOK:
    case EFFECT_FAIRY_LOCK:
    //case EFFECT_NO_RETREAT:   // TODO
        return TRUE;
    default:
        return MoveHasAdditionalEffect(move, MOVE_EFFECT_PREVENT_ESCAPE)
            || MoveHasAdditionalEffect(move, MOVE_EFFECT_WRAP);
    }
}

bool32 HasTrappingMoveEffect(u32 battler)
{
    s32 i;
    u16 *moves = GetMovesArray(battler);

    for (i = 0; i < MAX_MON_MOVES; i++)
    {
        if (moves[i] != MOVE_NONE && moves[i] != MOVE_UNAVAILABLE && IsTrappingMove(moves[i]))
            return TRUE;
    }

    return FALSE;
}

bool32 HasThawingMove(u32 battler)
{
    s32 i;
    u16 *moves = GetMovesArray(battler);
    for (i = 0; i < MAX_MON_MOVES; i++)
    {
        if (moves[i] != MOVE_NONE && moves[i] != MOVE_UNAVAILABLE && MoveThawsUser(moves[i]))
            return TRUE;
    }
    return FALSE;
}

bool32 IsUngroundingEffect(enum BattleMoveEffects effect)
{
    switch (effect)
    {
    case EFFECT_MAGNET_RISE:
        return TRUE;
    default:
        return FALSE;
    }
}

// for anger point
bool32 IsAttackBoostMoveEffect(enum BattleMoveEffects effect)
{
    switch (effect)
    {
    case EFFECT_ATTACK_UP:
    case EFFECT_ATTACK_UP_2:
    case EFFECT_ATTACK_ACCURACY_UP:
    case EFFECT_ATTACK_SPATK_UP:
    case EFFECT_DRAGON_DANCE:
    case EFFECT_COIL:
    case EFFECT_BELLY_DRUM:
    case EFFECT_BULK_UP:
    case EFFECT_GROWTH:
    case EFFECT_FILLET_AWAY:
        return TRUE;
    default:
        return FALSE;
    }
}

bool32 IsStatRaisingEffect(enum BattleMoveEffects effect)
{
    switch (effect)
    {
    case EFFECT_ATTACK_UP:
    case EFFECT_ATTACK_UP_2:
    case EFFECT_DEFENSE_UP:
    case EFFECT_DEFENSE_UP_2:
    case EFFECT_DEFENSE_UP_3:
    case EFFECT_SPEED_UP:
    case EFFECT_SPEED_UP_2:
    case EFFECT_SPECIAL_ATTACK_UP:
    case EFFECT_SPECIAL_ATTACK_UP_2:
    case EFFECT_SPECIAL_ATTACK_UP_3:
    case EFFECT_SPECIAL_DEFENSE_UP:
    case EFFECT_SPECIAL_DEFENSE_UP_2:
    case EFFECT_ACCURACY_UP:
    case EFFECT_ACCURACY_UP_2:
    case EFFECT_EVASION_UP:
    case EFFECT_EVASION_UP_2:
    case EFFECT_MINIMIZE:
    case EFFECT_DEFENSE_CURL:
    case EFFECT_CALM_MIND:
    case EFFECT_COSMIC_POWER:
    case EFFECT_DRAGON_DANCE:
    case EFFECT_ACUPRESSURE:
    case EFFECT_SHELL_SMASH:
    case EFFECT_SHIFT_GEAR:
    case EFFECT_ATTACK_ACCURACY_UP:
    case EFFECT_ATTACK_SPATK_UP:
    case EFFECT_GROWTH:
    case EFFECT_COIL:
    case EFFECT_QUIVER_DANCE:
    case EFFECT_BULK_UP:
    case EFFECT_GEOMANCY:
    case EFFECT_STOCKPILE:
    case EFFECT_VICTORY_DANCE:
        return TRUE;
    case EFFECT_CHARGE:
        return B_CHARGE_SPDEF_RAISE >= GEN_5;
    default:
        return FALSE;
    }
}

bool32 IsStatLoweringEffect(enum BattleMoveEffects effect)
{
    // ignore other potentially-beneficial effects like defog, gravity
    switch (effect)
    {
    case EFFECT_ATTACK_DOWN:
    case EFFECT_DEFENSE_DOWN:
    case EFFECT_SPEED_DOWN:
    case EFFECT_SPECIAL_ATTACK_DOWN:
    case EFFECT_SPECIAL_DEFENSE_DOWN:
    case EFFECT_ACCURACY_DOWN:
    case EFFECT_EVASION_DOWN:
    case EFFECT_ATTACK_DOWN_2:
    case EFFECT_DEFENSE_DOWN_2:
    case EFFECT_SPEED_DOWN_2:
    case EFFECT_SPECIAL_ATTACK_DOWN_2:
    case EFFECT_SPECIAL_DEFENSE_DOWN_2:
    case EFFECT_ACCURACY_DOWN_2:
    case EFFECT_EVASION_DOWN_2:
    case EFFECT_TICKLE:
    case EFFECT_CAPTIVATE:
    case EFFECT_NOBLE_ROAR:
    case EFFECT_MEMENTO:
        return TRUE;
    default:
        return FALSE;
    }
}

bool32 IsSelfStatLoweringEffect(enum MoveEffects effect)
{
    // Self stat lowering moves like Overheart, Superpower etc.
    switch (effect)
    {
    case MOVE_EFFECT_ATK_MINUS_1:
    case MOVE_EFFECT_DEF_MINUS_1:
    case MOVE_EFFECT_SPD_MINUS_1:
    case MOVE_EFFECT_SP_ATK_MINUS_1:
    case MOVE_EFFECT_SP_DEF_MINUS_1:
    case MOVE_EFFECT_EVS_MINUS_1:
    case MOVE_EFFECT_ACC_MINUS_1:
    case MOVE_EFFECT_ATK_MINUS_2:
    case MOVE_EFFECT_DEF_MINUS_2:
    case MOVE_EFFECT_SPD_MINUS_2:
    case MOVE_EFFECT_SP_ATK_MINUS_2:
    case MOVE_EFFECT_SP_DEF_MINUS_2:
    case MOVE_EFFECT_EVS_MINUS_2:
    case MOVE_EFFECT_ACC_MINUS_2:
    case MOVE_EFFECT_V_CREATE:
    case MOVE_EFFECT_ATK_DEF_DOWN:
    case MOVE_EFFECT_DEF_SPDEF_DOWN:
        return TRUE;
    default:
        return FALSE;
    }
}

bool32 IsSelfStatRaisingEffect(enum MoveEffects effect)
{
    // Self stat lowering moves like Power Up Punch or Charge Beam
    switch (effect)
    {
    case MOVE_EFFECT_ATK_PLUS_1:
    case MOVE_EFFECT_DEF_PLUS_1:
    case MOVE_EFFECT_SPD_PLUS_1:
    case MOVE_EFFECT_SP_ATK_PLUS_1:
    case MOVE_EFFECT_SP_DEF_PLUS_1:
    case MOVE_EFFECT_EVS_PLUS_1:
    case MOVE_EFFECT_ACC_PLUS_1:
    case MOVE_EFFECT_ATK_PLUS_2:
    case MOVE_EFFECT_DEF_PLUS_2:
    case MOVE_EFFECT_SPD_PLUS_2:
    case MOVE_EFFECT_SP_ATK_PLUS_2:
    case MOVE_EFFECT_SP_DEF_PLUS_2:
    case MOVE_EFFECT_EVS_PLUS_2:
    case MOVE_EFFECT_ACC_PLUS_2:
        return TRUE;
    default:
        return FALSE;
    }
}

bool32 IsSwitchOutEffect(enum BattleMoveEffects effect)
{
    // Switch out effects like U-Turn, Volt Switch, etc.
    switch (effect)
    {
    case EFFECT_TELEPORT:
        if (B_TELEPORT_BEHAVIOR >= GEN_8)
            return TRUE;
    case EFFECT_HIT_ESCAPE:
    case EFFECT_PARTING_SHOT:
    case EFFECT_BATON_PASS:
    case EFFECT_CHILLY_RECEPTION:
    case EFFECT_SHED_TAIL:
        return TRUE;
    default:
        return FALSE;
    }
}

bool32 IsSubstituteEffect(enum BattleMoveEffects effect)
{
    // Substitute effects like Substitute, Shed Tail, etc.
    switch (effect)
    {
    case EFFECT_SUBSTITUTE:
    case EFFECT_SHED_TAIL:
        return TRUE;
    default:
        return FALSE;
    }
}

bool32 IsChaseEffect(enum BattleMoveEffects effect)
{
    // Effects that hit switching out mons like Pursuit
    switch (effect)
    {
    case EFFECT_PURSUIT:
        return TRUE;
    default:
        return FALSE;
    }
}

static inline bool32 IsMoveSleepClauseTrigger(u32 move)
{
    u32 i;
    enum BattleMoveEffects effect = GetMoveEffect(move);

    // Sleeping effects like Sleep Powder, Yawn, Dark Void, etc.
    switch (effect)
    {
    case EFFECT_YAWN:
    case EFFECT_DARK_VOID:
        return TRUE;
    default:
        break;
    }
    switch(GetMoveNonVolatileStatus(move))
    {
    case MOVE_EFFECT_SLEEP:
        return TRUE;
    }

    // Sleeping effects like G-Max Befuddle, G-Max Snooze, etc.
    u32 additionalEffectCount = GetMoveAdditionalEffectCount(move);
    for (i = 0; i < additionalEffectCount; i++)
    {
        const struct AdditionalEffect *additionalEffect = GetMoveAdditionalEffectById(move, i);
        switch (additionalEffect->moveEffect)
        {
        // Skip MOVE_EFFECT_SLEEP as moves with a secondary chance of applying sleep are allowed by Smogon's rules (ie. Relic Song)
        case MOVE_EFFECT_EFFECT_SPORE_SIDE:
        case MOVE_EFFECT_YAWN_FOE:
            return TRUE;
        default:
            break;
        }
    }
    return FALSE;
}

bool32 HasDamagingMove(u32 battlerId)
{
    u32 i;
    u16 *moves = GetMovesArray(battlerId);

    for (i = 0; i < MAX_MON_MOVES; i++)
    {
        if (moves[i] != MOVE_NONE && moves[i] != MOVE_UNAVAILABLE && !IsBattleMoveStatus(moves[i]))
            return TRUE;
    }

    return FALSE;
}

bool32 HasDamagingMoveOfType(u32 battlerId, u32 type)
{
    s32 i;
    u16 *moves = GetMovesArray(battlerId);

    for (i = 0; i < MAX_MON_MOVES; i++)
    {
        if (moves[i] != MOVE_NONE && moves[i] != MOVE_UNAVAILABLE
          && GetMoveType(moves[i]) == type && !IsBattleMoveStatus(moves[i]))
            return TRUE;
    }

    return FALSE;
}

bool32 HasMoveWithFlag(u32 battler, MoveFlag getFlag)
{
    u16 *moves = GetMovesArray(battler);
    u32 moveLimitations = gAiLogicData->moveLimitations[battler];

    for (s32 moveIndex = 0; moveIndex < MAX_MON_MOVES; moveIndex++)
    {
        if (IsMoveUnusable(moveIndex, moves[moveIndex], moveLimitations))
            continue;

        if (getFlag(moves[moveIndex]))
            return TRUE;
    }
    return FALSE;
}

bool32 IsTwoTurnNotSemiInvulnerableMove(u32 battlerAtk, u32 move)
{
    switch (GetMoveEffect(move))
    {
    case EFFECT_SOLAR_BEAM:
    case EFFECT_TWO_TURNS_ATTACK:
        return !(gAiLogicData->holdEffects[battlerAtk] == HOLD_EFFECT_POWER_HERB
              || (AI_GetWeather() & GetMoveTwoTurnAttackWeather(move)));
    default:
        return FALSE;
    }
}

static u32 GetLeechSeedDamage(u32 battlerId)
{
    u32 damage = 0;
    if ((gStatuses3[battlerId] & STATUS3_LEECHSEED)
     && gBattleMons[gStatuses3[battlerId] & STATUS3_LEECHSEED_BATTLER].hp != 0)
     {
        damage = GetNonDynamaxMaxHP(battlerId) / 8;
        if (damage == 0)
            damage = 1;
     }
     return damage;
}

static u32 GetNightmareDamage(u32 battlerId)
{
    u32 damage = 0;
    if (gBattleMons[battlerId].volatiles.nightmare && gBattleMons[battlerId].status1 & STATUS1_SLEEP)
    {
        damage = GetNonDynamaxMaxHP(battlerId) / 4;
        if (damage == 0)
            damage = 1;
    }
    return damage;
}

static u32 GetCurseDamage(u32 battlerId)
{
    u32 damage = 0;
    if (gBattleMons[battlerId].volatiles.cursed)
    {
        damage = GetNonDynamaxMaxHP(battlerId) / 4;
        if (damage == 0)
            damage = 1;
    }
    return damage;
}

static u32 GetTrapDamage(u32 battlerId)
{
    // ai has no knowledge about turns remaining
    u32 damage = 0;
    enum ItemHoldEffect holdEffect = gAiLogicData->holdEffects[gBattleStruct->wrappedBy[battlerId]];
    if (gBattleMons[battlerId].volatiles.wrapped)
    {
        if (holdEffect == HOLD_EFFECT_BINDING_BAND)
            damage = GetNonDynamaxMaxHP(battlerId) / (B_BINDING_DAMAGE >= GEN_6 ? 6 : 8);
        else
            damage = GetNonDynamaxMaxHP(battlerId) / (B_BINDING_DAMAGE >= GEN_6 ? 8 : 16);

        if (damage == 0)
            damage = 1;
    }
    return damage;
}

static u32 GetPoisonDamage(u32 battlerId)
{
    u32 damage = 0;

    if (gAiLogicData->abilities[battlerId] == ABILITY_POISON_HEAL)
        return damage;

    if (gBattleMons[battlerId].status1 & STATUS1_POISON)
    {
        damage = gBattleMons[battlerId].maxHP / 8;
        if (damage == 0)
            damage = 1;
    }
    else if (gBattleMons[battlerId].status1 & STATUS1_TOXIC_POISON)
    {
        u32 status1Temp = gBattleMons[battlerId].status1;
        damage = gBattleMons[battlerId].maxHP / 16;
        if (damage == 0)
            damage = 1;
        if ((status1Temp & STATUS1_TOXIC_COUNTER) != STATUS1_TOXIC_TURN(15)) // not 16 turns
            status1Temp += STATUS1_TOXIC_TURN(1);
        damage *= (status1Temp & STATUS1_TOXIC_COUNTER) >> 8;
    }
    return damage;
}

static bool32 BattlerAffectedBySandstorm(u32 battlerId, u32 ability)
{
    if (!IS_BATTLER_ANY_TYPE(battlerId, TYPE_ROCK, TYPE_GROUND, TYPE_STEEL)
      && ability != ABILITY_SAND_VEIL
      && ability != ABILITY_SAND_FORCE
      && ability != ABILITY_SAND_RUSH
      && ability != ABILITY_OVERCOAT)
        return TRUE;
    return FALSE;
}

static bool32 BattlerAffectedByHail(u32 battlerId, u32 ability)
{
    if (!IS_BATTLER_OF_TYPE(battlerId, TYPE_ICE)
      && ability != ABILITY_SNOW_CLOAK
      && ability != ABILITY_OVERCOAT
      && ability != ABILITY_ICE_BODY)
        return TRUE;
    return FALSE;
}

static u32 GetWeatherDamage(u32 battlerId)
{
    u32 ability = gAiLogicData->abilities[battlerId];
    enum ItemHoldEffect holdEffect = gAiLogicData->holdEffects[battlerId];
    u32 damage = 0;
    u32 weather = AI_GetWeather();
    if (!weather)
        return 0;

    if (weather & B_WEATHER_SANDSTORM)
    {
        if (BattlerAffectedBySandstorm(battlerId, ability)
          && !(gStatuses3[battlerId] & (STATUS3_UNDERGROUND | STATUS3_UNDERWATER))
          && holdEffect != HOLD_EFFECT_SAFETY_GOGGLES)
        {
            damage = GetNonDynamaxMaxHP(battlerId) / 16;
            if (damage == 0)
                damage = 1;
        }
    }
    if ((weather & B_WEATHER_HAIL) && ability != ABILITY_ICE_BODY)
    {
        if (BattlerAffectedByHail(battlerId, ability)
          && !(gStatuses3[battlerId] & (STATUS3_UNDERGROUND | STATUS3_UNDERWATER))
          && holdEffect != HOLD_EFFECT_SAFETY_GOGGLES)
        {
            damage = GetNonDynamaxMaxHP(battlerId) / 16;
            if (damage == 0)
                damage = 1;
        }
    }
    return damage;
}

u32 GetBattlerSecondaryDamage(u32 battlerId)
{
    u32 secondaryDamage;

    if (gAiLogicData->abilities[battlerId] == ABILITY_MAGIC_GUARD)
        return FALSE;

    secondaryDamage = GetLeechSeedDamage(battlerId)
     + GetNightmareDamage(battlerId)
     + GetCurseDamage(battlerId)
     + GetTrapDamage(battlerId)
     + GetPoisonDamage(battlerId)
     + GetWeatherDamage(battlerId);

    return secondaryDamage;
}

bool32 BattlerWillFaintFromWeather(u32 battler, u32 ability)
{
    if ((BattlerAffectedBySandstorm(battler, ability) || BattlerAffectedByHail(battler, ability))
      && gBattleMons[battler].hp <= max(1, gBattleMons[battler].maxHP / 16))
        return TRUE;

    return FALSE;
}

bool32 BattlerWillFaintFromSecondaryDamage(u32 battler, u32 ability)
{
    if (GetBattlerSecondaryDamage(battler) != 0
      && gBattleMons[battler].hp <= max(1, gBattleMons[battler].maxHP / 16))
        return TRUE;
    return FALSE;
}

static bool32 AnyUsefulStatIsRaised(u32 battler)
{
    u32 statId;

    for (statId = STAT_ATK; statId < NUM_BATTLE_STATS; statId++)
    {
        if (gBattleMons[battler].statStages[statId] > DEFAULT_STAT_STAGE)
        {
            switch (statId)
            {
            case STAT_ATK:
                if (HasMoveWithCategory(battler, DAMAGE_CATEGORY_PHYSICAL))
                    return TRUE;
                break;
            case STAT_SPATK:
                if (HasMoveWithCategory(battler, DAMAGE_CATEGORY_SPECIAL))
                    return TRUE;
                break;
            case STAT_SPEED:
                return TRUE;
            }
        }
    }

    return FALSE;
}

static bool32 PartyBattlerShouldAvoidHazards(u32 currBattler, u32 switchBattler)
{
    struct Pokemon *mon = &GetBattlerParty(currBattler)[switchBattler];
    u32 ability = GetMonAbility(mon);   // we know our own party data
    enum ItemHoldEffect holdEffect;
    u32 species = GetMonData(mon, MON_DATA_SPECIES);
    s32 hazardDamage = 0;
    u32 type1 = GetSpeciesType(species, 0);
    u32 type2 = GetSpeciesType(species, 1);
    u32 maxHp = GetMonData(mon, MON_DATA_MAX_HP);
    u32 side = GetBattlerSide(currBattler);

    if (!AreAnyHazardsOnSide(side))
        return FALSE;

    if (ability == ABILITY_MAGIC_GUARD)
        return FALSE;
    if (gFieldStatuses & STATUS_FIELD_MAGIC_ROOM || ability == ABILITY_KLUTZ)
        holdEffect = HOLD_EFFECT_NONE;
    else
        holdEffect = gItemsInfo[GetMonData(mon, MON_DATA_HELD_ITEM)].holdEffect;
    if (holdEffect == HOLD_EFFECT_HEAVY_DUTY_BOOTS)
        return FALSE;

    if (IsHazardOnSide(side, HAZARDS_STEALTH_ROCK))
        hazardDamage += GetStealthHazardDamageByTypesAndHP(TYPE_SIDE_HAZARD_POINTED_STONES, type1, type2, maxHp);
    if (IsHazardOnSide(side, HAZARDS_STEELSURGE))
        hazardDamage += GetStealthHazardDamageByTypesAndHP(TYPE_SIDE_HAZARD_SHARP_STEEL, type1, type2, maxHp);

    if (IsHazardOnSide(side, HAZARDS_SPIKES) && ((type1 != TYPE_FLYING && type2 != TYPE_FLYING
        && ability != ABILITY_LEVITATE && holdEffect != HOLD_EFFECT_AIR_BALLOON)
        || holdEffect == HOLD_EFFECT_IRON_BALL || gFieldStatuses & STATUS_FIELD_GRAVITY))
    {
        s32 spikesDmg = maxHp / ((5 - gSideTimers[GetBattlerSide(currBattler)].spikesAmount) * 2);
        if (spikesDmg == 0)
            spikesDmg = 1;
        hazardDamage += spikesDmg;
    }

    if (hazardDamage >= GetMonData(mon, MON_DATA_HP))
        return TRUE;
    return FALSE;
}

enum AIPivot ShouldPivot(u32 battlerAtk, u32 battlerDef, u32 defAbility, u32 move, u32 moveIndex)
{
    bool32 hasStatBoost = AnyUsefulStatIsRaised(battlerAtk) || gBattleMons[battlerDef].statStages[STAT_EVASION] >= 9; //Significant boost in evasion for any class
    u32 battlerToSwitch;

    battlerToSwitch = gBattleStruct->AI_monToSwitchIntoId[battlerAtk];

    // Palafin always wants to activate Zero to Hero
    if (gBattleMons[battlerAtk].species == SPECIES_PALAFIN_ZERO
        && gBattleMons[battlerAtk].ability == ABILITY_ZERO_TO_HERO
        && CountUsablePartyMons(battlerAtk) != 0)
        return SHOULD_PIVOT;

    if (PartyBattlerShouldAvoidHazards(battlerAtk, battlerToSwitch))
        return DONT_PIVOT;

    if (!IsDoubleBattle())
    {
        if (CountUsablePartyMons(battlerAtk) == 0)
            return CAN_TRY_PIVOT; // can't switch, but attack might still be useful

        if (IsBattlerPredictedToSwitch(battlerDef))
            return SHOULD_PIVOT; // Try pivoting so you can switch to a better matchup to counter your new opponent

        if (AI_IsFaster(battlerAtk, battlerDef, move)) // Attacker goes first
        {
            if (!CanAIFaintTarget(battlerAtk, battlerDef, 0)) // Can't KO foe otherwise
            {
                if (CanAIFaintTarget(battlerAtk, battlerDef, 2))
                {
                    // attacker can kill target in two hits (theoretically)
                    if (CanTargetFaintAi(battlerDef, battlerAtk))
                        return SHOULD_PIVOT;   // Won't get the two turns, pivot

                    if (!IsBattleMoveStatus(move) && ((gAiLogicData->shouldSwitch & (1u << battlerAtk))
                        || (AI_BattlerAtMaxHp(battlerDef) && (gAiLogicData->holdEffects[battlerDef] == HOLD_EFFECT_FOCUS_SASH
                        || (B_STURDY >= GEN_5 && defAbility == ABILITY_STURDY)
                        || defAbility == ABILITY_MULTISCALE
                        || defAbility == ABILITY_SHADOW_SHIELD))))
                        return SHOULD_PIVOT;   // pivot to break sash/sturdy/multiscale
                }
                else if (!hasStatBoost)
                {
                    if (!IsBattleMoveStatus(move) && (AI_BattlerAtMaxHp(battlerDef) && (gAiLogicData->holdEffects[battlerDef] == HOLD_EFFECT_FOCUS_SASH
                        || (B_STURDY >= GEN_5 && defAbility == ABILITY_STURDY)
                        || defAbility == ABILITY_MULTISCALE
                        || defAbility == ABILITY_SHADOW_SHIELD)))
                        return SHOULD_PIVOT;   // pivot to break sash/sturdy/multiscale

                    if (gAiLogicData->shouldSwitch & (1u << battlerAtk))
                        return SHOULD_PIVOT;

                    /* TODO - check if switchable mon unafffected by/will remove hazards
                    if (IsHazardOnSide(GetBattlerSide(battlerAtk, HAZARDS_SPIKES) && switchScore >= SWITCHING_INCREASE_CAN_REMOVE_HAZARDS)
                        return SHOULD_PIVOT;*/

                    /*if (BattlerWillFaintFromSecondaryDamage(battlerAtk, gAiLogicData->abilities[battlerAtk]) && switchScore >= SWITCHING_INCREASE_WALLS_FOE)
                        return SHOULD_PIVOT;*/

                    /*if (IsClassDamager(class) && switchScore >= SWITCHING_INCREASE_HAS_SUPER_EFFECTIVE_MOVE)
                    {
                        bool32 physMoveInMoveset = PhysicalMoveInMoveset(battlerAtk);
                        bool32 specMoveInMoveset = SpecialMoveInMoveset(battlerAtk);

                        //Pivot if attacking stats are bad
                        if (physMoveInMoveset && !specMoveInMoveset)
                        {
                            if (STAT_STAGE_ATK < 6)
                                return SHOULD_PIVOT;
                        }
                        else if (!physMoveInMoveset && specMoveInMoveset)
                        {
                            if (STAT_STAGE_SPATK < 6)
                                return SHOULD_PIVOT;
                        }
                        else if (physMoveInMoveset && specMoveInMoveset)
                        {
                            if (STAT_STAGE_ATK < 6 && STAT_STAGE_SPATK < 6)
                                return SHOULD_PIVOT;
                        }

                        return SHOULD_PIVOT;
                    }*/
                }
            }
        }
        else // Opponent Goes First
        {
            if (CanTargetFaintAi(battlerDef, battlerAtk))
            {
                if (GetMoveEffect(move) == EFFECT_TELEPORT)
                    return DONT_PIVOT; // If you're going to faint because you'll go second, use a different move
                else
                    return CAN_TRY_PIVOT; // You're probably going to faint anyways so if for some reason you don't, better switch
            }
            else if (CanTargetFaintAiWithMod(battlerDef, battlerAtk, 0, 2)) // Foe can 2HKO AI
            {
                if (CanAIFaintTarget(battlerAtk, battlerDef, 0))
                {
                    if (!BattlerWillFaintFromSecondaryDamage(battlerAtk, gAiLogicData->abilities[battlerAtk]))
                        return CAN_TRY_PIVOT; // Use this move to KO if you must
                }
                else // Can't KO the foe
                {
                    return SHOULD_PIVOT;
                }
            }
            else // Foe can 3HKO+ AI
            {
                if (CanAIFaintTarget(battlerAtk, battlerDef, 0))
                {
                    if (!BattlerWillFaintFromSecondaryDamage(battlerAtk, gAiLogicData->abilities[battlerAtk]) // This is the only move that can KO
                      && !hasStatBoost) //You're not wasting a valuable stat boost
                    {
                        return CAN_TRY_PIVOT;
                    }
                }
                else if (CanAIFaintTarget(battlerAtk, battlerDef, 2))
                {
                    // can knock out foe in 2 hits
                    if (IsBattleMoveStatus(move) && ((gAiLogicData->shouldSwitch & (1u << battlerAtk)) //Damaging move
                      //&& (switchScore >= SWITCHING_INCREASE_RESIST_ALL_MOVES + SWITCHING_INCREASE_KO_FOE //remove hazards
                     || (gAiLogicData->holdEffects[battlerDef] == HOLD_EFFECT_FOCUS_SASH && AI_BattlerAtMaxHp(battlerDef))))
                        return DONT_PIVOT; // Pivot to break the sash
                    else
                        return CAN_TRY_PIVOT;
                }
                else
                {
                    //if (IsClassDamager(class) && switchScore >= SWITCHING_INCREASE_KO_FOE)
                        //return SHOULD_PIVOT; //Only switch if way better matchup

                    if (!hasStatBoost)
                    {
                        // TODO - check if switching prevents/removes hazards
                        //if (IsHazardOnSide(GetBattlerSide(battlerAtk, HAZARDS_SPIKES) && switchScore >= SWITCHING_INCREASE_CAN_REMOVE_HAZARDS)
                            //return SHOULD_PIVOT;

                        // TODO - not always a good idea
                        //if (BattlerWillFaintFromSecondaryDamage(battlerAtk) && switchScore >= SWITCHING_INCREASE_HAS_SUPER_EFFECTIVE_MOVE)
                            //return SHOULD_PIVOT;

                        /*if (IsClassDamager(class) && switchScore >= SWITCHING_INCREASE_HAS_SUPER_EFFECTIVE_MOVE)
                        {
                            bool32 physMoveInMoveset = PhysicalMoveInMoveset(battlerAtk);
                            bool32 specMoveInMoveset = SpecialMoveInMoveset(battlerAtk);

                            //Pivot if attacking stats are bad
                            if (physMoveInMoveset && !specMoveInMoveset)
                            {
                                if (STAT_STAGE_ATK < 6)
                                    return SHOULD_PIVOT;
                            }
                            else if (!physMoveInMoveset && specMoveInMoveset)
                            {
                                if (STAT_STAGE_SPATK < 6)
                                    return SHOULD_PIVOT;
                            }
                            else if (physMoveInMoveset && specMoveInMoveset)
                            {
                                if (STAT_STAGE_ATK < 6 && STAT_STAGE_SPATK < 6)
                                    return SHOULD_PIVOT;
                            }
                        }*/

                        return CAN_TRY_PIVOT;
                    }
                }
            }
        }
    }

    return DONT_PIVOT;
}

bool32 CanKnockOffItem(u32 battler, u32 item)
{
    if (item == ITEM_NONE)
        return FALSE;

    if (!(gBattleTypeFlags & (BATTLE_TYPE_EREADER_TRAINER
      | BATTLE_TYPE_FRONTIER
      | BATTLE_TYPE_LINK
      | BATTLE_TYPE_RECORDED_LINK
      | BATTLE_TYPE_SECRET_BASE
      | (B_TRAINERS_KNOCK_OFF_ITEMS == TRUE ? BATTLE_TYPE_TRAINER : 0)
      )) && IsOnPlayerSide(battler))
        return FALSE;

    if (gAiLogicData->abilities[battler] == ABILITY_STICKY_HOLD)
        return FALSE;

    if (!CanBattlerGetOrLoseItem(battler, item))
        return FALSE;

    return TRUE;
}

// status checks
bool32 IsBattlerIncapacitated(u32 battler, u32 ability)
{
    if ((gBattleMons[battler].status1 & STATUS1_FREEZE) && !HasThawingMove(battler))
        return TRUE;    // if battler has thawing move we assume they will definitely use it, and thus being frozen should be neglected

    if (gBattleMons[battler].status1 & STATUS1_SLEEP && !HasMoveWithEffect(battler, EFFECT_SLEEP_TALK))
        return TRUE;

    if (gBattleMons[battler].volatiles.recharge || (ability == ABILITY_TRUANT && gDisableStructs[battler].truantCounter != 0))
        return TRUE;

    return FALSE;
}

bool32 AI_CanPutToSleep(u32 battlerAtk, u32 battlerDef, u32 defAbility, u32 move, u32 partnerMove)
{
    if (!CanBeSlept(battlerAtk, battlerDef, defAbility, BLOCKED_BY_SLEEP_CLAUSE)
      || DoesSubstituteBlockMove(battlerAtk, battlerDef, move)
      || PartnerMoveEffectIsStatusSameTarget(BATTLE_PARTNER(battlerAtk), battlerDef, partnerMove))   // shouldn't try to sleep mon that partner is trying to make sleep
        return FALSE;
    return TRUE;
}

static inline bool32 DoesBattlerBenefitFromAllVolatileStatus(u32 battler, u32 ability)
{
    if (ability == ABILITY_MARVEL_SCALE
     || ability == ABILITY_QUICK_FEET
     || ability == ABILITY_MAGIC_GUARD
     || (ability == ABILITY_GUTS && HasMoveWithCategory(battler, DAMAGE_CATEGORY_PHYSICAL))
     || HasMoveWithEffect(battler, EFFECT_FACADE)
     || HasMoveWithEffect(battler, EFFECT_PSYCHO_SHIFT))
        return TRUE;
    return FALSE;
}

bool32 ShouldPoison(u32 battlerAtk, u32 battlerDef)
{
    u32 abilityDef = gAiLogicData->abilities[battlerDef];
    // Battler can be poisoned and has move/ability that synergizes with being poisoned
    if (CanBePoisoned(battlerAtk, battlerDef, gAiLogicData->abilities[battlerAtk], abilityDef) && (
        DoesBattlerBenefitFromAllVolatileStatus(battlerDef, abilityDef)
        || abilityDef == ABILITY_POISON_HEAL
        || (abilityDef == ABILITY_TOXIC_BOOST && HasMoveWithCategory(battlerDef, DAMAGE_CATEGORY_PHYSICAL))))
    {
        if (battlerAtk == battlerDef) // Targeting self
            return TRUE;
        else
            return FALSE;
    }
    if (battlerAtk == battlerDef)
        return FALSE;
    else
        return TRUE;
}

bool32 ShouldBurn(u32 battlerAtk, u32 battlerDef, u32 abilityDef)
{
    // Battler can be burned and has move/ability that synergizes with being burned
    if (CanBeBurned(battlerAtk, battlerDef, abilityDef) && (
        DoesBattlerBenefitFromAllVolatileStatus(battlerDef, abilityDef)
        || abilityDef == ABILITY_HEATPROOF
        || (abilityDef == ABILITY_FLARE_BOOST && HasMoveWithCategory(battlerDef, DAMAGE_CATEGORY_SPECIAL))))
    {
        if (battlerAtk == battlerDef) // Targeting self
            return TRUE;
        else
            return FALSE;
    }

    if (battlerAtk == battlerDef)
        return FALSE;
    else
        return TRUE;
}

bool32 ShouldFreezeOrFrostbite(u32 battlerAtk, u32 battlerDef, u32 abilityDef)
{
    if (!B_USE_FROSTBITE)
    {
        if (CanBeFrozen(battlerAtk, battlerDef, abilityDef))
        {
            if (battlerAtk == battlerDef) // Targeting self
                return FALSE;
            else
                return TRUE;
        }
        return FALSE;
    }
    else
    {
        // Battler can be frostbitten and has move/ability that synergizes with being frostbitten
        if (CanBeFrozen(battlerAtk, battlerDef, abilityDef)
            && DoesBattlerBenefitFromAllVolatileStatus(battlerDef, abilityDef))
        {
            if (battlerAtk == battlerDef) // Targeting self
                return TRUE;
            else
                return FALSE;
        }

        if (battlerAtk == battlerDef)
            return FALSE;
        else
            return TRUE;
    }
}

bool32 ShouldParalyze(u32 battlerAtk, u32 battlerDef, u32 abilityDef)
{
    // Battler can be paralyzed and has move/ability that synergizes with being paralyzed
    if (CanBeParalyzed(battlerAtk, battlerDef, abilityDef) && (
        DoesBattlerBenefitFromAllVolatileStatus(battlerDef, abilityDef)))
    {
        if (battlerAtk == battlerDef) // Targeting self
            return TRUE;
        else
            return FALSE;
    }
    if (battlerAtk == battlerDef)
        return FALSE;
    else
        return TRUE;
}

bool32 AI_CanPoison(u32 battlerAtk, u32 battlerDef, u32 defAbility, u32 move, u32 partnerMove)
{
    if (!CanBePoisoned(battlerAtk, battlerDef, gAiLogicData->abilities[battlerAtk], defAbility)
      || gAiLogicData->effectiveness[battlerAtk][battlerDef][gAiThinkingStruct->movesetIndex] == UQ_4_12(0.0)
      || DoesSubstituteBlockMove(battlerAtk, battlerDef, move)
      || PartnerMoveEffectIsStatusSameTarget(BATTLE_PARTNER(battlerAtk), battlerDef, partnerMove))
        return FALSE;

    return TRUE;
}

bool32 AI_CanParalyze(u32 battlerAtk, u32 battlerDef, u32 defAbility, u32 move, u32 partnerMove)
{
    if (!CanBeParalyzed(battlerAtk, battlerDef, defAbility)
      || gAiLogicData->effectiveness[battlerAtk][battlerDef][gAiThinkingStruct->movesetIndex] == UQ_4_12(0.0)
      || DoesSubstituteBlockMove(battlerAtk, battlerDef, move)
      || PartnerMoveEffectIsStatusSameTarget(BATTLE_PARTNER(battlerAtk), battlerDef, partnerMove))
        return FALSE;
    return TRUE;
}

bool32 AI_CanBeConfused(u32 battlerAtk, u32 battlerDef, u32 move, u32 ability)
{
    if (gBattleMons[battlerDef].volatiles.confusionTurns > 0
     || (ability == ABILITY_OWN_TEMPO && !DoesBattlerIgnoreAbilityChecks(battlerAtk, gAiLogicData->abilities[battlerAtk], move))
     || IsBattlerTerrainAffected(battlerDef, STATUS_FIELD_MISTY_TERRAIN)
     || gSideStatuses[GetBattlerSide(battlerDef)] & SIDE_STATUS_SAFEGUARD
     || DoesSubstituteBlockMove(battlerAtk, battlerDef, move))
        return FALSE;
    return TRUE;
}

bool32 AI_CanConfuse(u32 battlerAtk, u32 battlerDef, u32 defAbility, u32 battlerAtkPartner, u32 move, u32 partnerMove)
{
    if (GetBattlerMoveTargetType(battlerAtk, move) == MOVE_TARGET_FOES_AND_ALLY
     && AI_CanBeConfused(battlerAtk, battlerDef, move, defAbility)
     && !AI_CanBeConfused(battlerAtk, BATTLE_PARTNER(battlerDef), move, gAiLogicData->abilities[BATTLE_PARTNER(battlerDef)]))
        return FALSE;

    if (!AI_CanBeConfused(battlerAtk, battlerDef, move, defAbility)
     || DoesPartnerHaveSameMoveEffect(battlerAtkPartner, battlerDef, move, partnerMove))
        return FALSE;

    return TRUE;
}

bool32 AI_CanBurn(u32 battlerAtk, u32 battlerDef, u32 defAbility, u32 battlerAtkPartner, u32 move, u32 partnerMove)
{
    if (!CanBeBurned(battlerAtk, battlerDef, defAbility)
      || gAiLogicData->effectiveness[battlerAtk][battlerDef][gAiThinkingStruct->movesetIndex] == UQ_4_12(0.0)
      || DoesSubstituteBlockMove(battlerAtk, battlerDef, move)
      || PartnerMoveEffectIsStatusSameTarget(battlerAtkPartner, battlerDef, partnerMove))
    {
        return FALSE;
    }
    return TRUE;
}

bool32 AI_CanGiveFrostbite(u32 battlerAtk, u32 battlerDef, u32 defAbility, u32 battlerAtkPartner, u32 move, u32 partnerMove)
{
    if (!CanBeFrozen(battlerAtk, battlerDef, defAbility)
      || gAiLogicData->effectiveness[battlerAtk][battlerDef][gAiThinkingStruct->movesetIndex] == UQ_4_12(0.0)
      || DoesSubstituteBlockMove(battlerAtk, battlerDef, move)
      || PartnerMoveEffectIsStatusSameTarget(battlerAtkPartner, battlerDef, partnerMove))
    {
        return FALSE;
    }
    return TRUE;
}

bool32 AI_CanBeInfatuated(u32 battlerAtk, u32 battlerDef, u32 defAbility)
{
    if (gBattleMons[battlerDef].volatiles.infatuation
      || gAiLogicData->effectiveness[battlerAtk][battlerDef][gAiThinkingStruct->movesetIndex] == UQ_4_12(0.0)
      || defAbility == ABILITY_OBLIVIOUS
      || !AreBattlersOfOppositeGender(battlerAtk, battlerDef)
      || AI_IsAbilityOnSide(battlerDef, ABILITY_AROMA_VEIL))
        return FALSE;
    return TRUE;
}

u32 ShouldTryToFlinch(u32 battlerAtk, u32 battlerDef, u32 atkAbility, u32 defAbility, u32 move)
{
    if (((!IsMoldBreakerTypeAbility(battlerAtk, gAiLogicData->abilities[battlerAtk]) && (defAbility == ABILITY_SHIELD_DUST || defAbility == ABILITY_INNER_FOCUS))
      || gAiLogicData->holdEffects[battlerDef] == HOLD_EFFECT_COVERT_CLOAK
      || DoesSubstituteBlockMove(battlerAtk, battlerDef, move)
      || AI_IsSlower(battlerAtk, battlerDef, move))) // Opponent goes first
    {
        return 0;
    }
    else if ((atkAbility == ABILITY_SERENE_GRACE
      || gBattleMons[battlerDef].status1 & STATUS1_PARALYSIS
      || gBattleMons[battlerDef].volatiles.infatuation
      || gBattleMons[battlerDef].volatiles.confusionTurns > 0)
      || ((AI_IsFaster(battlerAtk, battlerDef, move)) && CanTargetFaintAi(battlerDef, battlerAtk)))
    {
        return 2;   // good idea to flinch
    }

    return 0;   // don't try to flinch
}

bool32 ShouldTrap(u32 battlerAtk, u32 battlerDef, u32 move)
{
    if (AI_CanBattlerEscape(battlerDef))
        return FALSE;

    if (IsBattlerTrapped(battlerAtk, battlerDef))
        return FALSE;

    if (BattlerWillFaintFromSecondaryDamage(battlerDef, gAiLogicData->abilities[battlerDef]))
        return TRUE;    // battler is taking secondary damage with low HP

    if (gAiThinkingStruct->aiFlags[battlerAtk] & AI_FLAG_STALL)
    {
        if (!CanTargetFaintAi(battlerDef, battlerAtk))
            return TRUE;    // attacker goes first and opponent can't kill us
    }

    return FALSE;
}

bool32 ShouldFakeOut(u32 battlerAtk, u32 battlerDef, u32 move)
{
    if ((!gDisableStructs[battlerAtk].isFirstTurn && MoveHasAdditionalEffectWithChance(move, MOVE_EFFECT_FLINCH, 100))
    || gAiLogicData->abilities[battlerAtk] == ABILITY_GORILLA_TACTICS
    || gAiLogicData->holdEffects[battlerAtk] == HOLD_EFFECT_CHOICE_BAND
    || gAiLogicData->holdEffects[battlerDef] == HOLD_EFFECT_COVERT_CLOAK
    || DoesSubstituteBlockMove(battlerAtk, battlerDef, move)
    || (!IsMoldBreakerTypeAbility(battlerAtk, gAiLogicData->abilities[battlerAtk])
    && (gAiLogicData->abilities[battlerDef] == ABILITY_SHIELD_DUST || gAiLogicData->abilities[battlerDef] == ABILITY_INNER_FOCUS)))
        return FALSE;

    return TRUE;
}

static u32 FindMoveUsedXTurnsAgo(u32 battlerId, u32 x)
{
    s32 i, index = gBattleHistory->moveHistoryIndex[battlerId];
    for (i = 0; i < x; i++)
    {
        if (--index < 0)
            index = AI_MOVE_HISTORY_COUNT - 1;
    }
    return gBattleHistory->moveHistory[battlerId][index];
}

bool32 IsWakeupTurn(u32 battler)
{
    // Check if rest was used 2 turns ago
    if ((gBattleMons[battler].status1 & STATUS1_SLEEP) == 1 && GetMoveEffect(FindMoveUsedXTurnsAgo(battler, 2)) == EFFECT_REST)
        return TRUE;
    else // no way to know
        return FALSE;
}

bool32 AnyPartyMemberStatused(u32 battlerId, bool32 checkSoundproof)
{
    struct Pokemon *party;
    u32 i, battlerOnField1, battlerOnField2;

    party = GetBattlerParty(battlerId);

    if (IsDoubleBattle())
    {
        battlerOnField1 = gBattlerPartyIndexes[battlerId];
        battlerOnField2 = gBattlerPartyIndexes[GetPartnerBattler(battlerId)];
        // Check partner's status
        if ((GetGenConfig(GEN_CONFIG_HEAL_BELL_SOUNDPROOF) == GEN_5
            || gAiLogicData->abilities[BATTLE_PARTNER(battlerId)] != ABILITY_SOUNDPROOF
            || !checkSoundproof)
         && GetMonData(&party[battlerOnField2], MON_DATA_STATUS) != STATUS1_NONE)
            return TRUE;
    }
    else // In singles there's only one battlerId by side.
    {
        battlerOnField1 = gBattlerPartyIndexes[battlerId];
        battlerOnField2 = gBattlerPartyIndexes[battlerId];
    }

    // Check attacker's status
    if ((GetGenConfig(GEN_CONFIG_HEAL_BELL_SOUNDPROOF) == GEN_5
      || GetGenConfig(GEN_CONFIG_HEAL_BELL_SOUNDPROOF) >= GEN_8
      || gAiLogicData->abilities[battlerId] != ABILITY_SOUNDPROOF || !checkSoundproof)
     && GetMonData(&party[battlerOnField1], MON_DATA_STATUS) != STATUS1_NONE)
        return TRUE;

    // Check inactive party mons' status
    for (i = 0; i < PARTY_SIZE; i++)
    {
        if (i == battlerOnField1 || i == battlerOnField2)
            continue;
        if (GetGenConfig(GEN_CONFIG_HEAL_BELL_SOUNDPROOF) < GEN_5
         && checkSoundproof
         && GetMonAbility(&party[i]) == ABILITY_SOUNDPROOF)
            continue;
        if (GetMonData(&party[i], MON_DATA_STATUS) != STATUS1_NONE)
            return TRUE;
    }

    return FALSE;
}

u32 GetBattlerSideSpeedAverage(u32 battler)
{
    u32 speed1 = 0;
    u32 speed2 = 0;
    u32 numBattlersAlive = 0;

    if (IsBattlerAlive(battler))
    {
        speed1 = gAiLogicData->speedStats[battler];
        numBattlersAlive++;
    }

    if (IsDoubleBattle() && IsBattlerAlive(BATTLE_PARTNER(battler)))
    {
        speed2 = gAiLogicData->speedStats[BATTLE_PARTNER(battler)];
        numBattlersAlive++;
    }

    return (speed1 + speed2) / numBattlersAlive;
}

bool32 ShouldUseRecoilMove(u32 battlerAtk, u32 battlerDef, u32 recoilDmg, u32 moveIndex)
{
    if (recoilDmg >= gBattleMons[battlerAtk].hp //Recoil kills attacker
      && CountUsablePartyMons(battlerDef) != 0) //Foe has more than 1 target left
    {
        if (recoilDmg >= gBattleMons[battlerDef].hp && !CanAIFaintTarget(battlerAtk, battlerDef, 0))
            return TRUE; //If it's the only KO move then just use it
        else
            return FALSE; //Not as good to use move if you'll faint and not win
    }

    return TRUE;
}

bool32 ShouldAbsorb(u32 battlerAtk, u32 battlerDef, u32 move, s32 damage)
{
    if (move == 0xFFFF || AI_IsFaster(battlerAtk, battlerDef, move))
    {
        // using item or user goes first
        s32 healDmg = (GetMoveAbsorbPercentage(move) * damage) / 100;

        if (gStatuses3[battlerAtk] & STATUS3_HEAL_BLOCK)
            healDmg = 0;

        if (CanTargetFaintAi(battlerDef, battlerAtk)
          && !CanTargetFaintAiWithMod(battlerDef, battlerAtk, healDmg, 0))
            return TRUE;    // target can faint attacker unless they heal
        else if (!CanTargetFaintAi(battlerDef, battlerAtk) && gAiLogicData->hpPercents[battlerAtk] < 60 && (Random() % 3))
            return TRUE;    // target can't faint attacker at all, attacker health is about half, 2/3rds rate of encouraging healing
    }
    else
    {
        // opponent goes first
        if (!CanTargetFaintAi(battlerDef, battlerAtk))
            return TRUE;
    }

    return FALSE;
}

bool32 ShouldRecover(u32 battlerAtk, u32 battlerDef, u32 move, u32 healPercent)
{
    u32 maxHP = gBattleMons[battlerAtk].maxHP;
    u32 healAmount = (healPercent * maxHP) / 100;
    if (healAmount > maxHP)
        healAmount = maxHP;
    if (gStatuses3[battlerAtk] & STATUS3_HEAL_BLOCK)
        healAmount = 0;
    if (AI_IsFaster(battlerAtk, battlerDef, move))
    {
        if (CanTargetFaintAi(battlerDef, battlerAtk)
          && !CanTargetFaintAiWithMod(battlerDef, battlerAtk, healAmount, 0))
            return TRUE;    // target can faint attacker unless they heal
        else if (!CanTargetFaintAi(battlerDef, battlerAtk) && gAiLogicData->hpPercents[battlerAtk] < ENABLE_RECOVERY_THRESHOLD && RandomPercentage(RNG_AI_SHOULD_RECOVER, SHOULD_RECOVER_CHANCE))
            return TRUE;    // target can't faint attacker at all, generally safe
    }
    else
    {
        if (!CanTargetFaintAi(battlerDef, battlerAtk)
          && GetBestDmgFromBattler(battlerDef, battlerAtk, AI_DEFENDING) < healAmount
          && NoOfHitsForTargetToFaintBattler(battlerDef, battlerAtk) < NoOfHitsForTargetToFaintBattlerWithMod(battlerDef, battlerAtk, healAmount))
            return TRUE;    // target can't faint attacker and is dealing less damage than we're healing
        else if (!CanTargetFaintAi(battlerDef, battlerAtk) && gAiLogicData->hpPercents[battlerAtk] < ENABLE_RECOVERY_THRESHOLD && RandomPercentage(RNG_AI_SHOULD_RECOVER, SHOULD_RECOVER_CHANCE))
            return TRUE;    // target can't faint attacker at all, generally safe
    }
    return FALSE;
}

bool32 ShouldSetScreen(u32 battlerAtk, u32 battlerDef, enum BattleMoveEffects moveEffect)
{
    u32 atkSide = GetBattlerSide(battlerAtk);

    // Don't waste a turn if screens will be broken
    if (HasMoveWithEffect(battlerDef, EFFECT_BRICK_BREAK)
     || HasMoveWithEffect(battlerDef, EFFECT_RAGING_BULL))
        return FALSE;

    switch (moveEffect)
    {
    case EFFECT_AURORA_VEIL:
        // Use only in Hail and only if AI doesn't already have Reflect, Light Screen or Aurora Veil itself active.
        if ((AI_GetWeather() & (B_WEATHER_HAIL | B_WEATHER_SNOW))
            && !(gSideStatuses[atkSide] & (SIDE_STATUS_REFLECT | SIDE_STATUS_LIGHTSCREEN | SIDE_STATUS_AURORA_VEIL)))
            return TRUE;
        break;
    case EFFECT_REFLECT:
        // Use only if the player has a physical move and AI doesn't already have Reflect itself active.
        if (HasMoveWithCategory(battlerDef, DAMAGE_CATEGORY_PHYSICAL)
            && !(gSideStatuses[atkSide] & SIDE_STATUS_REFLECT))
            return TRUE;
        break;
    case EFFECT_LIGHT_SCREEN:
        // Use only if the player has a special move and AI doesn't already have Light Screen itself active.
        if (HasMoveWithCategory(battlerDef, DAMAGE_CATEGORY_SPECIAL)
            && !(gSideStatuses[atkSide] & SIDE_STATUS_LIGHTSCREEN))
            return TRUE;
        break;
    default:
        break;
    }

    return FALSE;
}

// Partner Logic
bool32 IsValidDoubleBattle(u32 battlerAtk)
{
    if (IsDoubleBattle()
      && ((IsBattlerAlive(BATTLE_OPPOSITE(battlerAtk)) && IsBattlerAlive(BATTLE_PARTNER(BATTLE_OPPOSITE(battlerAtk)))) || IsBattlerAlive(BATTLE_PARTNER(battlerAtk))))
        return TRUE;
    return FALSE;
}

// TODO: Handling for when the 'partner' is not actually a partner, a la Battle Royale or B_WILD_NATURAL_ENEMIES
bool32 IsTargetingPartner(u32 battlerAtk, u32 battlerDef)
{
    return ((battlerAtk) == (battlerDef ^ BIT_FLANK));
}

u32 GetAllyChosenMove(u32 battlerId)
{
    u32 partnerBattler = BATTLE_PARTNER(battlerId);

    if (!IsBattlerAlive(partnerBattler) || !IsAiBattlerAware(partnerBattler))
        return MOVE_NONE;
    else if (partnerBattler > battlerId) // Battler with the lower id chooses the move first.
        return gLastMoves[partnerBattler];
    else
        return gBattleMons[partnerBattler].moves[gBattleStruct->chosenMovePositions[partnerBattler]];
}

//PARTNER_MOVE_EFFECT_IS_SAME
bool32 DoesPartnerHaveSameMoveEffect(u32 battlerAtkPartner, u32 battlerDef, u32 move, u32 partnerMove)
{
    if (!IsDoubleBattle())
        return FALSE;

    if (GetMoveEffect(move) == GetMoveEffect(partnerMove)
      && partnerMove != MOVE_NONE
      && gBattleStruct->moveTarget[battlerAtkPartner] == battlerDef)
    {
        return TRUE;
    }
    return FALSE;
}

//PARTNER_MOVE_EFFECT_IS_SAME_NO_TARGET
bool32 PartnerHasSameMoveEffectWithoutTarget(u32 battlerAtkPartner, u32 move, u32 partnerMove)
{
    if (!IsDoubleBattle())
        return FALSE;

    if (GetMoveEffect(move) == GetMoveEffect(partnerMove)
      && partnerMove != MOVE_NONE)
        return TRUE;
    return FALSE;
}

//PARTNER_MOVE_EFFECT_IS_STATUS_SAME_TARGET
bool32 PartnerMoveEffectIsStatusSameTarget(u32 battlerAtkPartner, u32 battlerDef, u32 partnerMove)
{
    if (!IsDoubleBattle())
        return FALSE;

    enum BattleMoveEffects partnerEffect = GetMoveEffect(partnerMove);
    u32 nonVolatileStatus = GetMoveNonVolatileStatus(partnerMove);
    if (partnerMove != MOVE_NONE
     && gBattleStruct->moveTarget[battlerAtkPartner] == battlerDef
     && (nonVolatileStatus == MOVE_EFFECT_POISON
       || nonVolatileStatus == MOVE_EFFECT_TOXIC
       || nonVolatileStatus == MOVE_EFFECT_SLEEP
       || nonVolatileStatus == MOVE_EFFECT_PARALYSIS
       || nonVolatileStatus == MOVE_EFFECT_BURN
       || partnerEffect == EFFECT_YAWN))
        return TRUE;
    return FALSE;
}

bool32 IsMoveEffectWeather(u32 move)
{
    enum BattleMoveEffects effect = GetMoveEffect(move);
    if (move != MOVE_NONE
     && (effect == EFFECT_SUNNY_DAY
      || effect == EFFECT_RAIN_DANCE
      || effect == EFFECT_SANDSTORM
      || effect == EFFECT_HAIL
      || effect == EFFECT_SNOWSCAPE
      || effect == EFFECT_CHILLY_RECEPTION))
        return TRUE;
    return FALSE;
}

//PARTNER_MOVE_EFFECT_IS_TERRAIN
bool32 PartnerMoveEffectIsTerrain(u32 battlerAtkPartner, u32 partnerMove)
{
    if (!IsDoubleBattle())
        return FALSE;

    enum BattleMoveEffects partnerEffect = GetMoveEffect(partnerMove);
    if (partnerMove != MOVE_NONE
     && (partnerEffect == EFFECT_GRASSY_TERRAIN
      || partnerEffect == EFFECT_MISTY_TERRAIN
      || partnerEffect == EFFECT_ELECTRIC_TERRAIN
      || partnerEffect == EFFECT_PSYCHIC_TERRAIN))
        return TRUE;

    return FALSE;
}

//PARTNER_MOVE_EFFECT_IS
bool32 PartnerMoveEffectIs(u32 battlerAtkPartner, u32 partnerMove, enum BattleMoveEffects effectCheck)
{
    if (!IsDoubleBattle())
        return FALSE;

    if (partnerMove != MOVE_NONE && GetMoveEffect(partnerMove) == effectCheck)
        return TRUE;

    return FALSE;
}

//PARTNER_MOVE_IS_TAILWIND_TRICKROOM
bool32 PartnerMoveIs(u32 battlerAtkPartner, u32 partnerMove, u32 moveCheck)
{
    if (!IsDoubleBattle())
        return FALSE;

    if (partnerMove != MOVE_NONE && partnerMove == moveCheck)
        return TRUE;
    return FALSE;
}

//PARTNER_MOVE_IS_SAME
bool32 PartnerMoveIsSameAsAttacker(u32 battlerAtkPartner, u32 battlerDef, u32 move, u32 partnerMove)
{
    if (!IsDoubleBattle())
        return FALSE;

    if (partnerMove != MOVE_NONE && move == partnerMove && gBattleStruct->moveTarget[battlerAtkPartner] == battlerDef)
        return TRUE;
    return FALSE;
}

//PARTNER_MOVE_IS_SAME_NO_TARGET
bool32 PartnerMoveIsSameNoTarget(u32 battlerAtkPartner, u32 move, u32 partnerMove)
{
    if (!IsDoubleBattle())
        return FALSE;
    if (partnerMove != MOVE_NONE && move == partnerMove)
        return TRUE;
    return FALSE;
}

bool32 PartnerMoveActivatesSleepClause(u32 partnerMove)
{
    if (!IsDoubleBattle() || !IsSleepClauseEnabled())
        return FALSE;
    return IsMoveSleepClauseTrigger(partnerMove);
}

bool32 ShouldUseWishAromatherapy(u32 battlerAtk, u32 battlerDef, u32 move)
{
    u32 i;
    s32 firstId, lastId;
    struct Pokemon* party;
    bool32 hasStatus = AnyPartyMemberStatused(battlerAtk, IsSoundMove(move));
    bool32 needHealing = FALSE;

    GetAIPartyIndexes(battlerAtk, &firstId, &lastId);
    party = GetBattlerParty(battlerAtk);

    if (CountUsablePartyMons(battlerAtk) == 0
      && (CanTargetFaintAi(battlerDef, battlerAtk) || BattlerWillFaintFromSecondaryDamage(battlerAtk, gAiLogicData->abilities[battlerAtk])))
        return FALSE; // Don't heal if last mon and will faint

    for (i = 0; i < PARTY_SIZE; i++)
    {
        u32 currHp = GetMonData(&party[i], MON_DATA_HP);
        u32 maxHp = GetMonData(&party[i], MON_DATA_MAX_HP);

        if (!GetMonData(&party[i], MON_DATA_IS_EGG, NULL) && currHp > 0)
        {
            if ((currHp * 100) / maxHp < 65 // Less than 65% health remaining
              && i >= firstId && i < lastId) // Can only switch to mon on your team
            {
                needHealing = TRUE;
            }
        }
    }

    if (!IsDoubleBattle())
    {
        switch (GetMoveEffect(move))
        {
        case EFFECT_WISH:
            if (needHealing)
                return TRUE;
            break;
        case EFFECT_HEAL_BELL:
            if (hasStatus)
                return TRUE;
            break;
        default:
            break;
        }
    }
    else
    {
        switch (GetMoveEffect(move))
        {
        case EFFECT_WISH:
            return ShouldRecover(battlerAtk, battlerDef, move, 50); // Switch recovery isn't good idea in doubles
        case EFFECT_HEAL_BELL:
            if (hasStatus)
                return TRUE;
            break;
        default:
            break;
        }
    }

    return FALSE;
}

#define SIZE_G_BATTLE_MONS (sizeof(struct BattlePokemon) * MAX_BATTLERS_COUNT)

struct BattlePokemon *AllocSaveBattleMons(void)
{
    struct BattlePokemon *savedBattleMons = Alloc(SIZE_G_BATTLE_MONS);
    memcpy(savedBattleMons, gBattleMons, SIZE_G_BATTLE_MONS);
    return savedBattleMons;
}

void FreeRestoreBattleMons(struct BattlePokemon *savedBattleMons)
{
    memcpy(gBattleMons, savedBattleMons, SIZE_G_BATTLE_MONS);
    Free(savedBattleMons);
}

// party logic
s32 AI_CalcPartyMonDamage(u32 move, u32 battlerAtk, u32 battlerDef, struct BattlePokemon switchinCandidate, enum DamageCalcContext calcContext)
{
    struct SimulatedDamage dmg;
    uq4_12_t effectiveness;
    struct BattlePokemon *savedBattleMons = AllocSaveBattleMons();

    if (calcContext == AI_ATTACKING)
    {
        gBattleMons[battlerAtk] = switchinCandidate;
        gAiThinkingStruct->saved[battlerDef].saved = TRUE;
        SetBattlerAiData(battlerAtk, gAiLogicData); // set known opposing battler data
        gAiThinkingStruct->saved[battlerDef].saved = FALSE;
    }
    else if (calcContext == AI_DEFENDING)
    {
        gBattleMons[battlerDef] = switchinCandidate;
        gAiThinkingStruct->saved[battlerAtk].saved = TRUE;
        SetBattlerAiData(battlerDef, gAiLogicData); // set known opposing battler data
        gAiThinkingStruct->saved[battlerAtk].saved = FALSE;
    }

    dmg = AI_CalcDamage(move, battlerAtk, battlerDef, &effectiveness, NO_GIMMICK, NO_GIMMICK, AI_GetSwitchinWeather(switchinCandidate));
    // restores original gBattleMon struct
    FreeRestoreBattleMons(savedBattleMons);

    if (calcContext == AI_ATTACKING)
    {
        SetBattlerAiData(battlerAtk, gAiLogicData);
        if (gAiThinkingStruct->aiFlags[battlerAtk] & AI_FLAG_RISKY && !(gAiThinkingStruct->aiFlags[battlerAtk] & AI_FLAG_CONSERVATIVE))
            return dmg.maximum;
        else if (gAiThinkingStruct->aiFlags[battlerAtk] & AI_FLAG_CONSERVATIVE && !(gAiThinkingStruct->aiFlags[battlerAtk] & AI_FLAG_RISKY))
            return dmg.minimum;
        else
            return dmg.median;
    }

    else if (calcContext == AI_DEFENDING)
    {
        SetBattlerAiData(battlerDef, gAiLogicData);
        if (gAiThinkingStruct->aiFlags[battlerDef] & AI_FLAG_RISKY && !(gAiThinkingStruct->aiFlags[battlerAtk] & AI_FLAG_CONSERVATIVE))
            return dmg.minimum;
        else if (gAiThinkingStruct->aiFlags[battlerDef] & AI_FLAG_CONSERVATIVE && !(gAiThinkingStruct->aiFlags[battlerAtk] & AI_FLAG_RISKY))
            return dmg.maximum;
        else
            return dmg.median;
    }

    return dmg.median;
}

u32 AI_WhoStrikesFirstPartyMon(u32 battlerAtk, u32 battlerDef, struct BattlePokemon switchinCandidate, u32 moveConsidered)
{
    struct BattlePokemon *savedBattleMons = AllocSaveBattleMons();
    gBattleMons[battlerAtk] = switchinCandidate;

    SetBattlerAiData(battlerAtk, gAiLogicData);
    u32 aiMonFaster = AI_IsFaster(battlerAtk, battlerDef, moveConsidered);
    FreeRestoreBattleMons(savedBattleMons);
    SetBattlerAiData(battlerAtk, gAiLogicData);

    return aiMonFaster;
}

s32 CountUsablePartyMons(u32 battlerId)
{
    s32 battlerOnField1, battlerOnField2, i, ret;
    struct Pokemon *party;
    party = GetBattlerParty(battlerId);

    if (IsDoubleBattle())
    {
        battlerOnField1 = gBattlerPartyIndexes[battlerId];
        battlerOnField2 = gBattlerPartyIndexes[GetPartnerBattler(battlerId)];
    }
    else // In singles there's only one battlerId by side.
    {
        battlerOnField1 = gBattlerPartyIndexes[battlerId];
        battlerOnField2 = gBattlerPartyIndexes[battlerId];
    }

    ret = 0;
    for (i = 0; i < PARTY_SIZE; i++)
    {
        if (i != battlerOnField1 && i != battlerOnField2
         && GetMonData(&party[i], MON_DATA_HP) != 0
         && GetMonData(&party[i], MON_DATA_SPECIES_OR_EGG) != SPECIES_NONE
         && GetMonData(&party[i], MON_DATA_SPECIES_OR_EGG) != SPECIES_EGG)
        {
            ret++;
        }
    }

    return ret;
}

bool32 IsPartyFullyHealedExceptBattler(u32 battlerId)
{
    struct Pokemon *party;
    u32 i;
    party = GetBattlerParty(battlerId);

    for (i = 0; i < PARTY_SIZE; i++)
    {
        if (i != gBattlerPartyIndexes[battlerId]
         && GetMonData(&party[i], MON_DATA_HP) != 0
         && GetMonData(&party[i], MON_DATA_SPECIES_OR_EGG) != SPECIES_NONE
         && GetMonData(&party[i], MON_DATA_SPECIES_OR_EGG) != SPECIES_EGG
         && GetMonData(&party[i], MON_DATA_HP) < GetMonData(&party[i], MON_DATA_MAX_HP))
            return FALSE;
    }
    return TRUE;
}

bool32 PartyHasMoveCategory(u32 battlerId, enum DamageCategory category)
{
    struct Pokemon *party = GetBattlerParty(battlerId);
    u32 i, j;

    for (i = 0; i < PARTY_SIZE; i++)
    {
        if (GetMonData(&party[i], MON_DATA_HP, NULL) == 0)
            continue;

        for (j = 0; j < MAX_MON_MOVES; j++)
        {
            u32 move = GetMonData(&party[i], MON_DATA_MOVE1 + j, NULL);
            u32 pp = GetMonData(&party[i], MON_DATA_PP1 + j, NULL);

            if (pp > 0 && move != MOVE_NONE)
            {
                //TODO - handle photon geyser, light that burns the sky
                if (GetMoveCategory(move) == category)
                    return TRUE;
            }
        }
    }

    return FALSE;
}

bool32 SideHasMoveCategory(u32 battlerId, enum DamageCategory category)
{
    if (IsDoubleBattle())
    {
        if (HasMoveWithCategory(battlerId, category) || HasMoveWithCategory(BATTLE_PARTNER(battlerId), category))
            return TRUE;
    }
    else
    {
        if (HasMoveWithCategory(battlerId, category))
            return TRUE;
    }
    return FALSE;
}

bool32 IsAbilityOfRating(u32 ability, s8 rating)
{
    if (gAbilitiesInfo[ability].aiRating >= rating)
        return TRUE;
    return FALSE;
}

static const u16 sRecycleEncouragedItems[] =
{
    ITEM_CHESTO_BERRY,
    ITEM_LUM_BERRY,
    ITEM_STARF_BERRY,
    ITEM_SITRUS_BERRY,
    ITEM_MICLE_BERRY,
    ITEM_CUSTAP_BERRY,
    ITEM_MENTAL_HERB,
    ITEM_FOCUS_SASH,
    ITEM_SALAC_BERRY,
    ITEM_LIECHI_BERRY,
    ITEM_AGUAV_BERRY,
    ITEM_FIGY_BERRY,
    ITEM_IAPAPA_BERRY,
    ITEM_MAGO_BERRY,
    ITEM_WIKI_BERRY,
    ITEM_MENTAL_HERB,
    ITEM_POWER_HERB,
    ITEM_BERRY_JUICE,
    ITEM_WEAKNESS_POLICY,
    ITEM_BLUNDER_POLICY,
    ITEM_KEE_BERRY,
    ITEM_MARANGA_BERRY,
    // TODO expand this
};

// Its assumed that the berry is strategically given, so no need to check benefits of the berry
bool32 IsStatBoostingBerry(u32 item)
{
    switch (item)
    {
    case ITEM_LIECHI_BERRY:
    case ITEM_GANLON_BERRY:
    case ITEM_SALAC_BERRY:
    case ITEM_PETAYA_BERRY:
    case ITEM_APICOT_BERRY:
    //case ITEM_LANSAT_BERRY:
    case ITEM_STARF_BERRY:
    case ITEM_MICLE_BERRY:
        return TRUE;
    default:
        return FALSE;
    }
}

bool32 ShouldRestoreHpBerry(u32 battlerAtk, u32 item)
{
    switch (item)
    {
    case ITEM_ORAN_BERRY:
        if (gBattleMons[battlerAtk].maxHP <= 50)
            return TRUE;    // Only worth it in the early game
        return FALSE;
    case ITEM_SITRUS_BERRY:
    case ITEM_FIGY_BERRY:
    case ITEM_WIKI_BERRY:
    case ITEM_MAGO_BERRY:
    case ITEM_AGUAV_BERRY:
    case ITEM_IAPAPA_BERRY:
        return TRUE;
    default:
        return FALSE;
    }
}

bool32 IsRecycleEncouragedItem(u32 item)
{
    u32 i;
    for (i = 0; i < ARRAY_COUNT(sRecycleEncouragedItems); i++)
    {
        if (item == sRecycleEncouragedItems[i])
            return TRUE;
    }
    return FALSE;
}

<<<<<<< HEAD
bool32 HasMoveThatChangesKOThreshold(u32 battlerId, u32 noOfHitsToFaint, u32 aiIsFaster)
{
    s32 i;
    u16 *moves = GetMovesArray(battlerId);

    for (i = 0; i < MAX_MON_MOVES; i++)
    {
        if (moves[i] == MOVE_NONE || moves[i] == MOVE_UNAVAILABLE)
            continue;
        if (noOfHitsToFaint <= 2)
        {
            if (GetMovePriority(moves[i]) > 0)
                return TRUE;

            switch (gMovesInfo[moves[i]].additionalEffects[i].moveEffect)
            {
            case MOVE_EFFECT_SPD_MINUS_1:
            case MOVE_EFFECT_SPD_MINUS_2:
            {
                if(aiIsFaster)
                    return TRUE;
            }
            default:
                break;
            }
        }
    }

    return FALSE;
}

static enum AIScore IncreaseStatUpScoreInternal(u32 battlerAtk, u32 battlerDef, enum StatChange statId, bool32 considerContrary)
=======
static u32 GetStatBeingChanged(enum StatChange statChange)
{
    switch(statChange)
    {
        case STAT_CHANGE_ATK:
        case STAT_CHANGE_ATK_2:
            return STAT_ATK;
        case STAT_CHANGE_DEF:
        case STAT_CHANGE_DEF_2:
            return STAT_DEF;
        case STAT_CHANGE_SPEED:
        case STAT_CHANGE_SPEED_2:
            return STAT_SPEED;
        case STAT_CHANGE_SPATK:
        case STAT_CHANGE_SPATK_2:
            return STAT_SPATK;
        case STAT_CHANGE_SPDEF:
        case STAT_CHANGE_SPDEF_2:
            return STAT_SPDEF;
        case STAT_CHANGE_ACC:
            return STAT_ACC;
        case STAT_CHANGE_EVASION:
            return STAT_EVASION;
    }
    return 0; // STAT_HP, should never be getting changed
}

static enum AIScore IncreaseStatUpScoreInternal(u32 battlerAtk, u32 battlerDef, enum StatChange statChange, bool32 considerContrary)
>>>>>>> c61c2bbb
{
    enum AIScore tempScore = NO_INCREASE;
    u32 noOfHitsToFaint = NoOfHitsForTargetToFaintBattler(battlerDef, battlerAtk);
    u32 aiIsFaster = AI_IsFaster(battlerAtk, battlerDef, TRUE);
    u32 shouldSetUp = ((noOfHitsToFaint >= 2 && aiIsFaster) || (noOfHitsToFaint >= 3 && !aiIsFaster) || noOfHitsToFaint == UNKNOWN_NO_OF_HITS);
    u32 i;
    u32 statId = GetStatBeingChanged(statChange);

    if (considerContrary && gAiLogicData->abilities[battlerAtk] == ABILITY_CONTRARY)
        return NO_INCREASE;

    // Don't increase stats if opposing battler has Unaware
    if (HasBattlerSideAbility(battlerDef, ABILITY_UNAWARE, gAiLogicData))
        return NO_INCREASE;

    // Don't increase stat if AI is at +4
    if (gBattleMons[battlerAtk].statStages[statId] >= MAX_STAT_STAGE - 2)
        return NO_INCREASE;

    // Don't increase stat if AI has less then 70% HP and number of hits isn't known
    if (gAiLogicData->hpPercents[battlerAtk] < 70 && noOfHitsToFaint == UNKNOWN_NO_OF_HITS)
        return NO_INCREASE;

    // Don't set up if AI is dead to residual damage from weather
    if (GetBattlerSecondaryDamage(battlerAtk) >= gBattleMons[battlerAtk].hp)
        return NO_INCREASE;

    // Don't increase stats if opposing battler has Opportunist
    if (gAiLogicData->abilities[battlerDef] == ABILITY_OPPORTUNIST)
        return NO_INCREASE;

    // Don't increase stats if opposing battler has Encore
    if (HasBattlerSideMoveWithEffect(battlerDef, EFFECT_ENCORE))
        return NO_INCREASE;

    // Don't increase stats if opposing battler has used Haze effect
    if (!RandomPercentage(RNG_AI_BOOST_INTO_HAZE, BOOST_INTO_HAZE_CHANCE) &&
        (HasBattlerSideUsedMoveWithEffect(battlerDef, EFFECT_HAZE)
        || HasBattlerSideUsedMoveWithAdditionalEffect(battlerDef, MOVE_EFFECT_CLEAR_SMOG)
        || HasBattlerSideUsedMoveWithAdditionalEffect(battlerDef, MOVE_EFFECT_HAZE)))
        return NO_INCREASE;

    // Don't increase if AI is at +1 and opponent has Haze effect
    if (gBattleMons[battlerAtk].statStages[statId] >= MAX_STAT_STAGE - 5 && (HasBattlerSideMoveWithEffect(battlerDef, EFFECT_HAZE)
        || HasBattlerSideMoveWithAdditionalEffect(battlerDef, MOVE_EFFECT_CLEAR_SMOG)
        || HasBattlerSideMoveWithAdditionalEffect(battlerDef, MOVE_EFFECT_HAZE)))
        return NO_INCREASE;

    // Don't increase stats if AI could KO target through Sturdy effect, as otherwise it always 2HKOs
    if (CanBattlerKOTargetIgnoringSturdy(battlerAtk, battlerDef))
        return NO_INCREASE;

    // Don't increase stats if player has a move that can change the KO threshold
    if (HasMoveThatChangesKOThreshold(battlerDef, noOfHitsToFaint, aiIsFaster))
        return NO_INCREASE;

    // Predicting switch
    if (IsBattlerPredictedToSwitch(battlerDef))
    {
        struct Pokemon *playerParty = GetBattlerParty(battlerDef);
        // If expected switchin outspeeds and has Encore, don't increase
        for (i = 0; i < MAX_MON_MOVES; i++)
        {
            if (GetMoveEffect(GetMonData(&playerParty[gAiLogicData->mostSuitableMonId[battlerDef]], MON_DATA_MOVE1 + i, NULL)) == EFFECT_ENCORE
                && GetMonData(&playerParty[gAiLogicData->mostSuitableMonId[battlerDef]], MON_DATA_PP1 + i, NULL) > 0);
            {
                if (GetMonData(&playerParty[gAiLogicData->mostSuitableMonId[battlerDef]], MON_DATA_SPEED, NULL) > gBattleMons[battlerAtk].speed)
                    return NO_INCREASE;
            }
        }
        // Otherwise if predicting switch, stat increases are great momentum
        tempScore += WEAK_EFFECT;
    }

    switch (statChange)
    {
    case STAT_CHANGE_ATK:
        if (HasMoveWithCategory(battlerAtk, DAMAGE_CATEGORY_PHYSICAL) && shouldSetUp)
            tempScore += DECENT_EFFECT;
        break;
    case STAT_CHANGE_DEF:
        if (HasMoveWithCategory(battlerDef, DAMAGE_CATEGORY_PHYSICAL) || !HasMoveWithCategory(battlerDef, DAMAGE_CATEGORY_SPECIAL))
        {
            if (gAiThinkingStruct->aiFlags[battlerAtk] & AI_FLAG_STALL)
                tempScore += DECENT_EFFECT;
            else
                tempScore += WEAK_EFFECT;
        }
        break;
    case STAT_CHANGE_SPEED:
        if ((noOfHitsToFaint >= 3 && !aiIsFaster) || noOfHitsToFaint == UNKNOWN_NO_OF_HITS)
            tempScore += DECENT_EFFECT;
        break;
    case STAT_CHANGE_SPATK:
        if (HasMoveWithCategory(battlerAtk, DAMAGE_CATEGORY_SPECIAL) && shouldSetUp)
            tempScore += DECENT_EFFECT;
        break;
    case STAT_CHANGE_SPDEF:
        if (HasMoveWithCategory(battlerDef, DAMAGE_CATEGORY_SPECIAL) || !HasMoveWithCategory(battlerDef, DAMAGE_CATEGORY_PHYSICAL))
        {
            if (gAiThinkingStruct->aiFlags[battlerAtk] & AI_FLAG_STALL)
                tempScore += DECENT_EFFECT;
            else
                tempScore += WEAK_EFFECT;
        }
        break;
    case STAT_CHANGE_ATK_2:
        if (HasMoveWithCategory(battlerAtk, DAMAGE_CATEGORY_PHYSICAL) && shouldSetUp)
            tempScore += GOOD_EFFECT;
        break;
    case STAT_CHANGE_DEF_2:
        if (HasMoveWithCategory(battlerDef, DAMAGE_CATEGORY_PHYSICAL) || !HasMoveWithCategory(battlerDef, DAMAGE_CATEGORY_SPECIAL))
        {
            if (gAiThinkingStruct->aiFlags[battlerAtk] & AI_FLAG_STALL)
                tempScore += GOOD_EFFECT;
            else
                tempScore += DECENT_EFFECT;
        }
        break;
    case STAT_CHANGE_SPEED_2:
        if ((noOfHitsToFaint >= 3 && !aiIsFaster) || noOfHitsToFaint == UNKNOWN_NO_OF_HITS)
            tempScore += GOOD_EFFECT;
        break;
    case STAT_CHANGE_SPATK_2:
        if (HasMoveWithCategory(battlerAtk, DAMAGE_CATEGORY_SPECIAL) && shouldSetUp)
            tempScore += GOOD_EFFECT;
        break;
    case STAT_CHANGE_SPDEF_2:
        if (HasMoveWithCategory(battlerDef, DAMAGE_CATEGORY_SPECIAL) || !HasMoveWithCategory(battlerDef, DAMAGE_CATEGORY_PHYSICAL))
        {
            if (gAiThinkingStruct->aiFlags[battlerAtk] & AI_FLAG_STALL)
                tempScore += GOOD_EFFECT;
            else
                tempScore += DECENT_EFFECT;
        }
        break;
    case STAT_CHANGE_ACC:
        if (gBattleMons[battlerAtk].statStages[statId] <= 3) // Increase only if necessary
            tempScore += DECENT_EFFECT;
        break;
    case STAT_CHANGE_EVASION:
        if (noOfHitsToFaint > 3 || noOfHitsToFaint == UNKNOWN_NO_OF_HITS)
            tempScore += GOOD_EFFECT;
        else
            tempScore += DECENT_EFFECT;
        break;
    }

    return tempScore;
}

u32 IncreaseStatUpScore(u32 battlerAtk, u32 battlerDef, enum StatChange statChange)
{
    return IncreaseStatUpScoreInternal(battlerAtk, battlerDef, statChange, TRUE);
}

u32 IncreaseStatUpScoreContrary(u32 battlerAtk, u32 battlerDef, enum StatChange statChange)
{
    return IncreaseStatUpScoreInternal(battlerAtk, battlerDef, statChange, FALSE);
}

void IncreasePoisonScore(u32 battlerAtk, u32 battlerDef, u32 move, s32 *score)
{
    if (((gAiThinkingStruct->aiFlags[battlerAtk] & AI_FLAG_TRY_TO_FAINT) && CanAIFaintTarget(battlerAtk, battlerDef, 0))
            || gAiLogicData->holdEffects[battlerDef] == HOLD_EFFECT_CURE_PSN || gAiLogicData->holdEffects[battlerDef] == HOLD_EFFECT_CURE_STATUS)
        return;

    if (AI_CanPoison(battlerAtk, battlerDef, gAiLogicData->abilities[battlerDef], move, gAiLogicData->partnerMove) && gAiLogicData->hpPercents[battlerDef] > 20)
    {
        if (!HasDamagingMove(battlerDef))
            ADJUST_SCORE_PTR(DECENT_EFFECT);

        if (gAiThinkingStruct->aiFlags[battlerAtk] & AI_FLAG_STALL && HasMoveWithEffect(battlerAtk, EFFECT_PROTECT))
            ADJUST_SCORE_PTR(WEAK_EFFECT);    // stall tactic

        if (IsPowerBasedOnStatus(battlerAtk, EFFECT_DOUBLE_POWER_ON_ARG_STATUS, STATUS1_PSN_ANY)
         || HasMoveWithEffect(battlerAtk, EFFECT_VENOM_DRENCH)
         || gAiLogicData->abilities[battlerAtk] == ABILITY_MERCILESS)
            ADJUST_SCORE_PTR(DECENT_EFFECT);
        else
            ADJUST_SCORE_PTR(WEAK_EFFECT);
    }
}

void IncreaseBurnScore(u32 battlerAtk, u32 battlerDef, u32 move, s32 *score)
{
    if (((gAiThinkingStruct->aiFlags[battlerAtk] & AI_FLAG_TRY_TO_FAINT) && CanAIFaintTarget(battlerAtk, battlerDef, 0))
            || gAiLogicData->holdEffects[battlerDef] == HOLD_EFFECT_CURE_BRN || gAiLogicData->holdEffects[battlerDef] == HOLD_EFFECT_CURE_STATUS)
        return;

    if (AI_CanBurn(battlerAtk, battlerDef, gAiLogicData->abilities[battlerDef], BATTLE_PARTNER(battlerAtk), move, gAiLogicData->partnerMove))
    {
        if (HasMoveWithCategory(battlerDef, DAMAGE_CATEGORY_PHYSICAL)
            || (!(gAiThinkingStruct->aiFlags[battlerAtk] & AI_FLAG_OMNISCIENT) // Not Omniscient but expects physical attacker
                && GetSpeciesBaseAttack(gBattleMons[battlerDef].species) >= GetSpeciesBaseSpAttack(gBattleMons[battlerDef].species) + 10))
        {
            if (GetMoveCategory(GetBestDmgMoveFromBattler(battlerDef, battlerAtk, AI_DEFENDING)) == DAMAGE_CATEGORY_PHYSICAL)
                ADJUST_SCORE_PTR(DECENT_EFFECT);
            else
                ADJUST_SCORE_PTR(WEAK_EFFECT);
        }

        if (IsPowerBasedOnStatus(battlerAtk, EFFECT_DOUBLE_POWER_ON_ARG_STATUS, STATUS1_BURN)
          || IsPowerBasedOnStatus(BATTLE_PARTNER(battlerAtk), EFFECT_DOUBLE_POWER_ON_ARG_STATUS, STATUS1_BURN))
            ADJUST_SCORE_PTR(WEAK_EFFECT);
    }
}

void IncreaseParalyzeScore(u32 battlerAtk, u32 battlerDef, u32 move, s32 *score)
{
    if (((gAiThinkingStruct->aiFlags[battlerAtk] & AI_FLAG_TRY_TO_FAINT) && CanAIFaintTarget(battlerAtk, battlerDef, 0))
            || gAiLogicData->holdEffects[battlerDef] == HOLD_EFFECT_CURE_PAR || gAiLogicData->holdEffects[battlerDef] == HOLD_EFFECT_CURE_STATUS)
        return;

    if (AI_CanParalyze(battlerAtk, battlerDef, gAiLogicData->abilities[battlerDef], move, gAiLogicData->partnerMove))
    {
        u32 atkSpeed = gAiLogicData->speedStats[battlerAtk];
        u32 defSpeed = gAiLogicData->speedStats[battlerDef];

        if ((defSpeed >= atkSpeed && defSpeed / 2 < atkSpeed) // You'll go first after paralyzing foe
          || IsPowerBasedOnStatus(battlerAtk, EFFECT_DOUBLE_POWER_ON_ARG_STATUS, STATUS1_PARALYSIS)
          || (HasMoveWithMoveEffectExcept(battlerAtk, MOVE_EFFECT_FLINCH, EFFECT_FIRST_TURN_ONLY)) // filter out Fake Out
          || gBattleMons[battlerDef].volatiles.infatuation
          || gBattleMons[battlerDef].volatiles.confusionTurns > 0)
            ADJUST_SCORE_PTR(GOOD_EFFECT);
        else
            ADJUST_SCORE_PTR(DECENT_EFFECT);
    }
}

void IncreaseSleepScore(u32 battlerAtk, u32 battlerDef, u32 move, s32 *score)
{
    if (((gAiThinkingStruct->aiFlags[battlerAtk] & AI_FLAG_TRY_TO_FAINT) && CanAIFaintTarget(battlerAtk, battlerDef, 0) && GetMoveEffect(GetBestDmgMoveFromBattler(battlerAtk, battlerDef, AI_ATTACKING)) != EFFECT_FOCUS_PUNCH)
            || gAiLogicData->holdEffects[battlerDef] == HOLD_EFFECT_CURE_SLP || gAiLogicData->holdEffects[battlerDef] == HOLD_EFFECT_CURE_STATUS)
        return;

    if (AI_CanPutToSleep(battlerAtk, battlerDef, gAiLogicData->abilities[battlerDef], move, gAiLogicData->partnerMove))
        ADJUST_SCORE_PTR(DECENT_EFFECT);
    else
        return;

    if ((HasMoveWithEffect(battlerAtk, EFFECT_DREAM_EATER) || HasMoveWithEffect(battlerAtk, EFFECT_NIGHTMARE))
      && !(HasMoveWithEffect(battlerDef, EFFECT_SNORE) || HasMoveWithEffect(battlerDef, EFFECT_SLEEP_TALK)))
        ADJUST_SCORE_PTR(WEAK_EFFECT);

    if (IsPowerBasedOnStatus(battlerAtk, EFFECT_DOUBLE_POWER_ON_ARG_STATUS, STATUS1_SLEEP)
      || IsPowerBasedOnStatus(BATTLE_PARTNER(battlerAtk), EFFECT_DOUBLE_POWER_ON_ARG_STATUS, STATUS1_SLEEP))
        ADJUST_SCORE_PTR(WEAK_EFFECT);
}

void IncreaseConfusionScore(u32 battlerAtk, u32 battlerDef, u32 move, s32 *score)
{
    if (((gAiThinkingStruct->aiFlags[battlerAtk] & AI_FLAG_TRY_TO_FAINT) && CanAIFaintTarget(battlerAtk, battlerDef, 0))
            || gAiLogicData->holdEffects[battlerDef] == HOLD_EFFECT_CURE_CONFUSION || gAiLogicData->holdEffects[battlerDef] == HOLD_EFFECT_CURE_STATUS)
        return;

    if (AI_CanConfuse(battlerAtk, battlerDef, gAiLogicData->abilities[battlerDef], BATTLE_PARTNER(battlerAtk), move, gAiLogicData->partnerMove)
      && gAiLogicData->holdEffects[battlerDef] != HOLD_EFFECT_CURE_CONFUSION
      && gAiLogicData->holdEffects[battlerDef] != HOLD_EFFECT_CURE_STATUS)
    {
        if (gBattleMons[battlerDef].status1 & STATUS1_PARALYSIS
          || gBattleMons[battlerDef].volatiles.infatuation
          || (gAiLogicData->abilities[battlerAtk] == ABILITY_SERENE_GRACE && HasMoveWithMoveEffectExcept(battlerAtk, MOVE_EFFECT_FLINCH, EFFECT_FIRST_TURN_ONLY)))
            ADJUST_SCORE_PTR(GOOD_EFFECT);
        else
            ADJUST_SCORE_PTR(DECENT_EFFECT);
    }
}

void IncreaseFrostbiteScore(u32 battlerAtk, u32 battlerDef, u32 move, s32 *score)
{
    if ((gAiThinkingStruct->aiFlags[battlerAtk] & AI_FLAG_TRY_TO_FAINT) && CanAIFaintTarget(battlerAtk, battlerDef, 0))
        return;

    if (AI_CanGiveFrostbite(battlerAtk, battlerDef, gAiLogicData->abilities[battlerDef], BATTLE_PARTNER(battlerAtk), move, gAiLogicData->partnerMove))
    {
        if (HasMoveWithCategory(battlerDef, DAMAGE_CATEGORY_SPECIAL)
            || (!(gAiThinkingStruct->aiFlags[battlerAtk] & AI_FLAG_OMNISCIENT) // Not Omniscient but expects special attacker
                && GetSpeciesBaseSpAttack(gBattleMons[battlerDef].species) >= GetSpeciesBaseAttack(gBattleMons[battlerDef].species) + 10))
        {
            if (GetMoveCategory(GetBestDmgMoveFromBattler(battlerDef, battlerAtk, AI_DEFENDING)) == DAMAGE_CATEGORY_SPECIAL)
                ADJUST_SCORE_PTR(DECENT_EFFECT);
            else
                ADJUST_SCORE_PTR(WEAK_EFFECT);
        }

        if (IsPowerBasedOnStatus(battlerAtk, EFFECT_DOUBLE_POWER_ON_ARG_STATUS, STATUS1_FROSTBITE)
          || IsPowerBasedOnStatus(BATTLE_PARTNER(battlerAtk), EFFECT_DOUBLE_POWER_ON_ARG_STATUS, STATUS1_FROSTBITE))
            ADJUST_SCORE_PTR(WEAK_EFFECT);
    }
}

bool32 AI_MoveMakesContact(u32 ability, enum ItemHoldEffect holdEffect, u32 move)
{
    if (MoveMakesContact(move)
      && ability != ABILITY_LONG_REACH
      && holdEffect != HOLD_EFFECT_PROTECTIVE_PADS)
        return TRUE;
    return FALSE;
}

//TODO - this could use some more sophisticated logic
bool32 ShouldUseZMove(u32 battlerAtk, u32 battlerDef, u32 chosenMove)
{
    // simple logic. just upgrades chosen move to z move if possible, unless regular move would kill opponent
    if ((IsDoubleBattle()) && battlerDef == BATTLE_PARTNER(battlerAtk))
        return FALSE;   // don't use z move on partner
    if (HasTrainerUsedGimmick(battlerAtk, GIMMICK_Z_MOVE))
        return FALSE;   // can't use z move twice

    if (IsViableZMove(battlerAtk, chosenMove))
    {
        uq4_12_t effectiveness;
        u32 zMove = GetUsableZMove(battlerAtk, chosenMove);
        struct SimulatedDamage dmg;

        if (gBattleMons[battlerDef].ability == ABILITY_DISGUISE
            && !MoveIgnoresTargetAbility(zMove)
            && (gBattleMons[battlerDef].species == SPECIES_MIMIKYU_DISGUISED || gBattleMons[battlerDef].species == SPECIES_MIMIKYU_TOTEM_DISGUISED))
            return FALSE; // Don't waste a Z-Move busting disguise
        if (gBattleMons[battlerDef].ability == ABILITY_ICE_FACE
            && !MoveIgnoresTargetAbility(zMove)
            && gBattleMons[battlerDef].species == SPECIES_EISCUE_ICE && IsBattleMovePhysical(chosenMove))
            return FALSE; // Don't waste a Z-Move busting Ice Face

        if (IsBattleMoveStatus(chosenMove) && !IsBattleMoveStatus(zMove))
            return FALSE;
        else if (!IsBattleMoveStatus(chosenMove) && IsBattleMoveStatus(zMove))
            return FALSE;

        dmg = AI_CalcDamageSaveBattlers(chosenMove, battlerAtk, battlerDef, &effectiveness, NO_GIMMICK, NO_GIMMICK);

        if (!IsBattleMoveStatus(chosenMove) && dmg.minimum >= gBattleMons[battlerDef].hp)
            return FALSE;   // don't waste damaging z move if can otherwise faint target

        return TRUE;
    }

    return FALSE;
}

void SetAIUsingGimmick(u32 battler, enum AIConsiderGimmick use)
{
    if (use == USE_GIMMICK)
        gAiBattleData->aiUsingGimmick |= (1<<battler);
    else
        gAiBattleData->aiUsingGimmick &= ~(1<<battler);
}

bool32 IsAIUsingGimmick(u32 battler)
{
    return (gAiBattleData->aiUsingGimmick & (1<<battler)) != 0;
}

struct AltTeraCalcs {
    struct SimulatedDamage takenWithTera[MAX_MON_MOVES];
    struct SimulatedDamage dealtWithoutTera[MAX_MON_MOVES];
};

enum AIConsiderGimmick ShouldTeraFromCalcs(u32 battler, u32 opposingBattler, struct AltTeraCalcs *altCalcs);

void DecideTerastal(u32 battler)
{
    if (gBattleStruct->gimmick.usableGimmick[battler] != GIMMICK_TERA)
        return;

    if (!(gAiThinkingStruct->aiFlags[battler] & AI_FLAG_SMART_TERA))
        return;

    // TODO: Currently only single battles are considered.
    if (IsDoubleBattle())
        return;

    // TODO: A lot of these checks are most effective for an omnicient ai.
    // If we don't have enough information about the opponent's moves, consider simpler checks based on type effectivness.

    u32 opposingBattler = GetOppositeBattler(battler);

    // Default calculations automatically assume gimmicks for the attacker, but not the defender.
    // Consider calcs for the other possibilities.
    struct AltTeraCalcs altCalcs;

    struct SimulatedDamage noDmg = {0};

    uq4_12_t effectivenessTakenWithTera[MAX_MON_MOVES];

    u16* aiMoves = GetMovesArray(battler);
    u16* oppMoves = GetMovesArray(opposingBattler);

    uq4_12_t effectiveness;

    for (int i = 0; i < MAX_MON_MOVES; i++)
    {
        if (!IsMoveUnusable(i, aiMoves[i], gAiLogicData->moveLimitations[battler]) && !IsBattleMoveStatus(aiMoves[i]))
            altCalcs.dealtWithoutTera[i] = AI_CalcDamage(aiMoves[i], battler, opposingBattler, &effectiveness, NO_GIMMICK, NO_GIMMICK, AI_GetWeather());
        else
            altCalcs.dealtWithoutTera[i] = noDmg;


        if (!IsMoveUnusable(i, oppMoves[i], gAiLogicData->moveLimitations[opposingBattler]) && !IsBattleMoveStatus(oppMoves[i]))
        {
            altCalcs.takenWithTera[i] = AI_CalcDamage(oppMoves[i], opposingBattler, battler, &effectiveness, USE_GIMMICK, USE_GIMMICK, AI_GetWeather());
            effectivenessTakenWithTera[i] = effectiveness;
        }
        else
        {
            altCalcs.takenWithTera[i] = noDmg;
            effectivenessTakenWithTera[i] = Q_4_12(0.0);
        }
    }


    enum AIConsiderGimmick res = ShouldTeraFromCalcs(battler, opposingBattler, &altCalcs);


    if (res == USE_GIMMICK)
    {
        // Damage calcs for damage received assumed we wouldn't tera. Adjust that so that further AI decisions are more accurate.
        for (int i = 0; i < MAX_MON_MOVES; i++)
        {
            gAiLogicData->simulatedDmg[opposingBattler][battler][i] = altCalcs.takenWithTera[i];
            gAiLogicData->effectiveness[opposingBattler][battler][i] = effectivenessTakenWithTera[i];
        }
    }
    else
    {
        // Damage calcs for damage dealt assumed we would tera. Adjust that so that further AI decisions are more accurate.
        for (int i = 0; i < MAX_MON_MOVES; i++)
            gAiLogicData->simulatedDmg[battler][opposingBattler][i] = altCalcs.dealtWithoutTera[i];
    }

    SetAIUsingGimmick(battler, res);
    return;
}

// macros are not expanded recursively
#define dealtWithTera gAiLogicData->simulatedDmg[battler][opposingBattler]
#define dealtWithoutTera altCalcs->dealtWithoutTera
#define takenWithTera altCalcs->takenWithTera
#define takenWithoutTera gAiLogicData->simulatedDmg[opposingBattler][battler]

enum AIConsiderGimmick ShouldTeraFromCalcs(u32 battler, u32 opposingBattler, struct AltTeraCalcs *altCalcs) {
    struct Pokemon* party = GetBattlerParty(battler);

    // Check how many pokemon we have that could tera
    int numPossibleTera = 0;
    for (int i = 0; i < PARTY_SIZE; i++)
    {
        if (GetMonData(&party[i], MON_DATA_HP) != 0
         && GetMonData(&party[i], MON_DATA_SPECIES_OR_EGG) != SPECIES_NONE
         && GetMonData(&party[i], MON_DATA_SPECIES_OR_EGG) != SPECIES_EGG
         && GetMonData(&party[i], MON_DATA_TERA_TYPE) > 0)
            numPossibleTera++;
    }

    u16 aiHp = gBattleMons[battler].hp;
    u16 oppHp = gBattleMons[opposingBattler].hp;

    u16* aiMoves = GetMovesArray(battler);
    u16* oppMoves = GetMovesArray(opposingBattler);

    // Check whether tera enables a KO
    bool32 hasKoWithout = FALSE;
    u16 killingMove = MOVE_NONE;

    for (int i = 0; i < MAX_MON_MOVES; i++)
    {
        if (dealtWithTera[i].median >= oppHp)
        {
            u16 move = aiMoves[i];
            if (killingMove == MOVE_NONE || GetBattleMovePriority(battler, gAiLogicData->abilities[battler], move) > GetBattleMovePriority(battler, gAiLogicData->abilities[battler], killingMove))
                killingMove = move;
        }
        if (dealtWithoutTera[i].median >= oppHp)
            hasKoWithout = TRUE;
    }

    bool32 enablesKo = (killingMove != MOVE_NONE) && !hasKoWithout;

    // Check whether tera saves us from a KO
    bool32 savedFromKo = FALSE;
    bool32 getsKodRegardlessBySingleMove = FALSE;

    for (int i = 0; i < MAX_MON_MOVES; i++)
    {
        if (takenWithoutTera[i].maximum >= aiHp && takenWithTera[i].maximum >= aiHp)
            getsKodRegardlessBySingleMove = TRUE;

        if (takenWithoutTera[i].maximum >= aiHp && takenWithTera[i].maximum < aiHp)
            savedFromKo = TRUE;
    }

    if (getsKodRegardlessBySingleMove)
        savedFromKo = FALSE;

    // Check whether opponent can punish tera by ko'ing
    u16 hardPunishingMove = MOVE_NONE;
    for (int i = 0; i < MAX_MON_MOVES; i++)
    {
        if (takenWithTera[i].maximum >= aiHp)
        {
            u16 move = oppMoves[i];
            if (hardPunishingMove == MOVE_NONE || GetBattleMovePriority(opposingBattler, gAiLogicData->abilities[opposingBattler], move) > GetBattleMovePriority(opposingBattler, gAiLogicData->abilities[opposingBattler], hardPunishingMove))
                hardPunishingMove = move;
        }
    }

    // Check whether there is a move that deals over half hp, and all such moves are reduced to under 1/4 hp by tera
    // (e.g. a weakness becomes a resistance, a 4x weakness becomes neutral, etc)
    bool32 takesBigHit = FALSE;
    bool32 savedFromAllBigHits = TRUE;
    for (int i = 0; i < MAX_MON_MOVES; i++)
    {
        if (takenWithoutTera[i].median > aiHp/2)
        {
            takesBigHit = TRUE;
            if (takenWithTera[i].median > aiHp/4)
                savedFromAllBigHits = FALSE;
        }
    }

    // Check for any benefit whatsoever. Only used for the last possible mon that could tera.
    bool32 anyOffensiveBenefit = FALSE;
    for (int i = 0; i < MAX_MON_MOVES; i++)
    {
        if (dealtWithTera[i].median > dealtWithoutTera[i].median)
            anyOffensiveBenefit = TRUE;
    }

    bool32 anyDefensiveBenefit = FALSE;
    bool32 anyDefensiveDrawback = FALSE;
    for (int i = 0; i < MAX_MON_MOVES; i++)
    {
        if (takenWithTera[i].median < takenWithoutTera[i].median)
            anyDefensiveBenefit = TRUE;

        if (takenWithTera[i].median > takenWithoutTera[i].median)
            anyDefensiveDrawback = TRUE;
    }

    // Make decisions
    // This is done after all loops to minimize the possibility of a timing attack in which the player could
    // determine whether the AI will tera based on the time taken to select a move.

    if (enablesKo)
    {
        if (hardPunishingMove == MOVE_NONE)
        {
            return USE_GIMMICK;
        }
        else
        {
            // will we go first?
            if (AI_WhoStrikesFirst(battler, opposingBattler, killingMove) == AI_IS_FASTER && GetBattleMovePriority(battler, gAiLogicData->abilities[battler], killingMove) >= GetBattleMovePriority(opposingBattler, gAiLogicData->abilities[opposingBattler], hardPunishingMove))
                return USE_GIMMICK;
        }
    }

    // Decide to conserve tera based on number of possible later oppotunities
    u16 conserveTeraChance = AI_CONSERVE_TERA_CHANCE_PER_MON * (numPossibleTera-1);
    if (RandomPercentage(RNG_AI_CONSERVE_TERA, conserveTeraChance))
        return NO_GIMMICK;

    if (savedFromKo)
    {
        if (hardPunishingMove == MOVE_NONE)
        {
            return USE_GIMMICK;
        }
        else
        {
            // If tera saves us from a ko from one move, but enables a ko otherwise, randomly predict
            // savesFromKo being true ensures opponent doesn't have a ko if we don't tera
            if (Random() % 100 < AI_TERA_PREDICT_CHANCE)
                return USE_GIMMICK;
        }
    }

    if (hardPunishingMove != MOVE_NONE)
        return NO_GIMMICK;

    if (takesBigHit && savedFromAllBigHits)
        return USE_GIMMICK;

    // No strongly compelling reason to tera. Conserve it if possible.
    if (numPossibleTera > 1)
        return NO_GIMMICK;

    if (anyOffensiveBenefit || (anyDefensiveBenefit && !anyDefensiveDrawback))
        return USE_GIMMICK;

    // TODO: Effects other than direct damage are not yet considered. For example, may want to tera poison to avoid a Toxic.


    return NO_GIMMICK;
}
#undef dealtWithTera
#undef dealtWithoutTera
#undef takenWithTera
#undef takenWithoutTera


bool32 AI_IsBattlerAsleepOrComatose(u32 battlerId)
{
    return (gBattleMons[battlerId].status1 & STATUS1_SLEEP) || gAiLogicData->abilities[battlerId] == ABILITY_COMATOSE;
}

s32 AI_TryToClearStats(u32 battlerAtk, u32 battlerDef, bool32 isDoubleBattle)
{
    if (isDoubleBattle)
        return min(CountPositiveStatStages(battlerDef) + CountPositiveStatStages(BATTLE_PARTNER(battlerDef)), 7);
    else
        return min(CountPositiveStatStages(battlerDef), 4);
}

bool32 AI_ShouldCopyStatChanges(u32 battlerAtk, u32 battlerDef)
{
    u8 i;
    // Want to copy positive stat changes
    for (i = STAT_ATK; i < NUM_BATTLE_STATS; i++)
    {
        if (gBattleMons[battlerDef].statStages[i] > gBattleMons[battlerAtk].statStages[i])
        {
            switch (i)
            {
            case STAT_ATK:
                return (HasMoveWithCategory(battlerAtk, DAMAGE_CATEGORY_PHYSICAL));
            case STAT_SPATK:
                return (HasMoveWithCategory(battlerAtk, DAMAGE_CATEGORY_SPECIAL));
            case STAT_ACC:
                return (HasLowAccuracyMove(battlerAtk, battlerDef));
            case STAT_EVASION:
            case STAT_SPEED:
                return TRUE;
            case STAT_DEF:
            case STAT_SPDEF:
                return (gAiThinkingStruct->aiFlags[battlerAtk] & AI_FLAG_STALL);
            }
        }
    }

    return FALSE;
}

//TODO - track entire opponent party data to determine hazard effectiveness
bool32 AI_ShouldSetUpHazards(u32 battlerAtk, u32 battlerDef, struct AiLogicData *aiData)
{
    if (aiData->abilities[battlerDef] == ABILITY_MAGIC_BOUNCE
     || CountUsablePartyMons(battlerDef) == 0
     || HasMoveWithEffect(battlerDef, EFFECT_RAPID_SPIN)
     || HasMoveWithEffect(battlerDef, EFFECT_TIDY_UP)
     || HasMoveWithEffect(battlerDef, EFFECT_DEFOG)
     || HasMoveWithAdditionalEffect(battlerDef, MOVE_EFFECT_DEFOG)
     || HasMoveWithEffect(battlerDef, EFFECT_MAGIC_COAT))
        return FALSE;

    return TRUE;
}

void IncreaseTidyUpScore(u32 battlerAtk, u32 battlerDef, u32 move, s32 *score)
{
    if (AreAnyHazardsOnSide(GetBattlerSide(battlerAtk)) && CountUsablePartyMons(battlerAtk) != 0)
        ADJUST_SCORE_PTR(GOOD_EFFECT);
    if (AreAnyHazardsOnSide(GetBattlerSide(battlerDef)) && CountUsablePartyMons(battlerDef) != 0)
        ADJUST_SCORE_PTR(-2);

    if (gBattleMons[battlerAtk].volatiles.substitute && AI_IsFaster(battlerAtk, battlerDef, move))
        ADJUST_SCORE_PTR(-10);
    if (gBattleMons[battlerDef].volatiles.substitute)
        ADJUST_SCORE_PTR(GOOD_EFFECT);

    if (gStatuses3[battlerAtk] & STATUS3_LEECHSEED)
        ADJUST_SCORE_PTR(DECENT_EFFECT);
    if (gStatuses3[battlerDef] & STATUS3_LEECHSEED)
        ADJUST_SCORE_PTR(-2);
}

bool32 AI_ShouldSpicyExtract(u32 battlerAtk, u32 battlerAtkPartner, u32 move, struct AiLogicData *aiData)
{
    u32 preventsStatLoss;
    u32 partnerAbility;
    u32 partnerHoldEffect = aiData->holdEffects[battlerAtkPartner];

    if (DoesBattlerIgnoreAbilityChecks(battlerAtk, aiData->abilities[battlerAtk], move))
        partnerAbility = ABILITY_NONE;
    else
        partnerAbility = aiData->abilities[battlerAtkPartner];

    if (gBattleMons[battlerAtkPartner].statStages[STAT_ATK] == MAX_STAT_STAGE
     || partnerAbility == ABILITY_CONTRARY
     || partnerAbility == ABILITY_GOOD_AS_GOLD
     || HasMoveWithEffect(BATTLE_OPPOSITE(battlerAtk), EFFECT_FOUL_PLAY)
     || HasMoveWithEffect(BATTLE_OPPOSITE(battlerAtkPartner), EFFECT_FOUL_PLAY))
        return FALSE;

    preventsStatLoss = (partnerAbility == ABILITY_CLEAR_BODY
                     || partnerAbility == ABILITY_FULL_METAL_BODY
                     || partnerAbility == ABILITY_WHITE_SMOKE
                     || partnerHoldEffect == HOLD_EFFECT_CLEAR_AMULET);

    switch (GetMoveEffect(aiData->partnerMove))
    {
    case EFFECT_DEFENSE_UP:
    case EFFECT_DEFENSE_UP_2:
    case EFFECT_DEFENSE_UP_3:
    case EFFECT_BULK_UP:
    case EFFECT_STOCKPILE:
        if (!preventsStatLoss)
            return FALSE;
    default:
        break;
    }

    return (preventsStatLoss
         && AI_IsFaster(battlerAtk, battlerAtkPartner, TRUE)
         && HasMoveWithCategory(battlerAtkPartner, DAMAGE_CATEGORY_PHYSICAL));
}

u32 IncreaseSubstituteMoveScore(u32 battlerAtk, u32 battlerDef, u32 move)
{
    enum BattleMoveEffects effect = GetMoveEffect(move);
    u32 scoreIncrease = 0;
    if (effect == EFFECT_SUBSTITUTE) // Substitute specific
    {
        if (HasAnyKnownMove(battlerDef) && GetBestDmgFromBattler(battlerDef, battlerAtk, AI_DEFENDING) < gBattleMons[battlerAtk].maxHP / 4)
            scoreIncrease += GOOD_EFFECT;
    }
    else if (effect == EFFECT_SHED_TAIL) // Shed Tail specific
    {
        if ((ShouldPivot(battlerAtk, battlerDef, gAiLogicData->abilities[battlerDef], move, gAiThinkingStruct->movesetIndex))
        && (HasAnyKnownMove(battlerDef) && (GetBestDmgFromBattler(battlerDef, battlerAtk, AI_DEFENDING) < gBattleMons[battlerAtk].maxHP / 2)))
            scoreIncrease += BEST_EFFECT;
    }

    if (gStatuses3[battlerDef] & STATUS3_PERISH_SONG)
        scoreIncrease += GOOD_EFFECT;

    if (gBattleMons[battlerDef].status1 & STATUS1_SLEEP)
        scoreIncrease += GOOD_EFFECT;
    else if (gBattleMons[battlerDef].status1 & STATUS1_DAMAGING)
        scoreIncrease += DECENT_EFFECT;

    if (IsBattlerPredictedToSwitch(battlerDef))
        scoreIncrease += DECENT_EFFECT;

    if (HasNonVolatileMoveEffect(battlerDef, MOVE_EFFECT_SLEEP)
     || HasNonVolatileMoveEffect(battlerDef, MOVE_EFFECT_TOXIC)
     || HasNonVolatileMoveEffect(battlerDef, MOVE_EFFECT_PARALYSIS)
     || HasNonVolatileMoveEffect(battlerDef, MOVE_EFFECT_BURN)
     || HasMoveWithEffect(battlerDef, EFFECT_CONFUSE)
     || HasMoveWithEffect(battlerDef, EFFECT_LEECH_SEED))
        scoreIncrease += GOOD_EFFECT;

    if (gAiLogicData->hpPercents[battlerAtk] > 70)
        scoreIncrease += WEAK_EFFECT;
    return scoreIncrease;
}

bool32 HasLowAccuracyMove(u32 battlerAtk, u32 battlerDef)
{
    int i;
    for (i = 0; i < MAX_MON_MOVES; i++)
    {
        if (gAiLogicData->moveAccuracy[battlerAtk][battlerDef][i] <= LOW_ACCURACY_THRESHOLD)
            return TRUE;
    }
    return FALSE;
}

bool32 IsBattlerItemEnabled(u32 battler)
{
    if (gAiThinkingStruct->aiFlags[battler] & AI_FLAG_NEGATE_UNAWARE)
        return TRUE;
    if (gFieldStatuses & STATUS_FIELD_MAGIC_ROOM)
        return FALSE;
    if (gStatuses3[battler] & STATUS3_EMBARGO)
        return FALSE;
    if (gBattleMons[battler].ability == ABILITY_KLUTZ && !(gStatuses3[battler] & STATUS3_GASTRO_ACID))
        return FALSE;
    return TRUE;
}

bool32 HasBattlerSideAbility(u32 battler, u32 ability, struct AiLogicData *aiData)
{
    if (aiData->abilities[battler] == ability)
        return TRUE;
    if (IsDoubleBattle() && gAiLogicData->abilities[BATTLE_PARTNER(battler)] == ability)
        return TRUE;
    return FALSE;
}

u32 GetFriendlyFireKOThreshold(u32 battler)
{
    if (gAiThinkingStruct->aiFlags[battler] & AI_FLAG_RISKY)
        return FRIENDLY_FIRE_RISKY_THRESHOLD;
    if (gAiThinkingStruct->aiFlags[battler] & AI_FLAG_CONSERVATIVE)
        return FRIENDLY_FIRE_CONSERVATIVE_THRESHOLD;

    return FRIENDLY_FIRE_NORMAL_THRESHOLD;
}

bool32 IsMoxieTypeAbility(u32 ability)
{
    switch (ability)
    {
    case ABILITY_MOXIE:
    case ABILITY_BEAST_BOOST:
    case ABILITY_CHILLING_NEIGH:
    case ABILITY_AS_ONE_ICE_RIDER:
    case ABILITY_GRIM_NEIGH:
    case ABILITY_AS_ONE_SHADOW_RIDER:
        return TRUE;
    default:
        return FALSE;
    }
}

bool32 DoesAbilityRaiseStatsWhenLowered(u32 ability)
{
    switch (ability)
    {
    case ABILITY_CONTRARY:
    case ABILITY_COMPETITIVE:
    case ABILITY_DEFIANT:
        return TRUE;
    default:
        return FALSE;
    }
}

bool32 DoesIntimidateRaiseStats(u32 ability)
{
    switch (ability)
    {
    case ABILITY_COMPETITIVE:
    case ABILITY_CONTRARY:
    case ABILITY_DEFIANT:
    case ABILITY_GUARD_DOG:
    case ABILITY_RATTLED:
        return TRUE;
    default:
        return FALSE;
    }
}

// TODO: work out when to attack into the player's contextually 'beneficial' ability
bool32 ShouldTriggerAbility(u32 battlerAtk, u32 battlerDef, u32 ability)
{
    if (IsTargetingPartner(battlerAtk, battlerDef))
    {
        switch (ability)
        {
        case ABILITY_LIGHTNING_ROD:
        case ABILITY_STORM_DRAIN:
            if (B_REDIRECT_ABILITY_IMMUNITY < GEN_5)
                return FALSE;
            else
                return (BattlerStatCanRise(battlerDef, ability, STAT_SPATK) && HasMoveWithCategory(battlerDef, DAMAGE_CATEGORY_SPECIAL));

        case ABILITY_DEFIANT:
        case ABILITY_JUSTIFIED:
        case ABILITY_MOXIE:
        case ABILITY_SAP_SIPPER:
        case ABILITY_THERMAL_EXCHANGE:
            return (BattlerStatCanRise(battlerDef, ability, STAT_ATK) && HasMoveWithCategory(battlerDef, DAMAGE_CATEGORY_PHYSICAL));

        case ABILITY_COMPETITIVE:
            return (BattlerStatCanRise(battlerDef, ability, STAT_SPATK) && HasMoveWithCategory(battlerDef, DAMAGE_CATEGORY_SPECIAL));

        // TODO: logic for when to trigger Contrary
        case ABILITY_CONTRARY:
            return TRUE;

        case ABILITY_DRY_SKIN:
        case ABILITY_VOLT_ABSORB:
        case ABILITY_WATER_ABSORB:
            return (gAiThinkingStruct->aiFlags[battlerDef] & AI_FLAG_HP_AWARE);

        case ABILITY_RATTLED:
        case ABILITY_STEAM_ENGINE:
            return BattlerStatCanRise(battlerDef, ability, STAT_SPEED);

        case ABILITY_FLASH_FIRE:
            return (HasMoveWithType(battlerDef, TYPE_FIRE) && !gDisableStructs[battlerDef].flashFireBoosted);

        case ABILITY_WATER_COMPACTION:
        case ABILITY_WELL_BAKED_BODY:
            return (BattlerStatCanRise(battlerDef, ability, STAT_DEF));

        default:
            return FALSE;
        }
    }
    else
    {
        return FALSE;
    }
}

// Used by CheckBadMove; this is determining purely if the effect CAN change an ability, not if it SHOULD.
// At the moment, the parts about Mummy and Wandering Spirit are not actually used.
bool32 CanEffectChangeAbility(u32 battlerAtk, u32 battlerDef, u32 effect, struct AiLogicData *aiData)
{
    // Dynamaxed Pokemon are immune to some ability-changing effects.
    if (GetActiveGimmick(battlerDef) == GIMMICK_DYNAMAX)
    {
        switch (effect)
        {
        case EFFECT_ENTRAINMENT:
        case EFFECT_SKILL_SWAP:
            return FALSE;
        default:
            break;
        }
    }

    if (gStatuses3[battlerDef] & STATUS3_GASTRO_ACID)
        return FALSE;

    u32 atkAbility = aiData->abilities[battlerAtk];
    u32 defAbility = aiData->abilities[battlerDef];
    bool32 hasSameAbility = (atkAbility == defAbility);

    if (defAbility == ABILITY_NONE)
        return FALSE;

    if (atkAbility == ABILITY_NONE)
    {
        switch (effect)
        {
        case EFFECT_DOODLE:
        case EFFECT_ENTRAINMENT:
        case EFFECT_ROLE_PLAY:
        case EFFECT_SKILL_SWAP:
            return FALSE;

        default:
            break;
        }
    }

    // Checking for Ability-specific immunities.
    switch (effect)
    {
    case EFFECT_DOODLE:
        if (hasSameAbility || gAbilitiesInfo[atkAbility].cantBeSuppressed || gAbilitiesInfo[defAbility].cantBeCopied)
            return FALSE;

        if (IsDoubleBattle() && IsBattlerAlive(BATTLE_PARTNER(battlerAtk)))
        {
            u32 partnerAbility = aiData->abilities[BATTLE_PARTNER(battlerAtk)];
            if (gAbilitiesInfo[partnerAbility].cantBeSuppressed)
                return FALSE;
            if (partnerAbility == defAbility)
                return FALSE;
        }
        break;

    case EFFECT_ROLE_PLAY:
        if (hasSameAbility || gAbilitiesInfo[atkAbility].cantBeSuppressed || gAbilitiesInfo[defAbility].cantBeCopied)
            return FALSE;
        break;

    case EFFECT_SKILL_SWAP:
        if (hasSameAbility || gAbilitiesInfo[atkAbility].cantBeSwapped || gAbilitiesInfo[defAbility].cantBeSwapped)
            return FALSE;
        break;

    case EFFECT_GASTRO_ACID:
        if (gAbilitiesInfo[defAbility].cantBeSuppressed)
            return FALSE;
        break;

    case EFFECT_ENTRAINMENT:
        if (hasSameAbility || gAbilitiesInfo[defAbility].cantBeOverwritten || gAbilitiesInfo[atkAbility].cantBeCopied)
            return FALSE;
        break;

    case EFFECT_SIMPLE_BEAM:
        if (defAbility == ABILITY_SIMPLE || gAbilitiesInfo[defAbility].cantBeOverwritten)
            return FALSE;
        break;

    case EFFECT_WORRY_SEED:
        if (defAbility == ABILITY_INSOMNIA || gAbilitiesInfo[defAbility].cantBeOverwritten)
            return FALSE;
        break;

    default:
        return FALSE;
    }

    if (aiData->holdEffects[battlerDef] == HOLD_EFFECT_ABILITY_SHIELD)
    {
        switch (effect)
        {
        case EFFECT_ENTRAINMENT:
        case EFFECT_GASTRO_ACID:
        case EFFECT_ROLE_PLAY:
        case EFFECT_SIMPLE_BEAM:
        case EFFECT_SKILL_SWAP:
        case EFFECT_WORRY_SEED:
            return FALSE;
        default:
            break;
        }
    }

    if (aiData->holdEffects[battlerAtk] == HOLD_EFFECT_ABILITY_SHIELD)
    {
        switch (effect)
        {
        case EFFECT_DOODLE:
        case EFFECT_ROLE_PLAY:
        case EFFECT_SKILL_SWAP:
            return FALSE;
        default:
            break;
        }
    }

    return TRUE;
}

bool32 DoesEffectReplaceTargetAbility(u32 effect)
{
    switch (effect)
    {
    case EFFECT_ENTRAINMENT:
    case EFFECT_GASTRO_ACID:
    case EFFECT_SIMPLE_BEAM:
    case EFFECT_SKILL_SWAP:
    case EFFECT_WORRY_SEED:
        return TRUE;
    default:
        return FALSE;
    }
}

void AbilityChangeScore(u32 battlerAtk, u32 battlerDef, u32 effect, s32 *score, struct AiLogicData *aiData)
{
    bool32 isTargetingPartner = IsTargetingPartner(battlerAtk, battlerDef);
    u32 abilityAtk = aiData->abilities[battlerAtk];
    u32 abilityDef = aiData->abilities[battlerDef];
    bool32 partnerHasBadAbility = FALSE;
    u32 partnerAbility = ABILITY_NONE;
    bool32 attackerHasBadAbility = (gAbilitiesInfo[abilityAtk].aiRating < 0);
    s32 currentAbilityScore, transferredAbilityScore = 0;

    if (IsDoubleBattle() && IsBattlerAlive(BATTLE_PARTNER(battlerAtk)))
    {
        partnerAbility = aiData->abilities[BATTLE_PARTNER(battlerAtk)];
        if (!(gAbilitiesInfo[partnerAbility].cantBeSuppressed) && (gAbilitiesInfo[partnerAbility].aiRating < 0))
            partnerHasBadAbility = TRUE;
    }

    if (effect == EFFECT_GASTRO_ACID)
        abilityAtk = ABILITY_NONE;
    else if (effect == EFFECT_SIMPLE_BEAM)
        abilityAtk = ABILITY_SIMPLE;
    else if (effect == EFFECT_WORRY_SEED)
        abilityAtk = ABILITY_INSOMNIA;

    if (effect == EFFECT_DOODLE || effect == EFFECT_ROLE_PLAY || effect == EFFECT_SKILL_SWAP)
    {
        if (partnerHasBadAbility && effect == EFFECT_DOODLE)
            ADJUST_SCORE_PTR(DECENT_EFFECT);

        if (attackerHasBadAbility)
            ADJUST_SCORE_PTR(DECENT_EFFECT);

        currentAbilityScore = BattlerBenefitsFromAbilityScore(battlerAtk, abilityAtk, aiData);
        transferredAbilityScore = BattlerBenefitsFromAbilityScore(battlerAtk, abilityDef, aiData);
        ADJUST_SCORE_PTR(transferredAbilityScore - currentAbilityScore);
    }

    if (isTargetingPartner)
    {
        if (DoesEffectReplaceTargetAbility(effect))
        {
            if (partnerHasBadAbility)
                ADJUST_SCORE_PTR(BEST_EFFECT);

            currentAbilityScore = BattlerBenefitsFromAbilityScore(battlerDef, abilityDef, aiData);
            transferredAbilityScore = BattlerBenefitsFromAbilityScore(battlerDef, abilityAtk, aiData);
            ADJUST_SCORE_PTR(transferredAbilityScore - currentAbilityScore);
        }
        else // This is only Role Play as Doodle can't target the partner
        {
            ADJUST_SCORE_PTR(-20);
        }

        // Trigger Plus or Minus in modern gens. This is not in the overarching function because Skill Swap is rarely beneficial here.
        if (B_PLUS_MINUS_INTERACTION >= GEN_5)
        {
            if (((effect == EFFECT_ENTRAINMENT) && (abilityAtk == ABILITY_PLUS || abilityAtk == ABILITY_MINUS)) || ((effect == EFFECT_ROLE_PLAY) && (abilityDef == ABILITY_PLUS || abilityDef == ABILITY_MINUS)))
                ADJUST_SCORE_PTR(DECENT_EFFECT);
        }

    }
    // Targeting an opponent.
    else
    {
        // We already checked if we want their ability, so now we look to see if we want them to lose their ability.
        if (DoesEffectReplaceTargetAbility(effect))
        {
            currentAbilityScore = BattlerBenefitsFromAbilityScore(battlerDef, abilityDef, aiData);
            transferredAbilityScore = BattlerBenefitsFromAbilityScore(battlerDef, abilityAtk, aiData);
            ADJUST_SCORE_PTR(currentAbilityScore - transferredAbilityScore);
        }
    }
}

s32 BattlerBenefitsFromAbilityScore(u32 battler, u32 ability, struct AiLogicData *aiData)
{
    if (gAbilitiesInfo[ability].aiRating < 0)
        return WORST_EFFECT;

    switch (ability)
    {
    // Transferrable abilities that can be assumed to be always beneficial.
    case ABILITY_CLEAR_BODY:
    case ABILITY_GOOD_AS_GOLD:
    case ABILITY_MAGIC_GUARD:
    case ABILITY_MOODY:
    case ABILITY_PURIFYING_SALT:
    case ABILITY_SPEED_BOOST:
    case ABILITY_WHITE_SMOKE:
        return GOOD_EFFECT;
    // Conditional ability logic goes here.
    case ABILITY_COMPOUND_EYES:
        if (HasMoveWithLowAccuracy(battler, FOE(battler), 90, TRUE, aiData->abilities[battler], aiData->abilities[FOE(battler)], aiData->holdEffects[battler], aiData->holdEffects[FOE(battler)]))
            return GOOD_EFFECT;
        break;
    case ABILITY_CONTRARY:
        if (HasMoveThatLowersOwnStats(battler))
            return BEST_EFFECT;
        if (HasMoveThatRaisesOwnStats(battler))
            return AWFUL_EFFECT;
        break;
    case ABILITY_FRIEND_GUARD:
    case ABILITY_POWER_SPOT:
    case ABILITY_VICTORY_STAR:
        if (IsDoubleBattle() && IsBattlerAlive(BATTLE_PARTNER(battler)) && aiData->abilities[BATTLE_PARTNER(battler)] != ability)
            return BEST_EFFECT;
        break;
    case ABILITY_GUTS:
        if (HasMoveWithCategory(battler, DAMAGE_CATEGORY_PHYSICAL) && gBattleMons[battler].status1 & (STATUS1_CAN_MOVE))
            return GOOD_EFFECT;
        break;
    case ABILITY_HUGE_POWER:
    case ABILITY_PURE_POWER:
        if (HasMoveWithCategory(battler, DAMAGE_CATEGORY_PHYSICAL))
            return BEST_EFFECT;
        break;
    // Also used to Worry Seed WORRY_SEED
    case ABILITY_INSOMNIA:
    case ABILITY_VITAL_SPIRIT:
        if (HasMoveWithEffect(battler, EFFECT_REST))
            return WORST_EFFECT;
        break;
    case ABILITY_INTIMIDATE:
    {
        u32 abilityDef = aiData->abilities[FOE(battler)];
        if (DoesIntimidateRaiseStats(abilityDef))
        {
            return AWFUL_EFFECT;
        }
        else
        {
            if (IsDoubleBattle() && IsBattlerAlive(BATTLE_PARTNER(FOE(battler))))
            {
                abilityDef = aiData->abilities[BATTLE_PARTNER(FOE(battler))];
                if (DoesIntimidateRaiseStats(abilityDef))
                {
                    return AWFUL_EFFECT;
                }
                else
                {
                    s32 score1 = IncreaseStatDownScore(battler, FOE(battler), STAT_ATK);
                    s32 score2 = IncreaseStatDownScore(battler, BATTLE_PARTNER(FOE(battler)), STAT_ATK);
                    if (score1 > score2)
                        return score1;
                    else
                        return score2;
                }
            }
            return IncreaseStatDownScore(battler, FOE(battler), STAT_ATK);
        }
    }
    case ABILITY_NO_GUARD:
        if (HasLowAccuracyMove(battler, FOE(battler)))
            return GOOD_EFFECT;
        break;
    // Toxic counter ticks upward while Poison Healed; losing Poison Heal while Toxiced can KO.
    case ABILITY_POISON_HEAL:
        if (gBattleMons[battler].status1 & (STATUS1_POISON))
            return WEAK_EFFECT;
        if (gBattleMons[battler].status1 & (STATUS1_TOXIC_POISON))
            return BEST_EFFECT;
        if (gBattleMons[battler].status1 & STATUS1_ANY)
            return NO_INCREASE;
        break;
    // Also used to Simple Beam SIMPLE_BEAM.
    case ABILITY_SIMPLE:
        // Prioritize moves like Metal Claw, Charge Beam, or Power up Punch
        if (HasMoveThatRaisesOwnStats(battler))
            return GOOD_EFFECT;
        return NO_INCREASE;
    case ABILITY_BEADS_OF_RUIN:
    case ABILITY_SWORD_OF_RUIN:
    case ABILITY_TABLETS_OF_RUIN:
    case ABILITY_VESSEL_OF_RUIN:
        if (IsDoubleBattle() && IsBattlerAlive(BATTLE_PARTNER(battler)))
        {
            if (aiData->abilities[BATTLE_PARTNER(battler)] != ability)
                return GOOD_EFFECT;
            else
                return NO_INCREASE;
        }
        return GOOD_EFFECT;
    case ABILITY_NONE:
        return NO_INCREASE;
    default:
        break;
    }

    return WEAK_EFFECT;
}

u32 GetThinkingBattler(u32 battler)
{
    if (gAiLogicData->aiPredictionInProgress)
        return gAiLogicData->battlerDoingPrediction;
    return battler;
}<|MERGE_RESOLUTION|>--- conflicted
+++ resolved
@@ -852,7 +852,7 @@
     SetDynamicMoveCategory(battlerAtk, battlerDef, move);
     SetTypeBeforeUsingMove(move, battlerAtk);
 
-    // We can set those globals because they are going to get rerolled on attack execution 
+    // We can set those globals because they are going to get rerolled on attack execution
     gBattleStruct->magnitudeBasePower = 70;
     gBattleStruct->presentBasePower = 80;
 
@@ -1654,7 +1654,7 @@
         return B_WEATHER_NONE;
     if (gBattleWeather & B_WEATHER_PRIMAL_ANY)
         return gBattleWeather;
-        
+
     // Switchin will introduce new weather
     switch(ability)
     {
@@ -1668,7 +1668,7 @@
         return B_SNOW_WARNING >= GEN_9 ? B_WEATHER_SNOW : B_WEATHER_HAIL;
     default:
         return gBattleWeather;
-    }    
+    }
 }
 
 enum WeatherState IsWeatherActive(u32 flags)
@@ -4314,8 +4314,7 @@
     return FALSE;
 }
 
-<<<<<<< HEAD
-bool32 HasMoveThatChangesKOThreshold(u32 battlerId, u32 noOfHitsToFaint, u32 aiIsFaster)
+static bool32 HasMoveThatChangesKOThreshold(u32 battlerId, u32 noOfHitsToFaint, u32 aiIsFaster)
 {
     s32 i;
     u16 *moves = GetMovesArray(battlerId);
@@ -4346,8 +4345,6 @@
     return FALSE;
 }
 
-static enum AIScore IncreaseStatUpScoreInternal(u32 battlerAtk, u32 battlerDef, enum StatChange statId, bool32 considerContrary)
-=======
 static u32 GetStatBeingChanged(enum StatChange statChange)
 {
     switch(statChange)
@@ -4376,7 +4373,6 @@
 }
 
 static enum AIScore IncreaseStatUpScoreInternal(u32 battlerAtk, u32 battlerDef, enum StatChange statChange, bool32 considerContrary)
->>>>>>> c61c2bbb
 {
     enum AIScore tempScore = NO_INCREASE;
     u32 noOfHitsToFaint = NoOfHitsForTargetToFaintBattler(battlerDef, battlerAtk);
