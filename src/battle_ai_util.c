--- conflicted
+++ resolved
@@ -1088,13 +1088,9 @@
 // Check if target has means to faint ai mon after modding hp/dmg
 bool32 CanTargetFaintAiWithMod(u8 battlerDef, u8 battlerAtk, s32 hpMod, s32 dmgMod)
 {
-<<<<<<< HEAD
-    u32 i, dmg;
-    u32 unusable = CheckMoveLimitations(battlerDef, 0, 0xFF & ~MOVE_LIMITATION_PP);
-=======
     u32 i;
     u32 unusable = CheckMoveLimitations(battlerDef, 0, 0xFF);
->>>>>>> 1311ee9d
+    s32 dmg;
     u16 *moves = gBattleResources->battleHistory->usedMoves[battlerDef];
     u32 hpCheck = gBattleMons[battlerAtk].hp + hpMod;
 
@@ -1711,11 +1707,7 @@
 
 bool32 ShouldLowerAttack(u8 battlerAtk, u8 battlerDef, u16 defAbility)
 {
-<<<<<<< HEAD
-    if (WillAIStrikeFirst() && CanAttackerFaintTarget(battlerAtk, battlerDef, AI_THINKING_STRUCT->movesetIndex, 0))
-=======
-    if (IsAiFaster(AI_CHECK_FASTER) && CanAIFaintTarget(battlerAtk, battlerDef, 0))
->>>>>>> 1311ee9d
+    if (WillAIStrikeFirst() && CanAIFaintTarget(battlerAtk, battlerDef, 0))
         return FALSE; // Don't bother lowering stats if can kill enemy.
 
     if (gBattleMons[battlerDef].statStages[STAT_ATK] > 4
@@ -1731,11 +1723,7 @@
 
 bool32 ShouldLowerDefense(u8 battlerAtk, u8 battlerDef, u16 defAbility)
 {
-<<<<<<< HEAD
-    if (WillAIStrikeFirst() && CanAttackerFaintTarget(battlerAtk, battlerDef, AI_THINKING_STRUCT->movesetIndex, 0))
-=======
-    if (IsAiFaster(AI_CHECK_FASTER) && CanAIFaintTarget(battlerAtk, battlerDef, 0))
->>>>>>> 1311ee9d
+    if (WillAIStrikeFirst() && CanAIFaintTarget(battlerAtk, battlerDef, 0))
         return FALSE; // Don't bother lowering stats if can kill enemy.
 
     if (gBattleMons[battlerDef].statStages[STAT_DEF] > 4
@@ -1751,11 +1739,7 @@
 
 bool32 ShouldLowerSpeed(u8 battlerAtk, u8 battlerDef, u16 defAbility)
 {
-<<<<<<< HEAD
-    if (WillAIStrikeFirst() && CanAttackerFaintTarget(battlerAtk, battlerDef, AI_THINKING_STRUCT->movesetIndex, 0))
-=======
-    if (IsAiFaster(AI_CHECK_FASTER) && CanAIFaintTarget(battlerAtk, battlerDef, 0))
->>>>>>> 1311ee9d
+    if (WillAIStrikeFirst() && CanAIFaintTarget(battlerAtk, battlerDef, 0))
         return FALSE; // Don't bother lowering stats if can kill enemy.
 
     if (!WillAIStrikeFirst()
@@ -1769,11 +1753,7 @@
 
 bool32 ShouldLowerSpAtk(u8 battlerAtk, u8 battlerDef, u16 defAbility)
 {
-<<<<<<< HEAD
-    if (WillAIStrikeFirst() && CanAttackerFaintTarget(battlerAtk, battlerDef, AI_THINKING_STRUCT->movesetIndex, 0))
-=======
-    if (IsAiFaster(AI_CHECK_FASTER) && CanAIFaintTarget(battlerAtk, battlerDef, 0))
->>>>>>> 1311ee9d
+    if (WillAIStrikeFirst() && CanAIFaintTarget(battlerAtk, battlerDef, 0))
         return FALSE; // Don't bother lowering stats if can kill enemy.
 
     if (gBattleMons[battlerDef].statStages[STAT_SPATK] > 4
@@ -1788,11 +1768,7 @@
 
 bool32 ShouldLowerSpDef(u8 battlerAtk, u8 battlerDef, u16 defAbility)
 {
-<<<<<<< HEAD
-    if (WillAIStrikeFirst() && CanAttackerFaintTarget(battlerAtk, battlerDef, AI_THINKING_STRUCT->movesetIndex, 0))
-=======
-    if (IsAiFaster(AI_CHECK_FASTER) && CanAIFaintTarget(battlerAtk, battlerDef, 0))
->>>>>>> 1311ee9d
+    if (WillAIStrikeFirst() && CanAIFaintTarget(battlerAtk, battlerDef, 0))
         return FALSE; // Don't bother lowering stats if can kill enemy.
 
     if (gBattleMons[battlerDef].statStages[STAT_SPDEF] > 4
@@ -1807,11 +1783,7 @@
 
 bool32 ShouldLowerAccuracy(u8 battlerAtk, u8 battlerDef, u16 defAbility)
 {
-<<<<<<< HEAD
-    if (WillAIStrikeFirst() && CanAttackerFaintTarget(battlerAtk, battlerDef, AI_THINKING_STRUCT->movesetIndex, 0))
-=======
-    if (IsAiFaster(AI_CHECK_FASTER) && CanAIFaintTarget(battlerAtk, battlerDef, 0))
->>>>>>> 1311ee9d
+    if (WillAIStrikeFirst() && CanAIFaintTarget(battlerAtk, battlerDef, 0))
         return FALSE; // Don't bother lowering stats if can kill enemy.
 
     if (defAbility != ABILITY_CONTRARY
@@ -1825,11 +1797,7 @@
 
 bool32 ShouldLowerEvasion(u8 battlerAtk, u8 battlerDef, u16 defAbility)
 {
-<<<<<<< HEAD
-    if (WillAIStrikeFirst() && CanAttackerFaintTarget(battlerAtk, battlerDef, AI_THINKING_STRUCT->movesetIndex, 0))
-=======
-    if (IsAiFaster(AI_CHECK_FASTER) && CanAIFaintTarget(battlerAtk, battlerDef, 0))
->>>>>>> 1311ee9d
+    if (WillAIStrikeFirst() && CanAIFaintTarget(battlerAtk, battlerDef, 0))
         return FALSE; // Don't bother lowering stats if can kill enemy.
 
     if (gBattleMons[battlerDef].statStages[STAT_EVASION] > DEFAULT_STAT_STAGE
