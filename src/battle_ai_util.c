--- conflicted
+++ resolved
@@ -423,7 +423,7 @@
 bool32 IsDamageMoveUnusable(u32 battlerAtk, u32 battlerDef, u32 move, u32 moveType)
 {
     struct AiLogicData *aiData = AI_DATA;
-<<<<<<< HEAD
+    /*
     u32 battlerDefAbility;
 
     if (DoesBattlerIgnoreAbilityChecks(battlerAtk, aiData->abilities[battlerAtk], move))
@@ -433,14 +433,7 @@
 
     if (battlerDef == BATTLE_PARTNER(battlerAtk))
         battlerDefAbility = aiData->abilities[battlerDef];
-=======
-    u32 partnerBattlerDefAbility;
-
-    if (DoesBattlerIgnoreAbilityChecks(aiData->abilities[battlerAtk], move))
-        partnerBattlerDefAbility = ABILITY_NONE;
-    else
-        partnerBattlerDefAbility = aiData->abilities[BATTLE_PARTNER(battlerDef)];
->>>>>>> 56a3819b
+    */
 
     if (gBattleStruct->battlerState[battlerDef].commandingDondozo)
         return TRUE;
@@ -4291,7 +4284,6 @@
         scoreIncrease += GOOD_EFFECT;
 
     if (AI_DATA->hpPercents[battlerAtk] > 70)
-<<<<<<< HEAD
         scoreIncrease += WEAK_EFFECT;
     return scoreIncrease;
 }
@@ -4305,8 +4297,6 @@
             return TRUE;
     }
     return FALSE;
-=======
-        ADJUST_SCORE_PTR(WEAK_EFFECT);
 }
 
 bool32 IsBattlerItemEnabled(u32 battler)
@@ -4320,5 +4310,4 @@
     if (gBattleMons[battler].ability == ABILITY_KLUTZ && !(gStatuses3[battler] & STATUS3_GASTRO_ACID))
         return FALSE;
     return TRUE;
->>>>>>> 56a3819b
 }