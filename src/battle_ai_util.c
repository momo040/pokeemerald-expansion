--- conflicted
+++ resolved
@@ -173,25 +173,16 @@
 {
     s32 moveIndex;
 
-<<<<<<< HEAD
-        if (gBattleHistory->usedMoves[battlerId][i] == move)
+    for (moveIndex = 0; moveIndex < MAX_MON_MOVES; moveIndex++)
+    {
+        if (gBattleMons[battler].moves[moveIndex] == move)
             break;
-        if (gBattleHistory->usedMoves[battlerId][i] == MOVE_NONE)
-        {
-            gBattleHistory->usedMoves[battlerId][i] = move;
-            gAiPartyData->mons[GetBattlerSide(battlerId)][gBattlerPartyIndexes[battlerId]].moves[i] = move;
-=======
-    for (moveIndex = 0; moveIndex < MAX_MON_MOVES; moveIndex++)
-    {
-        if (gBattleMons[battler].moves[moveIndex] == move)
->>>>>>> 12bc5a10
-            break;
-    }
-
-    if (moveIndex < MAX_MON_MOVES && BATTLE_HISTORY->usedMoves[battler][moveIndex] == MOVE_NONE)
-    {
-        BATTLE_HISTORY->usedMoves[battler][moveIndex] = move;
-        AI_PARTY->mons[GetBattlerSide(battler)][gBattlerPartyIndexes[battler]].moves[moveIndex] = move;
+    }
+
+    if (moveIndex < MAX_MON_MOVES && gBattleHistory->usedMoves[battler][moveIndex] == MOVE_NONE)
+    {
+        gBattleHistory->usedMoves[battler][moveIndex] = move;
+        gAiPartyData->mons[GetBattlerSide(battler)][gBattlerPartyIndexes[battler]].moves[moveIndex] = move;
     }
 }
 
@@ -1144,11 +1135,7 @@
     u32 abilityAI = gAiLogicData->abilities[battlerAI];
     u32 abilityPlayer = gAiLogicData->abilities[battler];
 
-<<<<<<< HEAD
-    u32 predictedMove = gAiLogicData->lastUsedMove[battler]; // TODO update for move prediction
-=======
-    u32 predictedMove = ((AI_THINKING_STRUCT->aiFlags[battlerAI] & AI_FLAG_PREDICT_MOVE) && AI_DATA->predictingMove) ? AI_DATA->predictedMove[battler] : AI_DATA->lastUsedMove[battler];
->>>>>>> 12bc5a10
+    u32 predictedMove = ((gAiThinkingStruct->aiFlags[battlerAI] & AI_FLAG_PREDICT_MOVE) && gAiLogicData->predictingMove) ? gAiLogicData->predictedMove[battler] : gAiLogicData->lastUsedMove[battler];
 
     s8 aiPriority = GetBattleMovePriority(battlerAI, abilityAI, moveConsidered);
     s8 playerPriority = GetBattleMovePriority(battler, abilityPlayer, predictedMove);
@@ -4539,7 +4526,7 @@
 
 u32 GetThinkingBattler(u32 battler)
 {
-    if (AI_DATA->aiPredictionInProgress)
-        return AI_DATA->battlerDoingPrediction;
+    if (gAiLogicData->aiPredictionInProgress)
+        return gAiLogicData->battlerDoingPrediction;
     return battler;
 }