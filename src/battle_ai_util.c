#include "global.h"
#include "battle_z_move.h"
#include "malloc.h"
#include "battle.h"
#include "battle_anim.h"
#include "battle_ai_util.h"
#include "battle_ai_main.h"
#include "battle_ai_switch_items.h"
#include "battle_factory.h"
#include "battle_setup.h"
#include "event_data.h"
#include "data.h"
#include "item.h"
#include "move.h"
#include "pokemon.h"
#include "random.h"
#include "recorded_battle.h"
#include "util.h"
#include "constants/abilities.h"
#include "constants/battle_ai.h"
#include "constants/battle_move_effects.h"
#include "constants/hold_effects.h"
#include "constants/moves.h"
#include "constants/items.h"

// Functions
static bool32 AI_IsDoubleSpreadMove(u32 battlerAtk, u32 move)
{
    u32 numOfTargets = 0;
    u32 moveTargetType = GetBattlerMoveTargetType(battlerAtk, move);

    if (!IsSpreadMove(moveTargetType))
        return FALSE;

    for (u32 battlerDef = 0; battlerDef < MAX_BATTLERS_COUNT; battlerDef++)
    {
        if (battlerAtk == battlerDef)
            continue;

        if (moveTargetType == MOVE_TARGET_BOTH && battlerAtk == BATTLE_PARTNER(battlerDef))
            continue;

        if (IsBattlerAlive(battlerDef) && !IsSemiInvulnerable(battlerDef, move))
            numOfTargets++;
    }

    if (numOfTargets > 1)
        return TRUE;

    return FALSE;
}

u32 AI_GetDamage(u32 battlerAtk, u32 battlerDef, u32 moveIndex, enum DamageCalcContext calcContext, struct AiLogicData *aiData)
{
    if (calcContext == AI_ATTACKING && BattlerHasAi(battlerAtk))
    {

        if ((gAiThinkingStruct->aiFlags[battlerAtk] & AI_FLAG_RISKY) && !(gAiThinkingStruct->aiFlags[battlerAtk] & AI_FLAG_CONSERVATIVE)) // Risky assumes it deals max damage
            return aiData->simulatedDmg[battlerAtk][battlerDef][moveIndex].maximum;
        if ((gAiThinkingStruct->aiFlags[battlerAtk] & AI_FLAG_CONSERVATIVE) && !(gAiThinkingStruct->aiFlags[battlerAtk] & AI_FLAG_RISKY)) // Conservative assumes it deals min damage
            return aiData->simulatedDmg[battlerAtk][battlerDef][moveIndex].minimum;
        return aiData->simulatedDmg[battlerAtk][battlerDef][moveIndex].median; // Default assumes it deals median damage
    }
    else if (calcContext == AI_DEFENDING && BattlerHasAi(battlerDef))
    {
        if ((gAiThinkingStruct->aiFlags[battlerAtk] & AI_FLAG_RISKY) && !(gAiThinkingStruct->aiFlags[battlerAtk] & AI_FLAG_CONSERVATIVE)) // Risky assumes it takes min damage
            return aiData->simulatedDmg[battlerAtk][battlerDef][moveIndex].minimum;
        if ((gAiThinkingStruct->aiFlags[battlerAtk] & AI_FLAG_CONSERVATIVE) && !(gAiThinkingStruct->aiFlags[battlerAtk] & AI_FLAG_RISKY)) // Conservative assumes it takes max damage
            return aiData->simulatedDmg[battlerAtk][battlerDef][moveIndex].maximum;
        return aiData->simulatedDmg[battlerAtk][battlerDef][moveIndex].median; // Default assumes it takes median damage
    }
    else
    {
        return aiData->simulatedDmg[battlerAtk][battlerDef][moveIndex].median;
    }
}

bool32 AI_IsFaster(u32 battlerAi, u32 battlerDef, u32 move)
{
    return (AI_WhoStrikesFirst(battlerAi, battlerDef, move) == AI_IS_FASTER);
}

bool32 AI_IsSlower(u32 battlerAi, u32 battlerDef, u32 move)
{
    return (AI_WhoStrikesFirst(battlerAi, battlerDef, move) == AI_IS_SLOWER);
}

u32 GetAIChosenMove(u32 battlerId)
{
    return (gBattleMons[battlerId].moves[gAiBattleData->chosenMoveIndex[battlerId]]);
}

bool32 AI_RandLessThan(u32 val)
{
    if ((Random() % 0xFF) < val)
        return TRUE;
    return FALSE;
}

bool32 IsAiVsAiBattle(void)
{
    return (B_FLAG_AI_VS_AI_BATTLE && FlagGet(B_FLAG_AI_VS_AI_BATTLE));
}

bool32 BattlerHasAi(u32 battlerId)
{
    switch (GetBattlerPosition(battlerId))
    {
    case B_POSITION_PLAYER_LEFT:
        if (IsAiVsAiBattle())
            return TRUE;
    default:
        return FALSE;
    case B_POSITION_OPPONENT_LEFT:
        return TRUE;
    case B_POSITION_PLAYER_RIGHT:
        if ((gBattleTypeFlags & BATTLE_TYPE_INGAME_PARTNER) || IsAiVsAiBattle())
            return TRUE;
        else
            return FALSE;
    case B_POSITION_OPPONENT_RIGHT:
        return TRUE;
    }
}

bool32 IsAiBattlerAware(u32 battlerId)
{
    if (gAiThinkingStruct->aiFlags[B_POSITION_OPPONENT_LEFT] & AI_FLAG_OMNISCIENT
     || gAiThinkingStruct->aiFlags[B_POSITION_OPPONENT_RIGHT] & AI_FLAG_OMNISCIENT)
        return TRUE;

    return BattlerHasAi(battlerId);
}

bool32 IsAiBattlerPredictingAbility(u32 battlerId)
{
    if (gAiThinkingStruct->aiFlags[B_POSITION_OPPONENT_LEFT] & AI_FLAG_WEIGH_ABILITY_PREDICTION
     || gAiThinkingStruct->aiFlags[B_POSITION_OPPONENT_RIGHT] & AI_FLAG_WEIGH_ABILITY_PREDICTION)
        return TRUE;

    return BattlerHasAi(battlerId);
}

bool32 IsBattlerPredictedToSwitch(u32 battler)
{
    // Check for prediction flag on AI, whether they're using those predictions this turn, and whether the AI thinks the player should switch
    if (gAiThinkingStruct->aiFlags[gAiLogicData->battlerDoingPrediction] & AI_FLAG_PREDICT_SWITCH
     || gAiThinkingStruct->aiFlags[gAiLogicData->battlerDoingPrediction] & AI_FLAG_PREDICT_SWITCH)
    {
        if (gAiLogicData->predictingSwitch && gAiLogicData->shouldSwitch & (1u << battler))
            return TRUE;
    }
    return FALSE;
}

// Either a predicted move or the last used move from an opposing battler
u32 GetIncomingMove(u32 battler, u32 opposingBattler, struct AiLogicData *aiData)
{
    if (gAiThinkingStruct->aiFlags[battler] & AI_FLAG_PREDICT_MOVE && aiData->predictingMove)
        return aiData->predictedMove[opposingBattler];

    return aiData->lastUsedMove[opposingBattler];
}

void ClearBattlerMoveHistory(u32 battlerId)
{
    memset(gBattleHistory->usedMoves[battlerId], 0, sizeof(gBattleHistory->usedMoves[battlerId]));
    memset(gBattleHistory->moveHistory[battlerId], 0, sizeof(gBattleHistory->moveHistory[battlerId]));
    gBattleHistory->moveHistoryIndex[battlerId] = 0;
}

void RecordLastUsedMoveBy(u32 battlerId, u32 move)
{
    u8 *index = &gBattleHistory->moveHistoryIndex[battlerId];

    if (++(*index) >= AI_MOVE_HISTORY_COUNT)
        *index = 0;
    gBattleHistory->moveHistory[battlerId][*index] = move;
}

void RecordKnownMove(u32 battler, u32 move)
{
    s32 moveIndex;

    for (moveIndex = 0; moveIndex < MAX_MON_MOVES; moveIndex++)
    {
        if (gBattleMons[battler].moves[moveIndex] == move)
            break;
    }

    if (moveIndex < MAX_MON_MOVES && gBattleHistory->usedMoves[battler][moveIndex] == MOVE_NONE)
    {
        gBattleHistory->usedMoves[battler][moveIndex] = move;
        gAiPartyData->mons[GetBattlerSide(battler)][gBattlerPartyIndexes[battler]].moves[moveIndex] = move;
    }
}

void RecordAllMoves(u32 battler)
{
    memcpy(gAiPartyData->mons[GetBattlerSide(battler)][gBattlerPartyIndexes[battler]].moves, gBattleMons[battler].moves, MAX_MON_MOVES * sizeof(u16));
}

void RecordAbilityBattle(u32 battlerId, u32 abilityId)
{
    gBattleHistory->abilities[battlerId] = abilityId;
    gAiPartyData->mons[GetBattlerSide(battlerId)][gBattlerPartyIndexes[battlerId]].ability = abilityId;
}

void ClearBattlerAbilityHistory(u32 battlerId)
{
    gBattleHistory->abilities[battlerId] = ABILITY_NONE;
}

void RecordItemEffectBattle(u32 battlerId, u32 itemEffect)
{
    gBattleHistory->itemEffects[battlerId] = itemEffect;
    gAiPartyData->mons[GetBattlerSide(battlerId)][gBattlerPartyIndexes[battlerId]].heldEffect = itemEffect;
}

void ClearBattlerItemEffectHistory(u32 battlerId)
{
    gBattleHistory->itemEffects[battlerId] = 0;
}

void SaveBattlerData(u32 battlerId)
{
    if (!BattlerHasAi(battlerId) && !gAiThinkingStruct->saved[battlerId].saved)
    {
        u32 i;

        gAiThinkingStruct->saved[battlerId].saved = TRUE;
        gAiThinkingStruct->saved[battlerId].ability = gBattleMons[battlerId].ability;
        gAiThinkingStruct->saved[battlerId].heldItem = gBattleMons[battlerId].item;
        gAiThinkingStruct->saved[battlerId].species = gBattleMons[battlerId].species;
        for (i = 0; i < 4; i++)
            gAiThinkingStruct->saved[battlerId].moves[i] = gBattleMons[battlerId].moves[i];
    }
    // Save and restore types even for AI controlled battlers in case it gets changed during move evaluation process.
    gAiThinkingStruct->saved[battlerId].types[0] = gBattleMons[battlerId].types[0];
    gAiThinkingStruct->saved[battlerId].types[1] = gBattleMons[battlerId].types[1];
}

static bool32 ShouldFailForIllusion(u32 illusionSpecies, u32 battlerId)
{
    u32 i, j;
    const struct LevelUpMove *learnset;

    if (gBattleHistory->abilities[battlerId] == ABILITY_ILLUSION)
        return FALSE;

    // Don't fall for Illusion if the mon used a move it cannot know.
    for (i = 0; i < MAX_MON_MOVES; i++)
    {
        u32 move = gBattleHistory->usedMoves[battlerId][i];
        if (move == MOVE_NONE)
            continue;

        learnset = GetSpeciesLevelUpLearnset(illusionSpecies);
        for (j = 0; learnset[j].move != MOVE_UNAVAILABLE; j++)
        {
            if (learnset[j].move == move)
                break;
        }
        // The used move is in the learnsets of the fake species.
        if (learnset[j].move != MOVE_UNAVAILABLE)
            continue;

        // The used move can be learned from Tm/Hm or Move Tutors.
        if (CanLearnTeachableMove(illusionSpecies, move))
            continue;

        // 'Illegal move', AI won't fail for the illusion.
        return FALSE;
    }

    return TRUE;
}

void SetBattlerData(u32 battlerId)
{
    if (!BattlerHasAi(battlerId) && gAiThinkingStruct->saved[battlerId].saved)
    {
        u32 i, species, illusionSpecies, side;
        side = GetBattlerSide(battlerId);

        // Simulate Illusion
        species = gBattleMons[battlerId].species;
        illusionSpecies = GetIllusionMonSpecies(battlerId);
        if (illusionSpecies != SPECIES_NONE && ShouldFailForIllusion(illusionSpecies, battlerId))
        {
            // If the battler's type has not been changed, AI assumes the types of the illusion mon.
            if (gBattleMons[battlerId].types[0] == gSpeciesInfo[species].types[0]
                && gBattleMons[battlerId].types[1] == gSpeciesInfo[species].types[1])
            {
                gBattleMons[battlerId].types[0] = gSpeciesInfo[illusionSpecies].types[0];
                gBattleMons[battlerId].types[1] = gSpeciesInfo[illusionSpecies].types[1];
            }
            species = illusionSpecies;
        }

        // Use the known battler's ability.
        if (gAiPartyData->mons[side][gBattlerPartyIndexes[battlerId]].ability != ABILITY_NONE)
            gBattleMons[battlerId].ability = gAiPartyData->mons[side][gBattlerPartyIndexes[battlerId]].ability;
        // Check if mon can only have one ability.
        else if (gSpeciesInfo[species].abilities[1] == ABILITY_NONE
                || gSpeciesInfo[species].abilities[1] == gSpeciesInfo[species].abilities[0])
            gBattleMons[battlerId].ability = gSpeciesInfo[species].abilities[0];
        // The ability is unknown.
        else
            gBattleMons[battlerId].ability = ABILITY_NONE;

        if (gAiPartyData->mons[side][gBattlerPartyIndexes[battlerId]].heldEffect == 0)
            gBattleMons[battlerId].item = 0;

        for (i = 0; i < MAX_MON_MOVES; i++)
        {
            if (gAiPartyData->mons[side][gBattlerPartyIndexes[battlerId]].moves[i] == 0)
                gBattleMons[battlerId].moves[i] = 0;
        }
    }
}

void RestoreBattlerData(u32 battlerId)
{
    if (!BattlerHasAi(battlerId) && gAiThinkingStruct->saved[battlerId].saved)
    {
        u32 i;

        gAiThinkingStruct->saved[battlerId].saved = FALSE;
        gBattleMons[battlerId].ability = gAiThinkingStruct->saved[battlerId].ability;
        gBattleMons[battlerId].item = gAiThinkingStruct->saved[battlerId].heldItem;
        gBattleMons[battlerId].species = gAiThinkingStruct->saved[battlerId].species;
        for (i = 0; i < 4; i++)
            gBattleMons[battlerId].moves[i] = gAiThinkingStruct->saved[battlerId].moves[i];
    }
    gBattleMons[battlerId].types[0] = gAiThinkingStruct->saved[battlerId].types[0];
    gBattleMons[battlerId].types[1] = gAiThinkingStruct->saved[battlerId].types[1];
}

u32 GetHealthPercentage(u32 battlerId)
{
    return (u32)((100 * gBattleMons[battlerId].hp) / gBattleMons[battlerId].maxHP);
}

bool32 AI_BattlerAtMaxHp(u32 battlerId)
{
    if (gAiLogicData->hpPercents[battlerId] == 100)
        return TRUE;
    return FALSE;
}


bool32 AI_CanBattlerEscape(u32 battler)
{
    enum ItemHoldEffect holdEffect = gAiLogicData->holdEffects[battler];

    if (B_GHOSTS_ESCAPE >= GEN_6 && IS_BATTLER_OF_TYPE(battler, TYPE_GHOST))
        return TRUE;
    if (holdEffect == HOLD_EFFECT_SHED_SHELL)
        return TRUE;

    return FALSE;
}

bool32 IsBattlerTrapped(u32 battlerAtk, u32 battlerDef)
{
    if (gBattleMons[battlerDef].status2 & (STATUS2_ESCAPE_PREVENTION | STATUS2_WRAPPED))
        return TRUE;
    if (gStatuses3[battlerDef] & (STATUS3_ROOTED | STATUS3_SKY_DROPPED))
        return TRUE;
    if (gFieldStatuses & STATUS_FIELD_FAIRY_LOCK)
        return TRUE;
    if (AI_IsAbilityOnSide(battlerAtk, ABILITY_SHADOW_TAG)
        && (B_SHADOW_TAG_ESCAPE >= GEN_4 && gAiLogicData->abilities[battlerDef] != ABILITY_SHADOW_TAG))
        return TRUE;
    if (AI_IsAbilityOnSide(battlerAtk, ABILITY_ARENA_TRAP)
        && IsBattlerGrounded(battlerAtk))
        return TRUE;
    if (AI_IsAbilityOnSide(battlerAtk, ABILITY_MAGNET_PULL)
        && IS_BATTLER_OF_TYPE(battlerAtk, TYPE_STEEL))
        return TRUE;

    return FALSE;
}

u32 GetTotalBaseStat(u32 species)
{
    return gSpeciesInfo[species].baseHP
        + gSpeciesInfo[species].baseAttack
        + gSpeciesInfo[species].baseDefense
        + gSpeciesInfo[species].baseSpeed
        + gSpeciesInfo[species].baseSpAttack
        + gSpeciesInfo[species].baseSpDefense;
}

bool32 IsTruantMonVulnerable(u32 battlerAI, u32 opposingBattler)
{
    int i;

    for (i = 0; i < MAX_MON_MOVES; i++)
    {
        u32 move = gBattleHistory->usedMoves[opposingBattler][i];
        enum BattleMoveEffects effect = GetMoveEffect(move);
        if (effect == EFFECT_PROTECT && move != MOVE_ENDURE)
            return TRUE;
        if (effect == EFFECT_SEMI_INVULNERABLE && AI_IsSlower(battlerAI, opposingBattler, GetAIChosenMove(battlerAI)))
            return TRUE;
    }
    return FALSE;
}

// move checks
bool32 IsAffectedByPowder(u32 battler, u32 ability, enum ItemHoldEffect holdEffect)
{
    if (ability == ABILITY_OVERCOAT
        || (B_POWDER_GRASS >= GEN_6 && IS_BATTLER_OF_TYPE(battler, TYPE_GRASS))
        || holdEffect == HOLD_EFFECT_SAFETY_GOGGLES)
        return FALSE;
    return TRUE;
}

// This function checks if all physical/special moves are either unusable or unreasonable to use.
// Consider a pokemon boosting their attack against a ghost pokemon having only normal-type physical attacks.
bool32 MovesWithCategoryUnusable(u32 attacker, u32 target, u32 category)
{
    s32 i, moveType;
    u32 usable = 0;
    u16 *moves = GetMovesArray(attacker);
    u32 moveLimitations = gAiLogicData->moveLimitations[attacker];

    for (i = 0; i < MAX_MON_MOVES; i++)
    {
        if (IsMoveUnusable(i, moves[i], moveLimitations))
            continue;

        if (GetBattleMoveCategory(moves[i]) == category)
        {
            SetTypeBeforeUsingMove(moves[i], attacker);
            moveType = GetBattleMoveType(moves[i]);
            if (CalcTypeEffectivenessMultiplier(moves[i], moveType, attacker, target, gAiLogicData->abilities[target], FALSE) != 0)
                usable |= 1u << i;
        }
    }

    return (usable == 0);
}

// To save computation time this function has 2 variants. One saves, sets and restores battlers, while the other doesn't.
struct SimulatedDamage AI_CalcDamageSaveBattlers(u32 move, u32 battlerAtk, u32 battlerDef, uq4_12_t *typeEffectiveness, bool32 considerZPower)
{
    struct SimulatedDamage dmg;

    SaveBattlerData(battlerAtk);
    SaveBattlerData(battlerDef);
    SetBattlerData(battlerAtk);
    SetBattlerData(battlerDef);
    dmg = AI_CalcDamage(move, battlerAtk, battlerDef, typeEffectiveness, considerZPower, AI_GetWeather());
    RestoreBattlerData(battlerAtk);
    RestoreBattlerData(battlerDef);
    return dmg;
}

static inline s32 LowestRollDmg(s32 dmg)
{
    dmg *= MIN_ROLL_PERCENTAGE;
    dmg /= 100;
    return dmg;
}

static inline s32 HighestRollDmg(s32 dmg)
{
    dmg *= MAX_ROLL_PERCENTAGE;
    dmg /= 100;
    return dmg;
}

static inline s32 DmgRoll(s32 dmg)
{
    dmg *= DMG_ROLL_PERCENTAGE;
    dmg /= 100;
    return dmg;
}

bool32 IsDamageMoveUnusable(u32 battlerAtk, u32 battlerDef, u32 move, u32 moveType, uq4_12_t effectiveness, u32 weather)
{
<<<<<<< HEAD
    struct AiLogicData *aiData = gAiLogicData;
=======
    u32 battlerDefAbility;
    u32 partnerDefAbility;
    struct AiLogicData *aiData = AI_DATA;
>>>>>>> 812bde8a

    if (effectiveness == UQ_4_12(0.0))
        return TRUE;
    if (gBattleStruct->battlerState[battlerDef].commandingDondozo)
        return TRUE;

<<<<<<< HEAD
    if (CanAbilityBlockMove(battlerAtk, battlerDef, aiData->abilities[battlerAtk], aiData->abilities[battlerDef], move, ABILITY_CHECK_TRIGGER_AI))
        return TRUE;

    if (CanAbilityAbsorbMove(battlerAtk, battlerDef, aiData->abilities[battlerDef], move, moveType, ABILITY_CHECK_TRIGGER_AI))
=======
    // aiData->abilities does not check for Mold Breaker since it happens during combat so it needs to be done manually
    if (IsMoldBreakerTypeAbility(battlerAtk, aiData->abilities[battlerAtk]) || MoveIgnoresTargetAbility(move))
    {
        battlerDefAbility = ABILITY_NONE;
        partnerDefAbility = ABILITY_NONE;
    }
    else
    {
        battlerDefAbility = aiData->abilities[battlerDef];
        partnerDefAbility = aiData->abilities[BATTLE_PARTNER(battlerDef)];
    }

    if (CanAbilityBlockMove(battlerAtk, battlerDef, move, battlerDefAbility, ABILITY_CHECK_TRIGGER))
        return TRUE;

    if (CanAbilityAbsorbMove(battlerAtk, battlerDef, battlerDefAbility, move, moveType, ABILITY_CHECK_TRIGGER))
>>>>>>> 812bde8a
        return TRUE;

    // Limited to Lighning Rod and Storm Drain because otherwise the AI would consider Water Absorb, etc...
    if (partnerDefAbility == ABILITY_LIGHTNING_ROD || partnerDefAbility == ABILITY_STORM_DRAIN)
    {
        if (CanAbilityAbsorbMove(battlerAtk, BATTLE_PARTNER(battlerDef), partnerDefAbility, move, moveType, ABILITY_CHECK_TRIGGER))
            return TRUE;
    }

    if (HasWeatherEffect())
    {
        if (weather & B_WEATHER_SUN_PRIMAL && moveType == TYPE_WATER)
            return TRUE;
        if (weather & B_WEATHER_RAIN_PRIMAL && moveType == TYPE_FIRE)
            return TRUE;
    }

    switch (GetMoveEffect(move))
    {
    case EFFECT_DREAM_EATER:
        if (!AI_IsBattlerAsleepOrComatose(battlerDef))
            return TRUE;
        break;
    case EFFECT_BELCH:
        if (IsBelchPreventingMove(battlerAtk, move))
            return TRUE;
        break;
    case EFFECT_LAST_RESORT:
        if (!CanUseLastResort(battlerAtk))
            return TRUE;
        break;
    case EFFECT_LOW_KICK:
    case EFFECT_HEAT_CRASH:
        if (GetActiveGimmick(battlerDef) == GIMMICK_DYNAMAX)
            return TRUE;
        break;
    case EFFECT_FAIL_IF_NOT_ARG_TYPE:
        if (!IS_BATTLER_OF_TYPE(battlerAtk, GetMoveArgType(move)))
            return TRUE;
        break;
    case EFFECT_HIT_SET_REMOVE_TERRAIN:
        if (!(gFieldStatuses & STATUS_FIELD_TERRAIN_ANY) && GetMoveEffectArg_MoveProperty(move) == ARG_TRY_REMOVE_TERRAIN_FAIL)
            return TRUE;
        break;
    case EFFECT_POLTERGEIST:
        if (gAiLogicData->items[battlerDef] == ITEM_NONE || !IsBattlerItemEnabled(battlerDef))
            return TRUE;
        break;
    case EFFECT_FIRST_TURN_ONLY:
        if (!gDisableStructs[battlerAtk].isFirstTurn)
            return TRUE;
        break;
<<<<<<< HEAD
    default:
=======
    case EFFECT_EXPLOSION:
    case EFFECT_MIND_BLOWN:
        if (battlerDefAbility == ABILITY_DAMP || partnerDefAbility == ABILITY_DAMP)
            return TRUE;
>>>>>>> 812bde8a
        break;
    }

    return FALSE;
}

static inline s32 GetDamageByRollType(s32 dmg, enum DamageRollType rollType)
{
    if (rollType == DMG_ROLL_LOWEST)
        return LowestRollDmg(dmg);
    else if (rollType == DMG_ROLL_HIGHEST)
        return HighestRollDmg(dmg);
    else
        return DmgRoll(dmg);
}

static inline s32 SetFixedMoveBasePower(u32 battlerAtk, u32 move)
{
    s32 fixedBasePower = 0, n = 0;
    switch (GetMoveEffect(move))
    {
    case EFFECT_ROLLOUT:
        n = gDisableStructs[battlerAtk].rolloutTimer - 1;
        fixedBasePower = CalcRolloutBasePower(battlerAtk, GetMovePower(move), n < 0 ? 5 : n);
        break;
    case EFFECT_FURY_CUTTER:
        fixedBasePower = CalcFuryCutterBasePower(GetMovePower(move), min(gDisableStructs[battlerAtk].furyCutterCounter + 1, 5));
        break;
    default:
        fixedBasePower = 0;
        break;
    }
    return fixedBasePower;
}

static inline void AI_StoreBattlerTypes(u32 battlerAtk, u32 *types)
{
    types[0] = gBattleMons[battlerAtk].types[0];
    types[1] = gBattleMons[battlerAtk].types[1];
    types[2] = gBattleMons[battlerAtk].types[2];
}

static inline void AI_RestoreBattlerTypes(u32 battlerAtk, u32 *types)
{
    gBattleMons[battlerAtk].types[0] = types[0];
    gBattleMons[battlerAtk].types[1] = types[1];
    gBattleMons[battlerAtk].types[2] = types[2];
}

static inline void CalcDynamicMoveDamage(struct DamageCalculationData *damageCalcData, u16 *medianDamage, u16 *minimumDamage, u16 *maximumDamage, enum ItemHoldEffect holdEffectAtk, u32 abilityAtk)
{
    u32 move = damageCalcData->move;
    enum BattleMoveEffects effect = GetMoveEffect(move);
    u16 median = *medianDamage;
    u16 minimum = *minimumDamage;
    u16 maximum = *maximumDamage;

    switch (effect)
    {
    case EFFECT_MULTI_HIT:
        if (move == MOVE_WATER_SHURIKEN && gBattleMons[damageCalcData->battlerAtk].species == SPECIES_GRENINJA_ASH)
        {
            median *= 3;
            minimum *= 3;
            maximum *= 3;
        }
        else if (abilityAtk == ABILITY_SKILL_LINK)
        {
            median *= 5;
            minimum *= 5;
            maximum *= 5;
        }
        else if (holdEffectAtk == HOLD_EFFECT_LOADED_DICE)
        {
            median *= 9;
            median /= 2;
            minimum *= 4;
            maximum *= 5;
        }
        else
        {
            median *= 3;
            minimum *= 2;
            maximum *= 5;
        }
        break;
    case EFFECT_ENDEAVOR:
        // If target has less HP than user, Endeavor does no damage
        median = maximum = minimum = max(0, gBattleMons[damageCalcData->battlerDef].hp - gBattleMons[damageCalcData->battlerAtk].hp);
        break;
    case EFFECT_FINAL_GAMBIT:
        median = maximum = minimum = gBattleMons[damageCalcData->battlerAtk].hp;
        break;
    case EFFECT_BEAT_UP:
        if (B_BEAT_UP >= GEN_5)
        {
            u32 partyCount = CalculatePartyCount(GetBattlerParty(damageCalcData->battlerAtk));
            u32 i;
            gBattleStruct->beatUpSlot = 0;
            damageCalcData->isCrit = FALSE;
            median = 0;
            for (i = 0; i < partyCount; i++)
                median += CalculateMoveDamage(damageCalcData, 0);
            maximum = minimum = median;
            gBattleStruct->beatUpSlot = 0;
        }
        break;
    default:
        break;
    }

    // Handle other multi-strike moves
    u32 strikeCount = GetMoveStrikeCount(move);
    if (strikeCount > 1 && effect != EFFECT_TRIPLE_KICK)
    {
        median *= strikeCount;
        minimum *= strikeCount;
        maximum *= strikeCount;
    }

    if (abilityAtk == ABILITY_PARENTAL_BOND
        && !strikeCount
        && effect != EFFECT_TRIPLE_KICK
        && effect != EFFECT_MULTI_HIT
        && !AI_IsDoubleSpreadMove(damageCalcData->battlerAtk, move))
    {
        median  += median  / (B_PARENTAL_BOND_DMG >= GEN_7 ? 4 : 2);
        minimum += minimum / (B_PARENTAL_BOND_DMG >= GEN_7 ? 4 : 2);
        maximum += maximum / (B_PARENTAL_BOND_DMG >= GEN_7 ? 4 : 2);
    }

    if (median == 0)
        median = 1;
    if (minimum == 0)
        minimum = 1;
    if (maximum == 0)
        maximum = 1;

    *medianDamage = median;
    *minimumDamage = minimum;
    *maximumDamage = maximum;
}

static inline bool32 ShouldCalcCritDamage(u32 battlerAtk, u32 battlerDef, u32 move, struct AiLogicData *aiData)
{
    s32 critChanceIndex = 0;

    // Get crit chance
    if (GetGenConfig(GEN_CONFIG_CRIT_CHANCE) == GEN_1)
        critChanceIndex = CalcCritChanceStageGen1(battlerAtk, battlerDef, move, FALSE, aiData->abilities[battlerAtk], aiData->abilities[battlerDef], aiData->holdEffects[battlerAtk]);
    else
        critChanceIndex = CalcCritChanceStage(battlerAtk, battlerDef, move, FALSE, aiData->abilities[battlerAtk], aiData->abilities[battlerDef], aiData->holdEffects[battlerAtk]);

    if (critChanceIndex == CRITICAL_HIT_ALWAYS)
        return TRUE;
    if (critChanceIndex >= RISKY_AI_CRIT_STAGE_THRESHOLD // Not guaranteed but above Risky threshold
        && (gAiThinkingStruct->aiFlags[battlerAtk] & AI_FLAG_RISKY)
        && GetGenConfig(GEN_CONFIG_CRIT_CHANCE) != GEN_1)
        return TRUE;
    if (critChanceIndex >= RISKY_AI_CRIT_THRESHOLD_GEN_1 // Not guaranteed but above Risky threshold
        && (gAiThinkingStruct->aiFlags[battlerAtk] & AI_FLAG_RISKY)
        && GetGenConfig(GEN_CONFIG_CRIT_CHANCE) == GEN_1)
        return TRUE;
    return FALSE;
}

struct SimulatedDamage AI_CalcDamage(u32 move, u32 battlerAtk, u32 battlerDef, uq4_12_t *typeEffectiveness, bool32 considerZPower, u32 weather)
{
    struct SimulatedDamage simDamage;
    s32 moveType;
    enum BattleMoveEffects moveEffect = GetMoveEffect(move);
    uq4_12_t effectivenessMultiplier;
    bool32 isDamageMoveUnusable = FALSE;
    bool32 toggledGimmick = FALSE;
    struct AiLogicData *aiData = gAiLogicData;
    gAiLogicData->aiCalcInProgress = TRUE;

    if (moveEffect == EFFECT_NATURE_POWER)
        move = GetNaturePowerMove(battlerAtk);

    // Temporarily enable gimmicks for damage calcs if planned
    if (gBattleStruct->gimmick.usableGimmick[battlerAtk] && GetActiveGimmick(battlerAtk) == GIMMICK_NONE
        && !(gBattleStruct->gimmick.usableGimmick[battlerAtk] == GIMMICK_Z_MOVE && !considerZPower))
    {
        // Set Z-Move variables if needed
        if (gBattleStruct->gimmick.usableGimmick[battlerAtk] == GIMMICK_Z_MOVE && IsViableZMove(battlerAtk, move))
            gBattleStruct->zmove.baseMoves[battlerAtk] = move;

        toggledGimmick = TRUE;
        SetActiveGimmick(battlerAtk, gBattleStruct->gimmick.usableGimmick[battlerAtk]);
    }

    SetDynamicMoveCategory(battlerAtk, battlerDef, move);
    SetTypeBeforeUsingMove(move, battlerAtk);
    moveType = GetBattleMoveType(move);
    effectivenessMultiplier = CalcTypeEffectivenessMultiplier(move, moveType, battlerAtk, battlerDef, aiData->abilities[battlerDef], FALSE);

    u32 movePower = GetMovePower(move);
    if (movePower)
        isDamageMoveUnusable = IsDamageMoveUnusable(battlerAtk, battlerDef, move, moveType, effectivenessMultiplier, weather);

    if (movePower && !isDamageMoveUnusable)
    {
        u32 types[3];
        AI_StoreBattlerTypes(battlerAtk, types);

        ProteanTryChangeType(battlerAtk, aiData->abilities[battlerAtk], move, moveType);
        s32 fixedBasePower = SetFixedMoveBasePower(battlerAtk, move);

        struct DamageCalculationData damageCalcData;
        damageCalcData.battlerAtk = battlerAtk;
        damageCalcData.battlerDef = battlerDef;
        damageCalcData.move = move;
        damageCalcData.moveType = moveType;
        damageCalcData.isCrit = ShouldCalcCritDamage(battlerAtk, battlerDef, move, aiData);
        damageCalcData.randomFactor = FALSE;
        damageCalcData.updateFlags = FALSE;

        if (moveEffect == EFFECT_TRIPLE_KICK)
        {
            for (gMultiHitCounter = GetMoveStrikeCount(move); gMultiHitCounter > 0; gMultiHitCounter--) // The global is used to simulate actual damage done
            {
                s32 damageByRollType = 0;

                s32 oneTripleKickHit = CalculateMoveDamageVars(&damageCalcData, fixedBasePower,
                                                               effectivenessMultiplier, weather,
                                                               aiData->holdEffects[battlerAtk], aiData->holdEffects[battlerDef],
                                                               aiData->abilities[battlerAtk], aiData->abilities[battlerDef]);

                damageByRollType = GetDamageByRollType(oneTripleKickHit, DMG_ROLL_LOWEST);
                simDamage.minimum += ApplyModifiersAfterDmgRoll(damageByRollType, &damageCalcData, effectivenessMultiplier,
                                                                aiData->holdEffects[battlerAtk], aiData->holdEffects[battlerDef],
                                                                aiData->abilities[battlerAtk], aiData->abilities[battlerDef]);

                damageByRollType = GetDamageByRollType(oneTripleKickHit, DMG_ROLL_DEFAULT);
                simDamage.median += ApplyModifiersAfterDmgRoll(damageByRollType, &damageCalcData, effectivenessMultiplier,
                                                               aiData->holdEffects[battlerAtk], aiData->holdEffects[battlerDef],
                                                               aiData->abilities[battlerAtk], aiData->abilities[battlerDef]);

                damageByRollType = GetDamageByRollType(oneTripleKickHit, DMG_ROLL_HIGHEST);
                simDamage.maximum += ApplyModifiersAfterDmgRoll(damageByRollType, &damageCalcData, effectivenessMultiplier,
                                                                aiData->holdEffects[battlerAtk], aiData->holdEffects[battlerDef],
                                                                aiData->abilities[battlerAtk], aiData->abilities[battlerDef]);
            }
        }
        else
        {
            u32 damage = CalculateMoveDamageVars(&damageCalcData, fixedBasePower,
                                                 effectivenessMultiplier, weather,
                                                 aiData->holdEffects[battlerAtk], aiData->holdEffects[battlerDef],
                                                 aiData->abilities[battlerAtk], aiData->abilities[battlerDef]);

            simDamage.minimum = GetDamageByRollType(damage, DMG_ROLL_LOWEST);
            simDamage.minimum = ApplyModifiersAfterDmgRoll(simDamage.minimum, &damageCalcData, effectivenessMultiplier,
                                                           aiData->holdEffects[battlerAtk], aiData->holdEffects[battlerDef],
                                                           aiData->abilities[battlerAtk], aiData->abilities[battlerDef]);

            simDamage.median = GetDamageByRollType(damage, DMG_ROLL_DEFAULT);
            simDamage.median = ApplyModifiersAfterDmgRoll(simDamage.median, &damageCalcData, effectivenessMultiplier,
                                                          aiData->holdEffects[battlerAtk], aiData->holdEffects[battlerDef],
                                                          aiData->abilities[battlerAtk], aiData->abilities[battlerDef]);

            simDamage.maximum = GetDamageByRollType(damage, DMG_ROLL_HIGHEST);
            simDamage.maximum = ApplyModifiersAfterDmgRoll(simDamage.maximum, &damageCalcData, effectivenessMultiplier,
                                                           aiData->holdEffects[battlerAtk], aiData->holdEffects[battlerDef],
                                                           aiData->abilities[battlerAtk], aiData->abilities[battlerDef]);
        }

        if (GetActiveGimmick(battlerAtk) != GIMMICK_Z_MOVE)
        {
            CalcDynamicMoveDamage(&damageCalcData,
                                  &simDamage.median,
                                  &simDamage.minimum,
                                  &simDamage.maximum,
                                  aiData->holdEffects[battlerAtk],
                                  aiData->abilities[battlerAtk]);
        }

        AI_RestoreBattlerTypes(battlerAtk, types);
    }
    else
    {
        simDamage.minimum = 0;
        simDamage.median = 0;
        simDamage.maximum = 0;
    }

    // convert multiper to AI_EFFECTIVENESS_xX
    *typeEffectiveness = effectivenessMultiplier;

    // Undo temporary settings
    gBattleStruct->dynamicMoveType = 0;
    gBattleStruct->swapDamageCategory = FALSE;
    gBattleStruct->zmove.baseMoves[battlerAtk] = MOVE_NONE;
    if (toggledGimmick)
        SetActiveGimmick(battlerAtk, GIMMICK_NONE);
    gAiLogicData->aiCalcInProgress = FALSE;
    return simDamage;
}

bool32 AI_IsDamagedByRecoil(u32 battler)
{
    u32 ability = gAiLogicData->abilities[battler];
    if (ability == ABILITY_MAGIC_GUARD || ability == ABILITY_ROCK_HEAD)
        return FALSE;
    return TRUE;
}

// Decide whether move having an additional effect for .
static bool32 AI_IsMoveEffectInPlus(u32 battlerAtk, u32 battlerDef, u32 move, s32 noOfHitsToKo)
{
    u32 i;
    u32 abilityDef = gAiLogicData->abilities[battlerDef];
    u32 abilityAtk = gAiLogicData->abilities[battlerAtk];

    switch (GetMoveEffect(move))
    {
    case EFFECT_HIT_ESCAPE:
        if (CountUsablePartyMons(battlerAtk) != 0 && ShouldPivot(battlerAtk, battlerDef, abilityDef, move, gAiThinkingStruct->movesetIndex))
            return TRUE;
        break;
    case EFFECT_FELL_STINGER:
        if (BattlerStatCanRise(battlerAtk, abilityAtk, STAT_ATK) && noOfHitsToKo == 1)
            return TRUE;
        break;
    case EFFECT_PURSUIT:
        if(noOfHitsToKo == 1)
            return TRUE;
        break;
    default:
        break;
    }

    // check ADDITIONAL_EFFECTS
    u32 additionalEffectCount = GetMoveAdditionalEffectCount(move);
    for (i = 0; i < additionalEffectCount; i++)
    {
        const struct AdditionalEffect *additionalEffect = GetMoveAdditionalEffectById(move, i);
        // Consider move effects that target self
        if (additionalEffect->self)
        {
            switch (additionalEffect->moveEffect)
            {
                case MOVE_EFFECT_ATK_PLUS_1:
                case MOVE_EFFECT_ATK_PLUS_2:
                    if (BattlerStatCanRise(battlerAtk, abilityAtk, STAT_ATK))
                        return TRUE;
                    break;
                case MOVE_EFFECT_DEF_PLUS_1:
                case MOVE_EFFECT_DEF_PLUS_2:
                    if (BattlerStatCanRise(battlerAtk, abilityAtk, STAT_DEF))
                        return TRUE;
                    break;
                case MOVE_EFFECT_SPD_PLUS_1:
                case MOVE_EFFECT_SPD_PLUS_2:
                    if (BattlerStatCanRise(battlerAtk, abilityAtk, STAT_SPEED))
                        return TRUE;
                    break;
                case MOVE_EFFECT_SP_ATK_PLUS_1:
                case MOVE_EFFECT_SP_ATK_PLUS_2:
                    if (BattlerStatCanRise(battlerAtk, abilityAtk, STAT_SPATK))
                        return TRUE;
                    break;
                case MOVE_EFFECT_EVS_PLUS_1:
                case MOVE_EFFECT_EVS_PLUS_2:
                    if (BattlerStatCanRise(battlerAtk, abilityAtk, STAT_EVASION))
                        return TRUE;
                    break;
                case MOVE_EFFECT_ACC_PLUS_1:
                case MOVE_EFFECT_ACC_PLUS_2:
                    if (BattlerStatCanRise(battlerAtk, abilityAtk, STAT_ACC))
                        return TRUE;
                    break;
                case MOVE_EFFECT_ALL_STATS_UP:
                    for (i = STAT_ATK; i <= NUM_STATS; i++)
                    {
                        if (BattlerStatCanRise(battlerAtk, abilityAtk, i))
                            return TRUE;
                    }
                    break;
            }
        }
        else // consider move effects that hinder the target
        {
            switch (additionalEffect->moveEffect)
            {
                case MOVE_EFFECT_POISON:
                case MOVE_EFFECT_TOXIC:
                    if (AI_CanPoison(battlerAtk, battlerDef, abilityDef, move, MOVE_NONE))
                        return TRUE;
                    break;
                case MOVE_EFFECT_BURN:
                    if (AI_CanBurn(battlerAtk, battlerDef, abilityDef, BATTLE_PARTNER(battlerAtk), move, MOVE_NONE))
                        return TRUE;
                    break;
                case MOVE_EFFECT_FREEZE_OR_FROSTBITE:
                    if (CanBeFrozen(battlerAtk, battlerDef, abilityDef))
                        return TRUE;
                    break;
                case MOVE_EFFECT_PARALYSIS:
                    if (AI_CanParalyze(battlerAtk, battlerDef, abilityDef, move, MOVE_NONE))
                        return TRUE;
                    break;
                case MOVE_EFFECT_CONFUSION:
                    if (AI_CanConfuse(battlerAtk, battlerDef, abilityDef, BATTLE_PARTNER(battlerAtk), move, MOVE_NONE))
                        return TRUE;
                    break;
                case MOVE_EFFECT_FLINCH:
                    if (ShouldTryToFlinch(battlerAtk, battlerDef, abilityAtk, abilityDef, move))
                        return TRUE;
                    break;
                case MOVE_EFFECT_ATK_MINUS_1:
                case MOVE_EFFECT_DEF_MINUS_1:
                case MOVE_EFFECT_SPD_MINUS_1:
                case MOVE_EFFECT_SP_ATK_MINUS_1:
                case MOVE_EFFECT_SP_DEF_MINUS_1:
                case MOVE_EFFECT_ACC_MINUS_1:
                case MOVE_EFFECT_EVS_MINUS_1:
                    if (ShouldLowerStat(battlerAtk, battlerDef, abilityDef, STAT_ATK + (additionalEffect->moveEffect - MOVE_EFFECT_ATK_MINUS_1)) && noOfHitsToKo != 1)
                        return TRUE;
                    break;
                case MOVE_EFFECT_ATK_MINUS_2:
                case MOVE_EFFECT_DEF_MINUS_2:
                case MOVE_EFFECT_SPD_MINUS_2:
                case MOVE_EFFECT_SP_ATK_MINUS_2:
                case MOVE_EFFECT_SP_DEF_MINUS_2:
                case MOVE_EFFECT_ACC_MINUS_2:
                case MOVE_EFFECT_EVS_MINUS_2:
                    if (ShouldLowerStat(battlerAtk, battlerDef, abilityDef, STAT_ATK + (additionalEffect->moveEffect - MOVE_EFFECT_ATK_MINUS_2)) && noOfHitsToKo != 1)
                        return TRUE;
                    break;
            }
        }
    }

    return FALSE;
}

static bool32 AI_IsMoveEffectInMinus(u32 battlerAtk, u32 battlerDef, u32 move, s32 noOfHitsToKo)
{
    u32 abilityAtk = gAiLogicData->abilities[battlerAtk];
    u32 abilityDef = gAiLogicData->abilities[battlerDef];
    u8 i;

    switch (GetMoveEffect(move))
    {
    case EFFECT_MAX_HP_50_RECOIL:
    case EFFECT_MIND_BLOWN:
    case EFFECT_EXPLOSION:
    case EFFECT_FINAL_GAMBIT:
        return TRUE;
    case EFFECT_RECOIL:
    case EFFECT_RECOIL_IF_MISS:
        if (AI_IsDamagedByRecoil(battlerAtk))
            return TRUE;
        break;
    default:
    {
        u32 additionalEffectCount = GetMoveAdditionalEffectCount(move);
        for (i = 0; i < additionalEffectCount; i++)
        {
            const struct AdditionalEffect *additionalEffect = GetMoveAdditionalEffectById(move, i);
            switch (additionalEffect->moveEffect)
            {
                case MOVE_EFFECT_ATK_MINUS_1:
                case MOVE_EFFECT_DEF_MINUS_1:
                case MOVE_EFFECT_SPD_MINUS_1:
                case MOVE_EFFECT_SP_ATK_MINUS_1:
                case MOVE_EFFECT_SP_DEF_MINUS_1:
                case MOVE_EFFECT_EVS_MINUS_1:
                case MOVE_EFFECT_ACC_MINUS_1:
                case MOVE_EFFECT_ATK_MINUS_2:
                case MOVE_EFFECT_DEF_MINUS_2:
                case MOVE_EFFECT_SPD_MINUS_2:
                case MOVE_EFFECT_SP_ATK_MINUS_2:
                case MOVE_EFFECT_SP_DEF_MINUS_2:
                case MOVE_EFFECT_EVS_MINUS_2:
                case MOVE_EFFECT_ACC_MINUS_2:
                case MOVE_EFFECT_V_CREATE:
                case MOVE_EFFECT_ATK_DEF_DOWN:
                case MOVE_EFFECT_DEF_SPDEF_DOWN:
                    if ((additionalEffect->self && abilityAtk != ABILITY_CONTRARY)
                        || (noOfHitsToKo != 1 && abilityDef == ABILITY_CONTRARY && !DoesBattlerIgnoreAbilityChecks(battlerAtk, abilityAtk, move)))
                        return TRUE;
                    break;
                case MOVE_EFFECT_RECHARGE:
                    return additionalEffect->self;
                case MOVE_EFFECT_ATK_PLUS_1:
                case MOVE_EFFECT_DEF_PLUS_1:
                case MOVE_EFFECT_SPD_PLUS_1:
                case MOVE_EFFECT_SP_ATK_PLUS_1:
                case MOVE_EFFECT_SP_DEF_PLUS_1:
                case MOVE_EFFECT_EVS_PLUS_1:
                case MOVE_EFFECT_ACC_PLUS_1:
                case MOVE_EFFECT_ATK_PLUS_2:
                case MOVE_EFFECT_DEF_PLUS_2:
                case MOVE_EFFECT_SPD_PLUS_2:
                case MOVE_EFFECT_SP_ATK_PLUS_2:
                case MOVE_EFFECT_SP_DEF_PLUS_2:
                case MOVE_EFFECT_EVS_PLUS_2:
                case MOVE_EFFECT_ACC_PLUS_2:
                case MOVE_EFFECT_ALL_STATS_UP:
                    if ((additionalEffect->self && abilityAtk == ABILITY_CONTRARY)
                        || (noOfHitsToKo != 1 && !(abilityDef == ABILITY_CONTRARY && !DoesBattlerIgnoreAbilityChecks(battlerAtk, abilityAtk, move))))
                        return TRUE;
                    break;
            }
        }
        break;
    }
    }
    return FALSE;
}

// Checks if one of the moves has side effects or perks, assuming equal dmg or equal no of hits to KO
s32 AI_WhichMoveBetter(u32 move1, u32 move2, u32 battlerAtk, u32 battlerDef, s32 noOfHitsToKo)
{
    bool32 effect1, effect2;
    u32 defAbility = gAiLogicData->abilities[battlerDef];
    u32 atkAbility = gAiLogicData->abilities[battlerAtk];

    // Check if physical moves hurt.
    if (gAiLogicData->holdEffects[battlerAtk] != HOLD_EFFECT_PROTECTIVE_PADS && atkAbility != ABILITY_LONG_REACH
        && (gAiLogicData->holdEffects[battlerDef] == HOLD_EFFECT_ROCKY_HELMET
        || defAbility == ABILITY_IRON_BARBS || defAbility == ABILITY_ROUGH_SKIN))
    {
        bool32 moveContact1 = MoveMakesContact(move1);
        bool32 moveContact2 = MoveMakesContact(move2);
        if (moveContact1 && !moveContact2)
            return -1;
        if (moveContact2 && !moveContact1)
            return 1;
    }

    // Check additional effects.
    effect1 = AI_IsMoveEffectInMinus(battlerAtk, battlerDef, move1, noOfHitsToKo);
    effect2 = AI_IsMoveEffectInMinus(battlerAtk, battlerDef, move2, noOfHitsToKo);
    if (effect2 && !effect1)
        return 1;
    if (effect1 && !effect2)
        return -1;

    effect1 = AI_IsMoveEffectInPlus(battlerAtk, battlerDef, move1, noOfHitsToKo);
    effect2 = AI_IsMoveEffectInPlus(battlerAtk, battlerDef, move2, noOfHitsToKo);
    if (effect2 && !effect1)
        return -1;
    if (effect1 && !effect2)
        return 1;

    return 0;
}

u32 GetNoOfHitsToKO(u32 dmg, s32 hp)
{
    if (dmg == 0)
        return 0;
    return hp / (dmg + 1) + 1;
}

u32 GetNoOfHitsToKOBattlerDmg(u32 dmg, u32 battlerDef)
{
    return GetNoOfHitsToKO(dmg, gBattleMons[battlerDef].hp);
}

u32 GetNoOfHitsToKOBattler(u32 battlerAtk, u32 battlerDef, u32 moveIndex, enum DamageCalcContext calcContext)
{
    return GetNoOfHitsToKOBattlerDmg(AI_GetDamage(battlerAtk, battlerDef, moveIndex, calcContext, gAiLogicData), battlerDef);
}

u32 GetCurrDamageHpPercent(u32 battlerAtk, u32 battlerDef, enum DamageCalcContext calcContext)
{
    int bestDmg = AI_GetDamage(battlerAtk, battlerDef, gAiThinkingStruct->movesetIndex, calcContext, gAiLogicData);

    return (bestDmg * 100) / gBattleMons[battlerDef].maxHP;
}

uq4_12_t AI_GetMoveEffectiveness(u32 move, u32 battlerAtk, u32 battlerDef)
{
    uq4_12_t typeEffectiveness;
    u32 moveType;

    SaveBattlerData(battlerAtk);
    SaveBattlerData(battlerDef);

    SetBattlerData(battlerAtk);
    SetBattlerData(battlerDef);

    gBattleStruct->dynamicMoveType = 0;
    SetTypeBeforeUsingMove(move, battlerAtk);
    moveType = GetBattleMoveType(move);
    typeEffectiveness = CalcTypeEffectivenessMultiplier(move, moveType, battlerAtk, battlerDef, gAiLogicData->abilities[battlerDef], FALSE);

    RestoreBattlerData(battlerAtk);
    RestoreBattlerData(battlerDef);

    return typeEffectiveness;
}

/* Checks to see if AI will move ahead of another battler
 * The function uses a stripped down version of the checks from GetWhichBattlerFasterArgs
 * Output:
    * AI_IS_FASTER: is user(ai) faster
    * AI_IS_SLOWER: is target faster
*/
s32 AI_WhoStrikesFirst(u32 battlerAI, u32 battler, u32 moveConsidered)
{
    u32 speedBattlerAI, speedBattler;
    enum ItemHoldEffect holdEffectAI = gAiLogicData->holdEffects[battlerAI];
    enum ItemHoldEffect holdEffectPlayer = gAiLogicData->holdEffects[battler];
    u32 abilityAI = gAiLogicData->abilities[battlerAI];
    u32 abilityPlayer = gAiLogicData->abilities[battler];

    u32 predictedMove = GetIncomingMove(battlerAI, battler, gAiLogicData);

    s8 aiPriority = GetBattleMovePriority(battlerAI, abilityAI, moveConsidered);
    s8 playerPriority = GetBattleMovePriority(battler, abilityPlayer, predictedMove);

    if (aiPriority > playerPriority)
        return AI_IS_FASTER;
    else if (aiPriority < playerPriority)
        return AI_IS_SLOWER;

    speedBattlerAI = GetBattlerTotalSpeedStatArgs(battlerAI, abilityAI, holdEffectAI);
    speedBattler   = GetBattlerTotalSpeedStatArgs(battler, abilityPlayer, holdEffectPlayer);

    if (holdEffectAI == HOLD_EFFECT_LAGGING_TAIL && holdEffectPlayer != HOLD_EFFECT_LAGGING_TAIL)
        return AI_IS_SLOWER;
    else if (holdEffectAI != HOLD_EFFECT_LAGGING_TAIL && holdEffectPlayer == HOLD_EFFECT_LAGGING_TAIL)
        return AI_IS_FASTER;

    if (abilityAI == ABILITY_STALL && abilityPlayer != ABILITY_STALL)
        return AI_IS_SLOWER;
    else if (abilityAI != ABILITY_STALL && abilityPlayer == ABILITY_STALL)
        return AI_IS_FASTER;

    if (speedBattlerAI > speedBattler)
    {
        if (gFieldStatuses & STATUS_FIELD_TRICK_ROOM)
            return AI_IS_SLOWER;
        else
            return AI_IS_FASTER;
    }
    else if (speedBattlerAI == speedBattler)
    {
        return AI_IS_FASTER;
    }
    else
    {
        if (gFieldStatuses & STATUS_FIELD_TRICK_ROOM)
            return AI_IS_FASTER;
        else
            return AI_IS_SLOWER;
    }

    return AI_IS_SLOWER;
}

static bool32 CanEndureHit(u32 battler, u32 battlerTarget, u32 move)
{
    enum BattleMoveEffects effect = GetMoveEffect(move);
    if (!AI_BattlerAtMaxHp(battlerTarget) || effect == EFFECT_MULTI_HIT)
        return FALSE;
    if (GetMoveStrikeCount(move) > 1 && !(effect == EFFECT_DRAGON_DARTS && IsValidDoubleBattle(battlerTarget)))
        return FALSE;
    if (gAiLogicData->holdEffects[battlerTarget] == HOLD_EFFECT_FOCUS_SASH)
        return TRUE;

    if (!DoesBattlerIgnoreAbilityChecks(battler, gAiLogicData->abilities[battler], move))
    {
        if (B_STURDY >= GEN_5 && gAiLogicData->abilities[battlerTarget] == ABILITY_STURDY)
            return TRUE;
        if (gBattleMons[battlerTarget].species == SPECIES_MIMIKYU_DISGUISED)
            return TRUE;
    }

    return FALSE;
}

// Check if target has means to faint ai mon.
bool32 CanTargetFaintAi(u32 battlerDef, u32 battlerAtk)
{
    struct AiLogicData *aiData = gAiLogicData;
    s32 moveIndex;
    u16 *moves = GetMovesArray(battlerDef);
    u32 moveLimitations = aiData->moveLimitations[battlerDef];

    for (moveIndex = 0; moveIndex < MAX_MON_MOVES; moveIndex++)
    {
        if (IsMoveUnusable(moveIndex, moves[moveIndex], moveLimitations))
            continue;

        if (AI_GetDamage(battlerDef, battlerAtk, moveIndex, AI_DEFENDING, aiData) >= gBattleMons[battlerAtk].hp
            && !CanEndureHit(battlerDef, battlerAtk, moves[moveIndex]))
            return TRUE;
    }

    return FALSE;
}

u32 NoOfHitsForTargetToFaintAI(u32 battlerDef, u32 battlerAtk)
{
    u32 i;
    u32 currNumberOfHits;
    u32 leastNumberOfHits = UNKNOWN_NO_OF_HITS;

    for (i = 0; i < MAX_MON_MOVES; i++)
    {
        currNumberOfHits = GetNoOfHitsToKOBattler(battlerDef, battlerAtk, i, AI_DEFENDING);
        if (currNumberOfHits != 0)
        {
            if (currNumberOfHits < leastNumberOfHits)
                leastNumberOfHits = currNumberOfHits;
        }
    }
    return leastNumberOfHits;
}

u32 GetBestDmgMoveFromBattler(u32 battlerAtk, u32 battlerDef, enum DamageCalcContext calcContext)
{
    struct AiLogicData *aiData = gAiLogicData;
    u32 moveIndex;
    u32 move = 0;
    u32 bestDmg = 0;
    u16 *moves = GetMovesArray(battlerAtk);
    u32 moveLimitations = aiData->moveLimitations[battlerAtk];

    for (moveIndex = 0; moveIndex < MAX_MON_MOVES; moveIndex++)
    {
        if (IsMoveUnusable(moveIndex, moves[moveIndex], moveLimitations))
            continue;

        if (bestDmg < AI_GetDamage(battlerAtk, battlerDef, moveIndex, calcContext, aiData))
        {
            bestDmg = AI_GetDamage(battlerAtk, battlerDef, moveIndex, calcContext, aiData);
            move = moves[moveIndex];
        }
    }
    return move;
}

u32 GetBestDmgFromBattler(u32 battler, u32 battlerTarget, enum DamageCalcContext calcContext)
{
    struct AiLogicData *aiData = gAiLogicData;
    u32 moveIndex;
    u32 bestDmg = 0;
    u16 *moves = GetMovesArray(battler);
    u32 moveLimitations = aiData->moveLimitations[battler];

    for (moveIndex = 0; moveIndex < MAX_MON_MOVES; moveIndex++)
    {
        if (IsMoveUnusable(moveIndex, moves[moveIndex], moveLimitations))
            continue;

        u32 damage = AI_GetDamage(battler, battlerTarget, moveIndex, calcContext, aiData);
        if (bestDmg < damage)
            bestDmg = damage;
    }

    return bestDmg;
}

// Check if AI mon has the means to faint the target with any of its moves.
// If numHits > 1, check if the target will be KO'ed by that number of hits (ignoring healing effects)
bool32 CanAIFaintTarget(u32 battlerAtk, u32 battlerDef, u32 numHits)
{
    struct AiLogicData *aiData = gAiLogicData;
    s32 moveIndex, dmg;
    u16 *moves = gBattleMons[battlerAtk].moves;
    u32 moveLimitations = aiData->moveLimitations[battlerAtk];

    for (moveIndex = 0; moveIndex < MAX_MON_MOVES; moveIndex++)
    {
        if (IsMoveUnusable(moveIndex, moves[moveIndex], moveLimitations))
            continue;

        dmg = AI_GetDamage(battlerAtk, battlerDef, moveIndex, AI_ATTACKING, aiData);

        if (numHits)
            dmg *= numHits;

        if (gBattleMons[battlerDef].hp <= dmg)
        {
            if (numHits > 1)
                return TRUE;

            if (!CanEndureHit(battlerAtk, battlerDef, moves[moveIndex]))
                return TRUE;
        }
    }

    return FALSE;
}

bool32 CanTargetMoveFaintAi(u32 move, u32 battlerDef, u32 battlerAtk, u32 nHits)
{
    u32 indexSlot = GetMoveSlot(GetMovesArray(battlerDef), move);
    if (indexSlot < MAX_MON_MOVES)
    {
        if (GetNoOfHitsToKO(AI_GetDamage(battlerDef, battlerAtk, indexSlot, AI_DEFENDING, gAiLogicData), gBattleMons[battlerAtk].hp) <= nHits)
            return TRUE;
    }
    return FALSE;
}

// Check if target has means to faint ai mon after modding hp/dmg
bool32 CanTargetFaintAiWithMod(u32 battlerDef, u32 battlerAtk, s32 hpMod, s32 dmgMod)
{
    struct AiLogicData *aiData = gAiLogicData;
    u32 moveIndex;
    s32 dmg;
    u16 *moves = GetMovesArray(battlerDef);
    u32 hpCheck = gBattleMons[battlerAtk].hp + hpMod;
    u32 moveLimitations = aiData->moveLimitations[battlerAtk];

    if (hpCheck > gBattleMons[battlerAtk].maxHP)
        hpCheck = gBattleMons[battlerAtk].maxHP;

    for (moveIndex = 0; moveIndex < MAX_MON_MOVES; moveIndex++)
    {
        if (IsMoveUnusable(moveIndex, moves[moveIndex], moveLimitations))
            continue;

        dmg = AI_GetDamage(battlerDef, battlerAtk, moveIndex, AI_DEFENDING, aiData);

        if (dmgMod)
            dmg *= dmgMod;

        if (dmg >= hpCheck)
            return TRUE;
    }

    return FALSE;
}

bool32 AI_IsAbilityOnSide(u32 battlerId, u32 ability)
{
    if (IsBattlerAlive(battlerId) && gAiLogicData->abilities[battlerId] == ability)
        return TRUE;
    else if (IsBattlerAlive(BATTLE_PARTNER(battlerId)) && gAiLogicData->abilities[BATTLE_PARTNER(battlerId)] == ability)
        return TRUE;
    else
        return FALSE;
}

u32 AI_GetBattlerAbility(u32 battler)
{
    if (gAbilitiesInfo[gBattleMons[battler].ability].cantBeSuppressed)
        return gBattleMons[battler].ability;

    if (gStatuses3[battler] & STATUS3_GASTRO_ACID)
        return ABILITY_NONE;

    if (IsNeutralizingGasOnField()
     && gBattleMons[battler].ability != ABILITY_NEUTRALIZING_GAS
     && GetBattlerHoldEffectIgnoreAbility(battler, TRUE) != HOLD_EFFECT_ABILITY_SHIELD)
        return ABILITY_NONE;

    return gBattleMons[battler].ability;
}

// does NOT include ability suppression checks
s32 AI_DecideKnownAbilityForTurn(u32 battlerId)
{
    u32 validAbilities[NUM_ABILITY_SLOTS];
    u8 i, numValidAbilities = 0;
    u32 knownAbility = AI_GetBattlerAbility(battlerId);
    u32 indexAbility;
    u32 abilityAiRatings[NUM_ABILITY_SLOTS] = {0};

    // We've had ability overwritten by e.g. Worry Seed. It is not part of gAiPartyData in case of switching
    if (gDisableStructs[battlerId].overwrittenAbility)
        return gDisableStructs[battlerId].overwrittenAbility;

    // The AI knows its own ability.
    if (IsAiBattlerAware(battlerId))
        return knownAbility;

    // Check neutralizing gas, gastro acid
    if (knownAbility == ABILITY_NONE)
        return knownAbility;

    if (gAiPartyData->mons[GetBattlerSide(battlerId)][gBattlerPartyIndexes[battlerId]].ability != ABILITY_NONE)
        return gAiPartyData->mons[GetBattlerSide(battlerId)][gBattlerPartyIndexes[battlerId]].ability;

    // Abilities that prevent fleeing - treat as always known
    if (knownAbility == ABILITY_SHADOW_TAG || knownAbility == ABILITY_MAGNET_PULL || knownAbility == ABILITY_ARENA_TRAP)
        return knownAbility;

    for (i = 0; i < NUM_ABILITY_SLOTS; i++)
    {
        indexAbility = gSpeciesInfo[gBattleMons[battlerId].species].abilities[i];
        if (indexAbility != ABILITY_NONE)
        {
            abilityAiRatings[numValidAbilities] = gAbilitiesInfo[indexAbility].aiRating;
            validAbilities[numValidAbilities++] = indexAbility;
        }
    }

    if (numValidAbilities > 0 && IsAiBattlerPredictingAbility(battlerId))
        return validAbilities[RandomWeighted(RNG_AI_PREDICT_ABILITY, abilityAiRatings[0], abilityAiRatings[1], abilityAiRatings[2])];

    if (numValidAbilities > 0)
        return validAbilities[RandomUniform(RNG_AI_ABILITY, 0, numValidAbilities - 1)];

    return ABILITY_NONE; // Unknown.
}

enum ItemHoldEffect AI_DecideHoldEffectForTurn(u32 battlerId)
{
    enum ItemHoldEffect holdEffect;

    if (!IsAiBattlerAware(battlerId))
        holdEffect = gAiPartyData->mons[GetBattlerSide(battlerId)][gBattlerPartyIndexes[battlerId]].heldEffect;
    else
        holdEffect = GetBattlerHoldEffect(battlerId, FALSE);

    if (gAiThinkingStruct->aiFlags[battlerId] & AI_FLAG_NEGATE_UNAWARE)
        return holdEffect;

    if (gStatuses3[battlerId] & STATUS3_EMBARGO)
        return HOLD_EFFECT_NONE;
    if (gFieldStatuses & STATUS_FIELD_MAGIC_ROOM)
        return HOLD_EFFECT_NONE;
    if (gAiLogicData->abilities[battlerId] == ABILITY_KLUTZ && !(gStatuses3[battlerId] & STATUS3_GASTRO_ACID))
        return HOLD_EFFECT_NONE;

    return holdEffect;
}

bool32 DoesBattlerIgnoreAbilityChecks(u32 battlerAtk, u32 atkAbility, u32 move)
{
    if (gAiThinkingStruct->aiFlags[battlerAtk] & AI_FLAG_NEGATE_UNAWARE)
        return FALSE;   // AI handicap flag: doesn't understand ability suppression concept

    if (IsMoldBreakerTypeAbility(battlerAtk, atkAbility) || MoveIgnoresTargetAbility(move))
        return TRUE;

    return FALSE;
}

static inline bool32 AI_WeatherHasEffect(void)
{
    if (gAiThinkingStruct->aiFlags[B_POSITION_OPPONENT_LEFT] & AI_FLAG_NEGATE_UNAWARE
     || gAiThinkingStruct->aiFlags[B_POSITION_OPPONENT_RIGHT] & AI_FLAG_NEGATE_UNAWARE)
        return TRUE;   // AI doesn't understand weather supression (handicap)

    return gAiLogicData->weatherHasEffect;  // weather damping abilities are announced
}

u32 AI_GetWeather(void)
{
    if (gBattleWeather == B_WEATHER_NONE)
        return B_WEATHER_NONE;
    if (!AI_WeatherHasEffect())
        return B_WEATHER_NONE;
    return gBattleWeather;
}

<<<<<<< HEAD
bool32 IsAromaVeilProtectedEffect(enum BattleMoveEffects moveEffect)
=======
enum WeatherState IsWeatherActive(u32 flags)
{
    enum WeatherState state = WEATHER_INACTIVE;

    if (gBattleWeather & flags)
        state = WEATHER_ACTIVE;
    else
        state = WEATHER_INACTIVE;

    if (!AI_WeatherHasEffect())
    {
        if (state == WEATHER_ACTIVE)
            state = WEATHER_ACTIVE_BUT_BLOCKED;
        else
            state = WEATHER_INACTIVE_AND_BLOCKED;
    }

    return state;
}

bool32 IsAromaVeilProtectedEffect(u32 moveEffect)
>>>>>>> 812bde8a
{
    switch (moveEffect)
    {
    case EFFECT_DISABLE:
    case EFFECT_ATTRACT:
    case EFFECT_ENCORE:
    case EFFECT_TORMENT:
    case EFFECT_TAUNT:
    case EFFECT_HEAL_BLOCK:
        return TRUE;
    default:
        return FALSE;
    }
}

bool32 IsNonVolatileStatusMove(u32 move)
{
    return GetMoveNonVolatileStatus(move) != MOVE_EFFECT_NONE;
}

bool32 IsConfusionMoveEffect(enum BattleMoveEffects moveEffect)
{
    switch (moveEffect)
    {
    case EFFECT_CONFUSE:
    case EFFECT_SWAGGER:
    case EFFECT_FLATTER:
        return TRUE;
    default:
        return FALSE;
    }
}

bool32 IsHazardMove(u32 move)
{
    // Hazard setting moves like Stealth Rock, Spikes, etc.
    u32 i, moveEffect = GetMoveEffect(move);
    switch (moveEffect)
    {
    case EFFECT_SPIKES:
    case EFFECT_TOXIC_SPIKES:
    case EFFECT_STICKY_WEB:
    case EFFECT_STEALTH_ROCK:
        return TRUE;
    }

    u32 additionalEffectCount = GetMoveAdditionalEffectCount(move);
    for (i = 0; i < additionalEffectCount; i++)
    {
        const struct AdditionalEffect *additionalEffect = GetMoveAdditionalEffectById(move, i);
        switch (additionalEffect->moveEffect)
        {
        case MOVE_EFFECT_STEELSURGE:
            return TRUE;
        }
    }
    return FALSE;
}

bool32 IsHazardClearingMove(u32 move)
{
    // Hazard clearing effects like Rapid Spin, Tidy Up, etc.
    u32 i, moveEffect = GetMoveEffect(move);
    switch (moveEffect)
    {
    case EFFECT_RAPID_SPIN:
    case EFFECT_TIDY_UP:
        return TRUE;
    case EFFECT_DEFOG:
        if (B_DEFOG_EFFECT_CLEARING >= GEN_6)
            return TRUE;
        break;
    }

    u32 additionalEffectCount = GetMoveAdditionalEffectCount(move);
    for (i = 0; i < additionalEffectCount; i++)
    {
        const struct AdditionalEffect *additionalEffect = GetMoveAdditionalEffectById(move, i);
        switch (additionalEffect->moveEffect)
        {
        case MOVE_EFFECT_DEFOG:
            return TRUE;
        }
    }

    return FALSE;
}

bool32 IsAllyProtectingFromMove(u32 battlerAtk, u32 attackerMove, u32 allyMove)
{
    enum BattleMoveEffects effect = GetMoveEffect(allyMove);

    if (effect != EFFECT_PROTECT)
    {
        return FALSE;
    }
    else
    {
        enum ProtectMethod protectMethod = GetMoveProtectMethod(allyMove);

        if (protectMethod == PROTECT_QUICK_GUARD)
        {
            u32 priority = GetBattleMovePriority(battlerAtk, gAiLogicData->abilities[battlerAtk], attackerMove);
            return (priority > 0);
        }

        if (IsBattleMoveStatus(attackerMove))
        {
            switch (protectMethod)
            {
            case PROTECT_NORMAL:
            case PROTECT_CRAFTY_SHIELD:
            case PROTECT_MAX_GUARD:
            case PROTECT_WIDE_GUARD:
                return TRUE;

            default:
                return FALSE;
            }
        }
        else
        {
            switch (protectMethod)
            {
            case PROTECT_CRAFTY_SHIELD:
                return FALSE;
            default:
                return TRUE;
            }
        }
    }
}

bool32 IsMoveRedirectionPrevented(u32 battlerAtk, u32 move, u32 atkAbility)
{
    if (gAiThinkingStruct->aiFlags[battlerAtk] & AI_FLAG_NEGATE_UNAWARE)
        return FALSE;

    enum BattleMoveEffects effect = GetMoveEffect(move);
    if (effect == EFFECT_SKY_DROP
      || effect == EFFECT_SNIPE_SHOT
      || atkAbility == ABILITY_PROPELLER_TAIL
      || atkAbility == ABILITY_STALWART)
        return TRUE;
    return FALSE;
}

bool32 IsSemiInvulnerable(u32 battlerDef, u32 move)
{
    if (gStatuses3[battlerDef] & STATUS3_PHANTOM_FORCE)
        return TRUE;
    else if (gBattleStruct->battlerState[battlerDef].commandingDondozo)
        return TRUE;
    else if (!MoveDamagesAirborne(move) && gStatuses3[battlerDef] & STATUS3_ON_AIR)
        return TRUE;
    else if (!MoveDamagesUnderWater(move) && gStatuses3[battlerDef] & STATUS3_UNDERWATER)
        return TRUE;
    else if (!MoveDamagesUnderground(move) && gStatuses3[battlerDef] & STATUS3_UNDERGROUND)
        return TRUE;
    else
        return FALSE;
}

bool32 IsMoveEncouragedToHit(u32 battlerAtk, u32 battlerDef, u32 move)
{
    u32 weather;
    if (IsSemiInvulnerable(battlerDef, move))
        return FALSE;

    //TODO - anticipate protect move?

    // always hits
    if (gStatuses3[battlerDef] & STATUS3_ALWAYS_HITS || gDisableStructs[battlerDef].battlerWithSureHit == battlerAtk)
        return TRUE;

    if (gAiLogicData->abilities[battlerDef] == ABILITY_NO_GUARD || gAiLogicData->abilities[battlerAtk] == ABILITY_NO_GUARD)
        return TRUE;

    u32 nonVolatileStatus = GetMoveNonVolatileStatus(move);
    if (B_TOXIC_NEVER_MISS >= GEN_6
        && nonVolatileStatus == MOVE_EFFECT_TOXIC
        && IS_BATTLER_OF_TYPE(battlerAtk, TYPE_POISON))
        return TRUE;

    // discouraged from hitting
    weather = AI_GetWeather();
    if ((weather & B_WEATHER_SUN) && MoveHas50AccuracyInSun(move))
        return FALSE;

    if ((weather & B_WEATHER_RAIN) && MoveAlwaysHitsInRain(move))
        return TRUE;
    if ((weather & (B_WEATHER_HAIL | B_WEATHER_SNOW)) && MoveAlwaysHitsInHailSnow(move))
        return TRUE;
    if (B_MINIMIZE_DMG_ACC >= GEN_6 && (gStatuses3[battlerDef] & STATUS3_MINIMIZED) && MoveIncreasesPowerToMinimizedTargets(move))
        return TRUE;
    if (GetMoveAccuracy(move) == 0)
        return TRUE;

    return FALSE;
}

bool32 ShouldTryOHKO(u32 battlerAtk, u32 battlerDef, u32 atkAbility, u32 defAbility, u32 move)
{
    enum ItemHoldEffect holdEffect = gAiLogicData->holdEffects[battlerDef];
    u32 accuracy = gAiLogicData->moveAccuracy[battlerAtk][battlerDef][gAiThinkingStruct->movesetIndex];

    gPotentialItemEffectBattler = battlerDef;
    if (holdEffect == HOLD_EFFECT_FOCUS_BAND && (Random() % 100) < gAiLogicData->holdEffectParams[battlerDef])
        return FALSE;   //probabilistically speaking, focus band should activate so dont OHKO
    else if (holdEffect == HOLD_EFFECT_FOCUS_SASH && AI_BattlerAtMaxHp(battlerDef))
        return FALSE;

    if (!DoesBattlerIgnoreAbilityChecks(battlerAtk, atkAbility, move) && defAbility == ABILITY_STURDY)
        return FALSE;

    if ((((gStatuses3[battlerDef] & STATUS3_ALWAYS_HITS)
        && gDisableStructs[battlerDef].battlerWithSureHit == battlerAtk)
        || atkAbility == ABILITY_NO_GUARD || defAbility == ABILITY_NO_GUARD)
        && gBattleMons[battlerAtk].level >= gBattleMons[battlerDef].level)
    {
        return TRUE;
    }
    else    // test the odds
    {
        u32 odds = accuracy + (gBattleMons[battlerAtk].level - gBattleMons[battlerDef].level);
        if (B_SHEER_COLD_ACC >= GEN_7 && move == MOVE_SHEER_COLD && !IS_BATTLER_OF_TYPE(gBattlerAttacker, TYPE_ICE))
            odds -= 10;
        if (Random() % 100 + 1 < odds && gBattleMons[battlerAtk].level >= gBattleMons[battlerDef].level)
            return TRUE;
    }
    return FALSE;
}

bool32 ShouldSetSandstorm(u32 battler, u32 ability, enum ItemHoldEffect holdEffect)
{
    if (IsWeatherActive(B_WEATHER_SANDSTORM | B_WEATHER_PRIMAL_ANY) != WEATHER_INACTIVE)
        return FALSE;

    if (ability == ABILITY_SAND_VEIL
<<<<<<< HEAD
      || ability == ABILITY_SAND_RUSH
      || ability == ABILITY_SAND_FORCE
      || ability == ABILITY_OVERCOAT
      || ability == ABILITY_MAGIC_GUARD
      || holdEffect == HOLD_EFFECT_SAFETY_GOGGLES
      || IS_BATTLER_ANY_TYPE(battler, TYPE_ROCK, TYPE_GROUND, TYPE_STEEL)
      || HasMoveWithEffect(battler, EFFECT_SHORE_UP)
      || HasMoveWithEffect(battler, EFFECT_WEATHER_BALL))
=======
     || ability == ABILITY_SAND_RUSH
     || ability == ABILITY_SAND_FORCE
     || ability == ABILITY_OVERCOAT
     || ability == ABILITY_MAGIC_GUARD
     || holdEffect == HOLD_EFFECT_SAFETY_GOGGLES
     || IS_BATTLER_ANY_TYPE(battler, TYPE_ROCK, TYPE_GROUND, TYPE_STEEL)
     || HasMoveEffect(battler, EFFECT_SHORE_UP)
     || HasMoveEffect(battler, EFFECT_WEATHER_BALL))
>>>>>>> 812bde8a
    {
        return TRUE;
    }
    return FALSE;
}

bool32 ShouldSetHail(u32 battler, u32 ability, enum ItemHoldEffect holdEffect)
{
    if (IsWeatherActive(B_WEATHER_HAIL | B_WEATHER_SNOW | B_WEATHER_PRIMAL_ANY) != WEATHER_INACTIVE)
        return FALSE;

    if (ability == ABILITY_SNOW_CLOAK
<<<<<<< HEAD
      || ability == ABILITY_ICE_BODY
      || ability == ABILITY_FORECAST
      || ability == ABILITY_SLUSH_RUSH
      || ability == ABILITY_MAGIC_GUARD
      || ability == ABILITY_OVERCOAT
      || holdEffect == HOLD_EFFECT_SAFETY_GOGGLES
      || IS_BATTLER_OF_TYPE(battler, TYPE_ICE)
      || HasMoveWithFlag(battler, MoveAlwaysHitsInHailSnow)
      || HasMoveWithEffect(battler, EFFECT_AURORA_VEIL)
      || HasMoveWithEffect(battler, EFFECT_WEATHER_BALL))
=======
     || ability == ABILITY_ICE_BODY
     || ability == ABILITY_FORECAST
     || ability == ABILITY_SLUSH_RUSH
     || ability == ABILITY_MAGIC_GUARD
     || ability == ABILITY_OVERCOAT
     || holdEffect == HOLD_EFFECT_SAFETY_GOGGLES
     || IS_BATTLER_OF_TYPE(battler, TYPE_ICE)
     || HasMoveEffect(battler, EFFECT_BLIZZARD)
     || HasMoveEffect(battler, EFFECT_AURORA_VEIL)
     || HasMoveEffect(battler, EFFECT_WEATHER_BALL))
>>>>>>> 812bde8a
    {
        return TRUE;
    }
    return FALSE;
}

bool32 ShouldSetRain(u32 battlerAtk, u32 atkAbility, enum ItemHoldEffect holdEffect)
{
    if (IsWeatherActive(B_WEATHER_RAIN | B_WEATHER_PRIMAL_ANY) != WEATHER_INACTIVE)
        return FALSE;

    if (holdEffect != HOLD_EFFECT_UTILITY_UMBRELLA
     && (atkAbility == ABILITY_SWIFT_SWIM
      || atkAbility == ABILITY_FORECAST
      || atkAbility == ABILITY_HYDRATION
      || atkAbility == ABILITY_RAIN_DISH
      || atkAbility == ABILITY_DRY_SKIN
      || HasMoveWithFlag(battlerAtk, MoveAlwaysHitsInRain)
      || HasMoveWithEffect(battlerAtk, EFFECT_WEATHER_BALL)
      || HasMoveWithType(battlerAtk, TYPE_WATER)))
    {
        return TRUE;
    }
    return FALSE;
}

bool32 ShouldSetSun(u32 battlerAtk, u32 atkAbility, enum ItemHoldEffect holdEffect)
{
    if (IsWeatherActive(B_WEATHER_SUN | B_WEATHER_PRIMAL_ANY) != WEATHER_INACTIVE)
        return FALSE;

    if (holdEffect != HOLD_EFFECT_UTILITY_UMBRELLA
     && (atkAbility == ABILITY_CHLOROPHYLL
      || atkAbility == ABILITY_FLOWER_GIFT
      || atkAbility == ABILITY_FORECAST
      || atkAbility == ABILITY_LEAF_GUARD
      || atkAbility == ABILITY_SOLAR_POWER
      || atkAbility == ABILITY_HARVEST
      || HasMoveWithEffect(battlerAtk, EFFECT_SOLAR_BEAM)
      || HasMoveWithEffect(battlerAtk, EFFECT_MORNING_SUN)
      || HasMoveWithEffect(battlerAtk, EFFECT_SYNTHESIS)
      || HasMoveWithEffect(battlerAtk, EFFECT_MOONLIGHT)
      || HasMoveWithEffect(battlerAtk, EFFECT_WEATHER_BALL)
      || HasMoveWithEffect(battlerAtk, EFFECT_GROWTH)
      || HasMoveWithType(battlerAtk, TYPE_FIRE)))
    {
        return TRUE;
    }
    return FALSE;
}

bool32 ShouldSetSnow(u32 battler, u32 ability, enum ItemHoldEffect holdEffect)
{
    if (IsWeatherActive(B_WEATHER_SNOW | B_WEATHER_HAIL | B_WEATHER_PRIMAL_ANY) != WEATHER_INACTIVE)
        return FALSE;

    if (ability == ABILITY_SNOW_CLOAK
<<<<<<< HEAD
      || ability == ABILITY_ICE_BODY
      || ability == ABILITY_FORECAST
      || ability == ABILITY_SLUSH_RUSH
      || IS_BATTLER_OF_TYPE(battler, TYPE_ICE)
      || HasMoveWithFlag(battler, MoveAlwaysHitsInHailSnow)
      || HasMoveWithEffect(battler, EFFECT_AURORA_VEIL)
      || HasMoveWithEffect(battler, EFFECT_WEATHER_BALL))
=======
     || ability == ABILITY_ICE_BODY
     || ability == ABILITY_FORECAST
     || ability == ABILITY_SLUSH_RUSH
     || IS_BATTLER_OF_TYPE(battler, TYPE_ICE)
     || HasMoveEffect(battler, EFFECT_BLIZZARD)
     || HasMoveEffect(battler, EFFECT_AURORA_VEIL)
     || HasMoveEffect(battler, EFFECT_WEATHER_BALL))
>>>>>>> 812bde8a
    {
        return TRUE;
    }
    return FALSE;
}

void ProtectChecks(u32 battlerAtk, u32 battlerDef, u32 move, u32 predictedMove, s32 *score)
{
    // TODO more sophisticated logic
    u32 uses = gDisableStructs[battlerAtk].protectUses;

    /*if (GetMoveResultFlags(predictedMove) & (MOVE_RESULT_NO_EFFECT | MOVE_RESULT_MISSED))
    {
        ADJUST_SCORE_PTR(-5);
        return;
    }*/

    if (uses == 0)
    {
        if (predictedMove != MOVE_NONE && predictedMove != 0xFFFF && !IsBattleMoveStatus(predictedMove))
            ADJUST_SCORE_PTR(DECENT_EFFECT);
        else if (Random() % 256 < 100)
            ADJUST_SCORE_PTR(WEAK_EFFECT);
    }
    else
    {
        if (IsDoubleBattle())
            ADJUST_SCORE_PTR(-(2 * min(uses, 3)));
        else
            ADJUST_SCORE_PTR(-(min(uses, 3)));
    }

    if (gBattleMons[battlerAtk].status1 & (STATUS1_PSN_ANY | STATUS1_BURN | STATUS1_FROSTBITE)
     || gBattleMons[battlerAtk].status2 & (STATUS2_CURSED | STATUS2_INFATUATION)
     || gStatuses3[battlerAtk] & (STATUS3_PERISH_SONG | STATUS3_LEECHSEED | STATUS3_YAWN))
    {
        ADJUST_SCORE_PTR(-1);
    }

    if (gBattleMons[battlerDef].status1 & STATUS1_TOXIC_POISON
      || gBattleMons[battlerDef].status2 & (STATUS2_CURSED | STATUS2_INFATUATION)
      || gStatuses3[battlerDef] & (STATUS3_PERISH_SONG | STATUS3_LEECHSEED | STATUS3_YAWN))
        ADJUST_SCORE_PTR(DECENT_EFFECT);
}

// stat stages
bool32 ShouldLowerStat(u32 battlerAtk, u32 battlerDef, u32 abilityDef, u32 stat)
{
    if (gBattleMons[battlerDef].statStages[stat] == MIN_STAT_STAGE)
        return FALSE;

    if (gAiLogicData->holdEffects[battlerDef] == HOLD_EFFECT_CLEAR_AMULET)
        return FALSE;

    switch (abilityDef)
    {
    case ABILITY_SPEED_BOOST:
        if (stat == STAT_SPEED)
            return FALSE;
    case ABILITY_HYPER_CUTTER:
        if (stat == STAT_ATK)
            return FALSE;
    case ABILITY_BIG_PECKS:
        if (stat == STAT_DEF)
            return FALSE;
    case ABILITY_ILLUMINATE:
        if (B_ILLUMINATE_EFFECT < GEN_9)
            break;
    case ABILITY_KEEN_EYE:
    case ABILITY_MINDS_EYE:
        if (stat == STAT_ACC)
            return FALSE;
    case ABILITY_FLOWER_VEIL:
        if (IS_BATTLER_OF_TYPE(battlerDef, TYPE_GRASS))
            return FALSE;
        break;
    case ABILITY_CONTRARY:
    case ABILITY_CLEAR_BODY:
    case ABILITY_WHITE_SMOKE:
    case ABILITY_FULL_METAL_BODY:
        return FALSE;
    }

    // This should be a viability check
    if (stat == STAT_SPEED)
    {
        // If AI is faster and doesn't have any mons left, lowering speed doesn't give any
        return !(AI_IsFaster(battlerAtk, battlerDef, gAiThinkingStruct->moveConsidered)
            && CountUsablePartyMons(battlerAtk) == 0
            && !HasMoveWithEffect(battlerAtk, EFFECT_ELECTRO_BALL));
    }

    return TRUE;
}

bool32 BattlerStatCanRise(u32 battler, u32 battlerAbility, u32 stat)
{
    if ((gBattleMons[battler].statStages[stat] < MAX_STAT_STAGE && battlerAbility != ABILITY_CONTRARY)
      || (battlerAbility == ABILITY_CONTRARY && gBattleMons[battler].statStages[stat] > MIN_STAT_STAGE))
        return TRUE;
    return FALSE;
}

bool32 AreBattlersStatsMaxed(u32 battlerId)
{
    u32 i;
    for (i = STAT_ATK; i < NUM_BATTLE_STATS; i++)
    {
        if (gBattleMons[battlerId].statStages[i] < MAX_STAT_STAGE)
            return FALSE;
    }
    return TRUE;
}

bool32 AnyStatIsRaised(u32 battlerId)
{
    u32 i;

    for (i = STAT_ATK; i < NUM_BATTLE_STATS; i++)
    {
        if (gBattleMons[battlerId].statStages[i] > DEFAULT_STAT_STAGE)
            return TRUE;
    }
    return FALSE;
}

u32 CountPositiveStatStages(u32 battlerId)
{
    u32 count = 0;
    u32 i;
    for (i = STAT_ATK; i < NUM_BATTLE_STATS; i++)
    {
        if (gBattleMons[battlerId].statStages[i] > DEFAULT_STAT_STAGE)
            count++;
    }
    return count;
}

u32 CountNegativeStatStages(u32 battlerId)
{
    u32 count = 0;
    u32 i;
    for (i = STAT_ATK; i < NUM_BATTLE_STATS; i++)
    {
        if (gBattleMons[battlerId].statStages[i] < DEFAULT_STAT_STAGE)
            count++;
    }
    return count;
}

bool32 ShouldLowerAttack(u32 battlerAtk, u32 battlerDef, u32 defAbility)
{
    if (AI_IsFaster(battlerAtk, battlerDef, gAiThinkingStruct->moveConsidered)
            && (gAiThinkingStruct->aiFlags[battlerAtk] & AI_FLAG_TRY_TO_FAINT)
            && CanAIFaintTarget(battlerAtk, battlerDef, 0))
        return FALSE; // Don't bother lowering stats if can kill enemy.

    if (gBattleMons[battlerDef].statStages[STAT_ATK] > 4
      && HasMoveWithCategory(battlerDef, DAMAGE_CATEGORY_PHYSICAL)
      && defAbility != ABILITY_CONTRARY
      && defAbility != ABILITY_CLEAR_BODY
      && defAbility != ABILITY_WHITE_SMOKE
      && defAbility != ABILITY_FULL_METAL_BODY
      && defAbility != ABILITY_HYPER_CUTTER
      && gAiLogicData->holdEffects[battlerDef] != HOLD_EFFECT_CLEAR_AMULET)
        return TRUE;
    return FALSE;
}

bool32 ShouldLowerDefense(u32 battlerAtk, u32 battlerDef, u32 defAbility)
{
    if (AI_IsFaster(battlerAtk, battlerDef, gAiThinkingStruct->moveConsidered)
            && (gAiThinkingStruct->aiFlags[battlerAtk] & AI_FLAG_TRY_TO_FAINT)
            && CanAIFaintTarget(battlerAtk, battlerDef, 0))
        return FALSE; // Don't bother lowering stats if can kill enemy.

    if (gBattleMons[battlerDef].statStages[STAT_DEF] > 4
      && HasMoveWithCategory(battlerAtk, DAMAGE_CATEGORY_PHYSICAL)
      && defAbility != ABILITY_CONTRARY
      && defAbility != ABILITY_CLEAR_BODY
      && defAbility != ABILITY_WHITE_SMOKE
      && defAbility != ABILITY_FULL_METAL_BODY
      && defAbility != ABILITY_BIG_PECKS
      && gAiLogicData->holdEffects[battlerDef] != HOLD_EFFECT_CLEAR_AMULET)
        return TRUE;
    return FALSE;
}

bool32 ShouldLowerSpeed(u32 battlerAtk, u32 battlerDef, u32 defAbility)
{
    if (defAbility == ABILITY_CONTRARY
     || defAbility == ABILITY_CLEAR_BODY
     || defAbility == ABILITY_FULL_METAL_BODY
     || defAbility == ABILITY_WHITE_SMOKE
     || gAiLogicData->holdEffects[battlerDef] == HOLD_EFFECT_CLEAR_AMULET)
        return FALSE;

    return (AI_IsSlower(battlerAtk, battlerDef, gAiThinkingStruct->moveConsidered));
}

bool32 ShouldLowerSpAtk(u32 battlerAtk, u32 battlerDef, u32 defAbility)
{
    if (AI_IsFaster(battlerAtk, battlerDef, gAiThinkingStruct->moveConsidered)
            && (gAiThinkingStruct->aiFlags[battlerAtk] & AI_FLAG_TRY_TO_FAINT)
            && CanAIFaintTarget(battlerAtk, battlerDef, 0))
        return FALSE; // Don't bother lowering stats if can kill enemy.

    if (gBattleMons[battlerDef].statStages[STAT_SPATK] > 4
      && HasMoveWithCategory(battlerDef, DAMAGE_CATEGORY_SPECIAL)
      && defAbility != ABILITY_CONTRARY
      && defAbility != ABILITY_CLEAR_BODY
      && defAbility != ABILITY_FULL_METAL_BODY
      && defAbility != ABILITY_WHITE_SMOKE
      && gAiLogicData->holdEffects[battlerDef] != HOLD_EFFECT_CLEAR_AMULET)
        return TRUE;
    return FALSE;
}

bool32 ShouldLowerSpDef(u32 battlerAtk, u32 battlerDef, u32 defAbility)
{
    if (AI_IsFaster(battlerAtk, battlerDef, gAiThinkingStruct->moveConsidered)
            && (gAiThinkingStruct->aiFlags[battlerAtk] & AI_FLAG_TRY_TO_FAINT)
            && CanAIFaintTarget(battlerAtk, battlerDef, 0))
        return FALSE; // Don't bother lowering stats if can kill enemy.

    if (gBattleMons[battlerDef].statStages[STAT_SPDEF] > 4
      && HasMoveWithCategory(battlerAtk, DAMAGE_CATEGORY_SPECIAL)
      && defAbility != ABILITY_CONTRARY
      && defAbility != ABILITY_CLEAR_BODY
      && defAbility != ABILITY_FULL_METAL_BODY
      && defAbility != ABILITY_WHITE_SMOKE
      && gAiLogicData->holdEffects[battlerDef] != HOLD_EFFECT_CLEAR_AMULET)
        return TRUE;
    return FALSE;
}

bool32 ShouldLowerAccuracy(u32 battlerAtk, u32 battlerDef, u32 defAbility)
{
    if (AI_IsFaster(battlerAtk, battlerDef, gAiThinkingStruct->moveConsidered)
            && (gAiThinkingStruct->aiFlags[battlerAtk] & AI_FLAG_TRY_TO_FAINT)
            && CanAIFaintTarget(battlerAtk, battlerDef, 0))
        return FALSE; // Don't bother lowering stats if can kill enemy.

    if (defAbility != ABILITY_CONTRARY
      && defAbility != ABILITY_CLEAR_BODY
      && defAbility != ABILITY_WHITE_SMOKE
      && defAbility != ABILITY_FULL_METAL_BODY
      && defAbility != ABILITY_KEEN_EYE
      && defAbility != ABILITY_MINDS_EYE
      && (B_ILLUMINATE_EFFECT >= GEN_9 && defAbility != ABILITY_ILLUMINATE)
      && gAiLogicData->holdEffects[battlerDef] != HOLD_EFFECT_CLEAR_AMULET)
        return TRUE;
    return FALSE;
}

bool32 ShouldLowerEvasion(u32 battlerAtk, u32 battlerDef, u32 defAbility)
{
    if (AI_IsFaster(battlerAtk, battlerDef, gAiThinkingStruct->moveConsidered)
            && (gAiThinkingStruct->aiFlags[battlerAtk] & AI_FLAG_TRY_TO_FAINT)
            && CanAIFaintTarget(battlerAtk, battlerDef, 0))
        return FALSE; // Don't bother lowering stats if can kill enemy.

    if (gBattleMons[battlerDef].statStages[STAT_EVASION] > DEFAULT_STAT_STAGE
      && defAbility != ABILITY_CONTRARY
      && defAbility != ABILITY_CLEAR_BODY
      && defAbility != ABILITY_FULL_METAL_BODY
      && defAbility != ABILITY_WHITE_SMOKE
      && gAiLogicData->holdEffects[battlerDef] != HOLD_EFFECT_CLEAR_AMULET)
        return TRUE;
    return FALSE;
}

bool32 CanIndexMoveFaintTarget(u32 battlerAtk, u32 battlerDef, u32 moveIndex, enum DamageCalcContext calcContext)
{
    s32 dmg;
    u16 *moves = gBattleMons[battlerAtk].moves;

    if (IsDoubleBattle() && battlerDef == BATTLE_PARTNER(battlerAtk))
        dmg = gAiLogicData->simulatedDmg[battlerAtk][battlerDef][moveIndex].maximum; // Attacking partner, be careful
    else
        dmg = AI_GetDamage(battlerAtk, battlerDef, moveIndex, calcContext, gAiLogicData);

    if (gBattleMons[battlerDef].hp <= dmg && !CanEndureHit(battlerAtk, battlerDef, moves[moveIndex]))
        return TRUE;
    return FALSE;
}

bool32 CanIndexMoveGuaranteeFaintTarget(u32 battlerAtk, u32 battlerDef, u32 moveIndex)
{
    s32 dmg;
    u16 *moves = gBattleMons[battlerAtk].moves;

    dmg = gAiLogicData->simulatedDmg[battlerAtk][battlerDef][moveIndex].minimum; // Explictly care about guaranteed KOs universally

    if (gBattleMons[battlerDef].hp <= dmg && !CanEndureHit(battlerAtk, battlerDef, moves[moveIndex]))
        return TRUE;
    return FALSE;
}

u16 *GetMovesArray(u32 battler)
{
    if (IsAiBattlerAware(battler) || IsAiBattlerAware(BATTLE_PARTNER(battler)))
        return gBattleMons[battler].moves;
    else
        return gBattleHistory->usedMoves[battler];
}

bool32 HasOnlyMovesWithCategory(u32 battlerId, u32 category, bool32 onlyOffensive)
{
    u32 i;
    u16 *moves = GetMovesArray(battlerId);

    for (i = 0; i < MAX_MON_MOVES; i++)
    {
        if (onlyOffensive && IsBattleMoveStatus(moves[i]))
            continue;
        if (moves[i] != MOVE_NONE && moves[i] != MOVE_UNAVAILABLE && GetBattleMoveCategory(moves[i]) != category)
            return FALSE;
    }

    return TRUE;
}

bool32 HasMoveWithCategory(u32 battler, u32 category)
{
    u32 i;
    u16 *moves = GetMovesArray(battler);

    for (i = 0; i < MAX_MON_MOVES; i++)
    {
        if (moves[i] != MOVE_NONE && moves[i] != MOVE_UNAVAILABLE && GetBattleMoveCategory(moves[i]) == category)
            return TRUE;
    }
    return FALSE;
}

bool32 HasMoveWithType(u32 battler, u32 type)
{
    s32 i;
    u16 *moves = GetMovesArray(battler);

    for (i = 0; i < MAX_MON_MOVES; i++)
    {
        if (moves[i] != MOVE_NONE && moves[i] != MOVE_UNAVAILABLE && GetMoveType(moves[i]) == type)
            return TRUE;
    }

    return FALSE;
}

bool32 HasMoveWithEffect(u32 battlerId, enum BattleMoveEffects effect)
{
    s32 i;
    u16 *moves = GetMovesArray(battlerId);

    for (i = 0; i < MAX_MON_MOVES; i++)
    {
        if (moves[i] != MOVE_NONE && moves[i] != MOVE_UNAVAILABLE
            && GetMoveEffect(moves[i]) == effect)
            return TRUE;
    }

    return FALSE;
}

bool32 HasBattlerSideMoveWithEffect(u32 battler, u32 effect)
{
    if (HasMoveWithEffect(battler, effect))
        return TRUE;
    if (IsDoubleBattle() && HasMoveWithEffect(BATTLE_OPPOSITE(battler), effect))
        return TRUE;
    return FALSE;
}

// HasBattlerSideMoveWithEffect checks if the AI knows a side has a move effect, 
// while HasBattlerSideUsedMoveWithEffect checks if the side has ever used a move effect.
// The former acts the same way as the latter if AI_FLAG_OMNISCIENT isn't used.
bool32 HasBattlerSideUsedMoveWithEffect(u32 battler, u32 effect)
{
    u32 i;
    for (i = 0; i < MAX_MON_MOVES; i++)
    {
        if (GetMoveEffect(gBattleHistory->usedMoves[battler][i]) == effect)
            return TRUE;
        if (IsDoubleBattle() && GetMoveEffect(gBattleHistory->usedMoves[BATTLE_OPPOSITE(battler)][i]) == effect)
            return TRUE;
    }
    return FALSE;
}

bool32 HasNonVolatileMoveEffect(u32 battlerId, u32 effect)
{
    s32 i;
    u16 *moves = GetMovesArray(battlerId);

    for (i = 0; i < MAX_MON_MOVES; i++)
    {
        if (GetMoveNonVolatileStatus(moves[i]) == effect)
            return TRUE;
    }

    return FALSE;
}

bool32 IsPowerBasedOnStatus(u32 battlerId, enum BattleMoveEffects effect, u32 argument)
{
    s32 i;
    u16 *moves = GetMovesArray(battlerId);

    for (i = 0; i < MAX_MON_MOVES; i++)
    {
        if (moves[i] != MOVE_NONE && moves[i] != MOVE_UNAVAILABLE
            && GetMoveEffect(moves[i]) == effect
            && (GetMoveEffectArg_Status(moves[i]) & argument))
            return TRUE;
    }

    return FALSE;
}

bool32 HasMoveWithAdditionalEffect(u32 battlerId, u32 moveEffect)
{
    s32 i;
    u16 *moves = GetMovesArray(battlerId);

    for (i = 0; i < MAX_MON_MOVES; i++)
    {
        if (moves[i] != MOVE_NONE && moves[i] != MOVE_UNAVAILABLE
            && MoveHasAdditionalEffect(moves[i], moveEffect))
            return TRUE;
    }

    return FALSE;
}

bool32 HasBattlerSideMoveWithAdditionalEffect(u32 battler, u32 moveEffect)
{
    if (HasMoveWithAdditionalEffect(battler, moveEffect))
        return TRUE;
    if (IsDoubleBattle() && HasMoveWithAdditionalEffect(BATTLE_OPPOSITE(battler), moveEffect))
        return TRUE;
    return FALSE;
}

// HasBattlerSideMoveWithAdditionalEffect checks if the AI knows a side has a move effect, 
// while HasBattlerSideUsedMoveWithAdditionalEffect checks if the side has ever used a move effect.
// The former acts the same way as the latter if AI_FLAG_OMNISCIENT isn't used.
bool32 HasBattlerSideUsedMoveWithAdditionalEffect(u32 battler, u32 moveEffect)
{
    u32 i;
    for (i = 0; i < MAX_MON_MOVES; i++)
    {
        if (MoveHasAdditionalEffect(gBattleHistory->usedMoves[battler][i], moveEffect))
            return TRUE;
        if (IsDoubleBattle() && MoveHasAdditionalEffect(gBattleHistory->usedMoves[BATTLE_OPPOSITE(battler)][i], moveEffect))
            return TRUE;
    }
    return FALSE;
}

bool32 HasMoveWithCriticalHitChance(u32 battlerId)
{
    s32 i;
    u16 *moves = GetMovesArray(battlerId);

    for (i = 0; i < MAX_MON_MOVES; i++)
    {
        if (moves[i] != MOVE_NONE && moves[i] != MOVE_UNAVAILABLE
            && GetMoveCriticalHitStage(moves[i]) > 0)
            return TRUE;
    }

    return FALSE;
}

bool32 HasMoveWithMoveEffectExcept(u32 battlerId, u32 moveEffect, enum BattleMoveEffects exception)
{
    s32 i;
    u16 *moves = GetMovesArray(battlerId);

    for (i = 0; i < MAX_MON_MOVES; i++)
    {
        if (moves[i] != MOVE_NONE && moves[i] != MOVE_UNAVAILABLE
            && GetMoveEffect(moves[i]) != exception
            && MoveHasAdditionalEffect(moves[i], moveEffect))
            return TRUE;
    }

    return FALSE;
}

bool32 HasMove(u32 battlerId, u32 move)
{
    s32 i;
    u16 *moves = GetMovesArray(battlerId);

    for (i = 0; i < MAX_MON_MOVES; i++)
    {
        if (moves[i] != MOVE_NONE && moves[i] != MOVE_UNAVAILABLE && moves[i] == move)
            return TRUE;
    }

    return FALSE;
}

bool32 HasAnyKnownMove(u32 battlerId)
{
    s32 i;
    u16 *moves = GetMovesArray(battlerId);

    for (i = 0; i < MAX_MON_MOVES; i++)
    {
        if (moves[i] != MOVE_NONE)
            return TRUE;
    }

    return FALSE;
}

bool32 HasMoveThatLowersOwnStats(u32 battlerId)
{
    s32 i, j;
    u32 aiMove;
    u16 *moves = GetMovesArray(battlerId);
    for (i = 0; i < MAX_MON_MOVES; i++)
    {
        aiMove = moves[i];
        if (aiMove != MOVE_NONE && aiMove != MOVE_UNAVAILABLE)
        {
            u32 additionalEffectCount = GetMoveAdditionalEffectCount(aiMove);
            for (j = 0; j < additionalEffectCount; j++)
            {
                const struct AdditionalEffect *additionalEffect = GetMoveAdditionalEffectById(aiMove, j);
                if (IsSelfStatLoweringEffect(additionalEffect->moveEffect) && additionalEffect->self)
                    return TRUE;
            }
        }
    }
    return FALSE;
}

bool32 HasMoveWithLowAccuracy(u32 battlerAtk, u32 battlerDef, u32 accCheck, bool32 ignoreStatus, u32 atkAbility, u32 defAbility, u32 atkHoldEffect, u32 defHoldEffect)
{
    s32 i;
    u16 *moves = GetMovesArray(battlerAtk);
    u32 moveLimitations = gAiLogicData->moveLimitations[battlerAtk];

    for (i = 0; i < MAX_MON_MOVES; i++)
    {
        if (IsMoveUnusable(i, moves[i], moveLimitations))
            continue;

        if (ignoreStatus && IsBattleMoveStatus(moves[i]))
            continue;
        else if ((!IsBattleMoveStatus(moves[i]) && GetMoveAccuracy(moves[i]) == 0)
              || GetBattlerMoveTargetType(battlerAtk, moves[i]) & (MOVE_TARGET_USER | MOVE_TARGET_OPPONENTS_FIELD))
            continue;

        if (gAiLogicData->moveAccuracy[battlerAtk][battlerDef][i] <= accCheck)
            return TRUE;
    }

    return FALSE;
}

bool32 HasSleepMoveWithLowAccuracy(u32 battlerAtk, u32 battlerDef)
{
    u32 i;
    u16 *moves = GetMovesArray(battlerAtk);
    u32 moveLimitations = gAiLogicData->moveLimitations[battlerAtk];

    for (i = 0; i < MAX_MON_MOVES; i++)
    {
        if (IsMoveUnusable(i, moves[i], moveLimitations))
            continue;

        if (GetMoveNonVolatileStatus(moves[i]) == MOVE_EFFECT_SLEEP
        && gAiLogicData->moveAccuracy[battlerAtk][battlerDef][i] < 85)
            return TRUE;
    }
    return FALSE;
}

bool32 HasHealingEffect(u32 battlerId)
{
    s32 i;
    u16 *moves = GetMovesArray(battlerId);

    for (i = 0; i < MAX_MON_MOVES; i++)
    {
        if (moves[i] != MOVE_NONE && moves[i] != MOVE_UNAVAILABLE && IsHealingMove(moves[i]))
            return TRUE;
    }

    return FALSE;
}

bool32 IsTrappingMove(u32 move)
{
    switch (GetMoveEffect(move))
    {
    case EFFECT_MEAN_LOOK:
    case EFFECT_FAIRY_LOCK:
    //case EFFECT_NO_RETREAT:   // TODO
        return TRUE;
    default:
        return MoveHasAdditionalEffect(move, MOVE_EFFECT_PREVENT_ESCAPE)
            || MoveHasAdditionalEffect(move, MOVE_EFFECT_WRAP);
    }
}

bool32 HasTrappingMoveEffect(u32 battler)
{
    s32 i;
    u16 *moves = GetMovesArray(battler);

    for (i = 0; i < MAX_MON_MOVES; i++)
    {
        if (moves[i] != MOVE_NONE && moves[i] != MOVE_UNAVAILABLE && IsTrappingMove(moves[i]))
            return TRUE;
    }

    return FALSE;
}

bool32 HasThawingMove(u32 battler)
{
    s32 i;
    u16 *moves = GetMovesArray(battler);
    for (i = 0; i < MAX_MON_MOVES; i++)
    {
        if (moves[i] != MOVE_NONE && moves[i] != MOVE_UNAVAILABLE && MoveThawsUser(moves[i]))
            return TRUE;
    }
    return FALSE;
}

bool32 IsUngroundingEffect(enum BattleMoveEffects effect)
{
    switch (effect)
    {
    case EFFECT_MAGNET_RISE:
        return TRUE;
    default:
        return FALSE;
    }
}

// for anger point
bool32 IsAttackBoostMoveEffect(enum BattleMoveEffects effect)
{
    switch (effect)
    {
    case EFFECT_ATTACK_UP:
    case EFFECT_ATTACK_UP_2:
    case EFFECT_ATTACK_ACCURACY_UP:
    case EFFECT_ATTACK_SPATK_UP:
    case EFFECT_DRAGON_DANCE:
    case EFFECT_COIL:
    case EFFECT_BELLY_DRUM:
    case EFFECT_BULK_UP:
    case EFFECT_GROWTH:
    case EFFECT_FILLET_AWAY:
        return TRUE;
    default:
        return FALSE;
    }
}

bool32 IsStatRaisingEffect(enum BattleMoveEffects effect)
{
    switch (effect)
    {
    case EFFECT_ATTACK_UP:
    case EFFECT_ATTACK_UP_2:
    case EFFECT_DEFENSE_UP:
    case EFFECT_DEFENSE_UP_2:
    case EFFECT_DEFENSE_UP_3:
    case EFFECT_SPEED_UP:
    case EFFECT_SPEED_UP_2:
    case EFFECT_SPECIAL_ATTACK_UP:
    case EFFECT_SPECIAL_ATTACK_UP_2:
    case EFFECT_SPECIAL_ATTACK_UP_3:
    case EFFECT_SPECIAL_DEFENSE_UP:
    case EFFECT_SPECIAL_DEFENSE_UP_2:
    case EFFECT_ACCURACY_UP:
    case EFFECT_ACCURACY_UP_2:
    case EFFECT_EVASION_UP:
    case EFFECT_EVASION_UP_2:
    case EFFECT_MINIMIZE:
    case EFFECT_DEFENSE_CURL:
    case EFFECT_CALM_MIND:
    case EFFECT_COSMIC_POWER:
    case EFFECT_DRAGON_DANCE:
    case EFFECT_ACUPRESSURE:
    case EFFECT_SHELL_SMASH:
    case EFFECT_SHIFT_GEAR:
    case EFFECT_ATTACK_ACCURACY_UP:
    case EFFECT_ATTACK_SPATK_UP:
    case EFFECT_GROWTH:
    case EFFECT_COIL:
    case EFFECT_QUIVER_DANCE:
    case EFFECT_BULK_UP:
    case EFFECT_GEOMANCY:
    case EFFECT_STOCKPILE:
    case EFFECT_VICTORY_DANCE:
        return TRUE;
    case EFFECT_CHARGE:
        return B_CHARGE_SPDEF_RAISE >= GEN_5;
    default:
        return FALSE;
    }
}

bool32 IsStatLoweringEffect(enum BattleMoveEffects effect)
{
    // ignore other potentially-beneficial effects like defog, gravity
    switch (effect)
    {
    case EFFECT_ATTACK_DOWN:
    case EFFECT_DEFENSE_DOWN:
    case EFFECT_SPEED_DOWN:
    case EFFECT_SPECIAL_ATTACK_DOWN:
    case EFFECT_SPECIAL_DEFENSE_DOWN:
    case EFFECT_ACCURACY_DOWN:
    case EFFECT_EVASION_DOWN:
    case EFFECT_ATTACK_DOWN_2:
    case EFFECT_DEFENSE_DOWN_2:
    case EFFECT_SPEED_DOWN_2:
    case EFFECT_SPECIAL_ATTACK_DOWN_2:
    case EFFECT_SPECIAL_DEFENSE_DOWN_2:
    case EFFECT_ACCURACY_DOWN_2:
    case EFFECT_EVASION_DOWN_2:
    case EFFECT_TICKLE:
    case EFFECT_CAPTIVATE:
    case EFFECT_NOBLE_ROAR:
    case EFFECT_MEMENTO:
        return TRUE;
    default:
        return FALSE;
    }
}

bool32 IsSelfStatLoweringEffect(enum BattleMoveEffects effect)
{
    // Self stat lowering moves like Overheart, Superpower etc.
    switch (effect)
    {
    case MOVE_EFFECT_ATK_MINUS_1:
    case MOVE_EFFECT_DEF_MINUS_1:
    case MOVE_EFFECT_SPD_MINUS_1:
    case MOVE_EFFECT_SP_ATK_MINUS_1:
    case MOVE_EFFECT_SP_DEF_MINUS_1:
    case MOVE_EFFECT_EVS_MINUS_1:
    case MOVE_EFFECT_ACC_MINUS_1:
    case MOVE_EFFECT_ATK_MINUS_2:
    case MOVE_EFFECT_DEF_MINUS_2:
    case MOVE_EFFECT_SPD_MINUS_2:
    case MOVE_EFFECT_SP_ATK_MINUS_2:
    case MOVE_EFFECT_SP_DEF_MINUS_2:
    case MOVE_EFFECT_EVS_MINUS_2:
    case MOVE_EFFECT_ACC_MINUS_2:
    case MOVE_EFFECT_V_CREATE:
    case MOVE_EFFECT_ATK_DEF_DOWN:
    case MOVE_EFFECT_DEF_SPDEF_DOWN:
        return TRUE;
    default:
        return FALSE;
    }
}

bool32 IsSwitchOutEffect(enum BattleMoveEffects effect)
{
    // Switch out effects like U-Turn, Volt Switch, etc.
    switch (effect)
    {
    case EFFECT_TELEPORT:
        if (B_TELEPORT_BEHAVIOR >= GEN_8)
            return TRUE;
    case EFFECT_HIT_ESCAPE:
    case EFFECT_PARTING_SHOT:
    case EFFECT_BATON_PASS:
    case EFFECT_CHILLY_RECEPTION:
    case EFFECT_SHED_TAIL:
        return TRUE;
    default:
        return FALSE;
    }
}

bool32 IsSubstituteEffect(enum BattleMoveEffects effect)
{
    // Substitute effects like Substitute, Shed Tail, etc.
    switch (effect)
    {
    case EFFECT_SUBSTITUTE:
    case EFFECT_SHED_TAIL:
        return TRUE;
    default:
        return FALSE;
    }
}

bool32 IsChaseEffect(enum BattleMoveEffects effect)
{
    // Effects that hit switching out mons like Pursuit
    switch (effect)
    {
    case EFFECT_PURSUIT:
        return TRUE;
    default:
        return FALSE;
    }
}

static inline bool32 IsMoveSleepClauseTrigger(u32 move)
{
    u32 i;
    enum BattleMoveEffects effect = GetMoveEffect(move);

    // Sleeping effects like Sleep Powder, Yawn, Dark Void, etc.
    switch (effect)
    {
    case EFFECT_YAWN:
    case EFFECT_DARK_VOID:
        return TRUE;
    default:
        break;
    }
    switch(GetMoveNonVolatileStatus(move))
    {
    case MOVE_EFFECT_SLEEP:
        return TRUE;
    }

    // Sleeping effects like G-Max Befuddle, G-Max Snooze, etc.
    u32 additionalEffectCount = GetMoveAdditionalEffectCount(move);
    for (i = 0; i < additionalEffectCount; i++)
    {
        const struct AdditionalEffect *additionalEffect = GetMoveAdditionalEffectById(move, i);
        switch (additionalEffect->moveEffect)
        {
        // Skip MOVE_EFFECT_SLEEP as moves with a secondary chance of applying sleep are allowed by Smogon's rules (ie. Relic Song)
        case MOVE_EFFECT_EFFECT_SPORE_SIDE:
        case MOVE_EFFECT_YAWN_FOE:
            return TRUE;
        }
    }
    return FALSE;
}

bool32 HasDamagingMove(u32 battlerId)
{
    u32 i;
    u16 *moves = GetMovesArray(battlerId);

    for (i = 0; i < MAX_MON_MOVES; i++)
    {
        if (moves[i] != MOVE_NONE && moves[i] != MOVE_UNAVAILABLE && !IsBattleMoveStatus(moves[i]))
            return TRUE;
    }

    return FALSE;
}

bool32 HasDamagingMoveOfType(u32 battlerId, u32 type)
{
    s32 i;
    u16 *moves = GetMovesArray(battlerId);

    for (i = 0; i < MAX_MON_MOVES; i++)
    {
        if (moves[i] != MOVE_NONE && moves[i] != MOVE_UNAVAILABLE
          && GetMoveType(moves[i]) == type && !IsBattleMoveStatus(moves[i]))
            return TRUE;
    }

    return FALSE;
}

bool32 HasMoveWithFlag(u32 battler, MoveFlag getFlag)
{
    u16 *moves = GetMovesArray(battler);
    u32 moveLimitations = gAiLogicData->moveLimitations[battler];

    for (s32 moveIndex = 0; moveIndex < MAX_MON_MOVES; moveIndex++)
    {
        if (IsMoveUnusable(moveIndex, moves[moveIndex], moveLimitations))
            continue;

        if (getFlag(moves[moveIndex]))
            return TRUE;
    }
    return FALSE;
}

bool32 IsTwoTurnNotSemiInvulnerableMove(u32 battlerAtk, u32 move)
{
    switch (GetMoveEffect(move))
    {
    case EFFECT_SOLAR_BEAM:
    case EFFECT_TWO_TURNS_ATTACK:
        return !(gAiLogicData->holdEffects[battlerAtk] == HOLD_EFFECT_POWER_HERB
              || (AI_GetWeather() & GetMoveTwoTurnAttackWeather(move)));
    default:
        return FALSE;
    }
}

static u32 GetLeechSeedDamage(u32 battlerId)
{
    u32 damage = 0;
    if ((gStatuses3[battlerId] & STATUS3_LEECHSEED)
     && gBattleMons[gStatuses3[battlerId] & STATUS3_LEECHSEED_BATTLER].hp != 0)
     {
        damage = GetNonDynamaxMaxHP(battlerId) / 8;
        if (damage == 0)
            damage = 1;
     }
     return damage;
}

static u32 GetNightmareDamage(u32 battlerId)
{
    u32 damage = 0;
    if ((gBattleMons[battlerId].status2 & STATUS2_NIGHTMARE) && gBattleMons[battlerId].status1 & STATUS1_SLEEP)
    {
        damage = GetNonDynamaxMaxHP(battlerId) / 4;
        if (damage == 0)
            damage = 1;
    }
    return damage;
}

static u32 GetCurseDamage(u32 battlerId)
{
    u32 damage = 0;
    if (gBattleMons[battlerId].status2 & STATUS2_CURSED)
    {
        damage = GetNonDynamaxMaxHP(battlerId) / 4;
        if (damage == 0)
            damage = 1;
    }
    return damage;
}

static u32 GetTrapDamage(u32 battlerId)
{
    // ai has no knowledge about turns remaining
    u32 damage = 0;
    enum ItemHoldEffect holdEffect = gAiLogicData->holdEffects[gBattleStruct->wrappedBy[battlerId]];
    if (gBattleMons[battlerId].status2 & STATUS2_WRAPPED)
    {
        if (holdEffect == HOLD_EFFECT_BINDING_BAND)
            damage = GetNonDynamaxMaxHP(battlerId) / (B_BINDING_DAMAGE >= GEN_6 ? 6 : 8);
        else
            damage = GetNonDynamaxMaxHP(battlerId) / (B_BINDING_DAMAGE >= GEN_6 ? 8 : 16);

        if (damage == 0)
            damage = 1;
    }
    return damage;
}

static u32 GetPoisonDamage(u32 battlerId)
{
    u32 damage = 0;

    if (gAiLogicData->abilities[battlerId] == ABILITY_POISON_HEAL)
        return damage;

    if (gBattleMons[battlerId].status1 & STATUS1_POISON)
    {
        damage = gBattleMons[battlerId].maxHP / 8;
        if (damage == 0)
            damage = 1;
    }
    else if (gBattleMons[battlerId].status1 & STATUS1_TOXIC_POISON)
    {
        u32 status1Temp = gBattleMons[battlerId].status1;
        damage = gBattleMons[battlerId].maxHP / 16;
        if (damage == 0)
            damage = 1;
        if ((status1Temp & STATUS1_TOXIC_COUNTER) != STATUS1_TOXIC_TURN(15)) // not 16 turns
            status1Temp += STATUS1_TOXIC_TURN(1);
        damage *= (status1Temp & STATUS1_TOXIC_COUNTER) >> 8;
    }
    return damage;
}

static bool32 BattlerAffectedBySandstorm(u32 battlerId, u32 ability)
{
    if (!IS_BATTLER_ANY_TYPE(battlerId, TYPE_ROCK, TYPE_GROUND, TYPE_STEEL)
      && ability != ABILITY_SAND_VEIL
      && ability != ABILITY_SAND_FORCE
      && ability != ABILITY_SAND_RUSH
      && ability != ABILITY_OVERCOAT)
        return TRUE;
    return FALSE;
}

static bool32 BattlerAffectedByHail(u32 battlerId, u32 ability)
{
    if (!IS_BATTLER_OF_TYPE(battlerId, TYPE_ICE)
      && ability != ABILITY_SNOW_CLOAK
      && ability != ABILITY_OVERCOAT
      && ability != ABILITY_ICE_BODY)
        return TRUE;
    return FALSE;
}

static u32 GetWeatherDamage(u32 battlerId)
{
    u32 ability = gAiLogicData->abilities[battlerId];
    enum ItemHoldEffect holdEffect = gAiLogicData->holdEffects[battlerId];
    u32 damage = 0;
    u32 weather = AI_GetWeather();
    if (!weather)
        return 0;

    if (weather & B_WEATHER_SANDSTORM)
    {
        if (BattlerAffectedBySandstorm(battlerId, ability)
          && !(gStatuses3[battlerId] & (STATUS3_UNDERGROUND | STATUS3_UNDERWATER))
          && holdEffect != HOLD_EFFECT_SAFETY_GOGGLES)
        {
            damage = GetNonDynamaxMaxHP(battlerId) / 16;
            if (damage == 0)
                damage = 1;
        }
    }
    if ((weather & B_WEATHER_HAIL) && ability != ABILITY_ICE_BODY)
    {
        if (BattlerAffectedByHail(battlerId, ability)
          && !(gStatuses3[battlerId] & (STATUS3_UNDERGROUND | STATUS3_UNDERWATER))
          && holdEffect != HOLD_EFFECT_SAFETY_GOGGLES)
        {
            damage = GetNonDynamaxMaxHP(battlerId) / 16;
            if (damage == 0)
                damage = 1;
        }
    }
    return damage;
}

u32 GetBattlerSecondaryDamage(u32 battlerId)
{
    u32 secondaryDamage;

    if (gAiLogicData->abilities[battlerId] == ABILITY_MAGIC_GUARD)
        return FALSE;

    secondaryDamage = GetLeechSeedDamage(battlerId)
     + GetNightmareDamage(battlerId)
     + GetCurseDamage(battlerId)
     + GetTrapDamage(battlerId)
     + GetPoisonDamage(battlerId)
     + GetWeatherDamage(battlerId);

    return secondaryDamage;
}

bool32 BattlerWillFaintFromWeather(u32 battler, u32 ability)
{
    if ((BattlerAffectedBySandstorm(battler, ability) || BattlerAffectedByHail(battler, ability))
      && gBattleMons[battler].hp <= max(1, gBattleMons[battler].maxHP / 16))
        return TRUE;

    return FALSE;
}

bool32 BattlerWillFaintFromSecondaryDamage(u32 battler, u32 ability)
{
    if (GetBattlerSecondaryDamage(battler) != 0
      && gBattleMons[battler].hp <= max(1, gBattleMons[battler].maxHP / 16))
        return TRUE;
    return FALSE;
}

static bool32 AnyUsefulStatIsRaised(u32 battler)
{
    u32 statId;

    for (statId = STAT_ATK; statId < NUM_BATTLE_STATS; statId++)
    {
        if (gBattleMons[battler].statStages[statId] > DEFAULT_STAT_STAGE)
        {
            switch (statId)
            {
            case STAT_ATK:
                if (HasMoveWithCategory(battler, DAMAGE_CATEGORY_PHYSICAL))
                    return TRUE;
                break;
            case STAT_SPATK:
                if (HasMoveWithCategory(battler, DAMAGE_CATEGORY_SPECIAL))
                    return TRUE;
                break;
            case STAT_SPEED:
                return TRUE;
            }
        }
    }

    return FALSE;
}

static bool32 PartyBattlerShouldAvoidHazards(u32 currBattler, u32 switchBattler)
{
    struct Pokemon *mon = &GetBattlerParty(currBattler)[switchBattler];
    u32 ability = GetMonAbility(mon);   // we know our own party data
    enum ItemHoldEffect holdEffect;
    u32 species = GetMonData(mon, MON_DATA_SPECIES);
    u32 flags = gSideStatuses[GetBattlerSide(currBattler)] & (SIDE_STATUS_SPIKES | SIDE_STATUS_STEALTH_ROCK | SIDE_STATUS_STEELSURGE | SIDE_STATUS_STICKY_WEB | SIDE_STATUS_TOXIC_SPIKES);
    s32 hazardDamage = 0;
    u32 type1 = gSpeciesInfo[species].types[0];
    u32 type2 = gSpeciesInfo[species].types[1];
    u32 maxHp = GetMonData(mon, MON_DATA_MAX_HP);

    if (flags == 0)
        return FALSE;

    if (ability == ABILITY_MAGIC_GUARD)
        return FALSE;
    if (gFieldStatuses & STATUS_FIELD_MAGIC_ROOM || ability == ABILITY_KLUTZ)
        holdEffect = HOLD_EFFECT_NONE;
    else
        holdEffect = gItemsInfo[GetMonData(mon, MON_DATA_HELD_ITEM)].holdEffect;
    if (holdEffect == HOLD_EFFECT_HEAVY_DUTY_BOOTS)
        return FALSE;

    if (flags & SIDE_STATUS_STEALTH_ROCK)
        hazardDamage += GetStealthHazardDamageByTypesAndHP(TYPE_SIDE_HAZARD_POINTED_STONES, type1, type2, maxHp);
    if ((flags & SIDE_STATUS_STEELSURGE))
        hazardDamage += GetStealthHazardDamageByTypesAndHP(TYPE_SIDE_HAZARD_SHARP_STEEL, type1, type2, maxHp);

    if (flags & SIDE_STATUS_SPIKES && ((type1 != TYPE_FLYING && type2 != TYPE_FLYING
        && ability != ABILITY_LEVITATE && holdEffect != HOLD_EFFECT_AIR_BALLOON)
        || holdEffect == HOLD_EFFECT_IRON_BALL || gFieldStatuses & STATUS_FIELD_GRAVITY))
    {
        s32 spikesDmg = maxHp / ((5 - gSideTimers[GetBattlerSide(currBattler)].spikesAmount) * 2);
        if (spikesDmg == 0)
            spikesDmg = 1;
        hazardDamage += spikesDmg;
    }

    if (hazardDamage >= GetMonData(mon, MON_DATA_HP))
        return TRUE;
    return FALSE;
}

enum AIPivot ShouldPivot(u32 battlerAtk, u32 battlerDef, u32 defAbility, u32 move, u32 moveIndex)
{
    bool32 hasStatBoost = AnyUsefulStatIsRaised(battlerAtk) || gBattleMons[battlerDef].statStages[STAT_EVASION] >= 9; //Significant boost in evasion for any class
    u32 battlerToSwitch;

    battlerToSwitch = gBattleStruct->AI_monToSwitchIntoId[battlerAtk];

    // Palafin always wants to activate Zero to Hero
    if (gBattleMons[battlerAtk].species == SPECIES_PALAFIN_ZERO
        && gBattleMons[battlerAtk].ability == ABILITY_ZERO_TO_HERO
        && CountUsablePartyMons(battlerAtk) != 0)
        return SHOULD_PIVOT;

    if (PartyBattlerShouldAvoidHazards(battlerAtk, battlerToSwitch))
        return DONT_PIVOT;

    if (!IsDoubleBattle())
    {
        if (CountUsablePartyMons(battlerAtk) == 0)
            return CAN_TRY_PIVOT; // can't switch, but attack might still be useful

        if (IsBattlerPredictedToSwitch(battlerDef))
            return SHOULD_PIVOT; // Try pivoting so you can switch to a better matchup to counter your new opponent

        if (AI_IsFaster(battlerAtk, battlerDef, move)) // Attacker goes first
        {
            if (!CanAIFaintTarget(battlerAtk, battlerDef, 0)) // Can't KO foe otherwise
            {
                if (CanAIFaintTarget(battlerAtk, battlerDef, 2))
                {
                    // attacker can kill target in two hits (theoretically)
                    if (CanTargetFaintAi(battlerDef, battlerAtk))
                        return SHOULD_PIVOT;   // Won't get the two turns, pivot

                    if (!IsBattleMoveStatus(move) && ((gAiLogicData->shouldSwitch & (1u << battlerAtk))
                        || (AI_BattlerAtMaxHp(battlerDef) && (gAiLogicData->holdEffects[battlerDef] == HOLD_EFFECT_FOCUS_SASH
                        || (B_STURDY >= GEN_5 && defAbility == ABILITY_STURDY)
                        || defAbility == ABILITY_MULTISCALE
                        || defAbility == ABILITY_SHADOW_SHIELD))))
                        return SHOULD_PIVOT;   // pivot to break sash/sturdy/multiscale
                }
                else if (!hasStatBoost)
                {
                    if (!IsBattleMoveStatus(move) && (AI_BattlerAtMaxHp(battlerDef) && (gAiLogicData->holdEffects[battlerDef] == HOLD_EFFECT_FOCUS_SASH
                        || (B_STURDY >= GEN_5 && defAbility == ABILITY_STURDY)
                        || defAbility == ABILITY_MULTISCALE
                        || defAbility == ABILITY_SHADOW_SHIELD)))
                        return SHOULD_PIVOT;   // pivot to break sash/sturdy/multiscale

                    if (gAiLogicData->shouldSwitch & (1u << battlerAtk))
                        return SHOULD_PIVOT;

                    /* TODO - check if switchable mon unafffected by/will remove hazards
                    if (gSideStatuses[battlerAtk] & SIDE_STATUS_SPIKES && switchScore >= SWITCHING_INCREASE_CAN_REMOVE_HAZARDS)
                        return SHOULD_PIVOT;*/

                    /*if (BattlerWillFaintFromSecondaryDamage(battlerAtk, gAiLogicData->abilities[battlerAtk]) && switchScore >= SWITCHING_INCREASE_WALLS_FOE)
                        return SHOULD_PIVOT;*/

                    /*if (IsClassDamager(class) && switchScore >= SWITCHING_INCREASE_HAS_SUPER_EFFECTIVE_MOVE)
                    {
                        bool32 physMoveInMoveset = PhysicalMoveInMoveset(battlerAtk);
                        bool32 specMoveInMoveset = SpecialMoveInMoveset(battlerAtk);

                        //Pivot if attacking stats are bad
                        if (physMoveInMoveset && !specMoveInMoveset)
                        {
                            if (STAT_STAGE_ATK < 6)
                                return SHOULD_PIVOT;
                        }
                        else if (!physMoveInMoveset && specMoveInMoveset)
                        {
                            if (STAT_STAGE_SPATK < 6)
                                return SHOULD_PIVOT;
                        }
                        else if (physMoveInMoveset && specMoveInMoveset)
                        {
                            if (STAT_STAGE_ATK < 6 && STAT_STAGE_SPATK < 6)
                                return SHOULD_PIVOT;
                        }

                        return SHOULD_PIVOT;
                    }*/
                }
            }
        }
        else // Opponent Goes First
        {
            if (CanTargetFaintAi(battlerDef, battlerAtk))
            {
                if (GetMoveEffect(move) == EFFECT_TELEPORT)
                    return DONT_PIVOT; // If you're going to faint because you'll go second, use a different move
                else
                    return CAN_TRY_PIVOT; // You're probably going to faint anyways so if for some reason you don't, better switch
            }
            else if (CanTargetFaintAiWithMod(battlerDef, battlerAtk, 0, 2)) // Foe can 2HKO AI
            {
                if (CanAIFaintTarget(battlerAtk, battlerDef, 0))
                {
                    if (!BattlerWillFaintFromSecondaryDamage(battlerAtk, gAiLogicData->abilities[battlerAtk]))
                        return CAN_TRY_PIVOT; // Use this move to KO if you must
                }
                else // Can't KO the foe
                {
                    return SHOULD_PIVOT;
                }
            }
            else // Foe can 3HKO+ AI
            {
                if (CanAIFaintTarget(battlerAtk, battlerDef, 0))
                {
                    if (!BattlerWillFaintFromSecondaryDamage(battlerAtk, gAiLogicData->abilities[battlerAtk]) // This is the only move that can KO
                      && !hasStatBoost) //You're not wasting a valuable stat boost
                    {
                        return CAN_TRY_PIVOT;
                    }
                }
                else if (CanAIFaintTarget(battlerAtk, battlerDef, 2))
                {
                    // can knock out foe in 2 hits
                    if (IsBattleMoveStatus(move) && ((gAiLogicData->shouldSwitch & (1u << battlerAtk)) //Damaging move
                      //&& (switchScore >= SWITCHING_INCREASE_RESIST_ALL_MOVES + SWITCHING_INCREASE_KO_FOE //remove hazards
                     || (gAiLogicData->holdEffects[battlerDef] == HOLD_EFFECT_FOCUS_SASH && AI_BattlerAtMaxHp(battlerDef))))
                        return DONT_PIVOT; // Pivot to break the sash
                    else
                        return CAN_TRY_PIVOT;
                }
                else
                {
                    //if (IsClassDamager(class) && switchScore >= SWITCHING_INCREASE_KO_FOE)
                        //return SHOULD_PIVOT; //Only switch if way better matchup

                    if (!hasStatBoost)
                    {
                        // TODO - check if switching prevents/removes hazards
                        //if (gSideStatuses[battlerAtk] & SIDE_STATUS_SPIKES && switchScore >= SWITCHING_INCREASE_CAN_REMOVE_HAZARDS)
                            //return SHOULD_PIVOT;

                        // TODO - not always a good idea
                        //if (BattlerWillFaintFromSecondaryDamage(battlerAtk) && switchScore >= SWITCHING_INCREASE_HAS_SUPER_EFFECTIVE_MOVE)
                            //return SHOULD_PIVOT;

                        /*if (IsClassDamager(class) && switchScore >= SWITCHING_INCREASE_HAS_SUPER_EFFECTIVE_MOVE)
                        {
                            bool32 physMoveInMoveset = PhysicalMoveInMoveset(battlerAtk);
                            bool32 specMoveInMoveset = SpecialMoveInMoveset(battlerAtk);

                            //Pivot if attacking stats are bad
                            if (physMoveInMoveset && !specMoveInMoveset)
                            {
                                if (STAT_STAGE_ATK < 6)
                                    return SHOULD_PIVOT;
                            }
                            else if (!physMoveInMoveset && specMoveInMoveset)
                            {
                                if (STAT_STAGE_SPATK < 6)
                                    return SHOULD_PIVOT;
                            }
                            else if (physMoveInMoveset && specMoveInMoveset)
                            {
                                if (STAT_STAGE_ATK < 6 && STAT_STAGE_SPATK < 6)
                                    return SHOULD_PIVOT;
                            }
                        }*/

                        return CAN_TRY_PIVOT;
                    }
                }
            }
        }
    }

    return DONT_PIVOT;
}

bool32 CanKnockOffItem(u32 battler, u32 item)
{
    if (item == ITEM_NONE)
        return FALSE;

    if (!(gBattleTypeFlags & (BATTLE_TYPE_EREADER_TRAINER
      | BATTLE_TYPE_FRONTIER
      | BATTLE_TYPE_LINK
      | BATTLE_TYPE_RECORDED_LINK
      | BATTLE_TYPE_SECRET_BASE
      | (B_TRAINERS_KNOCK_OFF_ITEMS == TRUE ? BATTLE_TYPE_TRAINER : 0)
      )) && IsOnPlayerSide(battler))
        return FALSE;

    if (gAiLogicData->abilities[battler] == ABILITY_STICKY_HOLD)
        return FALSE;

    if (!CanBattlerGetOrLoseItem(battler, item))
        return FALSE;

    return TRUE;
}

// status checks
bool32 IsBattlerIncapacitated(u32 battler, u32 ability)
{
    if ((gBattleMons[battler].status1 & STATUS1_FREEZE) && !HasThawingMove(battler))
        return TRUE;    // if battler has thawing move we assume they will definitely use it, and thus being frozen should be neglected

    if (gBattleMons[battler].status1 & STATUS1_SLEEP && !HasMoveWithEffect(battler, EFFECT_SLEEP_TALK))
        return TRUE;

    if (gBattleMons[battler].status2 & STATUS2_RECHARGE || (ability == ABILITY_TRUANT && gDisableStructs[battler].truantCounter != 0))
        return TRUE;

    return FALSE;
}

bool32 AI_CanPutToSleep(u32 battlerAtk, u32 battlerDef, u32 defAbility, u32 move, u32 partnerMove)
{
    if (!CanBeSlept(battlerAtk, battlerDef, defAbility, BLOCKED_BY_SLEEP_CLAUSE)
      || DoesSubstituteBlockMove(battlerAtk, battlerDef, move)
      || PartnerMoveEffectIsStatusSameTarget(BATTLE_PARTNER(battlerAtk), battlerDef, partnerMove))   // shouldn't try to sleep mon that partner is trying to make sleep
        return FALSE;
    return TRUE;
}

static inline bool32 DoesBattlerBenefitFromAllVolatileStatus(u32 battler, u32 ability)
{
    if (ability == ABILITY_MARVEL_SCALE
     || ability == ABILITY_QUICK_FEET
     || ability == ABILITY_MAGIC_GUARD
     || (ability == ABILITY_GUTS && HasMoveWithCategory(battler, DAMAGE_CATEGORY_PHYSICAL))
     || HasMoveWithEffect(battler, EFFECT_FACADE)
     || HasMoveWithEffect(battler, EFFECT_PSYCHO_SHIFT))
        return TRUE;
    return FALSE;
}

bool32 ShouldPoison(u32 battlerAtk, u32 battlerDef)
{
    u32 abilityDef = gAiLogicData->abilities[battlerDef];
    // Battler can be poisoned and has move/ability that synergizes with being poisoned
    if (CanBePoisoned(battlerAtk, battlerDef, gAiLogicData->abilities[battlerAtk], abilityDef) && (
        DoesBattlerBenefitFromAllVolatileStatus(battlerDef, abilityDef)
        || abilityDef == ABILITY_POISON_HEAL
        || (abilityDef == ABILITY_TOXIC_BOOST && HasMoveWithCategory(battlerDef, DAMAGE_CATEGORY_PHYSICAL))))
    {
        if (battlerAtk == battlerDef) // Targeting self
            return TRUE;
        else
            return FALSE;
    }
    if (battlerAtk == battlerDef)
        return FALSE;
    else
        return TRUE;
}

bool32 ShouldBurn(u32 battlerAtk, u32 battlerDef, u32 abilityDef)
{
    // Battler can be burned and has move/ability that synergizes with being burned
    if (CanBeBurned(battlerAtk, battlerDef, abilityDef) && (
        DoesBattlerBenefitFromAllVolatileStatus(battlerDef, abilityDef)
        || abilityDef == ABILITY_HEATPROOF
        || (abilityDef == ABILITY_FLARE_BOOST && HasMoveWithCategory(battlerDef, DAMAGE_CATEGORY_SPECIAL))))
    {
        if (battlerAtk == battlerDef) // Targeting self
            return TRUE;
        else
            return FALSE;
    }

    if (battlerAtk == battlerDef)
        return FALSE;
    else
        return TRUE;
}

bool32 ShouldFreezeOrFrostbite(u32 battlerAtk, u32 battlerDef, u32 abilityDef)
{
    if (!B_USE_FROSTBITE)
    {
        if (CanBeFrozen(battlerAtk, battlerDef, abilityDef))
        {
            if (battlerAtk == battlerDef) // Targeting self
                return FALSE;
            else
                return TRUE;
        }
        return FALSE;
    }
    else
    {
        // Battler can be frostbitten and has move/ability that synergizes with being frostbitten
        if (CanBeFrozen(battlerAtk, battlerDef, abilityDef)
            && DoesBattlerBenefitFromAllVolatileStatus(battlerDef, abilityDef))
        {
            if (battlerAtk == battlerDef) // Targeting self
                return TRUE;
            else
                return FALSE;
        }

        if (battlerAtk == battlerDef)
            return FALSE;
        else
            return TRUE;
    }
}

bool32 ShouldParalyze(u32 battlerAtk, u32 battlerDef, u32 abilityDef)
{
    // Battler can be paralyzed and has move/ability that synergizes with being paralyzed
    if (CanBeParalyzed(battlerAtk, battlerDef, abilityDef) && (
        DoesBattlerBenefitFromAllVolatileStatus(battlerDef, abilityDef)))
    {
        if (battlerAtk == battlerDef) // Targeting self
            return TRUE;
        else
            return FALSE;
    }
    if (battlerAtk == battlerDef)
        return FALSE;
    else
        return TRUE;
}

bool32 AI_CanPoison(u32 battlerAtk, u32 battlerDef, u32 defAbility, u32 move, u32 partnerMove)
{
    if (!CanBePoisoned(battlerAtk, battlerDef, gAiLogicData->abilities[battlerAtk], defAbility)
      || gAiLogicData->effectiveness[battlerAtk][battlerDef][gAiThinkingStruct->movesetIndex] == UQ_4_12(0.0)
      || DoesSubstituteBlockMove(battlerAtk, battlerDef, move)
      || PartnerMoveEffectIsStatusSameTarget(BATTLE_PARTNER(battlerAtk), battlerDef, partnerMove))
        return FALSE;

    return TRUE;
}

bool32 AI_CanParalyze(u32 battlerAtk, u32 battlerDef, u32 defAbility, u32 move, u32 partnerMove)
{
    if (!CanBeParalyzed(battlerAtk, battlerDef, defAbility)
      || gAiLogicData->effectiveness[battlerAtk][battlerDef][gAiThinkingStruct->movesetIndex] == UQ_4_12(0.0)
      || DoesSubstituteBlockMove(battlerAtk, battlerDef, move)
      || PartnerMoveEffectIsStatusSameTarget(BATTLE_PARTNER(battlerAtk), battlerDef, partnerMove))
        return FALSE;
    return TRUE;
}

bool32 AI_CanBeConfused(u32 battlerAtk, u32 battlerDef, u32 move, u32 ability)
{
    if ((gBattleMons[battlerDef].status2 & STATUS2_CONFUSION)
     || (ability == ABILITY_OWN_TEMPO && !DoesBattlerIgnoreAbilityChecks(battlerAtk, gAiLogicData->abilities[battlerAtk], move))
     || IsBattlerTerrainAffected(battlerDef, STATUS_FIELD_MISTY_TERRAIN)
     || gSideStatuses[GetBattlerSide(battlerDef)] & SIDE_STATUS_SAFEGUARD
     || DoesSubstituteBlockMove(battlerAtk, battlerDef, move))
        return FALSE;
    return TRUE;
}

bool32 AI_CanConfuse(u32 battlerAtk, u32 battlerDef, u32 defAbility, u32 battlerAtkPartner, u32 move, u32 partnerMove)
{
    if (GetBattlerMoveTargetType(battlerAtk, move) == MOVE_TARGET_FOES_AND_ALLY
     && AI_CanBeConfused(battlerAtk, battlerDef, move, defAbility)
     && !AI_CanBeConfused(battlerAtk, BATTLE_PARTNER(battlerDef), move, gAiLogicData->abilities[BATTLE_PARTNER(battlerDef)]))
        return FALSE;

    if (!AI_CanBeConfused(battlerAtk, battlerDef, move, defAbility)
     || DoesPartnerHaveSameMoveEffect(battlerAtkPartner, battlerDef, move, partnerMove))
        return FALSE;

    return TRUE;
}

bool32 AI_CanBurn(u32 battlerAtk, u32 battlerDef, u32 defAbility, u32 battlerAtkPartner, u32 move, u32 partnerMove)
{
    if (!CanBeBurned(battlerAtk, battlerDef, defAbility)
      || gAiLogicData->effectiveness[battlerAtk][battlerDef][gAiThinkingStruct->movesetIndex] == UQ_4_12(0.0)
      || DoesSubstituteBlockMove(battlerAtk, battlerDef, move)
      || PartnerMoveEffectIsStatusSameTarget(battlerAtkPartner, battlerDef, partnerMove))
    {
        return FALSE;
    }
    return TRUE;
}

bool32 AI_CanGiveFrostbite(u32 battlerAtk, u32 battlerDef, u32 defAbility, u32 battlerAtkPartner, u32 move, u32 partnerMove)
{
    if (!CanBeFrozen(battlerAtk, battlerDef, defAbility)
      || gAiLogicData->effectiveness[battlerAtk][battlerDef][gAiThinkingStruct->movesetIndex] == UQ_4_12(0.0)
      || DoesSubstituteBlockMove(battlerAtk, battlerDef, move)
      || PartnerMoveEffectIsStatusSameTarget(battlerAtkPartner, battlerDef, partnerMove))
    {
        return FALSE;
    }
    return TRUE;
}

bool32 AI_CanBeInfatuated(u32 battlerAtk, u32 battlerDef, u32 defAbility)
{
    if ((gBattleMons[battlerDef].status2 & STATUS2_INFATUATION)
      || gAiLogicData->effectiveness[battlerAtk][battlerDef][gAiThinkingStruct->movesetIndex] == UQ_4_12(0.0)
      || defAbility == ABILITY_OBLIVIOUS
      || !AreBattlersOfOppositeGender(battlerAtk, battlerDef)
      || AI_IsAbilityOnSide(battlerDef, ABILITY_AROMA_VEIL))
        return FALSE;
    return TRUE;
}

u32 ShouldTryToFlinch(u32 battlerAtk, u32 battlerDef, u32 atkAbility, u32 defAbility, u32 move)
{
    if (((!IsMoldBreakerTypeAbility(battlerAtk, gAiLogicData->abilities[battlerAtk]) && (defAbility == ABILITY_SHIELD_DUST || defAbility == ABILITY_INNER_FOCUS))
      || gAiLogicData->holdEffects[battlerDef] == HOLD_EFFECT_COVERT_CLOAK
      || DoesSubstituteBlockMove(battlerAtk, battlerDef, move)
      || AI_IsSlower(battlerAtk, battlerDef, move))) // Opponent goes first
    {
        return 0;
    }
    else if ((atkAbility == ABILITY_SERENE_GRACE
      || gBattleMons[battlerDef].status1 & STATUS1_PARALYSIS
      || gBattleMons[battlerDef].status2 & STATUS2_INFATUATION
      || gBattleMons[battlerDef].status2 & STATUS2_CONFUSION)
      || ((AI_IsFaster(battlerAtk, battlerDef, move)) && CanTargetFaintAi(battlerDef, battlerAtk)))
    {
        return 2;   // good idea to flinch
    }

    return 0;   // don't try to flinch
}

bool32 ShouldTrap(u32 battlerAtk, u32 battlerDef, u32 move)
{
    if (AI_CanBattlerEscape(battlerDef))
        return FALSE;

    if (IsBattlerTrapped(battlerAtk, battlerDef))
        return FALSE;

    if (BattlerWillFaintFromSecondaryDamage(battlerDef, gAiLogicData->abilities[battlerDef]))
        return TRUE;    // battler is taking secondary damage with low HP

    if (gAiThinkingStruct->aiFlags[battlerAtk] & AI_FLAG_STALL)
    {
        if (!CanTargetFaintAi(battlerDef, battlerAtk))
            return TRUE;    // attacker goes first and opponent can't kill us
    }

    return FALSE;
}

bool32 ShouldFakeOut(u32 battlerAtk, u32 battlerDef, u32 move)
{
    if ((!gDisableStructs[battlerAtk].isFirstTurn && MoveHasAdditionalEffectWithChance(move, MOVE_EFFECT_FLINCH, 100))
    || gAiLogicData->abilities[battlerAtk] == ABILITY_GORILLA_TACTICS
    || gAiLogicData->holdEffects[battlerAtk] == HOLD_EFFECT_CHOICE_BAND
    || gAiLogicData->holdEffects[battlerDef] == HOLD_EFFECT_COVERT_CLOAK
    || DoesSubstituteBlockMove(battlerAtk, battlerDef, move)
    || (!IsMoldBreakerTypeAbility(battlerAtk, gAiLogicData->abilities[battlerAtk])
    && (gAiLogicData->abilities[battlerDef] == ABILITY_SHIELD_DUST || gAiLogicData->abilities[battlerDef] == ABILITY_INNER_FOCUS)))
        return FALSE;

    return TRUE;
}

static u32 FindMoveUsedXTurnsAgo(u32 battlerId, u32 x)
{
    s32 i, index = gBattleHistory->moveHistoryIndex[battlerId];
    for (i = 0; i < x; i++)
    {
        if (--index < 0)
            index = AI_MOVE_HISTORY_COUNT - 1;
    }
    return gBattleHistory->moveHistory[battlerId][index];
}

bool32 IsWakeupTurn(u32 battler)
{
    // Check if rest was used 2 turns ago
    if ((gBattleMons[battler].status1 & STATUS1_SLEEP) == 1 && GetMoveEffect(FindMoveUsedXTurnsAgo(battler, 2)) == EFFECT_REST)
        return TRUE;
    else // no way to know
        return FALSE;
}

bool32 AnyPartyMemberStatused(u32 battlerId, bool32 checkSoundproof)
{
    struct Pokemon *party;
    u32 i, battlerOnField1, battlerOnField2;

    party = GetBattlerParty(battlerId);

    if (IsDoubleBattle())
    {
        battlerOnField1 = gBattlerPartyIndexes[battlerId];
        battlerOnField2 = gBattlerPartyIndexes[GetPartnerBattler(battlerId)];
        // Check partner's status
        if ((GetGenConfig(GEN_CONFIG_HEAL_BELL_SOUNDPROOF) == GEN_5
            || gAiLogicData->abilities[BATTLE_PARTNER(battlerId)] != ABILITY_SOUNDPROOF
            || !checkSoundproof)
         && GetMonData(&party[battlerOnField2], MON_DATA_STATUS) != STATUS1_NONE)
            return TRUE;
    }
    else // In singles there's only one battlerId by side.
    {
        battlerOnField1 = gBattlerPartyIndexes[battlerId];
        battlerOnField2 = gBattlerPartyIndexes[battlerId];
    }

    // Check attacker's status
    if ((GetGenConfig(GEN_CONFIG_HEAL_BELL_SOUNDPROOF) == GEN_5
      || GetGenConfig(GEN_CONFIG_HEAL_BELL_SOUNDPROOF) >= GEN_8
      || gAiLogicData->abilities[battlerId] != ABILITY_SOUNDPROOF || !checkSoundproof)
     && GetMonData(&party[battlerOnField1], MON_DATA_STATUS) != STATUS1_NONE)
        return TRUE;

    // Check inactive party mons' status
    for (i = 0; i < PARTY_SIZE; i++)
    {
        if (i == battlerOnField1 || i == battlerOnField2)
            continue;
        if (GetGenConfig(GEN_CONFIG_HEAL_BELL_SOUNDPROOF) < GEN_5
         && checkSoundproof
         && GetMonAbility(&party[i]) == ABILITY_SOUNDPROOF)
            continue;
        if (GetMonData(&party[i], MON_DATA_STATUS) != STATUS1_NONE)
            return TRUE;
    }

    return FALSE;
}

u32 GetBattlerSideSpeedAverage(u32 battler)
{
    u32 speed1 = 0;
    u32 speed2 = 0;
    u32 numBattlersAlive = 0;

    if (IsBattlerAlive(battler))
    {
        speed1 = gAiLogicData->speedStats[battler];
        numBattlersAlive++;
    }

    if (IsDoubleBattle() && IsBattlerAlive(BATTLE_PARTNER(battler)))
    {
        speed2 = gAiLogicData->speedStats[BATTLE_PARTNER(battler)];
        numBattlersAlive++;
    }

    return (speed1 + speed2) / numBattlersAlive;
}

bool32 ShouldUseRecoilMove(u32 battlerAtk, u32 battlerDef, u32 recoilDmg, u32 moveIndex)
{
    if (recoilDmg >= gBattleMons[battlerAtk].hp //Recoil kills attacker
      && CountUsablePartyMons(battlerDef) != 0) //Foe has more than 1 target left
    {
        if (recoilDmg >= gBattleMons[battlerDef].hp && !CanAIFaintTarget(battlerAtk, battlerDef, 0))
            return TRUE; //If it's the only KO move then just use it
        else
            return FALSE; //Not as good to use move if you'll faint and not win
    }

    return TRUE;
}

bool32 ShouldAbsorb(u32 battlerAtk, u32 battlerDef, u32 move, s32 damage)
{
    if (move == 0xFFFF || AI_IsFaster(battlerAtk, battlerDef, move))
    {
        // using item or user goes first
        s32 healDmg = (GetMoveAbsorbPercentage(move) * damage) / 100;

        if (gStatuses3[battlerAtk] & STATUS3_HEAL_BLOCK)
            healDmg = 0;

        if (CanTargetFaintAi(battlerDef, battlerAtk)
          && !CanTargetFaintAiWithMod(battlerDef, battlerAtk, healDmg, 0))
            return TRUE;    // target can faint attacker unless they heal
        else if (!CanTargetFaintAi(battlerDef, battlerAtk) && gAiLogicData->hpPercents[battlerAtk] < 60 && (Random() % 3))
            return TRUE;    // target can't faint attacker at all, attacker health is about half, 2/3rds rate of encouraging healing
    }
    else
    {
        // opponent goes first
        if (!CanTargetFaintAi(battlerDef, battlerAtk))
            return TRUE;
    }

    return FALSE;
}

bool32 ShouldRecover(u32 battlerAtk, u32 battlerDef, u32 move, u32 healPercent, enum DamageCalcContext calcContext)
{
    if (move == 0xFFFF || AI_IsFaster(battlerAtk, battlerDef, move))
    {
        // using item or user going first
        s32 damage = AI_GetDamage(battlerAtk, battlerDef, gAiThinkingStruct->movesetIndex, calcContext, gAiLogicData);
        s32 healAmount = (healPercent * damage) / 100;
        if (gStatuses3[battlerAtk] & STATUS3_HEAL_BLOCK)
            healAmount = 0;

        if (CanTargetFaintAi(battlerDef, battlerAtk)
          && !CanTargetFaintAiWithMod(battlerDef, battlerAtk, healAmount, 0))
            return TRUE;    // target can faint attacker unless they heal
        else if (!CanTargetFaintAi(battlerDef, battlerAtk) && gAiLogicData->hpPercents[battlerAtk] < 60 && (Random() % 3))
            return TRUE;    // target can't faint attacker at all, attacker health is about half, 2/3rds rate of encouraging healing
    }
    return FALSE;
}

bool32 ShouldSetScreen(u32 battlerAtk, u32 battlerDef, enum BattleMoveEffects moveEffect)
{
    u32 atkSide = GetBattlerSide(battlerAtk);

    // Don't waste a turn if screens will be broken
    if (HasMoveWithEffect(battlerDef, EFFECT_BRICK_BREAK)
     || HasMoveWithEffect(battlerDef, EFFECT_RAGING_BULL))
        return FALSE;

    switch (moveEffect)
    {
    case EFFECT_AURORA_VEIL:
        // Use only in Hail and only if AI doesn't already have Reflect, Light Screen or Aurora Veil itself active.
        if ((AI_GetWeather() & (B_WEATHER_HAIL | B_WEATHER_SNOW))
            && !(gSideStatuses[atkSide] & (SIDE_STATUS_REFLECT | SIDE_STATUS_LIGHTSCREEN | SIDE_STATUS_AURORA_VEIL)))
            return TRUE;
        break;
    case EFFECT_REFLECT:
        // Use only if the player has a physical move and AI doesn't already have Reflect itself active.
        if (HasMoveWithCategory(battlerDef, DAMAGE_CATEGORY_PHYSICAL)
            && !(gSideStatuses[atkSide] & SIDE_STATUS_REFLECT))
            return TRUE;
        break;
    case EFFECT_LIGHT_SCREEN:
        // Use only if the player has a special move and AI doesn't already have Light Screen itself active.
        if (HasMoveWithCategory(battlerDef, DAMAGE_CATEGORY_SPECIAL)
            && !(gSideStatuses[atkSide] & SIDE_STATUS_LIGHTSCREEN))
            return TRUE;
        break;
    default:
        break;
    }

    return FALSE;
}

// Partner Logic
bool32 IsValidDoubleBattle(u32 battlerAtk)
{
    if (IsDoubleBattle()
      && ((IsBattlerAlive(BATTLE_OPPOSITE(battlerAtk)) && IsBattlerAlive(BATTLE_PARTNER(BATTLE_OPPOSITE(battlerAtk)))) || IsBattlerAlive(BATTLE_PARTNER(battlerAtk))))
        return TRUE;
    return FALSE;
}

u32 GetAllyChosenMove(u32 battlerId)
{
    u32 partnerBattler = BATTLE_PARTNER(battlerId);

    if (!IsBattlerAlive(partnerBattler) || !IsAiBattlerAware(partnerBattler))
        return MOVE_NONE;
    else if (partnerBattler > battlerId) // Battler with the lower id chooses the move first.
        return gLastMoves[partnerBattler];
    else
        return gBattleMons[partnerBattler].moves[gBattleStruct->chosenMovePositions[partnerBattler]];
}

//PARTNER_MOVE_EFFECT_IS_SAME
bool32 DoesPartnerHaveSameMoveEffect(u32 battlerAtkPartner, u32 battlerDef, u32 move, u32 partnerMove)
{
    if (!IsDoubleBattle())
        return FALSE;

    if (GetMoveEffect(move) == GetMoveEffect(partnerMove)
      && partnerMove != MOVE_NONE
      && gBattleStruct->moveTarget[battlerAtkPartner] == battlerDef)
    {
        return TRUE;
    }
    return FALSE;
}

//PARTNER_MOVE_EFFECT_IS_SAME_NO_TARGET
bool32 PartnerHasSameMoveEffectWithoutTarget(u32 battlerAtkPartner, u32 move, u32 partnerMove)
{
    if (!IsDoubleBattle())
        return FALSE;

    if (GetMoveEffect(move) == GetMoveEffect(partnerMove)
      && partnerMove != MOVE_NONE)
        return TRUE;
    return FALSE;
}

//PARTNER_MOVE_EFFECT_IS_STATUS_SAME_TARGET
bool32 PartnerMoveEffectIsStatusSameTarget(u32 battlerAtkPartner, u32 battlerDef, u32 partnerMove)
{
    if (!IsDoubleBattle())
        return FALSE;

    enum BattleMoveEffects partnerEffect = GetMoveEffect(partnerMove);
    u32 nonVolatileStatus = GetMoveNonVolatileStatus(partnerMove);
    if (partnerMove != MOVE_NONE
     && gBattleStruct->moveTarget[battlerAtkPartner] == battlerDef
     && (nonVolatileStatus == MOVE_EFFECT_POISON
       || nonVolatileStatus == MOVE_EFFECT_TOXIC
       || nonVolatileStatus == MOVE_EFFECT_SLEEP
       || nonVolatileStatus == MOVE_EFFECT_PARALYSIS
       || nonVolatileStatus == MOVE_EFFECT_BURN
       || partnerEffect == EFFECT_YAWN))
        return TRUE;
    return FALSE;
}

bool32 IsMoveEffectWeather(u32 move)
{
    enum BattleMoveEffects effect = GetMoveEffect(move);
    if (move != MOVE_NONE
     && (effect == EFFECT_SUNNY_DAY
      || effect == EFFECT_RAIN_DANCE
      || effect == EFFECT_SANDSTORM
      || effect == EFFECT_HAIL
      || effect == EFFECT_SNOWSCAPE
      || effect == EFFECT_CHILLY_RECEPTION))
        return TRUE;
    return FALSE;
}

//PARTNER_MOVE_EFFECT_IS_TERRAIN
bool32 PartnerMoveEffectIsTerrain(u32 battlerAtkPartner, u32 partnerMove)
{
    if (!IsDoubleBattle())
        return FALSE;

    enum BattleMoveEffects partnerEffect = GetMoveEffect(partnerMove);
    if (partnerMove != MOVE_NONE
     && (partnerEffect == EFFECT_GRASSY_TERRAIN
      || partnerEffect == EFFECT_MISTY_TERRAIN
      || partnerEffect == EFFECT_ELECTRIC_TERRAIN
      || partnerEffect == EFFECT_PSYCHIC_TERRAIN))
        return TRUE;

    return FALSE;
}

//PARTNER_MOVE_EFFECT_IS
bool32 PartnerMoveEffectIs(u32 battlerAtkPartner, u32 partnerMove, enum BattleMoveEffects effectCheck)
{
    if (!IsDoubleBattle())
        return FALSE;

    if (partnerMove != MOVE_NONE && GetMoveEffect(partnerMove) == effectCheck)
        return TRUE;

    return FALSE;
}

//PARTNER_MOVE_IS_TAILWIND_TRICKROOM
bool32 PartnerMoveIs(u32 battlerAtkPartner, u32 partnerMove, u32 moveCheck)
{
    if (!IsDoubleBattle())
        return FALSE;

    if (partnerMove != MOVE_NONE && partnerMove == moveCheck)
        return TRUE;
    return FALSE;
}

//PARTNER_MOVE_IS_SAME
bool32 PartnerMoveIsSameAsAttacker(u32 battlerAtkPartner, u32 battlerDef, u32 move, u32 partnerMove)
{
    if (!IsDoubleBattle())
        return FALSE;

    if (partnerMove != MOVE_NONE && move == partnerMove && gBattleStruct->moveTarget[battlerAtkPartner] == battlerDef)
        return TRUE;
    return FALSE;
}

//PARTNER_MOVE_IS_SAME_NO_TARGET
bool32 PartnerMoveIsSameNoTarget(u32 battlerAtkPartner, u32 move, u32 partnerMove)
{
    if (!IsDoubleBattle())
        return FALSE;
    if (partnerMove != MOVE_NONE && move == partnerMove)
        return TRUE;
    return FALSE;
}

bool32 PartnerMoveActivatesSleepClause(u32 partnerMove)
{
    if (!IsDoubleBattle() || !IsSleepClauseEnabled())
        return FALSE;
    return IsMoveSleepClauseTrigger(partnerMove);
}

bool32 ShouldUseWishAromatherapy(u32 battlerAtk, u32 battlerDef, u32 move)
{
    u32 i;
    s32 firstId, lastId;
    struct Pokemon* party;
    bool32 hasStatus = AnyPartyMemberStatused(battlerAtk, IsSoundMove(move));
    bool32 needHealing = FALSE;

    GetAIPartyIndexes(battlerAtk, &firstId, &lastId);
    party = GetBattlerParty(battlerAtk);

    if (CountUsablePartyMons(battlerAtk) == 0
      && (CanTargetFaintAi(battlerDef, battlerAtk) || BattlerWillFaintFromSecondaryDamage(battlerAtk, gAiLogicData->abilities[battlerAtk])))
        return FALSE; // Don't heal if last mon and will faint

    for (i = 0; i < PARTY_SIZE; i++)
    {
        u32 currHp = GetMonData(&party[i], MON_DATA_HP);
        u32 maxHp = GetMonData(&party[i], MON_DATA_MAX_HP);

        if (!GetMonData(&party[i], MON_DATA_IS_EGG, NULL) && currHp > 0)
        {
            if ((currHp * 100) / maxHp < 65 // Less than 65% health remaining
              && i >= firstId && i < lastId) // Can only switch to mon on your team
            {
                needHealing = TRUE;
            }
        }
    }

    if (!IsDoubleBattle())
    {
        switch (GetMoveEffect(move))
        {
        case EFFECT_WISH:
            if (needHealing)
                return TRUE;
            break;
        case EFFECT_HEAL_BELL:
            if (hasStatus)
                return TRUE;
            break;
        default:
            break;
        }
    }
    else
    {
        switch (GetMoveEffect(move))
        {
        case EFFECT_WISH:
            return ShouldRecover(battlerAtk, battlerDef, move, 50, AI_DEFENDING); // Switch recovery isn't good idea in doubles
        case EFFECT_HEAL_BELL:
            if (hasStatus)
                return TRUE;
            break;
        default:
            break;
        }
    }

    return FALSE;
}

#define SIZE_G_BATTLE_MONS (sizeof(struct BattlePokemon) * MAX_BATTLERS_COUNT)

struct BattlePokemon *AllocSaveBattleMons(void)
{
    struct BattlePokemon *savedBattleMons = Alloc(SIZE_G_BATTLE_MONS);
    memcpy(savedBattleMons, gBattleMons, SIZE_G_BATTLE_MONS);
    return savedBattleMons;
}

void FreeRestoreBattleMons(struct BattlePokemon *savedBattleMons)
{
    memcpy(gBattleMons, savedBattleMons, SIZE_G_BATTLE_MONS);
    Free(savedBattleMons);
}

// party logic
s32 AI_CalcPartyMonDamage(u32 move, u32 battlerAtk, u32 battlerDef, struct BattlePokemon switchinCandidate, enum DamageCalcContext calcContext)
{
    struct SimulatedDamage dmg;
    uq4_12_t effectiveness;
    struct BattlePokemon *savedBattleMons = AllocSaveBattleMons();

    if (calcContext == AI_ATTACKING)
    {
        gBattleMons[battlerAtk] = switchinCandidate;
        gAiThinkingStruct->saved[battlerDef].saved = TRUE;
        SetBattlerAiData(battlerAtk, gAiLogicData); // set known opposing battler data
        gAiThinkingStruct->saved[battlerDef].saved = FALSE;
    }
    else if (calcContext == AI_DEFENDING)
    {
        gBattleMons[battlerDef] = switchinCandidate;
        gAiThinkingStruct->saved[battlerAtk].saved = TRUE;
        SetBattlerAiData(battlerDef, gAiLogicData); // set known opposing battler data
        gAiThinkingStruct->saved[battlerAtk].saved = FALSE;
    }

    dmg = AI_CalcDamage(move, battlerAtk, battlerDef, &effectiveness, FALSE, AI_GetWeather());

    // restores original gBattleMon struct
    FreeRestoreBattleMons(savedBattleMons);

    if (calcContext == AI_ATTACKING)
    {
        SetBattlerAiData(battlerAtk, gAiLogicData);
        if (gAiThinkingStruct->aiFlags[battlerAtk] & AI_FLAG_RISKY && !(gAiThinkingStruct->aiFlags[battlerAtk] & AI_FLAG_CONSERVATIVE))
            return dmg.maximum;
        else if (gAiThinkingStruct->aiFlags[battlerAtk] & AI_FLAG_CONSERVATIVE && !(gAiThinkingStruct->aiFlags[battlerAtk] & AI_FLAG_RISKY))
            return dmg.minimum;
        else
            return dmg.median;
    }

    else if (calcContext == AI_DEFENDING)
    {
        SetBattlerAiData(battlerDef, gAiLogicData);
        if (gAiThinkingStruct->aiFlags[battlerDef] & AI_FLAG_RISKY && !(gAiThinkingStruct->aiFlags[battlerAtk] & AI_FLAG_CONSERVATIVE))
            return dmg.minimum;
        else if (gAiThinkingStruct->aiFlags[battlerDef] & AI_FLAG_CONSERVATIVE && !(gAiThinkingStruct->aiFlags[battlerAtk] & AI_FLAG_RISKY))
            return dmg.maximum;
        else
            return dmg.median;
    }

    return dmg.median;
}

u32 AI_WhoStrikesFirstPartyMon(u32 battlerAtk, u32 battlerDef, struct BattlePokemon switchinCandidate, u32 moveConsidered)
{
    struct BattlePokemon *savedBattleMons = AllocSaveBattleMons();
    gBattleMons[battlerAtk] = switchinCandidate;

    SetBattlerAiData(battlerAtk, gAiLogicData);
    u32 aiMonFaster = AI_IsFaster(battlerAtk, battlerDef, moveConsidered);
    FreeRestoreBattleMons(savedBattleMons);
    SetBattlerAiData(battlerAtk, gAiLogicData);

    return aiMonFaster;
}

s32 CountUsablePartyMons(u32 battlerId)
{
    s32 battlerOnField1, battlerOnField2, i, ret;
    struct Pokemon *party;
    party = GetBattlerParty(battlerId);

    if (IsDoubleBattle())
    {
        battlerOnField1 = gBattlerPartyIndexes[battlerId];
        battlerOnField2 = gBattlerPartyIndexes[GetPartnerBattler(battlerId)];
    }
    else // In singles there's only one battlerId by side.
    {
        battlerOnField1 = gBattlerPartyIndexes[battlerId];
        battlerOnField2 = gBattlerPartyIndexes[battlerId];
    }

    ret = 0;
    for (i = 0; i < PARTY_SIZE; i++)
    {
        if (i != battlerOnField1 && i != battlerOnField2
         && GetMonData(&party[i], MON_DATA_HP) != 0
         && GetMonData(&party[i], MON_DATA_SPECIES_OR_EGG) != SPECIES_NONE
         && GetMonData(&party[i], MON_DATA_SPECIES_OR_EGG) != SPECIES_EGG)
        {
            ret++;
        }
    }

    return ret;
}

bool32 IsPartyFullyHealedExceptBattler(u32 battlerId)
{
    struct Pokemon *party;
    u32 i;
    party = GetBattlerParty(battlerId);

    for (i = 0; i < PARTY_SIZE; i++)
    {
        if (i != gBattlerPartyIndexes[battlerId]
         && GetMonData(&party[i], MON_DATA_HP) != 0
         && GetMonData(&party[i], MON_DATA_SPECIES_OR_EGG) != SPECIES_NONE
         && GetMonData(&party[i], MON_DATA_SPECIES_OR_EGG) != SPECIES_EGG
         && GetMonData(&party[i], MON_DATA_HP) < GetMonData(&party[i], MON_DATA_MAX_HP))
            return FALSE;
    }
    return TRUE;
}

bool32 PartyHasMoveCategory(u32 battlerId, u32 category)
{
    struct Pokemon *party = GetBattlerParty(battlerId);
    u32 i, j;

    for (i = 0; i < PARTY_SIZE; i++)
    {
        if (GetMonData(&party[i], MON_DATA_HP, NULL) == 0)
            continue;

        for (j = 0; j < MAX_MON_MOVES; j++)
        {
            u32 move = GetMonData(&party[i], MON_DATA_MOVE1 + j, NULL);
            u32 pp = GetMonData(&party[i], MON_DATA_PP1 + j, NULL);

            if (pp > 0 && move != MOVE_NONE)
            {
                //TODO - handle photon geyser, light that burns the sky
                if (GetMoveCategory(move) == category)
                    return TRUE;
            }
        }
    }

    return FALSE;
}

bool32 SideHasMoveCategory(u32 battlerId, u32 category)
{
    if (IsDoubleBattle())
    {
        if (HasMoveWithCategory(battlerId, category) || HasMoveWithCategory(BATTLE_PARTNER(battlerId), category))
            return TRUE;
    }
    else
    {
        if (HasMoveWithCategory(battlerId, category))
            return TRUE;
    }
    return FALSE;
}

bool32 IsAbilityOfRating(u32 ability, s8 rating)
{
    if (gAbilitiesInfo[ability].aiRating >= rating)
        return TRUE;
    return FALSE;
}

static const u16 sRecycleEncouragedItems[] =
{
    ITEM_CHESTO_BERRY,
    ITEM_LUM_BERRY,
    ITEM_STARF_BERRY,
    ITEM_SITRUS_BERRY,
    ITEM_MICLE_BERRY,
    ITEM_CUSTAP_BERRY,
    ITEM_MENTAL_HERB,
    ITEM_FOCUS_SASH,
    ITEM_SALAC_BERRY,
    ITEM_LIECHI_BERRY,
    ITEM_AGUAV_BERRY,
    ITEM_FIGY_BERRY,
    ITEM_IAPAPA_BERRY,
    ITEM_MAGO_BERRY,
    ITEM_WIKI_BERRY,
    ITEM_MENTAL_HERB,
    ITEM_POWER_HERB,
    ITEM_BERRY_JUICE,
    ITEM_WEAKNESS_POLICY,
    ITEM_BLUNDER_POLICY,
    ITEM_KEE_BERRY,
    ITEM_MARANGA_BERRY,
    // TODO expand this
};

// Its assumed that the berry is strategically given, so no need to check benefits of the berry
bool32 IsStatBoostingBerry(u32 item)
{
    switch (item)
    {
    case ITEM_LIECHI_BERRY:
    case ITEM_GANLON_BERRY:
    case ITEM_SALAC_BERRY:
    case ITEM_PETAYA_BERRY:
    case ITEM_APICOT_BERRY:
    //case ITEM_LANSAT_BERRY:
    case ITEM_STARF_BERRY:
    case ITEM_MICLE_BERRY:
        return TRUE;
    default:
        return FALSE;
    }
}

bool32 ShouldRestoreHpBerry(u32 battlerAtk, u32 item)
{
    switch (item)
    {
    case ITEM_ORAN_BERRY:
        if (gBattleMons[battlerAtk].maxHP <= 50)
            return TRUE;    // Only worth it in the early game
        return FALSE;
    case ITEM_SITRUS_BERRY:
    case ITEM_FIGY_BERRY:
    case ITEM_WIKI_BERRY:
    case ITEM_MAGO_BERRY:
    case ITEM_AGUAV_BERRY:
    case ITEM_IAPAPA_BERRY:
        return TRUE;
    default:
        return FALSE;
    }
}

bool32 IsRecycleEncouragedItem(u32 item)
{
    u32 i;
    for (i = 0; i < ARRAY_COUNT(sRecycleEncouragedItems); i++)
    {
        if (item == sRecycleEncouragedItems[i])
            return TRUE;
    }
    return FALSE;
}

static enum AIScore IncreaseStatUpScoreInternal(u32 battlerAtk, u32 battlerDef, enum StatChange statId, bool32 considerContrary)
{
    enum AIScore tempScore = NO_INCREASE;
    u32 noOfHitsToFaint = NoOfHitsForTargetToFaintAI(battlerDef, battlerAtk);
    u32 aiIsFaster = AI_IsFaster(battlerAtk, battlerDef, TRUE);
    u32 shouldSetUp = ((noOfHitsToFaint >= 2 && aiIsFaster) || (noOfHitsToFaint >= 3 && !aiIsFaster) || noOfHitsToFaint == UNKNOWN_NO_OF_HITS);
    u32 i;

    if (considerContrary && gAiLogicData->abilities[battlerAtk] == ABILITY_CONTRARY)
        return NO_INCREASE;

    // Don't increase stats if opposing battler has Unaware
    if (HasBattlerSideAbility(battlerDef, ABILITY_UNAWARE, gAiLogicData))
        return NO_INCREASE;

    // Don't increase stat if AI is at +4
    if (gBattleMons[battlerAtk].statStages[statId] >= MAX_STAT_STAGE - 2)
        return NO_INCREASE;

    // Don't increase stat if AI has less then 70% HP and number of hits isn't known
    if (gAiLogicData->hpPercents[battlerAtk] < 70 && noOfHitsToFaint == UNKNOWN_NO_OF_HITS)
        return NO_INCREASE;

    // Don't set up if AI is dead to residual damage from weather
    if (GetBattlerSecondaryDamage(battlerAtk) >= gBattleMons[battlerAtk].hp)
        return NO_INCREASE;

    // Don't increase stats if opposing battler has Opportunist
    if (gAiLogicData->abilities[battlerDef] == ABILITY_OPPORTUNIST)
        return NO_INCREASE;

    // Don't increase stats if opposing battler has Encore
    if (HasBattlerSideMoveWithEffect(battlerDef, EFFECT_ENCORE))
        return NO_INCREASE;

    // Don't increase stats if opposing battler has used Haze effect
    if (HasBattlerSideUsedMoveWithEffect(battlerDef, EFFECT_HAZE)
        || HasBattlerSideUsedMoveWithAdditionalEffect(battlerDef, MOVE_EFFECT_CLEAR_SMOG)
        || HasBattlerSideUsedMoveWithAdditionalEffect(battlerDef, MOVE_EFFECT_HAZE))
        return NO_INCREASE;

    // Don't increase if AI is at +1 and opponent has Haze effect
    if (gBattleMons[battlerAtk].statStages[statId] >= MAX_STAT_STAGE - 5 && (HasBattlerSideMoveWithEffect(battlerDef, EFFECT_HAZE)
        || HasBattlerSideMoveWithAdditionalEffect(battlerDef, MOVE_EFFECT_CLEAR_SMOG)
        || HasBattlerSideMoveWithAdditionalEffect(battlerDef, MOVE_EFFECT_HAZE)))
        return NO_INCREASE;

    // Predicting switch
    if (IsBattlerPredictedToSwitch(battlerDef))
    {
        struct Pokemon *playerParty = GetBattlerParty(battlerDef);
        // If expected switchin outspeeds and has Encore, don't increase
        for (i = 0; i < MAX_MON_MOVES; i++)
        {
            if (GetMoveEffect(GetMonData(&playerParty[gAiLogicData->mostSuitableMonId[battlerDef]], MON_DATA_MOVE1 + i, NULL)) == EFFECT_ENCORE
                && GetMonData(&playerParty[gAiLogicData->mostSuitableMonId[battlerDef]], MON_DATA_PP1 + i, NULL) > 0);
            {
                if (GetMonData(&playerParty[gAiLogicData->mostSuitableMonId[battlerDef]], MON_DATA_SPEED, NULL) > gBattleMons[battlerAtk].speed)
                    return NO_INCREASE;
            }
        }
        // Otherwise if predicting switch, stat increases are great momentum
        tempScore += WEAK_EFFECT;
    }

    switch (statId)
    {
    case STAT_CHANGE_ATK:
        if (HasMoveWithCategory(battlerAtk, DAMAGE_CATEGORY_PHYSICAL) && shouldSetUp)
            tempScore += DECENT_EFFECT;
        break;
    case STAT_CHANGE_DEF:
        if (HasMoveWithCategory(battlerDef, DAMAGE_CATEGORY_PHYSICAL) || !HasMoveWithCategory(battlerDef, DAMAGE_CATEGORY_SPECIAL))
        {
            if (gAiThinkingStruct->aiFlags[battlerAtk] & AI_FLAG_STALL)
                tempScore += DECENT_EFFECT;
            else
                tempScore += WEAK_EFFECT;
        }
        break;
    case STAT_CHANGE_SPEED:
        if ((noOfHitsToFaint >= 3 && !aiIsFaster) || noOfHitsToFaint == UNKNOWN_NO_OF_HITS)
            tempScore += DECENT_EFFECT;
        break;
    case STAT_CHANGE_SPATK:
        if (HasMoveWithCategory(battlerAtk, DAMAGE_CATEGORY_SPECIAL) && shouldSetUp)
            tempScore += DECENT_EFFECT;
        break;
    case STAT_CHANGE_SPDEF:
        if (HasMoveWithCategory(battlerDef, DAMAGE_CATEGORY_SPECIAL) || !HasMoveWithCategory(battlerDef, DAMAGE_CATEGORY_PHYSICAL))
        {
            if (gAiThinkingStruct->aiFlags[battlerAtk] & AI_FLAG_STALL)
                tempScore += DECENT_EFFECT;
            else
                tempScore += WEAK_EFFECT;
        }
        break;
    case STAT_CHANGE_ATK_2:
        if (HasMoveWithCategory(battlerAtk, DAMAGE_CATEGORY_PHYSICAL) && shouldSetUp)
            tempScore += GOOD_EFFECT;
        break;
    case STAT_CHANGE_DEF_2:
        if (HasMoveWithCategory(battlerDef, DAMAGE_CATEGORY_PHYSICAL) || !HasMoveWithCategory(battlerDef, DAMAGE_CATEGORY_SPECIAL))
        {
            if (gAiThinkingStruct->aiFlags[battlerAtk] & AI_FLAG_STALL)
                tempScore += GOOD_EFFECT;
            else
                tempScore += DECENT_EFFECT;
        }
        break;
    case STAT_CHANGE_SPEED_2:
        if ((noOfHitsToFaint >= 3 && !aiIsFaster) || noOfHitsToFaint == UNKNOWN_NO_OF_HITS)
            tempScore += GOOD_EFFECT;
        break;
    case STAT_CHANGE_SPATK_2:
        if (HasMoveWithCategory(battlerAtk, DAMAGE_CATEGORY_SPECIAL) && shouldSetUp)
            tempScore += GOOD_EFFECT;
        break;
    case STAT_CHANGE_SPDEF_2:
        if (HasMoveWithCategory(battlerDef, DAMAGE_CATEGORY_SPECIAL) || !HasMoveWithCategory(battlerDef, DAMAGE_CATEGORY_PHYSICAL))
        {
            if (gAiThinkingStruct->aiFlags[battlerAtk] & AI_FLAG_STALL)
                tempScore += GOOD_EFFECT;
            else
                tempScore += DECENT_EFFECT;
        }
        break;
    case STAT_CHANGE_ACC:
        if (gBattleMons[battlerAtk].statStages[STAT_ACC] <= 3) // Increase only if necessary
            tempScore += DECENT_EFFECT;
        break;
    case STAT_CHANGE_EVASION:
        if (noOfHitsToFaint > 3 || noOfHitsToFaint == UNKNOWN_NO_OF_HITS)
            tempScore += GOOD_EFFECT;
        else
            tempScore += DECENT_EFFECT;
        break;
    }

    return tempScore;
}

u32 IncreaseStatUpScore(u32 battlerAtk, u32 battlerDef, enum StatChange statId)
{
    return IncreaseStatUpScoreInternal(battlerAtk, battlerDef, statId, TRUE);
}

u32 IncreaseStatUpScoreContrary(u32 battlerAtk, u32 battlerDef, enum StatChange statId)
{
    return IncreaseStatUpScoreInternal(battlerAtk, battlerDef, statId, FALSE);
}

void IncreasePoisonScore(u32 battlerAtk, u32 battlerDef, u32 move, s32 *score)
{
    if (((gAiThinkingStruct->aiFlags[battlerAtk] & AI_FLAG_TRY_TO_FAINT) && CanAIFaintTarget(battlerAtk, battlerDef, 0))
            || gAiLogicData->holdEffects[battlerDef] == HOLD_EFFECT_CURE_PSN || gAiLogicData->holdEffects[battlerDef] == HOLD_EFFECT_CURE_STATUS)
        return;

    if (AI_CanPoison(battlerAtk, battlerDef, gAiLogicData->abilities[battlerDef], move, gAiLogicData->partnerMove) && gAiLogicData->hpPercents[battlerDef] > 20)
    {
        if (!HasDamagingMove(battlerDef))
            ADJUST_SCORE_PTR(DECENT_EFFECT);

        if (gAiThinkingStruct->aiFlags[battlerAtk] & AI_FLAG_STALL && HasMoveWithEffect(battlerAtk, EFFECT_PROTECT))
            ADJUST_SCORE_PTR(WEAK_EFFECT);    // stall tactic

        if (IsPowerBasedOnStatus(battlerAtk, EFFECT_DOUBLE_POWER_ON_ARG_STATUS, STATUS1_PSN_ANY)
         || HasMoveWithEffect(battlerAtk, EFFECT_VENOM_DRENCH)
         || gAiLogicData->abilities[battlerAtk] == ABILITY_MERCILESS)
            ADJUST_SCORE_PTR(DECENT_EFFECT);
        else
            ADJUST_SCORE_PTR(WEAK_EFFECT);
    }
}

void IncreaseBurnScore(u32 battlerAtk, u32 battlerDef, u32 move, s32 *score)
{
    if (((gAiThinkingStruct->aiFlags[battlerAtk] & AI_FLAG_TRY_TO_FAINT) && CanAIFaintTarget(battlerAtk, battlerDef, 0))
            || gAiLogicData->holdEffects[battlerDef] == HOLD_EFFECT_CURE_BRN || gAiLogicData->holdEffects[battlerDef] == HOLD_EFFECT_CURE_STATUS)
        return;

    if (AI_CanBurn(battlerAtk, battlerDef, gAiLogicData->abilities[battlerDef], BATTLE_PARTNER(battlerAtk), move, gAiLogicData->partnerMove))
    {
        if (HasMoveWithCategory(battlerDef, DAMAGE_CATEGORY_PHYSICAL)
            || (!(gAiThinkingStruct->aiFlags[battlerAtk] & AI_FLAG_OMNISCIENT) // Not Omniscient but expects physical attacker
                && gSpeciesInfo[gBattleMons[battlerDef].species].baseAttack >= gSpeciesInfo[gBattleMons[battlerDef].species].baseSpAttack + 10))
        {
            if (GetMoveCategory(GetBestDmgMoveFromBattler(battlerDef, battlerAtk, AI_DEFENDING)) == DAMAGE_CATEGORY_PHYSICAL)
                ADJUST_SCORE_PTR(DECENT_EFFECT);
            else
                ADJUST_SCORE_PTR(WEAK_EFFECT);
        }

        if (IsPowerBasedOnStatus(battlerAtk, EFFECT_DOUBLE_POWER_ON_ARG_STATUS, STATUS1_BURN)
          || IsPowerBasedOnStatus(BATTLE_PARTNER(battlerAtk), EFFECT_DOUBLE_POWER_ON_ARG_STATUS, STATUS1_BURN))
            ADJUST_SCORE_PTR(WEAK_EFFECT);
    }
}

void IncreaseParalyzeScore(u32 battlerAtk, u32 battlerDef, u32 move, s32 *score)
{
    if (((gAiThinkingStruct->aiFlags[battlerAtk] & AI_FLAG_TRY_TO_FAINT) && CanAIFaintTarget(battlerAtk, battlerDef, 0))
            || gAiLogicData->holdEffects[battlerDef] == HOLD_EFFECT_CURE_PAR || gAiLogicData->holdEffects[battlerDef] == HOLD_EFFECT_CURE_STATUS)
        return;

    if (AI_CanParalyze(battlerAtk, battlerDef, gAiLogicData->abilities[battlerDef], move, gAiLogicData->partnerMove))
    {
        u32 atkSpeed = gAiLogicData->speedStats[battlerAtk];
        u32 defSpeed = gAiLogicData->speedStats[battlerDef];

        if ((defSpeed >= atkSpeed && defSpeed / 2 < atkSpeed) // You'll go first after paralyzing foe
          || IsPowerBasedOnStatus(battlerAtk, EFFECT_DOUBLE_POWER_ON_ARG_STATUS, STATUS1_PARALYSIS)
          || (HasMoveWithMoveEffectExcept(battlerAtk, MOVE_EFFECT_FLINCH, EFFECT_FIRST_TURN_ONLY)) // filter out Fake Out
          || gBattleMons[battlerDef].status2 & STATUS2_INFATUATION
          || gBattleMons[battlerDef].status2 & STATUS2_CONFUSION)
            ADJUST_SCORE_PTR(GOOD_EFFECT);
        else
            ADJUST_SCORE_PTR(DECENT_EFFECT);
    }
}

void IncreaseSleepScore(u32 battlerAtk, u32 battlerDef, u32 move, s32 *score)
{
    if (((gAiThinkingStruct->aiFlags[battlerAtk] & AI_FLAG_TRY_TO_FAINT) && CanAIFaintTarget(battlerAtk, battlerDef, 0) && GetMoveEffect(GetBestDmgMoveFromBattler(battlerAtk, battlerDef, AI_ATTACKING)) != EFFECT_FOCUS_PUNCH)
            || gAiLogicData->holdEffects[battlerDef] == HOLD_EFFECT_CURE_SLP || gAiLogicData->holdEffects[battlerDef] == HOLD_EFFECT_CURE_STATUS)
        return;

    if (AI_CanPutToSleep(battlerAtk, battlerDef, gAiLogicData->abilities[battlerDef], move, gAiLogicData->partnerMove))
        ADJUST_SCORE_PTR(DECENT_EFFECT);
    else
        return;

    if ((HasMoveWithEffect(battlerAtk, EFFECT_DREAM_EATER) || HasMoveWithEffect(battlerAtk, EFFECT_NIGHTMARE))
      && !(HasMoveWithEffect(battlerDef, EFFECT_SNORE) || HasMoveWithEffect(battlerDef, EFFECT_SLEEP_TALK)))
        ADJUST_SCORE_PTR(WEAK_EFFECT);

    if (IsPowerBasedOnStatus(battlerAtk, EFFECT_DOUBLE_POWER_ON_ARG_STATUS, STATUS1_SLEEP)
      || IsPowerBasedOnStatus(BATTLE_PARTNER(battlerAtk), EFFECT_DOUBLE_POWER_ON_ARG_STATUS, STATUS1_SLEEP))
        ADJUST_SCORE_PTR(WEAK_EFFECT);
}

void IncreaseConfusionScore(u32 battlerAtk, u32 battlerDef, u32 move, s32 *score)
{
    if (((gAiThinkingStruct->aiFlags[battlerAtk] & AI_FLAG_TRY_TO_FAINT) && CanAIFaintTarget(battlerAtk, battlerDef, 0))
            || gAiLogicData->holdEffects[battlerDef] == HOLD_EFFECT_CURE_CONFUSION || gAiLogicData->holdEffects[battlerDef] == HOLD_EFFECT_CURE_STATUS)
        return;

    if (AI_CanConfuse(battlerAtk, battlerDef, gAiLogicData->abilities[battlerDef], BATTLE_PARTNER(battlerAtk), move, gAiLogicData->partnerMove)
      && gAiLogicData->holdEffects[battlerDef] != HOLD_EFFECT_CURE_CONFUSION
      && gAiLogicData->holdEffects[battlerDef] != HOLD_EFFECT_CURE_STATUS)
    {
        if (gBattleMons[battlerDef].status1 & STATUS1_PARALYSIS
          || gBattleMons[battlerDef].status2 & STATUS2_INFATUATION
          || (gAiLogicData->abilities[battlerAtk] == ABILITY_SERENE_GRACE && HasMoveWithMoveEffectExcept(battlerAtk, MOVE_EFFECT_FLINCH, EFFECT_FIRST_TURN_ONLY)))
            ADJUST_SCORE_PTR(GOOD_EFFECT);
        else
            ADJUST_SCORE_PTR(DECENT_EFFECT);
    }
}

void IncreaseFrostbiteScore(u32 battlerAtk, u32 battlerDef, u32 move, s32 *score)
{
    if ((gAiThinkingStruct->aiFlags[battlerAtk] & AI_FLAG_TRY_TO_FAINT) && CanAIFaintTarget(battlerAtk, battlerDef, 0))
        return;

    if (AI_CanGiveFrostbite(battlerAtk, battlerDef, gAiLogicData->abilities[battlerDef], BATTLE_PARTNER(battlerAtk), move, gAiLogicData->partnerMove))
    {
        if (HasMoveWithCategory(battlerDef, DAMAGE_CATEGORY_SPECIAL)
            || (!(gAiThinkingStruct->aiFlags[battlerAtk] & AI_FLAG_OMNISCIENT) // Not Omniscient but expects special attacker
                && gSpeciesInfo[gBattleMons[battlerDef].species].baseSpAttack >= gSpeciesInfo[gBattleMons[battlerDef].species].baseAttack + 10))
        {
            if (GetMoveCategory(GetBestDmgMoveFromBattler(battlerDef, battlerAtk, AI_DEFENDING)) == DAMAGE_CATEGORY_SPECIAL)
                ADJUST_SCORE_PTR(DECENT_EFFECT);
            else
                ADJUST_SCORE_PTR(WEAK_EFFECT);
        }

        if (IsPowerBasedOnStatus(battlerAtk, EFFECT_DOUBLE_POWER_ON_ARG_STATUS, STATUS1_FROSTBITE)
          || IsPowerBasedOnStatus(BATTLE_PARTNER(battlerAtk), EFFECT_DOUBLE_POWER_ON_ARG_STATUS, STATUS1_FROSTBITE))
            ADJUST_SCORE_PTR(WEAK_EFFECT);
    }
}

bool32 AI_MoveMakesContact(u32 ability, enum ItemHoldEffect holdEffect, u32 move)
{
    if (MoveMakesContact(move)
      && ability != ABILITY_LONG_REACH
      && holdEffect != HOLD_EFFECT_PROTECTIVE_PADS)
        return TRUE;
    return FALSE;
}

//TODO - this could use some more sophisticated logic
bool32 ShouldUseZMove(u32 battlerAtk, u32 battlerDef, u32 chosenMove)
{
    // simple logic. just upgrades chosen move to z move if possible, unless regular move would kill opponent
    if ((IsDoubleBattle()) && battlerDef == BATTLE_PARTNER(battlerAtk))
        return FALSE;   // don't use z move on partner
    if (HasTrainerUsedGimmick(battlerAtk, GIMMICK_Z_MOVE))
        return FALSE;   // can't use z move twice

    if (IsViableZMove(battlerAtk, chosenMove))
    {
        uq4_12_t effectiveness;
        u32 zMove = GetUsableZMove(battlerAtk, chosenMove);
        struct SimulatedDamage dmg;

        if (gBattleMons[battlerDef].ability == ABILITY_DISGUISE
            && !MoveIgnoresTargetAbility(zMove)
            && (gBattleMons[battlerDef].species == SPECIES_MIMIKYU_DISGUISED || gBattleMons[battlerDef].species == SPECIES_MIMIKYU_TOTEM_DISGUISED))
            return FALSE; // Don't waste a Z-Move busting disguise
        if (gBattleMons[battlerDef].ability == ABILITY_ICE_FACE
            && !MoveIgnoresTargetAbility(zMove)
            && gBattleMons[battlerDef].species == SPECIES_EISCUE_ICE && IsBattleMovePhysical(chosenMove))
            return FALSE; // Don't waste a Z-Move busting Ice Face

        if (IsBattleMoveStatus(chosenMove) && !IsBattleMoveStatus(zMove))
            return FALSE;
        else if (!IsBattleMoveStatus(chosenMove) && IsBattleMoveStatus(zMove))
            return FALSE;

        dmg = AI_CalcDamageSaveBattlers(chosenMove, battlerAtk, battlerDef, &effectiveness, FALSE);

        if (!IsBattleMoveStatus(chosenMove) && dmg.minimum >= gBattleMons[battlerDef].hp)
            return FALSE;   // don't waste damaging z move if can otherwise faint target

        return TRUE;
    }

    return FALSE;
}

bool32 AI_IsBattlerAsleepOrComatose(u32 battlerId)
{
    return (gBattleMons[battlerId].status1 & STATUS1_SLEEP) || gAiLogicData->abilities[battlerId] == ABILITY_COMATOSE;
}

s32 AI_TryToClearStats(u32 battlerAtk, u32 battlerDef, bool32 isDoubleBattle)
{
    if (isDoubleBattle)
        return min(CountPositiveStatStages(battlerDef) + CountPositiveStatStages(BATTLE_PARTNER(battlerDef)), 7);
    else
        return min(CountPositiveStatStages(battlerDef), 4);
}

bool32 AI_ShouldCopyStatChanges(u32 battlerAtk, u32 battlerDef)
{
    u8 i;
    // Want to copy positive stat changes
    for (i = STAT_ATK; i < NUM_BATTLE_STATS; i++)
    {
        if (gBattleMons[battlerDef].statStages[i] > gBattleMons[battlerAtk].statStages[i])
        {
            switch (i)
            {
            case STAT_ATK:
                return (HasMoveWithCategory(battlerAtk, DAMAGE_CATEGORY_PHYSICAL));
            case STAT_SPATK:
                return (HasMoveWithCategory(battlerAtk, DAMAGE_CATEGORY_SPECIAL));
            case STAT_ACC:
                return (HasLowAccuracyMove(battlerAtk, battlerDef));
            case STAT_EVASION:
            case STAT_SPEED:
                return TRUE;
            case STAT_DEF:
            case STAT_SPDEF:
                return (gAiThinkingStruct->aiFlags[battlerAtk] & AI_FLAG_STALL);
            }
        }
    }

    return FALSE;
}

//TODO - track entire opponent party data to determine hazard effectiveness
bool32 AI_ShouldSetUpHazards(u32 battlerAtk, u32 battlerDef, struct AiLogicData *aiData)
{
    if (aiData->abilities[battlerDef] == ABILITY_MAGIC_BOUNCE
     || CountUsablePartyMons(battlerDef) == 0
     || HasMoveWithEffect(battlerDef, EFFECT_RAPID_SPIN)
     || HasMoveWithEffect(battlerDef, EFFECT_TIDY_UP)
     || HasMoveWithEffect(battlerDef, EFFECT_DEFOG)
     || HasMoveWithAdditionalEffect(battlerDef, MOVE_EFFECT_DEFOG)
     || HasMoveWithEffect(battlerDef, EFFECT_MAGIC_COAT))
        return FALSE;

    return TRUE;
}

void IncreaseTidyUpScore(u32 battlerAtk, u32 battlerDef, u32 move, s32 *score)
{
    if (gSideStatuses[GetBattlerSide(battlerAtk)] & SIDE_STATUS_HAZARDS_ANY && CountUsablePartyMons(battlerAtk) != 0)
        ADJUST_SCORE_PTR(GOOD_EFFECT);
    if (gSideStatuses[GetBattlerSide(battlerDef)] & SIDE_STATUS_HAZARDS_ANY && CountUsablePartyMons(battlerDef) != 0)
        ADJUST_SCORE_PTR(-2);

    if (gBattleMons[battlerAtk].status2 & STATUS2_SUBSTITUTE && AI_IsFaster(battlerAtk, battlerDef, move))
        ADJUST_SCORE_PTR(-10);
    if (gBattleMons[battlerDef].status2 & STATUS2_SUBSTITUTE)
        ADJUST_SCORE_PTR(GOOD_EFFECT);

    if (gStatuses3[battlerAtk] & STATUS3_LEECHSEED)
        ADJUST_SCORE_PTR(DECENT_EFFECT);
    if (gStatuses3[battlerDef] & STATUS3_LEECHSEED)
        ADJUST_SCORE_PTR(-2);
}

bool32 AI_ShouldSpicyExtract(u32 battlerAtk, u32 battlerAtkPartner, u32 move, struct AiLogicData *aiData)
{
    u32 preventsStatLoss;
    u32 partnerAbility;
    u32 partnerHoldEffect = aiData->holdEffects[battlerAtkPartner];

    if (DoesBattlerIgnoreAbilityChecks(battlerAtk, aiData->abilities[battlerAtk], move))
        partnerAbility = ABILITY_NONE;
    else
        partnerAbility = aiData->abilities[battlerAtkPartner];

    if (gBattleMons[battlerAtkPartner].statStages[STAT_ATK] == MAX_STAT_STAGE
     || partnerAbility == ABILITY_CONTRARY
     || partnerAbility == ABILITY_GOOD_AS_GOLD
     || HasMoveWithEffect(BATTLE_OPPOSITE(battlerAtk), EFFECT_FOUL_PLAY)
     || HasMoveWithEffect(BATTLE_OPPOSITE(battlerAtkPartner), EFFECT_FOUL_PLAY))
        return FALSE;

    preventsStatLoss = (partnerAbility == ABILITY_CLEAR_BODY
                     || partnerAbility == ABILITY_FULL_METAL_BODY
                     || partnerAbility == ABILITY_WHITE_SMOKE
                     || partnerHoldEffect == HOLD_EFFECT_CLEAR_AMULET);

    switch (GetMoveEffect(aiData->partnerMove))
    {
    case EFFECT_DEFENSE_UP:
    case EFFECT_DEFENSE_UP_2:
    case EFFECT_DEFENSE_UP_3:
    case EFFECT_BULK_UP:
    case EFFECT_STOCKPILE:
        if (!preventsStatLoss)
            return FALSE;
    default:
        break;
    }

    return (preventsStatLoss
         && AI_IsFaster(battlerAtk, battlerAtkPartner, TRUE)
         && HasMoveWithCategory(battlerAtkPartner, DAMAGE_CATEGORY_PHYSICAL));
}

u32 IncreaseSubstituteMoveScore(u32 battlerAtk, u32 battlerDef, u32 move)
{
    enum BattleMoveEffects effect = GetMoveEffect(move);
    u32 scoreIncrease = 0;
    if (effect == EFFECT_SUBSTITUTE) // Substitute specific
    {
        if (HasAnyKnownMove(battlerDef) && GetBestDmgFromBattler(battlerDef, battlerAtk, AI_DEFENDING) < gBattleMons[battlerAtk].maxHP / 4)
            scoreIncrease += GOOD_EFFECT;
    }
    else if (effect == EFFECT_SHED_TAIL) // Shed Tail specific
    {
        if ((ShouldPivot(battlerAtk, battlerDef, gAiLogicData->abilities[battlerDef], move, gAiThinkingStruct->movesetIndex))
        && (HasAnyKnownMove(battlerDef) && (GetBestDmgFromBattler(battlerDef, battlerAtk, AI_DEFENDING) < gBattleMons[battlerAtk].maxHP / 2)))
            scoreIncrease += BEST_EFFECT;
    }

    if (gStatuses3[battlerDef] & STATUS3_PERISH_SONG)
        scoreIncrease += GOOD_EFFECT;

    if (gBattleMons[battlerDef].status1 & STATUS1_SLEEP)
        scoreIncrease += GOOD_EFFECT;
    else if (gBattleMons[battlerDef].status1 & (STATUS1_BURN | STATUS1_PSN_ANY | STATUS1_FROSTBITE))
        scoreIncrease += DECENT_EFFECT;

    if (IsBattlerPredictedToSwitch(battlerDef))
        scoreIncrease += DECENT_EFFECT;

    if (HasNonVolatileMoveEffect(battlerDef, MOVE_EFFECT_SLEEP)
     || HasNonVolatileMoveEffect(battlerDef, MOVE_EFFECT_TOXIC)
     || HasNonVolatileMoveEffect(battlerDef, MOVE_EFFECT_PARALYSIS)
     || HasNonVolatileMoveEffect(battlerDef, MOVE_EFFECT_BURN)
     || HasMoveWithEffect(battlerDef, EFFECT_CONFUSE)
     || HasMoveWithEffect(battlerDef, EFFECT_LEECH_SEED))
        scoreIncrease += GOOD_EFFECT;

    if (gAiLogicData->hpPercents[battlerAtk] > 70)
        scoreIncrease += WEAK_EFFECT;
    return scoreIncrease;
}

bool32 HasLowAccuracyMove(u32 battlerAtk, u32 battlerDef)
{
    int i;
    for (i = 0; i < MAX_MON_MOVES; i++)
    {
        if (gAiLogicData->moveAccuracy[battlerAtk][battlerDef][i] <= LOW_ACCURACY_THRESHOLD)
            return TRUE;
    }
    return FALSE;
}

bool32 IsBattlerItemEnabled(u32 battler)
{
    if (gAiThinkingStruct->aiFlags[battler] & AI_FLAG_NEGATE_UNAWARE)
        return TRUE;
    if (gFieldStatuses & STATUS_FIELD_MAGIC_ROOM)
        return FALSE;
    if (gStatuses3[battler] & STATUS3_EMBARGO)
        return FALSE;
    if (gBattleMons[battler].ability == ABILITY_KLUTZ && !(gStatuses3[battler] & STATUS3_GASTRO_ACID))
        return FALSE;
    return TRUE;
}

bool32 HasBattlerSideAbility(u32 battler, u32 ability, struct AiLogicData *aiData)
{
    if (aiData->abilities[battler] == ability)
        return TRUE;
    if (IsDoubleBattle() && gAiLogicData->abilities[BATTLE_PARTNER(battler)] == ability)
        return TRUE;
    return FALSE;
}

u32 GetFriendlyFireKOThreshold(u32 battler)
{
    if (gAiThinkingStruct->aiFlags[battler] & AI_FLAG_RISKY)
        return FRIENDLY_FIRE_RISKY_THRESHOLD;
    if (gAiThinkingStruct->aiFlags[battler] & AI_FLAG_CONSERVATIVE)
        return FRIENDLY_FIRE_CONSERVATIVE_THRESHOLD;

    return FRIENDLY_FIRE_NORMAL_THRESHOLD;
}

bool32 IsMoxieTypeAbility(u32 ability)
{
    switch (ability)
    {
    case ABILITY_MOXIE:
    case ABILITY_BEAST_BOOST:
    case ABILITY_CHILLING_NEIGH:
    case ABILITY_AS_ONE_ICE_RIDER:
    case ABILITY_GRIM_NEIGH:
    case ABILITY_AS_ONE_SHADOW_RIDER:
        return TRUE;
    default:
        return FALSE;
    }
}

// Should the AI use a spread move to deliberately activate its partner's ability?
bool32 ShouldTriggerAbility(u32 battler, u32 ability)
{
    switch (ability)
    {
        case ABILITY_LIGHTNING_ROD:
        case ABILITY_STORM_DRAIN:
            if (B_REDIRECT_ABILITY_IMMUNITY < GEN_5)
                return FALSE;
            else
                return (BattlerStatCanRise(battler, ability, STAT_SPATK) && HasMoveWithCategory(battler, DAMAGE_CATEGORY_SPECIAL));

        case ABILITY_DEFIANT:
        case ABILITY_JUSTIFIED:
        case ABILITY_MOXIE:
        case ABILITY_SAP_SIPPER:
        case ABILITY_THERMAL_EXCHANGE:
            return (BattlerStatCanRise(battler, ability, STAT_ATK) && HasMoveWithCategory(battler, DAMAGE_CATEGORY_PHYSICAL));

        case ABILITY_COMPETITIVE:
            return (BattlerStatCanRise(battler, ability, STAT_SPATK) && HasMoveWithCategory(battler, DAMAGE_CATEGORY_SPECIAL));

        case ABILITY_CONTRARY:
            return TRUE;

        case ABILITY_DRY_SKIN:
        case ABILITY_VOLT_ABSORB:
        case ABILITY_WATER_ABSORB:
            return (gAiThinkingStruct->aiFlags[battler] & AI_FLAG_HP_AWARE);

        case ABILITY_RATTLED:
        case ABILITY_STEAM_ENGINE:
            return BattlerStatCanRise(battler, ability, STAT_SPEED);

        case ABILITY_FLASH_FIRE:
            return (HasMoveWithType(battler, TYPE_FIRE) && !gDisableStructs[battler].flashFireBoosted);

        case ABILITY_WATER_COMPACTION:
        case ABILITY_WELL_BAKED_BODY:
            return (BattlerStatCanRise(battler, ability, STAT_DEF));

        default:
            return FALSE;
    }
}

u32 GetThinkingBattler(u32 battler)
{
    if (gAiLogicData->aiPredictionInProgress)
        return gAiLogicData->battlerDoingPrediction;
    return battler;
}<|MERGE_RESOLUTION|>--- conflicted
+++ resolved
@@ -483,25 +483,15 @@
 
 bool32 IsDamageMoveUnusable(u32 battlerAtk, u32 battlerDef, u32 move, u32 moveType, uq4_12_t effectiveness, u32 weather)
 {
-<<<<<<< HEAD
-    struct AiLogicData *aiData = gAiLogicData;
-=======
     u32 battlerDefAbility;
     u32 partnerDefAbility;
-    struct AiLogicData *aiData = AI_DATA;
->>>>>>> 812bde8a
+    struct AiLogicData *aiData = gAiLogicData;
 
     if (effectiveness == UQ_4_12(0.0))
         return TRUE;
     if (gBattleStruct->battlerState[battlerDef].commandingDondozo)
         return TRUE;
 
-<<<<<<< HEAD
-    if (CanAbilityBlockMove(battlerAtk, battlerDef, aiData->abilities[battlerAtk], aiData->abilities[battlerDef], move, ABILITY_CHECK_TRIGGER_AI))
-        return TRUE;
-
-    if (CanAbilityAbsorbMove(battlerAtk, battlerDef, aiData->abilities[battlerDef], move, moveType, ABILITY_CHECK_TRIGGER_AI))
-=======
     // aiData->abilities does not check for Mold Breaker since it happens during combat so it needs to be done manually
     if (IsMoldBreakerTypeAbility(battlerAtk, aiData->abilities[battlerAtk]) || MoveIgnoresTargetAbility(move))
     {
@@ -514,11 +504,10 @@
         partnerDefAbility = aiData->abilities[BATTLE_PARTNER(battlerDef)];
     }
 
-    if (CanAbilityBlockMove(battlerAtk, battlerDef, move, battlerDefAbility, ABILITY_CHECK_TRIGGER))
+    if (CanAbilityBlockMove(battlerAtk, battlerDef, aiData->abilities[battlerAtk], battlerDefAbility, move, ABILITY_CHECK_TRIGGER))
         return TRUE;
 
     if (CanAbilityAbsorbMove(battlerAtk, battlerDef, battlerDefAbility, move, moveType, ABILITY_CHECK_TRIGGER))
->>>>>>> 812bde8a
         return TRUE;
 
     // Limited to Lighning Rod and Storm Drain because otherwise the AI would consider Water Absorb, etc...
@@ -571,14 +560,12 @@
         if (!gDisableStructs[battlerAtk].isFirstTurn)
             return TRUE;
         break;
-<<<<<<< HEAD
-    default:
-=======
     case EFFECT_EXPLOSION:
     case EFFECT_MIND_BLOWN:
         if (battlerDefAbility == ABILITY_DAMP || partnerDefAbility == ABILITY_DAMP)
             return TRUE;
->>>>>>> 812bde8a
+        break;
+    default:
         break;
     }
 
@@ -1537,9 +1524,6 @@
     return gBattleWeather;
 }
 
-<<<<<<< HEAD
-bool32 IsAromaVeilProtectedEffect(enum BattleMoveEffects moveEffect)
-=======
 enum WeatherState IsWeatherActive(u32 flags)
 {
     enum WeatherState state = WEATHER_INACTIVE;
@@ -1560,8 +1544,7 @@
     return state;
 }
 
-bool32 IsAromaVeilProtectedEffect(u32 moveEffect)
->>>>>>> 812bde8a
+bool32 IsAromaVeilProtectedEffect(enum BattleMoveEffects moveEffect)
 {
     switch (moveEffect)
     {
@@ -1801,25 +1784,14 @@
         return FALSE;
 
     if (ability == ABILITY_SAND_VEIL
-<<<<<<< HEAD
-      || ability == ABILITY_SAND_RUSH
-      || ability == ABILITY_SAND_FORCE
-      || ability == ABILITY_OVERCOAT
-      || ability == ABILITY_MAGIC_GUARD
-      || holdEffect == HOLD_EFFECT_SAFETY_GOGGLES
-      || IS_BATTLER_ANY_TYPE(battler, TYPE_ROCK, TYPE_GROUND, TYPE_STEEL)
-      || HasMoveWithEffect(battler, EFFECT_SHORE_UP)
-      || HasMoveWithEffect(battler, EFFECT_WEATHER_BALL))
-=======
      || ability == ABILITY_SAND_RUSH
      || ability == ABILITY_SAND_FORCE
      || ability == ABILITY_OVERCOAT
      || ability == ABILITY_MAGIC_GUARD
      || holdEffect == HOLD_EFFECT_SAFETY_GOGGLES
      || IS_BATTLER_ANY_TYPE(battler, TYPE_ROCK, TYPE_GROUND, TYPE_STEEL)
-     || HasMoveEffect(battler, EFFECT_SHORE_UP)
-     || HasMoveEffect(battler, EFFECT_WEATHER_BALL))
->>>>>>> 812bde8a
+     || HasMoveWithEffect(battler, EFFECT_SHORE_UP)
+     || HasMoveWithEffect(battler, EFFECT_WEATHER_BALL))
     {
         return TRUE;
     }
@@ -1832,18 +1804,6 @@
         return FALSE;
 
     if (ability == ABILITY_SNOW_CLOAK
-<<<<<<< HEAD
-      || ability == ABILITY_ICE_BODY
-      || ability == ABILITY_FORECAST
-      || ability == ABILITY_SLUSH_RUSH
-      || ability == ABILITY_MAGIC_GUARD
-      || ability == ABILITY_OVERCOAT
-      || holdEffect == HOLD_EFFECT_SAFETY_GOGGLES
-      || IS_BATTLER_OF_TYPE(battler, TYPE_ICE)
-      || HasMoveWithFlag(battler, MoveAlwaysHitsInHailSnow)
-      || HasMoveWithEffect(battler, EFFECT_AURORA_VEIL)
-      || HasMoveWithEffect(battler, EFFECT_WEATHER_BALL))
-=======
      || ability == ABILITY_ICE_BODY
      || ability == ABILITY_FORECAST
      || ability == ABILITY_SLUSH_RUSH
@@ -1851,10 +1811,9 @@
      || ability == ABILITY_OVERCOAT
      || holdEffect == HOLD_EFFECT_SAFETY_GOGGLES
      || IS_BATTLER_OF_TYPE(battler, TYPE_ICE)
-     || HasMoveEffect(battler, EFFECT_BLIZZARD)
-     || HasMoveEffect(battler, EFFECT_AURORA_VEIL)
-     || HasMoveEffect(battler, EFFECT_WEATHER_BALL))
->>>>>>> 812bde8a
+     || HasMoveWithFlag(battler, MoveAlwaysHitsInHailSnow)
+     || HasMoveWithEffect(battler, EFFECT_AURORA_VEIL)
+     || HasMoveWithEffect(battler, EFFECT_WEATHER_BALL))
     {
         return TRUE;
     }
@@ -1912,23 +1871,13 @@
         return FALSE;
 
     if (ability == ABILITY_SNOW_CLOAK
-<<<<<<< HEAD
-      || ability == ABILITY_ICE_BODY
-      || ability == ABILITY_FORECAST
-      || ability == ABILITY_SLUSH_RUSH
-      || IS_BATTLER_OF_TYPE(battler, TYPE_ICE)
-      || HasMoveWithFlag(battler, MoveAlwaysHitsInHailSnow)
-      || HasMoveWithEffect(battler, EFFECT_AURORA_VEIL)
-      || HasMoveWithEffect(battler, EFFECT_WEATHER_BALL))
-=======
      || ability == ABILITY_ICE_BODY
      || ability == ABILITY_FORECAST
      || ability == ABILITY_SLUSH_RUSH
      || IS_BATTLER_OF_TYPE(battler, TYPE_ICE)
-     || HasMoveEffect(battler, EFFECT_BLIZZARD)
-     || HasMoveEffect(battler, EFFECT_AURORA_VEIL)
-     || HasMoveEffect(battler, EFFECT_WEATHER_BALL))
->>>>>>> 812bde8a
+     || HasMoveWithFlag(battler, MoveAlwaysHitsInHailSnow)
+     || HasMoveWithEffect(battler, EFFECT_AURORA_VEIL)
+     || HasMoveWithEffect(battler, EFFECT_WEATHER_BALL))
     {
         return TRUE;
     }
@@ -2303,7 +2252,7 @@
     return FALSE;
 }
 
-// HasBattlerSideMoveWithEffect checks if the AI knows a side has a move effect, 
+// HasBattlerSideMoveWithEffect checks if the AI knows a side has a move effect,
 // while HasBattlerSideUsedMoveWithEffect checks if the side has ever used a move effect.
 // The former acts the same way as the latter if AI_FLAG_OMNISCIENT isn't used.
 bool32 HasBattlerSideUsedMoveWithEffect(u32 battler, u32 effect)
@@ -2373,7 +2322,7 @@
     return FALSE;
 }
 
-// HasBattlerSideMoveWithAdditionalEffect checks if the AI knows a side has a move effect, 
+// HasBattlerSideMoveWithAdditionalEffect checks if the AI knows a side has a move effect,
 // while HasBattlerSideUsedMoveWithAdditionalEffect checks if the side has ever used a move effect.
 // The former acts the same way as the latter if AI_FLAG_OMNISCIENT isn't used.
 bool32 HasBattlerSideUsedMoveWithAdditionalEffect(u32 battler, u32 moveEffect)
