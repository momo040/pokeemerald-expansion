#include "global.h"
#include "battle_z_move.h"
#include "malloc.h"
#include "battle.h"
#include "battle_anim.h"
#include "battle_ai_util.h"
#include "battle_ai_main.h"
#include "battle_ai_switch_items.h"
#include "battle_factory.h"
#include "battle_setup.h"
#include "event_data.h"
#include "data.h"
#include "item.h"
#include "move.h"
#include "pokemon.h"
#include "random.h"
#include "recorded_battle.h"
#include "util.h"
#include "constants/abilities.h"
#include "constants/battle_ai.h"
#include "constants/battle_move_effects.h"
#include "constants/hold_effects.h"
#include "constants/moves.h"
#include "constants/items.h"

// Functions
static bool32 AI_IsDoubleSpreadMove(u32 battlerAtk, u32 move)
{
    u32 numOfTargets = 0;
    u32 moveTargetType = GetBattlerMoveTargetType(battlerAtk, move);

    if (!IsSpreadMove(moveTargetType))
        return FALSE;

    for (u32 battlerDef = 0; battlerDef < MAX_BATTLERS_COUNT; battlerDef++)
    {
        if (battlerAtk == battlerDef)
            continue;

        if (moveTargetType == MOVE_TARGET_BOTH && battlerAtk == BATTLE_PARTNER(battlerDef))
            continue;

        if (IsBattlerAlive(battlerDef) && !IsSemiInvulnerable(battlerDef, move))
            numOfTargets++;
    }

    if (numOfTargets > 1)
        return TRUE;

    return FALSE;
}

u32 AI_GetDamage(u32 battlerAtk, u32 battlerDef, u32 moveIndex, enum DamageCalcContext calcContext, struct AiLogicData *aiData)
{
    if (calcContext == AI_ATTACKING && BattlerHasAi(battlerAtk))
    {

        if ((AI_THINKING_STRUCT->aiFlags[battlerAtk] & AI_FLAG_RISKY) && !(AI_THINKING_STRUCT->aiFlags[battlerAtk] & AI_FLAG_CONSERVATIVE)) // Risky assumes it deals max damage
            return aiData->simulatedDmg[battlerAtk][battlerDef][moveIndex].maximum;
        if ((AI_THINKING_STRUCT->aiFlags[battlerAtk] & AI_FLAG_CONSERVATIVE) && !(AI_THINKING_STRUCT->aiFlags[battlerAtk] & AI_FLAG_RISKY)) // Conservative assumes it deals min damage
            return aiData->simulatedDmg[battlerAtk][battlerDef][moveIndex].minimum;
        return aiData->simulatedDmg[battlerAtk][battlerDef][moveIndex].median; // Default assumes it deals median damage
    }
    else if (calcContext == AI_DEFENDING && BattlerHasAi(battlerDef))
    {
        if ((AI_THINKING_STRUCT->aiFlags[battlerAtk] & AI_FLAG_RISKY) && !(AI_THINKING_STRUCT->aiFlags[battlerAtk] & AI_FLAG_CONSERVATIVE)) // Risky assumes it takes min damage
            return aiData->simulatedDmg[battlerAtk][battlerDef][moveIndex].minimum;
        if ((AI_THINKING_STRUCT->aiFlags[battlerAtk] & AI_FLAG_CONSERVATIVE) && !(AI_THINKING_STRUCT->aiFlags[battlerAtk] & AI_FLAG_RISKY)) // Conservative assumes it takes max damage
            return aiData->simulatedDmg[battlerAtk][battlerDef][moveIndex].maximum;
        return aiData->simulatedDmg[battlerAtk][battlerDef][moveIndex].median; // Default assumes it takes median damage
    }
    else
    {
        return aiData->simulatedDmg[battlerAtk][battlerDef][moveIndex].median;
    }
}

bool32 AI_IsFaster(u32 battlerAi, u32 battlerDef, u32 move)
{
    return (AI_WhoStrikesFirst(battlerAi, battlerDef, move) == AI_IS_FASTER);
}

bool32 AI_IsSlower(u32 battlerAi, u32 battlerDef, u32 move)
{
    return (AI_WhoStrikesFirst(battlerAi, battlerDef, move) == AI_IS_SLOWER);
}

u32 GetAIChosenMove(u32 battlerId)
{
    return (gBattleMons[battlerId].moves[gAiBattleData->chosenMoveIndex[battlerId]]);
}

bool32 AI_RandLessThan(u32 val)
{
    if ((Random() % 0xFF) < val)
        return TRUE;
    return FALSE;
}

bool32 IsAiVsAiBattle(void)
{
    return (B_FLAG_AI_VS_AI_BATTLE && FlagGet(B_FLAG_AI_VS_AI_BATTLE));
}

bool32 BattlerHasAi(u32 battlerId)
{
    switch (GetBattlerPosition(battlerId))
    {
    case B_POSITION_PLAYER_LEFT:
        if (IsAiVsAiBattle())
            return TRUE;
    default:
        return FALSE;
    case B_POSITION_OPPONENT_LEFT:
        return TRUE;
    case B_POSITION_PLAYER_RIGHT:
        if ((gBattleTypeFlags & BATTLE_TYPE_INGAME_PARTNER) || IsAiVsAiBattle())
            return TRUE;
        else
            return FALSE;
    case B_POSITION_OPPONENT_RIGHT:
        return TRUE;
    }
}

bool32 IsAiBattlerAware(u32 battlerId)
{
    if (AI_THINKING_STRUCT->aiFlags[B_POSITION_OPPONENT_LEFT] & AI_FLAG_OMNISCIENT
     || AI_THINKING_STRUCT->aiFlags[B_POSITION_OPPONENT_RIGHT] & AI_FLAG_OMNISCIENT)
        return TRUE;

    return BattlerHasAi(battlerId);
}

bool32 IsAiBattlerPredictingAbility(u32 battlerId)
{
    if (AI_THINKING_STRUCT->aiFlags[B_POSITION_OPPONENT_LEFT] & AI_FLAG_WEIGH_ABILITY_PREDICTION
     || AI_THINKING_STRUCT->aiFlags[B_POSITION_OPPONENT_RIGHT] & AI_FLAG_WEIGH_ABILITY_PREDICTION)
        return TRUE;

    return BattlerHasAi(battlerId);
}

bool32 IsBattlerPredictedToSwitch(u32 battler)
{
    // Check for prediction flag on AI, whether they're using those predictions this turn, and whether the AI thinks the player should switch
    if (AI_THINKING_STRUCT->aiFlags[AI_DATA->battlerDoingPrediction] & AI_FLAG_PREDICT_SWITCH
        || AI_THINKING_STRUCT->aiFlags[AI_DATA->battlerDoingPrediction] & AI_FLAG_PREDICT_SWITCH)
     {
        if (AI_DATA->predictingSwitch && AI_DATA->shouldSwitch & (1u << battler))
            return TRUE;
     }
    return FALSE;
}

void ClearBattlerMoveHistory(u32 battlerId)
{
    memset(BATTLE_HISTORY->usedMoves[battlerId], 0, sizeof(BATTLE_HISTORY->usedMoves[battlerId]));
    memset(BATTLE_HISTORY->moveHistory[battlerId], 0, sizeof(BATTLE_HISTORY->moveHistory[battlerId]));
    BATTLE_HISTORY->moveHistoryIndex[battlerId] = 0;
}

void RecordLastUsedMoveBy(u32 battlerId, u32 move)
{
    u8 *index = &BATTLE_HISTORY->moveHistoryIndex[battlerId];

    if (++(*index) >= AI_MOVE_HISTORY_COUNT)
        *index = 0;
    BATTLE_HISTORY->moveHistory[battlerId][*index] = move;
}

void RecordKnownMove(u32 battler, u32 move)
{
    s32 moveIndex;

    for (moveIndex = 0; moveIndex < MAX_MON_MOVES; moveIndex++)
    {
<<<<<<< HEAD

        if (BATTLE_HISTORY->usedMoves[battlerId][i] == move)
            break;
        if (BATTLE_HISTORY->usedMoves[battlerId][i] == MOVE_NONE)
        {
            BATTLE_HISTORY->usedMoves[battlerId][i] = move;
            AI_PARTY->mons[GetBattlerSide(battlerId)][gBattlerPartyIndexes[battlerId]].moves[i] = move;
=======
        if (gBattleMons[battler].moves[moveIndex] == move)
>>>>>>> 5f86fd7d
            break;
    }

    if (moveIndex < MAX_MON_MOVES && BATTLE_HISTORY->usedMoves[battler][moveIndex] == MOVE_NONE)
    {
        BATTLE_HISTORY->usedMoves[battler][moveIndex] = move;
        AI_PARTY->mons[GetBattlerSide(battler)][gBattlerPartyIndexes[battler]].moves[moveIndex] = move;
    }
}

void RecordAllMoves(u32 battler)
{
    memcpy(AI_PARTY->mons[GetBattlerSide(battler)][gBattlerPartyIndexes[battler]].moves, gBattleMons[battler].moves, MAX_MON_MOVES * sizeof(u16));
}

void RecordAbilityBattle(u32 battlerId, u32 abilityId)
{
    BATTLE_HISTORY->abilities[battlerId] = abilityId;
    AI_PARTY->mons[GetBattlerSide(battlerId)][gBattlerPartyIndexes[battlerId]].ability = abilityId;
}

void ClearBattlerAbilityHistory(u32 battlerId)
{
    BATTLE_HISTORY->abilities[battlerId] = ABILITY_NONE;
}

void RecordItemEffectBattle(u32 battlerId, u32 itemEffect)
{
    BATTLE_HISTORY->itemEffects[battlerId] = itemEffect;
    AI_PARTY->mons[GetBattlerSide(battlerId)][gBattlerPartyIndexes[battlerId]].heldEffect = itemEffect;
}

void ClearBattlerItemEffectHistory(u32 battlerId)
{
    BATTLE_HISTORY->itemEffects[battlerId] = 0;
}

void SaveBattlerData(u32 battlerId)
{
    if (!BattlerHasAi(battlerId) && !AI_THINKING_STRUCT->saved[battlerId].saved)
    {
        u32 i;

        AI_THINKING_STRUCT->saved[battlerId].saved = TRUE;
        AI_THINKING_STRUCT->saved[battlerId].ability = gBattleMons[battlerId].ability;
        AI_THINKING_STRUCT->saved[battlerId].heldItem = gBattleMons[battlerId].item;
        AI_THINKING_STRUCT->saved[battlerId].species = gBattleMons[battlerId].species;
        for (i = 0; i < 4; i++)
            AI_THINKING_STRUCT->saved[battlerId].moves[i] = gBattleMons[battlerId].moves[i];
    }
    // Save and restore types even for AI controlled battlers in case it gets changed during move evaluation process.
    AI_THINKING_STRUCT->saved[battlerId].types[0] = gBattleMons[battlerId].types[0];
    AI_THINKING_STRUCT->saved[battlerId].types[1] = gBattleMons[battlerId].types[1];
}

static bool32 ShouldFailForIllusion(u32 illusionSpecies, u32 battlerId)
{
    u32 i, j;
    const struct LevelUpMove *learnset;

    if (BATTLE_HISTORY->abilities[battlerId] == ABILITY_ILLUSION)
        return FALSE;

    // Don't fall for Illusion if the mon used a move it cannot know.
    for (i = 0; i < MAX_MON_MOVES; i++)
    {
        u32 move = BATTLE_HISTORY->usedMoves[battlerId][i];
        if (move == MOVE_NONE)
            continue;

        learnset = GetSpeciesLevelUpLearnset(illusionSpecies);
        for (j = 0; learnset[j].move != MOVE_UNAVAILABLE; j++)
        {
            if (learnset[j].move == move)
                break;
        }
        // The used move is in the learnsets of the fake species.
        if (learnset[j].move != MOVE_UNAVAILABLE)
            continue;

        // The used move can be learned from Tm/Hm or Move Tutors.
        if (CanLearnTeachableMove(illusionSpecies, move))
            continue;

        // 'Illegal move', AI won't fail for the illusion.
        return FALSE;
    }

    return TRUE;
}

void SetBattlerData(u32 battlerId)
{
    if (!BattlerHasAi(battlerId) && AI_THINKING_STRUCT->saved[battlerId].saved)
    {
        u32 i, species, illusionSpecies, side;
        side = GetBattlerSide(battlerId);

        // Simulate Illusion
        species = gBattleMons[battlerId].species;
        illusionSpecies = GetIllusionMonSpecies(battlerId);
        if (illusionSpecies != SPECIES_NONE && ShouldFailForIllusion(illusionSpecies, battlerId))
        {
            // If the battler's type has not been changed, AI assumes the types of the illusion mon.
            if (gBattleMons[battlerId].types[0] == gSpeciesInfo[species].types[0]
                && gBattleMons[battlerId].types[1] == gSpeciesInfo[species].types[1])
            {
                gBattleMons[battlerId].types[0] = gSpeciesInfo[illusionSpecies].types[0];
                gBattleMons[battlerId].types[1] = gSpeciesInfo[illusionSpecies].types[1];
            }
            species = illusionSpecies;
        }

        // Use the known battler's ability.
        if (AI_PARTY->mons[side][gBattlerPartyIndexes[battlerId]].ability != ABILITY_NONE)
            gBattleMons[battlerId].ability = AI_PARTY->mons[side][gBattlerPartyIndexes[battlerId]].ability;
        // Check if mon can only have one ability.
        else if (gSpeciesInfo[species].abilities[1] == ABILITY_NONE
                || gSpeciesInfo[species].abilities[1] == gSpeciesInfo[species].abilities[0])
            gBattleMons[battlerId].ability = gSpeciesInfo[species].abilities[0];
        // The ability is unknown.
        else
            gBattleMons[battlerId].ability = ABILITY_NONE;

        if (AI_PARTY->mons[side][gBattlerPartyIndexes[battlerId]].heldEffect == 0)
            gBattleMons[battlerId].item = 0;

        for (i = 0; i < MAX_MON_MOVES; i++)
        {
            if (AI_PARTY->mons[side][gBattlerPartyIndexes[battlerId]].moves[i] == 0)
                gBattleMons[battlerId].moves[i] = 0;
        }
    }
}

void RestoreBattlerData(u32 battlerId)
{
    if (!BattlerHasAi(battlerId) && AI_THINKING_STRUCT->saved[battlerId].saved)
    {
        u32 i;

        AI_THINKING_STRUCT->saved[battlerId].saved = FALSE;
        gBattleMons[battlerId].ability = AI_THINKING_STRUCT->saved[battlerId].ability;
        gBattleMons[battlerId].item = AI_THINKING_STRUCT->saved[battlerId].heldItem;
        gBattleMons[battlerId].species = AI_THINKING_STRUCT->saved[battlerId].species;
        for (i = 0; i < 4; i++)
            gBattleMons[battlerId].moves[i] = AI_THINKING_STRUCT->saved[battlerId].moves[i];
    }
    gBattleMons[battlerId].types[0] = AI_THINKING_STRUCT->saved[battlerId].types[0];
    gBattleMons[battlerId].types[1] = AI_THINKING_STRUCT->saved[battlerId].types[1];
}

u32 GetHealthPercentage(u32 battlerId)
{
    return (u32)((100 * gBattleMons[battlerId].hp) / gBattleMons[battlerId].maxHP);
}

bool32 AI_BattlerAtMaxHp(u32 battlerId)
{
    if (AI_DATA->hpPercents[battlerId] == 100)
        return TRUE;
    return FALSE;
}


bool32 AI_CanBattlerEscape(u32 battler)
{
    enum ItemHoldEffect holdEffect = AI_DATA->holdEffects[battler];

    if (B_GHOSTS_ESCAPE >= GEN_6 && IS_BATTLER_OF_TYPE(battler, TYPE_GHOST))
        return TRUE;
    if (holdEffect == HOLD_EFFECT_SHED_SHELL)
        return TRUE;

    return FALSE;
}

bool32 IsBattlerTrapped(u32 battlerAtk, u32 battlerDef)
{
    if (gBattleMons[battlerDef].status2 & (STATUS2_ESCAPE_PREVENTION | STATUS2_WRAPPED))
        return TRUE;
    if (gStatuses3[battlerDef] & (STATUS3_ROOTED | STATUS3_SKY_DROPPED))
        return TRUE;
    if (gFieldStatuses & STATUS_FIELD_FAIRY_LOCK)
        return TRUE;
    if (AI_IsAbilityOnSide(battlerAtk, ABILITY_SHADOW_TAG)
        && (B_SHADOW_TAG_ESCAPE >= GEN_4 && AI_DATA->abilities[battlerDef] != ABILITY_SHADOW_TAG))
        return TRUE;
    if (AI_IsAbilityOnSide(battlerAtk, ABILITY_ARENA_TRAP)
        && IsBattlerGrounded(battlerAtk))
        return TRUE;
    if (AI_IsAbilityOnSide(battlerAtk, ABILITY_MAGNET_PULL)
        && IS_BATTLER_OF_TYPE(battlerAtk, TYPE_STEEL))
        return TRUE;

    return FALSE;
}

u32 GetTotalBaseStat(u32 species)
{
    return gSpeciesInfo[species].baseHP
        + gSpeciesInfo[species].baseAttack
        + gSpeciesInfo[species].baseDefense
        + gSpeciesInfo[species].baseSpeed
        + gSpeciesInfo[species].baseSpAttack
        + gSpeciesInfo[species].baseSpDefense;
}

bool32 IsTruantMonVulnerable(u32 battlerAI, u32 opposingBattler)
{
    int i;

    for (i = 0; i < MAX_MON_MOVES; i++)
    {
        u32 move = gBattleResources->battleHistory->usedMoves[opposingBattler][i];
        enum BattleMoveEffects effect = GetMoveEffect(move);
        if (effect == EFFECT_PROTECT && move != MOVE_ENDURE)
            return TRUE;
        if (effect == EFFECT_SEMI_INVULNERABLE && AI_IsSlower(battlerAI, opposingBattler, GetAIChosenMove(battlerAI)))
            return TRUE;
    }
    return FALSE;
}

// move checks
bool32 IsAffectedByPowder(u32 battler, u32 ability, enum ItemHoldEffect holdEffect)
{
    if (ability == ABILITY_OVERCOAT
        || (B_POWDER_GRASS >= GEN_6 && IS_BATTLER_OF_TYPE(battler, TYPE_GRASS))
        || holdEffect == HOLD_EFFECT_SAFETY_GOGGLES)
        return FALSE;
    return TRUE;
}

// This function checks if all physical/special moves are either unusable or unreasonable to use.
// Consider a pokemon boosting their attack against a ghost pokemon having only normal-type physical attacks.
bool32 MovesWithCategoryUnusable(u32 attacker, u32 target, u32 category)
{
    s32 i, moveType;
    u32 usable = 0;
    u16 *moves = GetMovesArray(attacker);
    u32 moveLimitations = AI_DATA->moveLimitations[attacker];

    for (i = 0; i < MAX_MON_MOVES; i++)
    {
        if (IsMoveUnusable(i, moves[i], moveLimitations))
            continue;

        if (GetBattleMoveCategory(moves[i]) == category)
        {
            SetTypeBeforeUsingMove(moves[i], attacker);
            moveType = GetBattleMoveType(moves[i]);
            if (CalcTypeEffectivenessMultiplier(moves[i], moveType, attacker, target, AI_DATA->abilities[target], FALSE) != 0)
                usable |= 1u << i;
        }
    }

    return (usable == 0);
}

// To save computation time this function has 2 variants. One saves, sets and restores battlers, while the other doesn't.
struct SimulatedDamage AI_CalcDamageSaveBattlers(u32 move, u32 battlerAtk, u32 battlerDef, uq4_12_t *typeEffectiveness, bool32 considerZPower)
{
    struct SimulatedDamage dmg;

    SaveBattlerData(battlerAtk);
    SaveBattlerData(battlerDef);
    SetBattlerData(battlerAtk);
    SetBattlerData(battlerDef);
    dmg = AI_CalcDamage(move, battlerAtk, battlerDef, typeEffectiveness, considerZPower, AI_GetWeather());
    RestoreBattlerData(battlerAtk);
    RestoreBattlerData(battlerDef);
    return dmg;
}

static inline s32 LowestRollDmg(s32 dmg)
{
    dmg *= MIN_ROLL_PERCENTAGE;
    dmg /= 100;
    return dmg;
}

static inline s32 HighestRollDmg(s32 dmg)
{
    dmg *= MAX_ROLL_PERCENTAGE;
    dmg /= 100;
    return dmg;
}

static inline s32 DmgRoll(s32 dmg)
{
    dmg *= DMG_ROLL_PERCENTAGE;
    dmg /= 100;
    return dmg;
}

bool32 IsDamageMoveUnusable(u32 battlerAtk, u32 battlerDef, u32 move, u32 moveType)
{
    struct AiLogicData *aiData = AI_DATA;

    if (gBattleStruct->battlerState[battlerDef].commandingDondozo)
        return TRUE;

    if (CanAbilityBlockMove(battlerAtk, battlerDef, aiData->abilities[battlerAtk], aiData->abilities[battlerDef], move, ABILITY_CHECK_TRIGGER_AI))
        return TRUE;

    if (CanAbilityAbsorbMove(battlerAtk, battlerDef, aiData->abilities[battlerDef], move, moveType, ABILITY_CHECK_TRIGGER_AI))
        return TRUE;

    switch (GetMoveEffect(move))
    {
    case EFFECT_DREAM_EATER:
        if (!AI_IsBattlerAsleepOrComatose(battlerDef))
            return TRUE;
        break;
    case EFFECT_BELCH:
        if (IsBelchPreventingMove(battlerAtk, move))
            return TRUE;
        break;
    case EFFECT_LAST_RESORT:
        if (!CanUseLastResort(battlerAtk))
            return TRUE;
        break;
    case EFFECT_LOW_KICK:
    case EFFECT_HEAT_CRASH:
        if (GetActiveGimmick(battlerDef) == GIMMICK_DYNAMAX)
            return TRUE;
        break;
    case EFFECT_FAIL_IF_NOT_ARG_TYPE:
        if (!IS_BATTLER_OF_TYPE(battlerAtk, GetMoveArgType(move)))
            return TRUE;
        break;
    case EFFECT_HIT_SET_REMOVE_TERRAIN:
        if (!(gFieldStatuses & STATUS_FIELD_TERRAIN_ANY) && GetMoveEffectArg_MoveProperty(move) == ARG_TRY_REMOVE_TERRAIN_FAIL)
            return TRUE;
        break;
    case EFFECT_POLTERGEIST:
        if (AI_DATA->items[battlerDef] == ITEM_NONE || !IsBattlerItemEnabled(battlerDef))
            return TRUE;
        break;
    case EFFECT_FIRST_TURN_ONLY:
        if (!gDisableStructs[battlerAtk].isFirstTurn)
            return TRUE;
        break;
    default:
        break;
    }

    return FALSE;
}

static inline s32 GetDamageByRollType(s32 dmg, enum DamageRollType rollType)
{
    if (rollType == DMG_ROLL_LOWEST)
        return LowestRollDmg(dmg);
    else if (rollType == DMG_ROLL_HIGHEST)
        return HighestRollDmg(dmg);
    else
        return DmgRoll(dmg);
}

static inline s32 SetFixedMoveBasePower(u32 battlerAtk, u32 move)
{
    s32 fixedBasePower = 0, n = 0;
    switch (GetMoveEffect(move))
    {
    case EFFECT_ROLLOUT:
        n = gDisableStructs[battlerAtk].rolloutTimer - 1;
        fixedBasePower = CalcRolloutBasePower(battlerAtk, GetMovePower(move), n < 0 ? 5 : n);
        break;
    case EFFECT_FURY_CUTTER:
        fixedBasePower = CalcFuryCutterBasePower(GetMovePower(move), min(gDisableStructs[battlerAtk].furyCutterCounter + 1, 5));
        break;
    default:
        fixedBasePower = 0;
        break;
    }
    return fixedBasePower;
}

static inline void AI_StoreBattlerTypes(u32 battlerAtk, u32 *types)
{
    types[0] = gBattleMons[battlerAtk].types[0];
    types[1] = gBattleMons[battlerAtk].types[1];
    types[2] = gBattleMons[battlerAtk].types[2];
}

static inline void AI_RestoreBattlerTypes(u32 battlerAtk, u32 *types)
{
    gBattleMons[battlerAtk].types[0] = types[0];
    gBattleMons[battlerAtk].types[1] = types[1];
    gBattleMons[battlerAtk].types[2] = types[2];
}

static inline void CalcDynamicMoveDamage(struct DamageCalculationData *damageCalcData, u16 *medianDamage, u16 *minimumDamage, u16 *maximumDamage, enum ItemHoldEffect holdEffectAtk, u32 abilityAtk)
{
    u32 move = damageCalcData->move;
    enum BattleMoveEffects effect = GetMoveEffect(move);
    u16 median = *medianDamage;
    u16 minimum = *minimumDamage;
    u16 maximum = *maximumDamage;

    switch (effect)
    {
    case EFFECT_MULTI_HIT:
        if (move == MOVE_WATER_SHURIKEN && gBattleMons[damageCalcData->battlerAtk].species == SPECIES_GRENINJA_ASH)
        {
            median *= 3;
            minimum *= 3;
            maximum *= 3;
        }
        else if (abilityAtk == ABILITY_SKILL_LINK)
        {
            median *= 5;
            minimum *= 5;
            maximum *= 5;
        }
        else if (holdEffectAtk == HOLD_EFFECT_LOADED_DICE)
        {
            median *= 9;
            median /= 2;
            minimum *= 4;
            maximum *= 5;
        }
        else
        {
            median *= 3;
            minimum *= 2;
            maximum *= 5;
        }
        break;
    case EFFECT_ENDEAVOR:
        // If target has less HP than user, Endeavor does no damage
        median = maximum = minimum = max(0, gBattleMons[damageCalcData->battlerDef].hp - gBattleMons[damageCalcData->battlerAtk].hp);
        break;
    case EFFECT_FINAL_GAMBIT:
        median = maximum = minimum = gBattleMons[damageCalcData->battlerAtk].hp;
        break;
    case EFFECT_BEAT_UP:
        if (B_BEAT_UP >= GEN_5)
        {
            u32 partyCount = CalculatePartyCount(GetBattlerParty(damageCalcData->battlerAtk));
            u32 i;
            gBattleStruct->beatUpSlot = 0;
            damageCalcData->isCrit = FALSE;
            median = 0;
            for (i = 0; i < partyCount; i++)
                median += CalculateMoveDamage(damageCalcData, 0);
            maximum = minimum = median;
            gBattleStruct->beatUpSlot = 0;
        }
        break;
    default:
        break;
    }

    // Handle other multi-strike moves
    u32 strikeCount = GetMoveStrikeCount(move);
    if (strikeCount > 1 && effect != EFFECT_TRIPLE_KICK)
    {
        median *= strikeCount;
        minimum *= strikeCount;
        maximum *= strikeCount;
    }

    if (abilityAtk == ABILITY_PARENTAL_BOND
        && !strikeCount
        && effect != EFFECT_TRIPLE_KICK
        && effect != EFFECT_MULTI_HIT
        && !AI_IsDoubleSpreadMove(damageCalcData->battlerAtk, move))
    {
        median  += median  / (B_PARENTAL_BOND_DMG >= GEN_7 ? 4 : 2);
        minimum += minimum / (B_PARENTAL_BOND_DMG >= GEN_7 ? 4 : 2);
        maximum += maximum / (B_PARENTAL_BOND_DMG >= GEN_7 ? 4 : 2);
    }

    if (median == 0)
        median = 1;
    if (minimum == 0)
        minimum = 1;
    if (maximum == 0)
        maximum = 1;

    *medianDamage = median;
    *minimumDamage = minimum;
    *maximumDamage = maximum;
}

static inline bool32 ShouldCalcCritDamage(u32 battlerAtk, u32 battlerDef, u32 move, struct AiLogicData *aiData)
{
    s32 critChanceIndex = 0;

    // Get crit chance
    if (GetGenConfig(GEN_CONFIG_CRIT_CHANCE) == GEN_1)
        critChanceIndex = CalcCritChanceStageGen1(battlerAtk, battlerDef, move, FALSE, aiData->abilities[battlerAtk], aiData->abilities[battlerDef], aiData->holdEffects[battlerAtk]);
    else
        critChanceIndex = CalcCritChanceStage(battlerAtk, battlerDef, move, FALSE, aiData->abilities[battlerAtk], aiData->abilities[battlerDef], aiData->holdEffects[battlerAtk]);

    if (critChanceIndex == CRITICAL_HIT_ALWAYS)
        return TRUE;
    if (critChanceIndex >= RISKY_AI_CRIT_STAGE_THRESHOLD // Not guaranteed but above Risky threshold
        && (AI_THINKING_STRUCT->aiFlags[battlerAtk] & AI_FLAG_RISKY)
        && GetGenConfig(GEN_CONFIG_CRIT_CHANCE) != GEN_1)
        return TRUE;
    if (critChanceIndex >= RISKY_AI_CRIT_THRESHOLD_GEN_1 // Not guaranteed but above Risky threshold
        && (AI_THINKING_STRUCT->aiFlags[battlerAtk] & AI_FLAG_RISKY)
        && GetGenConfig(GEN_CONFIG_CRIT_CHANCE) == GEN_1)
        return TRUE;
    return FALSE;
}

struct SimulatedDamage AI_CalcDamage(u32 move, u32 battlerAtk, u32 battlerDef, uq4_12_t *typeEffectiveness, bool32 considerZPower, u32 weather)
{
    struct SimulatedDamage simDamage;
    s32 moveType;
    enum BattleMoveEffects moveEffect = GetMoveEffect(move);
    uq4_12_t effectivenessMultiplier;
    bool32 isDamageMoveUnusable = FALSE;
    bool32 toggledGimmick = FALSE;
    struct AiLogicData *aiData = AI_DATA;
    AI_DATA->aiCalcInProgress = TRUE;

    if (moveEffect == EFFECT_NATURE_POWER)
        move = GetNaturePowerMove(battlerAtk);

    // Temporarily enable gimmicks for damage calcs if planned
    if (gBattleStruct->gimmick.usableGimmick[battlerAtk] && GetActiveGimmick(battlerAtk) == GIMMICK_NONE
        && !(gBattleStruct->gimmick.usableGimmick[battlerAtk] == GIMMICK_Z_MOVE && !considerZPower))
    {
        // Set Z-Move variables if needed
        if (gBattleStruct->gimmick.usableGimmick[battlerAtk] == GIMMICK_Z_MOVE && IsViableZMove(battlerAtk, move))
            gBattleStruct->zmove.baseMoves[battlerAtk] = move;

        toggledGimmick = TRUE;
        SetActiveGimmick(battlerAtk, gBattleStruct->gimmick.usableGimmick[battlerAtk]);
    }

    SetDynamicMoveCategory(battlerAtk, battlerDef, move);
    SetTypeBeforeUsingMove(move, battlerAtk);
    moveType = GetBattleMoveType(move);
    effectivenessMultiplier = CalcTypeEffectivenessMultiplier(move, moveType, battlerAtk, battlerDef, aiData->abilities[battlerDef], FALSE);

    u32 movePower = GetMovePower(move);
    if (movePower)
        isDamageMoveUnusable = IsDamageMoveUnusable(battlerAtk, battlerDef, move, moveType);

    if (movePower && !isDamageMoveUnusable)
    {
        u32 types[3];
        AI_StoreBattlerTypes(battlerAtk, types);

        ProteanTryChangeType(battlerAtk, aiData->abilities[battlerAtk], move, moveType);
        s32 fixedBasePower = SetFixedMoveBasePower(battlerAtk, move);

        struct DamageCalculationData damageCalcData;
        damageCalcData.battlerAtk = battlerAtk;
        damageCalcData.battlerDef = battlerDef;
        damageCalcData.move = move;
        damageCalcData.moveType = moveType;
        damageCalcData.isCrit = ShouldCalcCritDamage(battlerAtk, battlerDef, move, aiData);
        damageCalcData.randomFactor = FALSE;
        damageCalcData.updateFlags = FALSE;

        if (moveEffect == EFFECT_TRIPLE_KICK)
        {
            for (gMultiHitCounter = GetMoveStrikeCount(move); gMultiHitCounter > 0; gMultiHitCounter--) // The global is used to simulate actual damage done
            {
                s32 damageByRollType = 0;

                s32 oneTripleKickHit = CalculateMoveDamageVars(&damageCalcData, fixedBasePower,
                                                               effectivenessMultiplier, weather,
                                                               aiData->holdEffects[battlerAtk], aiData->holdEffects[battlerDef],
                                                               aiData->abilities[battlerAtk], aiData->abilities[battlerDef]);

                damageByRollType = GetDamageByRollType(oneTripleKickHit, DMG_ROLL_LOWEST);
                simDamage.minimum += ApplyModifiersAfterDmgRoll(damageByRollType, &damageCalcData, effectivenessMultiplier,
                                                                aiData->holdEffects[battlerAtk], aiData->holdEffects[battlerDef],
                                                                aiData->abilities[battlerAtk], aiData->abilities[battlerDef]);

                damageByRollType = GetDamageByRollType(oneTripleKickHit, DMG_ROLL_DEFAULT);
                simDamage.median += ApplyModifiersAfterDmgRoll(damageByRollType, &damageCalcData, effectivenessMultiplier,
                                                               aiData->holdEffects[battlerAtk], aiData->holdEffects[battlerDef],
                                                               aiData->abilities[battlerAtk], aiData->abilities[battlerDef]);

                damageByRollType = GetDamageByRollType(oneTripleKickHit, DMG_ROLL_HIGHEST);
                simDamage.maximum += ApplyModifiersAfterDmgRoll(damageByRollType, &damageCalcData, effectivenessMultiplier,
                                                                aiData->holdEffects[battlerAtk], aiData->holdEffects[battlerDef],
                                                                aiData->abilities[battlerAtk], aiData->abilities[battlerDef]);
            }
        }
        else
        {
            u32 damage = CalculateMoveDamageVars(&damageCalcData, fixedBasePower,
                                                 effectivenessMultiplier, weather,
                                                 aiData->holdEffects[battlerAtk], aiData->holdEffects[battlerDef],
                                                 aiData->abilities[battlerAtk], aiData->abilities[battlerDef]);

            simDamage.minimum = GetDamageByRollType(damage, DMG_ROLL_LOWEST);
            simDamage.minimum = ApplyModifiersAfterDmgRoll(simDamage.minimum, &damageCalcData, effectivenessMultiplier,
                                                           aiData->holdEffects[battlerAtk], aiData->holdEffects[battlerDef],
                                                           aiData->abilities[battlerAtk], aiData->abilities[battlerDef]);

            simDamage.median = GetDamageByRollType(damage, DMG_ROLL_DEFAULT);
            simDamage.median = ApplyModifiersAfterDmgRoll(simDamage.median, &damageCalcData, effectivenessMultiplier,
                                                          aiData->holdEffects[battlerAtk], aiData->holdEffects[battlerDef],
                                                          aiData->abilities[battlerAtk], aiData->abilities[battlerDef]);

            simDamage.maximum = GetDamageByRollType(damage, DMG_ROLL_HIGHEST);
            simDamage.maximum = ApplyModifiersAfterDmgRoll(simDamage.maximum, &damageCalcData, effectivenessMultiplier,
                                                           aiData->holdEffects[battlerAtk], aiData->holdEffects[battlerDef],
                                                           aiData->abilities[battlerAtk], aiData->abilities[battlerDef]);
        }

        if (GetActiveGimmick(battlerAtk) != GIMMICK_Z_MOVE)
        {
            CalcDynamicMoveDamage(&damageCalcData,
                                  &simDamage.median,
                                  &simDamage.minimum,
                                  &simDamage.maximum,
                                  aiData->holdEffects[battlerAtk],
                                  aiData->abilities[battlerAtk]);
        }

        AI_RestoreBattlerTypes(battlerAtk, types);
    }
    else
    {
        simDamage.minimum = 0;
        simDamage.median = 0;
        simDamage.maximum = 0;
    }

    // convert multiper to AI_EFFECTIVENESS_xX
    *typeEffectiveness = effectivenessMultiplier;

    // Undo temporary settings
    gBattleStruct->dynamicMoveType = 0;
    gBattleStruct->swapDamageCategory = FALSE;
    gBattleStruct->zmove.baseMoves[battlerAtk] = MOVE_NONE;
    if (toggledGimmick)
        SetActiveGimmick(battlerAtk, GIMMICK_NONE);
    AI_DATA->aiCalcInProgress = FALSE;
    return simDamage;
}

bool32 AI_IsDamagedByRecoil(u32 battler)
{
    u32 ability = AI_DATA->abilities[battler];
    if (ability == ABILITY_MAGIC_GUARD || ability == ABILITY_ROCK_HEAD)
        return FALSE;
    return TRUE;
}

// Decide whether move having an additional effect for .
static bool32 AI_IsMoveEffectInPlus(u32 battlerAtk, u32 battlerDef, u32 move, s32 noOfHitsToKo)
{
    u32 i;
    u32 abilityDef = AI_DATA->abilities[battlerDef];
    u32 abilityAtk = AI_DATA->abilities[battlerAtk];

    switch (GetMoveEffect(move))
    {
    case EFFECT_HIT_ESCAPE:
        if (CountUsablePartyMons(battlerAtk) != 0 && ShouldPivot(battlerAtk, battlerDef, abilityDef, move, AI_THINKING_STRUCT->movesetIndex))
            return TRUE;
        break;
    case EFFECT_FELL_STINGER:
        if (BattlerStatCanRise(battlerAtk, abilityAtk, STAT_ATK) && noOfHitsToKo == 1)
            return TRUE;
        break;
    case EFFECT_PURSUIT:
        if(noOfHitsToKo == 1)
            return TRUE;
        break;
    default:
        break;
    }

    // check ADDITIONAL_EFFECTS
    u32 additionalEffectCount = GetMoveAdditionalEffectCount(move);
    for (i = 0; i < additionalEffectCount; i++)
    {
        const struct AdditionalEffect *additionalEffect = GetMoveAdditionalEffectById(move, i);
        // Consider move effects that target self
        if (additionalEffect->self)
        {
            switch (additionalEffect->moveEffect)
            {
                case MOVE_EFFECT_ATK_PLUS_1:
                case MOVE_EFFECT_ATK_PLUS_2:
                    if (BattlerStatCanRise(battlerAtk, abilityAtk, STAT_ATK))
                        return TRUE;
                    break;
                case MOVE_EFFECT_DEF_PLUS_1:
                case MOVE_EFFECT_DEF_PLUS_2:
                    if (BattlerStatCanRise(battlerAtk, abilityAtk, STAT_DEF))
                        return TRUE;
                    break;
                case MOVE_EFFECT_SPD_PLUS_1:
                case MOVE_EFFECT_SPD_PLUS_2:
                    if (BattlerStatCanRise(battlerAtk, abilityAtk, STAT_SPEED))
                        return TRUE;
                    break;
                case MOVE_EFFECT_SP_ATK_PLUS_1:
                case MOVE_EFFECT_SP_ATK_PLUS_2:
                    if (BattlerStatCanRise(battlerAtk, abilityAtk, STAT_SPATK))
                        return TRUE;
                    break;
                case MOVE_EFFECT_EVS_PLUS_1:
                case MOVE_EFFECT_EVS_PLUS_2:
                    if (BattlerStatCanRise(battlerAtk, abilityAtk, STAT_EVASION))
                        return TRUE;
                    break;
                case MOVE_EFFECT_ACC_PLUS_1:
                case MOVE_EFFECT_ACC_PLUS_2:
                    if (BattlerStatCanRise(battlerAtk, abilityAtk, STAT_ACC))
                        return TRUE;
                    break;
                case MOVE_EFFECT_ALL_STATS_UP:
                    for (i = STAT_ATK; i <= NUM_STATS; i++)
                    {
                        if (BattlerStatCanRise(battlerAtk, abilityAtk, i))
                            return TRUE;
                    }
                    break;
            }
        }
        else // consider move effects that hinder the target
        {
            switch (additionalEffect->moveEffect)
            {
                case MOVE_EFFECT_POISON:
                case MOVE_EFFECT_TOXIC:
                    if (AI_CanPoison(battlerAtk, battlerDef, abilityDef, move, MOVE_NONE))
                        return TRUE;
                    break;
                case MOVE_EFFECT_BURN:
                    if (AI_CanBurn(battlerAtk, battlerDef, abilityDef, BATTLE_PARTNER(battlerAtk), move, MOVE_NONE))
                        return TRUE;
                    break;
                case MOVE_EFFECT_FREEZE_OR_FROSTBITE:
                    if (CanBeFrozen(battlerAtk, battlerDef, abilityDef))
                        return TRUE;
                    break;
                case MOVE_EFFECT_PARALYSIS:
                    if (AI_CanParalyze(battlerAtk, battlerDef, abilityDef, move, MOVE_NONE))
                        return TRUE;
                    break;
                case MOVE_EFFECT_CONFUSION:
                    if (AI_CanConfuse(battlerAtk, battlerDef, abilityDef, BATTLE_PARTNER(battlerAtk), move, MOVE_NONE))
                        return TRUE;
                    break;
                case MOVE_EFFECT_FLINCH:
                    if (ShouldTryToFlinch(battlerAtk, battlerDef, abilityAtk, abilityDef, move))
                        return TRUE;
                    break;
                case MOVE_EFFECT_ATK_MINUS_1:
                case MOVE_EFFECT_DEF_MINUS_1:
                case MOVE_EFFECT_SPD_MINUS_1:
                case MOVE_EFFECT_SP_ATK_MINUS_1:
                case MOVE_EFFECT_SP_DEF_MINUS_1:
                case MOVE_EFFECT_ACC_MINUS_1:
                case MOVE_EFFECT_EVS_MINUS_1:
                    if (ShouldLowerStat(battlerAtk, battlerDef, abilityDef, STAT_ATK + (additionalEffect->moveEffect - MOVE_EFFECT_ATK_MINUS_1)) && noOfHitsToKo != 1)
                        return TRUE;
                    break;
                case MOVE_EFFECT_ATK_MINUS_2:
                case MOVE_EFFECT_DEF_MINUS_2:
                case MOVE_EFFECT_SPD_MINUS_2:
                case MOVE_EFFECT_SP_ATK_MINUS_2:
                case MOVE_EFFECT_SP_DEF_MINUS_2:
                case MOVE_EFFECT_ACC_MINUS_2:
                case MOVE_EFFECT_EVS_MINUS_2:
                    if (ShouldLowerStat(battlerAtk, battlerDef, abilityDef, STAT_ATK + (additionalEffect->moveEffect - MOVE_EFFECT_ATK_MINUS_2)) && noOfHitsToKo != 1)
                        return TRUE;
                    break;
            }
        }
    }

    return FALSE;
}

static bool32 AI_IsMoveEffectInMinus(u32 battlerAtk, u32 battlerDef, u32 move, s32 noOfHitsToKo)
{
    u32 abilityAtk = AI_DATA->abilities[battlerAtk];
    u32 abilityDef = AI_DATA->abilities[battlerDef];
    u8 i;

    switch (GetMoveEffect(move))
    {
    case EFFECT_MAX_HP_50_RECOIL:
    case EFFECT_MIND_BLOWN:
    case EFFECT_EXPLOSION:
    case EFFECT_FINAL_GAMBIT:
        return TRUE;
    case EFFECT_RECOIL_IF_MISS:
        if (AI_IsDamagedByRecoil(battlerAtk))
            return TRUE;
    case EFFECT_RECOIL:
        if (AI_IsDamagedByRecoil(battlerAtk))
            return TRUE;
        break;
    default:
    {
        u32 additionalEffectCount = GetMoveAdditionalEffectCount(move);
        for (i = 0; i < additionalEffectCount; i++)
        {
            const struct AdditionalEffect *additionalEffect = GetMoveAdditionalEffectById(move, i);
            switch (additionalEffect->moveEffect)
            {
                case MOVE_EFFECT_ATK_MINUS_1:
                case MOVE_EFFECT_DEF_MINUS_1:
                case MOVE_EFFECT_SPD_MINUS_1:
                case MOVE_EFFECT_SP_ATK_MINUS_1:
                case MOVE_EFFECT_SP_DEF_MINUS_1:
                case MOVE_EFFECT_EVS_MINUS_1:
                case MOVE_EFFECT_ACC_MINUS_1:
                case MOVE_EFFECT_ATK_MINUS_2:
                case MOVE_EFFECT_DEF_MINUS_2:
                case MOVE_EFFECT_SPD_MINUS_2:
                case MOVE_EFFECT_SP_ATK_MINUS_2:
                case MOVE_EFFECT_SP_DEF_MINUS_2:
                case MOVE_EFFECT_EVS_MINUS_2:
                case MOVE_EFFECT_ACC_MINUS_2:
                case MOVE_EFFECT_V_CREATE:
                case MOVE_EFFECT_ATK_DEF_DOWN:
                case MOVE_EFFECT_DEF_SPDEF_DOWN:
                    if ((additionalEffect->self && abilityAtk != ABILITY_CONTRARY)
                        || (noOfHitsToKo != 1 && abilityDef == ABILITY_CONTRARY && !DoesBattlerIgnoreAbilityChecks(battlerAtk, abilityAtk, move)))
                        return TRUE;
                    break;
                case MOVE_EFFECT_RECHARGE:
                    return additionalEffect->self;
                case MOVE_EFFECT_ATK_PLUS_1:
                case MOVE_EFFECT_DEF_PLUS_1:
                case MOVE_EFFECT_SPD_PLUS_1:
                case MOVE_EFFECT_SP_ATK_PLUS_1:
                case MOVE_EFFECT_SP_DEF_PLUS_1:
                case MOVE_EFFECT_EVS_PLUS_1:
                case MOVE_EFFECT_ACC_PLUS_1:
                case MOVE_EFFECT_ATK_PLUS_2:
                case MOVE_EFFECT_DEF_PLUS_2:
                case MOVE_EFFECT_SPD_PLUS_2:
                case MOVE_EFFECT_SP_ATK_PLUS_2:
                case MOVE_EFFECT_SP_DEF_PLUS_2:
                case MOVE_EFFECT_EVS_PLUS_2:
                case MOVE_EFFECT_ACC_PLUS_2:
                case MOVE_EFFECT_ALL_STATS_UP:
                    if ((additionalEffect->self && abilityAtk == ABILITY_CONTRARY)
                        || (noOfHitsToKo != 1 && !(abilityDef == ABILITY_CONTRARY && !DoesBattlerIgnoreAbilityChecks(battlerAtk, abilityAtk, move))))
                        return TRUE;
                    break;
            }
        }
        break;
    }
    }
    return FALSE;
}

// Checks if one of the moves has side effects or perks, assuming equal dmg or equal no of hits to KO
s32 AI_WhichMoveBetter(u32 move1, u32 move2, u32 battlerAtk, u32 battlerDef, s32 noOfHitsToKo)
{
    bool32 effect1, effect2;
    u32 defAbility = AI_DATA->abilities[battlerDef];
    u32 atkAbility = AI_DATA->abilities[battlerAtk];

    // Check if physical moves hurt.
    if (AI_DATA->holdEffects[battlerAtk] != HOLD_EFFECT_PROTECTIVE_PADS && atkAbility != ABILITY_LONG_REACH
        && (AI_DATA->holdEffects[battlerDef] == HOLD_EFFECT_ROCKY_HELMET
        || defAbility == ABILITY_IRON_BARBS || defAbility == ABILITY_ROUGH_SKIN))
    {
        bool32 moveContact1 = MoveMakesContact(move1);
        bool32 moveContact2 = MoveMakesContact(move2);
        if (moveContact1 && !moveContact2)
            return -1;
        if (moveContact2 && !moveContact1)
            return 1;
    }

    // Check additional effects.
    effect1 = AI_IsMoveEffectInMinus(battlerAtk, battlerDef, move1, noOfHitsToKo);
    effect2 = AI_IsMoveEffectInMinus(battlerAtk, battlerDef, move2, noOfHitsToKo);
    if (effect2 && !effect1)
        return 1;
    if (effect1 && !effect2)
        return -1;

    effect1 = AI_IsMoveEffectInPlus(battlerAtk, battlerDef, move1, noOfHitsToKo);
    effect2 = AI_IsMoveEffectInPlus(battlerAtk, battlerDef, move2, noOfHitsToKo);
    if (effect2 && !effect1)
        return -1;
    if (effect1 && !effect2)
        return 1;

    return 0;
}

u32 GetNoOfHitsToKO(u32 dmg, s32 hp)
{
    if (dmg == 0)
        return 0;
    return hp / (dmg + 1) + 1;
}

u32 GetNoOfHitsToKOBattlerDmg(u32 dmg, u32 battlerDef)
{
    return GetNoOfHitsToKO(dmg, gBattleMons[battlerDef].hp);
}

u32 GetNoOfHitsToKOBattler(u32 battlerAtk, u32 battlerDef, u32 moveIndex, enum DamageCalcContext calcContext)
{
    return GetNoOfHitsToKOBattlerDmg(AI_GetDamage(battlerAtk, battlerDef, moveIndex, calcContext, AI_DATA), battlerDef);
}

u32 GetCurrDamageHpPercent(u32 battlerAtk, u32 battlerDef, enum DamageCalcContext calcContext)
{
    int bestDmg = AI_GetDamage(battlerAtk, battlerDef, AI_THINKING_STRUCT->movesetIndex, calcContext, AI_DATA);

    return (bestDmg * 100) / gBattleMons[battlerDef].maxHP;
}

uq4_12_t AI_GetMoveEffectiveness(u32 move, u32 battlerAtk, u32 battlerDef)
{
    uq4_12_t typeEffectiveness;
    u32 moveType;

    SaveBattlerData(battlerAtk);
    SaveBattlerData(battlerDef);

    SetBattlerData(battlerAtk);
    SetBattlerData(battlerDef);

    gBattleStruct->dynamicMoveType = 0;
    SetTypeBeforeUsingMove(move, battlerAtk);
    moveType = GetBattleMoveType(move);
    typeEffectiveness = CalcTypeEffectivenessMultiplier(move, moveType, battlerAtk, battlerDef, AI_DATA->abilities[battlerDef], FALSE);

    RestoreBattlerData(battlerAtk);
    RestoreBattlerData(battlerDef);

    return typeEffectiveness;
}

/* Checks to see if AI will move ahead of another battler
 * The function uses a stripped down version of the checks from GetWhichBattlerFasterArgs
 * Output:
    * AI_IS_FASTER: is user(ai) faster
    * AI_IS_SLOWER: is target faster
*/
s32 AI_WhoStrikesFirst(u32 battlerAI, u32 battler, u32 moveConsidered)
{
    u32 speedBattlerAI, speedBattler;
    enum ItemHoldEffect holdEffectAI = AI_DATA->holdEffects[battlerAI];
    enum ItemHoldEffect holdEffectPlayer = AI_DATA->holdEffects[battler];
    u32 abilityAI = AI_DATA->abilities[battlerAI];
    u32 abilityPlayer = AI_DATA->abilities[battler];

    u32 predictedMove = AI_DATA->lastUsedMove[battler]; // TODO update for move prediction

    s8 aiPriority = GetBattleMovePriority(battlerAI, abilityAI, moveConsidered);
    s8 playerPriority = GetBattleMovePriority(battler, abilityPlayer, predictedMove);

    if (aiPriority > playerPriority)
        return AI_IS_FASTER;
    else if (aiPriority < playerPriority)
        return AI_IS_SLOWER;

    speedBattlerAI = GetBattlerTotalSpeedStatArgs(battlerAI, abilityAI, holdEffectAI);
    speedBattler   = GetBattlerTotalSpeedStatArgs(battler, abilityPlayer, holdEffectPlayer);

    if (holdEffectAI == HOLD_EFFECT_LAGGING_TAIL && holdEffectPlayer != HOLD_EFFECT_LAGGING_TAIL)
        return AI_IS_SLOWER;
    else if (holdEffectAI != HOLD_EFFECT_LAGGING_TAIL && holdEffectPlayer == HOLD_EFFECT_LAGGING_TAIL)
        return AI_IS_FASTER;

    if (abilityAI == ABILITY_STALL && abilityPlayer != ABILITY_STALL)
        return AI_IS_SLOWER;
    else if (abilityAI != ABILITY_STALL && abilityPlayer == ABILITY_STALL)
        return AI_IS_FASTER;

    if (speedBattlerAI > speedBattler)
    {
        if (gFieldStatuses & STATUS_FIELD_TRICK_ROOM)
            return AI_IS_SLOWER;
        else
            return AI_IS_FASTER;
    }
    else if (speedBattlerAI == speedBattler)
    {
        return AI_IS_FASTER;
    }
    else
    {
        if (gFieldStatuses & STATUS_FIELD_TRICK_ROOM)
            return AI_IS_FASTER;
        else
            return AI_IS_SLOWER;
    }

    return AI_IS_SLOWER;
}

static bool32 CanEndureHit(u32 battler, u32 battlerTarget, u32 move)
{
    enum BattleMoveEffects effect = GetMoveEffect(move);
    if (!AI_BattlerAtMaxHp(battlerTarget) || effect == EFFECT_MULTI_HIT)
        return FALSE;
    if (GetMoveStrikeCount(move) > 1 && !(effect == EFFECT_DRAGON_DARTS && IsValidDoubleBattle(battlerTarget)))
        return FALSE;
    if (AI_DATA->holdEffects[battlerTarget] == HOLD_EFFECT_FOCUS_SASH)
        return TRUE;

    if (!DoesBattlerIgnoreAbilityChecks(battler, AI_DATA->abilities[battler], move))
    {
        if (B_STURDY >= GEN_5 && AI_DATA->abilities[battlerTarget] == ABILITY_STURDY)
            return TRUE;
        if (gBattleMons[battlerTarget].species == SPECIES_MIMIKYU_DISGUISED)
            return TRUE;
    }

    return FALSE;
}

// Check if target has means to faint ai mon.
bool32 CanTargetFaintAi(u32 battlerDef, u32 battlerAtk)
{
    struct AiLogicData *aiData = AI_DATA;
    s32 moveIndex;
    u16 *moves = GetMovesArray(battlerDef);
    u32 moveLimitations = aiData->moveLimitations[battlerDef];

    for (moveIndex = 0; moveIndex < MAX_MON_MOVES; moveIndex++)
    {
        if (IsMoveUnusable(moveIndex, moves[moveIndex], moveLimitations))
            continue;

        if (AI_GetDamage(battlerDef, battlerAtk, moveIndex, AI_DEFENDING, aiData) >= gBattleMons[battlerAtk].hp
            && !CanEndureHit(battlerDef, battlerAtk, moves[moveIndex]))
            return TRUE;
    }

    return FALSE;
}

u32 NoOfHitsForTargetToFaintAI(u32 battlerDef, u32 battlerAtk)
{
    u32 i;
    u32 currNumberOfHits;
    u32 leastNumberOfHits = UNKNOWN_NO_OF_HITS;

    for (i = 0; i < MAX_MON_MOVES; i++)
    {
        currNumberOfHits = GetNoOfHitsToKOBattler(battlerDef, battlerAtk, i, AI_DEFENDING);
        if (currNumberOfHits != 0)
        {
            if (currNumberOfHits < leastNumberOfHits)
                leastNumberOfHits = currNumberOfHits;
        }
    }
    return leastNumberOfHits;
}

u32 GetBestDmgMoveFromBattler(u32 battlerAtk, u32 battlerDef, enum DamageCalcContext calcContext)
{
    struct AiLogicData *aiData = AI_DATA;
    u32 moveIndex;
    u32 move = 0;
    u32 bestDmg = 0;
    u16 *moves = GetMovesArray(battlerAtk);
    u32 moveLimitations = aiData->moveLimitations[battlerAtk];

    for (moveIndex = 0; moveIndex < MAX_MON_MOVES; moveIndex++)
    {
        if (IsMoveUnusable(moveIndex, moves[moveIndex], moveLimitations))
            continue;

        if (bestDmg < AI_GetDamage(battlerAtk, battlerDef, moveIndex, calcContext, aiData))
        {
            bestDmg = AI_GetDamage(battlerAtk, battlerDef, moveIndex, calcContext, aiData);
            move = moves[moveIndex];
        }
    }
    return move;
}

u32 GetBestDmgFromBattler(u32 battler, u32 battlerTarget, enum DamageCalcContext calcContext)
{
    struct AiLogicData *aiData = AI_DATA;
    u32 moveIndex;
    u32 bestDmg = 0;
    u16 *moves = GetMovesArray(battler);
    u32 moveLimitations = aiData->moveLimitations[battler];

    for (moveIndex = 0; moveIndex < MAX_MON_MOVES; moveIndex++)
    {
        if (IsMoveUnusable(moveIndex, moves[moveIndex], moveLimitations))
            continue;

        u32 damage = AI_GetDamage(battler, battlerTarget, moveIndex, calcContext, aiData);
        if (bestDmg < damage)
            bestDmg = damage;
    }

    return bestDmg;
}

// Check if AI mon has the means to faint the target with any of its moves.
// If numHits > 1, check if the target will be KO'ed by that number of hits (ignoring healing effects)
bool32 CanAIFaintTarget(u32 battlerAtk, u32 battlerDef, u32 numHits)
{
    struct AiLogicData *aiData = AI_DATA;
    s32 moveIndex, dmg;
    u16 *moves = gBattleMons[battlerAtk].moves;
    u32 moveLimitations = aiData->moveLimitations[battlerAtk];

    for (moveIndex = 0; moveIndex < MAX_MON_MOVES; moveIndex++)
    {
        if (IsMoveUnusable(moveIndex, moves[moveIndex], moveLimitations))
            continue;

        dmg = AI_GetDamage(battlerAtk, battlerDef, moveIndex, AI_ATTACKING, aiData);

        if (numHits)
            dmg *= numHits;

        if (gBattleMons[battlerDef].hp <= dmg)
        {
            if (numHits > 1)
                return TRUE;

            if (!CanEndureHit(battlerAtk, battlerDef, moves[moveIndex]))
                return TRUE;
        }
    }

    return FALSE;
}

bool32 CanTargetMoveFaintAi(u32 move, u32 battlerDef, u32 battlerAtk, u32 nHits)
{
    u32 indexSlot = GetMoveSlot(GetMovesArray(battlerDef), move);
    if (indexSlot < MAX_MON_MOVES)
    {
        if (GetNoOfHitsToKO(AI_GetDamage(battlerDef, battlerAtk, indexSlot, AI_DEFENDING, AI_DATA), gBattleMons[battlerAtk].hp) <= nHits)
            return TRUE;
    }
    return FALSE;
}

// Check if target has means to faint ai mon after modding hp/dmg
bool32 CanTargetFaintAiWithMod(u32 battlerDef, u32 battlerAtk, s32 hpMod, s32 dmgMod)
{
    struct AiLogicData *aiData = AI_DATA;
    u32 moveIndex;
    s32 dmg;
    u16 *moves = GetMovesArray(battlerDef);
    u32 hpCheck = gBattleMons[battlerAtk].hp + hpMod;
    u32 moveLimitations = aiData->moveLimitations[battlerAtk];

    if (hpCheck > gBattleMons[battlerAtk].maxHP)
        hpCheck = gBattleMons[battlerAtk].maxHP;

    for (moveIndex = 0; moveIndex < MAX_MON_MOVES; moveIndex++)
    {
        if (IsMoveUnusable(moveIndex, moves[moveIndex], moveLimitations))
            continue;

        dmg = AI_GetDamage(battlerDef, battlerAtk, moveIndex, AI_DEFENDING, aiData);

        if (dmgMod)
            dmg *= dmgMod;

        if (dmg >= hpCheck)
            return TRUE;
    }

    return FALSE;
}

bool32 AI_IsAbilityOnSide(u32 battlerId, u32 ability)
{
    if (IsBattlerAlive(battlerId) && AI_DATA->abilities[battlerId] == ability)
        return TRUE;
    else if (IsBattlerAlive(BATTLE_PARTNER(battlerId)) && AI_DATA->abilities[BATTLE_PARTNER(battlerId)] == ability)
        return TRUE;
    else
        return FALSE;
}

u32 AI_GetBattlerAbility(u32 battler)
{
    if (gAbilitiesInfo[gBattleMons[battler].ability].cantBeSuppressed)
        return gBattleMons[battler].ability;

    if (gStatuses3[battler] & STATUS3_GASTRO_ACID)
        return ABILITY_NONE;

    if (IsNeutralizingGasOnField()
     && gBattleMons[battler].ability != ABILITY_NEUTRALIZING_GAS
     && GetBattlerHoldEffectIgnoreAbility(battler, TRUE) != HOLD_EFFECT_ABILITY_SHIELD)
        return ABILITY_NONE;

    return gBattleMons[battler].ability;
}

// does NOT include ability suppression checks
s32 AI_DecideKnownAbilityForTurn(u32 battlerId)
{
    u32 validAbilities[NUM_ABILITY_SLOTS];
    u8 i, numValidAbilities = 0;
    u32 knownAbility = AI_GetBattlerAbility(battlerId);
    u32 indexAbility;
    u32 abilityAiRatings[NUM_ABILITY_SLOTS] = {0};

    // We've had ability overwritten by e.g. Worry Seed. It is not part of AI_PARTY in case of switching
    if (gDisableStructs[battlerId].overwrittenAbility)
        return gDisableStructs[battlerId].overwrittenAbility;

    // The AI knows its own ability.
    if (IsAiBattlerAware(battlerId))
        return knownAbility;

    // Check neutralizing gas, gastro acid
    if (knownAbility == ABILITY_NONE)
        return knownAbility;

    if (AI_PARTY->mons[GetBattlerSide(battlerId)][gBattlerPartyIndexes[battlerId]].ability != ABILITY_NONE)
        return AI_PARTY->mons[GetBattlerSide(battlerId)][gBattlerPartyIndexes[battlerId]].ability;

    // Abilities that prevent fleeing - treat as always known
    if (knownAbility == ABILITY_SHADOW_TAG || knownAbility == ABILITY_MAGNET_PULL || knownAbility == ABILITY_ARENA_TRAP)
        return knownAbility;

    for (i = 0; i < NUM_ABILITY_SLOTS; i++)
    {
        indexAbility = gSpeciesInfo[gBattleMons[battlerId].species].abilities[i];
        if (indexAbility != ABILITY_NONE)
        {
            abilityAiRatings[numValidAbilities] = gAbilitiesInfo[indexAbility].aiRating;
            validAbilities[numValidAbilities++] = indexAbility;
        }
    }

    if (numValidAbilities > 0 && IsAiBattlerPredictingAbility(battlerId))
        return validAbilities[RandomWeighted(RNG_AI_PREDICT_ABILITY, abilityAiRatings[0], abilityAiRatings[1], abilityAiRatings[2])];

    if (numValidAbilities > 0)
        return validAbilities[RandomUniform(RNG_AI_ABILITY, 0, numValidAbilities - 1)];

    return ABILITY_NONE; // Unknown.
}

enum ItemHoldEffect AI_DecideHoldEffectForTurn(u32 battlerId)
{
    enum ItemHoldEffect holdEffect;

    if (!IsAiBattlerAware(battlerId))
        holdEffect = AI_PARTY->mons[GetBattlerSide(battlerId)][gBattlerPartyIndexes[battlerId]].heldEffect;
    else
        holdEffect = GetBattlerHoldEffect(battlerId, FALSE);

    if (AI_THINKING_STRUCT->aiFlags[battlerId] & AI_FLAG_NEGATE_UNAWARE)
        return holdEffect;

    if (gStatuses3[battlerId] & STATUS3_EMBARGO)
        return HOLD_EFFECT_NONE;
    if (gFieldStatuses & STATUS_FIELD_MAGIC_ROOM)
        return HOLD_EFFECT_NONE;
    if (AI_DATA->abilities[battlerId] == ABILITY_KLUTZ && !(gStatuses3[battlerId] & STATUS3_GASTRO_ACID))
        return HOLD_EFFECT_NONE;

    return holdEffect;
}

bool32 DoesBattlerIgnoreAbilityChecks(u32 battlerAtk, u32 atkAbility, u32 move)
{
    if (AI_THINKING_STRUCT->aiFlags[battlerAtk] & AI_FLAG_NEGATE_UNAWARE)
        return FALSE;   // AI handicap flag: doesn't understand ability suppression concept

    if (IsMoldBreakerTypeAbility(battlerAtk, atkAbility) || MoveIgnoresTargetAbility(move))
        return TRUE;

    return FALSE;
}

static inline bool32 AI_WeatherHasEffect(void)
{
    if (AI_THINKING_STRUCT->aiFlags[B_POSITION_OPPONENT_LEFT] & AI_FLAG_NEGATE_UNAWARE
     || AI_THINKING_STRUCT->aiFlags[B_POSITION_OPPONENT_RIGHT] & AI_FLAG_NEGATE_UNAWARE)
        return TRUE;   // AI doesn't understand weather supression (handicap)

    return AI_DATA->weatherHasEffect;  // weather damping abilities are announced
}

u32 AI_GetWeather(void)
{
    if (gBattleWeather == B_WEATHER_NONE)
        return B_WEATHER_NONE;
    if (!AI_WeatherHasEffect())
        return B_WEATHER_NONE;
    return gBattleWeather;
}

bool32 IsAromaVeilProtectedEffect(enum BattleMoveEffects moveEffect)
{
    switch (moveEffect)
    {
    case EFFECT_DISABLE:
    case EFFECT_ATTRACT:
    case EFFECT_ENCORE:
    case EFFECT_TORMENT:
    case EFFECT_TAUNT:
    case EFFECT_HEAL_BLOCK:
        return TRUE;
    default:
        return FALSE;
    }
}

bool32 IsNonVolatileStatusMoveEffect(enum BattleMoveEffects moveEffect)
{
    switch (moveEffect)
    {
    case EFFECT_SLEEP:
    case EFFECT_TOXIC:
    case EFFECT_POISON:
    case EFFECT_PARALYZE:
    case EFFECT_WILL_O_WISP:
    case EFFECT_YAWN:
        return TRUE;
    default:
        return FALSE;
    }
}

bool32 IsConfusionMoveEffect(enum BattleMoveEffects moveEffect)
{
    switch (moveEffect)
    {
    case EFFECT_CONFUSE:
    case EFFECT_SWAGGER:
    case EFFECT_FLATTER:
        return TRUE;
    default:
        return FALSE;
    }
}

bool32 IsHazardMove(u32 move)
{
    // Hazard setting moves like Stealth Rock, Spikes, etc.
    u32 i, moveEffect = GetMoveEffect(move);
    switch (moveEffect)
    {
    case EFFECT_SPIKES:
    case EFFECT_TOXIC_SPIKES:
    case EFFECT_STICKY_WEB:
    case EFFECT_STEALTH_ROCK:
        return TRUE;
    }

    u32 additionalEffectCount = GetMoveAdditionalEffectCount(move);
    for (i = 0; i < additionalEffectCount; i++)
    {
        const struct AdditionalEffect *additionalEffect = GetMoveAdditionalEffectById(move, i);
        switch (additionalEffect->moveEffect)
        {
        case MOVE_EFFECT_STEELSURGE:
            return TRUE;
        }
    }
    return FALSE;
}

bool32 IsHazardClearingMove(u32 move)
{
    // Hazard clearing effects like Rapid Spin, Tidy Up, etc.
    u32 i, moveEffect = GetMoveEffect(move);
    switch (moveEffect)
    {
    case EFFECT_RAPID_SPIN:
    case EFFECT_TIDY_UP:
        return TRUE;
    case EFFECT_DEFOG:
        if (B_DEFOG_EFFECT_CLEARING >= GEN_6)
            return TRUE;
        break;
    }

    u32 additionalEffectCount = GetMoveAdditionalEffectCount(move);
    for (i = 0; i < additionalEffectCount; i++)
    {
        const struct AdditionalEffect *additionalEffect = GetMoveAdditionalEffectById(move, i);
        switch (additionalEffect->moveEffect)
        {
        case MOVE_EFFECT_DEFOG:
            return TRUE;
        }
    }

    return FALSE;
}

bool32 IsMoveRedirectionPrevented(u32 battlerAtk, u32 move, u32 atkAbility)
{
    if (AI_THINKING_STRUCT->aiFlags[battlerAtk] & AI_FLAG_NEGATE_UNAWARE)
        return FALSE;

    enum BattleMoveEffects effect = GetMoveEffect(move);
    if (effect == EFFECT_SKY_DROP
      || effect == EFFECT_SNIPE_SHOT
      || atkAbility == ABILITY_PROPELLER_TAIL
      || atkAbility == ABILITY_STALWART)
        return TRUE;
    return FALSE;
}

bool32 IsSemiInvulnerable(u32 battlerDef, u32 move)
{
    if (gStatuses3[battlerDef] & STATUS3_PHANTOM_FORCE)
        return TRUE;
    else if (gBattleStruct->battlerState[battlerDef].commandingDondozo)
        return TRUE;
    else if (!MoveDamagesAirborne(move) && gStatuses3[battlerDef] & STATUS3_ON_AIR)
        return TRUE;
    else if (!MoveDamagesUnderWater(move) && gStatuses3[battlerDef] & STATUS3_UNDERWATER)
        return TRUE;
    else if (!MoveDamagesUnderground(move) && gStatuses3[battlerDef] & STATUS3_UNDERGROUND)
        return TRUE;
    else
        return FALSE;
}

bool32 IsMoveEncouragedToHit(u32 battlerAtk, u32 battlerDef, u32 move)
{
    u32 weather;
    if (IsSemiInvulnerable(battlerDef, move))
        return FALSE;

    //TODO - anticipate protect move?

    // always hits
    if (gStatuses3[battlerDef] & STATUS3_ALWAYS_HITS || gDisableStructs[battlerDef].battlerWithSureHit == battlerAtk)
        return TRUE;

    if (AI_DATA->abilities[battlerDef] == ABILITY_NO_GUARD || AI_DATA->abilities[battlerAtk] == ABILITY_NO_GUARD)
        return TRUE;

    enum BattleMoveEffects effect = GetMoveEffect(move);
    if (B_TOXIC_NEVER_MISS >= GEN_6 && effect == EFFECT_TOXIC && IS_BATTLER_OF_TYPE(battlerAtk, TYPE_POISON))
        return TRUE;

    // discouraged from hitting
    weather = AI_GetWeather();
    if ((weather & B_WEATHER_SUN) && effect == EFFECT_THUNDER)
        return FALSE;

    // increased accuracy but don't always hit
    if ((weather & B_WEATHER_RAIN) && effect == EFFECT_THUNDER)
        return TRUE;
    if ((weather & (B_WEATHER_HAIL | B_WEATHER_SNOW)) && effect == EFFECT_BLIZZARD)
        return TRUE;
    if (B_MINIMIZE_DMG_ACC >= GEN_6 && (gStatuses3[battlerDef] & STATUS3_MINIMIZED) && MoveIncreasesPowerToMinimizedTargets(move))
        return TRUE;
    if (GetMoveAccuracy(move) == 0)
        return TRUE;

    return FALSE;
}

bool32 ShouldTryOHKO(u32 battlerAtk, u32 battlerDef, u32 atkAbility, u32 defAbility, u32 move)
{
    enum ItemHoldEffect holdEffect = AI_DATA->holdEffects[battlerDef];
    u32 accuracy = AI_DATA->moveAccuracy[battlerAtk][battlerDef][AI_THINKING_STRUCT->movesetIndex];

    gPotentialItemEffectBattler = battlerDef;
    if (holdEffect == HOLD_EFFECT_FOCUS_BAND && (Random() % 100) < AI_DATA->holdEffectParams[battlerDef])
        return FALSE;   //probabilistically speaking, focus band should activate so dont OHKO
    else if (holdEffect == HOLD_EFFECT_FOCUS_SASH && AI_BattlerAtMaxHp(battlerDef))
        return FALSE;

    if (!DoesBattlerIgnoreAbilityChecks(battlerAtk, atkAbility, move) && defAbility == ABILITY_STURDY)
        return FALSE;

    if ((((gStatuses3[battlerDef] & STATUS3_ALWAYS_HITS)
        && gDisableStructs[battlerDef].battlerWithSureHit == battlerAtk)
        || atkAbility == ABILITY_NO_GUARD || defAbility == ABILITY_NO_GUARD)
        && gBattleMons[battlerAtk].level >= gBattleMons[battlerDef].level)
    {
        return TRUE;
    }
    else    // test the odds
    {
        u32 odds = accuracy + (gBattleMons[battlerAtk].level - gBattleMons[battlerDef].level);
        if (B_SHEER_COLD_ACC >= GEN_7 && move == MOVE_SHEER_COLD && !IS_BATTLER_OF_TYPE(gBattlerAttacker, TYPE_ICE))
            odds -= 10;
        if (Random() % 100 + 1 < odds && gBattleMons[battlerAtk].level >= gBattleMons[battlerDef].level)
            return TRUE;
    }
    return FALSE;
}

bool32 ShouldSetSandstorm(u32 battler, u32 ability, enum ItemHoldEffect holdEffect)
{
    u32 weather = AI_GetWeather();
    if (weather & B_WEATHER_SANDSTORM)
        return FALSE;

    if (ability == ABILITY_SAND_VEIL
      || ability == ABILITY_SAND_RUSH
      || ability == ABILITY_SAND_FORCE
      || ability == ABILITY_OVERCOAT
      || ability == ABILITY_MAGIC_GUARD
      || holdEffect == HOLD_EFFECT_SAFETY_GOGGLES
      || IS_BATTLER_ANY_TYPE(battler, TYPE_ROCK, TYPE_GROUND, TYPE_STEEL)
      || HasMoveEffect(battler, EFFECT_SHORE_UP)
      || HasMoveEffect(battler, EFFECT_WEATHER_BALL))
    {
        return TRUE;
    }
    return FALSE;
}

bool32 ShouldSetHail(u32 battler, u32 ability, enum ItemHoldEffect holdEffect)
{
    u32 weather = AI_GetWeather();
    if (weather & (B_WEATHER_HAIL | B_WEATHER_SNOW))
        return FALSE;

    if (ability == ABILITY_SNOW_CLOAK
      || ability == ABILITY_ICE_BODY
      || ability == ABILITY_FORECAST
      || ability == ABILITY_SLUSH_RUSH
      || ability == ABILITY_MAGIC_GUARD
      || ability == ABILITY_OVERCOAT
      || holdEffect == HOLD_EFFECT_SAFETY_GOGGLES
      || IS_BATTLER_OF_TYPE(battler, TYPE_ICE)
      || HasMoveEffect(battler, EFFECT_BLIZZARD)
      || HasMoveEffect(battler, EFFECT_AURORA_VEIL)
      || HasMoveEffect(battler, EFFECT_WEATHER_BALL))
    {
        return TRUE;
    }
    return FALSE;
}

bool32 ShouldSetRain(u32 battlerAtk, u32 atkAbility, enum ItemHoldEffect holdEffect)
{
    u32 weather = AI_GetWeather();
    if (weather & B_WEATHER_RAIN)
        return FALSE;

    if (holdEffect != HOLD_EFFECT_UTILITY_UMBRELLA
     && (atkAbility == ABILITY_SWIFT_SWIM
      || atkAbility == ABILITY_FORECAST
      || atkAbility == ABILITY_HYDRATION
      || atkAbility == ABILITY_RAIN_DISH
      || atkAbility == ABILITY_DRY_SKIN
      || HasMoveEffect(battlerAtk, EFFECT_THUNDER)
      || HasMoveEffect(battlerAtk, EFFECT_WEATHER_BALL)
      || HasMoveWithType(battlerAtk, TYPE_WATER)))
    {
        return TRUE;
    }
    return FALSE;
}

bool32 ShouldSetSun(u32 battlerAtk, u32 atkAbility, enum ItemHoldEffect holdEffect)
{
    u32 weather = AI_GetWeather();
    if (weather & B_WEATHER_SUN)
        return FALSE;

    if (holdEffect != HOLD_EFFECT_UTILITY_UMBRELLA
     && (atkAbility == ABILITY_CHLOROPHYLL
      || atkAbility == ABILITY_FLOWER_GIFT
      || atkAbility == ABILITY_FORECAST
      || atkAbility == ABILITY_LEAF_GUARD
      || atkAbility == ABILITY_SOLAR_POWER
      || atkAbility == ABILITY_HARVEST
      || HasMoveEffect(battlerAtk, EFFECT_SOLAR_BEAM)
      || HasMoveEffect(battlerAtk, EFFECT_MORNING_SUN)
      || HasMoveEffect(battlerAtk, EFFECT_SYNTHESIS)
      || HasMoveEffect(battlerAtk, EFFECT_MOONLIGHT)
      || HasMoveEffect(battlerAtk, EFFECT_WEATHER_BALL)
      || HasMoveEffect(battlerAtk, EFFECT_GROWTH)
      || HasMoveWithType(battlerAtk, TYPE_FIRE)))
    {
        return TRUE;
    }
    return FALSE;
}

bool32 ShouldSetSnow(u32 battler, u32 ability, enum ItemHoldEffect holdEffect)
{
    u32 weather = AI_GetWeather();
    if (weather & (B_WEATHER_SNOW | B_WEATHER_HAIL))
        return FALSE;

    if (ability == ABILITY_SNOW_CLOAK
      || ability == ABILITY_ICE_BODY
      || ability == ABILITY_FORECAST
      || ability == ABILITY_SLUSH_RUSH
      || IS_BATTLER_OF_TYPE(battler, TYPE_ICE)
      || HasMoveEffect(battler, EFFECT_BLIZZARD)
      || HasMoveEffect(battler, EFFECT_AURORA_VEIL)
      || HasMoveEffect(battler, EFFECT_WEATHER_BALL))
    {
        return TRUE;
    }
    return FALSE;
}

void ProtectChecks(u32 battlerAtk, u32 battlerDef, u32 move, u32 predictedMove, s32 *score)
{
    // TODO more sophisticated logic
    u32 uses = gDisableStructs[battlerAtk].protectUses;

    /*if (GetMoveResultFlags(predictedMove) & (MOVE_RESULT_NO_EFFECT | MOVE_RESULT_MISSED))
    {
        ADJUST_SCORE_PTR(-5);
        return;
    }*/

    if (uses == 0)
    {
        if (predictedMove != MOVE_NONE && predictedMove != 0xFFFF && !IsBattleMoveStatus(predictedMove))
            ADJUST_SCORE_PTR(DECENT_EFFECT);
        else if (Random() % 256 < 100)
            ADJUST_SCORE_PTR(WEAK_EFFECT);
    }
    else
    {
        if (IsDoubleBattle())
            ADJUST_SCORE_PTR(-(2 * min(uses, 3)));
        else
            ADJUST_SCORE_PTR(-(min(uses, 3)));
    }

    if (gBattleMons[battlerAtk].status1 & (STATUS1_PSN_ANY | STATUS1_BURN | STATUS1_FROSTBITE)
     || gBattleMons[battlerAtk].status2 & (STATUS2_CURSED | STATUS2_INFATUATION)
     || gStatuses3[battlerAtk] & (STATUS3_PERISH_SONG | STATUS3_LEECHSEED | STATUS3_YAWN))
    {
        ADJUST_SCORE_PTR(-1);
    }

    if (gBattleMons[battlerDef].status1 & STATUS1_TOXIC_POISON
      || gBattleMons[battlerDef].status2 & (STATUS2_CURSED | STATUS2_INFATUATION)
      || gStatuses3[battlerDef] & (STATUS3_PERISH_SONG | STATUS3_LEECHSEED | STATUS3_YAWN))
        ADJUST_SCORE_PTR(DECENT_EFFECT);
}

// stat stages
bool32 ShouldLowerStat(u32 battlerAtk, u32 battlerDef, u32 abilityDef, u32 stat)
{
    if (gBattleMons[battlerDef].statStages[stat] == MIN_STAT_STAGE)
        return FALSE;

    if (AI_DATA->holdEffects[battlerDef] == HOLD_EFFECT_CLEAR_AMULET)
        return FALSE;

    switch (abilityDef)
    {
    case ABILITY_SPEED_BOOST:
        if (stat == STAT_SPEED)
            return FALSE;
    case ABILITY_HYPER_CUTTER:
        if (stat == STAT_ATK)
            return FALSE;
    case ABILITY_BIG_PECKS:
        if (stat == STAT_DEF)
            return FALSE;
    case ABILITY_ILLUMINATE:
        if (B_ILLUMINATE_EFFECT < GEN_9)
            break;
    case ABILITY_KEEN_EYE:
    case ABILITY_MINDS_EYE:
        if (stat == STAT_ACC)
            return FALSE;
    case ABILITY_FLOWER_VEIL:
        if (IS_BATTLER_OF_TYPE(battlerDef, TYPE_GRASS))
            return FALSE;
        break;
    case ABILITY_CONTRARY:
    case ABILITY_CLEAR_BODY:
    case ABILITY_WHITE_SMOKE:
    case ABILITY_FULL_METAL_BODY:
        return FALSE;
    }

    // This should be a viability check
    if (stat == STAT_SPEED)
    {
        // If AI is faster and doesn't have any mons left, lowering speed doesn't give any
        return !(AI_IsFaster(battlerAtk, battlerDef, AI_THINKING_STRUCT->moveConsidered)
            && CountUsablePartyMons(battlerAtk) == 0
            && !HasMoveEffect(battlerAtk, EFFECT_ELECTRO_BALL));
    }

    return TRUE;
}

bool32 BattlerStatCanRise(u32 battler, u32 battlerAbility, u32 stat)
{
    if ((gBattleMons[battler].statStages[stat] < MAX_STAT_STAGE && battlerAbility != ABILITY_CONTRARY)
      || (battlerAbility == ABILITY_CONTRARY && gBattleMons[battler].statStages[stat] > MIN_STAT_STAGE))
        return TRUE;
    return FALSE;
}

bool32 AreBattlersStatsMaxed(u32 battlerId)
{
    u32 i;
    for (i = STAT_ATK; i < NUM_BATTLE_STATS; i++)
    {
        if (gBattleMons[battlerId].statStages[i] < MAX_STAT_STAGE)
            return FALSE;
    }
    return TRUE;
}

bool32 AnyStatIsRaised(u32 battlerId)
{
    u32 i;

    for (i = STAT_ATK; i < NUM_BATTLE_STATS; i++)
    {
        if (gBattleMons[battlerId].statStages[i] > DEFAULT_STAT_STAGE)
            return TRUE;
    }
    return FALSE;
}

u32 CountPositiveStatStages(u32 battlerId)
{
    u32 count = 0;
    u32 i;
    for (i = STAT_ATK; i < NUM_BATTLE_STATS; i++)
    {
        if (gBattleMons[battlerId].statStages[i] > DEFAULT_STAT_STAGE)
            count++;
    }
    return count;
}

u32 CountNegativeStatStages(u32 battlerId)
{
    u32 count = 0;
    u32 i;
    for (i = STAT_ATK; i < NUM_BATTLE_STATS; i++)
    {
        if (gBattleMons[battlerId].statStages[i] < DEFAULT_STAT_STAGE)
            count++;
    }
    return count;
}

bool32 ShouldLowerAttack(u32 battlerAtk, u32 battlerDef, u32 defAbility)
{
    if (AI_IsFaster(battlerAtk, battlerDef, AI_THINKING_STRUCT->moveConsidered)
            && (AI_THINKING_STRUCT->aiFlags[battlerAtk] & AI_FLAG_TRY_TO_FAINT)
            && CanAIFaintTarget(battlerAtk, battlerDef, 0))
        return FALSE; // Don't bother lowering stats if can kill enemy.

    if (gBattleMons[battlerDef].statStages[STAT_ATK] > 4
      && HasMoveWithCategory(battlerDef, DAMAGE_CATEGORY_PHYSICAL)
      && defAbility != ABILITY_CONTRARY
      && defAbility != ABILITY_CLEAR_BODY
      && defAbility != ABILITY_WHITE_SMOKE
      && defAbility != ABILITY_FULL_METAL_BODY
      && defAbility != ABILITY_HYPER_CUTTER
      && AI_DATA->holdEffects[battlerDef] != HOLD_EFFECT_CLEAR_AMULET)
        return TRUE;
    return FALSE;
}

bool32 ShouldLowerDefense(u32 battlerAtk, u32 battlerDef, u32 defAbility)
{
    if (AI_IsFaster(battlerAtk, battlerDef, AI_THINKING_STRUCT->moveConsidered)
            && (AI_THINKING_STRUCT->aiFlags[battlerAtk] & AI_FLAG_TRY_TO_FAINT)
            && CanAIFaintTarget(battlerAtk, battlerDef, 0))
        return FALSE; // Don't bother lowering stats if can kill enemy.

    if (gBattleMons[battlerDef].statStages[STAT_DEF] > 4
      && HasMoveWithCategory(battlerAtk, DAMAGE_CATEGORY_PHYSICAL)
      && defAbility != ABILITY_CONTRARY
      && defAbility != ABILITY_CLEAR_BODY
      && defAbility != ABILITY_WHITE_SMOKE
      && defAbility != ABILITY_FULL_METAL_BODY
      && defAbility != ABILITY_BIG_PECKS
      && AI_DATA->holdEffects[battlerDef] != HOLD_EFFECT_CLEAR_AMULET)
        return TRUE;
    return FALSE;
}

bool32 ShouldLowerSpeed(u32 battlerAtk, u32 battlerDef, u32 defAbility)
{
    if (defAbility == ABILITY_CONTRARY
     || defAbility == ABILITY_CLEAR_BODY
     || defAbility == ABILITY_FULL_METAL_BODY
     || defAbility == ABILITY_WHITE_SMOKE
     || AI_DATA->holdEffects[battlerDef] == HOLD_EFFECT_CLEAR_AMULET)
        return FALSE;

    return (AI_IsSlower(battlerAtk, battlerDef, AI_THINKING_STRUCT->moveConsidered));
}

bool32 ShouldLowerSpAtk(u32 battlerAtk, u32 battlerDef, u32 defAbility)
{
    if (AI_IsFaster(battlerAtk, battlerDef, AI_THINKING_STRUCT->moveConsidered)
            && (AI_THINKING_STRUCT->aiFlags[battlerAtk] & AI_FLAG_TRY_TO_FAINT)
            && CanAIFaintTarget(battlerAtk, battlerDef, 0))
        return FALSE; // Don't bother lowering stats if can kill enemy.

    if (gBattleMons[battlerDef].statStages[STAT_SPATK] > 4
      && HasMoveWithCategory(battlerDef, DAMAGE_CATEGORY_SPECIAL)
      && defAbility != ABILITY_CONTRARY
      && defAbility != ABILITY_CLEAR_BODY
      && defAbility != ABILITY_FULL_METAL_BODY
      && defAbility != ABILITY_WHITE_SMOKE
      && AI_DATA->holdEffects[battlerDef] != HOLD_EFFECT_CLEAR_AMULET)
        return TRUE;
    return FALSE;
}

bool32 ShouldLowerSpDef(u32 battlerAtk, u32 battlerDef, u32 defAbility)
{
    if (AI_IsFaster(battlerAtk, battlerDef, AI_THINKING_STRUCT->moveConsidered)
            && (AI_THINKING_STRUCT->aiFlags[battlerAtk] & AI_FLAG_TRY_TO_FAINT)
            && CanAIFaintTarget(battlerAtk, battlerDef, 0))
        return FALSE; // Don't bother lowering stats if can kill enemy.

    if (gBattleMons[battlerDef].statStages[STAT_SPDEF] > 4
      && HasMoveWithCategory(battlerAtk, DAMAGE_CATEGORY_SPECIAL)
      && defAbility != ABILITY_CONTRARY
      && defAbility != ABILITY_CLEAR_BODY
      && defAbility != ABILITY_FULL_METAL_BODY
      && defAbility != ABILITY_WHITE_SMOKE
      && AI_DATA->holdEffects[battlerDef] != HOLD_EFFECT_CLEAR_AMULET)
        return TRUE;
    return FALSE;
}

bool32 ShouldLowerAccuracy(u32 battlerAtk, u32 battlerDef, u32 defAbility)
{
    if (AI_IsFaster(battlerAtk, battlerDef, AI_THINKING_STRUCT->moveConsidered)
            && (AI_THINKING_STRUCT->aiFlags[battlerAtk] & AI_FLAG_TRY_TO_FAINT)
            && CanAIFaintTarget(battlerAtk, battlerDef, 0))
        return FALSE; // Don't bother lowering stats if can kill enemy.

    if (defAbility != ABILITY_CONTRARY
      && defAbility != ABILITY_CLEAR_BODY
      && defAbility != ABILITY_WHITE_SMOKE
      && defAbility != ABILITY_FULL_METAL_BODY
      && defAbility != ABILITY_KEEN_EYE
      && defAbility != ABILITY_MINDS_EYE
      && (B_ILLUMINATE_EFFECT >= GEN_9 && defAbility != ABILITY_ILLUMINATE)
      && AI_DATA->holdEffects[battlerDef] != HOLD_EFFECT_CLEAR_AMULET)
        return TRUE;
    return FALSE;
}

bool32 ShouldLowerEvasion(u32 battlerAtk, u32 battlerDef, u32 defAbility)
{
    if (AI_IsFaster(battlerAtk, battlerDef, AI_THINKING_STRUCT->moveConsidered)
            && (AI_THINKING_STRUCT->aiFlags[battlerAtk] & AI_FLAG_TRY_TO_FAINT)
            && CanAIFaintTarget(battlerAtk, battlerDef, 0))
        return FALSE; // Don't bother lowering stats if can kill enemy.

    if (gBattleMons[battlerDef].statStages[STAT_EVASION] > DEFAULT_STAT_STAGE
      && defAbility != ABILITY_CONTRARY
      && defAbility != ABILITY_CLEAR_BODY
      && defAbility != ABILITY_FULL_METAL_BODY
      && defAbility != ABILITY_WHITE_SMOKE
      && AI_DATA->holdEffects[battlerDef] != HOLD_EFFECT_CLEAR_AMULET)
        return TRUE;
    return FALSE;
}

bool32 CanIndexMoveFaintTarget(u32 battlerAtk, u32 battlerDef, u32 moveIndex, enum DamageCalcContext calcContext)
{
    s32 dmg;
    u16 *moves = gBattleMons[battlerAtk].moves;

    if (IsDoubleBattle() && battlerDef == BATTLE_PARTNER(battlerAtk))
        dmg = AI_DATA->simulatedDmg[battlerAtk][battlerDef][moveIndex].maximum; // Attacking partner, be careful
    else
        dmg = AI_GetDamage(battlerAtk, battlerDef, moveIndex, calcContext, AI_DATA);

    if (gBattleMons[battlerDef].hp <= dmg && !CanEndureHit(battlerAtk, battlerDef, moves[moveIndex]))
        return TRUE;
    return FALSE;
}

bool32 CanIndexMoveGuaranteeFaintTarget(u32 battlerAtk, u32 battlerDef, u32 moveIndex)
{
    s32 dmg;
    u16 *moves = gBattleMons[battlerAtk].moves;

    dmg = AI_DATA->simulatedDmg[battlerAtk][battlerDef][moveIndex].minimum; // Explictly care about guaranteed KOs universally

    if (gBattleMons[battlerDef].hp <= dmg && !CanEndureHit(battlerAtk, battlerDef, moves[moveIndex]))
        return TRUE;
    return FALSE;
}

u16 *GetMovesArray(u32 battler)
{
    if (IsAiBattlerAware(battler) || IsAiBattlerAware(BATTLE_PARTNER(battler)))
        return gBattleMons[battler].moves;
    else
        return gBattleResources->battleHistory->usedMoves[battler];
}

bool32 HasOnlyMovesWithCategory(u32 battlerId, u32 category, bool32 onlyOffensive)
{
    u32 i;
    u16 *moves = GetMovesArray(battlerId);

    for (i = 0; i < MAX_MON_MOVES; i++)
    {
        if (onlyOffensive && IsBattleMoveStatus(moves[i]))
            continue;
        if (moves[i] != MOVE_NONE && moves[i] != MOVE_UNAVAILABLE && GetBattleMoveCategory(moves[i]) != category)
            return FALSE;
    }

    return TRUE;
}

bool32 HasMoveWithCategory(u32 battler, u32 category)
{
    u32 i;
    u16 *moves = GetMovesArray(battler);

    for (i = 0; i < MAX_MON_MOVES; i++)
    {
        if (moves[i] != MOVE_NONE && moves[i] != MOVE_UNAVAILABLE && GetBattleMoveCategory(moves[i]) == category)
            return TRUE;
    }
    return FALSE;
}

bool32 HasMoveWithType(u32 battler, u32 type)
{
    s32 i;
    u16 *moves = GetMovesArray(battler);

    for (i = 0; i < MAX_MON_MOVES; i++)
    {
        if (moves[i] != MOVE_NONE && moves[i] != MOVE_UNAVAILABLE && GetMoveType(moves[i]) == type)
            return TRUE;
    }

    return FALSE;
}

bool32 HasMoveEffect(u32 battlerId, enum BattleMoveEffects effect)
{
    s32 i;
    u16 *moves = GetMovesArray(battlerId);

    for (i = 0; i < MAX_MON_MOVES; i++)
    {
        if (moves[i] != MOVE_NONE && moves[i] != MOVE_UNAVAILABLE
            && GetMoveEffect(moves[i]) == effect)
            return TRUE;
    }

    return FALSE;
}

bool32 IsPowerBasedOnStatus(u32 battlerId, enum BattleMoveEffects effect, u32 argument)
{
    s32 i;
    u16 *moves = GetMovesArray(battlerId);

    for (i = 0; i < MAX_MON_MOVES; i++)
    {
        if (moves[i] != MOVE_NONE && moves[i] != MOVE_UNAVAILABLE
            && GetMoveEffect(moves[i]) == effect
            && (GetMoveEffectArg_Status(moves[i]) & argument))
            return TRUE;
    }

    return FALSE;
}

bool32 HasMoveWithAdditionalEffect(u32 battlerId, u32 moveEffect)
{
    s32 i;
    u16 *moves = GetMovesArray(battlerId);

    for (i = 0; i < MAX_MON_MOVES; i++)
    {
        if (moves[i] != MOVE_NONE && moves[i] != MOVE_UNAVAILABLE
            && MoveHasAdditionalEffect(moves[i], moveEffect))
            return TRUE;
    }

    return FALSE;
}

bool32 HasMoveWithCriticalHitChance(u32 battlerId)
{
    s32 i;
    u16 *moves = GetMovesArray(battlerId);

    for (i = 0; i < MAX_MON_MOVES; i++)
    {
        if (moves[i] != MOVE_NONE && moves[i] != MOVE_UNAVAILABLE
            && GetMoveCriticalHitStage(moves[i]) > 0)
            return TRUE;
    }

    return FALSE;
}

bool32 HasMoveWithMoveEffectExcept(u32 battlerId, u32 moveEffect, enum BattleMoveEffects exception)
{
    s32 i;
    u16 *moves = GetMovesArray(battlerId);

    for (i = 0; i < MAX_MON_MOVES; i++)
    {
        if (moves[i] != MOVE_NONE && moves[i] != MOVE_UNAVAILABLE
            && GetMoveEffect(moves[i]) != exception
            && MoveHasAdditionalEffect(moves[i], moveEffect))
            return TRUE;
    }

    return FALSE;
}

bool32 HasMove(u32 battlerId, u32 move)
{
    s32 i;
    u16 *moves = GetMovesArray(battlerId);

    for (i = 0; i < MAX_MON_MOVES; i++)
    {
        if (moves[i] != MOVE_NONE && moves[i] != MOVE_UNAVAILABLE && moves[i] == move)
            return TRUE;
    }

    return FALSE;
}

bool32 HasAnyKnownMove(u32 battlerId)
{
    s32 i;
    u16 *moves = GetMovesArray(battlerId);

    for (i = 0; i < MAX_MON_MOVES; i++)
    {
        if (moves[i] != MOVE_NONE)
            return TRUE;
    }

    return FALSE;
}

bool32 HasMoveThatLowersOwnStats(u32 battlerId)
{
    s32 i, j;
    u32 aiMove;
    u16 *moves = GetMovesArray(battlerId);
    for (i = 0; i < MAX_MON_MOVES; i++)
    {
        aiMove = moves[i];
        if (aiMove != MOVE_NONE && aiMove != MOVE_UNAVAILABLE)
        {
            u32 additionalEffectCount = GetMoveAdditionalEffectCount(aiMove);
            for (j = 0; j < additionalEffectCount; j++)
            {
                const struct AdditionalEffect *additionalEffect = GetMoveAdditionalEffectById(aiMove, j);
                if (IsSelfStatLoweringEffect(additionalEffect->moveEffect) && additionalEffect->self)
                    return TRUE;
            }
        }
    }
    return FALSE;
}

bool32 HasMoveWithLowAccuracy(u32 battlerAtk, u32 battlerDef, u32 accCheck, bool32 ignoreStatus, u32 atkAbility, u32 defAbility, u32 atkHoldEffect, u32 defHoldEffect)
{
    s32 i;
    u16 *moves = GetMovesArray(battlerAtk);
    u32 moveLimitations = AI_DATA->moveLimitations[battlerAtk];

    for (i = 0; i < MAX_MON_MOVES; i++)
    {
        if (IsMoveUnusable(i, moves[i], moveLimitations))
            continue;

        if (ignoreStatus && IsBattleMoveStatus(moves[i]))
            continue;
        else if ((!IsBattleMoveStatus(moves[i]) && GetMoveAccuracy(moves[i]) == 0)
              || GetBattlerMoveTargetType(battlerAtk, moves[i]) & (MOVE_TARGET_USER | MOVE_TARGET_OPPONENTS_FIELD))
            continue;

        if (AI_DATA->moveAccuracy[battlerAtk][battlerDef][i] <= accCheck)
            return TRUE;
    }

    return FALSE;
}

bool32 HasSleepMoveWithLowAccuracy(u32 battlerAtk, u32 battlerDef)
{
    u32 i;
    u16 *moves = GetMovesArray(battlerAtk);
    u32 moveLimitations = AI_DATA->moveLimitations[battlerAtk];

    for (i = 0; i < MAX_MON_MOVES; i++)
    {
        if (IsMoveUnusable(i, moves[i], moveLimitations))
            continue;

        if (GetMoveEffect(moves[i]) == EFFECT_SLEEP && AI_DATA->moveAccuracy[battlerAtk][battlerDef][i] < 85)
            return TRUE;
    }
    return FALSE;
}

bool32 HasHealingEffect(u32 battlerId)
{
    s32 i;
    u16 *moves = GetMovesArray(battlerId);

    for (i = 0; i < MAX_MON_MOVES; i++)
    {
        if (moves[i] != MOVE_NONE && moves[i] != MOVE_UNAVAILABLE && IsHealingMove(moves[i]))
            return TRUE;
    }

    return FALSE;
}

bool32 IsTrappingMove(u32 move)
{
    switch (GetMoveEffect(move))
    {
    case EFFECT_MEAN_LOOK:
    case EFFECT_FAIRY_LOCK:
    //case EFFECT_NO_RETREAT:   // TODO
        return TRUE;
    default:
        return MoveHasAdditionalEffect(move, MOVE_EFFECT_PREVENT_ESCAPE)
            || MoveHasAdditionalEffect(move, MOVE_EFFECT_WRAP);
    }
}

bool32 HasTrappingMoveEffect(u32 battler)
{
    s32 i;
    u16 *moves = GetMovesArray(battler);

    for (i = 0; i < MAX_MON_MOVES; i++)
    {
        if (moves[i] != MOVE_NONE && moves[i] != MOVE_UNAVAILABLE && IsTrappingMove(moves[i]))
            return TRUE;
    }

    return FALSE;
}

bool32 HasThawingMove(u32 battler)
{
    s32 i;
    u16 *moves = GetMovesArray(battler);
    for (i = 0; i < MAX_MON_MOVES; i++)
    {
        if (moves[i] != MOVE_NONE && moves[i] != MOVE_UNAVAILABLE && MoveThawsUser(moves[i]))
            return TRUE;
    }
    return FALSE;
}

bool32 IsUngroundingEffect(enum BattleMoveEffects effect)
{
    switch (effect)
    {
    case EFFECT_MAGNET_RISE:
        return TRUE;
    default:
        return FALSE;
    }
}

// for anger point
bool32 IsAttackBoostMoveEffect(enum BattleMoveEffects effect)
{
    switch (effect)
    {
    case EFFECT_ATTACK_UP:
    case EFFECT_ATTACK_UP_2:
    case EFFECT_ATTACK_ACCURACY_UP:
    case EFFECT_ATTACK_SPATK_UP:
    case EFFECT_DRAGON_DANCE:
    case EFFECT_COIL:
    case EFFECT_BELLY_DRUM:
    case EFFECT_BULK_UP:
    case EFFECT_GROWTH:
    case EFFECT_FILLET_AWAY:
        return TRUE;
    default:
        return FALSE;
    }
}

bool32 IsStatRaisingEffect(enum BattleMoveEffects effect)
{
    switch (effect)
    {
    case EFFECT_ATTACK_UP:
    case EFFECT_ATTACK_UP_2:
    case EFFECT_DEFENSE_UP:
    case EFFECT_DEFENSE_UP_2:
    case EFFECT_DEFENSE_UP_3:
    case EFFECT_SPEED_UP:
    case EFFECT_SPEED_UP_2:
    case EFFECT_SPECIAL_ATTACK_UP:
    case EFFECT_SPECIAL_ATTACK_UP_2:
    case EFFECT_SPECIAL_ATTACK_UP_3:
    case EFFECT_SPECIAL_DEFENSE_UP:
    case EFFECT_SPECIAL_DEFENSE_UP_2:
    case EFFECT_ACCURACY_UP:
    case EFFECT_ACCURACY_UP_2:
    case EFFECT_EVASION_UP:
    case EFFECT_EVASION_UP_2:
    case EFFECT_MINIMIZE:
    case EFFECT_DEFENSE_CURL:
    case EFFECT_CALM_MIND:
    case EFFECT_COSMIC_POWER:
    case EFFECT_DRAGON_DANCE:
    case EFFECT_ACUPRESSURE:
    case EFFECT_SHELL_SMASH:
    case EFFECT_SHIFT_GEAR:
    case EFFECT_ATTACK_ACCURACY_UP:
    case EFFECT_ATTACK_SPATK_UP:
    case EFFECT_GROWTH:
    case EFFECT_COIL:
    case EFFECT_QUIVER_DANCE:
    case EFFECT_BULK_UP:
    case EFFECT_GEOMANCY:
    case EFFECT_STOCKPILE:
    case EFFECT_VICTORY_DANCE:
        return TRUE;
    case EFFECT_CHARGE:
        return B_CHARGE_SPDEF_RAISE >= GEN_5;
    default:
        return FALSE;
    }
}

bool32 IsStatLoweringEffect(enum BattleMoveEffects effect)
{
    // ignore other potentially-beneficial effects like defog, gravity
    switch (effect)
    {
    case EFFECT_ATTACK_DOWN:
    case EFFECT_DEFENSE_DOWN:
    case EFFECT_SPEED_DOWN:
    case EFFECT_SPECIAL_ATTACK_DOWN:
    case EFFECT_SPECIAL_DEFENSE_DOWN:
    case EFFECT_ACCURACY_DOWN:
    case EFFECT_EVASION_DOWN:
    case EFFECT_ATTACK_DOWN_2:
    case EFFECT_DEFENSE_DOWN_2:
    case EFFECT_SPEED_DOWN_2:
    case EFFECT_SPECIAL_ATTACK_DOWN_2:
    case EFFECT_SPECIAL_DEFENSE_DOWN_2:
    case EFFECT_ACCURACY_DOWN_2:
    case EFFECT_EVASION_DOWN_2:
    case EFFECT_TICKLE:
    case EFFECT_CAPTIVATE:
    case EFFECT_NOBLE_ROAR:
    case EFFECT_MEMENTO:
        return TRUE;
    default:
        return FALSE;
    }
}

bool32 IsSelfStatLoweringEffect(enum BattleMoveEffects effect)
{
    // Self stat lowering moves like Overheart, Superpower etc.
    switch (effect)
    {
    case MOVE_EFFECT_ATK_MINUS_1:
    case MOVE_EFFECT_DEF_MINUS_1:
    case MOVE_EFFECT_SPD_MINUS_1:
    case MOVE_EFFECT_SP_ATK_MINUS_1:
    case MOVE_EFFECT_SP_DEF_MINUS_1:
    case MOVE_EFFECT_EVS_MINUS_1:
    case MOVE_EFFECT_ACC_MINUS_1:
    case MOVE_EFFECT_ATK_MINUS_2:
    case MOVE_EFFECT_DEF_MINUS_2:
    case MOVE_EFFECT_SPD_MINUS_2:
    case MOVE_EFFECT_SP_ATK_MINUS_2:
    case MOVE_EFFECT_SP_DEF_MINUS_2:
    case MOVE_EFFECT_EVS_MINUS_2:
    case MOVE_EFFECT_ACC_MINUS_2:
    case MOVE_EFFECT_V_CREATE:
    case MOVE_EFFECT_ATK_DEF_DOWN:
    case MOVE_EFFECT_DEF_SPDEF_DOWN:
        return TRUE;
    default:
        return FALSE;
    }
}

bool32 IsSwitchOutEffect(enum BattleMoveEffects effect)
{
    // Switch out effects like U-Turn, Volt Switch, etc.
    switch (effect)
    {
    case EFFECT_TELEPORT:
        if (B_TELEPORT_BEHAVIOR >= GEN_8)
            return TRUE;
    case EFFECT_HIT_ESCAPE:
    case EFFECT_PARTING_SHOT:
    case EFFECT_BATON_PASS:
    case EFFECT_CHILLY_RECEPTION:
    case EFFECT_SHED_TAIL:
        return TRUE;
    default:
        return FALSE;
    }
}

bool32 IsSubstituteEffect(enum BattleMoveEffects effect)
{
    // Substitute effects like Substitute, Shed Tail, etc.
    switch (effect)
    {
    case EFFECT_SUBSTITUTE:
    case EFFECT_SHED_TAIL:
        return TRUE;
    default:
        return FALSE;
    }
}

bool32 IsChaseEffect(enum BattleMoveEffects effect)
{
    // Effects that hit switching out mons like Pursuit
    switch (effect)
    {
    case EFFECT_PURSUIT:
        return TRUE;
    default:
        return FALSE;
    }
}

static inline bool32 IsMoveSleepClauseTrigger(u32 move)
{
    u32 i;
    enum BattleMoveEffects effect = GetMoveEffect(move);

    // Sleeping effects like Sleep Powder, Yawn, Dark Void, etc.
    switch (effect)
    {
    case EFFECT_SLEEP:
    case EFFECT_YAWN:
    case EFFECT_DARK_VOID:
        return TRUE;
    default:
        break;
    }

    // Sleeping effects like G-Max Befuddle, G-Max Snooze, etc.
    u32 additionalEffectCount = GetMoveAdditionalEffectCount(move);
    for (i = 0; i < additionalEffectCount; i++)
    {
        const struct AdditionalEffect *additionalEffect = GetMoveAdditionalEffectById(move, i);
        switch (additionalEffect->moveEffect)
        {
        // Skip MOVE_EFFECT_SLEEP as moves with a secondary chance of applying sleep are allowed by Smogon's rules (ie. Relic Song)
        case MOVE_EFFECT_EFFECT_SPORE_SIDE:
        case MOVE_EFFECT_YAWN_FOE:
            return TRUE;
        }
    }
    return FALSE;
}

bool32 HasDamagingMove(u32 battlerId)
{
    u32 i;
    u16 *moves = GetMovesArray(battlerId);

    for (i = 0; i < MAX_MON_MOVES; i++)
    {
        if (moves[i] != MOVE_NONE && moves[i] != MOVE_UNAVAILABLE && !IsBattleMoveStatus(moves[i]))
            return TRUE;
    }

    return FALSE;
}

bool32 HasDamagingMoveOfType(u32 battlerId, u32 type)
{
    s32 i;
    u16 *moves = GetMovesArray(battlerId);

    for (i = 0; i < MAX_MON_MOVES; i++)
    {
        if (moves[i] != MOVE_NONE && moves[i] != MOVE_UNAVAILABLE
          && GetMoveType(moves[i]) == type && !IsBattleMoveStatus(moves[i]))
            return TRUE;
    }

    return FALSE;
}

bool32 HasSubstituteIgnoringMove(u32 battler)
{
    s32 i;
    u16 *moves = GetMovesArray(battler);
    for (i = 0; i < MAX_MON_MOVES; i++)
    {
        if (moves[i] != MOVE_NONE && moves[i] != MOVE_UNAVAILABLE && MoveIgnoresSubstitute(moves[i]))
            return TRUE;
    }
    return FALSE;
}

bool32 HasHighCritRatioMove(u32 battler)
{
    s32 i;
    u16 *moves = GetMovesArray(battler);

    for (i = 0; i < MAX_MON_MOVES; i++)
    {
        if (moves[i] != MOVE_NONE && moves[i] != MOVE_UNAVAILABLE && GetMoveCriticalHitStage(moves[i]) > 0)
            return TRUE;
    }

    return FALSE;
}

bool32 HasMagicCoatAffectedMove(u32 battler)
{
    s32 i;
    u16 *moves = GetMovesArray(battler);
    for (i = 0; i < MAX_MON_MOVES; i++)
    {
        if (moves[i] != MOVE_NONE && moves[i] != MOVE_UNAVAILABLE && MoveCanBeBouncedBack(moves[i]))
            return TRUE;
    }
    return FALSE;
}

bool32 HasSnatchAffectedMove(u32 battler)
{
    s32 i;
    u16 *moves = GetMovesArray(battler);
    for (i = 0; i < MAX_MON_MOVES; i++)
    {
        if (moves[i] != MOVE_NONE && moves[i] != MOVE_UNAVAILABLE && MoveCanBeSnatched(moves[i]))
            return TRUE;
    }
    return FALSE;
}

bool32 IsTwoTurnNotSemiInvulnerableMove(u32 battlerAtk, u32 move)
{
    switch (GetMoveEffect(move))
    {
    case EFFECT_SOLAR_BEAM:
    case EFFECT_TWO_TURNS_ATTACK:
        return !(AI_DATA->holdEffects[battlerAtk] == HOLD_EFFECT_POWER_HERB
              || (AI_GetWeather() & GetMoveTwoTurnAttackWeather(move)));
    default:
        return FALSE;
    }
}

static u32 GetLeechSeedDamage(u32 battlerId)
{
    u32 damage = 0;
    if ((gStatuses3[battlerId] & STATUS3_LEECHSEED)
     && gBattleMons[gStatuses3[battlerId] & STATUS3_LEECHSEED_BATTLER].hp != 0)
     {
        damage = GetNonDynamaxMaxHP(battlerId) / 8;
        if (damage == 0)
            damage = 1;
     }
     return damage;
}

static u32 GetNightmareDamage(u32 battlerId)
{
    u32 damage = 0;
    if ((gBattleMons[battlerId].status2 & STATUS2_NIGHTMARE) && gBattleMons[battlerId].status1 & STATUS1_SLEEP)
    {
        damage = GetNonDynamaxMaxHP(battlerId) / 4;
        if (damage == 0)
            damage = 1;
    }
    return damage;
}

static u32 GetCurseDamage(u32 battlerId)
{
    u32 damage = 0;
    if (gBattleMons[battlerId].status2 & STATUS2_CURSED)
    {
        damage = GetNonDynamaxMaxHP(battlerId) / 4;
        if (damage == 0)
            damage = 1;
    }
    return damage;
}

static u32 GetTrapDamage(u32 battlerId)
{
    // ai has no knowledge about turns remaining
    u32 damage = 0;
    enum ItemHoldEffect holdEffect = AI_DATA->holdEffects[gBattleStruct->wrappedBy[battlerId]];
    if (gBattleMons[battlerId].status2 & STATUS2_WRAPPED)
    {
        if (holdEffect == HOLD_EFFECT_BINDING_BAND)
            damage = GetNonDynamaxMaxHP(battlerId) / (B_BINDING_DAMAGE >= GEN_6 ? 6 : 8);
        else
            damage = GetNonDynamaxMaxHP(battlerId) / (B_BINDING_DAMAGE >= GEN_6 ? 8 : 16);

        if (damage == 0)
            damage = 1;
    }
    return damage;
}

static u32 GetPoisonDamage(u32 battlerId)
{
    u32 damage = 0;

    if (AI_DATA->abilities[battlerId] == ABILITY_POISON_HEAL)
        return damage;

    if (gBattleMons[battlerId].status1 & STATUS1_POISON)
    {
        damage = gBattleMons[battlerId].maxHP / 8;
        if (damage == 0)
            damage = 1;
    }
    else if (gBattleMons[battlerId].status1 & STATUS1_TOXIC_POISON)
    {
        u32 status1Temp = gBattleMons[battlerId].status1;
        damage = gBattleMons[battlerId].maxHP / 16;
        if (damage == 0)
            damage = 1;
        if ((status1Temp & STATUS1_TOXIC_COUNTER) != STATUS1_TOXIC_TURN(15)) // not 16 turns
            status1Temp += STATUS1_TOXIC_TURN(1);
        damage *= (status1Temp & STATUS1_TOXIC_COUNTER) >> 8;
    }
    return damage;
}

static bool32 BattlerAffectedBySandstorm(u32 battlerId, u32 ability)
{
    if (!IS_BATTLER_ANY_TYPE(battlerId, TYPE_ROCK, TYPE_GROUND, TYPE_STEEL)
      && ability != ABILITY_SAND_VEIL
      && ability != ABILITY_SAND_FORCE
      && ability != ABILITY_SAND_RUSH
      && ability != ABILITY_OVERCOAT)
        return TRUE;
    return FALSE;
}

static bool32 BattlerAffectedByHail(u32 battlerId, u32 ability)
{
    if (!IS_BATTLER_OF_TYPE(battlerId, TYPE_ICE)
      && ability != ABILITY_SNOW_CLOAK
      && ability != ABILITY_OVERCOAT
      && ability != ABILITY_ICE_BODY)
        return TRUE;
    return FALSE;
}

static u32 GetWeatherDamage(u32 battlerId)
{
    u32 ability = AI_DATA->abilities[battlerId];
    enum ItemHoldEffect holdEffect = AI_DATA->holdEffects[battlerId];
    u32 damage = 0;
    u32 weather = AI_GetWeather();
    if (!weather)
        return 0;

    if (weather & B_WEATHER_SANDSTORM)
    {
        if (BattlerAffectedBySandstorm(battlerId, ability)
          && !(gStatuses3[battlerId] & (STATUS3_UNDERGROUND | STATUS3_UNDERWATER))
          && holdEffect != HOLD_EFFECT_SAFETY_GOGGLES)
        {
            damage = GetNonDynamaxMaxHP(battlerId) / 16;
            if (damage == 0)
                damage = 1;
        }
    }
    if ((weather & B_WEATHER_HAIL) && ability != ABILITY_ICE_BODY)
    {
        if (BattlerAffectedByHail(battlerId, ability)
          && !(gStatuses3[battlerId] & (STATUS3_UNDERGROUND | STATUS3_UNDERWATER))
          && holdEffect != HOLD_EFFECT_SAFETY_GOGGLES)
        {
            damage = GetNonDynamaxMaxHP(battlerId) / 16;
            if (damage == 0)
                damage = 1;
        }
    }
    return damage;
}

u32 GetBattlerSecondaryDamage(u32 battlerId)
{
    u32 secondaryDamage;

    if (AI_DATA->abilities[battlerId] == ABILITY_MAGIC_GUARD)
        return FALSE;

    secondaryDamage = GetLeechSeedDamage(battlerId)
     + GetNightmareDamage(battlerId)
     + GetCurseDamage(battlerId)
     + GetTrapDamage(battlerId)
     + GetPoisonDamage(battlerId)
     + GetWeatherDamage(battlerId);

    return secondaryDamage;
}

bool32 BattlerWillFaintFromWeather(u32 battler, u32 ability)
{
    if ((BattlerAffectedBySandstorm(battler, ability) || BattlerAffectedByHail(battler, ability))
      && gBattleMons[battler].hp <= max(1, gBattleMons[battler].maxHP / 16))
        return TRUE;

    return FALSE;
}

bool32 BattlerWillFaintFromSecondaryDamage(u32 battler, u32 ability)
{
    if (GetBattlerSecondaryDamage(battler) != 0
      && gBattleMons[battler].hp <= max(1, gBattleMons[battler].maxHP / 16))
        return TRUE;
    return FALSE;
}

static bool32 AnyUsefulStatIsRaised(u32 battler)
{
    u32 statId;

    for (statId = STAT_ATK; statId < NUM_BATTLE_STATS; statId++)
    {
        if (gBattleMons[battler].statStages[statId] > DEFAULT_STAT_STAGE)
        {
            switch (statId)
            {
            case STAT_ATK:
                if (HasMoveWithCategory(battler, DAMAGE_CATEGORY_PHYSICAL))
                    return TRUE;
                break;
            case STAT_SPATK:
                if (HasMoveWithCategory(battler, DAMAGE_CATEGORY_SPECIAL))
                    return TRUE;
                break;
            case STAT_SPEED:
                return TRUE;
            }
        }
    }

    return FALSE;
}

static bool32 PartyBattlerShouldAvoidHazards(u32 currBattler, u32 switchBattler)
{
    struct Pokemon *mon = &GetBattlerParty(currBattler)[switchBattler];
    u32 ability = GetMonAbility(mon);   // we know our own party data
    enum ItemHoldEffect holdEffect;
    u32 species = GetMonData(mon, MON_DATA_SPECIES);
    u32 flags = gSideStatuses[GetBattlerSide(currBattler)] & (SIDE_STATUS_SPIKES | SIDE_STATUS_STEALTH_ROCK | SIDE_STATUS_STEELSURGE | SIDE_STATUS_STICKY_WEB | SIDE_STATUS_TOXIC_SPIKES);
    s32 hazardDamage = 0;
    u32 type1 = gSpeciesInfo[species].types[0];
    u32 type2 = gSpeciesInfo[species].types[1];
    u32 maxHp = GetMonData(mon, MON_DATA_MAX_HP);

    if (flags == 0)
        return FALSE;

    if (ability == ABILITY_MAGIC_GUARD)
        return FALSE;
    if (gFieldStatuses & STATUS_FIELD_MAGIC_ROOM || ability == ABILITY_KLUTZ)
        holdEffect = HOLD_EFFECT_NONE;
    else
        holdEffect = gItemsInfo[GetMonData(mon, MON_DATA_HELD_ITEM)].holdEffect;
    if (holdEffect == HOLD_EFFECT_HEAVY_DUTY_BOOTS)
        return FALSE;

    if (flags & SIDE_STATUS_STEALTH_ROCK)
        hazardDamage += GetStealthHazardDamageByTypesAndHP(TYPE_SIDE_HAZARD_POINTED_STONES, type1, type2, maxHp);
    if ((flags & SIDE_STATUS_STEELSURGE))
        hazardDamage += GetStealthHazardDamageByTypesAndHP(TYPE_SIDE_HAZARD_SHARP_STEEL, type1, type2, maxHp);

    if (flags & SIDE_STATUS_SPIKES && ((type1 != TYPE_FLYING && type2 != TYPE_FLYING
        && ability != ABILITY_LEVITATE && holdEffect != HOLD_EFFECT_AIR_BALLOON)
        || holdEffect == HOLD_EFFECT_IRON_BALL || gFieldStatuses & STATUS_FIELD_GRAVITY))
    {
        s32 spikesDmg = maxHp / ((5 - gSideTimers[GetBattlerSide(currBattler)].spikesAmount) * 2);
        if (spikesDmg == 0)
            spikesDmg = 1;
        hazardDamage += spikesDmg;
    }

    if (hazardDamage >= GetMonData(mon, MON_DATA_HP))
        return TRUE;
    return FALSE;
}

enum AIPivot ShouldPivot(u32 battlerAtk, u32 battlerDef, u32 defAbility, u32 move, u32 moveIndex)
{
    bool32 hasStatBoost = AnyUsefulStatIsRaised(battlerAtk) || gBattleMons[battlerDef].statStages[STAT_EVASION] >= 9; //Significant boost in evasion for any class
    u32 battlerToSwitch;

    battlerToSwitch = gBattleStruct->AI_monToSwitchIntoId[battlerAtk];

    // Palafin always wants to activate Zero to Hero
    if (gBattleMons[battlerAtk].species == SPECIES_PALAFIN_ZERO
        && gBattleMons[battlerAtk].ability == ABILITY_ZERO_TO_HERO
        && CountUsablePartyMons(battlerAtk) != 0)
        return SHOULD_PIVOT;

    if (PartyBattlerShouldAvoidHazards(battlerAtk, battlerToSwitch))
        return DONT_PIVOT;

    if (!IsDoubleBattle())
    {
        if (CountUsablePartyMons(battlerAtk) == 0)
            return CAN_TRY_PIVOT; // can't switch, but attack might still be useful

        if (IsBattlerPredictedToSwitch(battlerDef))
            return SHOULD_PIVOT; // Try pivoting so you can switch to a better matchup to counter your new opponent

        if (AI_IsFaster(battlerAtk, battlerDef, move)) // Attacker goes first
        {
            if (!CanAIFaintTarget(battlerAtk, battlerDef, 0)) // Can't KO foe otherwise
            {
                if (CanAIFaintTarget(battlerAtk, battlerDef, 2))
                {
                    // attacker can kill target in two hits (theoretically)
                    if (CanTargetFaintAi(battlerDef, battlerAtk))
                        return SHOULD_PIVOT;   // Won't get the two turns, pivot

                    if (!IsBattleMoveStatus(move) && ((AI_DATA->shouldSwitch & (1u << battlerAtk))
                        || (AI_BattlerAtMaxHp(battlerDef) && (AI_DATA->holdEffects[battlerDef] == HOLD_EFFECT_FOCUS_SASH
                        || (B_STURDY >= GEN_5 && defAbility == ABILITY_STURDY)
                        || defAbility == ABILITY_MULTISCALE
                        || defAbility == ABILITY_SHADOW_SHIELD))))
                        return SHOULD_PIVOT;   // pivot to break sash/sturdy/multiscale
                }
                else if (!hasStatBoost)
                {
                    if (!IsBattleMoveStatus(move) && (AI_BattlerAtMaxHp(battlerDef) && (AI_DATA->holdEffects[battlerDef] == HOLD_EFFECT_FOCUS_SASH
                        || (B_STURDY >= GEN_5 && defAbility == ABILITY_STURDY)
                        || defAbility == ABILITY_MULTISCALE
                        || defAbility == ABILITY_SHADOW_SHIELD)))
                        return SHOULD_PIVOT;   // pivot to break sash/sturdy/multiscale

                    if (AI_DATA->shouldSwitch & (1u << battlerAtk))
                        return SHOULD_PIVOT;

                    /* TODO - check if switchable mon unafffected by/will remove hazards
                    if (gSideStatuses[battlerAtk] & SIDE_STATUS_SPIKES && switchScore >= SWITCHING_INCREASE_CAN_REMOVE_HAZARDS)
                        return SHOULD_PIVOT;*/

                    /*if (BattlerWillFaintFromSecondaryDamage(battlerAtk, AI_DATA->abilities[battlerAtk]) && switchScore >= SWITCHING_INCREASE_WALLS_FOE)
                        return SHOULD_PIVOT;*/

                    /*if (IsClassDamager(class) && switchScore >= SWITCHING_INCREASE_HAS_SUPER_EFFECTIVE_MOVE)
                    {
                        bool32 physMoveInMoveset = PhysicalMoveInMoveset(battlerAtk);
                        bool32 specMoveInMoveset = SpecialMoveInMoveset(battlerAtk);

                        //Pivot if attacking stats are bad
                        if (physMoveInMoveset && !specMoveInMoveset)
                        {
                            if (STAT_STAGE_ATK < 6)
                                return SHOULD_PIVOT;
                        }
                        else if (!physMoveInMoveset && specMoveInMoveset)
                        {
                            if (STAT_STAGE_SPATK < 6)
                                return SHOULD_PIVOT;
                        }
                        else if (physMoveInMoveset && specMoveInMoveset)
                        {
                            if (STAT_STAGE_ATK < 6 && STAT_STAGE_SPATK < 6)
                                return SHOULD_PIVOT;
                        }

                        return SHOULD_PIVOT;
                    }*/
                }
            }
        }
        else // Opponent Goes First
        {
            if (CanTargetFaintAi(battlerDef, battlerAtk))
            {
                if (GetMoveEffect(move) == EFFECT_TELEPORT)
                    return DONT_PIVOT; // If you're going to faint because you'll go second, use a different move
                else
                    return CAN_TRY_PIVOT; // You're probably going to faint anyways so if for some reason you don't, better switch
            }
            else if (CanTargetFaintAiWithMod(battlerDef, battlerAtk, 0, 2)) // Foe can 2HKO AI
            {
                if (CanAIFaintTarget(battlerAtk, battlerDef, 0))
                {
                    if (!BattlerWillFaintFromSecondaryDamage(battlerAtk, AI_DATA->abilities[battlerAtk]))
                        return CAN_TRY_PIVOT; // Use this move to KO if you must
                }
                else // Can't KO the foe
                {
                    return SHOULD_PIVOT;
                }
            }
            else // Foe can 3HKO+ AI
            {
                if (CanAIFaintTarget(battlerAtk, battlerDef, 0))
                {
                    if (!BattlerWillFaintFromSecondaryDamage(battlerAtk, AI_DATA->abilities[battlerAtk]) // This is the only move that can KO
                      && !hasStatBoost) //You're not wasting a valuable stat boost
                    {
                        return CAN_TRY_PIVOT;
                    }
                }
                else if (CanAIFaintTarget(battlerAtk, battlerDef, 2))
                {
                    // can knock out foe in 2 hits
                    if (IsBattleMoveStatus(move) && ((AI_DATA->shouldSwitch & (1u << battlerAtk)) //Damaging move
                      //&& (switchScore >= SWITCHING_INCREASE_RESIST_ALL_MOVES + SWITCHING_INCREASE_KO_FOE //remove hazards
                     || (AI_DATA->holdEffects[battlerDef] == HOLD_EFFECT_FOCUS_SASH && AI_BattlerAtMaxHp(battlerDef))))
                        return DONT_PIVOT; // Pivot to break the sash
                    else
                        return CAN_TRY_PIVOT;
                }
                else
                {
                    //if (IsClassDamager(class) && switchScore >= SWITCHING_INCREASE_KO_FOE)
                        //return SHOULD_PIVOT; //Only switch if way better matchup

                    if (!hasStatBoost)
                    {
                        // TODO - check if switching prevents/removes hazards
                        //if (gSideStatuses[battlerAtk] & SIDE_STATUS_SPIKES && switchScore >= SWITCHING_INCREASE_CAN_REMOVE_HAZARDS)
                            //return SHOULD_PIVOT;

                        // TODO - not always a good idea
                        //if (BattlerWillFaintFromSecondaryDamage(battlerAtk) && switchScore >= SWITCHING_INCREASE_HAS_SUPER_EFFECTIVE_MOVE)
                            //return SHOULD_PIVOT;

                        /*if (IsClassDamager(class) && switchScore >= SWITCHING_INCREASE_HAS_SUPER_EFFECTIVE_MOVE)
                        {
                            bool32 physMoveInMoveset = PhysicalMoveInMoveset(battlerAtk);
                            bool32 specMoveInMoveset = SpecialMoveInMoveset(battlerAtk);

                            //Pivot if attacking stats are bad
                            if (physMoveInMoveset && !specMoveInMoveset)
                            {
                                if (STAT_STAGE_ATK < 6)
                                    return SHOULD_PIVOT;
                            }
                            else if (!physMoveInMoveset && specMoveInMoveset)
                            {
                                if (STAT_STAGE_SPATK < 6)
                                    return SHOULD_PIVOT;
                            }
                            else if (physMoveInMoveset && specMoveInMoveset)
                            {
                                if (STAT_STAGE_ATK < 6 && STAT_STAGE_SPATK < 6)
                                    return SHOULD_PIVOT;
                            }
                        }*/

                        return CAN_TRY_PIVOT;
                    }
                }
            }
        }
    }

    return DONT_PIVOT;
}

bool32 CanKnockOffItem(u32 battler, u32 item)
{
    if (item == ITEM_NONE)
        return FALSE;

    if (!(gBattleTypeFlags & (BATTLE_TYPE_EREADER_TRAINER
      | BATTLE_TYPE_FRONTIER
      | BATTLE_TYPE_LINK
      | BATTLE_TYPE_RECORDED_LINK
      | BATTLE_TYPE_SECRET_BASE
      | (B_TRAINERS_KNOCK_OFF_ITEMS == TRUE ? BATTLE_TYPE_TRAINER : 0)
      )) && GetBattlerSide(battler) == B_SIDE_PLAYER)
        return FALSE;

    if (AI_DATA->abilities[battler] == ABILITY_STICKY_HOLD)
        return FALSE;

    if (!CanBattlerGetOrLoseItem(battler, item))
        return FALSE;

    return TRUE;
}

// status checks
bool32 IsBattlerIncapacitated(u32 battler, u32 ability)
{
    if ((gBattleMons[battler].status1 & STATUS1_FREEZE) && !HasThawingMove(battler))
        return TRUE;    // if battler has thawing move we assume they will definitely use it, and thus being frozen should be neglected

    if (gBattleMons[battler].status1 & STATUS1_SLEEP && !HasMoveEffect(battler, EFFECT_SLEEP_TALK))
        return TRUE;

    if (gBattleMons[battler].status2 & STATUS2_RECHARGE || (ability == ABILITY_TRUANT && gDisableStructs[battler].truantCounter != 0))
        return TRUE;

    return FALSE;
}

bool32 AI_CanPutToSleep(u32 battlerAtk, u32 battlerDef, u32 defAbility, u32 move, u32 partnerMove)
{
    if (!CanBeSlept(battlerAtk, battlerDef, defAbility, BLOCKED_BY_SLEEP_CLAUSE)
      || DoesSubstituteBlockMove(battlerAtk, battlerDef, move)
      || PartnerMoveEffectIsStatusSameTarget(BATTLE_PARTNER(battlerAtk), battlerDef, partnerMove))   // shouldn't try to sleep mon that partner is trying to make sleep
        return FALSE;
    return TRUE;
}

static inline bool32 DoesBattlerBenefitFromAllVolatileStatus(u32 battler, u32 ability)
{
    if (ability == ABILITY_MARVEL_SCALE
     || ability == ABILITY_QUICK_FEET
     || ability == ABILITY_MAGIC_GUARD
     || (ability == ABILITY_GUTS && HasMoveWithCategory(battler, DAMAGE_CATEGORY_PHYSICAL))
     || HasMoveEffect(battler, EFFECT_FACADE)
     || HasMoveEffect(battler, EFFECT_PSYCHO_SHIFT))
        return TRUE;
    return FALSE;
}

bool32 ShouldPoison(u32 battlerAtk, u32 battlerDef)
{
    u32 abilityDef = AI_DATA->abilities[battlerDef];
    // Battler can be poisoned and has move/ability that synergizes with being poisoned
    if (CanBePoisoned(battlerAtk, battlerDef, AI_DATA->abilities[battlerAtk], abilityDef) && (
        DoesBattlerBenefitFromAllVolatileStatus(battlerDef, abilityDef)
        || abilityDef == ABILITY_POISON_HEAL
        || (abilityDef == ABILITY_TOXIC_BOOST && HasMoveWithCategory(battlerDef, DAMAGE_CATEGORY_PHYSICAL))))
    {
        if (battlerAtk == battlerDef) // Targeting self
            return TRUE;
        else
            return FALSE;
    }
    if (battlerAtk == battlerDef)
        return FALSE;
    else
        return TRUE;
}

bool32 ShouldBurn(u32 battlerAtk, u32 battlerDef, u32 abilityDef)
{
    // Battler can be burned and has move/ability that synergizes with being burned
    if (CanBeBurned(battlerAtk, battlerDef, abilityDef) && (
        DoesBattlerBenefitFromAllVolatileStatus(battlerDef, abilityDef)
        || abilityDef == ABILITY_HEATPROOF
        || (abilityDef == ABILITY_FLARE_BOOST && HasMoveWithCategory(battlerDef, DAMAGE_CATEGORY_SPECIAL))))
    {
        if (battlerAtk == battlerDef) // Targeting self
            return TRUE;
        else
            return FALSE;
    }

    if (battlerAtk == battlerDef)
        return FALSE;
    else
        return TRUE;
}

bool32 ShouldFreezeOrFrostbite(u32 battlerAtk, u32 battlerDef, u32 abilityDef)
{
    if (!B_USE_FROSTBITE)
    {
        if (CanBeFrozen(battlerAtk, battlerDef, abilityDef))
        {
            if (battlerAtk == battlerDef) // Targeting self
                return FALSE;
            else
                return TRUE;
        }
        return FALSE;
    }
    else
    {
        // Battler can be frostbitten and has move/ability that synergizes with being frostbitten
        if (CanBeFrozen(battlerAtk, battlerDef, abilityDef)
            && DoesBattlerBenefitFromAllVolatileStatus(battlerDef, abilityDef))
        {
            if (battlerAtk == battlerDef) // Targeting self
                return TRUE;
            else
                return FALSE;
        }

        if (battlerAtk == battlerDef)
            return FALSE;
        else
            return TRUE;
    }
}

bool32 ShouldParalyze(u32 battlerAtk, u32 battlerDef, u32 abilityDef)
{
    // Battler can be paralyzed and has move/ability that synergizes with being paralyzed
    if (CanBeParalyzed(battlerAtk, battlerDef, abilityDef) && (
        DoesBattlerBenefitFromAllVolatileStatus(battlerDef, abilityDef)))
    {
        if (battlerAtk == battlerDef) // Targeting self
            return TRUE;
        else
            return FALSE;
    }
    if (battlerAtk == battlerDef)
        return FALSE;
    else
        return TRUE;
}

bool32 AI_CanPoison(u32 battlerAtk, u32 battlerDef, u32 defAbility, u32 move, u32 partnerMove)
{
    if (!CanBePoisoned(battlerAtk, battlerDef, AI_DATA->abilities[battlerAtk], defAbility)
      || AI_DATA->effectiveness[battlerAtk][battlerDef][AI_THINKING_STRUCT->movesetIndex] == UQ_4_12(0.0)
      || DoesSubstituteBlockMove(battlerAtk, battlerDef, move)
      || PartnerMoveEffectIsStatusSameTarget(BATTLE_PARTNER(battlerAtk), battlerDef, partnerMove))
        return FALSE;

    return TRUE;
}

bool32 AI_CanParalyze(u32 battlerAtk, u32 battlerDef, u32 defAbility, u32 move, u32 partnerMove)
{
    if (!CanBeParalyzed(battlerAtk, battlerDef, defAbility)
      || AI_DATA->effectiveness[battlerAtk][battlerDef][AI_THINKING_STRUCT->movesetIndex] == UQ_4_12(0.0)
      || DoesSubstituteBlockMove(battlerAtk, battlerDef, move)
      || PartnerMoveEffectIsStatusSameTarget(BATTLE_PARTNER(battlerAtk), battlerDef, partnerMove))
        return FALSE;
    return TRUE;
}

bool32 AI_CanBeConfused(u32 battlerAtk, u32 battlerDef, u32 move, u32 ability)
{
    if ((gBattleMons[battlerDef].status2 & STATUS2_CONFUSION)
     || (ability == ABILITY_OWN_TEMPO && !DoesBattlerIgnoreAbilityChecks(battlerAtk, AI_DATA->abilities[battlerAtk], move))
     || IsBattlerTerrainAffected(battlerDef, STATUS_FIELD_MISTY_TERRAIN)
     || gSideStatuses[GetBattlerSide(battlerDef)] & SIDE_STATUS_SAFEGUARD
     || DoesSubstituteBlockMove(battlerAtk, battlerDef, move))
        return FALSE;
    return TRUE;
}

bool32 AI_CanConfuse(u32 battlerAtk, u32 battlerDef, u32 defAbility, u32 battlerAtkPartner, u32 move, u32 partnerMove)
{
    if (GetBattlerMoveTargetType(battlerAtk, move) == MOVE_TARGET_FOES_AND_ALLY
     && AI_CanBeConfused(battlerAtk, battlerDef, move, defAbility)
     && !AI_CanBeConfused(battlerAtk, BATTLE_PARTNER(battlerDef), move, AI_DATA->abilities[BATTLE_PARTNER(battlerDef)]))
        return FALSE;

    if (!AI_CanBeConfused(battlerAtk, battlerDef, move, defAbility)
     || DoesPartnerHaveSameMoveEffect(battlerAtkPartner, battlerDef, move, partnerMove))
        return FALSE;

    return TRUE;
}

bool32 AI_CanBurn(u32 battlerAtk, u32 battlerDef, u32 defAbility, u32 battlerAtkPartner, u32 move, u32 partnerMove)
{
    if (!CanBeBurned(battlerAtk, battlerDef, defAbility)
      || AI_DATA->effectiveness[battlerAtk][battlerDef][AI_THINKING_STRUCT->movesetIndex] == UQ_4_12(0.0)
      || DoesSubstituteBlockMove(battlerAtk, battlerDef, move)
      || PartnerMoveEffectIsStatusSameTarget(battlerAtkPartner, battlerDef, partnerMove))
    {
        return FALSE;
    }
    return TRUE;
}

bool32 AI_CanGiveFrostbite(u32 battlerAtk, u32 battlerDef, u32 defAbility, u32 battlerAtkPartner, u32 move, u32 partnerMove)
{
    if (!CanBeFrozen(battlerAtk, battlerDef, defAbility)
      || AI_DATA->effectiveness[battlerAtk][battlerDef][AI_THINKING_STRUCT->movesetIndex] == UQ_4_12(0.0)
      || DoesSubstituteBlockMove(battlerAtk, battlerDef, move)
      || PartnerMoveEffectIsStatusSameTarget(battlerAtkPartner, battlerDef, partnerMove))
    {
        return FALSE;
    }
    return TRUE;
}

bool32 AI_CanBeInfatuated(u32 battlerAtk, u32 battlerDef, u32 defAbility)
{
    if ((gBattleMons[battlerDef].status2 & STATUS2_INFATUATION)
      || AI_DATA->effectiveness[battlerAtk][battlerDef][AI_THINKING_STRUCT->movesetIndex] == UQ_4_12(0.0)
      || defAbility == ABILITY_OBLIVIOUS
      || !AreBattlersOfOppositeGender(battlerAtk, battlerDef)
      || AI_IsAbilityOnSide(battlerDef, ABILITY_AROMA_VEIL))
        return FALSE;
    return TRUE;
}

u32 ShouldTryToFlinch(u32 battlerAtk, u32 battlerDef, u32 atkAbility, u32 defAbility, u32 move)
{
    if (((!IsMoldBreakerTypeAbility(battlerAtk, AI_DATA->abilities[battlerAtk]) && (defAbility == ABILITY_SHIELD_DUST || defAbility == ABILITY_INNER_FOCUS))
      || AI_DATA->holdEffects[battlerDef] == HOLD_EFFECT_COVERT_CLOAK
      || DoesSubstituteBlockMove(battlerAtk, battlerDef, move)
      || AI_IsSlower(battlerAtk, battlerDef, move))) // Opponent goes first
    {
        return 0;
    }
    else if ((atkAbility == ABILITY_SERENE_GRACE
      || gBattleMons[battlerDef].status1 & STATUS1_PARALYSIS
      || gBattleMons[battlerDef].status2 & STATUS2_INFATUATION
      || gBattleMons[battlerDef].status2 & STATUS2_CONFUSION)
      || ((AI_IsFaster(battlerAtk, battlerDef, move)) && CanTargetFaintAi(battlerDef, battlerAtk)))
    {
        return 2;   // good idea to flinch
    }

    return 0;   // don't try to flinch
}

bool32 ShouldTrap(u32 battlerAtk, u32 battlerDef, u32 move)
{
    if (AI_CanBattlerEscape(battlerDef))
        return FALSE;

    if (IsBattlerTrapped(battlerAtk, battlerDef))
        return FALSE;

    if (BattlerWillFaintFromSecondaryDamage(battlerDef, AI_DATA->abilities[battlerDef]))
        return TRUE;    // battler is taking secondary damage with low HP

    if (AI_THINKING_STRUCT->aiFlags[battlerAtk] & AI_FLAG_STALL)
    {
        if (!CanTargetFaintAi(battlerDef, battlerAtk))
            return TRUE;    // attacker goes first and opponent can't kill us
    }

    return FALSE;
}

bool32 ShouldFakeOut(u32 battlerAtk, u32 battlerDef, u32 move)
{
    if ((!gDisableStructs[battlerAtk].isFirstTurn && MoveHasAdditionalEffectWithChance(move, MOVE_EFFECT_FLINCH, 100))
    || AI_DATA->abilities[battlerAtk] == ABILITY_GORILLA_TACTICS
    || AI_DATA->holdEffects[battlerAtk] == HOLD_EFFECT_CHOICE_BAND
    || AI_DATA->holdEffects[battlerDef] == HOLD_EFFECT_COVERT_CLOAK
    || DoesSubstituteBlockMove(battlerAtk, battlerDef, move)
    || (!IsMoldBreakerTypeAbility(battlerAtk, AI_DATA->abilities[battlerAtk])
    && (AI_DATA->abilities[battlerDef] == ABILITY_SHIELD_DUST || AI_DATA->abilities[battlerDef] == ABILITY_INNER_FOCUS)))
        return FALSE;

    return TRUE;
}

static u32 FindMoveUsedXTurnsAgo(u32 battlerId, u32 x)
{
    s32 i, index = BATTLE_HISTORY->moveHistoryIndex[battlerId];
    for (i = 0; i < x; i++)
    {
        if (--index < 0)
            index = AI_MOVE_HISTORY_COUNT - 1;
    }
    return BATTLE_HISTORY->moveHistory[battlerId][index];
}

bool32 IsWakeupTurn(u32 battler)
{
    // Check if rest was used 2 turns ago
    if ((gBattleMons[battler].status1 & STATUS1_SLEEP) == 1 && GetMoveEffect(FindMoveUsedXTurnsAgo(battler, 2)) == EFFECT_REST)
        return TRUE;
    else // no way to know
        return FALSE;
}

bool32 AnyPartyMemberStatused(u32 battlerId, bool32 checkSoundproof)
{
    struct Pokemon *party;
    u32 i, battlerOnField1, battlerOnField2;

    party = GetBattlerParty(battlerId);

    if (IsDoubleBattle())
    {
        battlerOnField1 = gBattlerPartyIndexes[battlerId];
        battlerOnField2 = gBattlerPartyIndexes[GetPartnerBattler(battlerId)];
        // Check partner's status
        if ((GetGenConfig(GEN_CONFIG_HEAL_BELL_SOUNDPROOF) == GEN_5
            || AI_DATA->abilities[BATTLE_PARTNER(battlerId)] != ABILITY_SOUNDPROOF
            || !checkSoundproof)
         && GetMonData(&party[battlerOnField2], MON_DATA_STATUS) != STATUS1_NONE)
            return TRUE;
    }
    else // In singles there's only one battlerId by side.
    {
        battlerOnField1 = gBattlerPartyIndexes[battlerId];
        battlerOnField2 = gBattlerPartyIndexes[battlerId];
    }

    // Check attacker's status
    if ((GetGenConfig(GEN_CONFIG_HEAL_BELL_SOUNDPROOF) == GEN_5
      || GetGenConfig(GEN_CONFIG_HEAL_BELL_SOUNDPROOF) >= GEN_8
      || AI_DATA->abilities[battlerId] != ABILITY_SOUNDPROOF || !checkSoundproof)
     && GetMonData(&party[battlerOnField1], MON_DATA_STATUS) != STATUS1_NONE)
        return TRUE;

    // Check inactive party mons' status
    for (i = 0; i < PARTY_SIZE; i++)
    {
        if (i == battlerOnField1 || i == battlerOnField2)
            continue;
        if (GetGenConfig(GEN_CONFIG_HEAL_BELL_SOUNDPROOF) < GEN_5
         && checkSoundproof
         && GetMonAbility(&party[i]) == ABILITY_SOUNDPROOF)
            continue;
        if (GetMonData(&party[i], MON_DATA_STATUS) != STATUS1_NONE)
            return TRUE;
    }

    return FALSE;
}

u32 GetBattlerSideSpeedAverage(u32 battler)
{
    u32 speed1 = 0;
    u32 speed2 = 0;
    u32 numBattlersAlive = 0;

    if (IsBattlerAlive(battler))
    {
        speed1 = AI_DATA->speedStats[battler];
        numBattlersAlive++;
    }

    if (IsDoubleBattle() && IsBattlerAlive(BATTLE_PARTNER(battler)))
    {
        speed2 = AI_DATA->speedStats[BATTLE_PARTNER(battler)];
        numBattlersAlive++;
    }

    return (speed1 + speed2) / numBattlersAlive;
}

bool32 ShouldUseRecoilMove(u32 battlerAtk, u32 battlerDef, u32 recoilDmg, u32 moveIndex)
{
    if (recoilDmg >= gBattleMons[battlerAtk].hp //Recoil kills attacker
      && CountUsablePartyMons(battlerDef) != 0) //Foe has more than 1 target left
    {
        if (recoilDmg >= gBattleMons[battlerDef].hp && !CanAIFaintTarget(battlerAtk, battlerDef, 0))
            return TRUE; //If it's the only KO move then just use it
        else
            return FALSE; //Not as good to use move if you'll faint and not win
    }

    return TRUE;
}

bool32 ShouldAbsorb(u32 battlerAtk, u32 battlerDef, u32 move, s32 damage)
{
    if (move == 0xFFFF || AI_IsFaster(battlerAtk, battlerDef, move))
    {
        // using item or user goes first
        s32 healDmg = (GetMoveAbsorbPercentage(move) * damage) / 100;

        if (gStatuses3[battlerAtk] & STATUS3_HEAL_BLOCK)
            healDmg = 0;

        if (CanTargetFaintAi(battlerDef, battlerAtk)
          && !CanTargetFaintAiWithMod(battlerDef, battlerAtk, healDmg, 0))
            return TRUE;    // target can faint attacker unless they heal
        else if (!CanTargetFaintAi(battlerDef, battlerAtk) && AI_DATA->hpPercents[battlerAtk] < 60 && (Random() % 3))
            return TRUE;    // target can't faint attacker at all, attacker health is about half, 2/3rds rate of encouraging healing
    }
    else
    {
        // opponent goes first
        if (!CanTargetFaintAi(battlerDef, battlerAtk))
            return TRUE;
    }

    return FALSE;
}

bool32 ShouldRecover(u32 battlerAtk, u32 battlerDef, u32 move, u32 healPercent, enum DamageCalcContext calcContext)
{
    if (move == 0xFFFF || AI_IsFaster(battlerAtk, battlerDef, move))
    {
        // using item or user going first
        s32 damage = AI_GetDamage(battlerAtk, battlerDef, AI_THINKING_STRUCT->movesetIndex, calcContext, AI_DATA);
        s32 healAmount = (healPercent * damage) / 100;
        if (gStatuses3[battlerAtk] & STATUS3_HEAL_BLOCK)
            healAmount = 0;

        if (CanTargetFaintAi(battlerDef, battlerAtk)
          && !CanTargetFaintAiWithMod(battlerDef, battlerAtk, healAmount, 0))
            return TRUE;    // target can faint attacker unless they heal
        else if (!CanTargetFaintAi(battlerDef, battlerAtk) && AI_DATA->hpPercents[battlerAtk] < 60 && (Random() % 3))
            return TRUE;    // target can't faint attacker at all, attacker health is about half, 2/3rds rate of encouraging healing
    }
    return FALSE;
}

bool32 ShouldSetScreen(u32 battlerAtk, u32 battlerDef, enum BattleMoveEffects moveEffect)
{
    u32 atkSide = GetBattlerSide(battlerAtk);

    // Don't waste a turn if screens will be broken
    if (HasMoveEffect(battlerDef, EFFECT_BRICK_BREAK)
     || HasMoveEffect(battlerDef, EFFECT_RAGING_BULL))
        return FALSE;

    switch (moveEffect)
    {
    case EFFECT_AURORA_VEIL:
        // Use only in Hail and only if AI doesn't already have Reflect, Light Screen or Aurora Veil itself active.
        if ((AI_GetWeather() & (B_WEATHER_HAIL | B_WEATHER_SNOW))
            && !(gSideStatuses[atkSide] & (SIDE_STATUS_REFLECT | SIDE_STATUS_LIGHTSCREEN | SIDE_STATUS_AURORA_VEIL)))
            return TRUE;
        break;
    case EFFECT_REFLECT:
        // Use only if the player has a physical move and AI doesn't already have Reflect itself active.
        if (HasMoveWithCategory(battlerDef, DAMAGE_CATEGORY_PHYSICAL)
            && !(gSideStatuses[atkSide] & SIDE_STATUS_REFLECT))
            return TRUE;
        break;
    case EFFECT_LIGHT_SCREEN:
        // Use only if the player has a special move and AI doesn't already have Light Screen itself active.
        if (HasMoveWithCategory(battlerDef, DAMAGE_CATEGORY_SPECIAL)
            && !(gSideStatuses[atkSide] & SIDE_STATUS_LIGHTSCREEN))
            return TRUE;
        break;
    default:
        break;
    }

    return FALSE;
}

// Partner Logic
bool32 IsValidDoubleBattle(u32 battlerAtk)
{
    if (IsDoubleBattle()
      && ((IsBattlerAlive(BATTLE_OPPOSITE(battlerAtk)) && IsBattlerAlive(BATTLE_PARTNER(BATTLE_OPPOSITE(battlerAtk)))) || IsBattlerAlive(BATTLE_PARTNER(battlerAtk))))
        return TRUE;
    return FALSE;
}

u32 GetAllyChosenMove(u32 battlerId)
{
    u32 partnerBattler = BATTLE_PARTNER(battlerId);

    if (!IsBattlerAlive(partnerBattler) || !IsAiBattlerAware(partnerBattler))
        return MOVE_NONE;
    else if (partnerBattler > battlerId) // Battler with the lower id chooses the move first.
        return gLastMoves[partnerBattler];
    else
        return gBattleMons[partnerBattler].moves[gBattleStruct->chosenMovePositions[partnerBattler]];
}

//PARTNER_MOVE_EFFECT_IS_SAME
bool32 DoesPartnerHaveSameMoveEffect(u32 battlerAtkPartner, u32 battlerDef, u32 move, u32 partnerMove)
{
    if (!IsDoubleBattle())
        return FALSE;

    if (GetMoveEffect(move) == GetMoveEffect(partnerMove)
      && partnerMove != MOVE_NONE
      && gBattleStruct->moveTarget[battlerAtkPartner] == battlerDef)
    {
        return TRUE;
    }
    return FALSE;
}

//PARTNER_MOVE_EFFECT_IS_SAME_NO_TARGET
bool32 PartnerHasSameMoveEffectWithoutTarget(u32 battlerAtkPartner, u32 move, u32 partnerMove)
{
    if (!IsDoubleBattle())
        return FALSE;

    if (GetMoveEffect(move) == GetMoveEffect(partnerMove)
      && partnerMove != MOVE_NONE)
        return TRUE;
    return FALSE;
}

//PARTNER_MOVE_EFFECT_IS_STATUS_SAME_TARGET
bool32 PartnerMoveEffectIsStatusSameTarget(u32 battlerAtkPartner, u32 battlerDef, u32 partnerMove)
{
    if (!IsDoubleBattle())
        return FALSE;

    enum BattleMoveEffects partnerEffect = GetMoveEffect(partnerMove);
    if (partnerMove != MOVE_NONE
     && gBattleStruct->moveTarget[battlerAtkPartner] == battlerDef
     && (partnerEffect == EFFECT_SLEEP
       || partnerEffect == EFFECT_POISON
       || partnerEffect == EFFECT_TOXIC
       || partnerEffect == EFFECT_PARALYZE
       || partnerEffect == EFFECT_WILL_O_WISP
       || partnerEffect == EFFECT_YAWN))
        return TRUE;
    return FALSE;
}

bool32 IsMoveEffectWeather(u32 move)
{
    enum BattleMoveEffects effect = GetMoveEffect(move);
    if (move != MOVE_NONE
     && (effect == EFFECT_SUNNY_DAY
      || effect == EFFECT_RAIN_DANCE
      || effect == EFFECT_SANDSTORM
      || effect == EFFECT_HAIL
      || effect == EFFECT_SNOWSCAPE
      || effect == EFFECT_CHILLY_RECEPTION))
        return TRUE;
    return FALSE;
}

//PARTNER_MOVE_EFFECT_IS_TERRAIN
bool32 PartnerMoveEffectIsTerrain(u32 battlerAtkPartner, u32 partnerMove)
{
    if (!IsDoubleBattle())
        return FALSE;

    enum BattleMoveEffects partnerEffect = GetMoveEffect(partnerMove);
    if (partnerMove != MOVE_NONE
     && (partnerEffect == EFFECT_GRASSY_TERRAIN
      || partnerEffect == EFFECT_MISTY_TERRAIN
      || partnerEffect == EFFECT_ELECTRIC_TERRAIN
      || partnerEffect == EFFECT_PSYCHIC_TERRAIN))
        return TRUE;

    return FALSE;
}

//PARTNER_MOVE_EFFECT_IS
bool32 PartnerMoveEffectIs(u32 battlerAtkPartner, u32 partnerMove, enum BattleMoveEffects effectCheck)
{
    if (!IsDoubleBattle())
        return FALSE;

    if (partnerMove != MOVE_NONE && GetMoveEffect(partnerMove) == effectCheck)
        return TRUE;

    return FALSE;
}

//PARTNER_MOVE_IS_TAILWIND_TRICKROOM
bool32 PartnerMoveIs(u32 battlerAtkPartner, u32 partnerMove, u32 moveCheck)
{
    if (!IsDoubleBattle())
        return FALSE;

    if (partnerMove != MOVE_NONE && partnerMove == moveCheck)
        return TRUE;
    return FALSE;
}

//PARTNER_MOVE_IS_SAME
bool32 PartnerMoveIsSameAsAttacker(u32 battlerAtkPartner, u32 battlerDef, u32 move, u32 partnerMove)
{
    if (!IsDoubleBattle())
        return FALSE;

    if (partnerMove != MOVE_NONE && move == partnerMove && gBattleStruct->moveTarget[battlerAtkPartner] == battlerDef)
        return TRUE;
    return FALSE;
}

//PARTNER_MOVE_IS_SAME_NO_TARGET
bool32 PartnerMoveIsSameNoTarget(u32 battlerAtkPartner, u32 move, u32 partnerMove)
{
    if (!IsDoubleBattle())
        return FALSE;
    if (partnerMove != MOVE_NONE && move == partnerMove)
        return TRUE;
    return FALSE;
}

bool32 PartnerMoveActivatesSleepClause(u32 partnerMove)
{
    if (!IsDoubleBattle() || !IsSleepClauseEnabled())
        return FALSE;
    return IsMoveSleepClauseTrigger(partnerMove);
}

bool32 ShouldUseWishAromatherapy(u32 battlerAtk, u32 battlerDef, u32 move)
{
    u32 i;
    s32 firstId, lastId;
    struct Pokemon* party;
    bool32 hasStatus = AnyPartyMemberStatused(battlerAtk, IsSoundMove(move));
    bool32 needHealing = FALSE;

    GetAIPartyIndexes(battlerAtk, &firstId, &lastId);
    party = GetBattlerParty(battlerAtk);

    if (CountUsablePartyMons(battlerAtk) == 0
      && (CanTargetFaintAi(battlerDef, battlerAtk) || BattlerWillFaintFromSecondaryDamage(battlerAtk, AI_DATA->abilities[battlerAtk])))
        return FALSE; // Don't heal if last mon and will faint

    for (i = 0; i < PARTY_SIZE; i++)
    {
        u32 currHp = GetMonData(&party[i], MON_DATA_HP);
        u32 maxHp = GetMonData(&party[i], MON_DATA_MAX_HP);

        if (!GetMonData(&party[i], MON_DATA_IS_EGG, NULL) && currHp > 0)
        {
            if ((currHp * 100) / maxHp < 65 // Less than 65% health remaining
              && i >= firstId && i < lastId) // Can only switch to mon on your team
            {
                needHealing = TRUE;
            }
        }
    }

    if (!IsDoubleBattle())
    {
        switch (GetMoveEffect(move))
        {
        case EFFECT_WISH:
            if (needHealing)
                return TRUE;
            break;
        case EFFECT_HEAL_BELL:
            if (hasStatus)
                return TRUE;
            break;
        default:
            break;
        }
    }
    else
    {
        switch (GetMoveEffect(move))
        {
        case EFFECT_WISH:
            return ShouldRecover(battlerAtk, battlerDef, move, 50, AI_DEFENDING); // Switch recovery isn't good idea in doubles
        case EFFECT_HEAL_BELL:
            if (hasStatus)
                return TRUE;
            break;
        default:
            break;
        }
    }

    return FALSE;
}

#define SIZE_G_BATTLE_MONS (sizeof(struct BattlePokemon) * MAX_BATTLERS_COUNT)

struct BattlePokemon *AllocSaveBattleMons(void)
{
    struct BattlePokemon *savedBattleMons = Alloc(SIZE_G_BATTLE_MONS);
    memcpy(savedBattleMons, gBattleMons, SIZE_G_BATTLE_MONS);
    return savedBattleMons;
}

void FreeRestoreBattleMons(struct BattlePokemon *savedBattleMons)
{
    memcpy(gBattleMons, savedBattleMons, SIZE_G_BATTLE_MONS);
    Free(savedBattleMons);
}

// party logic
s32 AI_CalcPartyMonDamage(u32 move, u32 battlerAtk, u32 battlerDef, struct BattlePokemon switchinCandidate, enum DamageCalcContext calcContext)
{
    struct SimulatedDamage dmg;
    uq4_12_t effectiveness;
    struct BattlePokemon *savedBattleMons = AllocSaveBattleMons();

    if (calcContext == AI_ATTACKING)
    {
        gBattleMons[battlerAtk] = switchinCandidate;
        AI_THINKING_STRUCT->saved[battlerDef].saved = TRUE;
        SetBattlerAiData(battlerAtk, AI_DATA); // set known opposing battler data
        AI_THINKING_STRUCT->saved[battlerDef].saved = FALSE;
    }
    else if (calcContext == AI_DEFENDING)
    {
        gBattleMons[battlerDef] = switchinCandidate;
        AI_THINKING_STRUCT->saved[battlerAtk].saved = TRUE;
        SetBattlerAiData(battlerDef, AI_DATA); // set known opposing battler data
        AI_THINKING_STRUCT->saved[battlerAtk].saved = FALSE;
    }

    dmg = AI_CalcDamage(move, battlerAtk, battlerDef, &effectiveness, FALSE, AI_GetWeather());

    // restores original gBattleMon struct
    FreeRestoreBattleMons(savedBattleMons);

    if (calcContext == AI_ATTACKING)
    {
        SetBattlerAiData(battlerAtk, AI_DATA);
        if (AI_THINKING_STRUCT->aiFlags[battlerAtk] & AI_FLAG_RISKY && !(AI_THINKING_STRUCT->aiFlags[battlerAtk] & AI_FLAG_CONSERVATIVE))
            return dmg.maximum;
        else if (AI_THINKING_STRUCT->aiFlags[battlerAtk] & AI_FLAG_CONSERVATIVE && !(AI_THINKING_STRUCT->aiFlags[battlerAtk] & AI_FLAG_RISKY))
            return dmg.minimum;
        else
            return dmg.median;
    }

    else if (calcContext == AI_DEFENDING)
    {
        SetBattlerAiData(battlerDef, AI_DATA);
        if (AI_THINKING_STRUCT->aiFlags[battlerDef] & AI_FLAG_RISKY && !(AI_THINKING_STRUCT->aiFlags[battlerAtk] & AI_FLAG_CONSERVATIVE))
            return dmg.minimum;
        else if (AI_THINKING_STRUCT->aiFlags[battlerDef] & AI_FLAG_CONSERVATIVE && !(AI_THINKING_STRUCT->aiFlags[battlerAtk] & AI_FLAG_RISKY))
            return dmg.maximum;
        else
            return dmg.median;
    }

    return dmg.median;
}

u32 AI_WhoStrikesFirstPartyMon(u32 battlerAtk, u32 battlerDef, struct BattlePokemon switchinCandidate, u32 moveConsidered)
{
    struct BattlePokemon *savedBattleMons = AllocSaveBattleMons();
    gBattleMons[battlerAtk] = switchinCandidate;

    SetBattlerAiData(battlerAtk, AI_DATA);
    u32 aiMonFaster = AI_IsFaster(battlerAtk, battlerDef, moveConsidered);
    FreeRestoreBattleMons(savedBattleMons);
    SetBattlerAiData(battlerAtk, AI_DATA);

    return aiMonFaster;
}

s32 CountUsablePartyMons(u32 battlerId)
{
    s32 battlerOnField1, battlerOnField2, i, ret;
    struct Pokemon *party;
    party = GetBattlerParty(battlerId);

    if (IsDoubleBattle())
    {
        battlerOnField1 = gBattlerPartyIndexes[battlerId];
        battlerOnField2 = gBattlerPartyIndexes[GetPartnerBattler(battlerId)];
    }
    else // In singles there's only one battlerId by side.
    {
        battlerOnField1 = gBattlerPartyIndexes[battlerId];
        battlerOnField2 = gBattlerPartyIndexes[battlerId];
    }

    ret = 0;
    for (i = 0; i < PARTY_SIZE; i++)
    {
        if (i != battlerOnField1 && i != battlerOnField2
         && GetMonData(&party[i], MON_DATA_HP) != 0
         && GetMonData(&party[i], MON_DATA_SPECIES_OR_EGG) != SPECIES_NONE
         && GetMonData(&party[i], MON_DATA_SPECIES_OR_EGG) != SPECIES_EGG)
        {
            ret++;
        }
    }

    return ret;
}

bool32 IsPartyFullyHealedExceptBattler(u32 battlerId)
{
    struct Pokemon *party;
    u32 i;
    party = GetBattlerParty(battlerId);

    for (i = 0; i < PARTY_SIZE; i++)
    {
        if (i != gBattlerPartyIndexes[battlerId]
         && GetMonData(&party[i], MON_DATA_HP) != 0
         && GetMonData(&party[i], MON_DATA_SPECIES_OR_EGG) != SPECIES_NONE
         && GetMonData(&party[i], MON_DATA_SPECIES_OR_EGG) != SPECIES_EGG
         && GetMonData(&party[i], MON_DATA_HP) < GetMonData(&party[i], MON_DATA_MAX_HP))
            return FALSE;
    }
    return TRUE;
}

bool32 PartyHasMoveCategory(u32 battlerId, u32 category)
{
    struct Pokemon *party = GetBattlerParty(battlerId);
    u32 i, j;

    for (i = 0; i < PARTY_SIZE; i++)
    {
        if (GetMonData(&party[i], MON_DATA_HP, NULL) == 0)
            continue;

        for (j = 0; j < MAX_MON_MOVES; j++)
        {
            u32 move = GetMonData(&party[i], MON_DATA_MOVE1 + j, NULL);
            u32 pp = GetMonData(&party[i], MON_DATA_PP1 + j, NULL);

            if (pp > 0 && move != MOVE_NONE)
            {
                //TODO - handle photon geyser, light that burns the sky
                if (GetMoveCategory(move) == category)
                    return TRUE;
            }
        }
    }

    return FALSE;
}

bool32 SideHasMoveCategory(u32 battlerId, u32 category)
{
    if (IsDoubleBattle())
    {
        if (HasMoveWithCategory(battlerId, category) || HasMoveWithCategory(BATTLE_PARTNER(battlerId), category))
            return TRUE;
    }
    else
    {
        if (HasMoveWithCategory(battlerId, category))
            return TRUE;
    }
    return FALSE;
}

bool32 IsAbilityOfRating(u32 ability, s8 rating)
{
    if (gAbilitiesInfo[ability].aiRating >= rating)
        return TRUE;
    return FALSE;
}

static const u16 sRecycleEncouragedItems[] =
{
    ITEM_CHESTO_BERRY,
    ITEM_LUM_BERRY,
    ITEM_STARF_BERRY,
    ITEM_SITRUS_BERRY,
    ITEM_MICLE_BERRY,
    ITEM_CUSTAP_BERRY,
    ITEM_MENTAL_HERB,
    ITEM_FOCUS_SASH,
    ITEM_SALAC_BERRY,
    ITEM_LIECHI_BERRY,
    ITEM_AGUAV_BERRY,
    ITEM_FIGY_BERRY,
    ITEM_IAPAPA_BERRY,
    ITEM_MAGO_BERRY,
    ITEM_WIKI_BERRY,
    ITEM_MENTAL_HERB,
    ITEM_POWER_HERB,
    ITEM_BERRY_JUICE,
    ITEM_WEAKNESS_POLICY,
    ITEM_BLUNDER_POLICY,
    ITEM_KEE_BERRY,
    ITEM_MARANGA_BERRY,
    // TODO expand this
};

// Its assumed that the berry is strategically given, so no need to check benefits of the berry
bool32 IsStatBoostingBerry(u32 item)
{
    switch (item)
    {
    case ITEM_LIECHI_BERRY:
    case ITEM_GANLON_BERRY:
    case ITEM_SALAC_BERRY:
    case ITEM_PETAYA_BERRY:
    case ITEM_APICOT_BERRY:
    //case ITEM_LANSAT_BERRY:
    case ITEM_STARF_BERRY:
    case ITEM_MICLE_BERRY:
        return TRUE;
    default:
        return FALSE;
    }
}

bool32 ShouldRestoreHpBerry(u32 battlerAtk, u32 item)
{
    switch (item)
    {
    case ITEM_ORAN_BERRY:
        if (gBattleMons[battlerAtk].maxHP <= 50)
            return TRUE;    // Only worth it in the early game
        return FALSE;
    case ITEM_SITRUS_BERRY:
    case ITEM_FIGY_BERRY:
    case ITEM_WIKI_BERRY:
    case ITEM_MAGO_BERRY:
    case ITEM_AGUAV_BERRY:
    case ITEM_IAPAPA_BERRY:
        return TRUE;
    default:
        return FALSE;
    }
}

bool32 IsRecycleEncouragedItem(u32 item)
{
    u32 i;
    for (i = 0; i < ARRAY_COUNT(sRecycleEncouragedItems); i++)
    {
        if (item == sRecycleEncouragedItems[i])
            return TRUE;
    }
    return FALSE;
}

static enum AIScore IncreaseStatUpScoreInternal(u32 battlerAtk, u32 battlerDef, enum StatChange statId, bool32 considerContrary)
{
    enum AIScore tempScore = NO_INCREASE;
    u32 noOfHitsToFaint = NoOfHitsForTargetToFaintAI(battlerDef, battlerAtk);
    u32 aiIsFaster = AI_IsFaster(battlerAtk, battlerDef, TRUE);
    u32 shouldSetUp = ((noOfHitsToFaint >= 2 && aiIsFaster) || (noOfHitsToFaint >= 3 && !aiIsFaster) || noOfHitsToFaint == UNKNOWN_NO_OF_HITS);
    u32 i;

    if (considerContrary && AI_DATA->abilities[battlerAtk] == ABILITY_CONTRARY)
        return NO_INCREASE;

    // Don't increase stats if opposing battler has Unaware
    if (HasBattlerSideAbility(battlerDef, ABILITY_UNAWARE, AI_DATA))
        return NO_INCREASE;

    // Don't increase stat if AI is at +4
    if (gBattleMons[battlerAtk].statStages[statId] >= MAX_STAT_STAGE - 2)
        return NO_INCREASE;

    // Don't increase stat if AI has less then 70% HP and number of hits isn't known
    if (AI_DATA->hpPercents[battlerAtk] < 70 && noOfHitsToFaint == UNKNOWN_NO_OF_HITS)
        return NO_INCREASE;

    // Don't set up if AI is dead to residual damage from weather
    if (GetBattlerSecondaryDamage(battlerAtk) >= gBattleMons[battlerAtk].hp)
        return NO_INCREASE;

    // Don't increase stats if opposing battler has Opportunist
    if (AI_DATA->abilities[battlerDef] == ABILITY_OPPORTUNIST)
        return NO_INCREASE;

    // Don't increase stats if opposing battler has Encore
    if (HasMoveEffect(battlerDef, EFFECT_ENCORE))
        return NO_INCREASE;

    if (IsDoubleBattle() && HasMoveEffect(GetPartnerBattler(battlerDef), EFFECT_ENCORE))
        return NO_INCREASE;

    // Predicting switch
    if (IsBattlerPredictedToSwitch(battlerDef))
    {
        struct Pokemon *playerParty = GetBattlerParty(battlerDef);
        // If expected switchin outspeeds and has Encore, don't increase
        for (i = 0; i < MAX_MON_MOVES; i++)
        {
            if (GetMoveEffect(GetMonData(&playerParty[AI_DATA->mostSuitableMonId[battlerDef]], MON_DATA_MOVE1 + i, NULL)) == EFFECT_ENCORE
                && GetMonData(&playerParty[AI_DATA->mostSuitableMonId[battlerDef]], MON_DATA_PP1 + i, NULL) > 0);
            {
                if (GetMonData(&playerParty[AI_DATA->mostSuitableMonId[battlerDef]], MON_DATA_SPEED, NULL) > gBattleMons[battlerAtk].speed)
                    return NO_INCREASE;
            }
        }
        // Otherwise if predicting switch, stat increases are great momentum
        tempScore += WEAK_EFFECT;
    }

    switch (statId)
    {
    case STAT_CHANGE_ATK:
        if (HasMoveWithCategory(battlerAtk, DAMAGE_CATEGORY_PHYSICAL) && shouldSetUp)
            tempScore += DECENT_EFFECT;
        break;
    case STAT_CHANGE_DEF:
        if (HasMoveWithCategory(battlerDef, DAMAGE_CATEGORY_PHYSICAL) || !HasMoveWithCategory(battlerDef, DAMAGE_CATEGORY_SPECIAL))
        {
            if (AI_THINKING_STRUCT->aiFlags[battlerAtk] & AI_FLAG_STALL)
                tempScore += DECENT_EFFECT;
            else
                tempScore += WEAK_EFFECT;
        }
        break;
    case STAT_CHANGE_SPEED:
        if ((noOfHitsToFaint >= 3 && !aiIsFaster) || noOfHitsToFaint == UNKNOWN_NO_OF_HITS)
            tempScore += DECENT_EFFECT;
        break;
    case STAT_CHANGE_SPATK:
        if (HasMoveWithCategory(battlerAtk, DAMAGE_CATEGORY_SPECIAL) && shouldSetUp)
            tempScore += DECENT_EFFECT;
        break;
    case STAT_CHANGE_SPDEF:
        if (HasMoveWithCategory(battlerDef, DAMAGE_CATEGORY_SPECIAL) || !HasMoveWithCategory(battlerDef, DAMAGE_CATEGORY_PHYSICAL))
        {
            if (AI_THINKING_STRUCT->aiFlags[battlerAtk] & AI_FLAG_STALL)
                tempScore += DECENT_EFFECT;
            else
                tempScore += WEAK_EFFECT;
        }
        break;
    case STAT_CHANGE_ATK_2:
        if (HasMoveWithCategory(battlerAtk, DAMAGE_CATEGORY_PHYSICAL) && shouldSetUp)
            tempScore += GOOD_EFFECT;
        break;
    case STAT_CHANGE_DEF_2:
        if (HasMoveWithCategory(battlerDef, DAMAGE_CATEGORY_PHYSICAL) || !HasMoveWithCategory(battlerDef, DAMAGE_CATEGORY_SPECIAL))
        {
            if (AI_THINKING_STRUCT->aiFlags[battlerAtk] & AI_FLAG_STALL)
                tempScore += GOOD_EFFECT;
            else
                tempScore += DECENT_EFFECT;
        }
        break;
    case STAT_CHANGE_SPEED_2:
        if ((noOfHitsToFaint >= 3 && !aiIsFaster) || noOfHitsToFaint == UNKNOWN_NO_OF_HITS)
            tempScore += GOOD_EFFECT;
        break;
    case STAT_CHANGE_SPATK_2:
        if (HasMoveWithCategory(battlerAtk, DAMAGE_CATEGORY_SPECIAL) && shouldSetUp)
            tempScore += GOOD_EFFECT;
        break;
    case STAT_CHANGE_SPDEF_2:
        if (HasMoveWithCategory(battlerDef, DAMAGE_CATEGORY_SPECIAL) || !HasMoveWithCategory(battlerDef, DAMAGE_CATEGORY_PHYSICAL))
        {
            if (AI_THINKING_STRUCT->aiFlags[battlerAtk] & AI_FLAG_STALL)
                tempScore += GOOD_EFFECT;
            else
                tempScore += DECENT_EFFECT;
        }
        break;
    case STAT_CHANGE_ACC:
        if (gBattleMons[battlerAtk].statStages[STAT_ACC] <= 3) // Increase only if necessary
            tempScore += DECENT_EFFECT;
        break;
    case STAT_CHANGE_EVASION:
        if (noOfHitsToFaint > 3 || noOfHitsToFaint == UNKNOWN_NO_OF_HITS)
            tempScore += GOOD_EFFECT;
        else
            tempScore += DECENT_EFFECT;
        break;
    }

    return tempScore;
}

u32 IncreaseStatUpScore(u32 battlerAtk, u32 battlerDef, enum StatChange statId)
{
    return IncreaseStatUpScoreInternal(battlerAtk, battlerDef, statId, TRUE);
}

u32 IncreaseStatUpScoreContrary(u32 battlerAtk, u32 battlerDef, enum StatChange statId)
{
    return IncreaseStatUpScoreInternal(battlerAtk, battlerDef, statId, FALSE);
}

void IncreasePoisonScore(u32 battlerAtk, u32 battlerDef, u32 move, s32 *score)
{
    if (((AI_THINKING_STRUCT->aiFlags[battlerAtk] & AI_FLAG_TRY_TO_FAINT) && CanAIFaintTarget(battlerAtk, battlerDef, 0))
            || AI_DATA->holdEffects[battlerDef] == HOLD_EFFECT_CURE_PSN || AI_DATA->holdEffects[battlerDef] == HOLD_EFFECT_CURE_STATUS)
        return;

    if (AI_CanPoison(battlerAtk, battlerDef, AI_DATA->abilities[battlerDef], move, AI_DATA->partnerMove) && AI_DATA->hpPercents[battlerDef] > 20)
    {
        if (!HasDamagingMove(battlerDef))
            ADJUST_SCORE_PTR(DECENT_EFFECT);

        if (AI_THINKING_STRUCT->aiFlags[battlerAtk] & AI_FLAG_STALL && HasMoveEffect(battlerAtk, EFFECT_PROTECT))
            ADJUST_SCORE_PTR(WEAK_EFFECT);    // stall tactic

        if (IsPowerBasedOnStatus(battlerAtk, EFFECT_DOUBLE_POWER_ON_ARG_STATUS, STATUS1_PSN_ANY)
          || HasMoveEffect(battlerAtk, EFFECT_VENOM_DRENCH)
          || AI_DATA->abilities[battlerAtk] == ABILITY_MERCILESS)
            ADJUST_SCORE_PTR(DECENT_EFFECT);
        else
            ADJUST_SCORE_PTR(WEAK_EFFECT);
    }
}

void IncreaseBurnScore(u32 battlerAtk, u32 battlerDef, u32 move, s32 *score)
{
    if (((AI_THINKING_STRUCT->aiFlags[battlerAtk] & AI_FLAG_TRY_TO_FAINT) && CanAIFaintTarget(battlerAtk, battlerDef, 0))
            || AI_DATA->holdEffects[battlerDef] == HOLD_EFFECT_CURE_BRN || AI_DATA->holdEffects[battlerDef] == HOLD_EFFECT_CURE_STATUS)
        return;

    if (AI_CanBurn(battlerAtk, battlerDef, AI_DATA->abilities[battlerDef], BATTLE_PARTNER(battlerAtk), move, AI_DATA->partnerMove))
    {
        if (HasMoveWithCategory(battlerDef, DAMAGE_CATEGORY_PHYSICAL)
            || (!(AI_THINKING_STRUCT->aiFlags[battlerAtk] & AI_FLAG_OMNISCIENT) // Not Omniscient but expects physical attacker
                && gSpeciesInfo[gBattleMons[battlerDef].species].baseAttack >= gSpeciesInfo[gBattleMons[battlerDef].species].baseSpAttack + 10))
        {
            if (GetMoveCategory(GetBestDmgMoveFromBattler(battlerDef, battlerAtk, AI_DEFENDING)) == DAMAGE_CATEGORY_PHYSICAL)
                ADJUST_SCORE_PTR(DECENT_EFFECT);
            else
                ADJUST_SCORE_PTR(WEAK_EFFECT);
        }

        if (IsPowerBasedOnStatus(battlerAtk, EFFECT_DOUBLE_POWER_ON_ARG_STATUS, STATUS1_BURN)
          || IsPowerBasedOnStatus(BATTLE_PARTNER(battlerAtk), EFFECT_DOUBLE_POWER_ON_ARG_STATUS, STATUS1_BURN))
            ADJUST_SCORE_PTR(WEAK_EFFECT);
    }
}

void IncreaseParalyzeScore(u32 battlerAtk, u32 battlerDef, u32 move, s32 *score)
{
    if (((AI_THINKING_STRUCT->aiFlags[battlerAtk] & AI_FLAG_TRY_TO_FAINT) && CanAIFaintTarget(battlerAtk, battlerDef, 0))
            || AI_DATA->holdEffects[battlerDef] == HOLD_EFFECT_CURE_PAR || AI_DATA->holdEffects[battlerDef] == HOLD_EFFECT_CURE_STATUS)
        return;

    if (AI_CanParalyze(battlerAtk, battlerDef, AI_DATA->abilities[battlerDef], move, AI_DATA->partnerMove))
    {
        u32 atkSpeed = AI_DATA->speedStats[battlerAtk];
        u32 defSpeed = AI_DATA->speedStats[battlerDef];

        if ((defSpeed >= atkSpeed && defSpeed / 2 < atkSpeed) // You'll go first after paralyzing foe
          || IsPowerBasedOnStatus(battlerAtk, EFFECT_DOUBLE_POWER_ON_ARG_STATUS, STATUS1_PARALYSIS)
          || (HasMoveWithMoveEffectExcept(battlerAtk, MOVE_EFFECT_FLINCH, EFFECT_FIRST_TURN_ONLY)) // filter out Fake Out
          || gBattleMons[battlerDef].status2 & STATUS2_INFATUATION
          || gBattleMons[battlerDef].status2 & STATUS2_CONFUSION)
            ADJUST_SCORE_PTR(GOOD_EFFECT);
        else
            ADJUST_SCORE_PTR(DECENT_EFFECT);
    }
}

void IncreaseSleepScore(u32 battlerAtk, u32 battlerDef, u32 move, s32 *score)
{
    if (((AI_THINKING_STRUCT->aiFlags[battlerAtk] & AI_FLAG_TRY_TO_FAINT) && CanAIFaintTarget(battlerAtk, battlerDef, 0) && GetMoveEffect(GetBestDmgMoveFromBattler(battlerAtk, battlerDef, AI_ATTACKING)) != EFFECT_FOCUS_PUNCH)
            || AI_DATA->holdEffects[battlerDef] == HOLD_EFFECT_CURE_SLP || AI_DATA->holdEffects[battlerDef] == HOLD_EFFECT_CURE_STATUS)
        return;

    if (AI_CanPutToSleep(battlerAtk, battlerDef, AI_DATA->abilities[battlerDef], move, AI_DATA->partnerMove))
        ADJUST_SCORE_PTR(DECENT_EFFECT);
    else
        return;

    if ((HasMoveEffect(battlerAtk, EFFECT_DREAM_EATER) || HasMoveEffect(battlerAtk, EFFECT_NIGHTMARE))
      && !(HasMoveEffect(battlerDef, EFFECT_SNORE) || HasMoveEffect(battlerDef, EFFECT_SLEEP_TALK)))
        ADJUST_SCORE_PTR(WEAK_EFFECT);

    if (IsPowerBasedOnStatus(battlerAtk, EFFECT_DOUBLE_POWER_ON_ARG_STATUS, STATUS1_SLEEP)
      || IsPowerBasedOnStatus(BATTLE_PARTNER(battlerAtk), EFFECT_DOUBLE_POWER_ON_ARG_STATUS, STATUS1_SLEEP))
        ADJUST_SCORE_PTR(WEAK_EFFECT);
}

void IncreaseConfusionScore(u32 battlerAtk, u32 battlerDef, u32 move, s32 *score)
{
    if (((AI_THINKING_STRUCT->aiFlags[battlerAtk] & AI_FLAG_TRY_TO_FAINT) && CanAIFaintTarget(battlerAtk, battlerDef, 0))
            || AI_DATA->holdEffects[battlerDef] == HOLD_EFFECT_CURE_CONFUSION || AI_DATA->holdEffects[battlerDef] == HOLD_EFFECT_CURE_STATUS)
        return;

    if (AI_CanConfuse(battlerAtk, battlerDef, AI_DATA->abilities[battlerDef], BATTLE_PARTNER(battlerAtk), move, AI_DATA->partnerMove)
      && AI_DATA->holdEffects[battlerDef] != HOLD_EFFECT_CURE_CONFUSION
      && AI_DATA->holdEffects[battlerDef] != HOLD_EFFECT_CURE_STATUS)
    {
        if (gBattleMons[battlerDef].status1 & STATUS1_PARALYSIS
          || gBattleMons[battlerDef].status2 & STATUS2_INFATUATION
          || (AI_DATA->abilities[battlerAtk] == ABILITY_SERENE_GRACE && HasMoveWithMoveEffectExcept(battlerAtk, MOVE_EFFECT_FLINCH, EFFECT_FIRST_TURN_ONLY)))
            ADJUST_SCORE_PTR(GOOD_EFFECT);
        else
            ADJUST_SCORE_PTR(DECENT_EFFECT);
    }
}

void IncreaseFrostbiteScore(u32 battlerAtk, u32 battlerDef, u32 move, s32 *score)
{
    if ((AI_THINKING_STRUCT->aiFlags[battlerAtk] & AI_FLAG_TRY_TO_FAINT) && CanAIFaintTarget(battlerAtk, battlerDef, 0))
        return;

    if (AI_CanGiveFrostbite(battlerAtk, battlerDef, AI_DATA->abilities[battlerDef], BATTLE_PARTNER(battlerAtk), move, AI_DATA->partnerMove))
    {
        if (HasMoveWithCategory(battlerDef, DAMAGE_CATEGORY_SPECIAL)
            || (!(AI_THINKING_STRUCT->aiFlags[battlerAtk] & AI_FLAG_OMNISCIENT) // Not Omniscient but expects special attacker
                && gSpeciesInfo[gBattleMons[battlerDef].species].baseSpAttack >= gSpeciesInfo[gBattleMons[battlerDef].species].baseAttack + 10))
        {
            if (GetMoveCategory(GetBestDmgMoveFromBattler(battlerDef, battlerAtk, AI_DEFENDING)) == DAMAGE_CATEGORY_SPECIAL)
                ADJUST_SCORE_PTR(DECENT_EFFECT);
            else
                ADJUST_SCORE_PTR(WEAK_EFFECT);
        }

        if (IsPowerBasedOnStatus(battlerAtk, EFFECT_DOUBLE_POWER_ON_ARG_STATUS, STATUS1_FROSTBITE)
          || IsPowerBasedOnStatus(BATTLE_PARTNER(battlerAtk), EFFECT_DOUBLE_POWER_ON_ARG_STATUS, STATUS1_FROSTBITE))
            ADJUST_SCORE_PTR(WEAK_EFFECT);
    }
}

bool32 AI_MoveMakesContact(u32 ability, enum ItemHoldEffect holdEffect, u32 move)
{
    if (MoveMakesContact(move)
      && ability != ABILITY_LONG_REACH
      && holdEffect != HOLD_EFFECT_PROTECTIVE_PADS)
        return TRUE;
    return FALSE;
}

//TODO - this could use some more sophisticated logic
bool32 ShouldUseZMove(u32 battlerAtk, u32 battlerDef, u32 chosenMove)
{
    // simple logic. just upgrades chosen move to z move if possible, unless regular move would kill opponent
    if ((IsDoubleBattle()) && battlerDef == BATTLE_PARTNER(battlerAtk))
        return FALSE;   // don't use z move on partner
    if (HasTrainerUsedGimmick(battlerAtk, GIMMICK_Z_MOVE))
        return FALSE;   // can't use z move twice

    if (IsViableZMove(battlerAtk, chosenMove))
    {
        uq4_12_t effectiveness;
        u32 zMove = GetUsableZMove(battlerAtk, chosenMove);
        struct SimulatedDamage dmg;

        if (gBattleMons[battlerDef].ability == ABILITY_DISGUISE
            && !MoveIgnoresTargetAbility(zMove)
            && (gBattleMons[battlerDef].species == SPECIES_MIMIKYU_DISGUISED || gBattleMons[battlerDef].species == SPECIES_MIMIKYU_TOTEM_DISGUISED))
            return FALSE; // Don't waste a Z-Move busting disguise
        if (gBattleMons[battlerDef].ability == ABILITY_ICE_FACE
            && !MoveIgnoresTargetAbility(zMove)
            && gBattleMons[battlerDef].species == SPECIES_EISCUE_ICE && IsBattleMovePhysical(chosenMove))
            return FALSE; // Don't waste a Z-Move busting Ice Face

        if (IsBattleMoveStatus(chosenMove) && !IsBattleMoveStatus(zMove))
            return FALSE;
        else if (!IsBattleMoveStatus(chosenMove) && IsBattleMoveStatus(zMove))
            return FALSE;

        dmg = AI_CalcDamageSaveBattlers(chosenMove, battlerAtk, battlerDef, &effectiveness, FALSE);

        if (!IsBattleMoveStatus(chosenMove) && dmg.minimum >= gBattleMons[battlerDef].hp)
            return FALSE;   // don't waste damaging z move if can otherwise faint target

        return TRUE;
    }

    return FALSE;
}

bool32 AI_IsBattlerAsleepOrComatose(u32 battlerId)
{
    return (gBattleMons[battlerId].status1 & STATUS1_SLEEP) || AI_DATA->abilities[battlerId] == ABILITY_COMATOSE;
}

s32 AI_TryToClearStats(u32 battlerAtk, u32 battlerDef, bool32 isDoubleBattle)
{
    if (isDoubleBattle)
        return min(CountPositiveStatStages(battlerDef) + CountPositiveStatStages(BATTLE_PARTNER(battlerDef)), 7);
    else
        return min(CountPositiveStatStages(battlerDef), 4);
}

bool32 AI_ShouldCopyStatChanges(u32 battlerAtk, u32 battlerDef)
{
    u8 i;
    // Want to copy positive stat changes
    for (i = STAT_ATK; i < NUM_BATTLE_STATS; i++)
    {
        if (gBattleMons[battlerDef].statStages[i] > gBattleMons[battlerAtk].statStages[i])
        {
            switch (i)
            {
            case STAT_ATK:
                return (HasMoveWithCategory(battlerAtk, DAMAGE_CATEGORY_PHYSICAL));
            case STAT_SPATK:
                return (HasMoveWithCategory(battlerAtk, DAMAGE_CATEGORY_SPECIAL));
            case STAT_ACC:
                return (HasLowAccuracyMove(battlerAtk, battlerDef));
            case STAT_EVASION:
            case STAT_SPEED:
                return TRUE;
            case STAT_DEF:
            case STAT_SPDEF:
                return (AI_THINKING_STRUCT->aiFlags[battlerAtk] & AI_FLAG_STALL);
            }
        }
    }

    return FALSE;
}

//TODO - track entire opponent party data to determine hazard effectiveness
bool32 AI_ShouldSetUpHazards(u32 battlerAtk, u32 battlerDef, struct AiLogicData *aiData)
{
    if (aiData->abilities[battlerDef] == ABILITY_MAGIC_BOUNCE
     || CountUsablePartyMons(battlerDef) == 0
     || HasMoveEffect(battlerDef, EFFECT_RAPID_SPIN)
     || HasMoveEffect(battlerDef, EFFECT_TIDY_UP)
     || HasMoveEffect(battlerDef, EFFECT_DEFOG)
     || HasMoveWithAdditionalEffect(battlerDef, MOVE_EFFECT_DEFOG)
     || HasMoveEffect(battlerDef, EFFECT_MAGIC_COAT))
        return FALSE;

    return TRUE;
}

void IncreaseTidyUpScore(u32 battlerAtk, u32 battlerDef, u32 move, s32 *score)
{
    if (gSideStatuses[GetBattlerSide(battlerAtk)] & SIDE_STATUS_HAZARDS_ANY && CountUsablePartyMons(battlerAtk) != 0)
        ADJUST_SCORE_PTR(GOOD_EFFECT);
    if (gSideStatuses[GetBattlerSide(battlerDef)] & SIDE_STATUS_HAZARDS_ANY && CountUsablePartyMons(battlerDef) != 0)
        ADJUST_SCORE_PTR(-2);

    if (gBattleMons[battlerAtk].status2 & STATUS2_SUBSTITUTE && AI_IsFaster(battlerAtk, battlerDef, move))
        ADJUST_SCORE_PTR(-10);
    if (gBattleMons[battlerDef].status2 & STATUS2_SUBSTITUTE)
        ADJUST_SCORE_PTR(GOOD_EFFECT);

    if (gStatuses3[battlerAtk] & STATUS3_LEECHSEED)
        ADJUST_SCORE_PTR(DECENT_EFFECT);
    if (gStatuses3[battlerDef] & STATUS3_LEECHSEED)
        ADJUST_SCORE_PTR(-2);
}

bool32 AI_ShouldSpicyExtract(u32 battlerAtk, u32 battlerAtkPartner, u32 move, struct AiLogicData *aiData)
{
    u32 preventsStatLoss;
    u32 partnerAbility;
    u32 partnerHoldEffect = aiData->holdEffects[battlerAtkPartner];

    if (DoesBattlerIgnoreAbilityChecks(battlerAtk, aiData->abilities[battlerAtk], move))
        partnerAbility = ABILITY_NONE;
    else
        partnerAbility = aiData->abilities[battlerAtkPartner];

    if (gBattleMons[battlerAtkPartner].statStages[STAT_ATK] == MAX_STAT_STAGE
     || partnerAbility == ABILITY_CONTRARY
     || partnerAbility == ABILITY_GOOD_AS_GOLD
     || HasMoveEffect(BATTLE_OPPOSITE(battlerAtk), EFFECT_FOUL_PLAY)
     || HasMoveEffect(BATTLE_OPPOSITE(battlerAtkPartner), EFFECT_FOUL_PLAY))
        return FALSE;

    preventsStatLoss = (partnerAbility == ABILITY_CLEAR_BODY
                     || partnerAbility == ABILITY_FULL_METAL_BODY
                     || partnerAbility == ABILITY_WHITE_SMOKE
                     || partnerHoldEffect == HOLD_EFFECT_CLEAR_AMULET);

    switch (GetMoveEffect(aiData->partnerMove))
    {
    case EFFECT_DEFENSE_UP:
    case EFFECT_DEFENSE_UP_2:
    case EFFECT_DEFENSE_UP_3:
    case EFFECT_BULK_UP:
    case EFFECT_STOCKPILE:
        if (!preventsStatLoss)
            return FALSE;
    default:
        break;
    }

    return (preventsStatLoss
         && AI_IsFaster(battlerAtk, battlerAtkPartner, TRUE)
         && HasMoveWithCategory(battlerAtkPartner, DAMAGE_CATEGORY_PHYSICAL));
}

u32 IncreaseSubstituteMoveScore(u32 battlerAtk, u32 battlerDef, u32 move)
{
    enum BattleMoveEffects effect = GetMoveEffect(move);
    u32 scoreIncrease = 0;
    if (effect == EFFECT_SUBSTITUTE) // Substitute specific
    {
        if (HasAnyKnownMove(battlerDef) && GetBestDmgFromBattler(battlerDef, battlerAtk, AI_DEFENDING) < gBattleMons[battlerAtk].maxHP / 4)
            scoreIncrease += GOOD_EFFECT;
    }
    else if (effect == EFFECT_SHED_TAIL) // Shed Tail specific
    {
        if ((ShouldPivot(battlerAtk, battlerDef, AI_DATA->abilities[battlerDef], move, AI_THINKING_STRUCT->movesetIndex))
        && (HasAnyKnownMove(battlerDef) && (GetBestDmgFromBattler(battlerDef, battlerAtk, AI_DEFENDING) < gBattleMons[battlerAtk].maxHP / 2)))
            scoreIncrease += BEST_EFFECT;
    }

    if (gStatuses3[battlerDef] & STATUS3_PERISH_SONG)
        scoreIncrease += GOOD_EFFECT;

    if (gBattleMons[battlerDef].status1 & STATUS1_SLEEP)
        scoreIncrease += GOOD_EFFECT;
    else if (gBattleMons[battlerDef].status1 & (STATUS1_BURN | STATUS1_PSN_ANY | STATUS1_FROSTBITE))
        scoreIncrease += DECENT_EFFECT;

    if (IsBattlerPredictedToSwitch(battlerDef))
        scoreIncrease += DECENT_EFFECT;

    if (HasMoveEffect(battlerDef, EFFECT_SLEEP)
     || HasMoveEffect(battlerDef, EFFECT_TOXIC)
     || HasMoveEffect(battlerDef, EFFECT_POISON)
     || HasMoveEffect(battlerDef, EFFECT_PARALYZE)
     || HasMoveEffect(battlerDef, EFFECT_WILL_O_WISP)
     || HasMoveEffect(battlerDef, EFFECT_CONFUSE)
     || HasMoveEffect(battlerDef, EFFECT_LEECH_SEED))
        scoreIncrease += GOOD_EFFECT;

    if (AI_DATA->hpPercents[battlerAtk] > 70)
        scoreIncrease += WEAK_EFFECT;
    return scoreIncrease;
}

bool32 HasLowAccuracyMove(u32 battlerAtk, u32 battlerDef)
{
    int i;
    for (i = 0; i < MAX_MON_MOVES; i++)
    {
        if (AI_DATA->moveAccuracy[battlerAtk][battlerDef][i] <= LOW_ACCURACY_THRESHOLD)
            return TRUE;
    }
    return FALSE;
}

bool32 IsBattlerItemEnabled(u32 battler)
{
    if (AI_THINKING_STRUCT->aiFlags[battler] & AI_FLAG_NEGATE_UNAWARE)
        return TRUE;
    if (gFieldStatuses & STATUS_FIELD_MAGIC_ROOM)
        return FALSE;
    if (gStatuses3[battler] & STATUS3_EMBARGO)
        return FALSE;
    if (gBattleMons[battler].ability == ABILITY_KLUTZ && !(gStatuses3[battler] & STATUS3_GASTRO_ACID))
        return FALSE;
    return TRUE;
}

bool32 HasBattlerSideAbility(u32 battler, u32 ability, struct AiLogicData *aiData)
{
    if (aiData->abilities[battler] == ability)
        return TRUE;
    if (IsDoubleBattle() && AI_DATA->abilities[BATTLE_PARTNER(battler)] == ability)
        return TRUE;
    return FALSE;
}<|MERGE_RESOLUTION|>--- conflicted
+++ resolved
@@ -175,17 +175,7 @@
 
     for (moveIndex = 0; moveIndex < MAX_MON_MOVES; moveIndex++)
     {
-<<<<<<< HEAD
-
-        if (BATTLE_HISTORY->usedMoves[battlerId][i] == move)
-            break;
-        if (BATTLE_HISTORY->usedMoves[battlerId][i] == MOVE_NONE)
-        {
-            BATTLE_HISTORY->usedMoves[battlerId][i] = move;
-            AI_PARTY->mons[GetBattlerSide(battlerId)][gBattlerPartyIndexes[battlerId]].moves[i] = move;
-=======
         if (gBattleMons[battler].moves[moveIndex] == move)
->>>>>>> 5f86fd7d
             break;
     }
 
