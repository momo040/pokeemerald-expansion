#include "global.h"
#include "malloc.h"
#include "battle.h"
#include "data.h"
#include "graphics.h"
#include "battle_transition.h"
#include "constants/abilities.h"
#include "constants/items.h"
#include "constants/moves.h"
#include "constants/trainers.h"
#include "constants/battle_ai.h"

const u16 gMinigameDigits_Pal[] = INCBIN_U16("graphics/link/minigame_digits.gbapal");
const u32 gMinigameDigits_Gfx[] = INCBIN_U32("graphics/link/minigame_digits.4bpp.lz");
static const u32 sMinigameDigitsThin_Gfx[] = INCBIN_U32("graphics/link/minigame_digits2.4bpp.lz"); // Unused

#define BATTLER_OFFSET(i) (gHeap + 0x8000 + MON_PIC_SIZE * (i))

const struct SpriteFrameImage gBattlerPicTable_PlayerLeft[] =
{
    {BATTLER_OFFSET(0), MON_PIC_SIZE},
    {BATTLER_OFFSET(1), MON_PIC_SIZE},
    {BATTLER_OFFSET(2), MON_PIC_SIZE},
    {BATTLER_OFFSET(3), MON_PIC_SIZE},
};

const struct SpriteFrameImage gBattlerPicTable_OpponentLeft[] =
{
    {BATTLER_OFFSET(4), MON_PIC_SIZE},
    {BATTLER_OFFSET(5), MON_PIC_SIZE},
    {BATTLER_OFFSET(6), MON_PIC_SIZE},
    {BATTLER_OFFSET(7), MON_PIC_SIZE},
};

const struct SpriteFrameImage gBattlerPicTable_PlayerRight[] =
{
    {BATTLER_OFFSET(8),  MON_PIC_SIZE},
    {BATTLER_OFFSET(9),  MON_PIC_SIZE},
    {BATTLER_OFFSET(10), MON_PIC_SIZE},
    {BATTLER_OFFSET(11), MON_PIC_SIZE},
};

const struct SpriteFrameImage gBattlerPicTable_OpponentRight[] =
{
    {BATTLER_OFFSET(12), MON_PIC_SIZE},
    {BATTLER_OFFSET(13), MON_PIC_SIZE},
    {BATTLER_OFFSET(14), MON_PIC_SIZE},
    {BATTLER_OFFSET(15), MON_PIC_SIZE},
};

const union AnimCmd sAnim_GeneralFrame0[] =
{
    ANIMCMD_FRAME(0, 0),
    ANIMCMD_END,
};

const union AnimCmd sAnim_GeneralFrame3[] =
{
    ANIMCMD_FRAME(3, 0),
    ANIMCMD_END,
};

// Many of these affine anims seem to go unused, and
// instead SetSpriteRotScale is used to manipulate
// the battler sprites directly (for instance, in AnimTask_SwitchOutShrinkMon).
// Those with explicit indexes are referenced elsewhere.

static const union AffineAnimCmd sAffineAnim_Battler_Normal[] =
{
    AFFINEANIMCMD_FRAME(0x100, 0x100, 0, 0),
    AFFINEANIMCMD_END,
};

static const union AffineAnimCmd sAffineAnim_Battler_Flipped[] =
{
    AFFINEANIMCMD_FRAME(-0x100, 0x100, 0, 0),
    AFFINEANIMCMD_END,
};

static const union AffineAnimCmd sAffineAnim_Battler_Emerge[] =
{
    AFFINEANIMCMD_FRAME(0x28, 0x28, 0, 0),
    AFFINEANIMCMD_FRAME(0x12, 0x12, 0, 12),
    AFFINEANIMCMD_END,
};

static const union AffineAnimCmd sAffineAnim_Battler_Return[] =
{
    AFFINEANIMCMD_FRAME( -0x2,  -0x2, 0, 18),
    AFFINEANIMCMD_FRAME(-0x10, -0x10, 0, 15),
    AFFINEANIMCMD_END,
};

static const union AffineAnimCmd sAffineAnim_Battler_HorizontalSquishLoop[] =
{
    AFFINEANIMCMD_FRAME(0xA0, 0x100, 0, 0),
    AFFINEANIMCMD_FRAME( 0x4,   0x0, 0, 8),
    AFFINEANIMCMD_FRAME(-0x4,   0x0, 0, 8),
    AFFINEANIMCMD_JUMP(1),
};

static const union AffineAnimCmd sAffineAnim_Battler_Grow[] =
{
    AFFINEANIMCMD_FRAME(0x2, 0x2, 0, 20),
    AFFINEANIMCMD_END,
};

static const union AffineAnimCmd sAffineAnim_Battler_Shrink[] =
{
    AFFINEANIMCMD_FRAME(-0x2, -0x2, 0, 20),
    AFFINEANIMCMD_END,
};

static const union AffineAnimCmd sAffineAnim_Battler_BigToSmall[] =
{
    AFFINEANIMCMD_FRAME(0x100, 0x100, 0, 0),
    AFFINEANIMCMD_FRAME(-0x10, -0x10, 0, 9),
    AFFINEANIMCMD_END,
};

static const union AffineAnimCmd sAffineAnim_Battler_GrowLarge[] =
{
    AFFINEANIMCMD_FRAME(0x4, 0x4, 0, 63),
    AFFINEANIMCMD_END,
};

static const union AffineAnimCmd sAffineAnim_Battler_TipRight[] =
{
    AFFINEANIMCMD_FRAME(0x0, 0x0, -3, 5),
    AFFINEANIMCMD_FRAME(0x0, 0x0,  3, 5),
    AFFINEANIMCMD_END,
};

const union AffineAnimCmd *const gAffineAnims_BattleSpritePlayerSide[] =
{
    [BATTLER_AFFINE_NORMAL] = sAffineAnim_Battler_Normal,
    [BATTLER_AFFINE_EMERGE] = sAffineAnim_Battler_Emerge,
    [BATTLER_AFFINE_RETURN] = sAffineAnim_Battler_Return,
    sAffineAnim_Battler_HorizontalSquishLoop,
    sAffineAnim_Battler_Grow,
    sAffineAnim_Battler_Shrink,
    sAffineAnim_Battler_GrowLarge,
    sAffineAnim_Battler_TipRight,
    sAffineAnim_Battler_BigToSmall,
};

static const union AffineAnimCmd sAffineAnim_Battler_SpinShrink[] =
{
    AFFINEANIMCMD_FRAME(-0x4, -0x4, 4, 63),
    AFFINEANIMCMD_END,
};

static const union AffineAnimCmd sAffineAnim_Battler_TipLeft[] =
{
    AFFINEANIMCMD_FRAME(0x0, 0x0,  3, 5),
    AFFINEANIMCMD_FRAME(0x0, 0x0, -3, 5),
    AFFINEANIMCMD_END,
};

static const union AffineAnimCmd sAffineAnim_Battler_RotateUpAndBack[] =
{
    AFFINEANIMCMD_FRAME(0x0, 0x0, -5, 20),
    AFFINEANIMCMD_FRAME(0x0, 0x0,  0, 20),
    AFFINEANIMCMD_FRAME(0x0, 0x0,  5, 20),
    AFFINEANIMCMD_END,
};

static const union AffineAnimCmd sAffineAnim_Battler_Spin[] =
{
    AFFINEANIMCMD_FRAME(0x0, 0x0, 9, 110),
    AFFINEANIMCMD_END,
};

const union AffineAnimCmd *const gAffineAnims_BattleSpriteOpponentSide[] =
{
    [BATTLER_AFFINE_NORMAL] = sAffineAnim_Battler_Normal,
    [BATTLER_AFFINE_EMERGE] = sAffineAnim_Battler_Emerge,
    [BATTLER_AFFINE_RETURN] = sAffineAnim_Battler_Return,
    sAffineAnim_Battler_HorizontalSquishLoop,
    sAffineAnim_Battler_Grow,
    sAffineAnim_Battler_Shrink,
    sAffineAnim_Battler_SpinShrink,
    sAffineAnim_Battler_TipLeft,
    sAffineAnim_Battler_RotateUpAndBack,
    sAffineAnim_Battler_BigToSmall,
    sAffineAnim_Battler_Spin,
};

const union AffineAnimCmd *const gAffineAnims_BattleSpriteContest[] =
{
    [BATTLER_AFFINE_NORMAL] = sAffineAnim_Battler_Flipped,
    [BATTLER_AFFINE_EMERGE] = sAffineAnim_Battler_Emerge,
    [BATTLER_AFFINE_RETURN] = sAffineAnim_Battler_Return,
    sAffineAnim_Battler_HorizontalSquishLoop,
    sAffineAnim_Battler_Grow,
    sAffineAnim_Battler_Shrink,
    sAffineAnim_Battler_SpinShrink,
    sAffineAnim_Battler_TipLeft,
    sAffineAnim_Battler_RotateUpAndBack,
    sAffineAnim_Battler_BigToSmall,
    sAffineAnim_Battler_Spin,
};


static const union AnimCmd sAnim_MonPic_0[] =
{
    ANIMCMD_FRAME(0, 0),
    ANIMCMD_END,
};

static const union AnimCmd sAnim_MonPic_1[] =
{
    ANIMCMD_FRAME(1, 0),
    ANIMCMD_END,
};

const union AnimCmd *const gAnims_MonPic[MAX_MON_PIC_FRAMES] =
{
    sAnim_MonPic_0,
    sAnim_MonPic_1,
};

const union AnimCmd *const sAnims_Trainer[] ={
    sAnim_GeneralFrame0,
    sAnim_GeneralFrame0,
};

#include "data/trainer_parties.h"
<<<<<<< HEAD
#include "data/trainers.h"
#include "data/text/follower_messages.h"
=======

const struct Trainer gTrainers[] =
{
#include "data/trainers.h"
};
>>>>>>> c4c37182
<|MERGE_RESOLUTION|>--- conflicted
+++ resolved
@@ -226,13 +226,10 @@
 };
 
 #include "data/trainer_parties.h"
-<<<<<<< HEAD
+
+const struct Trainer gTrainers[] =
+{
 #include "data/trainers.h"
-#include "data/text/follower_messages.h"
-=======
-
-const struct Trainer gTrainers[] =
-{
-#include "data/trainers.h"
-};
->>>>>>> c4c37182
+};
+
+#include "data/text/follower_messages.h"