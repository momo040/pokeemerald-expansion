--- conflicted
+++ resolved
@@ -3988,11 +3988,8 @@
         gBattleStruct->battlerState[i].absentBattlerFlags = gAbsentBattlerFlags & (1u << i);
         gBattleStruct->monToSwitchIntoId[i] = PARTY_SIZE;
         gStatuses4[i] &= ~STATUS4_ELECTRIFIED;
-<<<<<<< HEAD
         gBattleMons[i].status2 &= ~STATUS2_FLINCHED;
         gBattleMons[i].status2 &= ~STATUS2_POWDER;
-=======
->>>>>>> 0f0c8325
     }
 
     for (i = 0; i < NUM_BATTLE_SIDES; i++)
