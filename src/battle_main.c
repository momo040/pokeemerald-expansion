--- conflicted
+++ resolved
@@ -5770,13 +5770,9 @@
     case EFFECT_CHANGE_TYPE_ON_ITEM:
     case EFFECT_REVELATION_DANCE:
     case EFFECT_TERRAIN_PULSE:
-<<<<<<< HEAD
-        return FALSE;
+        return ateType;
     default:
         break;
-=======
-        return ateType;
->>>>>>> 8ec998ab
     }
 
     switch (attackerAbility)
@@ -5805,16 +5801,11 @@
 u32 GetDynamicMoveType(struct Pokemon *mon, u32 move, u32 battler, enum MonState state)
 {
     u32 moveType = GetMoveType(move);
-<<<<<<< HEAD
     enum BattleMoveEffects moveEffect = GetMoveEffect(move);
     u32 species, heldItem, ability, type1, type2, type3;
     bool32 monInBattle = gMain.inBattle && gPartyMenu.menuType != PARTY_MENU_TYPE_IN_BATTLE;
     enum ItemHoldEffect holdEffect;
-=======
-    u32 moveEffect = GetMoveEffect(move);
-    u32 species, heldItem, holdEffect, ability, type1, type2, type3;
     enum Gimmick gimmick = GetActiveGimmick(battler);
->>>>>>> 8ec998ab
 
     if (move == MOVE_STRUGGLE)
         return TYPE_NORMAL;
