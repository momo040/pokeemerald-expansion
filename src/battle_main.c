#include "global.h"
#include "battle.h"
#include "battle_anim.h"
#include "battle_ai_script_commands.h"
#include "battle_arena.h"
#include "battle_controllers.h"
#include "battle_interface.h"
#include "battle_main.h"
#include "battle_message.h"
#include "battle_pyramid.h"
#include "battle_scripts.h"
#include "battle_setup.h"
#include "battle_tower.h"
#include "berry.h"
#include "bg.h"
#include "data.h"
#include "decompress.h"
#include "dma3.h"
#include "event_data.h"
#include "evolution_scene.h"
#include "graphics.h"
#include "gpu_regs.h"
#include "international_string_util.h"
#include "item.h"
#include "link.h"
#include "link_rfu.h"
#include "load_save.h"
#include "main.h"
#include "malloc.h"
#include "m4a.h"
#include "palette.h"
#include "party_menu.h"
#include "pokeball.h"
#include "pokedex.h"
#include "pokemon.h"
#include "random.h"
#include "recorded_battle.h"
#include "roamer.h"
#include "safari_zone.h"
#include "scanline_effect.h"
#include "sound.h"
#include "sprite.h"
#include "string_util.h"
#include "strings.h"
#include "task.h"
#include "text.h"
#include "trig.h"
#include "tv.h"
#include "util.h"
#include "window.h"
#include "constants/abilities.h"
#include "constants/battle_config.h"
#include "constants/battle_move_effects.h"
#include "constants/battle_string_ids.h"
#include "constants/hold_effects.h"
#include "constants/items.h"
#include "constants/moves.h"
#include "constants/party_menu.h"
#include "constants/rgb.h"
#include "constants/songs.h"
#include "constants/species.h"
#include "constants/trainers.h"
#include "cable_club.h"

extern struct MusicPlayerInfo gMPlayInfo_SE1;
extern struct MusicPlayerInfo gMPlayInfo_SE2;

extern const struct BgTemplate gBattleBgTemplates[];
extern const struct WindowTemplate *const gBattleWindowTemplates[];
extern const u8 *const gBattleScriptsForMoveEffects[];
extern const u8 *const gBattlescriptsForBallThrow[];
extern const u8 *const gBattlescriptsForRunningByItem[];
extern const u8 *const gBattlescriptsForUsingItem[];
extern const u8 *const gBattlescriptsForSafariActions[];

// this file's functions
#if !defined(NONMATCHING) && MODERN
#define static
#endif
static void CB2_InitBattleInternal(void);
static void CB2_PreInitMultiBattle(void);
static void CB2_PreInitIngamePlayerPartnerBattle(void);
static void CB2_HandleStartMultiPartnerBattle(void);
static void CB2_HandleStartMultiBattle(void);
static void CB2_HandleStartBattle(void);
static void TryCorrectShedinjaLanguage(struct Pokemon *mon);
static u8 CreateNPCTrainerParty(struct Pokemon *party, u16 trainerNum, bool8 firstTrainer);
static void BattleMainCB1(void);
static void sub_8038538(struct Sprite *sprite);
static void sub_8038F14(void);
static void sub_8038F34(void);
static void sub_80392A8(void);
static void sub_803937C(void);
static void sub_803939C(void);
static void SpriteCb_MoveWildMonToRight(struct Sprite *sprite);
static void SpriteCb_WildMonShowHealthbox(struct Sprite *sprite);
static void SpriteCb_WildMonAnimate(struct Sprite *sprite);
static void sub_80398D0(struct Sprite *sprite);
static void SpriteCB_AnimFaintOpponent(struct Sprite *sprite);
static void SpriteCb_BlinkVisible(struct Sprite *sprite);
static void SpriteCallbackDummy_3(struct Sprite *sprite);
static void oac_poke_ally_(struct Sprite *sprite);
static void SpecialStatusesClear(void);
static void TurnValuesCleanUp(bool8 var0);
static void SpriteCB_BounceEffect(struct Sprite *sprite);
static void BattleStartClearSetData(void);
static void DoBattleIntro(void);
static void TryDoEventsBeforeFirstTurn(void);
static void HandleTurnActionSelectionState(void);
static void RunTurnActionsFunctions(void);
static void SetActionsAndBattlersTurnOrder(void);
static void sub_803CDF8(void);
static bool8 AllAtActionConfirmed(void);
static void CheckFocusPunch_ClearVarsBeforeTurnStarts(void);
static void CheckMegaEvolutionBeforeTurn(void);
static void FreeResetData_ReturnToOvOrDoEvolutions(void);
static void ReturnFromBattleToOverworld(void);
static void TryEvolvePokemon(void);
static void WaitForEvoSceneToFinish(void);
static void HandleEndTurn_ContinueBattle(void);
static void HandleEndTurn_BattleWon(void);
static void HandleEndTurn_BattleLost(void);
static void HandleEndTurn_RanFromBattle(void);
static void HandleEndTurn_MonFled(void);
static void HandleEndTurn_FinishBattle(void);
static void HandleAction_UseMove(void);
static void HandleAction_Switch(void);
static void HandleAction_UseItem(void);
static void HandleAction_Run(void);
static void HandleAction_WatchesCarefully(void);
static void HandleAction_SafariZoneBallThrow(void);
static void HandleAction_ThrowPokeblock(void);
static void HandleAction_GoNear(void);
static void HandleAction_SafariZoneRun(void);
static void HandleAction_WallyBallThrow(void);
static void HandleAction_TryFinish(void);
static void HandleAction_NothingIsFainted(void);
static void HandleAction_ActionFinished(void);

// EWRAM vars
EWRAM_DATA u16 gBattle_BG0_X = 0;
EWRAM_DATA u16 gBattle_BG0_Y = 0;
EWRAM_DATA u16 gBattle_BG1_X = 0;
EWRAM_DATA u16 gBattle_BG1_Y = 0;
EWRAM_DATA u16 gBattle_BG2_X = 0;
EWRAM_DATA u16 gBattle_BG2_Y = 0;
EWRAM_DATA u16 gBattle_BG3_X = 0;
EWRAM_DATA u16 gBattle_BG3_Y = 0;
EWRAM_DATA u16 gBattle_WIN0H = 0;
EWRAM_DATA u16 gBattle_WIN0V = 0;
EWRAM_DATA u16 gBattle_WIN1H = 0;
EWRAM_DATA u16 gBattle_WIN1V = 0;
EWRAM_DATA u8 gDisplayedStringBattle[400] = {0};
EWRAM_DATA u8 gBattleTextBuff1[TEXT_BUFF_ARRAY_COUNT] = {0};
EWRAM_DATA u8 gBattleTextBuff2[TEXT_BUFF_ARRAY_COUNT] = {0};
EWRAM_DATA u8 gBattleTextBuff3[TEXT_BUFF_ARRAY_COUNT] = {0};
EWRAM_DATA u32 gBattleTypeFlags = 0;
EWRAM_DATA u8 gBattleTerrain = 0;
EWRAM_DATA u32 gUnknown_02022FF4 = 0;
EWRAM_DATA struct UnknownPokemonStruct4 gMultiPartnerParty[MULTI_PARTY_SIZE] = {0};
EWRAM_DATA static struct UnknownPokemonStruct4* sMultiPartnerPartyBuffer = NULL;
EWRAM_DATA u8 *gUnknown_0202305C = NULL;
EWRAM_DATA u8 *gUnknown_02023060 = NULL;
EWRAM_DATA u8 gActiveBattler = 0;
EWRAM_DATA u32 gBattleControllerExecFlags = 0;
EWRAM_DATA u8 gBattlersCount = 0;
EWRAM_DATA u16 gBattlerPartyIndexes[MAX_BATTLERS_COUNT] = {0};
EWRAM_DATA u8 gBattlerPositions[MAX_BATTLERS_COUNT] = {0};
EWRAM_DATA u8 gActionsByTurnOrder[MAX_BATTLERS_COUNT] = {0};
EWRAM_DATA u8 gBattlerByTurnOrder[MAX_BATTLERS_COUNT] = {0};
EWRAM_DATA u8 gCurrentTurnActionNumber = 0;
EWRAM_DATA u8 gCurrentActionFuncId = 0;
EWRAM_DATA struct BattlePokemon gBattleMons[MAX_BATTLERS_COUNT] = {0};
EWRAM_DATA u8 gBattlerSpriteIds[MAX_BATTLERS_COUNT] = {0};
EWRAM_DATA u8 gCurrMovePos = 0;
EWRAM_DATA u8 gChosenMovePos = 0;
EWRAM_DATA u16 gCurrentMove = 0;
EWRAM_DATA u16 gChosenMove = 0;
EWRAM_DATA u16 gCalledMove = 0;
EWRAM_DATA s32 gBattleMoveDamage = 0;
EWRAM_DATA s32 gHpDealt = 0;
EWRAM_DATA s32 gTakenDmg[MAX_BATTLERS_COUNT] = {0};
EWRAM_DATA u16 gLastUsedItem = 0;
EWRAM_DATA u8 gLastUsedAbility = 0;
EWRAM_DATA u8 gBattlerAttacker = 0;
EWRAM_DATA u8 gBattlerTarget = 0;
EWRAM_DATA u8 gBattlerFainted = 0;
EWRAM_DATA u8 gEffectBattler = 0;
EWRAM_DATA u8 gPotentialItemEffectBattler = 0;
EWRAM_DATA u8 gAbsentBattlerFlags = 0;
EWRAM_DATA u8 gIsCriticalHit = FALSE;
EWRAM_DATA u8 gMultiHitCounter = 0;
EWRAM_DATA const u8 *gBattlescriptCurrInstr = NULL;
EWRAM_DATA u8 gChosenActionByBattler[MAX_BATTLERS_COUNT] = {0};
EWRAM_DATA const u8 *gSelectionBattleScripts[MAX_BATTLERS_COUNT] = {NULL};
EWRAM_DATA const u8 *gPalaceSelectionBattleScripts[MAX_BATTLERS_COUNT] = {NULL};
EWRAM_DATA u16 gLastPrintedMoves[MAX_BATTLERS_COUNT] = {0};
EWRAM_DATA u16 gLastMoves[MAX_BATTLERS_COUNT] = {0};
EWRAM_DATA u16 gLastLandedMoves[MAX_BATTLERS_COUNT] = {0};
EWRAM_DATA u16 gLastHitByType[MAX_BATTLERS_COUNT] = {0};
EWRAM_DATA u16 gLastResultingMoves[MAX_BATTLERS_COUNT] = {0};
EWRAM_DATA u16 gLockedMoves[MAX_BATTLERS_COUNT] = {0};
EWRAM_DATA u16 gLastUsedMove = 0;
EWRAM_DATA u8 gLastHitBy[MAX_BATTLERS_COUNT] = {0};
EWRAM_DATA u16 gChosenMoveByBattler[MAX_BATTLERS_COUNT] = {0};
EWRAM_DATA u16 gMoveResultFlags = 0;
EWRAM_DATA u32 gHitMarker = 0;
EWRAM_DATA u8 gTakenDmgByBattler[MAX_BATTLERS_COUNT] = {0};
EWRAM_DATA u8 gUnknown_0202428C = 0;
EWRAM_DATA u32 gSideStatuses[2] = {0};
EWRAM_DATA struct SideTimer gSideTimers[2] = {0};
EWRAM_DATA u32 gStatuses3[MAX_BATTLERS_COUNT] = {0};
EWRAM_DATA struct DisableStruct gDisableStructs[MAX_BATTLERS_COUNT] = {0};
EWRAM_DATA u16 gPauseCounterBattle = 0;
EWRAM_DATA u16 gPaydayMoney = 0;
EWRAM_DATA u16 gRandomTurnNumber = 0;
EWRAM_DATA u8 gBattleCommunication[BATTLE_COMMUNICATION_ENTRIES_COUNT] = {0};
EWRAM_DATA u8 gBattleOutcome = 0;
EWRAM_DATA struct ProtectStruct gProtectStructs[MAX_BATTLERS_COUNT] = {0};
EWRAM_DATA struct SpecialStatus gSpecialStatuses[MAX_BATTLERS_COUNT] = {0};
EWRAM_DATA u16 gBattleWeather = 0;
EWRAM_DATA struct WishFutureKnock gWishFutureKnock = {0};
EWRAM_DATA u16 gIntroSlideFlags = 0;
EWRAM_DATA u8 gSentPokesToOpponent[2] = {0};
EWRAM_DATA u16 gExpShareExp = 0;
EWRAM_DATA struct BattleEnigmaBerry gEnigmaBerries[MAX_BATTLERS_COUNT] = {0};
EWRAM_DATA struct BattleScripting gBattleScripting = {0};
EWRAM_DATA struct BattleStruct *gBattleStruct = NULL;
EWRAM_DATA u8 *gLinkBattleSendBuffer = NULL;
EWRAM_DATA u8 *gLinkBattleRecvBuffer = NULL;
EWRAM_DATA struct BattleResources *gBattleResources = NULL;
EWRAM_DATA u8 gActionSelectionCursor[MAX_BATTLERS_COUNT] = {0};
EWRAM_DATA u8 gMoveSelectionCursor[MAX_BATTLERS_COUNT] = {0};
EWRAM_DATA u8 gBattlerStatusSummaryTaskId[MAX_BATTLERS_COUNT] = {0};
EWRAM_DATA u8 gBattlerInMenuId = 0;
EWRAM_DATA bool8 gDoingBattleAnim = FALSE;
EWRAM_DATA u32 gTransformedPersonalities[MAX_BATTLERS_COUNT] = {0};
EWRAM_DATA u8 gPlayerDpadHoldFrames = 0;
EWRAM_DATA struct BattleSpriteData *gBattleSpritesDataPtr = NULL;
EWRAM_DATA struct MonSpritesGfx *gMonSpritesGfxPtr = NULL;
EWRAM_DATA struct BattleHealthboxInfo *gUnknown_020244D8 = NULL;
EWRAM_DATA struct BattleHealthboxInfo *gUnknown_020244DC = NULL;
EWRAM_DATA u16 gBattleMovePower = 0;
EWRAM_DATA u16 gMoveToLearn = 0;
EWRAM_DATA u8 gBattleMonForms[MAX_BATTLERS_COUNT] = {0};
EWRAM_DATA u32 gFieldStatuses = 0;
EWRAM_DATA struct FieldTimer gFieldTimers = {0};
EWRAM_DATA u8 gBattlerAbility = 0;
EWRAM_DATA u16 gPartnerSpriteId = 0;

// IWRAM common vars
void (*gPreBattleCallback1)(void);
void (*gBattleMainFunc)(void);
struct BattleResults gBattleResults;
u8 gLeveledUpInBattle;
void (*gBattlerControllerFuncs[MAX_BATTLERS_COUNT])(void);
u8 gHealthboxSpriteIds[MAX_BATTLERS_COUNT];
u8 gMultiUsePlayerCursor;
u8 gNumberOfMovesToChoose;
u8 gUnknown_03005D7C[MAX_BATTLERS_COUNT];

// rom const data
static const struct ScanlineEffectParams sIntroScanlineParams16Bit =
{
    (void *)REG_ADDR_BG3HOFS, SCANLINE_EFFECT_DMACNT_16BIT, 1
};

// unused
static const struct ScanlineEffectParams sIntroScanlineParams32Bit =
{
    (void *)REG_ADDR_BG3HOFS, SCANLINE_EFFECT_DMACNT_32BIT, 1
};

const struct SpriteTemplate gUnknown_0831AC88 =
{
    .tileTag = 0,
    .paletteTag = 0,
    .oam = &gDummyOamData,
    .anims = gDummySpriteAnimTable,
    .images = NULL,
    .affineAnims = gDummySpriteAffineAnimTable,
    .callback = sub_8038528,
};

static const u8 sText_ShedinjaJpnName[] = _("ヌケニン"); // Nukenin

const struct OamData gOamData_831ACA8 =
{
    .y = 0,
    .affineMode = ST_OAM_AFFINE_NORMAL,
    .objMode = ST_OAM_OBJ_NORMAL,
    .bpp = ST_OAM_4BPP,
    .shape = SPRITE_SHAPE(64x64),
    .x = 0,
    .size = SPRITE_SIZE(64x64),
    .tileNum = 0,
    .priority = 2,
    .paletteNum = 0,
    .affineParam = 0,
};

const struct OamData gOamData_831ACB0 =
{
    .y = 0,
    .affineMode = ST_OAM_AFFINE_NORMAL,
    .objMode = ST_OAM_OBJ_NORMAL,
    .bpp = ST_OAM_4BPP,
    .shape = SPRITE_SHAPE(64x64),
    .x = 0,
    .size = SPRITE_SIZE(64x64),
    .tileNum = 0,
    .priority = 2,
    .paletteNum = 2,
    .affineParam = 0,
};

static const s8 gUnknown_0831ACE0[] ={-32, -16, -16, -32, -32, 0, 0, 0};

const u8 gTypeNames[NUMBER_OF_MON_TYPES][TYPE_NAME_LENGTH + 1] =
{
    _("NORMAL"),
    _("FIGHT"),
    _("FLYING"),
    _("POISON"),
    _("GROUND"),
    _("ROCK"),
    _("BUG"),
    _("GHOST"),
    _("STEEL"),
    _("???"),
    _("FIRE"),
    _("WATER"),
    _("GRASS"),
    _("ELECTR"),
    _("PSYCHC"),
    _("ICE"),
    _("DRAGON"),
    _("DARK"),
    _("FAIRY"),
};

// This is a factor in how much money you get for beating a trainer.
const struct TrainerMoney gTrainerMoneyTable[] =
{
    {TRAINER_CLASS_TEAM_AQUA, 5},
    {TRAINER_CLASS_AQUA_ADMIN, 10},
    {TRAINER_CLASS_AQUA_LEADER, 20},
    {TRAINER_CLASS_AROMA_LADY, 10},
    {TRAINER_CLASS_RUIN_MANIAC, 15},
    {TRAINER_CLASS_INTERVIEWER, 12},
    {TRAINER_CLASS_TUBER_F, 1},
    {TRAINER_CLASS_TUBER_M, 1},
    {TRAINER_CLASS_SIS_AND_BRO, 3},
    {TRAINER_CLASS_COOLTRAINER, 12},
    {TRAINER_CLASS_HEX_MANIAC, 6},
    {TRAINER_CLASS_LADY, 50},
    {TRAINER_CLASS_BEAUTY, 20},
    {TRAINER_CLASS_RICH_BOY, 50},
    {TRAINER_CLASS_POKEMANIAC, 15},
    {TRAINER_CLASS_SWIMMER_M, 2},
    {TRAINER_CLASS_BLACK_BELT, 8},
    {TRAINER_CLASS_GUITARIST, 8},
    {TRAINER_CLASS_KINDLER, 8},
    {TRAINER_CLASS_CAMPER, 4},
    {TRAINER_CLASS_OLD_COUPLE, 10},
    {TRAINER_CLASS_BUG_MANIAC, 15},
    {TRAINER_CLASS_PSYCHIC, 6},
    {TRAINER_CLASS_GENTLEMAN, 20},
    {TRAINER_CLASS_ELITE_FOUR, 25},
    {TRAINER_CLASS_LEADER, 25},
    {TRAINER_CLASS_SCHOOL_KID, 5},
    {TRAINER_CLASS_SR_AND_JR, 4},
    {TRAINER_CLASS_POKEFAN, 20},
    {TRAINER_CLASS_EXPERT, 10},
    {TRAINER_CLASS_YOUNGSTER, 4},
    {TRAINER_CLASS_CHAMPION, 50},
    {TRAINER_CLASS_FISHERMAN, 10},
    {TRAINER_CLASS_TRIATHLETE, 10},
    {TRAINER_CLASS_DRAGON_TAMER, 12},
    {TRAINER_CLASS_BIRD_KEEPER, 8},
    {TRAINER_CLASS_NINJA_BOY, 3},
    {TRAINER_CLASS_BATTLE_GIRL, 6},
    {TRAINER_CLASS_PARASOL_LADY, 10},
    {TRAINER_CLASS_SWIMMER_F, 2},
    {TRAINER_CLASS_PICNICKER, 4},
    {TRAINER_CLASS_TWINS, 3},
    {TRAINER_CLASS_SAILOR, 8},
    {TRAINER_CLASS_COLLECTOR, 15},
    {TRAINER_CLASS_PKMN_TRAINER_3, 15},
    {TRAINER_CLASS_PKMN_BREEDER, 10},
    {TRAINER_CLASS_PKMN_RANGER, 12},
    {TRAINER_CLASS_TEAM_MAGMA, 5},
    {TRAINER_CLASS_MAGMA_ADMIN, 10},
    {TRAINER_CLASS_MAGMA_LEADER, 20},
    {TRAINER_CLASS_LASS, 4},
    {TRAINER_CLASS_BUG_CATCHER, 4},
    {TRAINER_CLASS_HIKER, 10},
    {TRAINER_CLASS_YOUNG_COUPLE, 8},
    {TRAINER_CLASS_WINSTRATE, 10},
    {0xFF, 5},
};

#include "data/text/abilities.h"

static void (* const sTurnActionsFuncsTable[])(void) =
{
    [B_ACTION_USE_MOVE] = HandleAction_UseMove,
    [B_ACTION_USE_ITEM] = HandleAction_UseItem,
    [B_ACTION_SWITCH] = HandleAction_Switch,
    [B_ACTION_RUN] = HandleAction_Run,
    [B_ACTION_SAFARI_WATCH_CAREFULLY] = HandleAction_WatchesCarefully,
    [B_ACTION_SAFARI_BALL] = HandleAction_SafariZoneBallThrow,
    [B_ACTION_SAFARI_POKEBLOCK] = HandleAction_ThrowPokeblock,
    [B_ACTION_SAFARI_GO_NEAR] = HandleAction_GoNear,
    [B_ACTION_SAFARI_RUN] = HandleAction_SafariZoneRun,
    [B_ACTION_WALLY_THROW] = HandleAction_WallyBallThrow,
    [B_ACTION_EXEC_SCRIPT] = HandleAction_RunBattleScript,
    [B_ACTION_TRY_FINISH] = HandleAction_TryFinish,
    [B_ACTION_FINISHED] = HandleAction_ActionFinished,
    [B_ACTION_NOTHING_FAINTED] = HandleAction_NothingIsFainted,
};

static void (* const sEndTurnFuncsTable[])(void) =
{
    [0] = HandleEndTurn_ContinueBattle, //B_OUTCOME_NONE?
    [B_OUTCOME_WON] = HandleEndTurn_BattleWon,
    [B_OUTCOME_LOST] = HandleEndTurn_BattleLost,
    [B_OUTCOME_DREW] = HandleEndTurn_BattleLost,
    [B_OUTCOME_RAN] = HandleEndTurn_RanFromBattle,
    [B_OUTCOME_PLAYER_TELEPORTED] = HandleEndTurn_FinishBattle,
    [B_OUTCOME_MON_FLED] = HandleEndTurn_MonFled,
    [B_OUTCOME_CAUGHT] = HandleEndTurn_FinishBattle,
    [B_OUTCOME_NO_SAFARI_BALLS] = HandleEndTurn_FinishBattle,
    [B_OUTCOME_FORFEITED] = HandleEndTurn_FinishBattle,
    [B_OUTCOME_MON_TELEPORTED] = HandleEndTurn_FinishBattle,
};

const u8 gStatusConditionString_PoisonJpn[8] = _("どく$$$$$");
const u8 gStatusConditionString_SleepJpn[8] = _("ねむり$$$$");
const u8 gStatusConditionString_ParalysisJpn[8] = _("まひ$$$$$");
const u8 gStatusConditionString_BurnJpn[8] = _("やけど$$$$");
const u8 gStatusConditionString_IceJpn[8] = _("こおり$$$$");
const u8 gStatusConditionString_ConfusionJpn[8] = _("こんらん$$$");
const u8 gStatusConditionString_LoveJpn[8] = _("メロメロ$$$");

const u8 * const gStatusConditionStringsTable[7][2] =
{
    {gStatusConditionString_PoisonJpn, gText_Poison},
    {gStatusConditionString_SleepJpn, gText_Sleep},
    {gStatusConditionString_ParalysisJpn, gText_Paralysis},
    {gStatusConditionString_BurnJpn, gText_Burn},
    {gStatusConditionString_IceJpn, gText_Ice},
    {gStatusConditionString_ConfusionJpn, gText_Confusion},
    {gStatusConditionString_LoveJpn, gText_Love}
};

static const u8 sPkblToEscapeFactor[][3] = {{0, 0, 0}, {3, 5, 0}, {2, 3, 0}, {1, 2, 0}, {1, 1, 0}};
static const u8 sGoNearCounterToCatchFactor[] = {4, 3, 2, 1};
static const u8 sGoNearCounterToEscapeFactor[] = {4, 4, 4, 4};

// code
void CB2_InitBattle(void)
{
    MoveSaveBlocks_ResetHeap();
    AllocateBattleResources();
    AllocateBattleSpritesData();
    AllocateMonSpritesGfx();
    sub_8185F84();

    if (gBattleTypeFlags & BATTLE_TYPE_MULTI)
    {
        if (gBattleTypeFlags & BATTLE_TYPE_RECORDED)
        {
            CB2_InitBattleInternal();
        }
        else if (!(gBattleTypeFlags & BATTLE_TYPE_INGAME_PARTNER))
        {
            HandleLinkBattleSetup();
            SetMainCallback2(CB2_PreInitMultiBattle);
        }
        else
        {
            SetMainCallback2(CB2_PreInitIngamePlayerPartnerBattle);
        }
        gBattleCommunication[MULTIUSE_STATE] = 0;
    }
    else
    {
        CB2_InitBattleInternal();
    }
}

static void CB2_InitBattleInternal(void)
{
    s32 i;

    SetHBlankCallback(NULL);
    SetVBlankCallback(NULL);

    CpuFill32(0, (void*)(VRAM), VRAM_SIZE);

    SetGpuReg(REG_OFFSET_MOSAIC, 0);
    SetGpuReg(REG_OFFSET_WIN0H, 240);
    SetGpuReg(REG_OFFSET_WIN0V, 0x5051);
    SetGpuReg(REG_OFFSET_WININ, 0);
    SetGpuReg(REG_OFFSET_WINOUT, 0);

    gBattle_WIN0H = 240;

    if (gBattleTypeFlags & BATTLE_TYPE_INGAME_PARTNER && gPartnerTrainerId != TRAINER_STEVEN_PARTNER && gPartnerTrainerId < TRAINER_CUSTOM_PARTNER)
    {
        gBattle_WIN0V = 159;
        gBattle_WIN1H = 240;
        gBattle_WIN1V = 32;
    }
    else
    {
        gBattle_WIN0V = 0x5051;
        ScanlineEffect_Clear();

        i = 0;
        while (i < 80)
        {
            gScanlineEffectRegBuffers[0][i] = 0xF0;
            gScanlineEffectRegBuffers[1][i] = 0xF0;
            i++;
        }

        while (i < 160)
        {
            gScanlineEffectRegBuffers[0][i] = 0xFF10;
            gScanlineEffectRegBuffers[1][i] = 0xFF10;
            i++;
        }

        ScanlineEffect_SetParams(sIntroScanlineParams16Bit);
    }

    ResetPaletteFade();
    gBattle_BG0_X = 0;
    gBattle_BG0_Y = 0;
    gBattle_BG1_X = 0;
    gBattle_BG1_Y = 0;
    gBattle_BG2_X = 0;
    gBattle_BG2_Y = 0;
    gBattle_BG3_X = 0;
    gBattle_BG3_Y = 0;

    gBattleTerrain = BattleSetup_GetTerrainId();
    if (gBattleTypeFlags & BATTLE_TYPE_RECORDED)
        gBattleTerrain = BATTLE_TERRAIN_BUILDING;

    InitBattleBgsVideo();
    LoadBattleTextboxAndBackground();
    ResetSpriteData();
    ResetTasks();
    DrawBattleEntryBackground();
    FreeAllSpritePalettes();
    gReservedSpritePaletteCount = 4;
    SetVBlankCallback(VBlankCB_Battle);
    SetUpBattleVarsAndBirchZigzagoon();

    if (gBattleTypeFlags & BATTLE_TYPE_MULTI && gBattleTypeFlags & BATTLE_TYPE_BATTLE_TOWER)
        SetMainCallback2(CB2_HandleStartMultiPartnerBattle);
    else if (gBattleTypeFlags & BATTLE_TYPE_MULTI && gBattleTypeFlags & BATTLE_TYPE_INGAME_PARTNER)
        SetMainCallback2(CB2_HandleStartMultiPartnerBattle);
    else if (gBattleTypeFlags & BATTLE_TYPE_MULTI)
        SetMainCallback2(CB2_HandleStartMultiBattle);
    else
        SetMainCallback2(CB2_HandleStartBattle);

    if (!(gBattleTypeFlags & (BATTLE_TYPE_LINK | BATTLE_TYPE_RECORDED)))
    {
        CreateNPCTrainerParty(&gEnemyParty[0], gTrainerBattleOpponent_A, TRUE);
        if (gBattleTypeFlags & BATTLE_TYPE_TWO_OPPONENTS && !BATTLE_TWO_VS_ONE_OPPONENT)
            CreateNPCTrainerParty(&gEnemyParty[3], gTrainerBattleOpponent_B, FALSE);
        SetWildMonHeldItem();
    }

    gMain.inBattle = TRUE;
    gSaveBlock2Ptr->frontier.disableRecordBattle = FALSE;

    for (i = 0; i < PARTY_SIZE; i++)
        AdjustFriendship(&gPlayerParty[i], FRIENDSHIP_EVENT_LEAGUE_BATTLE);

    gBattleCommunication[MULTIUSE_STATE] = 0;
}

static void sub_8036A5C(void)
{
    u16 r6 = 0;
    u16 species = 0;
    u16 hp = 0;
    u32 status = 0;
    s32 i;

    for (i = 0; i < PARTY_SIZE; i++)
    {
        species = GetMonData(&gPlayerParty[i], MON_DATA_SPECIES2);
        hp = GetMonData(&gPlayerParty[i], MON_DATA_HP);
        status = GetMonData(&gPlayerParty[i], MON_DATA_STATUS);

        if (species == SPECIES_NONE)
            continue;
        if (species != SPECIES_EGG && hp != 0 && status == 0)
            r6 |= 1 << i * 2;

        if (species == SPECIES_NONE)
            continue;
        if (hp != 0 && (species == SPECIES_EGG || status != 0))
            r6 |= 2 << i * 2;

        if (species == SPECIES_NONE)
            continue;
        if (species != SPECIES_EGG && hp == 0)
            r6 |= 3 << i * 2;
    }

    gBattleStruct->field_182 = r6;
    *(&gBattleStruct->field_183) = r6 >> 8;
    gBattleStruct->field_183 |= FlagGet(FLAG_SYS_FRONTIER_PASS) << 7;
}

static void SetPlayerBerryDataInBattleStruct(void)
{
    s32 i;
    struct BattleStruct *battleStruct = gBattleStruct;
    struct BattleEnigmaBerry *battleBerry = &battleStruct->battleEnigmaBerry;

    if (IsEnigmaBerryValid() == TRUE)
    {
        for (i = 0; i < BERRY_NAME_LENGTH; i++)
            battleBerry->name[i] = gSaveBlock1Ptr->enigmaBerry.berry.name[i];
        battleBerry->name[i] = EOS;

        for (i = 0; i < BERRY_ITEM_EFFECT_COUNT; i++)
            battleBerry->itemEffect[i] = gSaveBlock1Ptr->enigmaBerry.itemEffect[i];

        battleBerry->holdEffect = gSaveBlock1Ptr->enigmaBerry.holdEffect;
        battleBerry->holdEffectParam = gSaveBlock1Ptr->enigmaBerry.holdEffectParam;
    }
    else
    {
        const struct Berry *berryData = GetBerryInfo(ItemIdToBerryType(ITEM_ENIGMA_BERRY));

        for (i = 0; i < BERRY_NAME_LENGTH; i++)
            battleBerry->name[i] = berryData->name[i];
        battleBerry->name[i] = EOS;

        for (i = 0; i < BERRY_ITEM_EFFECT_COUNT; i++)
            battleBerry->itemEffect[i] = 0;

        battleBerry->holdEffect = HOLD_EFFECT_NONE;
        battleBerry->holdEffectParam = 0;
    }
}

static void SetAllPlayersBerryData(void)
{
    s32 i;
    s32 j;

    if (!(gBattleTypeFlags & BATTLE_TYPE_LINK))
    {
        if (IsEnigmaBerryValid() == TRUE)
        {
            for (i = 0; i < BERRY_NAME_LENGTH; i++)
            {
                gEnigmaBerries[0].name[i] = gSaveBlock1Ptr->enigmaBerry.berry.name[i];
                gEnigmaBerries[2].name[i] = gSaveBlock1Ptr->enigmaBerry.berry.name[i];
            }
            gEnigmaBerries[0].name[i] = EOS;
            gEnigmaBerries[2].name[i] = EOS;

            for (i = 0; i < BERRY_ITEM_EFFECT_COUNT; i++)
            {
                gEnigmaBerries[0].itemEffect[i] = gSaveBlock1Ptr->enigmaBerry.itemEffect[i];
                gEnigmaBerries[2].itemEffect[i] = gSaveBlock1Ptr->enigmaBerry.itemEffect[i];
            }

            gEnigmaBerries[0].holdEffect = gSaveBlock1Ptr->enigmaBerry.holdEffect;
            gEnigmaBerries[2].holdEffect = gSaveBlock1Ptr->enigmaBerry.holdEffect;
            gEnigmaBerries[0].holdEffectParam = gSaveBlock1Ptr->enigmaBerry.holdEffectParam;
            gEnigmaBerries[2].holdEffectParam = gSaveBlock1Ptr->enigmaBerry.holdEffectParam;
        }
        else
        {
            const struct Berry *berryData = GetBerryInfo(ItemIdToBerryType(ITEM_ENIGMA_BERRY));

            for (i = 0; i < BERRY_NAME_LENGTH; i++)
            {
                gEnigmaBerries[0].name[i] = berryData->name[i];
                gEnigmaBerries[2].name[i] = berryData->name[i];
            }
            gEnigmaBerries[0].name[i] = EOS;
            gEnigmaBerries[2].name[i] = EOS;

            for (i = 0; i < BERRY_ITEM_EFFECT_COUNT; i++)
            {
                gEnigmaBerries[0].itemEffect[i] = 0;
                gEnigmaBerries[2].itemEffect[i] = 0;
            }

            gEnigmaBerries[0].holdEffect = 0;
            gEnigmaBerries[2].holdEffect = 0;
            gEnigmaBerries[0].holdEffectParam = 0;
            gEnigmaBerries[2].holdEffectParam = 0;
        }
    }
    else
    {
        s32 numPlayers;
        struct BattleEnigmaBerry *src;
        u8 battlerId;

        if (gBattleTypeFlags & BATTLE_TYPE_MULTI)
        {
            if (gBattleTypeFlags & BATTLE_TYPE_BATTLE_TOWER)
                numPlayers = 2;
            else
                numPlayers = 4;

            for (i = 0; i < numPlayers; i++)
            {
                src = (struct BattleEnigmaBerry *)(gBlockRecvBuffer[i] + 2);
                battlerId = gLinkPlayers[i].id;

                for (j = 0; j < BERRY_NAME_LENGTH; j++)
                    gEnigmaBerries[battlerId].name[j] = src->name[j];
                gEnigmaBerries[battlerId].name[j] = EOS;

                for (j = 0; j < BERRY_ITEM_EFFECT_COUNT; j++)
                    gEnigmaBerries[battlerId].itemEffect[j] = src->itemEffect[j];

                gEnigmaBerries[battlerId].holdEffect = src->holdEffect;
                gEnigmaBerries[battlerId].holdEffectParam = src->holdEffectParam;
            }
        }
        else
        {
            for (i = 0; i < 2; i++)
            {
                src = (struct BattleEnigmaBerry *)(gBlockRecvBuffer[i] + 2);

                for (j = 0; j < BERRY_NAME_LENGTH; j++)
                {
                    gEnigmaBerries[i].name[j] = src->name[j];
                    gEnigmaBerries[i + 2].name[j] = src->name[j];
                }
                gEnigmaBerries[i].name[j] = EOS;
                gEnigmaBerries[i + 2].name[j] = EOS;

                for (j = 0; j < BERRY_ITEM_EFFECT_COUNT; j++)
                {
                    gEnigmaBerries[i].itemEffect[j] = src->itemEffect[j];
                    gEnigmaBerries[i + 2].itemEffect[j] = src->itemEffect[j];
                }

                gEnigmaBerries[i].holdEffect = src->holdEffect;
                gEnigmaBerries[i + 2].holdEffect = src->holdEffect;
                gEnigmaBerries[i].holdEffectParam = src->holdEffectParam;
                gEnigmaBerries[i + 2].holdEffectParam = src->holdEffectParam;
            }
        }
    }
}

static void sub_8036EB8(u8 arg0, u8 arg1)
{
    u8 var = 0;

    if (gBlockRecvBuffer[0][0] == 256)
    {
        if (arg1 == 0)
            gBattleTypeFlags |= BATTLE_TYPE_IS_MASTER | BATTLE_TYPE_TRAINER;
        else
            gBattleTypeFlags |= BATTLE_TYPE_TRAINER;
        var++;
    }

    if (var == 0)
    {
        s32 i;

        for (i = 0; i < arg0; i++)
        {
            if (gBlockRecvBuffer[0][0] != gBlockRecvBuffer[i][0])
                break;
        }

        if (i == arg0)
        {
            if (arg1 == 0)
                gBattleTypeFlags |= BATTLE_TYPE_IS_MASTER | BATTLE_TYPE_TRAINER;
            else
                gBattleTypeFlags |= BATTLE_TYPE_TRAINER;
            var++;
        }

        if (var == 0)
        {
            for (i = 0; i < arg0; i++)
            {
                if (gBlockRecvBuffer[i][0] == 0x300)
                {
                    if (i != arg1 && i < arg1)
                        break;
                }
                if (gBlockRecvBuffer[i][0] > 0x300 && i != arg1)
                    break;
            }

            if (i == arg0)
                gBattleTypeFlags |= BATTLE_TYPE_IS_MASTER | BATTLE_TYPE_TRAINER;
            else
                gBattleTypeFlags |= BATTLE_TYPE_TRAINER;
        }
    }
}

static void CB2_HandleStartBattle(void)
{
    u8 playerMultiplayerId;
    u8 enemyMultiplayerId;

    RunTasks();
    AnimateSprites();
    BuildOamBuffer();

    playerMultiplayerId = GetMultiplayerId();
    gBattleScripting.multiplayerId = playerMultiplayerId;
    enemyMultiplayerId = playerMultiplayerId ^ BIT_SIDE;

    switch (gBattleCommunication[MULTIUSE_STATE])
    {
    case 0:
        if (!IsDma3ManagerBusyWithBgCopy())
        {
            ShowBg(0);
            ShowBg(1);
            ShowBg(2);
            ShowBg(3);
            sub_805EF14();
            gBattleCommunication[MULTIUSE_STATE] = 1;
        }
        if (gWirelessCommType)
            LoadWirelessStatusIndicatorSpriteGfx();
        break;
    case 1:
        if (gBattleTypeFlags & BATTLE_TYPE_LINK)
        {
            if (gReceivedRemoteLinkPlayers != 0)
            {
                if (IsLinkTaskFinished())
                {
                    *(&gBattleStruct->field_180) = 0;
                    *(&gBattleStruct->field_181) = 3;
                    sub_8036A5C();
                    SetPlayerBerryDataInBattleStruct();

                    if (gTrainerBattleOpponent_A == TRAINER_UNION_ROOM)
                    {
                        gLinkPlayers[0].id = 0;
                        gLinkPlayers[1].id = 1;
                    }

                    SendBlock(bitmask_all_link_players_but_self(), &gBattleStruct->field_180, 32);
                    gBattleCommunication[MULTIUSE_STATE] = 2;
                }
                if (gWirelessCommType)
                    CreateWirelessStatusIndicatorSprite(0, 0);
            }
        }
        else
        {
            if (!(gBattleTypeFlags & BATTLE_TYPE_RECORDED))
                gBattleTypeFlags |= BATTLE_TYPE_IS_MASTER;
            gBattleCommunication[MULTIUSE_STATE] = 15;
            SetAllPlayersBerryData();
        }
        break;
    case 2:
        if ((GetBlockReceivedStatus() & 3) == 3)
        {
            u8 taskId;

            ResetBlockReceivedFlags();
            sub_8036EB8(2, playerMultiplayerId);
            SetAllPlayersBerryData();
            taskId = CreateTask(InitLinkBattleVsScreen, 0);
            gTasks[taskId].data[1] = 0x10E;
            gTasks[taskId].data[2] = 0x5A;
            gTasks[taskId].data[5] = 0;
            gTasks[taskId].data[3] = gBattleStruct->field_182 | (gBattleStruct->field_183 << 8);
            gTasks[taskId].data[4] = gBlockRecvBuffer[enemyMultiplayerId][1];
            sub_8185F90(gBlockRecvBuffer[playerMultiplayerId][1]);
            sub_8185F90(gBlockRecvBuffer[enemyMultiplayerId][1]);
            SetDeoxysStats();
            gBattleCommunication[MULTIUSE_STATE]++;
        }
        break;
    case 3:
        if (IsLinkTaskFinished())
        {
            SendBlock(bitmask_all_link_players_but_self(), gPlayerParty, sizeof(struct Pokemon) * 2);
            gBattleCommunication[MULTIUSE_STATE]++;
        }
        break;
    case 4:
        if ((GetBlockReceivedStatus() & 3) == 3)
        {
            ResetBlockReceivedFlags();
            memcpy(gEnemyParty, gBlockRecvBuffer[enemyMultiplayerId], sizeof(struct Pokemon) * 2);
            gBattleCommunication[MULTIUSE_STATE]++;
        }
        break;
    case 7:
        if (IsLinkTaskFinished())
        {
            SendBlock(bitmask_all_link_players_but_self(), gPlayerParty + 2, sizeof(struct Pokemon) * 2);
            gBattleCommunication[MULTIUSE_STATE]++;
        }
        break;
    case 8:
        if ((GetBlockReceivedStatus() & 3) == 3)
        {
            ResetBlockReceivedFlags();
            memcpy(gEnemyParty + 2, gBlockRecvBuffer[enemyMultiplayerId], sizeof(struct Pokemon) * 2);
            gBattleCommunication[MULTIUSE_STATE]++;
        }
        break;
    case 11:
        if (IsLinkTaskFinished())
        {
            SendBlock(bitmask_all_link_players_but_self(), gPlayerParty + 4, sizeof(struct Pokemon) * 2);
            gBattleCommunication[MULTIUSE_STATE]++;
        }
        break;
    case 12:
        if ((GetBlockReceivedStatus() & 3) == 3)
        {
            ResetBlockReceivedFlags();
            memcpy(gEnemyParty + 4, gBlockRecvBuffer[enemyMultiplayerId], sizeof(struct Pokemon) * 2);
            TryCorrectShedinjaLanguage(&gEnemyParty[0]);
            TryCorrectShedinjaLanguage(&gEnemyParty[1]);
            TryCorrectShedinjaLanguage(&gEnemyParty[2]);
            TryCorrectShedinjaLanguage(&gEnemyParty[3]);
            TryCorrectShedinjaLanguage(&gEnemyParty[4]);
            TryCorrectShedinjaLanguage(&gEnemyParty[5]);
            gBattleCommunication[MULTIUSE_STATE]++;
        }
        break;
    case 15:
        sub_8032768();
        sub_8184E58();
        gBattleCommunication[SPRITES_INIT_STATE1] = 0;
        gBattleCommunication[SPRITES_INIT_STATE2] = 0;
        if (gBattleTypeFlags & BATTLE_TYPE_LINK)
        {
            s32 i;

            for (i = 0; i < 2 && (gLinkPlayers[i].version & 0xFF) == VERSION_EMERALD; i++);

            if (i == 2)
                gBattleCommunication[MULTIUSE_STATE] = 16;
            else
                gBattleCommunication[MULTIUSE_STATE] = 18;
        }
        else
        {
            gBattleCommunication[MULTIUSE_STATE] = 18;
        }
        break;
    case 16:
        if (IsLinkTaskFinished())
        {
            SendBlock(bitmask_all_link_players_but_self(), &gRecordedBattleRngSeed, sizeof(gRecordedBattleRngSeed));
            gBattleCommunication[MULTIUSE_STATE]++;
        }
        break;
    case 17:
        if ((GetBlockReceivedStatus() & 3) == 3)
        {
            ResetBlockReceivedFlags();
            if (!(gBattleTypeFlags & BATTLE_TYPE_IS_MASTER))
                memcpy(&gRecordedBattleRngSeed, gBlockRecvBuffer[enemyMultiplayerId], sizeof(gRecordedBattleRngSeed));
            gBattleCommunication[MULTIUSE_STATE]++;
        }
        break;
    case 18:
        if (BattleInitAllSprites(&gBattleCommunication[SPRITES_INIT_STATE1], &gBattleCommunication[SPRITES_INIT_STATE2]))
        {
            gPreBattleCallback1 = gMain.callback1;
            gMain.callback1 = BattleMainCB1;
            SetMainCallback2(BattleMainCB2);
            if (gBattleTypeFlags & BATTLE_TYPE_LINK)
            {
                gBattleTypeFlags |= BATTLE_TYPE_20;
            }
        }
        break;
    case 5:
    case 9:
    case 13:
        gBattleCommunication[MULTIUSE_STATE]++;
        gBattleCommunication[1] = 1;
    case 6:
    case 10:
    case 14:
        if (--gBattleCommunication[1] == 0)
            gBattleCommunication[MULTIUSE_STATE]++;
        break;
    }
}

static void CB2_HandleStartMultiPartnerBattle(void)
{
    u8 playerMultiplayerId;
    u8 enemyMultiplayerId;

    RunTasks();
    AnimateSprites();
    BuildOamBuffer();

    playerMultiplayerId = GetMultiplayerId();
    gBattleScripting.multiplayerId = playerMultiplayerId;
    enemyMultiplayerId = playerMultiplayerId ^ BIT_SIDE;

    switch (gBattleCommunication[MULTIUSE_STATE])
    {
    case 0:
        if (!IsDma3ManagerBusyWithBgCopy())
        {
            ShowBg(0);
            ShowBg(1);
            ShowBg(2);
            ShowBg(3);
            sub_805EF14();
            gBattleCommunication[MULTIUSE_STATE] = 1;
        }
        if (gWirelessCommType)
            LoadWirelessStatusIndicatorSpriteGfx();
        // fall through
    case 1:
        if (gBattleTypeFlags & BATTLE_TYPE_LINK)
        {
            if (gReceivedRemoteLinkPlayers != 0)
            {
                u8 language;

                gLinkPlayers[0].id = 0;
                gLinkPlayers[1].id = 2;
                gLinkPlayers[2].id = 1;
                gLinkPlayers[3].id = 3;
                GetFrontierTrainerName(gLinkPlayers[2].name, gTrainerBattleOpponent_A);
                GetFrontierTrainerName(gLinkPlayers[3].name, gTrainerBattleOpponent_B);
                GetBattleTowerTrainerLanguage(&language, gTrainerBattleOpponent_A);
                gLinkPlayers[2].language = language;
                GetBattleTowerTrainerLanguage(&language, gTrainerBattleOpponent_B);
                gLinkPlayers[3].language = language;

                if (IsLinkTaskFinished())
                {
                    *(&gBattleStruct->field_180) = 0;
                    *(&gBattleStruct->field_181) = 3;
                    sub_8036A5C();
                    SetPlayerBerryDataInBattleStruct();
                    SendBlock(bitmask_all_link_players_but_self(), &gBattleStruct->field_180, 32);
                    gBattleCommunication[MULTIUSE_STATE] = 2;
                }

                if (gWirelessCommType)
                    CreateWirelessStatusIndicatorSprite(0, 0);
            }
        }
        else
        {
            if (!(gBattleTypeFlags & BATTLE_TYPE_RECORDED))
                gBattleTypeFlags |= BATTLE_TYPE_IS_MASTER;
            gBattleCommunication[MULTIUSE_STATE] = 13;
            SetAllPlayersBerryData();
        }
        break;
    case 2:
        if ((GetBlockReceivedStatus() & 3) == 3)
        {
            u8 taskId;

            ResetBlockReceivedFlags();
            sub_8036EB8(2, playerMultiplayerId);
            SetAllPlayersBerryData();
            taskId = CreateTask(InitLinkBattleVsScreen, 0);
            gTasks[taskId].data[1] = 0x10E;
            gTasks[taskId].data[2] = 0x5A;
            gTasks[taskId].data[5] = 0;
            gTasks[taskId].data[3] = 0x145;
            gTasks[taskId].data[4] = 0x145;
            gBattleCommunication[MULTIUSE_STATE]++;
        }
        break;
    case 3:
        if (IsLinkTaskFinished())
        {
            SendBlock(bitmask_all_link_players_but_self(), gPlayerParty, sizeof(struct Pokemon) * 2);
            gBattleCommunication[MULTIUSE_STATE]++;
        }
        break;
    case 4:
        if ((GetBlockReceivedStatus() & 3) == 3)
        {
            ResetBlockReceivedFlags();
            if (gLinkPlayers[playerMultiplayerId].id != 0)
            {
                memcpy(gPlayerParty, gBlockRecvBuffer[enemyMultiplayerId], sizeof(struct Pokemon) * 2);
                memcpy(gPlayerParty + MULTI_PARTY_SIZE, gBlockRecvBuffer[playerMultiplayerId], sizeof(struct Pokemon) * 2);
            }
            else
            {
                memcpy(gPlayerParty, gBlockRecvBuffer[playerMultiplayerId], sizeof(struct Pokemon) * 2);
                memcpy(gPlayerParty + MULTI_PARTY_SIZE, gBlockRecvBuffer[enemyMultiplayerId], sizeof(struct Pokemon) * 2);
            }
            gBattleCommunication[MULTIUSE_STATE]++;
        }
        break;
    case 5:
        if (IsLinkTaskFinished())
        {
            SendBlock(bitmask_all_link_players_but_self(), gPlayerParty + 2, sizeof(struct Pokemon));
            gBattleCommunication[MULTIUSE_STATE]++;
        }
        break;
    case 6:
        if ((GetBlockReceivedStatus() & 3) == 3)
        {
            ResetBlockReceivedFlags();
            if (gLinkPlayers[playerMultiplayerId].id != 0)
            {
                memcpy(gPlayerParty + 2, gBlockRecvBuffer[enemyMultiplayerId], sizeof(struct Pokemon));
                memcpy(gPlayerParty + 5, gBlockRecvBuffer[playerMultiplayerId], sizeof(struct Pokemon));
            }
            else
            {
                memcpy(gPlayerParty + 2, gBlockRecvBuffer[playerMultiplayerId], sizeof(struct Pokemon));
                memcpy(gPlayerParty + 5, gBlockRecvBuffer[enemyMultiplayerId], sizeof(struct Pokemon));
            }
            gBattleCommunication[MULTIUSE_STATE]++;
        }
        break;
    case 7:
        if (IsLinkTaskFinished())
        {
            SendBlock(bitmask_all_link_players_but_self(), gEnemyParty, sizeof(struct Pokemon) * 2);
            gBattleCommunication[MULTIUSE_STATE]++;
        }
        break;
    case 8:
        if ((GetBlockReceivedStatus() & 3) == 3)
        {
            ResetBlockReceivedFlags();
            if (GetMultiplayerId() != 0)
            {
                memcpy(gEnemyParty, gBlockRecvBuffer[0], sizeof(struct Pokemon) * 2);
            }
            gBattleCommunication[MULTIUSE_STATE]++;
        }
        break;
    case 9:
        if (IsLinkTaskFinished())
        {
            SendBlock(bitmask_all_link_players_but_self(), gEnemyParty + 2, sizeof(struct Pokemon) * 2);
            gBattleCommunication[MULTIUSE_STATE]++;
        }
        break;
    case 10:
        if ((GetBlockReceivedStatus() & 3) == 3)
        {
            ResetBlockReceivedFlags();
            if (GetMultiplayerId() != 0)
            {
                memcpy(gEnemyParty + 2, gBlockRecvBuffer[0], sizeof(struct Pokemon) * 2);
            }
            gBattleCommunication[MULTIUSE_STATE]++;
        }
        break;
    case 11:
        if (IsLinkTaskFinished())
        {
            SendBlock(bitmask_all_link_players_but_self(), gEnemyParty + 4, sizeof(struct Pokemon) * 2);
            gBattleCommunication[MULTIUSE_STATE]++;
        }
        break;
    case 12:
        if ((GetBlockReceivedStatus() & 3) == 3)
        {
            ResetBlockReceivedFlags();
            if (GetMultiplayerId() != 0)
                memcpy(gEnemyParty + 4, gBlockRecvBuffer[0], sizeof(struct Pokemon) * 2);
            TryCorrectShedinjaLanguage(&gPlayerParty[0]);
            TryCorrectShedinjaLanguage(&gPlayerParty[1]);
            TryCorrectShedinjaLanguage(&gPlayerParty[2]);
            TryCorrectShedinjaLanguage(&gPlayerParty[3]);
            TryCorrectShedinjaLanguage(&gPlayerParty[4]);
            TryCorrectShedinjaLanguage(&gPlayerParty[5]);
            TryCorrectShedinjaLanguage(&gEnemyParty[0]);
            TryCorrectShedinjaLanguage(&gEnemyParty[1]);
            TryCorrectShedinjaLanguage(&gEnemyParty[2]);
            TryCorrectShedinjaLanguage(&gEnemyParty[3]);
            TryCorrectShedinjaLanguage(&gEnemyParty[4]);
            TryCorrectShedinjaLanguage(&gEnemyParty[5]);
            gBattleCommunication[MULTIUSE_STATE]++;
        }
        break;
    case 13:
        sub_8032768();
        sub_8184E58();
        gBattleCommunication[SPRITES_INIT_STATE1] = 0;
        gBattleCommunication[SPRITES_INIT_STATE2] = 0;
        if (gBattleTypeFlags & BATTLE_TYPE_LINK)
        {
            gBattleCommunication[MULTIUSE_STATE] = 14;
        }
        else
        {
            gBattleCommunication[MULTIUSE_STATE] = 16;
        }
        break;
    case 14:
        if (IsLinkTaskFinished())
        {
            SendBlock(bitmask_all_link_players_but_self(), &gRecordedBattleRngSeed, sizeof(gRecordedBattleRngSeed));
            gBattleCommunication[MULTIUSE_STATE]++;
        }
        break;
    case 15:
        if ((GetBlockReceivedStatus() & 3) == 3)
        {
            ResetBlockReceivedFlags();
            if (!(gBattleTypeFlags & BATTLE_TYPE_IS_MASTER))
                memcpy(&gRecordedBattleRngSeed, gBlockRecvBuffer[enemyMultiplayerId], sizeof(gRecordedBattleRngSeed));
            gBattleCommunication[MULTIUSE_STATE]++;
        }
        break;
    case 16:
        if (BattleInitAllSprites(&gBattleCommunication[SPRITES_INIT_STATE1], &gBattleCommunication[SPRITES_INIT_STATE2]))
        {
            sub_8166188();
            gPreBattleCallback1 = gMain.callback1;
            gMain.callback1 = BattleMainCB1;
            SetMainCallback2(BattleMainCB2);
            if (gBattleTypeFlags & BATTLE_TYPE_LINK)
            {
                gBattleTypeFlags |= BATTLE_TYPE_20;
            }
        }
        break;
    }
}

static void sub_80379F8(u8 arrayIdPlus)
{
    s32 i;

    for (i = 0; i < (int)ARRAY_COUNT(gMultiPartnerParty); i++)
    {
        gMultiPartnerParty[i].species     = GetMonData(&gPlayerParty[arrayIdPlus + i], MON_DATA_SPECIES);
        gMultiPartnerParty[i].heldItem    = GetMonData(&gPlayerParty[arrayIdPlus + i], MON_DATA_HELD_ITEM);
        GetMonData(&gPlayerParty[arrayIdPlus + i], MON_DATA_NICKNAME, gMultiPartnerParty[i].nickname);
        gMultiPartnerParty[i].level       = GetMonData(&gPlayerParty[arrayIdPlus + i], MON_DATA_LEVEL);
        gMultiPartnerParty[i].hp          = GetMonData(&gPlayerParty[arrayIdPlus + i], MON_DATA_HP);
        gMultiPartnerParty[i].maxhp       = GetMonData(&gPlayerParty[arrayIdPlus + i], MON_DATA_MAX_HP);
        gMultiPartnerParty[i].status      = GetMonData(&gPlayerParty[arrayIdPlus + i], MON_DATA_STATUS);
        gMultiPartnerParty[i].personality = GetMonData(&gPlayerParty[arrayIdPlus + i], MON_DATA_PERSONALITY);
        gMultiPartnerParty[i].gender      = GetMonGender(&gPlayerParty[arrayIdPlus + i]);
        StripExtCtrlCodes(gMultiPartnerParty[i].nickname);
        if (GetMonData(&gPlayerParty[arrayIdPlus + i], MON_DATA_LANGUAGE) != LANGUAGE_JAPANESE)
            PadNameString(gMultiPartnerParty[i].nickname, CHAR_SPACE);
    }
    memcpy(sMultiPartnerPartyBuffer, gMultiPartnerParty, sizeof(gMultiPartnerParty));
}

static void CB2_PreInitMultiBattle(void)
{
    s32 i;
    u8 playerMultiplierId;
    s32 numPlayers = 4;
    u8 r4 = 0xF;
    u32 *savedBattleTypeFlags;
    void (**savedCallback)(void);

    if (gBattleTypeFlags & BATTLE_TYPE_BATTLE_TOWER)
    {
        numPlayers = 2;
        r4 = 3;
    }

    playerMultiplierId = GetMultiplayerId();
    gBattleScripting.multiplayerId = playerMultiplierId;
    savedCallback = &gBattleStruct->savedCallback;
    savedBattleTypeFlags = &gBattleStruct->savedBattleTypeFlags;

    RunTasks();
    AnimateSprites();
    BuildOamBuffer();

    switch (gBattleCommunication[MULTIUSE_STATE])
    {
    case 0:
        if (gReceivedRemoteLinkPlayers != 0 && IsLinkTaskFinished())
        {
            sMultiPartnerPartyBuffer = Alloc(sizeof(struct UnknownPokemonStruct4) * ARRAY_COUNT(gMultiPartnerParty));
            sub_80379F8(0);
            SendBlock(bitmask_all_link_players_but_self(), sMultiPartnerPartyBuffer, sizeof(struct UnknownPokemonStruct4) * ARRAY_COUNT(gMultiPartnerParty));
            gBattleCommunication[MULTIUSE_STATE]++;
        }
        break;
    case 1:
        if ((GetBlockReceivedStatus() & r4) == r4)
        {
            ResetBlockReceivedFlags();
            for (i = 0; i < numPlayers; i++)
            {
                if (i == playerMultiplierId)
                    continue;

                if (numPlayers == MAX_LINK_PLAYERS)
                {
                    if ((!(gLinkPlayers[i].id & 1) && !(gLinkPlayers[playerMultiplierId].id & 1))
                        || (gLinkPlayers[i].id & 1 && gLinkPlayers[playerMultiplierId].id & 1))
                    {
                        memcpy(gMultiPartnerParty, gBlockRecvBuffer[i], sizeof(struct UnknownPokemonStruct4) * ARRAY_COUNT(gMultiPartnerParty));
                    }
                }
                else
                {
                    memcpy(gMultiPartnerParty, gBlockRecvBuffer[i], sizeof(struct UnknownPokemonStruct4) * ARRAY_COUNT(gMultiPartnerParty));
                }
            }
            gBattleCommunication[MULTIUSE_STATE]++;
            *savedCallback = gMain.savedCallback;
            *savedBattleTypeFlags = gBattleTypeFlags;
            gMain.savedCallback = CB2_PreInitMultiBattle;
            ShowPartyMenuToShowcaseMultiBattleParty();
        }
        break;
    case 2:
        if (IsLinkTaskFinished() && !gPaletteFade.active)
        {
            gBattleCommunication[MULTIUSE_STATE]++;
            if (gWirelessCommType)
                SetLinkStandbyCallback();
            else
                SetCloseLinkCallback();
        }
        break;
    case 3:
        if (gWirelessCommType)
        {
            if (IsLinkRfuTaskFinished())
            {
                gBattleTypeFlags = *savedBattleTypeFlags;
                gMain.savedCallback = *savedCallback;
                SetMainCallback2(CB2_InitBattleInternal);
                Free(sMultiPartnerPartyBuffer);
                sMultiPartnerPartyBuffer = NULL;
            }
        }
        else if (gReceivedRemoteLinkPlayers == 0)
        {
            gBattleTypeFlags = *savedBattleTypeFlags;
            gMain.savedCallback = *savedCallback;
            SetMainCallback2(CB2_InitBattleInternal);
            Free(sMultiPartnerPartyBuffer);
            sMultiPartnerPartyBuffer = NULL;
        }
        break;
    }
}

static void CB2_PreInitIngamePlayerPartnerBattle(void)
{
    u32 *savedBattleTypeFlags;
    void (**savedCallback)(void);

    savedCallback = &gBattleStruct->savedCallback;
    savedBattleTypeFlags = &gBattleStruct->savedBattleTypeFlags;

    RunTasks();
    AnimateSprites();
    BuildOamBuffer();

    switch (gBattleCommunication[MULTIUSE_STATE])
    {
    case 0:
        sMultiPartnerPartyBuffer = Alloc(sizeof(struct UnknownPokemonStruct4) * ARRAY_COUNT(gMultiPartnerParty));
        sub_80379F8(3);
        gBattleCommunication[MULTIUSE_STATE]++;
        *savedCallback = gMain.savedCallback;
        *savedBattleTypeFlags = gBattleTypeFlags;
        gMain.savedCallback = CB2_PreInitIngamePlayerPartnerBattle;
        ShowPartyMenuToShowcaseMultiBattleParty();
        break;
    case 1:
        if (!gPaletteFade.active)
        {
            gBattleCommunication[MULTIUSE_STATE] = 2;
            gBattleTypeFlags = *savedBattleTypeFlags;
            gMain.savedCallback = *savedCallback;
            SetMainCallback2(CB2_InitBattleInternal);
            Free(sMultiPartnerPartyBuffer);
            sMultiPartnerPartyBuffer = NULL;
        }
        break;
    }
}

static void CB2_HandleStartMultiBattle(void)
{
    u8 playerMultiplayerId;
    s32 id;
    u8 var;

    playerMultiplayerId = GetMultiplayerId();
    gBattleScripting.multiplayerId = playerMultiplayerId;

    RunTasks();
    AnimateSprites();
    BuildOamBuffer();

    switch (gBattleCommunication[MULTIUSE_STATE])
    {
    case 0:
        if (!IsDma3ManagerBusyWithBgCopy())
        {
            ShowBg(0);
            ShowBg(1);
            ShowBg(2);
            ShowBg(3);
            sub_805EF14();
            gBattleCommunication[MULTIUSE_STATE] = 1;
        }
        if (gWirelessCommType)
            LoadWirelessStatusIndicatorSpriteGfx();
        break;
    case 1:
        if (gBattleTypeFlags & BATTLE_TYPE_LINK)
        {
            if (gReceivedRemoteLinkPlayers != 0)
            {
                if (IsLinkTaskFinished())
                {
                    *(&gBattleStruct->field_180) = 0;
                    *(&gBattleStruct->field_181) = 3;
                    sub_8036A5C();
                    SetPlayerBerryDataInBattleStruct();

                    SendBlock(bitmask_all_link_players_but_self(), &gBattleStruct->field_180, 32);
                    gBattleCommunication[MULTIUSE_STATE]++;
                }
                if (gWirelessCommType)
                    CreateWirelessStatusIndicatorSprite(0, 0);
            }
        }
        else
        {
            if (!(gBattleTypeFlags & BATTLE_TYPE_RECORDED))
                gBattleTypeFlags |= BATTLE_TYPE_IS_MASTER;
            gBattleCommunication[MULTIUSE_STATE] = 7;
            SetAllPlayersBerryData();
        }
        break;
    case 2:
        if ((GetBlockReceivedStatus() & 0xF) == 0xF)
        {
            ResetBlockReceivedFlags();
            sub_8036EB8(4, playerMultiplayerId);
            SetAllPlayersBerryData();
            SetDeoxysStats();
            var = CreateTask(InitLinkBattleVsScreen, 0);
            gTasks[var].data[1] = 0x10E;
            gTasks[var].data[2] = 0x5A;
            gTasks[var].data[5] = 0;
            gTasks[var].data[3] = 0;
            gTasks[var].data[4] = 0;

            for (id = 0; id < MAX_LINK_PLAYERS; id++)
            {
                sub_8185F90(gBlockRecvBuffer[id][1]);
                switch (gLinkPlayers[id].id)
                {
                case 0:
                    gTasks[var].data[3] |= gBlockRecvBuffer[id][1] & 0x3F;
                    break;
                case 1:
                    gTasks[var].data[4] |= gBlockRecvBuffer[id][1] & 0x3F;
                    break;
                case 2:
                    gTasks[var].data[3] |= (gBlockRecvBuffer[id][1] & 0x3F) << 6;
                    break;
                case 3:
                    gTasks[var].data[4] |= (gBlockRecvBuffer[id][1] & 0x3F) << 6;
                    break;
                }
            }
            ZeroEnemyPartyMons();
            gBattleCommunication[MULTIUSE_STATE]++;
        }
        else
            break;
        // fall through
    case 3:
        if (IsLinkTaskFinished())
        {
            SendBlock(bitmask_all_link_players_but_self(), gPlayerParty, sizeof(struct Pokemon) * 2);
            gBattleCommunication[MULTIUSE_STATE]++;
        }
        break;
    case 4:
        if ((GetBlockReceivedStatus() & 0xF) == 0xF)
        {
            ResetBlockReceivedFlags();
            for (id = 0; id < MAX_LINK_PLAYERS; id++)
            {
                if (id == playerMultiplayerId)
                {
                    switch (gLinkPlayers[id].id)
                    {
                    case 0:
                    case 3:
                        memcpy(gPlayerParty, gBlockRecvBuffer[id], sizeof(struct Pokemon) * 2);
                        break;
                    case 1:
                    case 2:
                        memcpy(gPlayerParty + MULTI_PARTY_SIZE, gBlockRecvBuffer[id], sizeof(struct Pokemon) * 2);
                        break;
                    }
                }
                else
                {
                    if ((!(gLinkPlayers[id].id & 1) && !(gLinkPlayers[playerMultiplayerId].id & 1))
                     || ((gLinkPlayers[id].id & 1) && (gLinkPlayers[playerMultiplayerId].id & 1)))
                    {
                        switch (gLinkPlayers[id].id)
                        {
                        case 0:
                        case 3:
                            memcpy(gPlayerParty, gBlockRecvBuffer[id], sizeof(struct Pokemon) * 2);
                            break;
                        case 1:
                        case 2:
                            memcpy(gPlayerParty + MULTI_PARTY_SIZE, gBlockRecvBuffer[id], sizeof(struct Pokemon) * 2);
                            break;
                        }
                    }
                    else
                    {
                        switch (gLinkPlayers[id].id)
                        {
                        case 0:
                        case 3:
                            memcpy(gEnemyParty, gBlockRecvBuffer[id], sizeof(struct Pokemon) * 2);
                            break;
                        case 1:
                        case 2:
                            memcpy(gEnemyParty + MULTI_PARTY_SIZE, gBlockRecvBuffer[id], sizeof(struct Pokemon) * 2);
                            break;
                        }
                    }
                }
            }
            gBattleCommunication[MULTIUSE_STATE]++;
        }
        break;
    case 5:
        if (IsLinkTaskFinished())
        {
            SendBlock(bitmask_all_link_players_but_self(), gPlayerParty + 2, sizeof(struct Pokemon));
            gBattleCommunication[MULTIUSE_STATE]++;
        }
        break;
    case 6:
        if ((GetBlockReceivedStatus() & 0xF) == 0xF)
        {
            ResetBlockReceivedFlags();
            for (id = 0; id < MAX_LINK_PLAYERS; id++)
            {
                if (id == playerMultiplayerId)
                {
                    switch (gLinkPlayers[id].id)
                    {
                    case 0:
                    case 3:
                        memcpy(gPlayerParty + 2, gBlockRecvBuffer[id], sizeof(struct Pokemon));
                        break;
                    case 1:
                    case 2:
                        memcpy(gPlayerParty + 5, gBlockRecvBuffer[id], sizeof(struct Pokemon));
                        break;
                    }
                }
                else
                {
                    if ((!(gLinkPlayers[id].id & 1) && !(gLinkPlayers[playerMultiplayerId].id & 1))
                     || ((gLinkPlayers[id].id & 1) && (gLinkPlayers[playerMultiplayerId].id & 1)))
                    {
                        switch (gLinkPlayers[id].id)
                        {
                        case 0:
                        case 3:
                            memcpy(gPlayerParty + 2, gBlockRecvBuffer[id], sizeof(struct Pokemon));
                            break;
                        case 1:
                        case 2:
                            memcpy(gPlayerParty + 5, gBlockRecvBuffer[id], sizeof(struct Pokemon));
                            break;
                        }
                    }
                    else
                    {
                        switch (gLinkPlayers[id].id)
                        {
                        case 0:
                        case 3:
                            memcpy(gEnemyParty + 2, gBlockRecvBuffer[id], sizeof(struct Pokemon));
                            break;
                        case 1:
                        case 2:
                            memcpy(gEnemyParty + 5, gBlockRecvBuffer[id], sizeof(struct Pokemon));
                            break;
                        }
                    }
                }
            }
            TryCorrectShedinjaLanguage(&gPlayerParty[0]);
            TryCorrectShedinjaLanguage(&gPlayerParty[1]);
            TryCorrectShedinjaLanguage(&gPlayerParty[2]);
            TryCorrectShedinjaLanguage(&gPlayerParty[3]);
            TryCorrectShedinjaLanguage(&gPlayerParty[4]);
            TryCorrectShedinjaLanguage(&gPlayerParty[5]);

            TryCorrectShedinjaLanguage(&gEnemyParty[0]);
            TryCorrectShedinjaLanguage(&gEnemyParty[1]);
            TryCorrectShedinjaLanguage(&gEnemyParty[2]);
            TryCorrectShedinjaLanguage(&gEnemyParty[3]);
            TryCorrectShedinjaLanguage(&gEnemyParty[4]);
            TryCorrectShedinjaLanguage(&gEnemyParty[5]);

            gBattleCommunication[MULTIUSE_STATE]++;
        }
        break;
    case 7:
        sub_8032768();
        sub_8184E58();
        gBattleCommunication[SPRITES_INIT_STATE1] = 0;
        gBattleCommunication[SPRITES_INIT_STATE2] = 0;
        if (gBattleTypeFlags & BATTLE_TYPE_LINK)
        {
            for (id = 0; id < MAX_LINK_PLAYERS && (gLinkPlayers[id].version & 0xFF) == VERSION_EMERALD; id++);

            if (id == MAX_LINK_PLAYERS)
                gBattleCommunication[MULTIUSE_STATE] = 8;
            else
                gBattleCommunication[MULTIUSE_STATE] = 10;
        }
        else
        {
            gBattleCommunication[MULTIUSE_STATE] = 10;
        }
        break;
    case 8:
        if (IsLinkTaskFinished())
        {
            u32* ptr = (u32*)(&gBattleStruct->field_180);
            ptr[0] = gBattleTypeFlags;
            ptr[1] = gRecordedBattleRngSeed; // UB: overwrites berry data
            SendBlock(bitmask_all_link_players_but_self(), ptr, 8);
            gBattleCommunication[MULTIUSE_STATE]++;
        }
        break;
    case 9:
        if ((GetBlockReceivedStatus() & 0xF) == 0xF)
        {
            ResetBlockReceivedFlags();
            for (var = 0; var < 4; var++)
            {
                u32 blockValue = gBlockRecvBuffer[var][0];
                if (blockValue & 4)
                {
                    memcpy(&gRecordedBattleRngSeed, &gBlockRecvBuffer[var][2], sizeof(gRecordedBattleRngSeed));
                    break;
                }
            }

            gBattleCommunication[MULTIUSE_STATE]++;
        }
        break;
    case 10:
        if (BattleInitAllSprites(&gBattleCommunication[SPRITES_INIT_STATE1], &gBattleCommunication[SPRITES_INIT_STATE2]))
        {
            gPreBattleCallback1 = gMain.callback1;
            gMain.callback1 = BattleMainCB1;
            SetMainCallback2(BattleMainCB2);
            if (gBattleTypeFlags & BATTLE_TYPE_LINK)
            {
                gTrainerBattleOpponent_A = TRAINER_LINK_OPPONENT;
                gBattleTypeFlags |= BATTLE_TYPE_20;
            }
        }
        break;
    }
}

void BattleMainCB2(void)
{
    AnimateSprites();
    BuildOamBuffer();
    RunTextPrinters();
    UpdatePaletteFade();
    RunTasks();

    if (JOY_HELD(B_BUTTON) && gBattleTypeFlags & BATTLE_TYPE_RECORDED && sub_8186450())
    {
        gSpecialVar_Result = gBattleOutcome = B_OUTCOME_PLAYER_TELEPORTED;
        ResetPaletteFadeControl();
        BeginNormalPaletteFade(0xFFFFFFFF, 0, 0, 0x10, RGB_BLACK);
        SetMainCallback2(CB2_QuitRecordedBattle);
    }
}

static void FreeRestoreBattleData(void)
{
    gMain.callback1 = gPreBattleCallback1;
    gScanlineEffect.state = 3;
    gMain.inBattle = 0;
    ZeroEnemyPartyMons();
    m4aSongNumStop(SE_LOW_HEALTH);
    FreeMonSpritesGfx();
    FreeBattleSpritesData();
    FreeBattleResources();
}

void CB2_QuitRecordedBattle(void)
{
    UpdatePaletteFade();
    if (!gPaletteFade.active)
    {
        m4aMPlayStop(&gMPlayInfo_SE1);
        m4aMPlayStop(&gMPlayInfo_SE2);
        FreeRestoreBattleData();
        FreeAllWindowBuffers();
        SetMainCallback2(gMain.savedCallback);
    }
}

void sub_8038528(struct Sprite* sprite)
{
    sprite->data[0] = 0;
    sprite->callback = sub_8038538;
}

static void sub_8038538(struct Sprite *sprite)
{
    u16 *arr = (u16*)(gDecompressionBuffer);

    switch (sprite->data[0])
    {
    case 0:
        sprite->data[0]++;
        sprite->data[1] = 0;
        sprite->data[2] = 0x281;
        sprite->data[3] = 0;
        sprite->data[4] = 1;
        // fall through
    case 1:
        sprite->data[4]--;
        if (sprite->data[4] == 0)
        {
            s32 i;
            s32 r2;
            s32 r0;

            sprite->data[4] = 2;
            r2 = sprite->data[1] + sprite->data[3] * 32;
            r0 = sprite->data[2] - sprite->data[3] * 32;
            for (i = 0; i < 29; i += 2)
            {
                arr[r2 + i] = 0x3D;
                arr[r0 + i] = 0x3D;
            }
            sprite->data[3]++;
            if (sprite->data[3] == 21)
            {
                sprite->data[0]++;
                sprite->data[1] = 32;
            }
        }
        break;
    case 2:
        sprite->data[1]--;
        if (sprite->data[1] == 20)
            SetMainCallback2(CB2_InitBattle);
        break;
    }
}

static u8 CreateNPCTrainerParty(struct Pokemon *party, u16 trainerNum, bool8 firstTrainer)
{
    u32 nameHash = 0;
    u32 personalityValue;
    u8 fixedIV;
    s32 i, j;
    u8 monsCount;

    if (trainerNum == TRAINER_SECRET_BASE)
        return 0;

    if (gBattleTypeFlags & BATTLE_TYPE_TRAINER && !(gBattleTypeFlags & (BATTLE_TYPE_FRONTIER
                                                                        | BATTLE_TYPE_EREADER_TRAINER
                                                                        | BATTLE_TYPE_TRAINER_HILL)))
    {
        if (firstTrainer == TRUE)
            ZeroEnemyPartyMons();

        if (gBattleTypeFlags & BATTLE_TYPE_TWO_OPPONENTS)
        {
            if (gTrainers[trainerNum].partySize > 3)
                monsCount = 3;
            else
                monsCount = gTrainers[trainerNum].partySize;
        }
        else
        {
            monsCount = gTrainers[trainerNum].partySize;
        }

        for (i = 0; i < monsCount; i++)
        {

            if (gTrainers[trainerNum].doubleBattle == TRUE)
                personalityValue = 0x80;
            else if (gTrainers[trainerNum].encounterMusic_gender & 0x80)
                personalityValue = 0x78;
            else
                personalityValue = 0x88;

            for (j = 0; gTrainers[trainerNum].trainerName[j] != EOS; j++)
                nameHash += gTrainers[trainerNum].trainerName[j];

            switch (gTrainers[trainerNum].partyFlags)
            {
            case 0:
            {
                const struct TrainerMonNoItemDefaultMoves *partyData = gTrainers[trainerNum].party.NoItemDefaultMoves;

                for (j = 0; gSpeciesNames[partyData[i].species][j] != EOS; j++)
                    nameHash += gSpeciesNames[partyData[i].species][j];

                personalityValue += nameHash << 8;
                fixedIV = partyData[i].iv * 31 / 255;
                CreateMon(&party[i], partyData[i].species, partyData[i].lvl, fixedIV, TRUE, personalityValue, OT_ID_RANDOM_NO_SHINY, 0);
                break;
            }
            case F_TRAINER_PARTY_CUSTOM_MOVESET:
            {
                const struct TrainerMonNoItemCustomMoves *partyData = gTrainers[trainerNum].party.NoItemCustomMoves;

                for (j = 0; gSpeciesNames[partyData[i].species][j] != EOS; j++)
                    nameHash += gSpeciesNames[partyData[i].species][j];

                personalityValue += nameHash << 8;
                fixedIV = partyData[i].iv * 31 / 255;
                CreateMon(&party[i], partyData[i].species, partyData[i].lvl, fixedIV, TRUE, personalityValue, OT_ID_RANDOM_NO_SHINY, 0);

                for (j = 0; j < MAX_MON_MOVES; j++)
                {
                    SetMonData(&party[i], MON_DATA_MOVE1 + j, &partyData[i].moves[j]);
                    SetMonData(&party[i], MON_DATA_PP1 + j, &gBattleMoves[partyData[i].moves[j]].pp);
                }
                break;
            }
            case F_TRAINER_PARTY_HELD_ITEM:
            {
                const struct TrainerMonItemDefaultMoves *partyData = gTrainers[trainerNum].party.ItemDefaultMoves;

                for (j = 0; gSpeciesNames[partyData[i].species][j] != EOS; j++)
                    nameHash += gSpeciesNames[partyData[i].species][j];

                personalityValue += nameHash << 8;
                fixedIV = partyData[i].iv * 31 / 255;
                CreateMon(&party[i], partyData[i].species, partyData[i].lvl, fixedIV, TRUE, personalityValue, OT_ID_RANDOM_NO_SHINY, 0);

                SetMonData(&party[i], MON_DATA_HELD_ITEM, &partyData[i].heldItem);
                break;
            }
            case F_TRAINER_PARTY_CUSTOM_MOVESET | F_TRAINER_PARTY_HELD_ITEM:
            {
                const struct TrainerMonItemCustomMoves *partyData = gTrainers[trainerNum].party.ItemCustomMoves;

                for (j = 0; gSpeciesNames[partyData[i].species][j] != EOS; j++)
                    nameHash += gSpeciesNames[partyData[i].species][j];

                personalityValue += nameHash << 8;
                fixedIV = partyData[i].iv * 31 / 255;
                CreateMon(&party[i], partyData[i].species, partyData[i].lvl, fixedIV, TRUE, personalityValue, OT_ID_RANDOM_NO_SHINY, 0);

                SetMonData(&party[i], MON_DATA_HELD_ITEM, &partyData[i].heldItem);

                for (j = 0; j < MAX_MON_MOVES; j++)
                {
                    SetMonData(&party[i], MON_DATA_MOVE1 + j, &partyData[i].moves[j]);
                    SetMonData(&party[i], MON_DATA_PP1 + j, &gBattleMoves[partyData[i].moves[j]].pp);
                }
                break;
            }
            }
        }

        gBattleTypeFlags |= gTrainers[trainerNum].doubleBattle;
    }

    return gTrainers[trainerNum].partySize;
}

void VBlankCB_Battle(void)
{
    // Change gRngSeed every vblank unless the battle could be recorded.
    if (!(gBattleTypeFlags & (BATTLE_TYPE_LINK | BATTLE_TYPE_FRONTIER | BATTLE_TYPE_RECORDED)))
        Random();

    SetGpuReg(REG_OFFSET_BG0HOFS, gBattle_BG0_X);
    SetGpuReg(REG_OFFSET_BG0VOFS, gBattle_BG0_Y);
    SetGpuReg(REG_OFFSET_BG1HOFS, gBattle_BG1_X);
    SetGpuReg(REG_OFFSET_BG1VOFS, gBattle_BG1_Y);
    SetGpuReg(REG_OFFSET_BG2HOFS, gBattle_BG2_X);
    SetGpuReg(REG_OFFSET_BG2VOFS, gBattle_BG2_Y);
    SetGpuReg(REG_OFFSET_BG3HOFS, gBattle_BG3_X);
    SetGpuReg(REG_OFFSET_BG3VOFS, gBattle_BG3_Y);
    SetGpuReg(REG_OFFSET_WIN0H, gBattle_WIN0H);
    SetGpuReg(REG_OFFSET_WIN0V, gBattle_WIN0V);
    SetGpuReg(REG_OFFSET_WIN1H, gBattle_WIN1H);
    SetGpuReg(REG_OFFSET_WIN1V, gBattle_WIN1V);
    LoadOam();
    ProcessSpriteCopyRequests();
    TransferPlttBuffer();
    ScanlineEffect_InitHBlankDmaTransfer();
}

void nullsub_17(struct Sprite *sprite)
{

}

static void sub_8038B04(struct Sprite *sprite)
{
    if (sprite->data[0] != 0)
        sprite->pos1.x = sprite->data[1] + ((sprite->data[2] & 0xFF00) >> 8);
    else
        sprite->pos1.x = sprite->data[1] - ((sprite->data[2] & 0xFF00) >> 8);

    sprite->data[2] += 0x180;

    if (sprite->affineAnimEnded)
    {
        FreeSpriteTilesByTag(0x2710);
        FreeSpritePaletteByTag(0x2710);
        FreeSpriteOamMatrix(sprite);
        DestroySprite(sprite);
    }
}

void sub_8038B74(struct Sprite *sprite)
{
    StartSpriteAffineAnim(sprite, 1);
    sprite->callback = sub_8038B04;
    PlaySE(SE_MUGSHOT);
}

static void sub_8038B94(u8 taskId)
{
    struct Pokemon *sp4 = NULL;
    struct Pokemon *sp8 = NULL;
    u8 r2 = gBattleScripting.multiplayerId;
    u32 r7;
    s32 i;

    if (gBattleTypeFlags & BATTLE_TYPE_MULTI)
    {
        switch (gLinkPlayers[r2].id)
        {
        case 0:
        case 2:
            sp4 = gPlayerParty;
            sp8 = gEnemyParty;
            break;
        case 1:
        case 3:
            sp4 = gEnemyParty;
            sp8 = gPlayerParty;
            break;
        }
    }
    else
    {
        sp4 = gPlayerParty;
        sp8 = gEnemyParty;
    }

    r7 = 0;
    for (i = 0; i < PARTY_SIZE; i++)
    {
        u16 species = GetMonData(&sp4[i], MON_DATA_SPECIES2);
        u16 hp = GetMonData(&sp4[i], MON_DATA_HP);
        u32 status = GetMonData(&sp4[i], MON_DATA_STATUS);

        if (species == SPECIES_NONE)
            continue;
        if (species != SPECIES_EGG && hp != 0 && status == 0)
            r7 |= 1 << i * 2;

        if (species == SPECIES_NONE)
            continue;
        if (hp != 0 && (species == SPECIES_EGG || status != 0))
            r7 |= 2 << i * 2;

        if (species == SPECIES_NONE)
            continue;
        if (species != SPECIES_EGG && hp == 0)
            r7 |= 3 << i * 2;
    }
    gTasks[taskId].data[3] = r7;

    r7 = 0;
    for (i = 0; i < PARTY_SIZE; i++)
    {
        u16 species = GetMonData(&sp8[i], MON_DATA_SPECIES2);
        u16 hp = GetMonData(&sp8[i], MON_DATA_HP);
        u32 status = GetMonData(&sp8[i], MON_DATA_STATUS);

        if (species == SPECIES_NONE)
            continue;
        if (species != SPECIES_EGG && hp != 0 && status == 0)
            r7 |= 1 << i * 2;

        if (species == SPECIES_NONE)
            continue;
        if (hp != 0 && (species == SPECIES_EGG || status != 0))
            r7 |= 2 << i * 2;

        if (species == SPECIES_NONE)
            continue;
        if (species != SPECIES_EGG && hp == 0)
            r7 |= 3 << i * 2;
    }
    gTasks[taskId].data[4] = r7;
}

void sub_8038D64(void)
{
    s32 i;
    u8 taskId;

    SetHBlankCallback(NULL);
    SetVBlankCallback(NULL);
    gBattleTypeFlags &= ~(BATTLE_TYPE_20);

    if (gBattleTypeFlags & BATTLE_TYPE_FRONTIER)
    {
        SetMainCallback2(gMain.savedCallback);
        FreeBattleResources();
        FreeBattleSpritesData();
        FreeMonSpritesGfx();
    }
    else
    {
        CpuFill32(0, (void*)(VRAM), VRAM_SIZE);
        SetGpuReg(REG_OFFSET_MOSAIC, 0);
        SetGpuReg(REG_OFFSET_WIN0H, 0xF0);
        SetGpuReg(REG_OFFSET_WIN0V, 0x5051);
        SetGpuReg(REG_OFFSET_WININ, 0);
        SetGpuReg(REG_OFFSET_WINOUT, 0);
        gBattle_WIN0H = 0xF0;
        gBattle_WIN0V = 0x5051;
        ScanlineEffect_Clear();

        i = 0;
        while (i < 80)
        {
            gScanlineEffectRegBuffers[0][i] = 0xF0;
            gScanlineEffectRegBuffers[1][i] = 0xF0;
            i++;
        }

        while (i < 160)
        {
            gScanlineEffectRegBuffers[0][i] = 0xFF10;
            gScanlineEffectRegBuffers[1][i] = 0xFF10;
            i++;
        }

        ResetPaletteFade();

        gBattle_BG0_X = 0;
        gBattle_BG0_Y = 0;
        gBattle_BG1_X = 0;
        gBattle_BG1_Y = 0;
        gBattle_BG2_X = 0;
        gBattle_BG2_Y = 0;
        gBattle_BG3_X = 0;
        gBattle_BG3_Y = 0;

        InitBattleBgsVideo();
        LoadCompressedPalette(gBattleTextboxPalette, 0, 64);
        LoadBattleMenuWindowGfx();
        ResetSpriteData();
        ResetTasks();
        DrawBattleEntryBackground();
        SetGpuReg(REG_OFFSET_WINOUT, 0x37);
        FreeAllSpritePalettes();
        gReservedSpritePaletteCount = 4;
        SetVBlankCallback(VBlankCB_Battle);

        taskId = CreateTask(InitLinkBattleVsScreen, 0);
        gTasks[taskId].data[1] = 0x10E;
        gTasks[taskId].data[2] = 0x5A;
        gTasks[taskId].data[5] = 1;
        sub_8038B94(taskId);
        SetMainCallback2(sub_8038F14);
        gBattleCommunication[MULTIUSE_STATE] = 0;
    }
}

static void sub_8038F14(void)
{
    sub_8038F34();
    AnimateSprites();
    BuildOamBuffer();
    RunTextPrinters();
    UpdatePaletteFade();
    RunTasks();
}

static void sub_8038F34(void)
{
    s32 i;

    switch (gBattleCommunication[MULTIUSE_STATE])
    {
    case 0:
        ShowBg(0);
        ShowBg(1);
        ShowBg(2);
        gBattleCommunication[1] = 0xFF;
        gBattleCommunication[MULTIUSE_STATE]++;
        break;
    case 1:
        if (--gBattleCommunication[1] == 0)
        {
            BeginNormalPaletteFade(0xFFFFFFFF, 0, 0, 0x10, RGB_BLACK);
            gBattleCommunication[MULTIUSE_STATE]++;
        }
        break;
    case 2:
        if (!gPaletteFade.active)
        {
            u8 monsCount;

            gMain.field_439_x4 = sub_8185FAC();

            if (gBattleTypeFlags & BATTLE_TYPE_MULTI)
                monsCount = 4;
            else
                monsCount = 2;

            for (i = 0; i < monsCount && (gLinkPlayers[i].version & 0xFF) == VERSION_EMERALD; i++);

            if (!gSaveBlock2Ptr->frontier.disableRecordBattle && i == monsCount)
            {
                if (FlagGet(FLAG_SYS_FRONTIER_PASS))
                {
                    FreeAllWindowBuffers();
                    SetMainCallback2(sub_80392A8);
                }
                else if (!gMain.field_439_x4)
                {
                    SetMainCallback2(gMain.savedCallback);
                    FreeBattleResources();
                    FreeBattleSpritesData();
                    FreeMonSpritesGfx();
                }
                else if (gReceivedRemoteLinkPlayers == 0)
                {
                    CreateTask(sub_80B3AF8, 5);
                    gBattleCommunication[MULTIUSE_STATE]++;
                }
                else
                {
                    gBattleCommunication[MULTIUSE_STATE]++;
                }
            }
            else
            {
                SetMainCallback2(gMain.savedCallback);
                FreeBattleResources();
                FreeBattleSpritesData();
                FreeMonSpritesGfx();
            }
        }
        break;
    case 3:
        CpuFill32(0, (void*)(VRAM), VRAM_SIZE);

        for (i = 0; i < 2; i++)
            LoadChosenBattleElement(i);

        BeginNormalPaletteFade(0xFFFFFFFF, 0, 0x10, 0, RGB_BLACK);
        gBattleCommunication[MULTIUSE_STATE]++;
        break;
    case 4:
        if (!gPaletteFade.active)
            gBattleCommunication[MULTIUSE_STATE]++;
        break;
    case 5:
        if (!FuncIsActiveTask(sub_80B3AF8))
            gBattleCommunication[MULTIUSE_STATE]++;
        break;
    case 6:
        if (IsLinkTaskFinished() == TRUE)
        {
            SetLinkStandbyCallback();
            BattlePutTextOnWindow(gText_LinkStandby3, 0);
            gBattleCommunication[MULTIUSE_STATE]++;
        }
        break;
    case 7:
        if (!IsTextPrinterActive(0))
        {
            if (IsLinkTaskFinished() == TRUE)
                gBattleCommunication[MULTIUSE_STATE]++;
        }
        break;
    case 8:
        if (!gWirelessCommType)
            SetCloseLinkCallback();
        gBattleCommunication[MULTIUSE_STATE]++;
        break;
    case 9:
        if (!gMain.field_439_x4 || gWirelessCommType || gReceivedRemoteLinkPlayers != 1)
        {
            gMain.field_439_x4 = 0;
            SetMainCallback2(gMain.savedCallback);
            FreeBattleResources();
            FreeBattleSpritesData();
            FreeMonSpritesGfx();
        }
        break;
    }
}

u32 sub_80391E0(u8 arrayId, u8 caseId)
{
    u32 ret = 0;

    switch (caseId)
    {
    case 0:
        ret = gBattleBgTemplates[arrayId].bg;
        break;
    case 1:
        ret = gBattleBgTemplates[arrayId].charBaseIndex;
        break;
    case 2:
        ret = gBattleBgTemplates[arrayId].mapBaseIndex;
        break;
    case 3:
        ret = gBattleBgTemplates[arrayId].screenSize;
        break;
    case 4:
        ret = gBattleBgTemplates[arrayId].paletteMode;
        break;
    case 5:
        ret = gBattleBgTemplates[arrayId].priority;
        break;
    case 6:
        ret = gBattleBgTemplates[arrayId].baseTile;
        break;
    }

    return ret;
}

static void sub_80392A8(void)
{
    s32 i;

    SetHBlankCallback(NULL);
    SetVBlankCallback(NULL);
    CpuFill32(0, (void*)(VRAM), VRAM_SIZE);
    ResetPaletteFade();
    gBattle_BG0_X = 0;
    gBattle_BG0_Y = 0;
    gBattle_BG1_X = 0;
    gBattle_BG1_Y = 0;
    gBattle_BG2_X = 0;
    gBattle_BG2_Y = 0;
    gBattle_BG3_X = 0;
    gBattle_BG3_Y = 0;
    InitBattleBgsVideo();
    SetGpuReg(REG_OFFSET_DISPCNT, DISPCNT_OBJ_ON | DISPCNT_OBJ_1D_MAP);
    LoadBattleMenuWindowGfx();

    for (i = 0; i < 2; i++)
        LoadChosenBattleElement(i);

    ResetSpriteData();
    ResetTasks();
    FreeAllSpritePalettes();
    gReservedSpritePaletteCount = 4;
    SetVBlankCallback(VBlankCB_Battle);
    SetMainCallback2(sub_803937C);
    BeginNormalPaletteFade(0xFFFFFFFF, 0, 0x10, 0, RGB_BLACK);
    gBattleCommunication[MULTIUSE_STATE] = 0;
}

static void sub_803937C(void)
{
    sub_803939C();
    AnimateSprites();
    BuildOamBuffer();
    RunTextPrinters();
    UpdatePaletteFade();
    RunTasks();
}

static void sub_803939C(void)
{
    switch (gBattleCommunication[MULTIUSE_STATE])
    {
    case 0:
        ShowBg(0);
        ShowBg(1);
        ShowBg(2);
        gBattleCommunication[MULTIUSE_STATE]++;
        break;
    case 1:
        if (gMain.field_439_x4 && gReceivedRemoteLinkPlayers == 0)
            CreateTask(sub_80B3AF8, 5);
        gBattleCommunication[MULTIUSE_STATE]++;
        break;
    case 2:
        if (!FuncIsActiveTask(sub_80B3AF8))
            gBattleCommunication[MULTIUSE_STATE]++;
        break;
    case 3:
        if (!gPaletteFade.active)
        {
            BattlePutTextOnWindow(gText_RecordBattleToPass, 0);
            gBattleCommunication[MULTIUSE_STATE]++;
        }
        break;
    case 4:
        if (!IsTextPrinterActive(0))
        {
            HandleBattleWindow(0x18, 8, 0x1D, 0xD, 0);
            BattlePutTextOnWindow(gText_BattleYesNoChoice, 0xC);
            gBattleCommunication[CURSOR_POSITION] = 1;
            BattleCreateYesNoCursorAt(1);
            gBattleCommunication[MULTIUSE_STATE]++;
        }
        break;
    case 5:
        if (JOY_NEW(DPAD_UP))
        {
            if (gBattleCommunication[CURSOR_POSITION] != 0)
            {
                PlaySE(SE_SELECT);
                BattleDestroyYesNoCursorAt(gBattleCommunication[CURSOR_POSITION]);
                gBattleCommunication[CURSOR_POSITION] = 0;
                BattleCreateYesNoCursorAt(0);
            }
        }
        else if (JOY_NEW(DPAD_DOWN))
        {
            if (gBattleCommunication[CURSOR_POSITION] == 0)
            {
                PlaySE(SE_SELECT);
                BattleDestroyYesNoCursorAt(gBattleCommunication[CURSOR_POSITION]);
                gBattleCommunication[CURSOR_POSITION] = 1;
                BattleCreateYesNoCursorAt(1);
            }
        }
        else if (JOY_NEW(A_BUTTON))
        {
            PlaySE(SE_SELECT);
            if (gBattleCommunication[CURSOR_POSITION] == 0)
            {
                HandleBattleWindow(0x18, 8, 0x1D, 0xD, WINDOW_CLEAR);
                gBattleCommunication[1] = MoveRecordedBattleToSaveData();
                gBattleCommunication[MULTIUSE_STATE] = 10;
            }
            else
            {
                gBattleCommunication[MULTIUSE_STATE]++;
            }
        }
        else if (JOY_NEW(B_BUTTON))
        {
            PlaySE(SE_SELECT);
            gBattleCommunication[MULTIUSE_STATE]++;
        }
        break;
    case 6:
        if (IsLinkTaskFinished() == TRUE)
        {
            HandleBattleWindow(0x18, 8, 0x1D, 0xD, WINDOW_CLEAR);
            if (gMain.field_439_x4)
            {
                SetLinkStandbyCallback();
                BattlePutTextOnWindow(gText_LinkStandby3, 0);
            }
            gBattleCommunication[MULTIUSE_STATE]++;
        }
        break;
    case 8:
        if (--gBattleCommunication[1] == 0)
        {
            if (gMain.field_439_x4 && !gWirelessCommType)
                SetCloseLinkCallback();
            gBattleCommunication[MULTIUSE_STATE]++;
        }
        break;
    case 9:
        if (!gMain.field_439_x4 || gWirelessCommType || gReceivedRemoteLinkPlayers != 1)
        {
            gMain.field_439_x4 = 0;
            if (!gPaletteFade.active)
            {
                SetMainCallback2(gMain.savedCallback);
                FreeBattleResources();
                FreeBattleSpritesData();
                FreeMonSpritesGfx();
            }
        }
        break;
    case 10:
        if (gBattleCommunication[1] == 1)
        {
            PlaySE(SE_SAVE);
            BattleStringExpandPlaceholdersToDisplayedString(gText_BattleRecordedOnPass);
            BattlePutTextOnWindow(gDisplayedStringBattle, 0);
            gBattleCommunication[1] = 0x80;
            gBattleCommunication[MULTIUSE_STATE]++;
        }
        else
        {
            BattleStringExpandPlaceholdersToDisplayedString(BattleFrontier_BattleTowerBattleRoom_Text_RecordCouldntBeSaved);
            BattlePutTextOnWindow(gDisplayedStringBattle, 0);
            gBattleCommunication[1] = 0x80;
            gBattleCommunication[MULTIUSE_STATE]++;
        }
        break;
    case 11:
        if (IsLinkTaskFinished() == TRUE && !IsTextPrinterActive(0) && --gBattleCommunication[1] == 0)
        {
            if (gMain.field_439_x4)
            {
                SetLinkStandbyCallback();
                BattlePutTextOnWindow(gText_LinkStandby3, 0);
            }
            gBattleCommunication[MULTIUSE_STATE]++;
        }
        break;
    case 12:
    case 7:
        if (!IsTextPrinterActive(0))
        {
            if (gMain.field_439_x4)
            {
                if (IsLinkTaskFinished() == TRUE)
                {
                    BeginNormalPaletteFade(0xFFFFFFFF, 0, 0, 0x10, RGB_BLACK);
                    gBattleCommunication[1] = 0x20;
                    gBattleCommunication[MULTIUSE_STATE] = 8;
                }

            }
            else
            {
                BeginNormalPaletteFade(0xFFFFFFFF, 0, 0, 0x10, RGB_BLACK);
                gBattleCommunication[1] = 0x20;
                gBattleCommunication[MULTIUSE_STATE] = 8;
            }
        }
        break;
    }
}

static void TryCorrectShedinjaLanguage(struct Pokemon *mon)
{
    u8 nickname[POKEMON_NAME_LENGTH + 1];
    u8 language = LANGUAGE_JAPANESE;

    if (GetMonData(mon, MON_DATA_SPECIES) == SPECIES_SHEDINJA
     && GetMonData(mon, MON_DATA_LANGUAGE) != language)
    {
        GetMonData(mon, MON_DATA_NICKNAME, nickname);
        if (StringCompareWithoutExtCtrlCodes(nickname, sText_ShedinjaJpnName) == 0)
            SetMonData(mon, MON_DATA_LANGUAGE, &language);
    }
}

u32 sub_80397C4(u32 setId, u32 tableId)
{
    return gBattleWindowTemplates[setId][tableId].width * 8;
}

#define sBattler            data[0]
#define sSpeciesId          data[2]

void SpriteCb_WildMon(struct Sprite *sprite)
{
    sprite->callback = SpriteCb_MoveWildMonToRight;
    StartSpriteAnimIfDifferent(sprite, 0);
    if (WILD_DOUBLE_BATTLE)
        BeginNormalPaletteFade((0x10000 << sprite->sBattler) | (0x10000 << BATTLE_PARTNER(sprite->sBattler)), 0, 10, 10, RGB(8, 8, 8));
    else
        BeginNormalPaletteFade((0x10000 << sprite->sBattler), 0, 10, 10, RGB(8, 8, 8));
}

static void SpriteCb_MoveWildMonToRight(struct Sprite *sprite)
{
    if ((gIntroSlideFlags & 1) == 0)
    {
        sprite->pos2.x += 2;
        if (sprite->pos2.x == 0)
        {
            sprite->callback = SpriteCb_WildMonShowHealthbox;
        }
    }
}

static void SpriteCb_WildMonShowHealthbox(struct Sprite *sprite)
{
    if (sprite->animEnded)
    {
        sub_8076918(sprite->sBattler);
        SetHealthboxSpriteVisible(gHealthboxSpriteIds[sprite->sBattler]);
        sprite->callback = SpriteCb_WildMonAnimate;
        StartSpriteAnimIfDifferent(sprite, 0);
        if (WILD_DOUBLE_BATTLE)
            BeginNormalPaletteFade((0x10000 << sprite->sBattler) | (0x10000 << BATTLE_PARTNER(sprite->sBattler)), 0, 10, 0, RGB(8, 8, 8));
        else
            BeginNormalPaletteFade((0x10000 << sprite->sBattler), 0, 10, 0, RGB(8, 8, 8));
    }
}

static void SpriteCb_WildMonAnimate(struct Sprite *sprite)
{
    if (!gPaletteFade.active)
    {
        BattleAnimateFrontSprite(sprite, sprite->sSpeciesId, FALSE, 1);
    }
}

void SpriteCallbackDummy_2(struct Sprite *sprite)
{

}

static void sub_80398D0(struct Sprite *sprite)
{
    sprite->data[4]--;
    if (sprite->data[4] == 0)
    {
        sprite->data[4] = 8;
        sprite->invisible ^= 1;
        sprite->data[3]--;
        if (sprite->data[3] == 0)
        {
            sprite->invisible = FALSE;
            sprite->callback = SpriteCallbackDummy_2;
            // sUnusedUnknownArray[0] = 0;
        }
    }
}

extern const struct MonCoords gMonFrontPicCoords[];
extern const struct MonCoords gCastformFrontSpriteCoords[];

void SpriteCB_FaintOpponentMon(struct Sprite *sprite)
{
    u8 battler = sprite->sBattler;
    u16 species;
    u8 yOffset;

    if (gBattleSpritesDataPtr->battlerData[battler].transformSpecies != 0)
        species = gBattleSpritesDataPtr->battlerData[battler].transformSpecies;
    else
        species = sprite->sSpeciesId;

    GetMonData(&gEnemyParty[gBattlerPartyIndexes[battler]], MON_DATA_PERSONALITY);  // Unused return value.

    if (species == SPECIES_UNOWN)
    {
        u32 personalityValue = GetMonData(&gEnemyParty[gBattlerPartyIndexes[battler]], MON_DATA_PERSONALITY);
        u16 unownForm = ((((personalityValue & 0x3000000) >> 18) | ((personalityValue & 0x30000) >> 12) | ((personalityValue & 0x300) >> 6) | (personalityValue & 3)) % 0x1C);
        u16 unownSpecies;

        if (unownForm == 0)
            unownSpecies = SPECIES_UNOWN;  // Use the A Unown form.
        else
            unownSpecies = NUM_SPECIES + unownForm;  // Use one of the other Unown letters.

        yOffset = gMonFrontPicCoords[unownSpecies].y_offset;
    }
    else if (species == SPECIES_CASTFORM)
    {
        yOffset = gCastformFrontSpriteCoords[gBattleMonForms[battler]].y_offset;
    }
    else if (species > NUM_SPECIES)
    {
        yOffset = gMonFrontPicCoords[SPECIES_NONE].y_offset;
    }
    else
    {
        yOffset = gMonFrontPicCoords[species].y_offset;
    }

    sprite->data[3] = 8 - yOffset / 8;
    sprite->data[4] = 1;
    sprite->callback = SpriteCB_AnimFaintOpponent;
}

static void SpriteCB_AnimFaintOpponent(struct Sprite *sprite)
{
    s32 i;

    if (--sprite->data[4] == 0)
    {
        sprite->data[4] = 2;
        sprite->pos2.y += 8; // Move the sprite down.
        if (--sprite->data[3] < 0)
        {
            FreeSpriteOamMatrix(sprite);
            DestroySprite(sprite);
        }
        else // Erase bottom part of the sprite to create a smooth illusion of mon falling down.
        {
            u8 *dst = (u8 *)gMonSpritesGfxPtr->sprites[GetBattlerPosition(sprite->sBattler)] + (gBattleMonForms[sprite->sBattler] << 11) + (sprite->data[3] << 8);

            for (i = 0; i < 0x100; i++)
                *(dst++) = 0;

            StartSpriteAnim(sprite, gBattleMonForms[sprite->sBattler]);
        }
    }
}

// Used when selecting a move, which can hit multiple targets, in double battles.
void SpriteCb_ShowAsMoveTarget(struct Sprite *sprite)
{
    sprite->data[3] = 8;
    sprite->data[4] = sprite->invisible;
    sprite->callback = SpriteCb_BlinkVisible;
}

static void SpriteCb_BlinkVisible(struct Sprite *sprite)
{
    if (--sprite->data[3] == 0)
    {
        sprite->invisible ^= 1;
        sprite->data[3] = 8;
    }
}

void SpriteCb_HideAsMoveTarget(struct Sprite *sprite)
{
    sprite->invisible = sprite->data[4];
    sprite->data[4] = FALSE;
    sprite->callback = SpriteCallbackDummy_2;
}

void SpriteCb_OpponentMonFromBall(struct Sprite *sprite)
{
    if (sprite->affineAnimEnded)
    {
        if (!(gHitMarker & HITMARKER_NO_ANIMATIONS) || gBattleTypeFlags & (BATTLE_TYPE_LINK | BATTLE_TYPE_x2000000))
        {
            if (HasTwoFramesAnimation(sprite->sSpeciesId))
                StartSpriteAnim(sprite, 1);
        }
        BattleAnimateFrontSprite(sprite, sprite->sSpeciesId, TRUE, 1);
    }
}

void sub_8039BB4(struct Sprite *sprite)
{
    sprite->callback = oac_poke_ally_;
}

static void oac_poke_ally_(struct Sprite *sprite)
{
    if (!(gIntroSlideFlags & 1))
    {
        sprite->pos2.x -= 2;
        if (sprite->pos2.x == 0)
        {
            sprite->callback = SpriteCallbackDummy_3;
            sprite->data[1] = 0;
        }
    }
}

void sub_80105DC(struct Sprite *sprite)
{
    sprite->callback = SpriteCallbackDummy_3;
}

static void SpriteCallbackDummy_3(struct Sprite *sprite)
{
}

void sub_8039C00(struct Sprite *sprite)
{
    if (!(gIntroSlideFlags & 1))
    {
        sprite->pos2.x += sprite->data[1];
        sprite->pos2.y += sprite->data[2];
    }
}

#define sSinIndex           data[3]
#define sDelta              data[4]
#define sAmplitude          data[5]
#define sBouncerSpriteId    data[6]
#define sWhich              data[7]

void DoBounceEffect(u8 battler, u8 which, s8 delta, s8 amplitude)
{
    u8 invisibleSpriteId;
    u8 bouncerSpriteId;

    switch (which)
    {
    case BOUNCE_HEALTHBOX:
    default:
        if (gBattleSpritesDataPtr->healthBoxesData[battler].healthboxIsBouncing)
            return;
        break;
    case BOUNCE_MON:
        if (gBattleSpritesDataPtr->healthBoxesData[battler].battlerIsBouncing)
            return;
        break;
    }

    invisibleSpriteId = CreateInvisibleSpriteWithCallback(SpriteCB_BounceEffect);
    if (which == BOUNCE_HEALTHBOX)
    {
        bouncerSpriteId = gHealthboxSpriteIds[battler];
        gBattleSpritesDataPtr->healthBoxesData[battler].healthboxBounceSpriteId = invisibleSpriteId;
        gBattleSpritesDataPtr->healthBoxesData[battler].healthboxIsBouncing = 1;
        gSprites[invisibleSpriteId].sSinIndex = 128; // 0
    }
    else
    {
        bouncerSpriteId = gBattlerSpriteIds[battler];
        gBattleSpritesDataPtr->healthBoxesData[battler].battlerBounceSpriteId = invisibleSpriteId;
        gBattleSpritesDataPtr->healthBoxesData[battler].battlerIsBouncing = 1;
        gSprites[invisibleSpriteId].sSinIndex = 192; // -1
    }
    gSprites[invisibleSpriteId].sDelta = delta;
    gSprites[invisibleSpriteId].sAmplitude = amplitude;
    gSprites[invisibleSpriteId].sBouncerSpriteId = bouncerSpriteId;
    gSprites[invisibleSpriteId].sWhich = which;
    gSprites[invisibleSpriteId].sBattler = battler;
    gSprites[bouncerSpriteId].pos2.x = 0;
    gSprites[bouncerSpriteId].pos2.y = 0;
}

void EndBounceEffect(u8 battler, u8 which)
{
    u8 bouncerSpriteId;

    if (which == BOUNCE_HEALTHBOX)
    {
        if (!gBattleSpritesDataPtr->healthBoxesData[battler].healthboxIsBouncing)
            return;

        bouncerSpriteId = gSprites[gBattleSpritesDataPtr->healthBoxesData[battler].healthboxBounceSpriteId].sBouncerSpriteId;
        DestroySprite(&gSprites[gBattleSpritesDataPtr->healthBoxesData[battler].healthboxBounceSpriteId]);
        gBattleSpritesDataPtr->healthBoxesData[battler].healthboxIsBouncing = 0;
    }
    else
    {
        if (!gBattleSpritesDataPtr->healthBoxesData[battler].battlerIsBouncing)
            return;

        bouncerSpriteId = gSprites[gBattleSpritesDataPtr->healthBoxesData[battler].battlerBounceSpriteId].sBouncerSpriteId;
        DestroySprite(&gSprites[gBattleSpritesDataPtr->healthBoxesData[battler].battlerBounceSpriteId]);
        gBattleSpritesDataPtr->healthBoxesData[battler].battlerIsBouncing = 0;
    }

    gSprites[bouncerSpriteId].pos2.x = 0;
    gSprites[bouncerSpriteId].pos2.y = 0;
}

static void SpriteCB_BounceEffect(struct Sprite *sprite)
{
    u8 bouncerSpriteId = sprite->sBouncerSpriteId;
    s32 index = sprite->sSinIndex;
    s32 y = Sin(index, sprite->sAmplitude) + sprite->sAmplitude;

    gSprites[bouncerSpriteId].pos2.y = y;
    sprite->sSinIndex = (sprite->sSinIndex + sprite->sDelta) & 0xFF;

    bouncerSpriteId = GetMegaIndicatorSpriteId(sprite->sBouncerSpriteId);
    if (sprite->sWhich == BOUNCE_HEALTHBOX && bouncerSpriteId != 0xFF)
        gSprites[bouncerSpriteId].pos2.y = y;
}

#undef sSinIndex
#undef sDelta
#undef sAmplitude
#undef sBouncerSpriteId
#undef sWhich

void SpriteCb_PlayerMonFromBall(struct Sprite *sprite)
{
    if (sprite->affineAnimEnded)
        BattleAnimateBackSprite(sprite, sprite->sSpeciesId);
}

void sub_8039E60(struct Sprite *sprite)
{
    sub_8039E9C(sprite);
    if (sprite->animEnded)
        sprite->callback = SpriteCallbackDummy_3;
}

void SpriteCB_TrainerThrowObject(struct Sprite *sprite)
{
    StartSpriteAnim(sprite, 1);
    sprite->callback = sub_8039E60;
}

void sub_8039E9C(struct Sprite *sprite)
{
    if (sprite->animDelayCounter == 0)
        sprite->centerToCornerVecX = gUnknown_0831ACE0[sprite->animCmdIndex];
}

void nullsub_20(void)
{

}

void BeginBattleIntro(void)
{
    BattleStartClearSetData();
    gBattleCommunication[1] = 0;
    gBattleStruct->introState = 0;
    gBattleMainFunc = DoBattleIntro;
}

static void BattleMainCB1(void)
{
    gBattleMainFunc();

    for (gActiveBattler = 0; gActiveBattler < gBattlersCount; gActiveBattler++)
        gBattlerControllerFuncs[gActiveBattler]();
}

static void BattleStartClearSetData(void)
{
    s32 i;

    TurnValuesCleanUp(FALSE);
    SpecialStatusesClear();

    memset(&gDisableStructs, 0, sizeof(gDisableStructs));
    memset(&gFieldTimers, 0, sizeof(gFieldTimers));
    memset(&gSideStatuses, 0, sizeof(gSideStatuses));
    memset(&gSideTimers, 0, sizeof(gSideTimers));
    memset(&gWishFutureKnock, 0, sizeof(gWishFutureKnock));
    memset(&gBattleResults, 0, sizeof(gBattleResults));

    for (i = 0; i < MAX_BATTLERS_COUNT; i++)
    {
        gStatuses3[i] = 0;
        gDisableStructs[i].isFirstTurn = 2;
        gLastMoves[i] = 0;
        gLastLandedMoves[i] = 0;
        gLastHitByType[i] = 0;
        gLastResultingMoves[i] = 0;
        gLastHitBy[i] = 0xFF;
        gLockedMoves[i] = 0;
        gLastPrintedMoves[i] = 0;
        gBattleResources->flags->flags[i] = 0;
        gPalaceSelectionBattleScripts[i] = 0;
        gBattleStruct->lastTakenMove[i] = 0;
        gBattleStruct->usedHeldItems[i] = 0;
        gBattleStruct->choicedMove[i] = 0;
        gBattleStruct->changedItems[i] = 0;
        gBattleStruct->lastTakenMoveFrom[i][0] = 0;
        gBattleStruct->lastTakenMoveFrom[i][1] = 0;
        gBattleStruct->lastTakenMoveFrom[i][2] = 0;
        gBattleStruct->lastTakenMoveFrom[i][3] = 0;
        gBattleStruct->AI_monToSwitchIntoId[i] = PARTY_SIZE;
    }

    gLastUsedMove = 0;
    gFieldStatuses = 0;

    gBattlerAttacker = 0;
    gBattlerTarget = 0;
    gBattleWeather = 0;
    gHitMarker = 0;

    if (!(gBattleTypeFlags & BATTLE_TYPE_RECORDED))
    {
        if (!(gBattleTypeFlags & BATTLE_TYPE_LINK) && gSaveBlock2Ptr->optionsBattleSceneOff == TRUE)
            gHitMarker |= HITMARKER_NO_ANIMATIONS;
    }
    else if (!(gBattleTypeFlags & (BATTLE_TYPE_LINK | BATTLE_TYPE_x2000000)) && GetBattleSceneInRecordedBattle())
    {
        gHitMarker |= HITMARKER_NO_ANIMATIONS;
    }

    gBattleScripting.battleStyle = gSaveBlock2Ptr->optionsBattleStyle;
	gBattleScripting.expOnCatch = (B_EXP_CATCH >= GEN_6);
	gBattleScripting.monCaught = FALSE;

    gMultiHitCounter = 0;
    gBattleOutcome = 0;
    gBattleControllerExecFlags = 0;
    gPaydayMoney = 0;
    gBattleResources->battleScriptsStack->size = 0;
    gBattleResources->battleCallbackStack->size = 0;

    for (i = 0; i < BATTLE_COMMUNICATION_ENTRIES_COUNT; i++)
        gBattleCommunication[i] = 0;

    gPauseCounterBattle = 0;
    gBattleMoveDamage = 0;
    gIntroSlideFlags = 0;
    gBattleScripting.animTurn = 0;
    gBattleScripting.animTargetsHit = 0;
    gLeveledUpInBattle = 0;
    gAbsentBattlerFlags = 0;
    gBattleStruct->runTries = 0;
    gBattleStruct->safariGoNearCounter = 0;
    gBattleStruct->safariPkblThrowCounter = 0;
    gBattleStruct->safariCatchFactor = gBaseStats[GetMonData(&gEnemyParty[0], MON_DATA_SPECIES)].catchRate * 100 / 1275;
    gBattleStruct->safariEscapeFactor = 3;
    gBattleStruct->wildVictorySong = 0;
    gBattleStruct->moneyMultiplier = 1;

    gBattleStruct->givenExpMons = 0;
    gBattleStruct->palaceFlags = 0;

    gRandomTurnNumber = Random();

    gBattleResults.shinyWildMon = IsMonShiny(&gEnemyParty[0]);

    gBattleStruct->arenaLostPlayerMons = 0;
    gBattleStruct->arenaLostOpponentMons = 0;

    gBattleStruct->mega.triggerSpriteId = 0xFF;
}

void SwitchInClearSetData(void)
{
    s32 i;
    struct DisableStruct disableStructCopy = gDisableStructs[gActiveBattler];

    ClearIllusionMon(gActiveBattler);
    if (gBattleMoves[gCurrentMove].effect != EFFECT_BATON_PASS)
    {
        for (i = 0; i < NUM_BATTLE_STATS; i++)
            gBattleMons[gActiveBattler].statStages[i] = DEFAULT_STAT_STAGE;
        for (i = 0; i < gBattlersCount; i++)
        {
            if ((gBattleMons[i].status2 & STATUS2_ESCAPE_PREVENTION) && gDisableStructs[i].battlerPreventingEscape == gActiveBattler)
                gBattleMons[i].status2 &= ~STATUS2_ESCAPE_PREVENTION;
            if ((gStatuses3[i] & STATUS3_ALWAYS_HITS) && gDisableStructs[i].battlerWithSureHit == gActiveBattler)
            {
                gStatuses3[i] &= ~STATUS3_ALWAYS_HITS;
                gDisableStructs[i].battlerWithSureHit = 0;
            }
        }
    }
    if (gBattleMoves[gCurrentMove].effect == EFFECT_BATON_PASS)
    {
        gBattleMons[gActiveBattler].status2 &= (STATUS2_CONFUSION | STATUS2_FOCUS_ENERGY | STATUS2_SUBSTITUTE | STATUS2_ESCAPE_PREVENTION | STATUS2_CURSED);
        gStatuses3[gActiveBattler] &= (STATUS3_LEECHSEED_BATTLER | STATUS3_LEECHSEED | STATUS3_ALWAYS_HITS | STATUS3_PERISH_SONG | STATUS3_ROOTED);

        for (i = 0; i < gBattlersCount; i++)
        {
            if (GetBattlerSide(gActiveBattler) != GetBattlerSide(i)
             && (gStatuses3[i] & STATUS3_ALWAYS_HITS) != 0
             && (gDisableStructs[i].battlerWithSureHit == gActiveBattler))
            {
                gStatuses3[i] &= ~(STATUS3_ALWAYS_HITS);
                gStatuses3[i] |= STATUS3_ALWAYS_HITS_TURN(2);
            }
        }
        if (gStatuses3[gActiveBattler] & STATUS3_POWER_TRICK)
            SWAP(gBattleMons[gActiveBattler].attack, gBattleMons[gActiveBattler].defense, i);
    }
    else
    {
        gBattleMons[gActiveBattler].status2 = 0;
        gStatuses3[gActiveBattler] = 0;
    }

    for (i = 0; i < gBattlersCount; i++)
    {
        if (gBattleMons[i].status2 & STATUS2_INFATUATED_WITH(gActiveBattler))
            gBattleMons[i].status2 &= ~(STATUS2_INFATUATED_WITH(gActiveBattler));
        if ((gBattleMons[i].status2 & STATUS2_WRAPPED) && *(gBattleStruct->wrappedBy + i) == gActiveBattler)
            gBattleMons[i].status2 &= ~(STATUS2_WRAPPED);
    }

    gActionSelectionCursor[gActiveBattler] = 0;
    gMoveSelectionCursor[gActiveBattler] = 0;

    memset(&gDisableStructs[gActiveBattler], 0, sizeof(struct DisableStruct));

    if (gBattleMoves[gCurrentMove].effect == EFFECT_BATON_PASS)
    {
        gDisableStructs[gActiveBattler].substituteHP = disableStructCopy.substituteHP;
        gDisableStructs[gActiveBattler].battlerWithSureHit = disableStructCopy.battlerWithSureHit;
        gDisableStructs[gActiveBattler].perishSongTimer = disableStructCopy.perishSongTimer;
        gDisableStructs[gActiveBattler].perishSongTimerStartValue = disableStructCopy.perishSongTimerStartValue;
        gDisableStructs[gActiveBattler].battlerPreventingEscape = disableStructCopy.battlerPreventingEscape;
    }

    gMoveResultFlags = 0;
    gDisableStructs[gActiveBattler].isFirstTurn = 2;
    gDisableStructs[gActiveBattler].truantSwitchInHack = disableStructCopy.truantSwitchInHack;
    gLastMoves[gActiveBattler] = 0;
    gLastLandedMoves[gActiveBattler] = 0;
    gLastHitByType[gActiveBattler] = 0;
    gLastResultingMoves[gActiveBattler] = 0;
    gLastPrintedMoves[gActiveBattler] = 0;
    gLastHitBy[gActiveBattler] = 0xFF;

    gBattleStruct->lastTakenMove[gActiveBattler] = 0;
    gBattleStruct->sameMoveTurns[gActiveBattler] = 0;
    gBattleStruct->lastTakenMoveFrom[gActiveBattler][0] = 0;
    gBattleStruct->lastTakenMoveFrom[gActiveBattler][1] = 0;
    gBattleStruct->lastTakenMoveFrom[gActiveBattler][2] = 0;
    gBattleStruct->lastTakenMoveFrom[gActiveBattler][3] = 0;
    gBattleStruct->lastMoveFailed &= ~(gBitTable[gActiveBattler]);
    gBattleStruct->palaceFlags &= ~(gBitTable[gActiveBattler]);

    for (i = 0; i < gBattlersCount; i++)
    {
        if (i != gActiveBattler && GetBattlerSide(i) != GetBattlerSide(gActiveBattler))
            gBattleStruct->lastTakenMove[i] = 0;

        gBattleStruct->lastTakenMoveFrom[i][gActiveBattler] = 0;
    }

    gBattleStruct->choicedMove[gActiveBattler] = 0;
    gBattleResources->flags->flags[gActiveBattler] = 0;
    gCurrentMove = 0;
    gBattleStruct->arenaTurnCounter = 0xFF;

    ClearBattlerMoveHistory(gActiveBattler);
    ClearBattlerAbilityHistory(gActiveBattler);
}

void FaintClearSetData(void)
{
    s32 i;

    for (i = 0; i < NUM_BATTLE_STATS; i++)
        gBattleMons[gActiveBattler].statStages[i] = DEFAULT_STAT_STAGE;

    gBattleMons[gActiveBattler].status2 = 0;
    gStatuses3[gActiveBattler] = 0;

    for (i = 0; i < gBattlersCount; i++)
    {
        if ((gBattleMons[i].status2 & STATUS2_ESCAPE_PREVENTION) && gDisableStructs[i].battlerPreventingEscape == gActiveBattler)
            gBattleMons[i].status2 &= ~STATUS2_ESCAPE_PREVENTION;
        if (gBattleMons[i].status2 & STATUS2_INFATUATED_WITH(gActiveBattler))
            gBattleMons[i].status2 &= ~(STATUS2_INFATUATED_WITH(gActiveBattler));
        if ((gBattleMons[i].status2 & STATUS2_WRAPPED) && *(gBattleStruct->wrappedBy + i) == gActiveBattler)
            gBattleMons[i].status2 &= ~(STATUS2_WRAPPED);
    }

    gActionSelectionCursor[gActiveBattler] = 0;
    gMoveSelectionCursor[gActiveBattler] = 0;

    memset(&gDisableStructs[gActiveBattler], 0, sizeof(struct DisableStruct));

    gProtectStructs[gActiveBattler].protected = 0;
    gProtectStructs[gActiveBattler].spikyShielded = 0;
    gProtectStructs[gActiveBattler].kingsShielded = 0;
    gProtectStructs[gActiveBattler].banefulBunkered = 0;
    gProtectStructs[gActiveBattler].endured = 0;
    gProtectStructs[gActiveBattler].noValidMoves = 0;
    gProtectStructs[gActiveBattler].helpingHand = 0;
    gProtectStructs[gActiveBattler].bounceMove = 0;
    gProtectStructs[gActiveBattler].stealMove = 0;
    gProtectStructs[gActiveBattler].prlzImmobility = 0;
    gProtectStructs[gActiveBattler].confusionSelfDmg = 0;
    gProtectStructs[gActiveBattler].targetNotAffected = 0;
    gProtectStructs[gActiveBattler].chargingTurn = 0;
    gProtectStructs[gActiveBattler].fleeFlag = 0;
    gProtectStructs[gActiveBattler].usedImprisonedMove = 0;
    gProtectStructs[gActiveBattler].loveImmobility = 0;
    gProtectStructs[gActiveBattler].usedDisabledMove = 0;
    gProtectStructs[gActiveBattler].usedTauntedMove = 0;
    gProtectStructs[gActiveBattler].flag2Unknown = 0;
    gProtectStructs[gActiveBattler].flinchImmobility = 0;
    gProtectStructs[gActiveBattler].notFirstStrike = 0;
    gProtectStructs[gActiveBattler].usedHealBlockedMove = 0;
    gProtectStructs[gActiveBattler].usesBouncedMove = 0;
    gProtectStructs[gActiveBattler].usedGravityPreventedMove = 0;
    gProtectStructs[gActiveBattler].usedThroatChopPreventedMove = 0;

    gDisableStructs[gActiveBattler].isFirstTurn = 2;

    gLastMoves[gActiveBattler] = 0;
    gLastLandedMoves[gActiveBattler] = 0;
    gLastHitByType[gActiveBattler] = 0;
    gLastResultingMoves[gActiveBattler] = 0;
    gLastPrintedMoves[gActiveBattler] = 0;
    gLastHitBy[gActiveBattler] = 0xFF;

    gBattleStruct->choicedMove[gActiveBattler] = 0;
    gBattleStruct->sameMoveTurns[gActiveBattler] = 0;
    gBattleStruct->lastTakenMove[gActiveBattler] = 0;
    gBattleStruct->lastTakenMoveFrom[gActiveBattler][0] = 0;
    gBattleStruct->lastTakenMoveFrom[gActiveBattler][1] = 0;
    gBattleStruct->lastTakenMoveFrom[gActiveBattler][2] = 0;
    gBattleStruct->lastTakenMoveFrom[gActiveBattler][3] = 0;

    gBattleStruct->palaceFlags &= ~(gBitTable[gActiveBattler]);

    for (i = 0; i < gBattlersCount; i++)
    {
        if (i != gActiveBattler && GetBattlerSide(i) != GetBattlerSide(gActiveBattler))
            gBattleStruct->lastTakenMove[i] = 0;

        gBattleStruct->lastTakenMoveFrom[i][gActiveBattler] = 0;
    }

    gBattleResources->flags->flags[gActiveBattler] = 0;

    gBattleMons[gActiveBattler].type1 = gBaseStats[gBattleMons[gActiveBattler].species].type1;
    gBattleMons[gActiveBattler].type2 = gBaseStats[gBattleMons[gActiveBattler].species].type2;
    gBattleMons[gActiveBattler].type3 = TYPE_MYSTERY;

    ClearBattlerMoveHistory(gActiveBattler);
    ClearBattlerAbilityHistory(gActiveBattler);
    UndoFormChange(gBattlerPartyIndexes[gActiveBattler], GET_BATTLER_SIDE(gActiveBattler));
    if (GetBattlerSide(gActiveBattler) == B_SIDE_PLAYER)
        UndoMegaEvolution(gBattlerPartyIndexes[gActiveBattler]);
}

static void DoBattleIntro(void)
{
    s32 i;
    u8 *state = &gBattleStruct->introState;

    switch (*state)
    {
    case 0: // Get Data of all battlers.
        gActiveBattler = gBattleCommunication[1];
        BtlController_EmitGetMonData(0, REQUEST_ALL_BATTLE, 0);
        MarkBattlerForControllerExec(gActiveBattler);
        (*state)++;
        break;
    case 1: // Loop through all battlers.
        if (!gBattleControllerExecFlags)
        {
            if (++gBattleCommunication[1] == gBattlersCount)
                (*state)++;
            else
                *state = 0;
        }
        break;
    case 2: // Start graphical intro slide.
        if (!gBattleControllerExecFlags)
        {
            gActiveBattler = GetBattlerAtPosition(0);
            BtlController_EmitIntroSlide(0, gBattleTerrain);
            MarkBattlerForControllerExec(gActiveBattler);
            gBattleCommunication[0] = 0;
            gBattleCommunication[1] = 0;
            (*state)++;
        }
        break;
    case 3: // Wait for intro slide.
        if (!gBattleControllerExecFlags)
            (*state)++;
        break;
    case 4: // Copy battler data gotten in cases 0 and 1. Draw trainer/mon sprite.
        for (gActiveBattler = 0; gActiveBattler < gBattlersCount; gActiveBattler++)
        {
            if ((gBattleTypeFlags & BATTLE_TYPE_SAFARI) && GetBattlerSide(gActiveBattler) == B_SIDE_PLAYER)
            {
                memset(&gBattleMons[gActiveBattler], 0, sizeof(struct BattlePokemon));
            }
            else
            {
                memcpy(&gBattleMons[gActiveBattler], &gBattleResources->bufferB[gActiveBattler][4], sizeof(struct BattlePokemon));
                gBattleMons[gActiveBattler].type1 = gBaseStats[gBattleMons[gActiveBattler].species].type1;
                gBattleMons[gActiveBattler].type2 = gBaseStats[gBattleMons[gActiveBattler].species].type2;
                gBattleMons[gActiveBattler].type3 = TYPE_MYSTERY;
                gBattleMons[gActiveBattler].ability = GetAbilityBySpecies(gBattleMons[gActiveBattler].species, gBattleMons[gActiveBattler].abilityNum);
                gBattleStruct->hpOnSwitchout[GetBattlerSide(gActiveBattler)] = gBattleMons[gActiveBattler].hp;
                gBattleMons[gActiveBattler].status2 = 0;
                for (i = 0; i < NUM_BATTLE_STATS; i++)
                    gBattleMons[gActiveBattler].statStages[i] = 6;
            }

            // Draw sprite.
            switch (GetBattlerPosition(gActiveBattler))
            {
            case B_POSITION_PLAYER_LEFT: // player sprite
                BtlController_EmitDrawTrainerPic(0);
                MarkBattlerForControllerExec(gActiveBattler);
                break;
            case B_POSITION_OPPONENT_LEFT:
                if (gBattleTypeFlags & BATTLE_TYPE_TRAINER) // opponent 1 sprite
                {
                    BtlController_EmitDrawTrainerPic(0);
                    MarkBattlerForControllerExec(gActiveBattler);
                }
                else // wild mon 1
                {
                    BtlController_EmitLoadMonSprite(0);
                    MarkBattlerForControllerExec(gActiveBattler);
                    gBattleResults.lastOpponentSpecies = GetMonData(&gEnemyParty[gBattlerPartyIndexes[gActiveBattler]], MON_DATA_SPECIES, NULL);
                }
                break;
            case B_POSITION_PLAYER_RIGHT:
                if (gBattleTypeFlags & (BATTLE_TYPE_MULTI | BATTLE_TYPE_INGAME_PARTNER)) // partner sprite
                {
                    BtlController_EmitDrawTrainerPic(0);
                    MarkBattlerForControllerExec(gActiveBattler);
                }
                break;
            case B_POSITION_OPPONENT_RIGHT:
                if (gBattleTypeFlags & BATTLE_TYPE_TRAINER)
                {
                    if (gBattleTypeFlags & (BATTLE_TYPE_MULTI | BATTLE_TYPE_TWO_OPPONENTS) && !BATTLE_TWO_VS_ONE_OPPONENT) // opponent 2 if exists
                    {
                        BtlController_EmitDrawTrainerPic(0);
                        MarkBattlerForControllerExec(gActiveBattler);
                    }
                }
                else // wild mon 2
                {
                    BtlController_EmitLoadMonSprite(0);
                    MarkBattlerForControllerExec(gActiveBattler);
                    gBattleResults.lastOpponentSpecies = GetMonData(&gEnemyParty[gBattlerPartyIndexes[gActiveBattler]], MON_DATA_SPECIES, NULL);
                }
                break;
            }

            if (gBattleTypeFlags & BATTLE_TYPE_ARENA)
                BattleArena_InitPoints();
        }

        if (gBattleTypeFlags & BATTLE_TYPE_TRAINER)
        {
            (*state)++;
        }
        else // Skip party summary since it is a wild battle.
        {
            if (B_FAST_INTRO)
                *state = 7; // Don't wait for sprite, print message at the same time.
            else
                *state = 6; // Wait for sprite to load.
        }
        break;
    case 5: // draw party summary in trainer battles
        if (!gBattleControllerExecFlags)
        {
            struct HpAndStatus hpStatus[PARTY_SIZE];

            for (i = 0; i < PARTY_SIZE; i++)
            {
                if (GetMonData(&gEnemyParty[i], MON_DATA_SPECIES2) == SPECIES_NONE
                 || GetMonData(&gEnemyParty[i], MON_DATA_SPECIES2) == SPECIES_EGG)
                {
                    hpStatus[i].hp = 0xFFFF;
                    hpStatus[i].status = 0;
                }
                else
                {
                    hpStatus[i].hp = GetMonData(&gEnemyParty[i], MON_DATA_HP);
                    hpStatus[i].status = GetMonData(&gEnemyParty[i], MON_DATA_STATUS);
                }
            }

            gActiveBattler = GetBattlerAtPosition(B_POSITION_OPPONENT_LEFT);
            BtlController_EmitDrawPartyStatusSummary(0, hpStatus, 0x80);
            MarkBattlerForControllerExec(gActiveBattler);

            for (i = 0; i < PARTY_SIZE; i++)
            {
                if (GetMonData(&gPlayerParty[i], MON_DATA_SPECIES2) == SPECIES_NONE
                 || GetMonData(&gPlayerParty[i], MON_DATA_SPECIES2) == SPECIES_EGG)
                {
                    hpStatus[i].hp = 0xFFFF;
                    hpStatus[i].status = 0;
                }
                else
                {
                    hpStatus[i].hp = GetMonData(&gPlayerParty[i], MON_DATA_HP);
                    hpStatus[i].status = GetMonData(&gPlayerParty[i], MON_DATA_STATUS);
                }
            }

            gActiveBattler = GetBattlerAtPosition(B_POSITION_PLAYER_LEFT);
            BtlController_EmitDrawPartyStatusSummary(0, hpStatus, 0x80);
            MarkBattlerForControllerExec(gActiveBattler);

            (*state)++;
        }
        break;
    case 6: // wait for previous action to complete
        if (!gBattleControllerExecFlags)
            (*state)++;
        break;
    case 7: // print battle intro message
        if (!IsBattlerMarkedForControllerExec(GetBattlerAtPosition(B_POSITION_PLAYER_LEFT)))
        {
            PrepareStringBattle(STRINGID_INTROMSG, GetBattlerAtPosition(B_POSITION_PLAYER_LEFT));
            (*state)++;
        }
        break;
    case 8: // wait for intro message to be printed
        if (!IsBattlerMarkedForControllerExec(GetBattlerAtPosition(B_POSITION_PLAYER_LEFT)))
        {
            if (gBattleTypeFlags & BATTLE_TYPE_TRAINER)
            {
                (*state)++;
            }
            else
            {
                if (B_FAST_INTRO)
                    *state = 15; // Wait for text to be printed.
                else
                    *state = 14; // Wait for text and sprite.
            }
        }
        break;
    case 9: // print opponent sends out
        if (gBattleTypeFlags & BATTLE_TYPE_x2000000 && !(gBattleTypeFlags & BATTLE_TYPE_x80000000))
            PrepareStringBattle(STRINGID_INTROSENDOUT, GetBattlerAtPosition(B_POSITION_PLAYER_LEFT));
        else
            PrepareStringBattle(STRINGID_INTROSENDOUT, GetBattlerAtPosition(B_POSITION_OPPONENT_LEFT));
        (*state)++;
        break;
    case 10: // wait for opponent sends out text
        if (!gBattleControllerExecFlags)
            (*state)++;
        break;
    case 11: // first opponent's mon send out animation
        if (gBattleTypeFlags & BATTLE_TYPE_x2000000 && !(gBattleTypeFlags & BATTLE_TYPE_x80000000))
            gActiveBattler = GetBattlerAtPosition(B_POSITION_PLAYER_LEFT);
        else
            gActiveBattler = GetBattlerAtPosition(B_POSITION_OPPONENT_LEFT);

        BtlController_EmitIntroTrainerBallThrow(0);
        MarkBattlerForControllerExec(gActiveBattler);
        (*state)++;
        break;
    case 12: // nothing
        (*state)++;
    case 13: // second opponent's mon send out
        if (gBattleTypeFlags & (BATTLE_TYPE_MULTI | BATTLE_TYPE_TWO_OPPONENTS) && !BATTLE_TWO_VS_ONE_OPPONENT)
        {
            if (gBattleTypeFlags & BATTLE_TYPE_x2000000 && !(gBattleTypeFlags & BATTLE_TYPE_x80000000))
                gActiveBattler = GetBattlerAtPosition(B_POSITION_PLAYER_RIGHT);
            else
                gActiveBattler = GetBattlerAtPosition(B_POSITION_OPPONENT_RIGHT);

            BtlController_EmitIntroTrainerBallThrow(0);
            MarkBattlerForControllerExec(gActiveBattler);
        }
        if (B_FAST_INTRO && !(gBattleTypeFlags & (BATTLE_TYPE_RECORDED | BATTLE_TYPE_x2000000 | BATTLE_TYPE_x80000000 | BATTLE_TYPE_LINK)))
            *state = 15; // Print at the same time as trainer sends out second mon.
        else
            (*state)++;
        break;
    case 14: // wait for opponent 2 send out
        if (!gBattleControllerExecFlags)
            (*state)++;
        break;
    case 15: // wait for wild battle message
        if (!IsBattlerMarkedForControllerExec(GetBattlerAtPosition(B_POSITION_PLAYER_LEFT)))
            (*state)++;
        break;
    case 16: // print player sends out
        if (!(gBattleTypeFlags & BATTLE_TYPE_SAFARI))
        {
            if (gBattleTypeFlags & BATTLE_TYPE_x2000000 && !(gBattleTypeFlags & BATTLE_TYPE_x80000000))
                gActiveBattler = GetBattlerAtPosition(B_POSITION_OPPONENT_LEFT);
            else
                gActiveBattler = GetBattlerAtPosition(B_POSITION_PLAYER_LEFT);

            // A hack that makes fast intro work in trainer battles too.
            if (B_FAST_INTRO
                && gBattleTypeFlags & BATTLE_TYPE_TRAINER
                && !(gBattleTypeFlags & (BATTLE_TYPE_RECORDED | BATTLE_TYPE_x2000000 | BATTLE_TYPE_x80000000 | BATTLE_TYPE_LINK))
                && gSprites[gHealthboxSpriteIds[gActiveBattler ^ BIT_SIDE]].callback == SpriteCallbackDummy)
            {
                return;
            }

            PrepareStringBattle(STRINGID_INTROSENDOUT, gActiveBattler);
        }
        (*state)++;
        break;
    case 17: // wait for player send out message
        if (!(gBattleTypeFlags & BATTLE_TYPE_LINK && gBattleControllerExecFlags))
        {
            if (gBattleTypeFlags & BATTLE_TYPE_x2000000 && !(gBattleTypeFlags & BATTLE_TYPE_x80000000))
                gActiveBattler = GetBattlerAtPosition(B_POSITION_OPPONENT_LEFT);
            else
                gActiveBattler = GetBattlerAtPosition(B_POSITION_PLAYER_LEFT);

            if (!IsBattlerMarkedForControllerExec(gActiveBattler))
                (*state)++;
        }
        break;
    case 18: // player 1 send out
        if (gBattleTypeFlags & BATTLE_TYPE_x2000000 && !(gBattleTypeFlags & BATTLE_TYPE_x80000000))
            gActiveBattler = GetBattlerAtPosition(B_POSITION_OPPONENT_LEFT);
        else
            gActiveBattler = GetBattlerAtPosition(B_POSITION_PLAYER_LEFT);

        BtlController_EmitIntroTrainerBallThrow(0);
        MarkBattlerForControllerExec(gActiveBattler);
        (*state)++;
        break;
    case 19: // player 2 send out
        if (gBattleTypeFlags & (BATTLE_TYPE_MULTI | BATTLE_TYPE_INGAME_PARTNER))
        {
            if (gBattleTypeFlags & BATTLE_TYPE_x2000000 && !(gBattleTypeFlags & BATTLE_TYPE_x80000000))
                gActiveBattler = GetBattlerAtPosition(B_POSITION_OPPONENT_RIGHT);
            else
                gActiveBattler = GetBattlerAtPosition(B_POSITION_PLAYER_RIGHT);

            BtlController_EmitIntroTrainerBallThrow(0);
            MarkBattlerForControllerExec(gActiveBattler);
        }
        (*state)++;
        break;
    case 20: // set dex and battle vars
        if (!gBattleControllerExecFlags)
        {
            for (gActiveBattler = 0; gActiveBattler < gBattlersCount; gActiveBattler++)
            {
                if (GetBattlerSide(gActiveBattler) == B_SIDE_OPPONENT
                 && !(gBattleTypeFlags & (BATTLE_TYPE_EREADER_TRAINER
                                          | BATTLE_TYPE_FRONTIER
                                          | BATTLE_TYPE_LINK
                                          | BATTLE_TYPE_x2000000
                                          | BATTLE_TYPE_TRAINER_HILL)))
                {
                    HandleSetPokedexFlag(SpeciesToNationalPokedexNum(gBattleMons[gActiveBattler].species), FLAG_SET_SEEN, gBattleMons[gActiveBattler].personality);
                }
            }

            gBattleStruct->switchInAbilitiesCounter = 0;
            gBattleStruct->switchInItemsCounter = 0;
            gBattleStruct->overworldWeatherDone = FALSE;

            gBattleMainFunc = TryDoEventsBeforeFirstTurn;
        }
        break;
    }
}

static void TryDoEventsBeforeFirstTurn(void)
{
    s32 i, j;

    if (gBattleControllerExecFlags)
        return;

    if (gBattleStruct->switchInAbilitiesCounter == 0)
    {
        for (i = 0; i < gBattlersCount; i++)
            gBattlerByTurnOrder[i] = i;
        for (i = 0; i < gBattlersCount - 1; i++)
        {
            for (j = i + 1; j < gBattlersCount; j++)
            {
                if (GetWhoStrikesFirst(gBattlerByTurnOrder[i], gBattlerByTurnOrder[j], TRUE) != 0)
                    SwapTurnOrder(i, j);
            }
        }
    }
    if (!gBattleStruct->overworldWeatherDone
        && AbilityBattleEffects(0, 0, 0, ABILITYEFFECT_SWITCH_IN_WEATHER, 0) != 0)
    {
        gBattleStruct->overworldWeatherDone = TRUE;
        return;
    }
    // Check all switch in abilities happening from the fastest mon to slowest.
    while (gBattleStruct->switchInAbilitiesCounter < gBattlersCount)
    {
<<<<<<< HEAD
        gBattlerAttacker = gBattlerByTurnOrder[gBattleStruct->switchInAbilitiesCounter++];
        if (AbilityBattleEffects(ABILITYEFFECT_ON_SWITCHIN, gBattlerAttacker, 0, 0, 0) != 0)
=======
        if (GetBattlerPosition(gActiveBattler) == position)
        {
            BtlController_EmitIntroTrainerBallThrow(0);
            MarkBattlerForControllerExec(gActiveBattler);
        }
    }

    gBattleMainFunc = BattleIntroRecordMonsToDex;
}

#ifdef NONMATCHING
static void BattleIntroOpponent1SendsOutMonAnimation(void)
{
    u32 position;

    if (!(gBattleTypeFlags & BATTLE_TYPE_RECORDED))
        position = B_POSITION_OPPONENT_LEFT;
    else if (gBattleTypeFlags & BATTLE_TYPE_x2000000)
    {
        if (gBattleTypeFlags & BATTLE_TYPE_x80000000)
            position = B_POSITION_OPPONENT_LEFT;
        else
            position = B_POSITION_PLAYER_LEFT;
    }
    else
        position = B_POSITION_OPPONENT_LEFT;

    if (gBattleControllerExecFlags)
        return;

    for (gActiveBattler = 0; gActiveBattler < gBattlersCount; gActiveBattler++)
    {
        if (GetBattlerPosition(gActiveBattler) == position)
        {
            BtlController_EmitIntroTrainerBallThrow(0);
            MarkBattlerForControllerExec(gActiveBattler);
            if (gBattleTypeFlags & (BATTLE_TYPE_MULTI | BATTLE_TYPE_TWO_OPPONENTS))
            {
                gBattleMainFunc = BattleIntroOpponent2SendsOutMonAnimation;
                return;
            }
        }
    }

    gBattleMainFunc = BattleIntroRecordMonsToDex;
}
#else
NAKED
static void BattleIntroOpponent1SendsOutMonAnimation(void)
{
    asm_unified(
    "push {r4-r6,lr}\n\
    ldr r0, =gBattleTypeFlags\n\
    ldr r2, [r0]\n\
    movs r0, 0x80\n\
    lsls r0, 17\n\
    ands r0, r2\n\
    cmp r0, 0\n\
    beq _0803B298\n\
    movs r0, 0x80\n\
    lsls r0, 18\n\
    ands r0, r2\n\
    cmp r0, 0\n\
    beq _0803B298\n\
    movs r1, 0x80\n\
    lsls r1, 24\n\
    ands r1, r2\n\
    negs r0, r1\n\
    orrs r0, r1\n\
    lsrs r5, r0, 31\n\
    b _0803B29A\n\
    .pool\n\
_0803B288:\n\
    ldr r1, =gBattleMainFunc\n\
    ldr r0, =BattleIntroOpponent2SendsOutMonAnimation\n\
    b _0803B2F0\n\
    .pool\n\
_0803B298:\n\
    movs r5, 0x1\n\
_0803B29A:\n\
    ldr r0, =gBattleControllerExecFlags\n\
    ldr r2, [r0]\n\
    cmp r2, 0\n\
    bne _0803B2F2\n\
    ldr r0, =gActiveBattler\n\
    strb r2, [r0]\n\
    ldr r1, =gBattlersCount\n\
    adds r4, r0, 0\n\
    ldrb r1, [r1]\n\
    cmp r2, r1\n\
    bcs _0803B2EC\n\
    adds r6, r4, 0\n\
_0803B2B2:\n\
    ldrb r0, [r4]\n\
    bl GetBattlerPosition\n\
    lsls r0, 24\n\
    lsrs r0, 24\n\
    cmp r0, r5\n\
    bne _0803B2D8\n\
    movs r0, 0\n\
    bl BtlController_EmitIntroTrainerBallThrow\n\
    ldrb r0, [r4]\n\
    bl MarkBattlerForControllerExec\n\
    ldr r0, =gBattleTypeFlags\n\
    ldr r0, [r0]\n\
    ldr r1, =0x00008040\n\
    ands r0, r1\n\
    cmp r0, 0\n\
    bne _0803B288\n\
_0803B2D8:\n\
    ldrb r0, [r6]\n\
    adds r0, 0x1\n\
    strb r0, [r6]\n\
    ldr r1, =gBattlersCount\n\
    lsls r0, 24\n\
    lsrs r0, 24\n\
    ldr r4, =gActiveBattler\n\
    ldrb r1, [r1]\n\
    cmp r0, r1\n\
    bcc _0803B2B2\n\
_0803B2EC:\n\
    ldr r1, =gBattleMainFunc\n\
    ldr r0, =BattleIntroRecordMonsToDex\n\
_0803B2F0:\n\
    str r0, [r1]\n\
_0803B2F2:\n\
    pop {r4-r6}\n\
    pop {r0}\n\
    bx r0\n\
    .pool");
}
#endif // NONMATCHING

static void BattleIntroRecordMonsToDex(void)
{
    if (gBattleControllerExecFlags == 0)
    {
        for (gActiveBattler = 0; gActiveBattler < gBattlersCount; gActiveBattler++)
        {
            if (GetBattlerSide(gActiveBattler) == B_SIDE_OPPONENT
             && !(gBattleTypeFlags & (BATTLE_TYPE_EREADER_TRAINER
                                      | BATTLE_TYPE_FRONTIER
                                      | BATTLE_TYPE_LINK
                                      | BATTLE_TYPE_x2000000
                                      | BATTLE_TYPE_TRAINER_HILL)))
            {
                HandleSetPokedexFlag(SpeciesToNationalPokedexNum(gBattleMons[gActiveBattler].species), FLAG_SET_SEEN, gBattleMons[gActiveBattler].personality);
            }
        }
        gBattleMainFunc = BattleIntroPrintPlayerSendsOut;
    }
}

void sub_803B3AC(void) // unused
{
    if (gBattleControllerExecFlags == 0)
        gBattleMainFunc = BattleIntroPrintPlayerSendsOut;
}

static void BattleIntroPrintPlayerSendsOut(void)
{
    if (gBattleControllerExecFlags == 0)
    {
        u8 position;

        if (!(gBattleTypeFlags & BATTLE_TYPE_RECORDED))
            position = B_POSITION_PLAYER_LEFT;
        else if (gBattleTypeFlags & BATTLE_TYPE_x2000000)
        {
            if (gBattleTypeFlags & BATTLE_TYPE_x80000000)
                position = B_POSITION_PLAYER_LEFT;
            else
                position = B_POSITION_OPPONENT_LEFT;
        }
        else
            position = B_POSITION_PLAYER_LEFT;

        if (!(gBattleTypeFlags & BATTLE_TYPE_SAFARI))
            PrepareStringBattle(STRINGID_INTROSENDOUT, GetBattlerAtPosition(position));

        gBattleMainFunc = BattleIntroPlayer1SendsOutMonAnimation;
    }
}

static void BattleIntroPlayer2SendsOutMonAnimation(void)
{
    u32 position;

    if (!(gBattleTypeFlags & BATTLE_TYPE_RECORDED))
        position = B_POSITION_PLAYER_RIGHT;
    else if (gBattleTypeFlags & BATTLE_TYPE_x2000000)
    {
        if (gBattleTypeFlags & BATTLE_TYPE_x80000000)
            position = B_POSITION_PLAYER_RIGHT;
        else
            position = B_POSITION_OPPONENT_RIGHT;
    }
    else
        position = B_POSITION_PLAYER_RIGHT;

    for (gActiveBattler = 0; gActiveBattler < gBattlersCount; gActiveBattler++)
    {
        if (GetBattlerPosition(gActiveBattler) == position)
        {
            BtlController_EmitIntroTrainerBallThrow(0);
            MarkBattlerForControllerExec(gActiveBattler);
        }
    }

    gBattleStruct->switchInAbilitiesCounter = 0;
    gBattleStruct->switchInItemsCounter = 0;
    gBattleStruct->overworldWeatherDone = FALSE;

    gBattleMainFunc = TryDoEventsBeforeFirstTurn;
}

static void BattleIntroPlayer1SendsOutMonAnimation(void)
{
    u32 position;

    if (!(gBattleTypeFlags & BATTLE_TYPE_RECORDED))
        position = B_POSITION_PLAYER_LEFT;
    else if (gBattleTypeFlags & BATTLE_TYPE_x2000000)
    {
        if (gBattleTypeFlags & BATTLE_TYPE_x80000000)
            position = B_POSITION_PLAYER_LEFT;
        else
            position = B_POSITION_OPPONENT_LEFT;
    }
    else
        position = B_POSITION_PLAYER_LEFT;

    if (gBattleControllerExecFlags)
        return;

    for (gActiveBattler = 0; gActiveBattler < gBattlersCount; gActiveBattler++)
    {
        if (GetBattlerPosition(gActiveBattler) == position)
        {
            BtlController_EmitIntroTrainerBallThrow(0);
            MarkBattlerForControllerExec(gActiveBattler);
            if (gBattleTypeFlags & (BATTLE_TYPE_MULTI))
            {
                gBattleMainFunc = BattleIntroPlayer2SendsOutMonAnimation;
                return;
            }
        }
    }

    gBattleStruct->switchInAbilitiesCounter = 0;
    gBattleStruct->switchInItemsCounter = 0;
    gBattleStruct->overworldWeatherDone = FALSE;

    gBattleMainFunc = TryDoEventsBeforeFirstTurn;
}

void sub_803B598(void) // unused
{
    if (gBattleControllerExecFlags == 0)
    {
        for (gActiveBattler = 0; gActiveBattler < gBattlersCount; gActiveBattler++)
        {
            if (GetBattlerSide(gActiveBattler) == B_SIDE_PLAYER)
            {
                BtlController_EmitSwitchInAnim(0, gBattlerPartyIndexes[gActiveBattler], FALSE);
                MarkBattlerForControllerExec(gActiveBattler);
            }
        }

        gBattleStruct->switchInAbilitiesCounter = 0;
        gBattleStruct->switchInItemsCounter = 0;
        gBattleStruct->overworldWeatherDone = FALSE;

        gBattleMainFunc = TryDoEventsBeforeFirstTurn;
    }
}

static void TryDoEventsBeforeFirstTurn(void)
{
    s32 i;
    s32 j;
    u8 effect = 0;

    if (gBattleControllerExecFlags)
        return;

    if (gBattleStruct->switchInAbilitiesCounter == 0)
    {
        for (i = 0; i < gBattlersCount; i++)
            gBattlerByTurnOrder[i] = i;
        for (i = 0; i < gBattlersCount - 1; i++)
        {
            for (j = i + 1; j < gBattlersCount; j++)
            {
                if (GetWhoStrikesFirst(gBattlerByTurnOrder[i], gBattlerByTurnOrder[j], TRUE) != 0)
                    SwapTurnOrder(i, j);
            }
        }
    }
    if (!gBattleStruct->overworldWeatherDone
        && AbilityBattleEffects(0, 0, 0, ABILITYEFFECT_SWITCH_IN_WEATHER, 0) != 0)
    {
        gBattleStruct->overworldWeatherDone = TRUE;
        return;
    }
    // Check all switch in abilities happening from the fastest mon to slowest.
    while (gBattleStruct->switchInAbilitiesCounter < gBattlersCount)
    {
        if (AbilityBattleEffects(ABILITYEFFECT_ON_SWITCHIN, gBattlerByTurnOrder[gBattleStruct->switchInAbilitiesCounter], 0, 0, 0) != 0)
            effect++;

        gBattleStruct->switchInAbilitiesCounter++;

        if (effect)
>>>>>>> 16ecbc64
            return;
    }
    if (AbilityBattleEffects(ABILITYEFFECT_INTIMIDATE1, 0, 0, 0, 0) != 0)
        return;
    if (AbilityBattleEffects(ABILITYEFFECT_TRACE1, 0, 0, 0, 0) != 0)
        return;
    // Check all switch in items having effect from the fastest mon to slowest.
    while (gBattleStruct->switchInItemsCounter < gBattlersCount)
    {
        if (ItemBattleEffects(ITEMEFFECT_ON_SWITCH_IN, gBattlerByTurnOrder[gBattleStruct->switchInItemsCounter++], FALSE))
            return;
    }
    for (i = 0; i < MAX_BATTLERS_COUNT; i++)
    {
        *(gBattleStruct->monToSwitchIntoId + i) = PARTY_SIZE;
        gChosenActionByBattler[i] = B_ACTION_NONE;
        gChosenMoveByBattler[i] = MOVE_NONE;
    }
    TurnValuesCleanUp(FALSE);
    SpecialStatusesClear();
    *(&gBattleStruct->field_91) = gAbsentBattlerFlags;
    BattlePutTextOnWindow(gText_EmptyString3, 0);
    gBattleMainFunc = HandleTurnActionSelectionState;
    ResetSentPokesToOpponentValue();

    for (i = 0; i < BATTLE_COMMUNICATION_ENTRIES_COUNT; i++)
        gBattleCommunication[i] = 0;

    for (i = 0; i < gBattlersCount; i++)
        gBattleMons[i].status2 &= ~(STATUS2_FLINCHED);

    *(&gBattleStruct->turnEffectsTracker) = 0;
    *(&gBattleStruct->turnEffectsBattlerId) = 0;
    *(&gBattleStruct->wishPerishSongState) = 0;
    *(&gBattleStruct->wishPerishSongBattlerId) = 0;
    gBattleScripting.moveendState = 0;
    gBattleStruct->faintedActionsState = 0;
    gBattleStruct->turnCountersTracker = 0;
    gMoveResultFlags = 0;

    gRandomTurnNumber = Random();

    if (gBattleTypeFlags & BATTLE_TYPE_ARENA)
    {
        StopCryAndClearCrySongs();
        BattleScriptExecute(BattleScript_ArenaTurnBeginning);
    }
}

static void HandleEndTurn_ContinueBattle(void)
{
    s32 i;

    if (gBattleControllerExecFlags == 0)
    {
        gBattleMainFunc = BattleTurnPassed;
        for (i = 0; i < BATTLE_COMMUNICATION_ENTRIES_COUNT; i++)
            gBattleCommunication[i] = 0;
        for (i = 0; i < gBattlersCount; i++)
        {
            gBattleMons[i].status2 &= ~(STATUS2_FLINCHED);
            if ((gBattleMons[i].status1 & STATUS1_SLEEP) && (gBattleMons[i].status2 & STATUS2_MULTIPLETURNS))
                CancelMultiTurnMoves(i);
        }
        gBattleStruct->turnEffectsTracker = 0;
        gBattleStruct->turnEffectsBattlerId = 0;
        gBattleStruct->wishPerishSongState = 0;
        gBattleStruct->wishPerishSongBattlerId = 0;
        gBattleStruct->turnCountersTracker = 0;
        gMoveResultFlags = 0;
    }
}

void BattleTurnPassed(void)
{
    s32 i;

    TurnValuesCleanUp(TRUE);
    if (gBattleOutcome == 0)
    {
        if (DoFieldEndTurnEffects())
            return;
        if (DoBattlerEndTurnEffects())
            return;
    }
    if (HandleFaintedMonActions())
        return;
    gBattleStruct->faintedActionsState = 0;
    if (HandleWishPerishSongOnTurnEnd())
        return;

    TurnValuesCleanUp(FALSE);
    gHitMarker &= ~(HITMARKER_NO_ATTACKSTRING);
    gHitMarker &= ~(HITMARKER_UNABLE_TO_USE_MOVE);
    gHitMarker &= ~(HITMARKER_x400000);
    gHitMarker &= ~(HITMARKER_x100000);
    gBattleScripting.animTurn = 0;
    gBattleScripting.animTargetsHit = 0;
    gBattleScripting.moveendState = 0;
    gBattleMoveDamage = 0;
    gMoveResultFlags = 0;

    for (i = 0; i < 5; i++)
        gBattleCommunication[i] = 0;

    if (gBattleOutcome != 0)
    {
        gCurrentActionFuncId = B_ACTION_FINISHED;
        gBattleMainFunc = RunTurnActionsFunctions;
        return;
    }

    if (gBattleResults.battleTurnCounter < 0xFF)
    {
        gBattleResults.battleTurnCounter++;
        gBattleStruct->arenaTurnCounter++;
    }

    for (i = 0; i < gBattlersCount; i++)
    {
        gChosenActionByBattler[i] = B_ACTION_NONE;
        gChosenMoveByBattler[i] = MOVE_NONE;
    }

    for (i = 0; i < MAX_BATTLERS_COUNT; i++)
        *(gBattleStruct->monToSwitchIntoId + i) = PARTY_SIZE;

    *(&gBattleStruct->field_91) = gAbsentBattlerFlags;
    BattlePutTextOnWindow(gText_EmptyString3, 0);
    gBattleMainFunc = HandleTurnActionSelectionState;
    gRandomTurnNumber = Random();

    if (gBattleTypeFlags & BATTLE_TYPE_PALACE)
        BattleScriptExecute(BattleScript_PalacePrintFlavorText);
    else if (gBattleTypeFlags & BATTLE_TYPE_ARENA && gBattleStruct->arenaTurnCounter == 0)
        BattleScriptExecute(BattleScript_ArenaTurnBeginning);
    else if (ShouldDoTrainerSlide(GetBattlerAtPosition(B_POSITION_OPPONENT_LEFT), gTrainerBattleOpponent_A, TRAINER_SLIDE_LAST_LOW_HP))
        BattleScriptExecute(BattleScript_TrainerSlideMsgEnd2);
}

u8 IsRunningFromBattleImpossible(void)
{
    u32 holdEffect, i;

    if (gBattleMons[gActiveBattler].item == ITEM_ENIGMA_BERRY)
        holdEffect = gEnigmaBerries[gActiveBattler].holdEffect;
    else
        holdEffect = ItemId_GetHoldEffect(gBattleMons[gActiveBattler].item);

    gPotentialItemEffectBattler = gActiveBattler;

    if (gBattleTypeFlags & BATTLE_TYPE_FIRST_BATTLE) // Cannot ever run from saving Birch's battle.
    {
        gBattleCommunication[MULTISTRING_CHOOSER] = 1;
        return 1;
    }
    if (GetBattlerPosition(gActiveBattler) == B_POSITION_PLAYER_RIGHT && WILD_DOUBLE_BATTLE
        && IsBattlerAlive(GetBattlerAtPosition(B_POSITION_PLAYER_LEFT))) // The second pokemon cannot run from a double wild battle, unless it's the only alive mon.
    {
        gBattleCommunication[MULTISTRING_CHOOSER] = 0;
        return 1;
    }

    if (holdEffect == HOLD_EFFECT_CAN_ALWAYS_RUN)
        return 0;
    if (gBattleTypeFlags & BATTLE_TYPE_LINK)
        return 0;
    if (gBattleMons[gActiveBattler].ability == ABILITY_RUN_AWAY)
        return 0;

    if ((i = IsAbilityPreventingEscape(gActiveBattler)))
    {
        gBattleScripting.battler = i - 1;
        gLastUsedAbility = gBattleMons[i - 1].ability;
        gBattleCommunication[MULTISTRING_CHOOSER] = 2;
        return 2;
    }

    if (!CanBattlerEscape(gActiveBattler))
    {
        gBattleCommunication[MULTISTRING_CHOOSER] = 0;
        return 1;
    }
    return 0;
}

void SwitchPartyOrder(u8 battler)
{
    s32 i;
    u8 partyId1;
    u8 partyId2;

    // gBattleStruct->field_60[battler][i]

    for (i = 0; i < (int)ARRAY_COUNT(gBattlePartyCurrentOrder); i++)
        gBattlePartyCurrentOrder[i] = *(battler * 3 + i + (u8*)(gBattleStruct->field_60));

    partyId1 = GetPartyIdFromBattlePartyId(gBattlerPartyIndexes[battler]);
    partyId2 = GetPartyIdFromBattlePartyId(*(gBattleStruct->monToSwitchIntoId + battler));
    SwitchPartyMonSlots(partyId1, partyId2);

    if (gBattleTypeFlags & BATTLE_TYPE_DOUBLE)
    {
        for (i = 0; i < (int)ARRAY_COUNT(gBattlePartyCurrentOrder); i++)
        {
            *(battler * 3 + i + (u8*)(gBattleStruct->field_60)) = gBattlePartyCurrentOrder[i];
            *(BATTLE_PARTNER(battler) * 3 + i + (u8*)(gBattleStruct->field_60)) = gBattlePartyCurrentOrder[i];
        }
    }
    else
    {
        for (i = 0; i < (int)ARRAY_COUNT(gBattlePartyCurrentOrder); i++)
        {
            *(battler * 3 + i + (u8*)(gBattleStruct->field_60)) = gBattlePartyCurrentOrder[i];
        }
    }
}

enum
{
    STATE_TURN_START_RECORD,
    STATE_BEFORE_ACTION_CHOSEN,
    STATE_WAIT_ACTION_CHOSEN,
    STATE_WAIT_ACTION_CASE_CHOSEN,
    STATE_WAIT_ACTION_CONFIRMED_STANDBY,
    STATE_WAIT_ACTION_CONFIRMED,
    STATE_SELECTION_SCRIPT,
    STATE_WAIT_SET_BEFORE_ACTION,
    STATE_SELECTION_SCRIPT_MAY_RUN
};

static void HandleTurnActionSelectionState(void)
{
    s32 i;

    gBattleCommunication[ACTIONS_CONFIRMED_COUNT] = 0;
    for (gActiveBattler = 0; gActiveBattler < gBattlersCount; gActiveBattler++)
    {
        u8 position = GetBattlerPosition(gActiveBattler);
        switch (gBattleCommunication[gActiveBattler])
        {
        case STATE_TURN_START_RECORD: // Recorded battle related action on start of every turn.
            RecordedBattle_CopyBattlerMoves();
            gBattleCommunication[gActiveBattler] = STATE_BEFORE_ACTION_CHOSEN;
            break;
        case STATE_BEFORE_ACTION_CHOSEN: // Choose an action.
            *(gBattleStruct->monToSwitchIntoId + gActiveBattler) = PARTY_SIZE;
            if (gBattleTypeFlags & BATTLE_TYPE_MULTI
                || (position & BIT_FLANK) == B_FLANK_LEFT
                || gBattleStruct->field_91 & gBitTable[GetBattlerAtPosition(BATTLE_PARTNER(position))]
                || gBattleCommunication[GetBattlerAtPosition(BATTLE_PARTNER(position))] == STATE_WAIT_ACTION_CONFIRMED)
            {
                if (gBattleStruct->field_91 & gBitTable[gActiveBattler])
                {
                    gChosenActionByBattler[gActiveBattler] = B_ACTION_NOTHING_FAINTED;
                    if (!(gBattleTypeFlags & BATTLE_TYPE_MULTI))
                        gBattleCommunication[gActiveBattler] = STATE_WAIT_ACTION_CONFIRMED;
                    else
                        gBattleCommunication[gActiveBattler] = STATE_WAIT_ACTION_CONFIRMED_STANDBY;
                }
                else
                {
                    if (gBattleMons[gActiveBattler].status2 & STATUS2_MULTIPLETURNS
                        || gBattleMons[gActiveBattler].status2 & STATUS2_RECHARGE)
                    {
                        gChosenActionByBattler[gActiveBattler] = B_ACTION_USE_MOVE;
                        gBattleCommunication[gActiveBattler] = STATE_WAIT_ACTION_CONFIRMED_STANDBY;
                    }
                    else if (WILD_DOUBLE_BATTLE
                             && position == B_POSITION_PLAYER_RIGHT
                             && (gBattleStruct->throwingPokeBall || gChosenActionByBattler[GetBattlerAtPosition(B_POSITION_PLAYER_LEFT)] == B_ACTION_RUN))
                    {
                        gBattleStruct->throwingPokeBall = FALSE;
                        gChosenActionByBattler[gActiveBattler] = B_ACTION_NOTHING_FAINTED; // Not fainted, but it cannot move, because of the throwing ball.
                        gBattleCommunication[gActiveBattler] = STATE_WAIT_ACTION_CONFIRMED_STANDBY;
                    }
                    else
                    {
                        BtlController_EmitChooseAction(0, gChosenActionByBattler[0], gBattleResources->bufferB[0][1] | (gBattleResources->bufferB[0][2] << 8));
                        MarkBattlerForControllerExec(gActiveBattler);
                        gBattleCommunication[gActiveBattler]++;
                    }
                }
            }
            break;
        case STATE_WAIT_ACTION_CHOSEN: // Try to perform an action.
            if (!(gBattleControllerExecFlags & ((gBitTable[gActiveBattler]) | (0xF0000000) | (gBitTable[gActiveBattler] << 4) | (gBitTable[gActiveBattler] << 8) | (gBitTable[gActiveBattler] << 0xC))))
            {
                RecordedBattle_SetBattlerAction(gActiveBattler, gBattleResources->bufferB[gActiveBattler][1]);
                gChosenActionByBattler[gActiveBattler] = gBattleResources->bufferB[gActiveBattler][1];

                switch (gBattleResources->bufferB[gActiveBattler][1])
                {
                case B_ACTION_USE_MOVE:
                    if (AreAllMovesUnusable())
                    {
                        gBattleCommunication[gActiveBattler] = STATE_SELECTION_SCRIPT;
                        *(gBattleStruct->selectionScriptFinished + gActiveBattler) = FALSE;
                        *(gBattleStruct->stateIdAfterSelScript + gActiveBattler) = STATE_WAIT_ACTION_CONFIRMED_STANDBY;
                        *(gBattleStruct->moveTarget + gActiveBattler) = gBattleResources->bufferB[gActiveBattler][3];
                        return;
                    }
                    else if (gDisableStructs[gActiveBattler].encoredMove != 0)
                    {
                        gChosenMoveByBattler[gActiveBattler] = gDisableStructs[gActiveBattler].encoredMove;
                        *(gBattleStruct->chosenMovePositions + gActiveBattler) = gDisableStructs[gActiveBattler].encoredMovePos;
                        gBattleCommunication[gActiveBattler] = STATE_WAIT_ACTION_CONFIRMED_STANDBY;
                        return;
                    }
                    else
                    {
                        struct ChooseMoveStruct moveInfo;

                        moveInfo.mega = gBattleStruct->mega;
                        moveInfo.species = gBattleMons[gActiveBattler].species;
                        moveInfo.monType1 = gBattleMons[gActiveBattler].type1;
                        moveInfo.monType2 = gBattleMons[gActiveBattler].type2;
                        moveInfo.monType3 = gBattleMons[gActiveBattler].type3;

                        for (i = 0; i < MAX_MON_MOVES; i++)
                        {
                            moveInfo.moves[i] = gBattleMons[gActiveBattler].moves[i];
                            moveInfo.currentPp[i] = gBattleMons[gActiveBattler].pp[i];
                            moveInfo.maxPp[i] = CalculatePPWithBonus(
                                                            gBattleMons[gActiveBattler].moves[i],
                                                            gBattleMons[gActiveBattler].ppBonuses,
                                                            i);
                        }

                        BtlController_EmitChooseMove(0, (gBattleTypeFlags & BATTLE_TYPE_DOUBLE) != 0, FALSE, &moveInfo);
                        MarkBattlerForControllerExec(gActiveBattler);
                    }
                    break;
                case B_ACTION_USE_ITEM:
                    if (gBattleTypeFlags & (BATTLE_TYPE_LINK
                                            | BATTLE_TYPE_FRONTIER_NO_PYRAMID
                                            | BATTLE_TYPE_EREADER_TRAINER
                                            | BATTLE_TYPE_x2000000))
                    {
                        RecordedBattle_ClearBattlerAction(gActiveBattler, 1);
                        gSelectionBattleScripts[gActiveBattler] = BattleScript_ActionSelectionItemsCantBeUsed;
                        gBattleCommunication[gActiveBattler] = STATE_SELECTION_SCRIPT;
                        *(gBattleStruct->selectionScriptFinished + gActiveBattler) = FALSE;
                        *(gBattleStruct->stateIdAfterSelScript + gActiveBattler) = STATE_BEFORE_ACTION_CHOSEN;
                        return;
                    }
                    else
                    {
                        BtlController_EmitChooseItem(0, gBattleStruct->field_60[gActiveBattler]);
                        MarkBattlerForControllerExec(gActiveBattler);
                    }
                    break;
                case B_ACTION_SWITCH:
                    *(gBattleStruct->field_58 + gActiveBattler) = gBattlerPartyIndexes[gActiveBattler];
                    if (gBattleTypeFlags & BATTLE_TYPE_ARENA
                        || !CanBattlerEscape(gActiveBattler))
                    {
                        BtlController_EmitChoosePokemon(0, PARTY_ACTION_CANT_SWITCH, PARTY_SIZE, ABILITY_NONE, gBattleStruct->field_60[gActiveBattler]);
                    }
                    else if ((i = IsAbilityPreventingEscape(gActiveBattler)))
                    {
                        BtlController_EmitChoosePokemon(0, ((i - 1) << 4) | PARTY_ACTION_ABILITY_PREVENTS, PARTY_SIZE, gBattleMons[i - 1].ability, gBattleStruct->field_60[gActiveBattler]);
                    }
                    else
                    {
                        if (gActiveBattler == 2 && gChosenActionByBattler[0] == B_ACTION_SWITCH)
                            BtlController_EmitChoosePokemon(0, PARTY_ACTION_CHOOSE_MON, *(gBattleStruct->monToSwitchIntoId + 0), ABILITY_NONE, gBattleStruct->field_60[gActiveBattler]);
                        else if (gActiveBattler == 3 && gChosenActionByBattler[1] == B_ACTION_SWITCH)
                            BtlController_EmitChoosePokemon(0, PARTY_ACTION_CHOOSE_MON, *(gBattleStruct->monToSwitchIntoId + 1), ABILITY_NONE, gBattleStruct->field_60[gActiveBattler]);
                        else
                            BtlController_EmitChoosePokemon(0, PARTY_ACTION_CHOOSE_MON, PARTY_SIZE, ABILITY_NONE, gBattleStruct->field_60[gActiveBattler]);
                    }
                    MarkBattlerForControllerExec(gActiveBattler);
                    break;
                case B_ACTION_SAFARI_BALL:
                    if (IsPlayerPartyAndPokemonStorageFull())
                    {
                        gSelectionBattleScripts[gActiveBattler] = BattleScript_PrintFullBox;
                        gBattleCommunication[gActiveBattler] = STATE_SELECTION_SCRIPT;
                        *(gBattleStruct->selectionScriptFinished + gActiveBattler) = FALSE;
                        *(gBattleStruct->stateIdAfterSelScript + gActiveBattler) = STATE_BEFORE_ACTION_CHOSEN;
                        return;
                    }
                    break;
                case B_ACTION_SAFARI_POKEBLOCK:
                    BtlController_EmitChooseItem(0, gBattleStruct->field_60[gActiveBattler]);
                    MarkBattlerForControllerExec(gActiveBattler);
                    break;
                case B_ACTION_CANCEL_PARTNER:
                    gBattleCommunication[gActiveBattler] = STATE_WAIT_SET_BEFORE_ACTION;
                    gBattleCommunication[GetBattlerAtPosition(BATTLE_PARTNER(GetBattlerPosition(gActiveBattler)))] = STATE_BEFORE_ACTION_CHOSEN;
                    RecordedBattle_ClearBattlerAction(gActiveBattler, 1);
                    if (gBattleMons[GetBattlerAtPosition(BATTLE_PARTNER(GetBattlerPosition(gActiveBattler)))].status2 & STATUS2_MULTIPLETURNS
                        || gBattleMons[GetBattlerAtPosition(BATTLE_PARTNER(GetBattlerPosition(gActiveBattler)))].status2 & STATUS2_RECHARGE)
                    {
                        BtlController_EmitEndBounceEffect(0);
                        MarkBattlerForControllerExec(gActiveBattler);
                        return;
                    }
                    else if (gChosenActionByBattler[GetBattlerAtPosition(BATTLE_PARTNER(GetBattlerPosition(gActiveBattler)))] == B_ACTION_SWITCH)
                    {
                        RecordedBattle_ClearBattlerAction(GetBattlerAtPosition(BATTLE_PARTNER(GetBattlerPosition(gActiveBattler))), 2);
                    }
                    else if (gChosenActionByBattler[GetBattlerAtPosition(BATTLE_PARTNER(GetBattlerPosition(gActiveBattler)))] == B_ACTION_RUN)
                    {
                        RecordedBattle_ClearBattlerAction(GetBattlerAtPosition(BATTLE_PARTNER(GetBattlerPosition(gActiveBattler))), 1);
                    }
                    else if (gChosenActionByBattler[GetBattlerAtPosition(BATTLE_PARTNER(GetBattlerPosition(gActiveBattler)))] == B_ACTION_USE_MOVE
                             && (gProtectStructs[GetBattlerAtPosition(BATTLE_PARTNER(GetBattlerPosition(gActiveBattler)))].noValidMoves
                                || gDisableStructs[GetBattlerAtPosition(BATTLE_PARTNER(GetBattlerPosition(gActiveBattler)))].encoredMove))
                    {
                        RecordedBattle_ClearBattlerAction(GetBattlerAtPosition(BATTLE_PARTNER(GetBattlerPosition(gActiveBattler))), 1);
                    }
                    else if (gBattleTypeFlags & BATTLE_TYPE_PALACE
                             && gChosenActionByBattler[GetBattlerAtPosition(BATTLE_PARTNER(GetBattlerPosition(gActiveBattler)))] == B_ACTION_USE_MOVE)
                    {
                        gRngValue = gBattlePalaceMoveSelectionRngValue;
                        RecordedBattle_ClearBattlerAction(GetBattlerAtPosition(BATTLE_PARTNER(GetBattlerPosition(gActiveBattler))), 1);
                    }
                    else
                    {
                        RecordedBattle_ClearBattlerAction(GetBattlerAtPosition(BATTLE_PARTNER(GetBattlerPosition(gActiveBattler))), 3);
                    }

                    gBattleStruct->mega.toEvolve &= ~(gBitTable[BATTLE_PARTNER(GetBattlerPosition(gActiveBattler))]);
                    BtlController_EmitEndBounceEffect(0);
                    MarkBattlerForControllerExec(gActiveBattler);
                    return;
                case B_ACTION_DEBUG:
                    BtlController_EmitDebugMenu(0);
                    MarkBattlerForControllerExec(gActiveBattler);
                    break;
                }

                if (gBattleTypeFlags & BATTLE_TYPE_TRAINER
                    && gBattleTypeFlags & (BATTLE_TYPE_FRONTIER | BATTLE_TYPE_TRAINER_HILL)
                    && gBattleResources->bufferB[gActiveBattler][1] == B_ACTION_RUN)
                {
                    gSelectionBattleScripts[gActiveBattler] = BattleScript_AskIfWantsToForfeitMatch;
                    gBattleCommunication[gActiveBattler] = STATE_SELECTION_SCRIPT_MAY_RUN;
                    *(gBattleStruct->selectionScriptFinished + gActiveBattler) = FALSE;
                    *(gBattleStruct->stateIdAfterSelScript + gActiveBattler) = STATE_BEFORE_ACTION_CHOSEN;
                    return;
                }
                else if (gBattleTypeFlags & BATTLE_TYPE_TRAINER
                         && !(gBattleTypeFlags & (BATTLE_TYPE_LINK | BATTLE_TYPE_x2000000))
                         && gBattleResources->bufferB[gActiveBattler][1] == B_ACTION_RUN)
                {
                    BattleScriptExecute(BattleScript_PrintCantRunFromTrainer);
                    gBattleCommunication[gActiveBattler] = STATE_BEFORE_ACTION_CHOSEN;
                }
                else if (IsRunningFromBattleImpossible()
                         && gBattleResources->bufferB[gActiveBattler][1] == B_ACTION_RUN)
                {
                    gSelectionBattleScripts[gActiveBattler] = BattleScript_PrintCantEscapeFromBattle;
                    gBattleCommunication[gActiveBattler] = STATE_SELECTION_SCRIPT;
                    *(gBattleStruct->selectionScriptFinished + gActiveBattler) = FALSE;
                    *(gBattleStruct->stateIdAfterSelScript + gActiveBattler) = STATE_BEFORE_ACTION_CHOSEN;
                    return;
                }
                else
                {
                    gBattleCommunication[gActiveBattler]++;
                }
            }
            break;
        case STATE_WAIT_ACTION_CASE_CHOSEN:
            if (!(gBattleControllerExecFlags & ((gBitTable[gActiveBattler]) | (0xF0000000) | (gBitTable[gActiveBattler] << 4) | (gBitTable[gActiveBattler] << 8) | (gBitTable[gActiveBattler] << 0xC))))
            {
                switch (gChosenActionByBattler[gActiveBattler])
                {
                case B_ACTION_USE_MOVE:
                    switch (gBattleResources->bufferB[gActiveBattler][1])
                    {
                    case 3:
                    case 4:
                    case 5:
                    case 6:
                    case 7:
                    case 8:
                    case 9:
                        gChosenActionByBattler[gActiveBattler] = gBattleResources->bufferB[gActiveBattler][1];
                        return;
                    case 15:
                        gChosenActionByBattler[gActiveBattler] = B_ACTION_SWITCH;
                        sub_803CDF8();
                        return;
                    default:
                        sub_818603C(2);
                        if ((gBattleResources->bufferB[gActiveBattler][2] | (gBattleResources->bufferB[gActiveBattler][3] << 8)) == 0xFFFF)
                        {
                            gBattleCommunication[gActiveBattler] = STATE_BEFORE_ACTION_CHOSEN;
                            RecordedBattle_ClearBattlerAction(gActiveBattler, 1);
                        }
                        else if (TrySetCantSelectMoveBattleScript())
                        {
                            RecordedBattle_ClearBattlerAction(gActiveBattler, 1);
                            gBattleCommunication[gActiveBattler] = STATE_SELECTION_SCRIPT;
                            *(gBattleStruct->selectionScriptFinished + gActiveBattler) = FALSE;
                            gBattleResources->bufferB[gActiveBattler][1] = B_ACTION_USE_MOVE;
                            *(gBattleStruct->stateIdAfterSelScript + gActiveBattler) = STATE_WAIT_ACTION_CHOSEN;
                            return;
                        }
                        else
                        {
                            if (!(gBattleTypeFlags & BATTLE_TYPE_PALACE))
                            {
                                RecordedBattle_SetBattlerAction(gActiveBattler, gBattleResources->bufferB[gActiveBattler][2]);
                                RecordedBattle_SetBattlerAction(gActiveBattler, gBattleResources->bufferB[gActiveBattler][3]);
                            }
                            *(gBattleStruct->chosenMovePositions + gActiveBattler) = gBattleResources->bufferB[gActiveBattler][2] & ~(RET_MEGA_EVOLUTION);
                            gChosenMoveByBattler[gActiveBattler] = gBattleMons[gActiveBattler].moves[*(gBattleStruct->chosenMovePositions + gActiveBattler)];
                            *(gBattleStruct->moveTarget + gActiveBattler) = gBattleResources->bufferB[gActiveBattler][3];
                            if (gBattleResources->bufferB[gActiveBattler][2] & RET_MEGA_EVOLUTION)
                                gBattleStruct->mega.toEvolve |= gBitTable[gActiveBattler];
                            gBattleCommunication[gActiveBattler]++;
                        }
                        break;
                    }
                    break;
                case B_ACTION_USE_ITEM:
                    if ((gBattleResources->bufferB[gActiveBattler][1] | (gBattleResources->bufferB[gActiveBattler][2] << 8)) == 0)
                    {
                        gBattleCommunication[gActiveBattler] = STATE_BEFORE_ACTION_CHOSEN;
                    }
                    else
                    {
                        gLastUsedItem = (gBattleResources->bufferB[gActiveBattler][1] | (gBattleResources->bufferB[gActiveBattler][2] << 8));
                        if (ItemId_GetPocket(gLastUsedItem) == POCKET_POKE_BALLS)
                            gBattleStruct->throwingPokeBall = TRUE;
                        gBattleCommunication[gActiveBattler]++;
                    }
                    break;
                case B_ACTION_SWITCH:
                    if (gBattleResources->bufferB[gActiveBattler][1] == PARTY_SIZE)
                    {
                        gBattleCommunication[gActiveBattler] = STATE_BEFORE_ACTION_CHOSEN;
                        RecordedBattle_ClearBattlerAction(gActiveBattler, 1);
                    }
                    else
                    {
                        sub_803CDF8();
                        gBattleCommunication[gActiveBattler]++;
                    }
                    break;
                case B_ACTION_RUN:
                    gHitMarker |= HITMARKER_RUN;
                    gBattleCommunication[gActiveBattler]++;
                    break;
                case B_ACTION_SAFARI_WATCH_CAREFULLY:
                    gBattleCommunication[gActiveBattler]++;
                    break;
                case B_ACTION_SAFARI_BALL:
                    gBattleCommunication[gActiveBattler]++;
                    break;
                case B_ACTION_SAFARI_POKEBLOCK:
                    if ((gBattleResources->bufferB[gActiveBattler][1] | (gBattleResources->bufferB[gActiveBattler][2] << 8)) != 0)
                    {
                        gBattleCommunication[gActiveBattler]++;
                    }
                    else
                    {
                        gBattleCommunication[gActiveBattler] = STATE_BEFORE_ACTION_CHOSEN;
                    }
                    break;
                case B_ACTION_SAFARI_GO_NEAR:
                    gBattleCommunication[gActiveBattler]++;
                    break;
                case B_ACTION_SAFARI_RUN:
                    gHitMarker |= HITMARKER_RUN;
                    gBattleCommunication[gActiveBattler]++;
                    break;
                case B_ACTION_WALLY_THROW:
                    gBattleCommunication[gActiveBattler]++;
                    break;
                case B_ACTION_DEBUG:
                    gBattleCommunication[gActiveBattler] = STATE_BEFORE_ACTION_CHOSEN;
                    break;
                }
            }
            break;
        case STATE_WAIT_ACTION_CONFIRMED_STANDBY:
            if (!(gBattleControllerExecFlags & ((gBitTable[gActiveBattler]) | (0xF0000000) | (gBitTable[gActiveBattler] << 4) | (gBitTable[gActiveBattler] << 8) | (gBitTable[gActiveBattler] << 0xC))))
            {
                if (AllAtActionConfirmed())
                    i = TRUE;
                else
                    i = FALSE;

                if (((gBattleTypeFlags & (BATTLE_TYPE_MULTI | BATTLE_TYPE_DOUBLE)) != BATTLE_TYPE_DOUBLE)
                    || (position & BIT_FLANK) != B_FLANK_LEFT
                    || (*(&gBattleStruct->field_91) & gBitTable[GetBattlerAtPosition(position ^ BIT_FLANK)]))
                {
                    BtlController_EmitLinkStandbyMsg(0, 0, i);
                }
                else
                {
                    BtlController_EmitLinkStandbyMsg(0, 1, i);
                }
                MarkBattlerForControllerExec(gActiveBattler);
                gBattleCommunication[gActiveBattler]++;
            }
            break;
        case STATE_WAIT_ACTION_CONFIRMED:
            if (!(gBattleControllerExecFlags & ((gBitTable[gActiveBattler]) | (0xF0000000) | (gBitTable[gActiveBattler] << 4) | (gBitTable[gActiveBattler] << 8) | (gBitTable[gActiveBattler] << 0xC))))
            {
                gBattleCommunication[ACTIONS_CONFIRMED_COUNT]++;
            }
            break;
        case STATE_SELECTION_SCRIPT:
            if (*(gBattleStruct->selectionScriptFinished + gActiveBattler))
            {
                gBattleCommunication[gActiveBattler] = *(gBattleStruct->stateIdAfterSelScript + gActiveBattler);
            }
            else
            {
                gBattlerAttacker = gActiveBattler;
                gBattlescriptCurrInstr = gSelectionBattleScripts[gActiveBattler];
                if (!(gBattleControllerExecFlags & ((gBitTable[gActiveBattler]) | (0xF0000000) | (gBitTable[gActiveBattler] << 4) | (gBitTable[gActiveBattler] << 8) | (gBitTable[gActiveBattler] << 0xC))))
                {
                    gBattleScriptingCommandsTable[gBattlescriptCurrInstr[0]]();
                }
                gSelectionBattleScripts[gActiveBattler] = gBattlescriptCurrInstr;
            }
            break;
        case STATE_WAIT_SET_BEFORE_ACTION:
            if (!(gBattleControllerExecFlags & ((gBitTable[gActiveBattler]) | (0xF0000000) | (gBitTable[gActiveBattler] << 4) | (gBitTable[gActiveBattler] << 8) | (gBitTable[gActiveBattler] << 0xC))))
            {
                gBattleCommunication[gActiveBattler] = STATE_BEFORE_ACTION_CHOSEN;
            }
            break;
        case STATE_SELECTION_SCRIPT_MAY_RUN:
            if (*(gBattleStruct->selectionScriptFinished + gActiveBattler))
            {
                if (gBattleResources->bufferB[gActiveBattler][1] == B_ACTION_NOTHING_FAINTED)
                {
                    gHitMarker |= HITMARKER_RUN;
                    gChosenActionByBattler[gActiveBattler] = B_ACTION_RUN;
                    gBattleCommunication[gActiveBattler] = STATE_WAIT_ACTION_CONFIRMED_STANDBY;
                }
                else
                {
                    RecordedBattle_ClearBattlerAction(gActiveBattler, 1);
                    gBattleCommunication[gActiveBattler] = *(gBattleStruct->stateIdAfterSelScript + gActiveBattler);
                }
            }
            else
            {
                gBattlerAttacker = gActiveBattler;
                gBattlescriptCurrInstr = gSelectionBattleScripts[gActiveBattler];
                if (!(gBattleControllerExecFlags & ((gBitTable[gActiveBattler]) | (0xF0000000) | (gBitTable[gActiveBattler] << 4) | (gBitTable[gActiveBattler] << 8) | (gBitTable[gActiveBattler] << 0xC))))
                {
                    gBattleScriptingCommandsTable[gBattlescriptCurrInstr[0]]();
                }
                gSelectionBattleScripts[gActiveBattler] = gBattlescriptCurrInstr;
            }
            break;
        }
    }

    // Check if everyone chose actions.
    if (gBattleCommunication[ACTIONS_CONFIRMED_COUNT] == gBattlersCount)
    {
        sub_818603C(1);
        gBattleMainFunc = SetActionsAndBattlersTurnOrder;

        if (gBattleTypeFlags & BATTLE_TYPE_INGAME_PARTNER)
        {
            for (i = 0; i < gBattlersCount; i++)
            {
                if (gChosenActionByBattler[i] == B_ACTION_SWITCH)
                    SwitchPartyOrderInGameMulti(i, *(gBattleStruct->monToSwitchIntoId + i));
            }
        }
    }
}

static bool8 AllAtActionConfirmed(void)
{
    s32 i, count;

    for (count = 0, i = 0; i < gBattlersCount; i++)
    {
        if (gBattleCommunication[i] == STATE_WAIT_ACTION_CONFIRMED)
            count++;
    }

    if (count + 1 == gBattlersCount)
        return TRUE;
    else
        return FALSE;
}

static void sub_803CDF8(void)
{
    *(gBattleStruct->monToSwitchIntoId + gActiveBattler) = gBattleResources->bufferB[gActiveBattler][1];
    RecordedBattle_SetBattlerAction(gActiveBattler, gBattleResources->bufferB[gActiveBattler][1]);

    if (gBattleTypeFlags & BATTLE_TYPE_LINK && gBattleTypeFlags & BATTLE_TYPE_MULTI)
    {
        *(gActiveBattler * 3 + (u8*)(gBattleStruct->field_60) + 0) &= 0xF;
        *(gActiveBattler * 3 + (u8*)(gBattleStruct->field_60) + 0) |= (gBattleResources->bufferB[gActiveBattler][2] & 0xF0);
        *(gActiveBattler * 3 + (u8*)(gBattleStruct->field_60) + 1) = gBattleResources->bufferB[gActiveBattler][3];

        *((gActiveBattler ^ BIT_FLANK) * 3 + (u8*)(gBattleStruct->field_60) + 0) &= (0xF0);
        *((gActiveBattler ^ BIT_FLANK) * 3 + (u8*)(gBattleStruct->field_60) + 0) |= (gBattleResources->bufferB[gActiveBattler][2] & 0xF0) >> 4;
        *((gActiveBattler ^ BIT_FLANK) * 3 + (u8*)(gBattleStruct->field_60) + 2) = gBattleResources->bufferB[gActiveBattler][3];
    }
}

void SwapTurnOrder(u8 id1, u8 id2)
{
    u32 temp;

    SWAP(gActionsByTurnOrder[id1], gActionsByTurnOrder[id2], temp);
    SWAP(gBattlerByTurnOrder[id1], gBattlerByTurnOrder[id2], temp);
}

u32 GetBattlerTotalSpeedStat(u8 battlerId)
{
    u32 speed = gBattleMons[battlerId].speed;
    u32 ability = GetBattlerAbility(battlerId);
    u32 holdEffect = GetBattlerHoldEffect(battlerId, TRUE);

    // weather abilities
    if (WEATHER_HAS_EFFECT)
    {
        if (ability == ABILITY_SWIFT_SWIM       && gBattleWeather & WEATHER_RAIN_ANY)
            speed *= 2;
        else if (ability == ABILITY_CHLOROPHYLL && gBattleWeather & WEATHER_SUN_ANY)
            speed *= 2;
        else if (ability == ABILITY_SAND_RUSH   && gBattleWeather & WEATHER_SANDSTORM_ANY)
            speed *= 2;
        else if (ability == ABILITY_SLUSH_RUSH  && gBattleWeather & WEATHER_HAIL_ANY)
            speed *= 2;
    }

    // other abilities
    if (ability == ABILITY_QUICK_FEET && gBattleMons[battlerId].status1 & STATUS1_ANY)
        speed = (speed * 150) / 100;
    else if (ability == ABILITY_SURGE_SURFER && gFieldStatuses & STATUS_FIELD_ELECTRIC_TERRAIN)
        speed *= 2;
    else if (ability == ABILITY_SLOW_START && gDisableStructs[battlerId].slowStartTimer != 0)
        speed /= 2;

    // stat stages
    speed *= gStatStageRatios[gBattleMons[battlerId].statStages[STAT_SPEED]][0];
    speed /= gStatStageRatios[gBattleMons[battlerId].statStages[STAT_SPEED]][1];

    // player's badge boost
    if (!(gBattleTypeFlags & (BATTLE_TYPE_LINK | BATTLE_TYPE_x2000000 | BATTLE_TYPE_FRONTIER))
        && FlagGet(FLAG_BADGE03_GET)
        && GetBattlerSide(battlerId) == B_SIDE_PLAYER)
    {
        speed = (speed * 110) / 100;
    }

    // item effects
    if (GetBattlerHoldEffect(battlerId, FALSE) == HOLD_EFFECT_MACHO_BRACE || GetBattlerHoldEffect(battlerId, FALSE) == HOLD_EFFECT_EV_BOOST)
        speed /= 2;
    else if (holdEffect == HOLD_EFFECT_IRON_BALL)
        speed /= 2;
    else if (holdEffect == HOLD_EFFECT_CHOICE_SCARF)
        speed = (speed * 150) / 100;
    else if (holdEffect == HOLD_EFFECT_QUICK_POWDER && gBattleMons[battlerId].species == SPECIES_DITTO && !(gBattleMons[battlerId].status2 & STATUS2_TRANSFORMED))
        speed *= 2;

    // various effects
    if (gSideStatuses[GET_BATTLER_SIDE(battlerId)] & SIDE_STATUS_TAILWIND)
        speed *= 2;
    if (gBattleResources->flags->flags[battlerId] & RESOURCE_FLAG_UNBURDEN)
        speed *= 2;

    // paralysis drop
    if (gBattleMons[battlerId].status1 & STATUS1_PARALYSIS && ability != ABILITY_QUICK_FEET)
        speed /= (B_PARALYSIS_SPEED >= GEN_7 ? 2 : 4);

    return speed;
}

s8 GetChosenMovePriority(u32 battlerId)
{
    u16 move;

    if (gProtectStructs[battlerId].noValidMoves)
        move = MOVE_STRUGGLE;
    else
        move = gBattleMons[battlerId].moves[*(gBattleStruct->chosenMovePositions + battlerId)];

    return GetMovePriority(battlerId, move);
}

s8 GetMovePriority(u32 battlerId, u16 move)
{
    s8 priority;

    priority = gBattleMoves[move].priority;
    if (GetBattlerAbility(battlerId) == ABILITY_GALE_WINGS
        && gBattleMoves[move].type == TYPE_FLYING
        && (B_GALE_WINGS <= GEN_6 || BATTLER_MAX_HP(battlerId)))
    {
        priority++;
    }
    else if (GetBattlerAbility(battlerId) == ABILITY_PRANKSTER
        && gBattleMoves[move].split == SPLIT_STATUS)
    {
        priority++;
    }
    else if (GetBattlerAbility(battlerId) == ABILITY_TRIAGE)
    {
        switch (gBattleMoves[move].effect)
        {
        case EFFECT_RESTORE_HP:
        case EFFECT_REST:
        case EFFECT_MORNING_SUN:
        case EFFECT_MOONLIGHT:
        case EFFECT_SYNTHESIS:
        case EFFECT_HEAL_PULSE:
        case EFFECT_HEALING_WISH:
        case EFFECT_SWALLOW:
        case EFFECT_WISH:
        case EFFECT_SOFTBOILED:
        case EFFECT_ABSORB:
        case EFFECT_ROOST:
            priority += 3;
            break;
        }
    }

    return priority;
}

u8 GetWhoStrikesFirst(u8 battler1, u8 battler2, bool8 ignoreChosenMoves)
{
    u8 strikesFirst = 0;
    u32 speedBattler1 = 0, speedBattler2 = 0;
    u32 holdEffectBattler1 = 0, holdEffectBattler2 = 0;
    bool32 quickClawBattler1 = FALSE, quickClawBattler2 = FALSE;
    s8 priority1 = 0, priority2 = 0;

    speedBattler1 = GetBattlerTotalSpeedStat(battler1);
    holdEffectBattler1 = GetBattlerHoldEffect(battler1, TRUE);
    if (holdEffectBattler1 == HOLD_EFFECT_QUICK_CLAW
        && gRandomTurnNumber < (0xFFFF * GetBattlerHoldEffectParam(battler1)) / 100)
        quickClawBattler1 = TRUE;

    speedBattler2 = GetBattlerTotalSpeedStat(battler2);
    holdEffectBattler2 = GetBattlerHoldEffect(battler2, TRUE);
    if (holdEffectBattler2 == HOLD_EFFECT_QUICK_CLAW
        && gRandomTurnNumber < (0xFFFF * GetBattlerHoldEffectParam(battler2)) / 100)
        quickClawBattler2 = TRUE;

    if (!ignoreChosenMoves)
    {
        if (gChosenActionByBattler[battler1] == B_ACTION_USE_MOVE)
            priority1 = GetChosenMovePriority(battler1);
        if (gChosenActionByBattler[battler2] == B_ACTION_USE_MOVE)
            priority2 = GetChosenMovePriority(battler2);
    }

    if (priority1 == priority2)
    {
        // QUICK CLAW - always first
        // LAGGING TAIL - always last
        // STALL - always last

        if (quickClawBattler1 && !quickClawBattler2)
            strikesFirst = 0;
        else if (quickClawBattler2 && !quickClawBattler1)
            strikesFirst = 1;
        else if (holdEffectBattler1 == HOLD_EFFECT_LAGGING_TAIL && holdEffectBattler2 != HOLD_EFFECT_LAGGING_TAIL)
            strikesFirst = 1;
        else if (holdEffectBattler2 == HOLD_EFFECT_LAGGING_TAIL && holdEffectBattler1 != HOLD_EFFECT_LAGGING_TAIL)
            strikesFirst = 0;
        else if (GetBattlerAbility(battler1) == ABILITY_STALL && GetBattlerAbility(battler2) != ABILITY_STALL)
            strikesFirst = 1;
        else if (GetBattlerAbility(battler2) == ABILITY_STALL && GetBattlerAbility(battler1) != ABILITY_STALL)
            strikesFirst = 0;
        else
        {
            if (speedBattler1 == speedBattler2 && Random() & 1)
            {
                strikesFirst = 2; // same speeds, same priorities
            }
            else if (speedBattler1 < speedBattler2)
            {
                // battler2 has more speed
                if (gFieldStatuses & STATUS_FIELD_TRICK_ROOM)
                    strikesFirst = 0;
                else
                    strikesFirst = 1;
            }
            else
            {
                // battler1 has more speed
                if (gFieldStatuses & STATUS_FIELD_TRICK_ROOM)
                    strikesFirst = 1;
                else
                    strikesFirst = 0;
            }
        }
    }
    else if (priority1 < priority2)
    {
        strikesFirst = 1; // battler2's move has greater priority
    }
    else
    {
        strikesFirst = 0; // battler1's move has greater priority
    }

    return strikesFirst;
}

static void SetActionsAndBattlersTurnOrder(void)
{
    s32 turnOrderId = 0;
    s32 i, j;

    if (gBattleTypeFlags & BATTLE_TYPE_SAFARI)
    {
        for (gActiveBattler = 0; gActiveBattler < gBattlersCount; gActiveBattler++)
        {
            gActionsByTurnOrder[turnOrderId] = gChosenActionByBattler[gActiveBattler];
            gBattlerByTurnOrder[turnOrderId] = gActiveBattler;
            turnOrderId++;
        }
    }
    else
    {
        if (gBattleTypeFlags & BATTLE_TYPE_LINK)
        {
            for (gActiveBattler = 0; gActiveBattler < gBattlersCount; gActiveBattler++)
            {
                if (gChosenActionByBattler[gActiveBattler] == B_ACTION_RUN)
                {
                    turnOrderId = 5;
                    break;
                }
            }
        }
        else
        {
            if (gChosenActionByBattler[0] == B_ACTION_RUN)
            {
                gActiveBattler = 0;
                turnOrderId = 5;
            }
            if (gChosenActionByBattler[2] == B_ACTION_RUN)
            {
                gActiveBattler = 2;
                turnOrderId = 5;
            }
        }

        if (turnOrderId == 5) // One of battlers wants to run.
        {
            gActionsByTurnOrder[0] = gChosenActionByBattler[gActiveBattler];
            gBattlerByTurnOrder[0] = gActiveBattler;
            turnOrderId = 1;
            for (i = 0; i < gBattlersCount; i++)
            {
                if (i != gActiveBattler)
                {
                    gActionsByTurnOrder[turnOrderId] = gChosenActionByBattler[i];
                    gBattlerByTurnOrder[turnOrderId] = i;
                    turnOrderId++;
                }
            }
            gBattleMainFunc = CheckMegaEvolutionBeforeTurn;
            gBattleStruct->mega.battlerId = 0;
            return;
        }
        for (gActiveBattler = 0; gActiveBattler < gBattlersCount; gActiveBattler++)
        {
            if (gChosenActionByBattler[gActiveBattler] == B_ACTION_USE_ITEM || gChosenActionByBattler[gActiveBattler] == B_ACTION_SWITCH)
            {
                gActionsByTurnOrder[turnOrderId] = gChosenActionByBattler[gActiveBattler];
                gBattlerByTurnOrder[turnOrderId] = gActiveBattler;
                turnOrderId++;
            }
        }
        for (gActiveBattler = 0; gActiveBattler < gBattlersCount; gActiveBattler++)
        {
            if (gChosenActionByBattler[gActiveBattler] != B_ACTION_USE_ITEM && gChosenActionByBattler[gActiveBattler] != B_ACTION_SWITCH)
            {
                gActionsByTurnOrder[turnOrderId] = gChosenActionByBattler[gActiveBattler];
                gBattlerByTurnOrder[turnOrderId] = gActiveBattler;
                turnOrderId++;
            }
        }
        for (i = 0; i < gBattlersCount - 1; i++)
        {
            for (j = i + 1; j < gBattlersCount; j++)
            {
                u8 battler1 = gBattlerByTurnOrder[i];
                u8 battler2 = gBattlerByTurnOrder[j];

                if (gActionsByTurnOrder[i] != B_ACTION_USE_ITEM
                    && gActionsByTurnOrder[j] != B_ACTION_USE_ITEM
                    && gActionsByTurnOrder[i] != B_ACTION_SWITCH
                    && gActionsByTurnOrder[j] != B_ACTION_SWITCH)
                {
                    if (GetWhoStrikesFirst(battler1, battler2, FALSE))
                        SwapTurnOrder(i, j);
                }
            }
        }
    }
    gBattleMainFunc = CheckMegaEvolutionBeforeTurn;
    gBattleStruct->mega.battlerId = 0;
}

static void TurnValuesCleanUp(bool8 var0)
{
    s32 i;

    for (gActiveBattler = 0; gActiveBattler < gBattlersCount; gActiveBattler++)
    {
        if (var0)
        {
            gProtectStructs[gActiveBattler].protected = 0;
            gProtectStructs[gActiveBattler].spikyShielded = 0;
            gProtectStructs[gActiveBattler].kingsShielded = 0;
            gProtectStructs[gActiveBattler].banefulBunkered = 0;
        }
        else
        {
            memset(&gProtectStructs[gActiveBattler], 0, sizeof(struct ProtectStruct));

            if (gDisableStructs[gActiveBattler].isFirstTurn)
                gDisableStructs[gActiveBattler].isFirstTurn--;

            if (gDisableStructs[gActiveBattler].rechargeTimer)
            {
                gDisableStructs[gActiveBattler].rechargeTimer--;
                if (gDisableStructs[gActiveBattler].rechargeTimer == 0)
                    gBattleMons[gActiveBattler].status2 &= ~(STATUS2_RECHARGE);
            }
        }

        if (gDisableStructs[gActiveBattler].substituteHP == 0)
            gBattleMons[gActiveBattler].status2 &= ~(STATUS2_SUBSTITUTE);
    }

    gSideStatuses[0] &= ~(SIDE_STATUS_QUICK_GUARD | SIDE_STATUS_WIDE_GUARD | SIDE_STATUS_CRAFTY_SHIELD | SIDE_STATUS_MAT_BLOCK);
    gSideStatuses[1] &= ~(SIDE_STATUS_QUICK_GUARD | SIDE_STATUS_WIDE_GUARD | SIDE_STATUS_CRAFTY_SHIELD | SIDE_STATUS_MAT_BLOCK);
    gSideTimers[0].followmeTimer = 0;
    gSideTimers[1].followmeTimer = 0;
}

static void SpecialStatusesClear(void)
{
    memset(&gSpecialStatuses, 0, sizeof(gSpecialStatuses));
}

static void CheckMegaEvolutionBeforeTurn(void)
{
    if (!(gHitMarker & HITMARKER_RUN))
    {
        while (gBattleStruct->mega.battlerId < gBattlersCount)
        {
            gActiveBattler = gBattlerAttacker = gBattleStruct->mega.battlerId;
            gBattleStruct->mega.battlerId++;
            if (gBattleStruct->mega.toEvolve & gBitTable[gActiveBattler]
                && !(gProtectStructs[gActiveBattler].noValidMoves))
            {
                gBattleStruct->mega.toEvolve &= ~(gBitTable[gActiveBattler]);
                gLastUsedItem = gBattleMons[gActiveBattler].item;
                BattleScriptExecute(BattleScript_MegaEvolution);
                return;
            }
        }
    }

    gBattleMainFunc = CheckFocusPunch_ClearVarsBeforeTurnStarts;
    gBattleStruct->focusPunchBattlerId = 0;
}

static void CheckFocusPunch_ClearVarsBeforeTurnStarts(void)
{
    u32 i;

    if (!(gHitMarker & HITMARKER_RUN))
    {
        while (gBattleStruct->focusPunchBattlerId < gBattlersCount)
        {
            gActiveBattler = gBattlerAttacker = gBattleStruct->focusPunchBattlerId;
            gBattleStruct->focusPunchBattlerId++;
            if (gChosenMoveByBattler[gActiveBattler] == MOVE_FOCUS_PUNCH
                && !(gBattleMons[gActiveBattler].status1 & STATUS1_SLEEP)
                && !(gDisableStructs[gBattlerAttacker].truantCounter)
                && !(gProtectStructs[gActiveBattler].noValidMoves))
            {
                BattleScriptExecute(BattleScript_FocusPunchSetUp);
                return;
            }
        }
    }

<<<<<<< HEAD
    TryClearRageAndFuryCutter();
    gCurrentTurnActionNumber = 0;
    gCurrentActionFuncId = gActionsByTurnOrder[0];
=======
    TryClearRageStatuses();
    gCurrentTurnActionNumber = 0; //See comment underneath
    gCurrentActionFuncId = gActionsByTurnOrder[gCurrentTurnActionNumber]; //Should be gActionsByTurnOrder[(gCurrentTurnActionNumber = 0)], but that doesn't match
    gDynamicBasePower = 0;
>>>>>>> 16ecbc64
    gBattleStruct->dynamicMoveType = 0;
    for (i = 0; i < MAX_BATTLERS_COUNT; i++)
    {
        gBattleStruct->ateBoost[i] = FALSE;
        gSpecialStatuses[i].gemBoost = FALSE;
    }

    gBattleMainFunc = RunTurnActionsFunctions;
    gBattleCommunication[3] = 0;
    gBattleCommunication[4] = 0;
    gBattleScripting.multihitMoveEffect = 0;
    gBattleResources->battleScriptsStack->size = 0;
}

static void RunTurnActionsFunctions(void)
{
    if (gBattleOutcome != 0)
        gCurrentActionFuncId = B_ACTION_FINISHED;

    *(&gBattleStruct->savedTurnActionNumber) = gCurrentTurnActionNumber;
    sTurnActionsFuncsTable[gCurrentActionFuncId]();

    if (gCurrentTurnActionNumber >= gBattlersCount) // everyone did their actions, turn finished
    {
        gHitMarker &= ~(HITMARKER_x100000);
        gBattleMainFunc = sEndTurnFuncsTable[gBattleOutcome & 0x7F];
    }
    else if (gBattleStruct->savedTurnActionNumber != gCurrentTurnActionNumber) // action turn has been done, clear hitmarker bits for another battlerId
    {
        gHitMarker &= ~(HITMARKER_NO_ATTACKSTRING);
        gHitMarker &= ~(HITMARKER_UNABLE_TO_USE_MOVE);
    }
}

static void HandleEndTurn_BattleWon(void)
{
    gCurrentActionFuncId = 0;

    if (gBattleTypeFlags & (BATTLE_TYPE_LINK | BATTLE_TYPE_x2000000))
    {
        gSpecialVar_Result = gBattleOutcome;
        gBattleTextBuff1[0] = gBattleOutcome;
        gBattlerAttacker = GetBattlerAtPosition(B_POSITION_PLAYER_LEFT);
        gBattlescriptCurrInstr = BattleScript_LinkBattleWonOrLost;
        gBattleOutcome &= ~(B_OUTCOME_LINK_BATTLE_RAN);
    }
    else if (gBattleTypeFlags & BATTLE_TYPE_TRAINER
            && gBattleTypeFlags & (BATTLE_TYPE_FRONTIER | BATTLE_TYPE_TRAINER_HILL | BATTLE_TYPE_EREADER_TRAINER))
    {
        BattleStopLowHpSound();
        gBattlescriptCurrInstr = BattleScript_FrontierTrainerBattleWon;

        if (gTrainerBattleOpponent_A == TRAINER_FRONTIER_BRAIN)
            PlayBGM(MUS_VICTORY_GYM_LEADER);
        else
            PlayBGM(MUS_VICTORY_TRAINER);
    }
    else if (gBattleTypeFlags & BATTLE_TYPE_TRAINER && !(gBattleTypeFlags & BATTLE_TYPE_LINK))
    {
        BattleStopLowHpSound();
        gBattlescriptCurrInstr = BattleScript_LocalTrainerBattleWon;

        switch (gTrainers[gTrainerBattleOpponent_A].trainerClass)
        {
        case TRAINER_CLASS_ELITE_FOUR:
        case TRAINER_CLASS_CHAMPION:
            PlayBGM(MUS_VICTORY_LEAGUE);
            break;
        case TRAINER_CLASS_TEAM_AQUA:
        case TRAINER_CLASS_TEAM_MAGMA:
        case TRAINER_CLASS_AQUA_ADMIN:
        case TRAINER_CLASS_AQUA_LEADER:
        case TRAINER_CLASS_MAGMA_ADMIN:
        case TRAINER_CLASS_MAGMA_LEADER:
            PlayBGM(MUS_VICTORY_AQUA_MAGMA);
            break;
        case TRAINER_CLASS_LEADER:
            PlayBGM(MUS_VICTORY_GYM_LEADER);
            break;
        default:
            PlayBGM(MUS_VICTORY_TRAINER);
            break;
        }
    }
    else
    {
        gBattlescriptCurrInstr = BattleScript_PayDayMoneyAndPickUpItems;
    }

    gBattleMainFunc = HandleEndTurn_FinishBattle;
}

static void HandleEndTurn_BattleLost(void)
{
    gCurrentActionFuncId = 0;

    if (gBattleTypeFlags & (BATTLE_TYPE_LINK | BATTLE_TYPE_x2000000))
    {
        if (gBattleTypeFlags & BATTLE_TYPE_FRONTIER)
        {
            if (gBattleOutcome & B_OUTCOME_LINK_BATTLE_RAN)
            {
                gBattlescriptCurrInstr = BattleScript_PrintPlayerForfeitedLinkBattle;
                gBattleOutcome &= ~(B_OUTCOME_LINK_BATTLE_RAN);
                gSaveBlock2Ptr->frontier.disableRecordBattle = TRUE;
            }
            else
            {
                gBattlescriptCurrInstr = BattleScript_82DAA0B;
                gBattleOutcome &= ~(B_OUTCOME_LINK_BATTLE_RAN);
            }
        }
        else
        {
            gBattleTextBuff1[0] = gBattleOutcome;
            gBattlerAttacker = GetBattlerAtPosition(B_POSITION_PLAYER_LEFT);
            gBattlescriptCurrInstr = BattleScript_LinkBattleWonOrLost;
            gBattleOutcome &= ~(B_OUTCOME_LINK_BATTLE_RAN);
        }
    }
    else
    {
        gBattlescriptCurrInstr = BattleScript_LocalBattleLost;
    }

    gBattleMainFunc = HandleEndTurn_FinishBattle;
}

static void HandleEndTurn_RanFromBattle(void)
{
    gCurrentActionFuncId = 0;

    if (gBattleTypeFlags & BATTLE_TYPE_FRONTIER && gBattleTypeFlags & BATTLE_TYPE_TRAINER)
    {
        gBattlescriptCurrInstr = BattleScript_PrintPlayerForfeited;
        gBattleOutcome = B_OUTCOME_FORFEITED;
        gSaveBlock2Ptr->frontier.disableRecordBattle = TRUE;
    }
    else if (gBattleTypeFlags & BATTLE_TYPE_TRAINER_HILL)
    {
        gBattlescriptCurrInstr = BattleScript_PrintPlayerForfeited;
        gBattleOutcome = B_OUTCOME_FORFEITED;
    }
    else
    {
        switch (gProtectStructs[gBattlerAttacker].fleeFlag)
        {
        default:
            gBattlescriptCurrInstr = BattleScript_GotAwaySafely;
            break;
        case 1:
            gBattlescriptCurrInstr = BattleScript_SmokeBallEscape;
            break;
        case 2:
            gBattlescriptCurrInstr = BattleScript_RanAwayUsingMonAbility;
            break;
        }
    }

    gBattleMainFunc = HandleEndTurn_FinishBattle;
}

static void HandleEndTurn_MonFled(void)
{
    gCurrentActionFuncId = 0;

    PREPARE_MON_NICK_BUFFER(gBattleTextBuff1, gBattlerAttacker, gBattlerPartyIndexes[gBattlerAttacker]);
    gBattlescriptCurrInstr = BattleScript_WildMonFled;

    gBattleMainFunc = HandleEndTurn_FinishBattle;
}

static void HandleEndTurn_FinishBattle(void)
{
    u32 i;

    if (gCurrentActionFuncId == B_ACTION_TRY_FINISH || gCurrentActionFuncId == B_ACTION_FINISHED)
    {
        if (!(gBattleTypeFlags & (BATTLE_TYPE_LINK
                                  | BATTLE_TYPE_x2000000
                                  | BATTLE_TYPE_FIRST_BATTLE
                                  | BATTLE_TYPE_SAFARI
                                  | BATTLE_TYPE_EREADER_TRAINER
                                  | BATTLE_TYPE_WALLY_TUTORIAL
                                  | BATTLE_TYPE_FRONTIER)))
        {
            for (gActiveBattler = 0; gActiveBattler < gBattlersCount; gActiveBattler++)
            {
                if (GetBattlerSide(gActiveBattler) == B_SIDE_PLAYER)
                {
                    if (gBattleResults.playerMon1Species == SPECIES_NONE)
                    {
                        gBattleResults.playerMon1Species = GetMonData(&gPlayerParty[gBattlerPartyIndexes[gActiveBattler]], MON_DATA_SPECIES, NULL);
                        GetMonData(&gPlayerParty[gBattlerPartyIndexes[gActiveBattler]], MON_DATA_NICKNAME, gBattleResults.playerMon1Name);
                    }
                    else
                    {
                        gBattleResults.playerMon2Species = GetMonData(&gPlayerParty[gBattlerPartyIndexes[gActiveBattler]], MON_DATA_SPECIES, NULL);
                        GetMonData(&gPlayerParty[gBattlerPartyIndexes[gActiveBattler]], MON_DATA_NICKNAME, gBattleResults.playerMon2Name);
                    }
                }
            }
            PutPokemonTodayCaughtOnAir();
        }

        if (!(gBattleTypeFlags & (BATTLE_TYPE_LINK
                                  | BATTLE_TYPE_x2000000
                                  | BATTLE_TYPE_TRAINER
                                  | BATTLE_TYPE_FIRST_BATTLE
                                  | BATTLE_TYPE_SAFARI
                                  | BATTLE_TYPE_FRONTIER
                                  | BATTLE_TYPE_EREADER_TRAINER
                                  | BATTLE_TYPE_WALLY_TUTORIAL))
            && gBattleResults.shinyWildMon)
        {
            sub_80EE184();
        }

        sub_8186444();
        BeginFastPaletteFade(3);
        FadeOutMapMusic(5);
        for (i = 0; i < PARTY_SIZE; i++)
        {
            UndoMegaEvolution(i);
            UndoFormChange(i, B_SIDE_PLAYER);
        }
        gBattleMainFunc = FreeResetData_ReturnToOvOrDoEvolutions;
        gCB2_AfterEvolution = BattleMainCB2;
    }
    else
    {
        if (gBattleControllerExecFlags == 0)
            gBattleScriptingCommandsTable[gBattlescriptCurrInstr[0]]();
    }
}

static void FreeResetData_ReturnToOvOrDoEvolutions(void)
{
    if (!gPaletteFade.active)
    {
        ResetSpriteData();
        if (gLeveledUpInBattle && (gBattleOutcome == B_OUTCOME_WON || gBattleOutcome == B_OUTCOME_CAUGHT))
        {
            gBattleMainFunc = TryEvolvePokemon;
        }
        else
        {
            gBattleMainFunc = ReturnFromBattleToOverworld;
            return;
        }
    }

    FreeAllWindowBuffers();
    if (!(gBattleTypeFlags & BATTLE_TYPE_LINK))
    {
        FreeMonSpritesGfx();
        FreeBattleResources();
        FreeBattleSpritesData();
    }
}

static void TryEvolvePokemon(void)
{
    s32 i;

    while (gLeveledUpInBattle != 0)
    {
        for (i = 0; i < PARTY_SIZE; i++)
        {
            if (gLeveledUpInBattle & gBitTable[i])
            {
                u16 species;
                u8 levelUpBits = gLeveledUpInBattle;

                levelUpBits &= ~(gBitTable[i]);
                gLeveledUpInBattle = levelUpBits;

                species = GetEvolutionTargetSpecies(&gPlayerParty[i], 0, levelUpBits);
                if (species != SPECIES_NONE)
                {
                    FreeAllWindowBuffers();
                    gBattleMainFunc = WaitForEvoSceneToFinish;
                    EvolutionScene(&gPlayerParty[i], species, TRUE, i);
                    return;
                }
            }
        }
    }

    gBattleMainFunc = ReturnFromBattleToOverworld;
}

static void WaitForEvoSceneToFinish(void)
{
    if (gMain.callback2 == BattleMainCB2)
        gBattleMainFunc = TryEvolvePokemon;
}

static void ReturnFromBattleToOverworld(void)
{
    if (!(gBattleTypeFlags & BATTLE_TYPE_LINK))
    {
        RandomlyGivePartyPokerus(gPlayerParty);
        PartySpreadPokerus(gPlayerParty);
    }

    if (gBattleTypeFlags & BATTLE_TYPE_LINK && gReceivedRemoteLinkPlayers != 0)
        return;

    gSpecialVar_Result = gBattleOutcome;
    gMain.inBattle = 0;
    gMain.callback1 = gPreBattleCallback1;

    if (gBattleTypeFlags & BATTLE_TYPE_ROAMER)
    {
        UpdateRoamerHPStatus(&gEnemyParty[0]);
        if ((gBattleOutcome & B_OUTCOME_WON) || gBattleOutcome == B_OUTCOME_CAUGHT)
            SetRoamerInactive();
    }

    m4aSongNumStop(SE_LOW_HEALTH);
    SetMainCallback2(gMain.savedCallback);
}

void RunBattleScriptCommands_PopCallbacksStack(void)
{
    if (gCurrentActionFuncId == B_ACTION_TRY_FINISH || gCurrentActionFuncId == B_ACTION_FINISHED)
    {
        if (gBattleResources->battleCallbackStack->size != 0)
            gBattleResources->battleCallbackStack->size--;
        gBattleMainFunc = gBattleResources->battleCallbackStack->function[gBattleResources->battleCallbackStack->size];
    }
    else
    {
        if (gBattleControllerExecFlags == 0)
            gBattleScriptingCommandsTable[gBattlescriptCurrInstr[0]]();
    }
}

void RunBattleScriptCommands(void)
{
    if (gBattleControllerExecFlags == 0)
        gBattleScriptingCommandsTable[gBattlescriptCurrInstr[0]]();
}

void SetTypeBeforeUsingMove(u16 move, u8 battlerAtk)
{
    u32 moveType, ateType, attackerAbility;

    if (move == MOVE_STRUGGLE)
        return;

    gBattleStruct->dynamicMoveType = 0;
    gBattleStruct->ateBoost[battlerAtk] = 0;
    gSpecialStatuses[battlerAtk].gemBoost = 0;

    if (gBattleMoves[move].effect == EFFECT_WEATHER_BALL)
    {
        if (WEATHER_HAS_EFFECT)
        {
            if (gBattleWeather & WEATHER_RAIN_ANY)
                gBattleStruct->dynamicMoveType = TYPE_WATER | 0x80;
            else if (gBattleWeather & WEATHER_SANDSTORM_ANY)
                gBattleStruct->dynamicMoveType = TYPE_ROCK | 0x80;
            else if (gBattleWeather & WEATHER_SUN_ANY)
                gBattleStruct->dynamicMoveType = TYPE_FIRE | 0x80;
            else if (gBattleWeather & WEATHER_HAIL_ANY)
                gBattleStruct->dynamicMoveType = TYPE_ICE | 0x80;
            else
                gBattleStruct->dynamicMoveType = TYPE_NORMAL | 0x80;
        }
    }
    else if (gBattleMoves[move].effect == EFFECT_HIDDEN_POWER)
    {
        u8 typeBits  = ((gBattleMons[battlerAtk].hpIV & 1) << 0)
                     | ((gBattleMons[battlerAtk].attackIV & 1) << 1)
                     | ((gBattleMons[battlerAtk].defenseIV & 1) << 2)
                     | ((gBattleMons[battlerAtk].speedIV & 1) << 3)
                     | ((gBattleMons[battlerAtk].spAttackIV & 1) << 4)
                     | ((gBattleMons[battlerAtk].spDefenseIV & 1) << 5);

        gBattleStruct->dynamicMoveType = (15 * typeBits) / 63 + 1;
        if (gBattleStruct->dynamicMoveType >= TYPE_MYSTERY)
            gBattleStruct->dynamicMoveType++;
        gBattleStruct->dynamicMoveType |= 0xC0;
    }
    else if (gBattleMoves[move].effect == EFFECT_TECHNO_BLAST)
    {
        if (GetBattlerHoldEffect(battlerAtk, TRUE) == HOLD_EFFECT_DRIVE)
            gBattleStruct->dynamicMoveType = ItemId_GetSecondaryId(gBattleMons[battlerAtk].item) | 0x80;
    }
    else if (move == MOVE_MULTI_ATTACK)
    {
        if (GetBattlerHoldEffect(battlerAtk, TRUE) == HOLD_EFFECT_MEMORY)
            gBattleStruct->dynamicMoveType = ItemId_GetSecondaryId(gBattleMons[battlerAtk].item) | 0x80;
    }
    else if (gBattleMoves[move].effect == EFFECT_JUDGMENT)
    {
        // TODO:
    }
    else if (gBattleMoves[move].effect == EFFECT_REVELATION_DANCE)
    {
        if (gBattleMons[battlerAtk].type1 != TYPE_MYSTERY)
            gBattleStruct->dynamicMoveType = gBattleMons[battlerAtk].type1 | 0x80;
        else if (gBattleMons[battlerAtk].type2 != TYPE_MYSTERY)
            gBattleStruct->dynamicMoveType = gBattleMons[battlerAtk].type2 | 0x80;
        else if (gBattleMons[battlerAtk].type3 != TYPE_MYSTERY)
            gBattleStruct->dynamicMoveType = gBattleMons[battlerAtk].type3 | 0x80;
    }
    else if (gBattleMoves[move].effect == EFFECT_NATURAL_GIFT)
    {
        if (ItemId_GetPocket(gBattleMons[battlerAtk].item) == POCKET_BERRIES)
            gBattleStruct->dynamicMoveType = gNaturalGiftTable[ITEM_TO_BERRY(gBattleMons[battlerAtk].item)].type;
    }

    attackerAbility = GetBattlerAbility(battlerAtk);
    GET_MOVE_TYPE(move, moveType);
    if ((gFieldStatuses & STATUS_FIELD_ION_DELUGE && moveType == TYPE_NORMAL)
        || gStatuses3[battlerAtk] & STATUS3_ELECTRIFIED)
    {
        gBattleStruct->dynamicMoveType = 0x80 | TYPE_ELECTRIC;
    }
    else if (gBattleMoves[move].type == TYPE_NORMAL
             && gBattleMoves[move].effect != EFFECT_HIDDEN_POWER
             && gBattleMoves[move].effect != EFFECT_WEATHER_BALL
             && gBattleMoves[move].effect != EFFECT_JUDGMENT
             && gBattleMoves[move].effect != EFFECT_NATURAL_GIFT
             && ((attackerAbility == ABILITY_PIXILATE && (ateType = TYPE_FAIRY))
                 || (attackerAbility == ABILITY_REFRIGERATE && (ateType = TYPE_ICE))
                 || (attackerAbility == ABILITY_AERILATE && (ateType = TYPE_FLYING))
                 || ((attackerAbility == ABILITY_GALVANIZE) && (ateType = TYPE_ELECTRIC))
                )
             )
    {
        gBattleStruct->dynamicMoveType = 0x80 | ateType;
        gBattleStruct->ateBoost[battlerAtk] = 1;
    }
    else if (gBattleMoves[move].type != TYPE_NORMAL
             && gBattleMoves[move].effect != EFFECT_HIDDEN_POWER
             && gBattleMoves[move].effect != EFFECT_WEATHER_BALL
             && attackerAbility == ABILITY_NORMALIZE)
    {
        gBattleStruct->dynamicMoveType = 0x80 | TYPE_NORMAL;
        gBattleStruct->ateBoost[battlerAtk] = 1;
    }
    else if (gBattleMoves[move].flags & FLAG_SOUND
             && attackerAbility == ABILITY_LIQUID_VOICE)
    {
        gBattleStruct->dynamicMoveType = 0x80 | TYPE_WATER;
    }

    // Check if a gem should activate.
    GET_MOVE_TYPE(move, moveType);
    if (GetBattlerHoldEffect(battlerAtk, TRUE) == HOLD_EFFECT_GEMS
        && moveType == ItemId_GetSecondaryId(gBattleMons[battlerAtk].item))
    {
        gSpecialStatuses[battlerAtk].gemParam = GetBattlerHoldEffectParam(battlerAtk);
        gSpecialStatuses[battlerAtk].gemBoost = 1;
    }
}

static void HandleAction_UseMove(void)
{
    u32 i, side, moveType, var = 4;

    gBattlerAttacker = gBattlerByTurnOrder[gCurrentTurnActionNumber];
    if (gBattleStruct->field_91 & gBitTable[gBattlerAttacker] || !IsBattlerAlive(gBattlerAttacker))
    {
        gCurrentActionFuncId = B_ACTION_FINISHED;
        return;
    }

    gIsCriticalHit = FALSE;
    gBattleStruct->atkCancellerTracker = 0;
    gMoveResultFlags = 0;
    gMultiHitCounter = 0;
    gBattleCommunication[6] = 0;
    gBattleScripting.savedMoveEffect = 0;
    gCurrMovePos = gChosenMovePos = *(gBattleStruct->chosenMovePositions + gBattlerAttacker);

    // choose move
    if (gProtectStructs[gBattlerAttacker].noValidMoves)
    {
        gProtectStructs[gBattlerAttacker].noValidMoves = 0;
        gCurrentMove = gChosenMove = MOVE_STRUGGLE;
        gHitMarker |= HITMARKER_NO_PPDEDUCT;
        *(gBattleStruct->moveTarget + gBattlerAttacker) = GetMoveTarget(MOVE_STRUGGLE, 0);
    }
    else if (gBattleMons[gBattlerAttacker].status2 & STATUS2_MULTIPLETURNS || gBattleMons[gBattlerAttacker].status2 & STATUS2_RECHARGE)
    {
        gCurrentMove = gChosenMove = gLockedMoves[gBattlerAttacker];
    }
    // encore forces you to use the same move
    else if (gDisableStructs[gBattlerAttacker].encoredMove != MOVE_NONE
             && gDisableStructs[gBattlerAttacker].encoredMove == gBattleMons[gBattlerAttacker].moves[gDisableStructs[gBattlerAttacker].encoredMovePos])
    {
        gCurrentMove = gChosenMove = gDisableStructs[gBattlerAttacker].encoredMove;
        gCurrMovePos = gChosenMovePos = gDisableStructs[gBattlerAttacker].encoredMovePos;
        *(gBattleStruct->moveTarget + gBattlerAttacker) = GetMoveTarget(gCurrentMove, 0);
    }
    // check if the encored move wasn't overwritten
    else if (gDisableStructs[gBattlerAttacker].encoredMove != MOVE_NONE
             && gDisableStructs[gBattlerAttacker].encoredMove != gBattleMons[gBattlerAttacker].moves[gDisableStructs[gBattlerAttacker].encoredMovePos])
    {
        gCurrMovePos = gChosenMovePos = gDisableStructs[gBattlerAttacker].encoredMovePos;
        gCurrentMove = gChosenMove = gBattleMons[gBattlerAttacker].moves[gCurrMovePos];
        gDisableStructs[gBattlerAttacker].encoredMove = MOVE_NONE;
        gDisableStructs[gBattlerAttacker].encoredMovePos = 0;
        gDisableStructs[gBattlerAttacker].encoreTimer = 0;
        *(gBattleStruct->moveTarget + gBattlerAttacker) = GetMoveTarget(gCurrentMove, 0);
    }
    else if (gBattleMons[gBattlerAttacker].moves[gCurrMovePos] != gChosenMoveByBattler[gBattlerAttacker])
    {
        gCurrentMove = gChosenMove = gBattleMons[gBattlerAttacker].moves[gCurrMovePos];
        *(gBattleStruct->moveTarget + gBattlerAttacker) = GetMoveTarget(gCurrentMove, 0);
    }
    else
    {
        gCurrentMove = gChosenMove = gBattleMons[gBattlerAttacker].moves[gCurrMovePos];
    }

    if (gBattleMons[gBattlerAttacker].hp != 0)
    {
        if (GetBattlerSide(gBattlerAttacker) == B_SIDE_PLAYER)
            gBattleResults.lastUsedMovePlayer = gCurrentMove;
        else
            gBattleResults.lastUsedMoveOpponent = gCurrentMove;
    }

    // Set dynamic move type.
    SetTypeBeforeUsingMove(gChosenMove, gBattlerAttacker);
    GET_MOVE_TYPE(gChosenMove, moveType);

    // choose target
    side = GetBattlerSide(gBattlerAttacker) ^ BIT_SIDE;
    if (gSideTimers[side].followmeTimer != 0
        && gBattleMoves[gCurrentMove].target == MOVE_TARGET_SELECTED
        && GetBattlerSide(gBattlerAttacker) != GetBattlerSide(gSideTimers[side].followmeTarget)
        && gBattleMons[gSideTimers[side].followmeTarget].hp != 0)
    {
        gBattlerTarget = gSideTimers[side].followmeTarget;
    }
    else if ((gBattleTypeFlags & BATTLE_TYPE_DOUBLE)
             && gSideTimers[side].followmeTimer == 0
             && (gBattleMoves[gCurrentMove].power != 0 || gBattleMoves[gCurrentMove].target != MOVE_TARGET_USER)
             && ((gBattleMons[*(gBattleStruct->moveTarget + gBattlerAttacker)].ability != ABILITY_LIGHTNING_ROD && moveType == TYPE_ELECTRIC)
                 || (gBattleMons[*(gBattleStruct->moveTarget + gBattlerAttacker)].ability != ABILITY_STORM_DRAIN && moveType == TYPE_WATER)
                )
             )
    {
        side = GetBattlerSide(gBattlerAttacker);
        for (gActiveBattler = 0; gActiveBattler < gBattlersCount; gActiveBattler++)
        {
            if (side != GetBattlerSide(gActiveBattler)
                && *(gBattleStruct->moveTarget + gBattlerAttacker) != gActiveBattler
                && ((GetBattlerAbility(gActiveBattler) == ABILITY_LIGHTNING_ROD && moveType == TYPE_ELECTRIC)
                    || (GetBattlerAbility(gActiveBattler) == ABILITY_STORM_DRAIN && moveType == TYPE_WATER)
                   )
                && GetBattlerTurnOrderNum(gActiveBattler) < var)
            {
                var = GetBattlerTurnOrderNum(gActiveBattler);
            }
        }
        if (var == 4)
        {
            if (gBattleMoves[gChosenMove].target & MOVE_TARGET_RANDOM)
            {
                if (GetBattlerSide(gBattlerAttacker) == B_SIDE_PLAYER)
                {
                    if (Random() & 1)
                        gBattlerTarget = GetBattlerAtPosition(B_POSITION_OPPONENT_LEFT);
                    else
                        gBattlerTarget = GetBattlerAtPosition(B_POSITION_OPPONENT_RIGHT);
                }
                else
                {
                    if (Random() & 1)
                        gBattlerTarget = GetBattlerAtPosition(B_POSITION_PLAYER_LEFT);
                    else
                        gBattlerTarget = GetBattlerAtPosition(B_POSITION_PLAYER_RIGHT);
                }
            }
            else if (gBattleMoves[gChosenMove].target & MOVE_TARGET_FOES_AND_ALLY)
            {
                for (gBattlerTarget = 0; gBattlerTarget < gBattlersCount; gBattlerTarget++)
                {
                    if (gBattlerTarget == gBattlerAttacker)
                        continue;
                    if (IsBattlerAlive(gBattlerTarget))
                        break;
                }
            }
            else
            {
                gBattlerTarget = *(gBattleStruct->moveTarget + gBattlerAttacker);
            }

            if (!IsBattlerAlive(gBattlerTarget))
            {
                if (GetBattlerSide(gBattlerAttacker) != GetBattlerSide(gBattlerTarget))
                {
                    gBattlerTarget = GetBattlerAtPosition(GetBattlerPosition(gBattlerTarget) ^ BIT_FLANK);
                }
                else
                {
                    gBattlerTarget = GetBattlerAtPosition(GetBattlerPosition(gBattlerAttacker) ^ BIT_SIDE);
                    if (!IsBattlerAlive(gBattlerTarget))
                        gBattlerTarget = GetBattlerAtPosition(GetBattlerPosition(gBattlerTarget) ^ BIT_FLANK);
                }
            }
        }
        else
        {
            gActiveBattler = gBattlerByTurnOrder[var];
            RecordAbilityBattle(gActiveBattler, gBattleMons[gActiveBattler].ability);
            if (gBattleMons[gActiveBattler].ability == ABILITY_LIGHTNING_ROD)
                gSpecialStatuses[gActiveBattler].lightningRodRedirected = 1;
            else if (gBattleMons[gActiveBattler].ability == ABILITY_STORM_DRAIN)
                gSpecialStatuses[gActiveBattler].stormDrainRedirected = 1;
            gBattlerTarget = gActiveBattler;
        }
    }
    else if (gBattleTypeFlags & BATTLE_TYPE_DOUBLE
             && gBattleMoves[gChosenMove].target & MOVE_TARGET_RANDOM)
    {
        if (GetBattlerSide(gBattlerAttacker) == B_SIDE_PLAYER)
        {
            if (Random() & 1)
                gBattlerTarget = GetBattlerAtPosition(B_POSITION_OPPONENT_LEFT);
            else
                gBattlerTarget = GetBattlerAtPosition(B_POSITION_OPPONENT_RIGHT);
        }
        else
        {
            if (Random() & 1)
                gBattlerTarget = GetBattlerAtPosition(B_POSITION_PLAYER_LEFT);
            else
                gBattlerTarget = GetBattlerAtPosition(B_POSITION_PLAYER_RIGHT);
        }

        if (gAbsentBattlerFlags & gBitTable[gBattlerTarget]
            && GetBattlerSide(gBattlerAttacker) != GetBattlerSide(gBattlerTarget))
        {
            gBattlerTarget = GetBattlerAtPosition(GetBattlerPosition(gBattlerTarget) ^ BIT_FLANK);
        }
    }
    else if (gBattleMoves[gChosenMove].target == MOVE_TARGET_ALLY)
    {
        if (IsBattlerAlive(BATTLE_PARTNER(gBattlerAttacker)))
            gBattlerTarget = BATTLE_PARTNER(gBattlerAttacker);
        else
            gBattlerTarget = gBattlerAttacker;
    }
    else if (gBattleTypeFlags & BATTLE_TYPE_DOUBLE
             && gBattleMoves[gChosenMove].target == MOVE_TARGET_FOES_AND_ALLY)
    {
        for (gBattlerTarget = 0; gBattlerTarget < gBattlersCount; gBattlerTarget++)
        {
            if (gBattlerTarget == gBattlerAttacker)
                continue;
            if (IsBattlerAlive(gBattlerTarget))
                break;
        }
    }
    else
    {
        gBattlerTarget = *(gBattleStruct->moveTarget + gBattlerAttacker);
        if (!IsBattlerAlive(gBattlerTarget))
        {
            if (GetBattlerSide(gBattlerAttacker) != GetBattlerSide(gBattlerTarget))
            {
                gBattlerTarget = GetBattlerAtPosition(GetBattlerPosition(gBattlerTarget) ^ BIT_FLANK);
            }
            else
            {
                gBattlerTarget = GetBattlerAtPosition(GetBattlerPosition(gBattlerAttacker) ^ BIT_SIDE);
                if (!IsBattlerAlive(gBattlerTarget))
                    gBattlerTarget = GetBattlerAtPosition(GetBattlerPosition(gBattlerTarget) ^ BIT_FLANK);
            }
        }
    }

    // Choose battlescript.
    if (gBattleTypeFlags & BATTLE_TYPE_PALACE
        && gProtectStructs[gBattlerAttacker].palaceUnableToUseMove)
    {
        if (gBattleMons[gBattlerAttacker].hp == 0)
        {
            gCurrentActionFuncId = B_ACTION_FINISHED;
            return;
        }
        else if (gPalaceSelectionBattleScripts[gBattlerAttacker] != NULL)
        {
            gBattleCommunication[MULTISTRING_CHOOSER] = 4;
            gBattlescriptCurrInstr = gPalaceSelectionBattleScripts[gBattlerAttacker];
            gPalaceSelectionBattleScripts[gBattlerAttacker] = NULL;
        }
        else
        {
            gBattleCommunication[MULTISTRING_CHOOSER] = 4;
            gBattlescriptCurrInstr = BattleScript_MoveUsedLoafingAround;
        }
    }
    else
    {
        gBattlescriptCurrInstr = gBattleScriptsForMoveEffects[gBattleMoves[gCurrentMove].effect];
    }

    if (gBattleTypeFlags & BATTLE_TYPE_ARENA)
        BattleArena_AddMindPoints(gBattlerAttacker);

    // Record HP of each battler
    for (i = 0; i < MAX_BATTLERS_COUNT; i++)
        gBattleStruct->hpBefore[i] = gBattleMons[i].hp;

    gCurrentActionFuncId = B_ACTION_EXEC_SCRIPT;
}

static void HandleAction_Switch(void)
{
    gBattlerAttacker = gBattlerByTurnOrder[gCurrentTurnActionNumber];
    gBattle_BG0_X = 0;
    gBattle_BG0_Y = 0;
    gActionSelectionCursor[gBattlerAttacker] = 0;
    gMoveSelectionCursor[gBattlerAttacker] = 0;

    PREPARE_MON_NICK_BUFFER(gBattleTextBuff1, gBattlerAttacker, *(gBattleStruct->field_58 + gBattlerAttacker))

    gBattleScripting.battler = gBattlerAttacker;
    gBattlescriptCurrInstr = BattleScript_ActionSwitch;
    gCurrentActionFuncId = B_ACTION_EXEC_SCRIPT;

    if (gBattleResults.playerSwitchesCounter < 255)
        gBattleResults.playerSwitchesCounter++;

    UndoFormChange(gBattlerPartyIndexes[gBattlerAttacker], GetBattlerSide(gBattlerAttacker));
}

static void HandleAction_UseItem(void)
{
    gBattlerAttacker = gBattlerTarget = gBattlerByTurnOrder[gCurrentTurnActionNumber];
    gBattle_BG0_X = 0;
    gBattle_BG0_Y = 0;
    ClearFuryCutterDestinyBondGrudge(gBattlerAttacker);
    gLastUsedItem = gBattleResources->bufferB[gBattlerAttacker][1] | (gBattleResources->bufferB[gBattlerAttacker][2] << 8);

    if (gLastUsedItem <= LAST_BALL) // is ball
    {
        gBattlescriptCurrInstr = gBattlescriptsForBallThrow[gLastUsedItem];
    }
    else if (gLastUsedItem == ITEM_POKE_DOLL || gLastUsedItem == ITEM_FLUFFY_TAIL)
    {
        gBattlescriptCurrInstr = gBattlescriptsForRunningByItem[0];
    }
    else if (GetBattlerSide(gBattlerAttacker) == B_SIDE_PLAYER)
    {
        gBattlescriptCurrInstr = gBattlescriptsForUsingItem[0];
    }
    else
    {
        gBattleScripting.battler = gBattlerAttacker;

        switch (*(gBattleStruct->AI_itemType + (gBattlerAttacker >> 1)))
        {
        case AI_ITEM_FULL_RESTORE:
        case AI_ITEM_HEAL_HP:
            break;
        case AI_ITEM_CURE_CONDITION:
            gBattleCommunication[MULTISTRING_CHOOSER] = 0;
            if (*(gBattleStruct->AI_itemFlags + gBattlerAttacker / 2) & 1)
            {
                if (*(gBattleStruct->AI_itemFlags + gBattlerAttacker / 2) & 0x3E)
                    gBattleCommunication[MULTISTRING_CHOOSER] = 5;
            }
            else
            {
                while (!(*(gBattleStruct->AI_itemFlags + gBattlerAttacker / 2) & 1))
                {
                    *(gBattleStruct->AI_itemFlags + gBattlerAttacker / 2) >>= 1;
                    gBattleCommunication[MULTISTRING_CHOOSER]++;
                }
            }
            break;
        case AI_ITEM_X_STAT:
            gBattleCommunication[MULTISTRING_CHOOSER] = 4;
            if (*(gBattleStruct->AI_itemFlags + (gBattlerAttacker >> 1)) & 0x80)
            {
                gBattleCommunication[MULTISTRING_CHOOSER] = 5;
            }
            else
            {
                PREPARE_STAT_BUFFER(gBattleTextBuff1, STAT_ATK)
                PREPARE_STRING_BUFFER(gBattleTextBuff2, CHAR_X)

                while (!((*(gBattleStruct->AI_itemFlags + (gBattlerAttacker >> 1))) & 1))
                {
                    *(gBattleStruct->AI_itemFlags + gBattlerAttacker / 2) >>= 1;
                    gBattleTextBuff1[2]++;
                }

                gBattleScripting.animArg1 = gBattleTextBuff1[2] + 14;
                gBattleScripting.animArg2 = 0;
            }
            break;
        case AI_ITEM_GUARD_SPECS:
            if (gBattleTypeFlags & BATTLE_TYPE_DOUBLE)
                gBattleCommunication[MULTISTRING_CHOOSER] = 2;
            else
                gBattleCommunication[MULTISTRING_CHOOSER] = 0;
            break;
        }

        gBattlescriptCurrInstr = gBattlescriptsForUsingItem[*(gBattleStruct->AI_itemType + gBattlerAttacker / 2)];
    }
    gCurrentActionFuncId = B_ACTION_EXEC_SCRIPT;
}

bool8 TryRunFromBattle(u8 battler)
{
    bool8 effect = FALSE;
    u8 holdEffect;
    u8 pyramidMultiplier;
    u8 speedVar;

    if (gBattleMons[battler].item == ITEM_ENIGMA_BERRY)
        holdEffect = gEnigmaBerries[battler].holdEffect;
    else
        holdEffect = ItemId_GetHoldEffect(gBattleMons[battler].item);

    gPotentialItemEffectBattler = battler;

    if (holdEffect == HOLD_EFFECT_CAN_ALWAYS_RUN)
    {
        gLastUsedItem = gBattleMons[battler].item;
        gProtectStructs[battler].fleeFlag = 1;
        effect++;
    }
    else if (gBattleMons[battler].ability == ABILITY_RUN_AWAY)
    {
        if (InBattlePyramid())
        {
            gBattleStruct->runTries++;
            pyramidMultiplier = GetPyramidRunMultiplier();
            speedVar = (gBattleMons[battler].speed * pyramidMultiplier) / (gBattleMons[BATTLE_OPPOSITE(battler)].speed) + (gBattleStruct->runTries * 30);
            if (speedVar > (Random() & 0xFF))
            {
                gLastUsedAbility = ABILITY_RUN_AWAY;
                gProtectStructs[battler].fleeFlag = 2;
                effect++;
            }
        }
        else
        {
            gLastUsedAbility = ABILITY_RUN_AWAY;
            gProtectStructs[battler].fleeFlag = 2;
            effect++;
        }
    }
    else if (gBattleTypeFlags & (BATTLE_TYPE_FRONTIER | BATTLE_TYPE_TRAINER_HILL) && gBattleTypeFlags & BATTLE_TYPE_TRAINER)
    {
        effect++;
    }
    else
    {
        u8 runningFromBattler = BATTLE_OPPOSITE(battler);
        if (!IsBattlerAlive(runningFromBattler))
            runningFromBattler |= BIT_FLANK;

        if (InBattlePyramid())
        {
            pyramidMultiplier = GetPyramidRunMultiplier();
            speedVar = (gBattleMons[battler].speed * pyramidMultiplier) / (gBattleMons[runningFromBattler].speed) + (gBattleStruct->runTries * 30);
            if (speedVar > (Random() & 0xFF))
                effect++;
        }
        else if (gBattleMons[battler].speed < gBattleMons[runningFromBattler].speed)
        {
            speedVar = (gBattleMons[battler].speed * 128) / (gBattleMons[runningFromBattler].speed) + (gBattleStruct->runTries * 30);
            if (speedVar > (Random() & 0xFF))
                effect++;
        }
        else // same speed or faster
        {
            effect++;
        }

        gBattleStruct->runTries++;
    }

    if (effect)
    {
        gCurrentTurnActionNumber = gBattlersCount;
        gBattleOutcome = B_OUTCOME_RAN;
    }

    return effect;
}

static void HandleAction_Run(void)
{
    gBattlerAttacker = gBattlerByTurnOrder[gCurrentTurnActionNumber];

    if (gBattleTypeFlags & (BATTLE_TYPE_LINK | BATTLE_TYPE_x2000000))
    {
        gCurrentTurnActionNumber = gBattlersCount;

        for (gActiveBattler = 0; gActiveBattler < gBattlersCount; gActiveBattler++)
        {
            if (GetBattlerSide(gActiveBattler) == B_SIDE_PLAYER)
            {
                if (gChosenActionByBattler[gActiveBattler] == B_ACTION_RUN)
                    gBattleOutcome |= B_OUTCOME_LOST;
            }
            else
            {
                if (gChosenActionByBattler[gActiveBattler] == B_ACTION_RUN)
                    gBattleOutcome |= B_OUTCOME_WON;
            }
        }

        gBattleOutcome |= B_OUTCOME_LINK_BATTLE_RAN;
        gSaveBlock2Ptr->frontier.disableRecordBattle = TRUE;
    }
    else
    {
        if (GetBattlerSide(gBattlerAttacker) == B_SIDE_PLAYER)
        {
            if (!TryRunFromBattle(gBattlerAttacker)) // failed to run away
            {
                ClearFuryCutterDestinyBondGrudge(gBattlerAttacker);
                gBattleCommunication[MULTISTRING_CHOOSER] = 3;
                gBattlescriptCurrInstr = BattleScript_PrintFailedToRunString;
                gCurrentActionFuncId = B_ACTION_EXEC_SCRIPT;
            }
        }
        else
        {
            if (!CanBattlerEscape(gBattlerAttacker))
            {
                gBattleCommunication[MULTISTRING_CHOOSER] = 4;
                gBattlescriptCurrInstr = BattleScript_PrintFailedToRunString;
                gCurrentActionFuncId = B_ACTION_EXEC_SCRIPT;
            }
            else
            {
                gCurrentTurnActionNumber = gBattlersCount;
                gBattleOutcome = B_OUTCOME_MON_FLED;
            }
        }
    }
}

static void HandleAction_WatchesCarefully(void)
{
    gBattlerAttacker = gBattlerByTurnOrder[gCurrentTurnActionNumber];
    gBattle_BG0_X = 0;
    gBattle_BG0_Y = 0;
    gBattlescriptCurrInstr = gBattlescriptsForSafariActions[0];
    gCurrentActionFuncId = B_ACTION_EXEC_SCRIPT;
}

static void HandleAction_SafariZoneBallThrow(void)
{
    gBattlerAttacker = gBattlerByTurnOrder[gCurrentTurnActionNumber];
    gBattle_BG0_X = 0;
    gBattle_BG0_Y = 0;
    gNumSafariBalls--;
    gLastUsedItem = ITEM_SAFARI_BALL;
    gBattlescriptCurrInstr = gBattlescriptsForBallThrow[ITEM_SAFARI_BALL];
    gCurrentActionFuncId = B_ACTION_EXEC_SCRIPT;
}

static void HandleAction_ThrowPokeblock(void)
{
    gBattlerAttacker = gBattlerByTurnOrder[gCurrentTurnActionNumber];
    gBattle_BG0_X = 0;
    gBattle_BG0_Y = 0;
    gBattleCommunication[MULTISTRING_CHOOSER] = gBattleResources->bufferB[gBattlerAttacker][1] - 1;
    gLastUsedItem = gBattleResources->bufferB[gBattlerAttacker][2];

    if (gBattleResults.pokeblockThrows < 0xFF)
        gBattleResults.pokeblockThrows++;
    if (gBattleStruct->safariPkblThrowCounter < 3)
        gBattleStruct->safariPkblThrowCounter++;
    if (gBattleStruct->safariEscapeFactor > 1)
    {
        if (gBattleStruct->safariEscapeFactor < sPkblToEscapeFactor[gBattleStruct->safariPkblThrowCounter][gBattleCommunication[MULTISTRING_CHOOSER]])
            gBattleStruct->safariEscapeFactor = 1;
        else
            gBattleStruct->safariEscapeFactor -= sPkblToEscapeFactor[gBattleStruct->safariPkblThrowCounter][gBattleCommunication[MULTISTRING_CHOOSER]];
    }

    gBattlescriptCurrInstr = gBattlescriptsForSafariActions[2];
    gCurrentActionFuncId = B_ACTION_EXEC_SCRIPT;
}

static void HandleAction_GoNear(void)
{
    gBattlerAttacker = gBattlerByTurnOrder[gCurrentTurnActionNumber];
    gBattle_BG0_X = 0;
    gBattle_BG0_Y = 0;

    gBattleStruct->safariCatchFactor += sGoNearCounterToCatchFactor[gBattleStruct->safariGoNearCounter];
    if (gBattleStruct->safariCatchFactor > 20)
        gBattleStruct->safariCatchFactor = 20;

    gBattleStruct->safariEscapeFactor += sGoNearCounterToEscapeFactor[gBattleStruct->safariGoNearCounter];
    if (gBattleStruct->safariEscapeFactor > 20)
        gBattleStruct->safariEscapeFactor = 20;

    if (gBattleStruct->safariGoNearCounter < 3)
    {
        gBattleStruct->safariGoNearCounter++;
        gBattleCommunication[MULTISTRING_CHOOSER] = 0;
    }
    else
    {
        gBattleCommunication[MULTISTRING_CHOOSER] = 1; // Can't get closer.
    }
    gBattlescriptCurrInstr = gBattlescriptsForSafariActions[1];
    gCurrentActionFuncId = B_ACTION_EXEC_SCRIPT;
}

static void HandleAction_SafariZoneRun(void)
{
    gBattlerAttacker = gBattlerByTurnOrder[gCurrentTurnActionNumber];
    PlaySE(SE_FLEE);
    gCurrentTurnActionNumber = gBattlersCount;
    gBattleOutcome = B_OUTCOME_RAN;
}

static void HandleAction_WallyBallThrow(void)
{
    gBattlerAttacker = gBattlerByTurnOrder[gCurrentTurnActionNumber];
    gBattle_BG0_X = 0;
    gBattle_BG0_Y = 0;

    PREPARE_MON_NICK_BUFFER(gBattleTextBuff1, gBattlerAttacker, gBattlerPartyIndexes[gBattlerAttacker])

    gBattlescriptCurrInstr = gBattlescriptsForSafariActions[3];
    gCurrentActionFuncId = B_ACTION_EXEC_SCRIPT;
    gActionsByTurnOrder[1] = B_ACTION_FINISHED;
}

static void HandleAction_TryFinish(void)
{
    if (!HandleFaintedMonActions())
    {
        gBattleStruct->faintedActionsState = 0;
        gCurrentActionFuncId = B_ACTION_FINISHED;
    }
}

static void HandleAction_NothingIsFainted(void)
{
    gCurrentTurnActionNumber++;
    gCurrentActionFuncId = gActionsByTurnOrder[gCurrentTurnActionNumber];
    gHitMarker &= ~(HITMARKER_DESTINYBOND | HITMARKER_IGNORE_SUBSTITUTE | HITMARKER_ATTACKSTRING_PRINTED
                    | HITMARKER_NO_PPDEDUCT | HITMARKER_IGNORE_SAFEGUARD | HITMARKER_x100000
                    | HITMARKER_OBEYS | HITMARKER_x10 | HITMARKER_SYNCHRONISE_EFFECT
                    | HITMARKER_CHARGING | HITMARKER_x4000000);
}

static void HandleAction_ActionFinished(void)
{
    *(gBattleStruct->monToSwitchIntoId + gBattlerByTurnOrder[gCurrentTurnActionNumber]) = 6;
    gCurrentTurnActionNumber++;
    gCurrentActionFuncId = gActionsByTurnOrder[gCurrentTurnActionNumber];
    SpecialStatusesClear();
    gHitMarker &= ~(HITMARKER_DESTINYBOND | HITMARKER_IGNORE_SUBSTITUTE | HITMARKER_ATTACKSTRING_PRINTED
                    | HITMARKER_NO_PPDEDUCT | HITMARKER_IGNORE_SAFEGUARD | HITMARKER_x100000
                    | HITMARKER_OBEYS | HITMARKER_x10 | HITMARKER_SYNCHRONISE_EFFECT
                    | HITMARKER_CHARGING | HITMARKER_x4000000);

    gCurrentMove = 0;
    gBattleMoveDamage = 0;
    gMoveResultFlags = 0;
    gBattleScripting.animTurn = 0;
    gBattleScripting.animTargetsHit = 0;
    gLastLandedMoves[gBattlerAttacker] = 0;
    gLastHitByType[gBattlerAttacker] = 0;
    gBattleStruct->dynamicMoveType = 0;
    gBattleScripting.moveendState = 0;
    gBattleScripting.moveendState = 0;
    gBattleCommunication[3] = 0;
    gBattleCommunication[4] = 0;
    gBattleScripting.multihitMoveEffect = 0;
    gBattleResources->battleScriptsStack->size = 0;
}<|MERGE_RESOLUTION|>--- conflicted
+++ resolved
@@ -3509,325 +3509,8 @@
     // Check all switch in abilities happening from the fastest mon to slowest.
     while (gBattleStruct->switchInAbilitiesCounter < gBattlersCount)
     {
-<<<<<<< HEAD
         gBattlerAttacker = gBattlerByTurnOrder[gBattleStruct->switchInAbilitiesCounter++];
         if (AbilityBattleEffects(ABILITYEFFECT_ON_SWITCHIN, gBattlerAttacker, 0, 0, 0) != 0)
-=======
-        if (GetBattlerPosition(gActiveBattler) == position)
-        {
-            BtlController_EmitIntroTrainerBallThrow(0);
-            MarkBattlerForControllerExec(gActiveBattler);
-        }
-    }
-
-    gBattleMainFunc = BattleIntroRecordMonsToDex;
-}
-
-#ifdef NONMATCHING
-static void BattleIntroOpponent1SendsOutMonAnimation(void)
-{
-    u32 position;
-
-    if (!(gBattleTypeFlags & BATTLE_TYPE_RECORDED))
-        position = B_POSITION_OPPONENT_LEFT;
-    else if (gBattleTypeFlags & BATTLE_TYPE_x2000000)
-    {
-        if (gBattleTypeFlags & BATTLE_TYPE_x80000000)
-            position = B_POSITION_OPPONENT_LEFT;
-        else
-            position = B_POSITION_PLAYER_LEFT;
-    }
-    else
-        position = B_POSITION_OPPONENT_LEFT;
-
-    if (gBattleControllerExecFlags)
-        return;
-
-    for (gActiveBattler = 0; gActiveBattler < gBattlersCount; gActiveBattler++)
-    {
-        if (GetBattlerPosition(gActiveBattler) == position)
-        {
-            BtlController_EmitIntroTrainerBallThrow(0);
-            MarkBattlerForControllerExec(gActiveBattler);
-            if (gBattleTypeFlags & (BATTLE_TYPE_MULTI | BATTLE_TYPE_TWO_OPPONENTS))
-            {
-                gBattleMainFunc = BattleIntroOpponent2SendsOutMonAnimation;
-                return;
-            }
-        }
-    }
-
-    gBattleMainFunc = BattleIntroRecordMonsToDex;
-}
-#else
-NAKED
-static void BattleIntroOpponent1SendsOutMonAnimation(void)
-{
-    asm_unified(
-    "push {r4-r6,lr}\n\
-    ldr r0, =gBattleTypeFlags\n\
-    ldr r2, [r0]\n\
-    movs r0, 0x80\n\
-    lsls r0, 17\n\
-    ands r0, r2\n\
-    cmp r0, 0\n\
-    beq _0803B298\n\
-    movs r0, 0x80\n\
-    lsls r0, 18\n\
-    ands r0, r2\n\
-    cmp r0, 0\n\
-    beq _0803B298\n\
-    movs r1, 0x80\n\
-    lsls r1, 24\n\
-    ands r1, r2\n\
-    negs r0, r1\n\
-    orrs r0, r1\n\
-    lsrs r5, r0, 31\n\
-    b _0803B29A\n\
-    .pool\n\
-_0803B288:\n\
-    ldr r1, =gBattleMainFunc\n\
-    ldr r0, =BattleIntroOpponent2SendsOutMonAnimation\n\
-    b _0803B2F0\n\
-    .pool\n\
-_0803B298:\n\
-    movs r5, 0x1\n\
-_0803B29A:\n\
-    ldr r0, =gBattleControllerExecFlags\n\
-    ldr r2, [r0]\n\
-    cmp r2, 0\n\
-    bne _0803B2F2\n\
-    ldr r0, =gActiveBattler\n\
-    strb r2, [r0]\n\
-    ldr r1, =gBattlersCount\n\
-    adds r4, r0, 0\n\
-    ldrb r1, [r1]\n\
-    cmp r2, r1\n\
-    bcs _0803B2EC\n\
-    adds r6, r4, 0\n\
-_0803B2B2:\n\
-    ldrb r0, [r4]\n\
-    bl GetBattlerPosition\n\
-    lsls r0, 24\n\
-    lsrs r0, 24\n\
-    cmp r0, r5\n\
-    bne _0803B2D8\n\
-    movs r0, 0\n\
-    bl BtlController_EmitIntroTrainerBallThrow\n\
-    ldrb r0, [r4]\n\
-    bl MarkBattlerForControllerExec\n\
-    ldr r0, =gBattleTypeFlags\n\
-    ldr r0, [r0]\n\
-    ldr r1, =0x00008040\n\
-    ands r0, r1\n\
-    cmp r0, 0\n\
-    bne _0803B288\n\
-_0803B2D8:\n\
-    ldrb r0, [r6]\n\
-    adds r0, 0x1\n\
-    strb r0, [r6]\n\
-    ldr r1, =gBattlersCount\n\
-    lsls r0, 24\n\
-    lsrs r0, 24\n\
-    ldr r4, =gActiveBattler\n\
-    ldrb r1, [r1]\n\
-    cmp r0, r1\n\
-    bcc _0803B2B2\n\
-_0803B2EC:\n\
-    ldr r1, =gBattleMainFunc\n\
-    ldr r0, =BattleIntroRecordMonsToDex\n\
-_0803B2F0:\n\
-    str r0, [r1]\n\
-_0803B2F2:\n\
-    pop {r4-r6}\n\
-    pop {r0}\n\
-    bx r0\n\
-    .pool");
-}
-#endif // NONMATCHING
-
-static void BattleIntroRecordMonsToDex(void)
-{
-    if (gBattleControllerExecFlags == 0)
-    {
-        for (gActiveBattler = 0; gActiveBattler < gBattlersCount; gActiveBattler++)
-        {
-            if (GetBattlerSide(gActiveBattler) == B_SIDE_OPPONENT
-             && !(gBattleTypeFlags & (BATTLE_TYPE_EREADER_TRAINER
-                                      | BATTLE_TYPE_FRONTIER
-                                      | BATTLE_TYPE_LINK
-                                      | BATTLE_TYPE_x2000000
-                                      | BATTLE_TYPE_TRAINER_HILL)))
-            {
-                HandleSetPokedexFlag(SpeciesToNationalPokedexNum(gBattleMons[gActiveBattler].species), FLAG_SET_SEEN, gBattleMons[gActiveBattler].personality);
-            }
-        }
-        gBattleMainFunc = BattleIntroPrintPlayerSendsOut;
-    }
-}
-
-void sub_803B3AC(void) // unused
-{
-    if (gBattleControllerExecFlags == 0)
-        gBattleMainFunc = BattleIntroPrintPlayerSendsOut;
-}
-
-static void BattleIntroPrintPlayerSendsOut(void)
-{
-    if (gBattleControllerExecFlags == 0)
-    {
-        u8 position;
-
-        if (!(gBattleTypeFlags & BATTLE_TYPE_RECORDED))
-            position = B_POSITION_PLAYER_LEFT;
-        else if (gBattleTypeFlags & BATTLE_TYPE_x2000000)
-        {
-            if (gBattleTypeFlags & BATTLE_TYPE_x80000000)
-                position = B_POSITION_PLAYER_LEFT;
-            else
-                position = B_POSITION_OPPONENT_LEFT;
-        }
-        else
-            position = B_POSITION_PLAYER_LEFT;
-
-        if (!(gBattleTypeFlags & BATTLE_TYPE_SAFARI))
-            PrepareStringBattle(STRINGID_INTROSENDOUT, GetBattlerAtPosition(position));
-
-        gBattleMainFunc = BattleIntroPlayer1SendsOutMonAnimation;
-    }
-}
-
-static void BattleIntroPlayer2SendsOutMonAnimation(void)
-{
-    u32 position;
-
-    if (!(gBattleTypeFlags & BATTLE_TYPE_RECORDED))
-        position = B_POSITION_PLAYER_RIGHT;
-    else if (gBattleTypeFlags & BATTLE_TYPE_x2000000)
-    {
-        if (gBattleTypeFlags & BATTLE_TYPE_x80000000)
-            position = B_POSITION_PLAYER_RIGHT;
-        else
-            position = B_POSITION_OPPONENT_RIGHT;
-    }
-    else
-        position = B_POSITION_PLAYER_RIGHT;
-
-    for (gActiveBattler = 0; gActiveBattler < gBattlersCount; gActiveBattler++)
-    {
-        if (GetBattlerPosition(gActiveBattler) == position)
-        {
-            BtlController_EmitIntroTrainerBallThrow(0);
-            MarkBattlerForControllerExec(gActiveBattler);
-        }
-    }
-
-    gBattleStruct->switchInAbilitiesCounter = 0;
-    gBattleStruct->switchInItemsCounter = 0;
-    gBattleStruct->overworldWeatherDone = FALSE;
-
-    gBattleMainFunc = TryDoEventsBeforeFirstTurn;
-}
-
-static void BattleIntroPlayer1SendsOutMonAnimation(void)
-{
-    u32 position;
-
-    if (!(gBattleTypeFlags & BATTLE_TYPE_RECORDED))
-        position = B_POSITION_PLAYER_LEFT;
-    else if (gBattleTypeFlags & BATTLE_TYPE_x2000000)
-    {
-        if (gBattleTypeFlags & BATTLE_TYPE_x80000000)
-            position = B_POSITION_PLAYER_LEFT;
-        else
-            position = B_POSITION_OPPONENT_LEFT;
-    }
-    else
-        position = B_POSITION_PLAYER_LEFT;
-
-    if (gBattleControllerExecFlags)
-        return;
-
-    for (gActiveBattler = 0; gActiveBattler < gBattlersCount; gActiveBattler++)
-    {
-        if (GetBattlerPosition(gActiveBattler) == position)
-        {
-            BtlController_EmitIntroTrainerBallThrow(0);
-            MarkBattlerForControllerExec(gActiveBattler);
-            if (gBattleTypeFlags & (BATTLE_TYPE_MULTI))
-            {
-                gBattleMainFunc = BattleIntroPlayer2SendsOutMonAnimation;
-                return;
-            }
-        }
-    }
-
-    gBattleStruct->switchInAbilitiesCounter = 0;
-    gBattleStruct->switchInItemsCounter = 0;
-    gBattleStruct->overworldWeatherDone = FALSE;
-
-    gBattleMainFunc = TryDoEventsBeforeFirstTurn;
-}
-
-void sub_803B598(void) // unused
-{
-    if (gBattleControllerExecFlags == 0)
-    {
-        for (gActiveBattler = 0; gActiveBattler < gBattlersCount; gActiveBattler++)
-        {
-            if (GetBattlerSide(gActiveBattler) == B_SIDE_PLAYER)
-            {
-                BtlController_EmitSwitchInAnim(0, gBattlerPartyIndexes[gActiveBattler], FALSE);
-                MarkBattlerForControllerExec(gActiveBattler);
-            }
-        }
-
-        gBattleStruct->switchInAbilitiesCounter = 0;
-        gBattleStruct->switchInItemsCounter = 0;
-        gBattleStruct->overworldWeatherDone = FALSE;
-
-        gBattleMainFunc = TryDoEventsBeforeFirstTurn;
-    }
-}
-
-static void TryDoEventsBeforeFirstTurn(void)
-{
-    s32 i;
-    s32 j;
-    u8 effect = 0;
-
-    if (gBattleControllerExecFlags)
-        return;
-
-    if (gBattleStruct->switchInAbilitiesCounter == 0)
-    {
-        for (i = 0; i < gBattlersCount; i++)
-            gBattlerByTurnOrder[i] = i;
-        for (i = 0; i < gBattlersCount - 1; i++)
-        {
-            for (j = i + 1; j < gBattlersCount; j++)
-            {
-                if (GetWhoStrikesFirst(gBattlerByTurnOrder[i], gBattlerByTurnOrder[j], TRUE) != 0)
-                    SwapTurnOrder(i, j);
-            }
-        }
-    }
-    if (!gBattleStruct->overworldWeatherDone
-        && AbilityBattleEffects(0, 0, 0, ABILITYEFFECT_SWITCH_IN_WEATHER, 0) != 0)
-    {
-        gBattleStruct->overworldWeatherDone = TRUE;
-        return;
-    }
-    // Check all switch in abilities happening from the fastest mon to slowest.
-    while (gBattleStruct->switchInAbilitiesCounter < gBattlersCount)
-    {
-        if (AbilityBattleEffects(ABILITYEFFECT_ON_SWITCHIN, gBattlerByTurnOrder[gBattleStruct->switchInAbilitiesCounter], 0, 0, 0) != 0)
-            effect++;
-
-        gBattleStruct->switchInAbilitiesCounter++;
-
-        if (effect)
->>>>>>> 16ecbc64
             return;
     }
     if (AbilityBattleEffects(ABILITYEFFECT_INTIMIDATE1, 0, 0, 0, 0) != 0)
@@ -4928,16 +4611,9 @@
         }
     }
 
-<<<<<<< HEAD
     TryClearRageAndFuryCutter();
     gCurrentTurnActionNumber = 0;
     gCurrentActionFuncId = gActionsByTurnOrder[0];
-=======
-    TryClearRageStatuses();
-    gCurrentTurnActionNumber = 0; //See comment underneath
-    gCurrentActionFuncId = gActionsByTurnOrder[gCurrentTurnActionNumber]; //Should be gActionsByTurnOrder[(gCurrentTurnActionNumber = 0)], but that doesn't match
-    gDynamicBasePower = 0;
->>>>>>> 16ecbc64
     gBattleStruct->dynamicMoveType = 0;
     for (i = 0; i < MAX_BATTLERS_COUNT; i++)
     {
