--- conflicted
+++ resolved
@@ -5841,27 +5841,9 @@
 
         if (InBattlePyramid())
         {
-<<<<<<< HEAD
-            pyramidMultiplier = sub_81A9E28();
+            pyramidMultiplier = GetPyramidRunMultiplier();
             speedVar = (gBattleMons[battler].speed * pyramidMultiplier) / (gBattleMons[runningFromBattler].speed) + (gBattleStruct->runTries * 30);
             if (speedVar > (Random() & 0xFF))
-=======
-            if (InBattlePyramid())
-            {
-                pyramidMultiplier = GetPyramidRunMultiplier();
-                speedVar = (gBattleMons[battler].speed * pyramidMultiplier) / (gBattleMons[BATTLE_OPPOSITE(battler)].speed) + (gBattleStruct->runTries * 30);
-                if (speedVar > (Random() & 0xFF))
-                    effect++;
-            }
-            else if (gBattleMons[battler].speed < gBattleMons[BATTLE_OPPOSITE(battler)].speed)
-            {
-                speedVar = (gBattleMons[battler].speed * 128) / (gBattleMons[BATTLE_OPPOSITE(battler)].speed) + (gBattleStruct->runTries * 30);
-                if (speedVar > (Random() & 0xFF))
-                    effect++;
-            }
-            else // same speed or faster
-            {
->>>>>>> 963989d7
                 effect++;
         }
         else if (gBattleMons[battler].speed < gBattleMons[runningFromBattler].speed)
