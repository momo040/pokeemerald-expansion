--- conflicted
+++ resolved
@@ -3099,7 +3099,6 @@
     gProtectStructs[gActiveBattler].targetAffected = FALSE;
     gProtectStructs[gActiveBattler].chargingTurn = FALSE;
     gProtectStructs[gActiveBattler].fleeFlag = 0;
-<<<<<<< HEAD
     gProtectStructs[gActiveBattler].usedImprisonedMove = FALSE;
     gProtectStructs[gActiveBattler].loveImmobility = FALSE;
     gProtectStructs[gActiveBattler].usedDisabledMove = FALSE;
@@ -3113,22 +3112,7 @@
     gProtectStructs[gActiveBattler].usedThroatChopPreventedMove = FALSE;
     gProtectStructs[gActiveBattler].statRaised = FALSE;
     gProtectStructs[gActiveBattler].statFell = FALSE;
-=======
-    gProtectStructs[gActiveBattler].usedImprisonedMove = 0;
-    gProtectStructs[gActiveBattler].loveImmobility = 0;
-    gProtectStructs[gActiveBattler].usedDisabledMove = 0;
-    gProtectStructs[gActiveBattler].usedTauntedMove = 0;
-    gProtectStructs[gActiveBattler].flag2Unknown = 0;
-    gProtectStructs[gActiveBattler].flinchImmobility = 0;
-    gProtectStructs[gActiveBattler].notFirstStrike = 0;
-    gProtectStructs[gActiveBattler].usedHealBlockedMove = 0;
-    gProtectStructs[gActiveBattler].usesBouncedMove = 0;
-    gProtectStructs[gActiveBattler].usedGravityPreventedMove = 0;
-    gProtectStructs[gActiveBattler].usedThroatChopPreventedMove = 0;
-    gProtectStructs[gActiveBattler].statRaised = 0;
-    gProtectStructs[gActiveBattler].statFell = 0;
-    gProtectStructs[gActiveBattler].pranksterElevated = 0;
->>>>>>> 6132f9a9
+    gProtectStructs[gActiveBattler].pranksterElevated = FALSE;
 
     gDisableStructs[gActiveBattler].isFirstTurn = 2;
 
@@ -4441,13 +4425,8 @@
      && ((holdEffectBattler1 == HOLD_EFFECT_QUICK_CLAW && gRandomTurnNumber < (0xFFFF * GetBattlerHoldEffectParam(battler1)) / 100)
      || (!IsAbilityOnOpposingSide(battler1, ABILITY_UNNERVE)
       && holdEffectBattler1 == HOLD_EFFECT_CUSTAP_BERRY
-<<<<<<< HEAD
-      && HasEnoughHpToEatBerry(battler1, 4, gBattleMons[battler1].item)))
+      && HasEnoughHpToEatBerry(battler1, 4, gBattleMons[battler1].item))))
         gProtectStructs[battler1].usedCustapBerry = TRUE;
-=======
-      && HasEnoughHpToEatBerry(battler1, 4, gBattleMons[battler1].item))))
-        gProtectStructs[battler1].custap = TRUE;
->>>>>>> 6132f9a9
 
     // Battler 2
     speedBattler2 = GetBattlerTotalSpeedStat(battler2);
@@ -4460,13 +4439,8 @@
      && ((holdEffectBattler2 == HOLD_EFFECT_QUICK_CLAW && gRandomTurnNumber < (0xFFFF * GetBattlerHoldEffectParam(battler2)) / 100)
      || (!IsAbilityOnOpposingSide(battler2, ABILITY_UNNERVE)
       && holdEffectBattler2 == HOLD_EFFECT_CUSTAP_BERRY
-<<<<<<< HEAD
-      && HasEnoughHpToEatBerry(battler2, 4, gBattleMons[battler2].item)))
+      && HasEnoughHpToEatBerry(battler2, 4, gBattleMons[battler2].item))))
         gProtectStructs[battler2].usedCustapBerry = TRUE;
-=======
-      && HasEnoughHpToEatBerry(battler2, 4, gBattleMons[battler2].item))))
-        gProtectStructs[battler2].custap = TRUE;
->>>>>>> 6132f9a9
 
     if (!ignoreChosenMoves)
     {
@@ -4481,17 +4455,12 @@
         // QUICK CLAW / CUSTAP - always first
         // LAGGING TAIL - always last
         // STALL - always last
-<<<<<<< HEAD
-
-        if (gProtectStructs[battler1].usedCustapBerry && !gProtectStructs[battler2].usedCustapBerry)
-=======
         
         if (gProtectStructs[battler1].quickDraw && !gProtectStructs[battler2].quickDraw)
             strikesFirst = 0;
         else if (!gProtectStructs[battler1].quickDraw && gProtectStructs[battler2].quickDraw)
             strikesFirst = 1;
-        else if (gProtectStructs[battler1].custap && !gProtectStructs[battler2].custap)
->>>>>>> 6132f9a9
+        else if (gProtectStructs[battler1].usedCustapBerry && !gProtectStructs[battler2].usedCustapBerry)
             strikesFirst = 0;
         else if (gProtectStructs[battler2].usedCustapBerry && !gProtectStructs[battler1].usedCustapBerry)
             strikesFirst = 1;
@@ -4752,24 +4721,14 @@
             gBattleStruct->quickClawBattlerId++;
             if (gChosenActionByBattler[gActiveBattler] == B_ACTION_USE_MOVE
              && gChosenMoveByBattler[gActiveBattler] != MOVE_FOCUS_PUNCH   // quick claw message doesn't need to activate here
-<<<<<<< HEAD
-             && gProtectStructs[gActiveBattler].usedCustapBerry
-=======
-             && (gProtectStructs[gActiveBattler].custap || gProtectStructs[gActiveBattler].quickDraw)
->>>>>>> 6132f9a9
+             && (gProtectStructs[gActiveBattler].usedCustapBerry || gProtectStructs[gActiveBattler].quickDraw)
              && !(gBattleMons[gActiveBattler].status1 & STATUS1_SLEEP)
              && !(gDisableStructs[gBattlerAttacker].truantCounter)
              && !(gProtectStructs[gActiveBattler].noValidMoves))
             {
-<<<<<<< HEAD
-                gProtectStructs[gActiveBattler].usedCustapBerry = FALSE;
-                gLastUsedItem = gBattleMons[gActiveBattler].item;
-                if (GetBattlerHoldEffect(gActiveBattler, FALSE) == HOLD_EFFECT_CUSTAP_BERRY)
-=======
-                if (gProtectStructs[gActiveBattler].custap)
->>>>>>> 6132f9a9
-                {
-                    gProtectStructs[gActiveBattler].custap = FALSE;
+                if (gProtectStructs[gActiveBattler].usedCustapBerry)
+                {
+                    gProtectStructs[gActiveBattler].usedCustapBerry = FALSE;
                     gLastUsedItem = gBattleMons[gActiveBattler].item;
                     PREPARE_ITEM_BUFFER(gBattleTextBuff1, gLastUsedItem);
                     if (GetBattlerHoldEffect(gActiveBattler, FALSE) == HOLD_EFFECT_CUSTAP_BERRY)
