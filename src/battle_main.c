#include "global.h"
#include "battle.h"
#include "battle_anim.h"
#include "battle_ai_main.h"
#include "battle_ai_util.h"
#include "battle_arena.h"
#include "battle_controllers.h"
#include "battle_interface.h"
#include "battle_main.h"
#include "battle_message.h"
#include "battle_pyramid.h"
#include "battle_scripts.h"
#include "battle_setup.h"
#include "battle_tower.h"
#include "battle_util.h"
#include "battle_z_move.h"
#include "battle_gimmick.h"
#include "berry.h"
#include "bg.h"
#include "data.h"
#include "debug.h"
#include "decompress.h"
#include "dexnav.h"
#include "dma3.h"
#include "event_data.h"
#include "evolution_scene.h"
#include "field_weather.h"
#include "graphics.h"
#include "gpu_regs.h"
#include "international_string_util.h"
#include "item.h"
#include "link.h"
#include "link_rfu.h"
#include "load_save.h"
#include "main.h"
#include "malloc.h"
#include "m4a.h"
#include "palette.h"
#include "party_menu.h"
#include "pokeball.h"
#include "pokedex.h"
#include "pokemon.h"
#include "random.h"
#include "recorded_battle.h"
#include "roamer.h"
#include "safari_zone.h"
#include "scanline_effect.h"
#include "script.h"
#include "sound.h"
#include "sprite.h"
#include "string_util.h"
#include "strings.h"
#include "task.h"
#include "test_runner.h"
#include "text.h"
#include "trainer_pools.h"
#include "trig.h"
#include "tv.h"
#include "util.h"
#include "wild_encounter.h"
#include "window.h"
#include "constants/abilities.h"
#include "constants/battle_ai.h"
#include "constants/battle_move_effects.h"
#include "constants/battle_string_ids.h"
#include "constants/battle_partner.h"
#include "constants/hold_effects.h"
#include "constants/items.h"
#include "constants/moves.h"
#include "constants/party_menu.h"
#include "constants/rgb.h"
#include "constants/songs.h"
#include "constants/trainer_slide.h"
#include "constants/trainers.h"
#include "constants/weather.h"
#include "cable_club.h"

extern const struct BgTemplate gBattleBgTemplates[];
extern const struct WindowTemplate *const gBattleWindowTemplates[];

static void CB2_InitBattleInternal(void);
static void CB2_PreInitMultiBattle(void);
static void CB2_PreInitIngamePlayerPartnerBattle(void);
static void CB2_HandleStartMultiPartnerBattle(void);
static void CB2_HandleStartMultiBattle(void);
static void CB2_HandleStartBattle(void);
static void TryCorrectShedinjaLanguage(struct Pokemon *mon);
static u8 CreateNPCTrainerParty(struct Pokemon *party, u16 trainerNum, bool8 firstTrainer);
static void BattleMainCB1(void);
static void CB2_EndLinkBattle(void);
static void EndLinkBattleInSteps(void);
static void CB2_InitAskRecordBattle(void);
static void CB2_AskRecordBattle(void);
static void AskRecordBattle(void);
static void SpriteCB_MoveWildMonToRight(struct Sprite *sprite);
static void SpriteCB_WildMonShowHealthbox(struct Sprite *sprite);
static void SpriteCB_WildMonAnimate(struct Sprite *sprite);
static void SpriteCB_AnimFaintOpponent(struct Sprite *sprite);
static void SpriteCB_BlinkVisible(struct Sprite *sprite);
static void SpriteCB_Idle(struct Sprite *sprite);
static void SpriteCB_BattleSpriteSlideLeft(struct Sprite *sprite);
static void TurnValuesCleanUp(bool8 var0);
static void SpriteCB_BounceEffect(struct Sprite *sprite);
static void BattleStartClearSetData(void);
static void DoBattleIntro(void);
static void TryDoEventsBeforeFirstTurn(void);
static void HandleTurnActionSelectionState(void);
static void RunTurnActionsFunctions(void);
static void SetActionsAndBattlersTurnOrder(void);
static void UpdateBattlerPartyOrdersOnSwitch(u32 battler);
static bool8 AllAtActionConfirmed(void);
static void TryChangeTurnOrder(void);
static void TryChangingTurnOrderEffects(u32 battler1, u32 battler2, u32 *quickClawRandom, u32 *quickDrawRandom);
static void CheckChangingTurnOrderEffects(void);
static void FreeResetData_ReturnToOvOrDoEvolutions(void);
static void ReturnFromBattleToOverworld(void);
static void TryEvolvePokemon(void);
static void WaitForEvoSceneToFinish(void);
static void HandleEndTurn_ContinueBattle(void);
static void HandleEndTurn_BattleWon(void);
static void HandleEndTurn_BattleLost(void);
static void HandleEndTurn_RanFromBattle(void);
static void HandleEndTurn_MonFled(void);
static void HandleEndTurn_FinishBattle(void);
static u32 Crc32B (const u8 *data, u32 size);
static u32 GeneratePartyHash(const struct Trainer *trainer, u32 i);
static s32 Factorial(s32);

EWRAM_DATA u16 gBattle_BG0_X = 0;
EWRAM_DATA u16 gBattle_BG0_Y = 0;
EWRAM_DATA u16 gBattle_BG1_X = 0;
EWRAM_DATA u16 gBattle_BG1_Y = 0;
EWRAM_DATA u16 gBattle_BG2_X = 0;
EWRAM_DATA u16 gBattle_BG2_Y = 0;
EWRAM_DATA u16 gBattle_BG3_X = 0;
EWRAM_DATA u16 gBattle_BG3_Y = 0;
EWRAM_DATA u16 gBattle_WIN0H = 0;
EWRAM_DATA u16 gBattle_WIN0V = 0;
EWRAM_DATA u16 gBattle_WIN1H = 0;
EWRAM_DATA u16 gBattle_WIN1V = 0;
EWRAM_DATA u8 gDisplayedStringBattle[425] = {0}; // Increased in size to fit Juan's defeat text (SootopolisCity_Gym_1F_Text_JuanDefeat)
EWRAM_DATA u8 gBattleTextBuff1[TEXT_BUFF_ARRAY_COUNT] = {0};
EWRAM_DATA u8 gBattleTextBuff2[TEXT_BUFF_ARRAY_COUNT] = {0};
EWRAM_DATA u8 gBattleTextBuff3[TEXT_BUFF_ARRAY_COUNT + 13] = {0};   // expanded for stupidly long z move names
EWRAM_DATA u32 gBattleTypeFlags = 0;
<<<<<<< HEAD
EWRAM_DATA u8 gBattleTerrain = 0;
=======
EWRAM_DATA u8 gBattleEnvironment = 0;
EWRAM_DATA u32 gUnusedFirstBattleVar1 = 0; // Never read
>>>>>>> 66c07f9c
EWRAM_DATA struct MultiPartnerMenuPokemon gMultiPartnerParty[MULTI_PARTY_SIZE] = {0};
EWRAM_DATA static struct MultiPartnerMenuPokemon* sMultiPartnerPartyBuffer = NULL;
EWRAM_DATA u8 *gBattleAnimBgTileBuffer = NULL;
EWRAM_DATA u8 *gBattleAnimBgTilemapBuffer = NULL;
EWRAM_DATA u32 gBattleControllerExecFlags = 0;
EWRAM_DATA u8 gBattlersCount = 0;
EWRAM_DATA u16 gBattlerPartyIndexes[MAX_BATTLERS_COUNT] = {0};
EWRAM_DATA u8 gBattlerPositions[MAX_BATTLERS_COUNT] = {0};
EWRAM_DATA u8 gActionsByTurnOrder[MAX_BATTLERS_COUNT] = {0};
EWRAM_DATA u8 gBattlerByTurnOrder[MAX_BATTLERS_COUNT] = {0};
EWRAM_DATA u8 gCurrentTurnActionNumber = 0;
EWRAM_DATA u8 gCurrentActionFuncId = 0;
EWRAM_DATA struct BattlePokemon gBattleMons[MAX_BATTLERS_COUNT] = {0};
EWRAM_DATA u8 gBattlerSpriteIds[MAX_BATTLERS_COUNT] = {0};
EWRAM_DATA u8 gCurrMovePos = 0;
EWRAM_DATA u8 gChosenMovePos = 0;
EWRAM_DATA u16 gCurrentMove = 0;
EWRAM_DATA u16 gChosenMove = 0;
EWRAM_DATA u16 gCalledMove = 0;
EWRAM_DATA s32 gBideDmg[MAX_BATTLERS_COUNT] = {0};
EWRAM_DATA u16 gLastUsedItem = 0;
EWRAM_DATA u16 gLastUsedAbility = 0;
EWRAM_DATA u8 gBattlerAttacker = 0;
EWRAM_DATA u8 gBattlerTarget = 0;
EWRAM_DATA u8 gBattlerFainted = 0;
EWRAM_DATA u8 gEffectBattler = 0;
EWRAM_DATA u8 gPotentialItemEffectBattler = 0;
EWRAM_DATA u8 gAbsentBattlerFlags = 0;
EWRAM_DATA u8 gMultiHitCounter = 0;
EWRAM_DATA const u8 *gBattlescriptCurrInstr = NULL;
EWRAM_DATA u8 gChosenActionByBattler[MAX_BATTLERS_COUNT] = {0};
EWRAM_DATA const u8 *gSelectionBattleScripts[MAX_BATTLERS_COUNT] = {NULL};
EWRAM_DATA const u8 *gPalaceSelectionBattleScripts[MAX_BATTLERS_COUNT] = {NULL};
EWRAM_DATA u16 gLastPrintedMoves[MAX_BATTLERS_COUNT] = {0};
EWRAM_DATA u16 gLastMoves[MAX_BATTLERS_COUNT] = {0};
EWRAM_DATA u16 gLastLandedMoves[MAX_BATTLERS_COUNT] = {0};
EWRAM_DATA u16 gLastHitByType[MAX_BATTLERS_COUNT] = {0};
EWRAM_DATA u16 gLastUsedMoveType[MAX_BATTLERS_COUNT] = {0};
EWRAM_DATA u16 gLastResultingMoves[MAX_BATTLERS_COUNT] = {0};
EWRAM_DATA u16 gLockedMoves[MAX_BATTLERS_COUNT] = {0};
EWRAM_DATA u16 gLastUsedMove = 0;
EWRAM_DATA u8 gLastHitBy[MAX_BATTLERS_COUNT] = {0};
EWRAM_DATA u16 gChosenMoveByBattler[MAX_BATTLERS_COUNT] = {0};
EWRAM_DATA u32 gHitMarker = 0;
EWRAM_DATA u8 gBideTarget[MAX_BATTLERS_COUNT] = {0};
EWRAM_DATA u32 gSideStatuses[NUM_BATTLE_SIDES] = {0};
EWRAM_DATA struct SideTimer gSideTimers[NUM_BATTLE_SIDES] = {0};
EWRAM_DATA u32 gStatuses3[MAX_BATTLERS_COUNT] = {0};
EWRAM_DATA u32 gStatuses4[MAX_BATTLERS_COUNT] = {0};
EWRAM_DATA struct DisableStruct gDisableStructs[MAX_BATTLERS_COUNT] = {0};
EWRAM_DATA u16 gPauseCounterBattle = 0;
EWRAM_DATA u16 gPaydayMoney = 0;
EWRAM_DATA u8 gBattleCommunication[BATTLE_COMMUNICATION_ENTRIES_COUNT] = {0};
EWRAM_DATA u8 gBattleOutcome = 0;
EWRAM_DATA struct ProtectStruct gProtectStructs[MAX_BATTLERS_COUNT] = {0};
EWRAM_DATA struct SpecialStatus gSpecialStatuses[MAX_BATTLERS_COUNT] = {0};
EWRAM_DATA u16 gBattleWeather = 0;
EWRAM_DATA struct WishFutureKnock gWishFutureKnock = {0};
EWRAM_DATA u16 gIntroSlideFlags = 0;
EWRAM_DATA u8 gSentPokesToOpponent[2] = {0};
EWRAM_DATA struct BattleEnigmaBerry gEnigmaBerries[MAX_BATTLERS_COUNT] = {0};
EWRAM_DATA struct BattleScripting gBattleScripting = {0};
EWRAM_DATA struct BattleStruct *gBattleStruct = NULL;
EWRAM_DATA u8 *gLinkBattleSendBuffer = NULL;
EWRAM_DATA u8 *gLinkBattleRecvBuffer = NULL;
EWRAM_DATA struct BattleResources *gBattleResources = NULL;
EWRAM_DATA u8 gActionSelectionCursor[MAX_BATTLERS_COUNT] = {0};
EWRAM_DATA u8 gMoveSelectionCursor[MAX_BATTLERS_COUNT] = {0};
EWRAM_DATA u8 gBattlerStatusSummaryTaskId[MAX_BATTLERS_COUNT] = {0};
EWRAM_DATA u8 gBattlerInMenuId = 0;
EWRAM_DATA bool8 gDoingBattleAnim = FALSE;
EWRAM_DATA u32 gTransformedPersonalities[MAX_BATTLERS_COUNT] = {0};
EWRAM_DATA bool8 gTransformedShininess[MAX_BATTLERS_COUNT] = {0};
EWRAM_DATA u8 gPlayerDpadHoldFrames = 0;
EWRAM_DATA struct BattleSpriteData *gBattleSpritesDataPtr = NULL;
EWRAM_DATA struct MonSpritesGfx *gMonSpritesGfxPtr = NULL;
EWRAM_DATA u16 gBattleMovePower = 0;
EWRAM_DATA u16 gMoveToLearn = 0;
EWRAM_DATA u32 gFieldStatuses = 0;
EWRAM_DATA struct FieldTimer gFieldTimers = {0};
EWRAM_DATA u16 gBattleTurnCounter = 0;
EWRAM_DATA u8 gBattlerAbility = 0;
EWRAM_DATA struct QueuedStatBoost gQueuedStatBoosts[MAX_BATTLERS_COUNT] = {0};
EWRAM_DATA bool8 gHasFetchedBall = FALSE;
EWRAM_DATA u8 gLastUsedBall = 0;
EWRAM_DATA u16 gLastThrownBall = 0;
EWRAM_DATA u16 gBallToDisplay = 0;
EWRAM_DATA bool8 gLastUsedBallMenuPresent = FALSE;
EWRAM_DATA u8 gPartyCriticalHits[PARTY_SIZE] = {0};
EWRAM_DATA static u8 sTriedEvolving = 0;
EWRAM_DATA u8 gCategoryIconSpriteId = 0;

COMMON_DATA void (*gPreBattleCallback1)(void) = NULL;
COMMON_DATA void (*gBattleMainFunc)(void) = NULL;
COMMON_DATA struct BattleResults gBattleResults = {0};
COMMON_DATA u8 gLeveledUpInBattle = 0;
COMMON_DATA u8 gHealthboxSpriteIds[MAX_BATTLERS_COUNT] = {0};
COMMON_DATA u8 gMultiUsePlayerCursor = 0;
COMMON_DATA u8 gNumberOfMovesToChoose = 0;

static const struct ScanlineEffectParams sIntroScanlineParams16Bit =
{
    &REG_BG3HOFS, SCANLINE_EFFECT_DMACNT_16BIT, 1
};

// unused
static const struct ScanlineEffectParams sIntroScanlineParams32Bit =
{
    &REG_BG3HOFS, SCANLINE_EFFECT_DMACNT_32BIT, 1
};

static const u8 sText_ShedinjaJpnName[] = _("ヌケニン"); // Nukenin

const struct OamData gOamData_BattleSpriteOpponentSide =
{
    .y = 0,
    .affineMode = ST_OAM_AFFINE_NORMAL,
    .objMode = ST_OAM_OBJ_NORMAL,
    .bpp = ST_OAM_4BPP,
    .shape = SPRITE_SHAPE(64x64),
    .x = 0,
    .size = SPRITE_SIZE(64x64),
    .tileNum = 0,
    .priority = 2,
    .paletteNum = 0,
    .affineParam = 0,
};

const struct OamData gOamData_BattleSpritePlayerSide =
{
    .y = 0,
    .affineMode = ST_OAM_AFFINE_NORMAL,
    .objMode = ST_OAM_OBJ_NORMAL,
    .bpp = ST_OAM_4BPP,
    .shape = SPRITE_SHAPE(64x64),
    .x = 0,
    .size = SPRITE_SIZE(64x64),
    .tileNum = 0,
    .priority = 2,
    .paletteNum = 2,
    .affineParam = 0,
};

static const s8 sCenterToCornerVecXs[8] ={-32, -16, -16, -32, -32};

#include "data/types_info.h"

// [TRAINER_CLASS_XYZ] = { _("name"), <money=5>, <ball=BALL_POKE> }
const struct TrainerClass gTrainerClasses[TRAINER_CLASS_COUNT] =
{
    [TRAINER_CLASS_PKMN_TRAINER_1] = { _("{PKMN} TRAINER") },
    [TRAINER_CLASS_PKMN_TRAINER_2] = { _("{PKMN} TRAINER") },
    [TRAINER_CLASS_HIKER] = { _("HIKER"), 10 },
    [TRAINER_CLASS_TEAM_AQUA] = { _("TEAM AQUA") },
    [TRAINER_CLASS_PKMN_BREEDER] = { _("{PKMN} BREEDER"), 10, B_TRAINER_CLASS_POKE_BALLS >= GEN_8 ? BALL_HEAL : BALL_FRIEND },
    [TRAINER_CLASS_COOLTRAINER] = { _("COOLTRAINER"), 12, BALL_ULTRA },
    [TRAINER_CLASS_BIRD_KEEPER] = { _("BIRD KEEPER"), 8 },
    [TRAINER_CLASS_COLLECTOR] = { _("COLLECTOR"), 15, BALL_PREMIER },
    [TRAINER_CLASS_SWIMMER_M] = { _("SWIMMER♂"), 2, BALL_DIVE },
    [TRAINER_CLASS_TEAM_MAGMA] = { _("TEAM MAGMA") },
    [TRAINER_CLASS_EXPERT] = { _("EXPERT"), 10 },
    [TRAINER_CLASS_AQUA_ADMIN] = { _("AQUA ADMIN"), 10 },
    [TRAINER_CLASS_BLACK_BELT] = { _("BLACK BELT"), 8, BALL_ULTRA },
    [TRAINER_CLASS_AQUA_LEADER] = { _("AQUA LEADER"), 20, BALL_MASTER },
    [TRAINER_CLASS_HEX_MANIAC] = { _("HEX MANIAC"), 6 },
    [TRAINER_CLASS_AROMA_LADY] = { _("AROMA LADY"), 10 },
    [TRAINER_CLASS_RUIN_MANIAC] = { _("RUIN MANIAC"), 15 },
    [TRAINER_CLASS_INTERVIEWER] = { _("INTERVIEWER"), 12 },
    [TRAINER_CLASS_TUBER_F] = { _("TUBER"), 1 },
    [TRAINER_CLASS_TUBER_M] = { _("TUBER"), 1 },
    [TRAINER_CLASS_LADY] = { _("LADY"), 50 },
    [TRAINER_CLASS_BEAUTY] = { _("BEAUTY"), 20 },
    [TRAINER_CLASS_RICH_BOY] = { _("RICH BOY"), 50 },
    [TRAINER_CLASS_POKEMANIAC] = { _("POKéMANIAC"), 15 },
    [TRAINER_CLASS_GUITARIST] = { _("GUITARIST"), 8 },
    [TRAINER_CLASS_KINDLER] = { _("KINDLER"), 8 },
    [TRAINER_CLASS_CAMPER] = { _("CAMPER"), 4 },
    [TRAINER_CLASS_PICNICKER] = { _("PICNICKER"), 4 },
    [TRAINER_CLASS_BUG_MANIAC] = { _("BUG MANIAC"), 15 },
    [TRAINER_CLASS_PSYCHIC] = { _("PSYCHIC"), 6 },
    [TRAINER_CLASS_GENTLEMAN] = { _("GENTLEMAN"), 20, BALL_LUXURY },
    [TRAINER_CLASS_ELITE_FOUR] = { _("ELITE FOUR"), 25, BALL_ULTRA },
    [TRAINER_CLASS_LEADER] = { _("LEADER"), 25 },
    [TRAINER_CLASS_SCHOOL_KID] = { _("SCHOOL KID") },
    [TRAINER_CLASS_SR_AND_JR] = { _("SR. AND JR."), 4 },
    [TRAINER_CLASS_WINSTRATE] = { _("WINSTRATE"), 10 },
    [TRAINER_CLASS_POKEFAN] = { _("POKéFAN"), 20 },
    [TRAINER_CLASS_YOUNGSTER] = { _("YOUNGSTER"), 4 },
    [TRAINER_CLASS_CHAMPION] = { _("CHAMPION"), 50 },
    [TRAINER_CLASS_FISHERMAN] = { _("FISHERMAN"), 10, B_TRAINER_CLASS_POKE_BALLS >= GEN_8 ? BALL_DIVE : BALL_LURE },
    [TRAINER_CLASS_TRIATHLETE] = { _("TRIATHLETE"), 10 },
    [TRAINER_CLASS_DRAGON_TAMER] = { _("DRAGON TAMER"), 12 },
    [TRAINER_CLASS_NINJA_BOY] = { _("NINJA BOY"), 3 },
    [TRAINER_CLASS_BATTLE_GIRL] = { _("BATTLE GIRL"), 6 },
    [TRAINER_CLASS_PARASOL_LADY] = { _("PARASOL LADY"), 10 },
    [TRAINER_CLASS_SWIMMER_F] = { _("SWIMMER♀"), 2, BALL_DIVE },
    [TRAINER_CLASS_TWINS] = { _("TWINS"), 3 },
    [TRAINER_CLASS_SAILOR] = { _("SAILOR"), 8 },
    [TRAINER_CLASS_COOLTRAINER_2] = { _("COOLTRAINER"), 5, BALL_ULTRA },
    [TRAINER_CLASS_MAGMA_ADMIN] = { _("MAGMA ADMIN"), 10 },
    [TRAINER_CLASS_RIVAL] = { _("{PKMN} TRAINER"), 15 },
    [TRAINER_CLASS_BUG_CATCHER] = { _("BUG CATCHER"), 4 },
    [TRAINER_CLASS_PKMN_RANGER] = { _("{PKMN} RANGER"), 12 },
    [TRAINER_CLASS_MAGMA_LEADER] = { _("MAGMA LEADER"), 20, BALL_MASTER },
    [TRAINER_CLASS_LASS] = { _("LASS"), 4 },
    [TRAINER_CLASS_YOUNG_COUPLE] = { _("YOUNG COUPLE"), 8 },
    [TRAINER_CLASS_OLD_COUPLE] = { _("OLD COUPLE"), 10 },
    [TRAINER_CLASS_SIS_AND_BRO] = { _("SIS AND BRO"), 3 },
    [TRAINER_CLASS_SALON_MAIDEN] = { _("SALON MAIDEN") },
    [TRAINER_CLASS_DOME_ACE] = { _("DOME ACE") },
    [TRAINER_CLASS_PALACE_MAVEN] = { _("PALACE MAVEN") },
    [TRAINER_CLASS_ARENA_TYCOON] = { _("ARENA TYCOON") },
    [TRAINER_CLASS_FACTORY_HEAD] = { _("FACTORY HEAD") },
    [TRAINER_CLASS_PIKE_QUEEN] = { _("PIKE QUEEN") },
    [TRAINER_CLASS_PYRAMID_KING] = { _("PYRAMID KING") },
    [TRAINER_CLASS_RS_PROTAG] = { _("{PKMN} TRAINER") },
};

static void (* const sTurnActionsFuncsTable[])(void) =
{
    [B_ACTION_USE_MOVE]               = HandleAction_UseMove,
    [B_ACTION_USE_ITEM]               = HandleAction_UseItem,
    [B_ACTION_SWITCH]                 = HandleAction_Switch,
    [B_ACTION_RUN]                    = HandleAction_Run,
    [B_ACTION_SAFARI_WATCH_CAREFULLY] = HandleAction_WatchesCarefully,
    [B_ACTION_SAFARI_BALL]            = HandleAction_SafariZoneBallThrow,
    [B_ACTION_SAFARI_POKEBLOCK]       = HandleAction_ThrowPokeblock,
    [B_ACTION_SAFARI_GO_NEAR]         = HandleAction_GoNear,
    [B_ACTION_SAFARI_RUN]             = HandleAction_SafariZoneRun,
    [B_ACTION_WALLY_THROW]            = HandleAction_WallyBallThrow,
    [B_ACTION_EXEC_SCRIPT]            = HandleAction_RunBattleScript,
    [B_ACTION_TRY_FINISH]             = HandleAction_TryFinish,
    [B_ACTION_FINISHED]               = HandleAction_ActionFinished,
    [B_ACTION_NOTHING_FAINTED]        = HandleAction_NothingIsFainted,
    [B_ACTION_THROW_BALL]             = HandleAction_ThrowBall,
};

static void (* const sEndTurnFuncsTable[])(void) =
{
    [0]                           = HandleEndTurn_ContinueBattle,
    [B_OUTCOME_WON]               = HandleEndTurn_BattleWon,
    [B_OUTCOME_LOST]              = HandleEndTurn_BattleLost,
    [B_OUTCOME_DREW]              = HandleEndTurn_BattleLost,
    [B_OUTCOME_RAN]               = HandleEndTurn_RanFromBattle,
    [B_OUTCOME_PLAYER_TELEPORTED] = HandleEndTurn_FinishBattle,
    [B_OUTCOME_MON_FLED]          = HandleEndTurn_MonFled,
    [B_OUTCOME_CAUGHT]            = HandleEndTurn_FinishBattle,
    [B_OUTCOME_NO_SAFARI_BALLS]   = HandleEndTurn_FinishBattle,
    [B_OUTCOME_FORFEITED]         = HandleEndTurn_FinishBattle,
    [B_OUTCOME_MON_TELEPORTED]    = HandleEndTurn_FinishBattle,
};

const u8 gStatusConditionString_PoisonJpn[] = _("どく$$$$$");
const u8 gStatusConditionString_SleepJpn[] = _("ねむり$$$$");
const u8 gStatusConditionString_ParalysisJpn[] = _("まひ$$$$$");
const u8 gStatusConditionString_BurnJpn[] = _("やけど$$$$");
const u8 gStatusConditionString_IceJpn[] = _("こおり$$$$");
const u8 gStatusConditionString_ConfusionJpn[] = _("こんらん$$$");
const u8 gStatusConditionString_LoveJpn[] = _("メロメロ$$$");

const u8 *const gStatusConditionStringsTable[][2] =
{
    {gStatusConditionString_PoisonJpn, gText_Poison},
    {gStatusConditionString_SleepJpn, gText_Sleep},
    {gStatusConditionString_ParalysisJpn, gText_Paralysis},
    {gStatusConditionString_BurnJpn, gText_Burn},
    {gStatusConditionString_IceJpn, gText_Ice},
    {gStatusConditionString_ConfusionJpn, gText_Confusion},
    {gStatusConditionString_LoveJpn, gText_Love}
};

void CB2_InitBattle(void)
{
    if (!gTestRunnerEnabled)
        MoveSaveBlocks_ResetHeap();
    AllocateBattleResources();
    AllocateBattleSpritesData();
    AllocateMonSpritesGfx();
    RecordedBattle_ClearFrontierPassFlag();

    if (gBattleTypeFlags & BATTLE_TYPE_MULTI)
    {
        if (gBattleTypeFlags & BATTLE_TYPE_RECORDED)
        {
            CB2_InitBattleInternal();
        }
        else if (!(gBattleTypeFlags & BATTLE_TYPE_INGAME_PARTNER))
        {
            HandleLinkBattleSetup();
            SetMainCallback2(CB2_PreInitMultiBattle);
        }
        else
        {
            SetMainCallback2(CB2_PreInitIngamePlayerPartnerBattle);
        }
        gBattleCommunication[MULTIUSE_STATE] = 0;
    }
    else
    {
        CB2_InitBattleInternal();
    }
}

static void CB2_InitBattleInternal(void)
{
    s32 i;

    SetHBlankCallback(NULL);
    SetVBlankCallback(NULL);

    CpuFill32(0, (void *)(VRAM), VRAM_SIZE);

    SetGpuReg(REG_OFFSET_MOSAIC, 0);
    SetGpuReg(REG_OFFSET_WIN0H, DISPLAY_WIDTH);
    SetGpuReg(REG_OFFSET_WIN0V, WIN_RANGE(DISPLAY_HEIGHT / 2, DISPLAY_HEIGHT / 2 + 1));
    SetGpuReg(REG_OFFSET_WININ, 0);
    SetGpuReg(REG_OFFSET_WINOUT, 0);

    gBattle_WIN0H = DISPLAY_WIDTH;

    if (gBattleTypeFlags & BATTLE_TYPE_INGAME_PARTNER && gPartnerTrainerId < TRAINER_PARTNER(PARTNER_NONE))
    {
        gBattle_WIN0V = DISPLAY_HEIGHT - 1;
        gBattle_WIN1H = DISPLAY_WIDTH;
        gBattle_WIN1V = 32;
    }
    else
    {
        gBattle_WIN0V = WIN_RANGE(DISPLAY_HEIGHT / 2, DISPLAY_HEIGHT / 2 + 1);
        if (B_FAST_INTRO_NO_SLIDE == FALSE && !gTestRunnerHeadless)
        {
            ScanlineEffect_Clear();

            for (i = 0; i < DISPLAY_HEIGHT / 2; i++)
            {
                gScanlineEffectRegBuffers[0][i] = 0xF0;
                gScanlineEffectRegBuffers[1][i] = 0xF0;
            }

            for (; i < DISPLAY_HEIGHT; i++)
            {
                gScanlineEffectRegBuffers[0][i] = 0xFF10;
                gScanlineEffectRegBuffers[1][i] = 0xFF10;
            }

            ScanlineEffect_SetParams(sIntroScanlineParams16Bit);
        }
    }

    ResetPaletteFade();
    gBattle_BG0_X = 0;
    gBattle_BG0_Y = 0;
    gBattle_BG1_X = 0;
    gBattle_BG1_Y = 0;
    gBattle_BG2_X = 0;
    gBattle_BG2_Y = 0;
    gBattle_BG3_X = 0;
    gBattle_BG3_Y = 0;

<<<<<<< HEAD
    if (!DEBUG_OVERWORLD_MENU || (DEBUG_OVERWORLD_MENU && !gIsDebugBattle))
    {
        gBattleTerrain = BattleSetup_GetTerrainId();
    }
=======
    gBattleEnvironment = BattleSetup_GetEnvironmentId();
>>>>>>> 66c07f9c
    if (gBattleTypeFlags & BATTLE_TYPE_RECORDED)
        gBattleEnvironment = BATTLE_ENVIRONMENT_BUILDING;

    if (gBattleTypeFlags & BATTLE_TYPE_TRAINER && !(gBattleTypeFlags & (BATTLE_TYPE_FRONTIER
                                                                        | BATTLE_TYPE_EREADER_TRAINER
                                                                        | BATTLE_TYPE_TRAINER_HILL
                                                                        | BATTLE_TYPE_RECORDED)))
    {
        gBattleTypeFlags |= (IsTrainerDoubleBattle(TRAINER_BATTLE_PARAM.opponentA) ? BATTLE_TYPE_DOUBLE : 0);
    }

    InitBattleBgsVideo();
    LoadBattleTextboxAndBackground();
    ResetSpriteData();
    ResetTasks();
    if (B_FAST_INTRO_NO_SLIDE == FALSE && !gTestRunnerHeadless)
        DrawBattleEntryBackground();
    FreeAllSpritePalettes();
    gReservedSpritePaletteCount = MAX_BATTLERS_COUNT;
    SetVBlankCallback(VBlankCB_Battle);
    SetUpBattleVarsAndBirchZigzagoon();

    if (gBattleTypeFlags & BATTLE_TYPE_MULTI && gBattleTypeFlags & BATTLE_TYPE_BATTLE_TOWER)
        SetMainCallback2(CB2_HandleStartMultiPartnerBattle);
    else if (gBattleTypeFlags & BATTLE_TYPE_MULTI && gBattleTypeFlags & BATTLE_TYPE_INGAME_PARTNER)
        SetMainCallback2(CB2_HandleStartMultiPartnerBattle);
    else if (gBattleTypeFlags & BATTLE_TYPE_MULTI)
        SetMainCallback2(CB2_HandleStartMultiBattle);
    else
        SetMainCallback2(CB2_HandleStartBattle);

    if (!DEBUG_OVERWORLD_MENU || (DEBUG_OVERWORLD_MENU && !gIsDebugBattle))
    {
        if (!(gBattleTypeFlags & (BATTLE_TYPE_LINK | BATTLE_TYPE_RECORDED)))
        {
            CreateNPCTrainerParty(&gEnemyParty[0], TRAINER_BATTLE_PARAM.opponentA, TRUE);
            if (gBattleTypeFlags & BATTLE_TYPE_TWO_OPPONENTS && !BATTLE_TWO_VS_ONE_OPPONENT)
                CreateNPCTrainerParty(&gEnemyParty[PARTY_SIZE / 2], TRAINER_BATTLE_PARAM.opponentB, FALSE);
            SetWildMonHeldItem();
            CalculateEnemyPartyCount();
        }
    }

    gMain.inBattle = TRUE;
    gSaveBlock2Ptr->frontier.disableRecordBattle = FALSE;

    for (i = 0; i < PARTY_SIZE; i++)
    {
        AdjustFriendship(&gPlayerParty[i], FRIENDSHIP_EVENT_LEAGUE_BATTLE);

        // Apply party-wide start-of-battle form changes for both sides.
        TryFormChange(i, B_SIDE_PLAYER, FORM_CHANGE_BEGIN_BATTLE);
        TryFormChange(i, B_SIDE_OPPONENT, FORM_CHANGE_BEGIN_BATTLE);
    }

    gBattleCommunication[MULTIUSE_STATE] = 0;
}

#define BUFFER_PARTY_VS_SCREEN_STATUS(party, flags, i)                      \
    for ((i) = 0; (i) < PARTY_SIZE; (i)++)                                  \
    {                                                                       \
        u16 species = GetMonData(&(party)[(i)], MON_DATA_SPECIES_OR_EGG);   \
        u16 hp = GetMonData(&(party)[(i)], MON_DATA_HP);                    \
        u32 status = GetMonData(&(party)[(i)], MON_DATA_STATUS);            \
                                                                            \
        if (species == SPECIES_NONE)                                        \
            continue;                                                       \
                                                                            \
        /* Is healthy mon? */                                               \
        if (species != SPECIES_EGG && hp != 0 && status == 0)               \
            (flags) |= 1 << (i) * 2;                                        \
                                                                            \
        if (species == SPECIES_NONE) /* Redundant */                        \
            continue;                                                       \
                                                                            \
        /* Is Egg or statused? */                                           \
        if (hp != 0 && (species == SPECIES_EGG || status != 0))             \
            (flags) |= 2 << (i) * 2;                                        \
                                                                            \
        if (species == SPECIES_NONE) /* Redundant */                        \
            continue;                                                       \
                                                                            \
        /* Is fainted? */                                                   \
        if (species != SPECIES_EGG && hp == 0)                              \
            (flags) |= 3 << (i) * 2;                                        \
    }

// For Vs Screen at link battle start
static void BufferPartyVsScreenHealth_AtStart(void)
{
    u16 flags = 0;
    s32 i;

    BUFFER_PARTY_VS_SCREEN_STATUS(gPlayerParty, flags, i);
    gBattleStruct->multiBuffer.linkBattlerHeader.vsScreenHealthFlagsLo = flags;
    *(&gBattleStruct->multiBuffer.linkBattlerHeader.vsScreenHealthFlagsHi) = flags >> 8;
    gBattleStruct->multiBuffer.linkBattlerHeader.vsScreenHealthFlagsHi |= FlagGet(FLAG_SYS_FRONTIER_PASS) << 7;
}

static void SetPlayerBerryDataInBattleStruct(void)
{
    s32 i;
    struct BattleStruct *battleStruct = gBattleStruct;
    struct BattleEnigmaBerry *battleBerry = &battleStruct->multiBuffer.linkBattlerHeader.battleEnigmaBerry;

    if (IsEnigmaBerryValid() == TRUE)
    {
    #if FREE_ENIGMA_BERRY == FALSE
        for (i = 0; i < BERRY_NAME_LENGTH; i++)
            battleBerry->name[i] = gSaveBlock1Ptr->enigmaBerry.berry.name[i];
        battleBerry->name[i] = EOS;

        for (i = 0; i < BERRY_ITEM_EFFECT_COUNT; i++)
            battleBerry->itemEffect[i] = gSaveBlock1Ptr->enigmaBerry.itemEffect[i];

        battleBerry->holdEffect = gSaveBlock1Ptr->enigmaBerry.holdEffect;
        battleBerry->holdEffectParam = gSaveBlock1Ptr->enigmaBerry.holdEffectParam;
    #endif //FREE_ENIGMA_BERRY
    }
    else
    {
        const struct Berry *berryData = GetBerryInfo(ItemIdToBerryType(ITEM_ENIGMA_BERRY_E_READER));

        for (i = 0; i < BERRY_NAME_LENGTH; i++)
            battleBerry->name[i] = berryData->name[i];
        battleBerry->name[i] = EOS;

        for (i = 0; i < BERRY_ITEM_EFFECT_COUNT; i++)
            battleBerry->itemEffect[i] = 0;

        battleBerry->holdEffect = HOLD_EFFECT_NONE;
        battleBerry->holdEffectParam = 0;
    }
}

static void SetAllPlayersBerryData(void)
{
    s32 i, j;

    if (!(gBattleTypeFlags & BATTLE_TYPE_LINK))
    {
        if (IsEnigmaBerryValid() == TRUE)
        {
        #if FREE_ENIGMA_BERRY == FALSE
            for (i = 0; i < BERRY_NAME_LENGTH; i++)
            {
                gEnigmaBerries[0].name[i] = gSaveBlock1Ptr->enigmaBerry.berry.name[i];
                gEnigmaBerries[2].name[i] = gSaveBlock1Ptr->enigmaBerry.berry.name[i];
            }
            gEnigmaBerries[0].name[i] = EOS;
            gEnigmaBerries[2].name[i] = EOS;

            for (i = 0; i < BERRY_ITEM_EFFECT_COUNT; i++)
            {
                gEnigmaBerries[0].itemEffect[i] = gSaveBlock1Ptr->enigmaBerry.itemEffect[i];
                gEnigmaBerries[2].itemEffect[i] = gSaveBlock1Ptr->enigmaBerry.itemEffect[i];
            }

            gEnigmaBerries[0].holdEffect = gSaveBlock1Ptr->enigmaBerry.holdEffect;
            gEnigmaBerries[2].holdEffect = gSaveBlock1Ptr->enigmaBerry.holdEffect;
            gEnigmaBerries[0].holdEffectParam = gSaveBlock1Ptr->enigmaBerry.holdEffectParam;
            gEnigmaBerries[2].holdEffectParam = gSaveBlock1Ptr->enigmaBerry.holdEffectParam;
        #endif //FREE_ENIGMA_BERRY
        }
        else
        {
            const struct Berry *berryData = GetBerryInfo(ItemIdToBerryType(ITEM_ENIGMA_BERRY_E_READER));

            for (i = 0; i < BERRY_NAME_LENGTH; i++)
            {
                gEnigmaBerries[0].name[i] = berryData->name[i];
                gEnigmaBerries[2].name[i] = berryData->name[i];
            }
            gEnigmaBerries[0].name[i] = EOS;
            gEnigmaBerries[2].name[i] = EOS;

            for (i = 0; i < BERRY_ITEM_EFFECT_COUNT; i++)
            {
                gEnigmaBerries[0].itemEffect[i] = 0;
                gEnigmaBerries[2].itemEffect[i] = 0;
            }

            gEnigmaBerries[0].holdEffect = HOLD_EFFECT_NONE;
            gEnigmaBerries[2].holdEffect = HOLD_EFFECT_NONE;
            gEnigmaBerries[0].holdEffectParam = 0;
            gEnigmaBerries[2].holdEffectParam = 0;
        }
    }
    else
    {
        s32 numPlayers;
        struct BattleEnigmaBerry *src;
        u32 battler;

        if (gBattleTypeFlags & BATTLE_TYPE_MULTI)
        {
            if (gBattleTypeFlags & BATTLE_TYPE_BATTLE_TOWER)
                numPlayers = 2;
            else
                numPlayers = 4;

            for (i = 0; i < numPlayers; i++)
            {
                src = (struct BattleEnigmaBerry *)(gBlockRecvBuffer[i] + 2);
                battler = gLinkPlayers[i].id;

                for (j = 0; j < BERRY_NAME_LENGTH; j++)
                    gEnigmaBerries[battler].name[j] = src->name[j];
                gEnigmaBerries[battler].name[j] = EOS;

                for (j = 0; j < BERRY_ITEM_EFFECT_COUNT; j++)
                    gEnigmaBerries[battler].itemEffect[j] = src->itemEffect[j];

                gEnigmaBerries[battler].holdEffect = src->holdEffect;
                gEnigmaBerries[battler].holdEffectParam = src->holdEffectParam;
            }
        }
        else
        {
            for (i = 0; i < 2; i++)
            {
                src = (struct BattleEnigmaBerry *)(gBlockRecvBuffer[i] + 2);

                for (j = 0; j < BERRY_NAME_LENGTH; j++)
                {
                    gEnigmaBerries[i].name[j] = src->name[j];
                    gEnigmaBerries[i + 2].name[j] = src->name[j];
                }
                gEnigmaBerries[i].name[j] = EOS;
                gEnigmaBerries[i + 2].name[j] = EOS;

                for (j = 0; j < BERRY_ITEM_EFFECT_COUNT; j++)
                {
                    gEnigmaBerries[i].itemEffect[j] = src->itemEffect[j];
                    gEnigmaBerries[i + 2].itemEffect[j] = src->itemEffect[j];
                }

                gEnigmaBerries[i].holdEffect = src->holdEffect;
                gEnigmaBerries[i + 2].holdEffect = src->holdEffect;
                gEnigmaBerries[i].holdEffectParam = src->holdEffectParam;
                gEnigmaBerries[i + 2].holdEffectParam = src->holdEffectParam;
            }
        }
    }
}

// This was inlined in Ruby/Sapphire
static void FindLinkBattleMaster(u8 numPlayers, u8 multiPlayerId)
{
    u8 found = 0;

    // If player 1 is playing the minimum version, player 1 is master.
    if (gBlockRecvBuffer[0][0] == 0x100)
    {
        if (multiPlayerId == 0)
            gBattleTypeFlags |= BATTLE_TYPE_IS_MASTER | BATTLE_TYPE_TRAINER;
        else
            gBattleTypeFlags |= BATTLE_TYPE_TRAINER;
        found++;
    }

    if (found == 0)
    {
        // If multiple different versions are being used, player 1 is master.
        s32 i;

        for (i = 0; i < numPlayers; i++)
        {
            if (gBlockRecvBuffer[0][0] != gBlockRecvBuffer[i][0])
                break;
        }

        if (i == numPlayers)
        {
            if (multiPlayerId == 0)
                gBattleTypeFlags |= BATTLE_TYPE_IS_MASTER | BATTLE_TYPE_TRAINER;
            else
                gBattleTypeFlags |= BATTLE_TYPE_TRAINER;
            found++;
        }

        if (found == 0)
        {
            // Lowest index player with the highest game version is master.
            for (i = 0; i < numPlayers; i++)
            {
                if (gBlockRecvBuffer[i][0] == 0x300 && i != multiPlayerId)
                {
                    if (i < multiPlayerId)
                        break;
                }
                if (gBlockRecvBuffer[i][0] > 0x300 && i != multiPlayerId)
                    break;
            }

            if (i == numPlayers)
                gBattleTypeFlags |= BATTLE_TYPE_IS_MASTER | BATTLE_TYPE_TRAINER;
            else
                gBattleTypeFlags |= BATTLE_TYPE_TRAINER;
        }
    }
}

static void CB2_HandleStartBattle(void)
{
    u8 playerMultiplayerId;
    u8 enemyMultiplayerId;

    RunTasks();
    AnimateSprites();
    BuildOamBuffer();

    playerMultiplayerId = GetMultiplayerId();
    gBattleScripting.multiplayerId = playerMultiplayerId;
    enemyMultiplayerId = playerMultiplayerId ^ BIT_SIDE;

    switch (gBattleCommunication[MULTIUSE_STATE])
    {
    case 0:
        if (!IsDma3ManagerBusyWithBgCopy())
        {
            ShowBg(0);
            ShowBg(1);
            ShowBg(2);
            ShowBg(3);
            FillAroundBattleWindows();
            gBattleCommunication[MULTIUSE_STATE] = 1;
        }
        if (gWirelessCommType)
            LoadWirelessStatusIndicatorSpriteGfx();
        break;
    case 1:
        if (gBattleTypeFlags & BATTLE_TYPE_LINK)
        {
            if (gReceivedRemoteLinkPlayers)
            {
                if (IsLinkTaskFinished())
                {
                    // 0x300
                    *(&gBattleStruct->multiBuffer.linkBattlerHeader.versionSignatureLo) = 0;
                    *(&gBattleStruct->multiBuffer.linkBattlerHeader.versionSignatureHi) = 3;
                    BufferPartyVsScreenHealth_AtStart();
                    SetPlayerBerryDataInBattleStruct();

                    if (TRAINER_BATTLE_PARAM.opponentA == TRAINER_UNION_ROOM)
                    {
                        gLinkPlayers[0].id = 0;
                        gLinkPlayers[1].id = 1;
                    }

                    SendBlock(BitmaskAllOtherLinkPlayers(), &gBattleStruct->multiBuffer.linkBattlerHeader, sizeof(gBattleStruct->multiBuffer.linkBattlerHeader));
                    gBattleCommunication[MULTIUSE_STATE] = 2;
                }
                if (gWirelessCommType)
                    CreateWirelessStatusIndicatorSprite(0, 0);
            }
        }
        else
        {
            if (!(gBattleTypeFlags & BATTLE_TYPE_RECORDED))
                gBattleTypeFlags |= BATTLE_TYPE_IS_MASTER;
            gBattleCommunication[MULTIUSE_STATE] = 15;
            SetAllPlayersBerryData();
        }
        break;
    case 2:
        if ((GetBlockReceivedStatus() & 3) == 3)
        {
            u8 taskId;

            ResetBlockReceivedFlags();
            FindLinkBattleMaster(2, playerMultiplayerId);
            SetAllPlayersBerryData();
            taskId = CreateTask(InitLinkBattleVsScreen, 0);
            gTasks[taskId].data[1] = 0x10E;
            gTasks[taskId].data[2] = 0x5A;
            gTasks[taskId].data[5] = 0;
            gTasks[taskId].data[3] = gBattleStruct->multiBuffer.linkBattlerHeader.vsScreenHealthFlagsLo | (gBattleStruct->multiBuffer.linkBattlerHeader.vsScreenHealthFlagsHi << 8);
            gTasks[taskId].data[4] = gBlockRecvBuffer[enemyMultiplayerId][1];
            RecordedBattle_SetFrontierPassFlagFromHword(gBlockRecvBuffer[playerMultiplayerId][1]);
            RecordedBattle_SetFrontierPassFlagFromHword(gBlockRecvBuffer[enemyMultiplayerId][1]);
            gBattleCommunication[MULTIUSE_STATE]++;
        }
        break;
    case 3:
        // Link battle, send/receive party Pokémon 2 at a time
        if (IsLinkTaskFinished())
        {
            // Send Pokémon 1-2
            SendBlock(BitmaskAllOtherLinkPlayers(), gPlayerParty, sizeof(struct Pokemon) * 2);
            gBattleCommunication[MULTIUSE_STATE]++;
        }
        break;
    case 4:
        if ((GetBlockReceivedStatus() & 3) == 3)
        {
            // Recv Pokémon 1-2
            ResetBlockReceivedFlags();
            memcpy(gEnemyParty, gBlockRecvBuffer[enemyMultiplayerId], sizeof(struct Pokemon) * 2);
            gBattleCommunication[MULTIUSE_STATE]++;
        }
        break;
    case 7:
        if (IsLinkTaskFinished())
        {
            // Send Pokémon 3-4
            SendBlock(BitmaskAllOtherLinkPlayers(), &gPlayerParty[2], sizeof(struct Pokemon) * 2);
            gBattleCommunication[MULTIUSE_STATE]++;
        }
        break;
    case 8:
        if ((GetBlockReceivedStatus() & 3) == 3)
        {
            // Recv Pokémon 3-4
            ResetBlockReceivedFlags();
            memcpy(&gEnemyParty[2], gBlockRecvBuffer[enemyMultiplayerId], sizeof(struct Pokemon) * 2);
            gBattleCommunication[MULTIUSE_STATE]++;
        }
        break;
    case 11:
        if (IsLinkTaskFinished())
        {
            // Send Pokémon 5-6
            SendBlock(BitmaskAllOtherLinkPlayers(), &gPlayerParty[4], sizeof(struct Pokemon) * 2);
            gBattleCommunication[MULTIUSE_STATE]++;
        }
        break;
    case 12:
        if ((GetBlockReceivedStatus() & 3) == 3)
        {
            // Recv Pokémon 5-6
            ResetBlockReceivedFlags();
            memcpy(&gEnemyParty[4], gBlockRecvBuffer[enemyMultiplayerId], sizeof(struct Pokemon) * 2);

            TryCorrectShedinjaLanguage(&gEnemyParty[0]);
            TryCorrectShedinjaLanguage(&gEnemyParty[1]);
            TryCorrectShedinjaLanguage(&gEnemyParty[2]);
            TryCorrectShedinjaLanguage(&gEnemyParty[3]);
            TryCorrectShedinjaLanguage(&gEnemyParty[4]);
            TryCorrectShedinjaLanguage(&gEnemyParty[5]);
            gBattleCommunication[MULTIUSE_STATE]++;
        }
        break;
    case 15:
        InitBattleControllers();
        RecordedBattle_SetTrainerInfo();
        gBattleCommunication[SPRITES_INIT_STATE1] = 0;
        gBattleCommunication[SPRITES_INIT_STATE2] = 0;
        if (gBattleTypeFlags & BATTLE_TYPE_LINK)
        {
            // Check if both players are using Emerald
            // to determine if the recorded battle rng
            // seed needs to be sent
            s32 i;
            for (i = 0; i < 2 && (gLinkPlayers[i].version & 0xFF) == VERSION_EMERALD; i++);

            if (i == 2)
                gBattleCommunication[MULTIUSE_STATE] = 16;
            else
                gBattleCommunication[MULTIUSE_STATE] = 18;
        }
        else
        {
            gBattleCommunication[MULTIUSE_STATE] = 18;
        }
        break;
    case 16:
        // Both players are using Emerald, send rng seed for recorded battle
        if (IsLinkTaskFinished())
        {
            SendBlock(BitmaskAllOtherLinkPlayers(), &gRecordedBattleRngSeed, sizeof(gRecordedBattleRngSeed));
            gBattleCommunication[MULTIUSE_STATE]++;
        }
        break;
    case 17:
        // Receive rng seed for recorded battle (only read it if partner is the link master)
        if ((GetBlockReceivedStatus() & 3) == 3)
        {
            ResetBlockReceivedFlags();
            if (!(gBattleTypeFlags & BATTLE_TYPE_IS_MASTER))
                memcpy(&gRecordedBattleRngSeed, gBlockRecvBuffer[enemyMultiplayerId], sizeof(gRecordedBattleRngSeed));
            gBattleCommunication[MULTIUSE_STATE]++;
        }
        break;
    case 18:
        // Finish, start battle
        if (BattleInitAllSprites(&gBattleCommunication[SPRITES_INIT_STATE1], &gBattleCommunication[SPRITES_INIT_STATE2]))
        {
            gPreBattleCallback1 = gMain.callback1;
            gMain.callback1 = BattleMainCB1;
            SetMainCallback2(BattleMainCB2);
            if (gBattleTypeFlags & BATTLE_TYPE_LINK)
                gBattleTypeFlags |= BATTLE_TYPE_LINK_IN_BATTLE;
        }
        break;
    // Introduce short delays between sending party Pokémon for link
    case 5:
    case 9:
    case 13:
        gBattleCommunication[MULTIUSE_STATE]++;
        gBattleCommunication[1] = 1;
    case 6:
    case 10:
    case 14:
        if (--gBattleCommunication[1] == 0)
            gBattleCommunication[MULTIUSE_STATE]++;
        break;
    }
}

static void CB2_HandleStartMultiPartnerBattle(void)
{
    u8 playerMultiplayerId;
    u8 partnerMultiplayerId;

    RunTasks();
    AnimateSprites();
    BuildOamBuffer();

    playerMultiplayerId = GetMultiplayerId();
    gBattleScripting.multiplayerId = playerMultiplayerId;
    partnerMultiplayerId = playerMultiplayerId ^ BIT_SIDE;

    switch (gBattleCommunication[MULTIUSE_STATE])
    {
    case 0:
        if (!IsDma3ManagerBusyWithBgCopy())
        {
            ShowBg(0);
            ShowBg(1);
            ShowBg(2);
            ShowBg(3);
            FillAroundBattleWindows();
            gBattleCommunication[MULTIUSE_STATE] = 1;
        }
        if (gWirelessCommType)
            LoadWirelessStatusIndicatorSpriteGfx();
        // fall through
    case 1:
        if (gBattleTypeFlags & BATTLE_TYPE_LINK)
        {
            if (gReceivedRemoteLinkPlayers)
            {
                u8 language;

                gLinkPlayers[0].id = 0;
                gLinkPlayers[1].id = 2;
                gLinkPlayers[2].id = 1;
                gLinkPlayers[3].id = 3;
                GetFrontierTrainerName(gLinkPlayers[2].name, TRAINER_BATTLE_PARAM.opponentA);
                GetFrontierTrainerName(gLinkPlayers[3].name, TRAINER_BATTLE_PARAM.opponentB);
                GetBattleTowerTrainerLanguage(&language, TRAINER_BATTLE_PARAM.opponentA);
                gLinkPlayers[2].language = language;
                GetBattleTowerTrainerLanguage(&language, TRAINER_BATTLE_PARAM.opponentB);
                gLinkPlayers[3].language = language;

                if (IsLinkTaskFinished())
                {
                    // 0x300
                    *(&gBattleStruct->multiBuffer.linkBattlerHeader.versionSignatureLo) = 0;
                    *(&gBattleStruct->multiBuffer.linkBattlerHeader.versionSignatureHi) = 3;
                    BufferPartyVsScreenHealth_AtStart();
                    SetPlayerBerryDataInBattleStruct();
                    SendBlock(BitmaskAllOtherLinkPlayers(), &gBattleStruct->multiBuffer.linkBattlerHeader, sizeof(gBattleStruct->multiBuffer.linkBattlerHeader));
                    gBattleCommunication[MULTIUSE_STATE] = 2;
                }

                if (gWirelessCommType)
                    CreateWirelessStatusIndicatorSprite(0, 0);
            }
        }
        else
        {
            if (!(gBattleTypeFlags & BATTLE_TYPE_RECORDED))
                gBattleTypeFlags |= BATTLE_TYPE_IS_MASTER;
            gBattleCommunication[MULTIUSE_STATE] = 13;
            SetAllPlayersBerryData();
        }
        break;
    case 2:
        if ((GetBlockReceivedStatus() & 3) == 3)
        {
            u8 taskId;

            ResetBlockReceivedFlags();
            FindLinkBattleMaster(2, playerMultiplayerId);
            SetAllPlayersBerryData();
            taskId = CreateTask(InitLinkBattleVsScreen, 0);
            gTasks[taskId].data[1] = 0x10E;
            gTasks[taskId].data[2] = 0x5A;
            gTasks[taskId].data[5] = 0;
            gTasks[taskId].data[3] = 0x145;
            gTasks[taskId].data[4] = 0x145;
            gBattleCommunication[MULTIUSE_STATE]++;
        }
        break;
    case 3:
        // Link battle, send/receive party Pokémon in groups
        if (IsLinkTaskFinished())
        {
            // Send Pokémon 1-2
            SendBlock(BitmaskAllOtherLinkPlayers(), gPlayerParty, sizeof(struct Pokemon) * 2);
            gBattleCommunication[MULTIUSE_STATE]++;
        }
        break;
    case 4:
        if ((GetBlockReceivedStatus() & 3) == 3)
        {
            // Recv partner's Pokémon 1-2, and copy partner's and own Pokémon into party positions
            ResetBlockReceivedFlags();
            if (gLinkPlayers[playerMultiplayerId].id != 0)
            {
                memcpy(gPlayerParty, gBlockRecvBuffer[partnerMultiplayerId], sizeof(struct Pokemon) * 2);
                memcpy(&gPlayerParty[MULTI_PARTY_SIZE], gBlockRecvBuffer[playerMultiplayerId], sizeof(struct Pokemon) * 2);
            }
            else
            {
                memcpy(gPlayerParty, gBlockRecvBuffer[playerMultiplayerId], sizeof(struct Pokemon) * 2);
                memcpy(&gPlayerParty[MULTI_PARTY_SIZE], gBlockRecvBuffer[partnerMultiplayerId], sizeof(struct Pokemon) * 2);
            }
            gBattleCommunication[MULTIUSE_STATE]++;
        }
        break;
    case 5:
        if (IsLinkTaskFinished())
        {
            // Send Pokémon 3
            SendBlock(BitmaskAllOtherLinkPlayers(), &gPlayerParty[2], sizeof(struct Pokemon));
            gBattleCommunication[MULTIUSE_STATE]++;
        }
        break;
    case 6:
        if ((GetBlockReceivedStatus() & 3) == 3)
        {
            // Recv partner's Pokémon 3, and copy partner's and own Pokémon into party positions
            ResetBlockReceivedFlags();
            if (gLinkPlayers[playerMultiplayerId].id != 0)
            {
                memcpy(&gPlayerParty[2], gBlockRecvBuffer[partnerMultiplayerId], sizeof(struct Pokemon));
                memcpy(&gPlayerParty[2 + MULTI_PARTY_SIZE], gBlockRecvBuffer[playerMultiplayerId], sizeof(struct Pokemon));
            }
            else
            {
                memcpy(&gPlayerParty[2], gBlockRecvBuffer[playerMultiplayerId], sizeof(struct Pokemon));
                memcpy(&gPlayerParty[2 + MULTI_PARTY_SIZE], gBlockRecvBuffer[partnerMultiplayerId], sizeof(struct Pokemon));
            }
            gBattleCommunication[MULTIUSE_STATE]++;
        }
        break;
    case 7:
        if (IsLinkTaskFinished())
        {
            // Send enemy Pokémon 1-2 to partner
            SendBlock(BitmaskAllOtherLinkPlayers(), gEnemyParty, sizeof(struct Pokemon) * 2);
            gBattleCommunication[MULTIUSE_STATE]++;
        }
        break;
    case 8:
        if ((GetBlockReceivedStatus() & 3) == 3)
        {
            // Recv enemy Pokémon 1-2 (if not master)
            ResetBlockReceivedFlags();
            if (GetMultiplayerId() != 0)
                memcpy(gEnemyParty, gBlockRecvBuffer[0], sizeof(struct Pokemon) * 2);
            gBattleCommunication[MULTIUSE_STATE]++;
        }
        break;
    case 9:
        if (IsLinkTaskFinished())
        {
            // Send enemy Pokémon 3-4 to partner
            SendBlock(BitmaskAllOtherLinkPlayers(), &gEnemyParty[2], sizeof(struct Pokemon) * 2);
            gBattleCommunication[MULTIUSE_STATE]++;
        }
        break;
    case 10:
        if ((GetBlockReceivedStatus() & 3) == 3)
        {
            // Recv enemy Pokémon 3-4 (if not master)
            ResetBlockReceivedFlags();
            if (GetMultiplayerId() != 0)
                memcpy(&gEnemyParty[2], gBlockRecvBuffer[0], sizeof(struct Pokemon) * 2);
            gBattleCommunication[MULTIUSE_STATE]++;
        }
        break;
    case 11:
        if (IsLinkTaskFinished())
        {
            // Send enemy Pokémon 5-6 to partner
            SendBlock(BitmaskAllOtherLinkPlayers(), &gEnemyParty[4], sizeof(struct Pokemon) * 2);
            gBattleCommunication[MULTIUSE_STATE]++;
        }
        break;
    case 12:
        if ((GetBlockReceivedStatus() & 3) == 3)
        {
            // Recv enemy Pokémon 5-6 (if not master)
            ResetBlockReceivedFlags();
            if (GetMultiplayerId() != 0)
                memcpy(&gEnemyParty[4], gBlockRecvBuffer[0], sizeof(struct Pokemon) * 2);

            TryCorrectShedinjaLanguage(&gPlayerParty[0]);
            TryCorrectShedinjaLanguage(&gPlayerParty[1]);
            TryCorrectShedinjaLanguage(&gPlayerParty[2]);
            TryCorrectShedinjaLanguage(&gPlayerParty[3]);
            TryCorrectShedinjaLanguage(&gPlayerParty[4]);
            TryCorrectShedinjaLanguage(&gPlayerParty[5]);
            TryCorrectShedinjaLanguage(&gEnemyParty[0]);
            TryCorrectShedinjaLanguage(&gEnemyParty[1]);
            TryCorrectShedinjaLanguage(&gEnemyParty[2]);
            TryCorrectShedinjaLanguage(&gEnemyParty[3]);
            TryCorrectShedinjaLanguage(&gEnemyParty[4]);
            TryCorrectShedinjaLanguage(&gEnemyParty[5]);
            gBattleCommunication[MULTIUSE_STATE]++;
        }
        break;
    case 13:
        InitBattleControllers();
        RecordedBattle_SetTrainerInfo();
        gBattleCommunication[SPRITES_INIT_STATE1] = 0;
        gBattleCommunication[SPRITES_INIT_STATE2] = 0;
        if (gBattleTypeFlags & BATTLE_TYPE_LINK)
            gBattleCommunication[MULTIUSE_STATE] = 14;
        else
            gBattleCommunication[MULTIUSE_STATE] = 16;
        break;
    case 14:
        // Send rng seed for recorded battle
        if (IsLinkTaskFinished())
        {
            SendBlock(BitmaskAllOtherLinkPlayers(), &gRecordedBattleRngSeed, sizeof(gRecordedBattleRngSeed));
            gBattleCommunication[MULTIUSE_STATE]++;
        }
        break;
    case 15:
        // Receive rng seed for recorded battle (only read it if partner is the link master)
        if ((GetBlockReceivedStatus() & 3) == 3)
        {
            ResetBlockReceivedFlags();
            if (!(gBattleTypeFlags & BATTLE_TYPE_IS_MASTER))
                memcpy(&gRecordedBattleRngSeed, gBlockRecvBuffer[partnerMultiplayerId], sizeof(gRecordedBattleRngSeed));
            gBattleCommunication[MULTIUSE_STATE]++;
        }
        break;
    case 16:
        // Finish, start battle
        if (BattleInitAllSprites(&gBattleCommunication[SPRITES_INIT_STATE1], &gBattleCommunication[SPRITES_INIT_STATE2]))
        {
            TrySetLinkBattleTowerEnemyPartyLevel();
            gPreBattleCallback1 = gMain.callback1;
            gMain.callback1 = BattleMainCB1;
            SetMainCallback2(BattleMainCB2);
            if (gBattleTypeFlags & BATTLE_TYPE_LINK)
                gBattleTypeFlags |= BATTLE_TYPE_LINK_IN_BATTLE;
        }
        break;
    }
}

static void SetMultiPartnerMenuParty(u8 offset)
{
    s32 i;

    for (i = 0; i < MULTI_PARTY_SIZE; i++)
    {
        gMultiPartnerParty[i].species     = GetMonData(&gPlayerParty[offset + i], MON_DATA_SPECIES);
        gMultiPartnerParty[i].heldItem    = GetMonData(&gPlayerParty[offset + i], MON_DATA_HELD_ITEM);
        GetMonData(&gPlayerParty[offset + i], MON_DATA_NICKNAME, gMultiPartnerParty[i].nickname);
        gMultiPartnerParty[i].level       = GetMonData(&gPlayerParty[offset + i], MON_DATA_LEVEL);
        gMultiPartnerParty[i].hp          = GetMonData(&gPlayerParty[offset + i], MON_DATA_HP);
        gMultiPartnerParty[i].maxhp       = GetMonData(&gPlayerParty[offset + i], MON_DATA_MAX_HP);
        gMultiPartnerParty[i].status      = GetMonData(&gPlayerParty[offset + i], MON_DATA_STATUS);
        gMultiPartnerParty[i].personality = GetMonData(&gPlayerParty[offset + i], MON_DATA_PERSONALITY);
        gMultiPartnerParty[i].gender      = GetMonGender(&gPlayerParty[offset + i]);
        StripExtCtrlCodes(gMultiPartnerParty[i].nickname);
        if (GetMonData(&gPlayerParty[offset + i], MON_DATA_LANGUAGE) != LANGUAGE_JAPANESE)
            PadNameString(gMultiPartnerParty[i].nickname, CHAR_SPACE);
    }
    memcpy(sMultiPartnerPartyBuffer, gMultiPartnerParty, sizeof(gMultiPartnerParty));
}

static void CB2_PreInitMultiBattle(void)
{
    s32 i;
    u8 playerMultiplierId;
    s32 numPlayers = MAX_BATTLERS_COUNT;
    u8 blockMask = 0xF;
    u32 *savedBattleTypeFlags;
    void (**savedCallback)(void);

    if (gBattleTypeFlags & BATTLE_TYPE_BATTLE_TOWER)
    {
        numPlayers = 2;
        blockMask = 3;
    }

    playerMultiplierId = GetMultiplayerId();
    gBattleScripting.multiplayerId = playerMultiplierId;
    savedCallback = &gBattleStruct->savedCallback;
    savedBattleTypeFlags = &gBattleStruct->savedBattleTypeFlags;

    RunTasks();
    AnimateSprites();
    BuildOamBuffer();

    switch (gBattleCommunication[MULTIUSE_STATE])
    {
    case 0:
        if (gReceivedRemoteLinkPlayers && IsLinkTaskFinished())
        {
            sMultiPartnerPartyBuffer = Alloc(sizeof(gMultiPartnerParty));
            SetMultiPartnerMenuParty(0);
            SendBlock(BitmaskAllOtherLinkPlayers(), sMultiPartnerPartyBuffer, sizeof(gMultiPartnerParty));
            gBattleCommunication[MULTIUSE_STATE]++;
        }
        break;
    case 1:
        if ((GetBlockReceivedStatus() & blockMask) == blockMask)
        {
            ResetBlockReceivedFlags();
            for (i = 0; i < numPlayers; i++)
            {
                if (i == playerMultiplierId)
                    continue;

                if (numPlayers == MAX_LINK_PLAYERS)
                {
                    if ((!(gLinkPlayers[i].id & 1) && !(gLinkPlayers[playerMultiplierId].id & 1))
                        || (gLinkPlayers[i].id & 1 && gLinkPlayers[playerMultiplierId].id & 1))
                    {
                        memcpy(gMultiPartnerParty, gBlockRecvBuffer[i], sizeof(gMultiPartnerParty));
                    }
                }
                else
                {
                    memcpy(gMultiPartnerParty, gBlockRecvBuffer[i], sizeof(gMultiPartnerParty));
                }
            }
            gBattleCommunication[MULTIUSE_STATE]++;
            *savedCallback = gMain.savedCallback;
            *savedBattleTypeFlags = gBattleTypeFlags;
            gMain.savedCallback = CB2_PreInitMultiBattle;
            ShowPartyMenuToShowcaseMultiBattleParty();
        }
        break;
    case 2:
        if (IsLinkTaskFinished() && !gPaletteFade.active)
        {
            gBattleCommunication[MULTIUSE_STATE]++;
            if (gWirelessCommType)
                SetLinkStandbyCallback();
            else
                SetCloseLinkCallback();
        }
        break;
    case 3:
        if (gWirelessCommType)
        {
            if (IsLinkRfuTaskFinished())
            {
                gBattleTypeFlags = *savedBattleTypeFlags;
                gMain.savedCallback = *savedCallback;
                SetMainCallback2(CB2_InitBattleInternal);
                FREE_AND_SET_NULL(sMultiPartnerPartyBuffer);
            }
        }
        else if (gReceivedRemoteLinkPlayers == 0)
        {
            gBattleTypeFlags = *savedBattleTypeFlags;
            gMain.savedCallback = *savedCallback;
            SetMainCallback2(CB2_InitBattleInternal);
            FREE_AND_SET_NULL(sMultiPartnerPartyBuffer);
        }
        break;
    }
}

static void CB2_PreInitIngamePlayerPartnerBattle(void)
{
    u32 *savedBattleTypeFlags;
    void (**savedCallback)(void);

    savedCallback = &gBattleStruct->savedCallback;
    savedBattleTypeFlags = &gBattleStruct->savedBattleTypeFlags;

    RunTasks();
    AnimateSprites();
    BuildOamBuffer();

    switch (gBattleCommunication[MULTIUSE_STATE])
    {
    case 0:
        sMultiPartnerPartyBuffer = Alloc(sizeof(gMultiPartnerParty));
        SetMultiPartnerMenuParty(MULTI_PARTY_SIZE);
        gBattleCommunication[MULTIUSE_STATE]++;
        *savedCallback = gMain.savedCallback;
        *savedBattleTypeFlags = gBattleTypeFlags;
        gMain.savedCallback = CB2_PreInitIngamePlayerPartnerBattle;
        ShowPartyMenuToShowcaseMultiBattleParty();
        break;
    case 1:
        if (!gPaletteFade.active)
        {
            gBattleCommunication[MULTIUSE_STATE] = 2;
            gBattleTypeFlags = *savedBattleTypeFlags;
            gMain.savedCallback = *savedCallback;
            SetMainCallback2(CB2_InitBattleInternal);
            FREE_AND_SET_NULL(sMultiPartnerPartyBuffer);
        }
        break;
    }
}

static void CB2_HandleStartMultiBattle(void)
{
    u8 playerMultiplayerId;
    s32 id;
    u8 var;

    playerMultiplayerId = GetMultiplayerId();
    gBattleScripting.multiplayerId = playerMultiplayerId;

    RunTasks();
    AnimateSprites();
    BuildOamBuffer();

    switch (gBattleCommunication[MULTIUSE_STATE])
    {
    case 0:
        if (!IsDma3ManagerBusyWithBgCopy())
        {
            ShowBg(0);
            ShowBg(1);
            ShowBg(2);
            ShowBg(3);
            FillAroundBattleWindows();
            gBattleCommunication[MULTIUSE_STATE] = 1;
        }
        if (gWirelessCommType)
            LoadWirelessStatusIndicatorSpriteGfx();
        break;
    case 1:
        if (gBattleTypeFlags & BATTLE_TYPE_LINK)
        {
            if (gReceivedRemoteLinkPlayers)
            {
                if (IsLinkTaskFinished())
                {
                    // 0x300
                    *(&gBattleStruct->multiBuffer.linkBattlerHeader.versionSignatureLo) = 0;
                    *(&gBattleStruct->multiBuffer.linkBattlerHeader.versionSignatureHi) = 3;
                    BufferPartyVsScreenHealth_AtStart();
                    SetPlayerBerryDataInBattleStruct();

                    SendBlock(BitmaskAllOtherLinkPlayers(), &gBattleStruct->multiBuffer.linkBattlerHeader, sizeof(gBattleStruct->multiBuffer.linkBattlerHeader));
                    gBattleCommunication[MULTIUSE_STATE]++;
                }
                if (gWirelessCommType)
                    CreateWirelessStatusIndicatorSprite(0, 0);
            }
        }
        else
        {
            if (!(gBattleTypeFlags & BATTLE_TYPE_RECORDED))
                gBattleTypeFlags |= BATTLE_TYPE_IS_MASTER;
            gBattleCommunication[MULTIUSE_STATE] = 7;
            SetAllPlayersBerryData();
        }
        break;
    case 2:
        if ((GetBlockReceivedStatus() & 0xF) == 0xF)
        {
            ResetBlockReceivedFlags();
            FindLinkBattleMaster(4, playerMultiplayerId);
            SetAllPlayersBerryData();
            var = CreateTask(InitLinkBattleVsScreen, 0);
            gTasks[var].data[1] = 0x10E;
            gTasks[var].data[2] = 0x5A;
            gTasks[var].data[5] = 0;
            gTasks[var].data[3] = 0;
            gTasks[var].data[4] = 0;

            for (id = 0; id < MAX_LINK_PLAYERS; id++)
            {
                RecordedBattle_SetFrontierPassFlagFromHword(gBlockRecvBuffer[id][1]);
                switch (gLinkPlayers[id].id)
                {
                case 0:
                    gTasks[var].data[3] |= gBlockRecvBuffer[id][1] & 0x3F;
                    break;
                case 1:
                    gTasks[var].data[4] |= gBlockRecvBuffer[id][1] & 0x3F;
                    break;
                case 2:
                    gTasks[var].data[3] |= (gBlockRecvBuffer[id][1] & 0x3F) << 6;
                    break;
                case 3:
                    gTasks[var].data[4] |= (gBlockRecvBuffer[id][1] & 0x3F) << 6;
                    break;
                }
            }
            ZeroEnemyPartyMons();
            gBattleCommunication[MULTIUSE_STATE]++;
        }
        else
        {
            break;
        }
        // fall through
    case 3:
        if (IsLinkTaskFinished())
        {
            SendBlock(BitmaskAllOtherLinkPlayers(), gPlayerParty, sizeof(struct Pokemon) * 2);
            gBattleCommunication[MULTIUSE_STATE]++;
        }
        break;
    case 4:
        if ((GetBlockReceivedStatus() & 0xF) == 0xF)
        {
            ResetBlockReceivedFlags();
            for (id = 0; id < MAX_LINK_PLAYERS; id++)
            {
                if (id == playerMultiplayerId)
                {
                    switch (gLinkPlayers[id].id)
                    {
                    case 0:
                    case 3:
                        memcpy(gPlayerParty, gBlockRecvBuffer[id], sizeof(struct Pokemon) * 2);
                        break;
                    case 1:
                    case 2:
                        memcpy(gPlayerParty + MULTI_PARTY_SIZE, gBlockRecvBuffer[id], sizeof(struct Pokemon) * 2);
                        break;
                    }
                }
                else
                {
                    if ((!(gLinkPlayers[id].id & 1) && !(gLinkPlayers[playerMultiplayerId].id & 1))
                     || ((gLinkPlayers[id].id & 1) && (gLinkPlayers[playerMultiplayerId].id & 1)))
                    {
                        switch (gLinkPlayers[id].id)
                        {
                        case 0:
                        case 3:
                            memcpy(gPlayerParty, gBlockRecvBuffer[id], sizeof(struct Pokemon) * 2);
                            break;
                        case 1:
                        case 2:
                            memcpy(gPlayerParty + MULTI_PARTY_SIZE, gBlockRecvBuffer[id], sizeof(struct Pokemon) * 2);
                            break;
                        }
                    }
                    else
                    {
                        switch (gLinkPlayers[id].id)
                        {
                        case 0:
                        case 3:
                            memcpy(gEnemyParty, gBlockRecvBuffer[id], sizeof(struct Pokemon) * 2);
                            break;
                        case 1:
                        case 2:
                            memcpy(gEnemyParty + MULTI_PARTY_SIZE, gBlockRecvBuffer[id], sizeof(struct Pokemon) * 2);
                            break;
                        }
                    }
                }
            }
            gBattleCommunication[MULTIUSE_STATE]++;
        }
        break;
    case 5:
        if (IsLinkTaskFinished())
        {
            SendBlock(BitmaskAllOtherLinkPlayers(), gPlayerParty + 2, sizeof(struct Pokemon));
            gBattleCommunication[MULTIUSE_STATE]++;
        }
        break;
    case 6:
        if ((GetBlockReceivedStatus() & 0xF) == 0xF)
        {
            ResetBlockReceivedFlags();
            for (id = 0; id < MAX_LINK_PLAYERS; id++)
            {
                if (id == playerMultiplayerId)
                {
                    switch (gLinkPlayers[id].id)
                    {
                    case 0:
                    case 3:
                        memcpy(gPlayerParty + 2, gBlockRecvBuffer[id], sizeof(struct Pokemon));
                        break;
                    case 1:
                    case 2:
                        memcpy(gPlayerParty + 5, gBlockRecvBuffer[id], sizeof(struct Pokemon));
                        break;
                    }
                }
                else
                {
                    if ((!(gLinkPlayers[id].id & 1) && !(gLinkPlayers[playerMultiplayerId].id & 1))
                     || ((gLinkPlayers[id].id & 1) && (gLinkPlayers[playerMultiplayerId].id & 1)))
                    {
                        switch (gLinkPlayers[id].id)
                        {
                        case 0:
                        case 3:
                            memcpy(gPlayerParty + 2, gBlockRecvBuffer[id], sizeof(struct Pokemon));
                            break;
                        case 1:
                        case 2:
                            memcpy(gPlayerParty + 5, gBlockRecvBuffer[id], sizeof(struct Pokemon));
                            break;
                        }
                    }
                    else
                    {
                        switch (gLinkPlayers[id].id)
                        {
                        case 0:
                        case 3:
                            memcpy(gEnemyParty + 2, gBlockRecvBuffer[id], sizeof(struct Pokemon));
                            break;
                        case 1:
                        case 2:
                            memcpy(gEnemyParty + 5, gBlockRecvBuffer[id], sizeof(struct Pokemon));
                            break;
                        }
                    }
                }
            }
            TryCorrectShedinjaLanguage(&gPlayerParty[0]);
            TryCorrectShedinjaLanguage(&gPlayerParty[1]);
            TryCorrectShedinjaLanguage(&gPlayerParty[2]);
            TryCorrectShedinjaLanguage(&gPlayerParty[3]);
            TryCorrectShedinjaLanguage(&gPlayerParty[4]);
            TryCorrectShedinjaLanguage(&gPlayerParty[5]);

            TryCorrectShedinjaLanguage(&gEnemyParty[0]);
            TryCorrectShedinjaLanguage(&gEnemyParty[1]);
            TryCorrectShedinjaLanguage(&gEnemyParty[2]);
            TryCorrectShedinjaLanguage(&gEnemyParty[3]);
            TryCorrectShedinjaLanguage(&gEnemyParty[4]);
            TryCorrectShedinjaLanguage(&gEnemyParty[5]);

            gBattleCommunication[MULTIUSE_STATE]++;
        }
        break;
    case 7:
        InitBattleControllers();
        RecordedBattle_SetTrainerInfo();
        gBattleCommunication[SPRITES_INIT_STATE1] = 0;
        gBattleCommunication[SPRITES_INIT_STATE2] = 0;
        if (gBattleTypeFlags & BATTLE_TYPE_LINK)
        {
            for (id = 0; id < MAX_LINK_PLAYERS && (gLinkPlayers[id].version & 0xFF) == VERSION_EMERALD; id++);

            if (id == MAX_LINK_PLAYERS)
                gBattleCommunication[MULTIUSE_STATE] = 8;
            else
                gBattleCommunication[MULTIUSE_STATE] = 10;
        }
        else
        {
            gBattleCommunication[MULTIUSE_STATE] = 10;
        }
        break;
    case 8:
        if (IsLinkTaskFinished())
        {
            struct BattleVideo *ptr = &gBattleStruct->multiBuffer.battleVideo;
            ptr->battleTypeFlags = gBattleTypeFlags;
            ptr->rngSeed = gRecordedBattleRngSeed;

            SendBlock(BitmaskAllOtherLinkPlayers(), ptr, sizeof(gBattleStruct->multiBuffer.battleVideo));
            gBattleCommunication[MULTIUSE_STATE]++;
        }
        break;
    case 9:
        if ((GetBlockReceivedStatus() & 0xF) == 0xF)
        {
            ResetBlockReceivedFlags();
            for (var = 0; var < 4; var++)
            {
                u32 blockValue = gBlockRecvBuffer[var][0];
                if (blockValue & 4)
                {
                    memcpy(&gRecordedBattleRngSeed, &gBlockRecvBuffer[var][2], sizeof(gRecordedBattleRngSeed));
                    break;
                }
            }

            gBattleCommunication[MULTIUSE_STATE]++;
        }
        break;
    case 10:
        if (BattleInitAllSprites(&gBattleCommunication[SPRITES_INIT_STATE1], &gBattleCommunication[SPRITES_INIT_STATE2]))
        {
            gPreBattleCallback1 = gMain.callback1;
            gMain.callback1 = BattleMainCB1;
            SetMainCallback2(BattleMainCB2);
            if (gBattleTypeFlags & BATTLE_TYPE_LINK)
            {
                TRAINER_BATTLE_PARAM.opponentA = TRAINER_LINK_OPPONENT;
                gBattleTypeFlags |= BATTLE_TYPE_LINK_IN_BATTLE;
            }
        }
        break;
    }
}

void BattleMainCB2(void)
{
    AnimateSprites();
    BuildOamBuffer();
    RunTextPrinters();
    UpdatePaletteFade();
    RunTasks();

    if (JOY_HELD(B_BUTTON) && gBattleTypeFlags & BATTLE_TYPE_RECORDED && RecordedBattle_CanStopPlayback())
    {
        // Player pressed B during recorded battle playback, end battle
        gSpecialVar_Result = gBattleOutcome = B_OUTCOME_PLAYER_TELEPORTED;
        ResetPaletteFadeControl();
        BeginNormalPaletteFade(PALETTES_ALL, 0, 0, 16, RGB_BLACK);
        SetMainCallback2(CB2_QuitRecordedBattle);
    }
}

static void FreeRestoreBattleData(void)
{
    gMain.callback1 = gPreBattleCallback1;
    gScanlineEffect.state = 3;
    gMain.inBattle = FALSE;
    ZeroEnemyPartyMons();
    m4aSongNumStop(SE_LOW_HEALTH);
    FreeMonSpritesGfx();
    FreeBattleSpritesData();
    FreeBattleResources();
    ResetDynamicAiFunc();
}

void CB2_QuitRecordedBattle(void)
{
    UpdatePaletteFade();
    if (!gPaletteFade.active)
    {
        m4aMPlayStop(&gMPlayInfo_SE1);
        m4aMPlayStop(&gMPlayInfo_SE2);
        if (gTestRunnerEnabled)
        {
            // Clean up potentially-leaking tasks.
            // I think these leak when the battle ends soon after a
            // battler is fainted.
            u8 taskId;
            taskId = FindTaskIdByFunc(Task_PlayerController_RestoreBgmAfterCry);
            if (taskId != TASK_NONE)
                DestroyTask(taskId);
            taskId = FindTaskIdByFunc(Task_DuckBGMForPokemonCry);
            if (taskId != TASK_NONE)
                DestroyTask(taskId);

            TestRunner_Battle_AfterLastTurn();
        }
        FreeRestoreBattleData();
        FreeAllWindowBuffers();
        SetMainCallback2(gMain.savedCallback);
    }
}

static u32 Crc32B (const u8 *data, u32 size)
{
   s32 i, j;
   u32 byte, crc, mask;

   i = 0;
   crc = 0xFFFFFFFF;
   for (i = 0; i < size; ++i)
   {
        byte = data[i];
        crc = crc ^ byte;
        for (j = 7; j >= 0; --j)
        {
            mask = -(crc & 1);
            crc = (crc >> 1) ^ (0xEDB88320 & mask);
        }
   }
   return ~crc;
}

static u32 GeneratePartyHash(const struct Trainer *trainer, u32 i)
{
    const u8 *buffer = (const u8 *) &trainer->party[i];
    u32 n = sizeof(*trainer->party);
    return Crc32B(buffer, n);
}

void ModifyPersonalityForNature(u32 *personality, u32 newNature)
{
    u32 nature = GetNatureFromPersonality(*personality);
    s32 diff = abs((s32)nature - (s32)newNature);
    s32 sign = (nature > newNature) ? 1 : -1;
    if (diff > NUM_NATURES / 2)
    {
        diff = NUM_NATURES - diff;
        sign *= -1;
    }
    *personality -= (diff * sign);
}

u32 GeneratePersonalityForGender(u32 gender, u32 species)
{
    const struct SpeciesInfo *speciesInfo = &gSpeciesInfo[species];
    if (gender == MON_GENDERLESS)
        return 0;
    else if (gender == MON_MALE)
        return ((255 - speciesInfo->genderRatio) / 2) + speciesInfo->genderRatio;
    else
        return speciesInfo->genderRatio / 2;
}

void CustomTrainerPartyAssignMoves(struct Pokemon *mon, const struct TrainerMon *partyEntry)
{
    bool32 noMoveSet = TRUE;
    u32 j;

    for (j = 0; j < MAX_MON_MOVES; ++j)
    {
        if (partyEntry->moves[j] != MOVE_NONE)
            noMoveSet = FALSE;
    }
    if (noMoveSet)
    {
        // TODO: Figure out a default strategy when moves are not set, to generate a good moveset
        return;
    }

    for (j = 0; j < MAX_MON_MOVES; ++j)
    {
        u32 pp = GetMovePP(partyEntry->moves[j]);
        SetMonData(mon, MON_DATA_MOVE1 + j, &partyEntry->moves[j]);
        SetMonData(mon, MON_DATA_PP1 + j, &pp);
    }
}

u8 CreateNPCTrainerPartyFromTrainer(struct Pokemon *party, const struct Trainer *trainer, bool32 firstTrainer, u32 battleTypeFlags)
{
    u32 personalityValue;
    s32 i;
    u8 monsCount;
    if (battleTypeFlags & BATTLE_TYPE_TRAINER && !(battleTypeFlags & (BATTLE_TYPE_FRONTIER
                                                                        | BATTLE_TYPE_EREADER_TRAINER
                                                                        | BATTLE_TYPE_TRAINER_HILL)))
    {
        if (firstTrainer == TRUE)
            ZeroEnemyPartyMons();

        if (battleTypeFlags & BATTLE_TYPE_TWO_OPPONENTS)
        {
            if (trainer->partySize > PARTY_SIZE / 2)
                monsCount = PARTY_SIZE / 2;
            else
                monsCount = trainer->partySize;
        }
        else
        {
            monsCount = trainer->partySize;
        }

        u32 monIndices[monsCount];
        DoTrainerPartyPool(trainer, monIndices, monsCount, battleTypeFlags);

        for (i = 0; i < monsCount; i++)
        {
            u32 monIndex = monIndices[i];
            s32 ball = -1;
            u32 personalityHash = GeneratePartyHash(trainer, i);
            const struct TrainerMon *partyData = trainer->party;
            u32 otIdType = OT_ID_RANDOM_NO_SHINY;
            u32 fixedOtId = 0;
            u32 ability = 0;

            if (trainer->doubleBattle == TRUE)
                personalityValue = 0x80;
            else if (trainer->encounterMusic_gender & F_TRAINER_FEMALE)
                personalityValue = 0x78; // Use personality more likely to result in a female Pokémon
            else
                personalityValue = 0x88; // Use personality more likely to result in a male Pokémon

            personalityValue += personalityHash << 8;
            if (partyData[monIndex].gender == TRAINER_MON_MALE)
                personalityValue = (personalityValue & 0xFFFFFF00) | GeneratePersonalityForGender(MON_MALE, partyData[monIndex].species);
            else if (partyData[monIndex].gender == TRAINER_MON_FEMALE)
                personalityValue = (personalityValue & 0xFFFFFF00) | GeneratePersonalityForGender(MON_FEMALE, partyData[monIndex].species);
            else if (partyData[monIndex].gender == TRAINER_MON_RANDOM_GENDER)
                personalityValue = (personalityValue & 0xFFFFFF00) | GeneratePersonalityForGender(Random() & 1 ? MON_MALE : MON_FEMALE, partyData[monIndex].species);
            ModifyPersonalityForNature(&personalityValue, partyData[monIndex].nature);
            if (partyData[monIndex].isShiny)
            {
                otIdType = OT_ID_PRESET;
                fixedOtId = HIHALF(personalityValue) ^ LOHALF(personalityValue);
            }
            CreateMon(&party[i], partyData[monIndex].species, partyData[monIndex].lvl, 0, TRUE, personalityValue, otIdType, fixedOtId);
            SetMonData(&party[i], MON_DATA_HELD_ITEM, &partyData[monIndex].heldItem);

            CustomTrainerPartyAssignMoves(&party[i], &partyData[monIndex]);
            SetMonData(&party[i], MON_DATA_IVS, &(partyData[monIndex].iv));
            if (partyData[monIndex].ev != NULL)
            {
                SetMonData(&party[i], MON_DATA_HP_EV, &(partyData[monIndex].ev[0]));
                SetMonData(&party[i], MON_DATA_ATK_EV, &(partyData[monIndex].ev[1]));
                SetMonData(&party[i], MON_DATA_DEF_EV, &(partyData[monIndex].ev[2]));
                SetMonData(&party[i], MON_DATA_SPATK_EV, &(partyData[monIndex].ev[3]));
                SetMonData(&party[i], MON_DATA_SPDEF_EV, &(partyData[monIndex].ev[4]));
                SetMonData(&party[i], MON_DATA_SPEED_EV, &(partyData[monIndex].ev[5]));
            }
            if (partyData[monIndex].ability != ABILITY_NONE)
            {
                const struct SpeciesInfo *speciesInfo = &gSpeciesInfo[partyData[monIndex].species];
                u32 maxAbilities = ARRAY_COUNT(speciesInfo->abilities);
                for (ability = 0; ability < maxAbilities; ++ability)
                {
                    if (speciesInfo->abilities[ability] == partyData[monIndex].ability)
                        break;
                }
                if (ability >= maxAbilities)
                    ability = 0;
            }
            else if (B_TRAINER_MON_RANDOM_ABILITY)
            {
                const struct SpeciesInfo *speciesInfo = &gSpeciesInfo[partyData[monIndex].species];
                ability = personalityHash % 3;
                while (speciesInfo->abilities[ability] == ABILITY_NONE)
                {
                    ability--;
                }
            }
            SetMonData(&party[i], MON_DATA_ABILITY_NUM, &ability);
            SetMonData(&party[i], MON_DATA_FRIENDSHIP, &(partyData[monIndex].friendship));
            if (partyData[monIndex].ball != ITEM_NONE)
            {
                ball = partyData[monIndex].ball;
                SetMonData(&party[i], MON_DATA_POKEBALL, &ball);
            }
            if (partyData[monIndex].nickname != NULL)
            {
                SetMonData(&party[i], MON_DATA_NICKNAME, partyData[monIndex].nickname);
            }
            if (partyData[monIndex].isShiny)
            {
                u32 data = TRUE;
                SetMonData(&party[i], MON_DATA_IS_SHINY, &data);
            }
            if (partyData[monIndex].dynamaxLevel > 0)
            {
                u32 data = partyData[monIndex].dynamaxLevel;
                if (partyData[monIndex].shouldUseDynamax)
                    gBattleStruct->opponentMonCanDynamax |= 1 << i;
                SetMonData(&party[i], MON_DATA_DYNAMAX_LEVEL, &data);
            }
            if (partyData[monIndex].gigantamaxFactor)
            {
                u32 data = partyData[monIndex].gigantamaxFactor;
                SetMonData(&party[i], MON_DATA_GIGANTAMAX_FACTOR, &data);
            }
            if (partyData[monIndex].teraType > 0)
            {
                gBattleStruct->opponentMonCanTera |= 1 << i;
                u32 data = partyData[monIndex].teraType;
                SetMonData(&party[i], MON_DATA_TERA_TYPE, &data);
            }
            CalculateMonStats(&party[i]);

            if (B_TRAINER_CLASS_POKE_BALLS >= GEN_7 && ball == -1)
            {
                ball = gTrainerClasses[trainer->trainerClass].ball ?: ITEM_POKE_BALL;
                SetMonData(&party[i], MON_DATA_POKEBALL, &ball);
            }
        }
    }

    return trainer->partySize;
}

static u8 CreateNPCTrainerParty(struct Pokemon *party, u16 trainerNum, bool8 firstTrainer)
{
    u8 retVal;
    if (trainerNum == TRAINER_SECRET_BASE)
        return 0;
    retVal = CreateNPCTrainerPartyFromTrainer(party, GetTrainerStructFromId(trainerNum), firstTrainer, gBattleTypeFlags);
    return retVal;
}

void CreateTrainerPartyForPlayer(void)
{
    Script_RequestEffects(SCREFF_V1);

    ZeroPlayerPartyMons();
    gPartnerTrainerId = gSpecialVar_0x8004;
    CreateNPCTrainerPartyFromTrainer(gPlayerParty, GetTrainerStructFromId(gSpecialVar_0x8004), TRUE, BATTLE_TYPE_TRAINER);
}

void VBlankCB_Battle(void)
{
    // Change gRngSeed every vblank unless the battle could be recorded.
    if (!(gBattleTypeFlags & (BATTLE_TYPE_LINK | BATTLE_TYPE_FRONTIER | BATTLE_TYPE_RECORDED)))
        AdvanceRandom();

    SetGpuReg(REG_OFFSET_BG0HOFS, gBattle_BG0_X);
    SetGpuReg(REG_OFFSET_BG0VOFS, gBattle_BG0_Y);
    SetGpuReg(REG_OFFSET_BG1HOFS, gBattle_BG1_X);
    SetGpuReg(REG_OFFSET_BG1VOFS, gBattle_BG1_Y);
    SetGpuReg(REG_OFFSET_BG2HOFS, gBattle_BG2_X);
    SetGpuReg(REG_OFFSET_BG2VOFS, gBattle_BG2_Y);
    SetGpuReg(REG_OFFSET_BG3HOFS, gBattle_BG3_X);
    SetGpuReg(REG_OFFSET_BG3VOFS, gBattle_BG3_Y);
    SetGpuReg(REG_OFFSET_WIN0H, gBattle_WIN0H);
    SetGpuReg(REG_OFFSET_WIN0V, gBattle_WIN0V);
    SetGpuReg(REG_OFFSET_WIN1H, gBattle_WIN1H);
    SetGpuReg(REG_OFFSET_WIN1V, gBattle_WIN1V);
    LoadOam();
    ProcessSpriteCopyRequests();
    TransferPlttBuffer();
    ScanlineEffect_InitHBlankDmaTransfer();
}

void SpriteCB_VsLetterDummy(struct Sprite *sprite)
{

}

static void SpriteCB_VsLetter(struct Sprite *sprite)
{
    if (sprite->data[0] != 0)
        sprite->x = sprite->data[1] + ((sprite->data[2] & 0xFF00) >> 8);
    else
        sprite->x = sprite->data[1] - ((sprite->data[2] & 0xFF00) >> 8);

    sprite->data[2] += 0x180;

    if (sprite->affineAnimEnded)
    {
        FreeSpriteTilesByTag(ANIM_SPRITES_START);
        FreeSpritePaletteByTag(ANIM_SPRITES_START);
        FreeSpriteOamMatrix(sprite);
        DestroySprite(sprite);
    }
}

void SpriteCB_VsLetterInit(struct Sprite *sprite)
{
    StartSpriteAffineAnim(sprite, 1);
    sprite->callback = SpriteCB_VsLetter;
    PlaySE(SE_MUGSHOT);
}

static void BufferPartyVsScreenHealth_AtEnd(u8 taskId)
{
    struct Pokemon *party1 = NULL;
    struct Pokemon *party2 = NULL;
    u8 multiplayerId = gBattleScripting.multiplayerId;
    u32 flags;
    s32 i;

    if (gBattleTypeFlags & BATTLE_TYPE_MULTI)
    {
        switch (gLinkPlayers[multiplayerId].id)
        {
        case 0:
        case 2:
            party1 = gPlayerParty;
            party2 = gEnemyParty;
            break;
        case 1:
        case 3:
            party1 = gEnemyParty;
            party2 = gPlayerParty;
            break;
        }
    }
    else
    {
        party1 = gPlayerParty;
        party2 = gEnemyParty;
    }

    flags = 0;
    BUFFER_PARTY_VS_SCREEN_STATUS(party1, flags, i);
    gTasks[taskId].data[3] = flags;

    flags = 0;
    BUFFER_PARTY_VS_SCREEN_STATUS(party2, flags, i);
    gTasks[taskId].data[4] = flags;
}

void CB2_InitEndLinkBattle(void)
{
    s32 i;
    u8 taskId;

    SetHBlankCallback(NULL);
    SetVBlankCallback(NULL);
    gBattleTypeFlags &= ~BATTLE_TYPE_LINK_IN_BATTLE;

    if (gBattleTypeFlags & BATTLE_TYPE_FRONTIER)
    {
        SetMainCallback2(gMain.savedCallback);
        FreeBattleResources();
        FreeBattleSpritesData();
        FreeMonSpritesGfx();
    }
    else
    {
        CpuFill32(0, (void *)(VRAM), VRAM_SIZE);
        SetGpuReg(REG_OFFSET_MOSAIC, 0);
        SetGpuReg(REG_OFFSET_WIN0H, DISPLAY_WIDTH);
        SetGpuReg(REG_OFFSET_WIN0V, WIN_RANGE(DISPLAY_HEIGHT / 2, DISPLAY_HEIGHT / 2 + 1));
        SetGpuReg(REG_OFFSET_WININ, 0);
        SetGpuReg(REG_OFFSET_WINOUT, 0);
        gBattle_WIN0H = DISPLAY_WIDTH;
        gBattle_WIN0V = WIN_RANGE(DISPLAY_HEIGHT / 2, DISPLAY_HEIGHT / 2 + 1);
        ScanlineEffect_Clear();

        i = 0;
        while (i < 80)
        {
            gScanlineEffectRegBuffers[0][i] = 0xF0;
            gScanlineEffectRegBuffers[1][i] = 0xF0;
            i++;
        }

        while (i < 160)
        {
            gScanlineEffectRegBuffers[0][i] = 0xFF10;
            gScanlineEffectRegBuffers[1][i] = 0xFF10;
            i++;
        }

        ResetPaletteFade();

        gBattle_BG0_X = 0;
        gBattle_BG0_Y = 0;
        gBattle_BG1_X = 0;
        gBattle_BG1_Y = 0;
        gBattle_BG2_X = 0;
        gBattle_BG2_Y = 0;
        gBattle_BG3_X = 0;
        gBattle_BG3_Y = 0;

        InitBattleBgsVideo();
        LoadCompressedPalette(gBattleTextboxPalette, BG_PLTT_ID(0), 2 * PLTT_SIZE_4BPP);
        LoadBattleMenuWindowGfx();
        ResetSpriteData();
        ResetTasks();
        DrawBattleEntryBackground();
        SetGpuReg(REG_OFFSET_WINOUT, WINOUT_WIN01_BG0 | WINOUT_WIN01_BG1 | WINOUT_WIN01_BG2 | WINOUT_WIN01_OBJ | WINOUT_WIN01_CLR);
        FreeAllSpritePalettes();
        gReservedSpritePaletteCount = MAX_BATTLERS_COUNT;
        SetVBlankCallback(VBlankCB_Battle);

        // Show end Vs screen with battle results
        taskId = CreateTask(InitLinkBattleVsScreen, 0);
        gTasks[taskId].data[1] = 0x10E;
        gTasks[taskId].data[2] = 0x5A;
        gTasks[taskId].data[5] = 1;
        BufferPartyVsScreenHealth_AtEnd(taskId);

        SetMainCallback2(CB2_EndLinkBattle);
        gBattleCommunication[MULTIUSE_STATE] = 0;
    }
}

static void CB2_EndLinkBattle(void)
{
    EndLinkBattleInSteps();
    AnimateSprites();
    BuildOamBuffer();
    RunTextPrinters();
    UpdatePaletteFade();
    RunTasks();
}

static void EndLinkBattleInSteps(void)
{
    s32 i;

    switch (gBattleCommunication[MULTIUSE_STATE])
    {
    case 0:
        ShowBg(0);
        ShowBg(1);
        ShowBg(2);
        gBattleCommunication[1] = 0xFF;
        gBattleCommunication[MULTIUSE_STATE]++;
        break;
    case 1:
        if (--gBattleCommunication[1] == 0)
        {
            BeginNormalPaletteFade(PALETTES_ALL, 0, 0, 16, RGB_BLACK);
            gBattleCommunication[MULTIUSE_STATE]++;
        }
        break;
    case 2:
        if (!gPaletteFade.active)
        {
            u32 battlerCount;

            gMain.anyLinkBattlerHasFrontierPass = RecordedBattle_GetFrontierPassFlag();

            if (gBattleTypeFlags & BATTLE_TYPE_MULTI)
                battlerCount = 4;
            else
                battlerCount = 2;

            for (i = 0; i < battlerCount && (gLinkPlayers[i].version & 0xFF) == VERSION_EMERALD; i++);

            if (!gSaveBlock2Ptr->frontier.disableRecordBattle && i == battlerCount)
            {
                if (FlagGet(FLAG_SYS_FRONTIER_PASS))
                {
                    // Ask player if they want to record the battle
                    FreeAllWindowBuffers();
                    SetMainCallback2(CB2_InitAskRecordBattle);
                }
                else if (!gMain.anyLinkBattlerHasFrontierPass)
                {
                    // No players can record this battle, end
                    SetMainCallback2(gMain.savedCallback);
                    FreeBattleResources();
                    FreeBattleSpritesData();
                    FreeMonSpritesGfx();
                }
                else if (gReceivedRemoteLinkPlayers == 0)
                {
                    // Player can't record battle but
                    // another player can, reconnect with them
                    CreateTask(Task_ReconnectWithLinkPlayers, 5);
                    gBattleCommunication[MULTIUSE_STATE]++;
                }
                else
                {
                    gBattleCommunication[MULTIUSE_STATE]++;
                }
            }
            else
            {
                SetMainCallback2(gMain.savedCallback);
                FreeBattleResources();
                FreeBattleSpritesData();
                FreeMonSpritesGfx();
            }
        }
        break;
    case 3:
        CpuFill32(0, (void *)VRAM, VRAM_SIZE);

        for (i = 0; i < 2; i++)
            LoadChosenBattleElement(i);

        BeginNormalPaletteFade(PALETTES_ALL, 0, 16, 0, RGB_BLACK);
        gBattleCommunication[MULTIUSE_STATE]++;
        break;
    case 4:
        if (!gPaletteFade.active)
            gBattleCommunication[MULTIUSE_STATE]++;
        break;
    case 5:
        if (!FuncIsActiveTask(Task_ReconnectWithLinkPlayers))
            gBattleCommunication[MULTIUSE_STATE]++;
        break;
    case 6:
        if (IsLinkTaskFinished() == TRUE)
        {
            SetLinkStandbyCallback();
            BattlePutTextOnWindow(gText_LinkStandby3, B_WIN_MSG);
            gBattleCommunication[MULTIUSE_STATE]++;
        }
        break;
    case 7:
        if (!IsTextPrinterActive(B_WIN_MSG))
        {
            if (IsLinkTaskFinished() == TRUE)
                gBattleCommunication[MULTIUSE_STATE]++;
        }
        break;
    case 8:
        if (!gWirelessCommType)
            SetCloseLinkCallback();
        gBattleCommunication[MULTIUSE_STATE]++;
        break;
    case 9:
        if (!gMain.anyLinkBattlerHasFrontierPass || gWirelessCommType || gReceivedRemoteLinkPlayers != 1)
        {
            gMain.anyLinkBattlerHasFrontierPass = FALSE;
            SetMainCallback2(gMain.savedCallback);
            FreeBattleResources();
            FreeBattleSpritesData();
            FreeMonSpritesGfx();
        }
        break;
    }
}

u32 GetBattleBgTemplateData(u8 arrayId, u8 caseId)
{
    u32 ret = 0;

    switch (caseId)
    {
    case 0:
        ret = gBattleBgTemplates[arrayId].bg;
        break;
    case 1:
        ret = gBattleBgTemplates[arrayId].charBaseIndex;
        break;
    case 2:
        ret = gBattleBgTemplates[arrayId].mapBaseIndex;
        break;
    case 3:
        ret = gBattleBgTemplates[arrayId].screenSize;
        break;
    case 4:
        ret = gBattleBgTemplates[arrayId].paletteMode;
        break;
    case 5: // Only this case is used
        ret = gBattleBgTemplates[arrayId].priority;
        break;
    case 6:
        ret = gBattleBgTemplates[arrayId].baseTile;
        break;
    }

    return ret;
}

static void CB2_InitAskRecordBattle(void)
{
    s32 i;

    SetHBlankCallback(NULL);
    SetVBlankCallback(NULL);
    CpuFill32(0, (void *)(VRAM), VRAM_SIZE);
    ResetPaletteFade();
    gBattle_BG0_X = 0;
    gBattle_BG0_Y = 0;
    gBattle_BG1_X = 0;
    gBattle_BG1_Y = 0;
    gBattle_BG2_X = 0;
    gBattle_BG2_Y = 0;
    gBattle_BG3_X = 0;
    gBattle_BG3_Y = 0;
    InitBattleBgsVideo();
    SetGpuReg(REG_OFFSET_DISPCNT, DISPCNT_OBJ_ON | DISPCNT_OBJ_1D_MAP);
    LoadBattleMenuWindowGfx();

    for (i = 0; i < 2; i++)
        LoadChosenBattleElement(i);

    ResetSpriteData();
    ResetTasks();
    FreeAllSpritePalettes();
    gReservedSpritePaletteCount = MAX_BATTLERS_COUNT;
    SetVBlankCallback(VBlankCB_Battle);
    SetMainCallback2(CB2_AskRecordBattle);
    BeginNormalPaletteFade(PALETTES_ALL, 0, 0x10, 0, RGB_BLACK);
    gBattleCommunication[MULTIUSE_STATE] = 0;
}

static void CB2_AskRecordBattle(void)
{
    AskRecordBattle();
    AnimateSprites();
    BuildOamBuffer();
    RunTextPrinters();
    UpdatePaletteFade();
    RunTasks();
}


// States for AskRecordBattle
#define STATE_INIT             0
#define STATE_LINK             1
#define STATE_WAIT_LINK        2
#define STATE_ASK_RECORD       3
#define STATE_PRINT_YES_NO     4
#define STATE_HANDLE_YES_NO    5
#define STATE_RECORD_NO        6
#define STATE_END_RECORD_NO    7
#define STATE_WAIT_END         8
#define STATE_END              9
#define STATE_RECORD_YES      10
#define STATE_RECORD_WAIT     11
#define STATE_END_RECORD_YES  12

static void AskRecordBattle(void)
{
    switch (gBattleCommunication[MULTIUSE_STATE])
    {
    case STATE_INIT:
        ShowBg(0);
        ShowBg(1);
        ShowBg(2);
        gBattleCommunication[MULTIUSE_STATE]++;
        break;
    case STATE_LINK:
        if (gMain.anyLinkBattlerHasFrontierPass && gReceivedRemoteLinkPlayers == 0)
            CreateTask(Task_ReconnectWithLinkPlayers, 5);
        gBattleCommunication[MULTIUSE_STATE]++;
        break;
    case STATE_WAIT_LINK:
        if (!FuncIsActiveTask(Task_ReconnectWithLinkPlayers))
            gBattleCommunication[MULTIUSE_STATE]++;
        break;
    case STATE_ASK_RECORD:
        if (!gPaletteFade.active)
        {
            // "Would you like to record your battle on your FRONTIER PASS?"
            BattlePutTextOnWindow(gText_RecordBattleToPass, B_WIN_MSG);
            gBattleCommunication[MULTIUSE_STATE]++;
        }
        break;
    case STATE_PRINT_YES_NO:
        if (!IsTextPrinterActive(B_WIN_MSG))
        {
            HandleBattleWindow(YESNOBOX_X_Y, 0);
            BattlePutTextOnWindow(gText_BattleYesNoChoice, B_WIN_YESNO);
            gBattleCommunication[CURSOR_POSITION] = 1;
            BattleCreateYesNoCursorAt(1);
            gBattleCommunication[MULTIUSE_STATE]++;
        }
        break;
    case STATE_HANDLE_YES_NO:
        if (JOY_NEW(DPAD_UP))
        {
            if (gBattleCommunication[CURSOR_POSITION] != 0)
            {
                // Moved cursor onto Yes
                PlaySE(SE_SELECT);
                BattleDestroyYesNoCursorAt(gBattleCommunication[CURSOR_POSITION]);
                gBattleCommunication[CURSOR_POSITION] = 0;
                BattleCreateYesNoCursorAt(0);
            }
        }
        else if (JOY_NEW(DPAD_DOWN))
        {
            if (gBattleCommunication[CURSOR_POSITION] == 0)
            {
                // Moved cursor onto No
                PlaySE(SE_SELECT);
                BattleDestroyYesNoCursorAt(gBattleCommunication[CURSOR_POSITION]);
                gBattleCommunication[CURSOR_POSITION] = 1;
                BattleCreateYesNoCursorAt(1);
            }
        }
        else if (JOY_NEW(A_BUTTON))
        {
            PlaySE(SE_SELECT);
            if (gBattleCommunication[CURSOR_POSITION] == 0)
            {
                // Selected Yes
                HandleBattleWindow(YESNOBOX_X_Y, WINDOW_CLEAR);
                gBattleCommunication[1] = MoveRecordedBattleToSaveData();
                gBattleCommunication[MULTIUSE_STATE] = STATE_RECORD_YES;
            }
            else
            {
                // Selected No
                gBattleCommunication[MULTIUSE_STATE]++;
            }
        }
        else if (JOY_NEW(B_BUTTON))
        {
            PlaySE(SE_SELECT);
            gBattleCommunication[MULTIUSE_STATE]++;
        }
        break;
    case STATE_RECORD_NO:
        if (IsLinkTaskFinished() == TRUE)
        {
            HandleBattleWindow(YESNOBOX_X_Y, WINDOW_CLEAR);
            if (gMain.anyLinkBattlerHasFrontierPass)
            {
                // Other battlers may be recording, wait for them
                SetLinkStandbyCallback();
                BattlePutTextOnWindow(gText_LinkStandby3, B_WIN_MSG);
            }
            gBattleCommunication[MULTIUSE_STATE]++; // STATE_END_RECORD_NO
        }
        break;
    case STATE_WAIT_END:
        if (--gBattleCommunication[1] == 0)
        {
            if (gMain.anyLinkBattlerHasFrontierPass && !gWirelessCommType)
                SetCloseLinkCallback();
            gBattleCommunication[MULTIUSE_STATE]++;
        }
        break;
    case STATE_END:
        if (!gMain.anyLinkBattlerHasFrontierPass || gWirelessCommType || gReceivedRemoteLinkPlayers != 1)
        {
            gMain.anyLinkBattlerHasFrontierPass = FALSE;
            if (!gPaletteFade.active)
            {
                SetMainCallback2(gMain.savedCallback);
                FreeBattleResources();
                FreeBattleSpritesData();
                FreeMonSpritesGfx();
            }
        }
        break;
    case STATE_RECORD_YES:
        if (gBattleCommunication[1] == 1)
        {
            PlaySE(SE_SAVE);
            BattleStringExpandPlaceholdersToDisplayedString(gText_BattleRecordedOnPass);
            BattlePutTextOnWindow(gDisplayedStringBattle, B_WIN_MSG);
            gBattleCommunication[1] = 128; // Delay
            gBattleCommunication[MULTIUSE_STATE]++;
        }
        else
        {
            BattleStringExpandPlaceholdersToDisplayedString(BattleFrontier_BattleTowerBattleRoom_Text_RecordCouldntBeSaved);
            BattlePutTextOnWindow(gDisplayedStringBattle, B_WIN_MSG);
            gBattleCommunication[1] = 128; // Delay
            gBattleCommunication[MULTIUSE_STATE]++;
        }
        break;
    case STATE_RECORD_WAIT:
        if (IsLinkTaskFinished() == TRUE && !IsTextPrinterActive(B_WIN_MSG) && --gBattleCommunication[1] == 0)
        {
            if (gMain.anyLinkBattlerHasFrontierPass)
            {
                SetLinkStandbyCallback();
                BattlePutTextOnWindow(gText_LinkStandby3, B_WIN_MSG);
            }
            gBattleCommunication[MULTIUSE_STATE]++;
        }
        break;
    case STATE_END_RECORD_YES:
    case STATE_END_RECORD_NO:
        if (!IsTextPrinterActive(B_WIN_MSG))
        {
            if (gMain.anyLinkBattlerHasFrontierPass)
            {
                if (IsLinkTaskFinished() == TRUE)
                {
                    BeginNormalPaletteFade(PALETTES_ALL, 0, 0, 16, RGB_BLACK);
                    gBattleCommunication[1] = 32; // Delay
                    gBattleCommunication[MULTIUSE_STATE] = STATE_WAIT_END;
                }

            }
            else
            {
                BeginNormalPaletteFade(PALETTES_ALL, 0, 0, 16, RGB_BLACK);
                gBattleCommunication[1] = 32; // Delay
                gBattleCommunication[MULTIUSE_STATE] = STATE_WAIT_END;
            }
        }
        break;
    }
}

static void TryCorrectShedinjaLanguage(struct Pokemon *mon)
{
    u8 nickname[POKEMON_NAME_LENGTH + 1];
    u8 language = LANGUAGE_JAPANESE;

    if (GetMonData(mon, MON_DATA_SPECIES) == SPECIES_SHEDINJA
     && GetMonData(mon, MON_DATA_LANGUAGE) != language)
    {
        GetMonData(mon, MON_DATA_NICKNAME, nickname);
        if (StringCompareWithoutExtCtrlCodes(nickname, sText_ShedinjaJpnName) == 0)
            SetMonData(mon, MON_DATA_LANGUAGE, &language);
    }
}

u32 GetBattleWindowTemplatePixelWidth(u32 windowsType, u32 tableId)
{
    return gBattleWindowTemplates[windowsType][tableId].width * 8;
}

#define sBattler            data[0]
#define sSpeciesId          data[2]

void SpriteCB_WildMon(struct Sprite *sprite)
{
    sprite->callback = SpriteCB_MoveWildMonToRight;
    StartSpriteAnimIfDifferent(sprite, 0);
    if (B_FAST_INTRO_NO_SLIDE == FALSE && !gTestRunnerHeadless)
    {
        if (WILD_DOUBLE_BATTLE)
            BeginNormalPaletteFade((0x10000 << sprite->sBattler) | (0x10000 << BATTLE_PARTNER(sprite->sBattler)), 0, 10, 10, RGB(8, 8, 8));
        else
            BeginNormalPaletteFade((0x10000 << sprite->sBattler), 0, 10, 10, RGB(8, 8, 8));
    }
}

static void SpriteCB_MoveWildMonToRight(struct Sprite *sprite)
{
    if ((gIntroSlideFlags & 1) == 0)
    {
        if (B_FAST_INTRO_NO_SLIDE == FALSE && !gTestRunnerHeadless)
            sprite->x2 += 2;
        else
            sprite->x2 = 0;

        if (sprite->x2 == 0)
        {
            sprite->callback = SpriteCB_WildMonShowHealthbox;
        }
    }
}

static void SpriteCB_WildMonShowHealthbox(struct Sprite *sprite)
{
    if (sprite->animEnded)
    {
        StartHealthboxSlideIn(sprite->sBattler);
        SetHealthboxSpriteVisible(gHealthboxSpriteIds[sprite->sBattler]);
        sprite->callback = SpriteCB_WildMonAnimate;
        StartSpriteAnimIfDifferent(sprite, 0);
        if (B_FAST_INTRO_NO_SLIDE == FALSE && !gTestRunnerHeadless)
        {
            if (WILD_DOUBLE_BATTLE)
                BeginNormalPaletteFade((0x10000 << sprite->sBattler) | (0x10000 << BATTLE_PARTNER(sprite->sBattler)), 0, 10, 0, RGB(8, 8, 8));
            else
                BeginNormalPaletteFade((0x10000 << sprite->sBattler), 0, 10, 0, RGB(8, 8, 8));
        }
    }
}

static void SpriteCB_WildMonAnimate(struct Sprite *sprite)
{
    if (!gPaletteFade.active)
    {
        BattleAnimateFrontSprite(sprite, sprite->sSpeciesId, FALSE, 1);
    }
}

void SpriteCallbackDummy_2(struct Sprite *sprite)
{

}

void SpriteCB_FaintOpponentMon(struct Sprite *sprite)
{
    u8 battler = sprite->sBattler;
    u32 personality = GetMonData(&gEnemyParty[gBattlerPartyIndexes[battler]], MON_DATA_PERSONALITY);
    u16 species;
    u8 yOffset;

    if (gBattleSpritesDataPtr->battlerData[battler].transformSpecies != 0)
        species = gBattleSpritesDataPtr->battlerData[battler].transformSpecies;
    else
        species = sprite->sSpeciesId;

    species = SanitizeSpeciesId(species);
    if (species == SPECIES_UNOWN)
        species = GetUnownSpeciesId(personality);
    yOffset = gSpeciesInfo[species].frontPicYOffset;

    sprite->data[3] = 8 - yOffset / 8;
    sprite->data[4] = 1;
    sprite->callback = SpriteCB_AnimFaintOpponent;
}

static void SpriteCB_AnimFaintOpponent(struct Sprite *sprite)
{
    s32 i;

    if (--sprite->data[4] == 0)
    {
        sprite->data[4] = 2;
        sprite->y2 += 8; // Move the sprite down.
        if (--sprite->data[3] < 0)
        {
            FreeSpriteOamMatrix(sprite);
            DestroySprite(sprite);
        }
        else // Erase bottom part of the sprite to create a smooth illusion of mon falling down.
        {
            u8 *dst = &gMonSpritesGfxPtr->spritesGfx[GetBattlerPosition(sprite->sBattler)][(sprite->data[3] << 8)];

            for (i = 0; i < 0x100; i++)
                *(dst++) = 0;

            StartSpriteAnim(sprite, 0);
        }
    }
}

// Used when selecting a move, which can hit multiple targets, in double battles.
void SpriteCB_ShowAsMoveTarget(struct Sprite *sprite)
{
    sprite->data[3] = 8;
    sprite->data[4] = sprite->invisible;
    sprite->callback = SpriteCB_BlinkVisible;
}

static void SpriteCB_BlinkVisible(struct Sprite *sprite)
{
    if (--sprite->data[3] == 0)
    {
        sprite->invisible ^= 1;
        sprite->data[3] = 8;
    }
}

void SpriteCB_HideAsMoveTarget(struct Sprite *sprite)
{
    sprite->invisible = sprite->data[4];
    sprite->data[4] = FALSE;
    sprite->callback = SpriteCallbackDummy_2;
}

void SpriteCB_OpponentMonFromBall(struct Sprite *sprite)
{
    if (sprite->affineAnimEnded)
    {
        if (!(gHitMarker & HITMARKER_NO_ANIMATIONS) || gBattleTypeFlags & (BATTLE_TYPE_LINK | BATTLE_TYPE_RECORDED_LINK))
        {
            if (HasTwoFramesAnimation(sprite->sSpeciesId))
                StartSpriteAnim(sprite, 1);
        }
        BattleAnimateFrontSprite(sprite, sprite->sSpeciesId, TRUE, 1);
    }
}

// This callback is frequently overwritten by SpriteCB_TrainerSlideIn
void SpriteCB_BattleSpriteStartSlideLeft(struct Sprite *sprite)
{
    sprite->callback = SpriteCB_BattleSpriteSlideLeft;
}

static void SpriteCB_BattleSpriteSlideLeft(struct Sprite *sprite)
{
    if (!(gIntroSlideFlags & 1))
    {
        sprite->x2 -= 2;
        if (sprite->x2 == 0)
        {
            sprite->callback = SpriteCB_Idle;
            sprite->data[1] = 0;
        }
    }
}

static void UNUSED SetIdleSpriteCallback(struct Sprite *sprite)
{
    sprite->callback = SpriteCB_Idle;
}

static void SpriteCB_Idle(struct Sprite *sprite)
{
}

#define sSpeedX data[1]
#define sSpeedY data[2]

void SpriteCB_FaintSlideAnim(struct Sprite *sprite)
{
    if (!(gIntroSlideFlags & 1))
    {
        sprite->x2 += sprite->sSpeedX;
        sprite->y2 += sprite->sSpeedY;
    }
}

#undef sSpeedX
#undef sSpeedY

#define sSinIndex           data[3]
#define sDelta              data[4]
#define sAmplitude          data[5]
#define sBouncerSpriteId    data[6]
#define sWhich              data[7]

void DoBounceEffect(u8 battler, u8 which, s8 delta, s8 amplitude)
{
    u8 invisibleSpriteId;
    u8 bouncerSpriteId;

    switch (which)
    {
    case BOUNCE_HEALTHBOX:
    default:
        if (gBattleSpritesDataPtr->healthBoxesData[battler].healthboxIsBouncing)
            return;
        break;
    case BOUNCE_MON:
        if (gBattleSpritesDataPtr->healthBoxesData[battler].battlerIsBouncing)
            return;
        break;
    }

    invisibleSpriteId = CreateInvisibleSpriteWithCallback(SpriteCB_BounceEffect);
    if (which == BOUNCE_HEALTHBOX)
    {
        bouncerSpriteId = gHealthboxSpriteIds[battler];
        gBattleSpritesDataPtr->healthBoxesData[battler].healthboxBounceSpriteId = invisibleSpriteId;
        gBattleSpritesDataPtr->healthBoxesData[battler].healthboxIsBouncing = 1;
        gSprites[invisibleSpriteId].sSinIndex = 128; // 0
    }
    else
    {
        bouncerSpriteId = gBattlerSpriteIds[battler];
        gBattleSpritesDataPtr->healthBoxesData[battler].battlerBounceSpriteId = invisibleSpriteId;
        gBattleSpritesDataPtr->healthBoxesData[battler].battlerIsBouncing = 1;
        gSprites[invisibleSpriteId].sSinIndex = 192; // -1
    }
    gSprites[invisibleSpriteId].sDelta = delta;
    gSprites[invisibleSpriteId].sAmplitude = amplitude;
    gSprites[invisibleSpriteId].sBouncerSpriteId = bouncerSpriteId;
    gSprites[invisibleSpriteId].sWhich = which;
    gSprites[invisibleSpriteId].sBattler = battler;
    gSprites[bouncerSpriteId].x2 = 0;
    gSprites[bouncerSpriteId].y2 = 0;
}

void EndBounceEffect(u8 battler, u8 which)
{
    u8 bouncerSpriteId;

    if (which == BOUNCE_HEALTHBOX)
    {
        if (!gBattleSpritesDataPtr->healthBoxesData[battler].healthboxIsBouncing)
            return;

        bouncerSpriteId = gSprites[gBattleSpritesDataPtr->healthBoxesData[battler].healthboxBounceSpriteId].sBouncerSpriteId;
        DestroySprite(&gSprites[gBattleSpritesDataPtr->healthBoxesData[battler].healthboxBounceSpriteId]);
        gBattleSpritesDataPtr->healthBoxesData[battler].healthboxIsBouncing = 0;
    }
    else
    {
        if (!gBattleSpritesDataPtr->healthBoxesData[battler].battlerIsBouncing)
            return;

        bouncerSpriteId = gSprites[gBattleSpritesDataPtr->healthBoxesData[battler].battlerBounceSpriteId].sBouncerSpriteId;
        DestroySprite(&gSprites[gBattleSpritesDataPtr->healthBoxesData[battler].battlerBounceSpriteId]);
        gBattleSpritesDataPtr->healthBoxesData[battler].battlerIsBouncing = 0;
    }

    gSprites[bouncerSpriteId].x2 = 0;
    gSprites[bouncerSpriteId].y2 = 0;
}

static void SpriteCB_BounceEffect(struct Sprite *sprite)
{
    u8 bouncerSpriteId = sprite->sBouncerSpriteId;
    s32 index = sprite->sSinIndex;
    s32 y = Sin(index, sprite->sAmplitude) + sprite->sAmplitude;

    gSprites[bouncerSpriteId].y2 = y;
    sprite->sSinIndex = (sprite->sSinIndex + sprite->sDelta) & 0xFF;
}

#undef sSinIndex
#undef sDelta
#undef sAmplitude
#undef sBouncerSpriteId
#undef sWhich

void SpriteCB_PlayerMonFromBall(struct Sprite *sprite)
{
    if (sprite->affineAnimEnded)
        BattleAnimateBackSprite(sprite, sprite->sSpeciesId);
}

void SpriteCB_PlayerMonSlideIn(struct Sprite *sprite)
{
    if (sprite->data[3] == 0)
    {
        PlaySE(SE_BALL_TRAY_ENTER);
        sprite->data[3]++;
    }
    else if (sprite->data[3] == 1)
    {
        if (sprite->animEnded)
            return;
        sprite->data[4] = sprite->x;
        sprite->x = -33;
        sprite->invisible = FALSE;
        sprite->data[3]++;
    }
    else if (sprite->data[3] < 27)
    {
        sprite->x += 4;
        sprite->data[3]++;
    }
    else
    {
        sprite->data[3] = 0;
        sprite->x = sprite->data[4];
        sprite->data[4] = 0;
        sprite->callback = SpriteCB_PlayerMonFromBall;
        PlayCry_ByMode(sprite->sSpeciesId, -25, CRY_MODE_NORMAL);
    }
}

static void SpriteCB_TrainerThrowObject_Main(struct Sprite *sprite)
{
    AnimSetCenterToCornerVecX(sprite);
    if (sprite->animEnded)
        sprite->callback = SpriteCB_Idle;
}

// Sprite callback for a trainer back pic to throw an object
// (Wally throwing a ball, throwing Pokéblocks/balls in the Safari Zone)
void SpriteCB_TrainerThrowObject(struct Sprite *sprite)
{
    StartSpriteAnim(sprite, 1);
    sprite->callback = SpriteCB_TrainerThrowObject_Main;
}

void AnimSetCenterToCornerVecX(struct Sprite *sprite)
{
    if (sprite->animDelayCounter == 0)
        sprite->centerToCornerVecX = sCenterToCornerVecXs[sprite->animCmdIndex];
}

void BeginBattleIntroDummy(void)
{

}

void BeginBattleIntro(void)
{
    BattleStartClearSetData();
    gBattleCommunication[1] = 0;
    gBattleStruct->introState = 0;
    gBattleMainFunc = DoBattleIntro;
}

static void BattleMainCB1(void)
{
    u32 battler;

    gBattleMainFunc();
    for (battler = 0; battler < gBattlersCount; battler++)
        gBattlerControllerFuncs[battler](battler);
}

static void ClearSetBScriptingStruct(void)
{
    // windowsType is set up earlier in BattleInitBgsAndWindows, so we need to save the value
    u32 temp = gBattleScripting.windowsType;
    u32 specialBattleType = gBattleScripting.specialTrainerBattleType;
    memset(&gBattleScripting, 0, sizeof(gBattleScripting));

    gBattleScripting.windowsType = temp;
    gBattleScripting.battleStyle = gSaveBlock2Ptr->optionsBattleStyle;
    gBattleScripting.expOnCatch = (B_EXP_CATCH >= GEN_6);
    gBattleScripting.specialTrainerBattleType = specialBattleType;
}

static void BattleStartClearSetData(void)
{
    s32 i;

    TurnValuesCleanUp(FALSE);
    SpecialStatusesClear();

    memset(&gDisableStructs, 0, sizeof(gDisableStructs));
    memset(&gFieldTimers, 0, sizeof(gFieldTimers));
    memset(&gSideStatuses, 0, sizeof(gSideStatuses));
    memset(&gSideTimers, 0, sizeof(gSideTimers));
    memset(&gWishFutureKnock, 0, sizeof(gWishFutureKnock));
    memset(&gBattleResults, 0, sizeof(gBattleResults));
    ClearSetBScriptingStruct();

    for (i = 0; i < MAX_BATTLERS_COUNT; i++)
    {
        gStatuses3[i] = 0;
        gStatuses4[i] = 0;
        gDisableStructs[i].isFirstTurn = 2;
        gLastMoves[i] = MOVE_NONE;
        gLastLandedMoves[i] = MOVE_NONE;
        gLastHitByType[i] = 0;
        gLastUsedMoveType[i] = 0;
        gLastResultingMoves[i] = MOVE_NONE;
        gLastHitBy[i] = 0xFF;
        gLockedMoves[i] = MOVE_NONE;
        gLastPrintedMoves[i] = MOVE_NONE;
        gPalaceSelectionBattleScripts[i] = 0;
        gBattleStruct->lastTakenMove[i] = MOVE_NONE;
        gBattleStruct->choicedMove[i] = MOVE_NONE;
        gBattleStruct->changedItems[i] = 0;
        gBattleStruct->lastTakenMoveFrom[i][0] = MOVE_NONE;
        gBattleStruct->lastTakenMoveFrom[i][1] = MOVE_NONE;
        gBattleStruct->lastTakenMoveFrom[i][2] = MOVE_NONE;
        gBattleStruct->lastTakenMoveFrom[i][3] = MOVE_NONE;
        gBattleStruct->AI_monToSwitchIntoId[i] = PARTY_SIZE;
        gBattleStruct->skyDropTargets[i] = 0xFF;
    }

    gLastUsedMove = 0;
    gFieldStatuses = 0;

    gHasFetchedBall = FALSE;
    gLastUsedBall = 0;

    gBattlerAttacker = 0;
    gBattlerTarget = 0;
    gEffectBattler = 0;
    gBattlerAbility = 0;
    gBattleWeather = 0;
    gHitMarker = 0;

    if (!(gBattleTypeFlags & BATTLE_TYPE_RECORDED))
    {
        if (!(gBattleTypeFlags & BATTLE_TYPE_LINK) && gSaveBlock2Ptr->optionsBattleSceneOff == TRUE)
            gHitMarker |= HITMARKER_NO_ANIMATIONS;
    }
    else if (!(gBattleTypeFlags & (BATTLE_TYPE_LINK | BATTLE_TYPE_RECORDED_LINK)) && GetBattleSceneInRecordedBattle())
    {
        gHitMarker |= HITMARKER_NO_ANIMATIONS;
    }

    gMultiHitCounter = 0;
    gBattleOutcome = 0;
    gBattleControllerExecFlags = 0;
    gPaydayMoney = 0;
    gBattleResources->battleScriptsStack->size = 0;
    gBattleResources->battleCallbackStack->size = 0;

    for (i = 0; i < BATTLE_COMMUNICATION_ENTRIES_COUNT; i++)
        gBattleCommunication[i] = 0;

    gPauseCounterBattle = 0;
    gIntroSlideFlags = 0;
    gLeveledUpInBattle = 0;
    gAbsentBattlerFlags = 0;
    gBattleStruct->runTries = 0;
    gBattleStruct->safariGoNearCounter = 0;
    gBattleStruct->safariPkblThrowCounter = 0;
    gBattleStruct->safariCatchFactor = gSpeciesInfo[GetMonData(&gEnemyParty[0], MON_DATA_SPECIES)].catchRate * 100 / 1275;
    gBattleStruct->safariEscapeFactor = 3;
    gBattleStruct->wildVictorySong = 0;
    gBattleStruct->moneyMultiplier = 1;

    gBattleStruct->givenExpMons = 0;
    gBattleStruct->palaceFlags = 0;

    gBattleResults.shinyWildMon = IsMonShiny(&gEnemyParty[0]);

    gBattleStruct->arenaLostPlayerMons = 0;
    gBattleStruct->arenaLostOpponentMons = 0;

    for (i = 0; i < ARRAY_COUNT(gSideTimers); i++)
    {
        gSideTimers[i].stickyWebBattlerId = 0xFF;
    }
    gBattleStruct->appearedInBattle = 0;
    gBattleStruct->beatUpSlot = 0;

    for (i = 0; i < PARTY_SIZE; i++)
    {
        gBattleStruct->usedHeldItems[i][B_SIDE_PLAYER] = 0;
        gBattleStruct->usedHeldItems[i][B_SIDE_OPPONENT] = 0;
        gBattleStruct->itemLost[B_SIDE_PLAYER][i].originalItem = GetMonData(&gPlayerParty[i], MON_DATA_HELD_ITEM);
        gBattleStruct->itemLost[B_SIDE_OPPONENT][i].originalItem = GetMonData(&gEnemyParty[i], MON_DATA_HELD_ITEM);
        gPartyCriticalHits[i] = 0;
    }

    gBattleStruct->swapDamageCategory = FALSE; // Photon Geyser, Shell Side Arm, Light That Burns the Sky
    gBattleStruct->categoryOverride = FALSE; // used for Z-Moves and Max Moves

    ClearPursuitValues();
    gSelectedMonPartyId = PARTY_SIZE; // Revival Blessing
    gCategoryIconSpriteId = 0xFF;

    if(IsSleepClauseEnabled())
    {
        // If monCausingSleepClause[side] equals PARTY_SIZE, Sleep Clause is not active for the given side.
        gBattleStruct->monCausingSleepClause[B_SIDE_PLAYER] = PARTY_SIZE;
        gBattleStruct->monCausingSleepClause[B_SIDE_OPPONENT] = PARTY_SIZE;
    }
}

void SwitchInClearSetData(u32 battler)
{
    s32 i;
    u32 effect = GetMoveEffect(gCurrentMove);
    struct DisableStruct disableStructCopy = gDisableStructs[battler];

    ClearIllusionMon(battler);
    if (effect != EFFECT_BATON_PASS)
    {
        for (i = 0; i < NUM_BATTLE_STATS; i++)
            gBattleMons[battler].statStages[i] = DEFAULT_STAT_STAGE;
        for (i = 0; i < gBattlersCount; i++)
        {
            if ((gBattleMons[i].status2 & STATUS2_ESCAPE_PREVENTION) && gDisableStructs[i].battlerPreventingEscape == battler)
                gBattleMons[i].status2 &= ~STATUS2_ESCAPE_PREVENTION;
            if ((gStatuses3[i] & STATUS3_ALWAYS_HITS) && gDisableStructs[i].battlerWithSureHit == battler)
            {
                gStatuses3[i] &= ~STATUS3_ALWAYS_HITS;
                gDisableStructs[i].battlerWithSureHit = 0;
            }
        }
    }
    if (effect == EFFECT_BATON_PASS)
    {
        gBattleMons[battler].status2 &= (STATUS2_CONFUSION | STATUS2_FOCUS_ENERGY_ANY | STATUS2_SUBSTITUTE | STATUS2_ESCAPE_PREVENTION | STATUS2_CURSED);
        gStatuses3[battler] &= (STATUS3_LEECHSEED_BATTLER | STATUS3_LEECHSEED | STATUS3_ALWAYS_HITS | STATUS3_PERISH_SONG | STATUS3_ROOTED
                                       | STATUS3_GASTRO_ACID | STATUS3_EMBARGO | STATUS3_TELEKINESIS | STATUS3_MAGNET_RISE | STATUS3_HEAL_BLOCK
                                       | STATUS3_AQUA_RING | STATUS3_POWER_TRICK);
        gStatuses4[battler] &= (STATUS4_MUD_SPORT | STATUS4_WATER_SPORT | STATUS4_INFINITE_CONFUSION);
        for (i = 0; i < gBattlersCount; i++)
        {
            if (GetBattlerSide(battler) != GetBattlerSide(i)
             && (gStatuses3[i] & STATUS3_ALWAYS_HITS) != 0
             && (gDisableStructs[i].battlerWithSureHit == battler))
            {
                gStatuses3[i] &= ~STATUS3_ALWAYS_HITS;
                gStatuses3[i] |= STATUS3_ALWAYS_HITS_TURN(2);
            }
        }
        if (gStatuses3[battler] & STATUS3_POWER_TRICK)
            SWAP(gBattleMons[battler].attack, gBattleMons[battler].defense, i);
    }
    else
    {
        gBattleMons[battler].status2 = 0;
        gStatuses3[battler] = 0;
        gStatuses4[battler] = 0;
    }

    for (i = 0; i < gBattlersCount; i++)
    {
        if (gBattleMons[i].status2 & STATUS2_INFATUATED_WITH(battler))
            gBattleMons[i].status2 &= ~STATUS2_INFATUATED_WITH(battler);
        if ((gBattleMons[i].status2 & STATUS2_WRAPPED) && gBattleStruct->wrappedBy[i] == battler)
            gBattleMons[i].status2 &= ~STATUS2_WRAPPED;
        if ((gStatuses4[i] & STATUS4_SYRUP_BOMB) && gBattleStruct->stickySyrupdBy[i] == battler)
            gStatuses4[i] &= ~STATUS4_SYRUP_BOMB;
    }

    gActionSelectionCursor[battler] = 0;
    gMoveSelectionCursor[battler] = 0;

    memset(&gDisableStructs[battler], 0, sizeof(struct DisableStruct));

    if (effect == EFFECT_BATON_PASS)
    {
        gDisableStructs[battler].substituteHP = disableStructCopy.substituteHP;
        gDisableStructs[battler].battlerWithSureHit = disableStructCopy.battlerWithSureHit;
        gDisableStructs[battler].perishSongTimer = disableStructCopy.perishSongTimer;
        gDisableStructs[battler].battlerPreventingEscape = disableStructCopy.battlerPreventingEscape;
        gDisableStructs[battler].embargoTimer = disableStructCopy.embargoTimer;
    }
    else if (effect == EFFECT_SHED_TAIL)
    {
        gBattleMons[battler].status2 |= STATUS2_SUBSTITUTE;
        gDisableStructs[battler].substituteHP = disableStructCopy.substituteHP;
    }

    gBattleStruct->moveResultFlags[battler] = 0;
    gDisableStructs[battler].isFirstTurn = 2;
    gDisableStructs[battler].truantSwitchInHack = disableStructCopy.truantSwitchInHack;
    gLastMoves[battler] = MOVE_NONE;
    gLastLandedMoves[battler] = MOVE_NONE;
    gLastHitByType[battler] = 0;
    gLastUsedMoveType[battler] = 0;
    gLastResultingMoves[battler] = MOVE_NONE;
    gLastPrintedMoves[battler] = MOVE_NONE;
    gLastHitBy[battler] = 0xFF;

    gBattleStruct->lastTakenMove[battler] = 0;
    gBattleStruct->sameMoveTurns[battler] = 0;
    gBattleStruct->lastTakenMoveFrom[battler][0] = 0;
    gBattleStruct->lastTakenMoveFrom[battler][1] = 0;
    gBattleStruct->lastTakenMoveFrom[battler][2] = 0;
    gBattleStruct->lastTakenMoveFrom[battler][3] = 0;
    gBattleStruct->battlerState[battler].lastMoveFailed = FALSE;
    gBattleStruct->palaceFlags &= ~(1u << battler);
    gBattleStruct->canPickupItem &= ~(1u << battler);

    ClearPursuitValuesIfSet(battler);

    for (i = 0; i < ARRAY_COUNT(gSideTimers); i++)
    {
        // Switched into sticky web user slot, so reset stored battler ID
        if (gSideTimers[i].stickyWebBattlerId == battler)
            gSideTimers[i].stickyWebBattlerId = 0xFF;
    }

    for (i = 0; i < gBattlersCount; i++)
    {
        if (i != battler && GetBattlerSide(i) != GetBattlerSide(battler))
            gBattleStruct->lastTakenMove[i] = MOVE_NONE;

        gBattleStruct->lastTakenMoveFrom[i][battler] = 0;
    }

    gBattleStruct->choicedMove[battler] = MOVE_NONE;
    gCurrentMove = MOVE_NONE;
    gBattleStruct->arenaTurnCounter = 0xFF;

    // Restore struct member so replacement does not miss timing
    gSpecialStatuses[battler].switchInAbilityDone = FALSE;

    // Reset damage to prevent things like red card activating if the switched-in mon is holding it
    gSpecialStatuses[battler].physicalDmg = 0;
    gSpecialStatuses[battler].specialDmg = 0;
    gSpecialStatuses[battler].enduredDamage = FALSE;

    // Reset Eject Button / Eject Pack switch detection
    AI_DATA->ejectButtonSwitch = FALSE;
    AI_DATA->ejectPackSwitch = FALSE;

    // Reset G-Max Chi Strike boosts.
    gBattleStruct->bonusCritStages[battler] = 0;

    // Clear selected party ID so Revival Blessing doesn't get confused.
    gSelectedMonPartyId = PARTY_SIZE;

    // Allow for illegal abilities within tests.
    #if TESTING
    if (gTestRunnerEnabled)
    {
        u32 side = GetBattlerSide(battler);
        u32 partyIndex = gBattlerPartyIndexes[battler];
        if (TestRunner_Battle_GetForcedAbility(side, partyIndex))
            gBattleMons[i].ability = gDisableStructs[i].overwrittenAbility = TestRunner_Battle_GetForcedAbility(side, partyIndex);
    }
    #endif // TESTING

    Ai_UpdateSwitchInData(battler);
}

const u8* FaintClearSetData(u32 battler)
{
    s32 i;
    const u8 *result = NULL;
    u8 battlerSide = GetBattlerSide(battler);

    for (i = 0; i < NUM_BATTLE_STATS; i++)
        gBattleMons[battler].statStages[i] = DEFAULT_STAT_STAGE;

    gBattleMons[battler].status2 = 0;
    gStatuses3[battler] &= STATUS3_GASTRO_ACID; // Edge case: Keep Gastro Acid if pokemon's ability can have effect after fainting, for example Innards Out.
    gStatuses4[battler] = 0;

    for (i = 0; i < gBattlersCount; i++)
    {
        if ((gBattleMons[i].status2 & STATUS2_ESCAPE_PREVENTION) && gDisableStructs[i].battlerPreventingEscape == battler)
            gBattleMons[i].status2 &= ~STATUS2_ESCAPE_PREVENTION;
        if (gBattleMons[i].status2 & STATUS2_INFATUATED_WITH(battler))
            gBattleMons[i].status2 &= ~STATUS2_INFATUATED_WITH(battler);
        if ((gBattleMons[i].status2 & STATUS2_WRAPPED) && gBattleStruct->wrappedBy[i] == battler)
            gBattleMons[i].status2 &= ~STATUS2_WRAPPED;
        if ((gStatuses4[i] & STATUS4_SYRUP_BOMB) && gBattleStruct->stickySyrupdBy[i] == battler)
            gStatuses4[i] &= ~STATUS4_SYRUP_BOMB;
    }

    gActionSelectionCursor[battler] = 0;
    gMoveSelectionCursor[battler] = 0;

    memset(&gDisableStructs[battler], 0, sizeof(struct DisableStruct));

    gProtectStructs[battler].protected = FALSE;
    gProtectStructs[battler].spikyShielded = FALSE;
    gProtectStructs[battler].kingsShielded = FALSE;
    gProtectStructs[battler].banefulBunkered = FALSE;
    gProtectStructs[battler].quash = FALSE;
    gProtectStructs[battler].obstructed = FALSE;
    gProtectStructs[battler].silkTrapped = FALSE;
    gProtectStructs[battler].burningBulwarked = FALSE;
    gProtectStructs[battler].endured = FALSE;
    gProtectStructs[battler].noValidMoves = FALSE;
    gProtectStructs[battler].helpingHand = FALSE;
    gProtectStructs[battler].bounceMove = FALSE;
    gProtectStructs[battler].stealMove = FALSE;
    gProtectStructs[battler].prlzImmobility = FALSE;
    gProtectStructs[battler].confusionSelfDmg = FALSE;
    gProtectStructs[battler].targetAffected = FALSE;
    gProtectStructs[battler].chargingTurn = FALSE;
    gProtectStructs[battler].fleeType = 0;
    gProtectStructs[battler].usedImprisonedMove = FALSE;
    gProtectStructs[battler].loveImmobility = FALSE;
    gProtectStructs[battler].usedDisabledMove = FALSE;
    gProtectStructs[battler].usedTauntedMove = FALSE;
    gProtectStructs[battler].flag2Unknown = FALSE;
    gProtectStructs[battler].flinchImmobility = FALSE;
    gProtectStructs[battler].notFirstStrike = FALSE;
    gProtectStructs[battler].usedHealBlockedMove = FALSE;
    gProtectStructs[battler].usedGravityPreventedMove = FALSE;
    gProtectStructs[battler].usedThroatChopPreventedMove = FALSE;
    gProtectStructs[battler].statRaised = FALSE;
    gProtectStructs[battler].statFell = FALSE;
    gProtectStructs[battler].pranksterElevated = FALSE;

    gDisableStructs[battler].isFirstTurn = 2;

    gLastMoves[battler] = MOVE_NONE;
    gLastLandedMoves[battler] = MOVE_NONE;
    gLastHitByType[battler] = 0;
    gLastUsedMoveType[battler] = 0;
    gLastResultingMoves[battler] = MOVE_NONE;
    gLastPrintedMoves[battler] = MOVE_NONE;
    gLastHitBy[battler] = 0xFF;

    gBattleStruct->choicedMove[battler] = MOVE_NONE;
    gBattleStruct->sameMoveTurns[battler] = 0;
    gBattleStruct->lastTakenMove[battler] = MOVE_NONE;
    gBattleStruct->lastTakenMoveFrom[battler][0] = 0;
    gBattleStruct->lastTakenMoveFrom[battler][1] = 0;
    gBattleStruct->lastTakenMoveFrom[battler][2] = 0;
    gBattleStruct->lastTakenMoveFrom[battler][3] = 0;
    gBattleStruct->palaceFlags &= ~(1u << battler);

    ClearPursuitValuesIfSet(battler);

    if (gBattleStruct->commanderActive[battler] != SPECIES_NONE)
    {
        u32 partner = BATTLE_PARTNER(battler);
        if (IsBattlerAlive(partner))
        {
            BtlController_EmitSpriteInvisibility(partner, BUFFER_A, FALSE);
            MarkBattlerForControllerExec(partner);
        }
    }

    for (i = 0; i < ARRAY_COUNT(gSideTimers); i++)
    {
        // User of sticky web fainted, so reset the stored battler ID
        if (gSideTimers[i].stickyWebBattlerId == battler)
            gSideTimers[i].stickyWebBattlerId = 0xFF;
    }

    for (i = 0; i < gBattlersCount; i++)
    {
        if (i != battler && GetBattlerSide(i) != battlerSide)
            gBattleStruct->lastTakenMove[i] = MOVE_NONE;

        gBattleStruct->lastTakenMoveFrom[i][battler] = 0;
    }

    gBattleMons[battler].types[0] = gSpeciesInfo[gBattleMons[battler].species].types[0];
    gBattleMons[battler].types[1] = gSpeciesInfo[gBattleMons[battler].species].types[1];
    gBattleMons[battler].types[2] = TYPE_MYSTERY;

    Ai_UpdateFaintData(battler);
    TryBattleFormChange(battler, FORM_CHANGE_FAINT);

    // If the fainted mon was involved in a Sky Drop
    if (gBattleStruct->skyDropTargets[battler] != 0xFF)
    {
        // Get battler id of the other Pokemon involved in this Sky Drop
        u8 otherSkyDropper = gBattleStruct->skyDropTargets[battler];

        // Clear Sky Drop data
        gBattleStruct->skyDropTargets[battler] = 0xFF;
        gBattleStruct->skyDropTargets[otherSkyDropper] = 0xFF;

        // If the other Pokemon involved in this Sky Drop was the target, not the attacker
        if (gStatuses3[otherSkyDropper] & STATUS3_SKY_DROPPED)
        {
            // Release the target and take them out of the semi-invulnerable state
            gStatuses3[otherSkyDropper] &= ~(STATUS3_SKY_DROPPED | STATUS3_ON_AIR);

            // Make the target's sprite visible
            gSprites[gBattlerSpriteIds[otherSkyDropper]].invisible = FALSE;

            // If the target was sky dropped in the middle of using Outrage/Petal Dance/Thrash,
            // confuse them upon release and print "confused via fatigue" message and animation.
            if (gBattleMons[otherSkyDropper].status2 & STATUS2_LOCK_CONFUSE)
            {
                gBattleMons[otherSkyDropper].status2 &= ~(STATUS2_LOCK_CONFUSE);

                // If the released mon can be confused, do so.
                // Don't use CanBeConfused here, since it can cause issues in edge cases.
                if (!(GetBattlerAbility(otherSkyDropper) == ABILITY_OWN_TEMPO
                    || gBattleMons[otherSkyDropper].status2 & STATUS2_CONFUSION
                    || IsBattlerTerrainAffected(otherSkyDropper, STATUS_FIELD_MISTY_TERRAIN)))
                {
                    gBattleMons[otherSkyDropper].status2 |= STATUS2_CONFUSION_TURN(((Random()) % 4) + 2);
                    gBattlerAttacker = otherSkyDropper;
                    result = BattleScript_ThrashConfuses;
                }
            }
        }
    }

<<<<<<< HEAD
    return result;
=======
static void BattleIntroPrepareBackgroundSlide(void)
{
    if (gBattleControllerExecFlags == 0)
    {
        gActiveBattler = GetBattlerAtPosition(0);
        BtlController_EmitIntroSlide(BUFFER_A, gBattleEnvironment);
        MarkBattlerForControllerExec(gActiveBattler);
        gBattleMainFunc = BattleIntroDrawTrainersOrMonsSprites;
        gBattleCommunication[MULTIUSE_STATE] = 0;
        gBattleCommunication[SPRITES_INIT_STATE1] = 0;
    }
>>>>>>> 66c07f9c
}

static void DoBattleIntro(void)
{
    s32 i;
    u32 battler;

    switch (gBattleStruct->introState)
    {
    case BATTLE_INTRO_STATE_GET_MON_DATA:
        battler = gBattleCommunication[1];
        BtlController_EmitGetMonData(battler, BUFFER_A, REQUEST_ALL_BATTLE, 0);
        MarkBattlerForControllerExec(battler);
        gBattleStruct->introState++;
        break;
    case BATTLE_INTRO_STATE_LOOP_BATTLER_DATA:
        if (!gBattleControllerExecFlags)
        {
            if (++gBattleCommunication[1] == gBattlersCount)
                gBattleStruct->introState++;
            else
                gBattleStruct->introState = BATTLE_INTRO_STATE_GET_MON_DATA;
        }
        break;
    case BATTLE_INTRO_STATE_PREPARE_BG_SLIDE:
        if (!gBattleControllerExecFlags)
        {
            battler = GetBattlerAtPosition(0);
            BtlController_EmitIntroSlide(battler, BUFFER_A, gBattleTerrain);
            MarkBattlerForControllerExec(battler);
            gBattleCommunication[0] = 0;
            gBattleCommunication[1] = 0;
            gBattleStruct->introState++;
        }
        break;
    case BATTLE_INTRO_STATE_WAIT_FOR_BG_SLIDE:
        if (!gBattleControllerExecFlags)
            gBattleStruct->introState++;
        break;
    case BATTLE_INTRO_STATE_DRAW_SPRITES:
        for (battler = 0; battler < gBattlersCount; battler++)
        {
            if ((gBattleTypeFlags & BATTLE_TYPE_SAFARI) && GetBattlerSide(battler) == B_SIDE_PLAYER)
            {
                memset(&gBattleMons[battler], 0, sizeof(struct BattlePokemon));
            }
            else
            {
                memcpy(&gBattleMons[battler], &gBattleResources->bufferB[battler][4], sizeof(struct BattlePokemon));
                gBattleMons[battler].types[0] = gSpeciesInfo[gBattleMons[battler].species].types[0];
                gBattleMons[battler].types[1] = gSpeciesInfo[gBattleMons[battler].species].types[1];
                gBattleMons[battler].types[2] = TYPE_MYSTERY;
                gBattleMons[battler].ability = GetAbilityBySpecies(gBattleMons[battler].species, gBattleMons[battler].abilityNum);
                gBattleStruct->hpOnSwitchout[GetBattlerSide(battler)] = gBattleMons[battler].hp;
                gBattleMons[battler].status2 = 0;
                for (i = 0; i < NUM_BATTLE_STATS; i++)
                    gBattleMons[battler].statStages[i] = DEFAULT_STAT_STAGE;
                #if TESTING
                if (gTestRunnerEnabled)
                {
                    u32 side = GetBattlerSide(battler);
                    u32 partyIndex = gBattlerPartyIndexes[battler];
                    if (TestRunner_Battle_GetForcedAbility(side, partyIndex))
                        gBattleMons[battler].ability = gDisableStructs[battler].overwrittenAbility = TestRunner_Battle_GetForcedAbility(side, partyIndex);
                }
                #endif
            }

            // Draw sprite.
            switch (GetBattlerPosition(battler))
            {
            case B_POSITION_PLAYER_LEFT: // player sprite
                BtlController_EmitDrawTrainerPic(battler, BUFFER_A);
                MarkBattlerForControllerExec(battler);
                break;
            case B_POSITION_OPPONENT_LEFT:
                if (gBattleTypeFlags & BATTLE_TYPE_TRAINER) // opponent 1 sprite
                {
                    BtlController_EmitDrawTrainerPic(battler, BUFFER_A);
                    MarkBattlerForControllerExec(battler);
                }
                else // wild mon 1
                {
                    BtlController_EmitLoadMonSprite(battler, BUFFER_A);
                    MarkBattlerForControllerExec(battler);
                    gBattleResults.lastOpponentSpecies = GetMonData(&gEnemyParty[gBattlerPartyIndexes[battler]], MON_DATA_SPECIES, NULL);
                }
                break;
            case B_POSITION_PLAYER_RIGHT:
                if (gBattleTypeFlags & (BATTLE_TYPE_MULTI | BATTLE_TYPE_INGAME_PARTNER)) // partner sprite
                {
                    BtlController_EmitDrawTrainerPic(battler, BUFFER_A);
                    MarkBattlerForControllerExec(battler);
                }
                break;
            case B_POSITION_OPPONENT_RIGHT:
                if (gBattleTypeFlags & BATTLE_TYPE_TRAINER)
                {
                    if (gBattleTypeFlags & (BATTLE_TYPE_MULTI | BATTLE_TYPE_TWO_OPPONENTS) && !BATTLE_TWO_VS_ONE_OPPONENT) // opponent 2 if exists
                    {
                        BtlController_EmitDrawTrainerPic(battler, BUFFER_A);
                        MarkBattlerForControllerExec(battler);
                    }
                }
                else if (IsBattlerAlive(battler)) // wild mon 2 if alive
                {
                    BtlController_EmitLoadMonSprite(battler, BUFFER_A);
                    MarkBattlerForControllerExec(battler);
                    gBattleResults.lastOpponentSpecies = GetMonData(&gEnemyParty[gBattlerPartyIndexes[battler]], MON_DATA_SPECIES, NULL);
                }
                break;
            }

            if (gBattleTypeFlags & BATTLE_TYPE_ARENA)
                BattleArena_InitPoints();
        }

        if (gBattleTypeFlags & BATTLE_TYPE_TRAINER)
            gBattleStruct->introState++;
        else // Skip party summary since it is a wild battle.
            gBattleStruct->introState = BATTLE_INTRO_STATE_INTRO_TEXT;
        break;
    case BATTLE_INTRO_STATE_DRAW_PARTY_SUMMARY:
        if (!gBattleControllerExecFlags)
        {
            struct HpAndStatus hpStatus[PARTY_SIZE];

            for (i = 0; i < PARTY_SIZE; i++)
            {
                if (GetMonData(&gEnemyParty[i], MON_DATA_SPECIES_OR_EGG) == SPECIES_NONE
                 || GetMonData(&gEnemyParty[i], MON_DATA_SPECIES_OR_EGG) == SPECIES_EGG)
                {
                    hpStatus[i].hp = HP_EMPTY_SLOT;
                    hpStatus[i].status = 0;
                }
                else
                {
                    hpStatus[i].hp = GetMonData(&gEnemyParty[i], MON_DATA_HP);
                    hpStatus[i].status = GetMonData(&gEnemyParty[i], MON_DATA_STATUS);
                }
            }

            battler = GetBattlerAtPosition(B_POSITION_OPPONENT_LEFT);
            BtlController_EmitDrawPartyStatusSummary(battler, BUFFER_A, hpStatus, PARTY_SUMM_SKIP_DRAW_DELAY);
            MarkBattlerForControllerExec(battler);

            for (i = 0; i < PARTY_SIZE; i++)
            {
                if (GetMonData(&gPlayerParty[i], MON_DATA_SPECIES_OR_EGG) == SPECIES_NONE
                 || GetMonData(&gPlayerParty[i], MON_DATA_SPECIES_OR_EGG) == SPECIES_EGG)
                {
                    hpStatus[i].hp = HP_EMPTY_SLOT;
                    hpStatus[i].status = 0;
                }
                else
                {
                    hpStatus[i].hp = GetMonData(&gPlayerParty[i], MON_DATA_HP);
                    hpStatus[i].status = GetMonData(&gPlayerParty[i], MON_DATA_STATUS);
                }
            }

            battler = GetBattlerAtPosition(B_POSITION_PLAYER_LEFT);
            BtlController_EmitDrawPartyStatusSummary(battler, BUFFER_A, hpStatus, PARTY_SUMM_SKIP_DRAW_DELAY);
            MarkBattlerForControllerExec(battler);

            gBattleStruct->introState++;
        }
        break;
    case BATTLE_INTRO_STATE_WAIT_FOR_PARTY_SUMMARY:
        if (!gBattleControllerExecFlags)
            gBattleStruct->introState++;
        break;
    case BATTLE_INTRO_STATE_INTRO_TEXT:
        if (!IsBattlerMarkedForControllerExec(GetBattlerAtPosition(B_POSITION_PLAYER_LEFT)))
        {
            PrepareStringBattle(STRINGID_INTROMSG, GetBattlerAtPosition(B_POSITION_PLAYER_LEFT));
            gBattleStruct->introState++;
        }
        break;
    case BATTLE_INTRO_STATE_WAIT_FOR_INTRO_TEXT:
        if (!IsBattlerMarkedForControllerExec(GetBattlerAtPosition(B_POSITION_PLAYER_LEFT)))
        {
            if (gBattleTypeFlags & BATTLE_TYPE_TRAINER)
            {
                gBattleStruct->introState++;
            }
            else
            {
                if (B_FAST_INTRO_PKMN_TEXT == TRUE)
                    gBattleStruct->introState = BATTLE_INTRO_STATE_WAIT_FOR_WILD_BATTLE_TEXT;
                else
                    gBattleStruct->introState = BATTLE_INTRO_STATE_WAIT_FOR_TRAINER_2_SEND_OUT_ANIM;
            }
        }
        break;
    case BATTLE_INTRO_STATE_TRAINER_SEND_OUT_TEXT:
        if (gBattleTypeFlags & BATTLE_TYPE_RECORDED_LINK && !(gBattleTypeFlags & BATTLE_TYPE_RECORDED_IS_MASTER))
            PrepareStringBattle(STRINGID_INTROSENDOUT, GetBattlerAtPosition(B_POSITION_PLAYER_LEFT));
        else
            PrepareStringBattle(STRINGID_INTROSENDOUT, GetBattlerAtPosition(B_POSITION_OPPONENT_LEFT));
        gBattleStruct->introState++;
        break;
    case BATTLE_INTRO_STATE_WAIT_FOR_TRAINER_SEND_OUT_TEXT:
        if (!gBattleControllerExecFlags)
            gBattleStruct->introState++;
        break;
    case BATTLE_INTRO_STATE_TRAINER_1_SEND_OUT_ANIM:
        if (gBattleTypeFlags & BATTLE_TYPE_RECORDED_LINK && !(gBattleTypeFlags & BATTLE_TYPE_RECORDED_IS_MASTER))
            battler = GetBattlerAtPosition(B_POSITION_PLAYER_LEFT);
        else
            battler = GetBattlerAtPosition(B_POSITION_OPPONENT_LEFT);

        BtlController_EmitIntroTrainerBallThrow(battler, BUFFER_A);
        MarkBattlerForControllerExec(battler);
        gBattleStruct->introState++;
        break;
    case BATTLE_INTRO_STATE_TRAINER_2_SEND_OUT_ANIM:
        if (gBattleTypeFlags & (BATTLE_TYPE_MULTI | BATTLE_TYPE_TWO_OPPONENTS) && !BATTLE_TWO_VS_ONE_OPPONENT)
        {
            if (gBattleTypeFlags & BATTLE_TYPE_RECORDED_LINK && !(gBattleTypeFlags & BATTLE_TYPE_RECORDED_IS_MASTER))
                battler = GetBattlerAtPosition(B_POSITION_PLAYER_RIGHT);
            else
                battler = GetBattlerAtPosition(B_POSITION_OPPONENT_RIGHT);

            BtlController_EmitIntroTrainerBallThrow(battler, BUFFER_A);
            MarkBattlerForControllerExec(battler);
        }
        if (B_FAST_INTRO_PKMN_TEXT == TRUE
          && !(gBattleTypeFlags & (BATTLE_TYPE_RECORDED | BATTLE_TYPE_RECORDED_LINK | BATTLE_TYPE_RECORDED_IS_MASTER | BATTLE_TYPE_LINK)))
            gBattleStruct->introState = BATTLE_INTRO_STATE_WAIT_FOR_WILD_BATTLE_TEXT; // Print at the same time as trainer sends out second mon.
        else
            gBattleStruct->introState++;
        break;
    case BATTLE_INTRO_STATE_WAIT_FOR_TRAINER_2_SEND_OUT_ANIM:
        if (!gBattleControllerExecFlags)
            gBattleStruct->introState++;
        break;
    case BATTLE_INTRO_STATE_WAIT_FOR_WILD_BATTLE_TEXT:
        if (!IsBattlerMarkedForControllerExec(GetBattlerAtPosition(B_POSITION_PLAYER_LEFT)))
            gBattleStruct->introState++;
        break;
    case BATTLE_INTRO_STATE_PRINT_PLAYER_SEND_OUT_TEXT:
        if (!(gBattleTypeFlags & BATTLE_TYPE_SAFARI))
        {
            if (gBattleTypeFlags & BATTLE_TYPE_RECORDED_LINK && !(gBattleTypeFlags & BATTLE_TYPE_RECORDED_IS_MASTER))
                battler = GetBattlerAtPosition(B_POSITION_OPPONENT_LEFT);
            else
                battler = GetBattlerAtPosition(B_POSITION_PLAYER_LEFT);

            // A hack that makes fast intro work in trainer battles too.
            if (B_FAST_INTRO_PKMN_TEXT == TRUE
                && gBattleTypeFlags & BATTLE_TYPE_TRAINER
                && !(gBattleTypeFlags & (BATTLE_TYPE_RECORDED | BATTLE_TYPE_RECORDED_LINK | BATTLE_TYPE_RECORDED_IS_MASTER | BATTLE_TYPE_LINK))
                && gSprites[gHealthboxSpriteIds[battler ^ BIT_SIDE]].callback == SpriteCallbackDummy)
            {
                return;
            }

            PrepareStringBattle(STRINGID_INTROSENDOUT, battler);
        }
        gBattleStruct->introState++;
        break;
    case BATTLE_INTRO_STATE_WAIT_FOR_PLAYER_SEND_OUT_TEXT:
        if (!(gBattleTypeFlags & BATTLE_TYPE_LINK && gBattleControllerExecFlags))
        {
            if (gBattleTypeFlags & BATTLE_TYPE_RECORDED_LINK && !(gBattleTypeFlags & BATTLE_TYPE_RECORDED_IS_MASTER))
                battler = GetBattlerAtPosition(B_POSITION_OPPONENT_LEFT);
            else
                battler = GetBattlerAtPosition(B_POSITION_PLAYER_LEFT);

            if (!IsBattlerMarkedForControllerExec(battler))
                gBattleStruct->introState++;
        }
        break;
    case BATTLE_INTRO_STATE_PRINT_PLAYER_1_SEND_OUT_TEXT:
        if (gBattleTypeFlags & BATTLE_TYPE_RECORDED_LINK && !(gBattleTypeFlags & BATTLE_TYPE_RECORDED_IS_MASTER))
            battler = GetBattlerAtPosition(B_POSITION_OPPONENT_LEFT);
        else
            battler = GetBattlerAtPosition(B_POSITION_PLAYER_LEFT);

        BtlController_EmitIntroTrainerBallThrow(battler, BUFFER_A);
        MarkBattlerForControllerExec(battler);
        gBattleStruct->introState++;
        break;
    case BATTLE_INTRO_STATE_PRINT_PLAYER_2_SEND_OUT_TEXT:
        if (gBattleTypeFlags & (BATTLE_TYPE_MULTI | BATTLE_TYPE_INGAME_PARTNER))
        {
            if (gBattleTypeFlags & BATTLE_TYPE_RECORDED_LINK && !(gBattleTypeFlags & BATTLE_TYPE_RECORDED_IS_MASTER))
                battler = GetBattlerAtPosition(B_POSITION_OPPONENT_RIGHT);
            else
                battler = GetBattlerAtPosition(B_POSITION_PLAYER_RIGHT);

            BtlController_EmitIntroTrainerBallThrow(battler, BUFFER_A);
            MarkBattlerForControllerExec(battler);
        }
        gBattleStruct->introState++;
        break;
    case BATTLE_INTRO_STATE_SET_DEX_AND_BATTLE_VARS:
        if (!gBattleControllerExecFlags)
        {
            for (battler = 0; battler < gBattlersCount; battler++)
            {
                if (GetBattlerSide(battler) == B_SIDE_OPPONENT
                 && !(gBattleTypeFlags & (BATTLE_TYPE_EREADER_TRAINER
                                          | BATTLE_TYPE_FRONTIER
                                          | BATTLE_TYPE_LINK
                                          | BATTLE_TYPE_RECORDED_LINK
                                          | BATTLE_TYPE_TRAINER_HILL)))
                {
                    HandleSetPokedexFlag(SpeciesToNationalPokedexNum(gBattleMons[battler].species), FLAG_SET_SEEN, gBattleMons[battler].personality);
                }
            }

            gBattleStruct->eventsBeforeFirstTurnState = 0;
            gBattleStruct->switchInBattlerCounter = 0;
            gBattleStruct->overworldWeatherDone = FALSE;
            Ai_InitPartyStruct(); // Save mons party counts, and first 2/4 mons on the battlefield.

            // Try to set a status to start the battle with
            gBattleStruct->startingStatus = 0;
            if (gBattleTypeFlags & BATTLE_TYPE_TWO_OPPONENTS && GetTrainerStartingStatusFromId(TRAINER_BATTLE_PARAM.opponentB))
            {
                gBattleStruct->startingStatus = GetTrainerStartingStatusFromId(TRAINER_BATTLE_PARAM.opponentB);
                gBattleStruct->startingStatusTimer = 0; // infinite
            }
            else if (gBattleTypeFlags & BATTLE_TYPE_TRAINER && GetTrainerStartingStatusFromId(TRAINER_BATTLE_PARAM.opponentA))
            {
                gBattleStruct->startingStatus = GetTrainerStartingStatusFromId(TRAINER_BATTLE_PARAM.opponentA);
                gBattleStruct->startingStatusTimer = 0; // infinite
            }
            else if (B_VAR_STARTING_STATUS != 0)
            {
                gBattleStruct->startingStatus = VarGet(B_VAR_STARTING_STATUS);
                gBattleStruct->startingStatusTimer = VarGet(B_VAR_STARTING_STATUS_TIMER);
            }
            gBattleMainFunc = TryDoEventsBeforeFirstTurn;
        }
        break;
    }
}

static void TryDoEventsBeforeFirstTurn(void)
{
    s32 i, j;

    if (gBattleControllerExecFlags)
        return;

    switch (gBattleStruct->eventsBeforeFirstTurnState)
    {
    case FIRST_TURN_EVENTS_START:
        // Set invalid mons as absent(for example when starting a double battle with only one pokemon).
        if (!(gBattleTypeFlags & BATTLE_TYPE_SAFARI))
        {
            for (i = 0; i < gBattlersCount; i++)
            {
                gBattleStruct->monToSwitchIntoId[i] = PARTY_SIZE; // Included here because switches can happen before during set ups (eg. eject pack)
                struct Pokemon *party = GetBattlerParty(i);
                struct Pokemon *mon = &party[gBattlerPartyIndexes[i]];
                if (!IsBattlerAlive(i) || gBattleMons[i].species == SPECIES_NONE || GetMonData(mon, MON_DATA_IS_EGG))
                    gAbsentBattlerFlags |= 1u << i;
            }
        }

        // Allow for illegal abilities within tests.
        #if TESTING
        if (gTestRunnerEnabled)
        {
            for (i = 0; i < gBattlersCount; ++i)
            {
                u32 side = GetBattlerSide(i);
                u32 partyIndex = gBattlerPartyIndexes[i];
                if (TestRunner_Battle_GetForcedAbility(side, partyIndex))
                    gBattleMons[i].ability = gDisableStructs[i].overwrittenAbility = TestRunner_Battle_GetForcedAbility(side, partyIndex);
            }
        }
        #endif // TESTING

        gBattleStruct->speedTieBreaks = RandomUniform(RNG_SPEED_TIE, 0, Factorial(MAX_BATTLERS_COUNT) - 1);
        gBattleTurnCounter = 0;

        for (i = 0; i < gBattlersCount; i++)
            gBattlerByTurnOrder[i] = i;
        for (i = 0; i < gBattlersCount - 1; i++)
        {
            for (j = i + 1; j < gBattlersCount; j++)
            {
                if (GetWhichBattlerFaster(gBattlerByTurnOrder[i], gBattlerByTurnOrder[j], TRUE) == -1)
                    SwapTurnOrder(i, j);
            }
        }
        gBattleStruct->eventsBeforeFirstTurnState++;
        break;
    case FIRST_TURN_EVENTS_OVERWORLD_WEATHER:
        if (!gBattleStruct->overworldWeatherDone
         && AbilityBattleEffects(ABILITYEFFECT_SWITCH_IN_WEATHER, 0, 0, ABILITYEFFECT_SWITCH_IN_WEATHER, 0) != 0)
        {
            gBattleStruct->overworldWeatherDone = TRUE;
            return;
        }
        gBattleStruct->eventsBeforeFirstTurnState++;
        break;
    case FIRST_TURN_EVENTS_TERRAIN:
        if (!gBattleStruct->terrainDone
         && AbilityBattleEffects(ABILITYEFFECT_SWITCH_IN_TERRAIN, 0, 0, ABILITYEFFECT_SWITCH_IN_TERRAIN, 0) != 0)
        {
            gBattleStruct->terrainDone = TRUE;
            return;
        }
        gBattleStruct->eventsBeforeFirstTurnState++;
        break;
    case FIRST_TURN_EVENTS_STARTING_STATUS:
        if (!gBattleStruct->startingStatusDone
         && gBattleStruct->startingStatus
         && AbilityBattleEffects(ABILITYEFFECT_SWITCH_IN_STATUSES, 0, 0, ABILITYEFFECT_SWITCH_IN_STATUSES, 0) != 0)
        {
            gBattleStruct->startingStatusDone = TRUE;
            return;
        }
        gBattleStruct->eventsBeforeFirstTurnState++;
        break;
    case FIRST_TURN_EVENTS_TOTEM_BOOST:
        for (i = 0; i < gBattlersCount; i++)
        {
            if (gQueuedStatBoosts[i].stats != 0 && !gProtectStructs[i].eatMirrorHerb && gProtectStructs[i].activateOpportunist == 0)
            {
                gBattlerAttacker = i;
                BattleScriptExecute(BattleScript_TotemVar);
                return;
            }
        }
        memset(gQueuedStatBoosts, 0, sizeof(gQueuedStatBoosts)); // erase all totem boosts for Mirror Herb and Opportunist
        gBattleStruct->eventsBeforeFirstTurnState++;
        break;
    case FIRST_TURN_EVENTS_NEUTRALIZING_GAS:
        if (AbilityBattleEffects(ABILITYEFFECT_NEUTRALIZINGGAS, 0, 0, 0, 0) != 0)
            return;
        gBattleStruct->eventsBeforeFirstTurnState++;
        break;
    case FIRST_TURN_EVENTS_SWITCH_IN_ABILITIES:
        while (gBattleStruct->switchInBattlerCounter < gBattlersCount) // From fastest to slowest
        {
            i = gBattlerByTurnOrder[gBattleStruct->switchInBattlerCounter++];

            if (TryPrimalReversion(i))
                return;
            if (AbilityBattleEffects(ABILITYEFFECT_ON_SWITCHIN, i, 0, 0, 0) != 0)
                return;
        }
        gBattleStruct->switchInBattlerCounter = 0;
        gBattleStruct->eventsBeforeFirstTurnState++;
        break;
    case FIRST_TURN_EVENTS_OPPORTUNIST_1:
        if (AbilityBattleEffects(ABILITYEFFECT_OPPORTUNIST, 0, 0, 0, 0))
            return;
        gBattleStruct->eventsBeforeFirstTurnState++;
        break;
    case FIRST_TURN_EVENTS_ITEM_EFFECTS:
        while (gBattleStruct->switchInBattlerCounter < gBattlersCount) // From fastest to slowest
        {
            if (ItemBattleEffects(ITEMEFFECT_ON_SWITCH_IN_FIRST_TURN, gBattlerByTurnOrder[gBattleStruct->switchInBattlerCounter++], FALSE))
                return;
        }
        gBattleStruct->switchInBattlerCounter = 0;
        gBattleStruct->eventsBeforeFirstTurnState++;
        break;
    case FIRST_TURN_EVENTS_OPPORTUNIST_2:
        if (AbilityBattleEffects(ABILITYEFFECT_OPPORTUNIST, 0, 0, 0, 0))
            return;
        gBattleStruct->eventsBeforeFirstTurnState++;
        break;
    case FIRST_TURN_EVENTS_END:
        for (i = 0; i < MAX_BATTLERS_COUNT; i++)
        {
            gBattleStruct->monToSwitchIntoId[i] = PARTY_SIZE;
            gChosenActionByBattler[i] = B_ACTION_NONE;
            gChosenMoveByBattler[i] = MOVE_NONE;
            gBattleStruct->battlerState[i].absentBattlerFlags = (gAbsentBattlerFlags & (1u << i) ? TRUE : FALSE);
        }
        TurnValuesCleanUp(FALSE);
        SpecialStatusesClear();
        BattlePutTextOnWindow(gText_EmptyString3, B_WIN_MSG);
        AssignUsableGimmicks();
        gBattleMainFunc = HandleTurnActionSelectionState;
        ResetSentPokesToOpponentValue();

        for (i = 0; i < BATTLE_COMMUNICATION_ENTRIES_COUNT; i++)
            gBattleCommunication[i] = 0;

        for (i = 0; i < gBattlersCount; i++)
        {
            gBattleMons[i].status2 &= ~STATUS2_FLINCHED;
            // Record party slots of player's mons that appeared in battle
            if (!BattlerHasAi(i))
                gBattleStruct->appearedInBattle |= 1u << gBattlerPartyIndexes[i];
        }

        *(&gBattleStruct->turnEffectsTracker) = 0;
        *(&gBattleStruct->turnEffectsBattlerId) = 0;
        *(&gBattleStruct->wishPerishSongState) = 0;
        *(&gBattleStruct->wishPerishSongBattlerId) = 0;
        gBattleScripting.moveendState = 0;
        gBattleStruct->faintedActionsState = 0;
        gBattleStruct->turnCountersTracker = 0;

        memset(gQueuedStatBoosts, 0, sizeof(gQueuedStatBoosts));
        SetShellSideArmCategory();
        SetAiLogicDataForTurn(AI_DATA); // get assumed abilities, hold effects, etc of all battlers

        if (gBattleTypeFlags & BATTLE_TYPE_ARENA)
        {
            StopCryAndClearCrySongs();
            BattleScriptExecute(BattleScript_ArenaTurnBeginning);
        }

        if ((i = ShouldDoTrainerSlide(GetBattlerAtPosition(B_POSITION_OPPONENT_LEFT), TRAINER_SLIDE_BEFORE_FIRST_TURN)))
            BattleScriptExecute(i == 1 ? BattleScript_TrainerASlideMsgEnd2 : BattleScript_TrainerBSlideMsgEnd2);
        gBattleStruct->eventsBeforeFirstTurnState = 0;
        break;
    }
}

static void HandleEndTurn_ContinueBattle(void)
{
    s32 i;

    if (gBattleControllerExecFlags == 0)
    {
        gBattleMainFunc = BattleTurnPassed;
        for (i = 0; i < BATTLE_COMMUNICATION_ENTRIES_COUNT; i++)
            gBattleCommunication[i] = 0;
        for (i = 0; i < gBattlersCount; i++)
        {
            gBattleMons[i].status2 &= ~STATUS2_FLINCHED;
            if ((gBattleMons[i].status1 & STATUS1_SLEEP) && (gBattleMons[i].status2 & STATUS2_MULTIPLETURNS))
                CancelMultiTurnMoves(i);
        }
        gBattleStruct->turnEffectsTracker = 0;
        gBattleStruct->turnEffectsBattlerId = 0;
        gBattleStruct->wishPerishSongState = 0;
        gBattleStruct->wishPerishSongBattlerId = 0;
        gBattleStruct->turnCountersTracker = 0;
    }
}

void BattleTurnPassed(void)
{
    s32 i;

    gBattleStruct->speedTieBreaks = RandomUniform(RNG_SPEED_TIE, 0, Factorial(MAX_BATTLERS_COUNT) - 1);

    TurnValuesCleanUp(TRUE);
    if (gBattleOutcome == 0)
    {
        if (DoFieldEndTurnEffects())
            return;
        if (DoBattlerEndTurnEffects())
            return;
        if (HandleWishPerishSongOnTurnEnd())
            return;
    }

    if (HandleFaintedMonActions())
        return;
    gBattleStruct->faintedActionsState = 0;

    TurnValuesCleanUp(FALSE);
    gHitMarker &= ~HITMARKER_NO_ATTACKSTRING;
    gHitMarker &= ~HITMARKER_UNABLE_TO_USE_MOVE;
    gHitMarker &= ~HITMARKER_PLAYER_FAINTED;
    gHitMarker &= ~HITMARKER_PASSIVE_DAMAGE;
    gBattleScripting.animTurn = 0;
    gBattleScripting.animTargetsHit = 0;
    gBattleScripting.moveendState = 0;

    for (i = 0; i < 5; i++)
        gBattleCommunication[i] = 0;

    if (gBattleOutcome != 0)
    {
        gCurrentActionFuncId = B_ACTION_FINISHED;
        gBattleMainFunc = RunTurnActionsFunctions;
        return;
    }

    if (gBattleResults.battleTurnCounter < 0xFF)
    {
        gBattleResults.battleTurnCounter++;
        gBattleStruct->arenaTurnCounter++;
    }

    for (i = 0; i < gBattlersCount; i++)
    {
        gChosenActionByBattler[i] = B_ACTION_NONE;
        gChosenMoveByBattler[i] = MOVE_NONE;
        gBattleStruct->battlerState[i].absentBattlerFlags = (gAbsentBattlerFlags & (1u << i) ? TRUE : FALSE);
        gBattleStruct->monToSwitchIntoId[i] = PARTY_SIZE;
        gStatuses4[i] &= ~STATUS4_ELECTRIFIED;
    }

    for (i = 0; i < NUM_BATTLE_SIDES; i++)
    {
        if (gSideTimers[i].retaliateTimer > 0)
            gSideTimers[i].retaliateTimer--;
    }

    BattlePutTextOnWindow(gText_EmptyString3, B_WIN_MSG);
    AssignUsableGimmicks();
    SetShellSideArmCategory();
    SetAiLogicDataForTurn(AI_DATA); // get assumed abilities, hold effects, etc of all battlers
    gBattleMainFunc = HandleTurnActionSelectionState;

    if (gBattleTypeFlags & BATTLE_TYPE_PALACE)
        BattleScriptExecute(BattleScript_PalacePrintFlavorText);
    else if (gBattleTypeFlags & BATTLE_TYPE_ARENA && gBattleStruct->arenaTurnCounter == 0)
        BattleScriptExecute(BattleScript_ArenaTurnBeginning);
    else if ((i = ShouldDoTrainerSlide(GetBattlerAtPosition(B_POSITION_OPPONENT_LEFT), TRAINER_SLIDE_LAST_LOW_HP)))
        BattleScriptExecute(i == 1 ? BattleScript_TrainerASlideMsgEnd2 : BattleScript_TrainerBSlideMsgEnd2);
    else if ((i = ShouldDoTrainerSlide(GetBattlerAtPosition(B_POSITION_OPPONENT_LEFT), TRAINER_SLIDE_LAST_HALF_HP)))
        BattleScriptExecute(i == 1 ? BattleScript_TrainerASlideMsgEnd2 : BattleScript_TrainerBSlideMsgEnd2);
    else if ((i = ShouldDoTrainerSlide(GetBattlerAtPosition(B_POSITION_OPPONENT_LEFT), TRAINER_SLIDE_PLAYER_LANDS_FIRST_CRITICAL_HIT)))
        BattleScriptExecute(i == 1 ? BattleScript_TrainerASlideMsgEnd2 : BattleScript_TrainerBSlideMsgEnd2);
    else if ((i = ShouldDoTrainerSlide(GetBattlerAtPosition(B_POSITION_OPPONENT_LEFT), TRAINER_SLIDE_ENEMY_LANDS_FIRST_CRITICAL_HIT)))
        BattleScriptExecute(i == 1 ? BattleScript_TrainerASlideMsgEnd2 : BattleScript_TrainerBSlideMsgEnd2);
    else if ((i = ShouldDoTrainerSlide(GetBattlerAtPosition(B_POSITION_OPPONENT_LEFT), TRAINER_SLIDE_PLAYER_LANDS_FIRST_SUPER_EFFECTIVE_HIT)))
        BattleScriptExecute(i == 1 ? BattleScript_TrainerASlideMsgEnd2 : BattleScript_TrainerBSlideMsgEnd2);
    else if ((i = ShouldDoTrainerSlide(GetBattlerAtPosition(B_POSITION_OPPONENT_LEFT), TRAINER_SLIDE_PLAYER_LANDS_FIRST_STAB_MOVE)))
        BattleScriptExecute(i == 1 ? BattleScript_TrainerASlideMsgEnd2 : BattleScript_TrainerBSlideMsgEnd2);
    else if ((i = ShouldDoTrainerSlide(GetBattlerAtPosition(B_POSITION_OPPONENT_LEFT), TRAINER_SLIDE_ENEMY_MON_UNAFFECTED)))
        BattleScriptExecute(i == 1 ? BattleScript_TrainerASlideMsgEnd2 : BattleScript_TrainerBSlideMsgEnd2);
}

u8 IsRunningFromBattleImpossible(u32 battler)
{
    u32 holdEffect, i;

    if (FlagGet(B_FLAG_NO_RUNNING))
    {
        gBattleCommunication[MULTISTRING_CHOOSER] = B_MSG_CANT_ESCAPE;
        return BATTLE_RUN_FORBIDDEN;
    }

    if (gBattleMons[battler].item == ITEM_ENIGMA_BERRY_E_READER)
        holdEffect = gEnigmaBerries[battler].holdEffect;
    else
        holdEffect = ItemId_GetHoldEffect(gBattleMons[battler].item);

    gPotentialItemEffectBattler = battler;

    if (gBattleTypeFlags & BATTLE_TYPE_FIRST_BATTLE) // Cannot ever run from saving Birch's battle.
    {
        gBattleCommunication[MULTISTRING_CHOOSER] = B_MSG_DONT_LEAVE_BIRCH;
        return BATTLE_RUN_FORBIDDEN;
    }
    if (GetBattlerPosition(battler) == B_POSITION_PLAYER_RIGHT && WILD_DOUBLE_BATTLE
        && IsBattlerAlive(GetBattlerAtPosition(B_POSITION_PLAYER_LEFT))) // The second pokemon cannot run from a double wild battle, unless it's the only alive mon.
    {
        gBattleCommunication[MULTISTRING_CHOOSER] = B_MSG_CANT_ESCAPE;
        return BATTLE_RUN_FORBIDDEN;
    }

    if (holdEffect == HOLD_EFFECT_CAN_ALWAYS_RUN)
        return BATTLE_RUN_SUCCESS;
    if (B_GHOSTS_ESCAPE >= GEN_6 && IS_BATTLER_OF_TYPE(battler, TYPE_GHOST))
        return BATTLE_RUN_SUCCESS;
    if (gBattleTypeFlags & BATTLE_TYPE_LINK)
        return BATTLE_RUN_SUCCESS;
    if (GetBattlerAbility(battler) == ABILITY_RUN_AWAY)
        return BATTLE_RUN_SUCCESS;

    if ((i = IsAbilityPreventingEscape(battler)))
    {
        gBattleScripting.battler = i - 1;
        gLastUsedAbility = gBattleMons[i - 1].ability;
        gBattleCommunication[MULTISTRING_CHOOSER] = B_MSG_PREVENTS_ESCAPE;
        return BATTLE_RUN_FAILURE;
    }

    if (!CanBattlerEscape(battler))
    {
        gBattleCommunication[MULTISTRING_CHOOSER] = B_MSG_CANT_ESCAPE;
        return BATTLE_RUN_FORBIDDEN;
    }
    return BATTLE_RUN_SUCCESS;
}

void SwitchTwoBattlersInParty(u32 battler, u32 battler2)
{
    s32 i;
    u32 partyId1, partyId2;

    for (i = 0; i < (int)ARRAY_COUNT(gBattlePartyCurrentOrder); i++)
        gBattlePartyCurrentOrder[i] = *(battler * 3 + i + (u8 *)(gBattleStruct->battlerPartyOrders));

    partyId1 = GetPartyIdFromBattlePartyId(gBattlerPartyIndexes[battler]);
    partyId2 = GetPartyIdFromBattlePartyId(gBattlerPartyIndexes[battler2]);
    SwitchPartyMonSlots(partyId1, partyId2);

    for (i = 0; i < (int)ARRAY_COUNT(gBattlePartyCurrentOrder); i++)
    {
        *(battler * 3 + i + (u8 *)(gBattleStruct->battlerPartyOrders)) = gBattlePartyCurrentOrder[i];
        *(BATTLE_PARTNER(battler) * 3 + i + (u8 *)(gBattleStruct->battlerPartyOrders)) = gBattlePartyCurrentOrder[i];
    }
}

void SwitchPartyOrder(u32 battler)
{
    s32 i;
    u32 partyId1, partyId2;

    for (i = 0; i < (int)ARRAY_COUNT(gBattlePartyCurrentOrder); i++)
        gBattlePartyCurrentOrder[i] = *(battler * 3 + i + (u8 *)(gBattleStruct->battlerPartyOrders));

    partyId1 = GetPartyIdFromBattlePartyId(gBattlerPartyIndexes[battler]);
    partyId2 = GetPartyIdFromBattlePartyId(gBattleStruct->monToSwitchIntoId[battler]);
    SwitchPartyMonSlots(partyId1, partyId2);

    if (IsDoubleBattle())
    {
        for (i = 0; i < (int)ARRAY_COUNT(gBattlePartyCurrentOrder); i++)
        {
            *(battler * 3 + i + (u8 *)(gBattleStruct->battlerPartyOrders)) = gBattlePartyCurrentOrder[i];
            *(BATTLE_PARTNER(battler) * 3 + i + (u8 *)(gBattleStruct->battlerPartyOrders)) = gBattlePartyCurrentOrder[i];
        }
    }
    else
    {
        for (i = 0; i < (int)ARRAY_COUNT(gBattlePartyCurrentOrder); i++)
        {
            *(battler * 3 + i + (u8 *)(gBattleStruct->battlerPartyOrders)) = gBattlePartyCurrentOrder[i];
        }
    }
}

enum
{
    STATE_TURN_START_RECORD,
    STATE_BEFORE_ACTION_CHOSEN,
    STATE_WAIT_ACTION_CHOSEN,
    STATE_WAIT_ACTION_CASE_CHOSEN,
    STATE_WAIT_ACTION_CONFIRMED_STANDBY,
    STATE_WAIT_ACTION_CONFIRMED,
    STATE_SELECTION_SCRIPT,
    STATE_WAIT_SET_BEFORE_ACTION,
    STATE_SELECTION_SCRIPT_MAY_RUN
};

void SetupAISwitchingData(u32 battler, enum SwitchType switchType)
{
    s32 opposingBattler = GetOppositeBattler(battler);

    // AI's predicting data
    if ((AI_THINKING_STRUCT->aiFlags[battler] & AI_FLAG_PREDICT_SWITCH))
    {
        AI_DATA->aiSwitchPredictionInProgress = TRUE;
        AI_DATA->battlerDoingPrediction = battler;
        AI_DATA->mostSuitableMonId[opposingBattler] = GetMostSuitableMonToSwitchInto(opposingBattler, switchType);
        if (ShouldSwitch(opposingBattler))
            AI_DATA->shouldSwitch |= (1u << opposingBattler);
        AI_DATA->aiSwitchPredictionInProgress = FALSE;
        gBattleStruct->prevTurnSpecies[opposingBattler] = gBattleMons[opposingBattler].species;

        // Determine whether AI will use predictions this turn
        AI_DATA->predictingSwitch = RandomPercentage(RNG_AI_PREDICT_SWITCH, PREDICT_SWITCH_CHANCE);
    }

    // AI's data
    AI_DATA->mostSuitableMonId[battler] = GetMostSuitableMonToSwitchInto(battler, switchType);
    if (ShouldSwitch(battler))
        AI_DATA->shouldSwitch |= (1u << battler);
    gBattleStruct->prevTurnSpecies[battler] = gBattleMons[battler].species;
}

static void HandleTurnActionSelectionState(void)
{
    s32 i, battler;

    gBattleCommunication[ACTIONS_CONFIRMED_COUNT] = 0;
    for (battler = 0; battler < gBattlersCount; battler++)
    {
        u32 position = GetBattlerPosition(battler);
        switch (gBattleCommunication[battler])
        {
        case STATE_TURN_START_RECORD: // Recorded battle related action on start of every turn.
            RecordedBattle_CopyBattlerMoves(battler);
            gBattleCommunication[battler] = STATE_BEFORE_ACTION_CHOSEN;
            enum SwitchType switchType = (AI_THINKING_STRUCT->aiFlags[battler] & AI_FLAG_RISKY) ? SWITCH_AFTER_KO : SWITCH_MID_BATTLE; // Risky AI switches aggressively even mid battle

            // Do AI score computations here so we can use them in AI_TrySwitchOrUseItem
            if ((gBattleTypeFlags & BATTLE_TYPE_HAS_AI || IsWildMonSmart())
                    && (BattlerHasAi(battler) && !(gBattleTypeFlags & BATTLE_TYPE_PALACE)))
            {
                AI_DATA->aiCalcInProgress = TRUE;

                // Setup battler data
                BattleAI_SetupAIData(0xF, battler);
                SetupAISwitchingData(battler, switchType);

                // Do scoring
                gBattleStruct->aiMoveOrAction[battler] = BattleAI_ChooseMoveOrAction(battler);
                AI_DATA->aiCalcInProgress = FALSE;
            }
            // fallthrough
        case STATE_BEFORE_ACTION_CHOSEN: // Choose an action.
            gBattleStruct->monToSwitchIntoId[battler] = PARTY_SIZE;
            if (gBattleTypeFlags & BATTLE_TYPE_MULTI
                || (position & BIT_FLANK) == B_FLANK_LEFT
                || gBattleStruct->battlerState[GetBattlerAtPosition(BATTLE_PARTNER(position))].absentBattlerFlags
                || gBattleCommunication[GetBattlerAtPosition(BATTLE_PARTNER(position))] == STATE_WAIT_ACTION_CONFIRMED)
            {
                if (gBattleStruct->battlerState[battler].absentBattlerFlags || gBattleStruct->battlerState[battler].commandingDondozo)
                {
                    gChosenActionByBattler[battler] = B_ACTION_NOTHING_FAINTED;
                    if (!(gBattleTypeFlags & BATTLE_TYPE_MULTI))
                        gBattleCommunication[battler] = STATE_WAIT_ACTION_CONFIRMED;
                    else
                        gBattleCommunication[battler] = STATE_WAIT_ACTION_CONFIRMED_STANDBY;
                }
                else
                {
                    if (gBattleMons[battler].status2 & STATUS2_MULTIPLETURNS
                        || gBattleMons[battler].status2 & STATUS2_RECHARGE)
                    {
                        gChosenActionByBattler[battler] = B_ACTION_USE_MOVE;
                        gBattleCommunication[battler] = STATE_WAIT_ACTION_CONFIRMED_STANDBY;
                    }
                    else if (WILD_DOUBLE_BATTLE
                             && position == B_POSITION_PLAYER_RIGHT
                             && (gBattleStruct->throwingPokeBall || gChosenActionByBattler[GetBattlerAtPosition(B_POSITION_PLAYER_LEFT)] == B_ACTION_RUN)
                             && gChosenActionByBattler[GetBattlerAtPosition(B_POSITION_PLAYER_LEFT)] != B_ACTION_NOTHING_FAINTED)
                    {
                        gBattleStruct->throwingPokeBall = FALSE;
                        gChosenActionByBattler[battler] = B_ACTION_NOTHING_FAINTED; // Not fainted, but it cannot move, because of the throwing ball.
                        gBattleCommunication[battler] = STATE_WAIT_ACTION_CONFIRMED_STANDBY;
                    }
                    else
                    {
                        gBattleStruct->itemPartyIndex[battler] = PARTY_SIZE;
                        BtlController_EmitChooseAction(battler, BUFFER_A, gChosenActionByBattler[0], gBattleResources->bufferB[0][1] | (gBattleResources->bufferB[0][2] << 8));
                        MarkBattlerForControllerExec(battler);
                        gBattleCommunication[battler]++;
                    }
                }
            }
            break;
        case STATE_WAIT_ACTION_CHOSEN: // Try to perform an action.
            if (!(gBattleControllerExecFlags & (((1u << battler)) | (0xF << 28) | ((1u << battler) << 4) | ((1u << battler) << 8) | ((1u << battler) << 12))))
            {
                RecordedBattle_SetBattlerAction(battler, gBattleResources->bufferB[battler][1]);
                gChosenActionByBattler[battler] = gBattleResources->bufferB[battler][1];

                switch (gBattleResources->bufferB[battler][1])
                {
                case B_ACTION_USE_MOVE:
                    if (AreAllMovesUnusable(battler))
                    {
                        gBattleCommunication[battler] = STATE_SELECTION_SCRIPT;
                        gBattleStruct->selectionScriptFinished[battler] = FALSE;
                        gBattleStruct->stateIdAfterSelScript[battler] = STATE_WAIT_ACTION_CONFIRMED_STANDBY;
                        gBattleStruct->moveTarget[battler] = gBattleResources->bufferB[battler][3];
                        return;
                    }
                    else if (gDisableStructs[battler].encoredMove != 0)
                    {
                        gChosenMoveByBattler[battler] = gDisableStructs[battler].encoredMove;
                        gBattleStruct->chosenMovePositions[battler] = gDisableStructs[battler].encoredMovePos;
                        gBattleCommunication[battler] = STATE_WAIT_ACTION_CONFIRMED_STANDBY;
                        return;
                    }
                    else
                    {
                        struct ChooseMoveStruct moveInfo;

                        moveInfo.zmove = gBattleStruct->zmove;
                        moveInfo.species = gBattleMons[battler].species;
                        moveInfo.monTypes[0] = gBattleMons[battler].types[0];
                        moveInfo.monTypes[1] = gBattleMons[battler].types[1];
                        moveInfo.monTypes[2] = gBattleMons[battler].types[2];

                        for (i = 0; i < MAX_MON_MOVES; i++)
                        {
                            moveInfo.moves[i] = gBattleMons[battler].moves[i];
                            moveInfo.currentPp[i] = gBattleMons[battler].pp[i];
                            moveInfo.maxPp[i] = CalculatePPWithBonus(
                                                            gBattleMons[battler].moves[i],
                                                            gBattleMons[battler].ppBonuses,
                                                            i);
                        }

                        BtlController_EmitChooseMove(battler, BUFFER_A, IsDoubleBattle() != 0, FALSE, &moveInfo);
                        MarkBattlerForControllerExec(battler);
                    }
                    break;
                case B_ACTION_USE_ITEM:
                    if (FlagGet(B_FLAG_NO_BAG_USE))
                    {
                        RecordedBattle_ClearBattlerAction(battler, 1);
                        gSelectionBattleScripts[battler] = BattleScript_ActionSelectionItemsCantBeUsed;
                        gBattleCommunication[battler] = STATE_SELECTION_SCRIPT;
                        gBattleStruct->selectionScriptFinished[battler] = FALSE;
                        gBattleStruct->stateIdAfterSelScript[battler] = STATE_BEFORE_ACTION_CHOSEN;
                        return;
                    }

                    if (((gBattleTypeFlags & (BATTLE_TYPE_LINK
                                            | BATTLE_TYPE_FRONTIER_NO_PYRAMID
                                            | BATTLE_TYPE_EREADER_TRAINER
                                            | BATTLE_TYPE_RECORDED_LINK))
                                            && !gTestRunnerEnabled)
                                            // Or if currently held by Sky Drop
                                            || gStatuses3[battler] & STATUS3_SKY_DROPPED)
                    {
                        RecordedBattle_ClearBattlerAction(battler, 1);
                        gSelectionBattleScripts[battler] = BattleScript_ActionSelectionItemsCantBeUsed;
                        gBattleCommunication[battler] = STATE_SELECTION_SCRIPT;
                        gBattleStruct->selectionScriptFinished[battler] = FALSE;
                        gBattleStruct->stateIdAfterSelScript[battler] = STATE_BEFORE_ACTION_CHOSEN;
                        return;
                    }
                    else
                    {
                        BtlController_EmitChooseItem(battler, BUFFER_A, gBattleStruct->battlerPartyOrders[battler]);
                        MarkBattlerForControllerExec(battler);
                    }
                    break;
                case B_ACTION_SWITCH:
                    gBattleStruct->battlerPartyIndexes[battler] = gBattlerPartyIndexes[battler];
                    if (gBattleTypeFlags & BATTLE_TYPE_ARENA
                        || !CanBattlerEscape(battler))
                    {
                        BtlController_EmitChoosePokemon(battler, BUFFER_A, PARTY_ACTION_CANT_SWITCH, PARTY_SIZE, ABILITY_NONE, gBattleStruct->battlerPartyOrders[battler]);
                    }
                    else if (ItemId_GetHoldEffect(gBattleMons[battler].item) != HOLD_EFFECT_SHED_SHELL
                      && (i = IsAbilityPreventingEscape(battler)))   // must be last to keep i value integrity
                    {
                        BtlController_EmitChoosePokemon(battler, BUFFER_A, ((i - 1) << 4) | PARTY_ACTION_ABILITY_PREVENTS, PARTY_SIZE, gBattleMons[i - 1].ability, gBattleStruct->battlerPartyOrders[battler]);
                    }
                    else
                    {
                        if (battler == 2 && gChosenActionByBattler[0] == B_ACTION_SWITCH)
                            BtlController_EmitChoosePokemon(battler, BUFFER_A, PARTY_ACTION_CHOOSE_MON, gBattleStruct->monToSwitchIntoId[0], ABILITY_NONE, gBattleStruct->battlerPartyOrders[battler]);
                        else if (battler == 3 && gChosenActionByBattler[1] == B_ACTION_SWITCH)
                            BtlController_EmitChoosePokemon(battler, BUFFER_A, PARTY_ACTION_CHOOSE_MON, gBattleStruct->monToSwitchIntoId[1], ABILITY_NONE, gBattleStruct->battlerPartyOrders[battler]);
                        else
                            BtlController_EmitChoosePokemon(battler, BUFFER_A, PARTY_ACTION_CHOOSE_MON, PARTY_SIZE, ABILITY_NONE, gBattleStruct->battlerPartyOrders[battler]);
                    }
                    MarkBattlerForControllerExec(battler);
                    break;
                case B_ACTION_SAFARI_BALL:
                    if (IsPlayerPartyAndPokemonStorageFull())
                    {
                        gSelectionBattleScripts[battler] = BattleScript_PrintFullBox;
                        gBattleCommunication[battler] = STATE_SELECTION_SCRIPT;
                        gBattleStruct->selectionScriptFinished[battler] = FALSE;
                        gBattleStruct->stateIdAfterSelScript[battler] = STATE_BEFORE_ACTION_CHOSEN;
                        return;
                    }
                    break;
                case B_ACTION_SAFARI_POKEBLOCK:
                    BtlController_EmitChooseItem(battler, BUFFER_A, gBattleStruct->battlerPartyOrders[battler]);
                    MarkBattlerForControllerExec(battler);
                    break;
                case B_ACTION_CANCEL_PARTNER:
                    gBattleCommunication[battler] = STATE_WAIT_SET_BEFORE_ACTION;
                    gBattleCommunication[GetPartnerBattler(battler)] = STATE_BEFORE_ACTION_CHOSEN;
                    RecordedBattle_ClearBattlerAction(battler, 1);
                    if (gBattleMons[GetPartnerBattler(battler)].status2 & STATUS2_MULTIPLETURNS
                        || gBattleMons[GetPartnerBattler(battler)].status2 & STATUS2_RECHARGE)
                    {
                        BtlController_EmitEndBounceEffect(battler, BUFFER_A);
                        MarkBattlerForControllerExec(battler);
                        return;
                    }
                    else if (gChosenActionByBattler[GetPartnerBattler(battler)] == B_ACTION_SWITCH)
                    {
                        RecordedBattle_ClearBattlerAction(GetPartnerBattler(battler), 2);
                    }
                    else if (gChosenActionByBattler[GetPartnerBattler(battler)] == B_ACTION_RUN)
                    {
                        RecordedBattle_ClearBattlerAction(GetPartnerBattler(battler), 1);
                    }
                    else if (gChosenActionByBattler[GetPartnerBattler(battler)] == B_ACTION_USE_MOVE
                             && (gProtectStructs[GetPartnerBattler(battler)].noValidMoves
                                || gDisableStructs[GetPartnerBattler(battler)].encoredMove))
                    {
                        RecordedBattle_ClearBattlerAction(GetPartnerBattler(battler), 1);
                    }
                    else if (gBattleTypeFlags & BATTLE_TYPE_PALACE
                             && gChosenActionByBattler[GetPartnerBattler(battler)] == B_ACTION_USE_MOVE)
                    {
                        gRngValue = gBattlePalaceMoveSelectionRngValue;
                        RecordedBattle_ClearBattlerAction(GetPartnerBattler(battler), 1);
                    }
                    else
                    {
                        RecordedBattle_ClearBattlerAction(GetPartnerBattler(battler), 3);
                    }

                    gBattleStruct->gimmick.toActivate &= ~((1u << BATTLE_PARTNER(GetBattlerPosition(battler))));
                    BtlController_EmitEndBounceEffect(battler, BUFFER_A);
                    MarkBattlerForControllerExec(battler);
                    return;
                case B_ACTION_DEBUG:
                    BtlController_EmitDebugMenu(battler, BUFFER_A);
                    MarkBattlerForControllerExec(battler);
                    break;
                }

                if (gBattleTypeFlags & BATTLE_TYPE_TRAINER
                    && gBattleTypeFlags & (BATTLE_TYPE_FRONTIER | BATTLE_TYPE_TRAINER_HILL)
                    && gBattleResources->bufferB[battler][1] == B_ACTION_RUN)
                {
                    gSelectionBattleScripts[battler] = BattleScript_AskIfWantsToForfeitMatch;
                    gBattleCommunication[battler] = STATE_SELECTION_SCRIPT_MAY_RUN;
                    gBattleStruct->selectionScriptFinished[battler] = FALSE;
                    gBattleStruct->stateIdAfterSelScript[battler] = STATE_BEFORE_ACTION_CHOSEN;
                    return;
                }
                else if (gBattleTypeFlags & BATTLE_TYPE_TRAINER
                         && !(gBattleTypeFlags & (BATTLE_TYPE_LINK | BATTLE_TYPE_RECORDED_LINK))
                         && gBattleResources->bufferB[battler][1] == B_ACTION_RUN)
                {
                    BattleScriptExecute(BattleScript_PrintCantRunFromTrainer);
                    gBattleCommunication[battler] = STATE_BEFORE_ACTION_CHOSEN;
                }
                else if ((IsRunningFromBattleImpossible(battler) != BATTLE_RUN_SUCCESS
                         && gBattleResources->bufferB[battler][1] == B_ACTION_RUN)
                         || (FlagGet(B_FLAG_NO_RUNNING) == TRUE && gBattleResources->bufferB[battler][1] == B_ACTION_RUN))
                {
                    gSelectionBattleScripts[battler] = BattleScript_PrintCantEscapeFromBattle;
                    gBattleCommunication[battler] = STATE_SELECTION_SCRIPT;
                    gBattleStruct->selectionScriptFinished[battler] = FALSE;
                    gBattleStruct->stateIdAfterSelScript[battler] = STATE_BEFORE_ACTION_CHOSEN;
                    return;
                }
                else
                {
                    gBattleCommunication[battler]++;
                }
            }
            break;
        case STATE_WAIT_ACTION_CASE_CHOSEN:
            if (!(gBattleControllerExecFlags & (((1u << battler)) | (0xF << 28) | ((1u << battler) << 4) | ((1u << battler) << 8) | ((1u << battler) << 12))))
            {
                switch (gChosenActionByBattler[battler])
                {
                case B_ACTION_USE_MOVE:
                    switch (gBattleResources->bufferB[battler][1])
                    {
                    case 3:
                    case 4:
                    case 5:
                    case 6:
                    case 7:
                    case 8:
                    case 9:
                        gChosenActionByBattler[battler] = gBattleResources->bufferB[battler][1];
                        return;
                    case 15:
                        gChosenActionByBattler[battler] = B_ACTION_SWITCH;
                        UpdateBattlerPartyOrdersOnSwitch(battler);
                        return;
                    default:
                        RecordedBattle_CheckMovesetChanges(B_RECORD_MODE_PLAYBACK);
                        if ((gBattleResources->bufferB[battler][2] | (gBattleResources->bufferB[battler][3] << 8)) == 0xFFFF)
                        {
                            gBattleCommunication[battler] = STATE_BEFORE_ACTION_CHOSEN;
                            RecordedBattle_ClearBattlerAction(battler, 1);
                        }
                        else if (TrySetCantSelectMoveBattleScript(battler))
                        {
                            RecordedBattle_ClearBattlerAction(battler, 1);
                            gBattleCommunication[battler] = STATE_SELECTION_SCRIPT;
                            gBattleStruct->selectionScriptFinished[battler] = FALSE;
                            gBattleResources->bufferB[battler][1] = B_ACTION_USE_MOVE;
                            gBattleStruct->stateIdAfterSelScript[battler] = STATE_WAIT_ACTION_CHOSEN;
                            return;
                        }
                        else
                        {
                            if (!(gBattleTypeFlags & BATTLE_TYPE_PALACE))
                            {
                                RecordedBattle_SetBattlerAction(battler, gBattleResources->bufferB[battler][2]);
                                RecordedBattle_SetBattlerAction(battler, gBattleResources->bufferB[battler][3]);
                            }

                            // Get the chosen move position (and thus the chosen move) and target from the returned buffer.
                            gBattleStruct->chosenMovePositions[battler] = gBattleResources->bufferB[battler][2] & ~RET_GIMMICK;
                            gChosenMoveByBattler[battler] = gBattleMons[battler].moves[gBattleStruct->chosenMovePositions[battler]];
                            gBattleStruct->moveTarget[battler] = gBattleResources->bufferB[battler][3];

                            // Check to see if any gimmicks need to be prepared.
                            if (gBattleResources->bufferB[battler][2] & RET_GIMMICK)
                                gBattleStruct->gimmick.toActivate |= 1u << battler;

                            // Max Move check
                            if (GetActiveGimmick(battler) == GIMMICK_DYNAMAX || IsGimmickSelected(battler, GIMMICK_DYNAMAX))
                            {
                                gBattleStruct->dynamax.baseMoves[battler] = gBattleMons[battler].moves[gBattleStruct->chosenMovePositions[battler]];
                            }
                            gBattleCommunication[battler]++;

                            if (gTestRunnerEnabled)
                            {
                                TestRunner_Battle_CheckChosenMove(battler, gChosenMoveByBattler[battler], gBattleStruct->moveTarget[battler]);
                            }
                        }
                        break;
                    }
                    break;
                case B_ACTION_USE_ITEM:
                    if ((gBattleResources->bufferB[battler][1] | (gBattleResources->bufferB[battler][2] << 8)) == 0)
                    {
                        gBattleCommunication[battler] = STATE_BEFORE_ACTION_CHOSEN;
                    }
                    else
                    {
                        gLastUsedItem = (gBattleResources->bufferB[battler][1] | (gBattleResources->bufferB[battler][2] << 8));
                        if (ItemId_GetPocket(gLastUsedItem) == POCKET_POKE_BALLS)
                            gBattleStruct->throwingPokeBall = TRUE;
                        gBattleCommunication[battler]++;
                    }
                    break;
                case B_ACTION_SWITCH:
                    if (gBattleResources->bufferB[battler][1] == PARTY_SIZE)
                    {
                        gBattleCommunication[battler] = STATE_BEFORE_ACTION_CHOSEN;
                        RecordedBattle_ClearBattlerAction(battler, 1);
                    }
                    else
                    {
                        UpdateBattlerPartyOrdersOnSwitch(battler);
                        gBattleCommunication[battler]++;
                    }
                    break;
                case B_ACTION_RUN:
                    gHitMarker |= HITMARKER_RUN;
                    gBattleCommunication[battler]++;
                    break;
                case B_ACTION_SAFARI_WATCH_CAREFULLY:
                    gBattleCommunication[battler]++;
                    break;
                case B_ACTION_SAFARI_BALL:
                    gBattleCommunication[battler]++;
                    break;
                case B_ACTION_THROW_BALL:
                    gBattleStruct->throwingPokeBall = TRUE;
                    gBattleCommunication[battler]++;
                    break;
                case B_ACTION_SAFARI_POKEBLOCK:
                    if ((gBattleResources->bufferB[battler][1] | (gBattleResources->bufferB[battler][2] << 8)) != 0)
                        gBattleCommunication[battler]++;
                    else
                        gBattleCommunication[battler] = STATE_BEFORE_ACTION_CHOSEN;
                    break;
                case B_ACTION_SAFARI_GO_NEAR:
                    gBattleCommunication[battler]++;
                    break;
                case B_ACTION_SAFARI_RUN:
                    gHitMarker |= HITMARKER_RUN;
                    gBattleCommunication[battler]++;
                    break;
                case B_ACTION_WALLY_THROW:
                    gBattleCommunication[battler]++;
                    break;
                case B_ACTION_DEBUG:
                    gBattleCommunication[battler] = STATE_BEFORE_ACTION_CHOSEN;
                    break;
                }
            }
            break;
        case STATE_WAIT_ACTION_CONFIRMED_STANDBY:
            if (!(gBattleControllerExecFlags & ((1u << battler)
                                                | (0xF << 28)
                                                | (1u << (battler + 4))
                                                | (1u << (battler + 8))
                                                | (1u << (battler + 12)))))
            {
                if (AllAtActionConfirmed())
                    i = TRUE;
                else
                    i = FALSE;

                if (((gBattleTypeFlags & BATTLE_TYPE_MULTI) || !IsDoubleBattle())
                    || (position & BIT_FLANK) != B_FLANK_LEFT
                    || gBattleStruct->battlerState[GetBattlerAtPosition(BATTLE_PARTNER(position))].absentBattlerFlags)
                {
                    BtlController_EmitLinkStandbyMsg(battler, BUFFER_A, LINK_STANDBY_MSG_STOP_BOUNCE, i);
                }
                else
                {
                    BtlController_EmitLinkStandbyMsg(battler, BUFFER_A, LINK_STANDBY_STOP_BOUNCE_ONLY, i);
                }
                MarkBattlerForControllerExec(battler);
                gBattleCommunication[battler]++;
            }
            break;
        case STATE_WAIT_ACTION_CONFIRMED:
            if (!(gBattleControllerExecFlags & ((1u << battler) | (0xF << 28) | (1u << (battler + 4)) | (1u << (battler + 8)) | (1u << (battler + 12)))))
            {
                gBattleCommunication[ACTIONS_CONFIRMED_COUNT]++;
            }
            break;
        case STATE_SELECTION_SCRIPT:
            if (gBattleStruct->selectionScriptFinished[battler])
            {
                gBattleCommunication[battler] = gBattleStruct->stateIdAfterSelScript[battler];
            }
            else
            {
                gBattlerAttacker = battler;
                gBattlescriptCurrInstr = gSelectionBattleScripts[battler];
                if (!(gBattleControllerExecFlags & ((1u << battler) | (0xF << 28) | (1u << (battler + 4)) | (1u << (battler + 8)) | (1u << (battler + 12)))))
                {
                    gBattleScriptingCommandsTable[gBattlescriptCurrInstr[0]]();
                }
                gSelectionBattleScripts[battler] = gBattlescriptCurrInstr;
            }
            break;
        case STATE_WAIT_SET_BEFORE_ACTION:
                if (!(gBattleControllerExecFlags & ((1u << battler) | (0xF << 28) | (1u << (battler + 4)) | (1u << (battler + 8)) | (1u << (battler + 12)))))
            {
                gBattleCommunication[battler] = STATE_BEFORE_ACTION_CHOSEN;
            }
            break;
        case STATE_SELECTION_SCRIPT_MAY_RUN:
            if (gBattleStruct->selectionScriptFinished[battler])
            {
                if (gBattleResources->bufferB[battler][1] == B_ACTION_NOTHING_FAINTED)
                {
                    gHitMarker |= HITMARKER_RUN;
                    gChosenActionByBattler[battler] = B_ACTION_RUN;
                    gBattleCommunication[battler] = STATE_WAIT_ACTION_CONFIRMED_STANDBY;
                }
                else
                {
                    RecordedBattle_ClearBattlerAction(battler, 1);
                    gBattleCommunication[battler] = gBattleStruct->stateIdAfterSelScript[battler];
                }
            }
            else
            {
                gBattlerAttacker = battler;
                gBattlescriptCurrInstr = gSelectionBattleScripts[battler];
                if (!(gBattleControllerExecFlags & ((1u << battler) | (0xF << 28) | (1u << (battler + 4)) | (1u << (battler + 8)) | (1u << (battler + 12)))))
                {
                    gBattleScriptingCommandsTable[gBattlescriptCurrInstr[0]]();
                }
                gSelectionBattleScripts[battler] = gBattlescriptCurrInstr;
            }
            break;
        }
    }

    // Check if everyone chose actions.
    if (gBattleCommunication[ACTIONS_CONFIRMED_COUNT] == gBattlersCount)
    {
        RecordedBattle_CheckMovesetChanges(B_RECORD_MODE_RECORDING);

        if (WILD_DOUBLE_BATTLE
            && gBattleStruct->throwingPokeBall
            && gChosenActionByBattler[GetBattlerAtPosition(B_POSITION_PLAYER_RIGHT)] != B_ACTION_NOTHING_FAINTED)
        {
            // if we choose to throw a ball with our second mon, skip the action of the first
            // (if we have chosen throw ball with first, second's is already skipped)
            // if throwing a ball in a wild battle with an in-game partner, skip partner's turn when throwing a ball
            if (gBattleTypeFlags & BATTLE_TYPE_INGAME_PARTNER)
                gChosenActionByBattler[GetBattlerAtPosition(B_POSITION_PLAYER_RIGHT)] = B_ACTION_NOTHING_FAINTED;
            else
                gChosenActionByBattler[GetBattlerAtPosition(B_POSITION_PLAYER_LEFT)] = B_ACTION_NOTHING_FAINTED;
        }

        gBattleMainFunc = SetActionsAndBattlersTurnOrder;

        if (gBattleTypeFlags & BATTLE_TYPE_INGAME_PARTNER)
        {
            for (i = 0; i < gBattlersCount; i++)
            {
                if (gChosenActionByBattler[i] == B_ACTION_SWITCH)
                    SwitchPartyOrderInGameMulti(i, gBattleStruct->monToSwitchIntoId[battler]);
            }
        }
    }
}

static bool8 AllAtActionConfirmed(void)
{
    s32 i, count;

    for (count = 0, i = 0; i < gBattlersCount; i++)
    {
        if (gBattleCommunication[i] == STATE_WAIT_ACTION_CONFIRMED)
            count++;
    }

    if (count + 1 == gBattlersCount)
        return TRUE;
    else
        return FALSE;
}

static void UpdateBattlerPartyOrdersOnSwitch(u32 battler)
{
    gBattleStruct->monToSwitchIntoId[battler] = gBattleResources->bufferB[battler][1];
    RecordedBattle_SetBattlerAction(battler, gBattleResources->bufferB[battler][1]);

    if (gBattleTypeFlags & BATTLE_TYPE_LINK && gBattleTypeFlags & BATTLE_TYPE_MULTI)
    {
        *(battler * 3 + (u8 *)(gBattleStruct->battlerPartyOrders) + 0) &= 0xF;
        *(battler * 3 + (u8 *)(gBattleStruct->battlerPartyOrders) + 0) |= (gBattleResources->bufferB[battler][2] & 0xF0);
        *(battler * 3 + (u8 *)(gBattleStruct->battlerPartyOrders) + 1) = gBattleResources->bufferB[battler][3];

        *((BATTLE_PARTNER(battler)) * 3 + (u8 *)(gBattleStruct->battlerPartyOrders) + 0) &= (0xF0);
        *((BATTLE_PARTNER(battler)) * 3 + (u8 *)(gBattleStruct->battlerPartyOrders) + 0) |= (gBattleResources->bufferB[battler][2] & 0xF0) >> 4;
        *((BATTLE_PARTNER(battler)) * 3 + (u8 *)(gBattleStruct->battlerPartyOrders) + 2) = gBattleResources->bufferB[battler][3];
    }
}

void SwapTurnOrder(u8 id1, u8 id2)
{
    u32 temp;

    SWAP(gActionsByTurnOrder[id1], gActionsByTurnOrder[id2], temp);
    SWAP(gBattlerByTurnOrder[id1], gBattlerByTurnOrder[id2], temp);
}

// For AI, so it doesn't 'cheat' by knowing player's ability
u32 GetBattlerTotalSpeedStatArgs(u32 battler, u32 ability, u32 holdEffect)
{
    u32 speed = gBattleMons[battler].speed;

    // weather abilities
    if (HasWeatherEffect())
    {
        if (ability == ABILITY_SWIFT_SWIM       && holdEffect != HOLD_EFFECT_UTILITY_UMBRELLA && gBattleWeather & B_WEATHER_RAIN)
            speed *= 2;
        else if (ability == ABILITY_CHLOROPHYLL && holdEffect != HOLD_EFFECT_UTILITY_UMBRELLA && gBattleWeather & B_WEATHER_SUN)
            speed *= 2;
        else if (ability == ABILITY_SAND_RUSH   && gBattleWeather & B_WEATHER_SANDSTORM)
            speed *= 2;
        else if (ability == ABILITY_SLUSH_RUSH  && (gBattleWeather & (B_WEATHER_HAIL | B_WEATHER_SNOW)))
            speed *= 2;
    }

    // other abilities
    if (ability == ABILITY_QUICK_FEET && gBattleMons[battler].status1 & STATUS1_ANY)
        speed = (speed * 150) / 100;
    else if (ability == ABILITY_SURGE_SURFER && gFieldStatuses & STATUS_FIELD_ELECTRIC_TERRAIN)
        speed *= 2;
    else if (ability == ABILITY_SLOW_START && gDisableStructs[battler].slowStartTimer != 0)
        speed /= 2;
    else if (ability == ABILITY_PROTOSYNTHESIS && !(gBattleMons[battler].status2 & STATUS2_TRANSFORMED) && ((gBattleWeather & B_WEATHER_SUN && HasWeatherEffect()) || gDisableStructs[battler].boosterEnergyActivates))
        speed = (GetHighestStatId(battler) == STAT_SPEED) ? (speed * 150) / 100 : speed;
    else if (ability == ABILITY_QUARK_DRIVE && !(gBattleMons[battler].status2 & STATUS2_TRANSFORMED) && (gFieldStatuses & STATUS_FIELD_ELECTRIC_TERRAIN || gDisableStructs[battler].boosterEnergyActivates))
        speed = (GetHighestStatId(battler) == STAT_SPEED) ? (speed * 150) / 100 : speed;
    else if (ability == ABILITY_UNBURDEN && gDisableStructs[battler].unburdenActive)
        speed *= 2;

    // stat stages
    speed *= gStatStageRatios[gBattleMons[battler].statStages[STAT_SPEED]][0];
    speed /= gStatStageRatios[gBattleMons[battler].statStages[STAT_SPEED]][1];

    // player's badge boost
    if (!(gBattleTypeFlags & (BATTLE_TYPE_LINK | BATTLE_TYPE_RECORDED_LINK | BATTLE_TYPE_FRONTIER))
        && ShouldGetStatBadgeBoost(FLAG_BADGE03_GET, battler)
        && GetBattlerSide(battler) == B_SIDE_PLAYER)
    {
        speed = (speed * 110) / 100;
    }

    // item effects
    if (holdEffect == HOLD_EFFECT_MACHO_BRACE || holdEffect == HOLD_EFFECT_POWER_ITEM)
        speed /= 2;
    else if (holdEffect == HOLD_EFFECT_IRON_BALL)
        speed /= 2;
    else if (holdEffect == HOLD_EFFECT_CHOICE_SCARF && GetActiveGimmick(battler) != GIMMICK_DYNAMAX)
        speed = (speed * 150) / 100;
    else if (holdEffect == HOLD_EFFECT_QUICK_POWDER && gBattleMons[battler].species == SPECIES_DITTO && !(gBattleMons[battler].status2 & STATUS2_TRANSFORMED))
        speed *= 2;

    // various effects
    if (gSideStatuses[GetBattlerSide(battler)] & SIDE_STATUS_TAILWIND)
        speed *= 2;

    // paralysis drop
    if (gBattleMons[battler].status1 & STATUS1_PARALYSIS && ability != ABILITY_QUICK_FEET)
        speed /= GetGenConfig(GEN_CONFIG_PARALYSIS_SPEED) >= GEN_7 ? 2 : 4;

    if (gSideStatuses[GetBattlerSide(battler)] & SIDE_STATUS_SWAMP)
        speed /= 4;

    return speed;
}

u32 GetBattlerTotalSpeedStat(u32 battler)
{
    u32 ability = GetBattlerAbility(battler);
    u32 holdEffect = GetBattlerHoldEffect(battler, TRUE);
    return GetBattlerTotalSpeedStatArgs(battler, ability, holdEffect);
}

s8 GetChosenMovePriority(u32 battler)
{
    u16 move;

    gProtectStructs[battler].pranksterElevated = 0;
    if (gProtectStructs[battler].noValidMoves)
        move = MOVE_STRUGGLE;
    else
        move = gBattleMons[battler].moves[gBattleStruct->chosenMovePositions[battler]];

    return GetBattleMovePriority(battler, move);
}

s8 GetBattleMovePriority(u32 battler, u16 move)
{
    s8 priority;
    u16 ability = GetBattlerAbility(battler);

    if (GetActiveGimmick(battler) == GIMMICK_Z_MOVE && !IsBattleMoveStatus(move))
        move = GetUsableZMove(battler, move);

    priority = GetMovePriority(move);

    // Max Guard check
    if (GetActiveGimmick(battler) == GIMMICK_DYNAMAX && GetMoveCategory(move) == DAMAGE_CATEGORY_STATUS)
        return GetMovePriority(MOVE_MAX_GUARD);

    if (ability == ABILITY_GALE_WINGS
        && (GetGenConfig(GEN_CONFIG_GALE_WINGS) < GEN_7 || IsBattlerAtMaxHp(battler))
        && GetMoveType(move) == TYPE_FLYING)
    {
        priority++;
    }
    else if (ability == ABILITY_PRANKSTER && IsBattleMoveStatus(move))
    {
        gProtectStructs[battler].pranksterElevated = 1;
        priority++;
    }
    else if (GetMoveEffect(move) == EFFECT_GRASSY_GLIDE && IsBattlerTerrainAffected(battler, STATUS_FIELD_GRASSY_TERRAIN) && GetActiveGimmick(gBattlerAttacker) != GIMMICK_DYNAMAX && !IsGimmickSelected(battler, GIMMICK_DYNAMAX))
    {
        priority++;
    }
    else if (ability == ABILITY_TRIAGE && IsHealingMove(move))
        priority += 3;

    if (gProtectStructs[battler].quash)
        priority = -8;

    return priority;
}

s32 GetWhichBattlerFasterArgs(u32 battler1, u32 battler2, bool32 ignoreChosenMoves, u32 ability1, u32 ability2,
                              u32 holdEffectBattler1, u32 holdEffectBattler2, u32 speedBattler1, u32 speedBattler2, s32 priority1, s32 priority2)
{
    u32 strikesFirst = 0;

    if (priority1 == priority2)
    {
        // Quick Claw / Quick Draw / Custap Berry - always first
        // Stall / Mycelium Might - last but before Lagging Tail
        // Lagging Tail - always last
        bool32 battler1HasQuickEffect = gProtectStructs[battler1].quickDraw || gProtectStructs[battler1].usedCustapBerry;
        bool32 battler2HasQuickEffect = gProtectStructs[battler2].quickDraw || gProtectStructs[battler2].usedCustapBerry;
        bool32 battler1HasStallingAbility = ability1 == ABILITY_STALL || (ability1 == ABILITY_MYCELIUM_MIGHT && IsBattleMoveStatus(gChosenMoveByBattler[battler1]));
        bool32 battler2HasStallingAbility = ability2 == ABILITY_STALL || (ability2 == ABILITY_MYCELIUM_MIGHT && IsBattleMoveStatus(gChosenMoveByBattler[battler2]));

        if (battler1HasQuickEffect && !battler2HasQuickEffect)
            strikesFirst = 1;
        else if (battler2HasQuickEffect && !battler1HasQuickEffect)
            strikesFirst = -1;
        else if (holdEffectBattler1 == HOLD_EFFECT_LAGGING_TAIL && holdEffectBattler2 != HOLD_EFFECT_LAGGING_TAIL)
            strikesFirst = -1;
        else if (holdEffectBattler2 == HOLD_EFFECT_LAGGING_TAIL && holdEffectBattler1 != HOLD_EFFECT_LAGGING_TAIL)
            strikesFirst = 1;
        else if (battler1HasStallingAbility && !battler2HasStallingAbility)
            strikesFirst = -1;
        else if (battler2HasStallingAbility && !battler1HasStallingAbility)
            strikesFirst = 1;
        else
        {
            if (speedBattler1 == speedBattler2)
            {
                // same speeds, same priorities
                strikesFirst = 0;
            }
            else if (speedBattler1 < speedBattler2)
            {
                // battler2 has more speed
                if (gFieldStatuses & STATUS_FIELD_TRICK_ROOM)
                    strikesFirst = 1;
                else
                    strikesFirst = -1;
            }
            else
            {
                // battler1 has more speed
                if (gFieldStatuses & STATUS_FIELD_TRICK_ROOM)
                    strikesFirst = -1;
                else
                    strikesFirst = 1;
            }
        }
    }
    else if (priority1 < priority2)
    {
        strikesFirst = -1; // battler2's move has greater priority
    }
    else
    {
        strikesFirst = 1; // battler1's move has greater priority
    }
    return strikesFirst;
}

s32 GetWhichBattlerFasterOrTies(u32 battler1, u32 battler2, bool32 ignoreChosenMoves)
{
    s32 priority1 = 0, priority2 = 0;
    u32 ability1 = GetBattlerAbility(battler1);
    u32 speedBattler1 = GetBattlerTotalSpeedStat(battler1);
    u32 holdEffectBattler1 = GetBattlerHoldEffect(battler1, TRUE);
    u32 speedBattler2 = GetBattlerTotalSpeedStat(battler2);
    u32 holdEffectBattler2 = GetBattlerHoldEffect(battler2, TRUE);
    u32 ability2 = GetBattlerAbility(battler2);

    if (!ignoreChosenMoves)
    {
        if (gChosenActionByBattler[battler1] == B_ACTION_USE_MOVE)
            priority1 = GetChosenMovePriority(battler1);
        if (gChosenActionByBattler[battler2] == B_ACTION_USE_MOVE)
            priority2 = GetChosenMovePriority(battler2);
    }

    return GetWhichBattlerFasterArgs(
        battler1, battler2,
        ignoreChosenMoves,
        ability1, ability2,
        holdEffectBattler1, holdEffectBattler2,
        speedBattler1, speedBattler2,
        priority1, priority2
    );
}

// 24 == MAX_BATTLERS_COUNT!.
// These are the possible orders if all the battlers speed tie. An order
// is chosen at the start of the turn.
static const u8 sBattlerOrders[24][4] =
{
    { 0, 1, 2, 3 },
    { 0, 1, 3, 2 },
    { 0, 2, 1, 3 },
    { 0, 2, 3, 1 },
    { 0, 3, 1, 2 },
    { 0, 3, 2, 1 },
    { 1, 0, 2, 3 },
    { 1, 0, 3, 2 },
    { 1, 2, 0, 3 },
    { 1, 2, 3, 0 },
    { 1, 3, 0, 2 },
    { 1, 3, 2, 0 },
    { 2, 0, 1, 3 },
    { 2, 0, 3, 1 },
    { 2, 1, 0, 3 },
    { 2, 1, 3, 0 },
    { 2, 3, 0, 1 },
    { 2, 3, 1, 0 },
    { 3, 0, 1, 2 },
    { 3, 0, 2, 1 },
    { 3, 1, 0, 2 },
    { 3, 1, 2, 0 },
    { 3, 2, 0, 1 },
    { 3, 2, 1, 0 },
};

s32 GetWhichBattlerFaster(u32 battler1, u32 battler2, bool32 ignoreChosenMoves)
{
    s32 strikesFirst = GetWhichBattlerFasterOrTies(battler1, battler2, ignoreChosenMoves);
    if (strikesFirst == 0)
    {
        s32 order1 = sBattlerOrders[gBattleStruct->speedTieBreaks][battler1];
        s32 order2 = sBattlerOrders[gBattleStruct->speedTieBreaks][battler2];
        if (order1 < order2)
            strikesFirst = 1;
        else
            strikesFirst = -1;
    }
    return strikesFirst;
}

static void SetActionsAndBattlersTurnOrder(void)
{
    s32 turnOrderId = 0;
    s32 i, j, battler;

    if (gBattleTypeFlags & BATTLE_TYPE_SAFARI)
    {
        for (battler = 0; battler < gBattlersCount; battler++)
        {
            gActionsByTurnOrder[turnOrderId] = gChosenActionByBattler[battler];
            gBattlerByTurnOrder[turnOrderId] = battler;
            turnOrderId++;
        }
    }
    else
    {
        if (gBattleTypeFlags & BATTLE_TYPE_LINK)
        {
            for (battler = 0; battler < gBattlersCount; battler++)
            {
                if (gChosenActionByBattler[battler] == B_ACTION_RUN)
                {
                    turnOrderId = 5;
                    break;
                }
            }
        }
        else
        {
            if (gChosenActionByBattler[0] == B_ACTION_RUN)
            {
                battler = 0;
                turnOrderId = 5;
            }
            if (gChosenActionByBattler[2] == B_ACTION_RUN)
            {
                battler = 2;
                turnOrderId = 5;
            }
        }

        if (turnOrderId == 5) // One of battlers wants to run.
        {
            gActionsByTurnOrder[0] = gChosenActionByBattler[battler];
            gBattlerByTurnOrder[0] = battler;
            turnOrderId = 1;
            for (i = 0; i < gBattlersCount; i++)
            {
                if (i != battler)
                {
                    gActionsByTurnOrder[turnOrderId] = gChosenActionByBattler[i];
                    gBattlerByTurnOrder[turnOrderId] = i;
                    turnOrderId++;
                }
            }
        }
        else
        {
            u32 quickClawRandom[MAX_BATTLERS_COUNT] = {0};
            u32 quickDrawRandom[MAX_BATTLERS_COUNT] = {0};

            for (battler = 0; battler < gBattlersCount; battler++)
            {
                if (gChosenActionByBattler[battler] == B_ACTION_USE_ITEM
                  || gChosenActionByBattler[battler] == B_ACTION_SWITCH
                  || gChosenActionByBattler[battler] == B_ACTION_THROW_BALL)
                {
                    gActionsByTurnOrder[turnOrderId] = gChosenActionByBattler[battler];
                    gBattlerByTurnOrder[turnOrderId] = battler;
                    turnOrderId++;
                }
            }
            for (battler = 0; battler < gBattlersCount; battler++)
            {
                if (gChosenActionByBattler[battler] != B_ACTION_USE_ITEM
                  && gChosenActionByBattler[battler] != B_ACTION_SWITCH
                  && gChosenActionByBattler[battler] != B_ACTION_THROW_BALL)
                {
                    gActionsByTurnOrder[turnOrderId] = gChosenActionByBattler[battler];
                    gBattlerByTurnOrder[turnOrderId] = battler;
                    quickClawRandom[battler] = RandomPercentage(RNG_QUICK_CLAW, GetBattlerHoldEffectParam(battler));
                    quickDrawRandom[battler] = RandomPercentage(RNG_QUICK_DRAW, 30);
                    turnOrderId++;
                }
            }
            for (i = 0; i < gBattlersCount - 1; i++)
            {
                for (j = i + 1; j < gBattlersCount; j++)
                {
                    u8 battler1 = gBattlerByTurnOrder[i];
                    u8 battler2 = gBattlerByTurnOrder[j];
                    TryChangingTurnOrderEffects(battler1, battler2, quickClawRandom, quickDrawRandom);
                    if (gActionsByTurnOrder[i] != B_ACTION_USE_ITEM
                        && gActionsByTurnOrder[j] != B_ACTION_USE_ITEM
                        && gActionsByTurnOrder[i] != B_ACTION_SWITCH
                        && gActionsByTurnOrder[j] != B_ACTION_SWITCH
                        && gActionsByTurnOrder[i] != B_ACTION_THROW_BALL
                        && gActionsByTurnOrder[j] != B_ACTION_THROW_BALL)
                    {
                        if (GetWhichBattlerFaster(battler1, battler2, FALSE) == -1)
                            SwapTurnOrder(i, j);
                    }
                }
            }
        }
    }
    gBattleMainFunc = CheckChangingTurnOrderEffects;
    gBattleStruct->quickClawBattlerId = 0;
}

static void TurnValuesCleanUp(bool8 var0)
{
    s32 i;

    for (i = 0; i < gBattlersCount; i++)
    {
        if (var0)
        {
            gProtectStructs[i].protected = FALSE;
            gProtectStructs[i].spikyShielded = FALSE;
            gProtectStructs[i].kingsShielded = FALSE;
            gProtectStructs[i].banefulBunkered = FALSE;
            gProtectStructs[i].obstructed = FALSE;
            gProtectStructs[i].silkTrapped = FALSE;
            gProtectStructs[i].burningBulwarked = FALSE;
            gProtectStructs[i].quash = FALSE;
            gProtectStructs[i].usedCustapBerry = FALSE;
            gProtectStructs[i].quickDraw = FALSE;
            memset(&gQueuedStatBoosts[i], 0, sizeof(struct QueuedStatBoost));
        }
        else
        {
            memset(&gProtectStructs[i], 0, sizeof(struct ProtectStruct));

            if (gDisableStructs[i].isFirstTurn)
                gDisableStructs[i].isFirstTurn--;

            if (gDisableStructs[i].rechargeTimer)
            {
                gDisableStructs[i].rechargeTimer--;
                if (gDisableStructs[i].rechargeTimer == 0)
                    gBattleMons[i].status2 &= ~STATUS2_RECHARGE;
            }
            gBattleStruct->canPickupItem &= ~(1u << i);
        }

        if (gDisableStructs[i].substituteHP == 0)
            gBattleMons[i].status2 &= ~STATUS2_SUBSTITUTE;

        if (!(gStatuses3[i] & STATUS3_COMMANDER))
            gBattleStruct->battlerState[i].commandingDondozo = FALSE;

        gSpecialStatuses[i].parentalBondState = PARENTAL_BOND_OFF;
        gBattleStruct->battlerState[i].usedEjectItem = FALSE;
        gProtectStructs[i].lashOutAffected = FALSE;
    }

    gSideStatuses[B_SIDE_PLAYER] &= ~(SIDE_STATUS_QUICK_GUARD | SIDE_STATUS_WIDE_GUARD | SIDE_STATUS_CRAFTY_SHIELD | SIDE_STATUS_MAT_BLOCK);
    gSideStatuses[B_SIDE_OPPONENT] &= ~(SIDE_STATUS_QUICK_GUARD | SIDE_STATUS_WIDE_GUARD | SIDE_STATUS_CRAFTY_SHIELD | SIDE_STATUS_MAT_BLOCK);
    gSideTimers[B_SIDE_PLAYER].followmeTimer = 0;
    gSideTimers[B_SIDE_OPPONENT].followmeTimer = 0;

    gBattleStruct->pledgeMove = FALSE; // combined pledge move may not have been used due to a canceller
    ClearPursuitValues();
    ClearDamageCalcResults();
}

void SpecialStatusesClear(void)
{
    memset(&gSpecialStatuses, 0, sizeof(gSpecialStatuses));
}

static void PopulateArrayWithBattlers(u8 *battlers)
{
    u32 i;
    for (i = 0; i < gBattlersCount; i++)
        battlers[i] = i;
}

static bool32 TryActivateGimmick(u32 battler)
{
    if ((gBattleStruct->gimmick.toActivate & (1u << battler)) && !(gProtectStructs[battler].noValidMoves))
    {
        gBattlerAttacker = gBattleScripting.battler = battler;
        gBattleStruct->gimmick.toActivate &= ~(1u << battler);
        if (gGimmicksInfo[gBattleStruct->gimmick.usableGimmick[battler]].ActivateGimmick != NULL)
        {
            gGimmicksInfo[gBattleStruct->gimmick.usableGimmick[battler]].ActivateGimmick(battler);
            return TRUE;
        }
    }
    return FALSE;
}

static bool32 TryDoGimmicksBeforeMoves(void)
{
    if (!(gHitMarker & HITMARKER_RUN) && gBattleStruct->gimmick.toActivate)
    {
        u32 i;
        u8 order[MAX_BATTLERS_COUNT];

        PopulateArrayWithBattlers(order);
        SortBattlersBySpeed(order, FALSE);
        for (i = 0; i < gBattlersCount; i++)
        {
            // Search through each battler and activate their gimmick if they have one prepared.
            if (TryActivateGimmick(order[i]))
                return TRUE;
        }
    }

    if (B_MEGA_EVO_TURN_ORDER >= GEN_7)
        TryChangeTurnOrder(); // This will just do nothing if no mon has mega evolved.
    return FALSE;
}

static bool32 TryDoMoveEffectsBeforeMoves(void)
{
    if (!(gHitMarker & HITMARKER_RUN))
    {
        u32 i;
        u8 battlers[MAX_BATTLERS_COUNT];

        PopulateArrayWithBattlers(battlers);
        SortBattlersBySpeed(battlers, FALSE);
        for (i = 0; i < gBattlersCount; i++)
        {
            if (!gBattleStruct->battlerState[battlers[i]].focusPunchBattlers
                && !(gBattleMons[battlers[i]].status1 & STATUS1_SLEEP)
                && !(gDisableStructs[battlers[i]].truantCounter)
                && !(gProtectStructs[battlers[i]].noValidMoves))
            {
                gBattleStruct->battlerState[battlers[i]].focusPunchBattlers = TRUE;
                gBattlerAttacker = battlers[i];
                switch (GetMoveEffect(gChosenMoveByBattler[gBattlerAttacker]))
                {
                case EFFECT_FOCUS_PUNCH:
                    BattleScriptExecute(BattleScript_FocusPunchSetUp);
                    return TRUE;
                case EFFECT_BEAK_BLAST:
                    BattleScriptExecute(BattleScript_BeakBlastSetUp);
                    return TRUE;
                case EFFECT_SHELL_TRAP:
                    BattleScriptExecute(BattleScript_ShellTrapSetUp);
                    return TRUE;
                }
            }
        }
    }

    return FALSE;
}

// In gen7, priority and speed are recalculated during the turn in which a pokemon mega evolves
static void TryChangeTurnOrder(void)
{
    u32 i, j;
    for (i = gCurrentTurnActionNumber; i < gBattlersCount - 1; i++)
    {
        for (j = i + 1; j < gBattlersCount; j++)
        {
            u32 battler1 = gBattlerByTurnOrder[i];
            u32 battler2 = gBattlerByTurnOrder[j];

            if (gActionsByTurnOrder[i] == B_ACTION_USE_MOVE
                && gActionsByTurnOrder[j] == B_ACTION_USE_MOVE)
            {
                if (GetWhichBattlerFaster(battler1, battler2, FALSE) == -1)
                    SwapTurnOrder(i, j);
            }
        }
    }
}

static void TryChangingTurnOrderEffects(u32 battler1, u32 battler2, u32 *quickClawRandom, u32 *quickDrawRandom)
{
    u32 ability1 = GetBattlerAbility(battler1);
    u32 holdEffectBattler1 = GetBattlerHoldEffect(battler1, TRUE);
    u32 holdEffectBattler2 = GetBattlerHoldEffect(battler2, TRUE);
    u32 ability2 = GetBattlerAbility(battler2);

    // Battler 1
    // Quick Draw
    if (ability1 == ABILITY_QUICK_DRAW && !IsBattleMoveStatus(gChosenMoveByBattler[battler1]) && quickDrawRandom[battler1])
        gProtectStructs[battler1].quickDraw = TRUE;
    // Quick Claw and Custap Berry
    if (!gProtectStructs[battler1].quickDraw
     && ((holdEffectBattler1 == HOLD_EFFECT_QUICK_CLAW && quickClawRandom[battler1])
     || (holdEffectBattler1 == HOLD_EFFECT_CUSTAP_BERRY && HasEnoughHpToEatBerry(battler1, 4, gBattleMons[battler1].item))))
        gProtectStructs[battler1].usedCustapBerry = TRUE;

    // Battler 2
    // Quick Draw
    if (ability2 == ABILITY_QUICK_DRAW && !IsBattleMoveStatus(gChosenMoveByBattler[battler2]) && quickDrawRandom[battler2])
        gProtectStructs[battler2].quickDraw = TRUE;
    // Quick Claw and Custap Berry
    if (!gProtectStructs[battler2].quickDraw
     && ((holdEffectBattler2 == HOLD_EFFECT_QUICK_CLAW && quickClawRandom[battler2])
     || (holdEffectBattler2 == HOLD_EFFECT_CUSTAP_BERRY && HasEnoughHpToEatBerry(battler2, 4, gBattleMons[battler2].item))))
        gProtectStructs[battler2].usedCustapBerry = TRUE;
}

static void CheckChangingTurnOrderEffects(void)
{
    u32 i, battler;

    if (!(gHitMarker & HITMARKER_RUN))
    {
        while (gBattleStruct->quickClawBattlerId < gBattlersCount)
        {
            battler = gBattlerAttacker = gBattleStruct->quickClawBattlerId;
            gBattleStruct->quickClawBattlerId++;
            if (gChosenActionByBattler[battler] == B_ACTION_USE_MOVE
             && gChosenMoveByBattler[battler] != MOVE_FOCUS_PUNCH   // quick claw message doesn't need to activate here
             && (gProtectStructs[battler].usedCustapBerry || gProtectStructs[battler].quickDraw)
             && !(gBattleMons[battler].status1 & STATUS1_SLEEP)
             && !(gDisableStructs[gBattlerAttacker].truantCounter)
             && !(gProtectStructs[battler].noValidMoves))
            {
                if (gProtectStructs[battler].usedCustapBerry)
                {
                    gLastUsedItem = gBattleMons[battler].item;
                    PREPARE_ITEM_BUFFER(gBattleTextBuff1, gLastUsedItem);
                    if (GetBattlerHoldEffect(battler, FALSE) == HOLD_EFFECT_CUSTAP_BERRY)
                    {
                        // don't record berry since its gone now
                        BattleScriptExecute(BattleScript_CustapBerryActivation);
                    }
                    else
                    {
                        RecordItemEffectBattle(battler, GetBattlerHoldEffect(battler, FALSE));
                        BattleScriptExecute(BattleScript_QuickClawActivation);
                    }
                }
                else if (gProtectStructs[battler].quickDraw)
                {
                    gBattlerAbility = battler;
                    gLastUsedAbility = gBattleMons[battler].ability;
                    PREPARE_ABILITY_BUFFER(gBattleTextBuff1, gLastUsedAbility);
                    RecordAbilityBattle(battler, gLastUsedAbility);
                    BattleScriptExecute(BattleScript_QuickDrawActivation);
                }
                return;
            }
        }
    }

    // setup stuff before turns/actions
    TryClearRageAndFuryCutter();
    gCurrentTurnActionNumber = 0;
    gCurrentActionFuncId = gActionsByTurnOrder[0];
    gBattleStruct->dynamicMoveType = 0;
    gBattleStruct->effectsBeforeUsingMoveDone = FALSE;
    for (i = 0; i < MAX_BATTLERS_COUNT; i++)
    {
        gBattleStruct->battlerState[i].focusPunchBattlers = FALSE;
        gBattleStruct->ateBoost[i] = FALSE;
        gSpecialStatuses[i].gemBoost = FALSE;
    }

    gBattleMainFunc = RunTurnActionsFunctions;
    gBattleCommunication[3] = 0;
    gBattleCommunication[4] = 0;
    gBattleScripting.multihitMoveEffect = 0;
    gBattleResources->battleScriptsStack->size = 0;
}

static void RunTurnActionsFunctions(void)
{
    if (gBattleOutcome != 0)
        gCurrentActionFuncId = B_ACTION_FINISHED;

    // Mega Evolve / Focus Punch-like moves after switching, items, running, but before using a move.
    if (gCurrentActionFuncId == B_ACTION_USE_MOVE && !gBattleStruct->effectsBeforeUsingMoveDone)
    {
        if (!IsPursuitTargetSet())
        {
            if (TryDoGimmicksBeforeMoves())
                return;
            else if (TryDoMoveEffectsBeforeMoves())
                return;
            gBattleStruct->effectsBeforeUsingMoveDone = TRUE;
        }
        else
        {
            if (TryActivateGimmick(gBattlerByTurnOrder[gCurrentTurnActionNumber]))
                return;
        }
    }

    *(&gBattleStruct->savedTurnActionNumber) = gCurrentTurnActionNumber;
    sTurnActionsFuncsTable[gCurrentActionFuncId]();

    if (gCurrentTurnActionNumber >= gBattlersCount) // everyone did their actions, turn finished
    {
        gHitMarker &= ~HITMARKER_PASSIVE_DAMAGE;
        gBattleMainFunc = sEndTurnFuncsTable[gBattleOutcome & 0x7F];
    }
    else
    {
        if (gBattleStruct->savedTurnActionNumber != gCurrentTurnActionNumber) // action turn has been done, clear hitmarker bits for another battler
        {
            gHitMarker &= ~HITMARKER_NO_ATTACKSTRING;
            gHitMarker &= ~HITMARKER_UNABLE_TO_USE_MOVE;
        }
    }
}

static void HandleEndTurn_BattleWon(void)
{
    gCurrentActionFuncId = 0;

    if (gBattleTypeFlags & (BATTLE_TYPE_LINK | BATTLE_TYPE_RECORDED_LINK))
    {
        gSpecialVar_Result = gBattleOutcome;
        gBattleTextBuff1[0] = gBattleOutcome;
        gBattlerAttacker = GetBattlerAtPosition(B_POSITION_PLAYER_LEFT);
        gBattlescriptCurrInstr = BattleScript_LinkBattleWonOrLost;
        gBattleOutcome &= ~B_OUTCOME_LINK_BATTLE_RAN;
    }
    else if (gBattleTypeFlags & BATTLE_TYPE_TRAINER
            && gBattleTypeFlags & (BATTLE_TYPE_FRONTIER | BATTLE_TYPE_TRAINER_HILL | BATTLE_TYPE_EREADER_TRAINER))
    {
        BattleStopLowHpSound();
        gBattlescriptCurrInstr = BattleScript_FrontierTrainerBattleWon;

        if (TRAINER_BATTLE_PARAM.opponentA == TRAINER_FRONTIER_BRAIN)
            PlayBGM(MUS_VICTORY_GYM_LEADER);
        else
            PlayBGM(MUS_VICTORY_TRAINER);
    }
    else if (gBattleTypeFlags & BATTLE_TYPE_TRAINER && !(gBattleTypeFlags & BATTLE_TYPE_LINK))
    {
        BattleStopLowHpSound();
        gBattlescriptCurrInstr = BattleScript_LocalTrainerBattleWon;

        switch (GetTrainerClassFromId(TRAINER_BATTLE_PARAM.opponentA))
        {
        case TRAINER_CLASS_ELITE_FOUR:
        case TRAINER_CLASS_CHAMPION:
            PlayBGM(MUS_VICTORY_LEAGUE);
            break;
        case TRAINER_CLASS_TEAM_AQUA:
        case TRAINER_CLASS_TEAM_MAGMA:
        case TRAINER_CLASS_AQUA_ADMIN:
        case TRAINER_CLASS_AQUA_LEADER:
        case TRAINER_CLASS_MAGMA_ADMIN:
        case TRAINER_CLASS_MAGMA_LEADER:
            PlayBGM(MUS_VICTORY_AQUA_MAGMA);
            break;
        case TRAINER_CLASS_LEADER:
            PlayBGM(MUS_VICTORY_GYM_LEADER);
            break;
        default:
            PlayBGM(MUS_VICTORY_TRAINER);
            break;
        }
    }
    else
    {
        gBattlescriptCurrInstr = BattleScript_PayDayMoneyAndPickUpItems;
    }

    gBattleMainFunc = HandleEndTurn_FinishBattle;
}

static void HandleEndTurn_BattleLost(void)
{
    gCurrentActionFuncId = 0;

    if (gBattleTypeFlags & (BATTLE_TYPE_LINK | BATTLE_TYPE_RECORDED_LINK))
    {
        if (gBattleTypeFlags & BATTLE_TYPE_FRONTIER)
        {
            if (gBattleOutcome & B_OUTCOME_LINK_BATTLE_RAN)
            {
                gBattlescriptCurrInstr = BattleScript_PrintPlayerForfeitedLinkBattle;
                gBattleOutcome &= ~B_OUTCOME_LINK_BATTLE_RAN;
                gSaveBlock2Ptr->frontier.disableRecordBattle = TRUE;
            }
            else
            {
                gBattlescriptCurrInstr = BattleScript_FrontierLinkBattleLost;
                gBattleOutcome &= ~B_OUTCOME_LINK_BATTLE_RAN;
            }
        }
        else
        {
            gBattleTextBuff1[0] = gBattleOutcome;
            gBattlerAttacker = GetBattlerAtPosition(B_POSITION_PLAYER_LEFT);
            gBattlescriptCurrInstr = BattleScript_LinkBattleWonOrLost;
            gBattleOutcome &= ~B_OUTCOME_LINK_BATTLE_RAN;
        }
    }
    else
    {
        gBattlescriptCurrInstr = BattleScript_LocalBattleLost;
    }

    gBattleMainFunc = HandleEndTurn_FinishBattle;
}

static void HandleEndTurn_RanFromBattle(void)
{
    gCurrentActionFuncId = 0;

    if (gBattleTypeFlags & BATTLE_TYPE_FRONTIER && gBattleTypeFlags & BATTLE_TYPE_TRAINER)
    {
        gBattlescriptCurrInstr = BattleScript_PrintPlayerForfeited;
        gBattleOutcome = B_OUTCOME_FORFEITED;
        gSaveBlock2Ptr->frontier.disableRecordBattle = TRUE;
    }
    else if (gBattleTypeFlags & BATTLE_TYPE_TRAINER_HILL)
    {
        gBattlescriptCurrInstr = BattleScript_PrintPlayerForfeited;
        gBattleOutcome = B_OUTCOME_FORFEITED;
    }
    else
    {
        switch (gProtectStructs[gBattlerAttacker].fleeType)
        {
        default:
            gBattlescriptCurrInstr = BattleScript_GotAwaySafely;
            break;
        case FLEE_ITEM:
            gBattlescriptCurrInstr = BattleScript_SmokeBallEscape;
            break;
        case FLEE_ABILITY:
            gBattlescriptCurrInstr = BattleScript_RanAwayUsingMonAbility;
            break;
        }
    }

    gBattleMainFunc = HandleEndTurn_FinishBattle;
}

static void HandleEndTurn_MonFled(void)
{
    gCurrentActionFuncId = 0;

    PREPARE_MON_NICK_BUFFER(gBattleTextBuff1, gBattlerAttacker, gBattlerPartyIndexes[gBattlerAttacker]);
    gBattlescriptCurrInstr = BattleScript_WildMonFled;

    gBattleMainFunc = HandleEndTurn_FinishBattle;
}

static void HandleEndTurn_FinishBattle(void)
{
    u32 i, battler;

    if (gCurrentActionFuncId == B_ACTION_TRY_FINISH || gCurrentActionFuncId == B_ACTION_FINISHED)
    {
        if (!(gBattleTypeFlags & (BATTLE_TYPE_LINK
                                  | BATTLE_TYPE_RECORDED_LINK
                                  | BATTLE_TYPE_FIRST_BATTLE
                                  | BATTLE_TYPE_SAFARI
                                  | BATTLE_TYPE_EREADER_TRAINER
                                  | BATTLE_TYPE_WALLY_TUTORIAL
                                  | BATTLE_TYPE_FRONTIER)))
        {
            for (battler = 0; battler < gBattlersCount; battler++)
            {
                if (GetBattlerSide(battler) == B_SIDE_PLAYER)
                {
                    if (gBattleResults.playerMon1Species == SPECIES_NONE)
                    {
                        gBattleResults.playerMon1Species = GetMonData(&gPlayerParty[gBattlerPartyIndexes[battler]], MON_DATA_SPECIES, NULL);
                        GetMonData(&gPlayerParty[gBattlerPartyIndexes[battler]], MON_DATA_NICKNAME, gBattleResults.playerMon1Name);
                    }
                    else
                    {
                        gBattleResults.playerMon2Species = GetMonData(&gPlayerParty[gBattlerPartyIndexes[battler]], MON_DATA_SPECIES, NULL);
                        GetMonData(&gPlayerParty[gBattlerPartyIndexes[battler]], MON_DATA_NICKNAME, gBattleResults.playerMon2Name);
                    }
                }
            }
            TryPutPokemonTodayOnAir();
        }

        if (!(gBattleTypeFlags & (BATTLE_TYPE_LINK
                                  | BATTLE_TYPE_RECORDED_LINK
                                  | BATTLE_TYPE_TRAINER
                                  | BATTLE_TYPE_FIRST_BATTLE
                                  | BATTLE_TYPE_SAFARI
                                  | BATTLE_TYPE_FRONTIER
                                  | BATTLE_TYPE_EREADER_TRAINER
                                  | BATTLE_TYPE_WALLY_TUTORIAL))
            && gBattleResults.shinyWildMon)
        {
            TryPutBreakingNewsOnAir();
        }

        RecordedBattle_SetPlaybackFinished();
        if (gTestRunnerEnabled)
            TestRunner_Battle_AfterLastTurn();
        BeginFastPaletteFade(3);
        FadeOutMapMusic(5);
        if (B_TRAINERS_KNOCK_OFF_ITEMS == TRUE || B_RESTORE_HELD_BATTLE_ITEMS >= GEN_9)
            TryRestoreHeldItems();

        // Undo Dynamax HP multiplier before recalculating stats.
        for (battler = 0; battler < gBattlersCount; ++battler)
        {
            if (GetActiveGimmick(battler) == GIMMICK_DYNAMAX)
                UndoDynamax(battler);
        }

        for (i = 0; i < PARTY_SIZE; i++)
        {
            bool8 changedForm = FALSE;

            // Appeared in battle and didn't faint
            if ((gBattleStruct->appearedInBattle & (1u << i)) && GetMonData(&gPlayerParty[i], MON_DATA_HP, NULL) != 0)
                changedForm = TryFormChange(i, B_SIDE_PLAYER, FORM_CHANGE_END_BATTLE_TERRAIN);

            if (!changedForm)
                changedForm = TryFormChange(i, B_SIDE_PLAYER, FORM_CHANGE_END_BATTLE);

            // Clear original species field
            gBattleStruct->changedSpecies[B_SIDE_PLAYER][i] = SPECIES_NONE;
            gBattleStruct->changedSpecies[B_SIDE_OPPONENT][i] = SPECIES_NONE;

            // Recalculate the stats of every party member before the end
            if (!changedForm && B_RECALCULATE_STATS >= GEN_5)
                CalculateMonStats(&gPlayerParty[i]);
        }
        // Clear battle mon species to avoid a bug on the next battle that causes
        // healthboxes loading incorrectly due to it trying to create a Mega Indicator
        // if the previous battler would've had it.
        for (i = 0; i < MAX_BATTLERS_COUNT; i++)
        {
            gBattleMons[i].species = SPECIES_NONE;
        }
        gBattleMainFunc = FreeResetData_ReturnToOvOrDoEvolutions;
        gCB2_AfterEvolution = BattleMainCB2;
    }
    else
    {
        if (gBattleControllerExecFlags == 0)
            gBattleScriptingCommandsTable[gBattlescriptCurrInstr[0]]();
    }
}

static void FreeResetData_ReturnToOvOrDoEvolutions(void)
{
    if (!gPaletteFade.active)
    {
        gIsFishingEncounter = FALSE;
        gIsSurfingEncounter = FALSE;
        if (gDexNavSpecies && (gBattleOutcome == B_OUTCOME_WON || gBattleOutcome == B_OUTCOME_CAUGHT))
        {
            IncrementDexNavChain();
            TryIncrementSpeciesSearchLevel();
        }
        else
            gSaveBlock3Ptr->dexNavChain = 0;

        gDexNavSpecies = SPECIES_NONE;
        ResetSpriteData();
        if (!(gBattleTypeFlags & (BATTLE_TYPE_LINK
                                  | BATTLE_TYPE_RECORDED_LINK
                                  | BATTLE_TYPE_FIRST_BATTLE
                                  | BATTLE_TYPE_SAFARI
                                  | BATTLE_TYPE_FRONTIER
                                  | BATTLE_TYPE_EREADER_TRAINER
                                  | BATTLE_TYPE_WALLY_TUTORIAL))
            && (B_EVOLUTION_AFTER_WHITEOUT >= GEN_6
                || gBattleOutcome == B_OUTCOME_WON
                || gBattleOutcome == B_OUTCOME_CAUGHT))
        {
            gBattleMainFunc = TryEvolvePokemon;
        }
        else
        {
            gBattleMainFunc = ReturnFromBattleToOverworld;
            return;
        }
    }

    FreeAllWindowBuffers();
    if (!(gBattleTypeFlags & BATTLE_TYPE_LINK))
    {
        // To account for Battle Factory and Slateport Battle Tent, enemy parties are zeroed out in the facilitites respective src/xxx.c files
        // The ZeroEnemyPartyMons() call happens in SaveXXXChallenge function (eg. SaveFactoryChallenge)
        if (!(gBattleTypeFlags & (BATTLE_TYPE_FRONTIER | BATTLE_TYPE_ROAMER)))
        {
            ZeroEnemyPartyMons();
        }
        ResetDynamicAiFunc();
        FreeMonSpritesGfx();
        FreeBattleResources();
        FreeBattleSpritesData();
    }
}

static void TryEvolvePokemon(void)
{
    s32 i;

    for (i = 0; i < PARTY_SIZE; i++)
    {
        if (!(sTriedEvolving & (1u << i)))
        {
            u16 species = GetEvolutionTargetSpecies(&gPlayerParty[i], EVO_MODE_BATTLE_SPECIAL, i, NULL);
            bool32 evoModeNormal = TRUE;
            sTriedEvolving |= 1u << i;

            if (species == SPECIES_NONE && (gLeveledUpInBattle & (1u << i)))
            {
                gLeveledUpInBattle &= ~(1u << i);
                species = GetEvolutionTargetSpecies(&gPlayerParty[i], EVO_MODE_BATTLE_ONLY, gLeveledUpInBattle, NULL);
            }

            if (species == SPECIES_NONE)
            {
                species = GetEvolutionTargetSpecies(&gPlayerParty[i], EVO_MODE_CANT_STOP, ITEM_NONE, NULL);
                evoModeNormal = FALSE;
            }

            if (species != SPECIES_NONE)
            {
                FreeAllWindowBuffers();
                gBattleMainFunc = WaitForEvoSceneToFinish;
                EvolutionScene(&gPlayerParty[i], species, evoModeNormal, i);
                return;
            }
        }
    }
    sTriedEvolving = 0;
    gLeveledUpInBattle = 0;
    gBattleMainFunc = ReturnFromBattleToOverworld;
}

static void WaitForEvoSceneToFinish(void)
{
    if (gMain.callback2 == BattleMainCB2)
        gBattleMainFunc = TryEvolvePokemon;
}

static void ReturnFromBattleToOverworld(void)
{
    if (!(gBattleTypeFlags & BATTLE_TYPE_LINK))
    {
        RandomlyGivePartyPokerus(gPlayerParty);
        PartySpreadPokerus(gPlayerParty);
    }

    if (gBattleTypeFlags & BATTLE_TYPE_LINK && gReceivedRemoteLinkPlayers)
        return;

    gSpecialVar_Result = gBattleOutcome;
    gMain.inBattle = FALSE;
    gMain.callback1 = gPreBattleCallback1;

    if (gBattleTypeFlags & BATTLE_TYPE_ROAMER)
    {
        UpdateRoamerHPStatus(&gEnemyParty[0]);
        ZeroEnemyPartyMons();

#ifndef BUGFIX
        if ((gBattleOutcome & B_OUTCOME_WON) || gBattleOutcome == B_OUTCOME_CAUGHT)
#else
        if ((gBattleOutcome == B_OUTCOME_WON) || gBattleOutcome == B_OUTCOME_CAUGHT) // Bug: When Roar is used by roamer, gBattleOutcome is B_OUTCOME_PLAYER_TELEPORTED (5).
#endif                                                                               // & with B_OUTCOME_WON (1) will return TRUE and deactivates the roamer.
            SetRoamerInactive(gEncounteredRoamerIndex);
    }

    m4aSongNumStop(SE_LOW_HEALTH);
    SetMainCallback2(gMain.savedCallback);
}

void RunBattleScriptCommands_PopCallbacksStack(void)
{
    if (gCurrentActionFuncId == B_ACTION_TRY_FINISH || gCurrentActionFuncId == B_ACTION_FINISHED)
    {
        if (gBattleResources->battleCallbackStack->size != 0)
            gBattleResources->battleCallbackStack->size--;
        gBattleMainFunc = gBattleResources->battleCallbackStack->function[gBattleResources->battleCallbackStack->size];
    }
    else
    {
        if (gBattleControllerExecFlags == 0)
            gBattleScriptingCommandsTable[gBattlescriptCurrInstr[0]]();
    }
}

void RunBattleScriptCommands(void)
{
    if (gBattleControllerExecFlags == 0)
        gBattleScriptingCommandsTable[gBattlescriptCurrInstr[0]]();
}

bool32 TrySetAteType(u32 move, u32 battlerAtk, u32 attackerAbility)
{
    u32 ateType;

    switch (GetMoveEffect(move))
    {
    case EFFECT_TERA_BLAST:
        if (GetActiveGimmick(battlerAtk) == GIMMICK_TERA)
            return FALSE;
        break;
    case EFFECT_TERA_STARSTORM:
        if (gBattleMons[battlerAtk].species == SPECIES_TERAPAGOS_STELLAR)
            return FALSE;
        break;
    case EFFECT_HIDDEN_POWER:
    case EFFECT_WEATHER_BALL:
    case EFFECT_NATURAL_GIFT:
    case EFFECT_CHANGE_TYPE_ON_ITEM:
    case EFFECT_REVELATION_DANCE:
    case EFFECT_TERRAIN_PULSE:
        return FALSE;
    }

    ateType = TYPE_NONE;
    switch (attackerAbility)
    {
    case ABILITY_PIXILATE:
        ateType = TYPE_FAIRY;
        break;
    case ABILITY_REFRIGERATE:
        ateType = TYPE_ICE;
        break;
    case ABILITY_AERILATE:
        ateType = TYPE_FLYING;
        break;
    case ABILITY_GALVANIZE:
        ateType = TYPE_ELECTRIC;
        break;
    default:
        ateType = TYPE_NONE;
        break;
    }

    if (ateType != TYPE_NONE && GetActiveGimmick(battlerAtk) != GIMMICK_Z_MOVE)
    {
        gBattleStruct->dynamicMoveType = ateType | F_DYNAMIC_TYPE_SET;
        return TRUE;
    }

    return FALSE;
}

// Returns TYPE_NONE if type doesn't change.
// NULL can be passed to ateBoost to avoid applying ate-ability boosts when opening the summary screen in-battle.
u32 GetDynamicMoveType(struct Pokemon *mon, u32 move, u32 battler, u8 *ateBoost)
{
    u32 moveType = GetMoveType(move);
    u32 moveEffect = GetMoveEffect(move);
    u32 species, heldItem, holdEffect, ability, type1, type2, type3;
    bool32 monInBattle = gMain.inBattle && gPartyMenu.menuType != PARTY_MENU_TYPE_IN_BATTLE;

    if (move == MOVE_STRUGGLE)
        return TYPE_NORMAL;

    if (monInBattle)
    {
        species = gBattleMons[battler].species;
        heldItem = gBattleMons[battler].item;
        holdEffect = GetBattlerHoldEffect(battler, TRUE);
        ability = GetBattlerAbility(battler);
        type1 = gBattleMons[battler].types[0];
        type2 = gBattleMons[battler].types[1];
        type3 = gBattleMons[battler].types[2];
    }
    else
    {
        species = GetMonData(mon, MON_DATA_SPECIES);
        heldItem = GetMonData(mon, MON_DATA_HELD_ITEM, 0);
        holdEffect = ItemId_GetHoldEffect(heldItem);
        ability = GetMonAbility(mon);
        type1 = gSpeciesInfo[species].types[0];
        type2 = gSpeciesInfo[species].types[1];
        type3 = TYPE_MYSTERY;
    }

    switch (moveEffect)
    {
    case EFFECT_WEATHER_BALL:
        if (monInBattle)
        {
            if (HasWeatherEffect())
            {
                if (gBattleWeather & B_WEATHER_RAIN && holdEffect != HOLD_EFFECT_UTILITY_UMBRELLA)
                    return TYPE_WATER;
                else if (gBattleWeather & B_WEATHER_SANDSTORM)
                    return TYPE_ROCK;
                else if (gBattleWeather & B_WEATHER_SUN && holdEffect != HOLD_EFFECT_UTILITY_UMBRELLA)
                    return TYPE_FIRE;
                else if (gBattleWeather & (B_WEATHER_SNOW | B_WEATHER_HAIL))
                    return TYPE_ICE;
                else
                    return moveType;
            }
        }
        else
        {
            switch (gWeatherPtr->currWeather)
            {
            case WEATHER_DROUGHT:
                if (holdEffect != HOLD_EFFECT_UTILITY_UMBRELLA)
                    return TYPE_FIRE;
                break;
            case WEATHER_RAIN:
            case WEATHER_RAIN_THUNDERSTORM:
            case WEATHER_DOWNPOUR:
                if (holdEffect != HOLD_EFFECT_UTILITY_UMBRELLA)
                    return TYPE_WATER;
                break;
            case WEATHER_SNOW:
                return TYPE_ICE;
            case WEATHER_SANDSTORM:
                return TYPE_ROCK;
            }
            return moveType;
        }
        break;
    case EFFECT_HIDDEN_POWER:
        {
            u32 typeBits = 0;
            if (monInBattle)
            {
                typeBits = ((gBattleMons[battler].hpIV & 1) << 0)
                        | ((gBattleMons[battler].attackIV & 1) << 1)
                        | ((gBattleMons[battler].defenseIV & 1) << 2)
                        | ((gBattleMons[battler].speedIV & 1) << 3)
                        | ((gBattleMons[battler].spAttackIV & 1) << 4)
                        | ((gBattleMons[battler].spDefenseIV & 1) << 5);
            }
            else
            {
                typeBits = ((GetMonData(mon, MON_DATA_HP_IV) & 1) << 0)
                        | ((GetMonData(mon, MON_DATA_ATK_IV) & 1) << 1)
                        | ((GetMonData(mon, MON_DATA_DEF_IV) & 1) << 2)
                        | ((GetMonData(mon, MON_DATA_SPEED_IV) & 1) << 3)
                        | ((GetMonData(mon, MON_DATA_SPATK_IV) & 1) << 4)
                        | ((GetMonData(mon, MON_DATA_SPDEF_IV) & 1) << 5);
            }

            u32 hpTypes[NUMBER_OF_MON_TYPES] = {0};
            u32 i, hpTypeCount = 0;
            for (i = 0; i < NUMBER_OF_MON_TYPES; i++)
            {
                if (gTypesInfo[i].isHiddenPowerType)
                    hpTypes[hpTypeCount++] = i;
            }
            moveType = ((hpTypeCount - 1) * typeBits) / 63;
            return ((hpTypes[moveType] | F_DYNAMIC_TYPE_IGNORE_PHYSICALITY) & 0x3F);
        }
        break;
    case EFFECT_CHANGE_TYPE_ON_ITEM:
        if (holdEffect == GetMoveEffectArg_HoldEffect(move))
            return ItemId_GetSecondaryId(heldItem);
        break;
    case EFFECT_REVELATION_DANCE:
        if (GetActiveGimmick(battler) != GIMMICK_Z_MOVE)
        {
            u32 teraType;
            if (GetActiveGimmick(battler) == GIMMICK_TERA && ((teraType = GetMonData(mon, MON_DATA_TERA_TYPE)) != TYPE_STELLAR))
                return teraType;
            else if (type1 != TYPE_MYSTERY && !(gDisableStructs[battler].roostActive && type1 == TYPE_FLYING))
                return type1;
            else if (type2 != TYPE_MYSTERY && !(gDisableStructs[battler].roostActive && type2 == TYPE_FLYING))
                return type2;
            else if (gDisableStructs[battler].roostActive)
                return (B_ROOST_PURE_FLYING >= GEN_5 ? TYPE_NORMAL : TYPE_MYSTERY);
            else if (type3 != TYPE_MYSTERY)
                return type3;
            else
                return TYPE_MYSTERY;
        }
        break;
    case EFFECT_RAGING_BULL:
        switch (species)
        {
        case SPECIES_TAUROS_PALDEA_COMBAT:
        case SPECIES_TAUROS_PALDEA_BLAZE:
        case SPECIES_TAUROS_PALDEA_AQUA:
            return gSpeciesInfo[species].types[1];
        }
        break;
    case EFFECT_IVY_CUDGEL:
        switch (species)
        {
        case SPECIES_OGERPON_WELLSPRING:
        case SPECIES_OGERPON_WELLSPRING_TERA:
        case SPECIES_OGERPON_HEARTHFLAME:
        case SPECIES_OGERPON_HEARTHFLAME_TERA:
        case SPECIES_OGERPON_CORNERSTONE:
        case SPECIES_OGERPON_CORNERSTONE_TERA:
            return gSpeciesInfo[species].types[1];
        }
        break;
    case EFFECT_NATURAL_GIFT:
        if (ItemId_GetPocket(heldItem) == POCKET_BERRIES)
            return gNaturalGiftTable[ITEM_TO_BERRY(heldItem)].type;
        else
            return moveType;
    case EFFECT_TERRAIN_PULSE:
        if (monInBattle)
        {
            if (IsBattlerTerrainAffected(battler, STATUS_FIELD_TERRAIN_ANY))
            {
                if (gFieldStatuses & STATUS_FIELD_ELECTRIC_TERRAIN)
                    return TYPE_ELECTRIC;
                else if (gFieldStatuses & STATUS_FIELD_GRASSY_TERRAIN)
                    return TYPE_GRASS;
                else if (gFieldStatuses & STATUS_FIELD_MISTY_TERRAIN)
                    return TYPE_FAIRY;
                else if (gFieldStatuses & STATUS_FIELD_PSYCHIC_TERRAIN)
                    return TYPE_PSYCHIC;
                else //failsafe
                    return moveType;
            }
        }
        else
        {
            switch (gWeatherPtr->currWeather)
            {
            case WEATHER_RAIN_THUNDERSTORM:
                if (B_THUNDERSTORM_TERRAIN)
                    return TYPE_ELECTRIC;
                break;
            case WEATHER_FOG_HORIZONTAL:
            case WEATHER_FOG_DIAGONAL:
                if (B_OVERWORLD_FOG >= GEN_8)
                    return TYPE_FAIRY;
                break;
            }
            return moveType;
        }
        break;
    case EFFECT_TERA_BLAST:
        if (GetActiveGimmick(battler) == GIMMICK_TERA)
            return GetMonData(mon, MON_DATA_TERA_TYPE);
        break;
    case EFFECT_TERA_STARSTORM:
        if (species == SPECIES_TERAPAGOS_STELLAR)
            return TYPE_STELLAR;
        break;
    }

    if (IsSoundMove(move) && ability == ABILITY_LIQUID_VOICE)
    {
        return TYPE_WATER;
    }
    else if (moveEffect == EFFECT_AURA_WHEEL && species == SPECIES_MORPEKO_HANGRY)
    {
        return TYPE_DARK;
    }
    else if (moveType == TYPE_NORMAL
          && ((!gMain.inBattle || TrySetAteType(move, battler, ability))
          && GetActiveGimmick(battler) != GIMMICK_DYNAMAX))
    {
        if (gMain.inBattle && ateBoost != NULL)
            *ateBoost = TRUE;
    }
    else if (moveType != TYPE_NORMAL
          && moveEffect != EFFECT_HIDDEN_POWER
          && moveEffect != EFFECT_WEATHER_BALL
          && ability == ABILITY_NORMALIZE
          && GetActiveGimmick(battler) != GIMMICK_Z_MOVE)
    {
        if (gMain.inBattle && ateBoost != NULL && GetActiveGimmick(battler) != GIMMICK_DYNAMAX)
            *ateBoost = TRUE;
        return TYPE_NORMAL;
    }

    return TYPE_NONE;
}

void SetTypeBeforeUsingMove(u32 move, u32 battler)
{
    u32 moveType;
    u32 heldItem = gBattleMons[battler].item;
    u32 holdEffect = GetBattlerHoldEffect(battler, TRUE);

    gBattleStruct->dynamicMoveType = 0;
    gBattleStruct->ateBoost[battler] = FALSE;
    gSpecialStatuses[battler].gemBoost = FALSE;

    moveType = GetDynamicMoveType(&GetBattlerParty(battler)[gBattlerPartyIndexes[battler]],
                                  move,
                                  battler,
                                  &gBattleStruct->ateBoost[battler]);
    if (moveType != TYPE_NONE)
        gBattleStruct->dynamicMoveType = moveType | F_DYNAMIC_TYPE_SET;

    moveType = GetBattleMoveType(move);
    if ((gFieldStatuses & STATUS_FIELD_ION_DELUGE && moveType == TYPE_NORMAL)
        || gStatuses4[battler] & STATUS4_ELECTRIFIED)
        gBattleStruct->dynamicMoveType = TYPE_ELECTRIC | F_DYNAMIC_TYPE_SET;

    // Check if a gem should activate.
    if (holdEffect == HOLD_EFFECT_GEMS && GetBattleMoveType(move) == ItemId_GetSecondaryId(heldItem))
    {
        gSpecialStatuses[battler].gemParam = GetBattlerHoldEffectParam(battler);
        gSpecialStatuses[battler].gemBoost = TRUE;
    }
}

// Queues stat boosts for a given battler for totem battles
void ScriptSetTotemBoost(struct ScriptContext *ctx)
{
    u32 battler = VarGet(ScriptReadHalfword(ctx));
    u32 stat;
    u32 i;

    Script_RequestEffects(SCREFF_V1);

    for (i = 0; i < (NUM_BATTLE_STATS - 1); i++)
    {
        stat = VarGet(ScriptReadHalfword(ctx));
        if (stat)
        {
            gQueuedStatBoosts[battler].stats |= (1 << i);
            gQueuedStatBoosts[battler].statChanges[i] = stat;
            gQueuedStatBoosts[battler].stats |= 0x80;  // used as a flag for the "totem flared to life" script
        }
    }
}

bool32 IsWildMonSmart(void)
{
#if B_SMART_WILD_AI_FLAG != 0
    return (FlagGet(B_SMART_WILD_AI_FLAG));
#else
    return FALSE;
#endif
}

static s32 Factorial(s32 n)
{
    s32 f = 1, i;
    for (i = 2; i <= n; i++)
        f *= i;
    return f;
}<|MERGE_RESOLUTION|>--- conflicted
+++ resolved
@@ -143,12 +143,7 @@
 EWRAM_DATA u8 gBattleTextBuff2[TEXT_BUFF_ARRAY_COUNT] = {0};
 EWRAM_DATA u8 gBattleTextBuff3[TEXT_BUFF_ARRAY_COUNT + 13] = {0};   // expanded for stupidly long z move names
 EWRAM_DATA u32 gBattleTypeFlags = 0;
-<<<<<<< HEAD
-EWRAM_DATA u8 gBattleTerrain = 0;
-=======
 EWRAM_DATA u8 gBattleEnvironment = 0;
-EWRAM_DATA u32 gUnusedFirstBattleVar1 = 0; // Never read
->>>>>>> 66c07f9c
 EWRAM_DATA struct MultiPartnerMenuPokemon gMultiPartnerParty[MULTI_PARTY_SIZE] = {0};
 EWRAM_DATA static struct MultiPartnerMenuPokemon* sMultiPartnerPartyBuffer = NULL;
 EWRAM_DATA u8 *gBattleAnimBgTileBuffer = NULL;
@@ -508,14 +503,10 @@
     gBattle_BG3_X = 0;
     gBattle_BG3_Y = 0;
 
-<<<<<<< HEAD
     if (!DEBUG_OVERWORLD_MENU || (DEBUG_OVERWORLD_MENU && !gIsDebugBattle))
     {
-        gBattleTerrain = BattleSetup_GetTerrainId();
-    }
-=======
-    gBattleEnvironment = BattleSetup_GetEnvironmentId();
->>>>>>> 66c07f9c
+        gBattleEnvironment = BattleSetup_GetEnvironmentId();
+    }
     if (gBattleTypeFlags & BATTLE_TYPE_RECORDED)
         gBattleEnvironment = BATTLE_ENVIRONMENT_BUILDING;
 
@@ -3403,21 +3394,7 @@
         }
     }
 
-<<<<<<< HEAD
     return result;
-=======
-static void BattleIntroPrepareBackgroundSlide(void)
-{
-    if (gBattleControllerExecFlags == 0)
-    {
-        gActiveBattler = GetBattlerAtPosition(0);
-        BtlController_EmitIntroSlide(BUFFER_A, gBattleEnvironment);
-        MarkBattlerForControllerExec(gActiveBattler);
-        gBattleMainFunc = BattleIntroDrawTrainersOrMonsSprites;
-        gBattleCommunication[MULTIUSE_STATE] = 0;
-        gBattleCommunication[SPRITES_INIT_STATE1] = 0;
-    }
->>>>>>> 66c07f9c
 }
 
 static void DoBattleIntro(void)
@@ -3446,7 +3423,7 @@
         if (!gBattleControllerExecFlags)
         {
             battler = GetBattlerAtPosition(0);
-            BtlController_EmitIntroSlide(battler, BUFFER_A, gBattleTerrain);
+            BtlController_EmitIntroSlide(battler, BUFFER_A, gBattleEnvironment);
             MarkBattlerForControllerExec(battler);
             gBattleCommunication[0] = 0;
             gBattleCommunication[1] = 0;
