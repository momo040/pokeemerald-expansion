#include "global.h"
#include "battle.h"
#include "battle_anim.h"
#include "battle_ai_main.h"
#include "battle_ai_util.h"
#include "battle_arena.h"
#include "battle_controllers.h"
#include "battle_interface.h"
#include "battle_main.h"
#include "battle_message.h"
#include "battle_pyramid.h"
#include "battle_scripts.h"
#include "battle_setup.h"
#include "battle_tower.h"
#include "battle_util.h"
#include "berry.h"
#include "bg.h"
#include "data.h"
#include "decompress.h"
#include "dma3.h"
#include "event_data.h"
#include "evolution_scene.h"
#include "graphics.h"
#include "gpu_regs.h"
#include "international_string_util.h"
#include "item.h"
#include "link.h"
#include "link_rfu.h"
#include "load_save.h"
#include "main.h"
#include "malloc.h"
#include "m4a.h"
#include "palette.h"
#include "party_menu.h"
#include "pokeball.h"
#include "pokedex.h"
#include "pokemon.h"
#include "random.h"
#include "recorded_battle.h"
#include "roamer.h"
#include "safari_zone.h"
#include "scanline_effect.h"
#include "sound.h"
#include "sprite.h"
#include "string_util.h"
#include "strings.h"
#include "task.h"
#include "text.h"
#include "trig.h"
#include "tv.h"
#include "util.h"
#include "window.h"
#include "constants/abilities.h"
#include "constants/battle_config.h"
#include "constants/battle_move_effects.h"
#include "constants/battle_string_ids.h"
#include "constants/hold_effects.h"
#include "constants/items.h"
#include "constants/moves.h"
#include "constants/party_menu.h"
#include "constants/rgb.h"
#include "constants/songs.h"
#include "constants/trainers.h"
#include "cable_club.h"

extern struct MusicPlayerInfo gMPlayInfo_SE1;
extern struct MusicPlayerInfo gMPlayInfo_SE2;

extern const struct BgTemplate gBattleBgTemplates[];
extern const struct WindowTemplate *const gBattleWindowTemplates[];

// this file's functions
static void CB2_InitBattleInternal(void);
static void CB2_PreInitMultiBattle(void);
static void CB2_PreInitIngamePlayerPartnerBattle(void);
static void CB2_HandleStartMultiPartnerBattle(void);
static void CB2_HandleStartMultiBattle(void);
static void CB2_HandleStartBattle(void);
static void TryCorrectShedinjaLanguage(struct Pokemon *mon);
static u8 CreateNPCTrainerParty(struct Pokemon *party, u16 trainerNum, bool8 firstTrainer);
static void BattleMainCB1(void);
static void sub_8038538(struct Sprite *sprite);
static void CB2_EndLinkBattle(void);
static void EndLinkBattleInSteps(void);
static void sub_80392A8(void);
static void sub_803937C(void);
static void sub_803939C(void);
static void SpriteCb_MoveWildMonToRight(struct Sprite *sprite);
static void SpriteCb_WildMonShowHealthbox(struct Sprite *sprite);
static void SpriteCb_WildMonAnimate(struct Sprite *sprite);
static void sub_80398D0(struct Sprite *sprite);
static void SpriteCB_AnimFaintOpponent(struct Sprite *sprite);
static void SpriteCb_BlinkVisible(struct Sprite *sprite);
static void SpriteCallbackDummy_3(struct Sprite *sprite);
static void SpriteCB_BattleSpriteSlideLeft(struct Sprite *sprite);
static void TurnValuesCleanUp(bool8 var0);
static void SpriteCB_BounceEffect(struct Sprite *sprite);
static void BattleStartClearSetData(void);
static void DoBattleIntro(void);
static void TryDoEventsBeforeFirstTurn(void);
static void HandleTurnActionSelectionState(void);
static void RunTurnActionsFunctions(void);
static void SetActionsAndBattlersTurnOrder(void);
static void sub_803CDF8(void);
static bool8 AllAtActionConfirmed(void);
static void CheckFocusPunch_ClearVarsBeforeTurnStarts(void);
static void CheckMegaEvolutionBeforeTurn(void);
static void CheckQuickClaw_CustapBerryActivation(void);
static void FreeResetData_ReturnToOvOrDoEvolutions(void);
static void ReturnFromBattleToOverworld(void);
static void TryEvolvePokemon(void);
static void WaitForEvoSceneToFinish(void);
static void HandleEndTurn_ContinueBattle(void);
static void HandleEndTurn_BattleWon(void);
static void HandleEndTurn_BattleLost(void);
static void HandleEndTurn_RanFromBattle(void);
static void HandleEndTurn_MonFled(void);
static void HandleEndTurn_FinishBattle(void);

// EWRAM vars
EWRAM_DATA u16 gBattle_BG0_X = 0;
EWRAM_DATA u16 gBattle_BG0_Y = 0;
EWRAM_DATA u16 gBattle_BG1_X = 0;
EWRAM_DATA u16 gBattle_BG1_Y = 0;
EWRAM_DATA u16 gBattle_BG2_X = 0;
EWRAM_DATA u16 gBattle_BG2_Y = 0;
EWRAM_DATA u16 gBattle_BG3_X = 0;
EWRAM_DATA u16 gBattle_BG3_Y = 0;
EWRAM_DATA u16 gBattle_WIN0H = 0;
EWRAM_DATA u16 gBattle_WIN0V = 0;
EWRAM_DATA u16 gBattle_WIN1H = 0;
EWRAM_DATA u16 gBattle_WIN1V = 0;
EWRAM_DATA u8 gDisplayedStringBattle[400] = {0};
EWRAM_DATA u8 gBattleTextBuff1[TEXT_BUFF_ARRAY_COUNT] = {0};
EWRAM_DATA u8 gBattleTextBuff2[TEXT_BUFF_ARRAY_COUNT] = {0};
EWRAM_DATA u8 gBattleTextBuff3[TEXT_BUFF_ARRAY_COUNT] = {0};
EWRAM_DATA u32 gBattleTypeFlags = 0;
EWRAM_DATA u8 gBattleTerrain = 0;
EWRAM_DATA u32 gUnusedFirstBattleVar1 = 0; // Never read
EWRAM_DATA struct UnknownPokemonStruct4 gMultiPartnerParty[MULTI_PARTY_SIZE] = {0};
EWRAM_DATA static struct UnknownPokemonStruct4* sMultiPartnerPartyBuffer = NULL;
EWRAM_DATA u8 *gUnknown_0202305C = NULL;
EWRAM_DATA u8 *gUnknown_02023060 = NULL;
EWRAM_DATA u8 gActiveBattler = 0;
EWRAM_DATA u32 gBattleControllerExecFlags = 0;
EWRAM_DATA u8 gBattlersCount = 0;
EWRAM_DATA u16 gBattlerPartyIndexes[MAX_BATTLERS_COUNT] = {0};
EWRAM_DATA u8 gBattlerPositions[MAX_BATTLERS_COUNT] = {0};
EWRAM_DATA u8 gActionsByTurnOrder[MAX_BATTLERS_COUNT] = {0};
EWRAM_DATA u8 gBattlerByTurnOrder[MAX_BATTLERS_COUNT] = {0};
EWRAM_DATA u8 gCurrentTurnActionNumber = 0;
EWRAM_DATA u8 gCurrentActionFuncId = 0;
EWRAM_DATA struct BattlePokemon gBattleMons[MAX_BATTLERS_COUNT] = {0};
EWRAM_DATA u8 gBattlerSpriteIds[MAX_BATTLERS_COUNT] = {0};
EWRAM_DATA u8 gCurrMovePos = 0;
EWRAM_DATA u8 gChosenMovePos = 0;
EWRAM_DATA u16 gCurrentMove = 0;
EWRAM_DATA u16 gChosenMove = 0;
EWRAM_DATA u16 gCalledMove = 0;
EWRAM_DATA s32 gBattleMoveDamage = 0;
EWRAM_DATA s32 gHpDealt = 0;
EWRAM_DATA s32 gTakenDmg[MAX_BATTLERS_COUNT] = {0};
EWRAM_DATA u16 gLastUsedItem = 0;
EWRAM_DATA u16 gLastUsedAbility = 0;
EWRAM_DATA u8 gBattlerAttacker = 0;
EWRAM_DATA u8 gBattlerTarget = 0;
EWRAM_DATA u8 gBattlerFainted = 0;
EWRAM_DATA u8 gEffectBattler = 0;
EWRAM_DATA u8 gPotentialItemEffectBattler = 0;
EWRAM_DATA u8 gAbsentBattlerFlags = 0;
EWRAM_DATA u8 gIsCriticalHit = FALSE;
EWRAM_DATA u8 gMultiHitCounter = 0;
EWRAM_DATA const u8 *gBattlescriptCurrInstr = NULL;
EWRAM_DATA u8 gChosenActionByBattler[MAX_BATTLERS_COUNT] = {0};
EWRAM_DATA const u8 *gSelectionBattleScripts[MAX_BATTLERS_COUNT] = {NULL};
EWRAM_DATA const u8 *gPalaceSelectionBattleScripts[MAX_BATTLERS_COUNT] = {NULL};
EWRAM_DATA u16 gLastPrintedMoves[MAX_BATTLERS_COUNT] = {0};
EWRAM_DATA u16 gLastMoves[MAX_BATTLERS_COUNT] = {0};
EWRAM_DATA u16 gLastLandedMoves[MAX_BATTLERS_COUNT] = {0};
EWRAM_DATA u16 gLastHitByType[MAX_BATTLERS_COUNT] = {0};
EWRAM_DATA u16 gLastResultingMoves[MAX_BATTLERS_COUNT] = {0};
EWRAM_DATA u16 gLockedMoves[MAX_BATTLERS_COUNT] = {0};
EWRAM_DATA u16 gLastUsedMove = 0;
EWRAM_DATA u8 gLastHitBy[MAX_BATTLERS_COUNT] = {0};
EWRAM_DATA u16 gChosenMoveByBattler[MAX_BATTLERS_COUNT] = {0};
EWRAM_DATA u16 gMoveResultFlags = 0;
EWRAM_DATA u32 gHitMarker = 0;
EWRAM_DATA u8 gTakenDmgByBattler[MAX_BATTLERS_COUNT] = {0};
EWRAM_DATA u8 gUnusedFirstBattleVar2 = 0; // Never read
EWRAM_DATA u32 gSideStatuses[2] = {0};
EWRAM_DATA struct SideTimer gSideTimers[2] = {0};
EWRAM_DATA u32 gStatuses3[MAX_BATTLERS_COUNT] = {0};
EWRAM_DATA struct DisableStruct gDisableStructs[MAX_BATTLERS_COUNT] = {0};
EWRAM_DATA u16 gPauseCounterBattle = 0;
EWRAM_DATA u16 gPaydayMoney = 0;
EWRAM_DATA u16 gRandomTurnNumber = 0;
EWRAM_DATA u8 gBattleCommunication[BATTLE_COMMUNICATION_ENTRIES_COUNT] = {0};
EWRAM_DATA u8 gBattleOutcome = 0;
EWRAM_DATA struct ProtectStruct gProtectStructs[MAX_BATTLERS_COUNT] = {0};
EWRAM_DATA struct SpecialStatus gSpecialStatuses[MAX_BATTLERS_COUNT] = {0};
EWRAM_DATA u16 gBattleWeather = 0;
EWRAM_DATA struct WishFutureKnock gWishFutureKnock = {0};
EWRAM_DATA u16 gIntroSlideFlags = 0;
EWRAM_DATA u8 gSentPokesToOpponent[2] = {0};
EWRAM_DATA u16 gExpShareExp = 0;
EWRAM_DATA struct BattleEnigmaBerry gEnigmaBerries[MAX_BATTLERS_COUNT] = {0};
EWRAM_DATA struct BattleScripting gBattleScripting = {0};
EWRAM_DATA struct BattleStruct *gBattleStruct = NULL;
EWRAM_DATA u8 *gLinkBattleSendBuffer = NULL;
EWRAM_DATA u8 *gLinkBattleRecvBuffer = NULL;
EWRAM_DATA struct BattleResources *gBattleResources = NULL;
EWRAM_DATA u8 gActionSelectionCursor[MAX_BATTLERS_COUNT] = {0};
EWRAM_DATA u8 gMoveSelectionCursor[MAX_BATTLERS_COUNT] = {0};
EWRAM_DATA u8 gBattlerStatusSummaryTaskId[MAX_BATTLERS_COUNT] = {0};
EWRAM_DATA u8 gBattlerInMenuId = 0;
EWRAM_DATA bool8 gDoingBattleAnim = FALSE;
EWRAM_DATA u32 gTransformedPersonalities[MAX_BATTLERS_COUNT] = {0};
EWRAM_DATA u8 gPlayerDpadHoldFrames = 0;
EWRAM_DATA struct BattleSpriteData *gBattleSpritesDataPtr = NULL;
EWRAM_DATA struct MonSpritesGfx *gMonSpritesGfxPtr = NULL;
EWRAM_DATA struct BattleHealthboxInfo *gBattleControllerOpponentHealthboxData = NULL; // Never read
EWRAM_DATA struct BattleHealthboxInfo *gBattleControllerOpponentFlankHealthboxData = NULL; // Never read
EWRAM_DATA u16 gBattleMovePower = 0;
EWRAM_DATA u16 gMoveToLearn = 0;
EWRAM_DATA u8 gBattleMonForms[MAX_BATTLERS_COUNT] = {0};
EWRAM_DATA u32 gFieldStatuses = 0;
EWRAM_DATA struct FieldTimer gFieldTimers = {0};
EWRAM_DATA u8 gBattlerAbility = 0;
EWRAM_DATA u16 gPartnerSpriteId = 0;
EWRAM_DATA struct TotemBoost gTotemBoosts[MAX_BATTLERS_COUNT] = {0};
EWRAM_DATA bool8 gHasFetchedBall = FALSE;
EWRAM_DATA u8 gLastUsedBall = 0;

// IWRAM common vars
void (*gPreBattleCallback1)(void);
void (*gBattleMainFunc)(void);
struct BattleResults gBattleResults;
u8 gLeveledUpInBattle;
void (*gBattlerControllerFuncs[MAX_BATTLERS_COUNT])(void);
u8 gHealthboxSpriteIds[MAX_BATTLERS_COUNT];
u8 gMultiUsePlayerCursor;
u8 gNumberOfMovesToChoose;
u8 gBattleControllerData[MAX_BATTLERS_COUNT]; // Used by the battle controllers to store misc sprite/task IDs for each battler

// rom const data
static const struct ScanlineEffectParams sIntroScanlineParams16Bit =
{
    (void *)REG_ADDR_BG3HOFS, SCANLINE_EFFECT_DMACNT_16BIT, 1
};

// unused
static const struct ScanlineEffectParams sIntroScanlineParams32Bit =
{
    (void *)REG_ADDR_BG3HOFS, SCANLINE_EFFECT_DMACNT_32BIT, 1
};

const struct SpriteTemplate gUnknown_0831AC88 =
{
    .tileTag = 0,
    .paletteTag = 0,
    .oam = &gDummyOamData,
    .anims = gDummySpriteAnimTable,
    .images = NULL,
    .affineAnims = gDummySpriteAffineAnimTable,
    .callback = sub_8038528,
};

static const u8 sText_ShedinjaJpnName[] = _("ヌケニン"); // Nukenin

const struct OamData gOamData_BattleSpriteOpponentSide =
{
    .y = 0,
    .affineMode = ST_OAM_AFFINE_NORMAL,
    .objMode = ST_OAM_OBJ_NORMAL,
    .bpp = ST_OAM_4BPP,
    .shape = SPRITE_SHAPE(64x64),
    .x = 0,
    .size = SPRITE_SIZE(64x64),
    .tileNum = 0,
    .priority = 2,
    .paletteNum = 0,
    .affineParam = 0,
};

const struct OamData gOamData_BattleSpritePlayerSide =
{
    .y = 0,
    .affineMode = ST_OAM_AFFINE_NORMAL,
    .objMode = ST_OAM_OBJ_NORMAL,
    .bpp = ST_OAM_4BPP,
    .shape = SPRITE_SHAPE(64x64),
    .x = 0,
    .size = SPRITE_SIZE(64x64),
    .tileNum = 0,
    .priority = 2,
    .paletteNum = 2,
    .affineParam = 0,
};

static const s8 gUnknown_0831ACE0[] ={-32, -16, -16, -32, -32, 0, 0, 0};

const u8 gTypeNames[NUMBER_OF_MON_TYPES][TYPE_NAME_LENGTH + 1] =
{
    [TYPE_NORMAL] = _("Normal"),
    [TYPE_FIGHTING] = _("Fight"),
    [TYPE_FLYING] = _("Flying"),
    [TYPE_POISON] = _("Poison"),
    [TYPE_GROUND] = _("Ground"),
    [TYPE_ROCK] = _("Rock"),
    [TYPE_BUG] = _("Bug"),
    [TYPE_GHOST] = _("Ghost"),
    [TYPE_STEEL] = _("Steel"),
    [TYPE_MYSTERY] = _("???"),
    [TYPE_FIRE] = _("Fire"),
    [TYPE_WATER] = _("Water"),
    [TYPE_GRASS] = _("Grass"),
    [TYPE_ELECTRIC] = _("Electr"),
    [TYPE_PSYCHIC] = _("Psychc"),
    [TYPE_ICE] = _("Ice"),
    [TYPE_DRAGON] = _("Dragon"),
    [TYPE_DARK] = _("Dark"),
    [TYPE_FAIRY] = _("Fairy"),
};

// This is a factor in how much money you get for beating a trainer.
const struct TrainerMoney gTrainerMoneyTable[] =
{
    {TRAINER_CLASS_TEAM_AQUA, 5},
    {TRAINER_CLASS_AQUA_ADMIN, 10},
    {TRAINER_CLASS_AQUA_LEADER, 20},
    {TRAINER_CLASS_AROMA_LADY, 10},
    {TRAINER_CLASS_RUIN_MANIAC, 15},
    {TRAINER_CLASS_INTERVIEWER, 12},
    {TRAINER_CLASS_TUBER_F, 1},
    {TRAINER_CLASS_TUBER_M, 1},
    {TRAINER_CLASS_SIS_AND_BRO, 3},
    {TRAINER_CLASS_COOLTRAINER, 12},
    {TRAINER_CLASS_HEX_MANIAC, 6},
    {TRAINER_CLASS_LADY, 50},
    {TRAINER_CLASS_BEAUTY, 20},
    {TRAINER_CLASS_RICH_BOY, 50},
    {TRAINER_CLASS_POKEMANIAC, 15},
    {TRAINER_CLASS_SWIMMER_M, 2},
    {TRAINER_CLASS_BLACK_BELT, 8},
    {TRAINER_CLASS_GUITARIST, 8},
    {TRAINER_CLASS_KINDLER, 8},
    {TRAINER_CLASS_CAMPER, 4},
    {TRAINER_CLASS_OLD_COUPLE, 10},
    {TRAINER_CLASS_BUG_MANIAC, 15},
    {TRAINER_CLASS_PSYCHIC, 6},
    {TRAINER_CLASS_GENTLEMAN, 20},
    {TRAINER_CLASS_ELITE_FOUR, 25},
    {TRAINER_CLASS_LEADER, 25},
    {TRAINER_CLASS_SCHOOL_KID, 5},
    {TRAINER_CLASS_SR_AND_JR, 4},
    {TRAINER_CLASS_POKEFAN, 20},
    {TRAINER_CLASS_EXPERT, 10},
    {TRAINER_CLASS_YOUNGSTER, 4},
    {TRAINER_CLASS_CHAMPION, 50},
    {TRAINER_CLASS_FISHERMAN, 10},
    {TRAINER_CLASS_TRIATHLETE, 10},
    {TRAINER_CLASS_DRAGON_TAMER, 12},
    {TRAINER_CLASS_BIRD_KEEPER, 8},
    {TRAINER_CLASS_NINJA_BOY, 3},
    {TRAINER_CLASS_BATTLE_GIRL, 6},
    {TRAINER_CLASS_PARASOL_LADY, 10},
    {TRAINER_CLASS_SWIMMER_F, 2},
    {TRAINER_CLASS_PICNICKER, 4},
    {TRAINER_CLASS_TWINS, 3},
    {TRAINER_CLASS_SAILOR, 8},
    {TRAINER_CLASS_COLLECTOR, 15},
    {TRAINER_CLASS_PKMN_TRAINER_3, 15},
    {TRAINER_CLASS_PKMN_BREEDER, 10},
    {TRAINER_CLASS_PKMN_RANGER, 12},
    {TRAINER_CLASS_TEAM_MAGMA, 5},
    {TRAINER_CLASS_MAGMA_ADMIN, 10},
    {TRAINER_CLASS_MAGMA_LEADER, 20},
    {TRAINER_CLASS_LASS, 4},
    {TRAINER_CLASS_BUG_CATCHER, 4},
    {TRAINER_CLASS_HIKER, 10},
    {TRAINER_CLASS_YOUNG_COUPLE, 8},
    {TRAINER_CLASS_WINSTRATE, 10},
    {0xFF, 5},
};

#include "data/text/abilities.h"

static void (* const sTurnActionsFuncsTable[])(void) =
{
    [B_ACTION_USE_MOVE] = HandleAction_UseMove,
    [B_ACTION_USE_ITEM] = HandleAction_UseItem,
    [B_ACTION_SWITCH] = HandleAction_Switch,
    [B_ACTION_RUN] = HandleAction_Run,
    [B_ACTION_SAFARI_WATCH_CAREFULLY] = HandleAction_WatchesCarefully,
    [B_ACTION_SAFARI_BALL] = HandleAction_SafariZoneBallThrow,
    [B_ACTION_SAFARI_POKEBLOCK] = HandleAction_ThrowPokeblock,
    [B_ACTION_SAFARI_GO_NEAR] = HandleAction_GoNear,
    [B_ACTION_SAFARI_RUN] = HandleAction_SafariZoneRun,
    [B_ACTION_WALLY_THROW] = HandleAction_WallyBallThrow,
    [B_ACTION_EXEC_SCRIPT] = HandleAction_RunBattleScript,
    [B_ACTION_TRY_FINISH] = HandleAction_TryFinish,
    [B_ACTION_FINISHED] = HandleAction_ActionFinished,
    [B_ACTION_NOTHING_FAINTED] = HandleAction_NothingIsFainted,
};

static void (* const sEndTurnFuncsTable[])(void) =
{
    [0] = HandleEndTurn_ContinueBattle, //B_OUTCOME_NONE?
    [B_OUTCOME_WON] = HandleEndTurn_BattleWon,
    [B_OUTCOME_LOST] = HandleEndTurn_BattleLost,
    [B_OUTCOME_DREW] = HandleEndTurn_BattleLost,
    [B_OUTCOME_RAN] = HandleEndTurn_RanFromBattle,
    [B_OUTCOME_PLAYER_TELEPORTED] = HandleEndTurn_FinishBattle,
    [B_OUTCOME_MON_FLED] = HandleEndTurn_MonFled,
    [B_OUTCOME_CAUGHT] = HandleEndTurn_FinishBattle,
    [B_OUTCOME_NO_SAFARI_BALLS] = HandleEndTurn_FinishBattle,
    [B_OUTCOME_FORFEITED] = HandleEndTurn_FinishBattle,
    [B_OUTCOME_MON_TELEPORTED] = HandleEndTurn_FinishBattle,
};

const u8 gStatusConditionString_PoisonJpn[8] = _("どく$$$$$");
const u8 gStatusConditionString_SleepJpn[8] = _("ねむり$$$$");
const u8 gStatusConditionString_ParalysisJpn[8] = _("まひ$$$$$");
const u8 gStatusConditionString_BurnJpn[8] = _("やけど$$$$");
const u8 gStatusConditionString_IceJpn[8] = _("こおり$$$$");
const u8 gStatusConditionString_ConfusionJpn[8] = _("こんらん$$$");
const u8 gStatusConditionString_LoveJpn[8] = _("メロメロ$$$");

const u8 * const gStatusConditionStringsTable[7][2] =
{
    {gStatusConditionString_PoisonJpn, gText_Poison},
    {gStatusConditionString_SleepJpn, gText_Sleep},
    {gStatusConditionString_ParalysisJpn, gText_Paralysis},
    {gStatusConditionString_BurnJpn, gText_Burn},
    {gStatusConditionString_IceJpn, gText_Ice},
    {gStatusConditionString_ConfusionJpn, gText_Confusion},
    {gStatusConditionString_LoveJpn, gText_Love}
};

// code
void CB2_InitBattle(void)
{
    MoveSaveBlocks_ResetHeap();
    AllocateBattleResources();
    AllocateBattleSpritesData();
    AllocateMonSpritesGfx();
    RecordedBattle_ClearFrontierPassFlag();

    if (gBattleTypeFlags & BATTLE_TYPE_MULTI)
    {
        if (gBattleTypeFlags & BATTLE_TYPE_RECORDED)
        {
            CB2_InitBattleInternal();
        }
        else if (!(gBattleTypeFlags & BATTLE_TYPE_INGAME_PARTNER))
        {
            HandleLinkBattleSetup();
            SetMainCallback2(CB2_PreInitMultiBattle);
        }
        else
        {
            SetMainCallback2(CB2_PreInitIngamePlayerPartnerBattle);
        }
        gBattleCommunication[MULTIUSE_STATE] = 0;
    }
    else
    {
        CB2_InitBattleInternal();
    }
}

static void CB2_InitBattleInternal(void)
{
    s32 i;

    SetHBlankCallback(NULL);
    SetVBlankCallback(NULL);

    CpuFill32(0, (void*)(VRAM), VRAM_SIZE);

    SetGpuReg(REG_OFFSET_MOSAIC, 0);
    SetGpuReg(REG_OFFSET_WIN0H, DISPLAY_WIDTH);
    SetGpuReg(REG_OFFSET_WIN0V, WIN_RANGE(DISPLAY_HEIGHT / 2, DISPLAY_HEIGHT / 2 + 1));
    SetGpuReg(REG_OFFSET_WININ, 0);
    SetGpuReg(REG_OFFSET_WINOUT, 0);

    gBattle_WIN0H = DISPLAY_WIDTH;

    if (gBattleTypeFlags & BATTLE_TYPE_INGAME_PARTNER && gPartnerTrainerId != TRAINER_STEVEN_PARTNER && gPartnerTrainerId < TRAINER_CUSTOM_PARTNER)
    {
        gBattle_WIN0V = DISPLAY_HEIGHT - 1;
        gBattle_WIN1H = DISPLAY_WIDTH;
        gBattle_WIN1V = 32;
    }
    else
    {
        gBattle_WIN0V = WIN_RANGE(DISPLAY_HEIGHT / 2, DISPLAY_HEIGHT / 2 + 1);
        ScanlineEffect_Clear();

        i = 0;
        while (i < 80)
        {
            gScanlineEffectRegBuffers[0][i] = 0xF0;
            gScanlineEffectRegBuffers[1][i] = 0xF0;
            i++;
        }

        while (i < 160)
        {
            gScanlineEffectRegBuffers[0][i] = 0xFF10;
            gScanlineEffectRegBuffers[1][i] = 0xFF10;
            i++;
        }

        ScanlineEffect_SetParams(sIntroScanlineParams16Bit);
    }

    ResetPaletteFade();
    gBattle_BG0_X = 0;
    gBattle_BG0_Y = 0;
    gBattle_BG1_X = 0;
    gBattle_BG1_Y = 0;
    gBattle_BG2_X = 0;
    gBattle_BG2_Y = 0;
    gBattle_BG3_X = 0;
    gBattle_BG3_Y = 0;

    gBattleTerrain = BattleSetup_GetTerrainId();
    if (gBattleTypeFlags & BATTLE_TYPE_RECORDED)
        gBattleTerrain = BATTLE_TERRAIN_BUILDING;

    InitBattleBgsVideo();
    LoadBattleTextboxAndBackground();
    ResetSpriteData();
    ResetTasks();
    DrawBattleEntryBackground();
    FreeAllSpritePalettes();
    gReservedSpritePaletteCount = 4;
    SetVBlankCallback(VBlankCB_Battle);
    SetUpBattleVarsAndBirchZigzagoon();

    if (gBattleTypeFlags & BATTLE_TYPE_MULTI && gBattleTypeFlags & BATTLE_TYPE_BATTLE_TOWER)
        SetMainCallback2(CB2_HandleStartMultiPartnerBattle);
    else if (gBattleTypeFlags & BATTLE_TYPE_MULTI && gBattleTypeFlags & BATTLE_TYPE_INGAME_PARTNER)
        SetMainCallback2(CB2_HandleStartMultiPartnerBattle);
    else if (gBattleTypeFlags & BATTLE_TYPE_MULTI)
        SetMainCallback2(CB2_HandleStartMultiBattle);
    else
        SetMainCallback2(CB2_HandleStartBattle);

    if (!(gBattleTypeFlags & (BATTLE_TYPE_LINK | BATTLE_TYPE_RECORDED)))
    {
        CreateNPCTrainerParty(&gEnemyParty[0], gTrainerBattleOpponent_A, TRUE);
        if (gBattleTypeFlags & BATTLE_TYPE_TWO_OPPONENTS && !BATTLE_TWO_VS_ONE_OPPONENT)
            CreateNPCTrainerParty(&gEnemyParty[3], gTrainerBattleOpponent_B, FALSE);
        SetWildMonHeldItem();
    }

    gMain.inBattle = TRUE;
    gSaveBlock2Ptr->frontier.disableRecordBattle = FALSE;

    for (i = 0; i < PARTY_SIZE; i++)
        AdjustFriendship(&gPlayerParty[i], FRIENDSHIP_EVENT_LEAGUE_BATTLE);

    gBattleCommunication[MULTIUSE_STATE] = 0;
}

#define BUFFER_PARTY_VS_SCREEN_STATUS(party, flags, i)              \
    for ((i) = 0; (i) < PARTY_SIZE; (i)++)                          \
    {                                                               \
        u16 species = GetMonData(&(party)[(i)], MON_DATA_SPECIES2); \
        u16 hp = GetMonData(&(party)[(i)], MON_DATA_HP);            \
        u32 status = GetMonData(&(party)[(i)], MON_DATA_STATUS);    \
                                                                    \
        if (species == SPECIES_NONE)                                \
            continue;                                               \
                                                                    \
        /* Is healthy mon? */                                       \
        if (species != SPECIES_EGG && hp != 0 && status == 0)       \
            (flags) |= 1 << (i) * 2;                                \
                                                                    \
        if (species == SPECIES_NONE) /* Redundant */                \
            continue;                                               \
                                                                    \
        /* Is Egg or statused? */                                   \
        if (hp != 0 && (species == SPECIES_EGG || status != 0))     \
            (flags) |= 2 << (i) * 2;                                \
                                                                    \
        if (species == SPECIES_NONE) /* Redundant */                \
            continue;                                               \
                                                                    \
        /* Is fainted? */                                           \
        if (species != SPECIES_EGG && hp == 0)                      \
            (flags) |= 3 << (i) * 2;                                \
    }

// For Vs Screen at link battle start
static void BufferPartyVsScreenHealth_AtStart(void)
{
    u16 flags = 0;
    s32 i;

    BUFFER_PARTY_VS_SCREEN_STATUS(gPlayerParty, flags, i);
    gBattleStruct->multiBuffer.linkBattlerHeader.vsScreenHealthFlagsLo = flags;
    *(&gBattleStruct->multiBuffer.linkBattlerHeader.vsScreenHealthFlagsHi) = flags >> 8;
    gBattleStruct->multiBuffer.linkBattlerHeader.vsScreenHealthFlagsHi |= FlagGet(FLAG_SYS_FRONTIER_PASS) << 7;
}

static void SetPlayerBerryDataInBattleStruct(void)
{
    s32 i;
    struct BattleStruct *battleStruct = gBattleStruct;
    struct BattleEnigmaBerry *battleBerry = &battleStruct->multiBuffer.linkBattlerHeader.battleEnigmaBerry;

    if (IsEnigmaBerryValid() == TRUE)
    {
        for (i = 0; i < BERRY_NAME_LENGTH; i++)
            battleBerry->name[i] = gSaveBlock1Ptr->enigmaBerry.berry.name[i];
        battleBerry->name[i] = EOS;

        for (i = 0; i < BERRY_ITEM_EFFECT_COUNT; i++)
            battleBerry->itemEffect[i] = gSaveBlock1Ptr->enigmaBerry.itemEffect[i];

        battleBerry->holdEffect = gSaveBlock1Ptr->enigmaBerry.holdEffect;
        battleBerry->holdEffectParam = gSaveBlock1Ptr->enigmaBerry.holdEffectParam;
    }
    else
    {
        const struct Berry *berryData = GetBerryInfo(ItemIdToBerryType(ITEM_ENIGMA_BERRY));

        for (i = 0; i < BERRY_NAME_LENGTH; i++)
            battleBerry->name[i] = berryData->name[i];
        battleBerry->name[i] = EOS;

        for (i = 0; i < BERRY_ITEM_EFFECT_COUNT; i++)
            battleBerry->itemEffect[i] = 0;

        battleBerry->holdEffect = HOLD_EFFECT_NONE;
        battleBerry->holdEffectParam = 0;
    }
}

static void SetAllPlayersBerryData(void)
{
    s32 i;
    s32 j;

    if (!(gBattleTypeFlags & BATTLE_TYPE_LINK))
    {
        if (IsEnigmaBerryValid() == TRUE)
        {
            for (i = 0; i < BERRY_NAME_LENGTH; i++)
            {
                gEnigmaBerries[0].name[i] = gSaveBlock1Ptr->enigmaBerry.berry.name[i];
                gEnigmaBerries[2].name[i] = gSaveBlock1Ptr->enigmaBerry.berry.name[i];
            }
            gEnigmaBerries[0].name[i] = EOS;
            gEnigmaBerries[2].name[i] = EOS;

            for (i = 0; i < BERRY_ITEM_EFFECT_COUNT; i++)
            {
                gEnigmaBerries[0].itemEffect[i] = gSaveBlock1Ptr->enigmaBerry.itemEffect[i];
                gEnigmaBerries[2].itemEffect[i] = gSaveBlock1Ptr->enigmaBerry.itemEffect[i];
            }

            gEnigmaBerries[0].holdEffect = gSaveBlock1Ptr->enigmaBerry.holdEffect;
            gEnigmaBerries[2].holdEffect = gSaveBlock1Ptr->enigmaBerry.holdEffect;
            gEnigmaBerries[0].holdEffectParam = gSaveBlock1Ptr->enigmaBerry.holdEffectParam;
            gEnigmaBerries[2].holdEffectParam = gSaveBlock1Ptr->enigmaBerry.holdEffectParam;
        }
        else
        {
            const struct Berry *berryData = GetBerryInfo(ItemIdToBerryType(ITEM_ENIGMA_BERRY));

            for (i = 0; i < BERRY_NAME_LENGTH; i++)
            {
                gEnigmaBerries[0].name[i] = berryData->name[i];
                gEnigmaBerries[2].name[i] = berryData->name[i];
            }
            gEnigmaBerries[0].name[i] = EOS;
            gEnigmaBerries[2].name[i] = EOS;

            for (i = 0; i < BERRY_ITEM_EFFECT_COUNT; i++)
            {
                gEnigmaBerries[0].itemEffect[i] = 0;
                gEnigmaBerries[2].itemEffect[i] = 0;
            }

            gEnigmaBerries[0].holdEffect = 0;
            gEnigmaBerries[2].holdEffect = 0;
            gEnigmaBerries[0].holdEffectParam = 0;
            gEnigmaBerries[2].holdEffectParam = 0;
        }
    }
    else
    {
        s32 numPlayers;
        struct BattleEnigmaBerry *src;
        u8 battlerId;

        if (gBattleTypeFlags & BATTLE_TYPE_MULTI)
        {
            if (gBattleTypeFlags & BATTLE_TYPE_BATTLE_TOWER)
                numPlayers = 2;
            else
                numPlayers = 4;

            for (i = 0; i < numPlayers; i++)
            {
                src = (struct BattleEnigmaBerry *)(gBlockRecvBuffer[i] + 2);
                battlerId = gLinkPlayers[i].id;

                for (j = 0; j < BERRY_NAME_LENGTH; j++)
                    gEnigmaBerries[battlerId].name[j] = src->name[j];
                gEnigmaBerries[battlerId].name[j] = EOS;

                for (j = 0; j < BERRY_ITEM_EFFECT_COUNT; j++)
                    gEnigmaBerries[battlerId].itemEffect[j] = src->itemEffect[j];

                gEnigmaBerries[battlerId].holdEffect = src->holdEffect;
                gEnigmaBerries[battlerId].holdEffectParam = src->holdEffectParam;
            }
        }
        else
        {
            for (i = 0; i < 2; i++)
            {
                src = (struct BattleEnigmaBerry *)(gBlockRecvBuffer[i] + 2);

                for (j = 0; j < BERRY_NAME_LENGTH; j++)
                {
                    gEnigmaBerries[i].name[j] = src->name[j];
                    gEnigmaBerries[i + 2].name[j] = src->name[j];
                }
                gEnigmaBerries[i].name[j] = EOS;
                gEnigmaBerries[i + 2].name[j] = EOS;

                for (j = 0; j < BERRY_ITEM_EFFECT_COUNT; j++)
                {
                    gEnigmaBerries[i].itemEffect[j] = src->itemEffect[j];
                    gEnigmaBerries[i + 2].itemEffect[j] = src->itemEffect[j];
                }

                gEnigmaBerries[i].holdEffect = src->holdEffect;
                gEnigmaBerries[i + 2].holdEffect = src->holdEffect;
                gEnigmaBerries[i].holdEffectParam = src->holdEffectParam;
                gEnigmaBerries[i + 2].holdEffectParam = src->holdEffectParam;
            }
        }
    }
}

// This was inlined in Ruby/Sapphire
static void FindLinkBattleMaster(u8 numPlayers, u8 multiPlayerId)
{
    u8 found = 0;

    // If player 1 is playing the minimum version, player 1 is master.
    if (gBlockRecvBuffer[0][0] == 0x100)
    {
        if (multiPlayerId == 0)
            gBattleTypeFlags |= BATTLE_TYPE_IS_MASTER | BATTLE_TYPE_TRAINER;
        else
            gBattleTypeFlags |= BATTLE_TYPE_TRAINER;
        found++;
    }

    if (found == 0)
    {
        // If multiple different versions are being used, player 1 is master.
        s32 i;

        for (i = 0; i < numPlayers; i++)
        {
            if (gBlockRecvBuffer[0][0] != gBlockRecvBuffer[i][0])
                break;
        }

        if (i == numPlayers)
        {
            if (multiPlayerId == 0)
                gBattleTypeFlags |= BATTLE_TYPE_IS_MASTER | BATTLE_TYPE_TRAINER;
            else
                gBattleTypeFlags |= BATTLE_TYPE_TRAINER;
            found++;
        }

        if (found == 0)
        {
            // Lowest index player with the highest game version is master.
            for (i = 0; i < numPlayers; i++)
            {
                if (gBlockRecvBuffer[i][0] == 0x300 && i != multiPlayerId)
                {
                    if (i < multiPlayerId)
                        break;
                }
                if (gBlockRecvBuffer[i][0] > 0x300 && i != multiPlayerId)
                    break;
            }

            if (i == numPlayers)
                gBattleTypeFlags |= BATTLE_TYPE_IS_MASTER | BATTLE_TYPE_TRAINER;
            else
                gBattleTypeFlags |= BATTLE_TYPE_TRAINER;
        }
    }
}

static void CB2_HandleStartBattle(void)
{
    u8 playerMultiplayerId;
    u8 enemyMultiplayerId;

    RunTasks();
    AnimateSprites();
    BuildOamBuffer();

    playerMultiplayerId = GetMultiplayerId();
    gBattleScripting.multiplayerId = playerMultiplayerId;
    enemyMultiplayerId = playerMultiplayerId ^ BIT_SIDE;

    switch (gBattleCommunication[MULTIUSE_STATE])
    {
    case 0:
        if (!IsDma3ManagerBusyWithBgCopy())
        {
            ShowBg(0);
            ShowBg(1);
            ShowBg(2);
            ShowBg(3);
            sub_805EF14();
            gBattleCommunication[MULTIUSE_STATE] = 1;
        }
        if (gWirelessCommType)
            LoadWirelessStatusIndicatorSpriteGfx();
        break;
    case 1:
        if (gBattleTypeFlags & BATTLE_TYPE_LINK)
        {
            if (gReceivedRemoteLinkPlayers != 0)
            {
                if (IsLinkTaskFinished())
                {
                    // 0x300
                    *(&gBattleStruct->multiBuffer.linkBattlerHeader.versionSignatureLo) = 0;
                    *(&gBattleStruct->multiBuffer.linkBattlerHeader.versionSignatureHi) = 3;
                    BufferPartyVsScreenHealth_AtStart();
                    SetPlayerBerryDataInBattleStruct();

                    if (gTrainerBattleOpponent_A == TRAINER_UNION_ROOM)
                    {
                        gLinkPlayers[0].id = 0;
                        gLinkPlayers[1].id = 1;
                    }

                    SendBlock(bitmask_all_link_players_but_self(), &gBattleStruct->multiBuffer.linkBattlerHeader, sizeof(gBattleStruct->multiBuffer.linkBattlerHeader));
                    gBattleCommunication[MULTIUSE_STATE] = 2;
                }
                if (gWirelessCommType)
                    CreateWirelessStatusIndicatorSprite(0, 0);
            }
        }
        else
        {
            if (!(gBattleTypeFlags & BATTLE_TYPE_RECORDED))
                gBattleTypeFlags |= BATTLE_TYPE_IS_MASTER;
            gBattleCommunication[MULTIUSE_STATE] = 15;
            SetAllPlayersBerryData();
        }
        break;
    case 2:
        if ((GetBlockReceivedStatus() & 3) == 3)
        {
            u8 taskId;

            ResetBlockReceivedFlags();
            FindLinkBattleMaster(2, playerMultiplayerId);
            SetAllPlayersBerryData();
            taskId = CreateTask(InitLinkBattleVsScreen, 0);
            gTasks[taskId].data[1] = 0x10E;
            gTasks[taskId].data[2] = 0x5A;
            gTasks[taskId].data[5] = 0;
            gTasks[taskId].data[3] = gBattleStruct->multiBuffer.linkBattlerHeader.vsScreenHealthFlagsLo | (gBattleStruct->multiBuffer.linkBattlerHeader.vsScreenHealthFlagsHi << 8);
            gTasks[taskId].data[4] = gBlockRecvBuffer[enemyMultiplayerId][1];
            RecordedBattle_SetFrontierPassFlagFromHword(gBlockRecvBuffer[playerMultiplayerId][1]);
            RecordedBattle_SetFrontierPassFlagFromHword(gBlockRecvBuffer[enemyMultiplayerId][1]);
            SetDeoxysStats();
            gBattleCommunication[MULTIUSE_STATE]++;
        }
        break;
    case 3:
        if (IsLinkTaskFinished())
        {
            SendBlock(bitmask_all_link_players_but_self(), gPlayerParty, sizeof(struct Pokemon) * 2);
            gBattleCommunication[MULTIUSE_STATE]++;
        }
        break;
    case 4:
        if ((GetBlockReceivedStatus() & 3) == 3)
        {
            ResetBlockReceivedFlags();
            memcpy(gEnemyParty, gBlockRecvBuffer[enemyMultiplayerId], sizeof(struct Pokemon) * 2);
            gBattleCommunication[MULTIUSE_STATE]++;
        }
        break;
    case 7:
        if (IsLinkTaskFinished())
        {
            SendBlock(bitmask_all_link_players_but_self(), gPlayerParty + 2, sizeof(struct Pokemon) * 2);
            gBattleCommunication[MULTIUSE_STATE]++;
        }
        break;
    case 8:
        if ((GetBlockReceivedStatus() & 3) == 3)
        {
            ResetBlockReceivedFlags();
            memcpy(gEnemyParty + 2, gBlockRecvBuffer[enemyMultiplayerId], sizeof(struct Pokemon) * 2);
            gBattleCommunication[MULTIUSE_STATE]++;
        }
        break;
    case 11:
        if (IsLinkTaskFinished())
        {
            SendBlock(bitmask_all_link_players_but_self(), gPlayerParty + 4, sizeof(struct Pokemon) * 2);
            gBattleCommunication[MULTIUSE_STATE]++;
        }
        break;
    case 12:
        if ((GetBlockReceivedStatus() & 3) == 3)
        {
            ResetBlockReceivedFlags();
            memcpy(gEnemyParty + 4, gBlockRecvBuffer[enemyMultiplayerId], sizeof(struct Pokemon) * 2);
            TryCorrectShedinjaLanguage(&gEnemyParty[0]);
            TryCorrectShedinjaLanguage(&gEnemyParty[1]);
            TryCorrectShedinjaLanguage(&gEnemyParty[2]);
            TryCorrectShedinjaLanguage(&gEnemyParty[3]);
            TryCorrectShedinjaLanguage(&gEnemyParty[4]);
            TryCorrectShedinjaLanguage(&gEnemyParty[5]);
            gBattleCommunication[MULTIUSE_STATE]++;
        }
        break;
    case 15:
        InitBattleControllers();
        sub_8184E58();
        gBattleCommunication[SPRITES_INIT_STATE1] = 0;
        gBattleCommunication[SPRITES_INIT_STATE2] = 0;
        if (gBattleTypeFlags & BATTLE_TYPE_LINK)
        {
            s32 i;

            for (i = 0; i < 2 && (gLinkPlayers[i].version & 0xFF) == VERSION_EMERALD; i++);

            if (i == 2)
                gBattleCommunication[MULTIUSE_STATE] = 16;
            else
                gBattleCommunication[MULTIUSE_STATE] = 18;
        }
        else
        {
            gBattleCommunication[MULTIUSE_STATE] = 18;
        }
        break;
    case 16:
        if (IsLinkTaskFinished())
        {
            SendBlock(bitmask_all_link_players_but_self(), &gRecordedBattleRngSeed, sizeof(gRecordedBattleRngSeed));
            gBattleCommunication[MULTIUSE_STATE]++;
        }
        break;
    case 17:
        if ((GetBlockReceivedStatus() & 3) == 3)
        {
            ResetBlockReceivedFlags();
            if (!(gBattleTypeFlags & BATTLE_TYPE_IS_MASTER))
                memcpy(&gRecordedBattleRngSeed, gBlockRecvBuffer[enemyMultiplayerId], sizeof(gRecordedBattleRngSeed));
            gBattleCommunication[MULTIUSE_STATE]++;
        }
        break;
    case 18:
        if (BattleInitAllSprites(&gBattleCommunication[SPRITES_INIT_STATE1], &gBattleCommunication[SPRITES_INIT_STATE2]))
        {
            gPreBattleCallback1 = gMain.callback1;
            gMain.callback1 = BattleMainCB1;
            SetMainCallback2(BattleMainCB2);
            if (gBattleTypeFlags & BATTLE_TYPE_LINK)
            {
                gBattleTypeFlags |= BATTLE_TYPE_LINK_IN_BATTLE;
            }
        }
        break;
    case 5:
    case 9:
    case 13:
        gBattleCommunication[MULTIUSE_STATE]++;
        gBattleCommunication[1] = 1;
    case 6:
    case 10:
    case 14:
        if (--gBattleCommunication[1] == 0)
            gBattleCommunication[MULTIUSE_STATE]++;
        break;
    }
}

static void CB2_HandleStartMultiPartnerBattle(void)
{
    u8 playerMultiplayerId;
    u8 enemyMultiplayerId;

    RunTasks();
    AnimateSprites();
    BuildOamBuffer();

    playerMultiplayerId = GetMultiplayerId();
    gBattleScripting.multiplayerId = playerMultiplayerId;
    enemyMultiplayerId = playerMultiplayerId ^ BIT_SIDE;

    switch (gBattleCommunication[MULTIUSE_STATE])
    {
    case 0:
        if (!IsDma3ManagerBusyWithBgCopy())
        {
            ShowBg(0);
            ShowBg(1);
            ShowBg(2);
            ShowBg(3);
            sub_805EF14();
            gBattleCommunication[MULTIUSE_STATE] = 1;
        }
        if (gWirelessCommType)
            LoadWirelessStatusIndicatorSpriteGfx();
        // fall through
    case 1:
        if (gBattleTypeFlags & BATTLE_TYPE_LINK)
        {
            if (gReceivedRemoteLinkPlayers != 0)
            {
                u8 language;

                gLinkPlayers[0].id = 0;
                gLinkPlayers[1].id = 2;
                gLinkPlayers[2].id = 1;
                gLinkPlayers[3].id = 3;
                GetFrontierTrainerName(gLinkPlayers[2].name, gTrainerBattleOpponent_A);
                GetFrontierTrainerName(gLinkPlayers[3].name, gTrainerBattleOpponent_B);
                GetBattleTowerTrainerLanguage(&language, gTrainerBattleOpponent_A);
                gLinkPlayers[2].language = language;
                GetBattleTowerTrainerLanguage(&language, gTrainerBattleOpponent_B);
                gLinkPlayers[3].language = language;

                if (IsLinkTaskFinished())
                {
                    // 0x300
                    *(&gBattleStruct->multiBuffer.linkBattlerHeader.versionSignatureLo) = 0;
                    *(&gBattleStruct->multiBuffer.linkBattlerHeader.versionSignatureHi) = 3;
                    BufferPartyVsScreenHealth_AtStart();
                    SetPlayerBerryDataInBattleStruct();
                    SendBlock(bitmask_all_link_players_but_self(), &gBattleStruct->multiBuffer.linkBattlerHeader, sizeof(gBattleStruct->multiBuffer.linkBattlerHeader));
                    gBattleCommunication[MULTIUSE_STATE] = 2;
                }

                if (gWirelessCommType)
                    CreateWirelessStatusIndicatorSprite(0, 0);
            }
        }
        else
        {
            if (!(gBattleTypeFlags & BATTLE_TYPE_RECORDED))
                gBattleTypeFlags |= BATTLE_TYPE_IS_MASTER;
            gBattleCommunication[MULTIUSE_STATE] = 13;
            SetAllPlayersBerryData();
        }
        break;
    case 2:
        if ((GetBlockReceivedStatus() & 3) == 3)
        {
            u8 taskId;

            ResetBlockReceivedFlags();
            FindLinkBattleMaster(2, playerMultiplayerId);
            SetAllPlayersBerryData();
            taskId = CreateTask(InitLinkBattleVsScreen, 0);
            gTasks[taskId].data[1] = 0x10E;
            gTasks[taskId].data[2] = 0x5A;
            gTasks[taskId].data[5] = 0;
            gTasks[taskId].data[3] = 0x145;
            gTasks[taskId].data[4] = 0x145;
            gBattleCommunication[MULTIUSE_STATE]++;
        }
        break;
    case 3:
        if (IsLinkTaskFinished())
        {
            SendBlock(bitmask_all_link_players_but_self(), gPlayerParty, sizeof(struct Pokemon) * 2);
            gBattleCommunication[MULTIUSE_STATE]++;
        }
        break;
    case 4:
        if ((GetBlockReceivedStatus() & 3) == 3)
        {
            ResetBlockReceivedFlags();
            if (gLinkPlayers[playerMultiplayerId].id != 0)
            {
                memcpy(gPlayerParty, gBlockRecvBuffer[enemyMultiplayerId], sizeof(struct Pokemon) * 2);
                memcpy(gPlayerParty + MULTI_PARTY_SIZE, gBlockRecvBuffer[playerMultiplayerId], sizeof(struct Pokemon) * 2);
            }
            else
            {
                memcpy(gPlayerParty, gBlockRecvBuffer[playerMultiplayerId], sizeof(struct Pokemon) * 2);
                memcpy(gPlayerParty + MULTI_PARTY_SIZE, gBlockRecvBuffer[enemyMultiplayerId], sizeof(struct Pokemon) * 2);
            }
            gBattleCommunication[MULTIUSE_STATE]++;
        }
        break;
    case 5:
        if (IsLinkTaskFinished())
        {
            SendBlock(bitmask_all_link_players_but_self(), gPlayerParty + 2, sizeof(struct Pokemon));
            gBattleCommunication[MULTIUSE_STATE]++;
        }
        break;
    case 6:
        if ((GetBlockReceivedStatus() & 3) == 3)
        {
            ResetBlockReceivedFlags();
            if (gLinkPlayers[playerMultiplayerId].id != 0)
            {
                memcpy(gPlayerParty + 2, gBlockRecvBuffer[enemyMultiplayerId], sizeof(struct Pokemon));
                memcpy(gPlayerParty + 5, gBlockRecvBuffer[playerMultiplayerId], sizeof(struct Pokemon));
            }
            else
            {
                memcpy(gPlayerParty + 2, gBlockRecvBuffer[playerMultiplayerId], sizeof(struct Pokemon));
                memcpy(gPlayerParty + 5, gBlockRecvBuffer[enemyMultiplayerId], sizeof(struct Pokemon));
            }
            gBattleCommunication[MULTIUSE_STATE]++;
        }
        break;
    case 7:
        if (IsLinkTaskFinished())
        {
            SendBlock(bitmask_all_link_players_but_self(), gEnemyParty, sizeof(struct Pokemon) * 2);
            gBattleCommunication[MULTIUSE_STATE]++;
        }
        break;
    case 8:
        if ((GetBlockReceivedStatus() & 3) == 3)
        {
            ResetBlockReceivedFlags();
            if (GetMultiplayerId() != 0)
            {
                memcpy(gEnemyParty, gBlockRecvBuffer[0], sizeof(struct Pokemon) * 2);
            }
            gBattleCommunication[MULTIUSE_STATE]++;
        }
        break;
    case 9:
        if (IsLinkTaskFinished())
        {
            SendBlock(bitmask_all_link_players_but_self(), gEnemyParty + 2, sizeof(struct Pokemon) * 2);
            gBattleCommunication[MULTIUSE_STATE]++;
        }
        break;
    case 10:
        if ((GetBlockReceivedStatus() & 3) == 3)
        {
            ResetBlockReceivedFlags();
            if (GetMultiplayerId() != 0)
            {
                memcpy(gEnemyParty + 2, gBlockRecvBuffer[0], sizeof(struct Pokemon) * 2);
            }
            gBattleCommunication[MULTIUSE_STATE]++;
        }
        break;
    case 11:
        if (IsLinkTaskFinished())
        {
            SendBlock(bitmask_all_link_players_but_self(), gEnemyParty + 4, sizeof(struct Pokemon) * 2);
            gBattleCommunication[MULTIUSE_STATE]++;
        }
        break;
    case 12:
        if ((GetBlockReceivedStatus() & 3) == 3)
        {
            ResetBlockReceivedFlags();
            if (GetMultiplayerId() != 0)
                memcpy(gEnemyParty + 4, gBlockRecvBuffer[0], sizeof(struct Pokemon) * 2);
            TryCorrectShedinjaLanguage(&gPlayerParty[0]);
            TryCorrectShedinjaLanguage(&gPlayerParty[1]);
            TryCorrectShedinjaLanguage(&gPlayerParty[2]);
            TryCorrectShedinjaLanguage(&gPlayerParty[3]);
            TryCorrectShedinjaLanguage(&gPlayerParty[4]);
            TryCorrectShedinjaLanguage(&gPlayerParty[5]);
            TryCorrectShedinjaLanguage(&gEnemyParty[0]);
            TryCorrectShedinjaLanguage(&gEnemyParty[1]);
            TryCorrectShedinjaLanguage(&gEnemyParty[2]);
            TryCorrectShedinjaLanguage(&gEnemyParty[3]);
            TryCorrectShedinjaLanguage(&gEnemyParty[4]);
            TryCorrectShedinjaLanguage(&gEnemyParty[5]);
            gBattleCommunication[MULTIUSE_STATE]++;
        }
        break;
    case 13:
        InitBattleControllers();
        sub_8184E58();
        gBattleCommunication[SPRITES_INIT_STATE1] = 0;
        gBattleCommunication[SPRITES_INIT_STATE2] = 0;
        if (gBattleTypeFlags & BATTLE_TYPE_LINK)
        {
            gBattleCommunication[MULTIUSE_STATE] = 14;
        }
        else
        {
            gBattleCommunication[MULTIUSE_STATE] = 16;
        }
        break;
    case 14:
        if (IsLinkTaskFinished())
        {
            SendBlock(bitmask_all_link_players_but_self(), &gRecordedBattleRngSeed, sizeof(gRecordedBattleRngSeed));
            gBattleCommunication[MULTIUSE_STATE]++;
        }
        break;
    case 15:
        if ((GetBlockReceivedStatus() & 3) == 3)
        {
            ResetBlockReceivedFlags();
            if (!(gBattleTypeFlags & BATTLE_TYPE_IS_MASTER))
                memcpy(&gRecordedBattleRngSeed, gBlockRecvBuffer[enemyMultiplayerId], sizeof(gRecordedBattleRngSeed));
            gBattleCommunication[MULTIUSE_STATE]++;
        }
        break;
    case 16:
        if (BattleInitAllSprites(&gBattleCommunication[SPRITES_INIT_STATE1], &gBattleCommunication[SPRITES_INIT_STATE2]))
        {
            TrySetLinkBattleTowerEnemyPartyLevel();
            gPreBattleCallback1 = gMain.callback1;
            gMain.callback1 = BattleMainCB1;
            SetMainCallback2(BattleMainCB2);
            if (gBattleTypeFlags & BATTLE_TYPE_LINK)
            {
                gBattleTypeFlags |= BATTLE_TYPE_LINK_IN_BATTLE;
            }
        }
        break;
    }
}

static void sub_80379F8(u8 arrayIdPlus)
{
    s32 i;

    for (i = 0; i < (int)ARRAY_COUNT(gMultiPartnerParty); i++)
    {
        gMultiPartnerParty[i].species     = GetMonData(&gPlayerParty[arrayIdPlus + i], MON_DATA_SPECIES);
        gMultiPartnerParty[i].heldItem    = GetMonData(&gPlayerParty[arrayIdPlus + i], MON_DATA_HELD_ITEM);
        GetMonData(&gPlayerParty[arrayIdPlus + i], MON_DATA_NICKNAME, gMultiPartnerParty[i].nickname);
        gMultiPartnerParty[i].level       = GetMonData(&gPlayerParty[arrayIdPlus + i], MON_DATA_LEVEL);
        gMultiPartnerParty[i].hp          = GetMonData(&gPlayerParty[arrayIdPlus + i], MON_DATA_HP);
        gMultiPartnerParty[i].maxhp       = GetMonData(&gPlayerParty[arrayIdPlus + i], MON_DATA_MAX_HP);
        gMultiPartnerParty[i].status      = GetMonData(&gPlayerParty[arrayIdPlus + i], MON_DATA_STATUS);
        gMultiPartnerParty[i].personality = GetMonData(&gPlayerParty[arrayIdPlus + i], MON_DATA_PERSONALITY);
        gMultiPartnerParty[i].gender      = GetMonGender(&gPlayerParty[arrayIdPlus + i]);
        StripExtCtrlCodes(gMultiPartnerParty[i].nickname);
        if (GetMonData(&gPlayerParty[arrayIdPlus + i], MON_DATA_LANGUAGE) != LANGUAGE_JAPANESE)
            PadNameString(gMultiPartnerParty[i].nickname, CHAR_SPACE);
    }
    memcpy(sMultiPartnerPartyBuffer, gMultiPartnerParty, sizeof(gMultiPartnerParty));
}

static void CB2_PreInitMultiBattle(void)
{
    s32 i;
    u8 playerMultiplierId;
    s32 numPlayers = 4;
    u8 r4 = 0xF;
    u32 *savedBattleTypeFlags;
    void (**savedCallback)(void);

    if (gBattleTypeFlags & BATTLE_TYPE_BATTLE_TOWER)
    {
        numPlayers = 2;
        r4 = 3;
    }

    playerMultiplierId = GetMultiplayerId();
    gBattleScripting.multiplayerId = playerMultiplierId;
    savedCallback = &gBattleStruct->savedCallback;
    savedBattleTypeFlags = &gBattleStruct->savedBattleTypeFlags;

    RunTasks();
    AnimateSprites();
    BuildOamBuffer();

    switch (gBattleCommunication[MULTIUSE_STATE])
    {
    case 0:
        if (gReceivedRemoteLinkPlayers != 0 && IsLinkTaskFinished())
        {
            sMultiPartnerPartyBuffer = Alloc(sizeof(struct UnknownPokemonStruct4) * ARRAY_COUNT(gMultiPartnerParty));
            sub_80379F8(0);
            SendBlock(bitmask_all_link_players_but_self(), sMultiPartnerPartyBuffer, sizeof(struct UnknownPokemonStruct4) * ARRAY_COUNT(gMultiPartnerParty));
            gBattleCommunication[MULTIUSE_STATE]++;
        }
        break;
    case 1:
        if ((GetBlockReceivedStatus() & r4) == r4)
        {
            ResetBlockReceivedFlags();
            for (i = 0; i < numPlayers; i++)
            {
                if (i == playerMultiplierId)
                    continue;

                if (numPlayers == MAX_LINK_PLAYERS)
                {
                    if ((!(gLinkPlayers[i].id & 1) && !(gLinkPlayers[playerMultiplierId].id & 1))
                        || (gLinkPlayers[i].id & 1 && gLinkPlayers[playerMultiplierId].id & 1))
                    {
                        memcpy(gMultiPartnerParty, gBlockRecvBuffer[i], sizeof(struct UnknownPokemonStruct4) * ARRAY_COUNT(gMultiPartnerParty));
                    }
                }
                else
                {
                    memcpy(gMultiPartnerParty, gBlockRecvBuffer[i], sizeof(struct UnknownPokemonStruct4) * ARRAY_COUNT(gMultiPartnerParty));
                }
            }
            gBattleCommunication[MULTIUSE_STATE]++;
            *savedCallback = gMain.savedCallback;
            *savedBattleTypeFlags = gBattleTypeFlags;
            gMain.savedCallback = CB2_PreInitMultiBattle;
            ShowPartyMenuToShowcaseMultiBattleParty();
        }
        break;
    case 2:
        if (IsLinkTaskFinished() && !gPaletteFade.active)
        {
            gBattleCommunication[MULTIUSE_STATE]++;
            if (gWirelessCommType)
                SetLinkStandbyCallback();
            else
                SetCloseLinkCallback();
        }
        break;
    case 3:
        if (gWirelessCommType)
        {
            if (IsLinkRfuTaskFinished())
            {
                gBattleTypeFlags = *savedBattleTypeFlags;
                gMain.savedCallback = *savedCallback;
                SetMainCallback2(CB2_InitBattleInternal);
                Free(sMultiPartnerPartyBuffer);
                sMultiPartnerPartyBuffer = NULL;
            }
        }
        else if (gReceivedRemoteLinkPlayers == 0)
        {
            gBattleTypeFlags = *savedBattleTypeFlags;
            gMain.savedCallback = *savedCallback;
            SetMainCallback2(CB2_InitBattleInternal);
            Free(sMultiPartnerPartyBuffer);
            sMultiPartnerPartyBuffer = NULL;
        }
        break;
    }
}

static void CB2_PreInitIngamePlayerPartnerBattle(void)
{
    u32 *savedBattleTypeFlags;
    void (**savedCallback)(void);

    savedCallback = &gBattleStruct->savedCallback;
    savedBattleTypeFlags = &gBattleStruct->savedBattleTypeFlags;

    RunTasks();
    AnimateSprites();
    BuildOamBuffer();

    switch (gBattleCommunication[MULTIUSE_STATE])
    {
    case 0:
        sMultiPartnerPartyBuffer = Alloc(sizeof(struct UnknownPokemonStruct4) * ARRAY_COUNT(gMultiPartnerParty));
        sub_80379F8(3);
        gBattleCommunication[MULTIUSE_STATE]++;
        *savedCallback = gMain.savedCallback;
        *savedBattleTypeFlags = gBattleTypeFlags;
        gMain.savedCallback = CB2_PreInitIngamePlayerPartnerBattle;
        ShowPartyMenuToShowcaseMultiBattleParty();
        break;
    case 1:
        if (!gPaletteFade.active)
        {
            gBattleCommunication[MULTIUSE_STATE] = 2;
            gBattleTypeFlags = *savedBattleTypeFlags;
            gMain.savedCallback = *savedCallback;
            SetMainCallback2(CB2_InitBattleInternal);
            Free(sMultiPartnerPartyBuffer);
            sMultiPartnerPartyBuffer = NULL;
        }
        break;
    }
}

static void CB2_HandleStartMultiBattle(void)
{
    u8 playerMultiplayerId;
    s32 id;
    u8 var;

    playerMultiplayerId = GetMultiplayerId();
    gBattleScripting.multiplayerId = playerMultiplayerId;

    RunTasks();
    AnimateSprites();
    BuildOamBuffer();

    switch (gBattleCommunication[MULTIUSE_STATE])
    {
    case 0:
        if (!IsDma3ManagerBusyWithBgCopy())
        {
            ShowBg(0);
            ShowBg(1);
            ShowBg(2);
            ShowBg(3);
            sub_805EF14();
            gBattleCommunication[MULTIUSE_STATE] = 1;
        }
        if (gWirelessCommType)
            LoadWirelessStatusIndicatorSpriteGfx();
        break;
    case 1:
        if (gBattleTypeFlags & BATTLE_TYPE_LINK)
        {
            if (gReceivedRemoteLinkPlayers != 0)
            {
                if (IsLinkTaskFinished())
                {
                    // 0x300
                    *(&gBattleStruct->multiBuffer.linkBattlerHeader.versionSignatureLo) = 0;
                    *(&gBattleStruct->multiBuffer.linkBattlerHeader.versionSignatureHi) = 3;
                    BufferPartyVsScreenHealth_AtStart();
                    SetPlayerBerryDataInBattleStruct();

                    SendBlock(bitmask_all_link_players_but_self(), &gBattleStruct->multiBuffer.linkBattlerHeader, sizeof(gBattleStruct->multiBuffer.linkBattlerHeader));
                    gBattleCommunication[MULTIUSE_STATE]++;
                }
                if (gWirelessCommType)
                    CreateWirelessStatusIndicatorSprite(0, 0);
            }
        }
        else
        {
            if (!(gBattleTypeFlags & BATTLE_TYPE_RECORDED))
                gBattleTypeFlags |= BATTLE_TYPE_IS_MASTER;
            gBattleCommunication[MULTIUSE_STATE] = 7;
            SetAllPlayersBerryData();
        }
        break;
    case 2:
        if ((GetBlockReceivedStatus() & 0xF) == 0xF)
        {
            ResetBlockReceivedFlags();
            FindLinkBattleMaster(4, playerMultiplayerId);
            SetAllPlayersBerryData();
            SetDeoxysStats();
            var = CreateTask(InitLinkBattleVsScreen, 0);
            gTasks[var].data[1] = 0x10E;
            gTasks[var].data[2] = 0x5A;
            gTasks[var].data[5] = 0;
            gTasks[var].data[3] = 0;
            gTasks[var].data[4] = 0;

            for (id = 0; id < MAX_LINK_PLAYERS; id++)
            {
                RecordedBattle_SetFrontierPassFlagFromHword(gBlockRecvBuffer[id][1]);
                switch (gLinkPlayers[id].id)
                {
                case 0:
                    gTasks[var].data[3] |= gBlockRecvBuffer[id][1] & 0x3F;
                    break;
                case 1:
                    gTasks[var].data[4] |= gBlockRecvBuffer[id][1] & 0x3F;
                    break;
                case 2:
                    gTasks[var].data[3] |= (gBlockRecvBuffer[id][1] & 0x3F) << 6;
                    break;
                case 3:
                    gTasks[var].data[4] |= (gBlockRecvBuffer[id][1] & 0x3F) << 6;
                    break;
                }
            }
            ZeroEnemyPartyMons();
            gBattleCommunication[MULTIUSE_STATE]++;
        }
        else
            break;
        // fall through
    case 3:
        if (IsLinkTaskFinished())
        {
            SendBlock(bitmask_all_link_players_but_self(), gPlayerParty, sizeof(struct Pokemon) * 2);
            gBattleCommunication[MULTIUSE_STATE]++;
        }
        break;
    case 4:
        if ((GetBlockReceivedStatus() & 0xF) == 0xF)
        {
            ResetBlockReceivedFlags();
            for (id = 0; id < MAX_LINK_PLAYERS; id++)
            {
                if (id == playerMultiplayerId)
                {
                    switch (gLinkPlayers[id].id)
                    {
                    case 0:
                    case 3:
                        memcpy(gPlayerParty, gBlockRecvBuffer[id], sizeof(struct Pokemon) * 2);
                        break;
                    case 1:
                    case 2:
                        memcpy(gPlayerParty + MULTI_PARTY_SIZE, gBlockRecvBuffer[id], sizeof(struct Pokemon) * 2);
                        break;
                    }
                }
                else
                {
                    if ((!(gLinkPlayers[id].id & 1) && !(gLinkPlayers[playerMultiplayerId].id & 1))
                     || ((gLinkPlayers[id].id & 1) && (gLinkPlayers[playerMultiplayerId].id & 1)))
                    {
                        switch (gLinkPlayers[id].id)
                        {
                        case 0:
                        case 3:
                            memcpy(gPlayerParty, gBlockRecvBuffer[id], sizeof(struct Pokemon) * 2);
                            break;
                        case 1:
                        case 2:
                            memcpy(gPlayerParty + MULTI_PARTY_SIZE, gBlockRecvBuffer[id], sizeof(struct Pokemon) * 2);
                            break;
                        }
                    }
                    else
                    {
                        switch (gLinkPlayers[id].id)
                        {
                        case 0:
                        case 3:
                            memcpy(gEnemyParty, gBlockRecvBuffer[id], sizeof(struct Pokemon) * 2);
                            break;
                        case 1:
                        case 2:
                            memcpy(gEnemyParty + MULTI_PARTY_SIZE, gBlockRecvBuffer[id], sizeof(struct Pokemon) * 2);
                            break;
                        }
                    }
                }
            }
            gBattleCommunication[MULTIUSE_STATE]++;
        }
        break;
    case 5:
        if (IsLinkTaskFinished())
        {
            SendBlock(bitmask_all_link_players_but_self(), gPlayerParty + 2, sizeof(struct Pokemon));
            gBattleCommunication[MULTIUSE_STATE]++;
        }
        break;
    case 6:
        if ((GetBlockReceivedStatus() & 0xF) == 0xF)
        {
            ResetBlockReceivedFlags();
            for (id = 0; id < MAX_LINK_PLAYERS; id++)
            {
                if (id == playerMultiplayerId)
                {
                    switch (gLinkPlayers[id].id)
                    {
                    case 0:
                    case 3:
                        memcpy(gPlayerParty + 2, gBlockRecvBuffer[id], sizeof(struct Pokemon));
                        break;
                    case 1:
                    case 2:
                        memcpy(gPlayerParty + 5, gBlockRecvBuffer[id], sizeof(struct Pokemon));
                        break;
                    }
                }
                else
                {
                    if ((!(gLinkPlayers[id].id & 1) && !(gLinkPlayers[playerMultiplayerId].id & 1))
                     || ((gLinkPlayers[id].id & 1) && (gLinkPlayers[playerMultiplayerId].id & 1)))
                    {
                        switch (gLinkPlayers[id].id)
                        {
                        case 0:
                        case 3:
                            memcpy(gPlayerParty + 2, gBlockRecvBuffer[id], sizeof(struct Pokemon));
                            break;
                        case 1:
                        case 2:
                            memcpy(gPlayerParty + 5, gBlockRecvBuffer[id], sizeof(struct Pokemon));
                            break;
                        }
                    }
                    else
                    {
                        switch (gLinkPlayers[id].id)
                        {
                        case 0:
                        case 3:
                            memcpy(gEnemyParty + 2, gBlockRecvBuffer[id], sizeof(struct Pokemon));
                            break;
                        case 1:
                        case 2:
                            memcpy(gEnemyParty + 5, gBlockRecvBuffer[id], sizeof(struct Pokemon));
                            break;
                        }
                    }
                }
            }
            TryCorrectShedinjaLanguage(&gPlayerParty[0]);
            TryCorrectShedinjaLanguage(&gPlayerParty[1]);
            TryCorrectShedinjaLanguage(&gPlayerParty[2]);
            TryCorrectShedinjaLanguage(&gPlayerParty[3]);
            TryCorrectShedinjaLanguage(&gPlayerParty[4]);
            TryCorrectShedinjaLanguage(&gPlayerParty[5]);

            TryCorrectShedinjaLanguage(&gEnemyParty[0]);
            TryCorrectShedinjaLanguage(&gEnemyParty[1]);
            TryCorrectShedinjaLanguage(&gEnemyParty[2]);
            TryCorrectShedinjaLanguage(&gEnemyParty[3]);
            TryCorrectShedinjaLanguage(&gEnemyParty[4]);
            TryCorrectShedinjaLanguage(&gEnemyParty[5]);

            gBattleCommunication[MULTIUSE_STATE]++;
        }
        break;
    case 7:
        InitBattleControllers();
        sub_8184E58();
        gBattleCommunication[SPRITES_INIT_STATE1] = 0;
        gBattleCommunication[SPRITES_INIT_STATE2] = 0;
        if (gBattleTypeFlags & BATTLE_TYPE_LINK)
        {
            for (id = 0; id < MAX_LINK_PLAYERS && (gLinkPlayers[id].version & 0xFF) == VERSION_EMERALD; id++);

            if (id == MAX_LINK_PLAYERS)
                gBattleCommunication[MULTIUSE_STATE] = 8;
            else
                gBattleCommunication[MULTIUSE_STATE] = 10;
        }
        else
        {
            gBattleCommunication[MULTIUSE_STATE] = 10;
        }
        break;
    case 8:
        if (IsLinkTaskFinished())
        {
            u32* ptr = gBattleStruct->multiBuffer.battleVideo;
            ptr[0] = gBattleTypeFlags;
            ptr[1] = gRecordedBattleRngSeed; // UB: overwrites berry data
            SendBlock(bitmask_all_link_players_but_self(), ptr, sizeof(gBattleStruct->multiBuffer.battleVideo));
            gBattleCommunication[MULTIUSE_STATE]++;
        }
        break;
    case 9:
        if ((GetBlockReceivedStatus() & 0xF) == 0xF)
        {
            ResetBlockReceivedFlags();
            for (var = 0; var < 4; var++)
            {
                u32 blockValue = gBlockRecvBuffer[var][0];
                if (blockValue & 4)
                {
                    memcpy(&gRecordedBattleRngSeed, &gBlockRecvBuffer[var][2], sizeof(gRecordedBattleRngSeed));
                    break;
                }
            }

            gBattleCommunication[MULTIUSE_STATE]++;
        }
        break;
    case 10:
        if (BattleInitAllSprites(&gBattleCommunication[SPRITES_INIT_STATE1], &gBattleCommunication[SPRITES_INIT_STATE2]))
        {
            gPreBattleCallback1 = gMain.callback1;
            gMain.callback1 = BattleMainCB1;
            SetMainCallback2(BattleMainCB2);
            if (gBattleTypeFlags & BATTLE_TYPE_LINK)
            {
                gTrainerBattleOpponent_A = TRAINER_LINK_OPPONENT;
                gBattleTypeFlags |= BATTLE_TYPE_LINK_IN_BATTLE;
            }
        }
        break;
    }
}

void BattleMainCB2(void)
{
    AnimateSprites();
    BuildOamBuffer();
    RunTextPrinters();
    UpdatePaletteFade();
    RunTasks();

    if (JOY_HELD(B_BUTTON) && gBattleTypeFlags & BATTLE_TYPE_RECORDED && sub_8186450())
    {
        gSpecialVar_Result = gBattleOutcome = B_OUTCOME_PLAYER_TELEPORTED;
        ResetPaletteFadeControl();
        BeginNormalPaletteFade(PALETTES_ALL, 0, 0, 0x10, RGB_BLACK);
        SetMainCallback2(CB2_QuitRecordedBattle);
    }
}

static void FreeRestoreBattleData(void)
{
    gMain.callback1 = gPreBattleCallback1;
    gScanlineEffect.state = 3;
    gMain.inBattle = 0;
    ZeroEnemyPartyMons();
    m4aSongNumStop(SE_LOW_HEALTH);
    FreeMonSpritesGfx();
    FreeBattleSpritesData();
    FreeBattleResources();
}

void CB2_QuitRecordedBattle(void)
{
    UpdatePaletteFade();
    if (!gPaletteFade.active)
    {
        m4aMPlayStop(&gMPlayInfo_SE1);
        m4aMPlayStop(&gMPlayInfo_SE2);
        FreeRestoreBattleData();
        FreeAllWindowBuffers();
        SetMainCallback2(gMain.savedCallback);
    }
}

void sub_8038528(struct Sprite* sprite)
{
    sprite->data[0] = 0;
    sprite->callback = sub_8038538;
}

static void sub_8038538(struct Sprite *sprite)
{
    u16 *arr = (u16*)(gDecompressionBuffer);

    switch (sprite->data[0])
    {
    case 0:
        sprite->data[0]++;
        sprite->data[1] = 0;
        sprite->data[2] = 0x281;
        sprite->data[3] = 0;
        sprite->data[4] = 1;
        // fall through
    case 1:
        sprite->data[4]--;
        if (sprite->data[4] == 0)
        {
            s32 i;
            s32 r2;
            s32 r0;

            sprite->data[4] = 2;
            r2 = sprite->data[1] + sprite->data[3] * 32;
            r0 = sprite->data[2] - sprite->data[3] * 32;
            for (i = 0; i < 29; i += 2)
            {
                arr[r2 + i] = 0x3D;
                arr[r0 + i] = 0x3D;
            }
            sprite->data[3]++;
            if (sprite->data[3] == 21)
            {
                sprite->data[0]++;
                sprite->data[1] = 32;
            }
        }
        break;
    case 2:
        sprite->data[1]--;
        if (sprite->data[1] == 20)
            SetMainCallback2(CB2_InitBattle);
        break;
    }
}

static u8 CreateNPCTrainerParty(struct Pokemon *party, u16 trainerNum, bool8 firstTrainer)
{
    u32 nameHash = 0;
    u32 personalityValue;
    u8 fixedIV;
    s32 i, j;
    u8 monsCount;

    if (trainerNum == TRAINER_SECRET_BASE)
        return 0;

    if (gBattleTypeFlags & BATTLE_TYPE_TRAINER && !(gBattleTypeFlags & (BATTLE_TYPE_FRONTIER
                                                                        | BATTLE_TYPE_EREADER_TRAINER
                                                                        | BATTLE_TYPE_TRAINER_HILL)))
    {
        if (firstTrainer == TRUE)
            ZeroEnemyPartyMons();

        if (gBattleTypeFlags & BATTLE_TYPE_TWO_OPPONENTS)
        {
            if (gTrainers[trainerNum].partySize > 3)
                monsCount = 3;
            else
                monsCount = gTrainers[trainerNum].partySize;
        }
        else
        {
            monsCount = gTrainers[trainerNum].partySize;
        }

        for (i = 0; i < monsCount; i++)
        {

            if (gTrainers[trainerNum].doubleBattle == TRUE)
                personalityValue = 0x80;
            else if (gTrainers[trainerNum].encounterMusic_gender & F_TRAINER_FEMALE)
                personalityValue = 0x78; // Use personality more likely to result in a female Pokémon
            else
                personalityValue = 0x88; // Use personality more likely to result in a male Pokémon

            for (j = 0; gTrainers[trainerNum].trainerName[j] != EOS; j++)
                nameHash += gTrainers[trainerNum].trainerName[j];

            switch (gTrainers[trainerNum].partyFlags)
            {
            case 0:
            {
                const struct TrainerMonNoItemDefaultMoves *partyData = gTrainers[trainerNum].party.NoItemDefaultMoves;

                for (j = 0; gSpeciesNames[partyData[i].species][j] != EOS; j++)
                    nameHash += gSpeciesNames[partyData[i].species][j];

                personalityValue += nameHash << 8;
                fixedIV = partyData[i].iv * MAX_PER_STAT_IVS / 255;
                CreateMon(&party[i], partyData[i].species, partyData[i].lvl, fixedIV, TRUE, personalityValue, OT_ID_RANDOM_NO_SHINY, 0);
                break;
            }
            case F_TRAINER_PARTY_CUSTOM_MOVESET:
            {
                const struct TrainerMonNoItemCustomMoves *partyData = gTrainers[trainerNum].party.NoItemCustomMoves;

                for (j = 0; gSpeciesNames[partyData[i].species][j] != EOS; j++)
                    nameHash += gSpeciesNames[partyData[i].species][j];

                personalityValue += nameHash << 8;
                fixedIV = partyData[i].iv * MAX_PER_STAT_IVS / 255;
                CreateMon(&party[i], partyData[i].species, partyData[i].lvl, fixedIV, TRUE, personalityValue, OT_ID_RANDOM_NO_SHINY, 0);

                for (j = 0; j < MAX_MON_MOVES; j++)
                {
                    SetMonData(&party[i], MON_DATA_MOVE1 + j, &partyData[i].moves[j]);
                    SetMonData(&party[i], MON_DATA_PP1 + j, &gBattleMoves[partyData[i].moves[j]].pp);
                }
                break;
            }
            case F_TRAINER_PARTY_HELD_ITEM:
            {
                const struct TrainerMonItemDefaultMoves *partyData = gTrainers[trainerNum].party.ItemDefaultMoves;

                for (j = 0; gSpeciesNames[partyData[i].species][j] != EOS; j++)
                    nameHash += gSpeciesNames[partyData[i].species][j];

                personalityValue += nameHash << 8;
                fixedIV = partyData[i].iv * MAX_PER_STAT_IVS / 255;
                CreateMon(&party[i], partyData[i].species, partyData[i].lvl, fixedIV, TRUE, personalityValue, OT_ID_RANDOM_NO_SHINY, 0);

                SetMonData(&party[i], MON_DATA_HELD_ITEM, &partyData[i].heldItem);
                break;
            }
            case F_TRAINER_PARTY_CUSTOM_MOVESET | F_TRAINER_PARTY_HELD_ITEM:
            {
                const struct TrainerMonItemCustomMoves *partyData = gTrainers[trainerNum].party.ItemCustomMoves;

                for (j = 0; gSpeciesNames[partyData[i].species][j] != EOS; j++)
                    nameHash += gSpeciesNames[partyData[i].species][j];

                personalityValue += nameHash << 8;
                fixedIV = partyData[i].iv * MAX_PER_STAT_IVS / 255;
                CreateMon(&party[i], partyData[i].species, partyData[i].lvl, fixedIV, TRUE, personalityValue, OT_ID_RANDOM_NO_SHINY, 0);

                SetMonData(&party[i], MON_DATA_HELD_ITEM, &partyData[i].heldItem);

                for (j = 0; j < MAX_MON_MOVES; j++)
                {
                    SetMonData(&party[i], MON_DATA_MOVE1 + j, &partyData[i].moves[j]);
                    SetMonData(&party[i], MON_DATA_PP1 + j, &gBattleMoves[partyData[i].moves[j]].pp);
                }
                break;
            }
            }
        }

        gBattleTypeFlags |= gTrainers[trainerNum].doubleBattle;
    }

    return gTrainers[trainerNum].partySize;
}

void VBlankCB_Battle(void)
{
    // Change gRngSeed every vblank unless the battle could be recorded.
    if (!(gBattleTypeFlags & (BATTLE_TYPE_LINK | BATTLE_TYPE_FRONTIER | BATTLE_TYPE_RECORDED)))
        Random();

    SetGpuReg(REG_OFFSET_BG0HOFS, gBattle_BG0_X);
    SetGpuReg(REG_OFFSET_BG0VOFS, gBattle_BG0_Y);
    SetGpuReg(REG_OFFSET_BG1HOFS, gBattle_BG1_X);
    SetGpuReg(REG_OFFSET_BG1VOFS, gBattle_BG1_Y);
    SetGpuReg(REG_OFFSET_BG2HOFS, gBattle_BG2_X);
    SetGpuReg(REG_OFFSET_BG2VOFS, gBattle_BG2_Y);
    SetGpuReg(REG_OFFSET_BG3HOFS, gBattle_BG3_X);
    SetGpuReg(REG_OFFSET_BG3VOFS, gBattle_BG3_Y);
    SetGpuReg(REG_OFFSET_WIN0H, gBattle_WIN0H);
    SetGpuReg(REG_OFFSET_WIN0V, gBattle_WIN0V);
    SetGpuReg(REG_OFFSET_WIN1H, gBattle_WIN1H);
    SetGpuReg(REG_OFFSET_WIN1V, gBattle_WIN1V);
    LoadOam();
    ProcessSpriteCopyRequests();
    TransferPlttBuffer();
    ScanlineEffect_InitHBlankDmaTransfer();
}

void SpriteCB_VsLetterDummy(struct Sprite *sprite)
{

}

static void SpriteCB_VsLetter(struct Sprite *sprite)
{
    if (sprite->data[0] != 0)
        sprite->x = sprite->data[1] + ((sprite->data[2] & 0xFF00) >> 8);
    else
        sprite->x = sprite->data[1] - ((sprite->data[2] & 0xFF00) >> 8);

    sprite->data[2] += 0x180;

    if (sprite->affineAnimEnded)
    {
        FreeSpriteTilesByTag(ANIM_SPRITES_START);
        FreeSpritePaletteByTag(ANIM_SPRITES_START);
        FreeSpriteOamMatrix(sprite);
        DestroySprite(sprite);
    }
}

void SpriteCB_VsLetterInit(struct Sprite *sprite)
{
    StartSpriteAffineAnim(sprite, 1);
    sprite->callback = SpriteCB_VsLetter;
    PlaySE(SE_MUGSHOT);
}

static void BufferPartyVsScreenHealth_AtEnd(u8 taskId)
{
    struct Pokemon *party1 = NULL;
    struct Pokemon *party2 = NULL;
    u8 multiplayerId = gBattleScripting.multiplayerId;
    u32 flags;
    s32 i;

    if (gBattleTypeFlags & BATTLE_TYPE_MULTI)
    {
        switch (gLinkPlayers[multiplayerId].id)
        {
        case 0:
        case 2:
            party1 = gPlayerParty;
            party2 = gEnemyParty;
            break;
        case 1:
        case 3:
            party1 = gEnemyParty;
            party2 = gPlayerParty;
            break;
        }
    }
    else
    {
        party1 = gPlayerParty;
        party2 = gEnemyParty;
    }

    flags = 0;
    BUFFER_PARTY_VS_SCREEN_STATUS(party1, flags, i);
    gTasks[taskId].data[3] = flags;

    flags = 0;
    BUFFER_PARTY_VS_SCREEN_STATUS(party2, flags, i);
    gTasks[taskId].data[4] = flags;
}

void CB2_InitEndLinkBattle(void)
{
    s32 i;
    u8 taskId;

    SetHBlankCallback(NULL);
    SetVBlankCallback(NULL);
    gBattleTypeFlags &= ~(BATTLE_TYPE_LINK_IN_BATTLE);

    if (gBattleTypeFlags & BATTLE_TYPE_FRONTIER)
    {
        SetMainCallback2(gMain.savedCallback);
        FreeBattleResources();
        FreeBattleSpritesData();
        FreeMonSpritesGfx();
    }
    else
    {
        CpuFill32(0, (void*)(VRAM), VRAM_SIZE);
        SetGpuReg(REG_OFFSET_MOSAIC, 0);
        SetGpuReg(REG_OFFSET_WIN0H, DISPLAY_WIDTH);
        SetGpuReg(REG_OFFSET_WIN0V, WIN_RANGE(DISPLAY_HEIGHT / 2, DISPLAY_HEIGHT / 2 + 1));
        SetGpuReg(REG_OFFSET_WININ, 0);
        SetGpuReg(REG_OFFSET_WINOUT, 0);
        gBattle_WIN0H = DISPLAY_WIDTH;
        gBattle_WIN0V = WIN_RANGE(DISPLAY_HEIGHT / 2, DISPLAY_HEIGHT / 2 + 1);
        ScanlineEffect_Clear();

        i = 0;
        while (i < 80)
        {
            gScanlineEffectRegBuffers[0][i] = 0xF0;
            gScanlineEffectRegBuffers[1][i] = 0xF0;
            i++;
        }

        while (i < 160)
        {
            gScanlineEffectRegBuffers[0][i] = 0xFF10;
            gScanlineEffectRegBuffers[1][i] = 0xFF10;
            i++;
        }

        ResetPaletteFade();

        gBattle_BG0_X = 0;
        gBattle_BG0_Y = 0;
        gBattle_BG1_X = 0;
        gBattle_BG1_Y = 0;
        gBattle_BG2_X = 0;
        gBattle_BG2_Y = 0;
        gBattle_BG3_X = 0;
        gBattle_BG3_Y = 0;

        InitBattleBgsVideo();
        LoadCompressedPalette(gBattleTextboxPalette, 0, 64);
        LoadBattleMenuWindowGfx();
        ResetSpriteData();
        ResetTasks();
        DrawBattleEntryBackground();
        SetGpuReg(REG_OFFSET_WINOUT, WINOUT_WIN01_BG0 | WINOUT_WIN01_BG1 | WINOUT_WIN01_BG2 | WINOUT_WIN01_OBJ | WINOUT_WIN01_CLR);
        FreeAllSpritePalettes();
        gReservedSpritePaletteCount = 4;
        SetVBlankCallback(VBlankCB_Battle);

        // Show end Vs screen with battle results
        taskId = CreateTask(InitLinkBattleVsScreen, 0);
        gTasks[taskId].data[1] = 0x10E;
        gTasks[taskId].data[2] = 0x5A;
        gTasks[taskId].data[5] = 1;
        BufferPartyVsScreenHealth_AtEnd(taskId);

        SetMainCallback2(CB2_EndLinkBattle);
        gBattleCommunication[MULTIUSE_STATE] = 0;
    }
}

static void CB2_EndLinkBattle(void)
{
    EndLinkBattleInSteps();
    AnimateSprites();
    BuildOamBuffer();
    RunTextPrinters();
    UpdatePaletteFade();
    RunTasks();
}

static void EndLinkBattleInSteps(void)
{
    s32 i;

    switch (gBattleCommunication[MULTIUSE_STATE])
    {
    case 0:
        ShowBg(0);
        ShowBg(1);
        ShowBg(2);
        gBattleCommunication[1] = 0xFF;
        gBattleCommunication[MULTIUSE_STATE]++;
        break;
    case 1:
        if (--gBattleCommunication[1] == 0)
        {
            BeginNormalPaletteFade(PALETTES_ALL, 0, 0, 0x10, RGB_BLACK);
            gBattleCommunication[MULTIUSE_STATE]++;
        }
        break;
    case 2:
        if (!gPaletteFade.active)
        {
            u8 monsCount;

            gMain.anyLinkBattlerHasFrontierPass = RecordedBattle_GetFrontierPassFlag();

            if (gBattleTypeFlags & BATTLE_TYPE_MULTI)
                monsCount = 4;
            else
                monsCount = 2;

            for (i = 0; i < monsCount && (gLinkPlayers[i].version & 0xFF) == VERSION_EMERALD; i++);

            if (!gSaveBlock2Ptr->frontier.disableRecordBattle && i == monsCount)
            {
                if (FlagGet(FLAG_SYS_FRONTIER_PASS))
                {
                    FreeAllWindowBuffers();
                    SetMainCallback2(sub_80392A8);
                }
                else if (!gMain.anyLinkBattlerHasFrontierPass)
                {
                    SetMainCallback2(gMain.savedCallback);
                    FreeBattleResources();
                    FreeBattleSpritesData();
                    FreeMonSpritesGfx();
                }
                else if (gReceivedRemoteLinkPlayers == 0)
                {
                    CreateTask(Task_ReconnectWithLinkPlayers, 5);
                    gBattleCommunication[MULTIUSE_STATE]++;
                }
                else
                {
                    gBattleCommunication[MULTIUSE_STATE]++;
                }
            }
            else
            {
                SetMainCallback2(gMain.savedCallback);
                FreeBattleResources();
                FreeBattleSpritesData();
                FreeMonSpritesGfx();
            }
        }
        break;
    case 3:
        CpuFill32(0, (void*)(VRAM), VRAM_SIZE);

        for (i = 0; i < 2; i++)
            LoadChosenBattleElement(i);

        BeginNormalPaletteFade(PALETTES_ALL, 0, 0x10, 0, RGB_BLACK);
        gBattleCommunication[MULTIUSE_STATE]++;
        break;
    case 4:
        if (!gPaletteFade.active)
            gBattleCommunication[MULTIUSE_STATE]++;
        break;
    case 5:
        if (!FuncIsActiveTask(Task_ReconnectWithLinkPlayers))
            gBattleCommunication[MULTIUSE_STATE]++;
        break;
    case 6:
        if (IsLinkTaskFinished() == TRUE)
        {
            SetLinkStandbyCallback();
            BattlePutTextOnWindow(gText_LinkStandby3, 0);
            gBattleCommunication[MULTIUSE_STATE]++;
        }
        break;
    case 7:
        if (!IsTextPrinterActive(0))
        {
            if (IsLinkTaskFinished() == TRUE)
                gBattleCommunication[MULTIUSE_STATE]++;
        }
        break;
    case 8:
        if (!gWirelessCommType)
            SetCloseLinkCallback();
        gBattleCommunication[MULTIUSE_STATE]++;
        break;
    case 9:
        if (!gMain.anyLinkBattlerHasFrontierPass || gWirelessCommType || gReceivedRemoteLinkPlayers != 1)
        {
            gMain.anyLinkBattlerHasFrontierPass = 0;
            SetMainCallback2(gMain.savedCallback);
            FreeBattleResources();
            FreeBattleSpritesData();
            FreeMonSpritesGfx();
        }
        break;
    }
}

u32 GetBattleBgTemplateData(u8 arrayId, u8 caseId)
{
    u32 ret = 0;

    switch (caseId)
    {
    case 0:
        ret = gBattleBgTemplates[arrayId].bg;
        break;
    case 1:
        ret = gBattleBgTemplates[arrayId].charBaseIndex;
        break;
    case 2:
        ret = gBattleBgTemplates[arrayId].mapBaseIndex;
        break;
    case 3:
        ret = gBattleBgTemplates[arrayId].screenSize;
        break;
    case 4:
        ret = gBattleBgTemplates[arrayId].paletteMode;
        break;
    case 5: // Only this case is used
        ret = gBattleBgTemplates[arrayId].priority;
        break;
    case 6:
        ret = gBattleBgTemplates[arrayId].baseTile;
        break;
    }

    return ret;
}

static void sub_80392A8(void)
{
    s32 i;

    SetHBlankCallback(NULL);
    SetVBlankCallback(NULL);
    CpuFill32(0, (void*)(VRAM), VRAM_SIZE);
    ResetPaletteFade();
    gBattle_BG0_X = 0;
    gBattle_BG0_Y = 0;
    gBattle_BG1_X = 0;
    gBattle_BG1_Y = 0;
    gBattle_BG2_X = 0;
    gBattle_BG2_Y = 0;
    gBattle_BG3_X = 0;
    gBattle_BG3_Y = 0;
    InitBattleBgsVideo();
    SetGpuReg(REG_OFFSET_DISPCNT, DISPCNT_OBJ_ON | DISPCNT_OBJ_1D_MAP);
    LoadBattleMenuWindowGfx();

    for (i = 0; i < 2; i++)
        LoadChosenBattleElement(i);

    ResetSpriteData();
    ResetTasks();
    FreeAllSpritePalettes();
    gReservedSpritePaletteCount = 4;
    SetVBlankCallback(VBlankCB_Battle);
    SetMainCallback2(sub_803937C);
    BeginNormalPaletteFade(PALETTES_ALL, 0, 0x10, 0, RGB_BLACK);
    gBattleCommunication[MULTIUSE_STATE] = 0;
}

static void sub_803937C(void)
{
    sub_803939C();
    AnimateSprites();
    BuildOamBuffer();
    RunTextPrinters();
    UpdatePaletteFade();
    RunTasks();
}

static void sub_803939C(void)
{
    switch (gBattleCommunication[MULTIUSE_STATE])
    {
    case 0:
        ShowBg(0);
        ShowBg(1);
        ShowBg(2);
        gBattleCommunication[MULTIUSE_STATE]++;
        break;
    case 1:
        if (gMain.anyLinkBattlerHasFrontierPass && gReceivedRemoteLinkPlayers == 0)
            CreateTask(Task_ReconnectWithLinkPlayers, 5);
        gBattleCommunication[MULTIUSE_STATE]++;
        break;
    case 2:
        if (!FuncIsActiveTask(Task_ReconnectWithLinkPlayers))
            gBattleCommunication[MULTIUSE_STATE]++;
        break;
    case 3:
        if (!gPaletteFade.active)
        {
            BattlePutTextOnWindow(gText_RecordBattleToPass, 0);
            gBattleCommunication[MULTIUSE_STATE]++;
        }
        break;
    case 4:
        if (!IsTextPrinterActive(0))
        {
            HandleBattleWindow(0x18, 8, 0x1D, 0xD, 0);
            BattlePutTextOnWindow(gText_BattleYesNoChoice, 0xC);
            gBattleCommunication[CURSOR_POSITION] = 1;
            BattleCreateYesNoCursorAt(1);
            gBattleCommunication[MULTIUSE_STATE]++;
        }
        break;
    case 5:
        if (JOY_NEW(DPAD_UP))
        {
            if (gBattleCommunication[CURSOR_POSITION] != 0)
            {
                PlaySE(SE_SELECT);
                BattleDestroyYesNoCursorAt(gBattleCommunication[CURSOR_POSITION]);
                gBattleCommunication[CURSOR_POSITION] = 0;
                BattleCreateYesNoCursorAt(0);
            }
        }
        else if (JOY_NEW(DPAD_DOWN))
        {
            if (gBattleCommunication[CURSOR_POSITION] == 0)
            {
                PlaySE(SE_SELECT);
                BattleDestroyYesNoCursorAt(gBattleCommunication[CURSOR_POSITION]);
                gBattleCommunication[CURSOR_POSITION] = 1;
                BattleCreateYesNoCursorAt(1);
            }
        }
        else if (JOY_NEW(A_BUTTON))
        {
            PlaySE(SE_SELECT);
            if (gBattleCommunication[CURSOR_POSITION] == 0)
            {
                HandleBattleWindow(0x18, 8, 0x1D, 0xD, WINDOW_CLEAR);
                gBattleCommunication[1] = MoveRecordedBattleToSaveData();
                gBattleCommunication[MULTIUSE_STATE] = 10;
            }
            else
            {
                gBattleCommunication[MULTIUSE_STATE]++;
            }
        }
        else if (JOY_NEW(B_BUTTON))
        {
            PlaySE(SE_SELECT);
            gBattleCommunication[MULTIUSE_STATE]++;
        }
        break;
    case 6:
        if (IsLinkTaskFinished() == TRUE)
        {
            HandleBattleWindow(0x18, 8, 0x1D, 0xD, WINDOW_CLEAR);
            if (gMain.anyLinkBattlerHasFrontierPass)
            {
                SetLinkStandbyCallback();
                BattlePutTextOnWindow(gText_LinkStandby3, 0);
            }
            gBattleCommunication[MULTIUSE_STATE]++;
        }
        break;
    case 8:
        if (--gBattleCommunication[1] == 0)
        {
            if (gMain.anyLinkBattlerHasFrontierPass && !gWirelessCommType)
                SetCloseLinkCallback();
            gBattleCommunication[MULTIUSE_STATE]++;
        }
        break;
    case 9:
        if (!gMain.anyLinkBattlerHasFrontierPass || gWirelessCommType || gReceivedRemoteLinkPlayers != 1)
        {
            gMain.anyLinkBattlerHasFrontierPass = 0;
            if (!gPaletteFade.active)
            {
                SetMainCallback2(gMain.savedCallback);
                FreeBattleResources();
                FreeBattleSpritesData();
                FreeMonSpritesGfx();
            }
        }
        break;
    case 10:
        if (gBattleCommunication[1] == 1)
        {
            PlaySE(SE_SAVE);
            BattleStringExpandPlaceholdersToDisplayedString(gText_BattleRecordedOnPass);
            BattlePutTextOnWindow(gDisplayedStringBattle, 0);
            gBattleCommunication[1] = 0x80;
            gBattleCommunication[MULTIUSE_STATE]++;
        }
        else
        {
            BattleStringExpandPlaceholdersToDisplayedString(BattleFrontier_BattleTowerBattleRoom_Text_RecordCouldntBeSaved);
            BattlePutTextOnWindow(gDisplayedStringBattle, 0);
            gBattleCommunication[1] = 0x80;
            gBattleCommunication[MULTIUSE_STATE]++;
        }
        break;
    case 11:
        if (IsLinkTaskFinished() == TRUE && !IsTextPrinterActive(0) && --gBattleCommunication[1] == 0)
        {
            if (gMain.anyLinkBattlerHasFrontierPass)
            {
                SetLinkStandbyCallback();
                BattlePutTextOnWindow(gText_LinkStandby3, 0);
            }
            gBattleCommunication[MULTIUSE_STATE]++;
        }
        break;
    case 12:
    case 7:
        if (!IsTextPrinterActive(0))
        {
            if (gMain.anyLinkBattlerHasFrontierPass)
            {
                if (IsLinkTaskFinished() == TRUE)
                {
                    BeginNormalPaletteFade(PALETTES_ALL, 0, 0, 0x10, RGB_BLACK);
                    gBattleCommunication[1] = 0x20;
                    gBattleCommunication[MULTIUSE_STATE] = 8;
                }

            }
            else
            {
                BeginNormalPaletteFade(PALETTES_ALL, 0, 0, 0x10, RGB_BLACK);
                gBattleCommunication[1] = 0x20;
                gBattleCommunication[MULTIUSE_STATE] = 8;
            }
        }
        break;
    }
}

static void TryCorrectShedinjaLanguage(struct Pokemon *mon)
{
    u8 nickname[POKEMON_NAME_LENGTH + 1];
    u8 language = LANGUAGE_JAPANESE;

    if (GetMonData(mon, MON_DATA_SPECIES) == SPECIES_SHEDINJA
     && GetMonData(mon, MON_DATA_LANGUAGE) != language)
    {
        GetMonData(mon, MON_DATA_NICKNAME, nickname);
        if (StringCompareWithoutExtCtrlCodes(nickname, sText_ShedinjaJpnName) == 0)
            SetMonData(mon, MON_DATA_LANGUAGE, &language);
    }
}

u32 GetBattleWindowTemplatePixelWidth(u32 setId, u32 tableId)
{
    return gBattleWindowTemplates[setId][tableId].width * 8;
}

#define sBattler            data[0]
#define sSpeciesId          data[2]

void SpriteCb_WildMon(struct Sprite *sprite)
{
    sprite->callback = SpriteCb_MoveWildMonToRight;
    StartSpriteAnimIfDifferent(sprite, 0);
    if (WILD_DOUBLE_BATTLE)
        BeginNormalPaletteFade((0x10000 << sprite->sBattler) | (0x10000 << BATTLE_PARTNER(sprite->sBattler)), 0, 10, 10, RGB(8, 8, 8));
    else
        BeginNormalPaletteFade((0x10000 << sprite->sBattler), 0, 10, 10, RGB(8, 8, 8));
}

static void SpriteCb_MoveWildMonToRight(struct Sprite *sprite)
{
    if ((gIntroSlideFlags & 1) == 0)
    {
        sprite->x2 += 2;
        if (sprite->x2 == 0)
        {
            sprite->callback = SpriteCb_WildMonShowHealthbox;
        }
    }
}

static void SpriteCb_WildMonShowHealthbox(struct Sprite *sprite)
{
    if (sprite->animEnded)
    {
        StartHealthboxSlideIn(sprite->sBattler);
        SetHealthboxSpriteVisible(gHealthboxSpriteIds[sprite->sBattler]);
        sprite->callback = SpriteCb_WildMonAnimate;
        StartSpriteAnimIfDifferent(sprite, 0);
        if (WILD_DOUBLE_BATTLE)
            BeginNormalPaletteFade((0x10000 << sprite->sBattler) | (0x10000 << BATTLE_PARTNER(sprite->sBattler)), 0, 10, 0, RGB(8, 8, 8));
        else
            BeginNormalPaletteFade((0x10000 << sprite->sBattler), 0, 10, 0, RGB(8, 8, 8));
    }
}

static void SpriteCb_WildMonAnimate(struct Sprite *sprite)
{
    if (!gPaletteFade.active)
    {
        BattleAnimateFrontSprite(sprite, sprite->sSpeciesId, FALSE, 1);
    }
}

void SpriteCallbackDummy_2(struct Sprite *sprite)
{

}

static void sub_80398D0(struct Sprite *sprite)
{
    sprite->data[4]--;
    if (sprite->data[4] == 0)
    {
        sprite->data[4] = 8;
        sprite->invisible ^= 1;
        sprite->data[3]--;
        if (sprite->data[3] == 0)
        {
            sprite->invisible = FALSE;
            sprite->callback = SpriteCallbackDummy_2;
            // sUnusedUnknownArray[0] = 0;
        }
    }
}

extern const struct MonCoords gMonFrontPicCoords[];
extern const struct MonCoords gCastformFrontSpriteCoords[];

void SpriteCB_FaintOpponentMon(struct Sprite *sprite)
{
    u8 battler = sprite->sBattler;
    u16 species;
    u8 yOffset;

    if (gBattleSpritesDataPtr->battlerData[battler].transformSpecies != 0)
        species = gBattleSpritesDataPtr->battlerData[battler].transformSpecies;
    else
        species = sprite->sSpeciesId;

    GetMonData(&gEnemyParty[gBattlerPartyIndexes[battler]], MON_DATA_PERSONALITY);  // Unused return value.

    if (species == SPECIES_UNOWN)
    {
        u32 personalityValue = GetMonData(&gEnemyParty[gBattlerPartyIndexes[battler]], MON_DATA_PERSONALITY);
        u16 unownForm = GET_UNOWN_LETTER(personalityValue);
        u16 unownSpecies;

        if (unownForm == 0)
            unownSpecies = SPECIES_UNOWN;  // Use the A Unown form.
        else
            unownSpecies = NUM_SPECIES + unownForm;  // Use one of the other Unown letters.

        yOffset = gMonFrontPicCoords[unownSpecies].y_offset;
    }
    else if (species == SPECIES_CASTFORM)
    {
        yOffset = gCastformFrontSpriteCoords[gBattleMonForms[battler]].y_offset;
    }
    else if (species > NUM_SPECIES)
    {
        yOffset = gMonFrontPicCoords[SPECIES_NONE].y_offset;
    }
    else
    {
        yOffset = gMonFrontPicCoords[species].y_offset;
    }

    sprite->data[3] = 8 - yOffset / 8;
    sprite->data[4] = 1;
    sprite->callback = SpriteCB_AnimFaintOpponent;
}

static void SpriteCB_AnimFaintOpponent(struct Sprite *sprite)
{
    s32 i;

    if (--sprite->data[4] == 0)
    {
        sprite->data[4] = 2;
        sprite->y2 += 8; // Move the sprite down.
        if (--sprite->data[3] < 0)
        {
            FreeSpriteOamMatrix(sprite);
            DestroySprite(sprite);
        }
        else // Erase bottom part of the sprite to create a smooth illusion of mon falling down.
        {
            u8* dst = gMonSpritesGfxPtr->sprites.byte[GetBattlerPosition(sprite->sBattler)] + (gBattleMonForms[sprite->sBattler] << 11) + (sprite->data[3] << 8);

            for (i = 0; i < 0x100; i++)
                *(dst++) = 0;

            StartSpriteAnim(sprite, gBattleMonForms[sprite->sBattler]);
        }
    }
}

// Used when selecting a move, which can hit multiple targets, in double battles.
void SpriteCb_ShowAsMoveTarget(struct Sprite *sprite)
{
    sprite->data[3] = 8;
    sprite->data[4] = sprite->invisible;
    sprite->callback = SpriteCb_BlinkVisible;
}

static void SpriteCb_BlinkVisible(struct Sprite *sprite)
{
    if (--sprite->data[3] == 0)
    {
        sprite->invisible ^= 1;
        sprite->data[3] = 8;
    }
}

void SpriteCb_HideAsMoveTarget(struct Sprite *sprite)
{
    sprite->invisible = sprite->data[4];
    sprite->data[4] = FALSE;
    sprite->callback = SpriteCallbackDummy_2;
}

void SpriteCb_OpponentMonFromBall(struct Sprite *sprite)
{
    if (sprite->affineAnimEnded)
    {
        if (!(gHitMarker & HITMARKER_NO_ANIMATIONS) || gBattleTypeFlags & (BATTLE_TYPE_LINK | BATTLE_TYPE_RECORDED_LINK))
        {
            if (HasTwoFramesAnimation(sprite->sSpeciesId))
                StartSpriteAnim(sprite, 1);
        }
        BattleAnimateFrontSprite(sprite, sprite->sSpeciesId, TRUE, 1);
    }
}

// This callback is frequently overwritten by SpriteCB_TrainerSlideIn
void SpriteCB_BattleSpriteStartSlideLeft(struct Sprite *sprite)
{
    sprite->callback = SpriteCB_BattleSpriteSlideLeft;
}

static void SpriteCB_BattleSpriteSlideLeft(struct Sprite *sprite)
{
    if (!(gIntroSlideFlags & 1))
    {
        sprite->x2 -= 2;
        if (sprite->x2 == 0)
        {
            sprite->callback = SpriteCallbackDummy_3;
            sprite->data[1] = 0;
        }
    }
}

// Unused
static void sub_80105DC(struct Sprite *sprite)
{
    sprite->callback = SpriteCallbackDummy_3;
}

static void SpriteCallbackDummy_3(struct Sprite *sprite)
{
}

#define sSpeedX data[1]
#define sSpeedY data[2]

void SpriteCB_FaintSlideAnim(struct Sprite *sprite)
{
    if (!(gIntroSlideFlags & 1))
    {
        sprite->x2 += sprite->sSpeedX;
        sprite->y2 += sprite->sSpeedY;
    }
}

#undef sSpeedX
#undef sSpeedY

#define sSinIndex           data[3]
#define sDelta              data[4]
#define sAmplitude          data[5]
#define sBouncerSpriteId    data[6]
#define sWhich              data[7]

void DoBounceEffect(u8 battler, u8 which, s8 delta, s8 amplitude)
{
    u8 invisibleSpriteId;
    u8 bouncerSpriteId;

    switch (which)
    {
    case BOUNCE_HEALTHBOX:
    default:
        if (gBattleSpritesDataPtr->healthBoxesData[battler].healthboxIsBouncing)
            return;
        break;
    case BOUNCE_MON:
        if (gBattleSpritesDataPtr->healthBoxesData[battler].battlerIsBouncing)
            return;
        break;
    }

    invisibleSpriteId = CreateInvisibleSpriteWithCallback(SpriteCB_BounceEffect);
    if (which == BOUNCE_HEALTHBOX)
    {
        bouncerSpriteId = gHealthboxSpriteIds[battler];
        gBattleSpritesDataPtr->healthBoxesData[battler].healthboxBounceSpriteId = invisibleSpriteId;
        gBattleSpritesDataPtr->healthBoxesData[battler].healthboxIsBouncing = 1;
        gSprites[invisibleSpriteId].sSinIndex = 128; // 0
    }
    else
    {
        bouncerSpriteId = gBattlerSpriteIds[battler];
        gBattleSpritesDataPtr->healthBoxesData[battler].battlerBounceSpriteId = invisibleSpriteId;
        gBattleSpritesDataPtr->healthBoxesData[battler].battlerIsBouncing = 1;
        gSprites[invisibleSpriteId].sSinIndex = 192; // -1
    }
    gSprites[invisibleSpriteId].sDelta = delta;
    gSprites[invisibleSpriteId].sAmplitude = amplitude;
    gSprites[invisibleSpriteId].sBouncerSpriteId = bouncerSpriteId;
    gSprites[invisibleSpriteId].sWhich = which;
<<<<<<< HEAD
    gSprites[invisibleSpriteId].sBattler = battler;
    gSprites[bouncerSpriteId].pos2.x = 0;
    gSprites[bouncerSpriteId].pos2.y = 0;
=======
    gSprites[bouncerSpriteId].x2 = 0;
    gSprites[bouncerSpriteId].y2 = 0;
>>>>>>> 0e33df21
}

void EndBounceEffect(u8 battler, u8 which)
{
    u8 bouncerSpriteId;

    if (which == BOUNCE_HEALTHBOX)
    {
        if (!gBattleSpritesDataPtr->healthBoxesData[battler].healthboxIsBouncing)
            return;

        bouncerSpriteId = gSprites[gBattleSpritesDataPtr->healthBoxesData[battler].healthboxBounceSpriteId].sBouncerSpriteId;
        DestroySprite(&gSprites[gBattleSpritesDataPtr->healthBoxesData[battler].healthboxBounceSpriteId]);
        gBattleSpritesDataPtr->healthBoxesData[battler].healthboxIsBouncing = 0;
    }
    else
    {
        if (!gBattleSpritesDataPtr->healthBoxesData[battler].battlerIsBouncing)
            return;

        bouncerSpriteId = gSprites[gBattleSpritesDataPtr->healthBoxesData[battler].battlerBounceSpriteId].sBouncerSpriteId;
        DestroySprite(&gSprites[gBattleSpritesDataPtr->healthBoxesData[battler].battlerBounceSpriteId]);
        gBattleSpritesDataPtr->healthBoxesData[battler].battlerIsBouncing = 0;
    }

    gSprites[bouncerSpriteId].x2 = 0;
    gSprites[bouncerSpriteId].y2 = 0;
}

static void SpriteCB_BounceEffect(struct Sprite *sprite)
{
    u8 bouncerSpriteId = sprite->sBouncerSpriteId;
    s32 index = sprite->sSinIndex;
    s32 y = Sin(index, sprite->sAmplitude) + sprite->sAmplitude;

<<<<<<< HEAD
    gSprites[bouncerSpriteId].pos2.y = y;
=======
    gSprites[bouncerSpriteId].y2 = Sin(index, sprite->sAmplitude) + sprite->sAmplitude;
>>>>>>> 0e33df21
    sprite->sSinIndex = (sprite->sSinIndex + sprite->sDelta) & 0xFF;

    bouncerSpriteId = GetMegaIndicatorSpriteId(sprite->sBouncerSpriteId);
    if (sprite->sWhich == BOUNCE_HEALTHBOX && bouncerSpriteId != 0xFF)
        gSprites[bouncerSpriteId].pos2.y = y;
}

#undef sSinIndex
#undef sDelta
#undef sAmplitude
#undef sBouncerSpriteId
#undef sWhich

void SpriteCb_PlayerMonFromBall(struct Sprite *sprite)
{
    if (sprite->affineAnimEnded)
        BattleAnimateBackSprite(sprite, sprite->sSpeciesId);
}

void sub_8039E60(struct Sprite *sprite)
{
    sub_8039E9C(sprite);
    if (sprite->animEnded)
        sprite->callback = SpriteCallbackDummy_3;
}

void SpriteCB_TrainerThrowObject(struct Sprite *sprite)
{
    StartSpriteAnim(sprite, 1);
    sprite->callback = sub_8039E60;
}

void sub_8039E9C(struct Sprite *sprite)
{
    if (sprite->animDelayCounter == 0)
        sprite->centerToCornerVecX = gUnknown_0831ACE0[sprite->animCmdIndex];
}

void BeginBattleIntroDummy(void)
{

}

void BeginBattleIntro(void)
{
    BattleStartClearSetData();
    gBattleCommunication[1] = 0;
    gBattleStruct->introState = 0;
    gBattleMainFunc = DoBattleIntro;
}

static void BattleMainCB1(void)
{
    gBattleMainFunc();

    for (gActiveBattler = 0; gActiveBattler < gBattlersCount; gActiveBattler++)
        gBattlerControllerFuncs[gActiveBattler]();
}

static void BattleStartClearSetData(void)
{
    s32 i;

    TurnValuesCleanUp(FALSE);
    SpecialStatusesClear();

    memset(&gDisableStructs, 0, sizeof(gDisableStructs));
    memset(&gFieldTimers, 0, sizeof(gFieldTimers));
    memset(&gSideStatuses, 0, sizeof(gSideStatuses));
    memset(&gSideTimers, 0, sizeof(gSideTimers));
    memset(&gWishFutureKnock, 0, sizeof(gWishFutureKnock));
    memset(&gBattleResults, 0, sizeof(gBattleResults));

    for (i = 0; i < MAX_BATTLERS_COUNT; i++)
    {
        gStatuses3[i] = 0;
        gDisableStructs[i].isFirstTurn = 2;
        gLastMoves[i] = 0;
        gLastLandedMoves[i] = 0;
        gLastHitByType[i] = 0;
        gLastResultingMoves[i] = 0;
        gLastHitBy[i] = 0xFF;
        gLockedMoves[i] = 0;
        gLastPrintedMoves[i] = 0;
        gBattleResources->flags->flags[i] = 0;
        gPalaceSelectionBattleScripts[i] = 0;
        gBattleStruct->lastTakenMove[i] = 0;
        gBattleStruct->usedHeldItems[i] = 0;
        gBattleStruct->choicedMove[i] = 0;
        gBattleStruct->changedItems[i] = 0;
        gBattleStruct->lastTakenMoveFrom[i][0] = 0;
        gBattleStruct->lastTakenMoveFrom[i][1] = 0;
        gBattleStruct->lastTakenMoveFrom[i][2] = 0;
        gBattleStruct->lastTakenMoveFrom[i][3] = 0;
        gBattleStruct->AI_monToSwitchIntoId[i] = PARTY_SIZE;
    }

    gLastUsedMove = 0;
    gFieldStatuses = 0;

    gHasFetchedBall = FALSE;
    gLastUsedBall = 0;

    gBattlerAttacker = 0;
    gBattlerTarget = 0;
    gBattleWeather = 0;
    gHitMarker = 0;

    if (!(gBattleTypeFlags & BATTLE_TYPE_RECORDED))
    {
        if (!(gBattleTypeFlags & BATTLE_TYPE_LINK) && gSaveBlock2Ptr->optionsBattleSceneOff == TRUE)
            gHitMarker |= HITMARKER_NO_ANIMATIONS;
    }
    else if (!(gBattleTypeFlags & (BATTLE_TYPE_LINK | BATTLE_TYPE_RECORDED_LINK)) && GetBattleSceneInRecordedBattle())
    {
        gHitMarker |= HITMARKER_NO_ANIMATIONS;
    }

    gBattleScripting.battleStyle = gSaveBlock2Ptr->optionsBattleStyle;
	gBattleScripting.expOnCatch = (B_EXP_CATCH >= GEN_6);
	gBattleScripting.monCaught = FALSE;

    gMultiHitCounter = 0;
    gBattleOutcome = 0;
    gBattleControllerExecFlags = 0;
    gPaydayMoney = 0;
    gBattleResources->battleScriptsStack->size = 0;
    gBattleResources->battleCallbackStack->size = 0;

    for (i = 0; i < BATTLE_COMMUNICATION_ENTRIES_COUNT; i++)
        gBattleCommunication[i] = 0;

    gPauseCounterBattle = 0;
    gBattleMoveDamage = 0;
    gIntroSlideFlags = 0;
    gBattleScripting.animTurn = 0;
    gBattleScripting.animTargetsHit = 0;
    gLeveledUpInBattle = 0;
    gAbsentBattlerFlags = 0;
    gBattleStruct->runTries = 0;
    gBattleStruct->safariGoNearCounter = 0;
    gBattleStruct->safariPkblThrowCounter = 0;
    gBattleStruct->safariCatchFactor = gBaseStats[GetMonData(&gEnemyParty[0], MON_DATA_SPECIES)].catchRate * 100 / 1275;
    gBattleStruct->safariEscapeFactor = 3;
    gBattleStruct->wildVictorySong = 0;
    gBattleStruct->moneyMultiplier = 1;

    gBattleStruct->givenExpMons = 0;
    gBattleStruct->palaceFlags = 0;

    gRandomTurnNumber = Random();

    gBattleResults.shinyWildMon = IsMonShiny(&gEnemyParty[0]);

    gBattleStruct->arenaLostPlayerMons = 0;
    gBattleStruct->arenaLostOpponentMons = 0;

    gBattleStruct->mega.triggerSpriteId = 0xFF;
}

void SwitchInClearSetData(void)
{
    s32 i;
    struct DisableStruct disableStructCopy = gDisableStructs[gActiveBattler];

    ClearIllusionMon(gActiveBattler);
    if (gBattleMoves[gCurrentMove].effect != EFFECT_BATON_PASS)
    {
        for (i = 0; i < NUM_BATTLE_STATS; i++)
            gBattleMons[gActiveBattler].statStages[i] = DEFAULT_STAT_STAGE;
        for (i = 0; i < gBattlersCount; i++)
        {
            if ((gBattleMons[i].status2 & STATUS2_ESCAPE_PREVENTION) && gDisableStructs[i].battlerPreventingEscape == gActiveBattler)
                gBattleMons[i].status2 &= ~STATUS2_ESCAPE_PREVENTION;
            if ((gStatuses3[i] & STATUS3_ALWAYS_HITS) && gDisableStructs[i].battlerWithSureHit == gActiveBattler)
            {
                gStatuses3[i] &= ~STATUS3_ALWAYS_HITS;
                gDisableStructs[i].battlerWithSureHit = 0;
            }
        }
    }
    if (gBattleMoves[gCurrentMove].effect == EFFECT_BATON_PASS)
    {
        gBattleMons[gActiveBattler].status2 &= (STATUS2_CONFUSION | STATUS2_FOCUS_ENERGY | STATUS2_SUBSTITUTE | STATUS2_ESCAPE_PREVENTION | STATUS2_CURSED);
        gStatuses3[gActiveBattler] &= (STATUS3_LEECHSEED_BATTLER | STATUS3_LEECHSEED | STATUS3_ALWAYS_HITS | STATUS3_PERISH_SONG | STATUS3_ROOTED);

        for (i = 0; i < gBattlersCount; i++)
        {
            if (GetBattlerSide(gActiveBattler) != GetBattlerSide(i)
             && (gStatuses3[i] & STATUS3_ALWAYS_HITS) != 0
             && (gDisableStructs[i].battlerWithSureHit == gActiveBattler))
            {
                gStatuses3[i] &= ~(STATUS3_ALWAYS_HITS);
                gStatuses3[i] |= STATUS3_ALWAYS_HITS_TURN(2);
            }
        }
        if (gStatuses3[gActiveBattler] & STATUS3_POWER_TRICK)
            SWAP(gBattleMons[gActiveBattler].attack, gBattleMons[gActiveBattler].defense, i);
    }
    else
    {
        gBattleMons[gActiveBattler].status2 = 0;
        gStatuses3[gActiveBattler] = 0;
    }

    for (i = 0; i < gBattlersCount; i++)
    {
        if (gBattleMons[i].status2 & STATUS2_INFATUATED_WITH(gActiveBattler))
            gBattleMons[i].status2 &= ~(STATUS2_INFATUATED_WITH(gActiveBattler));
        if ((gBattleMons[i].status2 & STATUS2_WRAPPED) && *(gBattleStruct->wrappedBy + i) == gActiveBattler)
            gBattleMons[i].status2 &= ~(STATUS2_WRAPPED);
    }

    gActionSelectionCursor[gActiveBattler] = 0;
    gMoveSelectionCursor[gActiveBattler] = 0;

    memset(&gDisableStructs[gActiveBattler], 0, sizeof(struct DisableStruct));

    if (gBattleMoves[gCurrentMove].effect == EFFECT_BATON_PASS)
    {
        gDisableStructs[gActiveBattler].substituteHP = disableStructCopy.substituteHP;
        gDisableStructs[gActiveBattler].battlerWithSureHit = disableStructCopy.battlerWithSureHit;
        gDisableStructs[gActiveBattler].perishSongTimer = disableStructCopy.perishSongTimer;
        gDisableStructs[gActiveBattler].perishSongTimerStartValue = disableStructCopy.perishSongTimerStartValue;
        gDisableStructs[gActiveBattler].battlerPreventingEscape = disableStructCopy.battlerPreventingEscape;
    }

    gMoveResultFlags = 0;
    gDisableStructs[gActiveBattler].isFirstTurn = 2;
    gDisableStructs[gActiveBattler].truantSwitchInHack = disableStructCopy.truantSwitchInHack;
    gLastMoves[gActiveBattler] = 0;
    gLastLandedMoves[gActiveBattler] = 0;
    gLastHitByType[gActiveBattler] = 0;
    gLastResultingMoves[gActiveBattler] = 0;
    gLastPrintedMoves[gActiveBattler] = 0;
    gLastHitBy[gActiveBattler] = 0xFF;

    gBattleStruct->lastTakenMove[gActiveBattler] = 0;
    gBattleStruct->sameMoveTurns[gActiveBattler] = 0;
    gBattleStruct->lastTakenMoveFrom[gActiveBattler][0] = 0;
    gBattleStruct->lastTakenMoveFrom[gActiveBattler][1] = 0;
    gBattleStruct->lastTakenMoveFrom[gActiveBattler][2] = 0;
    gBattleStruct->lastTakenMoveFrom[gActiveBattler][3] = 0;
    gBattleStruct->lastMoveFailed &= ~(gBitTable[gActiveBattler]);
    gBattleStruct->palaceFlags &= ~(gBitTable[gActiveBattler]);

    for (i = 0; i < gBattlersCount; i++)
    {
        if (i != gActiveBattler && GetBattlerSide(i) != GetBattlerSide(gActiveBattler))
            gBattleStruct->lastTakenMove[i] = 0;

        gBattleStruct->lastTakenMoveFrom[i][gActiveBattler] = 0;
    }

    gBattleStruct->choicedMove[gActiveBattler] = 0;
    gBattleResources->flags->flags[gActiveBattler] = 0;
    gCurrentMove = 0;
    gBattleStruct->arenaTurnCounter = 0xFF;

    ClearBattlerMoveHistory(gActiveBattler);
    ClearBattlerAbilityHistory(gActiveBattler);
    ClearBattlerItemEffectHistory(gActiveBattler);
}

void FaintClearSetData(void)
{
    s32 i;

    for (i = 0; i < NUM_BATTLE_STATS; i++)
        gBattleMons[gActiveBattler].statStages[i] = DEFAULT_STAT_STAGE;

    gBattleMons[gActiveBattler].status2 = 0;
    gStatuses3[gActiveBattler] = 0;

    for (i = 0; i < gBattlersCount; i++)
    {
        if ((gBattleMons[i].status2 & STATUS2_ESCAPE_PREVENTION) && gDisableStructs[i].battlerPreventingEscape == gActiveBattler)
            gBattleMons[i].status2 &= ~STATUS2_ESCAPE_PREVENTION;
        if (gBattleMons[i].status2 & STATUS2_INFATUATED_WITH(gActiveBattler))
            gBattleMons[i].status2 &= ~(STATUS2_INFATUATED_WITH(gActiveBattler));
        if ((gBattleMons[i].status2 & STATUS2_WRAPPED) && *(gBattleStruct->wrappedBy + i) == gActiveBattler)
            gBattleMons[i].status2 &= ~(STATUS2_WRAPPED);
    }

    gActionSelectionCursor[gActiveBattler] = 0;
    gMoveSelectionCursor[gActiveBattler] = 0;

    memset(&gDisableStructs[gActiveBattler], 0, sizeof(struct DisableStruct));

    gProtectStructs[gActiveBattler].protected = 0;
    gProtectStructs[gActiveBattler].spikyShielded = 0;
    gProtectStructs[gActiveBattler].kingsShielded = 0;
    gProtectStructs[gActiveBattler].banefulBunkered = 0;
    gProtectStructs[gActiveBattler].endured = 0;
    gProtectStructs[gActiveBattler].noValidMoves = 0;
    gProtectStructs[gActiveBattler].helpingHand = 0;
    gProtectStructs[gActiveBattler].bounceMove = 0;
    gProtectStructs[gActiveBattler].stealMove = 0;
    gProtectStructs[gActiveBattler].prlzImmobility = 0;
    gProtectStructs[gActiveBattler].confusionSelfDmg = 0;
    gProtectStructs[gActiveBattler].targetNotAffected = 0;
    gProtectStructs[gActiveBattler].chargingTurn = 0;
    gProtectStructs[gActiveBattler].fleeFlag = 0;
    gProtectStructs[gActiveBattler].usedImprisonedMove = 0;
    gProtectStructs[gActiveBattler].loveImmobility = 0;
    gProtectStructs[gActiveBattler].usedDisabledMove = 0;
    gProtectStructs[gActiveBattler].usedTauntedMove = 0;
    gProtectStructs[gActiveBattler].flag2Unknown = 0;
    gProtectStructs[gActiveBattler].flinchImmobility = 0;
    gProtectStructs[gActiveBattler].notFirstStrike = 0;
    gProtectStructs[gActiveBattler].usedHealBlockedMove = 0;
    gProtectStructs[gActiveBattler].usesBouncedMove = 0;
    gProtectStructs[gActiveBattler].usedGravityPreventedMove = 0;
    gProtectStructs[gActiveBattler].usedThroatChopPreventedMove = 0;

    gDisableStructs[gActiveBattler].isFirstTurn = 2;

    gLastMoves[gActiveBattler] = 0;
    gLastLandedMoves[gActiveBattler] = 0;
    gLastHitByType[gActiveBattler] = 0;
    gLastResultingMoves[gActiveBattler] = 0;
    gLastPrintedMoves[gActiveBattler] = 0;
    gLastHitBy[gActiveBattler] = 0xFF;

    gBattleStruct->choicedMove[gActiveBattler] = 0;
    gBattleStruct->sameMoveTurns[gActiveBattler] = 0;
    gBattleStruct->lastTakenMove[gActiveBattler] = 0;
    gBattleStruct->lastTakenMoveFrom[gActiveBattler][0] = 0;
    gBattleStruct->lastTakenMoveFrom[gActiveBattler][1] = 0;
    gBattleStruct->lastTakenMoveFrom[gActiveBattler][2] = 0;
    gBattleStruct->lastTakenMoveFrom[gActiveBattler][3] = 0;

    gBattleStruct->palaceFlags &= ~(gBitTable[gActiveBattler]);

    for (i = 0; i < gBattlersCount; i++)
    {
        if (i != gActiveBattler && GetBattlerSide(i) != GetBattlerSide(gActiveBattler))
            gBattleStruct->lastTakenMove[i] = 0;

        gBattleStruct->lastTakenMoveFrom[i][gActiveBattler] = 0;
    }

    gBattleResources->flags->flags[gActiveBattler] = 0;

    gBattleMons[gActiveBattler].type1 = gBaseStats[gBattleMons[gActiveBattler].species].type1;
    gBattleMons[gActiveBattler].type2 = gBaseStats[gBattleMons[gActiveBattler].species].type2;
    gBattleMons[gActiveBattler].type3 = TYPE_MYSTERY;

    ClearBattlerMoveHistory(gActiveBattler);
    ClearBattlerAbilityHistory(gActiveBattler);
    ClearBattlerItemEffectHistory(gActiveBattler);
    UndoFormChange(gBattlerPartyIndexes[gActiveBattler], GET_BATTLER_SIDE(gActiveBattler), FALSE);
    if (GetBattlerSide(gActiveBattler) == B_SIDE_PLAYER)
        UndoMegaEvolution(gBattlerPartyIndexes[gActiveBattler]);
}

static void DoBattleIntro(void)
{
    s32 i;
    u8 *state = &gBattleStruct->introState;

    switch (*state)
    {
    case 0: // Get Data of all battlers.
        gActiveBattler = gBattleCommunication[1];
        BtlController_EmitGetMonData(0, REQUEST_ALL_BATTLE, 0);
        MarkBattlerForControllerExec(gActiveBattler);
        (*state)++;
        break;
    case 1: // Loop through all battlers.
        if (!gBattleControllerExecFlags)
        {
            if (++gBattleCommunication[1] == gBattlersCount)
                (*state)++;
            else
                *state = 0;
        }
        break;
    case 2: // Start graphical intro slide.
        if (!gBattleControllerExecFlags)
        {
            gActiveBattler = GetBattlerAtPosition(0);
            BtlController_EmitIntroSlide(0, gBattleTerrain);
            MarkBattlerForControllerExec(gActiveBattler);
            gBattleCommunication[0] = 0;
            gBattleCommunication[1] = 0;
            (*state)++;
        }
        break;
    case 3: // Wait for intro slide.
        if (!gBattleControllerExecFlags)
            (*state)++;
        break;
    case 4: // Copy battler data gotten in cases 0 and 1. Draw trainer/mon sprite.
        for (gActiveBattler = 0; gActiveBattler < gBattlersCount; gActiveBattler++)
        {
            if ((gBattleTypeFlags & BATTLE_TYPE_SAFARI) && GetBattlerSide(gActiveBattler) == B_SIDE_PLAYER)
            {
                memset(&gBattleMons[gActiveBattler], 0, sizeof(struct BattlePokemon));
            }
            else
            {
                memcpy(&gBattleMons[gActiveBattler], &gBattleResources->bufferB[gActiveBattler][4], sizeof(struct BattlePokemon));
                gBattleMons[gActiveBattler].type1 = gBaseStats[gBattleMons[gActiveBattler].species].type1;
                gBattleMons[gActiveBattler].type2 = gBaseStats[gBattleMons[gActiveBattler].species].type2;
                gBattleMons[gActiveBattler].type3 = TYPE_MYSTERY;
                gBattleMons[gActiveBattler].ability = GetAbilityBySpecies(gBattleMons[gActiveBattler].species, gBattleMons[gActiveBattler].abilityNum);
                gBattleStruct->hpOnSwitchout[GetBattlerSide(gActiveBattler)] = gBattleMons[gActiveBattler].hp;
                gBattleMons[gActiveBattler].status2 = 0;
                for (i = 0; i < NUM_BATTLE_STATS; i++)
                    gBattleMons[gActiveBattler].statStages[i] = 6;
            }

            // Draw sprite.
            switch (GetBattlerPosition(gActiveBattler))
            {
            case B_POSITION_PLAYER_LEFT: // player sprite
                BtlController_EmitDrawTrainerPic(0);
                MarkBattlerForControllerExec(gActiveBattler);
                break;
            case B_POSITION_OPPONENT_LEFT:
                if (gBattleTypeFlags & BATTLE_TYPE_TRAINER) // opponent 1 sprite
                {
                    BtlController_EmitDrawTrainerPic(0);
                    MarkBattlerForControllerExec(gActiveBattler);
                }
                else // wild mon 1
                {
                    BtlController_EmitLoadMonSprite(0);
                    MarkBattlerForControllerExec(gActiveBattler);
                    gBattleResults.lastOpponentSpecies = GetMonData(&gEnemyParty[gBattlerPartyIndexes[gActiveBattler]], MON_DATA_SPECIES, NULL);
                }
                break;
            case B_POSITION_PLAYER_RIGHT:
                if (gBattleTypeFlags & (BATTLE_TYPE_MULTI | BATTLE_TYPE_INGAME_PARTNER)) // partner sprite
                {
                    BtlController_EmitDrawTrainerPic(0);
                    MarkBattlerForControllerExec(gActiveBattler);
                }
                break;
            case B_POSITION_OPPONENT_RIGHT:
                if (gBattleTypeFlags & BATTLE_TYPE_TRAINER)
                {
                    if (gBattleTypeFlags & (BATTLE_TYPE_MULTI | BATTLE_TYPE_TWO_OPPONENTS) && !BATTLE_TWO_VS_ONE_OPPONENT) // opponent 2 if exists
                    {
                        BtlController_EmitDrawTrainerPic(0);
                        MarkBattlerForControllerExec(gActiveBattler);
                    }
                }
                else // wild mon 2
                {
                    BtlController_EmitLoadMonSprite(0);
                    MarkBattlerForControllerExec(gActiveBattler);
                    gBattleResults.lastOpponentSpecies = GetMonData(&gEnemyParty[gBattlerPartyIndexes[gActiveBattler]], MON_DATA_SPECIES, NULL);
                }
                break;
            }

            if (gBattleTypeFlags & BATTLE_TYPE_ARENA)
                BattleArena_InitPoints();
        }

        if (gBattleTypeFlags & BATTLE_TYPE_TRAINER)
        {
            (*state)++;
        }
        else // Skip party summary since it is a wild battle.
        {
            if (B_FAST_INTRO)
                *state = 7; // Don't wait for sprite, print message at the same time.
            else
                *state = 6; // Wait for sprite to load.
        }
        break;
    case 5: // draw party summary in trainer battles
        if (!gBattleControllerExecFlags)
        {
            struct HpAndStatus hpStatus[PARTY_SIZE];

            for (i = 0; i < PARTY_SIZE; i++)
            {
                if (GetMonData(&gEnemyParty[i], MON_DATA_SPECIES2) == SPECIES_NONE
                 || GetMonData(&gEnemyParty[i], MON_DATA_SPECIES2) == SPECIES_EGG)
                {
                    hpStatus[i].hp = 0xFFFF;
                    hpStatus[i].status = 0;
                }
                else
                {
                    hpStatus[i].hp = GetMonData(&gEnemyParty[i], MON_DATA_HP);
                    hpStatus[i].status = GetMonData(&gEnemyParty[i], MON_DATA_STATUS);
                }
            }

            gActiveBattler = GetBattlerAtPosition(B_POSITION_OPPONENT_LEFT);
            BtlController_EmitDrawPartyStatusSummary(0, hpStatus, 0x80);
            MarkBattlerForControllerExec(gActiveBattler);

            for (i = 0; i < PARTY_SIZE; i++)
            {
                if (GetMonData(&gPlayerParty[i], MON_DATA_SPECIES2) == SPECIES_NONE
                 || GetMonData(&gPlayerParty[i], MON_DATA_SPECIES2) == SPECIES_EGG)
                {
                    hpStatus[i].hp = 0xFFFF;
                    hpStatus[i].status = 0;
                }
                else
                {
                    hpStatus[i].hp = GetMonData(&gPlayerParty[i], MON_DATA_HP);
                    hpStatus[i].status = GetMonData(&gPlayerParty[i], MON_DATA_STATUS);
                }
            }

            gActiveBattler = GetBattlerAtPosition(B_POSITION_PLAYER_LEFT);
            BtlController_EmitDrawPartyStatusSummary(0, hpStatus, 0x80);
            MarkBattlerForControllerExec(gActiveBattler);

            (*state)++;
        }
        break;
    case 6: // wait for previous action to complete
        if (!gBattleControllerExecFlags)
            (*state)++;
        break;
    case 7: // print battle intro message
        if (!IsBattlerMarkedForControllerExec(GetBattlerAtPosition(B_POSITION_PLAYER_LEFT)))
        {
            PrepareStringBattle(STRINGID_INTROMSG, GetBattlerAtPosition(B_POSITION_PLAYER_LEFT));
            (*state)++;
        }
        break;
    case 8: // wait for intro message to be printed
        if (!IsBattlerMarkedForControllerExec(GetBattlerAtPosition(B_POSITION_PLAYER_LEFT)))
        {
            if (gBattleTypeFlags & BATTLE_TYPE_TRAINER)
            {
                (*state)++;
            }
            else
            {
                if (B_FAST_INTRO)
                    *state = 15; // Wait for text to be printed.
                else
                    *state = 14; // Wait for text and sprite.
            }
        }
        break;
    case 9: // print opponent sends out
        if (gBattleTypeFlags & BATTLE_TYPE_RECORDED_LINK && !(gBattleTypeFlags & BATTLE_TYPE_RECORDED_IS_MASTER))
            PrepareStringBattle(STRINGID_INTROSENDOUT, GetBattlerAtPosition(B_POSITION_PLAYER_LEFT));
        else
            PrepareStringBattle(STRINGID_INTROSENDOUT, GetBattlerAtPosition(B_POSITION_OPPONENT_LEFT));
        (*state)++;
        break;
    case 10: // wait for opponent sends out text
        if (!gBattleControllerExecFlags)
            (*state)++;
        break;
    case 11: // first opponent's mon send out animation
        if (gBattleTypeFlags & BATTLE_TYPE_RECORDED_LINK && !(gBattleTypeFlags & BATTLE_TYPE_RECORDED_IS_MASTER))
            gActiveBattler = GetBattlerAtPosition(B_POSITION_PLAYER_LEFT);
        else
            gActiveBattler = GetBattlerAtPosition(B_POSITION_OPPONENT_LEFT);

        BtlController_EmitIntroTrainerBallThrow(0);
        MarkBattlerForControllerExec(gActiveBattler);
        (*state)++;
        break;
    case 12: // nothing
        (*state)++;
    case 13: // second opponent's mon send out
        if (gBattleTypeFlags & (BATTLE_TYPE_MULTI | BATTLE_TYPE_TWO_OPPONENTS) && !BATTLE_TWO_VS_ONE_OPPONENT)
        {
            if (gBattleTypeFlags & BATTLE_TYPE_RECORDED_LINK && !(gBattleTypeFlags & BATTLE_TYPE_RECORDED_IS_MASTER))
                gActiveBattler = GetBattlerAtPosition(B_POSITION_PLAYER_RIGHT);
            else
                gActiveBattler = GetBattlerAtPosition(B_POSITION_OPPONENT_RIGHT);

            BtlController_EmitIntroTrainerBallThrow(0);
            MarkBattlerForControllerExec(gActiveBattler);
        }
        if (B_FAST_INTRO && !(gBattleTypeFlags & (BATTLE_TYPE_RECORDED | BATTLE_TYPE_RECORDED_LINK | BATTLE_TYPE_RECORDED_IS_MASTER | BATTLE_TYPE_LINK)))
            *state = 15; // Print at the same time as trainer sends out second mon.
        else
            (*state)++;
        break;
    case 14: // wait for opponent 2 send out
        if (!gBattleControllerExecFlags)
            (*state)++;
        break;
    case 15: // wait for wild battle message
        if (!IsBattlerMarkedForControllerExec(GetBattlerAtPosition(B_POSITION_PLAYER_LEFT)))
            (*state)++;
        break;
    case 16: // print player sends out
        if (!(gBattleTypeFlags & BATTLE_TYPE_SAFARI))
        {
            if (gBattleTypeFlags & BATTLE_TYPE_RECORDED_LINK && !(gBattleTypeFlags & BATTLE_TYPE_RECORDED_IS_MASTER))
                gActiveBattler = GetBattlerAtPosition(B_POSITION_OPPONENT_LEFT);
            else
                gActiveBattler = GetBattlerAtPosition(B_POSITION_PLAYER_LEFT);

            // A hack that makes fast intro work in trainer battles too.
            if (B_FAST_INTRO
                && gBattleTypeFlags & BATTLE_TYPE_TRAINER
                && !(gBattleTypeFlags & (BATTLE_TYPE_RECORDED | BATTLE_TYPE_RECORDED_LINK | BATTLE_TYPE_RECORDED_IS_MASTER | BATTLE_TYPE_LINK))
                && gSprites[gHealthboxSpriteIds[gActiveBattler ^ BIT_SIDE]].callback == SpriteCallbackDummy)
            {
                return;
            }

            PrepareStringBattle(STRINGID_INTROSENDOUT, gActiveBattler);
        }
        (*state)++;
        break;
    case 17: // wait for player send out message
        if (!(gBattleTypeFlags & BATTLE_TYPE_LINK && gBattleControllerExecFlags))
        {
            if (gBattleTypeFlags & BATTLE_TYPE_RECORDED_LINK && !(gBattleTypeFlags & BATTLE_TYPE_RECORDED_IS_MASTER))
                gActiveBattler = GetBattlerAtPosition(B_POSITION_OPPONENT_LEFT);
            else
                gActiveBattler = GetBattlerAtPosition(B_POSITION_PLAYER_LEFT);

            if (!IsBattlerMarkedForControllerExec(gActiveBattler))
                (*state)++;
        }
        break;
    case 18: // player 1 send out
        if (gBattleTypeFlags & BATTLE_TYPE_RECORDED_LINK && !(gBattleTypeFlags & BATTLE_TYPE_RECORDED_IS_MASTER))
            gActiveBattler = GetBattlerAtPosition(B_POSITION_OPPONENT_LEFT);
        else
            gActiveBattler = GetBattlerAtPosition(B_POSITION_PLAYER_LEFT);

        BtlController_EmitIntroTrainerBallThrow(0);
        MarkBattlerForControllerExec(gActiveBattler);
        (*state)++;
        break;
    case 19: // player 2 send out
        if (gBattleTypeFlags & (BATTLE_TYPE_MULTI | BATTLE_TYPE_INGAME_PARTNER))
        {
            if (gBattleTypeFlags & BATTLE_TYPE_RECORDED_LINK && !(gBattleTypeFlags & BATTLE_TYPE_RECORDED_IS_MASTER))
                gActiveBattler = GetBattlerAtPosition(B_POSITION_OPPONENT_RIGHT);
            else
                gActiveBattler = GetBattlerAtPosition(B_POSITION_PLAYER_RIGHT);

            BtlController_EmitIntroTrainerBallThrow(0);
            MarkBattlerForControllerExec(gActiveBattler);
        }
        (*state)++;
        break;
    case 20: // set dex and battle vars
        if (!gBattleControllerExecFlags)
        {
            for (gActiveBattler = 0; gActiveBattler < gBattlersCount; gActiveBattler++)
            {
                if (GetBattlerSide(gActiveBattler) == B_SIDE_OPPONENT
                 && !(gBattleTypeFlags & (BATTLE_TYPE_EREADER_TRAINER
                                          | BATTLE_TYPE_FRONTIER
                                          | BATTLE_TYPE_LINK
                                          | BATTLE_TYPE_RECORDED_LINK
                                          | BATTLE_TYPE_TRAINER_HILL)))
                {
                    HandleSetPokedexFlag(SpeciesToNationalPokedexNum(gBattleMons[gActiveBattler].species), FLAG_SET_SEEN, gBattleMons[gActiveBattler].personality);
                }
            }

            gBattleStruct->switchInAbilitiesCounter = 0;
            gBattleStruct->switchInItemsCounter = 0;
            gBattleStruct->overworldWeatherDone = FALSE;

            gBattleMainFunc = TryDoEventsBeforeFirstTurn;
        }
        break;
    }
}

static void TryDoEventsBeforeFirstTurn(void)
{
    s32 i, j;

    if (gBattleControllerExecFlags)
        return;

    if (gBattleStruct->switchInAbilitiesCounter == 0)
    {
        for (i = 0; i < gBattlersCount; i++)
            gBattlerByTurnOrder[i] = i;
        for (i = 0; i < gBattlersCount - 1; i++)
        {
            for (j = i + 1; j < gBattlersCount; j++)
            {
                if (GetWhoStrikesFirst(gBattlerByTurnOrder[i], gBattlerByTurnOrder[j], TRUE) != 0)
                    SwapTurnOrder(i, j);
            }
        }
    }
    if (!gBattleStruct->overworldWeatherDone
        && AbilityBattleEffects(0, 0, 0, ABILITYEFFECT_SWITCH_IN_WEATHER, 0) != 0)
    {
        gBattleStruct->overworldWeatherDone = TRUE;
        return;
    }

    if (!gBattleStruct->terrainDone && AbilityBattleEffects(0, 0, 0, ABILITYEFFECT_SWITCH_IN_TERRAIN, 0) != 0)
    {
        gBattleStruct->terrainDone = TRUE;
        return;
    }

    // Totem boosts
    for (i = 0; i < gBattlersCount; i++)
    {
        if (gTotemBoosts[i].stats != 0)
        {
            gBattlerAttacker = i;
            BattleScriptExecute(BattleScript_TotemVar);
            return;
        }
    }
    memset(gTotemBoosts, 0, sizeof(gTotemBoosts));  // erase all totem boosts just to be safe

    // Check all switch in abilities happening from the fastest mon to slowest.
    while (gBattleStruct->switchInAbilitiesCounter < gBattlersCount)
    {
        gBattlerAttacker = gBattlerByTurnOrder[gBattleStruct->switchInAbilitiesCounter++];
        if (AbilityBattleEffects(ABILITYEFFECT_ON_SWITCHIN, gBattlerAttacker, 0, 0, 0) != 0)
            return;
    }
    if (AbilityBattleEffects(ABILITYEFFECT_INTIMIDATE1, 0, 0, 0, 0) != 0)
        return;
    if (AbilityBattleEffects(ABILITYEFFECT_TRACE1, 0, 0, 0, 0) != 0)
        return;
    // Check all switch in items having effect from the fastest mon to slowest.
    while (gBattleStruct->switchInItemsCounter < gBattlersCount)
    {
        if (ItemBattleEffects(ITEMEFFECT_ON_SWITCH_IN, gBattlerByTurnOrder[gBattleStruct->switchInItemsCounter++], FALSE))
            return;
    }

    for (i = 0; i < MAX_BATTLERS_COUNT; i++)
    {
        *(gBattleStruct->monToSwitchIntoId + i) = PARTY_SIZE;
        gChosenActionByBattler[i] = B_ACTION_NONE;
        gChosenMoveByBattler[i] = MOVE_NONE;
    }
    TurnValuesCleanUp(FALSE);
    SpecialStatusesClear();
    *(&gBattleStruct->field_91) = gAbsentBattlerFlags;
    BattlePutTextOnWindow(gText_EmptyString3, 0);
    gBattleMainFunc = HandleTurnActionSelectionState;
    ResetSentPokesToOpponentValue();

    for (i = 0; i < BATTLE_COMMUNICATION_ENTRIES_COUNT; i++)
        gBattleCommunication[i] = 0;

    for (i = 0; i < gBattlersCount; i++)
        gBattleMons[i].status2 &= ~(STATUS2_FLINCHED);

    *(&gBattleStruct->turnEffectsTracker) = 0;
    *(&gBattleStruct->turnEffectsBattlerId) = 0;
    *(&gBattleStruct->wishPerishSongState) = 0;
    *(&gBattleStruct->wishPerishSongBattlerId) = 0;
    gBattleScripting.moveendState = 0;
    gBattleStruct->faintedActionsState = 0;
    gBattleStruct->turnCountersTracker = 0;
    gMoveResultFlags = 0;

    gRandomTurnNumber = Random();

    if (gBattleTypeFlags & BATTLE_TYPE_ARENA)
    {
        StopCryAndClearCrySongs();
        BattleScriptExecute(BattleScript_ArenaTurnBeginning);
    }
}

static void HandleEndTurn_ContinueBattle(void)
{
    s32 i;

    if (gBattleControllerExecFlags == 0)
    {
        gBattleMainFunc = BattleTurnPassed;
        for (i = 0; i < BATTLE_COMMUNICATION_ENTRIES_COUNT; i++)
            gBattleCommunication[i] = 0;
        for (i = 0; i < gBattlersCount; i++)
        {
            gBattleMons[i].status2 &= ~(STATUS2_FLINCHED);
            if ((gBattleMons[i].status1 & STATUS1_SLEEP) && (gBattleMons[i].status2 & STATUS2_MULTIPLETURNS))
                CancelMultiTurnMoves(i);
        }
        gBattleStruct->turnEffectsTracker = 0;
        gBattleStruct->turnEffectsBattlerId = 0;
        gBattleStruct->wishPerishSongState = 0;
        gBattleStruct->wishPerishSongBattlerId = 0;
        gBattleStruct->turnCountersTracker = 0;
        gMoveResultFlags = 0;
    }
}

void BattleTurnPassed(void)
{
    s32 i;

    TurnValuesCleanUp(TRUE);
    if (gBattleOutcome == 0)
    {
        if (DoFieldEndTurnEffects())
            return;
        if (DoBattlerEndTurnEffects())
            return;
    }
    if (HandleFaintedMonActions())
        return;
    gBattleStruct->faintedActionsState = 0;
    if (HandleWishPerishSongOnTurnEnd())
        return;

    TurnValuesCleanUp(FALSE);
    gHitMarker &= ~(HITMARKER_NO_ATTACKSTRING);
    gHitMarker &= ~(HITMARKER_UNABLE_TO_USE_MOVE);
    gHitMarker &= ~(HITMARKER_x400000);
    gHitMarker &= ~(HITMARKER_x100000);
    gBattleScripting.animTurn = 0;
    gBattleScripting.animTargetsHit = 0;
    gBattleScripting.moveendState = 0;
    gBattleMoveDamage = 0;
    gMoveResultFlags = 0;

    for (i = 0; i < 5; i++)
        gBattleCommunication[i] = 0;

    if (gBattleOutcome != 0)
    {
        gCurrentActionFuncId = B_ACTION_FINISHED;
        gBattleMainFunc = RunTurnActionsFunctions;
        return;
    }

    if (gBattleResults.battleTurnCounter < 0xFF)
    {
        gBattleResults.battleTurnCounter++;
        gBattleStruct->arenaTurnCounter++;
    }

    for (i = 0; i < gBattlersCount; i++)
    {
        gChosenActionByBattler[i] = B_ACTION_NONE;
        gChosenMoveByBattler[i] = MOVE_NONE;
    }

    for (i = 0; i < MAX_BATTLERS_COUNT; i++)
        *(gBattleStruct->monToSwitchIntoId + i) = PARTY_SIZE;

    *(&gBattleStruct->field_91) = gAbsentBattlerFlags;
    BattlePutTextOnWindow(gText_EmptyString3, 0);
    gBattleMainFunc = HandleTurnActionSelectionState;
    gRandomTurnNumber = Random();

    if (gBattleTypeFlags & BATTLE_TYPE_PALACE)
        BattleScriptExecute(BattleScript_PalacePrintFlavorText);
    else if (gBattleTypeFlags & BATTLE_TYPE_ARENA && gBattleStruct->arenaTurnCounter == 0)
        BattleScriptExecute(BattleScript_ArenaTurnBeginning);
    else if (ShouldDoTrainerSlide(GetBattlerAtPosition(B_POSITION_OPPONENT_LEFT), gTrainerBattleOpponent_A, TRAINER_SLIDE_LAST_LOW_HP))
        BattleScriptExecute(BattleScript_TrainerSlideMsgEnd2);
}

u8 IsRunningFromBattleImpossible(void)
{
    u32 holdEffect, i;

    if (gBattleMons[gActiveBattler].item == ITEM_ENIGMA_BERRY)
        holdEffect = gEnigmaBerries[gActiveBattler].holdEffect;
    else
        holdEffect = ItemId_GetHoldEffect(gBattleMons[gActiveBattler].item);

    gPotentialItemEffectBattler = gActiveBattler;

    if (gBattleTypeFlags & BATTLE_TYPE_FIRST_BATTLE) // Cannot ever run from saving Birch's battle.
    {
        gBattleCommunication[MULTISTRING_CHOOSER] = B_MSG_DONT_LEAVE_BIRCH;
        return 1;
    }
    if (GetBattlerPosition(gActiveBattler) == B_POSITION_PLAYER_RIGHT && WILD_DOUBLE_BATTLE
        && IsBattlerAlive(GetBattlerAtPosition(B_POSITION_PLAYER_LEFT))) // The second pokemon cannot run from a double wild battle, unless it's the only alive mon.
    {
        gBattleCommunication[MULTISTRING_CHOOSER] = B_MSG_CANT_ESCAPE;
        return 1;
    }

    if (holdEffect == HOLD_EFFECT_CAN_ALWAYS_RUN)
        return 0;
    if (gBattleTypeFlags & BATTLE_TYPE_LINK)
        return 0;
    if (gBattleMons[gActiveBattler].ability == ABILITY_RUN_AWAY)
        return 0;

    if ((i = IsAbilityPreventingEscape(gActiveBattler)))
    {
        gBattleScripting.battler = i - 1;
        gLastUsedAbility = gBattleMons[i - 1].ability;
        gBattleCommunication[MULTISTRING_CHOOSER] = B_MSG_PREVENTS_ESCAPE;
        return 2;
    }

    if (!CanBattlerEscape(gActiveBattler))
    {
        gBattleCommunication[MULTISTRING_CHOOSER] = B_MSG_CANT_ESCAPE;
        return 1;
    }
    return 0;
}

void SwitchPartyOrder(u8 battler)
{
    s32 i;
    u8 partyId1;
    u8 partyId2;

    // gBattleStruct->field_60[battler][i]

    for (i = 0; i < (int)ARRAY_COUNT(gBattlePartyCurrentOrder); i++)
        gBattlePartyCurrentOrder[i] = *(battler * 3 + i + (u8*)(gBattleStruct->field_60));

    partyId1 = GetPartyIdFromBattlePartyId(gBattlerPartyIndexes[battler]);
    partyId2 = GetPartyIdFromBattlePartyId(*(gBattleStruct->monToSwitchIntoId + battler));
    SwitchPartyMonSlots(partyId1, partyId2);

    if (gBattleTypeFlags & BATTLE_TYPE_DOUBLE)
    {
        for (i = 0; i < (int)ARRAY_COUNT(gBattlePartyCurrentOrder); i++)
        {
            *(battler * 3 + i + (u8*)(gBattleStruct->field_60)) = gBattlePartyCurrentOrder[i];
            *(BATTLE_PARTNER(battler) * 3 + i + (u8*)(gBattleStruct->field_60)) = gBattlePartyCurrentOrder[i];
        }
    }
    else
    {
        for (i = 0; i < (int)ARRAY_COUNT(gBattlePartyCurrentOrder); i++)
        {
            *(battler * 3 + i + (u8*)(gBattleStruct->field_60)) = gBattlePartyCurrentOrder[i];
        }
    }
}

enum
{
    STATE_TURN_START_RECORD,
    STATE_BEFORE_ACTION_CHOSEN,
    STATE_WAIT_ACTION_CHOSEN,
    STATE_WAIT_ACTION_CASE_CHOSEN,
    STATE_WAIT_ACTION_CONFIRMED_STANDBY,
    STATE_WAIT_ACTION_CONFIRMED,
    STATE_SELECTION_SCRIPT,
    STATE_WAIT_SET_BEFORE_ACTION,
    STATE_SELECTION_SCRIPT_MAY_RUN
};

static void HandleTurnActionSelectionState(void)
{
    s32 i;

    gBattleCommunication[ACTIONS_CONFIRMED_COUNT] = 0;
    for (gActiveBattler = 0; gActiveBattler < gBattlersCount; gActiveBattler++)
    {
        u8 position = GetBattlerPosition(gActiveBattler);
        switch (gBattleCommunication[gActiveBattler])
        {
        case STATE_TURN_START_RECORD: // Recorded battle related action on start of every turn.
            RecordedBattle_CopyBattlerMoves();
            gBattleCommunication[gActiveBattler] = STATE_BEFORE_ACTION_CHOSEN;
            break;
        case STATE_BEFORE_ACTION_CHOSEN: // Choose an action.
            *(gBattleStruct->monToSwitchIntoId + gActiveBattler) = PARTY_SIZE;
            if (gBattleTypeFlags & BATTLE_TYPE_MULTI
                || (position & BIT_FLANK) == B_FLANK_LEFT
                || gBattleStruct->field_91 & gBitTable[GetBattlerAtPosition(BATTLE_PARTNER(position))]
                || gBattleCommunication[GetBattlerAtPosition(BATTLE_PARTNER(position))] == STATE_WAIT_ACTION_CONFIRMED)
            {
                if (gBattleStruct->field_91 & gBitTable[gActiveBattler])
                {
                    gChosenActionByBattler[gActiveBattler] = B_ACTION_NOTHING_FAINTED;
                    if (!(gBattleTypeFlags & BATTLE_TYPE_MULTI))
                        gBattleCommunication[gActiveBattler] = STATE_WAIT_ACTION_CONFIRMED;
                    else
                        gBattleCommunication[gActiveBattler] = STATE_WAIT_ACTION_CONFIRMED_STANDBY;
                }
                else
                {
                    if (gBattleMons[gActiveBattler].status2 & STATUS2_MULTIPLETURNS
                        || gBattleMons[gActiveBattler].status2 & STATUS2_RECHARGE)
                    {
                        gChosenActionByBattler[gActiveBattler] = B_ACTION_USE_MOVE;
                        gBattleCommunication[gActiveBattler] = STATE_WAIT_ACTION_CONFIRMED_STANDBY;
                    }
                    else if (WILD_DOUBLE_BATTLE
                             && position == B_POSITION_PLAYER_RIGHT
                             && (gBattleStruct->throwingPokeBall || gChosenActionByBattler[GetBattlerAtPosition(B_POSITION_PLAYER_LEFT)] == B_ACTION_RUN))
                    {
                        gBattleStruct->throwingPokeBall = FALSE;
                        gChosenActionByBattler[gActiveBattler] = B_ACTION_NOTHING_FAINTED; // Not fainted, but it cannot move, because of the throwing ball.
                        gBattleCommunication[gActiveBattler] = STATE_WAIT_ACTION_CONFIRMED_STANDBY;
                    }
                    else
                    {
                        BtlController_EmitChooseAction(0, gChosenActionByBattler[0], gBattleResources->bufferB[0][1] | (gBattleResources->bufferB[0][2] << 8));
                        MarkBattlerForControllerExec(gActiveBattler);
                        gBattleCommunication[gActiveBattler]++;
                    }
                }
            }
            break;
        case STATE_WAIT_ACTION_CHOSEN: // Try to perform an action.
            if (!(gBattleControllerExecFlags & ((gBitTable[gActiveBattler]) | (0xF << 28) | (gBitTable[gActiveBattler] << 4) | (gBitTable[gActiveBattler] << 8) | (gBitTable[gActiveBattler] << 12))))
            {
                RecordedBattle_SetBattlerAction(gActiveBattler, gBattleResources->bufferB[gActiveBattler][1]);
                gChosenActionByBattler[gActiveBattler] = gBattleResources->bufferB[gActiveBattler][1];

                switch (gBattleResources->bufferB[gActiveBattler][1])
                {
                case B_ACTION_USE_MOVE:
                    if (AreAllMovesUnusable())
                    {
                        gBattleCommunication[gActiveBattler] = STATE_SELECTION_SCRIPT;
                        *(gBattleStruct->selectionScriptFinished + gActiveBattler) = FALSE;
                        *(gBattleStruct->stateIdAfterSelScript + gActiveBattler) = STATE_WAIT_ACTION_CONFIRMED_STANDBY;
                        *(gBattleStruct->moveTarget + gActiveBattler) = gBattleResources->bufferB[gActiveBattler][3];
                        return;
                    }
                    else if (gDisableStructs[gActiveBattler].encoredMove != 0)
                    {
                        gChosenMoveByBattler[gActiveBattler] = gDisableStructs[gActiveBattler].encoredMove;
                        *(gBattleStruct->chosenMovePositions + gActiveBattler) = gDisableStructs[gActiveBattler].encoredMovePos;
                        gBattleCommunication[gActiveBattler] = STATE_WAIT_ACTION_CONFIRMED_STANDBY;
                        return;
                    }
                    else
                    {
                        struct ChooseMoveStruct moveInfo;

                        moveInfo.mega = gBattleStruct->mega;
                        moveInfo.species = gBattleMons[gActiveBattler].species;
                        moveInfo.monType1 = gBattleMons[gActiveBattler].type1;
                        moveInfo.monType2 = gBattleMons[gActiveBattler].type2;
                        moveInfo.monType3 = gBattleMons[gActiveBattler].type3;

                        for (i = 0; i < MAX_MON_MOVES; i++)
                        {
                            moveInfo.moves[i] = gBattleMons[gActiveBattler].moves[i];
                            moveInfo.currentPp[i] = gBattleMons[gActiveBattler].pp[i];
                            moveInfo.maxPp[i] = CalculatePPWithBonus(
                                                            gBattleMons[gActiveBattler].moves[i],
                                                            gBattleMons[gActiveBattler].ppBonuses,
                                                            i);
                        }

                        BtlController_EmitChooseMove(0, (gBattleTypeFlags & BATTLE_TYPE_DOUBLE) != 0, FALSE, &moveInfo);
                        MarkBattlerForControllerExec(gActiveBattler);
                    }
                    break;
                case B_ACTION_USE_ITEM:
                    if (gBattleTypeFlags & (BATTLE_TYPE_LINK
                                            | BATTLE_TYPE_FRONTIER_NO_PYRAMID
                                            | BATTLE_TYPE_EREADER_TRAINER
                                            | BATTLE_TYPE_RECORDED_LINK))
                    {
                        RecordedBattle_ClearBattlerAction(gActiveBattler, 1);
                        gSelectionBattleScripts[gActiveBattler] = BattleScript_ActionSelectionItemsCantBeUsed;
                        gBattleCommunication[gActiveBattler] = STATE_SELECTION_SCRIPT;
                        *(gBattleStruct->selectionScriptFinished + gActiveBattler) = FALSE;
                        *(gBattleStruct->stateIdAfterSelScript + gActiveBattler) = STATE_BEFORE_ACTION_CHOSEN;
                        return;
                    }
                    else
                    {
                        BtlController_EmitChooseItem(0, gBattleStruct->field_60[gActiveBattler]);
                        MarkBattlerForControllerExec(gActiveBattler);
                    }
                    break;
                case B_ACTION_SWITCH:
                    *(gBattleStruct->field_58 + gActiveBattler) = gBattlerPartyIndexes[gActiveBattler];
                    if (gBattleTypeFlags & BATTLE_TYPE_ARENA
                        || !CanBattlerEscape(gActiveBattler))
                    {
                        BtlController_EmitChoosePokemon(0, PARTY_ACTION_CANT_SWITCH, PARTY_SIZE, ABILITY_NONE, gBattleStruct->field_60[gActiveBattler]);
                    }
                    else if ((i = IsAbilityPreventingEscape(gActiveBattler)))
                    {
                        BtlController_EmitChoosePokemon(0, ((i - 1) << 4) | PARTY_ACTION_ABILITY_PREVENTS, PARTY_SIZE, gBattleMons[i - 1].ability, gBattleStruct->field_60[gActiveBattler]);
                    }
                    else
                    {
                        if (gActiveBattler == 2 && gChosenActionByBattler[0] == B_ACTION_SWITCH)
                            BtlController_EmitChoosePokemon(0, PARTY_ACTION_CHOOSE_MON, *(gBattleStruct->monToSwitchIntoId + 0), ABILITY_NONE, gBattleStruct->field_60[gActiveBattler]);
                        else if (gActiveBattler == 3 && gChosenActionByBattler[1] == B_ACTION_SWITCH)
                            BtlController_EmitChoosePokemon(0, PARTY_ACTION_CHOOSE_MON, *(gBattleStruct->monToSwitchIntoId + 1), ABILITY_NONE, gBattleStruct->field_60[gActiveBattler]);
                        else
                            BtlController_EmitChoosePokemon(0, PARTY_ACTION_CHOOSE_MON, PARTY_SIZE, ABILITY_NONE, gBattleStruct->field_60[gActiveBattler]);
                    }
                    MarkBattlerForControllerExec(gActiveBattler);
                    break;
                case B_ACTION_SAFARI_BALL:
                    if (IsPlayerPartyAndPokemonStorageFull())
                    {
                        gSelectionBattleScripts[gActiveBattler] = BattleScript_PrintFullBox;
                        gBattleCommunication[gActiveBattler] = STATE_SELECTION_SCRIPT;
                        *(gBattleStruct->selectionScriptFinished + gActiveBattler) = FALSE;
                        *(gBattleStruct->stateIdAfterSelScript + gActiveBattler) = STATE_BEFORE_ACTION_CHOSEN;
                        return;
                    }
                    break;
                case B_ACTION_SAFARI_POKEBLOCK:
                    BtlController_EmitChooseItem(0, gBattleStruct->field_60[gActiveBattler]);
                    MarkBattlerForControllerExec(gActiveBattler);
                    break;
                case B_ACTION_CANCEL_PARTNER:
                    gBattleCommunication[gActiveBattler] = STATE_WAIT_SET_BEFORE_ACTION;
                    gBattleCommunication[GetBattlerAtPosition(BATTLE_PARTNER(GetBattlerPosition(gActiveBattler)))] = STATE_BEFORE_ACTION_CHOSEN;
                    RecordedBattle_ClearBattlerAction(gActiveBattler, 1);
                    if (gBattleMons[GetBattlerAtPosition(BATTLE_PARTNER(GetBattlerPosition(gActiveBattler)))].status2 & STATUS2_MULTIPLETURNS
                        || gBattleMons[GetBattlerAtPosition(BATTLE_PARTNER(GetBattlerPosition(gActiveBattler)))].status2 & STATUS2_RECHARGE)
                    {
                        BtlController_EmitEndBounceEffect(0);
                        MarkBattlerForControllerExec(gActiveBattler);
                        return;
                    }
                    else if (gChosenActionByBattler[GetBattlerAtPosition(BATTLE_PARTNER(GetBattlerPosition(gActiveBattler)))] == B_ACTION_SWITCH)
                    {
                        RecordedBattle_ClearBattlerAction(GetBattlerAtPosition(BATTLE_PARTNER(GetBattlerPosition(gActiveBattler))), 2);
                    }
                    else if (gChosenActionByBattler[GetBattlerAtPosition(BATTLE_PARTNER(GetBattlerPosition(gActiveBattler)))] == B_ACTION_RUN)
                    {
                        RecordedBattle_ClearBattlerAction(GetBattlerAtPosition(BATTLE_PARTNER(GetBattlerPosition(gActiveBattler))), 1);
                    }
                    else if (gChosenActionByBattler[GetBattlerAtPosition(BATTLE_PARTNER(GetBattlerPosition(gActiveBattler)))] == B_ACTION_USE_MOVE
                             && (gProtectStructs[GetBattlerAtPosition(BATTLE_PARTNER(GetBattlerPosition(gActiveBattler)))].noValidMoves
                                || gDisableStructs[GetBattlerAtPosition(BATTLE_PARTNER(GetBattlerPosition(gActiveBattler)))].encoredMove))
                    {
                        RecordedBattle_ClearBattlerAction(GetBattlerAtPosition(BATTLE_PARTNER(GetBattlerPosition(gActiveBattler))), 1);
                    }
                    else if (gBattleTypeFlags & BATTLE_TYPE_PALACE
                             && gChosenActionByBattler[GetBattlerAtPosition(BATTLE_PARTNER(GetBattlerPosition(gActiveBattler)))] == B_ACTION_USE_MOVE)
                    {
                        gRngValue = gBattlePalaceMoveSelectionRngValue;
                        RecordedBattle_ClearBattlerAction(GetBattlerAtPosition(BATTLE_PARTNER(GetBattlerPosition(gActiveBattler))), 1);
                    }
                    else
                    {
                        RecordedBattle_ClearBattlerAction(GetBattlerAtPosition(BATTLE_PARTNER(GetBattlerPosition(gActiveBattler))), 3);
                    }

                    gBattleStruct->mega.toEvolve &= ~(gBitTable[BATTLE_PARTNER(GetBattlerPosition(gActiveBattler))]);
                    BtlController_EmitEndBounceEffect(0);
                    MarkBattlerForControllerExec(gActiveBattler);
                    return;
                case B_ACTION_DEBUG:
                    BtlController_EmitDebugMenu(0);
                    MarkBattlerForControllerExec(gActiveBattler);
                    break;
                }

                if (gBattleTypeFlags & BATTLE_TYPE_TRAINER
                    && gBattleTypeFlags & (BATTLE_TYPE_FRONTIER | BATTLE_TYPE_TRAINER_HILL)
                    && gBattleResources->bufferB[gActiveBattler][1] == B_ACTION_RUN)
                {
                    gSelectionBattleScripts[gActiveBattler] = BattleScript_AskIfWantsToForfeitMatch;
                    gBattleCommunication[gActiveBattler] = STATE_SELECTION_SCRIPT_MAY_RUN;
                    *(gBattleStruct->selectionScriptFinished + gActiveBattler) = FALSE;
                    *(gBattleStruct->stateIdAfterSelScript + gActiveBattler) = STATE_BEFORE_ACTION_CHOSEN;
                    return;
                }
                else if (gBattleTypeFlags & BATTLE_TYPE_TRAINER
                         && !(gBattleTypeFlags & (BATTLE_TYPE_LINK | BATTLE_TYPE_RECORDED_LINK))
                         && gBattleResources->bufferB[gActiveBattler][1] == B_ACTION_RUN)
                {
                    BattleScriptExecute(BattleScript_PrintCantRunFromTrainer);
                    gBattleCommunication[gActiveBattler] = STATE_BEFORE_ACTION_CHOSEN;
                }
                else if (IsRunningFromBattleImpossible()
                         && gBattleResources->bufferB[gActiveBattler][1] == B_ACTION_RUN)
                {
                    gSelectionBattleScripts[gActiveBattler] = BattleScript_PrintCantEscapeFromBattle;
                    gBattleCommunication[gActiveBattler] = STATE_SELECTION_SCRIPT;
                    *(gBattleStruct->selectionScriptFinished + gActiveBattler) = FALSE;
                    *(gBattleStruct->stateIdAfterSelScript + gActiveBattler) = STATE_BEFORE_ACTION_CHOSEN;
                    return;
                }
                else
                {
                    gBattleCommunication[gActiveBattler]++;
                }
            }
            break;
        case STATE_WAIT_ACTION_CASE_CHOSEN:
            if (!(gBattleControllerExecFlags & ((gBitTable[gActiveBattler]) | (0xF << 28) | (gBitTable[gActiveBattler] << 4) | (gBitTable[gActiveBattler] << 8) | (gBitTable[gActiveBattler] << 12))))
            {
                switch (gChosenActionByBattler[gActiveBattler])
                {
                case B_ACTION_USE_MOVE:
                    switch (gBattleResources->bufferB[gActiveBattler][1])
                    {
                    case 3:
                    case 4:
                    case 5:
                    case 6:
                    case 7:
                    case 8:
                    case 9:
                        gChosenActionByBattler[gActiveBattler] = gBattleResources->bufferB[gActiveBattler][1];
                        return;
                    case 15:
                        gChosenActionByBattler[gActiveBattler] = B_ACTION_SWITCH;
                        sub_803CDF8();
                        return;
                    default:
                        sub_818603C(2);
                        if ((gBattleResources->bufferB[gActiveBattler][2] | (gBattleResources->bufferB[gActiveBattler][3] << 8)) == 0xFFFF)
                        {
                            gBattleCommunication[gActiveBattler] = STATE_BEFORE_ACTION_CHOSEN;
                            RecordedBattle_ClearBattlerAction(gActiveBattler, 1);
                        }
                        else if (TrySetCantSelectMoveBattleScript())
                        {
                            RecordedBattle_ClearBattlerAction(gActiveBattler, 1);
                            gBattleCommunication[gActiveBattler] = STATE_SELECTION_SCRIPT;
                            *(gBattleStruct->selectionScriptFinished + gActiveBattler) = FALSE;
                            gBattleResources->bufferB[gActiveBattler][1] = B_ACTION_USE_MOVE;
                            *(gBattleStruct->stateIdAfterSelScript + gActiveBattler) = STATE_WAIT_ACTION_CHOSEN;
                            return;
                        }
                        else
                        {
                            if (!(gBattleTypeFlags & BATTLE_TYPE_PALACE))
                            {
                                RecordedBattle_SetBattlerAction(gActiveBattler, gBattleResources->bufferB[gActiveBattler][2]);
                                RecordedBattle_SetBattlerAction(gActiveBattler, gBattleResources->bufferB[gActiveBattler][3]);
                            }
                            *(gBattleStruct->chosenMovePositions + gActiveBattler) = gBattleResources->bufferB[gActiveBattler][2] & ~(RET_MEGA_EVOLUTION);
                            gChosenMoveByBattler[gActiveBattler] = gBattleMons[gActiveBattler].moves[*(gBattleStruct->chosenMovePositions + gActiveBattler)];
                            *(gBattleStruct->moveTarget + gActiveBattler) = gBattleResources->bufferB[gActiveBattler][3];
                            if (gBattleResources->bufferB[gActiveBattler][2] & RET_MEGA_EVOLUTION)
                                gBattleStruct->mega.toEvolve |= gBitTable[gActiveBattler];
                            gBattleCommunication[gActiveBattler]++;
                        }
                        break;
                    }
                    break;
                case B_ACTION_USE_ITEM:
                    if ((gBattleResources->bufferB[gActiveBattler][1] | (gBattleResources->bufferB[gActiveBattler][2] << 8)) == 0)
                    {
                        gBattleCommunication[gActiveBattler] = STATE_BEFORE_ACTION_CHOSEN;
                    }
                    else
                    {
                        gLastUsedItem = (gBattleResources->bufferB[gActiveBattler][1] | (gBattleResources->bufferB[gActiveBattler][2] << 8));
                        if (ItemId_GetPocket(gLastUsedItem) == POCKET_POKE_BALLS)
                            gBattleStruct->throwingPokeBall = TRUE;
                        gBattleCommunication[gActiveBattler]++;
                    }
                    break;
                case B_ACTION_SWITCH:
                    if (gBattleResources->bufferB[gActiveBattler][1] == PARTY_SIZE)
                    {
                        gBattleCommunication[gActiveBattler] = STATE_BEFORE_ACTION_CHOSEN;
                        RecordedBattle_ClearBattlerAction(gActiveBattler, 1);
                    }
                    else
                    {
                        sub_803CDF8();
                        gBattleCommunication[gActiveBattler]++;
                    }
                    break;
                case B_ACTION_RUN:
                    gHitMarker |= HITMARKER_RUN;
                    gBattleCommunication[gActiveBattler]++;
                    break;
                case B_ACTION_SAFARI_WATCH_CAREFULLY:
                    gBattleCommunication[gActiveBattler]++;
                    break;
                case B_ACTION_SAFARI_BALL:
                    gBattleCommunication[gActiveBattler]++;
                    break;
                case B_ACTION_SAFARI_POKEBLOCK:
                    if ((gBattleResources->bufferB[gActiveBattler][1] | (gBattleResources->bufferB[gActiveBattler][2] << 8)) != 0)
                    {
                        gBattleCommunication[gActiveBattler]++;
                    }
                    else
                    {
                        gBattleCommunication[gActiveBattler] = STATE_BEFORE_ACTION_CHOSEN;
                    }
                    break;
                case B_ACTION_SAFARI_GO_NEAR:
                    gBattleCommunication[gActiveBattler]++;
                    break;
                case B_ACTION_SAFARI_RUN:
                    gHitMarker |= HITMARKER_RUN;
                    gBattleCommunication[gActiveBattler]++;
                    break;
                case B_ACTION_WALLY_THROW:
                    gBattleCommunication[gActiveBattler]++;
                    break;
                case B_ACTION_DEBUG:
                    gBattleCommunication[gActiveBattler] = STATE_BEFORE_ACTION_CHOSEN;
                    break;
                }
            }
            break;
        case STATE_WAIT_ACTION_CONFIRMED_STANDBY:
            if (!(gBattleControllerExecFlags & ((gBitTable[gActiveBattler]) 
                                                | (0xF << 28)
                                                | (gBitTable[gActiveBattler] << 4) 
                                                | (gBitTable[gActiveBattler] << 8) 
                                                | (gBitTable[gActiveBattler] << 12))))
            {
                if (AllAtActionConfirmed())
                    i = TRUE;
                else
                    i = FALSE;

                if (((gBattleTypeFlags & (BATTLE_TYPE_MULTI | BATTLE_TYPE_DOUBLE)) != BATTLE_TYPE_DOUBLE)
                    || (position & BIT_FLANK) != B_FLANK_LEFT
                    || (*(&gBattleStruct->field_91) & gBitTable[GetBattlerAtPosition(position ^ BIT_FLANK)]))
                {
                    BtlController_EmitLinkStandbyMsg(0, 0, i);
                }
                else
                {
                    BtlController_EmitLinkStandbyMsg(0, 1, i);
                }
                MarkBattlerForControllerExec(gActiveBattler);
                gBattleCommunication[gActiveBattler]++;
            }
            break;
        case STATE_WAIT_ACTION_CONFIRMED:
            if (!(gBattleControllerExecFlags & ((gBitTable[gActiveBattler]) | (0xF << 28) | (gBitTable[gActiveBattler] << 4) | (gBitTable[gActiveBattler] << 8) | (gBitTable[gActiveBattler] << 12))))
            {
                gBattleCommunication[ACTIONS_CONFIRMED_COUNT]++;
            }
            break;
        case STATE_SELECTION_SCRIPT:
            if (*(gBattleStruct->selectionScriptFinished + gActiveBattler))
            {
                gBattleCommunication[gActiveBattler] = *(gBattleStruct->stateIdAfterSelScript + gActiveBattler);
            }
            else
            {
                gBattlerAttacker = gActiveBattler;
                gBattlescriptCurrInstr = gSelectionBattleScripts[gActiveBattler];
                if (!(gBattleControllerExecFlags & ((gBitTable[gActiveBattler]) | (0xF << 28) | (gBitTable[gActiveBattler] << 4) | (gBitTable[gActiveBattler] << 8) | (gBitTable[gActiveBattler] << 12))))
                {
                    gBattleScriptingCommandsTable[gBattlescriptCurrInstr[0]]();
                }
                gSelectionBattleScripts[gActiveBattler] = gBattlescriptCurrInstr;
            }
            break;
        case STATE_WAIT_SET_BEFORE_ACTION:
            if (!(gBattleControllerExecFlags & ((gBitTable[gActiveBattler]) | (0xF << 28) | (gBitTable[gActiveBattler] << 4) | (gBitTable[gActiveBattler] << 8) | (gBitTable[gActiveBattler] << 12))))
            {
                gBattleCommunication[gActiveBattler] = STATE_BEFORE_ACTION_CHOSEN;
            }
            break;
        case STATE_SELECTION_SCRIPT_MAY_RUN:
            if (*(gBattleStruct->selectionScriptFinished + gActiveBattler))
            {
                if (gBattleResources->bufferB[gActiveBattler][1] == B_ACTION_NOTHING_FAINTED)
                {
                    gHitMarker |= HITMARKER_RUN;
                    gChosenActionByBattler[gActiveBattler] = B_ACTION_RUN;
                    gBattleCommunication[gActiveBattler] = STATE_WAIT_ACTION_CONFIRMED_STANDBY;
                }
                else
                {
                    RecordedBattle_ClearBattlerAction(gActiveBattler, 1);
                    gBattleCommunication[gActiveBattler] = *(gBattleStruct->stateIdAfterSelScript + gActiveBattler);
                }
            }
            else
            {
                gBattlerAttacker = gActiveBattler;
                gBattlescriptCurrInstr = gSelectionBattleScripts[gActiveBattler];
                if (!(gBattleControllerExecFlags & ((gBitTable[gActiveBattler]) | (0xF << 28) | (gBitTable[gActiveBattler] << 4) | (gBitTable[gActiveBattler] << 8) | (gBitTable[gActiveBattler] << 12))))
                {
                    gBattleScriptingCommandsTable[gBattlescriptCurrInstr[0]]();
                }
                gSelectionBattleScripts[gActiveBattler] = gBattlescriptCurrInstr;
            }
            break;
        }
    }

    // Check if everyone chose actions.
    if (gBattleCommunication[ACTIONS_CONFIRMED_COUNT] == gBattlersCount)
    {
        sub_818603C(1);
        gBattleMainFunc = SetActionsAndBattlersTurnOrder;

        if (gBattleTypeFlags & BATTLE_TYPE_INGAME_PARTNER)
        {
            for (i = 0; i < gBattlersCount; i++)
            {
                if (gChosenActionByBattler[i] == B_ACTION_SWITCH)
                    SwitchPartyOrderInGameMulti(i, *(gBattleStruct->monToSwitchIntoId + i));
            }
        }
    }
}

static bool8 AllAtActionConfirmed(void)
{
    s32 i, count;

    for (count = 0, i = 0; i < gBattlersCount; i++)
    {
        if (gBattleCommunication[i] == STATE_WAIT_ACTION_CONFIRMED)
            count++;
    }

    if (count + 1 == gBattlersCount)
        return TRUE;
    else
        return FALSE;
}

static void sub_803CDF8(void)
{
    *(gBattleStruct->monToSwitchIntoId + gActiveBattler) = gBattleResources->bufferB[gActiveBattler][1];
    RecordedBattle_SetBattlerAction(gActiveBattler, gBattleResources->bufferB[gActiveBattler][1]);

    if (gBattleTypeFlags & BATTLE_TYPE_LINK && gBattleTypeFlags & BATTLE_TYPE_MULTI)
    {
        *(gActiveBattler * 3 + (u8*)(gBattleStruct->field_60) + 0) &= 0xF;
        *(gActiveBattler * 3 + (u8*)(gBattleStruct->field_60) + 0) |= (gBattleResources->bufferB[gActiveBattler][2] & 0xF0);
        *(gActiveBattler * 3 + (u8*)(gBattleStruct->field_60) + 1) = gBattleResources->bufferB[gActiveBattler][3];

        *((gActiveBattler ^ BIT_FLANK) * 3 + (u8*)(gBattleStruct->field_60) + 0) &= (0xF0);
        *((gActiveBattler ^ BIT_FLANK) * 3 + (u8*)(gBattleStruct->field_60) + 0) |= (gBattleResources->bufferB[gActiveBattler][2] & 0xF0) >> 4;
        *((gActiveBattler ^ BIT_FLANK) * 3 + (u8*)(gBattleStruct->field_60) + 2) = gBattleResources->bufferB[gActiveBattler][3];
    }
}

void SwapTurnOrder(u8 id1, u8 id2)
{
    u32 temp;

    SWAP(gActionsByTurnOrder[id1], gActionsByTurnOrder[id2], temp);
    SWAP(gBattlerByTurnOrder[id1], gBattlerByTurnOrder[id2], temp);
}

u32 GetBattlerTotalSpeedStat(u8 battlerId)
{
    u32 speed = gBattleMons[battlerId].speed;
    u32 ability = GetBattlerAbility(battlerId);
    u32 holdEffect = GetBattlerHoldEffect(battlerId, TRUE);

    // weather abilities
    if (WEATHER_HAS_EFFECT)
    {
        if (ability == ABILITY_SWIFT_SWIM       && gBattleWeather & WEATHER_RAIN_ANY)
            speed *= 2;
        else if (ability == ABILITY_CHLOROPHYLL && gBattleWeather & WEATHER_SUN_ANY)
            speed *= 2;
        else if (ability == ABILITY_SAND_RUSH   && gBattleWeather & WEATHER_SANDSTORM_ANY)
            speed *= 2;
        else if (ability == ABILITY_SLUSH_RUSH  && gBattleWeather & WEATHER_HAIL_ANY)
            speed *= 2;
    }

    // other abilities
    if (ability == ABILITY_QUICK_FEET && gBattleMons[battlerId].status1 & STATUS1_ANY)
        speed = (speed * 150) / 100;
    else if (ability == ABILITY_SURGE_SURFER && gFieldStatuses & STATUS_FIELD_ELECTRIC_TERRAIN)
        speed *= 2;
    else if (ability == ABILITY_SLOW_START && gDisableStructs[battlerId].slowStartTimer != 0)
        speed /= 2;

    // stat stages
    speed *= gStatStageRatios[gBattleMons[battlerId].statStages[STAT_SPEED]][0];
    speed /= gStatStageRatios[gBattleMons[battlerId].statStages[STAT_SPEED]][1];

    // player's badge boost
    if (!(gBattleTypeFlags & (BATTLE_TYPE_LINK | BATTLE_TYPE_RECORDED_LINK | BATTLE_TYPE_FRONTIER))
        && ShouldGetStatBadgeBoost(FLAG_BADGE03_GET, battlerId)
        && GetBattlerSide(battlerId) == B_SIDE_PLAYER)
    {
        speed = (speed * 110) / 100;
    }

    // item effects
    if (holdEffect == HOLD_EFFECT_MACHO_BRACE || holdEffect == HOLD_EFFECT_POWER_ITEM)
        speed /= 2;
    else if (holdEffect == HOLD_EFFECT_IRON_BALL)
        speed /= 2;
    else if (holdEffect == HOLD_EFFECT_CHOICE_SCARF)
        speed = (speed * 150) / 100;
    else if (holdEffect == HOLD_EFFECT_QUICK_POWDER && gBattleMons[battlerId].species == SPECIES_DITTO && !(gBattleMons[battlerId].status2 & STATUS2_TRANSFORMED))
        speed *= 2;

    // various effects
    if (gSideStatuses[GET_BATTLER_SIDE(battlerId)] & SIDE_STATUS_TAILWIND)
        speed *= 2;
    if (gBattleResources->flags->flags[battlerId] & RESOURCE_FLAG_UNBURDEN)
        speed *= 2;

    // paralysis drop
    if (gBattleMons[battlerId].status1 & STATUS1_PARALYSIS && ability != ABILITY_QUICK_FEET)
        speed /= (B_PARALYSIS_SPEED >= GEN_7 ? 2 : 4);

    return speed;
}

s8 GetChosenMovePriority(u32 battlerId)
{
    u16 move;

    if (gProtectStructs[battlerId].noValidMoves)
        move = MOVE_STRUGGLE;
    else
        move = gBattleMons[battlerId].moves[*(gBattleStruct->chosenMovePositions + battlerId)];

    return GetMovePriority(battlerId, move);
}

s8 GetMovePriority(u32 battlerId, u16 move)
{
    s8 priority;

    priority = gBattleMoves[move].priority;
    if (GetBattlerAbility(battlerId) == ABILITY_GALE_WINGS
        && gBattleMoves[move].type == TYPE_FLYING
        && (B_GALE_WINGS <= GEN_6 || BATTLER_MAX_HP(battlerId)))
    {
        priority++;
    }
    else if (GetBattlerAbility(battlerId) == ABILITY_PRANKSTER && IS_MOVE_STATUS(move))
    {
        priority++;
    }
    else if (GetBattlerAbility(battlerId) == ABILITY_TRIAGE)
    {
        switch (gBattleMoves[move].effect)
        {
        case EFFECT_RESTORE_HP:
        case EFFECT_REST:
        case EFFECT_MORNING_SUN:
        case EFFECT_MOONLIGHT:
        case EFFECT_SYNTHESIS:
        case EFFECT_HEAL_PULSE:
        case EFFECT_HEALING_WISH:
        case EFFECT_SWALLOW:
        case EFFECT_WISH:
        case EFFECT_SOFTBOILED:
        case EFFECT_ABSORB:
        case EFFECT_ROOST:
            priority += 3;
            break;
        }
    }

    return priority;
}

u8 GetWhoStrikesFirst(u8 battler1, u8 battler2, bool8 ignoreChosenMoves)
{
    u8 strikesFirst = 0;
    u32 speedBattler1 = 0, speedBattler2 = 0;
    u32 holdEffectBattler1 = 0, holdEffectBattler2 = 0;
    s8 priority1 = 0, priority2 = 0;

    speedBattler1 = GetBattlerTotalSpeedStat(battler1);
    holdEffectBattler1 = GetBattlerHoldEffect(battler1, TRUE);
    if ((holdEffectBattler1 == HOLD_EFFECT_QUICK_CLAW && gRandomTurnNumber < (0xFFFF * GetBattlerHoldEffectParam(battler1)) / 100)
     || (!IsAbilityOnOpposingSide(battler1, ABILITY_UNNERVE)
      && holdEffectBattler1 == HOLD_EFFECT_CUSTAP_BERRY
      && HasEnoughHpToEatBerry(battler1, 4, gBattleMons[battler1].item)))
        gProtectStructs[battler1].custap = TRUE;

    speedBattler2 = GetBattlerTotalSpeedStat(battler2);
    holdEffectBattler2 = GetBattlerHoldEffect(battler2, TRUE);
    if ((holdEffectBattler2 == HOLD_EFFECT_QUICK_CLAW && gRandomTurnNumber < (0xFFFF * GetBattlerHoldEffectParam(battler2)) / 100)
     || (!IsAbilityOnOpposingSide(battler2, ABILITY_UNNERVE)
      && holdEffectBattler2 == HOLD_EFFECT_CUSTAP_BERRY
      && HasEnoughHpToEatBerry(battler2, 4, gBattleMons[battler2].item)))
        gProtectStructs[battler2].custap = TRUE;

    if (!ignoreChosenMoves)
    {
        if (gChosenActionByBattler[battler1] == B_ACTION_USE_MOVE)
            priority1 = GetChosenMovePriority(battler1);
        if (gChosenActionByBattler[battler2] == B_ACTION_USE_MOVE)
            priority2 = GetChosenMovePriority(battler2);
    }

    if (priority1 == priority2)
    {
        // QUICK CLAW / CUSTAP - always first
        // LAGGING TAIL - always last
        // STALL - always last

        if (gProtectStructs[battler1].custap && !gProtectStructs[battler2].custap)
            strikesFirst = 0;
        else if (gProtectStructs[battler2].custap && !gProtectStructs[battler1].custap)
            strikesFirst = 1;
        else if (holdEffectBattler1 == HOLD_EFFECT_LAGGING_TAIL && holdEffectBattler2 != HOLD_EFFECT_LAGGING_TAIL)
            strikesFirst = 1;
        else if (holdEffectBattler2 == HOLD_EFFECT_LAGGING_TAIL && holdEffectBattler1 != HOLD_EFFECT_LAGGING_TAIL)
            strikesFirst = 0;
        else if (GetBattlerAbility(battler1) == ABILITY_STALL && GetBattlerAbility(battler2) != ABILITY_STALL)
            strikesFirst = 1;
        else if (GetBattlerAbility(battler2) == ABILITY_STALL && GetBattlerAbility(battler1) != ABILITY_STALL)
            strikesFirst = 0;
        else
        {
            if (speedBattler1 == speedBattler2 && Random() & 1)
            {
                strikesFirst = 2; // same speeds, same priorities
            }
            else if (speedBattler1 < speedBattler2)
            {
                // battler2 has more speed
                if (gFieldStatuses & STATUS_FIELD_TRICK_ROOM)
                    strikesFirst = 0;
                else
                    strikesFirst = 1;
            }
            else
            {
                // battler1 has more speed
                if (gFieldStatuses & STATUS_FIELD_TRICK_ROOM)
                    strikesFirst = 1;
                else
                    strikesFirst = 0;
            }
        }
    }
    else if (priority1 < priority2)
    {
        strikesFirst = 1; // battler2's move has greater priority
    }
    else
    {
        strikesFirst = 0; // battler1's move has greater priority
    }

    return strikesFirst;
}

static void SetActionsAndBattlersTurnOrder(void)
{
    s32 turnOrderId = 0;
    s32 i, j;

    if (gBattleTypeFlags & BATTLE_TYPE_SAFARI)
    {
        for (gActiveBattler = 0; gActiveBattler < gBattlersCount; gActiveBattler++)
        {
            gActionsByTurnOrder[turnOrderId] = gChosenActionByBattler[gActiveBattler];
            gBattlerByTurnOrder[turnOrderId] = gActiveBattler;
            turnOrderId++;
        }
    }
    else
    {
        if (gBattleTypeFlags & BATTLE_TYPE_LINK)
        {
            for (gActiveBattler = 0; gActiveBattler < gBattlersCount; gActiveBattler++)
            {
                if (gChosenActionByBattler[gActiveBattler] == B_ACTION_RUN)
                {
                    turnOrderId = 5;
                    break;
                }
            }
        }
        else
        {
            if (gChosenActionByBattler[0] == B_ACTION_RUN)
            {
                gActiveBattler = 0;
                turnOrderId = 5;
            }
            if (gChosenActionByBattler[2] == B_ACTION_RUN)
            {
                gActiveBattler = 2;
                turnOrderId = 5;
            }
        }

        if (turnOrderId == 5) // One of battlers wants to run.
        {
            gActionsByTurnOrder[0] = gChosenActionByBattler[gActiveBattler];
            gBattlerByTurnOrder[0] = gActiveBattler;
            turnOrderId = 1;
            for (i = 0; i < gBattlersCount; i++)
            {
                if (i != gActiveBattler)
                {
                    gActionsByTurnOrder[turnOrderId] = gChosenActionByBattler[i];
                    gBattlerByTurnOrder[turnOrderId] = i;
                    turnOrderId++;
                }
            }
            gBattleMainFunc = CheckMegaEvolutionBeforeTurn;
            gBattleStruct->mega.battlerId = 0;
            return;
        }
        else
        {
            for (gActiveBattler = 0; gActiveBattler < gBattlersCount; gActiveBattler++)
            {
                if (gChosenActionByBattler[gActiveBattler] == B_ACTION_USE_ITEM || gChosenActionByBattler[gActiveBattler] == B_ACTION_SWITCH)
                {
                    gActionsByTurnOrder[turnOrderId] = gChosenActionByBattler[gActiveBattler];
                    gBattlerByTurnOrder[turnOrderId] = gActiveBattler;
                    turnOrderId++;
                }
            }
            for (gActiveBattler = 0; gActiveBattler < gBattlersCount; gActiveBattler++)
            {
                if (gChosenActionByBattler[gActiveBattler] != B_ACTION_USE_ITEM && gChosenActionByBattler[gActiveBattler] != B_ACTION_SWITCH)
                {
                    gActionsByTurnOrder[turnOrderId] = gChosenActionByBattler[gActiveBattler];
                    gBattlerByTurnOrder[turnOrderId] = gActiveBattler;
                    turnOrderId++;
                }
            }
            for (i = 0; i < gBattlersCount - 1; i++)
            {
                for (j = i + 1; j < gBattlersCount; j++)
                {
                    u8 battler1 = gBattlerByTurnOrder[i];
                    u8 battler2 = gBattlerByTurnOrder[j];
                    if (gActionsByTurnOrder[i] != B_ACTION_USE_ITEM
                        && gActionsByTurnOrder[j] != B_ACTION_USE_ITEM
                        && gActionsByTurnOrder[i] != B_ACTION_SWITCH
                        && gActionsByTurnOrder[j] != B_ACTION_SWITCH)
                    {
                        if (GetWhoStrikesFirst(battler1, battler2, FALSE))
                            SwapTurnOrder(i, j);
                    }
                }
            }
        }
    }
    gBattleMainFunc = CheckMegaEvolutionBeforeTurn;
    gBattleStruct->mega.battlerId = 0;
}

static void TurnValuesCleanUp(bool8 var0)
{
    s32 i;

    for (gActiveBattler = 0; gActiveBattler < gBattlersCount; gActiveBattler++)
    {
        if (var0)
        {
            gProtectStructs[gActiveBattler].protected = 0;
            gProtectStructs[gActiveBattler].spikyShielded = 0;
            gProtectStructs[gActiveBattler].kingsShielded = 0;
            gProtectStructs[gActiveBattler].banefulBunkered = 0;
        }
        else
        {
            memset(&gProtectStructs[gActiveBattler], 0, sizeof(struct ProtectStruct));

            if (gDisableStructs[gActiveBattler].isFirstTurn)
                gDisableStructs[gActiveBattler].isFirstTurn--;

            if (gDisableStructs[gActiveBattler].rechargeTimer)
            {
                gDisableStructs[gActiveBattler].rechargeTimer--;
                if (gDisableStructs[gActiveBattler].rechargeTimer == 0)
                    gBattleMons[gActiveBattler].status2 &= ~(STATUS2_RECHARGE);
            }
        }

        if (gDisableStructs[gActiveBattler].substituteHP == 0)
            gBattleMons[gActiveBattler].status2 &= ~(STATUS2_SUBSTITUTE);
    }

    gSideStatuses[0] &= ~(SIDE_STATUS_QUICK_GUARD | SIDE_STATUS_WIDE_GUARD | SIDE_STATUS_CRAFTY_SHIELD | SIDE_STATUS_MAT_BLOCK);
    gSideStatuses[1] &= ~(SIDE_STATUS_QUICK_GUARD | SIDE_STATUS_WIDE_GUARD | SIDE_STATUS_CRAFTY_SHIELD | SIDE_STATUS_MAT_BLOCK);
    gSideTimers[0].followmeTimer = 0;
    gSideTimers[1].followmeTimer = 0;
}

void SpecialStatusesClear(void)
{
    memset(&gSpecialStatuses, 0, sizeof(gSpecialStatuses));
}

static void CheckMegaEvolutionBeforeTurn(void)
{
    if (!(gHitMarker & HITMARKER_RUN))
    {
        while (gBattleStruct->mega.battlerId < gBattlersCount)
        {
            gActiveBattler = gBattlerAttacker = gBattleStruct->mega.battlerId;
            gBattleStruct->mega.battlerId++;
            if (gBattleStruct->mega.toEvolve & gBitTable[gActiveBattler]
                && !(gProtectStructs[gActiveBattler].noValidMoves))
            {
                gBattleStruct->mega.toEvolve &= ~(gBitTable[gActiveBattler]);
                gLastUsedItem = gBattleMons[gActiveBattler].item;
                if (gBattleStruct->mega.isWishMegaEvo == TRUE)
                    BattleScriptExecute(BattleScript_WishMegaEvolution);
                else
                    BattleScriptExecute(BattleScript_MegaEvolution);
                return;
            }
        }
    }

    gBattleMainFunc = CheckFocusPunch_ClearVarsBeforeTurnStarts;
    gBattleStruct->focusPunchBattlerId = 0;
}

static void CheckFocusPunch_ClearVarsBeforeTurnStarts(void)
{
    u32 i;

    if (!(gHitMarker & HITMARKER_RUN))
    {
        while (gBattleStruct->focusPunchBattlerId < gBattlersCount)
        {
            gActiveBattler = gBattlerAttacker = gBattleStruct->focusPunchBattlerId;
            gBattleStruct->focusPunchBattlerId++;
            if (gChosenMoveByBattler[gActiveBattler] == MOVE_FOCUS_PUNCH
                && !(gBattleMons[gActiveBattler].status1 & STATUS1_SLEEP)
                && !(gDisableStructs[gBattlerAttacker].truantCounter)
                && !(gProtectStructs[gActiveBattler].noValidMoves))
            {
                BattleScriptExecute(BattleScript_FocusPunchSetUp);
                return;
            }
        }
    }

    gBattleMainFunc = CheckQuickClaw_CustapBerryActivation;
    gBattleStruct->quickClawBattlerId = 0;
}

static void CheckQuickClaw_CustapBerryActivation(void)
{
    u32 i;

    if (!(gHitMarker & HITMARKER_RUN))
    {
        while (gBattleStruct->quickClawBattlerId < gBattlersCount)
        {
            gActiveBattler = gBattlerAttacker = gBattleStruct->quickClawBattlerId;
            gBattleStruct->quickClawBattlerId++;
            if (gChosenActionByBattler[gActiveBattler] == B_ACTION_USE_MOVE
             && gChosenMoveByBattler[gActiveBattler] != MOVE_FOCUS_PUNCH   // quick claw message doesn't need to activate here
             && gProtectStructs[gActiveBattler].custap
             && !(gBattleMons[gActiveBattler].status1 & STATUS1_SLEEP)
             && !(gDisableStructs[gBattlerAttacker].truantCounter)
             && !(gProtectStructs[gActiveBattler].noValidMoves))
            {
                gProtectStructs[gActiveBattler].custap = FALSE;
                gLastUsedItem = gBattleMons[gActiveBattler].item;
                if (GetBattlerHoldEffect(gActiveBattler, FALSE) == HOLD_EFFECT_CUSTAP_BERRY)
                {
                    // don't record berry since its gone now
                    BattleScriptExecute(BattleScript_CustapBerryActivation);
                }
                else
                {
                    RecordItemEffectBattle(gActiveBattler, GetBattlerHoldEffect(gActiveBattler, FALSE));
                    BattleScriptExecute(BattleScript_QuickClawActivation);
                }
                return;
            }
        }
    }
    
    // setup stuff before turns/actions
    TryClearRageAndFuryCutter();
    gCurrentTurnActionNumber = 0;
    gCurrentActionFuncId = gActionsByTurnOrder[0];
    gBattleStruct->dynamicMoveType = 0;
    for (i = 0; i < MAX_BATTLERS_COUNT; i++)
    {
        gBattleStruct->ateBoost[i] = FALSE;
        gSpecialStatuses[i].gemBoost = FALSE;
    }

    gBattleMainFunc = RunTurnActionsFunctions;
    gBattleCommunication[3] = 0;
    gBattleCommunication[4] = 0;
    gBattleScripting.multihitMoveEffect = 0;
    gBattleResources->battleScriptsStack->size = 0;
}

static void RunTurnActionsFunctions(void)
{
    if (gBattleOutcome != 0)
        gCurrentActionFuncId = B_ACTION_FINISHED;

    *(&gBattleStruct->savedTurnActionNumber) = gCurrentTurnActionNumber;
    sTurnActionsFuncsTable[gCurrentActionFuncId]();

    if (gCurrentTurnActionNumber >= gBattlersCount) // everyone did their actions, turn finished
    {
        gHitMarker &= ~(HITMARKER_x100000);
        gBattleMainFunc = sEndTurnFuncsTable[gBattleOutcome & 0x7F];
    }
    else
    {
        if (gBattleStruct->savedTurnActionNumber != gCurrentTurnActionNumber) // action turn has been done, clear hitmarker bits for another battlerId
        {
            gHitMarker &= ~(HITMARKER_NO_ATTACKSTRING);
            gHitMarker &= ~(HITMARKER_UNABLE_TO_USE_MOVE);
        }
    }
}

static void HandleEndTurn_BattleWon(void)
{
    gCurrentActionFuncId = 0;

    if (gBattleTypeFlags & (BATTLE_TYPE_LINK | BATTLE_TYPE_RECORDED_LINK))
    {
        gSpecialVar_Result = gBattleOutcome;
        gBattleTextBuff1[0] = gBattleOutcome;
        gBattlerAttacker = GetBattlerAtPosition(B_POSITION_PLAYER_LEFT);
        gBattlescriptCurrInstr = BattleScript_LinkBattleWonOrLost;
        gBattleOutcome &= ~(B_OUTCOME_LINK_BATTLE_RAN);
    }
    else if (gBattleTypeFlags & BATTLE_TYPE_TRAINER
            && gBattleTypeFlags & (BATTLE_TYPE_FRONTIER | BATTLE_TYPE_TRAINER_HILL | BATTLE_TYPE_EREADER_TRAINER))
    {
        BattleStopLowHpSound();
        gBattlescriptCurrInstr = BattleScript_FrontierTrainerBattleWon;

        if (gTrainerBattleOpponent_A == TRAINER_FRONTIER_BRAIN)
            PlayBGM(MUS_VICTORY_GYM_LEADER);
        else
            PlayBGM(MUS_VICTORY_TRAINER);
    }
    else if (gBattleTypeFlags & BATTLE_TYPE_TRAINER && !(gBattleTypeFlags & BATTLE_TYPE_LINK))
    {
        BattleStopLowHpSound();
        gBattlescriptCurrInstr = BattleScript_LocalTrainerBattleWon;

        switch (gTrainers[gTrainerBattleOpponent_A].trainerClass)
        {
        case TRAINER_CLASS_ELITE_FOUR:
        case TRAINER_CLASS_CHAMPION:
            PlayBGM(MUS_VICTORY_LEAGUE);
            break;
        case TRAINER_CLASS_TEAM_AQUA:
        case TRAINER_CLASS_TEAM_MAGMA:
        case TRAINER_CLASS_AQUA_ADMIN:
        case TRAINER_CLASS_AQUA_LEADER:
        case TRAINER_CLASS_MAGMA_ADMIN:
        case TRAINER_CLASS_MAGMA_LEADER:
            PlayBGM(MUS_VICTORY_AQUA_MAGMA);
            break;
        case TRAINER_CLASS_LEADER:
            PlayBGM(MUS_VICTORY_GYM_LEADER);
            break;
        default:
            PlayBGM(MUS_VICTORY_TRAINER);
            break;
        }
    }
    else
    {
        gBattlescriptCurrInstr = BattleScript_PayDayMoneyAndPickUpItems;
    }

    gBattleMainFunc = HandleEndTurn_FinishBattle;
}

static void HandleEndTurn_BattleLost(void)
{
    gCurrentActionFuncId = 0;

    if (gBattleTypeFlags & (BATTLE_TYPE_LINK | BATTLE_TYPE_RECORDED_LINK))
    {
        if (gBattleTypeFlags & BATTLE_TYPE_FRONTIER)
        {
            if (gBattleOutcome & B_OUTCOME_LINK_BATTLE_RAN)
            {
                gBattlescriptCurrInstr = BattleScript_PrintPlayerForfeitedLinkBattle;
                gBattleOutcome &= ~(B_OUTCOME_LINK_BATTLE_RAN);
                gSaveBlock2Ptr->frontier.disableRecordBattle = TRUE;
            }
            else
            {
                gBattlescriptCurrInstr = BattleScript_FrontierLinkBattleLost;
                gBattleOutcome &= ~(B_OUTCOME_LINK_BATTLE_RAN);
            }
        }
        else
        {
            gBattleTextBuff1[0] = gBattleOutcome;
            gBattlerAttacker = GetBattlerAtPosition(B_POSITION_PLAYER_LEFT);
            gBattlescriptCurrInstr = BattleScript_LinkBattleWonOrLost;
            gBattleOutcome &= ~(B_OUTCOME_LINK_BATTLE_RAN);
        }
    }
    else
    {
        gBattlescriptCurrInstr = BattleScript_LocalBattleLost;
    }

    gBattleMainFunc = HandleEndTurn_FinishBattle;
}

static void HandleEndTurn_RanFromBattle(void)
{
    gCurrentActionFuncId = 0;

    if (gBattleTypeFlags & BATTLE_TYPE_FRONTIER && gBattleTypeFlags & BATTLE_TYPE_TRAINER)
    {
        gBattlescriptCurrInstr = BattleScript_PrintPlayerForfeited;
        gBattleOutcome = B_OUTCOME_FORFEITED;
        gSaveBlock2Ptr->frontier.disableRecordBattle = TRUE;
    }
    else if (gBattleTypeFlags & BATTLE_TYPE_TRAINER_HILL)
    {
        gBattlescriptCurrInstr = BattleScript_PrintPlayerForfeited;
        gBattleOutcome = B_OUTCOME_FORFEITED;
    }
    else
    {
        switch (gProtectStructs[gBattlerAttacker].fleeFlag)
        {
        default:
            gBattlescriptCurrInstr = BattleScript_GotAwaySafely;
            break;
        case 1:
            gBattlescriptCurrInstr = BattleScript_SmokeBallEscape;
            break;
        case 2:
            gBattlescriptCurrInstr = BattleScript_RanAwayUsingMonAbility;
            break;
        }
    }

    gBattleMainFunc = HandleEndTurn_FinishBattle;
}

static void HandleEndTurn_MonFled(void)
{
    gCurrentActionFuncId = 0;

    PREPARE_MON_NICK_BUFFER(gBattleTextBuff1, gBattlerAttacker, gBattlerPartyIndexes[gBattlerAttacker]);
    gBattlescriptCurrInstr = BattleScript_WildMonFled;

    gBattleMainFunc = HandleEndTurn_FinishBattle;
}

static void HandleEndTurn_FinishBattle(void)
{
    u32 i;

    if (gCurrentActionFuncId == B_ACTION_TRY_FINISH || gCurrentActionFuncId == B_ACTION_FINISHED)
    {
        if (!(gBattleTypeFlags & (BATTLE_TYPE_LINK
                                  | BATTLE_TYPE_RECORDED_LINK
                                  | BATTLE_TYPE_FIRST_BATTLE
                                  | BATTLE_TYPE_SAFARI
                                  | BATTLE_TYPE_EREADER_TRAINER
                                  | BATTLE_TYPE_WALLY_TUTORIAL
                                  | BATTLE_TYPE_FRONTIER)))
        {
            for (gActiveBattler = 0; gActiveBattler < gBattlersCount; gActiveBattler++)
            {
                if (GetBattlerSide(gActiveBattler) == B_SIDE_PLAYER)
                {
                    if (gBattleResults.playerMon1Species == SPECIES_NONE)
                    {
                        gBattleResults.playerMon1Species = GetMonData(&gPlayerParty[gBattlerPartyIndexes[gActiveBattler]], MON_DATA_SPECIES, NULL);
                        GetMonData(&gPlayerParty[gBattlerPartyIndexes[gActiveBattler]], MON_DATA_NICKNAME, gBattleResults.playerMon1Name);
                    }
                    else
                    {
                        gBattleResults.playerMon2Species = GetMonData(&gPlayerParty[gBattlerPartyIndexes[gActiveBattler]], MON_DATA_SPECIES, NULL);
                        GetMonData(&gPlayerParty[gBattlerPartyIndexes[gActiveBattler]], MON_DATA_NICKNAME, gBattleResults.playerMon2Name);
                    }
                }
            }
            TryPutPokemonTodayOnAir();
        }

        if (!(gBattleTypeFlags & (BATTLE_TYPE_LINK
                                  | BATTLE_TYPE_RECORDED_LINK
                                  | BATTLE_TYPE_TRAINER
                                  | BATTLE_TYPE_FIRST_BATTLE
                                  | BATTLE_TYPE_SAFARI
                                  | BATTLE_TYPE_FRONTIER
                                  | BATTLE_TYPE_EREADER_TRAINER
                                  | BATTLE_TYPE_WALLY_TUTORIAL))
            && gBattleResults.shinyWildMon)
        {
            TryPutBreakingNewsOnAir();
        }

        sub_8186444();
        BeginFastPaletteFade(3);
        FadeOutMapMusic(5);
        for (i = 0; i < PARTY_SIZE; i++)
        {
            UndoMegaEvolution(i);
            UndoFormChange(i, B_SIDE_PLAYER, FALSE);
        }
        gBattleMainFunc = FreeResetData_ReturnToOvOrDoEvolutions;
        gCB2_AfterEvolution = BattleMainCB2;
    }
    else
    {
        if (gBattleControllerExecFlags == 0)
            gBattleScriptingCommandsTable[gBattlescriptCurrInstr[0]]();
    }
}

static void FreeResetData_ReturnToOvOrDoEvolutions(void)
{
    if (!gPaletteFade.active)
    {
        ResetSpriteData();
        if (gLeveledUpInBattle && (gBattleOutcome == B_OUTCOME_WON || gBattleOutcome == B_OUTCOME_CAUGHT))
        {
            gBattleMainFunc = TryEvolvePokemon;
        }
        else
        {
            gBattleMainFunc = ReturnFromBattleToOverworld;
            return;
        }
    }

    FreeAllWindowBuffers();
    if (!(gBattleTypeFlags & BATTLE_TYPE_LINK))
    {
        FreeMonSpritesGfx();
        FreeBattleResources();
        FreeBattleSpritesData();
    }
}

static void TryEvolvePokemon(void)
{
    s32 i;

    while (gLeveledUpInBattle != 0)
    {
        for (i = 0; i < PARTY_SIZE; i++)
        {
            if (gLeveledUpInBattle & gBitTable[i])
            {
                u16 species;
                u8 levelUpBits = gLeveledUpInBattle;

                levelUpBits &= ~(gBitTable[i]);
                gLeveledUpInBattle = levelUpBits;

                species = GetEvolutionTargetSpecies(&gPlayerParty[i], EVO_MODE_NORMAL, levelUpBits);
                if (species != SPECIES_NONE)
                {
                    FreeAllWindowBuffers();
                    gBattleMainFunc = WaitForEvoSceneToFinish;
                    EvolutionScene(&gPlayerParty[i], species, TRUE, i);
                    return;
                }
            }
        }
    }

    gBattleMainFunc = ReturnFromBattleToOverworld;
}

static void WaitForEvoSceneToFinish(void)
{
    if (gMain.callback2 == BattleMainCB2)
        gBattleMainFunc = TryEvolvePokemon;
}

static void ReturnFromBattleToOverworld(void)
{
    if (!(gBattleTypeFlags & BATTLE_TYPE_LINK))
    {
        RandomlyGivePartyPokerus(gPlayerParty);
        PartySpreadPokerus(gPlayerParty);
    }

    if (gBattleTypeFlags & BATTLE_TYPE_LINK && gReceivedRemoteLinkPlayers != 0)
        return;

    gSpecialVar_Result = gBattleOutcome;
    gMain.inBattle = 0;
    gMain.callback1 = gPreBattleCallback1;

    if (gBattleTypeFlags & BATTLE_TYPE_ROAMER)
    {
        UpdateRoamerHPStatus(&gEnemyParty[0]);

#ifndef BUGFIX
        if ((gBattleOutcome & B_OUTCOME_WON) || gBattleOutcome == B_OUTCOME_CAUGHT)
#else
        if ((gBattleOutcome == B_OUTCOME_WON) || gBattleOutcome == B_OUTCOME_CAUGHT) // Bug: When Roar is used by roamer, gBattleOutcome is B_OUTCOME_PLAYER_TELEPORTED (5).
#endif                                                                               // & with B_OUTCOME_WON (1) will return TRUE and deactivates the roamer.
            SetRoamerInactive();
    }

    m4aSongNumStop(SE_LOW_HEALTH);
    SetMainCallback2(gMain.savedCallback);
}

void RunBattleScriptCommands_PopCallbacksStack(void)
{
    if (gCurrentActionFuncId == B_ACTION_TRY_FINISH || gCurrentActionFuncId == B_ACTION_FINISHED)
    {
        if (gBattleResources->battleCallbackStack->size != 0)
            gBattleResources->battleCallbackStack->size--;
        gBattleMainFunc = gBattleResources->battleCallbackStack->function[gBattleResources->battleCallbackStack->size];
    }
    else
    {
        if (gBattleControllerExecFlags == 0)
            gBattleScriptingCommandsTable[gBattlescriptCurrInstr[0]]();
    }
}

void RunBattleScriptCommands(void)
{
    if (gBattleControllerExecFlags == 0)
        gBattleScriptingCommandsTable[gBattlescriptCurrInstr[0]]();
}

void SetTypeBeforeUsingMove(u16 move, u8 battlerAtk)
{
    u32 moveType, ateType, attackerAbility;

    if (move == MOVE_STRUGGLE)
        return;

    gBattleStruct->dynamicMoveType = 0;
    gBattleStruct->ateBoost[battlerAtk] = 0;
    gSpecialStatuses[battlerAtk].gemBoost = 0;

    if (gBattleMoves[move].effect == EFFECT_WEATHER_BALL)
    {
        if (WEATHER_HAS_EFFECT)
        {
            if (gBattleWeather & WEATHER_RAIN_ANY)
                gBattleStruct->dynamicMoveType = TYPE_WATER | 0x80;
            else if (gBattleWeather & WEATHER_SANDSTORM_ANY)
                gBattleStruct->dynamicMoveType = TYPE_ROCK | 0x80;
            else if (gBattleWeather & WEATHER_SUN_ANY)
                gBattleStruct->dynamicMoveType = TYPE_FIRE | 0x80;
            else if (gBattleWeather & WEATHER_HAIL_ANY)
                gBattleStruct->dynamicMoveType = TYPE_ICE | 0x80;
            else
                gBattleStruct->dynamicMoveType = TYPE_NORMAL | 0x80;
        }
    }
    else if (gBattleMoves[move].effect == EFFECT_HIDDEN_POWER)
    {
        u8 typeBits  = ((gBattleMons[battlerAtk].hpIV & 1) << 0)
                     | ((gBattleMons[battlerAtk].attackIV & 1) << 1)
                     | ((gBattleMons[battlerAtk].defenseIV & 1) << 2)
                     | ((gBattleMons[battlerAtk].speedIV & 1) << 3)
                     | ((gBattleMons[battlerAtk].spAttackIV & 1) << 4)
                     | ((gBattleMons[battlerAtk].spDefenseIV & 1) << 5);

        gBattleStruct->dynamicMoveType = (15 * typeBits) / 63 + 1;
        if (gBattleStruct->dynamicMoveType >= TYPE_MYSTERY)
            gBattleStruct->dynamicMoveType++;
        gBattleStruct->dynamicMoveType |= 0xC0;
    }
    else if (gBattleMoves[move].effect == EFFECT_CHANGE_TYPE_ON_ITEM)
    {
        if (GetBattlerHoldEffect(battlerAtk, TRUE) == gBattleMoves[move].argument)
            gBattleStruct->dynamicMoveType = ItemId_GetSecondaryId(gBattleMons[battlerAtk].item) | 0x80;
    }
    else if (gBattleMoves[move].effect == EFFECT_REVELATION_DANCE)
    {
        if (gBattleMons[battlerAtk].type1 != TYPE_MYSTERY)
            gBattleStruct->dynamicMoveType = gBattleMons[battlerAtk].type1 | 0x80;
        else if (gBattleMons[battlerAtk].type2 != TYPE_MYSTERY)
            gBattleStruct->dynamicMoveType = gBattleMons[battlerAtk].type2 | 0x80;
        else if (gBattleMons[battlerAtk].type3 != TYPE_MYSTERY)
            gBattleStruct->dynamicMoveType = gBattleMons[battlerAtk].type3 | 0x80;
    }
    else if (gBattleMoves[move].effect == EFFECT_NATURAL_GIFT)
    {
        if (ItemId_GetPocket(gBattleMons[battlerAtk].item) == POCKET_BERRIES)
            gBattleStruct->dynamicMoveType = gNaturalGiftTable[ITEM_TO_BERRY(gBattleMons[battlerAtk].item)].type;
    }

    attackerAbility = GetBattlerAbility(battlerAtk);
    GET_MOVE_TYPE(move, moveType);
    if ((gFieldStatuses & STATUS_FIELD_ION_DELUGE && moveType == TYPE_NORMAL)
        || gStatuses3[battlerAtk] & STATUS3_ELECTRIFIED)
    {
        gBattleStruct->dynamicMoveType = 0x80 | TYPE_ELECTRIC;
    }
    else if (gBattleMoves[move].type == TYPE_NORMAL
             && gBattleMoves[move].effect != EFFECT_HIDDEN_POWER
             && gBattleMoves[move].effect != EFFECT_WEATHER_BALL
             && gBattleMoves[move].effect != EFFECT_CHANGE_TYPE_ON_ITEM
             && gBattleMoves[move].effect != EFFECT_NATURAL_GIFT
             && ((attackerAbility == ABILITY_PIXILATE && (ateType = TYPE_FAIRY))
                 || (attackerAbility == ABILITY_REFRIGERATE && (ateType = TYPE_ICE))
                 || (attackerAbility == ABILITY_AERILATE && (ateType = TYPE_FLYING))
                 || ((attackerAbility == ABILITY_GALVANIZE) && (ateType = TYPE_ELECTRIC))
                )
             )
    {
        gBattleStruct->dynamicMoveType = 0x80 | ateType;
        gBattleStruct->ateBoost[battlerAtk] = 1;
    }
    else if (gBattleMoves[move].type != TYPE_NORMAL
             && gBattleMoves[move].effect != EFFECT_HIDDEN_POWER
             && gBattleMoves[move].effect != EFFECT_WEATHER_BALL
             && attackerAbility == ABILITY_NORMALIZE)
    {
        gBattleStruct->dynamicMoveType = 0x80 | TYPE_NORMAL;
        gBattleStruct->ateBoost[battlerAtk] = 1;
    }
    else if (gBattleMoves[move].flags & FLAG_SOUND
             && attackerAbility == ABILITY_LIQUID_VOICE)
    {
        gBattleStruct->dynamicMoveType = 0x80 | TYPE_WATER;
    }

    // Check if a gem should activate.
    GET_MOVE_TYPE(move, moveType);
    if (GetBattlerHoldEffect(battlerAtk, TRUE) == HOLD_EFFECT_GEMS
        && moveType == ItemId_GetSecondaryId(gBattleMons[battlerAtk].item))
    {
        gSpecialStatuses[battlerAtk].gemParam = GetBattlerHoldEffectParam(battlerAtk);
        gSpecialStatuses[battlerAtk].gemBoost = 1;
    }
}

// special to set a field's totem boost(s)
// inputs:
//  var8000: battlerId
//  var8001 - var8007: stat changes
void SetTotemBoost(void)
{
    u8 battlerId = gSpecialVar_0x8000;
    u8 i;

    for (i = 0; i < (NUM_BATTLE_STATS - 1); i++)
    {
        if (*(&gSpecialVar_0x8001 + i))
        {
            gTotemBoosts[battlerId].stats |= (1 << i);
            gTotemBoosts[battlerId].statChanges[i] = *(&gSpecialVar_0x8001 + i);
            gTotemBoosts[battlerId].stats |= 0x80;  // used as a flag for the "totem flared to life" script
        }
    }
}<|MERGE_RESOLUTION|>--- conflicted
+++ resolved
@@ -2732,14 +2732,9 @@
     gSprites[invisibleSpriteId].sAmplitude = amplitude;
     gSprites[invisibleSpriteId].sBouncerSpriteId = bouncerSpriteId;
     gSprites[invisibleSpriteId].sWhich = which;
-<<<<<<< HEAD
     gSprites[invisibleSpriteId].sBattler = battler;
-    gSprites[bouncerSpriteId].pos2.x = 0;
-    gSprites[bouncerSpriteId].pos2.y = 0;
-=======
     gSprites[bouncerSpriteId].x2 = 0;
     gSprites[bouncerSpriteId].y2 = 0;
->>>>>>> 0e33df21
 }
 
 void EndBounceEffect(u8 battler, u8 which)
@@ -2775,16 +2770,12 @@
     s32 index = sprite->sSinIndex;
     s32 y = Sin(index, sprite->sAmplitude) + sprite->sAmplitude;
 
-<<<<<<< HEAD
-    gSprites[bouncerSpriteId].pos2.y = y;
-=======
-    gSprites[bouncerSpriteId].y2 = Sin(index, sprite->sAmplitude) + sprite->sAmplitude;
->>>>>>> 0e33df21
+    gSprites[bouncerSpriteId].y2 = y;
     sprite->sSinIndex = (sprite->sSinIndex + sprite->sDelta) & 0xFF;
 
     bouncerSpriteId = GetMegaIndicatorSpriteId(sprite->sBouncerSpriteId);
     if (sprite->sWhich == BOUNCE_HEALTHBOX && bouncerSpriteId != 0xFF)
-        gSprites[bouncerSpriteId].pos2.y = y;
+        gSprites[bouncerSpriteId].y2 = y;
 }
 
 #undef sSinIndex
