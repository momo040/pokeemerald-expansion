--- conflicted
+++ resolved
@@ -5708,12 +5708,8 @@
     gLastLandedMoves[gBattlerAttacker] = 0;
     gLastHitByType[gBattlerAttacker] = 0;
     gBattleStruct->dynamicMoveType = 0;
-<<<<<<< HEAD
-    gBattleScripting.atk49_state = 0;
-=======
-    gDynamicBasePower = 0;
     gBattleScripting.moveendState = 0;
->>>>>>> 5ef300c1
+    gBattleScripting.moveendState = 0;
     gBattleCommunication[3] = 0;
     gBattleCommunication[4] = 0;
     gBattleScripting.multihitMoveEffect = 0;
