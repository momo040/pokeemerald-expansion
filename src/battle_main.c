#include "global.h"
#include "battle.h"
#include "battle_anim.h"
#include "battle_ai_main.h"
#include "battle_ai_util.h"
#include "battle_arena.h"
#include "battle_controllers.h"
#include "battle_interface.h"
#include "battle_main.h"
#include "battle_message.h"
#include "battle_pyramid.h"
#include "battle_scripts.h"
#include "battle_setup.h"
#include "battle_tower.h"
#include "battle_util.h"
#include "battle_z_move.h"
#include "battle_gimmick.h"
#include "berry.h"
#include "bg.h"
#include "data.h"
#include "debug.h"
#include "decompress.h"
#include "dexnav.h"
#include "dma3.h"
#include "event_data.h"
#include "evolution_scene.h"
#include "field_weather.h"
#include "graphics.h"
#include "gpu_regs.h"
#include "international_string_util.h"
#include "item.h"
#include "link.h"
#include "link_rfu.h"
#include "load_save.h"
#include "main.h"
#include "malloc.h"
#include "m4a.h"
#include "palette.h"
#include "party_menu.h"
#include "pokeball.h"
#include "pokedex.h"
#include "pokemon.h"
#include "random.h"
#include "recorded_battle.h"
#include "roamer.h"
#include "safari_zone.h"
#include "scanline_effect.h"
#include "script.h"
#include "sound.h"
#include "sprite.h"
#include "string_util.h"
#include "strings.h"
#include "task.h"
#include "test_runner.h"
#include "text.h"
#include "trainer_pools.h"
#include "trig.h"
#include "tv.h"
#include "util.h"
#include "wild_encounter.h"
#include "window.h"
#include "constants/abilities.h"
#include "constants/battle_ai.h"
#include "constants/battle_move_effects.h"
#include "constants/battle_string_ids.h"
#include "constants/battle_partner.h"
#include "constants/hold_effects.h"
#include "constants/items.h"
#include "constants/moves.h"
#include "constants/party_menu.h"
#include "constants/rgb.h"
#include "constants/songs.h"
#include "constants/trainer_slide.h"
#include "constants/trainers.h"
#include "constants/weather.h"
#include "cable_club.h"

extern const struct BgTemplate gBattleBgTemplates[];
extern const struct WindowTemplate *const gBattleWindowTemplates[];

static void CB2_InitBattleInternal(void);
static void CB2_PreInitMultiBattle(void);
static void CB2_PreInitIngamePlayerPartnerBattle(void);
static void CB2_HandleStartMultiPartnerBattle(void);
static void CB2_HandleStartMultiBattle(void);
static void CB2_HandleStartBattle(void);
static void TryCorrectShedinjaLanguage(struct Pokemon *mon);
static u8 CreateNPCTrainerParty(struct Pokemon *party, u16 trainerNum, bool8 firstTrainer);
static void BattleMainCB1(void);
static void CB2_EndLinkBattle(void);
static void EndLinkBattleInSteps(void);
static void CB2_InitAskRecordBattle(void);
static void CB2_AskRecordBattle(void);
static void AskRecordBattle(void);
static void SpriteCB_MoveWildMonToRight(struct Sprite *sprite);
static void SpriteCB_WildMonShowHealthbox(struct Sprite *sprite);
static void SpriteCB_WildMonAnimate(struct Sprite *sprite);
static void SpriteCB_AnimFaintOpponent(struct Sprite *sprite);
static void SpriteCB_BlinkVisible(struct Sprite *sprite);
static void SpriteCB_Idle(struct Sprite *sprite);
static void SpriteCB_BattleSpriteSlideLeft(struct Sprite *sprite);
static void TurnValuesCleanUp(bool8 var0);
static void SpriteCB_BounceEffect(struct Sprite *sprite);
static void BattleStartClearSetData(void);
static void DoBattleIntro(void);
static void TryDoEventsBeforeFirstTurn(void);
static void HandleTurnActionSelectionState(void);
static void RunTurnActionsFunctions(void);
static void SetActionsAndBattlersTurnOrder(void);
static void UpdateBattlerPartyOrdersOnSwitch(u32 battler);
static bool8 AllAtActionConfirmed(void);
static void TryChangeTurnOrder(void);
static void TryChangingTurnOrderEffects(u32 battler1, u32 battler2, u32 *quickClawRandom, u32 *quickDrawRandom);
static void CheckChangingTurnOrderEffects(void);
static void FreeResetData_ReturnToOvOrDoEvolutions(void);
static void ReturnFromBattleToOverworld(void);
static void TryEvolvePokemon(void);
static void WaitForEvoSceneToFinish(void);
static void HandleEndTurn_ContinueBattle(void);
static void HandleEndTurn_BattleWon(void);
static void HandleEndTurn_BattleLost(void);
static void HandleEndTurn_RanFromBattle(void);
static void HandleEndTurn_MonFled(void);
static void HandleEndTurn_FinishBattle(void);
static u32 Crc32B (const u8 *data, u32 size);
static u32 GeneratePartyHash(const struct Trainer *trainer, u32 i);
static s32 Factorial(s32);

EWRAM_DATA u16 gBattle_BG0_X = 0;
EWRAM_DATA u16 gBattle_BG0_Y = 0;
EWRAM_DATA u16 gBattle_BG1_X = 0;
EWRAM_DATA u16 gBattle_BG1_Y = 0;
EWRAM_DATA u16 gBattle_BG2_X = 0;
EWRAM_DATA u16 gBattle_BG2_Y = 0;
EWRAM_DATA u16 gBattle_BG3_X = 0;
EWRAM_DATA u16 gBattle_BG3_Y = 0;
EWRAM_DATA u16 gBattle_WIN0H = 0;
EWRAM_DATA u16 gBattle_WIN0V = 0;
EWRAM_DATA u16 gBattle_WIN1H = 0;
EWRAM_DATA u16 gBattle_WIN1V = 0;
EWRAM_DATA u8 gDisplayedStringBattle[425] = {0}; // Increased in size to fit Juan's defeat text (SootopolisCity_Gym_1F_Text_JuanDefeat)
EWRAM_DATA u8 gBattleTextBuff1[TEXT_BUFF_ARRAY_COUNT] = {0};
EWRAM_DATA u8 gBattleTextBuff2[TEXT_BUFF_ARRAY_COUNT] = {0};
EWRAM_DATA u8 gBattleTextBuff3[TEXT_BUFF_ARRAY_COUNT + 13] = {0};   // expanded for stupidly long z move names
EWRAM_DATA u32 gBattleTypeFlags = 0;
EWRAM_DATA u8 gBattleTerrain = 0;
EWRAM_DATA struct MultiPartnerMenuPokemon gMultiPartnerParty[MULTI_PARTY_SIZE] = {0};
EWRAM_DATA static struct MultiPartnerMenuPokemon* sMultiPartnerPartyBuffer = NULL;
EWRAM_DATA u8 *gBattleAnimBgTileBuffer = NULL;
EWRAM_DATA u8 *gBattleAnimBgTilemapBuffer = NULL;
EWRAM_DATA u32 gBattleControllerExecFlags = 0;
EWRAM_DATA u8 gBattlersCount = 0;
EWRAM_DATA u16 gBattlerPartyIndexes[MAX_BATTLERS_COUNT] = {0};
EWRAM_DATA u8 gBattlerPositions[MAX_BATTLERS_COUNT] = {0};
EWRAM_DATA u8 gActionsByTurnOrder[MAX_BATTLERS_COUNT] = {0};
EWRAM_DATA u8 gBattlerByTurnOrder[MAX_BATTLERS_COUNT] = {0};
EWRAM_DATA u8 gCurrentTurnActionNumber = 0;
EWRAM_DATA u8 gCurrentActionFuncId = 0;
EWRAM_DATA struct BattlePokemon gBattleMons[MAX_BATTLERS_COUNT] = {0};
EWRAM_DATA u8 gBattlerSpriteIds[MAX_BATTLERS_COUNT] = {0};
EWRAM_DATA u8 gCurrMovePos = 0;
EWRAM_DATA u8 gChosenMovePos = 0;
EWRAM_DATA u16 gCurrentMove = 0;
EWRAM_DATA u16 gChosenMove = 0;
EWRAM_DATA u16 gCalledMove = 0;
EWRAM_DATA s32 gBideDmg[MAX_BATTLERS_COUNT] = {0};
EWRAM_DATA u16 gLastUsedItem = 0;
EWRAM_DATA u16 gLastUsedAbility = 0;
EWRAM_DATA u8 gBattlerAttacker = 0;
EWRAM_DATA u8 gBattlerTarget = 0;
EWRAM_DATA u8 gBattlerFainted = 0;
EWRAM_DATA u8 gEffectBattler = 0;
EWRAM_DATA u8 gPotentialItemEffectBattler = 0;
EWRAM_DATA u8 gAbsentBattlerFlags = 0;
EWRAM_DATA u8 gMultiHitCounter = 0;
EWRAM_DATA const u8 *gBattlescriptCurrInstr = NULL;
EWRAM_DATA u8 gChosenActionByBattler[MAX_BATTLERS_COUNT] = {0};
EWRAM_DATA const u8 *gSelectionBattleScripts[MAX_BATTLERS_COUNT] = {NULL};
EWRAM_DATA const u8 *gPalaceSelectionBattleScripts[MAX_BATTLERS_COUNT] = {NULL};
EWRAM_DATA u16 gLastPrintedMoves[MAX_BATTLERS_COUNT] = {0};
EWRAM_DATA u16 gLastMoves[MAX_BATTLERS_COUNT] = {0};
EWRAM_DATA u16 gLastLandedMoves[MAX_BATTLERS_COUNT] = {0};
EWRAM_DATA u16 gLastHitByType[MAX_BATTLERS_COUNT] = {0};
EWRAM_DATA u16 gLastUsedMoveType[MAX_BATTLERS_COUNT] = {0};
EWRAM_DATA u16 gLastResultingMoves[MAX_BATTLERS_COUNT] = {0};
EWRAM_DATA u16 gLockedMoves[MAX_BATTLERS_COUNT] = {0};
EWRAM_DATA u16 gLastUsedMove = 0;
EWRAM_DATA u8 gLastHitBy[MAX_BATTLERS_COUNT] = {0};
EWRAM_DATA u16 gChosenMoveByBattler[MAX_BATTLERS_COUNT] = {0};
EWRAM_DATA u32 gHitMarker = 0;
EWRAM_DATA u8 gBideTarget[MAX_BATTLERS_COUNT] = {0};
EWRAM_DATA u32 gSideStatuses[NUM_BATTLE_SIDES] = {0};
EWRAM_DATA struct SideTimer gSideTimers[NUM_BATTLE_SIDES] = {0};
EWRAM_DATA u32 gStatuses3[MAX_BATTLERS_COUNT] = {0};
EWRAM_DATA u32 gStatuses4[MAX_BATTLERS_COUNT] = {0};
EWRAM_DATA struct DisableStruct gDisableStructs[MAX_BATTLERS_COUNT] = {0};
EWRAM_DATA u16 gPauseCounterBattle = 0;
EWRAM_DATA u16 gPaydayMoney = 0;
EWRAM_DATA u8 gBattleCommunication[BATTLE_COMMUNICATION_ENTRIES_COUNT] = {0};
EWRAM_DATA u8 gBattleOutcome = 0;
EWRAM_DATA struct ProtectStruct gProtectStructs[MAX_BATTLERS_COUNT] = {0};
EWRAM_DATA struct SpecialStatus gSpecialStatuses[MAX_BATTLERS_COUNT] = {0};
EWRAM_DATA u16 gBattleWeather = 0;
EWRAM_DATA struct WishFutureKnock gWishFutureKnock = {0};
EWRAM_DATA u16 gIntroSlideFlags = 0;
EWRAM_DATA u8 gSentPokesToOpponent[2] = {0};
EWRAM_DATA struct BattleEnigmaBerry gEnigmaBerries[MAX_BATTLERS_COUNT] = {0};
EWRAM_DATA struct BattleScripting gBattleScripting = {0};
EWRAM_DATA struct BattleStruct *gBattleStruct = NULL;
EWRAM_DATA u8 *gLinkBattleSendBuffer = NULL;
EWRAM_DATA u8 *gLinkBattleRecvBuffer = NULL;
EWRAM_DATA struct BattleResources *gBattleResources = NULL;
EWRAM_DATA u8 gActionSelectionCursor[MAX_BATTLERS_COUNT] = {0};
EWRAM_DATA u8 gMoveSelectionCursor[MAX_BATTLERS_COUNT] = {0};
EWRAM_DATA u8 gBattlerStatusSummaryTaskId[MAX_BATTLERS_COUNT] = {0};
EWRAM_DATA u8 gBattlerInMenuId = 0;
EWRAM_DATA bool8 gDoingBattleAnim = FALSE;
EWRAM_DATA u32 gTransformedPersonalities[MAX_BATTLERS_COUNT] = {0};
EWRAM_DATA bool8 gTransformedShininess[MAX_BATTLERS_COUNT] = {0};
EWRAM_DATA u8 gPlayerDpadHoldFrames = 0;
EWRAM_DATA struct BattleSpriteData *gBattleSpritesDataPtr = NULL;
EWRAM_DATA struct MonSpritesGfx *gMonSpritesGfxPtr = NULL;
EWRAM_DATA u16 gBattleMovePower = 0;
EWRAM_DATA u16 gMoveToLearn = 0;
EWRAM_DATA u32 gFieldStatuses = 0;
EWRAM_DATA struct FieldTimer gFieldTimers = {0};
EWRAM_DATA u16 gBattleTurnCounter = 0;
EWRAM_DATA u8 gBattlerAbility = 0;
EWRAM_DATA struct QueuedStatBoost gQueuedStatBoosts[MAX_BATTLERS_COUNT] = {0};
EWRAM_DATA bool8 gHasFetchedBall = FALSE;
EWRAM_DATA u8 gLastUsedBall = 0;
EWRAM_DATA u16 gLastThrownBall = 0;
EWRAM_DATA u16 gBallToDisplay = 0;
EWRAM_DATA bool8 gLastUsedBallMenuPresent = FALSE;
EWRAM_DATA u8 gPartyCriticalHits[PARTY_SIZE] = {0};
EWRAM_DATA static u8 sTriedEvolving = 0;
EWRAM_DATA u8 gCategoryIconSpriteId = 0;

COMMON_DATA void (*gPreBattleCallback1)(void) = NULL;
COMMON_DATA void (*gBattleMainFunc)(void) = NULL;
COMMON_DATA struct BattleResults gBattleResults = {0};
COMMON_DATA u8 gLeveledUpInBattle = 0;
COMMON_DATA u8 gHealthboxSpriteIds[MAX_BATTLERS_COUNT] = {0};
COMMON_DATA u8 gMultiUsePlayerCursor = 0;
COMMON_DATA u8 gNumberOfMovesToChoose = 0;

static const struct ScanlineEffectParams sIntroScanlineParams16Bit =
{
    &REG_BG3HOFS, SCANLINE_EFFECT_DMACNT_16BIT, 1
};

// unused
static const struct ScanlineEffectParams sIntroScanlineParams32Bit =
{
    &REG_BG3HOFS, SCANLINE_EFFECT_DMACNT_32BIT, 1
};

static const u8 sText_ShedinjaJpnName[] = _("ヌケニン"); // Nukenin

const struct OamData gOamData_BattleSpriteOpponentSide =
{
    .y = 0,
    .affineMode = ST_OAM_AFFINE_NORMAL,
    .objMode = ST_OAM_OBJ_NORMAL,
    .bpp = ST_OAM_4BPP,
    .shape = SPRITE_SHAPE(64x64),
    .x = 0,
    .size = SPRITE_SIZE(64x64),
    .tileNum = 0,
    .priority = 2,
    .paletteNum = 0,
    .affineParam = 0,
};

const struct OamData gOamData_BattleSpritePlayerSide =
{
    .y = 0,
    .affineMode = ST_OAM_AFFINE_NORMAL,
    .objMode = ST_OAM_OBJ_NORMAL,
    .bpp = ST_OAM_4BPP,
    .shape = SPRITE_SHAPE(64x64),
    .x = 0,
    .size = SPRITE_SIZE(64x64),
    .tileNum = 0,
    .priority = 2,
    .paletteNum = 2,
    .affineParam = 0,
};

static const s8 sCenterToCornerVecXs[8] ={-32, -16, -16, -32, -32};

#include "data/types_info.h"

// [TRAINER_CLASS_XYZ] = { _("name"), <money=5>, <ball=BALL_POKE> }
const struct TrainerClass gTrainerClasses[TRAINER_CLASS_COUNT] =
{
    [TRAINER_CLASS_PKMN_TRAINER_1] = { _("{PKMN} TRAINER") },
    [TRAINER_CLASS_PKMN_TRAINER_2] = { _("{PKMN} TRAINER") },
    [TRAINER_CLASS_HIKER] = { _("HIKER"), 10 },
    [TRAINER_CLASS_TEAM_AQUA] = { _("TEAM AQUA") },
    [TRAINER_CLASS_PKMN_BREEDER] = { _("{PKMN} BREEDER"), 10, B_TRAINER_CLASS_POKE_BALLS >= GEN_8 ? BALL_HEAL : BALL_FRIEND },
    [TRAINER_CLASS_COOLTRAINER] = { _("COOLTRAINER"), 12, BALL_ULTRA },
    [TRAINER_CLASS_BIRD_KEEPER] = { _("BIRD KEEPER"), 8 },
    [TRAINER_CLASS_COLLECTOR] = { _("COLLECTOR"), 15, BALL_PREMIER },
    [TRAINER_CLASS_SWIMMER_M] = { _("SWIMMER♂"), 2, BALL_DIVE },
    [TRAINER_CLASS_TEAM_MAGMA] = { _("TEAM MAGMA") },
    [TRAINER_CLASS_EXPERT] = { _("EXPERT"), 10 },
    [TRAINER_CLASS_AQUA_ADMIN] = { _("AQUA ADMIN"), 10 },
    [TRAINER_CLASS_BLACK_BELT] = { _("BLACK BELT"), 8, BALL_ULTRA },
    [TRAINER_CLASS_AQUA_LEADER] = { _("AQUA LEADER"), 20, BALL_MASTER },
    [TRAINER_CLASS_HEX_MANIAC] = { _("HEX MANIAC"), 6 },
    [TRAINER_CLASS_AROMA_LADY] = { _("AROMA LADY"), 10 },
    [TRAINER_CLASS_RUIN_MANIAC] = { _("RUIN MANIAC"), 15 },
    [TRAINER_CLASS_INTERVIEWER] = { _("INTERVIEWER"), 12 },
    [TRAINER_CLASS_TUBER_F] = { _("TUBER"), 1 },
    [TRAINER_CLASS_TUBER_M] = { _("TUBER"), 1 },
    [TRAINER_CLASS_LADY] = { _("LADY"), 50 },
    [TRAINER_CLASS_BEAUTY] = { _("BEAUTY"), 20 },
    [TRAINER_CLASS_RICH_BOY] = { _("RICH BOY"), 50 },
    [TRAINER_CLASS_POKEMANIAC] = { _("POKéMANIAC"), 15 },
    [TRAINER_CLASS_GUITARIST] = { _("GUITARIST"), 8 },
    [TRAINER_CLASS_KINDLER] = { _("KINDLER"), 8 },
    [TRAINER_CLASS_CAMPER] = { _("CAMPER"), 4 },
    [TRAINER_CLASS_PICNICKER] = { _("PICNICKER"), 4 },
    [TRAINER_CLASS_BUG_MANIAC] = { _("BUG MANIAC"), 15 },
    [TRAINER_CLASS_PSYCHIC] = { _("PSYCHIC"), 6 },
    [TRAINER_CLASS_GENTLEMAN] = { _("GENTLEMAN"), 20, BALL_LUXURY },
    [TRAINER_CLASS_ELITE_FOUR] = { _("ELITE FOUR"), 25, BALL_ULTRA },
    [TRAINER_CLASS_LEADER] = { _("LEADER"), 25 },
    [TRAINER_CLASS_SCHOOL_KID] = { _("SCHOOL KID") },
    [TRAINER_CLASS_SR_AND_JR] = { _("SR. AND JR."), 4 },
    [TRAINER_CLASS_WINSTRATE] = { _("WINSTRATE"), 10 },
    [TRAINER_CLASS_POKEFAN] = { _("POKéFAN"), 20 },
    [TRAINER_CLASS_YOUNGSTER] = { _("YOUNGSTER"), 4 },
    [TRAINER_CLASS_CHAMPION] = { _("CHAMPION"), 50 },
    [TRAINER_CLASS_FISHERMAN] = { _("FISHERMAN"), 10, B_TRAINER_CLASS_POKE_BALLS >= GEN_8 ? BALL_DIVE : BALL_LURE },
    [TRAINER_CLASS_TRIATHLETE] = { _("TRIATHLETE"), 10 },
    [TRAINER_CLASS_DRAGON_TAMER] = { _("DRAGON TAMER"), 12 },
    [TRAINER_CLASS_NINJA_BOY] = { _("NINJA BOY"), 3 },
    [TRAINER_CLASS_BATTLE_GIRL] = { _("BATTLE GIRL"), 6 },
    [TRAINER_CLASS_PARASOL_LADY] = { _("PARASOL LADY"), 10 },
    [TRAINER_CLASS_SWIMMER_F] = { _("SWIMMER♀"), 2, BALL_DIVE },
    [TRAINER_CLASS_TWINS] = { _("TWINS"), 3 },
    [TRAINER_CLASS_SAILOR] = { _("SAILOR"), 8 },
    [TRAINER_CLASS_COOLTRAINER_2] = { _("COOLTRAINER"), 5, BALL_ULTRA },
    [TRAINER_CLASS_MAGMA_ADMIN] = { _("MAGMA ADMIN"), 10 },
    [TRAINER_CLASS_RIVAL] = { _("{PKMN} TRAINER"), 15 },
    [TRAINER_CLASS_BUG_CATCHER] = { _("BUG CATCHER"), 4 },
    [TRAINER_CLASS_PKMN_RANGER] = { _("{PKMN} RANGER"), 12 },
    [TRAINER_CLASS_MAGMA_LEADER] = { _("MAGMA LEADER"), 20, BALL_MASTER },
    [TRAINER_CLASS_LASS] = { _("LASS"), 4 },
    [TRAINER_CLASS_YOUNG_COUPLE] = { _("YOUNG COUPLE"), 8 },
    [TRAINER_CLASS_OLD_COUPLE] = { _("OLD COUPLE"), 10 },
    [TRAINER_CLASS_SIS_AND_BRO] = { _("SIS AND BRO"), 3 },
    [TRAINER_CLASS_SALON_MAIDEN] = { _("SALON MAIDEN") },
    [TRAINER_CLASS_DOME_ACE] = { _("DOME ACE") },
    [TRAINER_CLASS_PALACE_MAVEN] = { _("PALACE MAVEN") },
    [TRAINER_CLASS_ARENA_TYCOON] = { _("ARENA TYCOON") },
    [TRAINER_CLASS_FACTORY_HEAD] = { _("FACTORY HEAD") },
    [TRAINER_CLASS_PIKE_QUEEN] = { _("PIKE QUEEN") },
    [TRAINER_CLASS_PYRAMID_KING] = { _("PYRAMID KING") },
    [TRAINER_CLASS_RS_PROTAG] = { _("{PKMN} TRAINER") },
};

static void (* const sTurnActionsFuncsTable[])(void) =
{
    [B_ACTION_USE_MOVE]               = HandleAction_UseMove,
    [B_ACTION_USE_ITEM]               = HandleAction_UseItem,
    [B_ACTION_SWITCH]                 = HandleAction_Switch,
    [B_ACTION_RUN]                    = HandleAction_Run,
    [B_ACTION_SAFARI_WATCH_CAREFULLY] = HandleAction_WatchesCarefully,
    [B_ACTION_SAFARI_BALL]            = HandleAction_SafariZoneBallThrow,
    [B_ACTION_SAFARI_POKEBLOCK]       = HandleAction_ThrowPokeblock,
    [B_ACTION_SAFARI_GO_NEAR]         = HandleAction_GoNear,
    [B_ACTION_SAFARI_RUN]             = HandleAction_SafariZoneRun,
    [B_ACTION_WALLY_THROW]            = HandleAction_WallyBallThrow,
    [B_ACTION_EXEC_SCRIPT]            = HandleAction_RunBattleScript,
    [B_ACTION_TRY_FINISH]             = HandleAction_TryFinish,
    [B_ACTION_FINISHED]               = HandleAction_ActionFinished,
    [B_ACTION_NOTHING_FAINTED]        = HandleAction_NothingIsFainted,
    [B_ACTION_THROW_BALL]             = HandleAction_ThrowBall,
};

static void (* const sEndTurnFuncsTable[])(void) =
{
    [0]                           = HandleEndTurn_ContinueBattle,
    [B_OUTCOME_WON]               = HandleEndTurn_BattleWon,
    [B_OUTCOME_LOST]              = HandleEndTurn_BattleLost,
    [B_OUTCOME_DREW]              = HandleEndTurn_BattleLost,
    [B_OUTCOME_RAN]               = HandleEndTurn_RanFromBattle,
    [B_OUTCOME_PLAYER_TELEPORTED] = HandleEndTurn_FinishBattle,
    [B_OUTCOME_MON_FLED]          = HandleEndTurn_MonFled,
    [B_OUTCOME_CAUGHT]            = HandleEndTurn_FinishBattle,
    [B_OUTCOME_NO_SAFARI_BALLS]   = HandleEndTurn_FinishBattle,
    [B_OUTCOME_FORFEITED]         = HandleEndTurn_FinishBattle,
    [B_OUTCOME_MON_TELEPORTED]    = HandleEndTurn_FinishBattle,
};

const u8 gStatusConditionString_PoisonJpn[] = _("どく$$$$$");
const u8 gStatusConditionString_SleepJpn[] = _("ねむり$$$$");
const u8 gStatusConditionString_ParalysisJpn[] = _("まひ$$$$$");
const u8 gStatusConditionString_BurnJpn[] = _("やけど$$$$");
const u8 gStatusConditionString_IceJpn[] = _("こおり$$$$");
const u8 gStatusConditionString_ConfusionJpn[] = _("こんらん$$$");
const u8 gStatusConditionString_LoveJpn[] = _("メロメロ$$$");

const u8 *const gStatusConditionStringsTable[][2] =
{
    {gStatusConditionString_PoisonJpn, gText_Poison},
    {gStatusConditionString_SleepJpn, gText_Sleep},
    {gStatusConditionString_ParalysisJpn, gText_Paralysis},
    {gStatusConditionString_BurnJpn, gText_Burn},
    {gStatusConditionString_IceJpn, gText_Ice},
    {gStatusConditionString_ConfusionJpn, gText_Confusion},
    {gStatusConditionString_LoveJpn, gText_Love}
};

void CB2_InitBattle(void)
{
    if (!gTestRunnerEnabled)
        MoveSaveBlocks_ResetHeap();
    AllocateBattleResources();
    AllocateBattleSpritesData();
    AllocateMonSpritesGfx();
    RecordedBattle_ClearFrontierPassFlag();

    if (gBattleTypeFlags & BATTLE_TYPE_MULTI)
    {
        if (gBattleTypeFlags & BATTLE_TYPE_RECORDED)
        {
            CB2_InitBattleInternal();
        }
        else if (!(gBattleTypeFlags & BATTLE_TYPE_INGAME_PARTNER))
        {
            HandleLinkBattleSetup();
            SetMainCallback2(CB2_PreInitMultiBattle);
        }
        else
        {
            SetMainCallback2(CB2_PreInitIngamePlayerPartnerBattle);
        }
        gBattleCommunication[MULTIUSE_STATE] = 0;
    }
    else
    {
        CB2_InitBattleInternal();
    }
}

static void CB2_InitBattleInternal(void)
{
    s32 i;

    SetHBlankCallback(NULL);
    SetVBlankCallback(NULL);

    CpuFill32(0, (void *)(VRAM), VRAM_SIZE);

    SetGpuReg(REG_OFFSET_MOSAIC, 0);
    SetGpuReg(REG_OFFSET_WIN0H, DISPLAY_WIDTH);
    SetGpuReg(REG_OFFSET_WIN0V, WIN_RANGE(DISPLAY_HEIGHT / 2, DISPLAY_HEIGHT / 2 + 1));
    SetGpuReg(REG_OFFSET_WININ, 0);
    SetGpuReg(REG_OFFSET_WINOUT, 0);

    gBattle_WIN0H = DISPLAY_WIDTH;

    if (gBattleTypeFlags & BATTLE_TYPE_INGAME_PARTNER && gPartnerTrainerId < TRAINER_PARTNER(PARTNER_NONE))
    {
        gBattle_WIN0V = DISPLAY_HEIGHT - 1;
        gBattle_WIN1H = DISPLAY_WIDTH;
        gBattle_WIN1V = 32;
    }
    else
    {
        gBattle_WIN0V = WIN_RANGE(DISPLAY_HEIGHT / 2, DISPLAY_HEIGHT / 2 + 1);
        if (B_FAST_INTRO_NO_SLIDE == FALSE && !gTestRunnerHeadless)
        {
            ScanlineEffect_Clear();

            for (i = 0; i < DISPLAY_HEIGHT / 2; i++)
            {
                gScanlineEffectRegBuffers[0][i] = 0xF0;
                gScanlineEffectRegBuffers[1][i] = 0xF0;
            }

            for (; i < DISPLAY_HEIGHT; i++)
            {
                gScanlineEffectRegBuffers[0][i] = 0xFF10;
                gScanlineEffectRegBuffers[1][i] = 0xFF10;
            }

            ScanlineEffect_SetParams(sIntroScanlineParams16Bit);
        }
    }

    ResetPaletteFade();
    gBattle_BG0_X = 0;
    gBattle_BG0_Y = 0;
    gBattle_BG1_X = 0;
    gBattle_BG1_Y = 0;
    gBattle_BG2_X = 0;
    gBattle_BG2_Y = 0;
    gBattle_BG3_X = 0;
    gBattle_BG3_Y = 0;

    if (!DEBUG_OVERWORLD_MENU || (DEBUG_OVERWORLD_MENU && !gIsDebugBattle))
    {
        gBattleTerrain = BattleSetup_GetTerrainId();
    }
    if (gBattleTypeFlags & BATTLE_TYPE_RECORDED)
        gBattleTerrain = BATTLE_TERRAIN_BUILDING;

    if (gBattleTypeFlags & BATTLE_TYPE_TRAINER && !(gBattleTypeFlags & (BATTLE_TYPE_FRONTIER
                                                                        | BATTLE_TYPE_EREADER_TRAINER
                                                                        | BATTLE_TYPE_TRAINER_HILL)))
    {
        gBattleTypeFlags |= (IsTrainerDoubleBattle(TRAINER_BATTLE_PARAM.opponentA) ? BATTLE_TYPE_DOUBLE : 0);
    }

    InitBattleBgsVideo();
    LoadBattleTextboxAndBackground();
    ResetSpriteData();
    ResetTasks();
    if (B_FAST_INTRO_NO_SLIDE == FALSE && !gTestRunnerHeadless)
        DrawBattleEntryBackground();
    FreeAllSpritePalettes();
    gReservedSpritePaletteCount = MAX_BATTLERS_COUNT;
    SetVBlankCallback(VBlankCB_Battle);
    SetUpBattleVarsAndBirchZigzagoon();

    if (gBattleTypeFlags & BATTLE_TYPE_MULTI && gBattleTypeFlags & BATTLE_TYPE_BATTLE_TOWER)
        SetMainCallback2(CB2_HandleStartMultiPartnerBattle);
    else if (gBattleTypeFlags & BATTLE_TYPE_MULTI && gBattleTypeFlags & BATTLE_TYPE_INGAME_PARTNER)
        SetMainCallback2(CB2_HandleStartMultiPartnerBattle);
    else if (gBattleTypeFlags & BATTLE_TYPE_MULTI)
        SetMainCallback2(CB2_HandleStartMultiBattle);
    else
        SetMainCallback2(CB2_HandleStartBattle);

    if (!DEBUG_OVERWORLD_MENU || (DEBUG_OVERWORLD_MENU && !gIsDebugBattle))
    {
        if (!(gBattleTypeFlags & (BATTLE_TYPE_LINK | BATTLE_TYPE_RECORDED)))
        {
            CreateNPCTrainerParty(&gEnemyParty[0], TRAINER_BATTLE_PARAM.opponentA, TRUE);
            if (gBattleTypeFlags & BATTLE_TYPE_TWO_OPPONENTS && !BATTLE_TWO_VS_ONE_OPPONENT)
                CreateNPCTrainerParty(&gEnemyParty[PARTY_SIZE / 2], TRAINER_BATTLE_PARAM.opponentB, FALSE);
            SetWildMonHeldItem();
            CalculateEnemyPartyCount();
        }
    }

    gMain.inBattle = TRUE;
    gSaveBlock2Ptr->frontier.disableRecordBattle = FALSE;

    for (i = 0; i < PARTY_SIZE; i++)
    {
        AdjustFriendship(&gPlayerParty[i], FRIENDSHIP_EVENT_LEAGUE_BATTLE);

        // Apply party-wide start-of-battle form changes for both sides.
        TryFormChange(i, B_SIDE_PLAYER, FORM_CHANGE_BEGIN_BATTLE);
        TryFormChange(i, B_SIDE_OPPONENT, FORM_CHANGE_BEGIN_BATTLE);
    }

    gBattleCommunication[MULTIUSE_STATE] = 0;
}

#define BUFFER_PARTY_VS_SCREEN_STATUS(party, flags, i)                      \
    for ((i) = 0; (i) < PARTY_SIZE; (i)++)                                  \
    {                                                                       \
        u16 species = GetMonData(&(party)[(i)], MON_DATA_SPECIES_OR_EGG);   \
        u16 hp = GetMonData(&(party)[(i)], MON_DATA_HP);                    \
        u32 status = GetMonData(&(party)[(i)], MON_DATA_STATUS);            \
                                                                            \
        if (species == SPECIES_NONE)                                        \
            continue;                                                       \
                                                                            \
        /* Is healthy mon? */                                               \
        if (species != SPECIES_EGG && hp != 0 && status == 0)               \
            (flags) |= 1 << (i) * 2;                                        \
                                                                            \
        if (species == SPECIES_NONE) /* Redundant */                        \
            continue;                                                       \
                                                                            \
        /* Is Egg or statused? */                                           \
        if (hp != 0 && (species == SPECIES_EGG || status != 0))             \
            (flags) |= 2 << (i) * 2;                                        \
                                                                            \
        if (species == SPECIES_NONE) /* Redundant */                        \
            continue;                                                       \
                                                                            \
        /* Is fainted? */                                                   \
        if (species != SPECIES_EGG && hp == 0)                              \
            (flags) |= 3 << (i) * 2;                                        \
    }

// For Vs Screen at link battle start
static void BufferPartyVsScreenHealth_AtStart(void)
{
    u16 flags = 0;
    s32 i;

    BUFFER_PARTY_VS_SCREEN_STATUS(gPlayerParty, flags, i);
    gBattleStruct->multiBuffer.linkBattlerHeader.vsScreenHealthFlagsLo = flags;
    *(&gBattleStruct->multiBuffer.linkBattlerHeader.vsScreenHealthFlagsHi) = flags >> 8;
    gBattleStruct->multiBuffer.linkBattlerHeader.vsScreenHealthFlagsHi |= FlagGet(FLAG_SYS_FRONTIER_PASS) << 7;
}

static void SetPlayerBerryDataInBattleStruct(void)
{
    s32 i;
    struct BattleStruct *battleStruct = gBattleStruct;
    struct BattleEnigmaBerry *battleBerry = &battleStruct->multiBuffer.linkBattlerHeader.battleEnigmaBerry;

    if (IsEnigmaBerryValid() == TRUE)
    {
    #if FREE_ENIGMA_BERRY == FALSE
        for (i = 0; i < BERRY_NAME_LENGTH; i++)
            battleBerry->name[i] = gSaveBlock1Ptr->enigmaBerry.berry.name[i];
        battleBerry->name[i] = EOS;

        for (i = 0; i < BERRY_ITEM_EFFECT_COUNT; i++)
            battleBerry->itemEffect[i] = gSaveBlock1Ptr->enigmaBerry.itemEffect[i];

        battleBerry->holdEffect = gSaveBlock1Ptr->enigmaBerry.holdEffect;
        battleBerry->holdEffectParam = gSaveBlock1Ptr->enigmaBerry.holdEffectParam;
    #endif //FREE_ENIGMA_BERRY
    }
    else
    {
        const struct Berry *berryData = GetBerryInfo(ItemIdToBerryType(ITEM_ENIGMA_BERRY_E_READER));

        for (i = 0; i < BERRY_NAME_LENGTH; i++)
            battleBerry->name[i] = berryData->name[i];
        battleBerry->name[i] = EOS;

        for (i = 0; i < BERRY_ITEM_EFFECT_COUNT; i++)
            battleBerry->itemEffect[i] = 0;

        battleBerry->holdEffect = HOLD_EFFECT_NONE;
        battleBerry->holdEffectParam = 0;
    }
}

static void SetAllPlayersBerryData(void)
{
    s32 i, j;

    if (!(gBattleTypeFlags & BATTLE_TYPE_LINK))
    {
        if (IsEnigmaBerryValid() == TRUE)
        {
        #if FREE_ENIGMA_BERRY == FALSE
            for (i = 0; i < BERRY_NAME_LENGTH; i++)
            {
                gEnigmaBerries[0].name[i] = gSaveBlock1Ptr->enigmaBerry.berry.name[i];
                gEnigmaBerries[2].name[i] = gSaveBlock1Ptr->enigmaBerry.berry.name[i];
            }
            gEnigmaBerries[0].name[i] = EOS;
            gEnigmaBerries[2].name[i] = EOS;

            for (i = 0; i < BERRY_ITEM_EFFECT_COUNT; i++)
            {
                gEnigmaBerries[0].itemEffect[i] = gSaveBlock1Ptr->enigmaBerry.itemEffect[i];
                gEnigmaBerries[2].itemEffect[i] = gSaveBlock1Ptr->enigmaBerry.itemEffect[i];
            }

            gEnigmaBerries[0].holdEffect = gSaveBlock1Ptr->enigmaBerry.holdEffect;
            gEnigmaBerries[2].holdEffect = gSaveBlock1Ptr->enigmaBerry.holdEffect;
            gEnigmaBerries[0].holdEffectParam = gSaveBlock1Ptr->enigmaBerry.holdEffectParam;
            gEnigmaBerries[2].holdEffectParam = gSaveBlock1Ptr->enigmaBerry.holdEffectParam;
        #endif //FREE_ENIGMA_BERRY
        }
        else
        {
            const struct Berry *berryData = GetBerryInfo(ItemIdToBerryType(ITEM_ENIGMA_BERRY_E_READER));

            for (i = 0; i < BERRY_NAME_LENGTH; i++)
            {
                gEnigmaBerries[0].name[i] = berryData->name[i];
                gEnigmaBerries[2].name[i] = berryData->name[i];
            }
            gEnigmaBerries[0].name[i] = EOS;
            gEnigmaBerries[2].name[i] = EOS;

            for (i = 0; i < BERRY_ITEM_EFFECT_COUNT; i++)
            {
                gEnigmaBerries[0].itemEffect[i] = 0;
                gEnigmaBerries[2].itemEffect[i] = 0;
            }

            gEnigmaBerries[0].holdEffect = HOLD_EFFECT_NONE;
            gEnigmaBerries[2].holdEffect = HOLD_EFFECT_NONE;
            gEnigmaBerries[0].holdEffectParam = 0;
            gEnigmaBerries[2].holdEffectParam = 0;
        }
    }
    else
    {
        s32 numPlayers;
        struct BattleEnigmaBerry *src;
        u32 battler;

        if (gBattleTypeFlags & BATTLE_TYPE_MULTI)
        {
            if (gBattleTypeFlags & BATTLE_TYPE_BATTLE_TOWER)
                numPlayers = 2;
            else
                numPlayers = 4;

            for (i = 0; i < numPlayers; i++)
            {
                src = (struct BattleEnigmaBerry *)(gBlockRecvBuffer[i] + 2);
                battler = gLinkPlayers[i].id;

                for (j = 0; j < BERRY_NAME_LENGTH; j++)
                    gEnigmaBerries[battler].name[j] = src->name[j];
                gEnigmaBerries[battler].name[j] = EOS;

                for (j = 0; j < BERRY_ITEM_EFFECT_COUNT; j++)
                    gEnigmaBerries[battler].itemEffect[j] = src->itemEffect[j];

                gEnigmaBerries[battler].holdEffect = src->holdEffect;
                gEnigmaBerries[battler].holdEffectParam = src->holdEffectParam;
            }
        }
        else
        {
            for (i = 0; i < 2; i++)
            {
                src = (struct BattleEnigmaBerry *)(gBlockRecvBuffer[i] + 2);

                for (j = 0; j < BERRY_NAME_LENGTH; j++)
                {
                    gEnigmaBerries[i].name[j] = src->name[j];
                    gEnigmaBerries[i + 2].name[j] = src->name[j];
                }
                gEnigmaBerries[i].name[j] = EOS;
                gEnigmaBerries[i + 2].name[j] = EOS;

                for (j = 0; j < BERRY_ITEM_EFFECT_COUNT; j++)
                {
                    gEnigmaBerries[i].itemEffect[j] = src->itemEffect[j];
                    gEnigmaBerries[i + 2].itemEffect[j] = src->itemEffect[j];
                }

                gEnigmaBerries[i].holdEffect = src->holdEffect;
                gEnigmaBerries[i + 2].holdEffect = src->holdEffect;
                gEnigmaBerries[i].holdEffectParam = src->holdEffectParam;
                gEnigmaBerries[i + 2].holdEffectParam = src->holdEffectParam;
            }
        }
    }
}

// This was inlined in Ruby/Sapphire
static void FindLinkBattleMaster(u8 numPlayers, u8 multiPlayerId)
{
    u8 found = 0;

    // If player 1 is playing the minimum version, player 1 is master.
    if (gBlockRecvBuffer[0][0] == 0x100)
    {
        if (multiPlayerId == 0)
            gBattleTypeFlags |= BATTLE_TYPE_IS_MASTER | BATTLE_TYPE_TRAINER;
        else
            gBattleTypeFlags |= BATTLE_TYPE_TRAINER;
        found++;
    }

    if (found == 0)
    {
        // If multiple different versions are being used, player 1 is master.
        s32 i;

        for (i = 0; i < numPlayers; i++)
        {
            if (gBlockRecvBuffer[0][0] != gBlockRecvBuffer[i][0])
                break;
        }

        if (i == numPlayers)
        {
            if (multiPlayerId == 0)
                gBattleTypeFlags |= BATTLE_TYPE_IS_MASTER | BATTLE_TYPE_TRAINER;
            else
                gBattleTypeFlags |= BATTLE_TYPE_TRAINER;
            found++;
        }

        if (found == 0)
        {
            // Lowest index player with the highest game version is master.
            for (i = 0; i < numPlayers; i++)
            {
                if (gBlockRecvBuffer[i][0] == 0x300 && i != multiPlayerId)
                {
                    if (i < multiPlayerId)
                        break;
                }
                if (gBlockRecvBuffer[i][0] > 0x300 && i != multiPlayerId)
                    break;
            }

            if (i == numPlayers)
                gBattleTypeFlags |= BATTLE_TYPE_IS_MASTER | BATTLE_TYPE_TRAINER;
            else
                gBattleTypeFlags |= BATTLE_TYPE_TRAINER;
        }
    }
}

static void CB2_HandleStartBattle(void)
{
    u8 playerMultiplayerId;
    u8 enemyMultiplayerId;

    RunTasks();
    AnimateSprites();
    BuildOamBuffer();

    playerMultiplayerId = GetMultiplayerId();
    gBattleScripting.multiplayerId = playerMultiplayerId;
    enemyMultiplayerId = playerMultiplayerId ^ BIT_SIDE;

    switch (gBattleCommunication[MULTIUSE_STATE])
    {
    case 0:
        if (!IsDma3ManagerBusyWithBgCopy())
        {
            ShowBg(0);
            ShowBg(1);
            ShowBg(2);
            ShowBg(3);
            FillAroundBattleWindows();
            gBattleCommunication[MULTIUSE_STATE] = 1;
        }
        if (gWirelessCommType)
            LoadWirelessStatusIndicatorSpriteGfx();
        break;
    case 1:
        if (gBattleTypeFlags & BATTLE_TYPE_LINK)
        {
            if (gReceivedRemoteLinkPlayers)
            {
                if (IsLinkTaskFinished())
                {
                    // 0x300
                    *(&gBattleStruct->multiBuffer.linkBattlerHeader.versionSignatureLo) = 0;
                    *(&gBattleStruct->multiBuffer.linkBattlerHeader.versionSignatureHi) = 3;
                    BufferPartyVsScreenHealth_AtStart();
                    SetPlayerBerryDataInBattleStruct();

                    if (TRAINER_BATTLE_PARAM.opponentA == TRAINER_UNION_ROOM)
                    {
                        gLinkPlayers[0].id = 0;
                        gLinkPlayers[1].id = 1;
                    }

                    SendBlock(BitmaskAllOtherLinkPlayers(), &gBattleStruct->multiBuffer.linkBattlerHeader, sizeof(gBattleStruct->multiBuffer.linkBattlerHeader));
                    gBattleCommunication[MULTIUSE_STATE] = 2;
                }
                if (gWirelessCommType)
                    CreateWirelessStatusIndicatorSprite(0, 0);
            }
        }
        else
        {
            if (!(gBattleTypeFlags & BATTLE_TYPE_RECORDED))
                gBattleTypeFlags |= BATTLE_TYPE_IS_MASTER;
            gBattleCommunication[MULTIUSE_STATE] = 15;
            SetAllPlayersBerryData();
        }
        break;
    case 2:
        if ((GetBlockReceivedStatus() & 3) == 3)
        {
            u8 taskId;

            ResetBlockReceivedFlags();
            FindLinkBattleMaster(2, playerMultiplayerId);
            SetAllPlayersBerryData();
            taskId = CreateTask(InitLinkBattleVsScreen, 0);
            gTasks[taskId].data[1] = 0x10E;
            gTasks[taskId].data[2] = 0x5A;
            gTasks[taskId].data[5] = 0;
            gTasks[taskId].data[3] = gBattleStruct->multiBuffer.linkBattlerHeader.vsScreenHealthFlagsLo | (gBattleStruct->multiBuffer.linkBattlerHeader.vsScreenHealthFlagsHi << 8);
            gTasks[taskId].data[4] = gBlockRecvBuffer[enemyMultiplayerId][1];
            RecordedBattle_SetFrontierPassFlagFromHword(gBlockRecvBuffer[playerMultiplayerId][1]);
            RecordedBattle_SetFrontierPassFlagFromHword(gBlockRecvBuffer[enemyMultiplayerId][1]);
            gBattleCommunication[MULTIUSE_STATE]++;
        }
        break;
    case 3:
        // Link battle, send/receive party Pokémon 2 at a time
        if (IsLinkTaskFinished())
        {
            // Send Pokémon 1-2
            SendBlock(BitmaskAllOtherLinkPlayers(), gPlayerParty, sizeof(struct Pokemon) * 2);
            gBattleCommunication[MULTIUSE_STATE]++;
        }
        break;
    case 4:
        if ((GetBlockReceivedStatus() & 3) == 3)
        {
            // Recv Pokémon 1-2
            ResetBlockReceivedFlags();
            memcpy(gEnemyParty, gBlockRecvBuffer[enemyMultiplayerId], sizeof(struct Pokemon) * 2);
            gBattleCommunication[MULTIUSE_STATE]++;
        }
        break;
    case 7:
        if (IsLinkTaskFinished())
        {
            // Send Pokémon 3-4
            SendBlock(BitmaskAllOtherLinkPlayers(), &gPlayerParty[2], sizeof(struct Pokemon) * 2);
            gBattleCommunication[MULTIUSE_STATE]++;
        }
        break;
    case 8:
        if ((GetBlockReceivedStatus() & 3) == 3)
        {
            // Recv Pokémon 3-4
            ResetBlockReceivedFlags();
            memcpy(&gEnemyParty[2], gBlockRecvBuffer[enemyMultiplayerId], sizeof(struct Pokemon) * 2);
            gBattleCommunication[MULTIUSE_STATE]++;
        }
        break;
    case 11:
        if (IsLinkTaskFinished())
        {
            // Send Pokémon 5-6
            SendBlock(BitmaskAllOtherLinkPlayers(), &gPlayerParty[4], sizeof(struct Pokemon) * 2);
            gBattleCommunication[MULTIUSE_STATE]++;
        }
        break;
    case 12:
        if ((GetBlockReceivedStatus() & 3) == 3)
        {
            // Recv Pokémon 5-6
            ResetBlockReceivedFlags();
            memcpy(&gEnemyParty[4], gBlockRecvBuffer[enemyMultiplayerId], sizeof(struct Pokemon) * 2);

            TryCorrectShedinjaLanguage(&gEnemyParty[0]);
            TryCorrectShedinjaLanguage(&gEnemyParty[1]);
            TryCorrectShedinjaLanguage(&gEnemyParty[2]);
            TryCorrectShedinjaLanguage(&gEnemyParty[3]);
            TryCorrectShedinjaLanguage(&gEnemyParty[4]);
            TryCorrectShedinjaLanguage(&gEnemyParty[5]);
            gBattleCommunication[MULTIUSE_STATE]++;
        }
        break;
    case 15:
        InitBattleControllers();
        RecordedBattle_SetTrainerInfo();
        gBattleCommunication[SPRITES_INIT_STATE1] = 0;
        gBattleCommunication[SPRITES_INIT_STATE2] = 0;
        if (gBattleTypeFlags & BATTLE_TYPE_LINK)
        {
            // Check if both players are using Emerald
            // to determine if the recorded battle rng
            // seed needs to be sent
            s32 i;
            for (i = 0; i < 2 && (gLinkPlayers[i].version & 0xFF) == VERSION_EMERALD; i++);

            if (i == 2)
                gBattleCommunication[MULTIUSE_STATE] = 16;
            else
                gBattleCommunication[MULTIUSE_STATE] = 18;
        }
        else
        {
            gBattleCommunication[MULTIUSE_STATE] = 18;
        }
        break;
    case 16:
        // Both players are using Emerald, send rng seed for recorded battle
        if (IsLinkTaskFinished())
        {
            SendBlock(BitmaskAllOtherLinkPlayers(), &gRecordedBattleRngSeed, sizeof(gRecordedBattleRngSeed));
            gBattleCommunication[MULTIUSE_STATE]++;
        }
        break;
    case 17:
        // Receive rng seed for recorded battle (only read it if partner is the link master)
        if ((GetBlockReceivedStatus() & 3) == 3)
        {
            ResetBlockReceivedFlags();
            if (!(gBattleTypeFlags & BATTLE_TYPE_IS_MASTER))
                memcpy(&gRecordedBattleRngSeed, gBlockRecvBuffer[enemyMultiplayerId], sizeof(gRecordedBattleRngSeed));
            gBattleCommunication[MULTIUSE_STATE]++;
        }
        break;
    case 18:
        // Finish, start battle
        if (BattleInitAllSprites(&gBattleCommunication[SPRITES_INIT_STATE1], &gBattleCommunication[SPRITES_INIT_STATE2]))
        {
            gPreBattleCallback1 = gMain.callback1;
            gMain.callback1 = BattleMainCB1;
            SetMainCallback2(BattleMainCB2);
            if (gBattleTypeFlags & BATTLE_TYPE_LINK)
                gBattleTypeFlags |= BATTLE_TYPE_LINK_IN_BATTLE;
        }
        break;
    // Introduce short delays between sending party Pokémon for link
    case 5:
    case 9:
    case 13:
        gBattleCommunication[MULTIUSE_STATE]++;
        gBattleCommunication[1] = 1;
    case 6:
    case 10:
    case 14:
        if (--gBattleCommunication[1] == 0)
            gBattleCommunication[MULTIUSE_STATE]++;
        break;
    }
}

static void CB2_HandleStartMultiPartnerBattle(void)
{
    u8 playerMultiplayerId;
    u8 partnerMultiplayerId;

    RunTasks();
    AnimateSprites();
    BuildOamBuffer();

    playerMultiplayerId = GetMultiplayerId();
    gBattleScripting.multiplayerId = playerMultiplayerId;
    partnerMultiplayerId = playerMultiplayerId ^ BIT_SIDE;

    switch (gBattleCommunication[MULTIUSE_STATE])
    {
    case 0:
        if (!IsDma3ManagerBusyWithBgCopy())
        {
            ShowBg(0);
            ShowBg(1);
            ShowBg(2);
            ShowBg(3);
            FillAroundBattleWindows();
            gBattleCommunication[MULTIUSE_STATE] = 1;
        }
        if (gWirelessCommType)
            LoadWirelessStatusIndicatorSpriteGfx();
        // fall through
    case 1:
        if (gBattleTypeFlags & BATTLE_TYPE_LINK)
        {
            if (gReceivedRemoteLinkPlayers)
            {
                u8 language;

                gLinkPlayers[0].id = 0;
                gLinkPlayers[1].id = 2;
                gLinkPlayers[2].id = 1;
                gLinkPlayers[3].id = 3;
                GetFrontierTrainerName(gLinkPlayers[2].name, TRAINER_BATTLE_PARAM.opponentA);
                GetFrontierTrainerName(gLinkPlayers[3].name, TRAINER_BATTLE_PARAM.opponentB);
                GetBattleTowerTrainerLanguage(&language, TRAINER_BATTLE_PARAM.opponentA);
                gLinkPlayers[2].language = language;
                GetBattleTowerTrainerLanguage(&language, TRAINER_BATTLE_PARAM.opponentB);
                gLinkPlayers[3].language = language;

                if (IsLinkTaskFinished())
                {
                    // 0x300
                    *(&gBattleStruct->multiBuffer.linkBattlerHeader.versionSignatureLo) = 0;
                    *(&gBattleStruct->multiBuffer.linkBattlerHeader.versionSignatureHi) = 3;
                    BufferPartyVsScreenHealth_AtStart();
                    SetPlayerBerryDataInBattleStruct();
                    SendBlock(BitmaskAllOtherLinkPlayers(), &gBattleStruct->multiBuffer.linkBattlerHeader, sizeof(gBattleStruct->multiBuffer.linkBattlerHeader));
                    gBattleCommunication[MULTIUSE_STATE] = 2;
                }

                if (gWirelessCommType)
                    CreateWirelessStatusIndicatorSprite(0, 0);
            }
        }
        else
        {
            if (!(gBattleTypeFlags & BATTLE_TYPE_RECORDED))
                gBattleTypeFlags |= BATTLE_TYPE_IS_MASTER;
            gBattleCommunication[MULTIUSE_STATE] = 13;
            SetAllPlayersBerryData();
        }
        break;
    case 2:
        if ((GetBlockReceivedStatus() & 3) == 3)
        {
            u8 taskId;

            ResetBlockReceivedFlags();
            FindLinkBattleMaster(2, playerMultiplayerId);
            SetAllPlayersBerryData();
            taskId = CreateTask(InitLinkBattleVsScreen, 0);
            gTasks[taskId].data[1] = 0x10E;
            gTasks[taskId].data[2] = 0x5A;
            gTasks[taskId].data[5] = 0;
            gTasks[taskId].data[3] = 0x145;
            gTasks[taskId].data[4] = 0x145;
            gBattleCommunication[MULTIUSE_STATE]++;
        }
        break;
    case 3:
        // Link battle, send/receive party Pokémon in groups
        if (IsLinkTaskFinished())
        {
            // Send Pokémon 1-2
            SendBlock(BitmaskAllOtherLinkPlayers(), gPlayerParty, sizeof(struct Pokemon) * 2);
            gBattleCommunication[MULTIUSE_STATE]++;
        }
        break;
    case 4:
        if ((GetBlockReceivedStatus() & 3) == 3)
        {
            // Recv partner's Pokémon 1-2, and copy partner's and own Pokémon into party positions
            ResetBlockReceivedFlags();
            if (gLinkPlayers[playerMultiplayerId].id != 0)
            {
                memcpy(gPlayerParty, gBlockRecvBuffer[partnerMultiplayerId], sizeof(struct Pokemon) * 2);
                memcpy(&gPlayerParty[MULTI_PARTY_SIZE], gBlockRecvBuffer[playerMultiplayerId], sizeof(struct Pokemon) * 2);
            }
            else
            {
                memcpy(gPlayerParty, gBlockRecvBuffer[playerMultiplayerId], sizeof(struct Pokemon) * 2);
                memcpy(&gPlayerParty[MULTI_PARTY_SIZE], gBlockRecvBuffer[partnerMultiplayerId], sizeof(struct Pokemon) * 2);
            }
            gBattleCommunication[MULTIUSE_STATE]++;
        }
        break;
    case 5:
        if (IsLinkTaskFinished())
        {
            // Send Pokémon 3
            SendBlock(BitmaskAllOtherLinkPlayers(), &gPlayerParty[2], sizeof(struct Pokemon));
            gBattleCommunication[MULTIUSE_STATE]++;
        }
        break;
    case 6:
        if ((GetBlockReceivedStatus() & 3) == 3)
        {
            // Recv partner's Pokémon 3, and copy partner's and own Pokémon into party positions
            ResetBlockReceivedFlags();
            if (gLinkPlayers[playerMultiplayerId].id != 0)
            {
                memcpy(&gPlayerParty[2], gBlockRecvBuffer[partnerMultiplayerId], sizeof(struct Pokemon));
                memcpy(&gPlayerParty[2 + MULTI_PARTY_SIZE], gBlockRecvBuffer[playerMultiplayerId], sizeof(struct Pokemon));
            }
            else
            {
                memcpy(&gPlayerParty[2], gBlockRecvBuffer[playerMultiplayerId], sizeof(struct Pokemon));
                memcpy(&gPlayerParty[2 + MULTI_PARTY_SIZE], gBlockRecvBuffer[partnerMultiplayerId], sizeof(struct Pokemon));
            }
            gBattleCommunication[MULTIUSE_STATE]++;
        }
        break;
    case 7:
        if (IsLinkTaskFinished())
        {
            // Send enemy Pokémon 1-2 to partner
            SendBlock(BitmaskAllOtherLinkPlayers(), gEnemyParty, sizeof(struct Pokemon) * 2);
            gBattleCommunication[MULTIUSE_STATE]++;
        }
        break;
    case 8:
        if ((GetBlockReceivedStatus() & 3) == 3)
        {
            // Recv enemy Pokémon 1-2 (if not master)
            ResetBlockReceivedFlags();
            if (GetMultiplayerId() != 0)
                memcpy(gEnemyParty, gBlockRecvBuffer[0], sizeof(struct Pokemon) * 2);
            gBattleCommunication[MULTIUSE_STATE]++;
        }
        break;
    case 9:
        if (IsLinkTaskFinished())
        {
            // Send enemy Pokémon 3-4 to partner
            SendBlock(BitmaskAllOtherLinkPlayers(), &gEnemyParty[2], sizeof(struct Pokemon) * 2);
            gBattleCommunication[MULTIUSE_STATE]++;
        }
        break;
    case 10:
        if ((GetBlockReceivedStatus() & 3) == 3)
        {
            // Recv enemy Pokémon 3-4 (if not master)
            ResetBlockReceivedFlags();
            if (GetMultiplayerId() != 0)
                memcpy(&gEnemyParty[2], gBlockRecvBuffer[0], sizeof(struct Pokemon) * 2);
            gBattleCommunication[MULTIUSE_STATE]++;
        }
        break;
    case 11:
        if (IsLinkTaskFinished())
        {
            // Send enemy Pokémon 5-6 to partner
            SendBlock(BitmaskAllOtherLinkPlayers(), &gEnemyParty[4], sizeof(struct Pokemon) * 2);
            gBattleCommunication[MULTIUSE_STATE]++;
        }
        break;
    case 12:
        if ((GetBlockReceivedStatus() & 3) == 3)
        {
            // Recv enemy Pokémon 5-6 (if not master)
            ResetBlockReceivedFlags();
            if (GetMultiplayerId() != 0)
                memcpy(&gEnemyParty[4], gBlockRecvBuffer[0], sizeof(struct Pokemon) * 2);

            TryCorrectShedinjaLanguage(&gPlayerParty[0]);
            TryCorrectShedinjaLanguage(&gPlayerParty[1]);
            TryCorrectShedinjaLanguage(&gPlayerParty[2]);
            TryCorrectShedinjaLanguage(&gPlayerParty[3]);
            TryCorrectShedinjaLanguage(&gPlayerParty[4]);
            TryCorrectShedinjaLanguage(&gPlayerParty[5]);
            TryCorrectShedinjaLanguage(&gEnemyParty[0]);
            TryCorrectShedinjaLanguage(&gEnemyParty[1]);
            TryCorrectShedinjaLanguage(&gEnemyParty[2]);
            TryCorrectShedinjaLanguage(&gEnemyParty[3]);
            TryCorrectShedinjaLanguage(&gEnemyParty[4]);
            TryCorrectShedinjaLanguage(&gEnemyParty[5]);
            gBattleCommunication[MULTIUSE_STATE]++;
        }
        break;
    case 13:
        InitBattleControllers();
        RecordedBattle_SetTrainerInfo();
        gBattleCommunication[SPRITES_INIT_STATE1] = 0;
        gBattleCommunication[SPRITES_INIT_STATE2] = 0;
        if (gBattleTypeFlags & BATTLE_TYPE_LINK)
            gBattleCommunication[MULTIUSE_STATE] = 14;
        else
            gBattleCommunication[MULTIUSE_STATE] = 16;
        break;
    case 14:
        // Send rng seed for recorded battle
        if (IsLinkTaskFinished())
        {
            SendBlock(BitmaskAllOtherLinkPlayers(), &gRecordedBattleRngSeed, sizeof(gRecordedBattleRngSeed));
            gBattleCommunication[MULTIUSE_STATE]++;
        }
        break;
    case 15:
        // Receive rng seed for recorded battle (only read it if partner is the link master)
        if ((GetBlockReceivedStatus() & 3) == 3)
        {
            ResetBlockReceivedFlags();
            if (!(gBattleTypeFlags & BATTLE_TYPE_IS_MASTER))
                memcpy(&gRecordedBattleRngSeed, gBlockRecvBuffer[partnerMultiplayerId], sizeof(gRecordedBattleRngSeed));
            gBattleCommunication[MULTIUSE_STATE]++;
        }
        break;
    case 16:
        // Finish, start battle
        if (BattleInitAllSprites(&gBattleCommunication[SPRITES_INIT_STATE1], &gBattleCommunication[SPRITES_INIT_STATE2]))
        {
            TrySetLinkBattleTowerEnemyPartyLevel();
            gPreBattleCallback1 = gMain.callback1;
            gMain.callback1 = BattleMainCB1;
            SetMainCallback2(BattleMainCB2);
            if (gBattleTypeFlags & BATTLE_TYPE_LINK)
                gBattleTypeFlags |= BATTLE_TYPE_LINK_IN_BATTLE;
        }
        break;
    }
}

static void SetMultiPartnerMenuParty(u8 offset)
{
    s32 i;

    for (i = 0; i < MULTI_PARTY_SIZE; i++)
    {
        gMultiPartnerParty[i].species     = GetMonData(&gPlayerParty[offset + i], MON_DATA_SPECIES);
        gMultiPartnerParty[i].heldItem    = GetMonData(&gPlayerParty[offset + i], MON_DATA_HELD_ITEM);
        GetMonData(&gPlayerParty[offset + i], MON_DATA_NICKNAME, gMultiPartnerParty[i].nickname);
        gMultiPartnerParty[i].level       = GetMonData(&gPlayerParty[offset + i], MON_DATA_LEVEL);
        gMultiPartnerParty[i].hp          = GetMonData(&gPlayerParty[offset + i], MON_DATA_HP);
        gMultiPartnerParty[i].maxhp       = GetMonData(&gPlayerParty[offset + i], MON_DATA_MAX_HP);
        gMultiPartnerParty[i].status      = GetMonData(&gPlayerParty[offset + i], MON_DATA_STATUS);
        gMultiPartnerParty[i].personality = GetMonData(&gPlayerParty[offset + i], MON_DATA_PERSONALITY);
        gMultiPartnerParty[i].gender      = GetMonGender(&gPlayerParty[offset + i]);
        StripExtCtrlCodes(gMultiPartnerParty[i].nickname);
        if (GetMonData(&gPlayerParty[offset + i], MON_DATA_LANGUAGE) != LANGUAGE_JAPANESE)
            PadNameString(gMultiPartnerParty[i].nickname, CHAR_SPACE);
    }
    memcpy(sMultiPartnerPartyBuffer, gMultiPartnerParty, sizeof(gMultiPartnerParty));
}

static void CB2_PreInitMultiBattle(void)
{
    s32 i;
    u8 playerMultiplierId;
    s32 numPlayers = MAX_BATTLERS_COUNT;
    u8 blockMask = 0xF;
    u32 *savedBattleTypeFlags;
    void (**savedCallback)(void);

    if (gBattleTypeFlags & BATTLE_TYPE_BATTLE_TOWER)
    {
        numPlayers = 2;
        blockMask = 3;
    }

    playerMultiplierId = GetMultiplayerId();
    gBattleScripting.multiplayerId = playerMultiplierId;
    savedCallback = &gBattleStruct->savedCallback;
    savedBattleTypeFlags = &gBattleStruct->savedBattleTypeFlags;

    RunTasks();
    AnimateSprites();
    BuildOamBuffer();

    switch (gBattleCommunication[MULTIUSE_STATE])
    {
    case 0:
        if (gReceivedRemoteLinkPlayers && IsLinkTaskFinished())
        {
            sMultiPartnerPartyBuffer = Alloc(sizeof(gMultiPartnerParty));
            SetMultiPartnerMenuParty(0);
            SendBlock(BitmaskAllOtherLinkPlayers(), sMultiPartnerPartyBuffer, sizeof(gMultiPartnerParty));
            gBattleCommunication[MULTIUSE_STATE]++;
        }
        break;
    case 1:
        if ((GetBlockReceivedStatus() & blockMask) == blockMask)
        {
            ResetBlockReceivedFlags();
            for (i = 0; i < numPlayers; i++)
            {
                if (i == playerMultiplierId)
                    continue;

                if (numPlayers == MAX_LINK_PLAYERS)
                {
                    if ((!(gLinkPlayers[i].id & 1) && !(gLinkPlayers[playerMultiplierId].id & 1))
                        || (gLinkPlayers[i].id & 1 && gLinkPlayers[playerMultiplierId].id & 1))
                    {
                        memcpy(gMultiPartnerParty, gBlockRecvBuffer[i], sizeof(gMultiPartnerParty));
                    }
                }
                else
                {
                    memcpy(gMultiPartnerParty, gBlockRecvBuffer[i], sizeof(gMultiPartnerParty));
                }
            }
            gBattleCommunication[MULTIUSE_STATE]++;
            *savedCallback = gMain.savedCallback;
            *savedBattleTypeFlags = gBattleTypeFlags;
            gMain.savedCallback = CB2_PreInitMultiBattle;
            ShowPartyMenuToShowcaseMultiBattleParty();
        }
        break;
    case 2:
        if (IsLinkTaskFinished() && !gPaletteFade.active)
        {
            gBattleCommunication[MULTIUSE_STATE]++;
            if (gWirelessCommType)
                SetLinkStandbyCallback();
            else
                SetCloseLinkCallback();
        }
        break;
    case 3:
        if (gWirelessCommType)
        {
            if (IsLinkRfuTaskFinished())
            {
                gBattleTypeFlags = *savedBattleTypeFlags;
                gMain.savedCallback = *savedCallback;
                SetMainCallback2(CB2_InitBattleInternal);
                FREE_AND_SET_NULL(sMultiPartnerPartyBuffer);
            }
        }
        else if (gReceivedRemoteLinkPlayers == 0)
        {
            gBattleTypeFlags = *savedBattleTypeFlags;
            gMain.savedCallback = *savedCallback;
            SetMainCallback2(CB2_InitBattleInternal);
            FREE_AND_SET_NULL(sMultiPartnerPartyBuffer);
        }
        break;
    }
}

static void CB2_PreInitIngamePlayerPartnerBattle(void)
{
    u32 *savedBattleTypeFlags;
    void (**savedCallback)(void);

    savedCallback = &gBattleStruct->savedCallback;
    savedBattleTypeFlags = &gBattleStruct->savedBattleTypeFlags;

    RunTasks();
    AnimateSprites();
    BuildOamBuffer();

    switch (gBattleCommunication[MULTIUSE_STATE])
    {
    case 0:
        sMultiPartnerPartyBuffer = Alloc(sizeof(gMultiPartnerParty));
        SetMultiPartnerMenuParty(MULTI_PARTY_SIZE);
        gBattleCommunication[MULTIUSE_STATE]++;
        *savedCallback = gMain.savedCallback;
        *savedBattleTypeFlags = gBattleTypeFlags;
        gMain.savedCallback = CB2_PreInitIngamePlayerPartnerBattle;
        ShowPartyMenuToShowcaseMultiBattleParty();
        break;
    case 1:
        if (!gPaletteFade.active)
        {
            gBattleCommunication[MULTIUSE_STATE] = 2;
            gBattleTypeFlags = *savedBattleTypeFlags;
            gMain.savedCallback = *savedCallback;
            SetMainCallback2(CB2_InitBattleInternal);
            FREE_AND_SET_NULL(sMultiPartnerPartyBuffer);
        }
        break;
    }
}

static void CB2_HandleStartMultiBattle(void)
{
    u8 playerMultiplayerId;
    s32 id;
    u8 var;

    playerMultiplayerId = GetMultiplayerId();
    gBattleScripting.multiplayerId = playerMultiplayerId;

    RunTasks();
    AnimateSprites();
    BuildOamBuffer();

    switch (gBattleCommunication[MULTIUSE_STATE])
    {
    case 0:
        if (!IsDma3ManagerBusyWithBgCopy())
        {
            ShowBg(0);
            ShowBg(1);
            ShowBg(2);
            ShowBg(3);
            FillAroundBattleWindows();
            gBattleCommunication[MULTIUSE_STATE] = 1;
        }
        if (gWirelessCommType)
            LoadWirelessStatusIndicatorSpriteGfx();
        break;
    case 1:
        if (gBattleTypeFlags & BATTLE_TYPE_LINK)
        {
            if (gReceivedRemoteLinkPlayers)
            {
                if (IsLinkTaskFinished())
                {
                    // 0x300
                    *(&gBattleStruct->multiBuffer.linkBattlerHeader.versionSignatureLo) = 0;
                    *(&gBattleStruct->multiBuffer.linkBattlerHeader.versionSignatureHi) = 3;
                    BufferPartyVsScreenHealth_AtStart();
                    SetPlayerBerryDataInBattleStruct();

                    SendBlock(BitmaskAllOtherLinkPlayers(), &gBattleStruct->multiBuffer.linkBattlerHeader, sizeof(gBattleStruct->multiBuffer.linkBattlerHeader));
                    gBattleCommunication[MULTIUSE_STATE]++;
                }
                if (gWirelessCommType)
                    CreateWirelessStatusIndicatorSprite(0, 0);
            }
        }
        else
        {
            if (!(gBattleTypeFlags & BATTLE_TYPE_RECORDED))
                gBattleTypeFlags |= BATTLE_TYPE_IS_MASTER;
            gBattleCommunication[MULTIUSE_STATE] = 7;
            SetAllPlayersBerryData();
        }
        break;
    case 2:
        if ((GetBlockReceivedStatus() & 0xF) == 0xF)
        {
            ResetBlockReceivedFlags();
            FindLinkBattleMaster(4, playerMultiplayerId);
            SetAllPlayersBerryData();
            var = CreateTask(InitLinkBattleVsScreen, 0);
            gTasks[var].data[1] = 0x10E;
            gTasks[var].data[2] = 0x5A;
            gTasks[var].data[5] = 0;
            gTasks[var].data[3] = 0;
            gTasks[var].data[4] = 0;

            for (id = 0; id < MAX_LINK_PLAYERS; id++)
            {
                RecordedBattle_SetFrontierPassFlagFromHword(gBlockRecvBuffer[id][1]);
                switch (gLinkPlayers[id].id)
                {
                case 0:
                    gTasks[var].data[3] |= gBlockRecvBuffer[id][1] & 0x3F;
                    break;
                case 1:
                    gTasks[var].data[4] |= gBlockRecvBuffer[id][1] & 0x3F;
                    break;
                case 2:
                    gTasks[var].data[3] |= (gBlockRecvBuffer[id][1] & 0x3F) << 6;
                    break;
                case 3:
                    gTasks[var].data[4] |= (gBlockRecvBuffer[id][1] & 0x3F) << 6;
                    break;
                }
            }
            ZeroEnemyPartyMons();
            gBattleCommunication[MULTIUSE_STATE]++;
        }
        else
        {
            break;
        }
        // fall through
    case 3:
        if (IsLinkTaskFinished())
        {
            SendBlock(BitmaskAllOtherLinkPlayers(), gPlayerParty, sizeof(struct Pokemon) * 2);
            gBattleCommunication[MULTIUSE_STATE]++;
        }
        break;
    case 4:
        if ((GetBlockReceivedStatus() & 0xF) == 0xF)
        {
            ResetBlockReceivedFlags();
            for (id = 0; id < MAX_LINK_PLAYERS; id++)
            {
                if (id == playerMultiplayerId)
                {
                    switch (gLinkPlayers[id].id)
                    {
                    case 0:
                    case 3:
                        memcpy(gPlayerParty, gBlockRecvBuffer[id], sizeof(struct Pokemon) * 2);
                        break;
                    case 1:
                    case 2:
                        memcpy(gPlayerParty + MULTI_PARTY_SIZE, gBlockRecvBuffer[id], sizeof(struct Pokemon) * 2);
                        break;
                    }
                }
                else
                {
                    if ((!(gLinkPlayers[id].id & 1) && !(gLinkPlayers[playerMultiplayerId].id & 1))
                     || ((gLinkPlayers[id].id & 1) && (gLinkPlayers[playerMultiplayerId].id & 1)))
                    {
                        switch (gLinkPlayers[id].id)
                        {
                        case 0:
                        case 3:
                            memcpy(gPlayerParty, gBlockRecvBuffer[id], sizeof(struct Pokemon) * 2);
                            break;
                        case 1:
                        case 2:
                            memcpy(gPlayerParty + MULTI_PARTY_SIZE, gBlockRecvBuffer[id], sizeof(struct Pokemon) * 2);
                            break;
                        }
                    }
                    else
                    {
                        switch (gLinkPlayers[id].id)
                        {
                        case 0:
                        case 3:
                            memcpy(gEnemyParty, gBlockRecvBuffer[id], sizeof(struct Pokemon) * 2);
                            break;
                        case 1:
                        case 2:
                            memcpy(gEnemyParty + MULTI_PARTY_SIZE, gBlockRecvBuffer[id], sizeof(struct Pokemon) * 2);
                            break;
                        }
                    }
                }
            }
            gBattleCommunication[MULTIUSE_STATE]++;
        }
        break;
    case 5:
        if (IsLinkTaskFinished())
        {
            SendBlock(BitmaskAllOtherLinkPlayers(), gPlayerParty + 2, sizeof(struct Pokemon));
            gBattleCommunication[MULTIUSE_STATE]++;
        }
        break;
    case 6:
        if ((GetBlockReceivedStatus() & 0xF) == 0xF)
        {
            ResetBlockReceivedFlags();
            for (id = 0; id < MAX_LINK_PLAYERS; id++)
            {
                if (id == playerMultiplayerId)
                {
                    switch (gLinkPlayers[id].id)
                    {
                    case 0:
                    case 3:
                        memcpy(gPlayerParty + 2, gBlockRecvBuffer[id], sizeof(struct Pokemon));
                        break;
                    case 1:
                    case 2:
                        memcpy(gPlayerParty + 5, gBlockRecvBuffer[id], sizeof(struct Pokemon));
                        break;
                    }
                }
                else
                {
                    if ((!(gLinkPlayers[id].id & 1) && !(gLinkPlayers[playerMultiplayerId].id & 1))
                     || ((gLinkPlayers[id].id & 1) && (gLinkPlayers[playerMultiplayerId].id & 1)))
                    {
                        switch (gLinkPlayers[id].id)
                        {
                        case 0:
                        case 3:
                            memcpy(gPlayerParty + 2, gBlockRecvBuffer[id], sizeof(struct Pokemon));
                            break;
                        case 1:
                        case 2:
                            memcpy(gPlayerParty + 5, gBlockRecvBuffer[id], sizeof(struct Pokemon));
                            break;
                        }
                    }
                    else
                    {
                        switch (gLinkPlayers[id].id)
                        {
                        case 0:
                        case 3:
                            memcpy(gEnemyParty + 2, gBlockRecvBuffer[id], sizeof(struct Pokemon));
                            break;
                        case 1:
                        case 2:
                            memcpy(gEnemyParty + 5, gBlockRecvBuffer[id], sizeof(struct Pokemon));
                            break;
                        }
                    }
                }
            }
            TryCorrectShedinjaLanguage(&gPlayerParty[0]);
            TryCorrectShedinjaLanguage(&gPlayerParty[1]);
            TryCorrectShedinjaLanguage(&gPlayerParty[2]);
            TryCorrectShedinjaLanguage(&gPlayerParty[3]);
            TryCorrectShedinjaLanguage(&gPlayerParty[4]);
            TryCorrectShedinjaLanguage(&gPlayerParty[5]);

            TryCorrectShedinjaLanguage(&gEnemyParty[0]);
            TryCorrectShedinjaLanguage(&gEnemyParty[1]);
            TryCorrectShedinjaLanguage(&gEnemyParty[2]);
            TryCorrectShedinjaLanguage(&gEnemyParty[3]);
            TryCorrectShedinjaLanguage(&gEnemyParty[4]);
            TryCorrectShedinjaLanguage(&gEnemyParty[5]);

            gBattleCommunication[MULTIUSE_STATE]++;
        }
        break;
    case 7:
        InitBattleControllers();
        RecordedBattle_SetTrainerInfo();
        gBattleCommunication[SPRITES_INIT_STATE1] = 0;
        gBattleCommunication[SPRITES_INIT_STATE2] = 0;
        if (gBattleTypeFlags & BATTLE_TYPE_LINK)
        {
            for (id = 0; id < MAX_LINK_PLAYERS && (gLinkPlayers[id].version & 0xFF) == VERSION_EMERALD; id++);

            if (id == MAX_LINK_PLAYERS)
                gBattleCommunication[MULTIUSE_STATE] = 8;
            else
                gBattleCommunication[MULTIUSE_STATE] = 10;
        }
        else
        {
            gBattleCommunication[MULTIUSE_STATE] = 10;
        }
        break;
    case 8:
        if (IsLinkTaskFinished())
        {
            struct BattleVideo *ptr = &gBattleStruct->multiBuffer.battleVideo;
            ptr->battleTypeFlags = gBattleTypeFlags;
            ptr->rngSeed = gRecordedBattleRngSeed;

            SendBlock(BitmaskAllOtherLinkPlayers(), ptr, sizeof(gBattleStruct->multiBuffer.battleVideo));
            gBattleCommunication[MULTIUSE_STATE]++;
        }
        break;
    case 9:
        if ((GetBlockReceivedStatus() & 0xF) == 0xF)
        {
            ResetBlockReceivedFlags();
            for (var = 0; var < 4; var++)
            {
                u32 blockValue = gBlockRecvBuffer[var][0];
                if (blockValue & 4)
                {
                    memcpy(&gRecordedBattleRngSeed, &gBlockRecvBuffer[var][2], sizeof(gRecordedBattleRngSeed));
                    break;
                }
            }

            gBattleCommunication[MULTIUSE_STATE]++;
        }
        break;
    case 10:
        if (BattleInitAllSprites(&gBattleCommunication[SPRITES_INIT_STATE1], &gBattleCommunication[SPRITES_INIT_STATE2]))
        {
            gPreBattleCallback1 = gMain.callback1;
            gMain.callback1 = BattleMainCB1;
            SetMainCallback2(BattleMainCB2);
            if (gBattleTypeFlags & BATTLE_TYPE_LINK)
            {
                TRAINER_BATTLE_PARAM.opponentA = TRAINER_LINK_OPPONENT;
                gBattleTypeFlags |= BATTLE_TYPE_LINK_IN_BATTLE;
            }
        }
        break;
    }
}

void BattleMainCB2(void)
{
    AnimateSprites();
    BuildOamBuffer();
    RunTextPrinters();
    UpdatePaletteFade();
    RunTasks();

    if (JOY_HELD(B_BUTTON) && gBattleTypeFlags & BATTLE_TYPE_RECORDED && RecordedBattle_CanStopPlayback())
    {
        // Player pressed B during recorded battle playback, end battle
        gSpecialVar_Result = gBattleOutcome = B_OUTCOME_PLAYER_TELEPORTED;
        ResetPaletteFadeControl();
        BeginNormalPaletteFade(PALETTES_ALL, 0, 0, 16, RGB_BLACK);
        SetMainCallback2(CB2_QuitRecordedBattle);
    }
}

static void FreeRestoreBattleData(void)
{
    gMain.callback1 = gPreBattleCallback1;
    gScanlineEffect.state = 3;
    gMain.inBattle = FALSE;
    ZeroEnemyPartyMons();
    m4aSongNumStop(SE_LOW_HEALTH);
    FreeMonSpritesGfx();
    FreeBattleSpritesData();
    FreeBattleResources();
    ResetDynamicAiFunc();
}

void CB2_QuitRecordedBattle(void)
{
    UpdatePaletteFade();
    if (!gPaletteFade.active)
    {
        m4aMPlayStop(&gMPlayInfo_SE1);
        m4aMPlayStop(&gMPlayInfo_SE2);
        if (gTestRunnerEnabled)
        {
            // Clean up potentially-leaking tasks.
            // I think these leak when the battle ends soon after a
            // battler is fainted.
            u8 taskId;
            taskId = FindTaskIdByFunc(Task_PlayerController_RestoreBgmAfterCry);
            if (taskId != TASK_NONE)
                DestroyTask(taskId);
            taskId = FindTaskIdByFunc(Task_DuckBGMForPokemonCry);
            if (taskId != TASK_NONE)
                DestroyTask(taskId);

            TestRunner_Battle_AfterLastTurn();
        }
        FreeRestoreBattleData();
        FreeAllWindowBuffers();
        SetMainCallback2(gMain.savedCallback);
    }
}

static u32 Crc32B (const u8 *data, u32 size)
{
   s32 i, j;
   u32 byte, crc, mask;

   i = 0;
   crc = 0xFFFFFFFF;
   for (i = 0; i < size; ++i)
   {
        byte = data[i];
        crc = crc ^ byte;
        for (j = 7; j >= 0; --j)
        {
            mask = -(crc & 1);
            crc = (crc >> 1) ^ (0xEDB88320 & mask);
        }
   }
   return ~crc;
}

static u32 GeneratePartyHash(const struct Trainer *trainer, u32 i)
{
    const u8 *buffer = (const u8 *) &trainer->party[i];
    u32 n = sizeof(*trainer->party);
    return Crc32B(buffer, n);
}

void ModifyPersonalityForNature(u32 *personality, u32 newNature)
{
    u32 nature = GetNatureFromPersonality(*personality);
    s32 diff = abs((s32)nature - (s32)newNature);
    s32 sign = (nature > newNature) ? 1 : -1;
    if (diff > NUM_NATURES / 2)
    {
        diff = NUM_NATURES - diff;
        sign *= -1;
    }
    *personality -= (diff * sign);
}

u32 GeneratePersonalityForGender(u32 gender, u32 species)
{
    const struct SpeciesInfo *speciesInfo = &gSpeciesInfo[species];
    if (gender == MON_GENDERLESS)
        return 0;
    else if (gender == MON_MALE)
        return ((255 - speciesInfo->genderRatio) / 2) + speciesInfo->genderRatio;
    else
        return speciesInfo->genderRatio / 2;
}

void CustomTrainerPartyAssignMoves(struct Pokemon *mon, const struct TrainerMon *partyEntry)
{
    bool32 noMoveSet = TRUE;
    u32 j;

    for (j = 0; j < MAX_MON_MOVES; ++j)
    {
        if (partyEntry->moves[j] != MOVE_NONE)
            noMoveSet = FALSE;
    }
    if (noMoveSet)
    {
        // TODO: Figure out a default strategy when moves are not set, to generate a good moveset
        return;
    }

    for (j = 0; j < MAX_MON_MOVES; ++j)
    {
        u32 pp = GetMovePP(partyEntry->moves[j]);
        SetMonData(mon, MON_DATA_MOVE1 + j, &partyEntry->moves[j]);
        SetMonData(mon, MON_DATA_PP1 + j, &pp);
    }
}

u8 CreateNPCTrainerPartyFromTrainer(struct Pokemon *party, const struct Trainer *trainer, bool32 firstTrainer, u32 battleTypeFlags)
{
    u32 personalityValue;
    s32 i;
    u8 monsCount;
    if (battleTypeFlags & BATTLE_TYPE_TRAINER && !(battleTypeFlags & (BATTLE_TYPE_FRONTIER
                                                                        | BATTLE_TYPE_EREADER_TRAINER
                                                                        | BATTLE_TYPE_TRAINER_HILL)))
    {
        if (firstTrainer == TRUE)
            ZeroEnemyPartyMons();

        if (battleTypeFlags & BATTLE_TYPE_TWO_OPPONENTS)
        {
            if (trainer->partySize > PARTY_SIZE / 2)
                monsCount = PARTY_SIZE / 2;
            else
                monsCount = trainer->partySize;
        }
        else
        {
            monsCount = trainer->partySize;
        }

        u32 monIndices[monsCount];
        DoTrainerPartyPool(trainer, monIndices, monsCount, battleTypeFlags);

        for (i = 0; i < monsCount; i++)
        {
            u32 monIndex = monIndices[i];
            s32 ball = -1;
            u32 personalityHash = GeneratePartyHash(trainer, i);
            const struct TrainerMon *partyData = trainer->party;
            u32 otIdType = OT_ID_RANDOM_NO_SHINY;
            u32 fixedOtId = 0;
            u32 ability = 0;

            if (trainer->doubleBattle == TRUE)
                personalityValue = 0x80;
            else if (trainer->encounterMusic_gender & F_TRAINER_FEMALE)
                personalityValue = 0x78; // Use personality more likely to result in a female Pokémon
            else
                personalityValue = 0x88; // Use personality more likely to result in a male Pokémon

            personalityValue += personalityHash << 8;
            if (partyData[monIndex].gender == TRAINER_MON_MALE)
                personalityValue = (personalityValue & 0xFFFFFF00) | GeneratePersonalityForGender(MON_MALE, partyData[monIndex].species);
            else if (partyData[monIndex].gender == TRAINER_MON_FEMALE)
                personalityValue = (personalityValue & 0xFFFFFF00) | GeneratePersonalityForGender(MON_FEMALE, partyData[monIndex].species);
            else if (partyData[monIndex].gender == TRAINER_MON_RANDOM_GENDER)
                personalityValue = (personalityValue & 0xFFFFFF00) | GeneratePersonalityForGender(Random() & 1 ? MON_MALE : MON_FEMALE, partyData[monIndex].species);
            ModifyPersonalityForNature(&personalityValue, partyData[monIndex].nature);
            if (partyData[monIndex].isShiny)
            {
                otIdType = OT_ID_PRESET;
                fixedOtId = HIHALF(personalityValue) ^ LOHALF(personalityValue);
            }
            CreateMon(&party[i], partyData[monIndex].species, partyData[monIndex].lvl, 0, TRUE, personalityValue, otIdType, fixedOtId);
            SetMonData(&party[i], MON_DATA_HELD_ITEM, &partyData[monIndex].heldItem);

            CustomTrainerPartyAssignMoves(&party[i], &partyData[monIndex]);
            SetMonData(&party[i], MON_DATA_IVS, &(partyData[monIndex].iv));
            if (partyData[monIndex].ev != NULL)
            {
                SetMonData(&party[i], MON_DATA_HP_EV, &(partyData[monIndex].ev[0]));
                SetMonData(&party[i], MON_DATA_ATK_EV, &(partyData[monIndex].ev[1]));
                SetMonData(&party[i], MON_DATA_DEF_EV, &(partyData[monIndex].ev[2]));
                SetMonData(&party[i], MON_DATA_SPATK_EV, &(partyData[monIndex].ev[3]));
                SetMonData(&party[i], MON_DATA_SPDEF_EV, &(partyData[monIndex].ev[4]));
                SetMonData(&party[i], MON_DATA_SPEED_EV, &(partyData[monIndex].ev[5]));
            }
            if (partyData[monIndex].ability != ABILITY_NONE)
            {
                const struct SpeciesInfo *speciesInfo = &gSpeciesInfo[partyData[monIndex].species];
                u32 maxAbilities = ARRAY_COUNT(speciesInfo->abilities);
                for (ability = 0; ability < maxAbilities; ++ability)
                {
                    if (speciesInfo->abilities[ability] == partyData[monIndex].ability)
                        break;
                }
                if (ability >= maxAbilities)
                    ability = 0;
            }
            else if (B_TRAINER_MON_RANDOM_ABILITY)
            {
                const struct SpeciesInfo *speciesInfo = &gSpeciesInfo[partyData[monIndex].species];
                ability = personalityHash % 3;
                while (speciesInfo->abilities[ability] == ABILITY_NONE)
                {
                    ability--;
                }
            }
            SetMonData(&party[i], MON_DATA_ABILITY_NUM, &ability);
            SetMonData(&party[i], MON_DATA_FRIENDSHIP, &(partyData[monIndex].friendship));
            if (partyData[monIndex].ball != ITEM_NONE)
            {
                ball = partyData[monIndex].ball;
                SetMonData(&party[i], MON_DATA_POKEBALL, &ball);
            }
            if (partyData[monIndex].nickname != NULL)
            {
                SetMonData(&party[i], MON_DATA_NICKNAME, partyData[monIndex].nickname);
            }
            if (partyData[monIndex].isShiny)
            {
                u32 data = TRUE;
                SetMonData(&party[i], MON_DATA_IS_SHINY, &data);
            }
            if (partyData[monIndex].dynamaxLevel > 0)
            {
                u32 data = partyData[monIndex].dynamaxLevel;
                SetMonData(&party[i], MON_DATA_DYNAMAX_LEVEL, &data);
            }
            if (partyData[monIndex].gigantamaxFactor)
            {
                u32 data = partyData[monIndex].gigantamaxFactor;
                SetMonData(&party[i], MON_DATA_GIGANTAMAX_FACTOR, &data);
            }
            if (partyData[monIndex].teraType > 0)
            {
                u32 data = partyData[monIndex].teraType;
                SetMonData(&party[i], MON_DATA_TERA_TYPE, &data);
            }
            CalculateMonStats(&party[i]);

            if (B_TRAINER_CLASS_POKE_BALLS >= GEN_7 && ball == -1)
            {
                ball = gTrainerClasses[trainer->trainerClass].ball ?: ITEM_POKE_BALL;
                SetMonData(&party[i], MON_DATA_POKEBALL, &ball);
            }
        }
    }

    return trainer->partySize;
}

static u8 CreateNPCTrainerParty(struct Pokemon *party, u16 trainerNum, bool8 firstTrainer)
{
    u8 retVal;
    if (trainerNum == TRAINER_SECRET_BASE)
        return 0;
    retVal = CreateNPCTrainerPartyFromTrainer(party, GetTrainerStructFromId(trainerNum), firstTrainer, gBattleTypeFlags);
    return retVal;
}

void CreateTrainerPartyForPlayer(void)
{
    Script_RequestEffects(SCREFF_V1);

    ZeroPlayerPartyMons();
    gPartnerTrainerId = gSpecialVar_0x8004;
    CreateNPCTrainerPartyFromTrainer(gPlayerParty, GetTrainerStructFromId(gSpecialVar_0x8004), TRUE, BATTLE_TYPE_TRAINER);
}

void VBlankCB_Battle(void)
{
    // Change gRngSeed every vblank unless the battle could be recorded.
    if (!(gBattleTypeFlags & (BATTLE_TYPE_LINK | BATTLE_TYPE_FRONTIER | BATTLE_TYPE_RECORDED)))
        AdvanceRandom();

    SetGpuReg(REG_OFFSET_BG0HOFS, gBattle_BG0_X);
    SetGpuReg(REG_OFFSET_BG0VOFS, gBattle_BG0_Y);
    SetGpuReg(REG_OFFSET_BG1HOFS, gBattle_BG1_X);
    SetGpuReg(REG_OFFSET_BG1VOFS, gBattle_BG1_Y);
    SetGpuReg(REG_OFFSET_BG2HOFS, gBattle_BG2_X);
    SetGpuReg(REG_OFFSET_BG2VOFS, gBattle_BG2_Y);
    SetGpuReg(REG_OFFSET_BG3HOFS, gBattle_BG3_X);
    SetGpuReg(REG_OFFSET_BG3VOFS, gBattle_BG3_Y);
    SetGpuReg(REG_OFFSET_WIN0H, gBattle_WIN0H);
    SetGpuReg(REG_OFFSET_WIN0V, gBattle_WIN0V);
    SetGpuReg(REG_OFFSET_WIN1H, gBattle_WIN1H);
    SetGpuReg(REG_OFFSET_WIN1V, gBattle_WIN1V);
    LoadOam();
    ProcessSpriteCopyRequests();
    TransferPlttBuffer();
    ScanlineEffect_InitHBlankDmaTransfer();
}

void SpriteCB_VsLetterDummy(struct Sprite *sprite)
{

}

static void SpriteCB_VsLetter(struct Sprite *sprite)
{
    if (sprite->data[0] != 0)
        sprite->x = sprite->data[1] + ((sprite->data[2] & 0xFF00) >> 8);
    else
        sprite->x = sprite->data[1] - ((sprite->data[2] & 0xFF00) >> 8);

    sprite->data[2] += 0x180;

    if (sprite->affineAnimEnded)
    {
        FreeSpriteTilesByTag(ANIM_SPRITES_START);
        FreeSpritePaletteByTag(ANIM_SPRITES_START);
        FreeSpriteOamMatrix(sprite);
        DestroySprite(sprite);
    }
}

void SpriteCB_VsLetterInit(struct Sprite *sprite)
{
    StartSpriteAffineAnim(sprite, 1);
    sprite->callback = SpriteCB_VsLetter;
    PlaySE(SE_MUGSHOT);
}

static void BufferPartyVsScreenHealth_AtEnd(u8 taskId)
{
    struct Pokemon *party1 = NULL;
    struct Pokemon *party2 = NULL;
    u8 multiplayerId = gBattleScripting.multiplayerId;
    u32 flags;
    s32 i;

    if (gBattleTypeFlags & BATTLE_TYPE_MULTI)
    {
        switch (gLinkPlayers[multiplayerId].id)
        {
        case 0:
        case 2:
            party1 = gPlayerParty;
            party2 = gEnemyParty;
            break;
        case 1:
        case 3:
            party1 = gEnemyParty;
            party2 = gPlayerParty;
            break;
        }
    }
    else
    {
        party1 = gPlayerParty;
        party2 = gEnemyParty;
    }

    flags = 0;
    BUFFER_PARTY_VS_SCREEN_STATUS(party1, flags, i);
    gTasks[taskId].data[3] = flags;

    flags = 0;
    BUFFER_PARTY_VS_SCREEN_STATUS(party2, flags, i);
    gTasks[taskId].data[4] = flags;
}

void CB2_InitEndLinkBattle(void)
{
    s32 i;
    u8 taskId;

    SetHBlankCallback(NULL);
    SetVBlankCallback(NULL);
    gBattleTypeFlags &= ~BATTLE_TYPE_LINK_IN_BATTLE;

    if (gBattleTypeFlags & BATTLE_TYPE_FRONTIER)
    {
        SetMainCallback2(gMain.savedCallback);
        FreeBattleResources();
        FreeBattleSpritesData();
        FreeMonSpritesGfx();
    }
    else
    {
        CpuFill32(0, (void *)(VRAM), VRAM_SIZE);
        SetGpuReg(REG_OFFSET_MOSAIC, 0);
        SetGpuReg(REG_OFFSET_WIN0H, DISPLAY_WIDTH);
        SetGpuReg(REG_OFFSET_WIN0V, WIN_RANGE(DISPLAY_HEIGHT / 2, DISPLAY_HEIGHT / 2 + 1));
        SetGpuReg(REG_OFFSET_WININ, 0);
        SetGpuReg(REG_OFFSET_WINOUT, 0);
        gBattle_WIN0H = DISPLAY_WIDTH;
        gBattle_WIN0V = WIN_RANGE(DISPLAY_HEIGHT / 2, DISPLAY_HEIGHT / 2 + 1);
        ScanlineEffect_Clear();

        i = 0;
        while (i < 80)
        {
            gScanlineEffectRegBuffers[0][i] = 0xF0;
            gScanlineEffectRegBuffers[1][i] = 0xF0;
            i++;
        }

        while (i < 160)
        {
            gScanlineEffectRegBuffers[0][i] = 0xFF10;
            gScanlineEffectRegBuffers[1][i] = 0xFF10;
            i++;
        }

        ResetPaletteFade();

        gBattle_BG0_X = 0;
        gBattle_BG0_Y = 0;
        gBattle_BG1_X = 0;
        gBattle_BG1_Y = 0;
        gBattle_BG2_X = 0;
        gBattle_BG2_Y = 0;
        gBattle_BG3_X = 0;
        gBattle_BG3_Y = 0;

        InitBattleBgsVideo();
        LoadCompressedPalette(gBattleTextboxPalette, BG_PLTT_ID(0), 2 * PLTT_SIZE_4BPP);
        LoadBattleMenuWindowGfx();
        ResetSpriteData();
        ResetTasks();
        DrawBattleEntryBackground();
        SetGpuReg(REG_OFFSET_WINOUT, WINOUT_WIN01_BG0 | WINOUT_WIN01_BG1 | WINOUT_WIN01_BG2 | WINOUT_WIN01_OBJ | WINOUT_WIN01_CLR);
        FreeAllSpritePalettes();
        gReservedSpritePaletteCount = MAX_BATTLERS_COUNT;
        SetVBlankCallback(VBlankCB_Battle);

        // Show end Vs screen with battle results
        taskId = CreateTask(InitLinkBattleVsScreen, 0);
        gTasks[taskId].data[1] = 0x10E;
        gTasks[taskId].data[2] = 0x5A;
        gTasks[taskId].data[5] = 1;
        BufferPartyVsScreenHealth_AtEnd(taskId);

        SetMainCallback2(CB2_EndLinkBattle);
        gBattleCommunication[MULTIUSE_STATE] = 0;
    }
}

static void CB2_EndLinkBattle(void)
{
    EndLinkBattleInSteps();
    AnimateSprites();
    BuildOamBuffer();
    RunTextPrinters();
    UpdatePaletteFade();
    RunTasks();
}

static void EndLinkBattleInSteps(void)
{
    s32 i;

    switch (gBattleCommunication[MULTIUSE_STATE])
    {
    case 0:
        ShowBg(0);
        ShowBg(1);
        ShowBg(2);
        gBattleCommunication[1] = 0xFF;
        gBattleCommunication[MULTIUSE_STATE]++;
        break;
    case 1:
        if (--gBattleCommunication[1] == 0)
        {
            BeginNormalPaletteFade(PALETTES_ALL, 0, 0, 16, RGB_BLACK);
            gBattleCommunication[MULTIUSE_STATE]++;
        }
        break;
    case 2:
        if (!gPaletteFade.active)
        {
            u32 battlerCount;

            gMain.anyLinkBattlerHasFrontierPass = RecordedBattle_GetFrontierPassFlag();

            if (gBattleTypeFlags & BATTLE_TYPE_MULTI)
                battlerCount = 4;
            else
                battlerCount = 2;

            for (i = 0; i < battlerCount && (gLinkPlayers[i].version & 0xFF) == VERSION_EMERALD; i++);

            if (!gSaveBlock2Ptr->frontier.disableRecordBattle && i == battlerCount)
            {
                if (FlagGet(FLAG_SYS_FRONTIER_PASS))
                {
                    // Ask player if they want to record the battle
                    FreeAllWindowBuffers();
                    SetMainCallback2(CB2_InitAskRecordBattle);
                }
                else if (!gMain.anyLinkBattlerHasFrontierPass)
                {
                    // No players can record this battle, end
                    SetMainCallback2(gMain.savedCallback);
                    FreeBattleResources();
                    FreeBattleSpritesData();
                    FreeMonSpritesGfx();
                }
                else if (gReceivedRemoteLinkPlayers == 0)
                {
                    // Player can't record battle but
                    // another player can, reconnect with them
                    CreateTask(Task_ReconnectWithLinkPlayers, 5);
                    gBattleCommunication[MULTIUSE_STATE]++;
                }
                else
                {
                    gBattleCommunication[MULTIUSE_STATE]++;
                }
            }
            else
            {
                SetMainCallback2(gMain.savedCallback);
                FreeBattleResources();
                FreeBattleSpritesData();
                FreeMonSpritesGfx();
            }
        }
        break;
    case 3:
        CpuFill32(0, (void *)VRAM, VRAM_SIZE);

        for (i = 0; i < 2; i++)
            LoadChosenBattleElement(i);

        BeginNormalPaletteFade(PALETTES_ALL, 0, 16, 0, RGB_BLACK);
        gBattleCommunication[MULTIUSE_STATE]++;
        break;
    case 4:
        if (!gPaletteFade.active)
            gBattleCommunication[MULTIUSE_STATE]++;
        break;
    case 5:
        if (!FuncIsActiveTask(Task_ReconnectWithLinkPlayers))
            gBattleCommunication[MULTIUSE_STATE]++;
        break;
    case 6:
        if (IsLinkTaskFinished() == TRUE)
        {
            SetLinkStandbyCallback();
            BattlePutTextOnWindow(gText_LinkStandby3, B_WIN_MSG);
            gBattleCommunication[MULTIUSE_STATE]++;
        }
        break;
    case 7:
        if (!IsTextPrinterActive(B_WIN_MSG))
        {
            if (IsLinkTaskFinished() == TRUE)
                gBattleCommunication[MULTIUSE_STATE]++;
        }
        break;
    case 8:
        if (!gWirelessCommType)
            SetCloseLinkCallback();
        gBattleCommunication[MULTIUSE_STATE]++;
        break;
    case 9:
        if (!gMain.anyLinkBattlerHasFrontierPass || gWirelessCommType || gReceivedRemoteLinkPlayers != 1)
        {
            gMain.anyLinkBattlerHasFrontierPass = FALSE;
            SetMainCallback2(gMain.savedCallback);
            FreeBattleResources();
            FreeBattleSpritesData();
            FreeMonSpritesGfx();
        }
        break;
    }
}

u32 GetBattleBgTemplateData(u8 arrayId, u8 caseId)
{
    u32 ret = 0;

    switch (caseId)
    {
    case 0:
        ret = gBattleBgTemplates[arrayId].bg;
        break;
    case 1:
        ret = gBattleBgTemplates[arrayId].charBaseIndex;
        break;
    case 2:
        ret = gBattleBgTemplates[arrayId].mapBaseIndex;
        break;
    case 3:
        ret = gBattleBgTemplates[arrayId].screenSize;
        break;
    case 4:
        ret = gBattleBgTemplates[arrayId].paletteMode;
        break;
    case 5: // Only this case is used
        ret = gBattleBgTemplates[arrayId].priority;
        break;
    case 6:
        ret = gBattleBgTemplates[arrayId].baseTile;
        break;
    }

    return ret;
}

static void CB2_InitAskRecordBattle(void)
{
    s32 i;

    SetHBlankCallback(NULL);
    SetVBlankCallback(NULL);
    CpuFill32(0, (void *)(VRAM), VRAM_SIZE);
    ResetPaletteFade();
    gBattle_BG0_X = 0;
    gBattle_BG0_Y = 0;
    gBattle_BG1_X = 0;
    gBattle_BG1_Y = 0;
    gBattle_BG2_X = 0;
    gBattle_BG2_Y = 0;
    gBattle_BG3_X = 0;
    gBattle_BG3_Y = 0;
    InitBattleBgsVideo();
    SetGpuReg(REG_OFFSET_DISPCNT, DISPCNT_OBJ_ON | DISPCNT_OBJ_1D_MAP);
    LoadBattleMenuWindowGfx();

    for (i = 0; i < 2; i++)
        LoadChosenBattleElement(i);

    ResetSpriteData();
    ResetTasks();
    FreeAllSpritePalettes();
    gReservedSpritePaletteCount = MAX_BATTLERS_COUNT;
    SetVBlankCallback(VBlankCB_Battle);
    SetMainCallback2(CB2_AskRecordBattle);
    BeginNormalPaletteFade(PALETTES_ALL, 0, 0x10, 0, RGB_BLACK);
    gBattleCommunication[MULTIUSE_STATE] = 0;
}

static void CB2_AskRecordBattle(void)
{
    AskRecordBattle();
    AnimateSprites();
    BuildOamBuffer();
    RunTextPrinters();
    UpdatePaletteFade();
    RunTasks();
}


// States for AskRecordBattle
#define STATE_INIT             0
#define STATE_LINK             1
#define STATE_WAIT_LINK        2
#define STATE_ASK_RECORD       3
#define STATE_PRINT_YES_NO     4
#define STATE_HANDLE_YES_NO    5
#define STATE_RECORD_NO        6
#define STATE_END_RECORD_NO    7
#define STATE_WAIT_END         8
#define STATE_END              9
#define STATE_RECORD_YES      10
#define STATE_RECORD_WAIT     11
#define STATE_END_RECORD_YES  12

static void AskRecordBattle(void)
{
    switch (gBattleCommunication[MULTIUSE_STATE])
    {
    case STATE_INIT:
        ShowBg(0);
        ShowBg(1);
        ShowBg(2);
        gBattleCommunication[MULTIUSE_STATE]++;
        break;
    case STATE_LINK:
        if (gMain.anyLinkBattlerHasFrontierPass && gReceivedRemoteLinkPlayers == 0)
            CreateTask(Task_ReconnectWithLinkPlayers, 5);
        gBattleCommunication[MULTIUSE_STATE]++;
        break;
    case STATE_WAIT_LINK:
        if (!FuncIsActiveTask(Task_ReconnectWithLinkPlayers))
            gBattleCommunication[MULTIUSE_STATE]++;
        break;
    case STATE_ASK_RECORD:
        if (!gPaletteFade.active)
        {
            // "Would you like to record your battle on your FRONTIER PASS?"
            BattlePutTextOnWindow(gText_RecordBattleToPass, B_WIN_MSG);
            gBattleCommunication[MULTIUSE_STATE]++;
        }
        break;
    case STATE_PRINT_YES_NO:
        if (!IsTextPrinterActive(B_WIN_MSG))
        {
            HandleBattleWindow(YESNOBOX_X_Y, 0);
            BattlePutTextOnWindow(gText_BattleYesNoChoice, B_WIN_YESNO);
            gBattleCommunication[CURSOR_POSITION] = 1;
            BattleCreateYesNoCursorAt(1);
            gBattleCommunication[MULTIUSE_STATE]++;
        }
        break;
    case STATE_HANDLE_YES_NO:
        if (JOY_NEW(DPAD_UP))
        {
            if (gBattleCommunication[CURSOR_POSITION] != 0)
            {
                // Moved cursor onto Yes
                PlaySE(SE_SELECT);
                BattleDestroyYesNoCursorAt(gBattleCommunication[CURSOR_POSITION]);
                gBattleCommunication[CURSOR_POSITION] = 0;
                BattleCreateYesNoCursorAt(0);
            }
        }
        else if (JOY_NEW(DPAD_DOWN))
        {
            if (gBattleCommunication[CURSOR_POSITION] == 0)
            {
                // Moved cursor onto No
                PlaySE(SE_SELECT);
                BattleDestroyYesNoCursorAt(gBattleCommunication[CURSOR_POSITION]);
                gBattleCommunication[CURSOR_POSITION] = 1;
                BattleCreateYesNoCursorAt(1);
            }
        }
        else if (JOY_NEW(A_BUTTON))
        {
            PlaySE(SE_SELECT);
            if (gBattleCommunication[CURSOR_POSITION] == 0)
            {
                // Selected Yes
                HandleBattleWindow(YESNOBOX_X_Y, WINDOW_CLEAR);
                gBattleCommunication[1] = MoveRecordedBattleToSaveData();
                gBattleCommunication[MULTIUSE_STATE] = STATE_RECORD_YES;
            }
            else
            {
                // Selected No
                gBattleCommunication[MULTIUSE_STATE]++;
            }
        }
        else if (JOY_NEW(B_BUTTON))
        {
            PlaySE(SE_SELECT);
            gBattleCommunication[MULTIUSE_STATE]++;
        }
        break;
    case STATE_RECORD_NO:
        if (IsLinkTaskFinished() == TRUE)
        {
            HandleBattleWindow(YESNOBOX_X_Y, WINDOW_CLEAR);
            if (gMain.anyLinkBattlerHasFrontierPass)
            {
                // Other battlers may be recording, wait for them
                SetLinkStandbyCallback();
                BattlePutTextOnWindow(gText_LinkStandby3, B_WIN_MSG);
            }
            gBattleCommunication[MULTIUSE_STATE]++; // STATE_END_RECORD_NO
        }
        break;
    case STATE_WAIT_END:
        if (--gBattleCommunication[1] == 0)
        {
            if (gMain.anyLinkBattlerHasFrontierPass && !gWirelessCommType)
                SetCloseLinkCallback();
            gBattleCommunication[MULTIUSE_STATE]++;
        }
        break;
    case STATE_END:
        if (!gMain.anyLinkBattlerHasFrontierPass || gWirelessCommType || gReceivedRemoteLinkPlayers != 1)
        {
            gMain.anyLinkBattlerHasFrontierPass = FALSE;
            if (!gPaletteFade.active)
            {
                SetMainCallback2(gMain.savedCallback);
                FreeBattleResources();
                FreeBattleSpritesData();
                FreeMonSpritesGfx();
            }
        }
        break;
    case STATE_RECORD_YES:
        if (gBattleCommunication[1] == 1)
        {
            PlaySE(SE_SAVE);
            BattleStringExpandPlaceholdersToDisplayedString(gText_BattleRecordedOnPass);
            BattlePutTextOnWindow(gDisplayedStringBattle, B_WIN_MSG);
            gBattleCommunication[1] = 128; // Delay
            gBattleCommunication[MULTIUSE_STATE]++;
        }
        else
        {
            BattleStringExpandPlaceholdersToDisplayedString(BattleFrontier_BattleTowerBattleRoom_Text_RecordCouldntBeSaved);
            BattlePutTextOnWindow(gDisplayedStringBattle, B_WIN_MSG);
            gBattleCommunication[1] = 128; // Delay
            gBattleCommunication[MULTIUSE_STATE]++;
        }
        break;
    case STATE_RECORD_WAIT:
        if (IsLinkTaskFinished() == TRUE && !IsTextPrinterActive(B_WIN_MSG) && --gBattleCommunication[1] == 0)
        {
            if (gMain.anyLinkBattlerHasFrontierPass)
            {
                SetLinkStandbyCallback();
                BattlePutTextOnWindow(gText_LinkStandby3, B_WIN_MSG);
            }
            gBattleCommunication[MULTIUSE_STATE]++;
        }
        break;
    case STATE_END_RECORD_YES:
    case STATE_END_RECORD_NO:
        if (!IsTextPrinterActive(B_WIN_MSG))
        {
            if (gMain.anyLinkBattlerHasFrontierPass)
            {
                if (IsLinkTaskFinished() == TRUE)
                {
                    BeginNormalPaletteFade(PALETTES_ALL, 0, 0, 16, RGB_BLACK);
                    gBattleCommunication[1] = 32; // Delay
                    gBattleCommunication[MULTIUSE_STATE] = STATE_WAIT_END;
                }

            }
            else
            {
                BeginNormalPaletteFade(PALETTES_ALL, 0, 0, 16, RGB_BLACK);
                gBattleCommunication[1] = 32; // Delay
                gBattleCommunication[MULTIUSE_STATE] = STATE_WAIT_END;
            }
        }
        break;
    }
}

static void TryCorrectShedinjaLanguage(struct Pokemon *mon)
{
    u8 nickname[POKEMON_NAME_LENGTH + 1];
    u8 language = LANGUAGE_JAPANESE;

    if (GetMonData(mon, MON_DATA_SPECIES) == SPECIES_SHEDINJA
     && GetMonData(mon, MON_DATA_LANGUAGE) != language)
    {
        GetMonData(mon, MON_DATA_NICKNAME, nickname);
        if (StringCompareWithoutExtCtrlCodes(nickname, sText_ShedinjaJpnName) == 0)
            SetMonData(mon, MON_DATA_LANGUAGE, &language);
    }
}

u32 GetBattleWindowTemplatePixelWidth(u32 windowsType, u32 tableId)
{
    return gBattleWindowTemplates[windowsType][tableId].width * 8;
}

#define sBattler            data[0]
#define sSpeciesId          data[2]

void SpriteCB_WildMon(struct Sprite *sprite)
{
    sprite->callback = SpriteCB_MoveWildMonToRight;
    StartSpriteAnimIfDifferent(sprite, 0);
    if (B_FAST_INTRO_NO_SLIDE == FALSE && !gTestRunnerHeadless)
    {
        if (WILD_DOUBLE_BATTLE)
            BeginNormalPaletteFade((0x10000 << sprite->sBattler) | (0x10000 << BATTLE_PARTNER(sprite->sBattler)), 0, 10, 10, RGB(8, 8, 8));
        else
            BeginNormalPaletteFade((0x10000 << sprite->sBattler), 0, 10, 10, RGB(8, 8, 8));
    }
}

static void SpriteCB_MoveWildMonToRight(struct Sprite *sprite)
{
    if ((gIntroSlideFlags & 1) == 0)
    {
        if (B_FAST_INTRO_NO_SLIDE == FALSE && !gTestRunnerHeadless)
            sprite->x2 += 2;
        else
            sprite->x2 = 0;

        if (sprite->x2 == 0)
        {
            sprite->callback = SpriteCB_WildMonShowHealthbox;
        }
    }
}

static void SpriteCB_WildMonShowHealthbox(struct Sprite *sprite)
{
    if (sprite->animEnded)
    {
        StartHealthboxSlideIn(sprite->sBattler);
        SetHealthboxSpriteVisible(gHealthboxSpriteIds[sprite->sBattler]);
        sprite->callback = SpriteCB_WildMonAnimate;
        StartSpriteAnimIfDifferent(sprite, 0);
        if (B_FAST_INTRO_NO_SLIDE == FALSE && !gTestRunnerHeadless)
        {
            if (WILD_DOUBLE_BATTLE)
                BeginNormalPaletteFade((0x10000 << sprite->sBattler) | (0x10000 << BATTLE_PARTNER(sprite->sBattler)), 0, 10, 0, RGB(8, 8, 8));
            else
                BeginNormalPaletteFade((0x10000 << sprite->sBattler), 0, 10, 0, RGB(8, 8, 8));
        }
    }
}

static void SpriteCB_WildMonAnimate(struct Sprite *sprite)
{
    if (!gPaletteFade.active)
    {
        BattleAnimateFrontSprite(sprite, sprite->sSpeciesId, FALSE, 1);
    }
}

void SpriteCallbackDummy_2(struct Sprite *sprite)
{

}

void SpriteCB_FaintOpponentMon(struct Sprite *sprite)
{
    u8 battler = sprite->sBattler;
    u32 personality = GetMonData(&gEnemyParty[gBattlerPartyIndexes[battler]], MON_DATA_PERSONALITY);
    u16 species;
    u8 yOffset;

    if (gBattleSpritesDataPtr->battlerData[battler].transformSpecies != 0)
        species = gBattleSpritesDataPtr->battlerData[battler].transformSpecies;
    else
        species = sprite->sSpeciesId;

    species = SanitizeSpeciesId(species);
    if (species == SPECIES_UNOWN)
        species = GetUnownSpeciesId(personality);
    yOffset = gSpeciesInfo[species].frontPicYOffset;

    sprite->data[3] = 8 - yOffset / 8;
    sprite->data[4] = 1;
    sprite->callback = SpriteCB_AnimFaintOpponent;
}

static void SpriteCB_AnimFaintOpponent(struct Sprite *sprite)
{
    s32 i;

    if (--sprite->data[4] == 0)
    {
        sprite->data[4] = 2;
        sprite->y2 += 8; // Move the sprite down.
        if (--sprite->data[3] < 0)
        {
            FreeSpriteOamMatrix(sprite);
            DestroySprite(sprite);
        }
        else // Erase bottom part of the sprite to create a smooth illusion of mon falling down.
        {
            u8 *dst = &gMonSpritesGfxPtr->spritesGfx[GetBattlerPosition(sprite->sBattler)][(sprite->data[3] << 8)];

            for (i = 0; i < 0x100; i++)
                *(dst++) = 0;

            StartSpriteAnim(sprite, 0);
        }
    }
}

// Used when selecting a move, which can hit multiple targets, in double battles.
void SpriteCB_ShowAsMoveTarget(struct Sprite *sprite)
{
    sprite->data[3] = 8;
    sprite->data[4] = sprite->invisible;
    sprite->callback = SpriteCB_BlinkVisible;
}

static void SpriteCB_BlinkVisible(struct Sprite *sprite)
{
    if (--sprite->data[3] == 0)
    {
        sprite->invisible ^= 1;
        sprite->data[3] = 8;
    }
}

void SpriteCB_HideAsMoveTarget(struct Sprite *sprite)
{
    sprite->invisible = sprite->data[4];
    sprite->data[4] = FALSE;
    sprite->callback = SpriteCallbackDummy_2;
}

void SpriteCB_OpponentMonFromBall(struct Sprite *sprite)
{
    if (sprite->affineAnimEnded)
    {
        if (!(gHitMarker & HITMARKER_NO_ANIMATIONS) || gBattleTypeFlags & (BATTLE_TYPE_LINK | BATTLE_TYPE_RECORDED_LINK))
        {
            if (HasTwoFramesAnimation(sprite->sSpeciesId))
                StartSpriteAnim(sprite, 1);
        }
        BattleAnimateFrontSprite(sprite, sprite->sSpeciesId, TRUE, 1);
    }
}

// This callback is frequently overwritten by SpriteCB_TrainerSlideIn
void SpriteCB_BattleSpriteStartSlideLeft(struct Sprite *sprite)
{
    sprite->callback = SpriteCB_BattleSpriteSlideLeft;
}

static void SpriteCB_BattleSpriteSlideLeft(struct Sprite *sprite)
{
    if (!(gIntroSlideFlags & 1))
    {
        sprite->x2 -= 2;
        if (sprite->x2 == 0)
        {
            sprite->callback = SpriteCB_Idle;
            sprite->data[1] = 0;
        }
    }
}

static void UNUSED SetIdleSpriteCallback(struct Sprite *sprite)
{
    sprite->callback = SpriteCB_Idle;
}

static void SpriteCB_Idle(struct Sprite *sprite)
{
}

#define sSpeedX data[1]
#define sSpeedY data[2]

void SpriteCB_FaintSlideAnim(struct Sprite *sprite)
{
    if (!(gIntroSlideFlags & 1))
    {
        sprite->x2 += sprite->sSpeedX;
        sprite->y2 += sprite->sSpeedY;
    }
}

#undef sSpeedX
#undef sSpeedY

#define sSinIndex           data[3]
#define sDelta              data[4]
#define sAmplitude          data[5]
#define sBouncerSpriteId    data[6]
#define sWhich              data[7]

void DoBounceEffect(u8 battler, u8 which, s8 delta, s8 amplitude)
{
    u8 invisibleSpriteId;
    u8 bouncerSpriteId;

    switch (which)
    {
    case BOUNCE_HEALTHBOX:
    default:
        if (gBattleSpritesDataPtr->healthBoxesData[battler].healthboxIsBouncing)
            return;
        break;
    case BOUNCE_MON:
        if (gBattleSpritesDataPtr->healthBoxesData[battler].battlerIsBouncing)
            return;
        break;
    }

    invisibleSpriteId = CreateInvisibleSpriteWithCallback(SpriteCB_BounceEffect);
    if (which == BOUNCE_HEALTHBOX)
    {
        bouncerSpriteId = gHealthboxSpriteIds[battler];
        gBattleSpritesDataPtr->healthBoxesData[battler].healthboxBounceSpriteId = invisibleSpriteId;
        gBattleSpritesDataPtr->healthBoxesData[battler].healthboxIsBouncing = 1;
        gSprites[invisibleSpriteId].sSinIndex = 128; // 0
    }
    else
    {
        bouncerSpriteId = gBattlerSpriteIds[battler];
        gBattleSpritesDataPtr->healthBoxesData[battler].battlerBounceSpriteId = invisibleSpriteId;
        gBattleSpritesDataPtr->healthBoxesData[battler].battlerIsBouncing = 1;
        gSprites[invisibleSpriteId].sSinIndex = 192; // -1
    }
    gSprites[invisibleSpriteId].sDelta = delta;
    gSprites[invisibleSpriteId].sAmplitude = amplitude;
    gSprites[invisibleSpriteId].sBouncerSpriteId = bouncerSpriteId;
    gSprites[invisibleSpriteId].sWhich = which;
    gSprites[invisibleSpriteId].sBattler = battler;
    gSprites[bouncerSpriteId].x2 = 0;
    gSprites[bouncerSpriteId].y2 = 0;
}

void EndBounceEffect(u8 battler, u8 which)
{
    u8 bouncerSpriteId;

    if (which == BOUNCE_HEALTHBOX)
    {
        if (!gBattleSpritesDataPtr->healthBoxesData[battler].healthboxIsBouncing)
            return;

        bouncerSpriteId = gSprites[gBattleSpritesDataPtr->healthBoxesData[battler].healthboxBounceSpriteId].sBouncerSpriteId;
        DestroySprite(&gSprites[gBattleSpritesDataPtr->healthBoxesData[battler].healthboxBounceSpriteId]);
        gBattleSpritesDataPtr->healthBoxesData[battler].healthboxIsBouncing = 0;
    }
    else
    {
        if (!gBattleSpritesDataPtr->healthBoxesData[battler].battlerIsBouncing)
            return;

        bouncerSpriteId = gSprites[gBattleSpritesDataPtr->healthBoxesData[battler].battlerBounceSpriteId].sBouncerSpriteId;
        DestroySprite(&gSprites[gBattleSpritesDataPtr->healthBoxesData[battler].battlerBounceSpriteId]);
        gBattleSpritesDataPtr->healthBoxesData[battler].battlerIsBouncing = 0;
    }

    gSprites[bouncerSpriteId].x2 = 0;
    gSprites[bouncerSpriteId].y2 = 0;
}

static void SpriteCB_BounceEffect(struct Sprite *sprite)
{
    u8 bouncerSpriteId = sprite->sBouncerSpriteId;
    s32 index = sprite->sSinIndex;
    s32 y = Sin(index, sprite->sAmplitude) + sprite->sAmplitude;

    gSprites[bouncerSpriteId].y2 = y;
    sprite->sSinIndex = (sprite->sSinIndex + sprite->sDelta) & 0xFF;
}

#undef sSinIndex
#undef sDelta
#undef sAmplitude
#undef sBouncerSpriteId
#undef sWhich

void SpriteCB_PlayerMonFromBall(struct Sprite *sprite)
{
    if (sprite->affineAnimEnded)
        BattleAnimateBackSprite(sprite, sprite->sSpeciesId);
}

void SpriteCB_PlayerMonSlideIn(struct Sprite *sprite)
{
    if (sprite->data[3] == 0)
    {
        PlaySE(SE_BALL_TRAY_ENTER);
        sprite->data[3]++;
    }
    else if (sprite->data[3] == 1)
    {
        if (sprite->animEnded)
            return;
        sprite->data[4] = sprite->x;
        sprite->x = -33;
        sprite->invisible = FALSE;
        sprite->data[3]++;
    }
    else if (sprite->data[3] < 27)
    {
        sprite->x += 4;
        sprite->data[3]++;
    }
    else
    {
        sprite->data[3] = 0;
        sprite->x = sprite->data[4];
        sprite->data[4] = 0;
        sprite->callback = SpriteCB_PlayerMonFromBall;
        PlayCry_ByMode(sprite->sSpeciesId, -25, CRY_MODE_NORMAL);
    }
}

static void SpriteCB_TrainerThrowObject_Main(struct Sprite *sprite)
{
    AnimSetCenterToCornerVecX(sprite);
    if (sprite->animEnded)
        sprite->callback = SpriteCB_Idle;
}

// Sprite callback for a trainer back pic to throw an object
// (Wally throwing a ball, throwing Pokéblocks/balls in the Safari Zone)
void SpriteCB_TrainerThrowObject(struct Sprite *sprite)
{
    StartSpriteAnim(sprite, 1);
    sprite->callback = SpriteCB_TrainerThrowObject_Main;
}

void AnimSetCenterToCornerVecX(struct Sprite *sprite)
{
    if (sprite->animDelayCounter == 0)
        sprite->centerToCornerVecX = sCenterToCornerVecXs[sprite->animCmdIndex];
}

void BeginBattleIntroDummy(void)
{

}

void BeginBattleIntro(void)
{
    BattleStartClearSetData();
    gBattleCommunication[1] = 0;
    gBattleStruct->introState = 0;
    gBattleMainFunc = DoBattleIntro;
}

static void BattleMainCB1(void)
{
    u32 battler;

    gBattleMainFunc();
    for (battler = 0; battler < gBattlersCount; battler++)
        gBattlerControllerFuncs[battler](battler);
}

static void ClearSetBScriptingStruct(void)
{
    // windowsType is set up earlier in BattleInitBgsAndWindows, so we need to save the value
    u32 temp = gBattleScripting.windowsType;
    u32 specialBattleType = gBattleScripting.specialTrainerBattleType;
    memset(&gBattleScripting, 0, sizeof(gBattleScripting));

    gBattleScripting.windowsType = temp;
    gBattleScripting.battleStyle = gSaveBlock2Ptr->optionsBattleStyle;
    gBattleScripting.expOnCatch = (B_EXP_CATCH >= GEN_6);
    gBattleScripting.specialTrainerBattleType = specialBattleType;
}

static void BattleStartClearSetData(void)
{
    s32 i;

    TurnValuesCleanUp(FALSE);
    SpecialStatusesClear();

    memset(&gDisableStructs, 0, sizeof(gDisableStructs));
    memset(&gFieldTimers, 0, sizeof(gFieldTimers));
    memset(&gSideStatuses, 0, sizeof(gSideStatuses));
    memset(&gSideTimers, 0, sizeof(gSideTimers));
    memset(&gWishFutureKnock, 0, sizeof(gWishFutureKnock));
    memset(&gBattleResults, 0, sizeof(gBattleResults));
    ClearSetBScriptingStruct();

    for (i = 0; i < MAX_BATTLERS_COUNT; i++)
    {
        gStatuses3[i] = 0;
        gStatuses4[i] = 0;
        gDisableStructs[i].isFirstTurn = 2;
        gLastMoves[i] = MOVE_NONE;
        gLastLandedMoves[i] = MOVE_NONE;
        gLastHitByType[i] = 0;
        gLastUsedMoveType[i] = 0;
        gLastResultingMoves[i] = MOVE_NONE;
        gLastHitBy[i] = 0xFF;
        gLockedMoves[i] = MOVE_NONE;
        gLastPrintedMoves[i] = MOVE_NONE;
        gPalaceSelectionBattleScripts[i] = 0;
        gBattleStruct->lastTakenMove[i] = MOVE_NONE;
        gBattleStruct->choicedMove[i] = MOVE_NONE;
        gBattleStruct->changedItems[i] = 0;
        gBattleStruct->lastTakenMoveFrom[i][0] = MOVE_NONE;
        gBattleStruct->lastTakenMoveFrom[i][1] = MOVE_NONE;
        gBattleStruct->lastTakenMoveFrom[i][2] = MOVE_NONE;
        gBattleStruct->lastTakenMoveFrom[i][3] = MOVE_NONE;
        gBattleStruct->AI_monToSwitchIntoId[i] = PARTY_SIZE;
        gBattleStruct->skyDropTargets[i] = 0xFF;
    }

    gLastUsedMove = 0;
    gFieldStatuses = 0;

    gHasFetchedBall = FALSE;
    gLastUsedBall = 0;

    gBattlerAttacker = 0;
    gBattlerTarget = 0;
    gEffectBattler = 0;
    gBattlerAbility = 0;
    gBattleWeather = 0;
    gHitMarker = 0;

    if (!(gBattleTypeFlags & BATTLE_TYPE_RECORDED))
    {
        if (!(gBattleTypeFlags & BATTLE_TYPE_LINK) && gSaveBlock2Ptr->optionsBattleSceneOff == TRUE)
            gHitMarker |= HITMARKER_NO_ANIMATIONS;
    }
    else if (!(gBattleTypeFlags & (BATTLE_TYPE_LINK | BATTLE_TYPE_RECORDED_LINK)) && GetBattleSceneInRecordedBattle())
    {
        gHitMarker |= HITMARKER_NO_ANIMATIONS;
    }

    gMultiHitCounter = 0;
    gBattleOutcome = 0;
    gBattleControllerExecFlags = 0;
    gPaydayMoney = 0;
    gBattleResources->battleScriptsStack->size = 0;
    gBattleResources->battleCallbackStack->size = 0;

    for (i = 0; i < BATTLE_COMMUNICATION_ENTRIES_COUNT; i++)
        gBattleCommunication[i] = 0;

    gPauseCounterBattle = 0;
    gIntroSlideFlags = 0;
    gLeveledUpInBattle = 0;
    gAbsentBattlerFlags = 0;
    gBattleStruct->runTries = 0;
    gBattleStruct->safariGoNearCounter = 0;
    gBattleStruct->safariPkblThrowCounter = 0;
    gBattleStruct->safariCatchFactor = gSpeciesInfo[GetMonData(&gEnemyParty[0], MON_DATA_SPECIES)].catchRate * 100 / 1275;
    gBattleStruct->safariEscapeFactor = 3;
    gBattleStruct->wildVictorySong = 0;
    gBattleStruct->moneyMultiplier = 1;

    gBattleStruct->givenExpMons = 0;
    gBattleStruct->palaceFlags = 0;

    gBattleResults.shinyWildMon = IsMonShiny(&gEnemyParty[0]);

    gBattleStruct->arenaLostPlayerMons = 0;
    gBattleStruct->arenaLostOpponentMons = 0;

    for (i = 0; i < ARRAY_COUNT(gSideTimers); i++)
    {
        gSideTimers[i].stickyWebBattlerId = 0xFF;
    }
    gBattleStruct->appearedInBattle = 0;
    gBattleStruct->beatUpSlot = 0;

    for (i = 0; i < PARTY_SIZE; i++)
    {
        gBattleStruct->usedHeldItems[i][B_SIDE_PLAYER] = 0;
        gBattleStruct->usedHeldItems[i][B_SIDE_OPPONENT] = 0;
        gBattleStruct->itemLost[B_SIDE_PLAYER][i].originalItem = GetMonData(&gPlayerParty[i], MON_DATA_HELD_ITEM);
        gBattleStruct->itemLost[B_SIDE_OPPONENT][i].originalItem = GetMonData(&gEnemyParty[i], MON_DATA_HELD_ITEM);
        gPartyCriticalHits[i] = 0;
    }

    gBattleStruct->swapDamageCategory = FALSE; // Photon Geyser, Shell Side Arm, Light That Burns the Sky
    gBattleStruct->categoryOverride = FALSE; // used for Z-Moves and Max Moves

    ClearPursuitValues();
    gSelectedMonPartyId = PARTY_SIZE; // Revival Blessing
    gCategoryIconSpriteId = 0xFF;

    if(IsSleepClauseEnabled())
    {
        // If monCausingSleepClause[side] equals PARTY_SIZE, Sleep Clause is not active for the given side.
        gBattleStruct->monCausingSleepClause[B_SIDE_PLAYER] = PARTY_SIZE;
        gBattleStruct->monCausingSleepClause[B_SIDE_OPPONENT] = PARTY_SIZE;
    }
}

void SwitchInClearSetData(u32 battler)
{
    s32 i;
    u32 effect = GetMoveEffect(gCurrentMove);
    struct DisableStruct disableStructCopy = gDisableStructs[battler];

    ClearIllusionMon(battler);
    if (effect != EFFECT_BATON_PASS)
    {
        for (i = 0; i < NUM_BATTLE_STATS; i++)
            gBattleMons[battler].statStages[i] = DEFAULT_STAT_STAGE;
        for (i = 0; i < gBattlersCount; i++)
        {
            if ((gBattleMons[i].status2 & STATUS2_ESCAPE_PREVENTION) && gDisableStructs[i].battlerPreventingEscape == battler)
                gBattleMons[i].status2 &= ~STATUS2_ESCAPE_PREVENTION;
            if ((gStatuses3[i] & STATUS3_ALWAYS_HITS) && gDisableStructs[i].battlerWithSureHit == battler)
            {
                gStatuses3[i] &= ~STATUS3_ALWAYS_HITS;
                gDisableStructs[i].battlerWithSureHit = 0;
            }
        }
    }
    if (effect == EFFECT_BATON_PASS)
    {
        gBattleMons[battler].status2 &= (STATUS2_CONFUSION | STATUS2_FOCUS_ENERGY_ANY | STATUS2_SUBSTITUTE | STATUS2_ESCAPE_PREVENTION | STATUS2_CURSED);
        gStatuses3[battler] &= (STATUS3_LEECHSEED_BATTLER | STATUS3_LEECHSEED | STATUS3_ALWAYS_HITS | STATUS3_PERISH_SONG | STATUS3_ROOTED
                                       | STATUS3_GASTRO_ACID | STATUS3_EMBARGO | STATUS3_TELEKINESIS | STATUS3_MAGNET_RISE | STATUS3_HEAL_BLOCK
                                       | STATUS3_AQUA_RING | STATUS3_POWER_TRICK);
        gStatuses4[battler] &= (STATUS4_MUD_SPORT | STATUS4_WATER_SPORT | STATUS4_INFINITE_CONFUSION);
        for (i = 0; i < gBattlersCount; i++)
        {
            if (GetBattlerSide(battler) != GetBattlerSide(i)
             && (gStatuses3[i] & STATUS3_ALWAYS_HITS) != 0
             && (gDisableStructs[i].battlerWithSureHit == battler))
            {
                gStatuses3[i] &= ~STATUS3_ALWAYS_HITS;
                gStatuses3[i] |= STATUS3_ALWAYS_HITS_TURN(2);
            }
        }
        if (gStatuses3[battler] & STATUS3_POWER_TRICK)
            SWAP(gBattleMons[battler].attack, gBattleMons[battler].defense, i);
    }
    else
    {
        gBattleMons[battler].status2 = 0;
        gStatuses3[battler] = 0;
        gStatuses4[battler] = 0;
    }

    for (i = 0; i < gBattlersCount; i++)
    {
        if (gBattleMons[i].status2 & STATUS2_INFATUATED_WITH(battler))
            gBattleMons[i].status2 &= ~STATUS2_INFATUATED_WITH(battler);
        if ((gBattleMons[i].status2 & STATUS2_WRAPPED) && gBattleStruct->wrappedBy[i] == battler)
            gBattleMons[i].status2 &= ~STATUS2_WRAPPED;
        if ((gStatuses4[i] & STATUS4_SYRUP_BOMB) && gBattleStruct->stickySyrupdBy[i] == battler)
            gStatuses4[i] &= ~STATUS4_SYRUP_BOMB;
    }

    gActionSelectionCursor[battler] = 0;
    gMoveSelectionCursor[battler] = 0;

    memset(&gDisableStructs[battler], 0, sizeof(struct DisableStruct));

    if (effect == EFFECT_BATON_PASS)
    {
        gDisableStructs[battler].substituteHP = disableStructCopy.substituteHP;
        gDisableStructs[battler].battlerWithSureHit = disableStructCopy.battlerWithSureHit;
        gDisableStructs[battler].perishSongTimer = disableStructCopy.perishSongTimer;
        gDisableStructs[battler].battlerPreventingEscape = disableStructCopy.battlerPreventingEscape;
        gDisableStructs[battler].embargoTimer = disableStructCopy.embargoTimer;
    }
    else if (effect == EFFECT_SHED_TAIL)
    {
        gBattleMons[battler].status2 |= STATUS2_SUBSTITUTE;
        gDisableStructs[battler].substituteHP = disableStructCopy.substituteHP;
    }

    gBattleStruct->moveResultFlags[battler] = 0;
    gDisableStructs[battler].isFirstTurn = 2;
    gDisableStructs[battler].truantSwitchInHack = disableStructCopy.truantSwitchInHack;
    gLastMoves[battler] = MOVE_NONE;
    gLastLandedMoves[battler] = MOVE_NONE;
    gLastHitByType[battler] = 0;
    gLastUsedMoveType[battler] = 0;
    gLastResultingMoves[battler] = MOVE_NONE;
    gLastPrintedMoves[battler] = MOVE_NONE;
    gLastHitBy[battler] = 0xFF;

    gBattleStruct->lastTakenMove[battler] = 0;
    gBattleStruct->sameMoveTurns[battler] = 0;
    gBattleStruct->lastTakenMoveFrom[battler][0] = 0;
    gBattleStruct->lastTakenMoveFrom[battler][1] = 0;
    gBattleStruct->lastTakenMoveFrom[battler][2] = 0;
    gBattleStruct->lastTakenMoveFrom[battler][3] = 0;
    gBattleStruct->battlerState[battler].lastMoveFailed = FALSE;
    gBattleStruct->palaceFlags &= ~(1u << battler);
    gBattleStruct->canPickupItem &= ~(1u << battler);

    ClearPursuitValuesIfSet(battler);

    for (i = 0; i < ARRAY_COUNT(gSideTimers); i++)
    {
        // Switched into sticky web user slot, so reset stored battler ID
        if (gSideTimers[i].stickyWebBattlerId == battler)
            gSideTimers[i].stickyWebBattlerId = 0xFF;
    }

    for (i = 0; i < gBattlersCount; i++)
    {
        if (i != battler && GetBattlerSide(i) != GetBattlerSide(battler))
            gBattleStruct->lastTakenMove[i] = MOVE_NONE;

        gBattleStruct->lastTakenMoveFrom[i][battler] = 0;
    }

    gBattleStruct->choicedMove[battler] = MOVE_NONE;
    gCurrentMove = MOVE_NONE;
    gBattleStruct->arenaTurnCounter = 0xFF;

    // Reset damage to prevent things like red card activating if the switched-in mon is holding it
    gSpecialStatuses[battler].physicalDmg = 0;
    gSpecialStatuses[battler].specialDmg = 0;
    gSpecialStatuses[battler].enduredDamage = FALSE;

    // Reset Eject Button / Eject Pack switch detection
    AI_DATA->ejectButtonSwitch = FALSE;
    AI_DATA->ejectPackSwitch = FALSE;

    // Reset G-Max Chi Strike boosts.
    gBattleStruct->bonusCritStages[battler] = 0;

    // Clear selected party ID so Revival Blessing doesn't get confused.
    gSelectedMonPartyId = PARTY_SIZE;

    // Allow for illegal abilities within tests.
    #if TESTING
    if (gTestRunnerEnabled)
    {
        u32 side = GetBattlerSide(battler);
        u32 partyIndex = gBattlerPartyIndexes[battler];
        if (TestRunner_Battle_GetForcedAbility(side, partyIndex))
            gBattleMons[i].ability = gDisableStructs[i].overwrittenAbility = TestRunner_Battle_GetForcedAbility(side, partyIndex);
    }
    #endif // TESTING

    Ai_UpdateSwitchInData(battler);
}

const u8* FaintClearSetData(u32 battler)
{
    s32 i;
    const u8 *result = NULL;
    u8 battlerSide = GetBattlerSide(battler);

    for (i = 0; i < NUM_BATTLE_STATS; i++)
        gBattleMons[battler].statStages[i] = DEFAULT_STAT_STAGE;

    gBattleMons[battler].status2 = 0;
    gStatuses3[battler] &= STATUS3_GASTRO_ACID; // Edge case: Keep Gastro Acid if pokemon's ability can have effect after fainting, for example Innards Out.
    gStatuses4[battler] = 0;

    for (i = 0; i < gBattlersCount; i++)
    {
        if ((gBattleMons[i].status2 & STATUS2_ESCAPE_PREVENTION) && gDisableStructs[i].battlerPreventingEscape == battler)
            gBattleMons[i].status2 &= ~STATUS2_ESCAPE_PREVENTION;
        if (gBattleMons[i].status2 & STATUS2_INFATUATED_WITH(battler))
            gBattleMons[i].status2 &= ~STATUS2_INFATUATED_WITH(battler);
        if ((gBattleMons[i].status2 & STATUS2_WRAPPED) && gBattleStruct->wrappedBy[i] == battler)
            gBattleMons[i].status2 &= ~STATUS2_WRAPPED;
        if ((gStatuses4[i] & STATUS4_SYRUP_BOMB) && gBattleStruct->stickySyrupdBy[i] == battler)
            gStatuses4[i] &= ~STATUS4_SYRUP_BOMB;
    }

    gActionSelectionCursor[battler] = 0;
    gMoveSelectionCursor[battler] = 0;

    memset(&gDisableStructs[battler], 0, sizeof(struct DisableStruct));

    gProtectStructs[battler].protected = FALSE;
    gProtectStructs[battler].spikyShielded = FALSE;
    gProtectStructs[battler].kingsShielded = FALSE;
    gProtectStructs[battler].banefulBunkered = FALSE;
    gProtectStructs[battler].quash = FALSE;
    gProtectStructs[battler].obstructed = FALSE;
    gProtectStructs[battler].silkTrapped = FALSE;
    gProtectStructs[battler].burningBulwarked = FALSE;
    gProtectStructs[battler].endured = FALSE;
    gProtectStructs[battler].noValidMoves = FALSE;
    gProtectStructs[battler].helpingHand = FALSE;
    gProtectStructs[battler].bounceMove = FALSE;
    gProtectStructs[battler].stealMove = FALSE;
    gProtectStructs[battler].prlzImmobility = FALSE;
    gProtectStructs[battler].confusionSelfDmg = FALSE;
    gProtectStructs[battler].targetAffected = FALSE;
    gProtectStructs[battler].chargingTurn = FALSE;
    gProtectStructs[battler].fleeType = 0;
    gProtectStructs[battler].usedImprisonedMove = FALSE;
    gProtectStructs[battler].loveImmobility = FALSE;
    gProtectStructs[battler].usedDisabledMove = FALSE;
    gProtectStructs[battler].usedTauntedMove = FALSE;
    gProtectStructs[battler].flag2Unknown = FALSE;
    gProtectStructs[battler].flinchImmobility = FALSE;
    gProtectStructs[battler].notFirstStrike = FALSE;
    gProtectStructs[battler].usedHealBlockedMove = FALSE;
    gProtectStructs[battler].usedGravityPreventedMove = FALSE;
    gProtectStructs[battler].usedThroatChopPreventedMove = FALSE;
    gProtectStructs[battler].statRaised = FALSE;
    gProtectStructs[battler].statFell = FALSE;
    gProtectStructs[battler].pranksterElevated = FALSE;

    gDisableStructs[battler].isFirstTurn = 2;

    gLastMoves[battler] = MOVE_NONE;
    gLastLandedMoves[battler] = MOVE_NONE;
    gLastHitByType[battler] = 0;
    gLastUsedMoveType[battler] = 0;
    gLastResultingMoves[battler] = MOVE_NONE;
    gLastPrintedMoves[battler] = MOVE_NONE;
    gLastHitBy[battler] = 0xFF;

    gBattleStruct->choicedMove[battler] = MOVE_NONE;
    gBattleStruct->sameMoveTurns[battler] = 0;
    gBattleStruct->lastTakenMove[battler] = MOVE_NONE;
    gBattleStruct->lastTakenMoveFrom[battler][0] = 0;
    gBattleStruct->lastTakenMoveFrom[battler][1] = 0;
    gBattleStruct->lastTakenMoveFrom[battler][2] = 0;
    gBattleStruct->lastTakenMoveFrom[battler][3] = 0;
    gBattleStruct->palaceFlags &= ~(1u << battler);

    ClearPursuitValuesIfSet(battler);

    if (gBattleStruct->commanderActive[battler] != SPECIES_NONE)
    {
        u32 partner = BATTLE_PARTNER(battler);
        if (IsBattlerAlive(partner))
        {
            BtlController_EmitSpriteInvisibility(partner, BUFFER_A, FALSE);
            MarkBattlerForControllerExec(partner);
        }
    }

    for (i = 0; i < ARRAY_COUNT(gSideTimers); i++)
    {
        // User of sticky web fainted, so reset the stored battler ID
        if (gSideTimers[i].stickyWebBattlerId == battler)
            gSideTimers[i].stickyWebBattlerId = 0xFF;
    }

    for (i = 0; i < gBattlersCount; i++)
    {
        if (i != battler && GetBattlerSide(i) != battlerSide)
            gBattleStruct->lastTakenMove[i] = MOVE_NONE;

        gBattleStruct->lastTakenMoveFrom[i][battler] = 0;
    }

    gBattleMons[battler].types[0] = gSpeciesInfo[gBattleMons[battler].species].types[0];
    gBattleMons[battler].types[1] = gSpeciesInfo[gBattleMons[battler].species].types[1];
    gBattleMons[battler].types[2] = TYPE_MYSTERY;

    Ai_UpdateFaintData(battler);
    TryBattleFormChange(battler, FORM_CHANGE_FAINT);

    // If the fainted mon was involved in a Sky Drop
    if (gBattleStruct->skyDropTargets[battler] != 0xFF)
    {
        // Get battler id of the other Pokemon involved in this Sky Drop
        u8 otherSkyDropper = gBattleStruct->skyDropTargets[battler];

        // Clear Sky Drop data
        gBattleStruct->skyDropTargets[battler] = 0xFF;
        gBattleStruct->skyDropTargets[otherSkyDropper] = 0xFF;

        // If the other Pokemon involved in this Sky Drop was the target, not the attacker
        if (gStatuses3[otherSkyDropper] & STATUS3_SKY_DROPPED)
        {
            // Release the target and take them out of the semi-invulnerable state
            gStatuses3[otherSkyDropper] &= ~(STATUS3_SKY_DROPPED | STATUS3_ON_AIR);

            // Make the target's sprite visible
            gSprites[gBattlerSpriteIds[otherSkyDropper]].invisible = FALSE;

            // If the target was sky dropped in the middle of using Outrage/Petal Dance/Thrash,
            // confuse them upon release and print "confused via fatigue" message and animation.
            if (gBattleMons[otherSkyDropper].status2 & STATUS2_LOCK_CONFUSE)
            {
                gBattleMons[otherSkyDropper].status2 &= ~(STATUS2_LOCK_CONFUSE);

                // If the released mon can be confused, do so.
                // Don't use CanBeConfused here, since it can cause issues in edge cases.
                if (!(GetBattlerAbility(otherSkyDropper) == ABILITY_OWN_TEMPO
                    || gBattleMons[otherSkyDropper].status2 & STATUS2_CONFUSION
                    || IsBattlerTerrainAffected(otherSkyDropper, STATUS_FIELD_MISTY_TERRAIN)))
                {
                    gBattleMons[otherSkyDropper].status2 |= STATUS2_CONFUSION_TURN(((Random()) % 4) + 2);
                    gBattlerAttacker = otherSkyDropper;
                    result = BattleScript_ThrashConfuses;
                }
            }
        }
    }

    // Clear Dynamax data
    UndoDynamax(battler);

    return result;
}

static void DoBattleIntro(void)
{
    s32 i;
    u32 battler;

    switch (gBattleStruct->introState)
    {
    case BATTLE_INTRO_STATE_GET_MON_DATA:
        battler = gBattleCommunication[1];
        BtlController_EmitGetMonData(battler, BUFFER_A, REQUEST_ALL_BATTLE, 0);
        MarkBattlerForControllerExec(battler);
        gBattleStruct->introState++;
        break;
    case BATTLE_INTRO_STATE_LOOP_BATTLER_DATA:
        if (!gBattleControllerExecFlags)
        {
            if (++gBattleCommunication[1] == gBattlersCount)
                gBattleStruct->introState++;
            else
                gBattleStruct->introState = BATTLE_INTRO_STATE_GET_MON_DATA;
        }
        break;
    case BATTLE_INTRO_STATE_PREPARE_BG_SLIDE:
        if (!gBattleControllerExecFlags)
        {
            battler = GetBattlerAtPosition(0);
            BtlController_EmitIntroSlide(battler, BUFFER_A, gBattleTerrain);
            MarkBattlerForControllerExec(battler);
            gBattleCommunication[0] = 0;
            gBattleCommunication[1] = 0;
            gBattleStruct->introState++;
        }
        break;
    case BATTLE_INTRO_STATE_WAIT_FOR_BG_SLIDE:
        if (!gBattleControllerExecFlags)
            gBattleStruct->introState++;
        break;
    case BATTLE_INTRO_STATE_DRAW_SPRITES:
        for (battler = 0; battler < gBattlersCount; battler++)
        {
            if ((gBattleTypeFlags & BATTLE_TYPE_SAFARI) && GetBattlerSide(battler) == B_SIDE_PLAYER)
            {
                memset(&gBattleMons[battler], 0, sizeof(struct BattlePokemon));
            }
            else
            {
                memcpy(&gBattleMons[battler], &gBattleResources->bufferB[battler][4], sizeof(struct BattlePokemon));
                gBattleMons[battler].types[0] = gSpeciesInfo[gBattleMons[battler].species].types[0];
                gBattleMons[battler].types[1] = gSpeciesInfo[gBattleMons[battler].species].types[1];
                gBattleMons[battler].types[2] = TYPE_MYSTERY;
                gBattleMons[battler].ability = GetAbilityBySpecies(gBattleMons[battler].species, gBattleMons[battler].abilityNum);
                gBattleStruct->hpOnSwitchout[GetBattlerSide(battler)] = gBattleMons[battler].hp;
                gBattleMons[battler].status2 = 0;
                for (i = 0; i < NUM_BATTLE_STATS; i++)
                    gBattleMons[battler].statStages[i] = DEFAULT_STAT_STAGE;
                #if TESTING
                if (gTestRunnerEnabled)
                {
                    u32 side = GetBattlerSide(battler);
                    u32 partyIndex = gBattlerPartyIndexes[battler];
                    if (TestRunner_Battle_GetForcedAbility(side, partyIndex))
                        gBattleMons[battler].ability = gDisableStructs[battler].overwrittenAbility = TestRunner_Battle_GetForcedAbility(side, partyIndex);
                }
                #endif
            }

            // Draw sprite.
            switch (GetBattlerPosition(battler))
            {
            case B_POSITION_PLAYER_LEFT: // player sprite
                BtlController_EmitDrawTrainerPic(battler, BUFFER_A);
                MarkBattlerForControllerExec(battler);
                break;
            case B_POSITION_OPPONENT_LEFT:
                if (gBattleTypeFlags & BATTLE_TYPE_TRAINER) // opponent 1 sprite
                {
                    BtlController_EmitDrawTrainerPic(battler, BUFFER_A);
                    MarkBattlerForControllerExec(battler);
                }
                else // wild mon 1
                {
                    BtlController_EmitLoadMonSprite(battler, BUFFER_A);
                    MarkBattlerForControllerExec(battler);
                    gBattleResults.lastOpponentSpecies = GetMonData(&gEnemyParty[gBattlerPartyIndexes[battler]], MON_DATA_SPECIES, NULL);
                }
                break;
            case B_POSITION_PLAYER_RIGHT:
                if (gBattleTypeFlags & (BATTLE_TYPE_MULTI | BATTLE_TYPE_INGAME_PARTNER)) // partner sprite
                {
                    BtlController_EmitDrawTrainerPic(battler, BUFFER_A);
                    MarkBattlerForControllerExec(battler);
                }
                break;
            case B_POSITION_OPPONENT_RIGHT:
                if (gBattleTypeFlags & BATTLE_TYPE_TRAINER)
                {
                    if (gBattleTypeFlags & (BATTLE_TYPE_MULTI | BATTLE_TYPE_TWO_OPPONENTS) && !BATTLE_TWO_VS_ONE_OPPONENT) // opponent 2 if exists
                    {
                        BtlController_EmitDrawTrainerPic(battler, BUFFER_A);
                        MarkBattlerForControllerExec(battler);
                    }
                }
                else if (IsBattlerAlive(battler)) // wild mon 2 if alive
                {
                    BtlController_EmitLoadMonSprite(battler, BUFFER_A);
                    MarkBattlerForControllerExec(battler);
                    gBattleResults.lastOpponentSpecies = GetMonData(&gEnemyParty[gBattlerPartyIndexes[battler]], MON_DATA_SPECIES, NULL);
                }
                break;
            }

            if (gBattleTypeFlags & BATTLE_TYPE_ARENA)
                BattleArena_InitPoints();
        }

        if (gBattleTypeFlags & BATTLE_TYPE_TRAINER)
        {
            gBattleStruct->introState++;
        }
        else // Skip party summary since it is a wild battle.
        {
            if (B_FAST_INTRO_PKMN_TEXT == TRUE)
                gBattleStruct->introState = BATTLE_INTRO_STATE_INTRO_TEXT; // Don't wait for sprite, print message at the same time.
            else
                gBattleStruct->introState++; // Wait for sprite to load.
        }
        break;
    case BATTLE_INTRO_STATE_DRAW_PARTY_SUMMARY:
        if (!gBattleControllerExecFlags)
        {
            struct HpAndStatus hpStatus[PARTY_SIZE];

            for (i = 0; i < PARTY_SIZE; i++)
            {
                if (GetMonData(&gEnemyParty[i], MON_DATA_SPECIES_OR_EGG) == SPECIES_NONE
                 || GetMonData(&gEnemyParty[i], MON_DATA_SPECIES_OR_EGG) == SPECIES_EGG)
                {
                    hpStatus[i].hp = HP_EMPTY_SLOT;
                    hpStatus[i].status = 0;
                }
                else
                {
                    hpStatus[i].hp = GetMonData(&gEnemyParty[i], MON_DATA_HP);
                    hpStatus[i].status = GetMonData(&gEnemyParty[i], MON_DATA_STATUS);
                }
            }

            battler = GetBattlerAtPosition(B_POSITION_OPPONENT_LEFT);
            BtlController_EmitDrawPartyStatusSummary(battler, BUFFER_A, hpStatus, PARTY_SUMM_SKIP_DRAW_DELAY);
            MarkBattlerForControllerExec(battler);

            for (i = 0; i < PARTY_SIZE; i++)
            {
                if (GetMonData(&gPlayerParty[i], MON_DATA_SPECIES_OR_EGG) == SPECIES_NONE
                 || GetMonData(&gPlayerParty[i], MON_DATA_SPECIES_OR_EGG) == SPECIES_EGG)
                {
                    hpStatus[i].hp = HP_EMPTY_SLOT;
                    hpStatus[i].status = 0;
                }
                else
                {
                    hpStatus[i].hp = GetMonData(&gPlayerParty[i], MON_DATA_HP);
                    hpStatus[i].status = GetMonData(&gPlayerParty[i], MON_DATA_STATUS);
                }
            }

            battler = GetBattlerAtPosition(B_POSITION_PLAYER_LEFT);
            BtlController_EmitDrawPartyStatusSummary(battler, BUFFER_A, hpStatus, PARTY_SUMM_SKIP_DRAW_DELAY);
            MarkBattlerForControllerExec(battler);

            gBattleStruct->introState++;
        }
        break;
    case BATTLE_INTRO_STATE_WAIT_FOR_PARTY_SUMMARY:
        if (!gBattleControllerExecFlags)
            gBattleStruct->introState++;
        break;
    case BATTLE_INTRO_STATE_INTRO_TEXT:
        if (!IsBattlerMarkedForControllerExec(GetBattlerAtPosition(B_POSITION_PLAYER_LEFT)))
        {
            PrepareStringBattle(STRINGID_INTROMSG, GetBattlerAtPosition(B_POSITION_PLAYER_LEFT));
            gBattleStruct->introState++;
        }
        break;
    case BATTLE_INTRO_STATE_WAIT_FOR_INTRO_TEXT:
        if (!IsBattlerMarkedForControllerExec(GetBattlerAtPosition(B_POSITION_PLAYER_LEFT)))
        {
            if (gBattleTypeFlags & BATTLE_TYPE_TRAINER)
            {
                gBattleStruct->introState++;
            }
            else
            {
                if (B_FAST_INTRO_PKMN_TEXT == TRUE)
                    gBattleStruct->introState = BATTLE_INTRO_STATE_WAIT_FOR_WILD_BATTLE_TEXT;
                else
                    gBattleStruct->introState = BATTLE_INTRO_STATE_WAIT_FOR_TRAINER_2_SEND_OUT_ANIM;
            }
        }
        break;
    case BATTLE_INTRO_STATE_TRAINER_SEND_OUT_TEXT:
        if (gBattleTypeFlags & BATTLE_TYPE_RECORDED_LINK && !(gBattleTypeFlags & BATTLE_TYPE_RECORDED_IS_MASTER))
            PrepareStringBattle(STRINGID_INTROSENDOUT, GetBattlerAtPosition(B_POSITION_PLAYER_LEFT));
        else
            PrepareStringBattle(STRINGID_INTROSENDOUT, GetBattlerAtPosition(B_POSITION_OPPONENT_LEFT));
        gBattleStruct->introState++;
        break;
    case BATTLE_INTRO_STATE_WAIT_FOR_TRAINER_SEND_OUT_TEXT:
        if (!gBattleControllerExecFlags)
            gBattleStruct->introState++;
        break;
    case BATTLE_INTRO_STATE_TRAINER_1_SEND_OUT_ANIM:
        if (gBattleTypeFlags & BATTLE_TYPE_RECORDED_LINK && !(gBattleTypeFlags & BATTLE_TYPE_RECORDED_IS_MASTER))
            battler = GetBattlerAtPosition(B_POSITION_PLAYER_LEFT);
        else
            battler = GetBattlerAtPosition(B_POSITION_OPPONENT_LEFT);

        BtlController_EmitIntroTrainerBallThrow(battler, BUFFER_A);
        MarkBattlerForControllerExec(battler);
        gBattleStruct->introState++;
        break;
    case BATTLE_INTRO_STATE_TRAINER_2_SEND_OUT_ANIM:
        if (gBattleTypeFlags & (BATTLE_TYPE_MULTI | BATTLE_TYPE_TWO_OPPONENTS) && !BATTLE_TWO_VS_ONE_OPPONENT)
        {
            if (gBattleTypeFlags & BATTLE_TYPE_RECORDED_LINK && !(gBattleTypeFlags & BATTLE_TYPE_RECORDED_IS_MASTER))
                battler = GetBattlerAtPosition(B_POSITION_PLAYER_RIGHT);
            else
                battler = GetBattlerAtPosition(B_POSITION_OPPONENT_RIGHT);

            BtlController_EmitIntroTrainerBallThrow(battler, BUFFER_A);
            MarkBattlerForControllerExec(battler);
        }
        if (B_FAST_INTRO_PKMN_TEXT == TRUE
          && !(gBattleTypeFlags & (BATTLE_TYPE_RECORDED | BATTLE_TYPE_RECORDED_LINK | BATTLE_TYPE_RECORDED_IS_MASTER | BATTLE_TYPE_LINK)))
            gBattleStruct->introState = BATTLE_INTRO_STATE_WAIT_FOR_WILD_BATTLE_TEXT; // Print at the same time as trainer sends out second mon.
        else
            gBattleStruct->introState++;
        break;
    case BATTLE_INTRO_STATE_WAIT_FOR_TRAINER_2_SEND_OUT_ANIM:
        if (!gBattleControllerExecFlags)
            gBattleStruct->introState++;
        break;
    case BATTLE_INTRO_STATE_WAIT_FOR_WILD_BATTLE_TEXT:
        if (!IsBattlerMarkedForControllerExec(GetBattlerAtPosition(B_POSITION_PLAYER_LEFT)))
            gBattleStruct->introState++;
        break;
    case BATTLE_INTRO_STATE_PRINT_PLAYER_SEND_OUT_TEXT:
        if (!(gBattleTypeFlags & BATTLE_TYPE_SAFARI))
        {
            if (gBattleTypeFlags & BATTLE_TYPE_RECORDED_LINK && !(gBattleTypeFlags & BATTLE_TYPE_RECORDED_IS_MASTER))
                battler = GetBattlerAtPosition(B_POSITION_OPPONENT_LEFT);
            else
                battler = GetBattlerAtPosition(B_POSITION_PLAYER_LEFT);

            // A hack that makes fast intro work in trainer battles too.
            if (B_FAST_INTRO_PKMN_TEXT == TRUE
                && gBattleTypeFlags & BATTLE_TYPE_TRAINER
                && !(gBattleTypeFlags & (BATTLE_TYPE_RECORDED | BATTLE_TYPE_RECORDED_LINK | BATTLE_TYPE_RECORDED_IS_MASTER | BATTLE_TYPE_LINK))
                && gSprites[gHealthboxSpriteIds[battler ^ BIT_SIDE]].callback == SpriteCallbackDummy)
            {
                return;
            }

            PrepareStringBattle(STRINGID_INTROSENDOUT, battler);
        }
        gBattleStruct->introState++;
        break;
    case BATTLE_INTRO_STATE_WAIT_FOR_PLAYER_SEND_OUT_TEXT:
        if (!(gBattleTypeFlags & BATTLE_TYPE_LINK && gBattleControllerExecFlags))
        {
            if (gBattleTypeFlags & BATTLE_TYPE_RECORDED_LINK && !(gBattleTypeFlags & BATTLE_TYPE_RECORDED_IS_MASTER))
                battler = GetBattlerAtPosition(B_POSITION_OPPONENT_LEFT);
            else
                battler = GetBattlerAtPosition(B_POSITION_PLAYER_LEFT);

            if (!IsBattlerMarkedForControllerExec(battler))
                gBattleStruct->introState++;
        }
        break;
    case BATTLE_INTRO_STATE_PRINT_PLAYER_1_SEND_OUT_TEXT:
        if (gBattleTypeFlags & BATTLE_TYPE_RECORDED_LINK && !(gBattleTypeFlags & BATTLE_TYPE_RECORDED_IS_MASTER))
            battler = GetBattlerAtPosition(B_POSITION_OPPONENT_LEFT);
        else
            battler = GetBattlerAtPosition(B_POSITION_PLAYER_LEFT);

        BtlController_EmitIntroTrainerBallThrow(battler, BUFFER_A);
        MarkBattlerForControllerExec(battler);
        gBattleStruct->introState++;
        break;
    case BATTLE_INTRO_STATE_PRINT_PLAYER_2_SEND_OUT_TEXT:
        if (gBattleTypeFlags & (BATTLE_TYPE_MULTI | BATTLE_TYPE_INGAME_PARTNER))
        {
            if (gBattleTypeFlags & BATTLE_TYPE_RECORDED_LINK && !(gBattleTypeFlags & BATTLE_TYPE_RECORDED_IS_MASTER))
                battler = GetBattlerAtPosition(B_POSITION_OPPONENT_RIGHT);
            else
                battler = GetBattlerAtPosition(B_POSITION_PLAYER_RIGHT);

            BtlController_EmitIntroTrainerBallThrow(battler, BUFFER_A);
            MarkBattlerForControllerExec(battler);
        }
        gBattleStruct->introState++;
        break;
    case BATTLE_INTRO_STATE_SET_DEX_AND_BATTLE_VARS:
        if (!gBattleControllerExecFlags)
        {
            for (battler = 0; battler < gBattlersCount; battler++)
            {
                if (GetBattlerSide(battler) == B_SIDE_OPPONENT
                 && !(gBattleTypeFlags & (BATTLE_TYPE_EREADER_TRAINER
                                          | BATTLE_TYPE_FRONTIER
                                          | BATTLE_TYPE_LINK
                                          | BATTLE_TYPE_RECORDED_LINK
                                          | BATTLE_TYPE_TRAINER_HILL)))
                {
                    HandleSetPokedexFlag(SpeciesToNationalPokedexNum(gBattleMons[battler].species), FLAG_SET_SEEN, gBattleMons[battler].personality);
                }
            }

            gBattleStruct->eventsBeforeFirstTurnState = 0;
            gBattleStruct->switchInBattlerCounter = 0;
            gBattleStruct->overworldWeatherDone = FALSE;
            Ai_InitPartyStruct(); // Save mons party counts, and first 2/4 mons on the battlefield.

            // Try to set a status to start the battle with
            gBattleStruct->startingStatus = 0;
            if (gBattleTypeFlags & BATTLE_TYPE_TWO_OPPONENTS && GetTrainerStartingStatusFromId(TRAINER_BATTLE_PARAM.opponentB))
            {
                gBattleStruct->startingStatus = GetTrainerStartingStatusFromId(TRAINER_BATTLE_PARAM.opponentB);
                gBattleStruct->startingStatusTimer = 0; // infinite
            }
            else if (gBattleTypeFlags & BATTLE_TYPE_TRAINER && GetTrainerStartingStatusFromId(TRAINER_BATTLE_PARAM.opponentA))
            {
                gBattleStruct->startingStatus = GetTrainerStartingStatusFromId(TRAINER_BATTLE_PARAM.opponentA);
                gBattleStruct->startingStatusTimer = 0; // infinite
            }
            else if (B_VAR_STARTING_STATUS != 0)
            {
                gBattleStruct->startingStatus = VarGet(B_VAR_STARTING_STATUS);
                gBattleStruct->startingStatusTimer = VarGet(B_VAR_STARTING_STATUS_TIMER);
            }
            gBattleMainFunc = TryDoEventsBeforeFirstTurn;
        }
        break;
    }
}

static void TryDoEventsBeforeFirstTurn(void)
{
    s32 i, j;

    if (gBattleControllerExecFlags)
        return;

    switch (gBattleStruct->eventsBeforeFirstTurnState)
    {
    case FIRST_TURN_EVENTS_START:
        // Set invalid mons as absent(for example when starting a double battle with only one pokemon).
        if (!(gBattleTypeFlags & BATTLE_TYPE_SAFARI))
        {
            for (i = 0; i < gBattlersCount; i++)
            {
                struct Pokemon *party = GetBattlerParty(i);
                struct Pokemon *mon = &party[gBattlerPartyIndexes[i]];
                if (!IsBattlerAlive(i) || gBattleMons[i].species == SPECIES_NONE || GetMonData(mon, MON_DATA_IS_EGG))
                    gAbsentBattlerFlags |= 1u << i;
            }
        }

        // Allow for illegal abilities within tests.
        #if TESTING
        if (gTestRunnerEnabled)
        {
            for (i = 0; i < gBattlersCount; ++i)
            {
                u32 side = GetBattlerSide(i);
                u32 partyIndex = gBattlerPartyIndexes[i];
                if (TestRunner_Battle_GetForcedAbility(side, partyIndex))
                    gBattleMons[i].ability = gDisableStructs[i].overwrittenAbility = TestRunner_Battle_GetForcedAbility(side, partyIndex);
            }
        }
        #endif // TESTING

        gBattleStruct->speedTieBreaks = RandomUniform(RNG_SPEED_TIE, 0, Factorial(MAX_BATTLERS_COUNT) - 1);
        gBattleTurnCounter = 0;

        for (i = 0; i < gBattlersCount; i++)
            gBattlerByTurnOrder[i] = i;
        for (i = 0; i < gBattlersCount - 1; i++)
        {
            for (j = i + 1; j < gBattlersCount; j++)
            {
                if (GetWhichBattlerFaster(gBattlerByTurnOrder[i], gBattlerByTurnOrder[j], TRUE) == -1)
                    SwapTurnOrder(i, j);
            }
        }
        gBattleStruct->eventsBeforeFirstTurnState++;
        break;
    case FIRST_TURN_EVENTS_OVERWORLD_WEATHER:
        if (!gBattleStruct->overworldWeatherDone
         && AbilityBattleEffects(ABILITYEFFECT_SWITCH_IN_WEATHER, 0, 0, ABILITYEFFECT_SWITCH_IN_WEATHER, 0) != 0)
        {
            gBattleStruct->overworldWeatherDone = TRUE;
            return;
        }
        gBattleStruct->eventsBeforeFirstTurnState++;
        break;
    case FIRST_TURN_EVENTS_TERRAIN:
        if (!gBattleStruct->terrainDone
         && AbilityBattleEffects(ABILITYEFFECT_SWITCH_IN_TERRAIN, 0, 0, ABILITYEFFECT_SWITCH_IN_TERRAIN, 0) != 0)
        {
            gBattleStruct->terrainDone = TRUE;
            return;
        }
        gBattleStruct->eventsBeforeFirstTurnState++;
        break;
    case FIRST_TURN_EVENTS_STARTING_STATUS:
        if (!gBattleStruct->startingStatusDone
         && gBattleStruct->startingStatus
         && AbilityBattleEffects(ABILITYEFFECT_SWITCH_IN_STATUSES, 0, 0, ABILITYEFFECT_SWITCH_IN_STATUSES, 0) != 0)
        {
            gBattleStruct->startingStatusDone = TRUE;
            return;
        }
        gBattleStruct->eventsBeforeFirstTurnState++;
        break;
    case FIRST_TURN_EVENTS_TOTEM_BOOST:
        for (i = 0; i < gBattlersCount; i++)
        {
            if (gQueuedStatBoosts[i].stats != 0 && !gProtectStructs[i].eatMirrorHerb && gProtectStructs[i].activateOpportunist == 0)
            {
                gBattlerAttacker = i;
                BattleScriptExecute(BattleScript_TotemVar);
                return;
            }
        }
        memset(gQueuedStatBoosts, 0, sizeof(gQueuedStatBoosts)); // erase all totem boosts for Mirror Herb and Opportunist
        gBattleStruct->eventsBeforeFirstTurnState++;
        break;
    case FIRST_TURN_EVENTS_NEUTRALIZING_GAS:
        if (AbilityBattleEffects(ABILITYEFFECT_NEUTRALIZINGGAS, 0, 0, 0, 0) != 0)
            return;
        gBattleStruct->eventsBeforeFirstTurnState++;
        break;
    case FIRST_TURN_EVENTS_SWITCH_IN_ABILITIES:
        while (gBattleStruct->switchInBattlerCounter < gBattlersCount) // From fastest to slowest
        {
            i = gBattlerByTurnOrder[gBattleStruct->switchInBattlerCounter++];

            if (TryPrimalReversion(i))
                return;
            if (AbilityBattleEffects(ABILITYEFFECT_ON_SWITCHIN, i, 0, 0, 0) != 0)
                return;
        }
        gBattleStruct->switchInBattlerCounter = 0;
        gBattleStruct->eventsBeforeFirstTurnState++;
        break;
    case FIRST_TURN_EVENTS_OPPORTUNIST_1:
        if (AbilityBattleEffects(ABILITYEFFECT_OPPORTUNIST, 0, 0, 0, 0))
            return;
        gBattleStruct->eventsBeforeFirstTurnState++;
        break;
    case FIRST_TURN_EVENTS_ITEM_EFFECTS:
        while (gBattleStruct->switchInBattlerCounter < gBattlersCount) // From fastest to slowest
        {
            if (ItemBattleEffects(ITEMEFFECT_ON_SWITCH_IN_FIRST_TURN, gBattlerByTurnOrder[gBattleStruct->switchInBattlerCounter++], FALSE))
                return;
        }
        gBattleStruct->switchInBattlerCounter = 0;
        gBattleStruct->eventsBeforeFirstTurnState++;
        break;
    case FIRST_TURN_EVENTS_OPPORTUNIST_2:
        if (AbilityBattleEffects(ABILITYEFFECT_OPPORTUNIST, 0, 0, 0, 0))
            return;
        gBattleStruct->eventsBeforeFirstTurnState++;
        break;
    case FIRST_TURN_EVENTS_END:
        for (i = 0; i < MAX_BATTLERS_COUNT; i++)
        {
            gBattleStruct->monToSwitchIntoId[i] = PARTY_SIZE;
            gChosenActionByBattler[i] = B_ACTION_NONE;
            gChosenMoveByBattler[i] = MOVE_NONE;
            gBattleStruct->battlerState[i].absentBattlerFlags = gAbsentBattlerFlags & (1u << i);
        }
        TurnValuesCleanUp(FALSE);
        SpecialStatusesClear();
        BattlePutTextOnWindow(gText_EmptyString3, B_WIN_MSG);
        AssignUsableGimmicks();
        gBattleMainFunc = HandleTurnActionSelectionState;
        ResetSentPokesToOpponentValue();

        for (i = 0; i < BATTLE_COMMUNICATION_ENTRIES_COUNT; i++)
            gBattleCommunication[i] = 0;

        for (i = 0; i < gBattlersCount; i++)
        {
            gBattleMons[i].status2 &= ~STATUS2_FLINCHED;
            // Record party slots of player's mons that appeared in battle
            if (!BattlerHasAi(i))
                gBattleStruct->appearedInBattle |= 1u << gBattlerPartyIndexes[i];
        }

        *(&gBattleStruct->turnEffectsTracker) = 0;
        *(&gBattleStruct->turnEffectsBattlerId) = 0;
        *(&gBattleStruct->wishPerishSongState) = 0;
        *(&gBattleStruct->wishPerishSongBattlerId) = 0;
        gBattleScripting.moveendState = 0;
        gBattleStruct->faintedActionsState = 0;
        gBattleStruct->turnCountersTracker = 0;

        memset(gQueuedStatBoosts, 0, sizeof(gQueuedStatBoosts));
        SetShellSideArmCategory();
        SetAiLogicDataForTurn(AI_DATA); // get assumed abilities, hold effects, etc of all battlers

        if (gBattleTypeFlags & BATTLE_TYPE_ARENA)
        {
            StopCryAndClearCrySongs();
            BattleScriptExecute(BattleScript_ArenaTurnBeginning);
        }

        if ((i = ShouldDoTrainerSlide(GetBattlerAtPosition(B_POSITION_OPPONENT_LEFT), TRAINER_SLIDE_BEFORE_FIRST_TURN)))
            BattleScriptExecute(i == 1 ? BattleScript_TrainerASlideMsgEnd2 : BattleScript_TrainerBSlideMsgEnd2);
        gBattleStruct->eventsBeforeFirstTurnState = 0;
        break;
    }
}

static void HandleEndTurn_ContinueBattle(void)
{
    s32 i;

    if (gBattleControllerExecFlags == 0)
    {
        gBattleMainFunc = BattleTurnPassed;
        for (i = 0; i < BATTLE_COMMUNICATION_ENTRIES_COUNT; i++)
            gBattleCommunication[i] = 0;
        for (i = 0; i < gBattlersCount; i++)
        {
            gBattleMons[i].status2 &= ~STATUS2_FLINCHED;
            if ((gBattleMons[i].status1 & STATUS1_SLEEP) && (gBattleMons[i].status2 & STATUS2_MULTIPLETURNS))
                CancelMultiTurnMoves(i);
        }
        gBattleStruct->turnEffectsTracker = 0;
        gBattleStruct->turnEffectsBattlerId = 0;
        gBattleStruct->wishPerishSongState = 0;
        gBattleStruct->wishPerishSongBattlerId = 0;
        gBattleStruct->turnCountersTracker = 0;
    }
}

void BattleTurnPassed(void)
{
    s32 i;

    gBattleStruct->speedTieBreaks = RandomUniform(RNG_SPEED_TIE, 0, Factorial(MAX_BATTLERS_COUNT) - 1);

    TurnValuesCleanUp(TRUE);
    if (gBattleOutcome == 0)
    {
        if (DoFieldEndTurnEffects())
            return;
        if (DoBattlerEndTurnEffects())
            return;
        if (HandleWishPerishSongOnTurnEnd())
            return;
    }

    if (HandleFaintedMonActions())
        return;
    gBattleStruct->faintedActionsState = 0;

    TurnValuesCleanUp(FALSE);
    gHitMarker &= ~HITMARKER_NO_ATTACKSTRING;
    gHitMarker &= ~HITMARKER_UNABLE_TO_USE_MOVE;
    gHitMarker &= ~HITMARKER_PLAYER_FAINTED;
    gHitMarker &= ~HITMARKER_PASSIVE_DAMAGE;
    gBattleScripting.animTurn = 0;
    gBattleScripting.animTargetsHit = 0;
    gBattleScripting.moveendState = 0;

    for (i = 0; i < 5; i++)
        gBattleCommunication[i] = 0;

    if (gBattleOutcome != 0)
    {
        gCurrentActionFuncId = B_ACTION_FINISHED;
        gBattleMainFunc = RunTurnActionsFunctions;
        return;
    }

    if (gBattleResults.battleTurnCounter < 0xFF)
    {
        gBattleResults.battleTurnCounter++;
        gBattleStruct->arenaTurnCounter++;
    }

    for (i = 0; i < gBattlersCount; i++)
    {
        gChosenActionByBattler[i] = B_ACTION_NONE;
        gChosenMoveByBattler[i] = MOVE_NONE;
<<<<<<< HEAD
        gBattleStruct->battlerState[i].absentBattlerFlags = gAbsentBattlerFlags & (1u << i);
        gBattleStruct->monToSwitchIntoId[i] = PARTY_SIZE;
    }

    for (i = 0; i < NUM_BATTLE_SIDES; i++)
    {
        if (gSideTimers[i].retaliateTimer > 0)
            gSideTimers[i].retaliateTimer--;

    }

=======
        gBattleStruct->monToSwitchIntoId[i] = PARTY_SIZE;
        gStatuses4[i] &= ~STATUS4_ELECTRIFIED;
    }

    *(&gBattleStruct->absentBattlerFlags) = gAbsentBattlerFlags;
>>>>>>> 860c2f6c
    BattlePutTextOnWindow(gText_EmptyString3, B_WIN_MSG);
    AssignUsableGimmicks();
    SetShellSideArmCategory();
    SetAiLogicDataForTurn(AI_DATA); // get assumed abilities, hold effects, etc of all battlers
    gBattleMainFunc = HandleTurnActionSelectionState;

    if (gBattleTypeFlags & BATTLE_TYPE_PALACE)
        BattleScriptExecute(BattleScript_PalacePrintFlavorText);
    else if (gBattleTypeFlags & BATTLE_TYPE_ARENA && gBattleStruct->arenaTurnCounter == 0)
        BattleScriptExecute(BattleScript_ArenaTurnBeginning);
    else if ((i = ShouldDoTrainerSlide(GetBattlerAtPosition(B_POSITION_OPPONENT_LEFT), TRAINER_SLIDE_LAST_LOW_HP)))
        BattleScriptExecute(i == 1 ? BattleScript_TrainerASlideMsgEnd2 : BattleScript_TrainerBSlideMsgEnd2);
    else if ((i = ShouldDoTrainerSlide(GetBattlerAtPosition(B_POSITION_OPPONENT_LEFT), TRAINER_SLIDE_LAST_HALF_HP)))
        BattleScriptExecute(i == 1 ? BattleScript_TrainerASlideMsgEnd2 : BattleScript_TrainerBSlideMsgEnd2);
    else if ((i = ShouldDoTrainerSlide(GetBattlerAtPosition(B_POSITION_OPPONENT_LEFT), TRAINER_SLIDE_PLAYER_LANDS_FIRST_CRITICAL_HIT)))
        BattleScriptExecute(i == 1 ? BattleScript_TrainerASlideMsgEnd2 : BattleScript_TrainerBSlideMsgEnd2);
    else if ((i = ShouldDoTrainerSlide(GetBattlerAtPosition(B_POSITION_OPPONENT_LEFT), TRAINER_SLIDE_ENEMY_LANDS_FIRST_CRITICAL_HIT)))
        BattleScriptExecute(i == 1 ? BattleScript_TrainerASlideMsgEnd2 : BattleScript_TrainerBSlideMsgEnd2);
    else if ((i = ShouldDoTrainerSlide(GetBattlerAtPosition(B_POSITION_OPPONENT_LEFT), TRAINER_SLIDE_PLAYER_LANDS_FIRST_SUPER_EFFECTIVE_HIT)))
        BattleScriptExecute(i == 1 ? BattleScript_TrainerASlideMsgEnd2 : BattleScript_TrainerBSlideMsgEnd2);
    else if ((i = ShouldDoTrainerSlide(GetBattlerAtPosition(B_POSITION_OPPONENT_LEFT), TRAINER_SLIDE_PLAYER_LANDS_FIRST_STAB_MOVE)))
        BattleScriptExecute(i == 1 ? BattleScript_TrainerASlideMsgEnd2 : BattleScript_TrainerBSlideMsgEnd2);
    else if ((i = ShouldDoTrainerSlide(GetBattlerAtPosition(B_POSITION_OPPONENT_LEFT), TRAINER_SLIDE_ENEMY_MON_UNAFFECTED)))
        BattleScriptExecute(i == 1 ? BattleScript_TrainerASlideMsgEnd2 : BattleScript_TrainerBSlideMsgEnd2);
}

u8 IsRunningFromBattleImpossible(u32 battler)
{
    u32 holdEffect, i;

    if (FlagGet(B_FLAG_NO_RUNNING))
    {
        gBattleCommunication[MULTISTRING_CHOOSER] = B_MSG_CANT_ESCAPE;
        return BATTLE_RUN_FORBIDDEN;
    }

    if (gBattleMons[battler].item == ITEM_ENIGMA_BERRY_E_READER)
        holdEffect = gEnigmaBerries[battler].holdEffect;
    else
        holdEffect = ItemId_GetHoldEffect(gBattleMons[battler].item);

    gPotentialItemEffectBattler = battler;

    if (gBattleTypeFlags & BATTLE_TYPE_FIRST_BATTLE) // Cannot ever run from saving Birch's battle.
    {
        gBattleCommunication[MULTISTRING_CHOOSER] = B_MSG_DONT_LEAVE_BIRCH;
        return BATTLE_RUN_FORBIDDEN;
    }
    if (GetBattlerPosition(battler) == B_POSITION_PLAYER_RIGHT && WILD_DOUBLE_BATTLE
        && IsBattlerAlive(GetBattlerAtPosition(B_POSITION_PLAYER_LEFT))) // The second pokemon cannot run from a double wild battle, unless it's the only alive mon.
    {
        gBattleCommunication[MULTISTRING_CHOOSER] = B_MSG_CANT_ESCAPE;
        return BATTLE_RUN_FORBIDDEN;
    }

    if (holdEffect == HOLD_EFFECT_CAN_ALWAYS_RUN)
        return BATTLE_RUN_SUCCESS;
    if (B_GHOSTS_ESCAPE >= GEN_6 && IS_BATTLER_OF_TYPE(battler, TYPE_GHOST))
        return BATTLE_RUN_SUCCESS;
    if (gBattleTypeFlags & BATTLE_TYPE_LINK)
        return BATTLE_RUN_SUCCESS;
    if (GetBattlerAbility(battler) == ABILITY_RUN_AWAY)
        return BATTLE_RUN_SUCCESS;

    if ((i = IsAbilityPreventingEscape(battler)))
    {
        gBattleScripting.battler = i - 1;
        gLastUsedAbility = gBattleMons[i - 1].ability;
        gBattleCommunication[MULTISTRING_CHOOSER] = B_MSG_PREVENTS_ESCAPE;
        return BATTLE_RUN_FAILURE;
    }

    if (!CanBattlerEscape(battler))
    {
        gBattleCommunication[MULTISTRING_CHOOSER] = B_MSG_CANT_ESCAPE;
        return BATTLE_RUN_FORBIDDEN;
    }
    return BATTLE_RUN_SUCCESS;
}

void SwitchTwoBattlersInParty(u32 battler, u32 battler2)
{
    s32 i;
    u32 partyId1, partyId2;

    for (i = 0; i < (int)ARRAY_COUNT(gBattlePartyCurrentOrder); i++)
        gBattlePartyCurrentOrder[i] = *(battler * 3 + i + (u8 *)(gBattleStruct->battlerPartyOrders));

    partyId1 = GetPartyIdFromBattlePartyId(gBattlerPartyIndexes[battler]);
    partyId2 = GetPartyIdFromBattlePartyId(gBattlerPartyIndexes[battler2]);
    SwitchPartyMonSlots(partyId1, partyId2);

    for (i = 0; i < (int)ARRAY_COUNT(gBattlePartyCurrentOrder); i++)
    {
        *(battler * 3 + i + (u8 *)(gBattleStruct->battlerPartyOrders)) = gBattlePartyCurrentOrder[i];
        *(BATTLE_PARTNER(battler) * 3 + i + (u8 *)(gBattleStruct->battlerPartyOrders)) = gBattlePartyCurrentOrder[i];
    }
}

void SwitchPartyOrder(u32 battler)
{
    s32 i;
    u32 partyId1, partyId2;

    for (i = 0; i < (int)ARRAY_COUNT(gBattlePartyCurrentOrder); i++)
        gBattlePartyCurrentOrder[i] = *(battler * 3 + i + (u8 *)(gBattleStruct->battlerPartyOrders));

    partyId1 = GetPartyIdFromBattlePartyId(gBattlerPartyIndexes[battler]);
    partyId2 = GetPartyIdFromBattlePartyId(gBattleStruct->monToSwitchIntoId[battler]);
    SwitchPartyMonSlots(partyId1, partyId2);

    if (IsDoubleBattle())
    {
        for (i = 0; i < (int)ARRAY_COUNT(gBattlePartyCurrentOrder); i++)
        {
            *(battler * 3 + i + (u8 *)(gBattleStruct->battlerPartyOrders)) = gBattlePartyCurrentOrder[i];
            *(BATTLE_PARTNER(battler) * 3 + i + (u8 *)(gBattleStruct->battlerPartyOrders)) = gBattlePartyCurrentOrder[i];
        }
    }
    else
    {
        for (i = 0; i < (int)ARRAY_COUNT(gBattlePartyCurrentOrder); i++)
        {
            *(battler * 3 + i + (u8 *)(gBattleStruct->battlerPartyOrders)) = gBattlePartyCurrentOrder[i];
        }
    }
}

enum
{
    STATE_TURN_START_RECORD,
    STATE_BEFORE_ACTION_CHOSEN,
    STATE_WAIT_ACTION_CHOSEN,
    STATE_WAIT_ACTION_CASE_CHOSEN,
    STATE_WAIT_ACTION_CONFIRMED_STANDBY,
    STATE_WAIT_ACTION_CONFIRMED,
    STATE_SELECTION_SCRIPT,
    STATE_WAIT_SET_BEFORE_ACTION,
    STATE_SELECTION_SCRIPT_MAY_RUN
};

void SetupAISwitchingData(u32 battler, enum SwitchType switchType)
{
    s32 opposingBattler = GetOppositeBattler(battler);

    // AI's predicting data
    if ((AI_THINKING_STRUCT->aiFlags[battler] & AI_FLAG_PREDICT_SWITCH))
    {
        AI_DATA->aiSwitchPredictionInProgress = TRUE;
        AI_DATA->battlerDoingPrediction = battler;
        AI_DATA->mostSuitableMonId[opposingBattler] = GetMostSuitableMonToSwitchInto(opposingBattler, switchType);
        if (ShouldSwitch(opposingBattler))
            AI_DATA->shouldSwitch |= (1u << opposingBattler);
        AI_DATA->aiSwitchPredictionInProgress = FALSE;
        gBattleStruct->prevTurnSpecies[opposingBattler] = gBattleMons[opposingBattler].species;

        // Determine whether AI will use predictions this turn
        AI_DATA->predictingSwitch = RandomPercentage(RNG_AI_PREDICT_SWITCH, PREDICT_SWITCH_CHANCE);
    }

    // AI's data
    AI_DATA->mostSuitableMonId[battler] = GetMostSuitableMonToSwitchInto(battler, switchType);
    if (ShouldSwitch(battler))
        AI_DATA->shouldSwitch |= (1u << battler);
    gBattleStruct->prevTurnSpecies[battler] = gBattleMons[battler].species;
}

static void HandleTurnActionSelectionState(void)
{
    s32 i, battler;

    gBattleCommunication[ACTIONS_CONFIRMED_COUNT] = 0;
    for (battler = 0; battler < gBattlersCount; battler++)
    {
        u32 position = GetBattlerPosition(battler);
        switch (gBattleCommunication[battler])
        {
        case STATE_TURN_START_RECORD: // Recorded battle related action on start of every turn.
            RecordedBattle_CopyBattlerMoves(battler);
            gBattleCommunication[battler] = STATE_BEFORE_ACTION_CHOSEN;
            enum SwitchType switchType = (AI_THINKING_STRUCT->aiFlags[battler] & AI_FLAG_RISKY) ? SWITCH_AFTER_KO : SWITCH_MID_BATTLE; // Risky AI switches aggressively even mid battle

            // Do AI score computations here so we can use them in AI_TrySwitchOrUseItem
            if ((gBattleTypeFlags & BATTLE_TYPE_HAS_AI || IsWildMonSmart())
                    && (BattlerHasAi(battler) && !(gBattleTypeFlags & BATTLE_TYPE_PALACE)))
            {
                AI_DATA->aiCalcInProgress = TRUE;

                // Setup battler data
                BattleAI_SetupAIData(0xF, battler);
                SetupAISwitchingData(battler, switchType);

                // Do scoring
                gBattleStruct->aiMoveOrAction[battler] = BattleAI_ChooseMoveOrAction(battler);
                AI_DATA->aiCalcInProgress = FALSE;
            }
            // fallthrough
        case STATE_BEFORE_ACTION_CHOSEN: // Choose an action.
            gBattleStruct->monToSwitchIntoId[battler] = PARTY_SIZE;
            if (gBattleTypeFlags & BATTLE_TYPE_MULTI
                || (position & BIT_FLANK) == B_FLANK_LEFT
                || gBattleStruct->battlerState[GetBattlerAtPosition(BATTLE_PARTNER(position))].absentBattlerFlags
                || gBattleCommunication[GetBattlerAtPosition(BATTLE_PARTNER(position))] == STATE_WAIT_ACTION_CONFIRMED)
            {
                if (gBattleStruct->battlerState[battler].absentBattlerFlags || gBattleStruct->battlerState[battler].commandingDondozo)
                {
                    gChosenActionByBattler[battler] = B_ACTION_NOTHING_FAINTED;
                    if (!(gBattleTypeFlags & BATTLE_TYPE_MULTI))
                        gBattleCommunication[battler] = STATE_WAIT_ACTION_CONFIRMED;
                    else
                        gBattleCommunication[battler] = STATE_WAIT_ACTION_CONFIRMED_STANDBY;
                }
                else
                {
                    if (gBattleMons[battler].status2 & STATUS2_MULTIPLETURNS
                        || gBattleMons[battler].status2 & STATUS2_RECHARGE)
                    {
                        gChosenActionByBattler[battler] = B_ACTION_USE_MOVE;
                        gBattleCommunication[battler] = STATE_WAIT_ACTION_CONFIRMED_STANDBY;
                    }
                    else if (WILD_DOUBLE_BATTLE
                             && position == B_POSITION_PLAYER_RIGHT
                             && (gBattleStruct->throwingPokeBall || gChosenActionByBattler[GetBattlerAtPosition(B_POSITION_PLAYER_LEFT)] == B_ACTION_RUN)
                             && gChosenActionByBattler[GetBattlerAtPosition(B_POSITION_PLAYER_LEFT)] != B_ACTION_NOTHING_FAINTED)
                    {
                        gBattleStruct->throwingPokeBall = FALSE;
                        gChosenActionByBattler[battler] = B_ACTION_NOTHING_FAINTED; // Not fainted, but it cannot move, because of the throwing ball.
                        gBattleCommunication[battler] = STATE_WAIT_ACTION_CONFIRMED_STANDBY;
                    }
                    else
                    {
                        gBattleStruct->itemPartyIndex[battler] = PARTY_SIZE;
                        BtlController_EmitChooseAction(battler, BUFFER_A, gChosenActionByBattler[0], gBattleResources->bufferB[0][1] | (gBattleResources->bufferB[0][2] << 8));
                        MarkBattlerForControllerExec(battler);
                        gBattleCommunication[battler]++;
                    }
                }
            }
            break;
        case STATE_WAIT_ACTION_CHOSEN: // Try to perform an action.
            if (!(gBattleControllerExecFlags & (((1u << battler)) | (0xF << 28) | ((1u << battler) << 4) | ((1u << battler) << 8) | ((1u << battler) << 12))))
            {
                RecordedBattle_SetBattlerAction(battler, gBattleResources->bufferB[battler][1]);
                gChosenActionByBattler[battler] = gBattleResources->bufferB[battler][1];

                switch (gBattleResources->bufferB[battler][1])
                {
                case B_ACTION_USE_MOVE:
                    if (AreAllMovesUnusable(battler))
                    {
                        gBattleCommunication[battler] = STATE_SELECTION_SCRIPT;
                        gBattleStruct->selectionScriptFinished[battler] = FALSE;
                        gBattleStruct->stateIdAfterSelScript[battler] = STATE_WAIT_ACTION_CONFIRMED_STANDBY;
                        gBattleStruct->moveTarget[battler] = gBattleResources->bufferB[battler][3];
                        return;
                    }
                    else if (gDisableStructs[battler].encoredMove != 0)
                    {
                        gChosenMoveByBattler[battler] = gDisableStructs[battler].encoredMove;
                        gBattleStruct->chosenMovePositions[battler] = gDisableStructs[battler].encoredMovePos;
                        gBattleCommunication[battler] = STATE_WAIT_ACTION_CONFIRMED_STANDBY;
                        return;
                    }
                    else
                    {
                        struct ChooseMoveStruct moveInfo;

                        moveInfo.zmove = gBattleStruct->zmove;
                        moveInfo.species = gBattleMons[battler].species;
                        moveInfo.monTypes[0] = gBattleMons[battler].types[0];
                        moveInfo.monTypes[1] = gBattleMons[battler].types[1];
                        moveInfo.monTypes[2] = gBattleMons[battler].types[2];

                        for (i = 0; i < MAX_MON_MOVES; i++)
                        {
                            moveInfo.moves[i] = gBattleMons[battler].moves[i];
                            moveInfo.currentPp[i] = gBattleMons[battler].pp[i];
                            moveInfo.maxPp[i] = CalculatePPWithBonus(
                                                            gBattleMons[battler].moves[i],
                                                            gBattleMons[battler].ppBonuses,
                                                            i);
                        }

                        BtlController_EmitChooseMove(battler, BUFFER_A, IsDoubleBattle() != 0, FALSE, &moveInfo);
                        MarkBattlerForControllerExec(battler);
                    }
                    break;
                case B_ACTION_USE_ITEM:
                    if (FlagGet(B_FLAG_NO_BAG_USE))
                    {
                        RecordedBattle_ClearBattlerAction(battler, 1);
                        gSelectionBattleScripts[battler] = BattleScript_ActionSelectionItemsCantBeUsed;
                        gBattleCommunication[battler] = STATE_SELECTION_SCRIPT;
                        gBattleStruct->selectionScriptFinished[battler] = FALSE;
                        gBattleStruct->stateIdAfterSelScript[battler] = STATE_BEFORE_ACTION_CHOSEN;
                        return;
                    }

                    if (((gBattleTypeFlags & (BATTLE_TYPE_LINK
                                            | BATTLE_TYPE_FRONTIER_NO_PYRAMID
                                            | BATTLE_TYPE_EREADER_TRAINER
                                            | BATTLE_TYPE_RECORDED_LINK))
                                            && !gTestRunnerEnabled)
                                            // Or if currently held by Sky Drop
                                            || gStatuses3[battler] & STATUS3_SKY_DROPPED)
                    {
                        RecordedBattle_ClearBattlerAction(battler, 1);
                        gSelectionBattleScripts[battler] = BattleScript_ActionSelectionItemsCantBeUsed;
                        gBattleCommunication[battler] = STATE_SELECTION_SCRIPT;
                        gBattleStruct->selectionScriptFinished[battler] = FALSE;
                        gBattleStruct->stateIdAfterSelScript[battler] = STATE_BEFORE_ACTION_CHOSEN;
                        return;
                    }
                    else
                    {
                        BtlController_EmitChooseItem(battler, BUFFER_A, gBattleStruct->battlerPartyOrders[battler]);
                        MarkBattlerForControllerExec(battler);
                    }
                    break;
                case B_ACTION_SWITCH:
                    gBattleStruct->battlerPartyIndexes[battler] = gBattlerPartyIndexes[battler];
                    if (gBattleTypeFlags & BATTLE_TYPE_ARENA
                        || !CanBattlerEscape(battler))
                    {
                        BtlController_EmitChoosePokemon(battler, BUFFER_A, PARTY_ACTION_CANT_SWITCH, PARTY_SIZE, ABILITY_NONE, gBattleStruct->battlerPartyOrders[battler]);
                    }
                    else if (ItemId_GetHoldEffect(gBattleMons[battler].item) != HOLD_EFFECT_SHED_SHELL
                      && (i = IsAbilityPreventingEscape(battler)))   // must be last to keep i value integrity
                    {
                        BtlController_EmitChoosePokemon(battler, BUFFER_A, ((i - 1) << 4) | PARTY_ACTION_ABILITY_PREVENTS, PARTY_SIZE, gBattleMons[i - 1].ability, gBattleStruct->battlerPartyOrders[battler]);
                    }
                    else
                    {
                        if (battler == 2 && gChosenActionByBattler[0] == B_ACTION_SWITCH)
                            BtlController_EmitChoosePokemon(battler, BUFFER_A, PARTY_ACTION_CHOOSE_MON, gBattleStruct->monToSwitchIntoId[0], ABILITY_NONE, gBattleStruct->battlerPartyOrders[battler]);
                        else if (battler == 3 && gChosenActionByBattler[1] == B_ACTION_SWITCH)
                            BtlController_EmitChoosePokemon(battler, BUFFER_A, PARTY_ACTION_CHOOSE_MON, gBattleStruct->monToSwitchIntoId[1], ABILITY_NONE, gBattleStruct->battlerPartyOrders[battler]);
                        else
                            BtlController_EmitChoosePokemon(battler, BUFFER_A, PARTY_ACTION_CHOOSE_MON, PARTY_SIZE, ABILITY_NONE, gBattleStruct->battlerPartyOrders[battler]);
                    }
                    MarkBattlerForControllerExec(battler);
                    break;
                case B_ACTION_SAFARI_BALL:
                    if (IsPlayerPartyAndPokemonStorageFull())
                    {
                        gSelectionBattleScripts[battler] = BattleScript_PrintFullBox;
                        gBattleCommunication[battler] = STATE_SELECTION_SCRIPT;
                        gBattleStruct->selectionScriptFinished[battler] = FALSE;
                        gBattleStruct->stateIdAfterSelScript[battler] = STATE_BEFORE_ACTION_CHOSEN;
                        return;
                    }
                    break;
                case B_ACTION_SAFARI_POKEBLOCK:
                    BtlController_EmitChooseItem(battler, BUFFER_A, gBattleStruct->battlerPartyOrders[battler]);
                    MarkBattlerForControllerExec(battler);
                    break;
                case B_ACTION_CANCEL_PARTNER:
                    gBattleCommunication[battler] = STATE_WAIT_SET_BEFORE_ACTION;
                    gBattleCommunication[GetPartnerBattler(battler)] = STATE_BEFORE_ACTION_CHOSEN;
                    RecordedBattle_ClearBattlerAction(battler, 1);
                    if (gBattleMons[GetPartnerBattler(battler)].status2 & STATUS2_MULTIPLETURNS
                        || gBattleMons[GetPartnerBattler(battler)].status2 & STATUS2_RECHARGE)
                    {
                        BtlController_EmitEndBounceEffect(battler, BUFFER_A);
                        MarkBattlerForControllerExec(battler);
                        return;
                    }
                    else if (gChosenActionByBattler[GetPartnerBattler(battler)] == B_ACTION_SWITCH)
                    {
                        RecordedBattle_ClearBattlerAction(GetPartnerBattler(battler), 2);
                    }
                    else if (gChosenActionByBattler[GetPartnerBattler(battler)] == B_ACTION_RUN)
                    {
                        RecordedBattle_ClearBattlerAction(GetPartnerBattler(battler), 1);
                    }
                    else if (gChosenActionByBattler[GetPartnerBattler(battler)] == B_ACTION_USE_MOVE
                             && (gProtectStructs[GetPartnerBattler(battler)].noValidMoves
                                || gDisableStructs[GetPartnerBattler(battler)].encoredMove))
                    {
                        RecordedBattle_ClearBattlerAction(GetPartnerBattler(battler), 1);
                    }
                    else if (gBattleTypeFlags & BATTLE_TYPE_PALACE
                             && gChosenActionByBattler[GetPartnerBattler(battler)] == B_ACTION_USE_MOVE)
                    {
                        gRngValue = gBattlePalaceMoveSelectionRngValue;
                        RecordedBattle_ClearBattlerAction(GetPartnerBattler(battler), 1);
                    }
                    else
                    {
                        RecordedBattle_ClearBattlerAction(GetPartnerBattler(battler), 3);
                    }

                    gBattleStruct->gimmick.toActivate &= ~((1u << BATTLE_PARTNER(GetBattlerPosition(battler))));
                    BtlController_EmitEndBounceEffect(battler, BUFFER_A);
                    MarkBattlerForControllerExec(battler);
                    return;
                case B_ACTION_DEBUG:
                    BtlController_EmitDebugMenu(battler, BUFFER_A);
                    MarkBattlerForControllerExec(battler);
                    break;
                }

                if (gBattleTypeFlags & BATTLE_TYPE_TRAINER
                    && gBattleTypeFlags & (BATTLE_TYPE_FRONTIER | BATTLE_TYPE_TRAINER_HILL)
                    && gBattleResources->bufferB[battler][1] == B_ACTION_RUN)
                {
                    gSelectionBattleScripts[battler] = BattleScript_AskIfWantsToForfeitMatch;
                    gBattleCommunication[battler] = STATE_SELECTION_SCRIPT_MAY_RUN;
                    gBattleStruct->selectionScriptFinished[battler] = FALSE;
                    gBattleStruct->stateIdAfterSelScript[battler] = STATE_BEFORE_ACTION_CHOSEN;
                    return;
                }
                else if (gBattleTypeFlags & BATTLE_TYPE_TRAINER
                         && !(gBattleTypeFlags & (BATTLE_TYPE_LINK | BATTLE_TYPE_RECORDED_LINK))
                         && gBattleResources->bufferB[battler][1] == B_ACTION_RUN)
                {
                    BattleScriptExecute(BattleScript_PrintCantRunFromTrainer);
                    gBattleCommunication[battler] = STATE_BEFORE_ACTION_CHOSEN;
                }
                else if ((IsRunningFromBattleImpossible(battler) != BATTLE_RUN_SUCCESS
                         && gBattleResources->bufferB[battler][1] == B_ACTION_RUN)
                         || (FlagGet(B_FLAG_NO_RUNNING) == TRUE && gBattleResources->bufferB[battler][1] == B_ACTION_RUN))
                {
                    gSelectionBattleScripts[battler] = BattleScript_PrintCantEscapeFromBattle;
                    gBattleCommunication[battler] = STATE_SELECTION_SCRIPT;
                    gBattleStruct->selectionScriptFinished[battler] = FALSE;
                    gBattleStruct->stateIdAfterSelScript[battler] = STATE_BEFORE_ACTION_CHOSEN;
                    return;
                }
                else
                {
                    gBattleCommunication[battler]++;
                }
            }
            break;
        case STATE_WAIT_ACTION_CASE_CHOSEN:
            if (!(gBattleControllerExecFlags & (((1u << battler)) | (0xF << 28) | ((1u << battler) << 4) | ((1u << battler) << 8) | ((1u << battler) << 12))))
            {
                switch (gChosenActionByBattler[battler])
                {
                case B_ACTION_USE_MOVE:
                    switch (gBattleResources->bufferB[battler][1])
                    {
                    case 3:
                    case 4:
                    case 5:
                    case 6:
                    case 7:
                    case 8:
                    case 9:
                        gChosenActionByBattler[battler] = gBattleResources->bufferB[battler][1];
                        return;
                    case 15:
                        gChosenActionByBattler[battler] = B_ACTION_SWITCH;
                        UpdateBattlerPartyOrdersOnSwitch(battler);
                        return;
                    default:
                        RecordedBattle_CheckMovesetChanges(B_RECORD_MODE_PLAYBACK);
                        if ((gBattleResources->bufferB[battler][2] | (gBattleResources->bufferB[battler][3] << 8)) == 0xFFFF)
                        {
                            gBattleCommunication[battler] = STATE_BEFORE_ACTION_CHOSEN;
                            RecordedBattle_ClearBattlerAction(battler, 1);
                        }
                        else if (TrySetCantSelectMoveBattleScript(battler))
                        {
                            RecordedBattle_ClearBattlerAction(battler, 1);
                            gBattleCommunication[battler] = STATE_SELECTION_SCRIPT;
                            gBattleStruct->selectionScriptFinished[battler] = FALSE;
                            gBattleResources->bufferB[battler][1] = B_ACTION_USE_MOVE;
                            gBattleStruct->stateIdAfterSelScript[battler] = STATE_WAIT_ACTION_CHOSEN;
                            return;
                        }
                        else
                        {
                            if (!(gBattleTypeFlags & BATTLE_TYPE_PALACE))
                            {
                                RecordedBattle_SetBattlerAction(battler, gBattleResources->bufferB[battler][2]);
                                RecordedBattle_SetBattlerAction(battler, gBattleResources->bufferB[battler][3]);
                            }

                            // Get the chosen move position (and thus the chosen move) and target from the returned buffer.
                            gBattleStruct->chosenMovePositions[battler] = gBattleResources->bufferB[battler][2] & ~RET_GIMMICK;
                            gChosenMoveByBattler[battler] = gBattleMons[battler].moves[gBattleStruct->chosenMovePositions[battler]];
                            gBattleStruct->moveTarget[battler] = gBattleResources->bufferB[battler][3];

                            // Check to see if any gimmicks need to be prepared.
                            if (gBattleResources->bufferB[battler][2] & RET_GIMMICK)
                                gBattleStruct->gimmick.toActivate |= 1u << battler;

                            // Max Move check
                            if (GetActiveGimmick(battler) == GIMMICK_DYNAMAX || IsGimmickSelected(battler, GIMMICK_DYNAMAX))
                            {
                                gBattleStruct->dynamax.baseMoves[battler] = gBattleMons[battler].moves[gBattleStruct->chosenMovePositions[battler]];
                            }
                            gBattleCommunication[battler]++;

                            if (gTestRunnerEnabled)
                            {
                                TestRunner_Battle_CheckChosenMove(battler, gChosenMoveByBattler[battler], gBattleStruct->moveTarget[battler]);
                            }
                        }
                        break;
                    }
                    break;
                case B_ACTION_USE_ITEM:
                    if ((gBattleResources->bufferB[battler][1] | (gBattleResources->bufferB[battler][2] << 8)) == 0)
                    {
                        gBattleCommunication[battler] = STATE_BEFORE_ACTION_CHOSEN;
                    }
                    else
                    {
                        gLastUsedItem = (gBattleResources->bufferB[battler][1] | (gBattleResources->bufferB[battler][2] << 8));
                        if (ItemId_GetPocket(gLastUsedItem) == POCKET_POKE_BALLS)
                            gBattleStruct->throwingPokeBall = TRUE;
                        gBattleCommunication[battler]++;
                    }
                    break;
                case B_ACTION_SWITCH:
                    if (gBattleResources->bufferB[battler][1] == PARTY_SIZE)
                    {
                        gBattleCommunication[battler] = STATE_BEFORE_ACTION_CHOSEN;
                        RecordedBattle_ClearBattlerAction(battler, 1);
                    }
                    else
                    {
                        UpdateBattlerPartyOrdersOnSwitch(battler);
                        gBattleCommunication[battler]++;
                    }
                    break;
                case B_ACTION_RUN:
                    gHitMarker |= HITMARKER_RUN;
                    gBattleCommunication[battler]++;
                    break;
                case B_ACTION_SAFARI_WATCH_CAREFULLY:
                    gBattleCommunication[battler]++;
                    break;
                case B_ACTION_SAFARI_BALL:
                    gBattleCommunication[battler]++;
                    break;
                case B_ACTION_THROW_BALL:
                    gBattleStruct->throwingPokeBall = TRUE;
                    gBattleCommunication[battler]++;
                    break;
                case B_ACTION_SAFARI_POKEBLOCK:
                    if ((gBattleResources->bufferB[battler][1] | (gBattleResources->bufferB[battler][2] << 8)) != 0)
                        gBattleCommunication[battler]++;
                    else
                        gBattleCommunication[battler] = STATE_BEFORE_ACTION_CHOSEN;
                    break;
                case B_ACTION_SAFARI_GO_NEAR:
                    gBattleCommunication[battler]++;
                    break;
                case B_ACTION_SAFARI_RUN:
                    gHitMarker |= HITMARKER_RUN;
                    gBattleCommunication[battler]++;
                    break;
                case B_ACTION_WALLY_THROW:
                    gBattleCommunication[battler]++;
                    break;
                case B_ACTION_DEBUG:
                    gBattleCommunication[battler] = STATE_BEFORE_ACTION_CHOSEN;
                    break;
                }
            }
            break;
        case STATE_WAIT_ACTION_CONFIRMED_STANDBY:
            if (!(gBattleControllerExecFlags & ((1u << battler)
                                                | (0xF << 28)
                                                | (1u << (battler + 4))
                                                | (1u << (battler + 8))
                                                | (1u << (battler + 12)))))
            {
                if (AllAtActionConfirmed())
                    i = TRUE;
                else
                    i = FALSE;

                if (((gBattleTypeFlags & BATTLE_TYPE_MULTI) || !IsDoubleBattle())
                    || (position & BIT_FLANK) != B_FLANK_LEFT
                    || gBattleStruct->battlerState[GetBattlerAtPosition(BATTLE_PARTNER(position))].absentBattlerFlags)
                {
                    BtlController_EmitLinkStandbyMsg(battler, BUFFER_A, LINK_STANDBY_MSG_STOP_BOUNCE, i);
                }
                else
                {
                    BtlController_EmitLinkStandbyMsg(battler, BUFFER_A, LINK_STANDBY_STOP_BOUNCE_ONLY, i);
                }
                MarkBattlerForControllerExec(battler);
                gBattleCommunication[battler]++;
            }
            break;
        case STATE_WAIT_ACTION_CONFIRMED:
            if (!(gBattleControllerExecFlags & ((1u << battler) | (0xF << 28) | (1u << (battler + 4)) | (1u << (battler + 8)) | (1u << (battler + 12)))))
            {
                gBattleCommunication[ACTIONS_CONFIRMED_COUNT]++;
            }
            break;
        case STATE_SELECTION_SCRIPT:
            if (gBattleStruct->selectionScriptFinished[battler])
            {
                gBattleCommunication[battler] = gBattleStruct->stateIdAfterSelScript[battler];
            }
            else
            {
                gBattlerAttacker = battler;
                gBattlescriptCurrInstr = gSelectionBattleScripts[battler];
                if (!(gBattleControllerExecFlags & ((1u << battler) | (0xF << 28) | (1u << (battler + 4)) | (1u << (battler + 8)) | (1u << (battler + 12)))))
                {
                    gBattleScriptingCommandsTable[gBattlescriptCurrInstr[0]]();
                }
                gSelectionBattleScripts[battler] = gBattlescriptCurrInstr;
            }
            break;
        case STATE_WAIT_SET_BEFORE_ACTION:
                if (!(gBattleControllerExecFlags & ((1u << battler) | (0xF << 28) | (1u << (battler + 4)) | (1u << (battler + 8)) | (1u << (battler + 12)))))
            {
                gBattleCommunication[battler] = STATE_BEFORE_ACTION_CHOSEN;
            }
            break;
        case STATE_SELECTION_SCRIPT_MAY_RUN:
            if (gBattleStruct->selectionScriptFinished[battler])
            {
                if (gBattleResources->bufferB[battler][1] == B_ACTION_NOTHING_FAINTED)
                {
                    gHitMarker |= HITMARKER_RUN;
                    gChosenActionByBattler[battler] = B_ACTION_RUN;
                    gBattleCommunication[battler] = STATE_WAIT_ACTION_CONFIRMED_STANDBY;
                }
                else
                {
                    RecordedBattle_ClearBattlerAction(battler, 1);
                    gBattleCommunication[battler] = gBattleStruct->stateIdAfterSelScript[battler];
                }
            }
            else
            {
                gBattlerAttacker = battler;
                gBattlescriptCurrInstr = gSelectionBattleScripts[battler];
                if (!(gBattleControllerExecFlags & ((1u << battler) | (0xF << 28) | (1u << (battler + 4)) | (1u << (battler + 8)) | (1u << (battler + 12)))))
                {
                    gBattleScriptingCommandsTable[gBattlescriptCurrInstr[0]]();
                }
                gSelectionBattleScripts[battler] = gBattlescriptCurrInstr;
            }
            break;
        }
    }

    // Check if everyone chose actions.
    if (gBattleCommunication[ACTIONS_CONFIRMED_COUNT] == gBattlersCount)
    {
        RecordedBattle_CheckMovesetChanges(B_RECORD_MODE_RECORDING);

        if (WILD_DOUBLE_BATTLE
            && gBattleStruct->throwingPokeBall
            && gChosenActionByBattler[GetBattlerAtPosition(B_POSITION_PLAYER_RIGHT)] != B_ACTION_NOTHING_FAINTED)
        {
            // if we choose to throw a ball with our second mon, skip the action of the first
            // (if we have chosen throw ball with first, second's is already skipped)
            // if throwing a ball in a wild battle with an in-game partner, skip partner's turn when throwing a ball
            if (gBattleTypeFlags & BATTLE_TYPE_INGAME_PARTNER)
                gChosenActionByBattler[GetBattlerAtPosition(B_POSITION_PLAYER_RIGHT)] = B_ACTION_NOTHING_FAINTED;
            else
                gChosenActionByBattler[GetBattlerAtPosition(B_POSITION_PLAYER_LEFT)] = B_ACTION_NOTHING_FAINTED;
        }

        gBattleMainFunc = SetActionsAndBattlersTurnOrder;

        if (gBattleTypeFlags & BATTLE_TYPE_INGAME_PARTNER)
        {
            for (i = 0; i < gBattlersCount; i++)
            {
                if (gChosenActionByBattler[i] == B_ACTION_SWITCH)
                    SwitchPartyOrderInGameMulti(i, gBattleStruct->monToSwitchIntoId[battler]);
            }
        }
    }
}

static bool8 AllAtActionConfirmed(void)
{
    s32 i, count;

    for (count = 0, i = 0; i < gBattlersCount; i++)
    {
        if (gBattleCommunication[i] == STATE_WAIT_ACTION_CONFIRMED)
            count++;
    }

    if (count + 1 == gBattlersCount)
        return TRUE;
    else
        return FALSE;
}

static void UpdateBattlerPartyOrdersOnSwitch(u32 battler)
{
    gBattleStruct->monToSwitchIntoId[battler] = gBattleResources->bufferB[battler][1];
    RecordedBattle_SetBattlerAction(battler, gBattleResources->bufferB[battler][1]);

    if (gBattleTypeFlags & BATTLE_TYPE_LINK && gBattleTypeFlags & BATTLE_TYPE_MULTI)
    {
        *(battler * 3 + (u8 *)(gBattleStruct->battlerPartyOrders) + 0) &= 0xF;
        *(battler * 3 + (u8 *)(gBattleStruct->battlerPartyOrders) + 0) |= (gBattleResources->bufferB[battler][2] & 0xF0);
        *(battler * 3 + (u8 *)(gBattleStruct->battlerPartyOrders) + 1) = gBattleResources->bufferB[battler][3];

        *((BATTLE_PARTNER(battler)) * 3 + (u8 *)(gBattleStruct->battlerPartyOrders) + 0) &= (0xF0);
        *((BATTLE_PARTNER(battler)) * 3 + (u8 *)(gBattleStruct->battlerPartyOrders) + 0) |= (gBattleResources->bufferB[battler][2] & 0xF0) >> 4;
        *((BATTLE_PARTNER(battler)) * 3 + (u8 *)(gBattleStruct->battlerPartyOrders) + 2) = gBattleResources->bufferB[battler][3];
    }
}

void SwapTurnOrder(u8 id1, u8 id2)
{
    u32 temp;

    SWAP(gActionsByTurnOrder[id1], gActionsByTurnOrder[id2], temp);
    SWAP(gBattlerByTurnOrder[id1], gBattlerByTurnOrder[id2], temp);
}

// For AI, so it doesn't 'cheat' by knowing player's ability
u32 GetBattlerTotalSpeedStatArgs(u32 battler, u32 ability, u32 holdEffect)
{
    u32 speed = gBattleMons[battler].speed;

    // weather abilities
    if (HasWeatherEffect())
    {
        if (ability == ABILITY_SWIFT_SWIM       && holdEffect != HOLD_EFFECT_UTILITY_UMBRELLA && gBattleWeather & B_WEATHER_RAIN)
            speed *= 2;
        else if (ability == ABILITY_CHLOROPHYLL && holdEffect != HOLD_EFFECT_UTILITY_UMBRELLA && gBattleWeather & B_WEATHER_SUN)
            speed *= 2;
        else if (ability == ABILITY_SAND_RUSH   && gBattleWeather & B_WEATHER_SANDSTORM)
            speed *= 2;
        else if (ability == ABILITY_SLUSH_RUSH  && (gBattleWeather & (B_WEATHER_HAIL | B_WEATHER_SNOW)))
            speed *= 2;
    }

    // other abilities
    if (ability == ABILITY_QUICK_FEET && gBattleMons[battler].status1 & STATUS1_ANY)
        speed = (speed * 150) / 100;
    else if (ability == ABILITY_SURGE_SURFER && gFieldStatuses & STATUS_FIELD_ELECTRIC_TERRAIN)
        speed *= 2;
    else if (ability == ABILITY_SLOW_START && gDisableStructs[battler].slowStartTimer != 0)
        speed /= 2;
    else if (ability == ABILITY_PROTOSYNTHESIS && !(gBattleMons[battler].status2 & STATUS2_TRANSFORMED) && ((gBattleWeather & B_WEATHER_SUN && HasWeatherEffect()) || gDisableStructs[battler].boosterEnergyActivates))
        speed = (GetHighestStatId(battler) == STAT_SPEED) ? (speed * 150) / 100 : speed;
    else if (ability == ABILITY_QUARK_DRIVE && !(gBattleMons[battler].status2 & STATUS2_TRANSFORMED) && (gFieldStatuses & STATUS_FIELD_ELECTRIC_TERRAIN || gDisableStructs[battler].boosterEnergyActivates))
        speed = (GetHighestStatId(battler) == STAT_SPEED) ? (speed * 150) / 100 : speed;

    // stat stages
    speed *= gStatStageRatios[gBattleMons[battler].statStages[STAT_SPEED]][0];
    speed /= gStatStageRatios[gBattleMons[battler].statStages[STAT_SPEED]][1];

    // player's badge boost
    if (!(gBattleTypeFlags & (BATTLE_TYPE_LINK | BATTLE_TYPE_RECORDED_LINK | BATTLE_TYPE_FRONTIER))
        && ShouldGetStatBadgeBoost(FLAG_BADGE03_GET, battler)
        && GetBattlerSide(battler) == B_SIDE_PLAYER)
    {
        speed = (speed * 110) / 100;
    }

    // item effects
    if (holdEffect == HOLD_EFFECT_MACHO_BRACE || holdEffect == HOLD_EFFECT_POWER_ITEM)
        speed /= 2;
    else if (holdEffect == HOLD_EFFECT_IRON_BALL)
        speed /= 2;
    else if (holdEffect == HOLD_EFFECT_CHOICE_SCARF && GetActiveGimmick(battler) != GIMMICK_DYNAMAX)
        speed = (speed * 150) / 100;
    else if (holdEffect == HOLD_EFFECT_QUICK_POWDER && gBattleMons[battler].species == SPECIES_DITTO && !(gBattleMons[battler].status2 & STATUS2_TRANSFORMED))
        speed *= 2;

    // various effects
    if (gSideStatuses[GetBattlerSide(battler)] & SIDE_STATUS_TAILWIND)
        speed *= 2;
    if (gDisableStructs[battler].unburdenActive)
        speed *= 2;

    // paralysis drop
    if (gBattleMons[battler].status1 & STATUS1_PARALYSIS && ability != ABILITY_QUICK_FEET)
        speed /= GetGenConfig(GEN_CONFIG_PARALYSIS_SPEED) >= GEN_7 ? 2 : 4;

    if (gSideStatuses[GetBattlerSide(battler)] & SIDE_STATUS_SWAMP)
        speed /= 4;

    return speed;
}

u32 GetBattlerTotalSpeedStat(u32 battler)
{
    u32 ability = GetBattlerAbility(battler);
    u32 holdEffect = GetBattlerHoldEffect(battler, TRUE);
    return GetBattlerTotalSpeedStatArgs(battler, ability, holdEffect);
}

s8 GetChosenMovePriority(u32 battler)
{
    u16 move;

    gProtectStructs[battler].pranksterElevated = 0;
    if (gProtectStructs[battler].noValidMoves)
        move = MOVE_STRUGGLE;
    else
        move = gBattleMons[battler].moves[gBattleStruct->chosenMovePositions[battler]];

    return GetBattleMovePriority(battler, move);
}

s8 GetBattleMovePriority(u32 battler, u16 move)
{
    s8 priority;
    u16 ability = GetBattlerAbility(battler);

    if (GetActiveGimmick(battler) == GIMMICK_Z_MOVE && !IsBattleMoveStatus(move))
        move = GetUsableZMove(battler, move);

    priority = GetMovePriority(move);

    // Max Guard check
    if (GetActiveGimmick(battler) == GIMMICK_DYNAMAX && GetMoveCategory(move) == DAMAGE_CATEGORY_STATUS)
        return GetMovePriority(MOVE_MAX_GUARD);

    if (ability == ABILITY_GALE_WINGS
        && (GetGenConfig(GEN_CONFIG_GALE_WINGS) < GEN_7 || IsBattlerAtMaxHp(battler))
        && GetMoveType(move) == TYPE_FLYING)
    {
        priority++;
    }
    else if (ability == ABILITY_PRANKSTER && IsBattleMoveStatus(move))
    {
        gProtectStructs[battler].pranksterElevated = 1;
        priority++;
    }
    else if (GetMoveEffect(move) == EFFECT_GRASSY_GLIDE && IsBattlerTerrainAffected(battler, STATUS_FIELD_GRASSY_TERRAIN) && GetActiveGimmick(gBattlerAttacker) != GIMMICK_DYNAMAX && !IsGimmickSelected(battler, GIMMICK_DYNAMAX))
    {
        priority++;
    }
    else if (ability == ABILITY_TRIAGE && IsHealingMove(move))
        priority += 3;

    if (gProtectStructs[battler].quash)
        priority = -8;

    return priority;
}

// Function for AI with variables provided as arguments to speed the computation time
s32 GetWhichBattlerFasterArgs(u32 battler1, u32 battler2, bool32 ignoreChosenMoves, u32 ability1, u32 ability2,
                              u32 holdEffectBattler1, u32 holdEffectBattler2, u32 speedBattler1, u32 speedBattler2, s32 priority1, s32 priority2)
{
    u32 strikesFirst = 0;

    if (priority1 == priority2)
    {
        // Quick Claw / Quick Draw / Custap Berry - always first
        // Stall / Mycelium Might - last but before Lagging Tail
        // Lagging Tail - always last
        bool32 battler1HasQuickEffect = gProtectStructs[battler1].quickDraw || gProtectStructs[battler1].usedCustapBerry;
        bool32 battler2HasQuickEffect = gProtectStructs[battler2].quickDraw || gProtectStructs[battler2].usedCustapBerry;
        bool32 battler1HasStallingAbility = ability1 == ABILITY_STALL || (ability1 == ABILITY_MYCELIUM_MIGHT && IsBattleMoveStatus(gChosenMoveByBattler[battler1]));
        bool32 battler2HasStallingAbility = ability2 == ABILITY_STALL || (ability2 == ABILITY_MYCELIUM_MIGHT && IsBattleMoveStatus(gChosenMoveByBattler[battler2]));

        if (battler1HasQuickEffect && !battler2HasQuickEffect)
            strikesFirst = 1;
        else if (battler2HasQuickEffect && !battler1HasQuickEffect)
            strikesFirst = -1;
        else if (holdEffectBattler1 == HOLD_EFFECT_LAGGING_TAIL && holdEffectBattler2 != HOLD_EFFECT_LAGGING_TAIL)
            strikesFirst = -1;
        else if (holdEffectBattler2 == HOLD_EFFECT_LAGGING_TAIL && holdEffectBattler1 != HOLD_EFFECT_LAGGING_TAIL)
            strikesFirst = 1;
        else if (battler1HasStallingAbility && !battler2HasStallingAbility)
            strikesFirst = -1;
        else if (battler2HasStallingAbility && !battler1HasStallingAbility)
            strikesFirst = 1;
        else
        {
            if (speedBattler1 == speedBattler2)
            {
                // same speeds, same priorities
                strikesFirst = 0;
            }
            else if (speedBattler1 < speedBattler2)
            {
                // battler2 has more speed
                if (gFieldStatuses & STATUS_FIELD_TRICK_ROOM)
                    strikesFirst = 1;
                else
                    strikesFirst = -1;
            }
            else
            {
                // battler1 has more speed
                if (gFieldStatuses & STATUS_FIELD_TRICK_ROOM)
                    strikesFirst = -1;
                else
                    strikesFirst = 1;
            }
        }
    }
    else if (priority1 < priority2)
    {
        strikesFirst = -1; // battler2's move has greater priority
    }
    else
    {
        strikesFirst = 1; // battler1's move has greater priority
    }
    return strikesFirst;
}

s32 GetWhichBattlerFasterOrTies(u32 battler1, u32 battler2, bool32 ignoreChosenMoves)
{
    s32 priority1 = 0, priority2 = 0;
    u32 ability1 = GetBattlerAbility(battler1);
    u32 speedBattler1 = GetBattlerTotalSpeedStat(battler1);
    u32 holdEffectBattler1 = GetBattlerHoldEffect(battler1, TRUE);
    u32 speedBattler2 = GetBattlerTotalSpeedStat(battler2);
    u32 holdEffectBattler2 = GetBattlerHoldEffect(battler2, TRUE);
    u32 ability2 = GetBattlerAbility(battler2);

    if (!ignoreChosenMoves)
    {
        if (gChosenActionByBattler[battler1] == B_ACTION_USE_MOVE)
            priority1 = GetChosenMovePriority(battler1);
        if (gChosenActionByBattler[battler2] == B_ACTION_USE_MOVE)
            priority2 = GetChosenMovePriority(battler2);
    }

    return GetWhichBattlerFasterArgs(
        battler1, battler2,
        ignoreChosenMoves,
        ability1, ability2,
        holdEffectBattler1, holdEffectBattler2,
        speedBattler1, speedBattler2,
        priority1, priority2
    );
}

// 24 == MAX_BATTLERS_COUNT!.
// These are the possible orders if all the battlers speed tie. An order
// is chosen at the start of the turn.
static const u8 sBattlerOrders[24][4] =
{
    { 0, 1, 2, 3 },
    { 0, 1, 3, 2 },
    { 0, 2, 1, 3 },
    { 0, 2, 3, 1 },
    { 0, 3, 1, 2 },
    { 0, 3, 2, 1 },
    { 1, 0, 2, 3 },
    { 1, 0, 3, 2 },
    { 1, 2, 0, 3 },
    { 1, 2, 3, 0 },
    { 1, 3, 0, 2 },
    { 1, 3, 2, 0 },
    { 2, 0, 1, 3 },
    { 2, 0, 3, 1 },
    { 2, 1, 0, 3 },
    { 2, 1, 3, 0 },
    { 2, 3, 0, 1 },
    { 2, 3, 1, 0 },
    { 3, 0, 1, 2 },
    { 3, 0, 2, 1 },
    { 3, 1, 0, 2 },
    { 3, 1, 2, 0 },
    { 3, 2, 0, 1 },
    { 3, 2, 1, 0 },
};

s32 GetWhichBattlerFaster(u32 battler1, u32 battler2, bool32 ignoreChosenMoves)
{
    s32 strikesFirst = GetWhichBattlerFasterOrTies(battler1, battler2, ignoreChosenMoves);
    if (strikesFirst == 0)
    {
        s32 order1 = sBattlerOrders[gBattleStruct->speedTieBreaks][battler1];
        s32 order2 = sBattlerOrders[gBattleStruct->speedTieBreaks][battler2];
        if (order1 < order2)
            strikesFirst = 1;
        else
            strikesFirst = -1;
    }
    return strikesFirst;
}

static void SetActionsAndBattlersTurnOrder(void)
{
    s32 turnOrderId = 0;
    s32 i, j, battler;

    if (gBattleTypeFlags & BATTLE_TYPE_SAFARI)
    {
        for (battler = 0; battler < gBattlersCount; battler++)
        {
            gActionsByTurnOrder[turnOrderId] = gChosenActionByBattler[battler];
            gBattlerByTurnOrder[turnOrderId] = battler;
            turnOrderId++;
        }
    }
    else
    {
        if (gBattleTypeFlags & BATTLE_TYPE_LINK)
        {
            for (battler = 0; battler < gBattlersCount; battler++)
            {
                if (gChosenActionByBattler[battler] == B_ACTION_RUN)
                {
                    turnOrderId = 5;
                    break;
                }
            }
        }
        else
        {
            if (gChosenActionByBattler[0] == B_ACTION_RUN)
            {
                battler = 0;
                turnOrderId = 5;
            }
            if (gChosenActionByBattler[2] == B_ACTION_RUN)
            {
                battler = 2;
                turnOrderId = 5;
            }
        }

        if (turnOrderId == 5) // One of battlers wants to run.
        {
            gActionsByTurnOrder[0] = gChosenActionByBattler[battler];
            gBattlerByTurnOrder[0] = battler;
            turnOrderId = 1;
            for (i = 0; i < gBattlersCount; i++)
            {
                if (i != battler)
                {
                    gActionsByTurnOrder[turnOrderId] = gChosenActionByBattler[i];
                    gBattlerByTurnOrder[turnOrderId] = i;
                    turnOrderId++;
                }
            }
        }
        else
        {
            u32 quickClawRandom[MAX_BATTLERS_COUNT] = {0};
            u32 quickDrawRandom[MAX_BATTLERS_COUNT] = {0};

            for (battler = 0; battler < gBattlersCount; battler++)
            {
                if (gChosenActionByBattler[battler] == B_ACTION_USE_ITEM
                  || gChosenActionByBattler[battler] == B_ACTION_SWITCH
                  || gChosenActionByBattler[battler] == B_ACTION_THROW_BALL)
                {
                    gActionsByTurnOrder[turnOrderId] = gChosenActionByBattler[battler];
                    gBattlerByTurnOrder[turnOrderId] = battler;
                    turnOrderId++;
                }
            }
            for (battler = 0; battler < gBattlersCount; battler++)
            {
                if (gChosenActionByBattler[battler] != B_ACTION_USE_ITEM
                  && gChosenActionByBattler[battler] != B_ACTION_SWITCH
                  && gChosenActionByBattler[battler] != B_ACTION_THROW_BALL)
                {
                    gActionsByTurnOrder[turnOrderId] = gChosenActionByBattler[battler];
                    gBattlerByTurnOrder[turnOrderId] = battler;
                    quickClawRandom[battler] = RandomPercentage(RNG_QUICK_CLAW, GetBattlerHoldEffectParam(battler));
                    quickDrawRandom[battler] = RandomPercentage(RNG_QUICK_DRAW, 30);
                    turnOrderId++;
                }
            }
            for (i = 0; i < gBattlersCount - 1; i++)
            {
                for (j = i + 1; j < gBattlersCount; j++)
                {
                    u8 battler1 = gBattlerByTurnOrder[i];
                    u8 battler2 = gBattlerByTurnOrder[j];
                    TryChangingTurnOrderEffects(battler1, battler2, quickClawRandom, quickDrawRandom);
                    if (gActionsByTurnOrder[i] != B_ACTION_USE_ITEM
                        && gActionsByTurnOrder[j] != B_ACTION_USE_ITEM
                        && gActionsByTurnOrder[i] != B_ACTION_SWITCH
                        && gActionsByTurnOrder[j] != B_ACTION_SWITCH
                        && gActionsByTurnOrder[i] != B_ACTION_THROW_BALL
                        && gActionsByTurnOrder[j] != B_ACTION_THROW_BALL)
                    {
                        if (GetWhichBattlerFaster(battler1, battler2, FALSE) == -1)
                            SwapTurnOrder(i, j);
                    }
                }
            }
        }
    }
    gBattleMainFunc = CheckChangingTurnOrderEffects;
    gBattleStruct->quickClawBattlerId = 0;
}

static void TurnValuesCleanUp(bool8 var0)
{
    s32 i;

    for (i = 0; i < gBattlersCount; i++)
    {
        if (var0)
        {
            gProtectStructs[i].protected = FALSE;
            gProtectStructs[i].spikyShielded = FALSE;
            gProtectStructs[i].kingsShielded = FALSE;
            gProtectStructs[i].banefulBunkered = FALSE;
            gProtectStructs[i].quash = FALSE;
            gProtectStructs[i].usedCustapBerry = FALSE;
            gProtectStructs[i].quickDraw = FALSE;
            memset(&gQueuedStatBoosts[i], 0, sizeof(struct QueuedStatBoost));
        }
        else
        {
            memset(&gProtectStructs[i], 0, sizeof(struct ProtectStruct));

            if (gDisableStructs[i].isFirstTurn)
                gDisableStructs[i].isFirstTurn--;

            if (gDisableStructs[i].rechargeTimer)
            {
                gDisableStructs[i].rechargeTimer--;
                if (gDisableStructs[i].rechargeTimer == 0)
                    gBattleMons[i].status2 &= ~STATUS2_RECHARGE;
            }
            gBattleStruct->canPickupItem &= ~(1u << i);
        }

        if (gDisableStructs[i].substituteHP == 0)
            gBattleMons[i].status2 &= ~STATUS2_SUBSTITUTE;

        if (!(gStatuses3[i] & STATUS3_COMMANDER))
            gBattleStruct->battlerState[i].commandingDondozo = FALSE;

        gSpecialStatuses[i].parentalBondState = PARENTAL_BOND_OFF;
        gBattleStruct->battlerState[i].usedEjectItem = FALSE;
    }

    gSideStatuses[B_SIDE_PLAYER] &= ~(SIDE_STATUS_QUICK_GUARD | SIDE_STATUS_WIDE_GUARD | SIDE_STATUS_CRAFTY_SHIELD | SIDE_STATUS_MAT_BLOCK);
    gSideStatuses[B_SIDE_OPPONENT] &= ~(SIDE_STATUS_QUICK_GUARD | SIDE_STATUS_WIDE_GUARD | SIDE_STATUS_CRAFTY_SHIELD | SIDE_STATUS_MAT_BLOCK);
    gSideTimers[B_SIDE_PLAYER].followmeTimer = 0;
    gSideTimers[B_SIDE_OPPONENT].followmeTimer = 0;

    gBattleStruct->pledgeMove = FALSE; // combined pledge move may not have been used due to a canceller
    ClearPursuitValues();
    ClearDamageCalcResults();
}

void SpecialStatusesClear(void)
{
    memset(&gSpecialStatuses, 0, sizeof(gSpecialStatuses));
}

static void PopulateArrayWithBattlers(u8 *battlers)
{
    u32 i;
    for (i = 0; i < gBattlersCount; i++)
        battlers[i] = i;
}

static bool32 TryActivateGimmick(u32 battler)
{
    if ((gBattleStruct->gimmick.toActivate & (1u << battler)) && !(gProtectStructs[battler].noValidMoves))
    {
        gBattlerAttacker = gBattleScripting.battler = battler;
        gBattleStruct->gimmick.toActivate &= ~(1u << battler);
        if (gGimmicksInfo[gBattleStruct->gimmick.usableGimmick[battler]].ActivateGimmick != NULL)
        {
            gGimmicksInfo[gBattleStruct->gimmick.usableGimmick[battler]].ActivateGimmick(battler);
            return TRUE;
        }
    }
    return FALSE;
}

static bool32 TryDoGimmicksBeforeMoves(void)
{
    if (!(gHitMarker & HITMARKER_RUN) && gBattleStruct->gimmick.toActivate)
    {
        u32 i;
        u8 order[MAX_BATTLERS_COUNT];

        PopulateArrayWithBattlers(order);
        SortBattlersBySpeed(order, FALSE);
        for (i = 0; i < gBattlersCount; i++)
        {
            // Search through each battler and activate their gimmick if they have one prepared.
            if (TryActivateGimmick(order[i]))
                return TRUE;
        }
    }

    if (B_MEGA_EVO_TURN_ORDER >= GEN_7)
        TryChangeTurnOrder(); // This will just do nothing if no mon has mega evolved.
    return FALSE;
}

static bool32 TryDoMoveEffectsBeforeMoves(void)
{
    if (!(gHitMarker & HITMARKER_RUN))
    {
        u32 i;
        u8 battlers[MAX_BATTLERS_COUNT];

        PopulateArrayWithBattlers(battlers);
        SortBattlersBySpeed(battlers, FALSE);
        for (i = 0; i < gBattlersCount; i++)
        {
            if (!gBattleStruct->battlerState[battlers[i]].focusPunchBattlers
                && !(gBattleMons[battlers[i]].status1 & STATUS1_SLEEP)
                && !(gDisableStructs[battlers[i]].truantCounter)
                && !(gProtectStructs[battlers[i]].noValidMoves))
            {
                gBattleStruct->battlerState[battlers[i]].focusPunchBattlers = TRUE;
                gBattlerAttacker = battlers[i];
                switch (GetMoveEffect(gChosenMoveByBattler[gBattlerAttacker]))
                {
                case EFFECT_FOCUS_PUNCH:
                    BattleScriptExecute(BattleScript_FocusPunchSetUp);
                    return TRUE;
                case EFFECT_BEAK_BLAST:
                    BattleScriptExecute(BattleScript_BeakBlastSetUp);
                    return TRUE;
                case EFFECT_SHELL_TRAP:
                    BattleScriptExecute(BattleScript_ShellTrapSetUp);
                    return TRUE;
                }
            }
        }
    }

    return FALSE;
}

// In gen7, priority and speed are recalculated during the turn in which a pokemon mega evolves
static void TryChangeTurnOrder(void)
{
    u32 i, j;
    for (i = gCurrentTurnActionNumber; i < gBattlersCount - 1; i++)
    {
        for (j = i + 1; j < gBattlersCount; j++)
        {
            u32 battler1 = gBattlerByTurnOrder[i];
            u32 battler2 = gBattlerByTurnOrder[j];

            if (gActionsByTurnOrder[i] == B_ACTION_USE_MOVE
                && gActionsByTurnOrder[j] == B_ACTION_USE_MOVE)
            {
                if (GetWhichBattlerFaster(battler1, battler2, FALSE) == -1)
                    SwapTurnOrder(i, j);
            }
        }
    }
}

static void TryChangingTurnOrderEffects(u32 battler1, u32 battler2, u32 *quickClawRandom, u32 *quickDrawRandom)
{
    u32 ability1 = GetBattlerAbility(battler1);
    u32 holdEffectBattler1 = GetBattlerHoldEffect(battler1, TRUE);
    u32 holdEffectBattler2 = GetBattlerHoldEffect(battler2, TRUE);
    u32 ability2 = GetBattlerAbility(battler2);

    // Battler 1
    // Quick Draw
    if (ability1 == ABILITY_QUICK_DRAW && !IsBattleMoveStatus(gChosenMoveByBattler[battler1]) && quickDrawRandom[battler1])
        gProtectStructs[battler1].quickDraw = TRUE;
    // Quick Claw and Custap Berry
    if (!gProtectStructs[battler1].quickDraw
     && ((holdEffectBattler1 == HOLD_EFFECT_QUICK_CLAW && quickClawRandom[battler1])
     || (holdEffectBattler1 == HOLD_EFFECT_CUSTAP_BERRY && HasEnoughHpToEatBerry(battler1, 4, gBattleMons[battler1].item))))
        gProtectStructs[battler1].usedCustapBerry = TRUE;

    // Battler 2
    // Quick Draw
    if (ability2 == ABILITY_QUICK_DRAW && !IsBattleMoveStatus(gChosenMoveByBattler[battler2]) && quickDrawRandom[battler2])
        gProtectStructs[battler2].quickDraw = TRUE;
    // Quick Claw and Custap Berry
    if (!gProtectStructs[battler2].quickDraw
     && ((holdEffectBattler2 == HOLD_EFFECT_QUICK_CLAW && quickClawRandom[battler2])
     || (holdEffectBattler2 == HOLD_EFFECT_CUSTAP_BERRY && HasEnoughHpToEatBerry(battler2, 4, gBattleMons[battler2].item))))
        gProtectStructs[battler2].usedCustapBerry = TRUE;
}

static void CheckChangingTurnOrderEffects(void)
{
    u32 i, battler;

    if (!(gHitMarker & HITMARKER_RUN))
    {
        while (gBattleStruct->quickClawBattlerId < gBattlersCount)
        {
            battler = gBattlerAttacker = gBattleStruct->quickClawBattlerId;
            gBattleStruct->quickClawBattlerId++;
            if (gChosenActionByBattler[battler] == B_ACTION_USE_MOVE
             && gChosenMoveByBattler[battler] != MOVE_FOCUS_PUNCH   // quick claw message doesn't need to activate here
             && (gProtectStructs[battler].usedCustapBerry || gProtectStructs[battler].quickDraw)
             && !(gBattleMons[battler].status1 & STATUS1_SLEEP)
             && !(gDisableStructs[gBattlerAttacker].truantCounter)
             && !(gProtectStructs[battler].noValidMoves))
            {
                if (gProtectStructs[battler].usedCustapBerry)
                {
                    gLastUsedItem = gBattleMons[battler].item;
                    PREPARE_ITEM_BUFFER(gBattleTextBuff1, gLastUsedItem);
                    if (GetBattlerHoldEffect(battler, FALSE) == HOLD_EFFECT_CUSTAP_BERRY)
                    {
                        // don't record berry since its gone now
                        BattleScriptExecute(BattleScript_CustapBerryActivation);
                    }
                    else
                    {
                        RecordItemEffectBattle(battler, GetBattlerHoldEffect(battler, FALSE));
                        BattleScriptExecute(BattleScript_QuickClawActivation);
                    }
                }
                else if (gProtectStructs[battler].quickDraw)
                {
                    gBattlerAbility = battler;
                    gLastUsedAbility = gBattleMons[battler].ability;
                    PREPARE_ABILITY_BUFFER(gBattleTextBuff1, gLastUsedAbility);
                    RecordAbilityBattle(battler, gLastUsedAbility);
                    BattleScriptExecute(BattleScript_QuickDrawActivation);
                }
                return;
            }
        }
    }

    // setup stuff before turns/actions
    TryClearRageAndFuryCutter();
    gCurrentTurnActionNumber = 0;
    gCurrentActionFuncId = gActionsByTurnOrder[0];
    gBattleStruct->dynamicMoveType = 0;
    gBattleStruct->effectsBeforeUsingMoveDone = FALSE;
    for (i = 0; i < MAX_BATTLERS_COUNT; i++)
    {
        gBattleStruct->battlerState[i].focusPunchBattlers = FALSE;
        gBattleStruct->ateBoost[i] = FALSE;
        gSpecialStatuses[i].gemBoost = FALSE;
    }

    gBattleMainFunc = RunTurnActionsFunctions;
    gBattleCommunication[3] = 0;
    gBattleCommunication[4] = 0;
    gBattleScripting.multihitMoveEffect = 0;
    gBattleResources->battleScriptsStack->size = 0;
}

static void RunTurnActionsFunctions(void)
{
    if (gBattleOutcome != 0)
        gCurrentActionFuncId = B_ACTION_FINISHED;

    // Mega Evolve / Focus Punch-like moves after switching, items, running, but before using a move.
    if (gCurrentActionFuncId == B_ACTION_USE_MOVE && !gBattleStruct->effectsBeforeUsingMoveDone)
    {
        if (!IsPursuitTargetSet())
        {
            if (TryDoGimmicksBeforeMoves())
                return;
            else if (TryDoMoveEffectsBeforeMoves())
                return;
            gBattleStruct->effectsBeforeUsingMoveDone = TRUE;
        }
        else
        {
            if (TryActivateGimmick(gBattlerByTurnOrder[gCurrentTurnActionNumber]))
                return;
        }
    }

    *(&gBattleStruct->savedTurnActionNumber) = gCurrentTurnActionNumber;
    sTurnActionsFuncsTable[gCurrentActionFuncId]();

    if (gCurrentTurnActionNumber >= gBattlersCount) // everyone did their actions, turn finished
    {
        gHitMarker &= ~HITMARKER_PASSIVE_DAMAGE;
        gBattleMainFunc = sEndTurnFuncsTable[gBattleOutcome & 0x7F];
    }
    else
    {
        if (gBattleStruct->savedTurnActionNumber != gCurrentTurnActionNumber) // action turn has been done, clear hitmarker bits for another battler
        {
            gHitMarker &= ~HITMARKER_NO_ATTACKSTRING;
            gHitMarker &= ~HITMARKER_UNABLE_TO_USE_MOVE;
        }
    }
}

static void HandleEndTurn_BattleWon(void)
{
    gCurrentActionFuncId = 0;

    if (gBattleTypeFlags & (BATTLE_TYPE_LINK | BATTLE_TYPE_RECORDED_LINK))
    {
        gSpecialVar_Result = gBattleOutcome;
        gBattleTextBuff1[0] = gBattleOutcome;
        gBattlerAttacker = GetBattlerAtPosition(B_POSITION_PLAYER_LEFT);
        gBattlescriptCurrInstr = BattleScript_LinkBattleWonOrLost;
        gBattleOutcome &= ~B_OUTCOME_LINK_BATTLE_RAN;
    }
    else if (gBattleTypeFlags & BATTLE_TYPE_TRAINER
            && gBattleTypeFlags & (BATTLE_TYPE_FRONTIER | BATTLE_TYPE_TRAINER_HILL | BATTLE_TYPE_EREADER_TRAINER))
    {
        BattleStopLowHpSound();
        gBattlescriptCurrInstr = BattleScript_FrontierTrainerBattleWon;

        if (TRAINER_BATTLE_PARAM.opponentA == TRAINER_FRONTIER_BRAIN)
            PlayBGM(MUS_VICTORY_GYM_LEADER);
        else
            PlayBGM(MUS_VICTORY_TRAINER);
    }
    else if (gBattleTypeFlags & BATTLE_TYPE_TRAINER && !(gBattleTypeFlags & BATTLE_TYPE_LINK))
    {
        BattleStopLowHpSound();
        gBattlescriptCurrInstr = BattleScript_LocalTrainerBattleWon;

        switch (GetTrainerClassFromId(TRAINER_BATTLE_PARAM.opponentA))
        {
        case TRAINER_CLASS_ELITE_FOUR:
        case TRAINER_CLASS_CHAMPION:
            PlayBGM(MUS_VICTORY_LEAGUE);
            break;
        case TRAINER_CLASS_TEAM_AQUA:
        case TRAINER_CLASS_TEAM_MAGMA:
        case TRAINER_CLASS_AQUA_ADMIN:
        case TRAINER_CLASS_AQUA_LEADER:
        case TRAINER_CLASS_MAGMA_ADMIN:
        case TRAINER_CLASS_MAGMA_LEADER:
            PlayBGM(MUS_VICTORY_AQUA_MAGMA);
            break;
        case TRAINER_CLASS_LEADER:
            PlayBGM(MUS_VICTORY_GYM_LEADER);
            break;
        default:
            PlayBGM(MUS_VICTORY_TRAINER);
            break;
        }
    }
    else
    {
        gBattlescriptCurrInstr = BattleScript_PayDayMoneyAndPickUpItems;
    }

    gBattleMainFunc = HandleEndTurn_FinishBattle;
}

static void HandleEndTurn_BattleLost(void)
{
    gCurrentActionFuncId = 0;

    if (gBattleTypeFlags & (BATTLE_TYPE_LINK | BATTLE_TYPE_RECORDED_LINK))
    {
        if (gBattleTypeFlags & BATTLE_TYPE_FRONTIER)
        {
            if (gBattleOutcome & B_OUTCOME_LINK_BATTLE_RAN)
            {
                gBattlescriptCurrInstr = BattleScript_PrintPlayerForfeitedLinkBattle;
                gBattleOutcome &= ~B_OUTCOME_LINK_BATTLE_RAN;
                gSaveBlock2Ptr->frontier.disableRecordBattle = TRUE;
            }
            else
            {
                gBattlescriptCurrInstr = BattleScript_FrontierLinkBattleLost;
                gBattleOutcome &= ~B_OUTCOME_LINK_BATTLE_RAN;
            }
        }
        else
        {
            gBattleTextBuff1[0] = gBattleOutcome;
            gBattlerAttacker = GetBattlerAtPosition(B_POSITION_PLAYER_LEFT);
            gBattlescriptCurrInstr = BattleScript_LinkBattleWonOrLost;
            gBattleOutcome &= ~B_OUTCOME_LINK_BATTLE_RAN;
        }
    }
    else
    {
        gBattlescriptCurrInstr = BattleScript_LocalBattleLost;
    }

    gBattleMainFunc = HandleEndTurn_FinishBattle;
}

static void HandleEndTurn_RanFromBattle(void)
{
    gCurrentActionFuncId = 0;

    if (gBattleTypeFlags & BATTLE_TYPE_FRONTIER && gBattleTypeFlags & BATTLE_TYPE_TRAINER)
    {
        gBattlescriptCurrInstr = BattleScript_PrintPlayerForfeited;
        gBattleOutcome = B_OUTCOME_FORFEITED;
        gSaveBlock2Ptr->frontier.disableRecordBattle = TRUE;
    }
    else if (gBattleTypeFlags & BATTLE_TYPE_TRAINER_HILL)
    {
        gBattlescriptCurrInstr = BattleScript_PrintPlayerForfeited;
        gBattleOutcome = B_OUTCOME_FORFEITED;
    }
    else
    {
        switch (gProtectStructs[gBattlerAttacker].fleeType)
        {
        default:
            gBattlescriptCurrInstr = BattleScript_GotAwaySafely;
            break;
        case FLEE_ITEM:
            gBattlescriptCurrInstr = BattleScript_SmokeBallEscape;
            break;
        case FLEE_ABILITY:
            gBattlescriptCurrInstr = BattleScript_RanAwayUsingMonAbility;
            break;
        }
    }

    gBattleMainFunc = HandleEndTurn_FinishBattle;
}

static void HandleEndTurn_MonFled(void)
{
    gCurrentActionFuncId = 0;

    PREPARE_MON_NICK_BUFFER(gBattleTextBuff1, gBattlerAttacker, gBattlerPartyIndexes[gBattlerAttacker]);
    gBattlescriptCurrInstr = BattleScript_WildMonFled;

    gBattleMainFunc = HandleEndTurn_FinishBattle;
}

static void HandleEndTurn_FinishBattle(void)
{
    u32 i, battler;

    if (gCurrentActionFuncId == B_ACTION_TRY_FINISH || gCurrentActionFuncId == B_ACTION_FINISHED)
    {
        if (!(gBattleTypeFlags & (BATTLE_TYPE_LINK
                                  | BATTLE_TYPE_RECORDED_LINK
                                  | BATTLE_TYPE_FIRST_BATTLE
                                  | BATTLE_TYPE_SAFARI
                                  | BATTLE_TYPE_EREADER_TRAINER
                                  | BATTLE_TYPE_WALLY_TUTORIAL
                                  | BATTLE_TYPE_FRONTIER)))
        {
            for (battler = 0; battler < gBattlersCount; battler++)
            {
                if (GetBattlerSide(battler) == B_SIDE_PLAYER)
                {
                    if (gBattleResults.playerMon1Species == SPECIES_NONE)
                    {
                        gBattleResults.playerMon1Species = GetMonData(&gPlayerParty[gBattlerPartyIndexes[battler]], MON_DATA_SPECIES, NULL);
                        GetMonData(&gPlayerParty[gBattlerPartyIndexes[battler]], MON_DATA_NICKNAME, gBattleResults.playerMon1Name);
                    }
                    else
                    {
                        gBattleResults.playerMon2Species = GetMonData(&gPlayerParty[gBattlerPartyIndexes[battler]], MON_DATA_SPECIES, NULL);
                        GetMonData(&gPlayerParty[gBattlerPartyIndexes[battler]], MON_DATA_NICKNAME, gBattleResults.playerMon2Name);
                    }
                }
            }
            TryPutPokemonTodayOnAir();
        }

        if (!(gBattleTypeFlags & (BATTLE_TYPE_LINK
                                  | BATTLE_TYPE_RECORDED_LINK
                                  | BATTLE_TYPE_TRAINER
                                  | BATTLE_TYPE_FIRST_BATTLE
                                  | BATTLE_TYPE_SAFARI
                                  | BATTLE_TYPE_FRONTIER
                                  | BATTLE_TYPE_EREADER_TRAINER
                                  | BATTLE_TYPE_WALLY_TUTORIAL))
            && gBattleResults.shinyWildMon)
        {
            TryPutBreakingNewsOnAir();
        }

        RecordedBattle_SetPlaybackFinished();
        if (gTestRunnerEnabled)
            TestRunner_Battle_AfterLastTurn();
        BeginFastPaletteFade(3);
        FadeOutMapMusic(5);
        if (B_TRAINERS_KNOCK_OFF_ITEMS == TRUE || B_RESTORE_HELD_BATTLE_ITEMS >= GEN_9)
            TryRestoreHeldItems();

        // Undo Dynamax HP multiplier before recalculating stats.
        for (battler = 0; battler < gBattlersCount; ++battler)
        {
            if (GetActiveGimmick(battler) == GIMMICK_DYNAMAX)
                UndoDynamax(battler);
        }

        for (i = 0; i < PARTY_SIZE; i++)
        {
            bool8 changedForm = FALSE;

            // Appeared in battle and didn't faint
            if ((gBattleStruct->appearedInBattle & (1u << i)) && GetMonData(&gPlayerParty[i], MON_DATA_HP, NULL) != 0)
                changedForm = TryFormChange(i, B_SIDE_PLAYER, FORM_CHANGE_END_BATTLE_TERRAIN);

            if (!changedForm)
                changedForm = TryFormChange(i, B_SIDE_PLAYER, FORM_CHANGE_END_BATTLE);

            // Clear original species field
            gBattleStruct->changedSpecies[B_SIDE_PLAYER][i] = SPECIES_NONE;
            gBattleStruct->changedSpecies[B_SIDE_OPPONENT][i] = SPECIES_NONE;

            // Recalculate the stats of every party member before the end
            if (!changedForm && B_RECALCULATE_STATS >= GEN_5)
                CalculateMonStats(&gPlayerParty[i]);
        }
        // Clear battle mon species to avoid a bug on the next battle that causes
        // healthboxes loading incorrectly due to it trying to create a Mega Indicator
        // if the previous battler would've had it.
        for (i = 0; i < MAX_BATTLERS_COUNT; i++)
        {
            gBattleMons[i].species = SPECIES_NONE;
        }
        gBattleMainFunc = FreeResetData_ReturnToOvOrDoEvolutions;
        gCB2_AfterEvolution = BattleMainCB2;
    }
    else
    {
        if (gBattleControllerExecFlags == 0)
            gBattleScriptingCommandsTable[gBattlescriptCurrInstr[0]]();
    }
}

static void FreeResetData_ReturnToOvOrDoEvolutions(void)
{
    if (!gPaletteFade.active)
    {
        gIsFishingEncounter = FALSE;
        gIsSurfingEncounter = FALSE;
        if (gDexNavBattle && (gBattleOutcome == B_OUTCOME_WON || gBattleOutcome == B_OUTCOME_CAUGHT))
            IncrementDexNavChain();
        else
            gSaveBlock3Ptr->dexNavChain = 0;

        gDexNavBattle = FALSE;
        ResetSpriteData();
        if (!(gBattleTypeFlags & (BATTLE_TYPE_LINK
                                  | BATTLE_TYPE_RECORDED_LINK
                                  | BATTLE_TYPE_FIRST_BATTLE
                                  | BATTLE_TYPE_SAFARI
                                  | BATTLE_TYPE_FRONTIER
                                  | BATTLE_TYPE_EREADER_TRAINER
                                  | BATTLE_TYPE_WALLY_TUTORIAL))
            && (B_EVOLUTION_AFTER_WHITEOUT >= GEN_6
                || gBattleOutcome == B_OUTCOME_WON
                || gBattleOutcome == B_OUTCOME_CAUGHT))
        {
            gBattleMainFunc = TryEvolvePokemon;
        }
        else
        {
            gBattleMainFunc = ReturnFromBattleToOverworld;
            return;
        }
    }

    FreeAllWindowBuffers();
    if (!(gBattleTypeFlags & BATTLE_TYPE_LINK))
    {
        // To account for Battle Factory and Slateport Battle Tent, enemy parties are zeroed out in the facilitites respective src/xxx.c files
        // The ZeroEnemyPartyMons() call happens in SaveXXXChallenge function (eg. SaveFactoryChallenge)
        if (!(gBattleTypeFlags & BATTLE_TYPE_FRONTIER))
        {
            ZeroEnemyPartyMons();
        }
        ResetDynamicAiFunc();
        FreeMonSpritesGfx();
        FreeBattleResources();
        FreeBattleSpritesData();
    }
}

static void TryEvolvePokemon(void)
{
    s32 i;

    for (i = 0; i < PARTY_SIZE; i++)
    {
        if (!(sTriedEvolving & (1u << i)))
        {
            u16 species = GetEvolutionTargetSpecies(&gPlayerParty[i], EVO_MODE_BATTLE_SPECIAL, i, NULL);
            bool32 evoModeNormal = TRUE;
            sTriedEvolving |= 1u << i;

            if (species == SPECIES_NONE && (gLeveledUpInBattle & (1u << i)))
            {
                gLeveledUpInBattle &= ~(1u << i);
                species = GetEvolutionTargetSpecies(&gPlayerParty[i], EVO_MODE_BATTLE_ONLY, gLeveledUpInBattle, NULL);
            }

            if (species == SPECIES_NONE)
            {
                species = GetEvolutionTargetSpecies(&gPlayerParty[i], EVO_MODE_CANT_STOP, ITEM_NONE, NULL);
                evoModeNormal = FALSE;
            }

            if (species != SPECIES_NONE)
            {
                FreeAllWindowBuffers();
                gBattleMainFunc = WaitForEvoSceneToFinish;
                EvolutionScene(&gPlayerParty[i], species, evoModeNormal, i);
                return;
            }
        }
    }
    sTriedEvolving = 0;
    gLeveledUpInBattle = 0;
    gBattleMainFunc = ReturnFromBattleToOverworld;
}

static void WaitForEvoSceneToFinish(void)
{
    if (gMain.callback2 == BattleMainCB2)
        gBattleMainFunc = TryEvolvePokemon;
}

static void ReturnFromBattleToOverworld(void)
{
    if (!(gBattleTypeFlags & BATTLE_TYPE_LINK))
    {
        RandomlyGivePartyPokerus(gPlayerParty);
        PartySpreadPokerus(gPlayerParty);
    }

    if (gBattleTypeFlags & BATTLE_TYPE_LINK && gReceivedRemoteLinkPlayers)
        return;

    gSpecialVar_Result = gBattleOutcome;
    gMain.inBattle = FALSE;
    gMain.callback1 = gPreBattleCallback1;

    if (gBattleTypeFlags & BATTLE_TYPE_ROAMER)
    {
        UpdateRoamerHPStatus(&gEnemyParty[0]);

#ifndef BUGFIX
        if ((gBattleOutcome & B_OUTCOME_WON) || gBattleOutcome == B_OUTCOME_CAUGHT)
#else
        if ((gBattleOutcome == B_OUTCOME_WON) || gBattleOutcome == B_OUTCOME_CAUGHT) // Bug: When Roar is used by roamer, gBattleOutcome is B_OUTCOME_PLAYER_TELEPORTED (5).
#endif                                                                               // & with B_OUTCOME_WON (1) will return TRUE and deactivates the roamer.
            SetRoamerInactive(gEncounteredRoamerIndex);
    }

    m4aSongNumStop(SE_LOW_HEALTH);
    SetMainCallback2(gMain.savedCallback);
}

void RunBattleScriptCommands_PopCallbacksStack(void)
{
    if (gCurrentActionFuncId == B_ACTION_TRY_FINISH || gCurrentActionFuncId == B_ACTION_FINISHED)
    {
        if (gBattleResources->battleCallbackStack->size != 0)
            gBattleResources->battleCallbackStack->size--;
        gBattleMainFunc = gBattleResources->battleCallbackStack->function[gBattleResources->battleCallbackStack->size];
    }
    else
    {
        if (gBattleControllerExecFlags == 0)
            gBattleScriptingCommandsTable[gBattlescriptCurrInstr[0]]();
    }
}

void RunBattleScriptCommands(void)
{
    if (gBattleControllerExecFlags == 0)
        gBattleScriptingCommandsTable[gBattlescriptCurrInstr[0]]();
}

bool32 TrySetAteType(u32 move, u32 battlerAtk, u32 attackerAbility)
{
    u32 ateType;

    switch (GetMoveEffect(move))
    {
    case EFFECT_TERA_BLAST:
        if (GetActiveGimmick(battlerAtk) == GIMMICK_TERA)
            return FALSE;
        break;
    case EFFECT_TERA_STARSTORM:
        if (gBattleMons[battlerAtk].species == SPECIES_TERAPAGOS_STELLAR)
            return FALSE;
        break;
    case EFFECT_HIDDEN_POWER:
    case EFFECT_WEATHER_BALL:
    case EFFECT_NATURAL_GIFT:
    case EFFECT_CHANGE_TYPE_ON_ITEM:
    case EFFECT_REVELATION_DANCE:
    case EFFECT_TERRAIN_PULSE:
        return FALSE;
    }

    ateType = TYPE_NONE;
    switch (attackerAbility)
    {
    case ABILITY_PIXILATE:
        ateType = TYPE_FAIRY;
        break;
    case ABILITY_REFRIGERATE:
        ateType = TYPE_ICE;
        break;
    case ABILITY_AERILATE:
        ateType = TYPE_FLYING;
        break;
    case ABILITY_GALVANIZE:
        ateType = TYPE_ELECTRIC;
        break;
    default:
        ateType = TYPE_NONE;
        break;
    }

    if (ateType != TYPE_NONE && GetActiveGimmick(battlerAtk) != GIMMICK_Z_MOVE)
    {
        gBattleStruct->dynamicMoveType = ateType | F_DYNAMIC_TYPE_SET;
        return TRUE;
    }

    return FALSE;
}

// Returns TYPE_NONE if type doesn't change.
// NULL can be passed to ateBoost to avoid applying ate-ability boosts when opening the summary screen in-battle.
u32 GetDynamicMoveType(struct Pokemon *mon, u32 move, u32 battler, u8 *ateBoost)
{
    u32 moveType = GetMoveType(move);
    u32 moveEffect = GetMoveEffect(move);
    u32 species, heldItem, holdEffect, ability, type1, type2, type3;
    bool32 monInBattle = gMain.inBattle && gPartyMenu.menuType != PARTY_MENU_TYPE_IN_BATTLE;

    if (move == MOVE_STRUGGLE)
        return TYPE_NORMAL;

    if (monInBattle)
    {
        species = gBattleMons[battler].species;
        heldItem = gBattleMons[battler].item;
        holdEffect = GetBattlerHoldEffect(battler, TRUE);
        ability = GetBattlerAbility(battler);
        type1 = gBattleMons[battler].types[0];
        type2 = gBattleMons[battler].types[1];
        type3 = gBattleMons[battler].types[2];
    }
    else
    {
        species = GetMonData(mon, MON_DATA_SPECIES);
        heldItem = GetMonData(mon, MON_DATA_HELD_ITEM, 0);
        holdEffect = ItemId_GetHoldEffect(heldItem);
        ability = GetMonAbility(mon);
        type1 = gSpeciesInfo[species].types[0];
        type2 = gSpeciesInfo[species].types[1];
        type3 = TYPE_MYSTERY;
    }

    switch (moveEffect)
    {
    case EFFECT_WEATHER_BALL:
        if (monInBattle)
        {
            if (HasWeatherEffect())
            {
                if (gBattleWeather & B_WEATHER_RAIN && holdEffect != HOLD_EFFECT_UTILITY_UMBRELLA)
                    return TYPE_WATER;
                else if (gBattleWeather & B_WEATHER_SANDSTORM)
                    return TYPE_ROCK;
                else if (gBattleWeather & B_WEATHER_SUN && holdEffect != HOLD_EFFECT_UTILITY_UMBRELLA)
                    return TYPE_FIRE;
                else if (gBattleWeather & (B_WEATHER_SNOW | B_WEATHER_HAIL))
                    return TYPE_ICE;
                else
                    return moveType;
            }
        }
        else
        {
            switch (gWeatherPtr->currWeather)
            {
            case WEATHER_DROUGHT:
                if (holdEffect != HOLD_EFFECT_UTILITY_UMBRELLA)
                    return TYPE_FIRE;
                break;
            case WEATHER_RAIN:
            case WEATHER_RAIN_THUNDERSTORM:
            case WEATHER_DOWNPOUR:
                if (holdEffect != HOLD_EFFECT_UTILITY_UMBRELLA)
                    return TYPE_WATER;
                break;
            case WEATHER_SNOW:
                return TYPE_ICE;
            case WEATHER_SANDSTORM:
                return TYPE_ROCK;
            }
            return moveType;
        }
        break;
    case EFFECT_HIDDEN_POWER:
        {
            u32 typeBits = 0;
            if (monInBattle)
            {
                typeBits = ((gBattleMons[battler].hpIV & 1) << 0)
                        | ((gBattleMons[battler].attackIV & 1) << 1)
                        | ((gBattleMons[battler].defenseIV & 1) << 2)
                        | ((gBattleMons[battler].speedIV & 1) << 3)
                        | ((gBattleMons[battler].spAttackIV & 1) << 4)
                        | ((gBattleMons[battler].spDefenseIV & 1) << 5);
            }
            else
            {
                typeBits = ((GetMonData(mon, MON_DATA_HP_IV) & 1) << 0)
                        | ((GetMonData(mon, MON_DATA_ATK_IV) & 1) << 1)
                        | ((GetMonData(mon, MON_DATA_DEF_IV) & 1) << 2)
                        | ((GetMonData(mon, MON_DATA_SPEED_IV) & 1) << 3)
                        | ((GetMonData(mon, MON_DATA_SPATK_IV) & 1) << 4)
                        | ((GetMonData(mon, MON_DATA_SPDEF_IV) & 1) << 5);
            }

            u32 hpTypes[NUMBER_OF_MON_TYPES] = {0};
            u32 i, hpTypeCount = 0;
            for (i = 0; i < NUMBER_OF_MON_TYPES; i++)
            {
                if (gTypesInfo[i].isHiddenPowerType)
                    hpTypes[hpTypeCount++] = i;
            }
            moveType = ((hpTypeCount - 1) * typeBits) / 63;
            return ((hpTypes[moveType] | F_DYNAMIC_TYPE_IGNORE_PHYSICALITY) & 0x3F);
        }
        break;
    case EFFECT_CHANGE_TYPE_ON_ITEM:
        if (holdEffect == GetMoveEffectArg_HoldEffect(move))
            return ItemId_GetSecondaryId(heldItem);
        break;
    case EFFECT_REVELATION_DANCE:
        if (GetActiveGimmick(battler) != GIMMICK_Z_MOVE)
        {
            u32 teraType;
            if (GetActiveGimmick(battler) == GIMMICK_TERA && ((teraType = GetMonData(mon, MON_DATA_TERA_TYPE)) != TYPE_STELLAR))
                return teraType;
            else if (type1 != TYPE_MYSTERY && !(gDisableStructs[battler].roostActive && type1 == TYPE_FLYING))
                return type1;
            else if (type2 != TYPE_MYSTERY && !(gDisableStructs[battler].roostActive && type2 == TYPE_FLYING))
                return type2;
            else if (gDisableStructs[battler].roostActive)
                return (B_ROOST_PURE_FLYING >= GEN_5 ? TYPE_NORMAL : TYPE_MYSTERY);
            else if (type3 != TYPE_MYSTERY)
                return type3;
            else
                return TYPE_MYSTERY;
        }
        break;
    case EFFECT_RAGING_BULL:
        switch (species)
        {
        case SPECIES_TAUROS_PALDEA_COMBAT:
        case SPECIES_TAUROS_PALDEA_BLAZE:
        case SPECIES_TAUROS_PALDEA_AQUA:
            return type2;
        }
        break;
    case EFFECT_IVY_CUDGEL:
        switch (species)
        {
        case SPECIES_OGERPON_WELLSPRING:
        case SPECIES_OGERPON_HEARTHFLAME:
        case SPECIES_OGERPON_CORNERSTONE:
        case SPECIES_OGERPON_WELLSPRING_TERA:
        case SPECIES_OGERPON_HEARTHFLAME_TERA:
        case SPECIES_OGERPON_CORNERSTONE_TERA:
            return type2;
        }
        break;
    case EFFECT_NATURAL_GIFT:
        if (ItemId_GetPocket(heldItem) == POCKET_BERRIES)
            return gNaturalGiftTable[ITEM_TO_BERRY(heldItem)].type;
        else
            return moveType;
    case EFFECT_TERRAIN_PULSE:
        if (monInBattle)
        {
            if (IsBattlerTerrainAffected(battler, STATUS_FIELD_TERRAIN_ANY))
            {
                if (gFieldStatuses & STATUS_FIELD_ELECTRIC_TERRAIN)
                    return TYPE_ELECTRIC;
                else if (gFieldStatuses & STATUS_FIELD_GRASSY_TERRAIN)
                    return TYPE_GRASS;
                else if (gFieldStatuses & STATUS_FIELD_MISTY_TERRAIN)
                    return TYPE_FAIRY;
                else if (gFieldStatuses & STATUS_FIELD_PSYCHIC_TERRAIN)
                    return TYPE_PSYCHIC;
                else //failsafe
                    return moveType;
            }
        }
        else
        {
            switch (gWeatherPtr->currWeather)
            {
            case WEATHER_RAIN_THUNDERSTORM:
                if (B_THUNDERSTORM_TERRAIN)
                    return TYPE_ELECTRIC;
                break;
            case WEATHER_FOG_HORIZONTAL:
            case WEATHER_FOG_DIAGONAL:
                if (B_OVERWORLD_FOG >= GEN_8)
                    return TYPE_FAIRY;
                break;
            }
            return moveType;
        }
        break;
    case EFFECT_TERA_BLAST:
        if (GetActiveGimmick(battler) == GIMMICK_TERA)
            return GetMonData(mon, MON_DATA_TERA_TYPE);
        break;
    case EFFECT_TERA_STARSTORM:
        if (species == SPECIES_TERAPAGOS_STELLAR)
            return TYPE_STELLAR;
        break;
    }

    if (IsSoundMove(move) && ability == ABILITY_LIQUID_VOICE)
    {
        return TYPE_WATER;
    }
    else if (moveEffect == EFFECT_AURA_WHEEL && species == SPECIES_MORPEKO_HANGRY)
    {
        return TYPE_DARK;
    }
    else if (moveType == TYPE_NORMAL
          && ((!gMain.inBattle || TrySetAteType(move, battler, ability))
          && GetActiveGimmick(battler) != GIMMICK_DYNAMAX))
    {
        if (gMain.inBattle && ateBoost != NULL)
            *ateBoost = TRUE;
    }
    else if (moveType != TYPE_NORMAL
          && moveEffect != EFFECT_HIDDEN_POWER
          && moveEffect != EFFECT_WEATHER_BALL
          && ability == ABILITY_NORMALIZE
          && GetActiveGimmick(battler) != GIMMICK_Z_MOVE)
    {
        if (gMain.inBattle && ateBoost != NULL && GetActiveGimmick(battler) != GIMMICK_DYNAMAX)
            *ateBoost = TRUE;
        return TYPE_NORMAL;
    }

    return TYPE_NONE;
}

void SetTypeBeforeUsingMove(u32 move, u32 battler)
{
    u32 moveType;
    u32 heldItem = gBattleMons[battler].item;
    u32 holdEffect = GetBattlerHoldEffect(battler, TRUE);

    gBattleStruct->dynamicMoveType = 0;
    gBattleStruct->ateBoost[battler] = FALSE;
    gSpecialStatuses[battler].gemBoost = FALSE;

    moveType = GetDynamicMoveType(&GetBattlerParty(battler)[gBattlerPartyIndexes[battler]],
                                  move,
                                  battler,
                                  &gBattleStruct->ateBoost[battler]);
    if (moveType != TYPE_NONE)
        gBattleStruct->dynamicMoveType = moveType | F_DYNAMIC_TYPE_SET;

    moveType = GetBattleMoveType(move);
    if ((gFieldStatuses & STATUS_FIELD_ION_DELUGE && moveType == TYPE_NORMAL)
        || gStatuses4[battler] & STATUS4_ELECTRIFIED)
        gBattleStruct->dynamicMoveType = TYPE_ELECTRIC | F_DYNAMIC_TYPE_SET;

    // Check if a gem should activate.
    if (holdEffect == HOLD_EFFECT_GEMS && GetBattleMoveType(move) == ItemId_GetSecondaryId(heldItem))
    {
        gSpecialStatuses[battler].gemParam = GetBattlerHoldEffectParam(battler);
        gSpecialStatuses[battler].gemBoost = TRUE;
    }
}

// Queues stat boosts for a given battler for totem battles
void ScriptSetTotemBoost(struct ScriptContext *ctx)
{
    u32 battler = VarGet(ScriptReadHalfword(ctx));
    u32 stat;
    u32 i;

    Script_RequestEffects(SCREFF_V1);

    for (i = 0; i < (NUM_BATTLE_STATS - 1); i++)
    {
        stat = VarGet(ScriptReadHalfword(ctx));
        if (stat)
        {
            gQueuedStatBoosts[battler].stats |= (1 << i);
            gQueuedStatBoosts[battler].statChanges[i] = stat;
            gQueuedStatBoosts[battler].stats |= 0x80;  // used as a flag for the "totem flared to life" script
        }
    }
}

bool32 IsWildMonSmart(void)
{
#if B_SMART_WILD_AI_FLAG != 0
    return (FlagGet(B_SMART_WILD_AI_FLAG));
#else
    return FALSE;
#endif
}

static s32 Factorial(s32 n)
{
    s32 f = 1, i;
    for (i = 2; i <= n; i++)
        f *= i;
    return f;
}<|MERGE_RESOLUTION|>--- conflicted
+++ resolved
@@ -3992,25 +3992,17 @@
     {
         gChosenActionByBattler[i] = B_ACTION_NONE;
         gChosenMoveByBattler[i] = MOVE_NONE;
-<<<<<<< HEAD
         gBattleStruct->battlerState[i].absentBattlerFlags = gAbsentBattlerFlags & (1u << i);
         gBattleStruct->monToSwitchIntoId[i] = PARTY_SIZE;
+        gStatuses4[i] &= ~STATUS4_ELECTRIFIED;
     }
 
     for (i = 0; i < NUM_BATTLE_SIDES; i++)
     {
         if (gSideTimers[i].retaliateTimer > 0)
             gSideTimers[i].retaliateTimer--;
-
-    }
-
-=======
-        gBattleStruct->monToSwitchIntoId[i] = PARTY_SIZE;
-        gStatuses4[i] &= ~STATUS4_ELECTRIFIED;
-    }
-
-    *(&gBattleStruct->absentBattlerFlags) = gAbsentBattlerFlags;
->>>>>>> 860c2f6c
+    }
+
     BattlePutTextOnWindow(gText_EmptyString3, B_WIN_MSG);
     AssignUsableGimmicks();
     SetShellSideArmCategory();
