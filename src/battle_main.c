#include "global.h"
#include "battle.h"
#include "battle_anim.h"
#include "battle_ai_main.h"
#include "battle_ai_util.h"
#include "battle_arena.h"
#include "battle_controllers.h"
#include "battle_interface.h"
#include "battle_main.h"
#include "battle_message.h"
#include "battle_pyramid.h"
#include "battle_scripts.h"
#include "battle_setup.h"
#include "battle_tower.h"
#include "battle_util.h"
#include "berry.h"
#include "bg.h"
#include "data.h"
#include "debug.h"
#include "decompress.h"
#include "dma3.h"
#include "event_data.h"
#include "evolution_scene.h"
#include "graphics.h"
#include "gpu_regs.h"
#include "international_string_util.h"
#include "item.h"
#include "link.h"
#include "link_rfu.h"
#include "load_save.h"
#include "main.h"
#include "malloc.h"
#include "m4a.h"
#include "palette.h"
#include "party_menu.h"
#include "pokeball.h"
#include "pokedex.h"
#include "pokemon.h"
#include "random.h"
#include "recorded_battle.h"
#include "roamer.h"
#include "safari_zone.h"
#include "scanline_effect.h"
#include "sound.h"
#include "sprite.h"
#include "string_util.h"
#include "strings.h"
#include "task.h"
#include "test_runner.h"
#include "text.h"
#include "trig.h"
#include "tv.h"
#include "util.h"
#include "wild_encounter.h"
#include "window.h"
#include "constants/abilities.h"
#include "constants/battle_move_effects.h"
#include "constants/battle_string_ids.h"
#include "constants/hold_effects.h"
#include "constants/items.h"
#include "constants/moves.h"
#include "constants/party_menu.h"
#include "constants/rgb.h"
#include "constants/songs.h"
#include "constants/trainers.h"
#include "cable_club.h"

extern struct Evolution gEvolutionTable[][EVOS_PER_MON];

extern const struct BgTemplate gBattleBgTemplates[];
extern const struct WindowTemplate *const gBattleWindowTemplates[];

static void CB2_InitBattleInternal(void);
static void CB2_PreInitMultiBattle(void);
static void CB2_PreInitIngamePlayerPartnerBattle(void);
static void CB2_HandleStartMultiPartnerBattle(void);
static void CB2_HandleStartMultiBattle(void);
static void CB2_HandleStartBattle(void);
static void TryCorrectShedinjaLanguage(struct Pokemon *mon);
static u8 CreateNPCTrainerParty(struct Pokemon *party, u16 trainerNum, bool8 firstTrainer);
static void BattleMainCB1(void);
static void CB2_EndLinkBattle(void);
static void EndLinkBattleInSteps(void);
static void CB2_InitAskRecordBattle(void);
static void CB2_AskRecordBattle(void);
static void AskRecordBattle(void);
static void SpriteCB_MoveWildMonToRight(struct Sprite *sprite);
static void SpriteCB_WildMonShowHealthbox(struct Sprite *sprite);
static void SpriteCB_WildMonAnimate(struct Sprite *sprite);
static void SpriteCB_Flicker(struct Sprite *sprite);
static void SpriteCB_AnimFaintOpponent(struct Sprite *sprite);
static void SpriteCB_BlinkVisible(struct Sprite *sprite);
static void SpriteCB_Idle(struct Sprite *sprite);
static void SpriteCB_BattleSpriteSlideLeft(struct Sprite *sprite);
static void TurnValuesCleanUp(bool8 var0);
static void SpriteCB_BounceEffect(struct Sprite *sprite);
static void BattleStartClearSetData(void);
static void DoBattleIntro(void);
static void TryDoEventsBeforeFirstTurn(void);
static void HandleTurnActionSelectionState(void);
static void RunTurnActionsFunctions(void);
static void SetActionsAndBattlersTurnOrder(void);
static void UpdateBattlerPartyOrdersOnSwitch(u32 battler);
static bool8 AllAtActionConfirmed(void);
static void TryChangeTurnOrder(void);
static void CheckChosenMoveForEffectsBeforeTurnStarts(void);
static void CheckMegaEvolutionBeforeTurn(void);
static void CheckQuickClaw_CustapBerryActivation(void);
static void FreeResetData_ReturnToOvOrDoEvolutions(void);
static void ReturnFromBattleToOverworld(void);
static void TryEvolvePokemon(void);
static void WaitForEvoSceneToFinish(void);
static void HandleEndTurn_ContinueBattle(void);
static void HandleEndTurn_BattleWon(void);
static void HandleEndTurn_BattleLost(void);
static void HandleEndTurn_RanFromBattle(void);
static void HandleEndTurn_MonFled(void);
static void HandleEndTurn_FinishBattle(void);
static void SpriteCB_UnusedBattleInit(struct Sprite *sprite);
static void SpriteCB_UnusedBattleInit_Main(struct Sprite *sprite);
static void TrySpecialEvolution(void);
static u32 Crc32B (const u8 *data, u32 size);
static u32 GeneratePartyHash(const struct Trainer *trainer, u32 i);

EWRAM_DATA u16 gBattle_BG0_X = 0;
EWRAM_DATA u16 gBattle_BG0_Y = 0;
EWRAM_DATA u16 gBattle_BG1_X = 0;
EWRAM_DATA u16 gBattle_BG1_Y = 0;
EWRAM_DATA u16 gBattle_BG2_X = 0;
EWRAM_DATA u16 gBattle_BG2_Y = 0;
EWRAM_DATA u16 gBattle_BG3_X = 0;
EWRAM_DATA u16 gBattle_BG3_Y = 0;
EWRAM_DATA u16 gBattle_WIN0H = 0;
EWRAM_DATA u16 gBattle_WIN0V = 0;
EWRAM_DATA u16 gBattle_WIN1H = 0;
EWRAM_DATA u16 gBattle_WIN1V = 0;
EWRAM_DATA u8 gDisplayedStringBattle[400] = {0};
EWRAM_DATA u8 gBattleTextBuff1[TEXT_BUFF_ARRAY_COUNT] = {0};
EWRAM_DATA u8 gBattleTextBuff2[TEXT_BUFF_ARRAY_COUNT] = {0};
EWRAM_DATA u8 gBattleTextBuff3[30] = {0};   //expanded for stupidly long z move names
// The below array is never intentionally used. However, Juan's
// defeat text (SootopolisCity_Gym_1F_Text_JuanDefeat) is too long
// for gDisplayedStringBattle and overflows into this array. If it
// is removed (and none of the buffers above are increased in size)
// it will instead overflow into useful data.
EWRAM_DATA static u32 sFlickerArray[25] = {0};
EWRAM_DATA u32 gBattleTypeFlags = 0;
EWRAM_DATA u8 gBattleTerrain = 0;
EWRAM_DATA u32 gUnusedFirstBattleVar1 = 0; // Never read
EWRAM_DATA struct MultiPartnerMenuPokemon gMultiPartnerParty[MULTI_PARTY_SIZE] = {0};
EWRAM_DATA static struct MultiPartnerMenuPokemon* sMultiPartnerPartyBuffer = NULL;
EWRAM_DATA u8 *gBattleAnimBgTileBuffer = NULL;
EWRAM_DATA u8 *gBattleAnimBgTilemapBuffer = NULL;
EWRAM_DATA u8 gSelectionBattler = 0;
EWRAM_DATA u32 gBattleControllerExecFlags = 0;
EWRAM_DATA u8 gBattlersCount = 0;
EWRAM_DATA u16 gBattlerPartyIndexes[MAX_BATTLERS_COUNT] = {0};
EWRAM_DATA u8 gBattlerPositions[MAX_BATTLERS_COUNT] = {0};
EWRAM_DATA u8 gActionsByTurnOrder[MAX_BATTLERS_COUNT] = {0};
EWRAM_DATA u8 gBattlerByTurnOrder[MAX_BATTLERS_COUNT] = {0};
EWRAM_DATA u8 gCurrentTurnActionNumber = 0;
EWRAM_DATA u8 gCurrentActionFuncId = 0;
EWRAM_DATA struct BattlePokemon gBattleMons[MAX_BATTLERS_COUNT] = {0};
EWRAM_DATA u8 gBattlerSpriteIds[MAX_BATTLERS_COUNT] = {0};
EWRAM_DATA u8 gCurrMovePos = 0;
EWRAM_DATA u8 gChosenMovePos = 0;
EWRAM_DATA u16 gCurrentMove = 0;
EWRAM_DATA u16 gChosenMove = 0;
EWRAM_DATA u16 gCalledMove = 0;
EWRAM_DATA s32 gBattleMoveDamage = 0;
EWRAM_DATA s32 gHpDealt = 0;
EWRAM_DATA s32 gTakenDmg[MAX_BATTLERS_COUNT] = {0};
EWRAM_DATA u16 gLastUsedItem = 0;
EWRAM_DATA u16 gLastUsedAbility = 0;
EWRAM_DATA u8 gBattlerAttacker = 0;
EWRAM_DATA u8 gBattlerTarget = 0;
EWRAM_DATA u8 gBattlerFainted = 0;
EWRAM_DATA u8 gEffectBattler = 0;
EWRAM_DATA u8 gPotentialItemEffectBattler = 0;
EWRAM_DATA u8 gAbsentBattlerFlags = 0;
EWRAM_DATA u8 gIsCriticalHit = FALSE;
EWRAM_DATA u8 gMultiHitCounter = 0;
EWRAM_DATA const u8 *gBattlescriptCurrInstr = NULL;
EWRAM_DATA u8 gChosenActionByBattler[MAX_BATTLERS_COUNT] = {0};
EWRAM_DATA const u8 *gSelectionBattleScripts[MAX_BATTLERS_COUNT] = {NULL};
EWRAM_DATA const u8 *gPalaceSelectionBattleScripts[MAX_BATTLERS_COUNT] = {NULL};
EWRAM_DATA u16 gLastPrintedMoves[MAX_BATTLERS_COUNT] = {0};
EWRAM_DATA u16 gLastMoves[MAX_BATTLERS_COUNT] = {0};
EWRAM_DATA u16 gLastLandedMoves[MAX_BATTLERS_COUNT] = {0};
EWRAM_DATA u16 gLastHitByType[MAX_BATTLERS_COUNT] = {0};
EWRAM_DATA u16 gLastResultingMoves[MAX_BATTLERS_COUNT] = {0};
EWRAM_DATA u16 gLockedMoves[MAX_BATTLERS_COUNT] = {0};
EWRAM_DATA u16 gLastUsedMove = 0;
EWRAM_DATA u8 gLastHitBy[MAX_BATTLERS_COUNT] = {0};
EWRAM_DATA u16 gChosenMoveByBattler[MAX_BATTLERS_COUNT] = {0};
EWRAM_DATA u16 gMoveResultFlags = 0;
EWRAM_DATA u32 gHitMarker = 0;
EWRAM_DATA u8 gTakenDmgByBattler[MAX_BATTLERS_COUNT] = {0};
EWRAM_DATA u8 gUnusedFirstBattleVar2 = 0; // Never read
EWRAM_DATA u32 gSideStatuses[NUM_BATTLE_SIDES] = {0};
EWRAM_DATA struct SideTimer gSideTimers[NUM_BATTLE_SIDES] = {0};
EWRAM_DATA u32 gStatuses3[MAX_BATTLERS_COUNT] = {0};
EWRAM_DATA u32 gStatuses4[MAX_BATTLERS_COUNT] = {0};
EWRAM_DATA struct DisableStruct gDisableStructs[MAX_BATTLERS_COUNT] = {0};
EWRAM_DATA u16 gPauseCounterBattle = 0;
EWRAM_DATA u16 gPaydayMoney = 0;
EWRAM_DATA u16 gRandomTurnNumber = 0;
EWRAM_DATA u8 gBattleCommunication[BATTLE_COMMUNICATION_ENTRIES_COUNT] = {0};
EWRAM_DATA u8 gBattleOutcome = 0;
EWRAM_DATA struct ProtectStruct gProtectStructs[MAX_BATTLERS_COUNT] = {0};
EWRAM_DATA struct SpecialStatus gSpecialStatuses[MAX_BATTLERS_COUNT] = {0};
EWRAM_DATA u16 gBattleWeather = 0;
EWRAM_DATA struct WishFutureKnock gWishFutureKnock = {0};
EWRAM_DATA u16 gIntroSlideFlags = 0;
EWRAM_DATA u8 gSentPokesToOpponent[2] = {0};
EWRAM_DATA u16 gExpShareExp = 0;
EWRAM_DATA struct BattleEnigmaBerry gEnigmaBerries[MAX_BATTLERS_COUNT] = {0};
EWRAM_DATA struct BattleScripting gBattleScripting = {0};
EWRAM_DATA struct BattleStruct *gBattleStruct = NULL;
EWRAM_DATA u8 *gLinkBattleSendBuffer = NULL;
EWRAM_DATA u8 *gLinkBattleRecvBuffer = NULL;
EWRAM_DATA struct BattleResources *gBattleResources = NULL;
EWRAM_DATA u8 gActionSelectionCursor[MAX_BATTLERS_COUNT] = {0};
EWRAM_DATA u8 gMoveSelectionCursor[MAX_BATTLERS_COUNT] = {0};
EWRAM_DATA u8 gBattlerStatusSummaryTaskId[MAX_BATTLERS_COUNT] = {0};
EWRAM_DATA u8 gBattlerInMenuId = 0;
EWRAM_DATA bool8 gDoingBattleAnim = FALSE;
EWRAM_DATA u32 gTransformedPersonalities[MAX_BATTLERS_COUNT] = {0};
EWRAM_DATA u32 gTransformedOtIds[MAX_BATTLERS_COUNT] = {0};
EWRAM_DATA u8 gPlayerDpadHoldFrames = 0;
EWRAM_DATA struct BattleSpriteData *gBattleSpritesDataPtr = NULL;
EWRAM_DATA struct MonSpritesGfx *gMonSpritesGfxPtr = NULL;
EWRAM_DATA struct BattleHealthboxInfo *gBattleControllerOpponentHealthboxData = NULL; // Never read
EWRAM_DATA struct BattleHealthboxInfo *gBattleControllerOpponentFlankHealthboxData = NULL; // Never read
EWRAM_DATA u16 gBattleMovePower = 0;
EWRAM_DATA u16 gMoveToLearn = 0;
EWRAM_DATA u32 gFieldStatuses = 0;
EWRAM_DATA struct FieldTimer gFieldTimers = {0};
EWRAM_DATA u8 gBattlerAbility = 0;
EWRAM_DATA u16 gPartnerSpriteId = 0;
EWRAM_DATA struct TotemBoost gTotemBoosts[MAX_BATTLERS_COUNT] = {0};
EWRAM_DATA bool8 gHasFetchedBall = FALSE;
EWRAM_DATA u8 gLastUsedBall = 0;
EWRAM_DATA u16 gLastThrownBall = 0;
EWRAM_DATA u16 gBallToDisplay = 0;
EWRAM_DATA bool8 gLastUsedBallMenuPresent = FALSE;
EWRAM_DATA u8 gPartyCriticalHits[PARTY_SIZE] = {0};
EWRAM_DATA static u8 sTriedEvolving = 0;

void (*gPreBattleCallback1)(void);
void (*gBattleMainFunc)(void);
struct BattleResults gBattleResults;
u8 gLeveledUpInBattle;
u8 gHealthboxSpriteIds[MAX_BATTLERS_COUNT];
u8 gMultiUsePlayerCursor;
u8 gNumberOfMovesToChoose;

static const struct ScanlineEffectParams sIntroScanlineParams16Bit =
{
    &REG_BG3HOFS, SCANLINE_EFFECT_DMACNT_16BIT, 1
};

// unused
static const struct ScanlineEffectParams sIntroScanlineParams32Bit =
{
    &REG_BG3HOFS, SCANLINE_EFFECT_DMACNT_32BIT, 1
};

const struct SpriteTemplate gUnusedBattleInitSprite =
{
    .tileTag = 0,
    .paletteTag = 0,
    .oam = &gDummyOamData,
    .anims = gDummySpriteAnimTable,
    .images = NULL,
    .affineAnims = gDummySpriteAffineAnimTable,
    .callback = SpriteCB_UnusedBattleInit,
};

static const u8 sText_ShedinjaJpnName[] = _("ヌケニン"); // Nukenin

const struct OamData gOamData_BattleSpriteOpponentSide =
{
    .y = 0,
    .affineMode = ST_OAM_AFFINE_NORMAL,
    .objMode = ST_OAM_OBJ_NORMAL,
    .bpp = ST_OAM_4BPP,
    .shape = SPRITE_SHAPE(64x64),
    .x = 0,
    .size = SPRITE_SIZE(64x64),
    .tileNum = 0,
    .priority = 2,
    .paletteNum = 0,
    .affineParam = 0,
};

const struct OamData gOamData_BattleSpritePlayerSide =
{
    .y = 0,
    .affineMode = ST_OAM_AFFINE_NORMAL,
    .objMode = ST_OAM_OBJ_NORMAL,
    .bpp = ST_OAM_4BPP,
    .shape = SPRITE_SHAPE(64x64),
    .x = 0,
    .size = SPRITE_SIZE(64x64),
    .tileNum = 0,
    .priority = 2,
    .paletteNum = 2,
    .affineParam = 0,
};

static const s8 sCenterToCornerVecXs[8] ={-32, -16, -16, -32, -32};

const u8 gTypeNames[NUMBER_OF_MON_TYPES][TYPE_NAME_LENGTH + 1] =
{
    [TYPE_NORMAL] = _("Normal"),
    [TYPE_FIGHTING] = _("Fight"),
    [TYPE_FLYING] = _("Flying"),
    [TYPE_POISON] = _("Poison"),
    [TYPE_GROUND] = _("Ground"),
    [TYPE_ROCK] = _("Rock"),
    [TYPE_BUG] = _("Bug"),
    [TYPE_GHOST] = _("Ghost"),
    [TYPE_STEEL] = _("Steel"),
    [TYPE_MYSTERY] = _("???"),
    [TYPE_FIRE] = _("Fire"),
    [TYPE_WATER] = _("Water"),
    [TYPE_GRASS] = _("Grass"),
    [TYPE_ELECTRIC] = _("Electr"),
    [TYPE_PSYCHIC] = _("Psychc"),
    [TYPE_ICE] = _("Ice"),
    [TYPE_DRAGON] = _("Dragon"),
    [TYPE_DARK] = _("Dark"),
    [TYPE_FAIRY] = _("Fairy"),
};

// This is a factor in how much money you get for beating a trainer.
const struct TrainerMoney gTrainerMoneyTable[] =
{
    {TRAINER_CLASS_TEAM_AQUA, 5},
    {TRAINER_CLASS_AQUA_ADMIN, 10},
    {TRAINER_CLASS_AQUA_LEADER, 20},
    {TRAINER_CLASS_AROMA_LADY, 10},
    {TRAINER_CLASS_RUIN_MANIAC, 15},
    {TRAINER_CLASS_INTERVIEWER, 12},
    {TRAINER_CLASS_TUBER_F, 1},
    {TRAINER_CLASS_TUBER_M, 1},
    {TRAINER_CLASS_SIS_AND_BRO, 3},
    {TRAINER_CLASS_COOLTRAINER, 12},
    {TRAINER_CLASS_HEX_MANIAC, 6},
    {TRAINER_CLASS_LADY, 50},
    {TRAINER_CLASS_BEAUTY, 20},
    {TRAINER_CLASS_RICH_BOY, 50},
    {TRAINER_CLASS_POKEMANIAC, 15},
    {TRAINER_CLASS_SWIMMER_M, 2},
    {TRAINER_CLASS_BLACK_BELT, 8},
    {TRAINER_CLASS_GUITARIST, 8},
    {TRAINER_CLASS_KINDLER, 8},
    {TRAINER_CLASS_CAMPER, 4},
    {TRAINER_CLASS_OLD_COUPLE, 10},
    {TRAINER_CLASS_BUG_MANIAC, 15},
    {TRAINER_CLASS_PSYCHIC, 6},
    {TRAINER_CLASS_GENTLEMAN, 20},
    {TRAINER_CLASS_ELITE_FOUR, 25},
    {TRAINER_CLASS_LEADER, 25},
    {TRAINER_CLASS_SCHOOL_KID, 5},
    {TRAINER_CLASS_SR_AND_JR, 4},
    {TRAINER_CLASS_POKEFAN, 20},
    {TRAINER_CLASS_EXPERT, 10},
    {TRAINER_CLASS_YOUNGSTER, 4},
    {TRAINER_CLASS_CHAMPION, 50},
    {TRAINER_CLASS_FISHERMAN, 10},
    {TRAINER_CLASS_TRIATHLETE, 10},
    {TRAINER_CLASS_DRAGON_TAMER, 12},
    {TRAINER_CLASS_BIRD_KEEPER, 8},
    {TRAINER_CLASS_NINJA_BOY, 3},
    {TRAINER_CLASS_BATTLE_GIRL, 6},
    {TRAINER_CLASS_PARASOL_LADY, 10},
    {TRAINER_CLASS_SWIMMER_F, 2},
    {TRAINER_CLASS_PICNICKER, 4},
    {TRAINER_CLASS_TWINS, 3},
    {TRAINER_CLASS_SAILOR, 8},
    {TRAINER_CLASS_COLLECTOR, 15},
    {TRAINER_CLASS_RIVAL, 15},
    {TRAINER_CLASS_PKMN_BREEDER, 10},
    {TRAINER_CLASS_PKMN_RANGER, 12},
    {TRAINER_CLASS_TEAM_MAGMA, 5},
    {TRAINER_CLASS_MAGMA_ADMIN, 10},
    {TRAINER_CLASS_MAGMA_LEADER, 20},
    {TRAINER_CLASS_LASS, 4},
    {TRAINER_CLASS_BUG_CATCHER, 4},
    {TRAINER_CLASS_HIKER, 10},
    {TRAINER_CLASS_YOUNG_COUPLE, 8},
    {TRAINER_CLASS_WINSTRATE, 10},
    {0xFF, 5}, // Any trainer class not listed above uses this
};

#if B_TRAINER_CLASS_POKE_BALLS >= GEN_7
static const u16 sTrainerBallTable[TRAINER_CLASS_COUNT] =
{
#if B_TRAINER_CLASS_POKE_BALLS == GEN_7
    [TRAINER_CLASS_PKMN_BREEDER] = ITEM_FRIEND_BALL,
#elif B_TRAINER_CLASS_POKE_BALLS == GEN_8
    [TRAINER_CLASS_PKMN_BREEDER] = ITEM_HEAL_BALL,
#endif
    [TRAINER_CLASS_COOLTRAINER] = ITEM_ULTRA_BALL,
    [TRAINER_CLASS_COLLECTOR] = ITEM_PREMIER_BALL,
    [TRAINER_CLASS_SWIMMER_M] = ITEM_DIVE_BALL,
    [TRAINER_CLASS_BLACK_BELT] = ITEM_ULTRA_BALL,
    [TRAINER_CLASS_AQUA_LEADER] = ITEM_MASTER_BALL,
    [TRAINER_CLASS_GENTLEMAN] = ITEM_LUXURY_BALL,
    [TRAINER_CLASS_ELITE_FOUR] = ITEM_ULTRA_BALL,
#if B_TRAINER_CLASS_POKE_BALLS == GEN_7
    [TRAINER_CLASS_FISHERMAN] = ITEM_LURE_BALL,
#elif B_TRAINER_CLASS_POKE_BALLS == GEN_8
    [TRAINER_CLASS_FISHERMAN] = ITEM_DIVE_BALL,
#endif
    [TRAINER_CLASS_SWIMMER_F] = ITEM_DIVE_BALL,
    [TRAINER_CLASS_COOLTRAINER_2] = ITEM_ULTRA_BALL,
    [TRAINER_CLASS_MAGMA_LEADER] = ITEM_MASTER_BALL,
};
#endif

#include "data/text/abilities.h"

static void (* const sTurnActionsFuncsTable[])(void) =
{
    [B_ACTION_USE_MOVE]               = HandleAction_UseMove,
    [B_ACTION_USE_ITEM]               = HandleAction_UseItem,
    [B_ACTION_SWITCH]                 = HandleAction_Switch,
    [B_ACTION_RUN]                    = HandleAction_Run,
    [B_ACTION_SAFARI_WATCH_CAREFULLY] = HandleAction_WatchesCarefully,
    [B_ACTION_SAFARI_BALL]            = HandleAction_SafariZoneBallThrow,
    [B_ACTION_SAFARI_POKEBLOCK]       = HandleAction_ThrowPokeblock,
    [B_ACTION_SAFARI_GO_NEAR]         = HandleAction_GoNear,
    [B_ACTION_SAFARI_RUN]             = HandleAction_SafariZoneRun,
    [B_ACTION_WALLY_THROW]            = HandleAction_WallyBallThrow,
    [B_ACTION_EXEC_SCRIPT]            = HandleAction_RunBattleScript,
    [B_ACTION_TRY_FINISH]             = HandleAction_TryFinish,
    [B_ACTION_FINISHED]               = HandleAction_ActionFinished,
    [B_ACTION_NOTHING_FAINTED]        = HandleAction_NothingIsFainted,
    [B_ACTION_THROW_BALL]             = HandleAction_ThrowBall,
};

static void (* const sEndTurnFuncsTable[])(void) =
{
    [0]                           = HandleEndTurn_ContinueBattle,
    [B_OUTCOME_WON]               = HandleEndTurn_BattleWon,
    [B_OUTCOME_LOST]              = HandleEndTurn_BattleLost,
    [B_OUTCOME_DREW]              = HandleEndTurn_BattleLost,
    [B_OUTCOME_RAN]               = HandleEndTurn_RanFromBattle,
    [B_OUTCOME_PLAYER_TELEPORTED] = HandleEndTurn_FinishBattle,
    [B_OUTCOME_MON_FLED]          = HandleEndTurn_MonFled,
    [B_OUTCOME_CAUGHT]            = HandleEndTurn_FinishBattle,
    [B_OUTCOME_NO_SAFARI_BALLS]   = HandleEndTurn_FinishBattle,
    [B_OUTCOME_FORFEITED]         = HandleEndTurn_FinishBattle,
    [B_OUTCOME_MON_TELEPORTED]    = HandleEndTurn_FinishBattle,
};

const u8 gStatusConditionString_PoisonJpn[] = _("どく$$$$$");
const u8 gStatusConditionString_SleepJpn[] = _("ねむり$$$$");
const u8 gStatusConditionString_ParalysisJpn[] = _("まひ$$$$$");
const u8 gStatusConditionString_BurnJpn[] = _("やけど$$$$");
const u8 gStatusConditionString_IceJpn[] = _("こおり$$$$");
const u8 gStatusConditionString_ConfusionJpn[] = _("こんらん$$$");
const u8 gStatusConditionString_LoveJpn[] = _("メロメロ$$$");

const u8 *const gStatusConditionStringsTable[][2] =
{
    {gStatusConditionString_PoisonJpn, gText_Poison},
    {gStatusConditionString_SleepJpn, gText_Sleep},
    {gStatusConditionString_ParalysisJpn, gText_Paralysis},
    {gStatusConditionString_BurnJpn, gText_Burn},
    {gStatusConditionString_IceJpn, gText_Ice},
    {gStatusConditionString_ConfusionJpn, gText_Confusion},
    {gStatusConditionString_LoveJpn, gText_Love}
};

void CB2_InitBattle(void)
{
    if (!gTestRunnerEnabled)
        MoveSaveBlocks_ResetHeap();
    AllocateBattleResources();
    AllocateBattleSpritesData();
    AllocateMonSpritesGfx();
    RecordedBattle_ClearFrontierPassFlag();

    if (gBattleTypeFlags & BATTLE_TYPE_MULTI)
    {
        if (gBattleTypeFlags & BATTLE_TYPE_RECORDED)
        {
            CB2_InitBattleInternal();
        }
        else if (!(gBattleTypeFlags & BATTLE_TYPE_INGAME_PARTNER))
        {
            HandleLinkBattleSetup();
            SetMainCallback2(CB2_PreInitMultiBattle);
        }
        else
        {
            SetMainCallback2(CB2_PreInitIngamePlayerPartnerBattle);
        }
        gBattleCommunication[MULTIUSE_STATE] = 0;
    }
    else
    {
        CB2_InitBattleInternal();
    }
}

static void CB2_InitBattleInternal(void)
{
    s32 i;
    u16 targetSpecies;

    SetHBlankCallback(NULL);
    SetVBlankCallback(NULL);

    CpuFill32(0, (void *)(VRAM), VRAM_SIZE);

    SetGpuReg(REG_OFFSET_MOSAIC, 0);
    SetGpuReg(REG_OFFSET_WIN0H, DISPLAY_WIDTH);
    SetGpuReg(REG_OFFSET_WIN0V, WIN_RANGE(DISPLAY_HEIGHT / 2, DISPLAY_HEIGHT / 2 + 1));
    SetGpuReg(REG_OFFSET_WININ, 0);
    SetGpuReg(REG_OFFSET_WINOUT, 0);

    gBattle_WIN0H = DISPLAY_WIDTH;

    if (gBattleTypeFlags & BATTLE_TYPE_INGAME_PARTNER && gPartnerTrainerId != TRAINER_STEVEN_PARTNER && gPartnerTrainerId < TRAINER_CUSTOM_PARTNER)
    {
        gBattle_WIN0V = DISPLAY_HEIGHT - 1;
        gBattle_WIN1H = DISPLAY_WIDTH;
        gBattle_WIN1V = 32;
    }
    else
    {
        gBattle_WIN0V = WIN_RANGE(DISPLAY_HEIGHT / 2, DISPLAY_HEIGHT / 2 + 1);
        ScanlineEffect_Clear();

        i = 0;
        while (i < 80)
        {
            gScanlineEffectRegBuffers[0][i] = 0xF0;
            gScanlineEffectRegBuffers[1][i] = 0xF0;
            i++;
        }

        while (i < 160)
        {
            gScanlineEffectRegBuffers[0][i] = 0xFF10;
            gScanlineEffectRegBuffers[1][i] = 0xFF10;
            i++;
        }

        ScanlineEffect_SetParams(sIntroScanlineParams16Bit);
    }

    ResetPaletteFade();
    gBattle_BG0_X = 0;
    gBattle_BG0_Y = 0;
    gBattle_BG1_X = 0;
    gBattle_BG1_Y = 0;
    gBattle_BG2_X = 0;
    gBattle_BG2_Y = 0;
    gBattle_BG3_X = 0;
    gBattle_BG3_Y = 0;

#if DEBUG_OVERWORLD_MENU == FALSE

    gBattleTerrain = BattleSetup_GetTerrainId();
#else
    if (!gIsDebugBattle)
        gBattleTerrain = BattleSetup_GetTerrainId();
#endif
    if (gBattleTypeFlags & BATTLE_TYPE_RECORDED)
        gBattleTerrain = BATTLE_TERRAIN_BUILDING;

    InitBattleBgsVideo();
    LoadBattleTextboxAndBackground();
    ResetSpriteData();
    ResetTasks();
    DrawBattleEntryBackground();
    FreeAllSpritePalettes();
    gReservedSpritePaletteCount = MAX_BATTLERS_COUNT;
    SetVBlankCallback(VBlankCB_Battle);
    SetUpBattleVarsAndBirchZigzagoon();

    if (gBattleTypeFlags & BATTLE_TYPE_MULTI && gBattleTypeFlags & BATTLE_TYPE_BATTLE_TOWER)
        SetMainCallback2(CB2_HandleStartMultiPartnerBattle);
    else if (gBattleTypeFlags & BATTLE_TYPE_MULTI && gBattleTypeFlags & BATTLE_TYPE_INGAME_PARTNER)
        SetMainCallback2(CB2_HandleStartMultiPartnerBattle);
    else if (gBattleTypeFlags & BATTLE_TYPE_MULTI)
        SetMainCallback2(CB2_HandleStartMultiBattle);
    else
        SetMainCallback2(CB2_HandleStartBattle);

#if DEBUG_OVERWORLD_MENU == FALSE
    if (!(gBattleTypeFlags & (BATTLE_TYPE_LINK | BATTLE_TYPE_RECORDED)))
    {
        CreateNPCTrainerParty(&gEnemyParty[0], gTrainerBattleOpponent_A, TRUE);
        if (gBattleTypeFlags & BATTLE_TYPE_TWO_OPPONENTS && !BATTLE_TWO_VS_ONE_OPPONENT)
            CreateNPCTrainerParty(&gEnemyParty[PARTY_SIZE / 2], gTrainerBattleOpponent_B, FALSE);
        SetWildMonHeldItem();
        CalculateEnemyPartyCount();
    }
#else
    if (!gIsDebugBattle)
    {
        if (!(gBattleTypeFlags & (BATTLE_TYPE_LINK | BATTLE_TYPE_RECORDED)))
        {
            CreateNPCTrainerParty(&gEnemyParty[0], gTrainerBattleOpponent_A, TRUE);
            if (gBattleTypeFlags & BATTLE_TYPE_TWO_OPPONENTS)
                CreateNPCTrainerParty(&gEnemyParty[PARTY_SIZE / 2], gTrainerBattleOpponent_B, FALSE);
            SetWildMonHeldItem();
        }
    }
#endif

    gMain.inBattle = TRUE;
    gSaveBlock2Ptr->frontier.disableRecordBattle = FALSE;

    for (i = 0; i < PARTY_SIZE; i++)
        AdjustFriendship(&gPlayerParty[i], FRIENDSHIP_EVENT_LEAGUE_BATTLE);

    // Apply party-wide start-of-battle form changes
    for (i = 0; i < PARTY_SIZE; i++)
    {
        // Player's side
        TryFormChange(i, B_SIDE_PLAYER, FORM_CHANGE_BEGIN_BATTLE);
        // Opponent's side
        TryFormChange(i, B_SIDE_OPPONENT, FORM_CHANGE_BEGIN_BATTLE);
    }

    gBattleCommunication[MULTIUSE_STATE] = 0;
}

#define BUFFER_PARTY_VS_SCREEN_STATUS(party, flags, i)                      \
    for ((i) = 0; (i) < PARTY_SIZE; (i)++)                                  \
    {                                                                       \
        u16 species = GetMonData(&(party)[(i)], MON_DATA_SPECIES_OR_EGG);   \
        u16 hp = GetMonData(&(party)[(i)], MON_DATA_HP);                    \
        u32 status = GetMonData(&(party)[(i)], MON_DATA_STATUS);            \
                                                                            \
        if (species == SPECIES_NONE)                                        \
            continue;                                                       \
                                                                            \
        /* Is healthy mon? */                                               \
        if (species != SPECIES_EGG && hp != 0 && status == 0)               \
            (flags) |= 1 << (i) * 2;                                        \
                                                                            \
        if (species == SPECIES_NONE) /* Redundant */                        \
            continue;                                                       \
                                                                            \
        /* Is Egg or statused? */                                           \
        if (hp != 0 && (species == SPECIES_EGG || status != 0))             \
            (flags) |= 2 << (i) * 2;                                        \
                                                                            \
        if (species == SPECIES_NONE) /* Redundant */                        \
            continue;                                                       \
                                                                            \
        /* Is fainted? */                                                   \
        if (species != SPECIES_EGG && hp == 0)                              \
            (flags) |= 3 << (i) * 2;                                        \
    }

// For Vs Screen at link battle start
static void BufferPartyVsScreenHealth_AtStart(void)
{
    u16 flags = 0;
    s32 i;

    BUFFER_PARTY_VS_SCREEN_STATUS(gPlayerParty, flags, i);
    gBattleStruct->multiBuffer.linkBattlerHeader.vsScreenHealthFlagsLo = flags;
    *(&gBattleStruct->multiBuffer.linkBattlerHeader.vsScreenHealthFlagsHi) = flags >> 8;
    gBattleStruct->multiBuffer.linkBattlerHeader.vsScreenHealthFlagsHi |= FlagGet(FLAG_SYS_FRONTIER_PASS) << 7;
}

static void SetPlayerBerryDataInBattleStruct(void)
{
    s32 i;
    struct BattleStruct *battleStruct = gBattleStruct;
    struct BattleEnigmaBerry *battleBerry = &battleStruct->multiBuffer.linkBattlerHeader.battleEnigmaBerry;

    if (IsEnigmaBerryValid() == TRUE)
    {
        for (i = 0; i < BERRY_NAME_LENGTH; i++)
            battleBerry->name[i] = gSaveBlock1Ptr->enigmaBerry.berry.name[i];
        battleBerry->name[i] = EOS;

        for (i = 0; i < BERRY_ITEM_EFFECT_COUNT; i++)
            battleBerry->itemEffect[i] = gSaveBlock1Ptr->enigmaBerry.itemEffect[i];

        battleBerry->holdEffect = gSaveBlock1Ptr->enigmaBerry.holdEffect;
        battleBerry->holdEffectParam = gSaveBlock1Ptr->enigmaBerry.holdEffectParam;
    }
    else
    {
        const struct Berry *berryData = GetBerryInfo(ItemIdToBerryType(ITEM_ENIGMA_BERRY_E_READER));

        for (i = 0; i < BERRY_NAME_LENGTH; i++)
            battleBerry->name[i] = berryData->name[i];
        battleBerry->name[i] = EOS;

        for (i = 0; i < BERRY_ITEM_EFFECT_COUNT; i++)
            battleBerry->itemEffect[i] = 0;

        battleBerry->holdEffect = HOLD_EFFECT_NONE;
        battleBerry->holdEffectParam = 0;
    }
}

static void SetAllPlayersBerryData(void)
{
    s32 i, j;

    if (!(gBattleTypeFlags & BATTLE_TYPE_LINK))
    {
        if (IsEnigmaBerryValid() == TRUE)
        {
            for (i = 0; i < BERRY_NAME_LENGTH; i++)
            {
                gEnigmaBerries[0].name[i] = gSaveBlock1Ptr->enigmaBerry.berry.name[i];
                gEnigmaBerries[2].name[i] = gSaveBlock1Ptr->enigmaBerry.berry.name[i];
            }
            gEnigmaBerries[0].name[i] = EOS;
            gEnigmaBerries[2].name[i] = EOS;

            for (i = 0; i < BERRY_ITEM_EFFECT_COUNT; i++)
            {
                gEnigmaBerries[0].itemEffect[i] = gSaveBlock1Ptr->enigmaBerry.itemEffect[i];
                gEnigmaBerries[2].itemEffect[i] = gSaveBlock1Ptr->enigmaBerry.itemEffect[i];
            }

            gEnigmaBerries[0].holdEffect = gSaveBlock1Ptr->enigmaBerry.holdEffect;
            gEnigmaBerries[2].holdEffect = gSaveBlock1Ptr->enigmaBerry.holdEffect;
            gEnigmaBerries[0].holdEffectParam = gSaveBlock1Ptr->enigmaBerry.holdEffectParam;
            gEnigmaBerries[2].holdEffectParam = gSaveBlock1Ptr->enigmaBerry.holdEffectParam;
        }
        else
        {
            const struct Berry *berryData = GetBerryInfo(ItemIdToBerryType(ITEM_ENIGMA_BERRY_E_READER));

            for (i = 0; i < BERRY_NAME_LENGTH; i++)
            {
                gEnigmaBerries[0].name[i] = berryData->name[i];
                gEnigmaBerries[2].name[i] = berryData->name[i];
            }
            gEnigmaBerries[0].name[i] = EOS;
            gEnigmaBerries[2].name[i] = EOS;

            for (i = 0; i < BERRY_ITEM_EFFECT_COUNT; i++)
            {
                gEnigmaBerries[0].itemEffect[i] = 0;
                gEnigmaBerries[2].itemEffect[i] = 0;
            }

            gEnigmaBerries[0].holdEffect = HOLD_EFFECT_NONE;
            gEnigmaBerries[2].holdEffect = HOLD_EFFECT_NONE;
            gEnigmaBerries[0].holdEffectParam = 0;
            gEnigmaBerries[2].holdEffectParam = 0;
        }
    }
    else
    {
        s32 numPlayers;
        struct BattleEnigmaBerry *src;
        u8 battler;

        if (gBattleTypeFlags & BATTLE_TYPE_MULTI)
        {
            if (gBattleTypeFlags & BATTLE_TYPE_BATTLE_TOWER)
                numPlayers = 2;
            else
                numPlayers = 4;

            for (i = 0; i < numPlayers; i++)
            {
                src = (struct BattleEnigmaBerry *)(gBlockRecvBuffer[i] + 2);
                battler = gLinkPlayers[i].id;

                for (j = 0; j < BERRY_NAME_LENGTH; j++)
                    gEnigmaBerries[battler].name[j] = src->name[j];
                gEnigmaBerries[battler].name[j] = EOS;

                for (j = 0; j < BERRY_ITEM_EFFECT_COUNT; j++)
                    gEnigmaBerries[battler].itemEffect[j] = src->itemEffect[j];

                gEnigmaBerries[battler].holdEffect = src->holdEffect;
                gEnigmaBerries[battler].holdEffectParam = src->holdEffectParam;
            }
        }
        else
        {
            for (i = 0; i < 2; i++)
            {
                src = (struct BattleEnigmaBerry *)(gBlockRecvBuffer[i] + 2);

                for (j = 0; j < BERRY_NAME_LENGTH; j++)
                {
                    gEnigmaBerries[i].name[j] = src->name[j];
                    gEnigmaBerries[i + 2].name[j] = src->name[j];
                }
                gEnigmaBerries[i].name[j] = EOS;
                gEnigmaBerries[i + 2].name[j] = EOS;

                for (j = 0; j < BERRY_ITEM_EFFECT_COUNT; j++)
                {
                    gEnigmaBerries[i].itemEffect[j] = src->itemEffect[j];
                    gEnigmaBerries[i + 2].itemEffect[j] = src->itemEffect[j];
                }

                gEnigmaBerries[i].holdEffect = src->holdEffect;
                gEnigmaBerries[i + 2].holdEffect = src->holdEffect;
                gEnigmaBerries[i].holdEffectParam = src->holdEffectParam;
                gEnigmaBerries[i + 2].holdEffectParam = src->holdEffectParam;
            }
        }
    }
}

// This was inlined in Ruby/Sapphire
static void FindLinkBattleMaster(u8 numPlayers, u8 multiPlayerId)
{
    u8 found = 0;

    // If player 1 is playing the minimum version, player 1 is master.
    if (gBlockRecvBuffer[0][0] == 0x100)
    {
        if (multiPlayerId == 0)
            gBattleTypeFlags |= BATTLE_TYPE_IS_MASTER | BATTLE_TYPE_TRAINER;
        else
            gBattleTypeFlags |= BATTLE_TYPE_TRAINER;
        found++;
    }

    if (found == 0)
    {
        // If multiple different versions are being used, player 1 is master.
        s32 i;

        for (i = 0; i < numPlayers; i++)
        {
            if (gBlockRecvBuffer[0][0] != gBlockRecvBuffer[i][0])
                break;
        }

        if (i == numPlayers)
        {
            if (multiPlayerId == 0)
                gBattleTypeFlags |= BATTLE_TYPE_IS_MASTER | BATTLE_TYPE_TRAINER;
            else
                gBattleTypeFlags |= BATTLE_TYPE_TRAINER;
            found++;
        }

        if (found == 0)
        {
            // Lowest index player with the highest game version is master.
            for (i = 0; i < numPlayers; i++)
            {
                if (gBlockRecvBuffer[i][0] == 0x300 && i != multiPlayerId)
                {
                    if (i < multiPlayerId)
                        break;
                }
                if (gBlockRecvBuffer[i][0] > 0x300 && i != multiPlayerId)
                    break;
            }

            if (i == numPlayers)
                gBattleTypeFlags |= BATTLE_TYPE_IS_MASTER | BATTLE_TYPE_TRAINER;
            else
                gBattleTypeFlags |= BATTLE_TYPE_TRAINER;
        }
    }
}

static void CB2_HandleStartBattle(void)
{
    u8 playerMultiplayerId;
    u8 enemyMultiplayerId;

    RunTasks();
    AnimateSprites();
    BuildOamBuffer();

    playerMultiplayerId = GetMultiplayerId();
    gBattleScripting.multiplayerId = playerMultiplayerId;
    enemyMultiplayerId = playerMultiplayerId ^ BIT_SIDE;

    switch (gBattleCommunication[MULTIUSE_STATE])
    {
    case 0:
        if (!IsDma3ManagerBusyWithBgCopy())
        {
            ShowBg(0);
            ShowBg(1);
            ShowBg(2);
            ShowBg(3);
            FillAroundBattleWindows();
            gBattleCommunication[MULTIUSE_STATE] = 1;
        }
        if (gWirelessCommType)
            LoadWirelessStatusIndicatorSpriteGfx();
        break;
    case 1:
        if (gBattleTypeFlags & BATTLE_TYPE_LINK)
        {
            if (gReceivedRemoteLinkPlayers)
            {
                if (IsLinkTaskFinished())
                {
                    // 0x300
                    *(&gBattleStruct->multiBuffer.linkBattlerHeader.versionSignatureLo) = 0;
                    *(&gBattleStruct->multiBuffer.linkBattlerHeader.versionSignatureHi) = 3;
                    BufferPartyVsScreenHealth_AtStart();
                    SetPlayerBerryDataInBattleStruct();

                    if (gTrainerBattleOpponent_A == TRAINER_UNION_ROOM)
                    {
                        gLinkPlayers[0].id = 0;
                        gLinkPlayers[1].id = 1;
                    }

                    SendBlock(BitmaskAllOtherLinkPlayers(), &gBattleStruct->multiBuffer.linkBattlerHeader, sizeof(gBattleStruct->multiBuffer.linkBattlerHeader));
                    gBattleCommunication[MULTIUSE_STATE] = 2;
                }
                if (gWirelessCommType)
                    CreateWirelessStatusIndicatorSprite(0, 0);
            }
        }
        else
        {
            if (!(gBattleTypeFlags & BATTLE_TYPE_RECORDED))
                gBattleTypeFlags |= BATTLE_TYPE_IS_MASTER;
            gBattleCommunication[MULTIUSE_STATE] = 15;
            SetAllPlayersBerryData();
        }
        break;
    case 2:
        if ((GetBlockReceivedStatus() & 3) == 3)
        {
            u8 taskId;

            ResetBlockReceivedFlags();
            FindLinkBattleMaster(2, playerMultiplayerId);
            SetAllPlayersBerryData();
            taskId = CreateTask(InitLinkBattleVsScreen, 0);
            gTasks[taskId].data[1] = 0x10E;
            gTasks[taskId].data[2] = 0x5A;
            gTasks[taskId].data[5] = 0;
            gTasks[taskId].data[3] = gBattleStruct->multiBuffer.linkBattlerHeader.vsScreenHealthFlagsLo | (gBattleStruct->multiBuffer.linkBattlerHeader.vsScreenHealthFlagsHi << 8);
            gTasks[taskId].data[4] = gBlockRecvBuffer[enemyMultiplayerId][1];
            RecordedBattle_SetFrontierPassFlagFromHword(gBlockRecvBuffer[playerMultiplayerId][1]);
            RecordedBattle_SetFrontierPassFlagFromHword(gBlockRecvBuffer[enemyMultiplayerId][1]);
            gBattleCommunication[MULTIUSE_STATE]++;
        }
        break;
    case 3:
        // Link battle, send/receive party Pokémon 2 at a time
        if (IsLinkTaskFinished())
        {
            // Send Pokémon 1-2
            SendBlock(BitmaskAllOtherLinkPlayers(), gPlayerParty, sizeof(struct Pokemon) * 2);
            gBattleCommunication[MULTIUSE_STATE]++;
        }
        break;
    case 4:
        if ((GetBlockReceivedStatus() & 3) == 3)
        {
            // Recv Pokémon 1-2
            ResetBlockReceivedFlags();
            memcpy(gEnemyParty, gBlockRecvBuffer[enemyMultiplayerId], sizeof(struct Pokemon) * 2);
            gBattleCommunication[MULTIUSE_STATE]++;
        }
        break;
    case 7:
        if (IsLinkTaskFinished())
        {
            // Send Pokémon 3-4
            SendBlock(BitmaskAllOtherLinkPlayers(), &gPlayerParty[2], sizeof(struct Pokemon) * 2);
            gBattleCommunication[MULTIUSE_STATE]++;
        }
        break;
    case 8:
        if ((GetBlockReceivedStatus() & 3) == 3)
        {
            // Recv Pokémon 3-4
            ResetBlockReceivedFlags();
            memcpy(&gEnemyParty[2], gBlockRecvBuffer[enemyMultiplayerId], sizeof(struct Pokemon) * 2);
            gBattleCommunication[MULTIUSE_STATE]++;
        }
        break;
    case 11:
        if (IsLinkTaskFinished())
        {
            // Send Pokémon 5-6
            SendBlock(BitmaskAllOtherLinkPlayers(), &gPlayerParty[4], sizeof(struct Pokemon) * 2);
            gBattleCommunication[MULTIUSE_STATE]++;
        }
        break;
    case 12:
        if ((GetBlockReceivedStatus() & 3) == 3)
        {
            // Recv Pokémon 5-6
            ResetBlockReceivedFlags();
            memcpy(&gEnemyParty[4], gBlockRecvBuffer[enemyMultiplayerId], sizeof(struct Pokemon) * 2);

            TryCorrectShedinjaLanguage(&gEnemyParty[0]);
            TryCorrectShedinjaLanguage(&gEnemyParty[1]);
            TryCorrectShedinjaLanguage(&gEnemyParty[2]);
            TryCorrectShedinjaLanguage(&gEnemyParty[3]);
            TryCorrectShedinjaLanguage(&gEnemyParty[4]);
            TryCorrectShedinjaLanguage(&gEnemyParty[5]);
            gBattleCommunication[MULTIUSE_STATE]++;
        }
        break;
    case 15:
        InitBattleControllers();
        RecordedBattle_SetTrainerInfo();
        gBattleCommunication[SPRITES_INIT_STATE1] = 0;
        gBattleCommunication[SPRITES_INIT_STATE2] = 0;
        if (gBattleTypeFlags & BATTLE_TYPE_LINK)
        {
            // Check if both players are using Emerald
            // to determine if the recorded battle rng
            // seed needs to be sent
            s32 i;
            for (i = 0; i < 2 && (gLinkPlayers[i].version & 0xFF) == VERSION_EMERALD; i++);

            if (i == 2)
                gBattleCommunication[MULTIUSE_STATE] = 16;
            else
                gBattleCommunication[MULTIUSE_STATE] = 18;
        }
        else
        {
            gBattleCommunication[MULTIUSE_STATE] = 18;
        }
        break;
    case 16:
        // Both players are using Emerald, send rng seed for recorded battle
        if (IsLinkTaskFinished())
        {
            SendBlock(BitmaskAllOtherLinkPlayers(), &gRecordedBattleRngSeed, sizeof(gRecordedBattleRngSeed));
            gBattleCommunication[MULTIUSE_STATE]++;
        }
        break;
    case 17:
        // Receive rng seed for recorded battle (only read it if partner is the link master)
        if ((GetBlockReceivedStatus() & 3) == 3)
        {
            ResetBlockReceivedFlags();
            if (!(gBattleTypeFlags & BATTLE_TYPE_IS_MASTER))
                memcpy(&gRecordedBattleRngSeed, gBlockRecvBuffer[enemyMultiplayerId], sizeof(gRecordedBattleRngSeed));
            gBattleCommunication[MULTIUSE_STATE]++;
        }
        break;
    case 18:
        // Finish, start battle
        if (BattleInitAllSprites(&gBattleCommunication[SPRITES_INIT_STATE1], &gBattleCommunication[SPRITES_INIT_STATE2]))
        {
            gPreBattleCallback1 = gMain.callback1;
            gMain.callback1 = BattleMainCB1;
            SetMainCallback2(BattleMainCB2);
            if (gBattleTypeFlags & BATTLE_TYPE_LINK)
                gBattleTypeFlags |= BATTLE_TYPE_LINK_IN_BATTLE;
        }
        break;
    // Introduce short delays between sending party Pokémon for link
    case 5:
    case 9:
    case 13:
        gBattleCommunication[MULTIUSE_STATE]++;
        gBattleCommunication[1] = 1;
    case 6:
    case 10:
    case 14:
        if (--gBattleCommunication[1] == 0)
            gBattleCommunication[MULTIUSE_STATE]++;
        break;
    }
}

static void CB2_HandleStartMultiPartnerBattle(void)
{
    u8 playerMultiplayerId;
    u8 partnerMultiplayerId;

    RunTasks();
    AnimateSprites();
    BuildOamBuffer();

    playerMultiplayerId = GetMultiplayerId();
    gBattleScripting.multiplayerId = playerMultiplayerId;
    partnerMultiplayerId = playerMultiplayerId ^ BIT_SIDE;

    switch (gBattleCommunication[MULTIUSE_STATE])
    {
    case 0:
        if (!IsDma3ManagerBusyWithBgCopy())
        {
            ShowBg(0);
            ShowBg(1);
            ShowBg(2);
            ShowBg(3);
            FillAroundBattleWindows();
            gBattleCommunication[MULTIUSE_STATE] = 1;
        }
        if (gWirelessCommType)
            LoadWirelessStatusIndicatorSpriteGfx();
        // fall through
    case 1:
        if (gBattleTypeFlags & BATTLE_TYPE_LINK)
        {
            if (gReceivedRemoteLinkPlayers)
            {
                u8 language;

                gLinkPlayers[0].id = 0;
                gLinkPlayers[1].id = 2;
                gLinkPlayers[2].id = 1;
                gLinkPlayers[3].id = 3;
                GetFrontierTrainerName(gLinkPlayers[2].name, gTrainerBattleOpponent_A);
                GetFrontierTrainerName(gLinkPlayers[3].name, gTrainerBattleOpponent_B);
                GetBattleTowerTrainerLanguage(&language, gTrainerBattleOpponent_A);
                gLinkPlayers[2].language = language;
                GetBattleTowerTrainerLanguage(&language, gTrainerBattleOpponent_B);
                gLinkPlayers[3].language = language;

                if (IsLinkTaskFinished())
                {
                    // 0x300
                    *(&gBattleStruct->multiBuffer.linkBattlerHeader.versionSignatureLo) = 0;
                    *(&gBattleStruct->multiBuffer.linkBattlerHeader.versionSignatureHi) = 3;
                    BufferPartyVsScreenHealth_AtStart();
                    SetPlayerBerryDataInBattleStruct();
                    SendBlock(BitmaskAllOtherLinkPlayers(), &gBattleStruct->multiBuffer.linkBattlerHeader, sizeof(gBattleStruct->multiBuffer.linkBattlerHeader));
                    gBattleCommunication[MULTIUSE_STATE] = 2;
                }

                if (gWirelessCommType)
                    CreateWirelessStatusIndicatorSprite(0, 0);
            }
        }
        else
        {
            if (!(gBattleTypeFlags & BATTLE_TYPE_RECORDED))
                gBattleTypeFlags |= BATTLE_TYPE_IS_MASTER;
            gBattleCommunication[MULTIUSE_STATE] = 13;
            SetAllPlayersBerryData();
        }
        break;
    case 2:
        if ((GetBlockReceivedStatus() & 3) == 3)
        {
            u8 taskId;

            ResetBlockReceivedFlags();
            FindLinkBattleMaster(2, playerMultiplayerId);
            SetAllPlayersBerryData();
            taskId = CreateTask(InitLinkBattleVsScreen, 0);
            gTasks[taskId].data[1] = 0x10E;
            gTasks[taskId].data[2] = 0x5A;
            gTasks[taskId].data[5] = 0;
            gTasks[taskId].data[3] = 0x145;
            gTasks[taskId].data[4] = 0x145;
            gBattleCommunication[MULTIUSE_STATE]++;
        }
        break;
    case 3:
        // Link battle, send/receive party Pokémon in groups
        if (IsLinkTaskFinished())
        {
            // Send Pokémon 1-2
            SendBlock(BitmaskAllOtherLinkPlayers(), gPlayerParty, sizeof(struct Pokemon) * 2);
            gBattleCommunication[MULTIUSE_STATE]++;
        }
        break;
    case 4:
        if ((GetBlockReceivedStatus() & 3) == 3)
        {
            // Recv partner's Pokémon 1-2, and copy partner's and own Pokémon into party positions
            ResetBlockReceivedFlags();
            if (gLinkPlayers[playerMultiplayerId].id != 0)
            {
                memcpy(gPlayerParty, gBlockRecvBuffer[partnerMultiplayerId], sizeof(struct Pokemon) * 2);
                memcpy(&gPlayerParty[MULTI_PARTY_SIZE], gBlockRecvBuffer[playerMultiplayerId], sizeof(struct Pokemon) * 2);
            }
            else
            {
                memcpy(gPlayerParty, gBlockRecvBuffer[playerMultiplayerId], sizeof(struct Pokemon) * 2);
                memcpy(&gPlayerParty[MULTI_PARTY_SIZE], gBlockRecvBuffer[partnerMultiplayerId], sizeof(struct Pokemon) * 2);
            }
            gBattleCommunication[MULTIUSE_STATE]++;
        }
        break;
    case 5:
        if (IsLinkTaskFinished())
        {
            // Send Pokémon 3
            SendBlock(BitmaskAllOtherLinkPlayers(), &gPlayerParty[2], sizeof(struct Pokemon));
            gBattleCommunication[MULTIUSE_STATE]++;
        }
        break;
    case 6:
        if ((GetBlockReceivedStatus() & 3) == 3)
        {
            // Recv partner's Pokémon 3, and copy partner's and own Pokémon into party positions
            ResetBlockReceivedFlags();
            if (gLinkPlayers[playerMultiplayerId].id != 0)
            {
                memcpy(&gPlayerParty[2], gBlockRecvBuffer[partnerMultiplayerId], sizeof(struct Pokemon));
                memcpy(&gPlayerParty[2 + MULTI_PARTY_SIZE], gBlockRecvBuffer[playerMultiplayerId], sizeof(struct Pokemon));
            }
            else
            {
                memcpy(&gPlayerParty[2], gBlockRecvBuffer[playerMultiplayerId], sizeof(struct Pokemon));
                memcpy(&gPlayerParty[2 + MULTI_PARTY_SIZE], gBlockRecvBuffer[partnerMultiplayerId], sizeof(struct Pokemon));
            }
            gBattleCommunication[MULTIUSE_STATE]++;
        }
        break;
    case 7:
        if (IsLinkTaskFinished())
        {
            // Send enemy Pokémon 1-2 to partner
            SendBlock(BitmaskAllOtherLinkPlayers(), gEnemyParty, sizeof(struct Pokemon) * 2);
            gBattleCommunication[MULTIUSE_STATE]++;
        }
        break;
    case 8:
        if ((GetBlockReceivedStatus() & 3) == 3)
        {
            // Recv enemy Pokémon 1-2 (if not master)
            ResetBlockReceivedFlags();
            if (GetMultiplayerId() != 0)
                memcpy(gEnemyParty, gBlockRecvBuffer[0], sizeof(struct Pokemon) * 2);
            gBattleCommunication[MULTIUSE_STATE]++;
        }
        break;
    case 9:
        if (IsLinkTaskFinished())
        {
            // Send enemy Pokémon 3-4 to partner
            SendBlock(BitmaskAllOtherLinkPlayers(), &gEnemyParty[2], sizeof(struct Pokemon) * 2);
            gBattleCommunication[MULTIUSE_STATE]++;
        }
        break;
    case 10:
        if ((GetBlockReceivedStatus() & 3) == 3)
        {
            // Recv enemy Pokémon 3-4 (if not master)
            ResetBlockReceivedFlags();
            if (GetMultiplayerId() != 0)
                memcpy(&gEnemyParty[2], gBlockRecvBuffer[0], sizeof(struct Pokemon) * 2);
            gBattleCommunication[MULTIUSE_STATE]++;
        }
        break;
    case 11:
        if (IsLinkTaskFinished())
        {
            // Send enemy Pokémon 5-6 to partner
            SendBlock(BitmaskAllOtherLinkPlayers(), &gEnemyParty[4], sizeof(struct Pokemon) * 2);
            gBattleCommunication[MULTIUSE_STATE]++;
        }
        break;
    case 12:
        if ((GetBlockReceivedStatus() & 3) == 3)
        {
            // Recv enemy Pokémon 5-6 (if not master)
            ResetBlockReceivedFlags();
            if (GetMultiplayerId() != 0)
                memcpy(&gEnemyParty[4], gBlockRecvBuffer[0], sizeof(struct Pokemon) * 2);

            TryCorrectShedinjaLanguage(&gPlayerParty[0]);
            TryCorrectShedinjaLanguage(&gPlayerParty[1]);
            TryCorrectShedinjaLanguage(&gPlayerParty[2]);
            TryCorrectShedinjaLanguage(&gPlayerParty[3]);
            TryCorrectShedinjaLanguage(&gPlayerParty[4]);
            TryCorrectShedinjaLanguage(&gPlayerParty[5]);
            TryCorrectShedinjaLanguage(&gEnemyParty[0]);
            TryCorrectShedinjaLanguage(&gEnemyParty[1]);
            TryCorrectShedinjaLanguage(&gEnemyParty[2]);
            TryCorrectShedinjaLanguage(&gEnemyParty[3]);
            TryCorrectShedinjaLanguage(&gEnemyParty[4]);
            TryCorrectShedinjaLanguage(&gEnemyParty[5]);
            gBattleCommunication[MULTIUSE_STATE]++;
        }
        break;
    case 13:
        InitBattleControllers();
        RecordedBattle_SetTrainerInfo();
        gBattleCommunication[SPRITES_INIT_STATE1] = 0;
        gBattleCommunication[SPRITES_INIT_STATE2] = 0;
        if (gBattleTypeFlags & BATTLE_TYPE_LINK)
            gBattleCommunication[MULTIUSE_STATE] = 14;
        else
            gBattleCommunication[MULTIUSE_STATE] = 16;
        break;
    case 14:
        // Send rng seed for recorded battle
        if (IsLinkTaskFinished())
        {
            SendBlock(BitmaskAllOtherLinkPlayers(), &gRecordedBattleRngSeed, sizeof(gRecordedBattleRngSeed));
            gBattleCommunication[MULTIUSE_STATE]++;
        }
        break;
    case 15:
        // Receive rng seed for recorded battle (only read it if partner is the link master)
        if ((GetBlockReceivedStatus() & 3) == 3)
        {
            ResetBlockReceivedFlags();
            if (!(gBattleTypeFlags & BATTLE_TYPE_IS_MASTER))
                memcpy(&gRecordedBattleRngSeed, gBlockRecvBuffer[partnerMultiplayerId], sizeof(gRecordedBattleRngSeed));
            gBattleCommunication[MULTIUSE_STATE]++;
        }
        break;
    case 16:
        // Finish, start battle
        if (BattleInitAllSprites(&gBattleCommunication[SPRITES_INIT_STATE1], &gBattleCommunication[SPRITES_INIT_STATE2]))
        {
            TrySetLinkBattleTowerEnemyPartyLevel();
            gPreBattleCallback1 = gMain.callback1;
            gMain.callback1 = BattleMainCB1;
            SetMainCallback2(BattleMainCB2);
            if (gBattleTypeFlags & BATTLE_TYPE_LINK)
                gBattleTypeFlags |= BATTLE_TYPE_LINK_IN_BATTLE;
        }
        break;
    }
}

static void SetMultiPartnerMenuParty(u8 offset)
{
    s32 i;

    for (i = 0; i < MULTI_PARTY_SIZE; i++)
    {
        gMultiPartnerParty[i].species     = GetMonData(&gPlayerParty[offset + i], MON_DATA_SPECIES);
        gMultiPartnerParty[i].heldItem    = GetMonData(&gPlayerParty[offset + i], MON_DATA_HELD_ITEM);
        GetMonData(&gPlayerParty[offset + i], MON_DATA_NICKNAME, gMultiPartnerParty[i].nickname);
        gMultiPartnerParty[i].level       = GetMonData(&gPlayerParty[offset + i], MON_DATA_LEVEL);
        gMultiPartnerParty[i].hp          = GetMonData(&gPlayerParty[offset + i], MON_DATA_HP);
        gMultiPartnerParty[i].maxhp       = GetMonData(&gPlayerParty[offset + i], MON_DATA_MAX_HP);
        gMultiPartnerParty[i].status      = GetMonData(&gPlayerParty[offset + i], MON_DATA_STATUS);
        gMultiPartnerParty[i].personality = GetMonData(&gPlayerParty[offset + i], MON_DATA_PERSONALITY);
        gMultiPartnerParty[i].gender      = GetMonGender(&gPlayerParty[offset + i]);
        StripExtCtrlCodes(gMultiPartnerParty[i].nickname);
        if (GetMonData(&gPlayerParty[offset + i], MON_DATA_LANGUAGE) != LANGUAGE_JAPANESE)
            PadNameString(gMultiPartnerParty[i].nickname, CHAR_SPACE);
    }
    memcpy(sMultiPartnerPartyBuffer, gMultiPartnerParty, sizeof(gMultiPartnerParty));
}

static void CB2_PreInitMultiBattle(void)
{
    s32 i;
    u8 playerMultiplierId;
    s32 numPlayers = MAX_BATTLERS_COUNT;
    u8 blockMask = 0xF;
    u32 *savedBattleTypeFlags;
    void (**savedCallback)(void);

    if (gBattleTypeFlags & BATTLE_TYPE_BATTLE_TOWER)
    {
        numPlayers = 2;
        blockMask = 3;
    }

    playerMultiplierId = GetMultiplayerId();
    gBattleScripting.multiplayerId = playerMultiplierId;
    savedCallback = &gBattleStruct->savedCallback;
    savedBattleTypeFlags = &gBattleStruct->savedBattleTypeFlags;

    RunTasks();
    AnimateSprites();
    BuildOamBuffer();

    switch (gBattleCommunication[MULTIUSE_STATE])
    {
    case 0:
        if (gReceivedRemoteLinkPlayers && IsLinkTaskFinished())
        {
            sMultiPartnerPartyBuffer = Alloc(sizeof(gMultiPartnerParty));
            SetMultiPartnerMenuParty(0);
            SendBlock(BitmaskAllOtherLinkPlayers(), sMultiPartnerPartyBuffer, sizeof(gMultiPartnerParty));
            gBattleCommunication[MULTIUSE_STATE]++;
        }
        break;
    case 1:
        if ((GetBlockReceivedStatus() & blockMask) == blockMask)
        {
            ResetBlockReceivedFlags();
            for (i = 0; i < numPlayers; i++)
            {
                if (i == playerMultiplierId)
                    continue;

                if (numPlayers == MAX_LINK_PLAYERS)
                {
                    if ((!(gLinkPlayers[i].id & 1) && !(gLinkPlayers[playerMultiplierId].id & 1))
                        || (gLinkPlayers[i].id & 1 && gLinkPlayers[playerMultiplierId].id & 1))
                    {
                        memcpy(gMultiPartnerParty, gBlockRecvBuffer[i], sizeof(gMultiPartnerParty));
                    }
                }
                else
                {
                    memcpy(gMultiPartnerParty, gBlockRecvBuffer[i], sizeof(gMultiPartnerParty));
                }
            }
            gBattleCommunication[MULTIUSE_STATE]++;
            *savedCallback = gMain.savedCallback;
            *savedBattleTypeFlags = gBattleTypeFlags;
            gMain.savedCallback = CB2_PreInitMultiBattle;
            ShowPartyMenuToShowcaseMultiBattleParty();
        }
        break;
    case 2:
        if (IsLinkTaskFinished() && !gPaletteFade.active)
        {
            gBattleCommunication[MULTIUSE_STATE]++;
            if (gWirelessCommType)
                SetLinkStandbyCallback();
            else
                SetCloseLinkCallback();
        }
        break;
    case 3:
        if (gWirelessCommType)
        {
            if (IsLinkRfuTaskFinished())
            {
                gBattleTypeFlags = *savedBattleTypeFlags;
                gMain.savedCallback = *savedCallback;
                SetMainCallback2(CB2_InitBattleInternal);
                FREE_AND_SET_NULL(sMultiPartnerPartyBuffer);
            }
        }
        else if (gReceivedRemoteLinkPlayers == 0)
        {
            gBattleTypeFlags = *savedBattleTypeFlags;
            gMain.savedCallback = *savedCallback;
            SetMainCallback2(CB2_InitBattleInternal);
            FREE_AND_SET_NULL(sMultiPartnerPartyBuffer);
        }
        break;
    }
}

static void CB2_PreInitIngamePlayerPartnerBattle(void)
{
    u32 *savedBattleTypeFlags;
    void (**savedCallback)(void);

    savedCallback = &gBattleStruct->savedCallback;
    savedBattleTypeFlags = &gBattleStruct->savedBattleTypeFlags;

    RunTasks();
    AnimateSprites();
    BuildOamBuffer();

    switch (gBattleCommunication[MULTIUSE_STATE])
    {
    case 0:
        sMultiPartnerPartyBuffer = Alloc(sizeof(gMultiPartnerParty));
        SetMultiPartnerMenuParty(MULTI_PARTY_SIZE);
        gBattleCommunication[MULTIUSE_STATE]++;
        *savedCallback = gMain.savedCallback;
        *savedBattleTypeFlags = gBattleTypeFlags;
        gMain.savedCallback = CB2_PreInitIngamePlayerPartnerBattle;
        ShowPartyMenuToShowcaseMultiBattleParty();
        break;
    case 1:
        if (!gPaletteFade.active)
        {
            gBattleCommunication[MULTIUSE_STATE] = 2;
            gBattleTypeFlags = *savedBattleTypeFlags;
            gMain.savedCallback = *savedCallback;
            SetMainCallback2(CB2_InitBattleInternal);
            FREE_AND_SET_NULL(sMultiPartnerPartyBuffer);
        }
        break;
    }
}

static void CB2_HandleStartMultiBattle(void)
{
    u8 playerMultiplayerId;
    s32 id;
    u8 var;

    playerMultiplayerId = GetMultiplayerId();
    gBattleScripting.multiplayerId = playerMultiplayerId;

    RunTasks();
    AnimateSprites();
    BuildOamBuffer();

    switch (gBattleCommunication[MULTIUSE_STATE])
    {
    case 0:
        if (!IsDma3ManagerBusyWithBgCopy())
        {
            ShowBg(0);
            ShowBg(1);
            ShowBg(2);
            ShowBg(3);
            FillAroundBattleWindows();
            gBattleCommunication[MULTIUSE_STATE] = 1;
        }
        if (gWirelessCommType)
            LoadWirelessStatusIndicatorSpriteGfx();
        break;
    case 1:
        if (gBattleTypeFlags & BATTLE_TYPE_LINK)
        {
            if (gReceivedRemoteLinkPlayers)
            {
                if (IsLinkTaskFinished())
                {
                    // 0x300
                    *(&gBattleStruct->multiBuffer.linkBattlerHeader.versionSignatureLo) = 0;
                    *(&gBattleStruct->multiBuffer.linkBattlerHeader.versionSignatureHi) = 3;
                    BufferPartyVsScreenHealth_AtStart();
                    SetPlayerBerryDataInBattleStruct();

                    SendBlock(BitmaskAllOtherLinkPlayers(), &gBattleStruct->multiBuffer.linkBattlerHeader, sizeof(gBattleStruct->multiBuffer.linkBattlerHeader));
                    gBattleCommunication[MULTIUSE_STATE]++;
                }
                if (gWirelessCommType)
                    CreateWirelessStatusIndicatorSprite(0, 0);
            }
        }
        else
        {
            if (!(gBattleTypeFlags & BATTLE_TYPE_RECORDED))
                gBattleTypeFlags |= BATTLE_TYPE_IS_MASTER;
            gBattleCommunication[MULTIUSE_STATE] = 7;
            SetAllPlayersBerryData();
        }
        break;
    case 2:
        if ((GetBlockReceivedStatus() & 0xF) == 0xF)
        {
            ResetBlockReceivedFlags();
            FindLinkBattleMaster(4, playerMultiplayerId);
            SetAllPlayersBerryData();
            var = CreateTask(InitLinkBattleVsScreen, 0);
            gTasks[var].data[1] = 0x10E;
            gTasks[var].data[2] = 0x5A;
            gTasks[var].data[5] = 0;
            gTasks[var].data[3] = 0;
            gTasks[var].data[4] = 0;

            for (id = 0; id < MAX_LINK_PLAYERS; id++)
            {
                RecordedBattle_SetFrontierPassFlagFromHword(gBlockRecvBuffer[id][1]);
                switch (gLinkPlayers[id].id)
                {
                case 0:
                    gTasks[var].data[3] |= gBlockRecvBuffer[id][1] & 0x3F;
                    break;
                case 1:
                    gTasks[var].data[4] |= gBlockRecvBuffer[id][1] & 0x3F;
                    break;
                case 2:
                    gTasks[var].data[3] |= (gBlockRecvBuffer[id][1] & 0x3F) << 6;
                    break;
                case 3:
                    gTasks[var].data[4] |= (gBlockRecvBuffer[id][1] & 0x3F) << 6;
                    break;
                }
            }
            ZeroEnemyPartyMons();
            gBattleCommunication[MULTIUSE_STATE]++;
        }
        else
            break;
        // fall through
    case 3:
        if (IsLinkTaskFinished())
        {
            SendBlock(BitmaskAllOtherLinkPlayers(), gPlayerParty, sizeof(struct Pokemon) * 2);
            gBattleCommunication[MULTIUSE_STATE]++;
        }
        break;
    case 4:
        if ((GetBlockReceivedStatus() & 0xF) == 0xF)
        {
            ResetBlockReceivedFlags();
            for (id = 0; id < MAX_LINK_PLAYERS; id++)
            {
                if (id == playerMultiplayerId)
                {
                    switch (gLinkPlayers[id].id)
                    {
                    case 0:
                    case 3:
                        memcpy(gPlayerParty, gBlockRecvBuffer[id], sizeof(struct Pokemon) * 2);
                        break;
                    case 1:
                    case 2:
                        memcpy(gPlayerParty + MULTI_PARTY_SIZE, gBlockRecvBuffer[id], sizeof(struct Pokemon) * 2);
                        break;
                    }
                }
                else
                {
                    if ((!(gLinkPlayers[id].id & 1) && !(gLinkPlayers[playerMultiplayerId].id & 1))
                     || ((gLinkPlayers[id].id & 1) && (gLinkPlayers[playerMultiplayerId].id & 1)))
                    {
                        switch (gLinkPlayers[id].id)
                        {
                        case 0:
                        case 3:
                            memcpy(gPlayerParty, gBlockRecvBuffer[id], sizeof(struct Pokemon) * 2);
                            break;
                        case 1:
                        case 2:
                            memcpy(gPlayerParty + MULTI_PARTY_SIZE, gBlockRecvBuffer[id], sizeof(struct Pokemon) * 2);
                            break;
                        }
                    }
                    else
                    {
                        switch (gLinkPlayers[id].id)
                        {
                        case 0:
                        case 3:
                            memcpy(gEnemyParty, gBlockRecvBuffer[id], sizeof(struct Pokemon) * 2);
                            break;
                        case 1:
                        case 2:
                            memcpy(gEnemyParty + MULTI_PARTY_SIZE, gBlockRecvBuffer[id], sizeof(struct Pokemon) * 2);
                            break;
                        }
                    }
                }
            }
            gBattleCommunication[MULTIUSE_STATE]++;
        }
        break;
    case 5:
        if (IsLinkTaskFinished())
        {
            SendBlock(BitmaskAllOtherLinkPlayers(), gPlayerParty + 2, sizeof(struct Pokemon));
            gBattleCommunication[MULTIUSE_STATE]++;
        }
        break;
    case 6:
        if ((GetBlockReceivedStatus() & 0xF) == 0xF)
        {
            ResetBlockReceivedFlags();
            for (id = 0; id < MAX_LINK_PLAYERS; id++)
            {
                if (id == playerMultiplayerId)
                {
                    switch (gLinkPlayers[id].id)
                    {
                    case 0:
                    case 3:
                        memcpy(gPlayerParty + 2, gBlockRecvBuffer[id], sizeof(struct Pokemon));
                        break;
                    case 1:
                    case 2:
                        memcpy(gPlayerParty + 5, gBlockRecvBuffer[id], sizeof(struct Pokemon));
                        break;
                    }
                }
                else
                {
                    if ((!(gLinkPlayers[id].id & 1) && !(gLinkPlayers[playerMultiplayerId].id & 1))
                     || ((gLinkPlayers[id].id & 1) && (gLinkPlayers[playerMultiplayerId].id & 1)))
                    {
                        switch (gLinkPlayers[id].id)
                        {
                        case 0:
                        case 3:
                            memcpy(gPlayerParty + 2, gBlockRecvBuffer[id], sizeof(struct Pokemon));
                            break;
                        case 1:
                        case 2:
                            memcpy(gPlayerParty + 5, gBlockRecvBuffer[id], sizeof(struct Pokemon));
                            break;
                        }
                    }
                    else
                    {
                        switch (gLinkPlayers[id].id)
                        {
                        case 0:
                        case 3:
                            memcpy(gEnemyParty + 2, gBlockRecvBuffer[id], sizeof(struct Pokemon));
                            break;
                        case 1:
                        case 2:
                            memcpy(gEnemyParty + 5, gBlockRecvBuffer[id], sizeof(struct Pokemon));
                            break;
                        }
                    }
                }
            }
            TryCorrectShedinjaLanguage(&gPlayerParty[0]);
            TryCorrectShedinjaLanguage(&gPlayerParty[1]);
            TryCorrectShedinjaLanguage(&gPlayerParty[2]);
            TryCorrectShedinjaLanguage(&gPlayerParty[3]);
            TryCorrectShedinjaLanguage(&gPlayerParty[4]);
            TryCorrectShedinjaLanguage(&gPlayerParty[5]);

            TryCorrectShedinjaLanguage(&gEnemyParty[0]);
            TryCorrectShedinjaLanguage(&gEnemyParty[1]);
            TryCorrectShedinjaLanguage(&gEnemyParty[2]);
            TryCorrectShedinjaLanguage(&gEnemyParty[3]);
            TryCorrectShedinjaLanguage(&gEnemyParty[4]);
            TryCorrectShedinjaLanguage(&gEnemyParty[5]);

            gBattleCommunication[MULTIUSE_STATE]++;
        }
        break;
    case 7:
        InitBattleControllers();
        RecordedBattle_SetTrainerInfo();
        gBattleCommunication[SPRITES_INIT_STATE1] = 0;
        gBattleCommunication[SPRITES_INIT_STATE2] = 0;
        if (gBattleTypeFlags & BATTLE_TYPE_LINK)
        {
            for (id = 0; id < MAX_LINK_PLAYERS && (gLinkPlayers[id].version & 0xFF) == VERSION_EMERALD; id++);

            if (id == MAX_LINK_PLAYERS)
                gBattleCommunication[MULTIUSE_STATE] = 8;
            else
                gBattleCommunication[MULTIUSE_STATE] = 10;
        }
        else
        {
            gBattleCommunication[MULTIUSE_STATE] = 10;
        }
        break;
    case 8:
        if (IsLinkTaskFinished())
        {
            u32 *ptr = gBattleStruct->multiBuffer.battleVideo;
            ptr[0] = gBattleTypeFlags;
            ptr[1] = gRecordedBattleRngSeed; // UB: overwrites berry data
            SendBlock(BitmaskAllOtherLinkPlayers(), ptr, sizeof(gBattleStruct->multiBuffer.battleVideo));
            gBattleCommunication[MULTIUSE_STATE]++;
        }
        break;
    case 9:
        if ((GetBlockReceivedStatus() & 0xF) == 0xF)
        {
            ResetBlockReceivedFlags();
            for (var = 0; var < 4; var++)
            {
                u32 blockValue = gBlockRecvBuffer[var][0];
                if (blockValue & 4)
                {
                    memcpy(&gRecordedBattleRngSeed, &gBlockRecvBuffer[var][2], sizeof(gRecordedBattleRngSeed));
                    break;
                }
            }

            gBattleCommunication[MULTIUSE_STATE]++;
        }
        break;
    case 10:
        if (BattleInitAllSprites(&gBattleCommunication[SPRITES_INIT_STATE1], &gBattleCommunication[SPRITES_INIT_STATE2]))
        {
            gPreBattleCallback1 = gMain.callback1;
            gMain.callback1 = BattleMainCB1;
            SetMainCallback2(BattleMainCB2);
            if (gBattleTypeFlags & BATTLE_TYPE_LINK)
            {
                gTrainerBattleOpponent_A = TRAINER_LINK_OPPONENT;
                gBattleTypeFlags |= BATTLE_TYPE_LINK_IN_BATTLE;
            }
        }
        break;
    }
}

void BattleMainCB2(void)
{
    AnimateSprites();
    BuildOamBuffer();
    RunTextPrinters();
    UpdatePaletteFade();
    RunTasks();

    if (JOY_HELD(B_BUTTON) && gBattleTypeFlags & BATTLE_TYPE_RECORDED && RecordedBattle_CanStopPlayback())
    {
        // Player pressed B during recorded battle playback, end battle
        gSpecialVar_Result = gBattleOutcome = B_OUTCOME_PLAYER_TELEPORTED;
        ResetPaletteFadeControl();
        BeginNormalPaletteFade(PALETTES_ALL, 0, 0, 16, RGB_BLACK);
        SetMainCallback2(CB2_QuitRecordedBattle);
    }
}

static void FreeRestoreBattleData(void)
{
    gMain.callback1 = gPreBattleCallback1;
    gScanlineEffect.state = 3;
    gMain.inBattle = FALSE;
    ZeroEnemyPartyMons();
    m4aSongNumStop(SE_LOW_HEALTH);
    FreeMonSpritesGfx();
    FreeBattleSpritesData();
    FreeBattleResources();
}

void CB2_QuitRecordedBattle(void)
{
    UpdatePaletteFade();
    if (!gPaletteFade.active)
    {
        m4aMPlayStop(&gMPlayInfo_SE1);
        m4aMPlayStop(&gMPlayInfo_SE2);
        if (gTestRunnerEnabled)
            TestRunner_Battle_AfterLastTurn();
        FreeRestoreBattleData();
        FreeAllWindowBuffers();
        SetMainCallback2(gMain.savedCallback);
    }
}

#define sState data[0]
#define sDelay data[4]

static void SpriteCB_UnusedBattleInit(struct Sprite *sprite)
{
    sprite->sState = 0;
    sprite->callback = SpriteCB_UnusedBattleInit_Main;
}

static void SpriteCB_UnusedBattleInit_Main(struct Sprite *sprite)
{
    u16 *arr = (u16 *)gDecompressionBuffer;

    switch (sprite->sState)
    {
    case 0:
        sprite->sState++;
        sprite->data[1] = 0;
        sprite->data[2] = 0x281;
        sprite->data[3] = 0;
        sprite->sDelay = 1;
        // fall through
    case 1:
        sprite->sDelay--;
        if (sprite->sDelay == 0)
        {
            s32 i;
            s32 r2;
            s32 r0;

            sprite->sDelay = 2;
            r2 = sprite->data[1] + sprite->data[3] * 32;
            r0 = sprite->data[2] - sprite->data[3] * 32;
            for (i = 0; i < 29; i += 2)
            {
                arr[r2 + i] = 0x3D;
                arr[r0 + i] = 0x3D;
            }
            sprite->data[3]++;
            if (sprite->data[3] == 21)
            {
                sprite->sState++;
                sprite->data[1] = 32;
            }
        }
        break;
    case 2:
        sprite->data[1]--;
        if (sprite->data[1] == 20)
            SetMainCallback2(CB2_InitBattle);
        break;
    }
}

static u32 Crc32B (const u8 *data, u32 size)
{
   s32 i, j;
   u32 byte, crc, mask;

   i = 0;
   crc = 0xFFFFFFFF;
   for (i = 0; i < size; ++i)
   {
        byte = data[i];
        crc = crc ^ byte;
        for (j = 7; j >= 0; --j)
        {
            mask = -(crc & 1);
            crc = (crc >> 1) ^ (0xEDB88320 & mask);
        }
   }
   return ~crc;
}

static u32 GeneratePartyHash(const struct Trainer *trainer, u32 i)
{
    const u8 *buffer = (const u8 *) &trainer->party[i];
    u32 n = sizeof(*trainer->party);
    return Crc32B(buffer, n);
}

void ModifyPersonalityForNature(u32 *personality, u32 newNature)
{
    u32 nature = GetNatureFromPersonality(*personality);
    s32 diff = abs(nature - newNature);
    s32 sign = (nature > newNature) ? 1 : -1;
    if (diff > NUM_NATURES / 2)
    {
        diff = NUM_NATURES - diff;
        sign *= -1;
    }
    *personality -= (diff * sign);
}

u32 GeneratePersonalityForGender(u32 gender, u32 species)
{
    const struct SpeciesInfo *speciesInfo = &gSpeciesInfo[species];
    if (gender == MON_MALE)
        return ((255 - speciesInfo->genderRatio) / 2) + speciesInfo->genderRatio;
    else
        return speciesInfo->genderRatio / 2;
}

void CustomTrainerPartyAssignMoves(struct Pokemon *mon, const struct TrainerMon *partyEntry)
{
    bool32 noMoveSet = TRUE;
    u32 j;

    for (j = 0; j < MAX_MON_MOVES; ++j)
    {
        if (partyEntry->moves[j] != MOVE_NONE)
            noMoveSet = FALSE;
    }
    if (noMoveSet)
    {
        // TODO: Figure out a default strategy when moves are not set, to generate a good moveset
        return;
    }

    for (j = 0; j < MAX_MON_MOVES; ++j)
    {
        SetMonData(mon, MON_DATA_MOVE1 + j, &partyEntry->moves[j]);
        SetMonData(mon, MON_DATA_PP1 + j, &gBattleMoves[partyEntry->moves[j]].pp);
    }
}

u8 CreateNPCTrainerPartyFromTrainer(struct Pokemon *party, const struct Trainer *trainer, bool32 firstTrainer, u32 battleTypeFlags)
{
    u32 personalityValue;
    u8 fixedIV;
    s32 i, j;
    u8 monsCount;
    if (battleTypeFlags & BATTLE_TYPE_TRAINER && !(battleTypeFlags & (BATTLE_TYPE_FRONTIER
                                                                        | BATTLE_TYPE_EREADER_TRAINER
                                                                        | BATTLE_TYPE_TRAINER_HILL)))
    {
        if (firstTrainer == TRUE)
            ZeroEnemyPartyMons();

        if (battleTypeFlags & BATTLE_TYPE_TWO_OPPONENTS)
        {
            if (trainer->partySize > PARTY_SIZE / 2)
                monsCount = PARTY_SIZE / 2;
            else
                monsCount = trainer->partySize;
        }
        else
        {
            monsCount = trainer->partySize;
        }

        for (i = 0; i < monsCount; i++)
        {
            s32 ball = -1;
            u32 personalityHash = GeneratePartyHash(trainer, i);
            const struct TrainerMon *partyData = trainer->party;
            u32 otIdType = OT_ID_RANDOM_NO_SHINY;
            u32 fixedOtId = 0;

            if (trainer->doubleBattle == TRUE)
                personalityValue = 0x80;
            else if (trainer->encounterMusic_gender & F_TRAINER_FEMALE)
                personalityValue = 0x78; // Use personality more likely to result in a female Pokémon
            else
                personalityValue = 0x88; // Use personality more likely to result in a male Pokémon

            personalityValue += personalityHash << 8;
            if (partyData[i].gender == TRAINER_MON_MALE)
                personalityValue = (personalityValue & 0xFFFFFF00) | GeneratePersonalityForGender(MON_MALE, partyData[i].species);
            else if (partyData[i].gender == TRAINER_MON_FEMALE)
                personalityValue = (personalityValue & 0xFFFFFF00) | GeneratePersonalityForGender(MON_FEMALE, partyData[i].species);
            if (partyData[i].nature != 0)
                ModifyPersonalityForNature(&personalityValue, partyData[i].nature - 1);
            if (partyData[i].isShiny)
            {
                otIdType = OT_ID_PRESET;
                fixedOtId = HIHALF(personalityValue) ^ LOHALF(personalityValue);
            }
            CreateMon(&party[i], partyData[i].species, partyData[i].lvl, 0, TRUE, personalityValue, otIdType, fixedOtId);
            SetMonData(&party[i], MON_DATA_HELD_ITEM, &partyData[i].heldItem);

            CustomTrainerPartyAssignMoves(&party[i], &partyData[i]);
            SetMonData(&party[i], MON_DATA_IVS, &(partyData[i].iv));
            if (partyData[i].ev != NULL)
            {
                SetMonData(&party[i], MON_DATA_HP_EV, &(partyData[i].ev[0]));
                SetMonData(&party[i], MON_DATA_ATK_EV, &(partyData[i].ev[1]));
                SetMonData(&party[i], MON_DATA_DEF_EV, &(partyData[i].ev[2]));
                SetMonData(&party[i], MON_DATA_SPATK_EV, &(partyData[i].ev[3]));
                SetMonData(&party[i], MON_DATA_SPDEF_EV, &(partyData[i].ev[4]));
                SetMonData(&party[i], MON_DATA_SPEED_EV, &(partyData[i].ev[5]));
            }
            if (partyData[i].ability != ABILITY_NONE)
            {
                const struct SpeciesInfo *speciesInfo = &gSpeciesInfo[partyData[i].species];
                u32 maxAbilities = ARRAY_COUNT(speciesInfo->abilities);
                for (j = 0; j < maxAbilities; ++j)
                {
                    if (speciesInfo->abilities[j] == partyData[i].ability)
                        break;
                }
                if (j < maxAbilities)
                    SetMonData(&party[i], MON_DATA_ABILITY_NUM, &j);
            }
            SetMonData(&party[i], MON_DATA_FRIENDSHIP, &(partyData[i].friendship));
            if (partyData[i].ball != ITEM_NONE)
            {
                ball = partyData[i].ball;
                SetMonData(&party[i], MON_DATA_POKEBALL, &ball);
            }
            if (partyData[i].nickname != NULL)
            {
                SetMonData(&party[i], MON_DATA_NICKNAME, partyData[i].nickname);
            }
            CalculateMonStats(&party[i]);

        #if B_TRAINER_CLASS_POKE_BALLS >= GEN_7
            if (ball == -1)
            {
                ball = (sTrainerBallTable[trainer->trainerClass]) ? sTrainerBallTable[trainer->trainerClass] : ITEM_POKE_BALL;
                SetMonData(&party[i], MON_DATA_POKEBALL, &ball);
            }
        #endif
        }
    }

    return trainer->partySize;
}

static u8 CreateNPCTrainerParty(struct Pokemon *party, u16 trainerNum, bool8 firstTrainer)
{
    u8 retVal;
    if (trainerNum == TRAINER_SECRET_BASE)
        return 0;
    retVal = CreateNPCTrainerPartyFromTrainer(party, &gTrainers[trainerNum], firstTrainer, gBattleTypeFlags);

    if (gBattleTypeFlags & BATTLE_TYPE_TRAINER && !(gBattleTypeFlags & (BATTLE_TYPE_FRONTIER
                                                                        | BATTLE_TYPE_EREADER_TRAINER
                                                                        | BATTLE_TYPE_TRAINER_HILL)))
    {
        gBattleTypeFlags |= gTrainers[trainerNum].doubleBattle;
    }
    return retVal;
}

void VBlankCB_Battle(void)
{
    // Change gRngSeed every vblank unless the battle could be recorded.
    if (!(gBattleTypeFlags & (BATTLE_TYPE_LINK | BATTLE_TYPE_FRONTIER | BATTLE_TYPE_RECORDED)))
        Random();

    SetGpuReg(REG_OFFSET_BG0HOFS, gBattle_BG0_X);
    SetGpuReg(REG_OFFSET_BG0VOFS, gBattle_BG0_Y);
    SetGpuReg(REG_OFFSET_BG1HOFS, gBattle_BG1_X);
    SetGpuReg(REG_OFFSET_BG1VOFS, gBattle_BG1_Y);
    SetGpuReg(REG_OFFSET_BG2HOFS, gBattle_BG2_X);
    SetGpuReg(REG_OFFSET_BG2VOFS, gBattle_BG2_Y);
    SetGpuReg(REG_OFFSET_BG3HOFS, gBattle_BG3_X);
    SetGpuReg(REG_OFFSET_BG3VOFS, gBattle_BG3_Y);
    SetGpuReg(REG_OFFSET_WIN0H, gBattle_WIN0H);
    SetGpuReg(REG_OFFSET_WIN0V, gBattle_WIN0V);
    SetGpuReg(REG_OFFSET_WIN1H, gBattle_WIN1H);
    SetGpuReg(REG_OFFSET_WIN1V, gBattle_WIN1V);
    LoadOam();
    ProcessSpriteCopyRequests();
    TransferPlttBuffer();
    ScanlineEffect_InitHBlankDmaTransfer();
}

void SpriteCB_VsLetterDummy(struct Sprite *sprite)
{

}

static void SpriteCB_VsLetter(struct Sprite *sprite)
{
    if (sprite->data[0] != 0)
        sprite->x = sprite->data[1] + ((sprite->data[2] & 0xFF00) >> 8);
    else
        sprite->x = sprite->data[1] - ((sprite->data[2] & 0xFF00) >> 8);

    sprite->data[2] += 0x180;

    if (sprite->affineAnimEnded)
    {
        FreeSpriteTilesByTag(ANIM_SPRITES_START);
        FreeSpritePaletteByTag(ANIM_SPRITES_START);
        FreeSpriteOamMatrix(sprite);
        DestroySprite(sprite);
    }
}

void SpriteCB_VsLetterInit(struct Sprite *sprite)
{
    StartSpriteAffineAnim(sprite, 1);
    sprite->callback = SpriteCB_VsLetter;
    PlaySE(SE_MUGSHOT);
}

static void BufferPartyVsScreenHealth_AtEnd(u8 taskId)
{
    struct Pokemon *party1 = NULL;
    struct Pokemon *party2 = NULL;
    u8 multiplayerId = gBattleScripting.multiplayerId;
    u32 flags;
    s32 i;

    if (gBattleTypeFlags & BATTLE_TYPE_MULTI)
    {
        switch (gLinkPlayers[multiplayerId].id)
        {
        case 0:
        case 2:
            party1 = gPlayerParty;
            party2 = gEnemyParty;
            break;
        case 1:
        case 3:
            party1 = gEnemyParty;
            party2 = gPlayerParty;
            break;
        }
    }
    else
    {
        party1 = gPlayerParty;
        party2 = gEnemyParty;
    }

    flags = 0;
    BUFFER_PARTY_VS_SCREEN_STATUS(party1, flags, i);
    gTasks[taskId].data[3] = flags;

    flags = 0;
    BUFFER_PARTY_VS_SCREEN_STATUS(party2, flags, i);
    gTasks[taskId].data[4] = flags;
}

void CB2_InitEndLinkBattle(void)
{
    s32 i;
    u8 taskId;

    SetHBlankCallback(NULL);
    SetVBlankCallback(NULL);
    gBattleTypeFlags &= ~BATTLE_TYPE_LINK_IN_BATTLE;

    if (gBattleTypeFlags & BATTLE_TYPE_FRONTIER)
    {
        SetMainCallback2(gMain.savedCallback);
        FreeBattleResources();
        FreeBattleSpritesData();
        FreeMonSpritesGfx();
    }
    else
    {
        CpuFill32(0, (void *)(VRAM), VRAM_SIZE);
        SetGpuReg(REG_OFFSET_MOSAIC, 0);
        SetGpuReg(REG_OFFSET_WIN0H, DISPLAY_WIDTH);
        SetGpuReg(REG_OFFSET_WIN0V, WIN_RANGE(DISPLAY_HEIGHT / 2, DISPLAY_HEIGHT / 2 + 1));
        SetGpuReg(REG_OFFSET_WININ, 0);
        SetGpuReg(REG_OFFSET_WINOUT, 0);
        gBattle_WIN0H = DISPLAY_WIDTH;
        gBattle_WIN0V = WIN_RANGE(DISPLAY_HEIGHT / 2, DISPLAY_HEIGHT / 2 + 1);
        ScanlineEffect_Clear();

        i = 0;
        while (i < 80)
        {
            gScanlineEffectRegBuffers[0][i] = 0xF0;
            gScanlineEffectRegBuffers[1][i] = 0xF0;
            i++;
        }

        while (i < 160)
        {
            gScanlineEffectRegBuffers[0][i] = 0xFF10;
            gScanlineEffectRegBuffers[1][i] = 0xFF10;
            i++;
        }

        ResetPaletteFade();

        gBattle_BG0_X = 0;
        gBattle_BG0_Y = 0;
        gBattle_BG1_X = 0;
        gBattle_BG1_Y = 0;
        gBattle_BG2_X = 0;
        gBattle_BG2_Y = 0;
        gBattle_BG3_X = 0;
        gBattle_BG3_Y = 0;

        InitBattleBgsVideo();
        LoadCompressedPalette(gBattleTextboxPalette, BG_PLTT_ID(0), 2 * PLTT_SIZE_4BPP);
        LoadBattleMenuWindowGfx();
        ResetSpriteData();
        ResetTasks();
        DrawBattleEntryBackground();
        SetGpuReg(REG_OFFSET_WINOUT, WINOUT_WIN01_BG0 | WINOUT_WIN01_BG1 | WINOUT_WIN01_BG2 | WINOUT_WIN01_OBJ | WINOUT_WIN01_CLR);
        FreeAllSpritePalettes();
        gReservedSpritePaletteCount = MAX_BATTLERS_COUNT;
        SetVBlankCallback(VBlankCB_Battle);

        // Show end Vs screen with battle results
        taskId = CreateTask(InitLinkBattleVsScreen, 0);
        gTasks[taskId].data[1] = 0x10E;
        gTasks[taskId].data[2] = 0x5A;
        gTasks[taskId].data[5] = 1;
        BufferPartyVsScreenHealth_AtEnd(taskId);

        SetMainCallback2(CB2_EndLinkBattle);
        gBattleCommunication[MULTIUSE_STATE] = 0;
    }
}

static void CB2_EndLinkBattle(void)
{
    EndLinkBattleInSteps();
    AnimateSprites();
    BuildOamBuffer();
    RunTextPrinters();
    UpdatePaletteFade();
    RunTasks();
}

static void EndLinkBattleInSteps(void)
{
    s32 i;

    switch (gBattleCommunication[MULTIUSE_STATE])
    {
    case 0:
        ShowBg(0);
        ShowBg(1);
        ShowBg(2);
        gBattleCommunication[1] = 0xFF;
        gBattleCommunication[MULTIUSE_STATE]++;
        break;
    case 1:
        if (--gBattleCommunication[1] == 0)
        {
            BeginNormalPaletteFade(PALETTES_ALL, 0, 0, 16, RGB_BLACK);
            gBattleCommunication[MULTIUSE_STATE]++;
        }
        break;
    case 2:
        if (!gPaletteFade.active)
        {
            u8 battlerCount;

            gMain.anyLinkBattlerHasFrontierPass = RecordedBattle_GetFrontierPassFlag();

            if (gBattleTypeFlags & BATTLE_TYPE_MULTI)
                battlerCount = 4;
            else
                battlerCount = 2;

            for (i = 0; i < battlerCount && (gLinkPlayers[i].version & 0xFF) == VERSION_EMERALD; i++);

            if (!gSaveBlock2Ptr->frontier.disableRecordBattle && i == battlerCount)
            {
                if (FlagGet(FLAG_SYS_FRONTIER_PASS))
                {
                    // Ask player if they want to record the battle
                    FreeAllWindowBuffers();
                    SetMainCallback2(CB2_InitAskRecordBattle);
                }
                else if (!gMain.anyLinkBattlerHasFrontierPass)
                {
                    // No players can record this battle, end
                    SetMainCallback2(gMain.savedCallback);
                    FreeBattleResources();
                    FreeBattleSpritesData();
                    FreeMonSpritesGfx();
                }
                else if (gReceivedRemoteLinkPlayers == 0)
                {
                    // Player can't record battle but
                    // another player can, reconnect with them
                    CreateTask(Task_ReconnectWithLinkPlayers, 5);
                    gBattleCommunication[MULTIUSE_STATE]++;
                }
                else
                {
                    gBattleCommunication[MULTIUSE_STATE]++;
                }
            }
            else
            {
                SetMainCallback2(gMain.savedCallback);
                FreeBattleResources();
                FreeBattleSpritesData();
                FreeMonSpritesGfx();
            }
        }
        break;
    case 3:
        CpuFill32(0, (void *)VRAM, VRAM_SIZE);

        for (i = 0; i < 2; i++)
            LoadChosenBattleElement(i);

        BeginNormalPaletteFade(PALETTES_ALL, 0, 16, 0, RGB_BLACK);
        gBattleCommunication[MULTIUSE_STATE]++;
        break;
    case 4:
        if (!gPaletteFade.active)
            gBattleCommunication[MULTIUSE_STATE]++;
        break;
    case 5:
        if (!FuncIsActiveTask(Task_ReconnectWithLinkPlayers))
            gBattleCommunication[MULTIUSE_STATE]++;
        break;
    case 6:
        if (IsLinkTaskFinished() == TRUE)
        {
            SetLinkStandbyCallback();
            BattlePutTextOnWindow(gText_LinkStandby3, B_WIN_MSG);
            gBattleCommunication[MULTIUSE_STATE]++;
        }
        break;
    case 7:
        if (!IsTextPrinterActive(B_WIN_MSG))
        {
            if (IsLinkTaskFinished() == TRUE)
                gBattleCommunication[MULTIUSE_STATE]++;
        }
        break;
    case 8:
        if (!gWirelessCommType)
            SetCloseLinkCallback();
        gBattleCommunication[MULTIUSE_STATE]++;
        break;
    case 9:
        if (!gMain.anyLinkBattlerHasFrontierPass || gWirelessCommType || gReceivedRemoteLinkPlayers != 1)
        {
            gMain.anyLinkBattlerHasFrontierPass = FALSE;
            SetMainCallback2(gMain.savedCallback);
            FreeBattleResources();
            FreeBattleSpritesData();
            FreeMonSpritesGfx();
        }
        break;
    }
}

u32 GetBattleBgTemplateData(u8 arrayId, u8 caseId)
{
    u32 ret = 0;

    switch (caseId)
    {
    case 0:
        ret = gBattleBgTemplates[arrayId].bg;
        break;
    case 1:
        ret = gBattleBgTemplates[arrayId].charBaseIndex;
        break;
    case 2:
        ret = gBattleBgTemplates[arrayId].mapBaseIndex;
        break;
    case 3:
        ret = gBattleBgTemplates[arrayId].screenSize;
        break;
    case 4:
        ret = gBattleBgTemplates[arrayId].paletteMode;
        break;
    case 5: // Only this case is used
        ret = gBattleBgTemplates[arrayId].priority;
        break;
    case 6:
        ret = gBattleBgTemplates[arrayId].baseTile;
        break;
    }

    return ret;
}

static void CB2_InitAskRecordBattle(void)
{
    s32 i;

    SetHBlankCallback(NULL);
    SetVBlankCallback(NULL);
    CpuFill32(0, (void *)(VRAM), VRAM_SIZE);
    ResetPaletteFade();
    gBattle_BG0_X = 0;
    gBattle_BG0_Y = 0;
    gBattle_BG1_X = 0;
    gBattle_BG1_Y = 0;
    gBattle_BG2_X = 0;
    gBattle_BG2_Y = 0;
    gBattle_BG3_X = 0;
    gBattle_BG3_Y = 0;
    InitBattleBgsVideo();
    SetGpuReg(REG_OFFSET_DISPCNT, DISPCNT_OBJ_ON | DISPCNT_OBJ_1D_MAP);
    LoadBattleMenuWindowGfx();

    for (i = 0; i < 2; i++)
        LoadChosenBattleElement(i);

    ResetSpriteData();
    ResetTasks();
    FreeAllSpritePalettes();
    gReservedSpritePaletteCount = MAX_BATTLERS_COUNT;
    SetVBlankCallback(VBlankCB_Battle);
    SetMainCallback2(CB2_AskRecordBattle);
    BeginNormalPaletteFade(PALETTES_ALL, 0, 0x10, 0, RGB_BLACK);
    gBattleCommunication[MULTIUSE_STATE] = 0;
}

static void CB2_AskRecordBattle(void)
{
    AskRecordBattle();
    AnimateSprites();
    BuildOamBuffer();
    RunTextPrinters();
    UpdatePaletteFade();
    RunTasks();
}


// States for AskRecordBattle
#define STATE_INIT             0
#define STATE_LINK             1
#define STATE_WAIT_LINK        2
#define STATE_ASK_RECORD       3
#define STATE_PRINT_YES_NO     4
#define STATE_HANDLE_YES_NO    5
#define STATE_RECORD_NO        6
#define STATE_END_RECORD_NO    7
#define STATE_WAIT_END         8
#define STATE_END              9
#define STATE_RECORD_YES      10
#define STATE_RECORD_WAIT     11
#define STATE_END_RECORD_YES  12

static void AskRecordBattle(void)
{
    switch (gBattleCommunication[MULTIUSE_STATE])
    {
    case STATE_INIT:
        ShowBg(0);
        ShowBg(1);
        ShowBg(2);
        gBattleCommunication[MULTIUSE_STATE]++;
        break;
    case STATE_LINK:
        if (gMain.anyLinkBattlerHasFrontierPass && gReceivedRemoteLinkPlayers == 0)
            CreateTask(Task_ReconnectWithLinkPlayers, 5);
        gBattleCommunication[MULTIUSE_STATE]++;
        break;
    case STATE_WAIT_LINK:
        if (!FuncIsActiveTask(Task_ReconnectWithLinkPlayers))
            gBattleCommunication[MULTIUSE_STATE]++;
        break;
    case STATE_ASK_RECORD:
        if (!gPaletteFade.active)
        {
            // "Would you like to record your battle on your FRONTIER PASS?"
            BattlePutTextOnWindow(gText_RecordBattleToPass, B_WIN_MSG);
            gBattleCommunication[MULTIUSE_STATE]++;
        }
        break;
    case STATE_PRINT_YES_NO:
        if (!IsTextPrinterActive(B_WIN_MSG))
        {
            HandleBattleWindow(YESNOBOX_X_Y, 0);
            BattlePutTextOnWindow(gText_BattleYesNoChoice, B_WIN_YESNO);
            gBattleCommunication[CURSOR_POSITION] = 1;
            BattleCreateYesNoCursorAt(1);
            gBattleCommunication[MULTIUSE_STATE]++;
        }
        break;
    case STATE_HANDLE_YES_NO:
        if (JOY_NEW(DPAD_UP))
        {
            if (gBattleCommunication[CURSOR_POSITION] != 0)
            {
                // Moved cursor onto Yes
                PlaySE(SE_SELECT);
                BattleDestroyYesNoCursorAt(gBattleCommunication[CURSOR_POSITION]);
                gBattleCommunication[CURSOR_POSITION] = 0;
                BattleCreateYesNoCursorAt(0);
            }
        }
        else if (JOY_NEW(DPAD_DOWN))
        {
            if (gBattleCommunication[CURSOR_POSITION] == 0)
            {
                // Moved cursor onto No
                PlaySE(SE_SELECT);
                BattleDestroyYesNoCursorAt(gBattleCommunication[CURSOR_POSITION]);
                gBattleCommunication[CURSOR_POSITION] = 1;
                BattleCreateYesNoCursorAt(1);
            }
        }
        else if (JOY_NEW(A_BUTTON))
        {
            PlaySE(SE_SELECT);
            if (gBattleCommunication[CURSOR_POSITION] == 0)
            {
                // Selected Yes
                HandleBattleWindow(YESNOBOX_X_Y, WINDOW_CLEAR);
                gBattleCommunication[1] = MoveRecordedBattleToSaveData();
                gBattleCommunication[MULTIUSE_STATE] = STATE_RECORD_YES;
            }
            else
            {
                // Selected No
                gBattleCommunication[MULTIUSE_STATE]++;
            }
        }
        else if (JOY_NEW(B_BUTTON))
        {
            PlaySE(SE_SELECT);
            gBattleCommunication[MULTIUSE_STATE]++;
        }
        break;
    case STATE_RECORD_NO:
        if (IsLinkTaskFinished() == TRUE)
        {
            HandleBattleWindow(YESNOBOX_X_Y, WINDOW_CLEAR);
            if (gMain.anyLinkBattlerHasFrontierPass)
            {
                // Other battlers may be recording, wait for them
                SetLinkStandbyCallback();
                BattlePutTextOnWindow(gText_LinkStandby3, B_WIN_MSG);
            }
            gBattleCommunication[MULTIUSE_STATE]++; // STATE_END_RECORD_NO
        }
        break;
    case STATE_WAIT_END:
        if (--gBattleCommunication[1] == 0)
        {
            if (gMain.anyLinkBattlerHasFrontierPass && !gWirelessCommType)
                SetCloseLinkCallback();
            gBattleCommunication[MULTIUSE_STATE]++;
        }
        break;
    case STATE_END:
        if (!gMain.anyLinkBattlerHasFrontierPass || gWirelessCommType || gReceivedRemoteLinkPlayers != 1)
        {
            gMain.anyLinkBattlerHasFrontierPass = FALSE;
            if (!gPaletteFade.active)
            {
                SetMainCallback2(gMain.savedCallback);
                FreeBattleResources();
                FreeBattleSpritesData();
                FreeMonSpritesGfx();
            }
        }
        break;
    case STATE_RECORD_YES:
        if (gBattleCommunication[1] == 1)
        {
            PlaySE(SE_SAVE);
            BattleStringExpandPlaceholdersToDisplayedString(gText_BattleRecordedOnPass);
            BattlePutTextOnWindow(gDisplayedStringBattle, B_WIN_MSG);
            gBattleCommunication[1] = 128; // Delay
            gBattleCommunication[MULTIUSE_STATE]++;
        }
        else
        {
            BattleStringExpandPlaceholdersToDisplayedString(BattleFrontier_BattleTowerBattleRoom_Text_RecordCouldntBeSaved);
            BattlePutTextOnWindow(gDisplayedStringBattle, B_WIN_MSG);
            gBattleCommunication[1] = 128; // Delay
            gBattleCommunication[MULTIUSE_STATE]++;
        }
        break;
    case STATE_RECORD_WAIT:
        if (IsLinkTaskFinished() == TRUE && !IsTextPrinterActive(B_WIN_MSG) && --gBattleCommunication[1] == 0)
        {
            if (gMain.anyLinkBattlerHasFrontierPass)
            {
                SetLinkStandbyCallback();
                BattlePutTextOnWindow(gText_LinkStandby3, B_WIN_MSG);
            }
            gBattleCommunication[MULTIUSE_STATE]++;
        }
        break;
    case STATE_END_RECORD_YES:
    case STATE_END_RECORD_NO:
        if (!IsTextPrinterActive(B_WIN_MSG))
        {
            if (gMain.anyLinkBattlerHasFrontierPass)
            {
                if (IsLinkTaskFinished() == TRUE)
                {
                    BeginNormalPaletteFade(PALETTES_ALL, 0, 0, 16, RGB_BLACK);
                    gBattleCommunication[1] = 32; // Delay
                    gBattleCommunication[MULTIUSE_STATE] = STATE_WAIT_END;
                }

            }
            else
            {
                BeginNormalPaletteFade(PALETTES_ALL, 0, 0, 16, RGB_BLACK);
                gBattleCommunication[1] = 32; // Delay
                gBattleCommunication[MULTIUSE_STATE] = STATE_WAIT_END;
            }
        }
        break;
    }
}

static void TryCorrectShedinjaLanguage(struct Pokemon *mon)
{
    u8 nickname[POKEMON_NAME_LENGTH + 1];
    u8 language = LANGUAGE_JAPANESE;

    if (GetMonData(mon, MON_DATA_SPECIES) == SPECIES_SHEDINJA
     && GetMonData(mon, MON_DATA_LANGUAGE) != language)
    {
        GetMonData(mon, MON_DATA_NICKNAME, nickname);
        if (StringCompareWithoutExtCtrlCodes(nickname, sText_ShedinjaJpnName) == 0)
            SetMonData(mon, MON_DATA_LANGUAGE, &language);
    }
}

u32 GetBattleWindowTemplatePixelWidth(u32 windowsType, u32 tableId)
{
    return gBattleWindowTemplates[windowsType][tableId].width * 8;
}

#define sBattler            data[0]
#define sSpeciesId          data[2]

void SpriteCB_WildMon(struct Sprite *sprite)
{
    sprite->callback = SpriteCB_MoveWildMonToRight;
    StartSpriteAnimIfDifferent(sprite, 0);
    if (WILD_DOUBLE_BATTLE)
        BeginNormalPaletteFade((0x10000 << sprite->sBattler) | (0x10000 << BATTLE_PARTNER(sprite->sBattler)), 0, 10, 10, RGB(8, 8, 8));
    else
        BeginNormalPaletteFade((0x10000 << sprite->sBattler), 0, 10, 10, RGB(8, 8, 8));
}

static void SpriteCB_MoveWildMonToRight(struct Sprite *sprite)
{
    if ((gIntroSlideFlags & 1) == 0)
    {
        sprite->x2 += 2;
        if (sprite->x2 == 0)
        {
            sprite->callback = SpriteCB_WildMonShowHealthbox;
        }
    }
}

static void SpriteCB_WildMonShowHealthbox(struct Sprite *sprite)
{
    if (sprite->animEnded)
    {
        StartHealthboxSlideIn(sprite->sBattler);
        SetHealthboxSpriteVisible(gHealthboxSpriteIds[sprite->sBattler]);
        sprite->callback = SpriteCB_WildMonAnimate;
        StartSpriteAnimIfDifferent(sprite, 0);
        if (WILD_DOUBLE_BATTLE)
            BeginNormalPaletteFade((0x10000 << sprite->sBattler) | (0x10000 << BATTLE_PARTNER(sprite->sBattler)), 0, 10, 0, RGB(8, 8, 8));
        else
            BeginNormalPaletteFade((0x10000 << sprite->sBattler), 0, 10, 0, RGB(8, 8, 8));
    }
}

static void SpriteCB_WildMonAnimate(struct Sprite *sprite)
{
    if (!gPaletteFade.active)
    {
        BattleAnimateFrontSprite(sprite, sprite->sSpeciesId, FALSE, 1);
    }
}

void SpriteCallbackDummy_2(struct Sprite *sprite)
{

}

#define sNumFlickers data[3]
#define sDelay       data[4]

static void SpriteCB_Flicker(struct Sprite *sprite)
{
    sprite->sDelay--;
    if (sprite->sDelay == 0)
    {
        sprite->sDelay = 8;
        sprite->invisible ^= 1;
        sprite->sNumFlickers--;
        if (sprite->sNumFlickers == 0)
        {
            sprite->invisible = FALSE;
            sprite->callback = SpriteCallbackDummy_2;
            // sFlickerArray[0] = 0;
        }
    }
}

#undef sNumFlickers
#undef sDelay

extern const struct MonCoords gMonFrontPicCoords[];

void SpriteCB_FaintOpponentMon(struct Sprite *sprite)
{
    u8 battler = sprite->sBattler;
    u32 personality = GetMonData(&gEnemyParty[gBattlerPartyIndexes[battler]], MON_DATA_PERSONALITY);
    u16 species;
    u8 yOffset;

    if (gBattleSpritesDataPtr->battlerData[battler].transformSpecies != 0)
        species = gBattleSpritesDataPtr->battlerData[battler].transformSpecies;
    else
        species = sprite->sSpeciesId;

    if (species == SPECIES_UNOWN)
    {
        species = GetUnownSpeciesId(personality);
        yOffset = gMonFrontPicCoords[species].y_offset;
    }
    else if (species > NUM_SPECIES)
    {
        yOffset = gMonFrontPicCoords[SPECIES_NONE].y_offset;
    }
    else
    {
        yOffset = gMonFrontPicCoords[species].y_offset;
    }

    sprite->data[3] = 8 - yOffset / 8;
    sprite->data[4] = 1;
    sprite->callback = SpriteCB_AnimFaintOpponent;
}

static void SpriteCB_AnimFaintOpponent(struct Sprite *sprite)
{
    s32 i;

    if (--sprite->data[4] == 0)
    {
        sprite->data[4] = 2;
        sprite->y2 += 8; // Move the sprite down.
        if (--sprite->data[3] < 0)
        {
            FreeSpriteOamMatrix(sprite);
            DestroySprite(sprite);
        }
        else // Erase bottom part of the sprite to create a smooth illusion of mon falling down.
        {
            u8 *dst = gMonSpritesGfxPtr->sprites.byte[GetBattlerPosition(sprite->sBattler)] + (sprite->data[3] << 8);

            for (i = 0; i < 0x100; i++)
                *(dst++) = 0;

            StartSpriteAnim(sprite, 0);
        }
    }
}

// Used when selecting a move, which can hit multiple targets, in double battles.
void SpriteCB_ShowAsMoveTarget(struct Sprite *sprite)
{
    sprite->data[3] = 8;
    sprite->data[4] = sprite->invisible;
    sprite->callback = SpriteCB_BlinkVisible;
}

static void SpriteCB_BlinkVisible(struct Sprite *sprite)
{
    if (--sprite->data[3] == 0)
    {
        sprite->invisible ^= 1;
        sprite->data[3] = 8;
    }
}

void SpriteCB_HideAsMoveTarget(struct Sprite *sprite)
{
    sprite->invisible = sprite->data[4];
    sprite->data[4] = FALSE;
    sprite->callback = SpriteCallbackDummy_2;
}

void SpriteCB_OpponentMonFromBall(struct Sprite *sprite)
{
    if (sprite->affineAnimEnded)
    {
        if (!(gHitMarker & HITMARKER_NO_ANIMATIONS) || gBattleTypeFlags & (BATTLE_TYPE_LINK | BATTLE_TYPE_RECORDED_LINK))
        {
            if (HasTwoFramesAnimation(sprite->sSpeciesId))
                StartSpriteAnim(sprite, 1);
        }
        BattleAnimateFrontSprite(sprite, sprite->sSpeciesId, TRUE, 1);
    }
}

// This callback is frequently overwritten by SpriteCB_TrainerSlideIn
void SpriteCB_BattleSpriteStartSlideLeft(struct Sprite *sprite)
{
    sprite->callback = SpriteCB_BattleSpriteSlideLeft;
}

static void SpriteCB_BattleSpriteSlideLeft(struct Sprite *sprite)
{
    if (!(gIntroSlideFlags & 1))
    {
        sprite->x2 -= 2;
        if (sprite->x2 == 0)
        {
            sprite->callback = SpriteCB_Idle;
            sprite->data[1] = 0;
        }
    }
}

// Unused
static void SetIdleSpriteCallback(struct Sprite *sprite)
{
    sprite->callback = SpriteCB_Idle;
}

static void SpriteCB_Idle(struct Sprite *sprite)
{
}

#define sSpeedX data[1]
#define sSpeedY data[2]

void SpriteCB_FaintSlideAnim(struct Sprite *sprite)
{
    if (!(gIntroSlideFlags & 1))
    {
        sprite->x2 += sprite->sSpeedX;
        sprite->y2 += sprite->sSpeedY;
    }
}

#undef sSpeedX
#undef sSpeedY

#define sSinIndex           data[3]
#define sDelta              data[4]
#define sAmplitude          data[5]
#define sBouncerSpriteId    data[6]
#define sWhich              data[7]

void DoBounceEffect(u8 battler, u8 which, s8 delta, s8 amplitude)
{
    u8 invisibleSpriteId;
    u8 bouncerSpriteId;

    switch (which)
    {
    case BOUNCE_HEALTHBOX:
    default:
        if (gBattleSpritesDataPtr->healthBoxesData[battler].healthboxIsBouncing)
            return;
        break;
    case BOUNCE_MON:
        if (gBattleSpritesDataPtr->healthBoxesData[battler].battlerIsBouncing)
            return;
        break;
    }

    invisibleSpriteId = CreateInvisibleSpriteWithCallback(SpriteCB_BounceEffect);
    if (which == BOUNCE_HEALTHBOX)
    {
        bouncerSpriteId = gHealthboxSpriteIds[battler];
        gBattleSpritesDataPtr->healthBoxesData[battler].healthboxBounceSpriteId = invisibleSpriteId;
        gBattleSpritesDataPtr->healthBoxesData[battler].healthboxIsBouncing = 1;
        gSprites[invisibleSpriteId].sSinIndex = 128; // 0
    }
    else
    {
        bouncerSpriteId = gBattlerSpriteIds[battler];
        gBattleSpritesDataPtr->healthBoxesData[battler].battlerBounceSpriteId = invisibleSpriteId;
        gBattleSpritesDataPtr->healthBoxesData[battler].battlerIsBouncing = 1;
        gSprites[invisibleSpriteId].sSinIndex = 192; // -1
    }
    gSprites[invisibleSpriteId].sDelta = delta;
    gSprites[invisibleSpriteId].sAmplitude = amplitude;
    gSprites[invisibleSpriteId].sBouncerSpriteId = bouncerSpriteId;
    gSprites[invisibleSpriteId].sWhich = which;
    gSprites[invisibleSpriteId].sBattler = battler;
    gSprites[bouncerSpriteId].x2 = 0;
    gSprites[bouncerSpriteId].y2 = 0;
}

void EndBounceEffect(u8 battler, u8 which)
{
    u8 bouncerSpriteId;

    if (which == BOUNCE_HEALTHBOX)
    {
        if (!gBattleSpritesDataPtr->healthBoxesData[battler].healthboxIsBouncing)
            return;

        bouncerSpriteId = gSprites[gBattleSpritesDataPtr->healthBoxesData[battler].healthboxBounceSpriteId].sBouncerSpriteId;
        DestroySprite(&gSprites[gBattleSpritesDataPtr->healthBoxesData[battler].healthboxBounceSpriteId]);
        gBattleSpritesDataPtr->healthBoxesData[battler].healthboxIsBouncing = 0;
    }
    else
    {
        if (!gBattleSpritesDataPtr->healthBoxesData[battler].battlerIsBouncing)
            return;

        bouncerSpriteId = gSprites[gBattleSpritesDataPtr->healthBoxesData[battler].battlerBounceSpriteId].sBouncerSpriteId;
        DestroySprite(&gSprites[gBattleSpritesDataPtr->healthBoxesData[battler].battlerBounceSpriteId]);
        gBattleSpritesDataPtr->healthBoxesData[battler].battlerIsBouncing = 0;
    }

    gSprites[bouncerSpriteId].x2 = 0;
    gSprites[bouncerSpriteId].y2 = 0;
}

static void SpriteCB_BounceEffect(struct Sprite *sprite)
{
    u8 bouncerSpriteId = sprite->sBouncerSpriteId;
    s32 index = sprite->sSinIndex;
    s32 y = Sin(index, sprite->sAmplitude) + sprite->sAmplitude;

    gSprites[bouncerSpriteId].y2 = y;
    sprite->sSinIndex = (sprite->sSinIndex + sprite->sDelta) & 0xFF;
}

#undef sSinIndex
#undef sDelta
#undef sAmplitude
#undef sBouncerSpriteId
#undef sWhich

void SpriteCB_PlayerMonFromBall(struct Sprite *sprite)
{
    if (sprite->affineAnimEnded)
        BattleAnimateBackSprite(sprite, sprite->sSpeciesId);
}

static void SpriteCB_TrainerThrowObject_Main(struct Sprite *sprite)
{
    AnimSetCenterToCornerVecX(sprite);
    if (sprite->animEnded)
        sprite->callback = SpriteCB_Idle;
}

// Sprite callback for a trainer back pic to throw an object
// (Wally throwing a ball, throwing Pokéblocks/balls in the Safari Zone)
void SpriteCB_TrainerThrowObject(struct Sprite *sprite)
{
    StartSpriteAnim(sprite, 1);
    sprite->callback = SpriteCB_TrainerThrowObject_Main;
}

void AnimSetCenterToCornerVecX(struct Sprite *sprite)
{
    if (sprite->animDelayCounter == 0)
        sprite->centerToCornerVecX = sCenterToCornerVecXs[sprite->animCmdIndex];
}

void BeginBattleIntroDummy(void)
{

}

void BeginBattleIntro(void)
{
    BattleStartClearSetData();
    gBattleCommunication[1] = 0;
    gBattleStruct->introState = 0;
    gBattleMainFunc = DoBattleIntro;
}

static void BattleMainCB1(void)
{
    u32 battler;

    gBattleMainFunc();
    for (battler = 0; battler < gBattlersCount; battler++)
        gBattlerControllerFuncs[battler](battler);
}

static void BattleStartClearSetData(void)
{
    s32 i;

    TurnValuesCleanUp(FALSE);
    SpecialStatusesClear();

    memset(&gDisableStructs, 0, sizeof(gDisableStructs));
    memset(&gFieldTimers, 0, sizeof(gFieldTimers));
    memset(&gSideStatuses, 0, sizeof(gSideStatuses));
    memset(&gSideTimers, 0, sizeof(gSideTimers));
    memset(&gWishFutureKnock, 0, sizeof(gWishFutureKnock));
    memset(&gBattleResults, 0, sizeof(gBattleResults));

    for (i = 0; i < MAX_BATTLERS_COUNT; i++)
    {
        gStatuses3[i] = 0;
        gStatuses4[i] = 0;
        gDisableStructs[i].isFirstTurn = 2;
        gLastMoves[i] = MOVE_NONE;
        gLastLandedMoves[i] = MOVE_NONE;
        gLastHitByType[i] = 0;
        gLastResultingMoves[i] = MOVE_NONE;
        gLastHitBy[i] = 0xFF;
        gLockedMoves[i] = MOVE_NONE;
        gLastPrintedMoves[i] = MOVE_NONE;
        gBattleResources->flags->flags[i] = 0;
        gPalaceSelectionBattleScripts[i] = 0;
        gBattleStruct->lastTakenMove[i] = MOVE_NONE;
        gBattleStruct->choicedMove[i] = MOVE_NONE;
        gBattleStruct->changedItems[i] = 0;
        gBattleStruct->lastTakenMoveFrom[i][0] = MOVE_NONE;
        gBattleStruct->lastTakenMoveFrom[i][1] = MOVE_NONE;
        gBattleStruct->lastTakenMoveFrom[i][2] = MOVE_NONE;
        gBattleStruct->lastTakenMoveFrom[i][3] = MOVE_NONE;
        gBattleStruct->AI_monToSwitchIntoId[i] = PARTY_SIZE;
        gBattleStruct->skyDropTargets[i] = 0xFF;
        gBattleStruct->overwrittenAbilities[i] = ABILITY_NONE;
    }

    gLastUsedMove = 0;
    gFieldStatuses = 0;

    gHasFetchedBall = FALSE;
    gLastUsedBall = 0;

    gBattlerAttacker = 0;
    gBattlerTarget = 0;
    gEffectBattler = 0;
    gBattleScripting.battler = 0;
    gBattlerAbility = 0;
    gBattleWeather = 0;
    gHitMarker = 0;

    if (!(gBattleTypeFlags & BATTLE_TYPE_RECORDED))
    {
        if (!(gBattleTypeFlags & BATTLE_TYPE_LINK) && gSaveBlock2Ptr->optionsBattleSceneOff == TRUE)
            gHitMarker |= HITMARKER_NO_ANIMATIONS;
    }
    else if (!(gBattleTypeFlags & (BATTLE_TYPE_LINK | BATTLE_TYPE_RECORDED_LINK)) && GetBattleSceneInRecordedBattle())
    {
        gHitMarker |= HITMARKER_NO_ANIMATIONS;
    }

    gBattleScripting.battleStyle = gSaveBlock2Ptr->optionsBattleStyle;
	gBattleScripting.expOnCatch = (B_EXP_CATCH >= GEN_6);
	gBattleScripting.monCaught = FALSE;

    gMultiHitCounter = 0;
    gBattleScripting.savedDmg = 0;
    gBattleOutcome = 0;
    gBattleControllerExecFlags = 0;
    gPaydayMoney = 0;
    gBattleResources->battleScriptsStack->size = 0;
    gBattleResources->battleCallbackStack->size = 0;

    for (i = 0; i < BATTLE_COMMUNICATION_ENTRIES_COUNT; i++)
        gBattleCommunication[i] = 0;

    gPauseCounterBattle = 0;
    gBattleMoveDamage = 0;
    gIntroSlideFlags = 0;
    gBattleScripting.animTurn = 0;
    gBattleScripting.animTargetsHit = 0;
    gLeveledUpInBattle = 0;
    gAbsentBattlerFlags = 0;
    gBattleStruct->runTries = 0;
    gBattleStruct->safariGoNearCounter = 0;
    gBattleStruct->safariPkblThrowCounter = 0;
    gBattleStruct->safariCatchFactor = gSpeciesInfo[GetMonData(&gEnemyParty[0], MON_DATA_SPECIES)].catchRate * 100 / 1275;
    gBattleStruct->safariEscapeFactor = 3;
    gBattleStruct->wildVictorySong = 0;
    gBattleStruct->moneyMultiplier = 1;

    gBattleStruct->givenExpMons = 0;
    gBattleStruct->palaceFlags = 0;

    gRandomTurnNumber = Random();

    gBattleResults.shinyWildMon = IsMonShiny(&gEnemyParty[0]);

    gBattleStruct->arenaLostPlayerMons = 0;
    gBattleStruct->arenaLostOpponentMons = 0;

    gBattleStruct->mega.triggerSpriteId = 0xFF;
    gBattleStruct->burst.triggerSpriteId = 0xFF;

    for (i = 0; i < ARRAY_COUNT(gSideTimers); i++)
    {
        gSideTimers[i].stickyWebBattlerId = 0xFF;
    }
    gBattleStruct->appearedInBattle = 0;
    gBattleStruct->beatUpSlot = 0;

    for (i = 0; i < PARTY_SIZE; i++)
    {
        gBattleStruct->usedHeldItems[i][B_SIDE_PLAYER] = 0;
        gBattleStruct->usedHeldItems[i][B_SIDE_OPPONENT] = 0;
        gBattleStruct->itemLost[i].originalItem = GetMonData(&gPlayerParty[i], MON_DATA_HELD_ITEM);
        gPartyCriticalHits[i] = 0;
        gBattleStruct->allowedToChangeFormInWeather[i][B_SIDE_PLAYER] = FALSE;
        gBattleStruct->allowedToChangeFormInWeather[i][B_SIDE_OPPONENT] = FALSE;
    }

    gBattleStruct->swapDamageCategory = FALSE; // Photon Geyser, Shell Side Arm, Light That Burns the Sky
    gSelectedMonPartyId = PARTY_SIZE; // Revival Blessing
}

void SwitchInClearSetData(u32 battler)
{
    s32 i;
    struct DisableStruct disableStructCopy = gDisableStructs[battler];

    ClearIllusionMon(battler);
    if (gBattleMoves[gCurrentMove].effect != EFFECT_BATON_PASS)
    {
        for (i = 0; i < NUM_BATTLE_STATS; i++)
            gBattleMons[battler].statStages[i] = DEFAULT_STAT_STAGE;
        for (i = 0; i < gBattlersCount; i++)
        {
            if ((gBattleMons[i].status2 & STATUS2_ESCAPE_PREVENTION) && gDisableStructs[i].battlerPreventingEscape == battler)
                gBattleMons[i].status2 &= ~STATUS2_ESCAPE_PREVENTION;
            if ((gStatuses3[i] & STATUS3_ALWAYS_HITS) && gDisableStructs[i].battlerWithSureHit == battler)
            {
                gStatuses3[i] &= ~STATUS3_ALWAYS_HITS;
                gDisableStructs[i].battlerWithSureHit = 0;
            }
        }
    }
    if (gBattleMoves[gCurrentMove].effect == EFFECT_BATON_PASS)
    {
        gBattleMons[battler].status2 &= (STATUS2_CONFUSION | STATUS2_FOCUS_ENERGY | STATUS2_SUBSTITUTE | STATUS2_ESCAPE_PREVENTION | STATUS2_CURSED);
        gStatuses3[battler] &= (STATUS3_LEECHSEED_BATTLER | STATUS3_LEECHSEED | STATUS3_ALWAYS_HITS | STATUS3_PERISH_SONG | STATUS3_ROOTED
                                       | STATUS3_GASTRO_ACID | STATUS3_EMBARGO | STATUS3_TELEKINESIS | STATUS3_MAGNET_RISE | STATUS3_HEAL_BLOCK
                                       | STATUS3_AQUA_RING | STATUS3_POWER_TRICK);
        gStatuses4[battler] &= (STATUS4_MUD_SPORT | STATUS4_WATER_SPORT | STATUS4_INFINITE_CONFUSION);
        for (i = 0; i < gBattlersCount; i++)
        {
            if (GetBattlerSide(battler) != GetBattlerSide(i)
             && (gStatuses3[i] & STATUS3_ALWAYS_HITS) != 0
             && (gDisableStructs[i].battlerWithSureHit == battler))
            {
                gStatuses3[i] &= ~STATUS3_ALWAYS_HITS;
                gStatuses3[i] |= STATUS3_ALWAYS_HITS_TURN(2);
            }
        }
        if (gStatuses3[battler] & STATUS3_POWER_TRICK)
            SWAP(gBattleMons[battler].attack, gBattleMons[battler].defense, i);
    }
    else
    {
        gBattleMons[battler].status2 = 0;
        gStatuses3[battler] = 0;
        gStatuses4[battler] = 0;
    }

    for (i = 0; i < gBattlersCount; i++)
    {
        if (gBattleMons[i].status2 & STATUS2_INFATUATED_WITH(battler))
            gBattleMons[i].status2 &= ~STATUS2_INFATUATED_WITH(battler);
        if ((gBattleMons[i].status2 & STATUS2_WRAPPED) && *(gBattleStruct->wrappedBy + i) == battler)
            gBattleMons[i].status2 &= ~STATUS2_WRAPPED;
    }

    gActionSelectionCursor[battler] = 0;
    gMoveSelectionCursor[battler] = 0;

    memset(&gDisableStructs[battler], 0, sizeof(struct DisableStruct));

    if (gBattleMoves[gCurrentMove].effect == EFFECT_BATON_PASS)
    {
        gDisableStructs[battler].substituteHP = disableStructCopy.substituteHP;
        gDisableStructs[battler].battlerWithSureHit = disableStructCopy.battlerWithSureHit;
        gDisableStructs[battler].perishSongTimer = disableStructCopy.perishSongTimer;
        gDisableStructs[battler].battlerPreventingEscape = disableStructCopy.battlerPreventingEscape;
    }

    gMoveResultFlags = 0;
    gDisableStructs[battler].isFirstTurn = 2;
    gDisableStructs[battler].truantSwitchInHack = disableStructCopy.truantSwitchInHack;
    gLastMoves[battler] = MOVE_NONE;
    gLastLandedMoves[battler] = MOVE_NONE;
    gLastHitByType[battler] = 0;
    gLastResultingMoves[battler] = MOVE_NONE;
    gLastPrintedMoves[battler] = MOVE_NONE;
    gLastHitBy[battler] = 0xFF;

    gBattleStruct->lastTakenMove[battler] = 0;
    gBattleStruct->sameMoveTurns[battler] = 0;
    gBattleStruct->lastTakenMoveFrom[battler][0] = 0;
    gBattleStruct->lastTakenMoveFrom[battler][1] = 0;
    gBattleStruct->lastTakenMoveFrom[battler][2] = 0;
    gBattleStruct->lastTakenMoveFrom[battler][3] = 0;
    gBattleStruct->lastMoveFailed &= ~(gBitTable[battler]);
    gBattleStruct->palaceFlags &= ~(gBitTable[battler]);

    for (i = 0; i < ARRAY_COUNT(gSideTimers); i++)
    {
        // Switched into sticky web user slot, so reset stored battler ID
        if (gSideTimers[i].stickyWebBattlerId == battler)
            gSideTimers[i].stickyWebBattlerId = 0xFF;
    }

    for (i = 0; i < gBattlersCount; i++)
    {
        if (i != battler && GetBattlerSide(i) != GetBattlerSide(battler))
            gBattleStruct->lastTakenMove[i] = MOVE_NONE;

        gBattleStruct->lastTakenMoveFrom[i][battler] = 0;
    }

    gBattleStruct->choicedMove[battler] = MOVE_NONE;
    gBattleResources->flags->flags[battler] = 0;
    gCurrentMove = MOVE_NONE;
    gBattleStruct->arenaTurnCounter = 0xFF;

    // Reset damage to prevent things like red card activating if the switched-in mon is holding it
    gSpecialStatuses[battler].physicalDmg = 0;
    gSpecialStatuses[battler].specialDmg = 0;

    gBattleStruct->overwrittenAbilities[battler] = ABILITY_NONE;

    // Clear selected party ID so Revival Blessing doesn't get confused.
    gSelectedMonPartyId = PARTY_SIZE;

    // Allow for illegal abilities within tests.
    if (gTestRunnerEnabled)
    {
        u32 side = GetBattlerSide(battler);
        u32 partyIndex = gBattlerPartyIndexes[battler];
        if (TestRunner_Battle_GetForcedAbility(side, partyIndex))
            gBattleMons[i].ability = gBattleStruct->overwrittenAbilities[i] = TestRunner_Battle_GetForcedAbility(side, partyIndex);
    }

    Ai_UpdateSwitchInData(battler);
}

void FaintClearSetData(u32 battler)
{
    s32 i;

    for (i = 0; i < NUM_BATTLE_STATS; i++)
        gBattleMons[battler].statStages[i] = DEFAULT_STAT_STAGE;

    gBattleMons[battler].status2 = 0;
    gStatuses3[battler] = 0;
    gStatuses4[battler] = 0;

    for (i = 0; i < gBattlersCount; i++)
    {
        if ((gBattleMons[i].status2 & STATUS2_ESCAPE_PREVENTION) && gDisableStructs[i].battlerPreventingEscape == battler)
            gBattleMons[i].status2 &= ~STATUS2_ESCAPE_PREVENTION;
        if (gBattleMons[i].status2 & STATUS2_INFATUATED_WITH(battler))
            gBattleMons[i].status2 &= ~STATUS2_INFATUATED_WITH(battler);
        if ((gBattleMons[i].status2 & STATUS2_WRAPPED) && *(gBattleStruct->wrappedBy + i) == battler)
            gBattleMons[i].status2 &= ~STATUS2_WRAPPED;
    }

    gActionSelectionCursor[battler] = 0;
    gMoveSelectionCursor[battler] = 0;

    memset(&gDisableStructs[battler], 0, sizeof(struct DisableStruct));

    gProtectStructs[battler].protected = FALSE;
    gProtectStructs[battler].spikyShielded = FALSE;
    gProtectStructs[battler].kingsShielded = FALSE;
    gProtectStructs[battler].banefulBunkered = FALSE;
    gProtectStructs[battler].quash = FALSE;
    gProtectStructs[battler].obstructed = FALSE;
    gProtectStructs[battler].silkTrapped = FALSE;
    gProtectStructs[battler].endured = FALSE;
    gProtectStructs[battler].noValidMoves = FALSE;
    gProtectStructs[battler].helpingHand = FALSE;
    gProtectStructs[battler].bounceMove = FALSE;
    gProtectStructs[battler].stealMove = FALSE;
    gProtectStructs[battler].prlzImmobility = FALSE;
    gProtectStructs[battler].confusionSelfDmg = FALSE;
    gProtectStructs[battler].targetAffected = FALSE;
    gProtectStructs[battler].chargingTurn = FALSE;
    gProtectStructs[battler].fleeType = 0;
    gProtectStructs[battler].usedImprisonedMove = FALSE;
    gProtectStructs[battler].loveImmobility = FALSE;
    gProtectStructs[battler].usedDisabledMove = FALSE;
    gProtectStructs[battler].usedTauntedMove = FALSE;
    gProtectStructs[battler].flag2Unknown = FALSE;
    gProtectStructs[battler].flinchImmobility = FALSE;
    gProtectStructs[battler].notFirstStrike = FALSE;
    gProtectStructs[battler].usedHealBlockedMove = FALSE;
    gProtectStructs[battler].usesBouncedMove = FALSE;
    gProtectStructs[battler].usedGravityPreventedMove = FALSE;
    gProtectStructs[battler].usedThroatChopPreventedMove = FALSE;
    gProtectStructs[battler].statRaised = FALSE;
    gProtectStructs[battler].statFell = FALSE;
    gProtectStructs[battler].pranksterElevated = FALSE;

    gDisableStructs[battler].isFirstTurn = 2;

    gLastMoves[battler] = MOVE_NONE;
    gLastLandedMoves[battler] = MOVE_NONE;
    gLastHitByType[battler] = 0;
    gLastResultingMoves[battler] = MOVE_NONE;
    gLastPrintedMoves[battler] = MOVE_NONE;
    gLastHitBy[battler] = 0xFF;

    gBattleStruct->choicedMove[battler] = MOVE_NONE;
    gBattleStruct->sameMoveTurns[battler] = 0;
    gBattleStruct->lastTakenMove[battler] = MOVE_NONE;
    gBattleStruct->lastTakenMoveFrom[battler][0] = 0;
    gBattleStruct->lastTakenMoveFrom[battler][1] = 0;
    gBattleStruct->lastTakenMoveFrom[battler][2] = 0;
    gBattleStruct->lastTakenMoveFrom[battler][3] = 0;

    gBattleStruct->palaceFlags &= ~(gBitTable[battler]);

    for (i = 0; i < ARRAY_COUNT(gSideTimers); i++)
    {
        // User of sticky web fainted, so reset the stored battler ID
        if (gSideTimers[i].stickyWebBattlerId == battler)
            gSideTimers[i].stickyWebBattlerId = 0xFF;
    }

    for (i = 0; i < gBattlersCount; i++)
    {
        if (i != battler && GetBattlerSide(i) != GetBattlerSide(battler))
            gBattleStruct->lastTakenMove[i] = MOVE_NONE;

        gBattleStruct->lastTakenMoveFrom[i][battler] = 0;
    }

    gBattleResources->flags->flags[battler] = 0;

    gBattleMons[battler].type1 = gSpeciesInfo[gBattleMons[battler].species].types[0];
    gBattleMons[battler].type2 = gSpeciesInfo[gBattleMons[battler].species].types[1];
    gBattleMons[battler].type3 = TYPE_MYSTERY;

    Ai_UpdateFaintData(battler);
    TryBattleFormChange(battler, FORM_CHANGE_FAINT);

    gBattleStruct->overwrittenAbilities[battler] = ABILITY_NONE;

    // If the fainted mon was involved in a Sky Drop
    if (gBattleStruct->skyDropTargets[battler] != 0xFF)
    {
        // Get battler id of the other Pokemon involved in this Sky Drop
        u8 otherSkyDropper = gBattleStruct->skyDropTargets[battler];

        // Clear Sky Drop data
        gBattleStruct->skyDropTargets[battler] = 0xFF;
        gBattleStruct->skyDropTargets[otherSkyDropper] = 0xFF;

        // If the other Pokemon involved in this Sky Drop was the target, not the attacker
        if (gStatuses3[otherSkyDropper] & STATUS3_SKY_DROPPED)
        {
            // Release the target and take them out of the semi-invulnerable state
            gStatuses3[otherSkyDropper] &= ~(STATUS3_SKY_DROPPED | STATUS3_ON_AIR);

            // Make the target's sprite visible
            gSprites[gBattlerSpriteIds[otherSkyDropper]].invisible = FALSE;

            // If the target was sky dropped in the middle of using Outrage/Petal Dance/Thrash,
            // confuse them upon release and print "confused via fatigue" message and animation.
            if (gBattleMons[otherSkyDropper].status2 & STATUS2_LOCK_CONFUSE)
            {
                gBattleMons[otherSkyDropper].status2 &= ~(STATUS2_LOCK_CONFUSE);

                // If the released mon can be confused, do so.
                // Don't use CanBeConfused here, since it can cause issues in edge cases.
                if (!(GetBattlerAbility(otherSkyDropper) == ABILITY_OWN_TEMPO
                    || gBattleMons[otherSkyDropper].status2 & STATUS2_CONFUSION
                    || IsBattlerTerrainAffected(otherSkyDropper, STATUS_FIELD_MISTY_TERRAIN)))
                {
                    gBattleMons[otherSkyDropper].status2 |= STATUS2_CONFUSION_TURN(((Random()) % 4) + 2);
                    gBattlerAttacker = otherSkyDropper;
                    gBattlescriptCurrInstr = BattleScript_ThrashConfuses - 2;
                }
            }
        }
    }

    // Clear Z-Move data
    gBattleStruct->zmove.active = FALSE;
    gBattleStruct->zmove.toBeUsed[battler] = MOVE_NONE;
    gBattleStruct->zmove.effect = EFFECT_HIT;
}

static void DoBattleIntro(void)
{
    s32 i;
    u32 battler;
    u8 *state = &gBattleStruct->introState;

    switch (*state)
    {
    case 0: // Get Data of all battlers.
        battler = gBattleCommunication[1];
        BtlController_EmitGetMonData(battler, BUFFER_A, REQUEST_ALL_BATTLE, 0);
        MarkBattlerForControllerExec(battler);
        (*state)++;
        break;
    case 1: // Loop through all battlers.
        if (!gBattleControllerExecFlags)
        {
            if (++gBattleCommunication[1] == gBattlersCount)
                (*state)++;
            else
                *state = 0;
        }
        break;
    case 2: // Start graphical intro slide.
        if (!gBattleControllerExecFlags)
        {
            battler = GetBattlerAtPosition(0);
            BtlController_EmitIntroSlide(battler, BUFFER_A, gBattleTerrain);
            MarkBattlerForControllerExec(battler);
            gBattleCommunication[0] = 0;
            gBattleCommunication[1] = 0;
            (*state)++;
        }
        break;
    case 3: // Wait for intro slide.
        if (!gBattleControllerExecFlags)
            (*state)++;
        break;
    case 4: // Copy battler data gotten in cases 0 and 1. Draw trainer/mon sprite.
        for (battler = 0; battler < gBattlersCount; battler++)
        {
            if ((gBattleTypeFlags & BATTLE_TYPE_SAFARI) && GetBattlerSide(battler) == B_SIDE_PLAYER)
            {
                memset(&gBattleMons[battler], 0, sizeof(struct BattlePokemon));
            }
            else
            {
                memcpy(&gBattleMons[battler], &gBattleResources->bufferB[battler][4], sizeof(struct BattlePokemon));
                gBattleMons[battler].type1 = gSpeciesInfo[gBattleMons[battler].species].types[0];
                gBattleMons[battler].type2 = gSpeciesInfo[gBattleMons[battler].species].types[1];
                gBattleMons[battler].type3 = TYPE_MYSTERY;
                gBattleMons[battler].ability = GetAbilityBySpecies(gBattleMons[battler].species, gBattleMons[battler].abilityNum);
                gBattleStruct->hpOnSwitchout[GetBattlerSide(battler)] = gBattleMons[battler].hp;
                gBattleMons[battler].status2 = 0;
                for (i = 0; i < NUM_BATTLE_STATS; i++)
                    gBattleMons[battler].statStages[i] = DEFAULT_STAT_STAGE;
            }

            // Draw sprite.
            switch (GetBattlerPosition(battler))
            {
            case B_POSITION_PLAYER_LEFT: // player sprite
                BtlController_EmitDrawTrainerPic(battler, BUFFER_A);
                MarkBattlerForControllerExec(battler);
                break;
            case B_POSITION_OPPONENT_LEFT:
                if (gBattleTypeFlags & BATTLE_TYPE_TRAINER) // opponent 1 sprite
                {
                    BtlController_EmitDrawTrainerPic(battler, BUFFER_A);
                    MarkBattlerForControllerExec(battler);
                }
                else // wild mon 1
                {
                    BtlController_EmitLoadMonSprite(battler, BUFFER_A);
                    MarkBattlerForControllerExec(battler);
                    gBattleResults.lastOpponentSpecies = GetMonData(&gEnemyParty[gBattlerPartyIndexes[battler]], MON_DATA_SPECIES, NULL);
                }
                break;
            case B_POSITION_PLAYER_RIGHT:
                if (gBattleTypeFlags & (BATTLE_TYPE_MULTI | BATTLE_TYPE_INGAME_PARTNER)) // partner sprite
                {
                    BtlController_EmitDrawTrainerPic(battler, BUFFER_A);
                    MarkBattlerForControllerExec(battler);
                }
                break;
            case B_POSITION_OPPONENT_RIGHT:
                if (gBattleTypeFlags & BATTLE_TYPE_TRAINER)
                {
                    if (gBattleTypeFlags & (BATTLE_TYPE_MULTI | BATTLE_TYPE_TWO_OPPONENTS) && !BATTLE_TWO_VS_ONE_OPPONENT) // opponent 2 if exists
                    {
                        BtlController_EmitDrawTrainerPic(battler, BUFFER_A);
                        MarkBattlerForControllerExec(battler);
                    }
                }
                else if (IsBattlerAlive(battler)) // wild mon 2 if alive
                {
                    BtlController_EmitLoadMonSprite(battler, BUFFER_A);
                    MarkBattlerForControllerExec(battler);
                    gBattleResults.lastOpponentSpecies = GetMonData(&gEnemyParty[gBattlerPartyIndexes[battler]], MON_DATA_SPECIES, NULL);
                }
                break;
            }

            if (gBattleTypeFlags & BATTLE_TYPE_ARENA)
                BattleArena_InitPoints();
        }

        if (gBattleTypeFlags & BATTLE_TYPE_TRAINER)
        {
            (*state)++;
        }
        else // Skip party summary since it is a wild battle.
        {
        #if B_FAST_INTRO == TRUE
            *state = 7; // Don't wait for sprite, print message at the same time.
        #else
            *state = 6; // Wait for sprite to load.
        #endif
        }
        break;
    case 5: // draw party summary in trainer battles
        if (!gBattleControllerExecFlags)
        {
            struct HpAndStatus hpStatus[PARTY_SIZE];

            for (i = 0; i < PARTY_SIZE; i++)
            {
                if (GetMonData(&gEnemyParty[i], MON_DATA_SPECIES_OR_EGG) == SPECIES_NONE
                 || GetMonData(&gEnemyParty[i], MON_DATA_SPECIES_OR_EGG) == SPECIES_EGG)
                {
                    hpStatus[i].hp = HP_EMPTY_SLOT;
                    hpStatus[i].status = 0;
                }
                else
                {
                    hpStatus[i].hp = GetMonData(&gEnemyParty[i], MON_DATA_HP);
                    hpStatus[i].status = GetMonData(&gEnemyParty[i], MON_DATA_STATUS);
                }
            }

            battler = GetBattlerAtPosition(B_POSITION_OPPONENT_LEFT);
            BtlController_EmitDrawPartyStatusSummary(battler, BUFFER_A, hpStatus, PARTY_SUMM_SKIP_DRAW_DELAY);
            MarkBattlerForControllerExec(battler);

            for (i = 0; i < PARTY_SIZE; i++)
            {
                if (GetMonData(&gPlayerParty[i], MON_DATA_SPECIES_OR_EGG) == SPECIES_NONE
                 || GetMonData(&gPlayerParty[i], MON_DATA_SPECIES_OR_EGG) == SPECIES_EGG)
                {
                    hpStatus[i].hp = HP_EMPTY_SLOT;
                    hpStatus[i].status = 0;
                }
                else
                {
                    hpStatus[i].hp = GetMonData(&gPlayerParty[i], MON_DATA_HP);
                    hpStatus[i].status = GetMonData(&gPlayerParty[i], MON_DATA_STATUS);
                }
            }

            battler = GetBattlerAtPosition(B_POSITION_PLAYER_LEFT);
            BtlController_EmitDrawPartyStatusSummary(battler, BUFFER_A, hpStatus, PARTY_SUMM_SKIP_DRAW_DELAY);
            MarkBattlerForControllerExec(battler);

            (*state)++;
        }
        break;
    case 6: // wait for previous action to complete
        if (!gBattleControllerExecFlags)
            (*state)++;
        break;
    case 7: // print battle intro message
        if (!IsBattlerMarkedForControllerExec(GetBattlerAtPosition(B_POSITION_PLAYER_LEFT)))
        {
            PrepareStringBattle(STRINGID_INTROMSG, GetBattlerAtPosition(B_POSITION_PLAYER_LEFT));
            (*state)++;
        }
        break;
    case 8: // wait for intro message to be printed
        if (!IsBattlerMarkedForControllerExec(GetBattlerAtPosition(B_POSITION_PLAYER_LEFT)))
        {
            if (gBattleTypeFlags & BATTLE_TYPE_TRAINER)
            {
                (*state)++;
            }
            else
            {
            #if B_FAST_INTRO == TRUE
                *state = 15; // Wait for text to be printed.
            #else
                *state = 14; // Wait for text and sprite.
            #endif
            }
        }
        break;
    case 9: // print opponent sends out
        if (gBattleTypeFlags & BATTLE_TYPE_RECORDED_LINK && !(gBattleTypeFlags & BATTLE_TYPE_RECORDED_IS_MASTER))
            PrepareStringBattle(STRINGID_INTROSENDOUT, GetBattlerAtPosition(B_POSITION_PLAYER_LEFT));
        else
            PrepareStringBattle(STRINGID_INTROSENDOUT, GetBattlerAtPosition(B_POSITION_OPPONENT_LEFT));
        (*state)++;
        break;
    case 10: // wait for opponent sends out text
        if (!gBattleControllerExecFlags)
            (*state)++;
        break;
    case 11: // first opponent's mon send out animation
        if (gBattleTypeFlags & BATTLE_TYPE_RECORDED_LINK && !(gBattleTypeFlags & BATTLE_TYPE_RECORDED_IS_MASTER))
            battler = GetBattlerAtPosition(B_POSITION_PLAYER_LEFT);
        else
            battler = GetBattlerAtPosition(B_POSITION_OPPONENT_LEFT);

        BtlController_EmitIntroTrainerBallThrow(battler, BUFFER_A);
        MarkBattlerForControllerExec(battler);
        (*state)++;
        break;
    case 12: // nothing
        (*state)++;
    case 13: // second opponent's mon send out
        if (gBattleTypeFlags & (BATTLE_TYPE_MULTI | BATTLE_TYPE_TWO_OPPONENTS) && !BATTLE_TWO_VS_ONE_OPPONENT)
        {
            if (gBattleTypeFlags & BATTLE_TYPE_RECORDED_LINK && !(gBattleTypeFlags & BATTLE_TYPE_RECORDED_IS_MASTER))
                battler = GetBattlerAtPosition(B_POSITION_PLAYER_RIGHT);
            else
                battler = GetBattlerAtPosition(B_POSITION_OPPONENT_RIGHT);

            BtlController_EmitIntroTrainerBallThrow(battler, BUFFER_A);
            MarkBattlerForControllerExec(battler);
        }
    #if B_FAST_INTRO == TRUE
        if (!(gBattleTypeFlags & (BATTLE_TYPE_RECORDED | BATTLE_TYPE_RECORDED_LINK | BATTLE_TYPE_RECORDED_IS_MASTER | BATTLE_TYPE_LINK)))
            *state = 15; // Print at the same time as trainer sends out second mon.
        else
    #endif
            (*state)++;
        break;
    case 14: // wait for opponent 2 send out
        if (!gBattleControllerExecFlags)
            (*state)++;
        break;
    case 15: // wait for wild battle message
        if (!IsBattlerMarkedForControllerExec(GetBattlerAtPosition(B_POSITION_PLAYER_LEFT)))
            (*state)++;
        break;
    case 16: // print player sends out
        if (!(gBattleTypeFlags & BATTLE_TYPE_SAFARI))
        {
            if (gBattleTypeFlags & BATTLE_TYPE_RECORDED_LINK && !(gBattleTypeFlags & BATTLE_TYPE_RECORDED_IS_MASTER))
                battler = GetBattlerAtPosition(B_POSITION_OPPONENT_LEFT);
            else
                battler = GetBattlerAtPosition(B_POSITION_PLAYER_LEFT);

            // A hack that makes fast intro work in trainer battles too.
        #if B_FAST_INTRO == TRUE
            if (gBattleTypeFlags & BATTLE_TYPE_TRAINER
                && !(gBattleTypeFlags & (BATTLE_TYPE_RECORDED | BATTLE_TYPE_RECORDED_LINK | BATTLE_TYPE_RECORDED_IS_MASTER | BATTLE_TYPE_LINK))
                && gSprites[gHealthboxSpriteIds[battler ^ BIT_SIDE]].callback == SpriteCallbackDummy)
            {
                return;
            }
        #endif

            PrepareStringBattle(STRINGID_INTROSENDOUT, battler);
        }
        (*state)++;
        break;
    case 17: // wait for player send out message
        if (!(gBattleTypeFlags & BATTLE_TYPE_LINK && gBattleControllerExecFlags))
        {
            if (gBattleTypeFlags & BATTLE_TYPE_RECORDED_LINK && !(gBattleTypeFlags & BATTLE_TYPE_RECORDED_IS_MASTER))
                battler = GetBattlerAtPosition(B_POSITION_OPPONENT_LEFT);
            else
                battler = GetBattlerAtPosition(B_POSITION_PLAYER_LEFT);

            if (!IsBattlerMarkedForControllerExec(battler))
                (*state)++;
        }
        break;
    case 18: // player 1 send out
        if (gBattleTypeFlags & BATTLE_TYPE_RECORDED_LINK && !(gBattleTypeFlags & BATTLE_TYPE_RECORDED_IS_MASTER))
            battler = GetBattlerAtPosition(B_POSITION_OPPONENT_LEFT);
        else
            battler = GetBattlerAtPosition(B_POSITION_PLAYER_LEFT);

        BtlController_EmitIntroTrainerBallThrow(battler, BUFFER_A);
        MarkBattlerForControllerExec(battler);
        (*state)++;
        break;
    case 19: // player 2 send out
        if (gBattleTypeFlags & (BATTLE_TYPE_MULTI | BATTLE_TYPE_INGAME_PARTNER))
        {
            if (gBattleTypeFlags & BATTLE_TYPE_RECORDED_LINK && !(gBattleTypeFlags & BATTLE_TYPE_RECORDED_IS_MASTER))
                battler = GetBattlerAtPosition(B_POSITION_OPPONENT_RIGHT);
            else
                battler = GetBattlerAtPosition(B_POSITION_PLAYER_RIGHT);

            BtlController_EmitIntroTrainerBallThrow(battler, BUFFER_A);
            MarkBattlerForControllerExec(battler);
        }
        (*state)++;
        break;
    case 20: // set dex and battle vars
        if (!gBattleControllerExecFlags)
        {
            for (battler = 0; battler < gBattlersCount; battler++)
            {
                if (GetBattlerSide(battler) == B_SIDE_OPPONENT
                 && !(gBattleTypeFlags & (BATTLE_TYPE_EREADER_TRAINER
                                          | BATTLE_TYPE_FRONTIER
                                          | BATTLE_TYPE_LINK
                                          | BATTLE_TYPE_RECORDED_LINK
                                          | BATTLE_TYPE_TRAINER_HILL)))
                {
                    HandleSetPokedexFlag(SpeciesToNationalPokedexNum(gBattleMons[battler].species), FLAG_SET_SEEN, gBattleMons[battler].personality);
                }
            }

            gBattleStruct->switchInAbilitiesCounter = 0;
            gBattleStruct->switchInItemsCounter = 0;
            gBattleStruct->overworldWeatherDone = FALSE;
            GetAiLogicData(); // get assumed abilities, hold effects, etc of all battlers
            Ai_InitPartyStruct(); // Save mons party counts, and first 2/4 mons on the battlefield.
            gBattleMainFunc = TryDoEventsBeforeFirstTurn;
        }
        break;
    }
}

static void TryDoEventsBeforeFirstTurn(void)
{
    s32 i, j;

    if (gBattleControllerExecFlags)
        return;

    // Set invalid mons as absent(for example when starting a double battle with only one pokemon).
    if (!(gBattleTypeFlags & BATTLE_TYPE_SAFARI))
    {
        for (i = 0; i < gBattlersCount; i++)
        {
            struct Pokemon *party = GetBattlerParty(i);
            struct Pokemon *mon = &party[gBattlerPartyIndexes[i]];
            if (gBattleMons[i].hp == 0 || gBattleMons[i].species == SPECIES_NONE || GetMonData(mon, MON_DATA_IS_EGG))
                gAbsentBattlerFlags |= gBitTable[i];
        }
    }

    // Allow for illegal abilities within tests.
    if (gTestRunnerEnabled && gBattleStruct->switchInAbilitiesCounter == 0)
    {
        for (i = 0; i < gBattlersCount; ++i)
        {
            u32 side = GetBattlerSide(i);
            u32 partyIndex = gBattlerPartyIndexes[i];
            if (TestRunner_Battle_GetForcedAbility(side, partyIndex))
                gBattleMons[i].ability = gBattleStruct->overwrittenAbilities[i] = TestRunner_Battle_GetForcedAbility(side, partyIndex);
        }
    }

    if (gBattleStruct->switchInAbilitiesCounter == 0)
    {
        for (i = 0; i < gBattlersCount; i++)
            gBattlerByTurnOrder[i] = i;
        for (i = 0; i < gBattlersCount - 1; i++)
        {
            for (j = i + 1; j < gBattlersCount; j++)
            {
                if (GetWhoStrikesFirst(gBattlerByTurnOrder[i], gBattlerByTurnOrder[j], TRUE) != 0)
                    SwapTurnOrder(i, j);
            }
        }
    }
    if (!gBattleStruct->overworldWeatherDone
        && AbilityBattleEffects(ABILITYEFFECT_SWITCH_IN_WEATHER, 0, 0, ABILITYEFFECT_SWITCH_IN_WEATHER, 0) != 0)
    {
        gBattleStruct->overworldWeatherDone = TRUE;
        return;
    }

    if (!gBattleStruct->terrainDone && AbilityBattleEffects(ABILITYEFFECT_SWITCH_IN_TERRAIN, 0, 0, ABILITYEFFECT_SWITCH_IN_TERRAIN, 0) != 0)
    {
        gBattleStruct->terrainDone = TRUE;
        return;
    }

    // Totem boosts
    for (i = 0; i < gBattlersCount; i++)
    {
        if (gTotemBoosts[i].stats != 0)
        {
            gBattlerAttacker = i;
            BattleScriptExecute(BattleScript_TotemVar);
            return;
        }
    }
    memset(gTotemBoosts, 0, sizeof(gTotemBoosts));  // erase all totem boosts just to be safe

    // Check neutralizing gas
    if (AbilityBattleEffects(ABILITYEFFECT_NEUTRALIZINGGAS, 0, 0, 0, 0) != 0)
        return;

    // Check all switch in abilities happening from the fastest mon to slowest.
    while (gBattleStruct->switchInAbilitiesCounter < gBattlersCount)
    {
        gBattlerAttacker = gBattlerByTurnOrder[gBattleStruct->switchInAbilitiesCounter++];

        if (TryPrimalReversion(gBattlerAttacker))
            return;
        if (AbilityBattleEffects(ABILITYEFFECT_ON_SWITCHIN, gBattlerAttacker, 0, 0, 0) != 0)
            return;
    }
    if (AbilityBattleEffects(ABILITYEFFECT_TRACE1, 0, 0, 0, 0) != 0)
        return;
    // Check all switch in items having effect from the fastest mon to slowest.
    while (gBattleStruct->switchInItemsCounter < gBattlersCount)
    {
        if (ItemBattleEffects(ITEMEFFECT_ON_SWITCH_IN, gBattlerByTurnOrder[gBattleStruct->switchInItemsCounter++], FALSE))
            return;
    }

    for (i = 0; i < MAX_BATTLERS_COUNT; i++)
    {
        *(gBattleStruct->monToSwitchIntoId + i) = PARTY_SIZE;
        gChosenActionByBattler[i] = B_ACTION_NONE;
        gChosenMoveByBattler[i] = MOVE_NONE;
        // Record party slots of player's mons that appeared in battle
        if (!BattlerHasAi(i))
            gBattleStruct->appearedInBattle |= gBitTable[gBattlerPartyIndexes[i]];
    }
    TurnValuesCleanUp(FALSE);
    SpecialStatusesClear();
    *(&gBattleStruct->absentBattlerFlags) = gAbsentBattlerFlags;
    BattlePutTextOnWindow(gText_EmptyString3, B_WIN_MSG);
    gBattleMainFunc = HandleTurnActionSelectionState;
    ResetSentPokesToOpponentValue();

    for (i = 0; i < BATTLE_COMMUNICATION_ENTRIES_COUNT; i++)
        gBattleCommunication[i] = 0;

    for (i = 0; i < gBattlersCount; i++)
        gBattleMons[i].status2 &= ~STATUS2_FLINCHED;

    *(&gBattleStruct->turnEffectsTracker) = 0;
    *(&gBattleStruct->turnEffectsBattlerId) = 0;
    *(&gBattleStruct->wishPerishSongState) = 0;
    *(&gBattleStruct->wishPerishSongBattlerId) = 0;
    gBattleScripting.moveendState = 0;
    gBattleStruct->faintedActionsState = 0;
    gBattleStruct->turnCountersTracker = 0;
    gMoveResultFlags = 0;

    gRandomTurnNumber = Random();

    GetAiLogicData(); // get assumed abilities, hold effects, etc of all battlers

    if (gBattleTypeFlags & BATTLE_TYPE_ARENA)
    {
        StopCryAndClearCrySongs();
        BattleScriptExecute(BattleScript_ArenaTurnBeginning);
    }

    if ((i = ShouldDoTrainerSlide(GetBattlerAtPosition(B_POSITION_OPPONENT_LEFT), TRAINER_SLIDE_BEFORE_FIRST_TURN)))
        BattleScriptExecute(i == 1 ? BattleScript_TrainerASlideMsgEnd2 : BattleScript_TrainerBSlideMsgEnd2);
}

static void HandleEndTurn_ContinueBattle(void)
{
    s32 i;

    if (gBattleControllerExecFlags == 0)
    {
        gBattleMainFunc = BattleTurnPassed;
        for (i = 0; i < BATTLE_COMMUNICATION_ENTRIES_COUNT; i++)
            gBattleCommunication[i] = 0;
        for (i = 0; i < gBattlersCount; i++)
        {
            gBattleMons[i].status2 &= ~STATUS2_FLINCHED;
            if ((gBattleMons[i].status1 & STATUS1_SLEEP) && (gBattleMons[i].status2 & STATUS2_MULTIPLETURNS))
                CancelMultiTurnMoves(i);
        }
        gBattleStruct->turnEffectsTracker = 0;
        gBattleStruct->turnEffectsBattlerId = 0;
        gBattleStruct->wishPerishSongState = 0;
        gBattleStruct->wishPerishSongBattlerId = 0;
        gBattleStruct->turnCountersTracker = 0;
        gMoveResultFlags = 0;
    }
}

void BattleTurnPassed(void)
{
    s32 i;

    TurnValuesCleanUp(TRUE);
    if (gBattleOutcome == 0)
    {
        if (DoFieldEndTurnEffects())
            return;
        if (DoBattlerEndTurnEffects())
            return;
    }
    if (HandleFaintedMonActions())
        return;
    gBattleStruct->faintedActionsState = 0;
    if (HandleWishPerishSongOnTurnEnd())
        return;

    TurnValuesCleanUp(FALSE);
    gHitMarker &= ~HITMARKER_NO_ATTACKSTRING;
    gHitMarker &= ~HITMARKER_UNABLE_TO_USE_MOVE;
    gHitMarker &= ~HITMARKER_PLAYER_FAINTED;
    gHitMarker &= ~HITMARKER_PASSIVE_DAMAGE;
    gBattleScripting.animTurn = 0;
    gBattleScripting.animTargetsHit = 0;
    gBattleScripting.moveendState = 0;
    gBattleMoveDamage = 0;
    gMoveResultFlags = 0;

    for (i = 0; i < 5; i++)
        gBattleCommunication[i] = 0;

    if (gBattleOutcome != 0)
    {
        gCurrentActionFuncId = B_ACTION_FINISHED;
        gBattleMainFunc = RunTurnActionsFunctions;
        return;
    }

    if (gBattleResults.battleTurnCounter < 0xFF)
    {
        gBattleResults.battleTurnCounter++;
        gBattleStruct->arenaTurnCounter++;
    }

    for (i = 0; i < gBattlersCount; i++)
    {
        gChosenActionByBattler[i] = B_ACTION_NONE;
        gChosenMoveByBattler[i] = MOVE_NONE;
    }

    for (i = 0; i < MAX_BATTLERS_COUNT; i++)
        *(gBattleStruct->monToSwitchIntoId + i) = PARTY_SIZE;

    *(&gBattleStruct->absentBattlerFlags) = gAbsentBattlerFlags;
    BattlePutTextOnWindow(gText_EmptyString3, B_WIN_MSG);
    GetAiLogicData(); // get assumed abilities, hold effects, etc of all battlers
    gBattleMainFunc = HandleTurnActionSelectionState;
    gRandomTurnNumber = Random();

    if (gBattleTypeFlags & BATTLE_TYPE_PALACE)
        BattleScriptExecute(BattleScript_PalacePrintFlavorText);
    else if (gBattleTypeFlags & BATTLE_TYPE_ARENA && gBattleStruct->arenaTurnCounter == 0)
        BattleScriptExecute(BattleScript_ArenaTurnBeginning);
    else if ((i = ShouldDoTrainerSlide(GetBattlerAtPosition(B_POSITION_OPPONENT_LEFT), TRAINER_SLIDE_LAST_LOW_HP)))
        BattleScriptExecute(i == 1 ? BattleScript_TrainerASlideMsgEnd2 : BattleScript_TrainerBSlideMsgEnd2);
    else if ((i = ShouldDoTrainerSlide(GetBattlerAtPosition(B_POSITION_OPPONENT_LEFT), TRAINER_SLIDE_LAST_HALF_HP)))
        BattleScriptExecute(i == 1 ? BattleScript_TrainerASlideMsgEnd2 : BattleScript_TrainerBSlideMsgEnd2);
    else if ((i = ShouldDoTrainerSlide(GetBattlerAtPosition(B_POSITION_OPPONENT_LEFT), TRAINER_SLIDE_FIRST_CRITICAL_HIT)))
        BattleScriptExecute(i == 1 ? BattleScript_TrainerASlideMsgEnd2 : BattleScript_TrainerBSlideMsgEnd2);
    else if ((i = ShouldDoTrainerSlide(GetBattlerAtPosition(B_POSITION_OPPONENT_LEFT), TRAINER_SLIDE_FIRST_SUPER_EFFECTIVE_HIT)))
        BattleScriptExecute(i == 1 ? BattleScript_TrainerASlideMsgEnd2 : BattleScript_TrainerBSlideMsgEnd2);
    else if ((i = ShouldDoTrainerSlide(GetBattlerAtPosition(B_POSITION_OPPONENT_LEFT), TRAINER_SLIDE_FIRST_STAB_MOVE)))
        BattleScriptExecute(i == 1 ? BattleScript_TrainerASlideMsgEnd2 : BattleScript_TrainerBSlideMsgEnd2);
    else if ((i = ShouldDoTrainerSlide(GetBattlerAtPosition(B_POSITION_OPPONENT_LEFT), TRAINER_SLIDE_PLAYER_MON_UNAFFECTED)))
        BattleScriptExecute(i == 1 ? BattleScript_TrainerASlideMsgEnd2 : BattleScript_TrainerBSlideMsgEnd2);
}

u8 IsRunningFromBattleImpossible(u32 battler)
{
    u32 holdEffect, i;

    if (gBattleMons[battler].item == ITEM_ENIGMA_BERRY_E_READER)
        holdEffect = gEnigmaBerries[battler].holdEffect;
    else
        holdEffect = ItemId_GetHoldEffect(gBattleMons[battler].item);

    gPotentialItemEffectBattler = battler;

    if (gBattleTypeFlags & BATTLE_TYPE_FIRST_BATTLE) // Cannot ever run from saving Birch's battle.
    {
        gBattleCommunication[MULTISTRING_CHOOSER] = B_MSG_DONT_LEAVE_BIRCH;
        return BATTLE_RUN_FORBIDDEN;
    }
    if (GetBattlerPosition(battler) == B_POSITION_PLAYER_RIGHT && WILD_DOUBLE_BATTLE
        && IsBattlerAlive(GetBattlerAtPosition(B_POSITION_PLAYER_LEFT))) // The second pokemon cannot run from a double wild battle, unless it's the only alive mon.
    {
        gBattleCommunication[MULTISTRING_CHOOSER] = B_MSG_CANT_ESCAPE;
        return BATTLE_RUN_FORBIDDEN;
    }

    if (holdEffect == HOLD_EFFECT_CAN_ALWAYS_RUN)
        return BATTLE_RUN_SUCCESS;
    #if B_GHOSTS_ESCAPE >= GEN_6
        if (IS_BATTLER_OF_TYPE(battler, TYPE_GHOST))
            return BATTLE_RUN_SUCCESS;
    #endif
    if (gBattleTypeFlags & BATTLE_TYPE_LINK)
        return BATTLE_RUN_SUCCESS;
    if (GetBattlerAbility(battler) == ABILITY_RUN_AWAY)
        return BATTLE_RUN_SUCCESS;

    if ((i = IsAbilityPreventingEscape(battler)))
    {
        gBattleScripting.battler = i - 1;
        gLastUsedAbility = gBattleMons[i - 1].ability;
        gBattleCommunication[MULTISTRING_CHOOSER] = B_MSG_PREVENTS_ESCAPE;
        return BATTLE_RUN_FAILURE;
    }

    if (!CanBattlerEscape(battler))
    {
        gBattleCommunication[MULTISTRING_CHOOSER] = B_MSG_CANT_ESCAPE;
        return BATTLE_RUN_FORBIDDEN;
    }
    return BATTLE_RUN_SUCCESS;
}

void SwitchPartyOrder(u8 battler)
{
    s32 i;
    u8 partyId1;
    u8 partyId2;

    for (i = 0; i < (int)ARRAY_COUNT(gBattlePartyCurrentOrder); i++)
        gBattlePartyCurrentOrder[i] = *(battler * 3 + i + (u8 *)(gBattleStruct->battlerPartyOrders));

    partyId1 = GetPartyIdFromBattlePartyId(gBattlerPartyIndexes[battler]);
    partyId2 = GetPartyIdFromBattlePartyId(*(gBattleStruct->monToSwitchIntoId + battler));
    SwitchPartyMonSlots(partyId1, partyId2);

    if (gBattleTypeFlags & BATTLE_TYPE_DOUBLE)
    {
        for (i = 0; i < (int)ARRAY_COUNT(gBattlePartyCurrentOrder); i++)
        {
            *(battler * 3 + i + (u8 *)(gBattleStruct->battlerPartyOrders)) = gBattlePartyCurrentOrder[i];
            *(BATTLE_PARTNER(battler) * 3 + i + (u8 *)(gBattleStruct->battlerPartyOrders)) = gBattlePartyCurrentOrder[i];
        }
    }
    else
    {
        for (i = 0; i < (int)ARRAY_COUNT(gBattlePartyCurrentOrder); i++)
        {
            *(battler * 3 + i + (u8 *)(gBattleStruct->battlerPartyOrders)) = gBattlePartyCurrentOrder[i];
        }
    }
}

enum
{
    STATE_TURN_START_RECORD,
    STATE_BEFORE_ACTION_CHOSEN,
    STATE_WAIT_ACTION_CHOSEN,
    STATE_WAIT_ACTION_CASE_CHOSEN,
    STATE_WAIT_ACTION_CONFIRMED_STANDBY,
    STATE_WAIT_ACTION_CONFIRMED,
    STATE_SELECTION_SCRIPT,
    STATE_WAIT_SET_BEFORE_ACTION,
    STATE_SELECTION_SCRIPT_MAY_RUN
};

static void HandleTurnActionSelectionState(void)
{
    s32 i, battler;

    gBattleCommunication[ACTIONS_CONFIRMED_COUNT] = 0;
    for (battler = 0; battler < gBattlersCount; battler++)
    {
        u8 position = GetBattlerPosition(battler);
        switch (gBattleCommunication[battler])
        {
        case STATE_TURN_START_RECORD: // Recorded battle related action on start of every turn.
            RecordedBattle_CopyBattlerMoves(battler);
            gBattleCommunication[battler] = STATE_BEFORE_ACTION_CHOSEN;

            // Do AI score computations here so we can use them in AI_TrySwitchOrUseItem
            if ((gBattleTypeFlags & BATTLE_TYPE_HAS_AI || IsWildMonSmart())
                    && (BattlerHasAi(battler) && !(gBattleTypeFlags & BATTLE_TYPE_PALACE)))
            {
                gBattleStruct->aiMoveOrAction[battler] = ComputeBattleAiScores(battler);
            }
            break;
        case STATE_BEFORE_ACTION_CHOSEN: // Choose an action.
            gSelectionBattler = battler;
            *(gBattleStruct->monToSwitchIntoId + battler) = PARTY_SIZE;
            if (gBattleTypeFlags & BATTLE_TYPE_MULTI
                || (position & BIT_FLANK) == B_FLANK_LEFT
                || gBattleStruct->absentBattlerFlags & gBitTable[GetBattlerAtPosition(BATTLE_PARTNER(position))]
                || gBattleCommunication[GetBattlerAtPosition(BATTLE_PARTNER(position))] == STATE_WAIT_ACTION_CONFIRMED)
            {
                if (gBattleStruct->absentBattlerFlags & gBitTable[battler])
                {
                    gChosenActionByBattler[battler] = B_ACTION_NOTHING_FAINTED;
                    if (!(gBattleTypeFlags & BATTLE_TYPE_MULTI))
                        gBattleCommunication[battler] = STATE_WAIT_ACTION_CONFIRMED;
                    else
                        gBattleCommunication[battler] = STATE_WAIT_ACTION_CONFIRMED_STANDBY;
                }
                else
                {
                    if (gBattleMons[battler].status2 & STATUS2_MULTIPLETURNS
                        || gBattleMons[battler].status2 & STATUS2_RECHARGE)
                    {
                        gChosenActionByBattler[battler] = B_ACTION_USE_MOVE;
                        gBattleCommunication[battler] = STATE_WAIT_ACTION_CONFIRMED_STANDBY;
                    }
                    else if (WILD_DOUBLE_BATTLE
                             && position == B_POSITION_PLAYER_RIGHT
                             && (gBattleStruct->throwingPokeBall || gChosenActionByBattler[GetBattlerAtPosition(B_POSITION_PLAYER_LEFT)] == B_ACTION_RUN)
                             && gChosenActionByBattler[GetBattlerAtPosition(B_POSITION_PLAYER_LEFT)] != B_ACTION_NOTHING_FAINTED)
                    {
                        gBattleStruct->throwingPokeBall = FALSE;
                        gChosenActionByBattler[battler] = B_ACTION_NOTHING_FAINTED; // Not fainted, but it cannot move, because of the throwing ball.
                        gBattleCommunication[battler] = STATE_WAIT_ACTION_CONFIRMED_STANDBY;
                    }
                    else
                    {
                        gBattleStruct->itemPartyIndex[battler] = PARTY_SIZE;
                        BtlController_EmitChooseAction(battler, BUFFER_A, gChosenActionByBattler[0], gBattleResources->bufferB[0][1] | (gBattleResources->bufferB[0][2] << 8));
                        MarkBattlerForControllerExec(battler);
                        gBattleCommunication[battler]++;
                    }
                }
            }
            break;
        case STATE_WAIT_ACTION_CHOSEN: // Try to perform an action.
            if (!(gBattleControllerExecFlags & ((gBitTable[battler]) | (0xF << 28) | (gBitTable[battler] << 4) | (gBitTable[battler] << 8) | (gBitTable[battler] << 12))))
            {
                RecordedBattle_SetBattlerAction(battler, gBattleResources->bufferB[battler][1]);
                gChosenActionByBattler[battler] = gBattleResources->bufferB[battler][1];

                switch (gBattleResources->bufferB[battler][1])
                {
                case B_ACTION_USE_MOVE:
                    if (AreAllMovesUnusable(battler))
                    {
                        gBattleCommunication[battler] = STATE_SELECTION_SCRIPT;
                        *(gBattleStruct->selectionScriptFinished + battler) = FALSE;
                        *(gBattleStruct->stateIdAfterSelScript + battler) = STATE_WAIT_ACTION_CONFIRMED_STANDBY;
                        *(gBattleStruct->moveTarget + battler) = gBattleResources->bufferB[battler][3];
                        return;
                    }
                    else if (gDisableStructs[battler].encoredMove != 0)
                    {
                        gChosenMoveByBattler[battler] = gDisableStructs[battler].encoredMove;
                        *(gBattleStruct->chosenMovePositions + battler) = gDisableStructs[battler].encoredMovePos;
                        gBattleCommunication[battler] = STATE_WAIT_ACTION_CONFIRMED_STANDBY;
                        return;
                    }
                    else
                    {
                        struct ChooseMoveStruct moveInfo;

                        moveInfo.zmove = gBattleStruct->zmove;
                        moveInfo.mega = gBattleStruct->mega;
                        moveInfo.species = gBattleMons[battler].species;
                        moveInfo.monType1 = gBattleMons[battler].type1;
                        moveInfo.monType2 = gBattleMons[battler].type2;
                        moveInfo.monType3 = gBattleMons[battler].type3;

                        for (i = 0; i < MAX_MON_MOVES; i++)
                        {
                            moveInfo.moves[i] = gBattleMons[battler].moves[i];
                            moveInfo.currentPp[i] = gBattleMons[battler].pp[i];
                            moveInfo.maxPp[i] = CalculatePPWithBonus(
                                                            gBattleMons[battler].moves[i],
                                                            gBattleMons[battler].ppBonuses,
                                                            i);
                        }

                        BtlController_EmitChooseMove(battler, BUFFER_A, (gBattleTypeFlags & BATTLE_TYPE_DOUBLE) != 0, FALSE, &moveInfo);
                        MarkBattlerForControllerExec(battler);
                    }
                    break;
                case B_ACTION_USE_ITEM:
                    if (FlagGet(B_FLAG_NO_BAG_USE))
                    {
                        RecordedBattle_ClearBattlerAction(battler, 1);
                        gSelectionBattleScripts[battler] = BattleScript_ActionSelectionItemsCantBeUsed;
                        gBattleCommunication[battler] = STATE_SELECTION_SCRIPT;
                        *(gBattleStruct->selectionScriptFinished + battler) = FALSE;
                        *(gBattleStruct->stateIdAfterSelScript + battler) = STATE_BEFORE_ACTION_CHOSEN;
                        return;
                    }

                    if (((gBattleTypeFlags & (BATTLE_TYPE_LINK
                                            | BATTLE_TYPE_FRONTIER_NO_PYRAMID
                                            | BATTLE_TYPE_EREADER_TRAINER
                                            | BATTLE_TYPE_RECORDED_LINK))
                                            && !gTestRunnerEnabled)
                                            // Or if currently held by Sky Drop
                                            || gStatuses3[battler] & STATUS3_SKY_DROPPED)
                    {
                        RecordedBattle_ClearBattlerAction(battler, 1);
                        gSelectionBattleScripts[battler] = BattleScript_ActionSelectionItemsCantBeUsed;
                        gBattleCommunication[battler] = STATE_SELECTION_SCRIPT;
                        *(gBattleStruct->selectionScriptFinished + battler) = FALSE;
                        *(gBattleStruct->stateIdAfterSelScript + battler) = STATE_BEFORE_ACTION_CHOSEN;
                        return;
                    }
                    else
                    {
                        BtlController_EmitChooseItem(battler, BUFFER_A, gBattleStruct->battlerPartyOrders[battler]);
                        MarkBattlerForControllerExec(battler);
                    }
                    break;
                case B_ACTION_SWITCH:
                    *(gBattleStruct->battlerPartyIndexes + battler) = gBattlerPartyIndexes[battler];
                    if (gBattleTypeFlags & BATTLE_TYPE_ARENA
                        || !CanBattlerEscape(battler))
                    {
                        BtlController_EmitChoosePokemon(battler, BUFFER_A, PARTY_ACTION_CANT_SWITCH, PARTY_SIZE, ABILITY_NONE, gBattleStruct->battlerPartyOrders[battler]);
                    }
                    else if (ItemId_GetHoldEffect(gBattleMons[battler].item) != HOLD_EFFECT_SHED_SHELL
                      && (i = IsAbilityPreventingEscape(battler)))   // must be last to keep i value integrity
                    {
                        BtlController_EmitChoosePokemon(battler, BUFFER_A, ((i - 1) << 4) | PARTY_ACTION_ABILITY_PREVENTS, PARTY_SIZE, gBattleMons[i - 1].ability, gBattleStruct->battlerPartyOrders[battler]);
                    }
                    else
                    {
                        if (battler == 2 && gChosenActionByBattler[0] == B_ACTION_SWITCH)
                            BtlController_EmitChoosePokemon(battler, BUFFER_A, PARTY_ACTION_CHOOSE_MON, *(gBattleStruct->monToSwitchIntoId + 0), ABILITY_NONE, gBattleStruct->battlerPartyOrders[battler]);
                        else if (battler == 3 && gChosenActionByBattler[1] == B_ACTION_SWITCH)
                            BtlController_EmitChoosePokemon(battler, BUFFER_A, PARTY_ACTION_CHOOSE_MON, *(gBattleStruct->monToSwitchIntoId + 1), ABILITY_NONE, gBattleStruct->battlerPartyOrders[battler]);
                        else
                            BtlController_EmitChoosePokemon(battler, BUFFER_A, PARTY_ACTION_CHOOSE_MON, PARTY_SIZE, ABILITY_NONE, gBattleStruct->battlerPartyOrders[battler]);
                    }
                    MarkBattlerForControllerExec(battler);
                    break;
                case B_ACTION_SAFARI_BALL:
                    if (IsPlayerPartyAndPokemonStorageFull())
                    {
                        gSelectionBattleScripts[battler] = BattleScript_PrintFullBox;
                        gBattleCommunication[battler] = STATE_SELECTION_SCRIPT;
                        *(gBattleStruct->selectionScriptFinished + battler) = FALSE;
                        *(gBattleStruct->stateIdAfterSelScript + battler) = STATE_BEFORE_ACTION_CHOSEN;
                        return;
                    }
                    break;
                case B_ACTION_SAFARI_POKEBLOCK:
                    BtlController_EmitChooseItem(battler, BUFFER_A, gBattleStruct->battlerPartyOrders[battler]);
                    MarkBattlerForControllerExec(battler);
                    break;
                case B_ACTION_CANCEL_PARTNER:
                    gBattleCommunication[battler] = STATE_WAIT_SET_BEFORE_ACTION;
                    gBattleCommunication[GetBattlerAtPosition(BATTLE_PARTNER(GetBattlerPosition(battler)))] = STATE_BEFORE_ACTION_CHOSEN;
                    RecordedBattle_ClearBattlerAction(battler, 1);
                    if (gBattleMons[GetBattlerAtPosition(BATTLE_PARTNER(GetBattlerPosition(battler)))].status2 & STATUS2_MULTIPLETURNS
                        || gBattleMons[GetBattlerAtPosition(BATTLE_PARTNER(GetBattlerPosition(battler)))].status2 & STATUS2_RECHARGE)
                    {
                        BtlController_EmitEndBounceEffect(battler, BUFFER_A);
                        MarkBattlerForControllerExec(battler);
                        return;
                    }
                    else if (gChosenActionByBattler[GetBattlerAtPosition(BATTLE_PARTNER(GetBattlerPosition(battler)))] == B_ACTION_SWITCH)
                    {
                        RecordedBattle_ClearBattlerAction(GetBattlerAtPosition(BATTLE_PARTNER(GetBattlerPosition(battler))), 2);
                    }
                    else if (gChosenActionByBattler[GetBattlerAtPosition(BATTLE_PARTNER(GetBattlerPosition(battler)))] == B_ACTION_RUN)
                    {
                        RecordedBattle_ClearBattlerAction(GetBattlerAtPosition(BATTLE_PARTNER(GetBattlerPosition(battler))), 1);
                    }
                    else if (gChosenActionByBattler[GetBattlerAtPosition(BATTLE_PARTNER(GetBattlerPosition(battler)))] == B_ACTION_USE_MOVE
                             && (gProtectStructs[GetBattlerAtPosition(BATTLE_PARTNER(GetBattlerPosition(battler)))].noValidMoves
                                || gDisableStructs[GetBattlerAtPosition(BATTLE_PARTNER(GetBattlerPosition(battler)))].encoredMove))
                    {
                        RecordedBattle_ClearBattlerAction(GetBattlerAtPosition(BATTLE_PARTNER(GetBattlerPosition(battler))), 1);
                    }
                    else if (gBattleTypeFlags & BATTLE_TYPE_PALACE
                             && gChosenActionByBattler[GetBattlerAtPosition(BATTLE_PARTNER(GetBattlerPosition(battler)))] == B_ACTION_USE_MOVE)
                    {
                        gRngValue = gBattlePalaceMoveSelectionRngValue;
                        RecordedBattle_ClearBattlerAction(GetBattlerAtPosition(BATTLE_PARTNER(GetBattlerPosition(battler))), 1);
                    }
                    else
                    {
                        RecordedBattle_ClearBattlerAction(GetBattlerAtPosition(BATTLE_PARTNER(GetBattlerPosition(battler))), 3);
                    }

<<<<<<< HEAD
                    gBattleStruct->mega.toEvolve &= ~(gBitTable[BATTLE_PARTNER(GetBattlerPosition(battler))]);
                    gBattleStruct->zmove.toBeUsed[BATTLE_PARTNER(GetBattlerPosition(battler))] = MOVE_NONE;
                    BtlController_EmitEndBounceEffect(battler, BUFFER_A);
                    MarkBattlerForControllerExec(battler);
=======
                    gBattleStruct->mega.toEvolve &= ~(gBitTable[BATTLE_PARTNER(GetBattlerPosition(gActiveBattler))]);
                    gBattleStruct->burst.toBurst &= ~(gBitTable[BATTLE_PARTNER(GetBattlerPosition(gActiveBattler))]);
                    gBattleStruct->zmove.toBeUsed[BATTLE_PARTNER(GetBattlerPosition(gActiveBattler))] = MOVE_NONE;
                    BtlController_EmitEndBounceEffect(BUFFER_A);
                    MarkBattlerForControllerExec(gActiveBattler);
>>>>>>> deb20552
                    return;
                case B_ACTION_DEBUG:
                    BtlController_EmitDebugMenu(battler, BUFFER_A);
                    MarkBattlerForControllerExec(battler);
                    break;
                }

                if (gBattleTypeFlags & BATTLE_TYPE_TRAINER
                    && gBattleTypeFlags & (BATTLE_TYPE_FRONTIER | BATTLE_TYPE_TRAINER_HILL)
                    && gBattleResources->bufferB[battler][1] == B_ACTION_RUN)
                {
                    gSelectionBattleScripts[battler] = BattleScript_AskIfWantsToForfeitMatch;
                    gBattleCommunication[battler] = STATE_SELECTION_SCRIPT_MAY_RUN;
                    *(gBattleStruct->selectionScriptFinished + battler) = FALSE;
                    *(gBattleStruct->stateIdAfterSelScript + battler) = STATE_BEFORE_ACTION_CHOSEN;
                    return;
                }
                else if (gBattleTypeFlags & BATTLE_TYPE_TRAINER
                         && !(gBattleTypeFlags & (BATTLE_TYPE_LINK | BATTLE_TYPE_RECORDED_LINK))
                         && gBattleResources->bufferB[battler][1] == B_ACTION_RUN)
                {
                    BattleScriptExecute(BattleScript_PrintCantRunFromTrainer);
                    gBattleCommunication[battler] = STATE_BEFORE_ACTION_CHOSEN;
                }
                else if (IsRunningFromBattleImpossible(battler) != BATTLE_RUN_SUCCESS
                         && gBattleResources->bufferB[battler][1] == B_ACTION_RUN)
                {
                    gSelectionBattleScripts[battler] = BattleScript_PrintCantEscapeFromBattle;
                    gBattleCommunication[battler] = STATE_SELECTION_SCRIPT;
                    *(gBattleStruct->selectionScriptFinished + battler) = FALSE;
                    *(gBattleStruct->stateIdAfterSelScript + battler) = STATE_BEFORE_ACTION_CHOSEN;
                    return;
                }
                else
                {
                    gBattleCommunication[battler]++;
                }
            }
            break;
        case STATE_WAIT_ACTION_CASE_CHOSEN:
            if (!(gBattleControllerExecFlags & ((gBitTable[battler]) | (0xF << 28) | (gBitTable[battler] << 4) | (gBitTable[battler] << 8) | (gBitTable[battler] << 12))))
            {
                switch (gChosenActionByBattler[battler])
                {
                case B_ACTION_USE_MOVE:
                    switch (gBattleResources->bufferB[battler][1])
                    {
                    case 3:
                    case 4:
                    case 5:
                    case 6:
                    case 7:
                    case 8:
                    case 9:
                        gChosenActionByBattler[battler] = gBattleResources->bufferB[battler][1];
                        return;
                    case 15:
                        gChosenActionByBattler[battler] = B_ACTION_SWITCH;
                        UpdateBattlerPartyOrdersOnSwitch(battler);
                        return;
                    default:
                        RecordedBattle_CheckMovesetChanges(B_RECORD_MODE_PLAYBACK);
                        if ((gBattleResources->bufferB[battler][2] | (gBattleResources->bufferB[battler][3] << 8)) == 0xFFFF)
                        {
                            gBattleCommunication[battler] = STATE_BEFORE_ACTION_CHOSEN;
                            RecordedBattle_ClearBattlerAction(battler, 1);
                        }
                        else if (TrySetCantSelectMoveBattleScript(battler))
                        {
                            RecordedBattle_ClearBattlerAction(battler, 1);
                            gBattleCommunication[battler] = STATE_SELECTION_SCRIPT;
                            *(gBattleStruct->selectionScriptFinished + battler) = FALSE;
                            gBattleResources->bufferB[battler][1] = B_ACTION_USE_MOVE;
                            *(gBattleStruct->stateIdAfterSelScript + battler) = STATE_WAIT_ACTION_CHOSEN;
                            return;
                        }
                        else
                        {
                            if (!(gBattleTypeFlags & BATTLE_TYPE_PALACE))
                            {
                                RecordedBattle_SetBattlerAction(battler, gBattleResources->bufferB[battler][2]);
                                RecordedBattle_SetBattlerAction(battler, gBattleResources->bufferB[battler][3]);
                            }
<<<<<<< HEAD
                            *(gBattleStruct->chosenMovePositions + battler) = gBattleResources->bufferB[battler][2] & ~RET_MEGA_EVOLUTION;
                            gChosenMoveByBattler[battler] = gBattleMons[battler].moves[*(gBattleStruct->chosenMovePositions + battler)];
                            *(gBattleStruct->moveTarget + battler) = gBattleResources->bufferB[battler][3];
                            if (gBattleResources->bufferB[battler][2] & RET_MEGA_EVOLUTION)
                                gBattleStruct->mega.toEvolve |= gBitTable[battler];
                            gBattleCommunication[battler]++;
=======
                            *(gBattleStruct->chosenMovePositions + gActiveBattler) = gBattleResources->bufferB[gActiveBattler][2] & ~(RET_MEGA_EVOLUTION | RET_ULTRA_BURST);
                            gChosenMoveByBattler[gActiveBattler] = gBattleMons[gActiveBattler].moves[*(gBattleStruct->chosenMovePositions + gActiveBattler)];
                            *(gBattleStruct->moveTarget + gActiveBattler) = gBattleResources->bufferB[gActiveBattler][3];
                            if (gBattleResources->bufferB[gActiveBattler][2] & RET_MEGA_EVOLUTION)
                                gBattleStruct->mega.toEvolve |= gBitTable[gActiveBattler];
                            else if (gBattleResources->bufferB[gActiveBattler][2] & RET_ULTRA_BURST)
                                gBattleStruct->burst.toBurst |= gBitTable[gActiveBattler];
                            gBattleCommunication[gActiveBattler]++;
>>>>>>> deb20552
                        }
                        break;
                    }
                    break;
                case B_ACTION_USE_ITEM:
                    if ((gBattleResources->bufferB[battler][1] | (gBattleResources->bufferB[battler][2] << 8)) == 0)
                    {
                        gBattleCommunication[battler] = STATE_BEFORE_ACTION_CHOSEN;
                    }
                    else
                    {
                        gLastUsedItem = (gBattleResources->bufferB[battler][1] | (gBattleResources->bufferB[battler][2] << 8));
                        if (ItemId_GetPocket(gLastUsedItem) == POCKET_POKE_BALLS)
                            gBattleStruct->throwingPokeBall = TRUE;
                        gBattleCommunication[battler]++;
                    }
                    break;
                case B_ACTION_SWITCH:
                    if (gBattleResources->bufferB[battler][1] == PARTY_SIZE)
                    {
                        gBattleCommunication[battler] = STATE_BEFORE_ACTION_CHOSEN;
                        RecordedBattle_ClearBattlerAction(battler, 1);
                    }
                    else
                    {
                        UpdateBattlerPartyOrdersOnSwitch(battler);
                        gBattleCommunication[battler]++;
                    }
                    break;
                case B_ACTION_RUN:
                    gHitMarker |= HITMARKER_RUN;
                    gBattleCommunication[battler]++;
                    break;
                case B_ACTION_SAFARI_WATCH_CAREFULLY:
                    gBattleCommunication[battler]++;
                    break;
                case B_ACTION_SAFARI_BALL:
                    gBattleCommunication[battler]++;
                    break;
                case B_ACTION_THROW_BALL:
                    gBattleStruct->throwingPokeBall = TRUE;
                    gBattleCommunication[battler]++;
                    break;
                case B_ACTION_SAFARI_POKEBLOCK:
                    if ((gBattleResources->bufferB[battler][1] | (gBattleResources->bufferB[battler][2] << 8)) != 0)
                        gBattleCommunication[battler]++;
                    else
                        gBattleCommunication[battler] = STATE_BEFORE_ACTION_CHOSEN;
                    break;
                case B_ACTION_SAFARI_GO_NEAR:
                    gBattleCommunication[battler]++;
                    break;
                case B_ACTION_SAFARI_RUN:
                    gHitMarker |= HITMARKER_RUN;
                    gBattleCommunication[battler]++;
                    break;
                case B_ACTION_WALLY_THROW:
                    gBattleCommunication[battler]++;
                    break;
                case B_ACTION_DEBUG:
                    gBattleCommunication[battler] = STATE_BEFORE_ACTION_CHOSEN;
                    break;
                }
            }
            break;
        case STATE_WAIT_ACTION_CONFIRMED_STANDBY:
            if (!(gBattleControllerExecFlags & ((gBitTable[battler])
                                                | (0xF << 28)
                                                | (gBitTable[battler] << 4)
                                                | (gBitTable[battler] << 8)
                                                | (gBitTable[battler] << 12))))
            {
                if (AllAtActionConfirmed())
                    i = TRUE;
                else
                    i = FALSE;

                if (((gBattleTypeFlags & BATTLE_TYPE_MULTI) || !(gBattleTypeFlags &  BATTLE_TYPE_DOUBLE))
                    || (position & BIT_FLANK) != B_FLANK_LEFT
                    || (*(&gBattleStruct->absentBattlerFlags) & gBitTable[GetBattlerAtPosition(BATTLE_PARTNER(position))]))
                {
                    BtlController_EmitLinkStandbyMsg(battler, BUFFER_A, LINK_STANDBY_MSG_STOP_BOUNCE, i);
                }
                else
                {
                    BtlController_EmitLinkStandbyMsg(battler, BUFFER_A, LINK_STANDBY_STOP_BOUNCE_ONLY, i);
                }
                MarkBattlerForControllerExec(battler);
                gBattleCommunication[battler]++;
            }
            break;
        case STATE_WAIT_ACTION_CONFIRMED:
            if (!(gBattleControllerExecFlags & ((gBitTable[battler]) | (0xF << 28) | (gBitTable[battler] << 4) | (gBitTable[battler] << 8) | (gBitTable[battler] << 12))))
            {
                gBattleCommunication[ACTIONS_CONFIRMED_COUNT]++;
            }
            break;
        case STATE_SELECTION_SCRIPT:
            if (*(gBattleStruct->selectionScriptFinished + battler))
            {
                gBattleCommunication[battler] = *(gBattleStruct->stateIdAfterSelScript + battler);
            }
            else
            {
                gBattlerAttacker = battler;
                gBattlescriptCurrInstr = gSelectionBattleScripts[battler];
                if (!(gBattleControllerExecFlags & ((gBitTable[battler]) | (0xF << 28) | (gBitTable[battler] << 4) | (gBitTable[battler] << 8) | (gBitTable[battler] << 12))))
                {
                    gBattleScriptingCommandsTable[gBattlescriptCurrInstr[0]]();
                }
                gSelectionBattleScripts[battler] = gBattlescriptCurrInstr;
            }
            break;
        case STATE_WAIT_SET_BEFORE_ACTION:
            if (!(gBattleControllerExecFlags & ((gBitTable[battler]) | (0xF << 28) | (gBitTable[battler] << 4) | (gBitTable[battler] << 8) | (gBitTable[battler] << 12))))
            {
                gBattleCommunication[battler] = STATE_BEFORE_ACTION_CHOSEN;
            }
            break;
        case STATE_SELECTION_SCRIPT_MAY_RUN:
            if (*(gBattleStruct->selectionScriptFinished + battler))
            {
                if (gBattleResources->bufferB[battler][1] == B_ACTION_NOTHING_FAINTED)
                {
                    gHitMarker |= HITMARKER_RUN;
                    gChosenActionByBattler[battler] = B_ACTION_RUN;
                    gBattleCommunication[battler] = STATE_WAIT_ACTION_CONFIRMED_STANDBY;
                }
                else
                {
                    RecordedBattle_ClearBattlerAction(battler, 1);
                    gBattleCommunication[battler] = *(gBattleStruct->stateIdAfterSelScript + battler);
                }
            }
            else
            {
                gBattlerAttacker = battler;
                gBattlescriptCurrInstr = gSelectionBattleScripts[battler];
                if (!(gBattleControllerExecFlags & ((gBitTable[battler]) | (0xF << 28) | (gBitTable[battler] << 4) | (gBitTable[battler] << 8) | (gBitTable[battler] << 12))))
                {
                    gBattleScriptingCommandsTable[gBattlescriptCurrInstr[0]]();
                }
                gSelectionBattleScripts[battler] = gBattlescriptCurrInstr;
            }
            break;
        }
    }

    // Check if everyone chose actions.
    if (gBattleCommunication[ACTIONS_CONFIRMED_COUNT] == gBattlersCount)
    {
        RecordedBattle_CheckMovesetChanges(B_RECORD_MODE_RECORDING);

        if (WILD_DOUBLE_BATTLE
            && gBattleStruct->throwingPokeBall
            && gChosenActionByBattler[GetBattlerAtPosition(B_POSITION_PLAYER_RIGHT)] != B_ACTION_NOTHING_FAINTED)
        {
            // if we choose to throw a ball with our second mon, skip the action of the first
            // (if we have chosen throw ball with first, second's is already skipped)
            // if throwing a ball in a wild battle with an in-game partner, skip partner's turn when throwing a ball
            if (gBattleTypeFlags & BATTLE_TYPE_INGAME_PARTNER)
                gChosenActionByBattler[GetBattlerAtPosition(B_POSITION_PLAYER_RIGHT)] = B_ACTION_NOTHING_FAINTED;
            else
                gChosenActionByBattler[GetBattlerAtPosition(B_POSITION_PLAYER_LEFT)] = B_ACTION_NOTHING_FAINTED;
        }

        gBattleMainFunc = SetActionsAndBattlersTurnOrder;

        if (gBattleTypeFlags & BATTLE_TYPE_INGAME_PARTNER)
        {
            for (i = 0; i < gBattlersCount; i++)
            {
                if (gChosenActionByBattler[i] == B_ACTION_SWITCH)
                    SwitchPartyOrderInGameMulti(i, *(gBattleStruct->monToSwitchIntoId + i));
            }
        }
    }
}

static bool8 AllAtActionConfirmed(void)
{
    s32 i, count;

    for (count = 0, i = 0; i < gBattlersCount; i++)
    {
        if (gBattleCommunication[i] == STATE_WAIT_ACTION_CONFIRMED)
            count++;
    }

    if (count + 1 == gBattlersCount)
        return TRUE;
    else
        return FALSE;
}

static void UpdateBattlerPartyOrdersOnSwitch(u32 battler)
{
    gBattleStruct->monToSwitchIntoId[battler] = gBattleResources->bufferB[battler][1];
    RecordedBattle_SetBattlerAction(battler, gBattleResources->bufferB[battler][1]);

    if (gBattleTypeFlags & BATTLE_TYPE_LINK && gBattleTypeFlags & BATTLE_TYPE_MULTI)
    {
        *(battler * 3 + (u8 *)(gBattleStruct->battlerPartyOrders) + 0) &= 0xF;
        *(battler * 3 + (u8 *)(gBattleStruct->battlerPartyOrders) + 0) |= (gBattleResources->bufferB[battler][2] & 0xF0);
        *(battler * 3 + (u8 *)(gBattleStruct->battlerPartyOrders) + 1) = gBattleResources->bufferB[battler][3];

        *((BATTLE_PARTNER(battler)) * 3 + (u8 *)(gBattleStruct->battlerPartyOrders) + 0) &= (0xF0);
        *((BATTLE_PARTNER(battler)) * 3 + (u8 *)(gBattleStruct->battlerPartyOrders) + 0) |= (gBattleResources->bufferB[battler][2] & 0xF0) >> 4;
        *((BATTLE_PARTNER(battler)) * 3 + (u8 *)(gBattleStruct->battlerPartyOrders) + 2) = gBattleResources->bufferB[battler][3];
    }
}

void SwapTurnOrder(u8 id1, u8 id2)
{
    u32 temp;

    SWAP(gActionsByTurnOrder[id1], gActionsByTurnOrder[id2], temp);
    SWAP(gBattlerByTurnOrder[id1], gBattlerByTurnOrder[id2], temp);
}

u32 GetBattlerTotalSpeedStat(u8 battler)
{
    u32 speed = gBattleMons[battler].speed;
    u32 ability = GetBattlerAbility(battler);
    u32 holdEffect = GetBattlerHoldEffect(battler, TRUE);
    u32 highestStat = GetHighestStatId(battler);

    // weather abilities
    if (WEATHER_HAS_EFFECT)
    {
        if (ability == ABILITY_SWIFT_SWIM       && holdEffect != HOLD_EFFECT_UTILITY_UMBRELLA && gBattleWeather & B_WEATHER_RAIN)
            speed *= 2;
        else if (ability == ABILITY_CHLOROPHYLL && holdEffect != HOLD_EFFECT_UTILITY_UMBRELLA && gBattleWeather & B_WEATHER_SUN)
            speed *= 2;
        else if (ability == ABILITY_SAND_RUSH   && gBattleWeather & B_WEATHER_SANDSTORM)
            speed *= 2;
        else if (ability == ABILITY_SLUSH_RUSH  && (gBattleWeather & (B_WEATHER_HAIL | B_WEATHER_SNOW)))
            speed *= 2;
    }

    // other abilities
    if (ability == ABILITY_QUICK_FEET && gBattleMons[battler].status1 & STATUS1_ANY)
        speed = (speed * 150) / 100;
    else if (ability == ABILITY_SURGE_SURFER && gFieldStatuses & STATUS_FIELD_ELECTRIC_TERRAIN)
        speed *= 2;
    else if (ability == ABILITY_SLOW_START && gDisableStructs[battler].slowStartTimer != 0)
        speed /= 2;
    else if (ability == ABILITY_PROTOSYNTHESIS && gBattleWeather & B_WEATHER_SUN && highestStat == STAT_SPEED)
        speed = (speed * 150) / 100;
    else if (ability == ABILITY_QUARK_DRIVE && gFieldStatuses & STATUS_FIELD_ELECTRIC_TERRAIN && highestStat == STAT_SPEED)
        speed = (speed * 150) / 100;

    // stat stages
    speed *= gStatStageRatios[gBattleMons[battler].statStages[STAT_SPEED]][0];
    speed /= gStatStageRatios[gBattleMons[battler].statStages[STAT_SPEED]][1];

    // player's badge boost
    if (!(gBattleTypeFlags & (BATTLE_TYPE_LINK | BATTLE_TYPE_RECORDED_LINK | BATTLE_TYPE_FRONTIER))
        && ShouldGetStatBadgeBoost(FLAG_BADGE03_GET, battler)
        && GetBattlerSide(battler) == B_SIDE_PLAYER)
    {
        speed = (speed * 110) / 100;
    }

    // item effects
    if (holdEffect == HOLD_EFFECT_MACHO_BRACE || holdEffect == HOLD_EFFECT_POWER_ITEM)
        speed /= 2;
    else if (holdEffect == HOLD_EFFECT_IRON_BALL)
        speed /= 2;
    else if (holdEffect == HOLD_EFFECT_CHOICE_SCARF)
        speed = (speed * 150) / 100;
    else if (holdEffect == HOLD_EFFECT_QUICK_POWDER && gBattleMons[battler].species == SPECIES_DITTO && !(gBattleMons[battler].status2 & STATUS2_TRANSFORMED))
        speed *= 2;

    // various effects
    if (gSideStatuses[GET_BATTLER_SIDE(battler)] & SIDE_STATUS_TAILWIND)
        speed *= 2;
    if (gBattleResources->flags->flags[battler] & RESOURCE_FLAG_UNBURDEN)
        speed *= 2;

    // paralysis drop
    if (gBattleMons[battler].status1 & STATUS1_PARALYSIS && ability != ABILITY_QUICK_FEET)
    #if B_PARALYSIS_SPEED >= GEN_7
        speed /= 2;
    #else
        speed /= 4;
    #endif

    return speed;
}

s8 GetChosenMovePriority(u32 battler)
{
    u16 move;

    gProtectStructs[battler].pranksterElevated = 0;
    if (gProtectStructs[battler].noValidMoves)
        move = MOVE_STRUGGLE;
    else
        move = gBattleMons[battler].moves[*(gBattleStruct->chosenMovePositions + battler)];

    return GetMovePriority(battler, move);
}

s8 GetMovePriority(u32 battler, u16 move)
{
    s8 priority;
    u16 ability = GetBattlerAbility(battler);

    priority = gBattleMoves[move].priority;
    if (ability == ABILITY_GALE_WINGS
    #if B_GALE_WINGS >= GEN_7
        && BATTLER_MAX_HP(battler)
    #endif
        && gBattleMoves[move].type == TYPE_FLYING)
    {
        priority++;
    }
    else if (ability == ABILITY_PRANKSTER && IS_MOVE_STATUS(move))
    {
        gProtectStructs[battler].pranksterElevated = 1;
        priority++;
    }
    else if (gBattleMoves[move].effect == EFFECT_GRASSY_GLIDE && gFieldStatuses & STATUS_FIELD_GRASSY_TERRAIN && IsBattlerGrounded(battler))
    {
        priority++;
    }
    else if (ability == ABILITY_TRIAGE)
    {
        switch (gBattleMoves[move].effect)
        {
        case EFFECT_RESTORE_HP:
        case EFFECT_REST:
        case EFFECT_MORNING_SUN:
        case EFFECT_MOONLIGHT:
        case EFFECT_SYNTHESIS:
        case EFFECT_HEAL_PULSE:
        case EFFECT_HEALING_WISH:
        case EFFECT_SWALLOW:
        case EFFECT_WISH:
        case EFFECT_SOFTBOILED:
        case EFFECT_ABSORB:
        case EFFECT_ROOST:
        case EFFECT_JUNGLE_HEALING:
            priority += 3;
            break;
        }
    }

    if (gProtectStructs[battler].quash)
        priority = -8;

    return priority;
}

u8 GetWhoStrikesFirst(u8 battler1, u8 battler2, bool8 ignoreChosenMoves)
{
    u8 strikesFirst = 0;
    u32 speedBattler1 = 0, speedBattler2 = 0;
    u32 holdEffectBattler1 = 0, holdEffectBattler2 = 0;
    s8 priority1 = 0, priority2 = 0;
    u16 ability1 = GetBattlerAbility(battler1), ability2 = GetBattlerAbility(battler2);

    // Battler 1
    speedBattler1 = GetBattlerTotalSpeedStat(battler1);
    holdEffectBattler1 = GetBattlerHoldEffect(battler1, TRUE);
    // Quick Draw
    if (!ignoreChosenMoves && ability1 == ABILITY_QUICK_DRAW && !IS_MOVE_STATUS(gChosenMoveByBattler[battler1]) && Random() % 100 < 30)
        gProtectStructs[battler1].quickDraw = TRUE;
    // Quick Claw and Custap Berry
    if (!gProtectStructs[battler1].quickDraw
     && ((holdEffectBattler1 == HOLD_EFFECT_QUICK_CLAW && gRandomTurnNumber < (0xFFFF * GetBattlerHoldEffectParam(battler1)) / 100)
     || (holdEffectBattler1 == HOLD_EFFECT_CUSTAP_BERRY && HasEnoughHpToEatBerry(battler1, 4, gBattleMons[battler1].item))))
        gProtectStructs[battler1].usedCustapBerry = TRUE;

    // Battler 2
    speedBattler2 = GetBattlerTotalSpeedStat(battler2);
    holdEffectBattler2 = GetBattlerHoldEffect(battler2, TRUE);
    // Quick Draw
    if (!ignoreChosenMoves && ability2 == ABILITY_QUICK_DRAW && !IS_MOVE_STATUS(gChosenMoveByBattler[battler2]) && Random() % 100 < 30)
        gProtectStructs[battler2].quickDraw = TRUE;
    // Quick Claw and Custap Berry
    if (!gProtectStructs[battler2].quickDraw
     && ((holdEffectBattler2 == HOLD_EFFECT_QUICK_CLAW && gRandomTurnNumber < (0xFFFF * GetBattlerHoldEffectParam(battler2)) / 100)
     || (holdEffectBattler2 == HOLD_EFFECT_CUSTAP_BERRY && HasEnoughHpToEatBerry(battler2, 4, gBattleMons[battler2].item))))
        gProtectStructs[battler2].usedCustapBerry = TRUE;

    if (!ignoreChosenMoves)
    {
        if (gChosenActionByBattler[battler1] == B_ACTION_USE_MOVE)
            priority1 = GetChosenMovePriority(battler1);
        if (gChosenActionByBattler[battler2] == B_ACTION_USE_MOVE)
            priority2 = GetChosenMovePriority(battler2);
    }

    if (priority1 == priority2)
    {
        // QUICK CLAW / CUSTAP - always first
        // LAGGING TAIL - always last
        // STALL - always last

        if (gProtectStructs[battler1].quickDraw && !gProtectStructs[battler2].quickDraw)
            strikesFirst = 0;
        else if (!gProtectStructs[battler1].quickDraw && gProtectStructs[battler2].quickDraw)
            strikesFirst = 1;
        else if (gProtectStructs[battler1].usedCustapBerry && !gProtectStructs[battler2].usedCustapBerry)
            strikesFirst = 0;
        else if (gProtectStructs[battler2].usedCustapBerry && !gProtectStructs[battler1].usedCustapBerry)
            strikesFirst = 1;
        else if (holdEffectBattler1 == HOLD_EFFECT_LAGGING_TAIL && holdEffectBattler2 != HOLD_EFFECT_LAGGING_TAIL)
            strikesFirst = 1;
        else if (holdEffectBattler2 == HOLD_EFFECT_LAGGING_TAIL && holdEffectBattler1 != HOLD_EFFECT_LAGGING_TAIL)
            strikesFirst = 0;
        else if (ability1 == ABILITY_STALL && ability2 != ABILITY_STALL)
            strikesFirst = 1;
        else if (ability2 == ABILITY_STALL && ability1 != ABILITY_STALL)
            strikesFirst = 0;
        else if (ability1 == ABILITY_MYCELIUM_MIGHT && ability2 != ABILITY_MYCELIUM_MIGHT && IS_MOVE_STATUS(gCurrentMove))
            strikesFirst = 1;
        else if (ability2 == ABILITY_MYCELIUM_MIGHT && ability1 != ABILITY_MYCELIUM_MIGHT && IS_MOVE_STATUS(gCurrentMove))
            strikesFirst = 0;
        else
        {
            if (speedBattler1 == speedBattler2 && Random() & 1)
            {
                strikesFirst = 2; // same speeds, same priorities
            }
            else if (speedBattler1 < speedBattler2)
            {
                // battler2 has more speed
                if (gFieldStatuses & STATUS_FIELD_TRICK_ROOM)
                    strikesFirst = 0;
                else
                    strikesFirst = 1;
            }
            else
            {
                // battler1 has more speed
                if (gFieldStatuses & STATUS_FIELD_TRICK_ROOM)
                    strikesFirst = 1;
                else
                    strikesFirst = 0;
            }
        }
    }
    else if (priority1 < priority2)
    {
        strikesFirst = 1; // battler2's move has greater priority
    }
    else
    {
        strikesFirst = 0; // battler1's move has greater priority
    }

    return strikesFirst;
}

static void SetActionsAndBattlersTurnOrder(void)
{
    s32 turnOrderId = 0;
    s32 i, j, battler;

    if (gBattleTypeFlags & BATTLE_TYPE_SAFARI)
    {
        for (battler = 0; battler < gBattlersCount; battler++)
        {
            gActionsByTurnOrder[turnOrderId] = gChosenActionByBattler[battler];
            gBattlerByTurnOrder[turnOrderId] = battler;
            turnOrderId++;
        }
    }
    else
    {
        if (gBattleTypeFlags & BATTLE_TYPE_LINK)
        {
            for (battler = 0; battler < gBattlersCount; battler++)
            {
                if (gChosenActionByBattler[battler] == B_ACTION_RUN)
                {
                    turnOrderId = 5;
                    break;
                }
            }
        }
        else
        {
            if (gChosenActionByBattler[0] == B_ACTION_RUN)
            {
                battler = 0;
                turnOrderId = 5;
            }
            if (gChosenActionByBattler[2] == B_ACTION_RUN)
            {
                battler = 2;
                turnOrderId = 5;
            }
        }

        if (turnOrderId == 5) // One of battlers wants to run.
        {
            gActionsByTurnOrder[0] = gChosenActionByBattler[battler];
            gBattlerByTurnOrder[0] = battler;
            turnOrderId = 1;
            for (i = 0; i < gBattlersCount; i++)
            {
                if (i != battler)
                {
                    gActionsByTurnOrder[turnOrderId] = gChosenActionByBattler[i];
                    gBattlerByTurnOrder[turnOrderId] = i;
                    turnOrderId++;
                }
            }
        }
        else
        {
            for (battler = 0; battler < gBattlersCount; battler++)
            {
                if (gChosenActionByBattler[battler] == B_ACTION_USE_ITEM
                  || gChosenActionByBattler[battler] == B_ACTION_SWITCH
                  || gChosenActionByBattler[battler] == B_ACTION_THROW_BALL)
                {
                    gActionsByTurnOrder[turnOrderId] = gChosenActionByBattler[battler];
                    gBattlerByTurnOrder[turnOrderId] = battler;
                    turnOrderId++;
                }
            }
            for (battler = 0; battler < gBattlersCount; battler++)
            {
                if (gChosenActionByBattler[battler] != B_ACTION_USE_ITEM
                  && gChosenActionByBattler[battler] != B_ACTION_SWITCH
                  && gChosenActionByBattler[battler] != B_ACTION_THROW_BALL)
                {
                    gActionsByTurnOrder[turnOrderId] = gChosenActionByBattler[battler];
                    gBattlerByTurnOrder[turnOrderId] = battler;
                    turnOrderId++;
                }
            }
            for (i = 0; i < gBattlersCount - 1; i++)
            {
                for (j = i + 1; j < gBattlersCount; j++)
                {
                    u8 battler1 = gBattlerByTurnOrder[i];
                    u8 battler2 = gBattlerByTurnOrder[j];
                    if (gActionsByTurnOrder[i] != B_ACTION_USE_ITEM
                        && gActionsByTurnOrder[j] != B_ACTION_USE_ITEM
                        && gActionsByTurnOrder[i] != B_ACTION_SWITCH
                        && gActionsByTurnOrder[j] != B_ACTION_SWITCH
                        && gActionsByTurnOrder[i] != B_ACTION_THROW_BALL
                        && gActionsByTurnOrder[j] != B_ACTION_THROW_BALL)
                    {
                        if (GetWhoStrikesFirst(battler1, battler2, FALSE))
                            SwapTurnOrder(i, j);
                    }
                }
            }
        }
    }
    gBattleMainFunc = CheckQuickClaw_CustapBerryActivation;
    gBattleStruct->quickClawBattlerId = 0;
}

static void TurnValuesCleanUp(bool8 var0)
{
    s32 i;

    for (i = 0; i < gBattlersCount; i++)
    {
        if (var0)
        {
            gProtectStructs[i].protected = FALSE;
            gProtectStructs[i].spikyShielded = FALSE;
            gProtectStructs[i].kingsShielded = FALSE;
            gProtectStructs[i].banefulBunkered = FALSE;
            gProtectStructs[i].quash = FALSE;
        }
        else
        {
            memset(&gProtectStructs[i], 0, sizeof(struct ProtectStruct));

            if (gDisableStructs[i].isFirstTurn)
                gDisableStructs[i].isFirstTurn--;

            if (gDisableStructs[i].rechargeTimer)
            {
                gDisableStructs[i].rechargeTimer--;
                if (gDisableStructs[i].rechargeTimer == 0)
                    gBattleMons[i].status2 &= ~STATUS2_RECHARGE;
            }
        }

        if (gDisableStructs[i].substituteHP == 0)
            gBattleMons[i].status2 &= ~STATUS2_SUBSTITUTE;

        gSpecialStatuses[i].parentalBondState = PARENTAL_BOND_OFF;
    }

    gSideStatuses[B_SIDE_PLAYER] &= ~(SIDE_STATUS_QUICK_GUARD | SIDE_STATUS_WIDE_GUARD | SIDE_STATUS_CRAFTY_SHIELD | SIDE_STATUS_MAT_BLOCK);
    gSideStatuses[B_SIDE_OPPONENT] &= ~(SIDE_STATUS_QUICK_GUARD | SIDE_STATUS_WIDE_GUARD | SIDE_STATUS_CRAFTY_SHIELD | SIDE_STATUS_MAT_BLOCK);
    gSideTimers[B_SIDE_PLAYER].followmeTimer = 0;
    gSideTimers[B_SIDE_OPPONENT].followmeTimer = 0;
}

void SpecialStatusesClear(void)
{
    memset(&gSpecialStatuses, 0, sizeof(gSpecialStatuses));
}

static void PopulateArrayWithBattlers(u8 *battlers)
{
    u32 i;
    for (i = 0; i < gBattlersCount; i++)
        battlers[i] = i;
}

static bool32 TryDoMegaEvosBeforeMoves(void)
{
    if (!(gHitMarker & HITMARKER_RUN) && (gBattleStruct->mega.toEvolve || gBattleStruct->burst.toBurst))
    {
        u32 i;
        struct Pokemon *party;
        struct Pokemon *mon;
        u8 megaOrder[MAX_BATTLERS_COUNT];

        PopulateArrayWithBattlers(megaOrder);
        SortBattlersBySpeed(megaOrder, FALSE);
        for (i = 0; i < gBattlersCount; i++)
        {
            if (gBattleStruct->mega.toEvolve & gBitTable[megaOrder[i]]
                && !(gProtectStructs[megaOrder[i]].noValidMoves))
            {
                gBattlerAttacker = megaOrder[i];
                gBattleStruct->mega.toEvolve &= ~(gBitTable[gBattlerAttacker]);
                gLastUsedItem = gBattleMons[gBattlerAttacker].item;
                party = GetBattlerParty(gBattlerAttacker);
                mon = &party[gBattlerPartyIndexes[gBattlerAttacker]];
                if (GetBattleFormChangeTargetSpecies(gBattlerAttacker, FORM_CHANGE_BATTLE_MEGA_EVOLUTION_MOVE) != SPECIES_NONE)
                    BattleScriptExecute(BattleScript_WishMegaEvolution);
                else
                    BattleScriptExecute(BattleScript_MegaEvolution);
                return TRUE;
            }

            if (gBattleStruct->burst.toBurst & gBitTable[megaOrder[i]]
                && !(gProtectStructs[megaOrder[i]].noValidMoves))
            {
                gActiveBattler = gBattlerAttacker = megaOrder[i];
                gBattleStruct->burst.toBurst &= ~(gBitTable[gActiveBattler]);
                gLastUsedItem = gBattleMons[gActiveBattler].item;
                party = GetBattlerParty(gActiveBattler);
                mon = &party[gBattlerPartyIndexes[gActiveBattler]];
                BattleScriptExecute(BattleScript_UltraBurst);
                return TRUE;
            }
        }
    }

    #if B_MEGA_EVO_TURN_ORDER >= GEN_7
        TryChangeTurnOrder(); // This will just do nothing if no mon has mega evolved.
    #endif
    return FALSE;
}

static bool32 TryDoMoveEffectsBeforeMoves(void)
{
    if (!(gHitMarker & HITMARKER_RUN))
    {
        u32 i;
        struct Pokemon *mon;
        u8 battlers[MAX_BATTLERS_COUNT];

        PopulateArrayWithBattlers(battlers);
        SortBattlersBySpeed(battlers, FALSE);
        for (i = 0; i < gBattlersCount; i++)
        {
            if (!(gBattleStruct->focusPunchBattlers & gBitTable[battlers[i]])
                && !(gBattleMons[battlers[i]].status1 & STATUS1_SLEEP)
                && !(gDisableStructs[battlers[i]].truantCounter)
                && !(gProtectStructs[battlers[i]].noValidMoves))
            {
                gBattleStruct->focusPunchBattlers |= gBitTable[battlers[i]];
                gBattlerAttacker = battlers[i];
                switch (gChosenMoveByBattler[gBattlerAttacker])
                {
                case MOVE_FOCUS_PUNCH:
                    BattleScriptExecute(BattleScript_FocusPunchSetUp);
                    return TRUE;
                case MOVE_BEAK_BLAST:
                    BattleScriptExecute(BattleScript_BeakBlastSetUp);
                    return TRUE;
                case MOVE_SHELL_TRAP:
                    BattleScriptExecute(BattleScript_ShellTrapSetUp);
                    return TRUE;
                }
            }
        }
    }

    return FALSE;
}

// In gen7, priority and speed are recalculated during the turn in which a pokemon mega evolves
static void TryChangeTurnOrder(void)
{
    u32 i, j;
    for (i = 0; i < gBattlersCount - 1; i++)
    {
        for (j = i + 1; j < gBattlersCount; j++)
        {
            u32 battler1 = gBattlerByTurnOrder[i];
            u32 battler2 = gBattlerByTurnOrder[j];

            if (gActionsByTurnOrder[i] == B_ACTION_USE_MOVE
                && gActionsByTurnOrder[j] == B_ACTION_USE_MOVE)
            {
                if (GetWhoStrikesFirst(battler1, battler2, FALSE))
                    SwapTurnOrder(i, j);
            }
        }
    }
}

static void CheckQuickClaw_CustapBerryActivation(void)
{
    u32 i, battler;

    if (!(gHitMarker & HITMARKER_RUN))
    {
        while (gBattleStruct->quickClawBattlerId < gBattlersCount)
        {
            battler = gBattlerAttacker = gBattleStruct->quickClawBattlerId;
            gBattleStruct->quickClawBattlerId++;
            if (gChosenActionByBattler[battler] == B_ACTION_USE_MOVE
             && gChosenMoveByBattler[battler] != MOVE_FOCUS_PUNCH   // quick claw message doesn't need to activate here
             && (gProtectStructs[battler].usedCustapBerry || gProtectStructs[battler].quickDraw)
             && !(gBattleMons[battler].status1 & STATUS1_SLEEP)
             && !(gDisableStructs[gBattlerAttacker].truantCounter)
             && !(gProtectStructs[battler].noValidMoves))
            {
                if (gProtectStructs[battler].usedCustapBerry)
                {
                    gProtectStructs[battler].usedCustapBerry = FALSE;
                    gLastUsedItem = gBattleMons[battler].item;
                    PREPARE_ITEM_BUFFER(gBattleTextBuff1, gLastUsedItem);
                    if (GetBattlerHoldEffect(battler, FALSE) == HOLD_EFFECT_CUSTAP_BERRY)
                    {
                        // don't record berry since its gone now
                        BattleScriptExecute(BattleScript_CustapBerryActivation);
                    }
                    else
                    {
                        RecordItemEffectBattle(battler, GetBattlerHoldEffect(battler, FALSE));
                        BattleScriptExecute(BattleScript_QuickClawActivation);
                    }
                }
                else if (gProtectStructs[battler].quickDraw)
                {
                    gBattlerAbility = battler;
                    gProtectStructs[battler].quickDraw = FALSE;
                    gLastUsedAbility = gBattleMons[battler].ability;
                    PREPARE_ABILITY_BUFFER(gBattleTextBuff1, gLastUsedAbility);
                    RecordAbilityBattle(battler, gLastUsedAbility);
                    BattleScriptExecute(BattleScript_QuickDrawActivation);
                }
                return;
            }
        }
    }

    // setup stuff before turns/actions
    TryClearRageAndFuryCutter();
    gCurrentTurnActionNumber = 0;
    gCurrentActionFuncId = gActionsByTurnOrder[0];
    gBattleStruct->dynamicMoveType = 0;
    gBattleStruct->effectsBeforeUsingMoveDone = FALSE;
    gBattleStruct->focusPunchBattlers = 0;
    for (i = 0; i < MAX_BATTLERS_COUNT; i++)
    {
        gBattleStruct->ateBoost[i] = FALSE;
        gSpecialStatuses[i].gemBoost = FALSE;
    }

    gBattleMainFunc = RunTurnActionsFunctions;
    gBattleCommunication[3] = 0;
    gBattleCommunication[4] = 0;
    gBattleScripting.multihitMoveEffect = 0;
    gBattleResources->battleScriptsStack->size = 0;
}

static void RunTurnActionsFunctions(void)
{
    if (gBattleOutcome != 0)
        gCurrentActionFuncId = B_ACTION_FINISHED;

    // Mega Evolve / Focus Punch-like moves after switching, items, running, but before using a move.
    if (gCurrentActionFuncId == B_ACTION_USE_MOVE && !gBattleStruct->effectsBeforeUsingMoveDone)
    {
        if (TryDoMegaEvosBeforeMoves())
            return;
        else if (TryDoMoveEffectsBeforeMoves())
            return;
        gBattleStruct->effectsBeforeUsingMoveDone = TRUE;
    }

    *(&gBattleStruct->savedTurnActionNumber) = gCurrentTurnActionNumber;
    sTurnActionsFuncsTable[gCurrentActionFuncId]();

    if (gCurrentTurnActionNumber >= gBattlersCount) // everyone did their actions, turn finished
    {
        gHitMarker &= ~HITMARKER_PASSIVE_DAMAGE;
        gBattleMainFunc = sEndTurnFuncsTable[gBattleOutcome & 0x7F];
    }
    else
    {
        if (gBattleStruct->savedTurnActionNumber != gCurrentTurnActionNumber) // action turn has been done, clear hitmarker bits for another battler
        {
            gHitMarker &= ~HITMARKER_NO_ATTACKSTRING;
            gHitMarker &= ~HITMARKER_UNABLE_TO_USE_MOVE;
        }
    }
}

static void HandleEndTurn_BattleWon(void)
{
    gCurrentActionFuncId = 0;

    if (gBattleTypeFlags & (BATTLE_TYPE_LINK | BATTLE_TYPE_RECORDED_LINK))
    {
        gSpecialVar_Result = gBattleOutcome;
        gBattleTextBuff1[0] = gBattleOutcome;
        gBattlerAttacker = GetBattlerAtPosition(B_POSITION_PLAYER_LEFT);
        gBattlescriptCurrInstr = BattleScript_LinkBattleWonOrLost;
        gBattleOutcome &= ~B_OUTCOME_LINK_BATTLE_RAN;
    }
    else if (gBattleTypeFlags & BATTLE_TYPE_TRAINER
            && gBattleTypeFlags & (BATTLE_TYPE_FRONTIER | BATTLE_TYPE_TRAINER_HILL | BATTLE_TYPE_EREADER_TRAINER))
    {
        BattleStopLowHpSound();
        gBattlescriptCurrInstr = BattleScript_FrontierTrainerBattleWon;

        if (gTrainerBattleOpponent_A == TRAINER_FRONTIER_BRAIN)
            PlayBGM(MUS_VICTORY_GYM_LEADER);
        else
            PlayBGM(MUS_VICTORY_TRAINER);
    }
    else if (gBattleTypeFlags & BATTLE_TYPE_TRAINER && !(gBattleTypeFlags & BATTLE_TYPE_LINK))
    {
        BattleStopLowHpSound();
        gBattlescriptCurrInstr = BattleScript_LocalTrainerBattleWon;

        switch (gTrainers[gTrainerBattleOpponent_A].trainerClass)
        {
        case TRAINER_CLASS_ELITE_FOUR:
        case TRAINER_CLASS_CHAMPION:
            PlayBGM(MUS_VICTORY_LEAGUE);
            break;
        case TRAINER_CLASS_TEAM_AQUA:
        case TRAINER_CLASS_TEAM_MAGMA:
        case TRAINER_CLASS_AQUA_ADMIN:
        case TRAINER_CLASS_AQUA_LEADER:
        case TRAINER_CLASS_MAGMA_ADMIN:
        case TRAINER_CLASS_MAGMA_LEADER:
            PlayBGM(MUS_VICTORY_AQUA_MAGMA);
            break;
        case TRAINER_CLASS_LEADER:
            PlayBGM(MUS_VICTORY_GYM_LEADER);
            break;
        default:
            PlayBGM(MUS_VICTORY_TRAINER);
            break;
        }
    }
    else
    {
        gBattlescriptCurrInstr = BattleScript_PayDayMoneyAndPickUpItems;
    }

    gBattleMainFunc = HandleEndTurn_FinishBattle;
}

static void HandleEndTurn_BattleLost(void)
{
    gCurrentActionFuncId = 0;

    if (gBattleTypeFlags & (BATTLE_TYPE_LINK | BATTLE_TYPE_RECORDED_LINK))
    {
        if (gBattleTypeFlags & BATTLE_TYPE_FRONTIER)
        {
            if (gBattleOutcome & B_OUTCOME_LINK_BATTLE_RAN)
            {
                gBattlescriptCurrInstr = BattleScript_PrintPlayerForfeitedLinkBattle;
                gBattleOutcome &= ~B_OUTCOME_LINK_BATTLE_RAN;
                gSaveBlock2Ptr->frontier.disableRecordBattle = TRUE;
            }
            else
            {
                gBattlescriptCurrInstr = BattleScript_FrontierLinkBattleLost;
                gBattleOutcome &= ~B_OUTCOME_LINK_BATTLE_RAN;
            }
        }
        else
        {
            gBattleTextBuff1[0] = gBattleOutcome;
            gBattlerAttacker = GetBattlerAtPosition(B_POSITION_PLAYER_LEFT);
            gBattlescriptCurrInstr = BattleScript_LinkBattleWonOrLost;
            gBattleOutcome &= ~B_OUTCOME_LINK_BATTLE_RAN;
        }
    }
    else
    {
        gBattlescriptCurrInstr = BattleScript_LocalBattleLost;
    }

    gBattleMainFunc = HandleEndTurn_FinishBattle;
}

static void HandleEndTurn_RanFromBattle(void)
{
    gCurrentActionFuncId = 0;

    if (gBattleTypeFlags & BATTLE_TYPE_FRONTIER && gBattleTypeFlags & BATTLE_TYPE_TRAINER)
    {
        gBattlescriptCurrInstr = BattleScript_PrintPlayerForfeited;
        gBattleOutcome = B_OUTCOME_FORFEITED;
        gSaveBlock2Ptr->frontier.disableRecordBattle = TRUE;
    }
    else if (gBattleTypeFlags & BATTLE_TYPE_TRAINER_HILL)
    {
        gBattlescriptCurrInstr = BattleScript_PrintPlayerForfeited;
        gBattleOutcome = B_OUTCOME_FORFEITED;
    }
    else
    {
        switch (gProtectStructs[gBattlerAttacker].fleeType)
        {
        default:
            gBattlescriptCurrInstr = BattleScript_GotAwaySafely;
            break;
        case FLEE_ITEM:
            gBattlescriptCurrInstr = BattleScript_SmokeBallEscape;
            break;
        case FLEE_ABILITY:
            gBattlescriptCurrInstr = BattleScript_RanAwayUsingMonAbility;
            break;
        }
    }

    gBattleMainFunc = HandleEndTurn_FinishBattle;
}

static void HandleEndTurn_MonFled(void)
{
    gCurrentActionFuncId = 0;

    PREPARE_MON_NICK_BUFFER(gBattleTextBuff1, gBattlerAttacker, gBattlerPartyIndexes[gBattlerAttacker]);
    gBattlescriptCurrInstr = BattleScript_WildMonFled;

    gBattleMainFunc = HandleEndTurn_FinishBattle;
}

static void HandleEndTurn_FinishBattle(void)
{
    u32 i, battler;

    if (gCurrentActionFuncId == B_ACTION_TRY_FINISH || gCurrentActionFuncId == B_ACTION_FINISHED)
    {
        if (!(gBattleTypeFlags & (BATTLE_TYPE_LINK
                                  | BATTLE_TYPE_RECORDED_LINK
                                  | BATTLE_TYPE_FIRST_BATTLE
                                  | BATTLE_TYPE_SAFARI
                                  | BATTLE_TYPE_EREADER_TRAINER
                                  | BATTLE_TYPE_WALLY_TUTORIAL
                                  | BATTLE_TYPE_FRONTIER)))
        {
            for (battler = 0; battler < gBattlersCount; battler++)
            {
                if (GetBattlerSide(battler) == B_SIDE_PLAYER)
                {
                    if (gBattleResults.playerMon1Species == SPECIES_NONE)
                    {
                        gBattleResults.playerMon1Species = GetMonData(&gPlayerParty[gBattlerPartyIndexes[battler]], MON_DATA_SPECIES, NULL);
                        GetMonData(&gPlayerParty[gBattlerPartyIndexes[battler]], MON_DATA_NICKNAME, gBattleResults.playerMon1Name);
                    }
                    else
                    {
                        gBattleResults.playerMon2Species = GetMonData(&gPlayerParty[gBattlerPartyIndexes[battler]], MON_DATA_SPECIES, NULL);
                        GetMonData(&gPlayerParty[gBattlerPartyIndexes[battler]], MON_DATA_NICKNAME, gBattleResults.playerMon2Name);
                    }
                }
            }
            TryPutPokemonTodayOnAir();
        }

        if (!(gBattleTypeFlags & (BATTLE_TYPE_LINK
                                  | BATTLE_TYPE_RECORDED_LINK
                                  | BATTLE_TYPE_TRAINER
                                  | BATTLE_TYPE_FIRST_BATTLE
                                  | BATTLE_TYPE_SAFARI
                                  | BATTLE_TYPE_FRONTIER
                                  | BATTLE_TYPE_EREADER_TRAINER
                                  | BATTLE_TYPE_WALLY_TUTORIAL))
            && gBattleResults.shinyWildMon)
        {
            TryPutBreakingNewsOnAir();
        }

        RecordedBattle_SetPlaybackFinished();
        if (gTestRunnerEnabled)
            TestRunner_Battle_AfterLastTurn();
        BeginFastPaletteFade(3);
        FadeOutMapMusic(5);
    #if B_TRAINERS_KNOCK_OFF_ITEMS == TRUE || B_RESTORE_HELD_BATTLE_ITEMS == TRUE
            TryRestoreHeldItems();
    #endif
        for (i = 0; i < PARTY_SIZE; i++)
        {
            bool8 changedForm = FALSE;

            // Appeared in battle and didn't faint
            if ((gBattleStruct->appearedInBattle & gBitTable[i]) && GetMonData(&gPlayerParty[i], MON_DATA_HP, NULL) != 0)
                changedForm = TryFormChange(i, B_SIDE_PLAYER, FORM_CHANGE_END_BATTLE_TERRAIN);

            if (!changedForm)
                changedForm = TryFormChange(i, B_SIDE_PLAYER, FORM_CHANGE_END_BATTLE);

            // Clear original species field
            gBattleStruct->changedSpecies[B_SIDE_PLAYER][i] = SPECIES_NONE;
            gBattleStruct->changedSpecies[B_SIDE_OPPONENT][i] = SPECIES_NONE;

        #if B_RECALCULATE_STATS >= GEN_5
            // Recalculate the stats of every party member before the end
            if (!changedForm)
                CalculateMonStats(&gPlayerParty[i]);
        #endif
        }
        // Clear battle mon species to avoid a bug on the next battle that causes
        // healthboxes loading incorrectly due to it trying to create a Mega Indicator
        // if the previous battler would've had it.
        for (i = 0; i < MAX_BATTLERS_COUNT; i++)
        {
            gBattleMons[i].species = SPECIES_NONE;
        }
        gBattleMainFunc = FreeResetData_ReturnToOvOrDoEvolutions;
        gCB2_AfterEvolution = BattleMainCB2;
    }
    else
    {
        if (gBattleControllerExecFlags == 0)
            gBattleScriptingCommandsTable[gBattlescriptCurrInstr[0]]();
    }
}

static void FreeResetData_ReturnToOvOrDoEvolutions(void)
{
    if (!gPaletteFade.active)
    {
        gIsFishingEncounter = FALSE;
        gIsSurfingEncounter = FALSE;
        ResetSpriteData();
        if (!(gBattleTypeFlags & (BATTLE_TYPE_LINK
                                  | BATTLE_TYPE_RECORDED_LINK
                                  | BATTLE_TYPE_FIRST_BATTLE
                                  | BATTLE_TYPE_SAFARI
                                  | BATTLE_TYPE_FRONTIER
                                  | BATTLE_TYPE_EREADER_TRAINER
                                  | BATTLE_TYPE_WALLY_TUTORIAL))
        #if B_EVOLUTION_AFTER_WHITEOUT <= GEN_5
            && (gBattleOutcome == B_OUTCOME_WON || gBattleOutcome == B_OUTCOME_CAUGHT)
        #endif
        )
        {
            gBattleMainFunc = TrySpecialEvolution;
        }
        else
        {
            gBattleMainFunc = ReturnFromBattleToOverworld;
            return;
        }
    }

    FreeAllWindowBuffers();
    if (!(gBattleTypeFlags & BATTLE_TYPE_LINK))
    {
        FreeMonSpritesGfx();
        FreeBattleResources();
        FreeBattleSpritesData();
    }
}

static void TrySpecialEvolution(void) // Attempts to perform non-level related battle evolutions (not the script command).
{
    s32 i;

    for (i = 0; i < PARTY_SIZE; i++)
    {
        u16 species = GetEvolutionTargetSpecies(&gPlayerParty[i], EVO_MODE_BATTLE_SPECIAL, i, NULL);
        if (species != SPECIES_NONE && !(sTriedEvolving & gBitTable[i]))
        {
            sTriedEvolving |= gBitTable[i];
            FreeAllWindowBuffers();
            gBattleMainFunc = WaitForEvoSceneToFinish;
            EvolutionScene(&gPlayerParty[i], species, TRUE, i);
            return;
        }
    }
    sTriedEvolving = 0;
    gBattleMainFunc = TryEvolvePokemon;
}

static void TryEvolvePokemon(void)
{
    s32 i;

    while (gLeveledUpInBattle != 0)
    {
        for (i = 0; i < PARTY_SIZE; i++)
        {
            if (gLeveledUpInBattle & gBitTable[i])
            {
                u16 species;
                u8 levelUpBits = gLeveledUpInBattle;

                levelUpBits &= ~(gBitTable[i]);
                gLeveledUpInBattle = levelUpBits;

                species = GetEvolutionTargetSpecies(&gPlayerParty[i], EVO_MODE_NORMAL, levelUpBits, NULL);
                if (species != SPECIES_NONE)
                {
                    FreeAllWindowBuffers();
                    gBattleMainFunc = WaitForEvoSceneToFinish;
                    EvolutionScene(&gPlayerParty[i], species, TRUE, i);
                    return;
                }
            }
        }
    }

    gBattleMainFunc = ReturnFromBattleToOverworld;
}

static void WaitForEvoSceneToFinish(void)
{
    if (gMain.callback2 == BattleMainCB2)
        gBattleMainFunc = TrySpecialEvolution;
}

static void ReturnFromBattleToOverworld(void)
{
    if (!(gBattleTypeFlags & BATTLE_TYPE_LINK))
    {
        RandomlyGivePartyPokerus(gPlayerParty);
        PartySpreadPokerus(gPlayerParty);
    }

    if (gBattleTypeFlags & BATTLE_TYPE_LINK && gReceivedRemoteLinkPlayers)
        return;

    gSpecialVar_Result = gBattleOutcome;
    gMain.inBattle = FALSE;
    gMain.callback1 = gPreBattleCallback1;

    if (gBattleTypeFlags & BATTLE_TYPE_ROAMER)
    {
        UpdateRoamerHPStatus(&gEnemyParty[0]);

#ifndef BUGFIX
        if ((gBattleOutcome & B_OUTCOME_WON) || gBattleOutcome == B_OUTCOME_CAUGHT)
#else
        if ((gBattleOutcome == B_OUTCOME_WON) || gBattleOutcome == B_OUTCOME_CAUGHT) // Bug: When Roar is used by roamer, gBattleOutcome is B_OUTCOME_PLAYER_TELEPORTED (5).
#endif                                                                               // & with B_OUTCOME_WON (1) will return TRUE and deactivates the roamer.
            SetRoamerInactive();
    }

    m4aSongNumStop(SE_LOW_HEALTH);
    SetMainCallback2(gMain.savedCallback);
}

void RunBattleScriptCommands_PopCallbacksStack(void)
{
    if (gCurrentActionFuncId == B_ACTION_TRY_FINISH || gCurrentActionFuncId == B_ACTION_FINISHED)
    {
        if (gBattleResources->battleCallbackStack->size != 0)
            gBattleResources->battleCallbackStack->size--;
        gBattleMainFunc = gBattleResources->battleCallbackStack->function[gBattleResources->battleCallbackStack->size];
    }
    else
    {
        if (gBattleControllerExecFlags == 0)
            gBattleScriptingCommandsTable[gBattlescriptCurrInstr[0]]();
    }
}

void RunBattleScriptCommands(void)
{
    if (gBattleControllerExecFlags == 0)
        gBattleScriptingCommandsTable[gBattlescriptCurrInstr[0]]();
}

void SetTypeBeforeUsingMove(u16 move, u8 battlerAtk)
{
    u32 moveType, ateType, attackerAbility;
    u16 holdEffect = GetBattlerHoldEffect(battlerAtk, TRUE);

    if (move == MOVE_STRUGGLE)
        return;

    gBattleStruct->dynamicMoveType = 0;
    gBattleStruct->ateBoost[battlerAtk] = 0;
    gSpecialStatuses[battlerAtk].gemBoost = FALSE;

    if (gBattleMoves[move].effect == EFFECT_WEATHER_BALL)
    {
        if (WEATHER_HAS_EFFECT)
        {
            if (gBattleWeather & B_WEATHER_RAIN && holdEffect != HOLD_EFFECT_UTILITY_UMBRELLA)
                gBattleStruct->dynamicMoveType = TYPE_WATER | F_DYNAMIC_TYPE_2;
            else if (gBattleWeather & B_WEATHER_SANDSTORM)
                gBattleStruct->dynamicMoveType = TYPE_ROCK | F_DYNAMIC_TYPE_2;
            else if (gBattleWeather & B_WEATHER_SUN && holdEffect != HOLD_EFFECT_UTILITY_UMBRELLA)
                gBattleStruct->dynamicMoveType = TYPE_FIRE | F_DYNAMIC_TYPE_2;
            else if (gBattleWeather & (B_WEATHER_HAIL |B_WEATHER_SNOW))
                gBattleStruct->dynamicMoveType = TYPE_ICE | F_DYNAMIC_TYPE_2;
            else
                gBattleStruct->dynamicMoveType = TYPE_NORMAL | F_DYNAMIC_TYPE_2;
        }
    }
    else if (gBattleMoves[move].effect == EFFECT_HIDDEN_POWER)
    {
        u8 typeBits  = ((gBattleMons[battlerAtk].hpIV & 1) << 0)
                     | ((gBattleMons[battlerAtk].attackIV & 1) << 1)
                     | ((gBattleMons[battlerAtk].defenseIV & 1) << 2)
                     | ((gBattleMons[battlerAtk].speedIV & 1) << 3)
                     | ((gBattleMons[battlerAtk].spAttackIV & 1) << 4)
                     | ((gBattleMons[battlerAtk].spDefenseIV & 1) << 5);

        // Subtract 4 instead of 1 below because 3 types are excluded (TYPE_NORMAL and TYPE_MYSTERY and TYPE_FAIRY)
        // The final + 1 skips past Normal, and the following conditional skips TYPE_MYSTERY
        gBattleStruct->dynamicMoveType = ((NUMBER_OF_MON_TYPES - 4) * typeBits) / 63 + 1;
        if (gBattleStruct->dynamicMoveType >= TYPE_MYSTERY)
            gBattleStruct->dynamicMoveType++;
        gBattleStruct->dynamicMoveType |= F_DYNAMIC_TYPE_1 | F_DYNAMIC_TYPE_2;
    }
    else if (gBattleMoves[move].effect == EFFECT_CHANGE_TYPE_ON_ITEM)
    {
        if (holdEffect == gBattleMoves[move].argument)
            gBattleStruct->dynamicMoveType = ItemId_GetSecondaryId(gBattleMons[battlerAtk].item) | F_DYNAMIC_TYPE_2;
    }
    else if (gBattleMoves[move].effect == EFFECT_REVELATION_DANCE)
    {
        if (gBattleMons[battlerAtk].type1 != TYPE_MYSTERY)
            gBattleStruct->dynamicMoveType = gBattleMons[battlerAtk].type1 | F_DYNAMIC_TYPE_2;
        else if (gBattleMons[battlerAtk].type2 != TYPE_MYSTERY)
            gBattleStruct->dynamicMoveType = gBattleMons[battlerAtk].type2 | F_DYNAMIC_TYPE_2;
        else if (gBattleMons[battlerAtk].type3 != TYPE_MYSTERY)
            gBattleStruct->dynamicMoveType = gBattleMons[battlerAtk].type3 | F_DYNAMIC_TYPE_2;
    }
    else if (gBattleMoves[move].effect == EFFECT_NATURAL_GIFT)
    {
        if (ItemId_GetPocket(gBattleMons[battlerAtk].item) == POCKET_BERRIES)
            gBattleStruct->dynamicMoveType = gNaturalGiftTable[ITEM_TO_BERRY(gBattleMons[battlerAtk].item)].type;
    }
    else if (gBattleMoves[move].effect == EFFECT_TERRAIN_PULSE)
    {
        if (IsBattlerTerrainAffected(battlerAtk, STATUS_FIELD_TERRAIN_ANY))
        {
            if (gFieldStatuses & STATUS_FIELD_ELECTRIC_TERRAIN)
                gBattleStruct->dynamicMoveType = TYPE_ELECTRIC | F_DYNAMIC_TYPE_2;
            else if (gFieldStatuses & STATUS_FIELD_GRASSY_TERRAIN)
                gBattleStruct->dynamicMoveType = TYPE_GRASS | F_DYNAMIC_TYPE_2;
            else if (gFieldStatuses & STATUS_FIELD_MISTY_TERRAIN)
                gBattleStruct->dynamicMoveType = TYPE_FAIRY | F_DYNAMIC_TYPE_2;
            else if (gFieldStatuses & STATUS_FIELD_PSYCHIC_TERRAIN)
                gBattleStruct->dynamicMoveType = TYPE_PSYCHIC | F_DYNAMIC_TYPE_2;
            else //failsafe
                gBattleStruct->dynamicMoveType = TYPE_NORMAL | F_DYNAMIC_TYPE_2;
        }
    }

    attackerAbility = GetBattlerAbility(battlerAtk);
    GET_MOVE_TYPE(move, moveType);
    if ((gFieldStatuses & STATUS_FIELD_ION_DELUGE && moveType == TYPE_NORMAL)
        || gStatuses4[battlerAtk] & STATUS4_ELECTRIFIED)
    {
        gBattleStruct->dynamicMoveType = TYPE_ELECTRIC | F_DYNAMIC_TYPE_2;
    }
    else if (gBattleMoves[move].type == TYPE_NORMAL
             && gBattleMoves[move].effect != EFFECT_HIDDEN_POWER
             && gBattleMoves[move].effect != EFFECT_WEATHER_BALL
             && gBattleMoves[move].effect != EFFECT_CHANGE_TYPE_ON_ITEM
             && gBattleMoves[move].effect != EFFECT_NATURAL_GIFT
             && ((attackerAbility == ABILITY_PIXILATE && (ateType = TYPE_FAIRY))
                 || (attackerAbility == ABILITY_REFRIGERATE && (ateType = TYPE_ICE))
                 || (attackerAbility == ABILITY_AERILATE && (ateType = TYPE_FLYING))
                 || ((attackerAbility == ABILITY_GALVANIZE) && (ateType = TYPE_ELECTRIC))
                )
             )
    {
        gBattleStruct->dynamicMoveType = ateType | F_DYNAMIC_TYPE_2;
        gBattleStruct->ateBoost[battlerAtk] = 1;
    }
    else if (gBattleMoves[move].type != TYPE_NORMAL
             && gBattleMoves[move].effect != EFFECT_HIDDEN_POWER
             && gBattleMoves[move].effect != EFFECT_WEATHER_BALL
             && attackerAbility == ABILITY_NORMALIZE)
    {
        gBattleStruct->dynamicMoveType = TYPE_NORMAL | F_DYNAMIC_TYPE_2;
        gBattleStruct->ateBoost[battlerAtk] = 1;
    }
    else if (gBattleMoves[move].soundMove && attackerAbility == ABILITY_LIQUID_VOICE)
    {
        gBattleStruct->dynamicMoveType = TYPE_WATER | F_DYNAMIC_TYPE_2;
    }
    else if (gStatuses4[battlerAtk] & STATUS4_PLASMA_FISTS && moveType == TYPE_NORMAL)
    {
        gBattleStruct->dynamicMoveType = TYPE_ELECTRIC | F_DYNAMIC_TYPE_2;
    }
    else if (move == MOVE_AURA_WHEEL && gBattleMons[battlerAtk].species == SPECIES_MORPEKO_HANGRY)
    {
        gBattleStruct->dynamicMoveType = TYPE_DARK | F_DYNAMIC_TYPE_2;
    }

    // Check if a gem should activate.
    GET_MOVE_TYPE(move, moveType);
    if (holdEffect == HOLD_EFFECT_GEMS
        && moveType == ItemId_GetSecondaryId(gBattleMons[battlerAtk].item))
    {
        gSpecialStatuses[battlerAtk].gemParam = GetBattlerHoldEffectParam(battlerAtk);
        gSpecialStatuses[battlerAtk].gemBoost = TRUE;
    }
}

// special to set a field's totem boost(s)
// inputs:
//  var8000: battler
//  var8001 - var8007: stat changes
void SetTotemBoost(void)
{
    u8 battler = gSpecialVar_0x8000;
    u8 i;

    for (i = 0; i < (NUM_BATTLE_STATS - 1); i++)
    {
        if (*(&gSpecialVar_0x8001 + i))
        {
            gTotemBoosts[battler].stats |= (1 << i);
            gTotemBoosts[battler].statChanges[i] = *(&gSpecialVar_0x8001 + i);
            gTotemBoosts[battler].stats |= 0x80;  // used as a flag for the "totem flared to life" script
        }
    }
}

bool32 IsWildMonSmart(void)
{
#if B_SMART_WILD_AI_FLAG != 0
    return (FlagGet(B_SMART_WILD_AI_FLAG));
#else
    return FALSE;
#endif
}<|MERGE_RESOLUTION|>--- conflicted
+++ resolved
@@ -4288,18 +4288,11 @@
                         RecordedBattle_ClearBattlerAction(GetBattlerAtPosition(BATTLE_PARTNER(GetBattlerPosition(battler))), 3);
                     }
 
-<<<<<<< HEAD
                     gBattleStruct->mega.toEvolve &= ~(gBitTable[BATTLE_PARTNER(GetBattlerPosition(battler))]);
+                    gBattleStruct->burst.toBurst &= ~(gBitTable[BATTLE_PARTNER(GetBattlerPosition(battler))]);
                     gBattleStruct->zmove.toBeUsed[BATTLE_PARTNER(GetBattlerPosition(battler))] = MOVE_NONE;
                     BtlController_EmitEndBounceEffect(battler, BUFFER_A);
                     MarkBattlerForControllerExec(battler);
-=======
-                    gBattleStruct->mega.toEvolve &= ~(gBitTable[BATTLE_PARTNER(GetBattlerPosition(gActiveBattler))]);
-                    gBattleStruct->burst.toBurst &= ~(gBitTable[BATTLE_PARTNER(GetBattlerPosition(gActiveBattler))]);
-                    gBattleStruct->zmove.toBeUsed[BATTLE_PARTNER(GetBattlerPosition(gActiveBattler))] = MOVE_NONE;
-                    BtlController_EmitEndBounceEffect(BUFFER_A);
-                    MarkBattlerForControllerExec(gActiveBattler);
->>>>>>> deb20552
                     return;
                 case B_ACTION_DEBUG:
                     BtlController_EmitDebugMenu(battler, BUFFER_A);
@@ -4383,23 +4376,15 @@
                                 RecordedBattle_SetBattlerAction(battler, gBattleResources->bufferB[battler][2]);
                                 RecordedBattle_SetBattlerAction(battler, gBattleResources->bufferB[battler][3]);
                             }
-<<<<<<< HEAD
-                            *(gBattleStruct->chosenMovePositions + battler) = gBattleResources->bufferB[battler][2] & ~RET_MEGA_EVOLUTION;
-                            gChosenMoveByBattler[battler] = gBattleMons[battler].moves[*(gBattleStruct->chosenMovePositions + battler)];
-                            *(gBattleStruct->moveTarget + battler) = gBattleResources->bufferB[battler][3];
+
+                            gBattleStruct->chosenMovePositions[battler] = gBattleResources->bufferB[battler][2] & ~(RET_MEGA_EVOLUTION | RET_ULTRA_BURST);
+                            gChosenMoveByBattler[battler] = gBattleMons[battler].moves[gBattleStruct->chosenMovePositions[battler]];
+                            gBattleStruct->moveTarget[battler] = gBattleResources->bufferB[battler][3];
                             if (gBattleResources->bufferB[battler][2] & RET_MEGA_EVOLUTION)
                                 gBattleStruct->mega.toEvolve |= gBitTable[battler];
+                            else if (gBattleResources->bufferB[battler][2] & RET_ULTRA_BURST)
+                                gBattleStruct->burst.toBurst |= gBitTable[battler];
                             gBattleCommunication[battler]++;
-=======
-                            *(gBattleStruct->chosenMovePositions + gActiveBattler) = gBattleResources->bufferB[gActiveBattler][2] & ~(RET_MEGA_EVOLUTION | RET_ULTRA_BURST);
-                            gChosenMoveByBattler[gActiveBattler] = gBattleMons[gActiveBattler].moves[*(gBattleStruct->chosenMovePositions + gActiveBattler)];
-                            *(gBattleStruct->moveTarget + gActiveBattler) = gBattleResources->bufferB[gActiveBattler][3];
-                            if (gBattleResources->bufferB[gActiveBattler][2] & RET_MEGA_EVOLUTION)
-                                gBattleStruct->mega.toEvolve |= gBitTable[gActiveBattler];
-                            else if (gBattleResources->bufferB[gActiveBattler][2] & RET_ULTRA_BURST)
-                                gBattleStruct->burst.toBurst |= gBitTable[gActiveBattler];
-                            gBattleCommunication[gActiveBattler]++;
->>>>>>> deb20552
                         }
                         break;
                     }
@@ -5018,7 +5003,7 @@
 {
     if (!(gHitMarker & HITMARKER_RUN) && (gBattleStruct->mega.toEvolve || gBattleStruct->burst.toBurst))
     {
-        u32 i;
+        u32 i, battler;
         struct Pokemon *party;
         struct Pokemon *mon;
         u8 megaOrder[MAX_BATTLERS_COUNT];
@@ -5045,11 +5030,11 @@
             if (gBattleStruct->burst.toBurst & gBitTable[megaOrder[i]]
                 && !(gProtectStructs[megaOrder[i]].noValidMoves))
             {
-                gActiveBattler = gBattlerAttacker = megaOrder[i];
-                gBattleStruct->burst.toBurst &= ~(gBitTable[gActiveBattler]);
-                gLastUsedItem = gBattleMons[gActiveBattler].item;
-                party = GetBattlerParty(gActiveBattler);
-                mon = &party[gBattlerPartyIndexes[gActiveBattler]];
+                battler = gBattlerAttacker = megaOrder[i];
+                gBattleStruct->burst.toBurst &= ~(gBitTable[battler]);
+                gLastUsedItem = gBattleMons[battler].item;
+                party = GetBattlerParty(battler);
+                mon = &party[gBattlerPartyIndexes[battler]];
                 BattleScriptExecute(BattleScript_UltraBurst);
                 return TRUE;
             }
