--- conflicted
+++ resolved
@@ -3420,11 +3420,7 @@
     gBattleStruct->zmove.toBeUsed[battler] = MOVE_NONE;
     gBattleStruct->zmove.effect = EFFECT_HIT;
     // Clear Dynamax data
-<<<<<<< HEAD
-    UndoDynamax(battler);	
-=======
     UndoDynamax(battler);
->>>>>>> c2ca22d4
 
     return result;
 }
