--- conflicted
+++ resolved
@@ -102,10 +102,6 @@
 static void UpdateBattlerPartyOrdersOnSwitch(u32 battler);
 static bool8 AllAtActionConfirmed(void);
 static void TryChangeTurnOrder(void);
-<<<<<<< HEAD
-static void CheckChosenMoveForEffectsBeforeTurnStarts(void);
-=======
->>>>>>> a936b78a
 static void CheckQuickClaw_CustapBerryActivation(void);
 static void FreeResetData_ReturnToOvOrDoEvolutions(void);
 static void ReturnFromBattleToOverworld(void);
@@ -5003,13 +4999,7 @@
         && (gBattleStruct->mega.toEvolve || gBattleStruct->burst.toBurst || gBattleStruct->dynamax.toDynamax))
     {
         u32 i, battler;
-<<<<<<< HEAD
-        struct Pokemon *party;
-        struct Pokemon *mon;
         u8 order[MAX_BATTLERS_COUNT];
-=======
-        u8 megaOrder[MAX_BATTLERS_COUNT];
->>>>>>> a936b78a
 
         PopulateArrayWithBattlers(order);
         SortBattlersBySpeed(order, FALSE);
@@ -5404,16 +5394,14 @@
         FadeOutMapMusic(5);
         if (B_TRAINERS_KNOCK_OFF_ITEMS == TRUE || B_RESTORE_HELD_BATTLE_ITEMS == TRUE)
             TryRestoreHeldItems();
-<<<<<<< HEAD
-    #endif
 
         // Undo Dynamax HP multiplier before recalculating stats.
         for (i = 0; i < gBattlersCount; ++i)
+        {
             if (IsDynamaxed(i))
                 UndoDynamax(i);
-
-=======
->>>>>>> a936b78a
+        }
+
         for (i = 0; i < PARTY_SIZE; i++)
         {
             bool8 changedForm = FALSE;
