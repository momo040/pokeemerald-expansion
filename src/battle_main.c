--- conflicted
+++ resolved
@@ -194,13 +194,8 @@
 EWRAM_DATA u32 gHitMarker = 0;
 EWRAM_DATA u8 gTakenDmgByBattler[MAX_BATTLERS_COUNT] = {0};
 EWRAM_DATA u8 gUnusedFirstBattleVar2 = 0; // Never read
-<<<<<<< HEAD
-EWRAM_DATA u32 gSideStatuses[2] = {0};
-EWRAM_DATA struct SideTimer gSideTimers[2] = {0};
-=======
-EWRAM_DATA u16 gSideStatuses[NUM_BATTLE_SIDES] = {0};
+EWRAM_DATA u32 gSideStatuses[NUM_BATTLE_SIDES] = {0};
 EWRAM_DATA struct SideTimer gSideTimers[NUM_BATTLE_SIDES] = {0};
->>>>>>> 004ce32d
 EWRAM_DATA u32 gStatuses3[MAX_BATTLERS_COUNT] = {0};
 EWRAM_DATA u32 gStatuses4[MAX_BATTLERS_COUNT] = {0};
 EWRAM_DATA struct DisableStruct gDisableStructs[MAX_BATTLERS_COUNT] = {0};
@@ -3026,11 +3021,7 @@
     gBattleStruct->runTries = 0;
     gBattleStruct->safariGoNearCounter = 0;
     gBattleStruct->safariPkblThrowCounter = 0;
-<<<<<<< HEAD
-    gBattleStruct->safariCatchFactor = gBaseStats[GetMonData(&gEnemyParty[0], MON_DATA_SPECIES)].catchRate * 100 / 1275;
-=======
-    *(&gBattleStruct->safariCatchFactor) = gSpeciesInfo[GetMonData(&gEnemyParty[0], MON_DATA_SPECIES)].catchRate * 100 / 1275;
->>>>>>> 004ce32d
+    gBattleStruct->safariCatchFactor = gSpeciesInfo[GetMonData(&gEnemyParty[0], MON_DATA_SPECIES)].catchRate * 100 / 1275;
     gBattleStruct->safariEscapeFactor = 3;
     gBattleStruct->wildVictorySong = 0;
     gBattleStruct->moneyMultiplier = 1;
@@ -3264,14 +3255,9 @@
 
     gBattleResources->flags->flags[gActiveBattler] = 0;
 
-<<<<<<< HEAD
-    gBattleMons[gActiveBattler].type1 = gBaseStats[gBattleMons[gActiveBattler].species].type1;
-    gBattleMons[gActiveBattler].type2 = gBaseStats[gBattleMons[gActiveBattler].species].type2;
-    gBattleMons[gActiveBattler].type3 = TYPE_MYSTERY;
-=======
     gBattleMons[gActiveBattler].type1 = gSpeciesInfo[gBattleMons[gActiveBattler].species].type1;
     gBattleMons[gActiveBattler].type2 = gSpeciesInfo[gBattleMons[gActiveBattler].species].type2;
->>>>>>> 004ce32d
+    gBattleMons[gActiveBattler].type3 = TYPE_MYSTERY;
 
     Ai_UpdateFaintData(gActiveBattler);
     UndoFormChange(gBattlerPartyIndexes[gActiveBattler], GET_BATTLER_SIDE(gActiveBattler), FALSE);
@@ -3341,27 +3327,10 @@
     case 1: // Loop through all battlers.
         if (!gBattleControllerExecFlags)
         {
-<<<<<<< HEAD
             if (++gBattleCommunication[1] == gBattlersCount)
                 (*state)++;
             else
                 *state = 0;
-=======
-            u16 *hpOnSwitchout;
-
-            ptr = (u8 *)&gBattleMons[gActiveBattler];
-            for (i = 0; i < sizeof(struct BattlePokemon); i++)
-                ptr[i] = gBattleBufferB[gActiveBattler][4 + i];
-
-            gBattleMons[gActiveBattler].type1 = gSpeciesInfo[gBattleMons[gActiveBattler].species].type1;
-            gBattleMons[gActiveBattler].type2 = gSpeciesInfo[gBattleMons[gActiveBattler].species].type2;
-            gBattleMons[gActiveBattler].ability = GetAbilityBySpecies(gBattleMons[gActiveBattler].species, gBattleMons[gActiveBattler].abilityNum);
-            hpOnSwitchout = &gBattleStruct->hpOnSwitchout[GetBattlerSide(gActiveBattler)];
-            *hpOnSwitchout = gBattleMons[gActiveBattler].hp;
-            for (i = 0; i < NUM_BATTLE_STATS; i++)
-                gBattleMons[gActiveBattler].statStages[i] = DEFAULT_STAT_STAGE;
-            gBattleMons[gActiveBattler].status2 = 0;
->>>>>>> 004ce32d
         }
         break;
     case 2: // Start graphical intro slide.
@@ -3389,8 +3358,8 @@
             else
             {
                 memcpy(&gBattleMons[gActiveBattler], &gBattleResources->bufferB[gActiveBattler][4], sizeof(struct BattlePokemon));
-                gBattleMons[gActiveBattler].type1 = gBaseStats[gBattleMons[gActiveBattler].species].type1;
-                gBattleMons[gActiveBattler].type2 = gBaseStats[gBattleMons[gActiveBattler].species].type2;
+                gBattleMons[gActiveBattler].type1 = gSpeciesInfo[gBattleMons[gActiveBattler].species].type1;
+                gBattleMons[gActiveBattler].type2 = gSpeciesInfo[gBattleMons[gActiveBattler].species].type2;
                 gBattleMons[gActiveBattler].type3 = TYPE_MYSTERY;
                 gBattleMons[gActiveBattler].ability = GetAbilityBySpecies(gBattleMons[gActiveBattler].species, gBattleMons[gActiveBattler].abilityNum);
                 gBattleStruct->hpOnSwitchout[GetBattlerSide(gActiveBattler)] = gBattleMons[gActiveBattler].hp;
