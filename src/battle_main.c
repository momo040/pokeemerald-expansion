--- conflicted
+++ resolved
@@ -828,11 +828,7 @@
             for (i = 0; i < numPlayers; i++)
             {
                 src = (struct BattleEnigmaBerry *)(gBlockRecvBuffer[i] + 2);
-<<<<<<< HEAD
-                r4 = gLinkPlayers[i].id;
-=======
-                battlerId = gLinkPlayers[i].lp_field_18;
->>>>>>> 06b3ce40
+                battlerId = gLinkPlayers[i].id;
 
                 for (j = 0; j < BERRY_NAME_COUNT - 1; j++)
                     gEnigmaBerries[battlerId].name[j] = src->name[j];
