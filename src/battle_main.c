#include "global.h"
#include "battle.h"
#include "battle_anim.h"
#include "battle_ai_main.h"
#include "battle_ai_util.h"
#include "battle_arena.h"
#include "battle_controllers.h"
#include "battle_interface.h"
#include "battle_main.h"
#include "battle_message.h"
#include "battle_pyramid.h"
#include "battle_scripts.h"
#include "battle_setup.h"
#include "battle_tower.h"
#include "battle_util.h"
#include "berry.h"
#include "bg.h"
#include "data.h"
#include "debug.h"
#include "decompress.h"
#include "dma3.h"
#include "event_data.h"
#include "evolution_scene.h"
#include "graphics.h"
#include "gpu_regs.h"
#include "international_string_util.h"
#include "item.h"
#include "link.h"
#include "link_rfu.h"
#include "load_save.h"
#include "main.h"
#include "malloc.h"
#include "m4a.h"
#include "palette.h"
#include "party_menu.h"
#include "pokeball.h"
#include "pokedex.h"
#include "pokemon.h"
#include "random.h"
#include "recorded_battle.h"
#include "roamer.h"
#include "safari_zone.h"
#include "scanline_effect.h"
#include "sound.h"
#include "sprite.h"
#include "string_util.h"
#include "strings.h"
#include "task.h"
#include "test_runner.h"
#include "text.h"
#include "trig.h"
#include "tv.h"
#include "util.h"
#include "wild_encounter.h"
#include "window.h"
#include "constants/abilities.h"
#include "constants/battle_move_effects.h"
#include "constants/battle_string_ids.h"
#include "constants/battle_partner.h"
#include "constants/hold_effects.h"
#include "constants/items.h"
#include "constants/moves.h"
#include "constants/party_menu.h"
#include "constants/rgb.h"
#include "constants/songs.h"
#include "constants/trainers.h"
#include "cable_club.h"

extern const struct BgTemplate gBattleBgTemplates[];
extern const struct WindowTemplate *const gBattleWindowTemplates[];

static void CB2_InitBattleInternal(void);
static void CB2_PreInitMultiBattle(void);
static void CB2_PreInitIngamePlayerPartnerBattle(void);
static void CB2_HandleStartMultiPartnerBattle(void);
static void CB2_HandleStartMultiBattle(void);
static void CB2_HandleStartBattle(void);
static void TryCorrectShedinjaLanguage(struct Pokemon *mon);
static u8 CreateNPCTrainerParty(struct Pokemon *party, u16 trainerNum, bool8 firstTrainer);
static void BattleMainCB1(void);
static void CB2_EndLinkBattle(void);
static void EndLinkBattleInSteps(void);
static void CB2_InitAskRecordBattle(void);
static void CB2_AskRecordBattle(void);
static void AskRecordBattle(void);
static void SpriteCB_MoveWildMonToRight(struct Sprite *sprite);
static void SpriteCB_WildMonShowHealthbox(struct Sprite *sprite);
static void SpriteCB_WildMonAnimate(struct Sprite *sprite);
static void SpriteCB_AnimFaintOpponent(struct Sprite *sprite);
static void SpriteCB_BlinkVisible(struct Sprite *sprite);
static void SpriteCB_Idle(struct Sprite *sprite);
static void SpriteCB_BattleSpriteSlideLeft(struct Sprite *sprite);
static void TurnValuesCleanUp(bool8 var0);
static void SpriteCB_BounceEffect(struct Sprite *sprite);
static void BattleStartClearSetData(void);
static void DoBattleIntro(void);
static void TryDoEventsBeforeFirstTurn(void);
static void HandleTurnActionSelectionState(void);
static void RunTurnActionsFunctions(void);
static void SetActionsAndBattlersTurnOrder(void);
static void UpdateBattlerPartyOrdersOnSwitch(u32 battler);
static bool8 AllAtActionConfirmed(void);
static void TryChangeTurnOrder(void);
static void TryChangingTurnOrderEffects(u32 battler1, u32 battler2);
static void CheckChangingTurnOrderEffects(void);
static void FreeResetData_ReturnToOvOrDoEvolutions(void);
static void ReturnFromBattleToOverworld(void);
static void TryEvolvePokemon(void);
static void WaitForEvoSceneToFinish(void);
static void HandleEndTurn_ContinueBattle(void);
static void HandleEndTurn_BattleWon(void);
static void HandleEndTurn_BattleLost(void);
static void HandleEndTurn_RanFromBattle(void);
static void HandleEndTurn_MonFled(void);
static void HandleEndTurn_FinishBattle(void);
static void SpriteCB_UnusedBattleInit(struct Sprite *sprite);
static void SpriteCB_UnusedBattleInit_Main(struct Sprite *sprite);
static void TrySpecialEvolution(void);
static u32 Crc32B (const u8 *data, u32 size);
static u32 GeneratePartyHash(const struct Trainer *trainer, u32 i);

EWRAM_DATA u16 gBattle_BG0_X = 0;
EWRAM_DATA u16 gBattle_BG0_Y = 0;
EWRAM_DATA u16 gBattle_BG1_X = 0;
EWRAM_DATA u16 gBattle_BG1_Y = 0;
EWRAM_DATA u16 gBattle_BG2_X = 0;
EWRAM_DATA u16 gBattle_BG2_Y = 0;
EWRAM_DATA u16 gBattle_BG3_X = 0;
EWRAM_DATA u16 gBattle_BG3_Y = 0;
EWRAM_DATA u16 gBattle_WIN0H = 0;
EWRAM_DATA u16 gBattle_WIN0V = 0;
EWRAM_DATA u16 gBattle_WIN1H = 0;
EWRAM_DATA u16 gBattle_WIN1V = 0;
EWRAM_DATA u8 gDisplayedStringBattle[425] = {0}; // Increased in size to fit Juan's defeat text (SootopolisCity_Gym_1F_Text_JuanDefeat)
EWRAM_DATA u8 gBattleTextBuff1[TEXT_BUFF_ARRAY_COUNT] = {0};
EWRAM_DATA u8 gBattleTextBuff2[TEXT_BUFF_ARRAY_COUNT] = {0};
EWRAM_DATA u8 gBattleTextBuff3[TEXT_BUFF_ARRAY_COUNT + 13] = {0};   // expanded for stupidly long z move names
EWRAM_DATA u32 gBattleTypeFlags = 0;
EWRAM_DATA u8 gBattleTerrain = 0;
EWRAM_DATA u32 gUnusedFirstBattleVar1 = 0; // Never read
EWRAM_DATA struct MultiPartnerMenuPokemon gMultiPartnerParty[MULTI_PARTY_SIZE] = {0};
EWRAM_DATA static struct MultiPartnerMenuPokemon* sMultiPartnerPartyBuffer = NULL;
EWRAM_DATA u8 *gBattleAnimBgTileBuffer = NULL;
EWRAM_DATA u8 *gBattleAnimBgTilemapBuffer = NULL;
EWRAM_DATA u32 gBattleControllerExecFlags = 0;
EWRAM_DATA u8 gBattlersCount = 0;
EWRAM_DATA u16 gBattlerPartyIndexes[MAX_BATTLERS_COUNT] = {0};
EWRAM_DATA u8 gBattlerPositions[MAX_BATTLERS_COUNT] = {0};
EWRAM_DATA u8 gActionsByTurnOrder[MAX_BATTLERS_COUNT] = {0};
EWRAM_DATA u8 gBattlerByTurnOrder[MAX_BATTLERS_COUNT] = {0};
EWRAM_DATA u8 gCurrentTurnActionNumber = 0;
EWRAM_DATA u8 gCurrentActionFuncId = 0;
EWRAM_DATA struct BattlePokemon gBattleMons[MAX_BATTLERS_COUNT] = {0};
EWRAM_DATA u8 gBattlerSpriteIds[MAX_BATTLERS_COUNT] = {0};
EWRAM_DATA u8 gCurrMovePos = 0;
EWRAM_DATA u8 gChosenMovePos = 0;
EWRAM_DATA u16 gCurrentMove = 0;
EWRAM_DATA u16 gChosenMove = 0;
EWRAM_DATA u16 gCalledMove = 0;
EWRAM_DATA s32 gBattleMoveDamage = 0;
EWRAM_DATA s32 gHpDealt = 0;
EWRAM_DATA s32 gBideDmg[MAX_BATTLERS_COUNT] = {0};
EWRAM_DATA u16 gLastUsedItem = 0;
EWRAM_DATA u16 gLastUsedAbility = 0;
EWRAM_DATA u8 gBattlerAttacker = 0;
EWRAM_DATA u8 gBattlerTarget = 0;
EWRAM_DATA u8 gBattlerFainted = 0;
EWRAM_DATA u8 gEffectBattler = 0;
EWRAM_DATA u8 gPotentialItemEffectBattler = 0;
EWRAM_DATA u8 gAbsentBattlerFlags = 0;
EWRAM_DATA u8 gIsCriticalHit = FALSE;
EWRAM_DATA u8 gMultiHitCounter = 0;
EWRAM_DATA const u8 *gBattlescriptCurrInstr = NULL;
EWRAM_DATA u8 gChosenActionByBattler[MAX_BATTLERS_COUNT] = {0};
EWRAM_DATA const u8 *gSelectionBattleScripts[MAX_BATTLERS_COUNT] = {NULL};
EWRAM_DATA const u8 *gPalaceSelectionBattleScripts[MAX_BATTLERS_COUNT] = {NULL};
EWRAM_DATA u16 gLastPrintedMoves[MAX_BATTLERS_COUNT] = {0};
EWRAM_DATA u16 gLastMoves[MAX_BATTLERS_COUNT] = {0};
EWRAM_DATA u16 gLastLandedMoves[MAX_BATTLERS_COUNT] = {0};
EWRAM_DATA u16 gLastHitByType[MAX_BATTLERS_COUNT] = {0};
EWRAM_DATA u16 gLastResultingMoves[MAX_BATTLERS_COUNT] = {0};
EWRAM_DATA u16 gLockedMoves[MAX_BATTLERS_COUNT] = {0};
EWRAM_DATA u16 gLastUsedMove = 0;
EWRAM_DATA u8 gLastHitBy[MAX_BATTLERS_COUNT] = {0};
EWRAM_DATA u16 gChosenMoveByBattler[MAX_BATTLERS_COUNT] = {0};
EWRAM_DATA u16 gMoveResultFlags = 0;
EWRAM_DATA u32 gHitMarker = 0;
EWRAM_DATA u8 gBideTarget[MAX_BATTLERS_COUNT] = {0};
EWRAM_DATA u8 gUnusedFirstBattleVar2 = 0; // Never read
EWRAM_DATA u32 gSideStatuses[NUM_BATTLE_SIDES] = {0};
EWRAM_DATA struct SideTimer gSideTimers[NUM_BATTLE_SIDES] = {0};
EWRAM_DATA u32 gStatuses3[MAX_BATTLERS_COUNT] = {0};
EWRAM_DATA u32 gStatuses4[MAX_BATTLERS_COUNT] = {0};
EWRAM_DATA struct DisableStruct gDisableStructs[MAX_BATTLERS_COUNT] = {0};
EWRAM_DATA u16 gPauseCounterBattle = 0;
EWRAM_DATA u16 gPaydayMoney = 0;
EWRAM_DATA u8 gBattleCommunication[BATTLE_COMMUNICATION_ENTRIES_COUNT] = {0};
EWRAM_DATA u8 gBattleOutcome = 0;
EWRAM_DATA struct ProtectStruct gProtectStructs[MAX_BATTLERS_COUNT] = {0};
EWRAM_DATA struct SpecialStatus gSpecialStatuses[MAX_BATTLERS_COUNT] = {0};
EWRAM_DATA u16 gBattleWeather = 0;
EWRAM_DATA struct WishFutureKnock gWishFutureKnock = {0};
EWRAM_DATA u16 gIntroSlideFlags = 0;
EWRAM_DATA u8 gSentPokesToOpponent[2] = {0};
EWRAM_DATA struct BattleEnigmaBerry gEnigmaBerries[MAX_BATTLERS_COUNT] = {0};
EWRAM_DATA struct BattleScripting gBattleScripting = {0};
EWRAM_DATA struct BattleStruct *gBattleStruct = NULL;
EWRAM_DATA u8 *gLinkBattleSendBuffer = NULL;
EWRAM_DATA u8 *gLinkBattleRecvBuffer = NULL;
EWRAM_DATA struct BattleResources *gBattleResources = NULL;
EWRAM_DATA u8 gActionSelectionCursor[MAX_BATTLERS_COUNT] = {0};
EWRAM_DATA u8 gMoveSelectionCursor[MAX_BATTLERS_COUNT] = {0};
EWRAM_DATA u8 gBattlerStatusSummaryTaskId[MAX_BATTLERS_COUNT] = {0};
EWRAM_DATA u8 gBattlerInMenuId = 0;
EWRAM_DATA bool8 gDoingBattleAnim = FALSE;
EWRAM_DATA u32 gTransformedPersonalities[MAX_BATTLERS_COUNT] = {0};
EWRAM_DATA bool8 gTransformedShininess[MAX_BATTLERS_COUNT] = {0};
EWRAM_DATA u8 gPlayerDpadHoldFrames = 0;
EWRAM_DATA struct BattleSpriteData *gBattleSpritesDataPtr = NULL;
EWRAM_DATA struct MonSpritesGfx *gMonSpritesGfxPtr = NULL;
EWRAM_DATA struct BattleHealthboxInfo *gBattleControllerOpponentHealthboxData = NULL; // Never read
EWRAM_DATA struct BattleHealthboxInfo *gBattleControllerOpponentFlankHealthboxData = NULL; // Never read
EWRAM_DATA u16 gBattleMovePower = 0;
EWRAM_DATA u16 gMoveToLearn = 0;
EWRAM_DATA u32 gFieldStatuses = 0;
EWRAM_DATA struct FieldTimer gFieldTimers = {0};
EWRAM_DATA u8 gBattlerAbility = 0;
EWRAM_DATA u16 gPartnerSpriteId = 0;
EWRAM_DATA struct QueuedStatBoost gQueuedStatBoosts[MAX_BATTLERS_COUNT] = {0};
EWRAM_DATA bool8 gHasFetchedBall = FALSE;
EWRAM_DATA u8 gLastUsedBall = 0;
EWRAM_DATA u16 gLastThrownBall = 0;
EWRAM_DATA u16 gBallToDisplay = 0;
EWRAM_DATA bool8 gLastUsedBallMenuPresent = FALSE;
EWRAM_DATA u8 gPartyCriticalHits[PARTY_SIZE] = {0};
EWRAM_DATA static u8 sTriedEvolving = 0;

void (*gPreBattleCallback1)(void);
void (*gBattleMainFunc)(void);
struct BattleResults gBattleResults;
u8 gLeveledUpInBattle;
u8 gHealthboxSpriteIds[MAX_BATTLERS_COUNT];
u8 gMultiUsePlayerCursor;
u8 gNumberOfMovesToChoose;

static const struct ScanlineEffectParams sIntroScanlineParams16Bit =
{
    &REG_BG3HOFS, SCANLINE_EFFECT_DMACNT_16BIT, 1
};

// unused
static const struct ScanlineEffectParams sIntroScanlineParams32Bit =
{
    &REG_BG3HOFS, SCANLINE_EFFECT_DMACNT_32BIT, 1
};

const struct SpriteTemplate gUnusedBattleInitSprite =
{
    .tileTag = 0,
    .paletteTag = 0,
    .oam = &gDummyOamData,
    .anims = gDummySpriteAnimTable,
    .images = NULL,
    .affineAnims = gDummySpriteAffineAnimTable,
    .callback = SpriteCB_UnusedBattleInit,
};

static const u8 sText_ShedinjaJpnName[] = _("ヌケニン"); // Nukenin

const struct OamData gOamData_BattleSpriteOpponentSide =
{
    .y = 0,
    .affineMode = ST_OAM_AFFINE_NORMAL,
    .objMode = ST_OAM_OBJ_NORMAL,
    .bpp = ST_OAM_4BPP,
    .shape = SPRITE_SHAPE(64x64),
    .x = 0,
    .size = SPRITE_SIZE(64x64),
    .tileNum = 0,
    .priority = 2,
    .paletteNum = 0,
    .affineParam = 0,
};

const struct OamData gOamData_BattleSpritePlayerSide =
{
    .y = 0,
    .affineMode = ST_OAM_AFFINE_NORMAL,
    .objMode = ST_OAM_OBJ_NORMAL,
    .bpp = ST_OAM_4BPP,
    .shape = SPRITE_SHAPE(64x64),
    .x = 0,
    .size = SPRITE_SIZE(64x64),
    .tileNum = 0,
    .priority = 2,
    .paletteNum = 2,
    .affineParam = 0,
};

static const s8 sCenterToCornerVecXs[8] ={-32, -16, -16, -32, -32};

const u8 gTypeNames[NUMBER_OF_MON_TYPES][TYPE_NAME_LENGTH + 1] =
{
    [TYPE_NORMAL] = _("Normal"),
    [TYPE_FIGHTING] = _("Fight"),
    [TYPE_FLYING] = _("Flying"),
    [TYPE_POISON] = _("Poison"),
    [TYPE_GROUND] = _("Ground"),
    [TYPE_ROCK] = _("Rock"),
    [TYPE_BUG] = _("Bug"),
    [TYPE_GHOST] = _("Ghost"),
    [TYPE_STEEL] = _("Steel"),
    [TYPE_MYSTERY] = _("???"),
    [TYPE_FIRE] = _("Fire"),
    [TYPE_WATER] = _("Water"),
    [TYPE_GRASS] = _("Grass"),
    [TYPE_ELECTRIC] = _("Electr"),
    [TYPE_PSYCHIC] = _("Psychc"),
    [TYPE_ICE] = _("Ice"),
    [TYPE_DRAGON] = _("Dragon"),
    [TYPE_DARK] = _("Dark"),
    [TYPE_FAIRY] = _("Fairy"),
};

// extra args are money and ball
#define TRAINER_CLASS(trainerClass, trainerName, ...)   \
    [TRAINER_CLASS_##trainerClass] =                    \
    {                                                   \
        .name = _(trainerName),                         \
        .money = DEFAULT(5, __VA_ARGS__),               \
        .ball = DEFAULT_2(ITEM_POKE_BALL, __VA_ARGS__), \
    }

const struct TrainerClass gTrainerClasses[TRAINER_CLASS_COUNT] =
{
    TRAINER_CLASS(PKMN_TRAINER_1, "{PKMN} TRAINER"),
    TRAINER_CLASS(PKMN_TRAINER_2, "{PKMN} TRAINER"),
    TRAINER_CLASS(HIKER, "HIKER", 10),
    TRAINER_CLASS(TEAM_AQUA, "TEAM AQUA"),
    TRAINER_CLASS(PKMN_BREEDER, "{PKMN} BREEDER", 10, B_TRAINER_CLASS_POKE_BALLS >= GEN_8 ? ITEM_HEAL_BALL : ITEM_FRIEND_BALL),
    TRAINER_CLASS(COOLTRAINER, "COOLTRAINER", 12, ITEM_ULTRA_BALL),
    TRAINER_CLASS(BIRD_KEEPER, "BIRD KEEPER", 8),
    TRAINER_CLASS(COLLECTOR, "COLLECTOR", 15, ITEM_PREMIER_BALL),
    TRAINER_CLASS(SWIMMER_M, "SWIMMER♂", 2, ITEM_DIVE_BALL),
    TRAINER_CLASS(TEAM_MAGMA, "TEAM MAGMA"),
    TRAINER_CLASS(EXPERT, "EXPERT", 10),
    TRAINER_CLASS(AQUA_ADMIN, "AQUA ADMIN", 10),
    TRAINER_CLASS(BLACK_BELT, "BLACK BELT", 8, ITEM_ULTRA_BALL),
    TRAINER_CLASS(AQUA_LEADER, "AQUA LEADER", 20, ITEM_MASTER_BALL),
    TRAINER_CLASS(HEX_MANIAC, "HEX MANIAC", 6),
    TRAINER_CLASS(AROMA_LADY, "AROMA LADY", 10),
    TRAINER_CLASS(RUIN_MANIAC, "RUIN MANIAC", 15),
    TRAINER_CLASS(INTERVIEWER, "INTERVIEWER", 12),
    TRAINER_CLASS(TUBER_F, "TUBER", 1),
    TRAINER_CLASS(TUBER_M, "TUBER", 1),
    TRAINER_CLASS(LADY, "LADY", 50),
    TRAINER_CLASS(BEAUTY, "BEAUTY", 20),
    TRAINER_CLASS(RICH_BOY, "RICH BOY", 50),
    TRAINER_CLASS(POKEMANIAC, "POKéMANIAC", 15),
    TRAINER_CLASS(GUITARIST, "GUITARIST", 8),
    TRAINER_CLASS(KINDLER, "KINDLER", 8),
    TRAINER_CLASS(CAMPER, "CAMPER", 4),
    TRAINER_CLASS(PICNICKER, "PICNICKER", 4),
    TRAINER_CLASS(BUG_MANIAC, "BUG MANIAC", 15),
    TRAINER_CLASS(PSYCHIC, "PSYCHIC", 6),
    TRAINER_CLASS(GENTLEMAN, "GENTLEMAN", 20, ITEM_LUXURY_BALL),
    TRAINER_CLASS(ELITE_FOUR, "ELITE FOUR", 25, ITEM_ULTRA_BALL),
    TRAINER_CLASS(LEADER, "LEADER", 25),
    TRAINER_CLASS(SCHOOL_KID, "SCHOOL KID"),
    TRAINER_CLASS(SR_AND_JR, "SR. AND JR.", 4),
    TRAINER_CLASS(WINSTRATE, "WINSTRATE", 10),
    TRAINER_CLASS(POKEFAN, "POKéFAN", 20),
    TRAINER_CLASS(YOUNGSTER, "YOUNGSTER", 4),
    TRAINER_CLASS(CHAMPION, "CHAMPION", 50),
    TRAINER_CLASS(FISHERMAN, "FISHERMAN", 10, B_TRAINER_CLASS_POKE_BALLS >= GEN_8 ? ITEM_DIVE_BALL : ITEM_LURE_BALL),
    TRAINER_CLASS(TRIATHLETE, "TRIATHLETE", 10),
    TRAINER_CLASS(DRAGON_TAMER, "DRAGON TAMER", 12),
    TRAINER_CLASS(NINJA_BOY, "NINJA BOY", 3),
    TRAINER_CLASS(BATTLE_GIRL, "BATTLE GIRL", 6),
    TRAINER_CLASS(PARASOL_LADY, "PARASOL LADY", 10),
    TRAINER_CLASS(SWIMMER_F, "SWIMMER♀", 2, ITEM_DIVE_BALL),
    TRAINER_CLASS(TWINS, "TWINS", 3),
    TRAINER_CLASS(SAILOR, "SAILOR", 8),
    TRAINER_CLASS(COOLTRAINER_2, "COOLTRAINER", 5, ITEM_ULTRA_BALL),
    TRAINER_CLASS(MAGMA_ADMIN, "MAGMA ADMIN", 10),
    TRAINER_CLASS(RIVAL, "{PKMN} TRAINER", 15),
    TRAINER_CLASS(BUG_CATCHER, "BUG CATCHER", 4),
    TRAINER_CLASS(PKMN_RANGER, "{PKMN} RANGER", 12),
    TRAINER_CLASS(MAGMA_LEADER, "MAGMA LEADER", 20, ITEM_MASTER_BALL),
    TRAINER_CLASS(LASS, "LASS", 4),
    TRAINER_CLASS(YOUNG_COUPLE, "YOUNG COUPLE", 8),
    TRAINER_CLASS(OLD_COUPLE, "OLD COUPLE", 10),
    TRAINER_CLASS(SIS_AND_BRO, "SIS AND BRO", 3),
    TRAINER_CLASS(SALON_MAIDEN, "SALON MAIDEN"),
    TRAINER_CLASS(DOME_ACE, "DOME ACE"),
    TRAINER_CLASS(PALACE_MAVEN, "PALACE MAVEN"),
    TRAINER_CLASS(ARENA_TYCOON, "ARENA TYCOON"),
    TRAINER_CLASS(FACTORY_HEAD, "FACTORY HEAD"),
    TRAINER_CLASS(PIKE_QUEEN, "PIKE QUEEN"),
    TRAINER_CLASS(PYRAMID_KING, "PYRAMID KING"),
    TRAINER_CLASS(RS_PROTAG, "{PKMN} TRAINER"),
};

static void (* const sTurnActionsFuncsTable[])(void) =
{
    [B_ACTION_USE_MOVE]               = HandleAction_UseMove,
    [B_ACTION_USE_ITEM]               = HandleAction_UseItem,
    [B_ACTION_SWITCH]                 = HandleAction_Switch,
    [B_ACTION_RUN]                    = HandleAction_Run,
    [B_ACTION_SAFARI_WATCH_CAREFULLY] = HandleAction_WatchesCarefully,
    [B_ACTION_SAFARI_BALL]            = HandleAction_SafariZoneBallThrow,
    [B_ACTION_SAFARI_POKEBLOCK]       = HandleAction_ThrowPokeblock,
    [B_ACTION_SAFARI_GO_NEAR]         = HandleAction_GoNear,
    [B_ACTION_SAFARI_RUN]             = HandleAction_SafariZoneRun,
    [B_ACTION_WALLY_THROW]            = HandleAction_WallyBallThrow,
    [B_ACTION_EXEC_SCRIPT]            = HandleAction_RunBattleScript,
    [B_ACTION_TRY_FINISH]             = HandleAction_TryFinish,
    [B_ACTION_FINISHED]               = HandleAction_ActionFinished,
    [B_ACTION_NOTHING_FAINTED]        = HandleAction_NothingIsFainted,
    [B_ACTION_THROW_BALL]             = HandleAction_ThrowBall,
};

static void (* const sEndTurnFuncsTable[])(void) =
{
    [0]                           = HandleEndTurn_ContinueBattle,
    [B_OUTCOME_WON]               = HandleEndTurn_BattleWon,
    [B_OUTCOME_LOST]              = HandleEndTurn_BattleLost,
    [B_OUTCOME_DREW]              = HandleEndTurn_BattleLost,
    [B_OUTCOME_RAN]               = HandleEndTurn_RanFromBattle,
    [B_OUTCOME_PLAYER_TELEPORTED] = HandleEndTurn_FinishBattle,
    [B_OUTCOME_MON_FLED]          = HandleEndTurn_MonFled,
    [B_OUTCOME_CAUGHT]            = HandleEndTurn_FinishBattle,
    [B_OUTCOME_NO_SAFARI_BALLS]   = HandleEndTurn_FinishBattle,
    [B_OUTCOME_FORFEITED]         = HandleEndTurn_FinishBattle,
    [B_OUTCOME_MON_TELEPORTED]    = HandleEndTurn_FinishBattle,
};

const u8 gStatusConditionString_PoisonJpn[] = _("どく$$$$$");
const u8 gStatusConditionString_SleepJpn[] = _("ねむり$$$$");
const u8 gStatusConditionString_ParalysisJpn[] = _("まひ$$$$$");
const u8 gStatusConditionString_BurnJpn[] = _("やけど$$$$");
const u8 gStatusConditionString_IceJpn[] = _("こおり$$$$");
const u8 gStatusConditionString_ConfusionJpn[] = _("こんらん$$$");
const u8 gStatusConditionString_LoveJpn[] = _("メロメロ$$$");

const u8 *const gStatusConditionStringsTable[][2] =
{
    {gStatusConditionString_PoisonJpn, gText_Poison},
    {gStatusConditionString_SleepJpn, gText_Sleep},
    {gStatusConditionString_ParalysisJpn, gText_Paralysis},
    {gStatusConditionString_BurnJpn, gText_Burn},
    {gStatusConditionString_IceJpn, gText_Ice},
    {gStatusConditionString_ConfusionJpn, gText_Confusion},
    {gStatusConditionString_LoveJpn, gText_Love}
};

void CB2_InitBattle(void)
{
    if (!gTestRunnerEnabled)
        MoveSaveBlocks_ResetHeap();
    AllocateBattleResources();
    AllocateBattleSpritesData();
    AllocateMonSpritesGfx();
    RecordedBattle_ClearFrontierPassFlag();

    if (gBattleTypeFlags & BATTLE_TYPE_MULTI)
    {
        if (gBattleTypeFlags & BATTLE_TYPE_RECORDED)
        {
            CB2_InitBattleInternal();
        }
        else if (!(gBattleTypeFlags & BATTLE_TYPE_INGAME_PARTNER))
        {
            HandleLinkBattleSetup();
            SetMainCallback2(CB2_PreInitMultiBattle);
        }
        else
        {
            SetMainCallback2(CB2_PreInitIngamePlayerPartnerBattle);
        }
        gBattleCommunication[MULTIUSE_STATE] = 0;
    }
    else
    {
        CB2_InitBattleInternal();
    }
}

static void CB2_InitBattleInternal(void)
{
    s32 i;

    SetHBlankCallback(NULL);
    SetVBlankCallback(NULL);

    CpuFill32(0, (void *)(VRAM), VRAM_SIZE);

    SetGpuReg(REG_OFFSET_MOSAIC, 0);
    SetGpuReg(REG_OFFSET_WIN0H, DISPLAY_WIDTH);
    SetGpuReg(REG_OFFSET_WIN0V, WIN_RANGE(DISPLAY_HEIGHT / 2, DISPLAY_HEIGHT / 2 + 1));
    SetGpuReg(REG_OFFSET_WININ, 0);
    SetGpuReg(REG_OFFSET_WINOUT, 0);

    gBattle_WIN0H = DISPLAY_WIDTH;

    if (gBattleTypeFlags & BATTLE_TYPE_INGAME_PARTNER && gPartnerTrainerId < TRAINER_PARTNER(PARTNER_NONE))
    {
        gBattle_WIN0V = DISPLAY_HEIGHT - 1;
        gBattle_WIN1H = DISPLAY_WIDTH;
        gBattle_WIN1V = 32;
    }
    else
    {
        gBattle_WIN0V = WIN_RANGE(DISPLAY_HEIGHT / 2, DISPLAY_HEIGHT / 2 + 1);
        ScanlineEffect_Clear();

        for (i = 0; i < DISPLAY_HEIGHT / 2; i++)
        {
            gScanlineEffectRegBuffers[0][i] = 0xF0;
            gScanlineEffectRegBuffers[1][i] = 0xF0;
        }

        for (; i < DISPLAY_HEIGHT; i++)
        {
            gScanlineEffectRegBuffers[0][i] = 0xFF10;
            gScanlineEffectRegBuffers[1][i] = 0xFF10;
        }

        ScanlineEffect_SetParams(sIntroScanlineParams16Bit);
    }

    ResetPaletteFade();
    gBattle_BG0_X = 0;
    gBattle_BG0_Y = 0;
    gBattle_BG1_X = 0;
    gBattle_BG1_Y = 0;
    gBattle_BG2_X = 0;
    gBattle_BG2_Y = 0;
    gBattle_BG3_X = 0;
    gBattle_BG3_Y = 0;

#if DEBUG_OVERWORLD_MENU == TRUE
    if (!gIsDebugBattle)
#endif
    {
        gBattleTerrain = BattleSetup_GetTerrainId();
    }
    if (gBattleTypeFlags & BATTLE_TYPE_RECORDED)
        gBattleTerrain = BATTLE_TERRAIN_BUILDING;

    InitBattleBgsVideo();
    LoadBattleTextboxAndBackground();
    ResetSpriteData();
    ResetTasks();
    DrawBattleEntryBackground();
    FreeAllSpritePalettes();
    gReservedSpritePaletteCount = MAX_BATTLERS_COUNT;
    SetVBlankCallback(VBlankCB_Battle);
    SetUpBattleVarsAndBirchZigzagoon();

    if (gBattleTypeFlags & BATTLE_TYPE_MULTI && gBattleTypeFlags & BATTLE_TYPE_BATTLE_TOWER)
        SetMainCallback2(CB2_HandleStartMultiPartnerBattle);
    else if (gBattleTypeFlags & BATTLE_TYPE_MULTI && gBattleTypeFlags & BATTLE_TYPE_INGAME_PARTNER)
        SetMainCallback2(CB2_HandleStartMultiPartnerBattle);
    else if (gBattleTypeFlags & BATTLE_TYPE_MULTI)
        SetMainCallback2(CB2_HandleStartMultiBattle);
    else
        SetMainCallback2(CB2_HandleStartBattle);

#if DEBUG_OVERWORLD_MENU == TRUE
    if (!gIsDebugBattle)
#endif
    {
        if (!(gBattleTypeFlags & (BATTLE_TYPE_LINK | BATTLE_TYPE_RECORDED)))
        {
            CreateNPCTrainerParty(&gEnemyParty[0], gTrainerBattleOpponent_A, TRUE);
            if (gBattleTypeFlags & BATTLE_TYPE_TWO_OPPONENTS && !BATTLE_TWO_VS_ONE_OPPONENT)
                CreateNPCTrainerParty(&gEnemyParty[PARTY_SIZE / 2], gTrainerBattleOpponent_B, FALSE);
            SetWildMonHeldItem();
            CalculateEnemyPartyCount();
        }
    }

    gMain.inBattle = TRUE;
    gSaveBlock2Ptr->frontier.disableRecordBattle = FALSE;

    for (i = 0; i < PARTY_SIZE; i++)
    {
        AdjustFriendship(&gPlayerParty[i], FRIENDSHIP_EVENT_LEAGUE_BATTLE);

        // Apply party-wide start-of-battle form changes for both sides.
        TryFormChange(i, B_SIDE_PLAYER, FORM_CHANGE_BEGIN_BATTLE);
        TryFormChange(i, B_SIDE_OPPONENT, FORM_CHANGE_BEGIN_BATTLE);
    }

    gBattleCommunication[MULTIUSE_STATE] = 0;
}

#define BUFFER_PARTY_VS_SCREEN_STATUS(party, flags, i)                      \
    for ((i) = 0; (i) < PARTY_SIZE; (i)++)                                  \
    {                                                                       \
        u16 species = GetMonData(&(party)[(i)], MON_DATA_SPECIES_OR_EGG);   \
        u16 hp = GetMonData(&(party)[(i)], MON_DATA_HP);                    \
        u32 status = GetMonData(&(party)[(i)], MON_DATA_STATUS);            \
                                                                            \
        if (species == SPECIES_NONE)                                        \
            continue;                                                       \
                                                                            \
        /* Is healthy mon? */                                               \
        if (species != SPECIES_EGG && hp != 0 && status == 0)               \
            (flags) |= 1 << (i) * 2;                                        \
                                                                            \
        if (species == SPECIES_NONE) /* Redundant */                        \
            continue;                                                       \
                                                                            \
        /* Is Egg or statused? */                                           \
        if (hp != 0 && (species == SPECIES_EGG || status != 0))             \
            (flags) |= 2 << (i) * 2;                                        \
                                                                            \
        if (species == SPECIES_NONE) /* Redundant */                        \
            continue;                                                       \
                                                                            \
        /* Is fainted? */                                                   \
        if (species != SPECIES_EGG && hp == 0)                              \
            (flags) |= 3 << (i) * 2;                                        \
    }

// For Vs Screen at link battle start
static void BufferPartyVsScreenHealth_AtStart(void)
{
    u16 flags = 0;
    s32 i;

    BUFFER_PARTY_VS_SCREEN_STATUS(gPlayerParty, flags, i);
    gBattleStruct->multiBuffer.linkBattlerHeader.vsScreenHealthFlagsLo = flags;
    *(&gBattleStruct->multiBuffer.linkBattlerHeader.vsScreenHealthFlagsHi) = flags >> 8;
    gBattleStruct->multiBuffer.linkBattlerHeader.vsScreenHealthFlagsHi |= FlagGet(FLAG_SYS_FRONTIER_PASS) << 7;
}

static void SetPlayerBerryDataInBattleStruct(void)
{
    s32 i;
    struct BattleStruct *battleStruct = gBattleStruct;
    struct BattleEnigmaBerry *battleBerry = &battleStruct->multiBuffer.linkBattlerHeader.battleEnigmaBerry;

    if (IsEnigmaBerryValid() == TRUE)
    {
        for (i = 0; i < BERRY_NAME_LENGTH; i++)
            battleBerry->name[i] = gSaveBlock1Ptr->enigmaBerry.berry.name[i];
        battleBerry->name[i] = EOS;

        for (i = 0; i < BERRY_ITEM_EFFECT_COUNT; i++)
            battleBerry->itemEffect[i] = gSaveBlock1Ptr->enigmaBerry.itemEffect[i];

        battleBerry->holdEffect = gSaveBlock1Ptr->enigmaBerry.holdEffect;
        battleBerry->holdEffectParam = gSaveBlock1Ptr->enigmaBerry.holdEffectParam;
    }
    else
    {
        const struct Berry *berryData = GetBerryInfo(ItemIdToBerryType(ITEM_ENIGMA_BERRY_E_READER));

        for (i = 0; i < BERRY_NAME_LENGTH; i++)
            battleBerry->name[i] = berryData->name[i];
        battleBerry->name[i] = EOS;

        for (i = 0; i < BERRY_ITEM_EFFECT_COUNT; i++)
            battleBerry->itemEffect[i] = 0;

        battleBerry->holdEffect = HOLD_EFFECT_NONE;
        battleBerry->holdEffectParam = 0;
    }
}

static void SetAllPlayersBerryData(void)
{
    s32 i, j;

    if (!(gBattleTypeFlags & BATTLE_TYPE_LINK))
    {
        if (IsEnigmaBerryValid() == TRUE)
        {
            for (i = 0; i < BERRY_NAME_LENGTH; i++)
            {
                gEnigmaBerries[0].name[i] = gSaveBlock1Ptr->enigmaBerry.berry.name[i];
                gEnigmaBerries[2].name[i] = gSaveBlock1Ptr->enigmaBerry.berry.name[i];
            }
            gEnigmaBerries[0].name[i] = EOS;
            gEnigmaBerries[2].name[i] = EOS;

            for (i = 0; i < BERRY_ITEM_EFFECT_COUNT; i++)
            {
                gEnigmaBerries[0].itemEffect[i] = gSaveBlock1Ptr->enigmaBerry.itemEffect[i];
                gEnigmaBerries[2].itemEffect[i] = gSaveBlock1Ptr->enigmaBerry.itemEffect[i];
            }

            gEnigmaBerries[0].holdEffect = gSaveBlock1Ptr->enigmaBerry.holdEffect;
            gEnigmaBerries[2].holdEffect = gSaveBlock1Ptr->enigmaBerry.holdEffect;
            gEnigmaBerries[0].holdEffectParam = gSaveBlock1Ptr->enigmaBerry.holdEffectParam;
            gEnigmaBerries[2].holdEffectParam = gSaveBlock1Ptr->enigmaBerry.holdEffectParam;
        }
        else
        {
            const struct Berry *berryData = GetBerryInfo(ItemIdToBerryType(ITEM_ENIGMA_BERRY_E_READER));

            for (i = 0; i < BERRY_NAME_LENGTH; i++)
            {
                gEnigmaBerries[0].name[i] = berryData->name[i];
                gEnigmaBerries[2].name[i] = berryData->name[i];
            }
            gEnigmaBerries[0].name[i] = EOS;
            gEnigmaBerries[2].name[i] = EOS;

            for (i = 0; i < BERRY_ITEM_EFFECT_COUNT; i++)
            {
                gEnigmaBerries[0].itemEffect[i] = 0;
                gEnigmaBerries[2].itemEffect[i] = 0;
            }

            gEnigmaBerries[0].holdEffect = HOLD_EFFECT_NONE;
            gEnigmaBerries[2].holdEffect = HOLD_EFFECT_NONE;
            gEnigmaBerries[0].holdEffectParam = 0;
            gEnigmaBerries[2].holdEffectParam = 0;
        }
    }
    else
    {
        s32 numPlayers;
        struct BattleEnigmaBerry *src;
        u32 battler;

        if (gBattleTypeFlags & BATTLE_TYPE_MULTI)
        {
            if (gBattleTypeFlags & BATTLE_TYPE_BATTLE_TOWER)
                numPlayers = 2;
            else
                numPlayers = 4;

            for (i = 0; i < numPlayers; i++)
            {
                src = (struct BattleEnigmaBerry *)(gBlockRecvBuffer[i] + 2);
                battler = gLinkPlayers[i].id;

                for (j = 0; j < BERRY_NAME_LENGTH; j++)
                    gEnigmaBerries[battler].name[j] = src->name[j];
                gEnigmaBerries[battler].name[j] = EOS;

                for (j = 0; j < BERRY_ITEM_EFFECT_COUNT; j++)
                    gEnigmaBerries[battler].itemEffect[j] = src->itemEffect[j];

                gEnigmaBerries[battler].holdEffect = src->holdEffect;
                gEnigmaBerries[battler].holdEffectParam = src->holdEffectParam;
            }
        }
        else
        {
            for (i = 0; i < 2; i++)
            {
                src = (struct BattleEnigmaBerry *)(gBlockRecvBuffer[i] + 2);

                for (j = 0; j < BERRY_NAME_LENGTH; j++)
                {
                    gEnigmaBerries[i].name[j] = src->name[j];
                    gEnigmaBerries[i + 2].name[j] = src->name[j];
                }
                gEnigmaBerries[i].name[j] = EOS;
                gEnigmaBerries[i + 2].name[j] = EOS;

                for (j = 0; j < BERRY_ITEM_EFFECT_COUNT; j++)
                {
                    gEnigmaBerries[i].itemEffect[j] = src->itemEffect[j];
                    gEnigmaBerries[i + 2].itemEffect[j] = src->itemEffect[j];
                }

                gEnigmaBerries[i].holdEffect = src->holdEffect;
                gEnigmaBerries[i + 2].holdEffect = src->holdEffect;
                gEnigmaBerries[i].holdEffectParam = src->holdEffectParam;
                gEnigmaBerries[i + 2].holdEffectParam = src->holdEffectParam;
            }
        }
    }
}

// This was inlined in Ruby/Sapphire
static void FindLinkBattleMaster(u8 numPlayers, u8 multiPlayerId)
{
    u8 found = 0;

    // If player 1 is playing the minimum version, player 1 is master.
    if (gBlockRecvBuffer[0][0] == 0x100)
    {
        if (multiPlayerId == 0)
            gBattleTypeFlags |= BATTLE_TYPE_IS_MASTER | BATTLE_TYPE_TRAINER;
        else
            gBattleTypeFlags |= BATTLE_TYPE_TRAINER;
        found++;
    }

    if (found == 0)
    {
        // If multiple different versions are being used, player 1 is master.
        s32 i;

        for (i = 0; i < numPlayers; i++)
        {
            if (gBlockRecvBuffer[0][0] != gBlockRecvBuffer[i][0])
                break;
        }

        if (i == numPlayers)
        {
            if (multiPlayerId == 0)
                gBattleTypeFlags |= BATTLE_TYPE_IS_MASTER | BATTLE_TYPE_TRAINER;
            else
                gBattleTypeFlags |= BATTLE_TYPE_TRAINER;
            found++;
        }

        if (found == 0)
        {
            // Lowest index player with the highest game version is master.
            for (i = 0; i < numPlayers; i++)
            {
                if (gBlockRecvBuffer[i][0] == 0x300 && i != multiPlayerId)
                {
                    if (i < multiPlayerId)
                        break;
                }
                if (gBlockRecvBuffer[i][0] > 0x300 && i != multiPlayerId)
                    break;
            }

            if (i == numPlayers)
                gBattleTypeFlags |= BATTLE_TYPE_IS_MASTER | BATTLE_TYPE_TRAINER;
            else
                gBattleTypeFlags |= BATTLE_TYPE_TRAINER;
        }
    }
}

static void CB2_HandleStartBattle(void)
{
    u8 playerMultiplayerId;
    u8 enemyMultiplayerId;

    RunTasks();
    AnimateSprites();
    BuildOamBuffer();

    playerMultiplayerId = GetMultiplayerId();
    gBattleScripting.multiplayerId = playerMultiplayerId;
    enemyMultiplayerId = playerMultiplayerId ^ BIT_SIDE;

    switch (gBattleCommunication[MULTIUSE_STATE])
    {
    case 0:
        if (!IsDma3ManagerBusyWithBgCopy())
        {
            ShowBg(0);
            ShowBg(1);
            ShowBg(2);
            ShowBg(3);
            FillAroundBattleWindows();
            gBattleCommunication[MULTIUSE_STATE] = 1;
        }
        if (gWirelessCommType)
            LoadWirelessStatusIndicatorSpriteGfx();
        break;
    case 1:
        if (gBattleTypeFlags & BATTLE_TYPE_LINK)
        {
            if (gReceivedRemoteLinkPlayers)
            {
                if (IsLinkTaskFinished())
                {
                    // 0x300
                    *(&gBattleStruct->multiBuffer.linkBattlerHeader.versionSignatureLo) = 0;
                    *(&gBattleStruct->multiBuffer.linkBattlerHeader.versionSignatureHi) = 3;
                    BufferPartyVsScreenHealth_AtStart();
                    SetPlayerBerryDataInBattleStruct();

                    if (gTrainerBattleOpponent_A == TRAINER_UNION_ROOM)
                    {
                        gLinkPlayers[0].id = 0;
                        gLinkPlayers[1].id = 1;
                    }

                    SendBlock(BitmaskAllOtherLinkPlayers(), &gBattleStruct->multiBuffer.linkBattlerHeader, sizeof(gBattleStruct->multiBuffer.linkBattlerHeader));
                    gBattleCommunication[MULTIUSE_STATE] = 2;
                }
                if (gWirelessCommType)
                    CreateWirelessStatusIndicatorSprite(0, 0);
            }
        }
        else
        {
            if (!(gBattleTypeFlags & BATTLE_TYPE_RECORDED))
                gBattleTypeFlags |= BATTLE_TYPE_IS_MASTER;
            gBattleCommunication[MULTIUSE_STATE] = 15;
            SetAllPlayersBerryData();
        }
        break;
    case 2:
        if ((GetBlockReceivedStatus() & 3) == 3)
        {
            u8 taskId;

            ResetBlockReceivedFlags();
            FindLinkBattleMaster(2, playerMultiplayerId);
            SetAllPlayersBerryData();
            taskId = CreateTask(InitLinkBattleVsScreen, 0);
            gTasks[taskId].data[1] = 0x10E;
            gTasks[taskId].data[2] = 0x5A;
            gTasks[taskId].data[5] = 0;
            gTasks[taskId].data[3] = gBattleStruct->multiBuffer.linkBattlerHeader.vsScreenHealthFlagsLo | (gBattleStruct->multiBuffer.linkBattlerHeader.vsScreenHealthFlagsHi << 8);
            gTasks[taskId].data[4] = gBlockRecvBuffer[enemyMultiplayerId][1];
            RecordedBattle_SetFrontierPassFlagFromHword(gBlockRecvBuffer[playerMultiplayerId][1]);
            RecordedBattle_SetFrontierPassFlagFromHword(gBlockRecvBuffer[enemyMultiplayerId][1]);
            gBattleCommunication[MULTIUSE_STATE]++;
        }
        break;
    case 3:
        // Link battle, send/receive party Pokémon 2 at a time
        if (IsLinkTaskFinished())
        {
            // Send Pokémon 1-2
            SendBlock(BitmaskAllOtherLinkPlayers(), gPlayerParty, sizeof(struct Pokemon) * 2);
            gBattleCommunication[MULTIUSE_STATE]++;
        }
        break;
    case 4:
        if ((GetBlockReceivedStatus() & 3) == 3)
        {
            // Recv Pokémon 1-2
            ResetBlockReceivedFlags();
            memcpy(gEnemyParty, gBlockRecvBuffer[enemyMultiplayerId], sizeof(struct Pokemon) * 2);
            gBattleCommunication[MULTIUSE_STATE]++;
        }
        break;
    case 7:
        if (IsLinkTaskFinished())
        {
            // Send Pokémon 3-4
            SendBlock(BitmaskAllOtherLinkPlayers(), &gPlayerParty[2], sizeof(struct Pokemon) * 2);
            gBattleCommunication[MULTIUSE_STATE]++;
        }
        break;
    case 8:
        if ((GetBlockReceivedStatus() & 3) == 3)
        {
            // Recv Pokémon 3-4
            ResetBlockReceivedFlags();
            memcpy(&gEnemyParty[2], gBlockRecvBuffer[enemyMultiplayerId], sizeof(struct Pokemon) * 2);
            gBattleCommunication[MULTIUSE_STATE]++;
        }
        break;
    case 11:
        if (IsLinkTaskFinished())
        {
            // Send Pokémon 5-6
            SendBlock(BitmaskAllOtherLinkPlayers(), &gPlayerParty[4], sizeof(struct Pokemon) * 2);
            gBattleCommunication[MULTIUSE_STATE]++;
        }
        break;
    case 12:
        if ((GetBlockReceivedStatus() & 3) == 3)
        {
            // Recv Pokémon 5-6
            ResetBlockReceivedFlags();
            memcpy(&gEnemyParty[4], gBlockRecvBuffer[enemyMultiplayerId], sizeof(struct Pokemon) * 2);

            TryCorrectShedinjaLanguage(&gEnemyParty[0]);
            TryCorrectShedinjaLanguage(&gEnemyParty[1]);
            TryCorrectShedinjaLanguage(&gEnemyParty[2]);
            TryCorrectShedinjaLanguage(&gEnemyParty[3]);
            TryCorrectShedinjaLanguage(&gEnemyParty[4]);
            TryCorrectShedinjaLanguage(&gEnemyParty[5]);
            gBattleCommunication[MULTIUSE_STATE]++;
        }
        break;
    case 15:
        InitBattleControllers();
        RecordedBattle_SetTrainerInfo();
        gBattleCommunication[SPRITES_INIT_STATE1] = 0;
        gBattleCommunication[SPRITES_INIT_STATE2] = 0;
        if (gBattleTypeFlags & BATTLE_TYPE_LINK)
        {
            // Check if both players are using Emerald
            // to determine if the recorded battle rng
            // seed needs to be sent
            s32 i;
            for (i = 0; i < 2 && (gLinkPlayers[i].version & 0xFF) == VERSION_EMERALD; i++);

            if (i == 2)
                gBattleCommunication[MULTIUSE_STATE] = 16;
            else
                gBattleCommunication[MULTIUSE_STATE] = 18;
        }
        else
        {
            gBattleCommunication[MULTIUSE_STATE] = 18;
        }
        break;
    case 16:
        // Both players are using Emerald, send rng seed for recorded battle
        if (IsLinkTaskFinished())
        {
            SendBlock(BitmaskAllOtherLinkPlayers(), &gRecordedBattleRngSeed, sizeof(gRecordedBattleRngSeed));
            gBattleCommunication[MULTIUSE_STATE]++;
        }
        break;
    case 17:
        // Receive rng seed for recorded battle (only read it if partner is the link master)
        if ((GetBlockReceivedStatus() & 3) == 3)
        {
            ResetBlockReceivedFlags();
            if (!(gBattleTypeFlags & BATTLE_TYPE_IS_MASTER))
                memcpy(&gRecordedBattleRngSeed, gBlockRecvBuffer[enemyMultiplayerId], sizeof(gRecordedBattleRngSeed));
            gBattleCommunication[MULTIUSE_STATE]++;
        }
        break;
    case 18:
        // Finish, start battle
        if (BattleInitAllSprites(&gBattleCommunication[SPRITES_INIT_STATE1], &gBattleCommunication[SPRITES_INIT_STATE2]))
        {
            gPreBattleCallback1 = gMain.callback1;
            gMain.callback1 = BattleMainCB1;
            SetMainCallback2(BattleMainCB2);
            if (gBattleTypeFlags & BATTLE_TYPE_LINK)
                gBattleTypeFlags |= BATTLE_TYPE_LINK_IN_BATTLE;
        }
        break;
    // Introduce short delays between sending party Pokémon for link
    case 5:
    case 9:
    case 13:
        gBattleCommunication[MULTIUSE_STATE]++;
        gBattleCommunication[1] = 1;
    case 6:
    case 10:
    case 14:
        if (--gBattleCommunication[1] == 0)
            gBattleCommunication[MULTIUSE_STATE]++;
        break;
    }
}

static void CB2_HandleStartMultiPartnerBattle(void)
{
    u8 playerMultiplayerId;
    u8 partnerMultiplayerId;

    RunTasks();
    AnimateSprites();
    BuildOamBuffer();

    playerMultiplayerId = GetMultiplayerId();
    gBattleScripting.multiplayerId = playerMultiplayerId;
    partnerMultiplayerId = playerMultiplayerId ^ BIT_SIDE;

    switch (gBattleCommunication[MULTIUSE_STATE])
    {
    case 0:
        if (!IsDma3ManagerBusyWithBgCopy())
        {
            ShowBg(0);
            ShowBg(1);
            ShowBg(2);
            ShowBg(3);
            FillAroundBattleWindows();
            gBattleCommunication[MULTIUSE_STATE] = 1;
        }
        if (gWirelessCommType)
            LoadWirelessStatusIndicatorSpriteGfx();
        // fall through
    case 1:
        if (gBattleTypeFlags & BATTLE_TYPE_LINK)
        {
            if (gReceivedRemoteLinkPlayers)
            {
                u8 language;

                gLinkPlayers[0].id = 0;
                gLinkPlayers[1].id = 2;
                gLinkPlayers[2].id = 1;
                gLinkPlayers[3].id = 3;
                GetFrontierTrainerName(gLinkPlayers[2].name, gTrainerBattleOpponent_A);
                GetFrontierTrainerName(gLinkPlayers[3].name, gTrainerBattleOpponent_B);
                GetBattleTowerTrainerLanguage(&language, gTrainerBattleOpponent_A);
                gLinkPlayers[2].language = language;
                GetBattleTowerTrainerLanguage(&language, gTrainerBattleOpponent_B);
                gLinkPlayers[3].language = language;

                if (IsLinkTaskFinished())
                {
                    // 0x300
                    *(&gBattleStruct->multiBuffer.linkBattlerHeader.versionSignatureLo) = 0;
                    *(&gBattleStruct->multiBuffer.linkBattlerHeader.versionSignatureHi) = 3;
                    BufferPartyVsScreenHealth_AtStart();
                    SetPlayerBerryDataInBattleStruct();
                    SendBlock(BitmaskAllOtherLinkPlayers(), &gBattleStruct->multiBuffer.linkBattlerHeader, sizeof(gBattleStruct->multiBuffer.linkBattlerHeader));
                    gBattleCommunication[MULTIUSE_STATE] = 2;
                }

                if (gWirelessCommType)
                    CreateWirelessStatusIndicatorSprite(0, 0);
            }
        }
        else
        {
            if (!(gBattleTypeFlags & BATTLE_TYPE_RECORDED))
                gBattleTypeFlags |= BATTLE_TYPE_IS_MASTER;
            gBattleCommunication[MULTIUSE_STATE] = 13;
            SetAllPlayersBerryData();
        }
        break;
    case 2:
        if ((GetBlockReceivedStatus() & 3) == 3)
        {
            u8 taskId;

            ResetBlockReceivedFlags();
            FindLinkBattleMaster(2, playerMultiplayerId);
            SetAllPlayersBerryData();
            taskId = CreateTask(InitLinkBattleVsScreen, 0);
            gTasks[taskId].data[1] = 0x10E;
            gTasks[taskId].data[2] = 0x5A;
            gTasks[taskId].data[5] = 0;
            gTasks[taskId].data[3] = 0x145;
            gTasks[taskId].data[4] = 0x145;
            gBattleCommunication[MULTIUSE_STATE]++;
        }
        break;
    case 3:
        // Link battle, send/receive party Pokémon in groups
        if (IsLinkTaskFinished())
        {
            // Send Pokémon 1-2
            SendBlock(BitmaskAllOtherLinkPlayers(), gPlayerParty, sizeof(struct Pokemon) * 2);
            gBattleCommunication[MULTIUSE_STATE]++;
        }
        break;
    case 4:
        if ((GetBlockReceivedStatus() & 3) == 3)
        {
            // Recv partner's Pokémon 1-2, and copy partner's and own Pokémon into party positions
            ResetBlockReceivedFlags();
            if (gLinkPlayers[playerMultiplayerId].id != 0)
            {
                memcpy(gPlayerParty, gBlockRecvBuffer[partnerMultiplayerId], sizeof(struct Pokemon) * 2);
                memcpy(&gPlayerParty[MULTI_PARTY_SIZE], gBlockRecvBuffer[playerMultiplayerId], sizeof(struct Pokemon) * 2);
            }
            else
            {
                memcpy(gPlayerParty, gBlockRecvBuffer[playerMultiplayerId], sizeof(struct Pokemon) * 2);
                memcpy(&gPlayerParty[MULTI_PARTY_SIZE], gBlockRecvBuffer[partnerMultiplayerId], sizeof(struct Pokemon) * 2);
            }
            gBattleCommunication[MULTIUSE_STATE]++;
        }
        break;
    case 5:
        if (IsLinkTaskFinished())
        {
            // Send Pokémon 3
            SendBlock(BitmaskAllOtherLinkPlayers(), &gPlayerParty[2], sizeof(struct Pokemon));
            gBattleCommunication[MULTIUSE_STATE]++;
        }
        break;
    case 6:
        if ((GetBlockReceivedStatus() & 3) == 3)
        {
            // Recv partner's Pokémon 3, and copy partner's and own Pokémon into party positions
            ResetBlockReceivedFlags();
            if (gLinkPlayers[playerMultiplayerId].id != 0)
            {
                memcpy(&gPlayerParty[2], gBlockRecvBuffer[partnerMultiplayerId], sizeof(struct Pokemon));
                memcpy(&gPlayerParty[2 + MULTI_PARTY_SIZE], gBlockRecvBuffer[playerMultiplayerId], sizeof(struct Pokemon));
            }
            else
            {
                memcpy(&gPlayerParty[2], gBlockRecvBuffer[playerMultiplayerId], sizeof(struct Pokemon));
                memcpy(&gPlayerParty[2 + MULTI_PARTY_SIZE], gBlockRecvBuffer[partnerMultiplayerId], sizeof(struct Pokemon));
            }
            gBattleCommunication[MULTIUSE_STATE]++;
        }
        break;
    case 7:
        if (IsLinkTaskFinished())
        {
            // Send enemy Pokémon 1-2 to partner
            SendBlock(BitmaskAllOtherLinkPlayers(), gEnemyParty, sizeof(struct Pokemon) * 2);
            gBattleCommunication[MULTIUSE_STATE]++;
        }
        break;
    case 8:
        if ((GetBlockReceivedStatus() & 3) == 3)
        {
            // Recv enemy Pokémon 1-2 (if not master)
            ResetBlockReceivedFlags();
            if (GetMultiplayerId() != 0)
                memcpy(gEnemyParty, gBlockRecvBuffer[0], sizeof(struct Pokemon) * 2);
            gBattleCommunication[MULTIUSE_STATE]++;
        }
        break;
    case 9:
        if (IsLinkTaskFinished())
        {
            // Send enemy Pokémon 3-4 to partner
            SendBlock(BitmaskAllOtherLinkPlayers(), &gEnemyParty[2], sizeof(struct Pokemon) * 2);
            gBattleCommunication[MULTIUSE_STATE]++;
        }
        break;
    case 10:
        if ((GetBlockReceivedStatus() & 3) == 3)
        {
            // Recv enemy Pokémon 3-4 (if not master)
            ResetBlockReceivedFlags();
            if (GetMultiplayerId() != 0)
                memcpy(&gEnemyParty[2], gBlockRecvBuffer[0], sizeof(struct Pokemon) * 2);
            gBattleCommunication[MULTIUSE_STATE]++;
        }
        break;
    case 11:
        if (IsLinkTaskFinished())
        {
            // Send enemy Pokémon 5-6 to partner
            SendBlock(BitmaskAllOtherLinkPlayers(), &gEnemyParty[4], sizeof(struct Pokemon) * 2);
            gBattleCommunication[MULTIUSE_STATE]++;
        }
        break;
    case 12:
        if ((GetBlockReceivedStatus() & 3) == 3)
        {
            // Recv enemy Pokémon 5-6 (if not master)
            ResetBlockReceivedFlags();
            if (GetMultiplayerId() != 0)
                memcpy(&gEnemyParty[4], gBlockRecvBuffer[0], sizeof(struct Pokemon) * 2);

            TryCorrectShedinjaLanguage(&gPlayerParty[0]);
            TryCorrectShedinjaLanguage(&gPlayerParty[1]);
            TryCorrectShedinjaLanguage(&gPlayerParty[2]);
            TryCorrectShedinjaLanguage(&gPlayerParty[3]);
            TryCorrectShedinjaLanguage(&gPlayerParty[4]);
            TryCorrectShedinjaLanguage(&gPlayerParty[5]);
            TryCorrectShedinjaLanguage(&gEnemyParty[0]);
            TryCorrectShedinjaLanguage(&gEnemyParty[1]);
            TryCorrectShedinjaLanguage(&gEnemyParty[2]);
            TryCorrectShedinjaLanguage(&gEnemyParty[3]);
            TryCorrectShedinjaLanguage(&gEnemyParty[4]);
            TryCorrectShedinjaLanguage(&gEnemyParty[5]);
            gBattleCommunication[MULTIUSE_STATE]++;
        }
        break;
    case 13:
        InitBattleControllers();
        RecordedBattle_SetTrainerInfo();
        gBattleCommunication[SPRITES_INIT_STATE1] = 0;
        gBattleCommunication[SPRITES_INIT_STATE2] = 0;
        if (gBattleTypeFlags & BATTLE_TYPE_LINK)
            gBattleCommunication[MULTIUSE_STATE] = 14;
        else
            gBattleCommunication[MULTIUSE_STATE] = 16;
        break;
    case 14:
        // Send rng seed for recorded battle
        if (IsLinkTaskFinished())
        {
            SendBlock(BitmaskAllOtherLinkPlayers(), &gRecordedBattleRngSeed, sizeof(gRecordedBattleRngSeed));
            gBattleCommunication[MULTIUSE_STATE]++;
        }
        break;
    case 15:
        // Receive rng seed for recorded battle (only read it if partner is the link master)
        if ((GetBlockReceivedStatus() & 3) == 3)
        {
            ResetBlockReceivedFlags();
            if (!(gBattleTypeFlags & BATTLE_TYPE_IS_MASTER))
                memcpy(&gRecordedBattleRngSeed, gBlockRecvBuffer[partnerMultiplayerId], sizeof(gRecordedBattleRngSeed));
            gBattleCommunication[MULTIUSE_STATE]++;
        }
        break;
    case 16:
        // Finish, start battle
        if (BattleInitAllSprites(&gBattleCommunication[SPRITES_INIT_STATE1], &gBattleCommunication[SPRITES_INIT_STATE2]))
        {
            TrySetLinkBattleTowerEnemyPartyLevel();
            gPreBattleCallback1 = gMain.callback1;
            gMain.callback1 = BattleMainCB1;
            SetMainCallback2(BattleMainCB2);
            if (gBattleTypeFlags & BATTLE_TYPE_LINK)
                gBattleTypeFlags |= BATTLE_TYPE_LINK_IN_BATTLE;
        }
        break;
    }
}

static void SetMultiPartnerMenuParty(u8 offset)
{
    s32 i;

    for (i = 0; i < MULTI_PARTY_SIZE; i++)
    {
        gMultiPartnerParty[i].species     = GetMonData(&gPlayerParty[offset + i], MON_DATA_SPECIES);
        gMultiPartnerParty[i].heldItem    = GetMonData(&gPlayerParty[offset + i], MON_DATA_HELD_ITEM);
        GetMonData(&gPlayerParty[offset + i], MON_DATA_NICKNAME, gMultiPartnerParty[i].nickname);
        gMultiPartnerParty[i].level       = GetMonData(&gPlayerParty[offset + i], MON_DATA_LEVEL);
        gMultiPartnerParty[i].hp          = GetMonData(&gPlayerParty[offset + i], MON_DATA_HP);
        gMultiPartnerParty[i].maxhp       = GetMonData(&gPlayerParty[offset + i], MON_DATA_MAX_HP);
        gMultiPartnerParty[i].status      = GetMonData(&gPlayerParty[offset + i], MON_DATA_STATUS);
        gMultiPartnerParty[i].personality = GetMonData(&gPlayerParty[offset + i], MON_DATA_PERSONALITY);
        gMultiPartnerParty[i].gender      = GetMonGender(&gPlayerParty[offset + i]);
        StripExtCtrlCodes(gMultiPartnerParty[i].nickname);
        if (GetMonData(&gPlayerParty[offset + i], MON_DATA_LANGUAGE) != LANGUAGE_JAPANESE)
            PadNameString(gMultiPartnerParty[i].nickname, CHAR_SPACE);
    }
    memcpy(sMultiPartnerPartyBuffer, gMultiPartnerParty, sizeof(gMultiPartnerParty));
}

static void CB2_PreInitMultiBattle(void)
{
    s32 i;
    u8 playerMultiplierId;
    s32 numPlayers = MAX_BATTLERS_COUNT;
    u8 blockMask = 0xF;
    u32 *savedBattleTypeFlags;
    void (**savedCallback)(void);

    if (gBattleTypeFlags & BATTLE_TYPE_BATTLE_TOWER)
    {
        numPlayers = 2;
        blockMask = 3;
    }

    playerMultiplierId = GetMultiplayerId();
    gBattleScripting.multiplayerId = playerMultiplierId;
    savedCallback = &gBattleStruct->savedCallback;
    savedBattleTypeFlags = &gBattleStruct->savedBattleTypeFlags;

    RunTasks();
    AnimateSprites();
    BuildOamBuffer();

    switch (gBattleCommunication[MULTIUSE_STATE])
    {
    case 0:
        if (gReceivedRemoteLinkPlayers && IsLinkTaskFinished())
        {
            sMultiPartnerPartyBuffer = Alloc(sizeof(gMultiPartnerParty));
            SetMultiPartnerMenuParty(0);
            SendBlock(BitmaskAllOtherLinkPlayers(), sMultiPartnerPartyBuffer, sizeof(gMultiPartnerParty));
            gBattleCommunication[MULTIUSE_STATE]++;
        }
        break;
    case 1:
        if ((GetBlockReceivedStatus() & blockMask) == blockMask)
        {
            ResetBlockReceivedFlags();
            for (i = 0; i < numPlayers; i++)
            {
                if (i == playerMultiplierId)
                    continue;

                if (numPlayers == MAX_LINK_PLAYERS)
                {
                    if ((!(gLinkPlayers[i].id & 1) && !(gLinkPlayers[playerMultiplierId].id & 1))
                        || (gLinkPlayers[i].id & 1 && gLinkPlayers[playerMultiplierId].id & 1))
                    {
                        memcpy(gMultiPartnerParty, gBlockRecvBuffer[i], sizeof(gMultiPartnerParty));
                    }
                }
                else
                {
                    memcpy(gMultiPartnerParty, gBlockRecvBuffer[i], sizeof(gMultiPartnerParty));
                }
            }
            gBattleCommunication[MULTIUSE_STATE]++;
            *savedCallback = gMain.savedCallback;
            *savedBattleTypeFlags = gBattleTypeFlags;
            gMain.savedCallback = CB2_PreInitMultiBattle;
            ShowPartyMenuToShowcaseMultiBattleParty();
        }
        break;
    case 2:
        if (IsLinkTaskFinished() && !gPaletteFade.active)
        {
            gBattleCommunication[MULTIUSE_STATE]++;
            if (gWirelessCommType)
                SetLinkStandbyCallback();
            else
                SetCloseLinkCallback();
        }
        break;
    case 3:
        if (gWirelessCommType)
        {
            if (IsLinkRfuTaskFinished())
            {
                gBattleTypeFlags = *savedBattleTypeFlags;
                gMain.savedCallback = *savedCallback;
                SetMainCallback2(CB2_InitBattleInternal);
                FREE_AND_SET_NULL(sMultiPartnerPartyBuffer);
            }
        }
        else if (gReceivedRemoteLinkPlayers == 0)
        {
            gBattleTypeFlags = *savedBattleTypeFlags;
            gMain.savedCallback = *savedCallback;
            SetMainCallback2(CB2_InitBattleInternal);
            FREE_AND_SET_NULL(sMultiPartnerPartyBuffer);
        }
        break;
    }
}

static void CB2_PreInitIngamePlayerPartnerBattle(void)
{
    u32 *savedBattleTypeFlags;
    void (**savedCallback)(void);

    savedCallback = &gBattleStruct->savedCallback;
    savedBattleTypeFlags = &gBattleStruct->savedBattleTypeFlags;

    RunTasks();
    AnimateSprites();
    BuildOamBuffer();

    switch (gBattleCommunication[MULTIUSE_STATE])
    {
    case 0:
        sMultiPartnerPartyBuffer = Alloc(sizeof(gMultiPartnerParty));
        SetMultiPartnerMenuParty(MULTI_PARTY_SIZE);
        gBattleCommunication[MULTIUSE_STATE]++;
        *savedCallback = gMain.savedCallback;
        *savedBattleTypeFlags = gBattleTypeFlags;
        gMain.savedCallback = CB2_PreInitIngamePlayerPartnerBattle;
        ShowPartyMenuToShowcaseMultiBattleParty();
        break;
    case 1:
        if (!gPaletteFade.active)
        {
            gBattleCommunication[MULTIUSE_STATE] = 2;
            gBattleTypeFlags = *savedBattleTypeFlags;
            gMain.savedCallback = *savedCallback;
            SetMainCallback2(CB2_InitBattleInternal);
            FREE_AND_SET_NULL(sMultiPartnerPartyBuffer);
        }
        break;
    }
}

static void CB2_HandleStartMultiBattle(void)
{
    u8 playerMultiplayerId;
    s32 id;
    u8 var;

    playerMultiplayerId = GetMultiplayerId();
    gBattleScripting.multiplayerId = playerMultiplayerId;

    RunTasks();
    AnimateSprites();
    BuildOamBuffer();

    switch (gBattleCommunication[MULTIUSE_STATE])
    {
    case 0:
        if (!IsDma3ManagerBusyWithBgCopy())
        {
            ShowBg(0);
            ShowBg(1);
            ShowBg(2);
            ShowBg(3);
            FillAroundBattleWindows();
            gBattleCommunication[MULTIUSE_STATE] = 1;
        }
        if (gWirelessCommType)
            LoadWirelessStatusIndicatorSpriteGfx();
        break;
    case 1:
        if (gBattleTypeFlags & BATTLE_TYPE_LINK)
        {
            if (gReceivedRemoteLinkPlayers)
            {
                if (IsLinkTaskFinished())
                {
                    // 0x300
                    *(&gBattleStruct->multiBuffer.linkBattlerHeader.versionSignatureLo) = 0;
                    *(&gBattleStruct->multiBuffer.linkBattlerHeader.versionSignatureHi) = 3;
                    BufferPartyVsScreenHealth_AtStart();
                    SetPlayerBerryDataInBattleStruct();

                    SendBlock(BitmaskAllOtherLinkPlayers(), &gBattleStruct->multiBuffer.linkBattlerHeader, sizeof(gBattleStruct->multiBuffer.linkBattlerHeader));
                    gBattleCommunication[MULTIUSE_STATE]++;
                }
                if (gWirelessCommType)
                    CreateWirelessStatusIndicatorSprite(0, 0);
            }
        }
        else
        {
            if (!(gBattleTypeFlags & BATTLE_TYPE_RECORDED))
                gBattleTypeFlags |= BATTLE_TYPE_IS_MASTER;
            gBattleCommunication[MULTIUSE_STATE] = 7;
            SetAllPlayersBerryData();
        }
        break;
    case 2:
        if ((GetBlockReceivedStatus() & 0xF) == 0xF)
        {
            ResetBlockReceivedFlags();
            FindLinkBattleMaster(4, playerMultiplayerId);
            SetAllPlayersBerryData();
            var = CreateTask(InitLinkBattleVsScreen, 0);
            gTasks[var].data[1] = 0x10E;
            gTasks[var].data[2] = 0x5A;
            gTasks[var].data[5] = 0;
            gTasks[var].data[3] = 0;
            gTasks[var].data[4] = 0;

            for (id = 0; id < MAX_LINK_PLAYERS; id++)
            {
                RecordedBattle_SetFrontierPassFlagFromHword(gBlockRecvBuffer[id][1]);
                switch (gLinkPlayers[id].id)
                {
                case 0:
                    gTasks[var].data[3] |= gBlockRecvBuffer[id][1] & 0x3F;
                    break;
                case 1:
                    gTasks[var].data[4] |= gBlockRecvBuffer[id][1] & 0x3F;
                    break;
                case 2:
                    gTasks[var].data[3] |= (gBlockRecvBuffer[id][1] & 0x3F) << 6;
                    break;
                case 3:
                    gTasks[var].data[4] |= (gBlockRecvBuffer[id][1] & 0x3F) << 6;
                    break;
                }
            }
            ZeroEnemyPartyMons();
            gBattleCommunication[MULTIUSE_STATE]++;
        }
        else
            break;
        // fall through
    case 3:
        if (IsLinkTaskFinished())
        {
            SendBlock(BitmaskAllOtherLinkPlayers(), gPlayerParty, sizeof(struct Pokemon) * 2);
            gBattleCommunication[MULTIUSE_STATE]++;
        }
        break;
    case 4:
        if ((GetBlockReceivedStatus() & 0xF) == 0xF)
        {
            ResetBlockReceivedFlags();
            for (id = 0; id < MAX_LINK_PLAYERS; id++)
            {
                if (id == playerMultiplayerId)
                {
                    switch (gLinkPlayers[id].id)
                    {
                    case 0:
                    case 3:
                        memcpy(gPlayerParty, gBlockRecvBuffer[id], sizeof(struct Pokemon) * 2);
                        break;
                    case 1:
                    case 2:
                        memcpy(gPlayerParty + MULTI_PARTY_SIZE, gBlockRecvBuffer[id], sizeof(struct Pokemon) * 2);
                        break;
                    }
                }
                else
                {
                    if ((!(gLinkPlayers[id].id & 1) && !(gLinkPlayers[playerMultiplayerId].id & 1))
                     || ((gLinkPlayers[id].id & 1) && (gLinkPlayers[playerMultiplayerId].id & 1)))
                    {
                        switch (gLinkPlayers[id].id)
                        {
                        case 0:
                        case 3:
                            memcpy(gPlayerParty, gBlockRecvBuffer[id], sizeof(struct Pokemon) * 2);
                            break;
                        case 1:
                        case 2:
                            memcpy(gPlayerParty + MULTI_PARTY_SIZE, gBlockRecvBuffer[id], sizeof(struct Pokemon) * 2);
                            break;
                        }
                    }
                    else
                    {
                        switch (gLinkPlayers[id].id)
                        {
                        case 0:
                        case 3:
                            memcpy(gEnemyParty, gBlockRecvBuffer[id], sizeof(struct Pokemon) * 2);
                            break;
                        case 1:
                        case 2:
                            memcpy(gEnemyParty + MULTI_PARTY_SIZE, gBlockRecvBuffer[id], sizeof(struct Pokemon) * 2);
                            break;
                        }
                    }
                }
            }
            gBattleCommunication[MULTIUSE_STATE]++;
        }
        break;
    case 5:
        if (IsLinkTaskFinished())
        {
            SendBlock(BitmaskAllOtherLinkPlayers(), gPlayerParty + 2, sizeof(struct Pokemon));
            gBattleCommunication[MULTIUSE_STATE]++;
        }
        break;
    case 6:
        if ((GetBlockReceivedStatus() & 0xF) == 0xF)
        {
            ResetBlockReceivedFlags();
            for (id = 0; id < MAX_LINK_PLAYERS; id++)
            {
                if (id == playerMultiplayerId)
                {
                    switch (gLinkPlayers[id].id)
                    {
                    case 0:
                    case 3:
                        memcpy(gPlayerParty + 2, gBlockRecvBuffer[id], sizeof(struct Pokemon));
                        break;
                    case 1:
                    case 2:
                        memcpy(gPlayerParty + 5, gBlockRecvBuffer[id], sizeof(struct Pokemon));
                        break;
                    }
                }
                else
                {
                    if ((!(gLinkPlayers[id].id & 1) && !(gLinkPlayers[playerMultiplayerId].id & 1))
                     || ((gLinkPlayers[id].id & 1) && (gLinkPlayers[playerMultiplayerId].id & 1)))
                    {
                        switch (gLinkPlayers[id].id)
                        {
                        case 0:
                        case 3:
                            memcpy(gPlayerParty + 2, gBlockRecvBuffer[id], sizeof(struct Pokemon));
                            break;
                        case 1:
                        case 2:
                            memcpy(gPlayerParty + 5, gBlockRecvBuffer[id], sizeof(struct Pokemon));
                            break;
                        }
                    }
                    else
                    {
                        switch (gLinkPlayers[id].id)
                        {
                        case 0:
                        case 3:
                            memcpy(gEnemyParty + 2, gBlockRecvBuffer[id], sizeof(struct Pokemon));
                            break;
                        case 1:
                        case 2:
                            memcpy(gEnemyParty + 5, gBlockRecvBuffer[id], sizeof(struct Pokemon));
                            break;
                        }
                    }
                }
            }
            TryCorrectShedinjaLanguage(&gPlayerParty[0]);
            TryCorrectShedinjaLanguage(&gPlayerParty[1]);
            TryCorrectShedinjaLanguage(&gPlayerParty[2]);
            TryCorrectShedinjaLanguage(&gPlayerParty[3]);
            TryCorrectShedinjaLanguage(&gPlayerParty[4]);
            TryCorrectShedinjaLanguage(&gPlayerParty[5]);

            TryCorrectShedinjaLanguage(&gEnemyParty[0]);
            TryCorrectShedinjaLanguage(&gEnemyParty[1]);
            TryCorrectShedinjaLanguage(&gEnemyParty[2]);
            TryCorrectShedinjaLanguage(&gEnemyParty[3]);
            TryCorrectShedinjaLanguage(&gEnemyParty[4]);
            TryCorrectShedinjaLanguage(&gEnemyParty[5]);

            gBattleCommunication[MULTIUSE_STATE]++;
        }
        break;
    case 7:
        InitBattleControllers();
        RecordedBattle_SetTrainerInfo();
        gBattleCommunication[SPRITES_INIT_STATE1] = 0;
        gBattleCommunication[SPRITES_INIT_STATE2] = 0;
        if (gBattleTypeFlags & BATTLE_TYPE_LINK)
        {
            for (id = 0; id < MAX_LINK_PLAYERS && (gLinkPlayers[id].version & 0xFF) == VERSION_EMERALD; id++);

            if (id == MAX_LINK_PLAYERS)
                gBattleCommunication[MULTIUSE_STATE] = 8;
            else
                gBattleCommunication[MULTIUSE_STATE] = 10;
        }
        else
        {
            gBattleCommunication[MULTIUSE_STATE] = 10;
        }
        break;
    case 8:
        if (IsLinkTaskFinished())
        {
            #if HQ_RANDOM == TRUE
            struct BattleVideo *ptr = &gBattleStruct->multiBuffer.battleVideo;
            ptr->battleTypeFlags = gBattleTypeFlags;
            ptr->rngSeed = gRecordedBattleRngSeed;
            #else
            u32 *ptr = gBattleStruct->multiBuffer.battleVideo;
            ptr[0] = gBattleTypeFlags;
            ptr[1] = gRecordedBattleRngSeed; // UB: overwrites berry data
            #endif

            SendBlock(BitmaskAllOtherLinkPlayers(), ptr, sizeof(gBattleStruct->multiBuffer.battleVideo));
            gBattleCommunication[MULTIUSE_STATE]++;
        }
        break;
    case 9:
        if ((GetBlockReceivedStatus() & 0xF) == 0xF)
        {
            ResetBlockReceivedFlags();
            for (var = 0; var < 4; var++)
            {
                u32 blockValue = gBlockRecvBuffer[var][0];
                if (blockValue & 4)
                {
                    memcpy(&gRecordedBattleRngSeed, &gBlockRecvBuffer[var][2], sizeof(gRecordedBattleRngSeed));
                    break;
                }
            }

            gBattleCommunication[MULTIUSE_STATE]++;
        }
        break;
    case 10:
        if (BattleInitAllSprites(&gBattleCommunication[SPRITES_INIT_STATE1], &gBattleCommunication[SPRITES_INIT_STATE2]))
        {
            gPreBattleCallback1 = gMain.callback1;
            gMain.callback1 = BattleMainCB1;
            SetMainCallback2(BattleMainCB2);
            if (gBattleTypeFlags & BATTLE_TYPE_LINK)
            {
                gTrainerBattleOpponent_A = TRAINER_LINK_OPPONENT;
                gBattleTypeFlags |= BATTLE_TYPE_LINK_IN_BATTLE;
            }
        }
        break;
    }
}

void BattleMainCB2(void)
{
    AnimateSprites();
    BuildOamBuffer();
    RunTextPrinters();
    UpdatePaletteFade();
    RunTasks();

    if (JOY_HELD(B_BUTTON) && gBattleTypeFlags & BATTLE_TYPE_RECORDED && RecordedBattle_CanStopPlayback())
    {
        // Player pressed B during recorded battle playback, end battle
        gSpecialVar_Result = gBattleOutcome = B_OUTCOME_PLAYER_TELEPORTED;
        ResetPaletteFadeControl();
        BeginNormalPaletteFade(PALETTES_ALL, 0, 0, 16, RGB_BLACK);
        SetMainCallback2(CB2_QuitRecordedBattle);
    }
}

static void FreeRestoreBattleData(void)
{
    gMain.callback1 = gPreBattleCallback1;
    gScanlineEffect.state = 3;
    gMain.inBattle = FALSE;
    ZeroEnemyPartyMons();
    m4aSongNumStop(SE_LOW_HEALTH);
    FreeMonSpritesGfx();
    FreeBattleSpritesData();
    FreeBattleResources();
}

void CB2_QuitRecordedBattle(void)
{
    UpdatePaletteFade();
    if (!gPaletteFade.active)
    {
        m4aMPlayStop(&gMPlayInfo_SE1);
        m4aMPlayStop(&gMPlayInfo_SE2);
        if (gTestRunnerEnabled)
            TestRunner_Battle_AfterLastTurn();
        FreeRestoreBattleData();
        FreeAllWindowBuffers();
        SetMainCallback2(gMain.savedCallback);
    }
}

#define sState data[0]
#define sDelay data[4]

static void SpriteCB_UnusedBattleInit(struct Sprite *sprite)
{
    sprite->sState = 0;
    sprite->callback = SpriteCB_UnusedBattleInit_Main;
}

static void SpriteCB_UnusedBattleInit_Main(struct Sprite *sprite)
{
    u16 *arr = (u16 *)gDecompressionBuffer;

    switch (sprite->sState)
    {
    case 0:
        sprite->sState++;
        sprite->data[1] = 0;
        sprite->data[2] = 0x281;
        sprite->data[3] = 0;
        sprite->sDelay = 1;
        // fall through
    case 1:
        sprite->sDelay--;
        if (sprite->sDelay == 0)
        {
            s32 i;
            s32 r2;
            s32 r0;

            sprite->sDelay = 2;
            r2 = sprite->data[1] + sprite->data[3] * 32;
            r0 = sprite->data[2] - sprite->data[3] * 32;
            for (i = 0; i < 29; i += 2)
            {
                arr[r2 + i] = 0x3D;
                arr[r0 + i] = 0x3D;
            }
            sprite->data[3]++;
            if (sprite->data[3] == 21)
            {
                sprite->sState++;
                sprite->data[1] = 32;
            }
        }
        break;
    case 2:
        sprite->data[1]--;
        if (sprite->data[1] == 20)
            SetMainCallback2(CB2_InitBattle);
        break;
    }
}

static u32 Crc32B (const u8 *data, u32 size)
{
   s32 i, j;
   u32 byte, crc, mask;

   i = 0;
   crc = 0xFFFFFFFF;
   for (i = 0; i < size; ++i)
   {
        byte = data[i];
        crc = crc ^ byte;
        for (j = 7; j >= 0; --j)
        {
            mask = -(crc & 1);
            crc = (crc >> 1) ^ (0xEDB88320 & mask);
        }
   }
   return ~crc;
}

static u32 GeneratePartyHash(const struct Trainer *trainer, u32 i)
{
    const u8 *buffer = (const u8 *) &trainer->party[i];
    u32 n = sizeof(*trainer->party);
    return Crc32B(buffer, n);
}

void ModifyPersonalityForNature(u32 *personality, u32 newNature)
{
    u32 nature = GetNatureFromPersonality(*personality);
    s32 diff = abs((s32)nature - (s32)newNature);
    s32 sign = (nature > newNature) ? 1 : -1;
    if (diff > NUM_NATURES / 2)
    {
        diff = NUM_NATURES - diff;
        sign *= -1;
    }
    *personality -= (diff * sign);
}

u32 GeneratePersonalityForGender(u32 gender, u32 species)
{
    const struct SpeciesInfo *speciesInfo = &gSpeciesInfo[species];
    if (gender == MON_MALE)
        return ((255 - speciesInfo->genderRatio) / 2) + speciesInfo->genderRatio;
    else
        return speciesInfo->genderRatio / 2;
}

void CustomTrainerPartyAssignMoves(struct Pokemon *mon, const struct TrainerMon *partyEntry)
{
    bool32 noMoveSet = TRUE;
    u32 j;

    for (j = 0; j < MAX_MON_MOVES; ++j)
    {
        if (partyEntry->moves[j] != MOVE_NONE)
            noMoveSet = FALSE;
    }
    if (noMoveSet)
    {
        // TODO: Figure out a default strategy when moves are not set, to generate a good moveset
        return;
    }

    for (j = 0; j < MAX_MON_MOVES; ++j)
    {
        SetMonData(mon, MON_DATA_MOVE1 + j, &partyEntry->moves[j]);
        SetMonData(mon, MON_DATA_PP1 + j, &gMovesInfo[partyEntry->moves[j]].pp);
    }
}

u8 CreateNPCTrainerPartyFromTrainer(struct Pokemon *party, const struct Trainer *trainer, bool32 firstTrainer, u32 battleTypeFlags)
{
    u32 personalityValue;
    s32 i, j;
    u8 monsCount;
    if (battleTypeFlags & BATTLE_TYPE_TRAINER && !(battleTypeFlags & (BATTLE_TYPE_FRONTIER
                                                                        | BATTLE_TYPE_EREADER_TRAINER
                                                                        | BATTLE_TYPE_TRAINER_HILL)))
    {
        if (firstTrainer == TRUE)
            ZeroEnemyPartyMons();

        if (battleTypeFlags & BATTLE_TYPE_TWO_OPPONENTS)
        {
            if (trainer->partySize > PARTY_SIZE / 2)
                monsCount = PARTY_SIZE / 2;
            else
                monsCount = trainer->partySize;
        }
        else
        {
            monsCount = trainer->partySize;
        }

        for (i = 0; i < monsCount; i++)
        {
            s32 ball = -1;
            u32 personalityHash = GeneratePartyHash(trainer, i);
            const struct TrainerMon *partyData = trainer->party;
            u32 otIdType = OT_ID_RANDOM_NO_SHINY;
            u32 fixedOtId = 0;

            if (trainer->doubleBattle == TRUE)
                personalityValue = 0x80;
            else if (trainer->encounterMusic_gender & F_TRAINER_FEMALE)
                personalityValue = 0x78; // Use personality more likely to result in a female Pokémon
            else
                personalityValue = 0x88; // Use personality more likely to result in a male Pokémon

            personalityValue += personalityHash << 8;
            if (partyData[i].gender == TRAINER_MON_MALE)
                personalityValue = (personalityValue & 0xFFFFFF00) | GeneratePersonalityForGender(MON_MALE, partyData[i].species);
            else if (partyData[i].gender == TRAINER_MON_FEMALE)
                personalityValue = (personalityValue & 0xFFFFFF00) | GeneratePersonalityForGender(MON_FEMALE, partyData[i].species);
            if (partyData[i].nature != 0)
                ModifyPersonalityForNature(&personalityValue, partyData[i].nature - 1);
            if (partyData[i].isShiny)
            {
                otIdType = OT_ID_PRESET;
                fixedOtId = HIHALF(personalityValue) ^ LOHALF(personalityValue);
            }
            CreateMon(&party[i], partyData[i].species, partyData[i].lvl, 0, TRUE, personalityValue, otIdType, fixedOtId);
            SetMonData(&party[i], MON_DATA_HELD_ITEM, &partyData[i].heldItem);

            CustomTrainerPartyAssignMoves(&party[i], &partyData[i]);
            SetMonData(&party[i], MON_DATA_IVS, &(partyData[i].iv));
            if (partyData[i].ev != NULL)
            {
                SetMonData(&party[i], MON_DATA_HP_EV, &(partyData[i].ev[0]));
                SetMonData(&party[i], MON_DATA_ATK_EV, &(partyData[i].ev[1]));
                SetMonData(&party[i], MON_DATA_DEF_EV, &(partyData[i].ev[2]));
                SetMonData(&party[i], MON_DATA_SPATK_EV, &(partyData[i].ev[3]));
                SetMonData(&party[i], MON_DATA_SPDEF_EV, &(partyData[i].ev[4]));
                SetMonData(&party[i], MON_DATA_SPEED_EV, &(partyData[i].ev[5]));
            }
            if (partyData[i].ability != ABILITY_NONE)
            {
                const struct SpeciesInfo *speciesInfo = &gSpeciesInfo[partyData[i].species];
                u32 maxAbilities = ARRAY_COUNT(speciesInfo->abilities);
                for (j = 0; j < maxAbilities; ++j)
                {
                    if (speciesInfo->abilities[j] == partyData[i].ability)
                        break;
                }
                if (j < maxAbilities)
                    SetMonData(&party[i], MON_DATA_ABILITY_NUM, &j);
            }
            SetMonData(&party[i], MON_DATA_FRIENDSHIP, &(partyData[i].friendship));
            if (partyData[i].ball != ITEM_NONE)
            {
                ball = partyData[i].ball;
                SetMonData(&party[i], MON_DATA_POKEBALL, &ball);
            }
            if (partyData[i].nickname != NULL)
            {
                SetMonData(&party[i], MON_DATA_NICKNAME, partyData[i].nickname);
            }
            if (partyData[i].isShiny)
            {
                u32 data = TRUE;
                SetMonData(&party[i], MON_DATA_IS_SHINY, &data);
            }
            if (partyData[i].dynamaxLevel > 0)
            {
                u32 data = partyData[i].dynamaxLevel;
                SetMonData(&party[i], MON_DATA_DYNAMAX_LEVEL, &data);
            }
            if (partyData[i].gigantamaxFactor)
            {
                u32 data = partyData[i].gigantamaxFactor;
                SetMonData(&party[i], MON_DATA_GIGANTAMAX_FACTOR, &data);
            }
            CalculateMonStats(&party[i]);

            if (B_TRAINER_CLASS_POKE_BALLS >= GEN_7 && ball == -1)
            {
                ball = gTrainerClasses[trainer->trainerClass].ball ?: ITEM_POKE_BALL;
                SetMonData(&party[i], MON_DATA_POKEBALL, &ball);
            }
        }
    }

    return trainer->partySize;
}

static u8 CreateNPCTrainerParty(struct Pokemon *party, u16 trainerNum, bool8 firstTrainer)
{
    u8 retVal;
    if (trainerNum == TRAINER_SECRET_BASE)
        return 0;
    retVal = CreateNPCTrainerPartyFromTrainer(party, &gTrainers[trainerNum], firstTrainer, gBattleTypeFlags);

    if (gBattleTypeFlags & BATTLE_TYPE_TRAINER && !(gBattleTypeFlags & (BATTLE_TYPE_FRONTIER
                                                                        | BATTLE_TYPE_EREADER_TRAINER
                                                                        | BATTLE_TYPE_TRAINER_HILL)))
    {
        gBattleTypeFlags |= gTrainers[trainerNum].doubleBattle;
    }
    return retVal;
}

void CreateTrainerPartyForPlayer(void)
{
    ZeroPlayerPartyMons();
    gPartnerTrainerId = gSpecialVar_0x8004;
    CreateNPCTrainerPartyFromTrainer(gPlayerParty, &gTrainers[gSpecialVar_0x8004], TRUE, BATTLE_TYPE_TRAINER);
}

void VBlankCB_Battle(void)
{
    // Change gRngSeed every vblank unless the battle could be recorded.
    if (!(gBattleTypeFlags & (BATTLE_TYPE_LINK | BATTLE_TYPE_FRONTIER | BATTLE_TYPE_RECORDED)))
        AdvanceRandom();

    SetGpuReg(REG_OFFSET_BG0HOFS, gBattle_BG0_X);
    SetGpuReg(REG_OFFSET_BG0VOFS, gBattle_BG0_Y);
    SetGpuReg(REG_OFFSET_BG1HOFS, gBattle_BG1_X);
    SetGpuReg(REG_OFFSET_BG1VOFS, gBattle_BG1_Y);
    SetGpuReg(REG_OFFSET_BG2HOFS, gBattle_BG2_X);
    SetGpuReg(REG_OFFSET_BG2VOFS, gBattle_BG2_Y);
    SetGpuReg(REG_OFFSET_BG3HOFS, gBattle_BG3_X);
    SetGpuReg(REG_OFFSET_BG3VOFS, gBattle_BG3_Y);
    SetGpuReg(REG_OFFSET_WIN0H, gBattle_WIN0H);
    SetGpuReg(REG_OFFSET_WIN0V, gBattle_WIN0V);
    SetGpuReg(REG_OFFSET_WIN1H, gBattle_WIN1H);
    SetGpuReg(REG_OFFSET_WIN1V, gBattle_WIN1V);
    LoadOam();
    ProcessSpriteCopyRequests();
    TransferPlttBuffer();
    ScanlineEffect_InitHBlankDmaTransfer();
}

void SpriteCB_VsLetterDummy(struct Sprite *sprite)
{

}

static void SpriteCB_VsLetter(struct Sprite *sprite)
{
    if (sprite->data[0] != 0)
        sprite->x = sprite->data[1] + ((sprite->data[2] & 0xFF00) >> 8);
    else
        sprite->x = sprite->data[1] - ((sprite->data[2] & 0xFF00) >> 8);

    sprite->data[2] += 0x180;

    if (sprite->affineAnimEnded)
    {
        FreeSpriteTilesByTag(ANIM_SPRITES_START);
        FreeSpritePaletteByTag(ANIM_SPRITES_START);
        FreeSpriteOamMatrix(sprite);
        DestroySprite(sprite);
    }
}

void SpriteCB_VsLetterInit(struct Sprite *sprite)
{
    StartSpriteAffineAnim(sprite, 1);
    sprite->callback = SpriteCB_VsLetter;
    PlaySE(SE_MUGSHOT);
}

static void BufferPartyVsScreenHealth_AtEnd(u8 taskId)
{
    struct Pokemon *party1 = NULL;
    struct Pokemon *party2 = NULL;
    u8 multiplayerId = gBattleScripting.multiplayerId;
    u32 flags;
    s32 i;

    if (gBattleTypeFlags & BATTLE_TYPE_MULTI)
    {
        switch (gLinkPlayers[multiplayerId].id)
        {
        case 0:
        case 2:
            party1 = gPlayerParty;
            party2 = gEnemyParty;
            break;
        case 1:
        case 3:
            party1 = gEnemyParty;
            party2 = gPlayerParty;
            break;
        }
    }
    else
    {
        party1 = gPlayerParty;
        party2 = gEnemyParty;
    }

    flags = 0;
    BUFFER_PARTY_VS_SCREEN_STATUS(party1, flags, i);
    gTasks[taskId].data[3] = flags;

    flags = 0;
    BUFFER_PARTY_VS_SCREEN_STATUS(party2, flags, i);
    gTasks[taskId].data[4] = flags;
}

void CB2_InitEndLinkBattle(void)
{
    s32 i;
    u8 taskId;

    SetHBlankCallback(NULL);
    SetVBlankCallback(NULL);
    gBattleTypeFlags &= ~BATTLE_TYPE_LINK_IN_BATTLE;

    if (gBattleTypeFlags & BATTLE_TYPE_FRONTIER)
    {
        SetMainCallback2(gMain.savedCallback);
        FreeBattleResources();
        FreeBattleSpritesData();
        FreeMonSpritesGfx();
    }
    else
    {
        CpuFill32(0, (void *)(VRAM), VRAM_SIZE);
        SetGpuReg(REG_OFFSET_MOSAIC, 0);
        SetGpuReg(REG_OFFSET_WIN0H, DISPLAY_WIDTH);
        SetGpuReg(REG_OFFSET_WIN0V, WIN_RANGE(DISPLAY_HEIGHT / 2, DISPLAY_HEIGHT / 2 + 1));
        SetGpuReg(REG_OFFSET_WININ, 0);
        SetGpuReg(REG_OFFSET_WINOUT, 0);
        gBattle_WIN0H = DISPLAY_WIDTH;
        gBattle_WIN0V = WIN_RANGE(DISPLAY_HEIGHT / 2, DISPLAY_HEIGHT / 2 + 1);
        ScanlineEffect_Clear();

        i = 0;
        while (i < 80)
        {
            gScanlineEffectRegBuffers[0][i] = 0xF0;
            gScanlineEffectRegBuffers[1][i] = 0xF0;
            i++;
        }

        while (i < 160)
        {
            gScanlineEffectRegBuffers[0][i] = 0xFF10;
            gScanlineEffectRegBuffers[1][i] = 0xFF10;
            i++;
        }

        ResetPaletteFade();

        gBattle_BG0_X = 0;
        gBattle_BG0_Y = 0;
        gBattle_BG1_X = 0;
        gBattle_BG1_Y = 0;
        gBattle_BG2_X = 0;
        gBattle_BG2_Y = 0;
        gBattle_BG3_X = 0;
        gBattle_BG3_Y = 0;

        InitBattleBgsVideo();
        LoadCompressedPalette(gBattleTextboxPalette, BG_PLTT_ID(0), 2 * PLTT_SIZE_4BPP);
        LoadBattleMenuWindowGfx();
        ResetSpriteData();
        ResetTasks();
        DrawBattleEntryBackground();
        SetGpuReg(REG_OFFSET_WINOUT, WINOUT_WIN01_BG0 | WINOUT_WIN01_BG1 | WINOUT_WIN01_BG2 | WINOUT_WIN01_OBJ | WINOUT_WIN01_CLR);
        FreeAllSpritePalettes();
        gReservedSpritePaletteCount = MAX_BATTLERS_COUNT;
        SetVBlankCallback(VBlankCB_Battle);

        // Show end Vs screen with battle results
        taskId = CreateTask(InitLinkBattleVsScreen, 0);
        gTasks[taskId].data[1] = 0x10E;
        gTasks[taskId].data[2] = 0x5A;
        gTasks[taskId].data[5] = 1;
        BufferPartyVsScreenHealth_AtEnd(taskId);

        SetMainCallback2(CB2_EndLinkBattle);
        gBattleCommunication[MULTIUSE_STATE] = 0;
    }
}

static void CB2_EndLinkBattle(void)
{
    EndLinkBattleInSteps();
    AnimateSprites();
    BuildOamBuffer();
    RunTextPrinters();
    UpdatePaletteFade();
    RunTasks();
}

static void EndLinkBattleInSteps(void)
{
    s32 i;

    switch (gBattleCommunication[MULTIUSE_STATE])
    {
    case 0:
        ShowBg(0);
        ShowBg(1);
        ShowBg(2);
        gBattleCommunication[1] = 0xFF;
        gBattleCommunication[MULTIUSE_STATE]++;
        break;
    case 1:
        if (--gBattleCommunication[1] == 0)
        {
            BeginNormalPaletteFade(PALETTES_ALL, 0, 0, 16, RGB_BLACK);
            gBattleCommunication[MULTIUSE_STATE]++;
        }
        break;
    case 2:
        if (!gPaletteFade.active)
        {
            u32 battlerCount;

            gMain.anyLinkBattlerHasFrontierPass = RecordedBattle_GetFrontierPassFlag();

            if (gBattleTypeFlags & BATTLE_TYPE_MULTI)
                battlerCount = 4;
            else
                battlerCount = 2;

            for (i = 0; i < battlerCount && (gLinkPlayers[i].version & 0xFF) == VERSION_EMERALD; i++);

            if (!gSaveBlock2Ptr->frontier.disableRecordBattle && i == battlerCount)
            {
                if (FlagGet(FLAG_SYS_FRONTIER_PASS))
                {
                    // Ask player if they want to record the battle
                    FreeAllWindowBuffers();
                    SetMainCallback2(CB2_InitAskRecordBattle);
                }
                else if (!gMain.anyLinkBattlerHasFrontierPass)
                {
                    // No players can record this battle, end
                    SetMainCallback2(gMain.savedCallback);
                    FreeBattleResources();
                    FreeBattleSpritesData();
                    FreeMonSpritesGfx();
                }
                else if (gReceivedRemoteLinkPlayers == 0)
                {
                    // Player can't record battle but
                    // another player can, reconnect with them
                    CreateTask(Task_ReconnectWithLinkPlayers, 5);
                    gBattleCommunication[MULTIUSE_STATE]++;
                }
                else
                {
                    gBattleCommunication[MULTIUSE_STATE]++;
                }
            }
            else
            {
                SetMainCallback2(gMain.savedCallback);
                FreeBattleResources();
                FreeBattleSpritesData();
                FreeMonSpritesGfx();
            }
        }
        break;
    case 3:
        CpuFill32(0, (void *)VRAM, VRAM_SIZE);

        for (i = 0; i < 2; i++)
            LoadChosenBattleElement(i);

        BeginNormalPaletteFade(PALETTES_ALL, 0, 16, 0, RGB_BLACK);
        gBattleCommunication[MULTIUSE_STATE]++;
        break;
    case 4:
        if (!gPaletteFade.active)
            gBattleCommunication[MULTIUSE_STATE]++;
        break;
    case 5:
        if (!FuncIsActiveTask(Task_ReconnectWithLinkPlayers))
            gBattleCommunication[MULTIUSE_STATE]++;
        break;
    case 6:
        if (IsLinkTaskFinished() == TRUE)
        {
            SetLinkStandbyCallback();
            BattlePutTextOnWindow(gText_LinkStandby3, B_WIN_MSG);
            gBattleCommunication[MULTIUSE_STATE]++;
        }
        break;
    case 7:
        if (!IsTextPrinterActive(B_WIN_MSG))
        {
            if (IsLinkTaskFinished() == TRUE)
                gBattleCommunication[MULTIUSE_STATE]++;
        }
        break;
    case 8:
        if (!gWirelessCommType)
            SetCloseLinkCallback();
        gBattleCommunication[MULTIUSE_STATE]++;
        break;
    case 9:
        if (!gMain.anyLinkBattlerHasFrontierPass || gWirelessCommType || gReceivedRemoteLinkPlayers != 1)
        {
            gMain.anyLinkBattlerHasFrontierPass = FALSE;
            SetMainCallback2(gMain.savedCallback);
            FreeBattleResources();
            FreeBattleSpritesData();
            FreeMonSpritesGfx();
        }
        break;
    }
}

u32 GetBattleBgTemplateData(u8 arrayId, u8 caseId)
{
    u32 ret = 0;

    switch (caseId)
    {
    case 0:
        ret = gBattleBgTemplates[arrayId].bg;
        break;
    case 1:
        ret = gBattleBgTemplates[arrayId].charBaseIndex;
        break;
    case 2:
        ret = gBattleBgTemplates[arrayId].mapBaseIndex;
        break;
    case 3:
        ret = gBattleBgTemplates[arrayId].screenSize;
        break;
    case 4:
        ret = gBattleBgTemplates[arrayId].paletteMode;
        break;
    case 5: // Only this case is used
        ret = gBattleBgTemplates[arrayId].priority;
        break;
    case 6:
        ret = gBattleBgTemplates[arrayId].baseTile;
        break;
    }

    return ret;
}

static void CB2_InitAskRecordBattle(void)
{
    s32 i;

    SetHBlankCallback(NULL);
    SetVBlankCallback(NULL);
    CpuFill32(0, (void *)(VRAM), VRAM_SIZE);
    ResetPaletteFade();
    gBattle_BG0_X = 0;
    gBattle_BG0_Y = 0;
    gBattle_BG1_X = 0;
    gBattle_BG1_Y = 0;
    gBattle_BG2_X = 0;
    gBattle_BG2_Y = 0;
    gBattle_BG3_X = 0;
    gBattle_BG3_Y = 0;
    InitBattleBgsVideo();
    SetGpuReg(REG_OFFSET_DISPCNT, DISPCNT_OBJ_ON | DISPCNT_OBJ_1D_MAP);
    LoadBattleMenuWindowGfx();

    for (i = 0; i < 2; i++)
        LoadChosenBattleElement(i);

    ResetSpriteData();
    ResetTasks();
    FreeAllSpritePalettes();
    gReservedSpritePaletteCount = MAX_BATTLERS_COUNT;
    SetVBlankCallback(VBlankCB_Battle);
    SetMainCallback2(CB2_AskRecordBattle);
    BeginNormalPaletteFade(PALETTES_ALL, 0, 0x10, 0, RGB_BLACK);
    gBattleCommunication[MULTIUSE_STATE] = 0;
}

static void CB2_AskRecordBattle(void)
{
    AskRecordBattle();
    AnimateSprites();
    BuildOamBuffer();
    RunTextPrinters();
    UpdatePaletteFade();
    RunTasks();
}


// States for AskRecordBattle
#define STATE_INIT             0
#define STATE_LINK             1
#define STATE_WAIT_LINK        2
#define STATE_ASK_RECORD       3
#define STATE_PRINT_YES_NO     4
#define STATE_HANDLE_YES_NO    5
#define STATE_RECORD_NO        6
#define STATE_END_RECORD_NO    7
#define STATE_WAIT_END         8
#define STATE_END              9
#define STATE_RECORD_YES      10
#define STATE_RECORD_WAIT     11
#define STATE_END_RECORD_YES  12

static void AskRecordBattle(void)
{
    switch (gBattleCommunication[MULTIUSE_STATE])
    {
    case STATE_INIT:
        ShowBg(0);
        ShowBg(1);
        ShowBg(2);
        gBattleCommunication[MULTIUSE_STATE]++;
        break;
    case STATE_LINK:
        if (gMain.anyLinkBattlerHasFrontierPass && gReceivedRemoteLinkPlayers == 0)
            CreateTask(Task_ReconnectWithLinkPlayers, 5);
        gBattleCommunication[MULTIUSE_STATE]++;
        break;
    case STATE_WAIT_LINK:
        if (!FuncIsActiveTask(Task_ReconnectWithLinkPlayers))
            gBattleCommunication[MULTIUSE_STATE]++;
        break;
    case STATE_ASK_RECORD:
        if (!gPaletteFade.active)
        {
            // "Would you like to record your battle on your FRONTIER PASS?"
            BattlePutTextOnWindow(gText_RecordBattleToPass, B_WIN_MSG);
            gBattleCommunication[MULTIUSE_STATE]++;
        }
        break;
    case STATE_PRINT_YES_NO:
        if (!IsTextPrinterActive(B_WIN_MSG))
        {
            HandleBattleWindow(YESNOBOX_X_Y, 0);
            BattlePutTextOnWindow(gText_BattleYesNoChoice, B_WIN_YESNO);
            gBattleCommunication[CURSOR_POSITION] = 1;
            BattleCreateYesNoCursorAt(1);
            gBattleCommunication[MULTIUSE_STATE]++;
        }
        break;
    case STATE_HANDLE_YES_NO:
        if (JOY_NEW(DPAD_UP))
        {
            if (gBattleCommunication[CURSOR_POSITION] != 0)
            {
                // Moved cursor onto Yes
                PlaySE(SE_SELECT);
                BattleDestroyYesNoCursorAt(gBattleCommunication[CURSOR_POSITION]);
                gBattleCommunication[CURSOR_POSITION] = 0;
                BattleCreateYesNoCursorAt(0);
            }
        }
        else if (JOY_NEW(DPAD_DOWN))
        {
            if (gBattleCommunication[CURSOR_POSITION] == 0)
            {
                // Moved cursor onto No
                PlaySE(SE_SELECT);
                BattleDestroyYesNoCursorAt(gBattleCommunication[CURSOR_POSITION]);
                gBattleCommunication[CURSOR_POSITION] = 1;
                BattleCreateYesNoCursorAt(1);
            }
        }
        else if (JOY_NEW(A_BUTTON))
        {
            PlaySE(SE_SELECT);
            if (gBattleCommunication[CURSOR_POSITION] == 0)
            {
                // Selected Yes
                HandleBattleWindow(YESNOBOX_X_Y, WINDOW_CLEAR);
                gBattleCommunication[1] = MoveRecordedBattleToSaveData();
                gBattleCommunication[MULTIUSE_STATE] = STATE_RECORD_YES;
            }
            else
            {
                // Selected No
                gBattleCommunication[MULTIUSE_STATE]++;
            }
        }
        else if (JOY_NEW(B_BUTTON))
        {
            PlaySE(SE_SELECT);
            gBattleCommunication[MULTIUSE_STATE]++;
        }
        break;
    case STATE_RECORD_NO:
        if (IsLinkTaskFinished() == TRUE)
        {
            HandleBattleWindow(YESNOBOX_X_Y, WINDOW_CLEAR);
            if (gMain.anyLinkBattlerHasFrontierPass)
            {
                // Other battlers may be recording, wait for them
                SetLinkStandbyCallback();
                BattlePutTextOnWindow(gText_LinkStandby3, B_WIN_MSG);
            }
            gBattleCommunication[MULTIUSE_STATE]++; // STATE_END_RECORD_NO
        }
        break;
    case STATE_WAIT_END:
        if (--gBattleCommunication[1] == 0)
        {
            if (gMain.anyLinkBattlerHasFrontierPass && !gWirelessCommType)
                SetCloseLinkCallback();
            gBattleCommunication[MULTIUSE_STATE]++;
        }
        break;
    case STATE_END:
        if (!gMain.anyLinkBattlerHasFrontierPass || gWirelessCommType || gReceivedRemoteLinkPlayers != 1)
        {
            gMain.anyLinkBattlerHasFrontierPass = FALSE;
            if (!gPaletteFade.active)
            {
                SetMainCallback2(gMain.savedCallback);
                FreeBattleResources();
                FreeBattleSpritesData();
                FreeMonSpritesGfx();
            }
        }
        break;
    case STATE_RECORD_YES:
        if (gBattleCommunication[1] == 1)
        {
            PlaySE(SE_SAVE);
            BattleStringExpandPlaceholdersToDisplayedString(gText_BattleRecordedOnPass);
            BattlePutTextOnWindow(gDisplayedStringBattle, B_WIN_MSG);
            gBattleCommunication[1] = 128; // Delay
            gBattleCommunication[MULTIUSE_STATE]++;
        }
        else
        {
            BattleStringExpandPlaceholdersToDisplayedString(BattleFrontier_BattleTowerBattleRoom_Text_RecordCouldntBeSaved);
            BattlePutTextOnWindow(gDisplayedStringBattle, B_WIN_MSG);
            gBattleCommunication[1] = 128; // Delay
            gBattleCommunication[MULTIUSE_STATE]++;
        }
        break;
    case STATE_RECORD_WAIT:
        if (IsLinkTaskFinished() == TRUE && !IsTextPrinterActive(B_WIN_MSG) && --gBattleCommunication[1] == 0)
        {
            if (gMain.anyLinkBattlerHasFrontierPass)
            {
                SetLinkStandbyCallback();
                BattlePutTextOnWindow(gText_LinkStandby3, B_WIN_MSG);
            }
            gBattleCommunication[MULTIUSE_STATE]++;
        }
        break;
    case STATE_END_RECORD_YES:
    case STATE_END_RECORD_NO:
        if (!IsTextPrinterActive(B_WIN_MSG))
        {
            if (gMain.anyLinkBattlerHasFrontierPass)
            {
                if (IsLinkTaskFinished() == TRUE)
                {
                    BeginNormalPaletteFade(PALETTES_ALL, 0, 0, 16, RGB_BLACK);
                    gBattleCommunication[1] = 32; // Delay
                    gBattleCommunication[MULTIUSE_STATE] = STATE_WAIT_END;
                }

            }
            else
            {
                BeginNormalPaletteFade(PALETTES_ALL, 0, 0, 16, RGB_BLACK);
                gBattleCommunication[1] = 32; // Delay
                gBattleCommunication[MULTIUSE_STATE] = STATE_WAIT_END;
            }
        }
        break;
    }
}

static void TryCorrectShedinjaLanguage(struct Pokemon *mon)
{
    u8 nickname[POKEMON_NAME_LENGTH + 1];
    u8 language = LANGUAGE_JAPANESE;

    if (GetMonData(mon, MON_DATA_SPECIES) == SPECIES_SHEDINJA
     && GetMonData(mon, MON_DATA_LANGUAGE) != language)
    {
        GetMonData(mon, MON_DATA_NICKNAME, nickname);
        if (StringCompareWithoutExtCtrlCodes(nickname, sText_ShedinjaJpnName) == 0)
            SetMonData(mon, MON_DATA_LANGUAGE, &language);
    }
}

u32 GetBattleWindowTemplatePixelWidth(u32 windowsType, u32 tableId)
{
    return gBattleWindowTemplates[windowsType][tableId].width * 8;
}

#define sBattler            data[0]
#define sSpeciesId          data[2]

void SpriteCB_WildMon(struct Sprite *sprite)
{
    sprite->callback = SpriteCB_MoveWildMonToRight;
    StartSpriteAnimIfDifferent(sprite, 0);
    if (WILD_DOUBLE_BATTLE)
        BeginNormalPaletteFade((0x10000 << sprite->sBattler) | (0x10000 << BATTLE_PARTNER(sprite->sBattler)), 0, 10, 10, RGB(8, 8, 8));
    else
        BeginNormalPaletteFade((0x10000 << sprite->sBattler), 0, 10, 10, RGB(8, 8, 8));
}

static void SpriteCB_MoveWildMonToRight(struct Sprite *sprite)
{
    if ((gIntroSlideFlags & 1) == 0)
    {
        sprite->x2 += 2;
        if (sprite->x2 == 0)
        {
            sprite->callback = SpriteCB_WildMonShowHealthbox;
        }
    }
}

static void SpriteCB_WildMonShowHealthbox(struct Sprite *sprite)
{
    if (sprite->animEnded)
    {
        StartHealthboxSlideIn(sprite->sBattler);
        SetHealthboxSpriteVisible(gHealthboxSpriteIds[sprite->sBattler]);
        sprite->callback = SpriteCB_WildMonAnimate;
        StartSpriteAnimIfDifferent(sprite, 0);
        if (WILD_DOUBLE_BATTLE)
            BeginNormalPaletteFade((0x10000 << sprite->sBattler) | (0x10000 << BATTLE_PARTNER(sprite->sBattler)), 0, 10, 0, RGB(8, 8, 8));
        else
            BeginNormalPaletteFade((0x10000 << sprite->sBattler), 0, 10, 0, RGB(8, 8, 8));
    }
}

static void SpriteCB_WildMonAnimate(struct Sprite *sprite)
{
    if (!gPaletteFade.active)
    {
        BattleAnimateFrontSprite(sprite, sprite->sSpeciesId, FALSE, 1);
    }
}

void SpriteCallbackDummy_2(struct Sprite *sprite)
{

}

void SpriteCB_FaintOpponentMon(struct Sprite *sprite)
{
    u8 battler = sprite->sBattler;
    u32 personality = GetMonData(&gEnemyParty[gBattlerPartyIndexes[battler]], MON_DATA_PERSONALITY);
    u16 species;
    u8 yOffset;

    if (gBattleSpritesDataPtr->battlerData[battler].transformSpecies != 0)
        species = gBattleSpritesDataPtr->battlerData[battler].transformSpecies;
    else
        species = sprite->sSpeciesId;

    species = SanitizeSpeciesId(species);
    if (species == SPECIES_UNOWN)
        species = GetUnownSpeciesId(personality);
    yOffset = gSpeciesInfo[species].frontPicYOffset;

    sprite->data[3] = 8 - yOffset / 8;
    sprite->data[4] = 1;
    sprite->callback = SpriteCB_AnimFaintOpponent;
}

static void SpriteCB_AnimFaintOpponent(struct Sprite *sprite)
{
    s32 i;

    if (--sprite->data[4] == 0)
    {
        sprite->data[4] = 2;
        sprite->y2 += 8; // Move the sprite down.
        if (--sprite->data[3] < 0)
        {
            FreeSpriteOamMatrix(sprite);
            DestroySprite(sprite);
        }
        else // Erase bottom part of the sprite to create a smooth illusion of mon falling down.
        {
            u8 *dst = gMonSpritesGfxPtr->sprites.byte[GetBattlerPosition(sprite->sBattler)] + (sprite->data[3] << 8);

            for (i = 0; i < 0x100; i++)
                *(dst++) = 0;

            StartSpriteAnim(sprite, 0);
        }
    }
}

// Used when selecting a move, which can hit multiple targets, in double battles.
void SpriteCB_ShowAsMoveTarget(struct Sprite *sprite)
{
    sprite->data[3] = 8;
    sprite->data[4] = sprite->invisible;
    sprite->callback = SpriteCB_BlinkVisible;
}

static void SpriteCB_BlinkVisible(struct Sprite *sprite)
{
    if (--sprite->data[3] == 0)
    {
        sprite->invisible ^= 1;
        sprite->data[3] = 8;
    }
}

void SpriteCB_HideAsMoveTarget(struct Sprite *sprite)
{
    sprite->invisible = sprite->data[4];
    sprite->data[4] = FALSE;
    sprite->callback = SpriteCallbackDummy_2;
}

void SpriteCB_OpponentMonFromBall(struct Sprite *sprite)
{
    if (sprite->affineAnimEnded)
    {
        if (!(gHitMarker & HITMARKER_NO_ANIMATIONS) || gBattleTypeFlags & (BATTLE_TYPE_LINK | BATTLE_TYPE_RECORDED_LINK))
        {
            if (HasTwoFramesAnimation(sprite->sSpeciesId))
                StartSpriteAnim(sprite, 1);
        }
        BattleAnimateFrontSprite(sprite, sprite->sSpeciesId, TRUE, 1);
    }
}

// This callback is frequently overwritten by SpriteCB_TrainerSlideIn
void SpriteCB_BattleSpriteStartSlideLeft(struct Sprite *sprite)
{
    sprite->callback = SpriteCB_BattleSpriteSlideLeft;
}

static void SpriteCB_BattleSpriteSlideLeft(struct Sprite *sprite)
{
    if (!(gIntroSlideFlags & 1))
    {
        sprite->x2 -= 2;
        if (sprite->x2 == 0)
        {
            sprite->callback = SpriteCB_Idle;
            sprite->data[1] = 0;
        }
    }
}

static void UNUSED SetIdleSpriteCallback(struct Sprite *sprite)
{
    sprite->callback = SpriteCB_Idle;
}

static void SpriteCB_Idle(struct Sprite *sprite)
{
}

#define sSpeedX data[1]
#define sSpeedY data[2]

void SpriteCB_FaintSlideAnim(struct Sprite *sprite)
{
    if (!(gIntroSlideFlags & 1))
    {
        sprite->x2 += sprite->sSpeedX;
        sprite->y2 += sprite->sSpeedY;
    }
}

#undef sSpeedX
#undef sSpeedY

#define sSinIndex           data[3]
#define sDelta              data[4]
#define sAmplitude          data[5]
#define sBouncerSpriteId    data[6]
#define sWhich              data[7]

void DoBounceEffect(u8 battler, u8 which, s8 delta, s8 amplitude)
{
    u8 invisibleSpriteId;
    u8 bouncerSpriteId;

    switch (which)
    {
    case BOUNCE_HEALTHBOX:
    default:
        if (gBattleSpritesDataPtr->healthBoxesData[battler].healthboxIsBouncing)
            return;
        break;
    case BOUNCE_MON:
        if (gBattleSpritesDataPtr->healthBoxesData[battler].battlerIsBouncing)
            return;
        break;
    }

    invisibleSpriteId = CreateInvisibleSpriteWithCallback(SpriteCB_BounceEffect);
    if (which == BOUNCE_HEALTHBOX)
    {
        bouncerSpriteId = gHealthboxSpriteIds[battler];
        gBattleSpritesDataPtr->healthBoxesData[battler].healthboxBounceSpriteId = invisibleSpriteId;
        gBattleSpritesDataPtr->healthBoxesData[battler].healthboxIsBouncing = 1;
        gSprites[invisibleSpriteId].sSinIndex = 128; // 0
    }
    else
    {
        bouncerSpriteId = gBattlerSpriteIds[battler];
        gBattleSpritesDataPtr->healthBoxesData[battler].battlerBounceSpriteId = invisibleSpriteId;
        gBattleSpritesDataPtr->healthBoxesData[battler].battlerIsBouncing = 1;
        gSprites[invisibleSpriteId].sSinIndex = 192; // -1
    }
    gSprites[invisibleSpriteId].sDelta = delta;
    gSprites[invisibleSpriteId].sAmplitude = amplitude;
    gSprites[invisibleSpriteId].sBouncerSpriteId = bouncerSpriteId;
    gSprites[invisibleSpriteId].sWhich = which;
    gSprites[invisibleSpriteId].sBattler = battler;
    gSprites[bouncerSpriteId].x2 = 0;
    gSprites[bouncerSpriteId].y2 = 0;
}

void EndBounceEffect(u8 battler, u8 which)
{
    u8 bouncerSpriteId;

    if (which == BOUNCE_HEALTHBOX)
    {
        if (!gBattleSpritesDataPtr->healthBoxesData[battler].healthboxIsBouncing)
            return;

        bouncerSpriteId = gSprites[gBattleSpritesDataPtr->healthBoxesData[battler].healthboxBounceSpriteId].sBouncerSpriteId;
        DestroySprite(&gSprites[gBattleSpritesDataPtr->healthBoxesData[battler].healthboxBounceSpriteId]);
        gBattleSpritesDataPtr->healthBoxesData[battler].healthboxIsBouncing = 0;
    }
    else
    {
        if (!gBattleSpritesDataPtr->healthBoxesData[battler].battlerIsBouncing)
            return;

        bouncerSpriteId = gSprites[gBattleSpritesDataPtr->healthBoxesData[battler].battlerBounceSpriteId].sBouncerSpriteId;
        DestroySprite(&gSprites[gBattleSpritesDataPtr->healthBoxesData[battler].battlerBounceSpriteId]);
        gBattleSpritesDataPtr->healthBoxesData[battler].battlerIsBouncing = 0;
    }

    gSprites[bouncerSpriteId].x2 = 0;
    gSprites[bouncerSpriteId].y2 = 0;
}

static void SpriteCB_BounceEffect(struct Sprite *sprite)
{
    u8 bouncerSpriteId = sprite->sBouncerSpriteId;
    s32 index = sprite->sSinIndex;
    s32 y = Sin(index, sprite->sAmplitude) + sprite->sAmplitude;

    gSprites[bouncerSpriteId].y2 = y;
    sprite->sSinIndex = (sprite->sSinIndex + sprite->sDelta) & 0xFF;
}

#undef sSinIndex
#undef sDelta
#undef sAmplitude
#undef sBouncerSpriteId
#undef sWhich

void SpriteCB_PlayerMonFromBall(struct Sprite *sprite)
{
    if (sprite->affineAnimEnded)
        BattleAnimateBackSprite(sprite, sprite->sSpeciesId);
}

static void SpriteCB_TrainerThrowObject_Main(struct Sprite *sprite)
{
    AnimSetCenterToCornerVecX(sprite);
    if (sprite->animEnded)
        sprite->callback = SpriteCB_Idle;
}

// Sprite callback for a trainer back pic to throw an object
// (Wally throwing a ball, throwing Pokéblocks/balls in the Safari Zone)
void SpriteCB_TrainerThrowObject(struct Sprite *sprite)
{
    StartSpriteAnim(sprite, 1);
    sprite->callback = SpriteCB_TrainerThrowObject_Main;
}

void AnimSetCenterToCornerVecX(struct Sprite *sprite)
{
    if (sprite->animDelayCounter == 0)
        sprite->centerToCornerVecX = sCenterToCornerVecXs[sprite->animCmdIndex];
}

void BeginBattleIntroDummy(void)
{

}

void BeginBattleIntro(void)
{
    BattleStartClearSetData();
    gBattleCommunication[1] = 0;
    gBattleStruct->introState = 0;
    gBattleMainFunc = DoBattleIntro;
}

static void BattleMainCB1(void)
{
    u32 battler;

    gBattleMainFunc();
    for (battler = 0; battler < gBattlersCount; battler++)
        gBattlerControllerFuncs[battler](battler);
}

static void BattleStartClearSetData(void)
{
    s32 i;

    TurnValuesCleanUp(FALSE);
    SpecialStatusesClear();

    memset(&gDisableStructs, 0, sizeof(gDisableStructs));
    memset(&gFieldTimers, 0, sizeof(gFieldTimers));
    memset(&gSideStatuses, 0, sizeof(gSideStatuses));
    memset(&gSideTimers, 0, sizeof(gSideTimers));
    memset(&gWishFutureKnock, 0, sizeof(gWishFutureKnock));
    memset(&gBattleResults, 0, sizeof(gBattleResults));
    memset(&gBattleScripting, 0, sizeof(gBattleScripting));

    gBattleScripting.battleStyle = gSaveBlock2Ptr->optionsBattleStyle;
    gBattleScripting.expOnCatch = (B_EXP_CATCH >= GEN_6);

    for (i = 0; i < MAX_BATTLERS_COUNT; i++)
    {
        gStatuses3[i] = 0;
        gStatuses4[i] = 0;
        gDisableStructs[i].isFirstTurn = 2;
        gLastMoves[i] = MOVE_NONE;
        gLastLandedMoves[i] = MOVE_NONE;
        gLastHitByType[i] = 0;
        gLastResultingMoves[i] = MOVE_NONE;
        gLastHitBy[i] = 0xFF;
        gLockedMoves[i] = MOVE_NONE;
        gLastPrintedMoves[i] = MOVE_NONE;
        gBattleResources->flags->flags[i] = 0;
        gPalaceSelectionBattleScripts[i] = 0;
        gBattleStruct->lastTakenMove[i] = MOVE_NONE;
        gBattleStruct->choicedMove[i] = MOVE_NONE;
        gBattleStruct->changedItems[i] = 0;
        gBattleStruct->lastTakenMoveFrom[i][0] = MOVE_NONE;
        gBattleStruct->lastTakenMoveFrom[i][1] = MOVE_NONE;
        gBattleStruct->lastTakenMoveFrom[i][2] = MOVE_NONE;
        gBattleStruct->lastTakenMoveFrom[i][3] = MOVE_NONE;
        gBattleStruct->AI_monToSwitchIntoId[i] = PARTY_SIZE;
        gBattleStruct->skyDropTargets[i] = 0xFF;
        gBattleStruct->overwrittenAbilities[i] = ABILITY_NONE;
    }

    gLastUsedMove = 0;
    gFieldStatuses = 0;

    gHasFetchedBall = FALSE;
    gLastUsedBall = 0;

    gBattlerAttacker = 0;
    gBattlerTarget = 0;
    gEffectBattler = 0;
    gBattlerAbility = 0;
    gBattleWeather = 0;
    gHitMarker = 0;

    if (!(gBattleTypeFlags & BATTLE_TYPE_RECORDED))
    {
        if (!(gBattleTypeFlags & BATTLE_TYPE_LINK) && gSaveBlock2Ptr->optionsBattleSceneOff == TRUE)
            gHitMarker |= HITMARKER_NO_ANIMATIONS;
    }
    else if (!(gBattleTypeFlags & (BATTLE_TYPE_LINK | BATTLE_TYPE_RECORDED_LINK)) && GetBattleSceneInRecordedBattle())
    {
        gHitMarker |= HITMARKER_NO_ANIMATIONS;
    }

    gMultiHitCounter = 0;
    gBattleOutcome = 0;
    gBattleControllerExecFlags = 0;
    gPaydayMoney = 0;
    gBattleResources->battleScriptsStack->size = 0;
    gBattleResources->battleCallbackStack->size = 0;

    for (i = 0; i < BATTLE_COMMUNICATION_ENTRIES_COUNT; i++)
        gBattleCommunication[i] = 0;

    gPauseCounterBattle = 0;
    gBattleMoveDamage = 0;
    gIntroSlideFlags = 0;
    gLeveledUpInBattle = 0;
    gAbsentBattlerFlags = 0;
    gBattleStruct->runTries = 0;
    gBattleStruct->safariGoNearCounter = 0;
    gBattleStruct->safariPkblThrowCounter = 0;
    gBattleStruct->safariCatchFactor = gSpeciesInfo[GetMonData(&gEnemyParty[0], MON_DATA_SPECIES)].catchRate * 100 / 1275;
    gBattleStruct->safariEscapeFactor = 3;
    gBattleStruct->wildVictorySong = 0;
    gBattleStruct->moneyMultiplier = 1;

    gBattleStruct->givenExpMons = 0;
    gBattleStruct->palaceFlags = 0;

    gBattleResults.shinyWildMon = IsMonShiny(&gEnemyParty[0]);

    gBattleStruct->arenaLostPlayerMons = 0;
    gBattleStruct->arenaLostOpponentMons = 0;

    gBattleStruct->mega.triggerSpriteId = 0xFF;
    gBattleStruct->burst.triggerSpriteId = 0xFF;

    for (i = 0; i < ARRAY_COUNT(gSideTimers); i++)
    {
        gSideTimers[i].stickyWebBattlerId = 0xFF;
    }
    gBattleStruct->appearedInBattle = 0;
    gBattleStruct->beatUpSlot = 0;

    for (i = 0; i < PARTY_SIZE; i++)
    {
        gBattleStruct->usedHeldItems[i][B_SIDE_PLAYER] = 0;
        gBattleStruct->usedHeldItems[i][B_SIDE_OPPONENT] = 0;
        gBattleStruct->itemLost[i].originalItem = GetMonData(&gPlayerParty[i], MON_DATA_HELD_ITEM);
        gPartyCriticalHits[i] = 0;
        gBattleStruct->allowedToChangeFormInWeather[i][B_SIDE_PLAYER] = FALSE;
        gBattleStruct->allowedToChangeFormInWeather[i][B_SIDE_OPPONENT] = FALSE;
    }

    gBattleStruct->swapDamageCategory = FALSE; // Photon Geyser, Shell Side Arm, Light That Burns the Sky
    gSelectedMonPartyId = PARTY_SIZE; // Revival Blessing
}

void SwitchInClearSetData(u32 battler)
{
    s32 i;
    struct DisableStruct disableStructCopy = gDisableStructs[battler];

    ClearIllusionMon(battler);
    if (gMovesInfo[gCurrentMove].effect != EFFECT_BATON_PASS)
    {
        for (i = 0; i < NUM_BATTLE_STATS; i++)
            gBattleMons[battler].statStages[i] = DEFAULT_STAT_STAGE;
        for (i = 0; i < gBattlersCount; i++)
        {
            if ((gBattleMons[i].status2 & STATUS2_ESCAPE_PREVENTION) && gDisableStructs[i].battlerPreventingEscape == battler)
                gBattleMons[i].status2 &= ~STATUS2_ESCAPE_PREVENTION;
            if ((gStatuses3[i] & STATUS3_ALWAYS_HITS) && gDisableStructs[i].battlerWithSureHit == battler)
            {
                gStatuses3[i] &= ~STATUS3_ALWAYS_HITS;
                gDisableStructs[i].battlerWithSureHit = 0;
            }
        }
    }
    if (gMovesInfo[gCurrentMove].effect == EFFECT_BATON_PASS)
    {
        gBattleMons[battler].status2 &= (STATUS2_CONFUSION | STATUS2_FOCUS_ENERGY_ANY | STATUS2_SUBSTITUTE | STATUS2_ESCAPE_PREVENTION | STATUS2_CURSED);
        gStatuses3[battler] &= (STATUS3_LEECHSEED_BATTLER | STATUS3_LEECHSEED | STATUS3_ALWAYS_HITS | STATUS3_PERISH_SONG | STATUS3_ROOTED
                                       | STATUS3_GASTRO_ACID | STATUS3_EMBARGO | STATUS3_TELEKINESIS | STATUS3_MAGNET_RISE | STATUS3_HEAL_BLOCK
                                       | STATUS3_AQUA_RING | STATUS3_POWER_TRICK);
        gStatuses4[battler] &= (STATUS4_MUD_SPORT | STATUS4_WATER_SPORT | STATUS4_INFINITE_CONFUSION);
        for (i = 0; i < gBattlersCount; i++)
        {
            if (GetBattlerSide(battler) != GetBattlerSide(i)
             && (gStatuses3[i] & STATUS3_ALWAYS_HITS) != 0
             && (gDisableStructs[i].battlerWithSureHit == battler))
            {
                gStatuses3[i] &= ~STATUS3_ALWAYS_HITS;
                gStatuses3[i] |= STATUS3_ALWAYS_HITS_TURN(2);
            }
        }
        if (gStatuses3[battler] & STATUS3_POWER_TRICK)
            SWAP(gBattleMons[battler].attack, gBattleMons[battler].defense, i);
    }
    else
    {
        gBattleMons[battler].status2 = 0;
        gStatuses3[battler] = 0;
        gStatuses4[battler] = 0;
    }

    for (i = 0; i < gBattlersCount; i++)
    {
        if (gBattleMons[i].status2 & STATUS2_INFATUATED_WITH(battler))
            gBattleMons[i].status2 &= ~STATUS2_INFATUATED_WITH(battler);
        if ((gBattleMons[i].status2 & STATUS2_WRAPPED) && *(gBattleStruct->wrappedBy + i) == battler)
            gBattleMons[i].status2 &= ~STATUS2_WRAPPED;
        if ((gStatuses4[i] & STATUS4_SYRUP_BOMB) && *(gBattleStruct->stickySyrupdBy + i) == battler)
            gStatuses4[i] &= ~STATUS4_SYRUP_BOMB;
    }

    gActionSelectionCursor[battler] = 0;
    gMoveSelectionCursor[battler] = 0;

    memset(&gDisableStructs[battler], 0, sizeof(struct DisableStruct));

    if (gMovesInfo[gCurrentMove].effect == EFFECT_BATON_PASS)
    {
        gDisableStructs[battler].substituteHP = disableStructCopy.substituteHP;
        gDisableStructs[battler].battlerWithSureHit = disableStructCopy.battlerWithSureHit;
        gDisableStructs[battler].perishSongTimer = disableStructCopy.perishSongTimer;
        gDisableStructs[battler].battlerPreventingEscape = disableStructCopy.battlerPreventingEscape;
        gDisableStructs[battler].embargoTimer = disableStructCopy.embargoTimer;
    }
    else if (gMovesInfo[gCurrentMove].effect == EFFECT_SHED_TAIL)
    {
        gBattleMons[battler].status2 |= STATUS2_SUBSTITUTE;
        gDisableStructs[battler].substituteHP = disableStructCopy.substituteHP;
    }

    gMoveResultFlags = 0;
    gDisableStructs[battler].isFirstTurn = 2;
    gDisableStructs[battler].truantSwitchInHack = disableStructCopy.truantSwitchInHack;
    gLastMoves[battler] = MOVE_NONE;
    gLastLandedMoves[battler] = MOVE_NONE;
    gLastHitByType[battler] = 0;
    gLastResultingMoves[battler] = MOVE_NONE;
    gLastPrintedMoves[battler] = MOVE_NONE;
    gLastHitBy[battler] = 0xFF;

    gBattleStruct->lastTakenMove[battler] = 0;
    gBattleStruct->sameMoveTurns[battler] = 0;
    gBattleStruct->lastTakenMoveFrom[battler][0] = 0;
    gBattleStruct->lastTakenMoveFrom[battler][1] = 0;
    gBattleStruct->lastTakenMoveFrom[battler][2] = 0;
    gBattleStruct->lastTakenMoveFrom[battler][3] = 0;
    gBattleStruct->lastMoveFailed &= ~(gBitTable[battler]);
    gBattleStruct->palaceFlags &= ~(gBitTable[battler]);

    for (i = 0; i < ARRAY_COUNT(gSideTimers); i++)
    {
        // Switched into sticky web user slot, so reset stored battler ID
        if (gSideTimers[i].stickyWebBattlerId == battler)
            gSideTimers[i].stickyWebBattlerId = 0xFF;
    }

    for (i = 0; i < gBattlersCount; i++)
    {
        if (i != battler && GetBattlerSide(i) != GetBattlerSide(battler))
            gBattleStruct->lastTakenMove[i] = MOVE_NONE;

        gBattleStruct->lastTakenMoveFrom[i][battler] = 0;
    }

    gBattleStruct->choicedMove[battler] = MOVE_NONE;
    gBattleResources->flags->flags[battler] = 0;
    gCurrentMove = MOVE_NONE;
    gBattleStruct->arenaTurnCounter = 0xFF;

    // Reset damage to prevent things like red card activating if the switched-in mon is holding it
    gSpecialStatuses[battler].physicalDmg = 0;
    gSpecialStatuses[battler].specialDmg = 0;

    // Reset G-Max Chi Strike boosts.
    gBattleStruct->bonusCritStages[battler] = 0;

    // Reset Dynamax flags.
    UndoDynamax(battler);

    gBattleStruct->overwrittenAbilities[battler] = ABILITY_NONE;

    // Clear selected party ID so Revival Blessing doesn't get confused.
    gSelectedMonPartyId = PARTY_SIZE;

    // Allow for illegal abilities within tests.
    #if TESTING
    if (gTestRunnerEnabled)
    {
        u32 side = GetBattlerSide(battler);
        u32 partyIndex = gBattlerPartyIndexes[battler];
        if (TestRunner_Battle_GetForcedAbility(side, partyIndex))
            gBattleMons[i].ability = gBattleStruct->overwrittenAbilities[i] = TestRunner_Battle_GetForcedAbility(side, partyIndex);
    }
    #endif // TESTING

    Ai_UpdateSwitchInData(battler);
}

const u8* FaintClearSetData(u32 battler)
{
    s32 i;
    const u8 *result = NULL;

    for (i = 0; i < NUM_BATTLE_STATS; i++)
        gBattleMons[battler].statStages[i] = DEFAULT_STAT_STAGE;

    gBattleMons[battler].status2 = 0;
    gStatuses3[battler] &= STATUS3_GASTRO_ACID; // Edge case: Keep Gastro Acid if pokemon's ability can have effect after fainting, for example Innards Out.
    gStatuses4[battler] = 0;

    for (i = 0; i < gBattlersCount; i++)
    {
        if ((gBattleMons[i].status2 & STATUS2_ESCAPE_PREVENTION) && gDisableStructs[i].battlerPreventingEscape == battler)
            gBattleMons[i].status2 &= ~STATUS2_ESCAPE_PREVENTION;
        if (gBattleMons[i].status2 & STATUS2_INFATUATED_WITH(battler))
            gBattleMons[i].status2 &= ~STATUS2_INFATUATED_WITH(battler);
        if ((gBattleMons[i].status2 & STATUS2_WRAPPED) && *(gBattleStruct->wrappedBy + i) == battler)
            gBattleMons[i].status2 &= ~STATUS2_WRAPPED;
        if ((gStatuses4[i] & STATUS4_SYRUP_BOMB) && *(gBattleStruct->stickySyrupdBy + i) == battler)
            gStatuses4[i] &= ~STATUS4_SYRUP_BOMB;
    }

    gActionSelectionCursor[battler] = 0;
    gMoveSelectionCursor[battler] = 0;

    memset(&gDisableStructs[battler], 0, sizeof(struct DisableStruct));

    gProtectStructs[battler].protected = FALSE;
    gProtectStructs[battler].spikyShielded = FALSE;
    gProtectStructs[battler].kingsShielded = FALSE;
    gProtectStructs[battler].banefulBunkered = FALSE;
    gProtectStructs[battler].quash = FALSE;
    gProtectStructs[battler].obstructed = FALSE;
    gProtectStructs[battler].silkTrapped = FALSE;
    gProtectStructs[battler].burningBulwarked = FALSE;
    gProtectStructs[battler].endured = FALSE;
    gProtectStructs[battler].noValidMoves = FALSE;
    gProtectStructs[battler].helpingHand = FALSE;
    gProtectStructs[battler].bounceMove = FALSE;
    gProtectStructs[battler].stealMove = FALSE;
    gProtectStructs[battler].prlzImmobility = FALSE;
    gProtectStructs[battler].confusionSelfDmg = FALSE;
    gProtectStructs[battler].targetAffected = FALSE;
    gProtectStructs[battler].chargingTurn = FALSE;
    gProtectStructs[battler].fleeType = 0;
    gProtectStructs[battler].usedImprisonedMove = FALSE;
    gProtectStructs[battler].loveImmobility = FALSE;
    gProtectStructs[battler].usedDisabledMove = FALSE;
    gProtectStructs[battler].usedTauntedMove = FALSE;
    gProtectStructs[battler].flag2Unknown = FALSE;
    gProtectStructs[battler].flinchImmobility = FALSE;
    gProtectStructs[battler].notFirstStrike = FALSE;
    gProtectStructs[battler].usedHealBlockedMove = FALSE;
    gProtectStructs[battler].usesBouncedMove = FALSE;
    gProtectStructs[battler].usedGravityPreventedMove = FALSE;
    gProtectStructs[battler].usedThroatChopPreventedMove = FALSE;
    gProtectStructs[battler].statRaised = FALSE;
    gProtectStructs[battler].statFell = FALSE;
    gProtectStructs[battler].pranksterElevated = FALSE;

    gDisableStructs[battler].isFirstTurn = 2;

    gLastMoves[battler] = MOVE_NONE;
    gLastLandedMoves[battler] = MOVE_NONE;
    gLastHitByType[battler] = 0;
    gLastResultingMoves[battler] = MOVE_NONE;
    gLastPrintedMoves[battler] = MOVE_NONE;
    gLastHitBy[battler] = 0xFF;

    gBattleStruct->choicedMove[battler] = MOVE_NONE;
    gBattleStruct->sameMoveTurns[battler] = 0;
    gBattleStruct->lastTakenMove[battler] = MOVE_NONE;
    gBattleStruct->lastTakenMoveFrom[battler][0] = 0;
    gBattleStruct->lastTakenMoveFrom[battler][1] = 0;
    gBattleStruct->lastTakenMoveFrom[battler][2] = 0;
    gBattleStruct->lastTakenMoveFrom[battler][3] = 0;

    gBattleStruct->palaceFlags &= ~(gBitTable[battler]);

    for (i = 0; i < ARRAY_COUNT(gSideTimers); i++)
    {
        // User of sticky web fainted, so reset the stored battler ID
        if (gSideTimers[i].stickyWebBattlerId == battler)
            gSideTimers[i].stickyWebBattlerId = 0xFF;
    }

    for (i = 0; i < gBattlersCount; i++)
    {
        if (i != battler && GetBattlerSide(i) != GetBattlerSide(battler))
            gBattleStruct->lastTakenMove[i] = MOVE_NONE;

        gBattleStruct->lastTakenMoveFrom[i][battler] = 0;
    }

    gBattleResources->flags->flags[battler] = 0;

    gBattleMons[battler].type1 = gSpeciesInfo[gBattleMons[battler].species].types[0];
    gBattleMons[battler].type2 = gSpeciesInfo[gBattleMons[battler].species].types[1];
    gBattleMons[battler].type3 = TYPE_MYSTERY;

    Ai_UpdateFaintData(battler);
    TryBattleFormChange(battler, FORM_CHANGE_FAINT);

    gBattleStruct->overwrittenAbilities[battler] = ABILITY_NONE;

    // If the fainted mon was involved in a Sky Drop
    if (gBattleStruct->skyDropTargets[battler] != 0xFF)
    {
        // Get battler id of the other Pokemon involved in this Sky Drop
        u8 otherSkyDropper = gBattleStruct->skyDropTargets[battler];

        // Clear Sky Drop data
        gBattleStruct->skyDropTargets[battler] = 0xFF;
        gBattleStruct->skyDropTargets[otherSkyDropper] = 0xFF;

        // If the other Pokemon involved in this Sky Drop was the target, not the attacker
        if (gStatuses3[otherSkyDropper] & STATUS3_SKY_DROPPED)
        {
            // Release the target and take them out of the semi-invulnerable state
            gStatuses3[otherSkyDropper] &= ~(STATUS3_SKY_DROPPED | STATUS3_ON_AIR);

            // Make the target's sprite visible
            gSprites[gBattlerSpriteIds[otherSkyDropper]].invisible = FALSE;

            // If the target was sky dropped in the middle of using Outrage/Petal Dance/Thrash,
            // confuse them upon release and print "confused via fatigue" message and animation.
            if (gBattleMons[otherSkyDropper].status2 & STATUS2_LOCK_CONFUSE)
            {
                gBattleMons[otherSkyDropper].status2 &= ~(STATUS2_LOCK_CONFUSE);

                // If the released mon can be confused, do so.
                // Don't use CanBeConfused here, since it can cause issues in edge cases.
                if (!(GetBattlerAbility(otherSkyDropper) == ABILITY_OWN_TEMPO
                    || gBattleMons[otherSkyDropper].status2 & STATUS2_CONFUSION
                    || IsBattlerTerrainAffected(otherSkyDropper, STATUS_FIELD_MISTY_TERRAIN)))
                {
                    gBattleMons[otherSkyDropper].status2 |= STATUS2_CONFUSION_TURN(((Random()) % 4) + 2);
                    gBattlerAttacker = otherSkyDropper;
                    result = BattleScript_ThrashConfuses;
                }
            }
        }
    }

    // Clear Z-Move data
    gBattleStruct->zmove.active = FALSE;
    gBattleStruct->zmove.toBeUsed[battler] = MOVE_NONE;
    gBattleStruct->zmove.effect = EFFECT_HIT;
    return result;
}

static void DoBattleIntro(void)
{
    s32 i;
    u32 battler;
    u8 *state = &gBattleStruct->introState;

    switch (*state)
    {
    case 0: // Get Data of all battlers.
        battler = gBattleCommunication[1];
        BtlController_EmitGetMonData(battler, BUFFER_A, REQUEST_ALL_BATTLE, 0);
        MarkBattlerForControllerExec(battler);
        (*state)++;
        break;
    case 1: // Loop through all battlers.
        if (!gBattleControllerExecFlags)
        {
            if (++gBattleCommunication[1] == gBattlersCount)
                (*state)++;
            else
                *state = 0;
        }
        break;
    case 2: // Start graphical intro slide.
        if (!gBattleControllerExecFlags)
        {
            battler = GetBattlerAtPosition(0);
            BtlController_EmitIntroSlide(battler, BUFFER_A, gBattleTerrain);
            MarkBattlerForControllerExec(battler);
            gBattleCommunication[0] = 0;
            gBattleCommunication[1] = 0;
            (*state)++;
        }
        break;
    case 3: // Wait for intro slide.
        if (!gBattleControllerExecFlags)
            (*state)++;
        break;
    case 4: // Copy battler data gotten in cases 0 and 1. Draw trainer/mon sprite.
        for (battler = 0; battler < gBattlersCount; battler++)
        {
            if ((gBattleTypeFlags & BATTLE_TYPE_SAFARI) && GetBattlerSide(battler) == B_SIDE_PLAYER)
            {
                memset(&gBattleMons[battler], 0, sizeof(struct BattlePokemon));
            }
            else
            {
                memcpy(&gBattleMons[battler], &gBattleResources->bufferB[battler][4], sizeof(struct BattlePokemon));
                gBattleMons[battler].type1 = gSpeciesInfo[gBattleMons[battler].species].types[0];
                gBattleMons[battler].type2 = gSpeciesInfo[gBattleMons[battler].species].types[1];
                gBattleMons[battler].type3 = TYPE_MYSTERY;
                gBattleMons[battler].ability = GetAbilityBySpecies(gBattleMons[battler].species, gBattleMons[battler].abilityNum);
                gBattleStruct->hpOnSwitchout[GetBattlerSide(battler)] = gBattleMons[battler].hp;
                gBattleMons[battler].status2 = 0;
                for (i = 0; i < NUM_BATTLE_STATS; i++)
                    gBattleMons[battler].statStages[i] = DEFAULT_STAT_STAGE;
            }

            // Draw sprite.
            switch (GetBattlerPosition(battler))
            {
            case B_POSITION_PLAYER_LEFT: // player sprite
                BtlController_EmitDrawTrainerPic(battler, BUFFER_A);
                MarkBattlerForControllerExec(battler);
                break;
            case B_POSITION_OPPONENT_LEFT:
                if (gBattleTypeFlags & BATTLE_TYPE_TRAINER) // opponent 1 sprite
                {
                    BtlController_EmitDrawTrainerPic(battler, BUFFER_A);
                    MarkBattlerForControllerExec(battler);
                }
                else // wild mon 1
                {
                    BtlController_EmitLoadMonSprite(battler, BUFFER_A);
                    MarkBattlerForControllerExec(battler);
                    gBattleResults.lastOpponentSpecies = GetMonData(&gEnemyParty[gBattlerPartyIndexes[battler]], MON_DATA_SPECIES, NULL);
                }
                break;
            case B_POSITION_PLAYER_RIGHT:
                if (gBattleTypeFlags & (BATTLE_TYPE_MULTI | BATTLE_TYPE_INGAME_PARTNER)) // partner sprite
                {
                    BtlController_EmitDrawTrainerPic(battler, BUFFER_A);
                    MarkBattlerForControllerExec(battler);
                }
                break;
            case B_POSITION_OPPONENT_RIGHT:
                if (gBattleTypeFlags & BATTLE_TYPE_TRAINER)
                {
                    if (gBattleTypeFlags & (BATTLE_TYPE_MULTI | BATTLE_TYPE_TWO_OPPONENTS) && !BATTLE_TWO_VS_ONE_OPPONENT) // opponent 2 if exists
                    {
                        BtlController_EmitDrawTrainerPic(battler, BUFFER_A);
                        MarkBattlerForControllerExec(battler);
                    }
                }
                else if (IsBattlerAlive(battler)) // wild mon 2 if alive
                {
                    BtlController_EmitLoadMonSprite(battler, BUFFER_A);
                    MarkBattlerForControllerExec(battler);
                    gBattleResults.lastOpponentSpecies = GetMonData(&gEnemyParty[gBattlerPartyIndexes[battler]], MON_DATA_SPECIES, NULL);
                }
                break;
            }

            if (gBattleTypeFlags & BATTLE_TYPE_ARENA)
                BattleArena_InitPoints();
        }

        if (gBattleTypeFlags & BATTLE_TYPE_TRAINER)
        {
            (*state)++;
        }
        else // Skip party summary since it is a wild battle.
        {
            if (B_FAST_INTRO == TRUE)
                *state = 7; // Don't wait for sprite, print message at the same time.
            else
                *state = 6; // Wait for sprite to load.
        }
        break;
    case 5: // draw party summary in trainer battles
        if (!gBattleControllerExecFlags)
        {
            struct HpAndStatus hpStatus[PARTY_SIZE];

            for (i = 0; i < PARTY_SIZE; i++)
            {
                if (GetMonData(&gEnemyParty[i], MON_DATA_SPECIES_OR_EGG) == SPECIES_NONE
                 || GetMonData(&gEnemyParty[i], MON_DATA_SPECIES_OR_EGG) == SPECIES_EGG)
                {
                    hpStatus[i].hp = HP_EMPTY_SLOT;
                    hpStatus[i].status = 0;
                }
                else
                {
                    hpStatus[i].hp = GetMonData(&gEnemyParty[i], MON_DATA_HP);
                    hpStatus[i].status = GetMonData(&gEnemyParty[i], MON_DATA_STATUS);
                }
            }

            battler = GetBattlerAtPosition(B_POSITION_OPPONENT_LEFT);
            BtlController_EmitDrawPartyStatusSummary(battler, BUFFER_A, hpStatus, PARTY_SUMM_SKIP_DRAW_DELAY);
            MarkBattlerForControllerExec(battler);

            for (i = 0; i < PARTY_SIZE; i++)
            {
                if (GetMonData(&gPlayerParty[i], MON_DATA_SPECIES_OR_EGG) == SPECIES_NONE
                 || GetMonData(&gPlayerParty[i], MON_DATA_SPECIES_OR_EGG) == SPECIES_EGG)
                {
                    hpStatus[i].hp = HP_EMPTY_SLOT;
                    hpStatus[i].status = 0;
                }
                else
                {
                    hpStatus[i].hp = GetMonData(&gPlayerParty[i], MON_DATA_HP);
                    hpStatus[i].status = GetMonData(&gPlayerParty[i], MON_DATA_STATUS);
                }
            }

            battler = GetBattlerAtPosition(B_POSITION_PLAYER_LEFT);
            BtlController_EmitDrawPartyStatusSummary(battler, BUFFER_A, hpStatus, PARTY_SUMM_SKIP_DRAW_DELAY);
            MarkBattlerForControllerExec(battler);

            (*state)++;
        }
        break;
    case 6: // wait for previous action to complete
        if (!gBattleControllerExecFlags)
            (*state)++;
        break;
    case 7: // print battle intro message
        if (!IsBattlerMarkedForControllerExec(GetBattlerAtPosition(B_POSITION_PLAYER_LEFT)))
        {
            PrepareStringBattle(STRINGID_INTROMSG, GetBattlerAtPosition(B_POSITION_PLAYER_LEFT));
            (*state)++;
        }
        break;
    case 8: // wait for intro message to be printed
        if (!IsBattlerMarkedForControllerExec(GetBattlerAtPosition(B_POSITION_PLAYER_LEFT)))
        {
            if (gBattleTypeFlags & BATTLE_TYPE_TRAINER)
            {
                (*state)++;
            }
            else
            {
                if (B_FAST_INTRO == TRUE)
                    *state = 15; // Wait for text to be printed.
                else
                    *state = 14; // Wait for text and sprite.
            }
        }
        break;
    case 9: // print opponent sends out
        if (gBattleTypeFlags & BATTLE_TYPE_RECORDED_LINK && !(gBattleTypeFlags & BATTLE_TYPE_RECORDED_IS_MASTER))
            PrepareStringBattle(STRINGID_INTROSENDOUT, GetBattlerAtPosition(B_POSITION_PLAYER_LEFT));
        else
            PrepareStringBattle(STRINGID_INTROSENDOUT, GetBattlerAtPosition(B_POSITION_OPPONENT_LEFT));
        (*state)++;
        break;
    case 10: // wait for opponent sends out text
        if (!gBattleControllerExecFlags)
            (*state)++;
        break;
    case 11: // first opponent's mon send out animation
        if (gBattleTypeFlags & BATTLE_TYPE_RECORDED_LINK && !(gBattleTypeFlags & BATTLE_TYPE_RECORDED_IS_MASTER))
            battler = GetBattlerAtPosition(B_POSITION_PLAYER_LEFT);
        else
            battler = GetBattlerAtPosition(B_POSITION_OPPONENT_LEFT);

        BtlController_EmitIntroTrainerBallThrow(battler, BUFFER_A);
        MarkBattlerForControllerExec(battler);
        (*state)++;
        break;
    case 12: // nothing
        (*state)++;
    case 13: // second opponent's mon send out
        if (gBattleTypeFlags & (BATTLE_TYPE_MULTI | BATTLE_TYPE_TWO_OPPONENTS) && !BATTLE_TWO_VS_ONE_OPPONENT)
        {
            if (gBattleTypeFlags & BATTLE_TYPE_RECORDED_LINK && !(gBattleTypeFlags & BATTLE_TYPE_RECORDED_IS_MASTER))
                battler = GetBattlerAtPosition(B_POSITION_PLAYER_RIGHT);
            else
                battler = GetBattlerAtPosition(B_POSITION_OPPONENT_RIGHT);

            BtlController_EmitIntroTrainerBallThrow(battler, BUFFER_A);
            MarkBattlerForControllerExec(battler);
        }
        if (B_FAST_INTRO == TRUE
          && !(gBattleTypeFlags & (BATTLE_TYPE_RECORDED | BATTLE_TYPE_RECORDED_LINK | BATTLE_TYPE_RECORDED_IS_MASTER | BATTLE_TYPE_LINK)))
            *state = 15; // Print at the same time as trainer sends out second mon.
        else
            (*state)++;
        break;
    case 14: // wait for opponent 2 send out
        if (!gBattleControllerExecFlags)
            (*state)++;
        break;
    case 15: // wait for wild battle message
        if (!IsBattlerMarkedForControllerExec(GetBattlerAtPosition(B_POSITION_PLAYER_LEFT)))
            (*state)++;
        break;
    case 16: // print player sends out
        if (!(gBattleTypeFlags & BATTLE_TYPE_SAFARI))
        {
            if (gBattleTypeFlags & BATTLE_TYPE_RECORDED_LINK && !(gBattleTypeFlags & BATTLE_TYPE_RECORDED_IS_MASTER))
                battler = GetBattlerAtPosition(B_POSITION_OPPONENT_LEFT);
            else
                battler = GetBattlerAtPosition(B_POSITION_PLAYER_LEFT);

            // A hack that makes fast intro work in trainer battles too.
            if (B_FAST_INTRO == TRUE
                && gBattleTypeFlags & BATTLE_TYPE_TRAINER
                && !(gBattleTypeFlags & (BATTLE_TYPE_RECORDED | BATTLE_TYPE_RECORDED_LINK | BATTLE_TYPE_RECORDED_IS_MASTER | BATTLE_TYPE_LINK))
                && gSprites[gHealthboxSpriteIds[battler ^ BIT_SIDE]].callback == SpriteCallbackDummy)
            {
                return;
            }

            PrepareStringBattle(STRINGID_INTROSENDOUT, battler);
        }
        (*state)++;
        break;
    case 17: // wait for player send out message
        if (!(gBattleTypeFlags & BATTLE_TYPE_LINK && gBattleControllerExecFlags))
        {
            if (gBattleTypeFlags & BATTLE_TYPE_RECORDED_LINK && !(gBattleTypeFlags & BATTLE_TYPE_RECORDED_IS_MASTER))
                battler = GetBattlerAtPosition(B_POSITION_OPPONENT_LEFT);
            else
                battler = GetBattlerAtPosition(B_POSITION_PLAYER_LEFT);

            if (!IsBattlerMarkedForControllerExec(battler))
                (*state)++;
        }
        break;
    case 18: // player 1 send out
        if (gBattleTypeFlags & BATTLE_TYPE_RECORDED_LINK && !(gBattleTypeFlags & BATTLE_TYPE_RECORDED_IS_MASTER))
            battler = GetBattlerAtPosition(B_POSITION_OPPONENT_LEFT);
        else
            battler = GetBattlerAtPosition(B_POSITION_PLAYER_LEFT);

        BtlController_EmitIntroTrainerBallThrow(battler, BUFFER_A);
        MarkBattlerForControllerExec(battler);
        (*state)++;
        break;
    case 19: // player 2 send out
        if (gBattleTypeFlags & (BATTLE_TYPE_MULTI | BATTLE_TYPE_INGAME_PARTNER))
        {
            if (gBattleTypeFlags & BATTLE_TYPE_RECORDED_LINK && !(gBattleTypeFlags & BATTLE_TYPE_RECORDED_IS_MASTER))
                battler = GetBattlerAtPosition(B_POSITION_OPPONENT_RIGHT);
            else
                battler = GetBattlerAtPosition(B_POSITION_PLAYER_RIGHT);

            BtlController_EmitIntroTrainerBallThrow(battler, BUFFER_A);
            MarkBattlerForControllerExec(battler);
        }
        (*state)++;
        break;
    case 20: // set dex and battle vars
        if (!gBattleControllerExecFlags)
        {
            for (battler = 0; battler < gBattlersCount; battler++)
            {
                if (GetBattlerSide(battler) == B_SIDE_OPPONENT
                 && !(gBattleTypeFlags & (BATTLE_TYPE_EREADER_TRAINER
                                          | BATTLE_TYPE_FRONTIER
                                          | BATTLE_TYPE_LINK
                                          | BATTLE_TYPE_RECORDED_LINK
                                          | BATTLE_TYPE_TRAINER_HILL)))
                {
                    HandleSetPokedexFlag(SpeciesToNationalPokedexNum(gBattleMons[battler].species), FLAG_SET_SEEN, gBattleMons[battler].personality);
                }
            }

            gBattleStruct->switchInAbilitiesCounter = 0;
            gBattleStruct->switchInItemsCounter = 0;
            gBattleStruct->overworldWeatherDone = FALSE;
            SetAiLogicDataForTurn(AI_DATA); // get assumed abilities, hold effects, etc of all battlers
            Ai_InitPartyStruct(); // Save mons party counts, and first 2/4 mons on the battlefield.
            gBattleMainFunc = TryDoEventsBeforeFirstTurn;
        }
        break;
    }
}

static void TryDoEventsBeforeFirstTurn(void)
{
    s32 i, j;

    if (gBattleControllerExecFlags)
        return;

    // Set invalid mons as absent(for example when starting a double battle with only one pokemon).
    if (!(gBattleTypeFlags & BATTLE_TYPE_SAFARI))
    {
        for (i = 0; i < gBattlersCount; i++)
        {
            struct Pokemon *party = GetBattlerParty(i);
            struct Pokemon *mon = &party[gBattlerPartyIndexes[i]];
            if (gBattleMons[i].hp == 0 || gBattleMons[i].species == SPECIES_NONE || GetMonData(mon, MON_DATA_IS_EGG))
                gAbsentBattlerFlags |= gBitTable[i];
        }
    }

    // Allow for illegal abilities within tests.
    #if TESTING
    if (gTestRunnerEnabled && gBattleStruct->switchInAbilitiesCounter == 0)
    {
        for (i = 0; i < gBattlersCount; ++i)
        {
            u32 side = GetBattlerSide(i);
            u32 partyIndex = gBattlerPartyIndexes[i];
            if (TestRunner_Battle_GetForcedAbility(side, partyIndex))
                gBattleMons[i].ability = gBattleStruct->overwrittenAbilities[i] = TestRunner_Battle_GetForcedAbility(side, partyIndex);
        }
    }
    #endif // TESTING

    if (gBattleStruct->switchInAbilitiesCounter == 0)
    {
        for (i = 0; i < gBattlersCount; i++)
            gBattlerByTurnOrder[i] = i;
        for (i = 0; i < gBattlersCount - 1; i++)
        {
            for (j = i + 1; j < gBattlersCount; j++)
            {
                if (GetWhichBattlerFaster(gBattlerByTurnOrder[i], gBattlerByTurnOrder[j], TRUE) == -1)
                    SwapTurnOrder(i, j);
            }
        }
    }
    if (!gBattleStruct->overworldWeatherDone
        && AbilityBattleEffects(ABILITYEFFECT_SWITCH_IN_WEATHER, 0, 0, ABILITYEFFECT_SWITCH_IN_WEATHER, 0) != 0)
    {
        gBattleStruct->overworldWeatherDone = TRUE;
        return;
    }

    if (!gBattleStruct->terrainDone && AbilityBattleEffects(ABILITYEFFECT_SWITCH_IN_TERRAIN, 0, 0, ABILITYEFFECT_SWITCH_IN_TERRAIN, 0) != 0)
    {
        gBattleStruct->terrainDone = TRUE;
        return;
    }

    // Totem boosts
    for (i = 0; i < gBattlersCount; i++)
    {
        if (gQueuedStatBoosts[i].stats != 0 && !gProtectStructs[i].eatMirrorHerb && gProtectStructs[i].activateOpportunist == 0)
        {
            gBattlerAttacker = i;
            BattleScriptExecute(BattleScript_TotemVar);
            return;
        }
    }

    // Check neutralizing gas
    if (AbilityBattleEffects(ABILITYEFFECT_NEUTRALIZINGGAS, 0, 0, 0, 0) != 0)
        return;

    // Check all switch in abilities happening from the fastest mon to slowest.
    while (gBattleStruct->switchInAbilitiesCounter < gBattlersCount)
    {
        gBattlerAttacker = gBattlerByTurnOrder[gBattleStruct->switchInAbilitiesCounter++];

        if (TryPrimalReversion(gBattlerAttacker))
            return;
        if (AbilityBattleEffects(ABILITYEFFECT_ON_SWITCHIN, gBattlerAttacker, 0, 0, 0) != 0)
            return;
    }
    if (AbilityBattleEffects(ABILITYEFFECT_TRACE1, 0, 0, 0, 0) != 0)
        return;
    // Check all switch in items having effect from the fastest mon to slowest.
    while (gBattleStruct->switchInItemsCounter < gBattlersCount)
    {
        if (ItemBattleEffects(ITEMEFFECT_ON_SWITCH_IN, gBattlerByTurnOrder[gBattleStruct->switchInItemsCounter++], FALSE))
            return;
    }

    if (AbilityBattleEffects(ABILITYEFFECT_OPPORTUNIST, 0, 0, 0, 0))
        return;

    for (i = 0; i < MAX_BATTLERS_COUNT; i++)
    {
        *(gBattleStruct->monToSwitchIntoId + i) = PARTY_SIZE;
        gChosenActionByBattler[i] = B_ACTION_NONE;
        gChosenMoveByBattler[i] = MOVE_NONE;
    }
    TurnValuesCleanUp(FALSE);
    SpecialStatusesClear();
    *(&gBattleStruct->absentBattlerFlags) = gAbsentBattlerFlags;
    BattlePutTextOnWindow(gText_EmptyString3, B_WIN_MSG);
    gBattleMainFunc = HandleTurnActionSelectionState;
    ResetSentPokesToOpponentValue();

    for (i = 0; i < BATTLE_COMMUNICATION_ENTRIES_COUNT; i++)
        gBattleCommunication[i] = 0;

    for (i = 0; i < gBattlersCount; i++)
    {
        gBattleMons[i].status2 &= ~STATUS2_FLINCHED;
        // Record party slots of player's mons that appeared in battle
        if (!BattlerHasAi(i))
            gBattleStruct->appearedInBattle |= gBitTable[gBattlerPartyIndexes[i]];
    }

    *(&gBattleStruct->turnEffectsTracker) = 0;
    *(&gBattleStruct->turnEffectsBattlerId) = 0;
    *(&gBattleStruct->wishPerishSongState) = 0;
    *(&gBattleStruct->wishPerishSongBattlerId) = 0;
    gBattleScripting.moveendState = 0;
    gBattleStruct->faintedActionsState = 0;
    gBattleStruct->turnCountersTracker = 0;
    gMoveResultFlags = 0;

    memset(gQueuedStatBoosts, 0, sizeof(gQueuedStatBoosts));  // erase all totem boosts just to be safe

    SetAiLogicDataForTurn(AI_DATA); // get assumed abilities, hold effects, etc of all battlers

    if (gBattleTypeFlags & BATTLE_TYPE_ARENA)
    {
        StopCryAndClearCrySongs();
        BattleScriptExecute(BattleScript_ArenaTurnBeginning);
    }

    if ((i = ShouldDoTrainerSlide(GetBattlerAtPosition(B_POSITION_OPPONENT_LEFT), TRAINER_SLIDE_BEFORE_FIRST_TURN)))
        BattleScriptExecute(i == 1 ? BattleScript_TrainerASlideMsgEnd2 : BattleScript_TrainerBSlideMsgEnd2);
}

static void HandleEndTurn_ContinueBattle(void)
{
    s32 i;

    if (gBattleControllerExecFlags == 0)
    {
        gBattleMainFunc = BattleTurnPassed;
        for (i = 0; i < BATTLE_COMMUNICATION_ENTRIES_COUNT; i++)
            gBattleCommunication[i] = 0;
        for (i = 0; i < gBattlersCount; i++)
        {
            gBattleMons[i].status2 &= ~STATUS2_FLINCHED;
            if ((gBattleMons[i].status1 & STATUS1_SLEEP) && (gBattleMons[i].status2 & STATUS2_MULTIPLETURNS))
                CancelMultiTurnMoves(i);
        }
        gBattleStruct->turnEffectsTracker = 0;
        gBattleStruct->turnEffectsBattlerId = 0;
        gBattleStruct->wishPerishSongState = 0;
        gBattleStruct->wishPerishSongBattlerId = 0;
        gBattleStruct->turnCountersTracker = 0;
        gMoveResultFlags = 0;
    }
}

void BattleTurnPassed(void)
{
    s32 i;

    TurnValuesCleanUp(TRUE);
    if (gBattleOutcome == 0)
    {
        if (DoFieldEndTurnEffects())
            return;
        if (DoBattlerEndTurnEffects())
            return;
    }
    if (HandleFaintedMonActions())
        return;
    gBattleStruct->faintedActionsState = 0;
    if (HandleWishPerishSongOnTurnEnd())
        return;

    TurnValuesCleanUp(FALSE);
    gHitMarker &= ~HITMARKER_NO_ATTACKSTRING;
    gHitMarker &= ~HITMARKER_UNABLE_TO_USE_MOVE;
    gHitMarker &= ~HITMARKER_PLAYER_FAINTED;
    gHitMarker &= ~HITMARKER_PASSIVE_DAMAGE;
    gBattleScripting.animTurn = 0;
    gBattleScripting.animTargetsHit = 0;
    gBattleScripting.moveendState = 0;
    gBattleMoveDamage = 0;
    gMoveResultFlags = 0;

    for (i = 0; i < 5; i++)
        gBattleCommunication[i] = 0;

    if (gBattleOutcome != 0)
    {
        gCurrentActionFuncId = B_ACTION_FINISHED;
        gBattleMainFunc = RunTurnActionsFunctions;
        return;
    }

    if (gBattleResults.battleTurnCounter < 0xFF)
    {
        gBattleResults.battleTurnCounter++;
        gBattleStruct->arenaTurnCounter++;
    }

    for (i = 0; i < gBattlersCount; i++)
    {
        gChosenActionByBattler[i] = B_ACTION_NONE;
        gChosenMoveByBattler[i] = MOVE_NONE;
    }

    for (i = 0; i < MAX_BATTLERS_COUNT; i++)
        *(gBattleStruct->monToSwitchIntoId + i) = PARTY_SIZE;

    *(&gBattleStruct->absentBattlerFlags) = gAbsentBattlerFlags;
    BattlePutTextOnWindow(gText_EmptyString3, B_WIN_MSG);
    SetAiLogicDataForTurn(AI_DATA); // get assumed abilities, hold effects, etc of all battlers
    gBattleMainFunc = HandleTurnActionSelectionState;

    if (gBattleTypeFlags & BATTLE_TYPE_PALACE)
        BattleScriptExecute(BattleScript_PalacePrintFlavorText);
    else if (gBattleTypeFlags & BATTLE_TYPE_ARENA && gBattleStruct->arenaTurnCounter == 0)
        BattleScriptExecute(BattleScript_ArenaTurnBeginning);
    else if ((i = ShouldDoTrainerSlide(GetBattlerAtPosition(B_POSITION_OPPONENT_LEFT), TRAINER_SLIDE_LAST_LOW_HP)))
        BattleScriptExecute(i == 1 ? BattleScript_TrainerASlideMsgEnd2 : BattleScript_TrainerBSlideMsgEnd2);
    else if ((i = ShouldDoTrainerSlide(GetBattlerAtPosition(B_POSITION_OPPONENT_LEFT), TRAINER_SLIDE_LAST_HALF_HP)))
        BattleScriptExecute(i == 1 ? BattleScript_TrainerASlideMsgEnd2 : BattleScript_TrainerBSlideMsgEnd2);
    else if ((i = ShouldDoTrainerSlide(GetBattlerAtPosition(B_POSITION_OPPONENT_LEFT), TRAINER_SLIDE_FIRST_CRITICAL_HIT)))
        BattleScriptExecute(i == 1 ? BattleScript_TrainerASlideMsgEnd2 : BattleScript_TrainerBSlideMsgEnd2);
    else if ((i = ShouldDoTrainerSlide(GetBattlerAtPosition(B_POSITION_OPPONENT_LEFT), TRAINER_SLIDE_FIRST_SUPER_EFFECTIVE_HIT)))
        BattleScriptExecute(i == 1 ? BattleScript_TrainerASlideMsgEnd2 : BattleScript_TrainerBSlideMsgEnd2);
    else if ((i = ShouldDoTrainerSlide(GetBattlerAtPosition(B_POSITION_OPPONENT_LEFT), TRAINER_SLIDE_FIRST_STAB_MOVE)))
        BattleScriptExecute(i == 1 ? BattleScript_TrainerASlideMsgEnd2 : BattleScript_TrainerBSlideMsgEnd2);
    else if ((i = ShouldDoTrainerSlide(GetBattlerAtPosition(B_POSITION_OPPONENT_LEFT), TRAINER_SLIDE_PLAYER_MON_UNAFFECTED)))
        BattleScriptExecute(i == 1 ? BattleScript_TrainerASlideMsgEnd2 : BattleScript_TrainerBSlideMsgEnd2);
}

u8 IsRunningFromBattleImpossible(u32 battler)
{
    u32 holdEffect, i;

    if (gBattleMons[battler].item == ITEM_ENIGMA_BERRY_E_READER)
        holdEffect = gEnigmaBerries[battler].holdEffect;
    else
        holdEffect = ItemId_GetHoldEffect(gBattleMons[battler].item);

    gPotentialItemEffectBattler = battler;

    if (gBattleTypeFlags & BATTLE_TYPE_FIRST_BATTLE) // Cannot ever run from saving Birch's battle.
    {
        gBattleCommunication[MULTISTRING_CHOOSER] = B_MSG_DONT_LEAVE_BIRCH;
        return BATTLE_RUN_FORBIDDEN;
    }
    if (GetBattlerPosition(battler) == B_POSITION_PLAYER_RIGHT && WILD_DOUBLE_BATTLE
        && IsBattlerAlive(GetBattlerAtPosition(B_POSITION_PLAYER_LEFT))) // The second pokemon cannot run from a double wild battle, unless it's the only alive mon.
    {
        gBattleCommunication[MULTISTRING_CHOOSER] = B_MSG_CANT_ESCAPE;
        return BATTLE_RUN_FORBIDDEN;
    }

    if (holdEffect == HOLD_EFFECT_CAN_ALWAYS_RUN)
        return BATTLE_RUN_SUCCESS;
    if (B_GHOSTS_ESCAPE >= GEN_6 && IS_BATTLER_OF_TYPE(battler, TYPE_GHOST))
        return BATTLE_RUN_SUCCESS;
    if (gBattleTypeFlags & BATTLE_TYPE_LINK)
        return BATTLE_RUN_SUCCESS;
    if (GetBattlerAbility(battler) == ABILITY_RUN_AWAY)
        return BATTLE_RUN_SUCCESS;

    if ((i = IsAbilityPreventingEscape(battler)))
    {
        gBattleScripting.battler = i - 1;
        gLastUsedAbility = gBattleMons[i - 1].ability;
        gBattleCommunication[MULTISTRING_CHOOSER] = B_MSG_PREVENTS_ESCAPE;
        return BATTLE_RUN_FAILURE;
    }

    if (!CanBattlerEscape(battler))
    {
        gBattleCommunication[MULTISTRING_CHOOSER] = B_MSG_CANT_ESCAPE;
        return BATTLE_RUN_FORBIDDEN;
    }
    return BATTLE_RUN_SUCCESS;
}

void SwitchTwoBattlersInParty(u32 battler, u32 battler2)
{
    s32 i;
    u32 partyId1, partyId2;

    for (i = 0; i < (int)ARRAY_COUNT(gBattlePartyCurrentOrder); i++)
        gBattlePartyCurrentOrder[i] = *(battler * 3 + i + (u8 *)(gBattleStruct->battlerPartyOrders));

    partyId1 = GetPartyIdFromBattlePartyId(gBattlerPartyIndexes[battler]);
    partyId2 = GetPartyIdFromBattlePartyId(gBattlerPartyIndexes[battler2]);
    SwitchPartyMonSlots(partyId1, partyId2);

    for (i = 0; i < (int)ARRAY_COUNT(gBattlePartyCurrentOrder); i++)
    {
        *(battler * 3 + i + (u8 *)(gBattleStruct->battlerPartyOrders)) = gBattlePartyCurrentOrder[i];
        *(BATTLE_PARTNER(battler) * 3 + i + (u8 *)(gBattleStruct->battlerPartyOrders)) = gBattlePartyCurrentOrder[i];
    }
}

void SwitchPartyOrder(u32 battler)
{
    s32 i;
    u32 partyId1, partyId2;

    for (i = 0; i < (int)ARRAY_COUNT(gBattlePartyCurrentOrder); i++)
        gBattlePartyCurrentOrder[i] = *(battler * 3 + i + (u8 *)(gBattleStruct->battlerPartyOrders));

    partyId1 = GetPartyIdFromBattlePartyId(gBattlerPartyIndexes[battler]);
    partyId2 = GetPartyIdFromBattlePartyId(*(gBattleStruct->monToSwitchIntoId + battler));
    SwitchPartyMonSlots(partyId1, partyId2);

    if (gBattleTypeFlags & BATTLE_TYPE_DOUBLE)
    {
        for (i = 0; i < (int)ARRAY_COUNT(gBattlePartyCurrentOrder); i++)
        {
            *(battler * 3 + i + (u8 *)(gBattleStruct->battlerPartyOrders)) = gBattlePartyCurrentOrder[i];
            *(BATTLE_PARTNER(battler) * 3 + i + (u8 *)(gBattleStruct->battlerPartyOrders)) = gBattlePartyCurrentOrder[i];
        }
    }
    else
    {
        for (i = 0; i < (int)ARRAY_COUNT(gBattlePartyCurrentOrder); i++)
        {
            *(battler * 3 + i + (u8 *)(gBattleStruct->battlerPartyOrders)) = gBattlePartyCurrentOrder[i];
        }
    }
}

enum
{
    STATE_TURN_START_RECORD,
    STATE_BEFORE_ACTION_CHOSEN,
    STATE_WAIT_ACTION_CHOSEN,
    STATE_WAIT_ACTION_CASE_CHOSEN,
    STATE_WAIT_ACTION_CONFIRMED_STANDBY,
    STATE_WAIT_ACTION_CONFIRMED,
    STATE_SELECTION_SCRIPT,
    STATE_WAIT_SET_BEFORE_ACTION,
    STATE_SELECTION_SCRIPT_MAY_RUN
};

static void HandleTurnActionSelectionState(void)
{
    s32 i, battler;

    gBattleCommunication[ACTIONS_CONFIRMED_COUNT] = 0;
    for (battler = 0; battler < gBattlersCount; battler++)
    {
        u32 position = GetBattlerPosition(battler);
        switch (gBattleCommunication[battler])
        {
        case STATE_TURN_START_RECORD: // Recorded battle related action on start of every turn.
            RecordedBattle_CopyBattlerMoves(battler);
            gBattleCommunication[battler] = STATE_BEFORE_ACTION_CHOSEN;

            // Do AI score computations here so we can use them in AI_TrySwitchOrUseItem
            if ((gBattleTypeFlags & BATTLE_TYPE_HAS_AI || IsWildMonSmart())
                    && (BattlerHasAi(battler) && !(gBattleTypeFlags & BATTLE_TYPE_PALACE)))
            {
                AI_DATA->mostSuitableMonId[battler] = GetMostSuitableMonToSwitchInto(battler, FALSE);
                gBattleStruct->aiMoveOrAction[battler] = ComputeBattleAiScores(battler);
            }
            // fallthrough
        case STATE_BEFORE_ACTION_CHOSEN: // Choose an action.
            *(gBattleStruct->monToSwitchIntoId + battler) = PARTY_SIZE;
            if (gBattleTypeFlags & BATTLE_TYPE_MULTI
                || (position & BIT_FLANK) == B_FLANK_LEFT
                || gBattleStruct->absentBattlerFlags & gBitTable[GetBattlerAtPosition(BATTLE_PARTNER(position))]
                || gBattleCommunication[GetBattlerAtPosition(BATTLE_PARTNER(position))] == STATE_WAIT_ACTION_CONFIRMED)
            {
                if (gBattleStruct->absentBattlerFlags & gBitTable[battler])
                {
                    gChosenActionByBattler[battler] = B_ACTION_NOTHING_FAINTED;
                    if (!(gBattleTypeFlags & BATTLE_TYPE_MULTI))
                        gBattleCommunication[battler] = STATE_WAIT_ACTION_CONFIRMED;
                    else
                        gBattleCommunication[battler] = STATE_WAIT_ACTION_CONFIRMED_STANDBY;
                }
                else
                {
                    if (gBattleMons[battler].status2 & STATUS2_MULTIPLETURNS
                        || gBattleMons[battler].status2 & STATUS2_RECHARGE)
                    {
                        gChosenActionByBattler[battler] = B_ACTION_USE_MOVE;
                        gBattleCommunication[battler] = STATE_WAIT_ACTION_CONFIRMED_STANDBY;
                    }
                    else if (WILD_DOUBLE_BATTLE
                             && position == B_POSITION_PLAYER_RIGHT
                             && (gBattleStruct->throwingPokeBall || gChosenActionByBattler[GetBattlerAtPosition(B_POSITION_PLAYER_LEFT)] == B_ACTION_RUN)
                             && gChosenActionByBattler[GetBattlerAtPosition(B_POSITION_PLAYER_LEFT)] != B_ACTION_NOTHING_FAINTED)
                    {
                        gBattleStruct->throwingPokeBall = FALSE;
                        gChosenActionByBattler[battler] = B_ACTION_NOTHING_FAINTED; // Not fainted, but it cannot move, because of the throwing ball.
                        gBattleCommunication[battler] = STATE_WAIT_ACTION_CONFIRMED_STANDBY;
                    }
                    else
                    {
                        gBattleStruct->itemPartyIndex[battler] = PARTY_SIZE;
                        BtlController_EmitChooseAction(battler, BUFFER_A, gChosenActionByBattler[0], gBattleResources->bufferB[0][1] | (gBattleResources->bufferB[0][2] << 8));
                        MarkBattlerForControllerExec(battler);
                        gBattleCommunication[battler]++;
                    }
                }
            }
            break;
        case STATE_WAIT_ACTION_CHOSEN: // Try to perform an action.
            if (!(gBattleControllerExecFlags & ((gBitTable[battler]) | (0xF << 28) | (gBitTable[battler] << 4) | (gBitTable[battler] << 8) | (gBitTable[battler] << 12))))
            {
                RecordedBattle_SetBattlerAction(battler, gBattleResources->bufferB[battler][1]);
                gChosenActionByBattler[battler] = gBattleResources->bufferB[battler][1];

                switch (gBattleResources->bufferB[battler][1])
                {
                case B_ACTION_USE_MOVE:
                    if (AreAllMovesUnusable(battler))
                    {
                        gBattleCommunication[battler] = STATE_SELECTION_SCRIPT;
                        *(gBattleStruct->selectionScriptFinished + battler) = FALSE;
                        *(gBattleStruct->stateIdAfterSelScript + battler) = STATE_WAIT_ACTION_CONFIRMED_STANDBY;
                        *(gBattleStruct->moveTarget + battler) = gBattleResources->bufferB[battler][3];
                        return;
                    }
                    else if (gDisableStructs[battler].encoredMove != 0)
                    {
                        gChosenMoveByBattler[battler] = gDisableStructs[battler].encoredMove;
                        *(gBattleStruct->chosenMovePositions + battler) = gDisableStructs[battler].encoredMovePos;
                        gBattleCommunication[battler] = STATE_WAIT_ACTION_CONFIRMED_STANDBY;
                        return;
                    }
                    else
                    {
                        struct ChooseMoveStruct moveInfo;

                        moveInfo.zmove = gBattleStruct->zmove;
                        moveInfo.mega = gBattleStruct->mega;
                        moveInfo.species = gBattleMons[battler].species;
                        moveInfo.monType1 = gBattleMons[battler].type1;
                        moveInfo.monType2 = gBattleMons[battler].type2;
                        moveInfo.monType3 = gBattleMons[battler].type3;

                        for (i = 0; i < MAX_MON_MOVES; i++)
                        {
                            moveInfo.moves[i] = gBattleMons[battler].moves[i];
                            moveInfo.currentPp[i] = gBattleMons[battler].pp[i];
                            moveInfo.maxPp[i] = CalculatePPWithBonus(
                                                            gBattleMons[battler].moves[i],
                                                            gBattleMons[battler].ppBonuses,
                                                            i);
                        }

                        BtlController_EmitChooseMove(battler, BUFFER_A, (gBattleTypeFlags & BATTLE_TYPE_DOUBLE) != 0, FALSE, &moveInfo);
                        MarkBattlerForControllerExec(battler);
                    }
                    break;
                case B_ACTION_USE_ITEM:
                    if (FlagGet(B_FLAG_NO_BAG_USE))
                    {
                        RecordedBattle_ClearBattlerAction(battler, 1);
                        gSelectionBattleScripts[battler] = BattleScript_ActionSelectionItemsCantBeUsed;
                        gBattleCommunication[battler] = STATE_SELECTION_SCRIPT;
                        *(gBattleStruct->selectionScriptFinished + battler) = FALSE;
                        *(gBattleStruct->stateIdAfterSelScript + battler) = STATE_BEFORE_ACTION_CHOSEN;
                        return;
                    }

                    if (((gBattleTypeFlags & (BATTLE_TYPE_LINK
                                            | BATTLE_TYPE_FRONTIER_NO_PYRAMID
                                            | BATTLE_TYPE_EREADER_TRAINER
                                            | BATTLE_TYPE_RECORDED_LINK))
                                            && !gTestRunnerEnabled)
                                            // Or if currently held by Sky Drop
                                            || gStatuses3[battler] & STATUS3_SKY_DROPPED)
                    {
                        RecordedBattle_ClearBattlerAction(battler, 1);
                        gSelectionBattleScripts[battler] = BattleScript_ActionSelectionItemsCantBeUsed;
                        gBattleCommunication[battler] = STATE_SELECTION_SCRIPT;
                        *(gBattleStruct->selectionScriptFinished + battler) = FALSE;
                        *(gBattleStruct->stateIdAfterSelScript + battler) = STATE_BEFORE_ACTION_CHOSEN;
                        return;
                    }
                    else
                    {
                        BtlController_EmitChooseItem(battler, BUFFER_A, gBattleStruct->battlerPartyOrders[battler]);
                        MarkBattlerForControllerExec(battler);
                    }
                    break;
                case B_ACTION_SWITCH:
                    *(gBattleStruct->battlerPartyIndexes + battler) = gBattlerPartyIndexes[battler];
                    if (gBattleTypeFlags & BATTLE_TYPE_ARENA
                        || !CanBattlerEscape(battler))
                    {
                        BtlController_EmitChoosePokemon(battler, BUFFER_A, PARTY_ACTION_CANT_SWITCH, PARTY_SIZE, ABILITY_NONE, gBattleStruct->battlerPartyOrders[battler]);
                    }
                    else if (ItemId_GetHoldEffect(gBattleMons[battler].item) != HOLD_EFFECT_SHED_SHELL
                      && (i = IsAbilityPreventingEscape(battler)))   // must be last to keep i value integrity
                    {
                        BtlController_EmitChoosePokemon(battler, BUFFER_A, ((i - 1) << 4) | PARTY_ACTION_ABILITY_PREVENTS, PARTY_SIZE, gBattleMons[i - 1].ability, gBattleStruct->battlerPartyOrders[battler]);
                    }
                    else
                    {
                        if (battler == 2 && gChosenActionByBattler[0] == B_ACTION_SWITCH)
                            BtlController_EmitChoosePokemon(battler, BUFFER_A, PARTY_ACTION_CHOOSE_MON, *(gBattleStruct->monToSwitchIntoId + 0), ABILITY_NONE, gBattleStruct->battlerPartyOrders[battler]);
                        else if (battler == 3 && gChosenActionByBattler[1] == B_ACTION_SWITCH)
                            BtlController_EmitChoosePokemon(battler, BUFFER_A, PARTY_ACTION_CHOOSE_MON, *(gBattleStruct->monToSwitchIntoId + 1), ABILITY_NONE, gBattleStruct->battlerPartyOrders[battler]);
                        else
                            BtlController_EmitChoosePokemon(battler, BUFFER_A, PARTY_ACTION_CHOOSE_MON, PARTY_SIZE, ABILITY_NONE, gBattleStruct->battlerPartyOrders[battler]);
                    }
                    MarkBattlerForControllerExec(battler);
                    break;
                case B_ACTION_SAFARI_BALL:
                    if (IsPlayerPartyAndPokemonStorageFull())
                    {
                        gSelectionBattleScripts[battler] = BattleScript_PrintFullBox;
                        gBattleCommunication[battler] = STATE_SELECTION_SCRIPT;
                        *(gBattleStruct->selectionScriptFinished + battler) = FALSE;
                        *(gBattleStruct->stateIdAfterSelScript + battler) = STATE_BEFORE_ACTION_CHOSEN;
                        return;
                    }
                    break;
                case B_ACTION_SAFARI_POKEBLOCK:
                    BtlController_EmitChooseItem(battler, BUFFER_A, gBattleStruct->battlerPartyOrders[battler]);
                    MarkBattlerForControllerExec(battler);
                    break;
                case B_ACTION_CANCEL_PARTNER:
                    gBattleCommunication[battler] = STATE_WAIT_SET_BEFORE_ACTION;
                    gBattleCommunication[GetBattlerAtPosition(BATTLE_PARTNER(GetBattlerPosition(battler)))] = STATE_BEFORE_ACTION_CHOSEN;
                    RecordedBattle_ClearBattlerAction(battler, 1);
                    if (gBattleMons[GetBattlerAtPosition(BATTLE_PARTNER(GetBattlerPosition(battler)))].status2 & STATUS2_MULTIPLETURNS
                        || gBattleMons[GetBattlerAtPosition(BATTLE_PARTNER(GetBattlerPosition(battler)))].status2 & STATUS2_RECHARGE)
                    {
                        BtlController_EmitEndBounceEffect(battler, BUFFER_A);
                        MarkBattlerForControllerExec(battler);
                        return;
                    }
                    else if (gChosenActionByBattler[GetBattlerAtPosition(BATTLE_PARTNER(GetBattlerPosition(battler)))] == B_ACTION_SWITCH)
                    {
                        RecordedBattle_ClearBattlerAction(GetBattlerAtPosition(BATTLE_PARTNER(GetBattlerPosition(battler))), 2);
                    }
                    else if (gChosenActionByBattler[GetBattlerAtPosition(BATTLE_PARTNER(GetBattlerPosition(battler)))] == B_ACTION_RUN)
                    {
                        RecordedBattle_ClearBattlerAction(GetBattlerAtPosition(BATTLE_PARTNER(GetBattlerPosition(battler))), 1);
                    }
                    else if (gChosenActionByBattler[GetBattlerAtPosition(BATTLE_PARTNER(GetBattlerPosition(battler)))] == B_ACTION_USE_MOVE
                             && (gProtectStructs[GetBattlerAtPosition(BATTLE_PARTNER(GetBattlerPosition(battler)))].noValidMoves
                                || gDisableStructs[GetBattlerAtPosition(BATTLE_PARTNER(GetBattlerPosition(battler)))].encoredMove))
                    {
                        RecordedBattle_ClearBattlerAction(GetBattlerAtPosition(BATTLE_PARTNER(GetBattlerPosition(battler))), 1);
                    }
                    else if (gBattleTypeFlags & BATTLE_TYPE_PALACE
                             && gChosenActionByBattler[GetBattlerAtPosition(BATTLE_PARTNER(GetBattlerPosition(battler)))] == B_ACTION_USE_MOVE)
                    {
                        gRngValue = gBattlePalaceMoveSelectionRngValue;
                        RecordedBattle_ClearBattlerAction(GetBattlerAtPosition(BATTLE_PARTNER(GetBattlerPosition(battler))), 1);
                    }
                    else
                    {
                        RecordedBattle_ClearBattlerAction(GetBattlerAtPosition(BATTLE_PARTNER(GetBattlerPosition(battler))), 3);
                    }

                    gBattleStruct->mega.toEvolve &= ~(gBitTable[BATTLE_PARTNER(GetBattlerPosition(battler))]);
                    gBattleStruct->burst.toBurst &= ~(gBitTable[BATTLE_PARTNER(GetBattlerPosition(battler))]);
                    gBattleStruct->dynamax.toDynamax &= ~(gBitTable[BATTLE_PARTNER(GetBattlerPosition(battler))]);
                    gBattleStruct->dynamax.usingMaxMove[BATTLE_PARTNER(GetBattlerPosition(battler))] = FALSE;
                    gBattleStruct->zmove.toBeUsed[BATTLE_PARTNER(GetBattlerPosition(battler))] = MOVE_NONE;
                    BtlController_EmitEndBounceEffect(battler, BUFFER_A);
                    MarkBattlerForControllerExec(battler);
                    return;
                case B_ACTION_DEBUG:
                    BtlController_EmitDebugMenu(battler, BUFFER_A);
                    MarkBattlerForControllerExec(battler);
                    break;
                }

                if (gBattleTypeFlags & BATTLE_TYPE_TRAINER
                    && gBattleTypeFlags & (BATTLE_TYPE_FRONTIER | BATTLE_TYPE_TRAINER_HILL)
                    && gBattleResources->bufferB[battler][1] == B_ACTION_RUN)
                {
                    gSelectionBattleScripts[battler] = BattleScript_AskIfWantsToForfeitMatch;
                    gBattleCommunication[battler] = STATE_SELECTION_SCRIPT_MAY_RUN;
                    *(gBattleStruct->selectionScriptFinished + battler) = FALSE;
                    *(gBattleStruct->stateIdAfterSelScript + battler) = STATE_BEFORE_ACTION_CHOSEN;
                    return;
                }
                else if (gBattleTypeFlags & BATTLE_TYPE_TRAINER
                         && !(gBattleTypeFlags & (BATTLE_TYPE_LINK | BATTLE_TYPE_RECORDED_LINK))
                         && gBattleResources->bufferB[battler][1] == B_ACTION_RUN)
                {
                    BattleScriptExecute(BattleScript_PrintCantRunFromTrainer);
                    gBattleCommunication[battler] = STATE_BEFORE_ACTION_CHOSEN;
                }
                else if (IsRunningFromBattleImpossible(battler) != BATTLE_RUN_SUCCESS
                         && gBattleResources->bufferB[battler][1] == B_ACTION_RUN)
                {
                    gSelectionBattleScripts[battler] = BattleScript_PrintCantEscapeFromBattle;
                    gBattleCommunication[battler] = STATE_SELECTION_SCRIPT;
                    *(gBattleStruct->selectionScriptFinished + battler) = FALSE;
                    *(gBattleStruct->stateIdAfterSelScript + battler) = STATE_BEFORE_ACTION_CHOSEN;
                    return;
                }
                else
                {
                    gBattleCommunication[battler]++;
                }
            }
            break;
        case STATE_WAIT_ACTION_CASE_CHOSEN:
            if (!(gBattleControllerExecFlags & ((gBitTable[battler]) | (0xF << 28) | (gBitTable[battler] << 4) | (gBitTable[battler] << 8) | (gBitTable[battler] << 12))))
            {
                switch (gChosenActionByBattler[battler])
                {
                case B_ACTION_USE_MOVE:
                    switch (gBattleResources->bufferB[battler][1])
                    {
                    case 3:
                    case 4:
                    case 5:
                    case 6:
                    case 7:
                    case 8:
                    case 9:
                        gChosenActionByBattler[battler] = gBattleResources->bufferB[battler][1];
                        return;
                    case 15:
                        gChosenActionByBattler[battler] = B_ACTION_SWITCH;
                        UpdateBattlerPartyOrdersOnSwitch(battler);
                        return;
                    default:
                        RecordedBattle_CheckMovesetChanges(B_RECORD_MODE_PLAYBACK);
                        if ((gBattleResources->bufferB[battler][2] | (gBattleResources->bufferB[battler][3] << 8)) == 0xFFFF)
                        {
                            gBattleCommunication[battler] = STATE_BEFORE_ACTION_CHOSEN;
                            RecordedBattle_ClearBattlerAction(battler, 1);
                        }
                        else if (TrySetCantSelectMoveBattleScript(battler))
                        {
                            RecordedBattle_ClearBattlerAction(battler, 1);
                            gBattleCommunication[battler] = STATE_SELECTION_SCRIPT;
                            *(gBattleStruct->selectionScriptFinished + battler) = FALSE;
                            gBattleResources->bufferB[battler][1] = B_ACTION_USE_MOVE;
                            *(gBattleStruct->stateIdAfterSelScript + battler) = STATE_WAIT_ACTION_CHOSEN;
                            return;
                        }
                        else
                        {
                            if (!(gBattleTypeFlags & BATTLE_TYPE_PALACE))
                            {
                                RecordedBattle_SetBattlerAction(battler, gBattleResources->bufferB[battler][2]);
                                RecordedBattle_SetBattlerAction(battler, gBattleResources->bufferB[battler][3]);
                            }

                            // Get the chosen move position (and thus the chosen move) and target from the returned buffer.
                            gBattleStruct->chosenMovePositions[battler] = gBattleResources->bufferB[battler][2] & ~(RET_MEGA_EVOLUTION | RET_ULTRA_BURST | RET_DYNAMAX);
                            gChosenMoveByBattler[battler] = gBattleMons[battler].moves[gBattleStruct->chosenMovePositions[battler]];
                            gBattleStruct->moveTarget[battler] = gBattleResources->bufferB[battler][3];

                            // Check to see if any gimmicks need to be prepared.
                            if (gBattleResources->bufferB[battler][2] & RET_MEGA_EVOLUTION)
                                gBattleStruct->mega.toEvolve |= gBitTable[battler];
                            else if (gBattleResources->bufferB[battler][2] & RET_ULTRA_BURST)
                                gBattleStruct->burst.toBurst |= gBitTable[battler];
                            else if (gBattleResources->bufferB[battler][2] & RET_DYNAMAX)
                                gBattleStruct->dynamax.toDynamax |= gBitTable[battler];

                            // Max Move check
                            if (ShouldUseMaxMove(battler, gChosenMoveByBattler[battler]))
                            {
                                gBattleStruct->dynamax.baseMove[battler] = gBattleMons[battler].moves[gBattleStruct->chosenMovePositions[battler]];
                                gBattleStruct->dynamax.usingMaxMove[battler] = TRUE;
                            }
                            gBattleCommunication[battler]++;

                            if (gTestRunnerEnabled)
                            {
                                TestRunner_Battle_CheckChosenMove(battler, gChosenMoveByBattler[battler], gBattleStruct->moveTarget[battler]);
                            }
                        }
                        break;
                    }
                    break;
                case B_ACTION_USE_ITEM:
                    if ((gBattleResources->bufferB[battler][1] | (gBattleResources->bufferB[battler][2] << 8)) == 0)
                    {
                        gBattleCommunication[battler] = STATE_BEFORE_ACTION_CHOSEN;
                    }
                    else
                    {
                        gLastUsedItem = (gBattleResources->bufferB[battler][1] | (gBattleResources->bufferB[battler][2] << 8));
                        if (ItemId_GetPocket(gLastUsedItem) == POCKET_POKE_BALLS)
                            gBattleStruct->throwingPokeBall = TRUE;
                        gBattleCommunication[battler]++;
                    }
                    break;
                case B_ACTION_SWITCH:
                    if (gBattleResources->bufferB[battler][1] == PARTY_SIZE)
                    {
                        gBattleCommunication[battler] = STATE_BEFORE_ACTION_CHOSEN;
                        RecordedBattle_ClearBattlerAction(battler, 1);
                    }
                    else
                    {
                        UpdateBattlerPartyOrdersOnSwitch(battler);
                        gBattleCommunication[battler]++;
                    }
                    break;
                case B_ACTION_RUN:
                    gHitMarker |= HITMARKER_RUN;
                    gBattleCommunication[battler]++;
                    break;
                case B_ACTION_SAFARI_WATCH_CAREFULLY:
                    gBattleCommunication[battler]++;
                    break;
                case B_ACTION_SAFARI_BALL:
                    gBattleCommunication[battler]++;
                    break;
                case B_ACTION_THROW_BALL:
                    gBattleStruct->throwingPokeBall = TRUE;
                    gBattleCommunication[battler]++;
                    break;
                case B_ACTION_SAFARI_POKEBLOCK:
                    if ((gBattleResources->bufferB[battler][1] | (gBattleResources->bufferB[battler][2] << 8)) != 0)
                        gBattleCommunication[battler]++;
                    else
                        gBattleCommunication[battler] = STATE_BEFORE_ACTION_CHOSEN;
                    break;
                case B_ACTION_SAFARI_GO_NEAR:
                    gBattleCommunication[battler]++;
                    break;
                case B_ACTION_SAFARI_RUN:
                    gHitMarker |= HITMARKER_RUN;
                    gBattleCommunication[battler]++;
                    break;
                case B_ACTION_WALLY_THROW:
                    gBattleCommunication[battler]++;
                    break;
                case B_ACTION_DEBUG:
                    gBattleCommunication[battler] = STATE_BEFORE_ACTION_CHOSEN;
                    break;
                }
            }
            break;
        case STATE_WAIT_ACTION_CONFIRMED_STANDBY:
            if (!(gBattleControllerExecFlags & ((gBitTable[battler])
                                                | (0xF << 28)
                                                | (gBitTable[battler] << 4)
                                                | (gBitTable[battler] << 8)
                                                | (gBitTable[battler] << 12))))
            {
                if (AllAtActionConfirmed())
                    i = TRUE;
                else
                    i = FALSE;

                if (((gBattleTypeFlags & BATTLE_TYPE_MULTI) || !(gBattleTypeFlags &  BATTLE_TYPE_DOUBLE))
                    || (position & BIT_FLANK) != B_FLANK_LEFT
                    || (*(&gBattleStruct->absentBattlerFlags) & gBitTable[GetBattlerAtPosition(BATTLE_PARTNER(position))]))
                {
                    BtlController_EmitLinkStandbyMsg(battler, BUFFER_A, LINK_STANDBY_MSG_STOP_BOUNCE, i);
                }
                else
                {
                    BtlController_EmitLinkStandbyMsg(battler, BUFFER_A, LINK_STANDBY_STOP_BOUNCE_ONLY, i);
                }
                MarkBattlerForControllerExec(battler);
                gBattleCommunication[battler]++;
            }
            break;
        case STATE_WAIT_ACTION_CONFIRMED:
            if (!(gBattleControllerExecFlags & ((gBitTable[battler]) | (0xF << 28) | (gBitTable[battler] << 4) | (gBitTable[battler] << 8) | (gBitTable[battler] << 12))))
            {
                gBattleCommunication[ACTIONS_CONFIRMED_COUNT]++;
            }
            break;
        case STATE_SELECTION_SCRIPT:
            if (*(gBattleStruct->selectionScriptFinished + battler))
            {
                gBattleCommunication[battler] = *(gBattleStruct->stateIdAfterSelScript + battler);
            }
            else
            {
                gBattlerAttacker = battler;
                gBattlescriptCurrInstr = gSelectionBattleScripts[battler];
                if (!(gBattleControllerExecFlags & ((gBitTable[battler]) | (0xF << 28) | (gBitTable[battler] << 4) | (gBitTable[battler] << 8) | (gBitTable[battler] << 12))))
                {
                    gBattleScriptingCommandsTable[gBattlescriptCurrInstr[0]]();
                }
                gSelectionBattleScripts[battler] = gBattlescriptCurrInstr;
            }
            break;
        case STATE_WAIT_SET_BEFORE_ACTION:
            if (!(gBattleControllerExecFlags & ((gBitTable[battler]) | (0xF << 28) | (gBitTable[battler] << 4) | (gBitTable[battler] << 8) | (gBitTable[battler] << 12))))
            {
                gBattleCommunication[battler] = STATE_BEFORE_ACTION_CHOSEN;
            }
            break;
        case STATE_SELECTION_SCRIPT_MAY_RUN:
            if (*(gBattleStruct->selectionScriptFinished + battler))
            {
                if (gBattleResources->bufferB[battler][1] == B_ACTION_NOTHING_FAINTED)
                {
                    gHitMarker |= HITMARKER_RUN;
                    gChosenActionByBattler[battler] = B_ACTION_RUN;
                    gBattleCommunication[battler] = STATE_WAIT_ACTION_CONFIRMED_STANDBY;
                }
                else
                {
                    RecordedBattle_ClearBattlerAction(battler, 1);
                    gBattleCommunication[battler] = *(gBattleStruct->stateIdAfterSelScript + battler);
                }
            }
            else
            {
                gBattlerAttacker = battler;
                gBattlescriptCurrInstr = gSelectionBattleScripts[battler];
                if (!(gBattleControllerExecFlags & ((gBitTable[battler]) | (0xF << 28) | (gBitTable[battler] << 4) | (gBitTable[battler] << 8) | (gBitTable[battler] << 12))))
                {
                    gBattleScriptingCommandsTable[gBattlescriptCurrInstr[0]]();
                }
                gSelectionBattleScripts[battler] = gBattlescriptCurrInstr;
            }
            break;
        }
    }

    // Check if everyone chose actions.
    if (gBattleCommunication[ACTIONS_CONFIRMED_COUNT] == gBattlersCount)
    {
        RecordedBattle_CheckMovesetChanges(B_RECORD_MODE_RECORDING);

        if (WILD_DOUBLE_BATTLE
            && gBattleStruct->throwingPokeBall
            && gChosenActionByBattler[GetBattlerAtPosition(B_POSITION_PLAYER_RIGHT)] != B_ACTION_NOTHING_FAINTED)
        {
            // if we choose to throw a ball with our second mon, skip the action of the first
            // (if we have chosen throw ball with first, second's is already skipped)
            // if throwing a ball in a wild battle with an in-game partner, skip partner's turn when throwing a ball
            if (gBattleTypeFlags & BATTLE_TYPE_INGAME_PARTNER)
                gChosenActionByBattler[GetBattlerAtPosition(B_POSITION_PLAYER_RIGHT)] = B_ACTION_NOTHING_FAINTED;
            else
                gChosenActionByBattler[GetBattlerAtPosition(B_POSITION_PLAYER_LEFT)] = B_ACTION_NOTHING_FAINTED;
        }

        gBattleMainFunc = SetActionsAndBattlersTurnOrder;

        if (gBattleTypeFlags & BATTLE_TYPE_INGAME_PARTNER)
        {
            for (i = 0; i < gBattlersCount; i++)
            {
                if (gChosenActionByBattler[i] == B_ACTION_SWITCH)
                    SwitchPartyOrderInGameMulti(i, *(gBattleStruct->monToSwitchIntoId + i));
            }
        }
    }
}

static bool8 AllAtActionConfirmed(void)
{
    s32 i, count;

    for (count = 0, i = 0; i < gBattlersCount; i++)
    {
        if (gBattleCommunication[i] == STATE_WAIT_ACTION_CONFIRMED)
            count++;
    }

    if (count + 1 == gBattlersCount)
        return TRUE;
    else
        return FALSE;
}

static void UpdateBattlerPartyOrdersOnSwitch(u32 battler)
{
    gBattleStruct->monToSwitchIntoId[battler] = gBattleResources->bufferB[battler][1];
    RecordedBattle_SetBattlerAction(battler, gBattleResources->bufferB[battler][1]);

    if (gBattleTypeFlags & BATTLE_TYPE_LINK && gBattleTypeFlags & BATTLE_TYPE_MULTI)
    {
        *(battler * 3 + (u8 *)(gBattleStruct->battlerPartyOrders) + 0) &= 0xF;
        *(battler * 3 + (u8 *)(gBattleStruct->battlerPartyOrders) + 0) |= (gBattleResources->bufferB[battler][2] & 0xF0);
        *(battler * 3 + (u8 *)(gBattleStruct->battlerPartyOrders) + 1) = gBattleResources->bufferB[battler][3];

        *((BATTLE_PARTNER(battler)) * 3 + (u8 *)(gBattleStruct->battlerPartyOrders) + 0) &= (0xF0);
        *((BATTLE_PARTNER(battler)) * 3 + (u8 *)(gBattleStruct->battlerPartyOrders) + 0) |= (gBattleResources->bufferB[battler][2] & 0xF0) >> 4;
        *((BATTLE_PARTNER(battler)) * 3 + (u8 *)(gBattleStruct->battlerPartyOrders) + 2) = gBattleResources->bufferB[battler][3];
    }
}

void SwapTurnOrder(u8 id1, u8 id2)
{
    u32 temp;

    SWAP(gActionsByTurnOrder[id1], gActionsByTurnOrder[id2], temp);
    SWAP(gBattlerByTurnOrder[id1], gBattlerByTurnOrder[id2], temp);
}

// For AI, so it doesn't 'cheat' by knowing player's ability
u32 GetBattlerTotalSpeedStatArgs(u32 battler, u32 ability, u32 holdEffect)
{
    u32 speed = gBattleMons[battler].speed;
    u32 highestStat = GetHighestStatId(battler);

    // weather abilities
    if (WEATHER_HAS_EFFECT)
    {
        if (ability == ABILITY_SWIFT_SWIM       && holdEffect != HOLD_EFFECT_UTILITY_UMBRELLA && gBattleWeather & B_WEATHER_RAIN)
            speed *= 2;
        else if (ability == ABILITY_CHLOROPHYLL && holdEffect != HOLD_EFFECT_UTILITY_UMBRELLA && gBattleWeather & B_WEATHER_SUN)
            speed *= 2;
        else if (ability == ABILITY_SAND_RUSH   && gBattleWeather & B_WEATHER_SANDSTORM)
            speed *= 2;
        else if (ability == ABILITY_SLUSH_RUSH  && (gBattleWeather & (B_WEATHER_HAIL | B_WEATHER_SNOW)))
            speed *= 2;
    }

    // other abilities
    if (ability == ABILITY_QUICK_FEET && gBattleMons[battler].status1 & STATUS1_ANY)
        speed = (speed * 150) / 100;
    else if (ability == ABILITY_SURGE_SURFER && gFieldStatuses & STATUS_FIELD_ELECTRIC_TERRAIN)
        speed *= 2;
    else if (ability == ABILITY_SLOW_START && gDisableStructs[battler].slowStartTimer != 0)
        speed /= 2;
    else if (ability == ABILITY_PROTOSYNTHESIS && gBattleWeather & B_WEATHER_SUN && highestStat == STAT_SPEED)
        speed = (speed * 150) / 100;
    else if (ability == ABILITY_QUARK_DRIVE && gFieldStatuses & STATUS_FIELD_ELECTRIC_TERRAIN && highestStat == STAT_SPEED)
        speed = (speed * 150) / 100;

    // stat stages
    speed *= gStatStageRatios[gBattleMons[battler].statStages[STAT_SPEED]][0];
    speed /= gStatStageRatios[gBattleMons[battler].statStages[STAT_SPEED]][1];

    // player's badge boost
    if (!(gBattleTypeFlags & (BATTLE_TYPE_LINK | BATTLE_TYPE_RECORDED_LINK | BATTLE_TYPE_FRONTIER))
        && ShouldGetStatBadgeBoost(FLAG_BADGE03_GET, battler)
        && GetBattlerSide(battler) == B_SIDE_PLAYER)
    {
        speed = (speed * 110) / 100;
    }

    // item effects
    if (holdEffect == HOLD_EFFECT_MACHO_BRACE || holdEffect == HOLD_EFFECT_POWER_ITEM)
        speed /= 2;
    else if (holdEffect == HOLD_EFFECT_IRON_BALL)
        speed /= 2;
    else if (holdEffect == HOLD_EFFECT_CHOICE_SCARF && !IsDynamaxed(battler))
        speed = (speed * 150) / 100;
    else if (holdEffect == HOLD_EFFECT_QUICK_POWDER && gBattleMons[battler].species == SPECIES_DITTO && !(gBattleMons[battler].status2 & STATUS2_TRANSFORMED))
        speed *= 2;

    // various effects
    if (gSideStatuses[GetBattlerSide(battler)] & SIDE_STATUS_TAILWIND)
        speed *= 2;
    if (gBattleResources->flags->flags[battler] & RESOURCE_FLAG_UNBURDEN)
        speed *= 2;

    // paralysis drop
    if (gBattleMons[battler].status1 & STATUS1_PARALYSIS && ability != ABILITY_QUICK_FEET)
        speed /= B_PARALYSIS_SPEED >= GEN_7 ? 2 : 4;

    if (gSideStatuses[GetBattlerSide(battler)] & SIDE_STATUS_SWAMP)
        speed /= 4;

    return speed;
}

u32 GetBattlerTotalSpeedStat(u32 battler)
{
    u32 ability = GetBattlerAbility(battler);
    u32 holdEffect = GetBattlerHoldEffect(battler, TRUE);
    return GetBattlerTotalSpeedStatArgs(battler, ability, holdEffect);
}

s8 GetChosenMovePriority(u32 battler)
{
    u16 move;

    gProtectStructs[battler].pranksterElevated = 0;
    if (gProtectStructs[battler].noValidMoves)
        move = MOVE_STRUGGLE;
    else
        move = gBattleMons[battler].moves[*(gBattleStruct->chosenMovePositions + battler)];

    return GetMovePriority(battler, move);
}

s8 GetMovePriority(u32 battler, u16 move)
{
    s8 priority;
    u16 ability = GetBattlerAbility(battler);

    if (gBattleStruct->zmove.toBeUsed[battler] && gMovesInfo[move].power != 0)
        move = gBattleStruct->zmove.toBeUsed[battler];

    priority = gMovesInfo[move].priority;

    // Max Guard check
    if (gBattleStruct->dynamax.usingMaxMove[battler] && gMovesInfo[move].category == DAMAGE_CATEGORY_STATUS)
        return gMovesInfo[MOVE_MAX_GUARD].priority;

    if (ability == ABILITY_GALE_WINGS
        && (B_GALE_WINGS < GEN_7 || BATTLER_MAX_HP(battler))
        && gMovesInfo[move].type == TYPE_FLYING)
    {
        priority++;
    }
    else if (ability == ABILITY_PRANKSTER && IS_MOVE_STATUS(move))
    {
        gProtectStructs[battler].pranksterElevated = 1;
        priority++;
    }
    else if (gMovesInfo[move].effect == EFFECT_GRASSY_GLIDE && gFieldStatuses & STATUS_FIELD_GRASSY_TERRAIN && IsBattlerGrounded(battler))
    {
        priority++;
    }
    else if (ability == ABILITY_TRIAGE && IsHealingMove(move))
        priority += 3;

    if (gProtectStructs[battler].quash)
        priority = -8;

    return priority;
}

// Function for AI with variables provided as arguments to speed the computation time
s32 GetWhichBattlerFasterArgs(u32 battler1, u32 battler2, bool32 ignoreChosenMoves, u32 ability1, u32 ability2,
                              u32 holdEffectBattler1, u32 holdEffectBattler2, u32 speedBattler1, u32 speedBattler2, s32 priority1, s32 priority2)
{
    u32 strikesFirst = 0;

    if (priority1 == priority2)
    {
        // QUICK CLAW / CUSTAP - always first
        // LAGGING TAIL - always last
        // STALL - always last

        if (gProtectStructs[battler1].quickDraw && !gProtectStructs[battler2].quickDraw)
            strikesFirst = 1;
        else if (!gProtectStructs[battler1].quickDraw && gProtectStructs[battler2].quickDraw)
            strikesFirst = -1;
        else if (gProtectStructs[battler1].usedCustapBerry && !gProtectStructs[battler2].usedCustapBerry)
            strikesFirst = 1;
        else if (gProtectStructs[battler2].usedCustapBerry && !gProtectStructs[battler1].usedCustapBerry)
            strikesFirst = -1;
        else if (holdEffectBattler1 == HOLD_EFFECT_LAGGING_TAIL && holdEffectBattler2 != HOLD_EFFECT_LAGGING_TAIL)
            strikesFirst = -1;
        else if (holdEffectBattler2 == HOLD_EFFECT_LAGGING_TAIL && holdEffectBattler1 != HOLD_EFFECT_LAGGING_TAIL)
            strikesFirst = 1;
        else if (ability1 == ABILITY_STALL && ability2 != ABILITY_STALL)
            strikesFirst = -1;
        else if (ability2 == ABILITY_STALL && ability1 != ABILITY_STALL)
<<<<<<< HEAD
            strikesFirst = 1;
        else if (ability1 == ABILITY_MYCELIUM_MIGHT && ability2 != ABILITY_MYCELIUM_MIGHT && IS_MOVE_STATUS(gCurrentMove))
            strikesFirst = -1;
        else if (ability2 == ABILITY_MYCELIUM_MIGHT && ability1 != ABILITY_MYCELIUM_MIGHT && IS_MOVE_STATUS(gCurrentMove))
            strikesFirst = 1;
=======
            strikesFirst = 0;
        else if (ability1 == ABILITY_MYCELIUM_MIGHT && ability2 != ABILITY_MYCELIUM_MIGHT && IS_MOVE_STATUS(gChosenMoveByBattler[battler1]))
            strikesFirst = 1;
        else if (ability2 == ABILITY_MYCELIUM_MIGHT && ability1 != ABILITY_MYCELIUM_MIGHT && IS_MOVE_STATUS(gChosenMoveByBattler[battler2]))
            strikesFirst = 0;
>>>>>>> 45243253
        else
        {
            if (speedBattler1 == speedBattler2 && Random() & 1)
            {
                strikesFirst = 0; // same speeds, same priorities
            }
            else if (speedBattler1 < speedBattler2)
            {
                // battler2 has more speed
                if (gFieldStatuses & STATUS_FIELD_TRICK_ROOM)
                    strikesFirst = 1;
                else
                    strikesFirst = -1;
            }
            else
            {
                // battler1 has more speed
                if (gFieldStatuses & STATUS_FIELD_TRICK_ROOM)
                    strikesFirst = -1;
                else
                    strikesFirst = 1;
            }
        }
    }
    else if (priority1 < priority2)
    {
        strikesFirst = -1; // battler2's move has greater priority
    }
    else
    {
        strikesFirst = 1; // battler1's move has greater priority
    }
    return strikesFirst;
}

s32 GetWhichBattlerFaster(u32 battler1, u32 battler2, bool32 ignoreChosenMoves)
{
    s32 priority1 = 0, priority2 = 0;
    u32 ability1 = GetBattlerAbility(battler1);
    u32 speedBattler1 = GetBattlerTotalSpeedStat(battler1);
    u32 holdEffectBattler1 = GetBattlerHoldEffect(battler1, TRUE);
    u32 speedBattler2 = GetBattlerTotalSpeedStat(battler2);
    u32 holdEffectBattler2 = GetBattlerHoldEffect(battler2, TRUE);
    u32 ability2 = GetBattlerAbility(battler2);

    if (!ignoreChosenMoves)
    {
        if (gChosenActionByBattler[battler1] == B_ACTION_USE_MOVE)
            priority1 = GetChosenMovePriority(battler1);
        if (gChosenActionByBattler[battler2] == B_ACTION_USE_MOVE)
            priority2 = GetChosenMovePriority(battler2);
    }

    return GetWhichBattlerFasterArgs(battler1, battler2, ignoreChosenMoves, ability1, ability2,
                                     holdEffectBattler1, holdEffectBattler2, speedBattler1, speedBattler2, priority1, priority2);
}

static void SetActionsAndBattlersTurnOrder(void)
{
    s32 turnOrderId = 0;
    s32 i, j, battler;

    if (gBattleTypeFlags & BATTLE_TYPE_SAFARI)
    {
        for (battler = 0; battler < gBattlersCount; battler++)
        {
            gActionsByTurnOrder[turnOrderId] = gChosenActionByBattler[battler];
            gBattlerByTurnOrder[turnOrderId] = battler;
            turnOrderId++;
        }
    }
    else
    {
        if (gBattleTypeFlags & BATTLE_TYPE_LINK)
        {
            for (battler = 0; battler < gBattlersCount; battler++)
            {
                if (gChosenActionByBattler[battler] == B_ACTION_RUN)
                {
                    turnOrderId = 5;
                    break;
                }
            }
        }
        else
        {
            if (gChosenActionByBattler[0] == B_ACTION_RUN)
            {
                battler = 0;
                turnOrderId = 5;
            }
            if (gChosenActionByBattler[2] == B_ACTION_RUN)
            {
                battler = 2;
                turnOrderId = 5;
            }
        }

        if (turnOrderId == 5) // One of battlers wants to run.
        {
            gActionsByTurnOrder[0] = gChosenActionByBattler[battler];
            gBattlerByTurnOrder[0] = battler;
            turnOrderId = 1;
            for (i = 0; i < gBattlersCount; i++)
            {
                if (i != battler)
                {
                    gActionsByTurnOrder[turnOrderId] = gChosenActionByBattler[i];
                    gBattlerByTurnOrder[turnOrderId] = i;
                    turnOrderId++;
                }
            }
        }
        else
        {
            for (battler = 0; battler < gBattlersCount; battler++)
            {
                if (gChosenActionByBattler[battler] == B_ACTION_USE_ITEM
                  || gChosenActionByBattler[battler] == B_ACTION_SWITCH
                  || gChosenActionByBattler[battler] == B_ACTION_THROW_BALL)
                {
                    gActionsByTurnOrder[turnOrderId] = gChosenActionByBattler[battler];
                    gBattlerByTurnOrder[turnOrderId] = battler;
                    turnOrderId++;
                }
            }
            for (battler = 0; battler < gBattlersCount; battler++)
            {
                if (gChosenActionByBattler[battler] != B_ACTION_USE_ITEM
                  && gChosenActionByBattler[battler] != B_ACTION_SWITCH
                  && gChosenActionByBattler[battler] != B_ACTION_THROW_BALL)
                {
                    gActionsByTurnOrder[turnOrderId] = gChosenActionByBattler[battler];
                    gBattlerByTurnOrder[turnOrderId] = battler;
                    turnOrderId++;
                }
            }
            for (i = 0; i < gBattlersCount - 1; i++)
            {
                for (j = i + 1; j < gBattlersCount; j++)
                {
                    u8 battler1 = gBattlerByTurnOrder[i];
                    u8 battler2 = gBattlerByTurnOrder[j];
                    TryChangingTurnOrderEffects(battler1, battler2);
                    if (gActionsByTurnOrder[i] != B_ACTION_USE_ITEM
                        && gActionsByTurnOrder[j] != B_ACTION_USE_ITEM
                        && gActionsByTurnOrder[i] != B_ACTION_SWITCH
                        && gActionsByTurnOrder[j] != B_ACTION_SWITCH
                        && gActionsByTurnOrder[i] != B_ACTION_THROW_BALL
                        && gActionsByTurnOrder[j] != B_ACTION_THROW_BALL)
                    {
                        if (GetWhichBattlerFaster(battler1, battler2, FALSE) == -1)
                            SwapTurnOrder(i, j);
                    }
                }
            }
        }
    }
    gBattleMainFunc = CheckChangingTurnOrderEffects;
    gBattleStruct->quickClawBattlerId = 0;
}

static void TurnValuesCleanUp(bool8 var0)
{
    s32 i;

    for (i = 0; i < gBattlersCount; i++)
    {
        if (var0)
        {
            gProtectStructs[i].protected = FALSE;
            gProtectStructs[i].spikyShielded = FALSE;
            gProtectStructs[i].kingsShielded = FALSE;
            gProtectStructs[i].banefulBunkered = FALSE;
            gProtectStructs[i].quash = FALSE;
            gProtectStructs[i].usedCustapBerry = FALSE;
            gProtectStructs[i].quickDraw = FALSE;
        }
        else
        {
            memset(&gProtectStructs[i], 0, sizeof(struct ProtectStruct));

            if (gDisableStructs[i].isFirstTurn)
                gDisableStructs[i].isFirstTurn--;

            if (gDisableStructs[i].rechargeTimer)
            {
                gDisableStructs[i].rechargeTimer--;
                if (gDisableStructs[i].rechargeTimer == 0)
                    gBattleMons[i].status2 &= ~STATUS2_RECHARGE;
            }
        }

        if (gDisableStructs[i].substituteHP == 0)
            gBattleMons[i].status2 &= ~STATUS2_SUBSTITUTE;

        gSpecialStatuses[i].parentalBondState = PARENTAL_BOND_OFF;
    }

    gSideStatuses[B_SIDE_PLAYER] &= ~(SIDE_STATUS_QUICK_GUARD | SIDE_STATUS_WIDE_GUARD | SIDE_STATUS_CRAFTY_SHIELD | SIDE_STATUS_MAT_BLOCK);
    gSideStatuses[B_SIDE_OPPONENT] &= ~(SIDE_STATUS_QUICK_GUARD | SIDE_STATUS_WIDE_GUARD | SIDE_STATUS_CRAFTY_SHIELD | SIDE_STATUS_MAT_BLOCK);
    gSideTimers[B_SIDE_PLAYER].followmeTimer = 0;
    gSideTimers[B_SIDE_OPPONENT].followmeTimer = 0;

    gBattleStruct->pledgeMove = FALSE; // combined pledge move may not have been used due to a canceller
}

void SpecialStatusesClear(void)
{
    memset(&gSpecialStatuses, 0, sizeof(gSpecialStatuses));
}

static void PopulateArrayWithBattlers(u8 *battlers)
{
    u32 i;
    for (i = 0; i < gBattlersCount; i++)
        battlers[i] = i;
}

static bool32 TryDoGimmicksBeforeMoves(void)
{
    if (!(gHitMarker & HITMARKER_RUN)
        && (gBattleStruct->mega.toEvolve || gBattleStruct->burst.toBurst || gBattleStruct->dynamax.toDynamax))
    {
        u32 i, battler;
        u8 order[MAX_BATTLERS_COUNT];

        PopulateArrayWithBattlers(order);
        SortBattlersBySpeed(order, FALSE);
        for (i = 0; i < gBattlersCount; i++)
        {
            // Dynamax Check
            if (gBattleStruct->dynamax.toDynamax & gBitTable[order[i]])
            {
                gBattlerAttacker = order[i];
                gBattleScripting.battler = gBattlerAttacker;
                gBattleStruct->dynamax.toDynamax &= ~(gBitTable[gBattlerAttacker]);
                PrepareBattlerForDynamax(gBattlerAttacker);
                BattleScriptExecute(BattleScript_DynamaxBegins);
                return TRUE;
            }
            // Mega Evo Check
            if (gBattleStruct->mega.toEvolve & gBitTable[order[i]]
                && !(gProtectStructs[order[i]].noValidMoves))
            {
                gBattlerAttacker = order[i];
                gBattleStruct->mega.toEvolve &= ~(gBitTable[gBattlerAttacker]);
                gLastUsedItem = gBattleMons[gBattlerAttacker].item;
                if (GetBattleFormChangeTargetSpecies(gBattlerAttacker, FORM_CHANGE_BATTLE_MEGA_EVOLUTION_MOVE) != SPECIES_NONE)
                    BattleScriptExecute(BattleScript_WishMegaEvolution);
                else
                    BattleScriptExecute(BattleScript_MegaEvolution);
                return TRUE;
            }
            // Ultra Burst Check
            if (gBattleStruct->burst.toBurst & gBitTable[order[i]]
                && !(gProtectStructs[order[i]].noValidMoves))
            {
                battler = gBattlerAttacker = order[i];
                gBattleStruct->burst.toBurst &= ~(gBitTable[battler]);
                gLastUsedItem = gBattleMons[battler].item;
                BattleScriptExecute(BattleScript_UltraBurst);
                return TRUE;
            }
        }
    }

    if (B_MEGA_EVO_TURN_ORDER >= GEN_7)
        TryChangeTurnOrder(); // This will just do nothing if no mon has mega evolved.
    return FALSE;
}

static bool32 TryDoMoveEffectsBeforeMoves(void)
{
    if (!(gHitMarker & HITMARKER_RUN))
    {
        u32 i;
        u8 battlers[MAX_BATTLERS_COUNT];

        PopulateArrayWithBattlers(battlers);
        SortBattlersBySpeed(battlers, FALSE);
        for (i = 0; i < gBattlersCount; i++)
        {
            if (!(gBattleStruct->focusPunchBattlers & gBitTable[battlers[i]])
                && !(gBattleMons[battlers[i]].status1 & STATUS1_SLEEP)
                && !(gDisableStructs[battlers[i]].truantCounter)
                && !(gProtectStructs[battlers[i]].noValidMoves))
            {
                gBattleStruct->focusPunchBattlers |= gBitTable[battlers[i]];
                gBattlerAttacker = battlers[i];
                switch (gChosenMoveByBattler[gBattlerAttacker])
                {
                case MOVE_FOCUS_PUNCH:
                    BattleScriptExecute(BattleScript_FocusPunchSetUp);
                    return TRUE;
                case MOVE_BEAK_BLAST:
                    BattleScriptExecute(BattleScript_BeakBlastSetUp);
                    return TRUE;
                case MOVE_SHELL_TRAP:
                    BattleScriptExecute(BattleScript_ShellTrapSetUp);
                    return TRUE;
                }
            }
        }
    }

    return FALSE;
}

// In gen7, priority and speed are recalculated during the turn in which a pokemon mega evolves
static void TryChangeTurnOrder(void)
{
    u32 i, j;
    for (i = 0; i < gBattlersCount - 1; i++)
    {
        for (j = i + 1; j < gBattlersCount; j++)
        {
            u32 battler1 = gBattlerByTurnOrder[i];
            u32 battler2 = gBattlerByTurnOrder[j];

            if (gActionsByTurnOrder[i] == B_ACTION_USE_MOVE
                && gActionsByTurnOrder[j] == B_ACTION_USE_MOVE)
            {
                if (GetWhichBattlerFaster(battler1, battler2, FALSE) == -1)
                    SwapTurnOrder(i, j);
            }
        }
    }
}

static void TryChangingTurnOrderEffects(u32 battler1, u32 battler2)
{
    u32 ability1 = GetBattlerAbility(battler1);
    u32 holdEffectBattler1 = GetBattlerHoldEffect(battler1, TRUE);
    u32 holdEffectBattler2 = GetBattlerHoldEffect(battler2, TRUE);
    u32 ability2 = GetBattlerAbility(battler2);

    // Battler 1
    // Quick Draw
    if (ability1 == ABILITY_QUICK_DRAW && !IS_MOVE_STATUS(gChosenMoveByBattler[battler1]) && RandomPercentage(RNG_QUICK_DRAW, 30))
        gProtectStructs[battler1].quickDraw = TRUE;
    // Quick Claw and Custap Berry
    if (!gProtectStructs[battler1].quickDraw
     && ((holdEffectBattler1 == HOLD_EFFECT_QUICK_CLAW && RandomPercentage(RNG_QUICK_CLAW, GetBattlerHoldEffectParam(battler1)))
     || (holdEffectBattler1 == HOLD_EFFECT_CUSTAP_BERRY && HasEnoughHpToEatBerry(battler1, 4, gBattleMons[battler1].item))))
        gProtectStructs[battler1].usedCustapBerry = TRUE;

    // Battler 2
    // Quick Draw
    if (ability2 == ABILITY_QUICK_DRAW && !IS_MOVE_STATUS(gChosenMoveByBattler[battler2]) && RandomPercentage(RNG_QUICK_DRAW, 30))
        gProtectStructs[battler2].quickDraw = TRUE;
    // Quick Claw and Custap Berry
    if (!gProtectStructs[battler2].quickDraw
     && ((holdEffectBattler2 == HOLD_EFFECT_QUICK_CLAW && RandomPercentage(RNG_QUICK_CLAW, GetBattlerHoldEffectParam(battler2)))
     || (holdEffectBattler2 == HOLD_EFFECT_CUSTAP_BERRY && HasEnoughHpToEatBerry(battler2, 4, gBattleMons[battler2].item))))
        gProtectStructs[battler2].usedCustapBerry = TRUE;
}

static void CheckChangingTurnOrderEffects(void)
{
    u32 i, battler;

    if (!(gHitMarker & HITMARKER_RUN))
    {
        while (gBattleStruct->quickClawBattlerId < gBattlersCount)
        {
            battler = gBattlerAttacker = gBattleStruct->quickClawBattlerId;
            gBattleStruct->quickClawBattlerId++;
            if (gChosenActionByBattler[battler] == B_ACTION_USE_MOVE
             && gChosenMoveByBattler[battler] != MOVE_FOCUS_PUNCH   // quick claw message doesn't need to activate here
             && (gProtectStructs[battler].usedCustapBerry || gProtectStructs[battler].quickDraw)
             && !(gBattleMons[battler].status1 & STATUS1_SLEEP)
             && !(gDisableStructs[gBattlerAttacker].truantCounter)
             && !(gProtectStructs[battler].noValidMoves))
            {
                if (gProtectStructs[battler].usedCustapBerry)
                {
                    gLastUsedItem = gBattleMons[battler].item;
                    PREPARE_ITEM_BUFFER(gBattleTextBuff1, gLastUsedItem);
                    if (GetBattlerHoldEffect(battler, FALSE) == HOLD_EFFECT_CUSTAP_BERRY)
                    {
                        // don't record berry since its gone now
                        BattleScriptExecute(BattleScript_CustapBerryActivation);
                    }
                    else
                    {
                        RecordItemEffectBattle(battler, GetBattlerHoldEffect(battler, FALSE));
                        BattleScriptExecute(BattleScript_QuickClawActivation);
                    }
                }
                else if (gProtectStructs[battler].quickDraw)
                {
                    gBattlerAbility = battler;
                    gLastUsedAbility = gBattleMons[battler].ability;
                    PREPARE_ABILITY_BUFFER(gBattleTextBuff1, gLastUsedAbility);
                    RecordAbilityBattle(battler, gLastUsedAbility);
                    BattleScriptExecute(BattleScript_QuickDrawActivation);
                }
                return;
            }
        }
    }

    // setup stuff before turns/actions
    TryClearRageAndFuryCutter();
    gCurrentTurnActionNumber = 0;
    gCurrentActionFuncId = gActionsByTurnOrder[0];
    gBattleStruct->dynamicMoveType = 0;
    gBattleStruct->effectsBeforeUsingMoveDone = FALSE;
    gBattleStruct->focusPunchBattlers = 0;
    for (i = 0; i < MAX_BATTLERS_COUNT; i++)
    {
        gBattleStruct->ateBoost[i] = FALSE;
        gSpecialStatuses[i].gemBoost = FALSE;
    }

    gBattleMainFunc = RunTurnActionsFunctions;
    gBattleCommunication[3] = 0;
    gBattleCommunication[4] = 0;
    gBattleScripting.multihitMoveEffect = 0;
    gBattleResources->battleScriptsStack->size = 0;
}

static void RunTurnActionsFunctions(void)
{
    if (gBattleOutcome != 0)
        gCurrentActionFuncId = B_ACTION_FINISHED;

    // Mega Evolve / Focus Punch-like moves after switching, items, running, but before using a move.
    if (gCurrentActionFuncId == B_ACTION_USE_MOVE && !gBattleStruct->effectsBeforeUsingMoveDone)
    {
        if (TryDoGimmicksBeforeMoves())
            return;
        else if (TryDoMoveEffectsBeforeMoves())
            return;
        gBattleStruct->effectsBeforeUsingMoveDone = TRUE;
    }

    *(&gBattleStruct->savedTurnActionNumber) = gCurrentTurnActionNumber;
    sTurnActionsFuncsTable[gCurrentActionFuncId]();

    if (gCurrentTurnActionNumber >= gBattlersCount) // everyone did their actions, turn finished
    {
        gHitMarker &= ~HITMARKER_PASSIVE_DAMAGE;
        gBattleMainFunc = sEndTurnFuncsTable[gBattleOutcome & 0x7F];
    }
    else
    {
        if (gBattleStruct->savedTurnActionNumber != gCurrentTurnActionNumber) // action turn has been done, clear hitmarker bits for another battler
        {
            gHitMarker &= ~HITMARKER_NO_ATTACKSTRING;
            gHitMarker &= ~HITMARKER_UNABLE_TO_USE_MOVE;
        }
    }
}

static void HandleEndTurn_BattleWon(void)
{
    gCurrentActionFuncId = 0;

    if (gBattleTypeFlags & (BATTLE_TYPE_LINK | BATTLE_TYPE_RECORDED_LINK))
    {
        gSpecialVar_Result = gBattleOutcome;
        gBattleTextBuff1[0] = gBattleOutcome;
        gBattlerAttacker = GetBattlerAtPosition(B_POSITION_PLAYER_LEFT);
        gBattlescriptCurrInstr = BattleScript_LinkBattleWonOrLost;
        gBattleOutcome &= ~B_OUTCOME_LINK_BATTLE_RAN;
    }
    else if (gBattleTypeFlags & BATTLE_TYPE_TRAINER
            && gBattleTypeFlags & (BATTLE_TYPE_FRONTIER | BATTLE_TYPE_TRAINER_HILL | BATTLE_TYPE_EREADER_TRAINER))
    {
        BattleStopLowHpSound();
        gBattlescriptCurrInstr = BattleScript_FrontierTrainerBattleWon;

        if (gTrainerBattleOpponent_A == TRAINER_FRONTIER_BRAIN)
            PlayBGM(MUS_VICTORY_GYM_LEADER);
        else
            PlayBGM(MUS_VICTORY_TRAINER);
    }
    else if (gBattleTypeFlags & BATTLE_TYPE_TRAINER && !(gBattleTypeFlags & BATTLE_TYPE_LINK))
    {
        BattleStopLowHpSound();
        gBattlescriptCurrInstr = BattleScript_LocalTrainerBattleWon;

        switch (gTrainers[gTrainerBattleOpponent_A].trainerClass)
        {
        case TRAINER_CLASS_ELITE_FOUR:
        case TRAINER_CLASS_CHAMPION:
            PlayBGM(MUS_VICTORY_LEAGUE);
            break;
        case TRAINER_CLASS_TEAM_AQUA:
        case TRAINER_CLASS_TEAM_MAGMA:
        case TRAINER_CLASS_AQUA_ADMIN:
        case TRAINER_CLASS_AQUA_LEADER:
        case TRAINER_CLASS_MAGMA_ADMIN:
        case TRAINER_CLASS_MAGMA_LEADER:
            PlayBGM(MUS_VICTORY_AQUA_MAGMA);
            break;
        case TRAINER_CLASS_LEADER:
            PlayBGM(MUS_VICTORY_GYM_LEADER);
            break;
        default:
            PlayBGM(MUS_VICTORY_TRAINER);
            break;
        }
    }
    else
    {
        gBattlescriptCurrInstr = BattleScript_PayDayMoneyAndPickUpItems;
    }

    gBattleMainFunc = HandleEndTurn_FinishBattle;
}

static void HandleEndTurn_BattleLost(void)
{
    gCurrentActionFuncId = 0;

    if (gBattleTypeFlags & (BATTLE_TYPE_LINK | BATTLE_TYPE_RECORDED_LINK))
    {
        if (gBattleTypeFlags & BATTLE_TYPE_FRONTIER)
        {
            if (gBattleOutcome & B_OUTCOME_LINK_BATTLE_RAN)
            {
                gBattlescriptCurrInstr = BattleScript_PrintPlayerForfeitedLinkBattle;
                gBattleOutcome &= ~B_OUTCOME_LINK_BATTLE_RAN;
                gSaveBlock2Ptr->frontier.disableRecordBattle = TRUE;
            }
            else
            {
                gBattlescriptCurrInstr = BattleScript_FrontierLinkBattleLost;
                gBattleOutcome &= ~B_OUTCOME_LINK_BATTLE_RAN;
            }
        }
        else
        {
            gBattleTextBuff1[0] = gBattleOutcome;
            gBattlerAttacker = GetBattlerAtPosition(B_POSITION_PLAYER_LEFT);
            gBattlescriptCurrInstr = BattleScript_LinkBattleWonOrLost;
            gBattleOutcome &= ~B_OUTCOME_LINK_BATTLE_RAN;
        }
    }
    else
    {
        gBattlescriptCurrInstr = BattleScript_LocalBattleLost;
    }

    gBattleMainFunc = HandleEndTurn_FinishBattle;
}

static void HandleEndTurn_RanFromBattle(void)
{
    gCurrentActionFuncId = 0;

    if (gBattleTypeFlags & BATTLE_TYPE_FRONTIER && gBattleTypeFlags & BATTLE_TYPE_TRAINER)
    {
        gBattlescriptCurrInstr = BattleScript_PrintPlayerForfeited;
        gBattleOutcome = B_OUTCOME_FORFEITED;
        gSaveBlock2Ptr->frontier.disableRecordBattle = TRUE;
    }
    else if (gBattleTypeFlags & BATTLE_TYPE_TRAINER_HILL)
    {
        gBattlescriptCurrInstr = BattleScript_PrintPlayerForfeited;
        gBattleOutcome = B_OUTCOME_FORFEITED;
    }
    else
    {
        switch (gProtectStructs[gBattlerAttacker].fleeType)
        {
        default:
            gBattlescriptCurrInstr = BattleScript_GotAwaySafely;
            break;
        case FLEE_ITEM:
            gBattlescriptCurrInstr = BattleScript_SmokeBallEscape;
            break;
        case FLEE_ABILITY:
            gBattlescriptCurrInstr = BattleScript_RanAwayUsingMonAbility;
            break;
        }
    }

    gBattleMainFunc = HandleEndTurn_FinishBattle;
}

static void HandleEndTurn_MonFled(void)
{
    gCurrentActionFuncId = 0;

    PREPARE_MON_NICK_BUFFER(gBattleTextBuff1, gBattlerAttacker, gBattlerPartyIndexes[gBattlerAttacker]);
    gBattlescriptCurrInstr = BattleScript_WildMonFled;

    gBattleMainFunc = HandleEndTurn_FinishBattle;
}

static void HandleEndTurn_FinishBattle(void)
{
    u32 i, battler;

    if (gCurrentActionFuncId == B_ACTION_TRY_FINISH || gCurrentActionFuncId == B_ACTION_FINISHED)
    {
        if (!(gBattleTypeFlags & (BATTLE_TYPE_LINK
                                  | BATTLE_TYPE_RECORDED_LINK
                                  | BATTLE_TYPE_FIRST_BATTLE
                                  | BATTLE_TYPE_SAFARI
                                  | BATTLE_TYPE_EREADER_TRAINER
                                  | BATTLE_TYPE_WALLY_TUTORIAL
                                  | BATTLE_TYPE_FRONTIER)))
        {
            for (battler = 0; battler < gBattlersCount; battler++)
            {
                if (GetBattlerSide(battler) == B_SIDE_PLAYER)
                {
                    if (gBattleResults.playerMon1Species == SPECIES_NONE)
                    {
                        gBattleResults.playerMon1Species = GetMonData(&gPlayerParty[gBattlerPartyIndexes[battler]], MON_DATA_SPECIES, NULL);
                        GetMonData(&gPlayerParty[gBattlerPartyIndexes[battler]], MON_DATA_NICKNAME, gBattleResults.playerMon1Name);
                    }
                    else
                    {
                        gBattleResults.playerMon2Species = GetMonData(&gPlayerParty[gBattlerPartyIndexes[battler]], MON_DATA_SPECIES, NULL);
                        GetMonData(&gPlayerParty[gBattlerPartyIndexes[battler]], MON_DATA_NICKNAME, gBattleResults.playerMon2Name);
                    }
                }
            }
            TryPutPokemonTodayOnAir();
        }

        if (!(gBattleTypeFlags & (BATTLE_TYPE_LINK
                                  | BATTLE_TYPE_RECORDED_LINK
                                  | BATTLE_TYPE_TRAINER
                                  | BATTLE_TYPE_FIRST_BATTLE
                                  | BATTLE_TYPE_SAFARI
                                  | BATTLE_TYPE_FRONTIER
                                  | BATTLE_TYPE_EREADER_TRAINER
                                  | BATTLE_TYPE_WALLY_TUTORIAL))
            && gBattleResults.shinyWildMon)
        {
            TryPutBreakingNewsOnAir();
        }

        RecordedBattle_SetPlaybackFinished();
        if (gTestRunnerEnabled)
            TestRunner_Battle_AfterLastTurn();
        BeginFastPaletteFade(3);
        FadeOutMapMusic(5);
        if (B_TRAINERS_KNOCK_OFF_ITEMS == TRUE || B_RESTORE_HELD_BATTLE_ITEMS == TRUE)
            TryRestoreHeldItems();

        // Undo Dynamax HP multiplier before recalculating stats.
        for (i = 0; i < gBattlersCount; ++i)
        {
            if (IsDynamaxed(i))
                UndoDynamax(i);
        }

        for (i = 0; i < PARTY_SIZE; i++)
        {
            bool8 changedForm = FALSE;

            // Appeared in battle and didn't faint
            if ((gBattleStruct->appearedInBattle & gBitTable[i]) && GetMonData(&gPlayerParty[i], MON_DATA_HP, NULL) != 0)
                changedForm = TryFormChange(i, B_SIDE_PLAYER, FORM_CHANGE_END_BATTLE_TERRAIN);

            if (!changedForm)
                changedForm = TryFormChange(i, B_SIDE_PLAYER, FORM_CHANGE_END_BATTLE);

            // Clear original species field
            gBattleStruct->changedSpecies[B_SIDE_PLAYER][i] = SPECIES_NONE;
            gBattleStruct->changedSpecies[B_SIDE_OPPONENT][i] = SPECIES_NONE;

            // Recalculate the stats of every party member before the end
            if (!changedForm && B_RECALCULATE_STATS >= GEN_5)
                CalculateMonStats(&gPlayerParty[i]);
        }
        // Clear battle mon species to avoid a bug on the next battle that causes
        // healthboxes loading incorrectly due to it trying to create a Mega Indicator
        // if the previous battler would've had it.
        for (i = 0; i < MAX_BATTLERS_COUNT; i++)
        {
            gBattleMons[i].species = SPECIES_NONE;
        }
        gBattleMainFunc = FreeResetData_ReturnToOvOrDoEvolutions;
        gCB2_AfterEvolution = BattleMainCB2;
    }
    else
    {
        if (gBattleControllerExecFlags == 0)
            gBattleScriptingCommandsTable[gBattlescriptCurrInstr[0]]();
    }
}

static void FreeResetData_ReturnToOvOrDoEvolutions(void)
{
    if (!gPaletteFade.active)
    {
        gIsFishingEncounter = FALSE;
        gIsSurfingEncounter = FALSE;
        ResetSpriteData();
        if (!(gBattleTypeFlags & (BATTLE_TYPE_LINK
                                  | BATTLE_TYPE_RECORDED_LINK
                                  | BATTLE_TYPE_FIRST_BATTLE
                                  | BATTLE_TYPE_SAFARI
                                  | BATTLE_TYPE_FRONTIER
                                  | BATTLE_TYPE_EREADER_TRAINER
                                  | BATTLE_TYPE_WALLY_TUTORIAL))
            && (B_EVOLUTION_AFTER_WHITEOUT >= GEN_6
                || gBattleOutcome == B_OUTCOME_WON
                || gBattleOutcome == B_OUTCOME_CAUGHT))
        {
            gBattleMainFunc = TrySpecialEvolution;
        }
        else
        {
            gBattleMainFunc = ReturnFromBattleToOverworld;
            return;
        }
    }

    FreeAllWindowBuffers();
    if (!(gBattleTypeFlags & BATTLE_TYPE_LINK))
    {
        FreeMonSpritesGfx();
        FreeBattleResources();
        FreeBattleSpritesData();
    }
}

static void TrySpecialEvolution(void) // Attempts to perform non-level related battle evolutions (not the script command).
{
    s32 i;

    for (i = 0; i < PARTY_SIZE; i++)
    {
        u16 species = GetEvolutionTargetSpecies(&gPlayerParty[i], EVO_MODE_BATTLE_SPECIAL, i, NULL);
        if (species != SPECIES_NONE && !(sTriedEvolving & gBitTable[i]))
        {
            sTriedEvolving |= gBitTable[i];
            FreeAllWindowBuffers();
            gBattleMainFunc = WaitForEvoSceneToFinish;
            EvolutionScene(&gPlayerParty[i], species, TRUE, i);
            return;
        }
    }
    sTriedEvolving = 0;
    gBattleMainFunc = TryEvolvePokemon;
}

static void TryEvolvePokemon(void)
{
    s32 i;

    while (gLeveledUpInBattle != 0)
    {
        for (i = 0; i < PARTY_SIZE; i++)
        {
            if (gLeveledUpInBattle & gBitTable[i])
            {
                u16 species;
                u8 levelUpBits = gLeveledUpInBattle;

                levelUpBits &= ~(gBitTable[i]);
                gLeveledUpInBattle = levelUpBits;

                species = GetEvolutionTargetSpecies(&gPlayerParty[i], EVO_MODE_NORMAL, levelUpBits, NULL);
                if (species != SPECIES_NONE)
                {
                    FreeAllWindowBuffers();
                    gBattleMainFunc = WaitForEvoSceneToFinish;
                    EvolutionScene(&gPlayerParty[i], species, TRUE, i);
                    return;
                }
            }
        }
    }

    gBattleMainFunc = ReturnFromBattleToOverworld;
}

static void WaitForEvoSceneToFinish(void)
{
    if (gMain.callback2 == BattleMainCB2)
        gBattleMainFunc = TrySpecialEvolution;
}

static void ReturnFromBattleToOverworld(void)
{
    if (!(gBattleTypeFlags & BATTLE_TYPE_LINK))
    {
        RandomlyGivePartyPokerus(gPlayerParty);
        PartySpreadPokerus(gPlayerParty);
    }

    if (gBattleTypeFlags & BATTLE_TYPE_LINK && gReceivedRemoteLinkPlayers)
        return;

    gSpecialVar_Result = gBattleOutcome;
    gMain.inBattle = FALSE;
    gMain.callback1 = gPreBattleCallback1;

    if (gBattleTypeFlags & BATTLE_TYPE_ROAMER)
    {
        UpdateRoamerHPStatus(&gEnemyParty[0]);

#ifndef BUGFIX
        if ((gBattleOutcome & B_OUTCOME_WON) || gBattleOutcome == B_OUTCOME_CAUGHT)
#else
        if ((gBattleOutcome == B_OUTCOME_WON) || gBattleOutcome == B_OUTCOME_CAUGHT) // Bug: When Roar is used by roamer, gBattleOutcome is B_OUTCOME_PLAYER_TELEPORTED (5).
#endif                                                                               // & with B_OUTCOME_WON (1) will return TRUE and deactivates the roamer.
            SetRoamerInactive();
    }

    m4aSongNumStop(SE_LOW_HEALTH);
    SetMainCallback2(gMain.savedCallback);
}

void RunBattleScriptCommands_PopCallbacksStack(void)
{
    if (gCurrentActionFuncId == B_ACTION_TRY_FINISH || gCurrentActionFuncId == B_ACTION_FINISHED)
    {
        if (gBattleResources->battleCallbackStack->size != 0)
            gBattleResources->battleCallbackStack->size--;
        gBattleMainFunc = gBattleResources->battleCallbackStack->function[gBattleResources->battleCallbackStack->size];
    }
    else
    {
        if (gBattleControllerExecFlags == 0)
            gBattleScriptingCommandsTable[gBattlescriptCurrInstr[0]]();
    }
}

void RunBattleScriptCommands(void)
{
    if (gBattleControllerExecFlags == 0)
        gBattleScriptingCommandsTable[gBattlescriptCurrInstr[0]]();
}

void SetTypeBeforeUsingMove(u32 move, u32 battlerAtk)
{
    u32 moveType, ateType, attackerAbility;
    u16 holdEffect = GetBattlerHoldEffect(battlerAtk, TRUE);

    if (move == MOVE_STRUGGLE)
        return;

    gBattleStruct->dynamicMoveType = 0;
    gBattleStruct->ateBoost[battlerAtk] = 0;
    gSpecialStatuses[battlerAtk].gemBoost = FALSE;

    if (gMovesInfo[move].effect == EFFECT_WEATHER_BALL)
    {
        if (WEATHER_HAS_EFFECT)
        {
            if (gBattleWeather & B_WEATHER_RAIN && holdEffect != HOLD_EFFECT_UTILITY_UMBRELLA)
                gBattleStruct->dynamicMoveType = TYPE_WATER | F_DYNAMIC_TYPE_SET;
            else if (gBattleWeather & B_WEATHER_SANDSTORM)
                gBattleStruct->dynamicMoveType = TYPE_ROCK | F_DYNAMIC_TYPE_SET;
            else if (gBattleWeather & B_WEATHER_SUN && holdEffect != HOLD_EFFECT_UTILITY_UMBRELLA)
                gBattleStruct->dynamicMoveType = TYPE_FIRE | F_DYNAMIC_TYPE_SET;
            else if (gBattleWeather & (B_WEATHER_HAIL |B_WEATHER_SNOW))
                gBattleStruct->dynamicMoveType = TYPE_ICE | F_DYNAMIC_TYPE_SET;
            else
                gBattleStruct->dynamicMoveType = TYPE_NORMAL | F_DYNAMIC_TYPE_SET;
        }
    }
    else if (gMovesInfo[move].effect == EFFECT_HIDDEN_POWER)
    {
        u8 typeBits  = ((gBattleMons[battlerAtk].hpIV & 1) << 0)
                     | ((gBattleMons[battlerAtk].attackIV & 1) << 1)
                     | ((gBattleMons[battlerAtk].defenseIV & 1) << 2)
                     | ((gBattleMons[battlerAtk].speedIV & 1) << 3)
                     | ((gBattleMons[battlerAtk].spAttackIV & 1) << 4)
                     | ((gBattleMons[battlerAtk].spDefenseIV & 1) << 5);

        // Subtract 4 instead of 1 below because 3 types are excluded (TYPE_NORMAL and TYPE_MYSTERY and TYPE_FAIRY)
        // The final + 1 skips past Normal, and the following conditional skips TYPE_MYSTERY
        gBattleStruct->dynamicMoveType = ((NUMBER_OF_MON_TYPES - 4) * typeBits) / 63 + 1;
        if (gBattleStruct->dynamicMoveType >= TYPE_MYSTERY)
            gBattleStruct->dynamicMoveType++;
        gBattleStruct->dynamicMoveType |= F_DYNAMIC_TYPE_IGNORE_PHYSICALITY | F_DYNAMIC_TYPE_SET;
    }
    else if (gMovesInfo[move].effect == EFFECT_CHANGE_TYPE_ON_ITEM && holdEffect == gMovesInfo[move].argument)
    {
        gBattleStruct->dynamicMoveType = ItemId_GetSecondaryId(gBattleMons[battlerAtk].item) | F_DYNAMIC_TYPE_SET;
    }
    else if (gMovesInfo[move].effect == EFFECT_REVELATION_DANCE)
    {
        if (gBattleMons[battlerAtk].type1 != TYPE_MYSTERY)
            gBattleStruct->dynamicMoveType = gBattleMons[battlerAtk].type1 | F_DYNAMIC_TYPE_SET;
        else if (gBattleMons[battlerAtk].type2 != TYPE_MYSTERY)
            gBattleStruct->dynamicMoveType = gBattleMons[battlerAtk].type2 | F_DYNAMIC_TYPE_SET;
        else if (gBattleMons[battlerAtk].type3 != TYPE_MYSTERY)
            gBattleStruct->dynamicMoveType = gBattleMons[battlerAtk].type3 | F_DYNAMIC_TYPE_SET;
    }
    else if (gMovesInfo[move].effect == EFFECT_RAGING_BULL
            && (gBattleMons[battlerAtk].species == SPECIES_TAUROS_PALDEAN_COMBAT_BREED
             || gBattleMons[battlerAtk].species == SPECIES_TAUROS_PALDEAN_BLAZE_BREED
             || gBattleMons[battlerAtk].species == SPECIES_TAUROS_PALDEAN_AQUA_BREED))
    {
            gBattleStruct->dynamicMoveType = gBattleMons[battlerAtk].type2 | F_DYNAMIC_TYPE_SET;
    }
    else if (gMovesInfo[move].effect == EFFECT_IVY_CUDGEL
            && (gBattleMons[battlerAtk].species == SPECIES_OGERPON_WELLSPRING_MASK || gBattleMons[battlerAtk].species == SPECIES_OGERPON_WELLSPRING_MASK_TERA
             || gBattleMons[battlerAtk].species == SPECIES_OGERPON_HEARTHFLAME_MASK || gBattleMons[battlerAtk].species == SPECIES_OGERPON_HEARTHFLAME_MASK_TERA
             || gBattleMons[battlerAtk].species == SPECIES_OGERPON_CORNERSTONE_MASK || gBattleMons[battlerAtk].species == SPECIES_OGERPON_CORNERSTONE_MASK_TERA ))
    {
        gBattleStruct->dynamicMoveType = gBattleMons[battlerAtk].type2 | F_DYNAMIC_TYPE_SET;
    }
    else if (gMovesInfo[move].effect == EFFECT_NATURAL_GIFT)
    {
        if (ItemId_GetPocket(gBattleMons[battlerAtk].item) == POCKET_BERRIES)
            gBattleStruct->dynamicMoveType = gNaturalGiftTable[ITEM_TO_BERRY(gBattleMons[battlerAtk].item)].type;
    }
    else if (gMovesInfo[move].effect == EFFECT_TERRAIN_PULSE)
    {
        if (IsBattlerTerrainAffected(battlerAtk, STATUS_FIELD_TERRAIN_ANY))
        {
            if (gFieldStatuses & STATUS_FIELD_ELECTRIC_TERRAIN)
                gBattleStruct->dynamicMoveType = TYPE_ELECTRIC | F_DYNAMIC_TYPE_SET;
            else if (gFieldStatuses & STATUS_FIELD_GRASSY_TERRAIN)
                gBattleStruct->dynamicMoveType = TYPE_GRASS | F_DYNAMIC_TYPE_SET;
            else if (gFieldStatuses & STATUS_FIELD_MISTY_TERRAIN)
                gBattleStruct->dynamicMoveType = TYPE_FAIRY | F_DYNAMIC_TYPE_SET;
            else if (gFieldStatuses & STATUS_FIELD_PSYCHIC_TERRAIN)
                gBattleStruct->dynamicMoveType = TYPE_PSYCHIC | F_DYNAMIC_TYPE_SET;
            else //failsafe
                gBattleStruct->dynamicMoveType = TYPE_NORMAL | F_DYNAMIC_TYPE_SET;
        }
    }

    attackerAbility = GetBattlerAbility(battlerAtk);

    if (gMovesInfo[move].type == TYPE_NORMAL
             && gMovesInfo[move].effect != EFFECT_HIDDEN_POWER
             && gMovesInfo[move].effect != EFFECT_WEATHER_BALL
             && gMovesInfo[move].effect != EFFECT_CHANGE_TYPE_ON_ITEM
             && gMovesInfo[move].effect != EFFECT_NATURAL_GIFT
             && ((attackerAbility == ABILITY_PIXILATE && (ateType = TYPE_FAIRY))
                 || (attackerAbility == ABILITY_REFRIGERATE && (ateType = TYPE_ICE))
                 || (attackerAbility == ABILITY_AERILATE && (ateType = TYPE_FLYING))
                 || ((attackerAbility == ABILITY_GALVANIZE) && (ateType = TYPE_ELECTRIC))
                )
             )
    {
        gBattleStruct->dynamicMoveType = ateType | F_DYNAMIC_TYPE_SET;
        if (!IsDynamaxed(battlerAtk))
            gBattleStruct->ateBoost[battlerAtk] = 1;
    }
    else if (gMovesInfo[move].type != TYPE_NORMAL
             && gMovesInfo[move].effect != EFFECT_HIDDEN_POWER
             && gMovesInfo[move].effect != EFFECT_WEATHER_BALL
             && attackerAbility == ABILITY_NORMALIZE)
    {
        gBattleStruct->dynamicMoveType = TYPE_NORMAL | F_DYNAMIC_TYPE_SET;
        if (!IsDynamaxed(battlerAtk))
            gBattleStruct->ateBoost[battlerAtk] = 1;
    }
    else if (gMovesInfo[move].soundMove && attackerAbility == ABILITY_LIQUID_VOICE)
    {
        gBattleStruct->dynamicMoveType = TYPE_WATER | F_DYNAMIC_TYPE_SET;
    }
    else if (gMovesInfo[move].effect == EFFECT_AURA_WHEEL && gBattleMons[battlerAtk].species == SPECIES_MORPEKO_HANGRY)
    {
        gBattleStruct->dynamicMoveType = TYPE_DARK | F_DYNAMIC_TYPE_SET;
    }

    GET_MOVE_TYPE(move, moveType);
    if ((gFieldStatuses & STATUS_FIELD_ION_DELUGE && moveType == TYPE_NORMAL)
        || gStatuses4[battlerAtk] & STATUS4_ELECTRIFIED)
        gBattleStruct->dynamicMoveType = TYPE_ELECTRIC | F_DYNAMIC_TYPE_SET;

    // Check if a gem should activate.
    GET_MOVE_TYPE(move, moveType);
    if (holdEffect == HOLD_EFFECT_GEMS
        && moveType == ItemId_GetSecondaryId(gBattleMons[battlerAtk].item))
    {
        gSpecialStatuses[battlerAtk].gemParam = GetBattlerHoldEffectParam(battlerAtk);
        gSpecialStatuses[battlerAtk].gemBoost = TRUE;
    }
}

// special to set a field's totem boost(s)
// inputs:
//  var8000: battler
//  var8001 - var8007: stat changes
void SetTotemBoost(void)
{
    u32 battler = gSpecialVar_0x8000;
    u32 i;

    for (i = 0; i < (NUM_BATTLE_STATS - 1); i++)
    {
        if (*(&gSpecialVar_0x8001 + i))
        {
            gQueuedStatBoosts[battler].stats |= (1 << i);
            gQueuedStatBoosts[battler].statChanges[i] = *(&gSpecialVar_0x8001 + i);
            gQueuedStatBoosts[battler].stats |= 0x80;  // used as a flag for the "totem flared to life" script
        }
    }
}

bool32 IsWildMonSmart(void)
{
#if B_SMART_WILD_AI_FLAG != 0
    return (FlagGet(B_SMART_WILD_AI_FLAG));
#else
    return FALSE;
#endif
}<|MERGE_RESOLUTION|>--- conflicted
+++ resolved
@@ -4763,19 +4763,11 @@
         else if (ability1 == ABILITY_STALL && ability2 != ABILITY_STALL)
             strikesFirst = -1;
         else if (ability2 == ABILITY_STALL && ability1 != ABILITY_STALL)
-<<<<<<< HEAD
             strikesFirst = 1;
-        else if (ability1 == ABILITY_MYCELIUM_MIGHT && ability2 != ABILITY_MYCELIUM_MIGHT && IS_MOVE_STATUS(gCurrentMove))
+        else if (ability1 == ABILITY_MYCELIUM_MIGHT && ability2 != ABILITY_MYCELIUM_MIGHT && IS_MOVE_STATUS(gChosenMoveByBattler[battler1]))
             strikesFirst = -1;
-        else if (ability2 == ABILITY_MYCELIUM_MIGHT && ability1 != ABILITY_MYCELIUM_MIGHT && IS_MOVE_STATUS(gCurrentMove))
+        else if (ability2 == ABILITY_MYCELIUM_MIGHT && ability1 != ABILITY_MYCELIUM_MIGHT && IS_MOVE_STATUS(gChosenMoveByBattler[battler2]))
             strikesFirst = 1;
-=======
-            strikesFirst = 0;
-        else if (ability1 == ABILITY_MYCELIUM_MIGHT && ability2 != ABILITY_MYCELIUM_MIGHT && IS_MOVE_STATUS(gChosenMoveByBattler[battler1]))
-            strikesFirst = 1;
-        else if (ability2 == ABILITY_MYCELIUM_MIGHT && ability1 != ABILITY_MYCELIUM_MIGHT && IS_MOVE_STATUS(gChosenMoveByBattler[battler2]))
-            strikesFirst = 0;
->>>>>>> 45243253
         else
         {
             if (speedBattler1 == speedBattler2 && Random() & 1)
