--- conflicted
+++ resolved
@@ -362,13 +362,7 @@
     [TRAINER_CLASS_RS_PROTAG] = { _("{PKMN} TRAINER") },
 };
 
-<<<<<<< HEAD
-static void (* const sTurnActionsFuncsTable[])(void) =
-=======
-#include "data/text/abilities.h"
-
 static void (*const sTurnActionsFuncsTable[])(void) =
->>>>>>> 16357c7e
 {
     [B_ACTION_USE_MOVE]               = HandleAction_UseMove,
     [B_ACTION_USE_ITEM]               = HandleAction_UseItem,
