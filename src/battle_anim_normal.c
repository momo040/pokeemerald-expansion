--- conflicted
+++ resolved
@@ -87,7 +87,6 @@
     .callback = AnimComplexPaletteBlend,
 };
 
-<<<<<<< HEAD
 static const union AnimCmd sPowerSwapGuardSwapFrame0[] =
 {
     ANIMCMD_FRAME(0, 0),
@@ -145,10 +144,7 @@
     .callback = AnimMovePowerSwapGuardSwap
 };
 
-static const union AnimCmd sAnim_Unused_085972A4[] =
-=======
 static const union AnimCmd sAnim_CirclingSparkle[] =
->>>>>>> f823cd22
 {
     ANIMCMD_FRAME(0, 3),
     ANIMCMD_FRAME(16, 3),
