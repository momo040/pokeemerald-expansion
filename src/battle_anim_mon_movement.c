--- conflicted
+++ resolved
@@ -683,13 +683,8 @@
     else
         battler = gBattleAnimTarget;
 
-<<<<<<< HEAD
-    spriteId = gBattlerSpriteIds[battlerId];
-    if (!IsOnPlayerSide(battlerId))
-=======
     spriteId = gBattlerSpriteIds[battler];
-    if (GetBattlerSide(battler))
->>>>>>> 7359d234
+    if (!IsOnPlayerSide(battler))
     {
         gBattleAnimArgs[1] = -gBattleAnimArgs[1];
         if (gBattleAnimArgs[3] == 1)
