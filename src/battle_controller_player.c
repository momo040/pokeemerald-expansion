#include "global.h"
#include "battle.h"
#include "battle_anim.h"
#include "battle_arena.h"
#include "battle_controllers.h"
#include "battle_dome.h"
#include "battle_interface.h"
#include "battle_message.h"
#include "battle_setup.h"
#include "battle_tv.h"
#include "battle_z_move.h"
#include "bg.h"
#include "data.h"
#include "item.h"
#include "item_menu.h"
#include "link.h"
#include "main.h"
#include "m4a.h"
#include "palette.h"
#include "party_menu.h"
#include "pokeball.h"
#include "pokemon.h"
#include "random.h"
#include "recorded_battle.h"
#include "reshow_battle_screen.h"
#include "sound.h"
#include "string_util.h"
#include "task.h"
#include "text.h"
#include "util.h"
#include "window.h"
#include "constants/battle_anim.h"
#include "constants/battle_config.h"
#include "constants/items.h"
#include "constants/moves.h"
#include "constants/party_menu.h"
#include "constants/songs.h"
#include "constants/trainers.h"
#include "constants/rgb.h"

static void PlayerHandleGetMonData(void);
static void PlayerHandleSetMonData(void);
static void PlayerHandleSetRawMonData(void);
static void PlayerHandleLoadMonSprite(void);
static void PlayerHandleSwitchInAnim(void);
static void PlayerHandleReturnMonToBall(void);
static void PlayerHandleDrawTrainerPic(void);
static void PlayerHandleTrainerSlide(void);
static void PlayerHandleTrainerSlideBack(void);
static void PlayerHandleFaintAnimation(void);
static void PlayerHandlePaletteFade(void);
static void PlayerHandleSuccessBallThrowAnim(void);
static void PlayerHandleBallThrowAnim(void);
static void PlayerHandlePause(void);
static void PlayerHandleMoveAnimation(void);
static void PlayerHandlePrintString(void);
static void PlayerHandlePrintSelectionString(void);
static void PlayerHandleChooseAction(void);
static void PlayerHandleYesNoBox(void);
static void PlayerHandleChooseMove(void);
static void PlayerHandleChooseItem(void);
static void PlayerHandleChoosePokemon(void);
static void PlayerHandleCmd23(void);
static void PlayerHandleHealthBarUpdate(void);
static void PlayerHandleExpUpdate(void);
static void PlayerHandleStatusIconUpdate(void);
static void PlayerHandleStatusAnimation(void);
static void PlayerHandleStatusXor(void);
static void PlayerHandleDataTransfer(void);
static void PlayerHandleDMA3Transfer(void);
static void PlayerHandlePlayBGM(void);
static void PlayerHandleCmd32(void);
static void PlayerHandleTwoReturnValues(void);
static void PlayerHandleChosenMonReturnValue(void);
static void PlayerHandleOneReturnValue(void);
static void PlayerHandleOneReturnValue_Duplicate(void);
static void PlayerHandleClearUnkVar(void);
static void PlayerHandleSetUnkVar(void);
static void PlayerHandleClearUnkFlag(void);
static void PlayerHandleToggleUnkFlag(void);
static void PlayerHandleHitAnimation(void);
static void PlayerHandleCantSwitch(void);
static void PlayerHandlePlaySE(void);
static void PlayerHandlePlayFanfareOrBGM(void);
static void PlayerHandleFaintingCry(void);
static void PlayerHandleIntroSlide(void);
static void PlayerHandleIntroTrainerBallThrow(void);
static void PlayerHandleDrawPartyStatusSummary(void);
static void PlayerHandleHidePartyStatusSummary(void);
static void PlayerHandleEndBounceEffect(void);
static void PlayerHandleSpriteInvisibility(void);
static void PlayerHandleBattleAnimation(void);
static void PlayerHandleLinkStandbyMsg(void);
static void PlayerHandleResetActionMoveSelection(void);
static void PlayerHandleEndLinkBattle(void);
static void PlayerHandleBattleDebug(void);
static void PlayerCmdEnd(void);

static void PlayerBufferRunCommand(void);
static void HandleInputChooseTarget(void);
static void HandleInputChooseMove(void);
static void MoveSelectionDisplayPpNumber(void);
static void MoveSelectionDisplayPpString(void);
static void MoveSelectionDisplayMoveType(void);
static void MoveSelectionDisplayMoveNames(void);
static void HandleMoveSwitching(void);
static void SwitchIn_HandleSoundAndEnd(void);
static void WaitForMonSelection(void);
static void CompleteWhenChoseItem(void);
static void Task_LaunchLvlUpAnim(u8);
static void Task_PrepareToGiveExpWithExpBar(u8);
static void DestroyExpTaskAndCompleteOnInactiveTextPrinter(u8);
static void Task_GiveExpWithExpBar(u8);
static void Task_UpdateLvlInHealthbox(u8);
static void PrintLinkStandbyMsg(void);
static u32 CopyPlayerMonData(u8, u8 *);
static void SetPlayerMonData(u8);
static void StartSendOutAnim(u8, bool8);
static void DoSwitchOutAnimation(void);
static void PlayerDoMoveAnimation(void);
static void Task_StartSendOutAnim(u8);
static void EndDrawPartyStatusSummary(void);

static void ReloadMoveNames(void);

static void (*const sPlayerBufferCommands[CONTROLLER_CMDS_COUNT])(void) =
{
    [CONTROLLER_GETMONDATA]               = PlayerHandleGetMonData,
    [CONTROLLER_GETRAWMONDATA]            = PlayerHandleGetRawMonData,
    [CONTROLLER_SETMONDATA]               = PlayerHandleSetMonData,
    [CONTROLLER_SETRAWMONDATA]            = PlayerHandleSetRawMonData,
    [CONTROLLER_LOADMONSPRITE]            = PlayerHandleLoadMonSprite,
    [CONTROLLER_SWITCHINANIM]             = PlayerHandleSwitchInAnim,
    [CONTROLLER_RETURNMONTOBALL]          = PlayerHandleReturnMonToBall,
    [CONTROLLER_DRAWTRAINERPIC]           = PlayerHandleDrawTrainerPic,
    [CONTROLLER_TRAINERSLIDE]             = PlayerHandleTrainerSlide,
    [CONTROLLER_TRAINERSLIDEBACK]         = PlayerHandleTrainerSlideBack,
    [CONTROLLER_FAINTANIMATION]           = PlayerHandleFaintAnimation,
    [CONTROLLER_PALETTEFADE]              = PlayerHandlePaletteFade,
    [CONTROLLER_SUCCESSBALLTHROWANIM]     = PlayerHandleSuccessBallThrowAnim,
    [CONTROLLER_BALLTHROWANIM]            = PlayerHandleBallThrowAnim,
    [CONTROLLER_PAUSE]                    = PlayerHandlePause,
    [CONTROLLER_MOVEANIMATION]            = PlayerHandleMoveAnimation,
    [CONTROLLER_PRINTSTRING]              = PlayerHandlePrintString,
    [CONTROLLER_PRINTSTRINGPLAYERONLY]    = PlayerHandlePrintSelectionString,
    [CONTROLLER_CHOOSEACTION]             = PlayerHandleChooseAction,
    [CONTROLLER_YESNOBOX]                 = PlayerHandleYesNoBox,
    [CONTROLLER_CHOOSEMOVE]               = PlayerHandleChooseMove,
    [CONTROLLER_OPENBAG]                  = PlayerHandleChooseItem,
    [CONTROLLER_CHOOSEPOKEMON]            = PlayerHandleChoosePokemon,
    [CONTROLLER_23]                       = PlayerHandleCmd23,
    [CONTROLLER_HEALTHBARUPDATE]          = PlayerHandleHealthBarUpdate,
    [CONTROLLER_EXPUPDATE]                = PlayerHandleExpUpdate,
    [CONTROLLER_STATUSICONUPDATE]         = PlayerHandleStatusIconUpdate,
    [CONTROLLER_STATUSANIMATION]          = PlayerHandleStatusAnimation,
    [CONTROLLER_STATUSXOR]                = PlayerHandleStatusXor,
    [CONTROLLER_DATATRANSFER]             = PlayerHandleDataTransfer,
    [CONTROLLER_DMA3TRANSFER]             = PlayerHandleDMA3Transfer,
    [CONTROLLER_PLAYBGM]                  = PlayerHandlePlayBGM,
    [CONTROLLER_32]                       = PlayerHandleCmd32,
    [CONTROLLER_TWORETURNVALUES]          = PlayerHandleTwoReturnValues,
    [CONTROLLER_CHOSENMONRETURNVALUE]     = PlayerHandleChosenMonReturnValue,
    [CONTROLLER_ONERETURNVALUE]           = PlayerHandleOneReturnValue,
    [CONTROLLER_ONERETURNVALUE_DUPLICATE] = PlayerHandleOneReturnValue_Duplicate,
    [CONTROLLER_CLEARUNKVAR]              = PlayerHandleClearUnkVar,
    [CONTROLLER_SETUNKVAR]                = PlayerHandleSetUnkVar,
    [CONTROLLER_CLEARUNKFLAG]             = PlayerHandleClearUnkFlag,
    [CONTROLLER_TOGGLEUNKFLAG]            = PlayerHandleToggleUnkFlag,
    [CONTROLLER_HITANIMATION]             = PlayerHandleHitAnimation,
    [CONTROLLER_CANTSWITCH]               = PlayerHandleCantSwitch,
    [CONTROLLER_PLAYSE]                   = PlayerHandlePlaySE,
    [CONTROLLER_PLAYFANFAREORBGM]         = PlayerHandlePlayFanfareOrBGM,
    [CONTROLLER_FAINTINGCRY]              = PlayerHandleFaintingCry,
    [CONTROLLER_INTROSLIDE]               = PlayerHandleIntroSlide,
    [CONTROLLER_INTROTRAINERBALLTHROW]    = PlayerHandleIntroTrainerBallThrow,
    [CONTROLLER_DRAWPARTYSTATUSSUMMARY]   = PlayerHandleDrawPartyStatusSummary,
    [CONTROLLER_HIDEPARTYSTATUSSUMMARY]   = PlayerHandleHidePartyStatusSummary,
    [CONTROLLER_ENDBOUNCE]                = PlayerHandleEndBounceEffect,
    [CONTROLLER_SPRITEINVISIBILITY]       = PlayerHandleSpriteInvisibility,
    [CONTROLLER_BATTLEANIMATION]          = PlayerHandleBattleAnimation,
    [CONTROLLER_LINKSTANDBYMSG]           = PlayerHandleLinkStandbyMsg,
    [CONTROLLER_RESETACTIONMOVESELECTION] = PlayerHandleResetActionMoveSelection,
    [CONTROLLER_ENDLINKBATTLE]            = PlayerHandleEndLinkBattle,
    [CONTROLLER_DEBUGMENU]                = PlayerHandleBattleDebug,
    [CONTROLLER_TERMINATOR_NOP]           = PlayerCmdEnd
};

// unknown unused data
static const u8 sUnused[] = {0x48, 0x48, 0x20, 0x5a, 0x50, 0x50, 0x50, 0x58};

void BattleControllerDummy(void)
{
}

void SetControllerToPlayer(void)
{
    gBattlerControllerFuncs[gActiveBattler] = PlayerBufferRunCommand;
    gDoingBattleAnim = FALSE;
    gPlayerDpadHoldFrames = 0;
}

static void PlayerBufferExecCompleted(void)
{
    gBattlerControllerFuncs[gActiveBattler] = PlayerBufferRunCommand;
    if (gBattleTypeFlags & BATTLE_TYPE_LINK)
    {
        u8 playerId = GetMultiplayerId();

        PrepareBufferDataTransferLink(2, 4, &playerId);
        gBattleResources->bufferA[gActiveBattler][0] = CONTROLLER_TERMINATOR_NOP;
    }
    else
    {
        gBattleControllerExecFlags &= ~gBitTable[gActiveBattler];
    }
}

static void PlayerBufferRunCommand(void)
{
    if (gBattleControllerExecFlags & gBitTable[gActiveBattler])
    {
        if (gBattleResources->bufferA[gActiveBattler][0] < ARRAY_COUNT(sPlayerBufferCommands))
            sPlayerBufferCommands[gBattleResources->bufferA[gActiveBattler][0]]();
        else
            PlayerBufferExecCompleted();
    }
}

static void CompleteOnBankSpritePosX_0(void)
{
    if (gSprites[gBattlerSpriteIds[gActiveBattler]].x2 == 0)
        PlayerBufferExecCompleted();
}

static void HandleInputChooseAction(void)
{
    u16 itemId = gBattleResources->bufferA[gActiveBattler][2] | (gBattleResources->bufferA[gActiveBattler][3] << 8);

    DoBounceEffect(gActiveBattler, BOUNCE_HEALTHBOX, 7, 1);
    DoBounceEffect(gActiveBattler, BOUNCE_MON, 7, 1);

    if (JOY_REPEAT(DPAD_ANY) && gSaveBlock2Ptr->optionsButtonMode == OPTIONS_BUTTON_MODE_L_EQUALS_A)
        gPlayerDpadHoldFrames++;
    else
        gPlayerDpadHoldFrames = 0;

    if (JOY_NEW(A_BUTTON))
    {
        PlaySE(SE_SELECT);
        TryHideLastUsedBall();

        switch (gActionSelectionCursor[gActiveBattler])
        {
        case 0: // Top left
            BtlController_EmitTwoReturnValues(BUFFER_B, B_ACTION_USE_MOVE, 0);
            break;
        case 1: // Top right
            BtlController_EmitTwoReturnValues(BUFFER_B, B_ACTION_USE_ITEM, 0);
            break;
        case 2: // Bottom left
            BtlController_EmitTwoReturnValues(BUFFER_B, B_ACTION_SWITCH, 0);
            break;
        case 3: // Bottom right
            BtlController_EmitTwoReturnValues(BUFFER_B, B_ACTION_RUN, 0);
            break;
        }
        PlayerBufferExecCompleted();
    }
    else if (JOY_NEW(DPAD_LEFT))
    {
        if (gActionSelectionCursor[gActiveBattler] & 1) // if is B_ACTION_USE_ITEM or B_ACTION_RUN
        {
            PlaySE(SE_SELECT);
            ActionSelectionDestroyCursorAt(gActionSelectionCursor[gActiveBattler]);
            gActionSelectionCursor[gActiveBattler] ^= 1;
            ActionSelectionCreateCursorAt(gActionSelectionCursor[gActiveBattler], 0);
        }
    }
    else if (JOY_NEW(DPAD_RIGHT))
    {
        if (!(gActionSelectionCursor[gActiveBattler] & 1)) // if is B_ACTION_USE_MOVE or B_ACTION_SWITCH
        {
            PlaySE(SE_SELECT);
            ActionSelectionDestroyCursorAt(gActionSelectionCursor[gActiveBattler]);
            gActionSelectionCursor[gActiveBattler] ^= 1;
            ActionSelectionCreateCursorAt(gActionSelectionCursor[gActiveBattler], 0);
        }
    }
    else if (JOY_NEW(DPAD_UP))
    {
        if (gActionSelectionCursor[gActiveBattler] & 2) // if is B_ACTION_SWITCH or B_ACTION_RUN
        {
            PlaySE(SE_SELECT);
            ActionSelectionDestroyCursorAt(gActionSelectionCursor[gActiveBattler]);
            gActionSelectionCursor[gActiveBattler] ^= 2;
            ActionSelectionCreateCursorAt(gActionSelectionCursor[gActiveBattler], 0);
        }
    }
    else if (JOY_NEW(DPAD_DOWN))
    {
        if (!(gActionSelectionCursor[gActiveBattler] & 2)) // if is B_ACTION_USE_MOVE or B_ACTION_USE_ITEM
        {
            PlaySE(SE_SELECT);
            ActionSelectionDestroyCursorAt(gActionSelectionCursor[gActiveBattler]);
            gActionSelectionCursor[gActiveBattler] ^= 2;
            ActionSelectionCreateCursorAt(gActionSelectionCursor[gActiveBattler], 0);
        }
    }
    else if (JOY_NEW(B_BUTTON) || gPlayerDpadHoldFrames > 59)
    {
        if ((gBattleTypeFlags & BATTLE_TYPE_DOUBLE)
         && GetBattlerPosition(gActiveBattler) == B_POSITION_PLAYER_RIGHT
         && !(gAbsentBattlerFlags & gBitTable[GetBattlerAtPosition(B_POSITION_PLAYER_LEFT)])
         && !(gBattleTypeFlags & BATTLE_TYPE_MULTI))
        {
            if (gBattleResources->bufferA[gActiveBattler][1] == B_ACTION_USE_ITEM)
            {
                // Add item to bag if it is a ball
                if (itemId <= LAST_BALL)
                    AddBagItem(itemId, 1);
                else
                    return;
            }
            PlaySE(SE_SELECT);
            BtlController_EmitTwoReturnValues(BUFFER_B, B_ACTION_CANCEL_PARTNER, 0);
            PlayerBufferExecCompleted();
        }
    }
    else if (JOY_NEW(START_BUTTON))
    {
        SwapHpBarsWithHpText();
    }
    else if (B_ENABLE_DEBUG && gMain.newKeys & SELECT_BUTTON)
    {
        BtlController_EmitTwoReturnValues(BUFFER_B, B_ACTION_DEBUG, 0);
        PlayerBufferExecCompleted();
    }
    #if B_LAST_USED_BALL == TRUE
    else if (JOY_NEW(B_LAST_USED_BALL_BUTTON) && CanThrowLastUsedBall())
    {
        PlaySE(SE_SELECT);
        TryHideLastUsedBall();
        BtlController_EmitTwoReturnValues(BUFFER_B, B_ACTION_THROW_BALL, 0);
        PlayerBufferExecCompleted();
    }
    #endif
}

static void UnusedEndBounceEffect(void)
{
    EndBounceEffect(gActiveBattler, BOUNCE_HEALTHBOX);
    EndBounceEffect(gActiveBattler, BOUNCE_MON);
    gBattlerControllerFuncs[gActiveBattler] = HandleInputChooseTarget;
}

static void HandleInputChooseTarget(void)
{
    s32 i;
    static const u8 identities[MAX_BATTLERS_COUNT] = {B_POSITION_PLAYER_LEFT, B_POSITION_PLAYER_RIGHT, B_POSITION_OPPONENT_RIGHT, B_POSITION_OPPONENT_LEFT};
    u16 move = GetMonData(&gPlayerParty[gBattlerPartyIndexes[gActiveBattler]], MON_DATA_MOVE1 + gMoveSelectionCursor[gActiveBattler]);
    u16 moveTarget = GetBattlerMoveTargetType(gActiveBattler, move);

    DoBounceEffect(gMultiUsePlayerCursor, BOUNCE_HEALTHBOX, 15, 1);
    for (i = 0; i < gBattlersCount; i++)
    {
        if (i != gMultiUsePlayerCursor)
            EndBounceEffect(i, BOUNCE_HEALTHBOX);
    }

    if (JOY_HELD(DPAD_ANY) && gSaveBlock2Ptr->optionsButtonMode == OPTIONS_BUTTON_MODE_L_EQUALS_A)
        gPlayerDpadHoldFrames++;
    else
        gPlayerDpadHoldFrames = 0;

    if (JOY_NEW(A_BUTTON))
    {
        PlaySE(SE_SELECT);
        gSprites[gBattlerSpriteIds[gMultiUsePlayerCursor]].callback = SpriteCB_HideAsMoveTarget;
        if (gBattleStruct->mega.playerSelect)
            BtlController_EmitTwoReturnValues(BUFFER_B, 10, gMoveSelectionCursor[gActiveBattler] | RET_MEGA_EVOLUTION | (gMultiUsePlayerCursor << 8));
        else
            BtlController_EmitTwoReturnValues(BUFFER_B, 10, gMoveSelectionCursor[gActiveBattler] | (gMultiUsePlayerCursor << 8));
        EndBounceEffect(gMultiUsePlayerCursor, BOUNCE_HEALTHBOX);
        TryHideLastUsedBall();
        HideTriggerSprites();
        PlayerBufferExecCompleted();
    }
    else if (JOY_NEW(B_BUTTON) || gPlayerDpadHoldFrames > 59)
    {
        PlaySE(SE_SELECT);
        gSprites[gBattlerSpriteIds[gMultiUsePlayerCursor]].callback = SpriteCB_HideAsMoveTarget;
        gBattlerControllerFuncs[gActiveBattler] = HandleInputChooseMove;
        DoBounceEffect(gActiveBattler, BOUNCE_HEALTHBOX, 7, 1);
        DoBounceEffect(gActiveBattler, BOUNCE_MON, 7, 1);
        EndBounceEffect(gMultiUsePlayerCursor, BOUNCE_HEALTHBOX);
    }
    else if (JOY_NEW(DPAD_LEFT | DPAD_UP))
    {
        PlaySE(SE_SELECT);
        gSprites[gBattlerSpriteIds[gMultiUsePlayerCursor]].callback = SpriteCB_HideAsMoveTarget;

        if (moveTarget == (MOVE_TARGET_USER | MOVE_TARGET_ALLY))
        {
            gMultiUsePlayerCursor ^= BIT_FLANK;
        }
        else
        {
            do
            {
                u8 currSelIdentity = GetBattlerPosition(gMultiUsePlayerCursor);

                for (i = 0; i < MAX_BATTLERS_COUNT; i++)
                {
                    if (currSelIdentity == identities[i])
                        break;
                }
                do
                {
                    if (--i < 0)
                        i = MAX_BATTLERS_COUNT - 1;
                    gMultiUsePlayerCursor = GetBattlerAtPosition(identities[i]);
                } while (gMultiUsePlayerCursor == gBattlersCount);

                i = 0;
                switch (GetBattlerPosition(gMultiUsePlayerCursor))
                {
                case B_POSITION_PLAYER_LEFT:
                case B_POSITION_PLAYER_RIGHT:
                    if (gActiveBattler != gMultiUsePlayerCursor)
                        i++;
                    else if (moveTarget & MOVE_TARGET_USER_OR_SELECTED)
                        i++;
                    break;
                case B_POSITION_OPPONENT_LEFT:
                case B_POSITION_OPPONENT_RIGHT:
                    i++;
                    break;
                }

                if (gAbsentBattlerFlags & gBitTable[gMultiUsePlayerCursor]
                 || !CanTargetBattler(gActiveBattler, gMultiUsePlayerCursor, move))
                    i = 0;
            } while (i == 0);
        }
        gSprites[gBattlerSpriteIds[gMultiUsePlayerCursor]].callback = SpriteCB_ShowAsMoveTarget;
    }
    else if (JOY_NEW(DPAD_RIGHT | DPAD_DOWN))
    {
        PlaySE(SE_SELECT);
        gSprites[gBattlerSpriteIds[gMultiUsePlayerCursor]].callback = SpriteCB_HideAsMoveTarget;

        if (moveTarget == (MOVE_TARGET_USER | MOVE_TARGET_ALLY))
        {
            gMultiUsePlayerCursor ^= BIT_FLANK;
        }
        else
        {
            do
            {
                u8 currSelIdentity = GetBattlerPosition(gMultiUsePlayerCursor);

                for (i = 0; i < MAX_BATTLERS_COUNT; i++)
                {
                    if (currSelIdentity == identities[i])
                        break;
                }
                do
                {
                    if (++i > 3)
                        i = 0;
                    gMultiUsePlayerCursor = GetBattlerAtPosition(identities[i]);
                } while (gMultiUsePlayerCursor == gBattlersCount);

                i = 0;
                switch (GetBattlerPosition(gMultiUsePlayerCursor))
                {
                case B_POSITION_PLAYER_LEFT:
                case B_POSITION_PLAYER_RIGHT:
                    if (gActiveBattler != gMultiUsePlayerCursor)
                        i++;
                    else if (moveTarget & MOVE_TARGET_USER_OR_SELECTED)
                        i++;
                    break;
                case B_POSITION_OPPONENT_LEFT:
                case B_POSITION_OPPONENT_RIGHT:
                    i++;
                    break;
                }

                if (gAbsentBattlerFlags & gBitTable[gMultiUsePlayerCursor]
                 || !CanTargetBattler(gActiveBattler, gMultiUsePlayerCursor, move))
                    i = 0;
            } while (i == 0);
        }

        gSprites[gBattlerSpriteIds[gMultiUsePlayerCursor]].callback = SpriteCB_ShowAsMoveTarget;
    }
}

static void HideAllTargets(void)
{
    s32 i;
    for (i = 0; i < MAX_BATTLERS_COUNT; i++)
    {
        if (IsBattlerAlive(i) && gBattleSpritesDataPtr->healthBoxesData[i].healthboxIsBouncing)
        {
            gSprites[gBattlerSpriteIds[i]].callback = SpriteCB_HideAsMoveTarget;
            EndBounceEffect(i, BOUNCE_HEALTHBOX);
        }
    }
}

static void HideShownTargets(void)
{
    s32 i;
    for (i = 0; i < MAX_BATTLERS_COUNT; i++)
    {
        if (IsBattlerAlive(i) && gBattleSpritesDataPtr->healthBoxesData[i].healthboxIsBouncing && i != gActiveBattler)
        {
            gSprites[gBattlerSpriteIds[i]].callback = SpriteCB_HideAsMoveTarget;
            EndBounceEffect(i, BOUNCE_HEALTHBOX);
        }
    }
}

static void HandleInputShowEntireFieldTargets(void)
{
    if (JOY_HELD(DPAD_ANY) && gSaveBlock2Ptr->optionsButtonMode == OPTIONS_BUTTON_MODE_L_EQUALS_A)
        gPlayerDpadHoldFrames++;
    else
        gPlayerDpadHoldFrames = 0;

    if (JOY_NEW(A_BUTTON))
    {
        PlaySE(SE_SELECT);
        HideAllTargets();
        if (gBattleStruct->mega.playerSelect)
            BtlController_EmitTwoReturnValues(BUFFER_B, 10, gMoveSelectionCursor[gActiveBattler] | RET_MEGA_EVOLUTION | (gMultiUsePlayerCursor << 8));
        else
            BtlController_EmitTwoReturnValues(BUFFER_B, 10, gMoveSelectionCursor[gActiveBattler] | (gMultiUsePlayerCursor << 8));
        HideMegaTriggerSprite();
        PlayerBufferExecCompleted();
    }
    else if (gMain.newKeys & B_BUTTON || gPlayerDpadHoldFrames > 59)
    {
        PlaySE(SE_SELECT);
        HideAllTargets();
        gBattlerControllerFuncs[gActiveBattler] = HandleInputChooseMove;
        DoBounceEffect(gActiveBattler, BOUNCE_HEALTHBOX, 7, 1);
        DoBounceEffect(gActiveBattler, BOUNCE_MON, 7, 1);
    }
}

static void HandleInputShowTargets(void)
{
    if (JOY_HELD(DPAD_ANY) && gSaveBlock2Ptr->optionsButtonMode == OPTIONS_BUTTON_MODE_L_EQUALS_A)
        gPlayerDpadHoldFrames++;
    else
        gPlayerDpadHoldFrames = 0;

    if (JOY_NEW(A_BUTTON))
    {
        PlaySE(SE_SELECT);
        HideShownTargets();
        if (gBattleStruct->mega.playerSelect)
            BtlController_EmitTwoReturnValues(BUFFER_B, 10, gMoveSelectionCursor[gActiveBattler] | RET_MEGA_EVOLUTION | (gMultiUsePlayerCursor << 8));
        else
            BtlController_EmitTwoReturnValues(BUFFER_B, 10, gMoveSelectionCursor[gActiveBattler] | (gMultiUsePlayerCursor << 8));
        HideTriggerSprites();
        TryHideLastUsedBall();
        PlayerBufferExecCompleted();
    }
    else if (gMain.newKeys & B_BUTTON || gPlayerDpadHoldFrames > 59)
    {
        PlaySE(SE_SELECT);
        HideShownTargets();
        gBattlerControllerFuncs[gActiveBattler] = HandleInputChooseMove;
        DoBounceEffect(gActiveBattler, BOUNCE_HEALTHBOX, 7, 1);
        DoBounceEffect(gActiveBattler, BOUNCE_MON, 7, 1);
    }
}

static void TryShowAsTarget(u32 battlerId)
{
    if (IsBattlerAlive(battlerId))
    {
        DoBounceEffect(battlerId, BOUNCE_HEALTHBOX, 15, 1);
        gSprites[gBattlerSpriteIds[battlerId]].callback = SpriteCB_ShowAsMoveTarget;
    }
}

static void HandleInputChooseMove(void)
{
    u16 moveTarget;
    u32 canSelectTarget = 0;
    struct ChooseMoveStruct *moveInfo = (struct ChooseMoveStruct *)(&gBattleResources->bufferA[gActiveBattler][4]);

    if (gMain.heldKeys & DPAD_ANY && gSaveBlock2Ptr->optionsButtonMode == OPTIONS_BUTTON_MODE_L_EQUALS_A)
        gPlayerDpadHoldFrames++;
    else
        gPlayerDpadHoldFrames = 0;

    if (gMain.newKeys & A_BUTTON)
    {
        PlaySE(SE_SELECT);
        if (moveInfo->moves[gMoveSelectionCursor[gActiveBattler]] == MOVE_CURSE)
        {
            if (moveInfo->monType1 != TYPE_GHOST && moveInfo->monType2 != TYPE_GHOST && moveInfo->monType3 != TYPE_GHOST)
                moveTarget = MOVE_TARGET_USER;
            else
                moveTarget = MOVE_TARGET_SELECTED;
        }
        else
        {
            moveTarget = GetBattlerMoveTargetType(gActiveBattler, moveInfo->moves[gMoveSelectionCursor[gActiveBattler]]);
        }

        if (gBattleStruct->zmove.viewing)
        {
            u16 chosenMove = moveInfo->moves[gMoveSelectionCursor[gActiveBattler]];

            QueueZMove(gActiveBattler, chosenMove);
            gBattleStruct->zmove.viewing = FALSE;
            if (gBattleMoves[moveInfo->moves[gMoveSelectionCursor[gActiveBattler]]].split != SPLIT_STATUS)
                moveTarget = MOVE_TARGET_SELECTED;  //damaging z moves always have selected target
        }

        if (moveTarget & MOVE_TARGET_USER)
            gMultiUsePlayerCursor = gActiveBattler;
        else
            gMultiUsePlayerCursor = GetBattlerAtPosition(BATTLE_OPPOSITE(GetBattlerPosition(gActiveBattler) & BIT_SIDE));

        if (!gBattleResources->bufferA[gActiveBattler][1]) // not a double battle
        {
            if (moveTarget & MOVE_TARGET_USER_OR_SELECTED && !gBattleResources->bufferA[gActiveBattler][2])
                canSelectTarget = 1;
        }
        else // double battle
        {
            if (!(moveTarget & (MOVE_TARGET_RANDOM | MOVE_TARGET_BOTH | MOVE_TARGET_DEPENDS | MOVE_TARGET_FOES_AND_ALLY | MOVE_TARGET_OPPONENTS_FIELD | MOVE_TARGET_USER | MOVE_TARGET_ALLY)))
                canSelectTarget = 1; // either selected or user
            if (moveTarget == (MOVE_TARGET_USER | MOVE_TARGET_ALLY) && IsBattlerAlive(BATTLE_PARTNER(gActiveBattler)))
                canSelectTarget = 1;

            if (moveInfo->currentPp[gMoveSelectionCursor[gActiveBattler]] == 0)
            {
                canSelectTarget = 0;
            }
            else if (!(moveTarget & (MOVE_TARGET_USER | MOVE_TARGET_USER_OR_SELECTED)) && CountAliveMonsInBattle(BATTLE_ALIVE_EXCEPT_ACTIVE) <= 1)
            {
                gMultiUsePlayerCursor = GetDefaultMoveTarget(gActiveBattler);
                canSelectTarget = 0;
            }

            // Show all available targets for multi-target moves
            if (B_SHOW_TARGETS)
            {
                if ((moveTarget & MOVE_TARGET_ALL_BATTLERS) == MOVE_TARGET_ALL_BATTLERS)
                {
                    u32 i = 0;
                    for (i = 0; i < gBattlersCount; i++)
                        TryShowAsTarget(i);

                    canSelectTarget = 3;
                }
                else if (moveTarget & (MOVE_TARGET_OPPONENTS_FIELD | MOVE_TARGET_BOTH | MOVE_TARGET_FOES_AND_ALLY))
                {
                    TryShowAsTarget(gMultiUsePlayerCursor);
                    TryShowAsTarget(BATTLE_PARTNER(gMultiUsePlayerCursor));
                    if (moveTarget & MOVE_TARGET_FOES_AND_ALLY)
                        TryShowAsTarget(BATTLE_PARTNER(gActiveBattler));
                    canSelectTarget = 2;
                }
            }
        }

        switch (canSelectTarget)
        {
        case 0:
        default:
            if (gBattleStruct->mega.playerSelect)
                BtlController_EmitTwoReturnValues(BUFFER_B, 10, gMoveSelectionCursor[gActiveBattler] | RET_MEGA_EVOLUTION | (gMultiUsePlayerCursor << 8));
            else
                BtlController_EmitTwoReturnValues(BUFFER_B, 10, gMoveSelectionCursor[gActiveBattler] | (gMultiUsePlayerCursor << 8));
            HideTriggerSprites();
            TryHideLastUsedBall();
            PlayerBufferExecCompleted();
            break;
        case 1:
            gBattlerControllerFuncs[gActiveBattler] = HandleInputChooseTarget;

            if (moveTarget & (MOVE_TARGET_USER | MOVE_TARGET_USER_OR_SELECTED))
                gMultiUsePlayerCursor = gActiveBattler;
            else if (gAbsentBattlerFlags & gBitTable[GetBattlerAtPosition(B_POSITION_OPPONENT_LEFT)])
                gMultiUsePlayerCursor = GetBattlerAtPosition(B_POSITION_OPPONENT_RIGHT);
            else
                gMultiUsePlayerCursor = GetBattlerAtPosition(B_POSITION_OPPONENT_LEFT);

            gSprites[gBattlerSpriteIds[gMultiUsePlayerCursor]].callback = SpriteCB_ShowAsMoveTarget;
            break;
        case 2:
            gBattlerControllerFuncs[gActiveBattler] = HandleInputShowTargets;
            break;
        case 3: // Entire field
            gBattlerControllerFuncs[gActiveBattler] = HandleInputShowEntireFieldTargets;
            break;
        }
    }
    else if (JOY_NEW(B_BUTTON) || gPlayerDpadHoldFrames > 59)
    {
        PlaySE(SE_SELECT);
        if (gBattleStruct->zmove.viewing)
        {
            ReloadMoveNames();
        }
        else
        {
            gBattleStruct->mega.playerSelect = FALSE;
            gBattleStruct->zmove.viable = FALSE;
            BtlController_EmitTwoReturnValues(BUFFER_B, 10, 0xFFFF);
            HideTriggerSprites();
            PlayerBufferExecCompleted();
        }
    }
    else if (JOY_NEW(DPAD_LEFT) && !gBattleStruct->zmove.viewing)
    {
        if (gMoveSelectionCursor[gActiveBattler] & 1)
        {
            MoveSelectionDestroyCursorAt(gMoveSelectionCursor[gActiveBattler]);
            gMoveSelectionCursor[gActiveBattler] ^= 1;
            PlaySE(SE_SELECT);
            MoveSelectionCreateCursorAt(gMoveSelectionCursor[gActiveBattler], 0);
            MoveSelectionDisplayPpNumber();
            MoveSelectionDisplayMoveType();
            TryChangeZIndicator(gActiveBattler, gMoveSelectionCursor[gActiveBattler]);
        }
    }
    else if (JOY_NEW(DPAD_RIGHT) && !gBattleStruct->zmove.viewing)
    {
        if (!(gMoveSelectionCursor[gActiveBattler] & 1)
         && (gMoveSelectionCursor[gActiveBattler] ^ 1) < gNumberOfMovesToChoose)
        {
            MoveSelectionDestroyCursorAt(gMoveSelectionCursor[gActiveBattler]);
            gMoveSelectionCursor[gActiveBattler] ^= 1;
            PlaySE(SE_SELECT);
            MoveSelectionCreateCursorAt(gMoveSelectionCursor[gActiveBattler], 0);
            MoveSelectionDisplayPpNumber();
            MoveSelectionDisplayMoveType();
            TryChangeZIndicator(gActiveBattler, gMoveSelectionCursor[gActiveBattler]);
        }
    }
    else if (JOY_NEW(DPAD_UP) && !gBattleStruct->zmove.viewing)
    {
        if (gMoveSelectionCursor[gActiveBattler] & 2)
        {
            MoveSelectionDestroyCursorAt(gMoveSelectionCursor[gActiveBattler]);
            gMoveSelectionCursor[gActiveBattler] ^= 2;
            PlaySE(SE_SELECT);
            MoveSelectionCreateCursorAt(gMoveSelectionCursor[gActiveBattler], 0);
            MoveSelectionDisplayPpNumber();
            MoveSelectionDisplayMoveType();
            TryChangeZIndicator(gActiveBattler, gMoveSelectionCursor[gActiveBattler]);
        }
    }
    else if (JOY_NEW(DPAD_DOWN) && !gBattleStruct->zmove.viewing)
    {
        if (!(gMoveSelectionCursor[gActiveBattler] & 2)
         && (gMoveSelectionCursor[gActiveBattler] ^ 2) < gNumberOfMovesToChoose)
        {
            MoveSelectionDestroyCursorAt(gMoveSelectionCursor[gActiveBattler]);
            gMoveSelectionCursor[gActiveBattler] ^= 2;
            PlaySE(SE_SELECT);
            MoveSelectionCreateCursorAt(gMoveSelectionCursor[gActiveBattler], 0);
            MoveSelectionDisplayPpNumber();
            MoveSelectionDisplayMoveType();
            TryChangeZIndicator(gActiveBattler, gMoveSelectionCursor[gActiveBattler]);
        }
    }
    else if (JOY_NEW(SELECT_BUTTON) && !gBattleStruct->zmove.viewing)
    {
        if (gNumberOfMovesToChoose > 1 && !(gBattleTypeFlags & BATTLE_TYPE_LINK))
        {
            MoveSelectionCreateCursorAt(gMoveSelectionCursor[gActiveBattler], 29);

            if (gMoveSelectionCursor[gActiveBattler] != 0)
                gMultiUsePlayerCursor = 0;
            else
                gMultiUsePlayerCursor = gMoveSelectionCursor[gActiveBattler] + 1;

            MoveSelectionCreateCursorAt(gMultiUsePlayerCursor, 27);
            BattlePutTextOnWindow(gText_BattleSwitchWhich, B_WIN_SWITCH_PROMPT);
            gBattlerControllerFuncs[gActiveBattler] = HandleMoveSwitching;
        }
    }
    else if (JOY_NEW(START_BUTTON))
    {
        if (CanMegaEvolve(gActiveBattler))
        {
            gBattleStruct->mega.playerSelect ^= 1;
            ChangeMegaTriggerSprite(gBattleStruct->mega.triggerSpriteId, gBattleStruct->mega.playerSelect);
            PlaySE(SE_SELECT);
        }
        else if (gBattleStruct->zmove.viable)
        {
            // show z move name / info
            //TODO: brighten z move symbol
            PlaySE(SE_SELECT);
            if (!gBattleStruct->zmove.viewing)
                MoveSelectionDisplayZMove(gBattleStruct->zmove.chosenZMove);
            else
                ReloadMoveNames();
        }
    }
}

static void ReloadMoveNames(void)
{
    gBattleStruct->mega.playerSelect = FALSE;
    gBattleStruct->zmove.viewing = FALSE;
    MoveSelectionDestroyCursorAt(0);
    MoveSelectionDisplayMoveNames();
    MoveSelectionCreateCursorAt(gMoveSelectionCursor[gActiveBattler], 0);
    MoveSelectionDisplayPpNumber();
    MoveSelectionDisplayMoveType();
}

static u32 HandleMoveInputUnused(void)
{
    u32 var = 0;

    if (JOY_NEW(A_BUTTON))
    {
        PlaySE(SE_SELECT);
        var = 1;
    }
    if (JOY_NEW(B_BUTTON))
    {
        PlaySE(SE_SELECT);
        gBattle_BG0_X = 0;
        gBattle_BG0_Y = DISPLAY_HEIGHT * 2;
        var = 0xFF;
    }
    if (JOY_NEW(DPAD_LEFT) && gMoveSelectionCursor[gActiveBattler] & 1)
    {
        MoveSelectionDestroyCursorAt(gMoveSelectionCursor[gActiveBattler]);
        gMoveSelectionCursor[gActiveBattler] ^= 1;
        PlaySE(SE_SELECT);
        MoveSelectionCreateCursorAt(gMoveSelectionCursor[gActiveBattler], 0);
    }
    if (JOY_NEW(DPAD_RIGHT) && !(gMoveSelectionCursor[gActiveBattler] & 1)
        && (gMoveSelectionCursor[gActiveBattler] ^ 1) < gNumberOfMovesToChoose)
    {
        MoveSelectionDestroyCursorAt(gMoveSelectionCursor[gActiveBattler]);
        gMoveSelectionCursor[gActiveBattler] ^= 1;
        PlaySE(SE_SELECT);
        MoveSelectionCreateCursorAt(gMoveSelectionCursor[gActiveBattler], 0);
    }
    if (JOY_NEW(DPAD_UP) && gMoveSelectionCursor[gActiveBattler] & 2)
    {
        MoveSelectionDestroyCursorAt(gMoveSelectionCursor[gActiveBattler]);
        gMoveSelectionCursor[gActiveBattler] ^= 2;
        PlaySE(SE_SELECT);
        MoveSelectionCreateCursorAt(gMoveSelectionCursor[gActiveBattler], 0);
    }
    if (JOY_NEW(DPAD_DOWN) && !(gMoveSelectionCursor[gActiveBattler] & 2)
        && (gMoveSelectionCursor[gActiveBattler] ^ 2) < gNumberOfMovesToChoose)
    {
        MoveSelectionDestroyCursorAt(gMoveSelectionCursor[gActiveBattler]);
        gMoveSelectionCursor[gActiveBattler] ^= 2;
        PlaySE(SE_SELECT);
        MoveSelectionCreateCursorAt(gMoveSelectionCursor[gActiveBattler], 0);
    }

    return var;
}

static void HandleMoveSwitching(void)
{
    u8 perMovePPBonuses[MAX_MON_MOVES];
    struct ChooseMoveStruct moveStruct;
    u8 totalPPBonuses;

    if (JOY_NEW(A_BUTTON | SELECT_BUTTON))
    {
        PlaySE(SE_SELECT);

        if (gMoveSelectionCursor[gActiveBattler] != gMultiUsePlayerCursor)
        {
            struct ChooseMoveStruct *moveInfo = (struct ChooseMoveStruct *)(&gBattleResources->bufferA[gActiveBattler][4]);
            s32 i;

            // swap moves and pp
            i = moveInfo->moves[gMoveSelectionCursor[gActiveBattler]];
            moveInfo->moves[gMoveSelectionCursor[gActiveBattler]] = moveInfo->moves[gMultiUsePlayerCursor];
            moveInfo->moves[gMultiUsePlayerCursor] = i;

            i = moveInfo->currentPp[gMoveSelectionCursor[gActiveBattler]];
            moveInfo->currentPp[gMoveSelectionCursor[gActiveBattler]] = moveInfo->currentPp[gMultiUsePlayerCursor];
            moveInfo->currentPp[gMultiUsePlayerCursor] = i;

            i = moveInfo->maxPp[gMoveSelectionCursor[gActiveBattler]];
            moveInfo->maxPp[gMoveSelectionCursor[gActiveBattler]] = moveInfo->maxPp[gMultiUsePlayerCursor];
            moveInfo->maxPp[gMultiUsePlayerCursor] = i;

            if (gDisableStructs[gActiveBattler].mimickedMoves & gBitTable[gMoveSelectionCursor[gActiveBattler]])
            {
                gDisableStructs[gActiveBattler].mimickedMoves &= (~gBitTable[gMoveSelectionCursor[gActiveBattler]]);
                gDisableStructs[gActiveBattler].mimickedMoves |= gBitTable[gMultiUsePlayerCursor];
            }

            MoveSelectionDisplayMoveNames();

            for (i = 0; i < MAX_MON_MOVES; i++)
                perMovePPBonuses[i] = (gBattleMons[gActiveBattler].ppBonuses & (3 << (i * 2))) >> (i * 2);

            totalPPBonuses = perMovePPBonuses[gMoveSelectionCursor[gActiveBattler]];
            perMovePPBonuses[gMoveSelectionCursor[gActiveBattler]] = perMovePPBonuses[gMultiUsePlayerCursor];
            perMovePPBonuses[gMultiUsePlayerCursor] = totalPPBonuses;

            totalPPBonuses = 0;
            for (i = 0; i < MAX_MON_MOVES; i++)
                totalPPBonuses |= perMovePPBonuses[i] << (i * 2);

            gBattleMons[gActiveBattler].ppBonuses = totalPPBonuses;

            for (i = 0; i < MAX_MON_MOVES; i++)
            {
                gBattleMons[gActiveBattler].moves[i] = moveInfo->moves[i];
                gBattleMons[gActiveBattler].pp[i] = moveInfo->currentPp[i];
            }

            if (!(gBattleMons[gActiveBattler].status2 & STATUS2_TRANSFORMED))
            {
                for (i = 0; i < MAX_MON_MOVES; i++)
                {
                    moveStruct.moves[i] = GetMonData(&gPlayerParty[gBattlerPartyIndexes[gActiveBattler]], MON_DATA_MOVE1 + i);
                    moveStruct.currentPp[i] = GetMonData(&gPlayerParty[gBattlerPartyIndexes[gActiveBattler]], MON_DATA_PP1 + i);
                }

                totalPPBonuses = GetMonData(&gPlayerParty[gBattlerPartyIndexes[gActiveBattler]], MON_DATA_PP_BONUSES);
                for (i = 0; i < MAX_MON_MOVES; i++)
                    perMovePPBonuses[i] = (totalPPBonuses & (3 << (i * 2))) >> (i * 2);

                i = moveStruct.moves[gMoveSelectionCursor[gActiveBattler]];
                moveStruct.moves[gMoveSelectionCursor[gActiveBattler]] = moveStruct.moves[gMultiUsePlayerCursor];
                moveStruct.moves[gMultiUsePlayerCursor] = i;

                i = moveStruct.currentPp[gMoveSelectionCursor[gActiveBattler]];
                moveStruct.currentPp[gMoveSelectionCursor[gActiveBattler]] = moveStruct.currentPp[gMultiUsePlayerCursor];
                moveStruct.currentPp[gMultiUsePlayerCursor] = i;

                totalPPBonuses = perMovePPBonuses[gMoveSelectionCursor[gActiveBattler]];
                perMovePPBonuses[gMoveSelectionCursor[gActiveBattler]] = perMovePPBonuses[gMultiUsePlayerCursor];
                perMovePPBonuses[gMultiUsePlayerCursor] = totalPPBonuses;

                totalPPBonuses = 0;
                for (i = 0; i < MAX_MON_MOVES; i++)
                    totalPPBonuses |= perMovePPBonuses[i] << (i * 2);

                for (i = 0; i < MAX_MON_MOVES; i++)
                {
                    SetMonData(&gPlayerParty[gBattlerPartyIndexes[gActiveBattler]], MON_DATA_MOVE1 + i, &moveStruct.moves[i]);
                    SetMonData(&gPlayerParty[gBattlerPartyIndexes[gActiveBattler]], MON_DATA_PP1 + i, &moveStruct.currentPp[i]);
                }

                SetMonData(&gPlayerParty[gBattlerPartyIndexes[gActiveBattler]], MON_DATA_PP_BONUSES, &totalPPBonuses);
            }
        }

        gBattlerControllerFuncs[gActiveBattler] = HandleInputChooseMove;
        gMoveSelectionCursor[gActiveBattler] = gMultiUsePlayerCursor;
        MoveSelectionCreateCursorAt(gMoveSelectionCursor[gActiveBattler], 0);
        MoveSelectionDisplayPpString();
        MoveSelectionDisplayPpNumber();
        MoveSelectionDisplayMoveType();
    }
    else if (JOY_NEW(B_BUTTON | SELECT_BUTTON))
    {
        PlaySE(SE_SELECT);
        MoveSelectionDestroyCursorAt(gMultiUsePlayerCursor);
        MoveSelectionCreateCursorAt(gMoveSelectionCursor[gActiveBattler], 0);
        gBattlerControllerFuncs[gActiveBattler] = HandleInputChooseMove;
        MoveSelectionDisplayPpString();
        MoveSelectionDisplayPpNumber();
        MoveSelectionDisplayMoveType();
    }
    else if (JOY_NEW(DPAD_LEFT))
    {
        if (gMultiUsePlayerCursor & 1)
        {
            if (gMultiUsePlayerCursor == gMoveSelectionCursor[gActiveBattler])
                MoveSelectionCreateCursorAt(gMoveSelectionCursor[gActiveBattler], 29);
            else
                MoveSelectionDestroyCursorAt(gMultiUsePlayerCursor);

            gMultiUsePlayerCursor ^= 1;
            PlaySE(SE_SELECT);

            if (gMultiUsePlayerCursor == gMoveSelectionCursor[gActiveBattler])
                MoveSelectionCreateCursorAt(gMultiUsePlayerCursor, 0);
            else
                MoveSelectionCreateCursorAt(gMultiUsePlayerCursor, 27);
        }
    }
    else if (JOY_NEW(DPAD_RIGHT))
    {
        if (!(gMultiUsePlayerCursor & 1) && (gMultiUsePlayerCursor ^ 1) < gNumberOfMovesToChoose)
        {
            if (gMultiUsePlayerCursor == gMoveSelectionCursor[gActiveBattler])
                MoveSelectionCreateCursorAt(gMoveSelectionCursor[gActiveBattler], 29);
            else
                MoveSelectionDestroyCursorAt(gMultiUsePlayerCursor);

            gMultiUsePlayerCursor ^= 1;
            PlaySE(SE_SELECT);

            if (gMultiUsePlayerCursor == gMoveSelectionCursor[gActiveBattler])
                MoveSelectionCreateCursorAt(gMultiUsePlayerCursor, 0);
            else
                MoveSelectionCreateCursorAt(gMultiUsePlayerCursor, 27);
        }
    }
    else if (JOY_NEW(DPAD_UP))
    {
        if (gMultiUsePlayerCursor & 2)
        {
            if (gMultiUsePlayerCursor == gMoveSelectionCursor[gActiveBattler])
                MoveSelectionCreateCursorAt(gMoveSelectionCursor[gActiveBattler], 29);
            else
                MoveSelectionDestroyCursorAt(gMultiUsePlayerCursor);

            gMultiUsePlayerCursor ^= 2;
            PlaySE(SE_SELECT);

            if (gMultiUsePlayerCursor == gMoveSelectionCursor[gActiveBattler])
                MoveSelectionCreateCursorAt(gMultiUsePlayerCursor, 0);
            else
                MoveSelectionCreateCursorAt(gMultiUsePlayerCursor, 27);
        }
    }
    else if (JOY_NEW(DPAD_DOWN))
    {
        if (!(gMultiUsePlayerCursor & 2) && (gMultiUsePlayerCursor ^ 2) < gNumberOfMovesToChoose)
        {
            if (gMultiUsePlayerCursor == gMoveSelectionCursor[gActiveBattler])
                MoveSelectionCreateCursorAt(gMoveSelectionCursor[gActiveBattler], 29);
            else
                MoveSelectionDestroyCursorAt(gMultiUsePlayerCursor);

            gMultiUsePlayerCursor ^= 2;
            PlaySE(SE_SELECT);

            if (gMultiUsePlayerCursor == gMoveSelectionCursor[gActiveBattler])
                MoveSelectionCreateCursorAt(gMultiUsePlayerCursor, 0);
            else
                MoveSelectionCreateCursorAt(gMultiUsePlayerCursor, 27);
        }
    }
}

static void SetLinkBattleEndCallbacks(void)
{
    if (gWirelessCommType == 0)
    {
        if (gReceivedRemoteLinkPlayers == 0)
        {
            m4aSongNumStop(SE_LOW_HEALTH);
            gMain.inBattle = FALSE;
            gMain.callback1 = gPreBattleCallback1;
            SetMainCallback2(CB2_InitEndLinkBattle);
            if (gBattleOutcome == B_OUTCOME_WON)
                TryPutLinkBattleTvShowOnAir();
            FreeAllWindowBuffers();
        }
    }
    else
    {
        if (IsLinkTaskFinished())
        {
            m4aSongNumStop(SE_LOW_HEALTH);
            gMain.inBattle = FALSE;
            gMain.callback1 = gPreBattleCallback1;
            SetMainCallback2(CB2_InitEndLinkBattle);
            if (gBattleOutcome == B_OUTCOME_WON)
                TryPutLinkBattleTvShowOnAir();
            FreeAllWindowBuffers();
        }
    }
}

// Despite handling link battles separately, this is only ever used by link battles
void SetBattleEndCallbacks(void)
{
    if (!gPaletteFade.active)
    {
        if (gBattleTypeFlags & BATTLE_TYPE_LINK)
        {
            if (IsLinkTaskFinished())
            {
                if (gWirelessCommType == 0)
                    SetCloseLinkCallback();
                else
                    SetLinkStandbyCallback();

                gBattlerControllerFuncs[gActiveBattler] = SetLinkBattleEndCallbacks;
            }
        }
        else
        {
            m4aSongNumStop(SE_LOW_HEALTH);
            gMain.inBattle = FALSE;
            gMain.callback1 = gPreBattleCallback1;
            SetMainCallback2(gMain.savedCallback);
        }
    }
}

static void CompleteOnBattlerSpriteCallbackDummy(void)
{
    if (gSprites[gBattlerSpriteIds[gActiveBattler]].callback == SpriteCallbackDummy)
        PlayerBufferExecCompleted();
}

static void CompleteOnBankSpriteCallbackDummy2(void)
{
    if (gSprites[gBattlerSpriteIds[gActiveBattler]].callback == SpriteCallbackDummy)
        PlayerBufferExecCompleted();
}

static void FreeTrainerSpriteAfterSlide(void)
{
    if (gSprites[gBattlerSpriteIds[gActiveBattler]].callback == SpriteCallbackDummy)
    {
        BattleGfxSfxDummy3(gSaveBlock2Ptr->playerGender);
        FreeSpriteOamMatrix(&gSprites[gBattlerSpriteIds[gActiveBattler]]);
        DestroySprite(&gSprites[gBattlerSpriteIds[gActiveBattler]]);
        PlayerBufferExecCompleted();
    }
}

static void Intro_DelayAndEnd(void)
{
    if (--gBattleSpritesDataPtr->healthBoxesData[gActiveBattler].introEndDelay == (u8)-1)
    {
        gBattleSpritesDataPtr->healthBoxesData[gActiveBattler].introEndDelay = 0;
        PlayerBufferExecCompleted();
    }
}

static bool32 TwoIntroMons(u32 battlerId) // Double battle with both player pokemon active.
{
    return (IsDoubleBattle() && IsValidForBattle(&gPlayerParty[gBattlerPartyIndexes[battlerId ^ BIT_FLANK]]));
}

static void Intro_WaitForShinyAnimAndHealthbox(void)
{
    bool8 healthboxAnimDone = FALSE;

    // Check if healthbox has finished sliding in
    if (TwoIntroMons(gActiveBattler) && !(gBattleTypeFlags & BATTLE_TYPE_MULTI))
    {
        if (gSprites[gHealthboxSpriteIds[gActiveBattler]].callback == SpriteCallbackDummy
         && gSprites[gHealthboxSpriteIds[gActiveBattler ^ BIT_FLANK]].callback == SpriteCallbackDummy)
            healthboxAnimDone = TRUE;
    }
    else
    {
<<<<<<< HEAD
        if (gSprites[gHealthboxSpriteIds[gActiveBattler]].callback == SpriteCallbackDummy)
=======
        if (gSprites[gHealthboxSpriteIds[gActiveBattler]].callback == SpriteCallbackDummy
         && gSprites[gHealthboxSpriteIds[BATTLE_PARTNER(gActiveBattler)]].callback == SpriteCallbackDummy)
>>>>>>> ff53a553
            healthboxAnimDone = TRUE;
    }

    // If healthbox and shiny anim are done
    if (healthboxAnimDone && gBattleSpritesDataPtr->healthBoxesData[gActiveBattler].finishedShinyMonAnim
        && gBattleSpritesDataPtr->healthBoxesData[BATTLE_PARTNER(gActiveBattler)].finishedShinyMonAnim)
    {
        // Reset shiny anim (even if it didn't occur)
        gBattleSpritesDataPtr->healthBoxesData[gActiveBattler].triedShinyMonAnim = FALSE;
        gBattleSpritesDataPtr->healthBoxesData[gActiveBattler].finishedShinyMonAnim = FALSE;
        gBattleSpritesDataPtr->healthBoxesData[BATTLE_PARTNER(gActiveBattler)].triedShinyMonAnim = FALSE;
        gBattleSpritesDataPtr->healthBoxesData[BATTLE_PARTNER(gActiveBattler)].finishedShinyMonAnim = FALSE;
        FreeSpriteTilesByTag(ANIM_TAG_GOLD_STARS);
        FreeSpritePaletteByTag(ANIM_TAG_GOLD_STARS);

        HandleLowHpMusicChange(&gPlayerParty[gBattlerPartyIndexes[gActiveBattler]], gActiveBattler);

<<<<<<< HEAD
        if (TwoIntroMons(gActiveBattler))
            HandleLowHpMusicChange(&gPlayerParty[gBattlerPartyIndexes[gActiveBattler ^ BIT_FLANK]], gActiveBattler ^ BIT_FLANK);
=======
        if (IsDoubleBattle())
            HandleLowHpMusicChange(&gPlayerParty[gBattlerPartyIndexes[BATTLE_PARTNER(gActiveBattler)]], BATTLE_PARTNER(gActiveBattler));
>>>>>>> ff53a553

        gBattleSpritesDataPtr->healthBoxesData[gActiveBattler].introEndDelay = 3;
        gBattlerControllerFuncs[gActiveBattler] = Intro_DelayAndEnd;
    }
}

static void Intro_TryShinyAnimShowHealthbox(void)
{
    bool32 bgmRestored = FALSE;
    bool32 battlerAnimsDone = FALSE;

    // Start shiny animation if applicable for 1st pokemon
    if (!gBattleSpritesDataPtr->healthBoxesData[gActiveBattler].triedShinyMonAnim
     && !gBattleSpritesDataPtr->healthBoxesData[gActiveBattler].ballAnimActive)
        TryShinyAnimation(gActiveBattler, &gPlayerParty[gBattlerPartyIndexes[gActiveBattler]]);

    // Start shiny animation if applicable for 2nd pokemon
    if (!gBattleSpritesDataPtr->healthBoxesData[BATTLE_PARTNER(gActiveBattler)].triedShinyMonAnim
     && !gBattleSpritesDataPtr->healthBoxesData[BATTLE_PARTNER(gActiveBattler)].ballAnimActive)
        TryShinyAnimation(BATTLE_PARTNER(gActiveBattler), &gPlayerParty[gBattlerPartyIndexes[BATTLE_PARTNER(gActiveBattler)]]);

    // Show healthbox after ball anim
    if (!gBattleSpritesDataPtr->healthBoxesData[gActiveBattler].ballAnimActive
     && !gBattleSpritesDataPtr->healthBoxesData[BATTLE_PARTNER(gActiveBattler)].ballAnimActive)
    {
        if (!gBattleSpritesDataPtr->healthBoxesData[gActiveBattler].healthboxSlideInStarted)
        {
            if (TwoIntroMons(gActiveBattler) && !(gBattleTypeFlags & BATTLE_TYPE_MULTI))
            {
                UpdateHealthboxAttribute(gHealthboxSpriteIds[BATTLE_PARTNER(gActiveBattler)], &gPlayerParty[gBattlerPartyIndexes[BATTLE_PARTNER(gActiveBattler)]], HEALTHBOX_ALL);
                StartHealthboxSlideIn(BATTLE_PARTNER(gActiveBattler));
                SetHealthboxSpriteVisible(gHealthboxSpriteIds[BATTLE_PARTNER(gActiveBattler)]);
            }
            UpdateHealthboxAttribute(gHealthboxSpriteIds[gActiveBattler], &gPlayerParty[gBattlerPartyIndexes[gActiveBattler]], HEALTHBOX_ALL);
            StartHealthboxSlideIn(gActiveBattler);
            SetHealthboxSpriteVisible(gHealthboxSpriteIds[gActiveBattler]);
        }
        gBattleSpritesDataPtr->healthBoxesData[gActiveBattler].healthboxSlideInStarted = TRUE;
    }

    // Restore bgm after cry has played and healthbox anim is started
    if (!gBattleSpritesDataPtr->healthBoxesData[gActiveBattler].waitForCry
        && gBattleSpritesDataPtr->healthBoxesData[gActiveBattler].healthboxSlideInStarted
        && !gBattleSpritesDataPtr->healthBoxesData[BATTLE_PARTNER(gActiveBattler)].waitForCry
        && !IsCryPlayingOrClearCrySongs())
    {
        if (!gBattleSpritesDataPtr->healthBoxesData[gActiveBattler].bgmRestored)
        {
            if (gBattleTypeFlags & BATTLE_TYPE_MULTI && gBattleTypeFlags & BATTLE_TYPE_LINK)
                m4aMPlayContinue(&gMPlayInfo_BGM);
            else
                m4aMPlayVolumeControl(&gMPlayInfo_BGM, TRACKS_ALL, 0x100);
        }
        gBattleSpritesDataPtr->healthBoxesData[gActiveBattler].bgmRestored = TRUE;
        bgmRestored = TRUE;
    }

    // Wait for battler anims
    if (TwoIntroMons(gActiveBattler) && !(gBattleTypeFlags & BATTLE_TYPE_MULTI))
    {
        if (gSprites[gBattleControllerData[gActiveBattler]].callback == SpriteCallbackDummy
            && gSprites[gBattlerSpriteIds[gActiveBattler]].callback == SpriteCallbackDummy
            && gSprites[gBattleControllerData[gActiveBattler ^ BIT_FLANK]].callback == SpriteCallbackDummy
            && gSprites[gBattlerSpriteIds[gActiveBattler ^ BIT_FLANK]].callback == SpriteCallbackDummy)
        {
            battlerAnimsDone = TRUE;
        }
    }
    else
    {
        if (gSprites[gBattleControllerData[gActiveBattler]].callback == SpriteCallbackDummy
<<<<<<< HEAD
            && gSprites[gBattlerSpriteIds[gActiveBattler]].callback == SpriteCallbackDummy)
=======
            && gSprites[gBattlerSpriteIds[gActiveBattler]].callback == SpriteCallbackDummy
            && gSprites[gBattleControllerData[BATTLE_PARTNER(gActiveBattler)]].callback == SpriteCallbackDummy
            && gSprites[gBattlerSpriteIds[BATTLE_PARTNER(gActiveBattler)]].callback == SpriteCallbackDummy)
>>>>>>> ff53a553
        {
            battlerAnimsDone = TRUE;
        }
    }

    // Clean up
    if (bgmRestored && battlerAnimsDone)
    {
<<<<<<< HEAD
        if (TwoIntroMons(gActiveBattler) && !(gBattleTypeFlags & BATTLE_TYPE_MULTI))
            DestroySprite(&gSprites[gBattleControllerData[gActiveBattler ^ BIT_FLANK]]);
=======
        if (IsDoubleBattle() && !(gBattleTypeFlags & BATTLE_TYPE_MULTI))
            DestroySprite(&gSprites[gBattleControllerData[BATTLE_PARTNER(gActiveBattler)]]);
>>>>>>> ff53a553
        DestroySprite(&gSprites[gBattleControllerData[gActiveBattler]]);

        gBattleSpritesDataPtr->animationData->introAnimActive = FALSE;
        gBattleSpritesDataPtr->healthBoxesData[gActiveBattler].bgmRestored = FALSE;
        gBattleSpritesDataPtr->healthBoxesData[gActiveBattler].healthboxSlideInStarted = FALSE;

        gBattlerControllerFuncs[gActiveBattler] = Intro_WaitForShinyAnimAndHealthbox;
    }
}

static void SwitchIn_CleanShinyAnimShowSubstitute(void)
{
    if (gSprites[gHealthboxSpriteIds[gActiveBattler]].callback == SpriteCallbackDummy
     && gBattleSpritesDataPtr->healthBoxesData[gActiveBattler].finishedShinyMonAnim
     && gSprites[gBattlerSpriteIds[gActiveBattler]].callback == SpriteCallbackDummy)
    {
        CopyBattleSpriteInvisibility(gActiveBattler);

        // Reset shiny anim (even if it didn't occur)
        gBattleSpritesDataPtr->healthBoxesData[gActiveBattler].triedShinyMonAnim = FALSE;
        gBattleSpritesDataPtr->healthBoxesData[gActiveBattler].finishedShinyMonAnim = FALSE;
        FreeSpriteTilesByTag(ANIM_TAG_GOLD_STARS);
        FreeSpritePaletteByTag(ANIM_TAG_GOLD_STARS);

        // Check if Substitute should be shown
        if (gBattleSpritesDataPtr->battlerData[gActiveBattler].behindSubstitute)
            InitAndLaunchSpecialAnimation(gActiveBattler, gActiveBattler, gActiveBattler, B_ANIM_MON_TO_SUBSTITUTE);

        gBattlerControllerFuncs[gActiveBattler] = SwitchIn_HandleSoundAndEnd;
    }
}

static void SwitchIn_HandleSoundAndEnd(void)
{
    if (!gBattleSpritesDataPtr->healthBoxesData[gActiveBattler].specialAnimActive
        && !IsCryPlayingOrClearCrySongs())
    {
        m4aMPlayVolumeControl(&gMPlayInfo_BGM, TRACKS_ALL, 0x100);
        HandleLowHpMusicChange(&gPlayerParty[gBattlerPartyIndexes[gActiveBattler]], gActiveBattler);
        PlayerBufferExecCompleted();
    }
}

static void SwitchIn_TryShinyAnimShowHealthbox(void)
{
    // Start shiny animation if applicable
    if (!gBattleSpritesDataPtr->healthBoxesData[gActiveBattler].triedShinyMonAnim
        && !gBattleSpritesDataPtr->healthBoxesData[gActiveBattler].ballAnimActive)
        TryShinyAnimation(gActiveBattler, &gPlayerParty[gBattlerPartyIndexes[gActiveBattler]]);

    // Wait for ball anim, then show healthbox
    if (gSprites[gBattleControllerData[gActiveBattler]].callback == SpriteCallbackDummy
     && !gBattleSpritesDataPtr->healthBoxesData[gActiveBattler].ballAnimActive)
    {
        DestroySprite(&gSprites[gBattleControllerData[gActiveBattler]]);
        UpdateHealthboxAttribute(gHealthboxSpriteIds[gActiveBattler], &gPlayerParty[gBattlerPartyIndexes[gActiveBattler]], HEALTHBOX_ALL);
        StartHealthboxSlideIn(gActiveBattler);
        SetHealthboxSpriteVisible(gHealthboxSpriteIds[gActiveBattler]);
        gBattlerControllerFuncs[gActiveBattler] = SwitchIn_CleanShinyAnimShowSubstitute;
    }
}

void Task_PlayerController_RestoreBgmAfterCry(u8 taskId)
{
    if (!IsCryPlayingOrClearCrySongs())
    {
        m4aMPlayVolumeControl(&gMPlayInfo_BGM, TRACKS_ALL, 0x100);
        DestroyTask(taskId);
    }
}

static void CompleteOnHealthbarDone(void)
{
    s16 hpValue = MoveBattleBar(gActiveBattler, gHealthboxSpriteIds[gActiveBattler], HEALTH_BAR, 0);

    SetHealthboxSpriteVisible(gHealthboxSpriteIds[gActiveBattler]);

    if (hpValue != -1)
    {
        UpdateHpTextInHealthbox(gHealthboxSpriteIds[gActiveBattler], HP_CURRENT, hpValue, gBattleMons[gActiveBattler].maxHP);
    }
    else
    {
        HandleLowHpMusicChange(&gPlayerParty[gBattlerPartyIndexes[gActiveBattler]], gActiveBattler);
        PlayerBufferExecCompleted();
    }
}

static void CompleteOnInactiveTextPrinter(void)
{
    if (!IsTextPrinterActive(B_WIN_MSG))
        PlayerBufferExecCompleted();
}

#define tExpTask_monId          data[0]
#define tExpTask_battler        data[2]
#define tExpTask_gainedExp_1    data[3]
#define tExpTask_gainedExp_2    data[4] // Stored as two half-words containing a word.
#define tExpTask_frames         data[10]

static s32 GetTaskExpValue(u8 taskId)
{
    return (u16)(gTasks[taskId].tExpTask_gainedExp_1) | (gTasks[taskId].tExpTask_gainedExp_2 << 16);
}

static void Task_GiveExpToMon(u8 taskId)
{
    u32 monId = (u8)(gTasks[taskId].tExpTask_monId);
    u8 battlerId = gTasks[taskId].tExpTask_battler;
    s32 gainedExp = GetTaskExpValue(taskId);

    if (IsDoubleBattle() == TRUE || monId != gBattlerPartyIndexes[battlerId]) // Give exp without moving the expbar.
    {
        struct Pokemon *mon = &gPlayerParty[monId];
        u16 species = GetMonData(mon, MON_DATA_SPECIES);
        u8 level = GetMonData(mon, MON_DATA_LEVEL);
        u32 currExp = GetMonData(mon, MON_DATA_EXP);
        u32 nextLvlExp = gExperienceTables[gBaseStats[species].growthRate][level + 1];

        if (currExp + gainedExp >= nextLvlExp)
        {
            u8 savedActiveBattler;

            SetMonData(mon, MON_DATA_EXP, &nextLvlExp);
            CalculateMonStats(mon);
            gainedExp -= nextLvlExp - currExp;
            savedActiveBattler = gActiveBattler;
            gActiveBattler = battlerId;
            BtlController_EmitTwoReturnValues(BUFFER_B, RET_VALUE_LEVELED_UP, gainedExp);
            gActiveBattler = savedActiveBattler;

            if (IsDoubleBattle() == TRUE
             && ((u16)(monId) == gBattlerPartyIndexes[battlerId] || (u16)(monId) == gBattlerPartyIndexes[BATTLE_PARTNER(battlerId)]))
                gTasks[taskId].func = Task_LaunchLvlUpAnim;
            else
                gTasks[taskId].func = DestroyExpTaskAndCompleteOnInactiveTextPrinter;
        }
        else
        {
            currExp += gainedExp;
            SetMonData(mon, MON_DATA_EXP, &currExp);
            gBattlerControllerFuncs[battlerId] = CompleteOnInactiveTextPrinter;
            DestroyTask(taskId);
        }
    }
    else
    {
        gTasks[taskId].func = Task_PrepareToGiveExpWithExpBar;
    }
}

static void Task_PrepareToGiveExpWithExpBar(u8 taskId)
{
    u8 monIndex = gTasks[taskId].tExpTask_monId;
    s32 gainedExp = GetTaskExpValue(taskId);
    u8 battlerId = gTasks[taskId].tExpTask_battler;
    struct Pokemon *mon = &gPlayerParty[monIndex];
    u8 level = GetMonData(mon, MON_DATA_LEVEL);
    u16 species = GetMonData(mon, MON_DATA_SPECIES);
    u32 exp = GetMonData(mon, MON_DATA_EXP);
    u32 currLvlExp = gExperienceTables[gBaseStats[species].growthRate][level];
    u32 expToNextLvl;

    exp -= currLvlExp;
    expToNextLvl = gExperienceTables[gBaseStats[species].growthRate][level + 1] - currLvlExp;
    SetBattleBarStruct(battlerId, gHealthboxSpriteIds[battlerId], expToNextLvl, exp, -gainedExp);
    PlaySE(SE_EXP);
    gTasks[taskId].func = Task_GiveExpWithExpBar;
}

static void Task_GiveExpWithExpBar(u8 taskId)
{
    if (gTasks[taskId].tExpTask_frames < 13)
    {
        gTasks[taskId].tExpTask_frames++;
    }
    else
    {
        u8 monId = gTasks[taskId].tExpTask_monId;
        s32 gainedExp = GetTaskExpValue(taskId);
        u8 battlerId = gTasks[taskId].tExpTask_battler;
        s32 newExpPoints;

        newExpPoints = MoveBattleBar(battlerId, gHealthboxSpriteIds[battlerId], EXP_BAR, 0);
        SetHealthboxSpriteVisible(gHealthboxSpriteIds[battlerId]);
        if (newExpPoints == -1) // The bar has been filled with given exp points.
        {
            u8 level;
            s32 currExp;
            u16 species;
            s32 expOnNextLvl;

            m4aSongNumStop(SE_EXP);
            level = GetMonData(&gPlayerParty[monId], MON_DATA_LEVEL);
            currExp = GetMonData(&gPlayerParty[monId], MON_DATA_EXP);
            species = GetMonData(&gPlayerParty[monId], MON_DATA_SPECIES);
            expOnNextLvl = gExperienceTables[gBaseStats[species].growthRate][level + 1];

            if (currExp + gainedExp >= expOnNextLvl)
            {
                u8 savedActiveBattler;

                SetMonData(&gPlayerParty[monId], MON_DATA_EXP, &expOnNextLvl);
                CalculateMonStats(&gPlayerParty[monId]);
                gainedExp -= expOnNextLvl - currExp;
                savedActiveBattler = gActiveBattler;
                gActiveBattler = battlerId;
                BtlController_EmitTwoReturnValues(BUFFER_B, RET_VALUE_LEVELED_UP, gainedExp);
                gActiveBattler = savedActiveBattler;
                gTasks[taskId].func = Task_LaunchLvlUpAnim;
            }
            else
            {
                currExp += gainedExp;
                SetMonData(&gPlayerParty[monId], MON_DATA_EXP, &currExp);
                gBattlerControllerFuncs[battlerId] = CompleteOnInactiveTextPrinter;
                DestroyTask(taskId);
            }
        }
    }
}

static void Task_LaunchLvlUpAnim(u8 taskId)
{
    u8 battlerId = gTasks[taskId].tExpTask_battler;
    u8 monIndex = gTasks[taskId].tExpTask_monId;

    if (IsDoubleBattle() == TRUE && monIndex == gBattlerPartyIndexes[BATTLE_PARTNER(battlerId)])
        battlerId ^= BIT_FLANK;

    InitAndLaunchSpecialAnimation(battlerId, battlerId, battlerId, B_ANIM_LVL_UP);
    gTasks[taskId].func = Task_UpdateLvlInHealthbox;
}

static void Task_UpdateLvlInHealthbox(u8 taskId)
{
    u8 battlerId = gTasks[taskId].tExpTask_battler;

    if (!gBattleSpritesDataPtr->healthBoxesData[battlerId].specialAnimActive)
    {
        u8 monIndex = gTasks[taskId].tExpTask_monId;

        GetMonData(&gPlayerParty[monIndex], MON_DATA_LEVEL);  // Unused return value.

        if (IsDoubleBattle() == TRUE && monIndex == gBattlerPartyIndexes[BATTLE_PARTNER(battlerId)])
            UpdateHealthboxAttribute(gHealthboxSpriteIds[BATTLE_PARTNER(battlerId)], &gPlayerParty[monIndex], HEALTHBOX_ALL);
        else
            UpdateHealthboxAttribute(gHealthboxSpriteIds[battlerId], &gPlayerParty[monIndex], HEALTHBOX_ALL);

        gTasks[taskId].func = DestroyExpTaskAndCompleteOnInactiveTextPrinter;
    }
}

static void DestroyExpTaskAndCompleteOnInactiveTextPrinter(u8 taskId)
{
    u8 monIndex;
    u8 battlerId;

    monIndex = gTasks[taskId].tExpTask_monId;
    GetMonData(&gPlayerParty[monIndex], MON_DATA_LEVEL);  // Unused return value.
    battlerId = gTasks[taskId].tExpTask_battler;
    gBattlerControllerFuncs[battlerId] = CompleteOnInactiveTextPrinter;
    DestroyTask(taskId);
}

static void FreeMonSpriteAfterFaintAnim(void)
{
    if (gSprites[gBattlerSpriteIds[gActiveBattler]].y + gSprites[gBattlerSpriteIds[gActiveBattler]].y2 > DISPLAY_HEIGHT)
    {
        u16 species = GetMonData(&gPlayerParty[gBattlerPartyIndexes[gActiveBattler]], MON_DATA_SPECIES);

        BattleGfxSfxDummy2(species);
        FreeOamMatrix(gSprites[gBattlerSpriteIds[gActiveBattler]].oam.matrixNum);
        DestroySprite(&gSprites[gBattlerSpriteIds[gActiveBattler]]);
        SetHealthboxSpriteInvisible(gHealthboxSpriteIds[gActiveBattler]);
        PlayerBufferExecCompleted();
    }
}

static void FreeMonSpriteAfterSwitchOutAnim(void)
{
    if (!gBattleSpritesDataPtr->healthBoxesData[gActiveBattler].specialAnimActive)
    {
        FreeSpriteOamMatrix(&gSprites[gBattlerSpriteIds[gActiveBattler]]);
        DestroySprite(&gSprites[gBattlerSpriteIds[gActiveBattler]]);
        SetHealthboxSpriteInvisible(gHealthboxSpriteIds[gActiveBattler]);
        PlayerBufferExecCompleted();
    }
}

static void CompleteOnInactiveTextPrinter2(void)
{
    if (!IsTextPrinterActive(B_WIN_MSG))
        PlayerBufferExecCompleted();
}

static void OpenPartyMenuToChooseMon(void)
{
    if (!gPaletteFade.active)
    {
        u8 caseId;

        gBattlerControllerFuncs[gActiveBattler] = WaitForMonSelection;
        caseId = gTasks[gBattleControllerData[gActiveBattler]].data[0];
        DestroyTask(gBattleControllerData[gActiveBattler]);
        FreeAllWindowBuffers();
        OpenPartyMenuInBattle(caseId);
    }
}

static void WaitForMonSelection(void)
{
    if (gMain.callback2 == BattleMainCB2 && !gPaletteFade.active)
    {
        if (gPartyMenuUseExitCallback == TRUE)
            BtlController_EmitChosenMonReturnValue(BUFFER_B, gSelectedMonPartyId, gBattlePartyCurrentOrder);
        else
            BtlController_EmitChosenMonReturnValue(BUFFER_B, PARTY_SIZE, NULL);

        if ((gBattleResources->bufferA[gActiveBattler][1] & 0xF) == 1)
            PrintLinkStandbyMsg();

        PlayerBufferExecCompleted();
    }
}

static void OpenBagAndChooseItem(void)
{
    if (!gPaletteFade.active)
    {
        gBattlerControllerFuncs[gActiveBattler] = CompleteWhenChoseItem;
        ReshowBattleScreenDummy();
        FreeAllWindowBuffers();
        CB2_BagMenuFromBattle();
    }
}

static void CompleteWhenChoseItem(void)
{
    if (gMain.callback2 == BattleMainCB2 && !gPaletteFade.active)
    {
        BtlController_EmitOneReturnValue(BUFFER_B, gSpecialVar_ItemId);
        PlayerBufferExecCompleted();
    }
}

static void CompleteOnSpecialAnimDone(void)
{
    if (!gDoingBattleAnim || !gBattleSpritesDataPtr->healthBoxesData[gActiveBattler].specialAnimActive)
        PlayerBufferExecCompleted();
}

static void DoHitAnimBlinkSpriteEffect(void)
{
    u8 spriteId = gBattlerSpriteIds[gActiveBattler];

    if (gSprites[spriteId].data[1] == 32)
    {
        gSprites[spriteId].data[1] = 0;
        gSprites[spriteId].invisible = FALSE;
        gDoingBattleAnim = FALSE;
        PlayerBufferExecCompleted();
    }
    else
    {
        if ((gSprites[spriteId].data[1] % 4) == 0)
            gSprites[spriteId].invisible ^= 1;
        gSprites[spriteId].data[1]++;
    }
}

static void PlayerHandleYesNoInput(void)
{
    if (JOY_NEW(DPAD_UP) && gMultiUsePlayerCursor != 0)
    {
        PlaySE(SE_SELECT);
        BattleDestroyYesNoCursorAt(gMultiUsePlayerCursor);
        gMultiUsePlayerCursor = 0;
        BattleCreateYesNoCursorAt(0);
    }
    if (JOY_NEW(DPAD_DOWN) && gMultiUsePlayerCursor == 0)
    {
        PlaySE(SE_SELECT);
        BattleDestroyYesNoCursorAt(gMultiUsePlayerCursor);
        gMultiUsePlayerCursor = 1;
        BattleCreateYesNoCursorAt(1);
    }
    if (JOY_NEW(A_BUTTON))
    {
        HandleBattleWindow(YESNOBOX_X_Y, WINDOW_CLEAR);
        PlaySE(SE_SELECT);

        if (gMultiUsePlayerCursor != 0)
            BtlController_EmitTwoReturnValues(BUFFER_B, 0xE, 0);
        else
            BtlController_EmitTwoReturnValues(BUFFER_B, 0xD, 0);

        PlayerBufferExecCompleted();
    }
    if (JOY_NEW(B_BUTTON))
    {
        HandleBattleWindow(YESNOBOX_X_Y, WINDOW_CLEAR);
        PlaySE(SE_SELECT);
        PlayerBufferExecCompleted();
    }
}

static void MoveSelectionDisplayMoveNames(void)
{
    s32 i;
    struct ChooseMoveStruct *moveInfo = (struct ChooseMoveStruct *)(&gBattleResources->bufferA[gActiveBattler][4]);
    gNumberOfMovesToChoose = 0;

    for (i = 0; i < MAX_MON_MOVES; i++)
    {
        MoveSelectionDestroyCursorAt(i);
        StringCopy(gDisplayedStringBattle, gMoveNames[moveInfo->moves[i]]);
        // Prints on windows B_WIN_MOVE_NAME_1, B_WIN_MOVE_NAME_2, B_WIN_MOVE_NAME_3, B_WIN_MOVE_NAME_4
        BattlePutTextOnWindow(gDisplayedStringBattle, i + B_WIN_MOVE_NAME_1);
        if (moveInfo->moves[i] != MOVE_NONE)
            gNumberOfMovesToChoose++;
    }
}

static void MoveSelectionDisplayPpString(void)
{
    StringCopy(gDisplayedStringBattle, gText_MoveInterfacePP);
    BattlePutTextOnWindow(gDisplayedStringBattle, B_WIN_PP);
}

static void MoveSelectionDisplayPpNumber(void)
{
    u8 *txtPtr;
    struct ChooseMoveStruct *moveInfo;

    if (gBattleResources->bufferA[gActiveBattler][2] == TRUE) // check if we didn't want to display pp number
        return;

    SetPpNumbersPaletteInMoveSelection();
    moveInfo = (struct ChooseMoveStruct *)(&gBattleResources->bufferA[gActiveBattler][4]);
    txtPtr = ConvertIntToDecimalStringN(gDisplayedStringBattle, moveInfo->currentPp[gMoveSelectionCursor[gActiveBattler]], STR_CONV_MODE_RIGHT_ALIGN, 2);
    *(txtPtr)++ = CHAR_SLASH;
    ConvertIntToDecimalStringN(txtPtr, moveInfo->maxPp[gMoveSelectionCursor[gActiveBattler]], STR_CONV_MODE_RIGHT_ALIGN, 2);

    BattlePutTextOnWindow(gDisplayedStringBattle, B_WIN_PP_REMAINING);
}

static void MoveSelectionDisplayMoveType(void)
{
    u8 *txtPtr;
    struct ChooseMoveStruct *moveInfo = (struct ChooseMoveStruct *)(&gBattleResources->bufferA[gActiveBattler][4]);

    txtPtr = StringCopy(gDisplayedStringBattle, gText_MoveInterfaceType);
    *(txtPtr)++ = EXT_CTRL_CODE_BEGIN;
    *(txtPtr)++ = EXT_CTRL_CODE_FONT;
    *(txtPtr)++ = FONT_NORMAL;

    StringCopy(txtPtr, gTypeNames[gBattleMoves[moveInfo->moves[gMoveSelectionCursor[gActiveBattler]]].type]);
    BattlePutTextOnWindow(gDisplayedStringBattle, B_WIN_MOVE_TYPE);
}

void MoveSelectionCreateCursorAt(u8 cursorPosition, u8 baseTileNum)
{
    u16 src[2];
    src[0] = baseTileNum + 1;
    src[1] = baseTileNum + 2;

    CopyToBgTilemapBufferRect_ChangePalette(0, src, 9 * (cursorPosition & 1) + 1, 55 + (cursorPosition & 2), 1, 2, 0x11);
    CopyBgTilemapBufferToVram(0);
}

void MoveSelectionDestroyCursorAt(u8 cursorPosition)
{
    u16 src[2];
    src[0] = 0x1016;
    src[1] = 0x1016;

    CopyToBgTilemapBufferRect_ChangePalette(0, src, 9 * (cursorPosition & 1) + 1, 55 + (cursorPosition & 2), 1, 2, 0x11);
    CopyBgTilemapBufferToVram(0);
}

void ActionSelectionCreateCursorAt(u8 cursorPosition, u8 baseTileNum)
{
    u16 src[2];
    src[0] = 1;
    src[1] = 2;

    CopyToBgTilemapBufferRect_ChangePalette(0, src, 7 * (cursorPosition & 1) + 16, 35 + (cursorPosition & 2), 1, 2, 0x11);
    CopyBgTilemapBufferToVram(0);
}

void ActionSelectionDestroyCursorAt(u8 cursorPosition)
{
    u16 src[2];
    src[0] = 0x1016;
    src[1] = 0x1016;

    CopyToBgTilemapBufferRect_ChangePalette(0, src, 7 * (cursorPosition & 1) + 16, 35 + (cursorPosition & 2), 1, 2, 0x11);
    CopyBgTilemapBufferToVram(0);
}

void CB2_SetUpReshowBattleScreenAfterMenu(void)
{
    SetMainCallback2(ReshowBattleScreenAfterMenu);
}

void CB2_SetUpReshowBattleScreenAfterMenu2(void)
{
    SetMainCallback2(ReshowBattleScreenAfterMenu);
}

static void CompleteOnFinishedStatusAnimation(void)
{
    if (!gBattleSpritesDataPtr->healthBoxesData[gActiveBattler].statusAnimActive)
        PlayerBufferExecCompleted();
}

static void CompleteOnFinishedBattleAnimation(void)
{
    if (!gBattleSpritesDataPtr->healthBoxesData[gActiveBattler].animFromTableActive)
        PlayerBufferExecCompleted();
}

static void PrintLinkStandbyMsg(void)
{
    if (gBattleTypeFlags & BATTLE_TYPE_LINK)
    {
        gBattle_BG0_X = 0;
        gBattle_BG0_Y = 0;
        BattlePutTextOnWindow(gText_LinkStandby, B_WIN_MSG);
    }
}

static void PlayerHandleGetMonData(void)
{
    u8 monData[sizeof(struct Pokemon) * 2 + 56]; // this allows to get full data of two pokemon, trying to get more will result in overwriting data
    u32 size = 0;
    u8 monToCheck;
    s32 i;

    if (gBattleResources->bufferA[gActiveBattler][2] == 0)
    {
        size += CopyPlayerMonData(gBattlerPartyIndexes[gActiveBattler], monData);
    }
    else
    {
        monToCheck = gBattleResources->bufferA[gActiveBattler][2];
        for (i = 0; i < PARTY_SIZE; i++)
        {
            if (monToCheck & 1)
                size += CopyPlayerMonData(i, monData + size);
            monToCheck >>= 1;
        }
    }
    BtlController_EmitDataTransfer(BUFFER_B, size, monData);
    PlayerBufferExecCompleted();
}

static u32 CopyPlayerMonData(u8 monId, u8 *dst)
{
    struct BattlePokemon battleMon;
    struct MovePpInfo moveData;
    u8 nickname[20];
    u8 *src;
    s16 data16;
    u32 data32;
    s32 size = 0;

    switch (gBattleResources->bufferA[gActiveBattler][1])
    {
    case REQUEST_ALL_BATTLE:
        battleMon.species = GetMonData(&gPlayerParty[monId], MON_DATA_SPECIES);
        battleMon.item = GetMonData(&gPlayerParty[monId], MON_DATA_HELD_ITEM);
        for (size = 0; size < MAX_MON_MOVES; size++)
        {
            battleMon.moves[size] = GetMonData(&gPlayerParty[monId], MON_DATA_MOVE1 + size);
            battleMon.pp[size] = GetMonData(&gPlayerParty[monId], MON_DATA_PP1 + size);
        }
        battleMon.ppBonuses = GetMonData(&gPlayerParty[monId], MON_DATA_PP_BONUSES);
        battleMon.friendship = GetMonData(&gPlayerParty[monId], MON_DATA_FRIENDSHIP);
        battleMon.experience = GetMonData(&gPlayerParty[monId], MON_DATA_EXP);
        battleMon.hpIV = GetMonData(&gPlayerParty[monId], MON_DATA_HP_IV);
        battleMon.attackIV = GetMonData(&gPlayerParty[monId], MON_DATA_ATK_IV);
        battleMon.defenseIV = GetMonData(&gPlayerParty[monId], MON_DATA_DEF_IV);
        battleMon.speedIV = GetMonData(&gPlayerParty[monId], MON_DATA_SPEED_IV);
        battleMon.spAttackIV = GetMonData(&gPlayerParty[monId], MON_DATA_SPATK_IV);
        battleMon.spDefenseIV = GetMonData(&gPlayerParty[monId], MON_DATA_SPDEF_IV);
        battleMon.personality = GetMonData(&gPlayerParty[monId], MON_DATA_PERSONALITY);
        battleMon.status1 = GetMonData(&gPlayerParty[monId], MON_DATA_STATUS);
        battleMon.level = GetMonData(&gPlayerParty[monId], MON_DATA_LEVEL);
        battleMon.hp = GetMonData(&gPlayerParty[monId], MON_DATA_HP);
        battleMon.maxHP = GetMonData(&gPlayerParty[monId], MON_DATA_MAX_HP);
        battleMon.attack = GetMonData(&gPlayerParty[monId], MON_DATA_ATK);
        battleMon.defense = GetMonData(&gPlayerParty[monId], MON_DATA_DEF);
        battleMon.speed = GetMonData(&gPlayerParty[monId], MON_DATA_SPEED);
        battleMon.spAttack = GetMonData(&gPlayerParty[monId], MON_DATA_SPATK);
        battleMon.spDefense = GetMonData(&gPlayerParty[monId], MON_DATA_SPDEF);
        battleMon.abilityNum = GetMonData(&gPlayerParty[monId], MON_DATA_ABILITY_NUM);
        battleMon.otId = GetMonData(&gPlayerParty[monId], MON_DATA_OT_ID);
        GetMonData(&gPlayerParty[monId], MON_DATA_NICKNAME, nickname);
        StringCopy_Nickname(battleMon.nickname, nickname);
        GetMonData(&gPlayerParty[monId], MON_DATA_OT_NAME, battleMon.otName);
        src = (u8 *)&battleMon;
        for (size = 0; size < sizeof(battleMon); size++)
            dst[size] = src[size];
        break;
    case REQUEST_SPECIES_BATTLE:
        data16 = GetMonData(&gPlayerParty[monId], MON_DATA_SPECIES);
        dst[0] = data16;
        dst[1] = data16 >> 8;
        size = 2;
        break;
    case REQUEST_HELDITEM_BATTLE:
        data16 = GetMonData(&gPlayerParty[monId], MON_DATA_HELD_ITEM);
        dst[0] = data16;
        dst[1] = data16 >> 8;
        size = 2;
        break;
    case REQUEST_MOVES_PP_BATTLE:
        for (size = 0; size < MAX_MON_MOVES; size++)
        {
            moveData.moves[size] = GetMonData(&gPlayerParty[monId], MON_DATA_MOVE1 + size);
            moveData.pp[size] = GetMonData(&gPlayerParty[monId], MON_DATA_PP1 + size);
        }
        moveData.ppBonuses = GetMonData(&gPlayerParty[monId], MON_DATA_PP_BONUSES);
        src = (u8 *)(&moveData);
        for (size = 0; size < sizeof(moveData); size++)
            dst[size] = src[size];
        break;
    case REQUEST_MOVE1_BATTLE:
    case REQUEST_MOVE2_BATTLE:
    case REQUEST_MOVE3_BATTLE:
    case REQUEST_MOVE4_BATTLE:
        data16 = GetMonData(&gPlayerParty[monId], MON_DATA_MOVE1 + gBattleResources->bufferA[gActiveBattler][1] - REQUEST_MOVE1_BATTLE);
        dst[0] = data16;
        dst[1] = data16 >> 8;
        size = 2;
        break;
    case REQUEST_PP_DATA_BATTLE:
        for (size = 0; size < MAX_MON_MOVES; size++)
            dst[size] = GetMonData(&gPlayerParty[monId], MON_DATA_PP1 + size);
        dst[size] = GetMonData(&gPlayerParty[monId], MON_DATA_PP_BONUSES);
        size++;
        break;
    case REQUEST_PPMOVE1_BATTLE:
    case REQUEST_PPMOVE2_BATTLE:
    case REQUEST_PPMOVE3_BATTLE:
    case REQUEST_PPMOVE4_BATTLE:
        dst[0] = GetMonData(&gPlayerParty[monId], MON_DATA_PP1 + gBattleResources->bufferA[gActiveBattler][1] - REQUEST_PPMOVE1_BATTLE);
        size = 1;
        break;
    case REQUEST_OTID_BATTLE:
        data32 = GetMonData(&gPlayerParty[monId], MON_DATA_OT_ID);
        dst[0] = (data32 & 0x000000FF);
        dst[1] = (data32 & 0x0000FF00) >> 8;
        dst[2] = (data32 & 0x00FF0000) >> 16;
        size = 3;
        break;
    case REQUEST_EXP_BATTLE:
        data32 = GetMonData(&gPlayerParty[monId], MON_DATA_EXP);
        dst[0] = (data32 & 0x000000FF);
        dst[1] = (data32 & 0x0000FF00) >> 8;
        dst[2] = (data32 & 0x00FF0000) >> 16;
        size = 3;
        break;
    case REQUEST_HP_EV_BATTLE:
        dst[0] = GetMonData(&gPlayerParty[monId], MON_DATA_HP_EV);
        size = 1;
        break;
    case REQUEST_ATK_EV_BATTLE:
        dst[0] = GetMonData(&gPlayerParty[monId], MON_DATA_ATK_EV);
        size = 1;
        break;
    case REQUEST_DEF_EV_BATTLE:
        dst[0] = GetMonData(&gPlayerParty[monId], MON_DATA_DEF_EV);
        size = 1;
        break;
    case REQUEST_SPEED_EV_BATTLE:
        dst[0] = GetMonData(&gPlayerParty[monId], MON_DATA_SPEED_EV);
        size = 1;
        break;
    case REQUEST_SPATK_EV_BATTLE:
        dst[0] = GetMonData(&gPlayerParty[monId], MON_DATA_SPATK_EV);
        size = 1;
        break;
    case REQUEST_SPDEF_EV_BATTLE:
        dst[0] = GetMonData(&gPlayerParty[monId], MON_DATA_SPDEF_EV);
        size = 1;
        break;
    case REQUEST_FRIENDSHIP_BATTLE:
        dst[0] = GetMonData(&gPlayerParty[monId], MON_DATA_FRIENDSHIP);
        size = 1;
        break;
    case REQUEST_POKERUS_BATTLE:
        dst[0] = GetMonData(&gPlayerParty[monId], MON_DATA_POKERUS);
        size = 1;
        break;
    case REQUEST_MET_LOCATION_BATTLE:
        dst[0] = GetMonData(&gPlayerParty[monId], MON_DATA_MET_LOCATION);
        size = 1;
        break;
    case REQUEST_MET_LEVEL_BATTLE:
        dst[0] = GetMonData(&gPlayerParty[monId], MON_DATA_MET_LEVEL);
        size = 1;
        break;
    case REQUEST_MET_GAME_BATTLE:
        dst[0] = GetMonData(&gPlayerParty[monId], MON_DATA_MET_GAME);
        size = 1;
        break;
    case REQUEST_POKEBALL_BATTLE:
        dst[0] = GetMonData(&gPlayerParty[monId], MON_DATA_POKEBALL);
        size = 1;
        break;
    case REQUEST_ALL_IVS_BATTLE:
        dst[0] = GetMonData(&gPlayerParty[monId], MON_DATA_HP_IV);
        dst[1] = GetMonData(&gPlayerParty[monId], MON_DATA_ATK_IV);
        dst[2] = GetMonData(&gPlayerParty[monId], MON_DATA_DEF_IV);
        dst[3] = GetMonData(&gPlayerParty[monId], MON_DATA_SPEED_IV);
        dst[4] = GetMonData(&gPlayerParty[monId], MON_DATA_SPATK_IV);
        dst[5] = GetMonData(&gPlayerParty[monId], MON_DATA_SPDEF_IV);
        size = 6;
        break;
    case REQUEST_HP_IV_BATTLE:
        dst[0] = GetMonData(&gPlayerParty[monId], MON_DATA_HP_IV);
        size = 1;
        break;
    case REQUEST_ATK_IV_BATTLE:
        dst[0] = GetMonData(&gPlayerParty[monId], MON_DATA_ATK_IV);
        size = 1;
        break;
    case REQUEST_DEF_IV_BATTLE:
        dst[0] = GetMonData(&gPlayerParty[monId], MON_DATA_DEF_IV);
        size = 1;
        break;
    case REQUEST_SPEED_IV_BATTLE:
        dst[0] = GetMonData(&gPlayerParty[monId], MON_DATA_SPEED_IV);
        size = 1;
        break;
    case REQUEST_SPATK_IV_BATTLE:
        dst[0] = GetMonData(&gPlayerParty[monId], MON_DATA_SPATK_IV);
        size = 1;
        break;
    case REQUEST_SPDEF_IV_BATTLE:
        dst[0] = GetMonData(&gPlayerParty[monId], MON_DATA_SPDEF_IV);
        size = 1;
        break;
    case REQUEST_PERSONALITY_BATTLE:
        data32 = GetMonData(&gPlayerParty[monId], MON_DATA_PERSONALITY);
        dst[0] = (data32 & 0x000000FF);
        dst[1] = (data32 & 0x0000FF00) >> 8;
        dst[2] = (data32 & 0x00FF0000) >> 16;
        dst[3] = (data32 & 0xFF000000) >> 24;
        size = 4;
        break;
    case REQUEST_CHECKSUM_BATTLE:
        data16 = GetMonData(&gPlayerParty[monId], MON_DATA_CHECKSUM);
        dst[0] = data16;
        dst[1] = data16 >> 8;
        size = 2;
        break;
    case REQUEST_STATUS_BATTLE:
        data32 = GetMonData(&gPlayerParty[monId], MON_DATA_STATUS);
        dst[0] = (data32 & 0x000000FF);
        dst[1] = (data32 & 0x0000FF00) >> 8;
        dst[2] = (data32 & 0x00FF0000) >> 16;
        dst[3] = (data32 & 0xFF000000) >> 24;
        size = 4;
        break;
    case REQUEST_LEVEL_BATTLE:
        dst[0] = GetMonData(&gPlayerParty[monId], MON_DATA_LEVEL);
        size = 1;
        break;
    case REQUEST_HP_BATTLE:
        data16 = GetMonData(&gPlayerParty[monId], MON_DATA_HP);
        dst[0] = data16;
        dst[1] = data16 >> 8;
        size = 2;
        break;
    case REQUEST_MAX_HP_BATTLE:
        data16 = GetMonData(&gPlayerParty[monId], MON_DATA_MAX_HP);
        dst[0] = data16;
        dst[1] = data16 >> 8;
        size = 2;
        break;
    case REQUEST_ATK_BATTLE:
        data16 = GetMonData(&gPlayerParty[monId], MON_DATA_ATK);
        dst[0] = data16;
        dst[1] = data16 >> 8;
        size = 2;
        break;
    case REQUEST_DEF_BATTLE:
        data16 = GetMonData(&gPlayerParty[monId], MON_DATA_DEF);
        dst[0] = data16;
        dst[1] = data16 >> 8;
        size = 2;
        break;
    case REQUEST_SPEED_BATTLE:
        data16 = GetMonData(&gPlayerParty[monId], MON_DATA_SPEED);
        dst[0] = data16;
        dst[1] = data16 >> 8;
        size = 2;
        break;
    case REQUEST_SPATK_BATTLE:
        data16 = GetMonData(&gPlayerParty[monId], MON_DATA_SPATK);
        dst[0] = data16;
        dst[1] = data16 >> 8;
        size = 2;
        break;
    case REQUEST_SPDEF_BATTLE:
        data16 = GetMonData(&gPlayerParty[monId], MON_DATA_SPDEF);
        dst[0] = data16;
        dst[1] = data16 >> 8;
        size = 2;
        break;
    case REQUEST_COOL_BATTLE:
        dst[0] = GetMonData(&gPlayerParty[monId], MON_DATA_COOL);
        size = 1;
        break;
    case REQUEST_BEAUTY_BATTLE:
        dst[0] = GetMonData(&gPlayerParty[monId], MON_DATA_BEAUTY);
        size = 1;
        break;
    case REQUEST_CUTE_BATTLE:
        dst[0] = GetMonData(&gPlayerParty[monId], MON_DATA_CUTE);
        size = 1;
        break;
    case REQUEST_SMART_BATTLE:
        dst[0] = GetMonData(&gPlayerParty[monId], MON_DATA_SMART);
        size = 1;
        break;
    case REQUEST_TOUGH_BATTLE:
        dst[0] = GetMonData(&gPlayerParty[monId], MON_DATA_TOUGH);
        size = 1;
        break;
    case REQUEST_SHEEN_BATTLE:
        dst[0] = GetMonData(&gPlayerParty[monId], MON_DATA_SHEEN);
        size = 1;
        break;
    case REQUEST_COOL_RIBBON_BATTLE:
        dst[0] = GetMonData(&gPlayerParty[monId], MON_DATA_COOL_RIBBON);
        size = 1;
        break;
    case REQUEST_BEAUTY_RIBBON_BATTLE:
        dst[0] = GetMonData(&gPlayerParty[monId], MON_DATA_BEAUTY_RIBBON);
        size = 1;
        break;
    case REQUEST_CUTE_RIBBON_BATTLE:
        dst[0] = GetMonData(&gPlayerParty[monId], MON_DATA_CUTE_RIBBON);
        size = 1;
        break;
    case REQUEST_SMART_RIBBON_BATTLE:
        dst[0] = GetMonData(&gPlayerParty[monId], MON_DATA_SMART_RIBBON);
        size = 1;
        break;
    case REQUEST_TOUGH_RIBBON_BATTLE:
        dst[0] = GetMonData(&gPlayerParty[monId], MON_DATA_TOUGH_RIBBON);
        size = 1;
        break;
    }

    return size;
}

void PlayerHandleGetRawMonData(void)
{
    struct BattlePokemon battleMon;
    u8 *src = (u8 *)&gPlayerParty[gBattlerPartyIndexes[gActiveBattler]] + gBattleResources->bufferA[gActiveBattler][1];
    u8 *dst = (u8 *)&battleMon + gBattleResources->bufferA[gActiveBattler][1];
    u8 i;

    for (i = 0; i < gBattleResources->bufferA[gActiveBattler][2]; i++)
        dst[i] = src[i];

    BtlController_EmitDataTransfer(BUFFER_B, gBattleResources->bufferA[gActiveBattler][2], dst);
    PlayerBufferExecCompleted();
}

static void PlayerHandleSetMonData(void)
{
    u8 monToCheck;
    u8 i;

    if (gBattleResources->bufferA[gActiveBattler][2] == 0)
    {
        SetPlayerMonData(gBattlerPartyIndexes[gActiveBattler]);
    }
    else
    {
        monToCheck = gBattleResources->bufferA[gActiveBattler][2];
        for (i = 0; i < PARTY_SIZE; i++)
        {
            if (monToCheck & 1)
                SetPlayerMonData(i);
            monToCheck >>= 1;
        }
    }
    PlayerBufferExecCompleted();
}

static void SetPlayerMonData(u8 monId)
{
    struct BattlePokemon *battlePokemon = (struct BattlePokemon *)&gBattleResources->bufferA[gActiveBattler][3];
    struct MovePpInfo *moveData = (struct MovePpInfo *)&gBattleResources->bufferA[gActiveBattler][3];
    s32 i;

    switch (gBattleResources->bufferA[gActiveBattler][1])
    {
    case REQUEST_ALL_BATTLE:
        {
            u8 iv;

            SetMonData(&gPlayerParty[monId], MON_DATA_SPECIES, &battlePokemon->species);
            SetMonData(&gPlayerParty[monId], MON_DATA_HELD_ITEM, &battlePokemon->item);
            for (i = 0; i < MAX_MON_MOVES; i++)
            {
                SetMonData(&gPlayerParty[monId], MON_DATA_MOVE1 + i, &battlePokemon->moves[i]);
                SetMonData(&gPlayerParty[monId], MON_DATA_PP1 + i, &battlePokemon->pp[i]);
            }
            SetMonData(&gPlayerParty[monId], MON_DATA_PP_BONUSES, &battlePokemon->ppBonuses);
            SetMonData(&gPlayerParty[monId], MON_DATA_FRIENDSHIP, &battlePokemon->friendship);
            SetMonData(&gPlayerParty[monId], MON_DATA_EXP, &battlePokemon->experience);
            iv = battlePokemon->hpIV;
            SetMonData(&gPlayerParty[monId], MON_DATA_HP_IV, &iv);
            iv = battlePokemon->attackIV;
            SetMonData(&gPlayerParty[monId], MON_DATA_ATK_IV, &iv);
            iv = battlePokemon->defenseIV;
            SetMonData(&gPlayerParty[monId], MON_DATA_DEF_IV, &iv);
            iv = battlePokemon->speedIV;
            SetMonData(&gPlayerParty[monId], MON_DATA_SPEED_IV, &iv);
            iv = battlePokemon->spAttackIV;
            SetMonData(&gPlayerParty[monId], MON_DATA_SPATK_IV, &iv);
            iv = battlePokemon->spDefenseIV;
            SetMonData(&gPlayerParty[monId], MON_DATA_SPDEF_IV, &iv);
            SetMonData(&gPlayerParty[monId], MON_DATA_PERSONALITY, &battlePokemon->personality);
            SetMonData(&gPlayerParty[monId], MON_DATA_STATUS, &battlePokemon->status1);
            SetMonData(&gPlayerParty[monId], MON_DATA_LEVEL, &battlePokemon->level);
            SetMonData(&gPlayerParty[monId], MON_DATA_HP, &battlePokemon->hp);
            SetMonData(&gPlayerParty[monId], MON_DATA_MAX_HP, &battlePokemon->maxHP);
            SetMonData(&gPlayerParty[monId], MON_DATA_ATK, &battlePokemon->attack);
            SetMonData(&gPlayerParty[monId], MON_DATA_DEF, &battlePokemon->defense);
            SetMonData(&gPlayerParty[monId], MON_DATA_SPEED, &battlePokemon->speed);
            SetMonData(&gPlayerParty[monId], MON_DATA_SPATK, &battlePokemon->spAttack);
            SetMonData(&gPlayerParty[monId], MON_DATA_SPDEF, &battlePokemon->spDefense);
        }
        break;
    case REQUEST_SPECIES_BATTLE:
        SetMonData(&gPlayerParty[monId], MON_DATA_SPECIES, &gBattleResources->bufferA[gActiveBattler][3]);
        break;
    case REQUEST_HELDITEM_BATTLE:
        SetMonData(&gPlayerParty[monId], MON_DATA_HELD_ITEM, &gBattleResources->bufferA[gActiveBattler][3]);
        break;
    case REQUEST_MOVES_PP_BATTLE:
        for (i = 0; i < MAX_MON_MOVES; i++)
        {
            SetMonData(&gPlayerParty[monId], MON_DATA_MOVE1 + i, &moveData->moves[i]);
            SetMonData(&gPlayerParty[monId], MON_DATA_PP1 + i, &moveData->pp[i]);
        }
        SetMonData(&gPlayerParty[monId], MON_DATA_PP_BONUSES, &moveData->ppBonuses);
        break;
    case REQUEST_MOVE1_BATTLE:
    case REQUEST_MOVE2_BATTLE:
    case REQUEST_MOVE3_BATTLE:
    case REQUEST_MOVE4_BATTLE:
        SetMonData(&gPlayerParty[monId], MON_DATA_MOVE1 + gBattleResources->bufferA[gActiveBattler][1] - REQUEST_MOVE1_BATTLE, &gBattleResources->bufferA[gActiveBattler][3]);
        break;
    case REQUEST_PP_DATA_BATTLE:
        SetMonData(&gPlayerParty[monId], MON_DATA_PP1, &gBattleResources->bufferA[gActiveBattler][3]);
        SetMonData(&gPlayerParty[monId], MON_DATA_PP2, &gBattleResources->bufferA[gActiveBattler][4]);
        SetMonData(&gPlayerParty[monId], MON_DATA_PP3, &gBattleResources->bufferA[gActiveBattler][5]);
        SetMonData(&gPlayerParty[monId], MON_DATA_PP4, &gBattleResources->bufferA[gActiveBattler][6]);
        SetMonData(&gPlayerParty[monId], MON_DATA_PP_BONUSES, &gBattleResources->bufferA[gActiveBattler][7]);
        break;
    case REQUEST_PPMOVE1_BATTLE:
    case REQUEST_PPMOVE2_BATTLE:
    case REQUEST_PPMOVE3_BATTLE:
    case REQUEST_PPMOVE4_BATTLE:
        SetMonData(&gPlayerParty[monId], MON_DATA_PP1 + gBattleResources->bufferA[gActiveBattler][1] - REQUEST_PPMOVE1_BATTLE, &gBattleResources->bufferA[gActiveBattler][3]);
        break;
    case REQUEST_OTID_BATTLE:
        SetMonData(&gPlayerParty[monId], MON_DATA_OT_ID, &gBattleResources->bufferA[gActiveBattler][3]);
        break;
    case REQUEST_EXP_BATTLE:
        SetMonData(&gPlayerParty[monId], MON_DATA_EXP, &gBattleResources->bufferA[gActiveBattler][3]);
        break;
    case REQUEST_HP_EV_BATTLE:
        SetMonData(&gPlayerParty[monId], MON_DATA_HP_EV, &gBattleResources->bufferA[gActiveBattler][3]);
        break;
    case REQUEST_ATK_EV_BATTLE:
        SetMonData(&gPlayerParty[monId], MON_DATA_ATK_EV, &gBattleResources->bufferA[gActiveBattler][3]);
        break;
    case REQUEST_DEF_EV_BATTLE:
        SetMonData(&gPlayerParty[monId], MON_DATA_DEF_EV, &gBattleResources->bufferA[gActiveBattler][3]);
        break;
    case REQUEST_SPEED_EV_BATTLE:
        SetMonData(&gPlayerParty[monId], MON_DATA_SPEED_EV, &gBattleResources->bufferA[gActiveBattler][3]);
        break;
    case REQUEST_SPATK_EV_BATTLE:
        SetMonData(&gPlayerParty[monId], MON_DATA_SPATK_EV, &gBattleResources->bufferA[gActiveBattler][3]);
        break;
    case REQUEST_SPDEF_EV_BATTLE:
        SetMonData(&gPlayerParty[monId], MON_DATA_SPDEF_EV, &gBattleResources->bufferA[gActiveBattler][3]);
        break;
    case REQUEST_FRIENDSHIP_BATTLE:
        SetMonData(&gPlayerParty[monId], MON_DATA_FRIENDSHIP, &gBattleResources->bufferA[gActiveBattler][3]);
        break;
    case REQUEST_POKERUS_BATTLE:
        SetMonData(&gPlayerParty[monId], MON_DATA_POKERUS, &gBattleResources->bufferA[gActiveBattler][3]);
        break;
    case REQUEST_MET_LOCATION_BATTLE:
        SetMonData(&gPlayerParty[monId], MON_DATA_MET_LOCATION, &gBattleResources->bufferA[gActiveBattler][3]);
        break;
    case REQUEST_MET_LEVEL_BATTLE:
        SetMonData(&gPlayerParty[monId], MON_DATA_MET_LEVEL, &gBattleResources->bufferA[gActiveBattler][3]);
        break;
    case REQUEST_MET_GAME_BATTLE:
        SetMonData(&gPlayerParty[monId], MON_DATA_MET_GAME, &gBattleResources->bufferA[gActiveBattler][3]);
        break;
    case REQUEST_POKEBALL_BATTLE:
        SetMonData(&gPlayerParty[monId], MON_DATA_POKEBALL, &gBattleResources->bufferA[gActiveBattler][3]);
        break;
    case REQUEST_ALL_IVS_BATTLE:
        SetMonData(&gPlayerParty[monId], MON_DATA_HP_IV, &gBattleResources->bufferA[gActiveBattler][3]);
        SetMonData(&gPlayerParty[monId], MON_DATA_ATK_IV, &gBattleResources->bufferA[gActiveBattler][4]);
        SetMonData(&gPlayerParty[monId], MON_DATA_DEF_IV, &gBattleResources->bufferA[gActiveBattler][5]);
        SetMonData(&gPlayerParty[monId], MON_DATA_SPEED_IV, &gBattleResources->bufferA[gActiveBattler][6]);
        SetMonData(&gPlayerParty[monId], MON_DATA_SPATK_IV, &gBattleResources->bufferA[gActiveBattler][7]);
        SetMonData(&gPlayerParty[monId], MON_DATA_SPDEF_IV, &gBattleResources->bufferA[gActiveBattler][8]);
        break;
    case REQUEST_HP_IV_BATTLE:
        SetMonData(&gPlayerParty[monId], MON_DATA_HP_IV, &gBattleResources->bufferA[gActiveBattler][3]);
        break;
    case REQUEST_ATK_IV_BATTLE:
        SetMonData(&gPlayerParty[monId], MON_DATA_ATK_IV, &gBattleResources->bufferA[gActiveBattler][3]);
        break;
    case REQUEST_DEF_IV_BATTLE:
        SetMonData(&gPlayerParty[monId], MON_DATA_DEF_IV, &gBattleResources->bufferA[gActiveBattler][3]);
        break;
    case REQUEST_SPEED_IV_BATTLE:
        SetMonData(&gPlayerParty[monId], MON_DATA_SPEED_IV, &gBattleResources->bufferA[gActiveBattler][3]);
        break;
    case REQUEST_SPATK_IV_BATTLE:
        SetMonData(&gPlayerParty[monId], MON_DATA_SPATK_IV, &gBattleResources->bufferA[gActiveBattler][3]);
        break;
    case REQUEST_SPDEF_IV_BATTLE:
        SetMonData(&gPlayerParty[monId], MON_DATA_SPDEF_IV, &gBattleResources->bufferA[gActiveBattler][3]);
        break;
    case REQUEST_PERSONALITY_BATTLE:
        SetMonData(&gPlayerParty[monId], MON_DATA_PERSONALITY, &gBattleResources->bufferA[gActiveBattler][3]);
        break;
    case REQUEST_CHECKSUM_BATTLE:
        SetMonData(&gPlayerParty[monId], MON_DATA_CHECKSUM, &gBattleResources->bufferA[gActiveBattler][3]);
        break;
    case REQUEST_STATUS_BATTLE:
        SetMonData(&gPlayerParty[monId], MON_DATA_STATUS, &gBattleResources->bufferA[gActiveBattler][3]);
        break;
    case REQUEST_LEVEL_BATTLE:
        SetMonData(&gPlayerParty[monId], MON_DATA_LEVEL, &gBattleResources->bufferA[gActiveBattler][3]);
        break;
    case REQUEST_HP_BATTLE:
        SetMonData(&gPlayerParty[monId], MON_DATA_HP, &gBattleResources->bufferA[gActiveBattler][3]);
        break;
    case REQUEST_MAX_HP_BATTLE:
        SetMonData(&gPlayerParty[monId], MON_DATA_MAX_HP, &gBattleResources->bufferA[gActiveBattler][3]);
        break;
    case REQUEST_ATK_BATTLE:
        SetMonData(&gPlayerParty[monId], MON_DATA_ATK, &gBattleResources->bufferA[gActiveBattler][3]);
        break;
    case REQUEST_DEF_BATTLE:
        SetMonData(&gPlayerParty[monId], MON_DATA_DEF, &gBattleResources->bufferA[gActiveBattler][3]);
        break;
    case REQUEST_SPEED_BATTLE:
        SetMonData(&gPlayerParty[monId], MON_DATA_SPEED, &gBattleResources->bufferA[gActiveBattler][3]);
        break;
    case REQUEST_SPATK_BATTLE:
        SetMonData(&gPlayerParty[monId], MON_DATA_SPATK, &gBattleResources->bufferA[gActiveBattler][3]);
        break;
    case REQUEST_SPDEF_BATTLE:
        SetMonData(&gPlayerParty[monId], MON_DATA_SPDEF, &gBattleResources->bufferA[gActiveBattler][3]);
        break;
    case REQUEST_COOL_BATTLE:
        SetMonData(&gPlayerParty[monId], MON_DATA_COOL, &gBattleResources->bufferA[gActiveBattler][3]);
        break;
    case REQUEST_BEAUTY_BATTLE:
        SetMonData(&gPlayerParty[monId], MON_DATA_BEAUTY, &gBattleResources->bufferA[gActiveBattler][3]);
        break;
    case REQUEST_CUTE_BATTLE:
        SetMonData(&gPlayerParty[monId], MON_DATA_CUTE, &gBattleResources->bufferA[gActiveBattler][3]);
        break;
    case REQUEST_SMART_BATTLE:
        SetMonData(&gPlayerParty[monId], MON_DATA_SMART, &gBattleResources->bufferA[gActiveBattler][3]);
        break;
    case REQUEST_TOUGH_BATTLE:
        SetMonData(&gPlayerParty[monId], MON_DATA_TOUGH, &gBattleResources->bufferA[gActiveBattler][3]);
        break;
    case REQUEST_SHEEN_BATTLE:
        SetMonData(&gPlayerParty[monId], MON_DATA_SHEEN, &gBattleResources->bufferA[gActiveBattler][3]);
        break;
    case REQUEST_COOL_RIBBON_BATTLE:
        SetMonData(&gPlayerParty[monId], MON_DATA_COOL_RIBBON, &gBattleResources->bufferA[gActiveBattler][3]);
        break;
    case REQUEST_BEAUTY_RIBBON_BATTLE:
        SetMonData(&gPlayerParty[monId], MON_DATA_BEAUTY_RIBBON, &gBattleResources->bufferA[gActiveBattler][3]);
        break;
    case REQUEST_CUTE_RIBBON_BATTLE:
        SetMonData(&gPlayerParty[monId], MON_DATA_CUTE_RIBBON, &gBattleResources->bufferA[gActiveBattler][3]);
        break;
    case REQUEST_SMART_RIBBON_BATTLE:
        SetMonData(&gPlayerParty[monId], MON_DATA_SMART_RIBBON, &gBattleResources->bufferA[gActiveBattler][3]);
        break;
    case REQUEST_TOUGH_RIBBON_BATTLE:
        SetMonData(&gPlayerParty[monId], MON_DATA_TOUGH_RIBBON, &gBattleResources->bufferA[gActiveBattler][3]);
        break;
    }

    HandleLowHpMusicChange(&gPlayerParty[gBattlerPartyIndexes[gActiveBattler]], gActiveBattler);
}

static void PlayerHandleSetRawMonData(void)
{
    u8 *dst = (u8 *)&gPlayerParty[gBattlerPartyIndexes[gActiveBattler]] + gBattleResources->bufferA[gActiveBattler][1];
    u8 i;

    for (i = 0; i < gBattleResources->bufferA[gActiveBattler][2]; i++)
        dst[i] = gBattleResources->bufferA[gActiveBattler][3 + i];

    PlayerBufferExecCompleted();
}

static void PlayerHandleLoadMonSprite(void)
{
    BattleLoadPlayerMonSpriteGfx(&gPlayerParty[gBattlerPartyIndexes[gActiveBattler]], gActiveBattler);
    gSprites[gBattlerSpriteIds[gActiveBattler]].oam.paletteNum = gActiveBattler;
    gBattlerControllerFuncs[gActiveBattler] = CompleteOnBankSpritePosX_0;
}

static void PlayerHandleSwitchInAnim(void)
{
    ClearTemporarySpeciesSpriteData(gActiveBattler, gBattleResources->bufferA[gActiveBattler][2]);
    gBattlerPartyIndexes[gActiveBattler] = gBattleResources->bufferA[gActiveBattler][1];
    BattleLoadPlayerMonSpriteGfx(&gPlayerParty[gBattlerPartyIndexes[gActiveBattler]], gActiveBattler);
    gActionSelectionCursor[gActiveBattler] = 0;
    gMoveSelectionCursor[gActiveBattler] = 0;
    StartSendOutAnim(gActiveBattler, gBattleResources->bufferA[gActiveBattler][2]);
    gBattlerControllerFuncs[gActiveBattler] = SwitchIn_TryShinyAnimShowHealthbox;
}

static void StartSendOutAnim(u8 battlerId, bool8 dontClearSubstituteBit)
{
    u16 species;

    ClearTemporarySpeciesSpriteData(battlerId, dontClearSubstituteBit);
    gBattlerPartyIndexes[battlerId] = gBattleResources->bufferA[battlerId][1];
    species = GetMonData(&gPlayerParty[gBattlerPartyIndexes[battlerId]], MON_DATA_SPECIES);
    gBattleControllerData[battlerId] = CreateInvisibleSpriteWithCallback(SpriteCB_WaitForBattlerBallReleaseAnim);
    SetMultiuseSpriteTemplateToPokemon(species, GetBattlerPosition(battlerId));

    gBattlerSpriteIds[battlerId] = CreateSprite(
      &gMultiuseSpriteTemplate,
      GetBattlerSpriteCoord(battlerId, BATTLER_COORD_X_2),
      GetBattlerSpriteDefault_Y(battlerId),
      GetBattlerSpriteSubpriority(battlerId));

    gSprites[gBattleControllerData[battlerId]].data[1] = gBattlerSpriteIds[battlerId];
    gSprites[gBattleControllerData[battlerId]].data[2] = battlerId;

    gSprites[gBattlerSpriteIds[battlerId]].data[0] = battlerId;
    gSprites[gBattlerSpriteIds[battlerId]].data[2] = species;
    gSprites[gBattlerSpriteIds[battlerId]].oam.paletteNum = battlerId;

    StartSpriteAnim(&gSprites[gBattlerSpriteIds[battlerId]], gBattleMonForms[battlerId]);

    gSprites[gBattlerSpriteIds[battlerId]].invisible = TRUE;
    gSprites[gBattlerSpriteIds[battlerId]].callback = SpriteCallbackDummy;

    gSprites[gBattleControllerData[battlerId]].data[0] = DoPokeballSendOutAnimation(0, POKEBALL_PLAYER_SENDOUT);
}

static void PlayerHandleReturnMonToBall(void)
{
    if (!gBattleResources->bufferA[gActiveBattler][1])
    {
        gBattleSpritesDataPtr->healthBoxesData[gActiveBattler].animationState = 0;
        gBattlerControllerFuncs[gActiveBattler] = DoSwitchOutAnimation;
    }
    else
    {
        // Skip animation, just remove battler
        FreeSpriteOamMatrix(&gSprites[gBattlerSpriteIds[gActiveBattler]]);
        DestroySprite(&gSprites[gBattlerSpriteIds[gActiveBattler]]);
        SetHealthboxSpriteInvisible(gHealthboxSpriteIds[gActiveBattler]);
        PlayerBufferExecCompleted();
    }
}

static void DoSwitchOutAnimation(void)
{
    switch (gBattleSpritesDataPtr->healthBoxesData[gActiveBattler].animationState)
    {
    case 0:
        if (gBattleSpritesDataPtr->battlerData[gActiveBattler].behindSubstitute)
            InitAndLaunchSpecialAnimation(gActiveBattler, gActiveBattler, gActiveBattler, B_ANIM_SUBSTITUTE_TO_MON);

        gBattleSpritesDataPtr->healthBoxesData[gActiveBattler].animationState = 1;
        break;
    case 1:
        if (!gBattleSpritesDataPtr->healthBoxesData[gActiveBattler].specialAnimActive)
        {
            gBattleSpritesDataPtr->healthBoxesData[gActiveBattler].animationState = 0;
            InitAndLaunchSpecialAnimation(gActiveBattler, gActiveBattler, gActiveBattler, B_ANIM_SWITCH_OUT_PLAYER_MON);
            gBattlerControllerFuncs[gActiveBattler] = FreeMonSpriteAfterSwitchOutAnim;
        }
        break;
    }
}

#define sSpeedX data[0]

// In emerald it's possible to have a tag battle in the battle frontier facilities with AI
// which use the front sprite for both the player and the partner as opposed to any other battles (including the one with Steven)
// that use an animated back pic.
static void PlayerHandleDrawTrainerPic(void)
{
    s16 xPos, yPos;
    u32 trainerPicId;

    if (gBattleTypeFlags & BATTLE_TYPE_LINK)
    {
        if ((gLinkPlayers[GetMultiplayerId()].version & 0xFF) == VERSION_FIRE_RED
            || (gLinkPlayers[GetMultiplayerId()].version & 0xFF) == VERSION_LEAF_GREEN)
        {
            trainerPicId = gLinkPlayers[GetMultiplayerId()].gender + TRAINER_BACK_PIC_RED;
        }
        else if ((gLinkPlayers[GetMultiplayerId()].version & 0xFF) == VERSION_RUBY
                 || (gLinkPlayers[GetMultiplayerId()].version & 0xFF) == VERSION_SAPPHIRE)
        {
            trainerPicId = gLinkPlayers[GetMultiplayerId()].gender + TRAINER_BACK_PIC_RUBY_SAPPHIRE_BRENDAN;
        }
        else
        {
            trainerPicId = gLinkPlayers[GetMultiplayerId()].gender + TRAINER_BACK_PIC_BRENDAN;
        }
    }
    else
    {
        trainerPicId = gSaveBlock2Ptr->playerGender;
    }

    if (gBattleTypeFlags & BATTLE_TYPE_MULTI)
    {
        if ((GetBattlerPosition(gActiveBattler) & BIT_FLANK) != B_FLANK_LEFT) // Second mon, on the right.
            xPos = 90;
        else // First mon, on the left.
            xPos = 32;

        if (gBattleTypeFlags & BATTLE_TYPE_INGAME_PARTNER && gPartnerTrainerId != TRAINER_STEVEN_PARTNER && gPartnerTrainerId < TRAINER_CUSTOM_PARTNER)
        {
            xPos = 90;
            yPos = (8 - gTrainerFrontPicCoords[trainerPicId].size) * 4 + 80;
        }
        else
        {
            yPos = (8 - gTrainerBackPicCoords[trainerPicId].size) * 4 + 80;
        }

    }
    else
    {
        xPos = 80;
        yPos = (8 - gTrainerBackPicCoords[trainerPicId].size) * 4 + 80;
    }

    // Use front pic table for any tag battles unless your partner is Steven.
    if (gBattleTypeFlags & BATTLE_TYPE_INGAME_PARTNER && gPartnerTrainerId != TRAINER_STEVEN_PARTNER && gPartnerTrainerId < TRAINER_CUSTOM_PARTNER)
    {
        trainerPicId = PlayerGenderToFrontTrainerPicId(gSaveBlock2Ptr->playerGender);
        DecompressTrainerFrontPic(trainerPicId, gActiveBattler);
        SetMultiuseSpriteTemplateToTrainerFront(trainerPicId, GetBattlerPosition(gActiveBattler));
        gBattlerSpriteIds[gActiveBattler] = CreateSprite(&gMultiuseSpriteTemplate, xPos, yPos, GetBattlerSpriteSubpriority(gActiveBattler));

        gSprites[gBattlerSpriteIds[gActiveBattler]].oam.paletteNum = IndexOfSpritePaletteTag(gTrainerFrontPicPaletteTable[trainerPicId].tag);
        gSprites[gBattlerSpriteIds[gActiveBattler]].x2 = DISPLAY_WIDTH;
        gSprites[gBattlerSpriteIds[gActiveBattler]].y2 = 48;
        gSprites[gBattlerSpriteIds[gActiveBattler]].sSpeedX = -2;
        gSprites[gBattlerSpriteIds[gActiveBattler]].callback = SpriteCB_TrainerSlideIn;
        gSprites[gBattlerSpriteIds[gActiveBattler]].oam.affineMode = ST_OAM_AFFINE_OFF;
        gSprites[gBattlerSpriteIds[gActiveBattler]].hFlip = 1;
    }
    // Use the back pic in any other scenario.
    else
    {
        DecompressTrainerBackPic(trainerPicId, gActiveBattler);
        SetMultiuseSpriteTemplateToTrainerBack(trainerPicId, GetBattlerPosition(gActiveBattler));
        gBattlerSpriteIds[gActiveBattler] = CreateSprite(&gMultiuseSpriteTemplate, xPos, yPos, GetBattlerSpriteSubpriority(gActiveBattler));

        gSprites[gBattlerSpriteIds[gActiveBattler]].oam.paletteNum = gActiveBattler;
        gSprites[gBattlerSpriteIds[gActiveBattler]].x2 = DISPLAY_WIDTH;
        gSprites[gBattlerSpriteIds[gActiveBattler]].sSpeedX = -2;
        gSprites[gBattlerSpriteIds[gActiveBattler]].callback = SpriteCB_TrainerSlideIn;
    }

    gBattlerControllerFuncs[gActiveBattler] = CompleteOnBattlerSpriteCallbackDummy;
}

static void PlayerHandleTrainerSlide(void)
{
    u32 trainerPicId;

    if (gBattleTypeFlags & BATTLE_TYPE_LINK)
    {
        if ((gLinkPlayers[GetMultiplayerId()].version & 0xFF) == VERSION_FIRE_RED
            || (gLinkPlayers[GetMultiplayerId()].version & 0xFF) == VERSION_LEAF_GREEN)
        {
            trainerPicId = gLinkPlayers[GetMultiplayerId()].gender + TRAINER_BACK_PIC_RED;
        }
        else if ((gLinkPlayers[GetMultiplayerId()].version & 0xFF) == VERSION_RUBY
                 || (gLinkPlayers[GetMultiplayerId()].version & 0xFF) == VERSION_SAPPHIRE)
        {
            trainerPicId = gLinkPlayers[GetMultiplayerId()].gender + TRAINER_BACK_PIC_RUBY_SAPPHIRE_BRENDAN;
        }
        else
        {
            trainerPicId = gLinkPlayers[GetMultiplayerId()].gender + TRAINER_BACK_PIC_BRENDAN;
        }
    }
    else
    {
        trainerPicId = gSaveBlock2Ptr->playerGender + TRAINER_BACK_PIC_BRENDAN;
    }

    DecompressTrainerBackPic(trainerPicId, gActiveBattler);
    SetMultiuseSpriteTemplateToTrainerBack(trainerPicId, GetBattlerPosition(gActiveBattler));
    gBattlerSpriteIds[gActiveBattler] = CreateSprite(&gMultiuseSpriteTemplate, 80, (8 - gTrainerBackPicCoords[trainerPicId].size) * 4 + 80, 30);

    gSprites[gBattlerSpriteIds[gActiveBattler]].oam.paletteNum = gActiveBattler;
    gSprites[gBattlerSpriteIds[gActiveBattler]].x2 = -96;
    gSprites[gBattlerSpriteIds[gActiveBattler]].sSpeedX = 2;
    gSprites[gBattlerSpriteIds[gActiveBattler]].callback = SpriteCB_TrainerSlideIn;

    gBattlerControllerFuncs[gActiveBattler] = CompleteOnBankSpriteCallbackDummy2;
}

#undef sSpeedX

static void PlayerHandleTrainerSlideBack(void)
{
    SetSpritePrimaryCoordsFromSecondaryCoords(&gSprites[gBattlerSpriteIds[gActiveBattler]]);
    gSprites[gBattlerSpriteIds[gActiveBattler]].data[0] = 50;
    gSprites[gBattlerSpriteIds[gActiveBattler]].data[2] = -40;
    gSprites[gBattlerSpriteIds[gActiveBattler]].data[4] = gSprites[gBattlerSpriteIds[gActiveBattler]].y;
    gSprites[gBattlerSpriteIds[gActiveBattler]].callback = StartAnimLinearTranslation;
    StoreSpriteCallbackInData6(&gSprites[gBattlerSpriteIds[gActiveBattler]], SpriteCallbackDummy);
    StartSpriteAnim(&gSprites[gBattlerSpriteIds[gActiveBattler]], 1);
    gBattlerControllerFuncs[gActiveBattler] = FreeTrainerSpriteAfterSlide;
}

#define sSpeedX data[1]
#define sSpeedY data[2]

static void PlayerHandleFaintAnimation(void)
{
    if (gBattleSpritesDataPtr->healthBoxesData[gActiveBattler].animationState == 0)
    {
        if (gBattleSpritesDataPtr->battlerData[gActiveBattler].behindSubstitute)
            InitAndLaunchSpecialAnimation(gActiveBattler, gActiveBattler, gActiveBattler, B_ANIM_SUBSTITUTE_TO_MON);
        gBattleSpritesDataPtr->healthBoxesData[gActiveBattler].animationState++;
    }
    else
    {
        if (!gBattleSpritesDataPtr->healthBoxesData[gActiveBattler].specialAnimActive)
        {
            gBattleSpritesDataPtr->healthBoxesData[gActiveBattler].animationState = 0;
            HandleLowHpMusicChange(&gPlayerParty[gBattlerPartyIndexes[gActiveBattler]], gActiveBattler);
            PlaySE12WithPanning(SE_FAINT, SOUND_PAN_ATTACKER);
            gSprites[gBattlerSpriteIds[gActiveBattler]].sSpeedX = 0;
            gSprites[gBattlerSpriteIds[gActiveBattler]].sSpeedY = 5;
            gSprites[gBattlerSpriteIds[gActiveBattler]].callback = SpriteCB_FaintSlideAnim;
            gBattlerControllerFuncs[gActiveBattler] = FreeMonSpriteAfterFaintAnim;
        }
    }
}

#undef sSpeedX
#undef sSpeedY

static void PlayerHandlePaletteFade(void)
{
    BeginNormalPaletteFade(PALETTES_ALL, 2, 0, 16, RGB_BLACK);
    PlayerBufferExecCompleted();
}

static void PlayerHandleSuccessBallThrowAnim(void)
{
    gBattleSpritesDataPtr->animationData->ballThrowCaseId = BALL_3_SHAKES_SUCCESS;
    gDoingBattleAnim = TRUE;
    if (IsCriticalCapture())
        InitAndLaunchSpecialAnimation(gActiveBattler, gActiveBattler, gBattlerTarget, B_ANIM_CRITICAL_CAPTURE_THROW);
    else
        InitAndLaunchSpecialAnimation(gActiveBattler, gActiveBattler, gBattlerTarget, B_ANIM_BALL_THROW);

    gBattlerControllerFuncs[gActiveBattler] = CompleteOnSpecialAnimDone;
}

static void PlayerHandleBallThrowAnim(void)
{
    u8 ballThrowCaseId = gBattleResources->bufferA[gActiveBattler][1];

    gBattleSpritesDataPtr->animationData->ballThrowCaseId = ballThrowCaseId;
    gDoingBattleAnim = TRUE;
    if (IsCriticalCapture())
        InitAndLaunchSpecialAnimation(gActiveBattler, gActiveBattler, gBattlerTarget, B_ANIM_CRITICAL_CAPTURE_THROW);
    else
        InitAndLaunchSpecialAnimation(gActiveBattler, gActiveBattler, gBattlerTarget, B_ANIM_BALL_THROW);

    gBattlerControllerFuncs[gActiveBattler] = CompleteOnSpecialAnimDone;
}

static void PlayerHandlePause(void)
{
    u8 timer = gBattleResources->bufferA[gActiveBattler][1];

    while (timer != 0)
        timer--;

    PlayerBufferExecCompleted();
}

static void PlayerHandleMoveAnimation(void)
{
    if (!IsBattleSEPlaying(gActiveBattler))
    {
        u16 move = gBattleResources->bufferA[gActiveBattler][1] | (gBattleResources->bufferA[gActiveBattler][2] << 8);

        gAnimMoveTurn = gBattleResources->bufferA[gActiveBattler][3];
        gAnimMovePower = gBattleResources->bufferA[gActiveBattler][4] | (gBattleResources->bufferA[gActiveBattler][5] << 8);
        gAnimMoveDmg = gBattleResources->bufferA[gActiveBattler][6] | (gBattleResources->bufferA[gActiveBattler][7] << 8) | (gBattleResources->bufferA[gActiveBattler][8] << 16) | (gBattleResources->bufferA[gActiveBattler][9] << 24);
        gAnimFriendship = gBattleResources->bufferA[gActiveBattler][10];
        gWeatherMoveAnim = gBattleResources->bufferA[gActiveBattler][12] | (gBattleResources->bufferA[gActiveBattler][13] << 8);
        gAnimDisableStructPtr = (struct DisableStruct *)&gBattleResources->bufferA[gActiveBattler][16];
        gTransformedPersonalities[gActiveBattler] = gAnimDisableStructPtr->transformedMonPersonality;
        gBattleSpritesDataPtr->healthBoxesData[gActiveBattler].animationState = 0;
        gBattlerControllerFuncs[gActiveBattler] = PlayerDoMoveAnimation;
        BattleTv_SetDataBasedOnMove(move, gWeatherMoveAnim, gAnimDisableStructPtr);
    }
}

static void PlayerDoMoveAnimation(void)
{
    u16 move = gBattleResources->bufferA[gActiveBattler][1] | (gBattleResources->bufferA[gActiveBattler][2] << 8);
    u8 multihit = gBattleResources->bufferA[gActiveBattler][11];

    switch (gBattleSpritesDataPtr->healthBoxesData[gActiveBattler].animationState)
    {
    case 0:
        if (gBattleSpritesDataPtr->battlerData[gActiveBattler].behindSubstitute
            && !gBattleSpritesDataPtr->battlerData[gActiveBattler].flag_x8)
        {
            gBattleSpritesDataPtr->battlerData[gActiveBattler].flag_x8 = 1;
            InitAndLaunchSpecialAnimation(gActiveBattler, gActiveBattler, gActiveBattler, B_ANIM_SUBSTITUTE_TO_MON);
        }
        gBattleSpritesDataPtr->healthBoxesData[gActiveBattler].animationState = 1;
        break;
    case 1:
        if (!gBattleSpritesDataPtr->healthBoxesData[gActiveBattler].specialAnimActive)
        {
            SetBattlerSpriteAffineMode(ST_OAM_AFFINE_OFF);
            DoMoveAnim(move);
            gBattleSpritesDataPtr->healthBoxesData[gActiveBattler].animationState = 2;
        }
        break;
    case 2:
        gAnimScriptCallback();
        if (!gAnimScriptActive)
        {
            SetBattlerSpriteAffineMode(ST_OAM_AFFINE_NORMAL);
            if (gBattleSpritesDataPtr->battlerData[gActiveBattler].behindSubstitute && multihit < 2)
            {
                InitAndLaunchSpecialAnimation(gActiveBattler, gActiveBattler, gActiveBattler, B_ANIM_MON_TO_SUBSTITUTE);
                gBattleSpritesDataPtr->battlerData[gActiveBattler].flag_x8 = 0;
            }
            gBattleSpritesDataPtr->healthBoxesData[gActiveBattler].animationState = 3;
        }
        break;
    case 3:
        if (!gBattleSpritesDataPtr->healthBoxesData[gActiveBattler].specialAnimActive)
        {
            CopyAllBattleSpritesInvisibilities();
            TrySetBehindSubstituteSpriteBit(gActiveBattler, gBattleResources->bufferA[gActiveBattler][1] | (gBattleResources->bufferA[gActiveBattler][2] << 8));
            gBattleSpritesDataPtr->healthBoxesData[gActiveBattler].animationState = 0;
            PlayerBufferExecCompleted();
        }
        break;
    }
}

static void PlayerHandlePrintString(void)
{
    u16 *stringId;

    gBattle_BG0_X = 0;
    gBattle_BG0_Y = 0;
    stringId = (u16 *)(&gBattleResources->bufferA[gActiveBattler][2]);
    BufferStringBattle(*stringId);
    BattlePutTextOnWindow(gDisplayedStringBattle, B_WIN_MSG);
    gBattlerControllerFuncs[gActiveBattler] = CompleteOnInactiveTextPrinter2;
    BattleTv_SetDataBasedOnString(*stringId);
    BattleArena_DeductSkillPoints(gActiveBattler, *stringId);
}

static void PlayerHandlePrintSelectionString(void)
{
    if (GetBattlerSide(gActiveBattler) == B_SIDE_PLAYER)
        PlayerHandlePrintString();
    else
        PlayerBufferExecCompleted();
}

static void HandleChooseActionAfterDma3(void)
{
    if (!IsDma3ManagerBusyWithBgCopy())
    {
        gBattle_BG0_X = 0;
        gBattle_BG0_Y = DISPLAY_HEIGHT;
        gBattlerControllerFuncs[gActiveBattler] = HandleInputChooseAction;
    }
}

static void PlayerHandleChooseAction(void)
{
    s32 i;

    gBattlerControllerFuncs[gActiveBattler] = HandleChooseActionAfterDma3;
    BattleTv_ClearExplosionFaintCause();
    BattlePutTextOnWindow(gText_BattleMenu, B_WIN_ACTION_MENU);

    for (i = 0; i < 4; i++)
        ActionSelectionDestroyCursorAt(i);

    TryRestoreLastUsedBall();
    ActionSelectionCreateCursorAt(gActionSelectionCursor[gActiveBattler], 0);
    BattleStringExpandPlaceholdersToDisplayedString(gText_WhatWillPkmnDo);
    BattlePutTextOnWindow(gDisplayedStringBattle, B_WIN_ACTION_PROMPT);
}

static void PlayerHandleYesNoBox(void)
{
    if (GetBattlerSide(gActiveBattler) == B_SIDE_PLAYER)
    {
        HandleBattleWindow(YESNOBOX_X_Y, 0);
        BattlePutTextOnWindow(gText_BattleYesNoChoice, B_WIN_YESNO);
        gMultiUsePlayerCursor = 1;
        BattleCreateYesNoCursorAt(1);
        gBattlerControllerFuncs[gActiveBattler] = PlayerHandleYesNoInput;
    }
    else
    {
        PlayerBufferExecCompleted();
    }
}

static void HandleChooseMoveAfterDma3(void)
{
    if (!IsDma3ManagerBusyWithBgCopy())
    {
        gBattle_BG0_X = 0;
        gBattle_BG0_Y = DISPLAY_HEIGHT * 2;
        gBattlerControllerFuncs[gActiveBattler] = HandleInputChooseMove;
    }
}

// arenaMindPoints is used here as a placeholder for a timer.

static void PlayerChooseMoveInBattlePalace(void)
{
    if (--*(gBattleStruct->arenaMindPoints + gActiveBattler) == 0)
    {
        gBattlePalaceMoveSelectionRngValue = gRngValue;
        BtlController_EmitTwoReturnValues(BUFFER_B, 10, ChooseMoveAndTargetInBattlePalace());
        PlayerBufferExecCompleted();
    }
}

static void PlayerHandleChooseMove(void)
{
    if (gBattleTypeFlags & BATTLE_TYPE_PALACE)
    {
        *(gBattleStruct->arenaMindPoints + gActiveBattler) = 8;
        gBattlerControllerFuncs[gActiveBattler] = PlayerChooseMoveInBattlePalace;
    }
    else
    {
        struct ChooseMoveStruct *moveInfo = (struct ChooseMoveStruct *)(&gBattleResources->bufferA[gActiveBattler][4]);

        InitMoveSelectionsVarsAndStrings();
        gBattleStruct->mega.playerSelect = FALSE;
        if (!IsMegaTriggerSpriteActive())
            gBattleStruct->mega.triggerSpriteId = 0xFF;
        if (CanMegaEvolve(gActiveBattler))
            CreateMegaTriggerSprite(gActiveBattler, 0);
        if (!IsZMoveTriggerSpriteActive())
            gBattleStruct->zmove.triggerSpriteId = 0xFF;

        GetUsableZMoves(gActiveBattler, moveInfo->moves);
        gBattleStruct->zmove.viable = IsZMoveUsable(gActiveBattler, gMoveSelectionCursor[gActiveBattler]);
        CreateZMoveTriggerSprite(gActiveBattler, gBattleStruct->zmove.viable);
        gBattlerControllerFuncs[gActiveBattler] = HandleChooseMoveAfterDma3;
    }
}

void InitMoveSelectionsVarsAndStrings(void)
{
    MoveSelectionDisplayMoveNames();
    gMultiUsePlayerCursor = 0xFF;
    MoveSelectionCreateCursorAt(gMoveSelectionCursor[gActiveBattler], 0);
    MoveSelectionDisplayPpString();
    MoveSelectionDisplayPpNumber();
    MoveSelectionDisplayMoveType();
}

static void PlayerHandleChooseItem(void)
{
    s32 i;

    BeginNormalPaletteFade(PALETTES_ALL, 0, 0, 0x10, RGB_BLACK);
    gBattlerControllerFuncs[gActiveBattler] = OpenBagAndChooseItem;
    gBattlerInMenuId = gActiveBattler;

    for (i = 0; i < ARRAY_COUNT(gBattlePartyCurrentOrder); i++)
        gBattlePartyCurrentOrder[i] = gBattleResources->bufferA[gActiveBattler][1 + i];
}

static void PlayerHandleChoosePokemon(void)
{
    s32 i;

    for (i = 0; i < ARRAY_COUNT(gBattlePartyCurrentOrder); i++)
        gBattlePartyCurrentOrder[i] = gBattleResources->bufferA[gActiveBattler][4 + i];

    if (gBattleTypeFlags & BATTLE_TYPE_ARENA && (gBattleResources->bufferA[gActiveBattler][1] & 0xF) != PARTY_ACTION_CANT_SWITCH)
    {
        BtlController_EmitChosenMonReturnValue(BUFFER_B, gBattlerPartyIndexes[gActiveBattler] + 1, gBattlePartyCurrentOrder);
        PlayerBufferExecCompleted();
    }
    else
    {
        gBattleControllerData[gActiveBattler] = CreateTask(TaskDummy, 0xFF);
        gTasks[gBattleControllerData[gActiveBattler]].data[0] = gBattleResources->bufferA[gActiveBattler][1] & 0xF;
        *(&gBattleStruct->battlerPreventingSwitchout) = gBattleResources->bufferA[gActiveBattler][1] >> 4;
        *(&gBattleStruct->prevSelectedPartySlot) = gBattleResources->bufferA[gActiveBattler][2];
        *(&gBattleStruct->abilityPreventingSwitchout) = (gBattleResources->bufferA[gActiveBattler][3] & 0xFF) | (gBattleResources->bufferA[gActiveBattler][7] << 8);
        BeginNormalPaletteFade(0xFFFFFFFF, 0, 0, 0x10, RGB_BLACK);
        gBattlerControllerFuncs[gActiveBattler] = OpenPartyMenuToChooseMon;
        gBattlerInMenuId = gActiveBattler;
    }
}

static void PlayerHandleCmd23(void)
{
    BattleStopLowHpSound();
    BeginNormalPaletteFade(PALETTES_ALL, 2, 0, 16, RGB_BLACK);
    PlayerBufferExecCompleted();
}

static void PlayerHandleHealthBarUpdate(void)
{
    s16 hpVal;

    LoadBattleBarGfx(0);
    hpVal = gBattleResources->bufferA[gActiveBattler][2] | (gBattleResources->bufferA[gActiveBattler][3] << 8);

    // gPlayerPartyLostHP used by Battle Dome, but never read
    if (hpVal > 0)
        gPlayerPartyLostHP += hpVal;

    if (hpVal != INSTANT_HP_BAR_DROP)
    {
        u32 maxHP = GetMonData(&gPlayerParty[gBattlerPartyIndexes[gActiveBattler]], MON_DATA_MAX_HP);
        u32 curHP = GetMonData(&gPlayerParty[gBattlerPartyIndexes[gActiveBattler]], MON_DATA_HP);

        SetBattleBarStruct(gActiveBattler, gHealthboxSpriteIds[gActiveBattler], maxHP, curHP, hpVal);
    }
    else
    {
        u32 maxHP = GetMonData(&gPlayerParty[gBattlerPartyIndexes[gActiveBattler]], MON_DATA_MAX_HP);

        SetBattleBarStruct(gActiveBattler, gHealthboxSpriteIds[gActiveBattler], maxHP, 0, hpVal);
        UpdateHpTextInHealthbox(gHealthboxSpriteIds[gActiveBattler], HP_CURRENT, 0, maxHP);
    }

    gBattlerControllerFuncs[gActiveBattler] = CompleteOnHealthbarDone;
}

static void PlayerHandleExpUpdate(void)
{
    u8 monId = gBattleResources->bufferA[gActiveBattler][1];
    s32 taskId, expPointsToGive;

    if (GetMonData(&gPlayerParty[monId], MON_DATA_LEVEL) >= MAX_LEVEL)
    {
        PlayerBufferExecCompleted();
    }
    else
    {
        LoadBattleBarGfx(1);
        GetMonData(&gPlayerParty[monId], MON_DATA_SPECIES);  // Unused return value.
        expPointsToGive = T1_READ_32(&gBattleResources->bufferA[gActiveBattler][2]);
        taskId = CreateTask(Task_GiveExpToMon, 10);
        gTasks[taskId].tExpTask_monId = monId;
        gTasks[taskId].tExpTask_gainedExp_1 = expPointsToGive;
        gTasks[taskId].tExpTask_gainedExp_2 = expPointsToGive >> 16;
        gTasks[taskId].tExpTask_battler = gActiveBattler;
        gBattlerControllerFuncs[gActiveBattler] = BattleControllerDummy;
    }
}

#undef tExpTask_monId
#undef tExpTask_battler
#undef tExpTask_gainedExp_1
#undef tExpTask_gainedExp_2
#undef tExpTask_frames

static void PlayerHandleStatusIconUpdate(void)
{
    if (!IsBattleSEPlaying(gActiveBattler))
    {
        u8 battlerId;

        UpdateHealthboxAttribute(gHealthboxSpriteIds[gActiveBattler], &gPlayerParty[gBattlerPartyIndexes[gActiveBattler]], HEALTHBOX_STATUS_ICON);
        battlerId = gActiveBattler;
        gBattleSpritesDataPtr->healthBoxesData[battlerId].statusAnimActive = 0;
        gBattlerControllerFuncs[gActiveBattler] = CompleteOnFinishedStatusAnimation;
    }
}

static void PlayerHandleStatusAnimation(void)
{
    if (!IsBattleSEPlaying(gActiveBattler))
    {
        InitAndLaunchChosenStatusAnimation(gBattleResources->bufferA[gActiveBattler][1],
                        gBattleResources->bufferA[gActiveBattler][2] | (gBattleResources->bufferA[gActiveBattler][3] << 8) | (gBattleResources->bufferA[gActiveBattler][4] << 16) | (gBattleResources->bufferA[gActiveBattler][5] << 24));
        gBattlerControllerFuncs[gActiveBattler] = CompleteOnFinishedStatusAnimation;
    }
}

static void PlayerHandleStatusXor(void)
{
    u8 val = GetMonData(&gPlayerParty[gBattlerPartyIndexes[gActiveBattler]], MON_DATA_STATUS) ^ gBattleResources->bufferA[gActiveBattler][1];

    SetMonData(&gPlayerParty[gBattlerPartyIndexes[gActiveBattler]], MON_DATA_STATUS, &val);
    PlayerBufferExecCompleted();
}

static void PlayerHandleDataTransfer(void)
{
    PlayerBufferExecCompleted();
}

static void PlayerHandleDMA3Transfer(void)
{
    u32 dstArg = gBattleResources->bufferA[gActiveBattler][1]
            | (gBattleResources->bufferA[gActiveBattler][2] << 8)
            | (gBattleResources->bufferA[gActiveBattler][3] << 16)
            | (gBattleResources->bufferA[gActiveBattler][4] << 24);
    u16 sizeArg = gBattleResources->bufferA[gActiveBattler][5] | (gBattleResources->bufferA[gActiveBattler][6] << 8);

    const u8 *src = &gBattleResources->bufferA[gActiveBattler][7];
    u8 *dst = (u8 *)(dstArg);
    u32 size = sizeArg;

    while (1)
    {
        if (size <= 0x1000)
        {
            DmaCopy16(3, src, dst, size);
            break;
        }
        DmaCopy16(3, src, dst, 0x1000);
        src += 0x1000;
        dst += 0x1000;
        size -= 0x1000;
    }
    PlayerBufferExecCompleted();
}

static void PlayerHandlePlayBGM(void)
{
    PlayBGM(gBattleResources->bufferA[gActiveBattler][1] | (gBattleResources->bufferA[gActiveBattler][2] << 8));
    PlayerBufferExecCompleted();
}

static void PlayerHandleCmd32(void)
{
    PlayerBufferExecCompleted();
}

static void PlayerHandleTwoReturnValues(void)
{
    BtlController_EmitTwoReturnValues(BUFFER_B, 0, 0);
    PlayerBufferExecCompleted();
}

static void PlayerHandleChosenMonReturnValue(void)
{
    BtlController_EmitChosenMonReturnValue(BUFFER_B, 0, NULL);
    PlayerBufferExecCompleted();
}

static void PlayerHandleOneReturnValue(void)
{
    BtlController_EmitOneReturnValue(BUFFER_B, 0);
    PlayerBufferExecCompleted();
}

static void PlayerHandleOneReturnValue_Duplicate(void)
{
    BtlController_EmitOneReturnValue_Duplicate(BUFFER_B, 0);
    PlayerBufferExecCompleted();
}

static void PlayerHandleClearUnkVar(void)
{
    gUnusedControllerStruct.unk = 0;
    PlayerBufferExecCompleted();
}

static void PlayerHandleSetUnkVar(void)
{
    gUnusedControllerStruct.unk = gBattleResources->bufferA[gActiveBattler][1];
    PlayerBufferExecCompleted();
}

static void PlayerHandleClearUnkFlag(void)
{
    gUnusedControllerStruct.flag = 0;
    PlayerBufferExecCompleted();
}

static void PlayerHandleToggleUnkFlag(void)
{
    gUnusedControllerStruct.flag ^= 1;
    PlayerBufferExecCompleted();
}

static void PlayerHandleHitAnimation(void)
{
    if (gSprites[gBattlerSpriteIds[gActiveBattler]].invisible == TRUE)
    {
        PlayerBufferExecCompleted();
    }
    else
    {
        gDoingBattleAnim = TRUE;
        gSprites[gBattlerSpriteIds[gActiveBattler]].data[1] = 0;
        DoHitAnimHealthboxEffect(gActiveBattler);
        gBattlerControllerFuncs[gActiveBattler] = DoHitAnimBlinkSpriteEffect;
    }
}

static void PlayerHandleCantSwitch(void)
{
    PlayerBufferExecCompleted();
}

static void PlayerHandlePlaySE(void)
{
    s8 pan;

    if (GetBattlerSide(gActiveBattler) == B_SIDE_PLAYER)
        pan = SOUND_PAN_ATTACKER;
    else
        pan = SOUND_PAN_TARGET;

    PlaySE12WithPanning(gBattleResources->bufferA[gActiveBattler][1] | (gBattleResources->bufferA[gActiveBattler][2] << 8), pan);
    PlayerBufferExecCompleted();
}

static void PlayerHandlePlayFanfareOrBGM(void)
{
    if (gBattleResources->bufferA[gActiveBattler][3])
    {
        BattleStopLowHpSound();
        PlayBGM(gBattleResources->bufferA[gActiveBattler][1] | (gBattleResources->bufferA[gActiveBattler][2] << 8));
    }
    else
    {
        PlayFanfare(gBattleResources->bufferA[gActiveBattler][1] | (gBattleResources->bufferA[gActiveBattler][2] << 8));
    }

    PlayerBufferExecCompleted();
}

static void PlayerHandleFaintingCry(void)
{
    u16 species = GetMonData(&gPlayerParty[gBattlerPartyIndexes[gActiveBattler]], MON_DATA_SPECIES);

    PlayCry_ByMode(species, -25, CRY_MODE_FAINT);
    PlayerBufferExecCompleted();
}

static void PlayerHandleIntroSlide(void)
{
    HandleIntroSlide(gBattleResources->bufferA[gActiveBattler][1]);
    gIntroSlideFlags |= 1;
    PlayerBufferExecCompleted();
}

// Task data for Task_StartSendOutAnim
#define tBattlerId  data[0]
#define tStartTimer data[1]

#define sBattlerId data[5]

static void PlayerHandleIntroTrainerBallThrow(void)
{
    u8 paletteNum;
    u8 taskId;

    SetSpritePrimaryCoordsFromSecondaryCoords(&gSprites[gBattlerSpriteIds[gActiveBattler]]);

    gSprites[gBattlerSpriteIds[gActiveBattler]].data[0] = 50;
    gSprites[gBattlerSpriteIds[gActiveBattler]].data[2] = -40;
    gSprites[gBattlerSpriteIds[gActiveBattler]].data[4] = gSprites[gBattlerSpriteIds[gActiveBattler]].y;
    gSprites[gBattlerSpriteIds[gActiveBattler]].callback = StartAnimLinearTranslation;
    gSprites[gBattlerSpriteIds[gActiveBattler]].sBattlerId = gActiveBattler;

    StoreSpriteCallbackInData6(&gSprites[gBattlerSpriteIds[gActiveBattler]], SpriteCB_FreePlayerSpriteLoadMonSprite);
    StartSpriteAnim(&gSprites[gBattlerSpriteIds[gActiveBattler]], 1);

    paletteNum = AllocSpritePalette(0xD6F8);
    LoadCompressedPalette(gTrainerBackPicPaletteTable[gSaveBlock2Ptr->playerGender].data, 0x100 + paletteNum * 16, 32);
    gSprites[gBattlerSpriteIds[gActiveBattler]].oam.paletteNum = paletteNum;

    taskId = CreateTask(Task_StartSendOutAnim, 5);
    gTasks[taskId].tBattlerId = gActiveBattler;

    if (gBattleSpritesDataPtr->healthBoxesData[gActiveBattler].partyStatusSummaryShown)
        gTasks[gBattlerStatusSummaryTaskId[gActiveBattler]].func = Task_HidePartyStatusSummary;

    gBattleSpritesDataPtr->animationData->introAnimActive = TRUE;
    gBattlerControllerFuncs[gActiveBattler] = BattleControllerDummy;
}

void SpriteCB_FreePlayerSpriteLoadMonSprite(struct Sprite *sprite)
{
    u8 battlerId = sprite->sBattlerId;

    // Free player trainer sprite
    FreeSpriteOamMatrix(sprite);
    FreeSpritePaletteByTag(GetSpritePaletteTagByPaletteNum(sprite->oam.paletteNum));
    DestroySprite(sprite);

    // Load mon sprite
    BattleLoadPlayerMonSpriteGfx(&gPlayerParty[gBattlerPartyIndexes[battlerId]], battlerId);
    StartSpriteAnim(&gSprites[gBattlerSpriteIds[battlerId]], 0);
}

#undef sBattlerId

// Send out at start of battle
static void Task_StartSendOutAnim(u8 taskId)
{
    if (gTasks[taskId].tStartTimer < 31)
    {
        gTasks[taskId].tStartTimer++;
    }
    else
    {
        u8 savedActiveBattler = gActiveBattler;

        gActiveBattler = gTasks[taskId].tBattlerId;
        if (TwoIntroMons(gActiveBattler) && !(gBattleTypeFlags & BATTLE_TYPE_MULTI))
        {
            gBattleResources->bufferA[gActiveBattler][1] = gBattlerPartyIndexes[gActiveBattler];
            StartSendOutAnim(gActiveBattler, FALSE);
            gActiveBattler ^= BIT_FLANK;
            gBattleResources->bufferA[gActiveBattler][1] = gBattlerPartyIndexes[gActiveBattler];
            BattleLoadPlayerMonSpriteGfx(&gPlayerParty[gBattlerPartyIndexes[gActiveBattler]], gActiveBattler);
            StartSendOutAnim(gActiveBattler, FALSE);
            gActiveBattler ^= BIT_FLANK;
        }
        else
        {
            gBattleResources->bufferA[gActiveBattler][1] = gBattlerPartyIndexes[gActiveBattler];
            StartSendOutAnim(gActiveBattler, FALSE);
        }
        gBattlerControllerFuncs[gActiveBattler] = Intro_TryShinyAnimShowHealthbox;
        gActiveBattler = savedActiveBattler;
        DestroyTask(taskId);
    }
}

#undef tBattlerId
#undef tStartTimer

static void PlayerHandleDrawPartyStatusSummary(void)
{
    if (gBattleResources->bufferA[gActiveBattler][1] != 0 && GetBattlerSide(gActiveBattler) == B_SIDE_PLAYER)
    {
        PlayerBufferExecCompleted();
    }
    else
    {
        gBattleSpritesDataPtr->healthBoxesData[gActiveBattler].partyStatusSummaryShown = 1;
        gBattlerStatusSummaryTaskId[gActiveBattler] = CreatePartyStatusSummarySprites(gActiveBattler, (struct HpAndStatus *)&gBattleResources->bufferA[gActiveBattler][4], gBattleResources->bufferA[gActiveBattler][1], gBattleResources->bufferA[gActiveBattler][2]);
        gBattleSpritesDataPtr->healthBoxesData[gActiveBattler].partyStatusDelayTimer = 0;

        // If intro, skip the delay after drawing
        if (gBattleResources->bufferA[gActiveBattler][2] != 0)
            gBattleSpritesDataPtr->healthBoxesData[gActiveBattler].partyStatusDelayTimer = 93;

        gBattlerControllerFuncs[gActiveBattler] = EndDrawPartyStatusSummary;
    }
}

static void EndDrawPartyStatusSummary(void)
{
    if (gBattleSpritesDataPtr->healthBoxesData[gActiveBattler].partyStatusDelayTimer++ > 92)
    {
        gBattleSpritesDataPtr->healthBoxesData[gActiveBattler].partyStatusDelayTimer = 0;
        PlayerBufferExecCompleted();
    }
}

static void PlayerHandleHidePartyStatusSummary(void)
{
    if (gBattleSpritesDataPtr->healthBoxesData[gActiveBattler].partyStatusSummaryShown)
        gTasks[gBattlerStatusSummaryTaskId[gActiveBattler]].func = Task_HidePartyStatusSummary;
    PlayerBufferExecCompleted();
}

static void PlayerHandleEndBounceEffect(void)
{
    EndBounceEffect(gActiveBattler, BOUNCE_HEALTHBOX);
    EndBounceEffect(gActiveBattler, BOUNCE_MON);
    PlayerBufferExecCompleted();
}

static void PlayerHandleSpriteInvisibility(void)
{
    if (IsBattlerSpritePresent(gActiveBattler))
    {
        gSprites[gBattlerSpriteIds[gActiveBattler]].invisible = gBattleResources->bufferA[gActiveBattler][1];
        CopyBattleSpriteInvisibility(gActiveBattler);
    }
    PlayerBufferExecCompleted();
}

static void PlayerHandleBattleAnimation(void)
{
    if (!IsBattleSEPlaying(gActiveBattler))
    {
        u8 animationId = gBattleResources->bufferA[gActiveBattler][1];
        u16 argument = gBattleResources->bufferA[gActiveBattler][2] | (gBattleResources->bufferA[gActiveBattler][3] << 8);

        if (TryHandleLaunchBattleTableAnimation(gActiveBattler, gActiveBattler, gActiveBattler, animationId, argument))
            PlayerBufferExecCompleted();
        else
            gBattlerControllerFuncs[gActiveBattler] = CompleteOnFinishedBattleAnimation;

        BattleTv_SetDataBasedOnAnimation(animationId);
    }
}

static void PlayerHandleLinkStandbyMsg(void)
{
    RecordedBattle_RecordAllBattlerData(&gBattleResources->bufferA[gActiveBattler][2]);
    switch (gBattleResources->bufferA[gActiveBattler][1])
    {
    case LINK_STANDBY_MSG_STOP_BOUNCE:
        PrintLinkStandbyMsg();
        // fall through
    case LINK_STANDBY_STOP_BOUNCE_ONLY:
        EndBounceEffect(gActiveBattler, BOUNCE_HEALTHBOX);
        EndBounceEffect(gActiveBattler, BOUNCE_MON);
        break;
    case LINK_STANDBY_MSG_ONLY:
        PrintLinkStandbyMsg();
        break;
    }
    PlayerBufferExecCompleted();
}

static void PlayerHandleResetActionMoveSelection(void)
{
    switch (gBattleResources->bufferA[gActiveBattler][1])
    {
    case RESET_ACTION_MOVE_SELECTION:
        gActionSelectionCursor[gActiveBattler] = 0;
        gMoveSelectionCursor[gActiveBattler] = 0;
        break;
    case RESET_ACTION_SELECTION:
        gActionSelectionCursor[gActiveBattler] = 0;
        break;
    case RESET_MOVE_SELECTION:
        gMoveSelectionCursor[gActiveBattler] = 0;
        break;
    }
    PlayerBufferExecCompleted();
}

static void PlayerHandleEndLinkBattle(void)
{
    RecordedBattle_RecordAllBattlerData(&gBattleResources->bufferA[gActiveBattler][4]);
    gBattleOutcome = gBattleResources->bufferA[gActiveBattler][1];
    gSaveBlock2Ptr->frontier.disableRecordBattle = gBattleResources->bufferA[gActiveBattler][2];
    FadeOutMapMusic(5);
    BeginFastPaletteFade(3);
    PlayerBufferExecCompleted();
    gBattlerControllerFuncs[gActiveBattler] = SetBattleEndCallbacks;
}

static void WaitForDebug(void)
{
    if (gMain.callback2 == BattleMainCB2 && !gPaletteFade.active)
    {
        PlayerBufferExecCompleted();
    }
}

static void PlayerHandleBattleDebug(void)
{
    BeginNormalPaletteFade(-1, 0, 0, 0x10, 0);
    SetMainCallback2(CB2_BattleDebugMenu);
    gBattlerControllerFuncs[gActiveBattler] = WaitForDebug;
}

static void PlayerCmdEnd(void)
{
}<|MERGE_RESOLUTION|>--- conflicted
+++ resolved
@@ -1160,17 +1160,12 @@
     if (TwoIntroMons(gActiveBattler) && !(gBattleTypeFlags & BATTLE_TYPE_MULTI))
     {
         if (gSprites[gHealthboxSpriteIds[gActiveBattler]].callback == SpriteCallbackDummy
-         && gSprites[gHealthboxSpriteIds[gActiveBattler ^ BIT_FLANK]].callback == SpriteCallbackDummy)
+         && gSprites[gHealthboxSpriteIds[BATTLE_PARTNER(gActiveBattler)]].callback == SpriteCallbackDummy)
             healthboxAnimDone = TRUE;
     }
     else
     {
-<<<<<<< HEAD
         if (gSprites[gHealthboxSpriteIds[gActiveBattler]].callback == SpriteCallbackDummy)
-=======
-        if (gSprites[gHealthboxSpriteIds[gActiveBattler]].callback == SpriteCallbackDummy
-         && gSprites[gHealthboxSpriteIds[BATTLE_PARTNER(gActiveBattler)]].callback == SpriteCallbackDummy)
->>>>>>> ff53a553
             healthboxAnimDone = TRUE;
     }
 
@@ -1188,13 +1183,8 @@
 
         HandleLowHpMusicChange(&gPlayerParty[gBattlerPartyIndexes[gActiveBattler]], gActiveBattler);
 
-<<<<<<< HEAD
         if (TwoIntroMons(gActiveBattler))
-            HandleLowHpMusicChange(&gPlayerParty[gBattlerPartyIndexes[gActiveBattler ^ BIT_FLANK]], gActiveBattler ^ BIT_FLANK);
-=======
-        if (IsDoubleBattle())
             HandleLowHpMusicChange(&gPlayerParty[gBattlerPartyIndexes[BATTLE_PARTNER(gActiveBattler)]], BATTLE_PARTNER(gActiveBattler));
->>>>>>> ff53a553
 
         gBattleSpritesDataPtr->healthBoxesData[gActiveBattler].introEndDelay = 3;
         gBattlerControllerFuncs[gActiveBattler] = Intro_DelayAndEnd;
@@ -1257,22 +1247,16 @@
     {
         if (gSprites[gBattleControllerData[gActiveBattler]].callback == SpriteCallbackDummy
             && gSprites[gBattlerSpriteIds[gActiveBattler]].callback == SpriteCallbackDummy
-            && gSprites[gBattleControllerData[gActiveBattler ^ BIT_FLANK]].callback == SpriteCallbackDummy
-            && gSprites[gBattlerSpriteIds[gActiveBattler ^ BIT_FLANK]].callback == SpriteCallbackDummy)
-        {
-            battlerAnimsDone = TRUE;
-        }
-    }
-    else
-    {
-        if (gSprites[gBattleControllerData[gActiveBattler]].callback == SpriteCallbackDummy
-<<<<<<< HEAD
-            && gSprites[gBattlerSpriteIds[gActiveBattler]].callback == SpriteCallbackDummy)
-=======
-            && gSprites[gBattlerSpriteIds[gActiveBattler]].callback == SpriteCallbackDummy
             && gSprites[gBattleControllerData[BATTLE_PARTNER(gActiveBattler)]].callback == SpriteCallbackDummy
             && gSprites[gBattlerSpriteIds[BATTLE_PARTNER(gActiveBattler)]].callback == SpriteCallbackDummy)
->>>>>>> ff53a553
+        {
+            battlerAnimsDone = TRUE;
+        }
+    }
+    else
+    {
+        if (gSprites[gBattleControllerData[gActiveBattler]].callback == SpriteCallbackDummy
+            && gSprites[gBattlerSpriteIds[gActiveBattler]].callback == SpriteCallbackDummy)
         {
             battlerAnimsDone = TRUE;
         }
@@ -1281,13 +1265,8 @@
     // Clean up
     if (bgmRestored && battlerAnimsDone)
     {
-<<<<<<< HEAD
         if (TwoIntroMons(gActiveBattler) && !(gBattleTypeFlags & BATTLE_TYPE_MULTI))
-            DestroySprite(&gSprites[gBattleControllerData[gActiveBattler ^ BIT_FLANK]]);
-=======
-        if (IsDoubleBattle() && !(gBattleTypeFlags & BATTLE_TYPE_MULTI))
             DestroySprite(&gSprites[gBattleControllerData[BATTLE_PARTNER(gActiveBattler)]]);
->>>>>>> ff53a553
         DestroySprite(&gSprites[gBattleControllerData[gActiveBattler]]);
 
         gBattleSpritesDataPtr->animationData->introAnimActive = FALSE;
