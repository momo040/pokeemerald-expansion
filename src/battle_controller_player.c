--- conflicted
+++ resolved
@@ -99,12 +99,8 @@
 static void PlayerHandleLinkStandbyMsg(void);
 static void PlayerHandleResetActionMoveSelection(void);
 static void PlayerHandleCmd55(void);
-<<<<<<< HEAD
 static void PlayerHandleBattleDebug(void);
-static void nullsub_22(void);
-=======
 static void PlayerCmdEnd(void);
->>>>>>> 00814740
 
 static void PlayerBufferRunCommand(void);
 static void HandleInputChooseTarget(void);
@@ -191,12 +187,8 @@
     PlayerHandleLinkStandbyMsg,
     PlayerHandleResetActionMoveSelection,
     PlayerHandleCmd55,
-<<<<<<< HEAD
     PlayerHandleBattleDebug,
-    nullsub_22
-=======
     PlayerCmdEnd
->>>>>>> 00814740
 };
 
 static const u8 sTargetIdentities[] = {B_POSITION_PLAYER_LEFT, B_POSITION_PLAYER_RIGHT, B_POSITION_OPPONENT_RIGHT, B_POSITION_OPPONENT_LEFT};
@@ -3162,7 +3154,6 @@
     gBattlerControllerFuncs[gActiveBattler] = sub_80587B0;
 }
 
-<<<<<<< HEAD
 static void WaitForDebug(void)
 {
     if (gMain.callback2 == BattleMainCB2 && !gPaletteFade.active)
@@ -3178,9 +3169,6 @@
     gBattlerControllerFuncs[gActiveBattler] = WaitForDebug;
 }
 
-static void nullsub_22(void)
-=======
 static void PlayerCmdEnd(void)
->>>>>>> 00814740
 {
 }