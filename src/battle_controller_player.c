--- conflicted
+++ resolved
@@ -435,15 +435,11 @@
         PlaySE(SE_SELECT);
         gSprites[gBattlerSpriteIds[gMultiUsePlayerCursor]].callback = SpriteCB_HideAsMoveTarget;
         if (gBattleStruct->mega.playerSelect)
-<<<<<<< HEAD
-            BtlController_EmitTwoReturnValues(BUFFER_B, 10, gMoveSelectionCursor[gActiveBattler] | RET_MEGA_EVOLUTION | (gMultiUsePlayerCursor << 8));
-        else if (gBattleStruct->dynamax.playerSelect)
-            BtlController_EmitTwoReturnValues(BUFFER_B, 10, gMoveSelectionCursor[gActiveBattler] | RET_DYNAMAX | (gMultiUsePlayerCursor << 8));
-=======
             BtlController_EmitTwoReturnValues(battler, BUFFER_B, 10, gMoveSelectionCursor[battler] | RET_MEGA_EVOLUTION | (gMultiUsePlayerCursor << 8));
         else if (gBattleStruct->burst.playerSelect)
             BtlController_EmitTwoReturnValues(battler, BUFFER_B, 10, gMoveSelectionCursor[battler] | RET_ULTRA_BURST | (gMultiUsePlayerCursor << 8));
->>>>>>> b5f7a513
+        else if (gBattleStruct->dynamax.playerSelect)
+            BtlController_EmitTwoReturnValues(battler, BUFFER_B, 10, gMoveSelectionCursor[battler] | RET_DYNAMAX | (gMultiUsePlayerCursor << 8));
         else
             BtlController_EmitTwoReturnValues(battler, BUFFER_B, 10, gMoveSelectionCursor[battler] | (gMultiUsePlayerCursor << 8));
         EndBounceEffect(gMultiUsePlayerCursor, BOUNCE_HEALTHBOX);
@@ -601,23 +597,15 @@
         PlaySE(SE_SELECT);
         HideAllTargets();
         if (gBattleStruct->mega.playerSelect)
-<<<<<<< HEAD
-            BtlController_EmitTwoReturnValues(BUFFER_B, 10, gMoveSelectionCursor[gActiveBattler] | RET_MEGA_EVOLUTION | (gMultiUsePlayerCursor << 8));
-        else if (gBattleStruct->dynamax.playerSelect)
-            BtlController_EmitTwoReturnValues(BUFFER_B, 10, gMoveSelectionCursor[gActiveBattler] | RET_DYNAMAX | (gMultiUsePlayerCursor << 8));
-        else
-            BtlController_EmitTwoReturnValues(BUFFER_B, 10, gMoveSelectionCursor[gActiveBattler] | (gMultiUsePlayerCursor << 8));
-        HideTriggerSprites();
-        PlayerBufferExecCompleted();
-=======
             BtlController_EmitTwoReturnValues(battler, BUFFER_B, 10, gMoveSelectionCursor[battler] | RET_MEGA_EVOLUTION | (gMultiUsePlayerCursor << 8));
         else if (gBattleStruct->burst.playerSelect)
             BtlController_EmitTwoReturnValues(battler, BUFFER_B, 10, gMoveSelectionCursor[battler] | RET_ULTRA_BURST | (gMultiUsePlayerCursor << 8));
+        else if (gBattleStruct->dynamax.playerSelect)
+            BtlController_EmitTwoReturnValues(battler, BUFFER_B, 10, gMoveSelectionCursor[battler] | RET_DYNAMAX | (gMultiUsePlayerCursor << 8));
         else
             BtlController_EmitTwoReturnValues(battler, BUFFER_B, 10, gMoveSelectionCursor[battler] | (gMultiUsePlayerCursor << 8));
         HideTriggerSprites();
         PlayerBufferExecCompleted(battler);
->>>>>>> b5f7a513
     }
     else if (JOY_NEW(B_BUTTON) || gPlayerDpadHoldFrames > 59)
     {
@@ -641,15 +629,11 @@
         PlaySE(SE_SELECT);
         HideShownTargets(battler);
         if (gBattleStruct->mega.playerSelect)
-<<<<<<< HEAD
-            BtlController_EmitTwoReturnValues(BUFFER_B, 10, gMoveSelectionCursor[gActiveBattler] | RET_MEGA_EVOLUTION | (gMultiUsePlayerCursor << 8));
-        else if (gBattleStruct->dynamax.playerSelect)
-            BtlController_EmitTwoReturnValues(BUFFER_B, 10, gMoveSelectionCursor[gActiveBattler] | RET_DYNAMAX | (gMultiUsePlayerCursor << 8));
-=======
             BtlController_EmitTwoReturnValues(battler, BUFFER_B, 10, gMoveSelectionCursor[battler] | RET_MEGA_EVOLUTION | (gMultiUsePlayerCursor << 8));
         else if (gBattleStruct->burst.playerSelect)
             BtlController_EmitTwoReturnValues(battler, BUFFER_B, 10, gMoveSelectionCursor[battler] | RET_ULTRA_BURST | (gMultiUsePlayerCursor << 8));
->>>>>>> b5f7a513
+        else if (gBattleStruct->dynamax.playerSelect)
+            BtlController_EmitTwoReturnValues(battler, BUFFER_B, 10, gMoveSelectionCursor[battler] | RET_DYNAMAX | (gMultiUsePlayerCursor << 8));
         else
             BtlController_EmitTwoReturnValues(battler, BUFFER_B, 10, gMoveSelectionCursor[battler] | (gMultiUsePlayerCursor << 8));
         HideTriggerSprites();
@@ -712,8 +696,8 @@
         }
 
         // Status moves turn into Max Guard when Dynamaxed, targets user.
-        if ((IsDynamaxed(gActiveBattler) || gBattleStruct->dynamax.playerSelect)
-            && gBattleMoves[moveInfo->moves[gMoveSelectionCursor[gActiveBattler]]].split == SPLIT_STATUS)
+        if ((IsDynamaxed(battler) || gBattleStruct->dynamax.playerSelect)
+            && gBattleMoves[moveInfo->moves[gMoveSelectionCursor[battler]]].split == SPLIT_STATUS)
         {
             moveTarget = MOVE_TARGET_USER;
         }
@@ -771,15 +755,11 @@
         case 0:
         default:
             if (gBattleStruct->mega.playerSelect)
-<<<<<<< HEAD
-                BtlController_EmitTwoReturnValues(BUFFER_B, 10, gMoveSelectionCursor[gActiveBattler] | RET_MEGA_EVOLUTION | (gMultiUsePlayerCursor << 8));
-            else if (gBattleStruct->dynamax.playerSelect)
-                BtlController_EmitTwoReturnValues(BUFFER_B, 10, gMoveSelectionCursor[gActiveBattler] | RET_DYNAMAX | (gMultiUsePlayerCursor << 8));
-=======
                 BtlController_EmitTwoReturnValues(battler, BUFFER_B, 10, gMoveSelectionCursor[battler] | RET_MEGA_EVOLUTION | (gMultiUsePlayerCursor << 8));
             else if (gBattleStruct->burst.playerSelect)
                 BtlController_EmitTwoReturnValues(battler, BUFFER_B, 10, gMoveSelectionCursor[battler] | RET_ULTRA_BURST | (gMultiUsePlayerCursor << 8));
->>>>>>> b5f7a513
+            else if (gBattleStruct->dynamax.playerSelect)
+                BtlController_EmitTwoReturnValues(battler, BUFFER_B, 10, gMoveSelectionCursor[battler] | RET_DYNAMAX | (gMultiUsePlayerCursor << 8));
             else
                 BtlController_EmitTwoReturnValues(battler, BUFFER_B, 10, gMoveSelectionCursor[battler] | (gMultiUsePlayerCursor << 8));
             HideTriggerSprites();
@@ -816,11 +796,8 @@
         else
         {
             gBattleStruct->mega.playerSelect = FALSE;
-<<<<<<< HEAD
+            gBattleStruct->burst.playerSelect = FALSE;
             gBattleStruct->dynamax.playerSelect = FALSE;
-=======
-            gBattleStruct->burst.playerSelect = FALSE;
->>>>>>> b5f7a513
             gBattleStruct->zmove.viable = FALSE;
             BtlController_EmitTwoReturnValues(battler, BUFFER_B, 10, 0xFFFF);
             HideTriggerSprites();
@@ -921,11 +898,11 @@
             else
                 ReloadMoveNames(battler);
         }
-        else if (CanDynamax(gActiveBattler))
+        else if (CanDynamax(battler))
         {
             gBattleStruct->dynamax.playerSelect ^= 1;
-            MoveSelectionDisplayMoveNames();
-            MoveSelectionCreateCursorAt(gMoveSelectionCursor[gActiveBattler], 0);
+            MoveSelectionDisplayMoveNames(battler);
+            MoveSelectionCreateCursorAt(gMoveSelectionCursor[battler], 0);
             ChangeDynamaxTriggerSprite(gBattleStruct->dynamax.triggerSpriteId, gBattleStruct->dynamax.playerSelect);
             PlaySE(SE_SELECT);
         }
@@ -935,11 +912,8 @@
 static void ReloadMoveNames(u32 battler)
 {
     gBattleStruct->mega.playerSelect = FALSE;
-<<<<<<< HEAD
+    gBattleStruct->burst.playerSelect = FALSE;
     gBattleStruct->dynamax.playerSelect = FALSE;
-=======
-    gBattleStruct->burst.playerSelect = FALSE;
->>>>>>> b5f7a513
     gBattleStruct->zmove.viewing = FALSE;
     MoveSelectionDestroyCursorAt(battler);
     MoveSelectionDisplayMoveNames(battler);
@@ -1469,11 +1443,11 @@
             CalculateMonStats(mon);
 
             // Reapply Dynamax HP multiplier after stats are recalculated.
-            if (IsDynamaxed(battlerId) && monId == gBattlerPartyIndexes[battlerId])
+            if (IsDynamaxed(battler) && monId == gBattlerPartyIndexes[battler])
             {
-                ApplyDynamaxHPMultiplier(battlerId, mon);
-                gBattleMons[battlerId].hp = gBattleStruct->dynamax.levelUpHP;
-                SetMonData(mon, MON_DATA_HP, &gBattleMons[battlerId].hp);
+                ApplyDynamaxHPMultiplier(battler, mon);
+                gBattleMons[battler].hp = gBattleStruct->dynamax.levelUpHP;
+                SetMonData(mon, MON_DATA_HP, &gBattleMons[battler].hp);
             }
 
             gainedExp -= nextLvlExp - currExp;
@@ -1553,11 +1527,11 @@
                 CalculateMonStats(&gPlayerParty[monId]);
 
                 // Reapply Dynamax HP multiplier after stats are recalculated.
-                if (IsDynamaxed(battlerId) && monId == gBattlerPartyIndexes[battlerId])
+                if (IsDynamaxed(battler) && monId == gBattlerPartyIndexes[battler])
                 {
-                    ApplyDynamaxHPMultiplier(battlerId, &gPlayerParty[monId]);
-                    gBattleMons[battlerId].hp = gBattleStruct->dynamax.levelUpHP;
-                    SetMonData(&gPlayerParty[monId], MON_DATA_HP, &gBattleMons[battlerId].hp);
+                    ApplyDynamaxHPMultiplier(battler, &gPlayerParty[monId]);
+                    gBattleMons[battler].hp = gBattleStruct->dynamax.levelUpHP;
+                    SetMonData(&gPlayerParty[monId], MON_DATA_HP, &gBattleMons[battler].hp);
                 }
 
                 gainedExp -= expOnNextLvl - currExp;
@@ -1706,9 +1680,9 @@
     for (i = 0; i < MAX_MON_MOVES; i++)
     {
         MoveSelectionDestroyCursorAt(i);
-        if ((gBattleStruct->dynamax.playerSelect && CanDynamax(gActiveBattler))
-            || IsDynamaxed(gActiveBattler))
-            StringCopy(gDisplayedStringBattle, gMoveNames[GetMaxMove(gActiveBattler, moveInfo->moves[i])]);
+        if ((gBattleStruct->dynamax.playerSelect && CanDynamax(battler))
+            || IsDynamaxed(battler))
+            StringCopy(gDisplayedStringBattle, gMoveNames[GetMaxMove(battler, moveInfo->moves[i])]);
         else
             StringCopy(gDisplayedStringBattle, gMoveNames[moveInfo->moves[i]]);
         // Prints on windows B_WIN_MOVE_NAME_1, B_WIN_MOVE_NAME_2, B_WIN_MOVE_NAME_3, B_WIN_MOVE_NAME_4
@@ -2053,27 +2027,8 @@
 
         InitMoveSelectionsVarsAndStrings(battler);
         gBattleStruct->mega.playerSelect = FALSE;
-<<<<<<< HEAD
+        gBattleStruct->burst.playerSelect = FALSE;
         gBattleStruct->dynamax.playerSelect = FALSE;
-        if (!IsMegaTriggerSpriteActive())
-            gBattleStruct->mega.triggerSpriteId = 0xFF;
-        if (CanMegaEvolve(gActiveBattler))
-            CreateMegaTriggerSprite(gActiveBattler, 0);
-
-        if (!IsZMoveTriggerSpriteActive())
-            gBattleStruct->zmove.triggerSpriteId = 0xFF;
-        GetUsableZMoves(gActiveBattler, moveInfo->moves);
-        gBattleStruct->zmove.viable = IsZMoveUsable(gActiveBattler, gMoveSelectionCursor[gActiveBattler]);
-        CreateZMoveTriggerSprite(gActiveBattler, gBattleStruct->zmove.viable);
-        
-        if (!IsDynamaxTriggerSpriteActive())
-            gBattleStruct->dynamax.triggerSpriteId = 0xFF;
-        if (CanDynamax(gActiveBattler))
-            CreateDynamaxTriggerSprite(gActiveBattler, 0);
-
-        gBattlerControllerFuncs[gActiveBattler] = HandleChooseMoveAfterDma3;
-=======
-        gBattleStruct->burst.playerSelect = FALSE;
         if (!IsMegaTriggerSpriteActive())
             gBattleStruct->mega.triggerSpriteId = 0xFF;
         if (CanMegaEvolve(battler))
@@ -2082,6 +2037,10 @@
             gBattleStruct->burst.triggerSpriteId = 0xFF;
         if (CanUltraBurst(battler))
             CreateBurstTriggerSprite(battler, 0);
+        if (!IsDynamaxTriggerSpriteActive())
+            gBattleStruct->dynamax.triggerSpriteId = 0xFF;
+        if (CanDynamax(battler))
+            CreateDynamaxTriggerSprite(battler, 0);
         if (!IsZMoveTriggerSpriteActive())
             gBattleStruct->zmove.triggerSpriteId = 0xFF;
 
@@ -2089,7 +2048,6 @@
         gBattleStruct->zmove.viable = IsZMoveUsable(battler, gMoveSelectionCursor[battler]);
         CreateZMoveTriggerSprite(battler, gBattleStruct->zmove.viable);
         gBattlerControllerFuncs[battler] = HandleChooseMoveAfterDma3;
->>>>>>> b5f7a513
     }
 }
 
