#include "global.h"
#include "battle.h"
#include "battle_anim.h"
#include "battle_arena.h"
#include "battle_controllers.h"
#include "battle_dome.h"
#include "battle_interface.h"
#include "battle_message.h"
#include "battle_setup.h"
#include "battle_tv.h"
#include "bg.h"
#include "data.h"
#include "event_object_movement.h"
#include "item.h"
#include "item_menu.h"
#include "link.h"
#include "main.h"
#include "m4a.h"
#include "palette.h"
#include "party_menu.h"
#include "pokeball.h"
#include "pokemon.h"
#include "random.h"
#include "recorded_battle.h"
#include "reshow_battle_screen.h"
#include "sound.h"
#include "string_util.h"
#include "task.h"
#include "text.h"
#include "util.h"
#include "window.h"
#include "constants/battle_anim.h"
#include "constants/items.h"
#include "constants/moves.h"
#include "constants/party_menu.h"
#include "constants/songs.h"
#include "constants/trainers.h"
#include "constants/rgb.h"

static void PlayerHandleGetMonData(void);
static void PlayerHandleSetMonData(void);
static void PlayerHandleSetRawMonData(void);
static void PlayerHandleLoadMonSprite(void);
static void PlayerHandleSwitchInAnim(void);
static void PlayerHandleReturnMonToBall(void);
static void PlayerHandleDrawTrainerPic(void);
static void PlayerHandleTrainerSlide(void);
static void PlayerHandleTrainerSlideBack(void);
static void PlayerHandleFaintAnimation(void);
static void PlayerHandlePaletteFade(void);
static void PlayerHandleSuccessBallThrowAnim(void);
static void PlayerHandleBallThrowAnim(void);
static void PlayerHandlePause(void);
static void PlayerHandleMoveAnimation(void);
static void PlayerHandlePrintString(void);
static void PlayerHandlePrintSelectionString(void);
static void PlayerHandleChooseAction(void);
static void PlayerHandleYesNoBox(void);
static void PlayerHandleChooseMove(void);
static void PlayerHandleChooseItem(void);
static void PlayerHandleChoosePokemon(void);
static void PlayerHandleCmd23(void);
static void PlayerHandleHealthBarUpdate(void);
static void PlayerHandleExpUpdate(void);
static void PlayerHandleStatusIconUpdate(void);
static void PlayerHandleStatusAnimation(void);
static void PlayerHandleStatusXor(void);
static void PlayerHandleDataTransfer(void);
static void PlayerHandleDMA3Transfer(void);
static void PlayerHandlePlayBGM(void);
static void PlayerHandleCmd32(void);
static void PlayerHandleTwoReturnValues(void);
static void PlayerHandleChosenMonReturnValue(void);
static void PlayerHandleOneReturnValue(void);
static void PlayerHandleOneReturnValue_Duplicate(void);
static void PlayerHandleClearUnkVar(void);
static void PlayerHandleSetUnkVar(void);
static void PlayerHandleClearUnkFlag(void);
static void PlayerHandleToggleUnkFlag(void);
static void PlayerHandleHitAnimation(void);
static void PlayerHandleCantSwitch(void);
static void PlayerHandlePlaySE(void);
static void PlayerHandlePlayFanfareOrBGM(void);
static void PlayerHandleFaintingCry(void);
static void PlayerHandleIntroSlide(void);
static void PlayerHandleIntroTrainerBallThrow(void);
static void PlayerHandleDrawPartyStatusSummary(void);
static void PlayerHandleHidePartyStatusSummary(void);
static void PlayerHandleEndBounceEffect(void);
static void PlayerHandleSpriteInvisibility(void);
static void PlayerHandleBattleAnimation(void);
static void PlayerHandleLinkStandbyMsg(void);
static void PlayerHandleResetActionMoveSelection(void);
static void PlayerHandleEndLinkBattle(void);
static void PlayerCmdEnd(void);

static void PlayerBufferRunCommand(void);
static void HandleInputChooseTarget(void);
static void HandleInputChooseMove(void);
static void MoveSelectionCreateCursorAt(u8, u8);
static void MoveSelectionDestroyCursorAt(u8);
static void MoveSelectionDisplayPpNumber(void);
static void MoveSelectionDisplayPpString(void);
static void MoveSelectionDisplayMoveType(void);
static void MoveSelectionDisplayMoveNames(void);
static void HandleMoveSwitching(void);
static void SwitchIn_HandleSoundAndEnd(void);
static void WaitForMonSelection(void);
static void CompleteWhenChoseItem(void);
static void Task_LaunchLvlUpAnim(u8);
static void Task_PrepareToGiveExpWithExpBar(u8);
static void DestroyExpTaskAndCompleteOnInactiveTextPrinter(u8);
static void Task_GiveExpWithExpBar(u8);
static void Task_UpdateLvlInHealthbox(u8);
static void PrintLinkStandbyMsg(void);
static u32 CopyPlayerMonData(u8, u8 *);
static void SetPlayerMonData(u8);
static void StartSendOutAnim(u8, bool8, bool8);
static void DoSwitchOutAnimation(void);
static void PlayerDoMoveAnimation(void);
static void Task_StartSendOutAnim(u8);
static void EndDrawPartyStatusSummary(void);

static void (*const sPlayerBufferCommands[CONTROLLER_CMDS_COUNT])(void) =
{
    [CONTROLLER_GETMONDATA]               = PlayerHandleGetMonData,
    [CONTROLLER_GETRAWMONDATA]            = PlayerHandleGetRawMonData,
    [CONTROLLER_SETMONDATA]               = PlayerHandleSetMonData,
    [CONTROLLER_SETRAWMONDATA]            = PlayerHandleSetRawMonData,
    [CONTROLLER_LOADMONSPRITE]            = PlayerHandleLoadMonSprite,
    [CONTROLLER_SWITCHINANIM]             = PlayerHandleSwitchInAnim,
    [CONTROLLER_RETURNMONTOBALL]          = PlayerHandleReturnMonToBall,
    [CONTROLLER_DRAWTRAINERPIC]           = PlayerHandleDrawTrainerPic,
    [CONTROLLER_TRAINERSLIDE]             = PlayerHandleTrainerSlide,
    [CONTROLLER_TRAINERSLIDEBACK]         = PlayerHandleTrainerSlideBack,
    [CONTROLLER_FAINTANIMATION]           = PlayerHandleFaintAnimation,
    [CONTROLLER_PALETTEFADE]              = PlayerHandlePaletteFade,
    [CONTROLLER_SUCCESSBALLTHROWANIM]     = PlayerHandleSuccessBallThrowAnim,
    [CONTROLLER_BALLTHROWANIM]            = PlayerHandleBallThrowAnim,
    [CONTROLLER_PAUSE]                    = PlayerHandlePause,
    [CONTROLLER_MOVEANIMATION]            = PlayerHandleMoveAnimation,
    [CONTROLLER_PRINTSTRING]              = PlayerHandlePrintString,
    [CONTROLLER_PRINTSTRINGPLAYERONLY]    = PlayerHandlePrintSelectionString,
    [CONTROLLER_CHOOSEACTION]             = PlayerHandleChooseAction,
    [CONTROLLER_YESNOBOX]                 = PlayerHandleYesNoBox,
    [CONTROLLER_CHOOSEMOVE]               = PlayerHandleChooseMove,
    [CONTROLLER_OPENBAG]                  = PlayerHandleChooseItem,
    [CONTROLLER_CHOOSEPOKEMON]            = PlayerHandleChoosePokemon,
    [CONTROLLER_23]                       = PlayerHandleCmd23,
    [CONTROLLER_HEALTHBARUPDATE]          = PlayerHandleHealthBarUpdate,
    [CONTROLLER_EXPUPDATE]                = PlayerHandleExpUpdate,
    [CONTROLLER_STATUSICONUPDATE]         = PlayerHandleStatusIconUpdate,
    [CONTROLLER_STATUSANIMATION]          = PlayerHandleStatusAnimation,
    [CONTROLLER_STATUSXOR]                = PlayerHandleStatusXor,
    [CONTROLLER_DATATRANSFER]             = PlayerHandleDataTransfer,
    [CONTROLLER_DMA3TRANSFER]             = PlayerHandleDMA3Transfer,
    [CONTROLLER_PLAYBGM]                  = PlayerHandlePlayBGM,
    [CONTROLLER_32]                       = PlayerHandleCmd32,
    [CONTROLLER_TWORETURNVALUES]          = PlayerHandleTwoReturnValues,
    [CONTROLLER_CHOSENMONRETURNVALUE]     = PlayerHandleChosenMonReturnValue,
    [CONTROLLER_ONERETURNVALUE]           = PlayerHandleOneReturnValue,
    [CONTROLLER_ONERETURNVALUE_DUPLICATE] = PlayerHandleOneReturnValue_Duplicate,
    [CONTROLLER_CLEARUNKVAR]              = PlayerHandleClearUnkVar,
    [CONTROLLER_SETUNKVAR]                = PlayerHandleSetUnkVar,
    [CONTROLLER_CLEARUNKFLAG]             = PlayerHandleClearUnkFlag,
    [CONTROLLER_TOGGLEUNKFLAG]            = PlayerHandleToggleUnkFlag,
    [CONTROLLER_HITANIMATION]             = PlayerHandleHitAnimation,
    [CONTROLLER_CANTSWITCH]               = PlayerHandleCantSwitch,
    [CONTROLLER_PLAYSE]                   = PlayerHandlePlaySE,
    [CONTROLLER_PLAYFANFAREORBGM]         = PlayerHandlePlayFanfareOrBGM,
    [CONTROLLER_FAINTINGCRY]              = PlayerHandleFaintingCry,
    [CONTROLLER_INTROSLIDE]               = PlayerHandleIntroSlide,
    [CONTROLLER_INTROTRAINERBALLTHROW]    = PlayerHandleIntroTrainerBallThrow,
    [CONTROLLER_DRAWPARTYSTATUSSUMMARY]   = PlayerHandleDrawPartyStatusSummary,
    [CONTROLLER_HIDEPARTYSTATUSSUMMARY]   = PlayerHandleHidePartyStatusSummary,
    [CONTROLLER_ENDBOUNCE]                = PlayerHandleEndBounceEffect,
    [CONTROLLER_SPRITEINVISIBILITY]       = PlayerHandleSpriteInvisibility,
    [CONTROLLER_BATTLEANIMATION]          = PlayerHandleBattleAnimation,
    [CONTROLLER_LINKSTANDBYMSG]           = PlayerHandleLinkStandbyMsg,
    [CONTROLLER_RESETACTIONMOVESELECTION] = PlayerHandleResetActionMoveSelection,
    [CONTROLLER_ENDLINKBATTLE]            = PlayerHandleEndLinkBattle,
    [CONTROLLER_TERMINATOR_NOP]           = PlayerCmdEnd
};

static const u8 sTargetIdentities[MAX_BATTLERS_COUNT] = {B_POSITION_PLAYER_LEFT, B_POSITION_PLAYER_RIGHT, B_POSITION_OPPONENT_RIGHT, B_POSITION_OPPONENT_LEFT};

// unknown unused data
static const u8 sUnused[] = {0x48, 0x48, 0x20, 0x5a, 0x50, 0x50, 0x50, 0x58};

void BattleControllerDummy(void)
{
}

void SetControllerToPlayer(void)
{
    gBattlerControllerFuncs[gActiveBattler] = PlayerBufferRunCommand;
    gDoingBattleAnim = FALSE;
    gPlayerDpadHoldFrames = 0;
}

static void PlayerBufferExecCompleted(void)
{
    gBattlerControllerFuncs[gActiveBattler] = PlayerBufferRunCommand;
    if (gBattleTypeFlags & BATTLE_TYPE_LINK)
    {
        u8 playerId = GetMultiplayerId();

        PrepareBufferDataTransferLink(B_COMM_CONTROLLER_IS_DONE, 4, &playerId);
        gBattleBufferA[gActiveBattler][0] = CONTROLLER_TERMINATOR_NOP;
    }
    else
    {
        gBattleControllerExecFlags &= ~gBitTable[gActiveBattler];
    }
}

static void PlayerBufferRunCommand(void)
{
    if (gBattleControllerExecFlags & gBitTable[gActiveBattler])
    {
        if (gBattleBufferA[gActiveBattler][0] < ARRAY_COUNT(sPlayerBufferCommands))
            sPlayerBufferCommands[gBattleBufferA[gActiveBattler][0]]();
        else
            PlayerBufferExecCompleted();
    }
}

static void CompleteOnBankSpritePosX_0(void)
{
    if (gSprites[gBattlerSpriteIds[gActiveBattler]].x2 == 0)
        PlayerBufferExecCompleted();
}

static void HandleInputChooseAction(void)
{
    u16 itemId = gBattleBufferA[gActiveBattler][2] | (gBattleBufferA[gActiveBattler][3] << 8);

    DoBounceEffect(gActiveBattler, BOUNCE_HEALTHBOX, 7, 1);
    DoBounceEffect(gActiveBattler, BOUNCE_MON, 7, 1);

    if (JOY_REPEAT(DPAD_ANY) && gSaveBlock2Ptr->optionsButtonMode == OPTIONS_BUTTON_MODE_L_EQUALS_A)
        gPlayerDpadHoldFrames++;
    else
        gPlayerDpadHoldFrames = 0;

    if (JOY_NEW(A_BUTTON))
    {
        PlaySE(SE_SELECT);

        switch (gActionSelectionCursor[gActiveBattler])
        {
        case 0: // Top left
            BtlController_EmitTwoReturnValues(B_COMM_TO_ENGINE, B_ACTION_USE_MOVE, 0);
            break;
        case 1: // Top right
            BtlController_EmitTwoReturnValues(B_COMM_TO_ENGINE, B_ACTION_USE_ITEM, 0);
            break;
        case 2: // Bottom left
            BtlController_EmitTwoReturnValues(B_COMM_TO_ENGINE, B_ACTION_SWITCH, 0);
            break;
        case 3: // Bottom right
            BtlController_EmitTwoReturnValues(B_COMM_TO_ENGINE, B_ACTION_RUN, 0);
            break;
        }
        PlayerBufferExecCompleted();
    }
    else if (JOY_NEW(DPAD_LEFT))
    {
        if (gActionSelectionCursor[gActiveBattler] & 1) // if is B_ACTION_USE_ITEM or B_ACTION_RUN
        {
            PlaySE(SE_SELECT);
            ActionSelectionDestroyCursorAt(gActionSelectionCursor[gActiveBattler]);
            gActionSelectionCursor[gActiveBattler] ^= 1;
            ActionSelectionCreateCursorAt(gActionSelectionCursor[gActiveBattler], 0);
        }
    }
    else if (JOY_NEW(DPAD_RIGHT))
    {
        if (!(gActionSelectionCursor[gActiveBattler] & 1)) // if is B_ACTION_USE_MOVE or B_ACTION_SWITCH
        {
            PlaySE(SE_SELECT);
            ActionSelectionDestroyCursorAt(gActionSelectionCursor[gActiveBattler]);
            gActionSelectionCursor[gActiveBattler] ^= 1;
            ActionSelectionCreateCursorAt(gActionSelectionCursor[gActiveBattler], 0);
        }
    }
    else if (JOY_NEW(DPAD_UP))
    {
        if (gActionSelectionCursor[gActiveBattler] & 2) // if is B_ACTION_SWITCH or B_ACTION_RUN
        {
            PlaySE(SE_SELECT);
            ActionSelectionDestroyCursorAt(gActionSelectionCursor[gActiveBattler]);
            gActionSelectionCursor[gActiveBattler] ^= 2;
            ActionSelectionCreateCursorAt(gActionSelectionCursor[gActiveBattler], 0);
        }
    }
    else if (JOY_NEW(DPAD_DOWN))
    {
        if (!(gActionSelectionCursor[gActiveBattler] & 2)) // if is B_ACTION_USE_MOVE or B_ACTION_USE_ITEM
        {
            PlaySE(SE_SELECT);
            ActionSelectionDestroyCursorAt(gActionSelectionCursor[gActiveBattler]);
            gActionSelectionCursor[gActiveBattler] ^= 2;
            ActionSelectionCreateCursorAt(gActionSelectionCursor[gActiveBattler], 0);
        }
    }
    else if (JOY_NEW(B_BUTTON) || gPlayerDpadHoldFrames > 59)
    {
        if ((gBattleTypeFlags & BATTLE_TYPE_DOUBLE)
         && GetBattlerPosition(gActiveBattler) == B_POSITION_PLAYER_RIGHT
         && !(gAbsentBattlerFlags & gBitTable[GetBattlerAtPosition(B_POSITION_PLAYER_LEFT)])
         && !(gBattleTypeFlags & BATTLE_TYPE_MULTI))
        {
            if (gBattleBufferA[gActiveBattler][1] == B_ACTION_USE_ITEM)
            {
                // Add item to bag if it is a ball
                if (itemId <= LAST_BALL)
                    AddBagItem(itemId, 1);
                else
                    return;
            }
            PlaySE(SE_SELECT);
            BtlController_EmitTwoReturnValues(B_COMM_TO_ENGINE, B_ACTION_CANCEL_PARTNER, 0);
            PlayerBufferExecCompleted();
        }
    }
    else if (JOY_NEW(START_BUTTON))
    {
        SwapHpBarsWithHpText();
    }
}

static void UNUSED UnusedEndBounceEffect(void)
{
    EndBounceEffect(gActiveBattler, BOUNCE_HEALTHBOX);
    EndBounceEffect(gActiveBattler, BOUNCE_MON);
    gBattlerControllerFuncs[gActiveBattler] = HandleInputChooseTarget;
}

static void HandleInputChooseTarget(void)
{
    s32 i;
    u8 identities[MAX_BATTLERS_COUNT];
    memcpy(identities, sTargetIdentities, ARRAY_COUNT(sTargetIdentities));

    DoBounceEffect(gMultiUsePlayerCursor, BOUNCE_HEALTHBOX, 15, 1);

    // what a weird loop
    i = 0;
    if (gBattlersCount != 0)
    {
        do
        {
            if (i != gMultiUsePlayerCursor)
                EndBounceEffect(i, BOUNCE_HEALTHBOX);
            i++;
        } while (i < gBattlersCount);
    }

    if (JOY_HELD(DPAD_ANY) && gSaveBlock2Ptr->optionsButtonMode == OPTIONS_BUTTON_MODE_L_EQUALS_A)
        gPlayerDpadHoldFrames++;
    else
        gPlayerDpadHoldFrames = 0;

    if (JOY_NEW(A_BUTTON))
    {
        PlaySE(SE_SELECT);
        gSprites[gBattlerSpriteIds[gMultiUsePlayerCursor]].callback = SpriteCB_HideAsMoveTarget;
        BtlController_EmitTwoReturnValues(B_COMM_TO_ENGINE, 10, gMoveSelectionCursor[gActiveBattler] | (gMultiUsePlayerCursor << 8));
        EndBounceEffect(gMultiUsePlayerCursor, BOUNCE_HEALTHBOX);
        PlayerBufferExecCompleted();
    }
    else if (JOY_NEW(B_BUTTON) || gPlayerDpadHoldFrames > 59)
    {
        PlaySE(SE_SELECT);
        gSprites[gBattlerSpriteIds[gMultiUsePlayerCursor]].callback = SpriteCB_HideAsMoveTarget;
        gBattlerControllerFuncs[gActiveBattler] = HandleInputChooseMove;
        DoBounceEffect(gActiveBattler, BOUNCE_HEALTHBOX, 7, 1);
        DoBounceEffect(gActiveBattler, BOUNCE_MON, 7, 1);
        EndBounceEffect(gMultiUsePlayerCursor, BOUNCE_HEALTHBOX);
    }
    else if (JOY_NEW(DPAD_LEFT | DPAD_UP))
    {
        PlaySE(SE_SELECT);
        gSprites[gBattlerSpriteIds[gMultiUsePlayerCursor]].callback = SpriteCB_HideAsMoveTarget;

        do
        {
            u8 currSelIdentity = GetBattlerPosition(gMultiUsePlayerCursor);

            for (i = 0; i < MAX_BATTLERS_COUNT; i++)
            {
                if (currSelIdentity == identities[i])
                    break;
            }
            do
            {
                if (--i < 0)
#ifdef UBFIX
                    i = MAX_BATTLERS_COUNT - 1;
#else
                    i = MAX_BATTLERS_COUNT; // UB: array out of range
#endif
                gMultiUsePlayerCursor = GetBattlerAtPosition(identities[i]);
            } while (gMultiUsePlayerCursor == gBattlersCount);

            i = 0;
            switch (GetBattlerPosition(gMultiUsePlayerCursor))
            {
            case B_POSITION_PLAYER_LEFT:
            case B_POSITION_PLAYER_RIGHT:
                if (gActiveBattler != gMultiUsePlayerCursor)
                    i++;
                else if (gBattleMoves[GetMonData(&gPlayerParty[gBattlerPartyIndexes[gActiveBattler]], MON_DATA_MOVE1 + gMoveSelectionCursor[gActiveBattler])].target & MOVE_TARGET_USER_OR_SELECTED)
                    i++;
                break;
            case B_POSITION_OPPONENT_LEFT:
            case B_POSITION_OPPONENT_RIGHT:
                i++;
                break;
            }

            if (gAbsentBattlerFlags & gBitTable[gMultiUsePlayerCursor])
                i = 0;
        } while (i == 0);
        gSprites[gBattlerSpriteIds[gMultiUsePlayerCursor]].callback = SpriteCB_ShowAsMoveTarget;
    }
    else if (JOY_NEW(DPAD_RIGHT | DPAD_DOWN))
    {
        PlaySE(SE_SELECT);
        gSprites[gBattlerSpriteIds[gMultiUsePlayerCursor]].callback = SpriteCB_HideAsMoveTarget;

        do
        {
            u8 currSelIdentity = GetBattlerPosition(gMultiUsePlayerCursor);

            for (i = 0; i < MAX_BATTLERS_COUNT; i++)
            {
                if (currSelIdentity == identities[i])
                    break;
            }
            do
            {
                if (++i > 3)
                    i = 0;
                gMultiUsePlayerCursor = GetBattlerAtPosition(identities[i]);
            } while (gMultiUsePlayerCursor == gBattlersCount);

            i = 0;
            switch (GetBattlerPosition(gMultiUsePlayerCursor))
            {
            case B_POSITION_PLAYER_LEFT:
            case B_POSITION_PLAYER_RIGHT:
                if (gActiveBattler != gMultiUsePlayerCursor)
                    i++;
                else if (gBattleMoves[GetMonData(&gPlayerParty[gBattlerPartyIndexes[gActiveBattler]], MON_DATA_MOVE1 + gMoveSelectionCursor[gActiveBattler])].target & MOVE_TARGET_USER_OR_SELECTED)
                    i++;
                break;
            case B_POSITION_OPPONENT_LEFT:
            case B_POSITION_OPPONENT_RIGHT:
                i++;
                break;
            }

            if (gAbsentBattlerFlags & gBitTable[gMultiUsePlayerCursor])
                i = 0;
        } while (i == 0);
        gSprites[gBattlerSpriteIds[gMultiUsePlayerCursor]].callback = SpriteCB_ShowAsMoveTarget;
    }
}

static void HandleInputChooseMove(void)
{
    bool32 canSelectTarget = FALSE;
    struct ChooseMoveStruct *moveInfo = (struct ChooseMoveStruct *)(&gBattleBufferA[gActiveBattler][4]);

    if (JOY_HELD(DPAD_ANY) && gSaveBlock2Ptr->optionsButtonMode == OPTIONS_BUTTON_MODE_L_EQUALS_A)
        gPlayerDpadHoldFrames++;
    else
        gPlayerDpadHoldFrames = 0;

    if (JOY_NEW(A_BUTTON))
    {
        u8 moveTarget;

        PlaySE(SE_SELECT);
        if (moveInfo->moves[gMoveSelectionCursor[gActiveBattler]] == MOVE_CURSE)
        {
            if (moveInfo->monTypes[0] != TYPE_GHOST && moveInfo->monTypes[1] != TYPE_GHOST)
                moveTarget = MOVE_TARGET_USER;
            else
                moveTarget = MOVE_TARGET_SELECTED;
        }
        else
        {
            moveTarget = gBattleMoves[moveInfo->moves[gMoveSelectionCursor[gActiveBattler]]].target;
        }

        if (moveTarget & MOVE_TARGET_USER)
            gMultiUsePlayerCursor = gActiveBattler;
        else
            gMultiUsePlayerCursor = GetBattlerAtPosition(BATTLE_OPPOSITE(GET_BATTLER_SIDE(gActiveBattler)));

        if (!gBattleBufferA[gActiveBattler][1]) // not a double battle
        {
            if (moveTarget & MOVE_TARGET_USER_OR_SELECTED && !gBattleBufferA[gActiveBattler][2])
                canSelectTarget++;
        }
        else // double battle
        {
            if (!(moveTarget & (MOVE_TARGET_RANDOM | MOVE_TARGET_BOTH | MOVE_TARGET_DEPENDS | MOVE_TARGET_FOES_AND_ALLY | MOVE_TARGET_OPPONENTS_FIELD | MOVE_TARGET_USER)))
                canSelectTarget++; // either selected or user

            if (moveInfo->currentPp[gMoveSelectionCursor[gActiveBattler]] == 0)
            {
                canSelectTarget = FALSE;
            }
            else if (!(moveTarget & (MOVE_TARGET_USER | MOVE_TARGET_USER_OR_SELECTED)) && CountAliveMonsInBattle(BATTLE_ALIVE_EXCEPT_ACTIVE) <= 1)
            {
                gMultiUsePlayerCursor = GetDefaultMoveTarget(gActiveBattler);
                canSelectTarget = FALSE;
            }
        }

        if (!canSelectTarget)
        {
            BtlController_EmitTwoReturnValues(B_COMM_TO_ENGINE, 10, gMoveSelectionCursor[gActiveBattler] | (gMultiUsePlayerCursor << 8));
            PlayerBufferExecCompleted();
        }
        else
        {
            gBattlerControllerFuncs[gActiveBattler] = HandleInputChooseTarget;

            if (moveTarget & (MOVE_TARGET_USER | MOVE_TARGET_USER_OR_SELECTED))
                gMultiUsePlayerCursor = gActiveBattler;
            else if (gAbsentBattlerFlags & gBitTable[GetBattlerAtPosition(B_POSITION_OPPONENT_LEFT)])
                gMultiUsePlayerCursor = GetBattlerAtPosition(B_POSITION_OPPONENT_RIGHT);
            else
                gMultiUsePlayerCursor = GetBattlerAtPosition(B_POSITION_OPPONENT_LEFT);

            gSprites[gBattlerSpriteIds[gMultiUsePlayerCursor]].callback = SpriteCB_ShowAsMoveTarget;
        }
    }
    else if (JOY_NEW(B_BUTTON) || gPlayerDpadHoldFrames > 59)
    {
        PlaySE(SE_SELECT);
        BtlController_EmitTwoReturnValues(B_COMM_TO_ENGINE, 10, 0xFFFF);
        PlayerBufferExecCompleted();
    }
    else if (JOY_NEW(DPAD_LEFT))
    {
        if (gMoveSelectionCursor[gActiveBattler] & 1)
        {
            MoveSelectionDestroyCursorAt(gMoveSelectionCursor[gActiveBattler]);
            gMoveSelectionCursor[gActiveBattler] ^= 1;
            PlaySE(SE_SELECT);
            MoveSelectionCreateCursorAt(gMoveSelectionCursor[gActiveBattler], 0);
            MoveSelectionDisplayPpNumber();
            MoveSelectionDisplayMoveType();
        }
    }
    else if (JOY_NEW(DPAD_RIGHT))
    {
        if (!(gMoveSelectionCursor[gActiveBattler] & 1)
         && (gMoveSelectionCursor[gActiveBattler] ^ 1) < gNumberOfMovesToChoose)
        {
            MoveSelectionDestroyCursorAt(gMoveSelectionCursor[gActiveBattler]);
            gMoveSelectionCursor[gActiveBattler] ^= 1;
            PlaySE(SE_SELECT);
            MoveSelectionCreateCursorAt(gMoveSelectionCursor[gActiveBattler], 0);
            MoveSelectionDisplayPpNumber();
            MoveSelectionDisplayMoveType();
        }
    }
    else if (JOY_NEW(DPAD_UP))
    {
        if (gMoveSelectionCursor[gActiveBattler] & 2)
        {
            MoveSelectionDestroyCursorAt(gMoveSelectionCursor[gActiveBattler]);
            gMoveSelectionCursor[gActiveBattler] ^= 2;
            PlaySE(SE_SELECT);
            MoveSelectionCreateCursorAt(gMoveSelectionCursor[gActiveBattler], 0);
            MoveSelectionDisplayPpNumber();
            MoveSelectionDisplayMoveType();
        }
    }
    else if (JOY_NEW(DPAD_DOWN))
    {
        if (!(gMoveSelectionCursor[gActiveBattler] & 2)
         && (gMoveSelectionCursor[gActiveBattler] ^ 2) < gNumberOfMovesToChoose)
        {
            MoveSelectionDestroyCursorAt(gMoveSelectionCursor[gActiveBattler]);
            gMoveSelectionCursor[gActiveBattler] ^= 2;
            PlaySE(SE_SELECT);
            MoveSelectionCreateCursorAt(gMoveSelectionCursor[gActiveBattler], 0);
            MoveSelectionDisplayPpNumber();
            MoveSelectionDisplayMoveType();
        }
    }
    else if (JOY_NEW(SELECT_BUTTON))
    {
        if (gNumberOfMovesToChoose > 1 && !(gBattleTypeFlags & BATTLE_TYPE_LINK))
        {
            MoveSelectionCreateCursorAt(gMoveSelectionCursor[gActiveBattler], 29);

            if (gMoveSelectionCursor[gActiveBattler] != 0)
                gMultiUsePlayerCursor = 0;
            else
                gMultiUsePlayerCursor = gMoveSelectionCursor[gActiveBattler] + 1;

            MoveSelectionCreateCursorAt(gMultiUsePlayerCursor, 27);
            BattlePutTextOnWindow(gText_BattleSwitchWhich, B_WIN_SWITCH_PROMPT);
            gBattlerControllerFuncs[gActiveBattler] = HandleMoveSwitching;
        }
    }
}

static u32 UNUSED HandleMoveInputUnused(void)
{
    u32 var = 0;

    if (JOY_NEW(A_BUTTON))
    {
        PlaySE(SE_SELECT);
        var = 1;
    }
    if (JOY_NEW(B_BUTTON))
    {
        PlaySE(SE_SELECT);
        gBattle_BG0_X = 0;
        gBattle_BG0_Y = DISPLAY_HEIGHT * 2;
        var = 0xFF;
    }
    if (JOY_NEW(DPAD_LEFT) && gMoveSelectionCursor[gActiveBattler] & 1)
    {
        MoveSelectionDestroyCursorAt(gMoveSelectionCursor[gActiveBattler]);
        gMoveSelectionCursor[gActiveBattler] ^= 1;
        PlaySE(SE_SELECT);
        MoveSelectionCreateCursorAt(gMoveSelectionCursor[gActiveBattler], 0);
    }
    if (JOY_NEW(DPAD_RIGHT) && !(gMoveSelectionCursor[gActiveBattler] & 1)
        && (gMoveSelectionCursor[gActiveBattler] ^ 1) < gNumberOfMovesToChoose)
    {
        MoveSelectionDestroyCursorAt(gMoveSelectionCursor[gActiveBattler]);
        gMoveSelectionCursor[gActiveBattler] ^= 1;
        PlaySE(SE_SELECT);
        MoveSelectionCreateCursorAt(gMoveSelectionCursor[gActiveBattler], 0);
    }
    if (JOY_NEW(DPAD_UP) && gMoveSelectionCursor[gActiveBattler] & 2)
    {
        MoveSelectionDestroyCursorAt(gMoveSelectionCursor[gActiveBattler]);
        gMoveSelectionCursor[gActiveBattler] ^= 2;
        PlaySE(SE_SELECT);
        MoveSelectionCreateCursorAt(gMoveSelectionCursor[gActiveBattler], 0);
    }
    if (JOY_NEW(DPAD_DOWN) && !(gMoveSelectionCursor[gActiveBattler] & 2)
        && (gMoveSelectionCursor[gActiveBattler] ^ 2) < gNumberOfMovesToChoose)
    {
        MoveSelectionDestroyCursorAt(gMoveSelectionCursor[gActiveBattler]);
        gMoveSelectionCursor[gActiveBattler] ^= 2;
        PlaySE(SE_SELECT);
        MoveSelectionCreateCursorAt(gMoveSelectionCursor[gActiveBattler], 0);
    }

    return var;
}

static void HandleMoveSwitching(void)
{
    u8 perMovePPBonuses[MAX_MON_MOVES];
    struct ChooseMoveStruct moveStruct;
    u8 totalPPBonuses;

    if (JOY_NEW(A_BUTTON | SELECT_BUTTON))
    {
        PlaySE(SE_SELECT);

        if (gMoveSelectionCursor[gActiveBattler] != gMultiUsePlayerCursor)
        {
            struct ChooseMoveStruct *moveInfo = (struct ChooseMoveStruct *)(&gBattleBufferA[gActiveBattler][4]);
            s32 i;

            // swap moves and pp
            i = moveInfo->moves[gMoveSelectionCursor[gActiveBattler]];
            moveInfo->moves[gMoveSelectionCursor[gActiveBattler]] = moveInfo->moves[gMultiUsePlayerCursor];
            moveInfo->moves[gMultiUsePlayerCursor] = i;

            i = moveInfo->currentPp[gMoveSelectionCursor[gActiveBattler]];
            moveInfo->currentPp[gMoveSelectionCursor[gActiveBattler]] = moveInfo->currentPp[gMultiUsePlayerCursor];
            moveInfo->currentPp[gMultiUsePlayerCursor] = i;

            i = moveInfo->maxPp[gMoveSelectionCursor[gActiveBattler]];
            moveInfo->maxPp[gMoveSelectionCursor[gActiveBattler]] = moveInfo->maxPp[gMultiUsePlayerCursor];
            moveInfo->maxPp[gMultiUsePlayerCursor] = i;

            if (gDisableStructs[gActiveBattler].mimickedMoves & gBitTable[gMoveSelectionCursor[gActiveBattler]])
            {
                gDisableStructs[gActiveBattler].mimickedMoves &= (~gBitTable[gMoveSelectionCursor[gActiveBattler]]);
                gDisableStructs[gActiveBattler].mimickedMoves |= gBitTable[gMultiUsePlayerCursor];
            }

            MoveSelectionDisplayMoveNames();

            for (i = 0; i < MAX_MON_MOVES; i++)
                perMovePPBonuses[i] = (gBattleMons[gActiveBattler].ppBonuses & (3 << (i * 2))) >> (i * 2);

            totalPPBonuses = perMovePPBonuses[gMoveSelectionCursor[gActiveBattler]];
            perMovePPBonuses[gMoveSelectionCursor[gActiveBattler]] = perMovePPBonuses[gMultiUsePlayerCursor];
            perMovePPBonuses[gMultiUsePlayerCursor] = totalPPBonuses;

            totalPPBonuses = 0;
            for (i = 0; i < MAX_MON_MOVES; i++)
                totalPPBonuses |= perMovePPBonuses[i] << (i * 2);

            gBattleMons[gActiveBattler].ppBonuses = totalPPBonuses;

            for (i = 0; i < MAX_MON_MOVES; i++)
            {
                gBattleMons[gActiveBattler].moves[i] = moveInfo->moves[i];
                gBattleMons[gActiveBattler].pp[i] = moveInfo->currentPp[i];
            }

            if (!(gBattleMons[gActiveBattler].status2 & STATUS2_TRANSFORMED))
            {
                for (i = 0; i < MAX_MON_MOVES; i++)
                {
                    moveStruct.moves[i] = GetMonData(&gPlayerParty[gBattlerPartyIndexes[gActiveBattler]], MON_DATA_MOVE1 + i);
                    moveStruct.currentPp[i] = GetMonData(&gPlayerParty[gBattlerPartyIndexes[gActiveBattler]], MON_DATA_PP1 + i);
                }

                totalPPBonuses = GetMonData(&gPlayerParty[gBattlerPartyIndexes[gActiveBattler]], MON_DATA_PP_BONUSES);
                for (i = 0; i < MAX_MON_MOVES; i++)
                    perMovePPBonuses[i] = (totalPPBonuses & (3 << (i * 2))) >> (i * 2);

                i = moveStruct.moves[gMoveSelectionCursor[gActiveBattler]];
                moveStruct.moves[gMoveSelectionCursor[gActiveBattler]] = moveStruct.moves[gMultiUsePlayerCursor];
                moveStruct.moves[gMultiUsePlayerCursor] = i;

                i = moveStruct.currentPp[gMoveSelectionCursor[gActiveBattler]];
                moveStruct.currentPp[gMoveSelectionCursor[gActiveBattler]] = moveStruct.currentPp[gMultiUsePlayerCursor];
                moveStruct.currentPp[gMultiUsePlayerCursor] = i;

                totalPPBonuses = perMovePPBonuses[gMoveSelectionCursor[gActiveBattler]];
                perMovePPBonuses[gMoveSelectionCursor[gActiveBattler]] = perMovePPBonuses[gMultiUsePlayerCursor];
                perMovePPBonuses[gMultiUsePlayerCursor] = totalPPBonuses;

                totalPPBonuses = 0;
                for (i = 0; i < MAX_MON_MOVES; i++)
                    totalPPBonuses |= perMovePPBonuses[i] << (i * 2);

                for (i = 0; i < MAX_MON_MOVES; i++)
                {
                    SetMonData(&gPlayerParty[gBattlerPartyIndexes[gActiveBattler]], MON_DATA_MOVE1 + i, &moveStruct.moves[i]);
                    SetMonData(&gPlayerParty[gBattlerPartyIndexes[gActiveBattler]], MON_DATA_PP1 + i, &moveStruct.currentPp[i]);
                }

                SetMonData(&gPlayerParty[gBattlerPartyIndexes[gActiveBattler]], MON_DATA_PP_BONUSES, &totalPPBonuses);
            }
        }

        gBattlerControllerFuncs[gActiveBattler] = HandleInputChooseMove;
        gMoveSelectionCursor[gActiveBattler] = gMultiUsePlayerCursor;
        MoveSelectionCreateCursorAt(gMoveSelectionCursor[gActiveBattler], 0);
        MoveSelectionDisplayPpString();
        MoveSelectionDisplayPpNumber();
        MoveSelectionDisplayMoveType();
    }
    else if (JOY_NEW(B_BUTTON | SELECT_BUTTON))
    {
        PlaySE(SE_SELECT);
        MoveSelectionDestroyCursorAt(gMultiUsePlayerCursor);
        MoveSelectionCreateCursorAt(gMoveSelectionCursor[gActiveBattler], 0);
        gBattlerControllerFuncs[gActiveBattler] = HandleInputChooseMove;
        MoveSelectionDisplayPpString();
        MoveSelectionDisplayPpNumber();
        MoveSelectionDisplayMoveType();
    }
    else if (JOY_NEW(DPAD_LEFT))
    {
        if (gMultiUsePlayerCursor & 1)
        {
            if (gMultiUsePlayerCursor == gMoveSelectionCursor[gActiveBattler])
                MoveSelectionCreateCursorAt(gMoveSelectionCursor[gActiveBattler], 29);
            else
                MoveSelectionDestroyCursorAt(gMultiUsePlayerCursor);

            gMultiUsePlayerCursor ^= 1;
            PlaySE(SE_SELECT);

            if (gMultiUsePlayerCursor == gMoveSelectionCursor[gActiveBattler])
                MoveSelectionCreateCursorAt(gMultiUsePlayerCursor, 0);
            else
                MoveSelectionCreateCursorAt(gMultiUsePlayerCursor, 27);
        }
    }
    else if (JOY_NEW(DPAD_RIGHT))
    {
        if (!(gMultiUsePlayerCursor & 1) && (gMultiUsePlayerCursor ^ 1) < gNumberOfMovesToChoose)
        {
            if (gMultiUsePlayerCursor == gMoveSelectionCursor[gActiveBattler])
                MoveSelectionCreateCursorAt(gMoveSelectionCursor[gActiveBattler], 29);
            else
                MoveSelectionDestroyCursorAt(gMultiUsePlayerCursor);

            gMultiUsePlayerCursor ^= 1;
            PlaySE(SE_SELECT);

            if (gMultiUsePlayerCursor == gMoveSelectionCursor[gActiveBattler])
                MoveSelectionCreateCursorAt(gMultiUsePlayerCursor, 0);
            else
                MoveSelectionCreateCursorAt(gMultiUsePlayerCursor, 27);
        }
    }
    else if (JOY_NEW(DPAD_UP))
    {
        if (gMultiUsePlayerCursor & 2)
        {
            if (gMultiUsePlayerCursor == gMoveSelectionCursor[gActiveBattler])
                MoveSelectionCreateCursorAt(gMoveSelectionCursor[gActiveBattler], 29);
            else
                MoveSelectionDestroyCursorAt(gMultiUsePlayerCursor);

            gMultiUsePlayerCursor ^= 2;
            PlaySE(SE_SELECT);

            if (gMultiUsePlayerCursor == gMoveSelectionCursor[gActiveBattler])
                MoveSelectionCreateCursorAt(gMultiUsePlayerCursor, 0);
            else
                MoveSelectionCreateCursorAt(gMultiUsePlayerCursor, 27);
        }
    }
    else if (JOY_NEW(DPAD_DOWN))
    {
        if (!(gMultiUsePlayerCursor & 2) && (gMultiUsePlayerCursor ^ 2) < gNumberOfMovesToChoose)
        {
            if (gMultiUsePlayerCursor == gMoveSelectionCursor[gActiveBattler])
                MoveSelectionCreateCursorAt(gMoveSelectionCursor[gActiveBattler], 29);
            else
                MoveSelectionDestroyCursorAt(gMultiUsePlayerCursor);

            gMultiUsePlayerCursor ^= 2;
            PlaySE(SE_SELECT);

            if (gMultiUsePlayerCursor == gMoveSelectionCursor[gActiveBattler])
                MoveSelectionCreateCursorAt(gMultiUsePlayerCursor, 0);
            else
                MoveSelectionCreateCursorAt(gMultiUsePlayerCursor, 27);
        }
    }
}

static void SetLinkBattleEndCallbacks(void)
{
    if (gWirelessCommType == 0)
    {
        if (gReceivedRemoteLinkPlayers == 0)
        {
            m4aSongNumStop(SE_LOW_HEALTH);
            gMain.inBattle = FALSE;
            gMain.callback1 = gPreBattleCallback1;
            SetMainCallback2(CB2_InitEndLinkBattle);
            if (gBattleOutcome == B_OUTCOME_WON)
                TryPutLinkBattleTvShowOnAir();
            FreeAllWindowBuffers();
        }
    }
    else
    {
        if (IsLinkTaskFinished())
        {
            m4aSongNumStop(SE_LOW_HEALTH);
            gMain.inBattle = FALSE;
            gMain.callback1 = gPreBattleCallback1;
            SetMainCallback2(CB2_InitEndLinkBattle);
            if (gBattleOutcome == B_OUTCOME_WON)
                TryPutLinkBattleTvShowOnAir();
            FreeAllWindowBuffers();
        }
    }
}

// Despite handling link battles separately, this is only ever used by link battles
void SetBattleEndCallbacks(void)
{
    if (!gPaletteFade.active)
    {
        if (gBattleTypeFlags & BATTLE_TYPE_LINK)
        {
            if (IsLinkTaskFinished())
            {
                if (gWirelessCommType == 0)
                    SetCloseLinkCallback();
                else
                    SetLinkStandbyCallback();

                gBattlerControllerFuncs[gActiveBattler] = SetLinkBattleEndCallbacks;
            }
        }
        else
        {
            m4aSongNumStop(SE_LOW_HEALTH);
            gMain.inBattle = FALSE;
            gMain.callback1 = gPreBattleCallback1;
            SetMainCallback2(gMain.savedCallback);
        }
    }
}

static void CompleteOnBattlerSpriteCallbackDummy(void)
{
    if (gSprites[gBattlerSpriteIds[gActiveBattler]].callback == SpriteCallbackDummy)
        PlayerBufferExecCompleted();
}

static void CompleteOnBankSpriteCallbackDummy2(void)
{
    if (gSprites[gBattlerSpriteIds[gActiveBattler]].callback == SpriteCallbackDummy)
        PlayerBufferExecCompleted();
}

static void FreeTrainerSpriteAfterSlide(void)
{
    if (gSprites[gBattlerSpriteIds[gActiveBattler]].callback == SpriteCallbackDummy)
    {
        BattleGfxSfxDummy3(gSaveBlock2Ptr->playerGender);
        FreeSpriteOamMatrix(&gSprites[gBattlerSpriteIds[gActiveBattler]]);
        DestroySprite(&gSprites[gBattlerSpriteIds[gActiveBattler]]);
        PlayerBufferExecCompleted();
    }
}

static void Intro_DelayAndEnd(void)
{
    if (--gBattleSpritesDataPtr->healthBoxesData[gActiveBattler].introEndDelay == (u8)-1)
    {
        gBattleSpritesDataPtr->healthBoxesData[gActiveBattler].introEndDelay = 0;
        PlayerBufferExecCompleted();
    }
}

static void Intro_WaitForShinyAnimAndHealthbox(void)
{
    bool8 healthboxAnimDone = FALSE;

    // Check if healthbox has finished sliding in
    if (!IsDoubleBattle() || (IsDoubleBattle() && (gBattleTypeFlags & BATTLE_TYPE_MULTI)))
    {
        if (gSprites[gHealthboxSpriteIds[gActiveBattler]].callback == SpriteCallbackDummy)
            healthboxAnimDone = TRUE;
    }
    else
    {
        if (gSprites[gHealthboxSpriteIds[gActiveBattler]].callback == SpriteCallbackDummy
         && gSprites[gHealthboxSpriteIds[BATTLE_PARTNER(gActiveBattler)]].callback == SpriteCallbackDummy)
            healthboxAnimDone = TRUE;
    }

    // If healthbox and shiny anim are done
    if (healthboxAnimDone && gBattleSpritesDataPtr->healthBoxesData[gActiveBattler].finishedShinyMonAnim
        && gBattleSpritesDataPtr->healthBoxesData[BATTLE_PARTNER(gActiveBattler)].finishedShinyMonAnim)
    {
        // Reset shiny anim (even if it didn't occur)
        gBattleSpritesDataPtr->healthBoxesData[gActiveBattler].triedShinyMonAnim = FALSE;
        gBattleSpritesDataPtr->healthBoxesData[gActiveBattler].finishedShinyMonAnim = FALSE;
        gBattleSpritesDataPtr->healthBoxesData[BATTLE_PARTNER(gActiveBattler)].triedShinyMonAnim = FALSE;
        gBattleSpritesDataPtr->healthBoxesData[BATTLE_PARTNER(gActiveBattler)].finishedShinyMonAnim = FALSE;
        FreeSpriteTilesByTag(ANIM_TAG_GOLD_STARS);
        FreeSpritePaletteByTag(ANIM_TAG_GOLD_STARS);

        HandleLowHpMusicChange(&gPlayerParty[gBattlerPartyIndexes[gActiveBattler]], gActiveBattler);

        if (IsDoubleBattle())
            HandleLowHpMusicChange(&gPlayerParty[gBattlerPartyIndexes[BATTLE_PARTNER(gActiveBattler)]], BATTLE_PARTNER(gActiveBattler));

        gBattleSpritesDataPtr->healthBoxesData[gActiveBattler].introEndDelay = 3;
        gBattlerControllerFuncs[gActiveBattler] = Intro_DelayAndEnd;
    }
}

static void Intro_TryShinyAnimShowHealthbox(void)
{
    bool32 bgmRestored = FALSE;
    bool32 battlerAnimsDone = FALSE;

    // Start shiny animation if applicable for 1st Pokémon
    if (!gBattleSpritesDataPtr->healthBoxesData[gActiveBattler].triedShinyMonAnim
     && !gBattleSpritesDataPtr->healthBoxesData[gActiveBattler].ballAnimActive)
        TryShinyAnimation(gActiveBattler, &gPlayerParty[gBattlerPartyIndexes[gActiveBattler]]);

    // Start shiny animation if applicable for 2nd Pokémon
    if (!gBattleSpritesDataPtr->healthBoxesData[BATTLE_PARTNER(gActiveBattler)].triedShinyMonAnim
     && !gBattleSpritesDataPtr->healthBoxesData[BATTLE_PARTNER(gActiveBattler)].ballAnimActive)
        TryShinyAnimation(BATTLE_PARTNER(gActiveBattler), &gPlayerParty[gBattlerPartyIndexes[BATTLE_PARTNER(gActiveBattler)]]);

    // Show healthbox after ball anim
    if (!gBattleSpritesDataPtr->healthBoxesData[gActiveBattler].ballAnimActive
     && !gBattleSpritesDataPtr->healthBoxesData[BATTLE_PARTNER(gActiveBattler)].ballAnimActive)
    {
        if (!gBattleSpritesDataPtr->healthBoxesData[gActiveBattler].healthboxSlideInStarted)
        {
            if (IsDoubleBattle() && !(gBattleTypeFlags & BATTLE_TYPE_MULTI))
            {
                UpdateHealthboxAttribute(gHealthboxSpriteIds[BATTLE_PARTNER(gActiveBattler)], &gPlayerParty[gBattlerPartyIndexes[BATTLE_PARTNER(gActiveBattler)]], HEALTHBOX_ALL);
                StartHealthboxSlideIn(BATTLE_PARTNER(gActiveBattler));
                SetHealthboxSpriteVisible(gHealthboxSpriteIds[BATTLE_PARTNER(gActiveBattler)]);
            }
            UpdateHealthboxAttribute(gHealthboxSpriteIds[gActiveBattler], &gPlayerParty[gBattlerPartyIndexes[gActiveBattler]], HEALTHBOX_ALL);
            StartHealthboxSlideIn(gActiveBattler);
            SetHealthboxSpriteVisible(gHealthboxSpriteIds[gActiveBattler]);
        }
        gBattleSpritesDataPtr->healthBoxesData[gActiveBattler].healthboxSlideInStarted = TRUE;
    }

    // Restore bgm after cry has played and healthbox anim is started
    if (!gBattleSpritesDataPtr->healthBoxesData[gActiveBattler].waitForCry
        && gBattleSpritesDataPtr->healthBoxesData[gActiveBattler].healthboxSlideInStarted
        && !gBattleSpritesDataPtr->healthBoxesData[BATTLE_PARTNER(gActiveBattler)].waitForCry
        && !IsCryPlayingOrClearCrySongs())
    {
        if (!gBattleSpritesDataPtr->healthBoxesData[gActiveBattler].bgmRestored)
        {
            if (gBattleTypeFlags & BATTLE_TYPE_MULTI && gBattleTypeFlags & BATTLE_TYPE_LINK)
                m4aMPlayContinue(&gMPlayInfo_BGM);
            else
                m4aMPlayVolumeControl(&gMPlayInfo_BGM, TRACKS_ALL, 0x100);
        }
        gBattleSpritesDataPtr->healthBoxesData[gActiveBattler].bgmRestored = TRUE;
        bgmRestored = TRUE;
    }

    // Wait for battler anims
    if (!IsDoubleBattle() || (IsDoubleBattle() && (gBattleTypeFlags & BATTLE_TYPE_MULTI)))
    {
        if (gSprites[gBattleControllerData[gActiveBattler]].callback == SpriteCallbackDummy
            && gSprites[gBattlerSpriteIds[gActiveBattler]].callback == SpriteCallbackDummy)
        {
            battlerAnimsDone = TRUE;
        }
    }
    else
    {
        if (gSprites[gBattleControllerData[gActiveBattler]].callback == SpriteCallbackDummy
            && gSprites[gBattlerSpriteIds[gActiveBattler]].callback == SpriteCallbackDummy
            && gSprites[gBattleControllerData[BATTLE_PARTNER(gActiveBattler)]].callback == SpriteCallbackDummy
            && gSprites[gBattlerSpriteIds[BATTLE_PARTNER(gActiveBattler)]].callback == SpriteCallbackDummy)
        {
            battlerAnimsDone = TRUE;
        }
    }

    // Clean up
    if (bgmRestored && battlerAnimsDone)
    {
        if (IsDoubleBattle() && !(gBattleTypeFlags & BATTLE_TYPE_MULTI))
            DestroySprite(&gSprites[gBattleControllerData[BATTLE_PARTNER(gActiveBattler)]]);
        DestroySprite(&gSprites[gBattleControllerData[gActiveBattler]]);

        gBattleSpritesDataPtr->animationData->introAnimActive = FALSE;
        gBattleSpritesDataPtr->healthBoxesData[gActiveBattler].bgmRestored = FALSE;
        gBattleSpritesDataPtr->healthBoxesData[gActiveBattler].healthboxSlideInStarted = FALSE;

        gBattlerControllerFuncs[gActiveBattler] = Intro_WaitForShinyAnimAndHealthbox;
    }
}

static void SwitchIn_CleanShinyAnimShowSubstitute(void)
{
    if (gSprites[gHealthboxSpriteIds[gActiveBattler]].callback == SpriteCallbackDummy
     && gBattleSpritesDataPtr->healthBoxesData[gActiveBattler].finishedShinyMonAnim
     && gSprites[gBattlerSpriteIds[gActiveBattler]].callback == SpriteCallbackDummy)
    {
        CopyBattleSpriteInvisibility(gActiveBattler);

        // Reset shiny anim (even if it didn't occur)
        gBattleSpritesDataPtr->healthBoxesData[gActiveBattler].triedShinyMonAnim = FALSE;
        gBattleSpritesDataPtr->healthBoxesData[gActiveBattler].finishedShinyMonAnim = FALSE;
        FreeSpriteTilesByTag(ANIM_TAG_GOLD_STARS);
        FreeSpritePaletteByTag(ANIM_TAG_GOLD_STARS);

        // Check if Substitute should be shown
        if (gBattleSpritesDataPtr->battlerData[gActiveBattler].behindSubstitute)
            InitAndLaunchSpecialAnimation(gActiveBattler, gActiveBattler, gActiveBattler, B_ANIM_MON_TO_SUBSTITUTE);

        gBattlerControllerFuncs[gActiveBattler] = SwitchIn_HandleSoundAndEnd;
    }
}

static void SwitchIn_HandleSoundAndEnd(void)
{
    if (!gBattleSpritesDataPtr->healthBoxesData[gActiveBattler].specialAnimActive
        && !IsCryPlayingOrClearCrySongs())
    {
        m4aMPlayVolumeControl(&gMPlayInfo_BGM, TRACKS_ALL, 0x100);
        HandleLowHpMusicChange(&gPlayerParty[gBattlerPartyIndexes[gActiveBattler]], gActiveBattler);
        PlayerBufferExecCompleted();
    }
}

static void SwitchIn_TryShinyAnimShowHealthbox(void)
{
    // Start shiny animation if applicable
    if (!gBattleSpritesDataPtr->healthBoxesData[gActiveBattler].triedShinyMonAnim
        && !gBattleSpritesDataPtr->healthBoxesData[gActiveBattler].ballAnimActive)
        TryShinyAnimation(gActiveBattler, &gPlayerParty[gBattlerPartyIndexes[gActiveBattler]]);

    // Wait for ball anim, then show healthbox
    if (gSprites[gBattleControllerData[gActiveBattler]].callback == SpriteCallbackDummy
     && !gBattleSpritesDataPtr->healthBoxesData[gActiveBattler].ballAnimActive)
    {
        DestroySprite(&gSprites[gBattleControllerData[gActiveBattler]]);
        UpdateHealthboxAttribute(gHealthboxSpriteIds[gActiveBattler], &gPlayerParty[gBattlerPartyIndexes[gActiveBattler]], HEALTHBOX_ALL);
        StartHealthboxSlideIn(gActiveBattler);
        SetHealthboxSpriteVisible(gHealthboxSpriteIds[gActiveBattler]);
        gBattlerControllerFuncs[gActiveBattler] = SwitchIn_CleanShinyAnimShowSubstitute;
    }
}

void Task_PlayerController_RestoreBgmAfterCry(u8 taskId)
{
    if (!IsCryPlayingOrClearCrySongs())
    {
        m4aMPlayVolumeControl(&gMPlayInfo_BGM, TRACKS_ALL, 0x100);
        DestroyTask(taskId);
    }
}

static void CompleteOnHealthbarDone(void)
{
    s16 hpValue = MoveBattleBar(gActiveBattler, gHealthboxSpriteIds[gActiveBattler], HEALTH_BAR, 0);

    SetHealthboxSpriteVisible(gHealthboxSpriteIds[gActiveBattler]);

    if (hpValue != -1)
    {
        UpdateHpTextInHealthbox(gHealthboxSpriteIds[gActiveBattler], hpValue, HP_CURRENT);
    }
    else
    {
        HandleLowHpMusicChange(&gPlayerParty[gBattlerPartyIndexes[gActiveBattler]], gActiveBattler);
        PlayerBufferExecCompleted();
    }
}

static void CompleteOnInactiveTextPrinter(void)
{
    if (!IsTextPrinterActive(B_WIN_MSG))
        PlayerBufferExecCompleted();
}

#define tExpTask_monId      data[0]
#define tExpTask_gainedExp  data[1]
#define tExpTask_battler    data[2]
#define tExpTask_frames     data[10]

static void Task_GiveExpToMon(u8 taskId)
{
    u32 monId = (u8)(gTasks[taskId].tExpTask_monId);
    u8 battler = gTasks[taskId].tExpTask_battler;
    s16 gainedExp = gTasks[taskId].tExpTask_gainedExp;

    if (IsDoubleBattle() == TRUE || monId != gBattlerPartyIndexes[battler]) // Give exp without moving the expbar.
    {
        struct Pokemon *mon = &gPlayerParty[monId];
        u16 species = GetMonData(mon, MON_DATA_SPECIES);
        u8 level = GetMonData(mon, MON_DATA_LEVEL);
        u32 currExp = GetMonData(mon, MON_DATA_EXP);
        u32 nextLvlExp = gExperienceTables[gSpeciesInfo[species].growthRate][level + 1];

        if (currExp + gainedExp >= nextLvlExp)
        {
            u8 savedActiveBattler;

            SetMonData(mon, MON_DATA_EXP, &nextLvlExp);
            CalculateMonStats(mon);
            gainedExp -= nextLvlExp - currExp;
            savedActiveBattler = gActiveBattler;
            gActiveBattler = battler;
            BtlController_EmitTwoReturnValues(B_COMM_TO_ENGINE, RET_VALUE_LEVELED_UP, gainedExp);
            gActiveBattler = savedActiveBattler;

            if (IsDoubleBattle() == TRUE
             && ((u16)(monId) == gBattlerPartyIndexes[battler] || (u16)(monId) == gBattlerPartyIndexes[BATTLE_PARTNER(battler)]))
                gTasks[taskId].func = Task_LaunchLvlUpAnim;
            else
                gTasks[taskId].func = DestroyExpTaskAndCompleteOnInactiveTextPrinter;
        }
        else
        {
            currExp += gainedExp;
            SetMonData(mon, MON_DATA_EXP, &currExp);
            gBattlerControllerFuncs[battler] = CompleteOnInactiveTextPrinter;
            DestroyTask(taskId);
        }
    }
    else
    {
        gTasks[taskId].func = Task_PrepareToGiveExpWithExpBar;
    }
}

static void Task_PrepareToGiveExpWithExpBar(u8 taskId)
{
    u8 monIndex = gTasks[taskId].tExpTask_monId;
    s32 gainedExp = gTasks[taskId].tExpTask_gainedExp;
    u8 battler = gTasks[taskId].tExpTask_battler;
    struct Pokemon *mon = &gPlayerParty[monIndex];
    u8 level = GetMonData(mon, MON_DATA_LEVEL);
    u16 species = GetMonData(mon, MON_DATA_SPECIES);
    u32 exp = GetMonData(mon, MON_DATA_EXP);
    u32 currLvlExp = gExperienceTables[gSpeciesInfo[species].growthRate][level];
    u32 expToNextLvl;

    exp -= currLvlExp;
    expToNextLvl = gExperienceTables[gSpeciesInfo[species].growthRate][level + 1] - currLvlExp;
    SetBattleBarStruct(battler, gHealthboxSpriteIds[battler], expToNextLvl, exp, -gainedExp);
    PlaySE(SE_EXP);
    gTasks[taskId].func = Task_GiveExpWithExpBar;
}

static void Task_GiveExpWithExpBar(u8 taskId)
{
    if (gTasks[taskId].tExpTask_frames < 13)
    {
        gTasks[taskId].tExpTask_frames++;
    }
    else
    {
        u8 monId = gTasks[taskId].tExpTask_monId;
        s16 gainedExp = gTasks[taskId].tExpTask_gainedExp;
        u8 battler = gTasks[taskId].tExpTask_battler;
        s16 newExpPoints;

        newExpPoints = MoveBattleBar(battler, gHealthboxSpriteIds[battler], EXP_BAR, 0);
        SetHealthboxSpriteVisible(gHealthboxSpriteIds[battler]);
        if (newExpPoints == -1) // The bar has been filled with given exp points.
        {
            u8 level;
            s32 currExp;
            u16 species;
            s32 expOnNextLvl;

            m4aSongNumStop(SE_EXP);
            level = GetMonData(&gPlayerParty[monId], MON_DATA_LEVEL);
            currExp = GetMonData(&gPlayerParty[monId], MON_DATA_EXP);
            species = GetMonData(&gPlayerParty[monId], MON_DATA_SPECIES);
            expOnNextLvl = gExperienceTables[gSpeciesInfo[species].growthRate][level + 1];

            if (currExp + gainedExp >= expOnNextLvl)
            {
                u8 savedActiveBattler;

                SetMonData(&gPlayerParty[monId], MON_DATA_EXP, &expOnNextLvl);
                CalculateMonStats(&gPlayerParty[monId]);
                gainedExp -= expOnNextLvl - currExp;
                savedActiveBattler = gActiveBattler;
                gActiveBattler = battler;
                BtlController_EmitTwoReturnValues(B_COMM_TO_ENGINE, RET_VALUE_LEVELED_UP, gainedExp);
                gActiveBattler = savedActiveBattler;
                gTasks[taskId].func = Task_LaunchLvlUpAnim;
            }
            else
            {
                currExp += gainedExp;
                SetMonData(&gPlayerParty[monId], MON_DATA_EXP, &currExp);
                gBattlerControllerFuncs[battler] = CompleteOnInactiveTextPrinter;
                DestroyTask(taskId);
            }
        }
    }
}

static void Task_LaunchLvlUpAnim(u8 taskId)
{
    u8 battler = gTasks[taskId].tExpTask_battler;
    u8 monIndex = gTasks[taskId].tExpTask_monId;

    if (IsDoubleBattle() == TRUE && monIndex == gBattlerPartyIndexes[BATTLE_PARTNER(battler)])
        battler ^= BIT_FLANK;

    InitAndLaunchSpecialAnimation(battler, battler, battler, B_ANIM_LVL_UP);
    gTasks[taskId].func = Task_UpdateLvlInHealthbox;
}

static void Task_UpdateLvlInHealthbox(u8 taskId)
{
    u8 battler = gTasks[taskId].tExpTask_battler;

    if (!gBattleSpritesDataPtr->healthBoxesData[battler].specialAnimActive)
    {
        u8 monIndex = gTasks[taskId].tExpTask_monId;

        GetMonData(&gPlayerParty[monIndex], MON_DATA_LEVEL);  // Unused return value.

        if (IsDoubleBattle() == TRUE && monIndex == gBattlerPartyIndexes[BATTLE_PARTNER(battler)])
            UpdateHealthboxAttribute(gHealthboxSpriteIds[BATTLE_PARTNER(battler)], &gPlayerParty[monIndex], HEALTHBOX_ALL);
        else
            UpdateHealthboxAttribute(gHealthboxSpriteIds[battler], &gPlayerParty[monIndex], HEALTHBOX_ALL);

        gTasks[taskId].func = DestroyExpTaskAndCompleteOnInactiveTextPrinter;
    }
}

static void DestroyExpTaskAndCompleteOnInactiveTextPrinter(u8 taskId)
{
    u8 monIndex;
    u8 battler;

    monIndex = gTasks[taskId].tExpTask_monId;
    GetMonData(&gPlayerParty[monIndex], MON_DATA_LEVEL);  // Unused return value.
    battler = gTasks[taskId].tExpTask_battler;
    gBattlerControllerFuncs[battler] = CompleteOnInactiveTextPrinter;
    DestroyTask(taskId);
}

static void FreeMonSpriteAfterFaintAnim(void)
{
    if (gSprites[gBattlerSpriteIds[gActiveBattler]].y + gSprites[gBattlerSpriteIds[gActiveBattler]].y2 > DISPLAY_HEIGHT)
    {
        u16 species = GetMonData(&gPlayerParty[gBattlerPartyIndexes[gActiveBattler]], MON_DATA_SPECIES);

        BattleGfxSfxDummy2(species);
        FreeOamMatrix(gSprites[gBattlerSpriteIds[gActiveBattler]].oam.matrixNum);
        DestroySprite(&gSprites[gBattlerSpriteIds[gActiveBattler]]);
        SetHealthboxSpriteInvisible(gHealthboxSpriteIds[gActiveBattler]);
        PlayerBufferExecCompleted();
    }
}

static void FreeMonSpriteAfterSwitchOutAnim(void)
{
    if (!gBattleSpritesDataPtr->healthBoxesData[gActiveBattler].specialAnimActive)
    {
        FreeSpriteOamMatrix(&gSprites[gBattlerSpriteIds[gActiveBattler]]);
        DestroySprite(&gSprites[gBattlerSpriteIds[gActiveBattler]]);
        SetHealthboxSpriteInvisible(gHealthboxSpriteIds[gActiveBattler]);
        PlayerBufferExecCompleted();
    }
}

static void CompleteOnInactiveTextPrinter2(void)
{
    if (!IsTextPrinterActive(B_WIN_MSG))
        PlayerBufferExecCompleted();
}

static void OpenPartyMenuToChooseMon(void)
{
    if (!gPaletteFade.active)
    {
        u8 caseId;

        gBattlerControllerFuncs[gActiveBattler] = WaitForMonSelection;
        caseId = gTasks[gBattleControllerData[gActiveBattler]].data[0];
        DestroyTask(gBattleControllerData[gActiveBattler]);
        FreeAllWindowBuffers();
        OpenPartyMenuInBattle(caseId);
    }
}

static void WaitForMonSelection(void)
{
    if (gMain.callback2 == BattleMainCB2 && !gPaletteFade.active)
    {
        if (gPartyMenuUseExitCallback == TRUE)
            BtlController_EmitChosenMonReturnValue(B_COMM_TO_ENGINE, gSelectedMonPartyId, gBattlePartyCurrentOrder);
        else
            BtlController_EmitChosenMonReturnValue(B_COMM_TO_ENGINE, PARTY_SIZE, NULL);

        if ((gBattleBufferA[gActiveBattler][1] & 0xF) == 1)
            PrintLinkStandbyMsg();

        PlayerBufferExecCompleted();
    }
}

static void OpenBagAndChooseItem(void)
{
    if (!gPaletteFade.active)
    {
        gBattlerControllerFuncs[gActiveBattler] = CompleteWhenChoseItem;
        ReshowBattleScreenDummy();
        FreeAllWindowBuffers();
        CB2_BagMenuFromBattle();
    }
}

static void CompleteWhenChoseItem(void)
{
    if (gMain.callback2 == BattleMainCB2 && !gPaletteFade.active)
    {
        BtlController_EmitOneReturnValue(B_COMM_TO_ENGINE, gSpecialVar_ItemId);
        PlayerBufferExecCompleted();
    }
}

static void CompleteOnSpecialAnimDone(void)
{
    if (!gDoingBattleAnim || !gBattleSpritesDataPtr->healthBoxesData[gActiveBattler].specialAnimActive)
        PlayerBufferExecCompleted();
}

static void DoHitAnimBlinkSpriteEffect(void)
{
    u8 spriteId = gBattlerSpriteIds[gActiveBattler];

    if (gSprites[spriteId].data[1] == 32)
    {
        gSprites[spriteId].data[1] = 0;
        gSprites[spriteId].invisible = FALSE;
        gDoingBattleAnim = FALSE;
        PlayerBufferExecCompleted();
    }
    else
    {
        if ((gSprites[spriteId].data[1] % 4) == 0)
            gSprites[spriteId].invisible ^= 1;
        gSprites[spriteId].data[1]++;
    }
}

static void PlayerHandleYesNoInput(void)
{
    if (JOY_NEW(DPAD_UP) && gMultiUsePlayerCursor != 0)
    {
        PlaySE(SE_SELECT);
        BattleDestroyYesNoCursorAt(gMultiUsePlayerCursor);
        gMultiUsePlayerCursor = 0;
        BattleCreateYesNoCursorAt(0);
    }
    if (JOY_NEW(DPAD_DOWN) && gMultiUsePlayerCursor == 0)
    {
        PlaySE(SE_SELECT);
        BattleDestroyYesNoCursorAt(gMultiUsePlayerCursor);
        gMultiUsePlayerCursor = 1;
        BattleCreateYesNoCursorAt(1);
    }
    if (JOY_NEW(A_BUTTON))
    {
        HandleBattleWindow(YESNOBOX_X_Y, WINDOW_CLEAR);
        PlaySE(SE_SELECT);

        if (gMultiUsePlayerCursor != 0)
            BtlController_EmitTwoReturnValues(B_COMM_TO_ENGINE, 0xE, 0);
        else
            BtlController_EmitTwoReturnValues(B_COMM_TO_ENGINE, 0xD, 0);

        PlayerBufferExecCompleted();
    }
    if (JOY_NEW(B_BUTTON))
    {
        HandleBattleWindow(YESNOBOX_X_Y, WINDOW_CLEAR);
        PlaySE(SE_SELECT);
        PlayerBufferExecCompleted();
    }
}

static void MoveSelectionDisplayMoveNames(void)
{
    s32 i;
    struct ChooseMoveStruct *moveInfo = (struct ChooseMoveStruct *)(&gBattleBufferA[gActiveBattler][4]);
    gNumberOfMovesToChoose = 0;

    for (i = 0; i < MAX_MON_MOVES; i++)
    {
        MoveSelectionDestroyCursorAt(i);
        StringCopy(gDisplayedStringBattle, gMoveNames[moveInfo->moves[i]]);
        // Prints on windows B_WIN_MOVE_NAME_1, B_WIN_MOVE_NAME_2, B_WIN_MOVE_NAME_3, B_WIN_MOVE_NAME_4
        BattlePutTextOnWindow(gDisplayedStringBattle, i + B_WIN_MOVE_NAME_1);
        if (moveInfo->moves[i] != MOVE_NONE)
            gNumberOfMovesToChoose++;
    }
}

static void MoveSelectionDisplayPpString(void)
{
    StringCopy(gDisplayedStringBattle, gText_MoveInterfacePP);
    BattlePutTextOnWindow(gDisplayedStringBattle, B_WIN_PP);
}

static void MoveSelectionDisplayPpNumber(void)
{
    u8 *txtPtr;
    struct ChooseMoveStruct *moveInfo;

    if (gBattleBufferA[gActiveBattler][2] == TRUE) // check if we didn't want to display pp number
        return;

    SetPpNumbersPaletteInMoveSelection();
    moveInfo = (struct ChooseMoveStruct *)(&gBattleBufferA[gActiveBattler][4]);
    txtPtr = ConvertIntToDecimalStringN(gDisplayedStringBattle, moveInfo->currentPp[gMoveSelectionCursor[gActiveBattler]], STR_CONV_MODE_RIGHT_ALIGN, 2);
    *(txtPtr)++ = CHAR_SLASH;
    ConvertIntToDecimalStringN(txtPtr, moveInfo->maxPp[gMoveSelectionCursor[gActiveBattler]], STR_CONV_MODE_RIGHT_ALIGN, 2);

    BattlePutTextOnWindow(gDisplayedStringBattle, B_WIN_PP_REMAINING);
}

static void MoveSelectionDisplayMoveType(void)
{
    u8 *txtPtr;
    struct ChooseMoveStruct *moveInfo = (struct ChooseMoveStruct *)(&gBattleBufferA[gActiveBattler][4]);

    txtPtr = StringCopy(gDisplayedStringBattle, gText_MoveInterfaceType);
    *(txtPtr)++ = EXT_CTRL_CODE_BEGIN;
    *(txtPtr)++ = EXT_CTRL_CODE_FONT;
    *(txtPtr)++ = FONT_NORMAL;

    StringCopy(txtPtr, gTypeNames[gBattleMoves[moveInfo->moves[gMoveSelectionCursor[gActiveBattler]]].type]);
    BattlePutTextOnWindow(gDisplayedStringBattle, B_WIN_MOVE_TYPE);
}

static void MoveSelectionCreateCursorAt(u8 cursorPosition, u8 baseTileNum)
{
    u16 src[2];
    src[0] = baseTileNum + 1;
    src[1] = baseTileNum + 2;

    CopyToBgTilemapBufferRect_ChangePalette(0, src, 9 * (cursorPosition & 1) + 1, 55 + (cursorPosition & 2), 1, 2, 0x11);
    CopyBgTilemapBufferToVram(0);
}

static void MoveSelectionDestroyCursorAt(u8 cursorPosition)
{
    u16 src[2];
    src[0] = 0x1016;
    src[1] = 0x1016;

    CopyToBgTilemapBufferRect_ChangePalette(0, src, 9 * (cursorPosition & 1) + 1, 55 + (cursorPosition & 2), 1, 2, 0x11);
    CopyBgTilemapBufferToVram(0);
}

void ActionSelectionCreateCursorAt(u8 cursorPosition, u8 baseTileNum)
{
    u16 src[2];
    src[0] = 1;
    src[1] = 2;

    CopyToBgTilemapBufferRect_ChangePalette(0, src, 7 * (cursorPosition & 1) + 16, 35 + (cursorPosition & 2), 1, 2, 0x11);
    CopyBgTilemapBufferToVram(0);
}

void ActionSelectionDestroyCursorAt(u8 cursorPosition)
{
    u16 src[2];
    src[0] = 0x1016;
    src[1] = 0x1016;

    CopyToBgTilemapBufferRect_ChangePalette(0, src, 7 * (cursorPosition & 1) + 16, 35 + (cursorPosition & 2), 1, 2, 0x11);
    CopyBgTilemapBufferToVram(0);
}

void CB2_SetUpReshowBattleScreenAfterMenu(void)
{
    SetMainCallback2(ReshowBattleScreenAfterMenu);
}

void CB2_SetUpReshowBattleScreenAfterMenu2(void)
{
    SetMainCallback2(ReshowBattleScreenAfterMenu);
}

static void CompleteOnFinishedStatusAnimation(void)
{
    if (!gBattleSpritesDataPtr->healthBoxesData[gActiveBattler].statusAnimActive)
        PlayerBufferExecCompleted();
}

static void CompleteOnFinishedBattleAnimation(void)
{
    if (!gBattleSpritesDataPtr->healthBoxesData[gActiveBattler].animFromTableActive)
        PlayerBufferExecCompleted();
}

static void PrintLinkStandbyMsg(void)
{
    if (gBattleTypeFlags & BATTLE_TYPE_LINK)
    {
        gBattle_BG0_X = 0;
        gBattle_BG0_Y = 0;
        BattlePutTextOnWindow(gText_LinkStandby, B_WIN_MSG);
    }
}

static void PlayerHandleGetMonData(void)
{
    u8 monData[sizeof(struct Pokemon) * 2 + 56]; // this allows to get full data of two Pokémon, trying to get more will result in overwriting data
    u32 size = 0;
    u8 monToCheck;
    s32 i;

    if (gBattleBufferA[gActiveBattler][2] == 0)
    {
        size += CopyPlayerMonData(gBattlerPartyIndexes[gActiveBattler], monData);
    }
    else
    {
        monToCheck = gBattleBufferA[gActiveBattler][2];
        for (i = 0; i < PARTY_SIZE; i++)
        {
            if (monToCheck & 1)
                size += CopyPlayerMonData(i, monData + size);
            monToCheck >>= 1;
        }
    }
    BtlController_EmitDataTransfer(B_COMM_TO_ENGINE, size, monData);
    PlayerBufferExecCompleted();
}

static u32 CopyPlayerMonData(u8 monId, u8 *dst)
{
    struct BattlePokemon battleMon;
    struct MovePpInfo moveData;
    u8 nickname[POKEMON_NAME_BUFFER_SIZE];
    u8 *src;
    s16 data16;
    u32 data32;
    s32 size = 0;

    switch (gBattleBufferA[gActiveBattler][1])
    {
    case REQUEST_ALL_BATTLE:
        battleMon.species = GetMonData(&gPlayerParty[monId], MON_DATA_SPECIES);
        battleMon.item = GetMonData(&gPlayerParty[monId], MON_DATA_HELD_ITEM);
        for (size = 0; size < MAX_MON_MOVES; size++)
        {
            battleMon.moves[size] = GetMonData(&gPlayerParty[monId], MON_DATA_MOVE1 + size);
            battleMon.pp[size] = GetMonData(&gPlayerParty[monId], MON_DATA_PP1 + size);
        }
        battleMon.ppBonuses = GetMonData(&gPlayerParty[monId], MON_DATA_PP_BONUSES);
        battleMon.friendship = GetMonData(&gPlayerParty[monId], MON_DATA_FRIENDSHIP);
        battleMon.experience = GetMonData(&gPlayerParty[monId], MON_DATA_EXP);
        battleMon.hpIV = GetMonData(&gPlayerParty[monId], MON_DATA_HP_IV);
        battleMon.attackIV = GetMonData(&gPlayerParty[monId], MON_DATA_ATK_IV);
        battleMon.defenseIV = GetMonData(&gPlayerParty[monId], MON_DATA_DEF_IV);
        battleMon.speedIV = GetMonData(&gPlayerParty[monId], MON_DATA_SPEED_IV);
        battleMon.spAttackIV = GetMonData(&gPlayerParty[monId], MON_DATA_SPATK_IV);
        battleMon.spDefenseIV = GetMonData(&gPlayerParty[monId], MON_DATA_SPDEF_IV);
        battleMon.personality = GetMonData(&gPlayerParty[monId], MON_DATA_PERSONALITY);
        battleMon.status1 = GetMonData(&gPlayerParty[monId], MON_DATA_STATUS);
        battleMon.level = GetMonData(&gPlayerParty[monId], MON_DATA_LEVEL);
        battleMon.hp = GetMonData(&gPlayerParty[monId], MON_DATA_HP);
        battleMon.maxHP = GetMonData(&gPlayerParty[monId], MON_DATA_MAX_HP);
        battleMon.attack = GetMonData(&gPlayerParty[monId], MON_DATA_ATK);
        battleMon.defense = GetMonData(&gPlayerParty[monId], MON_DATA_DEF);
        battleMon.speed = GetMonData(&gPlayerParty[monId], MON_DATA_SPEED);
        battleMon.spAttack = GetMonData(&gPlayerParty[monId], MON_DATA_SPATK);
        battleMon.spDefense = GetMonData(&gPlayerParty[monId], MON_DATA_SPDEF);
        battleMon.isEgg = GetMonData(&gPlayerParty[monId], MON_DATA_IS_EGG);
        battleMon.abilityNum = GetMonData(&gPlayerParty[monId], MON_DATA_ABILITY_NUM);
        battleMon.otId = GetMonData(&gPlayerParty[monId], MON_DATA_OT_ID);
        GetMonData(&gPlayerParty[monId], MON_DATA_NICKNAME, nickname);
        StringCopy_Nickname(battleMon.nickname, nickname);
        GetMonData(&gPlayerParty[monId], MON_DATA_OT_NAME, battleMon.otName);
        src = (u8 *)&battleMon;
        for (size = 0; size < sizeof(battleMon); size++)
            dst[size] = src[size];
        break;
    case REQUEST_SPECIES_BATTLE:
        data16 = GetMonData(&gPlayerParty[monId], MON_DATA_SPECIES);
        dst[0] = data16;
        dst[1] = data16 >> 8;
        size = 2;
        break;
    case REQUEST_HELDITEM_BATTLE:
        data16 = GetMonData(&gPlayerParty[monId], MON_DATA_HELD_ITEM);
        dst[0] = data16;
        dst[1] = data16 >> 8;
        size = 2;
        break;
    case REQUEST_MOVES_PP_BATTLE:
        for (size = 0; size < MAX_MON_MOVES; size++)
        {
            moveData.moves[size] = GetMonData(&gPlayerParty[monId], MON_DATA_MOVE1 + size);
            moveData.pp[size] = GetMonData(&gPlayerParty[monId], MON_DATA_PP1 + size);
        }
        moveData.ppBonuses = GetMonData(&gPlayerParty[monId], MON_DATA_PP_BONUSES);
        src = (u8 *)(&moveData);
        for (size = 0; size < sizeof(moveData); size++)
            dst[size] = src[size];
        break;
    case REQUEST_MOVE1_BATTLE:
    case REQUEST_MOVE2_BATTLE:
    case REQUEST_MOVE3_BATTLE:
    case REQUEST_MOVE4_BATTLE:
        data16 = GetMonData(&gPlayerParty[monId], MON_DATA_MOVE1 + gBattleBufferA[gActiveBattler][1] - REQUEST_MOVE1_BATTLE);
        dst[0] = data16;
        dst[1] = data16 >> 8;
        size = 2;
        break;
    case REQUEST_PP_DATA_BATTLE:
        for (size = 0; size < MAX_MON_MOVES; size++)
            dst[size] = GetMonData(&gPlayerParty[monId], MON_DATA_PP1 + size);
        dst[size] = GetMonData(&gPlayerParty[monId], MON_DATA_PP_BONUSES);
        size++;
        break;
    case REQUEST_PPMOVE1_BATTLE:
    case REQUEST_PPMOVE2_BATTLE:
    case REQUEST_PPMOVE3_BATTLE:
    case REQUEST_PPMOVE4_BATTLE:
        dst[0] = GetMonData(&gPlayerParty[monId], MON_DATA_PP1 + gBattleBufferA[gActiveBattler][1] - REQUEST_PPMOVE1_BATTLE);
        size = 1;
        break;
    case REQUEST_OTID_BATTLE:
        data32 = GetMonData(&gPlayerParty[monId], MON_DATA_OT_ID);
        dst[0] = (data32 & 0x000000FF);
        dst[1] = (data32 & 0x0000FF00) >> 8;
        dst[2] = (data32 & 0x00FF0000) >> 16;
        size = 3;
        break;
    case REQUEST_EXP_BATTLE:
        data32 = GetMonData(&gPlayerParty[monId], MON_DATA_EXP);
        dst[0] = (data32 & 0x000000FF);
        dst[1] = (data32 & 0x0000FF00) >> 8;
        dst[2] = (data32 & 0x00FF0000) >> 16;
        size = 3;
        break;
    case REQUEST_HP_EV_BATTLE:
        dst[0] = GetMonData(&gPlayerParty[monId], MON_DATA_HP_EV);
        size = 1;
        break;
    case REQUEST_ATK_EV_BATTLE:
        dst[0] = GetMonData(&gPlayerParty[monId], MON_DATA_ATK_EV);
        size = 1;
        break;
    case REQUEST_DEF_EV_BATTLE:
        dst[0] = GetMonData(&gPlayerParty[monId], MON_DATA_DEF_EV);
        size = 1;
        break;
    case REQUEST_SPEED_EV_BATTLE:
        dst[0] = GetMonData(&gPlayerParty[monId], MON_DATA_SPEED_EV);
        size = 1;
        break;
    case REQUEST_SPATK_EV_BATTLE:
        dst[0] = GetMonData(&gPlayerParty[monId], MON_DATA_SPATK_EV);
        size = 1;
        break;
    case REQUEST_SPDEF_EV_BATTLE:
        dst[0] = GetMonData(&gPlayerParty[monId], MON_DATA_SPDEF_EV);
        size = 1;
        break;
    case REQUEST_FRIENDSHIP_BATTLE:
        dst[0] = GetMonData(&gPlayerParty[monId], MON_DATA_FRIENDSHIP);
        size = 1;
        break;
    case REQUEST_POKERUS_BATTLE:
        dst[0] = GetMonData(&gPlayerParty[monId], MON_DATA_POKERUS);
        size = 1;
        break;
    case REQUEST_MET_LOCATION_BATTLE:
        dst[0] = GetMonData(&gPlayerParty[monId], MON_DATA_MET_LOCATION);
        size = 1;
        break;
    case REQUEST_MET_LEVEL_BATTLE:
        dst[0] = GetMonData(&gPlayerParty[monId], MON_DATA_MET_LEVEL);
        size = 1;
        break;
    case REQUEST_MET_GAME_BATTLE:
        dst[0] = GetMonData(&gPlayerParty[monId], MON_DATA_MET_GAME);
        size = 1;
        break;
    case REQUEST_POKEBALL_BATTLE:
        dst[0] = GetMonData(&gPlayerParty[monId], MON_DATA_POKEBALL);
        size = 1;
        break;
    case REQUEST_ALL_IVS_BATTLE:
        dst[0] = GetMonData(&gPlayerParty[monId], MON_DATA_HP_IV);
        dst[1] = GetMonData(&gPlayerParty[monId], MON_DATA_ATK_IV);
        dst[2] = GetMonData(&gPlayerParty[monId], MON_DATA_DEF_IV);
        dst[3] = GetMonData(&gPlayerParty[monId], MON_DATA_SPEED_IV);
        dst[4] = GetMonData(&gPlayerParty[monId], MON_DATA_SPATK_IV);
        dst[5] = GetMonData(&gPlayerParty[monId], MON_DATA_SPDEF_IV);
        size = 6;
        break;
    case REQUEST_HP_IV_BATTLE:
        dst[0] = GetMonData(&gPlayerParty[monId], MON_DATA_HP_IV);
        size = 1;
        break;
    case REQUEST_ATK_IV_BATTLE:
        dst[0] = GetMonData(&gPlayerParty[monId], MON_DATA_ATK_IV);
        size = 1;
        break;
    case REQUEST_DEF_IV_BATTLE:
        dst[0] = GetMonData(&gPlayerParty[monId], MON_DATA_DEF_IV);
        size = 1;
        break;
    case REQUEST_SPEED_IV_BATTLE:
        dst[0] = GetMonData(&gPlayerParty[monId], MON_DATA_SPEED_IV);
        size = 1;
        break;
    case REQUEST_SPATK_IV_BATTLE:
        dst[0] = GetMonData(&gPlayerParty[monId], MON_DATA_SPATK_IV);
        size = 1;
        break;
    case REQUEST_SPDEF_IV_BATTLE:
        dst[0] = GetMonData(&gPlayerParty[monId], MON_DATA_SPDEF_IV);
        size = 1;
        break;
    case REQUEST_PERSONALITY_BATTLE:
        data32 = GetMonData(&gPlayerParty[monId], MON_DATA_PERSONALITY);
        dst[0] = (data32 & 0x000000FF);
        dst[1] = (data32 & 0x0000FF00) >> 8;
        dst[2] = (data32 & 0x00FF0000) >> 16;
        dst[3] = (data32 & 0xFF000000) >> 24;
        size = 4;
        break;
    case REQUEST_CHECKSUM_BATTLE:
        data16 = GetMonData(&gPlayerParty[monId], MON_DATA_CHECKSUM);
        dst[0] = data16;
        dst[1] = data16 >> 8;
        size = 2;
        break;
    case REQUEST_STATUS_BATTLE:
        data32 = GetMonData(&gPlayerParty[monId], MON_DATA_STATUS);
        dst[0] = (data32 & 0x000000FF);
        dst[1] = (data32 & 0x0000FF00) >> 8;
        dst[2] = (data32 & 0x00FF0000) >> 16;
        dst[3] = (data32 & 0xFF000000) >> 24;
        size = 4;
        break;
    case REQUEST_LEVEL_BATTLE:
        dst[0] = GetMonData(&gPlayerParty[monId], MON_DATA_LEVEL);
        size = 1;
        break;
    case REQUEST_HP_BATTLE:
        data16 = GetMonData(&gPlayerParty[monId], MON_DATA_HP);
        dst[0] = data16;
        dst[1] = data16 >> 8;
        size = 2;
        break;
    case REQUEST_MAX_HP_BATTLE:
        data16 = GetMonData(&gPlayerParty[monId], MON_DATA_MAX_HP);
        dst[0] = data16;
        dst[1] = data16 >> 8;
        size = 2;
        break;
    case REQUEST_ATK_BATTLE:
        data16 = GetMonData(&gPlayerParty[monId], MON_DATA_ATK);
        dst[0] = data16;
        dst[1] = data16 >> 8;
        size = 2;
        break;
    case REQUEST_DEF_BATTLE:
        data16 = GetMonData(&gPlayerParty[monId], MON_DATA_DEF);
        dst[0] = data16;
        dst[1] = data16 >> 8;
        size = 2;
        break;
    case REQUEST_SPEED_BATTLE:
        data16 = GetMonData(&gPlayerParty[monId], MON_DATA_SPEED);
        dst[0] = data16;
        dst[1] = data16 >> 8;
        size = 2;
        break;
    case REQUEST_SPATK_BATTLE:
        data16 = GetMonData(&gPlayerParty[monId], MON_DATA_SPATK);
        dst[0] = data16;
        dst[1] = data16 >> 8;
        size = 2;
        break;
    case REQUEST_SPDEF_BATTLE:
        data16 = GetMonData(&gPlayerParty[monId], MON_DATA_SPDEF);
        dst[0] = data16;
        dst[1] = data16 >> 8;
        size = 2;
        break;
    case REQUEST_COOL_BATTLE:
        dst[0] = GetMonData(&gPlayerParty[monId], MON_DATA_COOL);
        size = 1;
        break;
    case REQUEST_BEAUTY_BATTLE:
        dst[0] = GetMonData(&gPlayerParty[monId], MON_DATA_BEAUTY);
        size = 1;
        break;
    case REQUEST_CUTE_BATTLE:
        dst[0] = GetMonData(&gPlayerParty[monId], MON_DATA_CUTE);
        size = 1;
        break;
    case REQUEST_SMART_BATTLE:
        dst[0] = GetMonData(&gPlayerParty[monId], MON_DATA_SMART);
        size = 1;
        break;
    case REQUEST_TOUGH_BATTLE:
        dst[0] = GetMonData(&gPlayerParty[monId], MON_DATA_TOUGH);
        size = 1;
        break;
    case REQUEST_SHEEN_BATTLE:
        dst[0] = GetMonData(&gPlayerParty[monId], MON_DATA_SHEEN);
        size = 1;
        break;
    case REQUEST_COOL_RIBBON_BATTLE:
        dst[0] = GetMonData(&gPlayerParty[monId], MON_DATA_COOL_RIBBON);
        size = 1;
        break;
    case REQUEST_BEAUTY_RIBBON_BATTLE:
        dst[0] = GetMonData(&gPlayerParty[monId], MON_DATA_BEAUTY_RIBBON);
        size = 1;
        break;
    case REQUEST_CUTE_RIBBON_BATTLE:
        dst[0] = GetMonData(&gPlayerParty[monId], MON_DATA_CUTE_RIBBON);
        size = 1;
        break;
    case REQUEST_SMART_RIBBON_BATTLE:
        dst[0] = GetMonData(&gPlayerParty[monId], MON_DATA_SMART_RIBBON);
        size = 1;
        break;
    case REQUEST_TOUGH_RIBBON_BATTLE:
        dst[0] = GetMonData(&gPlayerParty[monId], MON_DATA_TOUGH_RIBBON);
        size = 1;
        break;
    }

    return size;
}

void PlayerHandleGetRawMonData(void)
{
    struct BattlePokemon battleMon;
    u8 *src = (u8 *)&gPlayerParty[gBattlerPartyIndexes[gActiveBattler]] + gBattleBufferA[gActiveBattler][1];
    u8 *dst = (u8 *)&battleMon + gBattleBufferA[gActiveBattler][1];
    u8 i;

    for (i = 0; i < gBattleBufferA[gActiveBattler][2]; i++)
        dst[i] = src[i];

    BtlController_EmitDataTransfer(B_COMM_TO_ENGINE, gBattleBufferA[gActiveBattler][2], dst);
    PlayerBufferExecCompleted();
}

static void PlayerHandleSetMonData(void)
{
    u8 monToCheck;
    u8 i;

    if (gBattleBufferA[gActiveBattler][2] == 0)
    {
        SetPlayerMonData(gBattlerPartyIndexes[gActiveBattler]);
    }
    else
    {
        monToCheck = gBattleBufferA[gActiveBattler][2];
        for (i = 0; i < PARTY_SIZE; i++)
        {
            if (monToCheck & 1)
                SetPlayerMonData(i);
            monToCheck >>= 1;
        }
    }
    PlayerBufferExecCompleted();
}

static void SetPlayerMonData(u8 monId)
{
    struct BattlePokemon *battlePokemon = (struct BattlePokemon *)&gBattleBufferA[gActiveBattler][3];
    struct MovePpInfo *moveData = (struct MovePpInfo *)&gBattleBufferA[gActiveBattler][3];
    s32 i;

    switch (gBattleBufferA[gActiveBattler][1])
    {
    case REQUEST_ALL_BATTLE:
        {
            u8 iv;

            SetMonData(&gPlayerParty[monId], MON_DATA_SPECIES, &battlePokemon->species);
            SetMonData(&gPlayerParty[monId], MON_DATA_HELD_ITEM, &battlePokemon->item);
            for (i = 0; i < MAX_MON_MOVES; i++)
            {
                SetMonData(&gPlayerParty[monId], MON_DATA_MOVE1 + i, &battlePokemon->moves[i]);
                SetMonData(&gPlayerParty[monId], MON_DATA_PP1 + i, &battlePokemon->pp[i]);
            }
            SetMonData(&gPlayerParty[monId], MON_DATA_PP_BONUSES, &battlePokemon->ppBonuses);
            SetMonData(&gPlayerParty[monId], MON_DATA_FRIENDSHIP, &battlePokemon->friendship);
            SetMonData(&gPlayerParty[monId], MON_DATA_EXP, &battlePokemon->experience);
            iv = battlePokemon->hpIV;
            SetMonData(&gPlayerParty[monId], MON_DATA_HP_IV, &iv);
            iv = battlePokemon->attackIV;
            SetMonData(&gPlayerParty[monId], MON_DATA_ATK_IV, &iv);
            iv = battlePokemon->defenseIV;
            SetMonData(&gPlayerParty[monId], MON_DATA_DEF_IV, &iv);
            iv = battlePokemon->speedIV;
            SetMonData(&gPlayerParty[monId], MON_DATA_SPEED_IV, &iv);
            iv = battlePokemon->spAttackIV;
            SetMonData(&gPlayerParty[monId], MON_DATA_SPATK_IV, &iv);
            iv = battlePokemon->spDefenseIV;
            SetMonData(&gPlayerParty[monId], MON_DATA_SPDEF_IV, &iv);
            SetMonData(&gPlayerParty[monId], MON_DATA_PERSONALITY, &battlePokemon->personality);
            SetMonData(&gPlayerParty[monId], MON_DATA_STATUS, &battlePokemon->status1);
            SetMonData(&gPlayerParty[monId], MON_DATA_LEVEL, &battlePokemon->level);
            SetMonData(&gPlayerParty[monId], MON_DATA_HP, &battlePokemon->hp);
            SetMonData(&gPlayerParty[monId], MON_DATA_MAX_HP, &battlePokemon->maxHP);
            SetMonData(&gPlayerParty[monId], MON_DATA_ATK, &battlePokemon->attack);
            SetMonData(&gPlayerParty[monId], MON_DATA_DEF, &battlePokemon->defense);
            SetMonData(&gPlayerParty[monId], MON_DATA_SPEED, &battlePokemon->speed);
            SetMonData(&gPlayerParty[monId], MON_DATA_SPATK, &battlePokemon->spAttack);
            SetMonData(&gPlayerParty[monId], MON_DATA_SPDEF, &battlePokemon->spDefense);
        }
        break;
    case REQUEST_SPECIES_BATTLE:
        SetMonData(&gPlayerParty[monId], MON_DATA_SPECIES, &gBattleBufferA[gActiveBattler][3]);
        break;
    case REQUEST_HELDITEM_BATTLE:
        SetMonData(&gPlayerParty[monId], MON_DATA_HELD_ITEM, &gBattleBufferA[gActiveBattler][3]);
        break;
    case REQUEST_MOVES_PP_BATTLE:
        for (i = 0; i < MAX_MON_MOVES; i++)
        {
            SetMonData(&gPlayerParty[monId], MON_DATA_MOVE1 + i, &moveData->moves[i]);
            SetMonData(&gPlayerParty[monId], MON_DATA_PP1 + i, &moveData->pp[i]);
        }
        SetMonData(&gPlayerParty[monId], MON_DATA_PP_BONUSES, &moveData->ppBonuses);
        break;
    case REQUEST_MOVE1_BATTLE:
    case REQUEST_MOVE2_BATTLE:
    case REQUEST_MOVE3_BATTLE:
    case REQUEST_MOVE4_BATTLE:
        SetMonData(&gPlayerParty[monId], MON_DATA_MOVE1 + gBattleBufferA[gActiveBattler][1] - REQUEST_MOVE1_BATTLE, &gBattleBufferA[gActiveBattler][3]);
        break;
    case REQUEST_PP_DATA_BATTLE:
        SetMonData(&gPlayerParty[monId], MON_DATA_PP1, &gBattleBufferA[gActiveBattler][3]);
        SetMonData(&gPlayerParty[monId], MON_DATA_PP2, &gBattleBufferA[gActiveBattler][4]);
        SetMonData(&gPlayerParty[monId], MON_DATA_PP3, &gBattleBufferA[gActiveBattler][5]);
        SetMonData(&gPlayerParty[monId], MON_DATA_PP4, &gBattleBufferA[gActiveBattler][6]);
        SetMonData(&gPlayerParty[monId], MON_DATA_PP_BONUSES, &gBattleBufferA[gActiveBattler][7]);
        break;
    case REQUEST_PPMOVE1_BATTLE:
    case REQUEST_PPMOVE2_BATTLE:
    case REQUEST_PPMOVE3_BATTLE:
    case REQUEST_PPMOVE4_BATTLE:
        SetMonData(&gPlayerParty[monId], MON_DATA_PP1 + gBattleBufferA[gActiveBattler][1] - REQUEST_PPMOVE1_BATTLE, &gBattleBufferA[gActiveBattler][3]);
        break;
    case REQUEST_OTID_BATTLE:
        SetMonData(&gPlayerParty[monId], MON_DATA_OT_ID, &gBattleBufferA[gActiveBattler][3]);
        break;
    case REQUEST_EXP_BATTLE:
        SetMonData(&gPlayerParty[monId], MON_DATA_EXP, &gBattleBufferA[gActiveBattler][3]);
        break;
    case REQUEST_HP_EV_BATTLE:
        SetMonData(&gPlayerParty[monId], MON_DATA_HP_EV, &gBattleBufferA[gActiveBattler][3]);
        break;
    case REQUEST_ATK_EV_BATTLE:
        SetMonData(&gPlayerParty[monId], MON_DATA_ATK_EV, &gBattleBufferA[gActiveBattler][3]);
        break;
    case REQUEST_DEF_EV_BATTLE:
        SetMonData(&gPlayerParty[monId], MON_DATA_DEF_EV, &gBattleBufferA[gActiveBattler][3]);
        break;
    case REQUEST_SPEED_EV_BATTLE:
        SetMonData(&gPlayerParty[monId], MON_DATA_SPEED_EV, &gBattleBufferA[gActiveBattler][3]);
        break;
    case REQUEST_SPATK_EV_BATTLE:
        SetMonData(&gPlayerParty[monId], MON_DATA_SPATK_EV, &gBattleBufferA[gActiveBattler][3]);
        break;
    case REQUEST_SPDEF_EV_BATTLE:
        SetMonData(&gPlayerParty[monId], MON_DATA_SPDEF_EV, &gBattleBufferA[gActiveBattler][3]);
        break;
    case REQUEST_FRIENDSHIP_BATTLE:
        SetMonData(&gPlayerParty[monId], MON_DATA_FRIENDSHIP, &gBattleBufferA[gActiveBattler][3]);
        break;
    case REQUEST_POKERUS_BATTLE:
        SetMonData(&gPlayerParty[monId], MON_DATA_POKERUS, &gBattleBufferA[gActiveBattler][3]);
        break;
    case REQUEST_MET_LOCATION_BATTLE:
        SetMonData(&gPlayerParty[monId], MON_DATA_MET_LOCATION, &gBattleBufferA[gActiveBattler][3]);
        break;
    case REQUEST_MET_LEVEL_BATTLE:
        SetMonData(&gPlayerParty[monId], MON_DATA_MET_LEVEL, &gBattleBufferA[gActiveBattler][3]);
        break;
    case REQUEST_MET_GAME_BATTLE:
        SetMonData(&gPlayerParty[monId], MON_DATA_MET_GAME, &gBattleBufferA[gActiveBattler][3]);
        break;
    case REQUEST_POKEBALL_BATTLE:
        SetMonData(&gPlayerParty[monId], MON_DATA_POKEBALL, &gBattleBufferA[gActiveBattler][3]);
        break;
    case REQUEST_ALL_IVS_BATTLE:
        SetMonData(&gPlayerParty[monId], MON_DATA_HP_IV, &gBattleBufferA[gActiveBattler][3]);
        SetMonData(&gPlayerParty[monId], MON_DATA_ATK_IV, &gBattleBufferA[gActiveBattler][4]);
        SetMonData(&gPlayerParty[monId], MON_DATA_DEF_IV, &gBattleBufferA[gActiveBattler][5]);
        SetMonData(&gPlayerParty[monId], MON_DATA_SPEED_IV, &gBattleBufferA[gActiveBattler][6]);
        SetMonData(&gPlayerParty[monId], MON_DATA_SPATK_IV, &gBattleBufferA[gActiveBattler][7]);
        SetMonData(&gPlayerParty[monId], MON_DATA_SPDEF_IV, &gBattleBufferA[gActiveBattler][8]);
        break;
    case REQUEST_HP_IV_BATTLE:
        SetMonData(&gPlayerParty[monId], MON_DATA_HP_IV, &gBattleBufferA[gActiveBattler][3]);
        break;
    case REQUEST_ATK_IV_BATTLE:
        SetMonData(&gPlayerParty[monId], MON_DATA_ATK_IV, &gBattleBufferA[gActiveBattler][3]);
        break;
    case REQUEST_DEF_IV_BATTLE:
        SetMonData(&gPlayerParty[monId], MON_DATA_DEF_IV, &gBattleBufferA[gActiveBattler][3]);
        break;
    case REQUEST_SPEED_IV_BATTLE:
        SetMonData(&gPlayerParty[monId], MON_DATA_SPEED_IV, &gBattleBufferA[gActiveBattler][3]);
        break;
    case REQUEST_SPATK_IV_BATTLE:
        SetMonData(&gPlayerParty[monId], MON_DATA_SPATK_IV, &gBattleBufferA[gActiveBattler][3]);
        break;
    case REQUEST_SPDEF_IV_BATTLE:
        SetMonData(&gPlayerParty[monId], MON_DATA_SPDEF_IV, &gBattleBufferA[gActiveBattler][3]);
        break;
    case REQUEST_PERSONALITY_BATTLE:
        SetMonData(&gPlayerParty[monId], MON_DATA_PERSONALITY, &gBattleBufferA[gActiveBattler][3]);
        break;
    case REQUEST_CHECKSUM_BATTLE:
        SetMonData(&gPlayerParty[monId], MON_DATA_CHECKSUM, &gBattleBufferA[gActiveBattler][3]);
        break;
    case REQUEST_STATUS_BATTLE:
        SetMonData(&gPlayerParty[monId], MON_DATA_STATUS, &gBattleBufferA[gActiveBattler][3]);
        break;
    case REQUEST_LEVEL_BATTLE:
        SetMonData(&gPlayerParty[monId], MON_DATA_LEVEL, &gBattleBufferA[gActiveBattler][3]);
        break;
    case REQUEST_HP_BATTLE:
        SetMonData(&gPlayerParty[monId], MON_DATA_HP, &gBattleBufferA[gActiveBattler][3]);
        break;
    case REQUEST_MAX_HP_BATTLE:
        SetMonData(&gPlayerParty[monId], MON_DATA_MAX_HP, &gBattleBufferA[gActiveBattler][3]);
        break;
    case REQUEST_ATK_BATTLE:
        SetMonData(&gPlayerParty[monId], MON_DATA_ATK, &gBattleBufferA[gActiveBattler][3]);
        break;
    case REQUEST_DEF_BATTLE:
        SetMonData(&gPlayerParty[monId], MON_DATA_DEF, &gBattleBufferA[gActiveBattler][3]);
        break;
    case REQUEST_SPEED_BATTLE:
        SetMonData(&gPlayerParty[monId], MON_DATA_SPEED, &gBattleBufferA[gActiveBattler][3]);
        break;
    case REQUEST_SPATK_BATTLE:
        SetMonData(&gPlayerParty[monId], MON_DATA_SPATK, &gBattleBufferA[gActiveBattler][3]);
        break;
    case REQUEST_SPDEF_BATTLE:
        SetMonData(&gPlayerParty[monId], MON_DATA_SPDEF, &gBattleBufferA[gActiveBattler][3]);
        break;
    case REQUEST_COOL_BATTLE:
        SetMonData(&gPlayerParty[monId], MON_DATA_COOL, &gBattleBufferA[gActiveBattler][3]);
        break;
    case REQUEST_BEAUTY_BATTLE:
        SetMonData(&gPlayerParty[monId], MON_DATA_BEAUTY, &gBattleBufferA[gActiveBattler][3]);
        break;
    case REQUEST_CUTE_BATTLE:
        SetMonData(&gPlayerParty[monId], MON_DATA_CUTE, &gBattleBufferA[gActiveBattler][3]);
        break;
    case REQUEST_SMART_BATTLE:
        SetMonData(&gPlayerParty[monId], MON_DATA_SMART, &gBattleBufferA[gActiveBattler][3]);
        break;
    case REQUEST_TOUGH_BATTLE:
        SetMonData(&gPlayerParty[monId], MON_DATA_TOUGH, &gBattleBufferA[gActiveBattler][3]);
        break;
    case REQUEST_SHEEN_BATTLE:
        SetMonData(&gPlayerParty[monId], MON_DATA_SHEEN, &gBattleBufferA[gActiveBattler][3]);
        break;
    case REQUEST_COOL_RIBBON_BATTLE:
        SetMonData(&gPlayerParty[monId], MON_DATA_COOL_RIBBON, &gBattleBufferA[gActiveBattler][3]);
        break;
    case REQUEST_BEAUTY_RIBBON_BATTLE:
        SetMonData(&gPlayerParty[monId], MON_DATA_BEAUTY_RIBBON, &gBattleBufferA[gActiveBattler][3]);
        break;
    case REQUEST_CUTE_RIBBON_BATTLE:
        SetMonData(&gPlayerParty[monId], MON_DATA_CUTE_RIBBON, &gBattleBufferA[gActiveBattler][3]);
        break;
    case REQUEST_SMART_RIBBON_BATTLE:
        SetMonData(&gPlayerParty[monId], MON_DATA_SMART_RIBBON, &gBattleBufferA[gActiveBattler][3]);
        break;
    case REQUEST_TOUGH_RIBBON_BATTLE:
        SetMonData(&gPlayerParty[monId], MON_DATA_TOUGH_RIBBON, &gBattleBufferA[gActiveBattler][3]);
        break;
    }

    HandleLowHpMusicChange(&gPlayerParty[gBattlerPartyIndexes[gActiveBattler]], gActiveBattler);
}

static void PlayerHandleSetRawMonData(void)
{
    u8 *dst = (u8 *)&gPlayerParty[gBattlerPartyIndexes[gActiveBattler]] + gBattleBufferA[gActiveBattler][1];
    u8 i;

    for (i = 0; i < gBattleBufferA[gActiveBattler][2]; i++)
        dst[i] = gBattleBufferA[gActiveBattler][3 + i];

    PlayerBufferExecCompleted();
}

static void PlayerHandleLoadMonSprite(void)
{
    BattleLoadPlayerMonSpriteGfx(&gPlayerParty[gBattlerPartyIndexes[gActiveBattler]], gActiveBattler);
    gSprites[gBattlerSpriteIds[gActiveBattler]].oam.paletteNum = gActiveBattler;
    gBattlerControllerFuncs[gActiveBattler] = CompleteOnBankSpritePosX_0;
}

static void PlayerHandleSwitchInAnim(void)
{
    ClearTemporarySpeciesSpriteData(gActiveBattler, gBattleBufferA[gActiveBattler][2]);
    gBattlerPartyIndexes[gActiveBattler] = gBattleBufferA[gActiveBattler][1];
    BattleLoadPlayerMonSpriteGfx(&gPlayerParty[gBattlerPartyIndexes[gActiveBattler]], gActiveBattler);
    gActionSelectionCursor[gActiveBattler] = 0;
    gMoveSelectionCursor[gActiveBattler] = 0;
    #ifdef BATTLE_ENGINE
    StartSendOutAnim(gActiveBattler, gBattleResources->bufferA[gActiveBattler][2], FALSE);
    #else
    StartSendOutAnim(gActiveBattler, gBattleBufferA[gActiveBattler][2], FALSE);
    #endif
    gBattlerControllerFuncs[gActiveBattler] = SwitchIn_TryShinyAnimShowHealthbox;
}

<<<<<<< HEAD
// In normal singles, if follower pokemon exists,
// and the pokemon following is being sent out,
// have it slide in instead of being thrown
static bool8 ShouldDoSlideInAnim(void) {
    struct ObjectEvent *followerObj = GetFollowerObject();
    if (!followerObj || followerObj->invisible)
        return FALSE;

    if (gBattleTypeFlags & (
        BATTLE_TYPE_LINK | BATTLE_TYPE_DOUBLE | BATTLE_TYPE_FRONTIER | BATTLE_TYPE_FIRST_BATTLE |
        BATTLE_TYPE_SAFARI | BATTLE_TYPE_WALLY_TUTORIAL | BATTLE_TYPE_EREADER_TRAINER | BATTLE_TYPE_TWO_OPPONENTS |
        BATTLE_TYPE_INGAME_PARTNER | BATTLE_TYPE_RECORDED | BATTLE_TYPE_TRAINER_HILL)
    )
        return FALSE;

    if (GetFirstLiveMon() != &gPlayerParty[gBattlerPartyIndexes[gActiveBattler]])
        return FALSE;

    return TRUE;
}

static void StartSendOutAnim(u8 battlerId, bool8 dontClearSubstituteBit, bool8 doSlideIn)
=======
static void StartSendOutAnim(u8 battler, bool8 dontClearSubstituteBit)
>>>>>>> e1b83d60
{
    u16 species;

    ClearTemporarySpeciesSpriteData(battler, dontClearSubstituteBit);
    gBattlerPartyIndexes[battler] = gBattleBufferA[battler][1];
    species = GetMonData(&gPlayerParty[gBattlerPartyIndexes[battler]], MON_DATA_SPECIES);
    gBattleControllerData[battler] = CreateInvisibleSpriteWithCallback(SpriteCB_WaitForBattlerBallReleaseAnim);
    SetMultiuseSpriteTemplateToPokemon(species, GetBattlerPosition(battler));

    gBattlerSpriteIds[battler] = CreateSprite(
      &gMultiuseSpriteTemplate,
      GetBattlerSpriteCoord(battler, BATTLER_COORD_X_2),
      GetBattlerSpriteDefault_Y(battler),
      GetBattlerSpriteSubpriority(battler));

    gSprites[gBattleControllerData[battler]].data[1] = gBattlerSpriteIds[battler];
    gSprites[gBattleControllerData[battler]].data[2] = battler;

    gSprites[gBattlerSpriteIds[battler]].data[0] = battler;
    gSprites[gBattlerSpriteIds[battler]].data[2] = species;
    gSprites[gBattlerSpriteIds[battler]].oam.paletteNum = battler;

    StartSpriteAnim(&gSprites[gBattlerSpriteIds[battler]], gBattleMonForms[battler]);

    gSprites[gBattlerSpriteIds[battler]].invisible = TRUE;
    gSprites[gBattlerSpriteIds[battler]].callback = SpriteCallbackDummy;

<<<<<<< HEAD
    gSprites[gBattleControllerData[battlerId]].data[0] = DoPokeballSendOutAnimation(0, doSlideIn ? POKEBALL_PLAYER_SLIDEIN : POKEBALL_PLAYER_SENDOUT);
=======
    gSprites[gBattleControllerData[battler]].data[0] = DoPokeballSendOutAnimation(0, POKEBALL_PLAYER_SENDOUT);
>>>>>>> e1b83d60
}

static void PlayerHandleReturnMonToBall(void)
{
    if (!gBattleBufferA[gActiveBattler][1])
    {
        gBattleSpritesDataPtr->healthBoxesData[gActiveBattler].animationState = 0;
        gBattlerControllerFuncs[gActiveBattler] = DoSwitchOutAnimation;
    }
    else
    {
        // Skip animation, just remove battler
        FreeSpriteOamMatrix(&gSprites[gBattlerSpriteIds[gActiveBattler]]);
        DestroySprite(&gSprites[gBattlerSpriteIds[gActiveBattler]]);
        SetHealthboxSpriteInvisible(gHealthboxSpriteIds[gActiveBattler]);
        PlayerBufferExecCompleted();
    }
}

static void DoSwitchOutAnimation(void)
{
    switch (gBattleSpritesDataPtr->healthBoxesData[gActiveBattler].animationState)
    {
    case 0:
        if (gBattleSpritesDataPtr->battlerData[gActiveBattler].behindSubstitute)
            InitAndLaunchSpecialAnimation(gActiveBattler, gActiveBattler, gActiveBattler, B_ANIM_SUBSTITUTE_TO_MON);

        gBattleSpritesDataPtr->healthBoxesData[gActiveBattler].animationState = 1;
        break;
    case 1:
        if (!gBattleSpritesDataPtr->healthBoxesData[gActiveBattler].specialAnimActive)
        {
            gBattleSpritesDataPtr->healthBoxesData[gActiveBattler].animationState = 0;
            InitAndLaunchSpecialAnimation(gActiveBattler, gActiveBattler, gActiveBattler, B_ANIM_SWITCH_OUT_PLAYER_MON);
            gBattlerControllerFuncs[gActiveBattler] = FreeMonSpriteAfterSwitchOutAnim;
        }
        break;
    }
}

#define sSpeedX data[0]

// In emerald it's possible to have a tag battle in the battle frontier facilities with AI
// which use the front sprite for both the player and the partner as opposed to any other battles (including the one with Steven)
// that use an animated back pic.
static void PlayerHandleDrawTrainerPic(void)
{
    s16 xPos, yPos;
    u32 trainerPicId;

    if (gBattleTypeFlags & BATTLE_TYPE_LINK)
    {
        if ((gLinkPlayers[GetMultiplayerId()].version & 0xFF) == VERSION_FIRE_RED
            || (gLinkPlayers[GetMultiplayerId()].version & 0xFF) == VERSION_LEAF_GREEN)
        {
            trainerPicId = gLinkPlayers[GetMultiplayerId()].gender + TRAINER_BACK_PIC_RED;
        }
        else if ((gLinkPlayers[GetMultiplayerId()].version & 0xFF) == VERSION_RUBY
                 || (gLinkPlayers[GetMultiplayerId()].version & 0xFF) == VERSION_SAPPHIRE)
        {
            trainerPicId = gLinkPlayers[GetMultiplayerId()].gender + TRAINER_BACK_PIC_RUBY_SAPPHIRE_BRENDAN;
        }
        else
        {
            trainerPicId = gLinkPlayers[GetMultiplayerId()].gender + TRAINER_BACK_PIC_BRENDAN;
        }
    }
    else
    {
        trainerPicId = gSaveBlock2Ptr->playerGender;
    }

    if (gBattleTypeFlags & BATTLE_TYPE_MULTI)
    {
        if ((GetBattlerPosition(gActiveBattler) & BIT_FLANK) != B_FLANK_LEFT) // Second mon, on the right.
            xPos = 90;
        else // First mon, on the left.
            xPos = 32;

        if (gBattleTypeFlags & BATTLE_TYPE_INGAME_PARTNER && gPartnerTrainerId != TRAINER_STEVEN_PARTNER)
        {
            xPos = 90;
            yPos = (8 - gTrainerFrontPicCoords[trainerPicId].size) * 4 + 80;
        }
        else
        {
            yPos = (8 - gTrainerBackPicCoords[trainerPicId].size) * 4 + 80;
        }

    }
    else
    {
        xPos = 80;
        yPos = (8 - gTrainerBackPicCoords[trainerPicId].size) * 4 + 80;
    }

    // Use front pic table for any tag battles unless your partner is Steven.
    if (gBattleTypeFlags & BATTLE_TYPE_INGAME_PARTNER && gPartnerTrainerId != TRAINER_STEVEN_PARTNER)
    {
        trainerPicId = PlayerGenderToFrontTrainerPicId(gSaveBlock2Ptr->playerGender);
        DecompressTrainerFrontPic(trainerPicId, gActiveBattler);
        SetMultiuseSpriteTemplateToTrainerFront(trainerPicId, GetBattlerPosition(gActiveBattler));
        gBattlerSpriteIds[gActiveBattler] = CreateSprite(&gMultiuseSpriteTemplate, xPos, yPos, GetBattlerSpriteSubpriority(gActiveBattler));

        gSprites[gBattlerSpriteIds[gActiveBattler]].oam.paletteNum = IndexOfSpritePaletteTag(gTrainerFrontPicPaletteTable[trainerPicId].tag);
        gSprites[gBattlerSpriteIds[gActiveBattler]].x2 = DISPLAY_WIDTH;
        gSprites[gBattlerSpriteIds[gActiveBattler]].y2 = 48;
        gSprites[gBattlerSpriteIds[gActiveBattler]].sSpeedX = -2;
        gSprites[gBattlerSpriteIds[gActiveBattler]].callback = SpriteCB_TrainerSlideIn;
        gSprites[gBattlerSpriteIds[gActiveBattler]].oam.affineMode = ST_OAM_AFFINE_OFF;
        gSprites[gBattlerSpriteIds[gActiveBattler]].hFlip = 1;
    }
    // Use the back pic in any other scenario.
    else
    {
        DecompressTrainerBackPic(trainerPicId, gActiveBattler);
        SetMultiuseSpriteTemplateToTrainerBack(trainerPicId, GetBattlerPosition(gActiveBattler));
        gBattlerSpriteIds[gActiveBattler] = CreateSprite(&gMultiuseSpriteTemplate, xPos, yPos, GetBattlerSpriteSubpriority(gActiveBattler));

        gSprites[gBattlerSpriteIds[gActiveBattler]].oam.paletteNum = gActiveBattler;
        gSprites[gBattlerSpriteIds[gActiveBattler]].x2 = DISPLAY_WIDTH;
        gSprites[gBattlerSpriteIds[gActiveBattler]].sSpeedX = -2;
        gSprites[gBattlerSpriteIds[gActiveBattler]].callback = SpriteCB_TrainerSlideIn;
    }

    gBattlerControllerFuncs[gActiveBattler] = CompleteOnBattlerSpriteCallbackDummy;
}

static void PlayerHandleTrainerSlide(void)
{
    u32 trainerPicId;

    if (gBattleTypeFlags & BATTLE_TYPE_LINK)
    {
        if ((gLinkPlayers[GetMultiplayerId()].version & 0xFF) == VERSION_FIRE_RED
            || (gLinkPlayers[GetMultiplayerId()].version & 0xFF) == VERSION_LEAF_GREEN)
        {
            trainerPicId = gLinkPlayers[GetMultiplayerId()].gender + TRAINER_BACK_PIC_RED;
        }
        else if ((gLinkPlayers[GetMultiplayerId()].version & 0xFF) == VERSION_RUBY
                 || (gLinkPlayers[GetMultiplayerId()].version & 0xFF) == VERSION_SAPPHIRE)
        {
            trainerPicId = gLinkPlayers[GetMultiplayerId()].gender + TRAINER_BACK_PIC_RUBY_SAPPHIRE_BRENDAN;
        }
        else
        {
            trainerPicId = gLinkPlayers[GetMultiplayerId()].gender + TRAINER_BACK_PIC_BRENDAN;
        }
    }
    else
    {
        trainerPicId = gSaveBlock2Ptr->playerGender + TRAINER_BACK_PIC_BRENDAN;
    }

    DecompressTrainerBackPic(trainerPicId, gActiveBattler);
    SetMultiuseSpriteTemplateToTrainerBack(trainerPicId, GetBattlerPosition(gActiveBattler));
    gBattlerSpriteIds[gActiveBattler] = CreateSprite(&gMultiuseSpriteTemplate, 80, (8 - gTrainerBackPicCoords[trainerPicId].size) * 4 + 80, 30);

    gSprites[gBattlerSpriteIds[gActiveBattler]].oam.paletteNum = gActiveBattler;
    gSprites[gBattlerSpriteIds[gActiveBattler]].x2 = -96;
    gSprites[gBattlerSpriteIds[gActiveBattler]].sSpeedX = 2;
    gSprites[gBattlerSpriteIds[gActiveBattler]].callback = SpriteCB_TrainerSlideIn;

    gBattlerControllerFuncs[gActiveBattler] = CompleteOnBankSpriteCallbackDummy2;
}

#undef sSpeedX

static void PlayerHandleTrainerSlideBack(void)
{
    SetSpritePrimaryCoordsFromSecondaryCoords(&gSprites[gBattlerSpriteIds[gActiveBattler]]);
    gSprites[gBattlerSpriteIds[gActiveBattler]].data[0] = 50;
    gSprites[gBattlerSpriteIds[gActiveBattler]].data[2] = -40;
    gSprites[gBattlerSpriteIds[gActiveBattler]].data[4] = gSprites[gBattlerSpriteIds[gActiveBattler]].y;
    gSprites[gBattlerSpriteIds[gActiveBattler]].callback = StartAnimLinearTranslation;
    StoreSpriteCallbackInData6(&gSprites[gBattlerSpriteIds[gActiveBattler]], SpriteCallbackDummy);
    StartSpriteAnim(&gSprites[gBattlerSpriteIds[gActiveBattler]], 1);
    gBattlerControllerFuncs[gActiveBattler] = FreeTrainerSpriteAfterSlide;
}

#define sSpeedX data[1]
#define sSpeedY data[2]

static void PlayerHandleFaintAnimation(void)
{
    if (gBattleSpritesDataPtr->healthBoxesData[gActiveBattler].animationState == 0)
    {
        if (gBattleSpritesDataPtr->battlerData[gActiveBattler].behindSubstitute)
            InitAndLaunchSpecialAnimation(gActiveBattler, gActiveBattler, gActiveBattler, B_ANIM_SUBSTITUTE_TO_MON);
        gBattleSpritesDataPtr->healthBoxesData[gActiveBattler].animationState++;
    }
    else
    {
        if (!gBattleSpritesDataPtr->healthBoxesData[gActiveBattler].specialAnimActive)
        {
            gBattleSpritesDataPtr->healthBoxesData[gActiveBattler].animationState = 0;
            HandleLowHpMusicChange(&gPlayerParty[gBattlerPartyIndexes[gActiveBattler]], gActiveBattler);
            PlaySE12WithPanning(SE_FAINT, SOUND_PAN_ATTACKER);
            gSprites[gBattlerSpriteIds[gActiveBattler]].sSpeedX = 0;
            gSprites[gBattlerSpriteIds[gActiveBattler]].sSpeedY = 5;
            gSprites[gBattlerSpriteIds[gActiveBattler]].callback = SpriteCB_FaintSlideAnim;
            gBattlerControllerFuncs[gActiveBattler] = FreeMonSpriteAfterFaintAnim;
        }
    }
}

#undef sSpeedX
#undef sSpeedY

static void PlayerHandlePaletteFade(void)
{
    BeginNormalPaletteFade(PALETTES_ALL, 2, 0, 16, RGB_BLACK);
    PlayerBufferExecCompleted();
}

static void PlayerHandleSuccessBallThrowAnim(void)
{
    gBattleSpritesDataPtr->animationData->ballThrowCaseId = BALL_3_SHAKES_SUCCESS;
    gDoingBattleAnim = TRUE;
    InitAndLaunchSpecialAnimation(gActiveBattler, gActiveBattler, GetBattlerAtPosition(B_POSITION_OPPONENT_LEFT), B_ANIM_BALL_THROW);
    gBattlerControllerFuncs[gActiveBattler] = CompleteOnSpecialAnimDone;
}

static void PlayerHandleBallThrowAnim(void)
{
    u8 ballThrowCaseId = gBattleBufferA[gActiveBattler][1];

    gBattleSpritesDataPtr->animationData->ballThrowCaseId = ballThrowCaseId;
    gDoingBattleAnim = TRUE;
    InitAndLaunchSpecialAnimation(gActiveBattler, gActiveBattler, GetBattlerAtPosition(B_POSITION_OPPONENT_LEFT), B_ANIM_BALL_THROW);
    gBattlerControllerFuncs[gActiveBattler] = CompleteOnSpecialAnimDone;
}

static void PlayerHandlePause(void)
{
    u8 timer = gBattleBufferA[gActiveBattler][1];

    while (timer != 0)
        timer--;

    PlayerBufferExecCompleted();
}

static void PlayerHandleMoveAnimation(void)
{
    if (!IsBattleSEPlaying(gActiveBattler))
    {
        u16 move = gBattleBufferA[gActiveBattler][1] | (gBattleBufferA[gActiveBattler][2] << 8);

        gAnimMoveTurn = gBattleBufferA[gActiveBattler][3];
        gAnimMovePower = gBattleBufferA[gActiveBattler][4] | (gBattleBufferA[gActiveBattler][5] << 8);
        gAnimMoveDmg = gBattleBufferA[gActiveBattler][6] | (gBattleBufferA[gActiveBattler][7] << 8) | (gBattleBufferA[gActiveBattler][8] << 16) | (gBattleBufferA[gActiveBattler][9] << 24);
        gAnimFriendship = gBattleBufferA[gActiveBattler][10];
        gWeatherMoveAnim = gBattleBufferA[gActiveBattler][12] | (gBattleBufferA[gActiveBattler][13] << 8);
        gAnimDisableStructPtr = (struct DisableStruct *)&gBattleBufferA[gActiveBattler][16];
        gTransformedPersonalities[gActiveBattler] = gAnimDisableStructPtr->transformedMonPersonality;
        if (IsMoveWithoutAnimation(move, gAnimMoveTurn)) // Always returns FALSE.
        {
            PlayerBufferExecCompleted();
        }
        else
        {
            gBattleSpritesDataPtr->healthBoxesData[gActiveBattler].animationState = 0;
            gBattlerControllerFuncs[gActiveBattler] = PlayerDoMoveAnimation;
            BattleTv_SetDataBasedOnMove(move, gWeatherMoveAnim, gAnimDisableStructPtr);
        }
    }
}

static void PlayerDoMoveAnimation(void)
{
    u16 move = gBattleBufferA[gActiveBattler][1] | (gBattleBufferA[gActiveBattler][2] << 8);
    u8 multihit = gBattleBufferA[gActiveBattler][11];

    switch (gBattleSpritesDataPtr->healthBoxesData[gActiveBattler].animationState)
    {
    case 0:
        if (gBattleSpritesDataPtr->battlerData[gActiveBattler].behindSubstitute
            && !gBattleSpritesDataPtr->battlerData[gActiveBattler].flag_x8)
        {
            gBattleSpritesDataPtr->battlerData[gActiveBattler].flag_x8 = 1;
            InitAndLaunchSpecialAnimation(gActiveBattler, gActiveBattler, gActiveBattler, B_ANIM_SUBSTITUTE_TO_MON);
        }
        gBattleSpritesDataPtr->healthBoxesData[gActiveBattler].animationState = 1;
        break;
    case 1:
        if (!gBattleSpritesDataPtr->healthBoxesData[gActiveBattler].specialAnimActive)
        {
            SetBattlerSpriteAffineMode(ST_OAM_AFFINE_OFF);
            DoMoveAnim(move);
            gBattleSpritesDataPtr->healthBoxesData[gActiveBattler].animationState = 2;
        }
        break;
    case 2:
        gAnimScriptCallback();
        if (!gAnimScriptActive)
        {
            SetBattlerSpriteAffineMode(ST_OAM_AFFINE_NORMAL);
            if (gBattleSpritesDataPtr->battlerData[gActiveBattler].behindSubstitute && multihit < 2)
            {
                InitAndLaunchSpecialAnimation(gActiveBattler, gActiveBattler, gActiveBattler, B_ANIM_MON_TO_SUBSTITUTE);
                gBattleSpritesDataPtr->battlerData[gActiveBattler].flag_x8 = 0;
            }
            gBattleSpritesDataPtr->healthBoxesData[gActiveBattler].animationState = 3;
        }
        break;
    case 3:
        if (!gBattleSpritesDataPtr->healthBoxesData[gActiveBattler].specialAnimActive)
        {
            CopyAllBattleSpritesInvisibilities();
            TrySetBehindSubstituteSpriteBit(gActiveBattler, gBattleBufferA[gActiveBattler][1] | (gBattleBufferA[gActiveBattler][2] << 8));
            gBattleSpritesDataPtr->healthBoxesData[gActiveBattler].animationState = 0;
            PlayerBufferExecCompleted();
        }
        break;
    }
}

static void PlayerHandlePrintString(void)
{
    u16 *stringId;

    gBattle_BG0_X = 0;
    gBattle_BG0_Y = 0;
    stringId = (u16 *)(&gBattleBufferA[gActiveBattler][2]);
    BufferStringBattle(*stringId);
    BattlePutTextOnWindow(gDisplayedStringBattle, B_WIN_MSG);
    gBattlerControllerFuncs[gActiveBattler] = CompleteOnInactiveTextPrinter2;
    BattleTv_SetDataBasedOnString(*stringId);
    BattleArena_DeductSkillPoints(gActiveBattler, *stringId);
}

static void PlayerHandlePrintSelectionString(void)
{
    if (GetBattlerSide(gActiveBattler) == B_SIDE_PLAYER)
        PlayerHandlePrintString();
    else
        PlayerBufferExecCompleted();
}

static void HandleChooseActionAfterDma3(void)
{
    if (!IsDma3ManagerBusyWithBgCopy())
    {
        gBattle_BG0_X = 0;
        gBattle_BG0_Y = DISPLAY_HEIGHT;
        gBattlerControllerFuncs[gActiveBattler] = HandleInputChooseAction;
    }
}

static void PlayerHandleChooseAction(void)
{
    s32 i;

    gBattlerControllerFuncs[gActiveBattler] = HandleChooseActionAfterDma3;
    BattleTv_ClearExplosionFaintCause();
    BattlePutTextOnWindow(gText_BattleMenu, B_WIN_ACTION_MENU);

    for (i = 0; i < 4; i++)
        ActionSelectionDestroyCursorAt(i);

    ActionSelectionCreateCursorAt(gActionSelectionCursor[gActiveBattler], 0);
    BattleStringExpandPlaceholdersToDisplayedString(gText_WhatWillPkmnDo);
    BattlePutTextOnWindow(gDisplayedStringBattle, B_WIN_ACTION_PROMPT);
}

static void PlayerHandleYesNoBox(void)
{
    if (GetBattlerSide(gActiveBattler) == B_SIDE_PLAYER)
    {
        HandleBattleWindow(YESNOBOX_X_Y, 0);
        BattlePutTextOnWindow(gText_BattleYesNoChoice, B_WIN_YESNO);
        gMultiUsePlayerCursor = 1;
        BattleCreateYesNoCursorAt(1);
        gBattlerControllerFuncs[gActiveBattler] = PlayerHandleYesNoInput;
    }
    else
    {
        PlayerBufferExecCompleted();
    }
}

static void HandleChooseMoveAfterDma3(void)
{
    if (!IsDma3ManagerBusyWithBgCopy())
    {
        gBattle_BG0_X = 0;
        gBattle_BG0_Y = DISPLAY_HEIGHT * 2;
        gBattlerControllerFuncs[gActiveBattler] = HandleInputChooseMove;
    }
}

// arenaMindPoints is used here as a placeholder for a timer.

static void PlayerChooseMoveInBattlePalace(void)
{
    if (--*(gBattleStruct->arenaMindPoints + gActiveBattler) == 0)
    {
        gBattlePalaceMoveSelectionRngValue = gRngValue;
        BtlController_EmitTwoReturnValues(B_COMM_TO_ENGINE, 10, ChooseMoveAndTargetInBattlePalace());
        PlayerBufferExecCompleted();
    }
}

static void PlayerHandleChooseMove(void)
{
    if (gBattleTypeFlags & BATTLE_TYPE_PALACE)
    {
        *(gBattleStruct->arenaMindPoints + gActiveBattler) = 8;
        gBattlerControllerFuncs[gActiveBattler] = PlayerChooseMoveInBattlePalace;
    }
    else
    {
        InitMoveSelectionsVarsAndStrings();
        gBattlerControllerFuncs[gActiveBattler] = HandleChooseMoveAfterDma3;
    }
}

void InitMoveSelectionsVarsAndStrings(void)
{
    MoveSelectionDisplayMoveNames();
    gMultiUsePlayerCursor = 0xFF;
    MoveSelectionCreateCursorAt(gMoveSelectionCursor[gActiveBattler], 0);
    MoveSelectionDisplayPpString();
    MoveSelectionDisplayPpNumber();
    MoveSelectionDisplayMoveType();
}

static void PlayerHandleChooseItem(void)
{
    s32 i;

    BeginNormalPaletteFade(PALETTES_ALL, 0, 0, 0x10, RGB_BLACK);
    gBattlerControllerFuncs[gActiveBattler] = OpenBagAndChooseItem;
    gBattlerInMenuId = gActiveBattler;

    for (i = 0; i < (int)ARRAY_COUNT(gBattlePartyCurrentOrder); i++)
        gBattlePartyCurrentOrder[i] = gBattleBufferA[gActiveBattler][1 + i];
}

static void PlayerHandleChoosePokemon(void)
{
    s32 i;

    for (i = 0; i < (int)ARRAY_COUNT(gBattlePartyCurrentOrder); i++)
        gBattlePartyCurrentOrder[i] = gBattleBufferA[gActiveBattler][4 + i];

    if (gBattleTypeFlags & BATTLE_TYPE_ARENA && (gBattleBufferA[gActiveBattler][1] & 0xF) != PARTY_ACTION_CANT_SWITCH)
    {
        BtlController_EmitChosenMonReturnValue(B_COMM_TO_ENGINE, gBattlerPartyIndexes[gActiveBattler] + 1, gBattlePartyCurrentOrder);
        PlayerBufferExecCompleted();
    }
    else
    {
        gBattleControllerData[gActiveBattler] = CreateTask(TaskDummy, 0xFF);
        gTasks[gBattleControllerData[gActiveBattler]].data[0] = gBattleBufferA[gActiveBattler][1] & 0xF;
        *(&gBattleStruct->battlerPreventingSwitchout) = gBattleBufferA[gActiveBattler][1] >> 4;
        *(&gBattleStruct->prevSelectedPartySlot) = gBattleBufferA[gActiveBattler][2];
        *(&gBattleStruct->abilityPreventingSwitchout) = gBattleBufferA[gActiveBattler][3];
        BeginNormalPaletteFade(PALETTES_ALL, 0, 0, 0x10, RGB_BLACK);
        gBattlerControllerFuncs[gActiveBattler] = OpenPartyMenuToChooseMon;
        gBattlerInMenuId = gActiveBattler;
    }
}

static void PlayerHandleCmd23(void)
{
    BattleStopLowHpSound();
    BeginNormalPaletteFade(PALETTES_ALL, 2, 0, 16, RGB_BLACK);
    PlayerBufferExecCompleted();
}

static void PlayerHandleHealthBarUpdate(void)
{
    s16 hpVal;

    LoadBattleBarGfx(0);
    hpVal = gBattleBufferA[gActiveBattler][2] | (gBattleBufferA[gActiveBattler][3] << 8);

    // gPlayerPartyLostHP used by Battle Dome, but never read
    if (hpVal > 0)
        gPlayerPartyLostHP += hpVal;

    if (hpVal != INSTANT_HP_BAR_DROP)
    {
        u32 maxHP = GetMonData(&gPlayerParty[gBattlerPartyIndexes[gActiveBattler]], MON_DATA_MAX_HP);
        u32 curHP = GetMonData(&gPlayerParty[gBattlerPartyIndexes[gActiveBattler]], MON_DATA_HP);

        SetBattleBarStruct(gActiveBattler, gHealthboxSpriteIds[gActiveBattler], maxHP, curHP, hpVal);
    }
    else
    {
        u32 maxHP = GetMonData(&gPlayerParty[gBattlerPartyIndexes[gActiveBattler]], MON_DATA_MAX_HP);

        SetBattleBarStruct(gActiveBattler, gHealthboxSpriteIds[gActiveBattler], maxHP, 0, hpVal);
        UpdateHpTextInHealthbox(gHealthboxSpriteIds[gActiveBattler], 0, HP_CURRENT);
    }

    gBattlerControllerFuncs[gActiveBattler] = CompleteOnHealthbarDone;
}

static void PlayerHandleExpUpdate(void)
{
    u8 monId = gBattleBufferA[gActiveBattler][1];

    if (GetMonData(&gPlayerParty[monId], MON_DATA_LEVEL) >= MAX_LEVEL)
    {
        PlayerBufferExecCompleted();
    }
    else
    {
        s16 expPointsToGive;
        u8 taskId;

        LoadBattleBarGfx(1);
        GetMonData(&gPlayerParty[monId], MON_DATA_SPECIES);  // Unused return value.
        expPointsToGive = T1_READ_16(&gBattleBufferA[gActiveBattler][2]);
        taskId = CreateTask(Task_GiveExpToMon, 10);
        gTasks[taskId].tExpTask_monId = monId;
        gTasks[taskId].tExpTask_gainedExp = expPointsToGive;
        gTasks[taskId].tExpTask_battler = gActiveBattler;
        gBattlerControllerFuncs[gActiveBattler] = BattleControllerDummy;
    }
}

#undef tExpTask_monId
#undef tExpTask_gainedExp
#undef tExpTask_battler
#undef tExpTask_frames

static void PlayerHandleStatusIconUpdate(void)
{
    if (!IsBattleSEPlaying(gActiveBattler))
    {
        u8 battler;

        UpdateHealthboxAttribute(gHealthboxSpriteIds[gActiveBattler], &gPlayerParty[gBattlerPartyIndexes[gActiveBattler]], HEALTHBOX_STATUS_ICON);
        battler = gActiveBattler;
        gBattleSpritesDataPtr->healthBoxesData[battler].statusAnimActive = 0;
        gBattlerControllerFuncs[gActiveBattler] = CompleteOnFinishedStatusAnimation;
    }
}

static void PlayerHandleStatusAnimation(void)
{
    if (!IsBattleSEPlaying(gActiveBattler))
    {
        InitAndLaunchChosenStatusAnimation(gBattleBufferA[gActiveBattler][1],
                        gBattleBufferA[gActiveBattler][2] | (gBattleBufferA[gActiveBattler][3] << 8) | (gBattleBufferA[gActiveBattler][4] << 16) | (gBattleBufferA[gActiveBattler][5] << 24));
        gBattlerControllerFuncs[gActiveBattler] = CompleteOnFinishedStatusAnimation;
    }
}

static void PlayerHandleStatusXor(void)
{
    u8 val = GetMonData(&gPlayerParty[gBattlerPartyIndexes[gActiveBattler]], MON_DATA_STATUS) ^ gBattleBufferA[gActiveBattler][1];

    SetMonData(&gPlayerParty[gBattlerPartyIndexes[gActiveBattler]], MON_DATA_STATUS, &val);
    PlayerBufferExecCompleted();
}

static void PlayerHandleDataTransfer(void)
{
    PlayerBufferExecCompleted();
}

static void PlayerHandleDMA3Transfer(void)
{
    u32 dstArg = gBattleBufferA[gActiveBattler][1]
            | (gBattleBufferA[gActiveBattler][2] << 8)
            | (gBattleBufferA[gActiveBattler][3] << 16)
            | (gBattleBufferA[gActiveBattler][4] << 24);
    u16 sizeArg = gBattleBufferA[gActiveBattler][5] | (gBattleBufferA[gActiveBattler][6] << 8);

    const u8 *src = &gBattleBufferA[gActiveBattler][7];
    u8 *dst = (u8 *)(dstArg);
    u32 size = sizeArg;

    while (1)
    {
        if (size <= 0x1000)
        {
            DmaCopy16(3, src, dst, size);
            break;
        }
        DmaCopy16(3, src, dst, 0x1000);
        src += 0x1000;
        dst += 0x1000;
        size -= 0x1000;
    }
    PlayerBufferExecCompleted();
}

static void PlayerHandlePlayBGM(void)
{
    PlayBGM(gBattleBufferA[gActiveBattler][1] | (gBattleBufferA[gActiveBattler][2] << 8));
    PlayerBufferExecCompleted();
}

static void PlayerHandleCmd32(void)
{
    PlayerBufferExecCompleted();
}

static void PlayerHandleTwoReturnValues(void)
{
    BtlController_EmitTwoReturnValues(B_COMM_TO_ENGINE, 0, 0);
    PlayerBufferExecCompleted();
}

static void PlayerHandleChosenMonReturnValue(void)
{
    BtlController_EmitChosenMonReturnValue(B_COMM_TO_ENGINE, 0, NULL);
    PlayerBufferExecCompleted();
}

static void PlayerHandleOneReturnValue(void)
{
    BtlController_EmitOneReturnValue(B_COMM_TO_ENGINE, 0);
    PlayerBufferExecCompleted();
}

static void PlayerHandleOneReturnValue_Duplicate(void)
{
    BtlController_EmitOneReturnValue_Duplicate(B_COMM_TO_ENGINE, 0);
    PlayerBufferExecCompleted();
}

static void PlayerHandleClearUnkVar(void)
{
    gUnusedControllerStruct.unk = 0;
    PlayerBufferExecCompleted();
}

static void PlayerHandleSetUnkVar(void)
{
    gUnusedControllerStruct.unk = gBattleBufferA[gActiveBattler][1];
    PlayerBufferExecCompleted();
}

static void PlayerHandleClearUnkFlag(void)
{
    gUnusedControllerStruct.flag = 0;
    PlayerBufferExecCompleted();
}

static void PlayerHandleToggleUnkFlag(void)
{
    gUnusedControllerStruct.flag ^= 1;
    PlayerBufferExecCompleted();
}

static void PlayerHandleHitAnimation(void)
{
    if (gSprites[gBattlerSpriteIds[gActiveBattler]].invisible == TRUE)
    {
        PlayerBufferExecCompleted();
    }
    else
    {
        gDoingBattleAnim = TRUE;
        gSprites[gBattlerSpriteIds[gActiveBattler]].data[1] = 0;
        DoHitAnimHealthboxEffect(gActiveBattler);
        gBattlerControllerFuncs[gActiveBattler] = DoHitAnimBlinkSpriteEffect;
    }
}

static void PlayerHandleCantSwitch(void)
{
    PlayerBufferExecCompleted();
}

static void PlayerHandlePlaySE(void)
{
    s8 pan;

    if (GetBattlerSide(gActiveBattler) == B_SIDE_PLAYER)
        pan = SOUND_PAN_ATTACKER;
    else
        pan = SOUND_PAN_TARGET;

    PlaySE12WithPanning(gBattleBufferA[gActiveBattler][1] | (gBattleBufferA[gActiveBattler][2] << 8), pan);
    PlayerBufferExecCompleted();
}

static void PlayerHandlePlayFanfareOrBGM(void)
{
    if (gBattleBufferA[gActiveBattler][3])
    {
        BattleStopLowHpSound();
        PlayBGM(gBattleBufferA[gActiveBattler][1] | (gBattleBufferA[gActiveBattler][2] << 8));
    }
    else
    {
        PlayFanfare(gBattleBufferA[gActiveBattler][1] | (gBattleBufferA[gActiveBattler][2] << 8));
    }

    PlayerBufferExecCompleted();
}

static void PlayerHandleFaintingCry(void)
{
    u16 species = GetMonData(&gPlayerParty[gBattlerPartyIndexes[gActiveBattler]], MON_DATA_SPECIES);

    PlayCry_ByMode(species, -25, CRY_MODE_FAINT);
    PlayerBufferExecCompleted();
}

static void PlayerHandleIntroSlide(void)
{
    HandleIntroSlide(gBattleBufferA[gActiveBattler][1]);
    gIntroSlideFlags |= 1;
    PlayerBufferExecCompleted();
}

// Task data for Task_StartSendOutAnim
#define tBattlerId  data[0]
#define tStartTimer data[1]

#define sBattlerId data[5]

static void PlayerHandleIntroTrainerBallThrow(void)
{
    u8 paletteNum;
    u8 taskId;

    SetSpritePrimaryCoordsFromSecondaryCoords(&gSprites[gBattlerSpriteIds[gActiveBattler]]);

    gSprites[gBattlerSpriteIds[gActiveBattler]].data[0] = 50;
    gSprites[gBattlerSpriteIds[gActiveBattler]].data[2] = -40;
    gSprites[gBattlerSpriteIds[gActiveBattler]].data[4] = gSprites[gBattlerSpriteIds[gActiveBattler]].y;
    gSprites[gBattlerSpriteIds[gActiveBattler]].callback = StartAnimLinearTranslation;
    gSprites[gBattlerSpriteIds[gActiveBattler]].sBattlerId = gActiveBattler;

    StoreSpriteCallbackInData6(&gSprites[gBattlerSpriteIds[gActiveBattler]], SpriteCB_FreePlayerSpriteLoadMonSprite);
    StartSpriteAnim(&gSprites[gBattlerSpriteIds[gActiveBattler]], ShouldDoSlideInAnim() ? 2 : 1);

    paletteNum = AllocSpritePalette(0xD6F8);
    LoadCompressedPalette(gTrainerBackPicPaletteTable[gSaveBlock2Ptr->playerGender].data, OBJ_PLTT_ID(paletteNum), PLTT_SIZE_4BPP);
    gSprites[gBattlerSpriteIds[gActiveBattler]].oam.paletteNum = paletteNum;

    taskId = CreateTask(Task_StartSendOutAnim, 5);
    gTasks[taskId].tBattlerId = gActiveBattler;

    if (gBattleSpritesDataPtr->healthBoxesData[gActiveBattler].partyStatusSummaryShown)
        gTasks[gBattlerStatusSummaryTaskId[gActiveBattler]].func = Task_HidePartyStatusSummary;

    gBattleSpritesDataPtr->animationData->introAnimActive = TRUE;
    gBattlerControllerFuncs[gActiveBattler] = BattleControllerDummy;
}

void SpriteCB_FreePlayerSpriteLoadMonSprite(struct Sprite *sprite)
{
    u8 battler = sprite->sBattlerId;

    // Free player trainer sprite
    FreeSpriteOamMatrix(sprite);
    FreeSpritePaletteByTag(GetSpritePaletteTagByPaletteNum(sprite->oam.paletteNum));
    DestroySprite(sprite);

    // Load mon sprite
    BattleLoadPlayerMonSpriteGfx(&gPlayerParty[gBattlerPartyIndexes[battler]], battler);
    StartSpriteAnim(&gSprites[gBattlerSpriteIds[battler]], 0);
}

#undef sBattlerId

// Send out at start of battle
static void Task_StartSendOutAnim(u8 taskId)
{
    if (gTasks[taskId].tStartTimer < 31)
    {
        gTasks[taskId].tStartTimer++;
    }
    else
    {
        u8 savedActiveBattler = gActiveBattler;

        gActiveBattler = gTasks[taskId].tBattlerId;
        if (!IsDoubleBattle() || (gBattleTypeFlags & BATTLE_TYPE_MULTI))
        {
            gBattleBufferA[gActiveBattler][1] = gBattlerPartyIndexes[gActiveBattler];
            StartSendOutAnim(gActiveBattler, FALSE, ShouldDoSlideInAnim());
        }
        else
        {
            gBattleBufferA[gActiveBattler][1] = gBattlerPartyIndexes[gActiveBattler];
            StartSendOutAnim(gActiveBattler, FALSE, ShouldDoSlideInAnim());
            gActiveBattler ^= BIT_FLANK;
            gBattleBufferA[gActiveBattler][1] = gBattlerPartyIndexes[gActiveBattler];
            BattleLoadPlayerMonSpriteGfx(&gPlayerParty[gBattlerPartyIndexes[gActiveBattler]], gActiveBattler);
            StartSendOutAnim(gActiveBattler, FALSE, ShouldDoSlideInAnim());
            gActiveBattler ^= BIT_FLANK;
        }
        gBattlerControllerFuncs[gActiveBattler] = Intro_TryShinyAnimShowHealthbox;
        gActiveBattler = savedActiveBattler;
        DestroyTask(taskId);
    }
}

#undef tBattlerId
#undef tStartTimer

static void PlayerHandleDrawPartyStatusSummary(void)
{
    if (gBattleBufferA[gActiveBattler][1] != 0 && GetBattlerSide(gActiveBattler) == B_SIDE_PLAYER)
    {
        PlayerBufferExecCompleted();
    }
    else
    {
        gBattleSpritesDataPtr->healthBoxesData[gActiveBattler].partyStatusSummaryShown = 1;
        gBattlerStatusSummaryTaskId[gActiveBattler] = CreatePartyStatusSummarySprites(gActiveBattler, (struct HpAndStatus *)&gBattleBufferA[gActiveBattler][4], gBattleBufferA[gActiveBattler][1], gBattleBufferA[gActiveBattler][2]);
        gBattleSpritesDataPtr->healthBoxesData[gActiveBattler].partyStatusDelayTimer = 0;

        // If intro, skip the delay after drawing
        if (gBattleBufferA[gActiveBattler][2] != 0)
            gBattleSpritesDataPtr->healthBoxesData[gActiveBattler].partyStatusDelayTimer = 93;

        gBattlerControllerFuncs[gActiveBattler] = EndDrawPartyStatusSummary;
    }
}

static void EndDrawPartyStatusSummary(void)
{
    if (gBattleSpritesDataPtr->healthBoxesData[gActiveBattler].partyStatusDelayTimer++ > 92)
    {
        gBattleSpritesDataPtr->healthBoxesData[gActiveBattler].partyStatusDelayTimer = 0;
        PlayerBufferExecCompleted();
    }
}

static void PlayerHandleHidePartyStatusSummary(void)
{
    if (gBattleSpritesDataPtr->healthBoxesData[gActiveBattler].partyStatusSummaryShown)
        gTasks[gBattlerStatusSummaryTaskId[gActiveBattler]].func = Task_HidePartyStatusSummary;
    PlayerBufferExecCompleted();
}

static void PlayerHandleEndBounceEffect(void)
{
    EndBounceEffect(gActiveBattler, BOUNCE_HEALTHBOX);
    EndBounceEffect(gActiveBattler, BOUNCE_MON);
    PlayerBufferExecCompleted();
}

static void PlayerHandleSpriteInvisibility(void)
{
    if (IsBattlerSpritePresent(gActiveBattler))
    {
        gSprites[gBattlerSpriteIds[gActiveBattler]].invisible = gBattleBufferA[gActiveBattler][1];
        CopyBattleSpriteInvisibility(gActiveBattler);
    }
    PlayerBufferExecCompleted();
}

static void PlayerHandleBattleAnimation(void)
{
    if (!IsBattleSEPlaying(gActiveBattler))
    {
        u8 animationId = gBattleBufferA[gActiveBattler][1];
        u16 argument = gBattleBufferA[gActiveBattler][2] | (gBattleBufferA[gActiveBattler][3] << 8);

        if (TryHandleLaunchBattleTableAnimation(gActiveBattler, gActiveBattler, gActiveBattler, animationId, argument))
            PlayerBufferExecCompleted();
        else
            gBattlerControllerFuncs[gActiveBattler] = CompleteOnFinishedBattleAnimation;

        BattleTv_SetDataBasedOnAnimation(animationId);
    }
}

static void PlayerHandleLinkStandbyMsg(void)
{
    RecordedBattle_RecordAllBattlerData(&gBattleBufferA[gActiveBattler][2]);
    switch (gBattleBufferA[gActiveBattler][1])
    {
    case LINK_STANDBY_MSG_STOP_BOUNCE:
        PrintLinkStandbyMsg();
        // fall through
    case LINK_STANDBY_STOP_BOUNCE_ONLY:
        EndBounceEffect(gActiveBattler, BOUNCE_HEALTHBOX);
        EndBounceEffect(gActiveBattler, BOUNCE_MON);
        break;
    case LINK_STANDBY_MSG_ONLY:
        PrintLinkStandbyMsg();
        break;
    }
    PlayerBufferExecCompleted();
}

static void PlayerHandleResetActionMoveSelection(void)
{
    switch (gBattleBufferA[gActiveBattler][1])
    {
    case RESET_ACTION_MOVE_SELECTION:
        gActionSelectionCursor[gActiveBattler] = 0;
        gMoveSelectionCursor[gActiveBattler] = 0;
        break;
    case RESET_ACTION_SELECTION:
        gActionSelectionCursor[gActiveBattler] = 0;
        break;
    case RESET_MOVE_SELECTION:
        gMoveSelectionCursor[gActiveBattler] = 0;
        break;
    }
    PlayerBufferExecCompleted();
}

static void PlayerHandleEndLinkBattle(void)
{
    RecordedBattle_RecordAllBattlerData(&gBattleBufferA[gActiveBattler][4]);
    gBattleOutcome = gBattleBufferA[gActiveBattler][1];
    gSaveBlock2Ptr->frontier.disableRecordBattle = gBattleBufferA[gActiveBattler][2];
    FadeOutMapMusic(5);
    BeginFastPaletteFade(3);
    PlayerBufferExecCompleted();
    gBattlerControllerFuncs[gActiveBattler] = SetBattleEndCallbacks;
}

static void PlayerCmdEnd(void)
{
}<|MERGE_RESOLUTION|>--- conflicted
+++ resolved
@@ -2198,7 +2198,6 @@
     gBattlerControllerFuncs[gActiveBattler] = SwitchIn_TryShinyAnimShowHealthbox;
 }
 
-<<<<<<< HEAD
 // In normal singles, if follower pokemon exists,
 // and the pokemon following is being sent out,
 // have it slide in instead of being thrown
@@ -2220,10 +2219,7 @@
     return TRUE;
 }
 
-static void StartSendOutAnim(u8 battlerId, bool8 dontClearSubstituteBit, bool8 doSlideIn)
-=======
-static void StartSendOutAnim(u8 battler, bool8 dontClearSubstituteBit)
->>>>>>> e1b83d60
+static void StartSendOutAnim(u8 battler, bool8 dontClearSubstituteBit, bool8 doSlideIn)
 {
     u16 species;
 
@@ -2251,11 +2247,7 @@
     gSprites[gBattlerSpriteIds[battler]].invisible = TRUE;
     gSprites[gBattlerSpriteIds[battler]].callback = SpriteCallbackDummy;
 
-<<<<<<< HEAD
-    gSprites[gBattleControllerData[battlerId]].data[0] = DoPokeballSendOutAnimation(0, doSlideIn ? POKEBALL_PLAYER_SLIDEIN : POKEBALL_PLAYER_SENDOUT);
-=======
-    gSprites[gBattleControllerData[battler]].data[0] = DoPokeballSendOutAnimation(0, POKEBALL_PLAYER_SENDOUT);
->>>>>>> e1b83d60
+    gSprites[gBattleControllerData[battler]].data[0] = DoPokeballSendOutAnimation(0, doSlideIn ? POKEBALL_PLAYER_SLIDEIN : POKEBALL_PLAYER_SENDOUT);
 }
 
 static void PlayerHandleReturnMonToBall(void)
