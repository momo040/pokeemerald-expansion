TOOLCHAIN := $(DEVKITARM)
COMPARE ?= 0

ifeq (compare,$(MAKECMDGOALS))
  COMPARE := 1
endif

# don't use dkP's base_tools anymore
# because the redefinition of $(CC) conflicts
# with when we want to use $(CC) to preprocess files
# thus, manually create the variables for the bin
# files, or use arm-none-eabi binaries on the system
# if dkP is not installed on this system

ifneq (,$(TOOLCHAIN))
ifneq ($(wildcard $(TOOLCHAIN)/bin),)
export PATH := $(TOOLCHAIN)/bin:$(PATH)
endif
endif

PREFIX := arm-none-eabi-
OBJCOPY := $(PREFIX)objcopy
OBJDUMP := $(PREFIX)objdump
AS := $(PREFIX)as

LD := $(PREFIX)ld

# note: the makefile must be set up so MODERNCC is never called
# if MODERN=0
MODERNCC := $(PREFIX)gcc
PATH_MODERNCC := PATH="$(PATH)" $(MODERNCC)

ifeq ($(OS),Windows_NT)
EXE := .exe
else
EXE :=
endif

TITLE       := POKEMON EMER
GAME_CODE   := BPEE
MAKER_CODE  := 01
REVISION    := 0
MODERN      ?= 1
TEST        ?= 0
ANALYZE     ?= 0

ifeq (agbcc,$(MAKECMDGOALS))
  MODERN := 0
endif

ifeq (check,$(MAKECMDGOALS))
  TEST := 1
endif

# use arm-none-eabi-cpp for macOS
# as macOS's default compiler is clang
# and clang's preprocessor will warn on \u
# when preprocessing asm files, expecting a unicode literal
# we can't unconditionally use arm-none-eabi-cpp
# as installations which install binutils-arm-none-eabi
# don't come with it
ifneq ($(MODERN),1)
  ifeq ($(shell uname -s),Darwin)
    CPP := $(PREFIX)cpp
  else
    CPP := $(CC) -E
  endif
else
  CPP := $(PREFIX)cpp
endif

ROM_NAME := pokeemerald_agbcc.gba
ELF_NAME := $(ROM_NAME:.gba=.elf)
MAP_NAME := $(ROM_NAME:.gba=.map)
OBJ_DIR_NAME := build/emerald

MODERN_ROM_NAME := pokeemerald.gba
MODERN_ELF_NAME := $(MODERN_ROM_NAME:.gba=.elf)
MODERN_MAP_NAME := $(MODERN_ROM_NAME:.gba=.map)
MODERN_OBJ_DIR_NAME := build/modern

SHELL := /bin/bash -o pipefail

ELF = $(ROM:.gba=.elf)
MAP = $(ROM:.gba=.map)
SYM = $(ROM:.gba=.sym)

ifeq ($(MODERN),0)
TEST_OBJ_DIR_NAME := build/test
else
TEST_OBJ_DIR_NAME := build/modern-test
endif
TESTELF = $(ROM:.gba=-test.elf)
HEADLESSELF = $(ROM:.gba=-test-headless.elf)

C_SUBDIR = src
GFLIB_SUBDIR = gflib
ASM_SUBDIR = asm
DATA_SRC_SUBDIR = src/data
DATA_ASM_SUBDIR = data
SONG_SUBDIR = sound/songs
MID_SUBDIR = sound/songs/midi
SAMPLE_SUBDIR = sound/direct_sound_samples
CRY_SUBDIR = sound/direct_sound_samples/cries
TEST_SUBDIR = test

C_BUILDDIR = $(OBJ_DIR)/$(C_SUBDIR)
GFLIB_BUILDDIR = $(OBJ_DIR)/$(GFLIB_SUBDIR)
ASM_BUILDDIR = $(OBJ_DIR)/$(ASM_SUBDIR)
DATA_ASM_BUILDDIR = $(OBJ_DIR)/$(DATA_ASM_SUBDIR)
SONG_BUILDDIR = $(OBJ_DIR)/$(SONG_SUBDIR)
MID_BUILDDIR = $(OBJ_DIR)/$(MID_SUBDIR)
TEST_BUILDDIR = $(OBJ_DIR)/$(TEST_SUBDIR)

ASFLAGS := -mcpu=arm7tdmi --defsym MODERN=$(MODERN)

ifeq ($(MODERN),0)
CC1             := tools/agbcc/bin/agbcc$(EXE)
override CFLAGS += -mthumb-interwork -Wimplicit -Wparentheses -Werror -O2 -fhex-asm -g
ROM := $(ROM_NAME)
OBJ_DIR := $(OBJ_DIR_NAME)
LIBPATH := -L ../../tools/agbcc/lib
LIB := $(LIBPATH) -lgcc -lc -L../../libagbsyscall -lagbsyscall
else
CC1              = $(shell $(PATH_MODERNCC) --print-prog-name=cc1) -quiet
override CFLAGS += -mthumb -mthumb-interwork -O2 -mabi=apcs-gnu -mtune=arm7tdmi -march=armv4t -fno-toplevel-reorder -Wno-pointer-to-int-cast -std=gnu17 -Werror -Wall -Wno-strict-aliasing -Wno-attribute-alias -Woverride-init
ifeq ($(ANALYZE),1)
override CFLAGS += -fanalyzer
endif
ROM := $(MODERN_ROM_NAME)
OBJ_DIR := $(MODERN_OBJ_DIR_NAME)
LIBPATH := -L "$(dir $(shell $(PATH_MODERNCC) -mthumb -print-file-name=libgcc.a))" -L "$(dir $(shell $(PATH_MODERNCC) -mthumb -print-file-name=libnosys.a))" -L "$(dir $(shell $(PATH_MODERNCC) -mthumb -print-file-name=libc.a))"
LIB := $(LIBPATH) -lc -lnosys -lgcc -L../../libagbsyscall -lagbsyscall
endif

ifeq ($(TESTELF),$(MAKECMDGOALS))
  TEST := 1
endif

ifeq ($(TEST),1)
OBJ_DIR := $(TEST_OBJ_DIR_NAME)
endif

CPPFLAGS := -iquote include -iquote $(GFLIB_SUBDIR) -Wno-trigraphs -DMODERN=$(MODERN) -DTESTING=$(TEST)
ifneq ($(MODERN),1)
CPPFLAGS += -I tools/agbcc/include -I tools/agbcc -nostdinc -undef
endif

SHA1 := $(shell { command -v sha1sum || command -v shasum; } 2>/dev/null) -c
GFX := tools/gbagfx/gbagfx$(EXE)
AIF := tools/aif2pcm/aif2pcm$(EXE)
MID := tools/mid2agb/mid2agb$(EXE)
SCANINC := tools/scaninc/scaninc$(EXE)
PREPROC := tools/preproc/preproc$(EXE)
RAMSCRGEN := tools/ramscrgen/ramscrgen$(EXE)
FIX := tools/gbafix/gbafix$(EXE)
MAPJSON := tools/mapjson/mapjson$(EXE)
JSONPROC := tools/jsonproc/jsonproc$(EXE)
PATCHELF := tools/patchelf/patchelf$(EXE)
ROMTEST ?= $(shell { command -v mgba-rom-test || command -v tools/mgba/mgba-rom-test$(EXE); } 2>/dev/null)
ROMTESTHYDRA := tools/mgba-rom-test-hydra/mgba-rom-test-hydra$(EXE)

PERL := perl

# Inclusive list. If you don't want a tool to be built, don't add it here.
TOOLDIRS := tools/aif2pcm tools/bin2c tools/gbafix tools/gbagfx tools/jsonproc tools/mapjson tools/mid2agb tools/preproc tools/ramscrgen tools/rsfont tools/scaninc
CHECKTOOLDIRS = tools/patchelf tools/mgba-rom-test-hydra
TOOLBASE = $(TOOLDIRS:tools/%=%)
TOOLS = $(foreach tool,$(TOOLBASE),tools/$(tool)/$(tool)$(EXE))

MAKEFLAGS += --no-print-directory

# Clear the default suffixes
.SUFFIXES:
# Don't delete intermediate files
.SECONDARY:
# Delete files that weren't built properly
.DELETE_ON_ERROR:

# Secondary expansion is required for dependency variables in object rules.
.SECONDEXPANSION:

.PHONY: all rom clean compare tidy tools check-tools mostlyclean clean-tools clean-check-tools $(TOOLDIRS) $(CHECKTOOLDIRS) libagbsyscall agbcc modern tidymodern tidynonmodern check

infoshell = $(foreach line, $(shell $1 | sed "s/ /__SPACE__/g"), $(info $(subst __SPACE__, ,$(line))))

# Build tools when building the rom
# Disable dependency scanning for clean/tidy/tools
# Use a separate minimal makefile for speed
# Since we don't need to reload most of this makefile
ifeq (,$(filter-out all rom compare agbcc modern check libagbsyscall syms $(TESTELF),$(MAKECMDGOALS)))
$(call infoshell, $(MAKE) -f make_tools.mk)
else
NODEP ?= 1
endif

# check if we need to scan dependencies based on the rule
ifeq (,$(MAKECMDGOALS))
  SCAN_DEPS ?= 1
else
  # clean, tidy, tools, check-tools, mostlyclean, clean-tools, clean-check-tools, $(TOOLDIRS), $(CHECKTOOLDIRS), tidymodern, tidynonmodern, tidycheck don't even build the ROM
  # libagbsyscall does its own thing
  ifeq (,$(filter-out clean tidy tools mostlyclean clean-tools $(TOOLDIRS) clean-check-tools $(CHECKTOOLDIRS) tidymodern tidynonmodern tidycheck libagbsyscall,$(MAKECMDGOALS)))
    SCAN_DEPS ?= 0
  else
    SCAN_DEPS ?= 1
  endif
endif

ifeq ($(SCAN_DEPS),1)
C_SRCS_IN := $(wildcard $(C_SUBDIR)/*.c $(C_SUBDIR)/*/*.c $(C_SUBDIR)/*/*/*.c)
C_SRCS := $(foreach src,$(C_SRCS_IN),$(if $(findstring .inc.c,$(src)),,$(src)))
C_OBJS := $(patsubst $(C_SUBDIR)/%.c,$(C_BUILDDIR)/%.o,$(C_SRCS))

TEST_SRCS_IN := $(wildcard $(TEST_SUBDIR)/*.c $(TEST_SUBDIR)/*/*.c $(TEST_SUBDIR)/*/*/*.c)
TEST_SRCS := $(foreach src,$(TEST_SRCS_IN),$(if $(findstring .inc.c,$(src)),,$(src)))
TEST_OBJS := $(patsubst $(TEST_SUBDIR)/%.c,$(TEST_BUILDDIR)/%.o,$(TEST_SRCS))
TEST_OBJS_REL := $(patsubst $(OBJ_DIR)/%,%,$(TEST_OBJS))

GFLIB_SRCS := $(wildcard $(GFLIB_SUBDIR)/*.c)
GFLIB_OBJS := $(patsubst $(GFLIB_SUBDIR)/%.c,$(GFLIB_BUILDDIR)/%.o,$(GFLIB_SRCS))

C_ASM_SRCS += $(wildcard $(C_SUBDIR)/*.s $(C_SUBDIR)/*/*.s $(C_SUBDIR)/*/*/*.s)
C_ASM_OBJS := $(patsubst $(C_SUBDIR)/%.s,$(C_BUILDDIR)/%.o,$(C_ASM_SRCS))

ASM_SRCS := $(wildcard $(ASM_SUBDIR)/*.s)
ASM_OBJS := $(patsubst $(ASM_SUBDIR)/%.s,$(ASM_BUILDDIR)/%.o,$(ASM_SRCS))

# get all the data/*.s files EXCEPT the ones with specific rules
REGULAR_DATA_ASM_SRCS := $(filter-out $(DATA_ASM_SUBDIR)/maps.s $(DATA_ASM_SUBDIR)/map_events.s, $(wildcard $(DATA_ASM_SUBDIR)/*.s))

DATA_ASM_SRCS := $(wildcard $(DATA_ASM_SUBDIR)/*.s)
DATA_ASM_OBJS := $(patsubst $(DATA_ASM_SUBDIR)/%.s,$(DATA_ASM_BUILDDIR)/%.o,$(DATA_ASM_SRCS))

SONG_SRCS := $(wildcard $(SONG_SUBDIR)/*.s)
SONG_OBJS := $(patsubst $(SONG_SUBDIR)/%.s,$(SONG_BUILDDIR)/%.o,$(SONG_SRCS))

MID_SRCS := $(wildcard $(MID_SUBDIR)/*.mid)
MID_OBJS := $(patsubst $(MID_SUBDIR)/%.mid,$(MID_BUILDDIR)/%.o,$(MID_SRCS))

OBJS     := $(C_OBJS) $(GFLIB_OBJS) $(C_ASM_OBJS) $(ASM_OBJS) $(DATA_ASM_OBJS) $(SONG_OBJS) $(MID_OBJS)
OBJS_REL := $(patsubst $(OBJ_DIR)/%,%,$(OBJS))

SUBDIRS  := $(sort $(dir $(OBJS) $(dir $(TEST_OBJS))))
$(shell mkdir -p $(SUBDIRS))
endif

AUTO_GEN_TARGETS :=

all: rom

tools: $(TOOLDIRS)

check-tools: $(CHECKTOOLDIRS)

syms: $(SYM)

$(TOOLDIRS):
	@$(MAKE) -C $@

$(CHECKTOOLDIRS):
	@$(MAKE) -C $@

rom: $(ROM)
ifeq ($(COMPARE),1)
	@$(SHA1) rom.sha1
endif

# For contributors to make sure a change didn't affect the contents of the ROM.
compare: all

clean: mostlyclean clean-tools clean-check-tools

clean-tools:
	@$(foreach tooldir,$(TOOLDIRS),$(MAKE) clean -C $(tooldir);)

<<<<<<< HEAD
clean-check-tools:
	@$(foreach tooldir,$(CHECKTOOLDIRS),$(MAKE) clean -C $(tooldir);)

mostlyclean: tidynonmodern tidymodern tidycheck
	rm -f $(SAMPLE_SUBDIR)/*.bin
	rm -f $(CRY_SUBDIR)/*.bin
=======
mostlyclean: tidynonmodern tidymodern
	find sound -iname '*.bin' -exec rm {} +
>>>>>>> e4149e83
	rm -f $(MID_SUBDIR)/*.s
	find . \( -iname '*.1bpp' -o -iname '*.4bpp' -o -iname '*.8bpp' -o -iname '*.gbapal' -o -iname '*.lz' -o -iname '*.rl' -o -iname '*.latfont' -o -iname '*.hwjpnfont' -o -iname '*.fwjpnfont' \) -exec rm {} +
	rm -f $(DATA_ASM_SUBDIR)/layouts/layouts.inc $(DATA_ASM_SUBDIR)/layouts/layouts_table.inc
	rm -f $(DATA_ASM_SUBDIR)/maps/connections.inc $(DATA_ASM_SUBDIR)/maps/events.inc $(DATA_ASM_SUBDIR)/maps/groups.inc $(DATA_ASM_SUBDIR)/maps/headers.inc
	find $(DATA_ASM_SUBDIR)/maps \( -iname 'connections.inc' -o -iname 'events.inc' -o -iname 'header.inc' \) -exec rm {} +
	rm -f $(AUTO_GEN_TARGETS)
	@$(MAKE) clean -C libagbsyscall

tidy: tidynonmodern tidymodern tidycheck

tidynonmodern:
	rm -f $(ROM_NAME) $(ELF_NAME) $(MAP_NAME)
	rm -rf $(OBJ_DIR_NAME)

tidymodern:
	rm -f $(MODERN_ROM_NAME) $(MODERN_ELF_NAME) $(MODERN_MAP_NAME)
	rm -rf $(MODERN_OBJ_DIR_NAME)

tidycheck:
	rm -f $(TESTELF) $(HEADLESSELF)
	rm -rf $(TEST_OBJ_DIR_NAME)

ifneq ($(MODERN),0)
$(C_BUILDDIR)/berry_crush.o: override CFLAGS += -Wno-address-of-packed-member
endif

include graphics_file_rules.mk
include map_data_rules.mk
include spritesheet_rules.mk
include json_data_rules.mk
include songs.mk

%.s: ;
%.png: ;
%.pal: ;
%.aif: ;

%.1bpp: %.png  ; $(GFX) $< $@
%.4bpp: %.png  ; $(GFX) $< $@
%.8bpp: %.png  ; $(GFX) $< $@
%.gbapal: %.pal ; $(GFX) $< $@
%.gbapal: %.png ; $(GFX) $< $@
%.lz: % ; $(GFX) $< $@
%.rl: % ; $(GFX) $< $@

$(CRY_SUBDIR)/uncomp_%.bin: $(CRY_SUBDIR)/uncomp_%.aif ; $(AIF) $< $@
$(CRY_SUBDIR)/%.bin: $(CRY_SUBDIR)/%.aif ; $(AIF) $< $@ --compress
sound/%.bin: sound/%.aif ; $(AIF) $< $@


ifeq ($(MODERN),0)
$(C_BUILDDIR)/libc.o: CC1 := tools/agbcc/bin/old_agbcc$(EXE)
$(C_BUILDDIR)/libc.o: CFLAGS := -O2

$(C_BUILDDIR)/siirtc.o: CFLAGS := -mthumb-interwork

$(C_BUILDDIR)/agb_flash.o: CFLAGS := -O -mthumb-interwork
$(C_BUILDDIR)/agb_flash_1m.o: CFLAGS := -O -mthumb-interwork
$(C_BUILDDIR)/agb_flash_mx.o: CFLAGS := -O -mthumb-interwork

$(C_BUILDDIR)/m4a.o: CC1 := tools/agbcc/bin/old_agbcc$(EXE)

$(C_BUILDDIR)/record_mixing.o: CFLAGS += -ffreestanding
$(C_BUILDDIR)/librfu_intr.o: CC1 := tools/agbcc/bin/agbcc_arm$(EXE)
$(C_BUILDDIR)/librfu_intr.o: CFLAGS := -O2 -mthumb-interwork -quiet
else
$(C_BUILDDIR)/librfu_intr.o: CFLAGS := -mthumb-interwork -O2 -mabi=apcs-gnu -mtune=arm7tdmi -march=armv4t -fno-toplevel-reorder -Wno-pointer-to-int-cast
$(C_BUILDDIR)/pokedex_plus_hgss.o: CFLAGS := -mthumb -mthumb-interwork -O2 -mabi=apcs-gnu -mtune=arm7tdmi -march=armv4t -Wno-pointer-to-int-cast -std=gnu17 -Werror -Wall -Wno-strict-aliasing -Wno-attribute-alias -Woverride-init
endif

ifeq ($(DINFO),1)
override CFLAGS += -g
endif

# The dep rules have to be explicit or else missing files won't be reported.
# As a side effect, they're evaluated immediately instead of when the rule is invoked.
# It doesn't look like $(shell) can be deferred so there might not be a better way.

ifeq ($(SCAN_DEPS),1)
ifeq ($(NODEP),1)
$(C_BUILDDIR)/%.o: $(C_SUBDIR)/%.c
ifeq (,$(KEEP_TEMPS))
	@echo "$(CC1) <flags> -o $@ $<"
	@$(CPP) $(CPPFLAGS) $< | $(PREPROC) $< charmap.txt -i | $(CC1) $(CFLAGS) -o - - | cat - <(echo -e ".text\n\t.align\t2, 0") | $(AS) $(ASFLAGS) -o $@ -
else
	@$(CPP) $(CPPFLAGS) $< -o $(C_BUILDDIR)/$*.i
	@$(PREPROC) $(C_BUILDDIR)/$*.i charmap.txt | $(CC1) $(CFLAGS) -o $(C_BUILDDIR)/$*.s
	@echo -e ".text\n\t.align\t2, 0\n" >> $(C_BUILDDIR)/$*.s
	$(AS) $(ASFLAGS) -o $@ $(C_BUILDDIR)/$*.s
endif
else
define C_DEP
$1: $2 $$(shell $(SCANINC) -I include -I tools/agbcc/include -I gflib $2)
ifeq (,$$(KEEP_TEMPS))
	@echo "$$(CC1) <flags> -o $$@ $$<"
	@$$(CPP) $$(CPPFLAGS) $$< | $$(PREPROC) $$< charmap.txt -i | $$(CC1) $$(CFLAGS) -o - - | cat - <(echo -e ".text\n\t.align\t2, 0") | $$(AS) $$(ASFLAGS) -o $$@ -
else
	@$$(CPP) $$(CPPFLAGS) $$< -o $$(C_BUILDDIR)/$3.i
	@$$(PREPROC) $$(C_BUILDDIR)/$3.i charmap.txt | $$(CC1) $$(CFLAGS) -o $$(C_BUILDDIR)/$3.s
	@echo -e ".text\n\t.align\t2, 0\n" >> $$(C_BUILDDIR)/$3.s
	$$(AS) $$(ASFLAGS) -o $$@ $$(C_BUILDDIR)/$3.s
endif
endef
$(foreach src, $(C_SRCS), $(eval $(call C_DEP,$(patsubst $(C_SUBDIR)/%.c,$(C_BUILDDIR)/%.o,$(src)),$(src),$(patsubst $(C_SUBDIR)/%.c,%,$(src)))))
endif

ifeq ($(NODEP),1)
$(GFLIB_BUILDDIR)/%.o: $(GFLIB_SUBDIR)/%.c $$(c_dep)
ifeq (,$(KEEP_TEMPS))
	@echo "$(CC1) <flags> -o $@ $<"
	@$(CPP) $(CPPFLAGS) $< | $(PREPROC) $< charmap.txt -i | $(CC1) $(CFLAGS) -o - - | cat - <(echo -e ".text\n\t.align\t2, 0") | $(AS) $(ASFLAGS) -o $@ -
else
	@$(CPP) $(CPPFLAGS) $< -o $(GFLIB_BUILDDIR)/$*.i
	@$(PREPROC) $(GFLIB_BUILDDIR)/$*.i charmap.txt | $(CC1) $(CFLAGS) -o $(GFLIB_BUILDDIR)/$*.s
	@echo -e ".text\n\t.align\t2, 0\n" >> $(GFLIB_BUILDDIR)/$*.s
	$(AS) $(ASFLAGS) -o $@ $(GFLIB_BUILDDIR)/$*.s
endif
else
define GFLIB_DEP
$1: $2 $$(shell $(SCANINC) -I include -I tools/agbcc/include -I gflib $2)
ifeq (,$$(KEEP_TEMPS))
	@echo "$$(CC1) <flags> -o $$@ $$<"
	@$$(CPP) $$(CPPFLAGS) $$< | $$(PREPROC) $$< charmap.txt -i | $$(CC1) $$(CFLAGS) -o - - | cat - <(echo -e ".text\n\t.align\t2, 0") | $$(AS) $$(ASFLAGS) -o $$@ -
else
	@$$(CPP) $$(CPPFLAGS) $$< -o $$(GFLIB_BUILDDIR)/$3.i
	@$$(PREPROC) $$(GFLIB_BUILDDIR)/$3.i charmap.txt | $$(CC1) $$(CFLAGS) -o $$(GFLIB_BUILDDIR)/$3.s
	@echo -e ".text\n\t.align\t2, 0\n" >> $$(GFLIB_BUILDDIR)/$3.s
	$$(AS) $$(ASFLAGS) -o $$@ $$(GFLIB_BUILDDIR)/$3.s
endif
endef
$(foreach src, $(GFLIB_SRCS), $(eval $(call GFLIB_DEP,$(patsubst $(GFLIB_SUBDIR)/%.c,$(GFLIB_BUILDDIR)/%.o, $(src)),$(src),$(patsubst $(GFLIB_SUBDIR)/%.c,%, $(src)))))
endif

ifeq ($(NODEP),1)
$(C_BUILDDIR)/%.o: $(C_SUBDIR)/%.s
	$(PREPROC) $< charmap.txt | $(CPP) -I include - | $(AS) $(ASFLAGS) -o $@
else
define SRC_ASM_DATA_DEP
$1: $2 $$(shell $(SCANINC) -I include -I "" $2)
	$$(PREPROC) $$< charmap.txt | $$(CPP) -I include - | $$(AS) $$(ASFLAGS) -o $$@
endef
$(foreach src, $(C_ASM_SRCS), $(eval $(call SRC_ASM_DATA_DEP,$(patsubst $(C_SUBDIR)/%.s,$(C_BUILDDIR)/%.o, $(src)),$(src))))
endif

ifeq ($(NODEP),1)
$(ASM_BUILDDIR)/%.o: $(ASM_SUBDIR)/%.s
	$(AS) $(ASFLAGS) -o $@ $<
else
define ASM_DEP
$1: $2 $$(shell $(SCANINC) -I include -I "" $2)
	$$(AS) $$(ASFLAGS) -o $$@ $$<
endef
$(foreach src, $(ASM_SRCS), $(eval $(call ASM_DEP,$(patsubst $(ASM_SUBDIR)/%.s,$(ASM_BUILDDIR)/%.o, $(src)),$(src))))
endif

ifeq ($(NODEP),1)
$(DATA_ASM_BUILDDIR)/%.o: $(DATA_ASM_SUBDIR)/%.s
	$(PREPROC) $< charmap.txt | $(CPP) -I include - | $(AS) $(ASFLAGS) -o $@
else
$(foreach src, $(REGULAR_DATA_ASM_SRCS), $(eval $(call SRC_ASM_DATA_DEP,$(patsubst $(DATA_ASM_SUBDIR)/%.s,$(DATA_ASM_BUILDDIR)/%.o, $(src)),$(src))))
endif
endif

$(SONG_BUILDDIR)/%.o: $(SONG_SUBDIR)/%.s
	$(AS) $(ASFLAGS) -I sound -o $@ $<

$(OBJ_DIR)/sym_bss.ld: sym_bss.txt
	$(RAMSCRGEN) .bss $< ENGLISH > $@

$(OBJ_DIR)/sym_common.ld: sym_common.txt $(C_OBJS) $(wildcard common_syms/*.txt)
	$(RAMSCRGEN) COMMON $< ENGLISH -c $(C_BUILDDIR),common_syms > $@

$(OBJ_DIR)/sym_ewram.ld: sym_ewram.txt
	$(RAMSCRGEN) ewram_data $< ENGLISH > $@

# NOTE: Based on C_DEP above, but without NODEP and KEEP_TEMPS handling.
define TEST_DEP
$1: $2 $$(shell $(SCANINC) -I include -I tools/agbcc/include -I gflib $2)
	@echo "$$(CC1) <flags> -o $$@ $$<"
	@$$(CPP) $$(CPPFLAGS) $$< | $$(PREPROC) $$< charmap.txt -i | $$(CC1) $$(CFLAGS) -o - - | cat - <(echo -e ".text\n\t.align\t2, 0") | $$(AS) $$(ASFLAGS) -o $$@ -
endef
$(foreach src, $(TEST_SRCS), $(eval $(call TEST_DEP,$(patsubst $(TEST_SUBDIR)/%.c,$(TEST_BUILDDIR)/%.o,$(src)),$(src),$(patsubst $(TEST_SUBDIR)/%.c,%,$(src)))))

ifeq ($(MODERN),0)
LD_SCRIPT := ld_script.ld
LD_SCRIPT_DEPS := $(OBJ_DIR)/sym_bss.ld $(OBJ_DIR)/sym_common.ld $(OBJ_DIR)/sym_ewram.ld
else
LD_SCRIPT := ld_script_modern.ld
LD_SCRIPT_DEPS :=
endif

$(OBJ_DIR)/ld_script.ld: $(LD_SCRIPT) $(LD_SCRIPT_DEPS)
	cd $(OBJ_DIR) && sed "s#tools/#../../tools/#g" ../../$(LD_SCRIPT) > ld_script.ld

LDFLAGS = -Map ../../$(MAP)
$(ELF): $(OBJ_DIR)/ld_script.ld $(OBJS) libagbsyscall
	@echo "cd $(OBJ_DIR) && $(LD) $(LDFLAGS) -T ld_script.ld -o ../../$@ <objects> <lib>"
	@cd $(OBJ_DIR) && $(LD) $(LDFLAGS) -T ld_script.ld --print-memory-usage -o ../../$@ $(OBJS_REL) $(LIB) | cat
	$(FIX) $@ -t"$(TITLE)" -c$(GAME_CODE) -m$(MAKER_CODE) -r$(REVISION) --silent

$(ROM): $(ELF)
	$(OBJCOPY) -O binary $< $@
	$(FIX) $@ -p --silent

agbcc: all

modern: all

LD_SCRIPT_TEST := ld_script_test.txt

$(OBJ_DIR)/ld_script_test.ld: $(LD_SCRIPT_TEST) $(LD_SCRIPT_DEPS)
	cd $(OBJ_DIR) && sed "s#tools/#../../tools/#g" ../../$(LD_SCRIPT_TEST) > ld_script_test.ld

$(TESTELF): $(OBJ_DIR)/ld_script_test.ld $(OBJS) $(TEST_OBJS) libagbsyscall tools check-tools
	@echo "cd $(OBJ_DIR) && $(LD) -T ld_script_test.ld -o ../../$@ <objects> <test-objects> <lib>"
	@cd $(OBJ_DIR) && $(LD) $(TESTLDFLAGS) -T ld_script_test.ld -o ../../$@ $(OBJS_REL) $(TEST_OBJS_REL) $(LIB)
	$(FIX) $@ -t"$(TITLE)" -c$(GAME_CODE) -m$(MAKER_CODE) -r$(REVISION) --silent
	$(PATCHELF) $(TESTELF) gTestRunnerArgv "$(TESTS)\0"

ifeq ($(GITHUB_REPOSITORY_OWNER),rh-hideout)
TEST_SKIP_IS_FAIL := \x01
else
TEST_SKIP_IS_FAIL := \x00
endif

check: $(TESTELF)
	@cp $< $(HEADLESSELF)
	$(PATCHELF) $(HEADLESSELF) gTestRunnerHeadless '\x01' gTestRunnerSkipIsFail "$(TEST_SKIP_IS_FAIL)"
	$(ROMTESTHYDRA) $(ROMTEST) $(OBJCOPY) $(HEADLESSELF)

libagbsyscall:
	@$(MAKE) -C libagbsyscall TOOLCHAIN=$(TOOLCHAIN) MODERN=$(MODERN)

###################
### Symbol file ###
###################

$(SYM): $(ELF)
	$(OBJDUMP) -t $< | sort -u | grep -E "^0[2389]" | $(PERL) -p -e 's/^(\w{8}) (\w).{6} \S+\t(\w{8}) (\S+)$$/\1 \2 \3 \4/g' > $@<|MERGE_RESOLUTION|>--- conflicted
+++ resolved
@@ -274,17 +274,11 @@
 clean-tools:
 	@$(foreach tooldir,$(TOOLDIRS),$(MAKE) clean -C $(tooldir);)
 
-<<<<<<< HEAD
 clean-check-tools:
 	@$(foreach tooldir,$(CHECKTOOLDIRS),$(MAKE) clean -C $(tooldir);)
 
 mostlyclean: tidynonmodern tidymodern tidycheck
-	rm -f $(SAMPLE_SUBDIR)/*.bin
-	rm -f $(CRY_SUBDIR)/*.bin
-=======
-mostlyclean: tidynonmodern tidymodern
 	find sound -iname '*.bin' -exec rm {} +
->>>>>>> e4149e83
 	rm -f $(MID_SUBDIR)/*.s
 	find . \( -iname '*.1bpp' -o -iname '*.4bpp' -o -iname '*.8bpp' -o -iname '*.gbapal' -o -iname '*.lz' -o -iname '*.rl' -o -iname '*.latfont' -o -iname '*.hwjpnfont' -o -iname '*.fwjpnfont' \) -exec rm {} +
 	rm -f $(DATA_ASM_SUBDIR)/layouts/layouts.inc $(DATA_ASM_SUBDIR)/layouts/layouts_table.inc
@@ -493,7 +487,7 @@
 
 modern: all
 
-LD_SCRIPT_TEST := ld_script_test.txt
+LD_SCRIPT_TEST := ld_script_test.ld
 
 $(OBJ_DIR)/ld_script_test.ld: $(LD_SCRIPT_TEST) $(LD_SCRIPT_DEPS)
 	cd $(OBJ_DIR) && sed "s#tools/#../../tools/#g" ../../$(LD_SCRIPT_TEST) > ld_script_test.ld
