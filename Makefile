--- conflicted
+++ resolved
@@ -24,11 +24,8 @@
 # Default make rule
 all: rom
 
-<<<<<<< HEAD
 # Toolchain selection
 TOOLCHAIN := $(DEVKITARM)
-=======
->>>>>>> 625a006c
 # don't use dkP's base_tools anymore
 # because the redefinition of $(CC) conflicts
 # with when we want to use $(CC) to preprocess files
@@ -78,12 +75,6 @@
 MAP_NAME := $(ROM_NAME:.gba=.map)
 MODERN_ELF_NAME := $(MODERN_ROM_NAME:.gba=.elf)
 MODERN_MAP_NAME := $(MODERN_ROM_NAME:.gba=.map)
-<<<<<<< HEAD
-=======
-MODERN_OBJ_DIR_NAME := build/modern
-
-SHELL := bash -o pipefail
->>>>>>> 625a006c
 
 # Pick our active variables
 ifeq ($(MODERN),0)
@@ -115,7 +106,7 @@
 SONG_BUILDDIR = $(OBJ_DIR)/$(SONG_SUBDIR)
 MID_BUILDDIR = $(OBJ_DIR)/$(MID_SUBDIR)
 
-SHELL := /bin/bash -o pipefail
+SHELL := bash -o pipefail
 
 # Set flags for tools
 ASFLAGS := -mcpu=arm7tdmi --defsym MODERN=$(MODERN)
@@ -149,15 +140,7 @@
 # Variable filled out in other make files
 AUTO_GEN_TARGETS :=
 include make_tools.mk
-
-<<<<<<< HEAD
-# Variable filled out in other make files
-AUTO_GEN_TARGETS :=
-include make_tools.mk
 # Tool executables
-=======
-SHA1 := $(shell { command -v sha1sum || command -v shasum; } 2>/dev/null) -c
->>>>>>> 625a006c
 GFX       := $(TOOLS_DIR)/gbagfx/gbagfx$(EXE)
 AIF       := $(TOOLS_DIR)/aif2pcm/aif2pcm$(EXE)
 MID       := $(TOOLS_DIR)/mid2agb/mid2agb$(EXE)
@@ -169,10 +152,7 @@
 JSONPROC  := $(TOOLS_DIR)/jsonproc/jsonproc$(EXE)
 
 PERL := perl
-<<<<<<< HEAD
 SHA1 := $(shell { command -v sha1sum || command -v shasum; } 2>/dev/null) -c
-=======
->>>>>>> 625a006c
 
 MAKEFLAGS += --no-print-directory
 
@@ -185,7 +165,6 @@
 # Secondary expansion is required for dependency variables in object rules.
 .SECONDEXPANSION:
 
-<<<<<<< HEAD
 RULES_NO_SCAN += libagbsyscall clean clean-assets tidy tidymodern tidynonmodern generated clean-generated
 .PHONY: all rom modern compare
 .PHONY: $(RULES_NO_SCAN)
@@ -202,21 +181,6 @@
     NODEP := 1
     SETUP_PREREQS := 0
   endif
-=======
-.PHONY: all rom clean compare tidy mostlyclean libagbsyscall modern tidymodern tidynonmodern
-
-infoshell = $(foreach line, $(shell $1 | sed "s/ /__SPACE__/g"), $(info $(subst __SPACE__, ,$(line))))
-
-# Build tools when building the rom
-# Disable dependency scanning for clean/tidy/tools
-# Use a separate minimal makefile for speed
-# Since we don't need to reload most of this makefile
-ifeq (,$(filter-out all rom compare modern libagbsyscall syms,$(MAKECMDGOALS)))
-$(call infoshell, $(MAKE) -f make_tools.mk)
-$(call infoshell, $(MAKE) generated)
-else
-NODEP ?= 1
->>>>>>> 625a006c
 endif
 
 ifeq ($(SETUP_PREREQS),1)
@@ -258,19 +222,12 @@
 
 SUBDIRS  := $(sort $(dir $(OBJS)))
 $(shell mkdir -p $(SUBDIRS))
-<<<<<<< HEAD
 
 # Pretend rules that are actually flags defer to `make all`
 modern: all
 compare: all
 
 # Other rules
-=======
-endif
-
-syms: $(SYM)
-
->>>>>>> 625a006c
 rom: $(ROM)
 ifeq ($(COMPARE),1)
 	@$(SHA1) rom.sha1
@@ -278,15 +235,10 @@
 
 syms: $(SYM)
 
-<<<<<<< HEAD
 clean: tidy clean-tools clean-generated clean-assets
 	@$(MAKE) clean -C libagbsyscall
 
 clean-assets:
-=======
-mostlyclean: tidynonmodern tidymodern
-	find sound -iname '*.bin' -exec rm {} +
->>>>>>> 625a006c
 	rm -f $(MID_SUBDIR)/*.s
 	rm -f $(DATA_ASM_SUBDIR)/layouts/layouts.inc $(DATA_ASM_SUBDIR)/layouts/layouts_table.inc
 	rm -f $(DATA_ASM_SUBDIR)/maps/connections.inc $(DATA_ASM_SUBDIR)/maps/events.inc $(DATA_ASM_SUBDIR)/maps/groups.inc $(DATA_ASM_SUBDIR)/maps/headers.inc
@@ -340,13 +292,7 @@
 $(C_BUILDDIR)/agb_flash.o: CFLAGS := -O -mthumb-interwork
 $(C_BUILDDIR)/agb_flash_1m.o: CFLAGS := -O -mthumb-interwork
 $(C_BUILDDIR)/agb_flash_mx.o: CFLAGS := -O -mthumb-interwork
-<<<<<<< HEAD
 $(C_BUILDDIR)/m4a.o: CC1 := tools/agbcc/bin/old_agbcc$(EXE)
-=======
-
-$(C_BUILDDIR)/m4a.o: CC1 := $(TOOLS_DIR)/agbcc/bin/old_agbcc$(EXE)
-
->>>>>>> 625a006c
 $(C_BUILDDIR)/record_mixing.o: CFLAGS += -ffreestanding
 $(C_BUILDDIR)/librfu_intr.o: CC1 := $(TOOLS_DIR)/agbcc/bin/agbcc_arm$(EXE)
 $(C_BUILDDIR)/librfu_intr.o: CFLAGS := -O2 -mthumb-interwork -quiet
@@ -361,58 +307,16 @@
 # As a side effect, they're evaluated immediately instead of when the rule is invoked.
 # It doesn't look like $(shell) can be deferred so there might not be a better way (Icedude_907: there is soon).
 
-<<<<<<< HEAD
 # For C dependencies.
 # Args: $1 = Output file without extension (build/assets/src/data), $2 = Input file (src/data.c)
 define C_DEP
 $(call C_DEP_IMPL,$1,$2,$1)
-=======
-ifeq ($(SCAN_DEPS),1)
-ifeq ($(NODEP),1)
-$(C_BUILDDIR)/%.o: $(C_SUBDIR)/%.c
-ifeq (,$(KEEP_TEMPS))
-	@echo "$(CC1) <flags> -o $@ $<"
-	@$(CPP) $(CPPFLAGS) $< | $(PREPROC) -i $< charmap.txt | $(CC1) $(CFLAGS) -o - - | cat - <(echo -e ".text\n\t.align\t2, 0") | $(AS) $(ASFLAGS) -o $@ -
-else
-	@$(CPP) $(CPPFLAGS) $< -o $(C_BUILDDIR)/$*.i
-	@$(PREPROC) $(C_BUILDDIR)/$*.i charmap.txt | $(CC1) $(CFLAGS) -o $(C_BUILDDIR)/$*.s
-	@echo -e ".text\n\t.align\t2, 0\n" >> $(C_BUILDDIR)/$*.s
-	$(AS) $(ASFLAGS) -o $@ $(C_BUILDDIR)/$*.s
-endif
-else
-define C_DEP
-$1: $2 $$(shell $(SCANINC) -I include -I $(TOOLS_DIR)/agbcc/include -I gflib $2)
-ifeq (,$$(KEEP_TEMPS))
-	@echo "$$(CC1) <flags> -o $$@ $$<"
-	@$$(CPP) $$(CPPFLAGS) $$< | $$(PREPROC) -i $$< charmap.txt | $$(CC1) $$(CFLAGS) -o - - | cat - <(echo -e ".text\n\t.align\t2, 0") | $$(AS) $$(ASFLAGS) -o $$@ -
-else
-	@$$(CPP) $$(CPPFLAGS) $$< -o $$(C_BUILDDIR)/$3.i
-	@$$(PREPROC) $$(C_BUILDDIR)/$3.i charmap.txt | $$(CC1) $$(CFLAGS) -o $$(C_BUILDDIR)/$3.s
-	@echo -e ".text\n\t.align\t2, 0\n" >> $$(C_BUILDDIR)/$3.s
-	$$(AS) $$(ASFLAGS) -o $$@ $$(C_BUILDDIR)/$3.s
-endif
->>>>>>> 625a006c
 endef
 # Internal implementation details.
 # $1: Output file without extension, $2 input file, $3 temp path (if keeping)
 define C_DEP_IMPL
 $1.o: $2
 ifeq (,$(KEEP_TEMPS))
-<<<<<<< HEAD
-=======
-	@echo "$(CC1) <flags> -o $@ $<"
-	@$(CPP) $(CPPFLAGS) $< | $(PREPROC) -i $< charmap.txt | $(CC1) $(CFLAGS) -o - - | cat - <(echo -e ".text\n\t.align\t2, 0") | $(AS) $(ASFLAGS) -o $@ -
-else
-	@$(CPP) $(CPPFLAGS) $< -o $(GFLIB_BUILDDIR)/$*.i
-	@$(PREPROC) $(GFLIB_BUILDDIR)/$*.i charmap.txt | $(CC1) $(CFLAGS) -o $(GFLIB_BUILDDIR)/$*.s
-	@echo -e ".text\n\t.align\t2, 0\n" >> $(GFLIB_BUILDDIR)/$*.s
-	$(AS) $(ASFLAGS) -o $@ $(GFLIB_BUILDDIR)/$*.s
-endif
-else
-define GFLIB_DEP
-$1: $2 $$(shell $(SCANINC) -I include -I $(TOOLS_DIR)/agbcc/include -I gflib $2)
-ifeq (,$$(KEEP_TEMPS))
->>>>>>> 625a006c
 	@echo "$$(CC1) <flags> -o $$@ $$<"
 	@$$(CPP) $$(CPPFLAGS) $$< | $$(PREPROC) -i $$< charmap.txt | $$(CC1) $$(CFLAGS) -o - - | cat - <(echo -e ".text\n\t.align\t2, 0") | $$(AS) $$(ASFLAGS) -o $$@ -
 else
@@ -432,22 +336,11 @@
 
 # Create generic rules if no dependency scanning, else create the real rules
 ifeq ($(NODEP),1)
-<<<<<<< HEAD
 $(eval $(call C_DEP,$(C_BUILDDIR)/%,$(C_SUBDIR)/%.c))
 $(eval $(call C_DEP,$(GFLIB_BUILDDIR)/%,$(GFLIB_SUBDIR)/%.c))
 else
 $(foreach src,$(C_SRCS),$(eval $(call C_DEP,$(OBJ_DIR)/$(basename $(src)),$(src))))
 $(foreach src,$(GFLIB_SRCS),$(eval $(call C_DEP,$(OBJ_DIR)/$(basename $(src)),$(src))))
-=======
-$(C_BUILDDIR)/%.o: $(C_SUBDIR)/%.s
-	$(PREPROC) $< charmap.txt | $(CPP) -I include - | $(PREPROC) -i $$< charmap.txt | $(AS) $(ASFLAGS) -o $@
-else
-define SRC_ASM_DATA_DEP
-$1: $2 $$(shell $(SCANINC) -I include -I "" $2)
-	$$(PREPROC) $$< charmap.txt | $$(CPP) -I include - | $$(PREPROC) -ie $$< charmap.txt | $$(AS) $$(ASFLAGS) -o $$@
-endef
-$(foreach src, $(C_ASM_SRCS), $(eval $(call SRC_ASM_DATA_DEP,$(patsubst $(C_SUBDIR)/%.s,$(C_BUILDDIR)/%.o, $(src)),$(src))))
->>>>>>> 625a006c
 endif
 
 # Similar methodology for Assembly files
@@ -460,7 +353,7 @@
 # As above but first doing a preprocessor pass
 define ASM_DEP_PREPROC
 $1.o: $2
-	$$(PREPROC) $$< charmap.txt | $$(CPP) $(INCLUDE_SCANINC_ARGS) - | $$(AS) $$(ASFLAGS) -o $$@
+	$$(PREPROC) $$< charmap.txt | $$(CPP) $(INCLUDE_SCANINC_ARGS) - | $$(PREPROC) -ie $$< charmap.txt | $$(AS) $$(ASFLAGS) -o $$@
 $(call ASM_SCANINC,$1,$2)
 endef
 
@@ -472,14 +365,9 @@
 
 # Dummy rules or real rules
 ifeq ($(NODEP),1)
-<<<<<<< HEAD
 $(eval $(call ASM_DEP,$(ASM_BUILDDIR)/%,$(ASM_SUBDIR)/%.s))
 $(eval $(call ASM_DEP_PREPROC,$(C_BUILDDIR)/%,$(C_SUBDIR)/%.s))
 $(eval $(call ASM_DEP_PREPROC,$(DATA_ASM_BUILDDIR)/%,$(DATA_ASM_SUBDIR)/%.s))
-=======
-$(DATA_ASM_BUILDDIR)/%.o: $(DATA_ASM_SUBDIR)/%.s
-	$(PREPROC) $< charmap.txt | $(CPP) -I include - | $(PREPROC) -ie $$< charmap.txt | $(AS) $(ASFLAGS) -o $@
->>>>>>> 625a006c
 else
 $(foreach src, $(ASM_SRCS), $(eval $(call ASM_DEP,$(src:%.s=$(OBJ_DIR)/%),$(src))))
 $(foreach src, $(C_ASM_SRCS), $(eval $(call ASM_DEP_PREPROC,$(src:%.s=$(OBJ_DIR)/%),$(src))))
@@ -516,11 +404,7 @@
 libagbsyscall:
 	@$(MAKE) -C libagbsyscall TOOLCHAIN=$(TOOLCHAIN) MODERN=$(MODERN)
 
-<<<<<<< HEAD
 # Elf from object files
-=======
-LDFLAGS = -Map ../../$(MAP)
->>>>>>> 625a006c
 $(ELF): $(OBJ_DIR)/ld_script.ld $(OBJS) libagbsyscall
 	@echo "cd $(OBJ_DIR) && $(LD) $(LDFLAGS) -T ld_script.ld -o ../../$@ <objects> <lib>"
 	@cd $(OBJ_DIR) && $(LD) $(LDFLAGS) -T ld_script.ld --print-memory-usage -o ../../$@ $(OBJS_REL) $(LIB) | cat
