ENTRY(Start)

gNumMusicPlayers = 4;
gMaxLines = 0;

SECTIONS {
    . = 0x2000000;

    ewram (NOLOAD) :
    ALIGN(4)
    {
        gHeap = .;

        . = 0x20000;

<EWRAM>

        . = 0x40000;
    }

    . = 0x3000000;

    iwram (NOLOAD) :
    ALIGN(4)
    {
        /* .bss starts at 0x3000000 */
<BSS>

        /* .bss.code starts at 0x3001AA8 */
        src/m4a_2.o(.bss.code);

        /* COMMON starts at 0x30022A8 */
<COMMON>

        . = 0x8000;
    }

    . = 0x8000000;

    .text :
    ALIGN(4)
    {
        asm/crt0.o(.text);
        src/main.o(.text);
        src/malloc.o(.text);
        src/dma3_manager.o(.text);
        src/gpu_regs.o(.text);
        asm/bg.o(.text);
        asm/blit.o(.text);
        asm/window.o(.text);
        asm/text.o(.text);
        asm/sprite.o(.text);
        src/string_util.o(.text);
        asm/link.o(.text);
        asm/rtc.o(.text);
        asm/main_menu.o(.text);
        asm/rom3.o(.text);
        asm/decompress.o(.text);
        asm/rom_8034C54.o(.text);
        asm/pokemon_1.o(.text);
        asm/calculate_base_damage.o(.text);
        asm/pokemon_2.o(.text);
        asm/pokemon_3.o(.text);
        asm/trig.o(.text);
<<<<<<< HEAD
        asm/rng.o(.text);
        asm/rom_806F640.o(.text);
        src/blend_palette.o(.text);
=======
        src/rng.o(.text);
        asm/util.o(.text);
        asm/blend_palette.o(.text);
>>>>>>> 83ae14e2
        asm/daycare.o(.text);
        asm/egg_hatch.o(.text);
        asm/rom_8072304.o(.text);
        asm/load_save.o(.text);
        asm/trade.o(.text);
        asm/berry_blender.o(.text);
        asm/play_time.o(.text);
        asm/new_game.o(.text);
        asm/rom4.o(.text);
        asm/fieldmap.o(.text);
        asm/metatile_behavior.o(.text);
        asm/field_camera.o(.text);
        asm/field_door.o(.text);
        asm/field_player_avatar.o(.text);
        asm/field_map_obj.o(.text);
        asm/field_ground_effect.o(.text);
        asm/map_obj_8097404.o(.text);
        asm/field_message_box.o(.text);
        asm/map_obj_lock.o(.text);
        asm/text_window.o(.text);
        asm/script.o(.text);
        asm/scrcmd.o(.text);
        asm/field_control_avatar.o(.text);
        asm/event_data.o(.text);
        asm/coord_event_weather.o(.text);
        asm/field_tasks.o(.text);
        asm/clock.o(.text);
        asm/reset_rtc_screen.o(.text);
        asm/start_menu.o(.text);
        asm/tileset.o(.text);
        src/palette.o(.text);
        asm/sound.o(.text);
        asm/battle_anim.o(.text);
        asm/rom_80A5C6C.o(.text);
        src/task.o(.text);
        asm/rom5.o(.text);
        asm/title_screen.o(.text);
        asm/weather.o(.text);
        asm/rom_80AEFFC.o(.text);
        asm/battle_setup.o(.text);
        asm/cable_club.o(.text);
        asm/trainer_see.o(.text);
        asm/fldeff_emotion.o(.text);
        asm/wild_encounter.o(.text);
        asm/field_effect.o(.text);
        asm/unknown_task.o(.text);
        asm/option_menu.o(.text);
        asm/pokedex.o(.text);
        asm/trainer_card.o(.text);
        asm/rom_80C6FA0.o(.text);
        asm/item.o(.text);
        asm/contest.o(.text);
        asm/shop.o(.text);
        asm/berry.o(.text);
        asm/script_menu.o(.text);
        asm/naming_screen.o(.text);
        asm/money.o(.text);
        asm/contest_effect.o(.text);
        asm/record_mixing.o(.text);
        asm/secret_base.o(.text);
        asm/tv.o(.text);
        asm/contest_link_80F57C4.o(.text);
        asm/script_pokemon_util_80F87D8.o(.text);
        asm/field_poison.o(.text);
        asm/big_shroomish_barboach.o(.text);
        asm/fldeff_80F9BCC.o(.text);
        asm/truck_scene.o(.text);
        asm/porthole.o(.text);
        asm/rotating_gate.o(.text);
        asm/safari_zone.o(.text);
        asm/contest_link_80FC4F4.o(.text);
        asm/item_use.o(.text);
        asm/battle_anim_80FE840.o(.text);
        asm/bike.o(.text);
        asm/easy_chat.o(.text);
        asm/mon_markings.o(.text);
        asm/mauville_old_man.o(.text);
        asm/mail.o(.text);
        asm/menu_helpers.o(.text);
        asm/dewford_trend.o(.text);
        asm/heal_location.o(.text);
        asm/region_map.o(.text);
        asm/cute_sketch.o(.text);
        asm/decoration.o(.text);
        asm/slot_machine.o(.text);
        asm/contest_painting.o(.text);
        src/battle_ai.o(.text);
        asm/trader.o(.text);
        asm/starter_choose.o(.text);
        asm/wallclock.o(.text);
        asm/rom6.o(.text);
        asm/battle_records.o(.text);
        asm/rom_813C5BC.o(.text);
        asm/pokedex_area_screen.o(.text);
        asm/evolution_scene.o(.text);
        asm/roulette.o(.text);
        asm/pokedex_cry_screen.o(.text);
        asm/coins.o(.text);
        asm/landmark.o(.text);
        asm/fldeff_strength.o(.text);
        asm/rom_8145E84.o(.text);
        asm/battle_transition.o(.text);
        asm/battle_814AEAC.o(.text);
        asm/battle_message.o(.text);
        asm/cable_car.o(.text);
        asm/rom_8151534.o(.text);
        asm/roulette_util.o(.text);
        asm/cable_car_util.o(.text);
        asm/save.o(.text);
        asm/mystery_event_script.o(.text);
        asm/field_effect_helpers.o(.text);
        asm/contest_ai.o(.text);
        asm/rom_8158B30.o(.text);
        asm/player_pc.o(.text);
        asm/intro.o(.text);
        asm/rom_81700F8.o(.text);
        asm/field_region_map.o(.text);
        asm/battle_anim_8170478.o(.text);
        asm/hall_of_fame.o(.text);
        asm/credits.o(.text);
        asm/lottery_corner.o(.text);
        asm/diploma.o(.text);
        asm/berry_tag_screen.o(.text);
        asm/mystery_event_menu.o(.text);
        asm/save_failed_screen.o(.text);
        asm/braille_puzzles.o(.text);
        asm/pokeblock_feed.o(.text);
        asm/clear_save_data_screen.o(.text);
        asm/intro_credits_graphics.o(.text);
        asm/evolution_graphics.o(.text);
        asm/bard_music.o(.text);
        asm/fldeff_teleport.o(.text);
        asm/rom_817C95C.o(.text);
        asm/front_pic_anim.o(.text);
        asm/rom_8184DA4.o(.text);
        src/multiboot.o(.text);
        asm/rom_81BAD84.o(.text);
    } =0

    script_data :
    ALIGN(4)
    {
        data/event_scripts.o(script_data);
        data/battle_anim_scripts.o(script_data);
        data/battle_scripts_1.o(script_data);
        data/field_effect_scripts.o(script_data);
        data/battle_scripts_2.o(script_data);
        data/battle_ai_scripts.o(script_data);
        data/contest_ai_scripts.o(script_data);
        data/script_funcs.o(script_data);
    } =0

    lib_text :
    ALIGN(4)
    {
        asm/libgcnmultiboot.o(.text);
        asm/m4a_1.o(.text);
        src/m4a_2.o(.text);
        asm/m4a_3.o(.text);
        src/m4a_4.o(.text);
        src/agb_flash.o(.text);
        src/agb_flash_1m.o(.text);
        src/agb_flash_mx.o(.text);
        src/siirtc.o(.text);
        asm/librfu.o(.text);
        asm/libagbsyscall.o(.text);
        tools/agbcc/lib/libgcc.a:_call_via_rX.o(.text);
        tools/agbcc/lib/libgcc.a:_divdi3.o(.text);
        tools/agbcc/lib/libgcc.a:_divsi3.o(.text);
        tools/agbcc/lib/libgcc.a:_dvmd_tls.o(.text);
        tools/agbcc/lib/libgcc.a:_fixunsdfsi.o(.text);
        tools/agbcc/lib/libgcc.a:_fixunssfsi.o(.text);
        tools/agbcc/lib/libgcc.a:_modsi3.o(.text);
        tools/agbcc/lib/libgcc.a:_muldi3.o(.text);
        tools/agbcc/lib/libgcc.a:_udivdi3.o(.text);
        tools/agbcc/lib/libgcc.a:_udivsi3.o(.text);
        tools/agbcc/lib/libgcc.a:_umodsi3.o(.text);
        tools/agbcc/lib/libgcc.a:dp-bit.o(.text);
        tools/agbcc/lib/libgcc.a:fp-bit.o(.text);
        tools/agbcc/lib/libgcc.a:_lshrdi3.o(.text);
        tools/agbcc/lib/libgcc.a:_negdi2.o(.text);
        src/libc.o(.text);
    } =0

    .rodata :
    ALIGN(4)
    {
        src/main.o(.rodata);
        data/bg.o(.rodata);
        data/window.o(.rodata);
        data/text.o(.rodata);
        data/sprite.o(.rodata);
        src/string_util.o(.rodata);
        data/data2.o(.rodata);
        data/battle_message.o(.rodata);
        data/cable_car.o(.rodata);
        data/save.o(.rodata);
        data/field_effect_helpers.o(.rodata);
        data/contest_ai.o(.rodata);
        data/rom_8158B30.o(.rodata);
        data/player_pc.o(.rodata);
        data/intro.o(.rodata);
        data/field_region_map.o(.rodata);
        data/battle_anim_8170478.o(.rodata);
        data/hall_of_fame.o(.rodata);
        data/credits.o(.rodata);
        data/lottery_corner.o(.rodata);
        data/diploma.o(.rodata);
        data/strings.o(.rodata);
        data/berry_tag_screen.o(.rodata);
        data/mystery_event_menu.o(.rodata);
        data/save_failed_screen.o(.rodata);
        data/braille_puzzles.o(.rodata);
        data/pokeblock_feed.o(.rodata);
        data/clear_save_data_screen.o(.rodata);
        data/intro_credits_graphics.o(.rodata);
        data/evolution_graphics.o(.rodata);
        data/bard_music.o(.rodata);
        data/data_860A4AC.o(.rodata);
        data/fonts.o(.rodata);
        data/mystery_event_msg.o(.rodata);
        src/m4a_tables.o(.rodata);
        data/sound_data.o(.rodata);
    } =0

    lib_rodata :
    ALIGN(4)
    {
        src/agb_flash.o(.rodata);
        src/agb_flash_1m.o(.rodata);
        src/agb_flash_mx.o(.rodata);
        src/agb_flash_le.o(.rodata);
        src/siirtc.o(.rodata);
        data/librfu_rodata.o(.rodata);
        tools/agbcc/lib/libgcc.a:_divdi3.o(.rodata);
        tools/agbcc/lib/libgcc.a:_udivdi3.o(.rodata);
    } =0

    other_data :
    ALIGN(4)
    {
        data/unknown_serial_data.o(.rodata);
        data/multiboot_berry_glitch_fix.o(.rodata);
        data/multiboot_pokemon_colosseum.o(.rodata);
    } =0

    gap1 :
    {
        gap1_start = ABSOLUTE(.);
        BYTE(0x00)
        . = 0x8B00000 - gap1_start;
    } =0

    anim_mon_front_pic_data :
    ALIGN(4)
    {
        data/anim_mon_front_pics.o(anim_mon_front_pic_data);
    } =0

    gap2 :
    {
        gap2_start = ABSOLUTE(.);
        BYTE(0x00)
        . = 0x8C00000 - gap2_start;
    } =0

    gfx_data :
    ALIGN(4)
    {
        data/graphics.o(gfx_data);
    } =0

    /* Discard everything not specifically mentioned above. */
    /DISCARD/ :
    {
        *(*);
    }
}<|MERGE_RESOLUTION|>--- conflicted
+++ resolved
@@ -62,15 +62,9 @@
         asm/pokemon_2.o(.text);
         asm/pokemon_3.o(.text);
         asm/trig.o(.text);
-<<<<<<< HEAD
-        asm/rng.o(.text);
-        asm/rom_806F640.o(.text);
-        src/blend_palette.o(.text);
-=======
         src/rng.o(.text);
         asm/util.o(.text);
-        asm/blend_palette.o(.text);
->>>>>>> 83ae14e2
+        src/blend_palette.o(.text);
         asm/daycare.o(.text);
         asm/egg_hatch.o(.text);
         asm/rom_8072304.o(.text);
