--- conflicted
+++ resolved
@@ -217,11 +217,7 @@
         asm/battle_controller_wally.o(.text);
         asm/player_pc.o(.text);
         asm/intro.o(.text);
-<<<<<<< HEAD
         src/reset_save_heap.o(.text);
-=======
-        asm/reset_save_heap.o(.text);
->>>>>>> 74bda5b6
         asm/field_region_map.o(.text);
         asm/battle_anim_8170478.o(.text);
         asm/hall_of_fame.o(.text);
