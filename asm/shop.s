	.include "asm/macros.inc"
	.include "constants/constants.inc"

	.syntax unified

	.text

	thumb_func_start CreateShopMenu
@ s8 CreateShopMenu(s8 type)
CreateShopMenu: @ 80DFA78
	push {r4,r5,lr}
	sub sp, 0x10
	adds r4, r0, 0
	lsls r4, 24
	lsrs r4, 24
	bl ScriptContext2_Enable
	ldr r5, =gUnknown_02039F60
	strb r4, [r5, 0xF]
	cmp r4, 0
	bne _080DFACC
	ldr r0, =gUnknown_08589A38
	ldr r1, [r0, 0x4]
	ldr r0, [r0]
	str r0, [sp]
	str r1, [sp, 0x4]
	ldr r4, =gUnknown_08589A10
	adds r0, r4, 0
	movs r1, 0x3
	bl GetMaxWidthInMenuTable
	lsls r0, 24
	ldr r2, =0x00ffffff
	ldr r1, [sp]
	ands r1, r2
	orrs r1, r0
	str r1, [sp]
	mov r0, sp
	bl AddWindow
	strb r0, [r5, 0xE]
	str r4, [r5, 0x4]
	movs r5, 0x3
	b _080DFAF8
	.pool
_080DFACC:
	ldr r0, =gUnknown_08589A38
	ldr r1, [r0, 0xC]
	ldr r0, [r0, 0x8]
	str r0, [sp, 0x8]
	str r1, [sp, 0xC]
	ldr r4, =gUnknown_08589A28
	adds r0, r4, 0
	movs r1, 0x2
	bl GetMaxWidthInMenuTable
	lsls r0, 24
	ldr r2, =0x00ffffff
	ldr r1, [sp, 0x8]
	ands r1, r2
	orrs r1, r0
	str r1, [sp, 0x8]
	add r0, sp, 0x8
	bl AddWindow
	strb r0, [r5, 0xE]
	str r4, [r5, 0x4]
	movs r5, 0x2
_080DFAF8:
	ldr r4, =gUnknown_02039F60
	ldrb r0, [r4, 0xE]
	movs r1, 0
	bl SetStandardWindowBorderStyle
	ldrb r0, [r4, 0xE]
	ldr r2, [r4, 0x4]
	adds r1, r5, 0
	bl PrintMenuTable
	ldrb r0, [r4, 0xE]
	adds r1, r5, 0
	movs r2, 0
	bl InitMenuInUpperLeftCornerPlaySoundWhenAPressed
	ldrb r0, [r4, 0xE]
	bl PutWindowTilemap
	ldrb r0, [r4, 0xE]
	movs r1, 0x1
	bl CopyWindowToVram
	ldr r0, =Task_ShopMenu
	movs r1, 0x8
	bl CreateTask
	lsls r0, 24
	lsrs r0, 24
	add sp, 0x10
	pop {r4,r5}
	pop {r1}
	bx r1
	.pool
	thumb_func_end CreateShopMenu

	thumb_func_start SetShopMenuCallback
@ void SetShopMenuCallback()
SetShopMenuCallback: @ 80DFB4C
	ldr r1, =gUnknown_02039F60
	str r0, [r1]
	bx lr
	.pool
	thumb_func_end SetShopMenuCallback

	thumb_func_start SetShopItemsForSale
@ int SetShopItemsForSale(s16 *itemsForSale)
SetShopItemsForSale: @ 80DFB58
	push {lr}
	adds r1, r0, 0
	movs r2, 0
	ldr r3, =gUnknown_02039F60
	str r1, [r3, 0x8]
	strh r2, [r3, 0xC]
	ldrh r0, [r1]
	cmp r0, 0
	beq _080DFB80
_080DFB6A:
	ldrh r0, [r3, 0xC]
	adds r0, 0x1
	strh r0, [r3, 0xC]
	adds r0, r2, 0x1
	lsls r0, 16
	lsrs r2, r0, 16
	lsls r0, r2, 1
	adds r0, r1
	ldrh r0, [r0]
	cmp r0, 0
	bne _080DFB6A
_080DFB80:
	pop {r0}
	bx r0
	.pool
	thumb_func_end SetShopItemsForSale

	thumb_func_start Task_ShopMenu
@ void Task_ShopMenu(u8 taskId)
Task_ShopMenu: @ 80DFB88
	push {r4,r5,lr}
	lsls r0, 24
	lsrs r4, r0, 24
	adds r5, r4, 0
	bl ProcessMenuInputNoWrapAround
	lsls r0, 24
	asrs r2, r0, 24
	movs r0, 0x2
	negs r0, r0
	cmp r2, r0
	beq _080DFBC4
	adds r0, 0x1
	cmp r2, r0
	bne _080DFBB4
	movs r0, 0x5
	bl PlaySE
	adds r0, r4, 0
	bl HandleShopMenuQuit
	b _080DFBC4
_080DFBB4:
	ldr r0, =gUnknown_02039F60
	ldr r1, [r0, 0x4]
	lsls r0, r2, 3
	adds r0, r1
	ldr r1, [r0, 0x4]
	adds r0, r5, 0
	bl _call_via_r1
_080DFBC4:
	pop {r4,r5}
	pop {r0}
	bx r0
	.pool
	thumb_func_end Task_ShopMenu

	thumb_func_start HandleShopMenuBuy
@ void HandleShopMenuBuy(u8 taskId)
HandleShopMenuBuy: @ 80DFBD0
	push {r4,lr}
	lsls r0, 24
	lsrs r0, 24
	lsls r1, r0, 2
	adds r1, r0
	lsls r1, 3
	ldr r2, =gTasks + 0x8
	adds r4, r1, r2
	ldr r3, =CB2_InitBuyMenu
	lsrs r0, r3, 16
	strh r0, [r4, 0x10]
	strh r3, [r4, 0x12]
	subs r2, 0x8
	adds r1, r2
	ldr r0, =Task_GoToBuyOrSellMenu
	str r0, [r1]
	movs r0, 0x1
	movs r1, 0
	bl FadeScreen
	pop {r4}
	pop {r0}
	bx r0
	.pool
	thumb_func_end HandleShopMenuBuy

	thumb_func_start HandleShopMenuSell
@ void HandleShopMenuSell(u8 taskId)
HandleShopMenuSell: @ 80DFC0C
	push {r4,lr}
	lsls r0, 24
	lsrs r0, 24
	lsls r1, r0, 2
	adds r1, r0
	lsls r1, 3
	ldr r2, =gTasks + 0x8
	adds r4, r1, r2
	ldr r3, =CB2_GoToSellMenu
	lsrs r0, r3, 16
	strh r0, [r4, 0x10]
	strh r3, [r4, 0x12]
	subs r2, 0x8
	adds r1, r2
	ldr r0, =Task_GoToBuyOrSellMenu
	str r0, [r1]
	movs r0, 0x1
	movs r1, 0
	bl FadeScreen
	pop {r4}
	pop {r0}
	bx r0
	.pool
	thumb_func_end HandleShopMenuSell

	thumb_func_start CB2_ExitSellMenu
@ int CB2_ExitSellMenu()
CB2_ExitSellMenu: @ 80DFC48
	push {lr}
	ldr r0, =gFieldCallback
	ldr r1, =MapPostLoadHook_ExitBuyOrSellMenu
	str r1, [r0]
	ldr r0, =CB2_ReturnToField
	bl SetMainCallback2
	pop {r0}
	bx r0
	.pool
	thumb_func_end CB2_ExitSellMenu

	thumb_func_start HandleShopMenuQuit
@ void HandleShopMenuQuit(u8 taskId)
HandleShopMenuQuit: @ 80DFC68
	push {r4,r5,lr}
	adds r4, r0, 0
	lsls r4, 24
	lsrs r4, 24
	ldr r5, =gUnknown_02039F60
	ldrb r0, [r5, 0xE]
	movs r1, 0x2
	bl sub_8198070
	ldrb r0, [r5, 0xE]
	bl RemoveWindow
	bl SaveRecordedItemPurchasesForTVShow
	bl ScriptContext2_Disable
	adds r0, r4, 0
	bl DestroyTask
	ldr r5, [r5]
	cmp r5, 0
	beq _080DFC98
	bl _call_via_r5
_080DFC98:
	pop {r4,r5}
	pop {r0}
	bx r0
	.pool
	thumb_func_end HandleShopMenuQuit

	thumb_func_start Task_GoToBuyOrSellMenu
@ int Task_GoToBuyOrSellMenu(u8 taskId)
Task_GoToBuyOrSellMenu: @ 80DFCA4
	push {r4,lr}
	lsls r0, 24
	lsrs r2, r0, 24
	lsls r0, r2, 2
	adds r0, r2
	lsls r0, 3
	ldr r1, =gTasks + 0x8
	adds r4, r0, r1
	ldr r0, =gPaletteFade
	ldrb r1, [r0, 0x7]
	movs r0, 0x80
	ands r0, r1
	cmp r0, 0
	bne _080DFCD2
	adds r0, r2, 0
	bl DestroyTask
	ldrh r0, [r4, 0x10]
	lsls r0, 16
	ldrh r1, [r4, 0x12]
	orrs r0, r1
	bl SetMainCallback2
_080DFCD2:
	pop {r4}
	pop {r0}
	bx r0
	.pool
	thumb_func_end Task_GoToBuyOrSellMenu

	thumb_func_start MapPostLoadHook_ExitBuyOrSellMenu
@ void MapPostLoadHook_ExitBuyOrSellMenu()
MapPostLoadHook_ExitBuyOrSellMenu: @ 80DFCE0
	push {lr}
	bl pal_fill_black
	ldr r0, =Task_ExitSellMenu
	movs r1, 0x8
	bl CreateTask
	pop {r0}
	bx r0
	.pool
	thumb_func_end MapPostLoadHook_ExitBuyOrSellMenu

	thumb_func_start Task_ExitSellMenu
@ void Task_ExitSellMenu(u8 taskId)
Task_ExitSellMenu: @ 80DFCF8
	push {r4,r5,lr}
	lsls r0, 24
	lsrs r4, r0, 24
	adds r5, r4, 0
	bl IsWeatherNotFadingIn
	lsls r0, 24
	lsrs r0, 24
	cmp r0, 0x1
	bne _080DFD36
	ldr r0, =gUnknown_02039F60
	ldrb r0, [r0, 0xF]
	cmp r0, 0x2
	bne _080DFD2C
	ldr r1, =gText_CanIHelpWithAnythingElse
	ldr r2, =ReturnToShopMenuAfterExitingSellMenu
	adds r0, r4, 0
	bl DisplayItemMessageOnField
	b _080DFD36
	.pool
_080DFD2C:
	ldr r1, =gText_AnythingElseICanHelp
	ldr r2, =ReturnToShopMenuAfterExitingSellMenu
	adds r0, r5, 0
	bl DisplayItemMessageOnField
_080DFD36:
	pop {r4,r5}
	pop {r0}
	bx r0
	.pool
	thumb_func_end Task_ExitSellMenu

	thumb_func_start ReturnToShopMenuAfterExitingSellMenu
@ void ReturnToShopMenuAfterExitingSellMenu(u8 taskId)
ReturnToShopMenuAfterExitingSellMenu: @ 80DFD44
	push {r4,lr}
	adds r4, r0, 0
	lsls r4, 24
	lsrs r4, 24
	ldr r0, =gUnknown_02039F60
	ldrb r0, [r0, 0xF]
	bl CreateShopMenu
	adds r0, r4, 0
	bl DestroyTask
	pop {r4}
	pop {r0}
	bx r0
	.pool
	thumb_func_end ReturnToShopMenuAfterExitingSellMenu

	thumb_func_start CB2_BuyMenu
@ void CB2_BuyMenu()
CB2_BuyMenu: @ 80DFD64
	push {lr}
	bl RunTasks
	bl AnimateSprites
	bl BuildOamBuffer
	bl do_scheduled_bg_tilemap_copies_to_vram
	bl UpdatePaletteFade
	pop {r0}
	bx r0
	thumb_func_end CB2_BuyMenu

	thumb_func_start VBlankCB_BuyMenu
@ void VBlankCB_BuyMenu()
VBlankCB_BuyMenu: @ 80DFD80
	push {lr}
	bl LoadOam
	bl ProcessSpriteCopyRequests
	bl TransferPlttBuffer
	pop {r0}
	bx r0
	thumb_func_end VBlankCB_BuyMenu

	thumb_func_start CB2_InitBuyMenu
@ void CB2_InitBuyMenu()
CB2_InitBuyMenu: @ 80DFD94
	push {r4,r5,lr}
	sub sp, 0xC
	ldr r0, =gMain
	movs r1, 0x87
	lsls r1, 3
	adds r5, r0, r1
	ldrb r4, [r5]
	cmp r4, 0
	beq _080DFE20
	cmp r4, 0x1
	bne _080DFDAC
	b _080DFEE4
_080DFDAC:
	bl BuyMenuDrawGraphics
	bl BuyMenuAddScrollIndicatorArrows
	ldr r0, =Task_BuyMenu
	movs r1, 0x8
	bl CreateTask
	adds r4, r0, 0
	lsls r4, 24
	lsrs r4, 24
	ldr r0, =gMultiuseListMenuTemplate
	movs r1, 0
	movs r2, 0
	bl ListMenuInit
	ldr r2, =gTasks
	lsls r1, r4, 2
	adds r1, r4
	lsls r1, 3
	adds r1, r2
	lsls r0, 24
	lsrs r0, 24
	movs r5, 0
	strh r0, [r1, 0x16]
	movs r4, 0x1
	negs r4, r4
	adds r0, r4, 0
	movs r1, 0x10
	movs r2, 0
	bl BlendPalettes
	str r5, [sp]
	adds r0, r4, 0
	movs r1, 0
	movs r2, 0x10
	movs r3, 0
	bl BeginNormalPaletteFade
	ldr r0, =VBlankCB_BuyMenu
	bl SetVBlankCallback
	ldr r0, =CB2_BuyMenu
	bl SetMainCallback2
	b _080DFEF4
	.pool
_080DFE20:
	bl SetVBlankHBlankCallbacksToNull
	str r4, [sp, 0x8]
	movs r1, 0xE0
	lsls r1, 19
	ldr r2, =0x01000100
	add r0, sp, 0x8
	bl CpuFastSet
	bl ScanlineEffect_Stop
	bl reset_temp_tile_data_buffers
	bl FreeAllSpritePalettes
	bl ResetPaletteFade
	bl ResetSpriteData
	bl ResetTasks
	bl clear_scheduled_bg_copies_to_vram
	ldr r4, =gUnknown_02039F70
	ldr r0, =0x000020b0
	bl AllocZeroed
	str r0, [r4]
	ldr r1, =0x0000200b
	adds r0, r1
	movs r1, 0xFF
	strb r1, [r0]
	ldr r0, [r4]
	ldr r1, =0x0000200d
	adds r0, r1
	movs r1, 0x1
	negs r1, r1
	strb r1, [r0]
	ldr r0, [r4]
	ldr r1, =0x0000200e
	adds r0, r1
	movs r1, 0x1
	negs r1, r1
	strb r1, [r0]
	bl BuyMenuBuildListMenuTemplate
	bl BuyMenuInitBgs
	movs r4, 0x20
	str r4, [sp]
	str r4, [sp, 0x4]
	movs r0, 0
	movs r1, 0
	movs r2, 0
	movs r3, 0
	bl FillBgTilemapBufferRect_Palette0
	str r4, [sp]
	str r4, [sp, 0x4]
	movs r0, 0x1
	movs r1, 0
	movs r2, 0
	movs r3, 0
	bl FillBgTilemapBufferRect_Palette0
	str r4, [sp]
	str r4, [sp, 0x4]
	movs r0, 0x2
	movs r1, 0
	movs r2, 0
	movs r3, 0
	bl FillBgTilemapBufferRect_Palette0
	str r4, [sp]
	str r4, [sp, 0x4]
	movs r0, 0x3
	movs r1, 0
	movs r2, 0
	movs r3, 0
	bl FillBgTilemapBufferRect_Palette0
	bl BuyMenuInitWindows
	bl BuyMenuDecompressBgGraphics
	b _080DFEEE
	.pool
_080DFEE4:
	bl free_temp_tile_data_buffers_if_possible
	lsls r0, 24
	cmp r0, 0
	bne _080DFEF4
_080DFEEE:
	ldrb r0, [r5]
	adds r0, 0x1
	strb r0, [r5]
_080DFEF4:
	add sp, 0xC
	pop {r4,r5}
	pop {r0}
	bx r0
	thumb_func_end CB2_InitBuyMenu

	thumb_func_start BuyMenuFreeMemory
@ void BuyMenuFreeMemory()
BuyMenuFreeMemory: @ 80DFEFC
	push {lr}
	ldr r0, =gUnknown_02039F70
	ldr r0, [r0]
	bl Free
	ldr r0, =gUnknown_02039F74
	ldr r0, [r0]
	bl Free
	ldr r0, =gUnknown_02039F78
	ldr r0, [r0]
	bl Free
	bl FreeAllWindowBuffers
	pop {r0}
	bx r0
	.pool
	thumb_func_end BuyMenuFreeMemory

	thumb_func_start BuyMenuBuildListMenuTemplate
@ void BuyMenuBuildListMenuTemplate()
BuyMenuBuildListMenuTemplate: @ 80DFF2C
	push {r4-r7,lr}
	ldr r7, =gUnknown_02039F74
	ldr r4, =gUnknown_02039F60
	ldrh r0, [r4, 0xC]
	adds r0, 0x1
	lsls r0, 3
	bl Alloc
	str r0, [r7]
	ldr r5, =gUnknown_02039F78
	ldrh r0, [r4, 0xC]
	adds r0, 0x1
	lsls r0, 4
	bl Alloc
	str r0, [r5]
	movs r6, 0
	ldrh r0, [r4, 0xC]
	cmp r6, r0
	bcs _080DFF78
_080DFF54:
	lsls r1, r6, 3
	ldr r0, [r7]
	adds r0, r1
	ldr r2, [r4, 0x8]
	lsls r1, r6, 1
	adds r1, r2
	ldrh r1, [r1]
	lsls r3, r6, 4
	ldr r2, [r5]
	adds r2, r3
	bl BuyMenuSetListEntry
	adds r0, r6, 0x1
	lsls r0, 16
	lsrs r6, r0, 16
	ldrh r2, [r4, 0xC]
	cmp r6, r2
	bcc _080DFF54
_080DFF78:
	ldr r4, =gUnknown_02039F78
	lsls r5, r6, 4
	ldr r0, [r4]
	adds r0, r5
	ldr r1, =gText_Cancel2
	bl StringCopy
	ldr r2, =gUnknown_02039F74
	ldr r0, [r2]
	lsls r1, r6, 3
	adds r1, r0
	ldr r0, [r4]
	adds r0, r5
	str r0, [r1]
	movs r0, 0x2
	negs r0, r0
	str r0, [r1, 0x4]
	ldr r3, =gMultiuseListMenuTemplate
	adds r1, r3, 0
	ldr r0, =gUnknown_08589A48
	ldm r0!, {r4-r6}
	stm r1!, {r4-r6}
	ldm r0!, {r4-r6}
	stm r1!, {r4-r6}
	ldr r0, [r2]
	str r0, [r3]
	ldr r0, =gUnknown_02039F60
	ldrh r0, [r0, 0xC]
	adds r1, r0, 0x1
	strh r1, [r3, 0xC]
	lsls r0, r1, 16
	lsrs r0, 16
	cmp r0, 0x8
	bls _080DFFDC
	movs r0, 0x8
	strh r0, [r3, 0xE]
	b _080DFFDE
	.pool
_080DFFDC:
	strh r1, [r3, 0xE]
_080DFFDE:
	ldr r0, =gUnknown_02039F70
	ldr r0, [r0]
	ldr r1, =gMultiuseListMenuTemplate
	ldrh r1, [r1, 0xE]
	ldr r2, =0x00002004
	adds r0, r2
	strh r1, [r0]
	pop {r4-r7}
	pop {r0}
	bx r0
	.pool
	thumb_func_end BuyMenuBuildListMenuTemplate

	thumb_func_start BuyMenuSetListEntry
@ void BuyMenuSetListEntry(struct ListMenuEntry *entry, u16 code, u8 *str)
BuyMenuSetListEntry: @ 80E0000
	push {r4-r6,lr}
	adds r6, r0, 0
	adds r5, r2, 0
	lsls r1, 16
	lsrs r4, r1, 16
	ldr r0, =gUnknown_02039F60
	ldrb r0, [r0, 0xF]
	cmp r0, 0
	bne _080E0020
	adds r0, r4, 0
	adds r1, r5, 0
	bl CopyItemName
	b _080E002C
	.pool
_080E0020:
	lsls r1, r4, 5
	ldr r0, =gDecorations + 1
	adds r1, r0
	adds r0, r5, 0
	bl StringCopy
_080E002C:
	str r5, [r6]
	str r4, [r6, 0x4]
	pop {r4-r6}
	pop {r0}
	bx r0
	.pool
	thumb_func_end BuyMenuSetListEntry

	thumb_func_start BuyMenuPrintItemDescriptionAndShowItemIcon
@ void BuyMenuPrintItemDescriptionAndShowItemIcon(s32 menuEntryCode, bool8 isInitialSelection, struct ListMenu *listMenu)
BuyMenuPrintItemDescriptionAndShowItemIcon: @ 80E003C
	push {r4-r7,lr}
	mov r7, r8
	push {r7}
	sub sp, 0x8
	adds r7, r0, 0
	lsls r1, 24
	lsrs r1, 24
	cmp r1, 0x1
	beq _080E0054
	movs r0, 0x5
	bl PlaySE
_080E0054:
	movs r0, 0x2
	negs r0, r0
	cmp r7, r0
	beq _080E0078
	lsls r4, r7, 16
	lsrs r0, r4, 16
	ldr r1, =gUnknown_02039F70
	ldr r1, [r1]
	ldr r2, =0x0000200c
	adds r1, r2
	ldrb r1, [r1]
	bl BuyMenuAddItemIcon
	b _080E008A
	.pool
_080E0078:
	ldr r0, =0x0000ffff
	ldr r1, =gUnknown_02039F70
	ldr r1, [r1]
	ldr r2, =0x0000200c
	adds r1, r2
	ldrb r1, [r1]
	bl BuyMenuAddItemIcon
	lsls r4, r7, 16
_080E008A:
	lsrs r4, 16
	mov r8, r4
	ldr r6, =gUnknown_02039F70
	ldr r0, [r6]
	ldr r5, =0x0000200c
	adds r0, r5
	ldrb r0, [r0]
	movs r4, 0x1
	adds r1, r4, 0
	eors r1, r0
	mov r0, r8
	bl BuyMenuRemoveItemIcon
	ldr r1, [r6]
	adds r1, r5
	ldrb r0, [r1]
	eors r0, r4
	strb r0, [r1]
	movs r0, 0x2
	negs r0, r0
	cmp r7, r0
	beq _080E00E8
	ldr r0, =gUnknown_02039F60
	ldrb r0, [r0, 0xF]
	cmp r0, 0
	bne _080E00D8
	mov r0, r8
	bl ItemId_GetDescription
	adds r4, r0, 0
	b _080E00EA
	.pool
_080E00D8:
	ldr r0, =gDecorations
	lsls r1, r7, 5
	adds r0, 0x18
	adds r1, r0
	ldr r4, [r1]
	b _080E00EA
	.pool
_080E00E8:
	ldr r4, =gText_QuitShopping
_080E00EA:
	movs r0, 0x2
	movs r1, 0
	bl FillWindowPixelBuffer
	movs r0, 0
	str r0, [sp]
	str r0, [sp, 0x4]
	movs r0, 0x2
	adds r1, r4, 0
	movs r2, 0x3
	movs r3, 0x1
	bl BuyMenuPrint
	add sp, 0x8
	pop {r3}
	mov r8, r3
	pop {r4-r7}
	pop {r0}
	bx r0
	.pool
	thumb_func_end BuyMenuPrintItemDescriptionAndShowItemIcon

	thumb_func_start BuyMenuPrintPriceInList
@ void BuyMenuPrintPriceInList(u8 windowId, s32 menuEntryCode, u8 y)
BuyMenuPrintPriceInList: @ 80E0114
	push {r4-r7,lr}
	sub sp, 0x14
	lsls r0, 24
	lsrs r6, r0, 24
	lsls r2, 24
	lsrs r7, r2, 24
	movs r0, 0x2
	negs r0, r0
	cmp r1, r0
	beq _080E01AC
	ldr r0, =gUnknown_02039F60
	ldrb r0, [r0, 0xF]
	cmp r0, 0
	bne _080E0164
	ldr r5, =gStringVar1
	lsls r0, r1, 16
	lsrs r0, 16
	bl ItemId_GetPrice
	adds r4, r0, 0
	movs r0, 0x1
	bl GetPriceReduction
	lsls r4, 16
	lsrs r4, 16
	lsls r0, 24
	lsrs r0, 24
	asrs r4, r0
	adds r0, r5, 0
	adds r1, r4, 0
	movs r2, 0
	movs r3, 0x5
	bl ConvertIntToDecimalStringN
	b _080E0176
	.pool
_080E0164:
	ldr r0, =gStringVar1
	ldr r2, =gDecorations
	lsls r1, 5
	adds r1, r2
	ldrh r1, [r1, 0x14]
	movs r2, 0
	movs r3, 0x5
	bl ConvertIntToDecimalStringN
_080E0176:
	ldr r4, =gStringVar4
	ldr r1, =gText_PokedollarVar1
	adds r0, r4, 0
	bl StringExpandPlaceholders
	movs r0, 0x7
	adds r1, r4, 0
	movs r2, 0x78
	bl GetStringRightAlignXOffset
	adds r2, r0, 0
	lsls r2, 24
	lsrs r2, 24
	movs r0, 0
	str r0, [sp]
	str r0, [sp, 0x4]
	ldr r0, =gUnknown_08589AB3
	str r0, [sp, 0x8]
	movs r0, 0x1
	negs r0, r0
	str r0, [sp, 0xC]
	str r4, [sp, 0x10]
	adds r0, r6, 0
	movs r1, 0x7
	adds r3, r7, 0
	bl AddTextPrinterParameterized2
_080E01AC:
	add sp, 0x14
	pop {r4-r7}
	pop {r0}
	bx r0
	.pool
	thumb_func_end BuyMenuPrintPriceInList

	thumb_func_start BuyMenuAddScrollIndicatorArrows
@ void BuyMenuAddScrollIndicatorArrows()
BuyMenuAddScrollIndicatorArrows: @ 80E01C8
	push {r4,r5,lr}
	sub sp, 0x10
	ldr r5, =gUnknown_02039F70
	ldr r2, [r5]
	ldr r4, =0x0000200b
	adds r0, r2, r4
	ldrb r0, [r0]
	cmp r0, 0xFF
	bne _080E0206
	ldr r0, =gUnknown_02039F60
	ldrh r1, [r0, 0xC]
	adds r0, r1, 0x1
	cmp r0, 0x8
	ble _080E0206
	subs r0, r1, 0x7
	str r0, [sp]
	ldr r0, =0x00000834
	str r0, [sp, 0x4]
	str r0, [sp, 0x8]
	ldr r1, =0x00002008
	adds r0, r2, r1
	str r0, [sp, 0xC]
	movs r0, 0x2
	movs r1, 0xAC
	movs r2, 0xC
	movs r3, 0x94
	bl AddScrollIndicatorArrowPairParameterized
	ldr r1, [r5]
	adds r1, r4
	strb r0, [r1]
_080E0206:
	add sp, 0x10
	pop {r4,r5}
	pop {r0}
	bx r0
	.pool
	thumb_func_end BuyMenuAddScrollIndicatorArrows

	thumb_func_start BuyMenuRemoveScrollIndicatorArrows
@ void BuyMenuRemoveScrollIndicatorArrows()
BuyMenuRemoveScrollIndicatorArrows: @ 80E0224
	push {r4,lr}
	ldr r4, =gUnknown_02039F70
	ldr r0, [r4]
	ldr r2, =0x0000200b
	adds r1, r0, r2
	ldrb r0, [r1]
	cmp r0, 0xFF
	beq _080E0242
	bl RemoveScrollIndicatorArrowPair
	ldr r0, [r4]
	ldr r1, =0x0000200b
	adds r0, r1
	movs r1, 0xFF
	strb r1, [r0]
_080E0242:
	pop {r4}
	pop {r0}
	bx r0
	.pool
	thumb_func_end BuyMenuRemoveScrollIndicatorArrows

	thumb_func_start BuyMenuPrintCursor
@ void BuyMenuPrintCursor(u8 taskId, u8 colorSetId)
BuyMenuPrintCursor: @ 80E0250
	push {r4,lr}
	sub sp, 0x8
	adds r4, r1, 0
	lsls r0, 24
	lsrs r0, 24
	lsls r4, 24
	lsrs r4, 24
	bl ListMenuGetYCoordForPrintingArrowCursor
	adds r3, r0, 0
	lsls r3, 24
	lsrs r3, 24
	ldr r1, =gText_SelectorArrow2
	movs r0, 0
	str r0, [sp]
	str r4, [sp, 0x4]
	movs r0, 0x1
	movs r2, 0
	bl BuyMenuPrint
	add sp, 0x8
	pop {r4}
	pop {r0}
	bx r0
	.pool
	thumb_func_end BuyMenuPrintCursor

	thumb_func_start BuyMenuAddItemIcon
@ void BuyMenuAddItemIcon(u16 id, u8 iconSlot)
BuyMenuAddItemIcon: @ 80E0284
	push {r4,lr}
	sub sp, 0x8
	lsls r0, 16
	lsrs r2, r0, 16
	lsls r1, 24
	lsrs r3, r1, 24
	ldr r0, =gUnknown_02039F70
	ldr r4, =0x0000200d
	adds r1, r3, r4
	ldr r0, [r0]
	adds r4, r0, r1
	ldrb r0, [r4]
	cmp r0, 0xFF
	bne _080E0310
	ldr r0, =gUnknown_02039F60
	ldrb r0, [r0, 0xF]
	cmp r0, 0
	beq _080E02AE
	ldr r0, =0x0000ffff
	cmp r2, r0
	bne _080E02F0
_080E02AE:
	ldr r0, =0x0000083e
	adds r1, r3, r0
	adds r0, r1, 0
	bl AddItemIconSprite
	lsls r0, 24
	lsrs r2, r0, 24
	cmp r2, 0x40
	beq _080E0310
	strb r2, [r4]
	ldr r1, =gSprites
	lsls r0, r2, 4
	adds r0, r2
	lsls r0, 2
	adds r0, r1
	movs r1, 0x18
	strh r1, [r0, 0x24]
	movs r1, 0x58
	strh r1, [r0, 0x26]
	b _080E0310
	.pool
_080E02F0:
	lsls r0, r2, 24
	lsrs r0, 24
	ldr r2, =0x0000083e
	adds r1, r3, r2
	str r1, [sp]
	str r1, [sp, 0x4]
	movs r1, 0x14
	movs r2, 0x54
	movs r3, 0x1
	bl AddDecorationIconObject
	lsls r0, 24
	lsrs r2, r0, 24
	cmp r2, 0x40
	beq _080E0310
	strb r2, [r4]
_080E0310:
	add sp, 0x8
	pop {r4}
	pop {r0}
	bx r0
	.pool
	thumb_func_end BuyMenuAddItemIcon

	thumb_func_start BuyMenuRemoveItemIcon
@ void BuyMenuRemoveItemIcon(u16 id, u8 iconSlot)
BuyMenuRemoveItemIcon: @ 80E031C
	push {r4,r5,lr}
	lsls r1, 24
	lsrs r4, r1, 24
	ldr r0, =gUnknown_02039F70
	ldr r2, =0x0000200d
	adds r1, r4, r2
	ldr r0, [r0]
	adds r5, r0, r1
	ldrb r0, [r5]
	cmp r0, 0xFF
	beq _080E0356
	ldr r0, =0x0000083e
	adds r4, r0
	adds r0, r4, 0
	bl FreeSpriteTilesByTag
	adds r0, r4, 0
	bl FreeSpritePaletteByTag
	ldrb r1, [r5]
	lsls r0, r1, 4
	adds r0, r1
	lsls r0, 2
	ldr r1, =gSprites
	adds r0, r1
	bl DestroySprite
	movs r0, 0xFF
	strb r0, [r5]
_080E0356:
	pop {r4,r5}
	pop {r0}
	bx r0
	.pool
	thumb_func_end BuyMenuRemoveItemIcon

	thumb_func_start BuyMenuInitBgs
@ void BuyMenuInitBgs()
BuyMenuInitBgs: @ 80E036C
	push {r4,lr}
	movs r0, 0
	bl ResetBgsAndClearDma3BusyFlags
	ldr r1, =gUnknown_08589A60
	movs r0, 0
	movs r2, 0x4
	bl InitBgsFromTemplates
	ldr r4, =gUnknown_02039F70
	ldr r1, [r4]
	movs r0, 0x80
	lsls r0, 4
	adds r1, r0
	movs r0, 0x1
	bl SetBgTilemapBuffer
	ldr r1, [r4]
	movs r0, 0xC0
	lsls r0, 5
	adds r1, r0
	movs r0, 0x2
	bl SetBgTilemapBuffer
	ldr r1, [r4]
	movs r0, 0x80
	lsls r0, 5
	adds r1, r0
	movs r0, 0x3
	bl SetBgTilemapBuffer
	movs r0, 0x10
	movs r1, 0
	bl SetGpuReg
	movs r0, 0x12
	movs r1, 0
	bl SetGpuReg
	movs r0, 0x14
	movs r1, 0
	bl SetGpuReg
	movs r0, 0x16
	movs r1, 0
	bl SetGpuReg
	movs r0, 0x18
	movs r1, 0
	bl SetGpuReg
	movs r0, 0x1A
	movs r1, 0
	bl SetGpuReg
	movs r0, 0x1C
	movs r1, 0
	bl SetGpuReg
	movs r0, 0x1E
	movs r1, 0
	bl SetGpuReg
	movs r0, 0x50
	movs r1, 0
	bl SetGpuReg
	movs r1, 0x82
	lsls r1, 5
	movs r0, 0
	bl SetGpuReg
	movs r0, 0
	bl ShowBg
	movs r0, 0x1
	bl ShowBg
	movs r0, 0x2
	bl ShowBg
	movs r0, 0x3
	bl ShowBg
	pop {r4}
	pop {r0}
	bx r0
	.pool
	thumb_func_end BuyMenuInitBgs

	thumb_func_start BuyMenuDecompressBgGraphics
@ void BuyMenuDecompressBgGraphics()
BuyMenuDecompressBgGraphics: @ 80E0424
	push {lr}
	sub sp, 0x4
	ldr r1, =gBuyMenuFrame_Gfx
	movs r2, 0xE8
	lsls r2, 2
	ldr r3, =0x000003e3
	movs r0, 0
	str r0, [sp]
	movs r0, 0x1
	bl decompress_and_copy_tile_data_to_vram
	ldr r0, =gBuyMenuFrame_Tilemap
	ldr r1, =gUnknown_02039F70
	ldr r1, [r1]
	bl LZDecompressWram
	ldr r0, =gMenuMoneyPal
	movs r1, 0xC0
	movs r2, 0x20
	bl LoadCompressedPalette
	add sp, 0x4
	pop {r0}
	bx r0
	.pool
	thumb_func_end BuyMenuDecompressBgGraphics

	thumb_func_start BuyMenuInitWindows
@ void BuyMenuInitWindows()
BuyMenuInitWindows: @ 80E0468
	push {lr}
	ldr r0, =gUnknown_08589A70
	bl InitWindows
	bl DeactivateAllTextPrinters
	movs r0, 0
	movs r1, 0x1
	movs r2, 0xD0
<<<<<<< HEAD
	bl LoadSav2WindowGfx
=======
	bl LoadUserWindowBorderGfx
>>>>>>> 07ef7627
	movs r0, 0
	movs r1, 0xA
	movs r2, 0xE0
	bl LoadMessageBoxGfx
	movs r0, 0
	bl PutWindowTilemap
	movs r0, 0x1
	bl PutWindowTilemap
	movs r0, 0x2
	bl PutWindowTilemap
	pop {r0}
	bx r0
	.pool
	thumb_func_end BuyMenuInitWindows

	thumb_func_start BuyMenuPrint
@ void BuyMenuPrint(u8 windowId, u8 *str, u8 x, u8 y, u8 speed, u8 colorSetId)
BuyMenuPrint: @ 80E04A4
	push {r4-r6,lr}
	sub sp, 0x14
	ldr r6, [sp, 0x24]
	ldr r5, [sp, 0x28]
	lsls r0, 24
	lsrs r0, 24
	lsls r2, 24
	lsrs r2, 24
	lsls r3, 24
	lsrs r3, 24
	lsls r5, 24
	lsrs r5, 24
	movs r4, 0
	str r4, [sp]
	str r4, [sp, 0x4]
	lsls r4, r5, 1
	adds r4, r5
	ldr r5, =gUnknown_08589AB0
	adds r4, r5
	str r4, [sp, 0x8]
	lsls r6, 24
	asrs r6, 24
	str r6, [sp, 0xC]
	str r1, [sp, 0x10]
	movs r1, 0x1
	bl AddTextPrinterParameterized2
	add sp, 0x14
	pop {r4-r6}
	pop {r0}
	bx r0
	.pool
	thumb_func_end BuyMenuPrint

	thumb_func_start BuyMenuDisplayMessage
@ void BuyMenuDisplayMessage(u8 taskId, u8 *str, void ( *callback)(u8 taskId))
BuyMenuDisplayMessage: @ 80E04E8
	push {r4-r6,lr}
	sub sp, 0x10
	adds r4, r0, 0
	adds r5, r1, 0
	adds r6, r2, 0
	lsls r4, 24
	lsrs r4, 24
	bl GetPlayerTextSpeed
	lsls r0, 24
	lsrs r0, 24
	movs r1, 0x1
	str r1, [sp]
	str r0, [sp, 0x4]
	str r5, [sp, 0x8]
	str r6, [sp, 0xC]
	adds r0, r4, 0
	movs r1, 0x5
	movs r2, 0xA
	movs r3, 0xE
	bl DisplayMessageAndContinueTask
	movs r0, 0
	bl schedule_bg_copy_tilemap_to_vram
	add sp, 0x10
	pop {r4-r6}
	pop {r0}
	bx r0
	thumb_func_end BuyMenuDisplayMessage

	thumb_func_start BuyMenuDrawGraphics
@ void BuyMenuDrawGraphics()
BuyMenuDrawGraphics: @ 80E0524
	push {lr}
	bl BuyMenuDrawMapGraphics
	bl BuyMenuCopyMenuBgToBg1TilemapBuffer
	movs r0, 0x13
	movs r1, 0xB
	bl AddMoneyLabelObject
	ldr r0, =gSaveBlock1Ptr
	ldr r0, [r0]
	movs r1, 0x92
	lsls r1, 3
	adds r0, r1
	bl GetMoney
	adds r3, r0, 0
	movs r0, 0
	movs r1, 0x1
	movs r2, 0xD
	bl PrintMoneyAmountInMoneyBoxWithBorder
	movs r0, 0
	bl schedule_bg_copy_tilemap_to_vram
	movs r0, 0x1
	bl schedule_bg_copy_tilemap_to_vram
	movs r0, 0x2
	bl schedule_bg_copy_tilemap_to_vram
	movs r0, 0x3
	bl schedule_bg_copy_tilemap_to_vram
	pop {r0}
	bx r0
	.pool
	thumb_func_end BuyMenuDrawGraphics

	thumb_func_start BuyMenuDrawMapGraphics
@ void BuyMenuDrawMapGraphics()
BuyMenuDrawMapGraphics: @ 80E0570
	push {lr}
	bl BuyMenuCollectEventObjectData
	bl BuyMenuDrawEventObjects
	bl BuyMenuDrawMapBg
	pop {r0}
	bx r0
	thumb_func_end BuyMenuDrawMapGraphics

	thumb_func_start BuyMenuDrawMapBg
@ void BuyMenuDrawMapBg()
BuyMenuDrawMapBg: @ 80E0584
	push {r4-r7,lr}
	mov r7, r10
	mov r6, r9
	mov r5, r8
	push {r5-r7}
	sub sp, 0x4
	ldr r0, =gMapHeader
	ldr r0, [r0]
	mov r9, r0
	mov r4, sp
	adds r4, 0x2
	mov r0, sp
	adds r1, r4, 0
	bl GetXYCoordsOneStepInFrontOfPlayer
	mov r1, sp
	mov r0, sp
	ldrh r0, [r0]
	subs r0, 0x4
	strh r0, [r1]
	ldrh r0, [r4]
	subs r0, 0x4
	strh r0, [r4]
	movs r1, 0
	mov r10, r4
_080E05B6:
	movs r4, 0
	lsls r7, r1, 16
	asrs r0, r7, 16
	mov r8, r0
_080E05BE:
	mov r0, sp
	movs r1, 0
	ldrsh r0, [r0, r1]
	lsls r4, 16
	asrs r5, r4, 16
	adds r0, r5
	mov r2, r10
	movs r3, 0
	ldrsh r1, [r2, r3]
	add r1, r8
	bl MapGridGetMetatileIdAt
	lsls r0, 16
	lsrs r6, r0, 16
	adds r0, r5, 0
	mov r1, r8
	bl BuyMenuCheckForOverlapWithMenuBg
	lsls r0, 24
	lsrs r0, 24
	cmp r0, 0x1
	bne _080E0608
	mov r0, sp
	movs r1, 0
	ldrsh r0, [r0, r1]
	adds r0, r5
	mov r2, r10
	movs r3, 0
	ldrsh r1, [r2, r3]
	add r1, r8
	bl MapGridGetMetatileLayerTypeAt
	lsls r0, 24
	lsrs r5, r0, 24
	b _080E060A
	.pool
_080E0608:
	movs r5, 0x1
_080E060A:
	ldr r0, =0x000001ff
	cmp r6, r0
	bhi _080E062C
	asrs r0, r4, 16
	mov r2, r9
	ldr r1, [r2, 0x10]
	lsls r3, r6, 4
	ldr r2, [r1, 0xC]
	adds r2, r3
	asrs r1, r7, 16
	adds r3, r5, 0
	bl BuyMenuDrawMapMetatile
	b _080E0644
	.pool
_080E062C:
	asrs r0, r4, 16
	mov r3, r9
	ldr r2, [r3, 0x14]
	ldr r3, =0xfffffe00
	adds r1, r6, r3
	lsls r1, 4
	ldr r2, [r2, 0xC]
	adds r2, r1
	asrs r1, r7, 16
	adds r3, r5, 0
	bl BuyMenuDrawMapMetatile
_080E0644:
	movs r1, 0x80
	lsls r1, 9
	adds r0, r4, r1
	lsrs r4, r0, 16
	asrs r0, 16
	cmp r0, 0xE
	ble _080E05BE
	adds r0, r7, r1
	lsrs r1, r0, 16
	asrs r0, 16
	cmp r0, 0x9
	ble _080E05B6
	add sp, 0x4
	pop {r3-r5}
	mov r8, r3
	mov r9, r4
	mov r10, r5
	pop {r4-r7}
	pop {r0}
	bx r0
	.pool
	thumb_func_end BuyMenuDrawMapBg

	thumb_func_start BuyMenuDrawMapMetatile
@ void BuyMenuDrawMapMetatile(u16 x, u16 y, u16 *src, u8 metatileLayerType)
BuyMenuDrawMapMetatile: @ 80E0670
	push {r4-r7,lr}
	adds r7, r2, 0
	lsls r3, 24
	lsrs r3, 24
	adds r2, r3, 0
	lsls r0, 17
	lsrs r5, r0, 16
	lsls r1, 22
	lsrs r1, 16
	cmp r3, 0x1
	beq _080E06C0
	cmp r3, 0x1
	bgt _080E0690
	cmp r3, 0
	beq _080E0696
	b _080E0728
_080E0690:
	cmp r2, 0x2
	beq _080E06F8
	b _080E0728
_080E0696:
	ldr r6, =gUnknown_02039F70
	ldr r0, [r6]
	movs r2, 0xC0
	lsls r2, 5
	adds r0, r2
	lsls r5, 16
	asrs r5, 16
	lsls r4, r1, 16
	asrs r4, 16
	adds r1, r5, 0
	adds r2, r4, 0
	adds r3, r7, 0
	bl BuyMenuDrawMapMetatileLayer
	ldr r0, [r6]
	movs r1, 0x80
	lsls r1, 4
	b _080E06E2
	.pool
_080E06C0:
	ldr r6, =gUnknown_02039F70
	ldr r0, [r6]
	movs r2, 0x80
	lsls r2, 5
	adds r0, r2
	lsls r5, 16
	asrs r5, 16
	lsls r4, r1, 16
	asrs r4, 16
	adds r1, r5, 0
	adds r2, r4, 0
	adds r3, r7, 0
	bl BuyMenuDrawMapMetatileLayer
	ldr r0, [r6]
	movs r1, 0xC0
	lsls r1, 5
_080E06E2:
	adds r0, r1
	adds r3, r7, 0
	adds r3, 0x8
	adds r1, r5, 0
	adds r2, r4, 0
	bl BuyMenuDrawMapMetatileLayer
	b _080E0728
	.pool
_080E06F8:
	ldr r6, =gUnknown_02039F70
	ldr r0, [r6]
	movs r2, 0x80
	lsls r2, 5
	adds r0, r2
	lsls r5, 16
	asrs r5, 16
	lsls r4, r1, 16
	asrs r4, 16
	adds r1, r5, 0
	adds r2, r4, 0
	adds r3, r7, 0
	bl BuyMenuDrawMapMetatileLayer
	ldr r0, [r6]
	movs r1, 0x80
	lsls r1, 4
	adds r0, r1
	adds r3, r7, 0
	adds r3, 0x8
	adds r1, r5, 0
	adds r2, r4, 0
	bl BuyMenuDrawMapMetatileLayer
_080E0728:
	pop {r4-r7}
	pop {r0}
	bx r0
	.pool
	thumb_func_end BuyMenuDrawMapMetatile

	thumb_func_start BuyMenuDrawMapMetatileLayer
@ int BuyMenuDrawMapMetatileLayer(void *tilemapBuffer, s16 xOffset, s16 yOffset, u16 *src)
BuyMenuDrawMapMetatileLayer: @ 80E0734
	lsls r1, 16
	asrs r1, 16
	lsls r2, 16
	asrs r2, 16
	adds r1, r2
	lsls r1, 1
	adds r1, r0
	ldrh r0, [r3]
	strh r0, [r1]
	ldrh r0, [r3, 0x2]
	strh r0, [r1, 0x2]
	adds r2, r1, 0
	adds r2, 0x40
	ldrh r0, [r3, 0x4]
	strh r0, [r2]
	adds r1, 0x42
	ldrh r0, [r3, 0x6]
	strh r0, [r1]
	bx lr
	thumb_func_end BuyMenuDrawMapMetatileLayer

	thumb_func_start BuyMenuCollectEventObjectData
@ void BuyMenuCollectEventObjectData()
BuyMenuCollectEventObjectData: @ 80E075C
	push {r4-r7,lr}
	mov r7, r10
	mov r6, r9
	mov r5, r8
	push {r5-r7}
	sub sp, 0x18
	movs r0, 0
	mov r8, r0
	mov r4, sp
	adds r4, 0x2
	mov r0, sp
	adds r1, r4, 0
	bl GetXYCoordsOneStepInFrontOfPlayer
	movs r7, 0
	ldr r5, =gUnknown_02039F70
	ldr r3, =0x00002010
	movs r2, 0x10
_080E0780:
	ldr r1, [r5]
	lsls r0, r7, 2
	adds r0, r7
	lsls r0, 1
	adds r1, r3
	adds r1, r0
	strh r2, [r1]
	adds r0, r7, 0x1
	lsls r0, 24
	lsrs r7, r0, 24
	cmp r7, 0xF
	bls _080E0780
	movs r7, 0
	str r4, [sp, 0x8]
	ldr r1, =gUnknown_02039F70
	mov r9, r1
	mov r2, sp
	str r2, [sp, 0x4]
_080E07A4:
	movs r3, 0
	adds r4, r7, 0x1
	str r4, [sp, 0xC]
_080E07AA:
	ldr r1, =0x0000fffc
	adds r0, r3, r1
	ldr r2, [sp, 0x4]
	ldrh r2, [r2]
	adds r0, r2
	lsls r0, 16
	asrs r0, 16
	ldr r4, =0x0000fffe
	adds r1, r7, r4
	ldr r2, [sp, 0x8]
	ldrh r2, [r2]
	adds r1, r2
	lsls r1, 16
	asrs r1, 16
	str r3, [sp, 0x10]
	bl GetEventObjectIdByXY
	lsls r0, 24
	lsrs r6, r0, 24
	ldr r3, [sp, 0x10]
	cmp r6, 0x10
	beq _080E08C2
	mov r4, r9
	ldr r1, [r4]
	mov r0, r8
	lsls r4, r0, 2
	adds r0, r4, r0
	lsls r5, r0, 1
	ldr r2, =0x00002010
	adds r0, r1, r2
	adds r0, r5
	movs r2, 0
	mov r10, r2
	strh r6, [r0]
	ldr r2, =0x00002012
	adds r0, r1, r2
	adds r0, r5
	strh r3, [r0]
	ldr r0, =0x00002014
	adds r1, r0
	adds r1, r5
	strh r7, [r1]
	ldr r1, [sp, 0x4]
	movs r2, 0
	ldrsh r0, [r1, r2]
	subs r1, r3, 0x4
	adds r0, r1
	ldr r1, [sp, 0x8]
	movs r2, 0
	ldrsh r1, [r1, r2]
	mov r12, r1
	subs r1, r7, 0x2
	add r1, r12
	str r3, [sp, 0x10]
	bl MapGridGetMetatileLayerTypeAt
	mov r1, r9
	ldr r2, [r1]
	ldr r1, =0x00002018
	adds r1, r2
	mov r12, r1
	add r12, r5
	lsls r0, 24
	lsrs r0, 24
	mov r1, r12
	strh r0, [r1]
	ldr r1, =gEventObjects
	lsls r0, r6, 3
	adds r0, r6
	lsls r0, 2
	adds r0, r1
	ldrb r0, [r0, 0x18]
	lsls r0, 28
	lsrs r0, 28
	ldr r3, [sp, 0x10]
	cmp r0, 0x2
	beq _080E0884
	cmp r0, 0x2
	bgt _080E0870
	cmp r0, 0x1
	beq _080E0876
	b _080E08A4
	.pool
_080E0870:
	cmp r0, 0x3
	beq _080E0894
	b _080E08A4
_080E0876:
	ldr r4, =0x00002016
	adds r0, r2, r4
	adds r0, r5
	mov r1, r10
	b _080E08B6
	.pool
_080E0884:
	ldr r4, =0x00002016
	adds r0, r2, r4
	adds r0, r5
	movs r1, 0x1
	b _080E08B6
	.pool
_080E0894:
	ldr r1, =0x00002016
	adds r0, r2, r1
	adds r0, r5
	movs r1, 0x2
	b _080E08B6
	.pool
_080E08A4:
	mov r2, r9
	ldr r0, [r2]
	mov r2, r8
	adds r1, r4, r2
	lsls r1, 1
	ldr r4, =0x00002016
	adds r0, r4
	adds r0, r1
	movs r1, 0x3
_080E08B6:
	strh r1, [r0]
	mov r0, r8
	adds r0, 0x1
	lsls r0, 24
	lsrs r0, 24
	mov r8, r0
_080E08C2:
	adds r0, r3, 0x1
	lsls r0, 24
	lsrs r3, r0, 24
	cmp r3, 0x6
	bhi _080E08CE
	b _080E07AA
_080E08CE:
	ldr r1, [sp, 0xC]
	lsls r0, r1, 24
	lsrs r7, r0, 24
	cmp r7, 0x4
	bhi _080E08DA
	b _080E07A4
_080E08DA:
	add sp, 0x18
	pop {r3-r5}
	mov r8, r3
	mov r9, r4
	mov r10, r5
	pop {r4-r7}
	pop {r0}
	bx r0
	.pool
	thumb_func_end BuyMenuCollectEventObjectData

	thumb_func_start BuyMenuDrawEventObjects
@ void BuyMenuDrawEventObjects()
BuyMenuDrawEventObjects: @ 80E08F0
	push {r4-r7,lr}
	mov r7, r10
	mov r6, r9
	mov r5, r8
	push {r5-r7}
	sub sp, 0x4
	movs r7, 0
	ldr r0, =gUnknown_02039F70
	mov r8, r0
	ldr r1, =gEventObjects
	mov r10, r1
	ldr r2, =gSprites
	mov r9, r2
_080E090A:
	mov r3, r8
	ldr r0, [r3]
	lsls r1, r7, 2
	adds r1, r7
	lsls r5, r1, 1
	ldr r4, =0x00002010
	adds r0, r4
	adds r1, r0, r5
	movs r2, 0
	ldrsh r0, [r1, r2]
	cmp r0, 0x10
	beq _080E09D8
	adds r1, r0, 0
	lsls r0, r1, 3
	adds r0, r1
	lsls r0, 2
	add r0, r10
	ldrb r0, [r0, 0x5]
	bl GetEventObjectGraphicsInfo
	mov r4, r8
	ldr r3, [r4]
	ldr r2, =0x00002010
	adds r1, r3, r2
	adds r1, r5
	movs r4, 0
	ldrsh r2, [r1, r4]
	lsls r1, r2, 3
	adds r1, r2
	lsls r1, 2
	add r1, r10
	ldrb r4, [r1, 0x5]
	ldr r2, =0x00002012
	adds r1, r3, r2
	adds r1, r5
	ldrh r2, [r1]
	lsls r2, 4
	adds r2, 0x8
	lsls r2, 16
	asrs r2, 16
	ldr r1, =0x00002014
	adds r3, r1
	adds r3, r5
	ldrh r3, [r3]
	lsls r3, 4
	movs r1, 0xA
	ldrsh r0, [r0, r1]
	lsrs r1, r0, 31
	adds r0, r1
	asrs r0, 1
	subs r0, 0x30
	subs r3, r0
	lsls r3, 16
	asrs r3, 16
	movs r0, 0x2
	str r0, [sp]
	adds r0, r4, 0
	ldr r1, =SpriteCallbackDummy
	bl AddPseudoEventObject
	lsls r0, 24
	lsrs r4, r0, 24
	adds r6, r4, 0
	ldr r2, =0x00002010
	adds r1, r5, r2
	mov r3, r8
	ldr r0, [r3]
	adds r0, r1
	bl BuyMenuCheckIfEventObjectOverlapsMenuBg
	lsls r0, 24
	lsrs r0, 24
	cmp r0, 0x1
	bne _080E09C0
	lsls r2, r4, 4
	adds r2, r4
	lsls r2, 2
	add r2, r9
	adds r2, 0x42
	ldrb r0, [r2]
	movs r4, 0x40
	negs r4, r4
	adds r1, r4, 0
	ands r0, r1
	movs r1, 0x4
	orrs r0, r1
	movs r1, 0x3F
	ands r0, r1
	movs r1, 0x40
	orrs r0, r1
	strb r0, [r2]
_080E09C0:
	lsls r0, r6, 4
	adds r0, r6
	lsls r0, 2
	add r0, r9
	mov r2, r8
	ldr r1, [r2]
	ldr r3, =0x00002016
	adds r1, r3
	adds r1, r5
	ldrb r1, [r1]
	bl StartSpriteAnim
_080E09D8:
	adds r0, r7, 0x1
	lsls r0, 24
	lsrs r7, r0, 24
	cmp r7, 0xF
	bls _080E090A
	add sp, 0x4
	pop {r3-r5}
	mov r8, r3
	mov r9, r4
	mov r10, r5
	pop {r4-r7}
	pop {r0}
	bx r0
	.pool
	thumb_func_end BuyMenuDrawEventObjects

	thumb_func_start BuyMenuCheckIfEventObjectOverlapsMenuBg
BuyMenuCheckIfEventObjectOverlapsMenuBg: @ 80E0A14
	push {r4,lr}
	adds r4, r0, 0
	movs r1, 0x2
	ldrsh r0, [r4, r1]
	movs r2, 0x4
	ldrsh r1, [r4, r2]
	adds r1, 0x2
	bl BuyMenuCheckForOverlapWithMenuBg
	lsls r0, 24
	cmp r0, 0
	bne _080E0A38
	movs r1, 0x8
	ldrsh r0, [r4, r1]
	cmp r0, 0x1
	beq _080E0A38
	movs r0, 0x1
	b _080E0A3A
_080E0A38:
	movs r0, 0
_080E0A3A:
	pop {r4}
	pop {r1}
	bx r1
	thumb_func_end BuyMenuCheckIfEventObjectOverlapsMenuBg

	thumb_func_start BuyMenuCopyMenuBgToBg1TilemapBuffer
@ void BuyMenuCopyMenuBgToBg1TilemapBuffer()
BuyMenuCopyMenuBgToBg1TilemapBuffer: @ 80E0A40
	push {r4-r6,lr}
	ldr r0, =gUnknown_02039F70
	ldr r0, [r0]
	movs r1, 0x80
	lsls r1, 4
	adds r4, r0, r1
	adds r3, r0, 0
	movs r1, 0
	ldr r0, =0x0000c3e3
	adds r6, r0, 0
	ldr r5, =0x000003ff
_080E0A56:
	lsls r0, r1, 16
	asrs r2, r0, 16
	lsls r1, r2, 1
	adds r0, r1, r3
	ldrh r0, [r0]
	cmp r0, 0
	beq _080E0A6A
	adds r1, r4
	adds r0, r6
	strh r0, [r1]
_080E0A6A:
	adds r0, r2, 0x1
	lsls r0, 16
	lsrs r1, r0, 16
	asrs r0, 16
	cmp r0, r5
	ble _080E0A56
	pop {r4-r6}
	pop {r0}
	bx r0
	.pool
	thumb_func_end BuyMenuCopyMenuBgToBg1TilemapBuffer

	thumb_func_start BuyMenuCheckForOverlapWithMenuBg
@ bool8 BuyMenuCheckForOverlapWithMenuBg(u16 x, u16 y)
BuyMenuCheckForOverlapWithMenuBg: @ 80E0A88
	push {lr}
	ldr r2, =gUnknown_02039F70
	ldr r2, [r2]
	lsls r0, 1
	lsls r1, 6
	adds r1, r0
	lsls r1, 1
	adds r1, r2
	ldrh r0, [r1]
	cmp r0, 0
	bne _080E0AC0
	adds r0, r1, 0
	adds r0, 0x40
	ldrh r0, [r0]
	cmp r0, 0
	bne _080E0AC0
	ldrh r0, [r1, 0x2]
	cmp r0, 0
	bne _080E0AC0
	adds r0, r1, 0
	adds r0, 0x42
	ldrh r0, [r0]
	cmp r0, 0
	bne _080E0AC0
	movs r0, 0x1
	b _080E0AC2
	.pool
_080E0AC0:
	movs r0, 0
_080E0AC2:
	pop {r1}
	bx r1
	thumb_func_end BuyMenuCheckForOverlapWithMenuBg

	thumb_func_start Task_BuyMenu
@ void Task_BuyMenu(u8 taskId)
Task_BuyMenu: @ 80E0AC8
	push {r4-r7,lr}
	mov r7, r8
	push {r7}
	lsls r0, 24
	lsrs r6, r0, 24
	lsls r0, r6, 2
	adds r0, r6
	lsls r0, 3
	ldr r1, =gTasks + 0x8
	adds r4, r0, r1
	ldr r0, =gPaletteFade
	ldrb r1, [r0, 0x7]
	movs r0, 0x80
	ands r0, r1
	cmp r0, 0
	beq _080E0AEA
	b _080E0C8E
_080E0AEA:
	ldrb r0, [r4, 0xE]
	bl ListMenuHandleInputGetItemId
	adds r5, r0, 0
	ldrb r0, [r4, 0xE]
	ldr r7, =gUnknown_02039F70
	ldr r2, [r7]
	ldr r3, =0x00002008
	adds r1, r2, r3
	subs r3, 0x2
	adds r2, r3
	bl ListMenuGetScrollAndRow
	movs r0, 0x2
	negs r0, r0
	cmp r5, r0
	beq _080E0B24
	adds r0, 0x1
	cmp r5, r0
	bne _080E0B32
	b _080E0C8E
	.pool
_080E0B24:
	movs r0, 0x5
	bl PlaySE
	adds r0, r6, 0
	bl ExitBuyMenu
	b _080E0C8E
_080E0B32:
	movs r0, 0x5
	bl PlaySE
	strh r5, [r4, 0xA]
	movs r0, 0x2
	bl ClearWindowTilemap
	bl BuyMenuRemoveScrollIndicatorArrows
	ldrb r0, [r4, 0xE]
	movs r1, 0x2
	bl BuyMenuPrintCursor
	ldr r0, =gUnknown_02039F60
	ldrb r0, [r0, 0xF]
	cmp r0, 0
	bne _080E0B80
	lsls r0, r5, 16
	lsrs r0, 16
	bl ItemId_GetPrice
	adds r4, r0, 0
	movs r0, 0x1
	bl GetPriceReduction
	ldr r1, [r7]
	movs r2, 0x80
	lsls r2, 6
	adds r1, r2
	lsls r4, 16
	lsrs r4, 16
	lsls r0, 24
	lsrs r0, 24
	asrs r4, r0
	str r4, [r1]
	b _080E0B92
	.pool
_080E0B80:
	ldr r1, [r7]
	movs r3, 0x80
	lsls r3, 6
	adds r1, r3
	ldr r2, =gDecorations
	lsls r0, r5, 5
	adds r0, r2
	ldrh r0, [r0, 0x14]
	str r0, [r1]
_080E0B92:
	ldr r0, =gSaveBlock1Ptr
	ldr r0, [r0]
	movs r1, 0x92
	lsls r1, 3
	adds r0, r1
	ldr r2, =gUnknown_02039F70
	mov r8, r2
	ldr r1, [r2]
	movs r7, 0x80
	lsls r7, 6
	adds r1, r7
	ldr r1, [r1]
	bl IsEnoughMoney
	lsls r0, 24
	cmp r0, 0
	bne _080E0BD0
	ldr r1, =gText_YouDontHaveMoney
	ldr r2, =BuyMenuReturnToItemList
	b _080E0C28
	.pool
_080E0BD0:
	ldr r4, =gUnknown_02039F60
	ldrb r0, [r4, 0xF]
	cmp r0, 0
	bne _080E0C38
	lsls r0, r5, 16
	lsrs r5, r0, 16
	ldr r1, =gStringVar1
	adds r0, r5, 0
	bl CopyItemName
	adds r0, r5, 0
	bl ItemId_GetPocket
	lsls r0, 24
	lsrs r0, 24
	cmp r0, 0x3
	bne _080E0C24
	ldr r4, =gStringVar2
	adds r0, r5, 0
	bl ItemIdToBattleMoveId
	lsls r0, 16
	lsrs r0, 16
	movs r1, 0xD
	muls r1, r0
	ldr r0, =gMoveNames
	adds r1, r0
	adds r0, r4, 0
	bl StringCopy
	ldr r1, =gText_Var1CertainlyHowMany2
	b _080E0C26
	.pool
_080E0C24:
	ldr r1, =gText_Var1CertainlyHowMany
_080E0C26:
	ldr r2, =Task_BuyHowManyDialogueInit
_080E0C28:
	adds r0, r6, 0
	bl BuyMenuDisplayMessage
	b _080E0C8E
	.pool
_080E0C38:
	ldr r0, =gStringVar1
	lsls r1, r5, 5
	ldr r2, =gDecorations + 1
	adds r1, r2
	bl StringCopy
	ldr r0, =gStringVar2
	mov r3, r8
	ldr r1, [r3]
	adds r1, r7
	ldr r1, [r1]
	movs r2, 0
	movs r3, 0x6
	bl ConvertIntToDecimalStringN
	ldrb r0, [r4, 0xF]
	cmp r0, 0x1
	bne _080E0C7C
	ldr r0, =gStringVar4
	ldr r1, =gText_Var1IsItThatllBeVar2
	bl StringExpandPlaceholders
	b _080E0C84
	.pool
_080E0C7C:
	ldr r0, =gStringVar4
	ldr r1, =gText_YouWantedVar1ThatllBeVar2
	bl StringExpandPlaceholders
_080E0C84:
	ldr r1, =gStringVar4
	ldr r2, =BuyMenuConfirmPurchase
	adds r0, r6, 0
	bl BuyMenuDisplayMessage
_080E0C8E:
	pop {r3}
	mov r8, r3
	pop {r4-r7}
	pop {r0}
	bx r0
	.pool
	thumb_func_end Task_BuyMenu

	thumb_func_start Task_BuyHowManyDialogueInit
@ void Task_BuyHowManyDialogueInit(u8 taskId)
Task_BuyHowManyDialogueInit: @ 80E0CA4
	push {r4-r6,lr}
	sub sp, 0x8
	lsls r0, 24
	lsrs r6, r0, 24
	lsls r5, r6, 2
	adds r5, r6
	lsls r5, 3
	ldr r0, =gTasks + 0x8
	adds r5, r0
	ldrh r0, [r5, 0xA]
	bl CountTotalItemQuantityInBag
	adds r4, r0, 0
	lsls r4, 16
	lsrs r4, 16
	movs r0, 0x3
	movs r1, 0
	movs r2, 0x1
	movs r3, 0xD
	bl SetWindowBorderStyle
	ldr r0, =gStringVar1
	adds r1, r4, 0
	movs r2, 0x1
	movs r3, 0x4
	bl ConvertIntToDecimalStringN
	ldr r4, =gStringVar4
	ldr r1, =gText_InBagVar1
	adds r0, r4, 0
	bl StringExpandPlaceholders
	movs r0, 0
	str r0, [sp]
	str r0, [sp, 0x4]
	movs r0, 0x3
	adds r1, r4, 0
	movs r2, 0
	movs r3, 0x1
	bl BuyMenuPrint
	movs r0, 0x1
	strh r0, [r5, 0x2]
	movs r0, 0x4
	movs r1, 0
	movs r2, 0x1
	movs r3, 0xD
	bl SetWindowBorderStyle
	adds r0, r6, 0
	bl BuyMenuPrintItemQuantityAndPrice
	movs r0, 0
	bl schedule_bg_copy_tilemap_to_vram
	ldr r0, =gSaveBlock1Ptr
	ldr r0, [r0]
	movs r1, 0x92
	lsls r1, 3
	adds r0, r1
	bl GetMoney
	ldr r1, =gUnknown_02039F70
	ldr r4, [r1]
	movs r2, 0x80
	lsls r2, 6
	adds r1, r4, r2
	ldr r1, [r1]
	bl __udivsi3
	lsls r0, 16
	lsrs r1, r0, 16
	cmp r1, 0x63
	bls _080E0D60
	ldr r0, =0x0000200a
	adds r1, r4, r0
	movs r0, 0x63
	strb r0, [r1]
	b _080E0D66
	.pool
_080E0D60:
	ldr r2, =0x0000200a
	adds r0, r4, r2
	strb r1, [r0]
_080E0D66:
	ldr r0, =gTasks
	lsls r1, r6, 2
	adds r1, r6
	lsls r1, 3
	adds r1, r0
	ldr r0, =Task_BuyHowManyDialogueHandleInput
	str r0, [r1]
	add sp, 0x8
	pop {r4-r6}
	pop {r0}
	bx r0
	.pool
	thumb_func_end Task_BuyHowManyDialogueInit

	thumb_func_start Task_BuyHowManyDialogueHandleInput
@ void Task_BuyHowManyDialogueHandleInput(u8 taskId)
Task_BuyHowManyDialogueHandleInput: @ 80E0D88
	push {r4-r7,lr}
	lsls r0, 24
	lsrs r6, r0, 24
	adds r4, r6, 0
	lsls r0, r6, 2
	adds r0, r6
	lsls r0, 3
	ldr r1, =gTasks + 0x8
	adds r5, r0, r1
	adds r0, r5, 0x2
	ldr r7, =gUnknown_02039F70
	ldr r1, [r7]
	ldr r2, =0x0000200a
	adds r1, r2
	ldrb r1, [r1]
	bl AdjustQuantityAccordingToDPadInput
	lsls r0, 24
	lsrs r0, 24
	cmp r0, 0x1
	bne _080E0DF0
	ldrh r0, [r5, 0xA]
	bl ItemId_GetPrice
	adds r4, r0, 0
	movs r0, 0x1
	bl GetPriceReduction
	ldr r1, [r7]
	movs r2, 0x80
	lsls r2, 6
	adds r1, r2
	lsls r4, 16
	lsrs r4, 16
	lsls r0, 24
	lsrs r0, 24
	asrs r4, r0
	movs r2, 0x2
	ldrsh r0, [r5, r2]
	muls r0, r4
	str r0, [r1]
	adds r0, r6, 0
	bl BuyMenuPrintItemQuantityAndPrice
	b _080E0EA4
	.pool
_080E0DF0:
	ldr r0, =gMain
	ldrh r1, [r0, 0x2E]
	movs r0, 0x1
	ands r0, r1
	cmp r0, 0
	beq _080E0E74
	movs r0, 0x5
	bl PlaySE
	movs r0, 0x4
	movs r1, 0
	bl sub_8198070
	movs r0, 0x3
	movs r1, 0
	bl sub_8198070
	movs r0, 0x4
	bl ClearWindowTilemap
	movs r0, 0x3
	bl ClearWindowTilemap
	movs r0, 0x1
	bl PutWindowTilemap
	ldrh r0, [r5, 0xA]
	ldr r1, =gStringVar1
	bl CopyItemName
	ldr r0, =gStringVar2
	movs r2, 0x2
	ldrsh r1, [r5, r2]
	movs r2, 0
	movs r3, 0x2
	bl ConvertIntToDecimalStringN
	ldr r0, =gStringVar3
	ldr r1, [r7]
	movs r2, 0x80
	lsls r2, 6
	adds r1, r2
	ldr r1, [r1]
	movs r2, 0
	movs r3, 0x6
	bl ConvertIntToDecimalStringN
	ldr r1, =gText_Var1AndYouWantedVar2
	ldr r2, =BuyMenuConfirmPurchase
	adds r0, r6, 0
	bl BuyMenuDisplayMessage
	b _080E0EA4
	.pool
_080E0E74:
	movs r0, 0x2
	ands r0, r1
	cmp r0, 0
	beq _080E0EA4
	movs r0, 0x5
	bl PlaySE
	movs r0, 0x4
	movs r1, 0
	bl sub_8198070
	movs r0, 0x3
	movs r1, 0
	bl sub_8198070
	movs r0, 0x4
	bl ClearWindowTilemap
	movs r0, 0x3
	bl ClearWindowTilemap
	adds r0, r4, 0
	bl BuyMenuReturnToItemList
_080E0EA4:
	pop {r4-r7}
	pop {r0}
	bx r0
	thumb_func_end Task_BuyHowManyDialogueHandleInput

	thumb_func_start BuyMenuConfirmPurchase
@ void BuyMenuConfirmPurchase(u8 taskId)
BuyMenuConfirmPurchase: @ 80E0EAC
	push {lr}
	sub sp, 0x10
	lsls r0, 24
	lsrs r0, 24
	ldr r1, =gUnknown_08589AA8
	movs r2, 0
	str r2, [sp]
	movs r2, 0x1
	str r2, [sp, 0x4]
	movs r2, 0xD
	str r2, [sp, 0x8]
	ldr r2, =gUnknown_08589A08
	str r2, [sp, 0xC]
	movs r2, 0x1
	movs r3, 0
	bl CreateYesNoMenuWithCallbacks
	add sp, 0x10
	pop {r0}
	bx r0
	.pool
	thumb_func_end BuyMenuConfirmPurchase

	thumb_func_start BuyMenuTryMakePurchase
@ void BuyMenuTryMakePurchase(u8 taskId)
BuyMenuTryMakePurchase: @ 80E0EDC
	push {r4-r7,lr}
	lsls r0, 24
	lsrs r5, r0, 24
	adds r7, r5, 0
	lsls r0, r5, 2
	adds r0, r5
	lsls r0, 3
	ldr r1, =gTasks + 0x8
	adds r4, r0, r1
	movs r0, 0x1
	bl PutWindowTilemap
	ldr r6, =gUnknown_02039F60
	ldrb r0, [r6, 0xF]
	cmp r0, 0
	bne _080E0F40
	ldrh r0, [r4, 0xA]
	ldrh r1, [r4, 0x2]
	bl AddBagItem
	lsls r0, 24
	lsrs r0, 24
	cmp r0, 0x1
	bne _080E0F30
	ldr r1, =gText_HereYouGoThankYou
	ldr r2, =BuyMenuSubtractMoney
	adds r0, r5, 0
	bl BuyMenuDisplayMessage
	adds r0, r5, 0
	bl RecordItemPurchase
	b _080E0F7A
	.pool
_080E0F30:
	ldr r1, =gText_NoMoreRoomForThis
	ldr r2, =BuyMenuReturnToItemList
	b _080E0F60
	.pool
_080E0F40:
	ldrb r0, [r4, 0xA]
	bl DecorationAdd
	lsls r0, 24
	cmp r0, 0
	beq _080E0F70
	ldrb r0, [r6, 0xF]
	cmp r0, 0x1
	bne _080E0F5C
	ldr r1, =gText_ThankYouIllSendItHome
	b _080E0F5E
	.pool
_080E0F5C:
	ldr r1, =gText_ThanksIllSendItHome
_080E0F5E:
	ldr r2, =BuyMenuSubtractMoney
_080E0F60:
	adds r0, r5, 0
	bl BuyMenuDisplayMessage
	b _080E0F7A
	.pool
_080E0F70:
	ldr r1, =gText_SpaceForVar1Full
	ldr r2, =BuyMenuReturnToItemList
	adds r0, r7, 0
	bl BuyMenuDisplayMessage
_080E0F7A:
	pop {r4-r7}
	pop {r0}
	bx r0
	.pool
	thumb_func_end BuyMenuTryMakePurchase

	thumb_func_start BuyMenuSubtractMoney
@ void BuyMenuSubtractMoney(u8 taskId)
BuyMenuSubtractMoney: @ 80E0F88
	push {r4-r6,lr}
	lsls r0, 24
	lsrs r6, r0, 24
	movs r0, 0x26
	bl IncrementGameStat
	ldr r5, =gSaveBlock1Ptr
	ldr r0, [r5]
	movs r4, 0x92
	lsls r4, 3
	adds r0, r4
	ldr r1, =gUnknown_02039F70
	ldr r1, [r1]
	movs r2, 0x80
	lsls r2, 6
	adds r1, r2
	ldr r1, [r1]
	bl RemoveMoney
	movs r0, 0x5F
	bl PlaySE
	ldr r0, [r5]
	adds r0, r4
	bl GetMoney
	adds r1, r0, 0
	movs r0, 0
	movs r2, 0
	bl PrintMoneyAmountInMoneyBox
	ldr r0, =gUnknown_02039F60
	ldrb r0, [r0, 0xF]
	cmp r0, 0
	bne _080E0FF0
	ldr r0, =gTasks
	lsls r1, r6, 2
	adds r1, r6
	lsls r1, 3
	adds r1, r0
	ldr r0, =Task_ReturnToItemListAfterItemPurchase
	b _080E0FFC
	.pool
_080E0FF0:
	ldr r0, =gTasks
	lsls r1, r6, 2
	adds r1, r6
	lsls r1, 3
	adds r1, r0
	ldr r0, =Task_ReturnToItemListAfterDecorationPurchase
_080E0FFC:
	str r0, [r1]
	pop {r4-r6}
	pop {r0}
	bx r0
	.pool
	thumb_func_end BuyMenuSubtractMoney

	thumb_func_start Task_ReturnToItemListAfterItemPurchase
@ void Task_ReturnToItemListAfterItemPurchase(u8 taskId)
Task_ReturnToItemListAfterItemPurchase: @ 80E100C
	push {r4,r5,lr}
	lsls r0, 24
	lsrs r4, r0, 24
	lsls r0, r4, 2
	adds r0, r4
	lsls r0, 3
	ldr r1, =gTasks + 0x8
	adds r5, r0, r1
	ldr r0, =gMain
	ldrh r1, [r0, 0x2E]
	movs r0, 0x3
	ands r0, r1
	cmp r0, 0
	beq _080E1072
	movs r0, 0x5
	bl PlaySE
	movs r1, 0xA
	ldrsh r0, [r5, r1]
	cmp r0, 0x4
	bne _080E106C
	movs r1, 0x2
	ldrsh r0, [r5, r1]
	cmp r0, 0x9
	ble _080E106C
	movs r0, 0xC
	movs r1, 0x1
	bl AddBagItem
	lsls r0, 24
	lsrs r0, 24
	cmp r0, 0x1
	bne _080E106C
	ldr r1, =gText_ThrowInPremierBall
	ldr r2, =BuyMenuReturnToItemList
	adds r0, r4, 0
	bl BuyMenuDisplayMessage
	b _080E1072
	.pool
_080E106C:
	adds r0, r4, 0
	bl BuyMenuReturnToItemList
_080E1072:
	pop {r4,r5}
	pop {r0}
	bx r0
	thumb_func_end Task_ReturnToItemListAfterItemPurchase

	thumb_func_start Task_ReturnToItemListAfterDecorationPurchase
@ void Task_ReturnToItemListAfterDecorationPurchase(u8 taskId)
Task_ReturnToItemListAfterDecorationPurchase: @ 80E1078
	push {r4,lr}
	lsls r0, 24
	lsrs r4, r0, 24
	ldr r0, =gMain
	ldrh r1, [r0, 0x2E]
	movs r0, 0x3
	ands r0, r1
	cmp r0, 0
	beq _080E1096
	movs r0, 0x5
	bl PlaySE
	adds r0, r4, 0
	bl BuyMenuReturnToItemList
_080E1096:
	pop {r4}
	pop {r0}
	bx r0
	.pool
	thumb_func_end Task_ReturnToItemListAfterDecorationPurchase

	thumb_func_start BuyMenuReturnToItemList
@ void BuyMenuReturnToItemList(u8 taskId)
BuyMenuReturnToItemList: @ 80E10A0
	push {r4-r6,lr}
	lsls r0, 24
	lsrs r0, 24
	lsls r4, r0, 2
	adds r4, r0
	lsls r4, 3
	ldr r5, =gTasks + 0x8
	adds r6, r4, r5
	movs r0, 0x5
	movs r1, 0
	bl sub_8197DF8
	ldrb r0, [r6, 0xE]
	movs r1, 0x1
	bl BuyMenuPrintCursor
	movs r0, 0x1
	bl PutWindowTilemap
	movs r0, 0x2
	bl PutWindowTilemap
	movs r0, 0
	bl schedule_bg_copy_tilemap_to_vram
	bl BuyMenuAddScrollIndicatorArrows
	subs r5, 0x8
	adds r4, r5
	ldr r0, =Task_BuyMenu
	str r0, [r4]
	pop {r4-r6}
	pop {r0}
	bx r0
	.pool
	thumb_func_end BuyMenuReturnToItemList

	thumb_func_start BuyMenuPrintItemQuantityAndPrice
@ void BuyMenuPrintItemQuantityAndPrice(u8 taskId)
BuyMenuPrintItemQuantityAndPrice: @ 80E10EC
	push {r4,lr}
	sub sp, 0x8
	lsls r0, 24
	lsrs r0, 24
	lsls r4, r0, 2
	adds r4, r0
	lsls r4, 3
	ldr r0, =gTasks + 0x8
	adds r4, r0
	movs r0, 0x4
	movs r1, 0x11
	bl FillWindowPixelBuffer
	ldr r0, =gUnknown_02039F70
	ldr r0, [r0]
	movs r1, 0x80
	lsls r1, 6
	adds r0, r1
	ldr r3, [r0]
	movs r0, 0xFF
	str r0, [sp]
	movs r0, 0x4
	movs r1, 0x26
	movs r2, 0x1
	bl PrintMoneyAmount
	ldr r0, =gStringVar1
	movs r2, 0x2
	ldrsh r1, [r4, r2]
	movs r2, 0x2
	movs r3, 0x2
	bl ConvertIntToDecimalStringN
	ldr r4, =gStringVar4
	ldr r1, =gText_xVar1
	adds r0, r4, 0
	bl StringExpandPlaceholders
	movs r0, 0
	str r0, [sp]
	str r0, [sp, 0x4]
	movs r0, 0x4
	adds r1, r4, 0
	movs r2, 0
	movs r3, 0x1
	bl BuyMenuPrint
	add sp, 0x8
	pop {r4}
	pop {r0}
	bx r0
	.pool
	thumb_func_end BuyMenuPrintItemQuantityAndPrice

	thumb_func_start ExitBuyMenu
@ void ExitBuyMenu(u8 taskId)
ExitBuyMenu: @ 80E1168
	push {r4,lr}
	sub sp, 0x4
	adds r4, r0, 0
	lsls r4, 24
	lsrs r4, 24
	ldr r1, =gFieldCallback
	ldr r0, =MapPostLoadHook_ExitBuyOrSellMenu
	str r0, [r1]
	movs r0, 0x1
	negs r0, r0
	movs r1, 0
	str r1, [sp]
	movs r2, 0
	movs r3, 0x10
	bl BeginNormalPaletteFade
	ldr r1, =gTasks
	lsls r0, r4, 2
	adds r0, r4
	lsls r0, 3
	adds r0, r1
	ldr r1, =Task_ExitBuyMenu
	str r1, [r0]
	add sp, 0x4
	pop {r4}
	pop {r0}
	bx r0
	.pool
	thumb_func_end ExitBuyMenu

	thumb_func_start Task_ExitBuyMenu
@ void Task_ExitBuyMenu(u8 taskId)
Task_ExitBuyMenu: @ 80E11B0
	push {r4,lr}
	lsls r0, 24
	lsrs r4, r0, 24
	ldr r0, =gPaletteFade
	ldrb r1, [r0, 0x7]
	movs r0, 0x80
	ands r0, r1
	cmp r0, 0
	bne _080E11D6
	bl RemoveMoneyLabelObject
	bl BuyMenuFreeMemory
	ldr r0, =CB2_ReturnToField
	bl SetMainCallback2
	adds r0, r4, 0
	bl DestroyTask
_080E11D6:
	pop {r4}
	pop {r0}
	bx r0
	.pool
	thumb_func_end Task_ExitBuyMenu

	thumb_func_start ClearItemPurchases
@ void ClearItemPurchases()
ClearItemPurchases: @ 80E11E4
	push {lr}
	ldr r0, =gUnknown_02039F7C
	movs r1, 0
	strb r1, [r0]
	ldr r0, =gUnknown_02039F80
	movs r1, 0
	movs r2, 0xC
	bl memset
	pop {r0}
	bx r0
	.pool
	thumb_func_end ClearItemPurchases

	thumb_func_start RecordItemPurchase
@ void RecordItemPurchase(u8 taskId)
RecordItemPurchase: @ 80E1204
	push {r4-r7,lr}
	lsls r0, 24
	lsrs r0, 24
	lsls r1, r0, 2
	adds r1, r0
	lsls r1, 3
	ldr r0, =gTasks + 0x8
	adds r4, r1, r0
	movs r3, 0
	ldr r5, =gUnknown_02039F80
	adds r6, r5, 0
_080E121A:
	lsls r0, r3, 2
	adds r2, r0, r6
	ldrh r1, [r2]
	movs r7, 0xA
	ldrsh r0, [r4, r7]
	cmp r1, r0
	bne _080E1250
	ldrh r0, [r2, 0x2]
	cmp r0, 0
	beq _080E1250
	adds r1, r0, 0
	movs r3, 0x2
	ldrsh r0, [r4, r3]
	adds r0, r1, r0
	cmp r0, 0xFF
	ble _080E1248
	movs r0, 0xFF
	strh r0, [r2, 0x2]
	b _080E127A
	.pool
_080E1248:
	ldrh r0, [r4, 0x2]
	adds r0, r1, r0
	strh r0, [r2, 0x2]
	b _080E127A
_080E1250:
	adds r0, r3, 0x1
	lsls r0, 16
	lsrs r3, r0, 16
	cmp r3, 0x2
	bls _080E121A
	ldr r2, =gUnknown_02039F7C
	ldrb r0, [r2]
	cmp r0, 0x2
	bhi _080E127A
	lsls r0, 2
	adds r0, r5
	ldrh r1, [r4, 0xA]
	strh r1, [r0]
	ldrb r0, [r2]
	lsls r0, 2
	adds r0, r5
	ldrh r1, [r4, 0x2]
	strh r1, [r0, 0x2]
	ldrb r0, [r2]
	adds r0, 0x1
	strb r0, [r2]
_080E127A:
	pop {r4-r7}
	pop {r0}
	bx r0
	.pool
	thumb_func_end RecordItemPurchase

	thumb_func_start CreatePokemartMenu
@ void CreatePokemartMenu(u16 *itemsForSale)
CreatePokemartMenu: @ 80E1284
	push {r4,lr}
	adds r4, r0, 0
	movs r0, 0
	bl CreateShopMenu
	adds r0, r4, 0
	bl SetShopItemsForSale
	bl ClearItemPurchases
	ldr r0, =EnableBothScriptContexts
	bl SetShopMenuCallback
	pop {r4}
	pop {r0}
	bx r0
	.pool
	thumb_func_end CreatePokemartMenu

	thumb_func_start CreateDecorationShop1Menu
@ void CreateDecorationShop1Menu(u16 *itemsForSale)
CreateDecorationShop1Menu: @ 80E12A8
	push {r4,lr}
	adds r4, r0, 0
	movs r0, 0x1
	bl CreateShopMenu
	adds r0, r4, 0
	bl SetShopItemsForSale
	ldr r0, =EnableBothScriptContexts
	bl SetShopMenuCallback
	pop {r4}
	pop {r0}
	bx r0
	.pool
	thumb_func_end CreateDecorationShop1Menu

	thumb_func_start CreateDecorationShop2Menu
@ void CreateDecorationShop2Menu(u16 *itemsForSale)
CreateDecorationShop2Menu: @ 80E12C8
	push {r4,lr}
	adds r4, r0, 0
	movs r0, 0x2
	bl CreateShopMenu
	adds r0, r4, 0
	bl SetShopItemsForSale
	ldr r0, =EnableBothScriptContexts
	bl SetShopMenuCallback
	pop {r4}
	pop {r0}
	bx r0
	.pool
	thumb_func_end CreateDecorationShop2Menu

	thumb_func_start sub_80E12E8
sub_80E12E8: @ 80E12E8
	push {r4-r7,lr}
	mov r7, r10
	mov r6, r9
	mov r5, r8
	push {r5-r7}
	sub sp, 0x10
	mov r9, r1
	lsls r0, 24
	lsrs r0, 24
	lsls r2, 16
	lsrs r2, 16
	mov r10, r2
	ldr r2, =gTasks
	lsls r1, r0, 2
	adds r1, r0
	lsls r1, 3
	adds r1, r2
	ldrh r0, [r1, 0x10]
	subs r0, 0x1
	lsls r0, 16
	lsrs r5, r0, 16
	ldrh r0, [r1, 0x12]
	subs r0, 0x1
	lsls r0, 16
	lsrs r3, r0, 16
	ldrh r4, [r1, 0xA]
	movs r2, 0xC
	ldrsh r0, [r1, r2]
	cmp r0, 0
	bne _080E13AC
	movs r2, 0
	lsls r5, 16
	str r5, [sp, 0xC]
	lsls r0, r3, 16
	lsls r1, r4, 16
	asrs r0, 16
	str r0, [sp]
	asrs r1, 16
	str r1, [sp, 0x4]
	lsls r0, r1, 1
	mov r1, r9
	adds r7, r0, r1
_080E133C:
	movs r4, 0
	lsls r2, 16
	mov r8, r2
	asrs r0, r2, 16
	ldr r2, [sp]
	adds r6, r2, r0
_080E1348:
	ldr r0, [sp, 0xC]
	asrs r1, r0, 16
	lsls r4, 16
	asrs r0, r4, 16
	adds r5, r1, r0
	adds r0, r5, 0
	adds r1, r6, 0
	bl MapGridGetMetatileIdAt
	movs r2, 0
	ldrsh r1, [r7, r2]
	lsls r0, 16
	asrs r0, 16
	cmp r1, r0
	bne _080E1390
	ldr r0, [sp, 0x4]
	cmp r0, 0x2
	beq _080E1380
	ldrh r0, [r7, 0x2]
	mov r2, r10
	orrs r2, r0
	adds r0, r5, 0
	adds r1, r6, 0
	bl MapGridSetMetatileIdAt
	b _080E1390
	.pool
_080E1380:
	mov r1, r9
	ldrh r0, [r1]
	mov r2, r10
	orrs r2, r0
	adds r0, r5, 0
	adds r1, r6, 0
	bl MapGridSetMetatileIdAt
_080E1390:
	movs r2, 0x80
	lsls r2, 9
	adds r0, r4, r2
	lsrs r4, r0, 16
	asrs r0, 16
	cmp r0, 0x2
	ble _080E1348
	adds r0, r2, 0
	add r0, r8
	lsrs r2, r0, 16
	asrs r0, 16
	cmp r0, 0x2
	ble _080E133C
	b _080E1434
_080E13AC:
	movs r2, 0
	lsls r5, 16
	str r5, [sp, 0xC]
	lsls r0, r3, 16
	lsls r1, r4, 16
	asrs r0, 16
	str r0, [sp, 0x8]
	asrs r7, r1, 16
_080E13BC:
	movs r4, 0
	lsls r2, 16
	mov r8, r2
	asrs r0, r2, 16
	ldr r1, [sp, 0x8]
	adds r6, r1, r0
_080E13C8:
	ldr r2, [sp, 0xC]
	asrs r1, r2, 16
	lsls r4, 16
	asrs r0, r4, 16
	adds r5, r1, r0
	adds r0, r5, 0
	adds r1, r6, 0
	bl MapGridGetMetatileIdAt
	movs r1, 0x2
	subs r1, r7
	lsls r1, 1
	add r1, r9
	movs r2, 0
	ldrsh r1, [r1, r2]
	lsls r0, 16
	asrs r0, 16
	cmp r1, r0
	bne _080E141A
	cmp r7, 0x2
	beq _080E140A
	movs r0, 0x1
	subs r0, r7
	lsls r0, 1
	add r0, r9
	ldrh r0, [r0]
	mov r2, r10
	orrs r2, r0
	adds r0, r5, 0
	adds r1, r6, 0
	bl MapGridSetMetatileIdAt
	b _080E141A
_080E140A:
	mov r1, r9
	ldrh r0, [r1, 0x4]
	mov r2, r10
	orrs r2, r0
	adds r0, r5, 0
	adds r1, r6, 0
	bl MapGridSetMetatileIdAt
_080E141A:
	movs r2, 0x80
	lsls r2, 9
	adds r0, r4, r2
	lsrs r4, r0, 16
	asrs r0, 16
	cmp r0, 0x2
	ble _080E13C8
	adds r0, r2, 0
	add r0, r8
	lsrs r2, r0, 16
	asrs r0, 16
	cmp r0, 0x2
	ble _080E13BC
_080E1434:
	add sp, 0x10
	pop {r3-r5}
	mov r8, r3
	mov r9, r4
	mov r10, r5
	pop {r4-r7}
	pop {r0}
	bx r0
	thumb_func_end sub_80E12E8

	thumb_func_start sub_80E1444
sub_80E1444: @ 80E1444
	push {r4,r5,lr}
	lsls r0, 24
	lsrs r3, r0, 24
	lsls r0, r3, 2
	adds r0, r3
	lsls r0, 3
	ldr r1, =gTasks + 0x8
	adds r4, r0, r1
	movs r0, 0x1
	strh r0, [r4, 0x6]
	movs r1, 0
	ldrsh r0, [r4, r1]
	cmp r0, 0x6
	bhi _080E14DE
	lsls r0, 2
	ldr r1, =_080E1474
	adds r0, r1
	ldr r0, [r0]
	mov pc, r0
	.pool
	.align 2, 0
_080E1474:
	.4byte _080E1490
	.4byte _080E1498
	.4byte _080E14A0
	.4byte _080E14A8
	.4byte _080E14B0
	.4byte _080E14C4
	.4byte _080E14D4
_080E1490:
	ldr r1, =gUnknown_08589ABA
	b _080E14C6
	.pool
_080E1498:
	ldr r1, =gUnknown_08589AC0
	b _080E14C6
	.pool
_080E14A0:
	ldr r1, =gUnknown_08589AC6
	b _080E14B2
	.pool
_080E14A8:
	ldr r1, =gUnknown_08589ACC
	b _080E14C6
	.pool
_080E14B0:
	ldr r1, =gUnknown_08589AD2
_080E14B2:
	movs r2, 0xC0
	lsls r2, 4
	adds r0, r3, 0
	bl sub_80E12E8
	b _080E14DE
	.pool
_080E14C4:
	ldr r1, =gUnknown_08589AD8
_080E14C6:
	adds r0, r3, 0
	movs r2, 0
	bl sub_80E12E8
	b _080E14DE
	.pool
_080E14D4:
	ldr r1, =gUnknown_08589ADE
	adds r0, r3, 0
	movs r2, 0
	bl sub_80E12E8
_080E14DE:
	ldrh r0, [r4]
	adds r0, 0x1
	movs r1, 0x7
	ands r0, r1
	strh r0, [r4]
	adds r5, r0, 0
	cmp r5, 0
	bne _080E1502
	bl DrawWholeMapView
	movs r1, 0x2
	ldrsh r0, [r4, r1]
	adds r0, 0x1
	movs r1, 0x3
	bl __modsi3
	strh r0, [r4, 0x2]
	strh r5, [r4, 0x6]
_080E1502:
	pop {r4,r5}
	pop {r0}
	bx r0
	.pool
	thumb_func_end sub_80E1444

	thumb_func_start sub_80E150C
sub_80E150C: @ 80E150C
	push {r4-r7,lr}
	adds r5, r0, 0
	lsls r5, 16
	lsrs r5, 16
	ldr r6, =sub_80E1444
	adds r0, r6, 0
	movs r1, 0
	bl CreateTask
	adds r4, r0, 0
	lsls r4, 24
	lsrs r4, 24
	lsls r0, r4, 2
	adds r0, r4
	lsls r0, 3
	ldr r1, =gTasks + 0x8
	adds r7, r0, r1
	adds r0, r7, 0
	adds r0, 0x8
	adds r1, r7, 0
	adds r1, 0xA
	bl PlayerGetDestCoords
	movs r0, 0
	strh r0, [r7]
	strh r0, [r7, 0x2]
	strh r5, [r7, 0x4]
	adds r0, r4, 0
	bl _call_via_r6
	adds r0, r4, 0
	pop {r4-r7}
	pop {r1}
	bx r1
	.pool
	thumb_func_end sub_80E150C

	thumb_func_start sub_80E1558
sub_80E1558: @ 80E1558
	push {lr}
	lsls r0, 24
	lsrs r0, 24
	bl sub_80E150C
	ldr r1, =gUnknown_02039F8C
	strb r0, [r1]
	pop {r0}
	bx r0
	.pool
	thumb_func_end sub_80E1558

	thumb_func_start sub_80E1570
sub_80E1570: @ 80E1570
	push {lr}
	ldr r0, =gUnknown_02039F8C
	ldrb r0, [r0]
	bl DestroyTask
	pop {r0}
	bx r0
	.pool
	thumb_func_end sub_80E1570

	thumb_func_start sub_80E1584
sub_80E1584: @ 80E1584
	push {lr}
	ldr r2, =gTasks
	ldr r0, =gUnknown_02039F8C
	ldrb r1, [r0]
	lsls r0, r1, 2
	adds r0, r1
	lsls r0, 3
	adds r1, r0, r2
	movs r2, 0xE
	ldrsh r0, [r1, r2]
	cmp r0, 0
	bne _080E15B0
	movs r2, 0xA
	ldrsh r0, [r1, r2]
	cmp r0, 0x2
	bne _080E15B0
	movs r0, 0
	b _080E15B2
	.pool
_080E15B0:
	movs r0, 0x1
_080E15B2:
	pop {r1}
	bx r1
	thumb_func_end sub_80E1584

	.align 2, 0 @ Don't pad with nop.<|MERGE_RESOLUTION|>--- conflicted
+++ resolved
@@ -1157,11 +1157,7 @@
 	movs r0, 0
 	movs r1, 0x1
 	movs r2, 0xD0
-<<<<<<< HEAD
-	bl LoadSav2WindowGfx
-=======
 	bl LoadUserWindowBorderGfx
->>>>>>> 07ef7627
 	movs r0, 0
 	movs r1, 0xA
 	movs r2, 0xE0
